/** 
 * @file llvoicevisualizer.cpp
 * @brief Draws in-world speaking indicators.
 *
 * $LicenseInfo:firstyear=2000&license=viewerlgpl$
 * Second Life Viewer Source Code
 * Copyright (C) 2010, Linden Research, Inc.
 * 
 * This library is free software; you can redistribute it and/or
 * modify it under the terms of the GNU Lesser General Public
 * License as published by the Free Software Foundation;
 * version 2.1 of the License only.
 * 
 * This library is distributed in the hope that it will be useful,
 * but WITHOUT ANY WARRANTY; without even the implied warranty of
 * MERCHANTABILITY or FITNESS FOR A PARTICULAR PURPOSE.  See the GNU
 * Lesser General Public License for more details.
 * 
 * You should have received a copy of the GNU Lesser General Public
 * License along with this library; if not, write to the Free Software
 * Foundation, Inc., 51 Franklin Street, Fifth Floor, Boston, MA  02110-1301  USA
 * 
 * Linden Research, Inc., 945 Battery Street, San Francisco, CA  94111  USA
 * $/LicenseInfo$
 */

//----------------------------------------------------------------------
// Voice Visualizer
// author: JJ Ventrella
// (information about this stuff can be found in "llvoicevisualizer.h")
//----------------------------------------------------------------------
#include "llviewerprecompiledheaders.h"
#include "llviewercontrol.h"
#include "llglheaders.h"
#include "llsphere.h"
#include "llvoicevisualizer.h"
#include "llviewercamera.h"
#include "llviewerobject.h"
#include "llviewertexture.h"
#include "llviewertexturelist.h"
#include "llvoiceclient.h"
#include "llrender.h"

//brent's wave image
//29de489d-0491-fb00-7dab-f9e686d31e83


//--------------------------------------------------------------------------------------
// sound symbol constants
//--------------------------------------------------------------------------------------
const F32	HEIGHT_ABOVE_HEAD	= 0.3f;		// how many meters vertically above the av's head the voice symbol will appear
const F32	RED_THRESHOLD		= LLVoiceClient::OVERDRIVEN_POWER_LEVEL;		// value above which speaking amplitude causes the voice symbol to turn red
const F32	GREEN_THRESHOLD		= 0.2f;		// value above which speaking amplitude causes the voice symbol to turn green
const F32	FADE_OUT_DURATION	= 0.4f;		// how many seconds it takes for a pair of waves to fade away
const F32	EXPANSION_RATE		= 1.0f;		// how many seconds it takes for the waves to expand to twice their original size
const F32	EXPANSION_MAX		= 1.5f;		// maximum size scale to which the waves can expand before popping back to 1.0 
const F32	WAVE_WIDTH_SCALE	= 0.03f;	// base width of the waves 
const F32	WAVE_HEIGHT_SCALE	= 0.02f;	// base height of the waves 
const F32	BASE_BRIGHTNESS		= 0.7f;		// gray level of the voice indicator when quiet (below green threshold)
const F32	DOT_SIZE			= 0.05f;	// size of the dot billboard texture
const F32	DOT_OPACITY			= 0.7f;		// how opaque the dot is
const F32	WAVE_MOTION_RATE	= 1.5f;		// scalar applied to consecutive waves as a function of speaking amplitude

//--------------------------------------------------------------------------------------
// gesticulation constants
//--------------------------------------------------------------------------------------
const F32 DEFAULT_MINIMUM_GESTICULATION_AMPLITUDE	= 0.2f; 
const F32 DEFAULT_MAXIMUM_GESTICULATION_AMPLITUDE	= 1.0f;

//--------------------------------------------------------------------------------------
// other constants
//--------------------------------------------------------------------------------------
const LLVector3 WORLD_UPWARD_DIRECTION = LLVector3( 0.0f, 0.0f, 1.0f ); // Z is up in SL

//------------------------------------------------------------------
// Initialize the statics
//------------------------------------------------------------------
bool LLVoiceVisualizer::sPrefsInitialized	= false;
BOOL LLVoiceVisualizer::sLipSyncEnabled		= FALSE;
F32* LLVoiceVisualizer::sOoh				= NULL;
F32* LLVoiceVisualizer::sAah				= NULL;
U32	 LLVoiceVisualizer::sOohs				= 0;
U32	 LLVoiceVisualizer::sAahs				= 0;
F32	 LLVoiceVisualizer::sOohAahRate			= 0.0f;
F32* LLVoiceVisualizer::sOohPowerTransfer	= NULL;
U32	 LLVoiceVisualizer::sOohPowerTransfers	= 0;
F32	 LLVoiceVisualizer::sOohPowerTransfersf = 0.0f;
F32* LLVoiceVisualizer::sAahPowerTransfer	= NULL;
U32	 LLVoiceVisualizer::sAahPowerTransfers	= 0;
F32	 LLVoiceVisualizer::sAahPowerTransfersf = 0.0f;


//-----------------------------------------------
// constructor
//-----------------------------------------------
LLVoiceVisualizer::LLVoiceVisualizer( const U8 type )
	: LLHUDEffect(type)
{
	mCurrentTime					= mTimer.getTotalSeconds();
	mPreviousTime					= mCurrentTime;
	mStartTime						= mCurrentTime;
	mVoiceSourceWorldPosition		= LLVector3( 0.0f, 0.0f, 0.0f );
	mSpeakingAmplitude				= 0.0f;
	mCurrentlySpeaking				= false;
	mVoiceEnabled					= false;
	mMinGesticulationAmplitude		= DEFAULT_MINIMUM_GESTICULATION_AMPLITUDE;
	mMaxGesticulationAmplitude		= DEFAULT_MAXIMUM_GESTICULATION_AMPLITUDE;
	mSoundSymbol.mActive			= true;
	mSoundSymbol.mPosition			= LLVector3( 0.0f, 0.0f, 0.0f );
	
	mTimer.reset();
	
	const char* sound_level_img[] = 
	{
		"voice_meter_dot.j2c",
		"voice_meter_rings.j2c",
		"voice_meter_rings.j2c",
		"voice_meter_rings.j2c",
		"voice_meter_rings.j2c",
		"voice_meter_rings.j2c",
		"voice_meter_rings.j2c"
	};

	for (int i=0; i<NUM_VOICE_SYMBOL_WAVES; i++)
	{
		mSoundSymbol.mWaveFadeOutStartTime	[i] = mCurrentTime;
		mSoundSymbol.mTexture				[i] = LLViewerTextureManager::getFetchedTextureFromFile(sound_level_img[i], FTT_LOCAL_FILE, FALSE, LLGLTexture::BOOST_UI);
		mSoundSymbol.mWaveActive			[i] = false;
		mSoundSymbol.mWaveOpacity			[i] = 1.0f;
		mSoundSymbol.mWaveExpansion			[i] = 1.0f;
	}

	mSoundSymbol.mTexture[0]->setFilteringOption(LLTexUnit::TFO_ANISOTROPIC);

	// The first instance loads the initial state from prefs.
	if (!sPrefsInitialized)
	{
		setPreferences();
       
		// Set up our listener to get updates on all prefs values we care about.
		gSavedSettings.getControl("LipSyncEnabled")->getSignal()->connect(boost::bind(&LLVoiceVisualizer::handleVoiceVisualizerPrefsChanged, _2));
		gSavedSettings.getControl("LipSyncOohAahRate")->getSignal()->connect(boost::bind(&LLVoiceVisualizer::handleVoiceVisualizerPrefsChanged, _2));
		gSavedSettings.getControl("LipSyncOoh")->getSignal()->connect(boost::bind(&LLVoiceVisualizer::handleVoiceVisualizerPrefsChanged, _2));
		gSavedSettings.getControl("LipSyncAah")->getSignal()->connect(boost::bind(&LLVoiceVisualizer::handleVoiceVisualizerPrefsChanged, _2));
		gSavedSettings.getControl("LipSyncOohPowerTransfer")->getSignal()->connect(boost::bind(&LLVoiceVisualizer::handleVoiceVisualizerPrefsChanged, _2));
		gSavedSettings.getControl("LipSyncAahPowerTransfer")->getSignal()->connect(boost::bind(&LLVoiceVisualizer::handleVoiceVisualizerPrefsChanged, _2));
		
		sPrefsInitialized = true;
	}

}//---------------------------------------------------

//---------------------------------------------------
void LLVoiceVisualizer::setMinGesticulationAmplitude( F32 m )
{
	mMinGesticulationAmplitude = m;

}//---------------------------------------------------

//---------------------------------------------------
void LLVoiceVisualizer::setMaxGesticulationAmplitude( F32 m )
{
	mMaxGesticulationAmplitude = m;

}//---------------------------------------------------

//---------------------------------------------------
void LLVoiceVisualizer::setVoiceEnabled( bool v )
{
	mVoiceEnabled = v;

}//---------------------------------------------------

//---------------------------------------------------
void LLVoiceVisualizer::setStartSpeaking()
{
	mStartTime				= mTimer.getTotalSeconds();
	mCurrentlySpeaking		= true;
	mSoundSymbol.mActive	= true;
		
}//---------------------------------------------------


//---------------------------------------------------
bool LLVoiceVisualizer::getCurrentlySpeaking()
{
	return mCurrentlySpeaking;
	
}//---------------------------------------------------


//---------------------------------------------------
void LLVoiceVisualizer::setStopSpeaking()
{
	mCurrentlySpeaking = false;
	mSpeakingAmplitude = 0.0f;
	
}//---------------------------------------------------


//---------------------------------------------------
void LLVoiceVisualizer::setSpeakingAmplitude( F32 a )
{
	mSpeakingAmplitude = a;
	
}//---------------------------------------------------

//------------------------------------------------------------------
// handles parameter updates
//------------------------------------------------------------------
bool LLVoiceVisualizer::handleVoiceVisualizerPrefsChanged(const LLSD& newvalue)
{
	// Note: Ignore the specific event value, we look up the ones we want
	LLVoiceVisualizer::setPreferences();
	return true;
}

//---------------------------------------------------
void LLVoiceVisualizer::setPreferences( )
{
	sLipSyncEnabled = gSavedSettings.getBOOL("LipSyncEnabled");
	sOohAahRate		= gSavedSettings.getF32("LipSyncOohAahRate");

	std::string oohString = gSavedSettings.getString("LipSyncOoh");
	lipStringToF32s (oohString, sOoh, sOohs);

	std::string aahString = gSavedSettings.getString("LipSyncAah");
	lipStringToF32s (aahString, sAah, sAahs);

	std::string oohPowerString = gSavedSettings.getString("LipSyncOohPowerTransfer");
	lipStringToF32s (oohPowerString, sOohPowerTransfer, sOohPowerTransfers);
	sOohPowerTransfersf = (F32) sOohPowerTransfers;

	std::string aahPowerString = gSavedSettings.getString("LipSyncAahPowerTransfer");
	lipStringToF32s (aahPowerString, sAahPowerTransfer, sAahPowerTransfers);
	sAahPowerTransfersf = (F32) sAahPowerTransfers;

}//---------------------------------------------------


//---------------------------------------------------
// convert a string of digits to an array of floats.
// the result for each digit is the value of the
// digit multiplied by 0.11
//---------------------------------------------------
void LLVoiceVisualizer::lipStringToF32s ( std::string& in_string, F32*& out_F32s, U32& count_F32s )
{
	delete[] out_F32s;	// get rid of the current array

	count_F32s = in_string.length();
	if (count_F32s == 0)
	{
		// we don't like zero length arrays

		count_F32s  = 1;
		out_F32s	   = new F32[1];
		out_F32s[0] = 0.0f;
	}
	else
	{
		out_F32s = new F32[count_F32s];

		for (U32 i=0; i<count_F32s; i++)
		{
			// we convert the characters 0 to 9 to their numeric value
			// anything else we take the low order four bits with a ceiling of 9

		    U8 digit = in_string[i];
			U8 four_bits = digit % 16;
			if (four_bits > 9)
			{
				four_bits = 9;
			}
			out_F32s[i] = 0.11f * (F32) four_bits;
		} 
	}

}//---------------------------------------------------


//--------------------------------------------------------------------------
// find the amount to blend the ooh and aah mouth morphs
//--------------------------------------------------------------------------
void LLVoiceVisualizer::lipSyncOohAah( F32& ooh, F32& aah )
{
	if( ( sLipSyncEnabled == TRUE ) && mCurrentlySpeaking )
	{
		U32 transfer_index = (U32) (sOohPowerTransfersf * mSpeakingAmplitude);
		if (transfer_index >= sOohPowerTransfers)
		{
		   transfer_index = sOohPowerTransfers - 1;
		}
		F32 transfer_ooh = sOohPowerTransfer[transfer_index];

		transfer_index = (U32) (sAahPowerTransfersf * mSpeakingAmplitude);
		if (transfer_index >= sAahPowerTransfers)
		{
		   transfer_index = sAahPowerTransfers - 1;
		}
		F32 transfer_aah = sAahPowerTransfer[transfer_index];

		F64 current_time   = mTimer.getTotalSeconds();
		F64 elapsed_time   = current_time - mStartTime;
		U32 elapsed_frames = (U32) (elapsed_time * sOohAahRate);
		U32 elapsed_oohs   = elapsed_frames % sOohs;
		U32 elapsed_aahs   = elapsed_frames % sAahs;

		ooh = transfer_ooh * sOoh[elapsed_oohs];
		aah = transfer_aah * sAah[elapsed_aahs];

		/*
		LL_INFOS() << " elapsed frames " << elapsed_frames
				<< " ooh "            << ooh
				<< " aah "            << aah
				<< " transfer ooh"    << transfer_ooh
				<< " transfer aah"    << transfer_aah
				<< " start time "     << mStartTime
				<< " current time "   << current_time
				<< " elapsed time "   << elapsed_time
				<< " elapsed oohs "   << elapsed_oohs
				<< " elapsed aahs "   << elapsed_aahs
				<< LL_ENDL;
		*/
	}
	else
	{
		ooh = 0.0f;
		aah = 0.0f;
	}
	
}//---------------------------------------------------


//---------------------------------------------------
// this method is inherited from HUD Effect
//---------------------------------------------------
void LLVoiceVisualizer::render()
{
	if ( ! mVoiceEnabled )
	{
		return;
	}
	
	if ( mSoundSymbol.mActive ) 
	{				
		mPreviousTime = mCurrentTime;
		mCurrentTime = mTimer.getTotalSeconds();
	
		//---------------------------------------------------------------
		// set the sound symbol position over the source (avatar's head)
		//---------------------------------------------------------------
		mSoundSymbol.mPosition = mVoiceSourceWorldPosition + WORLD_UPWARD_DIRECTION * HEIGHT_ABOVE_HEAD;
	
		//---------------------------------------------------------------
		// some gl state
		//---------------------------------------------------------------
		LLGLSPipelineAlpha alpha_blend;
		LLGLDepthTest depth(GL_TRUE, GL_FALSE);
<<<<<<< HEAD
		LLGLDisable gls_stencil(GL_STENCIL_TEST); // <FS:Ansariel> HUD items hidden by new mesh selection outlining
=======
		LLGLDisable gls_stencil(GL_STENCIL_TEST);
>>>>>>> 21f19cb6
		
		//-------------------------------------------------------------
		// create coordinates of the geometry for the dot
		//-------------------------------------------------------------
		LLViewerCamera* camera = LLViewerCamera::getInstance();
		LLVector3 l	= camera->getLeftAxis() * DOT_SIZE;
		LLVector3 u	= camera->getUpAxis()   * DOT_SIZE;

		LLVector3 bottomLeft	= mSoundSymbol.mPosition + l - u;
		LLVector3 bottomRight	= mSoundSymbol.mPosition - l - u;
		LLVector3 topLeft		= mSoundSymbol.mPosition + l + u;
		LLVector3 topRight		= mSoundSymbol.mPosition - l + u;
		
		//-----------------------------
		// bind texture 0 (the dot)
		//-----------------------------
		gGL.getTexUnit(0)->bind(mSoundSymbol.mTexture[0]);
		
		//-------------------------------------------------------------
		// now render the dot
		//-------------------------------------------------------------
		gGL.color4fv( LLColor4( 1.0f, 1.0f, 1.0f, DOT_OPACITY ).mV );	
		
		gGL.begin( LLRender::TRIANGLE_STRIP );
			gGL.texCoord2i( 0,	0	); gGL.vertex3fv( bottomLeft.mV );
			gGL.texCoord2i( 1,	0	); gGL.vertex3fv( bottomRight.mV );
			gGL.texCoord2i( 0,	1	); gGL.vertex3fv( topLeft.mV );
		gGL.end();

		gGL.begin( LLRender::TRIANGLE_STRIP );
			gGL.texCoord2i( 1,	0	); gGL.vertex3fv( bottomRight.mV );
			gGL.texCoord2i( 1,	1	); gGL.vertex3fv( topRight.mV );
			gGL.texCoord2i( 0,	1	); gGL.vertex3fv( topLeft.mV );
		gGL.end();
		
		
		
		//--------------------------------------------------------------------------------------
		// if currently speaking, trigger waves (1 through 6) based on speaking amplitude
		//--------------------------------------------------------------------------------------
		if ( mCurrentlySpeaking )
		{
			F32 min = 0.2f;
			F32 max = 0.7f;
			F32 fraction = ( mSpeakingAmplitude - min ) / ( max - min );
		
			// in case mSpeakingAmplitude > max....
			if ( fraction > 1.0f )
			{
				fraction = 1.0f;
			}
														
			S32 level = 1 + (int)( fraction * ( NUM_VOICE_SYMBOL_WAVES - 2 ) );
																										
			for (int i=0; i<level+1; i++)
			{
				mSoundSymbol.mWaveActive			[i] = true;
				mSoundSymbol.mWaveOpacity			[i] = 1.0f;
				mSoundSymbol.mWaveFadeOutStartTime	[i] = mCurrentTime;
			}			
			
		} // if currently speaking
								
		//---------------------------------------------------
		// determine color
		//---------------------------------------------------
		F32 red		= 0.0f;
		F32 green	= 0.0f;
		F32 blue	= 0.0f;
        if ( mSpeakingAmplitude < RED_THRESHOLD )
        {
			if ( mSpeakingAmplitude < GREEN_THRESHOLD )
			{
				red		= BASE_BRIGHTNESS;
				green	= BASE_BRIGHTNESS;
				blue	= BASE_BRIGHTNESS;
			}
			else
			{
				//---------------------------------------------------
				// fade from gray to bright green
				//---------------------------------------------------
				F32 fraction = ( mSpeakingAmplitude - GREEN_THRESHOLD ) / ( 1.0f - GREEN_THRESHOLD );
				red		= BASE_BRIGHTNESS - ( fraction * BASE_BRIGHTNESS );
				green	= BASE_BRIGHTNESS +   fraction * ( 1.0f - BASE_BRIGHTNESS );
				blue	= BASE_BRIGHTNESS - ( fraction * BASE_BRIGHTNESS );
			}
        }
        else
        {
			//---------------------------------------------------
			// redish
			//---------------------------------------------------
			red		= 1.0f;
			green	= 0.2f;
			blue	= 0.2f;
        }
														
		for (int i=0; i<NUM_VOICE_SYMBOL_WAVES; i++)
		{
			if ( mSoundSymbol.mWaveActive[i] ) 
			{
				F32 fadeOutFraction = (F32)( mCurrentTime - mSoundSymbol.mWaveFadeOutStartTime[i] ) / FADE_OUT_DURATION;

				mSoundSymbol.mWaveOpacity[i] = 1.0f - fadeOutFraction;
				
				if ( mSoundSymbol.mWaveOpacity[i] < 0.0f )
				{
					mSoundSymbol.mWaveFadeOutStartTime	[i] = mCurrentTime;
					mSoundSymbol.mWaveOpacity			[i] = 0.0f;
					mSoundSymbol.mWaveActive			[i] = false;
				}
				
				//----------------------------------------------------------------------------------
				// This is where we calculate the expansion of the waves - that is, the
				// rate at which they are scaled greater than 1.0 so that they grow over time.
				//----------------------------------------------------------------------------------
				F32 timeSlice = (F32)( mCurrentTime - mPreviousTime );
				F32 waveSpeed = mSpeakingAmplitude * WAVE_MOTION_RATE;
				mSoundSymbol.mWaveExpansion[i] *= ( 1.0f + EXPANSION_RATE * timeSlice * waveSpeed );
				
				if ( mSoundSymbol.mWaveExpansion[i] > EXPANSION_MAX )
				{
					mSoundSymbol.mWaveExpansion[i] = 1.0f;
				}			
								
				//----------------------------------------------------------------------------------
				// create geometry for the wave billboard textures
				//----------------------------------------------------------------------------------
				F32 width	= i * WAVE_WIDTH_SCALE  * mSoundSymbol.mWaveExpansion[i];
				F32 height	= i * WAVE_HEIGHT_SCALE * mSoundSymbol.mWaveExpansion[i];

				LLVector3 l	= camera->getLeftAxis() * width;
				LLVector3 u	= camera->getUpAxis()   * height;

				LLVector3 bottomLeft	= mSoundSymbol.mPosition + l - u;
				LLVector3 bottomRight	= mSoundSymbol.mPosition - l - u;
				LLVector3 topLeft		= mSoundSymbol.mPosition + l + u;
				LLVector3 topRight		= mSoundSymbol.mPosition - l + u;
							
				gGL.color4fv( LLColor4( red, green, blue, mSoundSymbol.mWaveOpacity[i] ).mV );		
				gGL.getTexUnit(0)->bind(mSoundSymbol.mTexture[i]);

				
				//---------------------------------------------------
				// now, render the mofo
				//---------------------------------------------------
				gGL.begin( LLRender::TRIANGLE_STRIP );
					gGL.texCoord2i( 0, 0 ); gGL.vertex3fv( bottomLeft.mV );
					gGL.texCoord2i( 1, 0 ); gGL.vertex3fv( bottomRight.mV );
					gGL.texCoord2i( 0, 1 ); gGL.vertex3fv( topLeft.mV );
				gGL.end();

				gGL.begin( LLRender::TRIANGLE_STRIP );
					gGL.texCoord2i( 1, 0 ); gGL.vertex3fv( bottomRight.mV );
					gGL.texCoord2i( 1, 1 ); gGL.vertex3fv( topRight.mV );
					gGL.texCoord2i( 0, 1 ); gGL.vertex3fv( topLeft.mV );
				gGL.end();
				
			} //if ( mSoundSymbol.mWaveActive[i] ) 
			
		}// for loop
											
	}//if ( mSoundSymbol.mActive ) 

}//---------------------------------------------------

//---------------------------------------------------
void LLVoiceVisualizer::setVoiceSourceWorldPosition( const LLVector3 &p )
{
	mVoiceSourceWorldPosition	= p;

}//---------------------------------------------------

//---------------------------------------------------
VoiceGesticulationLevel LLVoiceVisualizer::getCurrentGesticulationLevel()
{
	VoiceGesticulationLevel gesticulationLevel = VOICE_GESTICULATION_LEVEL_OFF; //default
	
	//-----------------------------------------------------------------------------------------
	// Within the range of gesticulation amplitudes, the sound signal is split into
	// three equal amplitude regimes, each specifying one of three gesticulation levels.
	//-----------------------------------------------------------------------------------------
	F32 range = mMaxGesticulationAmplitude - mMinGesticulationAmplitude;
	
			if ( mSpeakingAmplitude > mMinGesticulationAmplitude + range * 0.5f	)	{ gesticulationLevel = VOICE_GESTICULATION_LEVEL_HIGH;		}
	else	if ( mSpeakingAmplitude > mMinGesticulationAmplitude + range * 0.25f	)	{ gesticulationLevel = VOICE_GESTICULATION_LEVEL_MEDIUM;	}
	else	if ( mSpeakingAmplitude > mMinGesticulationAmplitude + range * 0.00000f	)	{ gesticulationLevel = VOICE_GESTICULATION_LEVEL_LOW;		}

	return gesticulationLevel;

}//---------------------------------------------------



//------------------------------------
// Destructor
//------------------------------------
LLVoiceVisualizer::~LLVoiceVisualizer()
{
}//----------------------------------------------


//---------------------------------------------------
// "packData" is inherited from HUDEffect
//---------------------------------------------------
void LLVoiceVisualizer::packData(LLMessageSystem *mesgsys)
{
	// Pack the default data
	LLHUDEffect::packData(mesgsys);

	// TODO -- pack the relevant data for voice effects
	// we'll come up with some cool configurations....TBD
	//U8 packed_data[41];
	//mesgsys->addBinaryDataFast(_PREHASH_TypeData, packed_data, 41);
	U8 packed_data = 0;
	mesgsys->addBinaryDataFast(_PREHASH_TypeData, &packed_data, 1);
}


//---------------------------------------------------
// "unpackData" is inherited from HUDEffect
//---------------------------------------------------
void LLVoiceVisualizer::unpackData(LLMessageSystem *mesgsys, S32 blocknum)
{
	// TODO -- find the speaker, unpack binary data, set the properties of this effect
	/*
	LLHUDEffect::unpackData(mesgsys, blocknum);
	LLUUID source_id;
	LLUUID target_id;
	S32 size = mesgsys->getSizeFast(_PREHASH_Effect, blocknum, _PREHASH_TypeData);
	if (size != 1)
	{
		LL_WARNS() << "Voice effect with bad size " << size << LL_ENDL;
		return;
	}
	mesgsys->getBinaryDataFast(_PREHASH_Effect, _PREHASH_TypeData, packed_data, 1, blocknum);
	*/
}


//------------------------------------------------------------------
// this method is inherited from HUD Effect
//------------------------------------------------------------------
void LLVoiceVisualizer::markDead()
{
	mCurrentlySpeaking		= false;
	mVoiceEnabled			= false;
	mSoundSymbol.mActive	= false;

	LLHUDEffect::markDead();
}//------------------------------------------------------------------<|MERGE_RESOLUTION|>--- conflicted
+++ resolved
@@ -356,11 +356,7 @@
 		//---------------------------------------------------------------
 		LLGLSPipelineAlpha alpha_blend;
 		LLGLDepthTest depth(GL_TRUE, GL_FALSE);
-<<<<<<< HEAD
-		LLGLDisable gls_stencil(GL_STENCIL_TEST); // <FS:Ansariel> HUD items hidden by new mesh selection outlining
-=======
 		LLGLDisable gls_stencil(GL_STENCIL_TEST);
->>>>>>> 21f19cb6
 		
 		//-------------------------------------------------------------
 		// create coordinates of the geometry for the dot
