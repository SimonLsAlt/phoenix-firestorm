--- conflicted
+++ resolved
@@ -58,15 +58,9 @@
     LOG_CLASS(GrowlManager);
 
 public:
-<<<<<<< HEAD
-	GrowlManager();
-	~GrowlManager();
-	bool tick() override;
-=======
     GrowlManager();
     ~GrowlManager();
-    BOOL tick();
->>>>>>> c06fb4e0
+    bool tick() override;
 
     static void initiateManager();
     static void destroyManager();
