/**
 * @file llfloaterdestinations.h
 * @author Leyla Farazha
 * @brief floater for the destinations guide
 *
 * $LicenseInfo:firstyear=2011&license=viewerlgpl$
 * Second Life Viewer Source Code
 * Copyright (C) 2011, Linden Research, Inc.
 *
 * This library is free software; you can redistribute it and/or
 * modify it under the terms of the GNU Lesser General Public
 * License as published by the Free Software Foundation;
 * version 2.1 of the License only.
 *
 * This library is distributed in the hope that it will be useful,
 * but WITHOUT ANY WARRANTY; without even the implied warranty of
 * MERCHANTABILITY or FITNESS FOR A PARTICULAR PURPOSE.  See the GNU
 * Lesser General Public License for more details.
 *
 * You should have received a copy of the GNU Lesser General Public
 * License along with this library; if not, write to the Free Software
 * Foundation, Inc., 51 Franklin Street, Fifth Floor, Boston, MA  02110-1301  USA
 *
 * Linden Research, Inc., 945 Battery Street, San Francisco, CA  94111  USA
 * $/LicenseInfo$
 */

#ifndef LL_FLOATER_DESTINATIONS_H
#define LL_FLOATER_DESTINATIONS_H

#include "llfloater.h"

class LLFloaterDestinations:
    public LLFloater
{
    friend class LLFloaterReg;
private:
<<<<<<< HEAD
	LLFloaterDestinations(const LLSD& key);
	~LLFloaterDestinations();
	bool postBuild() override;

	// <FS:Ansariel> FIRE-16833: Destination guide does not change between OpenSim grids
	void onOpen(const LLSD& key) override;
	void handleUrlChanged(const std::string& url);

	boost::signals2::connection mDestinationGuideUrlChangedSignal;
	// </FS:Ansariel>
=======
    LLFloaterDestinations(const LLSD& key);
    ~LLFloaterDestinations();
    bool postBuild() override;

    // <FS:Ansariel> FIRE-16833: Destination guide does not change between OpenSim grids
    void onOpen(const LLSD& key) override;
    void handleUrlChanged(const std::string& url);

    boost::signals2::connection mDestinationGuideUrlChangedSignal;
    // </FS:Ansariel>
>>>>>>> 1a8a5404
};

#endif<|MERGE_RESOLUTION|>--- conflicted
+++ resolved
@@ -35,18 +35,6 @@
 {
     friend class LLFloaterReg;
 private:
-<<<<<<< HEAD
-	LLFloaterDestinations(const LLSD& key);
-	~LLFloaterDestinations();
-	bool postBuild() override;
-
-	// <FS:Ansariel> FIRE-16833: Destination guide does not change between OpenSim grids
-	void onOpen(const LLSD& key) override;
-	void handleUrlChanged(const std::string& url);
-
-	boost::signals2::connection mDestinationGuideUrlChangedSignal;
-	// </FS:Ansariel>
-=======
     LLFloaterDestinations(const LLSD& key);
     ~LLFloaterDestinations();
     bool postBuild() override;
@@ -57,7 +45,6 @@
 
     boost::signals2::connection mDestinationGuideUrlChangedSignal;
     // </FS:Ansariel>
->>>>>>> 1a8a5404
 };
 
 #endif