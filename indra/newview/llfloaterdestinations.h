--- conflicted
+++ resolved
@@ -36,20 +36,15 @@
 	friend class LLFloaterReg;
 private:
 	LLFloaterDestinations(const LLSD& key);
-<<<<<<< HEAD
-	/*virtual*/	~LLFloaterDestinations();
-	/*virtual*/	BOOL postBuild();
+	~LLFloaterDestinations();
+	bool postBuild() override;
 
 	// <FS:Ansariel> FIRE-16833: Destination guide does not change between OpenSim grids
-	/*virtual*/ void onOpen(const LLSD& key);
+	void onOpen(const LLSD& key) override;
 	void handleUrlChanged(const std::string& url);
 
 	boost::signals2::connection mDestinationGuideUrlChangedSignal;
 	// </FS:Ansariel>
-=======
-	~LLFloaterDestinations();
-	bool postBuild() override;
->>>>>>> 0fb52bd3
 };
 
 #endif