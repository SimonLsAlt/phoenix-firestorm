/**
 * @file llinspectavatar.cpp
 *
 * $LicenseInfo:firstyear=2009&license=viewerlgpl$
 * Second Life Viewer Source Code
 * Copyright (C) 2010, Linden Research, Inc.
 *
 * This library is free software; you can redistribute it and/or
 * modify it under the terms of the GNU Lesser General Public
 * License as published by the Free Software Foundation;
 * version 2.1 of the License only.
 *
 * This library is distributed in the hope that it will be useful,
 * but WITHOUT ANY WARRANTY; without even the implied warranty of
 * MERCHANTABILITY or FITNESS FOR A PARTICULAR PURPOSE.  See the GNU
 * Lesser General Public License for more details.
 *
 * You should have received a copy of the GNU Lesser General Public
 * License along with this library; if not, write to the Free Software
 * Foundation, Inc., 51 Franklin Street, Fifth Floor, Boston, MA  02110-1301  USA
 *
 * Linden Research, Inc., 945 Battery Street, San Francisco, CA  94111  USA
 * $/LicenseInfo$
 */

#include "llviewerprecompiledheaders.h"

#include "llinspectavatar.h"

// viewer files
#include "llagent.h"
#include "llavataractions.h"
#include "llavatariconctrl.h"
#include "llavatarnamecache.h"
#include "llavatarpropertiesprocessor.h"
#include "lldateutil.h"
#include "llinspect.h"
#include "llmutelist.h"
#include "llslurl.h"
#include "llstartup.h"
#include "llvoiceclient.h"
#include "lltransientfloatermgr.h"

// Linden libraries
#include "llfloater.h"
#include "llfloaterreg.h"
#include "lltextbox.h"
#include "lltrans.h"

// <FS:Ansariel> Undo CHUI-90 and make avatar inspector useful again
#include "llagentdata.h"
#include "llcallingcard.h"
#include "llfloaterreporter.h"
#include "llfloaterworldmap.h"
#include "llimview.h"
#include "llpanelblockedlist.h"
#include "llspeakers.h"
#include "llviewermenu.h"
#include "llviewerobjectlist.h"
#include "llnotificationsutil.h"
#include "llmenubutton.h"
#include "lltoggleablemenu.h"
#include "lluictrl.h"
#include "llviewerregion.h"
#include "rlvactions.h"
// </FS:Ansariel>

class LLFetchAvatarData;


//////////////////////////////////////////////////////////////////////////////
// LLInspectAvatar
//////////////////////////////////////////////////////////////////////////////

// Avatar Inspector, a small information window used when clicking
// on avatar names in the 2D UI and in the ambient inspector widget for
// the 3D world.
class LLInspectAvatar : public LLInspect, LLTransientFloater
{
    friend class LLFloaterReg;

public:
    // avatar_id - Avatar ID for which to show information
    // Inspector will be positioned relative to current mouse position
    LLInspectAvatar(const LLSD& avatar_id);
    virtual ~LLInspectAvatar();

    /*virtual*/ bool postBuild(void);

    // Because floater is single instance, need to re-parse data on each spawn
    // (for example, inspector about same avatar but in different position)
    /*virtual*/ void onOpen(const LLSD& avatar_id);

    // Update view based on information from avatar properties processor
    void processAvatarData(LLAvatarData* data);

    virtual LLTransientFloaterMgr::ETransientGroup getGroup() { return LLTransientFloaterMgr::GLOBAL; }

    // <FS:Ansariel> Undo CHUI-90 and make avatar inspector useful again
    // When closing they should close their gear menu
    /*virtual*/ void onClose(bool app_quitting);

    // override the inspector mouse leave so timer is only paused if
    // gear menu is not open
    /* virtual */ void onMouseLeave(S32 x, S32 y, MASK mask);
    // </FS:Ansariel>

private:
    // Make network requests for all the data to display in this view.
    // Used on construction and if avatar id changes.
    void requestUpdate();

    // Set the volume slider to this user's current client-side volume setting,
    // hiding/disabling if the user is not nearby.
    void updateVolumeSlider();

    // <FS:Ansariel> Undo CHUI-90 and make avatar inspector useful again
    // Shows/hides moderator panel depending on voice state
    void updateModeratorPanel();

    // Moderator ability to enable/disable voice chat for avatar
    void toggleSelectedVoice(bool enabled);
    // </FS:Ansariel>

    // Button callbacks
    void onClickMuteVolume();
    void onVolumeChange(const LLSD& data);

    // <FS:Ansariel> Undo CHUI-90 and make avatar inspector useful again
    void onClickAddFriend();
    void onClickViewProfile();
    void onClickIM();
    void onClickCall();
    void onClickTeleport();
    void onClickTeleportRequest();
    void onClickInviteToGroup();
    void onClickPay();
    void onClickShare();
    void onToggleMute();
    void onClickReport();
    void onClickFreeze();
    void onClickEject();
    void onClickKick();
    void onClickCSR();
    void onClickZoomIn();
    void onClickFindOnMap();
    bool onVisibleFindOnMap();
    bool onVisibleEject();
    bool onVisibleFreeze();
    bool onVisibleZoomIn();
    bool enableMute();
    bool enableUnmute();
    bool enableTeleportOffer();
    bool enableTeleportRequest();
    bool enablePay();
    bool godModeEnabled();

    // Is used to determine if "Add friend" option should be enabled in gear menu
    bool isNotFriend();

    void moderationActionCoro(std::string url, LLSD action);

    // </FS:Ansariel>

    void onAvatarNameCache(const LLUUID& agent_id,
                           const LLAvatarName& av_name);

private:
    LLUUID              mAvatarID;
    // Need avatar name information to spawn friend add request
    LLAvatarName        mAvatarName;
    // an in-flight request for avatar properties from LLAvatarPropertiesProcessor
    // is represented by this object
    LLFetchAvatarData*  mPropertiesRequest;
    boost::signals2::connection mAvatarNameCacheConnection;
};

//////////////////////////////////////////////////////////////////////////////
// LLFetchAvatarData
//////////////////////////////////////////////////////////////////////////////

// This object represents a pending request for avatar properties information
class LLFetchAvatarData : public LLAvatarPropertiesObserver
{
public:
    // If the inspector closes it will delete the pending request object, so the
    // inspector pointer will be valid for the lifetime of this object
    LLFetchAvatarData(const LLUUID& avatar_id, LLInspectAvatar* inspector)
    :   mAvatarID(avatar_id),
        mInspector(inspector)
    {
        LLAvatarPropertiesProcessor* processor =
            LLAvatarPropertiesProcessor::getInstance();
        // register ourselves as an observer
        processor->addObserver(mAvatarID, this);
        // send a request (duplicates will be suppressed inside the avatar
        // properties processor)
        // <FS:Ansariel> OpenSim
        //processor->sendAvatarPropertiesRequest(mAvatarID);
        if (LLGridManager::instance().isInSecondLife() || !gAgent.getRegionCapability("AgentProfile").empty())
<<<<<<< HEAD
            processor->sendAvatarPropertiesRequest(mAvatarID);
=======
        processor->sendAvatarPropertiesRequest(mAvatarID);
>>>>>>> 050d2fef
        else
            processor->sendAvatarLegacyPropertiesRequest(mAvatarID);
        // </FS:Ansariel>
    }

    ~LLFetchAvatarData()
    {
        // remove ourselves as an observer
        LLAvatarPropertiesProcessor::getInstance()->
        removeObserver(mAvatarID, this);
    }

    void processProperties(void* data, EAvatarProcessorType type)
    {
        // route the data to the inspector
        if (data
            && type == APT_PROPERTIES)
        {
            LLAvatarData* avatar_data = static_cast<LLAvatarData*>(data);
            mInspector->processAvatarData(avatar_data);
        }
        // <FS:Ansariel> OpenSim
        if (data
            && type == APT_PROPERTIES_LEGACY)
        {
            LLAvatarData avatar_data(*static_cast<LLAvatarLegacyData*>(data));
            mInspector->processAvatarData(&avatar_data);
        }
        // </FS:Ansariel>
    }

    // Store avatar ID so we can un-register the observer on destruction
    LLUUID mAvatarID;
    LLInspectAvatar* mInspector;
};

LLInspectAvatar::LLInspectAvatar(const LLSD& sd)
:   LLInspect( LLSD() ),    // single_instance, doesn't really need key
    mAvatarID(),            // set in onOpen()  *Note: we used to show partner's name but we dont anymore --angela 3rd Dec*
    mAvatarName(),
    mPropertiesRequest(NULL),
    mAvatarNameCacheConnection()
{
    // <FS:Ansariel> Undo CHUI-90 and make avatar inspector useful again
    mCommitCallbackRegistrar.add("InspectAvatar.ViewProfile",                   boost::bind(&LLInspectAvatar::onClickViewProfile, this));
    mCommitCallbackRegistrar.add("InspectAvatar.AddFriend",                     boost::bind(&LLInspectAvatar::onClickAddFriend, this));
    mCommitCallbackRegistrar.add("InspectAvatar.IM",                            boost::bind(&LLInspectAvatar::onClickIM, this));
    mCommitCallbackRegistrar.add("InspectAvatar.Call",                          boost::bind(&LLInspectAvatar::onClickCall, this));
    mCommitCallbackRegistrar.add("InspectAvatar.Teleport",                      boost::bind(&LLInspectAvatar::onClickTeleport, this));
    mCommitCallbackRegistrar.add("InspectAvatar.TeleportRequest",               boost::bind(&LLInspectAvatar::onClickTeleportRequest, this));
    mCommitCallbackRegistrar.add("InspectAvatar.InviteToGroup",                 boost::bind(&LLInspectAvatar::onClickInviteToGroup, this));
    mCommitCallbackRegistrar.add("InspectAvatar.Pay",                           boost::bind(&LLInspectAvatar::onClickPay, this));
    mCommitCallbackRegistrar.add("InspectAvatar.Share",                         boost::bind(&LLInspectAvatar::onClickShare, this));
    mCommitCallbackRegistrar.add("InspectAvatar.ToggleMute",                    boost::bind(&LLInspectAvatar::onToggleMute, this));
    mCommitCallbackRegistrar.add("InspectAvatar.Freeze",                        boost::bind(&LLInspectAvatar::onClickFreeze, this));
    mCommitCallbackRegistrar.add("InspectAvatar.Eject",                         boost::bind(&LLInspectAvatar::onClickEject, this));
    mCommitCallbackRegistrar.add("InspectAvatar.Kick",                          boost::bind(&LLInspectAvatar::onClickKick, this));
    mCommitCallbackRegistrar.add("InspectAvatar.CSR",                           boost::bind(&LLInspectAvatar::onClickCSR, this));
    mCommitCallbackRegistrar.add("InspectAvatar.Report",                        boost::bind(&LLInspectAvatar::onClickReport, this));
    mCommitCallbackRegistrar.add("InspectAvatar.FindOnMap",                     boost::bind(&LLInspectAvatar::onClickFindOnMap, this));
    mCommitCallbackRegistrar.add("InspectAvatar.ZoomIn",                        boost::bind(&LLInspectAvatar::onClickZoomIn, this));
    mCommitCallbackRegistrar.add("InspectAvatar.DisableVoice",                  boost::bind(&LLInspectAvatar::toggleSelectedVoice, this, false));
    mCommitCallbackRegistrar.add("InspectAvatar.EnableVoice",                   boost::bind(&LLInspectAvatar::toggleSelectedVoice, this, true));

    mEnableCallbackRegistrar.add("InspectAvatar.EnableGod",                     boost::bind(&LLInspectAvatar::godModeEnabled, this));
    mEnableCallbackRegistrar.add("InspectAvatar.VisibleFindOnMap",              boost::bind(&LLInspectAvatar::onVisibleFindOnMap, this));
    mEnableCallbackRegistrar.add("InspectAvatar.VisibleEject",                  boost::bind(&LLInspectAvatar::onVisibleEject, this));
    mEnableCallbackRegistrar.add("InspectAvatar.VisibleFreeze",                 boost::bind(&LLInspectAvatar::onVisibleFreeze, this));
    mEnableCallbackRegistrar.add("InspectAvatar.VisibleZoomIn",                 boost::bind(&LLInspectAvatar::onVisibleZoomIn, this));
    mEnableCallbackRegistrar.add("InspectAvatar.Gear.Enable",                   boost::bind(&LLInspectAvatar::isNotFriend, this));
    mEnableCallbackRegistrar.add("InspectAvatar.Gear.EnableCall",               boost::bind(&LLAvatarActions::canCall));
    mEnableCallbackRegistrar.add("InspectAvatar.Gear.EnableTeleportOffer",      boost::bind(&LLInspectAvatar::enableTeleportOffer, this));
    mEnableCallbackRegistrar.add("InspectAvatar.Gear.EnableTeleportRequest",    boost::bind(&LLInspectAvatar::enableTeleportRequest, this));
    mEnableCallbackRegistrar.add("InspectAvatar.Gear.EnablePay",                boost::bind(&LLInspectAvatar::enablePay, this));
    mEnableCallbackRegistrar.add("InspectAvatar.EnableMute",                    boost::bind(&LLInspectAvatar::enableMute, this));
    mEnableCallbackRegistrar.add("InspectAvatar.EnableUnmute",                  boost::bind(&LLInspectAvatar::enableUnmute, this));
    // </FS:Ansariel>

    // can't make the properties request until the widgets are constructed
    // as it might return immediately, so do it in onOpen.

    LLTransientFloaterMgr::getInstance()->addControlView(LLTransientFloaterMgr::GLOBAL, this);
    LLTransientFloater::init(this);
}

LLInspectAvatar::~LLInspectAvatar()
{
    if (mAvatarNameCacheConnection.connected())
    {
        mAvatarNameCacheConnection.disconnect();
    }
    // clean up any pending requests so they don't call back into a deleted
    // view
    delete mPropertiesRequest;
    mPropertiesRequest = NULL;

    LLTransientFloaterMgr::getInstance()->removeControlView(this);
}

/*virtual*/
bool LLInspectAvatar::postBuild(void)
{
    // <FS:Ansariel> Undo CHUI-90 and make avatar inspector useful again
    getChild<LLUICtrl>("add_friend_btn")->setCommitCallback(
        boost::bind(&LLInspectAvatar::onClickAddFriend, this) );

    getChild<LLUICtrl>("view_profile_btn")->setCommitCallback(
        boost::bind(&LLInspectAvatar::onClickViewProfile, this) );
    // </FS:Ansariel>

    getChild<LLUICtrl>("mute_btn")->setCommitCallback(
        boost::bind(&LLInspectAvatar::onClickMuteVolume, this) );

    getChild<LLUICtrl>("volume_slider")->setCommitCallback(
        boost::bind(&LLInspectAvatar::onVolumeChange, this, _2));

    return true;
}

// Multiple calls to showInstance("inspect_avatar", foo) will provide different
// LLSD for foo, which we will catch here.
//virtual
void LLInspectAvatar::onOpen(const LLSD& data)
{
    // Start open animation
    LLInspect::onOpen(data);

    // Extract appropriate avatar id
    mAvatarID = data["avatar_id"];

    // <FS:Ansariel> Undo CHUI-90 and make avatar inspector useful again
<<<<<<< HEAD
    BOOL self = mAvatarID == gAgentID;
=======
    bool self = mAvatarID == gAgentID;
>>>>>>> 050d2fef

    getChild<LLUICtrl>("gear_btn")->setVisible(!self);
    LLMenuButton* gear_self_btn = getChild<LLMenuButton>("gear_self_btn");
    gear_self_btn->setVisible(self);

    if (self)
    {
        gear_self_btn->setMenu(gMenuInspectSelf);
    }
    // </FS:Ansariel>

    LLInspect::repositionInspector(data);

    // Generate link to avatar profile.
    // <FS:Ansariel> Undo CHUI-90 and make avatar inspector useful again
    //LLTextBase* avatar_profile_link = getChild<LLTextBase>("avatar_profile_link");
    //avatar_profile_link->setTextArg("[LINK]", LLSLURL("agent", mAvatarID, "about").getSLURLString());
    //avatar_profile_link->setIsFriendCallback(LLAvatarActions::isFriend);
    // </FS:Ansariel>

    // can't call from constructor as widgets are not built yet
    requestUpdate();

    updateVolumeSlider();

    // <FS:Ansariel> Undo CHUI-90 and make avatar inspector useful again
    updateModeratorPanel();
}

// <FS:Ansariel> Undo CHUI-90 and make avatar inspector useful again
// virtual
void LLInspectAvatar::onClose(bool app_quitting)
{
    getChild<LLMenuButton>("gear_btn")->hideMenu();
    getChild<LLMenuButton>("gear_self_btn")->hideMenu();
}
// </FS:Ansariel>

void LLInspectAvatar::requestUpdate()
{
    // Don't make network requests when spawning from the debug menu at the
    // login screen (which is useful to work on the layout).
    if (mAvatarID.isNull())
    {
        if (LLStartUp::getStartupState() >= STATE_STARTED)
        {
            // once we're running we don't want to show the test floater
            // for bogus LLUUID::null links
            closeFloater();
        }
        return;
    }

    // Clear out old data so it doesn't flash between old and new
    getChild<LLUICtrl>("user_name")->setValue("");
    getChild<LLUICtrl>("user_name_small")->setValue("");
    getChild<LLUICtrl>("user_slid")->setValue("");
    getChild<LLUICtrl>("user_subtitle")->setValue("");
    getChild<LLUICtrl>("user_details")->setValue("");

    // Make a new request for properties
    delete mPropertiesRequest;
    mPropertiesRequest = new LLFetchAvatarData(mAvatarID, this);

    // <FS:Ansariel> Undo CHUI-90 and make avatar inspector useful again
    // You can't re-add someone as a friend if they are already your friend
    bool is_friend = LLAvatarTracker::instance().getBuddyInfo(mAvatarID) != NULL;
    bool is_self = (mAvatarID == gAgentID);
    if (is_self)
    {
        getChild<LLUICtrl>("add_friend_btn")->setVisible(false);
        getChild<LLUICtrl>("im_btn")->setVisible(false);
    }
    else if (is_friend)
    {
        getChild<LLUICtrl>("add_friend_btn")->setVisible(false);
        getChild<LLUICtrl>("im_btn")->setVisible(true);
    }
    else
    {
        getChild<LLUICtrl>("add_friend_btn")->setVisible(true);
        getChild<LLUICtrl>("im_btn")->setVisible(false);
    }
    // </FS:Ansariel>

    // Use an avatar_icon even though the image id will come down with the
    // avatar properties because the avatar_icon code maintains a cache of icons
    // and this may result in the image being visible sooner.
    // *NOTE: This may generate a duplicate avatar properties request, but that
    // will be suppressed internally in the avatar properties processor.

    //remove avatar id from cache to get fresh info
    LLAvatarIconIDCache::getInstance()->remove(mAvatarID);

    getChild<LLUICtrl>("avatar_icon")->setValue(LLSD(mAvatarID) );

    if (mAvatarNameCacheConnection.connected())
    {
        mAvatarNameCacheConnection.disconnect();
    }
    mAvatarNameCacheConnection = LLAvatarNameCache::get(mAvatarID,boost::bind(&LLInspectAvatar::onAvatarNameCache,this, _1, _2));
}

void LLInspectAvatar::processAvatarData(LLAvatarData* data)
{
    LLStringUtil::format_map_t args;

    std::string birth_date = LLTrans::getString(data->hide_age ?
        "AvatarBirthDateFormatShort" :
        "AvatarBirthDateFormatFull");
        LLStringUtil::format(birth_date, LLSD().with("datetime", (S32) data->born_on.secondsSinceEpoch()));
        args["[BORN_ON]"] = birth_date;
    args["[AGE]"] = data->hide_age ?
        LLStringUtilBase<char>::null :
        LLDateUtil::ageFromDate(data->born_on, LLDate::now());
    args["[SL_PROFILE]"] = data->about_text;
    args["[RW_PROFILE"] = data->fl_about_text;
    args["[ACCTTYPE]"] = LLAvatarPropertiesProcessor::accountType(data);
    std::string payment_info = LLAvatarPropertiesProcessor::paymentInfo(data);
    args["[PAYMENTINFO]"] = payment_info;
    args["[COMMA]"] = (payment_info.empty() ? "" : ",");

    std::string subtitle = getString("Subtitle", args);
    getChild<LLUICtrl>("user_subtitle")->setValue( LLSD(subtitle) );
    std::string details = getString("Details", args);
    getChild<LLUICtrl>("user_details")->setValue( LLSD(details) );

    // Delete the request object as it has been satisfied
    delete mPropertiesRequest;
    mPropertiesRequest = NULL;
}

void LLInspectAvatar::updateVolumeSlider()
{
    bool voice_enabled = LLVoiceClient::getInstance()->getVoiceEnabled(mAvatarID);

    // Do not display volume slider and mute button if it
    // is ourself or we are not in a voice channel together
    if (!voice_enabled || (mAvatarID == gAgent.getID()))
    {
        getChild<LLUICtrl>("mute_btn")->setVisible(false);
        getChild<LLUICtrl>("volume_slider")->setVisible(false);
    }

    else
    {
        getChild<LLUICtrl>("mute_btn")->setVisible(true);
        getChild<LLUICtrl>("volume_slider")->setVisible(true);

        // By convention, we only display and toggle voice mutes, not all mutes
        bool is_muted = LLAvatarActions::isVoiceMuted(mAvatarID);

        LLUICtrl* mute_btn = getChild<LLUICtrl>("mute_btn");

        bool is_linden = LLStringUtil::endsWith(mAvatarName.getDisplayName(), " Linden");

        mute_btn->setEnabled( !is_linden);
        mute_btn->setValue( is_muted );

        LLUICtrl* volume_slider = getChild<LLUICtrl>("volume_slider");
        volume_slider->setEnabled( !is_muted );

        F32 volume;

        if (is_muted)
        {
            // it's clearer to display their volume as zero
            volume = 0.f;
        }
        else
        {
            // actual volume
            volume = LLVoiceClient::getInstance()->getUserVolume(mAvatarID);
        }
        volume_slider->setValue( (F64)volume );
    }

}

void LLInspectAvatar::onClickMuteVolume()
{
    // By convention, we only display and toggle voice mutes, not all mutes
    LLMuteList* mute_list = LLMuteList::getInstance();
    bool is_muted = mute_list->isMuted(mAvatarID, LLMute::flagVoiceChat);

    LLMute mute(mAvatarID, mAvatarName.getUserName(), LLMute::AGENT);
    if (!is_muted)
    {
        mute_list->add(mute, LLMute::flagVoiceChat);
    }
    else
    {
        mute_list->remove(mute, LLMute::flagVoiceChat);
    }

    updateVolumeSlider();
}

void LLInspectAvatar::onVolumeChange(const LLSD& data)
{
    F32 volume = (F32)data.asReal();
    LLVoiceClient::getInstance()->setUserVolume(mAvatarID, volume);
}

void LLInspectAvatar::onAvatarNameCache(
        const LLUUID& agent_id,
        const LLAvatarName& av_name)
{
    mAvatarNameCacheConnection.disconnect();

    if (agent_id == mAvatarID)
    {
        getChild<LLUICtrl>("user_name")->setValue(av_name.getDisplayName());
        getChild<LLUICtrl>("user_name_small")->setValue(av_name.getDisplayName());
        getChild<LLUICtrl>("user_slid")->setValue(av_name.getUserName());
        mAvatarName = av_name;

        // show smaller display name if too long to display in regular size
        if (getChild<LLTextBox>("user_name")->getTextPixelWidth() > getChild<LLTextBox>("user_name")->getRect().getWidth())
        {
            getChild<LLUICtrl>("user_name_small")->setVisible( true );
            getChild<LLUICtrl>("user_name")->setVisible( false );
        }
        else
        {
            getChild<LLUICtrl>("user_name_small")->setVisible( false );
            getChild<LLUICtrl>("user_name")->setVisible( true );

        }

    }
}

// <FS:Ansariel> Undo CHUI-90 and make avatar inspector useful again
// For the avatar inspector, we only want to unpause the fade timer
// if neither the gear menu or self gear menu are open
void LLInspectAvatar::onMouseLeave(S32 x, S32 y, MASK mask)
{
    LLToggleableMenu* gear_menu = getChild<LLMenuButton>("gear_btn")->getMenu();
    LLToggleableMenu* gear_menu_self = getChild<LLMenuButton>("gear_self_btn")->getMenu();
    if ( gear_menu && gear_menu->getVisible() &&
         gear_menu_self && gear_menu_self->getVisible() )
    {
        return;
    }

    if(childHasVisiblePopupMenu())
    {
        return;
    }

    mOpenTimer.unpause();
}

void LLInspectAvatar::updateModeratorPanel()
{
    bool enable_moderator_panel = false;

    if (LLVoiceChannel::getCurrentVoiceChannel() &&
        mAvatarID != gAgent.getID())
    {
        LLUUID session_id = LLVoiceChannel::getCurrentVoiceChannel()->getSessionID();

        if (session_id != LLUUID::null)
        {
            LLIMSpeakerMgr* speaker_mgr = LLIMModel::getInstance()->getSpeakerManager(session_id);

            if (speaker_mgr)
            {
                LLPointer<LLSpeaker> self_speakerp = speaker_mgr->findSpeaker(gAgent.getID());
                LLPointer<LLSpeaker> selected_speakerp = speaker_mgr->findSpeaker(mAvatarID);

                if(speaker_mgr->isVoiceActive() && selected_speakerp &&
                    selected_speakerp->isInVoiceChannel() &&
                    ((self_speakerp && self_speakerp->mIsModerator) || gAgent.isGodlike()))
                {
                    getChild<LLUICtrl>("enable_voice")->setVisible(selected_speakerp->mModeratorMutedVoice);
                    getChild<LLUICtrl>("disable_voice")->setVisible(!selected_speakerp->mModeratorMutedVoice);

                    enable_moderator_panel = true;
                }
            }
        }
    }

    if (enable_moderator_panel)
    {
        if (!getChild<LLUICtrl>("moderator_panel")->getVisible())
        {
            getChild<LLUICtrl>("moderator_panel")->setVisible(true);
            // stretch the floater so it can accommodate the moderator panel
            reshape(getRect().getWidth(), getRect().getHeight() + getChild<LLUICtrl>("moderator_panel")->getRect().getHeight());
        }
    }
    else if (getChild<LLUICtrl>("moderator_panel")->getVisible())
    {
        getChild<LLUICtrl>("moderator_panel")->setVisible(false);
        // shrink the inspector floater back to original size
        reshape(getRect().getWidth(), getRect().getHeight() - getChild<LLUICtrl>("moderator_panel")->getRect().getHeight());
    }
}

void LLInspectAvatar::toggleSelectedVoice(bool enabled)
{
    LLUUID session_id = LLVoiceChannel::getCurrentVoiceChannel()->getSessionID();
    LLIMSpeakerMgr* speaker_mgr = LLIMModel::getInstance()->getSpeakerManager(session_id);

    if (speaker_mgr)
    {
        std::string url = gAgent.getRegionCapability("ChatSessionRequest");
        if (!url.empty())
        {
            LLSD data;
            data["method"] = "mute update";
            data["session-id"] = session_id;
            data["params"] = LLSD::emptyMap();
            data["params"]["agent_id"] = mAvatarID;
            data["params"]["mute_info"] = LLSD::emptyMap();
            // ctrl value represents ability to type, so invert
            data["params"]["mute_info"]["voice"] = !enabled;

            LLCoros::instance().launch("LLIMSpeakerMgr::moderationActionCoro",
                boost::bind(&LLInspectAvatar::moderationActionCoro, this, url, data));
        }
    }

    closeFloater();
}

void LLInspectAvatar::onClickAddFriend()
{
    LLAvatarActions::requestFriendshipDialog(mAvatarID, mAvatarName.getDisplayName());
    closeFloater();
}

void LLInspectAvatar::onClickViewProfile()
{
    LLAvatarActions::showProfile(mAvatarID);
    closeFloater();
}

bool LLInspectAvatar::isNotFriend()
{
    return !LLAvatarActions::isFriend(mAvatarID);
}

bool LLInspectAvatar::onVisibleFindOnMap()
{
    return gAgent.isGodlike() || is_agent_mappable(mAvatarID);
}

bool LLInspectAvatar::onVisibleEject()
{
    return enable_freeze_eject( LLSD(mAvatarID) );
}

bool LLInspectAvatar::onVisibleFreeze()
{
    // either user is a god and can do long distance freeze
    // or check for target proximity and permissions
    return gAgent.isGodlike() || enable_freeze_eject(LLSD(mAvatarID));
}

bool LLInspectAvatar::onVisibleZoomIn()
{
    return gObjectList.findObject(mAvatarID);
}

void LLInspectAvatar::onClickIM()
{
    LLAvatarActions::startIM(mAvatarID);
    closeFloater();
}

void LLInspectAvatar::onClickCall()
{
    LLAvatarActions::startCall(mAvatarID);
    closeFloater();
}

void LLInspectAvatar::onClickTeleport()
{
    LLAvatarActions::offerTeleport(mAvatarID);
    closeFloater();
}

void LLInspectAvatar::onClickTeleportRequest()
{
    LLAvatarActions::teleportRequest(mAvatarID);
    closeFloater();
}

void LLInspectAvatar::onClickInviteToGroup()
{
    LLAvatarActions::inviteToGroup(mAvatarID);
    closeFloater();
}

void LLInspectAvatar::onClickPay()
{
    LLAvatarActions::pay(mAvatarID);
    closeFloater();
}

void LLInspectAvatar::onClickShare()
{
    LLAvatarActions::share(mAvatarID);
    closeFloater();
}

void LLInspectAvatar::onToggleMute()
{
    LLMute mute(mAvatarID, mAvatarName.getUserName(), LLMute::AGENT);

    if (LLMuteList::getInstance()->isMuted(mute.mID, mute.mName))
    {
        LLMuteList::getInstance()->remove(mute);
    }
    else
    {
        LLMuteList::getInstance()->add(mute);
    }

    LLPanelBlockedList::showPanelAndSelect(mute.mID);
    closeFloater();
}

void LLInspectAvatar::onClickReport()
{
    LLFloaterReporter::showFromAvatar(mAvatarID, mAvatarName.getCompleteName());
    closeFloater();
}

bool godlike_freeze(const LLSD& notification, const LLSD& response)
{
    LLUUID avatar_id = notification["payload"]["avatar_id"].asUUID();
    S32 option = LLNotificationsUtil::getSelectedOption(notification, response);

    switch (option)
    {
    case 0:
        LLAvatarActions::freeze(avatar_id);
        break;
    case 1:
        LLAvatarActions::unfreeze(avatar_id);
        break;
    default:
        break;
    }

    return false;
}

void LLInspectAvatar::onClickFreeze()
{
    if (gAgent.isGodlike())
    {
        // use godlike freeze-at-a-distance, with confirmation
        LLNotificationsUtil::add("FreezeAvatar",
            LLSD(),
            LLSD().with("avatar_id", mAvatarID),
            godlike_freeze);
    }
    else
    {
        // use default "local" version of freezing that requires avatar to be in range
        handle_avatar_freeze( LLSD(mAvatarID) );
    }
    closeFloater();
}

void LLInspectAvatar::onClickEject()
{
    handle_avatar_eject( LLSD(mAvatarID) );
    closeFloater();
}

void LLInspectAvatar::onClickKick()
{
    LLAvatarActions::kick(mAvatarID);
    closeFloater();
}

void LLInspectAvatar::onClickCSR()
{
    LLAvatarName av_name;
    LLAvatarNameCache::get(mAvatarID, &av_name);
    std::string name = av_name.getUserName();
    LLAvatarActions::csr(mAvatarID, name);
    closeFloater();
}

void LLInspectAvatar::onClickZoomIn()
{
    handle_zoom_to_object(mAvatarID);
    closeFloater();
}

void LLInspectAvatar::onClickFindOnMap()
{
    gFloaterWorldMap->trackAvatar(mAvatarID, mAvatarName.getDisplayName());
    LLFloaterReg::showInstance("world_map");
}

bool LLInspectAvatar::enableMute()
{
    bool is_linden = LLStringUtil::endsWith(mAvatarName.getDisplayName(), " Linden");
    bool is_self = mAvatarID == gAgent.getID();

    if (!is_linden && !is_self && !LLMuteList::getInstance()->isMuted(mAvatarID, mAvatarName.getDisplayName()))
    {
        return true;
    }
    else
    {
        return false;
    }
}

bool LLInspectAvatar::enableUnmute()
{
    bool is_linden = LLStringUtil::endsWith(mAvatarName.getDisplayName(), " Linden");
    bool is_self = mAvatarID == gAgent.getID();

    if (!is_linden && !is_self && LLMuteList::getInstance()->isMuted(mAvatarID, mAvatarName.getDisplayName()))
    {
        return true;
    }
    else
    {
        return false;
    }
}

bool LLInspectAvatar::enableTeleportOffer()
{
    return LLAvatarActions::canOfferTeleport(mAvatarID);
}

bool LLInspectAvatar::enableTeleportRequest()
{
    return LLAvatarActions::canRequestTeleport(mAvatarID);
}

bool LLInspectAvatar::enablePay()
{
    return RlvActions::canPayAvatar(mAvatarID);
}

bool LLInspectAvatar::godModeEnabled()
{
    return gAgent.isGodlike();
}

void LLInspectAvatar::moderationActionCoro(std::string url, LLSD action)
{
    LLCore::HttpRequest::policy_t httpPolicy(LLCore::HttpRequest::DEFAULT_POLICY_ID);
    LLCoreHttpUtil::HttpCoroutineAdapter::ptr_t httpAdapter(new LLCoreHttpUtil::HttpCoroutineAdapter("moderationActionCoro", httpPolicy));
    LLCore::HttpRequest::ptr_t httpRequest(new LLCore::HttpRequest);
    LLCore::HttpOptions::ptr_t httpOpts = LLCore::HttpOptions::ptr_t(new LLCore::HttpOptions);

    httpOpts->setWantHeaders(true);

    LLUUID sessionId = action["session-id"];

    LLSD result = httpAdapter->postAndSuspend(httpRequest, url, action, httpOpts);
    LLSD httpResults = result[LLCoreHttpUtil::HttpCoroutineAdapter::HTTP_RESULTS];
    LLCore::HttpStatus status = LLCoreHttpUtil::HttpCoroutineAdapter::getStatusFromLLSD(httpResults);

    if (!status)
    {
        if (gIMMgr)
        {
            //403 == you're not a mod
            //should be disabled if you're not a moderator
            if (status == LLCore::HttpStatus(HTTP_FORBIDDEN))
            {
                gIMMgr->showSessionEventError(
                    "mute",
                    "not_a_mod_error",
                    sessionId);
            }
            else
            {
                gIMMgr->showSessionEventError(
                    "mute",
                    "generic_request_error",
                    sessionId);
            }
        }
    }
}
// </FS:Ansariel>

//////////////////////////////////////////////////////////////////////////////
// LLInspectAvatarUtil
//////////////////////////////////////////////////////////////////////////////
void LLInspectAvatarUtil::registerFloater()
{
    LLFloaterReg::add("inspect_avatar", "inspect_avatar.xml",
                      &LLFloaterReg::build<LLInspectAvatar>);
}<|MERGE_RESOLUTION|>--- conflicted
+++ resolved
@@ -198,11 +198,7 @@
         // <FS:Ansariel> OpenSim
         //processor->sendAvatarPropertiesRequest(mAvatarID);
         if (LLGridManager::instance().isInSecondLife() || !gAgent.getRegionCapability("AgentProfile").empty())
-<<<<<<< HEAD
-            processor->sendAvatarPropertiesRequest(mAvatarID);
-=======
         processor->sendAvatarPropertiesRequest(mAvatarID);
->>>>>>> 050d2fef
         else
             processor->sendAvatarLegacyPropertiesRequest(mAvatarID);
         // </FS:Ansariel>
@@ -334,11 +330,7 @@
     mAvatarID = data["avatar_id"];
 
     // <FS:Ansariel> Undo CHUI-90 and make avatar inspector useful again
-<<<<<<< HEAD
-    BOOL self = mAvatarID == gAgentID;
-=======
     bool self = mAvatarID == gAgentID;
->>>>>>> 050d2fef
 
     getChild<LLUICtrl>("gear_btn")->setVisible(!self);
     LLMenuButton* gear_self_btn = getChild<LLMenuButton>("gear_self_btn");
