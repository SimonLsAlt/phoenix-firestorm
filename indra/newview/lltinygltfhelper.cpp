--- conflicted
+++ resolved
@@ -104,15 +104,9 @@
                 }
             }
         }
-<<<<<<< HEAD
-        else
-        {
-            // no occlusion, make a white occlusion image
-=======
         else if (material.occlusionTexture.index == -1)
         {
             // no occlusion, make sure red channel of ORM is all 255
->>>>>>> 6a43bbd7
             occlusion_img = new LLImageRaw(mr_img->getWidth(), mr_img->getHeight(), 3);
             occlusion_img->clear(255, 255, 255);
             copy_red_channel(occlusion_img, mr_img);
