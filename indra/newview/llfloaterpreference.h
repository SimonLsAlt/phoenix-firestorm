--- conflicted
+++ resolved
@@ -148,13 +148,6 @@
 	// <FS:AO> callback for local lights toggle
 	void onLocalLightsEnable();
 
-<<<<<<< HEAD
-	// callback for commit in the "Single click on land" and "Double click on land" comboboxes.
-	void onClickActionChange();
-	// updates click/double-click action settings depending on controls values
-	void updateClickActionSettings();
-	// updates click/double-click action controls depending on values from settings.xml
-	void updateClickActionControls();
 	// <FS:PP> updates UI Sounds controls depending on values from settings.xml
 	void updateUISoundsControls();
 
@@ -171,9 +164,6 @@
 
 	// <FS:Zi> Group Notices and chiclets location setting conversion BOOL => S32
 	void onShowGroupNoticesTopRightChanged();
-
-=======
->>>>>>> 6ba0b97c
 public:
 	// This function squirrels away the current values of the controls so that
 	// cancel() can restore them.	
@@ -202,12 +192,7 @@
 	void onClickBrowseSettingsDir();
 	void onClickSkin(LLUICtrl* ctrl,const LLSD& userdata);
 	void onSelectSkin();
-<<<<<<< HEAD
-	void onClickSetKey();
 	void onClickClearKey(); // <FS:Ansariel> FIRE-3803: Clear voice toggle button
-	void setKey(KEY key);
-	void setMouse(LLMouseHandler::EClickType click);
-	void onClickSetMiddleMouse();
 	// void onClickSetSounds();	//<FS:KC> Handled centrally now
 	void onClickPreviewUISound(const LLSD& ui_sound_id); // <FS:PP> FIRE-8190: Preview function for "UI Sounds" Panel
 	void setPreprocInclude();
@@ -216,9 +201,6 @@
 	void setExternalEditor();
 	void changeExternalEditorPath(const std::vector<std::string>& filenames);
 	// </FS:LO>
-=======
-	void onClickSetSounds();
->>>>>>> 6ba0b97c
 	void onClickEnablePopup();
 	void onClickDisablePopup();	
 	void resetAllIgnored();
