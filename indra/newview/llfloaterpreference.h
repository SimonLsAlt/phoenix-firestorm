--- conflicted
+++ resolved
@@ -321,11 +321,8 @@
 	LLSearchEditor *mFilterEdit;
 	std::unique_ptr< ll::prefs::SearchData > mSearchData;
 	bool mSearchDataDirty;
-<<<<<<< HEAD
-=======
 
     boost::signals2::connection	mComplexityChangedSignal;
->>>>>>> 4e0e29b0
 
 	void onUpdateFilterTerm( bool force = false );
 	void collectSearchableItems();
