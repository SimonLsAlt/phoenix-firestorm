/** 
 * @file llfloaterpreference.h
 * @brief LLPreferenceCore class definition
 *
 * $LicenseInfo:firstyear=2002&license=viewerlgpl$
 * Second Life Viewer Source Code
 * Copyright (C) 2010, Linden Research, Inc.
 * 
 * This library is free software; you can redistribute it and/or
 * modify it under the terms of the GNU Lesser General Public
 * License as published by the Free Software Foundation;
 * version 2.1 of the License only.
 * 
 * This library is distributed in the hope that it will be useful,
 * but WITHOUT ANY WARRANTY; without even the implied warranty of
 * MERCHANTABILITY or FITNESS FOR A PARTICULAR PURPOSE.  See the GNU
 * Lesser General Public License for more details.
 * 
 * You should have received a copy of the GNU Lesser General Public
 * License along with this library; if not, write to the Free Software
 * Foundation, Inc., 51 Franklin Street, Fifth Floor, Boston, MA  02110-1301  USA
 * 
 * Linden Research, Inc., 945 Battery Street, San Francisco, CA  94111  USA
 * $/LicenseInfo$
 */

/*
 * App-wide preferences.  Note that these are not per-user,
 * because we need to load many preferences before we have
 * a login name.
 */

#ifndef LL_LLFLOATERPREFERENCE_H
#define LL_LLFLOATERPREFERENCE_H

#include "llfloater.h"
#include "llavatarpropertiesprocessor.h"
#include "llconversationlog.h"
#include "lllineeditor.h" // <FS:CR>
#include "llsearcheditor.h"

namespace nd
{
	namespace prefs
	{
		struct SearchData;
	}
}

class LLConversationLogObserver;
class LLPanelPreference;
class LLPanelLCD;
class LLPanelDebug;
class LLMessageSystem;
class LLScrollListCtrl;
class LLSliderCtrl;
class LLSD;
class LLTextBox;
class LLComboBox;

typedef std::map<std::string, std::string> notifications_map;

typedef enum
	{
		GS_LOW_GRAPHICS,
		GS_MID_GRAPHICS,
		GS_HIGH_GRAPHICS,
		GS_ULTRA_GRAPHICS
		
	} EGraphicsSettings;

// Floater to control preferences (display, audio, bandwidth, general.
class LLFloaterPreference : public LLFloater, public LLAvatarPropertiesObserver, public LLConversationLogObserver
{
public: 
	LLFloaterPreference(const LLSD& key);
	~LLFloaterPreference();

	void apply();
	void cancel();
	/*virtual*/ void draw();
	/*virtual*/ BOOL postBuild();
	/*virtual*/ void onOpen(const LLSD& key);
	/*virtual*/	void onClose(bool app_quitting);
	/*virtual*/ void changed();
	/*virtual*/ void changed(const LLUUID& session_id, U32 mask) {};

	// static data update, called from message handler
	// <FS:Ansariel> Show email address in preferences (FIRE-1071)
	//static void updateUserInfo(const std::string& visibility, bool im_via_email);
	static void updateUserInfo(const std::string& visibility, bool im_via_email, const std::string& email);

	// refresh all the graphics preferences menus
	static void refreshEnabledGraphics();
	
	// translate user's do not disturb response message according to current locale if message is default, otherwise do nothing
	static void initDoNotDisturbResponse();

	// update Show Favorites checkbox
	static void updateShowFavoritesCheckbox(bool val);

	void processProperties( void* pData, EAvatarProcessorType type );
	void processProfileProperties(const LLAvatarData* pAvatarData );
	void storeAvatarProperties( const LLAvatarData* pAvatarData );
	void saveAvatarProperties( void );
	void selectPrivacyPanel();
	void selectChatPanel();
	void getControlNames(std::vector<std::string>& names);

<<<<<<< HEAD
// <FS:CR> Make onBtnOk() public for settings backup panel
//protected:
	void		onBtnOK();
protected:
// </FS:CR>
	void		onBtnCancel();
	void		onBtnApply();
=======
protected:	
	void		onBtnOK(const LLSD& userdata);
	void		onBtnCancel(const LLSD& userdata);
>>>>>>> 9367a378

	//void		onClickClearCache();			// Clear viewer texture cache, vfs, and VO cache on next startup // AO: was protected, moved to public
	void		onClickBrowserClearCache();		// Clear web history and caches as well as viewer caches above
	void		onLanguageChange();
	void		onNotificationsChange(const std::string& OptionName);
	void		onNameTagOpacityChange(const LLSD& newvalue);
	void		onConsoleOpacityChange(const LLSD& newvalue);	// <FS:CR> FIRE-1332 - Sepeate opacity settings for nametag and console chat

	// set value of "DoNotDisturbResponseChanged" in account settings depending on whether do not disturb response
	// <FS:Zi> Pie menu
	// make sure controls get greyed out or enabled when pie color override is toggled
	void onPieColorsOverrideChanged();
	// </FS:Zi> Pie menu

	// string differs from default after user changes.
	void onDoNotDisturbResponseChanged();
	// if the custom settings box is clicked
	void onChangeCustom();
	void updateMeterText(LLUICtrl* ctrl);
	// callback for defaults
	void setHardwareDefaults();
	void setRecommended();
	// callback for when client turns on shaders
	void onVertexShaderEnable();
<<<<<<< HEAD
	// <FS:AO> callback for local lights toggle
	void onLocalLightsEnable();
=======
	// callback for when client turns on impostors
	void onAvatarImpostorsEnable();
>>>>>>> 9367a378

	// callback for commit in the "Single click on land" and "Double click on land" comboboxes.
	void onClickActionChange();
	// updates click/double-click action settings depending on controls values
	void updateClickActionSettings();
	// updates click/double-click action controls depending on values from settings.xml
	void updateClickActionControls();
<<<<<<< HEAD
	// <FS:PP> updates UI Sounds controls depending on values from settings.xml
	void updateUISoundsControls();
	
	// <FS:Zi> Optional Edit Appearance Lighting
	// make sure controls get greyed out or enabled when appearance camera movement is toggled
	void onAppearanceCameraChanged();
	// </FS:Zi> Optional Edit Appearance Lighting

	//<FS:Kadah> Font Selection
	void populateFontSelectionCombo();
	void loadFontPresetsFromDir(const std::string& dir, LLComboBox* font_selection_combo);
	//</FS:Kadah>
    
=======

>>>>>>> 9367a378
	// This function squirrels away the current values of the controls so that
	// cancel() can restore them.	
	void saveSettings();

public:

	void setCacheLocation(const LLStringExplicit& location);
	// <FS:Ansariel> Sound cache
	void setSoundCacheLocation(const LLStringExplicit& location);
	void onClickSetSoundCache();
	void onClickBrowseSoundCache();
	void onClickResetSoundCache();
	// </FS:Ansariel>

	// <FS:Ansariel> FIRE-2912: Reset voice button
	void onClickResetVoice();

	void onClickSetCache();
	void onClickBrowseCache();
	void onClickBrowseCrashLogs();
	void onClickBrowseChatLogDir();
	void onClickResetCache();
	void onClickClearCache(); // AO: was protected, moved to public
	void onClickCookies();
	void onClickJavascript();
	void onClickBrowseSettingsDir();
	void onClickSkin(LLUICtrl* ctrl,const LLSD& userdata);
	void onSelectSkin();
	void onClickSetKey();
	void setKey(KEY key);
	void onClickSetMiddleMouse();
	// void onClickSetSounds();	//<FS:KC> Handled centrally now
	void onClickPreviewUISound(const LLSD& ui_sound_id); // <FS:PP> FIRE-8190: Preview function for "UI Sounds" Panel
	void setPreprocInclude();
	void onClickEnablePopup();
	void onClickDisablePopup();	
	void resetAllIgnored();
	void setAllIgnored();
	void onClickLogPath();
	bool moveTranscriptsAndLog();
	//[FIX FIRE-2765 : SJ] Making sure Reset button resets works
	void onClickResetLogPath();
	void enableHistory();
	// <FS:Ansariel> Show email address in preferences (FIRE-1071)
	//void setPersonalInfo(const std::string& visibility, bool im_via_email);
	void setPersonalInfo(const std::string& visibility, bool im_via_email, const std::string& email);
	// </FS:Ansariel> Show email address in preferences (FIRE-1071)
	void refreshEnabledState();
	void onCommitWindowedMode();
	void refresh();	// Refresh enable/disable
	// if the quality radio buttons are changed
	void onChangeQuality(const LLSD& data);
	void onClickClearSettings();
	void onClickChatOnlineNotices();
	void onClickClearSpamList();
	//void callback_clear_settings(const LLSD& notification, const LLSD& response);
	// <FS:Ansariel> Clear inventory cache button
	void onClickInventoryClearCache();
	// <FS:Ansariel> Clear web browser cache button
	void onClickWebBrowserClearCache();
	
	void refreshUI();

	void onCommitParcelMediaAutoPlayEnable();
	void onCommitMediaEnabled();
	void onCommitMusicEnabled();
	void applyResolution();
	void onChangeMaturity();
	void onClickBlockList();
	void onClickProxySettings();
	void onClickTranslationSettings();
	void onClickPermsDefault();
	void onClickAutoReplace();
	void onClickSpellChecker();
	void onClickAdvanced();
	void applyUIColor(LLUICtrl* ctrl, const LLSD& param);
	void getUIColor(LLUICtrl* ctrl, const LLSD& param);
	void onLogChatHistorySaved();	
	void buildPopupLists();
	static void refreshSkin(void* data);
	void selectPanel(const LLSD& name);

private:

	void onDeleteTranscripts();
	void onDeleteTranscriptsResponse(const LLSD& notification, const LLSD& response);
	void updateDeleteTranscriptsButton();

	static std::string sSkin;
	notifications_map mNotificationOptions;
	bool mClickActionDirty; ///< Set to true when the click/double-click options get changed by user.
	bool mGotPersonalInfo;
	bool mOriginalIMViaEmail;
	bool mLanguageChanged;
	bool mAvatarDataInitialized;
	std::string mPriorInstantMessageLogPath;
	
	bool mOriginalHideOnlineStatus;
	std::string mDirectoryVisibility;
	
	LLAvatarData mAvatarProperties;
<<<<<<< HEAD

	LLSearchEditor *mFilterEdit;
	void onUpdateFilterTerm(bool force = false);

	nd::prefs::SearchData *mSearchData;
	void collectSearchableItems();
=======
	LOG_CLASS(LLFloaterPreference);
>>>>>>> 9367a378
};

class LLPanelPreference : public LLPanel
{
public:
	LLPanelPreference();
	/*virtual*/ BOOL postBuild();
	
	virtual ~LLPanelPreference();

	virtual void apply();
	virtual void cancel();
<<<<<<< HEAD
	// void setControlFalse(const LLSD& user_data);	//<FS:KC> Handled centrally now
	virtual void setHardwareDefaults(){};
=======
	void setControlFalse(const LLSD& user_data);
	virtual void setHardwareDefaults();
>>>>>>> 9367a378

	// Disables "Allow Media to auto play" check box only when both
	// "Streaming Music" and "Media" are unchecked. Otherwise enables it.
	void updateMediaAutoPlayCheckbox(LLUICtrl* ctrl);

	// This function squirrels away the current values of the controls so that
	// cancel() can restore them.
	virtual void saveSettings();

	void deletePreset(const LLSD& user_data);
	void savePreset(const LLSD& user_data);
	void loadPreset(const LLSD& user_data);

	class Updater;

protected:
	typedef std::map<LLControlVariable*, LLSD> control_values_map_t;
	control_values_map_t mSavedValues;

private:
	//for "Only friends and groups can call or IM me"
	static void showFriendsOnlyWarning(LLUICtrl*, const LLSD&);

	static void showCustomPortWarning(LLUICtrl*, const LLSD&); // -WoLf

 	//for "Show my Favorite Landmarks at Login"
	static void showFavoritesOnLoginWarning(LLUICtrl* checkbox, const LLSD& value);

	// <FS:Ansariel> Only enable Growl checkboxes if Growl is usable
	void onEnableGrowlChanged();
	// <FS:Ansariel> Flash chat toolbar button notification
	void onChatWindowChanged();
	// <FS:Ansariel> Exodus' mouselook combat feature
	void updateMouselookCombatFeatures();

	// <FS:Ansariel> Minimap pick radius transparency
	void updateMapPickRadiusTransparency(const LLSD& value);
	F32 mOriginalMapPickRadiusTransparency;

	typedef std::map<std::string, LLColor4> string_color_map_t;
	string_color_map_t mSavedColors;

<<<<<<< HEAD
	//<FS:HG> FIRE-6340, FIRE-6567 - Setting Bandwidth issues
	//Updater* mBandWidthUpdater;
=======
	Updater* mBandWidthUpdater;
	LOG_CLASS(LLPanelPreference);
>>>>>>> 9367a378
};

class LLPanelPreferenceGraphics : public LLPanelPreference
{
public:
	BOOL postBuild();
	void draw();
	void cancel();
	void saveSettings();
	void resetDirtyChilds();
	void setHardwareDefaults();
	void setPresetText();

	static const std::string getPresetsPath();

protected:
	bool hasDirtyChilds();
<<<<<<< HEAD
	void resetDirtyChilds();
	

	LLButton*	mButtonApply;
};

// [SL:KB] - Catznip Viewer-Skins
class LLPanelPreferenceSkins : public LLPanelPreference
{
public:
	LLPanelPreferenceSkins();
	
	/*virtual*/ BOOL postBuild();
	/*virtual*/ void apply();
	/*virtual*/ void cancel();
	void callbackRestart(const LLSD& notification, const LLSD& response);	// <FS:CR> Callback for restart dialogs
protected:
	void onSkinChanged();
	void onSkinThemeChanged();
	void refreshSkinList();
	void refreshSkinThemeList();
	void refreshPreviewImage(); // <FS:PP> FIRE-1689: Skins preview image
	void showSkinChangeNotification();
	
protected:
	std::string m_Skin;
	LLComboBox* m_pSkinCombo;
	std::string m_SkinTheme;
	LLComboBox* m_pSkinThemeCombo;
	LLButton*	m_pSkinPreview; // <FS:PP> FIRE-1689: Skins preview image
	LLSD        m_SkinsInfo;
	std::string	m_SkinName;
	std::string	m_SkinThemeName;
};
// [/SL:KB]

// [SL:KB] - Patch: Viewer-CrashReporting | Checked: 2010-10-21 (Catznip-2.6.0a) | Added: Catznip-2.2.0c
class LLPanelPreferenceCrashReports : public LLPanelPreference
{
public:
	LLPanelPreferenceCrashReports();

	/*virtual*/ BOOL postBuild();
	/*virtual*/ void apply();
	/*virtual*/ void cancel();

	void refresh();
};
// [/SL:KB]

// <FS:CR> Settings Backup
class FSPanelPreferenceBackup : public LLPanelPreference
{
public:
	FSPanelPreferenceBackup();
	/*virtual*/ BOOL postBuild();
	
protected:
	// <FS:Zi> Backup settings
	void onClickSetBackupSettingsPath();
	void onClickSelectAll();
	void onClickDeselectAll();
	void onClickBackupSettings();
	void onClickRestoreSettings();
	
	void doSelect(BOOL all);												// calls applySelection for each list
	void applySelection(LLScrollListCtrl* control, BOOL all);				// selects or deselects all items in a scroll list
	void doRestoreSettings(const LLSD& notification, const LLSD& response);	// callback for restore dialog
	void onQuitConfirmed(const LLSD& notification, const LLSD& response);	// callback for finished restore dialog
	// </FS:Zi>
};

#ifdef OPENSIM // <FS:AW optional opensim support>
// <FS:AW  opensim preferences>
class LLPanelPreferenceOpensim : public LLPanelPreference
{
public:
	LLPanelPreferenceOpensim();
// <FS:AW  grid management>
	/*virtual*/ BOOL postBuild();
	/*virtual*/ void apply();
	/*virtual*/ void cancel();

protected:

	void onClickAddGrid();
	void addedGrid(bool success);
	void onClickClearGrid();
	void onClickRefreshGrid();
	void onClickSaveGrid();
	void onClickRemoveGrid();
	void onSelectGrid();
	bool removeGridCB(const LLSD& notification, const LLSD& response);
// </FS:AW  grid management>
// <FS:AW  opensim search support>
	void onClickClearDebugSearchURL();
	void onClickPickDebugSearchURL();
// </FS:AW  opensim search support>

	void refreshGridList(bool success = true);
	LLScrollListCtrl* mGridListControl;
private:
	LLLineEditor* mEditorGridName;
	LLLineEditor* mEditorGridURI;
	LLLineEditor* mEditorLoginPage;
	LLLineEditor* mEditorHelperURI;
	LLLineEditor* mEditorWebsite;
	LLLineEditor* mEditorSupport;
	LLLineEditor* mEditorRegister;
	LLLineEditor* mEditorPassword;
	LLLineEditor* mEditorSearch;
	LLLineEditor* mEditorGridMessage;
=======

private:

	void onPresetsListChange();
	LOG_CLASS(LLPanelPreferenceGraphics);
};

class LLFloaterPreferenceGraphicsAdvanced : public LLFloater
{
public: 
	LLFloaterPreferenceGraphicsAdvanced(const LLSD& key);
	~LLFloaterPreferenceGraphicsAdvanced();
	void onOpen(const LLSD& key);
	void disableUnavailableSettings();
	void refreshEnabledGraphics();
	void refreshEnabledState();
	void updateSliderText(LLSliderCtrl* ctrl, LLTextBox* text_box);
	void updateMaxNonImpostors();
	void setMaxNonImpostorsText(U32 value, LLTextBox* text_box);
	void updateMaxComplexity();
	void setMaxComplexityText(U32 value, LLTextBox* text_box);
	static void setIndirectControls();
	static void setIndirectMaxNonImpostors();
	static void setIndirectMaxArc();
	void refresh();
	// callback for when client turns on shaders
	void onVertexShaderEnable();
	LOG_CLASS(LLFloaterPreferenceGraphicsAdvanced);
>>>>>>> 9367a378
};
// </FS:AW  opensim preferences>
#endif // OPENSIM // <FS:AW optional opensim support>

class LLFloaterPreferenceProxy : public LLFloater
{
public: 
	LLFloaterPreferenceProxy(const LLSD& key);
	~LLFloaterPreferenceProxy();

	/// show off our menu
	static void show();
	void cancel();
	
protected:
	BOOL postBuild();
	void onOpen(const LLSD& key);
	void onClose(bool app_quitting);
	void saveSettings();
	void onBtnOk();
	void onBtnCancel();

	void onChangeSocksSettings();

private:
	
	bool mSocksSettingsDirty;
	typedef std::map<LLControlVariable*, LLSD> control_values_map_t;
	control_values_map_t mSavedValues;
<<<<<<< HEAD
=======
	LOG_CLASS(LLFloaterPreferenceProxy);
>>>>>>> 9367a378
};


#endif  // LL_LLPREFERENCEFLOATER_H<|MERGE_RESOLUTION|>--- conflicted
+++ resolved
@@ -105,21 +105,14 @@
 	void saveAvatarProperties( void );
 	void selectPrivacyPanel();
 	void selectChatPanel();
-	void getControlNames(std::vector<std::string>& names);
-
-<<<<<<< HEAD
+	void getControlNames(std::vector<std::string>& names);
+
 // <FS:CR> Make onBtnOk() public for settings backup panel
 //protected:
-	void		onBtnOK();
+	void		onBtnOK(const LLSD& userdata);
 protected:
 // </FS:CR>
-	void		onBtnCancel();
-	void		onBtnApply();
-=======
-protected:	
-	void		onBtnOK(const LLSD& userdata);
-	void		onBtnCancel(const LLSD& userdata);
->>>>>>> 9367a378
+	void		onBtnCancel(const LLSD& userdata);
 
 	//void		onClickClearCache();			// Clear viewer texture cache, vfs, and VO cache on next startup // AO: was protected, moved to public
 	void		onClickBrowserClearCache();		// Clear web history and caches as well as viewer caches above
@@ -141,16 +134,13 @@
 	void updateMeterText(LLUICtrl* ctrl);
 	// callback for defaults
 	void setHardwareDefaults();
-	void setRecommended();
+	void setRecommended();
 	// callback for when client turns on shaders
 	void onVertexShaderEnable();
-<<<<<<< HEAD
+	// callback for when client turns on impostors
+	void onAvatarImpostorsEnable();
 	// <FS:AO> callback for local lights toggle
 	void onLocalLightsEnable();
-=======
-	// callback for when client turns on impostors
-	void onAvatarImpostorsEnable();
->>>>>>> 9367a378
 
 	// callback for commit in the "Single click on land" and "Double click on land" comboboxes.
 	void onClickActionChange();
@@ -158,7 +148,6 @@
 	void updateClickActionSettings();
 	// updates click/double-click action controls depending on values from settings.xml
 	void updateClickActionControls();
-<<<<<<< HEAD
 	// <FS:PP> updates UI Sounds controls depending on values from settings.xml
 	void updateUISoundsControls();
 	
@@ -171,10 +160,7 @@
 	void populateFontSelectionCombo();
 	void loadFontPresetsFromDir(const std::string& dir, LLComboBox* font_selection_combo);
 	//</FS:Kadah>
-    
-=======
-
->>>>>>> 9367a378
+
 	// This function squirrels away the current values of the controls so that
 	// cancel() can restore them.	
 	void saveSettings();
@@ -223,6 +209,8 @@
 	void setPersonalInfo(const std::string& visibility, bool im_via_email, const std::string& email);
 	// </FS:Ansariel> Show email address in preferences (FIRE-1071)
 	void refreshEnabledState();
+	// <FS:Ansariel> Improved graphics preferences
+	void disableUnavailableSettings();
 	void onCommitWindowedMode();
 	void refresh();	// Refresh enable/disable
 	// if the quality radio buttons are changed
@@ -236,6 +224,14 @@
 	// <FS:Ansariel> Clear web browser cache button
 	void onClickWebBrowserClearCache();
 	
+	// <FS:Ansariel> Improved graphics preferences
+	void updateSliderText(LLSliderCtrl* ctrl, LLTextBox* text_box);
+	void updateMaxNonImpostors();
+	void setMaxNonImpostorsText(U32 value, LLTextBox* text_box);
+	void updateMaxComplexity();
+	void setMaxComplexityText(U32 value, LLTextBox* text_box);
+	// </FS:Ansariel>
+
 	void refreshUI();
 
 	void onCommitParcelMediaAutoPlayEnable();
@@ -249,7 +245,7 @@
 	void onClickPermsDefault();
 	void onClickAutoReplace();
 	void onClickSpellChecker();
-	void onClickAdvanced();
+	void onClickAdvanced();
 	void applyUIColor(LLUICtrl* ctrl, const LLSD& param);
 	void getUIColor(LLUICtrl* ctrl, const LLSD& param);
 	void onLogChatHistorySaved();	
@@ -276,16 +272,13 @@
 	std::string mDirectoryVisibility;
 	
 	LLAvatarData mAvatarProperties;
-<<<<<<< HEAD
+	LOG_CLASS(LLFloaterPreference);
 
 	LLSearchEditor *mFilterEdit;
 	void onUpdateFilterTerm(bool force = false);
 
 	nd::prefs::SearchData *mSearchData;
 	void collectSearchableItems();
-=======
-	LOG_CLASS(LLFloaterPreference);
->>>>>>> 9367a378
 };
 
 class LLPanelPreference : public LLPanel
@@ -298,13 +291,8 @@
 
 	virtual void apply();
 	virtual void cancel();
-<<<<<<< HEAD
 	// void setControlFalse(const LLSD& user_data);	//<FS:KC> Handled centrally now
-	virtual void setHardwareDefaults(){};
-=======
-	void setControlFalse(const LLSD& user_data);
 	virtual void setHardwareDefaults();
->>>>>>> 9367a378
 
 	// Disables "Allow Media to auto play" check box only when both
 	// "Streaming Music" and "Media" are unchecked. Otherwise enables it.
@@ -313,11 +301,11 @@
 	// This function squirrels away the current values of the controls so that
 	// cancel() can restore them.
 	virtual void saveSettings();
-
-	void deletePreset(const LLSD& user_data);
-	void savePreset(const LLSD& user_data);
-	void loadPreset(const LLSD& user_data);
-
+
+	void deletePreset(const LLSD& user_data);
+	void savePreset(const LLSD& user_data);
+	void loadPreset(const LLSD& user_data);
+
 	class Updater;
 
 protected:
@@ -347,13 +335,9 @@
 	typedef std::map<std::string, LLColor4> string_color_map_t;
 	string_color_map_t mSavedColors;
 
-<<<<<<< HEAD
 	//<FS:HG> FIRE-6340, FIRE-6567 - Setting Bandwidth issues
 	//Updater* mBandWidthUpdater;
-=======
-	Updater* mBandWidthUpdater;
-	LOG_CLASS(LLPanelPreference);
->>>>>>> 9367a378
+	LOG_CLASS(LLPanelPreference);
 };
 
 class LLPanelPreferenceGraphics : public LLPanelPreference
@@ -363,19 +347,42 @@
 	void draw();
 	void cancel();
 	void saveSettings();
-	void resetDirtyChilds();
+	void resetDirtyChilds();
 	void setHardwareDefaults();
-	void setPresetText();
-
-	static const std::string getPresetsPath();
+	void setPresetText();
+
+	static const std::string getPresetsPath();
 
 protected:
 	bool hasDirtyChilds();
-<<<<<<< HEAD
-	void resetDirtyChilds();
-	
-
-	LLButton*	mButtonApply;
+
+private:
+
+	void onPresetsListChange();
+	LOG_CLASS(LLPanelPreferenceGraphics);
+};
+
+class LLFloaterPreferenceGraphicsAdvanced : public LLFloater
+{
+public: 
+	LLFloaterPreferenceGraphicsAdvanced(const LLSD& key);
+	~LLFloaterPreferenceGraphicsAdvanced();
+	void onOpen(const LLSD& key);
+	void disableUnavailableSettings();
+	void refreshEnabledGraphics();
+	void refreshEnabledState();
+	void updateSliderText(LLSliderCtrl* ctrl, LLTextBox* text_box);
+	void updateMaxNonImpostors();
+	void setMaxNonImpostorsText(U32 value, LLTextBox* text_box);
+	void updateMaxComplexity();
+	void setMaxComplexityText(U32 value, LLTextBox* text_box);
+	static void setIndirectControls();
+	static void setIndirectMaxNonImpostors();
+	static void setIndirectMaxArc();
+	void refresh();
+	// callback for when client turns on shaders
+	void onVertexShaderEnable();
+	LOG_CLASS(LLFloaterPreferenceGraphicsAdvanced);
 };
 
 // [SL:KB] - Catznip Viewer-Skins
@@ -405,6 +412,8 @@
 	LLSD        m_SkinsInfo;
 	std::string	m_SkinName;
 	std::string	m_SkinThemeName;
+
+	LOG_CLASS(LLPanelPreferenceSkins);
 };
 // [/SL:KB]
 
@@ -419,6 +428,9 @@
 	/*virtual*/ void cancel();
 
 	void refresh();
+
+private:
+	LOG_CLASS(LLPanelPreferenceCrashReports);
 };
 // [/SL:KB]
 
@@ -442,6 +454,9 @@
 	void doRestoreSettings(const LLSD& notification, const LLSD& response);	// callback for restore dialog
 	void onQuitConfirmed(const LLSD& notification, const LLSD& response);	// callback for finished restore dialog
 	// </FS:Zi>
+
+private:
+	LOG_CLASS(FSPanelPreferenceBackup);
 };
 
 #ifdef OPENSIM // <FS:AW optional opensim support>
@@ -484,36 +499,8 @@
 	LLLineEditor* mEditorPassword;
 	LLLineEditor* mEditorSearch;
 	LLLineEditor* mEditorGridMessage;
-=======
-
-private:
-
-	void onPresetsListChange();
-	LOG_CLASS(LLPanelPreferenceGraphics);
-};
-
-class LLFloaterPreferenceGraphicsAdvanced : public LLFloater
-{
-public: 
-	LLFloaterPreferenceGraphicsAdvanced(const LLSD& key);
-	~LLFloaterPreferenceGraphicsAdvanced();
-	void onOpen(const LLSD& key);
-	void disableUnavailableSettings();
-	void refreshEnabledGraphics();
-	void refreshEnabledState();
-	void updateSliderText(LLSliderCtrl* ctrl, LLTextBox* text_box);
-	void updateMaxNonImpostors();
-	void setMaxNonImpostorsText(U32 value, LLTextBox* text_box);
-	void updateMaxComplexity();
-	void setMaxComplexityText(U32 value, LLTextBox* text_box);
-	static void setIndirectControls();
-	static void setIndirectMaxNonImpostors();
-	static void setIndirectMaxArc();
-	void refresh();
-	// callback for when client turns on shaders
-	void onVertexShaderEnable();
-	LOG_CLASS(LLFloaterPreferenceGraphicsAdvanced);
->>>>>>> 9367a378
+
+	LOG_CLASS(LLPanelPreferenceOpensim);
 };
 // </FS:AW  opensim preferences>
 #endif // OPENSIM // <FS:AW optional opensim support>
@@ -543,10 +530,7 @@
 	bool mSocksSettingsDirty;
 	typedef std::map<LLControlVariable*, LLSD> control_values_map_t;
 	control_values_map_t mSavedValues;
-<<<<<<< HEAD
-=======
-	LOG_CLASS(LLFloaterPreferenceProxy);
->>>>>>> 9367a378
+	LOG_CLASS(LLFloaterPreferenceProxy);
 };
 
 
