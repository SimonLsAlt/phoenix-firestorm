/** 
 * @file llfloaterpreference.h
 * @brief LLPreferenceCore class definition
 *
 * $LicenseInfo:firstyear=2002&license=viewerlgpl$
 * Second Life Viewer Source Code
 * Copyright (C) 2010, Linden Research, Inc.
 * 
 * This library is free software; you can redistribute it and/or
 * modify it under the terms of the GNU Lesser General Public
 * License as published by the Free Software Foundation;
 * version 2.1 of the License only.
 * 
 * This library is distributed in the hope that it will be useful,
 * but WITHOUT ANY WARRANTY; without even the implied warranty of
 * MERCHANTABILITY or FITNESS FOR A PARTICULAR PURPOSE.  See the GNU
 * Lesser General Public License for more details.
 * 
 * You should have received a copy of the GNU Lesser General Public
 * License along with this library; if not, write to the Free Software
 * Foundation, Inc., 51 Franklin Street, Fifth Floor, Boston, MA  02110-1301  USA
 * 
 * Linden Research, Inc., 945 Battery Street, San Francisco, CA  94111  USA
 * $/LicenseInfo$
 */

/*
 * App-wide preferences.  Note that these are not per-user,
 * because we need to load many preferences before we have
 * a login name.
 */

#ifndef LL_LLFLOATERPREFERENCE_H
#define LL_LLFLOATERPREFERENCE_H

#include "llfloater.h"
#include "llavatarpropertiesprocessor.h"
#include "llconversationlog.h"
#include "lllineeditor.h" // <FS:CR>
#include "llsearcheditor.h"

namespace nd
{
	namespace prefs
	{
		struct SearchData;
	}
}

class LLConversationLogObserver;
class LLPanelPreference;
class LLPanelLCD;
class LLPanelDebug;
class LLMessageSystem;
class LLScrollListCtrl;
class LLSliderCtrl;
class LLSD;
class LLTextBox;
class LLComboBox;

typedef std::map<std::string, std::string> notifications_map;

typedef enum
	{
		GS_LOW_GRAPHICS,
		GS_MID_GRAPHICS,
		GS_HIGH_GRAPHICS,
		GS_ULTRA_GRAPHICS
		
	} EGraphicsSettings;


// Floater to control preferences (display, audio, bandwidth, general.
class LLFloaterPreference : public LLFloater, public LLAvatarPropertiesObserver, public LLConversationLogObserver
{
public: 
	LLFloaterPreference(const LLSD& key);
	~LLFloaterPreference();

	void apply();
	void cancel();
	/*virtual*/ void draw();
	/*virtual*/ BOOL postBuild();
	/*virtual*/ void onOpen(const LLSD& key);
	/*virtual*/	void onClose(bool app_quitting);
	/*virtual*/ void changed();
	/*virtual*/ void changed(const LLUUID& session_id, U32 mask) {};

	// static data update, called from message handler
	// <FS:Ansariel> Show email address in preferences (FIRE-1071)
	//static void updateUserInfo(const std::string& visibility, bool im_via_email);
	static void updateUserInfo(const std::string& visibility, bool im_via_email, const std::string& email);

	// refresh all the graphics preferences menus
	static void refreshEnabledGraphics();
	
	// translate user's do not disturb response message according to current locale if message is default, otherwise do nothing
	static void initDoNotDisturbResponse();

	// update Show Favorites checkbox
	static void updateShowFavoritesCheckbox(bool val);

	void processProperties( void* pData, EAvatarProcessorType type );
	void processProfileProperties(const LLAvatarData* pAvatarData );
	void storeAvatarProperties( const LLAvatarData* pAvatarData );
	void saveAvatarProperties( void );
	void selectPrivacyPanel();
	void selectChatPanel();

// <FS:CR> Make onBtnOk() public for settings backup panel
//protected:
	void		onBtnOK();
protected:
// </FS:CR>
	void		onBtnCancel();
	void		onBtnApply();

	//void		onClickClearCache();			// Clear viewer texture cache, vfs, and VO cache on next startup // AO: was protected, moved to public
	void		onClickBrowserClearCache();		// Clear web history and caches as well as viewer caches above
	void		onLanguageChange();
	void		onNotificationsChange(const std::string& OptionName);
	void		onNameTagOpacityChange(const LLSD& newvalue);
	void		onConsoleOpacityChange(const LLSD& newvalue);	// <FS:CR> FIRE-1332 - Sepeate opacity settings for nametag and console chat

	// set value of "DoNotDisturbResponseChanged" in account settings depending on whether do not disturb response
	// <FS:Zi> Pie menu
	// make sure controls get greyed out or enabled when pie color override is toggled
	void onPieColorsOverrideChanged();
	// </FS:Zi> Pie menu

	// string differs from default after user changes.
	void onDoNotDisturbResponseChanged();
	// if the custom settings box is clicked
	void onChangeCustom();
	void updateMeterText(LLUICtrl* ctrl);
	void onOpenHardwareSettings();
	// callback for defaults
	void setHardwareDefaults();
	// callback for when client turns on shaders
	void onVertexShaderEnable();
	// <FS:AO> callback for local lights toggle
	void onLocalLightsEnable();

	// callback for commit in the "Single click on land" and "Double click on land" comboboxes.
	void onClickActionChange();
	// updates click/double-click action settings depending on controls values
	void updateClickActionSettings();
	// updates click/double-click action controls depending on values from settings.xml
	void updateClickActionControls();
	// <FS:PP> updates UI Sounds controls depending on values from settings.xml
	void updateUISoundsControls();
	
	// <FS:Zi> Optional Edit Appearance Lighting
	// make sure controls get greyed out or enabled when appearance camera movement is toggled
	void onAppearanceCameraChanged();
	// </FS:Zi> Optional Edit Appearance Lighting

	//<FS:Kadah> Font Selection
	void populateFontSelectionCombo();
	void loadFontPresetsFromDir(const std::string& dir, LLComboBox* font_selection_combo);
	//</FS:Kadah>
    
	// This function squirrels away the current values of the controls so that
	// cancel() can restore them.	
	void saveSettings();

public:

	void setCacheLocation(const LLStringExplicit& location);
	// <FS:Ansariel> Sound cache
	void setSoundCacheLocation(const LLStringExplicit& location);
	void onClickSetSoundCache();
	void onClickBrowseSoundCache();
	void onClickResetSoundCache();
	// </FS:Ansariel>

	// <FS:Ansariel> FIRE-2912: Reset voice button
	void onClickResetVoice();

	void onClickSetCache();
	void onClickBrowseCache();
	void onClickBrowseCrashLogs();
	void onClickBrowseChatLogDir();
	void onClickResetCache();
	void onClickClearCache(); // AO: was protected, moved to public
	void onClickCookies();
	void onClickJavascript();
	void onClickBrowseSettingsDir();
	void onClickSkin(LLUICtrl* ctrl,const LLSD& userdata);
	void onSelectSkin();
	void onClickSetKey();
	void setKey(KEY key);
	void onClickSetMiddleMouse();
	// void onClickSetSounds();	//<FS:KC> Handled centrally now
	void onClickPreviewUISound(const LLSD& ui_sound_id); // <FS:PP> FIRE-8190: Preview function for "UI Sounds" Panel
	void setPreprocInclude();
	void onClickEnablePopup();
	void onClickDisablePopup();	
	void resetAllIgnored();
	void setAllIgnored();
	void onClickLogPath();
	bool moveTranscriptsAndLog();
	//[FIX FIRE-2765 : SJ] Making sure Reset button resets works
	void onClickResetLogPath();
	void enableHistory();
	// <FS:Ansariel> Show email address in preferences (FIRE-1071)
	//void setPersonalInfo(const std::string& visibility, bool im_via_email);
	void setPersonalInfo(const std::string& visibility, bool im_via_email, const std::string& email);
	// </FS:Ansariel> Show email address in preferences (FIRE-1071)
	void refreshEnabledState();
	void disableUnavailableSettings();
	void onCommitWindowedMode();
	void refresh();	// Refresh enable/disable
	// if the quality radio buttons are changed
	void onChangeQuality(const LLSD& data);
	void onClickClearSettings();
	void onClickChatOnlineNotices();
	void onClickClearSpamList();
	//void callback_clear_settings(const LLSD& notification, const LLSD& response);
	// <FS:Ansariel> Clear inventory cache button
	void onClickInventoryClearCache();
	// <FS:Ansariel> Clear web browser cache button
	void onClickWebBrowserClearCache();
	
	void updateSliderText(LLSliderCtrl* ctrl, LLTextBox* text_box);
	void refreshUI();

	void onCommitParcelMediaAutoPlayEnable();
	void onCommitMediaEnabled();
	void onCommitMusicEnabled();
	void applyResolution();
	void onChangeMaturity();
	void onClickBlockList();
	void onClickProxySettings();
	void onClickTranslationSettings();
	void onClickPermsDefault();
	void onClickAutoReplace();
	void onClickSpellChecker();
	void applyUIColor(LLUICtrl* ctrl, const LLSD& param);
	void getUIColor(LLUICtrl* ctrl, const LLSD& param);
	void onLogChatHistorySaved();	
	void buildPopupLists();
	static void refreshSkin(void* data);
	void selectPanel(const LLSD& name);

private:

	void onDeleteTranscripts();
	void onDeleteTranscriptsResponse(const LLSD& notification, const LLSD& response);
	void updateDeleteTranscriptsButton();

	static std::string sSkin;
	notifications_map mNotificationOptions;
	bool mClickActionDirty; ///< Set to true when the click/double-click options get changed by user.
	bool mGotPersonalInfo;
	bool mOriginalIMViaEmail;
	bool mLanguageChanged;
	bool mAvatarDataInitialized;
	std::string mPriorInstantMessageLogPath;
	
	bool mOriginalHideOnlineStatus;
	std::string mDirectoryVisibility;
	
	LLAvatarData mAvatarProperties;

	LLSearchEditor *mFilterEdit;
	void onUpdateFilterTerm(bool force = false);

	nd::prefs::SearchData *mSearchData;
	void collectSearchableItems();
};

class LLPanelPreference : public LLPanel
{
public:
	LLPanelPreference();
	/*virtual*/ BOOL postBuild();
	
	virtual ~LLPanelPreference();

	virtual void apply();
	virtual void cancel();
	// void setControlFalse(const LLSD& user_data);	//<FS:KC> Handled centrally now
	virtual void setHardwareDefaults(){};

	// Disables "Allow Media to auto play" check box only when both
	// "Streaming Music" and "Media" are unchecked. Otherwise enables it.
	void updateMediaAutoPlayCheckbox(LLUICtrl* ctrl);

	// This function squirrels away the current values of the controls so that
	// cancel() can restore them.
	virtual void saveSettings();
	
	class Updater;

protected:
	typedef std::map<LLControlVariable*, LLSD> control_values_map_t;
	control_values_map_t mSavedValues;

private:
	//for "Only friends and groups can call or IM me"
	static void showFriendsOnlyWarning(LLUICtrl*, const LLSD&);
<<<<<<< HEAD

	static void showCustomPortWarning(LLUICtrl*, const LLSD&); // -WoLf

 	//for "Show my Favorite Landmarks at Login"
	static void showFavoritesOnLoginWarning(LLUICtrl* checkbox, const LLSD& value);
=======
	//for "Show my Favorite Landmarks at Login"
	static void handleFavoritesOnLoginChanged(LLUICtrl* checkbox, const LLSD& value);
>>>>>>> 0bbb1722

	// <FS:Ansariel> Only enable Growl checkboxes if Growl is usable
	void onEnableGrowlChanged();
	// <FS:Ansariel> Flash chat toolbar button notification
	void onChatWindowChanged();
	// <FS:Ansariel> Exodus' mouselook combat feature
	void updateMouselookCombatFeatures();

	// <FS:Ansariel> Minimap pick radius transparency
	void updateMapPickRadiusTransparency(const LLSD& value);
	F32 mOriginalMapPickRadiusTransparency;

	typedef std::map<std::string, LLColor4> string_color_map_t;
	string_color_map_t mSavedColors;

	//<FS:HG> FIRE-6340, FIRE-6567 - Setting Bandwidth issues
	//Updater* mBandWidthUpdater;
};

class LLPanelPreferenceGraphics : public LLPanelPreference
{
public:
	BOOL postBuild();
	void draw();
	void apply();
	void cancel();
	void saveSettings();
	void setHardwareDefaults();
protected:
	bool hasDirtyChilds();
	void resetDirtyChilds();
	

	LLButton*	mButtonApply;
};

// [SL:KB] - Catznip Viewer-Skins
class LLPanelPreferenceSkins : public LLPanelPreference
{
public:
	LLPanelPreferenceSkins();
	
	/*virtual*/ BOOL postBuild();
	/*virtual*/ void apply();
	/*virtual*/ void cancel();
	void callbackRestart(const LLSD& notification, const LLSD& response);	// <FS:CR> Callback for restart dialogs
protected:
	void onSkinChanged();
	void onSkinThemeChanged();
	void refreshSkinList();
	void refreshSkinThemeList();
	void refreshPreviewImage(); // <FS:PP> FIRE-1689: Skins preview image
	void showSkinChangeNotification();
	
protected:
	std::string m_Skin;
	LLComboBox* m_pSkinCombo;
	std::string m_SkinTheme;
	LLComboBox* m_pSkinThemeCombo;
	LLButton*	m_pSkinPreview; // <FS:PP> FIRE-1689: Skins preview image
	LLSD        m_SkinsInfo;
	std::string	m_SkinName;
	std::string	m_SkinThemeName;
};
// [/SL:KB]

// [SL:KB] - Patch: Viewer-CrashReporting | Checked: 2010-10-21 (Catznip-2.6.0a) | Added: Catznip-2.2.0c
class LLPanelPreferenceCrashReports : public LLPanelPreference
{
public:
	LLPanelPreferenceCrashReports();

	/*virtual*/ BOOL postBuild();
	/*virtual*/ void apply();
	/*virtual*/ void cancel();

	void refresh();
};
// [/SL:KB]

// <FS:CR> Settings Backup
class FSPanelPreferenceBackup : public LLPanelPreference
{
public:
	FSPanelPreferenceBackup();
	/*virtual*/ BOOL postBuild();
	
protected:
	// <FS:Zi> Backup settings
	void onClickSetBackupSettingsPath();
	void onClickSelectAll();
	void onClickDeselectAll();
	void onClickBackupSettings();
	void onClickRestoreSettings();
	
	void doSelect(BOOL all);												// calls applySelection for each list
	void applySelection(LLScrollListCtrl* control, BOOL all);				// selects or deselects all items in a scroll list
	void doRestoreSettings(const LLSD& notification, const LLSD& response);	// callback for restore dialog
	void onQuitConfirmed(const LLSD& notification, const LLSD& response);	// callback for finished restore dialog
	// </FS:Zi>
};

#ifdef OPENSIM // <FS:AW optional opensim support>
// <FS:AW  opensim preferences>
class LLPanelPreferenceOpensim : public LLPanelPreference
{
public:
	LLPanelPreferenceOpensim();
// <FS:AW  grid management>
	/*virtual*/ BOOL postBuild();
	/*virtual*/ void apply();
	/*virtual*/ void cancel();

protected:

	void onClickAddGrid();
	void addedGrid(bool success);
	void onClickClearGrid();
	void onClickRefreshGrid();
	void onClickSaveGrid();
	void onClickRemoveGrid();
	void onSelectGrid();
	bool removeGridCB(const LLSD& notification, const LLSD& response);
// </FS:AW  grid management>
// <FS:AW  opensim search support>
	void onClickClearDebugSearchURL();
	void onClickPickDebugSearchURL();
// </FS:AW  opensim search support>

	void refreshGridList(bool success = true);
	LLScrollListCtrl* mGridListControl;
private:
	LLLineEditor* mEditorGridName;
	LLLineEditor* mEditorGridURI;
	LLLineEditor* mEditorLoginPage;
	LLLineEditor* mEditorHelperURI;
	LLLineEditor* mEditorWebsite;
	LLLineEditor* mEditorSupport;
	LLLineEditor* mEditorRegister;
	LLLineEditor* mEditorPassword;
	LLLineEditor* mEditorSearch;
	LLLineEditor* mEditorGridMessage;
};
// </FS:AW  opensim preferences>
#endif // OPENSIM // <FS:AW optional opensim support>

class LLFloaterPreferenceProxy : public LLFloater
{
public: 
	LLFloaterPreferenceProxy(const LLSD& key);
	~LLFloaterPreferenceProxy();

	/// show off our menu
	static void show();
	void cancel();
	
protected:
	BOOL postBuild();
	void onOpen(const LLSD& key);
	void onClose(bool app_quitting);
	void saveSettings();
	void onBtnOk();
	void onBtnCancel();
	void onClickCloseBtn(bool app_quitting = false);

	void onChangeSocksSettings();

private:
	
	bool mSocksSettingsDirty;
	typedef std::map<LLControlVariable*, LLSD> control_values_map_t;
	control_values_map_t mSavedValues;
};


#endif  // LL_LLPREFERENCEFLOATER_H<|MERGE_RESOLUTION|>--- conflicted
+++ resolved
@@ -300,16 +300,11 @@
 private:
 	//for "Only friends and groups can call or IM me"
 	static void showFriendsOnlyWarning(LLUICtrl*, const LLSD&);
-<<<<<<< HEAD
 
 	static void showCustomPortWarning(LLUICtrl*, const LLSD&); // -WoLf
 
  	//for "Show my Favorite Landmarks at Login"
-	static void showFavoritesOnLoginWarning(LLUICtrl* checkbox, const LLSD& value);
-=======
-	//for "Show my Favorite Landmarks at Login"
 	static void handleFavoritesOnLoginChanged(LLUICtrl* checkbox, const LLSD& value);
->>>>>>> 0bbb1722
 
 	// <FS:Ansariel> Only enable Growl checkboxes if Growl is usable
 	void onEnableGrowlChanged();
