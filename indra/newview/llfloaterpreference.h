--- conflicted
+++ resolved
@@ -227,17 +227,12 @@
 	void onClickLogPath();
 	void changeLogPath(const std::vector<std::string>& filenames, std::string proposed_name);
 	bool moveTranscriptsAndLog();
-<<<<<<< HEAD
 	//[FIX FIRE-2765 : SJ] Making sure Reset button resets works
 	void onClickResetLogPath();
-	void enableHistory();
 	// <FS:Ansariel> Show email address in preferences (FIRE-1071) and keep for OpenSim
 	//void setPersonalInfo(const std::string& visibility);
 	void setPersonalInfo(const std::string& visibility, bool im_via_email, const std::string& email);
 	// </FS:Ansariel> Show email address in preferences (FIRE-1071)
-=======
-	void setPersonalInfo(const std::string& visibility);
->>>>>>> f8530b3d
 	void refreshEnabledState();
 	// <FS:Ansariel> Improved graphics preferences
 	void disableUnavailableSettings();
@@ -292,7 +287,6 @@
 
 	static void refreshSkin(void* data);
 	void selectPanel(const LLSD& name);
-<<<<<<< HEAD
 	// <FS:Ansariel> Build fix
 	//void saveGraphicsPreset(std::string& preset);
 	void saveGraphicsPreset(const std::string& preset);
@@ -300,9 +294,6 @@
 
 	// <FS:Zi> Support preferences search SLURLs
 	void onCopySearch();
-=======
-	void saveGraphicsPreset(std::string& preset);
->>>>>>> f8530b3d
 
     void setRecommendedSettings();
     void resetAutotuneSettings();
