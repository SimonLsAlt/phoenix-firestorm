--- conflicted
+++ resolved
@@ -120,19 +120,10 @@
 	// updates click/double-click action controls depending on values from settings.xml
 	void updateClickActionViews();
 
-<<<<<<< HEAD
-// <FS:CR> Make onBtnOk() public for settings backup panel
-//protected:
-	void		onBtnOK(const LLSD& userdata);
-protected:
-// </FS:CR>
-	void		onBtnCancel(const LLSD& userdata);
-=======
     void		onBtnOK(const LLSD& userdata);
     void		onBtnCancel(const LLSD& userdata);
 
 protected:	
->>>>>>> fa57d7a3
 
 	//void		onClickClearCache();			// Clear viewer texture cache, file cache on next startup // AO: was protected, moved to public
 	void		onClickBrowserClearCache();		// Clear web history and caches as well as viewer caches above
