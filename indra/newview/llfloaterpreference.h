/** 
 * @file llfloaterpreference.h
 * @brief LLPreferenceCore class definition
 *
 * $LicenseInfo:firstyear=2002&license=viewerlgpl$
 * Second Life Viewer Source Code
 * Copyright (C) 2010, Linden Research, Inc.
 * 
 * This library is free software; you can redistribute it and/or
 * modify it under the terms of the GNU Lesser General Public
 * License as published by the Free Software Foundation;
 * version 2.1 of the License only.
 * 
 * This library is distributed in the hope that it will be useful,
 * but WITHOUT ANY WARRANTY; without even the implied warranty of
 * MERCHANTABILITY or FITNESS FOR A PARTICULAR PURPOSE.  See the GNU
 * Lesser General Public License for more details.
 * 
 * You should have received a copy of the GNU Lesser General Public
 * License along with this library; if not, write to the Free Software
 * Foundation, Inc., 51 Franklin Street, Fifth Floor, Boston, MA  02110-1301  USA
 * 
 * Linden Research, Inc., 945 Battery Street, San Francisco, CA  94111  USA
 * $/LicenseInfo$
 */

/*
 * App-wide preferences.  Note that these are not per-user,
 * because we need to load many preferences before we have
 * a login name.
 */

#ifndef LL_LLFLOATERPREFERENCE_H
#define LL_LLFLOATERPREFERENCE_H

#include "llfloater.h"
#include "llavatarpropertiesprocessor.h"
#include "llconversationlog.h"
#include "llsearcheditor.h"
#include "llsetkeybinddialog.h"
#include "llkeyconflict.h"

#include "llaudioengine.h" // <FS:Ansariel> Output device selection

class LLConversationLogObserver;
class LLPanelPreference;
class LLPanelLCD;
class LLPanelDebug;
class LLMessageSystem;
class LLComboBox;
class LLScrollListCtrl;
class LLScrollListCell;
class LLSliderCtrl;
class LLSD;
class LLTextBox;
class LLComboBox;
class LLLineEditor;

// <FS:Zi> FIRE-19539 - Include the alert messages in Prefs>Notifications>Alerts in preference Search.
class LLFilterEditor;

namespace ll
{
	namespace prefs
	{
		struct SearchData;
	}
}

typedef std::map<std::string, std::string> notifications_map;

typedef enum
	{
		GS_LOW_GRAPHICS,
		GS_MID_GRAPHICS,
		GS_HIGH_GRAPHICS,
		GS_ULTRA_GRAPHICS
		
	} EGraphicsSettings;

// Floater to control preferences (display, audio, bandwidth, general.
class LLFloaterPreference : public LLFloater, public LLAvatarPropertiesObserver, public LLConversationLogObserver
{
public: 
	LLFloaterPreference(const LLSD& key);
	~LLFloaterPreference();

	void apply();
	void cancel();
	// <FS:Zi> FIRE-19539 - Include the alert messages in Prefs>Notifications>Alerts in preference Search.
	// /*virtual*/ void draw();
	// </FS:Zi>
	/*virtual*/ BOOL postBuild();
	/*virtual*/ void onOpen(const LLSD& key);
	/*virtual*/	void onClose(bool app_quitting);
	/*virtual*/ void changed();
	/*virtual*/ void changed(const LLUUID& session_id, U32 mask) {};

	// static data update, called from message handler
	// <FS:Ansariel> Show email address in preferences (FIRE-1071) and keep for OpenSim
	//static void updateUserInfo(const std::string& visibility);
	static void updateUserInfo(const std::string& visibility, bool im_via_email, const std::string& email);

	// refresh all the graphics preferences menus
	static void refreshEnabledGraphics();
	
	// translate user's do not disturb response message according to current locale if message is default, otherwise do nothing
	static void initDoNotDisturbResponse();

	// update Show Favorites checkbox
	static void updateShowFavoritesCheckbox(bool val);

	void processProperties( void* pData, EAvatarProcessorType type );
	void saveAvatarProperties( void );
    static void saveAvatarPropertiesCoro(const std::string url, bool allow_publish);
	void selectPrivacyPanel();
	void selectChatPanel();
	void getControlNames(std::vector<std::string>& names);
	// updates click/double-click action controls depending on values from settings.xml
	void updateClickActionViews();
    void updateSearchableItems();

<<<<<<< HEAD
    static void showAutoAdjustWarning();

=======
>>>>>>> 7bb47833
    void		onBtnOK(const LLSD& userdata);
    void		onBtnCancel(const LLSD& userdata);

protected:	

	//void		onClickClearCache();			// Clear viewer texture cache, file cache on next startup // AO: was protected, moved to public
	void		onClickBrowserClearCache();		// Clear web history and caches as well as viewer caches above
	void		onLanguageChange();
	void		onNotificationsChange(const std::string& OptionName);
	void		onNameTagOpacityChange(const LLSD& newvalue);
	void		onConsoleOpacityChange(const LLSD& newvalue);	// <FS:CR> FIRE-1332 - Sepeate opacity settings for nametag and console chat

	// set value of "DoNotDisturbResponseChanged" in account settings depending on whether do not disturb response
	// <FS:Zi> Pie menu
	// make sure controls get greyed out or enabled when pie color override is toggled
	void onPieColorsOverrideChanged();
	// </FS:Zi> Pie menu

	// string differs from default after user changes.
	void onDoNotDisturbResponseChanged();
	// if the custom settings box is clicked
	void onChangeCustom();
	void updateMeterText(LLUICtrl* ctrl);
	// callback for defaults
	void setHardwareDefaults();
	void setRecommended();
	// callback for when client modifies a render option
    void onRenderOptionEnable();
	// callback for when client turns on impostors
	void onAvatarImpostorsEnable();
	// <FS:AO> callback for local lights toggle
	void onLocalLightsEnable();

	// callback for commit in the "Single click on land" and "Double click on land" comboboxes.
	void onClickActionChange();
	// updates click/double-click action keybindngs depending on view values
	void updateClickActionControls();

	// <FS:PP> updates UI Sounds controls depending on values from settings.xml
	void updateUISoundsControls();

	//<FS:Kadah> Font Selection
	void populateFontSelectionCombo();
	void loadFontPresetsFromDir(const std::string& dir, LLComboBox* font_selection_combo);
	//</FS:Kadah>

	// <FS:Ansariel> Properly disable avatar tag setting
	void onAvatarTagSettingsChanged();

	// <FS:Ansariel> Correct enabled state of Animated Script Dialogs option
	void updateAnimatedScriptDialogs();

	// <FS:Zi> Group Notices and chiclets location setting conversion BOOL => S32
	void onShowGroupNoticesTopRightChanged();
	// <FS:Ansariel> Dynamic texture memory calculation
	void handleDynamicTextureMemoryChanged();

public:
	// This function squirrels away the current values of the controls so that
	// cancel() can restore them.	
	void saveSettings();

	void setCacheLocation(const LLStringExplicit& location);
	// <FS:Ansariel> Sound cache
	void setSoundCacheLocation(const LLStringExplicit& location);
	void onClickSetSoundCache();
	void changeSoundCachePath(const std::vector<std::string>& filenames, std::string proposed_name);
	void onClickBrowseSoundCache();
	void onClickResetSoundCache();
	// </FS:Ansariel>

	// <FS:Ansariel> FIRE-2912: Reset voice button
	void onClickResetVoice();

	void onClickSetCache();
	void changeCachePath(const std::vector<std::string>& filenames, std::string proposed_name);
	void onClickBrowseCache();
	void onClickBrowseCrashLogs();
	void onClickBrowseChatLogDir();
	void onClickResetCache();
	void onClickClearCache(); // AO: was protected, moved to public
	void onClickJavascript();
	void onClickBrowseSettingsDir();
	void onClickSkin(LLUICtrl* ctrl,const LLSD& userdata);
	void onSelectSkin();
	// void onClickSetSounds();	//<FS:KC> Handled centrally now
	void onClickPreviewUISound(const LLSD& ui_sound_id); // <FS:PP> FIRE-8190: Preview function for "UI Sounds" Panel
	void setPreprocInclude();
	void changePreprocIncludePath(const std::vector<std::string>& filenames, std::string proposed_name);
	// <FS:LO> FIRE-23606 Reveal path to external script editor in prefernces
	void setExternalEditor();
	void changeExternalEditorPath(const std::vector<std::string>& filenames);
	// </FS:LO>
	// <FS:Zi> FIRE-19539 - Include the alert messages in Prefs>Notifications>Alerts in preference Search.
	// void onClickEnablePopup();
	// void onClickDisablePopup();	
	void onSelectPopup();
	void onUpdatePopupFilter();
	// </FS:Zi>
	void resetAllIgnored();
	void setAllIgnored();
	void onClickLogPath();
	void changeLogPath(const std::vector<std::string>& filenames, std::string proposed_name);
	bool moveTranscriptsAndLog();
	//[FIX FIRE-2765 : SJ] Making sure Reset button resets works
	void onClickResetLogPath();
	void enableHistory();
	// <FS:Ansariel> Show email address in preferences (FIRE-1071) and keep for OpenSim
	//void setPersonalInfo(const std::string& visibility);
	void setPersonalInfo(const std::string& visibility, bool im_via_email, const std::string& email);
	// </FS:Ansariel> Show email address in preferences (FIRE-1071)
	void refreshEnabledState();
	// <FS:Ansariel> Improved graphics preferences
	void disableUnavailableSettings();
	void onCommitWindowedMode();
	void refresh();	// Refresh enable/disable
	// if the quality radio buttons are changed
	void onChangeQuality(const LLSD& data);
	void onClickClearSettings();
	void onClickChatOnlineNotices();
	void onClickClearSpamList();
	//void callback_clear_settings(const LLSD& notification, const LLSD& response);
	// <FS:Ansariel> Clear inventory cache button
	void onClickInventoryClearCache();
	// <FS:Ansariel> Clear web browser cache button
	void onClickWebBrowserClearCache();
	
	// <FS:Ansariel> Improved graphics preferences
	void updateSliderText(LLSliderCtrl* ctrl, LLTextBox* text_box);
	void updateMaxNonImpostors();
	void setMaxNonImpostorsText(U32 value, LLTextBox* text_box);
	void updateMaxNonImpostorsLabel(const LLSD& newvalue);
	void updateMaxComplexityLabel(const LLSD& newvalue);
	// </FS:Ansariel>

	void refreshUI();

	void onCommitMediaEnabled();
	void onCommitMusicEnabled();
	void applyResolution();
	void onChangeMaturity();
	void onChangeModelFolder();
	void onChangeTextureFolder();
	void onChangeSoundFolder();
	void onChangeAnimationFolder();
	void onClickBlockList();
	void onClickProxySettings();
	void onClickTranslationSettings();
	void onClickPermsDefault();
	void onClickRememberedUsernames();
	void onClickAutoReplace();
	void onClickSpellChecker();
	void onClickRenderExceptions();
	void onClickAutoAdjustments();
	void onClickAdvanced();
	void applyUIColor(LLUICtrl* ctrl, const LLSD& param);
	void getUIColor(LLUICtrl* ctrl, const LLSD& param);
	void onLogChatHistorySaved();	

	// <FS:Zi> FIRE-19539 - Include the alert messages in Prefs>Notifications>Alerts in preference Search.
	// void buildPopupLists();
	void buildPopupList();
	// </FS:Zi>

	static void refreshSkin(void* data);
	void selectPanel(const LLSD& name);
	// <FS:Ansariel> Build fix
	//void saveGraphicsPreset(std::string& preset);
	void saveGraphicsPreset(const std::string& preset);
	// </FS:Ansariel>

	// <FS:Zi> Support preferences search SLURLs
	void onCopySearch();

private:

	void onDeleteTranscripts();
	void onDeleteTranscriptsResponse(const LLSD& notification, const LLSD& response);
	void updateDeleteTranscriptsButton();
	void updateMaxComplexity();
    void updateComplexityText();
	static bool loadFromFilename(const std::string& filename, std::map<std::string, std::string> &label_map);

	static std::string sSkin;
	notifications_map mNotificationOptions;
	bool mGotPersonalInfo;
	// <FS:Ansariel> Keep it for OpenSim
	bool mOriginalIMViaEmail;
	bool mLanguageChanged;
	bool mAvatarDataInitialized;
	std::string mPriorInstantMessageLogPath;
	
	bool mOriginalHideOnlineStatus;
	std::string mDirectoryVisibility;
	
	bool mAllowPublish; // Allow showing agent in search
	std::string mSavedGraphicsPreset;
	LOG_CLASS(LLFloaterPreference);

	LLSearchEditor *mFilterEdit;
	std::unique_ptr< ll::prefs::SearchData > mSearchData;
	bool mSearchDataDirty;

    boost::signals2::connection	mComplexityChangedSignal;

	void onUpdateFilterTerm( bool force = false );
	void collectSearchableItems();

	// <FS:Zi> FIRE-19539 - Include the alert messages in Prefs>Notifications>Alerts in preference Search.
	LLScrollListCtrl* mPopupList;
	LLFilterEditor* mPopupFilter;
	// </FS.Zi>
};

class LLPanelPreference : public LLPanel
{
public:
	LLPanelPreference();
	/*virtual*/ BOOL postBuild();
	
	virtual ~LLPanelPreference();

	virtual void apply();
	virtual void cancel();
	// void setControlFalse(const LLSD& user_data);	//<FS:KC> Handled centrally now
	virtual void setHardwareDefaults();

	// Disables "Allow Media to auto play" check box only when both
	// "Streaming Music" and "Media" are unchecked. Otherwise enables it.
	void updateMediaAutoPlayCheckbox(LLUICtrl* ctrl);

	// This function squirrels away the current values of the controls so that
	// cancel() can restore them.
	virtual void saveSettings();

	void deletePreset(const LLSD& user_data);
	void savePreset(const LLSD& user_data);
	void loadPreset(const LLSD& user_data);

	// <FS:Ansariel> Handled in llviewercontrol.cpp
	//class Updater;

protected:
	typedef std::map<LLControlVariable*, LLSD> control_values_map_t;
	control_values_map_t mSavedValues;

private:
	//for "Only friends and groups can call or IM me"
	static void showFriendsOnlyWarning(LLUICtrl*, const LLSD&);
    //for  "Allow Multiple Viewers"
    static void showMultipleViewersWarning(LLUICtrl*, const LLSD&);

	static void showCustomPortWarning(LLUICtrl*, const LLSD&); // <FS:WoLf>

 	//for "Show my Favorite Landmarks at Login"
	static void handleFavoritesOnLoginChanged(LLUICtrl* checkbox, const LLSD& value);

	static void toggleMuteWhenMinimized();

	// <FS:Ansariel> Only enable Growl checkboxes if Growl is usable
	void onEnableGrowlChanged();
	// <FS:Ansariel> Flash chat toolbar button notification
	void onChatWindowChanged();
	// <FS:Ansariel> Exodus' mouselook combat feature
	void updateMouselookCombatFeatures();

	// <FS:Ansariel> Minimap pick radius transparency
	void updateMapPickRadiusTransparency(const LLSD& value);
	F32 mOriginalMapPickRadiusTransparency;

	// <FS:Ansariel> Customizable contact list columns
	void onCheckContactListColumnMode();

	typedef std::map<std::string, LLColor4> string_color_map_t;
	string_color_map_t mSavedColors;

	//<FS:HG> FIRE-6340, FIRE-6567 - Setting Bandwidth issues
	//Updater* mBandWidthUpdater;
	LOG_CLASS(LLPanelPreference);
};

class LLPanelPreferenceGraphics : public LLPanelPreference
{
public:
	BOOL postBuild();
	void draw();
	void cancel();
	void saveSettings();
	void resetDirtyChilds();
	void setHardwareDefaults();
	void setPresetText();

	static const std::string getPresetsPath();

protected:
	bool hasDirtyChilds();

private:

	void onPresetsListChange();
	LOG_CLASS(LLPanelPreferenceGraphics);
};

class LLPanelPreferenceControls : public LLPanelPreference, public LLKeyBindResponderInterface
{
	LOG_CLASS(LLPanelPreferenceControls);
public:
	LLPanelPreferenceControls();
	virtual ~LLPanelPreferenceControls();

	BOOL postBuild();

	void apply();
	void cancel();
	void saveSettings();
	void resetDirtyChilds();

	void onListCommit();
	void onModeCommit();
	void onRestoreDefaultsBtn();
	void onRestoreDefaultsResponse(const LLSD& notification, const LLSD& response);

    // Bypass to let Move & view read values without need to create own key binding handler
    // Todo: consider a better way to share access to keybindings
    bool canKeyBindHandle(const std::string &control, EMouseClickType click, KEY key, MASK mask);
    // Bypasses to let Move & view modify values without need to create own key binding handler
    void setKeyBind(const std::string &control, EMouseClickType click, KEY key, MASK mask, bool set /*set or reset*/ );
    void updateAndApply();

    // from interface
	/*virtual*/ bool onSetKeyBind(EMouseClickType click, KEY key, MASK mask, bool all_modes);
    /*virtual*/ void onDefaultKeyBind(bool all_modes);
    /*virtual*/ void onCancelKeyBind();

private:
	// reloads settings, discards current changes, updates table
	void regenerateControls();

	// These fuctions do not clean previous content
	bool addControlTableColumns(const std::string &filename);
	bool addControlTableRows(const std::string &filename);
	void addControlTableSeparator();

	// Cleans content and then adds content from xml files according to current mEditingMode
    void populateControlTable();

    // Updates keybindings from storage to table
    void updateTable();

	LLScrollListCtrl* pControlsTable;
	LLComboBox *pKeyModeBox;
	LLKeyConflictHandler mConflictHandler[LLKeyConflictHandler::MODE_COUNT];
	std::string mEditingControl;
	S32 mEditingColumn;
	S32 mEditingMode;
};

class LLAvatarComplexityControls
<<<<<<< HEAD
{
  public: 
	static void updateMax(LLSliderCtrl* slider, LLTextBox* value_label, bool short_val = false);
	static void setText(U32 value, LLTextBox* text_box, bool short_val = false);
	// <FS:Beq> for render time support
	static void updateMaxRenderTime(LLSliderCtrl* slider, LLTextBox* value_label, bool short_val = false);
	static void setRenderTimeText(F32 value, LLTextBox* text_box, bool short_val = false); 
	// </FS:Beq>
	static void setIndirectControls();
	static void setIndirectMaxNonImpostors();
	static void setIndirectMaxArc();
	LOG_CLASS(LLAvatarComplexityControls);
};

// [SL:KB] - Catznip Viewer-Skins
class LLPanelPreferenceSkins : public LLPanelPreference
{
public:
	LLPanelPreferenceSkins();
	
	/*virtual*/ BOOL postBuild();
	/*virtual*/ void apply();
	/*virtual*/ void cancel();
	void callbackRestart(const LLSD& notification, const LLSD& response);	// <FS:CR> Callback for restart dialogs
protected:
	void onSkinChanged();
	void onSkinThemeChanged();
	void refreshSkinList();
	void refreshSkinThemeList();
	void refreshPreviewImage(); // <FS:PP> FIRE-1689: Skins preview image
	void showSkinChangeNotification();
	
protected:
	std::string m_Skin;
	LLComboBox* m_pSkinCombo;
	std::string m_SkinTheme;
	LLComboBox* m_pSkinThemeCombo;
	LLButton*	m_pSkinPreview; // <FS:PP> FIRE-1689: Skins preview image
	LLSD        m_SkinsInfo;
	std::string	m_SkinName;
	std::string	m_SkinThemeName;

	LOG_CLASS(LLPanelPreferenceSkins);
};
// [/SL:KB]

// [SL:KB] - Patch: Viewer-CrashReporting | Checked: 2010-10-21 (Catznip-2.6.0a) | Added: Catznip-2.2.0c
class LLPanelPreferenceCrashReports : public LLPanelPreference
{
public:
	LLPanelPreferenceCrashReports();

	/*virtual*/ BOOL postBuild();
	/*virtual*/ void apply();
	/*virtual*/ void cancel();

	void refresh();

private:
	LOG_CLASS(LLPanelPreferenceCrashReports);
};
// [/SL:KB]

// <FS:CR> Settings Backup
class FSPanelPreferenceBackup : public LLPanelPreference
{
public:
	FSPanelPreferenceBackup();
	/*virtual*/ BOOL postBuild();
	
protected:
	// <FS:Zi> Backup settings
	void onClickSetBackupSettingsPath();
	void changeBackupSettingsPath(const std::vector<std::string>& filenames, std::string proposed_name);
	void onClickSelectAll();
	void onClickDeselectAll();
	void onClickBackupSettings();
	void onClickRestoreSettings();
	
	void doSelect(BOOL all);												// calls applySelection for each list
	void applySelection(LLScrollListCtrl* control, BOOL all);				// selects or deselects all items in a scroll list
	void doBackupSettings(const LLSD& notification, const LLSD& response);	// callback for backup dialog
	void doRestoreSettings(const LLSD& notification, const LLSD& response);	// callback for restore dialog
	void onQuitConfirmed(const LLSD& notification, const LLSD& response);	// callback for finished restore dialog
	// </FS:Zi>

private:
	LOG_CLASS(FSPanelPreferenceBackup);
};

// <FS:AW  opensim preferences>
class LLPanelPreferenceOpensim : public LLPanelPreference
{
	LOG_CLASS(LLPanelPreferenceOpensim);

public:
	LLPanelPreferenceOpensim();
	~LLPanelPreferenceOpensim();

#ifdef OPENSIM
	/*virtual*/ void apply();
	/*virtual*/ void cancel();

protected:
	boost::signals2::connection mGridListChangedCallbackConnection;
	boost::signals2::connection mGridAddedCallbackConnection;

	void onOpen(const LLSD& key);
	/*virtual*/ BOOL postBuild();

	void onClickAddGrid();
	void addedGrid(bool success);
	void onClickClearGrid();
	void onClickRefreshGrid();
	void onClickRemoveGrid();
	void onSelectGrid();
	bool removeGridCB(const LLSD& notification, const LLSD& response);
	void onClickClearDebugSearchURL();
	void onClickPickDebugSearchURL();

	void refreshGridList(bool success = true);
	LLScrollListCtrl* mGridListControl;

private:
	LLLineEditor* mEditorGridName;
	LLLineEditor* mEditorGridURI;
	LLLineEditor* mEditorLoginPage;
	LLLineEditor* mEditorHelperURI;
	LLLineEditor* mEditorWebsite;
	LLLineEditor* mEditorSupport;
	LLLineEditor* mEditorRegister;
	LLLineEditor* mEditorPassword;
	LLLineEditor* mEditorSearch;
	LLLineEditor* mEditorGridMessage;

	std::string mCurrentGrid;
#endif
};
// </FS:AW  opensim preferences>

// <FS:Ansariel> Output device selection
class FSPanelPreferenceSounds : public LLPanelPreference
{
public:
	FSPanelPreferenceSounds();
	virtual ~FSPanelPreferenceSounds();

	BOOL postBuild();

private:
	LLPanel*	mOutputDevicePanel;
	LLComboBox*	mOutputDeviceComboBox;

	void onOutputDeviceChanged(const LLSD& new_value);
	void onOutputDeviceSelectionChanged(const LLSD& new_value);
	void onOutputDeviceListChanged(LLAudioEngine::output_device_map_t output_devices);
	boost::signals2::connection mOutputDeviceListChangedConnection;

	LOG_CLASS(FSPanelPreferenceSounds);
=======
{
  public: 
	static void updateMax(LLSliderCtrl* slider, LLTextBox* value_label, bool short_val = false);
	static void setText(U32 value, LLTextBox* text_box, bool short_val = false);
	static void updateMaxRenderTime(LLSliderCtrl* slider, LLTextBox* value_label, bool short_val = false);
	static void setRenderTimeText(F32 value, LLTextBox* text_box, bool short_val = false);
	static void setIndirectControls();
	static void setIndirectMaxNonImpostors();
	static void setIndirectMaxArc();
	LOG_CLASS(LLAvatarComplexityControls);
>>>>>>> 7bb47833
};
// </FS:Ansariel>

class LLFloaterPreferenceProxy : public LLFloater
{
public: 
	LLFloaterPreferenceProxy(const LLSD& key);
	~LLFloaterPreferenceProxy();

	/// show off our menu
	static void show();
	void cancel();
	
protected:
	BOOL postBuild();
	void onOpen(const LLSD& key);
	void onClose(bool app_quitting);
	void saveSettings();
	void onBtnOk();
	void onBtnCancel();
	void onClickCloseBtn(bool app_quitting = false);

	void onChangeSocksSettings();

private:
	
	bool mSocksSettingsDirty;
	typedef std::map<LLControlVariable*, LLSD> control_values_map_t;
	control_values_map_t mSavedValues;
	LOG_CLASS(LLFloaterPreferenceProxy);
};


#endif  // LL_LLPREFERENCEFLOATER_H<|MERGE_RESOLUTION|>--- conflicted
+++ resolved
@@ -120,11 +120,6 @@
 	void updateClickActionViews();
     void updateSearchableItems();
 
-<<<<<<< HEAD
-    static void showAutoAdjustWarning();
-
-=======
->>>>>>> 7bb47833
     void		onBtnOK(const LLSD& userdata);
     void		onBtnCancel(const LLSD& userdata);
 
@@ -483,15 +478,12 @@
 };
 
 class LLAvatarComplexityControls
-<<<<<<< HEAD
 {
   public: 
 	static void updateMax(LLSliderCtrl* slider, LLTextBox* value_label, bool short_val = false);
 	static void setText(U32 value, LLTextBox* text_box, bool short_val = false);
-	// <FS:Beq> for render time support
 	static void updateMaxRenderTime(LLSliderCtrl* slider, LLTextBox* value_label, bool short_val = false);
-	static void setRenderTimeText(F32 value, LLTextBox* text_box, bool short_val = false); 
-	// </FS:Beq>
+	static void setRenderTimeText(F32 value, LLTextBox* text_box, bool short_val = false);
 	static void setIndirectControls();
 	static void setIndirectMaxNonImpostors();
 	static void setIndirectMaxArc();
@@ -643,18 +635,6 @@
 	boost::signals2::connection mOutputDeviceListChangedConnection;
 
 	LOG_CLASS(FSPanelPreferenceSounds);
-=======
-{
-  public: 
-	static void updateMax(LLSliderCtrl* slider, LLTextBox* value_label, bool short_val = false);
-	static void setText(U32 value, LLTextBox* text_box, bool short_val = false);
-	static void updateMaxRenderTime(LLSliderCtrl* slider, LLTextBox* value_label, bool short_val = false);
-	static void setRenderTimeText(F32 value, LLTextBox* text_box, bool short_val = false);
-	static void setIndirectControls();
-	static void setIndirectMaxNonImpostors();
-	static void setIndirectMaxArc();
-	LOG_CLASS(LLAvatarComplexityControls);
->>>>>>> 7bb47833
 };
 // </FS:Ansariel>
 
