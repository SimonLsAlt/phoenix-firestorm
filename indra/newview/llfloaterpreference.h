/** 
 * @file llfloaterpreference.h
 * @brief LLPreferenceCore class definition
 *
 * $LicenseInfo:firstyear=2002&license=viewerlgpl$
 * Second Life Viewer Source Code
 * Copyright (C) 2010, Linden Research, Inc.
 * 
 * This library is free software; you can redistribute it and/or
 * modify it under the terms of the GNU Lesser General Public
 * License as published by the Free Software Foundation;
 * version 2.1 of the License only.
 * 
 * This library is distributed in the hope that it will be useful,
 * but WITHOUT ANY WARRANTY; without even the implied warranty of
 * MERCHANTABILITY or FITNESS FOR A PARTICULAR PURPOSE.  See the GNU
 * Lesser General Public License for more details.
 * 
 * You should have received a copy of the GNU Lesser General Public
 * License along with this library; if not, write to the Free Software
 * Foundation, Inc., 51 Franklin Street, Fifth Floor, Boston, MA  02110-1301  USA
 * 
 * Linden Research, Inc., 945 Battery Street, San Francisco, CA  94111  USA
 * $/LicenseInfo$
 */

/*
 * App-wide preferences.  Note that these are not per-user,
 * because we need to load many preferences before we have
 * a login name.
 */

#ifndef LL_LLFLOATERPREFERENCE_H
#define LL_LLFLOATERPREFERENCE_H

#include "llfloater.h"
#include "llavatarpropertiesprocessor.h"
#include "llconversationlog.h"
#include "llsearcheditor.h"
#include "llsetkeybinddialog.h"
#include "llkeyconflict.h"

#include "llaudioengine.h" // <FS:Ansariel> Output device selection

class LLConversationLogObserver;
class LLPanelPreference;
class LLPanelLCD;
class LLPanelDebug;
class LLMessageSystem;
class LLComboBox;
class LLScrollListCtrl;
class LLScrollListCell;
class LLSliderCtrl;
class LLSD;
class LLTextBox;
class LLComboBox;
class LLLineEditor;

namespace ll
{
	namespace prefs
	{
		struct SearchData;
	}
}

typedef std::map<std::string, std::string> notifications_map;

typedef enum
	{
		GS_LOW_GRAPHICS,
		GS_MID_GRAPHICS,
		GS_HIGH_GRAPHICS,
		GS_ULTRA_GRAPHICS
		
	} EGraphicsSettings;

// Floater to control preferences (display, audio, bandwidth, general.
class LLFloaterPreference : public LLFloater, public LLAvatarPropertiesObserver, public LLConversationLogObserver
{
public: 
	LLFloaterPreference(const LLSD& key);
	~LLFloaterPreference();

	void apply();
	void cancel();
	/*virtual*/ void draw();
	/*virtual*/ BOOL postBuild();
	/*virtual*/ void onOpen(const LLSD& key);
	/*virtual*/	void onClose(bool app_quitting);
	/*virtual*/ void changed();
	/*virtual*/ void changed(const LLUUID& session_id, U32 mask) {};

	// static data update, called from message handler
	// <FS:Ansariel> Show email address in preferences (FIRE-1071)
	//static void updateUserInfo(const std::string& visibility, bool im_via_email, bool is_verified_email);
	static void updateUserInfo(const std::string& visibility, bool im_via_email, bool is_verified_email, const std::string& email);

	// refresh all the graphics preferences menus
	static void refreshEnabledGraphics();
	
	// translate user's do not disturb response message according to current locale if message is default, otherwise do nothing
	static void initDoNotDisturbResponse();

	// update Show Favorites checkbox
	static void updateShowFavoritesCheckbox(bool val);

	void processProperties( void* pData, EAvatarProcessorType type );
	void processProfileProperties(const LLAvatarData* pAvatarData );
	void storeAvatarProperties( const LLAvatarData* pAvatarData );
	void saveAvatarProperties( void );
	void selectPrivacyPanel();
	void selectChatPanel();
	void getControlNames(std::vector<std::string>& names);
	// updates click/double-click action controls depending on values from settings.xml
	void updateClickActionViews();

// <FS:CR> Make onBtnOk() public for settings backup panel
//protected:
	void		onBtnOK(const LLSD& userdata);
protected:
// </FS:CR>
	void		onBtnCancel(const LLSD& userdata);

	//void		onClickClearCache();			// Clear viewer texture cache, vfs, and VO cache on next startup // AO: was protected, moved to public
	void		onClickBrowserClearCache();		// Clear web history and caches as well as viewer caches above
	void		onLanguageChange();
	void		onNotificationsChange(const std::string& OptionName);
	void		onNameTagOpacityChange(const LLSD& newvalue);
	void		onConsoleOpacityChange(const LLSD& newvalue);	// <FS:CR> FIRE-1332 - Sepeate opacity settings for nametag and console chat

	// set value of "DoNotDisturbResponseChanged" in account settings depending on whether do not disturb response
	// <FS:Zi> Pie menu
	// make sure controls get greyed out or enabled when pie color override is toggled
	void onPieColorsOverrideChanged();
	// </FS:Zi> Pie menu

	// string differs from default after user changes.
	void onDoNotDisturbResponseChanged();
	// if the custom settings box is clicked
	void onChangeCustom();
	void updateMeterText(LLUICtrl* ctrl);
	// callback for defaults
	void setHardwareDefaults();
	void setRecommended();
	// callback for when client modifies a render option
    void onRenderOptionEnable();
	// callback for when client turns on impostors
	void onAvatarImpostorsEnable();
	// <FS:AO> callback for local lights toggle
	void onLocalLightsEnable();

	// <FS:PP> updates UI Sounds controls depending on values from settings.xml
	void updateUISoundsControls();

<<<<<<< HEAD
	//<FS:Kadah> Font Selection
	void populateFontSelectionCombo();
	void loadFontPresetsFromDir(const std::string& dir, LLComboBox* font_selection_combo);
	//</FS:Kadah>

	// <FS:Ansariel> Properly disable avatar tag setting
	void onAvatarTagSettingsChanged();

	// <FS:Ansariel> Correct enabled state of Animated Script Dialogs option
	void updateAnimatedScriptDialogs();

	// <FS:Zi> Group Notices and chiclets location setting conversion BOOL => S32
	void onShowGroupNoticesTopRightChanged();
=======
	// callback for commit in the "Single click on land" and "Double click on land" comboboxes.
	void onClickActionChange();
	// updates click/double-click action keybindngs depending on view values
	void updateClickActionControls();

>>>>>>> 1b744fb2
public:
	// This function squirrels away the current values of the controls so that
	// cancel() can restore them.	
	void saveSettings();

	void setCacheLocation(const LLStringExplicit& location);
	// <FS:Ansariel> Sound cache
	void setSoundCacheLocation(const LLStringExplicit& location);
	void onClickSetSoundCache();
	void changeSoundCachePath(const std::vector<std::string>& filenames, std::string proposed_name);
	void onClickBrowseSoundCache();
	void onClickResetSoundCache();
	// </FS:Ansariel>

	// <FS:Ansariel> FIRE-2912: Reset voice button
	void onClickResetVoice();

	void onClickSetCache();
	void changeCachePath(const std::vector<std::string>& filenames, std::string proposed_name);
	void onClickBrowseCache();
	void onClickBrowseCrashLogs();
	void onClickBrowseChatLogDir();
	void onClickResetCache();
	void onClickClearCache(); // AO: was protected, moved to public
	void onClickJavascript();
	void onClickBrowseSettingsDir();
	void onClickSkin(LLUICtrl* ctrl,const LLSD& userdata);
	void onSelectSkin();
	// void onClickSetSounds();	//<FS:KC> Handled centrally now
	void onClickPreviewUISound(const LLSD& ui_sound_id); // <FS:PP> FIRE-8190: Preview function for "UI Sounds" Panel
	void setPreprocInclude();
	void changePreprocIncludePath(const std::vector<std::string>& filenames, std::string proposed_name);
	// <FS:LO> FIRE-23606 Reveal path to external script editor in prefernces
	void setExternalEditor();
	void changeExternalEditorPath(const std::vector<std::string>& filenames);
	// </FS:LO>
	void onClickEnablePopup();
	void onClickDisablePopup();	
	void resetAllIgnored();
	void setAllIgnored();
	void onClickLogPath();
	void changeLogPath(const std::vector<std::string>& filenames, std::string proposed_name);
	bool moveTranscriptsAndLog();
	//[FIX FIRE-2765 : SJ] Making sure Reset button resets works
	void onClickResetLogPath();
	void enableHistory();
	// <FS:Ansariel> Show email address in preferences (FIRE-1071)
	//void setPersonalInfo(const std::string& visibility, bool im_via_email, bool is_verified_email);
	void setPersonalInfo(const std::string& visibility, bool im_via_email, bool is_verified_email, const std::string& email);
	// </FS:Ansariel> Show email address in preferences (FIRE-1071)
	void refreshEnabledState();
	// <FS:Ansariel> Improved graphics preferences
	void disableUnavailableSettings();
	void onCommitWindowedMode();
	void refresh();	// Refresh enable/disable
	// if the quality radio buttons are changed
	void onChangeQuality(const LLSD& data);
	void onClickClearSettings();
	void onClickChatOnlineNotices();
	void onClickClearSpamList();
	//void callback_clear_settings(const LLSD& notification, const LLSD& response);
	// <FS:Ansariel> Clear inventory cache button
	void onClickInventoryClearCache();
	// <FS:Ansariel> Clear web browser cache button
	void onClickWebBrowserClearCache();
	
	// <FS:Ansariel> Improved graphics preferences
	void updateSliderText(LLSliderCtrl* ctrl, LLTextBox* text_box);
	void updateMaxNonImpostors();
	void setMaxNonImpostorsText(U32 value, LLTextBox* text_box);
	void updateMaxNonImpostorsLabel(const LLSD& newvalue);
	void updateMaxComplexityLabel(const LLSD& newvalue);
	// </FS:Ansariel>

	void refreshUI();

	void onCommitMediaEnabled();
	void onCommitMusicEnabled();
	void applyResolution();
	void onChangeMaturity();
	void onChangeModelFolder();
	void onChangeTextureFolder();
	void onChangeSoundFolder();
	void onChangeAnimationFolder();
	void onClickBlockList();
	void onClickProxySettings();
	void onClickTranslationSettings();
	void onClickPermsDefault();
	void onClickRememberedUsernames();
	void onClickAutoReplace();
	void onClickSpellChecker();
	void onClickRenderExceptions();
	void onClickAdvanced();
	void applyUIColor(LLUICtrl* ctrl, const LLSD& param);
	void getUIColor(LLUICtrl* ctrl, const LLSD& param);
	void onLogChatHistorySaved();	
	void buildPopupLists();
	static void refreshSkin(void* data);
	void selectPanel(const LLSD& name);
	// <FS:Ansariel> Build fix
	//void saveGraphicsPreset(std::string& preset);
	void saveGraphicsPreset(const std::string& preset);
	// </FS:Ansariel>

private:

	void onDeleteTranscripts();
	void onDeleteTranscriptsResponse(const LLSD& notification, const LLSD& response);
	void updateDeleteTranscriptsButton();
	void updateMaxComplexity();
	static bool loadFromFilename(const std::string& filename, std::map<std::string, std::string> &label_map);

	static std::string sSkin;
	notifications_map mNotificationOptions;
	bool mGotPersonalInfo;
	bool mOriginalIMViaEmail;
	bool mLanguageChanged;
	bool mAvatarDataInitialized;
	std::string mPriorInstantMessageLogPath;
	
	bool mOriginalHideOnlineStatus;
	std::string mDirectoryVisibility;
	
	LLAvatarData mAvatarProperties;
	std::string mSavedGraphicsPreset;
	LOG_CLASS(LLFloaterPreference);

	LLSearchEditor *mFilterEdit;
	std::unique_ptr< ll::prefs::SearchData > mSearchData;

	void onUpdateFilterTerm( bool force = false );
	void collectSearchableItems();
};

class LLPanelPreference : public LLPanel
{
public:
	LLPanelPreference();
	/*virtual*/ BOOL postBuild();
	
	virtual ~LLPanelPreference();

	virtual void apply();
	virtual void cancel();
	// void setControlFalse(const LLSD& user_data);	//<FS:KC> Handled centrally now
	virtual void setHardwareDefaults();

	// Disables "Allow Media to auto play" check box only when both
	// "Streaming Music" and "Media" are unchecked. Otherwise enables it.
	void updateMediaAutoPlayCheckbox(LLUICtrl* ctrl);

	// This function squirrels away the current values of the controls so that
	// cancel() can restore them.
	virtual void saveSettings();

	void deletePreset(const LLSD& user_data);
	void savePreset(const LLSD& user_data);
	void loadPreset(const LLSD& user_data);

	// <FS:Ansariel> Handled in llviewercontrol.cpp
	//class Updater;

protected:
	typedef std::map<LLControlVariable*, LLSD> control_values_map_t;
	control_values_map_t mSavedValues;

private:
	//for "Only friends and groups can call or IM me"
	static void showFriendsOnlyWarning(LLUICtrl*, const LLSD&);
    //for  "Allow Multiple Viewers"
    static void showMultipleViewersWarning(LLUICtrl*, const LLSD&);

	static void showCustomPortWarning(LLUICtrl*, const LLSD&); // <FS:WoLf>

 	//for "Show my Favorite Landmarks at Login"
	static void handleFavoritesOnLoginChanged(LLUICtrl* checkbox, const LLSD& value);

	static void toggleMuteWhenMinimized();

	// <FS:Ansariel> Only enable Growl checkboxes if Growl is usable
	void onEnableGrowlChanged();
	// <FS:Ansariel> Flash chat toolbar button notification
	void onChatWindowChanged();
	// <FS:Ansariel> Exodus' mouselook combat feature
	void updateMouselookCombatFeatures();

	// <FS:Ansariel> Minimap pick radius transparency
	void updateMapPickRadiusTransparency(const LLSD& value);
	F32 mOriginalMapPickRadiusTransparency;

	// <FS:Ansariel> Customizable contact list columns
	void onCheckContactListColumnMode();

	typedef std::map<std::string, LLColor4> string_color_map_t;
	string_color_map_t mSavedColors;

	//<FS:HG> FIRE-6340, FIRE-6567 - Setting Bandwidth issues
	//Updater* mBandWidthUpdater;
	LOG_CLASS(LLPanelPreference);
};

class LLPanelPreferenceGraphics : public LLPanelPreference
{
public:
	BOOL postBuild();
	void draw();
	void cancel();
	void saveSettings();
	void resetDirtyChilds();
	void setHardwareDefaults();
	void setPresetText();

	static const std::string getPresetsPath();

protected:
	bool hasDirtyChilds();

private:

	void onPresetsListChange();
	LOG_CLASS(LLPanelPreferenceGraphics);
};

class LLPanelPreferenceControls : public LLPanelPreference, public LLKeyBindResponderInterface
{
	LOG_CLASS(LLPanelPreferenceControls);
public:
	LLPanelPreferenceControls();
	virtual ~LLPanelPreferenceControls();

	BOOL postBuild();

	void apply();
	void cancel();
	void saveSettings();
	void resetDirtyChilds();

	void onListCommit();
	void onModeCommit();
	void onRestoreDefaultsBtn();
	void onRestoreDefaultsResponse(const LLSD& notification, const LLSD& response);

    // Bypass to let Move & view read values without need to create own key binding handler
    // Todo: consider a better way to share access to keybindings
    bool canKeyBindHandle(const std::string &control, EMouseClickType click, KEY key, MASK mask);
    // Bypasses to let Move & view modify values without need to create own key binding handler
    void setKeyBind(const std::string &control, EMouseClickType click, KEY key, MASK mask, bool set /*set or reset*/ );
    void updateAndApply();

    // from interface
	/*virtual*/ bool onSetKeyBind(EMouseClickType click, KEY key, MASK mask, bool all_modes);
    /*virtual*/ void onDefaultKeyBind(bool all_modes);
    /*virtual*/ void onCancelKeyBind();

private:
	// reloads settings, discards current changes, updates table
	void regenerateControls();

	// These fuctions do not clean previous content
	bool addControlTableColumns(const std::string &filename);
	bool addControlTableRows(const std::string &filename);
	void addControlTableSeparator();

	// Cleans content and then adds content from xml files according to current mEditingMode
    void populateControlTable();

    // Updates keybindings from storage to table
    void updateTable();

	LLScrollListCtrl* pControlsTable;
	LLComboBox *pKeyModeBox;
	LLKeyConflictHandler mConflictHandler[LLKeyConflictHandler::MODE_COUNT];
	std::string mEditingControl;
	S32 mEditingColumn;
	S32 mEditingMode;
};

class LLFloaterPreferenceGraphicsAdvanced : public LLFloater
{
  public: 
	LLFloaterPreferenceGraphicsAdvanced(const LLSD& key);
	~LLFloaterPreferenceGraphicsAdvanced();
	/*virtual*/ BOOL postBuild();
	void onOpen(const LLSD& key);
	void onClickCloseBtn(bool app_quitting);
	void disableUnavailableSettings();
	void refreshEnabledGraphics();
	void refreshEnabledState();
	void updateSliderText(LLSliderCtrl* ctrl, LLTextBox* text_box);
	void updateMaxNonImpostors();
	void setMaxNonImpostorsText(U32 value, LLTextBox* text_box);
	void updateMaxComplexity();
	void setMaxComplexityText(U32 value, LLTextBox* text_box);
	static void setIndirectControls();
	static void setIndirectMaxNonImpostors();
	static void setIndirectMaxArc();
	void refresh();
	// callback for when client modifies a render option
	void onRenderOptionEnable();
    void onAdvancedAtmosphericsEnable();
	LOG_CLASS(LLFloaterPreferenceGraphicsAdvanced);
};

class LLAvatarComplexityControls
{
  public: 
	static void updateMax(LLSliderCtrl* slider, LLTextBox* value_label);
	static void setText(U32 value, LLTextBox* text_box);
	static void setIndirectControls();
	static void setIndirectMaxNonImpostors();
	static void setIndirectMaxArc();
	LOG_CLASS(LLAvatarComplexityControls);
};

// [SL:KB] - Catznip Viewer-Skins
class LLPanelPreferenceSkins : public LLPanelPreference
{
public:
	LLPanelPreferenceSkins();
	
	/*virtual*/ BOOL postBuild();
	/*virtual*/ void apply();
	/*virtual*/ void cancel();
	void callbackRestart(const LLSD& notification, const LLSD& response);	// <FS:CR> Callback for restart dialogs
protected:
	void onSkinChanged();
	void onSkinThemeChanged();
	void refreshSkinList();
	void refreshSkinThemeList();
	void refreshPreviewImage(); // <FS:PP> FIRE-1689: Skins preview image
	void showSkinChangeNotification();
	
protected:
	std::string m_Skin;
	LLComboBox* m_pSkinCombo;
	std::string m_SkinTheme;
	LLComboBox* m_pSkinThemeCombo;
	LLButton*	m_pSkinPreview; // <FS:PP> FIRE-1689: Skins preview image
	LLSD        m_SkinsInfo;
	std::string	m_SkinName;
	std::string	m_SkinThemeName;

	LOG_CLASS(LLPanelPreferenceSkins);
};
// [/SL:KB]

// [SL:KB] - Patch: Viewer-CrashReporting | Checked: 2010-10-21 (Catznip-2.6.0a) | Added: Catznip-2.2.0c
class LLPanelPreferenceCrashReports : public LLPanelPreference
{
public:
	LLPanelPreferenceCrashReports();

	/*virtual*/ BOOL postBuild();
	/*virtual*/ void apply();
	/*virtual*/ void cancel();

	void refresh();

private:
	LOG_CLASS(LLPanelPreferenceCrashReports);
};
// [/SL:KB]

// <FS:CR> Settings Backup
class FSPanelPreferenceBackup : public LLPanelPreference
{
public:
	FSPanelPreferenceBackup();
	/*virtual*/ BOOL postBuild();
	
protected:
	// <FS:Zi> Backup settings
	void onClickSetBackupSettingsPath();
	void changeBackupSettingsPath(const std::vector<std::string>& filenames, std::string proposed_name);
	void onClickSelectAll();
	void onClickDeselectAll();
	void onClickBackupSettings();
	void onClickRestoreSettings();
	
	void doSelect(BOOL all);												// calls applySelection for each list
	void applySelection(LLScrollListCtrl* control, BOOL all);				// selects or deselects all items in a scroll list
	void doBackupSettings(const LLSD& notification, const LLSD& response);	// callback for backup dialog
	void doRestoreSettings(const LLSD& notification, const LLSD& response);	// callback for restore dialog
	void onQuitConfirmed(const LLSD& notification, const LLSD& response);	// callback for finished restore dialog
	// </FS:Zi>

private:
	LOG_CLASS(FSPanelPreferenceBackup);
};

// <FS:AW  opensim preferences>
class LLPanelPreferenceOpensim : public LLPanelPreference
{
public:
	LLPanelPreferenceOpensim();

#ifdef OPENSIM
// <FS:AW  grid management>
	/*virtual*/ BOOL postBuild();
	/*virtual*/ void apply();
	/*virtual*/ void cancel();

protected:

	void onClickAddGrid();
	void addedGrid(bool success);
	void onClickClearGrid();
	void onClickRefreshGrid();
	void onClickSaveGrid();
	void onClickRemoveGrid();
	void onSelectGrid();
	bool removeGridCB(const LLSD& notification, const LLSD& response);
// </FS:AW  grid management>
// <FS:AW  opensim search support>
	void onClickClearDebugSearchURL();
	void onClickPickDebugSearchURL();
// </FS:AW  opensim search support>

	void refreshGridList(bool success = true);
	LLScrollListCtrl* mGridListControl;
private:
	LLLineEditor* mEditorGridName;
	LLLineEditor* mEditorGridURI;
	LLLineEditor* mEditorLoginPage;
	LLLineEditor* mEditorHelperURI;
	LLLineEditor* mEditorWebsite;
	LLLineEditor* mEditorSupport;
	LLLineEditor* mEditorRegister;
	LLLineEditor* mEditorPassword;
	LLLineEditor* mEditorSearch;
	LLLineEditor* mEditorGridMessage;
#endif

	LOG_CLASS(LLPanelPreferenceOpensim);
};
// </FS:AW  opensim preferences>

// <FS:Ansariel> Output device selection
class FSPanelPreferenceSounds : public LLPanelPreference
{
public:
	FSPanelPreferenceSounds();
	virtual ~FSPanelPreferenceSounds();

	BOOL postBuild();

private:
	LLPanel*	mOutputDevicePanel;
	LLComboBox*	mOutputDeviceComboBox;

	void onOutputDeviceChanged(const LLSD& new_value);
	void onOutputDeviceSelectionChanged(const LLSD& new_value);
	void onOutputDeviceListChanged(LLAudioEngine::output_device_map_t output_devices);
	boost::signals2::connection mOutputDeviceListChangedConnection;

	LOG_CLASS(FSPanelPreferenceSounds);
};
// </FS:Ansariel>

class LLFloaterPreferenceProxy : public LLFloater
{
public: 
	LLFloaterPreferenceProxy(const LLSD& key);
	~LLFloaterPreferenceProxy();

	/// show off our menu
	static void show();
	void cancel();
	
protected:
	BOOL postBuild();
	void onOpen(const LLSD& key);
	void onClose(bool app_quitting);
	void saveSettings();
	void onBtnOk();
	void onBtnCancel();
	void onClickCloseBtn(bool app_quitting = false);

	void onChangeSocksSettings();

private:
	
	bool mSocksSettingsDirty;
	typedef std::map<LLControlVariable*, LLSD> control_values_map_t;
	control_values_map_t mSavedValues;
	LOG_CLASS(LLFloaterPreferenceProxy);
};


#endif  // LL_LLPREFERENCEFLOATER_H<|MERGE_RESOLUTION|>--- conflicted
+++ resolved
@@ -150,10 +150,14 @@
 	// <FS:AO> callback for local lights toggle
 	void onLocalLightsEnable();
 
+	// callback for commit in the "Single click on land" and "Double click on land" comboboxes.
+	void onClickActionChange();
+	// updates click/double-click action keybindngs depending on view values
+	void updateClickActionControls();
+
 	// <FS:PP> updates UI Sounds controls depending on values from settings.xml
 	void updateUISoundsControls();
 
-<<<<<<< HEAD
 	//<FS:Kadah> Font Selection
 	void populateFontSelectionCombo();
 	void loadFontPresetsFromDir(const std::string& dir, LLComboBox* font_selection_combo);
@@ -167,13 +171,6 @@
 
 	// <FS:Zi> Group Notices and chiclets location setting conversion BOOL => S32
 	void onShowGroupNoticesTopRightChanged();
-=======
-	// callback for commit in the "Single click on land" and "Double click on land" comboboxes.
-	void onClickActionChange();
-	// updates click/double-click action keybindngs depending on view values
-	void updateClickActionControls();
-
->>>>>>> 1b744fb2
 public:
 	// This function squirrels away the current values of the controls so that
 	// cancel() can restore them.	
