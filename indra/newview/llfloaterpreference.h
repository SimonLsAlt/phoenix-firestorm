/** 
 * @file llfloaterpreference.h
 * @brief LLPreferenceCore class definition
 *
 * $LicenseInfo:firstyear=2002&license=viewerlgpl$
 * Second Life Viewer Source Code
 * Copyright (C) 2010, Linden Research, Inc.
 * 
 * This library is free software; you can redistribute it and/or
 * modify it under the terms of the GNU Lesser General Public
 * License as published by the Free Software Foundation;
 * version 2.1 of the License only.
 * 
 * This library is distributed in the hope that it will be useful,
 * but WITHOUT ANY WARRANTY; without even the implied warranty of
 * MERCHANTABILITY or FITNESS FOR A PARTICULAR PURPOSE.  See the GNU
 * Lesser General Public License for more details.
 * 
 * You should have received a copy of the GNU Lesser General Public
 * License along with this library; if not, write to the Free Software
 * Foundation, Inc., 51 Franklin Street, Fifth Floor, Boston, MA  02110-1301  USA
 * 
 * Linden Research, Inc., 945 Battery Street, San Francisco, CA  94111  USA
 * $/LicenseInfo$
 */

/*
 * App-wide preferences.  Note that these are not per-user,
 * because we need to load many preferences before we have
 * a login name.
 */

#ifndef LL_LLFLOATERPREFERENCE_H
#define LL_LLFLOATERPREFERENCE_H

#include "llfloater.h"
#include "llavatarpropertiesprocessor.h"
#include "llconversationlog.h"
#include "llsearcheditor.h"
#include "llsetkeybinddialog.h"
#include "llkeyconflict.h"

#include "llaudioengine.h" // <FS:Ansariel> Output device selection

class LLConversationLogObserver;
class LLPanelPreference;
class LLPanelLCD;
class LLPanelDebug;
class LLMessageSystem;
class LLComboBox;
class LLScrollListCtrl;
class LLScrollListCell;
class LLSliderCtrl;
class LLSD;
class LLTextBox;
class LLComboBox;
class LLLineEditor;

namespace ll
{
	namespace prefs
	{
		struct SearchData;
	}
}

typedef std::map<std::string, std::string> notifications_map;

typedef enum
	{
		GS_LOW_GRAPHICS,
		GS_MID_GRAPHICS,
		GS_HIGH_GRAPHICS,
		GS_ULTRA_GRAPHICS
		
	} EGraphicsSettings;

// Floater to control preferences (display, audio, bandwidth, general.
class LLFloaterPreference : public LLFloater, public LLAvatarPropertiesObserver, public LLConversationLogObserver
{
public: 
	LLFloaterPreference(const LLSD& key);
	~LLFloaterPreference();

	void apply();
	void cancel();
	/*virtual*/ void draw();
	/*virtual*/ BOOL postBuild();
	/*virtual*/ void onOpen(const LLSD& key);
	/*virtual*/	void onClose(bool app_quitting);
	/*virtual*/ void changed();
	/*virtual*/ void changed(const LLUUID& session_id, U32 mask) {};

	// static data update, called from message handler
	// <FS:Ansariel> Show email address in preferences (FIRE-1071)
	//static void updateUserInfo(const std::string& visibility, bool im_via_email, bool is_verified_email);
	static void updateUserInfo(const std::string& visibility, bool im_via_email, bool is_verified_email, const std::string& email);

	// refresh all the graphics preferences menus
	static void refreshEnabledGraphics();
	
	// translate user's do not disturb response message according to current locale if message is default, otherwise do nothing
	static void initDoNotDisturbResponse();

	// update Show Favorites checkbox
	static void updateShowFavoritesCheckbox(bool val);

	void processProperties( void* pData, EAvatarProcessorType type );
	void processProfileProperties(const LLAvatarData* pAvatarData );
	void storeAvatarProperties( const LLAvatarData* pAvatarData );
	void saveAvatarProperties( void );
	void selectPrivacyPanel();
	void selectChatPanel();
	void getControlNames(std::vector<std::string>& names);
	// updates click/double-click action controls depending on values from settings.xml
	void updateClickActionViews();

// <FS:CR> Make onBtnOk() public for settings backup panel
//protected:
	void		onBtnOK(const LLSD& userdata);
protected:
// </FS:CR>
	void		onBtnCancel(const LLSD& userdata);

	//void		onClickClearCache();			// Clear viewer texture cache, vfs, and VO cache on next startup // AO: was protected, moved to public
	void		onClickBrowserClearCache();		// Clear web history and caches as well as viewer caches above
	void		onLanguageChange();
	void		onNotificationsChange(const std::string& OptionName);
	void		onNameTagOpacityChange(const LLSD& newvalue);
	void		onConsoleOpacityChange(const LLSD& newvalue);	// <FS:CR> FIRE-1332 - Sepeate opacity settings for nametag and console chat

	// set value of "DoNotDisturbResponseChanged" in account settings depending on whether do not disturb response
	// <FS:Zi> Pie menu
	// make sure controls get greyed out or enabled when pie color override is toggled
	void onPieColorsOverrideChanged();
	// </FS:Zi> Pie menu

	// string differs from default after user changes.
	void onDoNotDisturbResponseChanged();
	// if the custom settings box is clicked
	void onChangeCustom();
	void updateMeterText(LLUICtrl* ctrl);
	// callback for defaults
	void setHardwareDefaults();
	void setRecommended();
	// callback for when client modifies a render option
    void onRenderOptionEnable();
	// callback for when client turns on impostors
	void onAvatarImpostorsEnable();
	// <FS:AO> callback for local lights toggle
	void onLocalLightsEnable();

	// callback for commit in the "Single click on land" and "Double click on land" comboboxes.
	void onClickActionChange();
	// updates click/double-click action keybindngs depending on view values
	void updateClickActionControls();

	// <FS:PP> updates UI Sounds controls depending on values from settings.xml
	void updateUISoundsControls();

	//<FS:Kadah> Font Selection
	void populateFontSelectionCombo();
	void loadFontPresetsFromDir(const std::string& dir, LLComboBox* font_selection_combo);
	//</FS:Kadah>

	// <FS:Ansariel> Properly disable avatar tag setting
	void onAvatarTagSettingsChanged();

	// <FS:Ansariel> Correct enabled state of Animated Script Dialogs option
	void updateAnimatedScriptDialogs();

	// <FS:Zi> Group Notices and chiclets location setting conversion BOOL => S32
	void onShowGroupNoticesTopRightChanged();
<<<<<<< HEAD
=======

	// <FS:Ansariel> Dynamic texture memory calculation
	void handleDynamicTextureMemoryChanged();

>>>>>>> 803e04d6
public:
	// This function squirrels away the current values of the controls so that
	// cancel() can restore them.	
	void saveSettings();

	void setCacheLocation(const LLStringExplicit& location);
	// <FS:Ansariel> Sound cache
	void setSoundCacheLocation(const LLStringExplicit& location);
	void onClickSetSoundCache();
	void changeSoundCachePath(const std::vector<std::string>& filenames, std::string proposed_name);
	void onClickBrowseSoundCache();
	void onClickResetSoundCache();
	// </FS:Ansariel>

	// <FS:Ansariel> FIRE-2912: Reset voice button
	void onClickResetVoice();

	void onClickSetCache();
	void changeCachePath(const std::vector<std::string>& filenames, std::string proposed_name);
	void onClickBrowseCache();
	void onClickBrowseCrashLogs();
	void onClickBrowseChatLogDir();
	void onClickResetCache();
	void onClickClearCache(); // AO: was protected, moved to public
	void onClickJavascript();
	void onClickBrowseSettingsDir();
	void onClickSkin(LLUICtrl* ctrl,const LLSD& userdata);
	void onSelectSkin();
	// void onClickSetSounds();	//<FS:KC> Handled centrally now
	void onClickPreviewUISound(const LLSD& ui_sound_id); // <FS:PP> FIRE-8190: Preview function for "UI Sounds" Panel
	void setPreprocInclude();
	void changePreprocIncludePath(const std::vector<std::string>& filenames, std::string proposed_name);
	// <FS:LO> FIRE-23606 Reveal path to external script editor in prefernces
	void setExternalEditor();
	void changeExternalEditorPath(const std::vector<std::string>& filenames);
	// </FS:LO>
	void onClickEnablePopup();
	void onClickDisablePopup();	
	void resetAllIgnored();
	void setAllIgnored();
	void onClickLogPath();
	void changeLogPath(const std::vector<std::string>& filenames, std::string proposed_name);
	bool moveTranscriptsAndLog();
	//[FIX FIRE-2765 : SJ] Making sure Reset button resets works
	void onClickResetLogPath();
	void enableHistory();
	// <FS:Ansariel> Show email address in preferences (FIRE-1071)
	//void setPersonalInfo(const std::string& visibility, bool im_via_email, bool is_verified_email);
	void setPersonalInfo(const std::string& visibility, bool im_via_email, bool is_verified_email, const std::string& email);
	// </FS:Ansariel> Show email address in preferences (FIRE-1071)
	void refreshEnabledState();
	// <FS:Ansariel> Improved graphics preferences
	void disableUnavailableSettings();
	void onCommitWindowedMode();
	void refresh();	// Refresh enable/disable
	// if the quality radio buttons are changed
	void onChangeQuality(const LLSD& data);
	void onClickClearSettings();
	void onClickChatOnlineNotices();
	void onClickClearSpamList();
	//void callback_clear_settings(const LLSD& notification, const LLSD& response);
	// <FS:Ansariel> Clear inventory cache button
	void onClickInventoryClearCache();
	// <FS:Ansariel> Clear web browser cache button
	void onClickWebBrowserClearCache();
	
	// <FS:Ansariel> Improved graphics preferences
	void updateSliderText(LLSliderCtrl* ctrl, LLTextBox* text_box);
	void updateMaxNonImpostors();
	void setMaxNonImpostorsText(U32 value, LLTextBox* text_box);
	void updateMaxNonImpostorsLabel(const LLSD& newvalue);
	void updateMaxComplexityLabel(const LLSD& newvalue);
	// </FS:Ansariel>

	void refreshUI();

	void onCommitMediaEnabled();
	void onCommitMusicEnabled();
	void applyResolution();
	void onChangeMaturity();
	void onChangeModelFolder();
	void onChangeTextureFolder();
	void onChangeSoundFolder();
	void onChangeAnimationFolder();
	void onClickBlockList();
	void onClickProxySettings();
	void onClickTranslationSettings();
	void onClickPermsDefault();
	void onClickRememberedUsernames();
	void onClickAutoReplace();
	void onClickSpellChecker();
	void onClickRenderExceptions();
	void onClickAdvanced();
	void applyUIColor(LLUICtrl* ctrl, const LLSD& param);
	void getUIColor(LLUICtrl* ctrl, const LLSD& param);
	void onLogChatHistorySaved();	
	void buildPopupLists();
	static void refreshSkin(void* data);
	void selectPanel(const LLSD& name);
	// <FS:Ansariel> Build fix
	//void saveGraphicsPreset(std::string& preset);
	void saveGraphicsPreset(const std::string& preset);
	// </FS:Ansariel>

private:

	void onDeleteTranscripts();
	void onDeleteTranscriptsResponse(const LLSD& notification, const LLSD& response);
	void updateDeleteTranscriptsButton();
	void updateMaxComplexity();
	static bool loadFromFilename(const std::string& filename, std::map<std::string, std::string> &label_map);

	static std::string sSkin;
	notifications_map mNotificationOptions;
	bool mGotPersonalInfo;
	bool mOriginalIMViaEmail;
	bool mLanguageChanged;
	bool mAvatarDataInitialized;
	std::string mPriorInstantMessageLogPath;
	
	bool mOriginalHideOnlineStatus;
	std::string mDirectoryVisibility;
	
	LLAvatarData mAvatarProperties;
	std::string mSavedGraphicsPreset;
	LOG_CLASS(LLFloaterPreference);

	LLSearchEditor *mFilterEdit;
	std::unique_ptr< ll::prefs::SearchData > mSearchData;

	void onUpdateFilterTerm( bool force = false );
	void collectSearchableItems();
};

class LLPanelPreference : public LLPanel
{
public:
	LLPanelPreference();
	/*virtual*/ BOOL postBuild();
	
	virtual ~LLPanelPreference();

	virtual void apply();
	virtual void cancel();
	// void setControlFalse(const LLSD& user_data);	//<FS:KC> Handled centrally now
	virtual void setHardwareDefaults();

	// Disables "Allow Media to auto play" check box only when both
	// "Streaming Music" and "Media" are unchecked. Otherwise enables it.
	void updateMediaAutoPlayCheckbox(LLUICtrl* ctrl);

	// This function squirrels away the current values of the controls so that
	// cancel() can restore them.
	virtual void saveSettings();

	void deletePreset(const LLSD& user_data);
	void savePreset(const LLSD& user_data);
	void loadPreset(const LLSD& user_data);

	// <FS:Ansariel> Handled in llviewercontrol.cpp
	//class Updater;

protected:
	typedef std::map<LLControlVariable*, LLSD> control_values_map_t;
	control_values_map_t mSavedValues;

private:
	//for "Only friends and groups can call or IM me"
	static void showFriendsOnlyWarning(LLUICtrl*, const LLSD&);
    //for  "Allow Multiple Viewers"
    static void showMultipleViewersWarning(LLUICtrl*, const LLSD&);

	static void showCustomPortWarning(LLUICtrl*, const LLSD&); // <FS:WoLf>

 	//for "Show my Favorite Landmarks at Login"
	static void handleFavoritesOnLoginChanged(LLUICtrl* checkbox, const LLSD& value);

	static void toggleMuteWhenMinimized();

	// <FS:Ansariel> Only enable Growl checkboxes if Growl is usable
	void onEnableGrowlChanged();
	// <FS:Ansariel> Flash chat toolbar button notification
	void onChatWindowChanged();
	// <FS:Ansariel> Exodus' mouselook combat feature
	void updateMouselookCombatFeatures();

	// <FS:Ansariel> Minimap pick radius transparency
	void updateMapPickRadiusTransparency(const LLSD& value);
	F32 mOriginalMapPickRadiusTransparency;

	// <FS:Ansariel> Customizable contact list columns
	void onCheckContactListColumnMode();

	typedef std::map<std::string, LLColor4> string_color_map_t;
	string_color_map_t mSavedColors;

	//<FS:HG> FIRE-6340, FIRE-6567 - Setting Bandwidth issues
	//Updater* mBandWidthUpdater;
	LOG_CLASS(LLPanelPreference);
};

class LLPanelPreferenceGraphics : public LLPanelPreference
{
public:
	BOOL postBuild();
	void draw();
	void cancel();
	void saveSettings();
	void resetDirtyChilds();
	void setHardwareDefaults();
	void setPresetText();

	static const std::string getPresetsPath();

protected:
	bool hasDirtyChilds();

private:

	void onPresetsListChange();
	LOG_CLASS(LLPanelPreferenceGraphics);
};

class LLPanelPreferenceControls : public LLPanelPreference, public LLKeyBindResponderInterface
{
	LOG_CLASS(LLPanelPreferenceControls);
public:
	LLPanelPreferenceControls();
	virtual ~LLPanelPreferenceControls();

	BOOL postBuild();

	void apply();
	void cancel();
	void saveSettings();
	void resetDirtyChilds();

	void onListCommit();
	void onModeCommit();
	void onRestoreDefaultsBtn();
	void onRestoreDefaultsResponse(const LLSD& notification, const LLSD& response);

    // Bypass to let Move & view read values without need to create own key binding handler
    // Todo: consider a better way to share access to keybindings
    bool canKeyBindHandle(const std::string &control, EMouseClickType click, KEY key, MASK mask);
    // Bypasses to let Move & view modify values without need to create own key binding handler
    void setKeyBind(const std::string &control, EMouseClickType click, KEY key, MASK mask, bool set /*set or reset*/ );
    void updateAndApply();

    // from interface
	/*virtual*/ bool onSetKeyBind(EMouseClickType click, KEY key, MASK mask, bool all_modes);
    /*virtual*/ void onDefaultKeyBind(bool all_modes);
    /*virtual*/ void onCancelKeyBind();

private:
	// reloads settings, discards current changes, updates table
	void regenerateControls();

	// These fuctions do not clean previous content
	bool addControlTableColumns(const std::string &filename);
	bool addControlTableRows(const std::string &filename);
	void addControlTableSeparator();

	// Cleans content and then adds content from xml files according to current mEditingMode
    void populateControlTable();

    // Updates keybindings from storage to table
    void updateTable();

	LLScrollListCtrl* pControlsTable;
	LLComboBox *pKeyModeBox;
	LLKeyConflictHandler mConflictHandler[LLKeyConflictHandler::MODE_COUNT];
	std::string mEditingControl;
	S32 mEditingColumn;
	S32 mEditingMode;
};

class LLFloaterPreferenceGraphicsAdvanced : public LLFloater
{
  public: 
	LLFloaterPreferenceGraphicsAdvanced(const LLSD& key);
	~LLFloaterPreferenceGraphicsAdvanced();
	/*virtual*/ BOOL postBuild();
	void onOpen(const LLSD& key);
	void onClickCloseBtn(bool app_quitting);
	void disableUnavailableSettings();
	void refreshEnabledGraphics();
	void refreshEnabledState();
	void updateSliderText(LLSliderCtrl* ctrl, LLTextBox* text_box);
	void updateMaxNonImpostors();
	void setMaxNonImpostorsText(U32 value, LLTextBox* text_box);
	void updateMaxComplexity();
	void setMaxComplexityText(U32 value, LLTextBox* text_box);
	static void setIndirectControls();
	static void setIndirectMaxNonImpostors();
	static void setIndirectMaxArc();
	void refresh();
	// callback for when client modifies a render option
	void onRenderOptionEnable();
    void onAdvancedAtmosphericsEnable();
	LOG_CLASS(LLFloaterPreferenceGraphicsAdvanced);
};

class LLAvatarComplexityControls
{
  public: 
	static void updateMax(LLSliderCtrl* slider, LLTextBox* value_label);
	static void setText(U32 value, LLTextBox* text_box);
	static void setIndirectControls();
	static void setIndirectMaxNonImpostors();
	static void setIndirectMaxArc();
	LOG_CLASS(LLAvatarComplexityControls);
};

// [SL:KB] - Catznip Viewer-Skins
class LLPanelPreferenceSkins : public LLPanelPreference
{
public:
	LLPanelPreferenceSkins();
	
	/*virtual*/ BOOL postBuild();
	/*virtual*/ void apply();
	/*virtual*/ void cancel();
	void callbackRestart(const LLSD& notification, const LLSD& response);	// <FS:CR> Callback for restart dialogs
protected:
	void onSkinChanged();
	void onSkinThemeChanged();
	void refreshSkinList();
	void refreshSkinThemeList();
	void refreshPreviewImage(); // <FS:PP> FIRE-1689: Skins preview image
	void showSkinChangeNotification();
	
protected:
	std::string m_Skin;
	LLComboBox* m_pSkinCombo;
	std::string m_SkinTheme;
	LLComboBox* m_pSkinThemeCombo;
	LLButton*	m_pSkinPreview; // <FS:PP> FIRE-1689: Skins preview image
	LLSD        m_SkinsInfo;
	std::string	m_SkinName;
	std::string	m_SkinThemeName;

	LOG_CLASS(LLPanelPreferenceSkins);
};
// [/SL:KB]

// [SL:KB] - Patch: Viewer-CrashReporting | Checked: 2010-10-21 (Catznip-2.6.0a) | Added: Catznip-2.2.0c
class LLPanelPreferenceCrashReports : public LLPanelPreference
{
public:
	LLPanelPreferenceCrashReports();

	/*virtual*/ BOOL postBuild();
	/*virtual*/ void apply();
	/*virtual*/ void cancel();

	void refresh();

private:
	LOG_CLASS(LLPanelPreferenceCrashReports);
};
// [/SL:KB]

// <FS:CR> Settings Backup
class FSPanelPreferenceBackup : public LLPanelPreference
{
public:
	FSPanelPreferenceBackup();
	/*virtual*/ BOOL postBuild();
	
protected:
	// <FS:Zi> Backup settings
	void onClickSetBackupSettingsPath();
	void changeBackupSettingsPath(const std::vector<std::string>& filenames, std::string proposed_name);
	void onClickSelectAll();
	void onClickDeselectAll();
	void onClickBackupSettings();
	void onClickRestoreSettings();
	
	void doSelect(BOOL all);												// calls applySelection for each list
	void applySelection(LLScrollListCtrl* control, BOOL all);				// selects or deselects all items in a scroll list
	void doBackupSettings(const LLSD& notification, const LLSD& response);	// callback for backup dialog
	void doRestoreSettings(const LLSD& notification, const LLSD& response);	// callback for restore dialog
	void onQuitConfirmed(const LLSD& notification, const LLSD& response);	// callback for finished restore dialog
	// </FS:Zi>

private:
	LOG_CLASS(FSPanelPreferenceBackup);
};

// <FS:AW  opensim preferences>
class LLPanelPreferenceOpensim : public LLPanelPreference
{
public:
	LLPanelPreferenceOpensim();

#ifdef OPENSIM
// <FS:AW  grid management>
	/*virtual*/ BOOL postBuild();
	/*virtual*/ void apply();
	/*virtual*/ void cancel();

protected:

	void onClickAddGrid();
	void addedGrid(bool success);
	void onClickClearGrid();
	void onClickRefreshGrid();
	void onClickSaveGrid();
	void onClickRemoveGrid();
	void onSelectGrid();
	bool removeGridCB(const LLSD& notification, const LLSD& response);
// </FS:AW  grid management>
// <FS:AW  opensim search support>
	void onClickClearDebugSearchURL();
	void onClickPickDebugSearchURL();
// </FS:AW  opensim search support>

	void refreshGridList(bool success = true);
	LLScrollListCtrl* mGridListControl;
private:
	LLLineEditor* mEditorGridName;
	LLLineEditor* mEditorGridURI;
	LLLineEditor* mEditorLoginPage;
	LLLineEditor* mEditorHelperURI;
	LLLineEditor* mEditorWebsite;
	LLLineEditor* mEditorSupport;
	LLLineEditor* mEditorRegister;
	LLLineEditor* mEditorPassword;
	LLLineEditor* mEditorSearch;
	LLLineEditor* mEditorGridMessage;
#endif

	LOG_CLASS(LLPanelPreferenceOpensim);
};
// </FS:AW  opensim preferences>

// <FS:Ansariel> Output device selection
class FSPanelPreferenceSounds : public LLPanelPreference
{
public:
	FSPanelPreferenceSounds();
	virtual ~FSPanelPreferenceSounds();

	BOOL postBuild();

private:
	LLPanel*	mOutputDevicePanel;
	LLComboBox*	mOutputDeviceComboBox;

	void onOutputDeviceChanged(const LLSD& new_value);
	void onOutputDeviceSelectionChanged(const LLSD& new_value);
	void onOutputDeviceListChanged(LLAudioEngine::output_device_map_t output_devices);
	boost::signals2::connection mOutputDeviceListChangedConnection;

	LOG_CLASS(FSPanelPreferenceSounds);
};
// </FS:Ansariel>

class LLFloaterPreferenceProxy : public LLFloater
{
public: 
	LLFloaterPreferenceProxy(const LLSD& key);
	~LLFloaterPreferenceProxy();

	/// show off our menu
	static void show();
	void cancel();
	
protected:
	BOOL postBuild();
	void onOpen(const LLSD& key);
	void onClose(bool app_quitting);
	void saveSettings();
	void onBtnOk();
	void onBtnCancel();
	void onClickCloseBtn(bool app_quitting = false);

	void onChangeSocksSettings();

private:
	
	bool mSocksSettingsDirty;
	typedef std::map<LLControlVariable*, LLSD> control_values_map_t;
	control_values_map_t mSavedValues;
	LOG_CLASS(LLFloaterPreferenceProxy);
};


#endif  // LL_LLPREFERENCEFLOATER_H<|MERGE_RESOLUTION|>--- conflicted
+++ resolved
@@ -171,13 +171,9 @@
 
 	// <FS:Zi> Group Notices and chiclets location setting conversion BOOL => S32
 	void onShowGroupNoticesTopRightChanged();
-<<<<<<< HEAD
-=======
-
 	// <FS:Ansariel> Dynamic texture memory calculation
 	void handleDynamicTextureMemoryChanged();
 
->>>>>>> 803e04d6
 public:
 	// This function squirrels away the current values of the controls so that
 	// cancel() can restore them.	
