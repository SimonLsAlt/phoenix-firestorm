/** 
* @file llinventoryfilter.h
* @brief Support for filtering your inventory to only display a subset of the
* available items.
*
* $LicenseInfo:firstyear=2005&license=viewerlgpl$
* Second Life Viewer Source Code
* Copyright (C) 2010, Linden Research, Inc.
* 
* This library is free software; you can redistribute it and/or
* modify it under the terms of the GNU Lesser General Public
* License as published by the Free Software Foundation;
* version 2.1 of the License only.
* 
* This library is distributed in the hope that it will be useful,
* but WITHOUT ANY WARRANTY; without even the implied warranty of
* MERCHANTABILITY or FITNESS FOR A PARTICULAR PURPOSE.  See the GNU
* Lesser General Public License for more details.
* 
* You should have received a copy of the GNU Lesser General Public
* License along with this library; if not, write to the Free Software
* Foundation, Inc., 51 Franklin Street, Fifth Floor, Boston, MA  02110-1301  USA
* 
* Linden Research, Inc., 945 Battery Street, San Francisco, CA  94111  USA
* $/LicenseInfo$
*/
#ifndef LLINVENTORYFILTER_H
#define LLINVENTORYFILTER_H

#include "llinventorytype.h"
#include "llpermissionsflags.h"
#include "llfolderviewmodel.h"

class LLFolderViewItem;
class LLFolderViewFolder;
class LLInventoryItem;

class LLInventoryFilter : public LLFolderViewFilter
{
public:
	enum EFolderShow
	{
		SHOW_ALL_FOLDERS,
		SHOW_NON_EMPTY_FOLDERS,
		SHOW_NO_FOLDERS
	};

	enum EFilterType	{
		FILTERTYPE_NONE = 0,
		FILTERTYPE_OBJECT = 0x1 << 0,	// normal default search-by-object-type
		FILTERTYPE_CATEGORY = 0x1 << 1,	// search by folder type
		FILTERTYPE_UUID	= 0x1 << 2,		// find the object with UUID and any links to it
		FILTERTYPE_DATE = 0x1 << 3,		// search by date range
		FILTERTYPE_WEARABLE = 0x1 << 4,	// search by wearable type
		FILTERTYPE_EMPTYFOLDERS = 0x1 << 5,		// pass if folder is not a system folder to be hidden if empty
        FILTERTYPE_MARKETPLACE_ACTIVE = 0x1 << 6,		// pass if folder is a marketplace active folder
        FILTERTYPE_MARKETPLACE_INACTIVE = 0x1 << 7,		// pass if folder is a marketplace inactive folder
        FILTERTYPE_MARKETPLACE_UNASSOCIATED = 0x1 << 8,	// pass if folder is a marketplace non associated (no market ID) folder
        FILTERTYPE_MARKETPLACE_LISTING_FOLDER = 0x1 << 9,	// pass iff folder is a listing folder
        FILTERTYPE_NO_MARKETPLACE_ITEMS = 0x1 << 10,         // pass iff folder is not under the marketplace
        FILTERTYPE_WORN = 0x1 << 11,     // pass if item is worn
        FILTERTYPE_SETTINGS = 0x1 << 12,    // pass if the item is a settings object
		FILTERTYPE_TRANSFERABLE = 0x1 << 13 // <FS:Ansariel> FIRE-19340: search inventory by transferable permission
	};

	enum EFilterDateDirection
	{
		FILTERDATEDIRECTION_NEWER,
		FILTERDATEDIRECTION_OLDER
	};

	enum EFilterLink
	{
		FILTERLINK_INCLUDE_LINKS,	// show links too
		FILTERLINK_EXCLUDE_LINKS,	// don't show links
		FILTERLINK_ONLY_LINKS		// only show links
	};

	enum ESortOrderType
	{
		SO_NAME = 0,						// Sort inventory by name
		SO_DATE = 0x1,						// Sort inventory by date
		SO_FOLDERS_BY_NAME = 0x1 << 1,		// Force folder sort by name
		SO_SYSTEM_FOLDERS_TO_TOP = 0x1 << 2,// Force system folders to be on top
		SO_FOLDERS_BY_WEIGHT = 0x1 << 3,    // Force folder sort by weight, usually, amount of some elements in their descendants
	};

	enum ESearchType
	{
		SEARCHTYPE_NAME,
		SEARCHTYPE_DESCRIPTION,
		SEARCHTYPE_CREATOR,
		SEARCHTYPE_UUID,
		SEARCHTYPE_ALL // <FS:Ansariel> Zi's extended inventory search
	};

	enum EFilterCreatorType
	{
		FILTERCREATOR_ALL,
		FILTERCREATOR_SELF,
		FILTERCREATOR_OTHERS
	};

	enum ESearchVisibility
	{
		VISIBILITY_NONE = 0,
		VISIBILITY_TRASH = 0x1 << 0,
		VISIBILITY_LIBRARY = 0x1 << 1,
		VISIBILITY_LINKS	= 0x1 << 2
	};

	struct FilterOps
	{
		struct DateRange : public LLInitParam::Block<DateRange>
		{
			Optional<time_t>	min_date,
								max_date;

			DateRange()
			:	min_date("min_date", time_min()),
				max_date("max_date", time_max())
			{}

			bool validateBlock(bool emit_errors = true) const;
		};

		struct Params : public LLInitParam::Block<Params>
		{
			Optional<U32>				types,
										search_visibility;
			Optional<U64>				object_types,
										wearable_types,
                                        settings_types,
										category_types;
										
			Optional<EFilterLink>		links;
			Optional<LLUUID>			uuid;
			Optional<DateRange>			date_range;
			Optional<U32>				hours_ago;
			Optional<U32>				date_search_direction;
			Optional<EFolderShow>		show_folder_state;
			Optional<PermissionMask>	permissions;
			Optional<EFilterCreatorType> creator_type;
			Optional<bool>				transferable; // <FS:Ansariel> FIRE-19340: search inventory by transferable permission

			Params()
			:	types("filter_types", FILTERTYPE_OBJECT),
				object_types("object_types", 0xffffFFFFffffFFFFULL),
				wearable_types("wearable_types", 0xffffFFFFffffFFFFULL),
                settings_types("settings_types", 0xffffFFFFffffFFFFULL),
				category_types("category_types", 0xffffFFFFffffFFFFULL),
				links("links", FILTERLINK_INCLUDE_LINKS),
				search_visibility("search_visibility", 0xFFFFFFFF),
				uuid("uuid"),
				date_range("date_range"),
				hours_ago("hours_ago", 0),
				date_search_direction("date_search_direction", FILTERDATEDIRECTION_NEWER),
				show_folder_state("show_folder_state", SHOW_NON_EMPTY_FOLDERS),
				creator_type("creator_type", FILTERCREATOR_ALL),
				permissions("permissions", PERM_NONE),
				transferable("transferable", false) // <FS:Ansariel> FIRE-19340: search inventory by transferable permission
			{}
		};

		FilterOps(const Params& = Params());

		U32 			mFilterTypes,
						mSearchVisibility;
		U64				mFilterObjectTypes,   // For _OBJECT
						mFilterWearableTypes,
                        mFilterSettingsTypes, // for _SETTINGS
						mFilterLinks,
						mSearchVisibility,
						mFilterCategoryTypes; // For _CATEGORY
		LLUUID      	mFilterUUID; 		  // for UUID

		time_t			mMinDate,
						mMaxDate;
		U32				mHoursAgo;
		U32				mDateSearchDirection;

		EFolderShow			mShowFolderState;
		PermissionMask		mPermissions;
		EFilterCreatorType	mFilterCreatorType;
	};
							
	struct Params : public LLInitParam::Block<Params>
	{
		Optional<std::string>		name;
		Optional<FilterOps::Params>	filter_ops;
		Optional<std::string>		substring;
		Optional<bool>				since_logoff;

		Params()
		:	name("name"),
			filter_ops(""),
			substring("substring"),
			since_logoff("since_logoff")
		{}
	};
									
	LLInventoryFilter(const Params& p = Params());
	LLInventoryFilter(const LLInventoryFilter& other) { *this = other; }
	virtual ~LLInventoryFilter() {}

	// +-------------------------------------------------------------------+
	// + Parameters
	// +-------------------------------------------------------------------+
	U64 				getFilterTypes() const;
	U64 				getFilterObjectTypes() const;
	U64					getFilterCategoryTypes() const;
	U64					getFilterWearableTypes() const;
	U64					getFilterSettingsTypes() const;
	U64					getSearchVisibilityTypes() const;

	bool 				isFilterObjectTypesWith(LLInventoryType::EType t) const;
	void 				setFilterObjectTypes(U64 types);
	void 				setFilterCategoryTypes(U64 types);
	void 				setFilterUUID(const LLUUID &object_id);
	void				setFilterWearableTypes(U64 types);
    void                setFilterSettingsTypes(U64 types);
	void				setFilterEmptySystemFolders();
	void				setFilterWorn();
	void				removeFilterEmptySystemFolders(); // <FS:Ansariel> Optional hiding of empty system folders
	void				setFilterMarketplaceActiveFolders();
	void				setFilterMarketplaceInactiveFolders();
	void				setFilterMarketplaceUnassociatedFolders();
    void                setFilterMarketplaceListingFolders(bool select_only_listing_folders);
    void                setFilterNoMarketplaceFolder();
	void				updateFilterTypes(U64 types, U64& current_types);
	void 				setSearchType(ESearchType type);
	ESearchType			getSearchType() { return mSearchType; }
	void 				setFilterCreator(EFilterCreatorType type);

	void				toggleSearchVisibilityLinks();
	void				toggleSearchVisibilityTrash();
	void				toggleSearchVisibilityLibrary();
<<<<<<< HEAD
=======
	void 				setSearchVisibilityTypes(U32 types);
	void 				setSearchVisibilityTypes(const Params& params);
>>>>>>> 4e43097c

	void 				setFilterSubString(const std::string& string);
	const std::string& 	getFilterSubString(BOOL trim = FALSE) const;
	const std::string& 	getFilterSubStringOrig() const { return mFilterSubStringOrig; } 
	bool 				hasFilterString() const;
	
	// <FS:Zi> Multi-substring inventory search
	//	For use by LLFolderViewItem for highlighting
	U32					getFilterSubStringCount() const;
	std::string::size_type getFilterSubStringPos(U32 index) const;
	std::string::size_type getFilterSubStringLen(U32 index) const;
	// </FS:Zi> Multi-substring inventory search

	void 				setFilterPermissions(PermissionMask perms);
	PermissionMask 		getFilterPermissions() const;

	void 				setDateRange(time_t min_date, time_t max_date);
	void 				setDateRangeLastLogoff(BOOL sl);
	time_t 				getMinDate() const;
	time_t 				getMaxDate() const;

	void 				setHoursAgo(U32 hours);
	U32 				getHoursAgo() const;
	void				setDateSearchDirection(U32 direction);
	U32					getDateSearchDirection() const;

	void 				setFilterLinks(U64 filter_link);
	U64					getFilterLinks() const;

	// sets params for Link-only search and backs up search settings for future restoration
	void				setFindAllLinksMode(const std::string &search_name, const LLUUID& search_id);

	// <FS>
	BOOL 				getFilterWorn() const { return mFilterOps.mFilterTypes & FILTERTYPE_WORN; }

	// <FS:Ansariel> FIRE-19340: search inventory by transferable permission
	void 				setFilterTransferable(BOOL transferable);
	BOOL 				getFilterTransferable() const { return mFilterOps.mFilterTypes & FILTERTYPE_TRANSFERABLE; }
	// </FS:Ansariel>

	// +-------------------------------------------------------------------+
	// + Execution And Results
	// +-------------------------------------------------------------------+
	bool				check(const LLFolderViewModelItem* listener);
	bool				check(const LLInventoryItem* item);
	bool				checkFolder(const LLFolderViewModelItem* listener) const;
	bool				checkFolder(const LLUUID& folder_id) const;

	bool				showAllResults() const;

	std::string::size_type getStringMatchOffset(LLFolderViewModelItem* item) const;
	std::string::size_type getFilterStringSize() const;

	// +-------------------------------------------------------------------+
	// + Presentation
	// +-------------------------------------------------------------------+
	void 					setShowFolderState( EFolderShow state);
	EFolderShow 			getShowFolderState() const;
	EFilterCreatorType		getFilterCreatorType() const;

	void 				setEmptyLookupMessage(const std::string& message);
	std::string			getEmptyLookupMessage() const;

	// +-------------------------------------------------------------------+
	// + Status
	// +-------------------------------------------------------------------+
	bool 				isActive() const;
	bool 				isModified() const;
	bool 				isSinceLogoff() const;
	void 				clearModified();
	const std::string& 	getName() const { return mName; }
	const std::string& 	getFilterText();
	//RN: this is public to allow system to externally force a global refilter
	void 				setModified(EFilterModified behavior = FILTER_RESTART);

	// +-------------------------------------------------------------------+
	// + Time
	// +-------------------------------------------------------------------+
	void 				resetTime(S32 timeout);
    bool                isTimedOut();
    
	// +-------------------------------------------------------------------+
	// + Default
	// +-------------------------------------------------------------------+
	bool 				isDefault() const;
	bool 				isNotDefault() const;
	void 				markDefault();
	void 				resetDefault();

	// +-------------------------------------------------------------------+
	// + Generation
	// +-------------------------------------------------------------------+
	S32 				getCurrentGeneration() const;
	S32 				getFirstSuccessGeneration() const;
	S32 				getFirstRequiredGeneration() const;


	// +-------------------------------------------------------------------+
	// + Conversion
	// +-------------------------------------------------------------------+
	void 				toParams(Params& params) const;
	void 				fromParams(const Params& p);

	LLInventoryFilter& operator =(const LLInventoryFilter& other);

private:
	bool				areDateLimitsSet();
	bool 				checkAgainstFilterType(const class LLFolderViewModelItemInventory* listener) const;
	bool 				checkAgainstFilterType(const LLInventoryItem* item) const;
	bool 				checkAgainstPermissions(const class LLFolderViewModelItemInventory* listener) const;
	bool 				checkAgainstPermissions(const LLInventoryItem* item) const;
	bool 				checkAgainstFilterLinks(const class LLFolderViewModelItemInventory* listener) const;
	bool 				checkAgainstCreator(const class LLFolderViewModelItemInventory* listener) const;
	bool				checkAgainstSearchVisibility(const class LLFolderViewModelItemInventory* listener) const;
	bool				checkAgainstClipboard(const LLUUID& object_id) const;

	FilterOps				mFilterOps;
	FilterOps				mDefaultFilterOps;
	FilterOps				mBackupFilterOps; // for backup purposes when leaving 'search link' mode

	std::string				mFilterSubString;

	std::string				mFilterSubStringOrig;
	std::string				mUsername;
	const std::string		mName;

	S32						mCurrentGeneration;
    // The following makes checking for pass/no pass possible even if the item is not checked against the current generation
    // Any item that *did not pass* the "required generation" will *not pass* the current one
    // Any item that *passes* the "success generation" will *pass* the current one
	S32						mFirstRequiredGeneration;
	S32						mFirstSuccessGeneration;

	EFilterModified 		mFilterModified;
	LLTimer                 mFilterTime;
    
	std::string 			mFilterText;
	std::string 			mEmptyLookupMessage;

	ESearchType 			mSearchType;

	std::vector<std::string> mFilterTokens;
	std::string				 mExactToken;
};

#endif<|MERGE_RESOLUTION|>--- conflicted
+++ resolved
@@ -170,7 +170,6 @@
 						mFilterWearableTypes,
                         mFilterSettingsTypes, // for _SETTINGS
 						mFilterLinks,
-						mSearchVisibility,
 						mFilterCategoryTypes; // For _CATEGORY
 		LLUUID      	mFilterUUID; 		  // for UUID
 
@@ -235,11 +234,8 @@
 	void				toggleSearchVisibilityLinks();
 	void				toggleSearchVisibilityTrash();
 	void				toggleSearchVisibilityLibrary();
-<<<<<<< HEAD
-=======
 	void 				setSearchVisibilityTypes(U32 types);
 	void 				setSearchVisibilityTypes(const Params& params);
->>>>>>> 4e43097c
 
 	void 				setFilterSubString(const std::string& string);
 	const std::string& 	getFilterSubString(BOOL trim = FALSE) const;
