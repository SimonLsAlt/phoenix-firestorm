--- conflicted
+++ resolved
@@ -298,7 +298,7 @@
     // <FS:Ansariel> Improve log output
     //getChild<LLScrollListCtrl>("queue output")->addSimpleElement(message, ADD_BOTTOM);
     LLScrollListCtrl* ctrl = getChild<LLScrollListCtrl>("queue output");
-    BOOL is_at_end = ctrl->getScrollbar()->isAtEnd();
+    bool is_at_end = ctrl->getScrollbar()->isAtEnd();
     ctrl->addSimpleElement(message, ADD_BOTTOM);
     if (is_at_end)
     {
@@ -689,14 +689,11 @@
             LLCoreHttpUtil::HttpCoroutineAdapter::callbackHttpGet(lookup_url,
                 success, failure);
             return true;
-<<<<<<< HEAD
         }
         // <FS:Ansariel> FIRE-20765: Recompile scripts not working on OpenSim
         else
         {
             processExperienceIdResults(LLSD(), getKey().asUUID());
-=======
->>>>>>> 7704c263
         }
         // </FS:Ansariel>
     }
@@ -1035,16 +1032,11 @@
             floater.check();
         }
 
-<<<<<<< HEAD
         // <FS:Ansariel> Translation fixes
         //floater->addStringMessage("Done");
         floater->addStringMessage(floater->getString("Done"));
         // </FS:Ansariel>
-        floater->getChildView("close")->setEnabled(TRUE);
-=======
-        floater->addStringMessage("Done");
         floater->getChildView("close")->setEnabled(true);
->>>>>>> 7704c263
     }
     catch (LLCheckedHandleBase::Stale &)
     {
