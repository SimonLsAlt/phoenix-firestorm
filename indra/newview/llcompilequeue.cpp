/**
 * @file llcompilequeue.cpp
 * @brief LLCompileQueueData class implementation
 *
 * $LicenseInfo:firstyear=2002&license=viewerlgpl$
 * Second Life Viewer Source Code
 * Copyright (C) 2010, Linden Research, Inc.
 *
 * This library is free software; you can redistribute it and/or
 * modify it under the terms of the GNU Lesser General Public
 * License as published by the Free Software Foundation;
 * version 2.1 of the License only.
 *
 * This library is distributed in the hope that it will be useful,
 * but WITHOUT ANY WARRANTY; without even the implied warranty of
 * MERCHANTABILITY or FITNESS FOR A PARTICULAR PURPOSE.  See the GNU
 * Lesser General Public License for more details.
 *
 * You should have received a copy of the GNU Lesser General Public
 * License along with this library; if not, write to the Free Software
 * Foundation, Inc., 51 Franklin Street, Fifth Floor, Boston, MA  02110-1301  USA
 *
 * Linden Research, Inc., 945 Battery Street, San Francisco, CA  94111  USA
 * $/LicenseInfo$
 */

/**
 *
 * Implementation of the script queue which keeps an array of object
 * UUIDs and manipulates all of the scripts on each of them.
 *
 */


#include "llviewerprecompiledheaders.h"

#include "llcompilequeue.h"

#include "llagent.h"
#include "llchat.h"
#include "llfloaterreg.h"
#include "llviewerwindow.h"
#include "llviewerobject.h"
#include "llviewerobjectlist.h"
#include "llviewerregion.h"
#include "llviewercontrol.h"
#include "llviewerobject.h"
#include "llviewerregion.h"
#include "llresmgr.h"

#include "llbutton.h"
#include "lldir.h"
#include "llnotificationsutil.h"
#include "llviewerstats.h"
#include "llfilesystem.h"
#include "lluictrlfactory.h"
#include "lltrans.h"

#include "llselectmgr.h"
#include "llexperiencecache.h"

#include "llviewerassetupload.h"
#include "llcorehttputil.h"

// <FS:KC> [LSL PreProc]
#include "fslslpreproc.h"
#include "llsdutil.h"
// </FS:KC>

namespace
{

    const std::string QUEUE_EVENTPUMP_NAME("ScriptActionQueue");
    const F32 QUEUE_INVENTORY_FETCH_TIMEOUT = 300.f;

    // ObjectIventoryFetcher is an adapter between the LLVOInventoryListener::inventoryChanged
    // callback mechanism and the LLEventPump coroutine architecture allowing the
    // coroutine to wait for the inventory event.
    class ObjectInventoryFetcher: public LLVOInventoryListener
    {
    public:
        typedef std::shared_ptr<ObjectInventoryFetcher> ptr_t;

        ObjectInventoryFetcher(LLEventPump &pump, LLViewerObject* object, void* user_data) :
            mPump(pump),
            LLVOInventoryListener()
        {
            registerVOInventoryListener(object, this);
        }

        virtual void inventoryChanged(LLViewerObject* object,
            LLInventoryObject::object_list_t* inventory,
            S32 serial_num,
            void* user_data);

        void fetchInventory()
        {
            requestVOInventory();
        }

        const LLInventoryObject::object_list_t & getInventoryList() const { return mInventoryList; }

    private:
        LLInventoryObject::object_list_t    mInventoryList;
        LLEventPump &                       mPump;
    };

    class HandleScriptUserData
    {
    public:
        // <FS:Ansariel> [LSL PreProc]
        //HandleScriptUserData(const std::string &pumpname) :
        //    mPumpname(pumpname)
        //{ }
        HandleScriptUserData(const std::string &pumpname, LLScriptQueueData* data) :
            mPumpname(pumpname),
            mData(data)
        { }
        HandleScriptUserData()
        { }
        // </FS:Ansariel>

        const std::string &getPumpName() const { return mPumpname; }

        // <FS:Ansariel> [LSL PreProc]
        LLScriptQueueData* getData() const { return mData; }

    private:
        std::string mPumpname;

        // <FS:Ansariel> [LSL PreProc]
        LLScriptQueueData* mData;
    };


}

// *NOTE$: A minor specialization of LLScriptAssetUpload, it does not require a buffer
// (and does not save a buffer to the cache) and it finds the compile queue window and
// displays a compiling message.
class LLQueuedScriptAssetUpload : public LLScriptAssetUpload
{
public:
    LLQueuedScriptAssetUpload(LLUUID taskId, LLUUID itemId, LLUUID assetId, TargetType_t targetType,
            bool isRunning, std::string scriptName, LLUUID queueId, LLUUID exerienceId, taskUploadFinish_f finish) :
        LLScriptAssetUpload(taskId, itemId, targetType, isRunning,
            exerienceId, std::string(), finish, nullptr),
        mScriptName(scriptName),
        mQueueId(queueId)
    {
        setAssetId(assetId);
    }

    virtual LLSD prepareUpload()
    {
        /* *NOTE$: The parent class (LLScriptAssetUpload will attempt to save
         * the script buffer into to the cache.  Since the resource is already in
         * the cache we don't want to do that.  Just put a compiling message in
         * the window and move on
         */
        LLFloaterCompileQueue* queue = LLFloaterReg::findTypedInstance<LLFloaterCompileQueue>("compile_queue", LLSD(mQueueId));
        if (queue)
        {
            // <FS:Ansariel> Translation fixes
            //std::string message = std::string("Compiling \"") + getScriptName() + std::string("\"...");
            LLStringUtil::format_map_t args;
            args["OBJECT_NAME"] = getScriptName();
            std::string message = queue->getString("Compiling", args);
            // </FS:Ansariel>

            queue->getChild<LLScrollListCtrl>("queue output")->addSimpleElement(message, ADD_BOTTOM);
        }

        return LLSDMap("success", LLSD::Boolean(true));
    }


    std::string getScriptName() const { return mScriptName; }

private:
    void setScriptName(const std::string &scriptName) { mScriptName = scriptName; }

    LLUUID mQueueId;
    std::string mScriptName;
};

///----------------------------------------------------------------------------
/// Local function declarations, constants, enums, and typedefs
///----------------------------------------------------------------------------

// <FS:KC> [LSL PreProc] moved to header
#if 0
struct LLScriptQueueData
{
    LLUUID mQueueID;
    LLUUID mTaskId;
    LLPointer<LLInventoryItem> mItem;
    LLHost mHost;
    LLUUID mExperienceId;
    std::string mExperiencename;
    LLScriptQueueData(const LLUUID& q_id, const LLUUID& task_id, LLInventoryItem* item) :
        mQueueID(q_id), mTaskId(task_id), mItem(new LLInventoryItem(item)) {}

};
#endif
// </FS:KC>

///----------------------------------------------------------------------------
/// Class LLFloaterScriptQueue
///----------------------------------------------------------------------------

// Default constructor
LLFloaterScriptQueue::LLFloaterScriptQueue(const LLSD& key) :
    LLFloater(key),
    mDone(false),
    mMono(false)
{

}

// Destroys the object
LLFloaterScriptQueue::~LLFloaterScriptQueue()
{
}

BOOL LLFloaterScriptQueue::postBuild()
{
    childSetAction("close",onCloseBtn,this);
    getChildView("close")->setEnabled(FALSE);
    setVisible(true);
    return TRUE;
}

// static
void LLFloaterScriptQueue::onCloseBtn(void* user_data)
{
    LLFloaterScriptQueue* self = (LLFloaterScriptQueue*)user_data;
    self->closeFloater();
}

void LLFloaterScriptQueue::addObject(const LLUUID& id, std::string name)
{
    ObjectData obj = { id, name };
    mObjectList.push_back(obj);
}

BOOL LLFloaterScriptQueue::start()
{
<<<<<<< HEAD
	LLNotificationsUtil::add("ConfirmScriptModify", LLSD(), LLSD(), boost::bind(&LLFloaterScriptQueue::onScriptModifyConfirmation, this, _1, _2));
	return true;
	/*
	//LL_INFOS() << "LLFloaterCompileQueue::start()" << LL_ENDL;
	std::string buffer;

	LLStringUtil::format_map_t args;
	args["[START]"] = mStartString;
	args["[COUNT]"] = llformat ("%d", mObjectList.size());
	buffer = getString ("Starting", args);
	
	getChild<LLScrollListCtrl>("queue output")->addSimpleElement(buffer);

	return startQueue();*/
}

bool LLFloaterScriptQueue::onScriptModifyConfirmation(const LLSD& notification, const LLSD& response)
{
	S32 option = LLNotificationsUtil::getSelectedOption(notification, response);
	if (option != 0)// canceled
	{
		return true;
	}
	std::string buffer;

	LLStringUtil::format_map_t args;
	args["[START]"] = mStartString;
	args["[COUNT]"] = llformat ("%d", mObjectList.size());
	buffer = getString ("Starting", args);
	
	// <FS:Ansariel> Improve log output
	//getChild<LLScrollListCtrl>("queue output")->addSimpleElement(buffer, ADD_BOTTOM);
	addStringMessage(buffer);
	// </FS:Ansariel>
=======
    std::string buffer;

    LLStringUtil::format_map_t args;
    args["[START]"] = mStartString;
    args["[COUNT]"] = llformat ("%d", mObjectList.size());
    buffer = getString ("Starting", args);
>>>>>>> 38c2a5bd

    getChild<LLScrollListCtrl>("queue output")->addSimpleElement(buffer, ADD_BOTTOM);

    return startQueue();
}

void LLFloaterScriptQueue::addProcessingMessage(const std::string &message, const LLSD &args)
{
    std::string buffer(LLTrans::getString(message, args));

    // <FS:Ansariel> Improve log output
    //getChild<LLScrollListCtrl>("queue output")->addSimpleElement(buffer, ADD_BOTTOM);
    addStringMessage(buffer);
    // </FS:Ansariel>
}

void LLFloaterScriptQueue::addStringMessage(const std::string &message)
{
    // <FS:Ansariel> Improve log output
    //getChild<LLScrollListCtrl>("queue output")->addSimpleElement(message, ADD_BOTTOM);
    LLScrollListCtrl* ctrl = getChild<LLScrollListCtrl>("queue output");
    BOOL is_at_end = ctrl->getScrollbar()->isAtEnd();
    ctrl->addSimpleElement(message, ADD_BOTTOM);
    if (is_at_end)
    {
        ctrl->setScrollPos(ctrl->getScrollPos() + 1);
    }
    // </FS:Ansariel>
}


BOOL LLFloaterScriptQueue::isDone() const
{
    return (mCurrentObjectID.isNull() && (mObjectList.size() == 0));
}

///----------------------------------------------------------------------------
/// Class LLFloaterCompileQueue
///----------------------------------------------------------------------------
LLFloaterCompileQueue::LLFloaterCompileQueue(const LLSD& key)
  : LLFloaterScriptQueue(key)
  , mLSLProc(NULL) // <FS:Ansariel> [LSL PreProc]
{
<<<<<<< HEAD
	setTitle(LLTrans::getString("CompileQueueTitle"));
	setStartString(LLTrans::getString("CompileQueueStart"));
														 															 
	
	// <FS:KC> [LSL PreProc]
	static LLCachedControl<bool> _NACL_LSLPreprocessor(gSavedSettings, "_NACL_LSLPreprocessor");
	if(_NACL_LSLPreprocessor)
	{
		mLSLProc = new FSLSLPreprocessor();
	}
	// </FS:KC>
}

LLFloaterCompileQueue::~LLFloaterCompileQueue()
{ 
	// <FS:Ansariel> [LSL PreProc]
	delete mLSLProc;
=======
    setTitle(LLTrans::getString("CompileQueueTitle"));
    setStartString(LLTrans::getString("CompileQueueStart"));

}

LLFloaterCompileQueue::~LLFloaterCompileQueue()
{
>>>>>>> 38c2a5bd
}

void LLFloaterCompileQueue::experienceIdsReceived( const LLSD& content )
{
    for(LLSD::array_const_iterator it  = content.beginArray(); it != content.endArray(); ++it)
    {
        mExperienceIds.insert(it->asUUID());
    }
}

BOOL LLFloaterCompileQueue::hasExperience( const LLUUID& id ) const
{
    return mExperienceIds.find(id) != mExperienceIds.end();
}

// //Attempt to record this asset ID.  If it can not be inserted into the set
// //then it has already been processed so return false.

void LLFloaterCompileQueue::handleHTTPResponse(std::string pumpName, const LLSD &expresult)
{
    LLEventPumps::instance().post(pumpName, expresult);
}

// *TODO: handleSCriptRetrieval is passed into the cache via a legacy C function pointer
// future project would be to convert these to C++ callables (std::function<>) so that
// we can use bind and remove the userData parameter.
//
void LLFloaterCompileQueue::handleScriptRetrieval(const LLUUID& assetId,
    LLAssetType::EType type, void* userData, S32 status, LLExtStat extStatus)
{
    LLSD result(LLSD::emptyMap());

    result["asset_id"] = assetId;
    if (status)
    {
        result["error"] = status;

        if (status == LL_ERR_ASSET_REQUEST_NOT_IN_DATABASE)
        {
            result["message"] = LLTrans::getString("CompileQueueProblemDownloading") + (":");
            result["alert"] = LLTrans::getString("CompileQueueScriptNotFound");
        }
        else if (LL_ERR_INSUFFICIENT_PERMISSIONS == status)
        {
            result["message"] = LLTrans::getString("CompileQueueInsufficientPermFor") + (":");
            result["alert"] = LLTrans::getString("CompileQueueInsufficientPermDownload");
        }
        else
        {
            result["message"] = LLTrans::getString("CompileQueueUnknownFailure");
        }

        // <FS:Ansariel> [LSL PreProc]
        // LSL PreProc error case
        delete ((HandleScriptUserData *)userData)->getData();
    }
    // <FS:KC> [LSL PreProc]
    else if (gSavedSettings.getBOOL("_NACL_LSLPreprocessor"))
    {
        LLScriptQueueData* data = ((HandleScriptUserData *)userData)->getData();
        LLFloaterCompileQueue* queue = LLFloaterReg::findTypedInstance<LLFloaterCompileQueue>("compile_queue", data->mQueueID);

        if (queue && queue->mLSLProc)
        {
            LLFileSystem file(assetId, type);
            S32 file_length = file.getSize();
            std::vector<char> script_data(file_length + 1);
            file.read((U8*)&script_data[0], file_length);
            // put a EOS at the end
            script_data[file_length] = 0;

            queue->addProcessingMessage("CompileQueuePreprocessing", LLSD().with("SCRIPT", data->mItem->getName()));
            queue->mLSLProc->preprocess_script(assetId, data, type, LLStringExplicit(&script_data[0]));
        }
        result["preproc"] = true;
    }
    // </FS:KC> LSL Preprocessor

    LLEventPumps::instance().post(((HandleScriptUserData *)userData)->getPumpName(), result);

}

/*static*/
void LLFloaterCompileQueue::processExperienceIdResults(LLSD result, LLUUID parent)
{
    LLFloaterCompileQueue* queue = LLFloaterReg::findTypedInstance<LLFloaterCompileQueue>("compile_queue", parent);
    if (!queue)
        return;

    queue->experienceIdsReceived(result["experience_ids"]);

    // getDerived handle gets a handle that can be resolved to a parent class of the derived object.
    LLHandle<LLFloaterScriptQueue> hFloater(queue->getDerivedHandle<LLFloaterScriptQueue>());

    // note subtle difference here: getDerivedHandle in this case is for an LLFloaterCompileQueue
    fnQueueAction_t fn = boost::bind(LLFloaterCompileQueue::processScript,
        queue->getDerivedHandle<LLFloaterCompileQueue>(), _1, _2, _3);


    LLCoros::instance().launch("ScriptQueueCompile", boost::bind(LLFloaterScriptQueue::objectScriptProcessingQueueCoro,
        queue->mStartString,
        hFloater,
        queue->mObjectList,
        fn));

}

/// This is a utility function to be bound and called from objectScriptProcessingQueueCoro.
/// Do not call directly. It may throw a LLCheckedHandle<>::Stale exception.
bool LLFloaterCompileQueue::processScript(LLHandle<LLFloaterCompileQueue> hfloater,
    const LLPointer<LLViewerObject> &object, LLInventoryObject* inventory, LLEventPump &pump)
{
    if (LLApp::isExiting())
    {
        // Reply from coroutine came on shutdown
        // We are quiting, don't start any more coroutines!
        return true;
    }

    LLSD result;
    LLCheckedHandle<LLFloaterCompileQueue> floater(hfloater);
    // Dereferencing floater may fail. If they do they throw LLExeceptionStaleHandle.
    // which is caught in objectScriptProcessingQueueCoro
    bool monocompile = floater->mMono;

    // Initial test to see if we can (or should) attempt to compile the script.
    LLInventoryItem *item = dynamic_cast<LLInventoryItem *>(inventory);

    if (!item)
    {
        LL_WARNS("SCRIPTQ") << "item retrieved is not an LLInventoryItem." << LL_ENDL;
        return true;
    }

    if (!item->getPermissions().allowModifyBy(gAgent.getID(), gAgent.getGroupID()) ||
        !item->getPermissions().allowCopyBy(gAgent.getID(), gAgent.getGroupID()))
    {
            // <FS:Ansariel> Translation fixes
            //std::string buffer = "Skipping: " + item->getName() + "(Permissions)";
            LLStringUtil::format_map_t args;
            args["OBJECT_NAME"] = item->getName();
            std::string buffer = floater->getString( "SkippingPermissions", args );
            // </FS:Ansariel>
           floater->addStringMessage(buffer);
           return true;
    }

    // Attempt to retrieve the experience
    LLUUID experienceId;
    {
        // <FS:Ansariel> FIRE-17688: Recompile scripts not working on OpenSim
        //LLExperienceCache::instance().fetchAssociatedExperience(inventory->getParentUUID(), inventory->getUUID(),
        //    boost::bind(&LLFloaterCompileQueue::handleHTTPResponse, pump.getName(), _1));

        //result = llcoro::suspendUntilEventOnWithTimeout(pump, QUEUE_INVENTORY_FETCH_TIMEOUT, 
        //    LLSDMap("timeout", LLSD::Boolean(true)));
        if (object->getRegion() && object->getRegion()->isCapabilityAvailable("GetMetadata"))
        {
            LLExperienceCache::instance().fetchAssociatedExperience(inventory->getParentUUID(), inventory->getUUID(),
                boost::bind(&LLFloaterCompileQueue::handleHTTPResponse, pump.getName(), _1));

            result = llcoro::suspendUntilEventOnWithTimeout(pump, QUEUE_INVENTORY_FETCH_TIMEOUT, 
            LLSDMap("timeout", LLSD::Boolean(true)));
        }
        else
        {
            result = LLSD();
        }
        // </FS:Ansariel>

        floater.check();

        if (result.has("timeout"))
        {   // A timeout filed in the result will always be true if present.
            LLStringUtil::format_map_t args;
            args["[OBJECT_NAME]"] = inventory->getName();
            std::string buffer = floater->getString("Timeout", args);
            floater->addStringMessage(buffer);
            return true;
        }

        if (result.has(LLExperienceCache::EXPERIENCE_ID))
        {
            experienceId = result[LLExperienceCache::EXPERIENCE_ID].asUUID();
            if (!floater->hasExperience(experienceId))
            {
                floater->addProcessingMessage("CompileNoExperiencePerm",
                    LLSDMap("SCRIPT", inventory->getName())
                        ("EXPERIENCE", result[LLExperienceCache::NAME].asString()));
                return true;
            }
        }

    }

    if (!gAssetStorage)
    {
        // viewer likely is shutting down
        return true;
    }

    {
        // <FS:Ansariel> [LSL PreProc]
        //HandleScriptUserData    userData(pump.getName());
        HandleScriptUserData userData;
        if (gSavedSettings.getBOOL("_NACL_LSLPreprocessor"))
        {
            // Need to dump some stuff into an LLScriptQueueData struct for the LSL PreProc.
            LLScriptQueueData* datap = new LLScriptQueueData(hfloater.get()->getKey().asUUID(), object->getID(), experienceId, item);
            userData = HandleScriptUserData(pump.getName(), datap);
        }
        else
        {
            userData = HandleScriptUserData(pump.getName(), NULL);
        }
        // </FS:Ansariel>

        // request the asset
        gAssetStorage->getInvItemAsset(LLHost(),
            gAgent.getID(),
            gAgent.getSessionID(),
            item->getPermissions().getOwner(),
            object->getID(),
            item->getUUID(),
            item->getAssetUUID(),
            item->getType(),
            &LLFloaterCompileQueue::handleScriptRetrieval,
            &userData);

        result = llcoro::suspendUntilEventOnWithTimeout(pump, QUEUE_INVENTORY_FETCH_TIMEOUT,
            LLSDMap("timeout", LLSD::Boolean(true)));
    }

    if (result.has("timeout"))
    {   // A timeout filed in the result will always be true if present.
        LLStringUtil::format_map_t args;
        args["[OBJECT_NAME]"] = inventory->getName();
        std::string buffer = floater->getString("Timeout", args);
        floater->addStringMessage(buffer);
        return true;
    }

    if (result.has("error"))
    {
        LL_WARNS("SCRIPTQ") << "Inventory fetch returned with error. Code: " << result["error"].asString() << LL_ENDL;
        std::string buffer = result["message"].asString() + " " + inventory->getName();
        floater->addStringMessage(buffer);

        if (result.has("alert"))
        {
            LLSD args;
            args["MESSAGE"] = result["alert"].asString();
            LLNotificationsUtil::add("SystemMessage", args);
        }
        return true;
    }

    // <FS:Ansariel> [LSL PreProc]
    if (result.has("preproc"))
    {
        // LSL Preprocessor handles it from here on
        return true;
    }
    // </FS:Ansariel>

    LLUUID assetId = result["asset_id"];

    std::string url = object->getRegion()->getCapability("UpdateScriptTask");

    {
        LLResourceUploadInfo::ptr_t uploadInfo(new LLQueuedScriptAssetUpload(object->getID(),
            inventory->getUUID(),
            assetId,
            monocompile ? LLScriptAssetUpload::MONO : LLScriptAssetUpload::LSL2,
            true,
            inventory->getName(),
            LLUUID(),
            experienceId,
            boost::bind(&LLFloaterCompileQueue::handleHTTPResponse, pump.getName(), _4)));

        LLViewerAssetUpload::EnqueueInventoryUpload(url, uploadInfo);
    }

    result = llcoro::suspendUntilEventOnWithTimeout(pump, QUEUE_INVENTORY_FETCH_TIMEOUT, LLSDMap("timeout", LLSD::Boolean(true)));

    floater.check();

    if (result.has("timeout"))
    { // A timeout filed in the result will always be true if present.
        LLStringUtil::format_map_t args;
        args["[OBJECT_NAME]"] = inventory->getName();
        std::string buffer = floater->getString("Timeout", args);
        floater->addStringMessage(buffer);
        return true;
    }

    // Bytecode save completed
    if (result["compiled"])
    {
        std::string buffer = std::string("Compilation of \"") + inventory->getName() + std::string("\" succeeded");

        //floater->addStringMessage(buffer);
        LL_INFOS() << buffer << LL_ENDL;
        // <FS:Ansariel> Translation fixes
        LLStringUtil::format_map_t args;
        args["OBJECT_NAME"] = inventory->getName();
        floater->addStringMessage(floater->getString("CompileSuccess", args));
        // </FS:Ansariel>
    }
    else
    {
        LLSD compile_errors = result["errors"];
        // <FS:Ansariel> Translation fixes
        //std::string buffer = std::string("Compilation of \"") + inventory->getName() + std::string("\" failed:");
        LLStringUtil::format_map_t args;
        args["OBJECT_NAME"] = inventory->getName();
        std::string buffer = floater->getString( "CompileFailure", args );
        // </FS:Ansariel>
        floater->addStringMessage(buffer);
        for (LLSD::array_const_iterator line = compile_errors.beginArray();
            line < compile_errors.endArray(); line++)
        {
            std::string str = line->asString();
            str.erase(std::remove(str.begin(), str.end(), '\n'), str.end());

            floater->addStringMessage(str);
        }
        LL_INFOS() << result["errors"] << LL_ENDL;
    }

    return true;
}

bool LLFloaterCompileQueue::startQueue()
{
    LLViewerRegion* region = gAgent.getRegion();
    if (region)
    {
        std::string lookup_url = region->getCapability("GetCreatorExperiences");
        if (!lookup_url.empty())
        {
            LLCoreHttpUtil::HttpCoroutineAdapter::completionCallback_t success =
                boost::bind(&LLFloaterCompileQueue::processExperienceIdResults, _1, getKey().asUUID());

            LLCoreHttpUtil::HttpCoroutineAdapter::completionCallback_t failure =
                boost::bind(&LLFloaterCompileQueue::processExperienceIdResults, LLSD(), getKey().asUUID());

            LLCoreHttpUtil::HttpCoroutineAdapter::callbackHttpGet(lookup_url,
                success, failure);
            return true;
        }
        // <FS:Ansariel> FIRE-20765: Recompile scripts not working on OpenSim
        else
        {
            processExperienceIdResults(LLSD(), getKey().asUUID());
        }
        // </FS:Ansariel>
    }

    return true;
}


///----------------------------------------------------------------------------
/// Class LLFloaterResetQueue
///----------------------------------------------------------------------------

LLFloaterResetQueue::LLFloaterResetQueue(const LLSD& key)
  : LLFloaterScriptQueue(key)
{
    setTitle(LLTrans::getString("ResetQueueTitle"));
    setStartString(LLTrans::getString("ResetQueueStart"));
}

LLFloaterResetQueue::~LLFloaterResetQueue()
{
}

/// This is a utility function to be bound and called from objectScriptProcessingQueueCoro.
/// Do not call directly. It may throw a LLCheckedHandle<>::Stale exception.
bool LLFloaterResetQueue::resetObjectScripts(LLHandle<LLFloaterScriptQueue> hfloater,
    const LLPointer<LLViewerObject> &object, LLInventoryObject* inventory, LLEventPump &pump)
{
    LLCheckedHandle<LLFloaterScriptQueue> floater(hfloater);
    // Dereferencing floater may fail. If they do they throw LLExeceptionStaleHandle.
    // which is caught in objectScriptProcessingQueueCoro

    std::string buffer;
    buffer = floater->getString("Resetting") + (": ") + inventory->getName();
    floater->addStringMessage(buffer);

    LLMessageSystem* msg = gMessageSystem;
    msg->newMessageFast(_PREHASH_ScriptReset);
    msg->nextBlockFast(_PREHASH_AgentData);
    msg->addUUIDFast(_PREHASH_AgentID, gAgent.getID());
    msg->addUUIDFast(_PREHASH_SessionID, gAgent.getSessionID());
    msg->nextBlockFast(_PREHASH_Script);
    msg->addUUIDFast(_PREHASH_ObjectID, object->getID());
    msg->addUUIDFast(_PREHASH_ItemID, inventory->getUUID());
    msg->sendReliable(object->getRegion()->getHost());

    return true;
}

bool LLFloaterResetQueue::startQueue()
{
    // Bind the resetObjectScripts method into a QueueAction function and pass it
    // into the object queue processing coroutine.
    fnQueueAction_t fn = boost::bind(LLFloaterResetQueue::resetObjectScripts,
        getDerivedHandle<LLFloaterScriptQueue>(), _1, _2, _3);

    LLCoros::instance().launch("ScriptResetQueue", boost::bind(LLFloaterScriptQueue::objectScriptProcessingQueueCoro,
        mStartString,
        getDerivedHandle<LLFloaterScriptQueue>(),
        mObjectList,
        fn));

    return true;
}

///----------------------------------------------------------------------------
/// Class LLFloaterRunQueue
///----------------------------------------------------------------------------

LLFloaterRunQueue::LLFloaterRunQueue(const LLSD& key)
  : LLFloaterScriptQueue(key)
{
    setTitle(LLTrans::getString("RunQueueTitle"));
    setStartString(LLTrans::getString("RunQueueStart"));
}

LLFloaterRunQueue::~LLFloaterRunQueue()
{
}

/// This is a utility function to be bound and called from objectScriptProcessingQueueCoro.
/// Do not call directly. It may throw a LLCheckedHandle<>::Stale exception.
bool LLFloaterRunQueue::runObjectScripts(LLHandle<LLFloaterScriptQueue> hfloater,
    const LLPointer<LLViewerObject> &object, LLInventoryObject* inventory, LLEventPump &pump)
{
    LLCheckedHandle<LLFloaterScriptQueue> floater(hfloater);
    // Dereferencing floater may fail. If they do they throw LLExeceptionStaleHandle.
    // which is caught in objectScriptProcessingQueueCoro

    std::string buffer;
    buffer = floater->getString("Running") + (": ") + inventory->getName();
    floater->addStringMessage(buffer);

    LLMessageSystem* msg = gMessageSystem;
    msg->newMessageFast(_PREHASH_SetScriptRunning);
    msg->nextBlockFast(_PREHASH_AgentData);
    msg->addUUIDFast(_PREHASH_AgentID, gAgent.getID());
    msg->addUUIDFast(_PREHASH_SessionID, gAgent.getSessionID());
    msg->nextBlockFast(_PREHASH_Script);
    msg->addUUIDFast(_PREHASH_ObjectID, object->getID());
    msg->addUUIDFast(_PREHASH_ItemID, inventory->getUUID());
    msg->addBOOLFast(_PREHASH_Running, TRUE);
    msg->sendReliable(object->getRegion()->getHost());

    return true;
}

bool LLFloaterRunQueue::startQueue()
{
    LLHandle<LLFloaterScriptQueue> hFloater(getDerivedHandle<LLFloaterScriptQueue>());
    fnQueueAction_t fn = boost::bind(LLFloaterRunQueue::runObjectScripts, hFloater, _1, _2, _3);

    LLCoros::instance().launch("ScriptRunQueue", boost::bind(LLFloaterScriptQueue::objectScriptProcessingQueueCoro,
        mStartString,
        hFloater,
        mObjectList,
        fn));

    return true;
}


///----------------------------------------------------------------------------
/// Class LLFloaterNotRunQueue
///----------------------------------------------------------------------------

LLFloaterNotRunQueue::LLFloaterNotRunQueue(const LLSD& key)
  : LLFloaterScriptQueue(key)
{
    setTitle(LLTrans::getString("NotRunQueueTitle"));
    setStartString(LLTrans::getString("NotRunQueueStart"));
}

LLFloaterNotRunQueue::~LLFloaterNotRunQueue()
{
}

/// This is a utility function to be bound and called from objectScriptProcessingQueueCoro.
/// Do not call directly. It may throw a LLCheckedHandle<>::Stale exception.
bool LLFloaterNotRunQueue::stopObjectScripts(LLHandle<LLFloaterScriptQueue> hfloater,
    const LLPointer<LLViewerObject> &object, LLInventoryObject* inventory, LLEventPump &pump)
{
    LLCheckedHandle<LLFloaterScriptQueue> floater(hfloater);
    // Dereferencing floater may fail. If they do they throw LLExeceptionStaleHandle.
    // which is caught in objectScriptProcessingQueueCoro

    std::string buffer;
    buffer = floater->getString("NotRunning") + (": ") + inventory->getName();
    floater->addStringMessage(buffer);

    LLMessageSystem* msg = gMessageSystem;
    msg->newMessageFast(_PREHASH_SetScriptRunning);
    msg->nextBlockFast(_PREHASH_AgentData);
    msg->addUUIDFast(_PREHASH_AgentID, gAgent.getID());
    msg->addUUIDFast(_PREHASH_SessionID, gAgent.getSessionID());
    msg->nextBlockFast(_PREHASH_Script);
    msg->addUUIDFast(_PREHASH_ObjectID, object->getID());
    msg->addUUIDFast(_PREHASH_ItemID, inventory->getUUID());
    msg->addBOOLFast(_PREHASH_Running, FALSE);
    msg->sendReliable(object->getRegion()->getHost());

    return true;
}

bool LLFloaterNotRunQueue::startQueue()
{
    LLHandle<LLFloaterScriptQueue> hFloater(getDerivedHandle<LLFloaterScriptQueue>());

    fnQueueAction_t fn = boost::bind(&LLFloaterNotRunQueue::stopObjectScripts, hFloater, _1, _2, _3);
    LLCoros::instance().launch("ScriptQueueNotRun", boost::bind(LLFloaterScriptQueue::objectScriptProcessingQueueCoro,
        mStartString,
        hFloater,
        mObjectList,
        fn));

    return true;
}

// <FS> Delete scripts
///----------------------------------------------------------------------------
/// Class LLFloaterDeleteQueue 
///----------------------------------------------------------------------------

LLFloaterDeleteQueue::LLFloaterDeleteQueue(const LLSD& key)
  : LLFloaterScriptQueue(key)
{
    setTitle(LLTrans::getString("DeleteQueueTitle"));
    setStartString(LLTrans::getString("DeleteQueueStart"));
}

LLFloaterDeleteQueue::~LLFloaterDeleteQueue()
{ 
}

/// This is a utility function to be bound and called from objectScriptProcessingQueueCoro.
/// Do not call directly. It may throw a LLCheckedHandle<>::Stale exception.
bool LLFloaterDeleteQueue::deleteObjectScripts(LLHandle<LLFloaterScriptQueue> hfloater, 
    const LLPointer<LLViewerObject> &object, LLInventoryObject* inventory, LLEventPump &pump)
{
    LLCheckedHandle<LLFloaterScriptQueue> floater(hfloater);
    // Dereferencing floater may fail. If they do they throw LLExeceptionStaleHandle.
    // which is caught in objectScriptProcessingQueueCoro

    std::string buffer;
    buffer = floater->getString("Deleting") + (": ") + inventory->getName();
    floater->addStringMessage(buffer);

    LLMessageSystem* msg = gMessageSystem;
    msg->newMessageFast(_PREHASH_RemoveTaskInventory);
    msg->nextBlockFast(_PREHASH_AgentData);
    msg->addUUIDFast(_PREHASH_AgentID, gAgent.getID());
    msg->addUUIDFast(_PREHASH_SessionID, gAgent.getSessionID());
    msg->nextBlockFast(_PREHASH_InventoryData);
    msg->addU32Fast(_PREHASH_LocalID, object->getLocalID());
    msg->addUUIDFast(_PREHASH_ItemID, inventory->getUUID());
    msg->sendReliable(object->getRegion()->getHost());

    return true;
}


bool LLFloaterDeleteQueue::startQueue()
{
    LLHandle<LLFloaterScriptQueue> hFloater(getDerivedHandle<LLFloaterScriptQueue>());

    fnQueueAction_t fn = boost::bind(&LLFloaterDeleteQueue::deleteObjectScripts, hFloater, _1, _2, _3);
    LLCoros::instance().launch("ScriptDeleteQueue", boost::bind(LLFloaterScriptQueue::objectScriptProcessingQueueCoro,
        mStartString,
        hFloater,
        mObjectList,
        fn));

    return true;
}
// </FS> Delete scripts

///----------------------------------------------------------------------------
/// Local function definitions
///----------------------------------------------------------------------------
void ObjectInventoryFetcher::inventoryChanged(LLViewerObject* object,
        LLInventoryObject::object_list_t* inventory, S32 serial_num, void* user_data)
{
    mInventoryList.clear();
    mInventoryList.assign(inventory->begin(), inventory->end());

    mPump.post(LLSDMap("changed", LLSD::Boolean(true)));

}

void LLFloaterScriptQueue::objectScriptProcessingQueueCoro(std::string action, LLHandle<LLFloaterScriptQueue> hfloater,
    object_data_list_t objectList, fnQueueAction_t func)
{
    LLCoros::set_consuming(true);
    LLCheckedHandle<LLFloaterScriptQueue> floater(hfloater);
    // Dereferencing floater may fail. If they do they throw LLExeceptionStaleHandle.
    // This is expected if the dialog closes.
    LLEventMailDrop        maildrop(QUEUE_EVENTPUMP_NAME, true);

    try
    {
        for (object_data_list_t::iterator itObj(objectList.begin()); (itObj != objectList.end()); ++itObj)
        {
            bool firstForObject = true;
            LLUUID object_id = (*itObj).mObjectId;
            LL_INFOS("SCRIPTQ") << "Next object in queue with ID=" << object_id.asString() << LL_ENDL;

            LLPointer<LLViewerObject> obj = gObjectList.findObject(object_id);
            LLInventoryObject::object_list_t inventory;
            if (obj)
            {
                ObjectInventoryFetcher::ptr_t fetcher(new ObjectInventoryFetcher(maildrop, obj, NULL));

                fetcher->fetchInventory();

                LLStringUtil::format_map_t args;
                args["[OBJECT_NAME]"] = (*itObj).mObjectName;
                floater->addStringMessage(floater->getString("LoadingObjInv", args));

                LLSD result = llcoro::suspendUntilEventOnWithTimeout(maildrop, QUEUE_INVENTORY_FETCH_TIMEOUT,
                    LLSDMap("timeout", LLSD::Boolean(true)));

                if (result.has("timeout"))
                {    // A timeout filed in the result will always be true if present.
                    LL_WARNS("SCRIPTQ") << "Unable to retrieve inventory for object " << object_id.asString() <<
                        ". Skipping to next object." << LL_ENDL;

                    LLStringUtil::format_map_t args;
                    args["[OBJECT_NAME]"] = (*itObj).mObjectName;
                    floater->addStringMessage(floater->getString("Timeout", args));

                    continue;
                }

                inventory.assign(fetcher->getInventoryList().begin(), fetcher->getInventoryList().end());
            }
            else
            {
                LL_WARNS("SCRIPTQ") << "Unable to retrieve object with ID of " << object_id <<
                    ". Skipping to next." << LL_ENDL;
                continue;
            }

            // TODO: Get the name of the object we are looking at here so that we can display it below.
            //std::string objName = (dynamic_cast<LLInventoryObject *>(obj.get()))->getName();
            LL_DEBUGS("SCRIPTQ") << "Object has " << inventory.size() << " items." << LL_ENDL;

            for (LLInventoryObject::object_list_t::iterator itInv = inventory.begin();
                itInv != inventory.end(); ++itInv)
            {
                floater.check();

                // note, we have a smart pointer to the obj above... but if we didn't we'd check that
                // it still exists here.

                if (((*itInv)->getType() == LLAssetType::AT_LSL_TEXT))
                {
                    LL_DEBUGS("SCRIPTQ") << "Inventory item " << (*itInv)->getUUID().asString() << "\"" << (*itInv)->getName() << "\"" << LL_ENDL;
                    if (firstForObject)
                    {
                        //floater->addStringMessage(objName + ":");
                        firstForObject = false;
                    }

                    if (!func(obj, (*itInv), maildrop))
                    {
                        continue;
                    }
                }

                // no other explicit suspension point in this loop.  func(...) MIGHT suspend
                // but offers no guarantee of doing so.
                llcoro::suspend();
            }
            floater.check();
        }

        // <FS:Ansariel> Translation fixes
        //floater->addStringMessage("Done");
        floater->addStringMessage(floater->getString("Done"));
        // </FS:Ansariel>
        floater->getChildView("close")->setEnabled(TRUE);
    }
    catch (LLCheckedHandleBase::Stale &)
    {
        // This is expected.  It means that floater has been closed before
        // processing was completed.
        LL_DEBUGS("SCRIPTQ") << "LLExeceptionStaleHandle caught! Floater has most likely been closed." << LL_ENDL;
    }
}

// <FS:KC> [LSL PreProc]
class LLScriptAssetUploadWithId: public LLScriptAssetUpload
{
public:
	LLScriptAssetUploadWithId(	LLUUID taskId, LLUUID itemId, TargetType_t targetType, 
		bool isRunning, std::string scriptName, LLUUID queueId, LLUUID exerienceId, std::string buffer, taskUploadFinish_f finish, uploadFailed_f failed)
		:  LLScriptAssetUpload( taskId, itemId, targetType,  isRunning, exerienceId, buffer, finish, failed),
		mScriptName(scriptName),
        mQueueId(queueId)
	{
	}

    virtual LLSD prepareUpload()
    {
        LLFloaterCompileQueue* queue = LLFloaterReg::findTypedInstance<LLFloaterCompileQueue>("compile_queue", LLSD(mQueueId));
        if (queue)
        {
            LLStringUtil::format_map_t args;
            args["OBJECT_NAME"] = getScriptName();
            std::string message = queue->getString("Compiling", args);

            queue->addStringMessage(message);
        }

        return LLBufferedAssetUploadInfo::prepareUpload();
    }

    std::string getScriptName() const { return mScriptName; }

private:
    void setScriptName(const std::string &scriptName) { mScriptName = scriptName; }

    LLUUID mQueueId;
    std::string mScriptName;
};

/*static*/
void LLFloaterCompileQueue::finishLSLUpload(LLUUID itemId, LLUUID taskId, LLUUID newAssetId, LLSD response, std::string scriptName, LLUUID queueId)
{
    LLFloaterCompileQueue* queue = LLFloaterReg::findTypedInstance<LLFloaterCompileQueue>("compile_queue", LLSD(queueId));
    if (queue)
    {
        // Bytecode save completed
        if (response["compiled"])
        {
            std::string message = std::string("Compilation of \"") + scriptName + std::string("\" succeeded");
            LL_INFOS() << message << LL_ENDL;
            LLStringUtil::format_map_t args;
            args["OBJECT_NAME"] = scriptName;
            queue->addStringMessage(queue->getString("CompileSuccess", args));
        }
        else
        {
            LLSD compile_errors = response["errors"];
            for (LLSD::array_const_iterator line = compile_errors.beginArray();
                line < compile_errors.endArray(); line++)
            {
                std::string str = line->asString();
                str.erase(std::remove(str.begin(), str.end(), '\n'), str.end());
                queue->addStringMessage(str);
            }
            LL_INFOS() << response["errors"] << LL_ENDL;
        }
    }
}

// This is the callback after the script has been processed by preproc
// static
void LLFloaterCompileQueue::scriptPreprocComplete(LLScriptQueueData* data, LLAssetType::EType type, const std::string& script_text)
{
	LL_INFOS() << "LLFloaterCompileQueue::scriptPreprocComplete()" << LL_ENDL;
	if (!data)
	{
		return;
	}

	LLFloaterCompileQueue* queue = LLFloaterReg::findTypedInstance<LLFloaterCompileQueue>("compile_queue", data->mQueueID);
	if (queue)
	{
		constexpr bool is_running{ true };
		LLViewerObject* object = gObjectList.findObject(data->mTaskId);
		if (object)
		{
			const std::string scriptName = data->mItem->getName();
			const std::string url = object->getRegion() ? object->getRegion()->getCapability("UpdateScriptTask") : std::string();
			if (!url.empty())
			{
				queue->addProcessingMessage("CompileQueuePreprocessingComplete", LLSD().with("SCRIPT", scriptName));

				LLBufferedAssetUploadInfo::taskUploadFinish_f proc = boost::bind(&LLFloaterCompileQueue::finishLSLUpload, _1, _2, _3, _4, 
					scriptName, data->mQueueID);

				LLResourceUploadInfo::ptr_t uploadInfo( new LLScriptAssetUploadWithId(
					data->mTaskId,
					data->mItem->getUUID(),
					(queue->mMono) ? LLScriptAssetUpload::MONO : LLScriptAssetUpload::LSL2,
					is_running,
					scriptName,
					data->mQueueID,
					data->mExperienceId,
					script_text,
					proc,
					nullptr));

				LLViewerAssetUpload::EnqueueInventoryUpload(url, uploadInfo);
			}
			else
			{
				queue->addStringMessage(LLTrans::getString("CompileQueueServiceUnavailable"));
			}
		}
	}
	delete data;
}

// static
void LLFloaterCompileQueue::scriptLogMessage(LLScriptQueueData* data, std::string_view message)
{
	if (!data)
	{
		return;
	}
	LLFloaterCompileQueue* queue = LLFloaterReg::findTypedInstance<LLFloaterCompileQueue>("compile_queue", data->mQueueID);
	if (queue)
	{
		queue->addStringMessage(static_cast<std::string>(message));
	}
}
// </FS:KC><|MERGE_RESOLUTION|>--- conflicted
+++ resolved
@@ -246,51 +246,40 @@
 
 BOOL LLFloaterScriptQueue::start()
 {
-<<<<<<< HEAD
-	LLNotificationsUtil::add("ConfirmScriptModify", LLSD(), LLSD(), boost::bind(&LLFloaterScriptQueue::onScriptModifyConfirmation, this, _1, _2));
-	return true;
-	/*
-	//LL_INFOS() << "LLFloaterCompileQueue::start()" << LL_ENDL;
-	std::string buffer;
-
-	LLStringUtil::format_map_t args;
-	args["[START]"] = mStartString;
-	args["[COUNT]"] = llformat ("%d", mObjectList.size());
-	buffer = getString ("Starting", args);
-	
-	getChild<LLScrollListCtrl>("queue output")->addSimpleElement(buffer);
-
-	return startQueue();*/
-}
-
-bool LLFloaterScriptQueue::onScriptModifyConfirmation(const LLSD& notification, const LLSD& response)
-{
-	S32 option = LLNotificationsUtil::getSelectedOption(notification, response);
-	if (option != 0)// canceled
-	{
-		return true;
-	}
-	std::string buffer;
-
-	LLStringUtil::format_map_t args;
-	args["[START]"] = mStartString;
-	args["[COUNT]"] = llformat ("%d", mObjectList.size());
-	buffer = getString ("Starting", args);
-	
-	// <FS:Ansariel> Improve log output
-	//getChild<LLScrollListCtrl>("queue output")->addSimpleElement(buffer, ADD_BOTTOM);
-	addStringMessage(buffer);
-	// </FS:Ansariel>
-=======
+    LLNotificationsUtil::add("ConfirmScriptModify", LLSD(), LLSD(), boost::bind(&LLFloaterScriptQueue::onScriptModifyConfirmation, this, _1, _2));
+    return true;
+    /*
+    //LL_INFOS() << "LLFloaterCompileQueue::start()" << LL_ENDL;
     std::string buffer;
 
     LLStringUtil::format_map_t args;
     args["[START]"] = mStartString;
     args["[COUNT]"] = llformat ("%d", mObjectList.size());
     buffer = getString ("Starting", args);
->>>>>>> 38c2a5bd
-
-    getChild<LLScrollListCtrl>("queue output")->addSimpleElement(buffer, ADD_BOTTOM);
+
+    getChild<LLScrollListCtrl>("queue output")->addSimpleElement(buffer);
+
+    return startQueue();*/
+}
+
+bool LLFloaterScriptQueue::onScriptModifyConfirmation(const LLSD& notification, const LLSD& response)
+{
+    S32 option = LLNotificationsUtil::getSelectedOption(notification, response);
+    if (option != 0)// canceled
+    {
+        return true;
+    }
+    std::string buffer;
+
+    LLStringUtil::format_map_t args;
+    args["[START]"] = mStartString;
+    args["[COUNT]"] = llformat ("%d", mObjectList.size());
+    buffer = getString ("Starting", args);
+
+    // <FS:Ansariel> Improve log output
+    //getChild<LLScrollListCtrl>("queue output")->addSimpleElement(buffer, ADD_BOTTOM);
+    addStringMessage(buffer);
+    // </FS:Ansariel>
 
     return startQueue();
 }
@@ -332,33 +321,23 @@
   : LLFloaterScriptQueue(key)
   , mLSLProc(NULL) // <FS:Ansariel> [LSL PreProc]
 {
-<<<<<<< HEAD
-	setTitle(LLTrans::getString("CompileQueueTitle"));
-	setStartString(LLTrans::getString("CompileQueueStart"));
-														 															 
-	
-	// <FS:KC> [LSL PreProc]
-	static LLCachedControl<bool> _NACL_LSLPreprocessor(gSavedSettings, "_NACL_LSLPreprocessor");
-	if(_NACL_LSLPreprocessor)
-	{
-		mLSLProc = new FSLSLPreprocessor();
-	}
-	// </FS:KC>
-}
-
-LLFloaterCompileQueue::~LLFloaterCompileQueue()
-{ 
-	// <FS:Ansariel> [LSL PreProc]
-	delete mLSLProc;
-=======
     setTitle(LLTrans::getString("CompileQueueTitle"));
     setStartString(LLTrans::getString("CompileQueueStart"));
 
+
+    // <FS:KC> [LSL PreProc]
+    static LLCachedControl<bool> _NACL_LSLPreprocessor(gSavedSettings, "_NACL_LSLPreprocessor");
+    if(_NACL_LSLPreprocessor)
+    {
+        mLSLProc = new FSLSLPreprocessor();
+    }
+    // </FS:KC>
 }
 
 LLFloaterCompileQueue::~LLFloaterCompileQueue()
 {
->>>>>>> 38c2a5bd
+    // <FS:Ansariel> [LSL PreProc]
+    delete mLSLProc;
 }
 
 void LLFloaterCompileQueue::experienceIdsReceived( const LLSD& content )
@@ -513,14 +492,14 @@
         //LLExperienceCache::instance().fetchAssociatedExperience(inventory->getParentUUID(), inventory->getUUID(),
         //    boost::bind(&LLFloaterCompileQueue::handleHTTPResponse, pump.getName(), _1));
 
-        //result = llcoro::suspendUntilEventOnWithTimeout(pump, QUEUE_INVENTORY_FETCH_TIMEOUT, 
+        //result = llcoro::suspendUntilEventOnWithTimeout(pump, QUEUE_INVENTORY_FETCH_TIMEOUT,
         //    LLSDMap("timeout", LLSD::Boolean(true)));
         if (object->getRegion() && object->getRegion()->isCapabilityAvailable("GetMetadata"))
         {
             LLExperienceCache::instance().fetchAssociatedExperience(inventory->getParentUUID(), inventory->getUUID(),
                 boost::bind(&LLFloaterCompileQueue::handleHTTPResponse, pump.getName(), _1));
 
-            result = llcoro::suspendUntilEventOnWithTimeout(pump, QUEUE_INVENTORY_FETCH_TIMEOUT, 
+            result = llcoro::suspendUntilEventOnWithTimeout(pump, QUEUE_INVENTORY_FETCH_TIMEOUT,
             LLSDMap("timeout", LLSD::Boolean(true)));
         }
         else
@@ -894,7 +873,7 @@
 
 // <FS> Delete scripts
 ///----------------------------------------------------------------------------
-/// Class LLFloaterDeleteQueue 
+/// Class LLFloaterDeleteQueue
 ///----------------------------------------------------------------------------
 
 LLFloaterDeleteQueue::LLFloaterDeleteQueue(const LLSD& key)
@@ -905,12 +884,12 @@
 }
 
 LLFloaterDeleteQueue::~LLFloaterDeleteQueue()
-{ 
+{
 }
 
 /// This is a utility function to be bound and called from objectScriptProcessingQueueCoro.
 /// Do not call directly. It may throw a LLCheckedHandle<>::Stale exception.
-bool LLFloaterDeleteQueue::deleteObjectScripts(LLHandle<LLFloaterScriptQueue> hfloater, 
+bool LLFloaterDeleteQueue::deleteObjectScripts(LLHandle<LLFloaterScriptQueue> hfloater,
     const LLPointer<LLViewerObject> &object, LLInventoryObject* inventory, LLEventPump &pump)
 {
     LLCheckedHandle<LLFloaterScriptQueue> floater(hfloater);
@@ -1068,13 +1047,13 @@
 class LLScriptAssetUploadWithId: public LLScriptAssetUpload
 {
 public:
-	LLScriptAssetUploadWithId(	LLUUID taskId, LLUUID itemId, TargetType_t targetType, 
-		bool isRunning, std::string scriptName, LLUUID queueId, LLUUID exerienceId, std::string buffer, taskUploadFinish_f finish, uploadFailed_f failed)
-		:  LLScriptAssetUpload( taskId, itemId, targetType,  isRunning, exerienceId, buffer, finish, failed),
-		mScriptName(scriptName),
+    LLScriptAssetUploadWithId(  LLUUID taskId, LLUUID itemId, TargetType_t targetType,
+        bool isRunning, std::string scriptName, LLUUID queueId, LLUUID exerienceId, std::string buffer, taskUploadFinish_f finish, uploadFailed_f failed)
+        :  LLScriptAssetUpload( taskId, itemId, targetType,  isRunning, exerienceId, buffer, finish, failed),
+        mScriptName(scriptName),
         mQueueId(queueId)
-	{
-	}
+    {
+    }
 
     virtual LLSD prepareUpload()
     {
@@ -1134,62 +1113,62 @@
 // static
 void LLFloaterCompileQueue::scriptPreprocComplete(LLScriptQueueData* data, LLAssetType::EType type, const std::string& script_text)
 {
-	LL_INFOS() << "LLFloaterCompileQueue::scriptPreprocComplete()" << LL_ENDL;
-	if (!data)
-	{
-		return;
-	}
-
-	LLFloaterCompileQueue* queue = LLFloaterReg::findTypedInstance<LLFloaterCompileQueue>("compile_queue", data->mQueueID);
-	if (queue)
-	{
-		constexpr bool is_running{ true };
-		LLViewerObject* object = gObjectList.findObject(data->mTaskId);
-		if (object)
-		{
-			const std::string scriptName = data->mItem->getName();
-			const std::string url = object->getRegion() ? object->getRegion()->getCapability("UpdateScriptTask") : std::string();
-			if (!url.empty())
-			{
-				queue->addProcessingMessage("CompileQueuePreprocessingComplete", LLSD().with("SCRIPT", scriptName));
-
-				LLBufferedAssetUploadInfo::taskUploadFinish_f proc = boost::bind(&LLFloaterCompileQueue::finishLSLUpload, _1, _2, _3, _4, 
-					scriptName, data->mQueueID);
-
-				LLResourceUploadInfo::ptr_t uploadInfo( new LLScriptAssetUploadWithId(
-					data->mTaskId,
-					data->mItem->getUUID(),
-					(queue->mMono) ? LLScriptAssetUpload::MONO : LLScriptAssetUpload::LSL2,
-					is_running,
-					scriptName,
-					data->mQueueID,
-					data->mExperienceId,
-					script_text,
-					proc,
-					nullptr));
-
-				LLViewerAssetUpload::EnqueueInventoryUpload(url, uploadInfo);
-			}
-			else
-			{
-				queue->addStringMessage(LLTrans::getString("CompileQueueServiceUnavailable"));
-			}
-		}
-	}
-	delete data;
+    LL_INFOS() << "LLFloaterCompileQueue::scriptPreprocComplete()" << LL_ENDL;
+    if (!data)
+    {
+        return;
+    }
+
+    LLFloaterCompileQueue* queue = LLFloaterReg::findTypedInstance<LLFloaterCompileQueue>("compile_queue", data->mQueueID);
+    if (queue)
+    {
+        constexpr bool is_running{ true };
+        LLViewerObject* object = gObjectList.findObject(data->mTaskId);
+        if (object)
+        {
+            const std::string scriptName = data->mItem->getName();
+            const std::string url = object->getRegion() ? object->getRegion()->getCapability("UpdateScriptTask") : std::string();
+            if (!url.empty())
+            {
+                queue->addProcessingMessage("CompileQueuePreprocessingComplete", LLSD().with("SCRIPT", scriptName));
+
+                LLBufferedAssetUploadInfo::taskUploadFinish_f proc = boost::bind(&LLFloaterCompileQueue::finishLSLUpload, _1, _2, _3, _4,
+                    scriptName, data->mQueueID);
+
+                LLResourceUploadInfo::ptr_t uploadInfo( new LLScriptAssetUploadWithId(
+                    data->mTaskId,
+                    data->mItem->getUUID(),
+                    (queue->mMono) ? LLScriptAssetUpload::MONO : LLScriptAssetUpload::LSL2,
+                    is_running,
+                    scriptName,
+                    data->mQueueID,
+                    data->mExperienceId,
+                    script_text,
+                    proc,
+                    nullptr));
+
+                LLViewerAssetUpload::EnqueueInventoryUpload(url, uploadInfo);
+            }
+            else
+            {
+                queue->addStringMessage(LLTrans::getString("CompileQueueServiceUnavailable"));
+            }
+        }
+    }
+    delete data;
 }
 
 // static
 void LLFloaterCompileQueue::scriptLogMessage(LLScriptQueueData* data, std::string_view message)
 {
-	if (!data)
-	{
-		return;
-	}
-	LLFloaterCompileQueue* queue = LLFloaterReg::findTypedInstance<LLFloaterCompileQueue>("compile_queue", data->mQueueID);
-	if (queue)
-	{
-		queue->addStringMessage(static_cast<std::string>(message));
-	}
+    if (!data)
+    {
+        return;
+    }
+    LLFloaterCompileQueue* queue = LLFloaterReg::findTypedInstance<LLFloaterCompileQueue>("compile_queue", data->mQueueID);
+    if (queue)
+    {
+        queue->addStringMessage(static_cast<std::string>(message));
+    }
 }
 // </FS:KC>