/**
 * @file llcompilequeue.cpp
 * @brief LLCompileQueueData class implementation
 *
 * $LicenseInfo:firstyear=2002&license=viewerlgpl$
 * Second Life Viewer Source Code
 * Copyright (C) 2010, Linden Research, Inc.
 *
 * This library is free software; you can redistribute it and/or
 * modify it under the terms of the GNU Lesser General Public
 * License as published by the Free Software Foundation;
 * version 2.1 of the License only.
 *
 * This library is distributed in the hope that it will be useful,
 * but WITHOUT ANY WARRANTY; without even the implied warranty of
 * MERCHANTABILITY or FITNESS FOR A PARTICULAR PURPOSE.  See the GNU
 * Lesser General Public License for more details.
 *
 * You should have received a copy of the GNU Lesser General Public
 * License along with this library; if not, write to the Free Software
 * Foundation, Inc., 51 Franklin Street, Fifth Floor, Boston, MA  02110-1301  USA
 *
 * Linden Research, Inc., 945 Battery Street, San Francisco, CA  94111  USA
 * $/LicenseInfo$
 */

/**
 *
 * Implementation of the script queue which keeps an array of object
 * UUIDs and manipulates all of the scripts on each of them.
 *
 */


#include "llviewerprecompiledheaders.h"

#include "llcompilequeue.h"

#include "llagent.h"
#include "llchat.h"
#include "llfloaterreg.h"
#include "llviewerwindow.h"
#include "llviewerobject.h"
#include "llviewerobjectlist.h"
#include "llviewerregion.h"
#include "llviewercontrol.h"
#include "llviewerobject.h"
#include "llviewerregion.h"
#include "llresmgr.h"

#include "llbutton.h"
#include "lldir.h"
#include "llnotificationsutil.h"
#include "llviewerstats.h"
#include "llfilesystem.h"
#include "lluictrlfactory.h"
#include "lltrans.h"

#include "llselectmgr.h"
#include "llexperiencecache.h"

#include "llviewerassetupload.h"
#include "llcorehttputil.h"

// <FS:KC> [LSL PreProc]
#include "fslslpreproc.h"
#include "llsdutil.h"
// </FS:KC>

namespace
{

    const std::string QUEUE_EVENTPUMP_NAME("ScriptActionQueue");
    const F32 QUEUE_INVENTORY_FETCH_TIMEOUT = 300.f;

    // ObjectIventoryFetcher is an adapter between the LLVOInventoryListener::inventoryChanged
    // callback mechanism and the LLEventPump coroutine architecture allowing the
    // coroutine to wait for the inventory event.
    class ObjectInventoryFetcher: public LLVOInventoryListener
    {
    public:
        typedef std::shared_ptr<ObjectInventoryFetcher> ptr_t;

        ObjectInventoryFetcher(LLEventPump &pump, LLViewerObject* object, void* user_data) :
            mPump(pump),
            LLVOInventoryListener()
        {
            registerVOInventoryListener(object, this);
        }

        virtual void inventoryChanged(LLViewerObject* object,
            LLInventoryObject::object_list_t* inventory,
            S32 serial_num,
            void* user_data);

        void fetchInventory()
        {
            requestVOInventory();
        }

        const LLInventoryObject::object_list_t & getInventoryList() const { return mInventoryList; }

    private:
        LLInventoryObject::object_list_t    mInventoryList;
        LLEventPump &                       mPump;
    };

    class HandleScriptUserData
    {
    public:
        // <FS:Ansariel> [LSL PreProc]
        //HandleScriptUserData(const std::string &pumpname) :
        //    mPumpname(pumpname)
        //{ }
        HandleScriptUserData(const std::string &pumpname, LLScriptQueueData* data) :
            mPumpname(pumpname),
            mData(data)
        { }
        HandleScriptUserData()
        { }
        // </FS:Ansariel>

        const std::string &getPumpName() const { return mPumpname; }

        // <FS:Ansariel> [LSL PreProc]
        LLScriptQueueData* getData() const { return mData; }

    private:
        std::string mPumpname;

        // <FS:Ansariel> [LSL PreProc]
        LLScriptQueueData* mData;
    };


}

// *NOTE$: A minor specialization of LLScriptAssetUpload, it does not require a buffer
// (and does not save a buffer to the cache) and it finds the compile queue window and
// displays a compiling message.
class LLQueuedScriptAssetUpload : public LLScriptAssetUpload
{
public:
    LLQueuedScriptAssetUpload(LLUUID taskId, LLUUID itemId, LLUUID assetId, TargetType_t targetType,
            bool isRunning, std::string scriptName, LLUUID queueId, LLUUID exerienceId, taskUploadFinish_f finish) :
        LLScriptAssetUpload(taskId, itemId, targetType, isRunning,
            exerienceId, std::string(), finish, nullptr),
        mScriptName(scriptName),
        mQueueId(queueId)
    {
        setAssetId(assetId);
    }

    virtual LLSD prepareUpload()
    {
        /* *NOTE$: The parent class (LLScriptAssetUpload will attempt to save
         * the script buffer into to the cache.  Since the resource is already in
         * the cache we don't want to do that.  Just put a compiling message in
         * the window and move on
         */
        LLFloaterCompileQueue* queue = LLFloaterReg::findTypedInstance<LLFloaterCompileQueue>("compile_queue", LLSD(mQueueId));
        if (queue)
        {
            // <FS:Ansariel> Translation fixes
            //std::string message = std::string("Compiling \"") + getScriptName() + std::string("\"...");
            LLStringUtil::format_map_t args;
            args["OBJECT_NAME"] = getScriptName();
            std::string message = queue->getString("Compiling", args);
            // </FS:Ansariel>

            queue->getChild<LLScrollListCtrl>("queue output")->addSimpleElement(message, ADD_BOTTOM);
        }

        return LLSDMap("success", LLSD::Boolean(true));
    }


    std::string getScriptName() const { return mScriptName; }

private:
    void setScriptName(const std::string &scriptName) { mScriptName = scriptName; }

    LLUUID mQueueId;
    std::string mScriptName;
};

///----------------------------------------------------------------------------
/// Local function declarations, constants, enums, and typedefs
///----------------------------------------------------------------------------

// <FS:KC> [LSL PreProc] moved to header
#if 0
struct LLScriptQueueData
{
    LLUUID mQueueID;
    LLUUID mTaskId;
    LLPointer<LLInventoryItem> mItem;
    LLHost mHost;
    LLUUID mExperienceId;
    std::string mExperiencename;
    LLScriptQueueData(const LLUUID& q_id, const LLUUID& task_id, LLInventoryItem* item) :
        mQueueID(q_id), mTaskId(task_id), mItem(new LLInventoryItem(item)) {}

};
#endif
// </FS:KC>

///----------------------------------------------------------------------------
/// Class LLFloaterScriptQueue
///----------------------------------------------------------------------------

// Default constructor
LLFloaterScriptQueue::LLFloaterScriptQueue(const LLSD& key) :
    LLFloater(key),
    mDone(false),
    mMono(false)
{

}

// Destroys the object
LLFloaterScriptQueue::~LLFloaterScriptQueue()
{
}

bool LLFloaterScriptQueue::postBuild()
{
    childSetAction("close",onCloseBtn,this);
    getChildView("close")->setEnabled(false);
    setVisible(true);
    return true;
}

// static
void LLFloaterScriptQueue::onCloseBtn(void* user_data)
{
    LLFloaterScriptQueue* self = (LLFloaterScriptQueue*)user_data;
    self->closeFloater();
}

void LLFloaterScriptQueue::addObject(const LLUUID& id, std::string name)
{
    ObjectData obj = { id, name };
    mObjectList.push_back(obj);
}

bool LLFloaterScriptQueue::start()
{
    LLNotificationsUtil::add("ConfirmScriptModify", LLSD(), LLSD(), boost::bind(&LLFloaterScriptQueue::onScriptModifyConfirmation, this, _1, _2));
    return true;
    /*
    //LL_INFOS() << "LLFloaterCompileQueue::start()" << LL_ENDL;
    std::string buffer;

    LLStringUtil::format_map_t args;
    args["[START]"] = mStartString;
    args["[COUNT]"] = llformat ("%d", mObjectList.size());
    buffer = getString ("Starting", args);

    getChild<LLScrollListCtrl>("queue output")->addSimpleElement(buffer);

    return startQueue();*/
}

bool LLFloaterScriptQueue::onScriptModifyConfirmation(const LLSD& notification, const LLSD& response)
{
<<<<<<< HEAD
    LLNotificationsUtil::add("ConfirmScriptModify", LLSD(), LLSD(), boost::bind(&LLFloaterScriptQueue::onScriptModifyConfirmation, this, _1, _2));
    return true;
    /*
    //LL_INFOS() << "LLFloaterCompileQueue::start()" << LL_ENDL;
    std::string buffer;

    LLStringUtil::format_map_t args;
    args["[START]"] = mStartString;
    args["[COUNT]"] = llformat ("%d", mObjectList.size());
    buffer = getString ("Starting", args);

    getChild<LLScrollListCtrl>("queue output")->addSimpleElement(buffer);

    return startQueue();*/
}

bool LLFloaterScriptQueue::onScriptModifyConfirmation(const LLSD& notification, const LLSD& response)
{
=======
>>>>>>> 050d2fef
    S32 option = LLNotificationsUtil::getSelectedOption(notification, response);
    if (option != 0)// canceled
    {
        return true;
    }
    std::string buffer;

    LLStringUtil::format_map_t args;
    args["[START]"] = mStartString;
    args["[COUNT]"] = llformat ("%d", mObjectList.size());
    buffer = getString ("Starting", args);

    // <FS:Ansariel> Improve log output
    //getChild<LLScrollListCtrl>("queue output")->addSimpleElement(buffer, ADD_BOTTOM);
    addStringMessage(buffer);
    // </FS:Ansariel>

    return startQueue();
}

void LLFloaterScriptQueue::addProcessingMessage(const std::string &message, const LLSD &args)
{
    std::string buffer(LLTrans::getString(message, args));

    // <FS:Ansariel> Improve log output
    //getChild<LLScrollListCtrl>("queue output")->addSimpleElement(buffer, ADD_BOTTOM);
    addStringMessage(buffer);
    // </FS:Ansariel>
}

void LLFloaterScriptQueue::addStringMessage(const std::string &message)
{
    // <FS:Ansariel> Improve log output
    //getChild<LLScrollListCtrl>("queue output")->addSimpleElement(message, ADD_BOTTOM);
    LLScrollListCtrl* ctrl = getChild<LLScrollListCtrl>("queue output");
<<<<<<< HEAD
    BOOL is_at_end = ctrl->getScrollbar()->isAtEnd();
=======
    bool is_at_end = ctrl->getScrollbar()->isAtEnd();
>>>>>>> 050d2fef
    ctrl->addSimpleElement(message, ADD_BOTTOM);
    if (is_at_end)
    {
        ctrl->setScrollPos(ctrl->getScrollPos() + 1);
    }
    // </FS:Ansariel>
}


bool LLFloaterScriptQueue::isDone() const
{
    return (mCurrentObjectID.isNull() && (mObjectList.size() == 0));
}

///----------------------------------------------------------------------------
/// Class LLFloaterCompileQueue
///----------------------------------------------------------------------------
LLFloaterCompileQueue::LLFloaterCompileQueue(const LLSD& key)
  : LLFloaterScriptQueue(key)
  , mLSLProc(NULL) // <FS:Ansariel> [LSL PreProc]
{
    setTitle(LLTrans::getString("CompileQueueTitle"));
    setStartString(LLTrans::getString("CompileQueueStart"));


    // <FS:KC> [LSL PreProc]
    static LLCachedControl<bool> _NACL_LSLPreprocessor(gSavedSettings, "_NACL_LSLPreprocessor");
    if(_NACL_LSLPreprocessor)
    {
        mLSLProc = new FSLSLPreprocessor();
    }
    // </FS:KC>
}

LLFloaterCompileQueue::~LLFloaterCompileQueue()
{
    // <FS:Ansariel> [LSL PreProc]
    delete mLSLProc;
}

void LLFloaterCompileQueue::experienceIdsReceived( const LLSD& content )
{
    for(LLSD::array_const_iterator it  = content.beginArray(); it != content.endArray(); ++it)
    {
        mExperienceIds.insert(it->asUUID());
    }
}

bool LLFloaterCompileQueue::hasExperience( const LLUUID& id ) const
{
    return mExperienceIds.find(id) != mExperienceIds.end();
}

// //Attempt to record this asset ID.  If it can not be inserted into the set
// //then it has already been processed so return false.

void LLFloaterCompileQueue::handleHTTPResponse(std::string pumpName, const LLSD &expresult)
{
    LLEventPumps::instance().post(pumpName, expresult);
}

// *TODO: handleSCriptRetrieval is passed into the cache via a legacy C function pointer
// future project would be to convert these to C++ callables (std::function<>) so that
// we can use bind and remove the userData parameter.
//
void LLFloaterCompileQueue::handleScriptRetrieval(const LLUUID& assetId,
    LLAssetType::EType type, void* userData, S32 status, LLExtStat extStatus)
{
    LLSD result(LLSD::emptyMap());

    result["asset_id"] = assetId;
    if (status)
    {
        result["error"] = status;

        if (status == LL_ERR_ASSET_REQUEST_NOT_IN_DATABASE)
        {
            result["message"] = LLTrans::getString("CompileQueueProblemDownloading") + (":");
            result["alert"] = LLTrans::getString("CompileQueueScriptNotFound");
        }
        else if (LL_ERR_INSUFFICIENT_PERMISSIONS == status)
        {
            result["message"] = LLTrans::getString("CompileQueueInsufficientPermFor") + (":");
            result["alert"] = LLTrans::getString("CompileQueueInsufficientPermDownload");
        }
        else
        {
            result["message"] = LLTrans::getString("CompileQueueUnknownFailure");
        }

        // <FS:Ansariel> [LSL PreProc]
        // LSL PreProc error case
        delete ((HandleScriptUserData *)userData)->getData();
    }
    // <FS:KC> [LSL PreProc]
    else if (gSavedSettings.getBOOL("_NACL_LSLPreprocessor"))
    {
        LLScriptQueueData* data = ((HandleScriptUserData *)userData)->getData();
        LLFloaterCompileQueue* queue = LLFloaterReg::findTypedInstance<LLFloaterCompileQueue>("compile_queue", data->mQueueID);

        if (queue && queue->mLSLProc)
        {
            LLFileSystem file(assetId, type);
            S32 file_length = file.getSize();
            std::vector<char> script_data(file_length + 1);
            file.read((U8*)&script_data[0], file_length);
            // put a EOS at the end
            script_data[file_length] = 0;

            queue->addProcessingMessage("CompileQueuePreprocessing", LLSD().with("SCRIPT", data->mItem->getName()));
            queue->mLSLProc->preprocess_script(assetId, data, type, LLStringExplicit(&script_data[0]));
        }
        result["preproc"] = true;
    }
    // </FS:KC> LSL Preprocessor

    LLEventPumps::instance().post(((HandleScriptUserData *)userData)->getPumpName(), result);

}

/*static*/
void LLFloaterCompileQueue::processExperienceIdResults(LLSD result, LLUUID parent)
{
    LLFloaterCompileQueue* queue = LLFloaterReg::findTypedInstance<LLFloaterCompileQueue>("compile_queue", parent);
    if (!queue)
        return;

    queue->experienceIdsReceived(result["experience_ids"]);

    // getDerived handle gets a handle that can be resolved to a parent class of the derived object.
    LLHandle<LLFloaterScriptQueue> hFloater(queue->getDerivedHandle<LLFloaterScriptQueue>());

    // note subtle difference here: getDerivedHandle in this case is for an LLFloaterCompileQueue
    fnQueueAction_t fn = boost::bind(LLFloaterCompileQueue::processScript,
        queue->getDerivedHandle<LLFloaterCompileQueue>(), _1, _2, _3);


    LLCoros::instance().launch("ScriptQueueCompile", boost::bind(LLFloaterScriptQueue::objectScriptProcessingQueueCoro,
        queue->mStartString,
        hFloater,
        queue->mObjectList,
        fn));

}

/// This is a utility function to be bound and called from objectScriptProcessingQueueCoro.
/// Do not call directly. It may throw a LLCheckedHandle<>::Stale exception.
bool LLFloaterCompileQueue::processScript(LLHandle<LLFloaterCompileQueue> hfloater,
    const LLPointer<LLViewerObject> &object, LLInventoryObject* inventory, LLEventPump &pump)
{
    if (LLApp::isExiting())
    {
        // Reply from coroutine came on shutdown
        // We are quiting, don't start any more coroutines!
        return true;
    }

    LLSD result;
    LLCheckedHandle<LLFloaterCompileQueue> floater(hfloater);
    // Dereferencing floater may fail. If they do they throw LLExeceptionStaleHandle.
    // which is caught in objectScriptProcessingQueueCoro
    bool monocompile = floater->mMono;

    // Initial test to see if we can (or should) attempt to compile the script.
    LLInventoryItem *item = dynamic_cast<LLInventoryItem *>(inventory);

    if (!item)
    {
        LL_WARNS("SCRIPTQ") << "item retrieved is not an LLInventoryItem." << LL_ENDL;
        return true;
    }

    if (!item->getPermissions().allowModifyBy(gAgent.getID(), gAgent.getGroupID()) ||
        !item->getPermissions().allowCopyBy(gAgent.getID(), gAgent.getGroupID()))
    {
            // <FS:Ansariel> Translation fixes
            //std::string buffer = "Skipping: " + item->getName() + "(Permissions)";
            LLStringUtil::format_map_t args;
            args["OBJECT_NAME"] = item->getName();
            std::string buffer = floater->getString( "SkippingPermissions", args );
            // </FS:Ansariel>
           floater->addStringMessage(buffer);
           return true;
    }

    // Attempt to retrieve the experience
    LLUUID experienceId;
    {
        // <FS:Ansariel> FIRE-17688: Recompile scripts not working on OpenSim
        //LLExperienceCache::instance().fetchAssociatedExperience(inventory->getParentUUID(), inventory->getUUID(),
        //    boost::bind(&LLFloaterCompileQueue::handleHTTPResponse, pump.getName(), _1));

        //result = llcoro::suspendUntilEventOnWithTimeout(pump, QUEUE_INVENTORY_FETCH_TIMEOUT,
        //    LLSDMap("timeout", LLSD::Boolean(true)));
        if (object->getRegion() && object->getRegion()->isCapabilityAvailable("GetMetadata"))
        {
            LLExperienceCache::instance().fetchAssociatedExperience(inventory->getParentUUID(), inventory->getUUID(),
                boost::bind(&LLFloaterCompileQueue::handleHTTPResponse, pump.getName(), _1));

            result = llcoro::suspendUntilEventOnWithTimeout(pump, QUEUE_INVENTORY_FETCH_TIMEOUT,
            LLSDMap("timeout", LLSD::Boolean(true)));
        }
        else
        {
            result = LLSD();
        }
        // </FS:Ansariel>

        floater.check();

        if (result.has("timeout"))
        {   // A timeout filed in the result will always be true if present.
            LLStringUtil::format_map_t args;
            args["[OBJECT_NAME]"] = inventory->getName();
            std::string buffer = floater->getString("Timeout", args);
            floater->addStringMessage(buffer);
            return true;
        }

        if (result.has(LLExperienceCache::EXPERIENCE_ID))
        {
            experienceId = result[LLExperienceCache::EXPERIENCE_ID].asUUID();
            if (!floater->hasExperience(experienceId))
            {
                floater->addProcessingMessage("CompileNoExperiencePerm",
                    LLSDMap("SCRIPT", inventory->getName())
                        ("EXPERIENCE", result[LLExperienceCache::NAME].asString()));
                return true;
            }
        }

    }

    if (!gAssetStorage)
    {
        // viewer likely is shutting down
        return true;
    }

    {
        // <FS:Ansariel> [LSL PreProc]
        //HandleScriptUserData    userData(pump.getName());
        HandleScriptUserData userData;
        if (gSavedSettings.getBOOL("_NACL_LSLPreprocessor"))
        {
            // Need to dump some stuff into an LLScriptQueueData struct for the LSL PreProc.
            LLScriptQueueData* datap = new LLScriptQueueData(hfloater.get()->getKey().asUUID(), object->getID(), experienceId, item);
            userData = HandleScriptUserData(pump.getName(), datap);
        }
        else
        {
            userData = HandleScriptUserData(pump.getName(), NULL);
        }
        // </FS:Ansariel>

        // request the asset
        gAssetStorage->getInvItemAsset(LLHost(),
            gAgent.getID(),
            gAgent.getSessionID(),
            item->getPermissions().getOwner(),
            object->getID(),
            item->getUUID(),
            item->getAssetUUID(),
            item->getType(),
            &LLFloaterCompileQueue::handleScriptRetrieval,
            &userData);

        result = llcoro::suspendUntilEventOnWithTimeout(pump, QUEUE_INVENTORY_FETCH_TIMEOUT,
            LLSDMap("timeout", LLSD::Boolean(true)));
    }

    if (result.has("timeout"))
    {   // A timeout filed in the result will always be true if present.
        LLStringUtil::format_map_t args;
        args["[OBJECT_NAME]"] = inventory->getName();
        std::string buffer = floater->getString("Timeout", args);
        floater->addStringMessage(buffer);
        return true;
    }

    if (result.has("error"))
    {
        LL_WARNS("SCRIPTQ") << "Inventory fetch returned with error. Code: " << result["error"].asString() << LL_ENDL;
        std::string buffer = result["message"].asString() + " " + inventory->getName();
        floater->addStringMessage(buffer);

        if (result.has("alert"))
        {
            LLSD args;
            args["MESSAGE"] = result["alert"].asString();
            LLNotificationsUtil::add("SystemMessage", args);
        }
        return true;
    }

    // <FS:Ansariel> [LSL PreProc]
    if (result.has("preproc"))
    {
        // LSL Preprocessor handles it from here on
        return true;
    }
    // </FS:Ansariel>

    LLUUID assetId = result["asset_id"];

    std::string url = object->getRegion()->getCapability("UpdateScriptTask");

    {
        LLResourceUploadInfo::ptr_t uploadInfo(new LLQueuedScriptAssetUpload(object->getID(),
            inventory->getUUID(),
            assetId,
            monocompile ? LLScriptAssetUpload::MONO : LLScriptAssetUpload::LSL2,
            true,
            inventory->getName(),
            LLUUID(),
            experienceId,
            boost::bind(&LLFloaterCompileQueue::handleHTTPResponse, pump.getName(), _4)));

        LLViewerAssetUpload::EnqueueInventoryUpload(url, uploadInfo);
    }

    result = llcoro::suspendUntilEventOnWithTimeout(pump, QUEUE_INVENTORY_FETCH_TIMEOUT, LLSDMap("timeout", LLSD::Boolean(true)));

    floater.check();

    if (result.has("timeout"))
    { // A timeout filed in the result will always be true if present.
        LLStringUtil::format_map_t args;
        args["[OBJECT_NAME]"] = inventory->getName();
        std::string buffer = floater->getString("Timeout", args);
        floater->addStringMessage(buffer);
        return true;
    }

    // Bytecode save completed
    if (result["compiled"])
    {
        std::string buffer = std::string("Compilation of \"") + inventory->getName() + std::string("\" succeeded");

        //floater->addStringMessage(buffer);
        LL_INFOS() << buffer << LL_ENDL;
        // <FS:Ansariel> Translation fixes
        LLStringUtil::format_map_t args;
        args["OBJECT_NAME"] = inventory->getName();
        floater->addStringMessage(floater->getString("CompileSuccess", args));
        // </FS:Ansariel>
    }
    else
    {
        LLSD compile_errors = result["errors"];
        // <FS:Ansariel> Translation fixes
        //std::string buffer = std::string("Compilation of \"") + inventory->getName() + std::string("\" failed:");
        LLStringUtil::format_map_t args;
        args["OBJECT_NAME"] = inventory->getName();
        std::string buffer = floater->getString( "CompileFailure", args );
        // </FS:Ansariel>
        floater->addStringMessage(buffer);
        for (LLSD::array_const_iterator line = compile_errors.beginArray();
            line < compile_errors.endArray(); line++)
        {
            std::string str = line->asString();
            str.erase(std::remove(str.begin(), str.end(), '\n'), str.end());

            floater->addStringMessage(str);
        }
        LL_INFOS() << result["errors"] << LL_ENDL;
    }

    return true;
}

bool LLFloaterCompileQueue::startQueue()
{
    LLViewerRegion* region = gAgent.getRegion();
    if (region)
    {
        std::string lookup_url = region->getCapability("GetCreatorExperiences");
        if (!lookup_url.empty())
        {
            LLCoreHttpUtil::HttpCoroutineAdapter::completionCallback_t success =
                boost::bind(&LLFloaterCompileQueue::processExperienceIdResults, _1, getKey().asUUID());

            LLCoreHttpUtil::HttpCoroutineAdapter::completionCallback_t failure =
                boost::bind(&LLFloaterCompileQueue::processExperienceIdResults, LLSD(), getKey().asUUID());

            LLCoreHttpUtil::HttpCoroutineAdapter::callbackHttpGet(lookup_url,
                success, failure);
            return true;
<<<<<<< HEAD
        }
        // <FS:Ansariel> FIRE-20765: Recompile scripts not working on OpenSim
        else
        {
            processExperienceIdResults(LLSD(), getKey().asUUID());
        }
=======
        }
        // <FS:Ansariel> FIRE-20765: Recompile scripts not working on OpenSim
        else
        {
            processExperienceIdResults(LLSD(), getKey().asUUID());
        }
>>>>>>> 050d2fef
        // </FS:Ansariel>
    }

    return true;
}


///----------------------------------------------------------------------------
/// Class LLFloaterResetQueue
///----------------------------------------------------------------------------

LLFloaterResetQueue::LLFloaterResetQueue(const LLSD& key)
  : LLFloaterScriptQueue(key)
{
    setTitle(LLTrans::getString("ResetQueueTitle"));
    setStartString(LLTrans::getString("ResetQueueStart"));
}

LLFloaterResetQueue::~LLFloaterResetQueue()
{
}

/// This is a utility function to be bound and called from objectScriptProcessingQueueCoro.
/// Do not call directly. It may throw a LLCheckedHandle<>::Stale exception.
bool LLFloaterResetQueue::resetObjectScripts(LLHandle<LLFloaterScriptQueue> hfloater,
    const LLPointer<LLViewerObject> &object, LLInventoryObject* inventory, LLEventPump &pump)
{
    LLCheckedHandle<LLFloaterScriptQueue> floater(hfloater);
    // Dereferencing floater may fail. If they do they throw LLExeceptionStaleHandle.
    // which is caught in objectScriptProcessingQueueCoro

    std::string buffer;
    buffer = floater->getString("Resetting") + (": ") + inventory->getName();
    floater->addStringMessage(buffer);

    LLMessageSystem* msg = gMessageSystem;
    msg->newMessageFast(_PREHASH_ScriptReset);
    msg->nextBlockFast(_PREHASH_AgentData);
    msg->addUUIDFast(_PREHASH_AgentID, gAgent.getID());
    msg->addUUIDFast(_PREHASH_SessionID, gAgent.getSessionID());
    msg->nextBlockFast(_PREHASH_Script);
    msg->addUUIDFast(_PREHASH_ObjectID, object->getID());
    msg->addUUIDFast(_PREHASH_ItemID, inventory->getUUID());
    msg->sendReliable(object->getRegion()->getHost());

    return true;
}

bool LLFloaterResetQueue::startQueue()
{
    // Bind the resetObjectScripts method into a QueueAction function and pass it
    // into the object queue processing coroutine.
    fnQueueAction_t fn = boost::bind(LLFloaterResetQueue::resetObjectScripts,
        getDerivedHandle<LLFloaterScriptQueue>(), _1, _2, _3);

    LLCoros::instance().launch("ScriptResetQueue", boost::bind(LLFloaterScriptQueue::objectScriptProcessingQueueCoro,
        mStartString,
        getDerivedHandle<LLFloaterScriptQueue>(),
        mObjectList,
        fn));

    return true;
}

///----------------------------------------------------------------------------
/// Class LLFloaterRunQueue
///----------------------------------------------------------------------------

LLFloaterRunQueue::LLFloaterRunQueue(const LLSD& key)
  : LLFloaterScriptQueue(key)
{
    setTitle(LLTrans::getString("RunQueueTitle"));
    setStartString(LLTrans::getString("RunQueueStart"));
}

LLFloaterRunQueue::~LLFloaterRunQueue()
{
}

/// This is a utility function to be bound and called from objectScriptProcessingQueueCoro.
/// Do not call directly. It may throw a LLCheckedHandle<>::Stale exception.
bool LLFloaterRunQueue::runObjectScripts(LLHandle<LLFloaterScriptQueue> hfloater,
    const LLPointer<LLViewerObject> &object, LLInventoryObject* inventory, LLEventPump &pump)
{
    LLCheckedHandle<LLFloaterScriptQueue> floater(hfloater);
    // Dereferencing floater may fail. If they do they throw LLExeceptionStaleHandle.
    // which is caught in objectScriptProcessingQueueCoro

    std::string buffer;
    buffer = floater->getString("Running") + (": ") + inventory->getName();
    floater->addStringMessage(buffer);

    LLMessageSystem* msg = gMessageSystem;
    msg->newMessageFast(_PREHASH_SetScriptRunning);
    msg->nextBlockFast(_PREHASH_AgentData);
    msg->addUUIDFast(_PREHASH_AgentID, gAgent.getID());
    msg->addUUIDFast(_PREHASH_SessionID, gAgent.getSessionID());
    msg->nextBlockFast(_PREHASH_Script);
    msg->addUUIDFast(_PREHASH_ObjectID, object->getID());
    msg->addUUIDFast(_PREHASH_ItemID, inventory->getUUID());
    msg->addBOOLFast(_PREHASH_Running, true);
    msg->sendReliable(object->getRegion()->getHost());

    return true;
}

bool LLFloaterRunQueue::startQueue()
{
    LLHandle<LLFloaterScriptQueue> hFloater(getDerivedHandle<LLFloaterScriptQueue>());
    fnQueueAction_t fn = boost::bind(LLFloaterRunQueue::runObjectScripts, hFloater, _1, _2, _3);

    LLCoros::instance().launch("ScriptRunQueue", boost::bind(LLFloaterScriptQueue::objectScriptProcessingQueueCoro,
        mStartString,
        hFloater,
        mObjectList,
        fn));

    return true;
}


///----------------------------------------------------------------------------
/// Class LLFloaterNotRunQueue
///----------------------------------------------------------------------------

LLFloaterNotRunQueue::LLFloaterNotRunQueue(const LLSD& key)
  : LLFloaterScriptQueue(key)
{
    setTitle(LLTrans::getString("NotRunQueueTitle"));
    setStartString(LLTrans::getString("NotRunQueueStart"));
}

LLFloaterNotRunQueue::~LLFloaterNotRunQueue()
{
}

/// This is a utility function to be bound and called from objectScriptProcessingQueueCoro.
/// Do not call directly. It may throw a LLCheckedHandle<>::Stale exception.
bool LLFloaterNotRunQueue::stopObjectScripts(LLHandle<LLFloaterScriptQueue> hfloater,
    const LLPointer<LLViewerObject> &object, LLInventoryObject* inventory, LLEventPump &pump)
{
    LLCheckedHandle<LLFloaterScriptQueue> floater(hfloater);
    // Dereferencing floater may fail. If they do they throw LLExeceptionStaleHandle.
    // which is caught in objectScriptProcessingQueueCoro

    std::string buffer;
    buffer = floater->getString("NotRunning") + (": ") + inventory->getName();
    floater->addStringMessage(buffer);

    LLMessageSystem* msg = gMessageSystem;
    msg->newMessageFast(_PREHASH_SetScriptRunning);
    msg->nextBlockFast(_PREHASH_AgentData);
    msg->addUUIDFast(_PREHASH_AgentID, gAgent.getID());
    msg->addUUIDFast(_PREHASH_SessionID, gAgent.getSessionID());
    msg->nextBlockFast(_PREHASH_Script);
    msg->addUUIDFast(_PREHASH_ObjectID, object->getID());
    msg->addUUIDFast(_PREHASH_ItemID, inventory->getUUID());
    msg->addBOOLFast(_PREHASH_Running, false);
    msg->sendReliable(object->getRegion()->getHost());

    return true;
}

bool LLFloaterNotRunQueue::startQueue()
{
    LLHandle<LLFloaterScriptQueue> hFloater(getDerivedHandle<LLFloaterScriptQueue>());

    fnQueueAction_t fn = boost::bind(&LLFloaterNotRunQueue::stopObjectScripts, hFloater, _1, _2, _3);
    LLCoros::instance().launch("ScriptQueueNotRun", boost::bind(LLFloaterScriptQueue::objectScriptProcessingQueueCoro,
        mStartString,
        hFloater,
        mObjectList,
        fn));

    return true;
}

// <FS> Delete scripts
///----------------------------------------------------------------------------
/// Class LLFloaterDeleteQueue
///----------------------------------------------------------------------------

LLFloaterDeleteQueue::LLFloaterDeleteQueue(const LLSD& key)
  : LLFloaterScriptQueue(key)
{
    setTitle(LLTrans::getString("DeleteQueueTitle"));
    setStartString(LLTrans::getString("DeleteQueueStart"));
}

LLFloaterDeleteQueue::~LLFloaterDeleteQueue()
{
}

/// This is a utility function to be bound and called from objectScriptProcessingQueueCoro.
/// Do not call directly. It may throw a LLCheckedHandle<>::Stale exception.
bool LLFloaterDeleteQueue::deleteObjectScripts(LLHandle<LLFloaterScriptQueue> hfloater,
    const LLPointer<LLViewerObject> &object, LLInventoryObject* inventory, LLEventPump &pump)
{
    LLCheckedHandle<LLFloaterScriptQueue> floater(hfloater);
    // Dereferencing floater may fail. If they do they throw LLExeceptionStaleHandle.
    // which is caught in objectScriptProcessingQueueCoro

    std::string buffer;
    buffer = floater->getString("Deleting") + (": ") + inventory->getName();
    floater->addStringMessage(buffer);

    LLMessageSystem* msg = gMessageSystem;
    msg->newMessageFast(_PREHASH_RemoveTaskInventory);
    msg->nextBlockFast(_PREHASH_AgentData);
    msg->addUUIDFast(_PREHASH_AgentID, gAgent.getID());
    msg->addUUIDFast(_PREHASH_SessionID, gAgent.getSessionID());
    msg->nextBlockFast(_PREHASH_InventoryData);
    msg->addU32Fast(_PREHASH_LocalID, object->getLocalID());
    msg->addUUIDFast(_PREHASH_ItemID, inventory->getUUID());
    msg->sendReliable(object->getRegion()->getHost());

    return true;
}


bool LLFloaterDeleteQueue::startQueue()
{
    LLHandle<LLFloaterScriptQueue> hFloater(getDerivedHandle<LLFloaterScriptQueue>());

    fnQueueAction_t fn = boost::bind(&LLFloaterDeleteQueue::deleteObjectScripts, hFloater, _1, _2, _3);
    LLCoros::instance().launch("ScriptDeleteQueue", boost::bind(LLFloaterScriptQueue::objectScriptProcessingQueueCoro,
        mStartString,
        hFloater,
        mObjectList,
        fn));

    return true;
}
// </FS> Delete scripts

///----------------------------------------------------------------------------
/// Local function definitions
///----------------------------------------------------------------------------
void ObjectInventoryFetcher::inventoryChanged(LLViewerObject* object,
        LLInventoryObject::object_list_t* inventory, S32 serial_num, void* user_data)
{
    mInventoryList.clear();
    mInventoryList.assign(inventory->begin(), inventory->end());

    mPump.post(LLSDMap("changed", LLSD::Boolean(true)));

}

void LLFloaterScriptQueue::objectScriptProcessingQueueCoro(std::string action, LLHandle<LLFloaterScriptQueue> hfloater,
    object_data_list_t objectList, fnQueueAction_t func)
{
    LLCoros::set_consuming(true);
    LLCheckedHandle<LLFloaterScriptQueue> floater(hfloater);
    // Dereferencing floater may fail. If they do they throw LLExeceptionStaleHandle.
    // This is expected if the dialog closes.
    LLEventMailDrop        maildrop(QUEUE_EVENTPUMP_NAME, true);

    try
    {
        for (object_data_list_t::iterator itObj(objectList.begin()); (itObj != objectList.end()); ++itObj)
        {
            bool firstForObject = true;
            LLUUID object_id = (*itObj).mObjectId;
            LL_INFOS("SCRIPTQ") << "Next object in queue with ID=" << object_id.asString() << LL_ENDL;

            LLPointer<LLViewerObject> obj = gObjectList.findObject(object_id);
            LLInventoryObject::object_list_t inventory;
            if (obj)
            {
                ObjectInventoryFetcher::ptr_t fetcher(new ObjectInventoryFetcher(maildrop, obj, NULL));

                fetcher->fetchInventory();

                LLStringUtil::format_map_t args;
                args["[OBJECT_NAME]"] = (*itObj).mObjectName;
                floater->addStringMessage(floater->getString("LoadingObjInv", args));

                LLSD result = llcoro::suspendUntilEventOnWithTimeout(maildrop, QUEUE_INVENTORY_FETCH_TIMEOUT,
                    LLSDMap("timeout", LLSD::Boolean(true)));

                if (result.has("timeout"))
                {    // A timeout filed in the result will always be true if present.
                    LL_WARNS("SCRIPTQ") << "Unable to retrieve inventory for object " << object_id.asString() <<
                        ". Skipping to next object." << LL_ENDL;

                    LLStringUtil::format_map_t args;
                    args["[OBJECT_NAME]"] = (*itObj).mObjectName;
                    floater->addStringMessage(floater->getString("Timeout", args));

                    continue;
                }

                inventory.assign(fetcher->getInventoryList().begin(), fetcher->getInventoryList().end());
            }
            else
            {
                LL_WARNS("SCRIPTQ") << "Unable to retrieve object with ID of " << object_id <<
                    ". Skipping to next." << LL_ENDL;
                continue;
            }

            // TODO: Get the name of the object we are looking at here so that we can display it below.
            //std::string objName = (dynamic_cast<LLInventoryObject *>(obj.get()))->getName();
            LL_DEBUGS("SCRIPTQ") << "Object has " << inventory.size() << " items." << LL_ENDL;

            for (LLInventoryObject::object_list_t::iterator itInv = inventory.begin();
                itInv != inventory.end(); ++itInv)
            {
                floater.check();

                // note, we have a smart pointer to the obj above... but if we didn't we'd check that
                // it still exists here.

                if (((*itInv)->getType() == LLAssetType::AT_LSL_TEXT))
                {
                    LL_DEBUGS("SCRIPTQ") << "Inventory item " << (*itInv)->getUUID().asString() << "\"" << (*itInv)->getName() << "\"" << LL_ENDL;
                    if (firstForObject)
                    {
                        //floater->addStringMessage(objName + ":");
                        firstForObject = false;
                    }

                    if (!func(obj, (*itInv), maildrop))
                    {
                        continue;
                    }
                }

                // no other explicit suspension point in this loop.  func(...) MIGHT suspend
                // but offers no guarantee of doing so.
                llcoro::suspend();
            }
            floater.check();
        }

        // <FS:Ansariel> Translation fixes
        //floater->addStringMessage("Done");
        floater->addStringMessage(floater->getString("Done"));
        // </FS:Ansariel>
<<<<<<< HEAD
        floater->getChildView("close")->setEnabled(TRUE);
=======
        floater->getChildView("close")->setEnabled(true);
>>>>>>> 050d2fef
    }
    catch (LLCheckedHandleBase::Stale &)
    {
        // This is expected.  It means that floater has been closed before
        // processing was completed.
        LL_DEBUGS("SCRIPTQ") << "LLExeceptionStaleHandle caught! Floater has most likely been closed." << LL_ENDL;
    }
}

// <FS:KC> [LSL PreProc]
class LLScriptAssetUploadWithId: public LLScriptAssetUpload
{
public:
    LLScriptAssetUploadWithId(  LLUUID taskId, LLUUID itemId, TargetType_t targetType,
        bool isRunning, std::string scriptName, LLUUID queueId, LLUUID exerienceId, std::string buffer, taskUploadFinish_f finish, uploadFailed_f failed)
        :  LLScriptAssetUpload( taskId, itemId, targetType,  isRunning, exerienceId, buffer, finish, failed),
        mScriptName(scriptName),
        mQueueId(queueId)
    {
    }

    virtual LLSD prepareUpload()
    {
        LLFloaterCompileQueue* queue = LLFloaterReg::findTypedInstance<LLFloaterCompileQueue>("compile_queue", LLSD(mQueueId));
        if (queue)
        {
            LLStringUtil::format_map_t args;
            args["OBJECT_NAME"] = getScriptName();
            std::string message = queue->getString("Compiling", args);

            queue->addStringMessage(message);
        }

        return LLBufferedAssetUploadInfo::prepareUpload();
    }

    std::string getScriptName() const { return mScriptName; }

private:
    void setScriptName(const std::string &scriptName) { mScriptName = scriptName; }

    LLUUID mQueueId;
    std::string mScriptName;
};

/*static*/
void LLFloaterCompileQueue::finishLSLUpload(LLUUID itemId, LLUUID taskId, LLUUID newAssetId, LLSD response, std::string scriptName, LLUUID queueId)
{
    LLFloaterCompileQueue* queue = LLFloaterReg::findTypedInstance<LLFloaterCompileQueue>("compile_queue", LLSD(queueId));
    if (queue)
    {
        // Bytecode save completed
        if (response["compiled"])
        {
            std::string message = std::string("Compilation of \"") + scriptName + std::string("\" succeeded");
            LL_INFOS() << message << LL_ENDL;
            LLStringUtil::format_map_t args;
            args["OBJECT_NAME"] = scriptName;
            queue->addStringMessage(queue->getString("CompileSuccess", args));
        }
        else
        {
            LLSD compile_errors = response["errors"];
            for (LLSD::array_const_iterator line = compile_errors.beginArray();
                line < compile_errors.endArray(); line++)
            {
                std::string str = line->asString();
                str.erase(std::remove(str.begin(), str.end(), '\n'), str.end());
                queue->addStringMessage(str);
            }
            LL_INFOS() << response["errors"] << LL_ENDL;
        }
    }
}

// This is the callback after the script has been processed by preproc
// static
void LLFloaterCompileQueue::scriptPreprocComplete(LLScriptQueueData* data, LLAssetType::EType type, const std::string& script_text)
{
    LL_INFOS() << "LLFloaterCompileQueue::scriptPreprocComplete()" << LL_ENDL;
    if (!data)
    {
        return;
    }

    LLFloaterCompileQueue* queue = LLFloaterReg::findTypedInstance<LLFloaterCompileQueue>("compile_queue", data->mQueueID);
    if (queue)
    {
        constexpr bool is_running{ true };
        LLViewerObject* object = gObjectList.findObject(data->mTaskId);
        if (object)
        {
            const std::string scriptName = data->mItem->getName();
            const std::string url = object->getRegion() ? object->getRegion()->getCapability("UpdateScriptTask") : std::string();
            if (!url.empty())
            {
                queue->addProcessingMessage("CompileQueuePreprocessingComplete", LLSD().with("SCRIPT", scriptName));

                LLBufferedAssetUploadInfo::taskUploadFinish_f proc = boost::bind(&LLFloaterCompileQueue::finishLSLUpload, _1, _2, _3, _4,
                    scriptName, data->mQueueID);

                LLResourceUploadInfo::ptr_t uploadInfo( new LLScriptAssetUploadWithId(
                    data->mTaskId,
                    data->mItem->getUUID(),
                    (queue->mMono) ? LLScriptAssetUpload::MONO : LLScriptAssetUpload::LSL2,
                    is_running,
                    scriptName,
                    data->mQueueID,
                    data->mExperienceId,
                    script_text,
                    proc,
                    nullptr));

                LLViewerAssetUpload::EnqueueInventoryUpload(url, uploadInfo);
            }
            else
            {
                queue->addStringMessage(LLTrans::getString("CompileQueueServiceUnavailable"));
            }
        }
    }
    delete data;
}

// static
void LLFloaterCompileQueue::scriptLogMessage(LLScriptQueueData* data, std::string_view message)
{
    if (!data)
    {
        return;
    }
    LLFloaterCompileQueue* queue = LLFloaterReg::findTypedInstance<LLFloaterCompileQueue>("compile_queue", data->mQueueID);
    if (queue)
    {
        queue->addStringMessage(static_cast<std::string>(message));
    }
}
// </FS:KC><|MERGE_RESOLUTION|>--- conflicted
+++ resolved
@@ -264,11 +264,11 @@
 
 bool LLFloaterScriptQueue::onScriptModifyConfirmation(const LLSD& notification, const LLSD& response)
 {
-<<<<<<< HEAD
-    LLNotificationsUtil::add("ConfirmScriptModify", LLSD(), LLSD(), boost::bind(&LLFloaterScriptQueue::onScriptModifyConfirmation, this, _1, _2));
-    return true;
-    /*
-    //LL_INFOS() << "LLFloaterCompileQueue::start()" << LL_ENDL;
+    S32 option = LLNotificationsUtil::getSelectedOption(notification, response);
+    if (option != 0)// canceled
+    {
+        return true;
+    }
     std::string buffer;
 
     LLStringUtil::format_map_t args;
@@ -276,27 +276,6 @@
     args["[COUNT]"] = llformat ("%d", mObjectList.size());
     buffer = getString ("Starting", args);
 
-    getChild<LLScrollListCtrl>("queue output")->addSimpleElement(buffer);
-
-    return startQueue();*/
-}
-
-bool LLFloaterScriptQueue::onScriptModifyConfirmation(const LLSD& notification, const LLSD& response)
-{
-=======
->>>>>>> 050d2fef
-    S32 option = LLNotificationsUtil::getSelectedOption(notification, response);
-    if (option != 0)// canceled
-    {
-        return true;
-    }
-    std::string buffer;
-
-    LLStringUtil::format_map_t args;
-    args["[START]"] = mStartString;
-    args["[COUNT]"] = llformat ("%d", mObjectList.size());
-    buffer = getString ("Starting", args);
-
     // <FS:Ansariel> Improve log output
     //getChild<LLScrollListCtrl>("queue output")->addSimpleElement(buffer, ADD_BOTTOM);
     addStringMessage(buffer);
@@ -320,11 +299,7 @@
     // <FS:Ansariel> Improve log output
     //getChild<LLScrollListCtrl>("queue output")->addSimpleElement(message, ADD_BOTTOM);
     LLScrollListCtrl* ctrl = getChild<LLScrollListCtrl>("queue output");
-<<<<<<< HEAD
-    BOOL is_at_end = ctrl->getScrollbar()->isAtEnd();
-=======
     bool is_at_end = ctrl->getScrollbar()->isAtEnd();
->>>>>>> 050d2fef
     ctrl->addSimpleElement(message, ADD_BOTTOM);
     if (is_at_end)
     {
@@ -713,21 +688,12 @@
             LLCoreHttpUtil::HttpCoroutineAdapter::callbackHttpGet(lookup_url,
                 success, failure);
             return true;
-<<<<<<< HEAD
         }
         // <FS:Ansariel> FIRE-20765: Recompile scripts not working on OpenSim
         else
         {
             processExperienceIdResults(LLSD(), getKey().asUUID());
         }
-=======
-        }
-        // <FS:Ansariel> FIRE-20765: Recompile scripts not working on OpenSim
-        else
-        {
-            processExperienceIdResults(LLSD(), getKey().asUUID());
-        }
->>>>>>> 050d2fef
         // </FS:Ansariel>
     }
 
@@ -1067,11 +1033,7 @@
         //floater->addStringMessage("Done");
         floater->addStringMessage(floater->getString("Done"));
         // </FS:Ansariel>
-<<<<<<< HEAD
-        floater->getChildView("close")->setEnabled(TRUE);
-=======
         floater->getChildView("close")->setEnabled(true);
->>>>>>> 050d2fef
     }
     catch (LLCheckedHandleBase::Stale &)
     {
