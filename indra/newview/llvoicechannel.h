--- conflicted
+++ resolved
@@ -170,21 +170,12 @@
 	LLSINGLETON(LLVoiceChannelProximal);
 public:
 
-<<<<<<< HEAD
-	/*virtual*/ void onChange(EStatusType status, const std::string &channelURI, bool proximal);
-	/*virtual*/ void handleStatusChange(EStatusType status);
-	/*virtual*/ void handleError(EStatusType status);
-	/*virtual*/ bool isActive();
-	/*virtual*/ void activate();
-	/*virtual*/ void deactivate();
-=======
 	/*virtual*/ void onChange(EStatusType status, const std::string &channelURI, bool proximal) override;
 	/*virtual*/ void handleStatusChange(EStatusType status) override;
 	/*virtual*/ void handleError(EStatusType status) override;
-	/*virtual*/ BOOL isActive() override;
+	/*virtual*/ bool isActive() override;
 	/*virtual*/ void activate() override;
 	/*virtual*/ void deactivate() override;
->>>>>>> cfdca912
 
 };
 
