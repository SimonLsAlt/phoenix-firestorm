--- conflicted
+++ resolved
@@ -37,107 +37,6 @@
 class LLVoiceChannel : public LLVoiceClientStatusObserver
 {
 public:
-<<<<<<< HEAD
-	typedef enum e_voice_channel_state
-	{
-		STATE_NO_CHANNEL_INFO,
-		STATE_ERROR,
-		STATE_HUNG_UP,
-		STATE_READY,
-		STATE_CALL_STARTED,
-		STATE_RINGING,
-		STATE_CONNECTED
-	} EState;
-
-	typedef enum e_voice_channel_direction
-	{
-		INCOMING_CALL,
-		OUTGOING_CALL
-	} EDirection;
-
-	typedef boost::signals2::signal<void(const EState& old_state, const EState& new_state, const EDirection& direction, bool ended_by_agent, const LLUUID& session_id)> state_changed_signal_t;
-
-	// on current channel changed signal
-	typedef boost::function<void(const LLUUID& session_id)> channel_changed_callback_t;
-	typedef boost::signals2::signal<void(const LLUUID& session_id)> channel_changed_signal_t;
-	static channel_changed_signal_t sCurrentVoiceChannelChangedSignal;
-	static boost::signals2::connection setCurrentVoiceChannelChangedCallback(channel_changed_callback_t cb, bool at_front = false);
-
-
-	LLVoiceChannel(const LLUUID& session_id, const std::string& session_name);
-	virtual ~LLVoiceChannel();
-
-	/*virtual*/ void onChange(EStatusType status, const std::string &channelURI, bool proximal);
-
-	virtual void handleStatusChange(EStatusType status);
-	virtual void handleError(EStatusType status);
-	virtual void deactivate();
-	virtual void activate();
-	virtual void setChannelInfo(
-		const std::string& uri,
-		const std::string& credentials);
-	virtual void getChannelInfo();
-	virtual bool isActive();
-	virtual bool callStarted();
-
-	// Session name is a UI label used for feedback about which person,
-	// group, or phone number you are talking to
-	const std::string& getSessionName() const { return mSessionName; }
-
-	boost::signals2::connection setStateChangedCallback(const state_changed_signal_t::slot_type& callback)
-	{ return mStateChangedCallback.connect(callback); }
-
-	const LLUUID getSessionID() { return mSessionID; }
-	EState getState() { return mState; }
-
-	void updateSessionID(const LLUUID& new_session_id);
-	const LLSD& getNotifyArgs() { return mNotifyArgs; }
-
-	void setCallDirection(EDirection direction) {mCallDirection = direction;}
-	EDirection getCallDirection() {return mCallDirection;}
-
-	static LLVoiceChannel* getChannelByID(const LLUUID& session_id);
-	static LLVoiceChannel* getChannelByURI(std::string uri);
-	static LLVoiceChannel* getCurrentVoiceChannel();
-	
-	static void initClass();
-	
-	static void suspend();
-	static void resume();
-
-protected:
-	virtual void setState(EState state);
-	/**
-	 * Use this method if you want mStateChangedCallback to be executed while state is changed
-	 */
-	void doSetState(const EState& state);
-	void setURI(std::string uri);
-
-	// there can be two directions INCOMING and OUTGOING
-	EDirection mCallDirection;
-
-	std::string	mURI;
-	std::string	mCredentials;
-	LLUUID		mSessionID;
-	EState		mState;
-	std::string	mSessionName;
-	LLSD mNotifyArgs;
-	LLSD mCallDialogPayload;
-	// true if call was ended by agent
-	bool mCallEndedByAgent;
-	bool		mIgnoreNextSessionLeave;
-	LLHandle<LLPanel> mLoginNotificationHandle;
-
-	typedef std::map<LLUUID, LLVoiceChannel*> voice_channel_map_t;
-	static voice_channel_map_t sVoiceChannelMap;
-
-	typedef std::map<std::string, LLVoiceChannel*> voice_channel_map_uri_t;
-	static voice_channel_map_uri_t sVoiceChannelURIMap;
-
-	static LLVoiceChannel* sCurrentVoiceChannel;
-	static LLVoiceChannel* sSuspendedVoiceChannel;
-	static bool sSuspended;
-=======
     typedef enum e_voice_channel_state
     {
         STATE_NO_CHANNEL_INFO,
@@ -177,8 +76,8 @@
         const std::string& uri,
         const std::string& credentials);
     virtual void getChannelInfo();
-    virtual BOOL isActive();
-    virtual BOOL callStarted();
+    virtual bool isActive();
+    virtual bool callStarted();
 
     // Session name is a UI label used for feedback about which person,
     // group, or phone number you are talking to
@@ -225,7 +124,7 @@
     LLSD mCallDialogPayload;
     // true if call was ended by agent
     bool mCallEndedByAgent;
-    BOOL        mIgnoreNextSessionLeave;
+    bool        mIgnoreNextSessionLeave;
     LLHandle<LLPanel> mLoginNotificationHandle;
 
     typedef std::map<LLUUID, LLVoiceChannel*> voice_channel_map_t;
@@ -236,8 +135,7 @@
 
     static LLVoiceChannel* sCurrentVoiceChannel;
     static LLVoiceChannel* sSuspendedVoiceChannel;
-    static BOOL sSuspended;
->>>>>>> c06fb4e0
+    static bool sSuspended;
 
 private:
     state_changed_signal_t mStateChangedCallback;
@@ -263,13 +161,8 @@
 private:
     void voiceCallCapCoro(std::string url);
 
-<<<<<<< HEAD
-	U32 mRetries;
-	bool mIsRetrying;
-=======
     U32 mRetries;
-    BOOL mIsRetrying;
->>>>>>> c06fb4e0
+    bool mIsRetrying;
 };
 
 class LLVoiceChannelProximal : public LLVoiceChannel, public LLSingleton<LLVoiceChannelProximal>
@@ -277,21 +170,12 @@
     LLSINGLETON(LLVoiceChannelProximal);
 public:
 
-<<<<<<< HEAD
-	/*virtual*/ void onChange(EStatusType status, const std::string &channelURI, bool proximal) override;
-	/*virtual*/ void handleStatusChange(EStatusType status) override;
-	/*virtual*/ void handleError(EStatusType status) override;
-	/*virtual*/ bool isActive() override;
-	/*virtual*/ void activate() override;
-	/*virtual*/ void deactivate() override;
-=======
     /*virtual*/ void onChange(EStatusType status, const std::string &channelURI, bool proximal) override;
     /*virtual*/ void handleStatusChange(EStatusType status) override;
     /*virtual*/ void handleError(EStatusType status) override;
-    /*virtual*/ BOOL isActive() override;
+    /*virtual*/ bool isActive() override;
     /*virtual*/ void activate() override;
     /*virtual*/ void deactivate() override;
->>>>>>> c06fb4e0
 
 };
 
@@ -318,15 +202,9 @@
     **/
     void addToTheRecentPeopleList();
 
-<<<<<<< HEAD
-	std::string	mSessionHandle;
-	LLUUID		mOtherUserID;
-	bool		mReceivedCall;
-=======
     std::string mSessionHandle;
     LLUUID      mOtherUserID;
-    BOOL        mReceivedCall;
->>>>>>> c06fb4e0
+    bool        mReceivedCall;
 };
 
 #endif  // LL_VOICECHANNEL_H