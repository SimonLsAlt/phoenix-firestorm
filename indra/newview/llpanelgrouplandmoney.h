--- conflicted
+++ resolved
@@ -34,12 +34,6 @@
 class LLPanelGroupLandMoney : public LLPanelGroupTab
 {
 public:
-<<<<<<< HEAD
-	LLPanelGroupLandMoney();
-	virtual ~LLPanelGroupLandMoney();
-	virtual bool postBuild();
-	virtual bool isVisibleByAgent(LLAgent* agentp);
-=======
     LLPanelGroupLandMoney();
     virtual ~LLPanelGroupLandMoney();
     virtual bool postBuild();
@@ -50,7 +44,6 @@
     virtual bool apply(std::string& mesg);
     virtual void cancel();
     virtual void update(LLGroupChange gc);
->>>>>>> 1a8a5404
 
     static void processPlacesReply(LLMessageSystem* msg, void**);
 
