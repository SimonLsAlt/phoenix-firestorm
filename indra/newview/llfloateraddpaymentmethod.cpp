--- conflicted
+++ resolved
@@ -1,87 +1,81 @@
-/**
- * @file llfloateraddpaymentmethod.cpp
- * @brief LLFloaterAddPaymentMethod class implementation
- *
- * $LicenseInfo:firstyear=2020&license=viewerlgpl$
- * Second Life Viewer Source Code
- * Copyright (C) 2020, Linden Research, Inc.
- *
- * This library is free software; you can redistribute it and/or
- * modify it under the terms of the GNU Lesser General Public
- * License as published by the Free Software Foundation;
- * version 2.1 of the License only.
- *
- * This library is distributed in the hope that it will be useful,
- * but WITHOUT ANY WARRANTY; without even the implied warranty of
- * MERCHANTABILITY or FITNESS FOR A PARTICULAR PURPOSE.  See the GNU
- * Lesser General Public License for more details.
- *
- * You should have received a copy of the GNU Lesser General Public
- * License along with this library; if not, write to the Free Software
- * Foundation, Inc., 51 Franklin Street, Fifth Floor, Boston, MA  02110-1301  USA
- *
- * Linden Research, Inc., 945 Battery Street, San Francisco, CA  94111  USA
- * $/LicenseInfo$
- */
-
-#include "llviewerprecompiledheaders.h"
-
-#include "llfloateraddpaymentmethod.h"
-#include "llnotificationsutil.h"
-#include "lluictrlfactory.h"
-#include "llweb.h"
-
-
-LLFloaterAddPaymentMethod::LLFloaterAddPaymentMethod(const LLSD& key)
-    :   LLFloater(key)
-{
-}
-
-LLFloaterAddPaymentMethod::~LLFloaterAddPaymentMethod()
-{
-}
-
-bool LLFloaterAddPaymentMethod::postBuild()
-{
-<<<<<<< HEAD
-	setCanDrag(false);
-	getChild<LLButton>("continue_btn")->setCommitCallback(boost::bind(&LLFloaterAddPaymentMethod::onContinueBtn, this));
-	getChild<LLButton>("close_btn")->setCommitCallback(boost::bind(&LLFloaterAddPaymentMethod::onCloseBtn, this));
-	return true;
-=======
-    setCanDrag(FALSE);
-    getChild<LLButton>("continue_btn")->setCommitCallback(boost::bind(&LLFloaterAddPaymentMethod::onContinueBtn, this));
-    getChild<LLButton>("close_btn")->setCommitCallback(boost::bind(&LLFloaterAddPaymentMethod::onCloseBtn, this));
-    return TRUE;
->>>>>>> e1623bb2
-}
-
-void LLFloaterAddPaymentMethod::onOpen(const LLSD& key)
-{
-    centerOnScreen();
-}
-
-void LLFloaterAddPaymentMethod::onContinueBtn()
-{
-    closeFloater();
-    LLNotificationsUtil::add("AddPaymentMethod", LLSD(), LLSD(),
-        [this](const LLSD&notif, const LLSD&resp)
-    {
-        S32 opt = LLNotificationsUtil::getSelectedOption(notif, resp);
-        if (opt == 0)
-        {
-            LLWeb::loadURL(this->getString("continue_url"));
-        }
-    });
-}
-
-void LLFloaterAddPaymentMethod::onCloseBtn()
-{
-    closeFloater();
-}
-
-void LLFloaterAddPaymentMethod::centerOnScreen()
-{
-    LLVector2 window_size = LLUI::getInstance()->getWindowSize();
-    centerWithin(LLRect(0, 0, ll_round(window_size.mV[VX]), ll_round(window_size.mV[VY])));
-}
+/**
+ * @file llfloateraddpaymentmethod.cpp
+ * @brief LLFloaterAddPaymentMethod class implementation
+ *
+ * $LicenseInfo:firstyear=2020&license=viewerlgpl$
+ * Second Life Viewer Source Code
+ * Copyright (C) 2020, Linden Research, Inc.
+ *
+ * This library is free software; you can redistribute it and/or
+ * modify it under the terms of the GNU Lesser General Public
+ * License as published by the Free Software Foundation;
+ * version 2.1 of the License only.
+ *
+ * This library is distributed in the hope that it will be useful,
+ * but WITHOUT ANY WARRANTY; without even the implied warranty of
+ * MERCHANTABILITY or FITNESS FOR A PARTICULAR PURPOSE.  See the GNU
+ * Lesser General Public License for more details.
+ *
+ * You should have received a copy of the GNU Lesser General Public
+ * License along with this library; if not, write to the Free Software
+ * Foundation, Inc., 51 Franklin Street, Fifth Floor, Boston, MA  02110-1301  USA
+ *
+ * Linden Research, Inc., 945 Battery Street, San Francisco, CA  94111  USA
+ * $/LicenseInfo$
+ */
+
+#include "llviewerprecompiledheaders.h"
+
+#include "llfloateraddpaymentmethod.h"
+#include "llnotificationsutil.h"
+#include "lluictrlfactory.h"
+#include "llweb.h"
+
+
+LLFloaterAddPaymentMethod::LLFloaterAddPaymentMethod(const LLSD& key)
+    :   LLFloater(key)
+{
+}
+
+LLFloaterAddPaymentMethod::~LLFloaterAddPaymentMethod()
+{
+}
+
+bool LLFloaterAddPaymentMethod::postBuild()
+{
+    setCanDrag(false);
+    getChild<LLButton>("continue_btn")->setCommitCallback(boost::bind(&LLFloaterAddPaymentMethod::onContinueBtn, this));
+    getChild<LLButton>("close_btn")->setCommitCallback(boost::bind(&LLFloaterAddPaymentMethod::onCloseBtn, this));
+    return true;
+}
+
+void LLFloaterAddPaymentMethod::onOpen(const LLSD& key)
+{
+    centerOnScreen();
+}
+
+void LLFloaterAddPaymentMethod::onContinueBtn()
+{
+    closeFloater();
+    LLNotificationsUtil::add("AddPaymentMethod", LLSD(), LLSD(),
+        [this](const LLSD&notif, const LLSD&resp)
+    {
+        S32 opt = LLNotificationsUtil::getSelectedOption(notif, resp);
+        if (opt == 0)
+        {
+            LLWeb::loadURL(this->getString("continue_url"));
+        }
+    });
+}
+
+void LLFloaterAddPaymentMethod::onCloseBtn()
+{
+    closeFloater();
+}
+
+void LLFloaterAddPaymentMethod::centerOnScreen()
+{
+    LLVector2 window_size = LLUI::getInstance()->getWindowSize();
+    centerWithin(LLRect(0, 0, ll_round(window_size.mV[VX]), ll_round(window_size.mV[VY])));
+}
+