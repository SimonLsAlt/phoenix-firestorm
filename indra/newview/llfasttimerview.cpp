--- conflicted
+++ resolved
@@ -131,40 +131,12 @@
     LLButton& pause_btn = getChildRef<LLButton>("pause_btn");
     mScrollBar = getChild<LLScrollbar>("scroll_vert");
 
-<<<<<<< HEAD
-	pause_btn.setCommitCallback(boost::bind(&LLFastTimerView::onPause, this));
-	return true;
-=======
     pause_btn.setCommitCallback(boost::bind(&LLFastTimerView::onPause, this));
-    return TRUE;
->>>>>>> c06fb4e0
+    return true;
 }
 
 bool LLFastTimerView::handleRightMouseDown(S32 x, S32 y, MASK mask)
 {
-<<<<<<< HEAD
-	if (mHoverTimer )
-	{
-		// right click collapses timers
-		if (!mHoverTimer->getTreeNode().mCollapsed)
-		{
-			mHoverTimer->getTreeNode().mCollapsed = true;
-		}
-		else if (mHoverTimer->getParent())
-		{
-			mHoverTimer->getParent()->getTreeNode().mCollapsed = true;
-		}
-		return true;
-	}
-	else if (mBarRect.pointInRect(x, y))
-	{
-		S32 bar_idx = MAX_VISIBLE_HISTORY - ((y - mBarRect.mBottom) * (MAX_VISIBLE_HISTORY + 2) / mBarRect.getHeight());
-		bar_idx = llclamp(bar_idx, 0, MAX_VISIBLE_HISTORY);
-		mStatsIndex = mScrollIndex + bar_idx;
-		return true;
-	}
-	return LLFloater::handleRightMouseDown(x, y, mask);
-=======
     if (mHoverTimer )
     {
         // right click collapses timers
@@ -176,17 +148,16 @@
         {
             mHoverTimer->getParent()->getTreeNode().mCollapsed = true;
         }
-        return TRUE;
+        return true;
     }
     else if (mBarRect.pointInRect(x, y))
     {
         S32 bar_idx = MAX_VISIBLE_HISTORY - ((y - mBarRect.mBottom) * (MAX_VISIBLE_HISTORY + 2) / mBarRect.getHeight());
         bar_idx = llclamp(bar_idx, 0, MAX_VISIBLE_HISTORY);
         mStatsIndex = mScrollIndex + bar_idx;
-        return TRUE;
+        return true;
     }
     return LLFloater::handleRightMouseDown(x, y, mask);
->>>>>>> c06fb4e0
 }
 
 BlockTimerStatHandle* LLFastTimerView::getLegendID(S32 y)
@@ -203,49 +174,17 @@
 
 bool LLFastTimerView::handleDoubleClick(S32 x, S32 y, MASK mask)
 {
-<<<<<<< HEAD
-	for(LLTrace::block_timer_tree_df_iterator_t it = LLTrace::begin_block_timer_tree_df(FTM_FRAME);
-		it != LLTrace::end_block_timer_tree_df();
-		++it)
-	{
-		(*it)->getTreeNode().mCollapsed = false;
-	}
-	return true;
-=======
     for(LLTrace::block_timer_tree_df_iterator_t it = LLTrace::begin_block_timer_tree_df(FTM_FRAME);
         it != LLTrace::end_block_timer_tree_df();
         ++it)
     {
         (*it)->getTreeNode().mCollapsed = false;
     }
-    return TRUE;
->>>>>>> c06fb4e0
+    return true;
 }
 
 bool LLFastTimerView::handleMouseDown(S32 x, S32 y, MASK mask)
 {
-<<<<<<< HEAD
-	if (x < mScrollBar->getRect().mLeft)
-	{
-		BlockTimerStatHandle* idp = getLegendID(y);
-		if (idp)
-		{
-			idp->getTreeNode().mCollapsed = !idp->getTreeNode().mCollapsed;
-		}
-	}
-	else if (mHoverTimer)
-	{
-		//left click drills down by expanding timers
-		mHoverTimer->getTreeNode().mCollapsed = false;
-	}
-	else if (mGraphRect.pointInRect(x, y))
-	{
-		gFocusMgr.setMouseCapture(this);
-		return true;
-	}
-
-	return LLFloater::handleMouseDown(x, y, mask);
-=======
     if (x < mScrollBar->getRect().mLeft)
     {
         BlockTimerStatHandle* idp = getLegendID(y);
@@ -262,11 +201,10 @@
     else if (mGraphRect.pointInRect(x, y))
     {
         gFocusMgr.setMouseCapture(this);
-        return TRUE;
+        return true;
     }
 
     return LLFloater::handleMouseDown(x, y, mask);
->>>>>>> c06fb4e0
 }
 
 bool LLFastTimerView::handleMouseUp(S32 x, S32 y, MASK mask)
@@ -280,110 +218,12 @@
 
 bool LLFastTimerView::handleHover(S32 x, S32 y, MASK mask)
 {
-<<<<<<< HEAD
-	if (hasMouseCapture())
-	{
-		F32 lerp = llclamp(1.f - (F32) (x - mGraphRect.mLeft) / (F32) mGraphRect.getWidth(), 0.f, 1.f);
-		mScrollIndex = ll_round( lerp * (F32)(mRecording.getNumRecordedPeriods() - MAX_VISIBLE_HISTORY));
-		mScrollIndex = llclamp(	mScrollIndex, 0, (S32)mRecording.getNumRecordedPeriods());
-		return true;
-	}
-	mHoverTimer = NULL;
-	mHoverID = NULL;
-
-	if(mPauseHistory && mBarRect.pointInRect(x, y))
-	{
-		//const S32 bars_top = mBarRect.mTop;
-		const S32 bars_top = mBarRect.mTop - ((S32)LLFontGL::getFontMonospace()->getLineHeight() + 4);
-
-		mHoverBarIndex = llmin((bars_top - y) / (mBarRect.getHeight() / (MAX_VISIBLE_HISTORY + 2)) - 1,
-								(S32)mRecording.getNumRecordedPeriods() - 1,
-								MAX_VISIBLE_HISTORY);
-		if (mHoverBarIndex == 0)
-		{
-			return true;
-		}
-		else if (mHoverBarIndex < 0)
-		{
-			mHoverBarIndex = 0;
-		}
-
-		// <FS:Ansariel> Check for index out of range
-		if (mHoverBarIndex != 0 && ((mScrollIndex + mHoverBarIndex - 1) >= (S32)mTimerBarRows.size() || (mScrollIndex + mHoverBarIndex - 1) < 0))
-		{
-			return true;
-		}
-		// </FS:Ansariel>
-
-		TimerBarRow& row = mHoverBarIndex == 0 ? mAverageTimerRow : mTimerBarRows[mScrollIndex + mHoverBarIndex - 1];
-
-		TimerBar* hover_bar = NULL;
-		F32Seconds mouse_time_offset = ((F32)(x - mBarRect.mLeft) / (F32)mBarRect.getWidth()) * mTotalTimeDisplay;
-		for (int bar_index = 0, end_index = LLTrace::BlockTimerStatHandle::instance_tracker_t::instanceCount(); 
-			bar_index < end_index; 
-			++bar_index)
-		{
-			// <FS:Ansariel> FIRE-14600: mBars might be null here
-			if (!row.mBars)
-			{
-				LL_WARNS() << "Skipping null row bars" << LL_ENDL;
-				continue;
-			}
-			// </FS:Ansariel>
-
-			TimerBar& bar = row.mBars[bar_index];
-			if (bar.mSelfStart > mouse_time_offset)
-			{
-				break;
-			}
-			// <FS:Ansariel> FIRE-15356: mTimeBlock might be null
-			//if (bar.mSelfEnd > mouse_time_offset)
-			if (bar.mSelfEnd > mouse_time_offset && bar.mTimeBlock)
-			// </FS:Ansariel>
-			{
-				hover_bar = &bar;
-				if (bar.mTimeBlock->getTreeNode().mCollapsed)
-				{
-					// stop on first collapsed BlockTimerStatHandle, since we can't select any children
-					break;
-				}
-			}
-		}
-
-		if (hover_bar)
-		{
-			mHoverID = hover_bar->mTimeBlock;
-			if (mHoverTimer != mHoverID)
-			{
-				// could be that existing tooltip is for a parent and is thus
-				// covering region for this new timer, go ahead and unblock 
-				// so we can create a new tooltip
-				LLToolTipMgr::instance().unblockToolTips();
-				mHoverTimer = mHoverID;
-				mToolTipRect.set(mBarRect.mLeft + (hover_bar->mSelfStart / mTotalTimeDisplay) * mBarRect.getWidth(),
-								row.mTop,
-								mBarRect.mLeft + (hover_bar->mSelfEnd / mTotalTimeDisplay) * mBarRect.getWidth(),
-								row.mBottom);
-			}
-		}
-	}
-	else if (x < mScrollBar->getRect().mLeft) 
-	{
-		BlockTimerStatHandle* timer_id = getLegendID(y);
-		if (timer_id)
-		{
-			mHoverID = timer_id;
-		}
-	}
-	
-	return LLFloater::handleHover(x, y, mask);
-=======
     if (hasMouseCapture())
     {
         F32 lerp = llclamp(1.f - (F32) (x - mGraphRect.mLeft) / (F32) mGraphRect.getWidth(), 0.f, 1.f);
         mScrollIndex = ll_round( lerp * (F32)(mRecording.getNumRecordedPeriods() - MAX_VISIBLE_HISTORY));
         mScrollIndex = llclamp( mScrollIndex, 0, (S32)mRecording.getNumRecordedPeriods());
-        return TRUE;
+        return true;
     }
     mHoverTimer = NULL;
     mHoverID = NULL;
@@ -398,7 +238,7 @@
                                 MAX_VISIBLE_HISTORY);
         if (mHoverBarIndex == 0)
         {
-            return TRUE;
+            return true;
         }
         else if (mHoverBarIndex < 0)
         {
@@ -408,7 +248,7 @@
         // <FS:Ansariel> Check for index out of range
         if (mHoverBarIndex != 0 && ((mScrollIndex + mHoverBarIndex - 1) >= (S32)mTimerBarRows.size() || (mScrollIndex + mHoverBarIndex - 1) < 0))
         {
-            return TRUE;
+            return true;
         }
         // </FS:Ansariel>
 
@@ -474,7 +314,6 @@
     }
 
     return LLFloater::handleHover(x, y, mask);
->>>>>>> c06fb4e0
 }
 
 
@@ -495,42 +334,6 @@
 
 bool LLFastTimerView::handleToolTip(S32 x, S32 y, MASK mask)
 {
-<<<<<<< HEAD
-	if(mPauseHistory && mBarRect.pointInRect(x, y))
-	{
-		// tooltips for timer bars
-		if (mHoverTimer)
-		{
-			LLRect screen_rect;
-			localRectToScreen(mToolTipRect, &screen_rect);
-
-			std::string tooltip = get_tooltip(*mHoverTimer, mHoverBarIndex > 0 ? mScrollIndex + mHoverBarIndex : 0, mRecording);
-
-			LLToolTipMgr::instance().show(LLToolTip::Params()
-				.message(tooltip)
-				.sticky_rect(screen_rect)
-				.delay_time(0.f));
-
-			return true;
-		}
-	}
-	else
-	{
-		// tooltips for timer legend
-		if (x < mScrollBar->getRect().mLeft) 
-		{
-			BlockTimerStatHandle* idp = getLegendID(y);
-			if (idp)
-			{
-				LLToolTipMgr::instance().show(get_tooltip(*idp, 0, mRecording));
-
-				return true;
-			}
-		}
-	}
-
-	return LLFloater::handleToolTip(x, y, mask);
-=======
     if(mPauseHistory && mBarRect.pointInRect(x, y))
     {
         // tooltips for timer bars
@@ -546,7 +349,7 @@
                 .sticky_rect(screen_rect)
                 .delay_time(0.f));
 
-            return TRUE;
+            return true;
         }
     }
     else
@@ -559,13 +362,12 @@
             {
                 LLToolTipMgr::instance().show(get_tooltip(*idp, 0, mRecording));
 
-                return TRUE;
+                return true;
             }
         }
     }
 
     return LLFloater::handleToolTip(x, y, mask);
->>>>>>> c06fb4e0
 }
 
 bool LLFastTimerView::handleScrollWheel(S32 x, S32 y, S32 clicks)
@@ -658,46 +460,20 @@
 
 void LLFastTimerView::onClose(bool app_quitting)
 {
-<<<<<<< HEAD
-	setVisible(false);
-	// <FS:Ansariel> Use Drake Arconis' memory fix
-	mTimerBarRows.clear();
-	mTimerBarRows.resize(NUM_FRAMES_HISTORY);
-	// </FS:Ansariel>
-=======
-    setVisible(FALSE);
+    setVisible(false);
     // <FS:Ansariel> Use Drake Arconis' memory fix
     mTimerBarRows.clear();
     mTimerBarRows.resize(NUM_FRAMES_HISTORY);
     // </FS:Ansariel>
->>>>>>> c06fb4e0
 }
 
 void saveChart(const std::string& label, const char* suffix, LLImageRaw* scratch)
 {
-<<<<<<< HEAD
-	// disable use of glReadPixels which messes up nVidia nSight graphics debugging
-	if (!LLRender::sNsightDebugSupport)
-	{
-		LLImageDataSharedLock lock(scratch);
-
-		//read result back into raw image
-		glReadPixels(0, 0, 1024, 512, GL_RGB, GL_UNSIGNED_BYTE, scratch->getData());
-
-		//write results to disk
-		LLPointer<LLImagePNG> result = new LLImagePNG();
-		result->encode(scratch, 0.f);
-
-		std::string ext = result->getExtension();
-		std::string filename = llformat("%s_%s.%s", label.c_str(), suffix, ext.c_str());
-	
-		std::string out_file = gDirUtilp->getExpandedFilename(LL_PATH_LOGS, filename);
-		result->save(out_file);
-	}
-=======
     // disable use of glReadPixels which messes up nVidia nSight graphics debugging
     if (!LLRender::sNsightDebugSupport)
     {
+        LLImageDataSharedLock lock(scratch);
+
         //read result back into raw image
         glReadPixels(0, 0, 1024, 512, GL_RGB, GL_UNSIGNED_BYTE, scratch->getData());
 
@@ -711,7 +487,6 @@
         std::string out_file = gDirUtilp->getExpandedFilename(LL_PATH_LOGS, filename);
         result->save(out_file);
     }
->>>>>>> c06fb4e0
 }
 
 //static
@@ -1464,110 +1239,6 @@
 #pragma GCC diagnostic pop
 #endif
 // </FS:Zi>
-<<<<<<< HEAD
-		{
-			BlockTimerStatHandle* idp = (*it);
-			// Needed to figure out offsets and parenting
-			display_line[idp] = cur_line;
-			cur_line++;
-			if (scroll_offset < mScrollBar->getDocPos())
-			{
-				// only offset for visible items
-				scroll_offset += TEXT_HEIGHT + 2;
-				if (idp->getTreeNode().mCollapsed)
-				{
-					it.skipDescendants();
-				}
-				continue;
-			}
-
-			// used for mouse clicks
-			ft_display_idx.push_back(idp);
-
-			// Actual draw, first bar (square), then text
-			x = MARGIN;
-
-			LLRect bar_rect(x, y, x + TEXT_HEIGHT, y - TEXT_HEIGHT);
-			S32 scale_offset = 0;
-			if (idp == mHoverID)
-			{
-				scale_offset = llfloor(sinf(mHighlightTimer.getElapsedTimeF32() * 6.f) * 2.f);
-			}
-			bar_rect.stretch(scale_offset);
-			llassert(idp->getIndex() < sTimerColors.size());
-			gl_rect_2d(bar_rect, sTimerColors[idp->getIndex()]);
-
-			F32Milliseconds ms(0);
-			S32 calls = 0;
-			if (mHoverBarIndex > 0 && mHoverID)
-			{
-				S32 hidx = mScrollIndex + mHoverBarIndex;
-				ms = mRecording.getPrevRecording(hidx).getSum(*idp);
-				calls = mRecording.getPrevRecording(hidx).getSum(idp->callCount());
-			}
-			else
-			{
-				ms = F64Seconds(mRecording.getPeriodMean(*idp, RUNNING_AVERAGE_WIDTH));
-				calls = (S32)mRecording.getPeriodMean(idp->callCount(), RUNNING_AVERAGE_WIDTH);
-			}
-
-			std::string timer_label;
-			switch(mDisplayType)
-			{
-			case DISPLAY_TIME:
-				timer_label = llformat("%s [%.1f]",idp->getName().c_str(),ms.value());
-				break;
-			case DISPLAY_CALLS:
-				timer_label = llformat("%s (%d)",idp->getName().c_str(),calls);
-				break;
-			case DISPLAY_HZ:
-				timer_label = llformat("%.1f", ms.value() ? (1.f / ms.value()) : 0.f);
-				break;
-			}
-			dx = (TEXT_HEIGHT+4) + get_depth(idp)*8;
-
-			LLColor4 color = LLColor4::white;
-			if (get_depth(idp) > 0)
-			{
-				S32 line_start_y = bar_rect.getCenterY();
-				S32 line_end_y = line_start_y + ((TEXT_HEIGHT + 2) * (cur_line - display_line[idp->getParent()])) - TEXT_HEIGHT;
-				gl_line_2d(x + dx - 8, line_start_y, x + dx, line_start_y, color);
-				S32 line_x = x + (TEXT_HEIGHT + 4) + ((get_depth(idp) - 1) * 8);
-				gl_line_2d(line_x, line_start_y, line_x, line_end_y, color);
-				if (idp->getTreeNode().mCollapsed && !idp->getChildren().empty())
-				{
-					gl_line_2d(line_x+4, line_start_y-3, line_x+4, line_start_y+4, color);
-				}
-			}
-
-			x += dx;
-			bool is_child_of_hover_item = (idp == mHoverID);
-			BlockTimerStatHandle* next_parent = idp->getParent();
-			while(!is_child_of_hover_item && next_parent)
-			{
-				is_child_of_hover_item = (mHoverID == next_parent);
-				if (next_parent->getParent() == next_parent) break;
-				next_parent = next_parent->getParent();
-			}
-
-			LLFontGL::getFontMonospace()->renderUTF8(timer_label, 0, 
-				x, y, 
-				color, 
-				LLFontGL::LEFT, LLFontGL::TOP, 
-				is_child_of_hover_item ? LLFontGL::BOLD : LLFontGL::NORMAL);
-
-			y -= (TEXT_HEIGHT + 2);
-
-			scroll_offset += TEXT_HEIGHT + 2;
-			if (idp->getTreeNode().mCollapsed) 
-			{
-				it.skipDescendants();
-			}
-		}
-		// Recalculate scroll size
-		mScrollBar->setDocSize(scroll_offset - mLegendRect.getHeight());
-	}
-=======
         {
             BlockTimerStatHandle* idp = (*it);
             // Needed to figure out offsets and parenting
@@ -1644,7 +1315,7 @@
             }
 
             x += dx;
-            BOOL is_child_of_hover_item = (idp == mHoverID);
+            bool is_child_of_hover_item = (idp == mHoverID);
             BlockTimerStatHandle* next_parent = idp->getParent();
             while(!is_child_of_hover_item && next_parent)
             {
@@ -1670,7 +1341,6 @@
         // Recalculate scroll size
         mScrollBar->setDocSize(scroll_offset - mLegendRect.getHeight());
     }
->>>>>>> c06fb4e0
 }
 
 void LLFastTimerView::generateUniqueColors()
@@ -1763,60 +1433,33 @@
     {
         S32 by = y + 6 + (S32)LLFontGL::getFontMonospace()->getLineHeight();
 
-<<<<<<< HEAD
-		//heading
-		gl_rect_2d(x_start-5, by, getRect().getWidth()-5, y+5, LLColor4::grey, false);
-
-		//tree view
-		gl_rect_2d(5, by, x_start-10, 5, LLColor4::grey, false);
-
-		by = y + 5;
-		//average bar
-		gl_rect_2d(x_start-5, by, getRect().getWidth()-5, by-bar_height-dy-5, LLColor4::grey, false);
-=======
         //heading
-        gl_rect_2d(x_start-5, by, getRect().getWidth()-5, y+5, LLColor4::grey, FALSE);
+        gl_rect_2d(x_start-5, by, getRect().getWidth()-5, y+5, LLColor4::grey, false);
 
         //tree view
-        gl_rect_2d(5, by, x_start-10, 5, LLColor4::grey, FALSE);
+        gl_rect_2d(5, by, x_start-10, 5, LLColor4::grey, false);
 
         by = y + 5;
         //average bar
-        gl_rect_2d(x_start-5, by, getRect().getWidth()-5, by-bar_height-dy-5, LLColor4::grey, FALSE);
->>>>>>> c06fb4e0
+        gl_rect_2d(x_start-5, by, getRect().getWidth()-5, by-bar_height-dy-5, LLColor4::grey, false);
 
         by -= bar_height*2+dy;
 
-<<<<<<< HEAD
-		//current frame bar
-		gl_rect_2d(x_start-5, by, getRect().getWidth()-5, by-bar_height-dy-2, LLColor4::grey, false);
-=======
         //current frame bar
-        gl_rect_2d(x_start-5, by, getRect().getWidth()-5, by-bar_height-dy-2, LLColor4::grey, FALSE);
->>>>>>> c06fb4e0
+        gl_rect_2d(x_start-5, by, getRect().getWidth()-5, by-bar_height-dy-2, LLColor4::grey, false);
 
         by -= bar_height+dy+1;
 
-<<<<<<< HEAD
-		//history bars
-		gl_rect_2d(x_start-5, by, getRect().getWidth()-5, LINE_GRAPH_HEIGHT-bar_height-dy-2, LLColor4::grey, false);			
-=======
         //history bars
-        gl_rect_2d(x_start-5, by, getRect().getWidth()-5, LINE_GRAPH_HEIGHT-bar_height-dy-2, LLColor4::grey, FALSE);
->>>>>>> c06fb4e0
+        gl_rect_2d(x_start-5, by, getRect().getWidth()-5, LINE_GRAPH_HEIGHT-bar_height-dy-2, LLColor4::grey, false);
 
         by = LINE_GRAPH_HEIGHT-dy;
 
         //line graph
         //mGraphRect = LLRect(x_start-5, by, getRect().getWidth()-5, 5);
 
-<<<<<<< HEAD
-		gl_rect_2d(mGraphRect, false);
-	}
-=======
-        gl_rect_2d(mGraphRect, FALSE);
-    }
->>>>>>> c06fb4e0
+        gl_rect_2d(mGraphRect, false);
+    }
 }
 
 void LLFastTimerView::updateTotalTime()
