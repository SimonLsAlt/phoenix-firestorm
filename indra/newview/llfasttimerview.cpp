--- conflicted
+++ resolved
@@ -384,11 +384,7 @@
             0,
             llmin((S32)mRecording.getNumRecordedPeriods(), (S32)mRecording.getNumRecordedPeriods() - MAX_VISIBLE_HISTORY));
     }
-<<<<<<< HEAD
-    return TRUE;
-=======
-	return true;
->>>>>>> 2817d6c6
+    return true;
 }
 
 static BlockTimerStatHandle FTM_RENDER_TIMER("Timers");
