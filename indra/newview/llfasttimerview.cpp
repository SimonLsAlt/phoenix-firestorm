/** 
 * @file llfasttimerview.cpp
 * @brief LLFastTimerView class implementation
 *
 * $LicenseInfo:firstyear=2004&license=viewerlgpl$
 * Second Life Viewer Source Code
 * Copyright (C) 2010, Linden Research, Inc.
 * 
 * This library is free software; you can redistribute it and/or
 * modify it under the terms of the GNU Lesser General Public
 * License as published by the Free Software Foundation;
 * version 2.1 of the License only.
 * 
 * This library is distributed in the hope that it will be useful,
 * but WITHOUT ANY WARRANTY; without even the implied warranty of
 * MERCHANTABILITY or FITNESS FOR A PARTICULAR PURPOSE.  See the GNU
 * Lesser General Public License for more details.
 * 
 * You should have received a copy of the GNU Lesser General Public
 * License along with this library; if not, write to the Free Software
 * Foundation, Inc., 51 Franklin Street, Fifth Floor, Boston, MA  02110-1301  USA
 * 
 * Linden Research, Inc., 945 Battery Street, San Francisco, CA  94111  USA
 * $/LicenseInfo$
 */

#include "llviewerprecompiledheaders.h"

#include "llfasttimerview.h"

#include "llviewerwindow.h"
#include "llrect.h"
#include "llcombobox.h"
#include "llerror.h"
#include "llgl.h"
#include "llimagepng.h"
#include "llrender.h"
#include "llrendertarget.h"
#include "lllocalcliprect.h"
#include "lllayoutstack.h"
#include "llmath.h"
#include "llfontgl.h"
#include "llsdserialize.h"
#include "lltooltip.h"
#include "llbutton.h"
#include "llscrollbar.h"

#include "llappviewer.h"
#include "llviewertexturelist.h"
#include "llui.h"
#include "llviewercontrol.h"

#include "llfasttimer.h"
#include "lltreeiterators.h"
#include "llmetricperformancetester.h"
#include "llviewerstats.h"

//////////////////////////////////////////////////////////////////////////////

using namespace LLTrace;

static constexpr S32 MAX_VISIBLE_HISTORY = 12;
static constexpr S32 LINE_GRAPH_HEIGHT = 240;
static constexpr S32 MIN_BAR_HEIGHT = 3;
static constexpr S32 RUNNING_AVERAGE_WIDTH = 100;
static constexpr S32 NUM_FRAMES_HISTORY = 200;

std::vector<BlockTimerStatHandle*> ft_display_idx; // line of table entry for display purposes (for collapse)

bool LLFastTimerView::sAnalyzePerformance = false;

S32 get_depth(const BlockTimerStatHandle* blockp)
{
	S32 depth = 0;
	BlockTimerStatHandle* timerp = blockp->getParent();
	while(timerp)
	{
		depth++;
		if (timerp->getParent() == timerp) break;
		timerp = timerp->getParent();
	}
	return depth;
}

LLFastTimerView::LLFastTimerView(const LLSD& key)
:	LLFloater(key),
	mHoverTimer(NULL),
	mDisplayMode(0),
	mDisplayType(DISPLAY_TIME),
	mScrollIndex(0),
	mHoverID(NULL),
	mHoverBarIndex(-1),
	mStatsIndex(-1),
	mPauseHistory(false),
	mRecording(NUM_FRAMES_HISTORY)
{
	mTimerBarRows.resize(NUM_FRAMES_HISTORY);
}

LLFastTimerView::~LLFastTimerView()
{
}

void LLFastTimerView::onPause()
{
	setPauseState(!mPauseHistory);
}

void LLFastTimerView::setPauseState(bool pause_state)
{
	if (pause_state == mPauseHistory) return;

	// reset scroll to bottom when unpausing
	if (!pause_state)
	{
		
		getChild<LLButton>("pause_btn")->setLabel(getString("pause"));
	}
	else
	{
		mScrollIndex = 0;

		getChild<LLButton>("pause_btn")->setLabel(getString("run"));
	}

	mPauseHistory = pause_state;
}

bool LLFastTimerView::postBuild()
{
	LLButton& pause_btn = getChildRef<LLButton>("pause_btn");
	mScrollBar = getChild<LLScrollbar>("scroll_vert");

	pause_btn.setCommitCallback(boost::bind(&LLFastTimerView::onPause, this));
	return true;
}

bool LLFastTimerView::handleRightMouseDown(S32 x, S32 y, MASK mask)
{
	if (mHoverTimer )
	{
		// right click collapses timers
		if (!mHoverTimer->getTreeNode().mCollapsed)
		{
			mHoverTimer->getTreeNode().mCollapsed = true;
		}
		else if (mHoverTimer->getParent())
		{
			mHoverTimer->getParent()->getTreeNode().mCollapsed = true;
		}
		return true;
	}
	else if (mBarRect.pointInRect(x, y))
	{
		S32 bar_idx = MAX_VISIBLE_HISTORY - ((y - mBarRect.mBottom) * (MAX_VISIBLE_HISTORY + 2) / mBarRect.getHeight());
		bar_idx = llclamp(bar_idx, 0, MAX_VISIBLE_HISTORY);
		mStatsIndex = mScrollIndex + bar_idx;
		return true;
	}
	return LLFloater::handleRightMouseDown(x, y, mask);
}

BlockTimerStatHandle* LLFastTimerView::getLegendID(S32 y)
{
	S32 idx = (mLegendRect.mTop - y) / (LLFontGL::getFontMonospace()->getLineHeight() + 2);

	if (idx >= 0 && idx < (S32)ft_display_idx.size())
	{
		return ft_display_idx[idx];
	}
	
	return NULL;
}

bool LLFastTimerView::handleDoubleClick(S32 x, S32 y, MASK mask)
{
	for(LLTrace::block_timer_tree_df_iterator_t it = LLTrace::begin_block_timer_tree_df(FTM_FRAME);
		it != LLTrace::end_block_timer_tree_df();
		++it)
	{
		(*it)->getTreeNode().mCollapsed = false;
	}
	return true;
}

bool LLFastTimerView::handleMouseDown(S32 x, S32 y, MASK mask)
{
	if (x < mScrollBar->getRect().mLeft)
	{
		BlockTimerStatHandle* idp = getLegendID(y);
		if (idp)
		{
			idp->getTreeNode().mCollapsed = !idp->getTreeNode().mCollapsed;
		}
	}
	else if (mHoverTimer)
	{
		//left click drills down by expanding timers
		mHoverTimer->getTreeNode().mCollapsed = false;
	}
	else if (mGraphRect.pointInRect(x, y))
	{
		gFocusMgr.setMouseCapture(this);
		return true;
	}

	return LLFloater::handleMouseDown(x, y, mask);
}

bool LLFastTimerView::handleMouseUp(S32 x, S32 y, MASK mask)
{
	if (hasMouseCapture())
	{
		gFocusMgr.setMouseCapture(NULL);
	}
	return LLFloater::handleMouseUp(x, y, mask);;
}

bool LLFastTimerView::handleHover(S32 x, S32 y, MASK mask)
{
	if (hasMouseCapture())
	{
		F32 lerp = llclamp(1.f - (F32) (x - mGraphRect.mLeft) / (F32) mGraphRect.getWidth(), 0.f, 1.f);
		mScrollIndex = ll_round( lerp * (F32)(mRecording.getNumRecordedPeriods() - MAX_VISIBLE_HISTORY));
		mScrollIndex = llclamp(	mScrollIndex, 0, (S32)mRecording.getNumRecordedPeriods());
		return true;
	}
	mHoverTimer = NULL;
	mHoverID = NULL;

	if(mPauseHistory && mBarRect.pointInRect(x, y))
	{
		//const S32 bars_top = mBarRect.mTop;
		const S32 bars_top = mBarRect.mTop - ((S32)LLFontGL::getFontMonospace()->getLineHeight() + 4);

		mHoverBarIndex = llmin((bars_top - y) / (mBarRect.getHeight() / (MAX_VISIBLE_HISTORY + 2)) - 1,
								(S32)mRecording.getNumRecordedPeriods() - 1,
								MAX_VISIBLE_HISTORY);
		if (mHoverBarIndex == 0)
		{
			return true;
		}
		else if (mHoverBarIndex < 0)
		{
			mHoverBarIndex = 0;
		}

		// <FS:Ansariel> Check for index out of range
		if (mHoverBarIndex != 0 && ((mScrollIndex + mHoverBarIndex - 1) >= (S32)mTimerBarRows.size() || (mScrollIndex + mHoverBarIndex - 1) < 0))
		{
			return TRUE;
		}
		// </FS:Ansariel>

		TimerBarRow& row = mHoverBarIndex == 0 ? mAverageTimerRow : mTimerBarRows[mScrollIndex + mHoverBarIndex - 1];

		TimerBar* hover_bar = NULL;
		F32Seconds mouse_time_offset = ((F32)(x - mBarRect.mLeft) / (F32)mBarRect.getWidth()) * mTotalTimeDisplay;
		for (int bar_index = 0, end_index = LLTrace::BlockTimerStatHandle::instance_tracker_t::instanceCount(); 
			bar_index < end_index; 
			++bar_index)
		{
			// <FS:Ansariel> FIRE-14600: mBars might be null here
			if (!row.mBars)
			{
				LL_WARNS() << "Skipping null row bars" << LL_ENDL;
				continue;
			}
			// </FS:Ansariel>

			TimerBar& bar = row.mBars[bar_index];
			if (bar.mSelfStart > mouse_time_offset)
			{
				break;
			}
			// <FS:Ansariel> FIRE-15356: mTimeBlock might be null
			//if (bar.mSelfEnd > mouse_time_offset)
			if (bar.mSelfEnd > mouse_time_offset && bar.mTimeBlock)
			// </FS:Ansariel>
			{
				hover_bar = &bar;
				if (bar.mTimeBlock->getTreeNode().mCollapsed)
				{
					// stop on first collapsed BlockTimerStatHandle, since we can't select any children
					break;
				}
			}
		}

		if (hover_bar)
		{
			mHoverID = hover_bar->mTimeBlock;
			if (mHoverTimer != mHoverID)
			{
				// could be that existing tooltip is for a parent and is thus
				// covering region for this new timer, go ahead and unblock 
				// so we can create a new tooltip
				LLToolTipMgr::instance().unblockToolTips();
				mHoverTimer = mHoverID;
				mToolTipRect.set(mBarRect.mLeft + (hover_bar->mSelfStart / mTotalTimeDisplay) * mBarRect.getWidth(),
								row.mTop,
								mBarRect.mLeft + (hover_bar->mSelfEnd / mTotalTimeDisplay) * mBarRect.getWidth(),
								row.mBottom);
			}
		}
	}
	else if (x < mScrollBar->getRect().mLeft) 
	{
		BlockTimerStatHandle* timer_id = getLegendID(y);
		if (timer_id)
		{
			mHoverID = timer_id;
		}
	}
	
	return LLFloater::handleHover(x, y, mask);
}


static std::string get_tooltip(BlockTimerStatHandle& timer, S32 history_index, PeriodicRecording& frame_recording)
{
	std::string tooltip;
	if (history_index == 0)
	{
		// by default, show average number of call
		tooltip = llformat("%s (%d ms, %d calls)", timer.getName().c_str(), (S32)F64Milliseconds(frame_recording.getPeriodMean (timer, RUNNING_AVERAGE_WIDTH)).value(), (S32)frame_recording.getPeriodMean(timer.callCount(), RUNNING_AVERAGE_WIDTH));
	}
	else
	{
		tooltip = llformat("%s (%d ms, %d calls)", timer.getName().c_str(), (S32)F64Milliseconds(frame_recording.getPrevRecording(history_index).getSum(timer)).value(), (S32)frame_recording.getPrevRecording(history_index).getSum(timer.callCount()));
	}
	return tooltip;
}

bool LLFastTimerView::handleToolTip(S32 x, S32 y, MASK mask)
{
	if(mPauseHistory && mBarRect.pointInRect(x, y))
	{
		// tooltips for timer bars
		if (mHoverTimer)
		{
			LLRect screen_rect;
			localRectToScreen(mToolTipRect, &screen_rect);

			std::string tooltip = get_tooltip(*mHoverTimer, mHoverBarIndex > 0 ? mScrollIndex + mHoverBarIndex : 0, mRecording);

			LLToolTipMgr::instance().show(LLToolTip::Params()
				.message(tooltip)
				.sticky_rect(screen_rect)
				.delay_time(0.f));

			return true;
		}
	}
	else
	{
		// tooltips for timer legend
		if (x < mScrollBar->getRect().mLeft) 
		{
			BlockTimerStatHandle* idp = getLegendID(y);
			if (idp)
			{
				LLToolTipMgr::instance().show(get_tooltip(*idp, 0, mRecording));

				return true;
			}
		}
	}

	return LLFloater::handleToolTip(x, y, mask);
}

bool LLFastTimerView::handleScrollWheel(S32 x, S32 y, S32 clicks)
{
    if (x < mBarRect.mLeft)
    {
        // Inside mScrollBar and list of timers
        mScrollBar->handleScrollWheel(x,y,clicks);
    }
    else
    {
        setPauseState(true);
        mScrollIndex = llclamp(mScrollIndex + clicks,
            0,
            llmin((S32)mRecording.getNumRecordedPeriods(), (S32)mRecording.getNumRecordedPeriods() - MAX_VISIBLE_HISTORY));
    }
    return true;
}

static BlockTimerStatHandle FTM_RENDER_TIMER("Timers");
static const S32 MARGIN = 10;

static std::vector<LLColor4> sTimerColors;

void LLFastTimerView::draw()
{
	LL_RECORD_BLOCK_TIME(FTM_RENDER_TIMER);
	
	if (!mPauseHistory)
	{
		mRecording.appendRecording(LLTrace::get_frame_recording().getLastRecording());
		mTimerBarRows.pop_back();
		mTimerBarRows.push_front(TimerBarRow());
	}

	mDisplayMode = llclamp(getChild<LLComboBox>("time_scale_combo")->getCurrentIndex(), 0, 3);
	mDisplayType = (EDisplayType)llclamp(getChild<LLComboBox>("metric_combo")->getCurrentIndex(), 0, 2);
		
	generateUniqueColors();

	LLView::drawChildren();
	//getChild<LLLayoutStack>("timer_bars_stack")->updateLayout();
	//getChild<LLLayoutStack>("legend_stack")->updateLayout();
	LLView* bars_panel = getChildView("bars_panel");
	bars_panel->localRectToOtherView(bars_panel->getLocalRect(), &mBarRect, this);

	LLView* lines_panel = getChildView("lines_panel");
	lines_panel->localRectToOtherView(lines_panel->getLocalRect(), &mGraphRect, this);

	LLView* legend_panel = getChildView("legend");
	legend_panel->localRectToOtherView(legend_panel->getLocalRect(), &mLegendRect, this);

	// Draw the window background
			gGL.getTexUnit(0)->unbind(LLTexUnit::TT_TEXTURE);
	gl_rect_2d(getLocalRect(), LLColor4(0.f, 0.f, 0.f, 0.25f));

	drawHelp(getRect().getHeight() - MARGIN);
	drawLegend();
			
	//mBarRect.mLeft = MARGIN + LEGEND_WIDTH + 8;
	//mBarRect.mTop = y;
	//mBarRect.mRight = getRect().getWidth() - MARGIN;
	//mBarRect.mBottom = MARGIN + LINE_GRAPH_HEIGHT;

	drawBars();
	drawLineGraph();
	printLineStats();
	LLView::draw();

	mAllTimeMax = llmax(mAllTimeMax, mRecording.getLastRecording().getSum(FTM_FRAME));
	mHoverID = NULL;
	mHoverBarIndex = -1;
}

void LLFastTimerView::onOpen(const LLSD& key)
{
	setPauseState(false);
	mRecording.reset();
	mRecording.appendPeriodicRecording(LLTrace::get_frame_recording());
	// <FS:Ansariel> Use Drake Arconis' memory fix
	//for(std::deque<TimerBarRow>::iterator it = mTimerBarRows.begin(), end_it = mTimerBarRows.end();
	//	it != end_it; 
	//	++it)
	//{
	//	delete []it->mBars;
	//	it->mBars = NULL;
	//}
	// </FS:Ansariel>
}
										
void LLFastTimerView::onClose(bool app_quitting)
{
<<<<<<< HEAD
	setVisible(FALSE);
	// <FS:Ansariel> Use Drake Arconis' memory fix
	mTimerBarRows.clear();
	mTimerBarRows.resize(NUM_FRAMES_HISTORY);
	// </FS:Ansariel>
=======
	setVisible(false);
>>>>>>> 7704c263
}

void saveChart(const std::string& label, const char* suffix, LLImageRaw* scratch)
{
	// disable use of glReadPixels which messes up nVidia nSight graphics debugging
	if (!LLRender::sNsightDebugSupport)
	{
		LLImageDataSharedLock lock(scratch);

		//read result back into raw image
		glReadPixels(0, 0, 1024, 512, GL_RGB, GL_UNSIGNED_BYTE, scratch->getData());

		//write results to disk
		LLPointer<LLImagePNG> result = new LLImagePNG();
		result->encode(scratch, 0.f);

		std::string ext = result->getExtension();
		std::string filename = llformat("%s_%s.%s", label.c_str(), suffix, ext.c_str());
	
		std::string out_file = gDirUtilp->getExpandedFilename(LL_PATH_LOGS, filename);
		result->save(out_file);
	}
}

//static
void LLFastTimerView::exportCharts(const std::string& base, const std::string& target)
{
	//allocate render target for drawing charts 
	LLRenderTarget buffer;
	buffer.allocate(1024,512, GL_RGB);
	

	LLSD cur;

	LLSD base_data;

	{ //read base log into memory
		S32 i = 0;
		llifstream is(base.c_str());
		while (!is.eof() && LLSDParser::PARSE_FAILURE != LLSDSerialize::fromXML(cur, is))
		{
			base_data[i++] = cur;
		}
		is.close();
	}

	LLSD cur_data;
	std::set<std::string> chart_names;

	{ //read current log into memory
		S32 i = 0;
		llifstream is(target.c_str());
		while (!is.eof() && LLSDParser::PARSE_FAILURE != LLSDSerialize::fromXML(cur, is))
		{
			cur_data[i++] = cur;

			for (LLSD::map_iterator iter = cur.beginMap(); iter != cur.endMap(); ++iter)
			{
				std::string label = iter->first;
				chart_names.insert(label);
			}
		}
		is.close();
	}

	//allocate raw scratch space
	LLPointer<LLImageRaw> scratch = new LLImageRaw(1024, 512, 3);

	gGL.pushMatrix();
	gGL.loadIdentity();
	gGL.matrixMode(LLRender::MM_PROJECTION);
	gGL.loadIdentity();
	gGL.ortho(-0.05f, 1.05f, -0.05f, 1.05f, -1.0f, 1.0f);

	//render charts
	gGL.getTexUnit(0)->unbind(LLTexUnit::TT_TEXTURE);
	
	buffer.bindTarget();

	for (std::set<std::string>::iterator iter = chart_names.begin(); iter != chart_names.end(); ++iter)
	{
		std::string label = *iter;
	
		LLSD::Real max_time = 0.0;
		LLSD::Integer max_calls = 0;
		LLSD::Real max_execution = 0.0;

		std::vector<LLSD::Real> cur_execution;
		std::vector<LLSD::Real> cur_times;
		std::vector<LLSD::Integer> cur_calls;

		std::vector<LLSD::Real> base_execution;
		std::vector<LLSD::Real> base_times;
		std::vector<LLSD::Integer> base_calls;

		for (U32 i = 0; i < cur_data.size(); ++i)
		{
			LLSD::Real time = cur_data[i][label]["Time"].asReal();
			LLSD::Integer calls = cur_data[i][label]["Calls"].asInteger();

			LLSD::Real execution = 0.0;
			if (calls > 0)
			{
				execution = time/calls;
				cur_execution.push_back(execution);
				cur_times.push_back(time);
			}

			cur_calls.push_back(calls);
		}

		for (U32 i = 0; i < base_data.size(); ++i)
		{
			LLSD::Real time = base_data[i][label]["Time"].asReal();
			LLSD::Integer calls = base_data[i][label]["Calls"].asInteger();

			LLSD::Real execution = 0.0;
			if (calls > 0)
			{
				execution = time/calls;
				base_execution.push_back(execution);
				base_times.push_back(time);
			}

			base_calls.push_back(calls);
		}

		std::sort(base_calls.begin(), base_calls.end());
		std::sort(base_times.begin(), base_times.end());
		std::sort(base_execution.begin(), base_execution.end());

		std::sort(cur_calls.begin(), cur_calls.end());
		std::sort(cur_times.begin(), cur_times.end());
		std::sort(cur_execution.begin(), cur_execution.end());

		//remove outliers
		const U32 OUTLIER_CUTOFF = 512;
		if (base_times.size() > OUTLIER_CUTOFF)
		{ 
			ll_remove_outliers(base_times, 1.f);
		}

		if (base_execution.size() > OUTLIER_CUTOFF)
		{ 
			ll_remove_outliers(base_execution, 1.f);
		}

		if (cur_times.size() > OUTLIER_CUTOFF)
		{ 
			ll_remove_outliers(cur_times, 1.f);
		}

		if (cur_execution.size() > OUTLIER_CUTOFF)
		{ 
			ll_remove_outliers(cur_execution, 1.f);
		}


		max_time = llmax(base_times.empty() ? 0.0 : *base_times.rbegin(), cur_times.empty() ? 0.0 : *cur_times.rbegin());
		max_calls = llmax(base_calls.empty() ? 0 : *base_calls.rbegin(), cur_calls.empty() ? 0 : *cur_calls.rbegin());
		max_execution = llmax(base_execution.empty() ? 0.0 : *base_execution.rbegin(), cur_execution.empty() ? 0.0 : *cur_execution.rbegin());


		LLVector3 last_p;

		//====================================
		// basic
		//====================================
		buffer.clear();

		last_p.clear();

		LLGLDisable cull(GL_CULL_FACE);

		LLVector3 base_col(0, 0.7f, 0.f);
		LLVector3 cur_col(1.f, 0.f, 0.f);

		gGL.setSceneBlendType(LLRender::BT_ADD);

		gGL.color3fv(base_col.mV);
		for (U32 i = 0; i < base_times.size(); ++i)
		{
			gGL.begin(LLRender::TRIANGLE_STRIP);
			gGL.vertex3fv(last_p.mV);
			gGL.vertex3f(last_p.mV[0], 0.f, 0.f);
			last_p.set((F32)i/(F32) base_times.size(), base_times[i]/max_time, 0.f);
			gGL.vertex3fv(last_p.mV);
			gGL.vertex3f(last_p.mV[0], 0.f, 0.f);
			gGL.end();
		}
		
		gGL.flush();

		
		last_p.clear();
		{
			LLGLEnable blend(GL_BLEND);
						
			gGL.color3fv(cur_col.mV);
			for (U32 i = 0; i < cur_times.size(); ++i)
			{
				gGL.begin(LLRender::TRIANGLE_STRIP);
				gGL.vertex3f(last_p.mV[0], 0.f, 0.f);
				gGL.vertex3fv(last_p.mV);
				last_p.set((F32) i / (F32) cur_times.size(), cur_times[i]/max_time, 0.f);
				gGL.vertex3f(last_p.mV[0], 0.f, 0.f);
				gGL.vertex3fv(last_p.mV);
				gGL.end();
			}
			
			gGL.flush();
		}

		saveChart(label, "time", scratch);
		
		//======================================
		// calls
		//======================================
		buffer.clear();

		last_p.clear();

		gGL.color3fv(base_col.mV);
		for (U32 i = 0; i < base_calls.size(); ++i)
		{
			gGL.begin(LLRender::TRIANGLE_STRIP);
			gGL.vertex3fv(last_p.mV);
			gGL.vertex3f(last_p.mV[0], 0.f, 0.f);
			last_p.set((F32) i / (F32) base_calls.size(), (F32)base_calls[i]/max_calls, 0.f);
			gGL.vertex3fv(last_p.mV);
			gGL.vertex3f(last_p.mV[0], 0.f, 0.f);
			gGL.end();
		}
		
		gGL.flush();

		{
			LLGLEnable blend(GL_BLEND);
			gGL.color3fv(cur_col.mV);
			last_p.clear();

			for (U32 i = 0; i < cur_calls.size(); ++i)
			{
				gGL.begin(LLRender::TRIANGLE_STRIP);
				gGL.vertex3f(last_p.mV[0], 0.f, 0.f);
				gGL.vertex3fv(last_p.mV);
				last_p.set((F32) i / (F32) cur_calls.size(), (F32) cur_calls[i]/max_calls, 0.f);
				gGL.vertex3f(last_p.mV[0], 0.f, 0.f);
				gGL.vertex3fv(last_p.mV);
				gGL.end();
				
			}
			
			gGL.flush();
		}

		saveChart(label, "calls", scratch);

		//======================================
		// execution
		//======================================
		buffer.clear();

		gGL.color3fv(base_col.mV);
		U32 count = 0;
		U32 total_count = base_execution.size();

		last_p.clear();

		for (std::vector<LLSD::Real>::iterator iter = base_execution.begin(); iter != base_execution.end(); ++iter)
		{
			gGL.begin(LLRender::TRIANGLE_STRIP);
			gGL.vertex3fv(last_p.mV);
			gGL.vertex3f(last_p.mV[0], 0.f, 0.f);
			last_p.set((F32)count/(F32)total_count, *iter/max_execution, 0.f);
			gGL.vertex3fv(last_p.mV);
			gGL.vertex3f(last_p.mV[0], 0.f, 0.f);
			gGL.end();
			count++;
		}

		last_p.clear();
				
		{
			LLGLEnable blend(GL_BLEND);
			gGL.color3fv(cur_col.mV);
			count = 0;
			total_count = cur_execution.size();

			for (std::vector<LLSD::Real>::iterator iter = cur_execution.begin(); iter != cur_execution.end(); ++iter)
			{
				gGL.begin(LLRender::TRIANGLE_STRIP);
				gGL.vertex3f(last_p.mV[0], 0.f, 0.f);
				gGL.vertex3fv(last_p.mV);
				last_p.set((F32)count/(F32)total_count, *iter/max_execution, 0.f);			
				gGL.vertex3f(last_p.mV[0], 0.f, 0.f);
				gGL.vertex3fv(last_p.mV);
				gGL.end();
				count++;
			}

			gGL.flush();
		}

		saveChart(label, "execution", scratch);
	}

	buffer.flush();

	gGL.popMatrix();
	gGL.matrixMode(LLRender::MM_MODELVIEW);
	gGL.popMatrix();
}

//static
LLSD LLFastTimerView::analyzePerformanceLogDefault(std::istream& is)
{
	LLSD ret;

	LLSD cur;

	LLSD::Real total_time = 0.0;
	LLSD::Integer total_frames = 0;

	typedef std::map<std::string,LLViewerStats::StatsAccumulator> stats_map_t;
	stats_map_t time_stats;
	stats_map_t sample_stats;

	while (!is.eof() && LLSDParser::PARSE_FAILURE != LLSDSerialize::fromXML(cur, is))
	{
		for (LLSD::map_iterator iter = cur.beginMap(); iter != cur.endMap(); ++iter)
		{
			std::string label = iter->first;

			F64 time = iter->second["Time"].asReal();

			// Skip the total figure
			if(label.compare("Total") != 0)
			{
				total_time += time;
			}			

			if (time > 0.0)
			{
				LLSD::Integer samples = iter->second["Calls"].asInteger();

				time_stats[label].push(time);
				sample_stats[label].push(samples);
			}
		}
		total_frames++;
	}

	for(stats_map_t::iterator it = time_stats.begin(); it != time_stats.end(); ++it)
	{
		std::string label = it->first;
		ret[label]["TotalTime"] = time_stats[label].getSum();
		ret[label]["MeanTime"] = time_stats[label].getMean();
		ret[label]["MaxTime"] = time_stats[label].getMaxValue();
		ret[label]["MinTime"] = time_stats[label].getMinValue();
		ret[label]["StdDevTime"] = time_stats[label].getStdDev();
		
        ret[label]["Samples"] = sample_stats[label].getSum();
		ret[label]["MaxSamples"] = sample_stats[label].getMaxValue();
		ret[label]["MinSamples"] = sample_stats[label].getMinValue();
		ret[label]["StdDevSamples"] = sample_stats[label].getStdDev();

		ret[label]["Frames"] = (LLSD::Integer)time_stats[label].getCount();
	}
		
	ret["SessionTime"] = total_time;
	ret["FrameCount"] = total_frames;

	return ret;

}

//static
void LLFastTimerView::doAnalysisDefault(std::string baseline, std::string target, std::string output)
{
	// Open baseline and current target, exit if one is inexistent
	llifstream base_is(baseline.c_str());
	llifstream target_is(target.c_str());
	if (!base_is.is_open() || !target_is.is_open())
	{
		LL_WARNS() << "'-analyzeperformance' error : baseline or current target file inexistent" << LL_ENDL;
		base_is.close();
		target_is.close();
		return;
	}

	//analyze baseline
	LLSD base = analyzePerformanceLogDefault(base_is);
	base_is.close();

	//analyze current
	LLSD current = analyzePerformanceLogDefault(target_is);
	target_is.close();

	//output comparison
	llofstream os(output.c_str());

	LLSD::Real session_time = current["SessionTime"].asReal();
	os <<
		"Label, "
		"% Change, "
		"% of Session, "
		"Cur Min, "
		"Cur Max, "
		"Cur Mean/sample, "
		"Cur Mean/frame, "
		"Cur StdDev/frame, "
		"Cur Total, "
		"Cur Frames, "
		"Cur Samples, "
		"Base Min, "
		"Base Max, "
		"Base Mean/sample, "
		"Base Mean/frame, "
		"Base StdDev/frame, "
		"Base Total, "
		"Base Frames, "
		"Base Samples\n"; 

	for (LLSD::map_iterator iter = base.beginMap();  iter != base.endMap(); ++iter)
	{
		LLSD::String label = iter->first;

		if (current[label]["Samples"].asInteger() == 0 ||
			base[label]["Samples"].asInteger() == 0)
		{
			//cannot compare
			continue;
		}	
		LLSD::Real a = base[label]["TotalTime"].asReal() / base[label]["Samples"].asReal();
		LLSD::Real b = current[label]["TotalTime"].asReal() / current[label]["Samples"].asReal();
			
		LLSD::Real diff = b-a;

		LLSD::Real perc = diff/a * 100;

		os << llformat("%s, %.2f, %.4f, %.4f, %.4f, %.4f, %.4f, %.4f, %.4f, %d, %d, %.4f, %.4f, %.4f, %.4f, %.4f, %.4f, %d, %d\n",
			label.c_str(), 
			(F32) perc, 
			(F32) (current[label]["TotalTime"].asReal()/session_time * 100.0), 

			(F32) current[label]["MinTime"].asReal(), 
			(F32) current[label]["MaxTime"].asReal(), 
			(F32) b, 
			(F32) current[label]["MeanTime"].asReal(), 
			(F32) current[label]["StdDevTime"].asReal(),
			(F32) current[label]["TotalTime"].asReal(), 
			current[label]["Frames"].asInteger(),
			current[label]["Samples"].asInteger(),
			(F32) base[label]["MinTime"].asReal(), 
			(F32) base[label]["MaxTime"].asReal(), 
			(F32) a, 
			(F32) base[label]["MeanTime"].asReal(), 
			(F32) base[label]["StdDevTime"].asReal(),
			(F32) base[label]["TotalTime"].asReal(), 
			base[label]["Frames"].asInteger(),
			base[label]["Samples"].asInteger());			
	}

	exportCharts(baseline, target);

	os.flush();
	os.close();
}

//static
void LLFastTimerView::outputAllMetrics()
{
	if (LLMetricPerformanceTesterBasic::hasMetricPerformanceTesters())
	{
		for (LLMetricPerformanceTesterBasic::name_tester_map_t::iterator iter = LLMetricPerformanceTesterBasic::sTesterMap.begin(); 
			iter != LLMetricPerformanceTesterBasic::sTesterMap.end(); ++iter)
		{
			LLMetricPerformanceTesterBasic* tester = ((LLMetricPerformanceTesterBasic*)iter->second);	
			tester->outputTestResults();
		}
	}
}

//static
void LLFastTimerView::doAnalysis(std::string baseline, std::string target, std::string output)
{
	if(BlockTimer::sLog)
	{
		doAnalysisDefault(baseline, target, output) ;
		return ;
	}

	if(BlockTimer::sMetricLog)
	{
		LLMetricPerformanceTesterBasic::doAnalysisMetrics(baseline, target, output) ;
		return ;
	}
}


void LLFastTimerView::printLineStats()
{
	// Output stats for clicked bar to log
	if (mStatsIndex >= 0)
	{
		std::string legend_stat;
		bool first = true;
		for(block_timer_tree_df_iterator_t it = LLTrace::begin_block_timer_tree_df(FTM_FRAME);
			it != LLTrace::end_block_timer_tree_df();
			++it)
		{
			BlockTimerStatHandle* idp = (*it);

			if (!first)
			{
				legend_stat += ", ";
			}
			first = false;
			legend_stat += idp->getName();

			//if (idp->getTreeNode().mCollapsed)
			//{
			//	it.skipDescendants();
			//}
		}
		LL_INFOS() << legend_stat << LL_ENDL;

		std::string timer_stat;
		first = true;
		for(block_timer_tree_df_iterator_t it = LLTrace::begin_block_timer_tree_df(FTM_FRAME);
			it != LLTrace::end_block_timer_tree_df();
			++it)
		{
			BlockTimerStatHandle* idp = (*it);

			if (!first)
			{
				timer_stat += ", ";
			}
			first = false;

			F32Seconds ticks;
			if (mStatsIndex == 0)
			{
				ticks = mRecording.getPeriodMean(*idp, RUNNING_AVERAGE_WIDTH);
			}
			else
			{
				ticks = mRecording.getPrevRecording(mStatsIndex).getSum(*idp);
			}
			F32Milliseconds ms = ticks;

			timer_stat += llformat("%.1f",ms.value());

			//if (idp->getTreeNode().mCollapsed)
			//{
			//	it.skipDescendants();
			//}
		}
		LL_INFOS() << timer_stat << LL_ENDL;
		mStatsIndex = -1;
	}
}

void LLFastTimerView::drawLineGraph()
{
    LL_PROFILE_ZONE_SCOPED;
	//draw line graph history
	gGL.getTexUnit(0)->unbind(LLTexUnit::TT_TEXTURE);
	LLLocalClipRect clip(mGraphRect);

	//normalize based on last frame's maximum
	static F32Seconds max_time(0.000001f);
	static U32 max_calls = 0;
	static F32 alpha_interp = 0.f;

	//highlight visible range
	{
		S32 first_frame = mRecording.getNumRecordedPeriods() - mScrollIndex;
		S32 last_frame = first_frame - MAX_VISIBLE_HISTORY;

		F32 frame_delta = ((F32) (mGraphRect.getWidth()))/(mRecording.getNumRecordedPeriods()-1);

		F32 right = (F32) mGraphRect.mLeft + frame_delta*first_frame;
		F32 left = (F32) mGraphRect.mLeft + frame_delta*last_frame;

		gGL.color4f(0.5f,0.5f,0.5f,0.3f);
		gl_rect_2d((S32) left, mGraphRect.mTop, (S32) right, mGraphRect.mBottom);

		if (mHoverBarIndex > 0)
		{
			S32 bar_frame = first_frame - (mScrollIndex + mHoverBarIndex) - 1;
			F32 bar = (F32) mGraphRect.mLeft + frame_delta*bar_frame;

			gGL.color4f(0.5f,0.5f,0.5f,1);

			gGL.begin(LLRender::LINES);
			gGL.vertex2i((S32)bar, mGraphRect.mBottom);
			gGL.vertex2i((S32)bar, mGraphRect.mTop);
			gGL.end();
		}
	}

	F32Seconds cur_max(0);
	U32 cur_max_calls = 0;

	for(block_timer_tree_df_iterator_t it = LLTrace::begin_block_timer_tree_df(FTM_FRAME);
		it != LLTrace::end_block_timer_tree_df();
		++it)
	{
		BlockTimerStatHandle* idp = (*it);

		//fatten highlighted timer
		if (mHoverID == idp)
		{
			// <FS> Line width OGL core profile fix by Rye Mutt
			//gGL.flush();
			//glLineWidth(3);
			gGL.setLineWidth(3.f);
		}

		llassert(idp->getIndex() < sTimerColors.size());
		const F32 * col = sTimerColors[idp->getIndex()].mV;// ft_display_table[idx].color->mV;

		F32 alpha = 1.f;
		bool is_hover_timer = true;

		if (mHoverID != NULL &&
			mHoverID != idp)
		{	//fade out non-highlighted timers
			if (idp->getParent() != mHoverID)
			{
				alpha = alpha_interp;
				is_hover_timer = false;
			}
		}

		gGL.color4f(col[0], col[1], col[2], alpha);				
		gGL.begin(LLRender::TRIANGLE_STRIP);
		F32 call_scale_factor = (F32)mGraphRect.getHeight() / (F32)max_calls;
		F32 time_scale_factor = (F32)mGraphRect.getHeight() / max_time.value();
		F32 hz_scale_factor = (F32) mGraphRect.getHeight() / (1.f / max_time.value());
        
		for (U32 j = mRecording.getNumRecordedPeriods();
			j > 0;
			j--)
		{
			LLTrace::Recording& recording = mRecording.getPrevRecording(j);
			F32Seconds time = llmax(recording.getSum(*idp), F64Seconds(0.000001));
			U32 calls = recording.getSum(idp->callCount());
            
			if (is_hover_timer)
			{ 
				//normalize to highlighted timer
				cur_max = llmax(cur_max, time);
				cur_max_calls = llmax(cur_max_calls, calls);
			}
			F32 x = mGraphRect.mRight - j * (F32)(mGraphRect.getWidth())/(mRecording.getNumRecordedPeriods()-1);
			F32 y;
			switch(mDisplayType)
{
			case DISPLAY_TIME:
				y = mGraphRect.mBottom + time.value() * time_scale_factor;
				break;
			case DISPLAY_CALLS:
				y = mGraphRect.mBottom + (F32)calls * call_scale_factor;
				break;
			case DISPLAY_HZ:
				y = mGraphRect.mBottom + (1.f / time.value()) * hz_scale_factor;
				break;
			}
			gGL.vertex2f(x,y);
			gGL.vertex2f(x,mGraphRect.mBottom);
		}
		gGL.end();

		if (mHoverID == idp)
		{
			// <FS> Line width OGL core profile fix by Rye Mutt
			//gGL.flush();
			//glLineWidth(1);
			gGL.setLineWidth(1.f);
		}

		if (idp->getTreeNode().mCollapsed)
		{	
			//skip hidden timers
			it.skipDescendants();
		}
	}
	
	//interpolate towards new maximum
	max_time = (F32Seconds)lerp(max_time.value(), cur_max.value(), LLSmoothInterpolation::getInterpolant(0.1f));
	if (llabs((max_time - cur_max).value()) <= 1)
	{
		max_time = llmax(F32Microseconds(1.f), F32Microseconds(cur_max));
	}

	max_calls = ll_round(lerp((F32)max_calls, (F32) cur_max_calls, LLSmoothInterpolation::getInterpolant(0.1f)));
	if (llabs((S32)(max_calls - cur_max_calls)) <= 1)
	{
		max_calls = cur_max_calls;
	}

	// TODO: make sure alpha is correct in DisplayHz mode
	F32 alpha_target = (max_time > cur_max)
		? llmin(max_time / cur_max - 1.f,1.f) 
		: llmin(cur_max/ max_time - 1.f,1.f);
	alpha_interp = lerp(alpha_interp, alpha_target, LLSmoothInterpolation::getInterpolant(0.1f));

	if (mHoverID != NULL)
	{
		S32 x = (mGraphRect.mRight + mGraphRect.mLeft)/2;
		S32 y = mGraphRect.mBottom + 8;

		LLFontGL::getFontMonospace()->renderUTF8(
			mHoverID->getName(), 
			0, 
			x, y, 
			LLColor4::white,
			LLFontGL::LEFT, LLFontGL::BOTTOM);
	}

	//display y-axis range
	std::string axis_label;
	switch(mDisplayType)
	{
	case DISPLAY_TIME:
		axis_label = llformat("%4.2f ms", F32Milliseconds(max_time).value());
		break;
	case DISPLAY_CALLS:
		axis_label = llformat("%d calls", (int)max_calls);
		break;
	case DISPLAY_HZ:
		axis_label = llformat("%4.2f Hz", max_time.value() ? 1.f / max_time.value() : 0.f);
		break;
	}

	LLFontGL* font = LLFontGL::getFontMonospace();
	S32 x = mGraphRect.mRight - font->getWidth(axis_label)-5;
	S32 y = mGraphRect.mTop - font->getLineHeight();;

	font->renderUTF8(axis_label, 0, x, y, LLColor4::white, LLFontGL::LEFT, LLFontGL::TOP);
}

void LLFastTimerView::drawLegend()
{
	// draw legend
	S32 dx;
	S32 x = mLegendRect.mLeft;
	S32 y = mLegendRect.mTop;
	const S32 TEXT_HEIGHT = (S32)LLFontGL::getFontMonospace()->getLineHeight();

	{
		LLLocalClipRect clip(mLegendRect);
		S32 cur_line = 0;
		S32 scroll_offset = 0; // element's y offset from top of the inner scroll's rect
		ft_display_idx.clear();
		std::map<BlockTimerStatHandle*, S32> display_line;
// <FS:Zi> GCC12 warning: nonnull - probably bogus
#if defined(__GNUC__) && (__GNUC__ >= 12)
#pragma GCC diagnostic push
#pragma GCC diagnostic ignored "-Wnonnull"
#endif
// </FS:Zi>
		for (block_timer_tree_df_iterator_t it = LLTrace::begin_block_timer_tree_df(FTM_FRAME);
			it != block_timer_tree_df_iterator_t();
			++it)
// <FS:Zi> GCC12 warning: nonnull - probably bogus
#if defined(__GNUC__) && (__GNUC__ >= 12)
#pragma GCC diagnostic pop
#endif
// </FS:Zi>
		{
			BlockTimerStatHandle* idp = (*it);
			// Needed to figure out offsets and parenting
			display_line[idp] = cur_line;
			cur_line++;
			if (scroll_offset < mScrollBar->getDocPos())
			{
				// only offset for visible items
				scroll_offset += TEXT_HEIGHT + 2;
				if (idp->getTreeNode().mCollapsed)
				{
					it.skipDescendants();
				}
				continue;
			}

			// used for mouse clicks
			ft_display_idx.push_back(idp);

			// Actual draw, first bar (square), then text
			x = MARGIN;

			LLRect bar_rect(x, y, x + TEXT_HEIGHT, y - TEXT_HEIGHT);
			S32 scale_offset = 0;
			if (idp == mHoverID)
			{
				scale_offset = llfloor(sinf(mHighlightTimer.getElapsedTimeF32() * 6.f) * 2.f);
			}
			bar_rect.stretch(scale_offset);
			llassert(idp->getIndex() < sTimerColors.size());
			gl_rect_2d(bar_rect, sTimerColors[idp->getIndex()]);

			F32Milliseconds ms(0);
			S32 calls = 0;
			if (mHoverBarIndex > 0 && mHoverID)
			{
				S32 hidx = mScrollIndex + mHoverBarIndex;
				ms = mRecording.getPrevRecording(hidx).getSum(*idp);
				calls = mRecording.getPrevRecording(hidx).getSum(idp->callCount());
			}
			else
			{
				ms = F64Seconds(mRecording.getPeriodMean(*idp, RUNNING_AVERAGE_WIDTH));
				calls = (S32)mRecording.getPeriodMean(idp->callCount(), RUNNING_AVERAGE_WIDTH);
			}

			std::string timer_label;
			switch(mDisplayType)
			{
			case DISPLAY_TIME:
				timer_label = llformat("%s [%.1f]",idp->getName().c_str(),ms.value());
				break;
			case DISPLAY_CALLS:
				timer_label = llformat("%s (%d)",idp->getName().c_str(),calls);
				break;
			case DISPLAY_HZ:
				timer_label = llformat("%.1f", ms.value() ? (1.f / ms.value()) : 0.f);
				break;
			}
			dx = (TEXT_HEIGHT+4) + get_depth(idp)*8;

			LLColor4 color = LLColor4::white;
			if (get_depth(idp) > 0)
			{
				S32 line_start_y = bar_rect.getCenterY();
				S32 line_end_y = line_start_y + ((TEXT_HEIGHT + 2) * (cur_line - display_line[idp->getParent()])) - TEXT_HEIGHT;
				gl_line_2d(x + dx - 8, line_start_y, x + dx, line_start_y, color);
				S32 line_x = x + (TEXT_HEIGHT + 4) + ((get_depth(idp) - 1) * 8);
				gl_line_2d(line_x, line_start_y, line_x, line_end_y, color);
				if (idp->getTreeNode().mCollapsed && !idp->getChildren().empty())
				{
					gl_line_2d(line_x+4, line_start_y-3, line_x+4, line_start_y+4, color);
				}
			}

			x += dx;
			bool is_child_of_hover_item = (idp == mHoverID);
			BlockTimerStatHandle* next_parent = idp->getParent();
			while(!is_child_of_hover_item && next_parent)
			{
				is_child_of_hover_item = (mHoverID == next_parent);
				if (next_parent->getParent() == next_parent) break;
				next_parent = next_parent->getParent();
			}

			LLFontGL::getFontMonospace()->renderUTF8(timer_label, 0, 
				x, y, 
				color, 
				LLFontGL::LEFT, LLFontGL::TOP, 
				is_child_of_hover_item ? LLFontGL::BOLD : LLFontGL::NORMAL);

			y -= (TEXT_HEIGHT + 2);

			scroll_offset += TEXT_HEIGHT + 2;
			if (idp->getTreeNode().mCollapsed) 
			{
				it.skipDescendants();
			}
		}
		// Recalculate scroll size
		mScrollBar->setDocSize(scroll_offset - mLegendRect.getHeight());
	}
}

void LLFastTimerView::generateUniqueColors()
{
	// generate unique colors
	{
		sTimerColors.resize(LLTrace::BlockTimerStatHandle::getNumIndices());
		sTimerColors[FTM_FRAME.getIndex()] = LLColor4::grey;

		F32 hue = 0.f;
// <FS:Zi> GCC12 warning: nonnull - probably bogus
#if defined(__GNUC__) && (__GNUC__ >= 12)
#pragma GCC diagnostic push
#pragma GCC diagnostic ignored "-Wnonnull"
#endif
// </FS:Zi>
		for (block_timer_tree_df_iterator_t it = LLTrace::begin_block_timer_tree_df(FTM_FRAME);
			it != block_timer_tree_df_iterator_t();
			++it)
// <FS:Zi> GCC12 warning: nonnull - probably bogus
#if defined(__GNUC__) && (__GNUC__ >= 12)
#pragma GCC diagnostic pop
#endif
// </FS:Zi>
		{
			BlockTimerStatHandle* idp = (*it);

			const F32 HUE_INCREMENT = 0.23f;
			hue = fmodf(hue + HUE_INCREMENT, 1.f);
			// saturation increases with depth
			F32 saturation = clamp_rescale((F32)get_depth(idp), 0.f, 3.f, 0.f, 1.f);
			// lightness alternates with depth
			F32 lightness = get_depth(idp) % 2 ? 0.5f : 0.6f;

			LLColor4 child_color;
			child_color.setHSL(hue, saturation, lightness);

			llassert(idp->getIndex() < sTimerColors.size());
			sTimerColors[idp->getIndex()] = child_color;
		}
	}
}

void LLFastTimerView::drawHelp( S32 y )
{
	// Draw some help
	const S32 texth = (S32)LLFontGL::getFontMonospace()->getLineHeight();

	y -= (texth + 2);
	y -= (texth + 2);

	LLFontGL::getFontMonospace()->renderUTF8(std::string("[Right-Click log selected]"),
		0, MARGIN, y, LLColor4::white, LLFontGL::LEFT, LLFontGL::TOP);
}

void LLFastTimerView::drawTicks()
{
	// Draw MS ticks
	{
		U32Milliseconds ms = mTotalTimeDisplay;
		std::string tick_label;
		S32 x;
		S32 barw = mBarRect.getWidth();

		tick_label = llformat("%.1f ms |", (F32)ms.value()*.25f);
		x = mBarRect.mLeft + barw/4 - LLFontGL::getFontMonospace()->getWidth(tick_label);
		LLFontGL::getFontMonospace()->renderUTF8(tick_label, 0, x, mBarRect.mTop, LLColor4::white,
			LLFontGL::LEFT, LLFontGL::TOP);

		tick_label = llformat("%.1f ms |", (F32)ms.value()*.50f);
		x = mBarRect.mLeft + barw/2 - LLFontGL::getFontMonospace()->getWidth(tick_label);
		LLFontGL::getFontMonospace()->renderUTF8(tick_label, 0, x, mBarRect.mTop, LLColor4::white,
			LLFontGL::LEFT, LLFontGL::TOP);

		tick_label = llformat("%.1f ms |", (F32)ms.value()*.75f);
		x = mBarRect.mLeft + (barw*3)/4 - LLFontGL::getFontMonospace()->getWidth(tick_label);
		LLFontGL::getFontMonospace()->renderUTF8(tick_label, 0, x, mBarRect.mTop, LLColor4::white,
			LLFontGL::LEFT, LLFontGL::TOP);

		tick_label = llformat( "%d ms |", (U32)ms.value());
		x = mBarRect.mLeft + barw - LLFontGL::getFontMonospace()->getWidth(tick_label);
		LLFontGL::getFontMonospace()->renderUTF8(tick_label, 0, x, mBarRect.mTop, LLColor4::white,
			LLFontGL::LEFT, LLFontGL::TOP);
	}
}

void LLFastTimerView::drawBorders( S32 y, const S32 x_start, S32 bar_height, S32 dy )
{
	// Draw borders
	{
		S32 by = y + 6 + (S32)LLFontGL::getFontMonospace()->getLineHeight();	

		//heading
		gl_rect_2d(x_start-5, by, getRect().getWidth()-5, y+5, LLColor4::grey, false);

		//tree view
		gl_rect_2d(5, by, x_start-10, 5, LLColor4::grey, false);

		by = y + 5;
		//average bar
		gl_rect_2d(x_start-5, by, getRect().getWidth()-5, by-bar_height-dy-5, LLColor4::grey, false);

		by -= bar_height*2+dy;

		//current frame bar
		gl_rect_2d(x_start-5, by, getRect().getWidth()-5, by-bar_height-dy-2, LLColor4::grey, false);

		by -= bar_height+dy+1;

		//history bars
		gl_rect_2d(x_start-5, by, getRect().getWidth()-5, LINE_GRAPH_HEIGHT-bar_height-dy-2, LLColor4::grey, false);			

		by = LINE_GRAPH_HEIGHT-dy;

		//line graph
		//mGraphRect = LLRect(x_start-5, by, getRect().getWidth()-5, 5);

		gl_rect_2d(mGraphRect, false);
	}
}

void LLFastTimerView::updateTotalTime()
{
	switch(mDisplayMode)
	{
	case 0:
		mTotalTimeDisplay = mRecording.getPeriodMean(FTM_FRAME, RUNNING_AVERAGE_WIDTH)*2;
		break;
	case 1:
		mTotalTimeDisplay = mRecording.getPeriodMax(FTM_FRAME);
		break;
	case 2:
		// Calculate the max total ticks for the current history
		mTotalTimeDisplay = mRecording.getPeriodMax(FTM_FRAME, 20);
		break;
	default:
		mTotalTimeDisplay = F64Milliseconds(100);
		break;
	}

	mTotalTimeDisplay = LLUnits::Milliseconds::fromValue(llceil(mTotalTimeDisplay.valueInUnits<LLUnits::Milliseconds>() / 20.f) * 20.f);
}

void LLFastTimerView::drawBars()
{
    LL_PROFILE_ZONE_SCOPED;
	LLLocalClipRect clip(mBarRect);

	S32 bar_height = mBarRect.getHeight() / (MAX_VISIBLE_HISTORY + 2);
	const S32 vpad = llmax(1, bar_height / 4); // spacing between bars
	bar_height -= vpad;

	updateTotalTime();
	if (mTotalTimeDisplay <= (F32Seconds)0.0) return;

	drawTicks();
	const S32 bars_top = mBarRect.mTop - ((S32)LLFontGL::getFontMonospace()->getLineHeight() + 4);
	drawBorders(bars_top, mBarRect.mLeft, bar_height, vpad);

	// Draw bars for each history entry
	// Special: 0 = show running average
	LLPointer<LLUIImage> bar_image = LLUI::getUIImage("Rounded_Square");

	const S32 image_width = bar_image->getTextureWidth();
	const S32 image_height = bar_image->getTextureHeight();

	gGL.getTexUnit(0)->bind(bar_image->getImage());
	{	
		const S32 histmax = (S32)mRecording.getNumRecordedPeriods();

		// update widths
		if (!mPauseHistory)
		{
			U32 bar_index = 0;
			if (!mAverageTimerRow.mBars)
			{
				mAverageTimerRow.mBars = new TimerBar[LLTrace::BlockTimerStatHandle::instance_tracker_t::instanceCount()];
			}
			updateTimerBarWidths(&FTM_FRAME, mAverageTimerRow, -1, bar_index);
			updateTimerBarOffsets(&FTM_FRAME, mAverageTimerRow);

			for (S32 history_index = 1; history_index <= histmax; history_index++)
			{
				llassert(history_index <= mTimerBarRows.size());
				TimerBarRow& row = mTimerBarRows[history_index - 1];
				bar_index = 0;
				if (!row.mBars)
				{
					row.mBars = new TimerBar[LLTrace::BlockTimerStatHandle::instance_tracker_t::instanceCount()];
					updateTimerBarWidths(&FTM_FRAME, row, history_index, bar_index);
					updateTimerBarOffsets(&FTM_FRAME, row);
				}
			}
		}

		// draw bars
		LLRect frame_bar_rect;
		frame_bar_rect.setLeftTopAndSize(mBarRect.mLeft, 
										bars_top, 
										ll_round((mAverageTimerRow.mBars[0].mTotalTime / mTotalTimeDisplay) * mBarRect.getWidth()), 
										bar_height);
		mAverageTimerRow.mTop = frame_bar_rect.mTop;
		mAverageTimerRow.mBottom = frame_bar_rect.mBottom;
		drawBar(frame_bar_rect, mAverageTimerRow, image_width, image_height);
		frame_bar_rect.translate(0, -(bar_height + vpad + bar_height));

		for(S32 bar_index = mScrollIndex; bar_index < llmin(histmax, mScrollIndex + MAX_VISIBLE_HISTORY); ++bar_index)
		{
			llassert(bar_index < mTimerBarRows.size());
			TimerBarRow& row = mTimerBarRows[bar_index];
			row.mTop = frame_bar_rect.mTop;
			row.mBottom = frame_bar_rect.mBottom;
			frame_bar_rect.mRight = frame_bar_rect.mLeft 
									+ ll_round((row.mBars[0].mTotalTime / mTotalTimeDisplay) * mBarRect.getWidth());
 			drawBar(frame_bar_rect, row, image_width, image_height);

			frame_bar_rect.translate(0, -(bar_height + vpad));
		}

	}	
	gGL.getTexUnit(0)->unbind(LLTexUnit::TT_TEXTURE);
}

F32Seconds LLFastTimerView::updateTimerBarWidths(LLTrace::BlockTimerStatHandle* time_block, TimerBarRow& row, S32 history_index, U32& bar_index)
{
    LL_PROFILE_ZONE_SCOPED;
	const F32Seconds self_time = history_index == -1
										? mRecording.getPeriodMean(time_block->selfTime(), RUNNING_AVERAGE_WIDTH) 
										: mRecording.getPrevRecording(history_index).getSum(time_block->selfTime());

	F32Seconds full_time = self_time;

	// reserve a spot for this bar to be rendered before its children
	// even though we don't know its size yet
	TimerBar& timer_bar = row.mBars[bar_index];
	bar_index++;

	for (BlockTimerStatHandle::child_iter it = time_block->beginChildren(), end_it = time_block->endChildren(); it != end_it; ++it)
	{
		full_time += updateTimerBarWidths(*it, row, history_index, bar_index);
	}

	timer_bar.mTotalTime  = full_time;
	timer_bar.mSelfTime   = self_time;
	timer_bar.mTimeBlock  = time_block;
	
	return full_time;
}

S32 LLFastTimerView::updateTimerBarOffsets(LLTrace::BlockTimerStatHandle* time_block, TimerBarRow& row, S32 timer_bar_index)
{
    LL_PROFILE_ZONE_SCOPED;

	TimerBar& timer_bar = row.mBars[timer_bar_index];
	const F32Seconds bar_time = timer_bar.mTotalTime - timer_bar.mSelfTime;
	timer_bar.mChildrenStart = timer_bar.mSelfStart + timer_bar.mSelfTime / 2;
	timer_bar.mChildrenEnd = timer_bar.mChildrenStart + timer_bar.mTotalTime - timer_bar.mSelfTime;

	if (timer_bar_index == 0)
	{
		timer_bar.mSelfStart = F32Seconds(0.f);
		timer_bar.mSelfEnd = bar_time;
	}

	//now loop through children and figure out portion of bar image covered by each bar, now that we know the
	//sum of all children
	F32 bar_fraction_start = 0.f;
	TimerBar* last_child_timer_bar = NULL;

	bool first_child = true;
	for (BlockTimerStatHandle::child_iter it = time_block->beginChildren(), end_it = time_block->endChildren(); 
		it != end_it; 
		++it)
	{
		timer_bar_index++;
		
		TimerBar& child_timer_bar = row.mBars[timer_bar_index];
		BlockTimerStatHandle* child_time_block = *it;

		if (last_child_timer_bar)
		{
			last_child_timer_bar->mLastChild = false;
		}
		child_timer_bar.mLastChild = true;
		last_child_timer_bar = &child_timer_bar;

		child_timer_bar.mFirstChild = first_child;
		if (first_child)
		{
			first_child = false;
		}

		child_timer_bar.mStartFraction = bar_fraction_start;
		child_timer_bar.mEndFraction = bar_time > (S32Seconds)0
										? bar_fraction_start + child_timer_bar.mTotalTime / bar_time
										: 1.f;
		child_timer_bar.mSelfStart = timer_bar.mChildrenStart 
									+ child_timer_bar.mStartFraction 
										* (timer_bar.mChildrenEnd - timer_bar.mChildrenStart);
		child_timer_bar.mSelfEnd =	timer_bar.mChildrenStart 
									+ child_timer_bar.mEndFraction 
										* (timer_bar.mChildrenEnd - timer_bar.mChildrenStart);

		timer_bar_index = updateTimerBarOffsets(child_time_block, row, timer_bar_index);

		bar_fraction_start = child_timer_bar.mEndFraction;
	}
	return timer_bar_index;
}

S32 LLFastTimerView::drawBar(LLRect bar_rect, TimerBarRow& row, S32 image_width, S32 image_height, bool hovered, bool visible, S32 bar_index)
{
    LL_PROFILE_ZONE_SCOPED;
	TimerBar& timer_bar = row.mBars[bar_index];
	LLTrace::BlockTimerStatHandle* time_block = timer_bar.mTimeBlock;

	hovered |= mHoverID == time_block;

	// animate scale of bar when hovering over that particular timer
	if (visible && (F32)bar_rect.getWidth() * (timer_bar.mEndFraction - timer_bar.mStartFraction) > 2.f)
	{
		LLRect render_rect(bar_rect);
		S32 scale_offset = 0;
		if (mHoverID == time_block)
		{
			scale_offset = llfloor(sinf(mHighlightTimer.getElapsedTimeF32() * 6.f) * 3.f);
			render_rect.mTop += scale_offset;
			render_rect.mBottom -= scale_offset;
		}

		llassert(time_block->getIndex() < sTimerColors.size());
		LLColor4 color = sTimerColors[time_block->getIndex()];
		if (!hovered) color = lerp(color, LLColor4::grey, 0.2f);
		gGL.color4fv(color.mV);
		gl_segmented_rect_2d_fragment_tex(render_rect,
			image_width, image_height, 
			16, 
			timer_bar.mStartFraction, timer_bar.mEndFraction);
	}

	LLRect children_rect;
	children_rect.mLeft  = ll_round(timer_bar.mChildrenStart / mTotalTimeDisplay * (F32)mBarRect.getWidth()) + mBarRect.mLeft;
	children_rect.mRight = ll_round(timer_bar.mChildrenEnd   / mTotalTimeDisplay * (F32)mBarRect.getWidth()) + mBarRect.mLeft;

	if (bar_rect.getHeight() > MIN_BAR_HEIGHT)
	{
		// shrink as we go down a level
		children_rect.mTop = bar_rect.mTop - 1;
		children_rect.mBottom = bar_rect.mBottom + 1;
	}
	else
	{
		children_rect.mTop = bar_rect.mTop;
		children_rect.mBottom = bar_rect.mBottom;
	}

	bool children_visible = visible && !time_block->getTreeNode().mCollapsed;

	bar_index++;
	const U32 num_bars = LLTrace::BlockTimerStatHandle::instance_tracker_t::instanceCount();
	if (bar_index < num_bars && row.mBars[bar_index].mFirstChild)
	{
		bool is_last = false;
		do
		{
			is_last = row.mBars[bar_index].mLastChild;
			bar_index = drawBar(children_rect, row, image_width, image_height, hovered, children_visible, bar_index);
		}
		while(!is_last && bar_index < num_bars);
	}

	return bar_index;
}

// <FS:Ansariel> Use Drake Arconis' memory fix
LLFastTimerView::TimerBarRow::~TimerBarRow()
{
	if (mBars != NULL)
	{
		delete[] mBars;
		mBars = NULL;
	}
}
// </FS:Ansariel><|MERGE_RESOLUTION|>--- conflicted
+++ resolved
@@ -248,7 +248,7 @@
 		// <FS:Ansariel> Check for index out of range
 		if (mHoverBarIndex != 0 && ((mScrollIndex + mHoverBarIndex - 1) >= (S32)mTimerBarRows.size() || (mScrollIndex + mHoverBarIndex - 1) < 0))
 		{
-			return TRUE;
+			return true;
 		}
 		// </FS:Ansariel>
 
@@ -460,15 +460,11 @@
 										
 void LLFastTimerView::onClose(bool app_quitting)
 {
-<<<<<<< HEAD
-	setVisible(FALSE);
+	setVisible(false);
 	// <FS:Ansariel> Use Drake Arconis' memory fix
 	mTimerBarRows.clear();
 	mTimerBarRows.resize(NUM_FRAMES_HISTORY);
 	// </FS:Ansariel>
-=======
-	setVisible(false);
->>>>>>> 7704c263
 }
 
 void saveChart(const std::string& label, const char* suffix, LLImageRaw* scratch)
