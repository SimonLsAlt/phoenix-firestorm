--- conflicted
+++ resolved
@@ -55,43 +55,6 @@
 };
 
 typedef enum {
-<<<<<<< HEAD
-	STATE_FIRST,					// Initial startup
-// <AW: opensim>
-	STATE_FETCH_GRID_INFO,		// wait for the grid infos to load
-	STATE_AUDIO_INIT,			//init audio
-// </AW: opensim>
-	STATE_BROWSER_INIT,             // Initialize web browser for login screen
-	STATE_LOGIN_SHOW,				// Show login screen
-	STATE_LOGIN_WAIT,				// Wait for user input at login screen
-	STATE_LOGIN_CLEANUP,			// Get rid of login screen and start login
-// <FS:Techwolf Lupindo> fsdata support
-	STATE_AGENTS_WAIT,			// Wait for agents.xml to load.
-// </FS:Techwolf Lupindo>
-	STATE_LOGIN_AUTH_INIT,			// Start login to SL servers
-	STATE_LOGIN_CURL_UNSTUCK,		// Update progress to remove "SL appears frozen" msg.
-	STATE_LOGIN_PROCESS_RESPONSE,	// Check authentication reply
-// <FS:Ansariel> Wait for notification confirmation
-	STATE_LOGIN_CONFIRM_NOTIFICATON,
-// </FS:Ansariel>
-	STATE_WORLD_INIT,				// Start building the world
-	STATE_MULTIMEDIA_INIT,			// Init the rest of multimedia library
-	STATE_FONT_INIT,				// Load default fonts
-	STATE_SEED_GRANTED_WAIT,		// Wait for seed cap grant
-	STATE_SEED_CAP_GRANTED,			// Have seed cap grant 
-	STATE_WORLD_WAIT,				// Waiting for simulator
-	STATE_AGENT_SEND,				// Connect to a region
-	STATE_AGENT_WAIT,				// Wait for region
-	STATE_INVENTORY_SEND,			// Do inventory transfer
-	STATE_INVENTORY_CALLBACKS,		// Wait for missing system folders and register callbacks
-	STATE_INVENTORY_SKEL,			// Do more inventory skeleton loading
-	STATE_INVENTORY_SEND2,			// Do more inventory init after skeleton is loaded
-	STATE_MISC,						// Do more things (set bandwidth, start audio, save location, etc)
-	STATE_PRECACHE,					// Wait a bit for textures to download
-	STATE_WEARABLES_WAIT,			// Wait for clothing to download
-	STATE_CLEANUP,					// Final cleanup
-	STATE_STARTED					// Up and running in-world
-=======
     STATE_FIRST,                    // Initial startup
 // <AW: opensim>
     STATE_FETCH_GRID_INFO,      // wait for the grid infos to load
@@ -127,7 +90,6 @@
     STATE_WEARABLES_WAIT,           // Wait for clothing to download
     STATE_CLEANUP,                  // Final cleanup
     STATE_STARTED                   // Up and running in-world
->>>>>>> 1a8a5404
 } EStartupState;
 
 // exported symbols
@@ -177,36 +139,13 @@
     static std::string getStartSLURLString() { return sStartSLURLString; };
 // </AW: opensim>
 
-<<<<<<< HEAD
-	static void postStartupState();
-
-// <AW: opensim>
-	static void setStartSLURLString(const std::string& slurl_string){sStartSLURLString = slurl_string;}
-	static std::string getStartSLURLString() { return sStartSLURLString; };
-// </AW: opensim>
-
-	static void setStartSLURL(const LLSLURL& slurl);
-	static LLSLURL& getStartSLURL();
-=======
     static void setStartSLURL(const LLSLURL& slurl);
     static LLSLURL& getStartSLURL();
->>>>>>> 1a8a5404
 
     static bool startLLProxy(); // Initialize the SOCKS 5 proxy
 
     static LLViewerStats::PhaseMap& getPhases() { return *sPhases; }
 private:
-<<<<<<< HEAD
-	friend class LLStartupListener;
-	static LLSLURL sStartSLURL;
-	static std::string sStartSLURLString;
-
-	static std::string startupStateToString(EStartupState state);
-	static EStartupState gStartupState; // Do not set directly, use LLStartup::setStartupState
-	static std::unique_ptr<LLEventPump> sStateWatcher;
-	static std::unique_ptr<LLStartupListener> sListener;
-	static std::unique_ptr<LLViewerStats::PhaseMap> sPhases;
-=======
     friend class LLStartupListener;
     static LLSLURL sStartSLURL;
     static std::string sStartSLURLString;
@@ -216,7 +155,6 @@
     static std::unique_ptr<LLEventPump> sStateWatcher;
     static std::unique_ptr<LLStartupListener> sListener;
     static std::unique_ptr<LLViewerStats::PhaseMap> sPhases;
->>>>>>> 1a8a5404
 };
 
 
