--- conflicted
+++ resolved
@@ -113,12 +113,10 @@
 
 	static void setGridMode(S32 mode);
 
-<<<<<<< HEAD
+	LLPanelFace* getPanelFace() { return mPanelFace; }
+
 	void onClickBtnCopyKeys();
 	void onClickExpand();
-=======
-	LLPanelFace* getPanelFace() { return mPanelFace; }
->>>>>>> bd0a8c7e
 
 private:
 	void refresh();
