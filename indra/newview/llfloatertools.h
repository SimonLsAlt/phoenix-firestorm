/**
 * @file llfloatertools.h
 * @brief The edit tools, including move, position, land, etc.
 *
 * $LicenseInfo:firstyear=2002&license=viewerlgpl$
 * Second Life Viewer Source Code
 * Copyright (C) 2010, Linden Research, Inc.
 *
 * This library is free software; you can redistribute it and/or
 * modify it under the terms of the GNU Lesser General Public
 * License as published by the Free Software Foundation;
 * version 2.1 of the License only.
 *
 * This library is distributed in the hope that it will be useful,
 * but WITHOUT ANY WARRANTY; without even the implied warranty of
 * MERCHANTABILITY or FITNESS FOR A PARTICULAR PURPOSE.  See the GNU
 * Lesser General Public License for more details.
 *
 * You should have received a copy of the GNU Lesser General Public
 * License along with this library; if not, write to the Free Software
 * Foundation, Inc., 51 Franklin Street, Fifth Floor, Boston, MA  02110-1301  USA
 *
 * Linden Research, Inc., 945 Battery Street, San Francisco, CA  94111  USA
 * $/LicenseInfo$
 */

#ifndef LL_LLFLOATERTOOLS_H
#define LL_LLFLOATERTOOLS_H

#include "llfloater.h"
#include "llcoord.h"
#include "llparcelselection.h"

class LLButton;
class LLComboBox;
class LLCheckBoxCtrl;
class LLComboBox;
class LLPanelPermissions;
class LLPanelObject;
class LLPanelVolume;
class LLPanelContents;
class LLPanelFace;
class LLPanelLandInfo;
class LLRadioGroup;
class LLSlider;
class LLTabContainer;
class LLTextBox;
class LLTool;
class LLParcelSelection;
class LLObjectSelection;
class LLLandImpactsObserver;

// <FS:Zi> switchable edit texture/materials panel
#include "llgltfmaterial.h"
#include "llmaterial.h"
#include "llrender.h"

class FSPanelFace;
// </FS:Zi>

typedef LLSafeHandle<LLObjectSelection> LLObjectSelectionHandle;

class LLFloaterTools
: public LLFloater
{
public:
<<<<<<< HEAD
	virtual	bool	postBuild();
	static	void*	createPanelPermissions(void*	vdata);
	static	void*	createPanelObject(void*	vdata);
	static	void*	createPanelVolume(void*	vdata);
	static	void*	createPanelFace(void*	vdata);
	static	void*	createPanelContents(void*	vdata);
	static	void*	createPanelLandInfo(void*	vdata);

	LLFloaterTools(const LLSD& key);
	virtual ~LLFloaterTools();

	/*virtual*/ void onOpen(const LLSD& key);
	/*virtual*/ bool canClose();
	/*virtual*/ void onClose(bool app_quitting);
	/*virtual*/ void draw();
	/*virtual*/ void onFocusReceived();

	// call this once per frame to handle visibility, rect location,
	// button highlights, etc.
	void updatePopup(LLCoordGL center, MASK mask);
	
	// <FS:CR> Aurora Sim
	void updateToolsSizeLimits();
	// </FS:CR> Aurora Sim
	void changePrecision(S32 decimal_precision);

	// When the floater is going away, reset any options that need to be 
	// cleared.
	void resetToolState();

	enum EInfoPanel
	{
		PANEL_GENERAL=0,
		PANEL_OBJECT,
		PANEL_FEATURES,
		PANEL_FACE,
		PANEL_CONTENTS,
		PANEL_COUNT
	};

	void dirty();
	void showPanel(EInfoPanel panel);

	void setStatusText(const std::string& text);
	static void setEditTool(void* data);
	void setTool(const LLSD& user_data);
	void saveLastTool();
	void updateLandImpacts();

	static void setGridMode(S32 mode);

	// <FS:Zi> switchable edit texture/materials panel
	// LLPanelFace* getPanelFace() { return mPanelFace; }
	LLRender::eTexIndex getTextureDropChannel();
	LLRender::eTexIndex getTextureChannelToEdit();
	LLGLTFMaterial::TextureInfo getPBRDropChannel();
	LLMaterialPtr createDefaultMaterial(LLMaterialPtr old_mat);
	void refreshPanelFace();
	// </FS:Zi>

	void onClickBtnCopyKeys();
	void onClickExpand();
=======
    virtual BOOL    postBuild();
    static  void*   createPanelPermissions(void*    vdata);
    static  void*   createPanelObject(void* vdata);
    static  void*   createPanelVolume(void* vdata);
    static  void*   createPanelFace(void*   vdata);
    static  void*   createPanelContents(void*   vdata);
    static  void*   createPanelLandInfo(void*   vdata);

    LLFloaterTools(const LLSD& key);
    virtual ~LLFloaterTools();

    /*virtual*/ void onOpen(const LLSD& key);
    /*virtual*/ BOOL canClose();
    /*virtual*/ void onClose(bool app_quitting);
    /*virtual*/ void draw();
    /*virtual*/ void onFocusReceived();

    // call this once per frame to handle visibility, rect location,
    // button highlights, etc.
    void updatePopup(LLCoordGL center, MASK mask);

    // <FS:CR> Aurora Sim
    void updateToolsSizeLimits();
    // </FS:CR> Aurora Sim
    void changePrecision(S32 decimal_precision);

    // When the floater is going away, reset any options that need to be
    // cleared.
    void resetToolState();

    enum EInfoPanel
    {
        PANEL_GENERAL=0,
        PANEL_OBJECT,
        PANEL_FEATURES,
        PANEL_FACE,
        PANEL_CONTENTS,
        PANEL_COUNT
    };

    void dirty();
    void showPanel(EInfoPanel panel);

    void setStatusText(const std::string& text);
    static void setEditTool(void* data);
    void setTool(const LLSD& user_data);
    void saveLastTool();
    void updateLandImpacts();

    static void setGridMode(S32 mode);

    // <FS:Zi> switchable edit texture/materials panel
    // LLPanelFace* getPanelFace() { return mPanelFace; }
    LLRender::eTexIndex getTextureDropChannel();
    LLRender::eTexIndex getTextureChannelToEdit();
    LLGLTFMaterial::TextureInfo getPBRDropChannel();
    LLMaterialPtr createDefaultMaterial(LLMaterialPtr old_mat);
    void refreshPanelFace();
    // </FS:Zi>

    void onClickBtnCopyKeys();
    void onClickExpand();
>>>>>>> c06fb4e0

private:
    void refresh();
    static void setObjectType( LLPCode pcode );
    void onClickGridOptions();

    // <FS:Ansariel> FIRE-7802: Grass and tree selection in build tool
    void buildTreeGrassCombo();
    void onSelectTreeGrassCombo();
    // </FS:Ansariel>

public:
    LLButton        *mBtnFocus;
    LLButton        *mBtnMove;
    LLButton        *mBtnEdit;
    LLButton        *mBtnCreate;
    LLButton        *mBtnLand;

    LLTextBox       *mTextStatus;

    // Focus buttons
    LLRadioGroup*   mRadioGroupFocus;

    // Move buttons
    LLRadioGroup*   mRadioGroupMove;

    // Edit buttons
    LLRadioGroup*   mRadioGroupEdit;

    LLCheckBoxCtrl  *mCheckSelectIndividual;
    LLButton*       mBtnLink;
    LLButton*       mBtnUnlink;

    // <FS:PP> FIRE-14493: Buttons to cycle through linkset
    LLButton*       mBtnPrevPart;
    LLButton*       mBtnNextPart;
    // </FS:PP>

    LLCheckBoxCtrl* mCheckSnapToGrid;
    LLButton*       mBtnGridOptions;
    LLComboBox*     mComboGridMode;
    LLCheckBoxCtrl* mCheckStretchUniform;
    LLCheckBoxCtrl* mCheckStretchTexture;
    LLCheckBoxCtrl* mCheckShowHighlight; //Phoenix:KC
    LLCheckBoxCtrl* mCheckActualRoot; //Phoenix:KC

    // Ansariel: Reverted the hack because then when clicking the label it
    //           doesn't check the checkbox anymore!
    // !HACK! Replacement of mCheckStretchUniform label because LLCheckBoxCtrl
    //  doesn't support word_wrap of its label. Need to fix truncation bug EXT-6658

    LLButton    *mBtnRotateLeft;
    LLButton    *mBtnRotateReset;
    LLButton    *mBtnRotateRight;

    LLButton    *mBtnDelete;
    LLButton    *mBtnDuplicate;
    LLButton    *mBtnDuplicateInPlace;

    // <FS:Ansariel> FIRE-7802: Grass and tree selection in build tool
    LLComboBox*     mTreeGrassCombo;

    // Create buttons
    LLCheckBoxCtrl  *mCheckSticky;
    LLCheckBoxCtrl  *mCheckCopySelection;
    LLCheckBoxCtrl  *mCheckCopyCenters;
    LLCheckBoxCtrl  *mCheckCopyRotates;

    // Land buttons
    LLRadioGroup*   mRadioGroupLand;
    LLSlider        *mSliderDozerSize;
    LLSlider        *mSliderDozerForce;

    LLButton        *mBtnApplyToSelection;

    std::vector<LLButton*>  mButtons;//[ 15 ];

    LLTabContainer  *mTab;
    LLPanelPermissions      *mPanelPermissions;
    LLPanelObject           *mPanelObject;
    LLPanelVolume           *mPanelVolume;
    LLPanelContents         *mPanelContents;
//  LLPanelFace             *mPanelFace;         // <FS:Zi> switchable edit texture/materials panel
    LLPanelLandInfo         *mPanelLandInfo;

    LLViewBorder*           mCostTextBorder;

    LLTabContainer*         mTabLand;

    LLLandImpactsObserver*  mLandImpactsObserver;

    LLParcelSelectionHandle mParcelSelection;
    LLObjectSelectionHandle mObjectSelection;

private:
<<<<<<< HEAD
	bool					mDirty;
	bool                    mHasSelection;
	bool					mOpen; //Phoenix:KC
=======
    BOOL                    mDirty;
    BOOL                    mHasSelection;
    BOOL                    mOpen; //Phoenix:KC
>>>>>>> c06fb4e0

    //Phoenix:KC
    S32                 mCollapsedHeight;
    S32                 mExpandedHeight;
    std::map<std::string, std::string> mStatusText;

    LLPanelFace*            mPanelFace;         // <FS:Zi> switchable edit texture/materials panel
    FSPanelFace*            mFSPanelFace;       // <FS:Zi> switchable edit texture/materials panel

public:
    static bool     sShowObjectCost;
    static bool     sPreviousFocusOnAvatar;

};

extern LLFloaterTools *gFloaterTools;

#endif<|MERGE_RESOLUTION|>--- conflicted
+++ resolved
@@ -64,71 +64,7 @@
 : public LLFloater
 {
 public:
-<<<<<<< HEAD
-	virtual	bool	postBuild();
-	static	void*	createPanelPermissions(void*	vdata);
-	static	void*	createPanelObject(void*	vdata);
-	static	void*	createPanelVolume(void*	vdata);
-	static	void*	createPanelFace(void*	vdata);
-	static	void*	createPanelContents(void*	vdata);
-	static	void*	createPanelLandInfo(void*	vdata);
-
-	LLFloaterTools(const LLSD& key);
-	virtual ~LLFloaterTools();
-
-	/*virtual*/ void onOpen(const LLSD& key);
-	/*virtual*/ bool canClose();
-	/*virtual*/ void onClose(bool app_quitting);
-	/*virtual*/ void draw();
-	/*virtual*/ void onFocusReceived();
-
-	// call this once per frame to handle visibility, rect location,
-	// button highlights, etc.
-	void updatePopup(LLCoordGL center, MASK mask);
-	
-	// <FS:CR> Aurora Sim
-	void updateToolsSizeLimits();
-	// </FS:CR> Aurora Sim
-	void changePrecision(S32 decimal_precision);
-
-	// When the floater is going away, reset any options that need to be 
-	// cleared.
-	void resetToolState();
-
-	enum EInfoPanel
-	{
-		PANEL_GENERAL=0,
-		PANEL_OBJECT,
-		PANEL_FEATURES,
-		PANEL_FACE,
-		PANEL_CONTENTS,
-		PANEL_COUNT
-	};
-
-	void dirty();
-	void showPanel(EInfoPanel panel);
-
-	void setStatusText(const std::string& text);
-	static void setEditTool(void* data);
-	void setTool(const LLSD& user_data);
-	void saveLastTool();
-	void updateLandImpacts();
-
-	static void setGridMode(S32 mode);
-
-	// <FS:Zi> switchable edit texture/materials panel
-	// LLPanelFace* getPanelFace() { return mPanelFace; }
-	LLRender::eTexIndex getTextureDropChannel();
-	LLRender::eTexIndex getTextureChannelToEdit();
-	LLGLTFMaterial::TextureInfo getPBRDropChannel();
-	LLMaterialPtr createDefaultMaterial(LLMaterialPtr old_mat);
-	void refreshPanelFace();
-	// </FS:Zi>
-
-	void onClickBtnCopyKeys();
-	void onClickExpand();
-=======
-    virtual BOOL    postBuild();
+    virtual bool    postBuild();
     static  void*   createPanelPermissions(void*    vdata);
     static  void*   createPanelObject(void* vdata);
     static  void*   createPanelVolume(void* vdata);
@@ -140,7 +76,7 @@
     virtual ~LLFloaterTools();
 
     /*virtual*/ void onOpen(const LLSD& key);
-    /*virtual*/ BOOL canClose();
+    /*virtual*/ bool canClose();
     /*virtual*/ void onClose(bool app_quitting);
     /*virtual*/ void draw();
     /*virtual*/ void onFocusReceived();
@@ -190,7 +126,6 @@
 
     void onClickBtnCopyKeys();
     void onClickExpand();
->>>>>>> c06fb4e0
 
 private:
     void refresh();
@@ -286,15 +221,9 @@
     LLObjectSelectionHandle mObjectSelection;
 
 private:
-<<<<<<< HEAD
-	bool					mDirty;
-	bool                    mHasSelection;
-	bool					mOpen; //Phoenix:KC
-=======
-    BOOL                    mDirty;
-    BOOL                    mHasSelection;
-    BOOL                    mOpen; //Phoenix:KC
->>>>>>> c06fb4e0
+    bool                    mDirty;
+    bool                    mHasSelection;
+    bool                    mOpen; //Phoenix:KC
 
     //Phoenix:KC
     S32                 mCollapsedHeight;
