/** 
 * @file llfloatertools.h
 * @brief The edit tools, including move, position, land, etc.
 *
 * $LicenseInfo:firstyear=2002&license=viewerlgpl$
 * Second Life Viewer Source Code
 * Copyright (C) 2010, Linden Research, Inc.
 * 
 * This library is free software; you can redistribute it and/or
 * modify it under the terms of the GNU Lesser General Public
 * License as published by the Free Software Foundation;
 * version 2.1 of the License only.
 * 
 * This library is distributed in the hope that it will be useful,
 * but WITHOUT ANY WARRANTY; without even the implied warranty of
 * MERCHANTABILITY or FITNESS FOR A PARTICULAR PURPOSE.  See the GNU
 * Lesser General Public License for more details.
 * 
 * You should have received a copy of the GNU Lesser General Public
 * License along with this library; if not, write to the Free Software
 * Foundation, Inc., 51 Franklin Street, Fifth Floor, Boston, MA  02110-1301  USA
 * 
 * Linden Research, Inc., 945 Battery Street, San Francisco, CA  94111  USA
 * $/LicenseInfo$
 */

#ifndef LL_LLFLOATERTOOLS_H
#define LL_LLFLOATERTOOLS_H

#include "llfloater.h"
#include "llcoord.h"
#include "llparcelselection.h"

class LLButton;
class LLComboBox;
class LLCheckBoxCtrl;
class LLComboBox;
class LLPanelPermissions;
class LLPanelObject;
class LLPanelVolume;
class LLPanelContents;
class LLPanelFace;
class LLPanelLandInfo;
class LLRadioGroup;
class LLSlider;
class LLTabContainer;
class LLTextBox;
class LLTool;
class LLParcelSelection;
class LLObjectSelection;
class LLLandImpactsObserver;

typedef LLSafeHandle<LLObjectSelection> LLObjectSelectionHandle;

class LLFloaterTools
: public LLFloater
{
public:
	virtual	bool	postBuild();
	static	void*	createPanelPermissions(void*	vdata);
	static	void*	createPanelObject(void*	vdata);
	static	void*	createPanelVolume(void*	vdata);
	static	void*	createPanelFace(void*	vdata);
	static	void*	createPanelContents(void*	vdata);
	static	void*	createPanelLandInfo(void*	vdata);

	LLFloaterTools(const LLSD& key);
	virtual ~LLFloaterTools();

	/*virtual*/ void onOpen(const LLSD& key);
	/*virtual*/ bool canClose();
	/*virtual*/ void onClose(bool app_quitting);
	/*virtual*/ void draw();
	/*virtual*/ void onFocusReceived();

	// call this once per frame to handle visibility, rect location,
	// button highlights, etc.
	void updatePopup(LLCoordGL center, MASK mask);
	
	// <FS:CR> Aurora Sim
	void updateToolsSizeLimits();
	// </FS:CR> Aurora Sim
	void changePrecision(S32 decimal_precision);

	// When the floater is going away, reset any options that need to be 
	// cleared.
	void resetToolState();

	enum EInfoPanel
	{
		PANEL_GENERAL=0,
		PANEL_OBJECT,
		PANEL_FEATURES,
		PANEL_FACE,
		PANEL_CONTENTS,
		PANEL_COUNT
	};

	void dirty();
	void showPanel(EInfoPanel panel);

	void setStatusText(const std::string& text);
	static void setEditTool(void* data);
	void setTool(const LLSD& user_data);
	void saveLastTool();
	void updateLandImpacts();

	static void setGridMode(S32 mode);

	LLPanelFace* getPanelFace() { return mPanelFace; }

	void onClickBtnCopyKeys();
	void onClickExpand();

private:
	void refresh();
	static void setObjectType( LLPCode pcode );
	void onClickGridOptions();

	// <FS:Ansariel> FIRE-7802: Grass and tree selection in build tool
	void buildTreeGrassCombo();
	void onSelectTreeGrassCombo();
	// </FS:Ansariel>

public:
	LLButton		*mBtnFocus;
	LLButton		*mBtnMove;
	LLButton		*mBtnEdit;
	LLButton		*mBtnCreate;
	LLButton		*mBtnLand;

	LLTextBox		*mTextStatus;

	// Focus buttons
	LLRadioGroup*	mRadioGroupFocus;

	// Move buttons
	LLRadioGroup*	mRadioGroupMove;

	// Edit buttons
	LLRadioGroup*	mRadioGroupEdit;

	LLCheckBoxCtrl	*mCheckSelectIndividual;
	LLButton*		mBtnLink;
	LLButton*		mBtnUnlink;

	// <FS:PP> FIRE-14493: Buttons to cycle through linkset
	LLButton*		mBtnPrevPart;
	LLButton*		mBtnNextPart;
	// </FS:PP>

	LLCheckBoxCtrl*	mCheckSnapToGrid;
	LLButton*		mBtnGridOptions;
	LLComboBox*		mComboGridMode;
	LLCheckBoxCtrl*	mCheckStretchUniform;
	LLCheckBoxCtrl*	mCheckStretchTexture;
	LLCheckBoxCtrl*	mCheckShowHighlight; //Phoenix:KC
	LLCheckBoxCtrl*	mCheckActualRoot; //Phoenix:KC

	// Ansariel: Reverted the hack because then when clicking the label it
	//           doesn't check the checkbox anymore!
	// !HACK! Replacement of mCheckStretchUniform label because LLCheckBoxCtrl
	//  doesn't support word_wrap of its label. Need to fix truncation bug EXT-6658

	LLButton	*mBtnRotateLeft;
	LLButton	*mBtnRotateReset;
	LLButton	*mBtnRotateRight;

	LLButton	*mBtnDelete;
	LLButton	*mBtnDuplicate;
	LLButton	*mBtnDuplicateInPlace;

	// <FS:Ansariel> FIRE-7802: Grass and tree selection in build tool
	LLComboBox*		mTreeGrassCombo;

	// Create buttons
	LLCheckBoxCtrl	*mCheckSticky;
	LLCheckBoxCtrl	*mCheckCopySelection;
	LLCheckBoxCtrl	*mCheckCopyCenters;
	LLCheckBoxCtrl	*mCheckCopyRotates;

	// Land buttons
	LLRadioGroup*	mRadioGroupLand;
	LLSlider		*mSliderDozerSize;
	LLSlider		*mSliderDozerForce;

	LLButton		*mBtnApplyToSelection;

	std::vector<LLButton*>	mButtons;//[ 15 ];

	LLTabContainer	*mTab;
	LLPanelPermissions		*mPanelPermissions;
	LLPanelObject			*mPanelObject;
	LLPanelVolume			*mPanelVolume;
	LLPanelContents			*mPanelContents;
	LLPanelFace				*mPanelFace;
	LLPanelLandInfo			*mPanelLandInfo;

	LLViewBorder*			mCostTextBorder;

	LLTabContainer*			mTabLand;

	LLLandImpactsObserver*  mLandImpactsObserver;

	LLParcelSelectionHandle	mParcelSelection;
	LLObjectSelectionHandle	mObjectSelection;

private:
<<<<<<< HEAD
	BOOL					mDirty;
	BOOL                    mHasSelection;
	BOOL					mOpen; //Phoenix:KC
=======
	bool					mDirty;
	bool                    mHasSelection;
>>>>>>> 7704c263

	//Phoenix:KC
	S32					mCollapsedHeight;
	S32					mExpandedHeight;
	std::map<std::string, std::string> mStatusText;

public:
	static bool		sShowObjectCost;
	static bool		sPreviousFocusOnAvatar;
	
};

extern LLFloaterTools *gFloaterTools;

#endif<|MERGE_RESOLUTION|>--- conflicted
+++ resolved
@@ -206,14 +206,9 @@
 	LLObjectSelectionHandle	mObjectSelection;
 
 private:
-<<<<<<< HEAD
-	BOOL					mDirty;
-	BOOL                    mHasSelection;
-	BOOL					mOpen; //Phoenix:KC
-=======
 	bool					mDirty;
 	bool                    mHasSelection;
->>>>>>> 7704c263
+	bool					mOpen; //Phoenix:KC
 
 	//Phoenix:KC
 	S32					mCollapsedHeight;
