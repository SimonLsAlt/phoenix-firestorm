/**
 * @file llpanelvolumepulldown.cpp
 * @author Tofu Linden
 * @brief A floater showing the master volume pull-down
 *
 * $LicenseInfo:firstyear=2008&license=viewerlgpl$
 * Second Life Viewer Source Code
 * Copyright (C) 2010, Linden Research, Inc.
 *
 * This library is free software; you can redistribute it and/or
 * modify it under the terms of the GNU Lesser General Public
 * License as published by the Free Software Foundation;
 * version 2.1 of the License only.
 *
 * This library is distributed in the hope that it will be useful,
 * but WITHOUT ANY WARRANTY; without even the implied warranty of
 * MERCHANTABILITY or FITNESS FOR A PARTICULAR PURPOSE.  See the GNU
 * Lesser General Public License for more details.
 *
 * You should have received a copy of the GNU Lesser General Public
 * License along with this library; if not, write to the Free Software
 * Foundation, Inc., 51 Franklin Street, Fifth Floor, Boston, MA  02110-1301  USA
 *
 * Linden Research, Inc., 945 Battery Street, San Francisco, CA  94111  USA
 * $/LicenseInfo$
 */

#include "llviewerprecompiledheaders.h"

#include "llpanelvolumepulldown.h"

// Viewer libs
#include "llviewercontrol.h"
#include "llstatusbar.h"

// Linden libs
#include "llbutton.h"
#include "llcheckboxctrl.h"
#include "lltabcontainer.h"
#include "llfloaterreg.h"
#include "llfloaterpreference.h"
#include "llsliderctrl.h"

#include "llcheckboxctrl.h"
#include "llviewercontrol.h"

///----------------------------------------------------------------------------
/// Class LLPanelVolumePulldown
///----------------------------------------------------------------------------

// Default constructor
LLPanelVolumePulldown::LLPanelVolumePulldown()
{
<<<<<<< HEAD
	/*//<FS:KC> Handled centrally now
	mCommitCallbackRegistrar.add("Vol.setControlFalse", boost::bind(&LLPanelVolumePulldown::setControlFalse, this, _2));
	mCommitCallbackRegistrar.add("Vol.SetSounds", boost::bind(&LLPanelVolumePulldown::onClickSetSounds, this));
	mCommitCallbackRegistrar.add("Vol.updateCheckbox",	boost::bind(&LLPanelVolumePulldown::updateCheckbox, this, _1, _2));
	mCommitCallbackRegistrar.add("Vol.GoAudioPrefs", boost::bind(&LLPanelVolumePulldown::onAdvancedButtonClick, this, _2));
	*/

	buildFromFile( "panel_volume_pulldown.xml");
=======
    /*//<FS:KC> Handled centrally now
    mCommitCallbackRegistrar.add("Vol.setControlFalse", boost::bind(&LLPanelVolumePulldown::setControlFalse, this, _2));
    mCommitCallbackRegistrar.add("Vol.SetSounds", boost::bind(&LLPanelVolumePulldown::onClickSetSounds, this));
    mCommitCallbackRegistrar.add("Vol.updateCheckbox",  boost::bind(&LLPanelVolumePulldown::updateCheckbox, this, _1, _2));
    mCommitCallbackRegistrar.add("Vol.GoAudioPrefs", boost::bind(&LLPanelVolumePulldown::onAdvancedButtonClick, this, _2));
    */

    buildFromFile( "panel_volume_pulldown.xml");
>>>>>>> 1a8a5404
}

bool LLPanelVolumePulldown::postBuild()
{
<<<<<<< HEAD
	// <FS:PP> FIRE-9856: Mute sound effects disable plays sound from collisions and plays sound from gestures checkbox not disable after restart/relog
	bool mute_sound_effects = gSavedSettings.getBOOL("MuteSounds");
	bool mute_all_sounds = gSavedSettings.getBOOL("MuteAudio");
	LLCheckBoxCtrl* gesture_audio_play_btn = getChild<LLCheckBoxCtrl>("gesture_audio_play_btn");
	gesture_audio_play_btn->setEnabled(!(mute_sound_effects || mute_all_sounds));
	LLCheckBoxCtrl* collisions_audio_play_btn = getChild<LLCheckBoxCtrl>("collisions_audio_play_btn");
	collisions_audio_play_btn->setEnabled(!(mute_sound_effects || mute_all_sounds));
	// </FS:PP> 

	return LLPanelPulldown::postBuild();
=======
    // <FS:PP> FIRE-9856: Mute sound effects disable plays sound from collisions and plays sound from gestures checkbox not disable after restart/relog
    bool mute_sound_effects = gSavedSettings.getBOOL("MuteSounds");
    bool mute_all_sounds = gSavedSettings.getBOOL("MuteAudio");
    LLCheckBoxCtrl* gesture_audio_play_btn = getChild<LLCheckBoxCtrl>("gesture_audio_play_btn");
    gesture_audio_play_btn->setEnabled(!(mute_sound_effects || mute_all_sounds));
    LLCheckBoxCtrl* collisions_audio_play_btn = getChild<LLCheckBoxCtrl>("collisions_audio_play_btn");
    collisions_audio_play_btn->setEnabled(!(mute_sound_effects || mute_all_sounds));
    // </FS:PP>

    return LLPanelPulldown::postBuild();
>>>>>>> 1a8a5404
}

//<FS:KC> Handled centrally now
/*
void LLPanelVolumePulldown::onAdvancedButtonClick(const LLSD& user_data)
{
<<<<<<< HEAD
	// close the global volume minicontrol, we're bringing up the big one
	setVisible(false);

	// bring up the prefs floater
	LLFloaterPreference* prefsfloater = dynamic_cast<LLFloaterPreference*>
		(LLFloaterReg::showInstance("preferences"));
	if (prefsfloater)
	{
		// grab the 'audio' panel from the preferences floater and
		// bring it the front!
		LLTabContainer* tabcontainer = prefsfloater->getChild<LLTabContainer>("pref core");
		LLPanel* audiopanel = prefsfloater->getChild<LLPanel>("audio");
		if (tabcontainer && audiopanel)
		{
			tabcontainer->selectTabPanel(audiopanel);
		}
	}
=======
    // close the global volume minicontrol, we're bringing up the big one
    setVisible(false);

    // bring up the prefs floater
    LLFloaterPreference* prefsfloater = dynamic_cast<LLFloaterPreference*>
        (LLFloaterReg::showInstance("preferences"));
    if (prefsfloater)
    {
        // grab the 'audio' panel from the preferences floater and
        // bring it the front!
        LLTabContainer* tabcontainer = prefsfloater->getChild<LLTabContainer>("pref core");
        LLPanel* audiopanel = prefsfloater->getChild<LLPanel>("audio");
        if (tabcontainer && audiopanel)
        {
            tabcontainer->selectTabPanel(audiopanel);
        }
    }
>>>>>>> 1a8a5404
}

void LLPanelVolumePulldown::setControlFalse(const LLSD& user_data)
{
<<<<<<< HEAD
	std::string control_name = user_data.asString();
	LLControlVariable* control = findControl(control_name);
	
	if (control)
		control->set(LLSD(false));
=======
    std::string control_name = user_data.asString();
    LLControlVariable* control = findControl(control_name);

    if (control)
        control->set(LLSD(false));
>>>>>>> 1a8a5404
}

void LLPanelVolumePulldown::updateCheckbox(LLUICtrl* ctrl, const LLSD& user_data)
{
    std::string control_name = user_data.asString();
    if (control_name == "MediaAutoPlay")
    {
        std::string name = ctrl->getName();

        // Disable "Allow Media to auto play" only when both
        // "Streaming Music" and "Media" are unchecked. STORM-513.
        if ((name == "enable_music") || (name == "enable_media"))
        {
            bool music_enabled = getChild<LLCheckBoxCtrl>("enable_music")->get();
            bool media_enabled = getChild<LLCheckBoxCtrl>("enable_media")->get();

            getChild<LLCheckBoxCtrl>("media_auto_play_combo")->setEnabled(music_enabled || media_enabled);
        }
    }
}

void LLPanelVolumePulldown::onClickSetSounds()
{
<<<<<<< HEAD
	// Disable Enable gesture sounds checkbox if the master sound is disabled 
	// or if sound effects are disabled.
	getChild<LLCheckBoxCtrl>("gesture_audio_play_btn")->setEnabled(!gSavedSettings.getBOOL("MuteSounds"));
=======
    // Disable Enable gesture sounds checkbox if the master sound is disabled
    // or if sound effects are disabled.
    getChild<LLCheckBoxCtrl>("gesture_audio_play_btn")->setEnabled(!gSavedSettings.getBOOL("MuteSounds"));
>>>>>>> 1a8a5404
}
*/<|MERGE_RESOLUTION|>--- conflicted
+++ resolved
@@ -51,16 +51,6 @@
 // Default constructor
 LLPanelVolumePulldown::LLPanelVolumePulldown()
 {
-<<<<<<< HEAD
-	/*//<FS:KC> Handled centrally now
-	mCommitCallbackRegistrar.add("Vol.setControlFalse", boost::bind(&LLPanelVolumePulldown::setControlFalse, this, _2));
-	mCommitCallbackRegistrar.add("Vol.SetSounds", boost::bind(&LLPanelVolumePulldown::onClickSetSounds, this));
-	mCommitCallbackRegistrar.add("Vol.updateCheckbox",	boost::bind(&LLPanelVolumePulldown::updateCheckbox, this, _1, _2));
-	mCommitCallbackRegistrar.add("Vol.GoAudioPrefs", boost::bind(&LLPanelVolumePulldown::onAdvancedButtonClick, this, _2));
-	*/
-
-	buildFromFile( "panel_volume_pulldown.xml");
-=======
     /*//<FS:KC> Handled centrally now
     mCommitCallbackRegistrar.add("Vol.setControlFalse", boost::bind(&LLPanelVolumePulldown::setControlFalse, this, _2));
     mCommitCallbackRegistrar.add("Vol.SetSounds", boost::bind(&LLPanelVolumePulldown::onClickSetSounds, this));
@@ -69,23 +59,10 @@
     */
 
     buildFromFile( "panel_volume_pulldown.xml");
->>>>>>> 1a8a5404
 }
 
 bool LLPanelVolumePulldown::postBuild()
 {
-<<<<<<< HEAD
-	// <FS:PP> FIRE-9856: Mute sound effects disable plays sound from collisions and plays sound from gestures checkbox not disable after restart/relog
-	bool mute_sound_effects = gSavedSettings.getBOOL("MuteSounds");
-	bool mute_all_sounds = gSavedSettings.getBOOL("MuteAudio");
-	LLCheckBoxCtrl* gesture_audio_play_btn = getChild<LLCheckBoxCtrl>("gesture_audio_play_btn");
-	gesture_audio_play_btn->setEnabled(!(mute_sound_effects || mute_all_sounds));
-	LLCheckBoxCtrl* collisions_audio_play_btn = getChild<LLCheckBoxCtrl>("collisions_audio_play_btn");
-	collisions_audio_play_btn->setEnabled(!(mute_sound_effects || mute_all_sounds));
-	// </FS:PP> 
-
-	return LLPanelPulldown::postBuild();
-=======
     // <FS:PP> FIRE-9856: Mute sound effects disable plays sound from collisions and plays sound from gestures checkbox not disable after restart/relog
     bool mute_sound_effects = gSavedSettings.getBOOL("MuteSounds");
     bool mute_all_sounds = gSavedSettings.getBOOL("MuteAudio");
@@ -96,32 +73,12 @@
     // </FS:PP>
 
     return LLPanelPulldown::postBuild();
->>>>>>> 1a8a5404
 }
 
 //<FS:KC> Handled centrally now
 /*
 void LLPanelVolumePulldown::onAdvancedButtonClick(const LLSD& user_data)
 {
-<<<<<<< HEAD
-	// close the global volume minicontrol, we're bringing up the big one
-	setVisible(false);
-
-	// bring up the prefs floater
-	LLFloaterPreference* prefsfloater = dynamic_cast<LLFloaterPreference*>
-		(LLFloaterReg::showInstance("preferences"));
-	if (prefsfloater)
-	{
-		// grab the 'audio' panel from the preferences floater and
-		// bring it the front!
-		LLTabContainer* tabcontainer = prefsfloater->getChild<LLTabContainer>("pref core");
-		LLPanel* audiopanel = prefsfloater->getChild<LLPanel>("audio");
-		if (tabcontainer && audiopanel)
-		{
-			tabcontainer->selectTabPanel(audiopanel);
-		}
-	}
-=======
     // close the global volume minicontrol, we're bringing up the big one
     setVisible(false);
 
@@ -139,24 +96,15 @@
             tabcontainer->selectTabPanel(audiopanel);
         }
     }
->>>>>>> 1a8a5404
 }
 
 void LLPanelVolumePulldown::setControlFalse(const LLSD& user_data)
 {
-<<<<<<< HEAD
-	std::string control_name = user_data.asString();
-	LLControlVariable* control = findControl(control_name);
-	
-	if (control)
-		control->set(LLSD(false));
-=======
     std::string control_name = user_data.asString();
     LLControlVariable* control = findControl(control_name);
 
     if (control)
         control->set(LLSD(false));
->>>>>>> 1a8a5404
 }
 
 void LLPanelVolumePulldown::updateCheckbox(LLUICtrl* ctrl, const LLSD& user_data)
@@ -180,14 +128,8 @@
 
 void LLPanelVolumePulldown::onClickSetSounds()
 {
-<<<<<<< HEAD
-	// Disable Enable gesture sounds checkbox if the master sound is disabled 
-	// or if sound effects are disabled.
-	getChild<LLCheckBoxCtrl>("gesture_audio_play_btn")->setEnabled(!gSavedSettings.getBOOL("MuteSounds"));
-=======
     // Disable Enable gesture sounds checkbox if the master sound is disabled
     // or if sound effects are disabled.
     getChild<LLCheckBoxCtrl>("gesture_audio_play_btn")->setEnabled(!gSavedSettings.getBOOL("MuteSounds"));
->>>>>>> 1a8a5404
 }
 */