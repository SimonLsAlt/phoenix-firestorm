/**
 * @file llmediactrl.h
 * @brief Web browser UI control
 *
 * $LicenseInfo:firstyear=2006&license=viewerlgpl$
 * Second Life Viewer Source Code
 * Copyright (C) 2010, Linden Research, Inc.
 * 
 * This library is free software; you can redistribute it and/or
 * modify it under the terms of the GNU Lesser General Public
 * License as published by the Free Software Foundation;
 * version 2.1 of the License only.
 * 
 * This library is distributed in the hope that it will be useful,
 * but WITHOUT ANY WARRANTY; without even the implied warranty of
 * MERCHANTABILITY or FITNESS FOR A PARTICULAR PURPOSE.  See the GNU
 * Lesser General Public License for more details.
 * 
 * You should have received a copy of the GNU Lesser General Public
 * License along with this library; if not, write to the Free Software
 * Foundation, Inc., 51 Franklin Street, Fifth Floor, Boston, MA  02110-1301  USA
 * 
 * Linden Research, Inc., 945 Battery Street, San Francisco, CA  94111  USA
 * $/LicenseInfo$
 */

#ifndef LL_LLMediaCtrl_H
#define LL_LLMediaCtrl_H

#include "llviewermedia.h"

#include "lluictrl.h"
#include "llframetimer.h"
#include "llnotificationptr.h"

class LLViewBorder;
class LLUICtrlFactory;
class LLContextMenu;

////////////////////////////////////////////////////////////////////////////////
//
class LLMediaCtrl :
	public LLPanel,
	public LLViewerMediaObserver,
	public LLViewerMediaEventEmitter,
	public LLInstanceTracker<LLMediaCtrl, LLUUID>
{
	LOG_CLASS(LLMediaCtrl);
public:

	struct Params : public LLInitParam::Block<Params, LLPanel::Params> 
	{
		Optional<std::string>	start_url;
		
		Optional<bool>			border_visible,
								hide_loading,
								decouple_texture_size,
								trusted_content,
								focus_on_click;
								
		Optional<S32>			texture_width,
								texture_height;
		
		Optional<LLUIColor>		caret_color;

		Optional<std::string>	initial_mime_type;
		Optional<std::string>	media_id;
		Optional<std::string>	error_page_url;
		
		Params();
	};
	
protected:
	LLMediaCtrl(const Params&);
	friend class LLUICtrlFactory;

public:
		virtual ~LLMediaCtrl();

		void setBorderVisible( BOOL border_visible );

		// For the tutorial window, we don't want to take focus on clicks,
		// as the examples include how to move around with the arrow
		// keys.  Thus we keep focus on the app by setting this false.
		// Defaults to true.
		void setTakeFocusOnClick( bool take_focus );

		// handle mouse related methods
		virtual bool handleHover( S32 x, S32 y, MASK mask );
		virtual bool handleMouseUp( S32 x, S32 y, MASK mask );
		virtual bool handleMouseDown( S32 x, S32 y, MASK mask );
		virtual bool handleRightMouseDown(S32 x, S32 y, MASK mask);
		virtual bool handleRightMouseUp(S32 x, S32 y, MASK mask);
		virtual bool handleDoubleClick( S32 x, S32 y, MASK mask );
		virtual bool handleScrollWheel( S32 x, S32 y, S32 clicks );
		virtual bool handleScrollHWheel( S32 x, S32 y, S32 clicks );
		virtual bool handleToolTip(S32 x, S32 y, MASK mask);

		// navigation
		void navigateTo( std::string url_in, std::string mime_type = "", bool clean_browser = false);
		void navigateBack();
		void navigateHome();
		void navigateForward();	
		void navigateStop();
		void navigateToLocalPage( const std::string& subdir, const std::string& filename_in );
		bool canNavigateBack();
		bool canNavigateForward();
		std::string getCurrentNavUrl();

		// By default, we do not handle "secondlife:///app/" SLURLs, because
		// those can cause teleports, open windows, etc.  We cannot be sure
		// that each "click" is actually due to a user action, versus 
		// Javascript or some other mechanism.  However, we need the search
		// floater and login page to handle these URLs.  Those are safe
		// because we control the page content.  See DEV-9530.  JC.
		void setHomePageUrl( const std::string& urlIn, const std::string& mime_type = LLStringUtil::null );
		std::string getHomePageUrl();

		void setTarget(const std::string& target);

		void setErrorPageURL(const std::string& url);
		const std::string& getErrorPageURL();

		// Clear the browser cache when the instance gets loaded
		void clearCache();

		// accessor/mutator for flag that indicates if frequent updates to texture happen
		bool getFrequentUpdates() { return mFrequentUpdates; };
		void setFrequentUpdates( bool frequentUpdatesIn ) {  mFrequentUpdates = frequentUpdatesIn; };

		void setAlwaysRefresh(bool refresh) { mAlwaysRefresh = refresh; }
		bool getAlwaysRefresh() { return mAlwaysRefresh; }
		
		void setForceUpdate(bool force_update) { mForceUpdate = force_update; }
		bool getForceUpdate() { return mForceUpdate; }

		bool ensureMediaSourceExists();
		void unloadMediaSource();
		
		LLPluginClassMedia* getMediaPlugin();

		bool setCaretColor( unsigned int red, unsigned int green, unsigned int blue );
		
		void setDecoupleTextureSize(bool decouple) { mDecoupleTextureSize = decouple; }
		bool getDecoupleTextureSize() { return mDecoupleTextureSize; }

		void setTextureSize(S32 width, S32 height);

		void showNotification(LLNotificationPtr notify);
		void hideNotification();

		void setTrustedContent(bool trusted);

        void setAllowFileDownload(bool allow) { mAllowFileDownload = allow; }

		// over-rides
<<<<<<< HEAD
		virtual BOOL handleKeyHere(KEY key, MASK mask);
		virtual BOOL handleKeyUpHere(KEY key, MASK mask);
		virtual void onVisibilityChange ( BOOL new_visibility );
=======
		virtual bool handleKeyHere( KEY key, MASK mask);
		virtual bool handleKeyUpHere(KEY key, MASK mask);
		virtual void onVisibilityChange ( bool new_visibility );
>>>>>>> 0fb52bd3
		virtual bool handleUnicodeCharHere(llwchar uni_char);
		virtual void reshape( S32 width, S32 height, bool called_from_parent = true);
		virtual void draw();
		virtual bool postBuild();

		// focus overrides
		void onFocusLost();
		void onFocusReceived();
		void setFocus(BOOL b);
		
		// Incoming media event dispatcher
		virtual void handleMediaEvent(LLPluginClassMedia* self, EMediaEvent event);

		// right click debugging item
		void onOpenWebInspector();

		LLUUID getTextureID() {return mMediaTextureID;}

        // The Browser windows want keyup and keydown events. Overridden from LLFocusableElement to return true.
        virtual bool    wantsKeyUpKeyDown() const;
        virtual bool    wantsReturnKey() const;

		virtual bool	acceptsTextInput() const { return true; }

	protected:
		void convertInputCoords(S32& x, S32& y);

    private:
		void calcOffsetsAndSize(S32 *x_offset, S32 *y_offset, S32 *width, S32 *height);

	private:
		void onVisibilityChanged ( const LLSD& new_visibility );
		void onPopup(const LLSD& notification, const LLSD& response);

		const S32 mTextureDepthBytes;
		LLUUID mMediaTextureID;
		LLViewBorder* mBorder;
		bool	mFrequentUpdates,
				mForceUpdate,
				mTrusted,
				mAlwaysRefresh,
				mTakeFocusOnClick,
				mStretchToFill,
				mMaintainAspectRatio,
				mHideLoading,
				mHidingInitialLoad,
				mClearCache,
				mHoverTextChanged,
				mDecoupleTextureSize,
				mUpdateScrolls,
                mAllowFileDownload;

		std::string mHomePageUrl,
					mHomePageMimeType,
					mCurrentNavUrl,
					mErrorPageURL,
					mTarget;
		viewer_media_t mMediaSource;
		S32 mTextureWidth,
			mTextureHeight;

		class LLWindowShade* mWindowShade;
		LLHandle<LLContextMenu> mContextMenuHandle;
};

#endif // LL_LLMediaCtrl_H<|MERGE_RESOLUTION|>--- conflicted
+++ resolved
@@ -154,15 +154,9 @@
         void setAllowFileDownload(bool allow) { mAllowFileDownload = allow; }
 
 		// over-rides
-<<<<<<< HEAD
-		virtual BOOL handleKeyHere(KEY key, MASK mask);
-		virtual BOOL handleKeyUpHere(KEY key, MASK mask);
-		virtual void onVisibilityChange ( BOOL new_visibility );
-=======
 		virtual bool handleKeyHere( KEY key, MASK mask);
 		virtual bool handleKeyUpHere(KEY key, MASK mask);
 		virtual void onVisibilityChange ( bool new_visibility );
->>>>>>> 0fb52bd3
 		virtual bool handleUnicodeCharHere(llwchar uni_char);
 		virtual void reshape( S32 width, S32 height, bool called_from_parent = true);
 		virtual void draw();
@@ -171,7 +165,7 @@
 		// focus overrides
 		void onFocusLost();
 		void onFocusReceived();
-		void setFocus(BOOL b);
+		void setFocus(bool b);
 		
 		// Incoming media event dispatcher
 		virtual void handleMediaEvent(LLPluginClassMedia* self, EMediaEvent event);
