--- conflicted
+++ resolved
@@ -154,30 +154,18 @@
         void setAllowFileDownload(bool allow) { mAllowFileDownload = allow; }
 
         // over-rides
-<<<<<<< HEAD
-        virtual BOOL handleKeyHere(KEY key, MASK mask);
-        virtual BOOL handleKeyUpHere(KEY key, MASK mask);
-        virtual void onVisibilityChange ( BOOL new_visibility );
-        virtual BOOL handleUnicodeCharHere(llwchar uni_char);
-        virtual void reshape( S32 width, S32 height, BOOL called_from_parent = TRUE);
-=======
         virtual bool handleKeyHere( KEY key, MASK mask);
         virtual bool handleKeyUpHere(KEY key, MASK mask);
         virtual void onVisibilityChange ( bool new_visibility );
         virtual bool handleUnicodeCharHere(llwchar uni_char);
         virtual void reshape( S32 width, S32 height, bool called_from_parent = true);
->>>>>>> 050d2fef
         virtual void draw();
         virtual bool postBuild();
 
         // focus overrides
         void onFocusLost();
         void onFocusReceived();
-<<<<<<< HEAD
-        void setFocus(BOOL b);
-=======
         void setFocus(bool b);
->>>>>>> 050d2fef
 
         // Incoming media event dispatcher
         virtual void handleMediaEvent(LLPluginClassMedia* self, EMediaEvent event);
