/**
 * @file llhudeffecttrail.h
 * @brief LLHUDEffectSpiral class definition
 *
 * $LicenseInfo:firstyear=2002&license=viewerlgpl$
 * Second Life Viewer Source Code
 * Copyright (C) 2010, Linden Research, Inc.
 *
 * This library is free software; you can redistribute it and/or
 * modify it under the terms of the GNU Lesser General Public
 * License as published by the Free Software Foundation;
 * version 2.1 of the License only.
 *
 * This library is distributed in the hope that it will be useful,
 * but WITHOUT ANY WARRANTY; without even the implied warranty of
 * MERCHANTABILITY or FITNESS FOR A PARTICULAR PURPOSE.  See the GNU
 * Lesser General Public License for more details.
 *
 * You should have received a copy of the GNU Lesser General Public
 * License along with this library; if not, write to the Free Software
 * Foundation, Inc., 51 Franklin Street, Fifth Floor, Boston, MA  02110-1301  USA
 *
 * Linden Research, Inc., 945 Battery Street, San Francisco, CA  94111  USA
 * $/LicenseInfo$
 */

#ifndef LL_LLHUDEFFECTTRAIL_H
#define LL_LLHUDEFFECTTRAIL_H

#include "llhudeffect.h"

#include "llframetimer.h"

#include "llinterp.h"
#include "llviewerpartsim.h"

class LLViewerObject;

const U32 NUM_TRAIL_POINTS = 40;


class LLHUDEffectSpiral : public LLHUDEffect
{
public:
    /*virtual*/ void markDead();
    /*virtual*/ void setTargetObject(LLViewerObject* objectp);
    void setVMag(F32 vmag) { mVMag = vmag; }
    void setVOffset(F32 offset) { mVOffset = offset; }
    void setInitialRadius(F32 radius) { mInitialRadius = radius; }
    void setFinalRadius(F32 radius) { mFinalRadius = radius; }
    void setScaleBase(F32 scale) { mScaleBase = scale; }
    void setScaleVar(F32 scale) { mScaleVar = scale; }
    void setSpinRate(F32 rate) { mSpinRate = rate; }
    void setFlickerRate(F32 rate) { mFlickerRate = rate; }

    // Start the effect playing locally.
    void triggerLocal();

    friend class LLHUDObject;
protected:
    LLHUDEffectSpiral(const U8 type);
    ~LLHUDEffectSpiral();

    /*virtual*/ void render();
    /*virtual*/ void renderForTimer();
    /*virtual*/ void packData(LLMessageSystem *mesgsys);
    /*virtual*/ void unpackData(LLMessageSystem *mesgsys, S32 blocknum);
private:
<<<<<<< HEAD
	/*
	void setupParticle(const S32 i, const F32 start_time);

	
	LLInterpExp<F32>				mRadius[NUM_TRAIL_POINTS];
	LLInterpLinear<LLVector3d>		mDistance[NUM_TRAIL_POINTS];
	LLInterpLinear<F32>				mScale[NUM_TRAIL_POINTS];
	F32								mOffset[NUM_TRAIL_POINTS];
	*/

	bool							mbInit;
	LLPointer<LLViewerPartSource>	mPartSourcep;

	F32								mKillTime;
	F32								mVMag;
	F32								mVOffset;
	F32								mInitialRadius;
	F32								mFinalRadius;
	F32								mSpinRate;
	F32								mFlickerRate;
	F32								mScaleBase;
	F32								mScaleVar;
	LLFrameTimer					mTimer;
	LLInterpLinear<F32>				mFadeInterp;
=======
    /*
    void setupParticle(const S32 i, const F32 start_time);


    LLInterpExp<F32>                mRadius[NUM_TRAIL_POINTS];
    LLInterpLinear<LLVector3d>      mDistance[NUM_TRAIL_POINTS];
    LLInterpLinear<F32>             mScale[NUM_TRAIL_POINTS];
    F32                             mOffset[NUM_TRAIL_POINTS];
    */

    BOOL                            mbInit;
    LLPointer<LLViewerPartSource>   mPartSourcep;

    F32                             mKillTime;
    F32                             mVMag;
    F32                             mVOffset;
    F32                             mInitialRadius;
    F32                             mFinalRadius;
    F32                             mSpinRate;
    F32                             mFlickerRate;
    F32                             mScaleBase;
    F32                             mScaleVar;
    LLFrameTimer                    mTimer;
    LLInterpLinear<F32>             mFadeInterp;
>>>>>>> e1623bb2
};

#endif // LL_LLHUDEFFECTGLOW_H<|MERGE_RESOLUTION|>--- conflicted
+++ resolved
@@ -1,122 +1,95 @@
-/**
- * @file llhudeffecttrail.h
- * @brief LLHUDEffectSpiral class definition
- *
- * $LicenseInfo:firstyear=2002&license=viewerlgpl$
- * Second Life Viewer Source Code
- * Copyright (C) 2010, Linden Research, Inc.
- *
- * This library is free software; you can redistribute it and/or
- * modify it under the terms of the GNU Lesser General Public
- * License as published by the Free Software Foundation;
- * version 2.1 of the License only.
- *
- * This library is distributed in the hope that it will be useful,
- * but WITHOUT ANY WARRANTY; without even the implied warranty of
- * MERCHANTABILITY or FITNESS FOR A PARTICULAR PURPOSE.  See the GNU
- * Lesser General Public License for more details.
- *
- * You should have received a copy of the GNU Lesser General Public
- * License along with this library; if not, write to the Free Software
- * Foundation, Inc., 51 Franklin Street, Fifth Floor, Boston, MA  02110-1301  USA
- *
- * Linden Research, Inc., 945 Battery Street, San Francisco, CA  94111  USA
- * $/LicenseInfo$
- */
-
-#ifndef LL_LLHUDEFFECTTRAIL_H
-#define LL_LLHUDEFFECTTRAIL_H
-
-#include "llhudeffect.h"
-
-#include "llframetimer.h"
-
-#include "llinterp.h"
-#include "llviewerpartsim.h"
-
-class LLViewerObject;
-
-const U32 NUM_TRAIL_POINTS = 40;
-
-
-class LLHUDEffectSpiral : public LLHUDEffect
-{
-public:
-    /*virtual*/ void markDead();
-    /*virtual*/ void setTargetObject(LLViewerObject* objectp);
-    void setVMag(F32 vmag) { mVMag = vmag; }
-    void setVOffset(F32 offset) { mVOffset = offset; }
-    void setInitialRadius(F32 radius) { mInitialRadius = radius; }
-    void setFinalRadius(F32 radius) { mFinalRadius = radius; }
-    void setScaleBase(F32 scale) { mScaleBase = scale; }
-    void setScaleVar(F32 scale) { mScaleVar = scale; }
-    void setSpinRate(F32 rate) { mSpinRate = rate; }
-    void setFlickerRate(F32 rate) { mFlickerRate = rate; }
-
-    // Start the effect playing locally.
-    void triggerLocal();
-
-    friend class LLHUDObject;
-protected:
-    LLHUDEffectSpiral(const U8 type);
-    ~LLHUDEffectSpiral();
-
-    /*virtual*/ void render();
-    /*virtual*/ void renderForTimer();
-    /*virtual*/ void packData(LLMessageSystem *mesgsys);
-    /*virtual*/ void unpackData(LLMessageSystem *mesgsys, S32 blocknum);
-private:
-<<<<<<< HEAD
-	/*
-	void setupParticle(const S32 i, const F32 start_time);
-
-	
-	LLInterpExp<F32>				mRadius[NUM_TRAIL_POINTS];
-	LLInterpLinear<LLVector3d>		mDistance[NUM_TRAIL_POINTS];
-	LLInterpLinear<F32>				mScale[NUM_TRAIL_POINTS];
-	F32								mOffset[NUM_TRAIL_POINTS];
-	*/
-
-	bool							mbInit;
-	LLPointer<LLViewerPartSource>	mPartSourcep;
-
-	F32								mKillTime;
-	F32								mVMag;
-	F32								mVOffset;
-	F32								mInitialRadius;
-	F32								mFinalRadius;
-	F32								mSpinRate;
-	F32								mFlickerRate;
-	F32								mScaleBase;
-	F32								mScaleVar;
-	LLFrameTimer					mTimer;
-	LLInterpLinear<F32>				mFadeInterp;
-=======
-    /*
-    void setupParticle(const S32 i, const F32 start_time);
-
-
-    LLInterpExp<F32>                mRadius[NUM_TRAIL_POINTS];
-    LLInterpLinear<LLVector3d>      mDistance[NUM_TRAIL_POINTS];
-    LLInterpLinear<F32>             mScale[NUM_TRAIL_POINTS];
-    F32                             mOffset[NUM_TRAIL_POINTS];
-    */
-
-    BOOL                            mbInit;
-    LLPointer<LLViewerPartSource>   mPartSourcep;
-
-    F32                             mKillTime;
-    F32                             mVMag;
-    F32                             mVOffset;
-    F32                             mInitialRadius;
-    F32                             mFinalRadius;
-    F32                             mSpinRate;
-    F32                             mFlickerRate;
-    F32                             mScaleBase;
-    F32                             mScaleVar;
-    LLFrameTimer                    mTimer;
-    LLInterpLinear<F32>             mFadeInterp;
->>>>>>> e1623bb2
-};
-
-#endif // LL_LLHUDEFFECTGLOW_H+/**
+ * @file llhudeffecttrail.h
+ * @brief LLHUDEffectSpiral class definition
+ *
+ * $LicenseInfo:firstyear=2002&license=viewerlgpl$
+ * Second Life Viewer Source Code
+ * Copyright (C) 2010, Linden Research, Inc.
+ *
+ * This library is free software; you can redistribute it and/or
+ * modify it under the terms of the GNU Lesser General Public
+ * License as published by the Free Software Foundation;
+ * version 2.1 of the License only.
+ *
+ * This library is distributed in the hope that it will be useful,
+ * but WITHOUT ANY WARRANTY; without even the implied warranty of
+ * MERCHANTABILITY or FITNESS FOR A PARTICULAR PURPOSE.  See the GNU
+ * Lesser General Public License for more details.
+ *
+ * You should have received a copy of the GNU Lesser General Public
+ * License along with this library; if not, write to the Free Software
+ * Foundation, Inc., 51 Franklin Street, Fifth Floor, Boston, MA  02110-1301  USA
+ *
+ * Linden Research, Inc., 945 Battery Street, San Francisco, CA  94111  USA
+ * $/LicenseInfo$
+ */
+
+#ifndef LL_LLHUDEFFECTTRAIL_H
+#define LL_LLHUDEFFECTTRAIL_H
+
+#include "llhudeffect.h"
+
+#include "llframetimer.h"
+
+#include "llinterp.h"
+#include "llviewerpartsim.h"
+
+class LLViewerObject;
+
+const U32 NUM_TRAIL_POINTS = 40;
+
+
+class LLHUDEffectSpiral : public LLHUDEffect
+{
+public:
+    /*virtual*/ void markDead();
+    /*virtual*/ void setTargetObject(LLViewerObject* objectp);
+    void setVMag(F32 vmag) { mVMag = vmag; }
+    void setVOffset(F32 offset) { mVOffset = offset; }
+    void setInitialRadius(F32 radius) { mInitialRadius = radius; }
+    void setFinalRadius(F32 radius) { mFinalRadius = radius; }
+    void setScaleBase(F32 scale) { mScaleBase = scale; }
+    void setScaleVar(F32 scale) { mScaleVar = scale; }
+    void setSpinRate(F32 rate) { mSpinRate = rate; }
+    void setFlickerRate(F32 rate) { mFlickerRate = rate; }
+
+    // Start the effect playing locally.
+    void triggerLocal();
+
+    friend class LLHUDObject;
+protected:
+    LLHUDEffectSpiral(const U8 type);
+    ~LLHUDEffectSpiral();
+
+    /*virtual*/ void render();
+    /*virtual*/ void renderForTimer();
+    /*virtual*/ void packData(LLMessageSystem *mesgsys);
+    /*virtual*/ void unpackData(LLMessageSystem *mesgsys, S32 blocknum);
+private:
+    /*
+    void setupParticle(const S32 i, const F32 start_time);
+
+
+    LLInterpExp<F32>                mRadius[NUM_TRAIL_POINTS];
+    LLInterpLinear<LLVector3d>      mDistance[NUM_TRAIL_POINTS];
+    LLInterpLinear<F32>             mScale[NUM_TRAIL_POINTS];
+    F32                             mOffset[NUM_TRAIL_POINTS];
+    */
+
+    bool                            mbInit;
+    LLPointer<LLViewerPartSource>   mPartSourcep;
+
+    F32                             mKillTime;
+    F32                             mVMag;
+    F32                             mVOffset;
+    F32                             mInitialRadius;
+    F32                             mFinalRadius;
+    F32                             mSpinRate;
+    F32                             mFlickerRate;
+    F32                             mScaleBase;
+    F32                             mScaleVar;
+    LLFrameTimer                    mTimer;
+    LLInterpLinear<F32>             mFadeInterp;
+};
+
+#endif // LL_LLHUDEFFECTGLOW_H