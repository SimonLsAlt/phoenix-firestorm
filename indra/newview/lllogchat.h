/**
 * @file lllogchat.h
 * @brief LLFloaterChat class definition
 *
 * $LicenseInfo:firstyear=2002&license=viewerlgpl$
 * Second Life Viewer Source Code
 * Copyright (C) 2010, Linden Research, Inc.
 *
 * This library is free software; you can redistribute it and/or
 * modify it under the terms of the GNU Lesser General Public
 * License as published by the Free Software Foundation;
 * version 2.1 of the License only.
 *
 * This library is distributed in the hope that it will be useful,
 * but WITHOUT ANY WARRANTY; without even the implied warranty of
 * MERCHANTABILITY or FITNESS FOR A PARTICULAR PURPOSE.  See the GNU
 * Lesser General Public License for more details.
 *
 * You should have received a copy of the GNU Lesser General Public
 * License along with this library; if not, write to the Free Software
 * Foundation, Inc., 51 Franklin Street, Fifth Floor, Boston, MA  02110-1301  USA
 *
 * Linden Research, Inc., 945 Battery Street, San Francisco, CA  94111  USA
 * $/LicenseInfo$
 */

#ifndef LL_LLLOGCHAT_H
#define LL_LLLOGCHAT_H
#include "llthread.h"

class LLChat;

class LLActionThread : public LLThread
{
public:
    LLActionThread(const std::string& name);
    ~LLActionThread();

    void waitFinished();
    bool isFinished() { return mFinished; }
protected:
    void setFinished();
private:
    bool mFinished;
    LLMutex mMutex;
    LLCondition mRunCondition;
};

class LLLoadHistoryThread : public LLActionThread
{
private:
    const std::string& mFileName;
    std::list<LLSD>* mMessages;
    LLSD mLoadParams;
    bool mNewLoad;
public:
    LLLoadHistoryThread(const std::string& file_name, std::list<LLSD>* messages, const LLSD& load_params);
    ~LLLoadHistoryThread();
    //void setHistoryParams(const std::string& file_name, const LLSD& load_params);
    virtual void loadHistory(const std::string& file_name, std::list<LLSD>* messages, const LLSD& load_params);
    virtual void run();

    typedef boost::signals2::signal<void (std::list<LLSD>* messages,const std::string& file_name)> load_end_signal_t;
    load_end_signal_t * mLoadEndSignal;
    boost::signals2::connection setLoadEndSignal(const load_end_signal_t::slot_type& cb);
    void removeLoadEndSignal(const load_end_signal_t::slot_type& cb);
};

class LLDeleteHistoryThread : public LLActionThread
{
private:
    std::list<LLSD>* mMessages;
    LLLoadHistoryThread* mLoadThread;
public:
    LLDeleteHistoryThread(std::list<LLSD>* messages, LLLoadHistoryThread* loadThread);
    ~LLDeleteHistoryThread();

    virtual void run();
    static void deleteHistory();
};

class LLLogChat : public LLSingleton<LLLogChat>
{
    LLSINGLETON(LLLogChat);
    ~LLLogChat();
public:
<<<<<<< HEAD
	// status values for callback function
	enum ELogLineType {
		LOG_EMPTY,
		LOG_LINE,
		LOG_LLSD,
		LOG_END
	};

	static std::string timestamp2LogString(U32 timestamp, bool withdate);
	static std::string makeLogFileName(std::string(filename));
	static void renameLogFile(const std::string& old_filename, const std::string& new_filename);
	/**
	*Add functions to get old and non date stamped file names when needed
	*/
	static std::string oldLogFileName(std::string(filename));
	static void saveHistory(const std::string& filename,
				const std::string& from,
				const LLUUID& from_id,
				const std::string& line);
    static bool transcriptFilesExist();
	static void findTranscriptFiles(std::string pattern, std::vector<std::string>& list_of_transcriptions);
	static void getListOfTranscriptFiles(std::vector<std::string>& list);
	static void getListOfTranscriptBackupFiles(std::vector<std::string>& list_of_transcriptions);

	static void loadChatHistory(const std::string& file_name, std::list<LLSD>& messages, const LLSD& load_params = LLSD(), bool is_group = false);

	typedef boost::signals2::signal<void ()> save_history_signal_t;
	boost::signals2::connection setSaveHistorySignal(const save_history_signal_t::slot_type& cb);

	static bool moveTranscripts(const std::string currentDirectory, 
									const std::string newDirectory, 
									std::vector<std::string>& listOfFilesToMove,
									std::vector<std::string>& listOfFilesMoved);
	static bool moveTranscripts(const std::string currentDirectory, 
		const std::string newDirectory, 
		std::vector<std::string>& listOfFilesToMove);

	static void deleteTranscripts();
	static bool isTranscriptExist(const LLUUID& avatar_id, bool is_group=false);
	static bool isNearbyTranscriptExist();
	static bool isAdHocTranscriptExist(std::string file_name);
	static bool isTranscriptFileFound(std::string fullname);

	bool historyThreadsFinished(LLUUID session_id);
	LLLoadHistoryThread* getLoadHistoryThread(LLUUID session_id);
	LLDeleteHistoryThread* getDeleteHistoryThread(LLUUID session_id);
	bool addLoadHistoryThread(LLUUID& session_id, LLLoadHistoryThread* lthread);
	bool addDeleteHistoryThread(LLUUID& session_id, LLDeleteHistoryThread* dthread);
	void cleanupHistoryThreads();
=======
    // status values for callback function
    enum ELogLineType {
        LOG_EMPTY,
        LOG_LINE,
        LOG_LLSD,
        LOG_END
    };

    static std::string timestamp2LogString(U32 timestamp, bool withdate);
    static std::string makeLogFileName(std::string(filename));
    static void renameLogFile(const std::string& old_filename, const std::string& new_filename);
    /**
    *Add functions to get old and non date stamped file names when needed
    */
    static std::string oldLogFileName(std::string(filename));
    static void saveHistory(const std::string& filename,
                const std::string& from,
                const LLUUID& from_id,
                const std::string& line);
    static void findTranscriptFiles(std::string pattern, std::vector<std::string>& list_of_transcriptions);
    static void getListOfTranscriptFiles(std::vector<std::string>& list);
    static void getListOfTranscriptBackupFiles(std::vector<std::string>& list_of_transcriptions);

    static void loadChatHistory(const std::string& file_name, std::list<LLSD>& messages, const LLSD& load_params = LLSD(), bool is_group = false);

    typedef boost::signals2::signal<void ()> save_history_signal_t;
    boost::signals2::connection setSaveHistorySignal(const save_history_signal_t::slot_type& cb);

    static bool moveTranscripts(const std::string currentDirectory,
                                    const std::string newDirectory,
                                    std::vector<std::string>& listOfFilesToMove,
                                    std::vector<std::string>& listOfFilesMoved);
    static bool moveTranscripts(const std::string currentDirectory,
        const std::string newDirectory,
        std::vector<std::string>& listOfFilesToMove);

    static void deleteTranscripts();
    static bool isTranscriptExist(const LLUUID& avatar_id, bool is_group=false);
    static bool isNearbyTranscriptExist();
    static bool isAdHocTranscriptExist(std::string file_name);
    static bool isTranscriptFileFound(std::string fullname);

    bool historyThreadsFinished(LLUUID session_id);
    LLLoadHistoryThread* getLoadHistoryThread(LLUUID session_id);
    LLDeleteHistoryThread* getDeleteHistoryThread(LLUUID session_id);
    bool addLoadHistoryThread(LLUUID& session_id, LLLoadHistoryThread* lthread);
    bool addDeleteHistoryThread(LLUUID& session_id, LLDeleteHistoryThread* dthread);
    void cleanupHistoryThreads();
>>>>>>> e7eced3c

private:
    static std::string cleanFileName(std::string filename);

    LLMutex* historyThreadsMutex();
    void triggerHistorySignal();

    save_history_signal_t * mSaveHistorySignal;
    std::map<LLUUID,LLLoadHistoryThread *> mLoadHistoryThreads;
    std::map<LLUUID,LLDeleteHistoryThread *> mDeleteHistoryThreads;
    LLMutex* mHistoryThreadsMutex;
};

/**
 * Formatter for the plain text chat log files
 */
class LLChatLogFormatter
{
public:
    LLChatLogFormatter(const LLSD& im) : mIM(im) {}
    virtual ~LLChatLogFormatter() {};

    friend std::ostream& operator<<(std::ostream& str, const LLChatLogFormatter& formatter)
    {
        formatter.format(formatter.mIM, str);
        return str;
    }

protected:

    /**
     * Format an instant message to a stream
     * Timestamps and sender names are required
     * New lines of multilined messages are prepended with a space
     */
    void format(const LLSD& im, std::ostream& ostr) const;

    LLSD mIM;
};

/**
 * Parser for the plain text chat log files
 */
class LLChatLogParser
{
public:

     /**
     * Parse a line from the plain text chat log file
     * General plain text log format is like: "[timestamp]  [name]: [message]"
     * [timestamp] and [name] are optional
     * Examples of plain text chat log lines:
     * "[2009/11/20 2:53]  Igor ProductEngine: howdy"
     * "Igor ProductEngine: howdy"
     * "Dserduk ProductEngine is Online"
     *
     * @return false if failed to parse mandatory data - message text
     */
    static bool parse(std::string& raw, LLSD& im, const LLSD& parse_params = LLSD());

protected:
    LLChatLogParser();
    virtual ~LLChatLogParser() {};
};

extern const std::string GROUP_CHAT_SUFFIX;

// LLSD map lookup constants
extern const std::string LL_IM_TIME; //("time");
extern const std::string LL_IM_DATE_TIME; //("datetime");
extern const std::string LL_IM_TEXT; //("message");
extern const std::string LL_IM_FROM; //("from");
extern const std::string LL_IM_FROM_ID; //("from_id");
extern const std::string LL_TRANSCRIPT_FILE_EXTENSION; //("txt");

#endif<|MERGE_RESOLUTION|>--- conflicted
+++ resolved
@@ -84,57 +84,6 @@
     LLSINGLETON(LLLogChat);
     ~LLLogChat();
 public:
-<<<<<<< HEAD
-	// status values for callback function
-	enum ELogLineType {
-		LOG_EMPTY,
-		LOG_LINE,
-		LOG_LLSD,
-		LOG_END
-	};
-
-	static std::string timestamp2LogString(U32 timestamp, bool withdate);
-	static std::string makeLogFileName(std::string(filename));
-	static void renameLogFile(const std::string& old_filename, const std::string& new_filename);
-	/**
-	*Add functions to get old and non date stamped file names when needed
-	*/
-	static std::string oldLogFileName(std::string(filename));
-	static void saveHistory(const std::string& filename,
-				const std::string& from,
-				const LLUUID& from_id,
-				const std::string& line);
-    static bool transcriptFilesExist();
-	static void findTranscriptFiles(std::string pattern, std::vector<std::string>& list_of_transcriptions);
-	static void getListOfTranscriptFiles(std::vector<std::string>& list);
-	static void getListOfTranscriptBackupFiles(std::vector<std::string>& list_of_transcriptions);
-
-	static void loadChatHistory(const std::string& file_name, std::list<LLSD>& messages, const LLSD& load_params = LLSD(), bool is_group = false);
-
-	typedef boost::signals2::signal<void ()> save_history_signal_t;
-	boost::signals2::connection setSaveHistorySignal(const save_history_signal_t::slot_type& cb);
-
-	static bool moveTranscripts(const std::string currentDirectory, 
-									const std::string newDirectory, 
-									std::vector<std::string>& listOfFilesToMove,
-									std::vector<std::string>& listOfFilesMoved);
-	static bool moveTranscripts(const std::string currentDirectory, 
-		const std::string newDirectory, 
-		std::vector<std::string>& listOfFilesToMove);
-
-	static void deleteTranscripts();
-	static bool isTranscriptExist(const LLUUID& avatar_id, bool is_group=false);
-	static bool isNearbyTranscriptExist();
-	static bool isAdHocTranscriptExist(std::string file_name);
-	static bool isTranscriptFileFound(std::string fullname);
-
-	bool historyThreadsFinished(LLUUID session_id);
-	LLLoadHistoryThread* getLoadHistoryThread(LLUUID session_id);
-	LLDeleteHistoryThread* getDeleteHistoryThread(LLUUID session_id);
-	bool addLoadHistoryThread(LLUUID& session_id, LLLoadHistoryThread* lthread);
-	bool addDeleteHistoryThread(LLUUID& session_id, LLDeleteHistoryThread* dthread);
-	void cleanupHistoryThreads();
-=======
     // status values for callback function
     enum ELogLineType {
         LOG_EMPTY,
@@ -154,6 +103,7 @@
                 const std::string& from,
                 const LLUUID& from_id,
                 const std::string& line);
+    static bool transcriptFilesExist();
     static void findTranscriptFiles(std::string pattern, std::vector<std::string>& list_of_transcriptions);
     static void getListOfTranscriptFiles(std::vector<std::string>& list);
     static void getListOfTranscriptBackupFiles(std::vector<std::string>& list_of_transcriptions);
@@ -183,7 +133,6 @@
     bool addLoadHistoryThread(LLUUID& session_id, LLLoadHistoryThread* lthread);
     bool addDeleteHistoryThread(LLUUID& session_id, LLDeleteHistoryThread* dthread);
     void cleanupHistoryThreads();
->>>>>>> e7eced3c
 
 private:
     static std::string cleanFileName(std::string filename);
