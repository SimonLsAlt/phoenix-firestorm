/**
 * @file llgroupmgr.cpp
 * @brief LLGroupMgr class implementation
 *
 * $LicenseInfo:firstyear=2004&license=viewerlgpl$
 * Second Life Viewer Source Code
 * Copyright (C) 2010, Linden Research, Inc.
 *
 * This library is free software; you can redistribute it and/or
 * modify it under the terms of the GNU Lesser General Public
 * License as published by the Free Software Foundation;
 * version 2.1 of the License only.
 *
 * This library is distributed in the hope that it will be useful,
 * but WITHOUT ANY WARRANTY; without even the implied warranty of
 * MERCHANTABILITY or FITNESS FOR A PARTICULAR PURPOSE.  See the GNU
 * Lesser General Public License for more details.
 *
 * You should have received a copy of the GNU Lesser General Public
 * License along with this library; if not, write to the Free Software
 * Foundation, Inc., 51 Franklin Street, Fifth Floor, Boston, MA  02110-1301  USA
 *
 * Linden Research, Inc., 945 Battery Street, San Francisco, CA  94111  USA
 * $/LicenseInfo$
 */

/**
 * Manager for aggregating all client knowledge for specific groups
 * Keeps a cache of group information.
 */

#include "llviewerprecompiledheaders.h"

#include "llgroupmgr.h"

#include <vector>
#include <algorithm>

#include "llappviewer.h"
#include "llagent.h"
#include "llavatarnamecache.h"
#include "llui.h"
#include "message.h"
#include "roles_constants.h"
#include "lltransactiontypes.h"
#include "llstatusbar.h"
#include "llviewerwindow.h"
#include "llpanelgroupcreate.h"
#include "llgroupactions.h"
#include "llnotificationsutil.h"
#include "lluictrlfactory.h"
#include "lltrans.h"
#include "llviewerregion.h"
#include <boost/regex.hpp>
#include "llcorehttputil.h"
#include "lluiusage.h"


#if LL_MSVC
#pragma warning(push)
// disable boost::lexical_cast warning
#pragma warning (disable:4702)
#endif

#include <boost/lexical_cast.hpp>

#if LL_MSVC
#pragma warning(pop)   // Restore all warnings to the previous state
#endif

const U32 MAX_CACHED_GROUPS = 20;

//
// LLRoleActionSet
//
LLRoleActionSet::LLRoleActionSet()
: mActionSetData(NULL)
{ }

LLRoleActionSet::~LLRoleActionSet()
{
    delete mActionSetData;
    std::for_each(mActions.begin(), mActions.end(), DeletePointer());
    mActions.clear();
}

//
// LLGroupMemberData
//

<<<<<<< HEAD
LLGroupMemberData::LLGroupMemberData(const LLUUID& id, 
										S32 contribution,
										U64 agent_powers,
										const std::string& title,
										const std::string& online_status,
										bool is_owner) : 
	mID(id), 
	mContribution(contribution), 
	mAgentPowers(agent_powers), 
	mTitle(title), 
	mOnlineStatus(online_status),
	mIsOwner(is_owner)
=======
LLGroupMemberData::LLGroupMemberData(const LLUUID& id,
                                        S32 contribution,
                                        U64 agent_powers,
                                        const std::string& title,
                                        const std::string& online_status,
                                        BOOL is_owner) :
    mID(id),
    mContribution(contribution),
    mAgentPowers(agent_powers),
    mTitle(title),
    mOnlineStatus(online_status),
    mIsOwner(is_owner)
>>>>>>> e1623bb2
{
}

LLGroupMemberData::~LLGroupMemberData()
{
}

void LLGroupMemberData::addRole(const LLUUID& role, LLGroupRoleData* rd)
{
    mRolesList[role] = rd;
}

bool LLGroupMemberData::removeRole(const LLUUID& role)
{
    role_list_t::iterator it = mRolesList.find(role);

    if (it != mRolesList.end())
    {
        mRolesList.erase(it);
        return true;
    }

    return false;
}

//
// LLGroupRoleData
//

<<<<<<< HEAD
LLGroupRoleData::LLGroupRoleData(const LLUUID& role_id, 
								const std::string& role_name,
								const std::string& role_title,
								const std::string& role_desc,
								const U64 role_powers,
								const S32 member_count) :
	mRoleID(role_id),
	mMemberCount(member_count),
	mMembersNeedsSort(false)
=======
LLGroupRoleData::LLGroupRoleData(const LLUUID& role_id,
                                const std::string& role_name,
                                const std::string& role_title,
                                const std::string& role_desc,
                                const U64 role_powers,
                                const S32 member_count) :
    mRoleID(role_id),
    mMemberCount(member_count),
    mMembersNeedsSort(FALSE)
>>>>>>> e1623bb2
{
    mRoleData.mRoleName = role_name;
    mRoleData.mRoleTitle = role_title;
    mRoleData.mRoleDescription = role_desc;
    mRoleData.mRolePowers = role_powers;
    mRoleData.mChangeType = RC_UPDATE_NONE;
}

<<<<<<< HEAD
LLGroupRoleData::LLGroupRoleData(const LLUUID& role_id, 
								LLRoleData role_data,
								const S32 member_count) :
	mRoleID(role_id),
	mRoleData(role_data),
	mMemberCount(member_count),
	mMembersNeedsSort(false)
=======
LLGroupRoleData::LLGroupRoleData(const LLUUID& role_id,
                                LLRoleData role_data,
                                const S32 member_count) :
    mRoleID(role_id),
    mRoleData(role_data),
    mMemberCount(member_count),
    mMembersNeedsSort(FALSE)
>>>>>>> e1623bb2
{

}

LLGroupRoleData::~LLGroupRoleData()
{
}

S32 LLGroupRoleData::getMembersInRole(uuid_vec_t members,
<<<<<<< HEAD
									  bool needs_sort)
{
	if (mRoleID.isNull())
	{
		// This is the everyone role, just return the size of members, 
		// because everyone is in the everyone role.
		return members.size();
	}

	// Sort the members list, if needed.
	if (mMembersNeedsSort)
	{
		std::sort(mMemberIDs.begin(), mMemberIDs.end());
		mMembersNeedsSort = false;
	}
	if (needs_sort)
	{
		// Sort the members parameter.
		std::sort(members.begin(), members.end());
	}

	// Return the number of members in the intersection.
	S32 max_size = llmin( members.size(), mMemberIDs.size() );
	uuid_vec_t in_role( max_size );
	uuid_vec_t::iterator in_role_end;
	in_role_end = std::set_intersection(mMemberIDs.begin(), mMemberIDs.end(),
									members.begin(), members.end(),
									in_role.begin());
	return in_role_end - in_role.begin();
}
			  
void LLGroupRoleData::addMember(const LLUUID& member)
{
	mMembersNeedsSort = true;
	mMemberIDs.push_back(member);
=======
                                      BOOL needs_sort)
{
    if (mRoleID.isNull())
    {
        // This is the everyone role, just return the size of members,
        // because everyone is in the everyone role.
        return members.size();
    }

    // Sort the members list, if needed.
    if (mMembersNeedsSort)
    {
        std::sort(mMemberIDs.begin(), mMemberIDs.end());
        mMembersNeedsSort = FALSE;
    }
    if (needs_sort)
    {
        // Sort the members parameter.
        std::sort(members.begin(), members.end());
    }

    // Return the number of members in the intersection.
    S32 max_size = llmin( members.size(), mMemberIDs.size() );
    uuid_vec_t in_role( max_size );
    uuid_vec_t::iterator in_role_end;
    in_role_end = std::set_intersection(mMemberIDs.begin(), mMemberIDs.end(),
                                    members.begin(), members.end(),
                                    in_role.begin());
    return in_role_end - in_role.begin();
}

void LLGroupRoleData::addMember(const LLUUID& member)
{
    mMembersNeedsSort = TRUE;
    mMemberIDs.push_back(member);
>>>>>>> e1623bb2
}

bool LLGroupRoleData::removeMember(const LLUUID& member)
{
    uuid_vec_t::iterator it = std::find(mMemberIDs.begin(),mMemberIDs.end(),member);

<<<<<<< HEAD
	if (it != mMemberIDs.end())
	{
		mMembersNeedsSort = true;
		mMemberIDs.erase(it);
		return true;
	}
=======
    if (it != mMemberIDs.end())
    {
        mMembersNeedsSort = TRUE;
        mMemberIDs.erase(it);
        return true;
    }
>>>>>>> e1623bb2

    return false;
}

void LLGroupRoleData::clearMembers()
{
<<<<<<< HEAD
	mMembersNeedsSort = false;
	mMemberIDs.clear();
=======
    mMembersNeedsSort = FALSE;
    mMemberIDs.clear();
>>>>>>> e1623bb2
}


//
// LLGroupMgrGroupData
//

<<<<<<< HEAD
LLGroupMgrGroupData::LLGroupMgrGroupData(const LLUUID& id) : 
	mID(id), 
	mShowInList(true), 
	mOpenEnrollment(false), 
	mMembershipFee(0),
	mAllowPublish(false),
	mListInProfile(false),
	mMaturePublish(false),
	mChanged(false),
	mMemberCount(0),
	mRoleCount(0),
	mReceivedRoleMemberPairs(0),
	mMemberDataComplete(false),
	mRoleDataComplete(false),
	mRoleMemberDataComplete(false),
	mGroupPropertiesDataComplete(false),
	mPendingRoleMemberRequest(false),
	mAccessTime(0.0f),
	mPendingBanRequest(false)
{
	mMemberVersion.generate();
=======
LLGroupMgrGroupData::LLGroupMgrGroupData(const LLUUID& id) :
    mID(id),
    mShowInList(TRUE),
    mOpenEnrollment(FALSE),
    mMembershipFee(0),
    mAllowPublish(FALSE),
    mListInProfile(FALSE),
    mMaturePublish(FALSE),
    mChanged(FALSE),
    mMemberCount(0),
    mRoleCount(0),
    mReceivedRoleMemberPairs(0),
    mMemberDataComplete(false),
    mRoleDataComplete(false),
    mRoleMemberDataComplete(false),
    mGroupPropertiesDataComplete(false),
    mPendingRoleMemberRequest(false),
    mAccessTime(0.0f),
    mPendingBanRequest(false)
{
    mMemberVersion.generate();
>>>>>>> e1623bb2
}

void LLGroupMgrGroupData::setAccessed()
{
    mAccessTime = (F32)LLFrameTimer::getTotalSeconds();
}

bool LLGroupMgrGroupData::getRoleData(const LLUUID& role_id, LLRoleData& role_data)
{
    role_data_map_t::const_iterator it;

<<<<<<< HEAD
	// Do we have changes for it?
	it = mRoleChanges.find(role_id);
	if (it != mRoleChanges.end()) 
	{
		if ((*it).second.mChangeType == RC_DELETE) return false;

		role_data = (*it).second;
		return true;
	}

	// Ok, no changes, hasn't been deleted, isn't a new role, just find the role.
	role_list_t::const_iterator rit = mRoles.find(role_id);
	if (rit != mRoles.end())
	{
		role_data = (*rit).second->getRoleData();
		return true;
	}

	// This role must not exist.
	return false;
=======
    // Do we have changes for it?
    it = mRoleChanges.find(role_id);
    if (it != mRoleChanges.end())
    {
        if ((*it).second.mChangeType == RC_DELETE) return FALSE;

        role_data = (*it).second;
        return TRUE;
    }

    // Ok, no changes, hasn't been deleted, isn't a new role, just find the role.
    role_list_t::const_iterator rit = mRoles.find(role_id);
    if (rit != mRoles.end())
    {
        role_data = (*rit).second->getRoleData();
        return TRUE;
    }

    // This role must not exist.
    return FALSE;
>>>>>>> e1623bb2
}


void LLGroupMgrGroupData::setRoleData(const LLUUID& role_id, LLRoleData role_data)
{
    // If this is a newly created group, we need to change the data in the created list.
    role_data_map_t::iterator it;
    it = mRoleChanges.find(role_id);
    if (it != mRoleChanges.end())
    {
        if ((*it).second.mChangeType == RC_CREATE)
        {
            role_data.mChangeType = RC_CREATE;
            mRoleChanges[role_id] = role_data;
            return;
        }
        else if ((*it).second.mChangeType == RC_DELETE)
        {
            // Don't do anything for a role being deleted.
            return;
        }
    }

    // Not a new role, so put it in the changes list.
    LLRoleData old_role_data;
    role_list_t::iterator rit = mRoles.find(role_id);
    if (rit != mRoles.end())
    {
        bool data_change = ( ((*rit).second->mRoleData.mRoleDescription != role_data.mRoleDescription)
                            || ((*rit).second->mRoleData.mRoleName != role_data.mRoleName)
                            || ((*rit).second->mRoleData.mRoleTitle != role_data.mRoleTitle) );
        bool powers_change = ((*rit).second->mRoleData.mRolePowers != role_data.mRolePowers);

        if (!data_change && !powers_change)
        {
            // We are back to the original state, the changes have been 'undone' so take out the change.
            mRoleChanges.erase(role_id);
            return;
        }

        if (data_change && powers_change)
        {
            role_data.mChangeType = RC_UPDATE_ALL;
        }
        else if (data_change)
        {
            role_data.mChangeType = RC_UPDATE_DATA;
        }
        else
        {
            role_data.mChangeType = RC_UPDATE_POWERS;
        }

        mRoleChanges[role_id] = role_data;
    }
    else
    {
        LL_WARNS() << "Change being made to non-existant role " << role_id << LL_ENDL;
    }
}

bool LLGroupMgrGroupData::pendingRoleChanges()
{
    return (!mRoleChanges.empty());
}

// This is a no-op if the role has already been created.
void LLGroupMgrGroupData::createRole(const LLUUID& role_id, LLRoleData role_data)
{
    if (mRoleChanges.find(role_id) != mRoleChanges.end())
    {
        LL_WARNS() << "create role for existing role! " << role_id << LL_ENDL;
    }
    else
    {
        role_data.mChangeType = RC_CREATE;
        mRoleChanges[role_id] = role_data;
    }
}

void LLGroupMgrGroupData::deleteRole(const LLUUID& role_id)
{
    role_data_map_t::iterator it;

    // If this was a new role, just discard it.
    it = mRoleChanges.find(role_id);
    if (it != mRoleChanges.end()
        && (*it).second.mChangeType == RC_CREATE)
    {
        mRoleChanges.erase(it);
        return;
    }

    LLRoleData rd;
    rd.mChangeType = RC_DELETE;
    mRoleChanges[role_id] = rd;
}

void LLGroupMgrGroupData::addRolePower(const LLUUID &role_id, U64 power)
{
    LLRoleData rd;
    if (getRoleData(role_id,rd))
    {
        rd.mRolePowers |= power;
        setRoleData(role_id,rd);
    }
    else
    {
        LL_WARNS() << "addRolePower: no role data found for " << role_id << LL_ENDL;
    }
}

void LLGroupMgrGroupData::removeRolePower(const LLUUID &role_id, U64 power)
{
    LLRoleData rd;
    if (getRoleData(role_id,rd))
    {
        rd.mRolePowers &= ~power;
        setRoleData(role_id,rd);
    }
    else
    {
        LL_WARNS() << "removeRolePower: no role data found for " << role_id << LL_ENDL;
    }
}

U64 LLGroupMgrGroupData::getRolePowers(const LLUUID& role_id)
{
    LLRoleData rd;
    if (getRoleData(role_id,rd))
    {
        return rd.mRolePowers;
    }
    else
    {
        LL_WARNS() << "getRolePowers: no role data found for " << role_id << LL_ENDL;
        return GP_NO_POWERS;
    }
}

void LLGroupMgrGroupData::removeData()
{
    // Remove member data first, because removeRoleData will walk the member list
    removeMemberData();
    removeRoleData();
}

void LLGroupMgrGroupData::removeMemberData()
{
    for (member_list_t::iterator mi = mMembers.begin(); mi != mMembers.end(); ++mi)
    {
        delete mi->second;
    }
    mMembers.clear();
    mMemberDataComplete = false;
    mMemberVersion.generate();
}

void LLGroupMgrGroupData::removeRoleData()
{
    for (member_list_t::iterator mi = mMembers.begin(); mi != mMembers.end(); ++mi)
    {
        LLGroupMemberData* data = mi->second;
        if (data)
        {
            data->clearRoles();
        }
    }

    for (role_list_t::iterator ri = mRoles.begin(); ri != mRoles.end(); ++ri)
    {
        LLGroupRoleData* data = ri->second;
        delete data;
    }
    mRoles.clear();
    mReceivedRoleMemberPairs = 0;
    mRoleDataComplete = false;
    mRoleMemberDataComplete= false;
}

void LLGroupMgrGroupData::removeRoleMemberData()
{
    for (member_list_t::iterator mi = mMembers.begin(); mi != mMembers.end(); ++mi)
    {
        LLGroupMemberData* data = mi->second;
        if (data)
        {
            data->clearRoles();
        }
    }

    for (role_list_t::iterator ri = mRoles.begin(); ri != mRoles.end(); ++ri)
    {
        LLGroupRoleData* data = ri->second;
        if (data)
        {
            data->clearMembers();
        }
    }

    mReceivedRoleMemberPairs = 0;
    mRoleMemberDataComplete= false;
}

LLGroupMgrGroupData::~LLGroupMgrGroupData()
{
<<<<<<< HEAD
	removeData();
}

bool LLGroupMgrGroupData::changeRoleMember(const LLUUID& role_id, 
										   const LLUUID& member_id, 
										   LLRoleMemberChangeType rmc)
{
	role_list_t::iterator ri = mRoles.find(role_id);
	member_list_t::iterator mi = mMembers.find(member_id);

	if (ri == mRoles.end()
		|| mi == mMembers.end() )
	{
		if (ri == mRoles.end()) LL_WARNS() << "LLGroupMgrGroupData::changeRoleMember couldn't find role " << role_id << LL_ENDL;
		if (mi == mMembers.end()) LL_WARNS() << "LLGroupMgrGroupData::changeRoleMember couldn't find member " << member_id << LL_ENDL;
		return false;
	}

	LLGroupRoleData* grd = ri->second;
	LLGroupMemberData* gmd = mi->second;

	if (!grd || !gmd)
	{
		LL_WARNS() << "LLGroupMgrGroupData::changeRoleMember couldn't get member or role data." << LL_ENDL;
		return false;
	}

	if (RMC_ADD == rmc)
	{
		LL_INFOS() << " adding member to role." << LL_ENDL;
		grd->addMember(member_id);
		gmd->addRole(role_id,grd);

		//TODO move this into addrole function
		//see if they added someone to the owner role and update isOwner
		gmd->mIsOwner = (role_id == mOwnerRole) ? true : gmd->mIsOwner;
	}
	else if (RMC_REMOVE == rmc)
	{
		LL_INFOS() << " removing member from role." << LL_ENDL;
		grd->removeMember(member_id);
		gmd->removeRole(role_id);

		//see if they removed someone from the owner role and update isOwner
		gmd->mIsOwner = (role_id == mOwnerRole) ? false : gmd->mIsOwner;
	}

	lluuid_pair role_member;
	role_member.first = role_id;
	role_member.second = member_id;

	change_map_t::iterator it = mRoleMemberChanges.find(role_member);
	if (it != mRoleMemberChanges.end())
	{
		// There was already a role change for this role_member
		if (it->second.mChange == rmc)
		{
			// Already recorded this change?  Weird.
			LL_INFOS() << "Received duplicate change for "
					<< " role: " << role_id << " member " << member_id 
					<< " change " << (rmc == RMC_ADD ? "ADD" : "REMOVE") << LL_ENDL;
		}
		else
		{
			// The only two operations (add and remove) currently cancel each other out
			// If that changes this will need more logic
			if (rmc == RMC_NONE)
			{
				LL_WARNS() << "changeRoleMember: existing entry with 'RMC_NONE' change! This shouldn't happen." << LL_ENDL;
				LLRoleMemberChange rc(role_id,member_id,rmc);
				mRoleMemberChanges[role_member] = rc;
			}
			else
			{
				mRoleMemberChanges.erase(it);
			}
		}
	}
	else
	{
		LLRoleMemberChange rc(role_id,member_id,rmc);
		mRoleMemberChanges[role_member] = rc;
	}

	recalcAgentPowers(member_id);

	mChanged = true;
	return true;
=======
    removeData();
}

bool LLGroupMgrGroupData::changeRoleMember(const LLUUID& role_id,
                                           const LLUUID& member_id,
                                           LLRoleMemberChangeType rmc)
{
    role_list_t::iterator ri = mRoles.find(role_id);
    member_list_t::iterator mi = mMembers.find(member_id);

    if (ri == mRoles.end()
        || mi == mMembers.end() )
    {
        if (ri == mRoles.end()) LL_WARNS() << "LLGroupMgrGroupData::changeRoleMember couldn't find role " << role_id << LL_ENDL;
        if (mi == mMembers.end()) LL_WARNS() << "LLGroupMgrGroupData::changeRoleMember couldn't find member " << member_id << LL_ENDL;
        return false;
    }

    LLGroupRoleData* grd = ri->second;
    LLGroupMemberData* gmd = mi->second;

    if (!grd || !gmd)
    {
        LL_WARNS() << "LLGroupMgrGroupData::changeRoleMember couldn't get member or role data." << LL_ENDL;
        return false;
    }

    if (RMC_ADD == rmc)
    {
        LL_INFOS() << " adding member to role." << LL_ENDL;
        grd->addMember(member_id);
        gmd->addRole(role_id,grd);

        //TODO move this into addrole function
        //see if they added someone to the owner role and update isOwner
        gmd->mIsOwner = (role_id == mOwnerRole) ? TRUE : gmd->mIsOwner;
    }
    else if (RMC_REMOVE == rmc)
    {
        LL_INFOS() << " removing member from role." << LL_ENDL;
        grd->removeMember(member_id);
        gmd->removeRole(role_id);

        //see if they removed someone from the owner role and update isOwner
        gmd->mIsOwner = (role_id == mOwnerRole) ? FALSE : gmd->mIsOwner;
    }

    lluuid_pair role_member;
    role_member.first = role_id;
    role_member.second = member_id;

    change_map_t::iterator it = mRoleMemberChanges.find(role_member);
    if (it != mRoleMemberChanges.end())
    {
        // There was already a role change for this role_member
        if (it->second.mChange == rmc)
        {
            // Already recorded this change?  Weird.
            LL_INFOS() << "Received duplicate change for "
                    << " role: " << role_id << " member " << member_id
                    << " change " << (rmc == RMC_ADD ? "ADD" : "REMOVE") << LL_ENDL;
        }
        else
        {
            // The only two operations (add and remove) currently cancel each other out
            // If that changes this will need more logic
            if (rmc == RMC_NONE)
            {
                LL_WARNS() << "changeRoleMember: existing entry with 'RMC_NONE' change! This shouldn't happen." << LL_ENDL;
                LLRoleMemberChange rc(role_id,member_id,rmc);
                mRoleMemberChanges[role_member] = rc;
            }
            else
            {
                mRoleMemberChanges.erase(it);
            }
        }
    }
    else
    {
        LLRoleMemberChange rc(role_id,member_id,rmc);
        mRoleMemberChanges[role_member] = rc;
    }

    recalcAgentPowers(member_id);

    mChanged = TRUE;
    return true;
>>>>>>> e1623bb2
}

void LLGroupMgrGroupData::recalcAllAgentPowers()
{
    LLGroupMemberData* gmd;

    for (member_list_t::iterator mit = mMembers.begin();
         mit != mMembers.end(); ++mit)
    {
        gmd = mit->second;
        if (!gmd) continue;

        gmd->mAgentPowers = 0;
        for (LLGroupMemberData::role_list_t::iterator it = gmd->mRolesList.begin();
             it != gmd->mRolesList.end(); ++it)
        {
            LLGroupRoleData* grd = (*it).second;
            if (!grd) continue;

            gmd->mAgentPowers |= grd->mRoleData.mRolePowers;
        }
    }
}

void LLGroupMgrGroupData::recalcAgentPowers(const LLUUID& agent_id)
{
    member_list_t::iterator mi = mMembers.find(agent_id);
    if (mi == mMembers.end()) return;

    LLGroupMemberData* gmd = mi->second;

    if (!gmd) return;

    gmd->mAgentPowers = 0;
    for (LLGroupMemberData::role_list_t::iterator it = gmd->mRolesList.begin();
         it != gmd->mRolesList.end(); ++it)
    {
        LLGroupRoleData* grd = (*it).second;
        if (!grd) continue;

        gmd->mAgentPowers |= grd->mRoleData.mRolePowers;
    }
}

bool LLGroupMgrGroupData::isSingleMemberNotOwner()
{
    return mMembers.size() == 1 && !mMembers.begin()->second->isOwner();
}

bool packRoleUpdateMessageBlock(LLMessageSystem* msg,
                                const LLUUID& group_id,
                                const LLUUID& role_id,
                                const LLRoleData& role_data,
                                bool start_message)
{
    if (start_message)
    {
        msg->newMessage("GroupRoleUpdate");
        msg->nextBlock("AgentData");
        msg->addUUID("AgentID",gAgent.getID());
        msg->addUUID("SessionID",gAgent.getSessionID());
        msg->addUUID("GroupID",group_id);
        start_message = false;
    }

    msg->nextBlock("RoleData");
    msg->addUUID("RoleID",role_id);
    msg->addString("Name", role_data.mRoleName);
    msg->addString("Description", role_data.mRoleDescription);
    msg->addString("Title", role_data.mRoleTitle);
    msg->addU64("Powers", role_data.mRolePowers);
    msg->addU8("UpdateType", (U8)role_data.mChangeType);

    if (msg->isSendFullFast())
    {
        gAgent.sendReliableMessage();
        start_message = true;
    }

    return start_message;
}

void LLGroupMgrGroupData::sendRoleChanges()
{
    // Commit changes locally
    LLGroupRoleData* grd;
    role_list_t::iterator role_it;
    LLMessageSystem* msg = gMessageSystem;
    bool start_message = true;

    bool need_role_cleanup = false;
    bool need_role_data = false;
    bool need_power_recalc = false;

    // Apply all changes
    for (role_data_map_t::iterator iter = mRoleChanges.begin();
         iter != mRoleChanges.end(); )
    {
        role_data_map_t::iterator it = iter++; // safely incrament iter
        const LLUUID& role_id = (*it).first;
        const LLRoleData& role_data = (*it).second;

        // Commit to local data set
        role_it = mRoles.find((*it).first);
        if ( (mRoles.end() == role_it
                && RC_CREATE != role_data.mChangeType)
            || (mRoles.end() != role_it
                && RC_CREATE == role_data.mChangeType))
        {
            continue;
        }

        // NOTE: role_it is valid EXCEPT for the RC_CREATE case
        switch (role_data.mChangeType)
        {
            case RC_CREATE:
            {
                // NOTE: role_it is NOT valid in this case
                grd = new LLGroupRoleData(role_id, role_data, 0);
                mRoles[role_id] = grd;
                need_role_data = true;
                break;
            }
            case RC_DELETE:
            {
                LLGroupRoleData* group_role_data = (*role_it).second;
                delete group_role_data;
                mRoles.erase(role_it);
                need_role_cleanup = true;
                need_power_recalc = true;
                break;
            }
            case RC_UPDATE_ALL:
                // fall through
            case RC_UPDATE_POWERS:
                need_power_recalc = true;
                // fall through
            case RC_UPDATE_DATA:
                // fall through
            default:
            {
                LLGroupRoleData* group_role_data = (*role_it).second;
                group_role_data->setRoleData(role_data); // NOTE! might modify mRoleChanges!
                break;
            }
        }

        // Update dataserver
        start_message = packRoleUpdateMessageBlock(msg,getID(),role_id,role_data,start_message);
    }

    if (!start_message)
    {
        gAgent.sendReliableMessage();
    }

    // If we delete a role then all the role-member pairs are invalid!
    if (need_role_cleanup)
    {
        removeRoleMemberData();
    }

    // If we create a new role, then we need to re-fetch all the role data.
    if (need_role_data)
    {
        LLGroupMgr::getInstance()->sendGroupRoleDataRequest(getID());
    }

    // Clean up change lists
    mRoleChanges.clear();

    // Recalculate all the agent powers because role powers have now changed.
    if (need_power_recalc)
    {
        recalcAllAgentPowers();
    }
}

void LLGroupMgrGroupData::cancelRoleChanges()
{
    // Clear out all changes!
    mRoleChanges.clear();
}

void LLGroupMgrGroupData::createBanEntry(const LLUUID& ban_id, const LLGroupBanData& ban_data)
{
    mBanList[ban_id] = ban_data;
}

void LLGroupMgrGroupData::removeBanEntry(const LLUUID& ban_id)
{
    mBanList.erase(ban_id);
}

void LLGroupMgrGroupData::banMemberById(const LLUUID& participant_uuid)
{
    if (!mMemberDataComplete ||
        !mRoleDataComplete ||
        !(mRoleMemberDataComplete && mMembers.size()))
    {
        LL_WARNS() << "No Role-Member data yet, setting ban request to pending." << LL_ENDL;
        mPendingBanRequest = true;
        mPendingBanMemberID = participant_uuid;

        if (!mMemberDataComplete || !mMembers.size())
        {
            LLGroupMgr::getInstance()->sendCapGroupMembersRequest(mID);
        }

        if (!mRoleDataComplete)
        {
            LLGroupMgr::getInstance()->sendGroupRoleDataRequest(mID);
        }

        return;
    }

    LLGroupMgrGroupData::member_list_t::iterator mi = mMembers.find((participant_uuid));
    if (mi == mMembers.end())
    {
        if (!mPendingBanRequest)
        {
            mPendingBanRequest = true;
            mPendingBanMemberID = participant_uuid;
            LLGroupMgr::getInstance()->sendCapGroupMembersRequest(mID); // member isn't in members list, request reloading
        }
        else
        {
            mPendingBanRequest = false;
        }

        return;
    }

    mPendingBanRequest = false;

    LLGroupMemberData* member_data = (*mi).second;
    if (member_data && member_data->isInRole(mOwnerRole))
    {
        return; // can't ban group owner
    }

    std::vector<LLUUID> ids;
    ids.push_back(participant_uuid);

    LLGroupBanData ban_data;
    createBanEntry(participant_uuid, ban_data);
    LLGroupMgr::getInstance()->sendGroupBanRequest(LLGroupMgr::REQUEST_POST, mID, LLGroupMgr::BAN_CREATE, ids);
    LLGroupMgr::getInstance()->sendGroupMemberEjects(mID, ids);
    LLGroupMgr::getInstance()->sendGroupMembersRequest(mID);
    LLSD args;
    LLAvatarName av_name;
    LLAvatarNameCache::get(participant_uuid, &av_name);
    args["AVATAR_NAME"] = av_name.getUserName();
    args["GROUP_NAME"] = mName;
    LLNotifications::instance().add(LLNotification::Params("EjectAvatarFromGroup").substitutions(args));
}

//
// LLGroupMgr
//

LLGroupMgr::LLGroupMgr():
    mMemberRequestInFlight(false)
{
}

LLGroupMgr::~LLGroupMgr()
{
    clearGroups();
}

void LLGroupMgr::clearGroups()
{
    std::for_each(mRoleActionSets.begin(), mRoleActionSets.end(), DeletePointer());
    mRoleActionSets.clear();
    std::for_each(mGroups.begin(), mGroups.end(), DeletePairedPointer());
    mGroups.clear();
    mObservers.clear();
}

void LLGroupMgr::clearGroupData(const LLUUID& group_id)
{
    group_map_t::iterator iter = mGroups.find(group_id);
    if (iter != mGroups.end())
    {
        delete (*iter).second;
        mGroups.erase(iter);
    }
}

void LLGroupMgr::addObserver(LLGroupMgrObserver* observer)
{
    if( observer->getID() != LLUUID::null )
        mObservers.insert(std::pair<LLUUID, LLGroupMgrObserver*>(observer->getID(), observer));
}

void LLGroupMgr::addObserver(const LLUUID& group_id, LLParticularGroupObserver* observer)
{
    if(group_id.notNull() && observer)
    {
        mParticularObservers[group_id].insert(observer);
    }
}

void LLGroupMgr::removeObserver(LLGroupMgrObserver* observer)
{
    if (!observer)
    {
        return;
    }
    observer_multimap_t::iterator it;
    it = mObservers.find(observer->getID());
    while (it != mObservers.end())
    {
        if (it->second == observer)
        {
            mObservers.erase(it);
            break;
        }
        else
        {
            ++it;
        }
    }
}

void LLGroupMgr::removeObserver(const LLUUID& group_id, LLParticularGroupObserver* observer)
{
    if(group_id.isNull() || !observer)
    {
        return;
    }

    observer_map_t::iterator obs_it = mParticularObservers.find(group_id);
    if(obs_it == mParticularObservers.end())
        return;

    obs_it->second.erase(observer);

    if (obs_it->second.size() == 0)
        mParticularObservers.erase(obs_it);
}

LLGroupMgrGroupData* LLGroupMgr::getGroupData(const LLUUID& id)
{
    group_map_t::iterator gi = mGroups.find(id);

    if (gi != mGroups.end())
    {
        return gi->second;
    }
    return NULL;
}

// Helper function for LLGroupMgr::processGroupMembersReply
// This reformats date strings from MM/DD/YYYY to YYYY/MM/DD ( e.g. 1/27/2008 -> 2008/1/27 )
// so that the sorter can sort by year before month before day.
static void formatDateString(std::string &date_string)
{
    using namespace boost;
    cmatch result;
    const regex expression("([0-9]{1,2})/([0-9]{1,2})/([0-9]{4})");
    if (regex_match(date_string.c_str(), result, expression))
    {
        // convert matches to integers so that we can pad them with zeroes on Linux
        S32 year    = boost::lexical_cast<S32>(result[3]);
        S32 month   = boost::lexical_cast<S32>(result[1]);
        S32 day     = boost::lexical_cast<S32>(result[2]);

        // ISO 8601 date format
        date_string = llformat("%04d/%02d/%02d", year, month, day);
    }
}

// static
void LLGroupMgr::processGroupMembersReply(LLMessageSystem* msg, void** data)
{
    LL_PROFILE_ZONE_SCOPED;

<<<<<<< HEAD
	LL_DEBUGS("GrpMgr") << "LLGroupMgr::processGroupMembersReply" << LL_ENDL;
	LLUUID agent_id;
	msg->getUUIDFast(_PREHASH_AgentData, _PREHASH_AgentID, agent_id );
	if (gAgent.getID() != agent_id)
	{
		LL_WARNS() << "Got group members reply for another agent!" << LL_ENDL;
		return;
	}

	LLUUID group_id;
	msg->getUUIDFast(_PREHASH_GroupData, _PREHASH_GroupID, group_id );

	LLUUID request_id;
	msg->getUUIDFast(_PREHASH_GroupData, _PREHASH_RequestID, request_id);

	LLGroupMgrGroupData* group_datap = LLGroupMgr::getInstance()->getGroupData(group_id);
	if (!group_datap || (group_datap->mMemberRequestID != request_id))
	{
		LL_WARNS() << "processGroupMembersReply: Received incorrect (stale?) group or request id" << LL_ENDL;
		return;
	}

	msg->getS32(_PREHASH_GroupData, "MemberCount", group_datap->mMemberCount );

	if (group_datap->mMemberCount > 0)
	{
		S32 contribution = 0;
		std::string online_status;
		std::string title;
		U64 agent_powers = 0;
		bool is_owner = false;

		S32 num_members = msg->getNumberOfBlocksFast(_PREHASH_MemberData);
		for (S32 i = 0; i < num_members; i++)
		{
			LLUUID member_id;

			msg->getUUIDFast(_PREHASH_MemberData, _PREHASH_AgentID, member_id, i );
			msg->getS32(_PREHASH_MemberData, _PREHASH_Contribution, contribution, i);
			msg->getU64(_PREHASH_MemberData, "AgentPowers", agent_powers, i);
			msg->getStringFast(_PREHASH_MemberData, _PREHASH_OnlineStatus, online_status, i);
			msg->getString(_PREHASH_MemberData, "Title", title, i);
			msg->getBOOL(_PREHASH_MemberData,"IsOwner",is_owner,i);

			if (member_id.notNull())
			{
				if (online_status == "Online")
				{
					static std::string localized_online(LLTrans::getString("group_member_status_online"));
					online_status = localized_online;
				}
				else
				{
					formatDateString(online_status); // reformat for sorting, e.g. 12/25/2008 -> 2008/12/25
				}
				
				//LL_INFOS() << "Member " << member_id << " has powers " << std::hex << agent_powers << std::dec << LL_ENDL;
				LLGroupMemberData* newdata = new LLGroupMemberData(member_id, 
																	contribution, 
																	agent_powers, 
																	title,
																	online_status,
																	is_owner);
=======
    LL_DEBUGS("GrpMgr") << "LLGroupMgr::processGroupMembersReply" << LL_ENDL;
    LLUUID agent_id;
    msg->getUUIDFast(_PREHASH_AgentData, _PREHASH_AgentID, agent_id );
    if (gAgent.getID() != agent_id)
    {
        LL_WARNS() << "Got group members reply for another agent!" << LL_ENDL;
        return;
    }

    LLUUID group_id;
    msg->getUUIDFast(_PREHASH_GroupData, _PREHASH_GroupID, group_id );

    LLUUID request_id;
    msg->getUUIDFast(_PREHASH_GroupData, _PREHASH_RequestID, request_id);

    LLGroupMgrGroupData* group_datap = LLGroupMgr::getInstance()->getGroupData(group_id);
    if (!group_datap || (group_datap->mMemberRequestID != request_id))
    {
        LL_WARNS() << "processGroupMembersReply: Received incorrect (stale?) group or request id" << LL_ENDL;
        return;
    }

    msg->getS32(_PREHASH_GroupData, "MemberCount", group_datap->mMemberCount );

    if (group_datap->mMemberCount > 0)
    {
        S32 contribution = 0;
        std::string online_status;
        std::string title;
        U64 agent_powers = 0;
        BOOL is_owner = FALSE;

        S32 num_members = msg->getNumberOfBlocksFast(_PREHASH_MemberData);
        for (S32 i = 0; i < num_members; i++)
        {
            LLUUID member_id;

            msg->getUUIDFast(_PREHASH_MemberData, _PREHASH_AgentID, member_id, i );
            msg->getS32(_PREHASH_MemberData, _PREHASH_Contribution, contribution, i);
            msg->getU64(_PREHASH_MemberData, "AgentPowers", agent_powers, i);
            msg->getStringFast(_PREHASH_MemberData, _PREHASH_OnlineStatus, online_status, i);
            msg->getString(_PREHASH_MemberData, "Title", title, i);
            msg->getBOOL(_PREHASH_MemberData,"IsOwner",is_owner,i);

            if (member_id.notNull())
            {
                if (online_status == "Online")
                {
                    static std::string localized_online(LLTrans::getString("group_member_status_online"));
                    online_status = localized_online;
                }
                else
                {
                    formatDateString(online_status); // reformat for sorting, e.g. 12/25/2008 -> 2008/12/25
                }

                //LL_INFOS() << "Member " << member_id << " has powers " << std::hex << agent_powers << std::dec << LL_ENDL;
                LLGroupMemberData* newdata = new LLGroupMemberData(member_id,
                                                                    contribution,
                                                                    agent_powers,
                                                                    title,
                                                                    online_status,
                                                                    is_owner);
>>>>>>> e1623bb2
#if LL_DEBUG
                LLGroupMgrGroupData::member_list_t::iterator mit = group_datap->mMembers.find(member_id);
                if (mit != group_datap->mMembers.end())
                {
                    LL_INFOS() << " *** Received duplicate member data for agent " << member_id << LL_ENDL;
                }
#endif
<<<<<<< HEAD
				group_datap->mMembers[member_id] = newdata;
			}
			else
			{
				LL_INFOS() << "Received null group member data." << LL_ENDL;
			}
		}

		//if group members are loaded while titles are missing, load the titles.
		if(group_datap->mTitles.size() < 1)
		{
			LLGroupMgr::getInstance()->sendGroupTitlesRequest(group_id);
		}
	}

	group_datap->mMemberVersion.generate();

	if (group_datap->mMembers.size() ==  (U32)group_datap->mMemberCount)
	{
		group_datap->mMemberDataComplete = true;
		group_datap->mMemberRequestID.setNull();
		// We don't want to make role-member data requests until we have all the members
		if (group_datap->mPendingRoleMemberRequest)
		{
			group_datap->mPendingRoleMemberRequest = false;
			LLGroupMgr::getInstance()->sendGroupRoleMembersRequest(group_datap->mID);
		}
	}

	group_datap->mChanged = true;
	LLGroupMgr::getInstance()->notifyObservers(GC_MEMBER_DATA);
}

//static 
=======
                group_datap->mMembers[member_id] = newdata;
            }
            else
            {
                LL_INFOS() << "Received null group member data." << LL_ENDL;
            }
        }

        //if group members are loaded while titles are missing, load the titles.
        if(group_datap->mTitles.size() < 1)
        {
            LLGroupMgr::getInstance()->sendGroupTitlesRequest(group_id);
        }
    }

    group_datap->mMemberVersion.generate();

    if (group_datap->mMembers.size() ==  (U32)group_datap->mMemberCount)
    {
        group_datap->mMemberDataComplete = true;
        group_datap->mMemberRequestID.setNull();
        // We don't want to make role-member data requests until we have all the members
        if (group_datap->mPendingRoleMemberRequest)
        {
            group_datap->mPendingRoleMemberRequest = false;
            LLGroupMgr::getInstance()->sendGroupRoleMembersRequest(group_datap->mID);
        }
    }

    group_datap->mChanged = TRUE;
    LLGroupMgr::getInstance()->notifyObservers(GC_MEMBER_DATA);
}

//static
>>>>>>> e1623bb2
void LLGroupMgr::processGroupPropertiesReply(LLMessageSystem* msg, void** data)
{
    LL_PROFILE_ZONE_SCOPED;

<<<<<<< HEAD
	LL_DEBUGS("GrpMgr") << "LLGroupMgr::processGroupPropertiesReply" << LL_ENDL;
	if (!msg)
	{
		LL_ERRS() << "Can't access the messaging system" << LL_ENDL;
		return;
	}
	LLUUID agent_id;
	msg->getUUIDFast(_PREHASH_AgentData, _PREHASH_AgentID, agent_id );
	if (gAgent.getID() != agent_id)
	{
		LL_WARNS() << "Got group properties reply for another agent!" << LL_ENDL;
		return;
	}

	LLUUID group_id;
	std::string	name;
	std::string	charter;
	bool	show_in_list = false;
	LLUUID	founder_id;
	U64		powers_mask = GP_NO_POWERS;
	S32		money = 0;
	std::string	member_title;
	LLUUID	insignia_id;
	LLUUID	owner_role;
	U32		membership_fee = 0;
	bool	open_enrollment = false;
	S32		num_group_members = 0;
	S32		num_group_roles = 0;
	bool	allow_publish = false;
	bool	mature = false;

	msg->getUUIDFast(_PREHASH_GroupData, _PREHASH_GroupID, group_id );
	msg->getUUIDFast(_PREHASH_GroupData, _PREHASH_FounderID, founder_id);	
	msg->getStringFast(_PREHASH_GroupData, _PREHASH_Name, name );
	msg->getStringFast(_PREHASH_GroupData, _PREHASH_Charter, charter );
	msg->getBOOLFast(_PREHASH_GroupData, _PREHASH_ShowInList, show_in_list );
	msg->getStringFast(_PREHASH_GroupData, _PREHASH_MemberTitle, member_title );
	msg->getUUIDFast(_PREHASH_GroupData, _PREHASH_InsigniaID, insignia_id );
	msg->getU64Fast(_PREHASH_GroupData, _PREHASH_PowersMask, powers_mask );
	msg->getU32Fast(_PREHASH_GroupData, _PREHASH_MembershipFee, membership_fee );
	msg->getBOOLFast(_PREHASH_GroupData, _PREHASH_OpenEnrollment, open_enrollment );
	msg->getS32Fast(_PREHASH_GroupData, _PREHASH_GroupMembershipCount, num_group_members);
	msg->getS32(_PREHASH_GroupData, "GroupRolesCount", num_group_roles);
	msg->getS32Fast(_PREHASH_GroupData, _PREHASH_Money, money);
	msg->getBOOL("GroupData", "AllowPublish", allow_publish);
	msg->getBOOL("GroupData", "MaturePublish", mature);
	msg->getUUID(_PREHASH_GroupData, "OwnerRole", owner_role);

	LLGroupMgrGroupData* group_datap = LLGroupMgr::getInstance()->createGroupData(group_id);

	group_datap->mName = name;
	group_datap->mCharter = charter;
	group_datap->mShowInList = show_in_list;
	group_datap->mInsigniaID = insignia_id;
	group_datap->mFounderID = founder_id;
	group_datap->mMembershipFee = membership_fee;
	group_datap->mOpenEnrollment = open_enrollment;
	group_datap->mAllowPublish = allow_publish;
	group_datap->mMaturePublish = mature;
	group_datap->mOwnerRole = owner_role;
	group_datap->mMemberCount = num_group_members;
	group_datap->mRoleCount = num_group_roles + 1; // Add the everyone role.
	
	group_datap->mGroupPropertiesDataComplete = true;
	group_datap->mChanged = true;
=======
    LL_DEBUGS("GrpMgr") << "LLGroupMgr::processGroupPropertiesReply" << LL_ENDL;
    if (!msg)
    {
        LL_ERRS() << "Can't access the messaging system" << LL_ENDL;
        return;
    }
    LLUUID agent_id;
    msg->getUUIDFast(_PREHASH_AgentData, _PREHASH_AgentID, agent_id );
    if (gAgent.getID() != agent_id)
    {
        LL_WARNS() << "Got group properties reply for another agent!" << LL_ENDL;
        return;
    }

    LLUUID group_id;
    std::string name;
    std::string charter;
    BOOL    show_in_list = FALSE;
    LLUUID  founder_id;
    U64     powers_mask = GP_NO_POWERS;
    S32     money = 0;
    std::string member_title;
    LLUUID  insignia_id;
    LLUUID  owner_role;
    U32     membership_fee = 0;
    BOOL    open_enrollment = FALSE;
    S32     num_group_members = 0;
    S32     num_group_roles = 0;
    BOOL    allow_publish = FALSE;
    BOOL    mature = FALSE;

    msg->getUUIDFast(_PREHASH_GroupData, _PREHASH_GroupID, group_id );
    msg->getUUIDFast(_PREHASH_GroupData, _PREHASH_FounderID, founder_id);
    msg->getStringFast(_PREHASH_GroupData, _PREHASH_Name, name );
    msg->getStringFast(_PREHASH_GroupData, _PREHASH_Charter, charter );
    msg->getBOOLFast(_PREHASH_GroupData, _PREHASH_ShowInList, show_in_list );
    msg->getStringFast(_PREHASH_GroupData, _PREHASH_MemberTitle, member_title );
    msg->getUUIDFast(_PREHASH_GroupData, _PREHASH_InsigniaID, insignia_id );
    msg->getU64Fast(_PREHASH_GroupData, _PREHASH_PowersMask, powers_mask );
    msg->getU32Fast(_PREHASH_GroupData, _PREHASH_MembershipFee, membership_fee );
    msg->getBOOLFast(_PREHASH_GroupData, _PREHASH_OpenEnrollment, open_enrollment );
    msg->getS32Fast(_PREHASH_GroupData, _PREHASH_GroupMembershipCount, num_group_members);
    msg->getS32(_PREHASH_GroupData, "GroupRolesCount", num_group_roles);
    msg->getS32Fast(_PREHASH_GroupData, _PREHASH_Money, money);
    msg->getBOOL("GroupData", "AllowPublish", allow_publish);
    msg->getBOOL("GroupData", "MaturePublish", mature);
    msg->getUUID(_PREHASH_GroupData, "OwnerRole", owner_role);

    LLGroupMgrGroupData* group_datap = LLGroupMgr::getInstance()->createGroupData(group_id);

    group_datap->mName = name;
    group_datap->mCharter = charter;
    group_datap->mShowInList = show_in_list;
    group_datap->mInsigniaID = insignia_id;
    group_datap->mFounderID = founder_id;
    group_datap->mMembershipFee = membership_fee;
    group_datap->mOpenEnrollment = open_enrollment;
    group_datap->mAllowPublish = allow_publish;
    group_datap->mMaturePublish = mature;
    group_datap->mOwnerRole = owner_role;
    group_datap->mMemberCount = num_group_members;
    group_datap->mRoleCount = num_group_roles + 1; // Add the everyone role.

    group_datap->mGroupPropertiesDataComplete = true;
    group_datap->mChanged = TRUE;
>>>>>>> e1623bb2

    properties_request_map_t::iterator request = LLGroupMgr::getInstance()->mPropRequests.find(group_id);
    if (request != LLGroupMgr::getInstance()->mPropRequests.end())
    {
        LLGroupMgr::getInstance()->mPropRequests.erase(request);
    }
    else
    {
        LL_DEBUGS("GrpMgr") << "GroupPropertyResponse received with no pending request. Response was slow." << LL_ENDL;
    }
    LLGroupMgr::getInstance()->notifyObservers(GC_PROPERTIES);
}

// static
void LLGroupMgr::processGroupRoleDataReply(LLMessageSystem* msg, void** data)
{
    LL_PROFILE_ZONE_SCOPED;

    LL_DEBUGS("GrpMgr") << "LLGroupMgr::processGroupRoleDataReply" << LL_ENDL;
    LLUUID agent_id;
    msg->getUUIDFast(_PREHASH_AgentData, _PREHASH_AgentID, agent_id );
    if (gAgent.getID() != agent_id)
    {
        LL_WARNS() << "Got group role data reply for another agent!" << LL_ENDL;
        return;
    }

<<<<<<< HEAD
        LL_DEBUGS("GrpMgr") << "Adding role data: " << name << " {" << role_id << "}" << LL_ENDL;
		LLGroupRoleData* rd = new LLGroupRoleData(role_id,name,title,desc,powers,member_count);
		group_datap->mRoles[role_id] = rd;
	}

	if (group_datap->mRoles.size() == (U32)group_datap->mRoleCount)
	{
		group_datap->mRoleDataComplete = true;
		group_datap->mRoleDataRequestID.setNull();
		// We don't want to make role-member data requests until we have all the role data
		if (group_datap->mPendingRoleMemberRequest)
		{
			group_datap->mPendingRoleMemberRequest = false;
			LLGroupMgr::getInstance()->sendGroupRoleMembersRequest(group_datap->mID);
		}
	}

	group_datap->mChanged = true;
	LLGroupMgr::getInstance()->notifyObservers(GC_ROLE_DATA);
}
=======
    LLUUID group_id;
    msg->getUUIDFast(_PREHASH_GroupData, _PREHASH_GroupID, group_id );
>>>>>>> e1623bb2

    LLUUID request_id;
    msg->getUUIDFast(_PREHASH_GroupData, _PREHASH_RequestID, request_id);

    LLGroupMgrGroupData* group_datap = LLGroupMgr::getInstance()->getGroupData(group_id);
    if (!group_datap || (group_datap->mRoleDataRequestID != request_id))
    {
        LL_WARNS() << "processGroupPropertiesReply: Received incorrect (stale?) group or request id" << LL_ENDL;
        return;
    }

<<<<<<< HEAD
	group_datap->mChanged = true;
	LLGroupMgr::getInstance()->notifyObservers(GC_ROLE_MEMBER_DATA);
=======
    msg->getS32(_PREHASH_GroupData, "RoleCount", group_datap->mRoleCount );
>>>>>>> e1623bb2

    std::string name;
    std::string title;
    std::string desc;
    U64     powers = 0;
    U32     member_count = 0;
    LLUUID role_id;

    U32 num_blocks = msg->getNumberOfBlocks("RoleData");
    U32 i = 0;
    for (i=0; i< num_blocks; ++i)
    {
        msg->getUUID("RoleData", "RoleID", role_id, i );

        msg->getString("RoleData","Name",name,i);
        msg->getString("RoleData","Title",title,i);
        msg->getString("RoleData","Description",desc,i);
        msg->getU64("RoleData","Powers",powers,i);
        msg->getU32("RoleData","Members",member_count,i);

        //there are 3 predifined roles - Owners, Officers, Everyone
        //there names are defined in lldatagroups.cpp
        //lets change names from server to localized strings
        if(name == "Everyone")
        {
            name = LLTrans::getString("group_role_everyone");
        }
        else if(name == "Officers")
        {
            name = LLTrans::getString("group_role_officers");
        }
        else if(name == "Owners")
        {
            name = LLTrans::getString("group_role_owners");
        }



        LL_DEBUGS("GrpMgr") << "Adding role data: " << name << " {" << role_id << "}" << LL_ENDL;
        LLGroupRoleData* rd = new LLGroupRoleData(role_id,name,title,desc,powers,member_count);
        group_datap->mRoles[role_id] = rd;
    }

    if (group_datap->mRoles.size() == (U32)group_datap->mRoleCount)
    {
        group_datap->mRoleDataComplete = true;
        group_datap->mRoleDataRequestID.setNull();
        // We don't want to make role-member data requests until we have all the role data
        if (group_datap->mPendingRoleMemberRequest)
        {
            group_datap->mPendingRoleMemberRequest = false;
            LLGroupMgr::getInstance()->sendGroupRoleMembersRequest(group_datap->mID);
        }
    }

    group_datap->mChanged = TRUE;
    LLGroupMgr::getInstance()->notifyObservers(GC_ROLE_DATA);
}

// static
void LLGroupMgr::processGroupRoleMembersReply(LLMessageSystem* msg, void** data)
{
    LL_PROFILE_ZONE_SCOPED;

    LL_DEBUGS("GrpMgr") << "LLGroupMgr::processGroupRoleMembersReply" << LL_ENDL;
    LLUUID agent_id;
    msg->getUUIDFast(_PREHASH_AgentData, _PREHASH_AgentID, agent_id );
    if (gAgent.getID() != agent_id)
    {
        LL_WARNS() << "Got group role members reply for another agent!" << LL_ENDL;
        return;
    }

    LLUUID request_id;
    msg->getUUIDFast(_PREHASH_AgentData, _PREHASH_RequestID, request_id);

    LLUUID group_id;
    msg->getUUIDFast(_PREHASH_AgentData, _PREHASH_GroupID, group_id );

    U32 total_pairs;
    msg->getU32(_PREHASH_AgentData, "TotalPairs", total_pairs);

    LLGroupMgrGroupData* group_datap = LLGroupMgr::getInstance()->getGroupData(group_id);
    if (!group_datap || (group_datap->mRoleMembersRequestID != request_id))
    {
        LL_WARNS() << "processGroupRoleMembersReply: Received incorrect (stale?) group or request id" << LL_ENDL;
        return;
    }

    U32 num_blocks = msg->getNumberOfBlocks("MemberData");
    U32 i;
    LLUUID member_id;
    LLUUID role_id;
    LLGroupRoleData* rd = NULL;
    LLGroupMemberData* md = NULL;

    LLGroupMgrGroupData::role_list_t::iterator ri;
    LLGroupMgrGroupData::member_list_t::iterator mi;

    // If total_pairs == 0, there are no members in any custom roles.
    if (total_pairs > 0)
    {
        for (i = 0;i < num_blocks; ++i)
        {
            msg->getUUID("MemberData","RoleID",role_id,i);
            msg->getUUID("MemberData","MemberID",member_id,i);

            if (role_id.notNull() && member_id.notNull() )
            {
                rd = NULL;
                ri = group_datap->mRoles.find(role_id);
                if (ri != group_datap->mRoles.end())
                {
                    rd = ri->second;
                }

                md = NULL;
                mi = group_datap->mMembers.find(member_id);
                if (mi != group_datap->mMembers.end())
                {
                    md = mi->second;
                }

                if (rd && md)
                {
                    LL_DEBUGS("GrpMgr") << "Adding role-member pair: " << role_id << ", " << member_id << LL_ENDL;
                    rd->addMember(member_id);
                    md->addRole(role_id,rd);
                }
                else
                {
                    if (!rd) LL_WARNS() << "Received role data for unknown role " << role_id << " in group " << group_id << LL_ENDL;
                    if (!md) LL_WARNS() << "Received role data for unknown member " << member_id << " in group " << group_id << LL_ENDL;
                }
            }
        }

        group_datap->mReceivedRoleMemberPairs += num_blocks;
    }

    if (group_datap->mReceivedRoleMemberPairs == total_pairs)
    {
        // Add role data for the 'everyone' role to all members
        LLGroupRoleData* everyone = group_datap->mRoles[LLUUID::null];
        if (!everyone)
        {
            LL_WARNS() << "Everyone role not found!" << LL_ENDL;
        }
        else
        {
            for (LLGroupMgrGroupData::member_list_t::iterator mi = group_datap->mMembers.begin();
                 mi != group_datap->mMembers.end(); ++mi)
            {
                LLGroupMemberData* data = mi->second;
                if (data)
                {
                    data->addRole(LLUUID::null,everyone);
                }
            }
        }

        group_datap->mRoleMemberDataComplete= true;
        group_datap->mRoleMembersRequestID.setNull();
    }

    group_datap->mChanged = TRUE;
    LLGroupMgr::getInstance()->notifyObservers(GC_ROLE_MEMBER_DATA);

    if (group_datap->mPendingBanRequest)
    {
        group_datap->banMemberById(group_datap->mPendingBanMemberID);
    }
}

// static
void LLGroupMgr::processGroupTitlesReply(LLMessageSystem* msg, void** data)
{
<<<<<<< HEAD
	LL_DEBUGS("GrpMgr") << "LLGroupMgr::processGroupTitlesReply" << LL_ENDL;
	LLUUID agent_id;
	msg->getUUIDFast(_PREHASH_AgentData, _PREHASH_AgentID, agent_id );
	if (gAgent.getID() != agent_id)
	{
		LL_WARNS() << "Got group properties reply for another agent!" << LL_ENDL;
		return;
	}

	LLUUID group_id;
	msg->getUUIDFast(_PREHASH_AgentData, _PREHASH_GroupID, group_id );
	LLUUID request_id;
	msg->getUUIDFast(_PREHASH_AgentData, _PREHASH_RequestID, request_id);
	
	LLGroupMgrGroupData* group_datap = LLGroupMgr::getInstance()->getGroupData(group_id);
	if (!group_datap || (group_datap->mTitlesRequestID != request_id))
	{
		LL_WARNS() << "processGroupTitlesReply: Received incorrect (stale?) group" << LL_ENDL;
		return;
	}

	LLGroupTitle title;

	S32 i = 0;
	S32 blocks = msg->getNumberOfBlocksFast(_PREHASH_GroupData);
	for (i=0; i<blocks; ++i)
	{
		msg->getString("GroupData","Title",title.mTitle,i);
		msg->getUUID("GroupData","RoleID",title.mRoleID,i);
		msg->getBOOL("GroupData","Selected",title.mSelected,i);

		if (!title.mTitle.empty())
		{
			LL_DEBUGS("GrpMgr") << "LLGroupMgr adding title: " << title.mTitle << ", " << title.mRoleID << ", " << (title.mSelected ? 'Y' : 'N') << LL_ENDL;
			group_datap->mTitles.push_back(title);
		}
	}

	group_datap->mChanged = true;
	LLGroupMgr::getInstance()->notifyObservers(GC_TITLES);
=======
    LL_DEBUGS("GrpMgr") << "LLGroupMgr::processGroupTitlesReply" << LL_ENDL;
    LLUUID agent_id;
    msg->getUUIDFast(_PREHASH_AgentData, _PREHASH_AgentID, agent_id );
    if (gAgent.getID() != agent_id)
    {
        LL_WARNS() << "Got group properties reply for another agent!" << LL_ENDL;
        return;
    }

    LLUUID group_id;
    msg->getUUIDFast(_PREHASH_AgentData, _PREHASH_GroupID, group_id );
    LLUUID request_id;
    msg->getUUIDFast(_PREHASH_AgentData, _PREHASH_RequestID, request_id);

    LLGroupMgrGroupData* group_datap = LLGroupMgr::getInstance()->getGroupData(group_id);
    if (!group_datap || (group_datap->mTitlesRequestID != request_id))
    {
        LL_WARNS() << "processGroupTitlesReply: Received incorrect (stale?) group" << LL_ENDL;
        return;
    }

    LLGroupTitle title;

    S32 i = 0;
    S32 blocks = msg->getNumberOfBlocksFast(_PREHASH_GroupData);
    for (i=0; i<blocks; ++i)
    {
        msg->getString("GroupData","Title",title.mTitle,i);
        msg->getUUID("GroupData","RoleID",title.mRoleID,i);
        msg->getBOOL("GroupData","Selected",title.mSelected,i);

        if (!title.mTitle.empty())
        {
            LL_DEBUGS("GrpMgr") << "LLGroupMgr adding title: " << title.mTitle << ", " << title.mRoleID << ", " << (title.mSelected ? 'Y' : 'N') << LL_ENDL;
            group_datap->mTitles.push_back(title);
        }
    }

    group_datap->mChanged = TRUE;
    LLGroupMgr::getInstance()->notifyObservers(GC_TITLES);
>>>>>>> e1623bb2
}

// static
void LLGroupMgr::processEjectGroupMemberReply(LLMessageSystem* msg, void ** data)
{
<<<<<<< HEAD
	LL_DEBUGS("GrpMgr") << "processEjectGroupMemberReply" << LL_ENDL;
	LLUUID group_id;
	msg->getUUIDFast(_PREHASH_GroupData, _PREHASH_GroupID, group_id);
	bool success;
	msg->getBOOLFast(_PREHASH_EjectData, _PREHASH_Success, success);
=======
    LL_DEBUGS("GrpMgr") << "processEjectGroupMemberReply" << LL_ENDL;
    LLUUID group_id;
    msg->getUUIDFast(_PREHASH_GroupData, _PREHASH_GroupID, group_id);
    BOOL success;
    msg->getBOOLFast(_PREHASH_EjectData, _PREHASH_Success, success);
>>>>>>> e1623bb2

    // If we had a failure, the group panel needs to be updated.
    if (!success)
    {
        LLGroupActions::refresh(group_id);
    }
}

// static
void LLGroupMgr::processJoinGroupReply(LLMessageSystem* msg, void ** data)
{
<<<<<<< HEAD
	LL_DEBUGS("GrpMgr") << "processJoinGroupReply" << LL_ENDL;
	LLUUID group_id;
	bool success;
	msg->getUUIDFast(_PREHASH_GroupData, _PREHASH_GroupID, group_id);
	msg->getBOOLFast(_PREHASH_GroupData, _PREHASH_Success, success);
=======
    LL_DEBUGS("GrpMgr") << "processJoinGroupReply" << LL_ENDL;
    LLUUID group_id;
    BOOL success;
    msg->getUUIDFast(_PREHASH_GroupData, _PREHASH_GroupID, group_id);
    msg->getBOOLFast(_PREHASH_GroupData, _PREHASH_Success, success);
>>>>>>> e1623bb2

    if (success)
    {
        // refresh all group information
        gAgent.sendAgentDataUpdateRequest();

        LLGroupMgr::getInstance()->clearGroupData(group_id);
        // refresh the floater for this group, if any.
        LLGroupActions::refresh(group_id);
    }
}

// static
void LLGroupMgr::processLeaveGroupReply(LLMessageSystem* msg, void ** data)
{
<<<<<<< HEAD
	LL_DEBUGS("GrpMgr") << "processLeaveGroupReply" << LL_ENDL;
	LLUUID group_id;
	bool success;
	msg->getUUIDFast(_PREHASH_GroupData, _PREHASH_GroupID, group_id);
	msg->getBOOLFast(_PREHASH_GroupData, _PREHASH_Success, success);
=======
    LL_DEBUGS("GrpMgr") << "processLeaveGroupReply" << LL_ENDL;
    LLUUID group_id;
    BOOL success;
    msg->getUUIDFast(_PREHASH_GroupData, _PREHASH_GroupID, group_id);
    msg->getBOOLFast(_PREHASH_GroupData, _PREHASH_Success, success);
>>>>>>> e1623bb2

    if (success)
    {
        // refresh all group information
        gAgent.sendAgentDataUpdateRequest();

        LLGroupMgr::getInstance()->clearGroupData(group_id);
        // close the floater for this group, if any.
        LLGroupActions::closeGroup(group_id);
    }
}

// static
void LLGroupMgr::processCreateGroupReply(LLMessageSystem* msg, void ** data)
{
<<<<<<< HEAD
	LLUUID group_id;
	bool success;
	std::string message;

	msg->getUUIDFast(_PREHASH_ReplyData, _PREHASH_GroupID, group_id );

	msg->getBOOLFast(_PREHASH_ReplyData, _PREHASH_Success,	success );
	msg->getStringFast(_PREHASH_ReplyData, _PREHASH_Message, message );

	if (success)
	{
		// refresh all group information
		gAgent.sendAgentDataUpdateRequest();

		// HACK! We haven't gotten the agent group update yet, so ... um ... fake it.
		// This is so when we go to modify the group we will be able to do so.
		// This isn't actually too bad because real data will come down in 2 or 3 miliseconds and replace this.
		LLGroupData gd;
		gd.mAcceptNotices = true;
		gd.mListInProfile = true;
		gd.mContribution = 0;
		gd.mID = group_id;
		gd.mName = "new group";
		gd.mPowers = GP_ALL_POWERS;

		gAgent.mGroups.push_back(gd);

		LLPanelGroupCreate::refreshCreatedGroup(group_id);
		//FIXME
		//LLFloaterGroupInfo::closeCreateGroup();
		//LLFloaterGroupInfo::showFromUUID(group_id,"roles_tab");
	}
	else
	{
		// *TODO: Translate
		LLSD args;
		args["MESSAGE"] = message;
		LLNotificationsUtil::add("UnableToCreateGroup", args);
	}
=======
    LLUUID group_id;
    BOOL success;
    std::string message;

    msg->getUUIDFast(_PREHASH_ReplyData, _PREHASH_GroupID, group_id );

    msg->getBOOLFast(_PREHASH_ReplyData, _PREHASH_Success,  success );
    msg->getStringFast(_PREHASH_ReplyData, _PREHASH_Message, message );

    if (success)
    {
        // refresh all group information
        gAgent.sendAgentDataUpdateRequest();

        // HACK! We haven't gotten the agent group update yet, so ... um ... fake it.
        // This is so when we go to modify the group we will be able to do so.
        // This isn't actually too bad because real data will come down in 2 or 3 miliseconds and replace this.
        LLGroupData gd;
        gd.mAcceptNotices = TRUE;
        gd.mListInProfile = TRUE;
        gd.mContribution = 0;
        gd.mID = group_id;
        gd.mName = "new group";
        gd.mPowers = GP_ALL_POWERS;

        gAgent.mGroups.push_back(gd);

        LLPanelGroupCreate::refreshCreatedGroup(group_id);
        //FIXME
        //LLFloaterGroupInfo::closeCreateGroup();
        //LLFloaterGroupInfo::showFromUUID(group_id,"roles_tab");
    }
    else
    {
        // *TODO: Translate
        LLSD args;
        args["MESSAGE"] = message;
        LLNotificationsUtil::add("UnableToCreateGroup", args);
    }
>>>>>>> e1623bb2
}

LLGroupMgrGroupData* LLGroupMgr::createGroupData(const LLUUID& id)
{
    LLGroupMgrGroupData* group_datap = NULL;

    group_map_t::iterator existing_group = LLGroupMgr::getInstance()->mGroups.find(id);
    if (existing_group == LLGroupMgr::getInstance()->mGroups.end())
    {
        group_datap = new LLGroupMgrGroupData(id);
        LLGroupMgr::getInstance()->addGroup(group_datap);
    }
    else
    {
        group_datap = existing_group->second;
    }

    if (group_datap)
    {
        group_datap->setAccessed();
    }

    return group_datap;
}

bool LLGroupMgr::hasPendingPropertyRequest(const LLUUID & id)
{
    properties_request_map_t::iterator existing_req = LLGroupMgr::getInstance()->mPropRequests.find(id);
    if (existing_req != LLGroupMgr::getInstance()->mPropRequests.end())
    {
        if (gFrameTime - existing_req->second < MIN_GROUP_PROPERTY_REQUEST_FREQ)
        {
            return true;
        }
        else
        {
            LLGroupMgr::getInstance()->mPropRequests.erase(existing_req);
        }
    }
    return false;
}

void LLGroupMgr::addPendingPropertyRequest(const LLUUID& id)
{
    LLGroupMgr::getInstance()->mPropRequests[id] = gFrameTime;
}

void LLGroupMgr::notifyObservers(LLGroupChange gc)
{
<<<<<<< HEAD
	for (group_map_t::iterator gi = mGroups.begin(); gi != mGroups.end(); ++gi)
	{
		LLUUID group_id = gi->first;
		if (gi->second->mChanged)
		{
			// notify LLGroupMgrObserver
			// Copy the map because observers may remove themselves on update
			observer_multimap_t observers = mObservers;

			// find all observers for this group id
			observer_multimap_t::iterator oi = observers.lower_bound(group_id);
			observer_multimap_t::iterator end = observers.upper_bound(group_id);
			for (; oi != end; ++oi)
			{
				oi->second->changed(gc);
			}
			gi->second->mChanged = false;


			// notify LLParticularGroupObserver
		    observer_map_t::iterator obs_it = mParticularObservers.find(group_id);
		    if(obs_it == mParticularObservers.end())
		        return;

		    observer_set_t& obs = obs_it->second;
		    for (observer_set_t::iterator ob_it = obs.begin(); ob_it != obs.end(); ++ob_it)
		    {
		        (*ob_it)->changed(group_id, gc);
		    }
		}
	}
=======
    for (group_map_t::iterator gi = mGroups.begin(); gi != mGroups.end(); ++gi)
    {
        LLUUID group_id = gi->first;
        if (gi->second->mChanged)
        {
            // notify LLGroupMgrObserver
            // Copy the map because observers may remove themselves on update
            observer_multimap_t observers = mObservers;

            // find all observers for this group id
            observer_multimap_t::iterator oi = observers.lower_bound(group_id);
            observer_multimap_t::iterator end = observers.upper_bound(group_id);
            for (; oi != end; ++oi)
            {
                oi->second->changed(gc);
            }
            gi->second->mChanged = FALSE;


            // notify LLParticularGroupObserver
            observer_map_t::iterator obs_it = mParticularObservers.find(group_id);
            if(obs_it == mParticularObservers.end())
                return;

            observer_set_t& obs = obs_it->second;
            for (observer_set_t::iterator ob_it = obs.begin(); ob_it != obs.end(); ++ob_it)
            {
                (*ob_it)->changed(group_id, gc);
            }
        }
    }
>>>>>>> e1623bb2
}

void LLGroupMgr::addGroup(LLGroupMgrGroupData* group_datap)
{
    while (mGroups.size() >= MAX_CACHED_GROUPS)
    {
        // LRU: Remove the oldest un-observed group from cache until group size is small enough

        F32 oldest_access = LLFrameTimer::getTotalSeconds();
        group_map_t::iterator oldest_gi = mGroups.end();

        for (group_map_t::iterator gi = mGroups.begin(); gi != mGroups.end(); ++gi )
        {
            observer_multimap_t::iterator oi = mObservers.find(gi->first);
            if (oi == mObservers.end())
            {
                if (gi->second
                        && (gi->second->getAccessTime() < oldest_access))
                {
                    oldest_access = gi->second->getAccessTime();
                    oldest_gi = gi;
                }
            }
        }

        if (oldest_gi != mGroups.end())
        {
            delete oldest_gi->second;
            mGroups.erase(oldest_gi);
        }
        else
        {
            // All groups must be currently open, none to remove.
            // Just add the new group anyway, but get out of this loop as it
            // will never drop below max_cached_groups.
            break;
        }
    }

    mGroups[group_datap->getID()] = group_datap;
}


void LLGroupMgr::sendGroupPropertiesRequest(const LLUUID& group_id)
{
    LL_DEBUGS("GrpMgr") << "LLGroupMgr::sendGroupPropertiesRequest" << LL_ENDL;
    // This will happen when we get the reply
    //LLGroupMgrGroupData* group_datap = createGroupData(group_id);

    if (LLGroupMgr::getInstance()->hasPendingPropertyRequest(group_id))
    {
        LL_DEBUGS("GrpMgr") << "LLGroupMgr::sendGroupPropertiesRequest suppressed repeat for " << group_id << LL_ENDL;
        return;
    }
    LLGroupMgr::getInstance()->addPendingPropertyRequest(group_id);

    LLMessageSystem* msg = gMessageSystem;
    msg->newMessage("GroupProfileRequest");
    msg->nextBlock("AgentData");
    msg->addUUID("AgentID",gAgent.getID());
    msg->addUUID("SessionID",gAgent.getSessionID());
    msg->nextBlock("GroupData");
    msg->addUUID("GroupID",group_id);
    gAgent.sendReliableMessage();
}

void LLGroupMgr::sendGroupMembersRequest(const LLUUID& group_id)
{
    LL_DEBUGS("GrpMgr") << "LLGroupMgr::sendGroupMembersRequest" << LL_ENDL;
    LLGroupMgrGroupData* group_datap = createGroupData(group_id);
    if (group_datap->mMemberRequestID.isNull())
    {
        group_datap->removeMemberData();
        group_datap->mMemberRequestID.generate();

        LLMessageSystem* msg = gMessageSystem;
        msg->newMessage("GroupMembersRequest");
        msg->nextBlock("AgentData");
        msg->addUUID("AgentID",gAgent.getID());
        msg->addUUID("SessionID",gAgent.getSessionID());
        msg->nextBlock("GroupData");
        msg->addUUID("GroupID",group_id);
        msg->addUUID("RequestID",group_datap->mMemberRequestID);
        gAgent.sendReliableMessage();
    }
}


void LLGroupMgr::sendGroupRoleDataRequest(const LLUUID& group_id)
{
    LL_DEBUGS("GrpMgr") << "LLGroupMgr::sendGroupRoleDataRequest" << LL_ENDL;
    LLGroupMgrGroupData* group_datap = createGroupData(group_id);
    if (group_datap->mRoleDataRequestID.isNull())
    {
        group_datap->removeRoleData();
        group_datap->mRoleDataRequestID.generate();

        LLMessageSystem* msg = gMessageSystem;
        msg->newMessage("GroupRoleDataRequest");
        msg->nextBlock("AgentData");
        msg->addUUID("AgentID",gAgent.getID());
        msg->addUUID("SessionID",gAgent.getSessionID());
        msg->nextBlock("GroupData");
        msg->addUUID("GroupID",group_id);
        msg->addUUID("RequestID",group_datap->mRoleDataRequestID);
        gAgent.sendReliableMessage();
    }
}

void LLGroupMgr::sendGroupRoleMembersRequest(const LLUUID& group_id)
{
<<<<<<< HEAD
	LL_DEBUGS("GrpMgr") << "LLGroupMgr::sendGroupRoleMembersRequest" << LL_ENDL;
	LLGroupMgrGroupData* group_datap = createGroupData(group_id);
	
	if (group_datap->mRoleMembersRequestID.isNull())
	{
		// Don't send the request if we don't have all the member or role data
		if (!group_datap->isMemberDataComplete()
			|| !group_datap->isRoleDataComplete())
		{
			// *TODO: KLW FIXME: Should we start a member or role data request?
			LL_INFOS("GrpMgr") << " Pending: " << (group_datap->mPendingRoleMemberRequest ? "Y" : "N")
				<< " MemberDataComplete: " << (group_datap->mMemberDataComplete ? "Y" : "N")
				<< " RoleDataComplete: " << (group_datap->mRoleDataComplete ? "Y" : "N") << LL_ENDL;
			group_datap->mPendingRoleMemberRequest = true;
			return;
		}

		group_datap->removeRoleMemberData();
		group_datap->mRoleMembersRequestID.generate();

		LLMessageSystem* msg = gMessageSystem;
		msg->newMessage("GroupRoleMembersRequest");
		msg->nextBlock("AgentData");
		msg->addUUID("AgentID",gAgent.getID());
		msg->addUUID("SessionID",gAgent.getSessionID());
		msg->nextBlock("GroupData");
		msg->addUUID("GroupID",group_id);
		msg->addUUID("RequestID",group_datap->mRoleMembersRequestID);
		gAgent.sendReliableMessage();
	}
=======
    LL_DEBUGS("GrpMgr") << "LLGroupMgr::sendGroupRoleMembersRequest" << LL_ENDL;
    LLGroupMgrGroupData* group_datap = createGroupData(group_id);

    if (group_datap->mRoleMembersRequestID.isNull())
    {
        // Don't send the request if we don't have all the member or role data
        if (!group_datap->isMemberDataComplete()
            || !group_datap->isRoleDataComplete())
        {
            // *TODO: KLW FIXME: Should we start a member or role data request?
            LL_INFOS("GrpMgr") << " Pending: " << (group_datap->mPendingRoleMemberRequest ? "Y" : "N")
                << " MemberDataComplete: " << (group_datap->mMemberDataComplete ? "Y" : "N")
                << " RoleDataComplete: " << (group_datap->mRoleDataComplete ? "Y" : "N") << LL_ENDL;
            group_datap->mPendingRoleMemberRequest = TRUE;
            return;
        }

        group_datap->removeRoleMemberData();
        group_datap->mRoleMembersRequestID.generate();

        LLMessageSystem* msg = gMessageSystem;
        msg->newMessage("GroupRoleMembersRequest");
        msg->nextBlock("AgentData");
        msg->addUUID("AgentID",gAgent.getID());
        msg->addUUID("SessionID",gAgent.getSessionID());
        msg->nextBlock("GroupData");
        msg->addUUID("GroupID",group_id);
        msg->addUUID("RequestID",group_datap->mRoleMembersRequestID);
        gAgent.sendReliableMessage();
    }
>>>>>>> e1623bb2
}

void LLGroupMgr::sendGroupTitlesRequest(const LLUUID& group_id)
{
    LL_DEBUGS("GrpMgr") << "LLGroupMgr::sendGroupTitlesRequest" << LL_ENDL;
    LLGroupMgrGroupData* group_datap = createGroupData(group_id);

    group_datap->mTitles.clear();
    group_datap->mTitlesRequestID.generate();

    LLMessageSystem* msg = gMessageSystem;
    msg->newMessage("GroupTitlesRequest");
    msg->nextBlock("AgentData");
    msg->addUUID("AgentID",gAgent.getID());
    msg->addUUID("SessionID",gAgent.getSessionID());
    msg->addUUID("GroupID",group_id);
    msg->addUUID("RequestID",group_datap->mTitlesRequestID);

    gAgent.sendReliableMessage();
}

void LLGroupMgr::sendGroupTitleUpdate(const LLUUID& group_id, const LLUUID& title_role_id)
{
<<<<<<< HEAD
	LL_DEBUGS("GrpMgr") << "LLGroupMgr::sendGroupTitleUpdate" << LL_ENDL;

	LLMessageSystem* msg = gMessageSystem;
	msg->newMessage("GroupTitleUpdate");
	msg->nextBlock("AgentData");
	msg->addUUID("AgentID",gAgent.getID());
	msg->addUUID("SessionID",gAgent.getSessionID());
	msg->addUUID("GroupID",group_id);
	msg->addUUID("TitleRoleID",title_role_id);

	gAgent.sendReliableMessage();

	// Save the change locally
	LLGroupMgrGroupData* group_datap = createGroupData(group_id);
	for (std::vector<LLGroupTitle>::iterator iter = group_datap->mTitles.begin();
		 iter != group_datap->mTitles.end(); ++iter)
	{
		if (iter->mRoleID == title_role_id)
		{
			iter->mSelected = true;
		}
		else if (iter->mSelected)
		{
			iter->mSelected = false;
		}
	}
=======
    LL_DEBUGS("GrpMgr") << "LLGroupMgr::sendGroupTitleUpdate" << LL_ENDL;

    LLMessageSystem* msg = gMessageSystem;
    msg->newMessage("GroupTitleUpdate");
    msg->nextBlock("AgentData");
    msg->addUUID("AgentID",gAgent.getID());
    msg->addUUID("SessionID",gAgent.getSessionID());
    msg->addUUID("GroupID",group_id);
    msg->addUUID("TitleRoleID",title_role_id);

    gAgent.sendReliableMessage();

    // Save the change locally
    LLGroupMgrGroupData* group_datap = createGroupData(group_id);
    for (std::vector<LLGroupTitle>::iterator iter = group_datap->mTitles.begin();
         iter != group_datap->mTitles.end(); ++iter)
    {
        if (iter->mRoleID == title_role_id)
        {
            iter->mSelected = TRUE;
        }
        else if (iter->mSelected)
        {
            iter->mSelected = FALSE;
        }
    }
>>>>>>> e1623bb2
}

// static
void LLGroupMgr::sendCreateGroupRequest(const std::string& name,
<<<<<<< HEAD
										const std::string& charter,
										U8 show_in_list,
										const LLUUID& insignia,
										S32 membership_fee,
										bool open_enrollment,
										bool allow_publish,
										bool mature_publish)
{
	LLMessageSystem* msg = gMessageSystem;
	msg->newMessage("CreateGroupRequest");
	msg->nextBlock("AgentData");
	msg->addUUID("AgentID",gAgent.getID());
	msg->addUUID("SessionID",gAgent.getSessionID());

	msg->nextBlock("GroupData");
	msg->addString("Name",name);
	msg->addString("Charter",charter);
	msg->addBOOL("ShowInList",show_in_list);
	msg->addUUID("InsigniaID",insignia);
	msg->addS32("MembershipFee",membership_fee);
	msg->addBOOL("OpenEnrollment",open_enrollment);
	msg->addBOOL("AllowPublish",allow_publish);
	msg->addBOOL("MaturePublish",mature_publish);

	gAgent.sendReliableMessage();
=======
                                        const std::string& charter,
                                        U8 show_in_list,
                                        const LLUUID& insignia,
                                        S32 membership_fee,
                                        BOOL open_enrollment,
                                        BOOL allow_publish,
                                        BOOL mature_publish)
{
    LLMessageSystem* msg = gMessageSystem;
    msg->newMessage("CreateGroupRequest");
    msg->nextBlock("AgentData");
    msg->addUUID("AgentID",gAgent.getID());
    msg->addUUID("SessionID",gAgent.getSessionID());

    msg->nextBlock("GroupData");
    msg->addString("Name",name);
    msg->addString("Charter",charter);
    msg->addBOOL("ShowInList",show_in_list);
    msg->addUUID("InsigniaID",insignia);
    msg->addS32("MembershipFee",membership_fee);
    msg->addBOOL("OpenEnrollment",open_enrollment);
    msg->addBOOL("AllowPublish",allow_publish);
    msg->addBOOL("MaturePublish",mature_publish);

    gAgent.sendReliableMessage();
>>>>>>> e1623bb2
}

void LLGroupMgr::sendUpdateGroupInfo(const LLUUID& group_id)
{
    LL_DEBUGS("GrpMgr") << "LLGroupMgr::sendUpdateGroupInfo" << LL_ENDL;
    LLGroupMgrGroupData* group_datap = createGroupData(group_id);

    LLMessageSystem* msg = gMessageSystem;

    msg->newMessageFast(_PREHASH_UpdateGroupInfo);
    msg->nextBlockFast(_PREHASH_AgentData);
    msg->addUUIDFast(_PREHASH_AgentID,gAgent.getID());
    msg->addUUIDFast(_PREHASH_SessionID,gAgent.getSessionID());

    msg->nextBlockFast(_PREHASH_GroupData);
    msg->addUUIDFast(_PREHASH_GroupID,group_datap->getID());
    msg->addStringFast(_PREHASH_Charter,group_datap->mCharter);
    msg->addBOOLFast(_PREHASH_ShowInList,group_datap->mShowInList);
    msg->addUUIDFast(_PREHASH_InsigniaID,group_datap->mInsigniaID);
    msg->addS32Fast(_PREHASH_MembershipFee,group_datap->mMembershipFee);
    msg->addBOOLFast(_PREHASH_OpenEnrollment,group_datap->mOpenEnrollment);
    msg->addBOOLFast(_PREHASH_AllowPublish,group_datap->mAllowPublish);
    msg->addBOOLFast(_PREHASH_MaturePublish,group_datap->mMaturePublish);

    gAgent.sendReliableMessage();

<<<<<<< HEAD
	// Not expecting a response, so let anyone else watching know the data has changed.
	group_datap->mChanged = true;
	notifyObservers(GC_PROPERTIES);
=======
    // Not expecting a response, so let anyone else watching know the data has changed.
    group_datap->mChanged = TRUE;
    notifyObservers(GC_PROPERTIES);
>>>>>>> e1623bb2
}

void LLGroupMgr::sendGroupRoleMemberChanges(const LLUUID& group_id)
{
<<<<<<< HEAD
	LL_DEBUGS("GrpMgr") << "LLGroupMgr::sendGroupRoleMemberChanges" << LL_ENDL;
	LLGroupMgrGroupData* group_datap = createGroupData(group_id);

	if (group_datap->mRoleMemberChanges.empty()) return;

	LLMessageSystem* msg = gMessageSystem;

	bool start_message = true;
	for (LLGroupMgrGroupData::change_map_t::const_iterator citer = group_datap->mRoleMemberChanges.begin();
		 citer != group_datap->mRoleMemberChanges.end(); ++citer)
	{
		if (start_message)
		{
			msg->newMessage("GroupRoleChanges");
			msg->nextBlockFast(_PREHASH_AgentData);
			msg->addUUIDFast(_PREHASH_AgentID,gAgent.getID());
			msg->addUUIDFast(_PREHASH_SessionID,gAgent.getSessionID());
			msg->addUUIDFast(_PREHASH_GroupID,group_id);
			start_message = false;
		}
		msg->nextBlock("RoleChange");
		msg->addUUID("RoleID",citer->second.mRole);
		msg->addUUID("MemberID",citer->second.mMember);
		msg->addU32("Change",(U32)citer->second.mChange);

		if (msg->isSendFullFast())
		{
			gAgent.sendReliableMessage();
			start_message = true;
		}
	}

	if (!start_message)
	{
		gAgent.sendReliableMessage();
	}

	group_datap->mRoleMemberChanges.clear();

	// Not expecting a response, so let anyone else watching know the data has changed.
	group_datap->mChanged = true;
	notifyObservers(GC_ROLE_MEMBER_DATA);
=======
    LL_DEBUGS("GrpMgr") << "LLGroupMgr::sendGroupRoleMemberChanges" << LL_ENDL;
    LLGroupMgrGroupData* group_datap = createGroupData(group_id);

    if (group_datap->mRoleMemberChanges.empty()) return;

    LLMessageSystem* msg = gMessageSystem;

    bool start_message = true;
    for (LLGroupMgrGroupData::change_map_t::const_iterator citer = group_datap->mRoleMemberChanges.begin();
         citer != group_datap->mRoleMemberChanges.end(); ++citer)
    {
        if (start_message)
        {
            msg->newMessage("GroupRoleChanges");
            msg->nextBlockFast(_PREHASH_AgentData);
            msg->addUUIDFast(_PREHASH_AgentID,gAgent.getID());
            msg->addUUIDFast(_PREHASH_SessionID,gAgent.getSessionID());
            msg->addUUIDFast(_PREHASH_GroupID,group_id);
            start_message = false;
        }
        msg->nextBlock("RoleChange");
        msg->addUUID("RoleID",citer->second.mRole);
        msg->addUUID("MemberID",citer->second.mMember);
        msg->addU32("Change",(U32)citer->second.mChange);

        if (msg->isSendFullFast())
        {
            gAgent.sendReliableMessage();
            start_message = true;
        }
    }

    if (!start_message)
    {
        gAgent.sendReliableMessage();
    }

    group_datap->mRoleMemberChanges.clear();

    // Not expecting a response, so let anyone else watching know the data has changed.
    group_datap->mChanged = TRUE;
    notifyObservers(GC_ROLE_MEMBER_DATA);
>>>>>>> e1623bb2
}

//static
void LLGroupMgr::sendGroupMemberJoin(const LLUUID& group_id)
{

    LLUIUsage::instance().logCommand("Group.Join");

    LLMessageSystem *msg = gMessageSystem;

    msg->newMessageFast(_PREHASH_JoinGroupRequest);
    msg->nextBlockFast(_PREHASH_AgentData);
    msg->addUUIDFast(_PREHASH_AgentID, gAgent.getID() );
    msg->addUUIDFast(_PREHASH_SessionID, gAgent.getSessionID());
    msg->nextBlockFast(_PREHASH_GroupData);
    msg->addUUIDFast(_PREHASH_GroupID, group_id);

    gAgent.sendReliableMessage();
}

// member_role_pairs is <member_id,role_id>
// static
void LLGroupMgr::sendGroupMemberInvites(const LLUUID& group_id, std::map<LLUUID,LLUUID>& member_role_pairs)
{
    bool start_message = true;
    LLMessageSystem* msg = gMessageSystem;

    for (std::map<LLUUID,LLUUID>::iterator it = member_role_pairs.begin();
         it != member_role_pairs.end(); ++it)
    {
        if (start_message)
        {
            msg->newMessage("InviteGroupRequest");
            msg->nextBlock("AgentData");
            msg->addUUID("AgentID",gAgent.getID());
            msg->addUUID("SessionID",gAgent.getSessionID());
            msg->nextBlock("GroupData");
            msg->addUUID("GroupID",group_id);
            start_message = false;
        }

        msg->nextBlock("InviteData");
        msg->addUUID("InviteeID",(*it).first);
        msg->addUUID("RoleID",(*it).second);

        if (msg->isSendFull())
        {
            gAgent.sendReliableMessage();
            start_message = true;
        }
    }

    if (!start_message)
    {
        gAgent.sendReliableMessage();
    }
}

//static
void LLGroupMgr::sendGroupMemberEjects(const LLUUID& group_id,
                                       uuid_vec_t& member_ids)
{
    bool start_message = true;
    LLMessageSystem* msg = gMessageSystem;

    LLGroupMgrGroupData* group_datap = LLGroupMgr::getInstance()->getGroupData(group_id);
    if (!group_datap) return;

    for (uuid_vec_t::iterator it = member_ids.begin();
         it != member_ids.end(); ++it)
    {
        LLUUID& ejected_member_id = (*it);

        // Can't use 'eject' to leave a group.
        if (ejected_member_id == gAgent.getID()) continue;

        // Make sure they are in the group, and we need the member data
        LLGroupMgrGroupData::member_list_t::iterator mit = group_datap->mMembers.find(ejected_member_id);
        if (mit != group_datap->mMembers.end())
        {
            // Add them to the message
            if (start_message)
            {
                msg->newMessage("EjectGroupMemberRequest");
                msg->nextBlock("AgentData");
                msg->addUUID("AgentID",gAgent.getID());
                msg->addUUID("SessionID",gAgent.getSessionID());
                msg->nextBlock("GroupData");
                msg->addUUID("GroupID",group_id);
                start_message = false;
            }

            msg->nextBlock("EjectData");
            msg->addUUID("EjecteeID",ejected_member_id);

            if (msg->isSendFull())
            {
                gAgent.sendReliableMessage();
                start_message = true;
            }

            LLGroupMemberData* member_data = (*mit).second;

            // Clean up groupmgr
            for (LLGroupMemberData::role_list_t::iterator rit = member_data->roleBegin();
                 rit != member_data->roleEnd(); ++rit)
            {
                if ((*rit).first.notNull() && (*rit).second!=0)
                {
                    (*rit).second->removeMember(ejected_member_id);
                }
            }

            group_datap->mMembers.erase(ejected_member_id);

            // member_data was introduced and is used here instead of (*mit).second to avoid crash because of invalid iterator
            // It becomes invalid after line with erase above. EXT-4778
            delete member_data;
        }
    }

    if (!start_message)
    {
        gAgent.sendReliableMessage();
    }

    group_datap->mMemberVersion.generate();
}

void LLGroupMgr::getGroupBanRequestCoro(std::string url, LLUUID groupId)
{
    LLCore::HttpRequest::policy_t httpPolicy(LLCore::HttpRequest::DEFAULT_POLICY_ID);
    LLCoreHttpUtil::HttpCoroutineAdapter::ptr_t
        httpAdapter(new LLCoreHttpUtil::HttpCoroutineAdapter("groupMembersRequest", httpPolicy));
    LLCore::HttpRequest::ptr_t httpRequest(new LLCore::HttpRequest);

    std::string finalUrl = url + "?group_id=" + groupId.asString();

    LLSD result = httpAdapter->getAndSuspend(httpRequest, finalUrl);

    LLSD httpResults = result[LLCoreHttpUtil::HttpCoroutineAdapter::HTTP_RESULTS];
    LLCore::HttpStatus status = LLCoreHttpUtil::HttpCoroutineAdapter::getStatusFromLLSD(httpResults);

    if (!status)
    {
        LL_WARNS("GrpMgr") << "Error receiving group member data " << LL_ENDL;
        return;
    }

    if (result.has("ban_list"))
    {
        result.erase(LLCoreHttpUtil::HttpCoroutineAdapter::HTTP_RESULTS);
        // group ban data received
        processGroupBanRequest(result);
    }
}

void LLGroupMgr::postGroupBanRequestCoro(std::string url, LLUUID groupId,
    U32 action, uuid_vec_t banList, bool update)
{
    LLCore::HttpRequest::policy_t httpPolicy(LLCore::HttpRequest::DEFAULT_POLICY_ID);
    LLCoreHttpUtil::HttpCoroutineAdapter::ptr_t
        httpAdapter(new LLCoreHttpUtil::HttpCoroutineAdapter("groupMembersRequest", httpPolicy));
    LLCore::HttpRequest::ptr_t httpRequest(new LLCore::HttpRequest);
    LLCore::HttpHeaders::ptr_t httpHeaders(new LLCore::HttpHeaders);
    LLCore::HttpOptions::ptr_t httpOptions(new LLCore::HttpOptions);

    httpOptions->setFollowRedirects(false);

    httpHeaders->append(HTTP_OUT_HEADER_CONTENT_TYPE, HTTP_CONTENT_LLSD_XML);


    std::string finalUrl = url + "?group_id=" + groupId.asString();

    LLSD postData = LLSD::emptyMap();
    postData["ban_action"] = (LLSD::Integer)action;
    // Add our list of potential banned residents to the list
    postData["ban_ids"] = LLSD::emptyArray();
    LLSD banEntry;

    uuid_vec_t::const_iterator it = banList.begin();
    for (; it != banList.end(); ++it)
    {
        banEntry = (*it);
        postData["ban_ids"].append(banEntry);
    }

    LL_WARNS() << "post: " << ll_pretty_print_sd(postData) << LL_ENDL;

    LLSD result = httpAdapter->postAndSuspend(httpRequest, finalUrl, postData, httpOptions, httpHeaders);

    LLSD httpResults = result[LLCoreHttpUtil::HttpCoroutineAdapter::HTTP_RESULTS];
    LLCore::HttpStatus status = LLCoreHttpUtil::HttpCoroutineAdapter::getStatusFromLLSD(httpResults);

    if (!status)
    {
        LL_WARNS("GrpMgr") << "Error posting group member data " << LL_ENDL;
        return;
    }

    if (result.has("ban_list"))
    {
        result.erase(LLCoreHttpUtil::HttpCoroutineAdapter::HTTP_RESULTS);
        // group ban data received
        processGroupBanRequest(result);
    }

    if (update)
    {
        getGroupBanRequestCoro(url, groupId);
    }
}

void LLGroupMgr::sendGroupBanRequest(   EBanRequestType request_type,
                                        const LLUUID& group_id,
                                        U32 ban_action, /* = BAN_NO_ACTION */
                                        const std::vector<LLUUID> &ban_list) /* = std::vector<LLUUID>() */
{
    LLViewerRegion* currentRegion = gAgent.getRegion();
    if(!currentRegion)
    {
        LL_WARNS("GrpMgr") << "Agent does not have a current region. Uh-oh!" << LL_ENDL;
        return;
    }

    // Check to make sure we have our capabilities
    if(!currentRegion->capabilitiesReceived())
    {
        LL_WARNS("GrpMgr") << " Capabilities not received!" << LL_ENDL;
        return;
    }

    // Get our capability
    std::string cap_url =  currentRegion->getCapability("GroupAPIv1");
    if(cap_url.empty())
    {
        return;
    }

    U32 action = ban_action & ~BAN_UPDATE;
    bool update = ((ban_action & BAN_UPDATE) == BAN_UPDATE);

    switch (request_type)
    {
    case REQUEST_GET:
        LLCoros::instance().launch("LLGroupMgr::getGroupBanRequestCoro",
            boost::bind(&LLGroupMgr::getGroupBanRequestCoro, this, cap_url, group_id));
        break;
    case REQUEST_POST:
        LLCoros::instance().launch("LLGroupMgr::postGroupBanRequestCoro",
            boost::bind(&LLGroupMgr::postGroupBanRequestCoro, this, cap_url, group_id,
            action, ban_list, update));
        break;
    case REQUEST_PUT:
    case REQUEST_DEL:
        break;
    }
}

void LLGroupMgr::processGroupBanRequest(const LLSD& content)
{
<<<<<<< HEAD
	// Did we get anything in content?
	if(!content.size())
	{
		LL_WARNS("GrpMgr") << "No group member data received." << LL_ENDL;
		return;
	}

	LLUUID group_id = content["group_id"].asUUID();
	
	LLGroupMgrGroupData* gdatap = LLGroupMgr::getInstance()->getGroupData(group_id);
	if (!gdatap)
		return;

	gdatap->clearBanList();
	LLSD::map_const_iterator i		= content["ban_list"].beginMap();
	LLSD::map_const_iterator iEnd	= content["ban_list"].endMap();
	for(;i != iEnd; ++i)
	{
		const LLUUID ban_id(i->first);
		LLSD ban_entry(i->second);
		
		LLGroupBanData ban_data;
		if(ban_entry.has("ban_date"))
		{
			ban_data.mBanDate = ban_entry["ban_date"].asDate();
			// TODO: Ban Reason
		}

		gdatap->createBanEntry(ban_id, ban_data);
	}

	gdatap->mChanged = true;
	LLGroupMgr::getInstance()->notifyObservers(GC_BANLIST);
=======
    // Did we get anything in content?
    if(!content.size())
    {
        LL_WARNS("GrpMgr") << "No group member data received." << LL_ENDL;
        return;
    }

    LLUUID group_id = content["group_id"].asUUID();

    LLGroupMgrGroupData* gdatap = LLGroupMgr::getInstance()->getGroupData(group_id);
    if (!gdatap)
        return;

    gdatap->clearBanList();
    LLSD::map_const_iterator i      = content["ban_list"].beginMap();
    LLSD::map_const_iterator iEnd   = content["ban_list"].endMap();
    for(;i != iEnd; ++i)
    {
        const LLUUID ban_id(i->first);
        LLSD ban_entry(i->second);

        LLGroupBanData ban_data;
        if(ban_entry.has("ban_date"))
        {
            ban_data.mBanDate = ban_entry["ban_date"].asDate();
            // TODO: Ban Reason
        }

        gdatap->createBanEntry(ban_id, ban_data);
    }

    gdatap->mChanged = TRUE;
    LLGroupMgr::getInstance()->notifyObservers(GC_BANLIST);
>>>>>>> e1623bb2
}

void LLGroupMgr::groupMembersRequestCoro(std::string url, LLUUID groupId)
{
    LLCore::HttpRequest::policy_t httpPolicy(LLCore::HttpRequest::DEFAULT_POLICY_ID);
    LLCoreHttpUtil::HttpCoroutineAdapter::ptr_t
        httpAdapter(new LLCoreHttpUtil::HttpCoroutineAdapter("groupMembersRequest", httpPolicy));
    LLCore::HttpRequest::ptr_t httpRequest(new LLCore::HttpRequest);
    LLCore::HttpOptions::ptr_t httpOpts = LLCore::HttpOptions::ptr_t(new LLCore::HttpOptions);

    mMemberRequestInFlight = true;

    LLSD postData = LLSD::emptyMap();
    postData["group_id"] = groupId;

    LLSD result = httpAdapter->postAndSuspend(httpRequest, url, postData, httpOpts);

    LLSD httpResults = result[LLCoreHttpUtil::HttpCoroutineAdapter::HTTP_RESULTS];
    LLCore::HttpStatus status = LLCoreHttpUtil::HttpCoroutineAdapter::getStatusFromLLSD(httpResults);

    if (!status)
    {
        LL_WARNS("GrpMgr") << "Error receiving group member data " << LL_ENDL;
        mMemberRequestInFlight = false;
        return;
    }

    result.erase(LLCoreHttpUtil::HttpCoroutineAdapter::HTTP_RESULTS);
    LLGroupMgr::processCapGroupMembersRequest(result);
    mMemberRequestInFlight = false;
}

void LLGroupMgr::sendCapGroupMembersRequest(const LLUUID& group_id)
{
    static U32 lastGroupMemberRequestFrame = 0;

    // Have we requested the information already this frame?
    // Todo: make this per group, we can invite to one group and simultaneously be checking another one
    if ((lastGroupMemberRequestFrame == gFrameCount) || (mMemberRequestInFlight))
        return;

    LLViewerRegion* currentRegion = gAgent.getRegion();
    // Thank you FS:Ansariel!
    if(!currentRegion)
    {
        LL_WARNS("GrpMgr") << "Agent does not have a current region. Uh-oh!" << LL_ENDL;
        return;
    }

    // Check to make sure we have our capabilities
    if(!currentRegion->capabilitiesReceived())
    {
        LL_WARNS("GrpMgr") << " Capabilities not received!" << LL_ENDL;
        return;
    }

    // Get our capability
    std::string cap_url =  currentRegion->getCapability("GroupMemberData");

    // Thank you FS:Ansariel!
    if(cap_url.empty())
    {
        LL_INFOS("GrpMgr") << "Region has no GroupMemberData capability.  Falling back to UDP fetch." << LL_ENDL;
        sendGroupMembersRequest(group_id);
        return;
    }

    LLGroupMgrGroupData* group_datap = createGroupData(group_id); //make sure group exists
    group_datap->mMemberRequestID.generate(); // mark as pending

    lastGroupMemberRequestFrame = gFrameCount;

    LLCoros::instance().launch("LLGroupMgr::groupMembersRequestCoro",
        boost::bind(&LLGroupMgr::groupMembersRequestCoro, this, cap_url, group_id));
}


void LLGroupMgr::processCapGroupMembersRequest(const LLSD& content)
{
<<<<<<< HEAD
	// Did we get anything in content?
	if(!content.size())
	{
		LL_DEBUGS("GrpMgr") << "No group member data received." << LL_ENDL;
		return;
	}

	LLUUID group_id = content["group_id"].asUUID();

	LLGroupMgrGroupData* group_datap = getGroupData(group_id);
	if(!group_datap)
	{
		LL_WARNS("GrpMgr") << "Received incorrect, possibly stale, group or request id" << LL_ENDL;
		return;
	}

	// If we have no members, there's no reason to do anything else
	S32	num_members	= content["member_count"];
	if (num_members < 1)
	{
		LL_INFOS("GrpMgr") << "Received empty group members list for group id: " << group_id.asString() << LL_ENDL;
		// Set mMemberDataComplete for correct handling of empty responses. See MAINT-5237
		group_datap->mMemberDataComplete = true;
		group_datap->mChanged = true;
		LLGroupMgr::getInstance()->notifyObservers(GC_MEMBER_DATA);
		return;
	}
	
	group_datap->mMemberCount = num_members;

	LLSD	member_list	= content["members"];
	LLSD	titles		= content["titles"];
	LLSD	defaults	= content["defaults"];

	std::string online_status;
	std::string title;
	S32			contribution;
	U64			member_powers;
	// If this is changed to a bool, make sure to change the LLGroupMemberData constructor
	bool		is_owner;

	// Compute this once, rather than every time.
	U64	default_powers	= llstrtou64(defaults["default_powers"].asString().c_str(), NULL, 16);

	LLSD::map_const_iterator member_iter_start	= member_list.beginMap();
	LLSD::map_const_iterator member_iter_end	= member_list.endMap();
	for( ; member_iter_start != member_iter_end; ++member_iter_start)
	{
		// Reset defaults
		online_status	= "unknown";
		title			= titles[0].asString();
		contribution	= 0;
		member_powers	= default_powers;
		is_owner		= false;

		const LLUUID member_id(member_iter_start->first);
		LLSD member_info = member_iter_start->second;
		
		if(member_info.has("last_login"))
		{
			online_status = member_info["last_login"].asString();
			if(online_status == "Online")
				online_status = LLTrans::getString("group_member_status_online");
			else
				formatDateString(online_status);
		}

		if(member_info.has("title"))
			title = titles[member_info["title"].asInteger()].asString();

		if(member_info.has("powers"))
			member_powers = llstrtou64(member_info["powers"].asString().c_str(), NULL, 16);

		if(member_info.has("donated_square_meters"))
			contribution = member_info["donated_square_meters"];

		if(member_info.has("owner"))
			is_owner = true;

		LLGroupMemberData* data = new LLGroupMemberData(member_id, 
			contribution, 
			member_powers, 
			title,
			online_status,
			is_owner);

		LLGroupMemberData* member_old = group_datap->mMembers[member_id];
		if (member_old && group_datap->mRoleMemberDataComplete)
		{
			LLGroupMemberData::role_list_t::iterator rit = member_old->roleBegin();
			LLGroupMemberData::role_list_t::iterator end = member_old->roleEnd();

			for ( ; rit != end; ++rit)
			{
				data->addRole((*rit).first,(*rit).second);
			}
		}
		else
		{
			group_datap->mRoleMemberDataComplete = false;
		}

		group_datap->mMembers[member_id] = data;
	}

	group_datap->mMemberVersion.generate();

	// Technically, we have this data, but to prevent completely overhauling
	// this entire system (it would be nice, but I don't have the time), 
	// I'm going to be dumb and just call services I most likely don't need 
	// with the thought being that the system might need it to be done.
	// 
	// TODO:
	// Refactor to reduce multiple calls for data we already have.
	if(group_datap->mTitles.size() < 1)
		sendGroupTitlesRequest(group_id);


	group_datap->mMemberDataComplete = true;
	group_datap->mMemberRequestID.setNull();
	// Make the role-member data request
	if (group_datap->mPendingRoleMemberRequest || !group_datap->mRoleMemberDataComplete)
	{
		group_datap->mPendingRoleMemberRequest = false;
		sendGroupRoleMembersRequest(group_id);
	}

	group_datap->mChanged = true;
	notifyObservers(GC_MEMBER_DATA);
=======
    // Did we get anything in content?
    if(!content.size())
    {
        LL_DEBUGS("GrpMgr") << "No group member data received." << LL_ENDL;
        return;
    }

    LLUUID group_id = content["group_id"].asUUID();

    LLGroupMgrGroupData* group_datap = getGroupData(group_id);
    if(!group_datap)
    {
        LL_WARNS("GrpMgr") << "Received incorrect, possibly stale, group or request id" << LL_ENDL;
        return;
    }

    // If we have no members, there's no reason to do anything else
    S32 num_members = content["member_count"];
    if (num_members < 1)
    {
        LL_INFOS("GrpMgr") << "Received empty group members list for group id: " << group_id.asString() << LL_ENDL;
        // Set mMemberDataComplete for correct handling of empty responses. See MAINT-5237
        group_datap->mMemberDataComplete = true;
        group_datap->mChanged = TRUE;
        LLGroupMgr::getInstance()->notifyObservers(GC_MEMBER_DATA);
        return;
    }

    group_datap->mMemberCount = num_members;

    LLSD    member_list = content["members"];
    LLSD    titles      = content["titles"];
    LLSD    defaults    = content["defaults"];

    std::string online_status;
    std::string title;
    S32         contribution;
    U64         member_powers;
    // If this is changed to a bool, make sure to change the LLGroupMemberData constructor
    BOOL        is_owner;

    // Compute this once, rather than every time.
    U64 default_powers  = llstrtou64(defaults["default_powers"].asString().c_str(), NULL, 16);

    LLSD::map_const_iterator member_iter_start  = member_list.beginMap();
    LLSD::map_const_iterator member_iter_end    = member_list.endMap();
    for( ; member_iter_start != member_iter_end; ++member_iter_start)
    {
        // Reset defaults
        online_status   = "unknown";
        title           = titles[0].asString();
        contribution    = 0;
        member_powers   = default_powers;
        is_owner        = false;

        const LLUUID member_id(member_iter_start->first);
        LLSD member_info = member_iter_start->second;

        if(member_info.has("last_login"))
        {
            online_status = member_info["last_login"].asString();
            if(online_status == "Online")
                online_status = LLTrans::getString("group_member_status_online");
            else
                formatDateString(online_status);
        }

        if(member_info.has("title"))
            title = titles[member_info["title"].asInteger()].asString();

        if(member_info.has("powers"))
            member_powers = llstrtou64(member_info["powers"].asString().c_str(), NULL, 16);

        if(member_info.has("donated_square_meters"))
            contribution = member_info["donated_square_meters"];

        if(member_info.has("owner"))
            is_owner = true;

        LLGroupMemberData* data = new LLGroupMemberData(member_id,
            contribution,
            member_powers,
            title,
            online_status,
            is_owner);

        LLGroupMemberData* member_old = group_datap->mMembers[member_id];
        if (member_old && group_datap->mRoleMemberDataComplete)
        {
            LLGroupMemberData::role_list_t::iterator rit = member_old->roleBegin();
            LLGroupMemberData::role_list_t::iterator end = member_old->roleEnd();

            for ( ; rit != end; ++rit)
            {
                data->addRole((*rit).first,(*rit).second);
            }
        }
        else
        {
            group_datap->mRoleMemberDataComplete = false;
        }

        group_datap->mMembers[member_id] = data;
    }

    group_datap->mMemberVersion.generate();

    // Technically, we have this data, but to prevent completely overhauling
    // this entire system (it would be nice, but I don't have the time),
    // I'm going to be dumb and just call services I most likely don't need
    // with the thought being that the system might need it to be done.
    //
    // TODO:
    // Refactor to reduce multiple calls for data we already have.
    if(group_datap->mTitles.size() < 1)
        sendGroupTitlesRequest(group_id);


    group_datap->mMemberDataComplete = true;
    group_datap->mMemberRequestID.setNull();
    // Make the role-member data request
    if (group_datap->mPendingRoleMemberRequest || !group_datap->mRoleMemberDataComplete)
    {
        group_datap->mPendingRoleMemberRequest = false;
        sendGroupRoleMembersRequest(group_id);
    }

    group_datap->mChanged = TRUE;
    notifyObservers(GC_MEMBER_DATA);
>>>>>>> e1623bb2

}


void LLGroupMgr::sendGroupRoleChanges(const LLUUID& group_id)
{
    LL_DEBUGS("GrpMgr") << "LLGroupMgr::sendGroupRoleChanges" << LL_ENDL;
    LLGroupMgrGroupData* group_datap = getGroupData(group_id);

<<<<<<< HEAD
	if (group_datap && group_datap->pendingRoleChanges())
	{
		group_datap->sendRoleChanges();
	
		// Not expecting a response, so let anyone else watching know the data has changed.
		group_datap->mChanged = true;
		notifyObservers(GC_ROLE_DATA);
	}
=======
    if (group_datap && group_datap->pendingRoleChanges())
    {
        group_datap->sendRoleChanges();

        // Not expecting a response, so let anyone else watching know the data has changed.
        group_datap->mChanged = TRUE;
        notifyObservers(GC_ROLE_DATA);
    }
>>>>>>> e1623bb2
}

void LLGroupMgr::cancelGroupRoleChanges(const LLUUID& group_id)
{
    LL_DEBUGS("GrpMgr") << "LLGroupMgr::cancelGroupRoleChanges" << LL_ENDL;
    LLGroupMgrGroupData* group_datap = getGroupData(group_id);

    if (group_datap) group_datap->cancelRoleChanges();
}

//static
bool LLGroupMgr::parseRoleActions(const std::string& xml_filename)
{
<<<<<<< HEAD
	LLXMLNodePtr root;

	bool success = LLUICtrlFactory::getLayeredXMLNode(xml_filename, root);	
	
	if (!success || !root || !root->hasName( "role_actions" ))
	{
		LL_ERRS() << "Problem reading UI role_actions file: " << xml_filename << LL_ENDL;
		return false;
	}

	LLXMLNodeList role_list;

	root->getChildren("action_set", role_list, false);
	
	for (LLXMLNodeList::iterator role_iter = role_list.begin(); role_iter != role_list.end(); ++role_iter)
	{
		LLXMLNodePtr action_set = role_iter->second;

		LLRoleActionSet* role_action_set = new LLRoleActionSet();
		LLRoleAction* role_action_data = new LLRoleAction();
		
		// name=
		std::string action_set_name;
		if (action_set->getAttributeString("name", action_set_name))
		{
			LL_DEBUGS("GrpMgr") << "Loading action set " << action_set_name << LL_ENDL;
			role_action_data->mName = action_set_name;
		}
		else
		{
			LL_WARNS() << "Unable to parse action set with no name" << LL_ENDL;
			delete role_action_set;
			delete role_action_data;
			continue;
		}
		// description=
		std::string set_description;
		if (action_set->getAttributeString("description", set_description))
		{
			role_action_data->mDescription = set_description;
		}
		// long description=
		std::string set_longdescription;
		if (action_set->getAttributeString("longdescription", set_longdescription))
		{
			role_action_data->mLongDescription = set_longdescription;
		}

		// power mask=
		U64 set_power_mask = 0;

		LLXMLNodeList action_list;
		LLXMLNodeList::iterator action_iter;

		action_set->getChildren("action", action_list, false);

		for (action_iter = action_list.begin(); action_iter != action_list.end(); ++action_iter)
		{
			LLXMLNodePtr action = action_iter->second;

			LLRoleAction* role_action = new LLRoleAction();

			// name=
			std::string action_name;
			if (action->getAttributeString("name", action_name))
			{
				LL_DEBUGS("GrpMgr") << "Loading action " << action_name << LL_ENDL;
				role_action->mName = action_name;
			}
			else
			{
				LL_WARNS() << "Unable to parse action with no name" << LL_ENDL;
				delete role_action;
				continue;
			}
			// description=
			std::string description;
			if (action->getAttributeString("description", description))
			{
				role_action->mDescription = description;
			}
			// long description=
			std::string longdescription;
			if (action->getAttributeString("longdescription", longdescription))
			{
				role_action->mLongDescription = longdescription;
			}
			// description=
			S32 power_bit = 0;
			if (action->getAttributeS32("value", power_bit))
			{
				if (0 <= power_bit && power_bit < 64)
				{
					role_action->mPowerBit = 0x1LL << power_bit;
				}
			}

			set_power_mask |= role_action->mPowerBit;
	
			role_action_set->mActions.push_back(role_action);
		}

		role_action_data->mPowerBit = set_power_mask;
		role_action_set->mActionSetData = role_action_data;

		LLGroupMgr::getInstance()->mRoleActionSets.push_back(role_action_set);
	}
	return true;
=======
    LLXMLNodePtr root;

    BOOL success = LLUICtrlFactory::getLayeredXMLNode(xml_filename, root);

    if (!success || !root || !root->hasName( "role_actions" ))
    {
        LL_ERRS() << "Problem reading UI role_actions file: " << xml_filename << LL_ENDL;
        return false;
    }

    LLXMLNodeList role_list;

    root->getChildren("action_set", role_list, false);

    for (LLXMLNodeList::iterator role_iter = role_list.begin(); role_iter != role_list.end(); ++role_iter)
    {
        LLXMLNodePtr action_set = role_iter->second;

        LLRoleActionSet* role_action_set = new LLRoleActionSet();
        LLRoleAction* role_action_data = new LLRoleAction();

        // name=
        std::string action_set_name;
        if (action_set->getAttributeString("name", action_set_name))
        {
            LL_DEBUGS("GrpMgr") << "Loading action set " << action_set_name << LL_ENDL;
            role_action_data->mName = action_set_name;
        }
        else
        {
            LL_WARNS() << "Unable to parse action set with no name" << LL_ENDL;
            delete role_action_set;
            delete role_action_data;
            continue;
        }
        // description=
        std::string set_description;
        if (action_set->getAttributeString("description", set_description))
        {
            role_action_data->mDescription = set_description;
        }
        // long description=
        std::string set_longdescription;
        if (action_set->getAttributeString("longdescription", set_longdescription))
        {
            role_action_data->mLongDescription = set_longdescription;
        }

        // power mask=
        U64 set_power_mask = 0;

        LLXMLNodeList action_list;
        LLXMLNodeList::iterator action_iter;

        action_set->getChildren("action", action_list, false);

        for (action_iter = action_list.begin(); action_iter != action_list.end(); ++action_iter)
        {
            LLXMLNodePtr action = action_iter->second;

            LLRoleAction* role_action = new LLRoleAction();

            // name=
            std::string action_name;
            if (action->getAttributeString("name", action_name))
            {
                LL_DEBUGS("GrpMgr") << "Loading action " << action_name << LL_ENDL;
                role_action->mName = action_name;
            }
            else
            {
                LL_WARNS() << "Unable to parse action with no name" << LL_ENDL;
                delete role_action;
                continue;
            }
            // description=
            std::string description;
            if (action->getAttributeString("description", description))
            {
                role_action->mDescription = description;
            }
            // long description=
            std::string longdescription;
            if (action->getAttributeString("longdescription", longdescription))
            {
                role_action->mLongDescription = longdescription;
            }
            // description=
            S32 power_bit = 0;
            if (action->getAttributeS32("value", power_bit))
            {
                if (0 <= power_bit && power_bit < 64)
                {
                    role_action->mPowerBit = 0x1LL << power_bit;
                }
            }

            set_power_mask |= role_action->mPowerBit;

            role_action_set->mActions.push_back(role_action);
        }

        role_action_data->mPowerBit = set_power_mask;
        role_action_set->mActionSetData = role_action_data;

        LLGroupMgr::getInstance()->mRoleActionSets.push_back(role_action_set);
    }
    return true;
>>>>>>> e1623bb2
}

// static
void LLGroupMgr::debugClearAllGroups(void*)
{
    LLGroupMgr::getInstance()->clearGroups();
    LLGroupMgr::parseRoleActions("role_actions.xml");
}

<|MERGE_RESOLUTION|>--- conflicted
+++ resolved
@@ -1,3506 +1,2507 @@
-/**
- * @file llgroupmgr.cpp
- * @brief LLGroupMgr class implementation
- *
- * $LicenseInfo:firstyear=2004&license=viewerlgpl$
- * Second Life Viewer Source Code
- * Copyright (C) 2010, Linden Research, Inc.
- *
- * This library is free software; you can redistribute it and/or
- * modify it under the terms of the GNU Lesser General Public
- * License as published by the Free Software Foundation;
- * version 2.1 of the License only.
- *
- * This library is distributed in the hope that it will be useful,
- * but WITHOUT ANY WARRANTY; without even the implied warranty of
- * MERCHANTABILITY or FITNESS FOR A PARTICULAR PURPOSE.  See the GNU
- * Lesser General Public License for more details.
- *
- * You should have received a copy of the GNU Lesser General Public
- * License along with this library; if not, write to the Free Software
- * Foundation, Inc., 51 Franklin Street, Fifth Floor, Boston, MA  02110-1301  USA
- *
- * Linden Research, Inc., 945 Battery Street, San Francisco, CA  94111  USA
- * $/LicenseInfo$
- */
-
-/**
- * Manager for aggregating all client knowledge for specific groups
- * Keeps a cache of group information.
- */
-
-#include "llviewerprecompiledheaders.h"
-
-#include "llgroupmgr.h"
-
-#include <vector>
-#include <algorithm>
-
-#include "llappviewer.h"
-#include "llagent.h"
-#include "llavatarnamecache.h"
-#include "llui.h"
-#include "message.h"
-#include "roles_constants.h"
-#include "lltransactiontypes.h"
-#include "llstatusbar.h"
-#include "llviewerwindow.h"
-#include "llpanelgroupcreate.h"
-#include "llgroupactions.h"
-#include "llnotificationsutil.h"
-#include "lluictrlfactory.h"
-#include "lltrans.h"
-#include "llviewerregion.h"
-#include <boost/regex.hpp>
-#include "llcorehttputil.h"
-#include "lluiusage.h"
-
-
-#if LL_MSVC
-#pragma warning(push)
-// disable boost::lexical_cast warning
-#pragma warning (disable:4702)
-#endif
-
-#include <boost/lexical_cast.hpp>
-
-#if LL_MSVC
-#pragma warning(pop)   // Restore all warnings to the previous state
-#endif
-
-const U32 MAX_CACHED_GROUPS = 20;
-
-//
-// LLRoleActionSet
-//
-LLRoleActionSet::LLRoleActionSet()
-: mActionSetData(NULL)
-{ }
-
-LLRoleActionSet::~LLRoleActionSet()
-{
-    delete mActionSetData;
-    std::for_each(mActions.begin(), mActions.end(), DeletePointer());
-    mActions.clear();
-}
-
-//
-// LLGroupMemberData
-//
-
-<<<<<<< HEAD
-LLGroupMemberData::LLGroupMemberData(const LLUUID& id, 
-										S32 contribution,
-										U64 agent_powers,
-										const std::string& title,
-										const std::string& online_status,
-										bool is_owner) : 
-	mID(id), 
-	mContribution(contribution), 
-	mAgentPowers(agent_powers), 
-	mTitle(title), 
-	mOnlineStatus(online_status),
-	mIsOwner(is_owner)
-=======
-LLGroupMemberData::LLGroupMemberData(const LLUUID& id,
-                                        S32 contribution,
-                                        U64 agent_powers,
-                                        const std::string& title,
-                                        const std::string& online_status,
-                                        BOOL is_owner) :
-    mID(id),
-    mContribution(contribution),
-    mAgentPowers(agent_powers),
-    mTitle(title),
-    mOnlineStatus(online_status),
-    mIsOwner(is_owner)
->>>>>>> e1623bb2
-{
-}
-
-LLGroupMemberData::~LLGroupMemberData()
-{
-}
-
-void LLGroupMemberData::addRole(const LLUUID& role, LLGroupRoleData* rd)
-{
-    mRolesList[role] = rd;
-}
-
-bool LLGroupMemberData::removeRole(const LLUUID& role)
-{
-    role_list_t::iterator it = mRolesList.find(role);
-
-    if (it != mRolesList.end())
-    {
-        mRolesList.erase(it);
-        return true;
-    }
-
-    return false;
-}
-
-//
-// LLGroupRoleData
-//
-
-<<<<<<< HEAD
-LLGroupRoleData::LLGroupRoleData(const LLUUID& role_id, 
-								const std::string& role_name,
-								const std::string& role_title,
-								const std::string& role_desc,
-								const U64 role_powers,
-								const S32 member_count) :
-	mRoleID(role_id),
-	mMemberCount(member_count),
-	mMembersNeedsSort(false)
-=======
-LLGroupRoleData::LLGroupRoleData(const LLUUID& role_id,
-                                const std::string& role_name,
-                                const std::string& role_title,
-                                const std::string& role_desc,
-                                const U64 role_powers,
-                                const S32 member_count) :
-    mRoleID(role_id),
-    mMemberCount(member_count),
-    mMembersNeedsSort(FALSE)
->>>>>>> e1623bb2
-{
-    mRoleData.mRoleName = role_name;
-    mRoleData.mRoleTitle = role_title;
-    mRoleData.mRoleDescription = role_desc;
-    mRoleData.mRolePowers = role_powers;
-    mRoleData.mChangeType = RC_UPDATE_NONE;
-}
-
-<<<<<<< HEAD
-LLGroupRoleData::LLGroupRoleData(const LLUUID& role_id, 
-								LLRoleData role_data,
-								const S32 member_count) :
-	mRoleID(role_id),
-	mRoleData(role_data),
-	mMemberCount(member_count),
-	mMembersNeedsSort(false)
-=======
-LLGroupRoleData::LLGroupRoleData(const LLUUID& role_id,
-                                LLRoleData role_data,
-                                const S32 member_count) :
-    mRoleID(role_id),
-    mRoleData(role_data),
-    mMemberCount(member_count),
-    mMembersNeedsSort(FALSE)
->>>>>>> e1623bb2
-{
-
-}
-
-LLGroupRoleData::~LLGroupRoleData()
-{
-}
-
-S32 LLGroupRoleData::getMembersInRole(uuid_vec_t members,
-<<<<<<< HEAD
-									  bool needs_sort)
-{
-	if (mRoleID.isNull())
-	{
-		// This is the everyone role, just return the size of members, 
-		// because everyone is in the everyone role.
-		return members.size();
-	}
-
-	// Sort the members list, if needed.
-	if (mMembersNeedsSort)
-	{
-		std::sort(mMemberIDs.begin(), mMemberIDs.end());
-		mMembersNeedsSort = false;
-	}
-	if (needs_sort)
-	{
-		// Sort the members parameter.
-		std::sort(members.begin(), members.end());
-	}
-
-	// Return the number of members in the intersection.
-	S32 max_size = llmin( members.size(), mMemberIDs.size() );
-	uuid_vec_t in_role( max_size );
-	uuid_vec_t::iterator in_role_end;
-	in_role_end = std::set_intersection(mMemberIDs.begin(), mMemberIDs.end(),
-									members.begin(), members.end(),
-									in_role.begin());
-	return in_role_end - in_role.begin();
-}
-			  
-void LLGroupRoleData::addMember(const LLUUID& member)
-{
-	mMembersNeedsSort = true;
-	mMemberIDs.push_back(member);
-=======
-                                      BOOL needs_sort)
-{
-    if (mRoleID.isNull())
-    {
-        // This is the everyone role, just return the size of members,
-        // because everyone is in the everyone role.
-        return members.size();
-    }
-
-    // Sort the members list, if needed.
-    if (mMembersNeedsSort)
-    {
-        std::sort(mMemberIDs.begin(), mMemberIDs.end());
-        mMembersNeedsSort = FALSE;
-    }
-    if (needs_sort)
-    {
-        // Sort the members parameter.
-        std::sort(members.begin(), members.end());
-    }
-
-    // Return the number of members in the intersection.
-    S32 max_size = llmin( members.size(), mMemberIDs.size() );
-    uuid_vec_t in_role( max_size );
-    uuid_vec_t::iterator in_role_end;
-    in_role_end = std::set_intersection(mMemberIDs.begin(), mMemberIDs.end(),
-                                    members.begin(), members.end(),
-                                    in_role.begin());
-    return in_role_end - in_role.begin();
-}
-
-void LLGroupRoleData::addMember(const LLUUID& member)
-{
-    mMembersNeedsSort = TRUE;
-    mMemberIDs.push_back(member);
->>>>>>> e1623bb2
-}
-
-bool LLGroupRoleData::removeMember(const LLUUID& member)
-{
-    uuid_vec_t::iterator it = std::find(mMemberIDs.begin(),mMemberIDs.end(),member);
-
-<<<<<<< HEAD
-	if (it != mMemberIDs.end())
-	{
-		mMembersNeedsSort = true;
-		mMemberIDs.erase(it);
-		return true;
-	}
-=======
-    if (it != mMemberIDs.end())
-    {
-        mMembersNeedsSort = TRUE;
-        mMemberIDs.erase(it);
-        return true;
-    }
->>>>>>> e1623bb2
-
-    return false;
-}
-
-void LLGroupRoleData::clearMembers()
-{
-<<<<<<< HEAD
-	mMembersNeedsSort = false;
-	mMemberIDs.clear();
-=======
-    mMembersNeedsSort = FALSE;
-    mMemberIDs.clear();
->>>>>>> e1623bb2
-}
-
-
-//
-// LLGroupMgrGroupData
-//
-
-<<<<<<< HEAD
-LLGroupMgrGroupData::LLGroupMgrGroupData(const LLUUID& id) : 
-	mID(id), 
-	mShowInList(true), 
-	mOpenEnrollment(false), 
-	mMembershipFee(0),
-	mAllowPublish(false),
-	mListInProfile(false),
-	mMaturePublish(false),
-	mChanged(false),
-	mMemberCount(0),
-	mRoleCount(0),
-	mReceivedRoleMemberPairs(0),
-	mMemberDataComplete(false),
-	mRoleDataComplete(false),
-	mRoleMemberDataComplete(false),
-	mGroupPropertiesDataComplete(false),
-	mPendingRoleMemberRequest(false),
-	mAccessTime(0.0f),
-	mPendingBanRequest(false)
-{
-	mMemberVersion.generate();
-=======
-LLGroupMgrGroupData::LLGroupMgrGroupData(const LLUUID& id) :
-    mID(id),
-    mShowInList(TRUE),
-    mOpenEnrollment(FALSE),
-    mMembershipFee(0),
-    mAllowPublish(FALSE),
-    mListInProfile(FALSE),
-    mMaturePublish(FALSE),
-    mChanged(FALSE),
-    mMemberCount(0),
-    mRoleCount(0),
-    mReceivedRoleMemberPairs(0),
-    mMemberDataComplete(false),
-    mRoleDataComplete(false),
-    mRoleMemberDataComplete(false),
-    mGroupPropertiesDataComplete(false),
-    mPendingRoleMemberRequest(false),
-    mAccessTime(0.0f),
-    mPendingBanRequest(false)
-{
-    mMemberVersion.generate();
->>>>>>> e1623bb2
-}
-
-void LLGroupMgrGroupData::setAccessed()
-{
-    mAccessTime = (F32)LLFrameTimer::getTotalSeconds();
-}
-
-bool LLGroupMgrGroupData::getRoleData(const LLUUID& role_id, LLRoleData& role_data)
-{
-    role_data_map_t::const_iterator it;
-
-<<<<<<< HEAD
-	// Do we have changes for it?
-	it = mRoleChanges.find(role_id);
-	if (it != mRoleChanges.end()) 
-	{
-		if ((*it).second.mChangeType == RC_DELETE) return false;
-
-		role_data = (*it).second;
-		return true;
-	}
-
-	// Ok, no changes, hasn't been deleted, isn't a new role, just find the role.
-	role_list_t::const_iterator rit = mRoles.find(role_id);
-	if (rit != mRoles.end())
-	{
-		role_data = (*rit).second->getRoleData();
-		return true;
-	}
-
-	// This role must not exist.
-	return false;
-=======
-    // Do we have changes for it?
-    it = mRoleChanges.find(role_id);
-    if (it != mRoleChanges.end())
-    {
-        if ((*it).second.mChangeType == RC_DELETE) return FALSE;
-
-        role_data = (*it).second;
-        return TRUE;
-    }
-
-    // Ok, no changes, hasn't been deleted, isn't a new role, just find the role.
-    role_list_t::const_iterator rit = mRoles.find(role_id);
-    if (rit != mRoles.end())
-    {
-        role_data = (*rit).second->getRoleData();
-        return TRUE;
-    }
-
-    // This role must not exist.
-    return FALSE;
->>>>>>> e1623bb2
-}
-
-
-void LLGroupMgrGroupData::setRoleData(const LLUUID& role_id, LLRoleData role_data)
-{
-    // If this is a newly created group, we need to change the data in the created list.
-    role_data_map_t::iterator it;
-    it = mRoleChanges.find(role_id);
-    if (it != mRoleChanges.end())
-    {
-        if ((*it).second.mChangeType == RC_CREATE)
-        {
-            role_data.mChangeType = RC_CREATE;
-            mRoleChanges[role_id] = role_data;
-            return;
-        }
-        else if ((*it).second.mChangeType == RC_DELETE)
-        {
-            // Don't do anything for a role being deleted.
-            return;
-        }
-    }
-
-    // Not a new role, so put it in the changes list.
-    LLRoleData old_role_data;
-    role_list_t::iterator rit = mRoles.find(role_id);
-    if (rit != mRoles.end())
-    {
-        bool data_change = ( ((*rit).second->mRoleData.mRoleDescription != role_data.mRoleDescription)
-                            || ((*rit).second->mRoleData.mRoleName != role_data.mRoleName)
-                            || ((*rit).second->mRoleData.mRoleTitle != role_data.mRoleTitle) );
-        bool powers_change = ((*rit).second->mRoleData.mRolePowers != role_data.mRolePowers);
-
-        if (!data_change && !powers_change)
-        {
-            // We are back to the original state, the changes have been 'undone' so take out the change.
-            mRoleChanges.erase(role_id);
-            return;
-        }
-
-        if (data_change && powers_change)
-        {
-            role_data.mChangeType = RC_UPDATE_ALL;
-        }
-        else if (data_change)
-        {
-            role_data.mChangeType = RC_UPDATE_DATA;
-        }
-        else
-        {
-            role_data.mChangeType = RC_UPDATE_POWERS;
-        }
-
-        mRoleChanges[role_id] = role_data;
-    }
-    else
-    {
-        LL_WARNS() << "Change being made to non-existant role " << role_id << LL_ENDL;
-    }
-}
-
-bool LLGroupMgrGroupData::pendingRoleChanges()
-{
-    return (!mRoleChanges.empty());
-}
-
-// This is a no-op if the role has already been created.
-void LLGroupMgrGroupData::createRole(const LLUUID& role_id, LLRoleData role_data)
-{
-    if (mRoleChanges.find(role_id) != mRoleChanges.end())
-    {
-        LL_WARNS() << "create role for existing role! " << role_id << LL_ENDL;
-    }
-    else
-    {
-        role_data.mChangeType = RC_CREATE;
-        mRoleChanges[role_id] = role_data;
-    }
-}
-
-void LLGroupMgrGroupData::deleteRole(const LLUUID& role_id)
-{
-    role_data_map_t::iterator it;
-
-    // If this was a new role, just discard it.
-    it = mRoleChanges.find(role_id);
-    if (it != mRoleChanges.end()
-        && (*it).second.mChangeType == RC_CREATE)
-    {
-        mRoleChanges.erase(it);
-        return;
-    }
-
-    LLRoleData rd;
-    rd.mChangeType = RC_DELETE;
-    mRoleChanges[role_id] = rd;
-}
-
-void LLGroupMgrGroupData::addRolePower(const LLUUID &role_id, U64 power)
-{
-    LLRoleData rd;
-    if (getRoleData(role_id,rd))
-    {
-        rd.mRolePowers |= power;
-        setRoleData(role_id,rd);
-    }
-    else
-    {
-        LL_WARNS() << "addRolePower: no role data found for " << role_id << LL_ENDL;
-    }
-}
-
-void LLGroupMgrGroupData::removeRolePower(const LLUUID &role_id, U64 power)
-{
-    LLRoleData rd;
-    if (getRoleData(role_id,rd))
-    {
-        rd.mRolePowers &= ~power;
-        setRoleData(role_id,rd);
-    }
-    else
-    {
-        LL_WARNS() << "removeRolePower: no role data found for " << role_id << LL_ENDL;
-    }
-}
-
-U64 LLGroupMgrGroupData::getRolePowers(const LLUUID& role_id)
-{
-    LLRoleData rd;
-    if (getRoleData(role_id,rd))
-    {
-        return rd.mRolePowers;
-    }
-    else
-    {
-        LL_WARNS() << "getRolePowers: no role data found for " << role_id << LL_ENDL;
-        return GP_NO_POWERS;
-    }
-}
-
-void LLGroupMgrGroupData::removeData()
-{
-    // Remove member data first, because removeRoleData will walk the member list
-    removeMemberData();
-    removeRoleData();
-}
-
-void LLGroupMgrGroupData::removeMemberData()
-{
-    for (member_list_t::iterator mi = mMembers.begin(); mi != mMembers.end(); ++mi)
-    {
-        delete mi->second;
-    }
-    mMembers.clear();
-    mMemberDataComplete = false;
-    mMemberVersion.generate();
-}
-
-void LLGroupMgrGroupData::removeRoleData()
-{
-    for (member_list_t::iterator mi = mMembers.begin(); mi != mMembers.end(); ++mi)
-    {
-        LLGroupMemberData* data = mi->second;
-        if (data)
-        {
-            data->clearRoles();
-        }
-    }
-
-    for (role_list_t::iterator ri = mRoles.begin(); ri != mRoles.end(); ++ri)
-    {
-        LLGroupRoleData* data = ri->second;
-        delete data;
-    }
-    mRoles.clear();
-    mReceivedRoleMemberPairs = 0;
-    mRoleDataComplete = false;
-    mRoleMemberDataComplete= false;
-}
-
-void LLGroupMgrGroupData::removeRoleMemberData()
-{
-    for (member_list_t::iterator mi = mMembers.begin(); mi != mMembers.end(); ++mi)
-    {
-        LLGroupMemberData* data = mi->second;
-        if (data)
-        {
-            data->clearRoles();
-        }
-    }
-
-    for (role_list_t::iterator ri = mRoles.begin(); ri != mRoles.end(); ++ri)
-    {
-        LLGroupRoleData* data = ri->second;
-        if (data)
-        {
-            data->clearMembers();
-        }
-    }
-
-    mReceivedRoleMemberPairs = 0;
-    mRoleMemberDataComplete= false;
-}
-
-LLGroupMgrGroupData::~LLGroupMgrGroupData()
-{
-<<<<<<< HEAD
-	removeData();
-}
-
-bool LLGroupMgrGroupData::changeRoleMember(const LLUUID& role_id, 
-										   const LLUUID& member_id, 
-										   LLRoleMemberChangeType rmc)
-{
-	role_list_t::iterator ri = mRoles.find(role_id);
-	member_list_t::iterator mi = mMembers.find(member_id);
-
-	if (ri == mRoles.end()
-		|| mi == mMembers.end() )
-	{
-		if (ri == mRoles.end()) LL_WARNS() << "LLGroupMgrGroupData::changeRoleMember couldn't find role " << role_id << LL_ENDL;
-		if (mi == mMembers.end()) LL_WARNS() << "LLGroupMgrGroupData::changeRoleMember couldn't find member " << member_id << LL_ENDL;
-		return false;
-	}
-
-	LLGroupRoleData* grd = ri->second;
-	LLGroupMemberData* gmd = mi->second;
-
-	if (!grd || !gmd)
-	{
-		LL_WARNS() << "LLGroupMgrGroupData::changeRoleMember couldn't get member or role data." << LL_ENDL;
-		return false;
-	}
-
-	if (RMC_ADD == rmc)
-	{
-		LL_INFOS() << " adding member to role." << LL_ENDL;
-		grd->addMember(member_id);
-		gmd->addRole(role_id,grd);
-
-		//TODO move this into addrole function
-		//see if they added someone to the owner role and update isOwner
-		gmd->mIsOwner = (role_id == mOwnerRole) ? true : gmd->mIsOwner;
-	}
-	else if (RMC_REMOVE == rmc)
-	{
-		LL_INFOS() << " removing member from role." << LL_ENDL;
-		grd->removeMember(member_id);
-		gmd->removeRole(role_id);
-
-		//see if they removed someone from the owner role and update isOwner
-		gmd->mIsOwner = (role_id == mOwnerRole) ? false : gmd->mIsOwner;
-	}
-
-	lluuid_pair role_member;
-	role_member.first = role_id;
-	role_member.second = member_id;
-
-	change_map_t::iterator it = mRoleMemberChanges.find(role_member);
-	if (it != mRoleMemberChanges.end())
-	{
-		// There was already a role change for this role_member
-		if (it->second.mChange == rmc)
-		{
-			// Already recorded this change?  Weird.
-			LL_INFOS() << "Received duplicate change for "
-					<< " role: " << role_id << " member " << member_id 
-					<< " change " << (rmc == RMC_ADD ? "ADD" : "REMOVE") << LL_ENDL;
-		}
-		else
-		{
-			// The only two operations (add and remove) currently cancel each other out
-			// If that changes this will need more logic
-			if (rmc == RMC_NONE)
-			{
-				LL_WARNS() << "changeRoleMember: existing entry with 'RMC_NONE' change! This shouldn't happen." << LL_ENDL;
-				LLRoleMemberChange rc(role_id,member_id,rmc);
-				mRoleMemberChanges[role_member] = rc;
-			}
-			else
-			{
-				mRoleMemberChanges.erase(it);
-			}
-		}
-	}
-	else
-	{
-		LLRoleMemberChange rc(role_id,member_id,rmc);
-		mRoleMemberChanges[role_member] = rc;
-	}
-
-	recalcAgentPowers(member_id);
-
-	mChanged = true;
-	return true;
-=======
-    removeData();
-}
-
-bool LLGroupMgrGroupData::changeRoleMember(const LLUUID& role_id,
-                                           const LLUUID& member_id,
-                                           LLRoleMemberChangeType rmc)
-{
-    role_list_t::iterator ri = mRoles.find(role_id);
-    member_list_t::iterator mi = mMembers.find(member_id);
-
-    if (ri == mRoles.end()
-        || mi == mMembers.end() )
-    {
-        if (ri == mRoles.end()) LL_WARNS() << "LLGroupMgrGroupData::changeRoleMember couldn't find role " << role_id << LL_ENDL;
-        if (mi == mMembers.end()) LL_WARNS() << "LLGroupMgrGroupData::changeRoleMember couldn't find member " << member_id << LL_ENDL;
-        return false;
-    }
-
-    LLGroupRoleData* grd = ri->second;
-    LLGroupMemberData* gmd = mi->second;
-
-    if (!grd || !gmd)
-    {
-        LL_WARNS() << "LLGroupMgrGroupData::changeRoleMember couldn't get member or role data." << LL_ENDL;
-        return false;
-    }
-
-    if (RMC_ADD == rmc)
-    {
-        LL_INFOS() << " adding member to role." << LL_ENDL;
-        grd->addMember(member_id);
-        gmd->addRole(role_id,grd);
-
-        //TODO move this into addrole function
-        //see if they added someone to the owner role and update isOwner
-        gmd->mIsOwner = (role_id == mOwnerRole) ? TRUE : gmd->mIsOwner;
-    }
-    else if (RMC_REMOVE == rmc)
-    {
-        LL_INFOS() << " removing member from role." << LL_ENDL;
-        grd->removeMember(member_id);
-        gmd->removeRole(role_id);
-
-        //see if they removed someone from the owner role and update isOwner
-        gmd->mIsOwner = (role_id == mOwnerRole) ? FALSE : gmd->mIsOwner;
-    }
-
-    lluuid_pair role_member;
-    role_member.first = role_id;
-    role_member.second = member_id;
-
-    change_map_t::iterator it = mRoleMemberChanges.find(role_member);
-    if (it != mRoleMemberChanges.end())
-    {
-        // There was already a role change for this role_member
-        if (it->second.mChange == rmc)
-        {
-            // Already recorded this change?  Weird.
-            LL_INFOS() << "Received duplicate change for "
-                    << " role: " << role_id << " member " << member_id
-                    << " change " << (rmc == RMC_ADD ? "ADD" : "REMOVE") << LL_ENDL;
-        }
-        else
-        {
-            // The only two operations (add and remove) currently cancel each other out
-            // If that changes this will need more logic
-            if (rmc == RMC_NONE)
-            {
-                LL_WARNS() << "changeRoleMember: existing entry with 'RMC_NONE' change! This shouldn't happen." << LL_ENDL;
-                LLRoleMemberChange rc(role_id,member_id,rmc);
-                mRoleMemberChanges[role_member] = rc;
-            }
-            else
-            {
-                mRoleMemberChanges.erase(it);
-            }
-        }
-    }
-    else
-    {
-        LLRoleMemberChange rc(role_id,member_id,rmc);
-        mRoleMemberChanges[role_member] = rc;
-    }
-
-    recalcAgentPowers(member_id);
-
-    mChanged = TRUE;
-    return true;
->>>>>>> e1623bb2
-}
-
-void LLGroupMgrGroupData::recalcAllAgentPowers()
-{
-    LLGroupMemberData* gmd;
-
-    for (member_list_t::iterator mit = mMembers.begin();
-         mit != mMembers.end(); ++mit)
-    {
-        gmd = mit->second;
-        if (!gmd) continue;
-
-        gmd->mAgentPowers = 0;
-        for (LLGroupMemberData::role_list_t::iterator it = gmd->mRolesList.begin();
-             it != gmd->mRolesList.end(); ++it)
-        {
-            LLGroupRoleData* grd = (*it).second;
-            if (!grd) continue;
-
-            gmd->mAgentPowers |= grd->mRoleData.mRolePowers;
-        }
-    }
-}
-
-void LLGroupMgrGroupData::recalcAgentPowers(const LLUUID& agent_id)
-{
-    member_list_t::iterator mi = mMembers.find(agent_id);
-    if (mi == mMembers.end()) return;
-
-    LLGroupMemberData* gmd = mi->second;
-
-    if (!gmd) return;
-
-    gmd->mAgentPowers = 0;
-    for (LLGroupMemberData::role_list_t::iterator it = gmd->mRolesList.begin();
-         it != gmd->mRolesList.end(); ++it)
-    {
-        LLGroupRoleData* grd = (*it).second;
-        if (!grd) continue;
-
-        gmd->mAgentPowers |= grd->mRoleData.mRolePowers;
-    }
-}
-
-bool LLGroupMgrGroupData::isSingleMemberNotOwner()
-{
-    return mMembers.size() == 1 && !mMembers.begin()->second->isOwner();
-}
-
-bool packRoleUpdateMessageBlock(LLMessageSystem* msg,
-                                const LLUUID& group_id,
-                                const LLUUID& role_id,
-                                const LLRoleData& role_data,
-                                bool start_message)
-{
-    if (start_message)
-    {
-        msg->newMessage("GroupRoleUpdate");
-        msg->nextBlock("AgentData");
-        msg->addUUID("AgentID",gAgent.getID());
-        msg->addUUID("SessionID",gAgent.getSessionID());
-        msg->addUUID("GroupID",group_id);
-        start_message = false;
-    }
-
-    msg->nextBlock("RoleData");
-    msg->addUUID("RoleID",role_id);
-    msg->addString("Name", role_data.mRoleName);
-    msg->addString("Description", role_data.mRoleDescription);
-    msg->addString("Title", role_data.mRoleTitle);
-    msg->addU64("Powers", role_data.mRolePowers);
-    msg->addU8("UpdateType", (U8)role_data.mChangeType);
-
-    if (msg->isSendFullFast())
-    {
-        gAgent.sendReliableMessage();
-        start_message = true;
-    }
-
-    return start_message;
-}
-
-void LLGroupMgrGroupData::sendRoleChanges()
-{
-    // Commit changes locally
-    LLGroupRoleData* grd;
-    role_list_t::iterator role_it;
-    LLMessageSystem* msg = gMessageSystem;
-    bool start_message = true;
-
-    bool need_role_cleanup = false;
-    bool need_role_data = false;
-    bool need_power_recalc = false;
-
-    // Apply all changes
-    for (role_data_map_t::iterator iter = mRoleChanges.begin();
-         iter != mRoleChanges.end(); )
-    {
-        role_data_map_t::iterator it = iter++; // safely incrament iter
-        const LLUUID& role_id = (*it).first;
-        const LLRoleData& role_data = (*it).second;
-
-        // Commit to local data set
-        role_it = mRoles.find((*it).first);
-        if ( (mRoles.end() == role_it
-                && RC_CREATE != role_data.mChangeType)
-            || (mRoles.end() != role_it
-                && RC_CREATE == role_data.mChangeType))
-        {
-            continue;
-        }
-
-        // NOTE: role_it is valid EXCEPT for the RC_CREATE case
-        switch (role_data.mChangeType)
-        {
-            case RC_CREATE:
-            {
-                // NOTE: role_it is NOT valid in this case
-                grd = new LLGroupRoleData(role_id, role_data, 0);
-                mRoles[role_id] = grd;
-                need_role_data = true;
-                break;
-            }
-            case RC_DELETE:
-            {
-                LLGroupRoleData* group_role_data = (*role_it).second;
-                delete group_role_data;
-                mRoles.erase(role_it);
-                need_role_cleanup = true;
-                need_power_recalc = true;
-                break;
-            }
-            case RC_UPDATE_ALL:
-                // fall through
-            case RC_UPDATE_POWERS:
-                need_power_recalc = true;
-                // fall through
-            case RC_UPDATE_DATA:
-                // fall through
-            default:
-            {
-                LLGroupRoleData* group_role_data = (*role_it).second;
-                group_role_data->setRoleData(role_data); // NOTE! might modify mRoleChanges!
-                break;
-            }
-        }
-
-        // Update dataserver
-        start_message = packRoleUpdateMessageBlock(msg,getID(),role_id,role_data,start_message);
-    }
-
-    if (!start_message)
-    {
-        gAgent.sendReliableMessage();
-    }
-
-    // If we delete a role then all the role-member pairs are invalid!
-    if (need_role_cleanup)
-    {
-        removeRoleMemberData();
-    }
-
-    // If we create a new role, then we need to re-fetch all the role data.
-    if (need_role_data)
-    {
-        LLGroupMgr::getInstance()->sendGroupRoleDataRequest(getID());
-    }
-
-    // Clean up change lists
-    mRoleChanges.clear();
-
-    // Recalculate all the agent powers because role powers have now changed.
-    if (need_power_recalc)
-    {
-        recalcAllAgentPowers();
-    }
-}
-
-void LLGroupMgrGroupData::cancelRoleChanges()
-{
-    // Clear out all changes!
-    mRoleChanges.clear();
-}
-
-void LLGroupMgrGroupData::createBanEntry(const LLUUID& ban_id, const LLGroupBanData& ban_data)
-{
-    mBanList[ban_id] = ban_data;
-}
-
-void LLGroupMgrGroupData::removeBanEntry(const LLUUID& ban_id)
-{
-    mBanList.erase(ban_id);
-}
-
-void LLGroupMgrGroupData::banMemberById(const LLUUID& participant_uuid)
-{
-    if (!mMemberDataComplete ||
-        !mRoleDataComplete ||
-        !(mRoleMemberDataComplete && mMembers.size()))
-    {
-        LL_WARNS() << "No Role-Member data yet, setting ban request to pending." << LL_ENDL;
-        mPendingBanRequest = true;
-        mPendingBanMemberID = participant_uuid;
-
-        if (!mMemberDataComplete || !mMembers.size())
-        {
-            LLGroupMgr::getInstance()->sendCapGroupMembersRequest(mID);
-        }
-
-        if (!mRoleDataComplete)
-        {
-            LLGroupMgr::getInstance()->sendGroupRoleDataRequest(mID);
-        }
-
-        return;
-    }
-
-    LLGroupMgrGroupData::member_list_t::iterator mi = mMembers.find((participant_uuid));
-    if (mi == mMembers.end())
-    {
-        if (!mPendingBanRequest)
-        {
-            mPendingBanRequest = true;
-            mPendingBanMemberID = participant_uuid;
-            LLGroupMgr::getInstance()->sendCapGroupMembersRequest(mID); // member isn't in members list, request reloading
-        }
-        else
-        {
-            mPendingBanRequest = false;
-        }
-
-        return;
-    }
-
-    mPendingBanRequest = false;
-
-    LLGroupMemberData* member_data = (*mi).second;
-    if (member_data && member_data->isInRole(mOwnerRole))
-    {
-        return; // can't ban group owner
-    }
-
-    std::vector<LLUUID> ids;
-    ids.push_back(participant_uuid);
-
-    LLGroupBanData ban_data;
-    createBanEntry(participant_uuid, ban_data);
-    LLGroupMgr::getInstance()->sendGroupBanRequest(LLGroupMgr::REQUEST_POST, mID, LLGroupMgr::BAN_CREATE, ids);
-    LLGroupMgr::getInstance()->sendGroupMemberEjects(mID, ids);
-    LLGroupMgr::getInstance()->sendGroupMembersRequest(mID);
-    LLSD args;
-    LLAvatarName av_name;
-    LLAvatarNameCache::get(participant_uuid, &av_name);
-    args["AVATAR_NAME"] = av_name.getUserName();
-    args["GROUP_NAME"] = mName;
-    LLNotifications::instance().add(LLNotification::Params("EjectAvatarFromGroup").substitutions(args));
-}
-
-//
-// LLGroupMgr
-//
-
-LLGroupMgr::LLGroupMgr():
-    mMemberRequestInFlight(false)
-{
-}
-
-LLGroupMgr::~LLGroupMgr()
-{
-    clearGroups();
-}
-
-void LLGroupMgr::clearGroups()
-{
-    std::for_each(mRoleActionSets.begin(), mRoleActionSets.end(), DeletePointer());
-    mRoleActionSets.clear();
-    std::for_each(mGroups.begin(), mGroups.end(), DeletePairedPointer());
-    mGroups.clear();
-    mObservers.clear();
-}
-
-void LLGroupMgr::clearGroupData(const LLUUID& group_id)
-{
-    group_map_t::iterator iter = mGroups.find(group_id);
-    if (iter != mGroups.end())
-    {
-        delete (*iter).second;
-        mGroups.erase(iter);
-    }
-}
-
-void LLGroupMgr::addObserver(LLGroupMgrObserver* observer)
-{
-    if( observer->getID() != LLUUID::null )
-        mObservers.insert(std::pair<LLUUID, LLGroupMgrObserver*>(observer->getID(), observer));
-}
-
-void LLGroupMgr::addObserver(const LLUUID& group_id, LLParticularGroupObserver* observer)
-{
-    if(group_id.notNull() && observer)
-    {
-        mParticularObservers[group_id].insert(observer);
-    }
-}
-
-void LLGroupMgr::removeObserver(LLGroupMgrObserver* observer)
-{
-    if (!observer)
-    {
-        return;
-    }
-    observer_multimap_t::iterator it;
-    it = mObservers.find(observer->getID());
-    while (it != mObservers.end())
-    {
-        if (it->second == observer)
-        {
-            mObservers.erase(it);
-            break;
-        }
-        else
-        {
-            ++it;
-        }
-    }
-}
-
-void LLGroupMgr::removeObserver(const LLUUID& group_id, LLParticularGroupObserver* observer)
-{
-    if(group_id.isNull() || !observer)
-    {
-        return;
-    }
-
-    observer_map_t::iterator obs_it = mParticularObservers.find(group_id);
-    if(obs_it == mParticularObservers.end())
-        return;
-
-    obs_it->second.erase(observer);
-
-    if (obs_it->second.size() == 0)
-        mParticularObservers.erase(obs_it);
-}
-
-LLGroupMgrGroupData* LLGroupMgr::getGroupData(const LLUUID& id)
-{
-    group_map_t::iterator gi = mGroups.find(id);
-
-    if (gi != mGroups.end())
-    {
-        return gi->second;
-    }
-    return NULL;
-}
-
-// Helper function for LLGroupMgr::processGroupMembersReply
-// This reformats date strings from MM/DD/YYYY to YYYY/MM/DD ( e.g. 1/27/2008 -> 2008/1/27 )
-// so that the sorter can sort by year before month before day.
-static void formatDateString(std::string &date_string)
-{
-    using namespace boost;
-    cmatch result;
-    const regex expression("([0-9]{1,2})/([0-9]{1,2})/([0-9]{4})");
-    if (regex_match(date_string.c_str(), result, expression))
-    {
-        // convert matches to integers so that we can pad them with zeroes on Linux
-        S32 year    = boost::lexical_cast<S32>(result[3]);
-        S32 month   = boost::lexical_cast<S32>(result[1]);
-        S32 day     = boost::lexical_cast<S32>(result[2]);
-
-        // ISO 8601 date format
-        date_string = llformat("%04d/%02d/%02d", year, month, day);
-    }
-}
-
-// static
-void LLGroupMgr::processGroupMembersReply(LLMessageSystem* msg, void** data)
-{
-    LL_PROFILE_ZONE_SCOPED;
-
-<<<<<<< HEAD
-	LL_DEBUGS("GrpMgr") << "LLGroupMgr::processGroupMembersReply" << LL_ENDL;
-	LLUUID agent_id;
-	msg->getUUIDFast(_PREHASH_AgentData, _PREHASH_AgentID, agent_id );
-	if (gAgent.getID() != agent_id)
-	{
-		LL_WARNS() << "Got group members reply for another agent!" << LL_ENDL;
-		return;
-	}
-
-	LLUUID group_id;
-	msg->getUUIDFast(_PREHASH_GroupData, _PREHASH_GroupID, group_id );
-
-	LLUUID request_id;
-	msg->getUUIDFast(_PREHASH_GroupData, _PREHASH_RequestID, request_id);
-
-	LLGroupMgrGroupData* group_datap = LLGroupMgr::getInstance()->getGroupData(group_id);
-	if (!group_datap || (group_datap->mMemberRequestID != request_id))
-	{
-		LL_WARNS() << "processGroupMembersReply: Received incorrect (stale?) group or request id" << LL_ENDL;
-		return;
-	}
-
-	msg->getS32(_PREHASH_GroupData, "MemberCount", group_datap->mMemberCount );
-
-	if (group_datap->mMemberCount > 0)
-	{
-		S32 contribution = 0;
-		std::string online_status;
-		std::string title;
-		U64 agent_powers = 0;
-		bool is_owner = false;
-
-		S32 num_members = msg->getNumberOfBlocksFast(_PREHASH_MemberData);
-		for (S32 i = 0; i < num_members; i++)
-		{
-			LLUUID member_id;
-
-			msg->getUUIDFast(_PREHASH_MemberData, _PREHASH_AgentID, member_id, i );
-			msg->getS32(_PREHASH_MemberData, _PREHASH_Contribution, contribution, i);
-			msg->getU64(_PREHASH_MemberData, "AgentPowers", agent_powers, i);
-			msg->getStringFast(_PREHASH_MemberData, _PREHASH_OnlineStatus, online_status, i);
-			msg->getString(_PREHASH_MemberData, "Title", title, i);
-			msg->getBOOL(_PREHASH_MemberData,"IsOwner",is_owner,i);
-
-			if (member_id.notNull())
-			{
-				if (online_status == "Online")
-				{
-					static std::string localized_online(LLTrans::getString("group_member_status_online"));
-					online_status = localized_online;
-				}
-				else
-				{
-					formatDateString(online_status); // reformat for sorting, e.g. 12/25/2008 -> 2008/12/25
-				}
-				
-				//LL_INFOS() << "Member " << member_id << " has powers " << std::hex << agent_powers << std::dec << LL_ENDL;
-				LLGroupMemberData* newdata = new LLGroupMemberData(member_id, 
-																	contribution, 
-																	agent_powers, 
-																	title,
-																	online_status,
-																	is_owner);
-=======
-    LL_DEBUGS("GrpMgr") << "LLGroupMgr::processGroupMembersReply" << LL_ENDL;
-    LLUUID agent_id;
-    msg->getUUIDFast(_PREHASH_AgentData, _PREHASH_AgentID, agent_id );
-    if (gAgent.getID() != agent_id)
-    {
-        LL_WARNS() << "Got group members reply for another agent!" << LL_ENDL;
-        return;
-    }
-
-    LLUUID group_id;
-    msg->getUUIDFast(_PREHASH_GroupData, _PREHASH_GroupID, group_id );
-
-    LLUUID request_id;
-    msg->getUUIDFast(_PREHASH_GroupData, _PREHASH_RequestID, request_id);
-
-    LLGroupMgrGroupData* group_datap = LLGroupMgr::getInstance()->getGroupData(group_id);
-    if (!group_datap || (group_datap->mMemberRequestID != request_id))
-    {
-        LL_WARNS() << "processGroupMembersReply: Received incorrect (stale?) group or request id" << LL_ENDL;
-        return;
-    }
-
-    msg->getS32(_PREHASH_GroupData, "MemberCount", group_datap->mMemberCount );
-
-    if (group_datap->mMemberCount > 0)
-    {
-        S32 contribution = 0;
-        std::string online_status;
-        std::string title;
-        U64 agent_powers = 0;
-        BOOL is_owner = FALSE;
-
-        S32 num_members = msg->getNumberOfBlocksFast(_PREHASH_MemberData);
-        for (S32 i = 0; i < num_members; i++)
-        {
-            LLUUID member_id;
-
-            msg->getUUIDFast(_PREHASH_MemberData, _PREHASH_AgentID, member_id, i );
-            msg->getS32(_PREHASH_MemberData, _PREHASH_Contribution, contribution, i);
-            msg->getU64(_PREHASH_MemberData, "AgentPowers", agent_powers, i);
-            msg->getStringFast(_PREHASH_MemberData, _PREHASH_OnlineStatus, online_status, i);
-            msg->getString(_PREHASH_MemberData, "Title", title, i);
-            msg->getBOOL(_PREHASH_MemberData,"IsOwner",is_owner,i);
-
-            if (member_id.notNull())
-            {
-                if (online_status == "Online")
-                {
-                    static std::string localized_online(LLTrans::getString("group_member_status_online"));
-                    online_status = localized_online;
-                }
-                else
-                {
-                    formatDateString(online_status); // reformat for sorting, e.g. 12/25/2008 -> 2008/12/25
-                }
-
-                //LL_INFOS() << "Member " << member_id << " has powers " << std::hex << agent_powers << std::dec << LL_ENDL;
-                LLGroupMemberData* newdata = new LLGroupMemberData(member_id,
-                                                                    contribution,
-                                                                    agent_powers,
-                                                                    title,
-                                                                    online_status,
-                                                                    is_owner);
->>>>>>> e1623bb2
-#if LL_DEBUG
-                LLGroupMgrGroupData::member_list_t::iterator mit = group_datap->mMembers.find(member_id);
-                if (mit != group_datap->mMembers.end())
-                {
-                    LL_INFOS() << " *** Received duplicate member data for agent " << member_id << LL_ENDL;
-                }
-#endif
-<<<<<<< HEAD
-				group_datap->mMembers[member_id] = newdata;
-			}
-			else
-			{
-				LL_INFOS() << "Received null group member data." << LL_ENDL;
-			}
-		}
-
-		//if group members are loaded while titles are missing, load the titles.
-		if(group_datap->mTitles.size() < 1)
-		{
-			LLGroupMgr::getInstance()->sendGroupTitlesRequest(group_id);
-		}
-	}
-
-	group_datap->mMemberVersion.generate();
-
-	if (group_datap->mMembers.size() ==  (U32)group_datap->mMemberCount)
-	{
-		group_datap->mMemberDataComplete = true;
-		group_datap->mMemberRequestID.setNull();
-		// We don't want to make role-member data requests until we have all the members
-		if (group_datap->mPendingRoleMemberRequest)
-		{
-			group_datap->mPendingRoleMemberRequest = false;
-			LLGroupMgr::getInstance()->sendGroupRoleMembersRequest(group_datap->mID);
-		}
-	}
-
-	group_datap->mChanged = true;
-	LLGroupMgr::getInstance()->notifyObservers(GC_MEMBER_DATA);
-}
-
-//static 
-=======
-                group_datap->mMembers[member_id] = newdata;
-            }
-            else
-            {
-                LL_INFOS() << "Received null group member data." << LL_ENDL;
-            }
-        }
-
-        //if group members are loaded while titles are missing, load the titles.
-        if(group_datap->mTitles.size() < 1)
-        {
-            LLGroupMgr::getInstance()->sendGroupTitlesRequest(group_id);
-        }
-    }
-
-    group_datap->mMemberVersion.generate();
-
-    if (group_datap->mMembers.size() ==  (U32)group_datap->mMemberCount)
-    {
-        group_datap->mMemberDataComplete = true;
-        group_datap->mMemberRequestID.setNull();
-        // We don't want to make role-member data requests until we have all the members
-        if (group_datap->mPendingRoleMemberRequest)
-        {
-            group_datap->mPendingRoleMemberRequest = false;
-            LLGroupMgr::getInstance()->sendGroupRoleMembersRequest(group_datap->mID);
-        }
-    }
-
-    group_datap->mChanged = TRUE;
-    LLGroupMgr::getInstance()->notifyObservers(GC_MEMBER_DATA);
-}
-
-//static
->>>>>>> e1623bb2
-void LLGroupMgr::processGroupPropertiesReply(LLMessageSystem* msg, void** data)
-{
-    LL_PROFILE_ZONE_SCOPED;
-
-<<<<<<< HEAD
-	LL_DEBUGS("GrpMgr") << "LLGroupMgr::processGroupPropertiesReply" << LL_ENDL;
-	if (!msg)
-	{
-		LL_ERRS() << "Can't access the messaging system" << LL_ENDL;
-		return;
-	}
-	LLUUID agent_id;
-	msg->getUUIDFast(_PREHASH_AgentData, _PREHASH_AgentID, agent_id );
-	if (gAgent.getID() != agent_id)
-	{
-		LL_WARNS() << "Got group properties reply for another agent!" << LL_ENDL;
-		return;
-	}
-
-	LLUUID group_id;
-	std::string	name;
-	std::string	charter;
-	bool	show_in_list = false;
-	LLUUID	founder_id;
-	U64		powers_mask = GP_NO_POWERS;
-	S32		money = 0;
-	std::string	member_title;
-	LLUUID	insignia_id;
-	LLUUID	owner_role;
-	U32		membership_fee = 0;
-	bool	open_enrollment = false;
-	S32		num_group_members = 0;
-	S32		num_group_roles = 0;
-	bool	allow_publish = false;
-	bool	mature = false;
-
-	msg->getUUIDFast(_PREHASH_GroupData, _PREHASH_GroupID, group_id );
-	msg->getUUIDFast(_PREHASH_GroupData, _PREHASH_FounderID, founder_id);	
-	msg->getStringFast(_PREHASH_GroupData, _PREHASH_Name, name );
-	msg->getStringFast(_PREHASH_GroupData, _PREHASH_Charter, charter );
-	msg->getBOOLFast(_PREHASH_GroupData, _PREHASH_ShowInList, show_in_list );
-	msg->getStringFast(_PREHASH_GroupData, _PREHASH_MemberTitle, member_title );
-	msg->getUUIDFast(_PREHASH_GroupData, _PREHASH_InsigniaID, insignia_id );
-	msg->getU64Fast(_PREHASH_GroupData, _PREHASH_PowersMask, powers_mask );
-	msg->getU32Fast(_PREHASH_GroupData, _PREHASH_MembershipFee, membership_fee );
-	msg->getBOOLFast(_PREHASH_GroupData, _PREHASH_OpenEnrollment, open_enrollment );
-	msg->getS32Fast(_PREHASH_GroupData, _PREHASH_GroupMembershipCount, num_group_members);
-	msg->getS32(_PREHASH_GroupData, "GroupRolesCount", num_group_roles);
-	msg->getS32Fast(_PREHASH_GroupData, _PREHASH_Money, money);
-	msg->getBOOL("GroupData", "AllowPublish", allow_publish);
-	msg->getBOOL("GroupData", "MaturePublish", mature);
-	msg->getUUID(_PREHASH_GroupData, "OwnerRole", owner_role);
-
-	LLGroupMgrGroupData* group_datap = LLGroupMgr::getInstance()->createGroupData(group_id);
-
-	group_datap->mName = name;
-	group_datap->mCharter = charter;
-	group_datap->mShowInList = show_in_list;
-	group_datap->mInsigniaID = insignia_id;
-	group_datap->mFounderID = founder_id;
-	group_datap->mMembershipFee = membership_fee;
-	group_datap->mOpenEnrollment = open_enrollment;
-	group_datap->mAllowPublish = allow_publish;
-	group_datap->mMaturePublish = mature;
-	group_datap->mOwnerRole = owner_role;
-	group_datap->mMemberCount = num_group_members;
-	group_datap->mRoleCount = num_group_roles + 1; // Add the everyone role.
-	
-	group_datap->mGroupPropertiesDataComplete = true;
-	group_datap->mChanged = true;
-=======
-    LL_DEBUGS("GrpMgr") << "LLGroupMgr::processGroupPropertiesReply" << LL_ENDL;
-    if (!msg)
-    {
-        LL_ERRS() << "Can't access the messaging system" << LL_ENDL;
-        return;
-    }
-    LLUUID agent_id;
-    msg->getUUIDFast(_PREHASH_AgentData, _PREHASH_AgentID, agent_id );
-    if (gAgent.getID() != agent_id)
-    {
-        LL_WARNS() << "Got group properties reply for another agent!" << LL_ENDL;
-        return;
-    }
-
-    LLUUID group_id;
-    std::string name;
-    std::string charter;
-    BOOL    show_in_list = FALSE;
-    LLUUID  founder_id;
-    U64     powers_mask = GP_NO_POWERS;
-    S32     money = 0;
-    std::string member_title;
-    LLUUID  insignia_id;
-    LLUUID  owner_role;
-    U32     membership_fee = 0;
-    BOOL    open_enrollment = FALSE;
-    S32     num_group_members = 0;
-    S32     num_group_roles = 0;
-    BOOL    allow_publish = FALSE;
-    BOOL    mature = FALSE;
-
-    msg->getUUIDFast(_PREHASH_GroupData, _PREHASH_GroupID, group_id );
-    msg->getUUIDFast(_PREHASH_GroupData, _PREHASH_FounderID, founder_id);
-    msg->getStringFast(_PREHASH_GroupData, _PREHASH_Name, name );
-    msg->getStringFast(_PREHASH_GroupData, _PREHASH_Charter, charter );
-    msg->getBOOLFast(_PREHASH_GroupData, _PREHASH_ShowInList, show_in_list );
-    msg->getStringFast(_PREHASH_GroupData, _PREHASH_MemberTitle, member_title );
-    msg->getUUIDFast(_PREHASH_GroupData, _PREHASH_InsigniaID, insignia_id );
-    msg->getU64Fast(_PREHASH_GroupData, _PREHASH_PowersMask, powers_mask );
-    msg->getU32Fast(_PREHASH_GroupData, _PREHASH_MembershipFee, membership_fee );
-    msg->getBOOLFast(_PREHASH_GroupData, _PREHASH_OpenEnrollment, open_enrollment );
-    msg->getS32Fast(_PREHASH_GroupData, _PREHASH_GroupMembershipCount, num_group_members);
-    msg->getS32(_PREHASH_GroupData, "GroupRolesCount", num_group_roles);
-    msg->getS32Fast(_PREHASH_GroupData, _PREHASH_Money, money);
-    msg->getBOOL("GroupData", "AllowPublish", allow_publish);
-    msg->getBOOL("GroupData", "MaturePublish", mature);
-    msg->getUUID(_PREHASH_GroupData, "OwnerRole", owner_role);
-
-    LLGroupMgrGroupData* group_datap = LLGroupMgr::getInstance()->createGroupData(group_id);
-
-    group_datap->mName = name;
-    group_datap->mCharter = charter;
-    group_datap->mShowInList = show_in_list;
-    group_datap->mInsigniaID = insignia_id;
-    group_datap->mFounderID = founder_id;
-    group_datap->mMembershipFee = membership_fee;
-    group_datap->mOpenEnrollment = open_enrollment;
-    group_datap->mAllowPublish = allow_publish;
-    group_datap->mMaturePublish = mature;
-    group_datap->mOwnerRole = owner_role;
-    group_datap->mMemberCount = num_group_members;
-    group_datap->mRoleCount = num_group_roles + 1; // Add the everyone role.
-
-    group_datap->mGroupPropertiesDataComplete = true;
-    group_datap->mChanged = TRUE;
->>>>>>> e1623bb2
-
-    properties_request_map_t::iterator request = LLGroupMgr::getInstance()->mPropRequests.find(group_id);
-    if (request != LLGroupMgr::getInstance()->mPropRequests.end())
-    {
-        LLGroupMgr::getInstance()->mPropRequests.erase(request);
-    }
-    else
-    {
-        LL_DEBUGS("GrpMgr") << "GroupPropertyResponse received with no pending request. Response was slow." << LL_ENDL;
-    }
-    LLGroupMgr::getInstance()->notifyObservers(GC_PROPERTIES);
-}
-
-// static
-void LLGroupMgr::processGroupRoleDataReply(LLMessageSystem* msg, void** data)
-{
-    LL_PROFILE_ZONE_SCOPED;
-
-    LL_DEBUGS("GrpMgr") << "LLGroupMgr::processGroupRoleDataReply" << LL_ENDL;
-    LLUUID agent_id;
-    msg->getUUIDFast(_PREHASH_AgentData, _PREHASH_AgentID, agent_id );
-    if (gAgent.getID() != agent_id)
-    {
-        LL_WARNS() << "Got group role data reply for another agent!" << LL_ENDL;
-        return;
-    }
-
-<<<<<<< HEAD
-        LL_DEBUGS("GrpMgr") << "Adding role data: " << name << " {" << role_id << "}" << LL_ENDL;
-		LLGroupRoleData* rd = new LLGroupRoleData(role_id,name,title,desc,powers,member_count);
-		group_datap->mRoles[role_id] = rd;
-	}
-
-	if (group_datap->mRoles.size() == (U32)group_datap->mRoleCount)
-	{
-		group_datap->mRoleDataComplete = true;
-		group_datap->mRoleDataRequestID.setNull();
-		// We don't want to make role-member data requests until we have all the role data
-		if (group_datap->mPendingRoleMemberRequest)
-		{
-			group_datap->mPendingRoleMemberRequest = false;
-			LLGroupMgr::getInstance()->sendGroupRoleMembersRequest(group_datap->mID);
-		}
-	}
-
-	group_datap->mChanged = true;
-	LLGroupMgr::getInstance()->notifyObservers(GC_ROLE_DATA);
-}
-=======
-    LLUUID group_id;
-    msg->getUUIDFast(_PREHASH_GroupData, _PREHASH_GroupID, group_id );
->>>>>>> e1623bb2
-
-    LLUUID request_id;
-    msg->getUUIDFast(_PREHASH_GroupData, _PREHASH_RequestID, request_id);
-
-    LLGroupMgrGroupData* group_datap = LLGroupMgr::getInstance()->getGroupData(group_id);
-    if (!group_datap || (group_datap->mRoleDataRequestID != request_id))
-    {
-        LL_WARNS() << "processGroupPropertiesReply: Received incorrect (stale?) group or request id" << LL_ENDL;
-        return;
-    }
-
-<<<<<<< HEAD
-	group_datap->mChanged = true;
-	LLGroupMgr::getInstance()->notifyObservers(GC_ROLE_MEMBER_DATA);
-=======
-    msg->getS32(_PREHASH_GroupData, "RoleCount", group_datap->mRoleCount );
->>>>>>> e1623bb2
-
-    std::string name;
-    std::string title;
-    std::string desc;
-    U64     powers = 0;
-    U32     member_count = 0;
-    LLUUID role_id;
-
-    U32 num_blocks = msg->getNumberOfBlocks("RoleData");
-    U32 i = 0;
-    for (i=0; i< num_blocks; ++i)
-    {
-        msg->getUUID("RoleData", "RoleID", role_id, i );
-
-        msg->getString("RoleData","Name",name,i);
-        msg->getString("RoleData","Title",title,i);
-        msg->getString("RoleData","Description",desc,i);
-        msg->getU64("RoleData","Powers",powers,i);
-        msg->getU32("RoleData","Members",member_count,i);
-
-        //there are 3 predifined roles - Owners, Officers, Everyone
-        //there names are defined in lldatagroups.cpp
-        //lets change names from server to localized strings
-        if(name == "Everyone")
-        {
-            name = LLTrans::getString("group_role_everyone");
-        }
-        else if(name == "Officers")
-        {
-            name = LLTrans::getString("group_role_officers");
-        }
-        else if(name == "Owners")
-        {
-            name = LLTrans::getString("group_role_owners");
-        }
-
-
-
-        LL_DEBUGS("GrpMgr") << "Adding role data: " << name << " {" << role_id << "}" << LL_ENDL;
-        LLGroupRoleData* rd = new LLGroupRoleData(role_id,name,title,desc,powers,member_count);
-        group_datap->mRoles[role_id] = rd;
-    }
-
-    if (group_datap->mRoles.size() == (U32)group_datap->mRoleCount)
-    {
-        group_datap->mRoleDataComplete = true;
-        group_datap->mRoleDataRequestID.setNull();
-        // We don't want to make role-member data requests until we have all the role data
-        if (group_datap->mPendingRoleMemberRequest)
-        {
-            group_datap->mPendingRoleMemberRequest = false;
-            LLGroupMgr::getInstance()->sendGroupRoleMembersRequest(group_datap->mID);
-        }
-    }
-
-    group_datap->mChanged = TRUE;
-    LLGroupMgr::getInstance()->notifyObservers(GC_ROLE_DATA);
-}
-
-// static
-void LLGroupMgr::processGroupRoleMembersReply(LLMessageSystem* msg, void** data)
-{
-    LL_PROFILE_ZONE_SCOPED;
-
-    LL_DEBUGS("GrpMgr") << "LLGroupMgr::processGroupRoleMembersReply" << LL_ENDL;
-    LLUUID agent_id;
-    msg->getUUIDFast(_PREHASH_AgentData, _PREHASH_AgentID, agent_id );
-    if (gAgent.getID() != agent_id)
-    {
-        LL_WARNS() << "Got group role members reply for another agent!" << LL_ENDL;
-        return;
-    }
-
-    LLUUID request_id;
-    msg->getUUIDFast(_PREHASH_AgentData, _PREHASH_RequestID, request_id);
-
-    LLUUID group_id;
-    msg->getUUIDFast(_PREHASH_AgentData, _PREHASH_GroupID, group_id );
-
-    U32 total_pairs;
-    msg->getU32(_PREHASH_AgentData, "TotalPairs", total_pairs);
-
-    LLGroupMgrGroupData* group_datap = LLGroupMgr::getInstance()->getGroupData(group_id);
-    if (!group_datap || (group_datap->mRoleMembersRequestID != request_id))
-    {
-        LL_WARNS() << "processGroupRoleMembersReply: Received incorrect (stale?) group or request id" << LL_ENDL;
-        return;
-    }
-
-    U32 num_blocks = msg->getNumberOfBlocks("MemberData");
-    U32 i;
-    LLUUID member_id;
-    LLUUID role_id;
-    LLGroupRoleData* rd = NULL;
-    LLGroupMemberData* md = NULL;
-
-    LLGroupMgrGroupData::role_list_t::iterator ri;
-    LLGroupMgrGroupData::member_list_t::iterator mi;
-
-    // If total_pairs == 0, there are no members in any custom roles.
-    if (total_pairs > 0)
-    {
-        for (i = 0;i < num_blocks; ++i)
-        {
-            msg->getUUID("MemberData","RoleID",role_id,i);
-            msg->getUUID("MemberData","MemberID",member_id,i);
-
-            if (role_id.notNull() && member_id.notNull() )
-            {
-                rd = NULL;
-                ri = group_datap->mRoles.find(role_id);
-                if (ri != group_datap->mRoles.end())
-                {
-                    rd = ri->second;
-                }
-
-                md = NULL;
-                mi = group_datap->mMembers.find(member_id);
-                if (mi != group_datap->mMembers.end())
-                {
-                    md = mi->second;
-                }
-
-                if (rd && md)
-                {
-                    LL_DEBUGS("GrpMgr") << "Adding role-member pair: " << role_id << ", " << member_id << LL_ENDL;
-                    rd->addMember(member_id);
-                    md->addRole(role_id,rd);
-                }
-                else
-                {
-                    if (!rd) LL_WARNS() << "Received role data for unknown role " << role_id << " in group " << group_id << LL_ENDL;
-                    if (!md) LL_WARNS() << "Received role data for unknown member " << member_id << " in group " << group_id << LL_ENDL;
-                }
-            }
-        }
-
-        group_datap->mReceivedRoleMemberPairs += num_blocks;
-    }
-
-    if (group_datap->mReceivedRoleMemberPairs == total_pairs)
-    {
-        // Add role data for the 'everyone' role to all members
-        LLGroupRoleData* everyone = group_datap->mRoles[LLUUID::null];
-        if (!everyone)
-        {
-            LL_WARNS() << "Everyone role not found!" << LL_ENDL;
-        }
-        else
-        {
-            for (LLGroupMgrGroupData::member_list_t::iterator mi = group_datap->mMembers.begin();
-                 mi != group_datap->mMembers.end(); ++mi)
-            {
-                LLGroupMemberData* data = mi->second;
-                if (data)
-                {
-                    data->addRole(LLUUID::null,everyone);
-                }
-            }
-        }
-
-        group_datap->mRoleMemberDataComplete= true;
-        group_datap->mRoleMembersRequestID.setNull();
-    }
-
-    group_datap->mChanged = TRUE;
-    LLGroupMgr::getInstance()->notifyObservers(GC_ROLE_MEMBER_DATA);
-
-    if (group_datap->mPendingBanRequest)
-    {
-        group_datap->banMemberById(group_datap->mPendingBanMemberID);
-    }
-}
-
-// static
-void LLGroupMgr::processGroupTitlesReply(LLMessageSystem* msg, void** data)
-{
-<<<<<<< HEAD
-	LL_DEBUGS("GrpMgr") << "LLGroupMgr::processGroupTitlesReply" << LL_ENDL;
-	LLUUID agent_id;
-	msg->getUUIDFast(_PREHASH_AgentData, _PREHASH_AgentID, agent_id );
-	if (gAgent.getID() != agent_id)
-	{
-		LL_WARNS() << "Got group properties reply for another agent!" << LL_ENDL;
-		return;
-	}
-
-	LLUUID group_id;
-	msg->getUUIDFast(_PREHASH_AgentData, _PREHASH_GroupID, group_id );
-	LLUUID request_id;
-	msg->getUUIDFast(_PREHASH_AgentData, _PREHASH_RequestID, request_id);
-	
-	LLGroupMgrGroupData* group_datap = LLGroupMgr::getInstance()->getGroupData(group_id);
-	if (!group_datap || (group_datap->mTitlesRequestID != request_id))
-	{
-		LL_WARNS() << "processGroupTitlesReply: Received incorrect (stale?) group" << LL_ENDL;
-		return;
-	}
-
-	LLGroupTitle title;
-
-	S32 i = 0;
-	S32 blocks = msg->getNumberOfBlocksFast(_PREHASH_GroupData);
-	for (i=0; i<blocks; ++i)
-	{
-		msg->getString("GroupData","Title",title.mTitle,i);
-		msg->getUUID("GroupData","RoleID",title.mRoleID,i);
-		msg->getBOOL("GroupData","Selected",title.mSelected,i);
-
-		if (!title.mTitle.empty())
-		{
-			LL_DEBUGS("GrpMgr") << "LLGroupMgr adding title: " << title.mTitle << ", " << title.mRoleID << ", " << (title.mSelected ? 'Y' : 'N') << LL_ENDL;
-			group_datap->mTitles.push_back(title);
-		}
-	}
-
-	group_datap->mChanged = true;
-	LLGroupMgr::getInstance()->notifyObservers(GC_TITLES);
-=======
-    LL_DEBUGS("GrpMgr") << "LLGroupMgr::processGroupTitlesReply" << LL_ENDL;
-    LLUUID agent_id;
-    msg->getUUIDFast(_PREHASH_AgentData, _PREHASH_AgentID, agent_id );
-    if (gAgent.getID() != agent_id)
-    {
-        LL_WARNS() << "Got group properties reply for another agent!" << LL_ENDL;
-        return;
-    }
-
-    LLUUID group_id;
-    msg->getUUIDFast(_PREHASH_AgentData, _PREHASH_GroupID, group_id );
-    LLUUID request_id;
-    msg->getUUIDFast(_PREHASH_AgentData, _PREHASH_RequestID, request_id);
-
-    LLGroupMgrGroupData* group_datap = LLGroupMgr::getInstance()->getGroupData(group_id);
-    if (!group_datap || (group_datap->mTitlesRequestID != request_id))
-    {
-        LL_WARNS() << "processGroupTitlesReply: Received incorrect (stale?) group" << LL_ENDL;
-        return;
-    }
-
-    LLGroupTitle title;
-
-    S32 i = 0;
-    S32 blocks = msg->getNumberOfBlocksFast(_PREHASH_GroupData);
-    for (i=0; i<blocks; ++i)
-    {
-        msg->getString("GroupData","Title",title.mTitle,i);
-        msg->getUUID("GroupData","RoleID",title.mRoleID,i);
-        msg->getBOOL("GroupData","Selected",title.mSelected,i);
-
-        if (!title.mTitle.empty())
-        {
-            LL_DEBUGS("GrpMgr") << "LLGroupMgr adding title: " << title.mTitle << ", " << title.mRoleID << ", " << (title.mSelected ? 'Y' : 'N') << LL_ENDL;
-            group_datap->mTitles.push_back(title);
-        }
-    }
-
-    group_datap->mChanged = TRUE;
-    LLGroupMgr::getInstance()->notifyObservers(GC_TITLES);
->>>>>>> e1623bb2
-}
-
-// static
-void LLGroupMgr::processEjectGroupMemberReply(LLMessageSystem* msg, void ** data)
-{
-<<<<<<< HEAD
-	LL_DEBUGS("GrpMgr") << "processEjectGroupMemberReply" << LL_ENDL;
-	LLUUID group_id;
-	msg->getUUIDFast(_PREHASH_GroupData, _PREHASH_GroupID, group_id);
-	bool success;
-	msg->getBOOLFast(_PREHASH_EjectData, _PREHASH_Success, success);
-=======
-    LL_DEBUGS("GrpMgr") << "processEjectGroupMemberReply" << LL_ENDL;
-    LLUUID group_id;
-    msg->getUUIDFast(_PREHASH_GroupData, _PREHASH_GroupID, group_id);
-    BOOL success;
-    msg->getBOOLFast(_PREHASH_EjectData, _PREHASH_Success, success);
->>>>>>> e1623bb2
-
-    // If we had a failure, the group panel needs to be updated.
-    if (!success)
-    {
-        LLGroupActions::refresh(group_id);
-    }
-}
-
-// static
-void LLGroupMgr::processJoinGroupReply(LLMessageSystem* msg, void ** data)
-{
-<<<<<<< HEAD
-	LL_DEBUGS("GrpMgr") << "processJoinGroupReply" << LL_ENDL;
-	LLUUID group_id;
-	bool success;
-	msg->getUUIDFast(_PREHASH_GroupData, _PREHASH_GroupID, group_id);
-	msg->getBOOLFast(_PREHASH_GroupData, _PREHASH_Success, success);
-=======
-    LL_DEBUGS("GrpMgr") << "processJoinGroupReply" << LL_ENDL;
-    LLUUID group_id;
-    BOOL success;
-    msg->getUUIDFast(_PREHASH_GroupData, _PREHASH_GroupID, group_id);
-    msg->getBOOLFast(_PREHASH_GroupData, _PREHASH_Success, success);
->>>>>>> e1623bb2
-
-    if (success)
-    {
-        // refresh all group information
-        gAgent.sendAgentDataUpdateRequest();
-
-        LLGroupMgr::getInstance()->clearGroupData(group_id);
-        // refresh the floater for this group, if any.
-        LLGroupActions::refresh(group_id);
-    }
-}
-
-// static
-void LLGroupMgr::processLeaveGroupReply(LLMessageSystem* msg, void ** data)
-{
-<<<<<<< HEAD
-	LL_DEBUGS("GrpMgr") << "processLeaveGroupReply" << LL_ENDL;
-	LLUUID group_id;
-	bool success;
-	msg->getUUIDFast(_PREHASH_GroupData, _PREHASH_GroupID, group_id);
-	msg->getBOOLFast(_PREHASH_GroupData, _PREHASH_Success, success);
-=======
-    LL_DEBUGS("GrpMgr") << "processLeaveGroupReply" << LL_ENDL;
-    LLUUID group_id;
-    BOOL success;
-    msg->getUUIDFast(_PREHASH_GroupData, _PREHASH_GroupID, group_id);
-    msg->getBOOLFast(_PREHASH_GroupData, _PREHASH_Success, success);
->>>>>>> e1623bb2
-
-    if (success)
-    {
-        // refresh all group information
-        gAgent.sendAgentDataUpdateRequest();
-
-        LLGroupMgr::getInstance()->clearGroupData(group_id);
-        // close the floater for this group, if any.
-        LLGroupActions::closeGroup(group_id);
-    }
-}
-
-// static
-void LLGroupMgr::processCreateGroupReply(LLMessageSystem* msg, void ** data)
-{
-<<<<<<< HEAD
-	LLUUID group_id;
-	bool success;
-	std::string message;
-
-	msg->getUUIDFast(_PREHASH_ReplyData, _PREHASH_GroupID, group_id );
-
-	msg->getBOOLFast(_PREHASH_ReplyData, _PREHASH_Success,	success );
-	msg->getStringFast(_PREHASH_ReplyData, _PREHASH_Message, message );
-
-	if (success)
-	{
-		// refresh all group information
-		gAgent.sendAgentDataUpdateRequest();
-
-		// HACK! We haven't gotten the agent group update yet, so ... um ... fake it.
-		// This is so when we go to modify the group we will be able to do so.
-		// This isn't actually too bad because real data will come down in 2 or 3 miliseconds and replace this.
-		LLGroupData gd;
-		gd.mAcceptNotices = true;
-		gd.mListInProfile = true;
-		gd.mContribution = 0;
-		gd.mID = group_id;
-		gd.mName = "new group";
-		gd.mPowers = GP_ALL_POWERS;
-
-		gAgent.mGroups.push_back(gd);
-
-		LLPanelGroupCreate::refreshCreatedGroup(group_id);
-		//FIXME
-		//LLFloaterGroupInfo::closeCreateGroup();
-		//LLFloaterGroupInfo::showFromUUID(group_id,"roles_tab");
-	}
-	else
-	{
-		// *TODO: Translate
-		LLSD args;
-		args["MESSAGE"] = message;
-		LLNotificationsUtil::add("UnableToCreateGroup", args);
-	}
-=======
-    LLUUID group_id;
-    BOOL success;
-    std::string message;
-
-    msg->getUUIDFast(_PREHASH_ReplyData, _PREHASH_GroupID, group_id );
-
-    msg->getBOOLFast(_PREHASH_ReplyData, _PREHASH_Success,  success );
-    msg->getStringFast(_PREHASH_ReplyData, _PREHASH_Message, message );
-
-    if (success)
-    {
-        // refresh all group information
-        gAgent.sendAgentDataUpdateRequest();
-
-        // HACK! We haven't gotten the agent group update yet, so ... um ... fake it.
-        // This is so when we go to modify the group we will be able to do so.
-        // This isn't actually too bad because real data will come down in 2 or 3 miliseconds and replace this.
-        LLGroupData gd;
-        gd.mAcceptNotices = TRUE;
-        gd.mListInProfile = TRUE;
-        gd.mContribution = 0;
-        gd.mID = group_id;
-        gd.mName = "new group";
-        gd.mPowers = GP_ALL_POWERS;
-
-        gAgent.mGroups.push_back(gd);
-
-        LLPanelGroupCreate::refreshCreatedGroup(group_id);
-        //FIXME
-        //LLFloaterGroupInfo::closeCreateGroup();
-        //LLFloaterGroupInfo::showFromUUID(group_id,"roles_tab");
-    }
-    else
-    {
-        // *TODO: Translate
-        LLSD args;
-        args["MESSAGE"] = message;
-        LLNotificationsUtil::add("UnableToCreateGroup", args);
-    }
->>>>>>> e1623bb2
-}
-
-LLGroupMgrGroupData* LLGroupMgr::createGroupData(const LLUUID& id)
-{
-    LLGroupMgrGroupData* group_datap = NULL;
-
-    group_map_t::iterator existing_group = LLGroupMgr::getInstance()->mGroups.find(id);
-    if (existing_group == LLGroupMgr::getInstance()->mGroups.end())
-    {
-        group_datap = new LLGroupMgrGroupData(id);
-        LLGroupMgr::getInstance()->addGroup(group_datap);
-    }
-    else
-    {
-        group_datap = existing_group->second;
-    }
-
-    if (group_datap)
-    {
-        group_datap->setAccessed();
-    }
-
-    return group_datap;
-}
-
-bool LLGroupMgr::hasPendingPropertyRequest(const LLUUID & id)
-{
-    properties_request_map_t::iterator existing_req = LLGroupMgr::getInstance()->mPropRequests.find(id);
-    if (existing_req != LLGroupMgr::getInstance()->mPropRequests.end())
-    {
-        if (gFrameTime - existing_req->second < MIN_GROUP_PROPERTY_REQUEST_FREQ)
-        {
-            return true;
-        }
-        else
-        {
-            LLGroupMgr::getInstance()->mPropRequests.erase(existing_req);
-        }
-    }
-    return false;
-}
-
-void LLGroupMgr::addPendingPropertyRequest(const LLUUID& id)
-{
-    LLGroupMgr::getInstance()->mPropRequests[id] = gFrameTime;
-}
-
-void LLGroupMgr::notifyObservers(LLGroupChange gc)
-{
-<<<<<<< HEAD
-	for (group_map_t::iterator gi = mGroups.begin(); gi != mGroups.end(); ++gi)
-	{
-		LLUUID group_id = gi->first;
-		if (gi->second->mChanged)
-		{
-			// notify LLGroupMgrObserver
-			// Copy the map because observers may remove themselves on update
-			observer_multimap_t observers = mObservers;
-
-			// find all observers for this group id
-			observer_multimap_t::iterator oi = observers.lower_bound(group_id);
-			observer_multimap_t::iterator end = observers.upper_bound(group_id);
-			for (; oi != end; ++oi)
-			{
-				oi->second->changed(gc);
-			}
-			gi->second->mChanged = false;
-
-
-			// notify LLParticularGroupObserver
-		    observer_map_t::iterator obs_it = mParticularObservers.find(group_id);
-		    if(obs_it == mParticularObservers.end())
-		        return;
-
-		    observer_set_t& obs = obs_it->second;
-		    for (observer_set_t::iterator ob_it = obs.begin(); ob_it != obs.end(); ++ob_it)
-		    {
-		        (*ob_it)->changed(group_id, gc);
-		    }
-		}
-	}
-=======
-    for (group_map_t::iterator gi = mGroups.begin(); gi != mGroups.end(); ++gi)
-    {
-        LLUUID group_id = gi->first;
-        if (gi->second->mChanged)
-        {
-            // notify LLGroupMgrObserver
-            // Copy the map because observers may remove themselves on update
-            observer_multimap_t observers = mObservers;
-
-            // find all observers for this group id
-            observer_multimap_t::iterator oi = observers.lower_bound(group_id);
-            observer_multimap_t::iterator end = observers.upper_bound(group_id);
-            for (; oi != end; ++oi)
-            {
-                oi->second->changed(gc);
-            }
-            gi->second->mChanged = FALSE;
-
-
-            // notify LLParticularGroupObserver
-            observer_map_t::iterator obs_it = mParticularObservers.find(group_id);
-            if(obs_it == mParticularObservers.end())
-                return;
-
-            observer_set_t& obs = obs_it->second;
-            for (observer_set_t::iterator ob_it = obs.begin(); ob_it != obs.end(); ++ob_it)
-            {
-                (*ob_it)->changed(group_id, gc);
-            }
-        }
-    }
->>>>>>> e1623bb2
-}
-
-void LLGroupMgr::addGroup(LLGroupMgrGroupData* group_datap)
-{
-    while (mGroups.size() >= MAX_CACHED_GROUPS)
-    {
-        // LRU: Remove the oldest un-observed group from cache until group size is small enough
-
-        F32 oldest_access = LLFrameTimer::getTotalSeconds();
-        group_map_t::iterator oldest_gi = mGroups.end();
-
-        for (group_map_t::iterator gi = mGroups.begin(); gi != mGroups.end(); ++gi )
-        {
-            observer_multimap_t::iterator oi = mObservers.find(gi->first);
-            if (oi == mObservers.end())
-            {
-                if (gi->second
-                        && (gi->second->getAccessTime() < oldest_access))
-                {
-                    oldest_access = gi->second->getAccessTime();
-                    oldest_gi = gi;
-                }
-            }
-        }
-
-        if (oldest_gi != mGroups.end())
-        {
-            delete oldest_gi->second;
-            mGroups.erase(oldest_gi);
-        }
-        else
-        {
-            // All groups must be currently open, none to remove.
-            // Just add the new group anyway, but get out of this loop as it
-            // will never drop below max_cached_groups.
-            break;
-        }
-    }
-
-    mGroups[group_datap->getID()] = group_datap;
-}
-
-
-void LLGroupMgr::sendGroupPropertiesRequest(const LLUUID& group_id)
-{
-    LL_DEBUGS("GrpMgr") << "LLGroupMgr::sendGroupPropertiesRequest" << LL_ENDL;
-    // This will happen when we get the reply
-    //LLGroupMgrGroupData* group_datap = createGroupData(group_id);
-
-    if (LLGroupMgr::getInstance()->hasPendingPropertyRequest(group_id))
-    {
-        LL_DEBUGS("GrpMgr") << "LLGroupMgr::sendGroupPropertiesRequest suppressed repeat for " << group_id << LL_ENDL;
-        return;
-    }
-    LLGroupMgr::getInstance()->addPendingPropertyRequest(group_id);
-
-    LLMessageSystem* msg = gMessageSystem;
-    msg->newMessage("GroupProfileRequest");
-    msg->nextBlock("AgentData");
-    msg->addUUID("AgentID",gAgent.getID());
-    msg->addUUID("SessionID",gAgent.getSessionID());
-    msg->nextBlock("GroupData");
-    msg->addUUID("GroupID",group_id);
-    gAgent.sendReliableMessage();
-}
-
-void LLGroupMgr::sendGroupMembersRequest(const LLUUID& group_id)
-{
-    LL_DEBUGS("GrpMgr") << "LLGroupMgr::sendGroupMembersRequest" << LL_ENDL;
-    LLGroupMgrGroupData* group_datap = createGroupData(group_id);
-    if (group_datap->mMemberRequestID.isNull())
-    {
-        group_datap->removeMemberData();
-        group_datap->mMemberRequestID.generate();
-
-        LLMessageSystem* msg = gMessageSystem;
-        msg->newMessage("GroupMembersRequest");
-        msg->nextBlock("AgentData");
-        msg->addUUID("AgentID",gAgent.getID());
-        msg->addUUID("SessionID",gAgent.getSessionID());
-        msg->nextBlock("GroupData");
-        msg->addUUID("GroupID",group_id);
-        msg->addUUID("RequestID",group_datap->mMemberRequestID);
-        gAgent.sendReliableMessage();
-    }
-}
-
-
-void LLGroupMgr::sendGroupRoleDataRequest(const LLUUID& group_id)
-{
-    LL_DEBUGS("GrpMgr") << "LLGroupMgr::sendGroupRoleDataRequest" << LL_ENDL;
-    LLGroupMgrGroupData* group_datap = createGroupData(group_id);
-    if (group_datap->mRoleDataRequestID.isNull())
-    {
-        group_datap->removeRoleData();
-        group_datap->mRoleDataRequestID.generate();
-
-        LLMessageSystem* msg = gMessageSystem;
-        msg->newMessage("GroupRoleDataRequest");
-        msg->nextBlock("AgentData");
-        msg->addUUID("AgentID",gAgent.getID());
-        msg->addUUID("SessionID",gAgent.getSessionID());
-        msg->nextBlock("GroupData");
-        msg->addUUID("GroupID",group_id);
-        msg->addUUID("RequestID",group_datap->mRoleDataRequestID);
-        gAgent.sendReliableMessage();
-    }
-}
-
-void LLGroupMgr::sendGroupRoleMembersRequest(const LLUUID& group_id)
-{
-<<<<<<< HEAD
-	LL_DEBUGS("GrpMgr") << "LLGroupMgr::sendGroupRoleMembersRequest" << LL_ENDL;
-	LLGroupMgrGroupData* group_datap = createGroupData(group_id);
-	
-	if (group_datap->mRoleMembersRequestID.isNull())
-	{
-		// Don't send the request if we don't have all the member or role data
-		if (!group_datap->isMemberDataComplete()
-			|| !group_datap->isRoleDataComplete())
-		{
-			// *TODO: KLW FIXME: Should we start a member or role data request?
-			LL_INFOS("GrpMgr") << " Pending: " << (group_datap->mPendingRoleMemberRequest ? "Y" : "N")
-				<< " MemberDataComplete: " << (group_datap->mMemberDataComplete ? "Y" : "N")
-				<< " RoleDataComplete: " << (group_datap->mRoleDataComplete ? "Y" : "N") << LL_ENDL;
-			group_datap->mPendingRoleMemberRequest = true;
-			return;
-		}
-
-		group_datap->removeRoleMemberData();
-		group_datap->mRoleMembersRequestID.generate();
-
-		LLMessageSystem* msg = gMessageSystem;
-		msg->newMessage("GroupRoleMembersRequest");
-		msg->nextBlock("AgentData");
-		msg->addUUID("AgentID",gAgent.getID());
-		msg->addUUID("SessionID",gAgent.getSessionID());
-		msg->nextBlock("GroupData");
-		msg->addUUID("GroupID",group_id);
-		msg->addUUID("RequestID",group_datap->mRoleMembersRequestID);
-		gAgent.sendReliableMessage();
-	}
-=======
-    LL_DEBUGS("GrpMgr") << "LLGroupMgr::sendGroupRoleMembersRequest" << LL_ENDL;
-    LLGroupMgrGroupData* group_datap = createGroupData(group_id);
-
-    if (group_datap->mRoleMembersRequestID.isNull())
-    {
-        // Don't send the request if we don't have all the member or role data
-        if (!group_datap->isMemberDataComplete()
-            || !group_datap->isRoleDataComplete())
-        {
-            // *TODO: KLW FIXME: Should we start a member or role data request?
-            LL_INFOS("GrpMgr") << " Pending: " << (group_datap->mPendingRoleMemberRequest ? "Y" : "N")
-                << " MemberDataComplete: " << (group_datap->mMemberDataComplete ? "Y" : "N")
-                << " RoleDataComplete: " << (group_datap->mRoleDataComplete ? "Y" : "N") << LL_ENDL;
-            group_datap->mPendingRoleMemberRequest = TRUE;
-            return;
-        }
-
-        group_datap->removeRoleMemberData();
-        group_datap->mRoleMembersRequestID.generate();
-
-        LLMessageSystem* msg = gMessageSystem;
-        msg->newMessage("GroupRoleMembersRequest");
-        msg->nextBlock("AgentData");
-        msg->addUUID("AgentID",gAgent.getID());
-        msg->addUUID("SessionID",gAgent.getSessionID());
-        msg->nextBlock("GroupData");
-        msg->addUUID("GroupID",group_id);
-        msg->addUUID("RequestID",group_datap->mRoleMembersRequestID);
-        gAgent.sendReliableMessage();
-    }
->>>>>>> e1623bb2
-}
-
-void LLGroupMgr::sendGroupTitlesRequest(const LLUUID& group_id)
-{
-    LL_DEBUGS("GrpMgr") << "LLGroupMgr::sendGroupTitlesRequest" << LL_ENDL;
-    LLGroupMgrGroupData* group_datap = createGroupData(group_id);
-
-    group_datap->mTitles.clear();
-    group_datap->mTitlesRequestID.generate();
-
-    LLMessageSystem* msg = gMessageSystem;
-    msg->newMessage("GroupTitlesRequest");
-    msg->nextBlock("AgentData");
-    msg->addUUID("AgentID",gAgent.getID());
-    msg->addUUID("SessionID",gAgent.getSessionID());
-    msg->addUUID("GroupID",group_id);
-    msg->addUUID("RequestID",group_datap->mTitlesRequestID);
-
-    gAgent.sendReliableMessage();
-}
-
-void LLGroupMgr::sendGroupTitleUpdate(const LLUUID& group_id, const LLUUID& title_role_id)
-{
-<<<<<<< HEAD
-	LL_DEBUGS("GrpMgr") << "LLGroupMgr::sendGroupTitleUpdate" << LL_ENDL;
-
-	LLMessageSystem* msg = gMessageSystem;
-	msg->newMessage("GroupTitleUpdate");
-	msg->nextBlock("AgentData");
-	msg->addUUID("AgentID",gAgent.getID());
-	msg->addUUID("SessionID",gAgent.getSessionID());
-	msg->addUUID("GroupID",group_id);
-	msg->addUUID("TitleRoleID",title_role_id);
-
-	gAgent.sendReliableMessage();
-
-	// Save the change locally
-	LLGroupMgrGroupData* group_datap = createGroupData(group_id);
-	for (std::vector<LLGroupTitle>::iterator iter = group_datap->mTitles.begin();
-		 iter != group_datap->mTitles.end(); ++iter)
-	{
-		if (iter->mRoleID == title_role_id)
-		{
-			iter->mSelected = true;
-		}
-		else if (iter->mSelected)
-		{
-			iter->mSelected = false;
-		}
-	}
-=======
-    LL_DEBUGS("GrpMgr") << "LLGroupMgr::sendGroupTitleUpdate" << LL_ENDL;
-
-    LLMessageSystem* msg = gMessageSystem;
-    msg->newMessage("GroupTitleUpdate");
-    msg->nextBlock("AgentData");
-    msg->addUUID("AgentID",gAgent.getID());
-    msg->addUUID("SessionID",gAgent.getSessionID());
-    msg->addUUID("GroupID",group_id);
-    msg->addUUID("TitleRoleID",title_role_id);
-
-    gAgent.sendReliableMessage();
-
-    // Save the change locally
-    LLGroupMgrGroupData* group_datap = createGroupData(group_id);
-    for (std::vector<LLGroupTitle>::iterator iter = group_datap->mTitles.begin();
-         iter != group_datap->mTitles.end(); ++iter)
-    {
-        if (iter->mRoleID == title_role_id)
-        {
-            iter->mSelected = TRUE;
-        }
-        else if (iter->mSelected)
-        {
-            iter->mSelected = FALSE;
-        }
-    }
->>>>>>> e1623bb2
-}
-
-// static
-void LLGroupMgr::sendCreateGroupRequest(const std::string& name,
-<<<<<<< HEAD
-										const std::string& charter,
-										U8 show_in_list,
-										const LLUUID& insignia,
-										S32 membership_fee,
-										bool open_enrollment,
-										bool allow_publish,
-										bool mature_publish)
-{
-	LLMessageSystem* msg = gMessageSystem;
-	msg->newMessage("CreateGroupRequest");
-	msg->nextBlock("AgentData");
-	msg->addUUID("AgentID",gAgent.getID());
-	msg->addUUID("SessionID",gAgent.getSessionID());
-
-	msg->nextBlock("GroupData");
-	msg->addString("Name",name);
-	msg->addString("Charter",charter);
-	msg->addBOOL("ShowInList",show_in_list);
-	msg->addUUID("InsigniaID",insignia);
-	msg->addS32("MembershipFee",membership_fee);
-	msg->addBOOL("OpenEnrollment",open_enrollment);
-	msg->addBOOL("AllowPublish",allow_publish);
-	msg->addBOOL("MaturePublish",mature_publish);
-
-	gAgent.sendReliableMessage();
-=======
-                                        const std::string& charter,
-                                        U8 show_in_list,
-                                        const LLUUID& insignia,
-                                        S32 membership_fee,
-                                        BOOL open_enrollment,
-                                        BOOL allow_publish,
-                                        BOOL mature_publish)
-{
-    LLMessageSystem* msg = gMessageSystem;
-    msg->newMessage("CreateGroupRequest");
-    msg->nextBlock("AgentData");
-    msg->addUUID("AgentID",gAgent.getID());
-    msg->addUUID("SessionID",gAgent.getSessionID());
-
-    msg->nextBlock("GroupData");
-    msg->addString("Name",name);
-    msg->addString("Charter",charter);
-    msg->addBOOL("ShowInList",show_in_list);
-    msg->addUUID("InsigniaID",insignia);
-    msg->addS32("MembershipFee",membership_fee);
-    msg->addBOOL("OpenEnrollment",open_enrollment);
-    msg->addBOOL("AllowPublish",allow_publish);
-    msg->addBOOL("MaturePublish",mature_publish);
-
-    gAgent.sendReliableMessage();
->>>>>>> e1623bb2
-}
-
-void LLGroupMgr::sendUpdateGroupInfo(const LLUUID& group_id)
-{
-    LL_DEBUGS("GrpMgr") << "LLGroupMgr::sendUpdateGroupInfo" << LL_ENDL;
-    LLGroupMgrGroupData* group_datap = createGroupData(group_id);
-
-    LLMessageSystem* msg = gMessageSystem;
-
-    msg->newMessageFast(_PREHASH_UpdateGroupInfo);
-    msg->nextBlockFast(_PREHASH_AgentData);
-    msg->addUUIDFast(_PREHASH_AgentID,gAgent.getID());
-    msg->addUUIDFast(_PREHASH_SessionID,gAgent.getSessionID());
-
-    msg->nextBlockFast(_PREHASH_GroupData);
-    msg->addUUIDFast(_PREHASH_GroupID,group_datap->getID());
-    msg->addStringFast(_PREHASH_Charter,group_datap->mCharter);
-    msg->addBOOLFast(_PREHASH_ShowInList,group_datap->mShowInList);
-    msg->addUUIDFast(_PREHASH_InsigniaID,group_datap->mInsigniaID);
-    msg->addS32Fast(_PREHASH_MembershipFee,group_datap->mMembershipFee);
-    msg->addBOOLFast(_PREHASH_OpenEnrollment,group_datap->mOpenEnrollment);
-    msg->addBOOLFast(_PREHASH_AllowPublish,group_datap->mAllowPublish);
-    msg->addBOOLFast(_PREHASH_MaturePublish,group_datap->mMaturePublish);
-
-    gAgent.sendReliableMessage();
-
-<<<<<<< HEAD
-	// Not expecting a response, so let anyone else watching know the data has changed.
-	group_datap->mChanged = true;
-	notifyObservers(GC_PROPERTIES);
-=======
-    // Not expecting a response, so let anyone else watching know the data has changed.
-    group_datap->mChanged = TRUE;
-    notifyObservers(GC_PROPERTIES);
->>>>>>> e1623bb2
-}
-
-void LLGroupMgr::sendGroupRoleMemberChanges(const LLUUID& group_id)
-{
-<<<<<<< HEAD
-	LL_DEBUGS("GrpMgr") << "LLGroupMgr::sendGroupRoleMemberChanges" << LL_ENDL;
-	LLGroupMgrGroupData* group_datap = createGroupData(group_id);
-
-	if (group_datap->mRoleMemberChanges.empty()) return;
-
-	LLMessageSystem* msg = gMessageSystem;
-
-	bool start_message = true;
-	for (LLGroupMgrGroupData::change_map_t::const_iterator citer = group_datap->mRoleMemberChanges.begin();
-		 citer != group_datap->mRoleMemberChanges.end(); ++citer)
-	{
-		if (start_message)
-		{
-			msg->newMessage("GroupRoleChanges");
-			msg->nextBlockFast(_PREHASH_AgentData);
-			msg->addUUIDFast(_PREHASH_AgentID,gAgent.getID());
-			msg->addUUIDFast(_PREHASH_SessionID,gAgent.getSessionID());
-			msg->addUUIDFast(_PREHASH_GroupID,group_id);
-			start_message = false;
-		}
-		msg->nextBlock("RoleChange");
-		msg->addUUID("RoleID",citer->second.mRole);
-		msg->addUUID("MemberID",citer->second.mMember);
-		msg->addU32("Change",(U32)citer->second.mChange);
-
-		if (msg->isSendFullFast())
-		{
-			gAgent.sendReliableMessage();
-			start_message = true;
-		}
-	}
-
-	if (!start_message)
-	{
-		gAgent.sendReliableMessage();
-	}
-
-	group_datap->mRoleMemberChanges.clear();
-
-	// Not expecting a response, so let anyone else watching know the data has changed.
-	group_datap->mChanged = true;
-	notifyObservers(GC_ROLE_MEMBER_DATA);
-=======
-    LL_DEBUGS("GrpMgr") << "LLGroupMgr::sendGroupRoleMemberChanges" << LL_ENDL;
-    LLGroupMgrGroupData* group_datap = createGroupData(group_id);
-
-    if (group_datap->mRoleMemberChanges.empty()) return;
-
-    LLMessageSystem* msg = gMessageSystem;
-
-    bool start_message = true;
-    for (LLGroupMgrGroupData::change_map_t::const_iterator citer = group_datap->mRoleMemberChanges.begin();
-         citer != group_datap->mRoleMemberChanges.end(); ++citer)
-    {
-        if (start_message)
-        {
-            msg->newMessage("GroupRoleChanges");
-            msg->nextBlockFast(_PREHASH_AgentData);
-            msg->addUUIDFast(_PREHASH_AgentID,gAgent.getID());
-            msg->addUUIDFast(_PREHASH_SessionID,gAgent.getSessionID());
-            msg->addUUIDFast(_PREHASH_GroupID,group_id);
-            start_message = false;
-        }
-        msg->nextBlock("RoleChange");
-        msg->addUUID("RoleID",citer->second.mRole);
-        msg->addUUID("MemberID",citer->second.mMember);
-        msg->addU32("Change",(U32)citer->second.mChange);
-
-        if (msg->isSendFullFast())
-        {
-            gAgent.sendReliableMessage();
-            start_message = true;
-        }
-    }
-
-    if (!start_message)
-    {
-        gAgent.sendReliableMessage();
-    }
-
-    group_datap->mRoleMemberChanges.clear();
-
-    // Not expecting a response, so let anyone else watching know the data has changed.
-    group_datap->mChanged = TRUE;
-    notifyObservers(GC_ROLE_MEMBER_DATA);
->>>>>>> e1623bb2
-}
-
-//static
-void LLGroupMgr::sendGroupMemberJoin(const LLUUID& group_id)
-{
-
-    LLUIUsage::instance().logCommand("Group.Join");
-
-    LLMessageSystem *msg = gMessageSystem;
-
-    msg->newMessageFast(_PREHASH_JoinGroupRequest);
-    msg->nextBlockFast(_PREHASH_AgentData);
-    msg->addUUIDFast(_PREHASH_AgentID, gAgent.getID() );
-    msg->addUUIDFast(_PREHASH_SessionID, gAgent.getSessionID());
-    msg->nextBlockFast(_PREHASH_GroupData);
-    msg->addUUIDFast(_PREHASH_GroupID, group_id);
-
-    gAgent.sendReliableMessage();
-}
-
-// member_role_pairs is <member_id,role_id>
-// static
-void LLGroupMgr::sendGroupMemberInvites(const LLUUID& group_id, std::map<LLUUID,LLUUID>& member_role_pairs)
-{
-    bool start_message = true;
-    LLMessageSystem* msg = gMessageSystem;
-
-    for (std::map<LLUUID,LLUUID>::iterator it = member_role_pairs.begin();
-         it != member_role_pairs.end(); ++it)
-    {
-        if (start_message)
-        {
-            msg->newMessage("InviteGroupRequest");
-            msg->nextBlock("AgentData");
-            msg->addUUID("AgentID",gAgent.getID());
-            msg->addUUID("SessionID",gAgent.getSessionID());
-            msg->nextBlock("GroupData");
-            msg->addUUID("GroupID",group_id);
-            start_message = false;
-        }
-
-        msg->nextBlock("InviteData");
-        msg->addUUID("InviteeID",(*it).first);
-        msg->addUUID("RoleID",(*it).second);
-
-        if (msg->isSendFull())
-        {
-            gAgent.sendReliableMessage();
-            start_message = true;
-        }
-    }
-
-    if (!start_message)
-    {
-        gAgent.sendReliableMessage();
-    }
-}
-
-//static
-void LLGroupMgr::sendGroupMemberEjects(const LLUUID& group_id,
-                                       uuid_vec_t& member_ids)
-{
-    bool start_message = true;
-    LLMessageSystem* msg = gMessageSystem;
-
-    LLGroupMgrGroupData* group_datap = LLGroupMgr::getInstance()->getGroupData(group_id);
-    if (!group_datap) return;
-
-    for (uuid_vec_t::iterator it = member_ids.begin();
-         it != member_ids.end(); ++it)
-    {
-        LLUUID& ejected_member_id = (*it);
-
-        // Can't use 'eject' to leave a group.
-        if (ejected_member_id == gAgent.getID()) continue;
-
-        // Make sure they are in the group, and we need the member data
-        LLGroupMgrGroupData::member_list_t::iterator mit = group_datap->mMembers.find(ejected_member_id);
-        if (mit != group_datap->mMembers.end())
-        {
-            // Add them to the message
-            if (start_message)
-            {
-                msg->newMessage("EjectGroupMemberRequest");
-                msg->nextBlock("AgentData");
-                msg->addUUID("AgentID",gAgent.getID());
-                msg->addUUID("SessionID",gAgent.getSessionID());
-                msg->nextBlock("GroupData");
-                msg->addUUID("GroupID",group_id);
-                start_message = false;
-            }
-
-            msg->nextBlock("EjectData");
-            msg->addUUID("EjecteeID",ejected_member_id);
-
-            if (msg->isSendFull())
-            {
-                gAgent.sendReliableMessage();
-                start_message = true;
-            }
-
-            LLGroupMemberData* member_data = (*mit).second;
-
-            // Clean up groupmgr
-            for (LLGroupMemberData::role_list_t::iterator rit = member_data->roleBegin();
-                 rit != member_data->roleEnd(); ++rit)
-            {
-                if ((*rit).first.notNull() && (*rit).second!=0)
-                {
-                    (*rit).second->removeMember(ejected_member_id);
-                }
-            }
-
-            group_datap->mMembers.erase(ejected_member_id);
-
-            // member_data was introduced and is used here instead of (*mit).second to avoid crash because of invalid iterator
-            // It becomes invalid after line with erase above. EXT-4778
-            delete member_data;
-        }
-    }
-
-    if (!start_message)
-    {
-        gAgent.sendReliableMessage();
-    }
-
-    group_datap->mMemberVersion.generate();
-}
-
-void LLGroupMgr::getGroupBanRequestCoro(std::string url, LLUUID groupId)
-{
-    LLCore::HttpRequest::policy_t httpPolicy(LLCore::HttpRequest::DEFAULT_POLICY_ID);
-    LLCoreHttpUtil::HttpCoroutineAdapter::ptr_t
-        httpAdapter(new LLCoreHttpUtil::HttpCoroutineAdapter("groupMembersRequest", httpPolicy));
-    LLCore::HttpRequest::ptr_t httpRequest(new LLCore::HttpRequest);
-
-    std::string finalUrl = url + "?group_id=" + groupId.asString();
-
-    LLSD result = httpAdapter->getAndSuspend(httpRequest, finalUrl);
-
-    LLSD httpResults = result[LLCoreHttpUtil::HttpCoroutineAdapter::HTTP_RESULTS];
-    LLCore::HttpStatus status = LLCoreHttpUtil::HttpCoroutineAdapter::getStatusFromLLSD(httpResults);
-
-    if (!status)
-    {
-        LL_WARNS("GrpMgr") << "Error receiving group member data " << LL_ENDL;
-        return;
-    }
-
-    if (result.has("ban_list"))
-    {
-        result.erase(LLCoreHttpUtil::HttpCoroutineAdapter::HTTP_RESULTS);
-        // group ban data received
-        processGroupBanRequest(result);
-    }
-}
-
-void LLGroupMgr::postGroupBanRequestCoro(std::string url, LLUUID groupId,
-    U32 action, uuid_vec_t banList, bool update)
-{
-    LLCore::HttpRequest::policy_t httpPolicy(LLCore::HttpRequest::DEFAULT_POLICY_ID);
-    LLCoreHttpUtil::HttpCoroutineAdapter::ptr_t
-        httpAdapter(new LLCoreHttpUtil::HttpCoroutineAdapter("groupMembersRequest", httpPolicy));
-    LLCore::HttpRequest::ptr_t httpRequest(new LLCore::HttpRequest);
-    LLCore::HttpHeaders::ptr_t httpHeaders(new LLCore::HttpHeaders);
-    LLCore::HttpOptions::ptr_t httpOptions(new LLCore::HttpOptions);
-
-    httpOptions->setFollowRedirects(false);
-
-    httpHeaders->append(HTTP_OUT_HEADER_CONTENT_TYPE, HTTP_CONTENT_LLSD_XML);
-
-
-    std::string finalUrl = url + "?group_id=" + groupId.asString();
-
-    LLSD postData = LLSD::emptyMap();
-    postData["ban_action"] = (LLSD::Integer)action;
-    // Add our list of potential banned residents to the list
-    postData["ban_ids"] = LLSD::emptyArray();
-    LLSD banEntry;
-
-    uuid_vec_t::const_iterator it = banList.begin();
-    for (; it != banList.end(); ++it)
-    {
-        banEntry = (*it);
-        postData["ban_ids"].append(banEntry);
-    }
-
-    LL_WARNS() << "post: " << ll_pretty_print_sd(postData) << LL_ENDL;
-
-    LLSD result = httpAdapter->postAndSuspend(httpRequest, finalUrl, postData, httpOptions, httpHeaders);
-
-    LLSD httpResults = result[LLCoreHttpUtil::HttpCoroutineAdapter::HTTP_RESULTS];
-    LLCore::HttpStatus status = LLCoreHttpUtil::HttpCoroutineAdapter::getStatusFromLLSD(httpResults);
-
-    if (!status)
-    {
-        LL_WARNS("GrpMgr") << "Error posting group member data " << LL_ENDL;
-        return;
-    }
-
-    if (result.has("ban_list"))
-    {
-        result.erase(LLCoreHttpUtil::HttpCoroutineAdapter::HTTP_RESULTS);
-        // group ban data received
-        processGroupBanRequest(result);
-    }
-
-    if (update)
-    {
-        getGroupBanRequestCoro(url, groupId);
-    }
-}
-
-void LLGroupMgr::sendGroupBanRequest(   EBanRequestType request_type,
-                                        const LLUUID& group_id,
-                                        U32 ban_action, /* = BAN_NO_ACTION */
-                                        const std::vector<LLUUID> &ban_list) /* = std::vector<LLUUID>() */
-{
-    LLViewerRegion* currentRegion = gAgent.getRegion();
-    if(!currentRegion)
-    {
-        LL_WARNS("GrpMgr") << "Agent does not have a current region. Uh-oh!" << LL_ENDL;
-        return;
-    }
-
-    // Check to make sure we have our capabilities
-    if(!currentRegion->capabilitiesReceived())
-    {
-        LL_WARNS("GrpMgr") << " Capabilities not received!" << LL_ENDL;
-        return;
-    }
-
-    // Get our capability
-    std::string cap_url =  currentRegion->getCapability("GroupAPIv1");
-    if(cap_url.empty())
-    {
-        return;
-    }
-
-    U32 action = ban_action & ~BAN_UPDATE;
-    bool update = ((ban_action & BAN_UPDATE) == BAN_UPDATE);
-
-    switch (request_type)
-    {
-    case REQUEST_GET:
-        LLCoros::instance().launch("LLGroupMgr::getGroupBanRequestCoro",
-            boost::bind(&LLGroupMgr::getGroupBanRequestCoro, this, cap_url, group_id));
-        break;
-    case REQUEST_POST:
-        LLCoros::instance().launch("LLGroupMgr::postGroupBanRequestCoro",
-            boost::bind(&LLGroupMgr::postGroupBanRequestCoro, this, cap_url, group_id,
-            action, ban_list, update));
-        break;
-    case REQUEST_PUT:
-    case REQUEST_DEL:
-        break;
-    }
-}
-
-void LLGroupMgr::processGroupBanRequest(const LLSD& content)
-{
-<<<<<<< HEAD
-	// Did we get anything in content?
-	if(!content.size())
-	{
-		LL_WARNS("GrpMgr") << "No group member data received." << LL_ENDL;
-		return;
-	}
-
-	LLUUID group_id = content["group_id"].asUUID();
-	
-	LLGroupMgrGroupData* gdatap = LLGroupMgr::getInstance()->getGroupData(group_id);
-	if (!gdatap)
-		return;
-
-	gdatap->clearBanList();
-	LLSD::map_const_iterator i		= content["ban_list"].beginMap();
-	LLSD::map_const_iterator iEnd	= content["ban_list"].endMap();
-	for(;i != iEnd; ++i)
-	{
-		const LLUUID ban_id(i->first);
-		LLSD ban_entry(i->second);
-		
-		LLGroupBanData ban_data;
-		if(ban_entry.has("ban_date"))
-		{
-			ban_data.mBanDate = ban_entry["ban_date"].asDate();
-			// TODO: Ban Reason
-		}
-
-		gdatap->createBanEntry(ban_id, ban_data);
-	}
-
-	gdatap->mChanged = true;
-	LLGroupMgr::getInstance()->notifyObservers(GC_BANLIST);
-=======
-    // Did we get anything in content?
-    if(!content.size())
-    {
-        LL_WARNS("GrpMgr") << "No group member data received." << LL_ENDL;
-        return;
-    }
-
-    LLUUID group_id = content["group_id"].asUUID();
-
-    LLGroupMgrGroupData* gdatap = LLGroupMgr::getInstance()->getGroupData(group_id);
-    if (!gdatap)
-        return;
-
-    gdatap->clearBanList();
-    LLSD::map_const_iterator i      = content["ban_list"].beginMap();
-    LLSD::map_const_iterator iEnd   = content["ban_list"].endMap();
-    for(;i != iEnd; ++i)
-    {
-        const LLUUID ban_id(i->first);
-        LLSD ban_entry(i->second);
-
-        LLGroupBanData ban_data;
-        if(ban_entry.has("ban_date"))
-        {
-            ban_data.mBanDate = ban_entry["ban_date"].asDate();
-            // TODO: Ban Reason
-        }
-
-        gdatap->createBanEntry(ban_id, ban_data);
-    }
-
-    gdatap->mChanged = TRUE;
-    LLGroupMgr::getInstance()->notifyObservers(GC_BANLIST);
->>>>>>> e1623bb2
-}
-
-void LLGroupMgr::groupMembersRequestCoro(std::string url, LLUUID groupId)
-{
-    LLCore::HttpRequest::policy_t httpPolicy(LLCore::HttpRequest::DEFAULT_POLICY_ID);
-    LLCoreHttpUtil::HttpCoroutineAdapter::ptr_t
-        httpAdapter(new LLCoreHttpUtil::HttpCoroutineAdapter("groupMembersRequest", httpPolicy));
-    LLCore::HttpRequest::ptr_t httpRequest(new LLCore::HttpRequest);
-    LLCore::HttpOptions::ptr_t httpOpts = LLCore::HttpOptions::ptr_t(new LLCore::HttpOptions);
-
-    mMemberRequestInFlight = true;
-
-    LLSD postData = LLSD::emptyMap();
-    postData["group_id"] = groupId;
-
-    LLSD result = httpAdapter->postAndSuspend(httpRequest, url, postData, httpOpts);
-
-    LLSD httpResults = result[LLCoreHttpUtil::HttpCoroutineAdapter::HTTP_RESULTS];
-    LLCore::HttpStatus status = LLCoreHttpUtil::HttpCoroutineAdapter::getStatusFromLLSD(httpResults);
-
-    if (!status)
-    {
-        LL_WARNS("GrpMgr") << "Error receiving group member data " << LL_ENDL;
-        mMemberRequestInFlight = false;
-        return;
-    }
-
-    result.erase(LLCoreHttpUtil::HttpCoroutineAdapter::HTTP_RESULTS);
-    LLGroupMgr::processCapGroupMembersRequest(result);
-    mMemberRequestInFlight = false;
-}
-
-void LLGroupMgr::sendCapGroupMembersRequest(const LLUUID& group_id)
-{
-    static U32 lastGroupMemberRequestFrame = 0;
-
-    // Have we requested the information already this frame?
-    // Todo: make this per group, we can invite to one group and simultaneously be checking another one
-    if ((lastGroupMemberRequestFrame == gFrameCount) || (mMemberRequestInFlight))
-        return;
-
-    LLViewerRegion* currentRegion = gAgent.getRegion();
-    // Thank you FS:Ansariel!
-    if(!currentRegion)
-    {
-        LL_WARNS("GrpMgr") << "Agent does not have a current region. Uh-oh!" << LL_ENDL;
-        return;
-    }
-
-    // Check to make sure we have our capabilities
-    if(!currentRegion->capabilitiesReceived())
-    {
-        LL_WARNS("GrpMgr") << " Capabilities not received!" << LL_ENDL;
-        return;
-    }
-
-    // Get our capability
-    std::string cap_url =  currentRegion->getCapability("GroupMemberData");
-
-    // Thank you FS:Ansariel!
-    if(cap_url.empty())
-    {
-        LL_INFOS("GrpMgr") << "Region has no GroupMemberData capability.  Falling back to UDP fetch." << LL_ENDL;
-        sendGroupMembersRequest(group_id);
-        return;
-    }
-
-    LLGroupMgrGroupData* group_datap = createGroupData(group_id); //make sure group exists
-    group_datap->mMemberRequestID.generate(); // mark as pending
-
-    lastGroupMemberRequestFrame = gFrameCount;
-
-    LLCoros::instance().launch("LLGroupMgr::groupMembersRequestCoro",
-        boost::bind(&LLGroupMgr::groupMembersRequestCoro, this, cap_url, group_id));
-}
-
-
-void LLGroupMgr::processCapGroupMembersRequest(const LLSD& content)
-{
-<<<<<<< HEAD
-	// Did we get anything in content?
-	if(!content.size())
-	{
-		LL_DEBUGS("GrpMgr") << "No group member data received." << LL_ENDL;
-		return;
-	}
-
-	LLUUID group_id = content["group_id"].asUUID();
-
-	LLGroupMgrGroupData* group_datap = getGroupData(group_id);
-	if(!group_datap)
-	{
-		LL_WARNS("GrpMgr") << "Received incorrect, possibly stale, group or request id" << LL_ENDL;
-		return;
-	}
-
-	// If we have no members, there's no reason to do anything else
-	S32	num_members	= content["member_count"];
-	if (num_members < 1)
-	{
-		LL_INFOS("GrpMgr") << "Received empty group members list for group id: " << group_id.asString() << LL_ENDL;
-		// Set mMemberDataComplete for correct handling of empty responses. See MAINT-5237
-		group_datap->mMemberDataComplete = true;
-		group_datap->mChanged = true;
-		LLGroupMgr::getInstance()->notifyObservers(GC_MEMBER_DATA);
-		return;
-	}
-	
-	group_datap->mMemberCount = num_members;
-
-	LLSD	member_list	= content["members"];
-	LLSD	titles		= content["titles"];
-	LLSD	defaults	= content["defaults"];
-
-	std::string online_status;
-	std::string title;
-	S32			contribution;
-	U64			member_powers;
-	// If this is changed to a bool, make sure to change the LLGroupMemberData constructor
-	bool		is_owner;
-
-	// Compute this once, rather than every time.
-	U64	default_powers	= llstrtou64(defaults["default_powers"].asString().c_str(), NULL, 16);
-
-	LLSD::map_const_iterator member_iter_start	= member_list.beginMap();
-	LLSD::map_const_iterator member_iter_end	= member_list.endMap();
-	for( ; member_iter_start != member_iter_end; ++member_iter_start)
-	{
-		// Reset defaults
-		online_status	= "unknown";
-		title			= titles[0].asString();
-		contribution	= 0;
-		member_powers	= default_powers;
-		is_owner		= false;
-
-		const LLUUID member_id(member_iter_start->first);
-		LLSD member_info = member_iter_start->second;
-		
-		if(member_info.has("last_login"))
-		{
-			online_status = member_info["last_login"].asString();
-			if(online_status == "Online")
-				online_status = LLTrans::getString("group_member_status_online");
-			else
-				formatDateString(online_status);
-		}
-
-		if(member_info.has("title"))
-			title = titles[member_info["title"].asInteger()].asString();
-
-		if(member_info.has("powers"))
-			member_powers = llstrtou64(member_info["powers"].asString().c_str(), NULL, 16);
-
-		if(member_info.has("donated_square_meters"))
-			contribution = member_info["donated_square_meters"];
-
-		if(member_info.has("owner"))
-			is_owner = true;
-
-		LLGroupMemberData* data = new LLGroupMemberData(member_id, 
-			contribution, 
-			member_powers, 
-			title,
-			online_status,
-			is_owner);
-
-		LLGroupMemberData* member_old = group_datap->mMembers[member_id];
-		if (member_old && group_datap->mRoleMemberDataComplete)
-		{
-			LLGroupMemberData::role_list_t::iterator rit = member_old->roleBegin();
-			LLGroupMemberData::role_list_t::iterator end = member_old->roleEnd();
-
-			for ( ; rit != end; ++rit)
-			{
-				data->addRole((*rit).first,(*rit).second);
-			}
-		}
-		else
-		{
-			group_datap->mRoleMemberDataComplete = false;
-		}
-
-		group_datap->mMembers[member_id] = data;
-	}
-
-	group_datap->mMemberVersion.generate();
-
-	// Technically, we have this data, but to prevent completely overhauling
-	// this entire system (it would be nice, but I don't have the time), 
-	// I'm going to be dumb and just call services I most likely don't need 
-	// with the thought being that the system might need it to be done.
-	// 
-	// TODO:
-	// Refactor to reduce multiple calls for data we already have.
-	if(group_datap->mTitles.size() < 1)
-		sendGroupTitlesRequest(group_id);
-
-
-	group_datap->mMemberDataComplete = true;
-	group_datap->mMemberRequestID.setNull();
-	// Make the role-member data request
-	if (group_datap->mPendingRoleMemberRequest || !group_datap->mRoleMemberDataComplete)
-	{
-		group_datap->mPendingRoleMemberRequest = false;
-		sendGroupRoleMembersRequest(group_id);
-	}
-
-	group_datap->mChanged = true;
-	notifyObservers(GC_MEMBER_DATA);
-=======
-    // Did we get anything in content?
-    if(!content.size())
-    {
-        LL_DEBUGS("GrpMgr") << "No group member data received." << LL_ENDL;
-        return;
-    }
-
-    LLUUID group_id = content["group_id"].asUUID();
-
-    LLGroupMgrGroupData* group_datap = getGroupData(group_id);
-    if(!group_datap)
-    {
-        LL_WARNS("GrpMgr") << "Received incorrect, possibly stale, group or request id" << LL_ENDL;
-        return;
-    }
-
-    // If we have no members, there's no reason to do anything else
-    S32 num_members = content["member_count"];
-    if (num_members < 1)
-    {
-        LL_INFOS("GrpMgr") << "Received empty group members list for group id: " << group_id.asString() << LL_ENDL;
-        // Set mMemberDataComplete for correct handling of empty responses. See MAINT-5237
-        group_datap->mMemberDataComplete = true;
-        group_datap->mChanged = TRUE;
-        LLGroupMgr::getInstance()->notifyObservers(GC_MEMBER_DATA);
-        return;
-    }
-
-    group_datap->mMemberCount = num_members;
-
-    LLSD    member_list = content["members"];
-    LLSD    titles      = content["titles"];
-    LLSD    defaults    = content["defaults"];
-
-    std::string online_status;
-    std::string title;
-    S32         contribution;
-    U64         member_powers;
-    // If this is changed to a bool, make sure to change the LLGroupMemberData constructor
-    BOOL        is_owner;
-
-    // Compute this once, rather than every time.
-    U64 default_powers  = llstrtou64(defaults["default_powers"].asString().c_str(), NULL, 16);
-
-    LLSD::map_const_iterator member_iter_start  = member_list.beginMap();
-    LLSD::map_const_iterator member_iter_end    = member_list.endMap();
-    for( ; member_iter_start != member_iter_end; ++member_iter_start)
-    {
-        // Reset defaults
-        online_status   = "unknown";
-        title           = titles[0].asString();
-        contribution    = 0;
-        member_powers   = default_powers;
-        is_owner        = false;
-
-        const LLUUID member_id(member_iter_start->first);
-        LLSD member_info = member_iter_start->second;
-
-        if(member_info.has("last_login"))
-        {
-            online_status = member_info["last_login"].asString();
-            if(online_status == "Online")
-                online_status = LLTrans::getString("group_member_status_online");
-            else
-                formatDateString(online_status);
-        }
-
-        if(member_info.has("title"))
-            title = titles[member_info["title"].asInteger()].asString();
-
-        if(member_info.has("powers"))
-            member_powers = llstrtou64(member_info["powers"].asString().c_str(), NULL, 16);
-
-        if(member_info.has("donated_square_meters"))
-            contribution = member_info["donated_square_meters"];
-
-        if(member_info.has("owner"))
-            is_owner = true;
-
-        LLGroupMemberData* data = new LLGroupMemberData(member_id,
-            contribution,
-            member_powers,
-            title,
-            online_status,
-            is_owner);
-
-        LLGroupMemberData* member_old = group_datap->mMembers[member_id];
-        if (member_old && group_datap->mRoleMemberDataComplete)
-        {
-            LLGroupMemberData::role_list_t::iterator rit = member_old->roleBegin();
-            LLGroupMemberData::role_list_t::iterator end = member_old->roleEnd();
-
-            for ( ; rit != end; ++rit)
-            {
-                data->addRole((*rit).first,(*rit).second);
-            }
-        }
-        else
-        {
-            group_datap->mRoleMemberDataComplete = false;
-        }
-
-        group_datap->mMembers[member_id] = data;
-    }
-
-    group_datap->mMemberVersion.generate();
-
-    // Technically, we have this data, but to prevent completely overhauling
-    // this entire system (it would be nice, but I don't have the time),
-    // I'm going to be dumb and just call services I most likely don't need
-    // with the thought being that the system might need it to be done.
-    //
-    // TODO:
-    // Refactor to reduce multiple calls for data we already have.
-    if(group_datap->mTitles.size() < 1)
-        sendGroupTitlesRequest(group_id);
-
-
-    group_datap->mMemberDataComplete = true;
-    group_datap->mMemberRequestID.setNull();
-    // Make the role-member data request
-    if (group_datap->mPendingRoleMemberRequest || !group_datap->mRoleMemberDataComplete)
-    {
-        group_datap->mPendingRoleMemberRequest = false;
-        sendGroupRoleMembersRequest(group_id);
-    }
-
-    group_datap->mChanged = TRUE;
-    notifyObservers(GC_MEMBER_DATA);
->>>>>>> e1623bb2
-
-}
-
-
-void LLGroupMgr::sendGroupRoleChanges(const LLUUID& group_id)
-{
-    LL_DEBUGS("GrpMgr") << "LLGroupMgr::sendGroupRoleChanges" << LL_ENDL;
-    LLGroupMgrGroupData* group_datap = getGroupData(group_id);
-
-<<<<<<< HEAD
-	if (group_datap && group_datap->pendingRoleChanges())
-	{
-		group_datap->sendRoleChanges();
-	
-		// Not expecting a response, so let anyone else watching know the data has changed.
-		group_datap->mChanged = true;
-		notifyObservers(GC_ROLE_DATA);
-	}
-=======
-    if (group_datap && group_datap->pendingRoleChanges())
-    {
-        group_datap->sendRoleChanges();
-
-        // Not expecting a response, so let anyone else watching know the data has changed.
-        group_datap->mChanged = TRUE;
-        notifyObservers(GC_ROLE_DATA);
-    }
->>>>>>> e1623bb2
-}
-
-void LLGroupMgr::cancelGroupRoleChanges(const LLUUID& group_id)
-{
-    LL_DEBUGS("GrpMgr") << "LLGroupMgr::cancelGroupRoleChanges" << LL_ENDL;
-    LLGroupMgrGroupData* group_datap = getGroupData(group_id);
-
-    if (group_datap) group_datap->cancelRoleChanges();
-}
-
-//static
-bool LLGroupMgr::parseRoleActions(const std::string& xml_filename)
-{
-<<<<<<< HEAD
-	LLXMLNodePtr root;
-
-	bool success = LLUICtrlFactory::getLayeredXMLNode(xml_filename, root);	
-	
-	if (!success || !root || !root->hasName( "role_actions" ))
-	{
-		LL_ERRS() << "Problem reading UI role_actions file: " << xml_filename << LL_ENDL;
-		return false;
-	}
-
-	LLXMLNodeList role_list;
-
-	root->getChildren("action_set", role_list, false);
-	
-	for (LLXMLNodeList::iterator role_iter = role_list.begin(); role_iter != role_list.end(); ++role_iter)
-	{
-		LLXMLNodePtr action_set = role_iter->second;
-
-		LLRoleActionSet* role_action_set = new LLRoleActionSet();
-		LLRoleAction* role_action_data = new LLRoleAction();
-		
-		// name=
-		std::string action_set_name;
-		if (action_set->getAttributeString("name", action_set_name))
-		{
-			LL_DEBUGS("GrpMgr") << "Loading action set " << action_set_name << LL_ENDL;
-			role_action_data->mName = action_set_name;
-		}
-		else
-		{
-			LL_WARNS() << "Unable to parse action set with no name" << LL_ENDL;
-			delete role_action_set;
-			delete role_action_data;
-			continue;
-		}
-		// description=
-		std::string set_description;
-		if (action_set->getAttributeString("description", set_description))
-		{
-			role_action_data->mDescription = set_description;
-		}
-		// long description=
-		std::string set_longdescription;
-		if (action_set->getAttributeString("longdescription", set_longdescription))
-		{
-			role_action_data->mLongDescription = set_longdescription;
-		}
-
-		// power mask=
-		U64 set_power_mask = 0;
-
-		LLXMLNodeList action_list;
-		LLXMLNodeList::iterator action_iter;
-
-		action_set->getChildren("action", action_list, false);
-
-		for (action_iter = action_list.begin(); action_iter != action_list.end(); ++action_iter)
-		{
-			LLXMLNodePtr action = action_iter->second;
-
-			LLRoleAction* role_action = new LLRoleAction();
-
-			// name=
-			std::string action_name;
-			if (action->getAttributeString("name", action_name))
-			{
-				LL_DEBUGS("GrpMgr") << "Loading action " << action_name << LL_ENDL;
-				role_action->mName = action_name;
-			}
-			else
-			{
-				LL_WARNS() << "Unable to parse action with no name" << LL_ENDL;
-				delete role_action;
-				continue;
-			}
-			// description=
-			std::string description;
-			if (action->getAttributeString("description", description))
-			{
-				role_action->mDescription = description;
-			}
-			// long description=
-			std::string longdescription;
-			if (action->getAttributeString("longdescription", longdescription))
-			{
-				role_action->mLongDescription = longdescription;
-			}
-			// description=
-			S32 power_bit = 0;
-			if (action->getAttributeS32("value", power_bit))
-			{
-				if (0 <= power_bit && power_bit < 64)
-				{
-					role_action->mPowerBit = 0x1LL << power_bit;
-				}
-			}
-
-			set_power_mask |= role_action->mPowerBit;
-	
-			role_action_set->mActions.push_back(role_action);
-		}
-
-		role_action_data->mPowerBit = set_power_mask;
-		role_action_set->mActionSetData = role_action_data;
-
-		LLGroupMgr::getInstance()->mRoleActionSets.push_back(role_action_set);
-	}
-	return true;
-=======
-    LLXMLNodePtr root;
-
-    BOOL success = LLUICtrlFactory::getLayeredXMLNode(xml_filename, root);
-
-    if (!success || !root || !root->hasName( "role_actions" ))
-    {
-        LL_ERRS() << "Problem reading UI role_actions file: " << xml_filename << LL_ENDL;
-        return false;
-    }
-
-    LLXMLNodeList role_list;
-
-    root->getChildren("action_set", role_list, false);
-
-    for (LLXMLNodeList::iterator role_iter = role_list.begin(); role_iter != role_list.end(); ++role_iter)
-    {
-        LLXMLNodePtr action_set = role_iter->second;
-
-        LLRoleActionSet* role_action_set = new LLRoleActionSet();
-        LLRoleAction* role_action_data = new LLRoleAction();
-
-        // name=
-        std::string action_set_name;
-        if (action_set->getAttributeString("name", action_set_name))
-        {
-            LL_DEBUGS("GrpMgr") << "Loading action set " << action_set_name << LL_ENDL;
-            role_action_data->mName = action_set_name;
-        }
-        else
-        {
-            LL_WARNS() << "Unable to parse action set with no name" << LL_ENDL;
-            delete role_action_set;
-            delete role_action_data;
-            continue;
-        }
-        // description=
-        std::string set_description;
-        if (action_set->getAttributeString("description", set_description))
-        {
-            role_action_data->mDescription = set_description;
-        }
-        // long description=
-        std::string set_longdescription;
-        if (action_set->getAttributeString("longdescription", set_longdescription))
-        {
-            role_action_data->mLongDescription = set_longdescription;
-        }
-
-        // power mask=
-        U64 set_power_mask = 0;
-
-        LLXMLNodeList action_list;
-        LLXMLNodeList::iterator action_iter;
-
-        action_set->getChildren("action", action_list, false);
-
-        for (action_iter = action_list.begin(); action_iter != action_list.end(); ++action_iter)
-        {
-            LLXMLNodePtr action = action_iter->second;
-
-            LLRoleAction* role_action = new LLRoleAction();
-
-            // name=
-            std::string action_name;
-            if (action->getAttributeString("name", action_name))
-            {
-                LL_DEBUGS("GrpMgr") << "Loading action " << action_name << LL_ENDL;
-                role_action->mName = action_name;
-            }
-            else
-            {
-                LL_WARNS() << "Unable to parse action with no name" << LL_ENDL;
-                delete role_action;
-                continue;
-            }
-            // description=
-            std::string description;
-            if (action->getAttributeString("description", description))
-            {
-                role_action->mDescription = description;
-            }
-            // long description=
-            std::string longdescription;
-            if (action->getAttributeString("longdescription", longdescription))
-            {
-                role_action->mLongDescription = longdescription;
-            }
-            // description=
-            S32 power_bit = 0;
-            if (action->getAttributeS32("value", power_bit))
-            {
-                if (0 <= power_bit && power_bit < 64)
-                {
-                    role_action->mPowerBit = 0x1LL << power_bit;
-                }
-            }
-
-            set_power_mask |= role_action->mPowerBit;
-
-            role_action_set->mActions.push_back(role_action);
-        }
-
-        role_action_data->mPowerBit = set_power_mask;
-        role_action_set->mActionSetData = role_action_data;
-
-        LLGroupMgr::getInstance()->mRoleActionSets.push_back(role_action_set);
-    }
-    return true;
->>>>>>> e1623bb2
-}
-
-// static
-void LLGroupMgr::debugClearAllGroups(void*)
-{
-    LLGroupMgr::getInstance()->clearGroups();
-    LLGroupMgr::parseRoleActions("role_actions.xml");
-}
-
+/**
+ * @file llgroupmgr.cpp
+ * @brief LLGroupMgr class implementation
+ *
+ * $LicenseInfo:firstyear=2004&license=viewerlgpl$
+ * Second Life Viewer Source Code
+ * Copyright (C) 2010, Linden Research, Inc.
+ *
+ * This library is free software; you can redistribute it and/or
+ * modify it under the terms of the GNU Lesser General Public
+ * License as published by the Free Software Foundation;
+ * version 2.1 of the License only.
+ *
+ * This library is distributed in the hope that it will be useful,
+ * but WITHOUT ANY WARRANTY; without even the implied warranty of
+ * MERCHANTABILITY or FITNESS FOR A PARTICULAR PURPOSE.  See the GNU
+ * Lesser General Public License for more details.
+ *
+ * You should have received a copy of the GNU Lesser General Public
+ * License along with this library; if not, write to the Free Software
+ * Foundation, Inc., 51 Franklin Street, Fifth Floor, Boston, MA  02110-1301  USA
+ *
+ * Linden Research, Inc., 945 Battery Street, San Francisco, CA  94111  USA
+ * $/LicenseInfo$
+ */
+
+/**
+ * Manager for aggregating all client knowledge for specific groups
+ * Keeps a cache of group information.
+ */
+
+#include "llviewerprecompiledheaders.h"
+
+#include "llgroupmgr.h"
+
+#include <vector>
+#include <algorithm>
+
+#include "llappviewer.h"
+#include "llagent.h"
+#include "llavatarnamecache.h"
+#include "llui.h"
+#include "message.h"
+#include "roles_constants.h"
+#include "lltransactiontypes.h"
+#include "llstatusbar.h"
+#include "llviewerwindow.h"
+#include "llpanelgroupcreate.h"
+#include "llgroupactions.h"
+#include "llnotificationsutil.h"
+#include "lluictrlfactory.h"
+#include "lltrans.h"
+#include "llviewerregion.h"
+#include <boost/regex.hpp>
+#include "llcorehttputil.h"
+#include "lluiusage.h"
+
+
+#if LL_MSVC
+#pragma warning(push)
+// disable boost::lexical_cast warning
+#pragma warning (disable:4702)
+#endif
+
+#include <boost/lexical_cast.hpp>
+
+#if LL_MSVC
+#pragma warning(pop)   // Restore all warnings to the previous state
+#endif
+
+const U32 MAX_CACHED_GROUPS = 20;
+
+//
+// LLRoleActionSet
+//
+LLRoleActionSet::LLRoleActionSet()
+: mActionSetData(NULL)
+{ }
+
+LLRoleActionSet::~LLRoleActionSet()
+{
+    delete mActionSetData;
+    std::for_each(mActions.begin(), mActions.end(), DeletePointer());
+    mActions.clear();
+}
+
+//
+// LLGroupMemberData
+//
+
+LLGroupMemberData::LLGroupMemberData(const LLUUID& id,
+                                        S32 contribution,
+                                        U64 agent_powers,
+                                        const std::string& title,
+                                        const std::string& online_status,
+                                        bool is_owner) :
+    mID(id),
+    mContribution(contribution),
+    mAgentPowers(agent_powers),
+    mTitle(title),
+    mOnlineStatus(online_status),
+    mIsOwner(is_owner)
+{
+}
+
+LLGroupMemberData::~LLGroupMemberData()
+{
+}
+
+void LLGroupMemberData::addRole(const LLUUID& role, LLGroupRoleData* rd)
+{
+    mRolesList[role] = rd;
+}
+
+bool LLGroupMemberData::removeRole(const LLUUID& role)
+{
+    role_list_t::iterator it = mRolesList.find(role);
+
+    if (it != mRolesList.end())
+    {
+        mRolesList.erase(it);
+        return true;
+    }
+
+    return false;
+}
+
+//
+// LLGroupRoleData
+//
+
+LLGroupRoleData::LLGroupRoleData(const LLUUID& role_id,
+                                const std::string& role_name,
+                                const std::string& role_title,
+                                const std::string& role_desc,
+                                const U64 role_powers,
+                                const S32 member_count) :
+    mRoleID(role_id),
+    mMemberCount(member_count),
+    mMembersNeedsSort(false)
+{
+    mRoleData.mRoleName = role_name;
+    mRoleData.mRoleTitle = role_title;
+    mRoleData.mRoleDescription = role_desc;
+    mRoleData.mRolePowers = role_powers;
+    mRoleData.mChangeType = RC_UPDATE_NONE;
+}
+
+LLGroupRoleData::LLGroupRoleData(const LLUUID& role_id,
+                                LLRoleData role_data,
+                                const S32 member_count) :
+    mRoleID(role_id),
+    mRoleData(role_data),
+    mMemberCount(member_count),
+    mMembersNeedsSort(false)
+{
+
+}
+
+LLGroupRoleData::~LLGroupRoleData()
+{
+}
+
+S32 LLGroupRoleData::getMembersInRole(uuid_vec_t members,
+                                      bool needs_sort)
+{
+    if (mRoleID.isNull())
+    {
+        // This is the everyone role, just return the size of members,
+        // because everyone is in the everyone role.
+        return members.size();
+    }
+
+    // Sort the members list, if needed.
+    if (mMembersNeedsSort)
+    {
+        std::sort(mMemberIDs.begin(), mMemberIDs.end());
+        mMembersNeedsSort = false;
+    }
+    if (needs_sort)
+    {
+        // Sort the members parameter.
+        std::sort(members.begin(), members.end());
+    }
+
+    // Return the number of members in the intersection.
+    S32 max_size = llmin( members.size(), mMemberIDs.size() );
+    uuid_vec_t in_role( max_size );
+    uuid_vec_t::iterator in_role_end;
+    in_role_end = std::set_intersection(mMemberIDs.begin(), mMemberIDs.end(),
+                                    members.begin(), members.end(),
+                                    in_role.begin());
+    return in_role_end - in_role.begin();
+}
+
+void LLGroupRoleData::addMember(const LLUUID& member)
+{
+    mMembersNeedsSort = true;
+    mMemberIDs.push_back(member);
+}
+
+bool LLGroupRoleData::removeMember(const LLUUID& member)
+{
+    uuid_vec_t::iterator it = std::find(mMemberIDs.begin(),mMemberIDs.end(),member);
+
+    if (it != mMemberIDs.end())
+    {
+        mMembersNeedsSort = true;
+        mMemberIDs.erase(it);
+        return true;
+    }
+
+    return false;
+}
+
+void LLGroupRoleData::clearMembers()
+{
+    mMembersNeedsSort = false;
+    mMemberIDs.clear();
+}
+
+
+//
+// LLGroupMgrGroupData
+//
+
+LLGroupMgrGroupData::LLGroupMgrGroupData(const LLUUID& id) :
+    mID(id),
+    mShowInList(true),
+    mOpenEnrollment(false),
+    mMembershipFee(0),
+    mAllowPublish(false),
+    mListInProfile(false),
+    mMaturePublish(false),
+    mChanged(false),
+    mMemberCount(0),
+    mRoleCount(0),
+    mReceivedRoleMemberPairs(0),
+    mMemberDataComplete(false),
+    mRoleDataComplete(false),
+    mRoleMemberDataComplete(false),
+    mGroupPropertiesDataComplete(false),
+    mPendingRoleMemberRequest(false),
+    mAccessTime(0.0f),
+    mPendingBanRequest(false)
+{
+    mMemberVersion.generate();
+}
+
+void LLGroupMgrGroupData::setAccessed()
+{
+    mAccessTime = (F32)LLFrameTimer::getTotalSeconds();
+}
+
+bool LLGroupMgrGroupData::getRoleData(const LLUUID& role_id, LLRoleData& role_data)
+{
+    role_data_map_t::const_iterator it;
+
+    // Do we have changes for it?
+    it = mRoleChanges.find(role_id);
+    if (it != mRoleChanges.end())
+    {
+        if ((*it).second.mChangeType == RC_DELETE) return false;
+
+        role_data = (*it).second;
+        return true;
+    }
+
+    // Ok, no changes, hasn't been deleted, isn't a new role, just find the role.
+    role_list_t::const_iterator rit = mRoles.find(role_id);
+    if (rit != mRoles.end())
+    {
+        role_data = (*rit).second->getRoleData();
+        return true;
+    }
+
+    // This role must not exist.
+    return false;
+}
+
+
+void LLGroupMgrGroupData::setRoleData(const LLUUID& role_id, LLRoleData role_data)
+{
+    // If this is a newly created group, we need to change the data in the created list.
+    role_data_map_t::iterator it;
+    it = mRoleChanges.find(role_id);
+    if (it != mRoleChanges.end())
+    {
+        if ((*it).second.mChangeType == RC_CREATE)
+        {
+            role_data.mChangeType = RC_CREATE;
+            mRoleChanges[role_id] = role_data;
+            return;
+        }
+        else if ((*it).second.mChangeType == RC_DELETE)
+        {
+            // Don't do anything for a role being deleted.
+            return;
+        }
+    }
+
+    // Not a new role, so put it in the changes list.
+    LLRoleData old_role_data;
+    role_list_t::iterator rit = mRoles.find(role_id);
+    if (rit != mRoles.end())
+    {
+        bool data_change = ( ((*rit).second->mRoleData.mRoleDescription != role_data.mRoleDescription)
+                            || ((*rit).second->mRoleData.mRoleName != role_data.mRoleName)
+                            || ((*rit).second->mRoleData.mRoleTitle != role_data.mRoleTitle) );
+        bool powers_change = ((*rit).second->mRoleData.mRolePowers != role_data.mRolePowers);
+
+        if (!data_change && !powers_change)
+        {
+            // We are back to the original state, the changes have been 'undone' so take out the change.
+            mRoleChanges.erase(role_id);
+            return;
+        }
+
+        if (data_change && powers_change)
+        {
+            role_data.mChangeType = RC_UPDATE_ALL;
+        }
+        else if (data_change)
+        {
+            role_data.mChangeType = RC_UPDATE_DATA;
+        }
+        else
+        {
+            role_data.mChangeType = RC_UPDATE_POWERS;
+        }
+
+        mRoleChanges[role_id] = role_data;
+    }
+    else
+    {
+        LL_WARNS() << "Change being made to non-existant role " << role_id << LL_ENDL;
+    }
+}
+
+bool LLGroupMgrGroupData::pendingRoleChanges()
+{
+    return (!mRoleChanges.empty());
+}
+
+// This is a no-op if the role has already been created.
+void LLGroupMgrGroupData::createRole(const LLUUID& role_id, LLRoleData role_data)
+{
+    if (mRoleChanges.find(role_id) != mRoleChanges.end())
+    {
+        LL_WARNS() << "create role for existing role! " << role_id << LL_ENDL;
+    }
+    else
+    {
+        role_data.mChangeType = RC_CREATE;
+        mRoleChanges[role_id] = role_data;
+    }
+}
+
+void LLGroupMgrGroupData::deleteRole(const LLUUID& role_id)
+{
+    role_data_map_t::iterator it;
+
+    // If this was a new role, just discard it.
+    it = mRoleChanges.find(role_id);
+    if (it != mRoleChanges.end()
+        && (*it).second.mChangeType == RC_CREATE)
+    {
+        mRoleChanges.erase(it);
+        return;
+    }
+
+    LLRoleData rd;
+    rd.mChangeType = RC_DELETE;
+    mRoleChanges[role_id] = rd;
+}
+
+void LLGroupMgrGroupData::addRolePower(const LLUUID &role_id, U64 power)
+{
+    LLRoleData rd;
+    if (getRoleData(role_id,rd))
+    {
+        rd.mRolePowers |= power;
+        setRoleData(role_id,rd);
+    }
+    else
+    {
+        LL_WARNS() << "addRolePower: no role data found for " << role_id << LL_ENDL;
+    }
+}
+
+void LLGroupMgrGroupData::removeRolePower(const LLUUID &role_id, U64 power)
+{
+    LLRoleData rd;
+    if (getRoleData(role_id,rd))
+    {
+        rd.mRolePowers &= ~power;
+        setRoleData(role_id,rd);
+    }
+    else
+    {
+        LL_WARNS() << "removeRolePower: no role data found for " << role_id << LL_ENDL;
+    }
+}
+
+U64 LLGroupMgrGroupData::getRolePowers(const LLUUID& role_id)
+{
+    LLRoleData rd;
+    if (getRoleData(role_id,rd))
+    {
+        return rd.mRolePowers;
+    }
+    else
+    {
+        LL_WARNS() << "getRolePowers: no role data found for " << role_id << LL_ENDL;
+        return GP_NO_POWERS;
+    }
+}
+
+void LLGroupMgrGroupData::removeData()
+{
+    // Remove member data first, because removeRoleData will walk the member list
+    removeMemberData();
+    removeRoleData();
+}
+
+void LLGroupMgrGroupData::removeMemberData()
+{
+    for (member_list_t::iterator mi = mMembers.begin(); mi != mMembers.end(); ++mi)
+    {
+        delete mi->second;
+    }
+    mMembers.clear();
+    mMemberDataComplete = false;
+    mMemberVersion.generate();
+}
+
+void LLGroupMgrGroupData::removeRoleData()
+{
+    for (member_list_t::iterator mi = mMembers.begin(); mi != mMembers.end(); ++mi)
+    {
+        LLGroupMemberData* data = mi->second;
+        if (data)
+        {
+            data->clearRoles();
+        }
+    }
+
+    for (role_list_t::iterator ri = mRoles.begin(); ri != mRoles.end(); ++ri)
+    {
+        LLGroupRoleData* data = ri->second;
+        delete data;
+    }
+    mRoles.clear();
+    mReceivedRoleMemberPairs = 0;
+    mRoleDataComplete = false;
+    mRoleMemberDataComplete= false;
+}
+
+void LLGroupMgrGroupData::removeRoleMemberData()
+{
+    for (member_list_t::iterator mi = mMembers.begin(); mi != mMembers.end(); ++mi)
+    {
+        LLGroupMemberData* data = mi->second;
+        if (data)
+        {
+            data->clearRoles();
+        }
+    }
+
+    for (role_list_t::iterator ri = mRoles.begin(); ri != mRoles.end(); ++ri)
+    {
+        LLGroupRoleData* data = ri->second;
+        if (data)
+        {
+            data->clearMembers();
+        }
+    }
+
+    mReceivedRoleMemberPairs = 0;
+    mRoleMemberDataComplete= false;
+}
+
+LLGroupMgrGroupData::~LLGroupMgrGroupData()
+{
+    removeData();
+}
+
+bool LLGroupMgrGroupData::changeRoleMember(const LLUUID& role_id,
+                                           const LLUUID& member_id,
+                                           LLRoleMemberChangeType rmc)
+{
+    role_list_t::iterator ri = mRoles.find(role_id);
+    member_list_t::iterator mi = mMembers.find(member_id);
+
+    if (ri == mRoles.end()
+        || mi == mMembers.end() )
+    {
+        if (ri == mRoles.end()) LL_WARNS() << "LLGroupMgrGroupData::changeRoleMember couldn't find role " << role_id << LL_ENDL;
+        if (mi == mMembers.end()) LL_WARNS() << "LLGroupMgrGroupData::changeRoleMember couldn't find member " << member_id << LL_ENDL;
+        return false;
+    }
+
+    LLGroupRoleData* grd = ri->second;
+    LLGroupMemberData* gmd = mi->second;
+
+    if (!grd || !gmd)
+    {
+        LL_WARNS() << "LLGroupMgrGroupData::changeRoleMember couldn't get member or role data." << LL_ENDL;
+        return false;
+    }
+
+    if (RMC_ADD == rmc)
+    {
+        LL_INFOS() << " adding member to role." << LL_ENDL;
+        grd->addMember(member_id);
+        gmd->addRole(role_id,grd);
+
+        //TODO move this into addrole function
+        //see if they added someone to the owner role and update isOwner
+        gmd->mIsOwner = (role_id == mOwnerRole) ? true : gmd->mIsOwner;
+    }
+    else if (RMC_REMOVE == rmc)
+    {
+        LL_INFOS() << " removing member from role." << LL_ENDL;
+        grd->removeMember(member_id);
+        gmd->removeRole(role_id);
+
+        //see if they removed someone from the owner role and update isOwner
+        gmd->mIsOwner = (role_id == mOwnerRole) ? false : gmd->mIsOwner;
+    }
+
+    lluuid_pair role_member;
+    role_member.first = role_id;
+    role_member.second = member_id;
+
+    change_map_t::iterator it = mRoleMemberChanges.find(role_member);
+    if (it != mRoleMemberChanges.end())
+    {
+        // There was already a role change for this role_member
+        if (it->second.mChange == rmc)
+        {
+            // Already recorded this change?  Weird.
+            LL_INFOS() << "Received duplicate change for "
+                    << " role: " << role_id << " member " << member_id
+                    << " change " << (rmc == RMC_ADD ? "ADD" : "REMOVE") << LL_ENDL;
+        }
+        else
+        {
+            // The only two operations (add and remove) currently cancel each other out
+            // If that changes this will need more logic
+            if (rmc == RMC_NONE)
+            {
+                LL_WARNS() << "changeRoleMember: existing entry with 'RMC_NONE' change! This shouldn't happen." << LL_ENDL;
+                LLRoleMemberChange rc(role_id,member_id,rmc);
+                mRoleMemberChanges[role_member] = rc;
+            }
+            else
+            {
+                mRoleMemberChanges.erase(it);
+            }
+        }
+    }
+    else
+    {
+        LLRoleMemberChange rc(role_id,member_id,rmc);
+        mRoleMemberChanges[role_member] = rc;
+    }
+
+    recalcAgentPowers(member_id);
+
+    mChanged = true;
+    return true;
+}
+
+void LLGroupMgrGroupData::recalcAllAgentPowers()
+{
+    LLGroupMemberData* gmd;
+
+    for (member_list_t::iterator mit = mMembers.begin();
+         mit != mMembers.end(); ++mit)
+    {
+        gmd = mit->second;
+        if (!gmd) continue;
+
+        gmd->mAgentPowers = 0;
+        for (LLGroupMemberData::role_list_t::iterator it = gmd->mRolesList.begin();
+             it != gmd->mRolesList.end(); ++it)
+        {
+            LLGroupRoleData* grd = (*it).second;
+            if (!grd) continue;
+
+            gmd->mAgentPowers |= grd->mRoleData.mRolePowers;
+        }
+    }
+}
+
+void LLGroupMgrGroupData::recalcAgentPowers(const LLUUID& agent_id)
+{
+    member_list_t::iterator mi = mMembers.find(agent_id);
+    if (mi == mMembers.end()) return;
+
+    LLGroupMemberData* gmd = mi->second;
+
+    if (!gmd) return;
+
+    gmd->mAgentPowers = 0;
+    for (LLGroupMemberData::role_list_t::iterator it = gmd->mRolesList.begin();
+         it != gmd->mRolesList.end(); ++it)
+    {
+        LLGroupRoleData* grd = (*it).second;
+        if (!grd) continue;
+
+        gmd->mAgentPowers |= grd->mRoleData.mRolePowers;
+    }
+}
+
+bool LLGroupMgrGroupData::isSingleMemberNotOwner()
+{
+    return mMembers.size() == 1 && !mMembers.begin()->second->isOwner();
+}
+
+bool packRoleUpdateMessageBlock(LLMessageSystem* msg,
+                                const LLUUID& group_id,
+                                const LLUUID& role_id,
+                                const LLRoleData& role_data,
+                                bool start_message)
+{
+    if (start_message)
+    {
+        msg->newMessage("GroupRoleUpdate");
+        msg->nextBlock("AgentData");
+        msg->addUUID("AgentID",gAgent.getID());
+        msg->addUUID("SessionID",gAgent.getSessionID());
+        msg->addUUID("GroupID",group_id);
+        start_message = false;
+    }
+
+    msg->nextBlock("RoleData");
+    msg->addUUID("RoleID",role_id);
+    msg->addString("Name", role_data.mRoleName);
+    msg->addString("Description", role_data.mRoleDescription);
+    msg->addString("Title", role_data.mRoleTitle);
+    msg->addU64("Powers", role_data.mRolePowers);
+    msg->addU8("UpdateType", (U8)role_data.mChangeType);
+
+    if (msg->isSendFullFast())
+    {
+        gAgent.sendReliableMessage();
+        start_message = true;
+    }
+
+    return start_message;
+}
+
+void LLGroupMgrGroupData::sendRoleChanges()
+{
+    // Commit changes locally
+    LLGroupRoleData* grd;
+    role_list_t::iterator role_it;
+    LLMessageSystem* msg = gMessageSystem;
+    bool start_message = true;
+
+    bool need_role_cleanup = false;
+    bool need_role_data = false;
+    bool need_power_recalc = false;
+
+    // Apply all changes
+    for (role_data_map_t::iterator iter = mRoleChanges.begin();
+         iter != mRoleChanges.end(); )
+    {
+        role_data_map_t::iterator it = iter++; // safely incrament iter
+        const LLUUID& role_id = (*it).first;
+        const LLRoleData& role_data = (*it).second;
+
+        // Commit to local data set
+        role_it = mRoles.find((*it).first);
+        if ( (mRoles.end() == role_it
+                && RC_CREATE != role_data.mChangeType)
+            || (mRoles.end() != role_it
+                && RC_CREATE == role_data.mChangeType))
+        {
+            continue;
+        }
+
+        // NOTE: role_it is valid EXCEPT for the RC_CREATE case
+        switch (role_data.mChangeType)
+        {
+            case RC_CREATE:
+            {
+                // NOTE: role_it is NOT valid in this case
+                grd = new LLGroupRoleData(role_id, role_data, 0);
+                mRoles[role_id] = grd;
+                need_role_data = true;
+                break;
+            }
+            case RC_DELETE:
+            {
+                LLGroupRoleData* group_role_data = (*role_it).second;
+                delete group_role_data;
+                mRoles.erase(role_it);
+                need_role_cleanup = true;
+                need_power_recalc = true;
+                break;
+            }
+            case RC_UPDATE_ALL:
+                // fall through
+            case RC_UPDATE_POWERS:
+                need_power_recalc = true;
+                // fall through
+            case RC_UPDATE_DATA:
+                // fall through
+            default:
+            {
+                LLGroupRoleData* group_role_data = (*role_it).second;
+                group_role_data->setRoleData(role_data); // NOTE! might modify mRoleChanges!
+                break;
+            }
+        }
+
+        // Update dataserver
+        start_message = packRoleUpdateMessageBlock(msg,getID(),role_id,role_data,start_message);
+    }
+
+    if (!start_message)
+    {
+        gAgent.sendReliableMessage();
+    }
+
+    // If we delete a role then all the role-member pairs are invalid!
+    if (need_role_cleanup)
+    {
+        removeRoleMemberData();
+    }
+
+    // If we create a new role, then we need to re-fetch all the role data.
+    if (need_role_data)
+    {
+        LLGroupMgr::getInstance()->sendGroupRoleDataRequest(getID());
+    }
+
+    // Clean up change lists
+    mRoleChanges.clear();
+
+    // Recalculate all the agent powers because role powers have now changed.
+    if (need_power_recalc)
+    {
+        recalcAllAgentPowers();
+    }
+}
+
+void LLGroupMgrGroupData::cancelRoleChanges()
+{
+    // Clear out all changes!
+    mRoleChanges.clear();
+}
+
+void LLGroupMgrGroupData::createBanEntry(const LLUUID& ban_id, const LLGroupBanData& ban_data)
+{
+    mBanList[ban_id] = ban_data;
+}
+
+void LLGroupMgrGroupData::removeBanEntry(const LLUUID& ban_id)
+{
+    mBanList.erase(ban_id);
+}
+
+void LLGroupMgrGroupData::banMemberById(const LLUUID& participant_uuid)
+{
+    if (!mMemberDataComplete ||
+        !mRoleDataComplete ||
+        !(mRoleMemberDataComplete && mMembers.size()))
+    {
+        LL_WARNS() << "No Role-Member data yet, setting ban request to pending." << LL_ENDL;
+        mPendingBanRequest = true;
+        mPendingBanMemberID = participant_uuid;
+
+        if (!mMemberDataComplete || !mMembers.size())
+        {
+            LLGroupMgr::getInstance()->sendCapGroupMembersRequest(mID);
+        }
+
+        if (!mRoleDataComplete)
+        {
+            LLGroupMgr::getInstance()->sendGroupRoleDataRequest(mID);
+        }
+
+        return;
+    }
+
+    LLGroupMgrGroupData::member_list_t::iterator mi = mMembers.find((participant_uuid));
+    if (mi == mMembers.end())
+    {
+        if (!mPendingBanRequest)
+        {
+            mPendingBanRequest = true;
+            mPendingBanMemberID = participant_uuid;
+            LLGroupMgr::getInstance()->sendCapGroupMembersRequest(mID); // member isn't in members list, request reloading
+        }
+        else
+        {
+            mPendingBanRequest = false;
+        }
+
+        return;
+    }
+
+    mPendingBanRequest = false;
+
+    LLGroupMemberData* member_data = (*mi).second;
+    if (member_data && member_data->isInRole(mOwnerRole))
+    {
+        return; // can't ban group owner
+    }
+
+    std::vector<LLUUID> ids;
+    ids.push_back(participant_uuid);
+
+    LLGroupBanData ban_data;
+    createBanEntry(participant_uuid, ban_data);
+    LLGroupMgr::getInstance()->sendGroupBanRequest(LLGroupMgr::REQUEST_POST, mID, LLGroupMgr::BAN_CREATE, ids);
+    LLGroupMgr::getInstance()->sendGroupMemberEjects(mID, ids);
+    LLGroupMgr::getInstance()->sendGroupMembersRequest(mID);
+    LLSD args;
+    LLAvatarName av_name;
+    LLAvatarNameCache::get(participant_uuid, &av_name);
+    args["AVATAR_NAME"] = av_name.getUserName();
+    args["GROUP_NAME"] = mName;
+    LLNotifications::instance().add(LLNotification::Params("EjectAvatarFromGroup").substitutions(args));
+}
+
+//
+// LLGroupMgr
+//
+
+LLGroupMgr::LLGroupMgr():
+    mMemberRequestInFlight(false)
+{
+}
+
+LLGroupMgr::~LLGroupMgr()
+{
+    clearGroups();
+}
+
+void LLGroupMgr::clearGroups()
+{
+    std::for_each(mRoleActionSets.begin(), mRoleActionSets.end(), DeletePointer());
+    mRoleActionSets.clear();
+    std::for_each(mGroups.begin(), mGroups.end(), DeletePairedPointer());
+    mGroups.clear();
+    mObservers.clear();
+}
+
+void LLGroupMgr::clearGroupData(const LLUUID& group_id)
+{
+    group_map_t::iterator iter = mGroups.find(group_id);
+    if (iter != mGroups.end())
+    {
+        delete (*iter).second;
+        mGroups.erase(iter);
+    }
+}
+
+void LLGroupMgr::addObserver(LLGroupMgrObserver* observer)
+{
+    if( observer->getID() != LLUUID::null )
+        mObservers.insert(std::pair<LLUUID, LLGroupMgrObserver*>(observer->getID(), observer));
+}
+
+void LLGroupMgr::addObserver(const LLUUID& group_id, LLParticularGroupObserver* observer)
+{
+    if(group_id.notNull() && observer)
+    {
+        mParticularObservers[group_id].insert(observer);
+    }
+}
+
+void LLGroupMgr::removeObserver(LLGroupMgrObserver* observer)
+{
+    if (!observer)
+    {
+        return;
+    }
+    observer_multimap_t::iterator it;
+    it = mObservers.find(observer->getID());
+    while (it != mObservers.end())
+    {
+        if (it->second == observer)
+        {
+            mObservers.erase(it);
+            break;
+        }
+        else
+        {
+            ++it;
+        }
+    }
+}
+
+void LLGroupMgr::removeObserver(const LLUUID& group_id, LLParticularGroupObserver* observer)
+{
+    if(group_id.isNull() || !observer)
+    {
+        return;
+    }
+
+    observer_map_t::iterator obs_it = mParticularObservers.find(group_id);
+    if(obs_it == mParticularObservers.end())
+        return;
+
+    obs_it->second.erase(observer);
+
+    if (obs_it->second.size() == 0)
+        mParticularObservers.erase(obs_it);
+}
+
+LLGroupMgrGroupData* LLGroupMgr::getGroupData(const LLUUID& id)
+{
+    group_map_t::iterator gi = mGroups.find(id);
+
+    if (gi != mGroups.end())
+    {
+        return gi->second;
+    }
+    return NULL;
+}
+
+// Helper function for LLGroupMgr::processGroupMembersReply
+// This reformats date strings from MM/DD/YYYY to YYYY/MM/DD ( e.g. 1/27/2008 -> 2008/1/27 )
+// so that the sorter can sort by year before month before day.
+static void formatDateString(std::string &date_string)
+{
+    using namespace boost;
+    cmatch result;
+    const regex expression("([0-9]{1,2})/([0-9]{1,2})/([0-9]{4})");
+    if (regex_match(date_string.c_str(), result, expression))
+    {
+        // convert matches to integers so that we can pad them with zeroes on Linux
+        S32 year    = boost::lexical_cast<S32>(result[3]);
+        S32 month   = boost::lexical_cast<S32>(result[1]);
+        S32 day     = boost::lexical_cast<S32>(result[2]);
+
+        // ISO 8601 date format
+        date_string = llformat("%04d/%02d/%02d", year, month, day);
+    }
+}
+
+// static
+void LLGroupMgr::processGroupMembersReply(LLMessageSystem* msg, void** data)
+{
+    LL_PROFILE_ZONE_SCOPED;
+
+    LL_DEBUGS("GrpMgr") << "LLGroupMgr::processGroupMembersReply" << LL_ENDL;
+    LLUUID agent_id;
+    msg->getUUIDFast(_PREHASH_AgentData, _PREHASH_AgentID, agent_id );
+    if (gAgent.getID() != agent_id)
+    {
+        LL_WARNS() << "Got group members reply for another agent!" << LL_ENDL;
+        return;
+    }
+
+    LLUUID group_id;
+    msg->getUUIDFast(_PREHASH_GroupData, _PREHASH_GroupID, group_id );
+
+    LLUUID request_id;
+    msg->getUUIDFast(_PREHASH_GroupData, _PREHASH_RequestID, request_id);
+
+    LLGroupMgrGroupData* group_datap = LLGroupMgr::getInstance()->getGroupData(group_id);
+    if (!group_datap || (group_datap->mMemberRequestID != request_id))
+    {
+        LL_WARNS() << "processGroupMembersReply: Received incorrect (stale?) group or request id" << LL_ENDL;
+        return;
+    }
+
+    msg->getS32(_PREHASH_GroupData, "MemberCount", group_datap->mMemberCount );
+
+    if (group_datap->mMemberCount > 0)
+    {
+        S32 contribution = 0;
+        std::string online_status;
+        std::string title;
+        U64 agent_powers = 0;
+        bool is_owner = false;
+
+        S32 num_members = msg->getNumberOfBlocksFast(_PREHASH_MemberData);
+        for (S32 i = 0; i < num_members; i++)
+        {
+            LLUUID member_id;
+
+            msg->getUUIDFast(_PREHASH_MemberData, _PREHASH_AgentID, member_id, i );
+            msg->getS32(_PREHASH_MemberData, _PREHASH_Contribution, contribution, i);
+            msg->getU64(_PREHASH_MemberData, "AgentPowers", agent_powers, i);
+            msg->getStringFast(_PREHASH_MemberData, _PREHASH_OnlineStatus, online_status, i);
+            msg->getString(_PREHASH_MemberData, "Title", title, i);
+            msg->getBOOL(_PREHASH_MemberData,"IsOwner",is_owner,i);
+
+            if (member_id.notNull())
+            {
+                if (online_status == "Online")
+                {
+                    static std::string localized_online(LLTrans::getString("group_member_status_online"));
+                    online_status = localized_online;
+                }
+                else
+                {
+                    formatDateString(online_status); // reformat for sorting, e.g. 12/25/2008 -> 2008/12/25
+                }
+
+                //LL_INFOS() << "Member " << member_id << " has powers " << std::hex << agent_powers << std::dec << LL_ENDL;
+                LLGroupMemberData* newdata = new LLGroupMemberData(member_id,
+                                                                    contribution,
+                                                                    agent_powers,
+                                                                    title,
+                                                                    online_status,
+                                                                    is_owner);
+#if LL_DEBUG
+                LLGroupMgrGroupData::member_list_t::iterator mit = group_datap->mMembers.find(member_id);
+                if (mit != group_datap->mMembers.end())
+                {
+                    LL_INFOS() << " *** Received duplicate member data for agent " << member_id << LL_ENDL;
+                }
+#endif
+                group_datap->mMembers[member_id] = newdata;
+            }
+            else
+            {
+                LL_INFOS() << "Received null group member data." << LL_ENDL;
+            }
+        }
+
+        //if group members are loaded while titles are missing, load the titles.
+        if(group_datap->mTitles.size() < 1)
+        {
+            LLGroupMgr::getInstance()->sendGroupTitlesRequest(group_id);
+        }
+    }
+
+    group_datap->mMemberVersion.generate();
+
+    if (group_datap->mMembers.size() ==  (U32)group_datap->mMemberCount)
+    {
+        group_datap->mMemberDataComplete = true;
+        group_datap->mMemberRequestID.setNull();
+        // We don't want to make role-member data requests until we have all the members
+        if (group_datap->mPendingRoleMemberRequest)
+        {
+            group_datap->mPendingRoleMemberRequest = false;
+            LLGroupMgr::getInstance()->sendGroupRoleMembersRequest(group_datap->mID);
+        }
+    }
+
+    group_datap->mChanged = true;
+    LLGroupMgr::getInstance()->notifyObservers(GC_MEMBER_DATA);
+}
+
+//static
+void LLGroupMgr::processGroupPropertiesReply(LLMessageSystem* msg, void** data)
+{
+    LL_PROFILE_ZONE_SCOPED;
+
+    LL_DEBUGS("GrpMgr") << "LLGroupMgr::processGroupPropertiesReply" << LL_ENDL;
+    if (!msg)
+    {
+        LL_ERRS() << "Can't access the messaging system" << LL_ENDL;
+        return;
+    }
+    LLUUID agent_id;
+    msg->getUUIDFast(_PREHASH_AgentData, _PREHASH_AgentID, agent_id );
+    if (gAgent.getID() != agent_id)
+    {
+        LL_WARNS() << "Got group properties reply for another agent!" << LL_ENDL;
+        return;
+    }
+
+    LLUUID group_id;
+    std::string name;
+    std::string charter;
+    bool    show_in_list = false;
+    LLUUID  founder_id;
+    U64     powers_mask = GP_NO_POWERS;
+    S32     money = 0;
+    std::string member_title;
+    LLUUID  insignia_id;
+    LLUUID  owner_role;
+    U32     membership_fee = 0;
+    bool    open_enrollment = false;
+    S32     num_group_members = 0;
+    S32     num_group_roles = 0;
+    bool    allow_publish = false;
+    bool    mature = false;
+
+    msg->getUUIDFast(_PREHASH_GroupData, _PREHASH_GroupID, group_id );
+    msg->getUUIDFast(_PREHASH_GroupData, _PREHASH_FounderID, founder_id);
+    msg->getStringFast(_PREHASH_GroupData, _PREHASH_Name, name );
+    msg->getStringFast(_PREHASH_GroupData, _PREHASH_Charter, charter );
+    msg->getBOOLFast(_PREHASH_GroupData, _PREHASH_ShowInList, show_in_list );
+    msg->getStringFast(_PREHASH_GroupData, _PREHASH_MemberTitle, member_title );
+    msg->getUUIDFast(_PREHASH_GroupData, _PREHASH_InsigniaID, insignia_id );
+    msg->getU64Fast(_PREHASH_GroupData, _PREHASH_PowersMask, powers_mask );
+    msg->getU32Fast(_PREHASH_GroupData, _PREHASH_MembershipFee, membership_fee );
+    msg->getBOOLFast(_PREHASH_GroupData, _PREHASH_OpenEnrollment, open_enrollment );
+    msg->getS32Fast(_PREHASH_GroupData, _PREHASH_GroupMembershipCount, num_group_members);
+    msg->getS32(_PREHASH_GroupData, "GroupRolesCount", num_group_roles);
+    msg->getS32Fast(_PREHASH_GroupData, _PREHASH_Money, money);
+    msg->getBOOL("GroupData", "AllowPublish", allow_publish);
+    msg->getBOOL("GroupData", "MaturePublish", mature);
+    msg->getUUID(_PREHASH_GroupData, "OwnerRole", owner_role);
+
+    LLGroupMgrGroupData* group_datap = LLGroupMgr::getInstance()->createGroupData(group_id);
+
+    group_datap->mName = name;
+    group_datap->mCharter = charter;
+    group_datap->mShowInList = show_in_list;
+    group_datap->mInsigniaID = insignia_id;
+    group_datap->mFounderID = founder_id;
+    group_datap->mMembershipFee = membership_fee;
+    group_datap->mOpenEnrollment = open_enrollment;
+    group_datap->mAllowPublish = allow_publish;
+    group_datap->mMaturePublish = mature;
+    group_datap->mOwnerRole = owner_role;
+    group_datap->mMemberCount = num_group_members;
+    group_datap->mRoleCount = num_group_roles + 1; // Add the everyone role.
+
+    group_datap->mGroupPropertiesDataComplete = true;
+    group_datap->mChanged = true;
+
+    properties_request_map_t::iterator request = LLGroupMgr::getInstance()->mPropRequests.find(group_id);
+    if (request != LLGroupMgr::getInstance()->mPropRequests.end())
+    {
+        LLGroupMgr::getInstance()->mPropRequests.erase(request);
+    }
+    else
+    {
+        LL_DEBUGS("GrpMgr") << "GroupPropertyResponse received with no pending request. Response was slow." << LL_ENDL;
+    }
+    LLGroupMgr::getInstance()->notifyObservers(GC_PROPERTIES);
+}
+
+// static
+void LLGroupMgr::processGroupRoleDataReply(LLMessageSystem* msg, void** data)
+{
+    LL_PROFILE_ZONE_SCOPED;
+
+    LL_DEBUGS("GrpMgr") << "LLGroupMgr::processGroupRoleDataReply" << LL_ENDL;
+    LLUUID agent_id;
+    msg->getUUIDFast(_PREHASH_AgentData, _PREHASH_AgentID, agent_id );
+    if (gAgent.getID() != agent_id)
+    {
+        LL_WARNS() << "Got group role data reply for another agent!" << LL_ENDL;
+        return;
+    }
+
+    LLUUID group_id;
+    msg->getUUIDFast(_PREHASH_GroupData, _PREHASH_GroupID, group_id );
+
+    LLUUID request_id;
+    msg->getUUIDFast(_PREHASH_GroupData, _PREHASH_RequestID, request_id);
+
+    LLGroupMgrGroupData* group_datap = LLGroupMgr::getInstance()->getGroupData(group_id);
+    if (!group_datap || (group_datap->mRoleDataRequestID != request_id))
+    {
+        LL_WARNS() << "processGroupPropertiesReply: Received incorrect (stale?) group or request id" << LL_ENDL;
+        return;
+    }
+
+    msg->getS32(_PREHASH_GroupData, "RoleCount", group_datap->mRoleCount );
+
+    std::string name;
+    std::string title;
+    std::string desc;
+    U64     powers = 0;
+    U32     member_count = 0;
+    LLUUID role_id;
+
+    U32 num_blocks = msg->getNumberOfBlocks("RoleData");
+    U32 i = 0;
+    for (i=0; i< num_blocks; ++i)
+    {
+        msg->getUUID("RoleData", "RoleID", role_id, i );
+
+        msg->getString("RoleData","Name",name,i);
+        msg->getString("RoleData","Title",title,i);
+        msg->getString("RoleData","Description",desc,i);
+        msg->getU64("RoleData","Powers",powers,i);
+        msg->getU32("RoleData","Members",member_count,i);
+
+        //there are 3 predifined roles - Owners, Officers, Everyone
+        //there names are defined in lldatagroups.cpp
+        //lets change names from server to localized strings
+        if(name == "Everyone")
+        {
+            name = LLTrans::getString("group_role_everyone");
+        }
+        else if(name == "Officers")
+        {
+            name = LLTrans::getString("group_role_officers");
+        }
+        else if(name == "Owners")
+        {
+            name = LLTrans::getString("group_role_owners");
+        }
+
+
+
+        LL_DEBUGS("GrpMgr") << "Adding role data: " << name << " {" << role_id << "}" << LL_ENDL;
+        LLGroupRoleData* rd = new LLGroupRoleData(role_id,name,title,desc,powers,member_count);
+        group_datap->mRoles[role_id] = rd;
+    }
+
+    if (group_datap->mRoles.size() == (U32)group_datap->mRoleCount)
+    {
+        group_datap->mRoleDataComplete = true;
+        group_datap->mRoleDataRequestID.setNull();
+        // We don't want to make role-member data requests until we have all the role data
+        if (group_datap->mPendingRoleMemberRequest)
+        {
+            group_datap->mPendingRoleMemberRequest = false;
+            LLGroupMgr::getInstance()->sendGroupRoleMembersRequest(group_datap->mID);
+        }
+    }
+
+    group_datap->mChanged = true;
+    LLGroupMgr::getInstance()->notifyObservers(GC_ROLE_DATA);
+}
+
+// static
+void LLGroupMgr::processGroupRoleMembersReply(LLMessageSystem* msg, void** data)
+{
+    LL_PROFILE_ZONE_SCOPED;
+
+    LL_DEBUGS("GrpMgr") << "LLGroupMgr::processGroupRoleMembersReply" << LL_ENDL;
+    LLUUID agent_id;
+    msg->getUUIDFast(_PREHASH_AgentData, _PREHASH_AgentID, agent_id );
+    if (gAgent.getID() != agent_id)
+    {
+        LL_WARNS() << "Got group role members reply for another agent!" << LL_ENDL;
+        return;
+    }
+
+    LLUUID request_id;
+    msg->getUUIDFast(_PREHASH_AgentData, _PREHASH_RequestID, request_id);
+
+    LLUUID group_id;
+    msg->getUUIDFast(_PREHASH_AgentData, _PREHASH_GroupID, group_id );
+
+    U32 total_pairs;
+    msg->getU32(_PREHASH_AgentData, "TotalPairs", total_pairs);
+
+    LLGroupMgrGroupData* group_datap = LLGroupMgr::getInstance()->getGroupData(group_id);
+    if (!group_datap || (group_datap->mRoleMembersRequestID != request_id))
+    {
+        LL_WARNS() << "processGroupRoleMembersReply: Received incorrect (stale?) group or request id" << LL_ENDL;
+        return;
+    }
+
+    U32 num_blocks = msg->getNumberOfBlocks("MemberData");
+    U32 i;
+    LLUUID member_id;
+    LLUUID role_id;
+    LLGroupRoleData* rd = NULL;
+    LLGroupMemberData* md = NULL;
+
+    LLGroupMgrGroupData::role_list_t::iterator ri;
+    LLGroupMgrGroupData::member_list_t::iterator mi;
+
+    // If total_pairs == 0, there are no members in any custom roles.
+    if (total_pairs > 0)
+    {
+        for (i = 0;i < num_blocks; ++i)
+        {
+            msg->getUUID("MemberData","RoleID",role_id,i);
+            msg->getUUID("MemberData","MemberID",member_id,i);
+
+            if (role_id.notNull() && member_id.notNull() )
+            {
+                rd = NULL;
+                ri = group_datap->mRoles.find(role_id);
+                if (ri != group_datap->mRoles.end())
+                {
+                    rd = ri->second;
+                }
+
+                md = NULL;
+                mi = group_datap->mMembers.find(member_id);
+                if (mi != group_datap->mMembers.end())
+                {
+                    md = mi->second;
+                }
+
+                if (rd && md)
+                {
+                    LL_DEBUGS("GrpMgr") << "Adding role-member pair: " << role_id << ", " << member_id << LL_ENDL;
+                    rd->addMember(member_id);
+                    md->addRole(role_id,rd);
+                }
+                else
+                {
+                    if (!rd) LL_WARNS() << "Received role data for unknown role " << role_id << " in group " << group_id << LL_ENDL;
+                    if (!md) LL_WARNS() << "Received role data for unknown member " << member_id << " in group " << group_id << LL_ENDL;
+                }
+            }
+        }
+
+        group_datap->mReceivedRoleMemberPairs += num_blocks;
+    }
+
+    if (group_datap->mReceivedRoleMemberPairs == total_pairs)
+    {
+        // Add role data for the 'everyone' role to all members
+        LLGroupRoleData* everyone = group_datap->mRoles[LLUUID::null];
+        if (!everyone)
+        {
+            LL_WARNS() << "Everyone role not found!" << LL_ENDL;
+        }
+        else
+        {
+            for (LLGroupMgrGroupData::member_list_t::iterator mi = group_datap->mMembers.begin();
+                 mi != group_datap->mMembers.end(); ++mi)
+            {
+                LLGroupMemberData* data = mi->second;
+                if (data)
+                {
+                    data->addRole(LLUUID::null,everyone);
+                }
+            }
+        }
+
+        group_datap->mRoleMemberDataComplete= true;
+        group_datap->mRoleMembersRequestID.setNull();
+    }
+
+    group_datap->mChanged = true;
+    LLGroupMgr::getInstance()->notifyObservers(GC_ROLE_MEMBER_DATA);
+
+    if (group_datap->mPendingBanRequest)
+    {
+        group_datap->banMemberById(group_datap->mPendingBanMemberID);
+    }
+}
+
+// static
+void LLGroupMgr::processGroupTitlesReply(LLMessageSystem* msg, void** data)
+{
+    LL_DEBUGS("GrpMgr") << "LLGroupMgr::processGroupTitlesReply" << LL_ENDL;
+    LLUUID agent_id;
+    msg->getUUIDFast(_PREHASH_AgentData, _PREHASH_AgentID, agent_id );
+    if (gAgent.getID() != agent_id)
+    {
+        LL_WARNS() << "Got group properties reply for another agent!" << LL_ENDL;
+        return;
+    }
+
+    LLUUID group_id;
+    msg->getUUIDFast(_PREHASH_AgentData, _PREHASH_GroupID, group_id );
+    LLUUID request_id;
+    msg->getUUIDFast(_PREHASH_AgentData, _PREHASH_RequestID, request_id);
+
+    LLGroupMgrGroupData* group_datap = LLGroupMgr::getInstance()->getGroupData(group_id);
+    if (!group_datap || (group_datap->mTitlesRequestID != request_id))
+    {
+        LL_WARNS() << "processGroupTitlesReply: Received incorrect (stale?) group" << LL_ENDL;
+        return;
+    }
+
+    LLGroupTitle title;
+
+    S32 i = 0;
+    S32 blocks = msg->getNumberOfBlocksFast(_PREHASH_GroupData);
+    for (i=0; i<blocks; ++i)
+    {
+        msg->getString("GroupData","Title",title.mTitle,i);
+        msg->getUUID("GroupData","RoleID",title.mRoleID,i);
+        msg->getBOOL("GroupData","Selected",title.mSelected,i);
+
+        if (!title.mTitle.empty())
+        {
+            LL_DEBUGS("GrpMgr") << "LLGroupMgr adding title: " << title.mTitle << ", " << title.mRoleID << ", " << (title.mSelected ? 'Y' : 'N') << LL_ENDL;
+            group_datap->mTitles.push_back(title);
+        }
+    }
+
+    group_datap->mChanged = true;
+    LLGroupMgr::getInstance()->notifyObservers(GC_TITLES);
+}
+
+// static
+void LLGroupMgr::processEjectGroupMemberReply(LLMessageSystem* msg, void ** data)
+{
+    LL_DEBUGS("GrpMgr") << "processEjectGroupMemberReply" << LL_ENDL;
+    LLUUID group_id;
+    msg->getUUIDFast(_PREHASH_GroupData, _PREHASH_GroupID, group_id);
+    bool success;
+    msg->getBOOLFast(_PREHASH_EjectData, _PREHASH_Success, success);
+
+    // If we had a failure, the group panel needs to be updated.
+    if (!success)
+    {
+        LLGroupActions::refresh(group_id);
+    }
+}
+
+// static
+void LLGroupMgr::processJoinGroupReply(LLMessageSystem* msg, void ** data)
+{
+    LL_DEBUGS("GrpMgr") << "processJoinGroupReply" << LL_ENDL;
+    LLUUID group_id;
+    bool success;
+    msg->getUUIDFast(_PREHASH_GroupData, _PREHASH_GroupID, group_id);
+    msg->getBOOLFast(_PREHASH_GroupData, _PREHASH_Success, success);
+
+    if (success)
+    {
+        // refresh all group information
+        gAgent.sendAgentDataUpdateRequest();
+
+        LLGroupMgr::getInstance()->clearGroupData(group_id);
+        // refresh the floater for this group, if any.
+        LLGroupActions::refresh(group_id);
+    }
+}
+
+// static
+void LLGroupMgr::processLeaveGroupReply(LLMessageSystem* msg, void ** data)
+{
+    LL_DEBUGS("GrpMgr") << "processLeaveGroupReply" << LL_ENDL;
+    LLUUID group_id;
+    bool success;
+    msg->getUUIDFast(_PREHASH_GroupData, _PREHASH_GroupID, group_id);
+    msg->getBOOLFast(_PREHASH_GroupData, _PREHASH_Success, success);
+
+    if (success)
+    {
+        // refresh all group information
+        gAgent.sendAgentDataUpdateRequest();
+
+        LLGroupMgr::getInstance()->clearGroupData(group_id);
+        // close the floater for this group, if any.
+        LLGroupActions::closeGroup(group_id);
+    }
+}
+
+// static
+void LLGroupMgr::processCreateGroupReply(LLMessageSystem* msg, void ** data)
+{
+    LLUUID group_id;
+    bool success;
+    std::string message;
+
+    msg->getUUIDFast(_PREHASH_ReplyData, _PREHASH_GroupID, group_id );
+
+    msg->getBOOLFast(_PREHASH_ReplyData, _PREHASH_Success,  success );
+    msg->getStringFast(_PREHASH_ReplyData, _PREHASH_Message, message );
+
+    if (success)
+    {
+        // refresh all group information
+        gAgent.sendAgentDataUpdateRequest();
+
+        // HACK! We haven't gotten the agent group update yet, so ... um ... fake it.
+        // This is so when we go to modify the group we will be able to do so.
+        // This isn't actually too bad because real data will come down in 2 or 3 miliseconds and replace this.
+        LLGroupData gd;
+        gd.mAcceptNotices = true;
+        gd.mListInProfile = true;
+        gd.mContribution = 0;
+        gd.mID = group_id;
+        gd.mName = "new group";
+        gd.mPowers = GP_ALL_POWERS;
+
+        gAgent.mGroups.push_back(gd);
+
+        LLPanelGroupCreate::refreshCreatedGroup(group_id);
+        //FIXME
+        //LLFloaterGroupInfo::closeCreateGroup();
+        //LLFloaterGroupInfo::showFromUUID(group_id,"roles_tab");
+    }
+    else
+    {
+        // *TODO: Translate
+        LLSD args;
+        args["MESSAGE"] = message;
+        LLNotificationsUtil::add("UnableToCreateGroup", args);
+    }
+}
+
+LLGroupMgrGroupData* LLGroupMgr::createGroupData(const LLUUID& id)
+{
+    LLGroupMgrGroupData* group_datap = NULL;
+
+    group_map_t::iterator existing_group = LLGroupMgr::getInstance()->mGroups.find(id);
+    if (existing_group == LLGroupMgr::getInstance()->mGroups.end())
+    {
+        group_datap = new LLGroupMgrGroupData(id);
+        LLGroupMgr::getInstance()->addGroup(group_datap);
+    }
+    else
+    {
+        group_datap = existing_group->second;
+    }
+
+    if (group_datap)
+    {
+        group_datap->setAccessed();
+    }
+
+    return group_datap;
+}
+
+bool LLGroupMgr::hasPendingPropertyRequest(const LLUUID & id)
+{
+    properties_request_map_t::iterator existing_req = LLGroupMgr::getInstance()->mPropRequests.find(id);
+    if (existing_req != LLGroupMgr::getInstance()->mPropRequests.end())
+    {
+        if (gFrameTime - existing_req->second < MIN_GROUP_PROPERTY_REQUEST_FREQ)
+        {
+            return true;
+        }
+        else
+        {
+            LLGroupMgr::getInstance()->mPropRequests.erase(existing_req);
+        }
+    }
+    return false;
+}
+
+void LLGroupMgr::addPendingPropertyRequest(const LLUUID& id)
+{
+    LLGroupMgr::getInstance()->mPropRequests[id] = gFrameTime;
+}
+
+void LLGroupMgr::notifyObservers(LLGroupChange gc)
+{
+    for (group_map_t::iterator gi = mGroups.begin(); gi != mGroups.end(); ++gi)
+    {
+        LLUUID group_id = gi->first;
+        if (gi->second->mChanged)
+        {
+            // notify LLGroupMgrObserver
+            // Copy the map because observers may remove themselves on update
+            observer_multimap_t observers = mObservers;
+
+            // find all observers for this group id
+            observer_multimap_t::iterator oi = observers.lower_bound(group_id);
+            observer_multimap_t::iterator end = observers.upper_bound(group_id);
+            for (; oi != end; ++oi)
+            {
+                oi->second->changed(gc);
+            }
+            gi->second->mChanged = false;
+
+
+            // notify LLParticularGroupObserver
+            observer_map_t::iterator obs_it = mParticularObservers.find(group_id);
+            if(obs_it == mParticularObservers.end())
+                return;
+
+            observer_set_t& obs = obs_it->second;
+            for (observer_set_t::iterator ob_it = obs.begin(); ob_it != obs.end(); ++ob_it)
+            {
+                (*ob_it)->changed(group_id, gc);
+            }
+        }
+    }
+}
+
+void LLGroupMgr::addGroup(LLGroupMgrGroupData* group_datap)
+{
+    while (mGroups.size() >= MAX_CACHED_GROUPS)
+    {
+        // LRU: Remove the oldest un-observed group from cache until group size is small enough
+
+        F32 oldest_access = LLFrameTimer::getTotalSeconds();
+        group_map_t::iterator oldest_gi = mGroups.end();
+
+        for (group_map_t::iterator gi = mGroups.begin(); gi != mGroups.end(); ++gi )
+        {
+            observer_multimap_t::iterator oi = mObservers.find(gi->first);
+            if (oi == mObservers.end())
+            {
+                if (gi->second
+                        && (gi->second->getAccessTime() < oldest_access))
+                {
+                    oldest_access = gi->second->getAccessTime();
+                    oldest_gi = gi;
+                }
+            }
+        }
+
+        if (oldest_gi != mGroups.end())
+        {
+            delete oldest_gi->second;
+            mGroups.erase(oldest_gi);
+        }
+        else
+        {
+            // All groups must be currently open, none to remove.
+            // Just add the new group anyway, but get out of this loop as it
+            // will never drop below max_cached_groups.
+            break;
+        }
+    }
+
+    mGroups[group_datap->getID()] = group_datap;
+}
+
+
+void LLGroupMgr::sendGroupPropertiesRequest(const LLUUID& group_id)
+{
+    LL_DEBUGS("GrpMgr") << "LLGroupMgr::sendGroupPropertiesRequest" << LL_ENDL;
+    // This will happen when we get the reply
+    //LLGroupMgrGroupData* group_datap = createGroupData(group_id);
+
+    if (LLGroupMgr::getInstance()->hasPendingPropertyRequest(group_id))
+    {
+        LL_DEBUGS("GrpMgr") << "LLGroupMgr::sendGroupPropertiesRequest suppressed repeat for " << group_id << LL_ENDL;
+        return;
+    }
+    LLGroupMgr::getInstance()->addPendingPropertyRequest(group_id);
+
+    LLMessageSystem* msg = gMessageSystem;
+    msg->newMessage("GroupProfileRequest");
+    msg->nextBlock("AgentData");
+    msg->addUUID("AgentID",gAgent.getID());
+    msg->addUUID("SessionID",gAgent.getSessionID());
+    msg->nextBlock("GroupData");
+    msg->addUUID("GroupID",group_id);
+    gAgent.sendReliableMessage();
+}
+
+void LLGroupMgr::sendGroupMembersRequest(const LLUUID& group_id)
+{
+    LL_DEBUGS("GrpMgr") << "LLGroupMgr::sendGroupMembersRequest" << LL_ENDL;
+    LLGroupMgrGroupData* group_datap = createGroupData(group_id);
+    if (group_datap->mMemberRequestID.isNull())
+    {
+        group_datap->removeMemberData();
+        group_datap->mMemberRequestID.generate();
+
+        LLMessageSystem* msg = gMessageSystem;
+        msg->newMessage("GroupMembersRequest");
+        msg->nextBlock("AgentData");
+        msg->addUUID("AgentID",gAgent.getID());
+        msg->addUUID("SessionID",gAgent.getSessionID());
+        msg->nextBlock("GroupData");
+        msg->addUUID("GroupID",group_id);
+        msg->addUUID("RequestID",group_datap->mMemberRequestID);
+        gAgent.sendReliableMessage();
+    }
+}
+
+
+void LLGroupMgr::sendGroupRoleDataRequest(const LLUUID& group_id)
+{
+    LL_DEBUGS("GrpMgr") << "LLGroupMgr::sendGroupRoleDataRequest" << LL_ENDL;
+    LLGroupMgrGroupData* group_datap = createGroupData(group_id);
+    if (group_datap->mRoleDataRequestID.isNull())
+    {
+        group_datap->removeRoleData();
+        group_datap->mRoleDataRequestID.generate();
+
+        LLMessageSystem* msg = gMessageSystem;
+        msg->newMessage("GroupRoleDataRequest");
+        msg->nextBlock("AgentData");
+        msg->addUUID("AgentID",gAgent.getID());
+        msg->addUUID("SessionID",gAgent.getSessionID());
+        msg->nextBlock("GroupData");
+        msg->addUUID("GroupID",group_id);
+        msg->addUUID("RequestID",group_datap->mRoleDataRequestID);
+        gAgent.sendReliableMessage();
+    }
+}
+
+void LLGroupMgr::sendGroupRoleMembersRequest(const LLUUID& group_id)
+{
+    LL_DEBUGS("GrpMgr") << "LLGroupMgr::sendGroupRoleMembersRequest" << LL_ENDL;
+    LLGroupMgrGroupData* group_datap = createGroupData(group_id);
+
+    if (group_datap->mRoleMembersRequestID.isNull())
+    {
+        // Don't send the request if we don't have all the member or role data
+        if (!group_datap->isMemberDataComplete()
+            || !group_datap->isRoleDataComplete())
+        {
+            // *TODO: KLW FIXME: Should we start a member or role data request?
+            LL_INFOS("GrpMgr") << " Pending: " << (group_datap->mPendingRoleMemberRequest ? "Y" : "N")
+                << " MemberDataComplete: " << (group_datap->mMemberDataComplete ? "Y" : "N")
+                << " RoleDataComplete: " << (group_datap->mRoleDataComplete ? "Y" : "N") << LL_ENDL;
+            group_datap->mPendingRoleMemberRequest = true;
+            return;
+        }
+
+        group_datap->removeRoleMemberData();
+        group_datap->mRoleMembersRequestID.generate();
+
+        LLMessageSystem* msg = gMessageSystem;
+        msg->newMessage("GroupRoleMembersRequest");
+        msg->nextBlock("AgentData");
+        msg->addUUID("AgentID",gAgent.getID());
+        msg->addUUID("SessionID",gAgent.getSessionID());
+        msg->nextBlock("GroupData");
+        msg->addUUID("GroupID",group_id);
+        msg->addUUID("RequestID",group_datap->mRoleMembersRequestID);
+        gAgent.sendReliableMessage();
+    }
+}
+
+void LLGroupMgr::sendGroupTitlesRequest(const LLUUID& group_id)
+{
+    LL_DEBUGS("GrpMgr") << "LLGroupMgr::sendGroupTitlesRequest" << LL_ENDL;
+    LLGroupMgrGroupData* group_datap = createGroupData(group_id);
+
+    group_datap->mTitles.clear();
+    group_datap->mTitlesRequestID.generate();
+
+    LLMessageSystem* msg = gMessageSystem;
+    msg->newMessage("GroupTitlesRequest");
+    msg->nextBlock("AgentData");
+    msg->addUUID("AgentID",gAgent.getID());
+    msg->addUUID("SessionID",gAgent.getSessionID());
+    msg->addUUID("GroupID",group_id);
+    msg->addUUID("RequestID",group_datap->mTitlesRequestID);
+
+    gAgent.sendReliableMessage();
+}
+
+void LLGroupMgr::sendGroupTitleUpdate(const LLUUID& group_id, const LLUUID& title_role_id)
+{
+    LL_DEBUGS("GrpMgr") << "LLGroupMgr::sendGroupTitleUpdate" << LL_ENDL;
+
+    LLMessageSystem* msg = gMessageSystem;
+    msg->newMessage("GroupTitleUpdate");
+    msg->nextBlock("AgentData");
+    msg->addUUID("AgentID",gAgent.getID());
+    msg->addUUID("SessionID",gAgent.getSessionID());
+    msg->addUUID("GroupID",group_id);
+    msg->addUUID("TitleRoleID",title_role_id);
+
+    gAgent.sendReliableMessage();
+
+    // Save the change locally
+    LLGroupMgrGroupData* group_datap = createGroupData(group_id);
+    for (std::vector<LLGroupTitle>::iterator iter = group_datap->mTitles.begin();
+         iter != group_datap->mTitles.end(); ++iter)
+    {
+        if (iter->mRoleID == title_role_id)
+        {
+            iter->mSelected = true;
+        }
+        else if (iter->mSelected)
+        {
+            iter->mSelected = false;
+        }
+    }
+}
+
+// static
+void LLGroupMgr::sendCreateGroupRequest(const std::string& name,
+                                        const std::string& charter,
+                                        U8 show_in_list,
+                                        const LLUUID& insignia,
+                                        S32 membership_fee,
+                                        bool open_enrollment,
+                                        bool allow_publish,
+                                        bool mature_publish)
+{
+    LLMessageSystem* msg = gMessageSystem;
+    msg->newMessage("CreateGroupRequest");
+    msg->nextBlock("AgentData");
+    msg->addUUID("AgentID",gAgent.getID());
+    msg->addUUID("SessionID",gAgent.getSessionID());
+
+    msg->nextBlock("GroupData");
+    msg->addString("Name",name);
+    msg->addString("Charter",charter);
+    msg->addBOOL("ShowInList",show_in_list);
+    msg->addUUID("InsigniaID",insignia);
+    msg->addS32("MembershipFee",membership_fee);
+    msg->addBOOL("OpenEnrollment",open_enrollment);
+    msg->addBOOL("AllowPublish",allow_publish);
+    msg->addBOOL("MaturePublish",mature_publish);
+
+    gAgent.sendReliableMessage();
+}
+
+void LLGroupMgr::sendUpdateGroupInfo(const LLUUID& group_id)
+{
+    LL_DEBUGS("GrpMgr") << "LLGroupMgr::sendUpdateGroupInfo" << LL_ENDL;
+    LLGroupMgrGroupData* group_datap = createGroupData(group_id);
+
+    LLMessageSystem* msg = gMessageSystem;
+
+    msg->newMessageFast(_PREHASH_UpdateGroupInfo);
+    msg->nextBlockFast(_PREHASH_AgentData);
+    msg->addUUIDFast(_PREHASH_AgentID,gAgent.getID());
+    msg->addUUIDFast(_PREHASH_SessionID,gAgent.getSessionID());
+
+    msg->nextBlockFast(_PREHASH_GroupData);
+    msg->addUUIDFast(_PREHASH_GroupID,group_datap->getID());
+    msg->addStringFast(_PREHASH_Charter,group_datap->mCharter);
+    msg->addBOOLFast(_PREHASH_ShowInList,group_datap->mShowInList);
+    msg->addUUIDFast(_PREHASH_InsigniaID,group_datap->mInsigniaID);
+    msg->addS32Fast(_PREHASH_MembershipFee,group_datap->mMembershipFee);
+    msg->addBOOLFast(_PREHASH_OpenEnrollment,group_datap->mOpenEnrollment);
+    msg->addBOOLFast(_PREHASH_AllowPublish,group_datap->mAllowPublish);
+    msg->addBOOLFast(_PREHASH_MaturePublish,group_datap->mMaturePublish);
+
+    gAgent.sendReliableMessage();
+
+    // Not expecting a response, so let anyone else watching know the data has changed.
+    group_datap->mChanged = true;
+    notifyObservers(GC_PROPERTIES);
+}
+
+void LLGroupMgr::sendGroupRoleMemberChanges(const LLUUID& group_id)
+{
+    LL_DEBUGS("GrpMgr") << "LLGroupMgr::sendGroupRoleMemberChanges" << LL_ENDL;
+    LLGroupMgrGroupData* group_datap = createGroupData(group_id);
+
+    if (group_datap->mRoleMemberChanges.empty()) return;
+
+    LLMessageSystem* msg = gMessageSystem;
+
+    bool start_message = true;
+    for (LLGroupMgrGroupData::change_map_t::const_iterator citer = group_datap->mRoleMemberChanges.begin();
+         citer != group_datap->mRoleMemberChanges.end(); ++citer)
+    {
+        if (start_message)
+        {
+            msg->newMessage("GroupRoleChanges");
+            msg->nextBlockFast(_PREHASH_AgentData);
+            msg->addUUIDFast(_PREHASH_AgentID,gAgent.getID());
+            msg->addUUIDFast(_PREHASH_SessionID,gAgent.getSessionID());
+            msg->addUUIDFast(_PREHASH_GroupID,group_id);
+            start_message = false;
+        }
+        msg->nextBlock("RoleChange");
+        msg->addUUID("RoleID",citer->second.mRole);
+        msg->addUUID("MemberID",citer->second.mMember);
+        msg->addU32("Change",(U32)citer->second.mChange);
+
+        if (msg->isSendFullFast())
+        {
+            gAgent.sendReliableMessage();
+            start_message = true;
+        }
+    }
+
+    if (!start_message)
+    {
+        gAgent.sendReliableMessage();
+    }
+
+    group_datap->mRoleMemberChanges.clear();
+
+    // Not expecting a response, so let anyone else watching know the data has changed.
+    group_datap->mChanged = true;
+    notifyObservers(GC_ROLE_MEMBER_DATA);
+}
+
+//static
+void LLGroupMgr::sendGroupMemberJoin(const LLUUID& group_id)
+{
+
+    LLUIUsage::instance().logCommand("Group.Join");
+
+    LLMessageSystem *msg = gMessageSystem;
+
+    msg->newMessageFast(_PREHASH_JoinGroupRequest);
+    msg->nextBlockFast(_PREHASH_AgentData);
+    msg->addUUIDFast(_PREHASH_AgentID, gAgent.getID() );
+    msg->addUUIDFast(_PREHASH_SessionID, gAgent.getSessionID());
+    msg->nextBlockFast(_PREHASH_GroupData);
+    msg->addUUIDFast(_PREHASH_GroupID, group_id);
+
+    gAgent.sendReliableMessage();
+}
+
+// member_role_pairs is <member_id,role_id>
+// static
+void LLGroupMgr::sendGroupMemberInvites(const LLUUID& group_id, std::map<LLUUID,LLUUID>& member_role_pairs)
+{
+    bool start_message = true;
+    LLMessageSystem* msg = gMessageSystem;
+
+    for (std::map<LLUUID,LLUUID>::iterator it = member_role_pairs.begin();
+         it != member_role_pairs.end(); ++it)
+    {
+        if (start_message)
+        {
+            msg->newMessage("InviteGroupRequest");
+            msg->nextBlock("AgentData");
+            msg->addUUID("AgentID",gAgent.getID());
+            msg->addUUID("SessionID",gAgent.getSessionID());
+            msg->nextBlock("GroupData");
+            msg->addUUID("GroupID",group_id);
+            start_message = false;
+        }
+
+        msg->nextBlock("InviteData");
+        msg->addUUID("InviteeID",(*it).first);
+        msg->addUUID("RoleID",(*it).second);
+
+        if (msg->isSendFull())
+        {
+            gAgent.sendReliableMessage();
+            start_message = true;
+        }
+    }
+
+    if (!start_message)
+    {
+        gAgent.sendReliableMessage();
+    }
+}
+
+//static
+void LLGroupMgr::sendGroupMemberEjects(const LLUUID& group_id,
+                                       uuid_vec_t& member_ids)
+{
+    bool start_message = true;
+    LLMessageSystem* msg = gMessageSystem;
+
+    LLGroupMgrGroupData* group_datap = LLGroupMgr::getInstance()->getGroupData(group_id);
+    if (!group_datap) return;
+
+    for (uuid_vec_t::iterator it = member_ids.begin();
+         it != member_ids.end(); ++it)
+    {
+        LLUUID& ejected_member_id = (*it);
+
+        // Can't use 'eject' to leave a group.
+        if (ejected_member_id == gAgent.getID()) continue;
+
+        // Make sure they are in the group, and we need the member data
+        LLGroupMgrGroupData::member_list_t::iterator mit = group_datap->mMembers.find(ejected_member_id);
+        if (mit != group_datap->mMembers.end())
+        {
+            // Add them to the message
+            if (start_message)
+            {
+                msg->newMessage("EjectGroupMemberRequest");
+                msg->nextBlock("AgentData");
+                msg->addUUID("AgentID",gAgent.getID());
+                msg->addUUID("SessionID",gAgent.getSessionID());
+                msg->nextBlock("GroupData");
+                msg->addUUID("GroupID",group_id);
+                start_message = false;
+            }
+
+            msg->nextBlock("EjectData");
+            msg->addUUID("EjecteeID",ejected_member_id);
+
+            if (msg->isSendFull())
+            {
+                gAgent.sendReliableMessage();
+                start_message = true;
+            }
+
+            LLGroupMemberData* member_data = (*mit).second;
+
+            // Clean up groupmgr
+            for (LLGroupMemberData::role_list_t::iterator rit = member_data->roleBegin();
+                 rit != member_data->roleEnd(); ++rit)
+            {
+                if ((*rit).first.notNull() && (*rit).second!=0)
+                {
+                    (*rit).second->removeMember(ejected_member_id);
+                }
+            }
+
+            group_datap->mMembers.erase(ejected_member_id);
+
+            // member_data was introduced and is used here instead of (*mit).second to avoid crash because of invalid iterator
+            // It becomes invalid after line with erase above. EXT-4778
+            delete member_data;
+        }
+    }
+
+    if (!start_message)
+    {
+        gAgent.sendReliableMessage();
+    }
+
+    group_datap->mMemberVersion.generate();
+}
+
+void LLGroupMgr::getGroupBanRequestCoro(std::string url, LLUUID groupId)
+{
+    LLCore::HttpRequest::policy_t httpPolicy(LLCore::HttpRequest::DEFAULT_POLICY_ID);
+    LLCoreHttpUtil::HttpCoroutineAdapter::ptr_t
+        httpAdapter(new LLCoreHttpUtil::HttpCoroutineAdapter("groupMembersRequest", httpPolicy));
+    LLCore::HttpRequest::ptr_t httpRequest(new LLCore::HttpRequest);
+
+    std::string finalUrl = url + "?group_id=" + groupId.asString();
+
+    LLSD result = httpAdapter->getAndSuspend(httpRequest, finalUrl);
+
+    LLSD httpResults = result[LLCoreHttpUtil::HttpCoroutineAdapter::HTTP_RESULTS];
+    LLCore::HttpStatus status = LLCoreHttpUtil::HttpCoroutineAdapter::getStatusFromLLSD(httpResults);
+
+    if (!status)
+    {
+        LL_WARNS("GrpMgr") << "Error receiving group member data " << LL_ENDL;
+        return;
+    }
+
+    if (result.has("ban_list"))
+    {
+        result.erase(LLCoreHttpUtil::HttpCoroutineAdapter::HTTP_RESULTS);
+        // group ban data received
+        processGroupBanRequest(result);
+    }
+}
+
+void LLGroupMgr::postGroupBanRequestCoro(std::string url, LLUUID groupId,
+    U32 action, uuid_vec_t banList, bool update)
+{
+    LLCore::HttpRequest::policy_t httpPolicy(LLCore::HttpRequest::DEFAULT_POLICY_ID);
+    LLCoreHttpUtil::HttpCoroutineAdapter::ptr_t
+        httpAdapter(new LLCoreHttpUtil::HttpCoroutineAdapter("groupMembersRequest", httpPolicy));
+    LLCore::HttpRequest::ptr_t httpRequest(new LLCore::HttpRequest);
+    LLCore::HttpHeaders::ptr_t httpHeaders(new LLCore::HttpHeaders);
+    LLCore::HttpOptions::ptr_t httpOptions(new LLCore::HttpOptions);
+
+    httpOptions->setFollowRedirects(false);
+
+    httpHeaders->append(HTTP_OUT_HEADER_CONTENT_TYPE, HTTP_CONTENT_LLSD_XML);
+
+
+    std::string finalUrl = url + "?group_id=" + groupId.asString();
+
+    LLSD postData = LLSD::emptyMap();
+    postData["ban_action"] = (LLSD::Integer)action;
+    // Add our list of potential banned residents to the list
+    postData["ban_ids"] = LLSD::emptyArray();
+    LLSD banEntry;
+
+    uuid_vec_t::const_iterator it = banList.begin();
+    for (; it != banList.end(); ++it)
+    {
+        banEntry = (*it);
+        postData["ban_ids"].append(banEntry);
+    }
+
+    LL_WARNS() << "post: " << ll_pretty_print_sd(postData) << LL_ENDL;
+
+    LLSD result = httpAdapter->postAndSuspend(httpRequest, finalUrl, postData, httpOptions, httpHeaders);
+
+    LLSD httpResults = result[LLCoreHttpUtil::HttpCoroutineAdapter::HTTP_RESULTS];
+    LLCore::HttpStatus status = LLCoreHttpUtil::HttpCoroutineAdapter::getStatusFromLLSD(httpResults);
+
+    if (!status)
+    {
+        LL_WARNS("GrpMgr") << "Error posting group member data " << LL_ENDL;
+        return;
+    }
+
+    if (result.has("ban_list"))
+    {
+        result.erase(LLCoreHttpUtil::HttpCoroutineAdapter::HTTP_RESULTS);
+        // group ban data received
+        processGroupBanRequest(result);
+    }
+
+    if (update)
+    {
+        getGroupBanRequestCoro(url, groupId);
+    }
+}
+
+void LLGroupMgr::sendGroupBanRequest(   EBanRequestType request_type,
+                                        const LLUUID& group_id,
+                                        U32 ban_action, /* = BAN_NO_ACTION */
+                                        const std::vector<LLUUID> &ban_list) /* = std::vector<LLUUID>() */
+{
+    LLViewerRegion* currentRegion = gAgent.getRegion();
+    if(!currentRegion)
+    {
+        LL_WARNS("GrpMgr") << "Agent does not have a current region. Uh-oh!" << LL_ENDL;
+        return;
+    }
+
+    // Check to make sure we have our capabilities
+    if(!currentRegion->capabilitiesReceived())
+    {
+        LL_WARNS("GrpMgr") << " Capabilities not received!" << LL_ENDL;
+        return;
+    }
+
+    // Get our capability
+    std::string cap_url =  currentRegion->getCapability("GroupAPIv1");
+    if(cap_url.empty())
+    {
+        return;
+    }
+
+    U32 action = ban_action & ~BAN_UPDATE;
+    bool update = ((ban_action & BAN_UPDATE) == BAN_UPDATE);
+
+    switch (request_type)
+    {
+    case REQUEST_GET:
+        LLCoros::instance().launch("LLGroupMgr::getGroupBanRequestCoro",
+            boost::bind(&LLGroupMgr::getGroupBanRequestCoro, this, cap_url, group_id));
+        break;
+    case REQUEST_POST:
+        LLCoros::instance().launch("LLGroupMgr::postGroupBanRequestCoro",
+            boost::bind(&LLGroupMgr::postGroupBanRequestCoro, this, cap_url, group_id,
+            action, ban_list, update));
+        break;
+    case REQUEST_PUT:
+    case REQUEST_DEL:
+        break;
+    }
+}
+
+void LLGroupMgr::processGroupBanRequest(const LLSD& content)
+{
+    // Did we get anything in content?
+    if(!content.size())
+    {
+        LL_WARNS("GrpMgr") << "No group member data received." << LL_ENDL;
+        return;
+    }
+
+    LLUUID group_id = content["group_id"].asUUID();
+
+    LLGroupMgrGroupData* gdatap = LLGroupMgr::getInstance()->getGroupData(group_id);
+    if (!gdatap)
+        return;
+
+    gdatap->clearBanList();
+    LLSD::map_const_iterator i      = content["ban_list"].beginMap();
+    LLSD::map_const_iterator iEnd   = content["ban_list"].endMap();
+    for(;i != iEnd; ++i)
+    {
+        const LLUUID ban_id(i->first);
+        LLSD ban_entry(i->second);
+
+        LLGroupBanData ban_data;
+        if(ban_entry.has("ban_date"))
+        {
+            ban_data.mBanDate = ban_entry["ban_date"].asDate();
+            // TODO: Ban Reason
+        }
+
+        gdatap->createBanEntry(ban_id, ban_data);
+    }
+
+    gdatap->mChanged = true;
+    LLGroupMgr::getInstance()->notifyObservers(GC_BANLIST);
+}
+
+void LLGroupMgr::groupMembersRequestCoro(std::string url, LLUUID groupId)
+{
+    LLCore::HttpRequest::policy_t httpPolicy(LLCore::HttpRequest::DEFAULT_POLICY_ID);
+    LLCoreHttpUtil::HttpCoroutineAdapter::ptr_t
+        httpAdapter(new LLCoreHttpUtil::HttpCoroutineAdapter("groupMembersRequest", httpPolicy));
+    LLCore::HttpRequest::ptr_t httpRequest(new LLCore::HttpRequest);
+    LLCore::HttpOptions::ptr_t httpOpts = LLCore::HttpOptions::ptr_t(new LLCore::HttpOptions);
+
+    mMemberRequestInFlight = true;
+
+    LLSD postData = LLSD::emptyMap();
+    postData["group_id"] = groupId;
+
+    LLSD result = httpAdapter->postAndSuspend(httpRequest, url, postData, httpOpts);
+
+    LLSD httpResults = result[LLCoreHttpUtil::HttpCoroutineAdapter::HTTP_RESULTS];
+    LLCore::HttpStatus status = LLCoreHttpUtil::HttpCoroutineAdapter::getStatusFromLLSD(httpResults);
+
+    if (!status)
+    {
+        LL_WARNS("GrpMgr") << "Error receiving group member data " << LL_ENDL;
+        mMemberRequestInFlight = false;
+        return;
+    }
+
+    result.erase(LLCoreHttpUtil::HttpCoroutineAdapter::HTTP_RESULTS);
+    LLGroupMgr::processCapGroupMembersRequest(result);
+    mMemberRequestInFlight = false;
+}
+
+void LLGroupMgr::sendCapGroupMembersRequest(const LLUUID& group_id)
+{
+    static U32 lastGroupMemberRequestFrame = 0;
+
+    // Have we requested the information already this frame?
+    // Todo: make this per group, we can invite to one group and simultaneously be checking another one
+    if ((lastGroupMemberRequestFrame == gFrameCount) || (mMemberRequestInFlight))
+        return;
+
+    LLViewerRegion* currentRegion = gAgent.getRegion();
+    // Thank you FS:Ansariel!
+    if(!currentRegion)
+    {
+        LL_WARNS("GrpMgr") << "Agent does not have a current region. Uh-oh!" << LL_ENDL;
+        return;
+    }
+
+    // Check to make sure we have our capabilities
+    if(!currentRegion->capabilitiesReceived())
+    {
+        LL_WARNS("GrpMgr") << " Capabilities not received!" << LL_ENDL;
+        return;
+    }
+
+    // Get our capability
+    std::string cap_url =  currentRegion->getCapability("GroupMemberData");
+
+    // Thank you FS:Ansariel!
+    if(cap_url.empty())
+    {
+        LL_INFOS("GrpMgr") << "Region has no GroupMemberData capability.  Falling back to UDP fetch." << LL_ENDL;
+        sendGroupMembersRequest(group_id);
+        return;
+    }
+
+    LLGroupMgrGroupData* group_datap = createGroupData(group_id); //make sure group exists
+    group_datap->mMemberRequestID.generate(); // mark as pending
+
+    lastGroupMemberRequestFrame = gFrameCount;
+
+    LLCoros::instance().launch("LLGroupMgr::groupMembersRequestCoro",
+        boost::bind(&LLGroupMgr::groupMembersRequestCoro, this, cap_url, group_id));
+}
+
+
+void LLGroupMgr::processCapGroupMembersRequest(const LLSD& content)
+{
+    // Did we get anything in content?
+    if(!content.size())
+    {
+        LL_DEBUGS("GrpMgr") << "No group member data received." << LL_ENDL;
+        return;
+    }
+
+    LLUUID group_id = content["group_id"].asUUID();
+
+    LLGroupMgrGroupData* group_datap = getGroupData(group_id);
+    if(!group_datap)
+    {
+        LL_WARNS("GrpMgr") << "Received incorrect, possibly stale, group or request id" << LL_ENDL;
+        return;
+    }
+
+    // If we have no members, there's no reason to do anything else
+    S32 num_members = content["member_count"];
+    if (num_members < 1)
+    {
+        LL_INFOS("GrpMgr") << "Received empty group members list for group id: " << group_id.asString() << LL_ENDL;
+        // Set mMemberDataComplete for correct handling of empty responses. See MAINT-5237
+        group_datap->mMemberDataComplete = true;
+        group_datap->mChanged = true;
+        LLGroupMgr::getInstance()->notifyObservers(GC_MEMBER_DATA);
+        return;
+    }
+
+    group_datap->mMemberCount = num_members;
+
+    LLSD    member_list = content["members"];
+    LLSD    titles      = content["titles"];
+    LLSD    defaults    = content["defaults"];
+
+    std::string online_status;
+    std::string title;
+    S32         contribution;
+    U64         member_powers;
+    // If this is changed to a bool, make sure to change the LLGroupMemberData constructor
+    bool        is_owner;
+
+    // Compute this once, rather than every time.
+    U64 default_powers  = llstrtou64(defaults["default_powers"].asString().c_str(), NULL, 16);
+
+    LLSD::map_const_iterator member_iter_start  = member_list.beginMap();
+    LLSD::map_const_iterator member_iter_end    = member_list.endMap();
+    for( ; member_iter_start != member_iter_end; ++member_iter_start)
+    {
+        // Reset defaults
+        online_status   = "unknown";
+        title           = titles[0].asString();
+        contribution    = 0;
+        member_powers   = default_powers;
+        is_owner        = false;
+
+        const LLUUID member_id(member_iter_start->first);
+        LLSD member_info = member_iter_start->second;
+
+        if(member_info.has("last_login"))
+        {
+            online_status = member_info["last_login"].asString();
+            if(online_status == "Online")
+                online_status = LLTrans::getString("group_member_status_online");
+            else
+                formatDateString(online_status);
+        }
+
+        if(member_info.has("title"))
+            title = titles[member_info["title"].asInteger()].asString();
+
+        if(member_info.has("powers"))
+            member_powers = llstrtou64(member_info["powers"].asString().c_str(), NULL, 16);
+
+        if(member_info.has("donated_square_meters"))
+            contribution = member_info["donated_square_meters"];
+
+        if(member_info.has("owner"))
+            is_owner = true;
+
+        LLGroupMemberData* data = new LLGroupMemberData(member_id,
+            contribution,
+            member_powers,
+            title,
+            online_status,
+            is_owner);
+
+        LLGroupMemberData* member_old = group_datap->mMembers[member_id];
+        if (member_old && group_datap->mRoleMemberDataComplete)
+        {
+            LLGroupMemberData::role_list_t::iterator rit = member_old->roleBegin();
+            LLGroupMemberData::role_list_t::iterator end = member_old->roleEnd();
+
+            for ( ; rit != end; ++rit)
+            {
+                data->addRole((*rit).first,(*rit).second);
+            }
+        }
+        else
+        {
+            group_datap->mRoleMemberDataComplete = false;
+        }
+
+        group_datap->mMembers[member_id] = data;
+    }
+
+    group_datap->mMemberVersion.generate();
+
+    // Technically, we have this data, but to prevent completely overhauling
+    // this entire system (it would be nice, but I don't have the time),
+    // I'm going to be dumb and just call services I most likely don't need
+    // with the thought being that the system might need it to be done.
+    //
+    // TODO:
+    // Refactor to reduce multiple calls for data we already have.
+    if(group_datap->mTitles.size() < 1)
+        sendGroupTitlesRequest(group_id);
+
+
+    group_datap->mMemberDataComplete = true;
+    group_datap->mMemberRequestID.setNull();
+    // Make the role-member data request
+    if (group_datap->mPendingRoleMemberRequest || !group_datap->mRoleMemberDataComplete)
+    {
+        group_datap->mPendingRoleMemberRequest = false;
+        sendGroupRoleMembersRequest(group_id);
+    }
+
+    group_datap->mChanged = true;
+    notifyObservers(GC_MEMBER_DATA);
+
+}
+
+
+void LLGroupMgr::sendGroupRoleChanges(const LLUUID& group_id)
+{
+    LL_DEBUGS("GrpMgr") << "LLGroupMgr::sendGroupRoleChanges" << LL_ENDL;
+    LLGroupMgrGroupData* group_datap = getGroupData(group_id);
+
+    if (group_datap && group_datap->pendingRoleChanges())
+    {
+        group_datap->sendRoleChanges();
+
+        // Not expecting a response, so let anyone else watching know the data has changed.
+        group_datap->mChanged = true;
+        notifyObservers(GC_ROLE_DATA);
+    }
+}
+
+void LLGroupMgr::cancelGroupRoleChanges(const LLUUID& group_id)
+{
+    LL_DEBUGS("GrpMgr") << "LLGroupMgr::cancelGroupRoleChanges" << LL_ENDL;
+    LLGroupMgrGroupData* group_datap = getGroupData(group_id);
+
+    if (group_datap) group_datap->cancelRoleChanges();
+}
+
+//static
+bool LLGroupMgr::parseRoleActions(const std::string& xml_filename)
+{
+    LLXMLNodePtr root;
+
+    bool success = LLUICtrlFactory::getLayeredXMLNode(xml_filename, root);
+
+    if (!success || !root || !root->hasName( "role_actions" ))
+    {
+        LL_ERRS() << "Problem reading UI role_actions file: " << xml_filename << LL_ENDL;
+        return false;
+    }
+
+    LLXMLNodeList role_list;
+
+    root->getChildren("action_set", role_list, false);
+
+    for (LLXMLNodeList::iterator role_iter = role_list.begin(); role_iter != role_list.end(); ++role_iter)
+    {
+        LLXMLNodePtr action_set = role_iter->second;
+
+        LLRoleActionSet* role_action_set = new LLRoleActionSet();
+        LLRoleAction* role_action_data = new LLRoleAction();
+
+        // name=
+        std::string action_set_name;
+        if (action_set->getAttributeString("name", action_set_name))
+        {
+            LL_DEBUGS("GrpMgr") << "Loading action set " << action_set_name << LL_ENDL;
+            role_action_data->mName = action_set_name;
+        }
+        else
+        {
+            LL_WARNS() << "Unable to parse action set with no name" << LL_ENDL;
+            delete role_action_set;
+            delete role_action_data;
+            continue;
+        }
+        // description=
+        std::string set_description;
+        if (action_set->getAttributeString("description", set_description))
+        {
+            role_action_data->mDescription = set_description;
+        }
+        // long description=
+        std::string set_longdescription;
+        if (action_set->getAttributeString("longdescription", set_longdescription))
+        {
+            role_action_data->mLongDescription = set_longdescription;
+        }
+
+        // power mask=
+        U64 set_power_mask = 0;
+
+        LLXMLNodeList action_list;
+        LLXMLNodeList::iterator action_iter;
+
+        action_set->getChildren("action", action_list, false);
+
+        for (action_iter = action_list.begin(); action_iter != action_list.end(); ++action_iter)
+        {
+            LLXMLNodePtr action = action_iter->second;
+
+            LLRoleAction* role_action = new LLRoleAction();
+
+            // name=
+            std::string action_name;
+            if (action->getAttributeString("name", action_name))
+            {
+                LL_DEBUGS("GrpMgr") << "Loading action " << action_name << LL_ENDL;
+                role_action->mName = action_name;
+            }
+            else
+            {
+                LL_WARNS() << "Unable to parse action with no name" << LL_ENDL;
+                delete role_action;
+                continue;
+            }
+            // description=
+            std::string description;
+            if (action->getAttributeString("description", description))
+            {
+                role_action->mDescription = description;
+            }
+            // long description=
+            std::string longdescription;
+            if (action->getAttributeString("longdescription", longdescription))
+            {
+                role_action->mLongDescription = longdescription;
+            }
+            // description=
+            S32 power_bit = 0;
+            if (action->getAttributeS32("value", power_bit))
+            {
+                if (0 <= power_bit && power_bit < 64)
+                {
+                    role_action->mPowerBit = 0x1LL << power_bit;
+                }
+            }
+
+            set_power_mask |= role_action->mPowerBit;
+
+            role_action_set->mActions.push_back(role_action);
+        }
+
+        role_action_data->mPowerBit = set_power_mask;
+        role_action_set->mActionSetData = role_action_data;
+
+        LLGroupMgr::getInstance()->mRoleActionSets.push_back(role_action_set);
+    }
+    return true;
+}
+
+// static
+void LLGroupMgr::debugClearAllGroups(void*)
+{
+    LLGroupMgr::getInstance()->clearGroups();
+    LLGroupMgr::parseRoleActions("role_actions.xml");
+}
+
+