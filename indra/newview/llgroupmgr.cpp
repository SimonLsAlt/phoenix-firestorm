/**
 * @file llgroupmgr.cpp
 * @brief LLGroupMgr class implementation
 *
 * $LicenseInfo:firstyear=2004&license=viewerlgpl$
 * Second Life Viewer Source Code
 * Copyright (C) 2010, Linden Research, Inc.
 *
 * This library is free software; you can redistribute it and/or
 * modify it under the terms of the GNU Lesser General Public
 * License as published by the Free Software Foundation;
 * version 2.1 of the License only.
 *
 * This library is distributed in the hope that it will be useful,
 * but WITHOUT ANY WARRANTY; without even the implied warranty of
 * MERCHANTABILITY or FITNESS FOR A PARTICULAR PURPOSE.  See the GNU
 * Lesser General Public License for more details.
 *
 * You should have received a copy of the GNU Lesser General Public
 * License along with this library; if not, write to the Free Software
 * Foundation, Inc., 51 Franklin Street, Fifth Floor, Boston, MA  02110-1301  USA
 *
 * Linden Research, Inc., 945 Battery Street, San Francisco, CA  94111  USA
 * $/LicenseInfo$
 */

/**
 * Manager for aggregating all client knowledge for specific groups
 * Keeps a cache of group information.
 */

#include "llviewerprecompiledheaders.h"

// <FS:ND> Disable some warnings on newer GCC versions.
// This might also trigger on something like 4.8, but I did not suchh a GCC to test anything lower than 4.9 and higher than 4.6
//<FS:TS? This breaks on gcc 4.8, too. Dunno about 4.7.
#if LL_LINUX
 #if (__GNUC__ * 10000 + __GNUC_MINOR__ * 100 + __GNUC_PATCHLEVEL__ ) >= 40800
   #pragma GCC diagnostic ignored "-Wuninitialized"
   #pragma GCC diagnostic ignored "-Wmaybe-uninitialized"
 #endif
#endif
// </FS:ND>

#include "llgroupmgr.h"

#include <vector>
#include <algorithm>

#include "llappviewer.h"
#include "llagent.h"
#include "llavatarnamecache.h"
#include "llui.h"
#include "message.h"
#include "roles_constants.h"
#include "lltransactiontypes.h"
#include "llstatusbar.h"
#include "llviewerwindow.h"
#include "llpanelgroupcreate.h"
#include "llgroupactions.h"
#include "llnotificationsutil.h"
#include "lluictrlfactory.h"
#include "lltrans.h"
#include "llviewerregion.h"
#include <boost/regex.hpp>
#include "llcorehttputil.h"
#include "lluiusage.h"

// [SL:KB] - Patch: Chat-GroupSessionEject | Checked: 2012-02-04 (Catznip-3.2.1)
#include "llimview.h"
#include "llspeakers.h"
// [/SL:KB]
// <FS:ND> For ll_pretty_print_sd
#include "llsdutil.h"
// </FS:ND>

#if LL_MSVC
#pragma warning(push)
// disable boost::lexical_cast warning
#pragma warning (disable:4702)
#endif

#include <boost/lexical_cast.hpp>

#if LL_MSVC
#pragma warning(pop)   // Restore all warnings to the previous state
#endif

const U32 MAX_CACHED_GROUPS = 20;

//
// LLRoleActionSet
//
LLRoleActionSet::LLRoleActionSet()
: mActionSetData(NULL)
{ }

LLRoleActionSet::~LLRoleActionSet()
{
    delete mActionSetData;
    std::for_each(mActions.begin(), mActions.end(), DeletePointer());
    mActions.clear();
}

//
// LLGroupMemberData
//

<<<<<<< HEAD
LLGroupMemberData::LLGroupMemberData(const LLUUID& id, 
										S32 contribution,
										U64 agent_powers,
										const std::string& title,
										const std::string& online_status,
										bool is_owner) : 
	mID(id), 
	mContribution(contribution), 
	mAgentPowers(agent_powers), 
	mTitle(title), 
	mOnlineStatus(online_status),
	mIsOwner(is_owner)
=======
LLGroupMemberData::LLGroupMemberData(const LLUUID& id,
                                        S32 contribution,
                                        U64 agent_powers,
                                        const std::string& title,
                                        const std::string& online_status,
                                        bool is_owner) :
    mID(id),
    mContribution(contribution),
    mAgentPowers(agent_powers),
    mTitle(title),
    mOnlineStatus(online_status),
    mIsOwner(is_owner)
>>>>>>> 1a8a5404
{
}

LLGroupMemberData::~LLGroupMemberData()
{
}

void LLGroupMemberData::addRole(const LLUUID& role, LLGroupRoleData* rd)
{
    mRolesList[role] = rd;
}

bool LLGroupMemberData::removeRole(const LLUUID& role)
{
    role_list_t::iterator it = mRolesList.find(role);

    if (it != mRolesList.end())
    {
        mRolesList.erase(it);
        return true;
    }

    return false;
}

//
// LLGroupRoleData
//

<<<<<<< HEAD
LLGroupRoleData::LLGroupRoleData(const LLUUID& role_id, 
								const std::string& role_name,
								const std::string& role_title,
								const std::string& role_desc,
								const U64 role_powers,
								const S32 member_count) :
	mRoleID(role_id),
	mMemberCount(member_count),
	mMembersNeedsSort(false)
=======
LLGroupRoleData::LLGroupRoleData(const LLUUID& role_id,
                                const std::string& role_name,
                                const std::string& role_title,
                                const std::string& role_desc,
                                const U64 role_powers,
                                const S32 member_count) :
    mRoleID(role_id),
    mMemberCount(member_count),
    mMembersNeedsSort(false)
>>>>>>> 1a8a5404
{
    mRoleData.mRoleName = role_name;
    mRoleData.mRoleTitle = role_title;
    mRoleData.mRoleDescription = role_desc;
    mRoleData.mRolePowers = role_powers;
    mRoleData.mChangeType = RC_UPDATE_NONE;
}

<<<<<<< HEAD
LLGroupRoleData::LLGroupRoleData(const LLUUID& role_id, 
								LLRoleData role_data,
								const S32 member_count) :
	mRoleID(role_id),
	mRoleData(role_data),
	mMemberCount(member_count),
	mMembersNeedsSort(false)
=======
LLGroupRoleData::LLGroupRoleData(const LLUUID& role_id,
                                LLRoleData role_data,
                                const S32 member_count) :
    mRoleID(role_id),
    mRoleData(role_data),
    mMemberCount(member_count),
    mMembersNeedsSort(false)
>>>>>>> 1a8a5404
{

}

LLGroupRoleData::~LLGroupRoleData()
{
}

S32 LLGroupRoleData::getMembersInRole(uuid_vec_t members,
<<<<<<< HEAD
									  bool needs_sort)
{
	if (mRoleID.isNull())
	{
		// This is the everyone role, just return the size of members, 
		// because everyone is in the everyone role.
		return members.size();
	}

	// Sort the members list, if needed.
	if (mMembersNeedsSort)
	{
		std::sort(mMemberIDs.begin(), mMemberIDs.end());
		mMembersNeedsSort = false;
	}
	if (needs_sort)
	{
		// Sort the members parameter.
		std::sort(members.begin(), members.end());
	}

	// Return the number of members in the intersection.
	S32 max_size = llmin( members.size(), mMemberIDs.size() );
	uuid_vec_t in_role( max_size );
	uuid_vec_t::iterator in_role_end;
	in_role_end = std::set_intersection(mMemberIDs.begin(), mMemberIDs.end(),
									members.begin(), members.end(),
									in_role.begin());
	return in_role_end - in_role.begin();
}
			  
void LLGroupRoleData::addMember(const LLUUID& member)
{
	mMembersNeedsSort = true;
	mMemberIDs.push_back(member);
=======
                                      bool needs_sort)
{
    if (mRoleID.isNull())
    {
        // This is the everyone role, just return the size of members,
        // because everyone is in the everyone role.
        return members.size();
    }

    // Sort the members list, if needed.
    if (mMembersNeedsSort)
    {
        std::sort(mMemberIDs.begin(), mMemberIDs.end());
        mMembersNeedsSort = false;
    }
    if (needs_sort)
    {
        // Sort the members parameter.
        std::sort(members.begin(), members.end());
    }

    // Return the number of members in the intersection.
    S32 max_size = llmin( members.size(), mMemberIDs.size() );
    uuid_vec_t in_role( max_size );
    uuid_vec_t::iterator in_role_end;
    in_role_end = std::set_intersection(mMemberIDs.begin(), mMemberIDs.end(),
                                    members.begin(), members.end(),
                                    in_role.begin());
    return in_role_end - in_role.begin();
}

void LLGroupRoleData::addMember(const LLUUID& member)
{
    mMembersNeedsSort = true;
    mMemberIDs.push_back(member);
>>>>>>> 1a8a5404
}

bool LLGroupRoleData::removeMember(const LLUUID& member)
{
    uuid_vec_t::iterator it = std::find(mMemberIDs.begin(),mMemberIDs.end(),member);

<<<<<<< HEAD
	if (it != mMemberIDs.end())
	{
		mMembersNeedsSort = true;
		mMemberIDs.erase(it);
		return true;
	}
=======
    if (it != mMemberIDs.end())
    {
        mMembersNeedsSort = true;
        mMemberIDs.erase(it);
        return true;
    }
>>>>>>> 1a8a5404

    return false;
}

void LLGroupRoleData::clearMembers()
{
<<<<<<< HEAD
	mMembersNeedsSort = false;
	mMemberIDs.clear();
=======
    mMembersNeedsSort = false;
    mMemberIDs.clear();
>>>>>>> 1a8a5404
}


//
// LLGroupMgrGroupData
//

<<<<<<< HEAD
LLGroupMgrGroupData::LLGroupMgrGroupData(const LLUUID& id) : 
	mID(id), 
	mShowInList(true), 
	mOpenEnrollment(false), 
	mMembershipFee(0),
	mAllowPublish(false),
	mListInProfile(false),
	mMaturePublish(false),
	mChanged(false),
	mMemberCount(0),
	mRoleCount(0),
	mReceivedRoleMemberPairs(0),
	mMemberDataComplete(false),
	mRoleDataComplete(false),
	mRoleMemberDataComplete(false),
	mGroupPropertiesDataComplete(false),
	mPendingRoleMemberRequest(false),
	mAccessTime(0.0f),
	mPendingBanRequest(false)
{
	mMemberVersion.generate();
=======
LLGroupMgrGroupData::LLGroupMgrGroupData(const LLUUID& id) :
    mID(id),
    mShowInList(true),
    mOpenEnrollment(false),
    mMembershipFee(0),
    mAllowPublish(false),
    mListInProfile(false),
    mMaturePublish(false),
    mChanged(false),
    mMemberCount(0),
    mRoleCount(0),
    mReceivedRoleMemberPairs(0),
    mMemberDataComplete(false),
    mRoleDataComplete(false),
    mRoleMemberDataComplete(false),
    mGroupPropertiesDataComplete(false),
    mPendingRoleMemberRequest(false),
    mAccessTime(0.0f),
    mPendingBanRequest(false)
{
    mMemberVersion.generate();
>>>>>>> 1a8a5404
}

void LLGroupMgrGroupData::setAccessed()
{
    mAccessTime = (F32)LLFrameTimer::getTotalSeconds();
}

bool LLGroupMgrGroupData::getRoleData(const LLUUID& role_id, LLRoleData& role_data)
{
    role_data_map_t::const_iterator it;

<<<<<<< HEAD
	// Do we have changes for it?
	it = mRoleChanges.find(role_id);
	if (it != mRoleChanges.end()) 
	{
		if ((*it).second.mChangeType == RC_DELETE) return false;

		role_data = (*it).second;
		return true;
	}

	// Ok, no changes, hasn't been deleted, isn't a new role, just find the role.
	role_list_t::const_iterator rit = mRoles.find(role_id);
	if (rit != mRoles.end())
	{
		role_data = (*rit).second->getRoleData();
		return true;
	}

	// This role must not exist.
	return false;
=======
    // Do we have changes for it?
    it = mRoleChanges.find(role_id);
    if (it != mRoleChanges.end())
    {
        if ((*it).second.mChangeType == RC_DELETE) return false;

        role_data = (*it).second;
        return true;
    }

    // Ok, no changes, hasn't been deleted, isn't a new role, just find the role.
    role_list_t::const_iterator rit = mRoles.find(role_id);
    if (rit != mRoles.end())
    {
        role_data = (*rit).second->getRoleData();
        return true;
    }

    // This role must not exist.
    return false;
>>>>>>> 1a8a5404
}


void LLGroupMgrGroupData::setRoleData(const LLUUID& role_id, LLRoleData role_data)
{
<<<<<<< HEAD
	// If this is a newly created group, we need to change the data in the created list.
	role_data_map_t::iterator it;
	it = mRoleChanges.find(role_id);
	if (it != mRoleChanges.end())
	{
		if ((*it).second.mChangeType == RC_CREATE)
		{
			role_data.mChangeType = RC_CREATE;
			mRoleChanges[role_id] = role_data;
			return;
		}
		else if ((*it).second.mChangeType == RC_DELETE)
		{
			// Don't do anything for a role being deleted.
			return;
		}
	}

	// Not a new role, so put it in the changes list.
	LLRoleData old_role_data;
	role_list_t::iterator rit = mRoles.find(role_id);
	if (rit != mRoles.end())
	{
		bool data_change = ( ((*rit).second->mRoleData.mRoleDescription != role_data.mRoleDescription)
							|| ((*rit).second->mRoleData.mRoleName != role_data.mRoleName)
							|| ((*rit).second->mRoleData.mRoleTitle != role_data.mRoleTitle) );
		bool powers_change = ((*rit).second->mRoleData.mRolePowers != role_data.mRolePowers);
		
		if (!data_change && !powers_change)
		{
			// We are back to the original state, the changes have been 'undone' so take out the change.
			mRoleChanges.erase(role_id);
			return;
		}

		if (data_change && powers_change)
		{
			role_data.mChangeType = RC_UPDATE_ALL;
		}
		else if (data_change)
		{
			role_data.mChangeType = RC_UPDATE_DATA;
		}
		else
		{
			role_data.mChangeType = RC_UPDATE_POWERS;
		}

		mRoleChanges[role_id] = role_data;
	}
	else
	{
		LL_WARNS() << "Change being made to non-existant role " << role_id << LL_ENDL;
	}
=======
    // If this is a newly created group, we need to change the data in the created list.
    role_data_map_t::iterator it;
    it = mRoleChanges.find(role_id);
    if (it != mRoleChanges.end())
    {
        if ((*it).second.mChangeType == RC_CREATE)
        {
            role_data.mChangeType = RC_CREATE;
            mRoleChanges[role_id] = role_data;
            return;
        }
        else if ((*it).second.mChangeType == RC_DELETE)
        {
            // Don't do anything for a role being deleted.
            return;
        }
    }

    // Not a new role, so put it in the changes list.
    LLRoleData old_role_data;
    role_list_t::iterator rit = mRoles.find(role_id);
    if (rit != mRoles.end())
    {
        bool data_change = ( ((*rit).second->mRoleData.mRoleDescription != role_data.mRoleDescription)
                            || ((*rit).second->mRoleData.mRoleName != role_data.mRoleName)
                            || ((*rit).second->mRoleData.mRoleTitle != role_data.mRoleTitle) );
        bool powers_change = ((*rit).second->mRoleData.mRolePowers != role_data.mRolePowers);

        if (!data_change && !powers_change)
        {
            // We are back to the original state, the changes have been 'undone' so take out the change.
            mRoleChanges.erase(role_id);
            return;
        }

        if (data_change && powers_change)
        {
            role_data.mChangeType = RC_UPDATE_ALL;
        }
        else if (data_change)
        {
            role_data.mChangeType = RC_UPDATE_DATA;
        }
        else
        {
            role_data.mChangeType = RC_UPDATE_POWERS;
        }

        mRoleChanges[role_id] = role_data;
    }
    else
    {
        LL_WARNS() << "Change being made to non-existant role " << role_id << LL_ENDL;
    }
>>>>>>> 1a8a5404
}

bool LLGroupMgrGroupData::pendingRoleChanges()
{
<<<<<<< HEAD
	return (!mRoleChanges.empty());
=======
    return (!mRoleChanges.empty());
>>>>>>> 1a8a5404
}

// This is a no-op if the role has already been created.
void LLGroupMgrGroupData::createRole(const LLUUID& role_id, LLRoleData role_data)
{
    if (mRoleChanges.find(role_id) != mRoleChanges.end())
    {
        LL_WARNS() << "create role for existing role! " << role_id << LL_ENDL;
    }
    else
    {
        role_data.mChangeType = RC_CREATE;
        mRoleChanges[role_id] = role_data;
    }
}

void LLGroupMgrGroupData::deleteRole(const LLUUID& role_id)
{
    role_data_map_t::iterator it;

    // If this was a new role, just discard it.
    it = mRoleChanges.find(role_id);
    if (it != mRoleChanges.end()
        && (*it).second.mChangeType == RC_CREATE)
    {
        mRoleChanges.erase(it);
        return;
    }

    LLRoleData rd;
    rd.mChangeType = RC_DELETE;
    mRoleChanges[role_id] = rd;
}

void LLGroupMgrGroupData::addRolePower(const LLUUID &role_id, U64 power)
{
    LLRoleData rd;
    if (getRoleData(role_id,rd))
    {
        rd.mRolePowers |= power;
        setRoleData(role_id,rd);
    }
    else
    {
        LL_WARNS() << "addRolePower: no role data found for " << role_id << LL_ENDL;
    }
}

void LLGroupMgrGroupData::removeRolePower(const LLUUID &role_id, U64 power)
{
    LLRoleData rd;
    if (getRoleData(role_id,rd))
    {
        rd.mRolePowers &= ~power;
        setRoleData(role_id,rd);
    }
    else
    {
        LL_WARNS() << "removeRolePower: no role data found for " << role_id << LL_ENDL;
    }
}

U64 LLGroupMgrGroupData::getRolePowers(const LLUUID& role_id)
{
    LLRoleData rd;
    if (getRoleData(role_id,rd))
    {
        return rd.mRolePowers;
    }
    else
    {
        LL_WARNS() << "getRolePowers: no role data found for " << role_id << LL_ENDL;
        return GP_NO_POWERS;
    }
}

void LLGroupMgrGroupData::removeData()
{
    // Remove member data first, because removeRoleData will walk the member list
    removeMemberData();
    removeRoleData();
}

void LLGroupMgrGroupData::removeMemberData()
{
    for (member_list_t::iterator mi = mMembers.begin(); mi != mMembers.end(); ++mi)
    {
        delete mi->second;
    }
    mMembers.clear();
    mMemberDataComplete = false;
    mMemberVersion.generate();
}

void LLGroupMgrGroupData::removeRoleData()
{
    for (member_list_t::iterator mi = mMembers.begin(); mi != mMembers.end(); ++mi)
    {
        LLGroupMemberData* data = mi->second;
        if (data)
        {
            data->clearRoles();
        }
    }

    for (role_list_t::iterator ri = mRoles.begin(); ri != mRoles.end(); ++ri)
    {
        LLGroupRoleData* data = ri->second;
        delete data;
    }
    mRoles.clear();
    mReceivedRoleMemberPairs = 0;
    mRoleDataComplete = false;
    mRoleMemberDataComplete= false;
}

void LLGroupMgrGroupData::removeRoleMemberData()
{
    for (member_list_t::iterator mi = mMembers.begin(); mi != mMembers.end(); ++mi)
    {
        LLGroupMemberData* data = mi->second;
        if (data)
        {
            data->clearRoles();
        }
    }

    for (role_list_t::iterator ri = mRoles.begin(); ri != mRoles.end(); ++ri)
    {
        LLGroupRoleData* data = ri->second;
        if (data)
        {
            data->clearMembers();
        }
    }

    mReceivedRoleMemberPairs = 0;
    mRoleMemberDataComplete= false;
}

LLGroupMgrGroupData::~LLGroupMgrGroupData()
{
<<<<<<< HEAD
	removeData();
}

bool LLGroupMgrGroupData::changeRoleMember(const LLUUID& role_id, 
										   const LLUUID& member_id, 
										   LLRoleMemberChangeType rmc)
{
	role_list_t::iterator ri = mRoles.find(role_id);
	member_list_t::iterator mi = mMembers.find(member_id);

	if (ri == mRoles.end()
		|| mi == mMembers.end() )
	{
		if (ri == mRoles.end()) LL_WARNS() << "LLGroupMgrGroupData::changeRoleMember couldn't find role " << role_id << LL_ENDL;
		if (mi == mMembers.end()) LL_WARNS() << "LLGroupMgrGroupData::changeRoleMember couldn't find member " << member_id << LL_ENDL;
		return false;
	}

	LLGroupRoleData* grd = ri->second;
	LLGroupMemberData* gmd = mi->second;

	if (!grd || !gmd)
	{
		LL_WARNS() << "LLGroupMgrGroupData::changeRoleMember couldn't get member or role data." << LL_ENDL;
		return false;
	}

	if (RMC_ADD == rmc)
	{
		LL_INFOS() << " adding member to role." << LL_ENDL;
		grd->addMember(member_id);
		gmd->addRole(role_id,grd);

		//TODO move this into addrole function
		//see if they added someone to the owner role and update isOwner
		gmd->mIsOwner = (role_id == mOwnerRole) ? true : gmd->mIsOwner;
	}
	else if (RMC_REMOVE == rmc)
	{
		LL_INFOS() << " removing member from role." << LL_ENDL;
		grd->removeMember(member_id);
		gmd->removeRole(role_id);

		//see if they removed someone from the owner role and update isOwner
		gmd->mIsOwner = (role_id == mOwnerRole) ? false : gmd->mIsOwner;
	}

	lluuid_pair role_member;
	role_member.first = role_id;
	role_member.second = member_id;

	change_map_t::iterator it = mRoleMemberChanges.find(role_member);
	if (it != mRoleMemberChanges.end())
	{
		// There was already a role change for this role_member
		if (it->second.mChange == rmc)
		{
			// Already recorded this change?  Weird.
			LL_INFOS() << "Received duplicate change for "
					<< " role: " << role_id << " member " << member_id 
					<< " change " << (rmc == RMC_ADD ? "ADD" : "REMOVE") << LL_ENDL;
		}
		else
		{
			// The only two operations (add and remove) currently cancel each other out
			// If that changes this will need more logic
			if (rmc == RMC_NONE)
			{
				LL_WARNS() << "changeRoleMember: existing entry with 'RMC_NONE' change! This shouldn't happen." << LL_ENDL;
				LLRoleMemberChange rc(role_id,member_id,rmc);
				mRoleMemberChanges[role_member] = rc;
			}
			else
			{
				mRoleMemberChanges.erase(it);
			}
		}
	}
	else
	{
		LLRoleMemberChange rc(role_id,member_id,rmc);
		mRoleMemberChanges[role_member] = rc;
	}

	recalcAgentPowers(member_id);

	mChanged = true;
	return true;
=======
    removeData();
}

bool LLGroupMgrGroupData::changeRoleMember(const LLUUID& role_id,
                                           const LLUUID& member_id,
                                           LLRoleMemberChangeType rmc)
{
    role_list_t::iterator ri = mRoles.find(role_id);
    member_list_t::iterator mi = mMembers.find(member_id);

    if (ri == mRoles.end()
        || mi == mMembers.end() )
    {
        if (ri == mRoles.end()) LL_WARNS() << "LLGroupMgrGroupData::changeRoleMember couldn't find role " << role_id << LL_ENDL;
        if (mi == mMembers.end()) LL_WARNS() << "LLGroupMgrGroupData::changeRoleMember couldn't find member " << member_id << LL_ENDL;
        return false;
    }

    LLGroupRoleData* grd = ri->second;
    LLGroupMemberData* gmd = mi->second;

    if (!grd || !gmd)
    {
        LL_WARNS() << "LLGroupMgrGroupData::changeRoleMember couldn't get member or role data." << LL_ENDL;
        return false;
    }

    if (RMC_ADD == rmc)
    {
        LL_INFOS() << " adding member to role." << LL_ENDL;
        grd->addMember(member_id);
        gmd->addRole(role_id,grd);

        //TODO move this into addrole function
        //see if they added someone to the owner role and update isOwner
        gmd->mIsOwner = (role_id == mOwnerRole) ? true : gmd->mIsOwner;
    }
    else if (RMC_REMOVE == rmc)
    {
        LL_INFOS() << " removing member from role." << LL_ENDL;
        grd->removeMember(member_id);
        gmd->removeRole(role_id);

        //see if they removed someone from the owner role and update isOwner
        gmd->mIsOwner = (role_id == mOwnerRole) ? false : gmd->mIsOwner;
    }

    lluuid_pair role_member;
    role_member.first = role_id;
    role_member.second = member_id;

    change_map_t::iterator it = mRoleMemberChanges.find(role_member);
    if (it != mRoleMemberChanges.end())
    {
        // There was already a role change for this role_member
        if (it->second.mChange == rmc)
        {
            // Already recorded this change?  Weird.
            LL_INFOS() << "Received duplicate change for "
                    << " role: " << role_id << " member " << member_id
                    << " change " << (rmc == RMC_ADD ? "ADD" : "REMOVE") << LL_ENDL;
        }
        else
        {
            // The only two operations (add and remove) currently cancel each other out
            // If that changes this will need more logic
            if (rmc == RMC_NONE)
            {
                LL_WARNS() << "changeRoleMember: existing entry with 'RMC_NONE' change! This shouldn't happen." << LL_ENDL;
                LLRoleMemberChange rc(role_id,member_id,rmc);
                mRoleMemberChanges[role_member] = rc;
            }
            else
            {
                mRoleMemberChanges.erase(it);
            }
        }
    }
    else
    {
        LLRoleMemberChange rc(role_id,member_id,rmc);
        mRoleMemberChanges[role_member] = rc;
    }

    recalcAgentPowers(member_id);

    mChanged = true;
    return true;
>>>>>>> 1a8a5404
}

void LLGroupMgrGroupData::recalcAllAgentPowers()
{
    LLGroupMemberData* gmd;

    for (member_list_t::iterator mit = mMembers.begin();
         mit != mMembers.end(); ++mit)
    {
        gmd = mit->second;
        if (!gmd) continue;

        gmd->mAgentPowers = 0;
        for (LLGroupMemberData::role_list_t::iterator it = gmd->mRolesList.begin();
             it != gmd->mRolesList.end(); ++it)
        {
            LLGroupRoleData* grd = (*it).second;
            if (!grd) continue;

            gmd->mAgentPowers |= grd->mRoleData.mRolePowers;
        }
    }
}

void LLGroupMgrGroupData::recalcAgentPowers(const LLUUID& agent_id)
{
    member_list_t::iterator mi = mMembers.find(agent_id);
    if (mi == mMembers.end()) return;

    LLGroupMemberData* gmd = mi->second;

    if (!gmd) return;

    gmd->mAgentPowers = 0;
    for (LLGroupMemberData::role_list_t::iterator it = gmd->mRolesList.begin();
         it != gmd->mRolesList.end(); ++it)
    {
        LLGroupRoleData* grd = (*it).second;
        if (!grd) continue;

        gmd->mAgentPowers |= grd->mRoleData.mRolePowers;
    }
}

bool LLGroupMgrGroupData::isSingleMemberNotOwner()
{
    return mMembers.size() == 1 && !mMembers.begin()->second->isOwner();
}

bool packRoleUpdateMessageBlock(LLMessageSystem* msg,
                                const LLUUID& group_id,
                                const LLUUID& role_id,
                                const LLRoleData& role_data,
                                bool start_message)
{
    if (start_message)
    {
        msg->newMessage("GroupRoleUpdate");
        msg->nextBlock("AgentData");
        msg->addUUID("AgentID",gAgent.getID());
        msg->addUUID("SessionID",gAgent.getSessionID());
        msg->addUUID("GroupID",group_id);
        start_message = false;
    }

    msg->nextBlock("RoleData");
    msg->addUUID("RoleID",role_id);
    msg->addString("Name", role_data.mRoleName);
    msg->addString("Description", role_data.mRoleDescription);
    msg->addString("Title", role_data.mRoleTitle);
    msg->addU64("Powers", role_data.mRolePowers);
    msg->addU8("UpdateType", (U8)role_data.mChangeType);

    if (msg->isSendFullFast())
    {
        gAgent.sendReliableMessage();
        start_message = true;
    }

    return start_message;
}

void LLGroupMgrGroupData::sendRoleChanges()
{
    // Commit changes locally
    LLGroupRoleData* grd;
    role_list_t::iterator role_it;
    LLMessageSystem* msg = gMessageSystem;
    bool start_message = true;

    bool need_role_cleanup = false;
    bool need_role_data = false;
    bool need_power_recalc = false;

    // Apply all changes
    for (role_data_map_t::iterator iter = mRoleChanges.begin();
         iter != mRoleChanges.end(); )
    {
        role_data_map_t::iterator it = iter++; // safely incrament iter
        const LLUUID& role_id = (*it).first;
        const LLRoleData& role_data = (*it).second;

        // Commit to local data set
        role_it = mRoles.find((*it).first);
        if ( (mRoles.end() == role_it
                && RC_CREATE != role_data.mChangeType)
            || (mRoles.end() != role_it
                && RC_CREATE == role_data.mChangeType))
        {
            continue;
        }

        // NOTE: role_it is valid EXCEPT for the RC_CREATE case
        switch (role_data.mChangeType)
        {
            case RC_CREATE:
            {
                // NOTE: role_it is NOT valid in this case
                grd = new LLGroupRoleData(role_id, role_data, 0);
                mRoles[role_id] = grd;
                need_role_data = true;
                break;
            }
            case RC_DELETE:
            {
                LLGroupRoleData* group_role_data = (*role_it).second;
                delete group_role_data;
                mRoles.erase(role_it);
                need_role_cleanup = true;
                need_power_recalc = true;
                break;
            }
            case RC_UPDATE_ALL:
                // fall through
            case RC_UPDATE_POWERS:
                need_power_recalc = true;
                // fall through
            case RC_UPDATE_DATA:
                // fall through
            default:
            {
                LLGroupRoleData* group_role_data = (*role_it).second;
                group_role_data->setRoleData(role_data); // NOTE! might modify mRoleChanges!
                break;
            }
        }

        // Update dataserver
        start_message = packRoleUpdateMessageBlock(msg,getID(),role_id,role_data,start_message);
    }

    if (!start_message)
    {
        gAgent.sendReliableMessage();
    }

    // If we delete a role then all the role-member pairs are invalid!
    if (need_role_cleanup)
    {
        removeRoleMemberData();
    }

    // If we create a new role, then we need to re-fetch all the role data.
    if (need_role_data)
    {
        LLGroupMgr::getInstance()->sendGroupRoleDataRequest(getID());
    }

    // Clean up change lists
    mRoleChanges.clear();

    // Recalculate all the agent powers because role powers have now changed.
    if (need_power_recalc)
    {
        recalcAllAgentPowers();
    }
}

void LLGroupMgrGroupData::cancelRoleChanges()
{
    // Clear out all changes!
    mRoleChanges.clear();
}

void LLGroupMgrGroupData::createBanEntry(const LLUUID& ban_id, const LLGroupBanData& ban_data)
{
    mBanList[ban_id] = ban_data;
}

void LLGroupMgrGroupData::removeBanEntry(const LLUUID& ban_id)
{
    mBanList.erase(ban_id);
}

void LLGroupMgrGroupData::banMemberById(const LLUUID& participant_uuid)
{
    if (!mMemberDataComplete ||
        !mRoleDataComplete ||
        !(mRoleMemberDataComplete && mMembers.size()))
    {
        LL_WARNS() << "No Role-Member data yet, setting ban request to pending." << LL_ENDL;
        mPendingBanRequest = true;
        mPendingBanMemberID = participant_uuid;

        if (!mMemberDataComplete || !mMembers.size())
        {
            LLGroupMgr::getInstance()->sendCapGroupMembersRequest(mID);
        }

        if (!mRoleDataComplete)
        {
            LLGroupMgr::getInstance()->sendGroupRoleDataRequest(mID);
        }

        return;
    }

    LLGroupMgrGroupData::member_list_t::iterator mi = mMembers.find((participant_uuid));
    if (mi == mMembers.end())
    {
        if (!mPendingBanRequest)
        {
            mPendingBanRequest = true;
            mPendingBanMemberID = participant_uuid;
            LLGroupMgr::getInstance()->sendCapGroupMembersRequest(mID); // member isn't in members list, request reloading
        }
        else
        {
            mPendingBanRequest = false;
        }

        return;
    }

    mPendingBanRequest = false;

    LLGroupMemberData* member_data = (*mi).second;
    if (member_data && member_data->isInRole(mOwnerRole))
    {
        return; // can't ban group owner
    }

    std::vector<LLUUID> ids;
    ids.push_back(participant_uuid);

    LLGroupBanData ban_data;
    createBanEntry(participant_uuid, ban_data);
    LLGroupMgr::getInstance()->sendGroupBanRequest(LLGroupMgr::REQUEST_POST, mID, LLGroupMgr::BAN_CREATE, ids);
    LLGroupMgr::getInstance()->sendGroupMemberEjects(mID, ids);
    LLGroupMgr::getInstance()->sendGroupMembersRequest(mID);
    LLSD args;
    LLAvatarName av_name;
    LLAvatarNameCache::get(participant_uuid, &av_name);
    args["AVATAR_NAME"] = av_name.getUserName();
    args["GROUP_NAME"] = mName;
    LLNotifications::instance().add(LLNotification::Params("EjectAvatarFromGroup").substitutions(args));
}

//
// LLGroupMgr
//

LLGroupMgr::LLGroupMgr():
    mMemberRequestInFlight(false)
{
}

LLGroupMgr::~LLGroupMgr()
{
    clearGroups();
}

void LLGroupMgr::clearGroups()
{
    std::for_each(mRoleActionSets.begin(), mRoleActionSets.end(), DeletePointer());
    mRoleActionSets.clear();
    std::for_each(mGroups.begin(), mGroups.end(), DeletePairedPointer());
    mGroups.clear();
    mObservers.clear();
}

void LLGroupMgr::clearGroupData(const LLUUID& group_id)
{
    group_map_t::iterator iter = mGroups.find(group_id);
    if (iter != mGroups.end())
    {
        delete (*iter).second;
        mGroups.erase(iter);
    }
}

void LLGroupMgr::addObserver(LLGroupMgrObserver* observer)
{
    if( observer->getID() != LLUUID::null )
        mObservers.insert(std::pair<LLUUID, LLGroupMgrObserver*>(observer->getID(), observer));
}

void LLGroupMgr::addObserver(const LLUUID& group_id, LLParticularGroupObserver* observer)
{
    if(group_id.notNull() && observer)
    {
        mParticularObservers[group_id].insert(observer);
    }
}

void LLGroupMgr::removeObserver(LLGroupMgrObserver* observer)
{
    if (!observer)
    {
        return;
    }
    observer_multimap_t::iterator it;
    it = mObservers.find(observer->getID());
    while (it != mObservers.end())
    {
        if (it->second == observer)
        {
            mObservers.erase(it);
            break;
        }
        else
        {
            ++it;
        }
    }
}

void LLGroupMgr::removeObserver(const LLUUID& group_id, LLParticularGroupObserver* observer)
{
    if(group_id.isNull() || !observer)
    {
        return;
    }

    observer_map_t::iterator obs_it = mParticularObservers.find(group_id);
    if(obs_it == mParticularObservers.end())
        return;

    obs_it->second.erase(observer);

    if (obs_it->second.size() == 0)
        mParticularObservers.erase(obs_it);
}

LLGroupMgrGroupData* LLGroupMgr::getGroupData(const LLUUID& id)
{
    group_map_t::iterator gi = mGroups.find(id);

    if (gi != mGroups.end())
    {
        return gi->second;
    }
    return NULL;
}

// Helper function for LLGroupMgr::processGroupMembersReply
// This reformats date strings from MM/DD/YYYY to YYYY/MM/DD ( e.g. 1/27/2008 -> 2008/1/27 )
// so that the sorter can sort by year before month before day.
static void formatDateString(std::string &date_string)
{
    using namespace boost;
    cmatch result;
    const regex expression("([0-9]{1,2})/([0-9]{1,2})/([0-9]{4})");
    if (regex_match(date_string.c_str(), result, expression))
    {
        // convert matches to integers so that we can pad them with zeroes on Linux
        S32 year    = boost::lexical_cast<S32>(result[3]);
        S32 month   = boost::lexical_cast<S32>(result[1]);
        S32 day     = boost::lexical_cast<S32>(result[2]);

        // ISO 8601 date format
        date_string = llformat("%04d/%02d/%02d", year, month, day);
    }
}

// static
void LLGroupMgr::processGroupMembersReply(LLMessageSystem* msg, void** data)
{
    LL_PROFILE_ZONE_SCOPED;

<<<<<<< HEAD
	LL_DEBUGS("GrpMgr") << "LLGroupMgr::processGroupMembersReply" << LL_ENDL;
	LLUUID agent_id;
	msg->getUUIDFast(_PREHASH_AgentData, _PREHASH_AgentID, agent_id );
	if (gAgent.getID() != agent_id)
	{
		LL_WARNS() << "Got group members reply for another agent!" << LL_ENDL;
		return;
	}

	LLUUID group_id;
	msg->getUUIDFast(_PREHASH_GroupData, _PREHASH_GroupID, group_id );

	LLUUID request_id;
	msg->getUUIDFast(_PREHASH_GroupData, _PREHASH_RequestID, request_id);

	LLGroupMgrGroupData* group_datap = LLGroupMgr::getInstance()->getGroupData(group_id);
	if (!group_datap || (group_datap->mMemberRequestID != request_id))
	{
		LL_WARNS() << "processGroupMembersReply: Received incorrect (stale?) group or request id" << LL_ENDL;
		return;
	}

	msg->getS32(_PREHASH_GroupData, "MemberCount", group_datap->mMemberCount );

	if (group_datap->mMemberCount > 0)
	{
		S32 contribution = 0;
		std::string online_status;
		std::string title;
		U64 agent_powers = 0;
		bool is_owner = false;

		S32 num_members = msg->getNumberOfBlocksFast(_PREHASH_MemberData);
		for (S32 i = 0; i < num_members; i++)
		{
			LLUUID member_id;

			msg->getUUIDFast(_PREHASH_MemberData, _PREHASH_AgentID, member_id, i );
			msg->getS32(_PREHASH_MemberData, _PREHASH_Contribution, contribution, i);
			msg->getU64(_PREHASH_MemberData, "AgentPowers", agent_powers, i);
			msg->getStringFast(_PREHASH_MemberData, _PREHASH_OnlineStatus, online_status, i);
			msg->getString(_PREHASH_MemberData, "Title", title, i);
			msg->getBOOL(_PREHASH_MemberData,"IsOwner",is_owner,i);

			if (member_id.notNull())
			{
				if (online_status == "Online")
				{
					static std::string localized_online(LLTrans::getString("group_member_status_online"));
					online_status = localized_online;
				}
				else
				{
					formatDateString(online_status); // reformat for sorting, e.g. 12/25/2008 -> 2008/12/25
				}
				
				//LL_INFOS() << "Member " << member_id << " has powers " << std::hex << agent_powers << std::dec << LL_ENDL;
				LLGroupMemberData* newdata = new LLGroupMemberData(member_id, 
																	contribution, 
																	agent_powers, 
																	title,
																	online_status,
																	is_owner);
=======
    LL_DEBUGS("GrpMgr") << "LLGroupMgr::processGroupMembersReply" << LL_ENDL;
    LLUUID agent_id;
    msg->getUUIDFast(_PREHASH_AgentData, _PREHASH_AgentID, agent_id );
    if (gAgent.getID() != agent_id)
    {
        LL_WARNS() << "Got group members reply for another agent!" << LL_ENDL;
        return;
    }

    LLUUID group_id;
    msg->getUUIDFast(_PREHASH_GroupData, _PREHASH_GroupID, group_id );

    LLUUID request_id;
    msg->getUUIDFast(_PREHASH_GroupData, _PREHASH_RequestID, request_id);

    LLGroupMgrGroupData* group_datap = LLGroupMgr::getInstance()->getGroupData(group_id);
    if (!group_datap || (group_datap->mMemberRequestID != request_id))
    {
        LL_WARNS() << "processGroupMembersReply: Received incorrect (stale?) group or request id" << LL_ENDL;
        return;
    }

    msg->getS32(_PREHASH_GroupData, "MemberCount", group_datap->mMemberCount );

    if (group_datap->mMemberCount > 0)
    {
        S32 contribution = 0;
        std::string online_status;
        std::string title;
        U64 agent_powers = 0;
        bool is_owner = false;

        S32 num_members = msg->getNumberOfBlocksFast(_PREHASH_MemberData);
        for (S32 i = 0; i < num_members; i++)
        {
            LLUUID member_id;

            msg->getUUIDFast(_PREHASH_MemberData, _PREHASH_AgentID, member_id, i );
            msg->getS32(_PREHASH_MemberData, _PREHASH_Contribution, contribution, i);
            msg->getU64(_PREHASH_MemberData, "AgentPowers", agent_powers, i);
            msg->getStringFast(_PREHASH_MemberData, _PREHASH_OnlineStatus, online_status, i);
            msg->getString(_PREHASH_MemberData, "Title", title, i);
            msg->getBOOL(_PREHASH_MemberData,"IsOwner",is_owner,i);

            if (member_id.notNull())
            {
                if (online_status == "Online")
                {
                    static std::string localized_online(LLTrans::getString("group_member_status_online"));
                    online_status = localized_online;
                }
                else
                {
                    formatDateString(online_status); // reformat for sorting, e.g. 12/25/2008 -> 2008/12/25
                }

                //LL_INFOS() << "Member " << member_id << " has powers " << std::hex << agent_powers << std::dec << LL_ENDL;
                LLGroupMemberData* newdata = new LLGroupMemberData(member_id,
                                                                    contribution,
                                                                    agent_powers,
                                                                    title,
                                                                    online_status,
                                                                    is_owner);
>>>>>>> 1a8a5404
#if LL_DEBUG
                LLGroupMgrGroupData::member_list_t::iterator mit = group_datap->mMembers.find(member_id);
                if (mit != group_datap->mMembers.end())
                {
                    LL_INFOS() << " *** Received duplicate member data for agent " << member_id << LL_ENDL;
                }
#endif
<<<<<<< HEAD
				group_datap->mMembers[member_id] = newdata;
			}
			else
			{
				LL_INFOS() << "Received null group member data." << LL_ENDL;
			}
		}

		//if group members are loaded while titles are missing, load the titles.
		if(group_datap->mTitles.size() < 1)
		{
			LLGroupMgr::getInstance()->sendGroupTitlesRequest(group_id);
		}
	}

	group_datap->mMemberVersion.generate();

	if (group_datap->mMembers.size() ==  (U32)group_datap->mMemberCount)
	{
		group_datap->mMemberDataComplete = true;
		group_datap->mMemberRequestID.setNull();
		// We don't want to make role-member data requests until we have all the members
		if (group_datap->mPendingRoleMemberRequest)
		{
			group_datap->mPendingRoleMemberRequest = false;
			LLGroupMgr::getInstance()->sendGroupRoleMembersRequest(group_datap->mID);
		}
	}

	group_datap->mChanged = true;
	LLGroupMgr::getInstance()->notifyObservers(GC_MEMBER_DATA);
}

//static 
=======
                group_datap->mMembers[member_id] = newdata;
            }
            else
            {
                LL_INFOS() << "Received null group member data." << LL_ENDL;
            }
        }

        //if group members are loaded while titles are missing, load the titles.
        if(group_datap->mTitles.size() < 1)
        {
            LLGroupMgr::getInstance()->sendGroupTitlesRequest(group_id);
        }
    }

    group_datap->mMemberVersion.generate();

    if (group_datap->mMembers.size() ==  (U32)group_datap->mMemberCount)
    {
        group_datap->mMemberDataComplete = true;
        group_datap->mMemberRequestID.setNull();
        // We don't want to make role-member data requests until we have all the members
        if (group_datap->mPendingRoleMemberRequest)
        {
            group_datap->mPendingRoleMemberRequest = false;
            LLGroupMgr::getInstance()->sendGroupRoleMembersRequest(group_datap->mID);
        }
    }

    group_datap->mChanged = true;
    LLGroupMgr::getInstance()->notifyObservers(GC_MEMBER_DATA);
}

//static
>>>>>>> 1a8a5404
void LLGroupMgr::processGroupPropertiesReply(LLMessageSystem* msg, void** data)
{
    LL_PROFILE_ZONE_SCOPED;

<<<<<<< HEAD
	LL_DEBUGS("GrpMgr") << "LLGroupMgr::processGroupPropertiesReply" << LL_ENDL;
	if (!msg)
	{
		LL_ERRS() << "Can't access the messaging system" << LL_ENDL;
		return;
	}
	LLUUID agent_id;
	msg->getUUIDFast(_PREHASH_AgentData, _PREHASH_AgentID, agent_id );
	if (gAgent.getID() != agent_id)
	{
		LL_WARNS() << "Got group properties reply for another agent!" << LL_ENDL;
		return;
	}

	LLUUID group_id;
	std::string	name;
	std::string	charter;
	bool	show_in_list = false;
	LLUUID	founder_id;
	U64		powers_mask = GP_NO_POWERS;
	S32		money = 0;
	std::string	member_title;
	LLUUID	insignia_id;
	LLUUID	owner_role;
	U32		membership_fee = 0;
	bool	open_enrollment = false;
	S32		num_group_members = 0;
	S32		num_group_roles = 0;
	bool	allow_publish = false;
	bool	mature = false;

	msg->getUUIDFast(_PREHASH_GroupData, _PREHASH_GroupID, group_id );
	msg->getUUIDFast(_PREHASH_GroupData, _PREHASH_FounderID, founder_id);	
	msg->getStringFast(_PREHASH_GroupData, _PREHASH_Name, name );
	msg->getStringFast(_PREHASH_GroupData, _PREHASH_Charter, charter );
	msg->getBOOLFast(_PREHASH_GroupData, _PREHASH_ShowInList, show_in_list );
	msg->getStringFast(_PREHASH_GroupData, _PREHASH_MemberTitle, member_title );
	msg->getUUIDFast(_PREHASH_GroupData, _PREHASH_InsigniaID, insignia_id );
	msg->getU64Fast(_PREHASH_GroupData, _PREHASH_PowersMask, powers_mask );
	msg->getU32Fast(_PREHASH_GroupData, _PREHASH_MembershipFee, membership_fee );
	msg->getBOOLFast(_PREHASH_GroupData, _PREHASH_OpenEnrollment, open_enrollment );
	msg->getS32Fast(_PREHASH_GroupData, _PREHASH_GroupMembershipCount, num_group_members);
	msg->getS32(_PREHASH_GroupData, "GroupRolesCount", num_group_roles);
	msg->getS32Fast(_PREHASH_GroupData, _PREHASH_Money, money);
	msg->getBOOL("GroupData", "AllowPublish", allow_publish);
	msg->getBOOL("GroupData", "MaturePublish", mature);
	msg->getUUID(_PREHASH_GroupData, "OwnerRole", owner_role);

	LLGroupMgrGroupData* group_datap = LLGroupMgr::getInstance()->createGroupData(group_id);

	group_datap->mName = name;
	group_datap->mCharter = charter;
	group_datap->mShowInList = show_in_list;
	group_datap->mInsigniaID = insignia_id;
	group_datap->mFounderID = founder_id;
	group_datap->mMembershipFee = membership_fee;
	group_datap->mOpenEnrollment = open_enrollment;
	group_datap->mAllowPublish = allow_publish;
	group_datap->mMaturePublish = mature;
	group_datap->mOwnerRole = owner_role;
	group_datap->mMemberCount = num_group_members;
	group_datap->mRoleCount = num_group_roles + 1; // Add the everyone role.
	
	group_datap->mGroupPropertiesDataComplete = true;
	group_datap->mChanged = true;
=======
    LL_DEBUGS("GrpMgr") << "LLGroupMgr::processGroupPropertiesReply" << LL_ENDL;
    if (!msg)
    {
        LL_ERRS() << "Can't access the messaging system" << LL_ENDL;
        return;
    }
    LLUUID agent_id;
    msg->getUUIDFast(_PREHASH_AgentData, _PREHASH_AgentID, agent_id );
    if (gAgent.getID() != agent_id)
    {
        LL_WARNS() << "Got group properties reply for another agent!" << LL_ENDL;
        return;
    }

    LLUUID group_id;
    std::string name;
    std::string charter;
    bool    show_in_list = false;
    LLUUID  founder_id;
    U64     powers_mask = GP_NO_POWERS;
    S32     money = 0;
    std::string member_title;
    LLUUID  insignia_id;
    LLUUID  owner_role;
    U32     membership_fee = 0;
    bool    open_enrollment = false;
    S32     num_group_members = 0;
    S32     num_group_roles = 0;
    bool    allow_publish = false;
    bool    mature = false;

    msg->getUUIDFast(_PREHASH_GroupData, _PREHASH_GroupID, group_id );
    msg->getUUIDFast(_PREHASH_GroupData, _PREHASH_FounderID, founder_id);
    msg->getStringFast(_PREHASH_GroupData, _PREHASH_Name, name );
    msg->getStringFast(_PREHASH_GroupData, _PREHASH_Charter, charter );
    msg->getBOOLFast(_PREHASH_GroupData, _PREHASH_ShowInList, show_in_list );
    msg->getStringFast(_PREHASH_GroupData, _PREHASH_MemberTitle, member_title );
    msg->getUUIDFast(_PREHASH_GroupData, _PREHASH_InsigniaID, insignia_id );
    msg->getU64Fast(_PREHASH_GroupData, _PREHASH_PowersMask, powers_mask );
    msg->getU32Fast(_PREHASH_GroupData, _PREHASH_MembershipFee, membership_fee );
    msg->getBOOLFast(_PREHASH_GroupData, _PREHASH_OpenEnrollment, open_enrollment );
    msg->getS32Fast(_PREHASH_GroupData, _PREHASH_GroupMembershipCount, num_group_members);
    msg->getS32(_PREHASH_GroupData, "GroupRolesCount", num_group_roles);
    msg->getS32Fast(_PREHASH_GroupData, _PREHASH_Money, money);
    msg->getBOOL("GroupData", "AllowPublish", allow_publish);
    msg->getBOOL("GroupData", "MaturePublish", mature);
    msg->getUUID(_PREHASH_GroupData, "OwnerRole", owner_role);

    LLGroupMgrGroupData* group_datap = LLGroupMgr::getInstance()->createGroupData(group_id);

    group_datap->mName = name;
    group_datap->mCharter = charter;
    group_datap->mShowInList = show_in_list;
    group_datap->mInsigniaID = insignia_id;
    group_datap->mFounderID = founder_id;
    group_datap->mMembershipFee = membership_fee;
    group_datap->mOpenEnrollment = open_enrollment;
    group_datap->mAllowPublish = allow_publish;
    group_datap->mMaturePublish = mature;
    group_datap->mOwnerRole = owner_role;
    group_datap->mMemberCount = num_group_members;
    group_datap->mRoleCount = num_group_roles + 1; // Add the everyone role.

    group_datap->mGroupPropertiesDataComplete = true;
    group_datap->mChanged = true;
>>>>>>> 1a8a5404

    properties_request_map_t::iterator request = LLGroupMgr::getInstance()->mPropRequests.find(group_id);
    if (request != LLGroupMgr::getInstance()->mPropRequests.end())
    {
        LLGroupMgr::getInstance()->mPropRequests.erase(request);
    }
    else
    {
        LL_DEBUGS("GrpMgr") << "GroupPropertyResponse received with no pending request. Response was slow." << LL_ENDL;
    }
    LLGroupMgr::getInstance()->notifyObservers(GC_PROPERTIES);
}

// static
void LLGroupMgr::processGroupRoleDataReply(LLMessageSystem* msg, void** data)
{
    LL_PROFILE_ZONE_SCOPED;

    LL_DEBUGS("GrpMgr") << "LLGroupMgr::processGroupRoleDataReply" << LL_ENDL;
    LLUUID agent_id;
    msg->getUUIDFast(_PREHASH_AgentData, _PREHASH_AgentID, agent_id );
    if (gAgent.getID() != agent_id)
    {
        LL_WARNS() << "Got group role data reply for another agent!" << LL_ENDL;
        return;
    }

    LLUUID group_id;
    msg->getUUIDFast(_PREHASH_GroupData, _PREHASH_GroupID, group_id );

    LLUUID request_id;
    msg->getUUIDFast(_PREHASH_GroupData, _PREHASH_RequestID, request_id);

    LLGroupMgrGroupData* group_datap = LLGroupMgr::getInstance()->getGroupData(group_id);
    if (!group_datap || (group_datap->mRoleDataRequestID != request_id))
    {
        LL_WARNS() << "processGroupPropertiesReply: Received incorrect (stale?) group or request id" << LL_ENDL;
        return;
    }

    msg->getS32(_PREHASH_GroupData, "RoleCount", group_datap->mRoleCount );

    std::string name;
    std::string title;
    std::string desc;
    U64     powers = 0;
    U32     member_count = 0;
    LLUUID role_id;

    U32 num_blocks = msg->getNumberOfBlocks("RoleData");
    U32 i = 0;
    for (i=0; i< num_blocks; ++i)
    {
        msg->getUUID("RoleData", "RoleID", role_id, i );

        msg->getString("RoleData","Name",name,i);
        msg->getString("RoleData","Title",title,i);
        msg->getString("RoleData","Description",desc,i);
        msg->getU64("RoleData","Powers",powers,i);
        msg->getU32("RoleData","Members",member_count,i);

        //there are 3 predifined roles - Owners, Officers, Everyone
        //there names are defined in lldatagroups.cpp
        //lets change names from server to localized strings
        if(name == "Everyone")
        {
            name = LLTrans::getString("group_role_everyone");
        }
        else if(name == "Officers")
        {
            name = LLTrans::getString("group_role_officers");
        }
        else if(name == "Owners")
        {
            name = LLTrans::getString("group_role_owners");
        }



        LL_DEBUGS("GrpMgr") << "Adding role data: " << name << " {" << role_id << "}" << LL_ENDL;
        LLGroupRoleData* rd = new LLGroupRoleData(role_id,name,title,desc,powers,member_count);
        group_datap->mRoles[role_id] = rd;
    }

    if (group_datap->mRoles.size() == (U32)group_datap->mRoleCount)
    {
        group_datap->mRoleDataComplete = true;
        group_datap->mRoleDataRequestID.setNull();
        // We don't want to make role-member data requests until we have all the role data
        if (group_datap->mPendingRoleMemberRequest)
        {
            group_datap->mPendingRoleMemberRequest = false;
            LLGroupMgr::getInstance()->sendGroupRoleMembersRequest(group_datap->mID);
        }
    }

    group_datap->mChanged = true;
    LLGroupMgr::getInstance()->notifyObservers(GC_ROLE_DATA);
}

// static
void LLGroupMgr::processGroupRoleMembersReply(LLMessageSystem* msg, void** data)
{
    LL_PROFILE_ZONE_SCOPED;

    LL_DEBUGS("GrpMgr") << "LLGroupMgr::processGroupRoleMembersReply" << LL_ENDL;
    LLUUID agent_id;
    msg->getUUIDFast(_PREHASH_AgentData, _PREHASH_AgentID, agent_id );
    if (gAgent.getID() != agent_id)
    {
        LL_WARNS() << "Got group role members reply for another agent!" << LL_ENDL;
        return;
    }

    LLUUID request_id;
    msg->getUUIDFast(_PREHASH_AgentData, _PREHASH_RequestID, request_id);

    LLUUID group_id;
    msg->getUUIDFast(_PREHASH_AgentData, _PREHASH_GroupID, group_id );

    U32 total_pairs;
    msg->getU32(_PREHASH_AgentData, "TotalPairs", total_pairs);

    LLGroupMgrGroupData* group_datap = LLGroupMgr::getInstance()->getGroupData(group_id);
    if (!group_datap || (group_datap->mRoleMembersRequestID != request_id))
    {
        LL_WARNS() << "processGroupRoleMembersReply: Received incorrect (stale?) group or request id" << LL_ENDL;
        return;
    }

    U32 num_blocks = msg->getNumberOfBlocks("MemberData");
    U32 i;
    LLUUID member_id;
    LLUUID role_id;
    LLGroupRoleData* rd = NULL;
    LLGroupMemberData* md = NULL;

    LLGroupMgrGroupData::role_list_t::iterator ri;
    LLGroupMgrGroupData::member_list_t::iterator mi;

    // If total_pairs == 0, there are no members in any custom roles.
    if (total_pairs > 0)
    {
        for (i = 0;i < num_blocks; ++i)
        {
            msg->getUUID("MemberData","RoleID",role_id,i);
            msg->getUUID("MemberData","MemberID",member_id,i);

            if (role_id.notNull() && member_id.notNull() )
            {
                rd = NULL;
                ri = group_datap->mRoles.find(role_id);
                if (ri != group_datap->mRoles.end())
                {
                    rd = ri->second;
                }

                md = NULL;
                mi = group_datap->mMembers.find(member_id);
                if (mi != group_datap->mMembers.end())
                {
                    md = mi->second;
                }

                if (rd && md)
                {
                    LL_DEBUGS("GrpMgr") << "Adding role-member pair: " << role_id << ", " << member_id << LL_ENDL;
                    rd->addMember(member_id);
                    md->addRole(role_id,rd);
                }
                else
                {
                    if (!rd) LL_WARNS() << "Received role data for unknown role " << role_id << " in group " << group_id << LL_ENDL;
                    if (!md) LL_WARNS() << "Received role data for unknown member " << member_id << " in group " << group_id << LL_ENDL;
                }
            }
        }

<<<<<<< HEAD
        LL_DEBUGS("GrpMgr") << "Adding role data: " << name << " {" << role_id << "}" << LL_ENDL;
		LLGroupRoleData* rd = new LLGroupRoleData(role_id,name,title,desc,powers,member_count);
		group_datap->mRoles[role_id] = rd;
	}

	if (group_datap->mRoles.size() == (U32)group_datap->mRoleCount)
	{
		group_datap->mRoleDataComplete = true;
		group_datap->mRoleDataRequestID.setNull();
		// We don't want to make role-member data requests until we have all the role data
		if (group_datap->mPendingRoleMemberRequest)
		{
			group_datap->mPendingRoleMemberRequest = false;
			LLGroupMgr::getInstance()->sendGroupRoleMembersRequest(group_datap->mID);
		}
	}

	group_datap->mChanged = true;
	LLGroupMgr::getInstance()->notifyObservers(GC_ROLE_DATA);
}
=======
        group_datap->mReceivedRoleMemberPairs += num_blocks;
    }
>>>>>>> 1a8a5404

    if (group_datap->mReceivedRoleMemberPairs == total_pairs)
    {
        // Add role data for the 'everyone' role to all members
        LLGroupRoleData* everyone = group_datap->mRoles[LLUUID::null];
        if (!everyone)
        {
            LL_WARNS() << "Everyone role not found!" << LL_ENDL;
        }
        else
        {
            for (LLGroupMgrGroupData::member_list_t::iterator mi = group_datap->mMembers.begin();
                 mi != group_datap->mMembers.end(); ++mi)
            {
                LLGroupMemberData* data = mi->second;
                if (data)
                {
                    data->addRole(LLUUID::null,everyone);
                }
            }
        }

        group_datap->mRoleMemberDataComplete= true;
        group_datap->mRoleMembersRequestID.setNull();
    }

<<<<<<< HEAD
	group_datap->mChanged = true;
	LLGroupMgr::getInstance()->notifyObservers(GC_ROLE_MEMBER_DATA);
=======
    group_datap->mChanged = true;
    LLGroupMgr::getInstance()->notifyObservers(GC_ROLE_MEMBER_DATA);
>>>>>>> 1a8a5404

    if (group_datap->mPendingBanRequest)
    {
        group_datap->banMemberById(group_datap->mPendingBanMemberID);
    }
}

// static
void LLGroupMgr::processGroupTitlesReply(LLMessageSystem* msg, void** data)
{
<<<<<<< HEAD
	LL_DEBUGS("GrpMgr") << "LLGroupMgr::processGroupTitlesReply" << LL_ENDL;
	LLUUID agent_id;
	msg->getUUIDFast(_PREHASH_AgentData, _PREHASH_AgentID, agent_id );
	if (gAgent.getID() != agent_id)
	{
		LL_WARNS() << "Got group properties reply for another agent!" << LL_ENDL;
		return;
	}

	LLUUID group_id;
	msg->getUUIDFast(_PREHASH_AgentData, _PREHASH_GroupID, group_id );
	LLUUID request_id;
	msg->getUUIDFast(_PREHASH_AgentData, _PREHASH_RequestID, request_id);
	
	LLGroupMgrGroupData* group_datap = LLGroupMgr::getInstance()->getGroupData(group_id);
	if (!group_datap || (group_datap->mTitlesRequestID != request_id))
	{
		LL_WARNS() << "processGroupTitlesReply: Received incorrect (stale?) group" << LL_ENDL;
		return;
	}

	LLGroupTitle title;

	S32 i = 0;
	S32 blocks = msg->getNumberOfBlocksFast(_PREHASH_GroupData);
	for (i=0; i<blocks; ++i)
	{
		msg->getString("GroupData","Title",title.mTitle,i);
		msg->getUUID("GroupData","RoleID",title.mRoleID,i);
		msg->getBOOL("GroupData","Selected",title.mSelected,i);

		if (!title.mTitle.empty())
		{
			LL_DEBUGS("GrpMgr") << "LLGroupMgr adding title: " << title.mTitle << ", " << title.mRoleID << ", " << (title.mSelected ? 'Y' : 'N') << LL_ENDL;
			group_datap->mTitles.push_back(title);
		}
	}

	group_datap->mChanged = true;
	LLGroupMgr::getInstance()->notifyObservers(GC_TITLES);
=======
    LL_DEBUGS("GrpMgr") << "LLGroupMgr::processGroupTitlesReply" << LL_ENDL;
    LLUUID agent_id;
    msg->getUUIDFast(_PREHASH_AgentData, _PREHASH_AgentID, agent_id );
    if (gAgent.getID() != agent_id)
    {
        LL_WARNS() << "Got group properties reply for another agent!" << LL_ENDL;
        return;
    }

    LLUUID group_id;
    msg->getUUIDFast(_PREHASH_AgentData, _PREHASH_GroupID, group_id );
    LLUUID request_id;
    msg->getUUIDFast(_PREHASH_AgentData, _PREHASH_RequestID, request_id);

    LLGroupMgrGroupData* group_datap = LLGroupMgr::getInstance()->getGroupData(group_id);
    if (!group_datap || (group_datap->mTitlesRequestID != request_id))
    {
        LL_WARNS() << "processGroupTitlesReply: Received incorrect (stale?) group" << LL_ENDL;
        return;
    }

    LLGroupTitle title;

    S32 i = 0;
    S32 blocks = msg->getNumberOfBlocksFast(_PREHASH_GroupData);
    for (i=0; i<blocks; ++i)
    {
        msg->getString("GroupData","Title",title.mTitle,i);
        msg->getUUID("GroupData","RoleID",title.mRoleID,i);
        msg->getBOOL("GroupData","Selected",title.mSelected,i);

        if (!title.mTitle.empty())
        {
            LL_DEBUGS("GrpMgr") << "LLGroupMgr adding title: " << title.mTitle << ", " << title.mRoleID << ", " << (title.mSelected ? 'Y' : 'N') << LL_ENDL;
            group_datap->mTitles.push_back(title);
        }
    }

    group_datap->mChanged = true;
    LLGroupMgr::getInstance()->notifyObservers(GC_TITLES);
>>>>>>> 1a8a5404
}

// static
void LLGroupMgr::processEjectGroupMemberReply(LLMessageSystem* msg, void ** data)
{
<<<<<<< HEAD
	LL_DEBUGS("GrpMgr") << "processEjectGroupMemberReply" << LL_ENDL;
	LLUUID group_id;
	msg->getUUIDFast(_PREHASH_GroupData, _PREHASH_GroupID, group_id);
	bool success;
	msg->getBOOLFast(_PREHASH_EjectData, _PREHASH_Success, success);
=======
    LL_DEBUGS("GrpMgr") << "processEjectGroupMemberReply" << LL_ENDL;
    LLUUID group_id;
    msg->getUUIDFast(_PREHASH_GroupData, _PREHASH_GroupID, group_id);
    bool success;
    msg->getBOOLFast(_PREHASH_EjectData, _PREHASH_Success, success);
>>>>>>> 1a8a5404

    // If we had a failure, the group panel needs to be updated.
    if (!success)
    {
        LLGroupActions::refresh(group_id);
    }
}

// static
void LLGroupMgr::processJoinGroupReply(LLMessageSystem* msg, void ** data)
{
<<<<<<< HEAD
	LL_DEBUGS("GrpMgr") << "processJoinGroupReply" << LL_ENDL;
	LLUUID group_id;
	bool success;
	msg->getUUIDFast(_PREHASH_GroupData, _PREHASH_GroupID, group_id);
	msg->getBOOLFast(_PREHASH_GroupData, _PREHASH_Success, success);
=======
    LL_DEBUGS("GrpMgr") << "processJoinGroupReply" << LL_ENDL;
    LLUUID group_id;
    bool success;
    msg->getUUIDFast(_PREHASH_GroupData, _PREHASH_GroupID, group_id);
    msg->getBOOLFast(_PREHASH_GroupData, _PREHASH_Success, success);
>>>>>>> 1a8a5404

    if (success)
    {
        // refresh all group information
        gAgent.sendAgentDataUpdateRequest();

        LLGroupMgr::getInstance()->clearGroupData(group_id);
        // refresh the floater for this group, if any.
        LLGroupActions::refresh(group_id);
    }
}

// static
void LLGroupMgr::processLeaveGroupReply(LLMessageSystem* msg, void ** data)
{
<<<<<<< HEAD
	LL_DEBUGS("GrpMgr") << "processLeaveGroupReply" << LL_ENDL;
	LLUUID group_id;
	bool success;
	msg->getUUIDFast(_PREHASH_GroupData, _PREHASH_GroupID, group_id);
	msg->getBOOLFast(_PREHASH_GroupData, _PREHASH_Success, success);
=======
    LL_DEBUGS("GrpMgr") << "processLeaveGroupReply" << LL_ENDL;
    LLUUID group_id;
    bool success;
    msg->getUUIDFast(_PREHASH_GroupData, _PREHASH_GroupID, group_id);
    msg->getBOOLFast(_PREHASH_GroupData, _PREHASH_Success, success);
>>>>>>> 1a8a5404

    if (success)
    {
        // refresh all group information
        gAgent.sendAgentDataUpdateRequest();

        LLGroupMgr::getInstance()->clearGroupData(group_id);
        // close the floater for this group, if any.
        LLGroupActions::closeGroup(group_id);
    }
}

// static
void LLGroupMgr::processCreateGroupReply(LLMessageSystem* msg, void ** data)
{
<<<<<<< HEAD
	LLUUID group_id;
	bool success;
	std::string message;

	msg->getUUIDFast(_PREHASH_ReplyData, _PREHASH_GroupID, group_id );

	msg->getBOOLFast(_PREHASH_ReplyData, _PREHASH_Success,	success );
	msg->getStringFast(_PREHASH_ReplyData, _PREHASH_Message, message );

	if (success)
	{
		// refresh all group information
		gAgent.sendAgentDataUpdateRequest();

		// HACK! We haven't gotten the agent group update yet, so ... um ... fake it.
		// This is so when we go to modify the group we will be able to do so.
		// This isn't actually too bad because real data will come down in 2 or 3 miliseconds and replace this.
		LLGroupData gd;
		gd.mAcceptNotices = true;
		gd.mListInProfile = true;
		gd.mContribution = 0;
		gd.mID = group_id;
		gd.mName = "new group";
		gd.mPowers = GP_ALL_POWERS;

		gAgent.mGroups.push_back(gd);

		LLPanelGroupCreate::refreshCreatedGroup(group_id);
		//FIXME
		//LLFloaterGroupInfo::closeCreateGroup();
		//LLFloaterGroupInfo::showFromUUID(group_id,"roles_tab");
	}
	else
	{
		// *TODO: Translate
		LLSD args;
		args["MESSAGE"] = message;
		LLNotificationsUtil::add("UnableToCreateGroup", args);
	}
=======
    LLUUID group_id;
    bool success;
    std::string message;

    msg->getUUIDFast(_PREHASH_ReplyData, _PREHASH_GroupID, group_id );

    msg->getBOOLFast(_PREHASH_ReplyData, _PREHASH_Success,  success );
    msg->getStringFast(_PREHASH_ReplyData, _PREHASH_Message, message );

    if (success)
    {
        // refresh all group information
        gAgent.sendAgentDataUpdateRequest();

        // HACK! We haven't gotten the agent group update yet, so ... um ... fake it.
        // This is so when we go to modify the group we will be able to do so.
        // This isn't actually too bad because real data will come down in 2 or 3 miliseconds and replace this.
        LLGroupData gd;
        gd.mAcceptNotices = true;
        gd.mListInProfile = true;
        gd.mContribution = 0;
        gd.mID = group_id;
        gd.mName = "new group";
        gd.mPowers = GP_ALL_POWERS;

        gAgent.mGroups.push_back(gd);

        LLPanelGroupCreate::refreshCreatedGroup(group_id);
        //FIXME
        //LLFloaterGroupInfo::closeCreateGroup();
        //LLFloaterGroupInfo::showFromUUID(group_id,"roles_tab");
    }
    else
    {
        // *TODO: Translate
        LLSD args;
        args["MESSAGE"] = message;
        LLNotificationsUtil::add("UnableToCreateGroup", args);
    }
>>>>>>> 1a8a5404
}

LLGroupMgrGroupData* LLGroupMgr::createGroupData(const LLUUID& id)
{
    LLGroupMgrGroupData* group_datap = NULL;

    group_map_t::iterator existing_group = LLGroupMgr::getInstance()->mGroups.find(id);
    if (existing_group == LLGroupMgr::getInstance()->mGroups.end())
    {
        group_datap = new LLGroupMgrGroupData(id);
        LLGroupMgr::getInstance()->addGroup(group_datap);
    }
    else
    {
        group_datap = existing_group->second;
    }

    if (group_datap)
    {
        group_datap->setAccessed();
    }

    return group_datap;
}

bool LLGroupMgr::hasPendingPropertyRequest(const LLUUID & id)
{
    properties_request_map_t::iterator existing_req = LLGroupMgr::getInstance()->mPropRequests.find(id);
    if (existing_req != LLGroupMgr::getInstance()->mPropRequests.end())
    {
        if (gFrameTime - existing_req->second < MIN_GROUP_PROPERTY_REQUEST_FREQ)
        {
            return true;
        }
        else
        {
            LLGroupMgr::getInstance()->mPropRequests.erase(existing_req);
        }
    }
    return false;
}

void LLGroupMgr::addPendingPropertyRequest(const LLUUID& id)
{
    LLGroupMgr::getInstance()->mPropRequests[id] = gFrameTime;
}

void LLGroupMgr::notifyObservers(LLGroupChange gc)
{
<<<<<<< HEAD
	for (group_map_t::iterator gi = mGroups.begin(); gi != mGroups.end(); ++gi)
	{
		LLUUID group_id = gi->first;
		if (gi->second->mChanged)
		{
			// notify LLGroupMgrObserver
			// Copy the map because observers may remove themselves on update
			observer_multimap_t observers = mObservers;

			// find all observers for this group id
			observer_multimap_t::iterator oi = observers.lower_bound(group_id);
			observer_multimap_t::iterator end = observers.upper_bound(group_id);
			for (; oi != end; ++oi)
			{
				oi->second->changed(gc);
			}
			gi->second->mChanged = false;


			// notify LLParticularGroupObserver
		    observer_map_t::iterator obs_it = mParticularObservers.find(group_id);
		    if(obs_it == mParticularObservers.end())
		        return;

//		    observer_set_t& obs = obs_it->second;
// [RLVa:KB] - Checked: RLVa-2.2 (General bugfix)
			// Iterate over a *copy* of the observer list
		    observer_set_t obs = obs_it->second;
// [/RLVa:KB]
		    for (observer_set_t::iterator ob_it = obs.begin(); ob_it != obs.end(); ++ob_it)
		    {
		        (*ob_it)->changed(group_id, gc);
		    }
		}
	}
=======
    for (group_map_t::iterator gi = mGroups.begin(); gi != mGroups.end(); ++gi)
    {
        LLUUID group_id = gi->first;
        if (gi->second->mChanged)
        {
            // notify LLGroupMgrObserver
            // Copy the map because observers may remove themselves on update
            observer_multimap_t observers = mObservers;

            // find all observers for this group id
            observer_multimap_t::iterator oi = observers.lower_bound(group_id);
            observer_multimap_t::iterator end = observers.upper_bound(group_id);
            for (; oi != end; ++oi)
            {
                oi->second->changed(gc);
            }
            gi->second->mChanged = false;


            // notify LLParticularGroupObserver
            observer_map_t::iterator obs_it = mParticularObservers.find(group_id);
            if(obs_it == mParticularObservers.end())
                return;

//          observer_set_t& obs = obs_it->second;
// [RLVa:KB] - Checked: RLVa-2.2 (General bugfix)
            // Iterate over a *copy* of the observer list
            observer_set_t obs = obs_it->second;
// [/RLVa:KB]
            for (observer_set_t::iterator ob_it = obs.begin(); ob_it != obs.end(); ++ob_it)
            {
                (*ob_it)->changed(group_id, gc);
            }
        }
    }
>>>>>>> 1a8a5404
}

void LLGroupMgr::addGroup(LLGroupMgrGroupData* group_datap)
{
    while (mGroups.size() >= MAX_CACHED_GROUPS)
    {
        // LRU: Remove the oldest un-observed group from cache until group size is small enough

        F32 oldest_access = LLFrameTimer::getTotalSeconds();
        group_map_t::iterator oldest_gi = mGroups.end();

        for (group_map_t::iterator gi = mGroups.begin(); gi != mGroups.end(); ++gi )
        {
            observer_multimap_t::iterator oi = mObservers.find(gi->first);
            if (oi == mObservers.end())
            {
                if (gi->second
                        && (gi->second->getAccessTime() < oldest_access))
                {
                    oldest_access = gi->second->getAccessTime();
                    oldest_gi = gi;
                }
            }
        }

        if (oldest_gi != mGroups.end())
        {
            delete oldest_gi->second;
            mGroups.erase(oldest_gi);
        }
        else
        {
            // All groups must be currently open, none to remove.
            // Just add the new group anyway, but get out of this loop as it
            // will never drop below max_cached_groups.
            break;
        }
    }

    mGroups[group_datap->getID()] = group_datap;
}


void LLGroupMgr::sendGroupPropertiesRequest(const LLUUID& group_id)
{
    LL_DEBUGS("GrpMgr") << "LLGroupMgr::sendGroupPropertiesRequest" << LL_ENDL;
    // This will happen when we get the reply
    //LLGroupMgrGroupData* group_datap = createGroupData(group_id);

    if (LLGroupMgr::getInstance()->hasPendingPropertyRequest(group_id))
    {
        LL_DEBUGS("GrpMgr") << "LLGroupMgr::sendGroupPropertiesRequest suppressed repeat for " << group_id << LL_ENDL;
        return;
    }
    LLGroupMgr::getInstance()->addPendingPropertyRequest(group_id);

    LLMessageSystem* msg = gMessageSystem;
    msg->newMessage("GroupProfileRequest");
    msg->nextBlock("AgentData");
    msg->addUUID("AgentID",gAgent.getID());
    msg->addUUID("SessionID",gAgent.getSessionID());
    msg->nextBlock("GroupData");
    msg->addUUID("GroupID",group_id);
    gAgent.sendReliableMessage();
}

void LLGroupMgr::sendGroupMembersRequest(const LLUUID& group_id)
{
    LL_DEBUGS("GrpMgr") << "LLGroupMgr::sendGroupMembersRequest" << LL_ENDL;
    LLGroupMgrGroupData* group_datap = createGroupData(group_id);
    if (group_datap->mMemberRequestID.isNull())
    {
        group_datap->removeMemberData();
        group_datap->mMemberRequestID.generate();

        LLMessageSystem* msg = gMessageSystem;
        msg->newMessage("GroupMembersRequest");
        msg->nextBlock("AgentData");
        msg->addUUID("AgentID",gAgent.getID());
        msg->addUUID("SessionID",gAgent.getSessionID());
        msg->nextBlock("GroupData");
        msg->addUUID("GroupID",group_id);
        msg->addUUID("RequestID",group_datap->mMemberRequestID);
        gAgent.sendReliableMessage();
    }
}


void LLGroupMgr::sendGroupRoleDataRequest(const LLUUID& group_id)
{
    LL_DEBUGS("GrpMgr") << "LLGroupMgr::sendGroupRoleDataRequest" << LL_ENDL;
    LLGroupMgrGroupData* group_datap = createGroupData(group_id);
    if (group_datap->mRoleDataRequestID.isNull())
    {
        group_datap->removeRoleData();
        group_datap->mRoleDataRequestID.generate();

        LLMessageSystem* msg = gMessageSystem;
        msg->newMessage("GroupRoleDataRequest");
        msg->nextBlock("AgentData");
        msg->addUUID("AgentID",gAgent.getID());
        msg->addUUID("SessionID",gAgent.getSessionID());
        msg->nextBlock("GroupData");
        msg->addUUID("GroupID",group_id);
        msg->addUUID("RequestID",group_datap->mRoleDataRequestID);
        gAgent.sendReliableMessage();
    }
}

void LLGroupMgr::sendGroupRoleMembersRequest(const LLUUID& group_id)
{
<<<<<<< HEAD
	LL_DEBUGS("GrpMgr") << "LLGroupMgr::sendGroupRoleMembersRequest" << LL_ENDL;
	LLGroupMgrGroupData* group_datap = createGroupData(group_id);
	
	if (group_datap->mRoleMembersRequestID.isNull())
	{
		// Don't send the request if we don't have all the member or role data
		if (!group_datap->isMemberDataComplete()
			|| !group_datap->isRoleDataComplete())
		{
			// *TODO: KLW FIXME: Should we start a member or role data request?
			LL_INFOS("GrpMgr") << " Pending: " << (group_datap->mPendingRoleMemberRequest ? "Y" : "N")
				<< " MemberDataComplete: " << (group_datap->mMemberDataComplete ? "Y" : "N")
				<< " RoleDataComplete: " << (group_datap->mRoleDataComplete ? "Y" : "N") << LL_ENDL;
			group_datap->mPendingRoleMemberRequest = true;
			return;
		}

		group_datap->removeRoleMemberData();
		group_datap->mRoleMembersRequestID.generate();

		LLMessageSystem* msg = gMessageSystem;
		msg->newMessage("GroupRoleMembersRequest");
		msg->nextBlock("AgentData");
		msg->addUUID("AgentID",gAgent.getID());
		msg->addUUID("SessionID",gAgent.getSessionID());
		msg->nextBlock("GroupData");
		msg->addUUID("GroupID",group_id);
		msg->addUUID("RequestID",group_datap->mRoleMembersRequestID);
		gAgent.sendReliableMessage();
	}
=======
    LL_DEBUGS("GrpMgr") << "LLGroupMgr::sendGroupRoleMembersRequest" << LL_ENDL;
    LLGroupMgrGroupData* group_datap = createGroupData(group_id);

    if (group_datap->mRoleMembersRequestID.isNull())
    {
        // Don't send the request if we don't have all the member or role data
        if (!group_datap->isMemberDataComplete()
            || !group_datap->isRoleDataComplete())
        {
            // *TODO: KLW FIXME: Should we start a member or role data request?
            LL_INFOS("GrpMgr") << " Pending: " << (group_datap->mPendingRoleMemberRequest ? "Y" : "N")
                << " MemberDataComplete: " << (group_datap->mMemberDataComplete ? "Y" : "N")
                << " RoleDataComplete: " << (group_datap->mRoleDataComplete ? "Y" : "N") << LL_ENDL;
            group_datap->mPendingRoleMemberRequest = true;
            return;
        }

        group_datap->removeRoleMemberData();
        group_datap->mRoleMembersRequestID.generate();

        LLMessageSystem* msg = gMessageSystem;
        msg->newMessage("GroupRoleMembersRequest");
        msg->nextBlock("AgentData");
        msg->addUUID("AgentID",gAgent.getID());
        msg->addUUID("SessionID",gAgent.getSessionID());
        msg->nextBlock("GroupData");
        msg->addUUID("GroupID",group_id);
        msg->addUUID("RequestID",group_datap->mRoleMembersRequestID);
        gAgent.sendReliableMessage();
    }
>>>>>>> 1a8a5404
}

void LLGroupMgr::sendGroupTitlesRequest(const LLUUID& group_id)
{
    LL_DEBUGS("GrpMgr") << "LLGroupMgr::sendGroupTitlesRequest" << LL_ENDL;
    LLGroupMgrGroupData* group_datap = createGroupData(group_id);

    group_datap->mTitles.clear();
    group_datap->mTitlesRequestID.generate();

    LLMessageSystem* msg = gMessageSystem;
    msg->newMessage("GroupTitlesRequest");
    msg->nextBlock("AgentData");
    msg->addUUID("AgentID",gAgent.getID());
    msg->addUUID("SessionID",gAgent.getSessionID());
    msg->addUUID("GroupID",group_id);
    msg->addUUID("RequestID",group_datap->mTitlesRequestID);

    gAgent.sendReliableMessage();
}

void LLGroupMgr::sendGroupTitleUpdate(const LLUUID& group_id, const LLUUID& title_role_id)
{
<<<<<<< HEAD
	LL_DEBUGS("GrpMgr") << "LLGroupMgr::sendGroupTitleUpdate" << LL_ENDL;

	LLMessageSystem* msg = gMessageSystem;
	msg->newMessage("GroupTitleUpdate");
	msg->nextBlock("AgentData");
	msg->addUUID("AgentID",gAgent.getID());
	msg->addUUID("SessionID",gAgent.getSessionID());
	msg->addUUID("GroupID",group_id);
	msg->addUUID("TitleRoleID",title_role_id);

	gAgent.sendReliableMessage();

	// Save the change locally
	LLGroupMgrGroupData* group_datap = createGroupData(group_id);
	for (std::vector<LLGroupTitle>::iterator iter = group_datap->mTitles.begin();
		 iter != group_datap->mTitles.end(); ++iter)
	{
		if (iter->mRoleID == title_role_id)
		{
			iter->mSelected = true;
		}
		else if (iter->mSelected)
		{
			iter->mSelected = false;
		}
	}
=======
    LL_DEBUGS("GrpMgr") << "LLGroupMgr::sendGroupTitleUpdate" << LL_ENDL;

    LLMessageSystem* msg = gMessageSystem;
    msg->newMessage("GroupTitleUpdate");
    msg->nextBlock("AgentData");
    msg->addUUID("AgentID",gAgent.getID());
    msg->addUUID("SessionID",gAgent.getSessionID());
    msg->addUUID("GroupID",group_id);
    msg->addUUID("TitleRoleID",title_role_id);

    gAgent.sendReliableMessage();

    // Save the change locally
    LLGroupMgrGroupData* group_datap = createGroupData(group_id);
    for (std::vector<LLGroupTitle>::iterator iter = group_datap->mTitles.begin();
         iter != group_datap->mTitles.end(); ++iter)
    {
        if (iter->mRoleID == title_role_id)
        {
            iter->mSelected = true;
        }
        else if (iter->mSelected)
        {
            iter->mSelected = false;
        }
    }
>>>>>>> 1a8a5404
}

// static
void LLGroupMgr::sendCreateGroupRequest(const std::string& name,
<<<<<<< HEAD
										const std::string& charter,
										U8 show_in_list,
										const LLUUID& insignia,
										S32 membership_fee,
										bool open_enrollment,
										bool allow_publish,
										bool mature_publish)
{
	LLMessageSystem* msg = gMessageSystem;
	msg->newMessage("CreateGroupRequest");
	msg->nextBlock("AgentData");
	msg->addUUID("AgentID",gAgent.getID());
	msg->addUUID("SessionID",gAgent.getSessionID());

	msg->nextBlock("GroupData");
	msg->addString("Name",name);
	msg->addString("Charter",charter);
	msg->addBOOL("ShowInList",show_in_list);
	msg->addUUID("InsigniaID",insignia);
	msg->addS32("MembershipFee",membership_fee);
	msg->addBOOL("OpenEnrollment",open_enrollment);
	msg->addBOOL("AllowPublish",allow_publish);
	msg->addBOOL("MaturePublish",mature_publish);

	gAgent.sendReliableMessage();
=======
                                        const std::string& charter,
                                        U8 show_in_list,
                                        const LLUUID& insignia,
                                        S32 membership_fee,
                                        bool open_enrollment,
                                        bool allow_publish,
                                        bool mature_publish)
{
    LLMessageSystem* msg = gMessageSystem;
    msg->newMessage("CreateGroupRequest");
    msg->nextBlock("AgentData");
    msg->addUUID("AgentID",gAgent.getID());
    msg->addUUID("SessionID",gAgent.getSessionID());

    msg->nextBlock("GroupData");
    msg->addString("Name",name);
    msg->addString("Charter",charter);
    msg->addBOOL("ShowInList",show_in_list);
    msg->addUUID("InsigniaID",insignia);
    msg->addS32("MembershipFee",membership_fee);
    msg->addBOOL("OpenEnrollment",open_enrollment);
    msg->addBOOL("AllowPublish",allow_publish);
    msg->addBOOL("MaturePublish",mature_publish);

    gAgent.sendReliableMessage();
>>>>>>> 1a8a5404
}

void LLGroupMgr::sendUpdateGroupInfo(const LLUUID& group_id)
{
    LL_DEBUGS("GrpMgr") << "LLGroupMgr::sendUpdateGroupInfo" << LL_ENDL;
    LLGroupMgrGroupData* group_datap = createGroupData(group_id);

    LLMessageSystem* msg = gMessageSystem;

    msg->newMessageFast(_PREHASH_UpdateGroupInfo);
    msg->nextBlockFast(_PREHASH_AgentData);
    msg->addUUIDFast(_PREHASH_AgentID,gAgent.getID());
    msg->addUUIDFast(_PREHASH_SessionID,gAgent.getSessionID());

    msg->nextBlockFast(_PREHASH_GroupData);
    msg->addUUIDFast(_PREHASH_GroupID,group_datap->getID());
    msg->addStringFast(_PREHASH_Charter,group_datap->mCharter);
    msg->addBOOLFast(_PREHASH_ShowInList,group_datap->mShowInList);
    msg->addUUIDFast(_PREHASH_InsigniaID,group_datap->mInsigniaID);
    msg->addS32Fast(_PREHASH_MembershipFee,group_datap->mMembershipFee);
    msg->addBOOLFast(_PREHASH_OpenEnrollment,group_datap->mOpenEnrollment);
    msg->addBOOLFast(_PREHASH_AllowPublish,group_datap->mAllowPublish);
    msg->addBOOLFast(_PREHASH_MaturePublish,group_datap->mMaturePublish);

    gAgent.sendReliableMessage();

<<<<<<< HEAD
	// Not expecting a response, so let anyone else watching know the data has changed.
	group_datap->mChanged = true;
	notifyObservers(GC_PROPERTIES);
=======
    // Not expecting a response, so let anyone else watching know the data has changed.
    group_datap->mChanged = true;
    notifyObservers(GC_PROPERTIES);
>>>>>>> 1a8a5404
}

void LLGroupMgr::sendGroupRoleMemberChanges(const LLUUID& group_id)
{
<<<<<<< HEAD
	LL_DEBUGS("GrpMgr") << "LLGroupMgr::sendGroupRoleMemberChanges" << LL_ENDL;
	LLGroupMgrGroupData* group_datap = createGroupData(group_id);

	if (group_datap->mRoleMemberChanges.empty()) return;

	LLMessageSystem* msg = gMessageSystem;

	bool start_message = true;
	for (LLGroupMgrGroupData::change_map_t::const_iterator citer = group_datap->mRoleMemberChanges.begin();
		 citer != group_datap->mRoleMemberChanges.end(); ++citer)
	{
		if (start_message)
		{
			msg->newMessage("GroupRoleChanges");
			msg->nextBlockFast(_PREHASH_AgentData);
			msg->addUUIDFast(_PREHASH_AgentID,gAgent.getID());
			msg->addUUIDFast(_PREHASH_SessionID,gAgent.getSessionID());
			msg->addUUIDFast(_PREHASH_GroupID,group_id);
			start_message = false;
		}
		msg->nextBlock("RoleChange");
		msg->addUUID("RoleID",citer->second.mRole);
		msg->addUUID("MemberID",citer->second.mMember);
		msg->addU32("Change",(U32)citer->second.mChange);

		if (msg->isSendFullFast())
		{
			gAgent.sendReliableMessage();
			start_message = true;
		}
	}

	if (!start_message)
	{
		gAgent.sendReliableMessage();
	}

	group_datap->mRoleMemberChanges.clear();

	// Not expecting a response, so let anyone else watching know the data has changed.
	group_datap->mChanged = true;
	notifyObservers(GC_ROLE_MEMBER_DATA);
=======
    LL_DEBUGS("GrpMgr") << "LLGroupMgr::sendGroupRoleMemberChanges" << LL_ENDL;
    LLGroupMgrGroupData* group_datap = createGroupData(group_id);

    if (group_datap->mRoleMemberChanges.empty()) return;

    LLMessageSystem* msg = gMessageSystem;

    bool start_message = true;
    for (LLGroupMgrGroupData::change_map_t::const_iterator citer = group_datap->mRoleMemberChanges.begin();
         citer != group_datap->mRoleMemberChanges.end(); ++citer)
    {
        if (start_message)
        {
            msg->newMessage("GroupRoleChanges");
            msg->nextBlockFast(_PREHASH_AgentData);
            msg->addUUIDFast(_PREHASH_AgentID,gAgent.getID());
            msg->addUUIDFast(_PREHASH_SessionID,gAgent.getSessionID());
            msg->addUUIDFast(_PREHASH_GroupID,group_id);
            start_message = false;
        }
        msg->nextBlock("RoleChange");
        msg->addUUID("RoleID",citer->second.mRole);
        msg->addUUID("MemberID",citer->second.mMember);
        msg->addU32("Change",(U32)citer->second.mChange);

        if (msg->isSendFullFast())
        {
            gAgent.sendReliableMessage();
            start_message = true;
        }
    }

    if (!start_message)
    {
        gAgent.sendReliableMessage();
    }

    group_datap->mRoleMemberChanges.clear();

    // Not expecting a response, so let anyone else watching know the data has changed.
    group_datap->mChanged = true;
    notifyObservers(GC_ROLE_MEMBER_DATA);
>>>>>>> 1a8a5404
}

//static
void LLGroupMgr::sendGroupMemberJoin(const LLUUID& group_id)
{

    LLUIUsage::instance().logCommand("Group.Join");

    LLMessageSystem *msg = gMessageSystem;

    msg->newMessageFast(_PREHASH_JoinGroupRequest);
    msg->nextBlockFast(_PREHASH_AgentData);
    msg->addUUIDFast(_PREHASH_AgentID, gAgent.getID() );
    msg->addUUIDFast(_PREHASH_SessionID, gAgent.getSessionID());
    msg->nextBlockFast(_PREHASH_GroupData);
    msg->addUUIDFast(_PREHASH_GroupID, group_id);

    gAgent.sendReliableMessage();
}

// member_role_pairs is <member_id,role_id>
// static
void LLGroupMgr::sendGroupMemberInvites(const LLUUID& group_id, std::map<LLUUID,LLUUID>& member_role_pairs)
{
    bool start_message = true;
    LLMessageSystem* msg = gMessageSystem;

    for (std::map<LLUUID,LLUUID>::iterator it = member_role_pairs.begin();
         it != member_role_pairs.end(); ++it)
    {
        if (start_message)
        {
            msg->newMessage("InviteGroupRequest");
            msg->nextBlock("AgentData");
            msg->addUUID("AgentID",gAgent.getID());
            msg->addUUID("SessionID",gAgent.getSessionID());
            msg->nextBlock("GroupData");
            msg->addUUID("GroupID",group_id);
            start_message = false;
        }

        msg->nextBlock("InviteData");
        msg->addUUID("InviteeID",(*it).first);
        msg->addUUID("RoleID",(*it).second);

        if (msg->isSendFull())
        {
            gAgent.sendReliableMessage();
            start_message = true;
        }
    }

    if (!start_message)
    {
        gAgent.sendReliableMessage();
    }
}

//static
void LLGroupMgr::sendGroupMemberEjects(const LLUUID& group_id,
<<<<<<< HEAD
									   uuid_vec_t& member_ids)
{
	bool start_message = true;
	LLMessageSystem* msg = gMessageSystem;

	LLGroupMgrGroupData* group_datap = LLGroupMgr::getInstance()->getGroupData(group_id);
	if (!group_datap) return;

	for (uuid_vec_t::iterator it = member_ids.begin();
		 it != member_ids.end(); ++it)
	{
		LLUUID& ejected_member_id = (*it);

		// Can't use 'eject' to leave a group.
		if (ejected_member_id == gAgent.getID()) continue;

//		// Make sure they are in the group, and we need the member data
//		LLGroupMgrGroupData::member_list_t::iterator mit = group_datap->mMembers.find(ejected_member_id);
//		if (mit != group_datap->mMembers.end())
// [SL:KB] - Patch: Chat-GroupSessionEject | Checked: 2012-02-04 (Catznip-3.2.1) | Added: Catznip-3.2.1
		// Make sure they are in the group, and we need the member data
		LLGroupMgrGroupData::member_list_t::iterator mit = group_datap->mMembers.find(ejected_member_id);
		if (mit == group_datap->mMembers.end())
		{
			// Or check if they're listed in an active group session
			LLIMSpeakerMgr* mgr = LLIMModel::instance().getSpeakerManager(LLIMMgr::computeSessionID(IM_SESSION_GROUP_START, group_id));
			if ( (!mgr) || (mgr->findSpeaker(ejected_member_id).isNull()) )
			{
				continue;
			}
		}
// [/SL:KB]

		{
			// Add them to the message
			if (start_message)
			{
				msg->newMessage("EjectGroupMemberRequest");
				msg->nextBlock("AgentData");
				msg->addUUID("AgentID",gAgent.getID());
				msg->addUUID("SessionID",gAgent.getSessionID());
				msg->nextBlock("GroupData");
				msg->addUUID("GroupID",group_id);
				start_message = false;
			}
			
			msg->nextBlock("EjectData");
			msg->addUUID("EjecteeID",ejected_member_id);

			if (msg->isSendFull())
			{
				gAgent.sendReliableMessage();
				start_message = true;
			}

// [SL:KB] - Patch: Chat-GroupSessionEject | Checked: 2012-02-04 (Catznip-3.2.1) | Added: Catznip-3.2.1
			if (mit != group_datap->mMembers.end())
			{
// [/SL:KB]
				LLGroupMemberData* member_data = (*mit).second;

				// Clean up groupmgr
				for (LLGroupMemberData::role_list_t::iterator rit = member_data->roleBegin();
					 rit != member_data->roleEnd(); ++rit)
				{
					if ((*rit).first.notNull() && (*rit).second!=0)
					{
						(*rit).second->removeMember(ejected_member_id);
					}
				}
			
				group_datap->mMembers.erase(ejected_member_id);
			
				// member_data was introduced and is used here instead of (*mit).second to avoid crash because of invalid iterator
				// It becomes invalid after line with erase above. EXT-4778
				delete member_data;
// [SL:KB] - Patch: Chat-GroupSessionEject | Checked: 2012-02-04 (Catznip-3.2.1) | Added: Catznip-3.2.1
			}
// [/SL:KB]
		}
	}

	if (!start_message)
	{
		gAgent.sendReliableMessage();
	}

	group_datap->mMemberVersion.generate();
=======
                                       uuid_vec_t& member_ids)
{
    bool start_message = true;
    LLMessageSystem* msg = gMessageSystem;

    LLGroupMgrGroupData* group_datap = LLGroupMgr::getInstance()->getGroupData(group_id);
    if (!group_datap) return;

    for (uuid_vec_t::iterator it = member_ids.begin();
         it != member_ids.end(); ++it)
    {
        LLUUID& ejected_member_id = (*it);

        // Can't use 'eject' to leave a group.
        if (ejected_member_id == gAgent.getID()) continue;

//      // Make sure they are in the group, and we need the member data
//      LLGroupMgrGroupData::member_list_t::iterator mit = group_datap->mMembers.find(ejected_member_id);
//      if (mit != group_datap->mMembers.end())
// [SL:KB] - Patch: Chat-GroupSessionEject | Checked: 2012-02-04 (Catznip-3.2.1) | Added: Catznip-3.2.1
        // Make sure they are in the group, and we need the member data
        LLGroupMgrGroupData::member_list_t::iterator mit = group_datap->mMembers.find(ejected_member_id);
        if (mit == group_datap->mMembers.end())
        {
            // Or check if they're listed in an active group session
            LLIMSpeakerMgr* mgr = LLIMModel::instance().getSpeakerManager(LLIMMgr::computeSessionID(IM_SESSION_GROUP_START, group_id));
            if ( (!mgr) || (mgr->findSpeaker(ejected_member_id).isNull()) )
            {
                continue;
            }
        }
// [/SL:KB]

        {
            // Add them to the message
            if (start_message)
            {
                msg->newMessage("EjectGroupMemberRequest");
                msg->nextBlock("AgentData");
                msg->addUUID("AgentID",gAgent.getID());
                msg->addUUID("SessionID",gAgent.getSessionID());
                msg->nextBlock("GroupData");
                msg->addUUID("GroupID",group_id);
                start_message = false;
            }

            msg->nextBlock("EjectData");
            msg->addUUID("EjecteeID",ejected_member_id);

            if (msg->isSendFull())
            {
                gAgent.sendReliableMessage();
                start_message = true;
            }

// [SL:KB] - Patch: Chat-GroupSessionEject | Checked: 2012-02-04 (Catznip-3.2.1) | Added: Catznip-3.2.1
            if (mit != group_datap->mMembers.end())
            {
// [/SL:KB]
                LLGroupMemberData* member_data = (*mit).second;

                // Clean up groupmgr
                for (LLGroupMemberData::role_list_t::iterator rit = member_data->roleBegin();
                     rit != member_data->roleEnd(); ++rit)
                {
                    if ((*rit).first.notNull() && (*rit).second!=0)
                    {
                        (*rit).second->removeMember(ejected_member_id);
                    }
                }

                group_datap->mMembers.erase(ejected_member_id);

                // member_data was introduced and is used here instead of (*mit).second to avoid crash because of invalid iterator
                // It becomes invalid after line with erase above. EXT-4778
                delete member_data;
// [SL:KB] - Patch: Chat-GroupSessionEject | Checked: 2012-02-04 (Catznip-3.2.1) | Added: Catznip-3.2.1
            }
// [/SL:KB]
        }
    }

    if (!start_message)
    {
        gAgent.sendReliableMessage();
    }

    group_datap->mMemberVersion.generate();
>>>>>>> 1a8a5404
}

void LLGroupMgr::getGroupBanRequestCoro(std::string url, LLUUID groupId)
{
    LLCore::HttpRequest::policy_t httpPolicy(LLCore::HttpRequest::DEFAULT_POLICY_ID);
    LLCoreHttpUtil::HttpCoroutineAdapter::ptr_t
        httpAdapter(new LLCoreHttpUtil::HttpCoroutineAdapter("groupMembersRequest", httpPolicy));
    LLCore::HttpRequest::ptr_t httpRequest(new LLCore::HttpRequest);

    std::string finalUrl = url + "?group_id=" + groupId.asString();

    LLSD result = httpAdapter->getAndSuspend(httpRequest, finalUrl);

    LLSD httpResults = result[LLCoreHttpUtil::HttpCoroutineAdapter::HTTP_RESULTS];
    LLCore::HttpStatus status = LLCoreHttpUtil::HttpCoroutineAdapter::getStatusFromLLSD(httpResults);

    if (!status)
    {
        LL_WARNS("GrpMgr") << "Error receiving group member data " << LL_ENDL;
        return;
    }

    if (result.has("ban_list"))
    {
        result.erase(LLCoreHttpUtil::HttpCoroutineAdapter::HTTP_RESULTS);
        // group ban data received
        processGroupBanRequest(result);
    }
}

void LLGroupMgr::postGroupBanRequestCoro(std::string url, LLUUID groupId,
    U32 action, uuid_vec_t banList, bool update)
{
    LLCore::HttpRequest::policy_t httpPolicy(LLCore::HttpRequest::DEFAULT_POLICY_ID);
    LLCoreHttpUtil::HttpCoroutineAdapter::ptr_t
        httpAdapter(new LLCoreHttpUtil::HttpCoroutineAdapter("groupMembersRequest", httpPolicy));
    LLCore::HttpRequest::ptr_t httpRequest(new LLCore::HttpRequest);
    LLCore::HttpHeaders::ptr_t httpHeaders(new LLCore::HttpHeaders);
    LLCore::HttpOptions::ptr_t httpOptions(new LLCore::HttpOptions);

    httpOptions->setFollowRedirects(false);

    httpHeaders->append(HTTP_OUT_HEADER_CONTENT_TYPE, HTTP_CONTENT_LLSD_XML);


    std::string finalUrl = url + "?group_id=" + groupId.asString();

    LLSD postData = LLSD::emptyMap();
    postData["ban_action"] = (LLSD::Integer)action;
    // Add our list of potential banned residents to the list
    postData["ban_ids"] = LLSD::emptyArray();
    LLSD banEntry;

    uuid_vec_t::const_iterator it = banList.begin();
    for (; it != banList.end(); ++it)
    {
        banEntry = (*it);
        postData["ban_ids"].append(banEntry);
    }

    LL_WARNS() << "post: " << ll_pretty_print_sd(postData) << LL_ENDL;

    LLSD result = httpAdapter->postAndSuspend(httpRequest, finalUrl, postData, httpOptions, httpHeaders);

    LLSD httpResults = result[LLCoreHttpUtil::HttpCoroutineAdapter::HTTP_RESULTS];
    LLCore::HttpStatus status = LLCoreHttpUtil::HttpCoroutineAdapter::getStatusFromLLSD(httpResults);

    if (!status)
    {
        LL_WARNS("GrpMgr") << "Error posting group member data " << LL_ENDL;
        return;
    }

    if (result.has("ban_list"))
    {
        result.erase(LLCoreHttpUtil::HttpCoroutineAdapter::HTTP_RESULTS);
        // group ban data received
        processGroupBanRequest(result);
    }

    if (update)
    {
        getGroupBanRequestCoro(url, groupId);
    }
}

void LLGroupMgr::sendGroupBanRequest(   EBanRequestType request_type,
                                        const LLUUID& group_id,
                                        U32 ban_action, /* = BAN_NO_ACTION */
                                        const std::vector<LLUUID> &ban_list) /* = std::vector<LLUUID>() */
{
<<<<<<< HEAD
	LLViewerRegion* currentRegion = gAgent.getRegion();
	if(!currentRegion)
	{
		LL_WARNS("GrpMgr") << "Agent does not have a current region." << LL_ENDL;
		return;
	}
=======
    LLViewerRegion* currentRegion = gAgent.getRegion();
    if(!currentRegion)
    {
        LL_WARNS("GrpMgr") << "Agent does not have a current region." << LL_ENDL;
        return;
    }
>>>>>>> 1a8a5404

    // Check to make sure we have our capabilities
    if(!currentRegion->capabilitiesReceived())
    {
        LL_WARNS("GrpMgr") << " Capabilities not received!" << LL_ENDL;
        return;
    }

    // Get our capability
    std::string cap_url =  currentRegion->getCapability("GroupAPIv1");
    if(cap_url.empty())
    {
        return;
    }

    U32 action = ban_action & ~BAN_UPDATE;
    bool update = ((ban_action & BAN_UPDATE) == BAN_UPDATE);

    switch (request_type)
    {
    case REQUEST_GET:
        LLCoros::instance().launch("LLGroupMgr::getGroupBanRequestCoro",
            boost::bind(&LLGroupMgr::getGroupBanRequestCoro, this, cap_url, group_id));
        break;
    case REQUEST_POST:
        LLCoros::instance().launch("LLGroupMgr::postGroupBanRequestCoro",
            boost::bind(&LLGroupMgr::postGroupBanRequestCoro, this, cap_url, group_id,
            action, ban_list, update));
        break;
    case REQUEST_PUT:
    case REQUEST_DEL:
        break;
    }
}

void LLGroupMgr::processGroupBanRequest(const LLSD& content)
{
<<<<<<< HEAD
	// Did we get anything in content?
	if(!content.size())
	{
		LL_WARNS("GrpMgr") << "No group member data received." << LL_ENDL;
		return;
	}

	LLUUID group_id = content["group_id"].asUUID();
	
	LLGroupMgrGroupData* gdatap = LLGroupMgr::getInstance()->getGroupData(group_id);
	if (!gdatap)
		return;

	gdatap->clearBanList();
	LLSD::map_const_iterator i		= content["ban_list"].beginMap();
	LLSD::map_const_iterator iEnd	= content["ban_list"].endMap();
	for(;i != iEnd; ++i)
	{
		const LLUUID ban_id(i->first);
		LLSD ban_entry(i->second);
		
		LLGroupBanData ban_data;
		if(ban_entry.has("ban_date"))
		{
			ban_data.mBanDate = ban_entry["ban_date"].asDate();
			// TODO: Ban Reason
		}

		gdatap->createBanEntry(ban_id, ban_data);
	}

	gdatap->mChanged = true;
	LLGroupMgr::getInstance()->notifyObservers(GC_BANLIST);
=======
    // Did we get anything in content?
    if(!content.size())
    {
        LL_WARNS("GrpMgr") << "No group member data received." << LL_ENDL;
        return;
    }

    LLUUID group_id = content["group_id"].asUUID();

    LLGroupMgrGroupData* gdatap = LLGroupMgr::getInstance()->getGroupData(group_id);
    if (!gdatap)
        return;

    gdatap->clearBanList();
    LLSD::map_const_iterator i      = content["ban_list"].beginMap();
    LLSD::map_const_iterator iEnd   = content["ban_list"].endMap();
    for(;i != iEnd; ++i)
    {
        const LLUUID ban_id(i->first);
        LLSD ban_entry(i->second);

        LLGroupBanData ban_data;
        if(ban_entry.has("ban_date"))
        {
            ban_data.mBanDate = ban_entry["ban_date"].asDate();
            // TODO: Ban Reason
        }

        gdatap->createBanEntry(ban_id, ban_data);
    }

    gdatap->mChanged = true;
    LLGroupMgr::getInstance()->notifyObservers(GC_BANLIST);
>>>>>>> 1a8a5404
}

void LLGroupMgr::groupMembersRequestCoro(std::string url, LLUUID groupId)
{
    LLCore::HttpRequest::policy_t httpPolicy(LLCore::HttpRequest::DEFAULT_POLICY_ID);
    LLCoreHttpUtil::HttpCoroutineAdapter::ptr_t
        httpAdapter(new LLCoreHttpUtil::HttpCoroutineAdapter("groupMembersRequest", httpPolicy));
    LLCore::HttpRequest::ptr_t httpRequest(new LLCore::HttpRequest);
    LLCore::HttpOptions::ptr_t httpOpts = LLCore::HttpOptions::ptr_t(new LLCore::HttpOptions);

    mMemberRequestInFlight = true;

    LLSD postData = LLSD::emptyMap();
    postData["group_id"] = groupId;

    LLSD result = httpAdapter->postAndSuspend(httpRequest, url, postData, httpOpts);

    LLSD httpResults = result[LLCoreHttpUtil::HttpCoroutineAdapter::HTTP_RESULTS];
    LLCore::HttpStatus status = LLCoreHttpUtil::HttpCoroutineAdapter::getStatusFromLLSD(httpResults);

    if (!status)
    {
        LL_WARNS("GrpMgr") << "Error receiving group member data " << LL_ENDL;
        mMemberRequestInFlight = false;
        return;
    }

    result.erase(LLCoreHttpUtil::HttpCoroutineAdapter::HTTP_RESULTS);
    LLGroupMgr::processCapGroupMembersRequest(result);
    mMemberRequestInFlight = false;
}

void LLGroupMgr::sendCapGroupMembersRequest(const LLUUID& group_id)
{
    static U32 lastGroupMemberRequestFrame = 0;

    // Have we requested the information already this frame?
    // Todo: make this per group, we can invite to one group and simultaneously be checking another one
    if ((lastGroupMemberRequestFrame == gFrameCount) || (mMemberRequestInFlight))
        return;

    LLViewerRegion* currentRegion = gAgent.getRegion();
    // Thank you FS:Ansariel!
    if(!currentRegion)
    {
        LL_WARNS("GrpMgr") << "Agent does not have a current region. Uh-oh!" << LL_ENDL;
        return;
    }

    // Check to make sure we have our capabilities
    if(!currentRegion->capabilitiesReceived())
    {
        LL_WARNS("GrpMgr") << " Capabilities not received!" << LL_ENDL;
        return;
    }

    // Get our capability
    std::string cap_url =  currentRegion->getCapability("GroupMemberData");

    // Thank you FS:Ansariel!
    if(cap_url.empty())
    {
        LL_INFOS("GrpMgr") << "Region has no GroupMemberData capability.  Falling back to UDP fetch." << LL_ENDL;
        sendGroupMembersRequest(group_id);
        return;
    }

    LLGroupMgrGroupData* group_datap = createGroupData(group_id); //make sure group exists
    group_datap->mMemberRequestID.generate(); // mark as pending

    lastGroupMemberRequestFrame = gFrameCount;

    LLCoros::instance().launch("LLGroupMgr::groupMembersRequestCoro",
        boost::bind(&LLGroupMgr::groupMembersRequestCoro, this, cap_url, group_id));
}


void LLGroupMgr::processCapGroupMembersRequest(const LLSD& content)
{
<<<<<<< HEAD
	// Did we get anything in content?
	if(!content.size())
	{
		LL_DEBUGS("GrpMgr") << "No group member data received." << LL_ENDL;
		return;
	}

	LLUUID group_id = content["group_id"].asUUID();

	LLGroupMgrGroupData* group_datap = getGroupData(group_id);
	if(!group_datap)
	{
		LL_WARNS("GrpMgr") << "Received incorrect, possibly stale, group or request id" << LL_ENDL;
		return;
	}

	// If we have no members, there's no reason to do anything else
	S32	num_members	= content["member_count"];
	if (num_members < 1)
	{
		LL_INFOS("GrpMgr") << "Received empty group members list for group id: " << group_id.asString() << LL_ENDL;
		// Set mMemberDataComplete for correct handling of empty responses. See MAINT-5237
		group_datap->mMemberDataComplete = true;
		group_datap->mChanged = true;
		LLGroupMgr::getInstance()->notifyObservers(GC_MEMBER_DATA);
		return;
	}
	
	group_datap->mMemberCount = num_members;

	LLSD	member_list	= content["members"];
	LLSD	titles		= content["titles"];
	LLSD	defaults	= content["defaults"];

	std::string online_status;
	std::string title;
	S32			contribution;
	U64			member_powers;
	// If this is changed to a bool, make sure to change the LLGroupMemberData constructor
	bool		is_owner;

	// Compute this once, rather than every time.
	U64	default_powers	= llstrtou64(defaults["default_powers"].asString().c_str(), NULL, 16);

	LLSD::map_const_iterator member_iter_start	= member_list.beginMap();
	LLSD::map_const_iterator member_iter_end	= member_list.endMap();
	for( ; member_iter_start != member_iter_end; ++member_iter_start)
	{
		// Reset defaults
		online_status	= "unknown";
		title			= titles[0].asString();
		contribution	= 0;
		member_powers	= default_powers;
		is_owner		= false;

		const LLUUID member_id(member_iter_start->first);
		LLSD member_info = member_iter_start->second;
		
		if(member_info.has("last_login"))
		{
			online_status = member_info["last_login"].asString();
			if(online_status == "Online")
				online_status = LLTrans::getString("group_member_status_online");
			else
				formatDateString(online_status);
		}

		if(member_info.has("title"))
			title = titles[member_info["title"].asInteger()].asString();

		if(member_info.has("powers"))
			member_powers = llstrtou64(member_info["powers"].asString().c_str(), NULL, 16);

		if(member_info.has("donated_square_meters"))
			contribution = member_info["donated_square_meters"];

		if(member_info.has("owner"))
			is_owner = true;

		LLGroupMemberData* data = new LLGroupMemberData(member_id, 
			contribution, 
			member_powers, 
			title,
			online_status,
			is_owner);

		LLGroupMemberData* member_old = group_datap->mMembers[member_id];
		if (member_old && group_datap->mRoleMemberDataComplete)
		{
			LLGroupMemberData::role_list_t::iterator rit = member_old->roleBegin();
			LLGroupMemberData::role_list_t::iterator end = member_old->roleEnd();

			for ( ; rit != end; ++rit)
			{
				data->addRole((*rit).first,(*rit).second);
			}
		}
		else
		{
			group_datap->mRoleMemberDataComplete = false;
		}

		group_datap->mMembers[member_id] = data;
	}

	group_datap->mMemberVersion.generate();

	// Technically, we have this data, but to prevent completely overhauling
	// this entire system (it would be nice, but I don't have the time), 
	// I'm going to be dumb and just call services I most likely don't need 
	// with the thought being that the system might need it to be done.
	// 
	// TODO:
	// Refactor to reduce multiple calls for data we already have.
	if(group_datap->mTitles.size() < 1)
		sendGroupTitlesRequest(group_id);


	group_datap->mMemberDataComplete = true;
	group_datap->mMemberRequestID.setNull();
	// Make the role-member data request
	if (group_datap->mPendingRoleMemberRequest || !group_datap->mRoleMemberDataComplete)
	{
		group_datap->mPendingRoleMemberRequest = false;
		sendGroupRoleMembersRequest(group_id);
	}

	group_datap->mChanged = true;
	notifyObservers(GC_MEMBER_DATA);
=======
    // Did we get anything in content?
    if(!content.size())
    {
        LL_DEBUGS("GrpMgr") << "No group member data received." << LL_ENDL;
        return;
    }

    LLUUID group_id = content["group_id"].asUUID();

    LLGroupMgrGroupData* group_datap = getGroupData(group_id);
    if(!group_datap)
    {
        LL_WARNS("GrpMgr") << "Received incorrect, possibly stale, group or request id" << LL_ENDL;
        return;
    }

    // If we have no members, there's no reason to do anything else
    S32 num_members = content["member_count"];
    if (num_members < 1)
    {
        LL_INFOS("GrpMgr") << "Received empty group members list for group id: " << group_id.asString() << LL_ENDL;
        // Set mMemberDataComplete for correct handling of empty responses. See MAINT-5237
        group_datap->mMemberDataComplete = true;
        group_datap->mChanged = true;
        LLGroupMgr::getInstance()->notifyObservers(GC_MEMBER_DATA);
        return;
    }

    group_datap->mMemberCount = num_members;

    LLSD    member_list = content["members"];
    LLSD    titles      = content["titles"];
    LLSD    defaults    = content["defaults"];

    std::string online_status;
    std::string title;
    S32         contribution;
    U64         member_powers;
    // If this is changed to a bool, make sure to change the LLGroupMemberData constructor
    bool        is_owner;

    // Compute this once, rather than every time.
    U64 default_powers  = llstrtou64(defaults["default_powers"].asString().c_str(), NULL, 16);

    LLSD::map_const_iterator member_iter_start  = member_list.beginMap();
    LLSD::map_const_iterator member_iter_end    = member_list.endMap();
    for( ; member_iter_start != member_iter_end; ++member_iter_start)
    {
        // Reset defaults
        online_status   = "unknown";
        title           = titles[0].asString();
        contribution    = 0;
        member_powers   = default_powers;
        is_owner        = false;

        const LLUUID member_id(member_iter_start->first);
        LLSD member_info = member_iter_start->second;

        if(member_info.has("last_login"))
        {
            online_status = member_info["last_login"].asString();
            if(online_status == "Online")
                online_status = LLTrans::getString("group_member_status_online");
            else
                formatDateString(online_status);
        }

        if(member_info.has("title"))
            title = titles[member_info["title"].asInteger()].asString();

        if(member_info.has("powers"))
            member_powers = llstrtou64(member_info["powers"].asString().c_str(), NULL, 16);

        if(member_info.has("donated_square_meters"))
            contribution = member_info["donated_square_meters"];

        if(member_info.has("owner"))
            is_owner = true;

        LLGroupMemberData* data = new LLGroupMemberData(member_id,
            contribution,
            member_powers,
            title,
            online_status,
            is_owner);

        LLGroupMemberData* member_old = group_datap->mMembers[member_id];
        if (member_old && group_datap->mRoleMemberDataComplete)
        {
            LLGroupMemberData::role_list_t::iterator rit = member_old->roleBegin();
            LLGroupMemberData::role_list_t::iterator end = member_old->roleEnd();

            for ( ; rit != end; ++rit)
            {
                data->addRole((*rit).first,(*rit).second);
            }
        }
        else
        {
            group_datap->mRoleMemberDataComplete = false;
        }

        group_datap->mMembers[member_id] = data;
    }

    group_datap->mMemberVersion.generate();

    // Technically, we have this data, but to prevent completely overhauling
    // this entire system (it would be nice, but I don't have the time),
    // I'm going to be dumb and just call services I most likely don't need
    // with the thought being that the system might need it to be done.
    //
    // TODO:
    // Refactor to reduce multiple calls for data we already have.
    if(group_datap->mTitles.size() < 1)
        sendGroupTitlesRequest(group_id);


    group_datap->mMemberDataComplete = true;
    group_datap->mMemberRequestID.setNull();
    // Make the role-member data request
    if (group_datap->mPendingRoleMemberRequest || !group_datap->mRoleMemberDataComplete)
    {
        group_datap->mPendingRoleMemberRequest = false;
        sendGroupRoleMembersRequest(group_id);
    }

    group_datap->mChanged = true;
    notifyObservers(GC_MEMBER_DATA);
>>>>>>> 1a8a5404

}


void LLGroupMgr::sendGroupRoleChanges(const LLUUID& group_id)
{
    LL_DEBUGS("GrpMgr") << "LLGroupMgr::sendGroupRoleChanges" << LL_ENDL;
    LLGroupMgrGroupData* group_datap = getGroupData(group_id);

    if (group_datap && group_datap->pendingRoleChanges())
    {
        group_datap->sendRoleChanges();

<<<<<<< HEAD
	if (group_datap && group_datap->pendingRoleChanges())
	{
		group_datap->sendRoleChanges();
	
		// Not expecting a response, so let anyone else watching know the data has changed.
		group_datap->mChanged = true;
		notifyObservers(GC_ROLE_DATA);
	}
=======
        // Not expecting a response, so let anyone else watching know the data has changed.
        group_datap->mChanged = true;
        notifyObservers(GC_ROLE_DATA);
    }
>>>>>>> 1a8a5404
}

void LLGroupMgr::cancelGroupRoleChanges(const LLUUID& group_id)
{
    LL_DEBUGS("GrpMgr") << "LLGroupMgr::cancelGroupRoleChanges" << LL_ENDL;
    LLGroupMgrGroupData* group_datap = getGroupData(group_id);

    if (group_datap) group_datap->cancelRoleChanges();
}

//static
bool LLGroupMgr::parseRoleActions(const std::string& xml_filename)
{
<<<<<<< HEAD
	LLXMLNodePtr root;

	bool success = LLUICtrlFactory::getLayeredXMLNode(xml_filename, root);	
	
	if (!success || !root || !root->hasName( "role_actions" ))
	{
		LL_ERRS() << "Problem reading UI role_actions file: " << xml_filename << LL_ENDL;
		return false;
	}

	LLXMLNodeList role_list;

	root->getChildren("action_set", role_list, false);
	
	for (LLXMLNodeList::iterator role_iter = role_list.begin(); role_iter != role_list.end(); ++role_iter)
	{
		LLXMLNodePtr action_set = role_iter->second;

		LLRoleActionSet* role_action_set = new LLRoleActionSet();
		LLRoleAction* role_action_data = new LLRoleAction();
		
		// name=
		std::string action_set_name;
		if (action_set->getAttributeString("name", action_set_name))
		{
			LL_DEBUGS("GrpMgr") << "Loading action set " << action_set_name << LL_ENDL;
			role_action_data->mName = action_set_name;
		}
		else
		{
			LL_WARNS() << "Unable to parse action set with no name" << LL_ENDL;
			delete role_action_set;
			delete role_action_data;
			continue;
		}
		// description=
		std::string set_description;
		if (action_set->getAttributeString("description", set_description))
		{
			role_action_data->mDescription = set_description;
		}
		// long description=
		std::string set_longdescription;
		if (action_set->getAttributeString("longdescription", set_longdescription))
		{
			role_action_data->mLongDescription = set_longdescription;
		}

		// power mask=
		U64 set_power_mask = 0;

		LLXMLNodeList action_list;
		LLXMLNodeList::iterator action_iter;

		action_set->getChildren("action", action_list, false);

		for (action_iter = action_list.begin(); action_iter != action_list.end(); ++action_iter)
		{
			LLXMLNodePtr action = action_iter->second;

			LLRoleAction* role_action = new LLRoleAction();

			// name=
			std::string action_name;
			if (action->getAttributeString("name", action_name))
			{
				LL_DEBUGS("GrpMgr") << "Loading action " << action_name << LL_ENDL;
				role_action->mName = action_name;
			}
			else
			{
				LL_WARNS() << "Unable to parse action with no name" << LL_ENDL;
				delete role_action;
				continue;
			}
			// description=
			std::string description;
			if (action->getAttributeString("description", description))
			{
				role_action->mDescription = description;
			}
			// long description=
			std::string longdescription;
			if (action->getAttributeString("longdescription", longdescription))
			{
				role_action->mLongDescription = longdescription;
			}
			// description=
			S32 power_bit = 0;
			if (action->getAttributeS32("value", power_bit))
			{
				if (0 <= power_bit && power_bit < 64)
				{
					role_action->mPowerBit = 0x1LL << power_bit;
				}
			}

			set_power_mask |= role_action->mPowerBit;
	
			role_action_set->mActions.push_back(role_action);
		}

		role_action_data->mPowerBit = set_power_mask;
		role_action_set->mActionSetData = role_action_data;

		LLGroupMgr::getInstance()->mRoleActionSets.push_back(role_action_set);
	}
	return true;
=======
    LLXMLNodePtr root;

    bool success = LLUICtrlFactory::getLayeredXMLNode(xml_filename, root);

    if (!success || !root || !root->hasName( "role_actions" ))
    {
        LL_ERRS() << "Problem reading UI role_actions file: " << xml_filename << LL_ENDL;
        return false;
    }

    LLXMLNodeList role_list;

    root->getChildren("action_set", role_list, false);

    for (LLXMLNodeList::iterator role_iter = role_list.begin(); role_iter != role_list.end(); ++role_iter)
    {
        LLXMLNodePtr action_set = role_iter->second;

        LLRoleActionSet* role_action_set = new LLRoleActionSet();
        LLRoleAction* role_action_data = new LLRoleAction();

        // name=
        std::string action_set_name;
        if (action_set->getAttributeString("name", action_set_name))
        {
            LL_DEBUGS("GrpMgr") << "Loading action set " << action_set_name << LL_ENDL;
            role_action_data->mName = action_set_name;
        }
        else
        {
            LL_WARNS() << "Unable to parse action set with no name" << LL_ENDL;
            delete role_action_set;
            delete role_action_data;
            continue;
        }
        // description=
        std::string set_description;
        if (action_set->getAttributeString("description", set_description))
        {
            role_action_data->mDescription = set_description;
        }
        // long description=
        std::string set_longdescription;
        if (action_set->getAttributeString("longdescription", set_longdescription))
        {
            role_action_data->mLongDescription = set_longdescription;
        }

        // power mask=
        U64 set_power_mask = 0;

        LLXMLNodeList action_list;
        LLXMLNodeList::iterator action_iter;

        action_set->getChildren("action", action_list, false);

        for (action_iter = action_list.begin(); action_iter != action_list.end(); ++action_iter)
        {
            LLXMLNodePtr action = action_iter->second;

            LLRoleAction* role_action = new LLRoleAction();

            // name=
            std::string action_name;
            if (action->getAttributeString("name", action_name))
            {
                LL_DEBUGS("GrpMgr") << "Loading action " << action_name << LL_ENDL;
                role_action->mName = action_name;
            }
            else
            {
                LL_WARNS() << "Unable to parse action with no name" << LL_ENDL;
                delete role_action;
                continue;
            }
            // description=
            std::string description;
            if (action->getAttributeString("description", description))
            {
                role_action->mDescription = description;
            }
            // long description=
            std::string longdescription;
            if (action->getAttributeString("longdescription", longdescription))
            {
                role_action->mLongDescription = longdescription;
            }
            // description=
            S32 power_bit = 0;
            if (action->getAttributeS32("value", power_bit))
            {
                if (0 <= power_bit && power_bit < 64)
                {
                    role_action->mPowerBit = 0x1LL << power_bit;
                }
            }

            set_power_mask |= role_action->mPowerBit;

            role_action_set->mActions.push_back(role_action);
        }

        role_action_data->mPowerBit = set_power_mask;
        role_action_set->mActionSetData = role_action_data;

        LLGroupMgr::getInstance()->mRoleActionSets.push_back(role_action_set);
    }
    return true;
>>>>>>> 1a8a5404
}

// static
void LLGroupMgr::debugClearAllGroups(void*)
{
    LLGroupMgr::getInstance()->clearGroups();
    LLGroupMgr::parseRoleActions("role_actions.xml");
}

<|MERGE_RESOLUTION|>--- conflicted
+++ resolved
@@ -106,20 +106,6 @@
 // LLGroupMemberData
 //
 
-<<<<<<< HEAD
-LLGroupMemberData::LLGroupMemberData(const LLUUID& id, 
-										S32 contribution,
-										U64 agent_powers,
-										const std::string& title,
-										const std::string& online_status,
-										bool is_owner) : 
-	mID(id), 
-	mContribution(contribution), 
-	mAgentPowers(agent_powers), 
-	mTitle(title), 
-	mOnlineStatus(online_status),
-	mIsOwner(is_owner)
-=======
 LLGroupMemberData::LLGroupMemberData(const LLUUID& id,
                                         S32 contribution,
                                         U64 agent_powers,
@@ -132,7 +118,6 @@
     mTitle(title),
     mOnlineStatus(online_status),
     mIsOwner(is_owner)
->>>>>>> 1a8a5404
 {
 }
 
@@ -162,17 +147,6 @@
 // LLGroupRoleData
 //
 
-<<<<<<< HEAD
-LLGroupRoleData::LLGroupRoleData(const LLUUID& role_id, 
-								const std::string& role_name,
-								const std::string& role_title,
-								const std::string& role_desc,
-								const U64 role_powers,
-								const S32 member_count) :
-	mRoleID(role_id),
-	mMemberCount(member_count),
-	mMembersNeedsSort(false)
-=======
 LLGroupRoleData::LLGroupRoleData(const LLUUID& role_id,
                                 const std::string& role_name,
                                 const std::string& role_title,
@@ -182,7 +156,6 @@
     mRoleID(role_id),
     mMemberCount(member_count),
     mMembersNeedsSort(false)
->>>>>>> 1a8a5404
 {
     mRoleData.mRoleName = role_name;
     mRoleData.mRoleTitle = role_title;
@@ -191,15 +164,6 @@
     mRoleData.mChangeType = RC_UPDATE_NONE;
 }
 
-<<<<<<< HEAD
-LLGroupRoleData::LLGroupRoleData(const LLUUID& role_id, 
-								LLRoleData role_data,
-								const S32 member_count) :
-	mRoleID(role_id),
-	mRoleData(role_data),
-	mMemberCount(member_count),
-	mMembersNeedsSort(false)
-=======
 LLGroupRoleData::LLGroupRoleData(const LLUUID& role_id,
                                 LLRoleData role_data,
                                 const S32 member_count) :
@@ -207,7 +171,6 @@
     mRoleData(role_data),
     mMemberCount(member_count),
     mMembersNeedsSort(false)
->>>>>>> 1a8a5404
 {
 
 }
@@ -217,43 +180,6 @@
 }
 
 S32 LLGroupRoleData::getMembersInRole(uuid_vec_t members,
-<<<<<<< HEAD
-									  bool needs_sort)
-{
-	if (mRoleID.isNull())
-	{
-		// This is the everyone role, just return the size of members, 
-		// because everyone is in the everyone role.
-		return members.size();
-	}
-
-	// Sort the members list, if needed.
-	if (mMembersNeedsSort)
-	{
-		std::sort(mMemberIDs.begin(), mMemberIDs.end());
-		mMembersNeedsSort = false;
-	}
-	if (needs_sort)
-	{
-		// Sort the members parameter.
-		std::sort(members.begin(), members.end());
-	}
-
-	// Return the number of members in the intersection.
-	S32 max_size = llmin( members.size(), mMemberIDs.size() );
-	uuid_vec_t in_role( max_size );
-	uuid_vec_t::iterator in_role_end;
-	in_role_end = std::set_intersection(mMemberIDs.begin(), mMemberIDs.end(),
-									members.begin(), members.end(),
-									in_role.begin());
-	return in_role_end - in_role.begin();
-}
-			  
-void LLGroupRoleData::addMember(const LLUUID& member)
-{
-	mMembersNeedsSort = true;
-	mMemberIDs.push_back(member);
-=======
                                       bool needs_sort)
 {
     if (mRoleID.isNull())
@@ -289,41 +215,26 @@
 {
     mMembersNeedsSort = true;
     mMemberIDs.push_back(member);
->>>>>>> 1a8a5404
 }
 
 bool LLGroupRoleData::removeMember(const LLUUID& member)
 {
     uuid_vec_t::iterator it = std::find(mMemberIDs.begin(),mMemberIDs.end(),member);
 
-<<<<<<< HEAD
-	if (it != mMemberIDs.end())
-	{
-		mMembersNeedsSort = true;
-		mMemberIDs.erase(it);
-		return true;
-	}
-=======
     if (it != mMemberIDs.end())
     {
         mMembersNeedsSort = true;
         mMemberIDs.erase(it);
         return true;
     }
->>>>>>> 1a8a5404
 
     return false;
 }
 
 void LLGroupRoleData::clearMembers()
 {
-<<<<<<< HEAD
-	mMembersNeedsSort = false;
-	mMemberIDs.clear();
-=======
     mMembersNeedsSort = false;
     mMemberIDs.clear();
->>>>>>> 1a8a5404
 }
 
 
@@ -331,29 +242,6 @@
 // LLGroupMgrGroupData
 //
 
-<<<<<<< HEAD
-LLGroupMgrGroupData::LLGroupMgrGroupData(const LLUUID& id) : 
-	mID(id), 
-	mShowInList(true), 
-	mOpenEnrollment(false), 
-	mMembershipFee(0),
-	mAllowPublish(false),
-	mListInProfile(false),
-	mMaturePublish(false),
-	mChanged(false),
-	mMemberCount(0),
-	mRoleCount(0),
-	mReceivedRoleMemberPairs(0),
-	mMemberDataComplete(false),
-	mRoleDataComplete(false),
-	mRoleMemberDataComplete(false),
-	mGroupPropertiesDataComplete(false),
-	mPendingRoleMemberRequest(false),
-	mAccessTime(0.0f),
-	mPendingBanRequest(false)
-{
-	mMemberVersion.generate();
-=======
 LLGroupMgrGroupData::LLGroupMgrGroupData(const LLUUID& id) :
     mID(id),
     mShowInList(true),
@@ -375,7 +263,6 @@
     mPendingBanRequest(false)
 {
     mMemberVersion.generate();
->>>>>>> 1a8a5404
 }
 
 void LLGroupMgrGroupData::setAccessed()
@@ -387,28 +274,6 @@
 {
     role_data_map_t::const_iterator it;
 
-<<<<<<< HEAD
-	// Do we have changes for it?
-	it = mRoleChanges.find(role_id);
-	if (it != mRoleChanges.end()) 
-	{
-		if ((*it).second.mChangeType == RC_DELETE) return false;
-
-		role_data = (*it).second;
-		return true;
-	}
-
-	// Ok, no changes, hasn't been deleted, isn't a new role, just find the role.
-	role_list_t::const_iterator rit = mRoles.find(role_id);
-	if (rit != mRoles.end())
-	{
-		role_data = (*rit).second->getRoleData();
-		return true;
-	}
-
-	// This role must not exist.
-	return false;
-=======
     // Do we have changes for it?
     it = mRoleChanges.find(role_id);
     if (it != mRoleChanges.end())
@@ -429,68 +294,11 @@
 
     // This role must not exist.
     return false;
->>>>>>> 1a8a5404
 }
 
 
 void LLGroupMgrGroupData::setRoleData(const LLUUID& role_id, LLRoleData role_data)
 {
-<<<<<<< HEAD
-	// If this is a newly created group, we need to change the data in the created list.
-	role_data_map_t::iterator it;
-	it = mRoleChanges.find(role_id);
-	if (it != mRoleChanges.end())
-	{
-		if ((*it).second.mChangeType == RC_CREATE)
-		{
-			role_data.mChangeType = RC_CREATE;
-			mRoleChanges[role_id] = role_data;
-			return;
-		}
-		else if ((*it).second.mChangeType == RC_DELETE)
-		{
-			// Don't do anything for a role being deleted.
-			return;
-		}
-	}
-
-	// Not a new role, so put it in the changes list.
-	LLRoleData old_role_data;
-	role_list_t::iterator rit = mRoles.find(role_id);
-	if (rit != mRoles.end())
-	{
-		bool data_change = ( ((*rit).second->mRoleData.mRoleDescription != role_data.mRoleDescription)
-							|| ((*rit).second->mRoleData.mRoleName != role_data.mRoleName)
-							|| ((*rit).second->mRoleData.mRoleTitle != role_data.mRoleTitle) );
-		bool powers_change = ((*rit).second->mRoleData.mRolePowers != role_data.mRolePowers);
-		
-		if (!data_change && !powers_change)
-		{
-			// We are back to the original state, the changes have been 'undone' so take out the change.
-			mRoleChanges.erase(role_id);
-			return;
-		}
-
-		if (data_change && powers_change)
-		{
-			role_data.mChangeType = RC_UPDATE_ALL;
-		}
-		else if (data_change)
-		{
-			role_data.mChangeType = RC_UPDATE_DATA;
-		}
-		else
-		{
-			role_data.mChangeType = RC_UPDATE_POWERS;
-		}
-
-		mRoleChanges[role_id] = role_data;
-	}
-	else
-	{
-		LL_WARNS() << "Change being made to non-existant role " << role_id << LL_ENDL;
-	}
-=======
     // If this is a newly created group, we need to change the data in the created list.
     role_data_map_t::iterator it;
     it = mRoleChanges.find(role_id);
@@ -545,16 +353,11 @@
     {
         LL_WARNS() << "Change being made to non-existant role " << role_id << LL_ENDL;
     }
->>>>>>> 1a8a5404
 }
 
 bool LLGroupMgrGroupData::pendingRoleChanges()
 {
-<<<<<<< HEAD
-	return (!mRoleChanges.empty());
-=======
     return (!mRoleChanges.empty());
->>>>>>> 1a8a5404
 }
 
 // This is a no-op if the role has already been created.
@@ -697,96 +500,6 @@
 
 LLGroupMgrGroupData::~LLGroupMgrGroupData()
 {
-<<<<<<< HEAD
-	removeData();
-}
-
-bool LLGroupMgrGroupData::changeRoleMember(const LLUUID& role_id, 
-										   const LLUUID& member_id, 
-										   LLRoleMemberChangeType rmc)
-{
-	role_list_t::iterator ri = mRoles.find(role_id);
-	member_list_t::iterator mi = mMembers.find(member_id);
-
-	if (ri == mRoles.end()
-		|| mi == mMembers.end() )
-	{
-		if (ri == mRoles.end()) LL_WARNS() << "LLGroupMgrGroupData::changeRoleMember couldn't find role " << role_id << LL_ENDL;
-		if (mi == mMembers.end()) LL_WARNS() << "LLGroupMgrGroupData::changeRoleMember couldn't find member " << member_id << LL_ENDL;
-		return false;
-	}
-
-	LLGroupRoleData* grd = ri->second;
-	LLGroupMemberData* gmd = mi->second;
-
-	if (!grd || !gmd)
-	{
-		LL_WARNS() << "LLGroupMgrGroupData::changeRoleMember couldn't get member or role data." << LL_ENDL;
-		return false;
-	}
-
-	if (RMC_ADD == rmc)
-	{
-		LL_INFOS() << " adding member to role." << LL_ENDL;
-		grd->addMember(member_id);
-		gmd->addRole(role_id,grd);
-
-		//TODO move this into addrole function
-		//see if they added someone to the owner role and update isOwner
-		gmd->mIsOwner = (role_id == mOwnerRole) ? true : gmd->mIsOwner;
-	}
-	else if (RMC_REMOVE == rmc)
-	{
-		LL_INFOS() << " removing member from role." << LL_ENDL;
-		grd->removeMember(member_id);
-		gmd->removeRole(role_id);
-
-		//see if they removed someone from the owner role and update isOwner
-		gmd->mIsOwner = (role_id == mOwnerRole) ? false : gmd->mIsOwner;
-	}
-
-	lluuid_pair role_member;
-	role_member.first = role_id;
-	role_member.second = member_id;
-
-	change_map_t::iterator it = mRoleMemberChanges.find(role_member);
-	if (it != mRoleMemberChanges.end())
-	{
-		// There was already a role change for this role_member
-		if (it->second.mChange == rmc)
-		{
-			// Already recorded this change?  Weird.
-			LL_INFOS() << "Received duplicate change for "
-					<< " role: " << role_id << " member " << member_id 
-					<< " change " << (rmc == RMC_ADD ? "ADD" : "REMOVE") << LL_ENDL;
-		}
-		else
-		{
-			// The only two operations (add and remove) currently cancel each other out
-			// If that changes this will need more logic
-			if (rmc == RMC_NONE)
-			{
-				LL_WARNS() << "changeRoleMember: existing entry with 'RMC_NONE' change! This shouldn't happen." << LL_ENDL;
-				LLRoleMemberChange rc(role_id,member_id,rmc);
-				mRoleMemberChanges[role_member] = rc;
-			}
-			else
-			{
-				mRoleMemberChanges.erase(it);
-			}
-		}
-	}
-	else
-	{
-		LLRoleMemberChange rc(role_id,member_id,rmc);
-		mRoleMemberChanges[role_member] = rc;
-	}
-
-	recalcAgentPowers(member_id);
-
-	mChanged = true;
-	return true;
-=======
     removeData();
 }
 
@@ -875,7 +588,6 @@
 
     mChanged = true;
     return true;
->>>>>>> 1a8a5404
 }
 
 void LLGroupMgrGroupData::recalcAllAgentPowers()
@@ -1256,71 +968,6 @@
 {
     LL_PROFILE_ZONE_SCOPED;
 
-<<<<<<< HEAD
-	LL_DEBUGS("GrpMgr") << "LLGroupMgr::processGroupMembersReply" << LL_ENDL;
-	LLUUID agent_id;
-	msg->getUUIDFast(_PREHASH_AgentData, _PREHASH_AgentID, agent_id );
-	if (gAgent.getID() != agent_id)
-	{
-		LL_WARNS() << "Got group members reply for another agent!" << LL_ENDL;
-		return;
-	}
-
-	LLUUID group_id;
-	msg->getUUIDFast(_PREHASH_GroupData, _PREHASH_GroupID, group_id );
-
-	LLUUID request_id;
-	msg->getUUIDFast(_PREHASH_GroupData, _PREHASH_RequestID, request_id);
-
-	LLGroupMgrGroupData* group_datap = LLGroupMgr::getInstance()->getGroupData(group_id);
-	if (!group_datap || (group_datap->mMemberRequestID != request_id))
-	{
-		LL_WARNS() << "processGroupMembersReply: Received incorrect (stale?) group or request id" << LL_ENDL;
-		return;
-	}
-
-	msg->getS32(_PREHASH_GroupData, "MemberCount", group_datap->mMemberCount );
-
-	if (group_datap->mMemberCount > 0)
-	{
-		S32 contribution = 0;
-		std::string online_status;
-		std::string title;
-		U64 agent_powers = 0;
-		bool is_owner = false;
-
-		S32 num_members = msg->getNumberOfBlocksFast(_PREHASH_MemberData);
-		for (S32 i = 0; i < num_members; i++)
-		{
-			LLUUID member_id;
-
-			msg->getUUIDFast(_PREHASH_MemberData, _PREHASH_AgentID, member_id, i );
-			msg->getS32(_PREHASH_MemberData, _PREHASH_Contribution, contribution, i);
-			msg->getU64(_PREHASH_MemberData, "AgentPowers", agent_powers, i);
-			msg->getStringFast(_PREHASH_MemberData, _PREHASH_OnlineStatus, online_status, i);
-			msg->getString(_PREHASH_MemberData, "Title", title, i);
-			msg->getBOOL(_PREHASH_MemberData,"IsOwner",is_owner,i);
-
-			if (member_id.notNull())
-			{
-				if (online_status == "Online")
-				{
-					static std::string localized_online(LLTrans::getString("group_member_status_online"));
-					online_status = localized_online;
-				}
-				else
-				{
-					formatDateString(online_status); // reformat for sorting, e.g. 12/25/2008 -> 2008/12/25
-				}
-				
-				//LL_INFOS() << "Member " << member_id << " has powers " << std::hex << agent_powers << std::dec << LL_ENDL;
-				LLGroupMemberData* newdata = new LLGroupMemberData(member_id, 
-																	contribution, 
-																	agent_powers, 
-																	title,
-																	online_status,
-																	is_owner);
-=======
     LL_DEBUGS("GrpMgr") << "LLGroupMgr::processGroupMembersReply" << LL_ENDL;
     LLUUID agent_id;
     msg->getUUIDFast(_PREHASH_AgentData, _PREHASH_AgentID, agent_id );
@@ -1384,7 +1031,6 @@
                                                                     title,
                                                                     online_status,
                                                                     is_owner);
->>>>>>> 1a8a5404
 #if LL_DEBUG
                 LLGroupMgrGroupData::member_list_t::iterator mit = group_datap->mMembers.find(member_id);
                 if (mit != group_datap->mMembers.end())
@@ -1392,42 +1038,6 @@
                     LL_INFOS() << " *** Received duplicate member data for agent " << member_id << LL_ENDL;
                 }
 #endif
-<<<<<<< HEAD
-				group_datap->mMembers[member_id] = newdata;
-			}
-			else
-			{
-				LL_INFOS() << "Received null group member data." << LL_ENDL;
-			}
-		}
-
-		//if group members are loaded while titles are missing, load the titles.
-		if(group_datap->mTitles.size() < 1)
-		{
-			LLGroupMgr::getInstance()->sendGroupTitlesRequest(group_id);
-		}
-	}
-
-	group_datap->mMemberVersion.generate();
-
-	if (group_datap->mMembers.size() ==  (U32)group_datap->mMemberCount)
-	{
-		group_datap->mMemberDataComplete = true;
-		group_datap->mMemberRequestID.setNull();
-		// We don't want to make role-member data requests until we have all the members
-		if (group_datap->mPendingRoleMemberRequest)
-		{
-			group_datap->mPendingRoleMemberRequest = false;
-			LLGroupMgr::getInstance()->sendGroupRoleMembersRequest(group_datap->mID);
-		}
-	}
-
-	group_datap->mChanged = true;
-	LLGroupMgr::getInstance()->notifyObservers(GC_MEMBER_DATA);
-}
-
-//static 
-=======
                 group_datap->mMembers[member_id] = newdata;
             }
             else
@@ -1462,78 +1072,10 @@
 }
 
 //static
->>>>>>> 1a8a5404
 void LLGroupMgr::processGroupPropertiesReply(LLMessageSystem* msg, void** data)
 {
     LL_PROFILE_ZONE_SCOPED;
 
-<<<<<<< HEAD
-	LL_DEBUGS("GrpMgr") << "LLGroupMgr::processGroupPropertiesReply" << LL_ENDL;
-	if (!msg)
-	{
-		LL_ERRS() << "Can't access the messaging system" << LL_ENDL;
-		return;
-	}
-	LLUUID agent_id;
-	msg->getUUIDFast(_PREHASH_AgentData, _PREHASH_AgentID, agent_id );
-	if (gAgent.getID() != agent_id)
-	{
-		LL_WARNS() << "Got group properties reply for another agent!" << LL_ENDL;
-		return;
-	}
-
-	LLUUID group_id;
-	std::string	name;
-	std::string	charter;
-	bool	show_in_list = false;
-	LLUUID	founder_id;
-	U64		powers_mask = GP_NO_POWERS;
-	S32		money = 0;
-	std::string	member_title;
-	LLUUID	insignia_id;
-	LLUUID	owner_role;
-	U32		membership_fee = 0;
-	bool	open_enrollment = false;
-	S32		num_group_members = 0;
-	S32		num_group_roles = 0;
-	bool	allow_publish = false;
-	bool	mature = false;
-
-	msg->getUUIDFast(_PREHASH_GroupData, _PREHASH_GroupID, group_id );
-	msg->getUUIDFast(_PREHASH_GroupData, _PREHASH_FounderID, founder_id);	
-	msg->getStringFast(_PREHASH_GroupData, _PREHASH_Name, name );
-	msg->getStringFast(_PREHASH_GroupData, _PREHASH_Charter, charter );
-	msg->getBOOLFast(_PREHASH_GroupData, _PREHASH_ShowInList, show_in_list );
-	msg->getStringFast(_PREHASH_GroupData, _PREHASH_MemberTitle, member_title );
-	msg->getUUIDFast(_PREHASH_GroupData, _PREHASH_InsigniaID, insignia_id );
-	msg->getU64Fast(_PREHASH_GroupData, _PREHASH_PowersMask, powers_mask );
-	msg->getU32Fast(_PREHASH_GroupData, _PREHASH_MembershipFee, membership_fee );
-	msg->getBOOLFast(_PREHASH_GroupData, _PREHASH_OpenEnrollment, open_enrollment );
-	msg->getS32Fast(_PREHASH_GroupData, _PREHASH_GroupMembershipCount, num_group_members);
-	msg->getS32(_PREHASH_GroupData, "GroupRolesCount", num_group_roles);
-	msg->getS32Fast(_PREHASH_GroupData, _PREHASH_Money, money);
-	msg->getBOOL("GroupData", "AllowPublish", allow_publish);
-	msg->getBOOL("GroupData", "MaturePublish", mature);
-	msg->getUUID(_PREHASH_GroupData, "OwnerRole", owner_role);
-
-	LLGroupMgrGroupData* group_datap = LLGroupMgr::getInstance()->createGroupData(group_id);
-
-	group_datap->mName = name;
-	group_datap->mCharter = charter;
-	group_datap->mShowInList = show_in_list;
-	group_datap->mInsigniaID = insignia_id;
-	group_datap->mFounderID = founder_id;
-	group_datap->mMembershipFee = membership_fee;
-	group_datap->mOpenEnrollment = open_enrollment;
-	group_datap->mAllowPublish = allow_publish;
-	group_datap->mMaturePublish = mature;
-	group_datap->mOwnerRole = owner_role;
-	group_datap->mMemberCount = num_group_members;
-	group_datap->mRoleCount = num_group_roles + 1; // Add the everyone role.
-	
-	group_datap->mGroupPropertiesDataComplete = true;
-	group_datap->mChanged = true;
-=======
     LL_DEBUGS("GrpMgr") << "LLGroupMgr::processGroupPropertiesReply" << LL_ENDL;
     if (!msg)
     {
@@ -1599,7 +1141,6 @@
 
     group_datap->mGroupPropertiesDataComplete = true;
     group_datap->mChanged = true;
->>>>>>> 1a8a5404
 
     properties_request_map_t::iterator request = LLGroupMgr::getInstance()->mPropRequests.find(group_id);
     if (request != LLGroupMgr::getInstance()->mPropRequests.end())
@@ -1778,31 +1319,8 @@
             }
         }
 
-<<<<<<< HEAD
-        LL_DEBUGS("GrpMgr") << "Adding role data: " << name << " {" << role_id << "}" << LL_ENDL;
-		LLGroupRoleData* rd = new LLGroupRoleData(role_id,name,title,desc,powers,member_count);
-		group_datap->mRoles[role_id] = rd;
-	}
-
-	if (group_datap->mRoles.size() == (U32)group_datap->mRoleCount)
-	{
-		group_datap->mRoleDataComplete = true;
-		group_datap->mRoleDataRequestID.setNull();
-		// We don't want to make role-member data requests until we have all the role data
-		if (group_datap->mPendingRoleMemberRequest)
-		{
-			group_datap->mPendingRoleMemberRequest = false;
-			LLGroupMgr::getInstance()->sendGroupRoleMembersRequest(group_datap->mID);
-		}
-	}
-
-	group_datap->mChanged = true;
-	LLGroupMgr::getInstance()->notifyObservers(GC_ROLE_DATA);
-}
-=======
         group_datap->mReceivedRoleMemberPairs += num_blocks;
     }
->>>>>>> 1a8a5404
 
     if (group_datap->mReceivedRoleMemberPairs == total_pairs)
     {
@@ -1829,13 +1347,8 @@
         group_datap->mRoleMembersRequestID.setNull();
     }
 
-<<<<<<< HEAD
-	group_datap->mChanged = true;
-	LLGroupMgr::getInstance()->notifyObservers(GC_ROLE_MEMBER_DATA);
-=======
     group_datap->mChanged = true;
     LLGroupMgr::getInstance()->notifyObservers(GC_ROLE_MEMBER_DATA);
->>>>>>> 1a8a5404
 
     if (group_datap->mPendingBanRequest)
     {
@@ -1846,48 +1359,6 @@
 // static
 void LLGroupMgr::processGroupTitlesReply(LLMessageSystem* msg, void** data)
 {
-<<<<<<< HEAD
-	LL_DEBUGS("GrpMgr") << "LLGroupMgr::processGroupTitlesReply" << LL_ENDL;
-	LLUUID agent_id;
-	msg->getUUIDFast(_PREHASH_AgentData, _PREHASH_AgentID, agent_id );
-	if (gAgent.getID() != agent_id)
-	{
-		LL_WARNS() << "Got group properties reply for another agent!" << LL_ENDL;
-		return;
-	}
-
-	LLUUID group_id;
-	msg->getUUIDFast(_PREHASH_AgentData, _PREHASH_GroupID, group_id );
-	LLUUID request_id;
-	msg->getUUIDFast(_PREHASH_AgentData, _PREHASH_RequestID, request_id);
-	
-	LLGroupMgrGroupData* group_datap = LLGroupMgr::getInstance()->getGroupData(group_id);
-	if (!group_datap || (group_datap->mTitlesRequestID != request_id))
-	{
-		LL_WARNS() << "processGroupTitlesReply: Received incorrect (stale?) group" << LL_ENDL;
-		return;
-	}
-
-	LLGroupTitle title;
-
-	S32 i = 0;
-	S32 blocks = msg->getNumberOfBlocksFast(_PREHASH_GroupData);
-	for (i=0; i<blocks; ++i)
-	{
-		msg->getString("GroupData","Title",title.mTitle,i);
-		msg->getUUID("GroupData","RoleID",title.mRoleID,i);
-		msg->getBOOL("GroupData","Selected",title.mSelected,i);
-
-		if (!title.mTitle.empty())
-		{
-			LL_DEBUGS("GrpMgr") << "LLGroupMgr adding title: " << title.mTitle << ", " << title.mRoleID << ", " << (title.mSelected ? 'Y' : 'N') << LL_ENDL;
-			group_datap->mTitles.push_back(title);
-		}
-	}
-
-	group_datap->mChanged = true;
-	LLGroupMgr::getInstance()->notifyObservers(GC_TITLES);
-=======
     LL_DEBUGS("GrpMgr") << "LLGroupMgr::processGroupTitlesReply" << LL_ENDL;
     LLUUID agent_id;
     msg->getUUIDFast(_PREHASH_AgentData, _PREHASH_AgentID, agent_id );
@@ -1928,25 +1399,16 @@
 
     group_datap->mChanged = true;
     LLGroupMgr::getInstance()->notifyObservers(GC_TITLES);
->>>>>>> 1a8a5404
 }
 
 // static
 void LLGroupMgr::processEjectGroupMemberReply(LLMessageSystem* msg, void ** data)
 {
-<<<<<<< HEAD
-	LL_DEBUGS("GrpMgr") << "processEjectGroupMemberReply" << LL_ENDL;
-	LLUUID group_id;
-	msg->getUUIDFast(_PREHASH_GroupData, _PREHASH_GroupID, group_id);
-	bool success;
-	msg->getBOOLFast(_PREHASH_EjectData, _PREHASH_Success, success);
-=======
     LL_DEBUGS("GrpMgr") << "processEjectGroupMemberReply" << LL_ENDL;
     LLUUID group_id;
     msg->getUUIDFast(_PREHASH_GroupData, _PREHASH_GroupID, group_id);
     bool success;
     msg->getBOOLFast(_PREHASH_EjectData, _PREHASH_Success, success);
->>>>>>> 1a8a5404
 
     // If we had a failure, the group panel needs to be updated.
     if (!success)
@@ -1958,19 +1420,11 @@
 // static
 void LLGroupMgr::processJoinGroupReply(LLMessageSystem* msg, void ** data)
 {
-<<<<<<< HEAD
-	LL_DEBUGS("GrpMgr") << "processJoinGroupReply" << LL_ENDL;
-	LLUUID group_id;
-	bool success;
-	msg->getUUIDFast(_PREHASH_GroupData, _PREHASH_GroupID, group_id);
-	msg->getBOOLFast(_PREHASH_GroupData, _PREHASH_Success, success);
-=======
     LL_DEBUGS("GrpMgr") << "processJoinGroupReply" << LL_ENDL;
     LLUUID group_id;
     bool success;
     msg->getUUIDFast(_PREHASH_GroupData, _PREHASH_GroupID, group_id);
     msg->getBOOLFast(_PREHASH_GroupData, _PREHASH_Success, success);
->>>>>>> 1a8a5404
 
     if (success)
     {
@@ -1986,19 +1440,11 @@
 // static
 void LLGroupMgr::processLeaveGroupReply(LLMessageSystem* msg, void ** data)
 {
-<<<<<<< HEAD
-	LL_DEBUGS("GrpMgr") << "processLeaveGroupReply" << LL_ENDL;
-	LLUUID group_id;
-	bool success;
-	msg->getUUIDFast(_PREHASH_GroupData, _PREHASH_GroupID, group_id);
-	msg->getBOOLFast(_PREHASH_GroupData, _PREHASH_Success, success);
-=======
     LL_DEBUGS("GrpMgr") << "processLeaveGroupReply" << LL_ENDL;
     LLUUID group_id;
     bool success;
     msg->getUUIDFast(_PREHASH_GroupData, _PREHASH_GroupID, group_id);
     msg->getBOOLFast(_PREHASH_GroupData, _PREHASH_Success, success);
->>>>>>> 1a8a5404
 
     if (success)
     {
@@ -2014,47 +1460,6 @@
 // static
 void LLGroupMgr::processCreateGroupReply(LLMessageSystem* msg, void ** data)
 {
-<<<<<<< HEAD
-	LLUUID group_id;
-	bool success;
-	std::string message;
-
-	msg->getUUIDFast(_PREHASH_ReplyData, _PREHASH_GroupID, group_id );
-
-	msg->getBOOLFast(_PREHASH_ReplyData, _PREHASH_Success,	success );
-	msg->getStringFast(_PREHASH_ReplyData, _PREHASH_Message, message );
-
-	if (success)
-	{
-		// refresh all group information
-		gAgent.sendAgentDataUpdateRequest();
-
-		// HACK! We haven't gotten the agent group update yet, so ... um ... fake it.
-		// This is so when we go to modify the group we will be able to do so.
-		// This isn't actually too bad because real data will come down in 2 or 3 miliseconds and replace this.
-		LLGroupData gd;
-		gd.mAcceptNotices = true;
-		gd.mListInProfile = true;
-		gd.mContribution = 0;
-		gd.mID = group_id;
-		gd.mName = "new group";
-		gd.mPowers = GP_ALL_POWERS;
-
-		gAgent.mGroups.push_back(gd);
-
-		LLPanelGroupCreate::refreshCreatedGroup(group_id);
-		//FIXME
-		//LLFloaterGroupInfo::closeCreateGroup();
-		//LLFloaterGroupInfo::showFromUUID(group_id,"roles_tab");
-	}
-	else
-	{
-		// *TODO: Translate
-		LLSD args;
-		args["MESSAGE"] = message;
-		LLNotificationsUtil::add("UnableToCreateGroup", args);
-	}
-=======
     LLUUID group_id;
     bool success;
     std::string message;
@@ -2094,7 +1499,6 @@
         args["MESSAGE"] = message;
         LLNotificationsUtil::add("UnableToCreateGroup", args);
     }
->>>>>>> 1a8a5404
 }
 
 LLGroupMgrGroupData* LLGroupMgr::createGroupData(const LLUUID& id)
@@ -2144,43 +1548,6 @@
 
 void LLGroupMgr::notifyObservers(LLGroupChange gc)
 {
-<<<<<<< HEAD
-	for (group_map_t::iterator gi = mGroups.begin(); gi != mGroups.end(); ++gi)
-	{
-		LLUUID group_id = gi->first;
-		if (gi->second->mChanged)
-		{
-			// notify LLGroupMgrObserver
-			// Copy the map because observers may remove themselves on update
-			observer_multimap_t observers = mObservers;
-
-			// find all observers for this group id
-			observer_multimap_t::iterator oi = observers.lower_bound(group_id);
-			observer_multimap_t::iterator end = observers.upper_bound(group_id);
-			for (; oi != end; ++oi)
-			{
-				oi->second->changed(gc);
-			}
-			gi->second->mChanged = false;
-
-
-			// notify LLParticularGroupObserver
-		    observer_map_t::iterator obs_it = mParticularObservers.find(group_id);
-		    if(obs_it == mParticularObservers.end())
-		        return;
-
-//		    observer_set_t& obs = obs_it->second;
-// [RLVa:KB] - Checked: RLVa-2.2 (General bugfix)
-			// Iterate over a *copy* of the observer list
-		    observer_set_t obs = obs_it->second;
-// [/RLVa:KB]
-		    for (observer_set_t::iterator ob_it = obs.begin(); ob_it != obs.end(); ++ob_it)
-		    {
-		        (*ob_it)->changed(group_id, gc);
-		    }
-		}
-	}
-=======
     for (group_map_t::iterator gi = mGroups.begin(); gi != mGroups.end(); ++gi)
     {
         LLUUID group_id = gi->first;
@@ -2216,7 +1583,6 @@
             }
         }
     }
->>>>>>> 1a8a5404
 }
 
 void LLGroupMgr::addGroup(LLGroupMgrGroupData* group_datap)
@@ -2328,38 +1694,6 @@
 
 void LLGroupMgr::sendGroupRoleMembersRequest(const LLUUID& group_id)
 {
-<<<<<<< HEAD
-	LL_DEBUGS("GrpMgr") << "LLGroupMgr::sendGroupRoleMembersRequest" << LL_ENDL;
-	LLGroupMgrGroupData* group_datap = createGroupData(group_id);
-	
-	if (group_datap->mRoleMembersRequestID.isNull())
-	{
-		// Don't send the request if we don't have all the member or role data
-		if (!group_datap->isMemberDataComplete()
-			|| !group_datap->isRoleDataComplete())
-		{
-			// *TODO: KLW FIXME: Should we start a member or role data request?
-			LL_INFOS("GrpMgr") << " Pending: " << (group_datap->mPendingRoleMemberRequest ? "Y" : "N")
-				<< " MemberDataComplete: " << (group_datap->mMemberDataComplete ? "Y" : "N")
-				<< " RoleDataComplete: " << (group_datap->mRoleDataComplete ? "Y" : "N") << LL_ENDL;
-			group_datap->mPendingRoleMemberRequest = true;
-			return;
-		}
-
-		group_datap->removeRoleMemberData();
-		group_datap->mRoleMembersRequestID.generate();
-
-		LLMessageSystem* msg = gMessageSystem;
-		msg->newMessage("GroupRoleMembersRequest");
-		msg->nextBlock("AgentData");
-		msg->addUUID("AgentID",gAgent.getID());
-		msg->addUUID("SessionID",gAgent.getSessionID());
-		msg->nextBlock("GroupData");
-		msg->addUUID("GroupID",group_id);
-		msg->addUUID("RequestID",group_datap->mRoleMembersRequestID);
-		gAgent.sendReliableMessage();
-	}
-=======
     LL_DEBUGS("GrpMgr") << "LLGroupMgr::sendGroupRoleMembersRequest" << LL_ENDL;
     LLGroupMgrGroupData* group_datap = createGroupData(group_id);
 
@@ -2390,7 +1724,6 @@
         msg->addUUID("RequestID",group_datap->mRoleMembersRequestID);
         gAgent.sendReliableMessage();
     }
->>>>>>> 1a8a5404
 }
 
 void LLGroupMgr::sendGroupTitlesRequest(const LLUUID& group_id)
@@ -2414,34 +1747,6 @@
 
 void LLGroupMgr::sendGroupTitleUpdate(const LLUUID& group_id, const LLUUID& title_role_id)
 {
-<<<<<<< HEAD
-	LL_DEBUGS("GrpMgr") << "LLGroupMgr::sendGroupTitleUpdate" << LL_ENDL;
-
-	LLMessageSystem* msg = gMessageSystem;
-	msg->newMessage("GroupTitleUpdate");
-	msg->nextBlock("AgentData");
-	msg->addUUID("AgentID",gAgent.getID());
-	msg->addUUID("SessionID",gAgent.getSessionID());
-	msg->addUUID("GroupID",group_id);
-	msg->addUUID("TitleRoleID",title_role_id);
-
-	gAgent.sendReliableMessage();
-
-	// Save the change locally
-	LLGroupMgrGroupData* group_datap = createGroupData(group_id);
-	for (std::vector<LLGroupTitle>::iterator iter = group_datap->mTitles.begin();
-		 iter != group_datap->mTitles.end(); ++iter)
-	{
-		if (iter->mRoleID == title_role_id)
-		{
-			iter->mSelected = true;
-		}
-		else if (iter->mSelected)
-		{
-			iter->mSelected = false;
-		}
-	}
-=======
     LL_DEBUGS("GrpMgr") << "LLGroupMgr::sendGroupTitleUpdate" << LL_ENDL;
 
     LLMessageSystem* msg = gMessageSystem;
@@ -2468,38 +1773,10 @@
             iter->mSelected = false;
         }
     }
->>>>>>> 1a8a5404
 }
 
 // static
 void LLGroupMgr::sendCreateGroupRequest(const std::string& name,
-<<<<<<< HEAD
-										const std::string& charter,
-										U8 show_in_list,
-										const LLUUID& insignia,
-										S32 membership_fee,
-										bool open_enrollment,
-										bool allow_publish,
-										bool mature_publish)
-{
-	LLMessageSystem* msg = gMessageSystem;
-	msg->newMessage("CreateGroupRequest");
-	msg->nextBlock("AgentData");
-	msg->addUUID("AgentID",gAgent.getID());
-	msg->addUUID("SessionID",gAgent.getSessionID());
-
-	msg->nextBlock("GroupData");
-	msg->addString("Name",name);
-	msg->addString("Charter",charter);
-	msg->addBOOL("ShowInList",show_in_list);
-	msg->addUUID("InsigniaID",insignia);
-	msg->addS32("MembershipFee",membership_fee);
-	msg->addBOOL("OpenEnrollment",open_enrollment);
-	msg->addBOOL("AllowPublish",allow_publish);
-	msg->addBOOL("MaturePublish",mature_publish);
-
-	gAgent.sendReliableMessage();
-=======
                                         const std::string& charter,
                                         U8 show_in_list,
                                         const LLUUID& insignia,
@@ -2525,7 +1802,6 @@
     msg->addBOOL("MaturePublish",mature_publish);
 
     gAgent.sendReliableMessage();
->>>>>>> 1a8a5404
 }
 
 void LLGroupMgr::sendUpdateGroupInfo(const LLUUID& group_id)
@@ -2552,63 +1828,13 @@
 
     gAgent.sendReliableMessage();
 
-<<<<<<< HEAD
-	// Not expecting a response, so let anyone else watching know the data has changed.
-	group_datap->mChanged = true;
-	notifyObservers(GC_PROPERTIES);
-=======
     // Not expecting a response, so let anyone else watching know the data has changed.
     group_datap->mChanged = true;
     notifyObservers(GC_PROPERTIES);
->>>>>>> 1a8a5404
 }
 
 void LLGroupMgr::sendGroupRoleMemberChanges(const LLUUID& group_id)
 {
-<<<<<<< HEAD
-	LL_DEBUGS("GrpMgr") << "LLGroupMgr::sendGroupRoleMemberChanges" << LL_ENDL;
-	LLGroupMgrGroupData* group_datap = createGroupData(group_id);
-
-	if (group_datap->mRoleMemberChanges.empty()) return;
-
-	LLMessageSystem* msg = gMessageSystem;
-
-	bool start_message = true;
-	for (LLGroupMgrGroupData::change_map_t::const_iterator citer = group_datap->mRoleMemberChanges.begin();
-		 citer != group_datap->mRoleMemberChanges.end(); ++citer)
-	{
-		if (start_message)
-		{
-			msg->newMessage("GroupRoleChanges");
-			msg->nextBlockFast(_PREHASH_AgentData);
-			msg->addUUIDFast(_PREHASH_AgentID,gAgent.getID());
-			msg->addUUIDFast(_PREHASH_SessionID,gAgent.getSessionID());
-			msg->addUUIDFast(_PREHASH_GroupID,group_id);
-			start_message = false;
-		}
-		msg->nextBlock("RoleChange");
-		msg->addUUID("RoleID",citer->second.mRole);
-		msg->addUUID("MemberID",citer->second.mMember);
-		msg->addU32("Change",(U32)citer->second.mChange);
-
-		if (msg->isSendFullFast())
-		{
-			gAgent.sendReliableMessage();
-			start_message = true;
-		}
-	}
-
-	if (!start_message)
-	{
-		gAgent.sendReliableMessage();
-	}
-
-	group_datap->mRoleMemberChanges.clear();
-
-	// Not expecting a response, so let anyone else watching know the data has changed.
-	group_datap->mChanged = true;
-	notifyObservers(GC_ROLE_MEMBER_DATA);
-=======
     LL_DEBUGS("GrpMgr") << "LLGroupMgr::sendGroupRoleMemberChanges" << LL_ENDL;
     LLGroupMgrGroupData* group_datap = createGroupData(group_id);
 
@@ -2651,7 +1877,6 @@
     // Not expecting a response, so let anyone else watching know the data has changed.
     group_datap->mChanged = true;
     notifyObservers(GC_ROLE_MEMBER_DATA);
->>>>>>> 1a8a5404
 }
 
 //static
@@ -2712,96 +1937,6 @@
 
 //static
 void LLGroupMgr::sendGroupMemberEjects(const LLUUID& group_id,
-<<<<<<< HEAD
-									   uuid_vec_t& member_ids)
-{
-	bool start_message = true;
-	LLMessageSystem* msg = gMessageSystem;
-
-	LLGroupMgrGroupData* group_datap = LLGroupMgr::getInstance()->getGroupData(group_id);
-	if (!group_datap) return;
-
-	for (uuid_vec_t::iterator it = member_ids.begin();
-		 it != member_ids.end(); ++it)
-	{
-		LLUUID& ejected_member_id = (*it);
-
-		// Can't use 'eject' to leave a group.
-		if (ejected_member_id == gAgent.getID()) continue;
-
-//		// Make sure they are in the group, and we need the member data
-//		LLGroupMgrGroupData::member_list_t::iterator mit = group_datap->mMembers.find(ejected_member_id);
-//		if (mit != group_datap->mMembers.end())
-// [SL:KB] - Patch: Chat-GroupSessionEject | Checked: 2012-02-04 (Catznip-3.2.1) | Added: Catznip-3.2.1
-		// Make sure they are in the group, and we need the member data
-		LLGroupMgrGroupData::member_list_t::iterator mit = group_datap->mMembers.find(ejected_member_id);
-		if (mit == group_datap->mMembers.end())
-		{
-			// Or check if they're listed in an active group session
-			LLIMSpeakerMgr* mgr = LLIMModel::instance().getSpeakerManager(LLIMMgr::computeSessionID(IM_SESSION_GROUP_START, group_id));
-			if ( (!mgr) || (mgr->findSpeaker(ejected_member_id).isNull()) )
-			{
-				continue;
-			}
-		}
-// [/SL:KB]
-
-		{
-			// Add them to the message
-			if (start_message)
-			{
-				msg->newMessage("EjectGroupMemberRequest");
-				msg->nextBlock("AgentData");
-				msg->addUUID("AgentID",gAgent.getID());
-				msg->addUUID("SessionID",gAgent.getSessionID());
-				msg->nextBlock("GroupData");
-				msg->addUUID("GroupID",group_id);
-				start_message = false;
-			}
-			
-			msg->nextBlock("EjectData");
-			msg->addUUID("EjecteeID",ejected_member_id);
-
-			if (msg->isSendFull())
-			{
-				gAgent.sendReliableMessage();
-				start_message = true;
-			}
-
-// [SL:KB] - Patch: Chat-GroupSessionEject | Checked: 2012-02-04 (Catznip-3.2.1) | Added: Catznip-3.2.1
-			if (mit != group_datap->mMembers.end())
-			{
-// [/SL:KB]
-				LLGroupMemberData* member_data = (*mit).second;
-
-				// Clean up groupmgr
-				for (LLGroupMemberData::role_list_t::iterator rit = member_data->roleBegin();
-					 rit != member_data->roleEnd(); ++rit)
-				{
-					if ((*rit).first.notNull() && (*rit).second!=0)
-					{
-						(*rit).second->removeMember(ejected_member_id);
-					}
-				}
-			
-				group_datap->mMembers.erase(ejected_member_id);
-			
-				// member_data was introduced and is used here instead of (*mit).second to avoid crash because of invalid iterator
-				// It becomes invalid after line with erase above. EXT-4778
-				delete member_data;
-// [SL:KB] - Patch: Chat-GroupSessionEject | Checked: 2012-02-04 (Catznip-3.2.1) | Added: Catznip-3.2.1
-			}
-// [/SL:KB]
-		}
-	}
-
-	if (!start_message)
-	{
-		gAgent.sendReliableMessage();
-	}
-
-	group_datap->mMemberVersion.generate();
-=======
                                        uuid_vec_t& member_ids)
 {
     bool start_message = true;
@@ -2890,7 +2025,6 @@
     }
 
     group_datap->mMemberVersion.generate();
->>>>>>> 1a8a5404
 }
 
 void LLGroupMgr::getGroupBanRequestCoro(std::string url, LLUUID groupId)
@@ -2982,21 +2116,12 @@
                                         U32 ban_action, /* = BAN_NO_ACTION */
                                         const std::vector<LLUUID> &ban_list) /* = std::vector<LLUUID>() */
 {
-<<<<<<< HEAD
-	LLViewerRegion* currentRegion = gAgent.getRegion();
-	if(!currentRegion)
-	{
-		LL_WARNS("GrpMgr") << "Agent does not have a current region." << LL_ENDL;
-		return;
-	}
-=======
     LLViewerRegion* currentRegion = gAgent.getRegion();
     if(!currentRegion)
     {
         LL_WARNS("GrpMgr") << "Agent does not have a current region." << LL_ENDL;
         return;
     }
->>>>>>> 1a8a5404
 
     // Check to make sure we have our capabilities
     if(!currentRegion->capabilitiesReceived())
@@ -3034,41 +2159,6 @@
 
 void LLGroupMgr::processGroupBanRequest(const LLSD& content)
 {
-<<<<<<< HEAD
-	// Did we get anything in content?
-	if(!content.size())
-	{
-		LL_WARNS("GrpMgr") << "No group member data received." << LL_ENDL;
-		return;
-	}
-
-	LLUUID group_id = content["group_id"].asUUID();
-	
-	LLGroupMgrGroupData* gdatap = LLGroupMgr::getInstance()->getGroupData(group_id);
-	if (!gdatap)
-		return;
-
-	gdatap->clearBanList();
-	LLSD::map_const_iterator i		= content["ban_list"].beginMap();
-	LLSD::map_const_iterator iEnd	= content["ban_list"].endMap();
-	for(;i != iEnd; ++i)
-	{
-		const LLUUID ban_id(i->first);
-		LLSD ban_entry(i->second);
-		
-		LLGroupBanData ban_data;
-		if(ban_entry.has("ban_date"))
-		{
-			ban_data.mBanDate = ban_entry["ban_date"].asDate();
-			// TODO: Ban Reason
-		}
-
-		gdatap->createBanEntry(ban_id, ban_data);
-	}
-
-	gdatap->mChanged = true;
-	LLGroupMgr::getInstance()->notifyObservers(GC_BANLIST);
-=======
     // Did we get anything in content?
     if(!content.size())
     {
@@ -3102,7 +2192,6 @@
 
     gdatap->mChanged = true;
     LLGroupMgr::getInstance()->notifyObservers(GC_BANLIST);
->>>>>>> 1a8a5404
 }
 
 void LLGroupMgr::groupMembersRequestCoro(std::string url, LLUUID groupId)
@@ -3182,137 +2271,6 @@
 
 void LLGroupMgr::processCapGroupMembersRequest(const LLSD& content)
 {
-<<<<<<< HEAD
-	// Did we get anything in content?
-	if(!content.size())
-	{
-		LL_DEBUGS("GrpMgr") << "No group member data received." << LL_ENDL;
-		return;
-	}
-
-	LLUUID group_id = content["group_id"].asUUID();
-
-	LLGroupMgrGroupData* group_datap = getGroupData(group_id);
-	if(!group_datap)
-	{
-		LL_WARNS("GrpMgr") << "Received incorrect, possibly stale, group or request id" << LL_ENDL;
-		return;
-	}
-
-	// If we have no members, there's no reason to do anything else
-	S32	num_members	= content["member_count"];
-	if (num_members < 1)
-	{
-		LL_INFOS("GrpMgr") << "Received empty group members list for group id: " << group_id.asString() << LL_ENDL;
-		// Set mMemberDataComplete for correct handling of empty responses. See MAINT-5237
-		group_datap->mMemberDataComplete = true;
-		group_datap->mChanged = true;
-		LLGroupMgr::getInstance()->notifyObservers(GC_MEMBER_DATA);
-		return;
-	}
-	
-	group_datap->mMemberCount = num_members;
-
-	LLSD	member_list	= content["members"];
-	LLSD	titles		= content["titles"];
-	LLSD	defaults	= content["defaults"];
-
-	std::string online_status;
-	std::string title;
-	S32			contribution;
-	U64			member_powers;
-	// If this is changed to a bool, make sure to change the LLGroupMemberData constructor
-	bool		is_owner;
-
-	// Compute this once, rather than every time.
-	U64	default_powers	= llstrtou64(defaults["default_powers"].asString().c_str(), NULL, 16);
-
-	LLSD::map_const_iterator member_iter_start	= member_list.beginMap();
-	LLSD::map_const_iterator member_iter_end	= member_list.endMap();
-	for( ; member_iter_start != member_iter_end; ++member_iter_start)
-	{
-		// Reset defaults
-		online_status	= "unknown";
-		title			= titles[0].asString();
-		contribution	= 0;
-		member_powers	= default_powers;
-		is_owner		= false;
-
-		const LLUUID member_id(member_iter_start->first);
-		LLSD member_info = member_iter_start->second;
-		
-		if(member_info.has("last_login"))
-		{
-			online_status = member_info["last_login"].asString();
-			if(online_status == "Online")
-				online_status = LLTrans::getString("group_member_status_online");
-			else
-				formatDateString(online_status);
-		}
-
-		if(member_info.has("title"))
-			title = titles[member_info["title"].asInteger()].asString();
-
-		if(member_info.has("powers"))
-			member_powers = llstrtou64(member_info["powers"].asString().c_str(), NULL, 16);
-
-		if(member_info.has("donated_square_meters"))
-			contribution = member_info["donated_square_meters"];
-
-		if(member_info.has("owner"))
-			is_owner = true;
-
-		LLGroupMemberData* data = new LLGroupMemberData(member_id, 
-			contribution, 
-			member_powers, 
-			title,
-			online_status,
-			is_owner);
-
-		LLGroupMemberData* member_old = group_datap->mMembers[member_id];
-		if (member_old && group_datap->mRoleMemberDataComplete)
-		{
-			LLGroupMemberData::role_list_t::iterator rit = member_old->roleBegin();
-			LLGroupMemberData::role_list_t::iterator end = member_old->roleEnd();
-
-			for ( ; rit != end; ++rit)
-			{
-				data->addRole((*rit).first,(*rit).second);
-			}
-		}
-		else
-		{
-			group_datap->mRoleMemberDataComplete = false;
-		}
-
-		group_datap->mMembers[member_id] = data;
-	}
-
-	group_datap->mMemberVersion.generate();
-
-	// Technically, we have this data, but to prevent completely overhauling
-	// this entire system (it would be nice, but I don't have the time), 
-	// I'm going to be dumb and just call services I most likely don't need 
-	// with the thought being that the system might need it to be done.
-	// 
-	// TODO:
-	// Refactor to reduce multiple calls for data we already have.
-	if(group_datap->mTitles.size() < 1)
-		sendGroupTitlesRequest(group_id);
-
-
-	group_datap->mMemberDataComplete = true;
-	group_datap->mMemberRequestID.setNull();
-	// Make the role-member data request
-	if (group_datap->mPendingRoleMemberRequest || !group_datap->mRoleMemberDataComplete)
-	{
-		group_datap->mPendingRoleMemberRequest = false;
-		sendGroupRoleMembersRequest(group_id);
-	}
-
-	group_datap->mChanged = true;
-	notifyObservers(GC_MEMBER_DATA);
-=======
     // Did we get anything in content?
     if(!content.size())
     {
@@ -3442,7 +2400,6 @@
 
     group_datap->mChanged = true;
     notifyObservers(GC_MEMBER_DATA);
->>>>>>> 1a8a5404
 
 }
 
@@ -3456,21 +2413,10 @@
     {
         group_datap->sendRoleChanges();
 
-<<<<<<< HEAD
-	if (group_datap && group_datap->pendingRoleChanges())
-	{
-		group_datap->sendRoleChanges();
-	
-		// Not expecting a response, so let anyone else watching know the data has changed.
-		group_datap->mChanged = true;
-		notifyObservers(GC_ROLE_DATA);
-	}
-=======
         // Not expecting a response, so let anyone else watching know the data has changed.
         group_datap->mChanged = true;
         notifyObservers(GC_ROLE_DATA);
     }
->>>>>>> 1a8a5404
 }
 
 void LLGroupMgr::cancelGroupRoleChanges(const LLUUID& group_id)
@@ -3484,116 +2430,6 @@
 //static
 bool LLGroupMgr::parseRoleActions(const std::string& xml_filename)
 {
-<<<<<<< HEAD
-	LLXMLNodePtr root;
-
-	bool success = LLUICtrlFactory::getLayeredXMLNode(xml_filename, root);	
-	
-	if (!success || !root || !root->hasName( "role_actions" ))
-	{
-		LL_ERRS() << "Problem reading UI role_actions file: " << xml_filename << LL_ENDL;
-		return false;
-	}
-
-	LLXMLNodeList role_list;
-
-	root->getChildren("action_set", role_list, false);
-	
-	for (LLXMLNodeList::iterator role_iter = role_list.begin(); role_iter != role_list.end(); ++role_iter)
-	{
-		LLXMLNodePtr action_set = role_iter->second;
-
-		LLRoleActionSet* role_action_set = new LLRoleActionSet();
-		LLRoleAction* role_action_data = new LLRoleAction();
-		
-		// name=
-		std::string action_set_name;
-		if (action_set->getAttributeString("name", action_set_name))
-		{
-			LL_DEBUGS("GrpMgr") << "Loading action set " << action_set_name << LL_ENDL;
-			role_action_data->mName = action_set_name;
-		}
-		else
-		{
-			LL_WARNS() << "Unable to parse action set with no name" << LL_ENDL;
-			delete role_action_set;
-			delete role_action_data;
-			continue;
-		}
-		// description=
-		std::string set_description;
-		if (action_set->getAttributeString("description", set_description))
-		{
-			role_action_data->mDescription = set_description;
-		}
-		// long description=
-		std::string set_longdescription;
-		if (action_set->getAttributeString("longdescription", set_longdescription))
-		{
-			role_action_data->mLongDescription = set_longdescription;
-		}
-
-		// power mask=
-		U64 set_power_mask = 0;
-
-		LLXMLNodeList action_list;
-		LLXMLNodeList::iterator action_iter;
-
-		action_set->getChildren("action", action_list, false);
-
-		for (action_iter = action_list.begin(); action_iter != action_list.end(); ++action_iter)
-		{
-			LLXMLNodePtr action = action_iter->second;
-
-			LLRoleAction* role_action = new LLRoleAction();
-
-			// name=
-			std::string action_name;
-			if (action->getAttributeString("name", action_name))
-			{
-				LL_DEBUGS("GrpMgr") << "Loading action " << action_name << LL_ENDL;
-				role_action->mName = action_name;
-			}
-			else
-			{
-				LL_WARNS() << "Unable to parse action with no name" << LL_ENDL;
-				delete role_action;
-				continue;
-			}
-			// description=
-			std::string description;
-			if (action->getAttributeString("description", description))
-			{
-				role_action->mDescription = description;
-			}
-			// long description=
-			std::string longdescription;
-			if (action->getAttributeString("longdescription", longdescription))
-			{
-				role_action->mLongDescription = longdescription;
-			}
-			// description=
-			S32 power_bit = 0;
-			if (action->getAttributeS32("value", power_bit))
-			{
-				if (0 <= power_bit && power_bit < 64)
-				{
-					role_action->mPowerBit = 0x1LL << power_bit;
-				}
-			}
-
-			set_power_mask |= role_action->mPowerBit;
-	
-			role_action_set->mActions.push_back(role_action);
-		}
-
-		role_action_data->mPowerBit = set_power_mask;
-		role_action_set->mActionSetData = role_action_data;
-
-		LLGroupMgr::getInstance()->mRoleActionSets.push_back(role_action_set);
-	}
-	return true;
-=======
     LLXMLNodePtr root;
 
     bool success = LLUICtrlFactory::getLayeredXMLNode(xml_filename, root);
@@ -3702,7 +2538,6 @@
         LLGroupMgr::getInstance()->mRoleActionSets.push_back(role_action_set);
     }
     return true;
->>>>>>> 1a8a5404
 }
 
 // static
