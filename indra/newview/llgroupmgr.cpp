--- conflicted
+++ resolved
@@ -66,7 +66,6 @@
 #include "llcorehttputil.h"
 #include "lluiusage.h"
 
-<<<<<<< HEAD
 // [SL:KB] - Patch: Chat-GroupSessionEject | Checked: 2012-02-04 (Catznip-3.2.1)
 #include "llimview.h"
 #include "llspeakers.h"
@@ -75,14 +74,6 @@
 #include "llsdutil.h"
 // </FS:ND>
 
-#if LL_MSVC
-#pragma warning(push)
-// disable boost::lexical_cast warning
-#pragma warning (disable:4702)
-#endif
-
-=======
->>>>>>> a52ba692
 #include <boost/lexical_cast.hpp>
 
 const U32 MAX_CACHED_GROUPS = 20;
