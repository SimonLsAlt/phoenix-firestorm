--- conflicted
+++ resolved
@@ -431,7 +431,6 @@
 {
 	if (mBackgroundFetchActive)
 	{
-<<<<<<< HEAD
 		// If we'll be using the capability, we'll be sending batches and the background thing isn't as important.
 		// <FS:Ansariel> Force HTTP features on SL
 		//if (gSavedSettings.getBOOL("UseHTTPInventory")) 
@@ -442,7 +441,7 @@
             {
                 bulkFetchViaAis();
             }
-            else
+            else if (gAgent.getRegion() && gAgent.getRegion()->capabilitiesReceived())
             {
                 // If we'll be using the capability, we'll be sending batches and the background thing isn't as important.
                 bulkFetch();
@@ -602,17 +601,6 @@
 		// DEPRECATED OLD CODE
 		//--------------------------------------------------------------------------------
 #endif
-=======
-        if (AISAPI::isAvailable())
-        {
-            bulkFetchViaAis();
-        }
-        else if (gAgent.getRegion() && gAgent.getRegion()->capabilitiesReceived())
-        {
-            // If we'll be using the capability, we'll be sending batches and the background thing isn't as important.
-            bulkFetch();
-        }
->>>>>>> 6d0c0784
 	}
 }
 
