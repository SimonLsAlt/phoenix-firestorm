/**
 * @file llinventorymodelbackgroundfetch.cpp
 * @brief Implementation of background fetching of inventory.
 *
 * $LicenseInfo:firstyear=2002&license=viewerlgpl$
 * Second Life Viewer Source Code
 * Copyright (C) 2014, Linden Research, Inc.
 *
 * This library is free software; you can redistribute it and/or
 * modify it under the terms of the GNU Lesser General Public
 * License as published by the Free Software Foundation;
 * version 2.1 of the License only.
 *
 * This library is distributed in the hope that it will be useful,
 * but WITHOUT ANY WARRANTY; without even the implied warranty of
 * MERCHANTABILITY or FITNESS FOR A PARTICULAR PURPOSE.  See the GNU
 * Lesser General Public License for more details.
 *
 * You should have received a copy of the GNU Lesser General Public
 * License along with this library; if not, write to the Free Software
 * Foundation, Inc., 51 Franklin Street, Fifth Floor, Boston, MA  02110-1301  USA
 *
 * Linden Research, Inc., 945 Battery Street, San Francisco, CA  94111  USA
 * $/LicenseInfo$
 */

#include "llviewerprecompiledheaders.h"
#include "llinventorymodelbackgroundfetch.h"

#include "llaisapi.h"
#include "llagent.h"
#include "llappviewer.h"
#include "llcallbacklist.h"
#include "llinventorymodel.h"
#include "llinventorypanel.h"
#include "llnotificationsutil.h"
#include "llstartup.h"
#include "llviewercontrol.h"
#include "llviewerinventory.h"
#include "llviewermessage.h"
#include "llviewerregion.h"
#include "llviewerwindow.h"
#include "llhttpconstants.h"
#include "bufferarray.h"
#include "bufferstream.h"
#include "llcorehttputil.h"
#include "llviewermenu.h"
#include "llviewernetwork.h"

// History (may be apocryphal)
//
// Around V2, an HTTP inventory download mechanism was added
// along with inventory LINK items referencing other inventory
// items.  As part of this, at login, the entire inventory
// structure is downloaded 'in the background' using the
// backgroundFetch()/bulkFetch() methods.  The UDP path can
// still be used and is found in the 'DEPRECATED OLD CODE'
// section.
//
// The old UDP path implemented a throttle that adapted
// itself during running.  The mechanism survived info HTTP
// somewhat but was pinned to poll the HTTP plumbing at
// 0.5S intervals.  The reasons for this particular value
// have been lost.  It's possible to switch between UDP
// and HTTP while this is happening but there may be
// surprises in what happens in that case.
//
// Conversion to llcorehttp reduced the number of connections
// used but batches more data and queues more requests (but
// doesn't due pipelining due to libcurl restrictions).  The
// poll interval above was re-examined and reduced to get
// inventory into the viewer more quickly.
//
// Possible future work:
//
// * Don't download the entire heirarchy in one go (which
//   might have been how V1 worked).  Implications for
//   links (which may not have a valid target) and search
//   which would then be missing data.
//
// * Review the download rate throttling.  Slow then fast?
//   Detect bandwidth usage and speed up when it drops?
//
// * An error on a fetch could be due to one item in the batch.
//   If the batch were broken up, perhaps more of the inventory
//   would download.  (Handwave here, not certain this is an
//   issue in practice.)
//
// * Conversion to AISv3.
//


namespace
{

///----------------------------------------------------------------------------
/// Class <anonymous>::BGItemHttpHandler
///----------------------------------------------------------------------------

//
// Http request handler class for single inventory item requests.
//
// We'll use a handler-per-request pattern here rather than
// a shared handler.  Mainly convenient as this was converted
// from a Responder class model.
//
// Derives from and is identical to the normal FetchItemHttpHandler
// except that:  1) it uses the background request object which is
// updated more slowly than the foreground and 2) keeps a count of
// active requests on the LLInventoryModelBackgroundFetch object
// to indicate outstanding operations are in-flight.
//
class BGItemHttpHandler : public LLInventoryModel::FetchItemHttpHandler
{
    LOG_CLASS(BGItemHttpHandler);

public:
    BGItemHttpHandler(const LLSD & request_sd)
        : LLInventoryModel::FetchItemHttpHandler(request_sd)
        {
            LLInventoryModelBackgroundFetch::instance().incrFetchCount(1);
        }

    virtual ~BGItemHttpHandler()
        {
            LLInventoryModelBackgroundFetch::instance().incrFetchCount(-1);
        }

protected:
    BGItemHttpHandler(const BGItemHttpHandler &);               // Not defined
    void operator=(const BGItemHttpHandler &);                  // Not defined
};


///----------------------------------------------------------------------------
/// Class <anonymous>::BGFolderHttpHandler
///----------------------------------------------------------------------------

// Http request handler class for folders.
//
// Handler for FetchInventoryDescendents2 and FetchLibDescendents2
// caps requests for folders.
//
class BGFolderHttpHandler : public LLCore::HttpHandler
{
    LOG_CLASS(BGFolderHttpHandler);

public:
    BGFolderHttpHandler(const LLSD & request_sd, const uuid_vec_t & recursive_cats)
        : LLCore::HttpHandler(),
          mRequestSD(request_sd),
          mRecursiveCatUUIDs(recursive_cats)
        {
            LLInventoryModelBackgroundFetch::instance().incrFetchCount(1);
        }

    virtual ~BGFolderHttpHandler()
        {
            LLInventoryModelBackgroundFetch::instance().incrFetchCount(-1);
        }

protected:
    BGFolderHttpHandler(const BGFolderHttpHandler &);           // Not defined
    void operator=(const BGFolderHttpHandler &);                // Not defined

public:
    virtual void onCompleted(LLCore::HttpHandle handle, LLCore::HttpResponse * response);

    bool getIsRecursive(const LLUUID & cat_id) const;

private:
    void processData(LLSD & body, LLCore::HttpResponse * response);
    void processFailure(LLCore::HttpStatus status, LLCore::HttpResponse * response);
    void processFailure(const char * const reason, LLCore::HttpResponse * response);

private:
    LLSD mRequestSD;
    const uuid_vec_t mRecursiveCatUUIDs; // hack for storing away which cat fetches are recursive
};


const S32 MAX_FETCH_RETRIES = 10; // <FS:ND/> For legacy inventory

const char * const LOG_INV("Inventory");

} // end of namespace anonymous


///----------------------------------------------------------------------------
/// Class LLInventoryModelBackgroundFetch
///----------------------------------------------------------------------------

LLInventoryModelBackgroundFetch::LLInventoryModelBackgroundFetch():
    mBackgroundFetchActive(false),
    mFolderFetchActive(false),
    mFetchCount(0),
    mLastFetchCount(0),
    mFetchFolderCount(0),
    mAllRecursiveFoldersFetched(false),
    mRecursiveInventoryFetchStarted(false),
    mRecursiveLibraryFetchStarted(false),
    mRecursiveMarketplaceFetchStarted(false),
    mMinTimeBetweenFetches(0.3f)
{}

LLInventoryModelBackgroundFetch::~LLInventoryModelBackgroundFetch()
{
    gIdleCallbacks.deleteFunction(&LLInventoryModelBackgroundFetch::backgroundFetchCB, NULL);
}

bool LLInventoryModelBackgroundFetch::isBulkFetchProcessingComplete() const
{
    return mFetchFolderQueue.empty() && mFetchItemQueue.empty() && mFetchCount <= 0;
}

bool LLInventoryModelBackgroundFetch::isFolderFetchProcessingComplete() const
{
    return mFetchFolderQueue.empty() && mFetchFolderCount <= 0;
}

bool LLInventoryModelBackgroundFetch::libraryFetchStarted() const
{
    return mRecursiveLibraryFetchStarted;
}

bool LLInventoryModelBackgroundFetch::libraryFetchCompleted() const
{
    return libraryFetchStarted() && fetchQueueContainsNoDescendentsOf(gInventory.getLibraryRootFolderID());
}

bool LLInventoryModelBackgroundFetch::libraryFetchInProgress() const
{
    return libraryFetchStarted() && !libraryFetchCompleted();
}

bool LLInventoryModelBackgroundFetch::inventoryFetchStarted() const
{
    return mRecursiveInventoryFetchStarted;
}

bool LLInventoryModelBackgroundFetch::inventoryFetchCompleted() const
{
    return inventoryFetchStarted() && fetchQueueContainsNoDescendentsOf(gInventory.getRootFolderID());
}

bool LLInventoryModelBackgroundFetch::inventoryFetchInProgress() const
{
    return inventoryFetchStarted() && ! inventoryFetchCompleted();
}

bool LLInventoryModelBackgroundFetch::isEverythingFetched() const
{
    return mAllRecursiveFoldersFetched;
}

BOOL LLInventoryModelBackgroundFetch::folderFetchActive() const
{
    return mFolderFetchActive;
}

void LLInventoryModelBackgroundFetch::addRequestAtFront(const LLUUID & id, bool recursive, bool is_category)
{
    EFetchType recursion_type = recursive ? FT_RECURSIVE : FT_DEFAULT;
    if (is_category)
    {
        mFetchFolderQueue.push_front(FetchQueueInfo(id, recursion_type, is_category));
    }
    else
    {
        mFetchItemQueue.push_front(FetchQueueInfo(id, recursion_type, is_category));
    }
}

void LLInventoryModelBackgroundFetch::addRequestAtBack(const LLUUID & id, bool recursive, bool is_category)
{
    EFetchType recursion_type = recursive ? FT_RECURSIVE : FT_DEFAULT;
    if (is_category)
    {
        mFetchFolderQueue.push_back(FetchQueueInfo(id, recursion_type, is_category));
    }
    else
    {
        mFetchItemQueue.push_back(FetchQueueInfo(id, recursion_type, is_category));
    }
}

void LLInventoryModelBackgroundFetch::start(const LLUUID& id, bool recursive)
{
    LLViewerInventoryCategory * cat(gInventory.getCategory(id));

    if (cat || (id.isNull() && ! isEverythingFetched()))
    {
        // it's a folder, do a bulk fetch
        LL_DEBUGS(LOG_INV) << "Start fetching category: " << id << ", recursive: " << recursive << LL_ENDL;

        mBackgroundFetchActive = true;
        mFolderFetchActive = true;
        EFetchType recursion_type = recursive ? FT_RECURSIVE : FT_DEFAULT;
        if (id.isNull())
        {
            if (! mRecursiveInventoryFetchStarted)
            {
                mRecursiveInventoryFetchStarted |= recursive;
                if (recursive && AISAPI::isAvailable())
                {
                    // Not only root folder can be massive, but
                    // most system folders will be requested independently
                    // so request root folder and content separately
                    mFetchFolderQueue.push_front(FetchQueueInfo(gInventory.getRootFolderID(), FT_FOLDER_AND_CONTENT));
                }
                else
                {
                    mFetchFolderQueue.push_back(FetchQueueInfo(gInventory.getRootFolderID(), recursion_type));
                }
                gIdleCallbacks.addFunction(&LLInventoryModelBackgroundFetch::backgroundFetchCB, NULL);
            }
            if (! mRecursiveLibraryFetchStarted)
            {
                mRecursiveLibraryFetchStarted |= recursive;
                mFetchFolderQueue.push_back(FetchQueueInfo(gInventory.getLibraryRootFolderID(), recursion_type));
                gIdleCallbacks.addFunction(&LLInventoryModelBackgroundFetch::backgroundFetchCB, NULL);
            }
        }
        else if (recursive && cat && cat->getPreferredType() == LLFolderType::FT_MARKETPLACE_LISTINGS)
        {
            if (mFetchFolderQueue.empty() || mFetchFolderQueue.back().mUUID != id)
            {
                if (recursive && AISAPI::isAvailable())
                {
                    // Request marketplace folder and content separately
                    mFetchFolderQueue.push_front(FetchQueueInfo(id, FT_FOLDER_AND_CONTENT));
                }
                else
                {
                    mFetchFolderQueue.push_front(FetchQueueInfo(id, recursion_type));
                }
                gIdleCallbacks.addFunction(&LLInventoryModelBackgroundFetch::backgroundFetchCB, NULL);
                mRecursiveMarketplaceFetchStarted = true;
            }
        }
        else
        {
            if (AISAPI::isAvailable())
            {
                if (mFetchFolderQueue.empty() || mFetchFolderQueue.back().mUUID != id)
                {
                    // On AIS make sure root goes to the top and follow up recursive
                    // fetches, not individual requests
                    mFetchFolderQueue.push_back(FetchQueueInfo(id, recursion_type));
                    gIdleCallbacks.addFunction(&LLInventoryModelBackgroundFetch::backgroundFetchCB, NULL);
                }
            }
            else if (mFetchFolderQueue.empty() || mFetchFolderQueue.front().mUUID != id)
            {
                    // Specific folder requests go to front of queue.
                    mFetchFolderQueue.push_front(FetchQueueInfo(id, recursion_type));
                    gIdleCallbacks.addFunction(&LLInventoryModelBackgroundFetch::backgroundFetchCB, NULL);
            }

            if (id == gInventory.getLibraryRootFolderID())
            {
                mRecursiveLibraryFetchStarted |= recursive;
            }
            if (id == gInventory.getRootFolderID())
            {
                mRecursiveInventoryFetchStarted |= recursive;
            }
        }
    }
    else if (LLViewerInventoryItem * itemp = gInventory.getItem(id))
    {
        if (! itemp->mIsComplete)
        {
            scheduleItemFetch(id);
        }
    }
}

void LLInventoryModelBackgroundFetch::scheduleFolderFetch(const LLUUID& cat_id, bool forced)
{
    if (mFetchFolderQueue.empty() || mFetchFolderQueue.front().mUUID != cat_id)
    {
        mBackgroundFetchActive = true;
        mFolderFetchActive = true;

        if (forced)
        {
            // check if already requested
            if (mForceFetchSet.find(cat_id) == mForceFetchSet.end())
            {
                mForceFetchSet.insert(cat_id);
                mFetchItemQueue.push_front(FetchQueueInfo(cat_id, FT_FORCED));
            }
        }
        else
        {
            // Specific folder requests go to front of queue.
            // version presence acts as dupplicate prevention for normal fetches
            mFetchItemQueue.push_front(FetchQueueInfo(cat_id, FT_DEFAULT));
        }

        gIdleCallbacks.addFunction(&LLInventoryModelBackgroundFetch::backgroundFetchCB, NULL);
    }
}

void LLInventoryModelBackgroundFetch::scheduleItemFetch(const LLUUID& item_id, bool forced)
{
    if (mFetchItemQueue.empty() || mFetchItemQueue.front().mUUID != item_id)
    {
        mBackgroundFetchActive = true;
        if (forced)
        {
            // check if already requested
            if (mForceFetchSet.find(item_id) == mForceFetchSet.end())
            {
                mForceFetchSet.insert(item_id);
                mFetchItemQueue.push_front(FetchQueueInfo(item_id, FT_FORCED, false));
            }
        }
        else
        {
            // 'isFinished' being set acts as dupplicate prevention for normal fetches
            mFetchItemQueue.push_front(FetchQueueInfo(item_id, FT_DEFAULT, false));
        }

        gIdleCallbacks.addFunction(&LLInventoryModelBackgroundFetch::backgroundFetchCB, NULL);
    }
}

void LLInventoryModelBackgroundFetch::fetchFolderAndLinks(const LLUUID& cat_id, nullary_func_t callback)
{
    LLViewerInventoryCategory* cat = gInventory.getCategory(cat_id);
    if (cat)
    {
        // Mark folder (update timer) so that background fetch won't request it
        cat->setFetching(LLViewerInventoryCategory::FETCH_RECURSIVE);
    }
    incrFetchFolderCount(1);
    mExpectedFolderIds.push_back(cat_id);

    // Assume that we have no relevant cache. Fetch folder, and items folder's links point to.
    AISAPI::FetchCategoryLinks(cat_id,
                               [callback, cat_id](const LLUUID& id)
                               {
                                   callback();
                                   if (id.isNull())
                                   {
                                       LL_WARNS() << "Failed to fetch category links " << cat_id << LL_ENDL;
                                   }
                                   LLInventoryModelBackgroundFetch::getInstance()->onAISFolderCalback(cat_id, id, FT_DEFAULT);
                               });

    // start idle loop to track completion
    mBackgroundFetchActive = true;
    mFolderFetchActive = true;
    gIdleCallbacks.addFunction(&LLInventoryModelBackgroundFetch::backgroundFetchCB, NULL);
}

void LLInventoryModelBackgroundFetch::fetchCOF(nullary_func_t callback)
{
    LLUUID cat_id = gInventory.findCategoryUUIDForType(LLFolderType::FT_CURRENT_OUTFIT);
    LLViewerInventoryCategory* cat = gInventory.getCategory(cat_id);
    if (cat)
    {
        // Mark cof (update timer) so that background fetch won't request it
        cat->setFetching(LLViewerInventoryCategory::FETCH_RECURSIVE);
    }
    incrFetchFolderCount(1);
    mExpectedFolderIds.push_back(cat_id);
    // For reliability assume that we have no relevant cache, so
    // fetch cof along with items cof's links point to.
    AISAPI::FetchCOF([callback](const LLUUID& id)
                     {
                         callback();
                         LLUUID cat_id = gInventory.findCategoryUUIDForType(LLFolderType::FT_CURRENT_OUTFIT);
                         LLInventoryModelBackgroundFetch::getInstance()->onAISFolderCalback(cat_id, id, FT_DEFAULT);
                     });

    // start idle loop to track completion
    mBackgroundFetchActive = true;
    mFolderFetchActive = true;
    gIdleCallbacks.addFunction(&LLInventoryModelBackgroundFetch::backgroundFetchCB, NULL);
}

void LLInventoryModelBackgroundFetch::findLostItems()
{
    mBackgroundFetchActive = true;
    mFolderFetchActive = true;
    mFetchFolderQueue.push_back(FetchQueueInfo(LLUUID::null, FT_RECURSIVE));
    gIdleCallbacks.addFunction(&LLInventoryModelBackgroundFetch::backgroundFetchCB, NULL);
}

void LLInventoryModelBackgroundFetch::setAllFoldersFetched()
{
    if (mRecursiveInventoryFetchStarted &&
        mRecursiveLibraryFetchStarted)
    {
        mAllRecursiveFoldersFetched = true;
        //LL_INFOS(LOG_INV) << "All folders fetched, validating" << LL_ENDL;
        //gInventory.validate();
    }

    mFolderFetchActive = false;
    if (isBulkFetchProcessingComplete())
    {
        mBackgroundFetchActive = false;
    }

    // For now only informs about initial fetch being done
    mFoldersFetchedSignal();

    LL_INFOS(LOG_INV) << "Inventory background fetch completed" << LL_ENDL;
}

boost::signals2::connection LLInventoryModelBackgroundFetch::setFetchCompletionCallback(folders_fetched_callback_t cb)
{
    return mFoldersFetchedSignal.connect(cb);
}

void LLInventoryModelBackgroundFetch::backgroundFetchCB(void *)
{
    LLInventoryModelBackgroundFetch::instance().backgroundFetch();
}

void LLInventoryModelBackgroundFetch::backgroundFetch()
{
<<<<<<< HEAD
	if (mBackgroundFetchActive)
	{
		// If we'll be using the capability, we'll be sending batches and the background thing isn't as important.
		// <FS:Ansariel> Force HTTP features on SL
		//if (gSavedSettings.getBOOL("UseHTTPInventory")) 
		if (use_http_inventory())
		// </FS:Ansariel>
		{
            if (AISAPI::isAvailable())
            {
                bulkFetchViaAis();
            }
            else if (gAgent.getRegion() && gAgent.getRegion()->capabilitiesReceived())
            {
                // If we'll be using the capability, we'll be sending batches and the background thing isn't as important.
                bulkFetch();
            }
			return;
		}
		
#ifdef OPENSIM // Only OpenSim still might support old UDP fetch
		//--------------------------------------------------------------------------------
		// DEPRECATED OLD CODE
		//

		// No more categories to fetch, stop fetch process.
		if (mFetchFolderQueue.empty())
		{
			setAllFoldersFetched();
			return;
		}

		F32 fast_fetch_time = lerp(mMinTimeBetweenFetches, mMaxTimeBetweenFetches, 0.1f);
		F32 slow_fetch_time = lerp(mMinTimeBetweenFetches, mMaxTimeBetweenFetches, 0.5f);
		if (mTimelyFetchPending && mFetchTimer.getElapsedTimeF32() > slow_fetch_time)
		{
			// Double timeouts on failure.
			mMinTimeBetweenFetches = llmin(mMinTimeBetweenFetches * 2.f, 10.f);
			mMaxTimeBetweenFetches = llmin(mMaxTimeBetweenFetches * 2.f, 120.f);
			LL_DEBUGS(LOG_INV) << "Inventory fetch times grown to (" << mMinTimeBetweenFetches << ", " << mMaxTimeBetweenFetches << ")" << LL_ENDL;
			// fetch is no longer considered "timely" although we will wait for full time-out.
			mTimelyFetchPending = FALSE;
		}

		while(1)
		{
			if (mFetchFolderQueue.empty())
			{
				break;
			}

			if (gDisconnected)
			{
				// Just bail if we are disconnected.
				break;
			}

			const FetchQueueInfo info = mFetchFolderQueue.front();

			if (info.mIsCategory)
			{

				LLViewerInventoryCategory* cat = gInventory.getCategory(info.mUUID);

				// Category has been deleted, remove from queue.
				if (!cat)
				{
					mFetchFolderQueue.pop_front();
					continue;
				}
			
				if (mFetchTimer.getElapsedTimeF32() > mMinTimeBetweenFetches && 
					LLViewerInventoryCategory::VERSION_UNKNOWN == cat->getVersion())
				{
					// Category exists but has no children yet, fetch the descendants
					// for now, just request every time and rely on retry timer to throttle.
					if (cat->fetch())
					{
						mFetchTimer.reset();
						mTimelyFetchPending = TRUE;
					}
					else
					{
						//  The catagory also tracks if it has expired and here it says it hasn't
						//  yet.  Get out of here because nothing is going to happen until we
						//  update the timers.
						break;
					}
				}
				// Do I have all my children?
				else if (gInventory.isCategoryComplete(info.mUUID))
				{
					// Finished with this category, remove from queue.
					mFetchFolderQueue.pop_front();

					// Add all children to queue.
					LLInventoryModel::cat_array_t* categories;
					LLInventoryModel::item_array_t* items;
					gInventory.getDirectDescendentsOf(cat->getUUID(), categories, items);
					for (LLInventoryModel::cat_array_t::const_iterator it = categories->begin();
						 it != categories->end();
						 ++it)
					{
						mFetchFolderQueue.push_back(FetchQueueInfo((*it)->getUUID(),info.mFetchType));
					}

					// We received a response in less than the fast time.
					if (mTimelyFetchPending && mFetchTimer.getElapsedTimeF32() < fast_fetch_time)
					{
						// Shrink timeouts based on success.
						mMinTimeBetweenFetches = llmax(mMinTimeBetweenFetches * 0.8f, 0.3f);
						mMaxTimeBetweenFetches = llmax(mMaxTimeBetweenFetches * 0.8f, 10.f);
						LL_DEBUGS(LOG_INV) << "Inventory fetch times shrunk to (" << mMinTimeBetweenFetches << ", " << mMaxTimeBetweenFetches << ")" << LL_ENDL;
					}

					mTimelyFetchPending = FALSE;
					continue;
				}
				else if (mFetchTimer.getElapsedTimeF32() > mMaxTimeBetweenFetches)
				{
					// Received first packet, but our num descendants does not match db's num descendants
					// so try again later.
					mFetchFolderQueue.pop_front();

					if (mNumFetchRetries++ < MAX_FETCH_RETRIES)
					{
						// push on back of queue
						mFetchFolderQueue.push_back(info);
					}
					mTimelyFetchPending = FALSE;
					mFetchTimer.reset();
					break;
				}

				// Not enough time has elapsed to do a new fetch
				break;
			}
			else
			{
				LLViewerInventoryItem* itemp = gInventory.getItem(info.mUUID);

				mFetchFolderQueue.pop_front();
				if (!itemp) 
				{
					continue;
				}

				if (mFetchTimer.getElapsedTimeF32() > mMinTimeBetweenFetches)
				{
					itemp->fetchFromServer();
					mFetchTimer.reset();
					mTimelyFetchPending = TRUE;
				}
				else if (itemp->mIsComplete)
				{
					mTimelyFetchPending = FALSE;
				}
				else if (mFetchTimer.getElapsedTimeF32() > mMaxTimeBetweenFetches)
				{
					mFetchFolderQueue.push_back(info);
					mFetchTimer.reset();
					mTimelyFetchPending = FALSE;
				}
				// Not enough time has elapsed to do a new fetch
				break;
			}
		}

		//
		// DEPRECATED OLD CODE
		//--------------------------------------------------------------------------------
#endif
	}
=======
    if (mBackgroundFetchActive)
    {
        if (AISAPI::isAvailable())
        {
            bulkFetchViaAis();
        }
        else if (gAgent.getRegion() && gAgent.getRegion()->capabilitiesReceived())
        {
            // If we'll be using the capability, we'll be sending batches and the background thing isn't as important.
            bulkFetch();
        }
    }
>>>>>>> 38c2a5bd
}

void LLInventoryModelBackgroundFetch::incrFetchCount(S32 fetching)
{
    mFetchCount += fetching;
    if (mFetchCount < 0)
    {
        LL_WARNS_ONCE(LOG_INV) << "Inventory fetch count fell below zero (0)." << LL_ENDL;
        mFetchCount = 0;
    }
}
void LLInventoryModelBackgroundFetch::incrFetchFolderCount(S32 fetching)
{
    incrFetchCount(fetching);
    mFetchFolderCount += fetching;
    if (mFetchCount < 0)
    {
        LL_WARNS_ONCE(LOG_INV) << "Inventory fetch count fell below zero (0)." << LL_ENDL;
        mFetchFolderCount = 0;
    }
}

void ais_simple_item_callback(const LLUUID& inv_id)
{
    LL_DEBUGS(LOG_INV , "AIS3") << "Response for " << inv_id << LL_ENDL;
    LLInventoryModelBackgroundFetch::instance().incrFetchCount(-1);
}

void LLInventoryModelBackgroundFetch::onAISContentCalback(
    const LLUUID& request_id,
    const uuid_vec_t& content_ids,
    const LLUUID& response_id,
    EFetchType fetch_type)
{
    // Don't push_front on failure - there is a chance it was fired from inside bulkFetchViaAis
    incrFetchFolderCount(-1);

    uuid_vec_t::const_iterator folder_iter = content_ids.begin();
    uuid_vec_t::const_iterator folder_end = content_ids.end();
    while (folder_iter != folder_end)
    {
        std::list<LLUUID>::const_iterator found = std::find(mExpectedFolderIds.begin(), mExpectedFolderIds.end(), *folder_iter);
        if (found != mExpectedFolderIds.end())
        {
            mExpectedFolderIds.erase(found);
        }

        LLViewerInventoryCategory* cat(gInventory.getCategory(*folder_iter));
        if (cat)
        {
            cat->setFetching(LLViewerInventoryCategory::FETCH_NONE);
        }
        if (response_id.isNull())
        {
            // Failed to fetch, get it individually
            mFetchFolderQueue.push_back(FetchQueueInfo(*folder_iter, FT_RECURSIVE));
        }
        else
        {
            // push descendant back to verify they are fetched fully (ex: didn't encounter depth limit)
            LLInventoryModel::cat_array_t* categories(NULL);
            LLInventoryModel::item_array_t* items(NULL);
            gInventory.getDirectDescendentsOf(*folder_iter, categories, items);
            if (categories)
            {
                for (LLInventoryModel::cat_array_t::const_iterator it = categories->begin();
                     it != categories->end();
                     ++it)
                {
                    mFetchFolderQueue.push_back(FetchQueueInfo((*it)->getUUID(), FT_RECURSIVE));
                }
            }
        }

        folder_iter++;
    }

    if (!mFetchFolderQueue.empty())
    {
        mBackgroundFetchActive = true;
        mFolderFetchActive = true;
        gIdleCallbacks.addFunction(&LLInventoryModelBackgroundFetch::backgroundFetchCB, NULL);
    }
}
void LLInventoryModelBackgroundFetch::onAISFolderCalback(const LLUUID &request_id, const LLUUID &response_id, EFetchType fetch_type)
{
    // Don't push_front on failure - there is a chance it was fired from inside bulkFetchViaAis
    incrFetchFolderCount(-1);
    std::list<LLUUID>::const_iterator found = std::find(mExpectedFolderIds.begin(), mExpectedFolderIds.end(), request_id);
    if (found != mExpectedFolderIds.end())
    {
        mExpectedFolderIds.erase(found);
    }
    else
    {
        // ais shouldn't respond twice
        llassert(false);
        LL_WARNS() << "Unexpected folder response for " << request_id << LL_ENDL;
    }

    if (request_id.isNull())
    {
        // orhans, no other actions needed
        return;
    }

    LLViewerInventoryCategory::EFetchType new_state = LLViewerInventoryCategory::FETCH_NONE;
    bool request_descendants = false;
    if (response_id.isNull()) // Failure
    {
        LL_DEBUGS(LOG_INV , "AIS3") << "Failure response for folder " << request_id << LL_ENDL;
        if (fetch_type == FT_RECURSIVE)
        {
            // A full recursive request failed.
            // Try requesting folder and nested content separately
            mFetchFolderQueue.push_back(FetchQueueInfo(request_id, FT_FOLDER_AND_CONTENT));
        }
        else if (fetch_type == FT_FOLDER_AND_CONTENT)
        {
            LL_WARNS() << "Failed to download folder: " << request_id << " Requesting known content separately" << LL_ENDL;
            mFetchFolderQueue.push_back(FetchQueueInfo(request_id, FT_CONTENT_RECURSIVE));

            // set folder's version to prevent viewer from trying to request folder indefinetely
            LLViewerInventoryCategory* cat(gInventory.getCategory(request_id));
            if (cat && cat->getVersion() == LLViewerInventoryCategory::VERSION_UNKNOWN)
            {
                cat->setVersion(0);
            }
            // back off for a bit in case something tries to force-request immediately
            new_state = LLViewerInventoryCategory::FETCH_FAILED;
        }
    }
    else
    {
        if (fetch_type == FT_RECURSIVE)
        {
            // Got the folder and content, now verify content
            // Request content even for FT_RECURSIVE in case of changes, failures
            // or if depth limit gets imlemented.
            // This shouldn't redownload folders if they already have version
            request_descendants = true;
            LL_DEBUGS(LOG_INV, "AIS3") << "Got folder " << request_id << ". Requesting content" << LL_ENDL;
        }
        else if (fetch_type == FT_FOLDER_AND_CONTENT)
        {
            // readd folder for content request
            mFetchFolderQueue.push_front(FetchQueueInfo(request_id, FT_CONTENT_RECURSIVE));
        }
        else
        {
            LL_DEBUGS(LOG_INV, "AIS3") << "Got folder " << request_id << "." << LL_ENDL;
        }

    }

    if (request_descendants)
    {
        LLInventoryModel::cat_array_t* categories(NULL);
        LLInventoryModel::item_array_t* items(NULL);
        gInventory.getDirectDescendentsOf(request_id, categories, items);
        if (categories)
        {
            for (LLInventoryModel::cat_array_t::const_iterator it = categories->begin();
                 it != categories->end();
                 ++it)
            {
                mFetchFolderQueue.push_back(FetchQueueInfo((*it)->getUUID(), FT_RECURSIVE));
            }
        }
    }

    if (!mFetchFolderQueue.empty())
    {
        mBackgroundFetchActive = true;
        mFolderFetchActive = true;
        gIdleCallbacks.addFunction(&LLInventoryModelBackgroundFetch::backgroundFetchCB, NULL);
    }

    // done
    LLViewerInventoryCategory * cat(gInventory.getCategory(request_id));
    if (cat)
    {
        cat->setFetching(new_state);
    }
}

static LLTrace::BlockTimerStatHandle FTM_BULK_FETCH("Bulk Fetch");

void LLInventoryModelBackgroundFetch::bulkFetchViaAis()
{
    LL_RECORD_BLOCK_TIME(FTM_BULK_FETCH);
    //Background fetch is called from gIdleCallbacks in a loop until background fetch is stopped.
    if (gDisconnected)
    {
        return;
    }

    static LLCachedControl<U32> ais_pool(gSavedSettings, "PoolSizeAIS", 20);
    // Don't have too many requests at once, AIS throttles
    // Reserve one request for actions outside of fetch (like renames)
    const U32 max_concurrent_fetches = llclamp(ais_pool - 1, 1, 50);

    if (mFetchCount >= max_concurrent_fetches)
    {
        return;
    }

    // Don't loop for too long (in case of large, fully loaded inventory)
    F64 curent_time = LLTimer::getTotalSeconds();
    const F64 max_time = LLStartUp::getStartupState() > STATE_WEARABLES_WAIT
        ? 0.006f // 6 ms
        : 1.f;
    const F64 end_time = curent_time + max_time;
    S32 last_fetch_count = mFetchCount;

    while (!mFetchFolderQueue.empty() && mFetchCount < max_concurrent_fetches && curent_time < end_time)
    {
        const FetchQueueInfo & fetch_info(mFetchFolderQueue.front());
        bulkFetchViaAis(fetch_info);
        mFetchFolderQueue.pop_front();
        curent_time = LLTimer::getTotalSeconds();
    }

    // Ideally we shouldn't fetch items if recursive fetch isn't done,
    // but there is a chance some request will start timeouting and recursive
    // fetch will get stuck on a signle folder, don't block item fetch in such case
    while (!mFetchItemQueue.empty() && mFetchCount < max_concurrent_fetches && curent_time < end_time)
    {
        const FetchQueueInfo& fetch_info(mFetchItemQueue.front());
        bulkFetchViaAis(fetch_info);
        mFetchItemQueue.pop_front();
        curent_time = LLTimer::getTotalSeconds();
    }

    if (last_fetch_count != mFetchCount // if anything was added
        || mLastFetchCount != mFetchCount) // if anything was substracted
    {
        LL_DEBUGS(LOG_INV , "AIS3") << "Total active fetches: " << mLastFetchCount << "->" << last_fetch_count << "->" << mFetchCount
            << ", scheduled folder fetches: " << (S32)mFetchFolderQueue.size()
            << ", scheduled item fetches: " << (S32)mFetchItemQueue.size()
            << LL_ENDL;
        mLastFetchCount = mFetchCount;

        if (!mExpectedFolderIds.empty())
        {
            // A folder seem to be stack fetching on QA account, print oldest folder out
            LL_DEBUGS(LOG_INV , "AIS3") << "Oldest expected folder: ";
            std::list<LLUUID>::const_iterator iter = mExpectedFolderIds.begin();
            LL_CONT << *iter;
            if ((*iter).notNull())
            {
                LLViewerInventoryCategory* cat(gInventory.getCategory(*iter));
                if (cat)
                {
                    LL_CONT << " Folder name: " << cat->getName() << " Parent: " << cat->getParentUUID();
                }
                else
                {
                    LL_CONT << " This folder doesn't exist";
                }
            }
            else
            {
                LL_CONT << " Orphans request";
            }
            LL_CONT << LL_ENDL;
        }
    }

    if (isFolderFetchProcessingComplete() && mFolderFetchActive)
    {
        if (!mRecursiveInventoryFetchStarted || mRecursiveMarketplaceFetchStarted)
        {
            setAllFoldersFetched();
        }
        else
        {
            // Intent is for marketplace request to happen after
            // main inventory is done, unless requested by floater
            mRecursiveMarketplaceFetchStarted = true;
            const LLUUID& marketplacelistings_id = gInventory.findCategoryUUIDForType(LLFolderType::FT_MARKETPLACE_LISTINGS);
            if (marketplacelistings_id.notNull())
            {
                mFetchFolderQueue.push_front(FetchQueueInfo(marketplacelistings_id, FT_FOLDER_AND_CONTENT));
            }
            else
            {
                setAllFoldersFetched();
            }
        }

    }

    if (isBulkFetchProcessingComplete())
    {
        mBackgroundFetchActive = false;
    }
}

void LLInventoryModelBackgroundFetch::bulkFetchViaAis(const FetchQueueInfo& fetch_info)
{
    if (fetch_info.mIsCategory)
    {
        const LLUUID & cat_id(fetch_info.mUUID);
        if (cat_id.isNull())
        {
            incrFetchFolderCount(1);
            mExpectedFolderIds.push_back(cat_id);
            // Lost and found
            // Should it actually be recursive?
            AISAPI::FetchOrphans([](const LLUUID& response_id)
                                 {
                                     LLInventoryModelBackgroundFetch::instance().onAISFolderCalback(LLUUID::null,
                                         response_id,
                                         FT_DEFAULT);
                                 });
        }
        else
        {
            LLViewerInventoryCategory * cat(gInventory.getCategory(cat_id));
            if (cat)
            {
                if (fetch_info.mFetchType == FT_CONTENT_RECURSIVE)
                {
                    // fetch content only, ignore cat itself
                    uuid_vec_t children;
                    LLInventoryModel::cat_array_t* categories(NULL);
                    LLInventoryModel::item_array_t* items(NULL);
                    gInventory.getDirectDescendentsOf(cat_id, categories, items);

                    LLViewerInventoryCategory::EFetchType target_state = LLViewerInventoryCategory::FETCH_RECURSIVE;
                    bool content_done = true;

                    // Top limit is 'as many as you can put into url'
                    static LLCachedControl<S32> ais_batch(gSavedSettings, "BatchSizeAIS3", 20);
                    S32 batch_limit = llclamp(ais_batch(), 1, 40);

                    for (LLInventoryModel::cat_array_t::iterator it = categories->begin();
                         it != categories->end();
                         ++it)
                    {
                        LLViewerInventoryCategory* child_cat = (*it);
                        if (LLViewerInventoryCategory::VERSION_UNKNOWN != child_cat->getVersion()
                            || child_cat->getFetching() >= target_state)
                        {
                            continue;
                        }

                        if (child_cat->getPreferredType() == LLFolderType::FT_MARKETPLACE_LISTINGS)
                        {
                            // special case, marketplace will fetch that as needed
                            continue;
                        }

                        children.push_back(child_cat->getUUID());
                        mExpectedFolderIds.push_back(child_cat->getUUID());
                        child_cat->setFetching(target_state);

                        if (children.size() >= batch_limit)
                        {
                            content_done = false;
                            break;
                        }
                    }

                    if (!children.empty())
                    {
                        // increment before call in case of immediate callback
                        incrFetchFolderCount(1);

                        EFetchType type = fetch_info.mFetchType;
                        LLUUID cat_id = cat->getUUID(); // need a copy for lambda
                        AISAPI::completion_t cb = [cat_id, children, type](const LLUUID& response_id)
                        {
                            LLInventoryModelBackgroundFetch::instance().onAISContentCalback(cat_id, children, response_id, type);
                        };

                        AISAPI::ITEM_TYPE item_type = AISAPI::INVENTORY;
                        if (ALEXANDRIA_LINDEN_ID == cat->getOwnerID())
                        {
                            item_type = AISAPI::LIBRARY;
                        }

                        AISAPI::FetchCategorySubset(cat_id, children, item_type, true, cb, 0);
                    }

                    if (content_done)
                    {
                        // This will have a bit of overlap with onAISContentCalback,
                        // but something else might have dowloaded folders, so verify
                        // every child that is complete has it's children done as well
                        for (LLInventoryModel::cat_array_t::iterator it = categories->begin();
                             it != categories->end();
                             ++it)
                        {
                            LLViewerInventoryCategory* child_cat = (*it);
                            if (LLViewerInventoryCategory::VERSION_UNKNOWN != child_cat->getVersion())
                            {
                                mFetchFolderQueue.push_back(FetchQueueInfo(child_cat->getUUID(), FT_RECURSIVE));
                            }
                        }
                    }
                    else
                    {
                        // send it back to get the rest
                        mFetchFolderQueue.push_back(FetchQueueInfo(cat_id, FT_CONTENT_RECURSIVE));
                    }
                }
                else if (LLViewerInventoryCategory::VERSION_UNKNOWN == cat->getVersion()
                         || fetch_info.mFetchType == FT_FORCED)
                {
                    LLViewerInventoryCategory::EFetchType target_state =
                        fetch_info.mFetchType > FT_CONTENT_RECURSIVE
                        ? LLViewerInventoryCategory::FETCH_RECURSIVE
                        : LLViewerInventoryCategory::FETCH_NORMAL;
                    // start again if we did a non-recursive fetch before
                    // to get all children in a single request
                    if (cat->getFetching() < target_state)
                    {
                        // increment before call in case of immediate callback
                        incrFetchFolderCount(1);
                        cat->setFetching(target_state);
                        mExpectedFolderIds.push_back(cat_id);

                        EFetchType type = fetch_info.mFetchType;
                        LLUUID cat_cb_id = cat_id;
                        AISAPI::completion_t cb = [cat_cb_id, type](const LLUUID& response_id)
                        {
                            LLInventoryModelBackgroundFetch::instance().onAISFolderCalback(cat_cb_id, response_id , type);
                        };

                        AISAPI::ITEM_TYPE item_type = AISAPI::INVENTORY;
                        if (ALEXANDRIA_LINDEN_ID == cat->getOwnerID())
                        {
                            item_type = AISAPI::LIBRARY;
                        }

                        AISAPI::FetchCategoryChildren(cat_id , item_type , type == FT_RECURSIVE , cb, 0);
                    }
                }
                else
                {
                    // Already fetched, check if anything inside needs fetching
                    if (fetch_info.mFetchType == FT_RECURSIVE
                        || fetch_info.mFetchType == FT_FOLDER_AND_CONTENT)
                    {
                        LLInventoryModel::cat_array_t * categories(NULL);
                        LLInventoryModel::item_array_t * items(NULL);
                        gInventory.getDirectDescendentsOf(cat_id, categories, items);
                        for (LLInventoryModel::cat_array_t::const_iterator it = categories->begin();
                            it != categories->end();
                            ++it)
                        {
                            // not push_front to not cause an infinite loop
                            mFetchFolderQueue.push_back(FetchQueueInfo((*it)->getUUID(), FT_RECURSIVE));
                        }
                    }
                }
            } // else try to fetch folder either way?
        }
    }
    else
    {
        LLViewerInventoryItem * itemp(gInventory.getItem(fetch_info.mUUID));

        if (itemp)
        {
            if (!itemp->isFinished() || fetch_info.mFetchType == FT_FORCED)
            {
                mFetchCount++;
                if (itemp->getPermissions().getOwner() == gAgent.getID())
                {
                    AISAPI::FetchItem(fetch_info.mUUID, AISAPI::INVENTORY, ais_simple_item_callback);
                }
                else
                {
                    AISAPI::FetchItem(fetch_info.mUUID, AISAPI::LIBRARY, ais_simple_item_callback);
                }
            }
        }
        else // We don't know it, assume incomplete
        {
            // Assume agent's inventory, library wouldn't have gotten here
            mFetchCount++;
            AISAPI::FetchItem(fetch_info.mUUID, AISAPI::INVENTORY, ais_simple_item_callback);
        }
    }

    if (fetch_info.mFetchType == FT_FORCED)
    {
        mForceFetchSet.erase(fetch_info.mUUID);
    }
}

// Bundle up a bunch of requests to send all at once.
void LLInventoryModelBackgroundFetch::bulkFetch()
{
<<<<<<< HEAD
	LL_RECORD_BLOCK_TIME(FTM_BULK_FETCH);
	//Background fetch is called from gIdleCallbacks in a loop until background fetch is stopped.
	//If there are items in mFetchQueue, we want to check the time since the last bulkFetch was 
	//sent.  If it exceeds our retry time, go ahead and fire off another batch.  
	LLViewerRegion * region(gAgent.getRegion());
	if (! region || gDisconnected || LLApp::isExiting())
	{
		return;
	}

	// *TODO:  These values could be tweaked at runtime to effect
	// a fast/slow fetch throttle.  Once login is complete and the scene
	// is mostly loaded, we could turn up the throttle and fill missing
	// inventory more quickly.
	static const U32 max_batch_size(10);
	static const S32 max_concurrent_fetches(12);		// Outstanding requests, not connections

	if (mFetchCount)
	{
		// Process completed background HTTP requests
		gInventory.handleResponses(false);
		// Just processed a bunch of items.
		// Note: do we really need notifyObservers() here?
		// OnIdle it will be called anyway due to Add flag for processed item.
		// It seems like in some cases we are updaiting on fail (no flag),
		// but is there anything to update?
		// <FS:Ansariel> FIRE-21376: Inventory not loading properly on OpenSim
		//gInventory.notifyObservers();
		if (LLGridManager::getInstance()->isInSecondLife())
		{
			gInventory.notifyObservers();
		}
		// </FS:Ansariel>
	}
	
	if (mFetchCount > max_concurrent_fetches)
	{
		return;
	}

	U32 item_count(0);
	U32 folder_count(0);

	const U32 sort_order(gSavedSettings.getU32(LLInventoryPanel::DEFAULT_SORT_ORDER) & 0x1);

	// *TODO:  Think I'd like to get a shared pointer to this and share it
	// among all the folder requests.
	uuid_vec_t recursive_cats;
=======
    LL_RECORD_BLOCK_TIME(FTM_BULK_FETCH);
    //Background fetch is called from gIdleCallbacks in a loop until background fetch is stopped.
    //If there are items in mFetchQueue, we want to check the time since the last bulkFetch was
    //sent.  If it exceeds our retry time, go ahead and fire off another batch.
    LLViewerRegion * region(gAgent.getRegion());
    if (! region || gDisconnected || LLApp::isExiting())
    {
        return;
    }

    // *TODO:  These values could be tweaked at runtime to effect
    // a fast/slow fetch throttle.  Once login is complete and the scene
    // is mostly loaded, we could turn up the throttle and fill missing
    // inventory more quickly.
    static const U32 max_batch_size(10);
    static const S32 max_concurrent_fetches(12);        // Outstanding requests, not connections

    if (mFetchCount)
    {
        // Process completed background HTTP requests
        gInventory.handleResponses(false);
        // Just processed a bunch of items.
        // Note: do we really need notifyObservers() here?
        // OnIdle it will be called anyway due to Add flag for processed item.
        // It seems like in some cases we are updaiting on fail (no flag),
        // but is there anything to update?
        gInventory.notifyObservers();
    }

    if (mFetchCount > max_concurrent_fetches)
    {
        return;
    }

    U32 item_count(0);
    U32 folder_count(0);

    const U32 sort_order(gSavedSettings.getU32(LLInventoryPanel::DEFAULT_SORT_ORDER) & 0x1);

    // *TODO:  Think I'd like to get a shared pointer to this and share it
    // among all the folder requests.
    uuid_vec_t recursive_cats;
>>>>>>> 38c2a5bd
    uuid_vec_t all_cats; // dupplicate avoidance

    LLSD folder_request_body;
    LLSD folder_request_body_lib;
    LLSD item_request_body;
    LLSD item_request_body_lib;

    while (! mFetchFolderQueue.empty()
            && (item_count + folder_count) < max_batch_size)
    {
        const FetchQueueInfo & fetch_info(mFetchFolderQueue.front());
        if (fetch_info.mIsCategory)
        {
            const LLUUID & cat_id(fetch_info.mUUID);
            if (cat_id.isNull()) //DEV-17797 Lost and found
            {
                LLSD folder_sd;
                folder_sd["folder_id"]      = LLUUID::null.asString();
                folder_sd["owner_id"]       = gAgent.getID();
                folder_sd["sort_order"]     = LLSD::Integer(sort_order);
                folder_sd["fetch_folders"]  = LLSD::Boolean(false);
                folder_sd["fetch_items"]    = LLSD::Boolean(true);
                folder_request_body["folders"].append(folder_sd);
                folder_count++;
            }
            else
            {
                const LLViewerInventoryCategory * cat(gInventory.getCategory(cat_id));
                if (cat)
                {
                    if (LLViewerInventoryCategory::VERSION_UNKNOWN == cat->getVersion())
                    {
                        if (std::find(all_cats.begin(), all_cats.end(), cat_id) == all_cats.end())
                        {
                            LLSD folder_sd;
                            folder_sd["folder_id"] = cat->getUUID();
                            folder_sd["owner_id"] = cat->getOwnerID();
                            folder_sd["sort_order"] = LLSD::Integer(sort_order);
                            folder_sd["fetch_folders"] = LLSD::Boolean(TRUE); //(LLSD::Boolean)sFullFetchStarted;
                            folder_sd["fetch_items"] = LLSD::Boolean(TRUE);

                            // <FS:Beq> correct library owner for OpenSim (Rye)
                            //if (ALEXANDRIA_LINDEN_ID == cat->getOwnerID())
                            if (gInventory.getLibraryOwnerID() == cat->getOwnerID())
                            // </FS:Beq>
                            {
                                folder_request_body_lib["folders"].append(folder_sd);
                            }
                            else
                            {
                                folder_request_body["folders"].append(folder_sd);
                            }
                            folder_count++;
                        }
                    }
                    else
                    {
                        // May already have this folder, but append child folders to list.
                        if (fetch_info.mFetchType >= FT_CONTENT_RECURSIVE)
                        {
                            LLInventoryModel::cat_array_t * categories(NULL);
                            LLInventoryModel::item_array_t * items(NULL);
                            gInventory.getDirectDescendentsOf(cat_id, categories, items);
                            for (LLInventoryModel::cat_array_t::const_iterator it = categories->begin();
                                it != categories->end();
                                ++it)
                            {
                                mFetchFolderQueue.push_back(FetchQueueInfo((*it)->getUUID(), fetch_info.mFetchType));
                            }
                        }
                    }
                }
            }
            if (fetch_info.mFetchType >= FT_CONTENT_RECURSIVE)
            {
                recursive_cats.push_back(cat_id);
            }
            all_cats.push_back(cat_id);
        }

        mFetchFolderQueue.pop_front();
    }


    while (!mFetchItemQueue.empty()
        && (item_count + folder_count) < max_batch_size)
    {
        const FetchQueueInfo & fetch_info(mFetchItemQueue.front());

        LLViewerInventoryItem * itemp(gInventory.getItem(fetch_info.mUUID));

        if (itemp)
        {
            LLSD item_sd;
            item_sd["owner_id"] = itemp->getPermissions().getOwner();
            item_sd["item_id"] = itemp->getUUID();
            if (itemp->getPermissions().getOwner() == gAgent.getID())
            {
                item_request_body.append(item_sd);
            }
            else
            {
                item_request_body_lib.append(item_sd);
            }
            //itemp->fetchFromServer();
            item_count++;
        }

        mFetchItemQueue.pop_front();
    }

    // Issue HTTP POST requests to fetch folders and items

    if (item_count + folder_count > 0)
    {
        if (folder_count)
        {
            if (folder_request_body["folders"].size())
            {
                const std::string url(region->getCapability("FetchInventoryDescendents2"));

                if (! url.empty())
                {
                    LLCore::HttpHandler::ptr_t  handler(new BGFolderHttpHandler(folder_request_body, recursive_cats));
                    gInventory.requestPost(false, url, folder_request_body, handler, "Inventory Folder");
                }
            }

            if (folder_request_body_lib["folders"].size())
            {
                const std::string url(region->getCapability("FetchLibDescendents2"));

                if (! url.empty())
                {
                    LLCore::HttpHandler::ptr_t  handler(new BGFolderHttpHandler(folder_request_body_lib, recursive_cats));
                    gInventory.requestPost(false, url, folder_request_body_lib, handler, "Library Folder");
                }
            }
        } // if (folder_count)

        if (item_count)
        {
            if (item_request_body.size())
            {
                const std::string url(region->getCapability("FetchInventory2"));

                if (! url.empty())
                {
                    LLSD body;
                    body["items"] = item_request_body;
                    LLCore::HttpHandler::ptr_t  handler(new BGItemHttpHandler(body));
                    gInventory.requestPost(false, url, body, handler, "Inventory Item");
                }
            }

            if (item_request_body_lib.size())
            {
                const std::string url(region->getCapability("FetchLib2"));

                if (! url.empty())
                {
                    LLSD body;
                    body["items"] = item_request_body_lib;
                    LLCore::HttpHandler::ptr_t handler(new BGItemHttpHandler(body));
                    gInventory.requestPost(false, url, body, handler, "Library Item");
                }
            }
        } // if (item_count)

        mFetchTimer.reset();
    }
    else if (isBulkFetchProcessingComplete())
    {
        setAllFoldersFetched();
    }
}

bool LLInventoryModelBackgroundFetch::fetchQueueContainsNoDescendentsOf(const LLUUID & cat_id) const
{
    for (fetch_queue_t::const_iterator it = mFetchFolderQueue.begin();
         it != mFetchFolderQueue.end();
         ++it)
    {
        const LLUUID & fetch_id = (*it).mUUID;
        if (gInventory.isObjectDescendentOf(fetch_id, cat_id))
            return false;
    }
    for (fetch_queue_t::const_iterator it = mFetchItemQueue.begin();
        it != mFetchItemQueue.end();
        ++it)
    {
        const LLUUID & fetch_id = (*it).mUUID;
        if (gInventory.isObjectDescendentOf(fetch_id, cat_id))
            return false;
    }
    return true;
}


namespace
{

///----------------------------------------------------------------------------
/// Class <anonymous>::BGFolderHttpHandler
///----------------------------------------------------------------------------

void BGFolderHttpHandler::onCompleted(LLCore::HttpHandle handle, LLCore::HttpResponse * response)
{
    do      // Single-pass do-while used for common exit handling
    {
        LLCore::HttpStatus status(response->getStatus());
        // status = LLCore::HttpStatus(404);                // Dev tool to force error handling
        if (! status)
        {
            processFailure(status, response);
            break;          // Goto common exit
        }

        // Response body should be present.
        LLCore::BufferArray * body(response->getBody());
        // body = NULL;                                 // Dev tool to force error handling
        if (! body || ! body->size())
        {
            LL_WARNS(LOG_INV) << "Missing data in inventory folder query." << LL_ENDL;
            processFailure("HTTP response missing expected body", response);
            break;          // Goto common exit
        }

        // Could test 'Content-Type' header but probably unreliable.

        // Convert response to LLSD
        // body->write(0, "Garbage Response", 16);      // Dev tool to force error handling
        LLSD body_llsd;
        if (! LLCoreHttpUtil::responseToLLSD(response, true, body_llsd))
        {
            // INFOS-level logging will occur on the parsed failure
            processFailure("HTTP response contained malformed LLSD", response);
            break;          // goto common exit
        }

        // Expect top-level structure to be a map
        // body_llsd = LLSD::emptyArray();              // Dev tool to force error handling
        if (! body_llsd.isMap())
        {
            processFailure("LLSD response not a map", response);
            break;          // goto common exit
        }

        // Check for 200-with-error failures
        //
        // See comments in llinventorymodel.cpp about this mode of error.
        //
        // body_llsd["error"] = LLSD::emptyMap();       // Dev tool to force error handling
        // body_llsd["error"]["identifier"] = "Development";
        // body_llsd["error"]["message"] = "You left development code in the viewer";
        if (body_llsd.has("error"))
        {
            processFailure("Inventory application error (200-with-error)", response);
            break;          // goto common exit
        }

        // Okay, process data if possible
        processData(body_llsd, response);
    }
    while (false);
}


void BGFolderHttpHandler::processData(LLSD & content, LLCore::HttpResponse * response)
{
    LLInventoryModelBackgroundFetch * fetcher(LLInventoryModelBackgroundFetch::getInstance());

    // API V2 and earlier should probably be testing for "error" map
    // in response as an application-level error.

    // Instead, we assume success and attempt to extract information.
    if (content.has("folders"))
    {
        LLSD folders(content["folders"]);

        for (LLSD::array_const_iterator folder_it = folders.beginArray();
            folder_it != folders.endArray();
            ++folder_it)
        {
            LLSD folder_sd(*folder_it);

            //LLUUID agent_id = folder_sd["agent_id"];

            //if(agent_id != gAgent.getID())    //This should never happen.
            //{
            //  LL_WARNS(LOG_INV) << "Got a UpdateInventoryItem for the wrong agent."
            //          << LL_ENDL;
            //  break;
            //}

            LLUUID parent_id(folder_sd["folder_id"].asUUID());
            LLUUID owner_id(folder_sd["owner_id"].asUUID());
            S32    version(folder_sd["version"].asInteger());
            S32    descendents(folder_sd["descendents"].asInteger());
            LLPointer<LLViewerInventoryCategory> tcategory = new LLViewerInventoryCategory(owner_id);

            if (parent_id.isNull())
            {
                LLSD items(folder_sd["items"]);
                LLPointer<LLViewerInventoryItem> titem = new LLViewerInventoryItem;

                for (LLSD::array_const_iterator item_it = items.beginArray();
                    item_it != items.endArray();
                    ++item_it)
                {
                    const LLUUID lost_uuid(gInventory.findCategoryUUIDForType(LLFolderType::FT_LOST_AND_FOUND));

                    if (lost_uuid.notNull())
                    {
                        LLSD item(*item_it);

                        titem->unpackMessage(item);

                        LLInventoryModel::update_list_t update;
                        LLInventoryModel::LLCategoryUpdate new_folder(lost_uuid, 1);
                        update.push_back(new_folder);
                        gInventory.accountForUpdate(update);

                        titem->setParent(lost_uuid);
                        titem->updateParentOnServer(FALSE);
                        gInventory.updateItem(titem);
                        // <FS:Ansariel> FIRE-21376: Inventory not loading properly on OpenSim
                        if (!LLGridManager::getInstance()->isInSecondLife())
                        {
                            gInventory.notifyObservers();
                        }
                        // </FS:Ansariel>
                    }
                }
            }

<<<<<<< HEAD
	        LLViewerInventoryCategory * pcat(gInventory.getCategory(parent_id));
			if (! pcat)
			{
				continue;
			}

			LLSD categories(folder_sd["categories"]);
			for (LLSD::array_const_iterator category_it = categories.beginArray();
				category_it != categories.endArray();
				++category_it)
			{	
				LLSD category(*category_it);
				tcategory->fromLLSD(category); 
				
				const bool recursive(getIsRecursive(tcategory->getUUID()));
				if (recursive)
				{
					fetcher->addRequestAtBack(tcategory->getUUID(), recursive, true);
				}
				else if (! gInventory.isCategoryComplete(tcategory->getUUID()))
				{
					gInventory.updateCategory(tcategory);
				}
			}

			LLSD items(folder_sd["items"]);
			LLPointer<LLViewerInventoryItem> titem = new LLViewerInventoryItem;
			for (LLSD::array_const_iterator item_it = items.beginArray();
				 item_it != items.endArray();
				 ++item_it)
			{	
				LLSD item(*item_it);
				titem->unpackMessage(item);
				
				gInventory.updateItem(titem);
			}

			// Set version and descendentcount according to message.
			LLViewerInventoryCategory * cat(gInventory.getCategory(parent_id));
			if (cat)
			{
				cat->setVersion(version);
				cat->setDescendentCount(descendents);
				cat->determineFolderType();
			}
		}
	}
		
	if (content.has("bad_folders"))
	{
		LLSD bad_folders(content["bad_folders"]);
		for (LLSD::array_const_iterator folder_it = bad_folders.beginArray();
			 folder_it != bad_folders.endArray();
			 ++folder_it)
		{
			// *TODO: Stop copying data [ed:  this isn't copying data]
			LLSD folder_sd(*folder_it);
			
			// These folders failed on the dataserver.  We probably don't want to retry them.
			LL_WARNS(LOG_INV) << "Folder " << folder_sd["folder_id"].asString() 
							  << "Error: " << folder_sd["error"].asString() << LL_ENDL;
		}
	}
	
	if (fetcher->isBulkFetchProcessingComplete())
	{
		fetcher->setAllFoldersFetched();
	}

	// <FS:Ansariel> FIRE-21376: Inventory not loading properly on OpenSim
	if (!LLGridManager::getInstance()->isInSecondLife())
	{
		gInventory.notifyObservers();
	}
	// </FS:Ansariel>
=======
            LLViewerInventoryCategory * pcat(gInventory.getCategory(parent_id));
            if (! pcat)
            {
                continue;
            }

            LLSD categories(folder_sd["categories"]);
            for (LLSD::array_const_iterator category_it = categories.beginArray();
                category_it != categories.endArray();
                ++category_it)
            {
                LLSD category(*category_it);
                tcategory->fromLLSD(category);

                const bool recursive(getIsRecursive(tcategory->getUUID()));
                if (recursive)
                {
                    fetcher->addRequestAtBack(tcategory->getUUID(), recursive, true);
                }
                else if (! gInventory.isCategoryComplete(tcategory->getUUID()))
                {
                    gInventory.updateCategory(tcategory);
                }
            }

            LLSD items(folder_sd["items"]);
            LLPointer<LLViewerInventoryItem> titem = new LLViewerInventoryItem;
            for (LLSD::array_const_iterator item_it = items.beginArray();
                 item_it != items.endArray();
                 ++item_it)
            {
                LLSD item(*item_it);
                titem->unpackMessage(item);

                gInventory.updateItem(titem);
            }

            // Set version and descendentcount according to message.
            LLViewerInventoryCategory * cat(gInventory.getCategory(parent_id));
            if (cat)
            {
                cat->setVersion(version);
                cat->setDescendentCount(descendents);
                cat->determineFolderType();
            }
        }
    }

    if (content.has("bad_folders"))
    {
        LLSD bad_folders(content["bad_folders"]);
        for (LLSD::array_const_iterator folder_it = bad_folders.beginArray();
             folder_it != bad_folders.endArray();
             ++folder_it)
        {
            // *TODO: Stop copying data [ed:  this isn't copying data]
            LLSD folder_sd(*folder_it);

            // These folders failed on the dataserver.  We probably don't want to retry them.
            LL_WARNS(LOG_INV) << "Folder " << folder_sd["folder_id"].asString()
                              << "Error: " << folder_sd["error"].asString() << LL_ENDL;
        }
    }

    if (fetcher->isBulkFetchProcessingComplete())
    {
        fetcher->setAllFoldersFetched();
    }
>>>>>>> 38c2a5bd
}


void BGFolderHttpHandler::processFailure(LLCore::HttpStatus status, LLCore::HttpResponse * response)
{
    const std::string & ct(response->getContentType());
    LL_WARNS(LOG_INV) << "Inventory folder fetch failure\n"
                      << "[Status: " << status.toTerseString() << "]\n"
                      << "[Reason: " << status.toString() << "]\n"
                      << "[Content-type: " << ct << "]\n"
                      << "[Content (abridged): "
                      << LLCoreHttpUtil::responseToString(response) << "]" << LL_ENDL;

    // Could use a 404 test here to try to detect revoked caps...

    if(status == LLCore::HttpStatus(HTTP_FORBIDDEN))
    {
        // Too large, split into two if possible
        if (gDisconnected || LLApp::isExiting())
        {
            return;
        }

        const std::string url(gAgent.getRegionCapability("FetchInventoryDescendents2"));
        if (url.empty())
        {
            LL_WARNS(LOG_INV) << "Failed to get AIS2 cap" << LL_ENDL;
            return;
        }

        S32 size = mRequestSD["folders"].size();

        if (size > 1)
        {
            // Can split, assume that this isn't the library
            LLSD folders;
            uuid_vec_t recursive_cats;
            LLSD::array_iterator iter = mRequestSD["folders"].beginArray();
            LLSD::array_iterator end = mRequestSD["folders"].endArray();
            while (iter != end)
            {
                folders.append(*iter);
                LLUUID folder_id = iter->get("folder_id").asUUID();
                if (std::find(mRecursiveCatUUIDs.begin(), mRecursiveCatUUIDs.end(), folder_id) != mRecursiveCatUUIDs.end())
                {
                    recursive_cats.push_back(folder_id);
                }
                if (folders.size() == (S32)(size / 2))
                {
                    LLSD request_body;
                    request_body["folders"] = folders;
                    LLCore::HttpHandler::ptr_t  handler(new BGFolderHttpHandler(request_body, recursive_cats));
                    gInventory.requestPost(false, url, request_body, handler, "Inventory Folder");
                    recursive_cats.clear();
                    folders.clear();
                }
                iter++;
            }

            LLSD request_body;
            request_body["folders"] = folders;
            LLCore::HttpHandler::ptr_t  handler(new BGFolderHttpHandler(request_body, recursive_cats));
            gInventory.requestPost(false, url, request_body, handler, "Inventory Folder");
            return;
        }
        else
        {
            // Can't split
            LLNotificationsUtil::add("InventoryLimitReachedAIS");
        }
    }
<<<<<<< HEAD
	
	// This was originally the request retry logic for the inventory
	// request which tested on HTTP_INTERNAL_ERROR status.  This
	// retry logic was unbounded and lacked discrimination as to the
	// cause of the retry.  The new http library should be doing
	// adquately on retries but I want to keep the structure of a
	// retry for reference.
	LLInventoryModelBackgroundFetch *fetcher = LLInventoryModelBackgroundFetch::getInstance();
	if (false)
	{
		// timed out or curl failure
		for (LLSD::array_const_iterator folder_it = mRequestSD["folders"].beginArray();
			 folder_it != mRequestSD["folders"].endArray();
			 ++folder_it)
		{
			LLSD folder_sd(*folder_it);
			LLUUID folder_id(folder_sd["folder_id"].asUUID());
			const BOOL recursive = getIsRecursive(folder_id);
			fetcher->addRequestAtFront(folder_id, recursive, true);
		}
	}
	else
	{
		if (fetcher->isBulkFetchProcessingComplete())
		{
			fetcher->setAllFoldersFetched();
		}
	}

	// <FS:Ansariel> FIRE-21376: Inventory not loading properly on OpenSim
	if (!LLGridManager::getInstance()->isInSecondLife())
	{
		gInventory.notifyObservers();
	}
	// </FS:Ansariel>
=======

    // This was originally the request retry logic for the inventory
    // request which tested on HTTP_INTERNAL_ERROR status.  This
    // retry logic was unbounded and lacked discrimination as to the
    // cause of the retry.  The new http library should be doing
    // adquately on retries but I want to keep the structure of a
    // retry for reference.
    LLInventoryModelBackgroundFetch *fetcher = LLInventoryModelBackgroundFetch::getInstance();
    if (false)
    {
        // timed out or curl failure
        for (LLSD::array_const_iterator folder_it = mRequestSD["folders"].beginArray();
             folder_it != mRequestSD["folders"].endArray();
             ++folder_it)
        {
            LLSD folder_sd(*folder_it);
            LLUUID folder_id(folder_sd["folder_id"].asUUID());
            const BOOL recursive = getIsRecursive(folder_id);
            fetcher->addRequestAtFront(folder_id, recursive, true);
        }
    }
    else
    {
        if (fetcher->isBulkFetchProcessingComplete())
        {
            fetcher->setAllFoldersFetched();
        }
    }
>>>>>>> 38c2a5bd
}


void BGFolderHttpHandler::processFailure(const char * const reason, LLCore::HttpResponse * response)
{
<<<<<<< HEAD
	LL_WARNS(LOG_INV) << "Inventory folder fetch failure\n"
					  << "[Status: internal error]\n"
					  << "[Reason: " << reason << "]\n"
					  << "[Content (abridged): "
					  << LLCoreHttpUtil::responseToString(response) << "]" << LL_ENDL;

	// Reverse of previous processFailure() method, this is invoked
	// when response structure is found to be invalid.  Original
	// always re-issued the request (without limit).  This does
	// the same but be aware that this may be a source of problems.
	// Philosophy is that inventory folders are so essential to
	// operation that this is a reasonable action.
	LLInventoryModelBackgroundFetch *fetcher = LLInventoryModelBackgroundFetch::getInstance();
	if (true)
	{
		for (LLSD::array_const_iterator folder_it = mRequestSD["folders"].beginArray();
			 folder_it != mRequestSD["folders"].endArray();
			 ++folder_it)
		{
			LLSD folder_sd(*folder_it);
			LLUUID folder_id(folder_sd["folder_id"].asUUID());
			const BOOL recursive = getIsRecursive(folder_id);
			fetcher->addRequestAtFront(folder_id, recursive, true);
		}
	}
	else
	{
		if (fetcher->isBulkFetchProcessingComplete())
		{
			fetcher->setAllFoldersFetched();
		}
	}

	// <FS:Ansariel> FIRE-21376: Inventory not loading properly on OpenSim
	if (!LLGridManager::getInstance()->isInSecondLife())
	{
		gInventory.notifyObservers();
	}
	// </FS:Ansariel>
=======
    LL_WARNS(LOG_INV) << "Inventory folder fetch failure\n"
                      << "[Status: internal error]\n"
                      << "[Reason: " << reason << "]\n"
                      << "[Content (abridged): "
                      << LLCoreHttpUtil::responseToString(response) << "]" << LL_ENDL;

    // Reverse of previous processFailure() method, this is invoked
    // when response structure is found to be invalid.  Original
    // always re-issued the request (without limit).  This does
    // the same but be aware that this may be a source of problems.
    // Philosophy is that inventory folders are so essential to
    // operation that this is a reasonable action.
    LLInventoryModelBackgroundFetch *fetcher = LLInventoryModelBackgroundFetch::getInstance();
    if (true)
    {
        for (LLSD::array_const_iterator folder_it = mRequestSD["folders"].beginArray();
             folder_it != mRequestSD["folders"].endArray();
             ++folder_it)
        {
            LLSD folder_sd(*folder_it);
            LLUUID folder_id(folder_sd["folder_id"].asUUID());
            const BOOL recursive = getIsRecursive(folder_id);
            fetcher->addRequestAtFront(folder_id, recursive, true);
        }
    }
    else
    {
        if (fetcher->isBulkFetchProcessingComplete())
        {
            fetcher->setAllFoldersFetched();
        }
    }
>>>>>>> 38c2a5bd
}


bool BGFolderHttpHandler::getIsRecursive(const LLUUID & cat_id) const
{
    return std::find(mRecursiveCatUUIDs.begin(), mRecursiveCatUUIDs.end(), cat_id) != mRecursiveCatUUIDs.end();
}

///----------------------------------------------------------------------------
/// Class <anonymous>::BGItemHttpHandler
///----------------------------------------------------------------------------

// Nothing to implement here.  All ctor/dtor changes.

} // end namespace anonymous<|MERGE_RESOLUTION|>--- conflicted
+++ resolved
@@ -524,15 +524,14 @@
 
 void LLInventoryModelBackgroundFetch::backgroundFetch()
 {
-<<<<<<< HEAD
-	if (mBackgroundFetchActive)
-	{
-		// If we'll be using the capability, we'll be sending batches and the background thing isn't as important.
-		// <FS:Ansariel> Force HTTP features on SL
-		//if (gSavedSettings.getBOOL("UseHTTPInventory")) 
-		if (use_http_inventory())
-		// </FS:Ansariel>
-		{
+    if (mBackgroundFetchActive)
+    {
+        // If we'll be using the capability, we'll be sending batches and the background thing isn't as important.
+        // <FS:Ansariel> Force HTTP features on SL
+        //if (gSavedSettings.getBOOL("UseHTTPInventory"))
+        if (use_http_inventory())
+        // </FS:Ansariel>
+        {
             if (AISAPI::isAvailable())
             {
                 bulkFetchViaAis();
@@ -542,176 +541,162 @@
                 // If we'll be using the capability, we'll be sending batches and the background thing isn't as important.
                 bulkFetch();
             }
-			return;
-		}
-		
+            return;
+        }
+
 #ifdef OPENSIM // Only OpenSim still might support old UDP fetch
-		//--------------------------------------------------------------------------------
-		// DEPRECATED OLD CODE
-		//
-
-		// No more categories to fetch, stop fetch process.
-		if (mFetchFolderQueue.empty())
-		{
-			setAllFoldersFetched();
-			return;
-		}
-
-		F32 fast_fetch_time = lerp(mMinTimeBetweenFetches, mMaxTimeBetweenFetches, 0.1f);
-		F32 slow_fetch_time = lerp(mMinTimeBetweenFetches, mMaxTimeBetweenFetches, 0.5f);
-		if (mTimelyFetchPending && mFetchTimer.getElapsedTimeF32() > slow_fetch_time)
-		{
-			// Double timeouts on failure.
-			mMinTimeBetweenFetches = llmin(mMinTimeBetweenFetches * 2.f, 10.f);
-			mMaxTimeBetweenFetches = llmin(mMaxTimeBetweenFetches * 2.f, 120.f);
-			LL_DEBUGS(LOG_INV) << "Inventory fetch times grown to (" << mMinTimeBetweenFetches << ", " << mMaxTimeBetweenFetches << ")" << LL_ENDL;
-			// fetch is no longer considered "timely" although we will wait for full time-out.
-			mTimelyFetchPending = FALSE;
-		}
-
-		while(1)
-		{
-			if (mFetchFolderQueue.empty())
-			{
-				break;
-			}
-
-			if (gDisconnected)
-			{
-				// Just bail if we are disconnected.
-				break;
-			}
-
-			const FetchQueueInfo info = mFetchFolderQueue.front();
-
-			if (info.mIsCategory)
-			{
-
-				LLViewerInventoryCategory* cat = gInventory.getCategory(info.mUUID);
-
-				// Category has been deleted, remove from queue.
-				if (!cat)
-				{
-					mFetchFolderQueue.pop_front();
-					continue;
-				}
-			
-				if (mFetchTimer.getElapsedTimeF32() > mMinTimeBetweenFetches && 
-					LLViewerInventoryCategory::VERSION_UNKNOWN == cat->getVersion())
-				{
-					// Category exists but has no children yet, fetch the descendants
-					// for now, just request every time and rely on retry timer to throttle.
-					if (cat->fetch())
-					{
-						mFetchTimer.reset();
-						mTimelyFetchPending = TRUE;
-					}
-					else
-					{
-						//  The catagory also tracks if it has expired and here it says it hasn't
-						//  yet.  Get out of here because nothing is going to happen until we
-						//  update the timers.
-						break;
-					}
-				}
-				// Do I have all my children?
-				else if (gInventory.isCategoryComplete(info.mUUID))
-				{
-					// Finished with this category, remove from queue.
-					mFetchFolderQueue.pop_front();
-
-					// Add all children to queue.
-					LLInventoryModel::cat_array_t* categories;
-					LLInventoryModel::item_array_t* items;
-					gInventory.getDirectDescendentsOf(cat->getUUID(), categories, items);
-					for (LLInventoryModel::cat_array_t::const_iterator it = categories->begin();
-						 it != categories->end();
-						 ++it)
-					{
-						mFetchFolderQueue.push_back(FetchQueueInfo((*it)->getUUID(),info.mFetchType));
-					}
-
-					// We received a response in less than the fast time.
-					if (mTimelyFetchPending && mFetchTimer.getElapsedTimeF32() < fast_fetch_time)
-					{
-						// Shrink timeouts based on success.
-						mMinTimeBetweenFetches = llmax(mMinTimeBetweenFetches * 0.8f, 0.3f);
-						mMaxTimeBetweenFetches = llmax(mMaxTimeBetweenFetches * 0.8f, 10.f);
-						LL_DEBUGS(LOG_INV) << "Inventory fetch times shrunk to (" << mMinTimeBetweenFetches << ", " << mMaxTimeBetweenFetches << ")" << LL_ENDL;
-					}
-
-					mTimelyFetchPending = FALSE;
-					continue;
-				}
-				else if (mFetchTimer.getElapsedTimeF32() > mMaxTimeBetweenFetches)
-				{
-					// Received first packet, but our num descendants does not match db's num descendants
-					// so try again later.
-					mFetchFolderQueue.pop_front();
-
-					if (mNumFetchRetries++ < MAX_FETCH_RETRIES)
-					{
-						// push on back of queue
-						mFetchFolderQueue.push_back(info);
-					}
-					mTimelyFetchPending = FALSE;
-					mFetchTimer.reset();
-					break;
-				}
-
-				// Not enough time has elapsed to do a new fetch
-				break;
-			}
-			else
-			{
-				LLViewerInventoryItem* itemp = gInventory.getItem(info.mUUID);
-
-				mFetchFolderQueue.pop_front();
-				if (!itemp) 
-				{
-					continue;
-				}
-
-				if (mFetchTimer.getElapsedTimeF32() > mMinTimeBetweenFetches)
-				{
-					itemp->fetchFromServer();
-					mFetchTimer.reset();
-					mTimelyFetchPending = TRUE;
-				}
-				else if (itemp->mIsComplete)
-				{
-					mTimelyFetchPending = FALSE;
-				}
-				else if (mFetchTimer.getElapsedTimeF32() > mMaxTimeBetweenFetches)
-				{
-					mFetchFolderQueue.push_back(info);
-					mFetchTimer.reset();
-					mTimelyFetchPending = FALSE;
-				}
-				// Not enough time has elapsed to do a new fetch
-				break;
-			}
-		}
-
-		//
-		// DEPRECATED OLD CODE
-		//--------------------------------------------------------------------------------
+        //--------------------------------------------------------------------------------
+        // DEPRECATED OLD CODE
+        //
+
+        // No more categories to fetch, stop fetch process.
+        if (mFetchFolderQueue.empty())
+        {
+            setAllFoldersFetched();
+            return;
+        }
+
+        F32 fast_fetch_time = lerp(mMinTimeBetweenFetches, mMaxTimeBetweenFetches, 0.1f);
+        F32 slow_fetch_time = lerp(mMinTimeBetweenFetches, mMaxTimeBetweenFetches, 0.5f);
+        if (mTimelyFetchPending && mFetchTimer.getElapsedTimeF32() > slow_fetch_time)
+        {
+            // Double timeouts on failure.
+            mMinTimeBetweenFetches = llmin(mMinTimeBetweenFetches * 2.f, 10.f);
+            mMaxTimeBetweenFetches = llmin(mMaxTimeBetweenFetches * 2.f, 120.f);
+            LL_DEBUGS(LOG_INV) << "Inventory fetch times grown to (" << mMinTimeBetweenFetches << ", " << mMaxTimeBetweenFetches << ")" << LL_ENDL;
+            // fetch is no longer considered "timely" although we will wait for full time-out.
+            mTimelyFetchPending = FALSE;
+        }
+
+        while(1)
+        {
+            if (mFetchFolderQueue.empty())
+            {
+                break;
+            }
+
+            if (gDisconnected)
+            {
+                // Just bail if we are disconnected.
+                break;
+            }
+
+            const FetchQueueInfo info = mFetchFolderQueue.front();
+
+            if (info.mIsCategory)
+            {
+
+                LLViewerInventoryCategory* cat = gInventory.getCategory(info.mUUID);
+
+                // Category has been deleted, remove from queue.
+                if (!cat)
+                {
+                    mFetchFolderQueue.pop_front();
+                    continue;
+                }
+
+                if (mFetchTimer.getElapsedTimeF32() > mMinTimeBetweenFetches &&
+                    LLViewerInventoryCategory::VERSION_UNKNOWN == cat->getVersion())
+                {
+                    // Category exists but has no children yet, fetch the descendants
+                    // for now, just request every time and rely on retry timer to throttle.
+                    if (cat->fetch())
+                    {
+                        mFetchTimer.reset();
+                        mTimelyFetchPending = TRUE;
+                    }
+                    else
+                    {
+                        //  The catagory also tracks if it has expired and here it says it hasn't
+                        //  yet.  Get out of here because nothing is going to happen until we
+                        //  update the timers.
+                        break;
+                    }
+                }
+                // Do I have all my children?
+                else if (gInventory.isCategoryComplete(info.mUUID))
+                {
+                    // Finished with this category, remove from queue.
+                    mFetchFolderQueue.pop_front();
+
+                    // Add all children to queue.
+                    LLInventoryModel::cat_array_t* categories;
+                    LLInventoryModel::item_array_t* items;
+                    gInventory.getDirectDescendentsOf(cat->getUUID(), categories, items);
+                    for (LLInventoryModel::cat_array_t::const_iterator it = categories->begin();
+                         it != categories->end();
+                         ++it)
+                    {
+                        mFetchFolderQueue.push_back(FetchQueueInfo((*it)->getUUID(),info.mFetchType));
+                    }
+
+                    // We received a response in less than the fast time.
+                    if (mTimelyFetchPending && mFetchTimer.getElapsedTimeF32() < fast_fetch_time)
+                    {
+                        // Shrink timeouts based on success.
+                        mMinTimeBetweenFetches = llmax(mMinTimeBetweenFetches * 0.8f, 0.3f);
+                        mMaxTimeBetweenFetches = llmax(mMaxTimeBetweenFetches * 0.8f, 10.f);
+                        LL_DEBUGS(LOG_INV) << "Inventory fetch times shrunk to (" << mMinTimeBetweenFetches << ", " << mMaxTimeBetweenFetches << ")" << LL_ENDL;
+                    }
+
+                    mTimelyFetchPending = FALSE;
+                    continue;
+                }
+                else if (mFetchTimer.getElapsedTimeF32() > mMaxTimeBetweenFetches)
+                {
+                    // Received first packet, but our num descendants does not match db's num descendants
+                    // so try again later.
+                    mFetchFolderQueue.pop_front();
+
+                    if (mNumFetchRetries++ < MAX_FETCH_RETRIES)
+                    {
+                        // push on back of queue
+                        mFetchFolderQueue.push_back(info);
+                    }
+                    mTimelyFetchPending = FALSE;
+                    mFetchTimer.reset();
+                    break;
+                }
+
+                // Not enough time has elapsed to do a new fetch
+                break;
+            }
+            else
+            {
+                LLViewerInventoryItem* itemp = gInventory.getItem(info.mUUID);
+
+                mFetchFolderQueue.pop_front();
+                if (!itemp)
+                {
+                    continue;
+                }
+
+                if (mFetchTimer.getElapsedTimeF32() > mMinTimeBetweenFetches)
+                {
+                    itemp->fetchFromServer();
+                    mFetchTimer.reset();
+                    mTimelyFetchPending = TRUE;
+                }
+                else if (itemp->mIsComplete)
+                {
+                    mTimelyFetchPending = FALSE;
+                }
+                else if (mFetchTimer.getElapsedTimeF32() > mMaxTimeBetweenFetches)
+                {
+                    mFetchFolderQueue.push_back(info);
+                    mFetchTimer.reset();
+                    mTimelyFetchPending = FALSE;
+                }
+                // Not enough time has elapsed to do a new fetch
+                break;
+            }
+        }
+
+        //
+        // DEPRECATED OLD CODE
+        //--------------------------------------------------------------------------------
 #endif
-	}
-=======
-    if (mBackgroundFetchActive)
-    {
-        if (AISAPI::isAvailable())
-        {
-            bulkFetchViaAis();
-        }
-        else if (gAgent.getRegion() && gAgent.getRegion()->capabilitiesReceived())
-        {
-            // If we'll be using the capability, we'll be sending batches and the background thing isn't as important.
-            bulkFetch();
-        }
-    }
->>>>>>> 38c2a5bd
+    }
 }
 
 void LLInventoryModelBackgroundFetch::incrFetchCount(S32 fetching)
@@ -1209,56 +1194,6 @@
 // Bundle up a bunch of requests to send all at once.
 void LLInventoryModelBackgroundFetch::bulkFetch()
 {
-<<<<<<< HEAD
-	LL_RECORD_BLOCK_TIME(FTM_BULK_FETCH);
-	//Background fetch is called from gIdleCallbacks in a loop until background fetch is stopped.
-	//If there are items in mFetchQueue, we want to check the time since the last bulkFetch was 
-	//sent.  If it exceeds our retry time, go ahead and fire off another batch.  
-	LLViewerRegion * region(gAgent.getRegion());
-	if (! region || gDisconnected || LLApp::isExiting())
-	{
-		return;
-	}
-
-	// *TODO:  These values could be tweaked at runtime to effect
-	// a fast/slow fetch throttle.  Once login is complete and the scene
-	// is mostly loaded, we could turn up the throttle and fill missing
-	// inventory more quickly.
-	static const U32 max_batch_size(10);
-	static const S32 max_concurrent_fetches(12);		// Outstanding requests, not connections
-
-	if (mFetchCount)
-	{
-		// Process completed background HTTP requests
-		gInventory.handleResponses(false);
-		// Just processed a bunch of items.
-		// Note: do we really need notifyObservers() here?
-		// OnIdle it will be called anyway due to Add flag for processed item.
-		// It seems like in some cases we are updaiting on fail (no flag),
-		// but is there anything to update?
-		// <FS:Ansariel> FIRE-21376: Inventory not loading properly on OpenSim
-		//gInventory.notifyObservers();
-		if (LLGridManager::getInstance()->isInSecondLife())
-		{
-			gInventory.notifyObservers();
-		}
-		// </FS:Ansariel>
-	}
-	
-	if (mFetchCount > max_concurrent_fetches)
-	{
-		return;
-	}
-
-	U32 item_count(0);
-	U32 folder_count(0);
-
-	const U32 sort_order(gSavedSettings.getU32(LLInventoryPanel::DEFAULT_SORT_ORDER) & 0x1);
-
-	// *TODO:  Think I'd like to get a shared pointer to this and share it
-	// among all the folder requests.
-	uuid_vec_t recursive_cats;
-=======
     LL_RECORD_BLOCK_TIME(FTM_BULK_FETCH);
     //Background fetch is called from gIdleCallbacks in a loop until background fetch is stopped.
     //If there are items in mFetchQueue, we want to check the time since the last bulkFetch was
@@ -1285,7 +1220,13 @@
         // OnIdle it will be called anyway due to Add flag for processed item.
         // It seems like in some cases we are updaiting on fail (no flag),
         // but is there anything to update?
-        gInventory.notifyObservers();
+        // <FS:Ansariel> FIRE-21376: Inventory not loading properly on OpenSim
+        //gInventory.notifyObservers();
+        if (LLGridManager::getInstance()->isInSecondLife())
+        {
+            gInventory.notifyObservers();
+        }
+        // </FS:Ansariel>
     }
 
     if (mFetchCount > max_concurrent_fetches)
@@ -1301,7 +1242,6 @@
     // *TODO:  Think I'd like to get a shared pointer to this and share it
     // among all the folder requests.
     uuid_vec_t recursive_cats;
->>>>>>> 38c2a5bd
     uuid_vec_t all_cats; // dupplicate avoidance
 
     LLSD folder_request_body;
@@ -1638,83 +1578,6 @@
                 }
             }
 
-<<<<<<< HEAD
-	        LLViewerInventoryCategory * pcat(gInventory.getCategory(parent_id));
-			if (! pcat)
-			{
-				continue;
-			}
-
-			LLSD categories(folder_sd["categories"]);
-			for (LLSD::array_const_iterator category_it = categories.beginArray();
-				category_it != categories.endArray();
-				++category_it)
-			{	
-				LLSD category(*category_it);
-				tcategory->fromLLSD(category); 
-				
-				const bool recursive(getIsRecursive(tcategory->getUUID()));
-				if (recursive)
-				{
-					fetcher->addRequestAtBack(tcategory->getUUID(), recursive, true);
-				}
-				else if (! gInventory.isCategoryComplete(tcategory->getUUID()))
-				{
-					gInventory.updateCategory(tcategory);
-				}
-			}
-
-			LLSD items(folder_sd["items"]);
-			LLPointer<LLViewerInventoryItem> titem = new LLViewerInventoryItem;
-			for (LLSD::array_const_iterator item_it = items.beginArray();
-				 item_it != items.endArray();
-				 ++item_it)
-			{	
-				LLSD item(*item_it);
-				titem->unpackMessage(item);
-				
-				gInventory.updateItem(titem);
-			}
-
-			// Set version and descendentcount according to message.
-			LLViewerInventoryCategory * cat(gInventory.getCategory(parent_id));
-			if (cat)
-			{
-				cat->setVersion(version);
-				cat->setDescendentCount(descendents);
-				cat->determineFolderType();
-			}
-		}
-	}
-		
-	if (content.has("bad_folders"))
-	{
-		LLSD bad_folders(content["bad_folders"]);
-		for (LLSD::array_const_iterator folder_it = bad_folders.beginArray();
-			 folder_it != bad_folders.endArray();
-			 ++folder_it)
-		{
-			// *TODO: Stop copying data [ed:  this isn't copying data]
-			LLSD folder_sd(*folder_it);
-			
-			// These folders failed on the dataserver.  We probably don't want to retry them.
-			LL_WARNS(LOG_INV) << "Folder " << folder_sd["folder_id"].asString() 
-							  << "Error: " << folder_sd["error"].asString() << LL_ENDL;
-		}
-	}
-	
-	if (fetcher->isBulkFetchProcessingComplete())
-	{
-		fetcher->setAllFoldersFetched();
-	}
-
-	// <FS:Ansariel> FIRE-21376: Inventory not loading properly on OpenSim
-	if (!LLGridManager::getInstance()->isInSecondLife())
-	{
-		gInventory.notifyObservers();
-	}
-	// </FS:Ansariel>
-=======
             LLViewerInventoryCategory * pcat(gInventory.getCategory(parent_id));
             if (! pcat)
             {
@@ -1783,7 +1646,13 @@
     {
         fetcher->setAllFoldersFetched();
     }
->>>>>>> 38c2a5bd
+
+    // <FS:Ansariel> FIRE-21376: Inventory not loading properly on OpenSim
+    if (!LLGridManager::getInstance()->isInSecondLife())
+    {
+        gInventory.notifyObservers();
+    }
+    // </FS:Ansariel>
 }
 
 
@@ -1855,43 +1724,6 @@
             LLNotificationsUtil::add("InventoryLimitReachedAIS");
         }
     }
-<<<<<<< HEAD
-	
-	// This was originally the request retry logic for the inventory
-	// request which tested on HTTP_INTERNAL_ERROR status.  This
-	// retry logic was unbounded and lacked discrimination as to the
-	// cause of the retry.  The new http library should be doing
-	// adquately on retries but I want to keep the structure of a
-	// retry for reference.
-	LLInventoryModelBackgroundFetch *fetcher = LLInventoryModelBackgroundFetch::getInstance();
-	if (false)
-	{
-		// timed out or curl failure
-		for (LLSD::array_const_iterator folder_it = mRequestSD["folders"].beginArray();
-			 folder_it != mRequestSD["folders"].endArray();
-			 ++folder_it)
-		{
-			LLSD folder_sd(*folder_it);
-			LLUUID folder_id(folder_sd["folder_id"].asUUID());
-			const BOOL recursive = getIsRecursive(folder_id);
-			fetcher->addRequestAtFront(folder_id, recursive, true);
-		}
-	}
-	else
-	{
-		if (fetcher->isBulkFetchProcessingComplete())
-		{
-			fetcher->setAllFoldersFetched();
-		}
-	}
-
-	// <FS:Ansariel> FIRE-21376: Inventory not loading properly on OpenSim
-	if (!LLGridManager::getInstance()->isInSecondLife())
-	{
-		gInventory.notifyObservers();
-	}
-	// </FS:Ansariel>
-=======
 
     // This was originally the request retry logic for the inventory
     // request which tested on HTTP_INTERNAL_ERROR status.  This
@@ -1920,53 +1752,18 @@
             fetcher->setAllFoldersFetched();
         }
     }
->>>>>>> 38c2a5bd
+
+    // <FS:Ansariel> FIRE-21376: Inventory not loading properly on OpenSim
+    if (!LLGridManager::getInstance()->isInSecondLife())
+    {
+        gInventory.notifyObservers();
+    }
+    // </FS:Ansariel>
 }
 
 
 void BGFolderHttpHandler::processFailure(const char * const reason, LLCore::HttpResponse * response)
 {
-<<<<<<< HEAD
-	LL_WARNS(LOG_INV) << "Inventory folder fetch failure\n"
-					  << "[Status: internal error]\n"
-					  << "[Reason: " << reason << "]\n"
-					  << "[Content (abridged): "
-					  << LLCoreHttpUtil::responseToString(response) << "]" << LL_ENDL;
-
-	// Reverse of previous processFailure() method, this is invoked
-	// when response structure is found to be invalid.  Original
-	// always re-issued the request (without limit).  This does
-	// the same but be aware that this may be a source of problems.
-	// Philosophy is that inventory folders are so essential to
-	// operation that this is a reasonable action.
-	LLInventoryModelBackgroundFetch *fetcher = LLInventoryModelBackgroundFetch::getInstance();
-	if (true)
-	{
-		for (LLSD::array_const_iterator folder_it = mRequestSD["folders"].beginArray();
-			 folder_it != mRequestSD["folders"].endArray();
-			 ++folder_it)
-		{
-			LLSD folder_sd(*folder_it);
-			LLUUID folder_id(folder_sd["folder_id"].asUUID());
-			const BOOL recursive = getIsRecursive(folder_id);
-			fetcher->addRequestAtFront(folder_id, recursive, true);
-		}
-	}
-	else
-	{
-		if (fetcher->isBulkFetchProcessingComplete())
-		{
-			fetcher->setAllFoldersFetched();
-		}
-	}
-
-	// <FS:Ansariel> FIRE-21376: Inventory not loading properly on OpenSim
-	if (!LLGridManager::getInstance()->isInSecondLife())
-	{
-		gInventory.notifyObservers();
-	}
-	// </FS:Ansariel>
-=======
     LL_WARNS(LOG_INV) << "Inventory folder fetch failure\n"
                       << "[Status: internal error]\n"
                       << "[Reason: " << reason << "]\n"
@@ -1999,7 +1796,13 @@
             fetcher->setAllFoldersFetched();
         }
     }
->>>>>>> 38c2a5bd
+
+    // <FS:Ansariel> FIRE-21376: Inventory not loading properly on OpenSim
+    if (!LLGridManager::getInstance()->isInSecondLife())
+    {
+        gInventory.notifyObservers();
+    }
+    // </FS:Ansariel>
 }
 
 
