--- conflicted
+++ resolved
@@ -545,158 +545,6 @@
         }
 
 #ifdef OPENSIM // Only OpenSim still might support old UDP fetch
-<<<<<<< HEAD
-		//--------------------------------------------------------------------------------
-		// DEPRECATED OLD CODE
-		//
-
-		// No more categories to fetch, stop fetch process.
-		if (mFetchFolderQueue.empty())
-		{
-			setAllFoldersFetched();
-			return;
-		}
-
-		F32 fast_fetch_time = lerp(mMinTimeBetweenFetches, mMaxTimeBetweenFetches, 0.1f);
-		F32 slow_fetch_time = lerp(mMinTimeBetweenFetches, mMaxTimeBetweenFetches, 0.5f);
-		if (mTimelyFetchPending && mFetchTimer.getElapsedTimeF32() > slow_fetch_time)
-		{
-			// Double timeouts on failure.
-			mMinTimeBetweenFetches = llmin(mMinTimeBetweenFetches * 2.f, 10.f);
-			mMaxTimeBetweenFetches = llmin(mMaxTimeBetweenFetches * 2.f, 120.f);
-			LL_DEBUGS(LOG_INV) << "Inventory fetch times grown to (" << mMinTimeBetweenFetches << ", " << mMaxTimeBetweenFetches << ")" << LL_ENDL;
-			// fetch is no longer considered "timely" although we will wait for full time-out.
-			mTimelyFetchPending = false;
-		}
-
-		while(1)
-		{
-			if (mFetchFolderQueue.empty())
-			{
-				break;
-			}
-
-			if (gDisconnected)
-			{
-				// Just bail if we are disconnected.
-				break;
-			}
-
-			const FetchQueueInfo info = mFetchFolderQueue.front();
-
-			if (info.mIsCategory)
-			{
-
-				LLViewerInventoryCategory* cat = gInventory.getCategory(info.mUUID);
-
-				// Category has been deleted, remove from queue.
-				if (!cat)
-				{
-					mFetchFolderQueue.pop_front();
-					continue;
-				}
-			
-				if (mFetchTimer.getElapsedTimeF32() > mMinTimeBetweenFetches && 
-					LLViewerInventoryCategory::VERSION_UNKNOWN == cat->getVersion())
-				{
-					// Category exists but has no children yet, fetch the descendants
-					// for now, just request every time and rely on retry timer to throttle.
-					if (cat->fetch())
-					{
-						mFetchTimer.reset();
-						mTimelyFetchPending = true;
-					}
-					else
-					{
-						//  The catagory also tracks if it has expired and here it says it hasn't
-						//  yet.  Get out of here because nothing is going to happen until we
-						//  update the timers.
-						break;
-					}
-				}
-				// Do I have all my children?
-				else if (gInventory.isCategoryComplete(info.mUUID))
-				{
-					// Finished with this category, remove from queue.
-					mFetchFolderQueue.pop_front();
-
-					// Add all children to queue.
-					LLInventoryModel::cat_array_t* categories;
-					LLInventoryModel::item_array_t* items;
-					gInventory.getDirectDescendentsOf(cat->getUUID(), categories, items);
-					for (LLInventoryModel::cat_array_t::const_iterator it = categories->begin();
-						 it != categories->end();
-						 ++it)
-					{
-						mFetchFolderQueue.push_back(FetchQueueInfo((*it)->getUUID(),info.mFetchType));
-					}
-
-					// We received a response in less than the fast time.
-					if (mTimelyFetchPending && mFetchTimer.getElapsedTimeF32() < fast_fetch_time)
-					{
-						// Shrink timeouts based on success.
-						mMinTimeBetweenFetches = llmax(mMinTimeBetweenFetches * 0.8f, 0.3f);
-						mMaxTimeBetweenFetches = llmax(mMaxTimeBetweenFetches * 0.8f, 10.f);
-						LL_DEBUGS(LOG_INV) << "Inventory fetch times shrunk to (" << mMinTimeBetweenFetches << ", " << mMaxTimeBetweenFetches << ")" << LL_ENDL;
-					}
-
-					mTimelyFetchPending = false;
-					continue;
-				}
-				else if (mFetchTimer.getElapsedTimeF32() > mMaxTimeBetweenFetches)
-				{
-					// Received first packet, but our num descendants does not match db's num descendants
-					// so try again later.
-					mFetchFolderQueue.pop_front();
-
-					if (mNumFetchRetries++ < MAX_FETCH_RETRIES)
-					{
-						// push on back of queue
-						mFetchFolderQueue.push_back(info);
-					}
-					mTimelyFetchPending = false;
-					mFetchTimer.reset();
-					break;
-				}
-
-				// Not enough time has elapsed to do a new fetch
-				break;
-			}
-			else
-			{
-				LLViewerInventoryItem* itemp = gInventory.getItem(info.mUUID);
-
-				mFetchFolderQueue.pop_front();
-				if (!itemp) 
-				{
-					continue;
-				}
-
-				if (mFetchTimer.getElapsedTimeF32() > mMinTimeBetweenFetches)
-				{
-					itemp->fetchFromServer();
-					mFetchTimer.reset();
-					mTimelyFetchPending = true;
-				}
-				else if (itemp->mIsComplete)
-				{
-					mTimelyFetchPending = false;
-				}
-				else if (mFetchTimer.getElapsedTimeF32() > mMaxTimeBetweenFetches)
-				{
-					mFetchFolderQueue.push_back(info);
-					mFetchTimer.reset();
-					mTimelyFetchPending = false;
-				}
-				// Not enough time has elapsed to do a new fetch
-				break;
-			}
-		}
-
-		//
-		// DEPRECATED OLD CODE
-		//--------------------------------------------------------------------------------
-=======
         //--------------------------------------------------------------------------------
         // DEPRECATED OLD CODE
         //
@@ -717,7 +565,7 @@
             mMaxTimeBetweenFetches = llmin(mMaxTimeBetweenFetches * 2.f, 120.f);
             LL_DEBUGS(LOG_INV) << "Inventory fetch times grown to (" << mMinTimeBetweenFetches << ", " << mMaxTimeBetweenFetches << ")" << LL_ENDL;
             // fetch is no longer considered "timely" although we will wait for full time-out.
-            mTimelyFetchPending = FALSE;
+            mTimelyFetchPending = false;
         }
 
         while(1)
@@ -755,7 +603,7 @@
                     if (cat->fetch())
                     {
                         mFetchTimer.reset();
-                        mTimelyFetchPending = TRUE;
+                        mTimelyFetchPending = true;
                     }
                     else
                     {
@@ -791,7 +639,7 @@
                         LL_DEBUGS(LOG_INV) << "Inventory fetch times shrunk to (" << mMinTimeBetweenFetches << ", " << mMaxTimeBetweenFetches << ")" << LL_ENDL;
                     }
 
-                    mTimelyFetchPending = FALSE;
+                    mTimelyFetchPending = false;
                     continue;
                 }
                 else if (mFetchTimer.getElapsedTimeF32() > mMaxTimeBetweenFetches)
@@ -805,7 +653,7 @@
                         // push on back of queue
                         mFetchFolderQueue.push_back(info);
                     }
-                    mTimelyFetchPending = FALSE;
+                    mTimelyFetchPending = false;
                     mFetchTimer.reset();
                     break;
                 }
@@ -827,17 +675,17 @@
                 {
                     itemp->fetchFromServer();
                     mFetchTimer.reset();
-                    mTimelyFetchPending = TRUE;
+                    mTimelyFetchPending = true;
                 }
                 else if (itemp->mIsComplete)
                 {
-                    mTimelyFetchPending = FALSE;
+                    mTimelyFetchPending = false;
                 }
                 else if (mFetchTimer.getElapsedTimeF32() > mMaxTimeBetweenFetches)
                 {
                     mFetchFolderQueue.push_back(info);
                     mFetchTimer.reset();
-                    mTimelyFetchPending = FALSE;
+                    mTimelyFetchPending = false;
                 }
                 // Not enough time has elapsed to do a new fetch
                 break;
@@ -847,7 +695,6 @@
         //
         // DEPRECATED OLD CODE
         //--------------------------------------------------------------------------------
->>>>>>> c06fb4e0
 #endif
     }
 }
@@ -1877,43 +1724,6 @@
             LLNotificationsUtil::add("InventoryLimitReachedAIS");
         }
     }
-<<<<<<< HEAD
-	
-	// This was originally the request retry logic for the inventory
-	// request which tested on HTTP_INTERNAL_ERROR status.  This
-	// retry logic was unbounded and lacked discrimination as to the
-	// cause of the retry.  The new http library should be doing
-	// adquately on retries but I want to keep the structure of a
-	// retry for reference.
-	LLInventoryModelBackgroundFetch *fetcher = LLInventoryModelBackgroundFetch::getInstance();
-	if (false)
-	{
-		// timed out or curl failure
-		for (LLSD::array_const_iterator folder_it = mRequestSD["folders"].beginArray();
-			 folder_it != mRequestSD["folders"].endArray();
-			 ++folder_it)
-		{
-			LLSD folder_sd(*folder_it);
-			LLUUID folder_id(folder_sd["folder_id"].asUUID());
-			const bool recursive = getIsRecursive(folder_id);
-			fetcher->addRequestAtFront(folder_id, recursive, true);
-		}
-	}
-	else
-	{
-		if (fetcher->isBulkFetchProcessingComplete())
-		{
-			fetcher->setAllFoldersFetched();
-		}
-	}
-
-	// <FS:Ansariel> FIRE-21376: Inventory not loading properly on OpenSim
-	if (!LLGridManager::getInstance()->isInSecondLife())
-	{
-		gInventory.notifyObservers();
-	}
-	// </FS:Ansariel>
-=======
 
     // This was originally the request retry logic for the inventory
     // request which tested on HTTP_INTERNAL_ERROR status.  This
@@ -1931,7 +1741,7 @@
         {
             LLSD folder_sd(*folder_it);
             LLUUID folder_id(folder_sd["folder_id"].asUUID());
-            const BOOL recursive = getIsRecursive(folder_id);
+            const bool recursive = getIsRecursive(folder_id);
             fetcher->addRequestAtFront(folder_id, recursive, true);
         }
     }
@@ -1949,53 +1759,11 @@
         gInventory.notifyObservers();
     }
     // </FS:Ansariel>
->>>>>>> c06fb4e0
 }
 
 
 void BGFolderHttpHandler::processFailure(const char * const reason, LLCore::HttpResponse * response)
 {
-<<<<<<< HEAD
-	LL_WARNS(LOG_INV) << "Inventory folder fetch failure\n"
-					  << "[Status: internal error]\n"
-					  << "[Reason: " << reason << "]\n"
-					  << "[Content (abridged): "
-					  << LLCoreHttpUtil::responseToString(response) << "]" << LL_ENDL;
-
-	// Reverse of previous processFailure() method, this is invoked
-	// when response structure is found to be invalid.  Original
-	// always re-issued the request (without limit).  This does
-	// the same but be aware that this may be a source of problems.
-	// Philosophy is that inventory folders are so essential to
-	// operation that this is a reasonable action.
-	LLInventoryModelBackgroundFetch *fetcher = LLInventoryModelBackgroundFetch::getInstance();
-	if (true)
-	{
-		for (LLSD::array_const_iterator folder_it = mRequestSD["folders"].beginArray();
-			 folder_it != mRequestSD["folders"].endArray();
-			 ++folder_it)
-		{
-			LLSD folder_sd(*folder_it);
-			LLUUID folder_id(folder_sd["folder_id"].asUUID());
-			const bool recursive = getIsRecursive(folder_id);
-			fetcher->addRequestAtFront(folder_id, recursive, true);
-		}
-	}
-	else
-	{
-		if (fetcher->isBulkFetchProcessingComplete())
-		{
-			fetcher->setAllFoldersFetched();
-		}
-	}
-
-	// <FS:Ansariel> FIRE-21376: Inventory not loading properly on OpenSim
-	if (!LLGridManager::getInstance()->isInSecondLife())
-	{
-		gInventory.notifyObservers();
-	}
-	// </FS:Ansariel>
-=======
     LL_WARNS(LOG_INV) << "Inventory folder fetch failure\n"
                       << "[Status: internal error]\n"
                       << "[Reason: " << reason << "]\n"
@@ -2017,7 +1785,7 @@
         {
             LLSD folder_sd(*folder_it);
             LLUUID folder_id(folder_sd["folder_id"].asUUID());
-            const BOOL recursive = getIsRecursive(folder_id);
+            const bool recursive = getIsRecursive(folder_id);
             fetcher->addRequestAtFront(folder_id, recursive, true);
         }
     }
@@ -2035,7 +1803,6 @@
         gInventory.notifyObservers();
     }
     // </FS:Ansariel>
->>>>>>> c06fb4e0
 }
 
 
