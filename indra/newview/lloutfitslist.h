/**
 * @file lloutfitslist.h
 * @brief List of agent's outfits for My Appearance side panel.
 *
 * $LicenseInfo:firstyear=2010&license=viewerlgpl$
 * Second Life Viewer Source Code
 * Copyright (C) 2010, Linden Research, Inc.
 *
 * This library is free software; you can redistribute it and/or
 * modify it under the terms of the GNU Lesser General Public
 * License as published by the Free Software Foundation;
 * version 2.1 of the License only.
 *
 * This library is distributed in the hope that it will be useful,
 * but WITHOUT ANY WARRANTY; without even the implied warranty of
 * MERCHANTABILITY or FITNESS FOR A PARTICULAR PURPOSE.  See the GNU
 * Lesser General Public License for more details.
 *
 * You should have received a copy of the GNU Lesser General Public
 * License along with this library; if not, write to the Free Software
 * Foundation, Inc., 51 Franklin Street, Fifth Floor, Boston, MA  02110-1301  USA
 *
 * Linden Research, Inc., 945 Battery Street, San Francisco, CA  94111  USA
 * $/LicenseInfo$
 */

#ifndef LL_LLOUTFITSLIST_H
#define LL_LLOUTFITSLIST_H

#include "llaccordionctrl.h"
#include "llpanel.h"

// newview
#include "llaccordionctrltab.h"
#include "llinventorymodel.h"
#include "lllistcontextmenu.h"
#include "llpanelappearancetab.h"
#include "lltoggleablemenu.h"
#include "llviewermenu.h"

class LLAccordionCtrlTab;
class LLInventoryCategoriesObserver;
class LLOutfitListGearMenuBase;
class LLWearableItemsList;
class LLListContextMenu;
class LLTextBox;


/**
 * @class LLOutfitTabNameComparator
 *
 * Comparator of outfit tabs.
 */
class LLOutfitTabNameComparator : public LLAccordionCtrl::LLTabComparator
{
    LOG_CLASS(LLOutfitTabNameComparator);

public:
    LLOutfitTabNameComparator() {};
    virtual ~LLOutfitTabNameComparator() {};

    /*virtual*/ bool compare(const LLAccordionCtrlTab* tab1, const LLAccordionCtrlTab* tab2) const;
};

class LLOutfitListBase : public LLPanelAppearanceTab
{
public:
    typedef boost::function<void(const LLUUID&)> selection_change_callback_t;
    typedef boost::signals2::signal<void(const LLUUID&)> selection_change_signal_t;

    LLOutfitListBase();
    virtual ~LLOutfitListBase();

    /*virtual*/ bool postBuild();
    /*virtual*/ void onOpen(const LLSD& info);

    void refreshList(const LLUUID& category_id);
    void computeDifference(const LLInventoryModel::cat_array_t& vcats, uuid_vec_t& vadded, uuid_vec_t& vremoved);
    // highlights currently worn outfit in list and unhighlights previously worn
    void highlightBaseOutfit();
    void ChangeOutfitSelection(LLWearableItemsList* list, const LLUUID& category_id);


    virtual void getCurrentCategories(uuid_vec_t& vcur) = 0;
    virtual void updateAddedCategory(LLUUID cat_id) = 0;
    virtual void updateRemovedCategory(LLUUID cat_id) = 0;
    virtual void updateChangedCategoryName(LLViewerInventoryCategory *cat, std::string name) = 0;
    virtual void sortOutfits();
    virtual void arrange() {} // <FS:Ansariel> Arrange accordions after all have been added

    void removeSelected();
    void setSelectedOutfitByUUID(const LLUUID& outfit_uuid);
    const LLUUID& getSelectedOutfitUUID() const { return mSelectedOutfitUUID; }
    boost::signals2::connection setSelectionChangeCallback(selection_change_callback_t cb);
    void outfitRightClickCallBack(LLUICtrl* ctrl, S32 x, S32 y, const LLUUID& cat_id);

    virtual bool isActionEnabled(const LLSD& userdata);
    virtual void performAction(std::string action);
    virtual bool hasItemSelected() = 0;
    virtual bool canWearSelected() = 0;

    virtual void deselectOutfit(const LLUUID& category_id);

    void signalSelectionOutfitUUID(const LLUUID& category_id);

    void collapseAllFolders();
    virtual void onCollapseAllFolders() = 0;

    void expandAllFolders();
    virtual void onExpandAllFolders() = 0;

    virtual bool getHasExpandableFolders() = 0;

    // <FS:Ansariel> Show avatar complexity in appearance floater
    void updateAvatarComplexity(U32 complexity);

protected:
    void observerCallback(const LLUUID& category_id);
    virtual LLOutfitListGearMenuBase* createGearMenu() = 0;
    virtual void onHighlightBaseOutfit(LLUUID base_id, LLUUID prev_id) = 0;
    virtual void onSetSelectedOutfitByUUID(const LLUUID& outfit_uuid) = 0;
    virtual void onOutfitRightClick(LLUICtrl* ctrl, S32 x, S32 y, const LLUUID& cat_id) = 0;
    void onOutfitsRemovalConfirmation(const LLSD& notification, const LLSD& response);
    virtual void onChangeOutfitSelection(LLWearableItemsList* list, const LLUUID& category_id) = 0;

    static void onIdle(void* userdata);
    void onIdleRefreshList();

    struct
    {
        LLUUID                      CategoryUUID;
        uuid_vec_t                  Added;
        uuid_vec_t                  Removed;
        uuid_vec_t::const_iterator  AddedIterator;
        uuid_vec_t::const_iterator  RemovedIterator;
    } mRefreshListState;
    std::set<LLUUID>                mChangedItems;

    bool                            mIsInitialized;
    LLInventoryCategoriesObserver*  mCategoriesObserver;
    LLUUID                          mSelectedOutfitUUID;
    // id of currently highlited outfit
    LLUUID                          mHighlightedOutfitUUID;
    selection_change_signal_t       mSelectionChangeSignal;
    LLListContextMenu*              mOutfitMenu;
    LLOutfitListGearMenuBase*       mGearMenu;
    // <FS:Ansariel> Show avatar complexity in appearance floater
    LLTextBox*                      mAvatarComplexityLabel;
};

//////////////////////////////////////////////////////////////////////////

class LLOutfitContextMenu : public LLListContextMenu
{
public:

    LLOutfitContextMenu(LLOutfitListBase* outfit_list)
        : LLListContextMenu(),
        mOutfitList(outfit_list)
    {}
protected:
    /* virtual */ LLContextMenu* createMenu();

    bool onEnable(LLSD::String param);

    bool onVisible(LLSD::String param);

    static void editOutfit();

    static void renameOutfit(const LLUUID& outfit_cat_id);

    void onThumbnail(const LLUUID &outfit_cat_id);
    void onSave(const LLUUID &outfit_cat_id);

private:
    LLOutfitListBase*   mOutfitList;
};

class LLOutfitListGearMenuBase
{
public:
    LLOutfitListGearMenuBase(LLOutfitListBase* olist);
    virtual ~LLOutfitListGearMenuBase();

    void updateItemsVisibility();

    LLToggleableMenu* getMenu();

protected:
    virtual void onUpdateItemsVisibility();
    virtual void onThumbnail();
    virtual void onChangeSortOrder();

    const LLUUID& getSelectedOutfitID();

    LLOutfitListBase*       mOutfitList;
    LLToggleableMenu*       mMenu;
private:

    LLViewerInventoryCategory* getSelectedOutfit();

    void onWear();
    void onAdd();
    void onTakeOff();
    void onRename();
    void onSave();
    void onCreate(const LLSD& data);
    bool onEnable(LLSD::String param);
    bool onVisible(LLSD::String param);
};

class LLOutfitListGearMenu : public LLOutfitListGearMenuBase
{
public:
    LLOutfitListGearMenu(LLOutfitListBase* olist);
    virtual ~LLOutfitListGearMenu();

protected:
    /*virtual*/ void onUpdateItemsVisibility();
};

class LLOutfitAccordionCtrlTab : public LLAccordionCtrlTab
{
public:
    struct Params : public LLInitParam::Block<Params, LLAccordionCtrlTab::Params>
    {
        Optional<LLUUID> cat_id;
        Params() : cat_id("cat_id") {}
    };

    virtual bool handleToolTip(S32 x, S32 y, MASK mask);

 protected:
    LLOutfitAccordionCtrlTab(const LLOutfitAccordionCtrlTab::Params &p)
        : LLAccordionCtrlTab(p),
          mFolderID(p.cat_id)
    {}
    friend class LLUICtrlFactory;

    LLUUID mFolderID;
};
  /**
 * @class LLOutfitsList
 *
 * A list of agents's outfits from "My Outfits" inventory category
 * which displays each outfit in an accordion tab with a flat list
 * of items inside it.
 *
 * Starts fetching necessary inventory content on first opening.
 */
class LLOutfitsList : public LLOutfitListBase
{
public:

    LLOutfitsList();
    virtual ~LLOutfitsList();

<<<<<<< HEAD
	/*virtual*/ bool postBuild();
=======
    /*virtual*/ BOOL postBuild();
>>>>>>> c06fb4e0

    /*virtual*/ void onOpen(const LLSD& info);


    //virtual void refreshList(const LLUUID& category_id);

    /*virtual*/ void updateAddedCategory(LLUUID cat_id);
    /*virtual*/ void updateRemovedCategory(LLUUID cat_id);

    // highlits currently worn outfit tab text and unhighlights previously worn
    /*virtual*/ void onHighlightBaseOutfit(LLUUID base_id, LLUUID prev_id);

    //void performAction(std::string action);


    /*virtual*/ void onFilterSubStringChanged(const std::string& new_string, const std::string& old_string);

    /*virtual*/ void getSelectedItemsUUIDs(uuid_vec_t& selected_uuids) const;

    // Collects selected items from all selected lists and wears them(if possible- adds, else replaces)
    void wearSelectedItems();

    /**
     * Returns true if there is a selection inside currently selected outfit
     */
    /*virtual*/ bool hasItemSelected();

    /**
    Collapses all outfit accordions.
    */
    /*virtual*/ void onCollapseAllFolders();
    /**
    Expands all outfit accordions.
    */
    void onExpandAllFolders();

    /*virtual*/ bool getHasExpandableFolders() { return true; }

protected:
    LLOutfitListGearMenuBase* createGearMenu();

private:

    /**
     * Wrapper for LLCommonUtils::computeDifference. @see LLCommonUtils::computeDifference
     */
    //void computeDifference(const LLInventoryModel::cat_array_t& vcats, uuid_vec_t& vadded, uuid_vec_t& vremoved);

    void getCurrentCategories(uuid_vec_t& vcur);

    /**
     * Updates tab displaying outfit identified by category_id.
     */
    /*virtual*/ void updateChangedCategoryName(LLViewerInventoryCategory *cat, std::string name);

    /*virtual*/ void sortOutfits();
    /*virtual*/ void arrange(); // <FS:Ansariel> Arrange accordions after all have been added

    /*virtual*/ void onSetSelectedOutfitByUUID(const LLUUID& outfit_uuid);

    /**
     * Resets previous selection and stores newly selected list and outfit id.
     */
    /*virtual*/ void onChangeOutfitSelection(LLWearableItemsList* list, const LLUUID& category_id);

    /**
     *Resets items selection inside outfit
     */
    void resetItemSelection(LLWearableItemsList* list, const LLUUID& category_id);

    /**
     * Removes the outfit from selection.
     */
    /*virtual*/ void deselectOutfit(const LLUUID& category_id);

    /**
     * Try restoring selection for a temporary hidden tab.
     *
     * A tab may be hidden if it doesn't match current filter.
     */
    void restoreOutfitSelection(LLAccordionCtrlTab* tab, const LLUUID& category_id);

    /**
     * Called upon list refresh event to update tab visibility depending on
     * the results of applying filter to the title and list items of the tab.
     */
    void onRefreshComplete(LLUICtrl* ctrl);

    /**
     * Applies filter to the given tab
     *
     * @see applyFilter()
     */
    void applyFilterToTab(const LLUUID& category_id, LLAccordionCtrlTab* tab, const std::string& filter_substring);

    /**
     * Returns true if all selected items can be worn.
     */
    bool canWearSelected();

    void onWearableItemsListRightClick(LLUICtrl* ctrl, S32 x, S32 y);
    void onCOFChanged();

    void onListSelectionChange(LLUICtrl* ctrl);

    /*virtual*/ void onOutfitRightClick(LLUICtrl* ctrl, S32 x, S32 y, const LLUUID& cat_id);

    static void onOutfitRename(const LLSD& notification, const LLSD& response);

    // <FS:Ansariel> FIRE-22484: Double-click wear in outfits list
    void onDoubleClick(LLWearableItemsList* list);

    //LLInventoryCategoriesObserver*    mCategoriesObserver;

    LLAccordionCtrl*                mAccordion;
    LLPanel*                        mListCommands;

    typedef std::map<LLUUID, LLWearableItemsList*>      wearables_lists_map_t;
    typedef wearables_lists_map_t::value_type           wearables_lists_map_value_t;
    wearables_lists_map_t           mSelectedListsMap;

    typedef std::map<LLUUID, LLAccordionCtrlTab*>       outfits_map_t;
    typedef outfits_map_t::value_type                   outfits_map_value_t;
    outfits_map_t                   mOutfitsMap;

    // IDs of original items which are worn and linked in COF.
    // Used to monitor COF changes for updating items worn state. See EXT-8636.
    uuid_vec_t                      mCOFLinkedItems;

    //LLOutfitListGearMenu*         mGearMenu;

    //bool                          mIsInitialized;
    /**
     * True if there is a selection inside currently selected outfit
     */
    bool                            mItemSelected;
};

#endif //LL_LLOUTFITSLIST_H<|MERGE_RESOLUTION|>--- conflicted
+++ resolved
@@ -255,11 +255,7 @@
     LLOutfitsList();
     virtual ~LLOutfitsList();
 
-<<<<<<< HEAD
-	/*virtual*/ bool postBuild();
-=======
-    /*virtual*/ BOOL postBuild();
->>>>>>> c06fb4e0
+    /*virtual*/ bool postBuild();
 
     /*virtual*/ void onOpen(const LLSD& info);
 
