/**
 * @file llfloaterdeleteprefpreset.cpp
 * @brief Floater to delete a graphics / camera preset
 *
 * $LicenseInfo:firstyear=2014&license=viewerlgpl$
 * Second Life Viewer Source Code
 * Copyright (C) 2014, Linden Research, Inc.
 *
 * This library is free software; you can redistribute it and/or
 * modify it under the terms of the GNU Lesser General Public
 * License as published by the Free Software Foundation;
 * version 2.1 of the License only.
 *
 * This library is distributed in the hope that it will be useful,
 * but WITHOUT ANY WARRANTY; without even the implied warranty of
 * MERCHANTABILITY or FITNESS FOR A PARTICULAR PURPOSE.  See the GNU
 * Lesser General Public License for more details.
 *
 * You should have received a copy of the GNU Lesser General Public
 * License along with this library; if not, write to the Free Software
 * Foundation, Inc., 51 Franklin Street, Fifth Floor, Boston, MA  02110-1301  USA
 *
 * Linden Research, Inc., 945 Battery Street, San Francisco, CA  94111  USA
 * $/LicenseInfo$
 */

#include "llviewerprecompiledheaders.h"

#include "llfloaterdeleteprefpreset.h"

#include "llbutton.h"
#include "llcombobox.h"
#include "llfloaterpreference.h"
#include "llnotificationsutil.h"
#include "llpresetsmanager.h"
#include "llviewercontrol.h"
#include "llfloaterreg.h"

LLFloaterDeletePrefPreset::LLFloaterDeletePrefPreset(const LLSD &key)
:   LLFloater(key)
{
}

// virtual
bool LLFloaterDeletePrefPreset::postBuild()
{
<<<<<<< HEAD
	LLFloaterPreference* preferences = LLFloaterReg::getTypedInstance<LLFloaterPreference>("preferences");
	if (preferences)
	{
		preferences->addDependentFloater(this);
	}
	getChild<LLButton>("delete")->setCommitCallback(boost::bind(&LLFloaterDeletePrefPreset::onBtnDelete, this));
	getChild<LLButton>("cancel")->setCommitCallback(boost::bind(&LLFloaterDeletePrefPreset::onBtnCancel, this));
	LLPresetsManager::instance().setPresetListChangeCallback(boost::bind(&LLFloaterDeletePrefPreset::onPresetsListChange, this));

	return true;
=======
    LLFloaterPreference* preferences = LLFloaterReg::getTypedInstance<LLFloaterPreference>("preferences");
    if (preferences)
    {
        preferences->addDependentFloater(this);
    }
    getChild<LLButton>("delete")->setCommitCallback(boost::bind(&LLFloaterDeletePrefPreset::onBtnDelete, this));
    getChild<LLButton>("cancel")->setCommitCallback(boost::bind(&LLFloaterDeletePrefPreset::onBtnCancel, this));
    LLPresetsManager::instance().setPresetListChangeCallback(boost::bind(&LLFloaterDeletePrefPreset::onPresetsListChange, this));

    return TRUE;
>>>>>>> e1623bb2
}

void LLFloaterDeletePrefPreset::onOpen(const LLSD& key)
{
    mSubdirectory = key.asString();
    std::string title_type = std::string("title_") + mSubdirectory;
    if (hasString(title_type))
    {
        std::string floater_title = getString(title_type);
        setTitle(floater_title);
    }
    else
    {
        LL_WARNS() << title_type << " not found" << LL_ENDL;
        setTitle(title_type);
    }

    LLComboBox* combo = getChild<LLComboBox>("preset_combo");
    EDefaultOptions option = DEFAULT_HIDE;
    bool action;
    action = LLPresetsManager::getInstance()->setPresetNamesInComboBox(mSubdirectory, combo, option);

    LLButton* delete_btn = getChild<LLButton>("delete");
    delete_btn->setEnabled(action);
}

void LLFloaterDeletePrefPreset::onBtnDelete()
{
    LLComboBox* combo = getChild<LLComboBox>("preset_combo");
    std::string name = combo->getSimple();

    if (!LLPresetsManager::getInstance()->deletePreset(mSubdirectory, name))
    {
        LLSD args;
        args["NAME"] = name;
        LLNotificationsUtil::add("PresetNotDeleted", args);
    }
    else if (mSubdirectory == PRESETS_CAMERA)
    {
        if (gSavedSettings.getString("PresetCameraActive") == name)
        {
            gSavedSettings.setString("PresetCameraActive", "");
        }
    }

    closeFloater();
}

void LLFloaterDeletePrefPreset::onPresetsListChange()
{
    LLComboBox* combo = getChild<LLComboBox>("preset_combo");

    EDefaultOptions option = DEFAULT_HIDE;

    LLPresetsManager::getInstance()->setPresetNamesInComboBox(mSubdirectory, combo, option);
}

void LLFloaterDeletePrefPreset::onBtnCancel()
{
    closeFloater();
}<|MERGE_RESOLUTION|>--- conflicted
+++ resolved
@@ -1,130 +1,117 @@
-/**
- * @file llfloaterdeleteprefpreset.cpp
- * @brief Floater to delete a graphics / camera preset
- *
- * $LicenseInfo:firstyear=2014&license=viewerlgpl$
- * Second Life Viewer Source Code
- * Copyright (C) 2014, Linden Research, Inc.
- *
- * This library is free software; you can redistribute it and/or
- * modify it under the terms of the GNU Lesser General Public
- * License as published by the Free Software Foundation;
- * version 2.1 of the License only.
- *
- * This library is distributed in the hope that it will be useful,
- * but WITHOUT ANY WARRANTY; without even the implied warranty of
- * MERCHANTABILITY or FITNESS FOR A PARTICULAR PURPOSE.  See the GNU
- * Lesser General Public License for more details.
- *
- * You should have received a copy of the GNU Lesser General Public
- * License along with this library; if not, write to the Free Software
- * Foundation, Inc., 51 Franklin Street, Fifth Floor, Boston, MA  02110-1301  USA
- *
- * Linden Research, Inc., 945 Battery Street, San Francisco, CA  94111  USA
- * $/LicenseInfo$
- */
-
-#include "llviewerprecompiledheaders.h"
-
-#include "llfloaterdeleteprefpreset.h"
-
-#include "llbutton.h"
-#include "llcombobox.h"
-#include "llfloaterpreference.h"
-#include "llnotificationsutil.h"
-#include "llpresetsmanager.h"
-#include "llviewercontrol.h"
-#include "llfloaterreg.h"
-
-LLFloaterDeletePrefPreset::LLFloaterDeletePrefPreset(const LLSD &key)
-:   LLFloater(key)
-{
-}
-
-// virtual
-bool LLFloaterDeletePrefPreset::postBuild()
-{
-<<<<<<< HEAD
-	LLFloaterPreference* preferences = LLFloaterReg::getTypedInstance<LLFloaterPreference>("preferences");
-	if (preferences)
-	{
-		preferences->addDependentFloater(this);
-	}
-	getChild<LLButton>("delete")->setCommitCallback(boost::bind(&LLFloaterDeletePrefPreset::onBtnDelete, this));
-	getChild<LLButton>("cancel")->setCommitCallback(boost::bind(&LLFloaterDeletePrefPreset::onBtnCancel, this));
-	LLPresetsManager::instance().setPresetListChangeCallback(boost::bind(&LLFloaterDeletePrefPreset::onPresetsListChange, this));
-
-	return true;
-=======
-    LLFloaterPreference* preferences = LLFloaterReg::getTypedInstance<LLFloaterPreference>("preferences");
-    if (preferences)
-    {
-        preferences->addDependentFloater(this);
-    }
-    getChild<LLButton>("delete")->setCommitCallback(boost::bind(&LLFloaterDeletePrefPreset::onBtnDelete, this));
-    getChild<LLButton>("cancel")->setCommitCallback(boost::bind(&LLFloaterDeletePrefPreset::onBtnCancel, this));
-    LLPresetsManager::instance().setPresetListChangeCallback(boost::bind(&LLFloaterDeletePrefPreset::onPresetsListChange, this));
-
-    return TRUE;
->>>>>>> e1623bb2
-}
-
-void LLFloaterDeletePrefPreset::onOpen(const LLSD& key)
-{
-    mSubdirectory = key.asString();
-    std::string title_type = std::string("title_") + mSubdirectory;
-    if (hasString(title_type))
-    {
-        std::string floater_title = getString(title_type);
-        setTitle(floater_title);
-    }
-    else
-    {
-        LL_WARNS() << title_type << " not found" << LL_ENDL;
-        setTitle(title_type);
-    }
-
-    LLComboBox* combo = getChild<LLComboBox>("preset_combo");
-    EDefaultOptions option = DEFAULT_HIDE;
-    bool action;
-    action = LLPresetsManager::getInstance()->setPresetNamesInComboBox(mSubdirectory, combo, option);
-
-    LLButton* delete_btn = getChild<LLButton>("delete");
-    delete_btn->setEnabled(action);
-}
-
-void LLFloaterDeletePrefPreset::onBtnDelete()
-{
-    LLComboBox* combo = getChild<LLComboBox>("preset_combo");
-    std::string name = combo->getSimple();
-
-    if (!LLPresetsManager::getInstance()->deletePreset(mSubdirectory, name))
-    {
-        LLSD args;
-        args["NAME"] = name;
-        LLNotificationsUtil::add("PresetNotDeleted", args);
-    }
-    else if (mSubdirectory == PRESETS_CAMERA)
-    {
-        if (gSavedSettings.getString("PresetCameraActive") == name)
-        {
-            gSavedSettings.setString("PresetCameraActive", "");
-        }
-    }
-
-    closeFloater();
-}
-
-void LLFloaterDeletePrefPreset::onPresetsListChange()
-{
-    LLComboBox* combo = getChild<LLComboBox>("preset_combo");
-
-    EDefaultOptions option = DEFAULT_HIDE;
-
-    LLPresetsManager::getInstance()->setPresetNamesInComboBox(mSubdirectory, combo, option);
-}
-
-void LLFloaterDeletePrefPreset::onBtnCancel()
-{
-    closeFloater();
-}+/**
+ * @file llfloaterdeleteprefpreset.cpp
+ * @brief Floater to delete a graphics / camera preset
+ *
+ * $LicenseInfo:firstyear=2014&license=viewerlgpl$
+ * Second Life Viewer Source Code
+ * Copyright (C) 2014, Linden Research, Inc.
+ *
+ * This library is free software; you can redistribute it and/or
+ * modify it under the terms of the GNU Lesser General Public
+ * License as published by the Free Software Foundation;
+ * version 2.1 of the License only.
+ *
+ * This library is distributed in the hope that it will be useful,
+ * but WITHOUT ANY WARRANTY; without even the implied warranty of
+ * MERCHANTABILITY or FITNESS FOR A PARTICULAR PURPOSE.  See the GNU
+ * Lesser General Public License for more details.
+ *
+ * You should have received a copy of the GNU Lesser General Public
+ * License along with this library; if not, write to the Free Software
+ * Foundation, Inc., 51 Franklin Street, Fifth Floor, Boston, MA  02110-1301  USA
+ *
+ * Linden Research, Inc., 945 Battery Street, San Francisco, CA  94111  USA
+ * $/LicenseInfo$
+ */
+
+#include "llviewerprecompiledheaders.h"
+
+#include "llfloaterdeleteprefpreset.h"
+
+#include "llbutton.h"
+#include "llcombobox.h"
+#include "llfloaterpreference.h"
+#include "llnotificationsutil.h"
+#include "llpresetsmanager.h"
+#include "llviewercontrol.h"
+#include "llfloaterreg.h"
+
+LLFloaterDeletePrefPreset::LLFloaterDeletePrefPreset(const LLSD &key)
+:   LLFloater(key)
+{
+}
+
+// virtual
+bool LLFloaterDeletePrefPreset::postBuild()
+{
+    LLFloaterPreference* preferences = LLFloaterReg::getTypedInstance<LLFloaterPreference>("preferences");
+    if (preferences)
+    {
+        preferences->addDependentFloater(this);
+    }
+    getChild<LLButton>("delete")->setCommitCallback(boost::bind(&LLFloaterDeletePrefPreset::onBtnDelete, this));
+    getChild<LLButton>("cancel")->setCommitCallback(boost::bind(&LLFloaterDeletePrefPreset::onBtnCancel, this));
+    LLPresetsManager::instance().setPresetListChangeCallback(boost::bind(&LLFloaterDeletePrefPreset::onPresetsListChange, this));
+
+    return true;
+}
+
+void LLFloaterDeletePrefPreset::onOpen(const LLSD& key)
+{
+    mSubdirectory = key.asString();
+    std::string title_type = std::string("title_") + mSubdirectory;
+    if (hasString(title_type))
+    {
+        std::string floater_title = getString(title_type);
+        setTitle(floater_title);
+    }
+    else
+    {
+        LL_WARNS() << title_type << " not found" << LL_ENDL;
+        setTitle(title_type);
+    }
+
+    LLComboBox* combo = getChild<LLComboBox>("preset_combo");
+    EDefaultOptions option = DEFAULT_HIDE;
+    bool action;
+    action = LLPresetsManager::getInstance()->setPresetNamesInComboBox(mSubdirectory, combo, option);
+
+    LLButton* delete_btn = getChild<LLButton>("delete");
+    delete_btn->setEnabled(action);
+}
+
+void LLFloaterDeletePrefPreset::onBtnDelete()
+{
+    LLComboBox* combo = getChild<LLComboBox>("preset_combo");
+    std::string name = combo->getSimple();
+
+    if (!LLPresetsManager::getInstance()->deletePreset(mSubdirectory, name))
+    {
+        LLSD args;
+        args["NAME"] = name;
+        LLNotificationsUtil::add("PresetNotDeleted", args);
+    }
+    else if (mSubdirectory == PRESETS_CAMERA)
+    {
+        if (gSavedSettings.getString("PresetCameraActive") == name)
+        {
+            gSavedSettings.setString("PresetCameraActive", "");
+        }
+    }
+
+    closeFloater();
+}
+
+void LLFloaterDeletePrefPreset::onPresetsListChange()
+{
+    LLComboBox* combo = getChild<LLComboBox>("preset_combo");
+
+    EDefaultOptions option = DEFAULT_HIDE;
+
+    LLPresetsManager::getInstance()->setPresetNamesInComboBox(mSubdirectory, combo, option);
+}
+
+void LLFloaterDeletePrefPreset::onBtnCancel()
+{
+    closeFloater();
+}