/**
 * @file lltoastgroupnotifypanel.cpp
 * @brief Panel for group notify toasts.
 *
 * $LicenseInfo:firstyear=2001&license=viewerlgpl$
 * Second Life Viewer Source Code
 * Copyright (C) 2010, Linden Research, Inc.
 *
 * This library is free software; you can redistribute it and/or
 * modify it under the terms of the GNU Lesser General Public
 * License as published by the Free Software Foundation;
 * version 2.1 of the License only.
 *
 * This library is distributed in the hope that it will be useful,
 * but WITHOUT ANY WARRANTY; without even the implied warranty of
 * MERCHANTABILITY or FITNESS FOR A PARTICULAR PURPOSE.  See the GNU
 * Lesser General Public License for more details.
 *
 * You should have received a copy of the GNU Lesser General Public
 * License along with this library; if not, write to the Free Software
 * Foundation, Inc., 51 Franklin Street, Fifth Floor, Boston, MA  02110-1301  USA
 *
 * Linden Research, Inc., 945 Battery Street, San Francisco, CA  94111  USA
 * $/LicenseInfo$
 */

#include "llviewerprecompiledheaders.h"

#include "lltoastgroupnotifypanel.h"

#include "llfocusmgr.h"

#include "llbutton.h"
#include "llgroupiconctrl.h"
#include "llinventoryfunctions.h"
#include "llinventoryicon.h"
#include "llnotifications.h"
#include "llviewertexteditor.h"

#include "llavatarnamecache.h"
#include "lluiconstants.h"
#include "llui.h"
#include "llviewercontrol.h"
#include "lltrans.h"
#include "llstyle.h"

#include "llglheaders.h"
#include "llagent.h"
#include "llavatariconctrl.h"
#include "llinventorytype.h"

#include "llgroupactions.h"
#include "llslurl.h"

<<<<<<< HEAD
const S32 LLToastGroupNotifyPanel::DEFAULT_MESSAGE_MAX_LINE_COUNT	= 7;
=======
const S32 LLToastGroupNotifyPanel::DEFAULT_MESSAGE_MAX_LINE_COUNT   = 7;
>>>>>>> 1a8a5404

LLToastGroupNotifyPanel::LLToastGroupNotifyPanel(const LLNotificationPtr& notification)
:   LLToastPanel(notification),
    mInventoryOffer(NULL)
{
<<<<<<< HEAD
	buildFromFile( "panel_group_notify.xml");
	const LLSD& payload = notification->getPayload();
	LLGroupData groupData;
	if (!gAgent.getGroupData(payload["group_id"].asUUID(),groupData))
	{
		LL_WARNS() << "Group notice for unknown group: " << payload["group_id"].asUUID() << LL_ENDL;
	}
	
	mGroupID = payload["group_id"].asUUID();

	//group icon
	LLGroupIconCtrl* pGroupIcon = getChild<LLGroupIconCtrl>("group_icon", true);

	// We should already have this data preloaded, so no sense in setting icon through setValue(group_id)
	pGroupIcon->setIconId(groupData.mInsigniaID);

	//header title
	std::string from_name = payload["sender_name"].asString();
	// <FS:CR> Let the user decide how they want to see names
	//from_name = LLCacheName::buildUsername(from_name);
	from_name = gSavedSettings.getBOOL("FSNameTagShowLegacyUsernames") ? LLCacheName::buildLegacyName(from_name) : LLCacheName::buildUsername(from_name);
	// </FS:CR>

	std::string from;
	LLStringUtil::format_map_t args;
	args["[SENDER]"] = from_name;
	args["[GROUPNAME]"] = LLSLURL("group", groupData.mID, "inspect").getSLURLString();
	from = LLTrans::getString("GroupNotifySender", args);
	
	LLTextBox* pTitleText = getChild<LLTextBox>("title");
	pTitleText->setValue(from);
	pTitleText->setToolTip(from);

	//message subject
	const std::string& subject = payload["subject"].asString();
	//message body
	const std::string& message = payload["message"].asString();

	// <FS:Ansariel> FIRE-17649: Localizable date formats for group notices
	//std::string timeStr = "["+LLTrans::getString("TimeWeek")+"], ["
	//						+LLTrans::getString("TimeMth")+"] ["
	//						+LLTrans::getString("TimeDay")+"] ["
	//						+LLTrans::getString("TimeYear")+"] ["
	//						+LLTrans::getString("TimeHour")+"]:["
	//						+LLTrans::getString("TimeMin")+"]:["
	//						+LLTrans::getString("TimeSec")+"] ["
	//						+LLTrans::getString("TimeTimezone")+"]";
	std::string timeStr = LLTrans::getString("GroupNoticesToastDateString");
	// </FS:Ansariel>
	const LLDate timeStamp = notification->getDate();
	LLDate notice_date = timeStamp.notNull() ? timeStamp : payload["received_time"].asDate();
	LLSD substitution;
	substitution["datetime"] = (S32) notice_date.secondsSinceEpoch();
	LLStringUtil::format(timeStr, substitution);

	// <FS:Ansariel> FIRE-17995: Urls without protocol randomly get broken
	//LLViewerTextEditor* pMessageText = getChild<LLViewerTextEditor>("message");
	LLTextEditor* pMessageText = getChild<LLTextEditor>("message");
	// </FS:Ansariel>
	pMessageText->setContentTrusted(false);
	pMessageText->clear();

	LLStyle::Params style;
	LLFontGL* subject_font = LLFontGL::getFontByName(getString("subject_font"));
	if (subject_font) 
		style.font = subject_font;
	pMessageText->appendText(subject, false, style);

	LLFontGL* date_font = LLFontGL::getFontByName(getString("date_font"));
	if (date_font)
		style.font = date_font;
	pMessageText->appendText(timeStr + "\n", true, style);
	
	style.font = pMessageText->getFont();
	pMessageText->appendText(message, true, style);

	//attachment
	bool hasInventory = payload["inventory_offer"].isDefined();

	// attachment container (if any)
	LLPanel* pAttachContainer = findChild<LLPanel>("attachment_container");
	// attachment container label (if any)
	LLTextBox* pAttachContainerLabel = findChild<LLTextBox>("attachment_label");
	//attachment text
	LLTextBox * pAttachLink = getChild<LLTextBox>("attachment");
	//attachment icon
	LLIconCtrl* pAttachIcon = getChild<LLIconCtrl>("attachment_icon", true);

	//If attachment is empty let it be invisible and not take place at the panel
	if (pAttachContainer)
	{
		pAttachContainer->setVisible(hasInventory);
	}
	if (pAttachContainerLabel)
	{
		pAttachContainerLabel->setVisible(hasInventory);
	}
	pAttachLink->setVisible(hasInventory);
	pAttachIcon->setVisible(hasInventory);
	if (hasInventory) {
		pAttachLink->setValue(payload["inventory_name"]);

		mInventoryOffer = new LLOfferInfo(payload["inventory_offer"]);
		getChild<LLTextBox>("attachment")->setClickedCallback(boost::bind(
				&LLToastGroupNotifyPanel::onClickAttachment, this));

		LLUIImagePtr attachIconImg = LLInventoryIcon::getIcon(mInventoryOffer->mType,
												LLInventoryType::IT_TEXTURE);
		pAttachIcon->setValue(attachIconImg->getName());
	}
	else
	{
		LLRect message_rect = pMessageText->getRect();
		message_rect.mBottom -= 20;
		pMessageText->reshape(message_rect.getWidth(), message_rect.getHeight());
		pMessageText->setRect(message_rect);
	}

	//ok button
	LLButton* pOkBtn = getChild<LLButton>("btn_ok");
	pOkBtn->setClickedCallback((boost::bind(&LLToastGroupNotifyPanel::onClickOk, this)));
	setDefaultBtn(pOkBtn);

	//group notices button
	LLButton* pNoticesBtn = findChild<LLButton>("btn_notices");
	if (pNoticesBtn)
	{
		pNoticesBtn->setClickedCallback((boost::bind(&LLToastGroupNotifyPanel::onClickGroupNotices, this)));
	}

	// group chat button
	LLButton* pGroupChatBtn = findChild<LLButton>("btn_groupchat");
	if (pGroupChatBtn)
	{
		pGroupChatBtn->setClickedCallback((boost::bind(&LLGroupActions::startIM, mGroupID)));
	}

	S32 maxLinesCount;
	std::istringstream ss( getString("message_max_lines_count") );
	if (!(ss >> maxLinesCount))
	{
		maxLinesCount = DEFAULT_MESSAGE_MAX_LINE_COUNT;
	}
	snapToMessageHeight(pMessageText, maxLinesCount);
=======
    buildFromFile( "panel_group_notify.xml");
    const LLSD& payload = notification->getPayload();
    LLGroupData groupData;
    if (!gAgent.getGroupData(payload["group_id"].asUUID(),groupData))
    {
        LL_WARNS() << "Group notice for unknown group: " << payload["group_id"].asUUID() << LL_ENDL;
    }

    mGroupID = payload["group_id"].asUUID();

    //group icon
    LLGroupIconCtrl* pGroupIcon = getChild<LLGroupIconCtrl>("group_icon", true);

    // We should already have this data preloaded, so no sense in setting icon through setValue(group_id)
    pGroupIcon->setIconId(groupData.mInsigniaID);

    //header title
    std::string from_name = payload["sender_name"].asString();
    // <FS:CR> Let the user decide how they want to see names
    //from_name = LLCacheName::buildUsername(from_name);
    from_name = gSavedSettings.getBOOL("FSNameTagShowLegacyUsernames") ? LLCacheName::buildLegacyName(from_name) : LLCacheName::buildUsername(from_name);
    // </FS:CR>

    std::string from;
    LLStringUtil::format_map_t args;
    args["[SENDER]"] = from_name;
    args["[GROUPNAME]"] = LLSLURL("group", groupData.mID, "inspect").getSLURLString();
    from = LLTrans::getString("GroupNotifySender", args);

    LLTextBox* pTitleText = getChild<LLTextBox>("title");
    pTitleText->setValue(from);
    pTitleText->setToolTip(from);

    //message subject
    const std::string& subject = payload["subject"].asString();
    //message body
    const std::string& message = payload["message"].asString();

    // <FS:Ansariel> FIRE-17649: Localizable date formats for group notices
    //std::string timeStr = "["+LLTrans::getString("TimeWeek")+"], ["
    //                      +LLTrans::getString("TimeMth")+"] ["
    //                      +LLTrans::getString("TimeDay")+"] ["
    //                      +LLTrans::getString("TimeYear")+"] ["
    //                      +LLTrans::getString("TimeHour")+"]:["
    //                      +LLTrans::getString("TimeMin")+"]:["
    //                      +LLTrans::getString("TimeSec")+"] ["
    //                      +LLTrans::getString("TimeTimezone")+"]";
    std::string timeStr = LLTrans::getString("GroupNoticesToastDateString");
    // </FS:Ansariel>
    const LLDate timeStamp = notification->getDate();
    LLDate notice_date = timeStamp.notNull() ? timeStamp : payload["received_time"].asDate();
    LLSD substitution;
    substitution["datetime"] = (S32) notice_date.secondsSinceEpoch();
    LLStringUtil::format(timeStr, substitution);

    // <FS:Ansariel> FIRE-17995: Urls without protocol randomly get broken
    //LLViewerTextEditor* pMessageText = getChild<LLViewerTextEditor>("message");
    LLTextEditor* pMessageText = getChild<LLTextEditor>("message");
    // </FS:Ansariel>
    pMessageText->setContentTrusted(false);
    pMessageText->clear();

    LLStyle::Params style;
    LLFontGL* subject_font = LLFontGL::getFontByName(getString("subject_font"));
    if (subject_font)
        style.font = subject_font;
    pMessageText->appendText(subject, false, style);

    LLFontGL* date_font = LLFontGL::getFontByName(getString("date_font"));
    if (date_font)
        style.font = date_font;
    pMessageText->appendText(timeStr + "\n", true, style);

    style.font = pMessageText->getFont();
    pMessageText->appendText(message, true, style);

    //attachment
    bool hasInventory = payload["inventory_offer"].isDefined();

    // attachment container (if any)
    LLPanel* pAttachContainer = findChild<LLPanel>("attachment_container");
    // attachment container label (if any)
    LLTextBox* pAttachContainerLabel = findChild<LLTextBox>("attachment_label");
    //attachment text
    LLTextBox * pAttachLink = getChild<LLTextBox>("attachment");
    //attachment icon
    LLIconCtrl* pAttachIcon = getChild<LLIconCtrl>("attachment_icon", true);

    //If attachment is empty let it be invisible and not take place at the panel
    if (pAttachContainer)
    {
        pAttachContainer->setVisible(hasInventory);
    }
    if (pAttachContainerLabel)
    {
        pAttachContainerLabel->setVisible(hasInventory);
    }
    pAttachLink->setVisible(hasInventory);
    pAttachIcon->setVisible(hasInventory);
    if (hasInventory) {
        pAttachLink->setValue(payload["inventory_name"]);

        mInventoryOffer = new LLOfferInfo(payload["inventory_offer"]);
        getChild<LLTextBox>("attachment")->setClickedCallback(boost::bind(
                &LLToastGroupNotifyPanel::onClickAttachment, this));

        LLUIImagePtr attachIconImg = LLInventoryIcon::getIcon(mInventoryOffer->mType,
                                                LLInventoryType::IT_TEXTURE);
        pAttachIcon->setValue(attachIconImg->getName());
    }
    else
    {
        LLRect message_rect = pMessageText->getRect();
        message_rect.mBottom -= 20;
        pMessageText->reshape(message_rect.getWidth(), message_rect.getHeight());
        pMessageText->setRect(message_rect);
    }

    //ok button
    LLButton* pOkBtn = getChild<LLButton>("btn_ok");
    pOkBtn->setClickedCallback((boost::bind(&LLToastGroupNotifyPanel::onClickOk, this)));
    setDefaultBtn(pOkBtn);

    //group notices button
    LLButton* pNoticesBtn = findChild<LLButton>("btn_notices");
    if (pNoticesBtn)
    {
        pNoticesBtn->setClickedCallback((boost::bind(&LLToastGroupNotifyPanel::onClickGroupNotices, this)));
    }

    // group chat button
    LLButton* pGroupChatBtn = findChild<LLButton>("btn_groupchat");
    if (pGroupChatBtn)
    {
        pGroupChatBtn->setClickedCallback((boost::bind(&LLGroupActions::startIM, mGroupID)));
    }

    S32 maxLinesCount;
    std::istringstream ss( getString("message_max_lines_count") );
    if (!(ss >> maxLinesCount))
    {
        maxLinesCount = DEFAULT_MESSAGE_MAX_LINE_COUNT;
    }
    snapToMessageHeight(pMessageText, maxLinesCount);
>>>>>>> 1a8a5404
}

// virtual
LLToastGroupNotifyPanel::~LLToastGroupNotifyPanel()
{
}

void LLToastGroupNotifyPanel::close()
{
    // The group notice dialog may be an inventory offer.
    // If it has an inventory save button and that button is still enabled
    // Then we need to send the inventory declined message
    if(mInventoryOffer != NULL)
    {
        mInventoryOffer->forceResponse(IOR_DECLINE);
        mInventoryOffer = NULL;
    }

    die();
}

void LLToastGroupNotifyPanel::onClickOk()
{
    LLSD response = mNotification->getResponseTemplate();
    mNotification->respond(response);
    close();
}

void LLToastGroupNotifyPanel::onClickGroupNotices()
{
    LLGroupActions::show(mGroupID, true);
}

void LLToastGroupNotifyPanel::onClickGroupNotices()
{
	LLGroupActions::show(mGroupID, "group_notices_tab_panel");
}

void LLToastGroupNotifyPanel::onClickAttachment()
{
    if (mInventoryOffer != NULL) {
        mInventoryOffer->forceResponse(IOR_ACCEPT);

        LLTextBox * pAttachLink = getChild<LLTextBox> ("attachment");
        static const LLUIColor textColor = LLUIColorTable::instance().getColor(
                "GroupNotifyDimmedTextColor");
        pAttachLink->setColor(textColor);

<<<<<<< HEAD
		LLIconCtrl* pAttachIcon =
				getChild<LLIconCtrl> ("attachment_icon", true);
		pAttachIcon->setEnabled(false);
=======
        LLIconCtrl* pAttachIcon =
                getChild<LLIconCtrl> ("attachment_icon", true);
        pAttachIcon->setEnabled(false);
>>>>>>> 1a8a5404

        //if attachment isn't openable - notify about saving
        if (!isAttachmentOpenable(mInventoryOffer->mType)) {
            LLNotifications::instance().add("AttachmentSaved", LLSD(), LLSD());
        }

        mInventoryOffer = NULL;
    }
}

//static
bool LLToastGroupNotifyPanel::isAttachmentOpenable(LLAssetType::EType type)
{
    switch(type)
    {
    case LLAssetType::AT_LANDMARK:
    case LLAssetType::AT_NOTECARD:
    case LLAssetType::AT_IMAGE_JPEG:
    case LLAssetType::AT_IMAGE_TGA:
    case LLAssetType::AT_TEXTURE:
    case LLAssetType::AT_TEXTURE_TGA:
        return true;
    default:
        return false;
    }
}

// Copied from Ansariel: Override base method so we have the option to ignore
// the global transparency settings and show the group notice always on
// opaque background. -Zi
F32 LLToastGroupNotifyPanel::getCurrentTransparency()
{
<<<<<<< HEAD
	if (gSavedSettings.getBOOL("FSGroupNotifyNoTransparency"))
	{
		return 1.0f;
	}
	else
	{
		return LLUICtrl::getCurrentTransparency();
	}
=======
    if (gSavedSettings.getBOOL("FSGroupNotifyNoTransparency"))
    {
        return 1.0f;
    }
    else
    {
        return LLUICtrl::getCurrentTransparency();
    }
>>>>>>> 1a8a5404
}<|MERGE_RESOLUTION|>--- conflicted
+++ resolved
@@ -52,162 +52,12 @@
 #include "llgroupactions.h"
 #include "llslurl.h"
 
-<<<<<<< HEAD
-const S32 LLToastGroupNotifyPanel::DEFAULT_MESSAGE_MAX_LINE_COUNT	= 7;
-=======
 const S32 LLToastGroupNotifyPanel::DEFAULT_MESSAGE_MAX_LINE_COUNT   = 7;
->>>>>>> 1a8a5404
 
 LLToastGroupNotifyPanel::LLToastGroupNotifyPanel(const LLNotificationPtr& notification)
 :   LLToastPanel(notification),
     mInventoryOffer(NULL)
 {
-<<<<<<< HEAD
-	buildFromFile( "panel_group_notify.xml");
-	const LLSD& payload = notification->getPayload();
-	LLGroupData groupData;
-	if (!gAgent.getGroupData(payload["group_id"].asUUID(),groupData))
-	{
-		LL_WARNS() << "Group notice for unknown group: " << payload["group_id"].asUUID() << LL_ENDL;
-	}
-	
-	mGroupID = payload["group_id"].asUUID();
-
-	//group icon
-	LLGroupIconCtrl* pGroupIcon = getChild<LLGroupIconCtrl>("group_icon", true);
-
-	// We should already have this data preloaded, so no sense in setting icon through setValue(group_id)
-	pGroupIcon->setIconId(groupData.mInsigniaID);
-
-	//header title
-	std::string from_name = payload["sender_name"].asString();
-	// <FS:CR> Let the user decide how they want to see names
-	//from_name = LLCacheName::buildUsername(from_name);
-	from_name = gSavedSettings.getBOOL("FSNameTagShowLegacyUsernames") ? LLCacheName::buildLegacyName(from_name) : LLCacheName::buildUsername(from_name);
-	// </FS:CR>
-
-	std::string from;
-	LLStringUtil::format_map_t args;
-	args["[SENDER]"] = from_name;
-	args["[GROUPNAME]"] = LLSLURL("group", groupData.mID, "inspect").getSLURLString();
-	from = LLTrans::getString("GroupNotifySender", args);
-	
-	LLTextBox* pTitleText = getChild<LLTextBox>("title");
-	pTitleText->setValue(from);
-	pTitleText->setToolTip(from);
-
-	//message subject
-	const std::string& subject = payload["subject"].asString();
-	//message body
-	const std::string& message = payload["message"].asString();
-
-	// <FS:Ansariel> FIRE-17649: Localizable date formats for group notices
-	//std::string timeStr = "["+LLTrans::getString("TimeWeek")+"], ["
-	//						+LLTrans::getString("TimeMth")+"] ["
-	//						+LLTrans::getString("TimeDay")+"] ["
-	//						+LLTrans::getString("TimeYear")+"] ["
-	//						+LLTrans::getString("TimeHour")+"]:["
-	//						+LLTrans::getString("TimeMin")+"]:["
-	//						+LLTrans::getString("TimeSec")+"] ["
-	//						+LLTrans::getString("TimeTimezone")+"]";
-	std::string timeStr = LLTrans::getString("GroupNoticesToastDateString");
-	// </FS:Ansariel>
-	const LLDate timeStamp = notification->getDate();
-	LLDate notice_date = timeStamp.notNull() ? timeStamp : payload["received_time"].asDate();
-	LLSD substitution;
-	substitution["datetime"] = (S32) notice_date.secondsSinceEpoch();
-	LLStringUtil::format(timeStr, substitution);
-
-	// <FS:Ansariel> FIRE-17995: Urls without protocol randomly get broken
-	//LLViewerTextEditor* pMessageText = getChild<LLViewerTextEditor>("message");
-	LLTextEditor* pMessageText = getChild<LLTextEditor>("message");
-	// </FS:Ansariel>
-	pMessageText->setContentTrusted(false);
-	pMessageText->clear();
-
-	LLStyle::Params style;
-	LLFontGL* subject_font = LLFontGL::getFontByName(getString("subject_font"));
-	if (subject_font) 
-		style.font = subject_font;
-	pMessageText->appendText(subject, false, style);
-
-	LLFontGL* date_font = LLFontGL::getFontByName(getString("date_font"));
-	if (date_font)
-		style.font = date_font;
-	pMessageText->appendText(timeStr + "\n", true, style);
-	
-	style.font = pMessageText->getFont();
-	pMessageText->appendText(message, true, style);
-
-	//attachment
-	bool hasInventory = payload["inventory_offer"].isDefined();
-
-	// attachment container (if any)
-	LLPanel* pAttachContainer = findChild<LLPanel>("attachment_container");
-	// attachment container label (if any)
-	LLTextBox* pAttachContainerLabel = findChild<LLTextBox>("attachment_label");
-	//attachment text
-	LLTextBox * pAttachLink = getChild<LLTextBox>("attachment");
-	//attachment icon
-	LLIconCtrl* pAttachIcon = getChild<LLIconCtrl>("attachment_icon", true);
-
-	//If attachment is empty let it be invisible and not take place at the panel
-	if (pAttachContainer)
-	{
-		pAttachContainer->setVisible(hasInventory);
-	}
-	if (pAttachContainerLabel)
-	{
-		pAttachContainerLabel->setVisible(hasInventory);
-	}
-	pAttachLink->setVisible(hasInventory);
-	pAttachIcon->setVisible(hasInventory);
-	if (hasInventory) {
-		pAttachLink->setValue(payload["inventory_name"]);
-
-		mInventoryOffer = new LLOfferInfo(payload["inventory_offer"]);
-		getChild<LLTextBox>("attachment")->setClickedCallback(boost::bind(
-				&LLToastGroupNotifyPanel::onClickAttachment, this));
-
-		LLUIImagePtr attachIconImg = LLInventoryIcon::getIcon(mInventoryOffer->mType,
-												LLInventoryType::IT_TEXTURE);
-		pAttachIcon->setValue(attachIconImg->getName());
-	}
-	else
-	{
-		LLRect message_rect = pMessageText->getRect();
-		message_rect.mBottom -= 20;
-		pMessageText->reshape(message_rect.getWidth(), message_rect.getHeight());
-		pMessageText->setRect(message_rect);
-	}
-
-	//ok button
-	LLButton* pOkBtn = getChild<LLButton>("btn_ok");
-	pOkBtn->setClickedCallback((boost::bind(&LLToastGroupNotifyPanel::onClickOk, this)));
-	setDefaultBtn(pOkBtn);
-
-	//group notices button
-	LLButton* pNoticesBtn = findChild<LLButton>("btn_notices");
-	if (pNoticesBtn)
-	{
-		pNoticesBtn->setClickedCallback((boost::bind(&LLToastGroupNotifyPanel::onClickGroupNotices, this)));
-	}
-
-	// group chat button
-	LLButton* pGroupChatBtn = findChild<LLButton>("btn_groupchat");
-	if (pGroupChatBtn)
-	{
-		pGroupChatBtn->setClickedCallback((boost::bind(&LLGroupActions::startIM, mGroupID)));
-	}
-
-	S32 maxLinesCount;
-	std::istringstream ss( getString("message_max_lines_count") );
-	if (!(ss >> maxLinesCount))
-	{
-		maxLinesCount = DEFAULT_MESSAGE_MAX_LINE_COUNT;
-	}
-	snapToMessageHeight(pMessageText, maxLinesCount);
-=======
     buildFromFile( "panel_group_notify.xml");
     const LLSD& payload = notification->getPayload();
     LLGroupData groupData;
@@ -352,7 +202,6 @@
         maxLinesCount = DEFAULT_MESSAGE_MAX_LINE_COUNT;
     }
     snapToMessageHeight(pMessageText, maxLinesCount);
->>>>>>> 1a8a5404
 }
 
 // virtual
@@ -386,11 +235,6 @@
     LLGroupActions::show(mGroupID, true);
 }
 
-void LLToastGroupNotifyPanel::onClickGroupNotices()
-{
-	LLGroupActions::show(mGroupID, "group_notices_tab_panel");
-}
-
 void LLToastGroupNotifyPanel::onClickAttachment()
 {
     if (mInventoryOffer != NULL) {
@@ -401,15 +245,9 @@
                 "GroupNotifyDimmedTextColor");
         pAttachLink->setColor(textColor);
 
-<<<<<<< HEAD
-		LLIconCtrl* pAttachIcon =
-				getChild<LLIconCtrl> ("attachment_icon", true);
-		pAttachIcon->setEnabled(false);
-=======
         LLIconCtrl* pAttachIcon =
                 getChild<LLIconCtrl> ("attachment_icon", true);
         pAttachIcon->setEnabled(false);
->>>>>>> 1a8a5404
 
         //if attachment isn't openable - notify about saving
         if (!isAttachmentOpenable(mInventoryOffer->mType)) {
@@ -442,16 +280,6 @@
 // opaque background. -Zi
 F32 LLToastGroupNotifyPanel::getCurrentTransparency()
 {
-<<<<<<< HEAD
-	if (gSavedSettings.getBOOL("FSGroupNotifyNoTransparency"))
-	{
-		return 1.0f;
-	}
-	else
-	{
-		return LLUICtrl::getCurrentTransparency();
-	}
-=======
     if (gSavedSettings.getBOOL("FSGroupNotifyNoTransparency"))
     {
         return 1.0f;
@@ -460,5 +288,4 @@
     {
         return LLUICtrl::getCurrentTransparency();
     }
->>>>>>> 1a8a5404
 }