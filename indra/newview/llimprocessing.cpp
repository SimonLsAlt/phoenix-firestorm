--- conflicted
+++ resolved
@@ -57,12 +57,6 @@
 #include "llviewerwindow.h"
 #include "llviewerregion.h"
 #include "llvoavatarself.h"
-// [RLVa:KB] - Checked: 2010-03-09 (RLVa-1.2.0a)
-#include "rlvactions.h"
-#include "rlvhelper.h"
-#include "rlvhandler.h"
-#include "rlvui.h"
-// [/RLVa:KB]
 
 #include <boost/regex.hpp>
 #include "boost/lexical_cast.hpp"
@@ -296,11 +290,7 @@
     else
     {
 // [SL:KB] - Patch: UI-Notifications | Checked: 2011-04-11 (Catznip-2.5.0a) | Added: Catznip-2.5.0a
-<<<<<<< HEAD
         args["NAME_LABEL"] = LLSLURL("agent", info->mFromID, "completename").getSLURLString();
-=======
-		args["NAME_LABEL"] = LLSLURL("agent", info->mFromID, "completename").getSLURLString();
->>>>>>> 8d77151d
 // [/SL:KB]
         args["NAME_SLURL"] = LLSLURL("agent", info->mFromID, "about").getSLURLString();
     }
@@ -313,21 +303,12 @@
     if (info->mFromObject && !bAutoAccept)
     {
 // [RLVa:KB] - Checked: RLVa-1.2.2
-<<<<<<< HEAD
         // Only filter if the object owner is a nearby agent
         if ( (RlvActions::isRlvEnabled()) && (!RlvActions::canShowName(RlvActions::SNC_DEFAULT, info->mFromID)) && (RlvUtil::isNearbyAgent(info->mFromID)) )
         {
             payload["rlv_shownames"] = TRUE;
             args["NAME_SLURL"] = LLSLURL("agent", info->mFromID, "rlvanonym").getSLURLString();
         }
-=======
-		// Only filter if the object owner is a nearby agent
-		if ( (RlvActions::isRlvEnabled()) && (!RlvActions::canShowName(RlvActions::SNC_DEFAULT, info->mFromID)) && (RlvUtil::isNearbyAgent(info->mFromID)) )
-		{
-			payload["rlv_shownames"] = TRUE;
-			args["NAME_SLURL"] = LLSLURL("agent", info->mFromID, "rlvanonym").getSLURLString();
-		}
->>>>>>> 8d77151d
 // [/RLVa:KB]
 
         // Inventory Slurls don't currently work for non agent transfers, so only display the object name.
@@ -345,7 +326,6 @@
     else // Agent -> Agent Inventory Offer
     {
 // [RLVa:KB] - Checked: RLVa-2.0.1
-<<<<<<< HEAD
         // Only filter if the offer is from a nearby agent and if there's no open IM session (doesn't necessarily have to be focused)
         bool fRlvCanShowName = (!RlvActions::isRlvEnabled()) ||
             (RlvActions::canShowName(RlvActions::SNC_DEFAULT, info->mFromID)) || (!RlvUtil::isNearbyAgent(info->mFromID)) || (RlvUIEnabler::hasOpenIM(info->mFromID)) || (RlvUIEnabler::hasOpenProfile(info->mFromID));
@@ -363,17 +343,6 @@
             }
             args["NAME_SLURL"] = LLSLURL("agent", info->mFromID, "rlvanonym").getSLURLString();
         }
-=======
-		// Only filter if the offer is from a nearby agent and if there's no open IM session (doesn't necessarily have to be focused)
-		bool fRlvCanShowName = (!RlvActions::isRlvEnabled()) ||
-			(RlvActions::canShowName(RlvActions::SNC_DEFAULT, info->mFromID)) || (!RlvUtil::isNearbyAgent(info->mFromID)) || (RlvUIEnabler::hasOpenIM(info->mFromID)) || (RlvUIEnabler::hasOpenProfile(info->mFromID));
-		if (!fRlvCanShowName)
-		{
-			payload["rlv_shownames"] = TRUE;
-			args["NAME"] = RlvStrings::getAnonym(info->mFromName);
-			args["NAME_SLURL"] = LLSLURL("agent", info->mFromID, "rlvanonym").getSLURLString();
-		}
->>>>>>> 8d77151d
 // [/RLVa:KB]
 
         p.responder = info;
@@ -778,12 +747,10 @@
                 // Prelude with global IMs
             }
 // [RLVa:KB] - Checked: RLVa-2.1.0
-<<<<<<< HEAD
             else if ( (RlvActions::isRlvEnabled()) && (offline == IM_ONLINE) && (!is_muted) && ((!accept_im_from_only_friend) || (is_friend)) &&
                       (message.length() > 3) && (RLV_CMD_PREFIX == message[0]) && (RlvHandler::instance().processIMQuery(from_id, message)) )
             {
                 // Eat the message and do nothing
-                return;
             }
 // [/RLVa:KB]
 //          else if (offline == IM_ONLINE 
@@ -804,25 +771,6 @@
                         && to_id.notNull() //not global message
                         && RlvActions::canReceiveIM(from_id))
     // [/RLVa:KB]
-=======
-			else if ( (RlvActions::isRlvEnabled()) && (offline == IM_ONLINE) && (!is_muted) && ((!accept_im_from_only_friend) || (is_friend)) &&
-					  (message.length() > 3) && (RLV_CMD_PREFIX == message[0]) && (RlvHandler::instance().processIMQuery(from_id, message)) )
-			{
-				// Eat the message and do nothing
-			}
-// [/RLVa:KB]
-//            else if (offline == IM_ONLINE
-//                && is_do_not_disturb
-//                && from_id.notNull() //not a system message
-//                && to_id.notNull()) //not global message
-// [RLVa:KB] - Checked: 2010-11-30 (RLVa-1.3.0)
-			else if (offline == IM_ONLINE
-				&& is_do_not_disturb
-				&& from_id.notNull() //not a system message
-				&& to_id.notNull() //not global message
-				&& RlvActions::canReceiveIM(from_id))
-// [/RLVa:KB]
->>>>>>> 8d77151d
             {
                 // <FS:Ansariel> Log autoresponse notification after initial message
                 bool has_session = true;
@@ -1016,7 +964,6 @@
                 }
 
 // [RLVa:KB] - Checked: 2010-11-30 (RLVa-1.3.0)
-<<<<<<< HEAD
                 // Don't block offline IMs, or IMs from Lindens
                 if ( (rlv_handler_t::isEnabled()) && (offline != IM_OFFLINE) && (!RlvActions::canReceiveIM(from_id)) && (!LLMuteList::getInstance()->isLinden(original_name) ))
                 {
@@ -1024,15 +971,6 @@
                         RlvUtil::sendBusyMessage(from_id, RlvStrings::getString(RLV_STRING_BLOCKED_RECVIM_REMOTE), session_id);
                     message = RlvStrings::getString(RLV_STRING_BLOCKED_RECVIM);
                 }
-=======
-				// Don't block offline IMs, or IMs from Lindens
-				if ( (rlv_handler_t::isEnabled()) && (offline != IM_OFFLINE) && (!RlvActions::canReceiveIM(from_id)) && (!LLMuteList::getInstance()->isLinden(original_name) ))
-				{
-					if (!mute_im)
-						RlvUtil::sendBusyMessage(from_id, RlvStrings::getString(RLV_STRING_BLOCKED_RECVIM_REMOTE), session_id);
-					buffer = RlvStrings::getString(RLV_STRING_BLOCKED_RECVIM);
-				}
->>>>>>> 8d77151d
 // [/RLVa:KB]
 
                 if (!mute_im)
@@ -1481,7 +1419,6 @@
 
         case IM_INVENTORY_ACCEPTED:
         {
-<<<<<<< HEAD
 //          args["NAME"] = LLSLURL("agent", from_id, "completename").getSLURLString();;
 //          args["ORIGINAL_NAME"] = original_name;
 // [RLVa:KB] - Checked: RLVa-1.2.2
@@ -1491,19 +1428,6 @@
                 (RlvActions::canShowName(RlvActions::SNC_DEFAULT, from_id)) || (!RlvUtil::isNearbyAgent(from_id)) || (RlvUIEnabler::hasOpenProfile(from_id)) || (RlvUIEnabler::hasOpenIM(from_id));
             args["NAME"] = LLSLURL("agent", from_id, (fRlvCanShowName) ? "completename" : "rlvanonym").getSLURLString();;
             args["ORIGINAL_NAME"] = fRlvCanShowName ? original_name : (LLAvatarNameCache::get(from_id, &av_name) ? RlvStrings::getAnonym(av_name) : RlvStrings::getAnonym(original_name));
-=======
-//            args["NAME"] = LLSLURL("agent", from_id, "completename").getSLURLString();;
-//            args["ORIGINAL_NAME"] = original_name;
-// [RLVa:KB] - Checked: RLVa-1.2.2
-			// Only anonymize the name if the agent is nearby, there isn't an open IM session to them and their profile isn't open
-			bool fRlvCanShowName = (!RlvActions::isRlvEnabled()) ||
-				(RlvActions::canShowName(RlvActions::SNC_DEFAULT, from_id)) || (!RlvUtil::isNearbyAgent(from_id)) || (RlvUIEnabler::hasOpenProfile(from_id)) || (RlvUIEnabler::hasOpenIM(from_id));
-			args["NAME"] = LLSLURL("agent", from_id, (fRlvCanShowName) ? "completename" : "rlvanonym").getSLURLString();
-			if (RlvActions::canShowName(RlvActions::SNC_DEFAULT, from_id))
-				args["ORIGINAL_NAME"] = original_name;
-			else
-				args["ORIGINAL_NAME"] = RlvStrings::getAnonym(original_name);
->>>>>>> 8d77151d
 // [/RLVa:KB]
             LLSD payload;
             payload["from_id"] = from_id;
@@ -1515,21 +1439,12 @@
         }
         case IM_INVENTORY_DECLINED:
         {
-<<<<<<< HEAD
 //          args["NAME"] = LLSLURL("agent", from_id, "completename").getSLURLString();;
 // [RLVa:KB] - Checked: RLVa-1.2.2
             // Only anonymize the name if the agent is nearby, there isn't an open IM session to them and their profile isn't open
             bool fRlvCanShowName = (!RlvActions::isRlvEnabled()) ||
                 (RlvActions::canShowName(RlvActions::SNC_DEFAULT, from_id)) || (!RlvUtil::isNearbyAgent(from_id)) || (RlvUIEnabler::hasOpenProfile(from_id)) || (RlvUIEnabler::hasOpenIM(from_id));
             args["NAME"] = LLSLURL("agent", from_id, (fRlvCanShowName) ? "completename" : "rlvanonym").getSLURLString();;
-=======
-//            args["NAME"] = LLSLURL("agent", from_id, "completename").getSLURLString();;
-// [RLVa:KB] - Checked: RLVa-1.2.2
-			// Only anonymize the name if the agent is nearby, there isn't an open IM session to them and their profile isn't open
-			bool fRlvCanShowName = (!RlvActions::isRlvEnabled()) ||
-				(RlvActions::canShowName(RlvActions::SNC_DEFAULT, from_id)) || (!RlvUtil::isNearbyAgent(from_id)) || (RlvUIEnabler::hasOpenProfile(from_id)) || (RlvUIEnabler::hasOpenIM(from_id));
-			args["NAME"] = LLSLURL("agent", from_id, (fRlvCanShowName) ? "completename" : "rlvanonym").getSLURLString();;
->>>>>>> 8d77151d
 // [/RLVa:KB]
             LLSD payload;
             payload["from_id"] = from_id;
@@ -1605,7 +1520,6 @@
             LLSD query_string;
             query_string["owner"] = from_id;
 // [RLVa:KB] - Checked: RLVa-1.2.0
-<<<<<<< HEAD
             if (RlvActions::isRlvEnabled())
             {
                 // NOTE: the chat message itself will be filtered in LLNearbyChatHandler::processChat()
@@ -1623,25 +1537,6 @@
                         location = RlvStrings::getString(RLV_STRING_HIDDEN_REGION);
                 }
             }
-=======
-			if (RlvActions::isRlvEnabled())
-			{
-				// NOTE: the chat message itself will be filtered in LLNearbyChatHandler::processChat()
-				if ( (!RlvActions::canShowName(RlvActions::SNC_DEFAULT)) && (!from_group) && (RlvUtil::isNearbyAgent(from_id)) )
-				{
-					query_string["rlv_shownames"] = TRUE;
-
-					RlvUtil::filterNames(name);
-					chat.mFromName = name;
-				}
-				if (!RlvActions::canShowLocation())
-				{
-					std::string::size_type idxPos = location.find('/');
-					if ( (std::string::npos != idxPos) && (RlvUtil::isNearbyRegion(location.substr(0, idxPos))) )
-						location = RlvStrings::getString(RLV_STRING_HIDDEN_REGION);
-				}
-			}
->>>>>>> 8d77151d
 // [/RLVa:KB]
             query_string["slurl"] = location;
             query_string["name"] = name;
@@ -1650,19 +1545,11 @@
                 query_string["groupowned"] = "true";
             }
 
-<<<<<<< HEAD
 //              chat.mURL = LLSLURL("objectim", session_id, "").getSLURLString();
 // [SL:KB] - Checked: 2010-11-02 (RLVa-1.2.2a) | Added: RLVa-1.2.2a
             chat.mURL = LLSLURL("objectim", session_id, LLURI::mapToQueryString(query_string)).getSLURLString();
 // [/SL:KB]
             chat.mText = message;
-=======
-//           chat.mURL = LLSLURL("objectim", session_id, "").getSLURLString();
-// [SL:KB] - Checked: 2010-11-02 (RLVa-1.2.2a) | Added: RLVa-1.2.2a
-			chat.mURL = LLSLURL("objectim", session_id, LLURI::mapToQueryString(query_string)).getSLURLString();
-// [/SL:KB]
-           chat.mText = message;
->>>>>>> 8d77151d
 
             // <FS:PP> FIRE-10178: Keyword Alerts in group IM do not work unless the group is in the foreground (notification on receipt of Task IM)
             if (FSKeywords::getInstance()->chatContainsKeyword(chat, true))
@@ -1845,27 +1732,15 @@
         case IM_LURE_USER:
         case IM_TELEPORT_REQUEST:
         {
-<<<<<<< HEAD
 // [RLVa:KB] - Checked: RLVa-1.4.9
             // If we auto-accept the offer/request then this will override DnD status (but we'll still let the other party know later)
             bool fRlvAutoAccept = (rlv_handler_t::isEnabled()) &&
                 ( ((IM_LURE_USER == dialog) && (RlvActions::autoAcceptTeleportOffer(from_id))) ||
-                    ((IM_TELEPORT_REQUEST == dialog) && (RlvActions::autoAcceptTeleportRequest(from_id))) );
+                  ((IM_TELEPORT_REQUEST == dialog) && (RlvActions::autoAcceptTeleportRequest(from_id))) );
 // [/RLVa:KB]
 
             if (is_muted)
             { 
-=======
- // [RLVa:KB] - Checked: RLVa-1.4.9
-			// If we auto-accept the offer/request then this will override DnD status (but we'll still let the other party know later)
-			bool fRlvAutoAccept = (rlv_handler_t::isEnabled()) &&
-				( ((IM_LURE_USER == dialog) && (RlvActions::autoAcceptTeleportOffer(from_id))) ||
-				  ((IM_TELEPORT_REQUEST == dialog) && (RlvActions::autoAcceptTeleportRequest(from_id))) );
-// [/RLVa:KB]
-
-           if (is_muted)
-            {
->>>>>>> 8d77151d
                 return;
             }
 
@@ -1881,15 +1756,9 @@
             // </FS:PP>
             else
             {
-<<<<<<< HEAD
 //                  if (is_do_not_disturb)
 // [RLVa:KB] - Checked: RLVa-1.4.9
                 if ( (is_do_not_disturb) && (!fRlvAutoAccept) )
-=======
-//				if (is_do_not_disturb) 
-// [RLVa:KB] - Checked: RLVa-1.4.9
-				if ( (is_do_not_disturb) && (!fRlvAutoAccept) )
->>>>>>> 8d77151d
 // [/RLVa:KB]
                 {
                     send_do_not_disturb_message(gMessageSystem, from_id);
@@ -1949,11 +1818,10 @@
                 }
 
 // [RLVa:KB] - Checked: RLVa-1.4.9
-<<<<<<< HEAD
                 if (rlv_handler_t::isEnabled())
                 {
                     if ( ((IM_LURE_USER == dialog) && (!RlvActions::canAcceptTpOffer(from_id))) ||
-                            ((IM_TELEPORT_REQUEST == dialog) && (!RlvActions::canAcceptTpRequest(from_id))) )
+                         ((IM_TELEPORT_REQUEST == dialog) && (!RlvActions::canAcceptTpRequest(from_id))) )
                     {
                         RlvUtil::sendBusyMessage(from_id, RlvStrings::getString(RLV_STRING_BLOCKED_TPLUREREQ_REMOTE));
                         if (is_do_not_disturb)
@@ -1963,7 +1831,7 @@
 
                     // Censor message if: 1) restricted from receiving IMs from the sender, or 2) teleport offer/request and @showloc=n restricted
                     if ( (!RlvActions::canReceiveIM(from_id)) || 
-                            ((gRlvHandler.hasBehaviour(RLV_BHVR_SHOWLOC)) && (IM_LURE_USER == dialog || IM_TELEPORT_REQUEST == dialog)) )
+                         ((gRlvHandler.hasBehaviour(RLV_BHVR_SHOWLOC)) && (IM_LURE_USER == dialog || IM_TELEPORT_REQUEST == dialog)) )
                     {
                         message = RlvStrings::getString(RLV_STRING_HIDDEN);
                     }
@@ -1974,32 +1842,6 @@
                 // *TODO: Translate -> [FIRST] [LAST] (maybe)
 // [SL:KB] - Patch: UI-Notifications | Checked: 2011-04-11 (Catznip-2.5.0a) | Added: Catznip-2.5.0a
                 args["NAME_LABEL"] = LLSLURL("agent", from_id, "completename").getSLURLString();
-=======
-				if (rlv_handler_t::isEnabled())
-				{
-					if ( ((IM_LURE_USER == dialog) && (!RlvActions::canAcceptTpOffer(from_id))) ||
-					     ((IM_TELEPORT_REQUEST == dialog) && (!RlvActions::canAcceptTpRequest(from_id))) )
-					{
-						RlvUtil::sendBusyMessage(from_id, RlvStrings::getString(RLV_STRING_BLOCKED_TPLUREREQ_REMOTE));
-						if (is_do_not_disturb)
-							send_do_not_disturb_message(gMessageSystem, from_id);
-						return;
-					}
-
-					// Censor message if: 1) restricted from receiving IMs from the sender, or 2) teleport offer/request and @showloc=n restricted
-					if ( (!RlvActions::canReceiveIM(from_id)) || 
-						 ((gRlvHandler.hasBehaviour(RLV_BHVR_SHOWLOC)) && (IM_LURE_USER == dialog || IM_TELEPORT_REQUEST == dialog)) )
-					{
-						message = RlvStrings::getString(RLV_STRING_HIDDEN);
-					}
-				}
-// [/RLVa:KB]
-
-				LLSD args;
-                // *TODO: Translate -> [FIRST] [LAST] (maybe)
-// [SL:KB] - Patch: UI-Notifications | Checked: 2011-04-11 (Catznip-2.5.0a) | Added: Catznip-2.5.0a
-				args["NAME_LABEL"] = LLSLURL("agent", from_id, "completename").getSLURLString();
->>>>>>> 8d77151d
 // [/SL:KB]
                 args["NAME_SLURL"] = LLSLURL("agent", from_id, "about").getSLURLString();
                 args["MESSAGE"] = message;
@@ -2056,7 +1898,6 @@
                     params.payload = payload;
 
 // [RLVa:KB] - Checked: RLVa-1.4.9
-<<<<<<< HEAD
                     if (fRlvAutoAccept)
                     {
                         if (IM_LURE_USER == dialog)
@@ -2071,22 +1912,6 @@
                     }
 // [/RLVa:KB]
 //                      LLPostponedNotification::add<LLPostponedOfferNotification>(params, from_id, false);
-=======
-					if (fRlvAutoAccept)
-					{
-						if (IM_LURE_USER == dialog)
-							gRlvHandler.setCanCancelTp(false);
-						if (is_do_not_disturb)
-							send_do_not_disturb_message(gMessageSystem, from_id);
-						LLNotifications::instance().forceResponse(LLNotification::Params(params.name).payload(payload), 0);
-					}
-					else
-					{
-						LLPostponedNotification::add<LLPostponedOfferNotification>(params, from_id, false);
-					}
-// [/RLVa:KB]
-//                    LLPostponedNotification::add<LLPostponedOfferNotification>(params, from_id, false);
->>>>>>> 8d77151d
                 }
             }
         }
@@ -2249,11 +2074,7 @@
                     send_do_not_disturb_message(gMessageSystem, from_id);
                 }
 // [SL:KB] - Patch: UI-Notifications | Checked: 2011-04-11 (Catznip-2.5.0a) | Added: Catznip-2.5.0a
-<<<<<<< HEAD
                 args["NAME_LABEL"] = LLSLURL("agent", from_id, "completename").getSLURLString();
-=======
-				args["NAME_LABEL"] = LLSLURL("agent", from_id, "completename").getSLURLString();
->>>>>>> 8d77151d
 // [/SL:KB]
                 args["NAME_SLURL"] = LLSLURL("agent", from_id, "about").getSLURLString();
 
