--- conflicted
+++ resolved
@@ -374,7 +374,7 @@
         p.name = (gSavedSettings.getBOOL("FSUseLegacyInventoryAcceptMessages") ? "UserGiveItemLegacy" : "UserGiveItem");
         // </FS:Ansariel>
         p.offer_from_agent = true;
-        
+
         // Prefetch the item into your local inventory.
         LLInventoryFetchItemsObserver* fetch_item = new LLInventoryFetchItemsObserver(info->mObjectID);
         fetch_item->startFetch();
@@ -386,7 +386,7 @@
         {
             gInventory.addObserver(fetch_item);
         }
-        
+
         // In viewer 2 we're now auto receiving inventory offers and messaging as such (not sending reject messages).
         // <FS:Ansariel> Optional V1-like inventory accept messages
         //info->send_auto_receive_response();
@@ -397,7 +397,7 @@
         }
         // </FS:Ansariel> Optional V1-like inventory accept messages
 
-        if (gAgent.isDoNotDisturb()) 
+        if (gAgent.isDoNotDisturb())
         {
             send_do_not_disturb_message(gMessageSystem, info->mFromID);
         }
@@ -414,11 +414,7 @@
         {
             std::string message_type;
             LLStringUtil::format_map_t chat_args;
-<<<<<<< HEAD
-            
-=======
-
->>>>>>> 1a8a5404
+
             chat_args["OBJECT_TYPE"] = (!typestr.empty() ? LLTrans::getString(typestr) : "");
             chat_args["DESC"] = msg;
 
@@ -440,11 +436,7 @@
             {
                 bool fRlvCanShowName = (!RlvActions::isRlvEnabled()) ||
                     (RlvActions::canShowName(RlvActions::SNC_DEFAULT, info->mFromID)) || (!RlvUtil::isNearbyAgent(info->mFromID)) || (RlvUIEnabler::hasOpenIM(info->mFromID)) || (RlvUIEnabler::hasOpenProfile(info->mFromID));
-<<<<<<< HEAD
-                
-=======
-
->>>>>>> 1a8a5404
+
                 std::string name_slurl = LLSLURL("agent", info->mFromID, (fRlvCanShowName ? "inspect" : "rlvanonym")).getSLURLString();
 
                 chat_args["USER_NAME"] = name_slurl;
@@ -486,7 +478,7 @@
 
 // Callback for name resolution of a god/estate message
 static void god_message_name_cb(const LLAvatarName& av_name, LLChat chat, std::string message)
-{	
+{
     LLSD args;
     args["NAME"] = av_name.getCompleteName();
     args["MESSAGE"] = message;
@@ -660,15 +652,9 @@
     std::string name = agentName;
 
     // NaCl - Antispam Registry
-<<<<<<< HEAD
-    if (dialog != IM_TYPING_START && dialog != IM_TYPING_STOP &&											// Typing notifications
-        !(dialog == IM_NOTHING_SPECIAL && offline == IM_OFFLINE && from_id.notNull() && to_id.notNull()) &&	// Saved offline IMs
-        !(dialog == IM_FROM_TASK && offline == IM_OFFLINE)													// Saved offline IMs from objects
-=======
     if (dialog != IM_TYPING_START && dialog != IM_TYPING_STOP &&                                            // Typing notifications
         !(dialog == IM_NOTHING_SPECIAL && offline == IM_OFFLINE && from_id.notNull() && to_id.notNull()) && // Saved offline IMs
         !(dialog == IM_FROM_TASK && offline == IM_OFFLINE)                                                  // Saved offline IMs from objects
->>>>>>> 1a8a5404
         )
     {
         if (NACLAntiSpamRegistry::instance().checkQueue(ANTISPAM_QUEUE_IM, from_id, ANTISPAM_SOURCE_AGENT))
@@ -708,11 +694,7 @@
     bool is_friend = LLAvatarTracker::instance().getBuddyInfo(from_id) != NULL;
     static LLCachedControl<bool> accept_im_from_only_friend(gSavedPerAccountSettings, "VoiceCallsFriendsOnly");
     //bool is_linden = chat.mSourceType != CHAT_SOURCE_OBJECT &&
-<<<<<<< HEAD
-    //		LLMuteList::isLinden(name); <:FS:TM> Bear compile fix - is_linden not referenced
-=======
     //      LLMuteList::isLinden(name); <:FS:TM> Bear compile fix - is_linden not referenced
->>>>>>> 1a8a5404
 
     // <FS:PP> FIRE-10500: Autoresponse for (Away)
     static LLCachedControl<bool> FSSendAwayAvatarResponse(gSavedPerAccountSettings, "FSSendAwayAvatarResponse");
@@ -789,11 +771,7 @@
                 // Eat the message and do nothing
             }
 // [/RLVa:KB]
-<<<<<<< HEAD
-//          else if (offline == IM_ONLINE 
-=======
 //          else if (offline == IM_ONLINE
->>>>>>> 1a8a5404
 //                      && is_do_not_disturb
 //                      && from_id.notNull() //not a system message
 //                      && to_id.notNull()) //not global message
@@ -908,17 +886,10 @@
                 // <FS:Ansariel> Old "do not disturb" message behavior: only send once if session not open
                 //if (!gIMMgr->isDNDMessageSend(session_id))
                 //{
-<<<<<<< HEAD
-                //	// return a standard "do not disturb" message, but only do it to online IM
-                //	// (i.e. not other auto responses and not store-and-forward IM)
-                //	send_do_not_disturb_message(msg, from_id, session_id);
-                //	gIMMgr->setDNDMessageSent(session_id, true);
-=======
                 //  // return a standard "do not disturb" message, but only do it to online IM
                 //  // (i.e. not other auto responses and not store-and-forward IM)
                 //  send_do_not_disturb_message(msg, from_id, session_id);
                 //  gIMMgr->setDNDMessageSent(session_id, true);
->>>>>>> 1a8a5404
                 //}
                 // </FS:Ansariel>
 
@@ -1390,21 +1361,12 @@
                     LLNotificationsUtil::add("JoinGroup", args, payload);
                 }
                 // </FS:PP>
-<<<<<<< HEAD
             }
             // <FS:Ansariel> Don't flash task icon for group messages from muted senders
             else
             {
                 return;
             }
-=======
-            }
-            // <FS:Ansariel> Don't flash task icon for group messages from muted senders
-            else
-            {
-                return;
-            }
->>>>>>> 1a8a5404
             // </FS:Ansariel>
         }
         break;
@@ -1428,11 +1390,7 @@
                     delete info;
                     // <FS:Ansariel> Don't flash task icon
                     //break;
-<<<<<<< HEAD
-                    return; 
-=======
                     return;
->>>>>>> 1a8a5404
                 }
                 bucketp = (struct offer_agent_bucket_t*) &binary_bucket[0];
                 info->mType = (LLAssetType::EType) bucketp->asset_type;
@@ -1836,18 +1794,14 @@
 // [/RLVa:KB]
 
             if (is_muted)
-            { 
+            {
                 return;
             }
 
             // <FS:PP> FIRE-1245: Option to block/reject teleport offers
             //else if (gSavedPerAccountSettings.getBOOL("VoiceCallsFriendsOnly") && (LLAvatarTracker::instance().getBuddyInfo(from_id) == NULL))
             //{
-<<<<<<< HEAD
-            //	return;
-=======
             //  return;
->>>>>>> 1a8a5404
             //}
             else if ( (is_rejecting_tp_offers && (!FSDontRejectTeleportOffersFromFriends || (FSDontRejectTeleportOffersFromFriends && !is_friend))) && (!fRlvAutoAccept) )
             {
@@ -1969,11 +1923,7 @@
                     }
 
                     // Censor message if: 1) restricted from receiving IMs from the sender, or 2) teleport offer/request and @showloc=n restricted
-<<<<<<< HEAD
-                    if ( (!RlvActions::canReceiveIM(from_id)) || 
-=======
                     if ( (!RlvActions::canReceiveIM(from_id)) ||
->>>>>>> 1a8a5404
                          ((gRlvHandler.hasBehaviour(RLV_BHVR_SHOWLOC)) && (IM_LURE_USER == dialog || IM_TELEPORT_REQUEST == dialog)) )
                     {
                         message = RlvStrings::getString(RlvStringKeys::Hidden::Generic);
