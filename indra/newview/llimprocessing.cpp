--- conflicted
+++ resolved
@@ -877,8 +877,8 @@
                     parent_estate_id,
                     region_id,
                     position,
-<<<<<<< HEAD
                     false,
+                    timestamp,
                     false,
                     keyword_alert_performed);
 
@@ -893,12 +893,6 @@
                 // </FS:Ansariel>
 
                 if (!has_session)
-=======
-                    false,      // is_region_msg
-                    timestamp);
-
-                if (!gIMMgr->isDNDMessageSend(session_id))
->>>>>>> f257ee7d
                 {
                     // <FS:LO> Fire-5389 - "Autoresponse Sent" message added to Firestorm as was in Phoenix
                     LLStringUtil::format_map_t args;
@@ -916,6 +910,7 @@
                         region_id,
                         position,
                         false,
+                        0,
                         true
                         );
                     // </FS:LO>
@@ -939,6 +934,7 @@
                                     region_id,
                                     position,
                                     false,
+                                    0,
                                     true);
                             LLGiveInventory::doGiveInventoryItem(from_id, item, session_id);
                         }
@@ -1035,12 +1031,9 @@
                         region_id,
                         position,
                         region_message,
-<<<<<<< HEAD
+                        timestamp,
                         false,
                         keyword_alert_performed);
-=======
-                        timestamp);
->>>>>>> f257ee7d
                 }
                 else
                 {
@@ -1754,14 +1747,10 @@
                     parent_estate_id,
                     region_id,
                     position,
-<<<<<<< HEAD
                     false,
+                    timestamp,
                     false,
                     keyword_alert_performed);
-=======
-                    false,      // is_region_msg
-                    timestamp);
->>>>>>> f257ee7d
             }
             break;
 
