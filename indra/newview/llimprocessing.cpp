/**
* @file LLIMProcessing.cpp
* @brief Container for Instant Messaging
*
* $LicenseInfo:firstyear=2001&license=viewerlgpl$
* Second Life Viewer Source Code
* Copyright (C) 2018, Linden Research, Inc.
*
* This library is free software; you can redistribute it and/or
* modify it under the terms of the GNU Lesser General Public
* License as published by the Free Software Foundation;
* version 2.1 of the License only.
*
* This library is distributed in the hope that it will be useful,
* but WITHOUT ANY WARRANTY; without even the implied warranty of
* MERCHANTABILITY or FITNESS FOR A PARTICULAR PURPOSE.  See the GNU
* Lesser General Public License for more details.
*
* You should have received a copy of the GNU Lesser General Public
* License along with this library; if not, write to the Free Software
* Foundation, Inc., 51 Franklin Street, Fifth Floor, Boston, MA  02110-1301  USA
*
* Linden Research, Inc., 945 Battery Street, San Francisco, CA  94111  USA
* $/LicenseInfo$
*/

#include "llviewerprecompiledheaders.h"

#include "llimprocessing.h"

#include "llagent.h"
#include "llappviewer.h"
#include "llavatarnamecache.h"
#include "llfirstuse.h"
#include "llfloaterreg.h"
// <FS:Ansariel> [FS communication UI]
//#include "llfloaterimnearbychat.h"
#include "fsfloaternearbychat.h"
// </FS:Ansariel> [FS communication UI]
#include "llimview.h"
#include "llinventoryobserver.h"
#include "llinventorymodel.h"
#include "llmutelist.h"
#include "llnotifications.h"
#include "llnotificationsutil.h"
#include "llnotificationmanager.h"
#include "llpanelgroup.h"
#include "llregex.h"
#include "llregionhandle.h"
#include "llsdserialize.h"
#include "llslurl.h"
#include "llstring.h"
#include "lltoastnotifypanel.h"
#include "lltrans.h"
#include "llviewergenericmessage.h"
#include "llviewerobjectlist.h"
#include "llviewermessage.h"
#include "llviewerwindow.h"
#include "llviewerregion.h"
#include "llvoavatarself.h"
#include "llworld.h"

#include "boost/lexical_cast.hpp"

// [RLVa:KB] - Checked: 2010-03-09 (RLVa-1.2.0a)
#include "rlvactions.h"
#include "rlvhandler.h"
#include "rlvinventory.h"
#include "rlvui.h"
// [/RLVa:KB]

// Firestorm includes
#include "exogroupmutelist.h"
#include "fscommon.h"
#include "fsdata.h"
#include "fskeywords.h"
#include "llagentui.h"
#include "llavataractions.h"
#include "llgiveinventory.h"
#include "lllandmarkactions.h"
#include "llviewernetwork.h"
#include "sound_ids.h"
#include "NACLantispam.h"

#if LL_MSVC
// disable boost::lexical_cast warning
#pragma warning (disable:4702)
#endif

extern void on_new_message(const LLSD& msg);

// Strip out "Resident" for display, but only if the message came from a user
// (rather than a script)
static std::string clean_name_from_im(const std::string& name, EInstantMessage type)
{
    switch (type)
    {
        case IM_NOTHING_SPECIAL:
        case IM_MESSAGEBOX:
        case IM_GROUP_INVITATION:
        case IM_INVENTORY_OFFERED:
        case IM_INVENTORY_ACCEPTED:
        case IM_INVENTORY_DECLINED:
        case IM_GROUP_VOTE:
        case IM_GROUP_MESSAGE_DEPRECATED:
            //IM_TASK_INVENTORY_OFFERED
            //IM_TASK_INVENTORY_ACCEPTED
            //IM_TASK_INVENTORY_DECLINED
        case IM_NEW_USER_DEFAULT:
        case IM_SESSION_INVITE:
        case IM_SESSION_P2P_INVITE:
        case IM_SESSION_GROUP_START:
        case IM_SESSION_CONFERENCE_START:
        case IM_SESSION_SEND:
        case IM_SESSION_LEAVE:
            //IM_FROM_TASK
        case IM_DO_NOT_DISTURB_AUTO_RESPONSE:
        case IM_CONSOLE_AND_CHAT_HISTORY:
        case IM_LURE_USER:
        case IM_LURE_ACCEPTED:
        case IM_LURE_DECLINED:
        case IM_GODLIKE_LURE_USER:
        case IM_TELEPORT_REQUEST:
        case IM_GROUP_ELECTION_DEPRECATED:
            //IM_GOTO_URL
            //IM_FROM_TASK_AS_ALERT
        case IM_GROUP_NOTICE:
        case IM_GROUP_NOTICE_INVENTORY_ACCEPTED:
        case IM_GROUP_NOTICE_INVENTORY_DECLINED:
        case IM_GROUP_INVITATION_ACCEPT:
        case IM_GROUP_INVITATION_DECLINE:
        case IM_GROUP_NOTICE_REQUESTED:
        case IM_FRIENDSHIP_OFFERED:
        case IM_FRIENDSHIP_ACCEPTED:
        case IM_FRIENDSHIP_DECLINED_DEPRECATED:
            //IM_TYPING_START
            //IM_TYPING_STOP
            return LLCacheName::cleanFullName(name);
        default:
            return name;
    }
}

static std::string clean_name_from_task_im(const std::string& msg,
    bool from_group)
{
    boost::smatch match;
    static const boost::regex returned_exp(
        "(.*been returned to your inventory lost and found folder by )(.+)( (from|near).*)");
    if (ll_regex_match(msg, match, returned_exp))
    {
        // match objects are 1-based for groups
        std::string final = match[1].str();
        std::string name = match[2].str();
        // Don't try to clean up group names
        if (!from_group)
        {
            final += LLCacheName::buildUsername(name);
        }
        final += match[3].str();
        return final;
    }
    return msg;
}

const std::string NOT_ONLINE_MSG("User not online - message will be stored and delivered later.");
const std::string NOT_ONLINE_INVENTORY("User not online - inventory has been saved.");
void translate_if_needed(std::string& message)
{
    if (message == NOT_ONLINE_MSG)
    {
        message = LLTrans::getString("not_online_msg");
    }
    else if (message == NOT_ONLINE_INVENTORY)
    {
        message = LLTrans::getString("not_online_inventory");
    }
}

class LLPostponedIMSystemTipNotification : public LLPostponedNotification
{
protected:
    /* virtual */
    void modifyNotificationParams()
    {
        LLSD payload = mParams.payload;
        // <FS:Ansariel> FIRE-29943: Item shared messaged logging to wrong IM logfile if user is offline
        //payload["SESSION_NAME"] = mName;
        LLAvatarName av_name;
        // This should work since modifyNotificationParams() is invoked after we already
        // retrieved the avatar name
        if (mFromId.notNull() && LLAvatarNameCache::instance().getName(mFromId, &av_name))
        {
            // LLHandlerUtil::logToIM() will transform this into the correct filename
            payload["SESSION_NAME"] = av_name.getLegacyName();
        }
        else
        {
            payload["SESSION_NAME"] = mName;
        }
        // </FS:Ansariel>

        mParams.payload = payload;
    }
};

class LLPostponedOfferNotification : public LLPostponedNotification
{
protected:
    /* virtual */
    void modifyNotificationParams()
    {
        LLSD substitutions = mParams.substitutions;
        substitutions["NAME"] = mName;
        mParams.substitutions = substitutions;
    }
};

void inventory_offer_handler(LLOfferInfo* info)
{
    // If muted, don't even go through the messaging stuff.  Just curtail the offer here.
    // Passing in a null UUID handles the case of where you have muted one of your own objects by_name.
    // The solution for STORM-1297 seems to handle the cases where the object is owned by someone else.
    if (LLMuteList::getInstance()->isMuted(info->mFromID, info->mFromName) ||
        LLMuteList::getInstance()->isMuted(LLUUID::null, info->mFromName))
    {
        info->forceResponse(IOR_MUTE);
        return;
    }


    bool bAutoAccept(false);
    // Avoid the Accept/Discard dialog if the user so desires. JC
    // <FS:Ansariel> Auto-accept any kind of inventory (FIRE-4128)
    //if (gSavedSettings.getBOOL("AutoAcceptNewInventory")
    //  && (info->mType == LLAssetType::AT_NOTECARD
    //      || info->mType == LLAssetType::AT_LANDMARK
    //      || info->mType == LLAssetType::AT_TEXTURE))
//  if (gSavedSettings.getBOOL("AutoAcceptNewInventory"))
    // </FS:Ansariel> Auto-accept any kind of inventory (FIRE-4128)
// [RLVa:KB]
    // Don't auto-accept give-to-RLV inventory offers
    if ( (gSavedSettings.getBOOL("AutoAcceptNewInventory")) &&
         ( (!rlv_handler_t::isEnabled()) || (!RlvInventory::instance().isGiveToRLVOffer(*info)) ) )
// [/RLVa:KB]
    {
        // For certain types, just accept the items into the inventory,
        // and possibly open them on receipt depending upon "ShowNewInventory".
        bAutoAccept = true;
    }

    // Strip any SLURL from the message display. (DEV-2754)
    std::string msg = info->mDesc;
    auto indx = msg.find(" ( http://slurl.com/secondlife/");
    if (indx == std::string::npos)
    {
        // try to find new slurl host
        indx = msg.find(" ( http://maps.secondlife.com/secondlife/");
    }
    if (indx >= 0)
    {
        LLStringUtil::truncate(msg, indx);
    }

    LLSD args;
    args["[OBJECTNAME]"] = msg;

    LLSD payload;

    // must protect against a NULL return from lookupHumanReadable()
    std::string typestr = ll_safe_string(LLAssetType::lookupHumanReadable(info->mType));
    if (!typestr.empty())
    {
        // human readable matches string name from strings.xml
        // lets get asset type localized name
        args["OBJECTTYPE"] = LLTrans::getString(typestr);
    }
    else
    {
        LL_WARNS("Messaging") << "LLAssetType::lookupHumanReadable() returned NULL - probably bad asset type: " << info->mType << LL_ENDL;
        args["OBJECTTYPE"] = "";

        // This seems safest, rather than propagating bogosity
        LL_WARNS("Messaging") << "Forcing an inventory-decline for probably-bad asset type." << LL_ENDL;
        info->forceResponse(IOR_DECLINE);
        return;
    }

    // If mObjectID is null then generate the object_id based on msg to prevent
    // multiple creation of chiclets for same object.
    LLUUID object_id = info->mObjectID;
    if (object_id.isNull())
        object_id.generate(msg);

    payload["from_id"] = info->mFromID;
    // Needed by LLScriptFloaterManager to bind original notification with
    // faked for toast one.
    payload["object_id"] = object_id;
    // Flag indicating that this notification is faked for toast.
    payload["give_inventory_notification"] = false;
    args["OBJECTFROMNAME"] = info->mFromName;
    args["NAME"] = info->mFromName;
    if (info->mFromGroup)
    {
        args["NAME_SLURL"] = LLSLURL("group", info->mFromID, "about").getSLURLString();
    }
    else
    {
// [SL:KB] - Patch: UI-Notifications | Checked: 2011-04-11 (Catznip-2.5.0a) | Added: Catznip-2.5.0a
        args["NAME_LABEL"] = LLSLURL("agent", info->mFromID, "completename").getSLURLString();
// [/SL:KB]
        args["NAME_SLURL"] = LLSLURL("agent", info->mFromID, "about").getSLURLString();
    }
    std::string verb = "select?name=" + LLURI::escape(msg);
    args["ITEM_SLURL"] = LLSLURL("inventory", info->mObjectID, verb.c_str()).getSLURLString();

    LLNotification::Params p;

    // Object -> Agent Inventory Offer
    if (info->mFromObject && !bAutoAccept)
    {
// [RLVa:KB] - Checked: RLVa-1.2.2
        // Only filter if the object owner is a nearby agent
        if ( (RlvActions::isRlvEnabled()) && (!RlvActions::canShowName(RlvActions::SNC_DEFAULT, info->mFromID)) && (RlvUtil::isNearbyAgent(info->mFromID)) )
        {
<<<<<<< HEAD
            payload["rlv_shownames"] = TRUE;
=======
            payload["rlv_shownames"] = true;
>>>>>>> 050d2fef
            args["NAME_SLURL"] = LLSLURL("agent", info->mFromID, "rlvanonym").getSLURLString();
        }
// [/RLVa:KB]

        // Inventory Slurls don't currently work for non agent transfers, so only display the object name.
        args["ITEM_SLURL"] = msg;
        // Note: sets inventory_task_offer_callback as the callback
        p.substitutions(args).payload(payload).functor.responder(LLNotificationResponderPtr(info));
        info->mPersist = true;

        // Offers from your own objects need a special notification template.
        p.name = info->mFromID == gAgentID ? "OwnObjectGiveItem" : "ObjectGiveItem";

        // Pop up inv offer chiclet and let the user accept (keep), or reject (and silently delete) the inventory.
        LLPostponedNotification::add<LLPostponedOfferNotification>(p, info->mFromID, info->mFromGroup);
    }
    else // Agent -> Agent Inventory Offer
    {
// [RLVa:KB] - Checked: RLVa-2.0.1
        // Only filter if the offer is from a nearby agent and if there's no open IM session (doesn't necessarily have to be focused)
        bool fRlvCanShowName = (!RlvActions::isRlvEnabled()) ||
            (RlvActions::canShowName(RlvActions::SNC_DEFAULT, info->mFromID)) || (!RlvUtil::isNearbyAgent(info->mFromID)) || (RlvUIEnabler::hasOpenIM(info->mFromID)) || (RlvUIEnabler::hasOpenProfile(info->mFromID));
        if (!fRlvCanShowName)
        {
<<<<<<< HEAD
            payload["rlv_shownames"] = TRUE;
=======
            payload["rlv_shownames"] = true;
>>>>>>> 050d2fef
            LLAvatarName av_name;
            if (LLAvatarNameCache::get(info->mFromID, &av_name))
            {
                args["NAME"] = RlvStrings::getAnonym(av_name);
            }
            else
            {
                args["NAME"] = RlvStrings::getAnonym(info->mFromName);
            }
            args["NAME_SLURL"] = LLSLURL("agent", info->mFromID, "rlvanonym").getSLURLString();
        }
// [/RLVa:KB]

        p.responder = info;
        // Note: sets inventory_offer_callback as the callback
        // *TODO fix memory leak
        // inventory_offer_callback() is not invoked if user received notification and
        // closes viewer(without responding the notification)
        p.substitutions(args).payload(payload).functor.responder(LLNotificationResponderPtr(info));
        info->mPersist = true;
        // <FS:Ansariel> FIRE-3832: Silent accept/decline of inventory offers
        //p.name = "UserGiveItem";
        p.name = (gSavedSettings.getBOOL("FSUseLegacyInventoryAcceptMessages") ? "UserGiveItemLegacy" : "UserGiveItem");
        // </FS:Ansariel>
        p.offer_from_agent = true;

        // Prefetch the item into your local inventory.
        LLInventoryFetchItemsObserver* fetch_item = new LLInventoryFetchItemsObserver(info->mObjectID);
        fetch_item->startFetch();
        if(fetch_item->isFinished())
        {
            fetch_item->done();
        }
        else
        {
            gInventory.addObserver(fetch_item);
        }

        // In viewer 2 we're now auto receiving inventory offers and messaging as such (not sending reject messages).
        // <FS:Ansariel> Optional V1-like inventory accept messages
        //info->send_auto_receive_response();
        // Also needs to be send on auto-accept so the item gets into the inventory!
        if (bAutoAccept || !gSavedSettings.getBOOL("FSUseLegacyInventoryAcceptMessages"))
        {
            info->send_auto_receive_response();
        }
        // </FS:Ansariel> Optional V1-like inventory accept messages

        if (gAgent.isDoNotDisturb())
        {
            send_do_not_disturb_message(gMessageSystem, info->mFromID);
        }

        if (!bAutoAccept) // if we auto accept, do not pester the user
        {
            // Inform user that there is a script floater via toast system
            payload["give_inventory_notification"] = true;
            p.payload = payload;
            LLPostponedNotification::add<LLPostponedOfferNotification>(p, info->mFromID, false);
        }
        // <FS:Ansariel> FIRE-19540: Log auto-accepted inventory to nearby chat
        else if (gSavedSettings.getBOOL("FSLogAutoAcceptInventoryToChat"))
        {
            std::string message_type;
            LLStringUtil::format_map_t chat_args;

            chat_args["OBJECT_TYPE"] = (!typestr.empty() ? LLTrans::getString(typestr) : "");
            chat_args["DESC"] = msg;

            if (info->mFromObject)
            {
                std::string str_pos;
                std::string::size_type idx_start = info->mDesc.rfind(" ( http://");
                std::string::size_type idx_end = info->mDesc.find(" )", idx_start);
                if (idx_start != std::string::npos && idx_end != std::string::npos)
                {
                    LLSLURL url_pos(info->mDesc.substr(idx_start + 3, idx_end - (idx_start + 3)));
                    str_pos = "&slurl=" + LLURI::escape(url_pos.getLocationString());
                }

                chat_args["OBJECT_NAME"] = "[" + LLSLURL("objectim", info->mObjectID, "").getSLURLString() + "?name=" + LLURI::escape(info->mFromName) + "&owner=" + info->mFromID.asString() + (info->mFromGroup ? "&groupowned=true" : "") + str_pos + " " + info->mFromName + "]";
                message_type = "InvOfferAutoAcceptObject";
            }
            else
            {
                bool fRlvCanShowName = (!RlvActions::isRlvEnabled()) ||
                    (RlvActions::canShowName(RlvActions::SNC_DEFAULT, info->mFromID)) || (!RlvUtil::isNearbyAgent(info->mFromID)) || (RlvUIEnabler::hasOpenIM(info->mFromID)) || (RlvUIEnabler::hasOpenProfile(info->mFromID));

                std::string name_slurl = LLSLURL("agent", info->mFromID, (fRlvCanShowName ? "inspect" : "rlvanonym")).getSLURLString();

                chat_args["USER_NAME"] = name_slurl;
                message_type = "InvOfferAutoAcceptUser";
            }

            report_to_nearby_chat(LLTrans::getString(message_type, chat_args));
            make_ui_sound("UISndInventoryOffer");
        }
        // </FS:Ansariel>

        // <FS:Ansariel> Show offered inventory also if auto-accept is enabled (FIRE-5101)
        if (bAutoAccept && gSavedSettings.getBOOL("ShowNewInventory"))
        {
            LLViewerInventoryCategory* catp = NULL;
            catp = (LLViewerInventoryCategory*)gInventory.getCategory(info->mObjectID);
            LLViewerInventoryItem* itemp = NULL;
            if(!catp)
            {
                itemp = (LLViewerInventoryItem*)gInventory.getItem(info->mObjectID);
            }

            LLOpenAgentOffer* open_agent_offer = new LLOpenAgentOffer(info->mObjectID, info->mFromName, false);
            open_agent_offer->startFetch();
            if(catp || (itemp && itemp->isFinished()))
            {
                open_agent_offer->done();
            }
            else
            {
                gInventory.addObserver(open_agent_offer);
            }
        }
        // </FS:Ansariel> Show offered inventory also if auto-accept is enabled (FIRE-5101)
    }

    LLFirstUse::newInventory();
}

// Callback for name resolution of a god/estate message
static void god_message_name_cb(const LLAvatarName& av_name, LLChat chat, std::string message)
{
    LLSD args;
    args["NAME"] = av_name.getCompleteName();
    args["MESSAGE"] = message;
    LLNotificationsUtil::add("GodMessage", args);

    // Treat like a system message and put in chat history.
    chat.mSourceType = CHAT_SOURCE_SYSTEM;
    chat.mText = message;

    // <FS:Ansariel> [FS communication UI]
    //LLFloaterIMNearbyChat* nearby_chat = LLFloaterReg::getTypedInstance<LLFloaterIMNearbyChat>("nearby_chat");
    FSFloaterNearbyChat* nearby_chat = FSFloaterNearbyChat::getInstance();
    // </FS:Ansariel> [FS communication UI]
    if (nearby_chat)
    {
        nearby_chat->addMessage(chat);
    }
}

// <FS:Ansariel> FIRE-505: Group name not shown in notification well
static void notification_group_name_cb(const std::string& group_name,
                                        const std::string& sender,
                                        const std::string& subject,
                                        const std::string& message,
                                        const LLSD& payload,
                                        U32 timestamp)
{
    LLAvatarName av_name;
    av_name.fromString(sender);
    LLSD args;
    args["SENDER"] = av_name.getUserNameForDisplay();
    args["GROUP"] = group_name;
    args["SUBJECT"] = subject;
    args["MESSAGE"] = message;
    LLDate notice_date = LLDate(timestamp).notNull() ? LLDate(timestamp) : LLDate::now();
    LLNotifications::instance().add(LLNotification::Params("GroupNotice").substitutions(args).payload(payload).time_stamp(notice_date));
    make_ui_sound("UISndGroupNotice"); // <FS:PP> Group notice sound
}
// </FS:Ansariel>

// <FS:Ansariel> FIRE-6786: Always show teleport location in teleport offer
static void teleport_region_info_cb(const std::string& slurl, LLSD args, const LLSD& payload, const LLUUID& from_id, const LLUUID& session_id, bool can_user_access_dst_region, bool does_user_require_maturity_increase)
{
    if (gRlvHandler.hasBehaviour(RLV_BHVR_SHOWLOC))
    {
        args["POS_SLURL"] = RlvStrings::getString(RlvStringKeys::Hidden::Generic);
    }
    else
    {
        args["POS_SLURL"] = slurl;
    }

    LLNotification::Params params;

    if (!can_user_access_dst_region)
    {
        params.name = "TeleportOffered_MaturityBlocked_SLUrl";
        send_simple_im(from_id, LLTrans::getString("TeleportMaturityExceeded"), IM_NOTHING_SPECIAL, session_id);
        send_simple_im(from_id, LLStringUtil::null, IM_LURE_DECLINED, session_id);
    }
    else if (does_user_require_maturity_increase)
    {
        params.name = "TeleportOffered_MaturityExceeded_SLUrl";
    }
    else
    {
        params.name = "TeleportOffered_SLUrl";
        params.functor.name = "TeleportOffered";
    }

    params.substitutions = args;
    params.payload = payload;
    LLPostponedNotification::add<LLPostponedOfferNotification>(params, from_id, false);

    LLWindow* viewer_window = gViewerWindow->getWindow();
    static LLCachedControl<bool> sFlashIcon(gSavedSettings, "FSFlashOnMessage");
    if (viewer_window && sFlashIcon)
    {
        viewer_window->flashIcon(5.f);
    }
}
// </FS:Ansariel>

static bool parse_lure_bucket(const std::string& bucket,
    U64& region_handle,
    LLVector3& pos,
    LLVector3& look_at,
    U8& region_access)
{
    // tokenize the bucket
    typedef boost::tokenizer<boost::char_separator<char> > tokenizer;
    boost::char_separator<char> sep("|", "", boost::keep_empty_tokens);
    tokenizer tokens(bucket, sep);
    tokenizer::iterator iter = tokens.begin();

    S32 gx, gy, rx, ry, rz, lx, ly, lz;
    try
    {
        gx = boost::lexical_cast<S32>((*(iter)).c_str());
        gy = boost::lexical_cast<S32>((*(++iter)).c_str());
        rx = boost::lexical_cast<S32>((*(++iter)).c_str());
        ry = boost::lexical_cast<S32>((*(++iter)).c_str());
        rz = boost::lexical_cast<S32>((*(++iter)).c_str());
        lx = boost::lexical_cast<S32>((*(++iter)).c_str());
        ly = boost::lexical_cast<S32>((*(++iter)).c_str());
        lz = boost::lexical_cast<S32>((*(++iter)).c_str());
    }
    catch (boost::bad_lexical_cast&)
    {
        LL_WARNS("parse_lure_bucket")
            << "Couldn't parse lure bucket."
            << LL_ENDL;
        return false;
    }
    // Grab region access
    region_access = SIM_ACCESS_MIN;
    if (++iter != tokens.end())
    {
        std::string access_str((*iter).c_str());
        LLStringUtil::trim(access_str);
        if (access_str == "A")
        {
            region_access = SIM_ACCESS_ADULT;
        }
        else if (access_str == "M")
        {
            region_access = SIM_ACCESS_MATURE;
        }
        else if (access_str == "PG")
        {
            region_access = SIM_ACCESS_PG;
        }
    }

    pos.setVec((F32)rx, (F32)ry, (F32)rz);
    look_at.setVec((F32)lx, (F32)ly, (F32)lz);

    region_handle = to_region_handle(gx, gy);
    return true;
}

static void notification_display_name_callback(const LLUUID& id,
    const LLAvatarName& av_name,
    const std::string& name,
    LLSD& substitutions,
    const LLSD& payload)
{
    substitutions["NAME"] = av_name.getDisplayName();
    LLNotificationsUtil::add(name, substitutions, payload);
}

void LLIMProcessing::processNewMessage(LLUUID from_id,
    bool from_group,
    LLUUID to_id,
    U8 offline,
    EInstantMessage dialog, // U8
    LLUUID session_id,
    U32 timestamp,
    std::string agentName,
    std::string message,
    U32 parent_estate_id,
    LLUUID region_id,
    LLVector3 position,
    U8 *binary_bucket,
    S32 binary_bucket_size,
    LLHost &sender,
    LLUUID aux_id)
{
    LLChat chat;
    std::string buffer;
    std::string name = agentName;

    // NaCl - Antispam Registry
    if (dialog != IM_TYPING_START && dialog != IM_TYPING_STOP &&                                            // Typing notifications
        !(dialog == IM_NOTHING_SPECIAL && offline == IM_OFFLINE && from_id.notNull() && to_id.notNull()) && // Saved offline IMs
        !(dialog == IM_FROM_TASK && offline == IM_OFFLINE)                                                  // Saved offline IMs from objects
        )
    {
        if (NACLAntiSpamRegistry::instance().checkQueue(ANTISPAM_QUEUE_IM, from_id, ANTISPAM_SOURCE_AGENT))
        {
            return;
        }
    }
    // NaCl End

    // make sure that we don't have an empty or all-whitespace name
    LLStringUtil::trim(name);
    if (name.empty())
    {
        name = LLTrans::getString("Unnamed");
    }

    // Preserve the unaltered name for use in group notice mute checking.
    std::string original_name = name;

    // IDEVO convert new-style "Resident" names for display
    name = clean_name_from_im(name, dialog);

<<<<<<< HEAD
    BOOL is_do_not_disturb = gAgent.isDoNotDisturb();
    BOOL is_autorespond = gAgent.getAutorespond();
    BOOL is_autorespond_nonfriends = gAgent.getAutorespondNonFriends();
    // <FS:PP> FIRE-1245: Option to block/reject teleport offers
    BOOL is_rejecting_tp_offers = gAgent.getRejectTeleportOffers();
    static LLCachedControl<bool> FSDontRejectTeleportOffersFromFriends(gSavedPerAccountSettings, "FSDontRejectTeleportOffersFromFriends");
    // </FS:PP>
    BOOL is_rejecting_group_invites = gAgent.getRejectAllGroupInvites(); // <FS:PP> Option to block/reject all group invites
    BOOL is_rejecting_friendship_requests = gAgent.getRejectFriendshipRequests(); // <FS:PP> FIRE-15233: Automatic friendship request refusal
    BOOL is_autorespond_muted = gSavedPerAccountSettings.getBOOL("FSSendMutedAvatarResponse");
    BOOL is_muted = LLMuteList::getInstance()->isMuted(from_id, name, LLMute::flagTextChat)
        // object IMs contain sender object id in session_id (STORM-1209)
        || (dialog == IM_FROM_TASK && LLMuteList::getInstance()->isMuted(session_id));
    BOOL is_owned_by_me = FALSE;
    BOOL is_friend = (LLAvatarTracker::instance().getBuddyInfo(from_id) == NULL) ? false : true;
    static LLCachedControl<bool> accept_im_from_only_friend(gSavedPerAccountSettings, "VoiceCallsFriendsOnly");
    //BOOL is_linden = chat.mSourceType != CHAT_SOURCE_OBJECT &&
=======
    bool is_do_not_disturb = gAgent.isDoNotDisturb();
    bool is_autorespond = gAgent.getAutorespond();
    bool is_autorespond_nonfriends = gAgent.getAutorespondNonFriends();
    // <FS:PP> FIRE-1245: Option to block/reject teleport offers
    bool is_rejecting_tp_offers = gAgent.getRejectTeleportOffers();
    static LLCachedControl<bool> FSDontRejectTeleportOffersFromFriends(gSavedPerAccountSettings, "FSDontRejectTeleportOffersFromFriends");
    // </FS:PP>
    bool is_rejecting_group_invites = gAgent.getRejectAllGroupInvites(); // <FS:PP> Option to block/reject all group invites
    bool is_rejecting_friendship_requests = gAgent.getRejectFriendshipRequests(); // <FS:PP> FIRE-15233: Automatic friendship request refusal
    bool is_autorespond_muted = gSavedPerAccountSettings.getBOOL("FSSendMutedAvatarResponse");
    bool is_muted = LLMuteList::getInstance()->isMuted(from_id, name, LLMute::flagTextChat)
        // object IMs contain sender object id in session_id (STORM-1209)
        || (dialog == IM_FROM_TASK && LLMuteList::getInstance()->isMuted(session_id));
    bool is_owned_by_me = false;
    bool is_friend = LLAvatarTracker::instance().getBuddyInfo(from_id) != NULL;
    static LLCachedControl<bool> accept_im_from_only_friend(gSavedPerAccountSettings, "VoiceCallsFriendsOnly");
    //bool is_linden = chat.mSourceType != CHAT_SOURCE_OBJECT &&
>>>>>>> 050d2fef
    //      LLMuteList::isLinden(name); <:FS:TM> Bear compile fix - is_linden not referenced

    // <FS:PP> FIRE-10500: Autoresponse for (Away)
    static LLCachedControl<bool> FSSendAwayAvatarResponse(gSavedPerAccountSettings, "FSSendAwayAvatarResponse");
<<<<<<< HEAD
    BOOL is_afk = gAgent.getAFK();
=======
    bool is_afk = gAgent.getAFK();
>>>>>>> 050d2fef
    // </FS:PP>

    chat.mMuted = is_muted;
    chat.mFromID = from_id;
    chat.mFromName = name;
    chat.mSourceType = (from_id.isNull() || (name == std::string(SYSTEM_FROM))) ? CHAT_SOURCE_SYSTEM : CHAT_SOURCE_AGENT;

    if (chat.mSourceType == CHAT_SOURCE_SYSTEM)
    { // Translate server message if required (MAINT-6109)
        translate_if_needed(message);
    }

    LLViewerObject *source = gObjectList.findObject(session_id); //Session ID is probably the wrong thing.
    if (source)
    {
        is_owned_by_me = source->permYouOwner();
    }

    // NaCl - Newline flood protection
    static LLCachedControl<bool> useAntiSpam(gSavedSettings, "UseAntiSpam");
    if (useAntiSpam && dialog != IM_GROUP_INVITATION)
    {
        bool doCheck = true;
        if (from_id.isNull() || gAgentID == from_id)
        {
            doCheck = false;
        }
        if (doCheck && is_owned_by_me)
        {
            doCheck = false;
        }
        if (doCheck && NACLAntiSpamRegistry::instance().checkNewlineFlood(ANTISPAM_QUEUE_IM, from_id, message))
        {
            return;
        }
    }
    // NaCl End

    std::string separator_string(": ");

    LLSD args;
    LLSD payload;
    LLNotification::Params params;

    switch (dialog)
    {
        case IM_CONSOLE_AND_CHAT_HISTORY:
            args["MESSAGE"] = message;
            payload["from_id"] = from_id;

            params.name = "IMSystemMessageTip";
            params.substitutions = args;
            params.payload = payload;
            LLPostponedNotification::add<LLPostponedIMSystemTipNotification>(params, from_id, false);
            break;

        case IM_NOTHING_SPECIAL:    // p2p IM
            // Don't show dialog, just do IM
            if (!gAgent.isGodlike()
                && gAgent.getRegion()->isPrelude()
                && to_id.isNull())
            {
                // do nothing -- don't distract newbies in
                // Prelude with global IMs
            }
// [RLVa:KB] - Checked: RLVa-2.1.0
            else if ( (RlvActions::isRlvEnabled()) && (offline == IM_ONLINE) && (!is_muted) && ((!accept_im_from_only_friend) || (is_friend)) &&
                      (message.length() > 3) && (RLV_CMD_PREFIX == message[0]) && (RlvHandler::instance().processIMQuery(from_id, message)) )
            {
                // Eat the message and do nothing
            }
// [/RLVa:KB]
//          else if (offline == IM_ONLINE
//                      && is_do_not_disturb
//                      && from_id.notNull() //not a system message
//                      && to_id.notNull()) //not global message
// [RLVa:KB] - Checked: 2010-11-30 (RLVa-1.3.0)
            // <FS:Ansariel> Only send the busy reponse if either the sender is not
            //               muted OR the sender is muted and we explicitely want
            //               to inform him about that fact.
            else if (offline == IM_ONLINE
                        && (!accept_im_from_only_friend || is_friend)                                    // is friend or accept IMs from friend only disabled
                        && ((is_do_not_disturb && (!is_muted || (is_muted && !is_autorespond_muted))) || // do not disturb
                            (is_autorespond && !is_muted) ||                                             // autorespond everyone
                            (is_autorespond_nonfriends && !is_friend && !is_muted) ||                    // autorespond friends only
                            (is_afk && FSSendAwayAvatarResponse && !is_muted))                           // away
                        && from_id.notNull() //not a system message
                        && to_id.notNull() //not global message
                        && RlvActions::canReceiveIM(from_id))
    // [/RLVa:KB]
            {
                // <FS:Ansariel> Log autoresponse notification after initial message
                bool has_session = true;

                // <FS:Ansariel> Old "do not disturb" message behavior: only send once if session not open
                // Session id will be null if avatar answers from offline IM via email
                std::string response;
                if (!gIMMgr->hasSession(session_id) && session_id.notNull())
                {
                // </FS:Ansariel>
                    // <FS:Ansariel> Log autoresponse notification after initial message
                    has_session = false;
                    // <FS:Ansariel> FS autoresponse feature
                    std::string my_name;
                    LLAgentUI::buildFullname(my_name);
                    if (is_do_not_disturb)
                    {
                        response = gSavedPerAccountSettings.getString("DoNotDisturbModeResponse");
                    }
                    else if (is_autorespond_nonfriends && !is_friend)
                    {
                        response = gSavedPerAccountSettings.getString("FSAutorespondNonFriendsResponse");
                    }
                    else if (is_autorespond)
                    {
                        response = gSavedPerAccountSettings.getString("FSAutorespondModeResponse");
                    }
                    // <FS:PP> FIRE-10500: Autoresponse for (Away)
                    else if (is_afk && FSSendAwayAvatarResponse)
                    {
                        response = gSavedPerAccountSettings.getString("FSAwayAvatarResponse");
                    }
                    // </FS:PP>
                    else
                    {
                        LL_WARNS() << "Unknown auto-response mode" << LL_ENDL;
                    }
                    pack_instant_message(
                        gMessageSystem,
                        gAgent.getID(),
<<<<<<< HEAD
                        FALSE,
=======
                        false,
>>>>>>> 050d2fef
                        gAgent.getSessionID(),
                        from_id,
                        my_name,
                        response,
                        IM_ONLINE,
                        IM_DO_NOT_DISTURB_AUTO_RESPONSE,
                        session_id);
                    gAgent.sendReliableMessage();
                    // </FS:Ansariel> FS autoresponse feature
                // <FS:Ansariel> Old "do not disturb" message behavior: only send once if session not open
                }
                // </FS:Ansariel>

                // <FS:Ansariel> checkfor and process reqinfo
                if (has_session)
                {
                    message = FSData::getInstance()->processRequestForInfo(from_id,message,name,session_id);
                }
                // </FS:Ansariel>

                // now store incoming IM in chat history

                buffer = message;

                LL_DEBUGS("Messaging") << "session_id( " << session_id << " ), from_id( " << from_id << " )" << LL_ENDL;

                // <FS:PP> FIRE-10178: Keyword Alerts in group IM do not work unless the group is in the foreground (notification on receipt of IM)
                chat.mText = buffer;
                bool keyword_alert_performed = false;
                if (FSKeywords::getInstance()->chatContainsKeyword(chat, false))
                {
                    FSKeywords::notify(chat);
                    keyword_alert_performed = true;
                }
                // </FS:PP>

                // add to IM panel, but do not bother the user
                gIMMgr->addMessage(
                    session_id,
                    from_id,
                    name,
                    buffer,
                    IM_OFFLINE == offline,
                    LLStringUtil::null,
                    dialog,
                    parent_estate_id,
                    region_id,
                    position,
                    false,
                    timestamp,
                    false,
                    keyword_alert_performed);

                // <FS:Ansariel> Old "do not disturb" message behavior: only send once if session not open
                //if (!gIMMgr->isDNDMessageSend(session_id))
                //{
                //  // return a standard "do not disturb" message, but only do it to online IM
                //  // (i.e. not other auto responses and not store-and-forward IM)
                //  send_do_not_disturb_message(msg, from_id, session_id);
                //  gIMMgr->setDNDMessageSent(session_id, true);
                //}
                // </FS:Ansariel>

                if (!has_session)
                {
                    // <FS:LO> Fire-5389 - "Autoresponse Sent" message added to Firestorm as was in Phoenix
                    LLStringUtil::format_map_t args;
                    args["MESSAGE"] = response;

                    gIMMgr->addMessage(
                        session_id,
                        gAgentID,
                        LLStringUtil::null, // Pass null value so no name gets prepended
                        LLTrans::getString("IM_autoresponse_sent", args),
                        false,
                        name,
                        IM_NOTHING_SPECIAL,
                        parent_estate_id,
                        region_id,
                        position,
                        false,
                        0,
                        true
                        );
                    // </FS:LO>

                    // <FS:Ansariel> Send inventory item on autoresponse
                    LLUUID item_id(gSavedPerAccountSettings.getString("FSAutoresponseItemUUID"));
                    if (item_id.notNull())
                    {
                        LLInventoryItem* item = dynamic_cast<LLInventoryItem*>(gInventory.getItem(item_id));
                        if (item)
                        {
                            gIMMgr->addMessage(
                                    session_id,
                                    gAgentID,
                                    LLStringUtil::null, // Pass null value so no name gets prepended
                                    LLTrans::getString("IM_autoresponse_item_sent", LLSD().with("[ITEM_NAME]", item->getName())),
                                    false,
                                    name,
                                    IM_NOTHING_SPECIAL,
                                    parent_estate_id,
                                    region_id,
                                    position,
                                    false,
                                    0,
                                    true);
                            LLGiveInventory::doGiveInventoryItem(from_id, item, session_id);
                        }
                    }
                    // </FS:Ansariel>
                }
            }
            else if (from_id.isNull())
            {
                LLSD args;
                args["MESSAGE"] = message;
                LLNotificationsUtil::add("SystemMessage", args);
            }
            else if (to_id.isNull())
            {
                // Message to everyone from GOD, look up the fullname since
                // server always slams name to legacy names
                LLAvatarNameCache::get(from_id, boost::bind(god_message_name_cb, _2, chat, message));
            }
            else
            {
                // standard message, not from system
                std::string saved;
                if (offline == IM_OFFLINE)
                {
                    LLStringUtil::format_map_t args;
                    args["[LONG_TIMESTAMP]"] = formatted_time(timestamp);
                    saved = LLTrans::getString("Saved_message", args);
                }
                buffer = saved + message;

                LL_DEBUGS("Messaging") << "session_id( " << session_id << " ), from_id( " << from_id << " )" << LL_ENDL;

                bool mute_im = is_muted;
                if (accept_im_from_only_friend && !is_friend)
                {
                    if (!gIMMgr->isNonFriendSessionNotified(session_id))
                    {
                        // <FS:Ansariel> Disable this - doesn't make sense it will be skipped by LLIMMgr::addMessage() anyway
                        //std::string message = LLTrans::getString("IM_unblock_only_groups_friends");
                        //gIMMgr->addMessage(session_id, from_id, name, message, IM_OFFLINE == offline);
                        // </FS:Ansariel>
                        gIMMgr->addNotifiedNonFriendSessionID(session_id);
                    }

                    mute_im = true;
                }

// [RLVa:KB] - Checked: 2010-11-30 (RLVa-1.3.0)
                // Don't block offline IMs, or IMs from Lindens
                if ( (rlv_handler_t::isEnabled()) && (offline != IM_OFFLINE) && (!RlvActions::canReceiveIM(from_id)) && (!LLMuteList::getInstance()->isLinden(original_name) ))
                {
                    if (!mute_im)
                        RlvUtil::sendBusyMessage(from_id, RlvStrings::getString(RlvStringKeys::Blocked::RecvImRemote), session_id);
                    message = RlvStrings::getString(RlvStringKeys::Blocked::RecvIm);
                }
// [/RLVa:KB]

                if (!mute_im)
                {
                    // checkfor and process reqinfo
                    message = FSData::getInstance()->processRequestForInfo(from_id, message, name, session_id);

                    // <FS:PP> FIRE-10178: Keyword Alerts in group IM do not work unless the group is in the foreground (notification on receipt of IM)
                    chat.mText = message;
                    bool keyword_alert_performed = false;
                    if (FSKeywords::getInstance()->chatContainsKeyword(chat, false))
                    {
                        FSKeywords::notify(chat);
                        keyword_alert_performed = true;
                    }
                    // </FS:PP>

                    buffer = saved + message;

                    bool region_message = false;
                    if (region_id.isNull())
                    {
                        LLViewerRegion* regionp = LLWorld::instance().getRegionFromID(from_id);
                        if (regionp)
                        {
                            region_message = true;
                        }
                    }
                    gIMMgr->addMessage(
                        session_id,
                        from_id,
                        name,
                        buffer,
                        IM_OFFLINE == offline,
                        LLStringUtil::null,
                        dialog,
                        parent_estate_id,
                        region_id,
                        position,
                        region_message,
                        timestamp,
                        false,
                        keyword_alert_performed);
                }
                else
                {
                    /*
                    EXT-5099
                    */
                    static LLCachedControl<bool> fsSendMutedAvatarResponse(gSavedPerAccountSettings, "FSSendMutedAvatarResponse");
                    if (fsSendMutedAvatarResponse && (!accept_im_from_only_friend || is_friend))
                    {
                        std::string my_name;
                        LLAgentUI::buildFullname(my_name);
                        std::string response = gSavedPerAccountSettings.getString("FSMutedAvatarResponse");
                        pack_instant_message(
                            gMessageSystem,
                            gAgent.getID(),
<<<<<<< HEAD
                            FALSE,
=======
                            false,
>>>>>>> 050d2fef
                            gAgent.getSessionID(),
                            from_id,
                            my_name,
                            response,
                            IM_ONLINE,
                            IM_DO_NOT_DISTURB_AUTO_RESPONSE,
                            session_id);
                        gAgent.sendReliableMessage();
                    }

                    // <FS:Ansariel> Don't flash for muted IMs
                    return;
                }
            }
            break;

        case IM_TYPING_START:
        {
            gIMMgr->processIMTypingStart(from_id, dialog);
        }
        break;

        case IM_TYPING_STOP:
        {
            gIMMgr->processIMTypingStop(from_id, dialog);
        }
        break;

        case IM_MESSAGEBOX:
        {
            // This is a block, modeless dialog.
            args["MESSAGE"] = message;
            LLNotificationsUtil::add("SystemMessageTip", args);
        }
        break;
        case IM_GROUP_NOTICE:
        case IM_GROUP_NOTICE_REQUESTED:
        {
            LL_INFOS("Messaging") << "Received IM_GROUP_NOTICE message." << LL_ENDL;

            LLUUID agent_id;
            U8 has_inventory;
            U8 asset_type = 0;
            LLUUID group_id;
            std::string item_name;

            if (aux_id.notNull())
            {
                // aux_id contains group id, binary bucket contains name and asset type
                group_id = aux_id;
                has_inventory = binary_bucket_size > 1;
                from_group = true; // inaccurate value correction
                if (has_inventory)
                {
                    std::string str_bucket = ll_safe_string((char*)binary_bucket, binary_bucket_size);

                    typedef boost::tokenizer<boost::char_separator<char> > tokenizer;
                    boost::char_separator<char> sep("|", "", boost::keep_empty_tokens);
                    tokenizer tokens(str_bucket, sep);
                    tokenizer::iterator iter = tokens.begin();

                    asset_type = (LLAssetType::EType)(atoi((*(iter++)).c_str()));
                    iter++; // wearable type if applicable, otherwise asset type
                    item_name = std::string((*(iter++)).c_str());
                    // Note There is more elements in 'tokens' ...


                    for (int i = 0; i < 6; i++)
                    {
                        LL_WARNS() << *(iter++) << LL_ENDL;
                        iter++;
                    }
                }
            }
            else
            {
                // All info is in binary bucket, read it for more information.
                struct notice_bucket_header_t
                {
                    U8 has_inventory;
                    U8 asset_type;
                    LLUUID group_id;
                };
                struct notice_bucket_full_t
                {
                    struct notice_bucket_header_t header;
                    U8 item_name[DB_INV_ITEM_NAME_BUF_SIZE];
                }*notice_bin_bucket;

                // Make sure the binary bucket is big enough to hold the header
                // and a null terminated item name.
                if ((binary_bucket_size < (S32)((sizeof(notice_bucket_header_t) + sizeof(U8))))
                    || (binary_bucket[binary_bucket_size - 1] != '\0'))
                {
                    LL_WARNS("Messaging") << "Malformed group notice binary bucket" << LL_ENDL;
                    // <FS:Ansariel> Don't flash task icon
                    //break;
                    return;
                }

                notice_bin_bucket = (struct notice_bucket_full_t*) &binary_bucket[0];
                has_inventory = notice_bin_bucket->header.has_inventory;
                asset_type = notice_bin_bucket->header.asset_type;
                group_id = notice_bin_bucket->header.group_id;
                item_name = ll_safe_string((const char*)notice_bin_bucket->item_name);
            }

            if (group_id != from_id)
            {
                agent_id = from_id;
            }
            else
            {
                auto index = original_name.find(" Resident");
                if (index != std::string::npos)
                {
                    original_name = original_name.substr(0, index);
                }

                // The group notice packet does not have an AgentID.  Obtain one from the name cache.
                // If last name is "Resident" strip it out so the cache name lookup works.
                std::string legacy_name = gCacheName->buildLegacyName(original_name);
                agent_id = LLAvatarNameCache::getInstance()->findIdByName(legacy_name);

                if (agent_id.isNull())
                {
                    LL_WARNS("Messaging") << "buildLegacyName returned null while processing " << original_name << LL_ENDL;
                }
            }

            if (agent_id.notNull() && LLMuteList::getInstance()->isMuted(agent_id))
            {
                // <FS:Ansariel> Don't flash task icon
                //break;
                return;
            }

            // If there is inventory, give the user the inventory offer.
            LLOfferInfo* info = NULL;

            if (has_inventory)
            {
                info = new LLOfferInfo();

                info->mIM = dialog;
                info->mFromID = from_id;
                info->mFromGroup = from_group;
                info->mTransactionID = session_id;
                info->mType = (LLAssetType::EType) asset_type;
                info->mFolderID = gInventory.findCategoryUUIDForType(LLFolderType::assetTypeToFolderType(info->mType));
                std::string from_name;

                // <FS:Ansariel> FIRE-17714: Make group notice attachment confirmation localizable
                //from_name += "A group member named ";
                //from_name += name;
                LLStringUtil::format_map_t args;
                args["NAME"] = name;
                from_name += LLTrans::getString("InvOfferGroupNoticeName", args);

                // <FS:Ansariel> FIRE-29677 / SL-13720 workaround
                if (LLUUID::validate(name))
                {
                    LLStringUtil::format_map_t args;
                    args["NAME"] = "%s";
                    std::string placeholder_from_name = LLTrans::getString("InvOfferGroupNoticeName", args);
                    from_name = name + "|" + placeholder_from_name;
                }
                // </FS:Ansariel>

                info->mFromName = from_name;
                info->mDesc = item_name;
                info->mHost = sender;
            }

            std::string str(message);

            // Tokenize the string.
            // TODO: Support escaped tokens ("||" -> "|")
            typedef boost::tokenizer<boost::char_separator<char> > tokenizer;
            boost::char_separator<char> sep("|", "", boost::keep_empty_tokens);
            tokenizer tokens(str, sep);
            tokenizer::iterator iter = tokens.begin();

            std::string subj(*iter++);
            std::string mes(*iter++);

            // Send the notification down the new path.
            // For requested notices, we don't want to send the popups.
            if (dialog != IM_GROUP_NOTICE_REQUESTED)
            {
                payload["subject"] = subj;
                payload["message"] = mes;
                payload["sender_name"] = name;
                payload["sender_id"] = agent_id;
                payload["group_id"] = group_id;
                payload["inventory_name"] = item_name;
                payload["received_time"] = LLDate::now();
                if (info && info->asLLSD())
                {
                    payload["inventory_offer"] = info->asLLSD();
                }

                // <FS:Ansariel> FIRE-505: Group name not shown in notification well
                //LLSD args;
                //args["SUBJECT"] = subj;
                //args["MESSAGE"] = mes;
                //LLDate notice_date = LLDate(timestamp).notNull() ? LLDate(timestamp) : LLDate::now();
                //LLNotifications::instance().add(LLNotification::Params("GroupNotice").substitutions(args).payload(payload).time_stamp(notice_date));
                //make_ui_sound("UISndGroupNotice"); // <FS:PP> Group notice sound
                if (group_id.isNull())
                {
                    LL_WARNS() << "Received group notice with null id!" << LL_ENDL;
                }
                gCacheName->get(group_id, true, boost::bind(&notification_group_name_cb, _2, name, subj, mes, payload, timestamp));
                // </FS:Ansariel>
            }

            // Also send down the old path for now.
            if (IM_GROUP_NOTICE_REQUESTED == dialog)
            {

                LLPanelGroup::showNotice(subj, mes, group_id, has_inventory, item_name, info);
            }
            else
            {
                delete info;
            }
        }
        break;
        case IM_GROUP_INVITATION:
        {
            // <FS:Ansariel> FIRE-20385: Don't show group invitation for groups agent is already a member of
            if (gAgent.isInGroup(from_id) && !gSavedSettings.getBOOL("FSShowJoinedGroupInvitations"))
            {
                LL_INFOS("Messaging") << "Received group invitation for group " << from_id << " but we are already a member" << LL_ENDL;
                return;
            }
            // </FS:Ansariel>

            if (!is_muted)
            {
                // group is not blocked, but we still need to check agent that sent the invitation
                // and we have no agent's id
                // Note: server sends username "first.last".
                // <FS:Ansariel> Fix broken mute check for avatars without last name:
                //               Names without last names are stored with capital first letter
                //               in the mute list, but they arrive here completely in lower case.
                //               So we need to change the first letter to upper case in order to
                //               make the mute check actually work.
                //is_muted |= LLMuteList::getInstance()->isMuted(name);
                std::string check_name(name);
                if (!check_name.empty() && check_name.find('.') == std::string::npos)
                {
                    check_name[0] = toupper(check_name[0]);
                }
                is_muted |= LLMuteList::getInstance()->isMuted(check_name);
                // </FS:Ansariel>
            }
            if (is_do_not_disturb || is_muted)
            {
                send_do_not_disturb_message(gMessageSystem, from_id);
            }

            if (!is_muted)
            {
                LL_INFOS("Messaging") << "Received IM_GROUP_INVITATION message." << LL_ENDL;
                // Read the binary bucket for more information.
                struct invite_bucket_t
                {
                    S32 membership_fee;
                    LLUUID role_id;
                }*invite_bucket;

                // Make sure the binary bucket is the correct size.
                if (binary_bucket_size != sizeof(invite_bucket_t))
                {
                    LL_WARNS("Messaging") << "Malformed group invite binary bucket" << LL_ENDL;
                    // <FS:Ansariel> Don't flash task icon
                    //break;
                    return;
                }

                invite_bucket = (struct invite_bucket_t*) &binary_bucket[0];
                S32 membership_fee = ntohl(invite_bucket->membership_fee);

                LLSD payload;
                payload["transaction_id"] = session_id;
                payload["group_id"] = from_group ? from_id : aux_id;
                payload["name"] = name;
                payload["message"] = message;
                payload["fee"] = membership_fee;
                payload["use_offline_cap"] = session_id.isNull() && (offline == IM_OFFLINE);

                LLSD args;
                args["MESSAGE"] = message;
                // we shouldn't pass callback functor since it is registered in LLFunctorRegistration

                // <FS:PP> Option to block/reject all group invites
                // LLNotificationsUtil::add("JoinGroup", args, payload);
                if (is_rejecting_group_invites)
                {
                    LL_INFOS("Messaging") << "Group invite automatically rejected because of the user setting..." << LL_ENDL;
                    return;
                }
                else
                {
                    make_ui_sound("UISndGroupInvitation"); // <FS:PP> Group invitation sound
                    LLNotificationsUtil::add("JoinGroup", args, payload);
                }
                // </FS:PP>
            }
            // <FS:Ansariel> Don't flash task icon for group messages from muted senders
            else
            {
                return;
            }
            // </FS:Ansariel>
        }
        break;

        case IM_INVENTORY_OFFERED:
        case IM_TASK_INVENTORY_OFFERED:
            // Someone has offered us some inventory.
        {
            LLOfferInfo* info = new LLOfferInfo;
            if (IM_INVENTORY_OFFERED == dialog)
            {
                struct offer_agent_bucket_t
                {
                    S8      asset_type;
                    LLUUID  object_id;
                }*bucketp;

                if (sizeof(offer_agent_bucket_t) != binary_bucket_size)
                {
                    LL_WARNS("Messaging") << "Malformed inventory offer from agent" << LL_ENDL;
                    delete info;
                    // <FS:Ansariel> Don't flash task icon
                    //break;
                    return;
                }
                bucketp = (struct offer_agent_bucket_t*) &binary_bucket[0];
                info->mType = (LLAssetType::EType) bucketp->asset_type;
                info->mObjectID = bucketp->object_id;
                info->mFromObject = false;
            }
            else // IM_TASK_INVENTORY_OFFERED
            {
                if (sizeof(S8) == binary_bucket_size)
                {
                    info->mType = (LLAssetType::EType) binary_bucket[0];
                }
                else
                {
                    /*RIDER*/ // The previous version of the protocol returned the wrong binary bucket... we
                    // still might be able to figure out the type... even though the offer is not retrievable.

                    // Should be safe to remove once DRTSIM-451 fully deploys
                    std::string str_bucket(reinterpret_cast<char *>(binary_bucket));
                    std::string str_type(str_bucket.substr(0, str_bucket.find('|')));

                    std::stringstream type_convert(str_type);

                    S32 type;
                    type_convert >> type;

                    // We could try AT_UNKNOWN which would be more accurate, but that causes an auto decline
                    info->mType = static_cast<LLAssetType::EType>(type);
                    // Don't break in the case of a bad binary bucket.  Go ahead and show the
                    // accept/decline popup even though it will not do anything.
                    LL_WARNS("Messaging") << "Malformed inventory offer from object, type might be " << info->mType << LL_ENDL;
                }
                info->mObjectID = LLUUID::null;
                info->mFromObject = true;
            }

            info->mIM = dialog;
            info->mFromID = from_id;
            info->mFromGroup = from_group;
            info->mFolderID = gInventory.findCategoryUUIDForType(LLFolderType::assetTypeToFolderType(info->mType));

            info->mTransactionID = session_id.notNull() ? session_id : aux_id;

            info->mFromName = name;
            info->mDesc = message;
            info->mHost = sender;
            //if (((is_do_not_disturb && !is_owned_by_me) || is_muted))
            if (is_muted)
            {
                // Prefetch the offered item so that it can be discarded by the appropriate observer. (EXT-4331)
                if (IM_INVENTORY_OFFERED == dialog)
                {
                    LLInventoryFetchItemsObserver* fetch_item = new LLInventoryFetchItemsObserver(info->mObjectID);
                    fetch_item->startFetch();
                    delete fetch_item;
                    // Same as closing window
                    info->forceResponse(IOR_DECLINE);
                }
                else
                {
                    info->forceResponse(IOR_MUTE);
                }
            }
            // old logic: busy mode must not affect interaction with objects (STORM-565)
            // new logic: inventory offers from in-world objects should be auto-declined (CHUI-519)
            else if (is_do_not_disturb && dialog == IM_TASK_INVENTORY_OFFERED)
            {
                // Until throttling is implemented, do not disturb mode should reject inventory instead of silently
                // accepting it.  SEE SL-39554
                info->forceResponse(IOR_DECLINE);
            }
            else
            {
                inventory_offer_handler(info);
            }
        }
        break;

        case IM_INVENTORY_ACCEPTED:
        {
//          args["NAME"] = LLSLURL("agent", from_id, "completename").getSLURLString();;
//          args["ORIGINAL_NAME"] = original_name;
// [RLVa:KB] - Checked: RLVa-1.2.2
            // Only anonymize the name if the agent is nearby, there isn't an open IM session to them and their profile isn't open
            LLAvatarName av_name;
            bool fRlvCanShowName = (!RlvActions::isRlvEnabled()) ||
                (RlvActions::canShowName(RlvActions::SNC_DEFAULT, from_id)) || (!RlvUtil::isNearbyAgent(from_id)) || (RlvUIEnabler::hasOpenProfile(from_id)) || (RlvUIEnabler::hasOpenIM(from_id));
            args["NAME"] = LLSLURL("agent", from_id, (fRlvCanShowName) ? "completename" : "rlvanonym").getSLURLString();;
            args["ORIGINAL_NAME"] = fRlvCanShowName ? original_name : (LLAvatarNameCache::get(from_id, &av_name) ? RlvStrings::getAnonym(av_name) : RlvStrings::getAnonym(original_name));
// [/RLVa:KB]
            LLSD payload;
            payload["from_id"] = from_id;
            // Passing the "SESSION_NAME" to use it for IM notification logging
            // in LLTipHandler::processNotification(). See STORM-941.
            payload["SESSION_NAME"] = name;
            LLNotificationsUtil::add("InventoryAccepted", args, payload);
            break;
        }
        case IM_INVENTORY_DECLINED:
        {
//          args["NAME"] = LLSLURL("agent", from_id, "completename").getSLURLString();;
// [RLVa:KB] - Checked: RLVa-1.2.2
            // Only anonymize the name if the agent is nearby, there isn't an open IM session to them and their profile isn't open
            bool fRlvCanShowName = (!RlvActions::isRlvEnabled()) ||
                (RlvActions::canShowName(RlvActions::SNC_DEFAULT, from_id)) || (!RlvUtil::isNearbyAgent(from_id)) || (RlvUIEnabler::hasOpenProfile(from_id)) || (RlvUIEnabler::hasOpenIM(from_id));
            args["NAME"] = LLSLURL("agent", from_id, (fRlvCanShowName) ? "completename" : "rlvanonym").getSLURLString();;
// [/RLVa:KB]
            LLSD payload;
            payload["from_id"] = from_id;
            LLNotificationsUtil::add("InventoryDeclined", args, payload);
            break;
        }
        // TODO: _DEPRECATED suffix as part of vote removal - DEV-24856
        case IM_GROUP_VOTE:
        {
            LL_WARNS("Messaging") << "Received IM: IM_GROUP_VOTE_DEPRECATED" << LL_ENDL;
        }
        break;

        case IM_GROUP_ELECTION_DEPRECATED:
        {
            LL_WARNS("Messaging") << "Received IM: IM_GROUP_ELECTION_DEPRECATED" << LL_ENDL;
        }
        break;

        case IM_FROM_TASK:
        {

            if (is_do_not_disturb && !is_owned_by_me)
            {
                return;
            }

            // <FS:PP> FIRE-6406: Feature to disable Object Return notification
            static LLCachedControl<bool> FSDisableReturnObjectNotification(gSavedSettings, "FSDisableReturnObjectNotification");
            if (FSDisableReturnObjectNotification)
            {
                if (message.find("been returned to your inventory") != -1)
                {
                    return;
                }
            }
            // </FS:PP>

            // Build a link to open the object IM info window.
            std::string location = ll_safe_string((char*)binary_bucket, binary_bucket_size - 1);

            if (session_id.notNull())
            {
                chat.mFromID = session_id;
            }
            else
            {
                // This message originated on a region without the updated code for task id and slurl information.
                // We just need a unique ID for this object that isn't the owner ID.
                // If it is the owner ID it will overwrite the style that contains the link to that owner's profile.
                // This isn't ideal - it will make 1 style for all objects owned by the the same person/group.
                // This works because the only thing we can really do in this case is show the owner name and link to their profile.
                chat.mFromID = from_id ^ gAgent.getSessionID();
            }

            chat.mSourceType = CHAT_SOURCE_OBJECT;
            chat.mChatType = CHAT_TYPE_IM;

            // To conclude that the source type of message is CHAT_SOURCE_SYSTEM it's not
            // enough to check only from name (i.e. fromName = "Second Life"). For example
            // source type of messages from objects called "Second Life" should not be CHAT_SOURCE_SYSTEM.
            bool chat_from_system = (SYSTEM_FROM == name) && region_id.isNull() && position.isNull();
            if (chat_from_system)
            {
                // System's UUID is NULL (fixes EXT-4766)
                chat.mFromID = LLUUID::null;
                chat.mSourceType = CHAT_SOURCE_SYSTEM;
            }

            // IDEVO Some messages have embedded resident names
            message = clean_name_from_task_im(message, from_group);

            LLSD query_string;
            query_string["owner"] = from_id;
// [RLVa:KB] - Checked: RLVa-1.2.0
            if (RlvActions::isRlvEnabled())
            {
                // NOTE: the chat message itself will be filtered in LLNearbyChatHandler::processChat()
                if ( (!RlvActions::canShowName(RlvActions::SNC_DEFAULT)) && (!from_group) && (RlvUtil::isNearbyAgent(from_id)) )
                {
<<<<<<< HEAD
                    query_string["rlv_shownames"] = TRUE;
=======
                    query_string["rlv_shownames"] = true;
>>>>>>> 050d2fef

                    RlvUtil::filterNames(name);
                    chat.mFromName = name;
                }
                if (!RlvActions::canShowLocation())
                {
                    std::string::size_type idxPos = location.find('/');
                    if ( (std::string::npos != idxPos) && (RlvUtil::isNearbyRegion(location.substr(0, idxPos))) )
                        location = RlvStrings::getString(RlvStringKeys::Hidden::Region);
                }
            }
// [/RLVa:KB]
            query_string["slurl"] = location;
            query_string["name"] = name;
            if (from_group)
            {
                query_string["groupowned"] = "true";
            }

//              chat.mURL = LLSLURL("objectim", session_id, "").getSLURLString();
// [SL:KB] - Checked: 2010-11-02 (RLVa-1.2.2a) | Added: RLVa-1.2.2a
            chat.mURL = LLSLURL("objectim", session_id, LLURI::mapToQueryString(query_string)).getSLURLString();
// [/SL:KB]
            chat.mText = message;

            // <FS:PP> FIRE-10178: Keyword Alerts in group IM do not work unless the group is in the foreground (notification on receipt of Task IM)
            if (FSKeywords::getInstance()->chatContainsKeyword(chat, true))
            {
                FSKeywords::notify(chat);
            }
            // </FS:PP>

            // Note: lie to Nearby Chat, pretending that this is NOT an IM, because
            // IMs from obejcts don't open IM sessions.
            // <FS:Ansariel> [FS communication UI]
            //LLFloaterIMNearbyChat* nearby_chat = LLFloaterReg::getTypedInstance<LLFloaterIMNearbyChat>("nearby_chat");
            FSFloaterNearbyChat* nearby_chat = FSFloaterNearbyChat::getInstance();
            // </FS:Ansariel> [FS communication UI]
            if (!chat_from_system && nearby_chat)
            {
                chat.mOwnerID = from_id;
                LLSD args;
                args["slurl"] = location;

                // Look for IRC-style emotes here so object name formatting is correct
                // <FS:Ansariel> Consolidate IRC /me prefix checks
                //std::string prefix = message.substr(0, 4);
                //if (prefix == "/me " || prefix == "/me'")
                if (is_irc_me_prefix(message))
                // </FS:Ansariel>
                {
                    chat.mChatStyle = CHAT_STYLE_IRC;
                }

                LLNotificationsUI::LLNotificationManager::instance().onChat(chat, args);
                if (message != "")
                {
                    LLSD msg_notify;
                    msg_notify["session_id"] = LLUUID();
                    msg_notify["from_id"] = chat.mFromID;
                    msg_notify["source_type"] = chat.mSourceType;
                    on_new_message(msg_notify);
                }
            }


            //Object IMs send with from name: 'Second Life' need to be displayed also in notification toasts (EXT-1590)
            if (!chat_from_system) break;

            LLSD substitutions;
            substitutions["NAME"] = name;
            substitutions["MSG"] = message;

            LLSD payload;
            payload["object_id"] = session_id;
            payload["owner_id"] = from_id;
            payload["from_id"] = from_id;
            payload["slurl"] = location;
            payload["name"] = name;

            if (from_group)
            {
                payload["group_owned"] = "true";
            }

            LLNotificationsUtil::add("ServerObjectMessage", substitutions, payload);
        }
        break;

        case IM_SESSION_SEND:       // ad-hoc or group IMs

            // Only show messages if we have a session open (which
            // should happen after you get an "invitation"
// [SL:KB] - Patch: Chat-GroupSnooze | Checked: 2012-06-16 (Catznip-3.3)
            //if ( !gIMMgr->hasSession(session_id) )
            if (!gIMMgr->hasSession(session_id) &&
                 (!gAgent.isInGroup(session_id) || LLAvatarActions::isBlocked(from_id) || (!exoGroupMuteList::instance().restoreDeferredGroupChat(session_id) && (!gIMMgr->checkSnoozeExpiration(session_id) || !gIMMgr->restoreSnoozedSession(session_id)) )))
// [/SL:KB]
            {
                return;
            }

            else if (offline == IM_ONLINE && is_do_not_disturb)
            {

                // return a standard "do not disturb" message, but only do it to online IM
                // (i.e. not other auto responses and not store-and-forward IM)
                if (!gIMMgr->hasSession(session_id))
                {
                    // if there is not a panel for this conversation (i.e. it is a new IM conversation
                    // initiated by the other party) then...
                    send_do_not_disturb_message(gMessageSystem, from_id, session_id);
                }

                // now store incoming IM in chat history

                buffer = message;

                LL_DEBUGS("Messaging") << "message in dnd; session_id( " << session_id << " ), from_id( " << from_id << " )" << LL_ENDL;

                // add to IM panel, but do not bother the user
                gIMMgr->addMessage(
                    session_id,
                    from_id,
                    name,
                    buffer,
                    IM_OFFLINE == offline,
                    ll_safe_string((char*)binary_bucket),
                    IM_SESSION_INVITE,
                    parent_estate_id,
                    region_id,
                    position,
                    false,      // is_region_msg
                    timestamp);
            }
            else
            {

                // <FS:PP> FIRE-10178: Keyword Alerts in group IM do not work unless the group is in the foreground (notification on receipt of IM)
                chat.mText = message;
                bool keyword_alert_performed = false;
                if (FSKeywords::getInstance()->chatContainsKeyword(chat, false))
                {
                    FSKeywords::notify(chat);
                    keyword_alert_performed = true;
                }
                // </FS:PP>

                // standard message, not from system
                std::string saved;
                if (offline == IM_OFFLINE)
                {
                    saved = llformat("(Saved %s) ", formatted_time(timestamp).c_str());
                }

                buffer = saved + message;

                LL_DEBUGS("Messaging") << "standard message session_id( " << session_id << " ), from_id( " << from_id << " )" << LL_ENDL;

                gIMMgr->addMessage(
                    session_id,
                    from_id,
                    name,
                    buffer,
                    (IM_OFFLINE == offline),
                    ll_safe_string((char*)binary_bucket),   // session name
                    IM_SESSION_INVITE,
                    parent_estate_id,
                    region_id,
                    position,
                    false,
                    timestamp,
                    false,
                    keyword_alert_performed);
            }
            break;

        case IM_FROM_TASK_AS_ALERT:
            if (is_do_not_disturb && !is_owned_by_me)
            {
                return;
            }
            {
                // Construct a viewer alert for this message.
                args["NAME"] = name;
                args["MESSAGE"] = message;
                LLNotificationsUtil::add("ObjectMessage", args);
            }
            break;
        case IM_DO_NOT_DISTURB_AUTO_RESPONSE:
            if (is_muted)
            {
                LL_DEBUGS("Messaging") << "Ignoring do-not-disturb response from " << from_id << LL_ENDL;
                return;
            }
            else
            {
                // <FS:Ansariel> FIRE-12908: Add busy response indicator back to busy messages
                //gIMMgr->addMessage(session_id, from_id, name, message);
                buffer = llformat("(%s): %s", LLTrans::getString("BusyResponse").c_str(), message.c_str());
                gIMMgr->addMessage(session_id, from_id, name, buffer);
                // </FS:Ansariel>
            }
            break;

        case IM_LURE_USER:
        case IM_TELEPORT_REQUEST:
        {
// [RLVa:KB] - Checked: RLVa-1.4.9
            // If we auto-accept the offer/request then this will override DnD status (but we'll still let the other party know later)
            bool fRlvAutoAccept = (rlv_handler_t::isEnabled()) &&
                ( ((IM_LURE_USER == dialog) && (RlvActions::autoAcceptTeleportOffer(from_id))) ||
                  ((IM_TELEPORT_REQUEST == dialog) && (RlvActions::autoAcceptTeleportRequest(from_id))) );
// [/RLVa:KB]

            if (is_muted)
            {
                return;
            }

            // <FS:PP> FIRE-1245: Option to block/reject teleport offers
            //else if (gSavedPerAccountSettings.getBOOL("VoiceCallsFriendsOnly") && (LLAvatarTracker::instance().getBuddyInfo(from_id) == NULL))
            //{
            //  return;
            //}
            else if ( (is_rejecting_tp_offers && (!FSDontRejectTeleportOffersFromFriends || (FSDontRejectTeleportOffersFromFriends && !is_friend))) && (!fRlvAutoAccept) )
            {
                send_rejecting_tp_offers_message(gMessageSystem, from_id);
            }
            // </FS:PP>
            else
            {
                // <FS:Ansariel> FS autoresponse feature
                //if (is_do_not_disturb)
                //{
                //    send_do_not_disturb_message(gMessageSystem, from_id);
                //}
// [RLVa:KB] - Checked: RLVa-1.4.9
                if (!fRlvAutoAccept)
// [/RLVa:KB]
                {
                    std::string my_name;
                    std::string response;
                    LLAgentUI::buildFullname(my_name);
                    if (is_do_not_disturb)
                    {
                        response = gSavedPerAccountSettings.getString("DoNotDisturbModeResponse");
                    }
                    else if (is_autorespond_nonfriends && !is_friend)
                    {
                        response = gSavedPerAccountSettings.getString("FSAutorespondNonFriendsResponse");
                    }
                    else if (is_autorespond)
                    {
                        response = gSavedPerAccountSettings.getString("FSAutorespondModeResponse");
                    }
                    else if (is_afk && FSSendAwayAvatarResponse)
                    {
                        response = gSavedPerAccountSettings.getString("FSAwayAvatarResponse");
                    }

                    if (!response.empty())
                    {
                        pack_instant_message(
                            gMessageSystem,
                            gAgentID,
<<<<<<< HEAD
                            FALSE,
=======
                            false,
>>>>>>> 050d2fef
                            gAgentSessionID,
                            from_id,
                            my_name,
                            response,
                            IM_ONLINE,
                            IM_DO_NOT_DISTURB_AUTO_RESPONSE,
                            LLUUID::null);
                        gAgent.sendReliableMessage();
                    }
                }
                // </FS:Ansariel> FS autoresponse feature

                LLVector3 pos, look_at;
                U64 region_handle(0);
                U8 region_access(SIM_ACCESS_MIN);
                std::string region_info = ll_safe_string((char*)binary_bucket, binary_bucket_size);
                std::string region_access_str = LLStringUtil::null;
                std::string region_access_icn = LLStringUtil::null;
                std::string region_access_lc = LLStringUtil::null;

                bool canUserAccessDstRegion = true;
                bool doesUserRequireMaturityIncrease = false;

                // Do not parse the (empty) lure bucket for TELEPORT_REQUEST
                if (IM_TELEPORT_REQUEST != dialog && parse_lure_bucket(region_info, region_handle, pos, look_at, region_access))
                {
                    region_access_str = LLViewerRegion::accessToString(region_access);
                    region_access_icn = LLViewerRegion::getAccessIcon(region_access);
                    region_access_lc = region_access_str;
                    LLStringUtil::toLower(region_access_lc);

                    if (!gAgent.isGodlike())
                    {
                        switch (region_access)
                        {
                            case SIM_ACCESS_MIN:
                            case SIM_ACCESS_PG:
                                break;
                            case SIM_ACCESS_MATURE:
                                if (gAgent.isTeen())
                                {
                                    canUserAccessDstRegion = false;
                                }
                                else if (gAgent.prefersPG())
                                {
                                    doesUserRequireMaturityIncrease = true;
                                }
                                break;
                            case SIM_ACCESS_ADULT:
                                if (!gAgent.isAdult())
                                {
                                    canUserAccessDstRegion = false;
                                }
                                else if (!gAgent.prefersAdult())
                                {
                                    doesUserRequireMaturityIncrease = true;
                                }
                                break;
                            default:
                                llassert(0);
                                break;
                        }
                    }
                }

// [RLVa:KB] - Checked: RLVa-1.4.9
                if (rlv_handler_t::isEnabled())
                {
                    if ( ((IM_LURE_USER == dialog) && (!RlvActions::canAcceptTpOffer(from_id))) ||
                         ((IM_TELEPORT_REQUEST == dialog) && (!RlvActions::canAcceptTpRequest(from_id))) )
                    {
                        RlvUtil::sendBusyMessage(from_id, RlvStrings::getString(RlvStringKeys::Blocked::TpLureRequestRemote));
                        if (is_do_not_disturb)
                            send_do_not_disturb_message(gMessageSystem, from_id);
                        return;
                    }

                    // Censor message if: 1) restricted from receiving IMs from the sender, or 2) teleport offer/request and @showloc=n restricted
                    if ( (!RlvActions::canReceiveIM(from_id)) ||
                         ((gRlvHandler.hasBehaviour(RLV_BHVR_SHOWLOC)) && (IM_LURE_USER == dialog || IM_TELEPORT_REQUEST == dialog)) )
                    {
                        message = RlvStrings::getString(RlvStringKeys::Hidden::Generic);
                    }
                }
// [/RLVa:KB]

                LLSD args;
                // *TODO: Translate -> [FIRST] [LAST] (maybe)
// [SL:KB] - Patch: UI-Notifications | Checked: 2011-04-11 (Catznip-2.5.0a) | Added: Catznip-2.5.0a
                args["NAME_LABEL"] = LLSLURL("agent", from_id, "completename").getSLURLString();
// [/SL:KB]
                args["NAME_SLURL"] = LLSLURL("agent", from_id, "about").getSLURLString();
                args["MESSAGE"] = message;
                args["MATURITY_STR"] = region_access_str;
                args["MATURITY_ICON"] = region_access_icn;
                args["REGION_CONTENT_MATURITY"] = region_access_lc;
                LLSD payload;
                payload["from_id"] = from_id;
                payload["lure_id"] = session_id;
                payload["godlike"] = false;
                payload["region_maturity"] = region_access;

                // <FS:Ansariel> FIRE-6786: Always show teleport location in teleport offer
                if (dialog == IM_LURE_USER && (!rlv_handler_t::isEnabled() || !fRlvAutoAccept) && LLGridManager::instance().isInSecondLife())
                {
                    LLVector3d pos_global = from_region_handle(region_handle);
                    pos_global += LLVector3d(pos);
                    LLLandmarkActions::getSLURLfromPosGlobal(pos_global, boost::bind(&teleport_region_info_cb, _1, args, payload, from_id, session_id, canUserAccessDstRegion, doesUserRequireMaturityIncrease));
                    return;
                }
                // </FS:Ansariel>

                if (!canUserAccessDstRegion)
                {
                    LLNotification::Params params("TeleportOffered_MaturityBlocked");
                    params.substitutions = args;
                    params.payload = payload;
                    LLPostponedNotification::add<LLPostponedOfferNotification>(params, from_id, false);
                    send_simple_im(from_id, LLTrans::getString("TeleportMaturityExceeded"), IM_NOTHING_SPECIAL, session_id);
                    send_simple_im(from_id, LLStringUtil::null, IM_LURE_DECLINED, session_id);
                }
                else if (doesUserRequireMaturityIncrease)
                {
                    LLNotification::Params params("TeleportOffered_MaturityExceeded");
                    params.substitutions = args;
                    params.payload = payload;
                    LLPostponedNotification::add<LLPostponedOfferNotification>(params, from_id, false);
                }
                else
                {
                    LLNotification::Params params;
                    if (IM_LURE_USER == dialog)
                    {
                        params.name = "TeleportOffered";
                        params.functor.name = "TeleportOffered";
                    }
                    else if (IM_TELEPORT_REQUEST == dialog)
                    {
                        params.name = "TeleportRequest";
                        params.functor.name = "TeleportRequest";
                    }

                    params.substitutions = args;
                    params.payload = payload;

// [RLVa:KB] - Checked: RLVa-1.4.9
                    if (fRlvAutoAccept)
                    {
                        if (IM_LURE_USER == dialog)
                            gRlvHandler.setCanCancelTp(false);
                        if (is_do_not_disturb)
                            send_do_not_disturb_message(gMessageSystem, from_id);
                        LLNotifications::instance().forceResponse(LLNotification::Params(params.name).payload(payload), 0);
                    }
                    else
                    {
                        LLPostponedNotification::add<LLPostponedOfferNotification>(params, from_id, false);
                    }
// [/RLVa:KB]
//                      LLPostponedNotification::add<LLPostponedOfferNotification>(params, from_id, false);
                }
            }
        }
        break;

        case IM_GODLIKE_LURE_USER:
        {
            LLVector3 pos, look_at;
            U64 region_handle(0);
            U8 region_access(SIM_ACCESS_MIN);
            std::string region_info = ll_safe_string((char*)binary_bucket, binary_bucket_size);
            std::string region_access_str = LLStringUtil::null;
            std::string region_access_icn = LLStringUtil::null;
            std::string region_access_lc = LLStringUtil::null;

            bool canUserAccessDstRegion = true;
            bool doesUserRequireMaturityIncrease = false;

            if (parse_lure_bucket(region_info, region_handle, pos, look_at, region_access))
            {
                region_access_str = LLViewerRegion::accessToString(region_access);
                region_access_icn = LLViewerRegion::getAccessIcon(region_access);
                region_access_lc = region_access_str;
                LLStringUtil::toLower(region_access_lc);

                if (!gAgent.isGodlike())
                {
                    switch (region_access)
                    {
                        case SIM_ACCESS_MIN:
                        case SIM_ACCESS_PG:
                            break;
                        case SIM_ACCESS_MATURE:
                            if (gAgent.isTeen())
                            {
                                canUserAccessDstRegion = false;
                            }
                            else if (gAgent.prefersPG())
                            {
                                doesUserRequireMaturityIncrease = true;
                            }
                            break;
                        case SIM_ACCESS_ADULT:
                            if (!gAgent.isAdult())
                            {
                                canUserAccessDstRegion = false;
                            }
                            else if (!gAgent.prefersAdult())
                            {
                                doesUserRequireMaturityIncrease = true;
                            }
                            break;
                        default:
                            llassert(0);
                            break;
                    }
                }
            }

            LLSD args;
            // *TODO: Translate -> [FIRST] [LAST] (maybe)
            args["NAME_SLURL"] = LLSLURL("agent", from_id, "about").getSLURLString();
            args["MESSAGE"] = message;
            args["MATURITY_STR"] = region_access_str;
            args["MATURITY_ICON"] = region_access_icn;
            args["REGION_CONTENT_MATURITY"] = region_access_lc;
            LLSD payload;
            payload["from_id"] = from_id;
            payload["lure_id"] = session_id;
            payload["godlike"] = true;
            payload["region_maturity"] = region_access;

            if (!canUserAccessDstRegion)
            {
                LLNotification::Params params("TeleportOffered_MaturityBlocked");
                params.substitutions = args;
                params.payload = payload;
                LLPostponedNotification::add<LLPostponedOfferNotification>(params, from_id, false);
                send_simple_im(from_id, LLTrans::getString("TeleportMaturityExceeded"), IM_NOTHING_SPECIAL, session_id);
                send_simple_im(from_id, LLStringUtil::null, IM_LURE_DECLINED, session_id);
            }
            else if (doesUserRequireMaturityIncrease)
            {
                LLNotification::Params params("TeleportOffered_MaturityExceeded");
                params.substitutions = args;
                params.payload = payload;
                LLPostponedNotification::add<LLPostponedOfferNotification>(params, from_id, false);
            }
            else
            {
                // do not show a message box, because you're about to be
                // teleported.
                LLNotifications::instance().forceResponse(LLNotification::Params("TeleportOffered").payload(payload), 0);
            }
        }
        break;

        case IM_GOTO_URL:
        {
            LLSD args;
            // n.b. this is for URLs sent by the system, not for
            // URLs sent by scripts (i.e. llLoadURL)
            if (binary_bucket_size <= 0)
            {
                LL_WARNS("Messaging") << "bad binary_bucket_size: "
                    << binary_bucket_size
                    << " - aborting function." << LL_ENDL;
                return;
            }

            std::string url;

            url.assign((char*)binary_bucket, binary_bucket_size - 1);
            args["MESSAGE"] = message;
            args["URL"] = url;
            LLSD payload;
            payload["url"] = url;
            LLNotificationsUtil::add("GotoURL", args, payload);
        }
        break;

        case IM_FRIENDSHIP_OFFERED:
        {

            // <FS:PP> FIRE-15233: Automatic friendship request refusal
            if (is_rejecting_friendship_requests)
            {
                send_rejecting_friendship_requests_message(gMessageSystem, from_id);
                return;
            }
            // </FS:PP>

            LLSD payload;
            payload["from_id"] = from_id;
            payload["session_id"] = session_id;
            payload["online"] = (offline == IM_ONLINE);
            payload["sender"] = sender.getIPandPort();

            bool add_notification = true;
            for (auto& panel : LLToastNotifyPanel::instance_snapshot())
            {
                const std::string& notification_name = panel.getNotificationName();
                if (notification_name == "OfferFriendship" && panel.isControlPanelEnabled())
                {
                    add_notification = false;
                    break;
                }
            }

            if (is_muted && add_notification)
            {
                LLNotifications::instance().forceResponse(LLNotification::Params("OfferFriendship").payload(payload), 1);
            }
            else
            {
                if (is_do_not_disturb)
                {
                    send_do_not_disturb_message(gMessageSystem, from_id);
                }
// [SL:KB] - Patch: UI-Notifications | Checked: 2011-04-11 (Catznip-2.5.0a) | Added: Catznip-2.5.0a
                args["NAME_LABEL"] = LLSLURL("agent", from_id, "completename").getSLURLString();
// [/SL:KB]
                args["NAME_SLURL"] = LLSLURL("agent", from_id, "about").getSLURLString();

                if (add_notification)
                {
                    if (message.empty())
                    {
                        //support for frienship offers from clients before July 2008
                        LLNotificationsUtil::add("OfferFriendshipNoMessage", args, payload);
                        make_ui_sound("UISndFriendshipOffer"); // <FS:PP> Friendship offer sound
                    }
                    else
                    {
                        args["[MESSAGE]"] = message;
                        LLNotification::Params params("OfferFriendship");
                        params.substitutions = args;
                        params.payload = payload;
                        LLPostponedNotification::add<LLPostponedOfferNotification>(params, from_id, false);
                        make_ui_sound("UISndFriendshipOffer"); // <FS:PP> Friendship offer sound
                    }
                }
            }
        }
        break;

        case IM_FRIENDSHIP_ACCEPTED:
        {
            // In the case of an offline IM, the formFriendship() may be extraneous
            // as the database should already include the relationship.  But it
            // doesn't hurt for dupes.
            LLAvatarTracker::formFriendship(from_id);

            std::vector<std::string> strings;
            strings.push_back(from_id.asString());
            send_generic_message("requestonlinenotification", strings);

            args["NAME"] = name;
            LLSD payload;
            payload["from_id"] = from_id;
            LLAvatarNameCache::get(from_id, boost::bind(&notification_display_name_callback, _1, _2, "FriendshipAccepted", args, payload));
        }
        break;

        case IM_FRIENDSHIP_DECLINED_DEPRECATED:
        default:
            LL_WARNS("Messaging") << "Instant message calling for unknown dialog "
                << (S32)dialog << LL_ENDL;
            break;
    }

    LLWindow* viewer_window = gViewerWindow->getWindow();
    // <FS:CR> Make osx dashboard icon bounce when window isn't in focus
    //if (viewer_window && viewer_window->getMinimized())
    static LLCachedControl<bool> sFlashIcon(gSavedSettings, "FSFlashOnMessage");
    static LLCachedControl<bool> sFSFlashOnObjectIM(gSavedSettings, "FSFlashOnObjectIM");
    if (viewer_window && dialog != IM_TYPING_START && dialog != IM_TYPING_STOP && sFlashIcon && (sFSFlashOnObjectIM || (chat.mChatType != CHAT_TYPE_IM)) && !is_muted)
    {
        viewer_window->flashIcon(5.f);
    }
}

void LLIMProcessing::requestOfflineMessages()
{
    static bool requested = false;
    if (!requested
        && gMessageSystem
        && !gDisconnected
        && LLMuteList::getInstance()->isLoaded()
        && isAgentAvatarValid()
        && gAgent.getRegion()
        && gAgent.getRegion()->capabilitiesReceived())
    {
        std::string cap_url = gAgent.getRegionCapability("ReadOfflineMsgs");

        // <FS:Ansariel> Optional legacy offline messages
        if (!gSavedSettings.getBOOL("FSUseReadOfflineMsgsCap"))
        {
            cap_url = "";
        }
        // </FS:Ansariel>

        // Auto-accepted inventory items may require the avatar object
        // to build a correct name.  Likewise, inventory offers from
        // muted avatars require the mute list to properly mute.
        if (cap_url.empty()
            || gAgent.getRegionCapability("AcceptFriendship").empty()
            || gAgent.getRegionCapability("AcceptGroupInvite").empty())
        {
            // Offline messages capability provides no session/transaction ids for message AcceptFriendship and IM_GROUP_INVITATION to work
            // So make sure we have the caps before using it.
            requestOfflineMessagesLegacy();
        }
        else
        {
            LLCoros::instance().launch("LLIMProcessing::requestOfflineMessagesCoro",
                boost::bind(&LLIMProcessing::requestOfflineMessagesCoro, cap_url));
        }
        requested = true;
    }
}

void LLIMProcessing::requestOfflineMessagesCoro(std::string url)
{
    LLCore::HttpRequest::policy_t httpPolicy(LLCore::HttpRequest::DEFAULT_POLICY_ID);
    LLCoreHttpUtil::HttpCoroutineAdapter::ptr_t
        httpAdapter(new LLCoreHttpUtil::HttpCoroutineAdapter("requestOfflineMessagesCoro", httpPolicy));
    LLCore::HttpRequest::ptr_t httpRequest(new LLCore::HttpRequest);

    LLSD result = httpAdapter->getAndSuspend(httpRequest, url);

    LLSD httpResults = result[LLCoreHttpUtil::HttpCoroutineAdapter::HTTP_RESULTS];
    LLCore::HttpStatus status = LLCoreHttpUtil::HttpCoroutineAdapter::getStatusFromLLSD(httpResults);

    if (!status) // success = httpResults["success"].asBoolean();
    {
        LL_WARNS("Messaging") << "Error requesting offline messages via capability " << url << ", Status: " << status.toString() << "\nFalling back to legacy method." << LL_ENDL;

        requestOfflineMessagesLegacy();
        return;
    }

    LLSD contents = result[LLCoreHttpUtil::HttpCoroutineAdapter::HTTP_RESULTS_CONTENT];

    if (!contents.size())
    {
        LL_WARNS("Messaging") << "No contents received for offline messages via capability " << url << LL_ENDL;
        return;
    }

    // Todo: once dirtsim-369 releases, remove one of the map/array options
    LLSD messages;
    if (contents.isArray())
    {
        messages = *contents.beginArray();
    }
    else if (contents.has("messages"))
    {
        messages = contents["messages"];
    }
    else
    {
        LL_WARNS("Messaging") << "Invalid offline message content received via capability " << url << LL_ENDL;
        return;
    }

    if (!messages.isArray())
    {
        LL_WARNS("Messaging") << "Invalid offline message content received via capability " << url << LL_ENDL;
        return;
    }

    if (messages.size() == 0)
    {
        // Nothing to process
        return;
    }

    if (!gAgent.getRegion())
    {
        LL_WARNS("Messaging") << "Region null while attempting to load messages." << LL_ENDL;
        return;
    }

    LL_INFOS("Messaging") << "Processing offline messages." << LL_ENDL;

    LLHost sender = gAgent.getRegionHost();

    LLSD::array_iterator i = messages.beginArray();
    LLSD::array_iterator iEnd = messages.endArray();
    for (; i != iEnd; ++i)
    {
        const LLSD &message_data(*i);

        /* RIDER: Many fields in this message are using a '_' rather than the standard '-'.  This
         * should be changed but would require tight coordination with the simulator.
         */
        LLVector3 position;
        if (message_data.has("position"))
        {
            position.setValue(message_data["position"]);
        }
        else
        {
            position.set(message_data["local_x"].asReal(), message_data["local_y"].asReal(), message_data["local_z"].asReal());
        }

        std::vector<U8> bin_bucket;
        if (message_data.has("binary_bucket"))
        {
            bin_bucket = message_data["binary_bucket"].asBinary();
        }
        else
        {
            bin_bucket.push_back(0);
        }

        // Todo: once drtsim-451 releases, remove the string option
        bool from_group;
        if (message_data["from_group"].isInteger())
        {
            from_group = message_data["from_group"].asInteger();
        }
        else
        {
            from_group = message_data["from_group"].asString() == "Y";
        }

        EInstantMessage dialog = static_cast<EInstantMessage>(message_data["dialog"].asInteger());
        LLUUID session_id = message_data["transaction-id"].asUUID();
        if (session_id.isNull() && dialog == IM_FROM_TASK)
        {
            session_id = message_data["asset_id"].asUUID();
        }

        LLAppViewer::instance()->postToMainCoro([=]()
            {
                std::vector<U8> local_bin_bucket = bin_bucket;
                LLHost local_sender = sender;
                LLIMProcessing::processNewMessage(
                    message_data["from_agent_id"].asUUID(),
                    from_group,
                    message_data["to_agent_id"].asUUID(),
                    message_data.has("offline") ? static_cast<U8>(message_data["offline"].asInteger()) : IM_OFFLINE,
                    dialog,
                    session_id,
                    static_cast<U32>(message_data["timestamp"].asInteger()),
                    message_data["from_agent_name"].asString(),
                    message_data["message"].asString(),
                    static_cast<U32>((message_data.has("parent_estate_id")) ? message_data["parent_estate_id"].asInteger() : 1), // 1 - IMMainland
                    message_data["region_id"].asUUID(),
                    position,
                    local_bin_bucket.data(),
                    S32(local_bin_bucket.size()),
                    local_sender,
                    message_data["asset_id"].asUUID());
            });

    }
}

void LLIMProcessing::requestOfflineMessagesLegacy()
{
    LL_INFOS("Messaging") << "Requesting offline messages (Legacy)." << LL_ENDL;

    LLMessageSystem* msg = gMessageSystem;
    msg->newMessageFast(_PREHASH_RetrieveInstantMessages);
    msg->nextBlockFast(_PREHASH_AgentData);
    msg->addUUIDFast(_PREHASH_AgentID, gAgent.getID());
    msg->addUUIDFast(_PREHASH_SessionID, gAgent.getSessionID());
    gAgent.sendReliableMessage();
}
<|MERGE_RESOLUTION|>--- conflicted
+++ resolved
@@ -323,11 +323,7 @@
         // Only filter if the object owner is a nearby agent
         if ( (RlvActions::isRlvEnabled()) && (!RlvActions::canShowName(RlvActions::SNC_DEFAULT, info->mFromID)) && (RlvUtil::isNearbyAgent(info->mFromID)) )
         {
-<<<<<<< HEAD
-            payload["rlv_shownames"] = TRUE;
-=======
             payload["rlv_shownames"] = true;
->>>>>>> 050d2fef
             args["NAME_SLURL"] = LLSLURL("agent", info->mFromID, "rlvanonym").getSLURLString();
         }
 // [/RLVa:KB]
@@ -352,11 +348,7 @@
             (RlvActions::canShowName(RlvActions::SNC_DEFAULT, info->mFromID)) || (!RlvUtil::isNearbyAgent(info->mFromID)) || (RlvUIEnabler::hasOpenIM(info->mFromID)) || (RlvUIEnabler::hasOpenProfile(info->mFromID));
         if (!fRlvCanShowName)
         {
-<<<<<<< HEAD
-            payload["rlv_shownames"] = TRUE;
-=======
             payload["rlv_shownames"] = true;
->>>>>>> 050d2fef
             LLAvatarName av_name;
             if (LLAvatarNameCache::get(info->mFromID, &av_name))
             {
@@ -685,25 +677,6 @@
     // IDEVO convert new-style "Resident" names for display
     name = clean_name_from_im(name, dialog);
 
-<<<<<<< HEAD
-    BOOL is_do_not_disturb = gAgent.isDoNotDisturb();
-    BOOL is_autorespond = gAgent.getAutorespond();
-    BOOL is_autorespond_nonfriends = gAgent.getAutorespondNonFriends();
-    // <FS:PP> FIRE-1245: Option to block/reject teleport offers
-    BOOL is_rejecting_tp_offers = gAgent.getRejectTeleportOffers();
-    static LLCachedControl<bool> FSDontRejectTeleportOffersFromFriends(gSavedPerAccountSettings, "FSDontRejectTeleportOffersFromFriends");
-    // </FS:PP>
-    BOOL is_rejecting_group_invites = gAgent.getRejectAllGroupInvites(); // <FS:PP> Option to block/reject all group invites
-    BOOL is_rejecting_friendship_requests = gAgent.getRejectFriendshipRequests(); // <FS:PP> FIRE-15233: Automatic friendship request refusal
-    BOOL is_autorespond_muted = gSavedPerAccountSettings.getBOOL("FSSendMutedAvatarResponse");
-    BOOL is_muted = LLMuteList::getInstance()->isMuted(from_id, name, LLMute::flagTextChat)
-        // object IMs contain sender object id in session_id (STORM-1209)
-        || (dialog == IM_FROM_TASK && LLMuteList::getInstance()->isMuted(session_id));
-    BOOL is_owned_by_me = FALSE;
-    BOOL is_friend = (LLAvatarTracker::instance().getBuddyInfo(from_id) == NULL) ? false : true;
-    static LLCachedControl<bool> accept_im_from_only_friend(gSavedPerAccountSettings, "VoiceCallsFriendsOnly");
-    //BOOL is_linden = chat.mSourceType != CHAT_SOURCE_OBJECT &&
-=======
     bool is_do_not_disturb = gAgent.isDoNotDisturb();
     bool is_autorespond = gAgent.getAutorespond();
     bool is_autorespond_nonfriends = gAgent.getAutorespondNonFriends();
@@ -721,16 +694,11 @@
     bool is_friend = LLAvatarTracker::instance().getBuddyInfo(from_id) != NULL;
     static LLCachedControl<bool> accept_im_from_only_friend(gSavedPerAccountSettings, "VoiceCallsFriendsOnly");
     //bool is_linden = chat.mSourceType != CHAT_SOURCE_OBJECT &&
->>>>>>> 050d2fef
     //      LLMuteList::isLinden(name); <:FS:TM> Bear compile fix - is_linden not referenced
 
     // <FS:PP> FIRE-10500: Autoresponse for (Away)
     static LLCachedControl<bool> FSSendAwayAvatarResponse(gSavedPerAccountSettings, "FSSendAwayAvatarResponse");
-<<<<<<< HEAD
-    BOOL is_afk = gAgent.getAFK();
-=======
     bool is_afk = gAgent.getAFK();
->>>>>>> 050d2fef
     // </FS:PP>
 
     chat.mMuted = is_muted;
@@ -861,11 +829,7 @@
                     pack_instant_message(
                         gMessageSystem,
                         gAgent.getID(),
-<<<<<<< HEAD
-                        FALSE,
-=======
                         false,
->>>>>>> 050d2fef
                         gAgent.getSessionID(),
                         from_id,
                         my_name,
@@ -1086,11 +1050,7 @@
                         pack_instant_message(
                             gMessageSystem,
                             gAgent.getID(),
-<<<<<<< HEAD
-                            FALSE,
-=======
                             false,
->>>>>>> 050d2fef
                             gAgent.getSessionID(),
                             from_id,
                             my_name,
@@ -1617,11 +1577,7 @@
                 // NOTE: the chat message itself will be filtered in LLNearbyChatHandler::processChat()
                 if ( (!RlvActions::canShowName(RlvActions::SNC_DEFAULT)) && (!from_group) && (RlvUtil::isNearbyAgent(from_id)) )
                 {
-<<<<<<< HEAD
-                    query_string["rlv_shownames"] = TRUE;
-=======
                     query_string["rlv_shownames"] = true;
->>>>>>> 050d2fef
 
                     RlvUtil::filterNames(name);
                     chat.mFromName = name;
@@ -1888,11 +1844,7 @@
                         pack_instant_message(
                             gMessageSystem,
                             gAgentID,
-<<<<<<< HEAD
-                            FALSE,
-=======
                             false,
->>>>>>> 050d2fef
                             gAgentSessionID,
                             from_id,
                             my_name,
