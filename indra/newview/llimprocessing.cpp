--- conflicted
+++ resolved
@@ -61,7 +61,6 @@
 #include "llworld.h"
 
 #include "boost/lexical_cast.hpp"
-<<<<<<< HEAD
 
 // [RLVa:KB] - Checked: 2010-03-09 (RLVa-1.2.0a)
 #include "rlvactions.h"
@@ -82,13 +81,6 @@
 #include "llviewernetwork.h"
 #include "sound_ids.h"
 #include "NACLantispam.h"
-
-#if LL_MSVC
-// disable boost::lexical_cast warning
-#pragma warning (disable:4702)
-#endif
-=======
->>>>>>> a52ba692
 
 extern void on_new_message(const LLSD& msg);
 
