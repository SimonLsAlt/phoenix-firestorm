/**
* @file LLIMProcessing.cpp
* @brief Container for Instant Messaging
*
* $LicenseInfo:firstyear=2001&license=viewerlgpl$
* Second Life Viewer Source Code
* Copyright (C) 2018, Linden Research, Inc.
*
* This library is free software; you can redistribute it and/or
* modify it under the terms of the GNU Lesser General Public
* License as published by the Free Software Foundation;
* version 2.1 of the License only.
*
* This library is distributed in the hope that it will be useful,
* but WITHOUT ANY WARRANTY; without even the implied warranty of
* MERCHANTABILITY or FITNESS FOR A PARTICULAR PURPOSE.  See the GNU
* Lesser General Public License for more details.
*
* You should have received a copy of the GNU Lesser General Public
* License along with this library; if not, write to the Free Software
* Foundation, Inc., 51 Franklin Street, Fifth Floor, Boston, MA  02110-1301  USA
*
* Linden Research, Inc., 945 Battery Street, San Francisco, CA  94111  USA
* $/LicenseInfo$
*/

#include "llviewerprecompiledheaders.h"

#include "llimprocessing.h"

#include "llagent.h"
#include "llappviewer.h"
#include "llavatarnamecache.h"
#include "llfirstuse.h"
#include "llfloaterreg.h"
// <FS:Ansariel> [FS communication UI]
//#include "llfloaterimnearbychat.h"
#include "fsfloaternearbychat.h"
// </FS:Ansariel> [FS communication UI]
#include "llimview.h"
#include "llinventoryobserver.h"
#include "llinventorymodel.h"
#include "llmutelist.h"
#include "llnotifications.h"
#include "llnotificationsutil.h"
#include "llnotificationmanager.h"
#include "llpanelgroup.h"
#include "llregex.h"
#include "llregionhandle.h"
#include "llsdserialize.h"
#include "llslurl.h"
#include "llstring.h"
#include "lltoastnotifypanel.h"
#include "lltrans.h"
#include "llviewergenericmessage.h"
#include "llviewerobjectlist.h"
#include "llviewermessage.h"
#include "llviewerwindow.h"
#include "llviewerregion.h"
#include "llvoavatarself.h"
#include "llworld.h"

#include "boost/lexical_cast.hpp"

// [RLVa:KB] - Checked: 2010-03-09 (RLVa-1.2.0a)
#include "rlvactions.h"
#include "rlvhandler.h"
#include "rlvinventory.h"
#include "rlvui.h"
// [/RLVa:KB]

// Firestorm includes
#include "exogroupmutelist.h"
#include "fscommon.h"
#include "fsdata.h"
#include "fskeywords.h"
#include "llagentui.h"
#include "llavataractions.h"
#include "llgiveinventory.h"
#include "lllandmarkactions.h"
#include "llviewernetwork.h"
#include "sound_ids.h"
#include "NACLantispam.h"

#if LL_MSVC
// disable boost::lexical_cast warning
#pragma warning (disable:4702)
#endif

extern void on_new_message(const LLSD& msg);

// Strip out "Resident" for display, but only if the message came from a user
// (rather than a script)
static std::string clean_name_from_im(const std::string& name, EInstantMessage type)
{
    switch (type)
    {
        case IM_NOTHING_SPECIAL:
        case IM_MESSAGEBOX:
        case IM_GROUP_INVITATION:
        case IM_INVENTORY_OFFERED:
        case IM_INVENTORY_ACCEPTED:
        case IM_INVENTORY_DECLINED:
        case IM_GROUP_VOTE:
        case IM_GROUP_MESSAGE_DEPRECATED:
            //IM_TASK_INVENTORY_OFFERED
            //IM_TASK_INVENTORY_ACCEPTED
            //IM_TASK_INVENTORY_DECLINED
        case IM_NEW_USER_DEFAULT:
        case IM_SESSION_INVITE:
        case IM_SESSION_P2P_INVITE:
        case IM_SESSION_GROUP_START:
        case IM_SESSION_CONFERENCE_START:
        case IM_SESSION_SEND:
        case IM_SESSION_LEAVE:
            //IM_FROM_TASK
        case IM_DO_NOT_DISTURB_AUTO_RESPONSE:
        case IM_CONSOLE_AND_CHAT_HISTORY:
        case IM_LURE_USER:
        case IM_LURE_ACCEPTED:
        case IM_LURE_DECLINED:
        case IM_GODLIKE_LURE_USER:
        case IM_TELEPORT_REQUEST:
        case IM_GROUP_ELECTION_DEPRECATED:
            //IM_GOTO_URL
            //IM_FROM_TASK_AS_ALERT
        case IM_GROUP_NOTICE:
        case IM_GROUP_NOTICE_INVENTORY_ACCEPTED:
        case IM_GROUP_NOTICE_INVENTORY_DECLINED:
        case IM_GROUP_INVITATION_ACCEPT:
        case IM_GROUP_INVITATION_DECLINE:
        case IM_GROUP_NOTICE_REQUESTED:
        case IM_FRIENDSHIP_OFFERED:
        case IM_FRIENDSHIP_ACCEPTED:
        case IM_FRIENDSHIP_DECLINED_DEPRECATED:
            //IM_TYPING_START
            //IM_TYPING_STOP
            return LLCacheName::cleanFullName(name);
        default:
            return name;
    }
}

static std::string clean_name_from_task_im(const std::string& msg,
    BOOL from_group)
{
    boost::smatch match;
    static const boost::regex returned_exp(
        "(.*been returned to your inventory lost and found folder by )(.+)( (from|near).*)");
    if (ll_regex_match(msg, match, returned_exp))
    {
        // match objects are 1-based for groups
        std::string final = match[1].str();
        std::string name = match[2].str();
        // Don't try to clean up group names
        if (!from_group)
        {
            final += LLCacheName::buildUsername(name);
        }
        final += match[3].str();
        return final;
    }
    return msg;
}

const std::string NOT_ONLINE_MSG("User not online - message will be stored and delivered later.");
const std::string NOT_ONLINE_INVENTORY("User not online - inventory has been saved.");
void translate_if_needed(std::string& message)
{
    if (message == NOT_ONLINE_MSG)
    {
        message = LLTrans::getString("not_online_msg");
    }
    else if (message == NOT_ONLINE_INVENTORY)
    {
        message = LLTrans::getString("not_online_inventory");
    }
}

class LLPostponedIMSystemTipNotification : public LLPostponedNotification
{
protected:
    /* virtual */
    void modifyNotificationParams()
    {
        LLSD payload = mParams.payload;
        // <FS:Ansariel> FIRE-29943: Item shared messaged logging to wrong IM logfile if user is offline
        //payload["SESSION_NAME"] = mName;
        LLAvatarName av_name;
        // This should work since modifyNotificationParams() is invoked after we already
        // retrieved the avatar name
        if (mFromId.notNull() && LLAvatarNameCache::instance().getName(mFromId, &av_name))
        {
            // LLHandlerUtil::logToIM() will transform this into the correct filename
            payload["SESSION_NAME"] = av_name.getLegacyName();
        }
        else
        {
            payload["SESSION_NAME"] = mName;
        }
        // </FS:Ansariel>

        mParams.payload = payload;
    }
};

class LLPostponedOfferNotification : public LLPostponedNotification
{
protected:
    /* virtual */
    void modifyNotificationParams()
    {
        LLSD substitutions = mParams.substitutions;
        substitutions["NAME"] = mName;
        mParams.substitutions = substitutions;
    }
};

void inventory_offer_handler(LLOfferInfo* info)
{
    // If muted, don't even go through the messaging stuff.  Just curtail the offer here.
    // Passing in a null UUID handles the case of where you have muted one of your own objects by_name.
    // The solution for STORM-1297 seems to handle the cases where the object is owned by someone else.
    if (LLMuteList::getInstance()->isMuted(info->mFromID, info->mFromName) ||
        LLMuteList::getInstance()->isMuted(LLUUID::null, info->mFromName))
    {
        info->forceResponse(IOR_MUTE);
        return;
    }


    bool bAutoAccept(false);
    // Avoid the Accept/Discard dialog if the user so desires. JC
    // <FS:Ansariel> Auto-accept any kind of inventory (FIRE-4128)
    //if (gSavedSettings.getBOOL("AutoAcceptNewInventory")
    //  && (info->mType == LLAssetType::AT_NOTECARD
    //      || info->mType == LLAssetType::AT_LANDMARK
    //      || info->mType == LLAssetType::AT_TEXTURE))
//  if (gSavedSettings.getBOOL("AutoAcceptNewInventory"))
    // </FS:Ansariel> Auto-accept any kind of inventory (FIRE-4128)
// [RLVa:KB]
    // Don't auto-accept give-to-RLV inventory offers
    if ( (gSavedSettings.getBOOL("AutoAcceptNewInventory")) &&
         ( (!rlv_handler_t::isEnabled()) || (!RlvInventory::instance().isGiveToRLVOffer(*info)) ) )
// [/RLVa:KB]
    {
        // For certain types, just accept the items into the inventory,
        // and possibly open them on receipt depending upon "ShowNewInventory".
        bAutoAccept = true;
    }

    // Strip any SLURL from the message display. (DEV-2754)
    std::string msg = info->mDesc;
    int indx = msg.find(" ( http://slurl.com/secondlife/");
    if (indx == std::string::npos)
    {
        // try to find new slurl host
        indx = msg.find(" ( http://maps.secondlife.com/secondlife/");
    }
    if (indx >= 0)
    {
        LLStringUtil::truncate(msg, indx);
    }

    LLSD args;
    args["[OBJECTNAME]"] = msg;

    LLSD payload;

    // must protect against a NULL return from lookupHumanReadable()
    std::string typestr = ll_safe_string(LLAssetType::lookupHumanReadable(info->mType));
    if (!typestr.empty())
    {
        // human readable matches string name from strings.xml
        // lets get asset type localized name
        args["OBJECTTYPE"] = LLTrans::getString(typestr);
    }
    else
    {
        LL_WARNS("Messaging") << "LLAssetType::lookupHumanReadable() returned NULL - probably bad asset type: " << info->mType << LL_ENDL;
        args["OBJECTTYPE"] = "";

        // This seems safest, rather than propagating bogosity
        LL_WARNS("Messaging") << "Forcing an inventory-decline for probably-bad asset type." << LL_ENDL;
        info->forceResponse(IOR_DECLINE);
        return;
    }

    // If mObjectID is null then generate the object_id based on msg to prevent
    // multiple creation of chiclets for same object.
    LLUUID object_id = info->mObjectID;
    if (object_id.isNull())
        object_id.generate(msg);

    payload["from_id"] = info->mFromID;
    // Needed by LLScriptFloaterManager to bind original notification with 
    // faked for toast one.
    payload["object_id"] = object_id;
    // Flag indicating that this notification is faked for toast.
    payload["give_inventory_notification"] = FALSE;
    args["OBJECTFROMNAME"] = info->mFromName;
    args["NAME"] = info->mFromName;
    if (info->mFromGroup)
    {
        args["NAME_SLURL"] = LLSLURL("group", info->mFromID, "about").getSLURLString();
    }
    else
    {
// [SL:KB] - Patch: UI-Notifications | Checked: 2011-04-11 (Catznip-2.5.0a) | Added: Catznip-2.5.0a
        args["NAME_LABEL"] = LLSLURL("agent", info->mFromID, "completename").getSLURLString();
// [/SL:KB]
        args["NAME_SLURL"] = LLSLURL("agent", info->mFromID, "about").getSLURLString();
    }
    std::string verb = "select?name=" + LLURI::escape(msg);
    args["ITEM_SLURL"] = LLSLURL("inventory", info->mObjectID, verb.c_str()).getSLURLString();

    LLNotification::Params p;

    // Object -> Agent Inventory Offer
    if (info->mFromObject && !bAutoAccept)
    {
// [RLVa:KB] - Checked: RLVa-1.2.2
        // Only filter if the object owner is a nearby agent
        if ( (RlvActions::isRlvEnabled()) && (!RlvActions::canShowName(RlvActions::SNC_DEFAULT, info->mFromID)) && (RlvUtil::isNearbyAgent(info->mFromID)) )
        {
            payload["rlv_shownames"] = TRUE;
            args["NAME_SLURL"] = LLSLURL("agent", info->mFromID, "rlvanonym").getSLURLString();
        }
// [/RLVa:KB]

        // Inventory Slurls don't currently work for non agent transfers, so only display the object name.
        args["ITEM_SLURL"] = msg;
        // Note: sets inventory_task_offer_callback as the callback
        p.substitutions(args).payload(payload).functor.responder(LLNotificationResponderPtr(info));
        info->mPersist = true;

        // Offers from your own objects need a special notification template.
        p.name = info->mFromID == gAgentID ? "OwnObjectGiveItem" : "ObjectGiveItem";

        // Pop up inv offer chiclet and let the user accept (keep), or reject (and silently delete) the inventory.
        LLPostponedNotification::add<LLPostponedOfferNotification>(p, info->mFromID, info->mFromGroup == TRUE);
    }
    else // Agent -> Agent Inventory Offer
    {
// [RLVa:KB] - Checked: RLVa-2.0.1
        // Only filter if the offer is from a nearby agent and if there's no open IM session (doesn't necessarily have to be focused)
        bool fRlvCanShowName = (!RlvActions::isRlvEnabled()) ||
            (RlvActions::canShowName(RlvActions::SNC_DEFAULT, info->mFromID)) || (!RlvUtil::isNearbyAgent(info->mFromID)) || (RlvUIEnabler::hasOpenIM(info->mFromID)) || (RlvUIEnabler::hasOpenProfile(info->mFromID));
        if (!fRlvCanShowName)
        {
            payload["rlv_shownames"] = TRUE;
            LLAvatarName av_name;
            if (LLAvatarNameCache::get(info->mFromID, &av_name))
            {
                args["NAME"] = RlvStrings::getAnonym(av_name);
            }
            else
            {
                args["NAME"] = RlvStrings::getAnonym(info->mFromName);
            }
            args["NAME_SLURL"] = LLSLURL("agent", info->mFromID, "rlvanonym").getSLURLString();
        }
// [/RLVa:KB]

        p.responder = info;
        // Note: sets inventory_offer_callback as the callback
        // *TODO fix memory leak
        // inventory_offer_callback() is not invoked if user received notification and 
        // closes viewer(without responding the notification)
        p.substitutions(args).payload(payload).functor.responder(LLNotificationResponderPtr(info));
        info->mPersist = true;
        // <FS:Ansariel> FIRE-3832: Silent accept/decline of inventory offers
        //p.name = "UserGiveItem";
        p.name = (gSavedSettings.getBOOL("FSUseLegacyInventoryAcceptMessages") ? "UserGiveItemLegacy" : "UserGiveItem");
        // </FS:Ansariel>
        p.offer_from_agent = true;
        
        // Prefetch the item into your local inventory.
        LLInventoryFetchItemsObserver* fetch_item = new LLInventoryFetchItemsObserver(info->mObjectID);
        fetch_item->startFetch();
        if(fetch_item->isFinished())
        {
            fetch_item->done();
        }
        else
        {
            gInventory.addObserver(fetch_item);
        }
        
        // In viewer 2 we're now auto receiving inventory offers and messaging as such (not sending reject messages).
        // <FS:Ansariel> Optional V1-like inventory accept messages
        //info->send_auto_receive_response();
        // Also needs to be send on auto-accept so the item gets into the inventory!
        if (bAutoAccept || !gSavedSettings.getBOOL("FSUseLegacyInventoryAcceptMessages"))
        {
            info->send_auto_receive_response();
        }
        // </FS:Ansariel> Optional V1-like inventory accept messages

        if (gAgent.isDoNotDisturb()) 
        {
            send_do_not_disturb_message(gMessageSystem, info->mFromID);
        }

        if (!bAutoAccept) // if we auto accept, do not pester the user
        {
            // Inform user that there is a script floater via toast system
            payload["give_inventory_notification"] = TRUE;
            p.payload = payload;
            LLPostponedNotification::add<LLPostponedOfferNotification>(p, info->mFromID, false);
        }
        // <FS:Ansariel> FIRE-19540: Log auto-accepted inventory to nearby chat
        else if (gSavedSettings.getBOOL("FSLogAutoAcceptInventoryToChat"))
        {
            std::string message_type;
            LLStringUtil::format_map_t chat_args;
            
            chat_args["OBJECT_TYPE"] = (!typestr.empty() ? LLTrans::getString(typestr) : "");
            chat_args["DESC"] = msg;

            if (info->mFromObject)
            {
                std::string str_pos;
                std::string::size_type idx_start = info->mDesc.rfind(" ( http://");
                std::string::size_type idx_end = info->mDesc.find(" )", idx_start);
                if (idx_start != std::string::npos && idx_end != std::string::npos)
                {
                    LLSLURL url_pos(info->mDesc.substr(idx_start + 3, idx_end - (idx_start + 3)));
                    str_pos = "&slurl=" + LLURI::escape(url_pos.getLocationString());
                }

                chat_args["OBJECT_NAME"] = "[" + LLSLURL("objectim", info->mObjectID, "").getSLURLString() + "?name=" + LLURI::escape(info->mFromName) + "&owner=" + info->mFromID.asString() + (info->mFromGroup ? "&groupowned=true" : "") + str_pos + " " + info->mFromName + "]";
                message_type = "InvOfferAutoAcceptObject";
            }
            else
            {
                bool fRlvCanShowName = (!RlvActions::isRlvEnabled()) ||
                    (RlvActions::canShowName(RlvActions::SNC_DEFAULT, info->mFromID)) || (!RlvUtil::isNearbyAgent(info->mFromID)) || (RlvUIEnabler::hasOpenIM(info->mFromID)) || (RlvUIEnabler::hasOpenProfile(info->mFromID));
                
                std::string name_slurl = LLSLURL("agent", info->mFromID, (fRlvCanShowName ? "inspect" : "rlvanonym")).getSLURLString();

                chat_args["USER_NAME"] = name_slurl;
                message_type = "InvOfferAutoAcceptUser";
            }

            report_to_nearby_chat(LLTrans::getString(message_type, chat_args));
            make_ui_sound("UISndInventoryOffer");
        }
        // </FS:Ansariel>

        // <FS:Ansariel> Show offered inventory also if auto-accept is enabled (FIRE-5101)
        if (bAutoAccept && gSavedSettings.getBOOL("ShowNewInventory"))
        {
            LLViewerInventoryCategory* catp = NULL;
            catp = (LLViewerInventoryCategory*)gInventory.getCategory(info->mObjectID);
            LLViewerInventoryItem* itemp = NULL;
            if(!catp)
            {
                itemp = (LLViewerInventoryItem*)gInventory.getItem(info->mObjectID);
            }

            LLOpenAgentOffer* open_agent_offer = new LLOpenAgentOffer(info->mObjectID, info->mFromName, false);
            open_agent_offer->startFetch();
            if(catp || (itemp && itemp->isFinished()))
            {
                open_agent_offer->done();
            }
            else
            {
                gInventory.addObserver(open_agent_offer);
            }
        }
        // </FS:Ansariel> Show offered inventory also if auto-accept is enabled (FIRE-5101)
    }

    LLFirstUse::newInventory();
}

// Callback for name resolution of a god/estate message
static void god_message_name_cb(const LLAvatarName& av_name, LLChat chat, std::string message)
{	
    LLSD args;
    args["NAME"] = av_name.getCompleteName();
    args["MESSAGE"] = message;
    LLNotificationsUtil::add("GodMessage", args);

    // Treat like a system message and put in chat history.
    chat.mSourceType = CHAT_SOURCE_SYSTEM;
    chat.mText = message;

    // <FS:Ansariel> [FS communication UI]
    //LLFloaterIMNearbyChat* nearby_chat = LLFloaterReg::getTypedInstance<LLFloaterIMNearbyChat>("nearby_chat");
    FSFloaterNearbyChat* nearby_chat = FSFloaterNearbyChat::getInstance();
    // </FS:Ansariel> [FS communication UI]
    if (nearby_chat)
    {
        nearby_chat->addMessage(chat);
    }
}

// <FS:Ansariel> FIRE-505: Group name not shown in notification well
static void notification_group_name_cb(const std::string& group_name,
                                        const std::string& sender,
                                        const std::string& subject,
                                        const std::string& message,
                                        const LLSD& payload,
                                        U32 timestamp)
{
    LLAvatarName av_name;
    av_name.fromString(sender);
    LLSD args;
    args["SENDER"] = av_name.getUserNameForDisplay();
    args["GROUP"] = group_name;
    args["SUBJECT"] = subject;
    args["MESSAGE"] = message;
    LLDate notice_date = LLDate(timestamp).notNull() ? LLDate(timestamp) : LLDate::now();
    LLNotifications::instance().add(LLNotification::Params("GroupNotice").substitutions(args).payload(payload).time_stamp(notice_date));
    make_ui_sound("UISndGroupNotice"); // <FS:PP> Group notice sound
}
// </FS:Ansariel>

// <FS:Ansariel> FIRE-6786: Always show teleport location in teleport offer
static void teleport_region_info_cb(const std::string& slurl, LLSD args, const LLSD& payload, const LLUUID& from_id, const LLUUID& session_id, bool can_user_access_dst_region, bool does_user_require_maturity_increase)
{
    if (gRlvHandler.hasBehaviour(RLV_BHVR_SHOWLOC))
    {
        args["POS_SLURL"] = RlvStrings::getString(RlvStringKeys::Hidden::Generic);
    }
    else
    {
        args["POS_SLURL"] = slurl;
    }

    LLNotification::Params params;

    if (!can_user_access_dst_region)
    {
        params.name = "TeleportOffered_MaturityBlocked_SLUrl";
        send_simple_im(from_id, LLTrans::getString("TeleportMaturityExceeded"), IM_NOTHING_SPECIAL, session_id);
        send_simple_im(from_id, LLStringUtil::null, IM_LURE_DECLINED, session_id);
    }
    else if (does_user_require_maturity_increase)
    {
        params.name = "TeleportOffered_MaturityExceeded_SLUrl";
    }
    else
    {
        params.name = "TeleportOffered_SLUrl";
        params.functor.name = "TeleportOffered";
    }

    params.substitutions = args;
    params.payload = payload;
    LLPostponedNotification::add<LLPostponedOfferNotification>(params, from_id, false);

    LLWindow* viewer_window = gViewerWindow->getWindow();
    static LLCachedControl<bool> sFlashIcon(gSavedSettings, "FSFlashOnMessage");
    if (viewer_window && sFlashIcon)
    {
        viewer_window->flashIcon(5.f);
    }
}
// </FS:Ansariel>

static bool parse_lure_bucket(const std::string& bucket,
    U64& region_handle,
    LLVector3& pos,
    LLVector3& look_at,
    U8& region_access)
{
    // tokenize the bucket
    typedef boost::tokenizer<boost::char_separator<char> > tokenizer;
    boost::char_separator<char> sep("|", "", boost::keep_empty_tokens);
    tokenizer tokens(bucket, sep);
    tokenizer::iterator iter = tokens.begin();

    S32 gx, gy, rx, ry, rz, lx, ly, lz;
    try
    {
        gx = boost::lexical_cast<S32>((*(iter)).c_str());
        gy = boost::lexical_cast<S32>((*(++iter)).c_str());
        rx = boost::lexical_cast<S32>((*(++iter)).c_str());
        ry = boost::lexical_cast<S32>((*(++iter)).c_str());
        rz = boost::lexical_cast<S32>((*(++iter)).c_str());
        lx = boost::lexical_cast<S32>((*(++iter)).c_str());
        ly = boost::lexical_cast<S32>((*(++iter)).c_str());
        lz = boost::lexical_cast<S32>((*(++iter)).c_str());
    }
    catch (boost::bad_lexical_cast&)
    {
        LL_WARNS("parse_lure_bucket")
            << "Couldn't parse lure bucket."
            << LL_ENDL;
        return false;
    }
    // Grab region access
    region_access = SIM_ACCESS_MIN;
    if (++iter != tokens.end())
    {
        std::string access_str((*iter).c_str());
        LLStringUtil::trim(access_str);
        if (access_str == "A")
        {
            region_access = SIM_ACCESS_ADULT;
        }
        else if (access_str == "M")
        {
            region_access = SIM_ACCESS_MATURE;
        }
        else if (access_str == "PG")
        {
            region_access = SIM_ACCESS_PG;
        }
    }

    pos.setVec((F32)rx, (F32)ry, (F32)rz);
    look_at.setVec((F32)lx, (F32)ly, (F32)lz);

    region_handle = to_region_handle(gx, gy);
    return true;
}

static void notification_display_name_callback(const LLUUID& id,
    const LLAvatarName& av_name,
    const std::string& name,
    LLSD& substitutions,
    const LLSD& payload)
{
    substitutions["NAME"] = av_name.getDisplayName();
    LLNotificationsUtil::add(name, substitutions, payload);
}

void LLIMProcessing::processNewMessage(LLUUID from_id,
    BOOL from_group,
    LLUUID to_id,
    U8 offline,
    EInstantMessage dialog, // U8
    LLUUID session_id,
    U32 timestamp,
    std::string agentName,
    std::string message,
    U32 parent_estate_id,
    LLUUID region_id,
    LLVector3 position,
    U8 *binary_bucket,
    S32 binary_bucket_size,
    LLHost &sender,
    LLUUID aux_id)
{
    LLChat chat;
    std::string buffer;
    std::string name = agentName;

    // NaCl - Antispam Registry
    if (dialog != IM_TYPING_START && dialog != IM_TYPING_STOP &&											// Typing notifications
        !(dialog == IM_NOTHING_SPECIAL && offline == IM_OFFLINE && from_id.notNull() && to_id.notNull()) &&	// Saved offline IMs
        !(dialog == IM_FROM_TASK && offline == IM_OFFLINE)													// Saved offline IMs from objects
        )
    {
        if (NACLAntiSpamRegistry::instance().checkQueue(ANTISPAM_QUEUE_IM, from_id, ANTISPAM_SOURCE_AGENT))
        {
            return;
        }
    }
    // NaCl End

    // make sure that we don't have an empty or all-whitespace name
    LLStringUtil::trim(name);
    if (name.empty())
    {
        name = LLTrans::getString("Unnamed");
    }

    // Preserve the unaltered name for use in group notice mute checking.
    std::string original_name = name;

    // IDEVO convert new-style "Resident" names for display
    name = clean_name_from_im(name, dialog);

    BOOL is_do_not_disturb = gAgent.isDoNotDisturb();
    BOOL is_autorespond = gAgent.getAutorespond();
    BOOL is_autorespond_nonfriends = gAgent.getAutorespondNonFriends();
    // <FS:PP> FIRE-1245: Option to block/reject teleport offers
    BOOL is_rejecting_tp_offers = gAgent.getRejectTeleportOffers();
    static LLCachedControl<bool> FSDontRejectTeleportOffersFromFriends(gSavedPerAccountSettings, "FSDontRejectTeleportOffersFromFriends");
    // </FS:PP>
    BOOL is_rejecting_group_invites = gAgent.getRejectAllGroupInvites(); // <FS:PP> Option to block/reject all group invites
    BOOL is_rejecting_friendship_requests = gAgent.getRejectFriendshipRequests(); // <FS:PP> FIRE-15233: Automatic friendship request refusal
    BOOL is_autorespond_muted = gSavedPerAccountSettings.getBOOL("FSSendMutedAvatarResponse");
    BOOL is_muted = LLMuteList::getInstance()->isMuted(from_id, name, LLMute::flagTextChat)
        // object IMs contain sender object id in session_id (STORM-1209)
        || (dialog == IM_FROM_TASK && LLMuteList::getInstance()->isMuted(session_id));
    BOOL is_owned_by_me = FALSE;
    BOOL is_friend = (LLAvatarTracker::instance().getBuddyInfo(from_id) == NULL) ? false : true;
    static LLCachedControl<bool> accept_im_from_only_friend(gSavedPerAccountSettings, "VoiceCallsFriendsOnly");
    //BOOL is_linden = chat.mSourceType != CHAT_SOURCE_OBJECT &&
    //		LLMuteList::isLinden(name); <:FS:TM> Bear compile fix - is_linden not referenced

    // <FS:PP> FIRE-10500: Autoresponse for (Away)
    static LLCachedControl<bool> FSSendAwayAvatarResponse(gSavedPerAccountSettings, "FSSendAwayAvatarResponse");
    BOOL is_afk = gAgent.getAFK();
    // </FS:PP>

    chat.mMuted = is_muted;
    chat.mFromID = from_id;
    chat.mFromName = name;
    chat.mSourceType = (from_id.isNull() || (name == std::string(SYSTEM_FROM))) ? CHAT_SOURCE_SYSTEM : CHAT_SOURCE_AGENT;

    if (chat.mSourceType == CHAT_SOURCE_SYSTEM)
    { // Translate server message if required (MAINT-6109)
        translate_if_needed(message);
    }

    LLViewerObject *source = gObjectList.findObject(session_id); //Session ID is probably the wrong thing.
    if (source)
    {
        is_owned_by_me = source->permYouOwner();
    }

    // NaCl - Newline flood protection
    static LLCachedControl<bool> useAntiSpam(gSavedSettings, "UseAntiSpam");
    if (useAntiSpam && dialog != IM_GROUP_INVITATION)
    {
        bool doCheck = true;
        if (from_id.isNull() || gAgentID == from_id)
        {
            doCheck = false;
        }
        if (doCheck && is_owned_by_me)
        {
            doCheck = false;
        }
        if (doCheck && NACLAntiSpamRegistry::instance().checkNewlineFlood(ANTISPAM_QUEUE_IM, from_id, message))
        {
            return;
        }
    }
    // NaCl End

    std::string separator_string(": ");

    LLSD args;
    LLSD payload;
    LLNotification::Params params;

    switch (dialog)
    {
        case IM_CONSOLE_AND_CHAT_HISTORY:
            args["MESSAGE"] = message;
            payload["from_id"] = from_id;

            params.name = "IMSystemMessageTip";
            params.substitutions = args;
            params.payload = payload;
            LLPostponedNotification::add<LLPostponedIMSystemTipNotification>(params, from_id, false);
            break;

        case IM_NOTHING_SPECIAL:	// p2p IM
            // Don't show dialog, just do IM
            if (!gAgent.isGodlike()
                && gAgent.getRegion()->isPrelude()
                && to_id.isNull())
            {
                // do nothing -- don't distract newbies in
                // Prelude with global IMs
            }
// [RLVa:KB] - Checked: RLVa-2.1.0
            else if ( (RlvActions::isRlvEnabled()) && (offline == IM_ONLINE) && (!is_muted) && ((!accept_im_from_only_friend) || (is_friend)) &&
                      (message.length() > 3) && (RLV_CMD_PREFIX == message[0]) && (RlvHandler::instance().processIMQuery(from_id, message)) )
            {
                // Eat the message and do nothing
            }
// [/RLVa:KB]
//          else if (offline == IM_ONLINE 
//                      && is_do_not_disturb
//                      && from_id.notNull() //not a system message
//                      && to_id.notNull()) //not global message
// [RLVa:KB] - Checked: 2010-11-30 (RLVa-1.3.0)
            // <FS:Ansariel> Only send the busy reponse if either the sender is not
            //               muted OR the sender is muted and we explicitely want
            //               to inform him about that fact.
            else if (offline == IM_ONLINE
                        && (!accept_im_from_only_friend || is_friend)                                    // is friend or accept IMs from friend only disabled
                        && ((is_do_not_disturb && (!is_muted || (is_muted && !is_autorespond_muted))) || // do not disturb
                            (is_autorespond && !is_muted) ||                                             // autorespond everyone
                            (is_autorespond_nonfriends && !is_friend && !is_muted) ||                    // autorespond friends only
                            (is_afk && FSSendAwayAvatarResponse && !is_muted))                           // away
                        && from_id.notNull() //not a system message
                        && to_id.notNull() //not global message
                        && RlvActions::canReceiveIM(from_id))
    // [/RLVa:KB]
            {
                // <FS:Ansariel> Log autoresponse notification after initial message
                bool has_session = true;

                // <FS:Ansariel> Old "do not disturb" message behavior: only send once if session not open
                // Session id will be null if avatar answers from offline IM via email
                std::string response;
                if (!gIMMgr->hasSession(session_id) && session_id.notNull())
                {
                // </FS:Ansariel>
                    // <FS:Ansariel> Log autoresponse notification after initial message
                    has_session = false;
                    // <FS:Ansariel> FS autoresponse feature
                    std::string my_name;
                    LLAgentUI::buildFullname(my_name);
                    if (is_do_not_disturb)
                    {
                        response = gSavedPerAccountSettings.getString("DoNotDisturbModeResponse");
                    }
                    else if (is_autorespond_nonfriends && !is_friend)
                    {
                        response = gSavedPerAccountSettings.getString("FSAutorespondNonFriendsResponse");
                    }
                    else if (is_autorespond)
                    {
                        response = gSavedPerAccountSettings.getString("FSAutorespondModeResponse");
                    }
                    // <FS:PP> FIRE-10500: Autoresponse for (Away)
                    else if (is_afk && FSSendAwayAvatarResponse)
                    {
                        response = gSavedPerAccountSettings.getString("FSAwayAvatarResponse");
                    }
                    // </FS:PP>
                    else
                    {
                        LL_WARNS() << "Unknown auto-response mode" << LL_ENDL;
                    }
                    pack_instant_message(
                        gMessageSystem,
                        gAgent.getID(),
                        FALSE,
                        gAgent.getSessionID(),
                        from_id,
                        my_name,
                        response,
                        IM_ONLINE,
                        IM_DO_NOT_DISTURB_AUTO_RESPONSE,
                        session_id);
                    gAgent.sendReliableMessage();
                    // </FS:Ansariel> FS autoresponse feature
                // <FS:Ansariel> Old "do not disturb" message behavior: only send once if session not open
                }
                // </FS:Ansariel>

                // <FS:Ansariel> checkfor and process reqinfo
                if (has_session)
                {
                    message = FSData::getInstance()->processRequestForInfo(from_id,message,name,session_id);
                }
                // </FS:Ansariel>

                // now store incoming IM in chat history

                buffer = message;

                LL_DEBUGS("Messaging") << "session_id( " << session_id << " ), from_id( " << from_id << " )" << LL_ENDL;

                // <FS:PP> FIRE-10178: Keyword Alerts in group IM do not work unless the group is in the foreground (notification on receipt of IM)
                chat.mText = buffer;
                bool keyword_alert_performed = false;
                if (FSKeywords::getInstance()->chatContainsKeyword(chat, false))
                {
                    FSKeywords::notify(chat);
                    keyword_alert_performed = true;
                }
                // </FS:PP>

                // add to IM panel, but do not bother the user
                gIMMgr->addMessage(
                    session_id,
                    from_id,
                    name,
                    buffer,
                    IM_OFFLINE == offline,
                    LLStringUtil::null,
                    dialog,
                    parent_estate_id,
                    region_id,
                    position,
                    false,
                    timestamp,
                    false,
                    keyword_alert_performed);

                // <FS:Ansariel> Old "do not disturb" message behavior: only send once if session not open
                //if (!gIMMgr->isDNDMessageSend(session_id))
                //{
                //	// return a standard "do not disturb" message, but only do it to online IM
                //	// (i.e. not other auto responses and not store-and-forward IM)
                //	send_do_not_disturb_message(msg, from_id, session_id);
                //	gIMMgr->setDNDMessageSent(session_id, true);
                //}
                // </FS:Ansariel>

                if (!has_session)
                {
                    // <FS:LO> Fire-5389 - "Autoresponse Sent" message added to Firestorm as was in Phoenix
                    LLStringUtil::format_map_t args;
                    args["MESSAGE"] = response;

                    gIMMgr->addMessage(
                        session_id,
                        gAgentID,
                        LLStringUtil::null, // Pass null value so no name gets prepended
                        LLTrans::getString("IM_autoresponse_sent", args),
                        false,
                        name,
                        IM_NOTHING_SPECIAL,
                        parent_estate_id,
                        region_id,
                        position,
                        false,
                        0,
                        true
                        );
                    // </FS:LO>

                    // <FS:Ansariel> Send inventory item on autoresponse
                    LLUUID item_id(gSavedPerAccountSettings.getString("FSAutoresponseItemUUID"));
                    if (item_id.notNull())
                    {
                        LLInventoryItem* item = dynamic_cast<LLInventoryItem*>(gInventory.getItem(item_id));
                        if (item)
                        {
                            gIMMgr->addMessage(
                                    session_id,
                                    gAgentID,
                                    LLStringUtil::null, // Pass null value so no name gets prepended
                                    LLTrans::getString("IM_autoresponse_item_sent", LLSD().with("[ITEM_NAME]", item->getName())),
                                    false,
                                    name,
                                    IM_NOTHING_SPECIAL,
                                    parent_estate_id,
                                    region_id,
                                    position,
                                    false,
                                    0,
                                    true);
                            LLGiveInventory::doGiveInventoryItem(from_id, item, session_id);
                        }
                    }
                    // </FS:Ansariel>
                }
            }
            else if (from_id.isNull())
            {
                LLSD args;
                args["MESSAGE"] = message;
                LLNotificationsUtil::add("SystemMessage", args);
            }
            else if (to_id.isNull())
            {
                // Message to everyone from GOD, look up the fullname since
                // server always slams name to legacy names
                LLAvatarNameCache::get(from_id, boost::bind(god_message_name_cb, _2, chat, message));
            }
            else
            {
                // standard message, not from system
                std::string saved;
                if (offline == IM_OFFLINE)
                {
                    LLStringUtil::format_map_t args;
                    args["[LONG_TIMESTAMP]"] = formatted_time(timestamp);
                    saved = LLTrans::getString("Saved_message", args);
                }
                buffer = saved + message;

                LL_DEBUGS("Messaging") << "session_id( " << session_id << " ), from_id( " << from_id << " )" << LL_ENDL;

                bool mute_im = is_muted;
                if (accept_im_from_only_friend && !is_friend)
                {
                    if (!gIMMgr->isNonFriendSessionNotified(session_id))
                    {
                        // <FS:Ansariel> Disable this - doesn't make sense it will be skipped by LLIMMgr::addMessage() anyway
                        //std::string message = LLTrans::getString("IM_unblock_only_groups_friends");
                        //gIMMgr->addMessage(session_id, from_id, name, message, IM_OFFLINE == offline);
                        // </FS:Ansariel>
                        gIMMgr->addNotifiedNonFriendSessionID(session_id);
                    }

                    mute_im = true;
                }

// [RLVa:KB] - Checked: 2010-11-30 (RLVa-1.3.0)
                // Don't block offline IMs, or IMs from Lindens
                if ( (rlv_handler_t::isEnabled()) && (offline != IM_OFFLINE) && (!RlvActions::canReceiveIM(from_id)) && (!LLMuteList::getInstance()->isLinden(original_name) ))
                {
                    if (!mute_im)
                        RlvUtil::sendBusyMessage(from_id, RlvStrings::getString(RlvStringKeys::Blocked::RecvImRemote), session_id);
                    message = RlvStrings::getString(RlvStringKeys::Blocked::RecvIm);
                }
// [/RLVa:KB]

                if (!mute_im)
                {
                    // checkfor and process reqinfo
                    message = FSData::getInstance()->processRequestForInfo(from_id, message, name, session_id);

                    // <FS:PP> FIRE-10178: Keyword Alerts in group IM do not work unless the group is in the foreground (notification on receipt of IM)
                    chat.mText = message;
                    bool keyword_alert_performed = false;
                    if (FSKeywords::getInstance()->chatContainsKeyword(chat, false))
                    {
                        FSKeywords::notify(chat);
                        keyword_alert_performed = true;
                    }
                    // </FS:PP>

                    buffer = saved + message;

                    bool region_message = false;
                    if (region_id.isNull())
                    {
                        LLViewerRegion* regionp = LLWorld::instance().getRegionFromID(from_id);
                        if (regionp)
                        {
                            region_message = true;
                        }
                    }
                    gIMMgr->addMessage(
                        session_id,
                        from_id,
                        name,
                        buffer,
                        IM_OFFLINE == offline,
                        LLStringUtil::null,
                        dialog,
                        parent_estate_id,
                        region_id,
                        position,
                        region_message,
                        timestamp,
                        false,
                        keyword_alert_performed);
                }
                else
                {
                    /*
                    EXT-5099
                    */
                    static LLCachedControl<bool> fsSendMutedAvatarResponse(gSavedPerAccountSettings, "FSSendMutedAvatarResponse");
                    if (fsSendMutedAvatarResponse && (!accept_im_from_only_friend || is_friend))
                    {
                        std::string my_name;
                        LLAgentUI::buildFullname(my_name);
                        std::string response = gSavedPerAccountSettings.getString("FSMutedAvatarResponse");
                        pack_instant_message(
                            gMessageSystem,
                            gAgent.getID(),
                            FALSE,
                            gAgent.getSessionID(),
                            from_id,
                            my_name,
                            response,
                            IM_ONLINE,
                            IM_DO_NOT_DISTURB_AUTO_RESPONSE,
                            session_id);
                        gAgent.sendReliableMessage();
                    }

                    // <FS:Ansariel> Don't flash for muted IMs
                    return;
                }
            }
            break;

        case IM_TYPING_START:
        {
            gIMMgr->processIMTypingStart(from_id, dialog);
        }
        break;

        case IM_TYPING_STOP:
        {
            gIMMgr->processIMTypingStop(from_id, dialog);
        }
        break;

        case IM_MESSAGEBOX:
        {
            // This is a block, modeless dialog.
            args["MESSAGE"] = message;
            LLNotificationsUtil::add("SystemMessageTip", args);
        }
        break;
        case IM_GROUP_NOTICE:
        case IM_GROUP_NOTICE_REQUESTED:
        {
            LL_INFOS("Messaging") << "Received IM_GROUP_NOTICE message." << LL_ENDL;

            LLUUID agent_id;
            U8 has_inventory;
            U8 asset_type = 0;
            LLUUID group_id;
            std::string item_name;

            if (aux_id.notNull())
            {
                // aux_id contains group id, binary bucket contains name and asset type
                group_id = aux_id;
                has_inventory = binary_bucket_size > 1 ? TRUE : FALSE;
                from_group = TRUE; // inaccurate value correction
                if (has_inventory)
                {
                    std::string str_bucket = ll_safe_string((char*)binary_bucket, binary_bucket_size);

                    typedef boost::tokenizer<boost::char_separator<char> > tokenizer;
                    boost::char_separator<char> sep("|", "", boost::keep_empty_tokens);
                    tokenizer tokens(str_bucket, sep);
                    tokenizer::iterator iter = tokens.begin();

                    asset_type = (LLAssetType::EType)(atoi((*(iter++)).c_str()));
                    iter++; // wearable type if applicable, otherwise asset type
                    item_name = std::string((*(iter++)).c_str());
                    // Note There is more elements in 'tokens' ...


                    for (int i = 0; i < 6; i++)
                    {
                        LL_WARNS() << *(iter++) << LL_ENDL;
                        iter++;
                    }
                }
            }
            else
            {
                // All info is in binary bucket, read it for more information.
                struct notice_bucket_header_t
                {
                    U8 has_inventory;
                    U8 asset_type;
                    LLUUID group_id;
                };
                struct notice_bucket_full_t
                {
                    struct notice_bucket_header_t header;
                    U8 item_name[DB_INV_ITEM_NAME_BUF_SIZE];
                }*notice_bin_bucket;

                // Make sure the binary bucket is big enough to hold the header 
                // and a null terminated item name.
                if ((binary_bucket_size < (S32)((sizeof(notice_bucket_header_t) + sizeof(U8))))
                    || (binary_bucket[binary_bucket_size - 1] != '\0'))
                {
                    LL_WARNS("Messaging") << "Malformed group notice binary bucket" << LL_ENDL;
                    // <FS:Ansariel> Don't flash task icon
                    //break;
                    return;
                }

                notice_bin_bucket = (struct notice_bucket_full_t*) &binary_bucket[0];
                has_inventory = notice_bin_bucket->header.has_inventory;
                asset_type = notice_bin_bucket->header.asset_type;
                group_id = notice_bin_bucket->header.group_id;
                item_name = ll_safe_string((const char*)notice_bin_bucket->item_name);
            }

            if (group_id != from_id)
            {
                agent_id = from_id;
            }
            else
            {
                S32 index = original_name.find(" Resident");
                if (index != std::string::npos)
                {
                    original_name = original_name.substr(0, index);
                }

                // The group notice packet does not have an AgentID.  Obtain one from the name cache.
                // If last name is "Resident" strip it out so the cache name lookup works.
                std::string legacy_name = gCacheName->buildLegacyName(original_name);
                agent_id = LLAvatarNameCache::getInstance()->findIdByName(legacy_name);

                if (agent_id.isNull())
                {
                    LL_WARNS("Messaging") << "buildLegacyName returned null while processing " << original_name << LL_ENDL;
                }
            }

            if (agent_id.notNull() && LLMuteList::getInstance()->isMuted(agent_id))
            {
                // <FS:Ansariel> Don't flash task icon
                //break;
                return;
            }

            // If there is inventory, give the user the inventory offer.
            LLOfferInfo* info = NULL;

            if (has_inventory)
            {
                info = new LLOfferInfo();

                info->mIM = dialog;
                info->mFromID = from_id;
                info->mFromGroup = from_group;
                info->mTransactionID = session_id;
                info->mType = (LLAssetType::EType) asset_type;
                info->mFolderID = gInventory.findCategoryUUIDForType(LLFolderType::assetTypeToFolderType(info->mType));
                std::string from_name;

                // <FS:Ansariel> FIRE-17714: Make group notice attachment confirmation localizable
                //from_name += "A group member named ";
                //from_name += name;
                LLStringUtil::format_map_t args;
                args["NAME"] = name;
                from_name += LLTrans::getString("InvOfferGroupNoticeName", args);

                // <FS:Ansariel> FIRE-29677 / SL-13720 workaround
                if (LLUUID::validate(name))
                {
                    LLStringUtil::format_map_t args;
                    args["NAME"] = "%s";
                    std::string placeholder_from_name = LLTrans::getString("InvOfferGroupNoticeName", args);
                    from_name = name + "|" + placeholder_from_name;
                }
                // </FS:Ansariel>

                info->mFromName = from_name;
                info->mDesc = item_name;
                info->mHost = sender;
            }

            std::string str(message);

            // Tokenize the string.
            // TODO: Support escaped tokens ("||" -> "|")
            typedef boost::tokenizer<boost::char_separator<char> > tokenizer;
            boost::char_separator<char> sep("|", "", boost::keep_empty_tokens);
            tokenizer tokens(str, sep);
            tokenizer::iterator iter = tokens.begin();

            std::string subj(*iter++);
            std::string mes(*iter++);

            // Send the notification down the new path.
            // For requested notices, we don't want to send the popups.
            if (dialog != IM_GROUP_NOTICE_REQUESTED)
            {
                payload["subject"] = subj;
                payload["message"] = mes;
                payload["sender_name"] = name;
                payload["sender_id"] = agent_id;
                payload["group_id"] = group_id;
                payload["inventory_name"] = item_name;
                payload["received_time"] = LLDate::now();
                if (info && info->asLLSD())
                {
                    payload["inventory_offer"] = info->asLLSD();
                }

                // <FS:Ansariel> FIRE-505: Group name not shown in notification well
                //LLSD args;
                //args["SUBJECT"] = subj;
                //args["MESSAGE"] = mes;
                //LLDate notice_date = LLDate(timestamp).notNull() ? LLDate(timestamp) : LLDate::now();
                //LLNotifications::instance().add(LLNotification::Params("GroupNotice").substitutions(args).payload(payload).time_stamp(notice_date));
                //make_ui_sound("UISndGroupNotice"); // <FS:PP> Group notice sound
                if (group_id.isNull())
                {
                    LL_WARNS() << "Received group notice with null id!" << LL_ENDL;
                }
                gCacheName->get(group_id, true, boost::bind(&notification_group_name_cb, _2, name, subj, mes, payload, timestamp));
                // </FS:Ansariel>
            }

            // Also send down the old path for now.
            if (IM_GROUP_NOTICE_REQUESTED == dialog)
            {

                LLPanelGroup::showNotice(subj, mes, group_id, has_inventory, item_name, info);
            }
            else
            {
                delete info;
            }
        }
        break;
        case IM_GROUP_INVITATION:
        {
            // <FS:Ansariel> FIRE-20385: Don't show group invitation for groups agent is already a member of
            if (gAgent.isInGroup(from_id) && !gSavedSettings.getBOOL("FSShowJoinedGroupInvitations"))
            {
                LL_INFOS("Messaging") << "Received group invitation for group " << from_id << " but we are already a member" << LL_ENDL;
                return;
            }
            // </FS:Ansariel>

            if (!is_muted)
            {
                // group is not blocked, but we still need to check agent that sent the invitation
                // and we have no agent's id
                // Note: server sends username "first.last".
                // <FS:Ansariel> Fix broken mute check for avatars without last name:
                //               Names without last names are stored with capital first letter
                //               in the mute list, but they arrive here completely in lower case.
                //               So we need to change the first letter to upper case in order to
                //               make the mute check actually work.
                //is_muted |= LLMuteList::getInstance()->isMuted(name);
                std::string check_name(name);
                if (!check_name.empty() && check_name.find('.') == std::string::npos)
                {
                    check_name[0] = toupper(check_name[0]);
                }
                is_muted |= LLMuteList::getInstance()->isMuted(check_name);
                // </FS:Ansariel>
            }
            if (is_do_not_disturb || is_muted)
            {
                send_do_not_disturb_message(gMessageSystem, from_id);
            }

            if (!is_muted)
            {
                LL_INFOS("Messaging") << "Received IM_GROUP_INVITATION message." << LL_ENDL;
                // Read the binary bucket for more information.
                struct invite_bucket_t
                {
                    S32 membership_fee;
                    LLUUID role_id;
                }*invite_bucket;

                // Make sure the binary bucket is the correct size.
                if (binary_bucket_size != sizeof(invite_bucket_t))
                {
                    LL_WARNS("Messaging") << "Malformed group invite binary bucket" << LL_ENDL;
                    // <FS:Ansariel> Don't flash task icon
                    //break;
                    return;
                }

                invite_bucket = (struct invite_bucket_t*) &binary_bucket[0];
                S32 membership_fee = ntohl(invite_bucket->membership_fee);

                LLSD payload;
                payload["transaction_id"] = session_id;
                payload["group_id"] = from_group ? from_id : aux_id;
                payload["name"] = name;
                payload["message"] = message;
                payload["fee"] = membership_fee;
                payload["use_offline_cap"] = session_id.isNull() && (offline == IM_OFFLINE);

                LLSD args;
                args["MESSAGE"] = message;
                // we shouldn't pass callback functor since it is registered in LLFunctorRegistration

                // <FS:PP> Option to block/reject all group invites
                // LLNotificationsUtil::add("JoinGroup", args, payload);
                if (is_rejecting_group_invites)
                {
                    LL_INFOS("Messaging") << "Group invite automatically rejected because of the user setting..." << LL_ENDL;
                    return;
                }
                else
                {
                    make_ui_sound("UISndGroupInvitation"); // <FS:PP> Group invitation sound
                    LLNotificationsUtil::add("JoinGroup", args, payload);
                }
                // </FS:PP>
            }
            // <FS:Ansariel> Don't flash task icon for group messages from muted senders
            else
            {
                return;
            }
            // </FS:Ansariel>
        }
        break;

        case IM_INVENTORY_OFFERED:
        case IM_TASK_INVENTORY_OFFERED:
            // Someone has offered us some inventory.
        {
            LLOfferInfo* info = new LLOfferInfo;
            if (IM_INVENTORY_OFFERED == dialog)
            {
                struct offer_agent_bucket_t
                {
                    S8		asset_type;
                    LLUUID	object_id;
                }*bucketp;

                if (sizeof(offer_agent_bucket_t) != binary_bucket_size)
                {
                    LL_WARNS("Messaging") << "Malformed inventory offer from agent" << LL_ENDL;
                    delete info;
                    // <FS:Ansariel> Don't flash task icon
                    //break;
                    return; 
                }
                bucketp = (struct offer_agent_bucket_t*) &binary_bucket[0];
                info->mType = (LLAssetType::EType) bucketp->asset_type;
                info->mObjectID = bucketp->object_id;
                info->mFromObject = FALSE;
            }
            else // IM_TASK_INVENTORY_OFFERED
            {
                if (sizeof(S8) == binary_bucket_size)
                {
                    info->mType = (LLAssetType::EType) binary_bucket[0];
                }
                else
                {
                    /*RIDER*/ // The previous version of the protocol returned the wrong binary bucket... we 
                    // still might be able to figure out the type... even though the offer is not retrievable. 

                    // Should be safe to remove once DRTSIM-451 fully deploys
                    std::string str_bucket(reinterpret_cast<char *>(binary_bucket));
                    std::string str_type(str_bucket.substr(0, str_bucket.find('|')));

                    std::stringstream type_convert(str_type);

                    S32 type;
                    type_convert >> type;

                    // We could try AT_UNKNOWN which would be more accurate, but that causes an auto decline
                    info->mType = static_cast<LLAssetType::EType>(type);
                    // Don't break in the case of a bad binary bucket.  Go ahead and show the 
                    // accept/decline popup even though it will not do anything.
                    LL_WARNS("Messaging") << "Malformed inventory offer from object, type might be " << info->mType << LL_ENDL;
                }
                info->mObjectID = LLUUID::null;
                info->mFromObject = TRUE;
            }

            info->mIM = dialog;
            info->mFromID = from_id;
            info->mFromGroup = from_group;
            info->mFolderID = gInventory.findCategoryUUIDForType(LLFolderType::assetTypeToFolderType(info->mType));

            info->mTransactionID = session_id.notNull() ? session_id : aux_id;

            info->mFromName = name;
            info->mDesc = message;
            info->mHost = sender;
            //if (((is_do_not_disturb && !is_owned_by_me) || is_muted))
            if (is_muted)
            {
                // Prefetch the offered item so that it can be discarded by the appropriate observer. (EXT-4331)
                if (IM_INVENTORY_OFFERED == dialog)
                {
                    LLInventoryFetchItemsObserver* fetch_item = new LLInventoryFetchItemsObserver(info->mObjectID);
                    fetch_item->startFetch();
                    delete fetch_item;
                    // Same as closing window
                    info->forceResponse(IOR_DECLINE);
                }
                else
                {
                    info->forceResponse(IOR_MUTE);
                }
            }
            // old logic: busy mode must not affect interaction with objects (STORM-565)
            // new logic: inventory offers from in-world objects should be auto-declined (CHUI-519)
            else if (is_do_not_disturb && dialog == IM_TASK_INVENTORY_OFFERED)
            {
                // Until throttling is implemented, do not disturb mode should reject inventory instead of silently
                // accepting it.  SEE SL-39554
                info->forceResponse(IOR_DECLINE);
            }
            else
            {
                inventory_offer_handler(info);
            }
        }
        break;

        case IM_INVENTORY_ACCEPTED:
        {
//          args["NAME"] = LLSLURL("agent", from_id, "completename").getSLURLString();;
//          args["ORIGINAL_NAME"] = original_name;
// [RLVa:KB] - Checked: RLVa-1.2.2
            // Only anonymize the name if the agent is nearby, there isn't an open IM session to them and their profile isn't open
            LLAvatarName av_name;
            bool fRlvCanShowName = (!RlvActions::isRlvEnabled()) ||
                (RlvActions::canShowName(RlvActions::SNC_DEFAULT, from_id)) || (!RlvUtil::isNearbyAgent(from_id)) || (RlvUIEnabler::hasOpenProfile(from_id)) || (RlvUIEnabler::hasOpenIM(from_id));
            args["NAME"] = LLSLURL("agent", from_id, (fRlvCanShowName) ? "completename" : "rlvanonym").getSLURLString();;
            args["ORIGINAL_NAME"] = fRlvCanShowName ? original_name : (LLAvatarNameCache::get(from_id, &av_name) ? RlvStrings::getAnonym(av_name) : RlvStrings::getAnonym(original_name));
// [/RLVa:KB]
            LLSD payload;
            payload["from_id"] = from_id;
            // Passing the "SESSION_NAME" to use it for IM notification logging
            // in LLTipHandler::processNotification(). See STORM-941.
            payload["SESSION_NAME"] = name;
            LLNotificationsUtil::add("InventoryAccepted", args, payload);
            break;
        }
        case IM_INVENTORY_DECLINED:
        {
//          args["NAME"] = LLSLURL("agent", from_id, "completename").getSLURLString();;
// [RLVa:KB] - Checked: RLVa-1.2.2
            // Only anonymize the name if the agent is nearby, there isn't an open IM session to them and their profile isn't open
            bool fRlvCanShowName = (!RlvActions::isRlvEnabled()) ||
                (RlvActions::canShowName(RlvActions::SNC_DEFAULT, from_id)) || (!RlvUtil::isNearbyAgent(from_id)) || (RlvUIEnabler::hasOpenProfile(from_id)) || (RlvUIEnabler::hasOpenIM(from_id));
            args["NAME"] = LLSLURL("agent", from_id, (fRlvCanShowName) ? "completename" : "rlvanonym").getSLURLString();;
// [/RLVa:KB]
            LLSD payload;
            payload["from_id"] = from_id;
            LLNotificationsUtil::add("InventoryDeclined", args, payload);
            break;
        }
        // TODO: _DEPRECATED suffix as part of vote removal - DEV-24856
        case IM_GROUP_VOTE:
        {
            LL_WARNS("Messaging") << "Received IM: IM_GROUP_VOTE_DEPRECATED" << LL_ENDL;
        }
        break;

        case IM_GROUP_ELECTION_DEPRECATED:
        {
            LL_WARNS("Messaging") << "Received IM: IM_GROUP_ELECTION_DEPRECATED" << LL_ENDL;
        }
        break;

        case IM_FROM_TASK:
        {

            if (is_do_not_disturb && !is_owned_by_me)
            {
                return;
            }

            // <FS:PP> FIRE-6406: Feature to disable Object Return notification
            static LLCachedControl<bool> FSDisableReturnObjectNotification(gSavedSettings, "FSDisableReturnObjectNotification");
            if (FSDisableReturnObjectNotification)
            {
                if (message.find("been returned to your inventory") != -1)
                {
                    return;
                }
            }
            // </FS:PP>

            // Build a link to open the object IM info window.
            std::string location = ll_safe_string((char*)binary_bucket, binary_bucket_size - 1);

            if (session_id.notNull())
            {
                chat.mFromID = session_id;
            }
            else
            {
                // This message originated on a region without the updated code for task id and slurl information.
                // We just need a unique ID for this object that isn't the owner ID.
                // If it is the owner ID it will overwrite the style that contains the link to that owner's profile.
                // This isn't ideal - it will make 1 style for all objects owned by the the same person/group.
                // This works because the only thing we can really do in this case is show the owner name and link to their profile.
                chat.mFromID = from_id ^ gAgent.getSessionID();
            }

            chat.mSourceType = CHAT_SOURCE_OBJECT;
            chat.mChatType = CHAT_TYPE_IM;

            // To conclude that the source type of message is CHAT_SOURCE_SYSTEM it's not
            // enough to check only from name (i.e. fromName = "Second Life"). For example
            // source type of messages from objects called "Second Life" should not be CHAT_SOURCE_SYSTEM.
            bool chat_from_system = (SYSTEM_FROM == name) && region_id.isNull() && position.isNull();
            if (chat_from_system)
            {
                // System's UUID is NULL (fixes EXT-4766)
                chat.mFromID = LLUUID::null;
                chat.mSourceType = CHAT_SOURCE_SYSTEM;
            }

            // IDEVO Some messages have embedded resident names
            message = clean_name_from_task_im(message, from_group);

            LLSD query_string;
            query_string["owner"] = from_id;
// [RLVa:KB] - Checked: RLVa-1.2.0
            if (RlvActions::isRlvEnabled())
            {
                // NOTE: the chat message itself will be filtered in LLNearbyChatHandler::processChat()
                if ( (!RlvActions::canShowName(RlvActions::SNC_DEFAULT)) && (!from_group) && (RlvUtil::isNearbyAgent(from_id)) )
                {
                    query_string["rlv_shownames"] = TRUE;

                    RlvUtil::filterNames(name);
                    chat.mFromName = name;
                }
                if (!RlvActions::canShowLocation())
                {
                    std::string::size_type idxPos = location.find('/');
                    if ( (std::string::npos != idxPos) && (RlvUtil::isNearbyRegion(location.substr(0, idxPos))) )
                        location = RlvStrings::getString(RlvStringKeys::Hidden::Region);
                }
            }
// [/RLVa:KB]
            query_string["slurl"] = location;
            query_string["name"] = name;
            if (from_group)
            {
                query_string["groupowned"] = "true";
            }

//              chat.mURL = LLSLURL("objectim", session_id, "").getSLURLString();
// [SL:KB] - Checked: 2010-11-02 (RLVa-1.2.2a) | Added: RLVa-1.2.2a
            chat.mURL = LLSLURL("objectim", session_id, LLURI::mapToQueryString(query_string)).getSLURLString();
// [/SL:KB]
            chat.mText = message;

            // <FS:PP> FIRE-10178: Keyword Alerts in group IM do not work unless the group is in the foreground (notification on receipt of Task IM)
            if (FSKeywords::getInstance()->chatContainsKeyword(chat, true))
            {
                FSKeywords::notify(chat);
            }
            // </FS:PP>

            // Note: lie to Nearby Chat, pretending that this is NOT an IM, because
            // IMs from obejcts don't open IM sessions.
            // <FS:Ansariel> [FS communication UI]
            //LLFloaterIMNearbyChat* nearby_chat = LLFloaterReg::getTypedInstance<LLFloaterIMNearbyChat>("nearby_chat");
            FSFloaterNearbyChat* nearby_chat = FSFloaterNearbyChat::getInstance();
            // </FS:Ansariel> [FS communication UI]
            if (!chat_from_system && nearby_chat)
            {
                chat.mOwnerID = from_id;
                LLSD args;
                args["slurl"] = location;

                // Look for IRC-style emotes here so object name formatting is correct
                // <FS:Ansariel> Consolidate IRC /me prefix checks
                //std::string prefix = message.substr(0, 4);
                //if (prefix == "/me " || prefix == "/me'")
                if (is_irc_me_prefix(message))
                // </FS:Ansariel>
                {
                    chat.mChatStyle = CHAT_STYLE_IRC;
                }

                LLNotificationsUI::LLNotificationManager::instance().onChat(chat, args);
                if (message != "")
                {
                    LLSD msg_notify;
                    msg_notify["session_id"] = LLUUID();
                    msg_notify["from_id"] = chat.mFromID;
                    msg_notify["source_type"] = chat.mSourceType;
                    on_new_message(msg_notify);
                }
            }


            //Object IMs send with from name: 'Second Life' need to be displayed also in notification toasts (EXT-1590)
            if (!chat_from_system) break;

            LLSD substitutions;
            substitutions["NAME"] = name;
            substitutions["MSG"] = message;

            LLSD payload;
            payload["object_id"] = session_id;
            payload["owner_id"] = from_id;
            payload["from_id"] = from_id;
            payload["slurl"] = location;
            payload["name"] = name;

            if (from_group)
            {
                payload["group_owned"] = "true";
            }

            LLNotificationsUtil::add("ServerObjectMessage", substitutions, payload);
        }
        break;

        case IM_SESSION_SEND:		// ad-hoc or group IMs

            // Only show messages if we have a session open (which
            // should happen after you get an "invitation"
// [SL:KB] - Patch: Chat-GroupSnooze | Checked: 2012-06-16 (Catznip-3.3)
            //if ( !gIMMgr->hasSession(session_id) )
            if (!gIMMgr->hasSession(session_id) &&
                 (!gAgent.isInGroup(session_id) || LLAvatarActions::isBlocked(from_id) || (!exoGroupMuteList::instance().restoreDeferredGroupChat(session_id) && (!gIMMgr->checkSnoozeExpiration(session_id) || !gIMMgr->restoreSnoozedSession(session_id)) )))
// [/SL:KB]
            {
                return;
            }

            else if (offline == IM_ONLINE && is_do_not_disturb)
            {

                // return a standard "do not disturb" message, but only do it to online IM 
                // (i.e. not other auto responses and not store-and-forward IM)
                if (!gIMMgr->hasSession(session_id))
                {
                    // if there is not a panel for this conversation (i.e. it is a new IM conversation
                    // initiated by the other party) then...
                    send_do_not_disturb_message(gMessageSystem, from_id, session_id);
                }

                // now store incoming IM in chat history

                buffer = message;

                LL_DEBUGS("Messaging") << "message in dnd; session_id( " << session_id << " ), from_id( " << from_id << " )" << LL_ENDL;

                // add to IM panel, but do not bother the user
                gIMMgr->addMessage(
                    session_id,
                    from_id,
                    name,
                    buffer,
                    IM_OFFLINE == offline,
                    ll_safe_string((char*)binary_bucket),
                    IM_SESSION_INVITE,
                    parent_estate_id,
                    region_id,
                    position,
                    false,      // is_region_msg
                    timestamp);
            }
            else
            {

                // <FS:PP> FIRE-10178: Keyword Alerts in group IM do not work unless the group is in the foreground (notification on receipt of IM)
                chat.mText = message;
                bool keyword_alert_performed = false;
                if (FSKeywords::getInstance()->chatContainsKeyword(chat, false))
                {
                    FSKeywords::notify(chat);
                    keyword_alert_performed = true;
                }
                // </FS:PP>

                // standard message, not from system
                std::string saved;
                if (offline == IM_OFFLINE)
                {
                    saved = llformat("(Saved %s) ", formatted_time(timestamp).c_str());
                }

                buffer = saved + message;

                LL_DEBUGS("Messaging") << "standard message session_id( " << session_id << " ), from_id( " << from_id << " )" << LL_ENDL;

                gIMMgr->addMessage(
                    session_id,
                    from_id,
                    name,
                    buffer,
                    (IM_OFFLINE == offline),
                    ll_safe_string((char*)binary_bucket),   // session name
                    IM_SESSION_INVITE,
                    parent_estate_id,
                    region_id,
                    position,
                    false,
                    timestamp,
                    false,
                    keyword_alert_performed);
            }
            break;

        case IM_FROM_TASK_AS_ALERT:
            if (is_do_not_disturb && !is_owned_by_me)
            {
                return;
            }
            {
                // Construct a viewer alert for this message.
                args["NAME"] = name;
                args["MESSAGE"] = message;
                LLNotificationsUtil::add("ObjectMessage", args);
            }
            break;
        case IM_DO_NOT_DISTURB_AUTO_RESPONSE:
            if (is_muted)
            {
                LL_DEBUGS("Messaging") << "Ignoring do-not-disturb response from " << from_id << LL_ENDL;
                return;
            }
            else
            {
                // <FS:Ansariel> FIRE-12908: Add busy response indicator back to busy messages
                //gIMMgr->addMessage(session_id, from_id, name, message);
                buffer = llformat("(%s): %s", LLTrans::getString("BusyResponse").c_str(), message.c_str());
                gIMMgr->addMessage(session_id, from_id, name, buffer);
                // </FS:Ansariel>
            }
            break;

        case IM_LURE_USER:
        case IM_TELEPORT_REQUEST:
        {
// [RLVa:KB] - Checked: RLVa-1.4.9
            // If we auto-accept the offer/request then this will override DnD status (but we'll still let the other party know later)
            bool fRlvAutoAccept = (rlv_handler_t::isEnabled()) &&
                ( ((IM_LURE_USER == dialog) && (RlvActions::autoAcceptTeleportOffer(from_id))) ||
                  ((IM_TELEPORT_REQUEST == dialog) && (RlvActions::autoAcceptTeleportRequest(from_id))) );
// [/RLVa:KB]

            if (is_muted)
            { 
                return;
            }

            // <FS:PP> FIRE-1245: Option to block/reject teleport offers
            //else if (gSavedPerAccountSettings.getBOOL("VoiceCallsFriendsOnly") && (LLAvatarTracker::instance().getBuddyInfo(from_id) == NULL))
            //{
            //	return;
            //}
            else if ( (is_rejecting_tp_offers && (!FSDontRejectTeleportOffersFromFriends || (FSDontRejectTeleportOffersFromFriends && !is_friend))) && (!fRlvAutoAccept) )
            {
                send_rejecting_tp_offers_message(gMessageSystem, from_id);
            }
            // </FS:PP>
            else
            {
                // <FS:Ansariel> FS autoresponse feature
                //if (is_do_not_disturb)
                //{
                //    send_do_not_disturb_message(gMessageSystem, from_id);
                //}
// [RLVa:KB] - Checked: RLVa-1.4.9
                if (!fRlvAutoAccept)
// [/RLVa:KB]
                {
                    std::string my_name;
                    std::string response;
                    LLAgentUI::buildFullname(my_name);
                    if (is_do_not_disturb)
                    {
                        response = gSavedPerAccountSettings.getString("DoNotDisturbModeResponse");
                    }
                    else if (is_autorespond_nonfriends && !is_friend)
                    {
                        response = gSavedPerAccountSettings.getString("FSAutorespondNonFriendsResponse");
                    }
                    else if (is_autorespond)
                    {
                        response = gSavedPerAccountSettings.getString("FSAutorespondModeResponse");
                    }
                    else if (is_afk && FSSendAwayAvatarResponse)
                    {
                        response = gSavedPerAccountSettings.getString("FSAwayAvatarResponse");
                    }

                    if (!response.empty())
                    {
                        pack_instant_message(
                            gMessageSystem,
                            gAgentID,
                            FALSE,
                            gAgentSessionID,
                            from_id,
                            my_name,
                            response,
                            IM_ONLINE,
                            IM_DO_NOT_DISTURB_AUTO_RESPONSE,
                            LLUUID::null);
                        gAgent.sendReliableMessage();
                    }
                }
                // </FS:Ansariel> FS autoresponse feature

                LLVector3 pos, look_at;
                U64 region_handle(0);
                U8 region_access(SIM_ACCESS_MIN);
                std::string region_info = ll_safe_string((char*)binary_bucket, binary_bucket_size);
                std::string region_access_str = LLStringUtil::null;
                std::string region_access_icn = LLStringUtil::null;
                std::string region_access_lc = LLStringUtil::null;

                bool canUserAccessDstRegion = true;
                bool doesUserRequireMaturityIncrease = false;

                // Do not parse the (empty) lure bucket for TELEPORT_REQUEST
                if (IM_TELEPORT_REQUEST != dialog && parse_lure_bucket(region_info, region_handle, pos, look_at, region_access))
                {
                    region_access_str = LLViewerRegion::accessToString(region_access);
                    region_access_icn = LLViewerRegion::getAccessIcon(region_access);
                    region_access_lc = region_access_str;
                    LLStringUtil::toLower(region_access_lc);

                    if (!gAgent.isGodlike())
                    {
                        switch (region_access)
                        {
                            case SIM_ACCESS_MIN:
                            case SIM_ACCESS_PG:
                                break;
                            case SIM_ACCESS_MATURE:
                                if (gAgent.isTeen())
                                {
                                    canUserAccessDstRegion = false;
                                }
                                else if (gAgent.prefersPG())
                                {
                                    doesUserRequireMaturityIncrease = true;
                                }
                                break;
                            case SIM_ACCESS_ADULT:
                                if (!gAgent.isAdult())
                                {
                                    canUserAccessDstRegion = false;
                                }
                                else if (!gAgent.prefersAdult())
                                {
                                    doesUserRequireMaturityIncrease = true;
                                }
                                break;
                            default:
                                llassert(0);
                                break;
                        }
                    }
                }

// [RLVa:KB] - Checked: RLVa-1.4.9
                if (rlv_handler_t::isEnabled())
                {
                    if ( ((IM_LURE_USER == dialog) && (!RlvActions::canAcceptTpOffer(from_id))) ||
                         ((IM_TELEPORT_REQUEST == dialog) && (!RlvActions::canAcceptTpRequest(from_id))) )
                    {
                        RlvUtil::sendBusyMessage(from_id, RlvStrings::getString(RlvStringKeys::Blocked::TpLureRequestRemote));
                        if (is_do_not_disturb)
                            send_do_not_disturb_message(gMessageSystem, from_id);
                        return;
                    }

                    // Censor message if: 1) restricted from receiving IMs from the sender, or 2) teleport offer/request and @showloc=n restricted
                    if ( (!RlvActions::canReceiveIM(from_id)) || 
                         ((gRlvHandler.hasBehaviour(RLV_BHVR_SHOWLOC)) && (IM_LURE_USER == dialog || IM_TELEPORT_REQUEST == dialog)) )
                    {
                        message = RlvStrings::getString(RlvStringKeys::Hidden::Generic);
                    }
                }
// [/RLVa:KB]

                LLSD args;
                // *TODO: Translate -> [FIRST] [LAST] (maybe)
// [SL:KB] - Patch: UI-Notifications | Checked: 2011-04-11 (Catznip-2.5.0a) | Added: Catznip-2.5.0a
                args["NAME_LABEL"] = LLSLURL("agent", from_id, "completename").getSLURLString();
// [/SL:KB]
                args["NAME_SLURL"] = LLSLURL("agent", from_id, "about").getSLURLString();
                args["MESSAGE"] = message;
                args["MATURITY_STR"] = region_access_str;
                args["MATURITY_ICON"] = region_access_icn;
                args["REGION_CONTENT_MATURITY"] = region_access_lc;
                LLSD payload;
                payload["from_id"] = from_id;
                payload["lure_id"] = session_id;
                payload["godlike"] = FALSE;
                payload["region_maturity"] = region_access;

                // <FS:Ansariel> FIRE-6786: Always show teleport location in teleport offer
                if (dialog == IM_LURE_USER && (!rlv_handler_t::isEnabled() || !fRlvAutoAccept) && LLGridManager::instance().isInSecondLife())
                {
                    LLVector3d pos_global = from_region_handle(region_handle);
                    pos_global += LLVector3d(pos);
                    LLLandmarkActions::getSLURLfromPosGlobal(pos_global, boost::bind(&teleport_region_info_cb, _1, args, payload, from_id, session_id, canUserAccessDstRegion, doesUserRequireMaturityIncrease));
                    return;
                }
                // </FS:Ansariel>

                if (!canUserAccessDstRegion)
                {
                    LLNotification::Params params("TeleportOffered_MaturityBlocked");
                    params.substitutions = args;
                    params.payload = payload;
                    LLPostponedNotification::add<LLPostponedOfferNotification>(params, from_id, false);
                    send_simple_im(from_id, LLTrans::getString("TeleportMaturityExceeded"), IM_NOTHING_SPECIAL, session_id);
                    send_simple_im(from_id, LLStringUtil::null, IM_LURE_DECLINED, session_id);
                }
                else if (doesUserRequireMaturityIncrease)
                {
                    LLNotification::Params params("TeleportOffered_MaturityExceeded");
                    params.substitutions = args;
                    params.payload = payload;
                    LLPostponedNotification::add<LLPostponedOfferNotification>(params, from_id, false);
                }
                else
                {
                    LLNotification::Params params;
                    if (IM_LURE_USER == dialog)
                    {
                        params.name = "TeleportOffered";
                        params.functor.name = "TeleportOffered";
                    }
                    else if (IM_TELEPORT_REQUEST == dialog)
                    {
                        params.name = "TeleportRequest";
                        params.functor.name = "TeleportRequest";
                    }

                    params.substitutions = args;
                    params.payload = payload;

// [RLVa:KB] - Checked: RLVa-1.4.9
                    if (fRlvAutoAccept)
                    {
                        if (IM_LURE_USER == dialog)
                            gRlvHandler.setCanCancelTp(false);
                        if (is_do_not_disturb)
                            send_do_not_disturb_message(gMessageSystem, from_id);
                        LLNotifications::instance().forceResponse(LLNotification::Params(params.name).payload(payload), 0);
                    }
                    else
                    {
                        LLPostponedNotification::add<LLPostponedOfferNotification>(params, from_id, false);
                    }
// [/RLVa:KB]
//                      LLPostponedNotification::add<LLPostponedOfferNotification>(params, from_id, false);
                }
            }
        }
        break;

        case IM_GODLIKE_LURE_USER:
        {
            LLVector3 pos, look_at;
            U64 region_handle(0);
            U8 region_access(SIM_ACCESS_MIN);
            std::string region_info = ll_safe_string((char*)binary_bucket, binary_bucket_size);
            std::string region_access_str = LLStringUtil::null;
            std::string region_access_icn = LLStringUtil::null;
            std::string region_access_lc = LLStringUtil::null;

            bool canUserAccessDstRegion = true;
            bool doesUserRequireMaturityIncrease = false;

            if (parse_lure_bucket(region_info, region_handle, pos, look_at, region_access))
            {
                region_access_str = LLViewerRegion::accessToString(region_access);
                region_access_icn = LLViewerRegion::getAccessIcon(region_access);
                region_access_lc = region_access_str;
                LLStringUtil::toLower(region_access_lc);

                if (!gAgent.isGodlike())
                {
                    switch (region_access)
                    {
                        case SIM_ACCESS_MIN:
                        case SIM_ACCESS_PG:
                            break;
                        case SIM_ACCESS_MATURE:
                            if (gAgent.isTeen())
                            {
                                canUserAccessDstRegion = false;
                            }
                            else if (gAgent.prefersPG())
                            {
                                doesUserRequireMaturityIncrease = true;
                            }
                            break;
                        case SIM_ACCESS_ADULT:
                            if (!gAgent.isAdult())
                            {
                                canUserAccessDstRegion = false;
                            }
                            else if (!gAgent.prefersAdult())
                            {
                                doesUserRequireMaturityIncrease = true;
                            }
                            break;
                        default:
                            llassert(0);
                            break;
                    }
                }
            }

            LLSD args;
            // *TODO: Translate -> [FIRST] [LAST] (maybe)
            args["NAME_SLURL"] = LLSLURL("agent", from_id, "about").getSLURLString();
            args["MESSAGE"] = message;
            args["MATURITY_STR"] = region_access_str;
            args["MATURITY_ICON"] = region_access_icn;
            args["REGION_CONTENT_MATURITY"] = region_access_lc;
            LLSD payload;
            payload["from_id"] = from_id;
            payload["lure_id"] = session_id;
            payload["godlike"] = TRUE;
            payload["region_maturity"] = region_access;

            if (!canUserAccessDstRegion)
            {
                LLNotification::Params params("TeleportOffered_MaturityBlocked");
                params.substitutions = args;
                params.payload = payload;
                LLPostponedNotification::add<LLPostponedOfferNotification>(params, from_id, false);
                send_simple_im(from_id, LLTrans::getString("TeleportMaturityExceeded"), IM_NOTHING_SPECIAL, session_id);
                send_simple_im(from_id, LLStringUtil::null, IM_LURE_DECLINED, session_id);
            }
            else if (doesUserRequireMaturityIncrease)
            {
                LLNotification::Params params("TeleportOffered_MaturityExceeded");
                params.substitutions = args;
                params.payload = payload;
                LLPostponedNotification::add<LLPostponedOfferNotification>(params, from_id, false);
            }
            else
            {
                // do not show a message box, because you're about to be
                // teleported.
                LLNotifications::instance().forceResponse(LLNotification::Params("TeleportOffered").payload(payload), 0);
            }
        }
        break;

        case IM_GOTO_URL:
        {
            LLSD args;
            // n.b. this is for URLs sent by the system, not for
            // URLs sent by scripts (i.e. llLoadURL)
            if (binary_bucket_size <= 0)
            {
                LL_WARNS("Messaging") << "bad binary_bucket_size: "
                    << binary_bucket_size
                    << " - aborting function." << LL_ENDL;
                return;
            }

            std::string url;

            url.assign((char*)binary_bucket, binary_bucket_size - 1);
            args["MESSAGE"] = message;
            args["URL"] = url;
            LLSD payload;
            payload["url"] = url;
            LLNotificationsUtil::add("GotoURL", args, payload);
        }
        break;

        case IM_FRIENDSHIP_OFFERED:
        {

            // <FS:PP> FIRE-15233: Automatic friendship request refusal
            if (is_rejecting_friendship_requests)
            {
                send_rejecting_friendship_requests_message(gMessageSystem, from_id);
                return;
            }
            // </FS:PP>

            LLSD payload;
            payload["from_id"] = from_id;
            payload["session_id"] = session_id;
            payload["online"] = (offline == IM_ONLINE);
            payload["sender"] = sender.getIPandPort();

            bool add_notification = true;
            for (auto& panel : LLToastNotifyPanel::instance_snapshot())
            {
                const std::string& notification_name = panel.getNotificationName();
                if (notification_name == "OfferFriendship" && panel.isControlPanelEnabled())
                {
                    add_notification = false;
                    break;
                }
            }

            if (is_muted && add_notification)
            {
                LLNotifications::instance().forceResponse(LLNotification::Params("OfferFriendship").payload(payload), 1);
            }
            else
            {
                if (is_do_not_disturb)
                {
                    send_do_not_disturb_message(gMessageSystem, from_id);
                }
// [SL:KB] - Patch: UI-Notifications | Checked: 2011-04-11 (Catznip-2.5.0a) | Added: Catznip-2.5.0a
                args["NAME_LABEL"] = LLSLURL("agent", from_id, "completename").getSLURLString();
// [/SL:KB]
                args["NAME_SLURL"] = LLSLURL("agent", from_id, "about").getSLURLString();

                if (add_notification)
                {
                    if (message.empty())
                    {
                        //support for frienship offers from clients before July 2008
                        LLNotificationsUtil::add("OfferFriendshipNoMessage", args, payload);
                        make_ui_sound("UISndFriendshipOffer"); // <FS:PP> Friendship offer sound
                    }
                    else
                    {
                        args["[MESSAGE]"] = message;
                        LLNotification::Params params("OfferFriendship");
                        params.substitutions = args;
                        params.payload = payload;
                        LLPostponedNotification::add<LLPostponedOfferNotification>(params, from_id, false);
                        make_ui_sound("UISndFriendshipOffer"); // <FS:PP> Friendship offer sound
                    }
                }
            }
        }
        break;

        case IM_FRIENDSHIP_ACCEPTED:
        {
            // In the case of an offline IM, the formFriendship() may be extraneous
            // as the database should already include the relationship.  But it
            // doesn't hurt for dupes.
            LLAvatarTracker::formFriendship(from_id);

            std::vector<std::string> strings;
            strings.push_back(from_id.asString());
            send_generic_message("requestonlinenotification", strings);

            args["NAME"] = name;
            LLSD payload;
            payload["from_id"] = from_id;
            LLAvatarNameCache::get(from_id, boost::bind(&notification_display_name_callback, _1, _2, "FriendshipAccepted", args, payload));
        }
        break;

        case IM_FRIENDSHIP_DECLINED_DEPRECATED:
        default:
            LL_WARNS("Messaging") << "Instant message calling for unknown dialog "
                << (S32)dialog << LL_ENDL;
            break;
    }

    LLWindow* viewer_window = gViewerWindow->getWindow();
    // <FS:CR> Make osx dashboard icon bounce when window isn't in focus
    //if (viewer_window && viewer_window->getMinimized())
    static LLCachedControl<bool> sFlashIcon(gSavedSettings, "FSFlashOnMessage");
    static LLCachedControl<bool> sFSFlashOnObjectIM(gSavedSettings, "FSFlashOnObjectIM");
    if (viewer_window && dialog != IM_TYPING_START && dialog != IM_TYPING_STOP && sFlashIcon && (sFSFlashOnObjectIM || (chat.mChatType != CHAT_TYPE_IM)) && !is_muted)
    {
        viewer_window->flashIcon(5.f);
    }
}

void LLIMProcessing::requestOfflineMessages()
{
    static BOOL requested = FALSE;
    if (!requested
        && gMessageSystem
        && !gDisconnected
        && LLMuteList::getInstance()->isLoaded()
        && isAgentAvatarValid()
        && gAgent.getRegion()
        && gAgent.getRegion()->capabilitiesReceived())
    {
        std::string cap_url = gAgent.getRegionCapability("ReadOfflineMsgs");

        // <FS:Ansariel> Optional legacy offline messages
        if (!gSavedSettings.getBOOL("FSUseReadOfflineMsgsCap"))
        {
            cap_url = "";
        }
        // </FS:Ansariel>

        // Auto-accepted inventory items may require the avatar object
        // to build a correct name.  Likewise, inventory offers from
        // muted avatars require the mute list to properly mute.
        if (cap_url.empty()
            || gAgent.getRegionCapability("AcceptFriendship").empty()
            || gAgent.getRegionCapability("AcceptGroupInvite").empty())
        {
            // Offline messages capability provides no session/transaction ids for message AcceptFriendship and IM_GROUP_INVITATION to work
            // So make sure we have the caps before using it.
            requestOfflineMessagesLegacy();
        }
        else
        {
            LLCoros::instance().launch("LLIMProcessing::requestOfflineMessagesCoro",
                boost::bind(&LLIMProcessing::requestOfflineMessagesCoro, cap_url));
        }
        requested = TRUE;
    }
}

void LLIMProcessing::requestOfflineMessagesCoro(std::string url)
{
    LLCore::HttpRequest::policy_t httpPolicy(LLCore::HttpRequest::DEFAULT_POLICY_ID);
    LLCoreHttpUtil::HttpCoroutineAdapter::ptr_t
        httpAdapter(new LLCoreHttpUtil::HttpCoroutineAdapter("requestOfflineMessagesCoro", httpPolicy));
    LLCore::HttpRequest::ptr_t httpRequest(new LLCore::HttpRequest);

    LLSD result = httpAdapter->getAndSuspend(httpRequest, url);

    LLSD httpResults = result[LLCoreHttpUtil::HttpCoroutineAdapter::HTTP_RESULTS];
    LLCore::HttpStatus status = LLCoreHttpUtil::HttpCoroutineAdapter::getStatusFromLLSD(httpResults);

    if (!status) // success = httpResults["success"].asBoolean();
    {
        LL_WARNS("Messaging") << "Error requesting offline messages via capability " << url << ", Status: " << status.toString() << "\nFalling back to legacy method." << LL_ENDL;

        requestOfflineMessagesLegacy();
        return;
    }

    LLSD contents = result[LLCoreHttpUtil::HttpCoroutineAdapter::HTTP_RESULTS_CONTENT];

    if (!contents.size())
    {
        LL_WARNS("Messaging") << "No contents received for offline messages via capability " << url << LL_ENDL;
        return;
    }

    // Todo: once dirtsim-369 releases, remove one of the map/array options
    LLSD messages;
    if (contents.isArray())
    {
        messages = *contents.beginArray();
    }
    else if (contents.has("messages"))
    {
        messages = contents["messages"];
    }
    else
    {
        LL_WARNS("Messaging") << "Invalid offline message content received via capability " << url << LL_ENDL;
        return;
    }

    if (!messages.isArray())
    {
        LL_WARNS("Messaging") << "Invalid offline message content received via capability " << url << LL_ENDL;
        return;
    }

    if (messages.size() == 0)
    {
        // Nothing to process
        return;
    }

    if (!gAgent.getRegion())
    {
        LL_WARNS("Messaging") << "Region null while attempting to load messages." << LL_ENDL;
        return;
    }

    LL_INFOS("Messaging") << "Processing offline messages." << LL_ENDL;

    LLHost sender = gAgent.getRegionHost();

    LLSD::array_iterator i = messages.beginArray();
    LLSD::array_iterator iEnd = messages.endArray();
    for (; i != iEnd; ++i)
    {
        const LLSD &message_data(*i);

        /* RIDER: Many fields in this message are using a '_' rather than the standard '-'.  This 
         * should be changed but would require tight coordination with the simulator. 
         */
        LLVector3 position;
        if (message_data.has("position"))
        {
            position.setValue(message_data["position"]);
        }
        else
        {
            position.set(message_data["local_x"].asReal(), message_data["local_y"].asReal(), message_data["local_z"].asReal());
        }

        std::vector<U8> bin_bucket;
        if (message_data.has("binary_bucket"))
        {
            bin_bucket = message_data["binary_bucket"].asBinary();
        }
        else
        {
            bin_bucket.push_back(0);
        }

        // Todo: once drtsim-451 releases, remove the string option
        BOOL from_group;
        if (message_data["from_group"].isInteger())
        {
            from_group = message_data["from_group"].asInteger();
        }
        else
        {
            from_group = message_data["from_group"].asString() == "Y";
        }

<<<<<<< HEAD
=======
        EInstantMessage dialog = static_cast<EInstantMessage>(message_data["dialog"].asInteger());
        LLUUID session_id = message_data["transaction-id"].asUUID();
        if (session_id.isNull() && dialog == IM_FROM_TASK)
        {
            session_id = message_data["asset_id"].asUUID();
        }
>>>>>>> 6f8b812e
        LLIMProcessing::processNewMessage(
            message_data["from_agent_id"].asUUID(),
            from_group,
            message_data["to_agent_id"].asUUID(),
            message_data.has("offline") ? static_cast<U8>(message_data["offline"].asInteger()) : IM_OFFLINE,
            dialog,
            session_id,
            static_cast<U32>(message_data["timestamp"].asInteger()),
            message_data["from_agent_name"].asString(),
            message_data["message"].asString(),
            static_cast<U32>((message_data.has("parent_estate_id")) ? message_data["parent_estate_id"].asInteger() : 1), // 1 - IMMainland
            message_data["region_id"].asUUID(),
            position,
            bin_bucket.data(),
            bin_bucket.size(),
            sender,
            message_data["asset_id"].asUUID());

    }
}

void LLIMProcessing::requestOfflineMessagesLegacy()
{
    LL_INFOS("Messaging") << "Requesting offline messages (Legacy)." << LL_ENDL;

    LLMessageSystem* msg = gMessageSystem;
    msg->newMessageFast(_PREHASH_RetrieveInstantMessages);
    msg->nextBlockFast(_PREHASH_AgentData);
    msg->addUUIDFast(_PREHASH_AgentID, gAgent.getID());
    msg->addUUIDFast(_PREHASH_SessionID, gAgent.getSessionID());
    gAgent.sendReliableMessage();
}
<|MERGE_RESOLUTION|>--- conflicted
+++ resolved
@@ -2373,15 +2373,12 @@
             from_group = message_data["from_group"].asString() == "Y";
         }
 
-<<<<<<< HEAD
-=======
         EInstantMessage dialog = static_cast<EInstantMessage>(message_data["dialog"].asInteger());
         LLUUID session_id = message_data["transaction-id"].asUUID();
         if (session_id.isNull() && dialog == IM_FROM_TASK)
         {
             session_id = message_data["asset_id"].asUUID();
         }
->>>>>>> 6f8b812e
         LLIMProcessing::processNewMessage(
             message_data["from_agent_id"].asUUID(),
             from_group,
