/**
* @file LLIMProcessing.cpp
* @brief Container for Instant Messaging
*
* $LicenseInfo:firstyear=2001&license=viewerlgpl$
* Second Life Viewer Source Code
* Copyright (C) 2018, Linden Research, Inc.
*
* This library is free software; you can redistribute it and/or
* modify it under the terms of the GNU Lesser General Public
* License as published by the Free Software Foundation;
* version 2.1 of the License only.
*
* This library is distributed in the hope that it will be useful,
* but WITHOUT ANY WARRANTY; without even the implied warranty of
* MERCHANTABILITY or FITNESS FOR A PARTICULAR PURPOSE.  See the GNU
* Lesser General Public License for more details.
*
* You should have received a copy of the GNU Lesser General Public
* License along with this library; if not, write to the Free Software
* Foundation, Inc., 51 Franklin Street, Fifth Floor, Boston, MA  02110-1301  USA
*
* Linden Research, Inc., 945 Battery Street, San Francisco, CA  94111  USA
* $/LicenseInfo$
*/

#include "llviewerprecompiledheaders.h"

#include "llimprocessing.h"

#include "llagent.h"
#include "llappviewer.h"
#include "llavatarnamecache.h"
#include "llfirstuse.h"
#include "llfloaterreg.h"
// <FS:Ansariel> [FS communication UI]
//#include "llfloaterimnearbychat.h"
#include "fsfloaternearbychat.h"
// </FS:Ansariel> [FS communication UI]
#include "llimview.h"
#include "llinventoryobserver.h"
#include "llinventorymodel.h"
#include "llmutelist.h"
#include "llnotifications.h"
#include "llnotificationsutil.h"
#include "llnotificationmanager.h"
#include "llpanelgroup.h"
#include "llregionhandle.h"
#include "llsdserialize.h"
#include "llslurl.h"
#include "llstring.h"
#include "lltoastnotifypanel.h"
#include "lltrans.h"
#include "llviewergenericmessage.h"
#include "llviewerobjectlist.h"
#include "llviewermessage.h"
#include "llviewerwindow.h"
#include "llviewerregion.h"
#include "llvoavatarself.h"

#include <boost/regex.hpp>
#include "boost/lexical_cast.hpp"

// [RLVa:KB] - Checked: 2010-03-09 (RLVa-1.2.0a)
#include "rlvactions.h"
#include "rlvhandler.h"
#include "rlvinventory.h"
#include "rlvui.h"
// [/RLVa:KB]

// Firestorm includes
#include "fscommon.h"
#include "fsdata.h"
#include "fskeywords.h"
#include "llagentui.h"
#include "llavataractions.h"
#include "llgiveinventory.h"
#include "lllandmarkactions.h"
#include "llviewernetwork.h"
#include "sound_ids.h"
#include "NACLantispam.h"

#if LL_MSVC
// disable boost::lexical_cast warning
#pragma warning (disable:4702)
#endif

extern void on_new_message(const LLSD& msg);

// Strip out "Resident" for display, but only if the message came from a user
// (rather than a script)
static std::string clean_name_from_im(const std::string& name, EInstantMessage type)
{
    switch (type)
    {
        case IM_NOTHING_SPECIAL:
        case IM_MESSAGEBOX:
        case IM_GROUP_INVITATION:
        case IM_INVENTORY_OFFERED:
        case IM_INVENTORY_ACCEPTED:
        case IM_INVENTORY_DECLINED:
        case IM_GROUP_VOTE:
        case IM_GROUP_MESSAGE_DEPRECATED:
            //IM_TASK_INVENTORY_OFFERED
            //IM_TASK_INVENTORY_ACCEPTED
            //IM_TASK_INVENTORY_DECLINED
        case IM_NEW_USER_DEFAULT:
        case IM_SESSION_INVITE:
        case IM_SESSION_P2P_INVITE:
        case IM_SESSION_GROUP_START:
        case IM_SESSION_CONFERENCE_START:
        case IM_SESSION_SEND:
        case IM_SESSION_LEAVE:
            //IM_FROM_TASK
        case IM_DO_NOT_DISTURB_AUTO_RESPONSE:
        case IM_CONSOLE_AND_CHAT_HISTORY:
        case IM_LURE_USER:
        case IM_LURE_ACCEPTED:
        case IM_LURE_DECLINED:
        case IM_GODLIKE_LURE_USER:
        case IM_TELEPORT_REQUEST:
        case IM_GROUP_ELECTION_DEPRECATED:
            //IM_GOTO_URL
            //IM_FROM_TASK_AS_ALERT
        case IM_GROUP_NOTICE:
        case IM_GROUP_NOTICE_INVENTORY_ACCEPTED:
        case IM_GROUP_NOTICE_INVENTORY_DECLINED:
        case IM_GROUP_INVITATION_ACCEPT:
        case IM_GROUP_INVITATION_DECLINE:
        case IM_GROUP_NOTICE_REQUESTED:
        case IM_FRIENDSHIP_OFFERED:
        case IM_FRIENDSHIP_ACCEPTED:
        case IM_FRIENDSHIP_DECLINED_DEPRECATED:
            //IM_TYPING_START
            //IM_TYPING_STOP
            return LLCacheName::cleanFullName(name);
        default:
            return name;
    }
}

static std::string clean_name_from_task_im(const std::string& msg,
    BOOL from_group)
{
    boost::smatch match;
    static const boost::regex returned_exp(
        "(.*been returned to your inventory lost and found folder by )(.+)( (from|near).*)");
    if (boost::regex_match(msg, match, returned_exp))
    {
        // match objects are 1-based for groups
        std::string final = match[1].str();
        std::string name = match[2].str();
        // Don't try to clean up group names
        if (!from_group)
        {
            final += LLCacheName::buildUsername(name);
        }
        final += match[3].str();
        return final;
    }
    return msg;
}

const std::string NOT_ONLINE_MSG("User not online - message will be stored and delivered later.");
const std::string NOT_ONLINE_INVENTORY("User not online - inventory has been saved.");
void translate_if_needed(std::string& message)
{
    if (message == NOT_ONLINE_MSG)
    {
        message = LLTrans::getString("not_online_msg");
    }
    else if (message == NOT_ONLINE_INVENTORY)
    {
        message = LLTrans::getString("not_online_inventory");
    }
}

class LLPostponedIMSystemTipNotification : public LLPostponedNotification
{
protected:
    /* virtual */
    void modifyNotificationParams()
    {
        LLSD payload = mParams.payload;
        payload["SESSION_NAME"] = mName;
        mParams.payload = payload;
    }
};

class LLPostponedOfferNotification : public LLPostponedNotification
{
protected:
    /* virtual */
    void modifyNotificationParams()
    {
        LLSD substitutions = mParams.substitutions;
        substitutions["NAME"] = mName;
        mParams.substitutions = substitutions;
    }
};

void inventory_offer_handler(LLOfferInfo* info)
{
    // If muted, don't even go through the messaging stuff.  Just curtail the offer here.
    // Passing in a null UUID handles the case of where you have muted one of your own objects by_name.
    // The solution for STORM-1297 seems to handle the cases where the object is owned by someone else.
    if (LLMuteList::getInstance()->isMuted(info->mFromID, info->mFromName) ||
        LLMuteList::getInstance()->isMuted(LLUUID::null, info->mFromName))
    {
        info->forceResponse(IOR_MUTE);
        return;
    }


    bool bAutoAccept(false);
    // Avoid the Accept/Discard dialog if the user so desires. JC
    // <FS:Ansariel> Auto-accept any kind of inventory (FIRE-4128)
    //if (gSavedSettings.getBOOL("AutoAcceptNewInventory")
    //  && (info->mType == LLAssetType::AT_NOTECARD
    //      || info->mType == LLAssetType::AT_LANDMARK
    //      || info->mType == LLAssetType::AT_TEXTURE))
//  if (gSavedSettings.getBOOL("AutoAcceptNewInventory"))
    // </FS:Ansariel> Auto-accept any kind of inventory (FIRE-4128)
// [RLVa:KB]
    // Don't auto-accept give-to-RLV inventory offers
    if ( (gSavedSettings.getBOOL("AutoAcceptNewInventory")) &&
         ( (!rlv_handler_t::isEnabled()) || (!RlvInventory::instance().isGiveToRLVOffer(*info)) ) )
// [/RLVa:KB]
    {
        // For certain types, just accept the items into the inventory,
        // and possibly open them on receipt depending upon "ShowNewInventory".
        bAutoAccept = true;
    }

    // Strip any SLURL from the message display. (DEV-2754)
    std::string msg = info->mDesc;
    int indx = msg.find(" ( http://slurl.com/secondlife/");
    if (indx == std::string::npos)
    {
        // try to find new slurl host
        indx = msg.find(" ( http://maps.secondlife.com/secondlife/");
    }
    if (indx >= 0)
    {
        LLStringUtil::truncate(msg, indx);
    }

    LLSD args;
    args["[OBJECTNAME]"] = msg;

    LLSD payload;

    // must protect against a NULL return from lookupHumanReadable()
    std::string typestr = ll_safe_string(LLAssetType::lookupHumanReadable(info->mType));
    if (!typestr.empty())
    {
        // human readable matches string name from strings.xml
        // lets get asset type localized name
        args["OBJECTTYPE"] = LLTrans::getString(typestr);
    }
    else
    {
        LL_WARNS("Messaging") << "LLAssetType::lookupHumanReadable() returned NULL - probably bad asset type: " << info->mType << LL_ENDL;
        args["OBJECTTYPE"] = "";

        // This seems safest, rather than propagating bogosity
        LL_WARNS("Messaging") << "Forcing an inventory-decline for probably-bad asset type." << LL_ENDL;
        info->forceResponse(IOR_DECLINE);
        return;
    }

    // If mObjectID is null then generate the object_id based on msg to prevent
    // multiple creation of chiclets for same object.
    LLUUID object_id = info->mObjectID;
    if (object_id.isNull())
        object_id.generate(msg);

    payload["from_id"] = info->mFromID;
    // Needed by LLScriptFloaterManager to bind original notification with 
    // faked for toast one.
    payload["object_id"] = object_id;
    // Flag indicating that this notification is faked for toast.
    payload["give_inventory_notification"] = FALSE;
    args["OBJECTFROMNAME"] = info->mFromName;
    args["NAME"] = info->mFromName;
    if (info->mFromGroup)
    {
        args["NAME_SLURL"] = LLSLURL("group", info->mFromID, "about").getSLURLString();
    }
    else
    {
// [SL:KB] - Patch: UI-Notifications | Checked: 2011-04-11 (Catznip-2.5.0a) | Added: Catznip-2.5.0a
        args["NAME_LABEL"] = LLSLURL("agent", info->mFromID, "completename").getSLURLString();
// [/SL:KB]
        args["NAME_SLURL"] = LLSLURL("agent", info->mFromID, "about").getSLURLString();
    }
    std::string verb = "select?name=" + LLURI::escape(msg);
    args["ITEM_SLURL"] = LLSLURL("inventory", info->mObjectID, verb.c_str()).getSLURLString();

    LLNotification::Params p;

    // Object -> Agent Inventory Offer
    if (info->mFromObject && !bAutoAccept)
    {
// [RLVa:KB] - Checked: RLVa-1.2.2
        // Only filter if the object owner is a nearby agent
        if ( (RlvActions::isRlvEnabled()) && (!RlvActions::canShowName(RlvActions::SNC_DEFAULT, info->mFromID)) && (RlvUtil::isNearbyAgent(info->mFromID)) )
        {
            payload["rlv_shownames"] = TRUE;
            args["NAME_SLURL"] = LLSLURL("agent", info->mFromID, "rlvanonym").getSLURLString();
        }
// [/RLVa:KB]

        // Inventory Slurls don't currently work for non agent transfers, so only display the object name.
        args["ITEM_SLURL"] = msg;
        // Note: sets inventory_task_offer_callback as the callback
        p.substitutions(args).payload(payload).functor.responder(LLNotificationResponderPtr(info));
        info->mPersist = true;

        // Offers from your own objects need a special notification template.
        p.name = info->mFromID == gAgentID ? "OwnObjectGiveItem" : "ObjectGiveItem";

        // Pop up inv offer chiclet and let the user accept (keep), or reject (and silently delete) the inventory.
        LLPostponedNotification::add<LLPostponedOfferNotification>(p, info->mFromID, info->mFromGroup == TRUE);
    }
    else // Agent -> Agent Inventory Offer
    {
// [RLVa:KB] - Checked: RLVa-2.0.1
        // Only filter if the offer is from a nearby agent and if there's no open IM session (doesn't necessarily have to be focused)
        bool fRlvCanShowName = (!RlvActions::isRlvEnabled()) ||
            (RlvActions::canShowName(RlvActions::SNC_DEFAULT, info->mFromID)) || (!RlvUtil::isNearbyAgent(info->mFromID)) || (RlvUIEnabler::hasOpenIM(info->mFromID)) || (RlvUIEnabler::hasOpenProfile(info->mFromID));
        if (!fRlvCanShowName)
        {
            payload["rlv_shownames"] = TRUE;
            LLAvatarName av_name;
            if (LLAvatarNameCache::get(info->mFromID, &av_name))
            {
                args["NAME"] = RlvStrings::getAnonym(av_name);
            }
            else
            {
                args["NAME"] = RlvStrings::getAnonym(info->mFromName);
            }
            args["NAME_SLURL"] = LLSLURL("agent", info->mFromID, "rlvanonym").getSLURLString();
        }
// [/RLVa:KB]

        p.responder = info;
        // Note: sets inventory_offer_callback as the callback
        // *TODO fix memory leak
        // inventory_offer_callback() is not invoked if user received notification and 
        // closes viewer(without responding the notification)
        p.substitutions(args).payload(payload).functor.responder(LLNotificationResponderPtr(info));
        info->mPersist = true;
        // <FS:Ansariel> FIRE-3832: Silent accept/decline of inventory offers
        //p.name = "UserGiveItem";
        p.name = (gSavedSettings.getBOOL("FSUseLegacyInventoryAcceptMessages") ? "UserGiveItemLegacy" : "UserGiveItem");
        // </FS:Ansariel>
        p.offer_from_agent = true;
        
        // Prefetch the item into your local inventory.
        LLInventoryFetchItemsObserver* fetch_item = new LLInventoryFetchItemsObserver(info->mObjectID);
        fetch_item->startFetch();
        if(fetch_item->isFinished())
        {
            fetch_item->done();
        }
        else
        {
            gInventory.addObserver(fetch_item);
        }
        
        // In viewer 2 we're now auto receiving inventory offers and messaging as such (not sending reject messages).
        // <FS:Ansariel> Optional V1-like inventory accept messages
        //info->send_auto_receive_response();
        // Also needs to be send on auto-accept so the item gets into the inventory!
        if (bAutoAccept || !gSavedSettings.getBOOL("FSUseLegacyInventoryAcceptMessages"))
        {
            info->send_auto_receive_response();
        }
        // </FS:Ansariel> Optional V1-like inventory accept messages

        if (gAgent.isDoNotDisturb()) 
        {
            send_do_not_disturb_message(gMessageSystem, info->mFromID);
        }

        if (!bAutoAccept) // if we auto accept, do not pester the user
        {
            // Inform user that there is a script floater via toast system
            payload["give_inventory_notification"] = TRUE;
            p.payload = payload;
            LLPostponedNotification::add<LLPostponedOfferNotification>(p, info->mFromID, false);
        }
        // <FS:Ansariel> FIRE-19540: Log auto-accepted inventory to nearby chat
        else if (gSavedSettings.getBOOL("FSLogAutoAcceptInventoryToChat"))
        {
            std::string message_type;
            LLStringUtil::format_map_t chat_args;
            
            chat_args["OBJECT_TYPE"] = (!typestr.empty() ? LLTrans::getString(typestr) : "");
            chat_args["DESC"] = msg;

            if (info->mFromObject)
            {
                std::string str_pos;
                std::string::size_type idx_start = info->mDesc.rfind(" ( http://");
                std::string::size_type idx_end = info->mDesc.find(" )", idx_start);
                if (idx_start != std::string::npos && idx_end != std::string::npos)
                {
                    LLSLURL url_pos(info->mDesc.substr(idx_start + 3, idx_end - (idx_start + 3)));
                    str_pos = "&slurl=" + LLURI::escape(url_pos.getLocationString());
                }

                chat_args["OBJECT_NAME"] = "[" + LLSLURL("objectim", info->mObjectID, "").getSLURLString() + "?name=" + LLURI::escape(info->mFromName) + "&owner=" + info->mFromID.asString() + (info->mFromGroup ? "&groupowned=true" : "") + str_pos + " " + info->mFromName + "]";
                message_type = "InvOfferAutoAcceptObject";
            }
            else
            {
                bool fRlvCanShowName = (!RlvActions::isRlvEnabled()) ||
                    (RlvActions::canShowName(RlvActions::SNC_DEFAULT, info->mFromID)) || (!RlvUtil::isNearbyAgent(info->mFromID)) || (RlvUIEnabler::hasOpenIM(info->mFromID)) || (RlvUIEnabler::hasOpenProfile(info->mFromID));
                
                std::string name_slurl = LLSLURL("agent", info->mFromID, (fRlvCanShowName ? "inspect" : "rlvanonym")).getSLURLString();

                chat_args["USER_NAME"] = name_slurl;
                message_type = "InvOfferAutoAcceptUser";
            }

            report_to_nearby_chat(LLTrans::getString(message_type, chat_args));
        }
        // </FS:Ansariel>

        // <FS:Ansariel> Show offered inventory also if auto-accept is enabled (FIRE-5101)
        if (bAutoAccept && gSavedSettings.getBOOL("ShowNewInventory"))
        {
            LLViewerInventoryCategory* catp = NULL;
            catp = (LLViewerInventoryCategory*)gInventory.getCategory(info->mObjectID);
            LLViewerInventoryItem* itemp = NULL;
            if(!catp)
            {
                itemp = (LLViewerInventoryItem*)gInventory.getItem(info->mObjectID);
            }

            LLOpenAgentOffer* open_agent_offer = new LLOpenAgentOffer(info->mObjectID, info->mFromName, false);
            open_agent_offer->startFetch();
            if(catp || (itemp && itemp->isFinished()))
            {
                open_agent_offer->done();
            }
            else
            {
                gInventory.addObserver(open_agent_offer);
            }
        }
        // </FS:Ansariel> Show offered inventory also if auto-accept is enabled (FIRE-5101)
    }

    LLFirstUse::newInventory();
}

// Callback for name resolution of a god/estate message
static void god_message_name_cb(const LLAvatarName& av_name, LLChat chat, std::string message)
{	
    LLSD args;
    args["NAME"] = av_name.getCompleteName();
    args["MESSAGE"] = message;
    LLNotificationsUtil::add("GodMessage", args);

    // Treat like a system message and put in chat history.
    chat.mSourceType = CHAT_SOURCE_SYSTEM;
    chat.mText = message;

    // <FS:Ansariel> [FS communication UI]
    //LLFloaterIMNearbyChat* nearby_chat = LLFloaterReg::getTypedInstance<LLFloaterIMNearbyChat>("nearby_chat");
    FSFloaterNearbyChat* nearby_chat = FSFloaterNearbyChat::getInstance();
    // </FS:Ansariel> [FS communication UI]
    if (nearby_chat)
    {
        nearby_chat->addMessage(chat);
    }
}

// <FS:Ansariel> FIRE-505: Group name not shown in notification well
static void notification_group_name_cb(const std::string& group_name,
                                        const std::string& sender,
                                        const std::string& subject,
                                        const std::string& message,
                                        const LLSD& payload,
                                        U32 timestamp)
{
    LLAvatarName av_name;
    av_name.fromString(sender);
    LLSD args;
    args["SENDER"] = av_name.getUserNameForDisplay();
    args["GROUP"] = group_name;
    args["SUBJECT"] = subject;
    args["MESSAGE"] = message;
    LLDate notice_date = LLDate(timestamp).notNull() ? LLDate(timestamp) : LLDate::now();
    LLNotifications::instance().add(LLNotification::Params("GroupNotice").substitutions(args).payload(payload).time_stamp(notice_date));
    make_ui_sound("UISndGroupNotice"); // <FS:PP> Group notice sound
}
// </FS:Ansariel>

// <FS:Ansariel> FIRE-6786: Always show teleport location in teleport offer
static void teleport_region_info_cb(const std::string& slurl, LLSD args, const LLSD& payload, const LLUUID& from_id, const LLUUID& session_id, bool can_user_access_dst_region, bool does_user_require_maturity_increase)
{
    if (gRlvHandler.hasBehaviour(RLV_BHVR_SHOWLOC))
    {
        args["POS_SLURL"] = RlvStrings::getString(RLV_STRING_HIDDEN);
    }
    else
    {
        args["POS_SLURL"] = slurl;
    }

    LLNotification::Params params;

    if (!can_user_access_dst_region)
    {
        params.name = "TeleportOffered_MaturityBlocked_SLUrl";
        send_simple_im(from_id, LLTrans::getString("TeleportMaturityExceeded"), IM_NOTHING_SPECIAL, session_id);
        send_simple_im(from_id, LLStringUtil::null, IM_LURE_DECLINED, session_id);
    }
    else if (does_user_require_maturity_increase)
    {
        params.name = "TeleportOffered_MaturityExceeded_SLUrl";
    }
    else
    {
        params.name = "TeleportOffered_SLUrl";
        params.functor.name = "TeleportOffered";
    }

    params.substitutions = args;
    params.payload = payload;
    LLPostponedNotification::add<LLPostponedOfferNotification>(params, from_id, false);

    LLWindow* viewer_window = gViewerWindow->getWindow();
    static LLCachedControl<bool> sFlashIcon(gSavedSettings, "FSFlashOnMessage");
    if (viewer_window && sFlashIcon)
    {
        viewer_window->flashIcon(5.f);
    }
}
// </FS:Ansariel>

static bool parse_lure_bucket(const std::string& bucket,
    U64& region_handle,
    LLVector3& pos,
    LLVector3& look_at,
    U8& region_access)
{
    // tokenize the bucket
    typedef boost::tokenizer<boost::char_separator<char> > tokenizer;
    boost::char_separator<char> sep("|", "", boost::keep_empty_tokens);
    tokenizer tokens(bucket, sep);
    tokenizer::iterator iter = tokens.begin();

    S32 gx, gy, rx, ry, rz, lx, ly, lz;
    try
    {
        gx = boost::lexical_cast<S32>((*(iter)).c_str());
        gy = boost::lexical_cast<S32>((*(++iter)).c_str());
        rx = boost::lexical_cast<S32>((*(++iter)).c_str());
        ry = boost::lexical_cast<S32>((*(++iter)).c_str());
        rz = boost::lexical_cast<S32>((*(++iter)).c_str());
        lx = boost::lexical_cast<S32>((*(++iter)).c_str());
        ly = boost::lexical_cast<S32>((*(++iter)).c_str());
        lz = boost::lexical_cast<S32>((*(++iter)).c_str());
    }
    catch (boost::bad_lexical_cast&)
    {
        LL_WARNS("parse_lure_bucket")
            << "Couldn't parse lure bucket."
            << LL_ENDL;
        return false;
    }
    // Grab region access
    region_access = SIM_ACCESS_MIN;
    if (++iter != tokens.end())
    {
        std::string access_str((*iter).c_str());
        LLStringUtil::trim(access_str);
        if (access_str == "A")
        {
            region_access = SIM_ACCESS_ADULT;
        }
        else if (access_str == "M")
        {
            region_access = SIM_ACCESS_MATURE;
        }
        else if (access_str == "PG")
        {
            region_access = SIM_ACCESS_PG;
        }
    }

    pos.setVec((F32)rx, (F32)ry, (F32)rz);
    look_at.setVec((F32)lx, (F32)ly, (F32)lz);

    region_handle = to_region_handle(gx, gy);
    return true;
}

static void notification_display_name_callback(const LLUUID& id,
    const LLAvatarName& av_name,
    const std::string& name,
    LLSD& substitutions,
    const LLSD& payload)
{
    substitutions["NAME"] = av_name.getDisplayName();
    LLNotificationsUtil::add(name, substitutions, payload);
}

void LLIMProcessing::processNewMessage(LLUUID from_id,
    BOOL from_group,
    LLUUID to_id,
    U8 offline,
    EInstantMessage dialog, // U8
    LLUUID session_id,
    U32 timestamp,
    std::string agentName,
    std::string message,
    U32 parent_estate_id,
    LLUUID region_id,
    LLVector3 position,
    U8 *binary_bucket,
    S32 binary_bucket_size,
    LLHost &sender,
    LLUUID aux_id)
{
    LLChat chat;
    std::string buffer;
    std::string name = agentName;

    // NaCl - Antispam Registry
    if (dialog != IM_TYPING_START && dialog != IM_TYPING_STOP &&											// Typing notifications
        !(dialog == IM_NOTHING_SPECIAL && offline == IM_OFFLINE && from_id.notNull() && to_id.notNull()) &&	// Saved offline IMs
        !(dialog == IM_FROM_TASK && offline == IM_OFFLINE)													// Saved offline IMs from objects
        )
    {
        if (NACLAntiSpamRegistry::instance().checkQueue(ANTISPAM_QUEUE_IM, from_id, ANTISPAM_SOURCE_AGENT))
        {
            return;
        }
    }
    // NaCl End

    // make sure that we don't have an empty or all-whitespace name
    LLStringUtil::trim(name);
    if (name.empty())
    {
        name = LLTrans::getString("Unnamed");
    }

    // Preserve the unaltered name for use in group notice mute checking.
    std::string original_name = name;

    // IDEVO convert new-style "Resident" names for display
    name = clean_name_from_im(name, dialog);

    BOOL is_do_not_disturb = gAgent.isDoNotDisturb();
    BOOL is_autorespond = gAgent.getAutorespond();
    BOOL is_autorespond_nonfriends = gAgent.getAutorespondNonFriends();
    // <FS:PP> FIRE-1245: Option to block/reject teleport offers
    BOOL is_rejecting_tp_offers = gAgent.getRejectTeleportOffers();
    static LLCachedControl<bool> FSDontRejectTeleportOffersFromFriends(gSavedPerAccountSettings, "FSDontRejectTeleportOffersFromFriends");
    // </FS:PP>
    BOOL is_rejecting_group_invites = gAgent.getRejectAllGroupInvites(); // <FS:PP> Option to block/reject all group invites
    BOOL is_rejecting_friendship_requests = gAgent.getRejectFriendshipRequests(); // <FS:PP> FIRE-15233: Automatic friendship request refusal
    BOOL is_autorespond_muted = gSavedPerAccountSettings.getBOOL("FSSendMutedAvatarResponse");
    BOOL is_muted = LLMuteList::getInstance()->isMuted(from_id, name, LLMute::flagTextChat)
        // object IMs contain sender object id in session_id (STORM-1209)
        || (dialog == IM_FROM_TASK && LLMuteList::getInstance()->isMuted(session_id));
    BOOL is_owned_by_me = FALSE;
    BOOL is_friend = (LLAvatarTracker::instance().getBuddyInfo(from_id) == NULL) ? false : true;
<<<<<<< HEAD
    static LLCachedControl<bool> accept_im_from_only_friend(gSavedSettings, "VoiceCallsFriendsOnly");
    //BOOL is_linden = chat.mSourceType != CHAT_SOURCE_OBJECT &&
    //		LLMuteList::getInstance()->isLinden(name); <:FS:TM> Bear compie fix - is_linden not referenced

    // <FS:PP> FIRE-10500: Autoresponse for (Away)
    static LLCachedControl<bool> FSSendAwayAvatarResponse(gSavedPerAccountSettings, "FSSendAwayAvatarResponse");
    BOOL is_afk = gAgent.getAFK();
    // </FS:PP>
=======
    BOOL accept_im_from_only_friend = gSavedPerAccountSettings.getBOOL("VoiceCallsFriendsOnly");
    BOOL is_linden = chat.mSourceType != CHAT_SOURCE_OBJECT &&
        LLMuteList::getInstance()->isLinden(name);
>>>>>>> 3053f624

    chat.mMuted = is_muted;
    chat.mFromID = from_id;
    chat.mFromName = name;
    chat.mSourceType = (from_id.isNull() || (name == std::string(SYSTEM_FROM))) ? CHAT_SOURCE_SYSTEM : CHAT_SOURCE_AGENT;

    if (chat.mSourceType == CHAT_SOURCE_SYSTEM)
    { // Translate server message if required (MAINT-6109)
        translate_if_needed(message);
    }

    LLViewerObject *source = gObjectList.findObject(session_id); //Session ID is probably the wrong thing.
    if (source)
    {
        is_owned_by_me = source->permYouOwner();
    }

    // NaCl - Newline flood protection
    static LLCachedControl<bool> useAntiSpam(gSavedSettings, "UseAntiSpam");
    if (useAntiSpam && dialog != IM_GROUP_INVITATION)
    {
        bool doCheck = true;
        if (from_id.isNull() || gAgentID == from_id)
        {
            doCheck = false;
        }
        if (doCheck && is_owned_by_me)
        {
            doCheck = false;
        }
        if (doCheck && NACLAntiSpamRegistry::instance().checkNewlineFlood(ANTISPAM_QUEUE_IM, from_id, message))
        {
            return;
        }
    }
    // NaCl End

    std::string separator_string(": ");

    LLSD args;
    LLSD payload;
    LLNotification::Params params;

    switch (dialog)
    {
        case IM_CONSOLE_AND_CHAT_HISTORY:
            args["MESSAGE"] = message;
            payload["from_id"] = from_id;

            params.name = "IMSystemMessageTip";
            params.substitutions = args;
            params.payload = payload;
            LLPostponedNotification::add<LLPostponedIMSystemTipNotification>(params, from_id, false);
            break;

        case IM_NOTHING_SPECIAL:	// p2p IM
            // Don't show dialog, just do IM
            if (!gAgent.isGodlike()
                && gAgent.getRegion()->isPrelude()
                && to_id.isNull())
            {
                // do nothing -- don't distract newbies in
                // Prelude with global IMs
            }
// [RLVa:KB] - Checked: RLVa-2.1.0
            else if ( (RlvActions::isRlvEnabled()) && (offline == IM_ONLINE) && (!is_muted) && ((!accept_im_from_only_friend) || (is_friend)) &&
                      (message.length() > 3) && (RLV_CMD_PREFIX == message[0]) && (RlvHandler::instance().processIMQuery(from_id, message)) )
            {
                // Eat the message and do nothing
                return;
            }
// [/RLVa:KB]
//          else if (offline == IM_ONLINE 
//                      && is_do_not_disturb
//                      && from_id.notNull() //not a system message
//                      && to_id.notNull()) //not global message
// [RLVa:KB] - Checked: 2010-11-30 (RLVa-1.3.0)
            // <FS:Ansariel> Only send the busy reponse if either the sender is not
            //               muted OR the sender is muted and we explicitely want
            //               to inform him about that fact.
            else if (offline == IM_ONLINE
                        && (!accept_im_from_only_friend || is_friend)                                    // is friend or accept IMs from friend only disabled
                        && ((is_do_not_disturb && (!is_muted || (is_muted && !is_autorespond_muted))) || // do not disturb
                            (is_autorespond && !is_muted) ||                                             // autorespond everyone
                            (is_autorespond_nonfriends && !is_friend && !is_muted) ||                    // autorespond friends only
                            (is_afk && FSSendAwayAvatarResponse && !is_muted))                           // away
                        && from_id.notNull() //not a system message
                        && to_id.notNull() //not global message
                        && RlvActions::canReceiveIM(from_id))
    // [/RLVa:KB]
            {
                // <FS:Ansariel> Log autoresponse notification after initial message
                bool has_session = true;

                // <FS:Ansariel> Old "do not disturb" message behavior: only send once if session not open
                // Session id will be null if avatar answers from offline IM via email
                std::string response;
                if (!gIMMgr->hasSession(session_id) && session_id.notNull())
                {
                // </FS:Ansariel>
                    // <FS:Ansariel> Log autoresponse notification after initial message
                    has_session = false;
                    // <FS:Ansariel> FS autoresponse feature
                    std::string my_name;
                    LLAgentUI::buildFullname(my_name);
                    if (is_do_not_disturb)
                    {
                        response = gSavedPerAccountSettings.getString("DoNotDisturbModeResponse");
                    }
                    else if (is_autorespond_nonfriends && !is_friend)
                    {
                        response = gSavedPerAccountSettings.getString("FSAutorespondNonFriendsResponse");
                    }
                    else if (is_autorespond)
                    {
                        response = gSavedPerAccountSettings.getString("FSAutorespondModeResponse");
                    }
                    // <FS:PP> FIRE-10500: Autoresponse for (Away)
                    else if (is_afk && FSSendAwayAvatarResponse)
                    {
                        response = gSavedPerAccountSettings.getString("FSAwayAvatarResponse");
                    }
                    // </FS:PP>
                    else
                    {
                        LL_WARNS() << "Unknown auto-response mode" << LL_ENDL;
                    }
                    pack_instant_message(
                        gMessageSystem,
                        gAgent.getID(),
                        FALSE,
                        gAgent.getSessionID(),
                        from_id,
                        my_name,
                        response,
                        IM_ONLINE,
                        IM_DO_NOT_DISTURB_AUTO_RESPONSE,
                        session_id);
                    gAgent.sendReliableMessage();
                    // </FS:Ansariel> FS autoresponse feature
                // <FS:Ansariel> Old "do not disturb" message behavior: only send once if session not open
                }
                // </FS:Ansariel>

                // <FS:Ansariel> checkfor and process reqinfo
                if (has_session)
                {
                    message = FSData::getInstance()->processRequestForInfo(from_id,message,name,session_id);
                }
                // </FS:Ansariel>

                // now store incoming IM in chat history

                buffer = message;

                LL_DEBUGS("Messaging") << "session_id( " << session_id << " ), from_id( " << from_id << " )" << LL_ENDL;

                // <FS:PP> FIRE-10178: Keyword Alerts in group IM do not work unless the group is in the foreground (notification on receipt of IM)
                chat.mText = buffer;
                bool keyword_alert_performed = false;
                if (FSKeywords::getInstance()->chatContainsKeyword(chat, false))
                {
                    FSKeywords::notify(chat);
                    keyword_alert_performed = true;
                }
                // </FS:PP>

                // add to IM panel, but do not bother the user
                gIMMgr->addMessage(
                    session_id,
                    from_id,
                    name,
                    buffer,
                    IM_OFFLINE == offline,
                    LLStringUtil::null,
                    dialog,
                    parent_estate_id,
                    region_id,
                    position,
                    true,
                    false,
                    keyword_alert_performed);

                // <FS:Ansariel> Old "do not disturb" message behavior: only send once if session not open
                //if (!gIMMgr->isDNDMessageSend(session_id))
                //{
                //	// return a standard "do not disturb" message, but only do it to online IM
                //	// (i.e. not other auto responses and not store-and-forward IM)
                //	send_do_not_disturb_message(msg, from_id, session_id);
                //	gIMMgr->setDNDMessageSent(session_id, true);
                //}
                // </FS:Ansariel>

                if (!has_session)
                {
                    // <FS:LO> Fire-5389 - "Autoresponse Sent" message added to Firestorm as was in Phoenix
                    LLStringUtil::format_map_t args;
                    args["MESSAGE"] = response;

                    gIMMgr->addMessage(
                        session_id,
                        gAgentID,
                        LLStringUtil::null, // Pass null value so no name gets prepended
                        LLTrans::getString("IM_autoresponse_sent", args),
                        false,
                        name,
                        IM_NOTHING_SPECIAL,
                        parent_estate_id,
                        region_id,
                        position,
                        false,
                        true
                        );
                    // </FS:LO>

                    // <FS:Ansariel> Send inventory item on autoresponse
                    LLUUID item_id(gSavedPerAccountSettings.getString("FSAutoresponseItemUUID"));
                    if (item_id.notNull())
                    {
                        LLInventoryItem* item = dynamic_cast<LLInventoryItem*>(gInventory.getItem(item_id));
                        if (item)
                        {
                            gIMMgr->addMessage(
                                    session_id,
                                    gAgentID,
                                    LLStringUtil::null, // Pass null value so no name gets prepended
                                    LLTrans::getString("IM_autoresponse_item_sent", LLSD().with("[ITEM_NAME]", item->getName())),
                                    false,
                                    name,
                                    IM_NOTHING_SPECIAL,
                                    parent_estate_id,
                                    region_id,
                                    position,
                                    false,
                                    true);
                            LLGiveInventory::doGiveInventoryItem(from_id, item, session_id);
                        }
                    }
                    // </FS:Ansariel>
                }
            }
            else if (from_id.isNull())
            {
                LLSD args;
                args["MESSAGE"] = message;
                LLNotificationsUtil::add("SystemMessage", args);
            }
            else if (to_id.isNull())
            {
                // Message to everyone from GOD, look up the fullname since
                // server always slams name to legacy names
                LLAvatarNameCache::get(from_id, boost::bind(god_message_name_cb, _2, chat, message));
            }
            else
            {
                // standard message, not from system
                std::string saved;
                if (offline == IM_OFFLINE)
                {
                    LLStringUtil::format_map_t args;
                    args["[LONG_TIMESTAMP]"] = formatted_time(timestamp);
                    saved = LLTrans::getString("Saved_message", args);
                }
                buffer = saved + message;

                LL_DEBUGS("Messaging") << "session_id( " << session_id << " ), from_id( " << from_id << " )" << LL_ENDL;

                bool mute_im = is_muted;
                if (accept_im_from_only_friend && !is_friend)
                {
                    if (!gIMMgr->isNonFriendSessionNotified(session_id))
                    {
                        // <FS:Ansariel> Disable this - doesn't make sense it will be skipped by LLIMMgr::addMessage() anyway
                        //std::string message = LLTrans::getString("IM_unblock_only_groups_friends");
                        //gIMMgr->addMessage(session_id, from_id, name, message, IM_OFFLINE == offline);
                        // </FS:Ansariel>
                        gIMMgr->addNotifiedNonFriendSessionID(session_id);
                    }

                    mute_im = true;
                }

// [RLVa:KB] - Checked: 2010-11-30 (RLVa-1.3.0)
                // Don't block offline IMs, or IMs from Lindens
                if ( (rlv_handler_t::isEnabled()) && (offline != IM_OFFLINE) && (!RlvActions::canReceiveIM(from_id)) && (!LLMuteList::getInstance()->isLinden(original_name) ))
                {
                    if (!mute_im)
                        RlvUtil::sendBusyMessage(from_id, RlvStrings::getString(RLV_STRING_BLOCKED_RECVIM_REMOTE), session_id);
                    message = RlvStrings::getString(RLV_STRING_BLOCKED_RECVIM);
                }
// [/RLVa:KB]

                if (!mute_im)
                {
                    // checkfor and process reqinfo
                    message = FSData::getInstance()->processRequestForInfo(from_id, message, name, session_id);

                    // <FS:PP> FIRE-10178: Keyword Alerts in group IM do not work unless the group is in the foreground (notification on receipt of IM)
                    chat.mText = message;
                    bool keyword_alert_performed = false;
                    if (FSKeywords::getInstance()->chatContainsKeyword(chat, false))
                    {
                        FSKeywords::notify(chat);
                        keyword_alert_performed = true;
                    }
                    // </FS:PP>

                    buffer = saved + message;

                    gIMMgr->addMessage(
                        session_id,
                        from_id,
                        name,
                        buffer,
                        IM_OFFLINE == offline,
                        LLStringUtil::null,
                        dialog,
                        parent_estate_id,
                        region_id,
                        position,
                        true,
                        false,
                        keyword_alert_performed);
                }
                else
                {
                    /*
                    EXT-5099
                    */
                    static LLCachedControl<bool> fsSendMutedAvatarResponse(gSavedPerAccountSettings, "FSSendMutedAvatarResponse");
                    if (fsSendMutedAvatarResponse && (!accept_im_from_only_friend || is_friend))
                    {
                        std::string my_name;
                        LLAgentUI::buildFullname(my_name);
                        std::string response = gSavedPerAccountSettings.getString("FSMutedAvatarResponse");
                        pack_instant_message(
                            gMessageSystem,
                            gAgent.getID(),
                            FALSE,
                            gAgent.getSessionID(),
                            from_id,
                            my_name,
                            response,
                            IM_ONLINE,
                            IM_DO_NOT_DISTURB_AUTO_RESPONSE,
                            session_id);
                        gAgent.sendReliableMessage();
                    }

                    // <FS:Ansariel> Don't flash for muted IMs
                    return;
                }
            }
            break;

        case IM_TYPING_START:
        {
            gIMMgr->processIMTypingStart(from_id, dialog);
        }
        break;

        case IM_TYPING_STOP:
        {
            gIMMgr->processIMTypingStop(from_id, dialog);
        }
        break;

        case IM_MESSAGEBOX:
        {
            // This is a block, modeless dialog.
            args["MESSAGE"] = message;
            LLNotificationsUtil::add("SystemMessageTip", args);
        }
        break;
        case IM_GROUP_NOTICE:
        case IM_GROUP_NOTICE_REQUESTED:
        {
            LL_INFOS("Messaging") << "Received IM_GROUP_NOTICE message." << LL_ENDL;

            LLUUID agent_id;
            U8 has_inventory;
            U8 asset_type = 0;
            LLUUID group_id;
            std::string item_name;

            if (aux_id.notNull())
            {
                // aux_id contains group id, binary bucket contains name and asset type
                group_id = aux_id;
                has_inventory = binary_bucket_size > 1 ? TRUE : FALSE;
                from_group = TRUE; // inaccurate value correction
                if (has_inventory)
                {
                    std::string str_bucket = ll_safe_string((char*)binary_bucket, binary_bucket_size);

                    typedef boost::tokenizer<boost::char_separator<char> > tokenizer;
                    boost::char_separator<char> sep("|", "", boost::keep_empty_tokens);
                    tokenizer tokens(str_bucket, sep);
                    tokenizer::iterator iter = tokens.begin();

                    asset_type = (LLAssetType::EType)(atoi((*(iter++)).c_str()));
                    iter++; // wearable type if applicable, otherwise asset type
                    item_name = std::string((*(iter++)).c_str());
                    // Note There is more elements in 'tokens' ...


                    for (int i = 0; i < 6; i++)
                    {
                        LL_WARNS() << *(iter++) << LL_ENDL;
                        iter++;
                    }
                }
            }
            else
            {
                // All info is in binary bucket, read it for more information.
                struct notice_bucket_header_t
                {
                    U8 has_inventory;
                    U8 asset_type;
                    LLUUID group_id;
                };
                struct notice_bucket_full_t
                {
                    struct notice_bucket_header_t header;
                    U8 item_name[DB_INV_ITEM_NAME_BUF_SIZE];
                }*notice_bin_bucket;

                // Make sure the binary bucket is big enough to hold the header 
                // and a null terminated item name.
                if ((binary_bucket_size < (S32)((sizeof(notice_bucket_header_t) + sizeof(U8))))
                    || (binary_bucket[binary_bucket_size - 1] != '\0'))
                {
                    LL_WARNS("Messaging") << "Malformed group notice binary bucket" << LL_ENDL;
                    // <FS:Ansariel> Don't flash task icon
                    //break;
                    return;
                }

                notice_bin_bucket = (struct notice_bucket_full_t*) &binary_bucket[0];
                has_inventory = notice_bin_bucket->header.has_inventory;
                asset_type = notice_bin_bucket->header.asset_type;
                group_id = notice_bin_bucket->header.group_id;
                item_name = ll_safe_string((const char*)notice_bin_bucket->item_name);
            }

            if (group_id != from_id)
            {
                agent_id = from_id;
            }
            else
            {
                S32 index = original_name.find(" Resident");
                if (index != std::string::npos)
                {
                    original_name = original_name.substr(0, index);
                }

                // The group notice packet does not have an AgentID.  Obtain one from the name cache.
                // If last name is "Resident" strip it out so the cache name lookup works.
                std::string legacy_name = gCacheName->buildLegacyName(original_name);
                agent_id = LLAvatarNameCache::getInstance()->findIdByName(legacy_name);

                if (agent_id.isNull())
                {
                    LL_WARNS("Messaging") << "buildLegacyName returned null while processing " << original_name << LL_ENDL;
                }
            }

            if (agent_id.notNull() && LLMuteList::getInstance()->isMuted(agent_id))
            {
                // <FS:Ansariel> Don't flash task icon
                //break;
                return;
            }

            // If there is inventory, give the user the inventory offer.
            LLOfferInfo* info = NULL;

            if (has_inventory)
            {
                info = new LLOfferInfo();

                info->mIM = dialog;
                info->mFromID = from_id;
                info->mFromGroup = from_group;
                info->mTransactionID = session_id;
                info->mType = (LLAssetType::EType) asset_type;
                info->mFolderID = gInventory.findCategoryUUIDForType(LLFolderType::assetTypeToFolderType(info->mType));
                std::string from_name;

                // <FS:Ansariel> FIRE-17714: Make group notice attachment confirmation localizable
                //from_name += "A group member named ";
                //from_name += name;
                LLStringUtil::format_map_t args;
                args["NAME"] = name;
                from_name += LLTrans::getString("InvOfferGroupNoticeName", args);
                // </FS:Ansariel>

                info->mFromName = from_name;
                info->mDesc = item_name;
                info->mHost = sender;
            }

            std::string str(message);

            // Tokenize the string.
            // TODO: Support escaped tokens ("||" -> "|")
            typedef boost::tokenizer<boost::char_separator<char> > tokenizer;
            boost::char_separator<char> sep("|", "", boost::keep_empty_tokens);
            tokenizer tokens(str, sep);
            tokenizer::iterator iter = tokens.begin();

            std::string subj(*iter++);
            std::string mes(*iter++);

            // Send the notification down the new path.
            // For requested notices, we don't want to send the popups.
            if (dialog != IM_GROUP_NOTICE_REQUESTED)
            {
                payload["subject"] = subj;
                payload["message"] = mes;
                payload["sender_name"] = name;
                payload["sender_id"] = agent_id;
                payload["group_id"] = group_id;
                payload["inventory_name"] = item_name;
                payload["received_time"] = LLDate::now();
                if (info && info->asLLSD())
                {
                    payload["inventory_offer"] = info->asLLSD();
                }

                // <FS:Ansariel> FIRE-505: Group name not shown in notification well
                //LLSD args;
                //args["SUBJECT"] = subj;
                //args["MESSAGE"] = mes;
                //LLDate notice_date = LLDate(timestamp).notNull() ? LLDate(timestamp) : LLDate::now();
                //LLNotifications::instance().add(LLNotification::Params("GroupNotice").substitutions(args).payload(payload).time_stamp(notice_date));
                //make_ui_sound("UISndGroupNotice"); // <FS:PP> Group notice sound
                if (group_id.isNull())
                {
                    LL_WARNS() << "Received group notice with null id!" << LL_ENDL;
                }
                gCacheName->get(group_id, true, boost::bind(&notification_group_name_cb, _2, name, subj, mes, payload, timestamp));
                // </FS:Ansariel>
            }

            // Also send down the old path for now.
            if (IM_GROUP_NOTICE_REQUESTED == dialog)
            {

                LLPanelGroup::showNotice(subj, mes, group_id, has_inventory, item_name, info);
            }
            else
            {
                delete info;
            }
        }
        break;
        case IM_GROUP_INVITATION:
        {
            // <FS:Ansariel> FIRE-20385: Don't show group invitation for groups agent is already a member of
            if (gAgent.isInGroup(from_id) && !gSavedSettings.getBOOL("FSShowJoinedGroupInvitations"))
            {
                LL_INFOS("Messaging") << "Received group invitation for group " << from_id << " but we are already a member" << LL_ENDL;
                return;
            }
            // </FS:Ansariel>

            if (!is_muted)
            {
                // group is not blocked, but we still need to check agent that sent the invitation
                // and we have no agent's id
                // Note: server sends username "first.last".
                is_muted |= LLMuteList::getInstance()->isMuted(name);
            }
            if (is_do_not_disturb || is_muted)
            {
                send_do_not_disturb_message(gMessageSystem, from_id);
            }

            if (!is_muted)
            {
                LL_INFOS("Messaging") << "Received IM_GROUP_INVITATION message." << LL_ENDL;
                // Read the binary bucket for more information.
                struct invite_bucket_t
                {
                    S32 membership_fee;
                    LLUUID role_id;
                }*invite_bucket;

                // Make sure the binary bucket is the correct size.
                if (binary_bucket_size != sizeof(invite_bucket_t))
                {
                    LL_WARNS("Messaging") << "Malformed group invite binary bucket" << LL_ENDL;
                    // <FS:Ansariel> Don't flash task icon
                    //break;
                    return;
                }

                invite_bucket = (struct invite_bucket_t*) &binary_bucket[0];
                S32 membership_fee = ntohl(invite_bucket->membership_fee);

                LLSD payload;
                payload["transaction_id"] = session_id;
                payload["group_id"] = from_group ? from_id : aux_id;
                payload["name"] = name;
                payload["message"] = message;
                payload["fee"] = membership_fee;
                payload["use_offline_cap"] = session_id.isNull() && (offline == IM_OFFLINE);

                LLSD args;
                args["MESSAGE"] = message;
                // we shouldn't pass callback functor since it is registered in LLFunctorRegistration

                // <FS:PP> Option to block/reject all group invites
                // LLNotificationsUtil::add("JoinGroup", args, payload);
                if (is_rejecting_group_invites)
                {
                    LL_INFOS("Messaging") << "Group invite automatically rejected because of the user setting..." << LL_ENDL;
                    return;
                }
                else
                {
                    make_ui_sound("UISndGroupInvitation"); // <FS:PP> Group invitation sound
                    LLNotificationsUtil::add("JoinGroup", args, payload);
                }
                // </FS:PP>
            }
            // <FS:Ansariel> Don't flash task icon for group messages from muted senders
            else
            {
                return;
            }
            // </FS:Ansariel>
        }
        break;

        case IM_INVENTORY_OFFERED:
        case IM_TASK_INVENTORY_OFFERED:
            // Someone has offered us some inventory.
        {
            LLOfferInfo* info = new LLOfferInfo;
            if (IM_INVENTORY_OFFERED == dialog)
            {
                struct offer_agent_bucket_t
                {
                    S8		asset_type;
                    LLUUID	object_id;
                }*bucketp;

                if (sizeof(offer_agent_bucket_t) != binary_bucket_size)
                {
                    LL_WARNS("Messaging") << "Malformed inventory offer from agent" << LL_ENDL;
                    delete info;
                    // <FS:Ansariel> Don't flash task icon
                    //break;
                    return; 
                }
                bucketp = (struct offer_agent_bucket_t*) &binary_bucket[0];
                info->mType = (LLAssetType::EType) bucketp->asset_type;
                info->mObjectID = bucketp->object_id;
                info->mFromObject = FALSE;
            }
            else // IM_TASK_INVENTORY_OFFERED
            {
                if (offline == IM_OFFLINE && session_id.isNull() && aux_id.notNull() && binary_bucket_size > sizeof(S8)* 5)
                {
                    // cap received offline message
                    std::string str_bucket = ll_safe_string((char*)binary_bucket, binary_bucket_size);
                    typedef boost::tokenizer<boost::char_separator<char> > tokenizer;
                    boost::char_separator<char> sep("|", "", boost::keep_empty_tokens);
                    tokenizer tokens(str_bucket, sep);
                    tokenizer::iterator iter = tokens.begin();

                    info->mType = (LLAssetType::EType)(atoi((*(iter++)).c_str()));
                    // Note There is more elements in 'tokens' ...

                    info->mObjectID = LLUUID::null;
                    info->mFromObject = TRUE;
                }
                else
                {
                    if (sizeof(S8) != binary_bucket_size)
                    {
                        LL_WARNS("Messaging") << "Malformed inventory offer from object" << LL_ENDL;
                        delete info;
                        break;
                    }
                    info->mType = (LLAssetType::EType) binary_bucket[0];
                    info->mObjectID = LLUUID::null;
                    info->mFromObject = TRUE;
                }
            }

            info->mIM = dialog;
            info->mFromID = from_id;
            info->mFromGroup = from_group;
            info->mTransactionID = session_id;
            info->mFolderID = gInventory.findCategoryUUIDForType(LLFolderType::assetTypeToFolderType(info->mType));

            info->mFromName = name;
            info->mDesc = message;
            info->mHost = sender;
            //if (((is_do_not_disturb && !is_owned_by_me) || is_muted))
            if (is_muted)
            {
                // Prefetch the offered item so that it can be discarded by the appropriate observer. (EXT-4331)
                if (IM_INVENTORY_OFFERED == dialog)
                {
                    LLInventoryFetchItemsObserver* fetch_item = new LLInventoryFetchItemsObserver(info->mObjectID);
                    fetch_item->startFetch();
                    delete fetch_item;
                    // Same as closing window
                    info->forceResponse(IOR_DECLINE);
                }
                else
                {
                    info->forceResponse(IOR_MUTE);
                }
            }
            // old logic: busy mode must not affect interaction with objects (STORM-565)
            // new logic: inventory offers from in-world objects should be auto-declined (CHUI-519)
            else if (is_do_not_disturb && dialog == IM_TASK_INVENTORY_OFFERED)
            {
                // Until throttling is implemented, do not disturb mode should reject inventory instead of silently
                // accepting it.  SEE SL-39554
                info->forceResponse(IOR_DECLINE);
            }
            else
            {
                inventory_offer_handler(info);
            }
        }
        break;

        case IM_INVENTORY_ACCEPTED:
        {
//          args["NAME"] = LLSLURL("agent", from_id, "completename").getSLURLString();;
//          args["ORIGINAL_NAME"] = original_name;
// [RLVa:KB] - Checked: RLVa-1.2.2
            // Only anonymize the name if the agent is nearby, there isn't an open IM session to them and their profile isn't open
            LLAvatarName av_name;
            bool fRlvCanShowName = (!RlvActions::isRlvEnabled()) ||
                (RlvActions::canShowName(RlvActions::SNC_DEFAULT, from_id)) || (!RlvUtil::isNearbyAgent(from_id)) || (RlvUIEnabler::hasOpenProfile(from_id)) || (RlvUIEnabler::hasOpenIM(from_id));
            args["NAME"] = LLSLURL("agent", from_id, (fRlvCanShowName) ? "completename" : "rlvanonym").getSLURLString();;
            args["ORIGINAL_NAME"] = fRlvCanShowName ? original_name : (LLAvatarNameCache::get(from_id, &av_name) ? RlvStrings::getAnonym(av_name) : RlvStrings::getAnonym(original_name));
// [/RLVa:KB]
            LLSD payload;
            payload["from_id"] = from_id;
            // Passing the "SESSION_NAME" to use it for IM notification logging
            // in LLTipHandler::processNotification(). See STORM-941.
            payload["SESSION_NAME"] = name;
            LLNotificationsUtil::add("InventoryAccepted", args, payload);
            break;
        }
        case IM_INVENTORY_DECLINED:
        {
//          args["NAME"] = LLSLURL("agent", from_id, "completename").getSLURLString();;
// [RLVa:KB] - Checked: RLVa-1.2.2
            // Only anonymize the name if the agent is nearby, there isn't an open IM session to them and their profile isn't open
            bool fRlvCanShowName = (!RlvActions::isRlvEnabled()) ||
                (RlvActions::canShowName(RlvActions::SNC_DEFAULT, from_id)) || (!RlvUtil::isNearbyAgent(from_id)) || (RlvUIEnabler::hasOpenProfile(from_id)) || (RlvUIEnabler::hasOpenIM(from_id));
            args["NAME"] = LLSLURL("agent", from_id, (fRlvCanShowName) ? "completename" : "rlvanonym").getSLURLString();;
// [/RLVa:KB]
            LLSD payload;
            payload["from_id"] = from_id;
            LLNotificationsUtil::add("InventoryDeclined", args, payload);
            break;
        }
        // TODO: _DEPRECATED suffix as part of vote removal - DEV-24856
        case IM_GROUP_VOTE:
        {
            LL_WARNS("Messaging") << "Received IM: IM_GROUP_VOTE_DEPRECATED" << LL_ENDL;
        }
        break;

        case IM_GROUP_ELECTION_DEPRECATED:
        {
            LL_WARNS("Messaging") << "Received IM: IM_GROUP_ELECTION_DEPRECATED" << LL_ENDL;
        }
        break;

        case IM_FROM_TASK:
        {

            if (is_do_not_disturb && !is_owned_by_me)
            {
                return;
            }

            // <FS:PP> FIRE-6406: Feature to disable Object Return notification
            static LLCachedControl<bool> FSDisableReturnObjectNotification(gSavedSettings, "FSDisableReturnObjectNotification");
            if (FSDisableReturnObjectNotification)
            {
                if (message.find("been returned to your inventory") != -1)
                {
                    return;
                }
            }
            // </FS:PP>

            // Build a link to open the object IM info window.
            std::string location = ll_safe_string((char*)binary_bucket, binary_bucket_size - 1);

            if (session_id.notNull())
            {
                chat.mFromID = session_id;
            }
            else
            {
                // This message originated on a region without the updated code for task id and slurl information.
                // We just need a unique ID for this object that isn't the owner ID.
                // If it is the owner ID it will overwrite the style that contains the link to that owner's profile.
                // This isn't ideal - it will make 1 style for all objects owned by the the same person/group.
                // This works because the only thing we can really do in this case is show the owner name and link to their profile.
                chat.mFromID = from_id ^ gAgent.getSessionID();
            }

            chat.mSourceType = CHAT_SOURCE_OBJECT;
            chat.mChatType = CHAT_TYPE_IM;

            // To conclude that the source type of message is CHAT_SOURCE_SYSTEM it's not
            // enough to check only from name (i.e. fromName = "Second Life"). For example
            // source type of messages from objects called "Second Life" should not be CHAT_SOURCE_SYSTEM.
            bool chat_from_system = (SYSTEM_FROM == name) && region_id.isNull() && position.isNull();
            if (chat_from_system)
            {
                // System's UUID is NULL (fixes EXT-4766)
                chat.mFromID = LLUUID::null;
                chat.mSourceType = CHAT_SOURCE_SYSTEM;
            }

            // IDEVO Some messages have embedded resident names
            message = clean_name_from_task_im(message, from_group);

            LLSD query_string;
            query_string["owner"] = from_id;
// [RLVa:KB] - Checked: RLVa-1.2.0
            if (RlvActions::isRlvEnabled())
            {
                // NOTE: the chat message itself will be filtered in LLNearbyChatHandler::processChat()
                if ( (!RlvActions::canShowName(RlvActions::SNC_DEFAULT)) && (!from_group) && (RlvUtil::isNearbyAgent(from_id)) )
                {
                    query_string["rlv_shownames"] = TRUE;

                    RlvUtil::filterNames(name);
                    chat.mFromName = name;
                }
                if (!RlvActions::canShowLocation())
                {
                    std::string::size_type idxPos = location.find('/');
                    if ( (std::string::npos != idxPos) && (RlvUtil::isNearbyRegion(location.substr(0, idxPos))) )
                        location = RlvStrings::getString(RLV_STRING_HIDDEN_REGION);
                }
            }
// [/RLVa:KB]
            query_string["slurl"] = location;
            query_string["name"] = name;
            if (from_group)
            {
                query_string["groupowned"] = "true";
            }

//              chat.mURL = LLSLURL("objectim", session_id, "").getSLURLString();
// [SL:KB] - Checked: 2010-11-02 (RLVa-1.2.2a) | Added: RLVa-1.2.2a
            chat.mURL = LLSLURL("objectim", session_id, LLURI::mapToQueryString(query_string)).getSLURLString();
// [/SL:KB]
            chat.mText = message;

            // <FS:PP> FIRE-10178: Keyword Alerts in group IM do not work unless the group is in the foreground (notification on receipt of Task IM)
            if (FSKeywords::getInstance()->chatContainsKeyword(chat, true))
            {
                FSKeywords::notify(chat);
            }
            // </FS:PP>

            // Note: lie to Nearby Chat, pretending that this is NOT an IM, because
            // IMs from obejcts don't open IM sessions.
            // <FS:Ansariel> [FS communication UI]
            //LLFloaterIMNearbyChat* nearby_chat = LLFloaterReg::getTypedInstance<LLFloaterIMNearbyChat>("nearby_chat");
            FSFloaterNearbyChat* nearby_chat = FSFloaterNearbyChat::getInstance();
            // </FS:Ansariel> [FS communication UI]
            if (!chat_from_system && nearby_chat)
            {
                chat.mOwnerID = from_id;
                LLSD args;
                args["slurl"] = location;

                // Look for IRC-style emotes here so object name formatting is correct
                // <FS:Ansariel> Consolidate IRC /me prefix checks
                //std::string prefix = message.substr(0, 4);
                //if (prefix == "/me " || prefix == "/me'")
                if (is_irc_me_prefix(message))
                // </FS:Ansariel>
                {
                    chat.mChatStyle = CHAT_STYLE_IRC;
                }

                LLNotificationsUI::LLNotificationManager::instance().onChat(chat, args);
                if (message != "")
                {
                    LLSD msg_notify;
                    msg_notify["session_id"] = LLUUID();
                    msg_notify["from_id"] = chat.mFromID;
                    msg_notify["source_type"] = chat.mSourceType;
                    on_new_message(msg_notify);
                }
            }


            //Object IMs send with from name: 'Second Life' need to be displayed also in notification toasts (EXT-1590)
            if (!chat_from_system) break;

            LLSD substitutions;
            substitutions["NAME"] = name;
            substitutions["MSG"] = message;

            LLSD payload;
            payload["object_id"] = session_id;
            payload["owner_id"] = from_id;
            payload["from_id"] = from_id;
            payload["slurl"] = location;
            payload["name"] = name;

            if (from_group)
            {
                payload["group_owned"] = "true";
            }

            LLNotificationsUtil::add("ServerObjectMessage", substitutions, payload);
        }
        break;

        case IM_SESSION_SEND:		// ad-hoc or group IMs

            // Only show messages if we have a session open (which
            // should happen after you get an "invitation"
// [SL:KB] - Patch: Chat-GroupSnooze | Checked: 2012-06-16 (Catznip-3.3)
            //if ( !gIMMgr->hasSession(session_id) )
            if ( (!gIMMgr->hasSession(session_id)) &&
                 ( (!gAgent.isInGroup(session_id)) || (!gIMMgr->checkSnoozeExpiration(session_id)) || LLAvatarActions::isBlocked(from_id) || (!gIMMgr->restoreSnoozedSession(session_id)) ) )
// [/SL:KB]
            {
                return;
            }

            else if (offline == IM_ONLINE && is_do_not_disturb)
            {

                // return a standard "do not disturb" message, but only do it to online IM 
                // (i.e. not other auto responses and not store-and-forward IM)
                if (!gIMMgr->hasSession(session_id))
                {
                    // if there is not a panel for this conversation (i.e. it is a new IM conversation
                    // initiated by the other party) then...
                    send_do_not_disturb_message(gMessageSystem, from_id, session_id);
                }

                // now store incoming IM in chat history

                buffer = message;

                LL_DEBUGS("Messaging") << "message in dnd; session_id( " << session_id << " ), from_id( " << from_id << " )" << LL_ENDL;

                // add to IM panel, but do not bother the user
                gIMMgr->addMessage(
                    session_id,
                    from_id,
                    name,
                    buffer,
                    IM_OFFLINE == offline,
                    ll_safe_string((char*)binary_bucket),
                    IM_SESSION_INVITE,
                    parent_estate_id,
                    region_id,
                    position,
                    true);
            }
            else
            {

                // <FS:PP> FIRE-10178: Keyword Alerts in group IM do not work unless the group is in the foreground (notification on receipt of IM)
                chat.mText = message;
                bool keyword_alert_performed = false;
                if (FSKeywords::getInstance()->chatContainsKeyword(chat, false))
                {
                    FSKeywords::notify(chat);
                    keyword_alert_performed = true;
                }
                // </FS:PP>

                // standard message, not from system
                std::string saved;
                if (offline == IM_OFFLINE)
                {
                    saved = llformat("(Saved %s) ", formatted_time(timestamp).c_str());
                }

                buffer = saved + message;

                LL_DEBUGS("Messaging") << "standard message session_id( " << session_id << " ), from_id( " << from_id << " )" << LL_ENDL;

                gIMMgr->addMessage(
                    session_id,
                    from_id,
                    name,
                    buffer,
                    IM_OFFLINE == offline,
                    ll_safe_string((char*)binary_bucket),
                    IM_SESSION_INVITE,
                    parent_estate_id,
                    region_id,
                    position,
                    true,
                    false,
                    keyword_alert_performed);
            }
            break;

        case IM_FROM_TASK_AS_ALERT:
            if (is_do_not_disturb && !is_owned_by_me)
            {
                return;
            }
            {
                // Construct a viewer alert for this message.
                args["NAME"] = name;
                args["MESSAGE"] = message;
                LLNotificationsUtil::add("ObjectMessage", args);
            }
            break;
        case IM_DO_NOT_DISTURB_AUTO_RESPONSE:
            if (is_muted)
            {
                LL_DEBUGS("Messaging") << "Ignoring do-not-disturb response from " << from_id << LL_ENDL;
                return;
            }
            else
            {
                // <FS:Ansariel> FIRE-12908: Add busy response indicator back to busy messages
                //gIMMgr->addMessage(session_id, from_id, name, message);
                buffer = llformat("(%s): %s", LLTrans::getString("BusyResponse").c_str(), message.c_str());
                gIMMgr->addMessage(session_id, from_id, name, buffer);
                // </FS:Ansariel>
            }
            break;

        case IM_LURE_USER:
        case IM_TELEPORT_REQUEST:
        {
// [RLVa:KB] - Checked: RLVa-1.4.9
            // If we auto-accept the offer/request then this will override DnD status (but we'll still let the other party know later)
            bool fRlvAutoAccept = (rlv_handler_t::isEnabled()) &&
                ( ((IM_LURE_USER == dialog) && (RlvActions::autoAcceptTeleportOffer(from_id))) ||
                    ((IM_TELEPORT_REQUEST == dialog) && (RlvActions::autoAcceptTeleportRequest(from_id))) );
// [/RLVa:KB]

            if (is_muted)
            { 
                return;
            }
<<<<<<< HEAD

            // <FS:PP> FIRE-1245: Option to block/reject teleport offers
            //else if (gSavedSettings.getBOOL("VoiceCallsFriendsOnly") && (LLAvatarTracker::instance().getBuddyInfo(from_id) == NULL))
            //{
            //	return;
            //}
            else if ( (is_rejecting_tp_offers && (!FSDontRejectTeleportOffersFromFriends || (FSDontRejectTeleportOffersFromFriends && !is_friend))) && (!fRlvAutoAccept) )
=======
            else if (gSavedPerAccountSettings.getBOOL("VoiceCallsFriendsOnly") && (LLAvatarTracker::instance().getBuddyInfo(from_id) == NULL))
>>>>>>> 3053f624
            {
                send_rejecting_tp_offers_message(gMessageSystem, from_id);
            }
            // </FS:PP>
            else
            {
//                  if (is_do_not_disturb)
// [RLVa:KB] - Checked: RLVa-1.4.9
                if ( (is_do_not_disturb) && (!fRlvAutoAccept) )
// [/RLVa:KB]
                {
                    send_do_not_disturb_message(gMessageSystem, from_id);
                }

                LLVector3 pos, look_at;
                U64 region_handle(0);
                U8 region_access(SIM_ACCESS_MIN);
                std::string region_info = ll_safe_string((char*)binary_bucket, binary_bucket_size);
                std::string region_access_str = LLStringUtil::null;
                std::string region_access_icn = LLStringUtil::null;
                std::string region_access_lc = LLStringUtil::null;

                bool canUserAccessDstRegion = true;
                bool doesUserRequireMaturityIncrease = false;

                // Do not parse the (empty) lure bucket for TELEPORT_REQUEST
                if (IM_TELEPORT_REQUEST != dialog && parse_lure_bucket(region_info, region_handle, pos, look_at, region_access))
                {
                    region_access_str = LLViewerRegion::accessToString(region_access);
                    region_access_icn = LLViewerRegion::getAccessIcon(region_access);
                    region_access_lc = region_access_str;
                    LLStringUtil::toLower(region_access_lc);

                    if (!gAgent.isGodlike())
                    {
                        switch (region_access)
                        {
                            case SIM_ACCESS_MIN:
                            case SIM_ACCESS_PG:
                                break;
                            case SIM_ACCESS_MATURE:
                                if (gAgent.isTeen())
                                {
                                    canUserAccessDstRegion = false;
                                }
                                else if (gAgent.prefersPG())
                                {
                                    doesUserRequireMaturityIncrease = true;
                                }
                                break;
                            case SIM_ACCESS_ADULT:
                                if (!gAgent.isAdult())
                                {
                                    canUserAccessDstRegion = false;
                                }
                                else if (!gAgent.prefersAdult())
                                {
                                    doesUserRequireMaturityIncrease = true;
                                }
                                break;
                            default:
                                llassert(0);
                                break;
                        }
                    }
                }

// [RLVa:KB] - Checked: RLVa-1.4.9
                if (rlv_handler_t::isEnabled())
                {
                    if ( ((IM_LURE_USER == dialog) && (!RlvActions::canAcceptTpOffer(from_id))) ||
                            ((IM_TELEPORT_REQUEST == dialog) && (!RlvActions::canAcceptTpRequest(from_id))) )
                    {
                        RlvUtil::sendBusyMessage(from_id, RlvStrings::getString(RLV_STRING_BLOCKED_TPLUREREQ_REMOTE));
                        if (is_do_not_disturb)
                            send_do_not_disturb_message(gMessageSystem, from_id);
                        return;
                    }

                    // Censor message if: 1) restricted from receiving IMs from the sender, or 2) teleport offer/request and @showloc=n restricted
                    if ( (!RlvActions::canReceiveIM(from_id)) || 
                            ((gRlvHandler.hasBehaviour(RLV_BHVR_SHOWLOC)) && (IM_LURE_USER == dialog || IM_TELEPORT_REQUEST == dialog)) )
                    {
                        message = RlvStrings::getString(RLV_STRING_HIDDEN);
                    }
                }
// [/RLVa:KB]

                LLSD args;
                // *TODO: Translate -> [FIRST] [LAST] (maybe)
// [SL:KB] - Patch: UI-Notifications | Checked: 2011-04-11 (Catznip-2.5.0a) | Added: Catznip-2.5.0a
                args["NAME_LABEL"] = LLSLURL("agent", from_id, "completename").getSLURLString();
// [/SL:KB]
                args["NAME_SLURL"] = LLSLURL("agent", from_id, "about").getSLURLString();
                args["MESSAGE"] = message;
                args["MATURITY_STR"] = region_access_str;
                args["MATURITY_ICON"] = region_access_icn;
                args["REGION_CONTENT_MATURITY"] = region_access_lc;
                LLSD payload;
                payload["from_id"] = from_id;
                payload["lure_id"] = session_id;
                payload["godlike"] = FALSE;
                payload["region_maturity"] = region_access;

                // <FS:Ansariel> FIRE-6786: Always show teleport location in teleport offer
                if (dialog == IM_LURE_USER && (!rlv_handler_t::isEnabled() || !fRlvAutoAccept) && LLGridManager::instance().isInSecondLife())
                {
                    LLVector3d pos_global = from_region_handle(region_handle);
                    pos_global += LLVector3d(pos);
                    LLLandmarkActions::getSLURLfromPosGlobal(pos_global, boost::bind(&teleport_region_info_cb, _1, args, payload, from_id, session_id, canUserAccessDstRegion, doesUserRequireMaturityIncrease));
                    return;
                }
                // </FS:Ansariel>

                if (!canUserAccessDstRegion)
                {
                    LLNotification::Params params("TeleportOffered_MaturityBlocked");
                    params.substitutions = args;
                    params.payload = payload;
                    LLPostponedNotification::add<LLPostponedOfferNotification>(params, from_id, false);
                    send_simple_im(from_id, LLTrans::getString("TeleportMaturityExceeded"), IM_NOTHING_SPECIAL, session_id);
                    send_simple_im(from_id, LLStringUtil::null, IM_LURE_DECLINED, session_id);
                }
                else if (doesUserRequireMaturityIncrease)
                {
                    LLNotification::Params params("TeleportOffered_MaturityExceeded");
                    params.substitutions = args;
                    params.payload = payload;
                    LLPostponedNotification::add<LLPostponedOfferNotification>(params, from_id, false);
                }
                else
                {
                    LLNotification::Params params;
                    if (IM_LURE_USER == dialog)
                    {
                        params.name = "TeleportOffered";
                        params.functor.name = "TeleportOffered";
                    }
                    else if (IM_TELEPORT_REQUEST == dialog)
                    {
                        params.name = "TeleportRequest";
                        params.functor.name = "TeleportRequest";
                    }

                    params.substitutions = args;
                    params.payload = payload;

// [RLVa:KB] - Checked: RLVa-1.4.9
                    if (fRlvAutoAccept)
                    {
                        if (IM_LURE_USER == dialog)
                            gRlvHandler.setCanCancelTp(false);
                        if (is_do_not_disturb)
                            send_do_not_disturb_message(gMessageSystem, from_id);
                        LLNotifications::instance().forceResponse(LLNotification::Params(params.name).payload(payload), 0);
                    }
                    else
                    {
                        LLPostponedNotification::add<LLPostponedOfferNotification>(params, from_id, false);
                    }
// [/RLVa:KB]
//                      LLPostponedNotification::add<LLPostponedOfferNotification>(params, from_id, false);
                }
            }
        }
        break;

        case IM_GODLIKE_LURE_USER:
        {
            LLVector3 pos, look_at;
            U64 region_handle(0);
            U8 region_access(SIM_ACCESS_MIN);
            std::string region_info = ll_safe_string((char*)binary_bucket, binary_bucket_size);
            std::string region_access_str = LLStringUtil::null;
            std::string region_access_icn = LLStringUtil::null;
            std::string region_access_lc = LLStringUtil::null;

            bool canUserAccessDstRegion = true;
            bool doesUserRequireMaturityIncrease = false;

            if (parse_lure_bucket(region_info, region_handle, pos, look_at, region_access))
            {
                region_access_str = LLViewerRegion::accessToString(region_access);
                region_access_icn = LLViewerRegion::getAccessIcon(region_access);
                region_access_lc = region_access_str;
                LLStringUtil::toLower(region_access_lc);

                if (!gAgent.isGodlike())
                {
                    switch (region_access)
                    {
                        case SIM_ACCESS_MIN:
                        case SIM_ACCESS_PG:
                            break;
                        case SIM_ACCESS_MATURE:
                            if (gAgent.isTeen())
                            {
                                canUserAccessDstRegion = false;
                            }
                            else if (gAgent.prefersPG())
                            {
                                doesUserRequireMaturityIncrease = true;
                            }
                            break;
                        case SIM_ACCESS_ADULT:
                            if (!gAgent.isAdult())
                            {
                                canUserAccessDstRegion = false;
                            }
                            else if (!gAgent.prefersAdult())
                            {
                                doesUserRequireMaturityIncrease = true;
                            }
                            break;
                        default:
                            llassert(0);
                            break;
                    }
                }
            }

            LLSD args;
            // *TODO: Translate -> [FIRST] [LAST] (maybe)
            args["NAME_SLURL"] = LLSLURL("agent", from_id, "about").getSLURLString();
            args["MESSAGE"] = message;
            args["MATURITY_STR"] = region_access_str;
            args["MATURITY_ICON"] = region_access_icn;
            args["REGION_CONTENT_MATURITY"] = region_access_lc;
            LLSD payload;
            payload["from_id"] = from_id;
            payload["lure_id"] = session_id;
            payload["godlike"] = TRUE;
            payload["region_maturity"] = region_access;

            if (!canUserAccessDstRegion)
            {
                LLNotification::Params params("TeleportOffered_MaturityBlocked");
                params.substitutions = args;
                params.payload = payload;
                LLPostponedNotification::add<LLPostponedOfferNotification>(params, from_id, false);
                send_simple_im(from_id, LLTrans::getString("TeleportMaturityExceeded"), IM_NOTHING_SPECIAL, session_id);
                send_simple_im(from_id, LLStringUtil::null, IM_LURE_DECLINED, session_id);
            }
            else if (doesUserRequireMaturityIncrease)
            {
                LLNotification::Params params("TeleportOffered_MaturityExceeded");
                params.substitutions = args;
                params.payload = payload;
                LLPostponedNotification::add<LLPostponedOfferNotification>(params, from_id, false);
            }
            else
            {
                // do not show a message box, because you're about to be
                // teleported.
                LLNotifications::instance().forceResponse(LLNotification::Params("TeleportOffered").payload(payload), 0);
            }
        }
        break;

        case IM_GOTO_URL:
        {
            LLSD args;
            // n.b. this is for URLs sent by the system, not for
            // URLs sent by scripts (i.e. llLoadURL)
            if (binary_bucket_size <= 0)
            {
                LL_WARNS("Messaging") << "bad binary_bucket_size: "
                    << binary_bucket_size
                    << " - aborting function." << LL_ENDL;
                return;
            }

            std::string url;

            url.assign((char*)binary_bucket, binary_bucket_size - 1);
            args["MESSAGE"] = message;
            args["URL"] = url;
            LLSD payload;
            payload["url"] = url;
            LLNotificationsUtil::add("GotoURL", args, payload);
        }
        break;

        case IM_FRIENDSHIP_OFFERED:
        {

            // <FS:PP> FIRE-15233: Automatic friendship request refusal
            if (is_rejecting_friendship_requests)
            {
                send_rejecting_friendship_requests_message(gMessageSystem, from_id);
                return;
            }
            // </FS:PP>

            LLSD payload;
            payload["from_id"] = from_id;
            payload["session_id"] = session_id;
            payload["online"] = (offline == IM_ONLINE);
            payload["sender"] = sender.getIPandPort();

            bool add_notification = true;
            for (LLToastNotifyPanel::instance_iter ti(LLToastNotifyPanel::beginInstances())
                , tend(LLToastNotifyPanel::endInstances()); ti != tend; ++ti)
            {
                LLToastNotifyPanel& panel = *ti;
                const std::string& notification_name = panel.getNotificationName();
                if (notification_name == "OfferFriendship" && panel.isControlPanelEnabled())
                {
                    add_notification = false;
                    break;
                }
            }

            if (is_muted && add_notification)
            {
                LLNotifications::instance().forceResponse(LLNotification::Params("OfferFriendship").payload(payload), 1);
            }
            else
            {
                if (is_do_not_disturb)
                {
                    send_do_not_disturb_message(gMessageSystem, from_id);
                }
// [SL:KB] - Patch: UI-Notifications | Checked: 2011-04-11 (Catznip-2.5.0a) | Added: Catznip-2.5.0a
                args["NAME_LABEL"] = LLSLURL("agent", from_id, "completename").getSLURLString();
// [/SL:KB]
                args["NAME_SLURL"] = LLSLURL("agent", from_id, "about").getSLURLString();

                if (add_notification)
                {
                    if (message.empty())
                    {
                        //support for frienship offers from clients before July 2008
                        LLNotificationsUtil::add("OfferFriendshipNoMessage", args, payload);
                        make_ui_sound("UISndFriendshipOffer"); // <FS:PP> Friendship offer sound
                    }
                    else
                    {
                        args["[MESSAGE]"] = message;
                        LLNotification::Params params("OfferFriendship");
                        params.substitutions = args;
                        params.payload = payload;
                        LLPostponedNotification::add<LLPostponedOfferNotification>(params, from_id, false);
                        make_ui_sound("UISndFriendshipOffer"); // <FS:PP> Friendship offer sound
                    }
                }
            }
        }
        break;

        case IM_FRIENDSHIP_ACCEPTED:
        {
            // In the case of an offline IM, the formFriendship() may be extraneous
            // as the database should already include the relationship.  But it
            // doesn't hurt for dupes.
            LLAvatarTracker::formFriendship(from_id);

            std::vector<std::string> strings;
            strings.push_back(from_id.asString());
            send_generic_message("requestonlinenotification", strings);

            args["NAME"] = name;
            LLSD payload;
            payload["from_id"] = from_id;
            LLAvatarNameCache::get(from_id, boost::bind(&notification_display_name_callback, _1, _2, "FriendshipAccepted", args, payload));
        }
        break;

        case IM_FRIENDSHIP_DECLINED_DEPRECATED:
        default:
            LL_WARNS("Messaging") << "Instant message calling for unknown dialog "
                << (S32)dialog << LL_ENDL;
            break;
    }

    LLWindow* viewer_window = gViewerWindow->getWindow();
    // <FS:CR> Make osx dashboard icon bounce when window isn't in focus
    //if (viewer_window && viewer_window->getMinimized())
    static LLCachedControl<bool> sFlashIcon(gSavedSettings, "FSFlashOnMessage");
    static LLCachedControl<bool> sFSFlashOnObjectIM(gSavedSettings, "FSFlashOnObjectIM");
    if (viewer_window && dialog != IM_TYPING_START && dialog != IM_TYPING_STOP && sFlashIcon && (sFSFlashOnObjectIM || (chat.mChatType != CHAT_TYPE_IM)) && !is_muted)
    {
        viewer_window->flashIcon(5.f);
    }
}

void LLIMProcessing::requestOfflineMessages()
{
    static BOOL requested = FALSE;
    if (!requested
        && gMessageSystem
        && !gDisconnected
        && LLMuteList::getInstance()->isLoaded()
        && isAgentAvatarValid()
        && gAgent.getRegion()
        && gAgent.getRegion()->capabilitiesReceived())
    {
        std::string cap_url = gAgent.getRegionCapability("ReadOfflineMsgs");

        // <FS:Ansariel> Optional legacy offline messages
        if (!gSavedSettings.getBOOL("FSUseReadOfflineMsgsCap"))
        {
            cap_url = "";
        }
        // </FS:Ansariel>

        // Auto-accepted inventory items may require the avatar object
        // to build a correct name.  Likewise, inventory offers from
        // muted avatars require the mute list to properly mute.
        if (cap_url.empty()
            || gAgent.getRegionCapability("AcceptFriendship").empty()
            || gAgent.getRegionCapability("AcceptGroupInvite").empty())
        {
            // Offline messages capability provides no session/transaction ids for message AcceptFriendship and IM_GROUP_INVITATION to work
            // So make sure we have the caps before using it.
            requestOfflineMessagesLegacy();
        }
        else
        {
            LLCoros::instance().launch("LLIMProcessing::requestOfflineMessagesCoro",
                boost::bind(&LLIMProcessing::requestOfflineMessagesCoro, cap_url));
        }
        requested = TRUE;
    }
}

void LLIMProcessing::requestOfflineMessagesCoro(std::string url)
{
    LLCore::HttpRequest::policy_t httpPolicy(LLCore::HttpRequest::DEFAULT_POLICY_ID);
    LLCoreHttpUtil::HttpCoroutineAdapter::ptr_t
        httpAdapter(new LLCoreHttpUtil::HttpCoroutineAdapter("requestOfflineMessagesCoro", httpPolicy));
    LLCore::HttpRequest::ptr_t httpRequest(new LLCore::HttpRequest);

    LLSD result = httpAdapter->getAndSuspend(httpRequest, url);

    LLSD httpResults = result[LLCoreHttpUtil::HttpCoroutineAdapter::HTTP_RESULTS];
    LLCore::HttpStatus status = LLCoreHttpUtil::HttpCoroutineAdapter::getStatusFromLLSD(httpResults);

    if (!status) // success = httpResults["success"].asBoolean();
    {
        LL_WARNS("Messaging") << "Error requesting offline messages via capability " << url << ", Status: " << status.toString() << "\nFalling back to legacy method." << LL_ENDL;

        requestOfflineMessagesLegacy();
        return;
    }

    LLSD contents = result[LLCoreHttpUtil::HttpCoroutineAdapter::HTTP_RESULTS_CONTENT];

    if (!contents.size())
    {
        LL_WARNS("Messaging") << "No contents received for offline messages via capability " << url << LL_ENDL;
        return;
    }

    // Todo: once dirtsim-369 releases, remove one of the map/array options
    LLSD messages;
    if (contents.isArray())
    {
        messages = *contents.beginArray();
    }
    else if (contents.has("messages"))
    {
        messages = contents["messages"];
    }
    else
    {
        LL_WARNS("Messaging") << "Invalid offline message content received via capability " << url << LL_ENDL;
        return;
    }

    if (!messages.isArray())
    {
        LL_WARNS("Messaging") << "Invalid offline message content received via capability " << url << LL_ENDL;
        return;
    }

    if (messages.emptyArray())
    {
        // Nothing to process
        return;
    }

    if (gAgent.getRegion() == NULL)
    {
        LL_WARNS("Messaging") << "Region null while attempting to load messages." << LL_ENDL;
        return;
    }

    LL_INFOS("Messaging") << "Processing offline messages." << LL_ENDL;

    std::vector<U8> data;
    S32 binary_bucket_size = 0;
    LLHost sender = gAgent.getRegionHost();

    LLSD::array_iterator i = messages.beginArray();
    LLSD::array_iterator iEnd = messages.endArray();
    for (; i != iEnd; ++i)
    {
        const LLSD &message_data(*i);

        LLVector3 position(message_data["local_x"].asReal(), message_data["local_y"].asReal(), message_data["local_z"].asReal());
        data = message_data["binary_bucket"].asBinary();
        binary_bucket_size = data.size(); // message_data["count"] always 0
        U32 parent_estate_id = message_data.has("parent_estate_id") ? message_data["parent_estate_id"].asInteger() : 1; // 1 - IMMainland

        // Todo: once dirtsim-369 releases, remove one of the int/str options
        BOOL from_group;
        if (message_data["from_group"].isInteger())
        {
            from_group = message_data["from_group"].asInteger();
        }
        else
        {
            from_group = message_data["from_group"].asString() == "Y";
        }

        LLIMProcessing::processNewMessage(message_data["from_agent_id"].asUUID(),
            from_group,
            message_data["to_agent_id"].asUUID(),
            IM_OFFLINE,
            (EInstantMessage)message_data["dialog"].asInteger(),
            LLUUID::null, // session id, since there is none we can only use frienship/group invite caps
            message_data["timestamp"].asInteger(),
            message_data["from_agent_name"].asString(),
            message_data["message"].asString(),
            parent_estate_id,
            message_data["region_id"].asUUID(),
            position,
            &data[0],
            binary_bucket_size,
            sender,
            message_data["asset_id"].asUUID()); // not necessarily an asset
    }
}

void LLIMProcessing::requestOfflineMessagesLegacy()
{
    LL_INFOS("Messaging") << "Requesting offline messages (Legacy)." << LL_ENDL;

    LLMessageSystem* msg = gMessageSystem;
    msg->newMessageFast(_PREHASH_RetrieveInstantMessages);
    msg->nextBlockFast(_PREHASH_AgentData);
    msg->addUUIDFast(_PREHASH_AgentID, gAgent.getID());
    msg->addUUIDFast(_PREHASH_SessionID, gAgent.getSessionID());
    gAgent.sendReliableMessage();
}
<|MERGE_RESOLUTION|>--- conflicted
+++ resolved
@@ -674,8 +674,7 @@
         || (dialog == IM_FROM_TASK && LLMuteList::getInstance()->isMuted(session_id));
     BOOL is_owned_by_me = FALSE;
     BOOL is_friend = (LLAvatarTracker::instance().getBuddyInfo(from_id) == NULL) ? false : true;
-<<<<<<< HEAD
-    static LLCachedControl<bool> accept_im_from_only_friend(gSavedSettings, "VoiceCallsFriendsOnly");
+    static LLCachedControl<bool> accept_im_from_only_friend(gSavedPerAccountSettings, "VoiceCallsFriendsOnly");
     //BOOL is_linden = chat.mSourceType != CHAT_SOURCE_OBJECT &&
     //		LLMuteList::getInstance()->isLinden(name); <:FS:TM> Bear compie fix - is_linden not referenced
 
@@ -683,11 +682,6 @@
     static LLCachedControl<bool> FSSendAwayAvatarResponse(gSavedPerAccountSettings, "FSSendAwayAvatarResponse");
     BOOL is_afk = gAgent.getAFK();
     // </FS:PP>
-=======
-    BOOL accept_im_from_only_friend = gSavedPerAccountSettings.getBOOL("VoiceCallsFriendsOnly");
-    BOOL is_linden = chat.mSourceType != CHAT_SOURCE_OBJECT &&
-        LLMuteList::getInstance()->isLinden(name);
->>>>>>> 3053f624
 
     chat.mMuted = is_muted;
     chat.mFromID = from_id;
@@ -1750,17 +1744,13 @@
             { 
                 return;
             }
-<<<<<<< HEAD
 
             // <FS:PP> FIRE-1245: Option to block/reject teleport offers
-            //else if (gSavedSettings.getBOOL("VoiceCallsFriendsOnly") && (LLAvatarTracker::instance().getBuddyInfo(from_id) == NULL))
+            //else if (gSavedPerAccountSettings.getBOOL("VoiceCallsFriendsOnly") && (LLAvatarTracker::instance().getBuddyInfo(from_id) == NULL))
             //{
             //	return;
             //}
             else if ( (is_rejecting_tp_offers && (!FSDontRejectTeleportOffersFromFriends || (FSDontRejectTeleportOffersFromFriends && !is_friend))) && (!fRlvAutoAccept) )
-=======
-            else if (gSavedPerAccountSettings.getBOOL("VoiceCallsFriendsOnly") && (LLAvatarTracker::instance().getBuddyInfo(from_id) == NULL))
->>>>>>> 3053f624
             {
                 send_rejecting_tp_offers_message(gMessageSystem, from_id);
             }
