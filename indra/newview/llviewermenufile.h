/** 
 * @file llviewermenufile.h
 * @brief "File" menu in the main menu bar.
 *
 * $LicenseInfo:firstyear=2002&license=viewerlgpl$
 * Second Life Viewer Source Code
 * Copyright (C) 2010, Linden Research, Inc.
 * 
 * This library is free software; you can redistribute it and/or
 * modify it under the terms of the GNU Lesser General Public
 * License as published by the Free Software Foundation;
 * version 2.1 of the License only.
 * 
 * This library is distributed in the hope that it will be useful,
 * but WITHOUT ANY WARRANTY; without even the implied warranty of
 * MERCHANTABILITY or FITNESS FOR A PARTICULAR PURPOSE.  See the GNU
 * Lesser General Public License for more details.
 * 
 * You should have received a copy of the GNU Lesser General Public
 * License along with this library; if not, write to the Free Software
 * Foundation, Inc., 51 Franklin Street, Fifth Floor, Boston, MA  02110-1301  USA
 * 
 * Linden Research, Inc., 945 Battery Street, San Francisco, CA  94111  USA
 * $/LicenseInfo$
 */

#ifndef LLVIEWERMENUFILE_H
#define LLVIEWERMENUFILE_H

#include "llfoldertype.h"
#include "llassetstorage.h"
#include "llinventorytype.h"
#include "llfilepicker.h"
#include "llthread.h"
#include <queue>

<<<<<<< HEAD
#include <boost/signals2.hpp> // <FS:CR Threaded Filepickers />
=======
#include "llviewerassetupload.h"
>>>>>>> abf9ccb0

class LLTransactionID;


void init_menu_file();


LLUUID upload_new_resource(
    const std::string& src_filename,
    std::string name,
    std::string desc,
    S32 compression_info,
    LLFolderType::EType destination_folder_type,
    LLInventoryType::EType inv_type,
    U32 next_owner_perms,
    U32 group_perms,
    U32 everyone_perms,
    const std::string& display_name,
    LLAssetStorage::LLStoreAssetCallback callback,
    S32 expected_upload_cost,
    void *userdata);

void upload_new_resource(
    LLResourceUploadInfo::ptr_t &uploadInfo,
    LLAssetStorage::LLStoreAssetCallback callback = NULL,
    void *userdata = NULL);


void assign_defaults_and_show_upload_message(
	LLAssetType::EType asset_type,
	LLInventoryType::EType& inventory_type,
	std::string& name,
	const std::string& display_name,
	std::string& description);

class LLFilePickerThread : public LLThread
{ //multi-threaded file picker (runs system specific file picker in background and calls "notify" from main thread)
public:

	static std::queue<LLFilePickerThread*> sDeadQ;
	static LLMutex* sMutex;

	static void initClass();
	static void cleanupClass();
	static void clearDead();

	std::string mFile; 

// <FS:CR Threaded Filepickers>
	//LLFilePicker::ELoadFilter mFilter;
	//
	//LLFilePickerThread(LLFilePicker::ELoadFilter filter)
	//	: LLThread("file picker"), mFilter(filter)
	LLFilePickerThread()
		: LLThread("file picker")
// </FS:CR Threaded Filepickers>
	{

	}

	void getFile();

// <FS:CR Threaded Filepickers>
	virtual void run() = 0;

	virtual void notify(const std::string& filename) = 0;
};

class LLLoadFilePickerThread : public LLFilePickerThread
{ //multi-threaded file picker (runs system specific file picker in background and calls "notify" from main thread)
public:

	LLFilePicker::ELoadFilter mFilter;

	LLLoadFilePickerThread(LLFilePicker::ELoadFilter filter)
		: LLFilePickerThread(), mFilter(filter)
	{

	}
// <FS:CR Threaded Filepickers>

	virtual void run();

	virtual void notify(const std::string& filename) = 0;
};

// <FS:CR Threaded Filepickers>
class LLSaveFilePickerThread : public LLFilePickerThread
{ //multi-threaded file picker (runs system specific file picker in background and calls "notify" from main thread)
public:

	LLFilePicker::ESaveFilter mFilter;

	std::string mDefaultFilename;

	LLSaveFilePickerThread(LLFilePicker::ESaveFilter filter, const std::string& default_name)
		: LLFilePickerThread(), mFilter(filter), mDefaultFilename(default_name)
	{

	}

	virtual void run();

	virtual void notify(const std::string& filename) = 0;
};

class LLGenericLoadFilePicker : public LLLoadFilePickerThread
{
public:
	LLGenericLoadFilePicker(LLFilePicker::ELoadFilter filter, boost::function<void (const std::string&)> notify_slot)
		: LLLoadFilePickerThread(filter)
	{
		mSignal.connect(notify_slot);
	}
	virtual void notify(const std::string& filename);
protected:
	boost::signals2::signal<void (const std::string&)> mSignal;
};

class LLGenericSaveFilePicker : public LLSaveFilePickerThread
{
public:
	LLGenericSaveFilePicker(LLFilePicker::ESaveFilter filter, const std::string& default_name, boost::function<void (const std::string&)> notify_slot)
		: LLSaveFilePickerThread(filter, default_name)
	{
		mSignal.connect(notify_slot);
	}
	virtual void notify(const std::string& filename);
protected:
	boost::signals2::signal<void (const std::string&)> mSignal;
};

// <FS:CR Threaded Filepickers>

#endif<|MERGE_RESOLUTION|>--- conflicted
+++ resolved
@@ -34,11 +34,8 @@
 #include "llthread.h"
 #include <queue>
 
-<<<<<<< HEAD
+#include "llviewerassetupload.h"
 #include <boost/signals2.hpp> // <FS:CR Threaded Filepickers />
-=======
-#include "llviewerassetupload.h"
->>>>>>> abf9ccb0
 
 class LLTransactionID;
 
