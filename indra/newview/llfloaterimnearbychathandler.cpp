/** 
 * @file LLFloaterIMNearbyChatHandler.cpp
 * @brief Nearby chat chat managment
 *
 * $LicenseInfo:firstyear=2009&license=viewerlgpl$
 * Second Life Viewer Source Code
 * Copyright (C) 2010, Linden Research, Inc.
 * 
 * This library is free software; you can redistribute it and/or
 * modify it under the terms of the GNU Lesser General Public
 * License as published by the Free Software Foundation;
 * version 2.1 of the License only.
 * 
 * This library is distributed in the hope that it will be useful,
 * but WITHOUT ANY WARRANTY; without even the implied warranty of
 * MERCHANTABILITY or FITNESS FOR A PARTICULAR PURPOSE.  See the GNU
 * Lesser General Public License for more details.
 * 
 * You should have received a copy of the GNU Lesser General Public
 * License along with this library; if not, write to the Free Software
 * Foundation, Inc., 51 Franklin Street, Fifth Floor, Boston, MA  02110-1301  USA
 * 
 * Linden Research, Inc., 945 Battery Street, San Francisco, CA  94111  USA
 * $/LicenseInfo$
 */

#include "llviewerprecompiledheaders.h"

#include "llagent.h"
#include "llagentdata.h" // for gAgentID
#include "llfloaterimnearbychathandler.h"

#include "llchatitemscontainerctrl.h"
#include "llfirstuse.h"
#include "llfloaterscriptdebug.h"
#include "llhints.h"
#include "llfloaterimnearbychat.h"
#include "llrecentpeople.h"

#include "llviewercontrol.h"

#include "llfloaterreg.h"//for LLFloaterReg::getTypedInstance
#include "llviewerwindow.h"//for screen channel position
#include "llfloaterimnearbychat.h"
#include "llfloaterimcontainer.h"
#include "llrootview.h"
#include "lllayoutstack.h"

// [RLVa:KB] - Checked: RLVa-2.0.0
#include "rlvactions.h"
#include "rlvcommon.h"
// [/RLVa:KB]

#include "fsconsoleutils.h"
#include "fsfloaternearbychat.h"
#include "llviewernetwork.h"

//add LLFloaterIMNearbyChatHandler to LLNotificationsUI namespace

using namespace LLNotificationsUI;

static LLFloaterIMNearbyChatToastPanel* createToastPanel()
{
	LLFloaterIMNearbyChatToastPanel* item = LLFloaterIMNearbyChatToastPanel::createInstance();
	return item;
}


//-----------------------------------------------------------------------------------------------
//LLFloaterIMNearbyChatScreenChannel
//-----------------------------------------------------------------------------------------------	

class LLFloaterIMNearbyChatScreenChannel: public LLScreenChannelBase
{
	LOG_CLASS(LLFloaterIMNearbyChatScreenChannel);
public:
	typedef std::vector<LLHandle<LLToast> > toast_vec_t;
	typedef std::list<LLHandle<LLToast> > toast_list_t;

	LLFloaterIMNearbyChatScreenChannel(const Params& p)
		: LLScreenChannelBase(p)
	{
		// <FS:Ansariel> Zi Ree's customizable nearby chat toast width
		mWorldViewRectConnection = gViewerWindow->setOnWorldViewRectUpdated(boost::bind(&LLFloaterIMNearbyChatScreenChannel::updateSize, this, _1, _2));

		mStopProcessing = false;

		LLControlVariable* ctrl = gSavedSettings.getControl("NearbyToastLifeTime").get();
		if (ctrl)
		{
			ctrl->getSignal()->connect(boost::bind(&LLFloaterIMNearbyChatScreenChannel::updateToastsLifetime, this));
		}

		ctrl = gSavedSettings.getControl("NearbyToastFadingTime").get();
		if (ctrl)
		{
			ctrl->getSignal()->connect(boost::bind(&LLFloaterIMNearbyChatScreenChannel::updateToastFadingTime, this));
		}
	}

	void addChat	(LLSD& chat);
	void arrangeToasts		();
	
	typedef boost::function<LLFloaterIMNearbyChatToastPanel* (void )> create_toast_panel_callback_t;
	void setCreatePanelCallback(create_toast_panel_callback_t value) { m_create_toast_panel_callback_t = value;}

	void onToastDestroyed	(LLToast* toast, bool app_quitting);
	void onToastFade		(LLToast* toast);

	void redrawToasts()
	{
		arrangeToasts();
	}

	// hide all toasts from screen, but not remove them from a channel
	// removes all toasts from a channel
	virtual void		removeToastsFromChannel() 
	{
		for(toast_vec_t::iterator it = m_active_toasts.begin(); it != m_active_toasts.end(); ++it)
		{
			addToToastPool(it->get());
		}
		m_active_toasts.clear();
	};

	virtual void deleteAllChildren()
	{
		LL_DEBUGS("NearbyChat") << "Clearing toast pool" << LL_ENDL;
		m_toast_pool.clear();
		m_active_toasts.clear();
		LLScreenChannelBase::deleteAllChildren();
	}

protected:
	void	deactivateToast(LLToast* toast);
	void	addToToastPool(LLToast* toast)
	{
		if (!toast) return;
		LL_DEBUGS("NearbyChat") << "Pooling toast" << LL_ENDL;
		toast->setVisible(FALSE);
		toast->stopTimer();
		toast->setIsHidden(true);

		// Nearby chat toasts that are hidden, not destroyed. They are collected to the toast pool, so that
		// they can be used next time, this is done for performance. But if the toast lifetime was changed
		// (from preferences floater (STORY-36)) while it was shown (at this moment toast isn't in the pool yet)
		// changes don't take affect.
		// So toast's lifetime should be updated each time it's added to the pool. Otherwise viewer would have
		// to be restarted so that changes take effect.
		toast->setLifetime(gSavedSettings.getS32("NearbyToastLifeTime"));
		toast->setFadingTime(gSavedSettings.getS32("NearbyToastFadingTime"));
		m_toast_pool.push_back(toast->getHandle());
	}

	void	createOverflowToast(S32 bottom, F32 timer);

	void 	updateToastsLifetime();

	void	updateToastFadingTime();

	create_toast_panel_callback_t m_create_toast_panel_callback_t;

	bool	createPoolToast();
	
	toast_vec_t m_active_toasts;
	toast_list_t m_toast_pool;

	bool	mStopProcessing;
	bool	mChannelRect;

	// <FS:Ansariel> Zi Ree's customizable nearby chat toast width
	void			reshapePanel(LLFloaterIMNearbyChatToastPanel* panel);
	virtual void	updateSize(LLRect old_world_rect, LLRect new_world_rect);
	boost::signals2::connection mWorldViewRectConnection;
	// </FS:Ansariel> Zi Ree's customizable nearby chat toast width
};



//-----------------------------------------------------------------------------------------------
// LLFloaterIMNearbyChatToast
//-----------------------------------------------------------------------------------------------

// We're deriving from LLToast to be able to override onClose()
// in order to handle closing nearby chat toasts properly.
class LLFloaterIMNearbyChatToast : public LLToast
{
	LOG_CLASS(LLFloaterIMNearbyChatToast);
public:
	LLFloaterIMNearbyChatToast(const LLToast::Params& p, LLFloaterIMNearbyChatScreenChannel* nc_channelp)
	:	LLToast(p),
	 	mNearbyChatScreenChannelp(nc_channelp)
	{
	}

	/*virtual*/ void onClose(bool app_quitting);

private:
	LLFloaterIMNearbyChatScreenChannel*	mNearbyChatScreenChannelp;
};

//-----------------------------------------------------------------------------------------------
// LLFloaterIMNearbyChatScreenChannel
//-----------------------------------------------------------------------------------------------

// <FS:Ansariel> Zi Ree's customizable nearby chat toast width
void LLFloaterIMNearbyChatScreenChannel::reshapePanel(LLFloaterIMNearbyChatToastPanel* panel)
{
	S32 percentage = gSavedSettings.getS32("NearbyToastWidth");
	panel->reshape(gViewerWindow->getWindowWidthScaled() * percentage / 100, panel->getRect().getHeight(), TRUE);
}

void LLFloaterIMNearbyChatScreenChannel::updateSize(LLRect old_world_rect, LLRect new_world_rect)
{
	for(toast_vec_t::iterator it = m_active_toasts.begin(); it != m_active_toasts.end(); ++it)
	{
		LLToast* toast = it->get();

		if (toast)
		{
			LLFloaterIMNearbyChatToastPanel* panel = dynamic_cast<LLFloaterIMNearbyChatToastPanel*>(toast->getPanel());

			if(panel)
			{
				reshapePanel(panel);
				toast->reshapeToPanel();
			}
		}
	}
	arrangeToasts();
}
// </FS:Ansariel> Zi Ree's customizable nearby chat toast width

void LLFloaterIMNearbyChatScreenChannel::deactivateToast(LLToast* toast)
{
	toast_vec_t::iterator pos = std::find(m_active_toasts.begin(), m_active_toasts.end(), toast->getHandle());

	if (pos != m_active_toasts.end())
	{
		LL_DEBUGS("NearbyChat") << "Deactivating toast" << LL_ENDL;
		m_active_toasts.erase(pos);
	}
}

void	LLFloaterIMNearbyChatScreenChannel::createOverflowToast(S32 bottom, F32 timer)
{
	//we don't need overflow toast in nearby chat
}

void LLFloaterIMNearbyChatScreenChannel::onToastDestroyed(LLToast* toast, bool app_quitting)
{	
	LL_DEBUGS("NearbyChat") << "Toast destroyed (app_quitting=" << app_quitting << ")" << LL_ENDL;

	if (app_quitting)
	{
		// Viewer is quitting.
		// Immediately stop processing chat messages (EXT-1419).
		mStopProcessing = true;
	}
	else
	{
		// The toast is being closed by user (STORM-192).
		// Remove it from the list of active toasts to prevent
		// further references to the invalid pointer.
		deactivateToast(toast);
	}
}

void LLFloaterIMNearbyChatScreenChannel::onToastFade(LLToast* toast)
{	
	LL_DEBUGS("NearbyChat") << "Toast fading" << LL_ENDL;

	//fade mean we put toast to toast pool
	if(!toast)
		return;

	deactivateToast(toast);

	addToToastPool(toast);
	
	arrangeToasts();
}

void LLFloaterIMNearbyChatScreenChannel::updateToastsLifetime()
{
	S32 seconds = gSavedSettings.getS32("NearbyToastLifeTime");
	toast_list_t::iterator it;

	for(it = m_toast_pool.begin(); it != m_toast_pool.end(); ++it)
	{
		(*it).get()->setLifetime(seconds);
	}
}

void LLFloaterIMNearbyChatScreenChannel::updateToastFadingTime()
{
	S32 seconds = gSavedSettings.getS32("NearbyToastFadingTime");
	toast_list_t::iterator it;

	for(it = m_toast_pool.begin(); it != m_toast_pool.end(); ++it)
	{
		(*it).get()->setFadingTime(seconds);
	}
}

bool	LLFloaterIMNearbyChatScreenChannel::createPoolToast()
{
	LLFloaterIMNearbyChatToastPanel* panel= m_create_toast_panel_callback_t();
	if(!panel)
		return false;
	
	LLToast::Params p;
	p.panel = panel;
	p.lifetime_secs = gSavedSettings.getS32("NearbyToastLifeTime");
	p.fading_time_secs = gSavedSettings.getS32("NearbyToastFadingTime");

	LLToast* toast = new LLFloaterIMNearbyChatToast(p, this);

	// <FS:Ansariel> Zi Ree's customizable nearby chat toast width
	reshapePanel(panel);
	
	toast->setOnFadeCallback(boost::bind(&LLFloaterIMNearbyChatScreenChannel::onToastFade, this, _1));

	// If the toast gets somehow prematurely destroyed, deactivate it to prevent crash (STORM-1352).
	toast->setOnToastDestroyedCallback(boost::bind(&LLFloaterIMNearbyChatScreenChannel::onToastDestroyed, this, _1, false));

	LL_DEBUGS("NearbyChat") << "Creating and pooling toast" << LL_ENDL;	
	m_toast_pool.push_back(toast->getHandle());
	return true;
}

void LLFloaterIMNearbyChatScreenChannel::addChat(LLSD& chat)
{
	//look in pool. if there is any message
	if(mStopProcessing)
		return;

	if (mFloaterSnapRegion == NULL)
	{
		mFloaterSnapRegion = gViewerWindow->getRootView()->getChildView("floater_snap_region");
	}
	LLRect channel_rect;
	mFloaterSnapRegion->localRectToOtherView(mFloaterSnapRegion->getLocalRect(), &channel_rect, gFloaterView);
	chat["available_height"] = channel_rect.getHeight() - channel_rect.mBottom - gSavedSettings.getS32("ToastGap") - 110;;

	/*
    find last toast and check ID
	*/

	if(m_active_toasts.size())
	{
		LLUUID fromID = chat["from_id"].asUUID();		// agent id or object id
		std::string from = chat["from"].asString();
		LLToast* toast = m_active_toasts[0].get();
		if (toast)
		{
			LLFloaterIMNearbyChatToastPanel* panel = dynamic_cast<LLFloaterIMNearbyChatToastPanel*>(toast->getPanel());
  
			if(panel && panel->messageID() == fromID && panel->getFromName() == from && panel->canAddText())
			{
				panel->addMessage(chat);
				// <FS:Ansariel> Zi Ree's customizable nearby chat toast width
				reshapePanel(panel);
				// </FS:Ansariel> Zi Ree's customizable nearby chat toast width
				toast->reshapeToPanel();
				toast->startTimer();
	  
				arrangeToasts();
				return;
			}
		}
	}
	

	
	if(m_toast_pool.empty())
	{
		//"pool" is empty - create one more panel
		LL_DEBUGS("NearbyChat") << "Empty pool" << LL_ENDL;
		if(!createPoolToast())//created toast will go to pool. so next call will find it
			return;
		addChat(chat);
		return;
	}

	int chat_type = chat["chat_type"].asInteger();
	
	if( ((EChatType)chat_type == CHAT_TYPE_DEBUG_MSG))
	{
		if(gSavedSettings.getBOOL("ShowScriptErrors") == FALSE) 
			return;
		if(gSavedSettings.getS32("ShowScriptErrorsLocation")== 1)
			return;
	}
		

	//take 1st element from pool, (re)initialize it, put it in active toasts

	LL_DEBUGS("NearbyChat") << "Getting toast from pool" << LL_ENDL;
	LLToast* toast = m_toast_pool.back().get();

	m_toast_pool.pop_back();


	LLFloaterIMNearbyChatToastPanel* panel = dynamic_cast<LLFloaterIMNearbyChatToastPanel*>(toast->getPanel());
	if(!panel)
		return;
	panel->init(chat);

	// <FS:Ansariel> Zi Ree's customizable nearby chat toast width
	reshapePanel(panel);

	toast->reshapeToPanel();
	toast->startTimer();
	
	m_active_toasts.push_back(toast->getHandle());

	arrangeToasts();
}

static bool sort_toasts_predicate(LLHandle<LLToast> first, LLHandle<LLToast> second)
{
	if (!first.get() || !second.get()) return false; // STORM-1352

	F32 v1 = first.get()->getTimeLeftToLive();
	F32 v2 = second.get()->getTimeLeftToLive();
	return v1 > v2;
}

void LLFloaterIMNearbyChatScreenChannel::arrangeToasts()
{
	if(mStopProcessing || isHovering())
		return;

	if (mFloaterSnapRegion == NULL)
	{
		mFloaterSnapRegion = gViewerWindow->getRootView()->getChildView("floater_snap_region");
	}
	
	if (!getParent())
	{
		// connect to floater snap region just to get resize events, we don't care about being a proper widget 
		mFloaterSnapRegion->addChild(this);
		setFollows(FOLLOWS_ALL);
	}

	LLRect	toast_rect;
	updateRect();

	LLRect channel_rect;
	mFloaterSnapRegion->localRectToOtherView(mFloaterSnapRegion->getLocalRect(), &channel_rect, gFloaterView);
	channel_rect.mLeft += 10;
	channel_rect.mRight = channel_rect.mLeft + 300;

	S32 channel_bottom = channel_rect.mBottom;

	// <FS:Ansariel> Configurable nearby chat toasts offset
	//S32		bottom = channel_bottom + 80;
	S32		bottom = channel_bottom + gSavedSettings.getS32("FSNearbyChatToastsOffset");
	S32		margin = gSavedSettings.getS32("ToastGap");

	//sort active toasts
	std::sort(m_active_toasts.begin(),m_active_toasts.end(),sort_toasts_predicate);

	//calc max visible item and hide other toasts.

	for(toast_vec_t::iterator it = m_active_toasts.begin(); it != m_active_toasts.end(); ++it)
	{
		LLToast* toast = it->get();
		if (!toast)
		{
			LL_WARNS() << "NULL found in the active chat toasts list!" << LL_ENDL;
			continue;
		}

		S32 toast_top = bottom + toast->getRect().getHeight() + margin;

		if(toast_top > channel_rect.getHeight())
		{
			while(it!=m_active_toasts.end())
			{
				addToToastPool(it->get());
				it=m_active_toasts.erase(it);
			}
			break;
		}

		toast_rect = toast->getRect();
		toast_rect.setLeftTopAndSize(channel_rect.mLeft , bottom + toast_rect.getHeight(), toast_rect.getWidth() ,toast_rect.getHeight());

		toast->setRect(toast_rect);
		bottom += toast_rect.getHeight() - toast->getTopPad() + margin;
	}
	
	// use reverse order to provide correct z-order and avoid toast blinking
	
	for(toast_vec_t::reverse_iterator it = m_active_toasts.rbegin(); it != m_active_toasts.rend(); ++it)
	{
		LLToast* toast = it->get();
		if (toast)
		{
		toast->setIsHidden(false);
		toast->setVisible(TRUE);
		}
	}

}



//-----------------------------------------------------------------------------------------------
//LLFloaterIMNearbyChatHandler
//-----------------------------------------------------------------------------------------------
boost::scoped_ptr<LLEventPump> LLFloaterIMNearbyChatHandler::sChatWatcher(new LLEventStream("LLChat"));

LLFloaterIMNearbyChatHandler::LLFloaterIMNearbyChatHandler()
{
	// Getting a Channel for our notifications
	LLFloaterIMNearbyChatScreenChannel::Params p;
	p.id = LLUUID(gSavedSettings.getString("NearByChatChannelUUID"));
	LLFloaterIMNearbyChatScreenChannel* channel = new LLFloaterIMNearbyChatScreenChannel(p);
	
	LLFloaterIMNearbyChatScreenChannel::create_toast_panel_callback_t callback = createToastPanel;

	channel->setCreatePanelCallback(callback);

	LLChannelManager::getInstance()->addChannel(channel);

	mChannel = channel->getHandle();
}

LLFloaterIMNearbyChatHandler::~LLFloaterIMNearbyChatHandler()
{
}


void LLFloaterIMNearbyChatHandler::initChannel()
{
	//LLRect snap_rect = gFloaterView->getSnapRect();
	//mChannel->init(snap_rect.mLeft, snap_rect.mLeft + 200);
}



void LLFloaterIMNearbyChatHandler::processChat(const LLChat& chat_msg,
									  const LLSD &args)
{
	if(chat_msg.mMuted == TRUE)
	// <FS:Ansariel> Optional muted chat history
		//return;
	{
		FSFloaterNearbyChat* nearby_chat = LLFloaterReg::getTypedInstance<FSFloaterNearbyChat>("fs_nearby_chat", LLSD());
		nearby_chat->addMessage(chat_msg, true, args);
		return;
	}
	// </FS:Ansariel> Optional muted chat history

	if(chat_msg.mText.empty())
		return;//don't process empty messages

	LLChat& tmp_chat = const_cast<LLChat&>(chat_msg);
// [RLVa:KB] - Checked: 2010-04-20 (RLVa-1.2.0f) | Modified: RLVa-1.2.0f
	if (RlvActions::isRlvEnabled())
	{
		// NOTE-RLVa: we can only filter the *message* here since most everything else will already be part of "args" as well
		LLChat& tmp_chat = const_cast<LLChat&>(chat_msg);
		if ( (!RlvActions::canShowLocation()) && (!tmp_chat.mRlvLocFiltered) && (CHAT_SOURCE_AGENT != tmp_chat.mSourceType) )
		{
			RlvUtil::filterLocation(tmp_chat.mText);
			tmp_chat.mRlvLocFiltered = TRUE;
		}
<<<<<<< HEAD
		if ( (!RlvActions::canShowName(RlvActions::SNC_DEFAULT)) && (!tmp_chat.mRlvNamesFiltered) && (CHAT_SOURCE_AGENT != tmp_chat.mSourceType) )
=======
		if ( (!RlvActions::canShowName(RlvActions::SNC_DEFAULT)) && (!tmp_chat.mRlvNamesFiltered) && (CHAT_SOURCE_AGENT != tmp_chat.mSourceType) && (!args.has("ONLINE_STATUS") || !args["ONLINE_STATUS"].asBoolean()) )
>>>>>>> 53c77c07
		{
			RlvUtil::filterNames(tmp_chat.mText);
			tmp_chat.mRlvNamesFiltered = TRUE;
		}
	}
// [/RLVa:KB]

	// <FS:Ansariel> [FS communication UI]
    //LLFloaterReg::getInstance("im_container");
	//LLFloaterIMNearbyChat* nearby_chat = LLFloaterReg::getTypedInstance<LLFloaterIMNearbyChat>("nearby_chat");
	FSFloaterNearbyChat* nearby_chat = LLFloaterReg::getTypedInstance<FSFloaterNearbyChat>("fs_nearby_chat", LLSD());
	// </FS:Ansariel> [FS communication UI]

	// Build notification data 
	LLSD chat;
	chat["message"] = chat_msg.mText;
	chat["from"] = chat_msg.mFromName;
	chat["from_id"] = chat_msg.mFromID;
	chat["time"] = chat_msg.mTime;
	chat["source"] = (S32)chat_msg.mSourceType;
	chat["chat_type"] = (S32)chat_msg.mChatType;
	chat["chat_style"] = (S32)chat_msg.mChatStyle;
	// Pass sender info so that it can be rendered properly (STORM-1021).
//	chat["sender_slurl"] = LLViewerChat::getSenderSLURL(chat_msg, args);
// [RLVa:KB] - Checked: 2011-12-13 (RLVa-1.4.6) | Added: RLVa-1.4.6
	if ((CHAT_SOURCE_AGENT != chat_msg.mSourceType) || (!chat_msg.mRlvNamesFiltered))
		chat["sender_slurl"] = LLViewerChat::getSenderSLURL(chat_msg, args);
// [/RLVa:KB]

	if (chat_msg.mChatType == CHAT_TYPE_DIRECT &&
		chat_msg.mText.length() > 0 &&
		chat_msg.mText[0] == '@')
	{
		// Send event on to LLEventStream and exit
		sChatWatcher->post(chat);
		return;
	}

	// <FS:Ansariel> Add notification callback for new chat
	mNewChatSignal(chat);

	// don't show toast and add message to chat history on receive debug message
	// with disabled setting showing script errors or enabled setting to show script
	// errors in separate window.
	// <FS:Kadah> [FSllOwnerSayToScriptDebugWindow]
	// if (chat_msg.mChatType == CHAT_TYPE_DEBUG_MSG)
	static LLCachedControl<bool> FSllOwnerSayToScriptDebugWindow(gSavedPerAccountSettings, "FSllOwnerSayToScriptDebugWindow");
	if (chat_msg.mChatType == CHAT_TYPE_DEBUG_MSG || (chat_msg.mChatType == CHAT_TYPE_OWNER && FSllOwnerSayToScriptDebugWindow))
	{
		// <FS:Kadah> [FSllOwnerSayToScriptDebugWindow] Show llOwnerSays in the script debug window instead of local chat
		// if(gSavedSettings.getBOOL("ShowScriptErrors") == FALSE)
		if(gSavedSettings.getBOOL("ShowScriptErrors") == FALSE && chat_msg.mChatType == CHAT_TYPE_DEBUG_MSG)
			return;

		// don't process debug messages from not owned objects, see EXT-7762
		// <FS:Ansariel> FIRE-15014: [OpenSim] osMessageObject(target, message) fails silently
		//if (gAgentID != chat_msg.mOwnerID)
#ifdef OPENSIM
		if (LLGridManager::getInstance()->isInSecondLife() && gAgentID != chat_msg.mOwnerID)
#else
		if (gAgentID != chat_msg.mOwnerID)
#endif
		// </FS:Ansariel>
		{
			return;
		}

		// <FS:Ansariel> Script debug icon
		//if (gSavedSettings.getS32("ShowScriptErrorsLocation")== 1)// show error in window //("ScriptErrorsAsChat"))
		{

			// <FS:Kadah> [FSllOwnerSayToScriptDebugWindow]
			// LLColor4 txt_color;

			// LLViewerChat::getChatColor(chat_msg,txt_color);

			// LLFloaterScriptDebug::addScriptLine(chat_msg.mText,
												// chat_msg.mFromName,
												// txt_color,
												// chat_msg.mFromID);
			LLFloaterScriptDebug::addScriptLine(chat_msg);
			// <FS:Ansariel> Script debug icon
			//return;
			// <FS:Kadah> [FSllOwnerSayToScriptDebugWindow]
			// if (gSavedSettings.getS32("ShowScriptErrorsLocation") == 1)
			if (gSavedSettings.getS32("ShowScriptErrorsLocation") == 1 || chat_msg.mChatType == CHAT_TYPE_OWNER)
			{
				return;
			}
			// </FS:Ansariel> Script debug icon

		}
	}

	nearby_chat->addMessage(chat_msg, true, args);

	if(chat_msg.mSourceType == CHAT_SOURCE_AGENT 
		&& chat_msg.mFromID.notNull() 
		&& chat_msg.mFromID != gAgentID)
	{
 		LLFirstUse::otherAvatarChatFirst();

 		// Add sender to the recent people list.
// [RLVa:KB] - Checked: RLVa-2.0.0
		if ( (!RlvActions::isRlvEnabled()) || (RlvActions::canShowName(RlvActions::SNC_DEFAULT, chat_msg.mFromID)) )
	 		LLRecentPeople::instance().add(chat_msg.mFromID);
// [/RLVa:KB]
// 		LLRecentPeople::instance().add(chat_msg.mFromID);
	}

	// Send event on to LLEventStream
	sChatWatcher->post(chat);

	// <FS:Ansariel> [FS communication UI]
    //LLFloaterIMContainer* im_box = LLFloaterReg::getTypedInstance<LLFloaterIMContainer>("im_container");
	// </FS:Ansariel> [FS communication UI]

	// <FS:Ansariel> Nearby chat in console
	if (FSConsoleUtils::ProcessChatMessage(chat_msg, args))
	{
		return;
	}
	// </FS:Ansariel>

	static LLCachedControl<bool> useChatBubbles(gSavedSettings, "UseChatBubbles");
	static LLCachedControl<bool> fsBubblesHideConsoleAndToasts(gSavedSettings, "FSBubblesHideConsoleAndToasts");
	// <FS:Ansariel> [FS communication UI]
	//if((  ( chat_msg.mSourceType == CHAT_SOURCE_AGENT
	//		&& useChatBubbles )
	if(  ( chat_msg.mSourceType == CHAT_SOURCE_AGENT
			&& useChatBubbles && fsBubblesHideConsoleAndToasts )
	// </FS:Ansariel> [FS communication UI]
		|| mChannel.isDead()
		|| !mChannel.get()->getShowToasts() )
	// <FS:Ansariel> [FS communication UI]
	//	&& nearby_chat->isMessagePaneExpanded())
	// </FS:Ansariel> [FS communication UI]
		// to prevent toasts in Do Not Disturb mode
		return;//no need in toast if chat is visible or if bubble chat is enabled

	// arrange a channel on a screen
	if(!mChannel.get()->getVisible())
	{
		initChannel();
	}

	/*
	//comment all this due to EXT-4432
	..may clean up after some time...

	//only messages from AGENTS
	if(CHAT_SOURCE_OBJECT == chat_msg.mSourceType)
	{
		if(chat_msg.mChatType == CHAT_TYPE_DEBUG_MSG)
			return;//ok for now we don't skip messeges from object, so skip only debug messages
	}
	*/

	LLFloaterIMNearbyChatScreenChannel* channel = dynamic_cast<LLFloaterIMNearbyChatScreenChannel*>(mChannel.get());
		
	if(channel)
	{
		// Handle IRC styled messages.
		std::string toast_msg;
		if (tmp_chat.mChatStyle == CHAT_STYLE_IRC)
		{
			if (!tmp_chat.mFromName.empty())
			{
				toast_msg += tmp_chat.mFromName;
			}
			toast_msg += tmp_chat.mText.substr(3);
		}
		else
		{
			toast_msg = tmp_chat.mText;
		}

		// <FS:Ansariel> [FS communication UI]
		//bool chat_overlaps = false;
		//if(nearby_chat->getChatHistory())
		//{
		//	LLRect chat_rect = nearby_chat->getChatHistory()->calcScreenRect();
		//	for (std::list<LLView*>::const_iterator child_iter = gFloaterView->getChildList()->begin();
		//		 child_iter != gFloaterView->getChildList()->end(); ++child_iter)
		//	{
		//		LLView *view = *child_iter;
		//		const LLRect& rect = view->getRect();
		//		if(view->isInVisibleChain() && (rect.overlaps(chat_rect)))
		//		{
		//			if(!nearby_chat->getChatHistory()->hasAncestor(view))
		//			{
		//				chat_overlaps = true;
		//			}
		//			break;
		//		}
		//	}
		//}
		////Don't show nearby toast, if conversation is visible and selected
		//if ((nearby_chat->hasFocus()) ||
		//	(LLFloater::isVisible(nearby_chat) && nearby_chat->isTornOff() && !nearby_chat->isMinimized()) ||
		//    ((im_box->getSelectedSession().isNull() && !chat_overlaps &&
		//		((LLFloater::isVisible(im_box) && !nearby_chat->isTornOff() && !im_box->isMinimized())
		//				|| (LLFloater::isVisible(nearby_chat) && nearby_chat->isTornOff() && !nearby_chat->isMinimized())))))
		//{
		//	if(nearby_chat->isMessagePaneExpanded())
		//	{
		//		return;
		//	}
		//}
		if (nearby_chat->getVisible())
		{
			return;
		}
		// </FS:Ansariel> [FS communication UI]

        //Will show toast when chat preference is set        
		// <FS:Ansariel> [FS communication UI] [CHUI Merge] Maybe need this later...
        //if((gSavedSettings.getString("NotificationNearbyChatOptions") == "toast") || !nearby_chat->isMessagePaneExpanded())
		if (gSavedSettings.getS32("NearbyToastLifeTime") > 0 || gSavedSettings.getS32("NearbyToastFadingTime")) // Ansa: only create toast if it should be visible at all
		// </FS:Ansariel> [FS communication UI]
        {
            // Add a nearby chat toast.
            LLUUID id;
            id.generate();
            chat["id"] = id;
// [RLVa:KB] - Checked: RLVa-1.2.0
			if (RlvActions::isRlvEnabled())
				chat["show_icon_tooltip"] = !chat_msg.mRlvNamesFiltered;
// [/RLVa:KB]
            std::string r_color_name = "White";
            F32 r_color_alpha = 1.0f; 
            LLViewerChat::getChatColor( chat_msg, r_color_name, r_color_alpha);

            chat["text_color"] = r_color_name;
            chat["color_alpha"] = r_color_alpha;
            chat["font_size"] = (S32)LLViewerChat::getChatFontSize() ;
            chat["message"] = toast_msg;
            channel->addChat(chat);	
        }

	}
}


//-----------------------------------------------------------------------------------------------
// LLFloaterIMNearbyChatToast
//-----------------------------------------------------------------------------------------------

// virtual
void LLFloaterIMNearbyChatToast::onClose(bool app_quitting)
{
	mNearbyChatScreenChannelp->onToastDestroyed(this, app_quitting);
}

// EOF<|MERGE_RESOLUTION|>--- conflicted
+++ resolved
@@ -569,11 +569,7 @@
 			RlvUtil::filterLocation(tmp_chat.mText);
 			tmp_chat.mRlvLocFiltered = TRUE;
 		}
-<<<<<<< HEAD
-		if ( (!RlvActions::canShowName(RlvActions::SNC_DEFAULT)) && (!tmp_chat.mRlvNamesFiltered) && (CHAT_SOURCE_AGENT != tmp_chat.mSourceType) )
-=======
 		if ( (!RlvActions::canShowName(RlvActions::SNC_DEFAULT)) && (!tmp_chat.mRlvNamesFiltered) && (CHAT_SOURCE_AGENT != tmp_chat.mSourceType) && (!args.has("ONLINE_STATUS") || !args["ONLINE_STATUS"].asBoolean()) )
->>>>>>> 53c77c07
 		{
 			RlvUtil::filterNames(tmp_chat.mText);
 			tmp_chat.mRlvNamesFiltered = TRUE;
