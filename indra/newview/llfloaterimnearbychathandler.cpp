--- conflicted
+++ resolved
@@ -544,16 +544,12 @@
 void LLFloaterIMNearbyChatHandler::processChat(const LLChat& chat_msg,
 									  const LLSD &args)
 {
-<<<<<<< HEAD
-	if(chat_msg.mMuted == true)
+	if (chat_msg.mMuted)
 	// <FS:Ansariel> Optional muted chat history
 		//return;
 	{
 		FSFloaterNearbyChat* nearby_chat = LLFloaterReg::getTypedInstance<FSFloaterNearbyChat>("fs_nearby_chat", LLSD());
 		nearby_chat->addMessage(chat_msg, true, args);
-=======
-	if (chat_msg.mMuted)
->>>>>>> f9473e8a
 		return;
 	}
 	// </FS:Ansariel> Optional muted chat history
@@ -625,13 +621,9 @@
 		if (LLFloater::isQuitRequested())
 			return;
 
-<<<<<<< HEAD
 		// <FS:Kadah> [FSllOwnerSayToScriptDebugWindow] Show llOwnerSays in the script debug window instead of local chat
-		// if(gSavedSettings.getBOOL("ShowScriptErrors") == false)
-		if(gSavedSettings.getBOOL("ShowScriptErrors") == false && chat_msg.mChatType == CHAT_TYPE_DEBUG_MSG)
-=======
-		if (!gSavedSettings.getBOOL("ShowScriptErrors"))
->>>>>>> f9473e8a
+		// if (!gSavedSettings.getBOOL("ShowScriptErrors"))
+		if (!gSavedSettings.getBOOL("ShowScriptErrors") && chat_msg.mChatType == CHAT_TYPE_DEBUG_MSG)
 			return;
 
 		// don't process debug messages from not owned objects, see EXT-7762
@@ -647,12 +639,8 @@
 			return;
 		}
 
-<<<<<<< HEAD
 		// <FS:Ansariel> Script debug icon
-		//if (gSavedSettings.getS32("ShowScriptErrorsLocation")== 1)// show error in window //("ScriptErrorsAsChat"))
-=======
-		if (gSavedSettings.getS32("ShowScriptErrorsLocation") == 1)// show error in window //("ScriptErrorsAsChat"))
->>>>>>> f9473e8a
+		//if (gSavedSettings.getS32("ShowScriptErrorsLocation") == 1)// show error in window //("ScriptErrorsAsChat"))
 		{
 
 			// <FS:Kadah> [FSllOwnerSayToScriptDebugWindow]
