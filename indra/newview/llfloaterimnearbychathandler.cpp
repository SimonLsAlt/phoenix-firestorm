--- conflicted
+++ resolved
@@ -675,9 +675,9 @@
 		}
 
 		//Don't show nearby toast, if conversation is visible and selected
-<<<<<<< HEAD
 		// <FS:Ansariel> [FS communication UI]
 		//if ((nearby_chat->hasFocus()) ||
+		//	(LLFloater::isVisible(nearby_chat) && nearby_chat->isTornOff() && !nearby_chat->isMinimized()) ||
 		//    ((im_box->getSelectedSession().isNull() &&
 		//		((LLFloater::isVisible(im_box) && !im_box->isMinimized() && im_box->isFrontmost())
 		//				|| (LLFloater::isVisible(nearby_chat) && !nearby_chat->isMinimized() && nearby_chat->isFrontmost())))))
@@ -688,19 +688,6 @@
 		//	}
 		//}
 		// </FS:Ansariel> [FS communication UI]
-=======
-		if ((nearby_chat->hasFocus()) ||
-			(LLFloater::isVisible(nearby_chat) && nearby_chat->isTornOff() && !nearby_chat->isMinimized()) ||
-		    ((im_box->getSelectedSession().isNull() &&
-				((LLFloater::isVisible(im_box) && !im_box->isMinimized() && im_box->isFrontmost())
-						|| (LLFloater::isVisible(nearby_chat) && !nearby_chat->isMinimized() && nearby_chat->isFrontmost())))))
-		{
-			if(nearby_chat->isMessagePaneExpanded())
-			{
-				return;
-			}
-		}
->>>>>>> 6e113858
 
         //Will show toast when chat preference is set        
 		// <FS:Ansariel> [FS communication UI] [CHUI Merge] Maybe need this later...
