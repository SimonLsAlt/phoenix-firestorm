/**
 * @file llfloatertelehub.cpp
 * @author James Cook
 * @brief LLFloaterTelehub class implementation
 *
 * $LicenseInfo:firstyear=2005&license=viewerlgpl$
 * Second Life Viewer Source Code
 * Copyright (C) 2010, Linden Research, Inc.
 *
 * This library is free software; you can redistribute it and/or
 * modify it under the terms of the GNU Lesser General Public
 * License as published by the Free Software Foundation;
 * version 2.1 of the License only.
 *
 * This library is distributed in the hope that it will be useful,
 * but WITHOUT ANY WARRANTY; without even the implied warranty of
 * MERCHANTABILITY or FITNESS FOR A PARTICULAR PURPOSE.  See the GNU
 * Lesser General Public License for more details.
 *
 * You should have received a copy of the GNU Lesser General Public
 * License along with this library; if not, write to the Free Software
 * Foundation, Inc., 51 Franklin Street, Fifth Floor, Boston, MA  02110-1301  USA
 *
 * Linden Research, Inc., 945 Battery Street, San Francisco, CA  94111  USA
 * $/LicenseInfo$
 */

#include "llviewerprecompiledheaders.h"

#include "llfloatertelehub.h"

#include "message.h"
#include "llfontgl.h"

#include "llagent.h"
#include "llfloaterreg.h"
#include "llfloatertools.h"
#include "llscrolllistctrl.h"
#include "llselectmgr.h"
#include "lltoolcomp.h"
#include "lltoolmgr.h"
#include "llviewerobject.h"
#include "llviewerobjectlist.h"
#include "lluictrlfactory.h"

LLFloaterTelehub::LLFloaterTelehub(const LLSD& key)
:   LLFloater(key),
    mTelehubObjectID(),
    mTelehubObjectName(),
    mTelehubPos(),
    mTelehubRot(),
    mNumSpawn(0)
{
}

bool LLFloaterTelehub::postBuild()
{
    gMessageSystem->setHandlerFunc("TelehubInfo", processTelehubInfo);

    getChild<LLUICtrl>("connect_btn")->setCommitCallback(boost::bind(&LLFloaterTelehub::onClickConnect, this));
    getChild<LLUICtrl>("disconnect_btn")->setCommitCallback(boost::bind(&LLFloaterTelehub::onClickDisconnect, this));
    getChild<LLUICtrl>("add_spawn_point_btn")->setCommitCallback(boost::bind(&LLFloaterTelehub::onClickAddSpawnPoint, this));
    getChild<LLUICtrl>("remove_spawn_point_btn")->setCommitCallback(boost::bind(&LLFloaterTelehub::onClickRemoveSpawnPoint, this));

<<<<<<< HEAD
	LLScrollListCtrl* list = getChild<LLScrollListCtrl>("spawn_points_list");
	if (list)
	{
		// otherwise you can't walk with arrow keys while floater is up
		list->setAllowKeyboardMovement(false);
	}

	return true;
=======
    LLScrollListCtrl* list = getChild<LLScrollListCtrl>("spawn_points_list");
    if (list)
    {
        // otherwise you can't walk with arrow keys while floater is up
        list->setAllowKeyboardMovement(false);
    }

    return true;
>>>>>>> 1a8a5404
}
void LLFloaterTelehub::onOpen(const LLSD& key)
{
    // Show tools floater by selecting translate (select) tool
    LLToolMgr::getInstance()->setCurrentToolset(gBasicToolset);
    LLToolMgr::getInstance()->getCurrentToolset()->selectTool( LLToolCompTranslate::getInstance() );

    sendTelehubInfoRequest();

    mObjectSelection = LLSelectMgr::getInstance()->getEditSelection();
}

LLFloaterTelehub::~LLFloaterTelehub()
{
    // no longer interested in this message
    gMessageSystem->setHandlerFunc("TelehubInfo", NULL);
}

void LLFloaterTelehub::draw()
{
    if (!isMinimized())
    {
        refresh();
    }
    LLFloater::draw();
}

// Per-frame updates, because we don't have a selection manager observer.
void LLFloaterTelehub::refresh()
{
<<<<<<< HEAD
	constexpr bool children_ok = true;
	LLViewerObject* object = mObjectSelection->getFirstRootObject(children_ok);
	
	bool have_selection = (object != NULL);
	bool all_volume = LLSelectMgr::getInstance()->selectionAllPCode( LL_PCODE_VOLUME );
	getChildView("connect_btn")->setEnabled(have_selection && all_volume);

	bool have_telehub = mTelehubObjectID.notNull();
	getChildView("disconnect_btn")->setEnabled(have_telehub);

	bool space_avail = (mNumSpawn < MAX_SPAWNPOINTS_PER_TELEHUB);
	getChildView("add_spawn_point_btn")->setEnabled(have_selection && all_volume && space_avail);

	LLScrollListCtrl* list = getChild<LLScrollListCtrl>("spawn_points_list");
	if (list)
	{
		bool enable_remove = (list->getFirstSelected() != NULL);
		getChildView("remove_spawn_point_btn")->setEnabled(enable_remove);
	}
=======
    constexpr bool children_ok = true;
    LLViewerObject* object = mObjectSelection->getFirstRootObject(children_ok);

    bool have_selection = (object != NULL);
    bool all_volume = LLSelectMgr::getInstance()->selectionAllPCode( LL_PCODE_VOLUME );
    getChildView("connect_btn")->setEnabled(have_selection && all_volume);

    bool have_telehub = mTelehubObjectID.notNull();
    getChildView("disconnect_btn")->setEnabled(have_telehub);

    bool space_avail = (mNumSpawn < MAX_SPAWNPOINTS_PER_TELEHUB);
    getChildView("add_spawn_point_btn")->setEnabled(have_selection && all_volume && space_avail);

    LLScrollListCtrl* list = getChild<LLScrollListCtrl>("spawn_points_list");
    if (list)
    {
        bool enable_remove = (list->getFirstSelected() != NULL);
        getChildView("remove_spawn_point_btn")->setEnabled(enable_remove);
    }
>>>>>>> 1a8a5404
}

// static
bool LLFloaterTelehub::renderBeacons()
{
    // only render if we've got a telehub
    LLFloaterTelehub* floater = LLFloaterReg::findTypedInstance<LLFloaterTelehub>("telehubs");
    return floater && floater->mTelehubObjectID.notNull();
}

// static
void LLFloaterTelehub::addBeacons()
{
    LLFloaterTelehub* floater = LLFloaterReg::findTypedInstance<LLFloaterTelehub>("telehubs");
    if (!floater)
        return;

    // Find the telehub position, either our cached old position, or
    // an updated one based on the actual object position.
    LLVector3 hub_pos_region = floater->mTelehubPos;
    LLQuaternion hub_rot = floater->mTelehubRot;
    LLViewerObject* obj = gObjectList.findObject(floater->mTelehubObjectID);
    if (obj)
    {
        hub_pos_region = obj->getPositionRegion();
        hub_rot = obj->getRotationRegion();
    }
    // Draw nice thick 3-pixel lines.
    gObjectList.addDebugBeacon(hub_pos_region, "", LLColor4::yellow, LLColor4::white, 4);

    LLScrollListCtrl* list = floater->getChild<LLScrollListCtrl>("spawn_points_list");
    if (list)
    {
        S32 spawn_index = list->getFirstSelectedIndex();
        if (spawn_index >= 0)
        {
            LLVector3 spawn_pos = hub_pos_region  + (floater->mSpawnPointPos[spawn_index] * hub_rot);
            gObjectList.addDebugBeacon(spawn_pos, "", LLColor4::orange, LLColor4::white, 4);
        }
    }
}

void LLFloaterTelehub::sendTelehubInfoRequest()
{
    LLSelectMgr::getInstance()->sendGodlikeRequest("telehub", "info ui");
}

void LLFloaterTelehub::onClickConnect()
{
    LLSelectMgr::getInstance()->sendGodlikeRequest("telehub", "connect");
}

void LLFloaterTelehub::onClickDisconnect()
{
    LLSelectMgr::getInstance()->sendGodlikeRequest("telehub", "delete");
}

void LLFloaterTelehub::onClickAddSpawnPoint()
{
    LLSelectMgr::getInstance()->sendGodlikeRequest("telehub", "spawnpoint add");
    LLSelectMgr::getInstance()->deselectAll();
}

void LLFloaterTelehub::onClickRemoveSpawnPoint()
{
    LLScrollListCtrl* list = getChild<LLScrollListCtrl>("spawn_points_list");
    if (!list)
        return;

    S32 spawn_index = list->getFirstSelectedIndex();
    if (spawn_index < 0) return;  // nothing selected

    LLMessageSystem* msg = gMessageSystem;

    // Could be god or estate owner.  If neither, server will reject message.
    if (gAgent.isGodlike())
    {
        msg->newMessage("GodlikeMessage");
    }
    else
    {
        msg->newMessage("EstateOwnerMessage");
    }
    msg->nextBlock("AgentData");
    msg->addUUID("AgentID", gAgent.getID());
    msg->addUUID("SessionID", gAgent.getSessionID());
    msg->addUUIDFast(_PREHASH_TransactionID, LLUUID::null); //not used
    msg->nextBlock("MethodData");
    msg->addString("Method", "telehub");
    msg->addUUID("Invoice", LLUUID::null);

    msg->nextBlock("ParamList");
    msg->addString("Parameter", "spawnpoint remove");

    std::string buffer;
    buffer = llformat("%d", spawn_index);
    msg->nextBlock("ParamList");
    msg->addString("Parameter", buffer);

    gAgent.sendReliableMessage();
}

// static
void LLFloaterTelehub::processTelehubInfo(LLMessageSystem* msg, void**)
{
    LLFloaterTelehub* floater = LLFloaterReg::findTypedInstance<LLFloaterTelehub>("telehubs");
    if (floater)
    {
        floater->unpackTelehubInfo(msg);
    }
}

void LLFloaterTelehub::unpackTelehubInfo(LLMessageSystem* msg)
{
    msg->getUUID("TelehubBlock", "ObjectID", mTelehubObjectID);
    msg->getString("TelehubBlock", "ObjectName", mTelehubObjectName);
    msg->getVector3("TelehubBlock", "TelehubPos", mTelehubPos);
    msg->getQuat("TelehubBlock", "TelehubRot", mTelehubRot);

    mNumSpawn = msg->getNumberOfBlocks("SpawnPointBlock");
    for (S32 i = 0; i < mNumSpawn; i++)
    {
        msg->getVector3("SpawnPointBlock", "SpawnPointPos", mSpawnPointPos[i], i);
    }

    // Update parts of the UI that change only when message received.

    if (mTelehubObjectID.isNull())
    {
        getChildView("status_text_connected")->setVisible( false);
        getChildView("status_text_not_connected")->setVisible( true);
        getChildView("help_text_connected")->setVisible( false);
        getChildView("help_text_not_connected")->setVisible( true);
    }
    else
    {
        getChild<LLUICtrl>("status_text_connected")->setTextArg("[OBJECT]", mTelehubObjectName);
        getChildView("status_text_connected")->setVisible( true);
        getChildView("status_text_not_connected")->setVisible( false);
        getChildView("help_text_connected")->setVisible( true);
        getChildView("help_text_not_connected")->setVisible( false);
    }

    LLScrollListCtrl* list = getChild<LLScrollListCtrl>("spawn_points_list");
    if (list)
    {
        list->deleteAllItems();
        for (S32 i = 0; i < mNumSpawn; i++)
        {
            std::string pos = llformat("%.1f, %.1f, %.1f",
                                    mSpawnPointPos[i].mV[VX],
                                    mSpawnPointPos[i].mV[VY],
                                    mSpawnPointPos[i].mV[VZ]);
            list->addSimpleElement(pos);
        }
        list->selectNthItem(mNumSpawn - 1);
    }
}<|MERGE_RESOLUTION|>--- conflicted
+++ resolved
@@ -62,16 +62,6 @@
     getChild<LLUICtrl>("add_spawn_point_btn")->setCommitCallback(boost::bind(&LLFloaterTelehub::onClickAddSpawnPoint, this));
     getChild<LLUICtrl>("remove_spawn_point_btn")->setCommitCallback(boost::bind(&LLFloaterTelehub::onClickRemoveSpawnPoint, this));
 
-<<<<<<< HEAD
-	LLScrollListCtrl* list = getChild<LLScrollListCtrl>("spawn_points_list");
-	if (list)
-	{
-		// otherwise you can't walk with arrow keys while floater is up
-		list->setAllowKeyboardMovement(false);
-	}
-
-	return true;
-=======
     LLScrollListCtrl* list = getChild<LLScrollListCtrl>("spawn_points_list");
     if (list)
     {
@@ -80,7 +70,6 @@
     }
 
     return true;
->>>>>>> 1a8a5404
 }
 void LLFloaterTelehub::onOpen(const LLSD& key)
 {
@@ -111,27 +100,6 @@
 // Per-frame updates, because we don't have a selection manager observer.
 void LLFloaterTelehub::refresh()
 {
-<<<<<<< HEAD
-	constexpr bool children_ok = true;
-	LLViewerObject* object = mObjectSelection->getFirstRootObject(children_ok);
-	
-	bool have_selection = (object != NULL);
-	bool all_volume = LLSelectMgr::getInstance()->selectionAllPCode( LL_PCODE_VOLUME );
-	getChildView("connect_btn")->setEnabled(have_selection && all_volume);
-
-	bool have_telehub = mTelehubObjectID.notNull();
-	getChildView("disconnect_btn")->setEnabled(have_telehub);
-
-	bool space_avail = (mNumSpawn < MAX_SPAWNPOINTS_PER_TELEHUB);
-	getChildView("add_spawn_point_btn")->setEnabled(have_selection && all_volume && space_avail);
-
-	LLScrollListCtrl* list = getChild<LLScrollListCtrl>("spawn_points_list");
-	if (list)
-	{
-		bool enable_remove = (list->getFirstSelected() != NULL);
-		getChildView("remove_spawn_point_btn")->setEnabled(enable_remove);
-	}
-=======
     constexpr bool children_ok = true;
     LLViewerObject* object = mObjectSelection->getFirstRootObject(children_ok);
 
@@ -151,7 +119,6 @@
         bool enable_remove = (list->getFirstSelected() != NULL);
         getChildView("remove_spawn_point_btn")->setEnabled(enable_remove);
     }
->>>>>>> 1a8a5404
 }
 
 // static
