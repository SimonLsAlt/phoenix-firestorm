/** 
 * @file llmachineid.cpp
 * @brief retrieves unique machine ids
 *
 * $LicenseInfo:firstyear=2009&license=viewerlgpl$
 * Second Life Viewer Source Code
 * Copyright (C) 2010, Linden Research, Inc.
 * 
 * This library is free software; you can redistribute it and/or
 * modify it under the terms of the GNU Lesser General Public
 * License as published by the Free Software Foundation;
 * version 2.1 of the License only.
 * 
 * This library is distributed in the hope that it will be useful,
 * but WITHOUT ANY WARRANTY; without even the implied warranty of
 * MERCHANTABILITY or FITNESS FOR A PARTICULAR PURPOSE.  See the GNU
 * Lesser General Public License for more details.
 * 
 * You should have received a copy of the GNU Lesser General Public
 * License along with this library; if not, write to the Free Software
 * Foundation, Inc., 51 Franklin Street, Fifth Floor, Boston, MA  02110-1301  USA
 * 
 * Linden Research, Inc., 945 Battery Street, San Francisco, CA  94111  USA
 * $/LicenseInfo$
 */

#include "llviewerprecompiledheaders.h"
#include "lluuid.h"
#include "llmachineid.h"
#if	LL_WINDOWS
#define _WIN32_DCOM
#include <iostream>
using namespace std;
#include <comdef.h>
#include <Wbemidl.h>
#endif
unsigned char static_unique_id[] =  {0,0,0,0,0,0};
bool static has_static_unique_id = false;

#if	LL_WINDOWS

class LLComInitialize
{
    HRESULT mHR;
public:
    LLComInitialize()
    {
        mHR = CoInitializeEx(0, COINIT_MULTITHREADED);
        if (FAILED(mHR))
            LL_DEBUGS("AppInit") << "Failed to initialize COM library. Error code = 0x" << hex << mHR << LL_ENDL;
    }

    ~LLComInitialize()
    {
        if (SUCCEEDED(mHR))
            CoUninitialize();
    }
};

#endif //LL_WINDOWS

// get an unique machine id.
// NOT THREAD SAFE - do before setting up threads.
// MAC Address doesn't work for Windows 7 since the first returned hardware MAC address changes with each reboot,  Go figure??

S32 LLMachineID::init()
{
    size_t len = sizeof(static_unique_id);
    memset(static_unique_id, 0, len);
    S32 ret_code = 0;
#if	LL_WINDOWS
# pragma comment(lib, "wbemuuid.lib")

        // algorithm to detect BIOS serial number found at:
        // http://msdn.microsoft.com/en-us/library/aa394077%28VS.85%29.aspx
        // we can't use the MAC address since on Windows 7, the first returned MAC address changes with every reboot.


        HRESULT hres;

        // Step 1: --------------------------------------------------
        // Initialize COM. ------------------------------------------

        LLComInitialize comInit;

        // Step 2: --------------------------------------------------
        // Set general COM security levels --------------------------
        // Note: If you are using Windows 2000, you need to specify -
        // the default authentication credentials for a user by using
        // a SOLE_AUTHENTICATION_LIST structure in the pAuthList ----
        // parameter of CoInitializeSecurity ------------------------

        hres =  CoInitializeSecurity(
            NULL, 
            -1,                          // COM authentication
            NULL,                        // Authentication services
            NULL,                        // Reserved
            RPC_C_AUTHN_LEVEL_DEFAULT,   // Default authentication 
            RPC_C_IMP_LEVEL_IMPERSONATE, // Default Impersonation  
            NULL,                        // Authentication info
            EOAC_NONE,                   // Additional capabilities 
            NULL                         // Reserved
            );

                          
        if (FAILED(hres))
        {
            LL_WARNS("AppInit") << "Failed to initialize security. Error code = 0x"  << hex << hres << LL_ENDL;
            return 1;                    // Program has failed.
        }
        
        // Step 3: ---------------------------------------------------
        // Obtain the initial locator to WMI -------------------------

        IWbemLocator *pLoc = NULL;

        hres = CoCreateInstance(
            CLSID_WbemLocator,             
            0, 
            CLSCTX_INPROC_SERVER, 
            IID_IWbemLocator, (LPVOID *) &pLoc);
     
        if (FAILED(hres))
        {
            LL_WARNS("AppInit") << "Failed to create IWbemLocator object." << " Err code = 0x" << hex << hres << LL_ENDL;
            return 1;                 // Program has failed.
        }

        // Step 4: -----------------------------------------------------
        // Connect to WMI through the IWbemLocator::ConnectServer method

        IWbemServices *pSvc = NULL;
    	
        // Connect to the root\cimv2 namespace with
        // the current user and obtain pointer pSvc
        // to make IWbemServices calls.
        hres = pLoc->ConnectServer(
             _bstr_t(L"ROOT\\CIMV2"), // Object path of WMI namespace
             NULL,                    // User name. NULL = current user
             NULL,                    // User password. NULL = current
             0,                       // Locale. NULL indicates current
             NULL,                    // Security flags.
             0,                       // Authority (e.g. Kerberos)
             0,                       // Context object 
             &pSvc                    // pointer to IWbemServices proxy
             );
        
        if (FAILED(hres))
        {
            LL_WARNS("AppInit") << "Could not connect. Error code = 0x"  << hex << hres << LL_ENDL;
            pLoc->Release();     
            return 1;                // Program has failed.
        }

        LL_DEBUGS("AppInit") << "Connected to ROOT\\CIMV2 WMI namespace" << LL_ENDL;


        // Step 5: --------------------------------------------------
        // Set security levels on the proxy -------------------------

        hres = CoSetProxyBlanket(
           pSvc,                        // Indicates the proxy to set
           RPC_C_AUTHN_WINNT,           // RPC_C_AUTHN_xxx
           RPC_C_AUTHZ_NONE,            // RPC_C_AUTHZ_xxx
           NULL,                        // Server principal name 
           RPC_C_AUTHN_LEVEL_CALL,      // RPC_C_AUTHN_LEVEL_xxx 
           RPC_C_IMP_LEVEL_IMPERSONATE, // RPC_C_IMP_LEVEL_xxx
           NULL,                        // client identity
           EOAC_NONE                    // proxy capabilities 
        );

        if (FAILED(hres))
        {
            LL_WARNS("AppInit") << "Could not set proxy blanket. Error code = 0x"   << hex << hres << LL_ENDL;
            pSvc->Release();
            pLoc->Release();     
            return 1;               // Program has failed.
        }

        // Step 6: --------------------------------------------------
        // Use the IWbemServices pointer to make requests of WMI ----

        // For example, get the name of the operating system
        IEnumWbemClassObject* pEnumerator = NULL;
        hres = pSvc->ExecQuery(
            bstr_t("WQL"), 
            bstr_t("SELECT * FROM Win32_OperatingSystem"),
            WBEM_FLAG_FORWARD_ONLY | WBEM_FLAG_RETURN_IMMEDIATELY, 
            NULL,
            &pEnumerator);
        
        if (FAILED(hres))
        {
            LL_WARNS("AppInit") << "Query for operating system name failed." << " Error code = 0x"  << hex << hres << LL_ENDL;
            pSvc->Release();
            pLoc->Release();
            return 1;               // Program has failed.
        }

        // Step 7: -------------------------------------------------
        // Get the data from the query in step 6 -------------------
     
        IWbemClassObject *pclsObj = NULL;
        ULONG uReturn = 0;
       
        while (pEnumerator)
        {
            HRESULT hr = pEnumerator->Next(WBEM_INFINITE, 1, 
                &pclsObj, &uReturn);

            if(0 == uReturn)
            {
                break;
            }

            VARIANT vtProp;

            // Get the value of the Name property
            hr = pclsObj->Get(L"SerialNumber", 0, &vtProp, 0, 0);
<<<<<<< HEAD

            // <FS:ND> On some systems it can happen that the serial is either unset or does not return a string.
            // In that case try to get the next enumator and try again.
            // Without this condition the viewer will crash. With it at worst the affected system will use 0*16 as the machineid.
            if( FAILED(hr) || !vtProp.bstrVal || vtProp.vt != VT_BSTR )
            {
                std::stringstream strHr;
                strHr << std::hex << hr;
                LL_WARNS() << "pclsObj->Get(L'SerialNumber') failed with hr" << strHr.str().c_str() << " and vtProp.vt = " << (U32)vtProp.vt << LL_ENDL;
                pclsObj->Release();
                continue;
            }
            // </FS:ND>

=======
            if (FAILED(hr))
            {
                LL_WARNS() << "Failed to get SerialNumber. Error code = 0x" << hex << hres << LL_ENDL;
                pclsObj->Release();
                pclsObj = NULL;
                continue;
            }
>>>>>>> 7072b34b
            LL_INFOS("AppInit") << " Serial Number : " << vtProp.bstrVal << LL_ENDL;

            // use characters in the returned Serial Number to create a byte array of size len
            BSTR serialNumber ( vtProp.bstrVal);
            unsigned int serial_size = SysStringLen(serialNumber);
            unsigned int j = 0;

<<<<<<< HEAD
            while (j < serial_size)
            {
                for (unsigned int i = 0; i < len; i++)
                {
                    if (j >= serial_size)
=======
            while (j < serial_size && vtProp.bstrVal[j] != 0)
            {
                for (unsigned int i = 0; i < len; i++)
                {
                    if (j >= serial_size || vtProp.bstrVal[j] == 0)
>>>>>>> 7072b34b
                        break;

                    static_unique_id[i] = (unsigned int)(static_unique_id[i] + serialNumber[j]);
                    j++;
                }
            }
            VariantClear(&vtProp);

            pclsObj->Release();
            pclsObj = NULL;
            break;
        }

        // Cleanup
        // ========
        
        if (pSvc)
            pSvc->Release();
        if (pLoc)
            pLoc->Release();
        if (pEnumerator)
            pEnumerator->Release();
        ret_code=0;
#else
        unsigned char * staticPtr = (unsigned char *)(&static_unique_id[0]);
        ret_code = LLUUID::getNodeID(staticPtr);
#endif
        has_static_unique_id = true;

        LL_INFOS("AppInit") << "UniqueID: 0x";
        // Code between here and LL_ENDL is not executed unless the LL_DEBUGS
        // actually produces output
        for (size_t i = 0; i < len; ++i)
        {
            // Copy each char to unsigned int to hexify. Sending an unsigned
            // char to a std::ostream tries to represent it as a char, not
            // what we want here.
            unsigned byte = static_unique_id[i];
            LL_CONT << std::hex << std::setw(2) << std::setfill('0') << byte;
        }
        // Reset default output formatting to avoid nasty surprises!
        LL_CONT << std::dec << std::setw(0) << std::setfill(' ') << LL_ENDL;

        return ret_code;
}


S32 LLMachineID::getUniqueID(unsigned char *unique_id, size_t len)
{
    if (has_static_unique_id)
    {
        memcpy ( unique_id, &static_unique_id, len);
        return 1;
    }
    return 0;
}<|MERGE_RESOLUTION|>--- conflicted
+++ resolved
@@ -217,22 +217,6 @@
 
             // Get the value of the Name property
             hr = pclsObj->Get(L"SerialNumber", 0, &vtProp, 0, 0);
-<<<<<<< HEAD
-
-            // <FS:ND> On some systems it can happen that the serial is either unset or does not return a string.
-            // In that case try to get the next enumator and try again.
-            // Without this condition the viewer will crash. With it at worst the affected system will use 0*16 as the machineid.
-            if( FAILED(hr) || !vtProp.bstrVal || vtProp.vt != VT_BSTR )
-            {
-                std::stringstream strHr;
-                strHr << std::hex << hr;
-                LL_WARNS() << "pclsObj->Get(L'SerialNumber') failed with hr" << strHr.str().c_str() << " and vtProp.vt = " << (U32)vtProp.vt << LL_ENDL;
-                pclsObj->Release();
-                continue;
-            }
-            // </FS:ND>
-
-=======
             if (FAILED(hr))
             {
                 LL_WARNS() << "Failed to get SerialNumber. Error code = 0x" << hex << hres << LL_ENDL;
@@ -240,7 +224,6 @@
                 pclsObj = NULL;
                 continue;
             }
->>>>>>> 7072b34b
             LL_INFOS("AppInit") << " Serial Number : " << vtProp.bstrVal << LL_ENDL;
 
             // use characters in the returned Serial Number to create a byte array of size len
@@ -248,19 +231,11 @@
             unsigned int serial_size = SysStringLen(serialNumber);
             unsigned int j = 0;
 
-<<<<<<< HEAD
-            while (j < serial_size)
-            {
-                for (unsigned int i = 0; i < len; i++)
-                {
-                    if (j >= serial_size)
-=======
             while (j < serial_size && vtProp.bstrVal[j] != 0)
             {
                 for (unsigned int i = 0; i < len; i++)
                 {
                     if (j >= serial_size || vtProp.bstrVal[j] == 0)
->>>>>>> 7072b34b
                         break;
 
                     static_unique_id[i] = (unsigned int)(static_unique_id[i] + serialNumber[j]);
