--- conflicted
+++ resolved
@@ -382,11 +382,7 @@
                     if (j >= serial_size)
                         break;
 
-<<<<<<< HEAD
-                    static_unique_id[i] = (unsigned int)(static_unique_id[i] + serialNumber[j]);
-=======
                     unique_id[i] = (unsigned int)(unique_id[i] + serial_str[j]);
->>>>>>> 6b7ef8c8
                     j++;
                 }
             }
