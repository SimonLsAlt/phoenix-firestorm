/** 
 * @file llmachineid.cpp
 * @brief retrieves unique machine ids
 *
 * $LicenseInfo:firstyear=2009&license=viewerlgpl$
 * Second Life Viewer Source Code
 * Copyright (C) 2010, Linden Research, Inc.
 * 
 * This library is free software; you can redistribute it and/or
 * modify it under the terms of the GNU Lesser General Public
 * License as published by the Free Software Foundation;
 * version 2.1 of the License only.
 * 
 * This library is distributed in the hope that it will be useful,
 * but WITHOUT ANY WARRANTY; without even the implied warranty of
 * MERCHANTABILITY or FITNESS FOR A PARTICULAR PURPOSE.  See the GNU
 * Lesser General Public License for more details.
 * 
 * You should have received a copy of the GNU Lesser General Public
 * License along with this library; if not, write to the Free Software
 * Foundation, Inc., 51 Franklin Street, Fifth Floor, Boston, MA  02110-1301  USA
 * 
 * Linden Research, Inc., 945 Battery Street, San Francisco, CA  94111  USA
 * $/LicenseInfo$
 */

#include "llviewerprecompiledheaders.h"
#include "lluuid.h"
#include "llmachineid.h"
#if	LL_WINDOWS
#define _WIN32_DCOM
#include <iostream>
using namespace std;
#include <comdef.h>
#include <Wbemidl.h>
#endif
unsigned char static_unique_id[] =  {0,0,0,0,0,0};
bool static has_static_unique_id = false;

<<<<<<< HEAD
#if LL_WINDOWS
class FSComInitialize
{
	HRESULT mHR;
public:
	FSComInitialize()
	{
		mHR = CoInitializeEx( 0, COINIT_MULTITHREADED );
		if( FAILED( mHR ) )
			LL_DEBUGS( "AppInit" ) << "Failed to initialize COM library. Error code = 0x" << hex << mHR << LL_ENDL;
	}

	~FSComInitialize()
	{
		if( SUCCEEDED( mHR ) )
			CoUninitialize();
	}
};
#endif
=======
#if	LL_WINDOWS

class LLComInitialize
{
    HRESULT mHR;
public:
    LLComInitialize()
    {
        mHR = CoInitializeEx(0, COINIT_MULTITHREADED);
        if (FAILED(mHR))
            LL_DEBUGS("AppInit") << "Failed to initialize COM library. Error code = 0x" << hex << mHR << LL_ENDL;
    }

    ~LLComInitialize()
    {
        if (SUCCEEDED(mHR))
            CoUninitialize();
    }
};

#endif //LL_WINDOWS

>>>>>>> a5660211
// get an unique machine id.
// NOT THREAD SAFE - do before setting up threads.
// MAC Address doesn't work for Windows 7 since the first returned hardware MAC address changes with each reboot,  Go figure??

S32 LLMachineID::init()
{
    memset(static_unique_id,0,sizeof(static_unique_id));
    S32 ret_code = 0;
#if	LL_WINDOWS
# pragma comment(lib, "wbemuuid.lib")
        size_t len = sizeof(static_unique_id);

        // algorithm to detect BIOS serial number found at:
        // http://msdn.microsoft.com/en-us/library/aa394077%28VS.85%29.aspx
        // we can't use the MAC address since on Windows 7, the first returned MAC address changes with every reboot.


        HRESULT hres;

        // Step 1: --------------------------------------------------
        // Initialize COM. ------------------------------------------

<<<<<<< HEAD
		// <FS:ND> Do not fail in case CoInitialize fails as it can be harmless

        //hres =  CoInitializeEx(0, COINIT_MULTITHREADED); 
        //if (FAILED(hres))
        //{
        //    LL_DEBUGS("AppInit") << "Failed to initialize COM library. Error code = 0x"   << hex << hres << LL_ENDL;
        //    return 1;                  // Program has failed.
        //}

		FSComInitialize comInit;

		// </FS:ND>
=======
        LLComInitialize comInit;
>>>>>>> a5660211

        // Step 2: --------------------------------------------------
        // Set general COM security levels --------------------------
        // Note: If you are using Windows 2000, you need to specify -
        // the default authentication credentials for a user by using
        // a SOLE_AUTHENTICATION_LIST structure in the pAuthList ----
        // parameter of CoInitializeSecurity ------------------------

        hres =  CoInitializeSecurity(
            NULL, 
            -1,                          // COM authentication
            NULL,                        // Authentication services
            NULL,                        // Reserved
            RPC_C_AUTHN_LEVEL_DEFAULT,   // Default authentication 
            RPC_C_IMP_LEVEL_IMPERSONATE, // Default Impersonation  
            NULL,                        // Authentication info
            EOAC_NONE,                   // Additional capabilities 
            NULL                         // Reserved
            );

                          
        if (FAILED(hres))
        {
            LL_WARNS("AppInit") << "Failed to initialize security. Error code = 0x"  << hex << hres << LL_ENDL;
<<<<<<< HEAD
            // CoUninitialize(); <FS:ND/> Counitialize will be handled by RAII class
=======
>>>>>>> a5660211
            return 1;                    // Program has failed.
        }
        
        // Step 3: ---------------------------------------------------
        // Obtain the initial locator to WMI -------------------------

        IWbemLocator *pLoc = NULL;

        hres = CoCreateInstance(
            CLSID_WbemLocator,             
            0, 
            CLSCTX_INPROC_SERVER, 
            IID_IWbemLocator, (LPVOID *) &pLoc);
     
        if (FAILED(hres))
        {
            LL_WARNS("AppInit") << "Failed to create IWbemLocator object." << " Err code = 0x" << hex << hres << LL_ENDL;
<<<<<<< HEAD
            // CoUninitialize(); <FS:ND/> Counitialize will be handled by RAII class
=======
>>>>>>> a5660211
            return 1;                 // Program has failed.
        }

        // Step 4: -----------------------------------------------------
        // Connect to WMI through the IWbemLocator::ConnectServer method

        IWbemServices *pSvc = NULL;
    	
        // Connect to the root\cimv2 namespace with
        // the current user and obtain pointer pSvc
        // to make IWbemServices calls.
        hres = pLoc->ConnectServer(
             _bstr_t(L"ROOT\\CIMV2"), // Object path of WMI namespace
             NULL,                    // User name. NULL = current user
             NULL,                    // User password. NULL = current
             0,                       // Locale. NULL indicates current
             NULL,                    // Security flags.
             0,                       // Authority (e.g. Kerberos)
             0,                       // Context object 
             &pSvc                    // pointer to IWbemServices proxy
             );
        
        if (FAILED(hres))
        {
            LL_WARNS("AppInit") << "Could not connect. Error code = 0x"  << hex << hres << LL_ENDL;
            pLoc->Release();     
<<<<<<< HEAD
            // CoUninitialize(); <FS:ND/> Counitialize will be handled by RAII class
=======
>>>>>>> a5660211
            return 1;                // Program has failed.
        }

        LL_DEBUGS("AppInit") << "Connected to ROOT\\CIMV2 WMI namespace" << LL_ENDL;


        // Step 5: --------------------------------------------------
        // Set security levels on the proxy -------------------------

        hres = CoSetProxyBlanket(
           pSvc,                        // Indicates the proxy to set
           RPC_C_AUTHN_WINNT,           // RPC_C_AUTHN_xxx
           RPC_C_AUTHZ_NONE,            // RPC_C_AUTHZ_xxx
           NULL,                        // Server principal name 
           RPC_C_AUTHN_LEVEL_CALL,      // RPC_C_AUTHN_LEVEL_xxx 
           RPC_C_IMP_LEVEL_IMPERSONATE, // RPC_C_IMP_LEVEL_xxx
           NULL,                        // client identity
           EOAC_NONE                    // proxy capabilities 
        );

        if (FAILED(hres))
        {
            LL_WARNS("AppInit") << "Could not set proxy blanket. Error code = 0x"   << hex << hres << LL_ENDL;
            pSvc->Release();
            pLoc->Release();     
<<<<<<< HEAD
            // CoUninitialize(); <FS:ND/> Counitialize will be handled by RAII class
=======
>>>>>>> a5660211
            return 1;               // Program has failed.
        }

        // Step 6: --------------------------------------------------
        // Use the IWbemServices pointer to make requests of WMI ----

        // For example, get the name of the operating system
        IEnumWbemClassObject* pEnumerator = NULL;
        hres = pSvc->ExecQuery(
            bstr_t("WQL"), 
            bstr_t("SELECT * FROM Win32_OperatingSystem"),
            WBEM_FLAG_FORWARD_ONLY | WBEM_FLAG_RETURN_IMMEDIATELY, 
            NULL,
            &pEnumerator);
        
        if (FAILED(hres))
        {
            LL_WARNS("AppInit") << "Query for operating system name failed." << " Error code = 0x"  << hex << hres << LL_ENDL;
            pSvc->Release();
            pLoc->Release();
<<<<<<< HEAD
            // CoUninitialize(); <FS:ND/> Counitialize will be handled by RAII class
=======
>>>>>>> a5660211
            return 1;               // Program has failed.
        }

        // Step 7: -------------------------------------------------
        // Get the data from the query in step 6 -------------------
     
        IWbemClassObject *pclsObj = NULL;
        ULONG uReturn = 0;
       
        while (pEnumerator)
        {
            HRESULT hr = pEnumerator->Next(WBEM_INFINITE, 1, 
                &pclsObj, &uReturn);

            if(0 == uReturn)
            {
                break;
            }

            VARIANT vtProp;

            // Get the value of the Name property
            hr = pclsObj->Get(L"SerialNumber", 0, &vtProp, 0, 0);
            LL_INFOS("AppInit") << " Serial Number : " << vtProp.bstrVal << LL_ENDL;
            // use characters in the returned Serial Number to create a byte array of size len
            BSTR serialNumber ( vtProp.bstrVal);
            unsigned int j = 0;
            while( vtProp.bstrVal[j] != 0)
            {
                for (unsigned int i = 0; i < len; i++)
                {
                    if (vtProp.bstrVal[j] == 0)
                        break;
                    
                    static_unique_id[i] = (unsigned int)(static_unique_id[i] + serialNumber[j]);
                    j++;
                }
            }
            VariantClear(&vtProp);

            pclsObj->Release();
            pclsObj = NULL;
            break;
        }

        // Cleanup
        // ========
        
        if (pSvc)
            pSvc->Release();
        if (pLoc)
            pLoc->Release();
        if (pEnumerator)
            pEnumerator->Release();
<<<<<<< HEAD
        // CoUninitialize(); <FS:ND/> Counitialize will be handled by RAII class
=======
>>>>>>> a5660211
        ret_code=0;
#else
        unsigned char * staticPtr = (unsigned char *)(&static_unique_id[0]);
        ret_code = LLUUID::getNodeID(staticPtr);
#endif
        has_static_unique_id = true;
        return ret_code;
}


S32 LLMachineID::getUniqueID(unsigned char *unique_id, size_t len)
{
    if (has_static_unique_id)
    {
        memcpy ( unique_id, &static_unique_id, len);
        LL_INFOS_ONCE("AppInit") << "UniqueID: 0x";
        // Code between here and LL_ENDL is not executed unless the LL_DEBUGS
        // actually produces output
        for (size_t i = 0; i < len; ++i)
        {
            // Copy each char to unsigned int to hexify. Sending an unsigned
            // char to a std::ostream tries to represent it as a char, not
            // what we want here.
            unsigned byte = unique_id[i];
            LL_CONT << std::hex << std::setw(2) << std::setfill('0') << byte;
        }
        // Reset default output formatting to avoid nasty surprises!
        LL_CONT << std::dec << std::setw(0) << std::setfill(' ') << LL_ENDL;
        return 1;
    }
    return 0;
}<|MERGE_RESOLUTION|>--- conflicted
+++ resolved
@@ -37,27 +37,6 @@
 unsigned char static_unique_id[] =  {0,0,0,0,0,0};
 bool static has_static_unique_id = false;
 
-<<<<<<< HEAD
-#if LL_WINDOWS
-class FSComInitialize
-{
-	HRESULT mHR;
-public:
-	FSComInitialize()
-	{
-		mHR = CoInitializeEx( 0, COINIT_MULTITHREADED );
-		if( FAILED( mHR ) )
-			LL_DEBUGS( "AppInit" ) << "Failed to initialize COM library. Error code = 0x" << hex << mHR << LL_ENDL;
-	}
-
-	~FSComInitialize()
-	{
-		if( SUCCEEDED( mHR ) )
-			CoUninitialize();
-	}
-};
-#endif
-=======
 #if	LL_WINDOWS
 
 class LLComInitialize
@@ -80,7 +59,6 @@
 
 #endif //LL_WINDOWS
 
->>>>>>> a5660211
 // get an unique machine id.
 // NOT THREAD SAFE - do before setting up threads.
 // MAC Address doesn't work for Windows 7 since the first returned hardware MAC address changes with each reboot,  Go figure??
@@ -103,22 +81,7 @@
         // Step 1: --------------------------------------------------
         // Initialize COM. ------------------------------------------
 
-<<<<<<< HEAD
-		// <FS:ND> Do not fail in case CoInitialize fails as it can be harmless
-
-        //hres =  CoInitializeEx(0, COINIT_MULTITHREADED); 
-        //if (FAILED(hres))
-        //{
-        //    LL_DEBUGS("AppInit") << "Failed to initialize COM library. Error code = 0x"   << hex << hres << LL_ENDL;
-        //    return 1;                  // Program has failed.
-        //}
-
-		FSComInitialize comInit;
-
-		// </FS:ND>
-=======
         LLComInitialize comInit;
->>>>>>> a5660211
 
         // Step 2: --------------------------------------------------
         // Set general COM security levels --------------------------
@@ -143,10 +106,6 @@
         if (FAILED(hres))
         {
             LL_WARNS("AppInit") << "Failed to initialize security. Error code = 0x"  << hex << hres << LL_ENDL;
-<<<<<<< HEAD
-            // CoUninitialize(); <FS:ND/> Counitialize will be handled by RAII class
-=======
->>>>>>> a5660211
             return 1;                    // Program has failed.
         }
         
@@ -164,10 +123,6 @@
         if (FAILED(hres))
         {
             LL_WARNS("AppInit") << "Failed to create IWbemLocator object." << " Err code = 0x" << hex << hres << LL_ENDL;
-<<<<<<< HEAD
-            // CoUninitialize(); <FS:ND/> Counitialize will be handled by RAII class
-=======
->>>>>>> a5660211
             return 1;                 // Program has failed.
         }
 
@@ -194,10 +149,6 @@
         {
             LL_WARNS("AppInit") << "Could not connect. Error code = 0x"  << hex << hres << LL_ENDL;
             pLoc->Release();     
-<<<<<<< HEAD
-            // CoUninitialize(); <FS:ND/> Counitialize will be handled by RAII class
-=======
->>>>>>> a5660211
             return 1;                // Program has failed.
         }
 
@@ -223,10 +174,6 @@
             LL_WARNS("AppInit") << "Could not set proxy blanket. Error code = 0x"   << hex << hres << LL_ENDL;
             pSvc->Release();
             pLoc->Release();     
-<<<<<<< HEAD
-            // CoUninitialize(); <FS:ND/> Counitialize will be handled by RAII class
-=======
->>>>>>> a5660211
             return 1;               // Program has failed.
         }
 
@@ -247,10 +194,6 @@
             LL_WARNS("AppInit") << "Query for operating system name failed." << " Error code = 0x"  << hex << hres << LL_ENDL;
             pSvc->Release();
             pLoc->Release();
-<<<<<<< HEAD
-            // CoUninitialize(); <FS:ND/> Counitialize will be handled by RAII class
-=======
->>>>>>> a5660211
             return 1;               // Program has failed.
         }
 
@@ -305,10 +248,6 @@
             pLoc->Release();
         if (pEnumerator)
             pEnumerator->Release();
-<<<<<<< HEAD
-        // CoUninitialize(); <FS:ND/> Counitialize will be handled by RAII class
-=======
->>>>>>> a5660211
         ret_code=0;
 #else
         unsigned char * staticPtr = (unsigned char *)(&static_unique_id[0]);
