/** 
 * @file llurlsimstring.cpp (was llsimurlstring.cpp)
 * @brief Handles "SLURL fragments" like Ahern/123/45 for
 * startup processing, login screen, prefs, etc.
 *
 * $LicenseInfo:firstyear=2006&license=viewergpl$
 * 
 * Copyright (c) 2006-2007, Linden Research, Inc.
 * 
 * Second Life Viewer Source Code
 * The source code in this file ("Source Code") is provided by Linden Lab
 * to you under the terms of the GNU General Public License, version 2.0
 * ("GPL"), unless you have obtained a separate licensing agreement
 * ("Other License"), formally executed by you and Linden Lab.  Terms of
 * the GPL can be found in doc/GPL-license.txt in this distribution, or
 * online at http://secondlife.com/developers/opensource/gplv2
 * 
 * There are special exceptions to the terms and conditions of the GPL as
 * it is applied to this Source Code. View the full text of the exception
 * in the file doc/FLOSS-exception.txt in this software distribution, or
 * online at http://secondlife.com/developers/opensource/flossexception
 * 
 * By copying, modifying or distributing this software, you acknowledge
 * that you have read and understood your obligations described above,
 * and agree to abide by those obligations.
 * 
 * ALL LINDEN LAB SOURCE CODE IS PROVIDED "AS IS." LINDEN LAB MAKES NO
 * WARRANTIES, EXPRESS, IMPLIED OR OTHERWISE, REGARDING ITS ACCURACY,
 * COMPLETENESS OR PERFORMANCE.
 * $/LicenseInfo$
 */

#include "llviewerprecompiledheaders.h"

#include "llslurl.h"

#include "llpanellogin.h"
#include "llviewercontrol.h"
#include "llviewernetwork.h"
#include "llfiltersd2xmlrpc.h"
#include "curl/curl.h"
const char* LLSLURL::SLURL_HTTP_SCHEME			= "http";
const char* LLSLURL::SLURL_HTTPS_SCHEME			= "https";
const char* LLSLURL::SLURL_SECONDLIFE_SCHEME	= "secondlife";
const char* LLSLURL::SLURL_SECONDLIFE_PATH	= "secondlife";
const char* LLSLURL::SLURL_COM		            = "slurl.com";	
const char* LLSLURL::SLURL_X_GRID_LOCATION_INFO_SCHEME = "x-grid-location-info";
const char* LLSLURL::SLURL_APP_PATH             = "app";
const char* LLSLURL::SLURL_REGION_PATH          = "region";
const char* LLSLURL::SIM_LOCATION_HOME          = "MyHome";
const char* LLSLURL::SIM_LOCATION_LAST          = "MyLastLocation";

<<<<<<< HEAD
// resolve a simstring from a slurl
LLSLURL::LLSLURL(const std::string& slurl)
=======
const std::string LLSLURL::PREFIX_SL_HELP		= "secondlife://app.";
const std::string LLSLURL::PREFIX_SL			= "sl://";
const std::string LLSLURL::PREFIX_SECONDLIFE	= "secondlife://";
const std::string LLSLURL::PREFIX_SLURL_OLD		= "http://slurl.com/secondlife/";
const std::string LLSLURL::PREFIX_SLURL			= "http://maps.secondlife.com/secondlife/";

const std::string LLSLURL::APP_TOKEN = "app/";

// static
std::string LLSLURL::stripProtocol(const std::string& url)
>>>>>>> b1891e29
{
	// by default we go to agni.
	mType = INVALID;
	LL_INFOS("AppInit") << "SLURL: " << slurl << LL_ENDL;
	if(slurl == SIM_LOCATION_HOME)
	{
		mType = HOME_LOCATION;
	}
	else if(slurl.empty() || (slurl == SIM_LOCATION_LAST))
	{
		mType = LAST_LOCATION;
	}
	else
	{
		LLURI slurl_uri;
		// parse the slurl as a uri
		if(slurl.find(':') == std::string::npos)
		{
			// There may be no scheme ('secondlife:' etc.) passed in.  In that case
			// we want to normalize the slurl by putting the appropriate scheme
			// in front of the slurl.  So, we grab the appropriate slurl base
			// from the grid manager which may be http://slurl.com/secondlife/ for maingrid, or
			// https://<hostname>/region/ for nebraska grid (the word region, not the region name)
			// these slurls are typically passed in from the 'starting location' box on the login panel,
			// where the user can type in <regionname>/<x>/<y>/<z>
			
			std::string fixed_slurl = LLGridManager::getInstance()->getSLURLBase();
			// the slurl that was passed in might have a prepended /, or not.  So,
			// we strip off the prepended '/' so we don't end up with http://slurl.com/secondlife/<region>/<x>/<y>/<z>
			// or some such.
			if(slurl[0] == '/')
		    {
				fixed_slurl += slurl.substr(1);
		    }
			else
		    {
				fixed_slurl += slurl;
		    }
			// We then load the slurl into a LLURI form
			slurl_uri = LLURI(fixed_slurl);
		}
		else
		{
		    // as we did have a scheme, implying a URI style slurl, we
		    // simply parse it as a URI
		    slurl_uri = LLURI(slurl);
		}
		
		LLSD path_array = slurl_uri.pathArray();
		
		// determine whether it's a maingrid URI or an nebraska/open style URI
		// by looking at the scheme.  If it's a 'secondlife:' slurl scheme or
		// 'sl:' scheme, we know it's maingrid
		
		// At the end of this if/else block, we'll have determined the grid,
		// and the slurl type (APP or LOCATION)
		if(slurl_uri.scheme() == LLSLURL::SLURL_SECONDLIFE_SCHEME)
		{
			// parse a maingrid style slurl.  We know the grid is maingrid
			// so grab it.
			// A location slurl for maingrid (with the special schemes) can be in the form
			// secondlife://<regionname>/<x>/<y>/<z>
			// or
			// secondlife://<Grid>/secondlife/<region>/<x>/<y>/<z>
			// where if grid is empty, it specifies Agni
			
			// An app style slurl for maingrid can be
			// secondlife://<Grid>/app/<app parameters>
			// where an empty grid implies Agni
			
			// we'll start by checking the top of the 'path' which will be 
			// either 'app', 'secondlife', or <x>.
			
			// default to maingrid
			
			mGrid = MAINGRID;
			
			if ((path_array[0].asString() == LLSLURL::SLURL_SECONDLIFE_PATH) ||
				(path_array[0].asString() == LLSLURL::SLURL_APP_PATH))
		    {
				// it's in the form secondlife://<grid>/(app|secondlife)
				// so parse the grid name to derive the grid ID
				if (!slurl_uri.hostName().empty())
				{
					mGrid = LLGridManager::getInstance()->getGridByLabel(slurl_uri.hostName());
				}
				else if(path_array[0].asString() == LLSLURL::SLURL_SECONDLIFE_PATH)
				{
					// If the slurl is in the form secondlife:///secondlife/<region> form, 
					// then we are in fact on maingrid.  
					mGrid = MAINGRID;
				}
				else if(path_array[0].asString() == LLSLURL::SLURL_APP_PATH)
				{
					// for app style slurls, where no grid name is specified, assume the currently
					// selected or logged in grid.
					mGrid =  LLGridManager::getInstance()->getGridName();
				}

				if(mGrid.empty())
				{
					// we couldn't find the grid in the grid manager, so bail
					return;
				}
				// set the type as appropriate.
				if(path_array[0].asString() == LLSLURL::SLURL_SECONDLIFE_PATH)
				{
					mType = LOCATION;
				}
				else
				{
					mType = APP;
				}
				path_array.erase(0);
		    }
			else
		    {
				// it wasn't a /secondlife/<region> or /app/<params>, so it must be secondlife://<region>
				// therefore the hostname will be the region name, and it's a location type
				mType = LOCATION;
				// 'normalize' it so the region name is in fact the head of the path_array
				path_array.insert(0, slurl_uri.hostName());
		    }
		}
		else if((slurl_uri.scheme() == LLSLURL::SLURL_HTTP_SCHEME) ||
		   (slurl_uri.scheme() == LLSLURL::SLURL_HTTPS_SCHEME) || 
		   (slurl_uri.scheme() == LLSLURL::SLURL_X_GRID_LOCATION_INFO_SCHEME))
		{
		    // We're dealing with either a nebraska style slurl or slurl.com slurl
		    if (slurl_uri.hostName() == LLSLURL::SLURL_COM)
			{
				// slurl.com implies maingrid
				mGrid = MAINGRID;
			}
		    else
			{
				// As it's a nebraska grid/open, we will always have a hostname, as nebraska/open  style
				// urls are properly formed, unlike the stinky maingrid style
				mGrid = slurl_uri.hostName();
			}
		    if (path_array.size() == 0)
			{
				// um, we need a path...
				return;
			}
			
			// we need to normalize the urls so
			// the path portion starts with the 'command' that we want to do
			// it can either be region or app.  
		    if ((path_array[0].asString() == LLSLURL::SLURL_REGION_PATH) ||
				(path_array[0].asString() == LLSLURL::SLURL_SECONDLIFE_PATH))
			{
				// strip off 'region' or 'secondlife'
				path_array.erase(0);
				// it's a location
				mType = LOCATION;
			}
			else if (path_array[0].asString() == LLSLURL::SLURL_APP_PATH)
			{
				mType = APP;
				path_array.erase(0);
				// leave app appended.  
			}
			else
			{
				// not a valid https/http/x-grid-location-info slurl, so it'll likely just be a URL
				return;
			}
		}
		else
		{
		    // invalid scheme, so bail
		    return;
		}
		
		
		if(path_array.size() == 0)
		{
			// we gotta have some stuff after the specifier as to whether it's a region or command
			return;
		}
		
		// now that we know whether it's an app slurl or a location slurl,
		// parse the slurl into the proper data structures.
		if(mType == APP)
		{		
			// grab the app command type and strip it (could be a command to jump somewhere, 
			// or whatever )
			mAppCmd = path_array[0].asString();
			path_array.erase(0);
			
			// Grab the parameters
			mAppPath = path_array;
			// and the query
			mAppQuery = slurl_uri.query();
			mAppQueryMap = slurl_uri.queryMap();
			return;
		}
		else if(mType == LOCATION)
		{
			// at this point, head of the path array should be [ <region>, <x>, <y>, <z> ] where x, y and z 
			// are collectively optional
			// are optional
			mRegion = LLURI::unescape(path_array[0].asString());
			path_array.erase(0);
			
			// parse the x, y, z
			if(path_array.size() >= 3)
			{	
				mPosition = LLVector3(path_array);
			}
			else
			{
				// if x, y and z were not fully passed in, go to the middle of the region.
				// teleport will adjust the actual location to make sure you're on the ground
				// and such
				mPosition = LLVector3(REGION_WIDTH_METERS/2, REGION_WIDTH_METERS/2, 0);
			}
		}
	}
<<<<<<< HEAD
=======
	else if (matchPrefix(stripped, PREFIX_SLURL_OLD))
	{
		stripped.erase(0, PREFIX_SLURL_OLD.length());
	}

	
	return stripped;
>>>>>>> b1891e29
}


// Create a slurl for the middle of the region
LLSLURL::LLSLURL(const std::string& grid, 
				 const std::string& region)
{
<<<<<<< HEAD
	mGrid = grid;
	mRegion = region;
	mType = LOCATION;
	mPosition = LLVector3((F64)REGION_WIDTH_METERS/2, (F64)REGION_WIDTH_METERS/2, 0);
}



// create a slurl given the position.  The position will be modded with the region
// width handling global positions as well
LLSLURL::LLSLURL(const std::string& grid, 
		 const std::string& region, 
		 const LLVector3& position)
{
	mGrid = grid;
	mRegion = region;
	S32 x = llround( (F32)fmod( position[VX], (F32)REGION_WIDTH_METERS ) );
	S32 y = llround( (F32)fmod( position[VY], (F32)REGION_WIDTH_METERS ) );
	S32 z = llround( (F32)position[VZ] );
	mType = LOCATION;
	mPosition = LLVector3(x, y, z);
}

=======
	if (matchPrefix(url, PREFIX_SL_HELP))		return true;
	if (matchPrefix(url, PREFIX_SL))			return true;
	if (matchPrefix(url, PREFIX_SECONDLIFE))	return true;
	if (matchPrefix(url, PREFIX_SLURL))			return true;
	if (matchPrefix(url, PREFIX_SLURL_OLD))		return true;
	
	return false;
}

// static
bool LLSLURL::isSLURLCommand(const std::string& url)
{ 
	if (matchPrefix(url, PREFIX_SL + APP_TOKEN) ||
		matchPrefix(url, PREFIX_SECONDLIFE + "/" + APP_TOKEN) ||
		matchPrefix(url, PREFIX_SLURL + APP_TOKEN) ||
		matchPrefix(url, PREFIX_SLURL_OLD + APP_TOKEN) )
	{
		return true;
	}
>>>>>>> b1891e29

// create a simstring
LLSLURL::LLSLURL(const std::string& region, 
		 const LLVector3& position)
{
  *this = LLSLURL(LLGridManager::getInstance()->getGridName(),
		  region, position);
}

// create a slurl from a global position
LLSLURL::LLSLURL(const std::string& grid, 
		 const std::string& region, 
		 const LLVector3d& global_position)
{
  *this = LLSLURL(grid,
		  region, LLVector3(global_position.mdV[VX],
				    global_position.mdV[VY],
				    global_position.mdV[VZ]));
}

// create a slurl from a global position
LLSLURL::LLSLURL(const std::string& region, 
		 const LLVector3d& global_position)
{
  *this = LLSLURL(LLGridManager::getInstance()->getGridName(),
		  region, global_position);
}

LLSLURL::LLSLURL(const std::string& command, const LLUUID&id, const std::string& verb)
{
  mType = APP;
  mAppCmd = command;
  mAppPath = LLSD::emptyArray();
  mAppPath.append(LLSD(id));
  mAppPath.append(LLSD(verb));
}


std::string LLSLURL::getSLURLString() const
{
	switch(mType)
	{
		case HOME_LOCATION:
			return SIM_LOCATION_HOME;
		case LAST_LOCATION:
			return SIM_LOCATION_LAST;
		case LOCATION:
			{
				// lookup the grid
				S32 x = llround( (F32)mPosition[VX] );
				S32 y = llround( (F32)mPosition[VY] );
				S32 z = llround( (F32)mPosition[VZ] );	
				return LLGridManager::getInstance()->getSLURLBase(mGrid) + 
				LLURI::escape(mRegion) + llformat("/%d/%d/%d",x,y,z); 
			}
		case APP:
		{
			std::ostringstream app_url;
			app_url << LLGridManager::getInstance()->getAppSLURLBase() << "/" << mAppCmd;
			for(LLSD::array_const_iterator i = mAppPath.beginArray();
				i != mAppPath.endArray();
				i++)
			{
				app_url << "/" << i->asString();
			}
			if(mAppQuery.length() > 0)
			{
				app_url << "?" << mAppQuery;
			}
			return app_url.str();
		}	
		default:
			LL_WARNS("AppInit") << "Unexpected SLURL type for SLURL string" << (int)mType << LL_ENDL;			
			return std::string();
	}
}

std::string LLSLURL::getLoginString() const
{
	
	std::stringstream unescaped_start;
	switch(mType)
	{
		case LOCATION:
			unescaped_start << "uri:" 
			<< mRegion << "&" 
			<< llround(mPosition[0]) << "&" 
			<< llround(mPosition[1]) << "&" 
			<< llround(mPosition[2]);
			break;
		case HOME_LOCATION:
			unescaped_start << "home";
			break;
		case LAST_LOCATION:
			unescaped_start << "last";
			break;
		default:
			LL_WARNS("AppInit") << "Unexpected SLURL type for login string" << (int)mType << LL_ENDL;
			break;
	}
	return  xml_escape_string(unescaped_start.str());
}

bool LLSLURL::operator==(const LLSLURL& rhs)
{
	if(rhs.mType != mType) return false;
	switch(mType)
	{
		case LOCATION:
			return ((mGrid == rhs.mGrid) &&
					(mRegion == rhs.mRegion) &&
					(mPosition == rhs.mPosition));
		case APP:
			return getSLURLString() == rhs.getSLURLString();
			
		case HOME_LOCATION:
		case LAST_LOCATION:
			return true;
		default:
			return false;
	}
}

bool LLSLURL::operator !=(const LLSLURL& rhs)
{
	return !(*this == rhs);
}

std::string LLSLURL::getLocationString() const
{
	return llformat("%s/%d/%d/%d",
					mRegion.c_str(),
					(int)llround(mPosition[0]),
					(int)llround(mPosition[1]),
					(int)llround(mPosition[2]));						 
}
std::string LLSLURL::asString() const
{
    std::ostringstream result;
    result << "   mAppCmd:"  << getAppCmd() <<
              "   mAppPath:" + getAppPath().asString() <<
              "   mAppQueryMap:" + getAppQueryMap().asString() <<
              "   mAppQuery: " + getAppQuery() <<
              "   mGrid: " + getGrid() <<
              "   mRegion: " + getRegion() <<
              "   mPosition: "  <<
              "   mType: " << mType <<
              "   mPosition: " << mPosition;
    return result.str();
}
<|MERGE_RESOLUTION|>--- conflicted
+++ resolved
@@ -43,28 +43,16 @@
 const char* LLSLURL::SLURL_HTTPS_SCHEME			= "https";
 const char* LLSLURL::SLURL_SECONDLIFE_SCHEME	= "secondlife";
 const char* LLSLURL::SLURL_SECONDLIFE_PATH	= "secondlife";
-const char* LLSLURL::SLURL_COM		            = "slurl.com";	
+const char* LLSLURL::SLURL_COM		            = "slurl.com";
+const char* LLSLURL::MAPS_SECONDLIFE_COM	 = "maps.secondlife.com";	
 const char* LLSLURL::SLURL_X_GRID_LOCATION_INFO_SCHEME = "x-grid-location-info";
 const char* LLSLURL::SLURL_APP_PATH             = "app";
 const char* LLSLURL::SLURL_REGION_PATH          = "region";
 const char* LLSLURL::SIM_LOCATION_HOME          = "MyHome";
 const char* LLSLURL::SIM_LOCATION_LAST          = "MyLastLocation";
 
-<<<<<<< HEAD
 // resolve a simstring from a slurl
 LLSLURL::LLSLURL(const std::string& slurl)
-=======
-const std::string LLSLURL::PREFIX_SL_HELP		= "secondlife://app.";
-const std::string LLSLURL::PREFIX_SL			= "sl://";
-const std::string LLSLURL::PREFIX_SECONDLIFE	= "secondlife://";
-const std::string LLSLURL::PREFIX_SLURL_OLD		= "http://slurl.com/secondlife/";
-const std::string LLSLURL::PREFIX_SLURL			= "http://maps.secondlife.com/secondlife/";
-
-const std::string LLSLURL::APP_TOKEN = "app/";
-
-// static
-std::string LLSLURL::stripProtocol(const std::string& url)
->>>>>>> b1891e29
 {
 	// by default we go to agni.
 	mType = INVALID;
@@ -194,7 +182,8 @@
 		   (slurl_uri.scheme() == LLSLURL::SLURL_X_GRID_LOCATION_INFO_SCHEME))
 		{
 		    // We're dealing with either a nebraska style slurl or slurl.com slurl
-		    if (slurl_uri.hostName() == LLSLURL::SLURL_COM)
+		  if ((slurl_uri.hostName() == LLSLURL::SLURL_COM) ||
+		      (slurl_uri.hostName() == LLSLURL::MAPS_SECONDLIFE_COM))
 			{
 				// slurl.com implies maingrid
 				mGrid = MAINGRID;
@@ -285,16 +274,6 @@
 			}
 		}
 	}
-<<<<<<< HEAD
-=======
-	else if (matchPrefix(stripped, PREFIX_SLURL_OLD))
-	{
-		stripped.erase(0, PREFIX_SLURL_OLD.length());
-	}
-
-	
-	return stripped;
->>>>>>> b1891e29
 }
 
 
@@ -302,7 +281,6 @@
 LLSLURL::LLSLURL(const std::string& grid, 
 				 const std::string& region)
 {
-<<<<<<< HEAD
 	mGrid = grid;
 	mRegion = region;
 	mType = LOCATION;
@@ -326,27 +304,6 @@
 	mPosition = LLVector3(x, y, z);
 }
 
-=======
-	if (matchPrefix(url, PREFIX_SL_HELP))		return true;
-	if (matchPrefix(url, PREFIX_SL))			return true;
-	if (matchPrefix(url, PREFIX_SECONDLIFE))	return true;
-	if (matchPrefix(url, PREFIX_SLURL))			return true;
-	if (matchPrefix(url, PREFIX_SLURL_OLD))		return true;
-	
-	return false;
-}
-
-// static
-bool LLSLURL::isSLURLCommand(const std::string& url)
-{ 
-	if (matchPrefix(url, PREFIX_SL + APP_TOKEN) ||
-		matchPrefix(url, PREFIX_SECONDLIFE + "/" + APP_TOKEN) ||
-		matchPrefix(url, PREFIX_SLURL + APP_TOKEN) ||
-		matchPrefix(url, PREFIX_SLURL_OLD + APP_TOKEN) )
-	{
-		return true;
-	}
->>>>>>> b1891e29
 
 // create a simstring
 LLSLURL::LLSLURL(const std::string& region, 
