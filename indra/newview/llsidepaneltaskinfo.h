/**
 * @file llsidepaneltaskinfo.h
 * @brief LLSidepanelTaskInfo class header file
 *
 * $LicenseInfo:firstyear=2002&license=viewerlgpl$
 * Second Life Viewer Source Code
 * Copyright (C) 2010, Linden Research, Inc.
 *
 * This library is free software; you can redistribute it and/or
 * modify it under the terms of the GNU Lesser General Public
 * License as published by the Free Software Foundation;
 * version 2.1 of the License only.
 *
 * This library is distributed in the hope that it will be useful,
 * but WITHOUT ANY WARRANTY; without even the implied warranty of
 * MERCHANTABILITY or FITNESS FOR A PARTICULAR PURPOSE.  See the GNU
 * Lesser General Public License for more details.
 *
 * You should have received a copy of the GNU Lesser General Public
 * License along with this library; if not, write to the Free Software
 * Foundation, Inc., 51 Franklin Street, Fifth Floor, Boston, MA  02110-1301  USA
 *
 * Linden Research, Inc., 945 Battery Street, San Francisco, CA  94111  USA
 * $/LicenseInfo$
 */

#ifndef LL_LLSIDEPANELTASKINFO_H
#define LL_LLSIDEPANELTASKINFO_H

#include "lluuid.h"
#include "llpanel.h"
#include "llselectmgr.h"

//~~~~~~~~~~~~~~~~~~~~~~~~~~~~~~~~~~~~~~~~~~~~~~~~~~~~~~~~~~~~~~~~~~~~~~~~~~~~~
// Class LLSidepanelTaskInfo
//
// Panel for permissions of an object.
//~~~~~~~~~~~~~~~~~~~~~~~~~~~~~~~~~~~~~~~~~~~~~~~~~~~~~~~~~~~~~~~~~~~~~~~~~~~~~

class LLCheckBoxCtrl;
class LLComboBox;
class LLNameBox;
class LLViewerObject;
class LLTextBase;

class LLSidepanelTaskInfo : public LLPanel
{
public:
    LLSidepanelTaskInfo();
    virtual ~LLSidepanelTaskInfo();

<<<<<<< HEAD
	bool postBuild() override;
	void onVisibilityChange (bool new_visibility) override;
=======
    bool postBuild() override;
    void onVisibilityChange (bool new_visibility) override;
>>>>>>> 1a8a5404

    void setObjectSelection(LLObjectSelectionHandle selection);

    const LLUUID& getSelectedUUID();
    LLViewerObject* getFirstSelectedObject();

    static LLSidepanelTaskInfo *getActivePanel();
    void dirty();
    static void onIdle( void* user_data );
protected:
    void refresh() override;    // refresh all labels as needed
    void save();
    void updateVerbs();

    void refreshAll(); // ignore current keyboard focus and update all fields

    // statics
    static void onClickClaim(void*);
    static void onClickRelease(void*);
           void onClickGroup();
           void cbGroupID(LLUUID group_id);
    static void onClickDeedToGroup(void*);

    static void onCommitPerm(LLUICtrl *ctrl, void *data, U8 field, U32 perm);

    static void onCommitGroupShare(LLUICtrl *ctrl, void *data);

    static void onCommitEveryoneMove(LLUICtrl *ctrl, void *data);
    static void onCommitEveryoneCopy(LLUICtrl *ctrl, void *data);

    static void onCommitNextOwnerModify(LLUICtrl* ctrl, void* data);
    static void onCommitNextOwnerCopy(LLUICtrl* ctrl, void* data);
    static void onCommitNextOwnerTransfer(LLUICtrl* ctrl, void* data);

    static void onCommitName(LLUICtrl* ctrl, void* data);
    static void onCommitDesc(LLUICtrl* ctrl, void* data);

    static void onCommitSaleInfo(LLUICtrl* ctrl, void* data);
    static void onCommitSaleType(LLUICtrl* ctrl, void* data);
    void setAllSaleInfo();

    static void onCommitClickAction(LLUICtrl* ctrl, void* data);
    static void onCommitIncludeInSearch(LLUICtrl* ctrl, void*);

    static void doClickAction(U8 click_action);
    void disableAll();
    void disablePermissions();

private:
    LLNameBox*      mLabelGroupName;        // group name

    LLUUID          mCreatorID;
    LLUUID          mOwnerID;
    LLUUID          mLastOwnerID;

    bool mIsDirty;

protected:
    void                        onOpenButtonClicked();
    void                        onPayButtonClicked();
    void                        onBuyButtonClicked();
    void                        onDetailsButtonClicked();
private:
    LLButton*                   mOpenBtn;
    LLButton*                   mPayBtn;
    LLButton*                   mBuyBtn;
    LLButton*                   mDetailsBtn;
    LLButton*                   mDeedBtn;

protected:
    LLViewerObject*             getObject();
private:
    LLPointer<LLViewerObject>   mObject;
    LLObjectSelectionHandle     mObjectSelection;

    // mVisibleDebugPermissions doesn't nessesarily matche state
    // of viewes and is primarily for floater resize
    bool                        mVisibleDebugPermissions;
    static LLSidepanelTaskInfo* sActivePanel;

private:
    // Pointers cached here to speed up the "disableAll" function which gets called on idle
    LLUICtrl*   mDAPermModify;
    LLUICtrl*   mDACreatorName;
    LLView*     mDAOwner;
    LLUICtrl*   mDAOwnerName;
    LLView*     mDAButtonSetGroup;
    LLUICtrl*   mDAObjectName;
    LLView*     mDAName;
    LLView*     mDADescription;
    LLUICtrl*   mDAObjectDescription;
    LLUICtrl*   mDACheckboxShareWithGroup;
    LLView*     mDAButtonDeed;
    LLUICtrl*   mDACheckboxAllowEveryoneMove;
    LLUICtrl*   mDACheckboxAllowEveryoneCopy;
    LLUICtrl*   mDACheckboxNextOwnerCanModify;
    LLUICtrl*   mDACheckboxNextOwnerCanCopy;
    LLUICtrl*   mDACheckboxNextOwnerCanTransfer;
    LLUICtrl*   mDACheckboxForSale;
    LLUICtrl*   mDASearchCheck;
    LLComboBox* mDAComboSaleType;
    LLUICtrl*   mDAEditCost;
    LLView*     mDALabelClickAction;
    LLComboBox* mDAComboClickAction;
    LLTextBase* mDAPathfindingAttributes;
    LLUICtrl*   mDAB;
    LLUICtrl*   mDAO;
    LLUICtrl*   mDAG;
    LLUICtrl*   mDAE;
    LLUICtrl*   mDAN;
    LLUICtrl*   mDAF;

    boost::signals2::connection mSelectionUpdateSlot;
};


#endif // LL_LLSIDEPANELTASKINFO_H<|MERGE_RESOLUTION|>--- conflicted
+++ resolved
@@ -49,13 +49,8 @@
     LLSidepanelTaskInfo();
     virtual ~LLSidepanelTaskInfo();
 
-<<<<<<< HEAD
-	bool postBuild() override;
-	void onVisibilityChange (bool new_visibility) override;
-=======
     bool postBuild() override;
     void onVisibilityChange (bool new_visibility) override;
->>>>>>> 1a8a5404
 
     void setObjectSelection(LLObjectSelectionHandle selection);
 
