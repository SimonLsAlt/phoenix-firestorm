/** 
 * @file llsidepaneltaskinfo.h
 * @brief LLSidepanelTaskInfo class header file
 *
 * $LicenseInfo:firstyear=2002&license=viewerlgpl$
 * Second Life Viewer Source Code
 * Copyright (C) 2010, Linden Research, Inc.
 * 
 * This library is free software; you can redistribute it and/or
 * modify it under the terms of the GNU Lesser General Public
 * License as published by the Free Software Foundation;
 * version 2.1 of the License only.
 * 
 * This library is distributed in the hope that it will be useful,
 * but WITHOUT ANY WARRANTY; without even the implied warranty of
 * MERCHANTABILITY or FITNESS FOR A PARTICULAR PURPOSE.  See the GNU
 * Lesser General Public License for more details.
 * 
 * You should have received a copy of the GNU Lesser General Public
 * License along with this library; if not, write to the Free Software
 * Foundation, Inc., 51 Franklin Street, Fifth Floor, Boston, MA  02110-1301  USA
 * 
 * Linden Research, Inc., 945 Battery Street, San Francisco, CA  94111  USA
 * $/LicenseInfo$
 */

#ifndef LL_LLSIDEPANELTASKINFO_H
#define LL_LLSIDEPANELTASKINFO_H

#include "llsidepanelinventorysubpanel.h"
#include "lluuid.h"
#include "llselectmgr.h"

//~~~~~~~~~~~~~~~~~~~~~~~~~~~~~~~~~~~~~~~~~~~~~~~~~~~~~~~~~~~~~~~~~~~~~~~~~~~~~
// Class LLSidepanelTaskInfo
//
// Panel for permissions of an object.
//~~~~~~~~~~~~~~~~~~~~~~~~~~~~~~~~~~~~~~~~~~~~~~~~~~~~~~~~~~~~~~~~~~~~~~~~~~~~~

<<<<<<< HEAD
class LLCheckBoxCtrl;
class LLComboBox;
class LLNameBox;
=======
>>>>>>> f6b8bfd3
class LLCheckBoxCtrl;
class LLComboBox;
class LLNameBox;
class LLViewerObject;

class LLSidepanelTaskInfo : public LLSidepanelInventorySubpanel
{
public:
	LLSidepanelTaskInfo();
	virtual ~LLSidepanelTaskInfo();

	/*virtual*/	BOOL postBuild();
	/*virtual*/ void handleVisibilityChange ( BOOL new_visibility );

	void setObjectSelection(LLObjectSelectionHandle selection);

	const LLUUID& getSelectedUUID();
	LLViewerObject* getFirstSelectedObject();

	static LLSidepanelTaskInfo *getActivePanel();
protected:
	/*virtual*/ void refresh();	// refresh all labels as needed
	/*virtual*/ void save();
	/*virtual*/ void updateVerbs();

	void refreshAll(); // ignore current keyboard focus and update all fields

	// statics
	static void onClickClaim(void*);
	static void onClickRelease(void*);
		   void onClickGroup();
		   void cbGroupID(LLUUID group_id);
	static void onClickDeedToGroup(void*);

	static void onCommitPerm(LLUICtrl *ctrl, void *data, U8 field, U32 perm);

	static void onCommitGroupShare(LLUICtrl *ctrl, void *data);

	static void onCommitEveryoneMove(LLUICtrl *ctrl, void *data);
	static void onCommitEveryoneCopy(LLUICtrl *ctrl, void *data);

	static void onCommitNextOwnerModify(LLUICtrl* ctrl, void* data);
	static void onCommitNextOwnerCopy(LLUICtrl* ctrl, void* data);
	static void onCommitNextOwnerTransfer(LLUICtrl* ctrl, void* data);
	
	static void onCommitName(LLUICtrl* ctrl, void* data);
	static void onCommitDesc(LLUICtrl* ctrl, void* data);

	static void onCommitSaleInfo(LLUICtrl* ctrl, void* data);
	static void onCommitSaleType(LLUICtrl* ctrl, void* data);	
	void setAllSaleInfo();

	static void	onCommitClickAction(LLUICtrl* ctrl, void* data);
	static void onCommitIncludeInSearch(LLUICtrl* ctrl, void*);

	static void	doClickAction(U8 click_action);
	void disableAll();

private:
	LLNameBox*		mLabelGroupName;		// group name

	LLUUID			mCreatorID;
	LLUUID			mOwnerID;
	LLUUID			mLastOwnerID;

protected:
	void 						onOpenButtonClicked();
	void 						onPayButtonClicked();
	void 						onBuyButtonClicked();
	void 						onDetailsButtonClicked();
private:
	LLButton*					mOpenBtn;
	LLButton*					mPayBtn;
	LLButton*					mBuyBtn;
	LLButton*					mDetailsBtn;

protected:
	LLViewerObject*				getObject();
private:
	LLPointer<LLViewerObject>	mObject;
	LLObjectSelectionHandle		mObjectSelection;
	static LLSidepanelTaskInfo* sActivePanel;
<<<<<<< HEAD
=======
	
private:
	// Pointers cached here to speed up the "disableAll" function which gets called on idle
	LLUICtrl*	mDAPermModify;
	LLView*		mDACreator;
	LLUICtrl*	mDACreatorName;
	LLView*		mDAOwner;
	LLUICtrl*	mDAOwnerName;
	LLView*		mDAGroup;
	LLUICtrl*	mDAGroupName;
	LLView*		mDAButtonSetGroup;
	LLUICtrl*	mDAObjectName;
	LLView*		mDAName;
	LLView*		mDADescription;
	LLUICtrl*	mDAObjectDescription;
	LLView*		mDAPermissions;
	LLUICtrl*	mDACheckboxShareWithGroup;
	LLView*		mDAButtonDeed;
	LLUICtrl*	mDACheckboxAllowEveryoneMove;
	LLUICtrl*	mDACheckboxAllowEveryoneCopy;
	LLView*		mDANextOwnerCan;
	LLUICtrl*	mDACheckboxNextOwnerCanModify;
	LLUICtrl*	mDACheckboxNextOwnerCanCopy;
	LLUICtrl*	mDACheckboxNextOwnerCanTransfer;
	LLUICtrl*	mDACheckboxForSale;
	LLUICtrl*	mDASearchCheck;
	LLComboBox*	mDAComboSaleType;
	LLUICtrl*	mDACost;
	LLUICtrl*	mDAEditCost;
	LLView*		mDALabelClickAction;
	LLComboBox*	mDAComboClickAction;
	LLView*		mDAB;
	LLView*		mDAO;
	LLView*		mDAG;
	LLView*		mDAE;
	LLView*		mDAN;
	LLView*		mDAF;
};

>>>>>>> f6b8bfd3

private:
	// Pointers cached here to speed up the "disableAll" function which gets called on idle
	LLUICtrl*	mDAPermModify;
	LLView*		mDACreator;
	LLUICtrl*	mDACreatorName;
	LLView*		mDAOwner;
	LLUICtrl*	mDAOwnerName;
	LLView*		mDAGroup;
	LLUICtrl*	mDAGroupName;
	LLView*		mDAButtonSetGroup;
	LLUICtrl*	mDAObjectName;
	LLView*		mDAName;
	LLView*		mDADescription;
	LLUICtrl*	mDAObjectDescription;
	LLView*		mDAPermissions;
	LLUICtrl*	mDACheckboxShareWithGroup;
	LLView*		mDAButtonDeed;
	LLUICtrl*	mDACheckboxAllowEveryoneMove;
	LLUICtrl*	mDACheckboxAllowEveryoneCopy;
	LLView*		mDANextOwnerCan;
	LLUICtrl*	mDACheckboxNextOwnerCanModify;
	LLUICtrl*	mDACheckboxNextOwnerCanCopy;
	LLUICtrl*	mDACheckboxNextOwnerCanTransfer;
	LLUICtrl*	mDACheckboxForSale;
	LLUICtrl*	mDASearchCheck;
	LLComboBox*	mDAComboSaleType;
	LLUICtrl*	mDACost;
	LLUICtrl*	mDAEditCost;
	LLView*		mDALabelClickAction;
	LLComboBox*	mDAComboClickAction;
	LLView*		mDAB;
	LLView*		mDAO;
	LLView*		mDAG;
	LLView*		mDAE;
	LLView*		mDAN;
	LLView*		mDAF;
};
 
#endif // LL_LLSIDEPANELTASKINFO_H<|MERGE_RESOLUTION|>--- conflicted
+++ resolved
@@ -37,12 +37,6 @@
 // Panel for permissions of an object.
 //~~~~~~~~~~~~~~~~~~~~~~~~~~~~~~~~~~~~~~~~~~~~~~~~~~~~~~~~~~~~~~~~~~~~~~~~~~~~~
 
-<<<<<<< HEAD
-class LLCheckBoxCtrl;
-class LLComboBox;
-class LLNameBox;
-=======
->>>>>>> f6b8bfd3
 class LLCheckBoxCtrl;
 class LLComboBox;
 class LLNameBox;
@@ -125,49 +119,7 @@
 	LLPointer<LLViewerObject>	mObject;
 	LLObjectSelectionHandle		mObjectSelection;
 	static LLSidepanelTaskInfo* sActivePanel;
-<<<<<<< HEAD
-=======
 	
-private:
-	// Pointers cached here to speed up the "disableAll" function which gets called on idle
-	LLUICtrl*	mDAPermModify;
-	LLView*		mDACreator;
-	LLUICtrl*	mDACreatorName;
-	LLView*		mDAOwner;
-	LLUICtrl*	mDAOwnerName;
-	LLView*		mDAGroup;
-	LLUICtrl*	mDAGroupName;
-	LLView*		mDAButtonSetGroup;
-	LLUICtrl*	mDAObjectName;
-	LLView*		mDAName;
-	LLView*		mDADescription;
-	LLUICtrl*	mDAObjectDescription;
-	LLView*		mDAPermissions;
-	LLUICtrl*	mDACheckboxShareWithGroup;
-	LLView*		mDAButtonDeed;
-	LLUICtrl*	mDACheckboxAllowEveryoneMove;
-	LLUICtrl*	mDACheckboxAllowEveryoneCopy;
-	LLView*		mDANextOwnerCan;
-	LLUICtrl*	mDACheckboxNextOwnerCanModify;
-	LLUICtrl*	mDACheckboxNextOwnerCanCopy;
-	LLUICtrl*	mDACheckboxNextOwnerCanTransfer;
-	LLUICtrl*	mDACheckboxForSale;
-	LLUICtrl*	mDASearchCheck;
-	LLComboBox*	mDAComboSaleType;
-	LLUICtrl*	mDACost;
-	LLUICtrl*	mDAEditCost;
-	LLView*		mDALabelClickAction;
-	LLComboBox*	mDAComboClickAction;
-	LLView*		mDAB;
-	LLView*		mDAO;
-	LLView*		mDAG;
-	LLView*		mDAE;
-	LLView*		mDAN;
-	LLView*		mDAF;
-};
-
->>>>>>> f6b8bfd3
-
 private:
 	// Pointers cached here to speed up the "disableAll" function which gets called on idle
 	LLUICtrl*	mDAPermModify;
