/** 
 * @file lltool.cpp
 * @brief LLTool class implementation
 *
 * $LicenseInfo:firstyear=2001&license=viewerlgpl$
 * Second Life Viewer Source Code
 * Copyright (C) 2010, Linden Research, Inc.
 * 
 * This library is free software; you can redistribute it and/or
 * modify it under the terms of the GNU Lesser General Public
 * License as published by the Free Software Foundation;
 * version 2.1 of the License only.
 * 
 * This library is distributed in the hope that it will be useful,
 * but WITHOUT ANY WARRANTY; without even the implied warranty of
 * MERCHANTABILITY or FITNESS FOR A PARTICULAR PURPOSE.  See the GNU
 * Lesser General Public License for more details.
 * 
 * You should have received a copy of the GNU Lesser General Public
 * License along with this library; if not, write to the Free Software
 * Foundation, Inc., 51 Franklin Street, Fifth Floor, Boston, MA  02110-1301  USA
 * 
 * Linden Research, Inc., 945 Battery Street, San Francisco, CA  94111  USA
 * $/LicenseInfo$
 */

#include "llviewerprecompiledheaders.h"

#include "lltool.h"

#include "indra_constants.h"
#include "llerror.h"
#include "llview.h"

#include "llviewerwindow.h"
#include "llviewercontrol.h"
#include "lltoolcomp.h"
#include "lltoolfocus.h"
#include "llfocusmgr.h"
#include "llagent.h"
#include "llviewerjoystick.h"

extern BOOL gDebugClicks;

//static
const std::string LLTool::sNameNull("null");

LLTool::LLTool( const std::string& name, LLToolComposite* composite ) :
	mComposite( composite ),
	mName(name)
{
}

LLTool::~LLTool()
{
	if( hasMouseCapture() )
	{
		LL_WARNS() << "Tool deleted holding mouse capture.  Mouse capture removed." << LL_ENDL;
		gFocusMgr.removeMouseCaptureWithoutCallback( this );
	}
}

BOOL LLTool::handleAnyMouseClick(S32 x, S32 y, MASK mask, LLMouseHandler::EClickType clicktype, BOOL down)
{
	BOOL result = LLMouseHandler::handleAnyMouseClick(x, y, mask, clicktype, down);
	
	// This behavior was moved here from LLViewerWindow::handleAnyMouseClick, so it can be selectively overridden by LLTool subclasses.
	if(down && result)
	{
		// This is necessary to force clicks in the world to cause edit
		// boxes that might have keyboard focus to relinquish it, and hence
		// cause a commit to update their value.  JC
		gFocusMgr.setKeyboardFocus(NULL);
	}
	
	return result;
}

BOOL LLTool::handleMouseDown(S32 x, S32 y, MASK mask)
{
	if (gDebugClicks)
	{
		LL_INFOS() << "LLTool left mouse down" << LL_ENDL;
	}
	// by default, didn't handle it
	// LL_INFOS() << "LLTool::handleMouseDown" << LL_ENDL;
<<<<<<< HEAD
	// <FS:Ansariel> FIRE-19357: Re-revert MAINT-4488 again to fix FPS weapons
    //if (gAgentCamera.cameraMouselook())
    //{
    //    gAgent.setControlFlags(AGENT_CONTROL_ML_LBUTTON_DOWN);
    //}
    //else
    //{
    //    gAgent.setControlFlags(AGENT_CONTROL_LBUTTON_DOWN);
    //}
	gAgent.setControlFlags(AGENT_CONTROL_LBUTTON_DOWN);
	// </FS:Ansariel>
=======
	gAgent.setControlFlags(AGENT_CONTROL_LBUTTON_DOWN);
>>>>>>> 84c54618
	return TRUE;
}

BOOL LLTool::handleMouseUp(S32 x, S32 y, MASK mask)
{
	if (gDebugClicks) 
	{
		LL_INFOS() << "LLTool left mouse up" << LL_ENDL;
	}
	// by default, didn't handle it
<<<<<<< HEAD
    // LL_INFOS() << "LLTool::handleMouseUp" << LL_ENDL;
	// <FS:Ansariel> FIRE-19357: Re-revert MAINT-4488 again to fix FPS weapons
    //if (gAgentCamera.cameraMouselook())
    //{
    //    gAgent.setControlFlags(AGENT_CONTROL_ML_LBUTTON_UP);
    //}
    //else
    //{
    //    gAgent.setControlFlags(AGENT_CONTROL_LBUTTON_UP);
    //}
	gAgent.setControlFlags(AGENT_CONTROL_LBUTTON_UP);
	// </FS:Ansariel>
=======
	// LL_INFOS() << "LLTool::handleMouseUp" << LL_ENDL;
	gAgent.setControlFlags(AGENT_CONTROL_LBUTTON_UP);
>>>>>>> 84c54618
	return TRUE;
}

BOOL LLTool::handleHover(S32 x, S32 y, MASK mask)
{
	gViewerWindow->setCursor(UI_CURSOR_ARROW);
	LL_DEBUGS("UserInput") << "hover handled by a tool" << LL_ENDL;		
	// by default, do nothing, say we handled it
	return TRUE;
}

BOOL LLTool::handleScrollWheel(S32 x, S32 y, S32 clicks)
{
	// by default, didn't handle it
	// LL_INFOS() << "LLTool::handleScrollWheel" << LL_ENDL;
	return FALSE;
}

BOOL LLTool::handleDoubleClick(S32 x,S32 y,MASK mask)
{
	// LL_INFOS() << "LLTool::handleDoubleClick" << LL_ENDL;
	// by default, pretend it's a left click
	return FALSE;
}

BOOL LLTool::handleRightMouseDown(S32 x,S32 y,MASK mask)
{
	// by default, didn't handle it
	// LL_INFOS() << "LLTool::handleRightMouseDown" << LL_ENDL;
	return FALSE;
}

BOOL LLTool::handleRightMouseUp(S32 x, S32 y, MASK mask)
{
	// by default, didn't handle it
	// LL_INFOS() << "LLTool::handleRightMouseDown" << LL_ENDL;
	return FALSE;
}
 
BOOL LLTool::handleMiddleMouseDown(S32 x,S32 y,MASK mask)
{
	// by default, didn't handle it
	// LL_INFOS() << "LLTool::handleMiddleMouseDown" << LL_ENDL;
	return FALSE;
}

BOOL LLTool::handleMiddleMouseUp(S32 x, S32 y, MASK mask)
{
	// by default, didn't handle it
	// LL_INFOS() << "LLTool::handleMiddleMouseUp" << LL_ENDL;
	return FALSE;
}

BOOL LLTool::handleToolTip(S32 x, S32 y, MASK mask)
{
	// by default, didn't handle it
	// LL_INFOS() << "LLTool::handleToolTip" << LL_ENDL;
	return FALSE;
}

void LLTool::setMouseCapture( BOOL b )
{
	if( b )
	{
		gFocusMgr.setMouseCapture(mComposite ? mComposite : this );
	}
	else
	if( hasMouseCapture() )
	{
		gFocusMgr.setMouseCapture( NULL );
	}
}

// virtual
void LLTool::draw()
{ }

BOOL LLTool::hasMouseCapture()
{
	return gFocusMgr.getMouseCapture() == (mComposite ? mComposite : this);
}

BOOL LLTool::handleKey(KEY key, MASK mask)
{
	return FALSE;
}

LLTool* LLTool::getOverrideTool(MASK mask)
{
	// NOTE: if in flycam mode, ALT-ZOOM camera should be disabled
	if (LLViewerJoystick::getInstance()->getOverrideCamera())
	{
		return NULL;
	}
	// <FS:Ansariel> Use faster LLCachedControls for frequently visited locations
	//if (gSavedSettings.getBOOL("EnableAltZoom"))
	static LLCachedControl<bool> enableAltZoom(gSavedSettings, "EnableAltZoom");
	if (enableAltZoom)
	// </FS:Ansariel>
	{
		if (mask & MASK_ALT)
		{
			return LLToolCamera::getInstance();
		}
	}
	return NULL;
}<|MERGE_RESOLUTION|>--- conflicted
+++ resolved
@@ -84,21 +84,7 @@
 	}
 	// by default, didn't handle it
 	// LL_INFOS() << "LLTool::handleMouseDown" << LL_ENDL;
-<<<<<<< HEAD
-	// <FS:Ansariel> FIRE-19357: Re-revert MAINT-4488 again to fix FPS weapons
-    //if (gAgentCamera.cameraMouselook())
-    //{
-    //    gAgent.setControlFlags(AGENT_CONTROL_ML_LBUTTON_DOWN);
-    //}
-    //else
-    //{
-    //    gAgent.setControlFlags(AGENT_CONTROL_LBUTTON_DOWN);
-    //}
 	gAgent.setControlFlags(AGENT_CONTROL_LBUTTON_DOWN);
-	// </FS:Ansariel>
-=======
-	gAgent.setControlFlags(AGENT_CONTROL_LBUTTON_DOWN);
->>>>>>> 84c54618
 	return TRUE;
 }
 
@@ -109,23 +95,8 @@
 		LL_INFOS() << "LLTool left mouse up" << LL_ENDL;
 	}
 	// by default, didn't handle it
-<<<<<<< HEAD
-    // LL_INFOS() << "LLTool::handleMouseUp" << LL_ENDL;
-	// <FS:Ansariel> FIRE-19357: Re-revert MAINT-4488 again to fix FPS weapons
-    //if (gAgentCamera.cameraMouselook())
-    //{
-    //    gAgent.setControlFlags(AGENT_CONTROL_ML_LBUTTON_UP);
-    //}
-    //else
-    //{
-    //    gAgent.setControlFlags(AGENT_CONTROL_LBUTTON_UP);
-    //}
-	gAgent.setControlFlags(AGENT_CONTROL_LBUTTON_UP);
-	// </FS:Ansariel>
-=======
 	// LL_INFOS() << "LLTool::handleMouseUp" << LL_ENDL;
 	gAgent.setControlFlags(AGENT_CONTROL_LBUTTON_UP);
->>>>>>> 84c54618
 	return TRUE;
 }
 
