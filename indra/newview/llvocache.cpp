/**
 * @file llvocache.cpp
 * @brief Cache of objects on the viewer.
 *
 * $LicenseInfo:firstyear=2003&license=viewerlgpl$
 * Second Life Viewer Source Code
 * Copyright (C) 2010, Linden Research, Inc.
 *
 * This library is free software; you can redistribute it and/or
 * modify it under the terms of the GNU Lesser General Public
 * License as published by the Free Software Foundation;
 * version 2.1 of the License only.
 *
 * This library is distributed in the hope that it will be useful,
 * but WITHOUT ANY WARRANTY; without even the implied warranty of
 * MERCHANTABILITY or FITNESS FOR A PARTICULAR PURPOSE.  See the GNU
 * Lesser General Public License for more details.
 *
 * You should have received a copy of the GNU Lesser General Public
 * License along with this library; if not, write to the Free Software
 * Foundation, Inc., 51 Franklin Street, Fifth Floor, Boston, MA  02110-1301  USA
 *
 * Linden Research, Inc., 945 Battery Street, San Francisco, CA  94111  USA
 * $/LicenseInfo$
 */

#include "llviewerprecompiledheaders.h"
#include "llvocache.h"
#include "llregionhandle.h"
#include "llviewercontrol.h"
#include "llviewerobjectlist.h"
#include "lldrawable.h"
#include "llviewerregion.h"
#include "llagentcamera.h"
#include "llsdserialize.h"
<<<<<<< HEAD
#include "llagent.h" // <FS:Beq/> For gAgent
#include "llworld.h" // For LLWorld::getInstance()

=======
#include "llworld.h" // For LLWorld::getInstance()
>>>>>>> 08705392
//static variables
U32 LLVOCacheEntry::sMinFrameRange = 0;
F32 LLVOCacheEntry::sNearRadius = 1.0f;
F32 LLVOCacheEntry::sRearFarRadius = 1.0f;
F32 LLVOCacheEntry::sFrontPixelThreshold = 1.0f;
F32 LLVOCacheEntry::sRearPixelThreshold = 1.0f;
bool LLVOCachePartition::sNeedsOcclusionCheck = false;

const S32 ENTRY_HEADER_SIZE = 6 * sizeof(S32);
const S32 MAX_ENTRY_BODY_SIZE = 10000;

bool check_read(LLAPRFile* apr_file, void* src, S32 n_bytes)
{
    return apr_file->read(src, n_bytes) == n_bytes ;
}

bool check_write(LLAPRFile* apr_file, void* src, S32 n_bytes)
{
    return apr_file->write(src, n_bytes) == n_bytes ;
}

// Material Override Cache needs a version label, so we can upgrade this later.
const std::string LLGLTFOverrideCacheEntry::VERSION_LABEL = {"GLTFCacheVer"};
const int LLGLTFOverrideCacheEntry::VERSION = 1;

bool LLGLTFOverrideCacheEntry::fromLLSD(const LLSD& data)
{
    LL_PROFILE_ZONE_SCOPED_CATEGORY_NETWORK;

    llassert(data.has("local_id"));
    llassert(data.has("object_id"));
    llassert(data.has("region_handle_x") && data.has("region_handle_y"));

    if (!data.has("local_id"))
    {
        return false;
    }

    if (data.has("region_handle_x") && data.has("region_handle_y"))
    {
        // TODO start requiring this once server sends this for all messages
        U32 region_handle_y = data["region_handle_y"].asInteger();
        U32 region_handle_x = data["region_handle_x"].asInteger();
        mRegionHandle = to_region_handle(region_handle_x, region_handle_y);
    }
    else
    {
        return false;
    }

    mLocalId = data["local_id"].asInteger();
    mObjectId = data["object_id"];

    // message should be interpreted thusly:
    ///  sides is a list of face indices
    //   gltf_llsd is a list of corresponding GLTF override LLSD
    //   any side not represented in "sides" has no override
    if (data.has("sides") && data.has("gltf_llsd"))
    {
        LLSD const& sides = data.get("sides");
        LLSD const& gltf_llsd = data.get("gltf_llsd");

        if (sides.isArray() && gltf_llsd.isArray() &&
            sides.size() != 0 &&
            sides.size() == gltf_llsd.size())
        {
            for (int i = 0; i < sides.size(); ++i)
            {
                S32 side_idx = sides[i].asInteger();
                mSides[side_idx] = gltf_llsd[i];
                LLGLTFMaterial* override_mat = new LLGLTFMaterial();
                override_mat->applyOverrideLLSD(gltf_llsd[i]);
                mGLTFMaterial[side_idx] = override_mat;
            }
        }
        else
        {
            LL_WARNS_IF(sides.size() != 0, "GLTF") << "broken override cache entry" << LL_ENDL;
        }
    }

    llassert(mSides.size() == mGLTFMaterial.size());
#ifdef SHOW_ASSERT
    for (auto const & side : mSides)
    {
        // check that mSides and mGLTFMaterial have exactly the same keys present
        llassert(mGLTFMaterial.count(side.first) == 1);
    }
#endif

    return true;
}

LLSD LLGLTFOverrideCacheEntry::toLLSD() const
{
    LL_PROFILE_ZONE_SCOPED_CATEGORY_NETWORK;
    LLSD data;
    U32 region_handle_x, region_handle_y;
    from_region_handle(mRegionHandle, &region_handle_x, &region_handle_y);
    data["region_handle_y"] = LLSD::Integer(region_handle_y);
    data["region_handle_x"] = LLSD::Integer(region_handle_x);

    data["object_id"] = mObjectId;
    data["local_id"] = (LLSD::Integer) mLocalId;

    llassert(mSides.size() == mGLTFMaterial.size());
    for (auto const & side : mSides)
    {
        // check that mSides and mGLTFMaterial have exactly the same keys present
        llassert(mGLTFMaterial.count(side.first) == 1);
        data["sides"].append(LLSD::Integer(side.first));
        data["gltf_llsd"].append(side.second);
    }

    return data;
}

//---------------------------------------------------------------------------
// LLVOCacheEntry
//---------------------------------------------------------------------------

LLVOCacheEntry::LLVOCacheEntry(U32 local_id, U32 crc, LLDataPackerBinaryBuffer &dp)
:   LLViewerOctreeEntryData(LLViewerOctreeEntry::LLVOCACHEENTRY),
    mLocalID(local_id),
    mCRC(crc),
    mUpdateFlags(-1),
    mHitCount(0),
    mDupeCount(0),
    mCRCChangeCount(0),
    mState(INACTIVE),
    mSceneContrib(0.f),
    mValid(true),
    mParentID(0),
    mBSphereRadius(-1.0f)
{
    mBuffer = new U8[dp.getBufferSize()];
    mDP.assignBuffer(mBuffer, dp.getBufferSize());
    mDP = dp;
}

LLVOCacheEntry::LLVOCacheEntry()
:   LLViewerOctreeEntryData(LLViewerOctreeEntry::LLVOCACHEENTRY),
    mLocalID(0),
    mCRC(0),
    mUpdateFlags(-1),
    mHitCount(0),
    mDupeCount(0),
    mCRCChangeCount(0),
    mBuffer(NULL),
    mState(INACTIVE),
    mSceneContrib(0.f),
    mValid(true),
    mParentID(0),
    mBSphereRadius(-1.0f)
{
    mDP.assignBuffer(mBuffer, 0);
}

LLVOCacheEntry::LLVOCacheEntry(LLAPRFile* apr_file)
:   LLViewerOctreeEntryData(LLViewerOctreeEntry::LLVOCACHEENTRY),
    mBuffer(NULL),
    mUpdateFlags(-1),
    mState(INACTIVE),
    mSceneContrib(0.f),
    mValid(false),
    mParentID(0),
    mBSphereRadius(-1.0f)
{
    S32 size = -1;
    bool success;
    static U8 data_buffer[ENTRY_HEADER_SIZE];

    mDP.assignBuffer(mBuffer, 0);

    success = check_read(apr_file, (void *)data_buffer, ENTRY_HEADER_SIZE);
    if (success)
    {
        memcpy(&mLocalID, data_buffer, sizeof(U32));
        memcpy(&mCRC, data_buffer + sizeof(U32), sizeof(U32));
        memcpy(&mHitCount, data_buffer + (2 * sizeof(U32)), sizeof(S32));
        memcpy(&mDupeCount, data_buffer + (3 * sizeof(U32)), sizeof(S32));
        memcpy(&mCRCChangeCount, data_buffer + (4 * sizeof(U32)), sizeof(S32));
        memcpy(&size, data_buffer + (5 * sizeof(U32)), sizeof(S32));

        // Corruption in the cache entries
        if ((size > MAX_ENTRY_BODY_SIZE) || (size < 1))
        {
            // We've got a bogus size, skip reading it.
            // We won't bother seeking, because the rest of this file
            // is likely bogus, and will be tossed anyway.
            LL_WARNS() << "Bogus cache entry, size " << size << ", aborting!" << LL_ENDL;
            success = false;
        }
    }
    if(success && size > 0)
    {
        mBuffer = new U8[size];
        success = check_read(apr_file, mBuffer, size);

        if(success)
        {
            mDP.assignBuffer(mBuffer, size);
        }
        else
        {
            // Improve logging around vocache
            LL_WARNS() << "Error loading cache entry for " << mLocalID << ", size " << size << " aborting!" << LL_ENDL;
            delete[] mBuffer ;
            mBuffer = NULL ;
        }
    }

    if(!success)
    {
        mLocalID = 0;
        mCRC = 0;
        mHitCount = 0;
        mDupeCount = 0;
        mCRCChangeCount = 0;
        mBuffer = NULL;
        mEntry = NULL;
        mState = INACTIVE;
    }
}

LLVOCacheEntry::~LLVOCacheEntry()
{
    mDP.freeBuffer();
}

void LLVOCacheEntry::updateEntry(U32 crc, LLDataPackerBinaryBuffer &dp)
{
    if(mCRC != crc)
    {
        mCRC = crc;
        mCRCChangeCount++;
    }

    mDP.freeBuffer();

    llassert_always(dp.getBufferSize() > 0);
    mBuffer = new U8[dp.getBufferSize()];
    mDP.assignBuffer(mBuffer, dp.getBufferSize());
    mDP = dp;
}

void LLVOCacheEntry::setParentID(U32 id)
{
    if(mParentID != id)
    {
        removeAllChildren();
        mParentID = id;
    }
}

void LLVOCacheEntry::removeAllChildren()
{
    if(mChildrenList.empty())
    {
        return;
    }

    for(vocache_entry_set_t::iterator iter = mChildrenList.begin(); iter != mChildrenList.end(); ++iter)
    {
        (*iter)->setParentID(0);
    }
    mChildrenList.clear();

    return;
}

//virtual
void LLVOCacheEntry::setOctreeEntry(LLViewerOctreeEntry* entry)
{
    if(!entry && mDP.getBufferSize() > 0)
    {
        LLUUID fullid;
        LLViewerObject::unpackUUID(&mDP, fullid, "ID");

        LLViewerObject* obj = gObjectList.findObject(fullid);
        if(obj && obj->mDrawable)
        {
            entry = obj->mDrawable->getEntry();
        }
    }

    LLViewerOctreeEntryData::setOctreeEntry(entry);
}

void LLVOCacheEntry::setState(U32 state)
{
    if(state > LOW_BITS) //special states
    {
        mState |= (HIGH_BITS & state);
        return;
    }

    //
    //otherwise LOW_BITS states
    //
    clearState(LOW_BITS);
    mState |= (LOW_BITS & state);

    if(getState() == ACTIVE)
    {
        const U32 MIN_INTERVAL = 64U + sMinFrameRange;
        U32 last_visible = getVisible();

        setVisible();

        U32 cur_visible = getVisible();
        if(cur_visible - last_visible > MIN_INTERVAL ||
            cur_visible < MIN_INTERVAL)
        {
            mLastCameraUpdated = 0; //reset
        }
        else
        {
            mLastCameraUpdated = LLViewerRegion::sLastCameraUpdated;
        }
    }
}

void LLVOCacheEntry::addChild(LLVOCacheEntry* entry)
{
    llassert(entry != NULL);
    llassert(entry->getParentID() == mLocalID);
    llassert(entry->getEntry() != NULL);

    if(!entry || !entry->getEntry() || entry->getParentID() != mLocalID)
    {
        return;
    }

    mChildrenList.insert(entry);

    //update parent bbox
    if(getEntry() != NULL && isState(INACTIVE))
    {
        updateParentBoundingInfo(entry);
        resetVisible();
    }
}

void LLVOCacheEntry::removeChild(LLVOCacheEntry* entry)
{
    entry->setParentID(0);

    vocache_entry_set_t::iterator iter = mChildrenList.find(entry);
    if(iter != mChildrenList.end())
    {
        mChildrenList.erase(iter);
    }
}

//remove the first child, and return it.
LLVOCacheEntry* LLVOCacheEntry::getChild()
{
    LLVOCacheEntry* child = NULL;
    vocache_entry_set_t::iterator iter = mChildrenList.begin();
    if(iter != mChildrenList.end())
    {
        child = *iter;
        mChildrenList.erase(iter);
    }

    return child;
}

LLDataPackerBinaryBuffer *LLVOCacheEntry::getDP()
{
    if (mDP.getBufferSize() == 0)
    {
        //LL_INFOS() << "Not getting cache entry, invalid!" << LL_ENDL;
        return NULL;
    }

    return &mDP;
}

void LLVOCacheEntry::recordHit()
{
    mHitCount++;
}


void LLVOCacheEntry::dump() const
{
    LL_INFOS() << "local " << mLocalID
        << " crc " << mCRC
        << " hits " << mHitCount
        << " dupes " << mDupeCount
        << " change " << mCRCChangeCount
        << LL_ENDL;
}

S32 LLVOCacheEntry::writeToBuffer(U8 *data_buffer) const
{
    S32 size = mDP.getBufferSize();

    if (size > MAX_ENTRY_BODY_SIZE)
    {
        LL_WARNS() << "Failed to write entry with size above allowed limit: " << size << LL_ENDL;
        return 0;
    }

    memcpy(data_buffer, &mLocalID, sizeof(U32));
    memcpy(data_buffer + sizeof(U32), &mCRC, sizeof(U32));
    memcpy(data_buffer + (2 * sizeof(U32)), &mHitCount, sizeof(S32));
    memcpy(data_buffer + (3 * sizeof(U32)), &mDupeCount, sizeof(S32));
    memcpy(data_buffer + (4 * sizeof(U32)), &mCRCChangeCount, sizeof(S32));
    memcpy(data_buffer + (5 * sizeof(U32)), &size, sizeof(S32));
    memcpy(data_buffer + ENTRY_HEADER_SIZE, (void*)mBuffer, size);

    return ENTRY_HEADER_SIZE + size;
}

#ifndef LL_TEST
//static
void LLVOCacheEntry::updateDebugSettings()
{
    static LLFrameTimer timer;
    if(timer.getElapsedTimeF32() < 1.0f) //update frequency once per second.
    {
        return;
    }
    timer.reset();

    //objects within the view frustum whose visible area is greater than this threshold will be loaded
    static LLCachedControl<F32> front_pixel_threshold(gSavedSettings,"SceneLoadFrontPixelThreshold");
    sFrontPixelThreshold = front_pixel_threshold;

    //objects out of the view frustum whose visible area is greater than this threshold will remain loaded
    static LLCachedControl<F32> rear_pixel_threshold(gSavedSettings,"SceneLoadRearPixelThreshold");
    sRearPixelThreshold = rear_pixel_threshold;
    sRearPixelThreshold = llmax(sRearPixelThreshold, sFrontPixelThreshold); //can not be smaller than sFrontPixelThreshold.

    //make parameters adaptive to memory usage
    //starts to put restrictions from low_mem_bound_MB, apply tightest restrictions when hits high_mem_bound_MB
    static LLCachedControl<U32> low_mem_bound_MB(gSavedSettings,"SceneLoadLowMemoryBound");
    static LLCachedControl<U32> high_mem_bound_MB(gSavedSettings,"SceneLoadHighMemoryBound");

    LLMemory::updateMemoryInfo() ;
    U32 allocated_mem = LLMemory::getAllocatedMemKB().value();
    static const F32 KB_to_MB = 1.f / 1024.f;
    // <FS:Beq> FIRE-32688 Area search and other visibility issues
    // If this machine has limited RAM, then restore the LL defaults.
    // So long as we have at least 8GB of RAM, then we will use our values.
    if( LLMemory::getAvailableMemKB() * KB_to_MB < 8096 )
    {
        if( (U32)low_mem_bound_MB > 768 )
        {
            gSavedSettings.setU32("SceneLoadLowMemoryBound", 768);
        }
        if( (U32)high_mem_bound_MB > 2048 )
        {
            gSavedSettings.setU32("SceneLoadLowMemoryBound", 2048);
        }
    }
    // </FS:Beq>
    U32 clamped_memory = llclamp(allocated_mem * KB_to_MB, (F32) low_mem_bound_MB, (F32) high_mem_bound_MB);
    const F32 adjust_range = high_mem_bound_MB - low_mem_bound_MB;
    const F32 adjust_factor = (high_mem_bound_MB - clamped_memory) / adjust_range; // [0, 1]

    //min radius: all objects within this radius remain loaded in memory
    static LLCachedControl<F32> min_radius(gSavedSettings,"SceneLoadMinRadius");
    static const F32 MIN_RADIUS = 1.0f;
    const F32 draw_radius = gAgentCamera.mDrawDistance;
    const F32 clamped_min_radius = llclamp((F32) min_radius, MIN_RADIUS, draw_radius); // [1, mDrawDistance]
    sNearRadius = MIN_RADIUS + ((clamped_min_radius - MIN_RADIUS) * adjust_factor);

    // a percentage of draw distance beyond which all objects outside of view frustum will be unloaded, regardless of pixel threshold
    static LLCachedControl<F32> rear_max_radius_frac(gSavedSettings,"SceneLoadRearMaxRadiusFraction");
    const F32 min_radius_plus_one = sNearRadius + 1.f;
    const F32 max_radius = rear_max_radius_frac * gAgentCamera.mDrawDistance;
    const F32 clamped_max_radius = llclamp(max_radius, min_radius_plus_one, draw_radius); // [sNearRadius, mDrawDistance]
    sRearFarRadius = min_radius_plus_one + ((clamped_max_radius - min_radius_plus_one) * adjust_factor);

    //the number of frames invisible objects stay in memory
    static LLCachedControl<U32> inv_obj_time(gSavedSettings,"NonvisibleObjectsInMemoryTime");
    static const U32 MIN_FRAMES = 10;
    // <FS:Beq> FIRE-32688 Area search and other visibility
    // static const U32 MAX_FRAMES = 64;
    // 64 frames for many users now is about a second. Having this as the longest we wait before purging leads to excessively aggressive purging.
    static const U32 MAX_FRAMES = 1024;
    // </FS:Beq>
    const U32 clamped_frames = inv_obj_time ? llclamp((U32) inv_obj_time, MIN_FRAMES, MAX_FRAMES) : MAX_FRAMES; // [10, 64], with zero => 64
    sMinFrameRange = MIN_FRAMES + ((clamped_frames - MIN_FRAMES) * adjust_factor);
}
#endif // LL_TEST

//static
F32 LLVOCacheEntry::getSquaredPixelThreshold(bool is_front)
{
    F32 threshold;
    if(is_front)
    {
        threshold = sFrontPixelThreshold;
    }
    else
    {
        threshold = sRearPixelThreshold;
    }

    //object projected area threshold
    F32 pixel_meter_ratio = LLViewerCamera::getInstance()->getPixelMeterRatio();
    F32 projection_threshold = pixel_meter_ratio > 0.f ? threshold / pixel_meter_ratio : 0.f;
    projection_threshold *= projection_threshold;

    return projection_threshold;
}

bool LLVOCacheEntry::isAnyVisible(const LLVector4a& camera_origin, const LLVector4a& local_camera_origin, F32 dist_threshold)
{
    if( gAgent.getFSAreaSearchActive() ) { return true; } // <FS:Beq/> FIRE-32688 Area Search improvements
    LLOcclusionCullingGroup* group = (LLOcclusionCullingGroup*)getGroup();
    if(!group)
    {
        return false;
    }

    //any visible
    bool vis = group->isAnyRecentlyVisible();

    //not ready to remove
    if(!vis)
    {
        S32 cur_vis = llmax(group->getAnyVisible(), (S32)getVisible());
        vis = (cur_vis + (S32)sMinFrameRange > LLViewerOctreeEntryData::getCurrentFrame());
    }

    //within the back sphere
    if(!vis && !mParentID && !group->isOcclusionState(LLOcclusionCullingGroup::OCCLUDED))
    {
        LLVector4a lookAt;

        if(mBSphereRadius > 0.f)
        {
            lookAt.setSub(mBSphereCenter, local_camera_origin);
            dist_threshold += mBSphereRadius;
        }
        else
        {
            lookAt.setSub(getPositionGroup(), camera_origin);
            dist_threshold += getBinRadius();
        }

        vis = (lookAt.dot3(lookAt).getF32() < dist_threshold * dist_threshold);
    }

    return vis;
}

void LLVOCacheEntry::calcSceneContribution(const LLVector4a& camera_origin, bool needs_update, U32 last_update, F32 max_dist)
{
    if(!needs_update && getVisible() >= last_update)
    {
        return; //no need to update
    }

    LLVector4a lookAt;
    lookAt.setSub(getPositionGroup(), camera_origin);
    F32 distance = lookAt.getLength3().getF32();
    distance -= sNearRadius;

    if(distance <= 0.f)
    {
        //nearby objects, set a large number
        const F32 LARGE_SCENE_CONTRIBUTION = 1000.f; //a large number to force to load the object.
        mSceneContrib = LARGE_SCENE_CONTRIBUTION;
    }
    else
    {
        F32 rad = getBinRadius();
        max_dist += rad;

        if(distance + sNearRadius < max_dist)
        {
            mSceneContrib = (rad * rad) / distance;
        }
        else
        {
            mSceneContrib = 0.f; //out of draw distance, not to load
        }
    }

    setVisible();
}

void LLVOCacheEntry::saveBoundingSphere()
{
    mBSphereCenter = getPositionGroup();
    mBSphereRadius = getBinRadius();
}

void LLVOCacheEntry::setBoundingInfo(const LLVector3& pos, const LLVector3& scale)
{
    LLVector4a center, newMin, newMax;
    center.load3(pos.mV);
    LLVector4a size;
    size.load3(scale.mV);
    newMin.setSub(center, size);
    newMax.setAdd(center, size);

    setPositionGroup(center);
    setSpatialExtents(newMin, newMax);

    if(getNumOfChildren() > 0) //has children
    {
        updateParentBoundingInfo();
    }
    else
    {
        setBinRadius(llmin(size.getLength3().getF32() * 4.f, 256.f));
    }
}

//make the parent bounding box to include all children
void LLVOCacheEntry::updateParentBoundingInfo()
{
    if(mChildrenList.empty())
    {
        return;
    }

    for(vocache_entry_set_t::iterator iter = mChildrenList.begin(); iter != mChildrenList.end(); ++iter)
    {
        updateParentBoundingInfo(*iter);
    }
    resetVisible();
}

//make the parent bounding box to include this child
void LLVOCacheEntry::updateParentBoundingInfo(const LLVOCacheEntry* child)
{
    const LLVector4a* child_exts = child->getSpatialExtents();
    LLVector4a newMin, newMax;
    newMin = child_exts[0];
    newMax = child_exts[1];

    //move to regional space.
    {
        const LLVector4a& parent_pos = getPositionGroup();
        newMin.add(parent_pos);
        newMax.add(parent_pos);
    }

    //update parent's bbox(min, max)
    const LLVector4a* parent_exts = getSpatialExtents();
    update_min_max(newMin, newMax, parent_exts[0]);
    update_min_max(newMin, newMax, parent_exts[1]);

    // <FS:ND> Either the next to lines are useless, or there was an assignment missing.
    // The lines are unused, using the clamped values causes big items to go poof.

    // for(S32 i = 0; i < 4; i++)
    // {
    //  llclamp(newMin[i], 0.f, 256.f);
    //  llclamp(newMax[i], 0.f, 256.f);
    // }

    // </FS:ND>

    setSpatialExtents(newMin, newMax);

    //update parent's bbox center
    LLVector4a center;
    center.setAdd(newMin, newMax);
    center.mul(0.5f);
    setPositionGroup(center);

    //update parent's bbox size vector
    LLVector4a size;
    size.setSub(newMax, newMin);
    size.mul(0.5f);
    setBinRadius(llmin(size.getLength3().getF32() * 4.f, 256.f));
}
//-------------------------------------------------------------------
//LLVOCachePartition
//-------------------------------------------------------------------
LLVOCacheGroup::~LLVOCacheGroup()
{
    if(mOcclusionState[LLViewerCamera::CAMERA_WORLD] & ACTIVE_OCCLUSION)
    {
        ((LLVOCachePartition*)mSpatialPartition)->removeOccluder(this);
    }
}

//virtual
void LLVOCacheGroup::handleChildAddition(const OctreeNode* parent, OctreeNode* child)
{
    if (child->getListenerCount() == 0)
    {
        new LLVOCacheGroup(child, mSpatialPartition);
    }
    else
    {
        OCT_ERRS << "LLVOCacheGroup redundancy detected." << LL_ENDL;
    }

    unbound();

    ((LLViewerOctreeGroup*)child->getListener(0))->unbound();
}

LLVOCachePartition::LLVOCachePartition(LLViewerRegion* regionp)
{
    mLODPeriod = 16;
    mRegionp = regionp;
    mPartitionType = LLViewerRegion::PARTITION_VO_CACHE;
    mBackSlectionEnabled = -1;
    mIdleHash = 0;

    for(S32 i = 0; i < LLViewerCamera::NUM_CAMERAS; i++)
    {
        mCulledTime[i] = 0;
    }
    mCullHistory = -1;

    new LLVOCacheGroup(mOctree, this);
}

LLVOCachePartition::~LLVOCachePartition()
{
    // SL-17276 make sure to do base class cleanup while this instance
    // can still be treated as an LLVOCachePartition
    cleanup();
}

bool LLVOCachePartition::addEntry(LLViewerOctreeEntry* entry)
{
    llassert(entry->hasVOCacheEntry());

    if(!llfinite(entry->getBinRadius()) || !entry->getPositionGroup().isFinite3())
    {
        return false; //data corrupted
    }

    mOctree->insert(entry);

    return true;
}

void LLVOCachePartition::removeEntry(LLViewerOctreeEntry* entry)
{
    entry->getVOCacheEntry()->setGroup(NULL);

    llassert(!entry->getGroup());
}

class LLVOCacheOctreeCull : public LLViewerOctreeCull
{
public:
    LLVOCacheOctreeCull(LLCamera* camera, LLViewerRegion* regionp,
        const LLVector3& shift, bool use_object_cache_occlusion, F32 pixel_threshold, LLVOCachePartition* part)
        : LLViewerOctreeCull(camera),
          mRegionp(regionp),
          mPartition(part),
          mPixelThreshold(pixel_threshold)
    {
        mLocalShift = shift;
        mUseObjectCacheOcclusion = use_object_cache_occlusion;
        mNearRadius = LLVOCacheEntry::sNearRadius;
    }

    virtual bool earlyFail(LLViewerOctreeGroup* base_group)
    {
        if( mUseObjectCacheOcclusion &&
            base_group->getOctreeNode()->getParent()) //never occlusion cull the root node
        {
            LLOcclusionCullingGroup* group = (LLOcclusionCullingGroup*)base_group;
            if(group->needsUpdate())
            {
                //needs to issue new occlusion culling check, perform view culling check first.
                return false;
            }

            group->checkOcclusion();

            if (group->isOcclusionState(LLOcclusionCullingGroup::OCCLUDED))
            {
                return true;
            }
        }

        return false;
    }

    virtual S32 frustumCheck(const LLViewerOctreeGroup* group)
    {
#if 0
        S32 res = AABBInRegionFrustumGroupBounds(group);
#else
        S32 res = AABBInRegionFrustumNoFarClipGroupBounds(group);
        if (res != 0)
        {
            res = llmin(res, AABBRegionSphereIntersectGroupExtents(group, mLocalShift));
        }
#endif

        return res;
    }

    virtual S32 frustumCheckObjects(const LLViewerOctreeGroup* group)
    {
#if 0
        S32 res = AABBInRegionFrustumObjectBounds(group);
#else
        S32 res = AABBInRegionFrustumNoFarClipObjectBounds(group);
        if (res != 0)
        {
            res = llmin(res, AABBRegionSphereIntersectObjectExtents(group, mLocalShift));
        }
#endif

        if(res != 0)
        {
            //check if the objects projection large enough
            const LLVector4a* exts = group->getObjectExtents();
            res = checkProjectionArea(exts[0], exts[1], mLocalShift, mPixelThreshold, mNearRadius);
        }

        return res;
    }

    virtual void processGroup(LLViewerOctreeGroup* base_group)
    {
        if( !mUseObjectCacheOcclusion ||
            !base_group->getOctreeNode()->getParent())
        {
            //no occlusion check
            if(mRegionp->addVisibleGroup(base_group))
            {
                base_group->setVisible();
            }
            return;
        }

        LLOcclusionCullingGroup* group = (LLOcclusionCullingGroup*)base_group;
        if(group->needsUpdate() || !group->isRecentlyVisible())//needs to issue new occlusion culling check.
        {
            mPartition->addOccluders(group);
            group->setVisible();
            return ; //wait for occlusion culling result
        }

        if(group->isOcclusionState(LLOcclusionCullingGroup::QUERY_PENDING) ||
            group->isOcclusionState(LLOcclusionCullingGroup::ACTIVE_OCCLUSION))
        {
            //keep waiting
            group->setVisible();
        }
        else
        {
            if(mRegionp->addVisibleGroup(base_group))
            {
                base_group->setVisible();
            }
        }
    }

private:
    LLVOCachePartition* mPartition;
    LLViewerRegion*     mRegionp;
    LLVector3           mLocalShift; //shift vector from agent space to local region space.
    F32                 mPixelThreshold;
    F32                 mNearRadius;
    bool                mUseObjectCacheOcclusion;
};

//select objects behind camera
class LLVOCacheOctreeBackCull : public LLViewerOctreeCull
{
public:
    LLVOCacheOctreeBackCull(LLCamera* camera, const LLVector3& shift, LLViewerRegion* regionp, F32 pixel_threshold, bool use_occlusion)
        : LLViewerOctreeCull(camera), mRegionp(regionp), mPixelThreshold(pixel_threshold), mUseObjectCacheOcclusion(use_occlusion)
    {
        mLocalShift = shift;
        mSphereRadius = LLVOCacheEntry::sRearFarRadius;
    }

    virtual bool earlyFail(LLViewerOctreeGroup* base_group)
    {
        if( mUseObjectCacheOcclusion &&
            base_group->getOctreeNode()->getParent()) //never occlusion cull the root node
        {
            LLOcclusionCullingGroup* group = (LLOcclusionCullingGroup*)base_group;

            if (group->getOcclusionState() > 0) //occlusion state is not clear.
            {
                return true;
            }
        }

        return false;
    }

    virtual S32 frustumCheck(const LLViewerOctreeGroup* group)
    {
        const LLVector4a* exts = group->getExtents();
        return backSphereCheck(exts[0], exts[1]);
    }

    virtual S32 frustumCheckObjects(const LLViewerOctreeGroup* group)
    {
        const LLVector4a* exts = group->getObjectExtents();
        if(backSphereCheck(exts[0], exts[1]))
        {
            //check if the objects projection large enough
            const LLVector4a* exts = group->getObjectExtents();
            return checkProjectionArea(exts[0], exts[1], mLocalShift, mPixelThreshold, mSphereRadius);
        }
        return false;
    }

    virtual void processGroup(LLViewerOctreeGroup* base_group)
    {
        mRegionp->addVisibleGroup(base_group);
        return;
    }

private:
    //a sphere around the camera origin, including objects behind camera.
    S32 backSphereCheck(const LLVector4a& min, const LLVector4a& max)
    {
        return AABBSphereIntersect(min, max, mCamera->getOrigin() - mLocalShift, mSphereRadius);
    }

private:
    F32              mSphereRadius;
    LLViewerRegion*  mRegionp;
    LLVector3        mLocalShift; //shift vector from agent space to local region space.
    F32              mPixelThreshold;
    bool             mUseObjectCacheOcclusion;
};

void LLVOCachePartition::selectBackObjects(LLCamera &camera, F32 pixel_threshold, bool use_occlusion)
{
    if(LLViewerCamera::sCurCameraID != LLViewerCamera::CAMERA_WORLD)
    {
        return;
    }

    if(mBackSlectionEnabled < 0)
    {
        mBackSlectionEnabled = LLVOCacheEntry::sMinFrameRange - 1;
        mBackSlectionEnabled = llmax(mBackSlectionEnabled, (S32)1);
    }

    if(!mBackSlectionEnabled)
    {
        return;
    }

    //localize the camera
    LLVector3 region_agent = mRegionp->getOriginAgent();

    LLVOCacheOctreeBackCull culler(&camera, region_agent, mRegionp, pixel_threshold, use_occlusion);
    culler.traverse(mOctree);

    mBackSlectionEnabled--;
    if(!mRegionp->getNumOfVisibleGroups())
    {
        mBackSlectionEnabled = 0;
    }

    return;
}

#ifndef LL_TEST
S32 LLVOCachePartition::cull(LLCamera &camera, bool do_occlusion)
{
    static LLCachedControl<bool> use_object_cache_occlusion(gSavedSettings,"UseObjectCacheOcclusion");

    if(!LLViewerRegion::sVOCacheCullingEnabled)
    {
        return 0;
    }
    if(mRegionp->isPaused())
    {
        return 0;
    }

    ((LLViewerOctreeGroup*)mOctree->getListener(0))->rebound();

    if(LLViewerCamera::sCurCameraID != LLViewerCamera::CAMERA_WORLD)
    {
        return 0; //no need for those cameras.
    }

    if(mCulledTime[LLViewerCamera::sCurCameraID] == LLViewerOctreeEntryData::getCurrentFrame())
    {
        return 0; //already culled
    }
    mCulledTime[LLViewerCamera::sCurCameraID] = LLViewerOctreeEntryData::getCurrentFrame();

    if(!mCullHistory && LLViewerRegion::isViewerCameraStatic())
    {
        U32 seed = llmax(mLODPeriod >> 1, (U32)4);
        if(LLViewerCamera::sCurCameraID == LLViewerCamera::CAMERA_WORLD)
        {
            if(!(LLViewerOctreeEntryData::getCurrentFrame() % seed))
            {
                mIdleHash = (mIdleHash + 1) % seed;
            }
        }
        if(LLViewerOctreeEntryData::getCurrentFrame() % seed != mIdleHash)
        {
            mFrontCull = false;

            //process back objects selection
            selectBackObjects(camera, LLVOCacheEntry::getSquaredPixelThreshold(mFrontCull),
                do_occlusion && use_object_cache_occlusion);
            return 0; //nothing changed, reduce frequency of culling
        }
    }
    else
    {
        mBackSlectionEnabled = -1; //reset it.
    }

    //localize the camera
    LLVector3 region_agent = mRegionp->getOriginAgent();
    camera.calcRegionFrustumPlanes(region_agent, gAgentCamera.mDrawDistance);

    mFrontCull = true;
    LLVOCacheOctreeCull culler(&camera, mRegionp, region_agent, do_occlusion && use_object_cache_occlusion,
        LLVOCacheEntry::getSquaredPixelThreshold(mFrontCull), this);
    culler.traverse(mOctree);

    if(!sNeedsOcclusionCheck)
    {
        sNeedsOcclusionCheck = !mOccludedGroups.empty();
    }
    return 1;
}
#endif // LL_TEST

void LLVOCachePartition::setCullHistory(bool has_new_object)
{
    mCullHistory <<= 1;
    mCullHistory |= static_cast<U32>(has_new_object);
}

void LLVOCachePartition::addOccluders(LLViewerOctreeGroup* gp)
{
    LLVOCacheGroup* group = (LLVOCacheGroup*)gp;

    if(!group->isOcclusionState(LLOcclusionCullingGroup::ACTIVE_OCCLUSION))
    {
        group->setOcclusionState(LLOcclusionCullingGroup::ACTIVE_OCCLUSION);
        mOccludedGroups.insert(group);
    }
}

void LLVOCachePartition::processOccluders(LLCamera* camera)
{
    if(mOccludedGroups.empty())
    {
        return;
    }
    if(LLViewerCamera::sCurCameraID != LLViewerCamera::CAMERA_WORLD)
    {
        return; //no need for those cameras.
    }

    LLVector3 region_agent = mRegionp->getOriginAgent();
    LLVector4a shift(region_agent[0], region_agent[1], region_agent[2]);
    for(std::set<LLVOCacheGroup*>::iterator iter = mOccludedGroups.begin(); iter != mOccludedGroups.end(); ++iter)
    {
        LLVOCacheGroup* group = *iter;
        if(group->isOcclusionState(LLOcclusionCullingGroup::ACTIVE_OCCLUSION))
        {
            group->doOcclusion(camera, &shift);
            group->clearOcclusionState(LLOcclusionCullingGroup::ACTIVE_OCCLUSION);
        }
    }

    //safe to clear mOccludedGroups here because only the world camera accesses it.
    mOccludedGroups.clear();
    sNeedsOcclusionCheck = false;
}

void LLVOCachePartition::resetOccluders()
{
    if(mOccludedGroups.empty())
    {
        return;
    }

    for(std::set<LLVOCacheGroup*>::iterator iter = mOccludedGroups.begin(); iter != mOccludedGroups.end(); ++iter)
    {
        LLVOCacheGroup* group = *iter;
        group->clearOcclusionState(LLOcclusionCullingGroup::ACTIVE_OCCLUSION);
    }
    mOccludedGroups.clear();
    sNeedsOcclusionCheck = false;
}

void LLVOCachePartition::removeOccluder(LLVOCacheGroup* group)
{
    if(mOccludedGroups.empty())
    {
        return;
    }
    mOccludedGroups.erase(group);
}
//-------------------------------------------------------------------
//LLVOCache
//-------------------------------------------------------------------
// Format strings used to construct filename for the object cache
static const char OBJECT_CACHE_FILENAME[] = "objects_%d_%d.slc";
static const char OBJECT_CACHE_EXTRAS_FILENAME[] = "objects_%d_%d_extras.slec";

const U32 MAX_NUM_OBJECT_ENTRIES = 128 ;
const U32 MIN_ENTRIES_TO_PURGE = 16 ;
const U32 INVALID_TIME = 0 ;
const char* object_cache_dirname = "objectcache";
const char* header_filename = "object.cache";


LLVOCache::LLVOCache(bool read_only) :
    mInitialized(false),
    mReadOnly(read_only),
    mNumEntries(0),
    mCacheSize(1),
    mEnabled(true)
{
#ifndef LL_TEST
    mEnabled = gSavedSettings.getBOOL("ObjectCacheEnabled");
#endif
    mLocalAPRFilePoolp = new LLVolatileAPRPool() ;
}

LLVOCache::~LLVOCache()
{
    if(mEnabled)
    {
        writeCacheHeader();
        clearCacheInMemory();
    }
    delete mLocalAPRFilePoolp;
}

void LLVOCache::setDirNames(ELLPath location)
{
    mHeaderFileName = gDirUtilp->getExpandedFilename(location, object_cache_dirname, header_filename);
    mObjectCacheDirName = gDirUtilp->getExpandedFilename(location, object_cache_dirname);
}

void LLVOCache::initCache(ELLPath location, U32 size, U32 cache_version)
{
    if(!mEnabled)
    {
        LL_WARNS() << "Not initializing cache: Cache is currently disabled." << LL_ENDL;
        return ;
    }

    if(mInitialized)
    {
        LL_WARNS() << "Cache already initialized." << LL_ENDL;
        return ;
    }
    mInitialized = true;

    setDirNames(location);
    if (!mReadOnly)
    {
        LLFile::mkdir(mObjectCacheDirName);
    }
    mCacheSize = llclamp(size, MIN_ENTRIES_TO_PURGE, MAX_NUM_OBJECT_ENTRIES);
    mMetaInfo.mVersion = cache_version;

#if defined(ADDRESS_SIZE)
    U32 expected_address = ADDRESS_SIZE;
#else
    U32 expected_address = 32;
#endif
    mMetaInfo.mAddressSize = expected_address;

    readCacheHeader();

    LL_INFOS() << "Viewer Object Cache Versions - expected: " << cache_version << " found: " << mMetaInfo.mVersion <<  LL_ENDL;

    if( mMetaInfo.mVersion != cache_version
        || mMetaInfo.mAddressSize != expected_address)
    {
        mMetaInfo.mVersion = cache_version ;
        mMetaInfo.mAddressSize = expected_address;
        if(mReadOnly) //disable cache
        {
            clearCacheInMemory();
        }
        else //delete the current cache if the format does not match.
        {
            LL_INFOS() << "Viewer Object Cache Versions unmatched.  clearing cache." <<  LL_ENDL;
            removeCache();
        }
    }
}

void LLVOCache::removeCache(ELLPath location, bool started)
{
    if(started)
    {
        removeCache();
        return;
    }

    if(mReadOnly)
    {
        LL_WARNS() << "Not removing cache at " << location << ": Cache is currently in read-only mode." << LL_ENDL;
        return ;
    }

    LL_INFOS() << "about to remove the object cache due to settings." << LL_ENDL ;

    std::string mask = "*";
    std::string cache_dir = gDirUtilp->getExpandedFilename(location, object_cache_dirname);
    LL_INFOS() << "Removing cache at " << cache_dir << LL_ENDL;
    gDirUtilp->deleteFilesInDir(cache_dir, mask); //delete all files
    LLFile::rmdir(cache_dir);

    clearCacheInMemory();
    mInitialized = false;
}

void LLVOCache::removeCache()
{
    if(!mInitialized)
    {
        //OK to remove cache even it is not initialized.
        LL_WARNS() << "Object cache is not initialized yet." << LL_ENDL;
    }

    if(mReadOnly)
    {
        LL_WARNS() << "Not clearing object cache: Cache is currently in read-only mode." << LL_ENDL;
        return ;
    }

    std::string mask = "*";
    LL_INFOS() << "Removing object cache at " << mObjectCacheDirName << LL_ENDL;
    gDirUtilp->deleteFilesInDir(mObjectCacheDirName, mask);

    clearCacheInMemory() ;
    writeCacheHeader();
}

void LLVOCache::removeEntry(HeaderEntryInfo* entry)
{
    llassert_always(mInitialized);
    if(mReadOnly)
    {
        return;
    }
    if(!entry)
    {
        return;
    }
    // Bit more tracking of cache creation/destruction.
    std::string filename;
    getObjectCacheFilename(entry->mHandle, filename);
    LL_INFOS() << "Removing entry for region with filename" << filename << LL_ENDL;

    // make sure corresponding LLViewerRegion also clears its in-memory cache
    LLViewerRegion* regionp = LLWorld::instance().getRegionFromHandle(entry->mHandle);
    if (regionp)
    {
        regionp->clearVOCacheFromMemory();
    }

    header_entry_queue_t::iterator iter = mHeaderEntryQueue.find(entry);
    if(iter != mHeaderEntryQueue.end())
    {
        mHandleEntryMap.erase(entry->mHandle);
        mHeaderEntryQueue.erase(iter);
        removeFromCache(entry);
        delete entry;

        mNumEntries = static_cast<U32>(mHandleEntryMap.size());
    }
}

void LLVOCache::removeEntry(U64 handle)
{
    handle_entry_map_t::iterator iter = mHandleEntryMap.find(handle) ;
    if(iter == mHandleEntryMap.end()) //no cache
    {
        return ;
    }
    HeaderEntryInfo* entry = iter->second ;
    removeEntry(entry) ;
}

void LLVOCache::clearCacheInMemory()
{
    if(!mHeaderEntryQueue.empty())
    {
        for(header_entry_queue_t::iterator iter = mHeaderEntryQueue.begin(); iter != mHeaderEntryQueue.end(); ++iter)
        {
            delete *iter ;
        }
        mHeaderEntryQueue.clear();
        mHandleEntryMap.clear();
        mNumEntries = 0 ;
    }

}

void LLVOCache::getObjectCacheFilename(U64 handle, std::string& filename)
{
    U32 region_x, region_y;

    grid_from_region_handle(handle, &region_x, &region_y);
    filename = gDirUtilp->getExpandedFilename(LL_PATH_CACHE, object_cache_dirname,
               llformat(OBJECT_CACHE_FILENAME, region_x, region_y));

    return ;
}

std::string LLVOCache::getObjectCacheExtrasFilename(U64 handle)
{
    U32 region_x, region_y;

    grid_from_region_handle(handle, &region_x, &region_y);
    return gDirUtilp->getExpandedFilename(LL_PATH_CACHE, object_cache_dirname,
               llformat(OBJECT_CACHE_EXTRAS_FILENAME, region_x, region_y));
}

void LLVOCache::removeFromCache(HeaderEntryInfo* entry)
{
    if(mReadOnly)
    {
        LL_WARNS() << "Not removing cache for handle " << entry->mHandle << ": Cache is currently in read-only mode." << LL_ENDL;
        return ;
    }

    std::string filename;
    getObjectCacheFilename(entry->mHandle, filename);
    LL_WARNS("GLTF", "VOCache") << "Removing object cache for handle " << entry->mHandle << "Filename: " << filename << LL_ENDL;
    LLAPRFile::remove(filename, mLocalAPRFilePoolp);

    // Note: `removeFromCache` should take responsibility for cleaning up all cache artefacts specfic to the handle/entry.
    // as such this now includes the generic extras
    filename = getObjectCacheExtrasFilename(entry->mHandle);
    LL_WARNS("GLTF", "VOCache") << "Removing generic extras for handle " << entry->mHandle << "Filename: " << filename << LL_ENDL;
    LLFile::remove(filename);

    entry->mTime = INVALID_TIME ;
    updateEntry(entry) ; //update the head file.
}

void LLVOCache::readCacheHeader()
{
    if(!mEnabled)
    {
        LL_WARNS() << "Not reading cache header: Cache is currently disabled." << LL_ENDL;
        return;
    }

    //clear stale info.
    clearCacheInMemory();

    bool success = true ;
    if (LLAPRFile::isExist(mHeaderFileName, mLocalAPRFilePoolp))
    {
        LLAPRFile apr_file(mHeaderFileName, APR_READ|APR_BINARY, mLocalAPRFilePoolp);

        //read the meta element
        success = check_read(&apr_file, &mMetaInfo, sizeof(HeaderMetaInfo)) ;

        if(success)
        {
            HeaderEntryInfo* entry = NULL ;
            mNumEntries = 0 ;
            U32 num_read = 0 ;
            while(num_read++ < MAX_NUM_OBJECT_ENTRIES)
            {
                if(!entry)
                {
                    entry = new HeaderEntryInfo() ;
                }
                success = check_read(&apr_file, entry, sizeof(HeaderEntryInfo));

                if(!success) //failed
                {
                    LL_WARNS() << "Error reading cache header entry. (entry_index=" << mNumEntries << ")" << LL_ENDL;
                    delete entry ;
                    entry = NULL ;
                    break ;
                }
                else if(entry->mTime == INVALID_TIME)
                {
                    continue ; //an empty entry
                }

                entry->mIndex = mNumEntries++ ;
                mHeaderEntryQueue.insert(entry) ;
                mHandleEntryMap[entry->mHandle] = entry ;
                entry = NULL ;
            }
            if(entry)
            {
                delete entry ;
            }
        }

        //---------
        //debug code
        //----------
        //std::string name ;
        //for(header_entry_queue_t::iterator iter = mHeaderEntryQueue.begin() ; success && iter != mHeaderEntryQueue.end(); ++iter)
        //{
        //  getObjectCacheFilename((*iter)->mHandle, name) ;
        //  LL_INFOS() << name << LL_ENDL ;
        //}
        //-----------
    }
    else
    {
        writeCacheHeader() ;
    }

    if(!success)
    {
        removeCache() ; //failed to read header, clear the cache
    }
    else if(mNumEntries >= mCacheSize)
    {
        purgeEntries(mCacheSize) ;
    }

    return ;
}

void LLVOCache::writeCacheHeader()
{
    if (!mEnabled)
    {
        LL_WARNS() << "Not writing cache header: Cache is currently disabled." << LL_ENDL;
        return;
    }

    if(mReadOnly)
    {
        LL_WARNS() << "Not writing cache header: Cache is currently in read-only mode." << LL_ENDL;
        return;
    }

    bool success = true ;
    {
        // <FS> Fix bogus cache entry size warning
        //LLAPRFile apr_file(mHeaderFileName, APR_CREATE|APR_WRITE|APR_BINARY, mLocalAPRFilePoolp);
        LLAPRFile apr_file(mHeaderFileName, APR_FOPEN_CREATE|APR_FOPEN_WRITE|APR_FOPEN_BINARY|APR_FOPEN_TRUNCATE, mLocalAPRFilePoolp);

        //write the meta element
        success = check_write(&apr_file, &mMetaInfo, sizeof(HeaderMetaInfo)) ;


        mNumEntries = 0 ;
        for(header_entry_queue_t::iterator iter = mHeaderEntryQueue.begin() ; success && iter != mHeaderEntryQueue.end(); ++iter)
        {
            (*iter)->mIndex = mNumEntries++ ;
            success = check_write(&apr_file, (void*)*iter, sizeof(HeaderEntryInfo));
        }

        mNumEntries = static_cast<U32>(mHeaderEntryQueue.size());
        if(success && mNumEntries < MAX_NUM_OBJECT_ENTRIES)
        {
            HeaderEntryInfo* entry = new HeaderEntryInfo() ;
            entry->mTime = INVALID_TIME ;
            for(S32 i = mNumEntries ; success && i < MAX_NUM_OBJECT_ENTRIES ; i++)
            {
                //fill the cache with the default entry.
                success = check_write(&apr_file, entry, sizeof(HeaderEntryInfo)) ;

            }
            delete entry ;
        }
    }

    if(!success)
    {
        clearCacheInMemory() ;
        mReadOnly = true ; //disable the cache.
    }
    return ;
}

bool LLVOCache::updateEntry(const HeaderEntryInfo* entry)
{
    LLAPRFile apr_file(mHeaderFileName, APR_WRITE|APR_BINARY, mLocalAPRFilePoolp);
    apr_file.seek(APR_SET, entry->mIndex * sizeof(HeaderEntryInfo) + sizeof(HeaderMetaInfo)) ;

    return check_write(&apr_file, (void*)entry, sizeof(HeaderEntryInfo)) ;
}

// we now return bool to trigger dirty cache
// this in turn forces a rewrite after a partial read due to corruption.
bool LLVOCache::readFromCache(U64 handle, const LLUUID& id, LLVOCacheEntry::vocache_entry_map_t& cache_entry_map)
{
	LL_PROFILE_ZONE_SCOPED_CATEGORY_NETWORK;
    if(!mEnabled)
    {
        LL_WARNS() << "Not reading cache for handle " << handle << "): Cache is currently disabled." << LL_ENDL;
        return true; // no problem we're just read only
    }
    llassert_always(mInitialized);

    handle_entry_map_t::iterator iter = mHandleEntryMap.find(handle) ;
    if(iter == mHandleEntryMap.end()) //no cache
    {
        LL_WARNS() << "No handle map entry for " << handle << LL_ENDL;
        return false; // arguably no a problem, but we'll mark this as dirty anyway.
    }

    bool success = true ;
    S32 num_entries = 0 ; // lifted out of inner loop.
    std::string filename; // lifted out of loop
    {
<<<<<<< HEAD
		LL_PROFILE_ZONE_NAMED_CATEGORY_NETWORK("VOCache:loadRegionObjectCache");        
=======
>>>>>>> 08705392
        LLUUID cache_id;
        getObjectCacheFilename(handle, filename);
        LLAPRFile apr_file(filename, APR_READ|APR_BINARY, mLocalAPRFilePoolp);

        success = check_read(&apr_file, cache_id.mData, UUID_BYTES);

        if(success)
        {
            LL_PROFILE_ZONE_NAMED_CATEGORY_NETWORK("VOCache:loadCacheForRegion");
            if(cache_id != id)
            {
                LL_INFOS() << "Cache ID doesn't match for this region, discarding"<< LL_ENDL;
                success = false ;
            }

            if(success)
            {
                success = check_read(&apr_file, &num_entries, sizeof(S32)) ;

                if(success)
                {
                    for (S32 i = 0; i < num_entries && apr_file.eof() != APR_EOF; i++)
                    {
                        LLPointer<LLVOCacheEntry> entry = new LLVOCacheEntry(&apr_file);
                        if (!entry->getLocalID())
                        {
                            LL_WARNS() << "Aborting cache file load for " << filename << ", cache file corruption!" << LL_ENDL;
                            success = false ;
                            break ;
                        }
                        cache_entry_map[entry->getLocalID()] = entry;
                    }
                }
            }
        }
    }

    if(!success)
    {
        if(cache_entry_map.empty())
        {
            removeEntry(iter->second) ;
        }
    }

    LL_DEBUGS("GLTF", "VOCache") << "Read " << cache_entry_map.size() << " entries from object cache " << filename << ", expected " << num_entries << ", success=" << (success?"True":"False") << LL_ENDL;
    return success;
}

// We now pass in the cache entry map, so that we can remove entries from extras that are no longer in the primary cache.
void LLVOCache::readGenericExtrasFromCache(U64 handle, const LLUUID& id, LLVOCacheEntry::vocache_gltf_overrides_map_t& cache_extras_entry_map, const LLVOCacheEntry::vocache_entry_map_t& cache_entry_map)
{
<<<<<<< HEAD
	LL_PROFILE_ZONE_SCOPED_CATEGORY_NETWORK;
=======
>>>>>>> 08705392
    int loaded= 0;
    int discarded = 0;
    // get ViewerRegion pointer from handle
    LLViewerRegion* pRegion = LLWorld::getInstance()->getRegionFromHandle(handle);
    if(!mEnabled)
    {
        LL_WARNS() << "Not reading cache for handle " << handle << "): Cache is currently disabled." << LL_ENDL;
        return ;
    }
    llassert_always(mInitialized);

    handle_entry_map_t::iterator iter = mHandleEntryMap.find(handle) ;
    if(iter == mHandleEntryMap.end()) //no cache
    {
        LL_WARNS() << "No handle map entry for " << handle << LL_ENDL;
        return;
    }

    std::string filename(getObjectCacheExtrasFilename(handle));
    // <FS:Beq> Material Override Cache caused long delays
	#ifdef TRACY_ENABLE
	static char extra_filename[256];
	strncpy(extra_filename, filename.c_str(), 256);
	LL_PROFILE_ZONE_TEXT(extra_filename,256);
	#endif
    // </FS:Beq>
    llifstream in(filename, std::ios::in | std::ios::binary);

    std::string line;
    std::getline(in, line);
    if(!in.good())
    {
        LL_WARNS() << "Failed reading extras cache for handle " << handle << LL_ENDL;
        in.close();
        removeGenericExtrasForHandle(handle);
        return;
    }
    // file formats need versions, let's add one. legacy cache files will be considered version 0
    // This will make it easier to upgrade/revise later.
    int versionNumber=0;
    if (line.compare(0, LLGLTFOverrideCacheEntry::VERSION_LABEL.length(), LLGLTFOverrideCacheEntry::VERSION_LABEL) == 0)
    {
        std::string versionStr = line.substr(LLGLTFOverrideCacheEntry::VERSION_LABEL.length()+1); // skip the version label and ':'
        versionNumber = std::stol(versionStr);
    }
    // For future versions we may call a legacy handler here, but realistically we'll just consider this cache out of date.
    // The important thing is to make sure it gets removed.
    if(versionNumber != LLGLTFOverrideCacheEntry::VERSION)
    {
        LL_WARNS() << "Unexpected version number " << versionNumber << " for extras cache for handle " << handle << LL_ENDL;
        in.close();
        removeGenericExtrasForHandle(handle);
        return;
    }

    LL_DEBUGS("VOCache") << "Reading extras cache for handle " << handle << ", version " << versionNumber << LL_ENDL;
    std::getline(in, line);
    if(!LLUUID::validate(line))
    {
        LL_WARNS() << "Failed reading extras cache for handle" << handle << ". invalid uuid line: '" << line << "'" << LL_ENDL;
        in.close();
        removeGenericExtrasForHandle(handle);
        return;
    }

    LLUUID cache_id(line);
    if(cache_id != id)
    {
        // if the cache id doesn't match the expected region we should just kill the file.
        LL_WARNS() << "Cache ID doesn't match for this region, deleting it" << LL_ENDL;
        in.close();
        removeGenericExtrasForHandle(handle);
        return;
    }

    U32 num_entries;  // if removal was enabled during write num_entries might be wrong
    std::getline(in, line);
    if(!in.good())
    {
        LL_WARNS() << "Failed reading extras cache for handle " << handle << LL_ENDL;
        in.close();
        removeGenericExtrasForHandle(handle);
        return;
    }
    try
    {
        num_entries = std::stol(line);
    }
    catch(std::logic_error&)  // either invalid_argument or out_of_range
    {
        LL_WARNS() << "Failed reading extras cache for handle " << handle << ". unreadable num_entries" << LL_ENDL;
        in.close();
        removeGenericExtrasForHandle(handle);
        return;
    }

    LL_DEBUGS("GLTF") << "Beginning reading extras cache for handle " << handle << " from " << getObjectCacheExtrasFilename(handle) << LL_ENDL;

    LLSD entry_llsd;
	LL_PROFILE_ZONE_NUM(num_entries);
    for (U32 i = 0; i < num_entries && !in.eof(); i++)
    {
		LL_PROFILE_ZONE_NAMED_CATEGORY_NETWORK("RegionExtrasReadEntries");
        static const U32 max_size = 4096;
        bool success = LLSDSerialize::deserialize(entry_llsd, in, max_size);
        // check bool(in) this time since eof is not a failure condition here
        if(!success || !in)
        {
            LL_WARNS() << "Failed reading extras cache for handle " << handle << ", entry number " << i << " cache patrtial load only." << LL_ENDL;
            in.close();
            removeGenericExtrasForHandle(handle);
            break;
        }

        LLGLTFOverrideCacheEntry entry;
        entry.fromLLSD(entry_llsd);
        U32 local_id = entry_llsd["local_id"].asInteger();
        // only add entries that exist in the primary cache
        // this is a self-healing test that avoids us polluting the cache with entries that are no longer valid based on the main cache.
        if(cache_entry_map.find(local_id)!= cache_entry_map.end())
        {
            // attempt to backfill a null objectId, though these shouldn't be in the persisted cache really
            if(entry.mObjectId.isNull() && pRegion)
            {
                gObjectList.getUUIDFromLocal( entry.mObjectId, local_id, pRegion->getHost().getAddress(), pRegion->getHost().getPort() );
            }
            cache_extras_entry_map[local_id] = entry;
            loaded++;
        }
        else
        {
            discarded++;
        }
    }
    LL_DEBUGS("GLTF") << "Completed reading extras cache for handle " << handle << ", " << loaded << " loaded, " << discarded << " discarded" << LL_ENDL;
}

void LLVOCache::purgeEntries(U32 size)
{
<<<<<<< HEAD
	LL_PROFILE_ZONE_SCOPED_CATEGORY_NETWORK;
=======
>>>>>>> 08705392
    LL_DEBUGS("VOCache","GLTF") << "Purging " << size << " entries from cache" << LL_ENDL;
    while(mHeaderEntryQueue.size() > size)
    {
        header_entry_queue_t::iterator iter = mHeaderEntryQueue.begin() ;
        HeaderEntryInfo* entry = *iter ;
        mHandleEntryMap.erase(entry->mHandle) ;
        mHeaderEntryQueue.erase(iter) ;
        removeFromCache(entry) ; // This now handles removing extras cache where appropriate.
        delete entry;
    }
    mNumEntries = static_cast<U32>(mHandleEntryMap.size());
}

void LLVOCache::writeToCache(U64 handle, const LLUUID& id, const LLVOCacheEntry::vocache_entry_map_t& cache_entry_map, bool dirty_cache, bool removal_enabled)
{
<<<<<<< HEAD
	LL_PROFILE_ZONE_SCOPED_CATEGORY_NETWORK;
=======
>>>>>>> 08705392
    std::string filename;
    getObjectCacheFilename(handle, filename);
    if(!mEnabled)
    {
        LL_WARNS() << "Not writing cache for " << filename << " (handle:" << handle << "): Cache is currently disabled." << LL_ENDL;
        return ;
    }
    llassert_always(mInitialized);

    if(mReadOnly)
    {
        LL_WARNS() << "Not writing cache for " << filename << " (handle:" << handle << "): Cache is currently in read-only mode." << LL_ENDL;
        return ;
    }

    HeaderEntryInfo* entry;
    handle_entry_map_t::iterator iter = mHandleEntryMap.find(handle) ;
    if(iter == mHandleEntryMap.end()) //new entry
    {
        if(mNumEntries >= mCacheSize - 1)
        {
            purgeEntries(mCacheSize - 1) ;
        }

        entry = new HeaderEntryInfo();
        entry->mHandle = handle ;
        entry->mTime = time(NULL) ;
        entry->mIndex = mNumEntries++;
        mHeaderEntryQueue.insert(entry) ;
        mHandleEntryMap[handle] = entry ;
    }
    else
    {
        // Update access time.
        entry = iter->second ;

        //resort
        mHeaderEntryQueue.erase(entry) ;

        entry->mTime = time(NULL) ;
        mHeaderEntryQueue.insert(entry) ;
    }

    //update cache header
    if(!updateEntry(entry))
    {
        LL_WARNS() << "Failed to update cache header index " << entry->mIndex << ". " << filename << " handle = " << handle << LL_ENDL;
        return ; //update failed.
    }

    if(!dirty_cache)
    {
        LL_WARNS() << "Skipping write to cache for " << filename << " (handle:" << handle << "): cache not dirty" << LL_ENDL;
        return ; //nothing changed, no need to update.
    }

    //write to cache file
    bool success = true ;
    {
        std::string filename;
        getObjectCacheFilename(handle, filename);
        LLAPRFile apr_file(filename, APR_CREATE|APR_WRITE|APR_BINARY|APR_TRUNCATE, mLocalAPRFilePoolp);

        success = check_write(&apr_file, (void*)id.mData, UUID_BYTES);

        if(success)
        {
            S32 num_entries = static_cast<S32>(cache_entry_map.size()); // if removal is enabled num_entries might be wrong
            success = check_write(&apr_file, &num_entries, sizeof(S32));
            if (success)
            {
                const S32 buffer_size = 32768; //should be large enough for couple MAX_ENTRY_BODY_SIZE
                U8 data_buffer[buffer_size]; // generaly entries are fairly small, so collect them and drop onto disk in one go
                S32 size_in_buffer = 0;

                // This can have a lot of entries, so might be better to dump them into buffer first and write in one go.
                for (LLVOCacheEntry::vocache_entry_map_t::const_iterator iter = cache_entry_map.begin(); success && iter != cache_entry_map.end(); ++iter)
                {
                    if (!removal_enabled || iter->second->isValid())
                    {
                        S32 size = iter->second->writeToBuffer(data_buffer + size_in_buffer);

                        if (size > ENTRY_HEADER_SIZE) // body is minimum of 1
                        {
                            size_in_buffer += size;
                        }
                        else
                        {
                            LL_WARNS() << "Failed to write cache entry to buffer for " << filename << ", entry number " << iter->second->getLocalID() << LL_ENDL;
                            success = false;
                            break;
                        }

                        // Make sure we have space in buffer for next element
                        if (buffer_size - size_in_buffer < MAX_ENTRY_BODY_SIZE + ENTRY_HEADER_SIZE)
                        {
                            success = check_write(&apr_file, (void*)data_buffer, size_in_buffer);
                            size_in_buffer = 0;
                            if (!success)
                            {
                                LL_WARNS() << "Failed to write cache to disk " << filename << LL_ENDL;
                                break;
                            }
                        }
                    }
                }

                if (success && size_in_buffer > 0)
                {
                    // final write
                    success = check_write(&apr_file, (void*)data_buffer, size_in_buffer);
                    if(!success)
                    {
                        LL_WARNS() << "Failed to write cache entry to disk " << filename << LL_ENDL;
                    }
                    size_in_buffer = 0;
                }
                LL_DEBUGS("VOCache") << "Wrote " << num_entries << " entries to the primary VOCache file " << filename << ". success = " << (success ? "True":"False") << LL_ENDL;
            }
        }
    }

    if(!success)
    {
        removeEntry(entry) ;
    }

    return ;
}

void LLVOCache::removeGenericExtrasForHandle(U64 handle)
{
    if(mReadOnly)
    {
        LL_WARNS() << "Not removing cache for handle " << handle << ": Cache is currently in read-only mode." << LL_ENDL;
        return ;
    }

    // NOTE: when removing the extras, we must also remove the objects so the simulator will send us a full upddate with the valid overrides
    auto* entry = mHandleEntryMap[handle];
    if (entry)
    {
        LL_WARNS("GLTF", "VOCache") << "Removing generic extras for handle " << entry->mHandle << "Filename: " << getObjectCacheExtrasFilename(handle) << LL_ENDL;
        removeEntry(entry);
    }
    else
    {
        //shouldn't happen, but if it does, we should remove the extras file since it's orphaned
        LLFile::remove(getObjectCacheExtrasFilename(handle));
    }
}

void LLVOCache::writeGenericExtrasToCache(U64 handle, const LLUUID& id, const LLVOCacheEntry::vocache_gltf_overrides_map_t& cache_extras_entry_map, bool dirty_cache, bool removal_enabled)
{
	LL_PROFILE_ZONE_SCOPED_CATEGORY_NETWORK;
    if(!mEnabled)
    {
        LL_WARNS() << "Not writing extras cache for handle " << handle << "): Cache is currently disabled." << LL_ENDL;
        return;
    }
    llassert_always(mInitialized);

    if(mReadOnly)
    {
        LL_WARNS() << "Not writing extras cache for handle " << handle << "): Cache is currently in read-only mode." << LL_ENDL;
        return;
    }

<<<<<<< HEAD
    // <FS:Beq> FIRE-33808 - Material Override Cache causes long delays
    std::string filename = getObjectCacheExtrasFilename(handle);
    // </FS:Beq>
=======
    std::string filename = getObjectCacheExtrasFilename(handle);
>>>>>>> 08705392
    llofstream out(filename, std::ios::out | std::ios::binary);
    if(!out.good())
    {
        LL_WARNS() << "Failed writing extras cache for handle " << handle << LL_ENDL;
        removeGenericExtrasForHandle(handle);
        return;
    }
    // It is good practice to version file formats so let's add one.
    // legacy versions will be treated as version 0.
    out << LLGLTFOverrideCacheEntry::VERSION_LABEL << ":" << LLGLTFOverrideCacheEntry::VERSION << '\n';

    out << id << '\n';
    if(!out.good())
    {
        LL_WARNS() << "Failed writing extras cache for handle " << handle << LL_ENDL;
        removeGenericExtrasForHandle(handle);
        return;
    }
    // Because we don't write out all the entries we need to record a placeholder and rewrite this later
    auto num_entries_placeholder = out.tellp();
    out << std::setw(10) << std::setfill('0') << 0 << '\n';
    if(!out.good())
    {
        LL_WARNS() << "Failed writing extras cache for handle " << handle << LL_ENDL;
        removeGenericExtrasForHandle(handle);
        return;
    }

    // get ViewerRegion pointer from handle
    LLViewerRegion* pRegion = LLWorld::getInstance()->getRegionFromHandle(handle);

    U32 num_entries = 0;
<<<<<<< HEAD
    size_t inmem_entries = 0;
    U32 skipped = 0;
    inmem_entries = cache_extras_entry_map.size();
=======
    U32 inmem_entries = 0;
    U32 skipped = 0;
    inmem_entries = (U32)cache_extras_entry_map.size();
>>>>>>> 08705392
    for (auto [local_id, entry] : cache_extras_entry_map)
    {
        // Only write out GLTFOverrides that we can actually apply again on import.
        // worst case we have an extra cache miss.
        // Note: A null mObjectId is valid when in memory as we might have a data race between GLTF of the object itself.
        // This remains a valid state to persist as it is consistent with the localid checks on import with the main cache.
        // the mObjectId will be updated if/when the local object is updated from the gObject list (due to full update)
        if(entry.mObjectId.isNull() && pRegion)
        {
            gObjectList.getUUIDFromLocal( entry.mObjectId, local_id, pRegion->getHost().getAddress(), pRegion->getHost().getPort() );
        }

        if( entry.mSides.size() > 0 &&
            entry.mSides.size() == entry.mGLTFMaterial.size()
          )
        {
            LLSD entry_llsd = entry.toLLSD();
            entry_llsd["local_id"] = (S32)local_id;
            LLSDSerialize::serialize(entry_llsd, out, LLSDSerialize::LLSD_XML);
            out << '\n';
            if(!out.good())
            {
                // We're not in a good place when this happens so we might as well nuke the file.
                LL_WARNS() << "Failed writing extras cache for handle " << handle << ". Corrupted cache file " << filename << " removed." << LL_ENDL;
                removeGenericExtrasForHandle(handle);
                return;
            }
            num_entries++;
        }
        else
        {
            skipped++;
        }
    }
    // Rewrite the placeholder
    out.seekp(num_entries_placeholder);
    out << std::setw(10) << std::setfill('0') << num_entries << '\n';
    if(!out.good())
    {
        LL_WARNS() << "Failed writing extras cache for handle " << handle << LL_ENDL;
        removeGenericExtrasForHandle(handle);
        return;
    }
    LL_DEBUGS("GLTF") << "Completed writing extras cache for handle " << handle << ", " << num_entries << " entries. Total in RAM: " << inmem_entries << " skipped (no persist): " << skipped << LL_ENDL;
}<|MERGE_RESOLUTION|>--- conflicted
+++ resolved
@@ -33,13 +33,9 @@
 #include "llviewerregion.h"
 #include "llagentcamera.h"
 #include "llsdserialize.h"
-<<<<<<< HEAD
 #include "llagent.h" // <FS:Beq/> For gAgent
 #include "llworld.h" // For LLWorld::getInstance()
 
-=======
-#include "llworld.h" // For LLWorld::getInstance()
->>>>>>> 08705392
 //static variables
 U32 LLVOCacheEntry::sMinFrameRange = 0;
 F32 LLVOCacheEntry::sNearRadius = 1.0f;
@@ -1561,10 +1557,7 @@
     S32 num_entries = 0 ; // lifted out of inner loop.
     std::string filename; // lifted out of loop
     {
-<<<<<<< HEAD
 		LL_PROFILE_ZONE_NAMED_CATEGORY_NETWORK("VOCache:loadRegionObjectCache");        
-=======
->>>>>>> 08705392
         LLUUID cache_id;
         getObjectCacheFilename(handle, filename);
         LLAPRFile apr_file(filename, APR_READ|APR_BINARY, mLocalAPRFilePoolp);
@@ -1617,10 +1610,7 @@
 // We now pass in the cache entry map, so that we can remove entries from extras that are no longer in the primary cache.
 void LLVOCache::readGenericExtrasFromCache(U64 handle, const LLUUID& id, LLVOCacheEntry::vocache_gltf_overrides_map_t& cache_extras_entry_map, const LLVOCacheEntry::vocache_entry_map_t& cache_entry_map)
 {
-<<<<<<< HEAD
 	LL_PROFILE_ZONE_SCOPED_CATEGORY_NETWORK;
-=======
->>>>>>> 08705392
     int loaded= 0;
     int discarded = 0;
     // get ViewerRegion pointer from handle
@@ -1760,10 +1750,7 @@
 
 void LLVOCache::purgeEntries(U32 size)
 {
-<<<<<<< HEAD
 	LL_PROFILE_ZONE_SCOPED_CATEGORY_NETWORK;
-=======
->>>>>>> 08705392
     LL_DEBUGS("VOCache","GLTF") << "Purging " << size << " entries from cache" << LL_ENDL;
     while(mHeaderEntryQueue.size() > size)
     {
@@ -1779,10 +1766,7 @@
 
 void LLVOCache::writeToCache(U64 handle, const LLUUID& id, const LLVOCacheEntry::vocache_entry_map_t& cache_entry_map, bool dirty_cache, bool removal_enabled)
 {
-<<<<<<< HEAD
 	LL_PROFILE_ZONE_SCOPED_CATEGORY_NETWORK;
-=======
->>>>>>> 08705392
     std::string filename;
     getObjectCacheFilename(handle, filename);
     if(!mEnabled)
@@ -1951,13 +1935,7 @@
         return;
     }
 
-<<<<<<< HEAD
-    // <FS:Beq> FIRE-33808 - Material Override Cache causes long delays
     std::string filename = getObjectCacheExtrasFilename(handle);
-    // </FS:Beq>
-=======
-    std::string filename = getObjectCacheExtrasFilename(handle);
->>>>>>> 08705392
     llofstream out(filename, std::ios::out | std::ios::binary);
     if(!out.good())
     {
@@ -1990,15 +1968,9 @@
     LLViewerRegion* pRegion = LLWorld::getInstance()->getRegionFromHandle(handle);
 
     U32 num_entries = 0;
-<<<<<<< HEAD
-    size_t inmem_entries = 0;
-    U32 skipped = 0;
-    inmem_entries = cache_extras_entry_map.size();
-=======
     U32 inmem_entries = 0;
     U32 skipped = 0;
     inmem_entries = (U32)cache_extras_entry_map.size();
->>>>>>> 08705392
     for (auto [local_id, entry] : cache_extras_entry_map)
     {
         // Only write out GLTFOverrides that we can actually apply again on import.
