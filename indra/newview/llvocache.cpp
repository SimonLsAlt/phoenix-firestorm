--- conflicted
+++ resolved
@@ -1851,7 +1851,6 @@
 	return ;
 }
 
-<<<<<<< HEAD
 void LLVOCache::removeGenericExtrasForHandle(U64 handle)
 {
     if(mReadOnly)
@@ -1874,10 +1873,7 @@
     }
 }
 
-void LLVOCache::writeGenericExtrasToCache(U64 handle, const LLUUID& id, const LLVOCacheEntry::vocache_gltf_overrides_map_t& cache_extras_entry_map, BOOL dirty_cache, bool removal_enabled)
-=======
 void LLVOCache::writeGenericExtrasToCache(U64 handle, const LLUUID& id, const LLVOCacheEntry::vocache_gltf_overrides_map_t& cache_extras_entry_map, bool dirty_cache, bool removal_enabled)
->>>>>>> 7d87e41b
 {
     if(!mEnabled)
     {
