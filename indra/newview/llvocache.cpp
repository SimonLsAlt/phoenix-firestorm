--- conflicted
+++ resolved
@@ -1517,18 +1517,9 @@
 	{
 		std::string filename;
 		getObjectCacheFilename(handle, filename);
-<<<<<<< HEAD
-		// <FS> Fix bogus cache entry size warning
-		//LLAPRFile apr_file(filename, APR_CREATE|APR_WRITE|APR_BINARY, mLocalAPRFilePoolp);
-		LLAPRFile apr_file(filename, APR_FOPEN_CREATE|APR_FOPEN_WRITE|APR_FOPEN_BINARY|APR_FOPEN_TRUNCATE, mLocalAPRFilePoolp);
-
-		success = check_write(&apr_file, (void*)id.mData, UUID_BYTES) ;
-
-=======
 		LLAPRFile apr_file(filename, APR_CREATE|APR_WRITE|APR_BINARY|APR_TRUNCATE, mLocalAPRFilePoolp);
 	
 		success = check_write(&apr_file, (void*)id.mData, UUID_BYTES);
->>>>>>> bf8cc6b2
 	
 		if(success)
 		{
