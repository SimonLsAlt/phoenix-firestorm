/**
 * @file llpanelexperiences.cpp
 * @brief LLPanelExperiences class implementation
 *
 * $LicenseInfo:firstyear=2013&license=viewerlgpl$
 * Second Life Viewer Source Code
 * Copyright (C) 2013, Linden Research, Inc.
 *
 * This library is free software; you can redistribute it and/or
 * modify it under the terms of the GNU Lesser General Public
 * License as published by the Free Software Foundation;
 * version 2.1 of the License only.
 *
 * This library is distributed in the hope that it will be useful,
 * but WITHOUT ANY WARRANTY; without even the implied warranty of
 * MERCHANTABILITY or FITNESS FOR A PARTICULAR PURPOSE.  See the GNU
 * Lesser General Public License for more details.
 *
 * You should have received a copy of the GNU Lesser General Public
 * License along with this library; if not, write to the Free Software
 * Foundation, Inc., 51 Franklin Street, Fifth Floor, Boston, MA  02110-1301  USA
 *
 * Linden Research, Inc., 945 Battery Street, San Francisco, CA  94111  USA
 * $/LicenseInfo$
 */


#include "llviewerprecompiledheaders.h"


#include "llpanelprofile.h"
#include "lluictrlfactory.h"
#include "llexperiencecache.h"
#include "llagent.h"

#include "llpanelexperiences.h"
#include "llslurl.h"
#include "lllayoutstack.h"



static LLPanelInjector<LLPanelExperiences> register_experiences_panel("experiences_panel");


//comparators
static const LLExperienceItemComparator NAME_COMPARATOR;

LLPanelExperiences::LLPanelExperiences(  )
    : mExperiencesList(NULL)
{
    buildFromFile("panel_experiences.xml");
}

bool LLPanelExperiences::postBuild( void )
{
    mExperiencesList = getChild<LLFlatListView>("experiences_list");
    if (hasString("loading_experiences"))
    {
        mExperiencesList->setNoItemsCommentText(getString("loading_experiences"));
    }
    else if (hasString("no_experiences"))
    {
        mExperiencesList->setNoItemsCommentText(getString("no_experiences"));
    }
    mExperiencesList->setComparator(&NAME_COMPARATOR);

<<<<<<< HEAD
	return true;
=======
    return true;
>>>>>>> 1a8a5404
}



LLExperienceItem* LLPanelExperiences::getSelectedExperienceItem()
{
    LLPanel* selected_item = mExperiencesList->getSelectedItem();
    if (!selected_item) return NULL;

    return dynamic_cast<LLExperienceItem*>(selected_item);
}

void LLPanelExperiences::setExperienceList( const LLSD& experiences )
{
    if (hasString("no_experiences"))
    {
        mExperiencesList->setNoItemsCommentText(getString("no_experiences"));
    }
    mExperiencesList->clear();

    LLSD::array_const_iterator it = experiences.beginArray();
    for( /**/ ; it != experiences.endArray(); ++it)
    {
        LLUUID public_key = it->asUUID();
        LLExperienceItem* item = new LLExperienceItem();

        item->init(public_key);
        mExperiencesList->addItem(item, public_key);

        const LLSD& experience_details = LLExperienceCache::instance().get(public_key);
        if (experience_details.isUndefined())
        {
            LLExperienceCache::instance().get(public_key, boost::bind(&LLPanelExperiences::sortExperiencesList, this));
        }
    }

    sortExperiencesList();
}

void LLPanelExperiences::sortExperiencesList()
{
    mExperiencesList->sort();
}

void LLPanelExperiences::getExperienceIdsList(std::vector<LLUUID>& result)
{
    std::vector<LLSD> ids;
    mExperiencesList->getValues(ids);
    for (LLSD::array_const_iterator it = ids.begin(); it != ids.end(); ++it)
    {
        result.push_back(it->asUUID());
    }
}

LLPanelExperiences* LLPanelExperiences::create(const std::string& name)
{
    LLPanelExperiences* panel= new LLPanelExperiences();
    panel->setName(name);
    return panel;
}

void LLPanelExperiences::removeExperiences( const LLSD& ids )
{
    LLSD::array_const_iterator it = ids.beginArray();
    for( /**/ ; it != ids.endArray(); ++it)
    {
        removeExperience(it->asUUID());
    }
}

void LLPanelExperiences::removeExperience( const LLUUID& id )
{
    mExperiencesList->removeItemByUUID(id);
}

void LLPanelExperiences::addExperience( const LLUUID& id )
{
    if(!mExperiencesList->getItemByValue(id))
    {
        LLExperienceItem* item = new LLExperienceItem();

        item->init(id);
        mExperiencesList->addItem(item, id);
        mExperiencesList->sort();
    }
}

void LLPanelExperiences::setButtonAction(const std::string& label, const commit_signal_t::slot_type& cb )
{
    if(label.empty())
    {
        getChild<LLLayoutPanel>("button_panel")->setVisible(false);
    }
    else
    {
        getChild<LLLayoutPanel>("button_panel")->setVisible(true);
        LLButton* child = getChild<LLButton>("btn_action");
        child->setCommitCallback(cb);
        child->setLabel(getString(label));
    }
}

void LLPanelExperiences::enableButton( bool enable )
{
    getChild<LLButton>("btn_action")->setEnabled(enable);
}


LLExperienceItem::LLExperienceItem()
    : mName(NULL)
{
    buildFromFile("panel_experience_list_item.xml");
}

void LLExperienceItem::init( const LLUUID& id)
{
    mName = getChild<LLUICtrl>("experience_name");
    mName->setValue(LLSLURL("experience", id, "profile").getSLURLString());
}

LLExperienceItem::~LLExperienceItem()
{

}

std::string LLExperienceItem::getExperienceName() const
{
    if (mName)
    {
        return mName->getValue();
    }

    return "";
}

void LLPanelSearchExperiences::doSearch()
{

}

LLPanelSearchExperiences* LLPanelSearchExperiences::create( const std::string& name )
{
    LLPanelSearchExperiences* panel= new LLPanelSearchExperiences();
    panel->getChild<LLPanel>("results")->addChild(LLPanelExperiences::create(name));
    return panel;
}

bool LLPanelSearchExperiences::postBuild( void )
{
    childSetAction("search_button", boost::bind(&LLPanelSearchExperiences::doSearch, this));
    return true;
}

bool LLExperienceItemComparator::compare(const LLPanel* item1, const LLPanel* item2) const
{
    const LLExperienceItem* experience_item1 = dynamic_cast<const LLExperienceItem*>(item1);
    const LLExperienceItem* experience_item2 = dynamic_cast<const LLExperienceItem*>(item2);

    if (!experience_item1 || !experience_item2)
    {
        LL_ERRS() << "item1 and item2 cannot be null" << LL_ENDL;
        return true;
    }

    std::string name1 = experience_item1->getExperienceName();
    std::string name2 = experience_item2->getExperienceName();

    LLStringUtil::toUpper(name1);
    LLStringUtil::toUpper(name2);

    return name1 < name2;
}<|MERGE_RESOLUTION|>--- conflicted
+++ resolved
@@ -64,11 +64,7 @@
     }
     mExperiencesList->setComparator(&NAME_COMPARATOR);
 
-<<<<<<< HEAD
-	return true;
-=======
     return true;
->>>>>>> 1a8a5404
 }
 
 
