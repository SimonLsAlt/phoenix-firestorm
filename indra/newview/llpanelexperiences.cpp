--- conflicted
+++ resolved
@@ -64,11 +64,7 @@
     }
     mExperiencesList->setComparator(&NAME_COMPARATOR);
 
-<<<<<<< HEAD
-	return true;
-=======
-    return TRUE;
->>>>>>> c06fb4e0
+    return true;
 }
 
 
