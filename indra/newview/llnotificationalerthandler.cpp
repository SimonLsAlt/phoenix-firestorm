--- conflicted
+++ resolved
@@ -75,63 +75,6 @@
 //--------------------------------------------------------------------------
 bool LLAlertHandler::processNotification(const LLNotificationPtr& notification, bool should_log)
 {
-<<<<<<< HEAD
-	if(mChannel.isDead())
-	{
-		return false;
-	}
-
-	// arrange a channel on a screen
-	if(!mChannel.get()->getVisible())
-	{
-		initChannel();
-	}
-
-	if (notification->canLogToIM() && notification->hasFormElements())
-	{
-		const std::string name = LLHandlerUtil::getSubstitutionName(notification);
-
-		LLUUID from_id = notification->getPayload()["from_id"];
-
-// [RLVa:KB] - Checked: 2013-05-09 (RLVa-1.4.9)
-		// Don't spawn an IM session for non-chat related events:
-		//   - LLHandlerUtil::logToIMP2P() below will still be called with to_file_only == false
-		//   - LLHandlerUtil::logToIM() will eventually be called as a result and without an open IM session it will log the
-		//     same message as it would for an open session whereas to_file_only == true would take a different code path
-		if (RlvActions::canStartIM(from_id))
-		{
-// [/RLVa:KB]
-			// firstly create session...
-			LLHandlerUtil::spawnIMSession(name, from_id);
-// [RLVa:KB] - Checked: 2013-05-09 (RLVa-1.4.9)
-		}
-// [/RLVa:KB]
-
-		// ...then log message to have IM Well notified about new message
-		LLHandlerUtil::logToIMP2P(notification);
-	}
-
-	LLToastAlertPanel* alert_dialog = new LLToastAlertPanel(notification, mIsModal);
-	LLToast::Params p;
-	p.notif_id = notification->getID();
-	p.notification = notification;
-	p.panel = dynamic_cast<LLToastPanel*>(alert_dialog);
-	p.enable_hide_btn = false;
-	p.can_fade = false;
-	p.is_modal = mIsModal;
-	p.on_delete_toast = boost::bind(&LLAlertHandler::onDeleteToast, this, _1);
-
-	// Show alert in middle of progress view (during teleport) (EXT-1093)
-	LLProgressView* progress = gViewerWindow->getProgressView();
-	LLRect rc = progress && progress->getVisible() ? progress->getRect() : gViewerWindow->getWorldViewRectScaled();
-	mChannel.get()->updatePositionAndSize(rc);
-
-	LLScreenChannel* channel = dynamic_cast<LLScreenChannel*>(mChannel.get());
-	if(channel)
-		channel->addToast(p);
-	
-	return false;
-=======
     if(mChannel.isDead())
     {
         return false;
@@ -149,8 +92,19 @@
 
         LLUUID from_id = notification->getPayload()["from_id"];
 
-        // firstly create session...
-        LLHandlerUtil::spawnIMSession(name, from_id);
+// [RLVa:KB] - Checked: 2013-05-09 (RLVa-1.4.9)
+        // Don't spawn an IM session for non-chat related events:
+        //   - LLHandlerUtil::logToIMP2P() below will still be called with to_file_only == false
+        //   - LLHandlerUtil::logToIM() will eventually be called as a result and without an open IM session it will log the
+        //     same message as it would for an open session whereas to_file_only == true would take a different code path
+        if (RlvActions::canStartIM(from_id))
+        {
+// [/RLVa:KB]
+            // firstly create session...
+            LLHandlerUtil::spawnIMSession(name, from_id);
+// [RLVa:KB] - Checked: 2013-05-09 (RLVa-1.4.9)
+        }
+// [/RLVa:KB]
 
         // ...then log message to have IM Well notified about new message
         LLHandlerUtil::logToIMP2P(notification);
@@ -176,7 +130,6 @@
         channel->addToast(p);
 
     return false;
->>>>>>> 38c2a5bd
 }
 
 void LLAlertHandler::onChange( LLNotificationPtr notification )
