--- conflicted
+++ resolved
@@ -992,13 +992,7 @@
 {
     LLView * button = findChild<LLView>("conversations_pane_buttons_expanded")->findChild<LLButton>("add_btn");
     LLFloater* root_floater = gFloaterView->getParentFloater(this);
-<<<<<<< HEAD
-    LLFloaterAvatarPicker* picker = LLFloaterAvatarPicker::show(boost::bind(&LLFloaterIMContainer::onAvatarPicked, this, _1), true, true, true, root_floater->getName(), button);
-
-    if (picker && root_floater)
-=======
     if (button && root_floater)
->>>>>>> ac330f63
     {
         LLFloaterAvatarPicker* picker = LLFloaterAvatarPicker::show(boost::bind(&LLFloaterIMContainer::onAvatarPicked, this, _1), true, true, true, root_floater->getName(), button);
 
