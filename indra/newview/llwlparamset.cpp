/**
 * @file llwlparamset.cpp
 * @brief Implementation for the LLWLParamSet class.
 *
 * $LicenseInfo:firstyear=2005&license=viewerlgpl$
 * Second Life Viewer Source Code
 * Copyright (C) 2010, Linden Research, Inc.
 * 
 * This library is free software; you can redistribute it and/or
 * modify it under the terms of the GNU Lesser General Public
 * License as published by the Free Software Foundation;
 * version 2.1 of the License only.
 * 
 * This library is distributed in the hope that it will be useful,
 * but WITHOUT ANY WARRANTY; without even the implied warranty of
 * MERCHANTABILITY or FITNESS FOR A PARTICULAR PURPOSE.  See the GNU
 * Lesser General Public License for more details.
 * 
 * You should have received a copy of the GNU Lesser General Public
 * License along with this library; if not, write to the Free Software
 * Foundation, Inc., 51 Franklin Street, Fifth Floor, Boston, MA  02110-1301  USA
 * 
 * Linden Research, Inc., 945 Battery Street, San Francisco, CA  94111  USA
 * $/LicenseInfo$
 */

#include "llviewerprecompiledheaders.h"

#include "llwlparamset.h"
#include "llwlanimator.h"

#include "llwlparammanager.h"
#include "llglslshader.h"
#include "lluictrlfactory.h"
#include "llsliderctrl.h"
#include "pipeline.h"

#include <llgl.h>

#include <sstream>

static LLStaticHashedString sStarBrightness("star_brightness");
static LLStaticHashedString sPresetNum("preset_num");
static LLStaticHashedString sSunAngle("sun_angle");
static LLStaticHashedString sEastAngle("east_angle");
static LLStaticHashedString sEnableCloudScroll("enable_cloud_scroll");
static LLStaticHashedString sCloudScrollRate("cloud_scroll_rate");
static LLStaticHashedString sLightNorm("lightnorm");
static LLStaticHashedString sCloudDensity("cloud_pos_density1");
static LLStaticHashedString sCloudScale("cloud_scale");
static LLStaticHashedString sCloudShadow("cloud_shadow");
static LLStaticHashedString sDensityMultiplier("density_multiplier");
static LLStaticHashedString sDistanceMultiplier("distance_multiplier");
static LLStaticHashedString sHazeDensity("haze_density");
static LLStaticHashedString sHazeHorizon("haze_horizon");
static LLStaticHashedString sMaxY("max_y");

LLWLParamSet::LLWLParamSet(void) :
	mName("Unnamed Preset"),
	mCloudScrollXOffset(0.f), mCloudScrollYOffset(0.f)	
{}

static LLTrace::BlockTimerStatHandle FTM_WL_PARAM_UPDATE("WL Param Update");

void LLWLParamSet::update(LLGLSLShader * shader) const 
{	
	LL_RECORD_BLOCK_TIME(FTM_WL_PARAM_UPDATE);
	LLSD::map_const_iterator i = mParamValues.beginMap();
	std::vector<LLStaticHashedString>::const_iterator n = mParamHashedNames.begin();
	for(;(i != mParamValues.endMap()) && (n != mParamHashedNames.end());++i, n++)
	{
		const LLStaticHashedString& param = *n;
		
		// check that our pre-hashed names are still tracking the mParamValues map correctly
		//
		llassert(param.String() == i->first);

		if (param == sStarBrightness || param == sPresetNum || param == sSunAngle ||
			param == sEastAngle || param == sEnableCloudScroll ||
			param == sCloudScrollRate || param == sLightNorm ) 
		{
			continue;
		}
		
		if (param == sCloudDensity)
		{
			LLVector4 val;
			val.mV[0] = F32(i->second[0].asReal()) + mCloudScrollXOffset;
			val.mV[1] = F32(i->second[1].asReal()) + mCloudScrollYOffset;
			val.mV[2] = (F32) i->second[2].asReal();
			val.mV[3] = (F32) i->second[3].asReal();

			stop_glerror();
			shader->uniform4fv(param, 1, val.mV);
			stop_glerror();
		}
		else if (param == sCloudScale || param == sCloudShadow ||
				 param == sDensityMultiplier || param == sDistanceMultiplier ||
				 param == sHazeDensity || param == sHazeHorizon ||
				 param == sMaxY )
		{
			F32 val = (F32) i->second[0].asReal();

			stop_glerror();
			shader->uniform1f(param, val);
			stop_glerror();
		}
		else // param is the uniform name
		{
			// handle all the different cases
			if (i->second.isArray() && i->second.size() == 4)
			{
				LLVector4 val;

				val.mV[0] = (F32) i->second[0].asReal();
				val.mV[1] = (F32) i->second[1].asReal();
				val.mV[2] = (F32) i->second[2].asReal();
				val.mV[3] = (F32) i->second[3].asReal();															

				stop_glerror();
				shader->uniform4fv(param, 1, val.mV);
				stop_glerror();
			} 
			else if (i->second.isReal())
			{
				F32 val = (F32) i->second.asReal();

				stop_glerror();
				shader->uniform1f(param, val);
				stop_glerror();
			} 
			else if (i->second.isInteger())
			{
				S32 val = (S32) i->second.asInteger();

				stop_glerror();
				shader->uniform1i(param, val);
				stop_glerror();
			} 
			else if (i->second.isBoolean())
			{
				S32 val = (i->second.asBoolean() ? 1 : 0);

				stop_glerror();
				shader->uniform1i(param, val);
				stop_glerror();
			}
		}
	}
	
	if (LLPipeline::sRenderDeferred && !LLPipeline::sReflectionRender && !LLPipeline::sUnderWaterRender)
	{
		shader->uniform1f(LLShaderMgr::GLOBAL_GAMMA, 2.2f);
	} else {
		shader->uniform1f(LLShaderMgr::GLOBAL_GAMMA, 1.0f);
	}
}

void LLWLParamSet::set(const std::string& paramName, float x) 
{	
	// handle case where no array
	if(mParamValues[paramName].isReal()) 
	{
		mParamValues[paramName] = x;
	} 
	
	// handle array
	else if(mParamValues[paramName].isArray() &&
			mParamValues[paramName][0].isReal())
	{
		mParamValues[paramName][0] = x;
	}
}

void LLWLParamSet::set(const std::string& paramName, float x, float y)
{
	mParamValues[paramName][0] = x;
	mParamValues[paramName][1] = y;
}

void LLWLParamSet::set(const std::string& paramName, float x, float y, float z) 
{
	mParamValues[paramName][0] = x;
	mParamValues[paramName][1] = y;
	mParamValues[paramName][2] = z;
}

void LLWLParamSet::set(const std::string& paramName, float x, float y, float z, float w) 
{
	mParamValues[paramName][0] = x;
	mParamValues[paramName][1] = y;
	mParamValues[paramName][2] = z;
	mParamValues[paramName][3] = w;
}

void LLWLParamSet::set(const std::string& paramName, const float * val) 
{
	mParamValues[paramName][0] = val[0];
	mParamValues[paramName][1] = val[1];
	mParamValues[paramName][2] = val[2];
	mParamValues[paramName][3] = val[3];
}

void LLWLParamSet::set(const std::string& paramName, const LLVector4 & val) 
{
	mParamValues[paramName][0] = val.mV[0];
	mParamValues[paramName][1] = val.mV[1];
	mParamValues[paramName][2] = val.mV[2];
	mParamValues[paramName][3] = val.mV[3];
}

void LLWLParamSet::set(const std::string& paramName, const LLColor4 & val) 
{
	mParamValues[paramName][0] = val.mV[0];
	mParamValues[paramName][1] = val.mV[1];
	mParamValues[paramName][2] = val.mV[2];
	mParamValues[paramName][3] = val.mV[3];
}

LLVector4 LLWLParamSet::getVector(const std::string& paramName, bool& error) 
{
	// <FS:ND> Early exit when paramName isn't even there. Safes us a lot of allocations/deallocations each frame
	if( !mParamValues.has( paramName ) )
	{
		error = true;
		return LLVector4(0,0,0,0);
	}
	// </FS:ND>

	// test to see if right type
	LLSD cur_val = mParamValues.get(paramName);
	if (!cur_val.isArray()) 
	{
		error = true;
		return LLVector4(0,0,0,0);
	}
	
	LLVector4 val;
	val.mV[0] = (F32) cur_val[0].asReal();
	val.mV[1] = (F32) cur_val[1].asReal();
	val.mV[2] = (F32) cur_val[2].asReal();
	val.mV[3] = (F32) cur_val[3].asReal();
	
	error = false;
	return val;
}

F32 LLWLParamSet::getFloat(const std::string& paramName, bool& error) 
{
	// <FS:ND> Early exit when paramName isn't even there. Safes us a lot of allocations/deallocations each frame
	if( !mParamValues.has( paramName ) )
	{
		error = true;
		return 0.;
	}
	// </FS:ND>

	// test to see if right type
	LLSD cur_val = mParamValues.get(paramName);
	if (cur_val.isArray() && cur_val.size() != 0) 
	{
		error = false;
		return (F32) cur_val[0].asReal();	
	}
	
	if(cur_val.isReal())
	{
		error = false;
		return (F32) cur_val.asReal();
	}
	
	error = true;
	return 0;
}

void LLWLParamSet::setSunAngle(float val) 
{
	// keep range 0 - 2pi
	if(val > F_TWO_PI || val < 0)
	{
		F32 num = val / F_TWO_PI;
		num -= floor(num);
		val = F_TWO_PI * num;
	}

	mParamValues["sun_angle"] = val;
}


void LLWLParamSet::setEastAngle(float val) 
{
	// keep range 0 - 2pi
	if(val > F_TWO_PI || val < 0)
	{
		F32 num = val / F_TWO_PI;
		num -= floor(num);
		val = F_TWO_PI * num;
	}

	mParamValues["east_angle"] = val;
}

void LLWLParamSet::mix(LLWLParamSet& src, LLWLParamSet& dest, F32 weight)
{
	// set up the iterators

<<<<<<< HEAD
	// keep cloud positions and coverage the same
	/// TODO masking will do this later
	// <FS:Ansariel> FIRE-8633: Do not ignore cloud coverage and position values when doing windlight param set mixing; Fix by Drake Arconis
	//F32 cloudPos1X = (F32) mParamValues["cloud_pos_density1"][0].asReal();
	//F32 cloudPos1Y = (F32) mParamValues["cloud_pos_density1"][1].asReal();
	//F32 cloudPos2X = (F32) mParamValues["cloud_pos_density2"][0].asReal();
	//F32 cloudPos2Y = (F32) mParamValues["cloud_pos_density2"][1].asReal();
	//F32 cloudCover = (F32) mParamValues["cloud_shadow"][0].asReal();
	// </FS:Ansariel>

=======
>>>>>>> c2320fa0
	LLSD srcVal;
	LLSD destVal;

	// Iterate through values
	for(LLSD::map_iterator iter = mParamValues.beginMap(); iter != mParamValues.endMap(); ++iter)
	{
		// If param exists in both src and dest, set the holder variables, otherwise skip
		if(src.mParamValues.has(iter->first) && dest.mParamValues.has(iter->first))
		{
			srcVal = src.mParamValues[iter->first];
			destVal = dest.mParamValues[iter->first];
		}
		else
		{
			continue;
		}
		
		if(iter->second.isReal())									// If it's a real, interpolate directly
		{
			iter->second = srcVal.asReal() + ((destVal.asReal() - srcVal.asReal()) * weight);
		}
		else if(iter->second.isArray() && iter->second[0].isReal()	// If it's an array of reals, loop through the reals and interpolate on those
				&& iter->second.size() == srcVal.size() && iter->second.size() == destVal.size())
		{
			// Actually do interpolation: old value + (difference in values * factor)
			for(int i=0; i < iter->second.size(); ++i) 
			{
				// iter->second[i] = (1.f-weight)*(F32)srcVal[i].asReal() + weight*(F32)destVal[i].asReal();	// old way of doing it -- equivalent but one more operation
				iter->second[i] = srcVal[i].asReal() + ((destVal[i].asReal() - srcVal[i].asReal()) * weight);
			}
		}
		else														// Else, skip
		{
			continue;
		}		
	}

	// now mix the extra parameters
	setStarBrightness((1 - weight) * (F32) src.getStarBrightness()
		+ weight * (F32) dest.getStarBrightness());

	llassert(src.getSunAngle() >= - F_PI && 
					src.getSunAngle() <= 3 * F_PI);
	llassert(dest.getSunAngle() >= - F_PI && 
					dest.getSunAngle() <= 3 * F_PI);
	llassert(src.getEastAngle() >= 0 && 
					src.getEastAngle() <= 4 * F_PI);
	llassert(dest.getEastAngle() >= 0 && 
					dest.getEastAngle() <= 4 * F_PI);

	// sun angle and east angle require some handling to make sure
	// they go in circles.  Yes quaternions would work better.
	F32 srcSunAngle = src.getSunAngle();
	F32 destSunAngle = dest.getSunAngle();
	F32 srcEastAngle = src.getEastAngle();
	F32 destEastAngle = dest.getEastAngle();
	
	if(fabsf(srcSunAngle - destSunAngle) > F_PI) 
	{
		if(srcSunAngle > destSunAngle) 
		{
			destSunAngle += 2 * F_PI;
		} 
		else 
		{
			srcSunAngle += 2 * F_PI;
		}
	}

	if(fabsf(srcEastAngle - destEastAngle) > F_PI) 
	{
		if(srcEastAngle > destEastAngle) 
		{
			destEastAngle += 2 * F_PI;
		} 
		else 
		{
			srcEastAngle += 2 * F_PI;
		}
	}

	setSunAngle((1 - weight) * srcSunAngle + weight * destSunAngle);
	setEastAngle((1 - weight) * srcEastAngle + weight * destEastAngle);
<<<<<<< HEAD
	
	// now setup the sun properly

	// reset those cloud positions
	// <FS:Ansariel> FIRE-8633: Do not ignore cloud coverage and position values when doing windlight param set mixing; Fix by Drake Arconis
	//mParamValues["cloud_pos_density1"][0] = cloudPos1X;
	//mParamValues["cloud_pos_density1"][1] = cloudPos1Y;
	//mParamValues["cloud_pos_density2"][0] = cloudPos2X;
	//mParamValues["cloud_pos_density2"][1] = cloudPos2Y;
	//mParamValues["cloud_shadow"][0] = cloudCover;
	// </FS:Ansariel>
=======
>>>>>>> c2320fa0
}

void LLWLParamSet::updateCloudScrolling(void) 
{
	static LLTimer s_cloud_timer;

	F64 delta_t = s_cloud_timer.getElapsedTimeAndResetF64();

	if(getEnableCloudScrollX())
	{
		mCloudScrollXOffset += F32(delta_t * (getCloudScrollX() - 10.f) / 100.f);
	}
	if(getEnableCloudScrollY())
	{
		mCloudScrollYOffset += F32(delta_t * (getCloudScrollY() - 10.f) / 100.f);
	}
}

void LLWLParamSet::updateHashedNames()
{
	mParamHashedNames.clear();
	// Iterate through values
	for(LLSD::map_iterator iter = mParamValues.beginMap(); iter != mParamValues.endMap(); ++iter)
	{
		mParamHashedNames.push_back(LLStaticHashedString(iter->first));
	}
}
<|MERGE_RESOLUTION|>--- conflicted
+++ resolved
@@ -304,19 +304,6 @@
 {
 	// set up the iterators
 
-<<<<<<< HEAD
-	// keep cloud positions and coverage the same
-	/// TODO masking will do this later
-	// <FS:Ansariel> FIRE-8633: Do not ignore cloud coverage and position values when doing windlight param set mixing; Fix by Drake Arconis
-	//F32 cloudPos1X = (F32) mParamValues["cloud_pos_density1"][0].asReal();
-	//F32 cloudPos1Y = (F32) mParamValues["cloud_pos_density1"][1].asReal();
-	//F32 cloudPos2X = (F32) mParamValues["cloud_pos_density2"][0].asReal();
-	//F32 cloudPos2Y = (F32) mParamValues["cloud_pos_density2"][1].asReal();
-	//F32 cloudCover = (F32) mParamValues["cloud_shadow"][0].asReal();
-	// </FS:Ansariel>
-
-=======
->>>>>>> c2320fa0
 	LLSD srcVal;
 	LLSD destVal;
 
@@ -400,20 +387,6 @@
 
 	setSunAngle((1 - weight) * srcSunAngle + weight * destSunAngle);
 	setEastAngle((1 - weight) * srcEastAngle + weight * destEastAngle);
-<<<<<<< HEAD
-	
-	// now setup the sun properly
-
-	// reset those cloud positions
-	// <FS:Ansariel> FIRE-8633: Do not ignore cloud coverage and position values when doing windlight param set mixing; Fix by Drake Arconis
-	//mParamValues["cloud_pos_density1"][0] = cloudPos1X;
-	//mParamValues["cloud_pos_density1"][1] = cloudPos1Y;
-	//mParamValues["cloud_pos_density2"][0] = cloudPos2X;
-	//mParamValues["cloud_pos_density2"][1] = cloudPos2Y;
-	//mParamValues["cloud_shadow"][0] = cloudCover;
-	// </FS:Ansariel>
-=======
->>>>>>> c2320fa0
 }
 
 void LLWLParamSet::updateCloudScrolling(void) 
