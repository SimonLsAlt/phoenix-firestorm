--- conflicted
+++ resolved
@@ -44,118 +44,6 @@
 :   public LLTransientDockableFloater,
     public LLEventTimer
 {
-<<<<<<< HEAD
-	friend class LLFloaterReg;
-
-	private:
-		FloaterAO(const LLSD& key);
-		~FloaterAO();
-
-	public:
-		/*virtual*/ bool postBuild();
-		virtual void onOpen(const LLSD& key);
-		virtual void onClose(bool app_quitting);
-		void updateList();
-		void updateSetParameters();
-		void updateAnimationList();
-
-		bool handleDragAndDrop(S32 x, S32 y, MASK mask, bool drop, EDragAndDropType cargo_type, void* cargo_data,
-								  EAcceptance* accept, std::string& tooltip_msg);
-
-	protected:
-		LLScrollListItem* addAnimation(const std::string& name);
-
-		void onSelectSet();
-		void onSelectSetSmall();
-		void onRenameSet();
-		void onSelectState();
-		void onChangeAnimationSelection();
-		void onClickReload();
-		void onClickAdd();
-		void onClickRemove();
-		void onClickActivate();
-		void onCheckDefault();
-		void onCheckOverrideSits();
-		void onCheckOverrideSitsSmall();
-		void onCheckSmart();
-		void onCheckDisableStands();
-		void onClickMoveUp();
-		void onClickMoveDown();
-		void onClickTrash();
-		void onCheckCycle();
-		void onCheckRandomize();
-		void onChangeCycleTime();
-		void onClickPrevious();
-		void onClickNext();
-
-		void onClickMore();
-		void onClickLess();
-
-		void onAnimationChanged(const LLUUID& animation);
-
-		void reloading(bool reload);
-
-		void updateSmart();
-		void updateCycleParameters();
-
-		void enableSetControls(bool enable);
-		void enableStateControls(bool enable);
-
-		bool newSetCallback(const LLSD& notification, const LLSD& response);
-		bool removeSetCallback(const LLSD& notification, const LLSD& response);
-
-		virtual bool tick();
-
-		std::vector<AOSet*> mSetList;
-		AOSet* mSelectedSet;
-		AOSet::AOState* mSelectedState;
-
-		LLPanel* mReloadCoverPanel;
-
-		// Full interface
-
-		LLPanel* mMainInterfacePanel;
-
-		LLComboBox* mSetSelector;
-		LLButton* mActivateSetButton;
-		LLButton* mAddButton;
-		LLButton* mRemoveButton;
-		LLCheckBoxCtrl* mDefaultCheckBox;
-		LLCheckBoxCtrl* mOverrideSitsCheckBox;
-		LLCheckBoxCtrl* mSmartCheckBox;
-		LLCheckBoxCtrl* mDisableMouselookCheckBox;
-
-		LLComboBox* mStateSelector;
-		LLScrollListCtrl* mAnimationList;
-		LLScrollListItem* mCurrentBoldItem;
-		LLButton* mMoveUpButton;
-		LLButton* mMoveDownButton;
-		LLButton* mTrashButton;
-		LLCheckBoxCtrl* mCycleCheckBox;
-		LLCheckBoxCtrl* mRandomizeCheckBox;
-		LLTextBox* mCycleTimeTextLabel;
-		LLSpinCtrl* mCycleTimeSpinner;
-
-		LLButton* mReloadButton;
-
-		LLButton* mPreviousButton;
-		LLButton* mNextButton;
-		LLButton* mLessButton;
-
-		// Small interface
-
-		LLPanel* mSmallInterfacePanel;
-
-		LLComboBox* mSetSelectorSmall;
-		LLButton* mMoreButton;
-		LLButton* mPreviousButtonSmall;
-		LLButton* mNextButtonSmall;
-		LLCheckBoxCtrl* mOverrideSitsCheckBoxSmall;
-
-		bool mCanDragAndDrop;
-		bool mImportRunning;
-		bool mMore;
-=======
     friend class LLFloaterReg;
 
     private:
@@ -163,14 +51,14 @@
         ~FloaterAO();
 
     public:
-        /*virtual*/ BOOL postBuild();
+        /*virtual*/ bool postBuild();
         virtual void onOpen(const LLSD& key);
         virtual void onClose(bool app_quitting);
         void updateList();
         void updateSetParameters();
         void updateAnimationList();
 
-        BOOL handleDragAndDrop(S32 x, S32 y, MASK mask, BOOL drop, EDragAndDropType cargo_type, void* cargo_data,
+        bool handleDragAndDrop(S32 x, S32 y, MASK mask, bool drop, EDragAndDropType cargo_type, void* cargo_data,
                                   EAcceptance* accept, std::string& tooltip_msg);
 
     protected:
@@ -209,13 +97,13 @@
         void updateSmart();
         void updateCycleParameters();
 
-        void enableSetControls(BOOL enable);
-        void enableStateControls(BOOL enable);
+        void enableSetControls(bool enable);
+        void enableStateControls(bool enable);
 
         bool newSetCallback(const LLSD& notification, const LLSD& response);
         bool removeSetCallback(const LLSD& notification, const LLSD& response);
 
-        virtual BOOL tick();
+        virtual bool tick();
 
         std::vector<AOSet*> mSetList;
         AOSet* mSelectedSet;
@@ -266,7 +154,6 @@
         bool mCanDragAndDrop;
         bool mImportRunning;
         bool mMore;
->>>>>>> c06fb4e0
 };
 
 #endif // AO_H