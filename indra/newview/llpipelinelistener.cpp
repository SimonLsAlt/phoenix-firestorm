/**
 * @file   llpipelinelistener.h
 * @author Don Kjer
 * @date   2012-07-09
 * @brief  Implementation for LLPipelineListener
 * 
 * $LicenseInfo:firstyear=2012&license=viewerlgpl$
 * Second Life Viewer Source Code
 * Copyright (C) 2012, Linden Research, Inc.
 * 
 * This library is free software; you can redistribute it and/or
 * modify it under the terms of the GNU Lesser General Public
 * License as published by the Free Software Foundation;
 * version 2.1 of the License only.
 * 
 * This library is distributed in the hope that it will be useful,
 * but WITHOUT ANY WARRANTY; without even the implied warranty of
 * MERCHANTABILITY or FITNESS FOR A PARTICULAR PURPOSE.  See the GNU
 * Lesser General Public License for more details.
 * 
 * You should have received a copy of the GNU Lesser General Public
 * License along with this library; if not, write to the Free Software
 * Foundation, Inc., 51 Franklin Street, Fifth Floor, Boston, MA  02110-1301  USA
 * 
 * Linden Research, Inc., 945 Battery Street, San Francisco, CA  94111  USA
 * $/LicenseInfo$
 */

// Precompiled header
#include "llviewerprecompiledheaders.h"

#include "llpipelinelistener.h"

#include "pipeline.h"
#include "stringize.h"
#include <sstream>
#include "llviewermenu.h"


namespace {
	// Render Types
	void toggle_render_types_wrapper(LLSD const& request)
	{
		for (LLSD::array_const_iterator iter = request["types"].beginArray();
			iter != request["types"].endArray();
			++iter)
		{
			U32 render_type = render_type_from_string( iter->asString() );
			if ( render_type != 0 )
			{
<<<<<<< HEAD
				LLPipeline::toggleRenderTypeControl( (void*)(intptr_t)render_type );
=======
				LLPipeline::toggleRenderTypeControl( render_type );
>>>>>>> f40bd0fa
			}
		}
	}

	void has_render_type_wrapper(LLSD const& request)
	{
		LLEventAPI::Response response(LLSD(), request);
		U32 render_type = render_type_from_string( request["type"].asString() );
		if ( render_type != 0 )
		{
<<<<<<< HEAD
			response["value"] = LLPipeline::hasRenderTypeControl( (void*)(intptr_t)render_type );
=======
			response["value"] = LLPipeline::hasRenderTypeControl( render_type );
>>>>>>> f40bd0fa
		}
		else
		{
			response.error(STRINGIZE("unknown type '" << request["type"].asString() << "'"));
		}
	}

	void disable_all_render_types_wrapper(LLSD const& request)
	{
		gPipeline.clearAllRenderTypes();
	}

	void enable_all_render_types_wrapper(LLSD const& request)
	{
		gPipeline.setAllRenderTypes();
	}

	// Render Features
	void toggle_render_features_wrapper(LLSD const& request)
	{
		for (LLSD::array_const_iterator iter = request["features"].beginArray();
			iter != request["features"].endArray();
			++iter)
		{
			U32 render_feature = feature_from_string( iter->asString() );
			if ( render_feature != 0 )
			{
<<<<<<< HEAD
				LLPipeline::toggleRenderDebugControl( (void*)(intptr_t)render_feature );
=======
				LLPipeline::toggleRenderDebugControl( render_feature );
>>>>>>> f40bd0fa
			}
		}
	}

	void has_render_feature_wrapper(LLSD const& request)
	{
		LLEventAPI::Response response(LLSD(), request);
		U32 render_feature = feature_from_string( request["feature"].asString() );
		if ( render_feature != 0 )
		{
			response["value"] = gPipeline.hasRenderDebugFeatureMask(render_feature);
		}
		else
		{
			response.error(STRINGIZE("unknown feature '" << request["feature"].asString() << "'"));
		}
	}

	void disable_all_render_features_wrapper(LLSD const& request)
	{
		gPipeline.clearAllRenderDebugFeatures();
	}

	void enable_all_render_features_wrapper(LLSD const& request)
	{
		gPipeline.setAllRenderDebugFeatures();
	}

	// Render Info Displays
	void toggle_info_displays_wrapper(LLSD const& request)
	{
		for (LLSD::array_const_iterator iter = request["displays"].beginArray();
			iter != request["displays"].endArray();
			++iter)
		{
			U32 info_display = info_display_from_string( iter->asString() );
			if ( info_display != 0 )
			{
<<<<<<< HEAD
				LLPipeline::toggleRenderDebug( (void*)(intptr_t)info_display );
=======
				LLPipeline::toggleRenderDebug( info_display );
>>>>>>> f40bd0fa
			}
		}
	}

	void has_info_display_wrapper(LLSD const& request)
	{
		LLEventAPI::Response response(LLSD(), request);
		U32 info_display = info_display_from_string( request["display"].asString() );
		if ( info_display != 0 )
		{
			response["value"] = gPipeline.hasRenderDebugMask(info_display);
		}
		else
		{
			response.error(STRINGIZE("unknown display '" << request["display"].asString() << "'"));
		}
	}

	void disable_all_info_displays_wrapper(LLSD const& request)
	{
		gPipeline.clearAllRenderDebugDisplays();
	}

	void enable_all_info_displays_wrapper(LLSD const& request)
	{
		gPipeline.setAllRenderDebugDisplays();
	}

}


LLPipelineListener::LLPipelineListener():
	LLEventAPI("LLPipeline",
			   "API to te rendering pipeline.")
{
	// Render Types
	add("toggleRenderTypes",
		"Toggle rendering [\"types\"]:\n"
		"See: llviewermenu.cpp:render_type_from_string for list of available types.",
		&toggle_render_types_wrapper);
	add("hasRenderType",
		"Check if rendering [\"type\"] is enabled:\n"
		"See: llviewermenu.cpp:render_type_from_string for list of available types.",
		&has_render_type_wrapper,
		LLSDMap("reply", LLSD()));
	add("disableAllRenderTypes",
		"Turn off all rendering types.",
		&disable_all_render_types_wrapper);
	add("enableAllRenderTypes",
		"Turn on all rendering types.",
		&enable_all_render_types_wrapper);

	// Render Features
	add("toggleRenderFeatures",
		"Toggle rendering [\"features\"]:\n"
		"See: llviewermenu.cpp:feature_from_string for list of available features.",
		&toggle_render_features_wrapper);
	add("hasRenderFeature",
		"Check if rendering [\"feature\"] is enabled:\n"
		"See: llviewermenu.cpp:render_feature_from_string for list of available features.",
		&has_render_feature_wrapper,
		LLSDMap("reply", LLSD()));
	add("disableAllRenderFeatures",
		"Turn off all rendering features.",
		&disable_all_render_features_wrapper);
	add("enableAllRenderFeatures",
		"Turn on all rendering features.",
		&enable_all_render_features_wrapper);

	// Render Info Displays
	add("toggleRenderInfoDisplays",
		"Toggle info [\"displays\"]:\n"
		"See: llviewermenu.cpp:info_display_from_string for list of available displays.",
		&toggle_info_displays_wrapper);
	add("hasRenderInfoDisplay",
		"Check if info [\"display\"] is enabled:\n"
		"See: llviewermenu.cpp:info_display_from_string for list of available displays.",
		&has_info_display_wrapper,
		LLSDMap("reply", LLSD()));
	add("disableAllRenderInfoDisplays",
		"Turn off all info displays.",
		&disable_all_info_displays_wrapper);
	add("enableAllRenderInfoDisplays",
		"Turn on all info displays.",
		&enable_all_info_displays_wrapper);
}
<|MERGE_RESOLUTION|>--- conflicted
+++ resolved
@@ -48,11 +48,7 @@
 			U32 render_type = render_type_from_string( iter->asString() );
 			if ( render_type != 0 )
 			{
-<<<<<<< HEAD
-				LLPipeline::toggleRenderTypeControl( (void*)(intptr_t)render_type );
-=======
 				LLPipeline::toggleRenderTypeControl( render_type );
->>>>>>> f40bd0fa
 			}
 		}
 	}
@@ -63,11 +59,7 @@
 		U32 render_type = render_type_from_string( request["type"].asString() );
 		if ( render_type != 0 )
 		{
-<<<<<<< HEAD
-			response["value"] = LLPipeline::hasRenderTypeControl( (void*)(intptr_t)render_type );
-=======
 			response["value"] = LLPipeline::hasRenderTypeControl( render_type );
->>>>>>> f40bd0fa
 		}
 		else
 		{
@@ -95,11 +87,7 @@
 			U32 render_feature = feature_from_string( iter->asString() );
 			if ( render_feature != 0 )
 			{
-<<<<<<< HEAD
-				LLPipeline::toggleRenderDebugControl( (void*)(intptr_t)render_feature );
-=======
 				LLPipeline::toggleRenderDebugControl( render_feature );
->>>>>>> f40bd0fa
 			}
 		}
 	}
@@ -138,11 +126,7 @@
 			U32 info_display = info_display_from_string( iter->asString() );
 			if ( info_display != 0 )
 			{
-<<<<<<< HEAD
-				LLPipeline::toggleRenderDebug( (void*)(intptr_t)info_display );
-=======
 				LLPipeline::toggleRenderDebug( info_display );
->>>>>>> f40bd0fa
 			}
 		}
 	}
