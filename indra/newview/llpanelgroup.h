--- conflicted
+++ resolved
@@ -130,11 +130,7 @@
     LLButton*       mButtonCall = nullptr;
     LLButton*       mButtonChat = nullptr;
     LLButton*       mButtonRefresh = nullptr;
-<<<<<<< HEAD
-    LLButton*       mButtonCancel = nullptr;
     LLButton*       mButtonActivate = nullptr; // <FS:PP> FIRE-33939: Activate button
-=======
->>>>>>> 34cc2de0
     LLUICtrl*       mJoinText;
 
     // <FS:Ansariel> TabContainer switch
