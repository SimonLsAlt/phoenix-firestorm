/**
 * @file llpanelgroup.h
 *
 * $LicenseInfo:firstyear=2006&license=viewerlgpl$
 * Second Life Viewer Source Code
 * Copyright (C) 2010, Linden Research, Inc.
 *
 * This library is free software; you can redistribute it and/or
 * modify it under the terms of the GNU Lesser General Public
 * License as published by the Free Software Foundation;
 * version 2.1 of the License only.
 *
 * This library is distributed in the hope that it will be useful,
 * but WITHOUT ANY WARRANTY; without even the implied warranty of
 * MERCHANTABILITY or FITNESS FOR A PARTICULAR PURPOSE.  See the GNU
 * Lesser General Public License for more details.
 *
 * You should have received a copy of the GNU Lesser General Public
 * License along with this library; if not, write to the Free Software
 * Foundation, Inc., 51 Franklin Street, Fifth Floor, Boston, MA  02110-1301  USA
 *
 * Linden Research, Inc., 945 Battery Street, San Francisco, CA  94111  USA
 * $/LicenseInfo$
 */

#ifndef LL_LLPANELGROUP_H
#define LL_LLPANELGROUP_H

#include "llgroupmgr.h"
#include "llpanel.h"
#include "lltimer.h"
#include "llvoiceclient.h"

class LLOfferInfo;

const F32 UPDATE_MEMBERS_SECONDS_PER_FRAME = 0.005f; // 5ms

// Forward declares
class LLPanelGroupTab;
class LLTabContainer;
class LLAgent;


class LLPanelGroup : public LLPanel,
                     public LLGroupMgrObserver,
                     public LLVoiceClientStatusObserver
{
public:
    LLPanelGroup();
    virtual ~LLPanelGroup();

    virtual BOOL postBuild();

    void setGroupID(const LLUUID& group_id);

    void draw();

    void onOpen(const LLSD& key);

    // Group manager observer trigger.
    virtual void changed(LLGroupChange gc);

    // Implements LLVoiceClientStatusObserver::onChange() to enable the call
    // button when voice is available
    /*virtual*/ void onChange(EStatusType status, const std::string &channelURI, bool proximal);

    void showNotice(const std::string& subject,
                    const std::string& message,
                    const bool& has_inventory,
                    const std::string& inventory_name,
                    LLOfferInfo* inventory_offer);

    void notifyObservers();

    bool apply();
    void refreshData();
    void callGroup();
    void chatGroup();

    virtual void reshape(S32 width, S32 height, BOOL called_from_parent = TRUE);

    static void showNotice(const std::string& subject,
                           const std::string& message,
                           const LLUUID& group_id,
                           const bool& has_inventory,
                           const std::string& inventory_name,
                           LLOfferInfo* inventory_offer);

	// <FS:Ansariel> CTRL-F focusses local search editor
	/*virtual*/ BOOL handleKeyHere(KEY key, MASK mask);
	/*virtual*/ bool hasAccelerators() const { return true; }
	// </FS:Ansariel>


protected:
    virtual void update(LLGroupChange gc);

    void onBackBtnClick();
    void onBtnJoin();

    static void onBtnApply(void*);
    static void onBtnRefresh(void*);
    static void onBtnGroupCallClicked(void*);
    static void onBtnGroupChatClicked(void*);

    void reposButton(const std::string& name);
    void reposButtons();


protected:
    bool    apply(LLPanelGroupTab* tab);

    LLTimer mRefreshTimer;

    BOOL mSkipRefresh;

    std::string mDefaultNeedsApplyMesg;
    std::string mWantApplyMesg;

    std::vector<LLPanelGroupTab* > mTabs;

<<<<<<< HEAD
	LLButton*		mButtonJoin;
	LLUICtrl*		mJoinText;

	// <FS:Ansariel> TabContainer switch
	bool	mIsUsingTabContainer;
=======
    LLButton*       mButtonJoin;
    LLUICtrl*       mJoinText;
>>>>>>> 38c2a5bd
};

class LLPanelGroupTab : public LLPanel
{
public:
    LLPanelGroupTab();
    virtual ~LLPanelGroupTab();

    // Triggered when the tab becomes active.
    virtual void activate() { }

    // Triggered when the tab becomes inactive.
    virtual void deactivate() { }

    // Asks if something needs to be applied.
    // If returning true, this function should modify the message to the user.
    virtual bool needsApply(std::string& mesg) { return false; }

    // Asks if there is currently a modal dialog being shown.
    virtual BOOL hasModal() { return mHasModal; }

    // Request to apply current data.
    // If returning fail, this function should modify the message to the user.
    virtual bool apply(std::string& mesg) { return true; }

    // Request a cancel of changes
    virtual void cancel() { }

    // Triggered when group information changes in the group manager.
    virtual void update(LLGroupChange gc) { }

    // This just connects the help button callback.
    virtual BOOL postBuild();

    virtual BOOL isVisibleByAgent(LLAgent* agentp);

    virtual void setGroupID(const LLUUID& id) {mGroupID = id;};

    void notifyObservers() {};

    const LLUUID& getGroupID() const { return mGroupID;}

    virtual void setupCtrls (LLPanel* parent) {};

    virtual void onFilterChanged() { }

protected:
    LLUUID  mGroupID;
    BOOL mAllowEdit;
    BOOL mHasModal;
};

#endif // LL_LLPANELGROUP_H<|MERGE_RESOLUTION|>--- conflicted
+++ resolved
@@ -86,10 +86,10 @@
                            const std::string& inventory_name,
                            LLOfferInfo* inventory_offer);
 
-	// <FS:Ansariel> CTRL-F focusses local search editor
-	/*virtual*/ BOOL handleKeyHere(KEY key, MASK mask);
-	/*virtual*/ bool hasAccelerators() const { return true; }
-	// </FS:Ansariel>
+    // <FS:Ansariel> CTRL-F focusses local search editor
+    /*virtual*/ BOOL handleKeyHere(KEY key, MASK mask);
+    /*virtual*/ bool hasAccelerators() const { return true; }
+    // </FS:Ansariel>
 
 
 protected:
@@ -119,16 +119,11 @@
 
     std::vector<LLPanelGroupTab* > mTabs;
 
-<<<<<<< HEAD
-	LLButton*		mButtonJoin;
-	LLUICtrl*		mJoinText;
-
-	// <FS:Ansariel> TabContainer switch
-	bool	mIsUsingTabContainer;
-=======
     LLButton*       mButtonJoin;
     LLUICtrl*       mJoinText;
->>>>>>> 38c2a5bd
+
+    // <FS:Ansariel> TabContainer switch
+    bool    mIsUsingTabContainer;
 };
 
 class LLPanelGroupTab : public LLPanel
