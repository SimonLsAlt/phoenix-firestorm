--- conflicted
+++ resolved
@@ -253,33 +253,6 @@
     getChildView("pathfinding_attributes_value")->setEnabled(false);
     getChild<LLUICtrl>("pathfinding_attributes_value")->setValue(LLStringUtil::null);
 
-<<<<<<< HEAD
-    getChildView("Creator:")->setEnabled(FALSE);
-    //getChild<LLUICtrl>("Creator Icon")->setVisible(FALSE);
-    //mLabelCreatorName->setValue(LLStringUtil::null);
-    //mLabelCreatorName->setEnabled(FALSE);
-    getChild<LLUICtrl>("Creator Name")->setValue(LLStringUtil::null);
-    getChildView("Creator Name")->setEnabled(FALSE);
-
-    getChildView("Owner:")->setEnabled(FALSE);
-    //getChild<LLUICtrl>("Owner Icon")->setVisible(FALSE);
-    //getChild<LLUICtrl>("Owner Group Icon")->setVisible(FALSE);
-    //mLabelOwnerName->setValue(LLStringUtil::null);
-    //mLabelOwnerName->setEnabled(FALSE);
-    getChild<LLUICtrl>("Owner Name")->setValue(LLStringUtil::null);
-    getChildView("Owner Name")->setEnabled(FALSE);
-
-    getChildView("Last Owner:")->setEnabled(FALSE);
-    getChild<LLUICtrl>("Last Owner Name")->setValue(LLStringUtil::null);
-    getChildView("Last Owner Name")->setEnabled(FALSE);
-
-    getChildView("Group:")->setEnabled(FALSE);
-    //getChild<LLUICtrl>("Group Name Proxy")->setValue(LLStringUtil::null);
-    //getChildView("Group Name Proxy")->setEnabled(FALSE);
-    getChild<LLUICtrl>("Group Name")->setValue(LLStringUtil::null);
-    getChildView("Group Name")->setEnabled(FALSE);
-    getChildView("button set group")->setEnabled(FALSE);
-=======
     getChildView("Creator:")->setEnabled(false);
     //getChild<LLUICtrl>("Creator Icon")->setVisible(false);
     //mLabelCreatorName->setValue(LLStringUtil::null);
@@ -305,7 +278,6 @@
     getChild<LLUICtrl>("Group Name")->setValue(LLStringUtil::null);
     getChildView("Group Name")->setEnabled(false);
     getChildView("button set group")->setEnabled(false);
->>>>>>> 050d2fef
 
     getChild<LLUICtrl>("Object Name")->setValue(LLStringUtil::null);
     getChildView("Object Name")->setEnabled(false);
@@ -316,15 +288,7 @@
     getChild<LLUICtrl>("Object Description")->setValue(LLStringUtil::null);
     getChildView("Object Description")->setEnabled(false);
 
-<<<<<<< HEAD
-    //getChildView("Permissions:")->setEnabled(FALSE); // <FS:Ansariel> Doesn't exist as of 2016-11-16 (gone since 2009)
-
-    getChild<LLUICtrl>("checkbox share with group")->setValue(FALSE);
-    getChildView("checkbox share with group")->setEnabled(FALSE);
-    getChildView("button deed")->setEnabled(FALSE);
-=======
     //getChildView("Permissions:")->setEnabled(false); // <FS:Ansariel> Doesn't exist as of 2016-11-16 (gone since 2009)
->>>>>>> 050d2fef
 
     getChild<LLUICtrl>("checkbox share with group")->setValue(false);
     getChildView("checkbox share with group")->setEnabled(false);
@@ -338,11 +302,6 @@
     // <FS:CR> OpenSim export permissions
     getChild<LLUICtrl>("checkbox allow export")->setValue(false);
     getChildView("checkbox allow export")->setEnabled(false);
-    // </FS:CR>
-
-    // <FS:CR> OpenSim export permissions
-    getChild<LLUICtrl>("checkbox allow export")->setValue(FALSE);
-    getChildView("checkbox allow export")->setEnabled(FALSE);
     // </FS:CR>
 
     //Next owner can:
@@ -367,11 +326,7 @@
     combo_sale_type->setEnabled(false);
 
     // <FS:Ansariel> Doesn't exist as of 2016-11-16 (gone since 2009)
-<<<<<<< HEAD
-    //getChildView("Cost")->setEnabled(FALSE);
-=======
     //getChildView("Cost")->setEnabled(false);
->>>>>>> 050d2fef
     //getChild<LLUICtrl>("Cost")->setValue(getString("Cost Default"));
     // </FS:Ansariel>
     getChild<LLUICtrl>("Edit Cost")->setValue(LLStringUtil::null);
@@ -379,13 +334,7 @@
 
     showMarkForSale(false);
 
-<<<<<<< HEAD
-    showMarkForSale(FALSE);
-
-    getChildView("label click action")->setEnabled(FALSE);
-=======
     getChildView("label click action")->setEnabled(false);
->>>>>>> 050d2fef
     LLComboBox* combo_click_action = getChild<LLComboBox>("clickaction");
     if (combo_click_action)
     {
@@ -504,21 +453,12 @@
     getChildView("pathfinding_attributes_value")->setEnabled(true);
     getChild<LLUICtrl>("pathfinding_attributes_value")->setValue(LLTrans::getString(pfAttrName));
 
-<<<<<<< HEAD
-    //getChildView("Permissions:")->setEnabled(TRUE); // <FS:Ansariel> Doesn't exist as of 2016-11-16 (gone since 2009)
-
-    // Update creator text field
-    getChildView("Creator:")->setEnabled(TRUE);
-// [RLVa:KB] - Checked: 2010-11-02 (RLVa-1.2.2a) | Modified: RLVa-1.2.2a
-    BOOL creators_identical = FALSE;
-=======
     //getChildView("Permissions:")->setEnabled(true); // <FS:Ansariel> Doesn't exist as of 2016-11-16 (gone since 2009)
 
     // Update creator text field
     getChildView("Creator:")->setEnabled(true);
 // [RLVa:KB] - Checked: 2010-11-02 (RLVa-1.2.2a) | Modified: RLVa-1.2.2a
     bool creators_identical = false;
->>>>>>> 050d2fef
 // [/RLVa:KB]
     std::string creator_app_link;
 // [RLVa:KB] - Checked: 2010-11-02 (RLVa-1.2.2a) | Modified: RLVa-1.2.2a
@@ -553,18 +493,6 @@
 //      mCreatorCacheConnection = LLAvatarNameCache::get(mCreatorID, boost::bind(&LLPanelPermissions::updateCreatorName, this, _1, _2, style_params));
 //  }
 //  getChild<LLAvatarIconCtrl>("Creator Icon")->setValue(mCreatorID);
-<<<<<<< HEAD
-//  getChild<LLAvatarIconCtrl>("Creator Icon")->setVisible(TRUE);
-//  mLabelCreatorName->setEnabled(TRUE);
-// [RLVa:KB] - Moved further down to avoid an annoying flicker when the text is set twice in a row
-
-    // Update owner text field
-    getChildView("Owner:")->setEnabled(TRUE);
-    getChildView("Last Owner:")->setEnabled(TRUE);
-
-    std::string owner_app_link;
-    const BOOL owners_identical = LLSelectMgr::getInstance()->selectGetOwner(mOwnerID, owner_app_link);
-=======
 //  getChild<LLAvatarIconCtrl>("Creator Icon")->setVisible(true);
 //  mLabelCreatorName->setEnabled(true);
 // [RLVa:KB] - Moved further down to avoid an annoying flicker when the text is set twice in a row
@@ -575,7 +503,6 @@
 
     std::string owner_app_link;
     const bool owners_identical = LLSelectMgr::getInstance()->selectGetOwner(mOwnerID, owner_app_link);
->>>>>>> 050d2fef
     //KC: Always show last owner
     //if (LLSelectMgr::getInstance()->selectIsGroupOwned())
     //{
@@ -586,13 +513,8 @@
     //      style_params.link_href = owner_app_link;
     //      mLabelOwnerName->setText(group_data->mName, style_params);
     //      getChild<LLGroupIconCtrl>("Owner Group Icon")->setIconId(group_data->mInsigniaID);
-<<<<<<< HEAD
-    //      getChild<LLGroupIconCtrl>("Owner Group Icon")->setVisible(TRUE);
-    //      getChild<LLUICtrl>("Owner Icon")->setVisible(FALSE);
-=======
     //      getChild<LLGroupIconCtrl>("Owner Group Icon")->setVisible(true);
     //      getChild<LLUICtrl>("Owner Icon")->setVisible(false);
->>>>>>> 050d2fef
     //  }
     //  else
     //  {
@@ -607,11 +529,7 @@
     //  {
             // Display last owner if public
             std::string last_owner_app_link;
-<<<<<<< HEAD
-            const BOOL last_owners_identical = LLSelectMgr::getInstance()->selectGetLastOwner(mLastOwnerID, last_owner_app_link);
-=======
             const bool last_owners_identical = LLSelectMgr::getInstance()->selectGetLastOwner(mLastOwnerID, last_owner_app_link);
->>>>>>> 050d2fef
 
             // It should never happen that the last owner is null and the owner
             // is null, but it seems to be a bug in the simulator right now. JC
@@ -639,17 +557,10 @@
     //  }
     //
     //  getChild<LLAvatarIconCtrl>("Owner Icon")->setValue(owner_id);
-<<<<<<< HEAD
-    //  getChild<LLAvatarIconCtrl>("Owner Icon")->setVisible(TRUE);
-    //  getChild<LLUICtrl>("Owner Group Icon")->setVisible(FALSE);
-    //}
-//  mLabelOwnerName->setEnabled(TRUE);
-=======
     //  getChild<LLAvatarIconCtrl>("Owner Icon")->setVisible(true);
     //  getChild<LLUICtrl>("Owner Group Icon")->setVisible(false);
     //}
 //  mLabelOwnerName->setEnabled(true);
->>>>>>> 050d2fef
 // [RLVa:KB] - Moved further down to avoid an annoying flicker when the text is set twice in a row
 
 // [RLVa:KB] - Checked: RLVa-2.0.1
@@ -669,16 +580,6 @@
     }
 
     getChild<LLUICtrl>("Creator Name")->setValue(creator_app_link);
-<<<<<<< HEAD
-    getChildView("Creator Name")->setEnabled(TRUE);
-
-    getChild<LLUICtrl>("Owner Name")->setValue(owner_app_link);
-    getChildView("Owner Name")->setEnabled(TRUE);
-// [/RLVa:KB]
-
-    getChild<LLUICtrl>("Last Owner Name")->setValue(last_owner_app_link);
-    getChildView("Last Owner Name")->setEnabled(TRUE);
-=======
     getChildView("Creator Name")->setEnabled(true);
 
     getChild<LLUICtrl>("Owner Name")->setValue(owner_app_link);
@@ -687,7 +588,6 @@
 
     getChild<LLUICtrl>("Last Owner Name")->setValue(last_owner_app_link);
     getChildView("Last Owner Name")->setEnabled(true);
->>>>>>> 050d2fef
 
     // update group text field
     getChildView("Group:")->setEnabled(true);
@@ -697,34 +597,20 @@
     if (groups_identical)
     {
         getChild<LLUICtrl>("Group Name")->setValue(LLSLURL("group", group_id, "inspect").getSLURLString());
-<<<<<<< HEAD
-        getChild<LLUICtrl>("Group Name")->setEnabled(TRUE);
-        //if (mLabelGroupName)
-        //{
-        //  mLabelGroupName->setNameID(group_id,TRUE);
-        //  mLabelGroupName->setEnabled(TRUE);
-=======
         getChild<LLUICtrl>("Group Name")->setEnabled(true);
         //if (mLabelGroupName)
         //{
         //  mLabelGroupName->setNameID(group_id,true);
         //  mLabelGroupName->setEnabled(true);
->>>>>>> 050d2fef
         //}
     }
     //else
     //{
     //  if (mLabelGroupName)
     //  {
-<<<<<<< HEAD
-    //      mLabelGroupName->setNameID(LLUUID::null, TRUE);
-    //      mLabelGroupName->refresh(LLUUID::null, std::string(), true);
-    //      mLabelGroupName->setEnabled(FALSE);
-=======
     //      mLabelGroupName->setNameID(LLUUID::null, true);
     //      mLabelGroupName->refresh(LLUUID::null, std::string(), true);
     //      mLabelGroupName->setEnabled(false);
->>>>>>> 050d2fef
     //  }
     //}
 
@@ -771,11 +657,7 @@
     }
 
     // figure out the contents of the name, description, & category
-<<<<<<< HEAD
-    BOOL edit_name_desc = FALSE;
-=======
     bool edit_name_desc = false;
->>>>>>> 050d2fef
 // FIRE-777:�allow batch edit for name and description
 //  if (is_one_object && objectp->permModify() && !objectp->isPermanentEnforced())
     if (objectp->permModify())
@@ -796,15 +678,6 @@
 
     //Check if the object selection has changed and that there is pending sale info changes
     //Prevents clearing the unsaved input on idle refresh
-<<<<<<< HEAD
-    BOOL selection_changed = FALSE;
-    if (mLastSelectedObject != objectp)
-    {
-        mLastSelectedObject = objectp;
-        selection_changed = TRUE;
-    }
-    BOOL update_sale_info = selection_changed || !getChild<LLButton>("button mark for sale")->getEnabled();
-=======
     bool selection_changed = false;
     if (mLastSelectedObject != objectp)
     {
@@ -812,7 +685,6 @@
         selection_changed = true;
     }
     bool update_sale_info = selection_changed || !getChild<LLButton>("button mark for sale")->getEnabled();
->>>>>>> 050d2fef
 
     S32 total_sale_price = 0;
     S32 individual_sale_price = 0;
@@ -833,11 +705,7 @@
 
     if (!owners_identical)
     {
-<<<<<<< HEAD
-        //getChildView("Cost")->setEnabled(FALSE); // <FS:Ansariel> Doesn't exist as of 2016-11-16 (gone since 2009)
-=======
         //getChildView("Cost")->setEnabled(false); // <FS:Ansariel> Doesn't exist as of 2016-11-16 (gone since 2009)
->>>>>>> 050d2fef
         getChild<LLUICtrl>("Edit Cost")->setValue(LLStringUtil::null);
         getChildView("Edit Cost")->setEnabled(false);
     }
@@ -857,13 +725,8 @@
         // </FS:Ansariel>
         // The edit fields are only enabled if you can sell this object
         // and the sale price is not mixed.
-<<<<<<< HEAD
-        //BOOL enable_edit = (num_for_sale && can_transfer) ? !is_for_sale_mixed : FALSE;
-        BOOL enable_edit = can_transfer ? !is_for_sale_mixed : FALSE;
-=======
         //bool enable_edit = (num_for_sale && can_transfer) ? !is_for_sale_mixed : false;
         bool enable_edit = can_transfer ? !is_for_sale_mixed : false;
->>>>>>> 050d2fef
         //getChildView("Cost")->setEnabled(enable_edit); // <FS:Ansariel> Doesn't exist as of 2016-11-16 (gone since 2009)
 
         // Dont update and clear the price if change is pending
@@ -876,19 +739,11 @@
                 // set to the actual cost.
                 if ((num_for_sale > 0) && is_for_sale_mixed)
                 {
-<<<<<<< HEAD
-                    edit_price->setTentative(TRUE);
-                }
-                else if ((num_for_sale > 0) && is_sale_price_mixed)
-                {
-                    edit_price->setTentative(TRUE);
-=======
                     edit_price->setTentative(true);
                 }
                 else if ((num_for_sale > 0) && is_sale_price_mixed)
                 {
                     edit_price->setTentative(true);
->>>>>>> 050d2fef
                 }
                 else
                 {
@@ -901,13 +756,8 @@
     // Someone, not you, owns these objects.
     else if (!public_owned)
     {
-<<<<<<< HEAD
-        //getChildView("Cost")->setEnabled(FALSE); // <FS:Ansariel> Doesn't exist as of 2016-11-16 (gone since 2009)
-        getChildView("Edit Cost")->setEnabled(FALSE);
-=======
         //getChildView("Cost")->setEnabled(false); // <FS:Ansariel> Doesn't exist as of 2016-11-16 (gone since 2009)
         getChildView("Edit Cost")->setEnabled(false);
->>>>>>> 050d2fef
 
         // Don't show a price if none of the items are for sale.
         if (num_for_sale)
@@ -927,11 +777,7 @@
     else
     {
         // <FS:Ansariel> Doesn't exist as of 2016-11-16 (gone since 2009)
-<<<<<<< HEAD
-        //getChildView("Cost")->setEnabled(FALSE);
-=======
         //getChildView("Cost")->setEnabled(false);
->>>>>>> 050d2fef
         //getChild<LLUICtrl>("Cost")->setValue(getString("Cost Default"));
         // </FS:Ansariel>
 
@@ -987,17 +833,6 @@
         if (valid_base_perms)
         {
             getChild<LLUICtrl>("B:")->setValue("B: " + mask_to_string(base_mask_on, isOpenSim)); // <FS:Beq/> remove misleading X for export when not in OpenSim
-<<<<<<< HEAD
-            getChildView("B:")->setVisible(TRUE);
-            getChild<LLUICtrl>("O:")->setValue("O: " + mask_to_string(owner_mask_on, isOpenSim)); // <FS:Beq/> remove misleading X for export when not in OpenSim
-            getChildView("O:")->setVisible(TRUE);
-            getChild<LLUICtrl>("G:")->setValue("G: " + mask_to_string(group_mask_on, isOpenSim)); // <FS:Beq/> remove misleading X for export when not in OpenSim
-            getChildView("G:")->setVisible(TRUE);
-            getChild<LLUICtrl>("E:")->setValue("E: " + mask_to_string(everyone_mask_on, isOpenSim)); // <FS:Beq/> remove misleading X for export when not in OpenSim
-            getChildView("E:")->setVisible(TRUE);
-            getChild<LLUICtrl>("N:")->setValue("N: " + mask_to_string(next_owner_mask_on, isOpenSim)); // <FS:Beq/> remove misleading X for export when not in OpenSim
-            getChildView("N:")->setVisible(TRUE);
-=======
             getChildView("B:")->setVisible(true);
             getChild<LLUICtrl>("O:")->setValue("O: " + mask_to_string(owner_mask_on, isOpenSim)); // <FS:Beq/> remove misleading X for export when not in OpenSim
             getChildView("O:")->setVisible(true);
@@ -1007,7 +842,6 @@
             getChildView("E:")->setVisible(true);
             getChild<LLUICtrl>("N:")->setValue("N: " + mask_to_string(next_owner_mask_on, isOpenSim)); // <FS:Beq/> remove misleading X for export when not in OpenSim
             getChildView("N:")->setVisible(true);
->>>>>>> 050d2fef
         }
         else if(!root_selected)
         {
@@ -1017,17 +851,6 @@
                 if (node && node->mValid)
                 {
                     getChild<LLUICtrl>("B:")->setValue("B: " + mask_to_string( node->mPermissions->getMaskBase(), isOpenSim)); // <FS:Beq/> remove misleading X for export when not in OpenSim
-<<<<<<< HEAD
-                    getChildView("B:")->setVisible(TRUE);
-                    getChild<LLUICtrl>("O:")->setValue("O: " + mask_to_string(node->mPermissions->getMaskOwner(), isOpenSim)); // <FS:Beq/> remove misleading X for export when not in OpenSim
-                    getChildView("O:")->setVisible(TRUE);
-                    getChild<LLUICtrl>("G:")->setValue("G: " + mask_to_string(node->mPermissions->getMaskGroup(), isOpenSim)); // <FS:Beq/> remove misleading X for export when not in OpenSim
-                    getChildView("G:")->setVisible(TRUE);
-                    getChild<LLUICtrl>("E:")->setValue("E: " + mask_to_string(node->mPermissions->getMaskEveryone(), isOpenSim)); // <FS:Beq/> remove misleading X for export when not in OpenSim
-                    getChildView("E:")->setVisible(TRUE);
-                    getChild<LLUICtrl>("N:")->setValue("N: " + mask_to_string(node->mPermissions->getMaskNextOwner(), isOpenSim)); // <FS:Beq/> remove misleading X for export when not in OpenSim
-                    getChildView("N:")->setVisible(TRUE);
-=======
                     getChildView("B:")->setVisible(true);
                     getChild<LLUICtrl>("O:")->setValue("O: " + mask_to_string(node->mPermissions->getMaskOwner(), isOpenSim)); // <FS:Beq/> remove misleading X for export when not in OpenSim
                     getChildView("O:")->setVisible(true);
@@ -1037,7 +860,6 @@
                     getChildView("E:")->setVisible(true);
                     getChild<LLUICtrl>("N:")->setValue("N: " + mask_to_string(node->mPermissions->getMaskNextOwner(), isOpenSim)); // <FS:Beq/> remove misleading X for export when not in OpenSim
                     getChildView("N:")->setVisible(true);
->>>>>>> 050d2fef
                 }
             }
         }
@@ -1059,11 +881,7 @@
         //if (objectp->permExport())        flag_mask |= PERM_EXPORT;   // <FS:CR> OpenSim export permissions
 
         getChild<LLUICtrl>("F:")->setValue("F:" + mask_to_string(flag_mask, isOpenSim)); // <FS:Beq/> remove misleading X for export when not in OpenSim
-<<<<<<< HEAD
-        getChildView("F:")->setVisible(                             TRUE);
-=======
         getChildView("F:")->setVisible(                             true);
->>>>>>> 050d2fef
     }
     else
     {
@@ -1134,7 +952,6 @@
             getChildView("checkbox allow export")->setVisible(false);
     }
     // </FS:CR>
-<<<<<<< HEAD
 
     //Do not update and clear sale info if changes are pending
     if (update_sale_info)
@@ -1147,33 +964,6 @@
             getChild<LLUICtrl>("checkbox for sale")->setTentative(              is_for_sale_mixed);
             getChildView("sale type")->setEnabled(num_for_sale && can_transfer && !is_sale_price_mixed);
 
-            getChildView("Next owner can:")->setEnabled(TRUE);
-            getChildView("checkbox next owner can modify")->setEnabled(base_mask_on & PERM_MODIFY);
-            getChildView("checkbox next owner can copy")->setEnabled(base_mask_on & PERM_COPY);
-            getChildView("checkbox next owner can transfer")->setEnabled(next_owner_mask_on & PERM_COPY);
-        }
-        else
-        {
-            getChildView("checkbox for sale")->setEnabled(FALSE);
-            getChildView("sale type")->setEnabled(FALSE);
-
-            getChildView("Next owner can:")->setEnabled(FALSE);
-            getChildView("checkbox next owner can modify")->setEnabled(FALSE);
-            getChildView("checkbox next owner can copy")->setEnabled(FALSE);
-            getChildView("checkbox next owner can transfer")->setEnabled(FALSE);
-=======
-
-    //Do not update and clear sale info if changes are pending
-    if (update_sale_info)
-    {
-        if (has_change_sale_ability && (owner_mask_on & PERM_TRANSFER))
-        {
-            getChildView("checkbox for sale")->setEnabled(can_transfer || (!can_transfer && num_for_sale));
-            // Set the checkbox to tentative if the prices of each object selected
-            // are not the same.
-            getChild<LLUICtrl>("checkbox for sale")->setTentative(              is_for_sale_mixed);
-            getChildView("sale type")->setEnabled(num_for_sale && can_transfer && !is_sale_price_mixed);
-
             getChildView("Next owner can:")->setEnabled(true);
             getChildView("checkbox next owner can modify")->setEnabled(base_mask_on & PERM_MODIFY);
             getChildView("checkbox next owner can copy")->setEnabled(base_mask_on & PERM_COPY);
@@ -1188,7 +978,6 @@
             getChildView("checkbox next owner can modify")->setEnabled(false);
             getChildView("checkbox next owner can copy")->setEnabled(false);
             getChildView("checkbox next owner can transfer")->setEnabled(false);
->>>>>>> 050d2fef
         }
     }
 
@@ -1208,13 +997,8 @@
         }
         else
         {
-<<<<<<< HEAD
-            getChild<LLUICtrl>("checkbox share with group")->setValue(TRUE);
-            getChild<LLUICtrl>("checkbox share with group")->setTentative(  TRUE);
-=======
             getChild<LLUICtrl>("checkbox share with group")->setValue(true);
             getChild<LLUICtrl>("checkbox share with group")->setTentative(  true);
->>>>>>> 050d2fef
             getChildView("button deed")->setEnabled(gAgent.hasPowerInGroup(group_id, GP_OBJECT_DEED) && (group_mask_on & PERM_MOVE) && (owner_mask_on & PERM_TRANSFER) && !group_owned && can_transfer);
         }
     }
@@ -1279,34 +1063,6 @@
             childSetValue("checkbox allow export", false);
             getChild<LLUICtrl>("checkbox allow export")->setTentative(false);
         }
-<<<<<<< HEAD
-
-        // <FS:CR> OpenSim export permissions
-        if (LFSimFeatureHandler::instance().simSupportsExport())
-        {
-            if(everyone_mask_on & PERM_EXPORT)
-            {
-                getChild<LLUICtrl>("checkbox allow export")->setValue(TRUE);
-                getChild<LLUICtrl>("checkbox allow export")->setTentative(  FALSE);
-            }
-            else if(everyone_mask_off & PERM_EXPORT)
-            {
-                getChild<LLUICtrl>("checkbox allow export")->setValue(FALSE);
-                getChild<LLUICtrl>("checkbox allow export")->setTentative(  FALSE);
-            }
-            else
-            {
-                getChild<LLUICtrl>("checkbox allow export")->setValue(TRUE);
-                getChild<LLUICtrl>("checkbox allow export")->setValue(  TRUE);
-            }
-        }
-        else
-        {
-            childSetValue("checkbox allow export", false);
-            getChild<LLUICtrl>("checkbox allow export")->setTentative(false);
-        }
-=======
->>>>>>> 050d2fef
         // </FS:CR>
     }
 
@@ -1369,32 +1125,20 @@
     {
         // reflect sale information
         LLSaleInfo sale_info;
-<<<<<<< HEAD
-        BOOL valid_sale_info = LLSelectMgr::getInstance()->selectGetSaleInfo(sale_info);
-=======
         bool valid_sale_info = LLSelectMgr::getInstance()->selectGetSaleInfo(sale_info);
->>>>>>> 050d2fef
         LLSaleInfo::EForSale sale_type = sale_info.getSaleType();
 
         LLComboBox* combo_sale_type = getChild<LLComboBox>("sale type");
         if (valid_sale_info)
         {
             combo_sale_type->setValue(                  sale_type == LLSaleInfo::FS_NOT ? LLSaleInfo::FS_COPY : sale_type);
-<<<<<<< HEAD
-            combo_sale_type->setTentative(              FALSE); // unfortunately this doesn't do anything at the moment.
-=======
             combo_sale_type->setTentative(              false); // unfortunately this doesn't do anything at the moment.
->>>>>>> 050d2fef
         }
         else
         {
             // default option is sell copy, determined to be safest
             combo_sale_type->setValue(                  LLSaleInfo::FS_COPY);
-<<<<<<< HEAD
-            combo_sale_type->setTentative(              TRUE); // unfortunately this doesn't do anything at the moment.
-=======
             combo_sale_type->setTentative(              true); // unfortunately this doesn't do anything at the moment.
->>>>>>> 050d2fef
         }
 
         getChild<LLUICtrl>("checkbox for sale")->setValue((num_for_sale != 0));
@@ -1411,11 +1155,7 @@
             }
         }
 
-<<<<<<< HEAD
-        showMarkForSale(FALSE);
-=======
         showMarkForSale(false);
->>>>>>> 050d2fef
     }
 
     // Check search status of objects
@@ -1456,11 +1196,7 @@
 //
 //    LLWString wline = utf8str_to_wstring(name);
 //    // panel supports two lines long names
-<<<<<<< HEAD
-//    S32 segment_length = font->maxDrawableChars(wline.c_str(), max_pixels, wline.length(), LLFontGL::WORD_BOUNDARY_IF_POSSIBLE);
-=======
 //    S32 segment_length = font->maxDrawableChars(wline.c_str(), max_pixels, static_cast<S32>(wline.length()), LLFontGL::WORD_BOUNDARY_IF_POSSIBLE);
->>>>>>> 050d2fef
 //    if (segment_length == wline.length())
 //    {
 //        // no work needed
@@ -1468,11 +1204,7 @@
 //    }
 //
 //    S32 first_line_length = segment_length;
-<<<<<<< HEAD
-//    segment_length = font->maxDrawableChars(wline.substr(first_line_length).c_str(), max_pixels, wline.length(), LLFontGL::ANYWHERE);
-=======
 //    segment_length = font->maxDrawableChars(wline.substr(first_line_length).c_str(), max_pixels, static_cast<S32>(wline.length()), LLFontGL::ANYWHERE);
->>>>>>> 050d2fef
 //    if (segment_length + first_line_length == wline.length())
 //    {
 //        // no work needed
@@ -1482,11 +1214,7 @@
 //    // name does not fit, cut it, add ...
 //    const LLWString dots_pad(utf8str_to_wstring(std::string("....")));
 //    S32 elipses_width = font->getWidthF32(dots_pad.c_str());
-<<<<<<< HEAD
-//    segment_length = font->maxDrawableChars(wline.substr(first_line_length).c_str(), max_pixels - elipses_width, wline.length(), LLFontGL::ANYWHERE);
-=======
 //    segment_length = font->maxDrawableChars(wline.substr(first_line_length).c_str(), max_pixels - elipses_width, static_cast<S32>(wline.length()), LLFontGL::ANYWHERE);
->>>>>>> 050d2fef
 //
 //    name = name.substr(0, segment_length + first_line_length) + std::string("...");
 //}
@@ -1555,11 +1283,7 @@
 {
     // if(mLabelGroupName)
     // {
-<<<<<<< HEAD
-        // mLabelGroupName->setNameID(group_id, TRUE);
-=======
         // mLabelGroupName->setNameID(group_id, true);
->>>>>>> 050d2fef
     // }
     getChild<LLUICtrl>("Group Name")->setValue(LLSLURL("group", group_id, "inspect").getSLURLString());
     LLSelectMgr::getInstance()->sendGroup(group_id);
@@ -1711,15 +1435,9 @@
     LLCheckBoxCtrl *checkPurchase = getChild<LLCheckBoxCtrl>("checkbox for sale");
     if(!gSavedSettings.getBOOL("FSCommitForSaleOnChange") && checkPurchase && checkPurchase->get())
     {
-<<<<<<< HEAD
-        getChildView("sale type")->setEnabled(TRUE);
-        getChildView("Edit Cost")->setEnabled(TRUE);
-        showMarkForSale(TRUE);
-=======
         getChildView("sale type")->setEnabled(true);
         getChildView("Edit Cost")->setEnabled(true);
         showMarkForSale(true);
->>>>>>> 050d2fef
     }
     else
     {
@@ -1736,11 +1454,7 @@
     }
     else
     {
-<<<<<<< HEAD
-        showMarkForSale(TRUE);
-=======
         showMarkForSale(true);
->>>>>>> 050d2fef
     }
 }
 
@@ -1814,17 +1528,10 @@
         }
     }
 
-<<<<<<< HEAD
-    showMarkForSale(FALSE);
-}
-
-void LLPanelPermissions::showMarkForSale(BOOL show)
-=======
     showMarkForSale(false);
 }
 
 void LLPanelPermissions::showMarkForSale(bool show)
->>>>>>> 050d2fef
 {
     LLButton* button_mark_for_sale = getChild<LLButton>("button mark for sale");
     button_mark_for_sale->setEnabled(show);
