--- conflicted
+++ resolved
@@ -1295,47 +1295,6 @@
 	LLSaleInfo new_sale_info(sale_type, price);
 	LLSelectMgr::getInstance()->selectionSetObjectSaleInfo(new_sale_info);
 
-<<<<<<< HEAD
-	if (old_sale_info.isForSale()
-		&& !new_sale_info.isForSale()
-		&& old_click_action == CLICK_ACTION_BUY)
-	{
-		// If turned off for-sale, make sure click-action buy is turned
-		// off as well
-		LLSelectMgr::getInstance()->
-			selectionSetClickAction(CLICK_ACTION_TOUCH);
-	}
-	else if (new_sale_info.isForSale()
-		&& !old_sale_info.isForSale()
-		&& old_click_action == CLICK_ACTION_TOUCH)
-	{
-		// If just turning on for-sale, preemptively turn on one-click buy
-		// unless user have a different click action set
-		LLSelectMgr::getInstance()->
-			selectionSetClickAction(CLICK_ACTION_BUY);
-	}
-	showMarkForSale(FALSE);
-}
-
-void LLPanelPermissions::showMarkForSale(BOOL show)
-{
-	LLButton* button_mark_for_sale = getChild<LLButton>("button mark for sale");
-	button_mark_for_sale->setEnabled(show);
-	button_mark_for_sale->setFlashing(show);
-	LLColor4 shadow_dark = LLUIColorTable::instance().getColor("DefaultShadowDark");
-	LLColor4 highlight_light;
-	if (show)
-	{
-		//shadow_dark = LLUIColorTable::instance().getColor("EmphasisColor");
-		highlight_light = LLUIColorTable::instance().getColor("EmphasisColor");
-	}
-	else
-	{
-		//shadow_dark = LLUIColorTable::instance().getColor("DefaultShadowDark");
-		highlight_light = LLUIColorTable::instance().getColor("DefaultHighlightLight");
-	}
-	getChild<LLViewBorder>("SaleBorder")->setColors(shadow_dark, highlight_light);
-=======
     bool selection_set_for_sale = new_sale_info.isForSale();
     bool selection_was_for_sale = old_sale_info.isForSale();
     if (selection_was_for_sale != selection_set_for_sale)
@@ -1359,7 +1318,27 @@
         } func(old_action, new_action);
         LLSelectMgr::getInstance()->getSelection()->applyToObjects(&func);
     }
->>>>>>> 18cd3244
+	showMarkForSale(FALSE);
+}
+
+void LLPanelPermissions::showMarkForSale(BOOL show)
+{
+	LLButton* button_mark_for_sale = getChild<LLButton>("button mark for sale");
+	button_mark_for_sale->setEnabled(show);
+	button_mark_for_sale->setFlashing(show);
+	LLColor4 shadow_dark = LLUIColorTable::instance().getColor("DefaultShadowDark");
+	LLColor4 highlight_light;
+	if (show)
+	{
+		//shadow_dark = LLUIColorTable::instance().getColor("EmphasisColor");
+		highlight_light = LLUIColorTable::instance().getColor("EmphasisColor");
+	}
+	else
+	{
+		//shadow_dark = LLUIColorTable::instance().getColor("DefaultShadowDark");
+		highlight_light = LLUIColorTable::instance().getColor("DefaultHighlightLight");
+	}
+	getChild<LLViewBorder>("SaleBorder")->setColors(shadow_dark, highlight_light);
 }
 
 struct LLSelectionPayable : public LLSelectedObjectFunctor
