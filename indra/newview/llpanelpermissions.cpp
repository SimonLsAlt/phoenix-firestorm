/** 
 * @file llpanelpermissions.cpp
 * @brief LLPanelPermissions class implementation
 * This class represents the panel in the build view for
 * viewing/editing object names, owners, permissions, etc.
 *
 * $LicenseInfo:firstyear=2002&license=viewerlgpl$
 * Second Life Viewer Source Code
 * Copyright (C) 2010, Linden Research, Inc.
 * 
 * This library is free software; you can redistribute it and/or
 * modify it under the terms of the GNU Lesser General Public
 * License as published by the Free Software Foundation;
 * version 2.1 of the License only.
 * 
 * This library is distributed in the hope that it will be useful,
 * but WITHOUT ANY WARRANTY; without even the implied warranty of
 * MERCHANTABILITY or FITNESS FOR A PARTICULAR PURPOSE.  See the GNU
 * Lesser General Public License for more details.
 * 
 * You should have received a copy of the GNU Lesser General Public
 * License along with this library; if not, write to the Free Software
 * Foundation, Inc., 51 Franklin Street, Fifth Floor, Boston, MA  02110-1301  USA
 * 
 * Linden Research, Inc., 945 Battery Street, San Francisco, CA  94111  USA
 * $/LicenseInfo$
 */

#include "llviewerprecompiledheaders.h"

#include "llpanelpermissions.h"

// library includes
#include "lluuid.h"
#include "llpermissions.h"
#include "llcategory.h"
#include "llclickaction.h"
#include "llfocusmgr.h"
#include "llnotificationsutil.h"
#include "llstring.h"

// project includes
#include "llviewerwindow.h"
#include "llresmgr.h"
#include "lltextbox.h"
#include "llbutton.h"
#include "llcheckboxctrl.h"
#include "llviewerobject.h"
#include "llselectmgr.h"
#include "llagent.h"
#include "llstatusbar.h"		// for getBalance()
#include "lllineeditor.h"
#include "llcombobox.h"
#include "lluiconstants.h"
#include "lldbstrings.h"
#include "llfloatergroups.h"
#include "llfloaterreg.h"
#include "llavataractions.h"
//#include "llavatariconctrl.h"
#include "llnamebox.h"
#include "llviewercontrol.h"
#include "lluictrlfactory.h"
#include "llspinctrl.h"
#include "roles_constants.h"
#include "llgroupactions.h"
//#include "llgroupiconctrl.h"
#include "lltrans.h"
#include "llinventorymodel.h"
//#include "llavatarnamecache.h"
//#include "llcachename.h"
// [RLVa:KB] - Checked: 2010-08-25 (RLVa-1.2.2a)
#include "llslurl.h"
#include "rlvactions.h"
#include "rlvcommon.h"
// [/RLVa:KB]
// <FS:CR> For OpenSim export permisson
#include "lfsimfeaturehandler.h"
#include "llinventoryfunctions.h"

// <FS:CR> For OpenSim export permisson
// base and own must have EXPORT, next owner must be UNRESTRICTED
bool can_set_export(const U32& base, const U32& own, const U32& next)
{
	return base & PERM_EXPORT && own & PERM_EXPORT && (next & PERM_ITEM_UNRESTRICTED) == PERM_ITEM_UNRESTRICTED;
}

bool perms_allow_export(const LLPermissions& perms)
{
	return perms.getMaskBase() & PERM_EXPORT && perms.getMaskEveryone() & PERM_EXPORT;
}

bool is_asset_exportable(const LLUUID& asset_id)
{
	if (asset_id.isNull()) return true; // Don't permission-check null textures
	LLViewerInventoryCategory::cat_array_t cats;
	LLViewerInventoryItem::item_array_t items;
	LLAssetIDMatches asset_id_matches(asset_id);
	gInventory.collectDescendentsIf(LLUUID::null, cats, items, true, asset_id_matches, false);
	
	for (S32 i = 0; i < items.size(); ++i)
	{
		if (perms_allow_export(items[i]->getPermissions())) return true;
	}
	return false;
}
// </FS:CR>

U8 string_value_to_click_action(std::string p_value);
std::string click_action_to_string_value( U8 action);

U8 string_value_to_click_action(std::string p_value)
{
	if(p_value == "Touch")
	{
		return CLICK_ACTION_TOUCH;
	}
	if(p_value == "Sit")
	{
		return CLICK_ACTION_SIT;
	}
	if(p_value == "Buy")
	{
		return CLICK_ACTION_BUY;
	}
	if(p_value == "Pay")
	{
		return CLICK_ACTION_PAY;
	}
	if(p_value == "Open")
	{
		return CLICK_ACTION_OPEN;
	}
	if(p_value == "Zoom")
	{
		return CLICK_ACTION_ZOOM;
	}
	if (p_value == "None")
	{
		return CLICK_ACTION_DISABLED;
	}
	return CLICK_ACTION_TOUCH;
}

std::string click_action_to_string_value( U8 action)
{
	switch (action) 
	{
		case CLICK_ACTION_TOUCH:
		default:	
			return "Touch";
			break;
		case CLICK_ACTION_SIT:
			return "Sit";
			break;
		case CLICK_ACTION_BUY:
			return "Buy";
			break;
		case CLICK_ACTION_PAY:
			return "Pay";
			break;
		case CLICK_ACTION_OPEN:
			return "Open";
			break;
		case CLICK_ACTION_ZOOM:
			return "Zoom";
			break;
		case CLICK_ACTION_DISABLED:
			return "None";
			break;
	}
}

///----------------------------------------------------------------------------
/// Class llpanelpermissions
///----------------------------------------------------------------------------

// Default constructor
LLPanelPermissions::LLPanelPermissions() :
	LLPanel()
{
	setMouseOpaque(FALSE);
}

BOOL LLPanelPermissions::postBuild()
{
	childSetCommitCallback("Object Name",LLPanelPermissions::onCommitName,this);
	getChild<LLLineEditor>("Object Name")->setPrevalidate(LLTextValidate::validateASCIIPrintableNoPipe);
	childSetCommitCallback("Object Description",LLPanelPermissions::onCommitDesc,this);
	getChild<LLLineEditor>("Object Description")->setPrevalidate(LLTextValidate::validateASCIIPrintableNoPipe);

	
	getChild<LLUICtrl>("button set group")->setCommitCallback(boost::bind(&LLPanelPermissions::onClickGroup,this));

	childSetCommitCallback("checkbox share with group",LLPanelPermissions::onCommitGroupShare,this);

	childSetAction("button deed",LLPanelPermissions::onClickDeedToGroup,this);

	childSetCommitCallback("checkbox allow everyone move",LLPanelPermissions::onCommitEveryoneMove,this);

	childSetCommitCallback("checkbox allow everyone copy",LLPanelPermissions::onCommitEveryoneCopy,this);
	
	childSetCommitCallback("checkbox allow export", LLPanelPermissions::onCommitExport, this);	// <FS:CR> OpenSim export permissions
	
	getChild<LLUICtrl>("checkbox for sale")->setCommitCallback( boost::bind(&LLPanelPermissions::onCommitForSale, this));

	getChild<LLUICtrl>("sale type")->setCommitCallback( boost::bind(&LLPanelPermissions::onCommitSaleInfo, this));

	getChild<LLUICtrl>("Edit Cost")->setCommitCallback( boost::bind(&LLPanelPermissions::onCommitSaleInfo, this));

	getChild<LLUICtrl>("button mark for sale")->setCommitCallback( boost::bind(&LLPanelPermissions::setAllSaleInfo, this));

	childSetCommitCallback("checkbox next owner can modify",LLPanelPermissions::onCommitNextOwnerModify,this);
	childSetCommitCallback("checkbox next owner can copy",LLPanelPermissions::onCommitNextOwnerCopy,this);
	childSetCommitCallback("checkbox next owner can transfer",LLPanelPermissions::onCommitNextOwnerTransfer,this);
	childSetCommitCallback("clickaction",LLPanelPermissions::onCommitClickAction,this);
	childSetCommitCallback("search_check",LLPanelPermissions::onCommitIncludeInSearch,this);
	
	//mLabelGroupName = getChild<LLNameBox>("Group Name Proxy");
	//mLabelOwnerName = getChild<LLTextBox>("Owner Name");
	//mLabelCreatorName = getChild<LLTextBox>("Creator Name");

	return TRUE;
}


LLPanelPermissions::~LLPanelPermissions()
{
	//if (mOwnerCacheConnection.connected())
	//{
	//	mOwnerCacheConnection.disconnect();
	//}
	//if (mCreatorCacheConnection.connected())
	//{
	//	mCreatorCacheConnection.disconnect();
	//}
	// base class will take care of everything
}


void LLPanelPermissions::disableAll()
{
	getChildView("perm_modify")->setEnabled(FALSE);
	getChild<LLUICtrl>("perm_modify")->setValue(LLStringUtil::null);

	getChildView("pathfinding_attributes_value")->setEnabled(FALSE);
	getChild<LLUICtrl>("pathfinding_attributes_value")->setValue(LLStringUtil::null);

	getChildView("Creator:")->setEnabled(FALSE);
	//getChild<LLUICtrl>("Creator Icon")->setVisible(FALSE);
	//mLabelCreatorName->setValue(LLStringUtil::null);
	//mLabelCreatorName->setEnabled(FALSE);
	getChild<LLUICtrl>("Creator Name")->setValue(LLStringUtil::null);
	getChildView("Creator Name")->setEnabled(FALSE);

	getChildView("Owner:")->setEnabled(FALSE);
	//getChild<LLUICtrl>("Owner Icon")->setVisible(FALSE);
	//getChild<LLUICtrl>("Owner Group Icon")->setVisible(FALSE);
	//mLabelOwnerName->setValue(LLStringUtil::null);
	//mLabelOwnerName->setEnabled(FALSE);
	getChild<LLUICtrl>("Owner Name")->setValue(LLStringUtil::null);
	getChildView("Owner Name")->setEnabled(FALSE);

	getChildView("Last Owner:")->setEnabled(FALSE);
	getChild<LLUICtrl>("Last Owner Name")->setValue(LLStringUtil::null);
	getChildView("Last Owner Name")->setEnabled(FALSE);

	getChildView("Group:")->setEnabled(FALSE);
	//getChild<LLUICtrl>("Group Name Proxy")->setValue(LLStringUtil::null);
	//getChildView("Group Name Proxy")->setEnabled(FALSE);
	getChild<LLUICtrl>("Group Name")->setValue(LLStringUtil::null);
	getChildView("Group Name")->setEnabled(FALSE);
	getChildView("button set group")->setEnabled(FALSE);

	getChild<LLUICtrl>("Object Name")->setValue(LLStringUtil::null);
	getChildView("Object Name")->setEnabled(FALSE);
	getChildView("Name:")->setEnabled(FALSE);
	getChild<LLUICtrl>("Group Name")->setValue(LLStringUtil::null);
	getChildView("Group Name")->setEnabled(FALSE);
	getChildView("Description:")->setEnabled(FALSE);
	getChild<LLUICtrl>("Object Description")->setValue(LLStringUtil::null);
	getChildView("Object Description")->setEnabled(FALSE);

	//getChildView("Permissions:")->setEnabled(FALSE); // <FS:Ansariel> Doesn't exist as of 2016-11-16 (gone since 2009)
		
	getChild<LLUICtrl>("checkbox share with group")->setValue(FALSE);
	getChildView("checkbox share with group")->setEnabled(FALSE);
	getChildView("button deed")->setEnabled(FALSE);

	getChild<LLUICtrl>("checkbox allow everyone move")->setValue(FALSE);
	getChildView("checkbox allow everyone move")->setEnabled(FALSE);
	getChild<LLUICtrl>("checkbox allow everyone copy")->setValue(FALSE);
	getChildView("checkbox allow everyone copy")->setEnabled(FALSE);
	
	// <FS:CR> OpenSim export permissions
	getChild<LLUICtrl>("checkbox allow export")->setValue(FALSE);
	getChildView("checkbox allow export")->setEnabled(FALSE);
	// </FS:CR>

	//Next owner can:
	getChildView("Next owner can:")->setEnabled(FALSE);
	getChild<LLUICtrl>("checkbox next owner can modify")->setValue(FALSE);
	getChildView("checkbox next owner can modify")->setEnabled(FALSE);
	getChild<LLUICtrl>("checkbox next owner can copy")->setValue(FALSE);
	getChildView("checkbox next owner can copy")->setEnabled(FALSE);
	getChild<LLUICtrl>("checkbox next owner can transfer")->setValue(FALSE);
	getChildView("checkbox next owner can transfer")->setEnabled(FALSE);

	//checkbox for sale
	getChild<LLUICtrl>("checkbox for sale")->setValue(FALSE);
	getChildView("checkbox for sale")->setEnabled(FALSE);

	//checkbox include in search
	getChild<LLUICtrl>("search_check")->setValue(FALSE);
	getChildView("search_check")->setEnabled(FALSE);
		
	LLComboBox*	combo_sale_type = getChild<LLComboBox>("sale type");
	combo_sale_type->setValue(LLSaleInfo::FS_COPY);
	combo_sale_type->setEnabled(FALSE);
		
	// <FS:Ansariel> Doesn't exist as of 2016-11-16 (gone since 2009)
	//getChildView("Cost")->setEnabled(FALSE);
	//getChild<LLUICtrl>("Cost")->setValue(getString("Cost Default"));
	// </FS:Ansariel>
	getChild<LLUICtrl>("Edit Cost")->setValue(LLStringUtil::null);
	getChildView("Edit Cost")->setEnabled(FALSE);
		
	showMarkForSale(FALSE);

	getChildView("label click action")->setEnabled(FALSE);
	LLComboBox*	combo_click_action = getChild<LLComboBox>("clickaction");
	if (combo_click_action)
	{
		combo_click_action->setEnabled(FALSE);
		combo_click_action->clear();
	}
	getChildView("B:")->setVisible(								FALSE);
	getChildView("O:")->setVisible(								FALSE);
	getChildView("G:")->setVisible(								FALSE);
	getChildView("E:")->setVisible(								FALSE);
	getChildView("N:")->setVisible(								FALSE);
	getChildView("F:")->setVisible(								FALSE);
}

void LLPanelPermissions::refresh()
{
	LLButton*	BtnDeedToGroup = getChild<LLButton>("button deed");
	if(BtnDeedToGroup)
	{	
		std::string deedText;
		if (gWarningSettings.getBOOL("DeedObject"))
		{
			deedText = getString("text deed continued");
		}
		else
		{
			deedText = getString("text deed");
		}
		BtnDeedToGroup->setLabelSelected(deedText);
		BtnDeedToGroup->setLabelUnselected(deedText);
	}
	BOOL root_selected = TRUE;
	LLSelectNode* nodep = LLSelectMgr::getInstance()->getSelection()->getFirstRootNode();
	S32 object_count = LLSelectMgr::getInstance()->getSelection()->getRootObjectCount();
	if(!nodep || 0 == object_count)
	{
		nodep = LLSelectMgr::getInstance()->getSelection()->getFirstNode();
		object_count = LLSelectMgr::getInstance()->getSelection()->getObjectCount();
		root_selected = FALSE;
	}

	//BOOL attachment_selected = LLSelectMgr::getInstance()->getSelection()->isAttachment();
	//attachment_selected = false;
	LLViewerObject* objectp = NULL;
	if(nodep) objectp = nodep->getObject();
	if(!nodep || !objectp)// || attachment_selected)
	{
		// ...nothing selected
		disableAll();
		mLastSelectedObject = NULL;
		return;
	}

	// figure out a few variables
	const BOOL is_one_object = (object_count == 1);
	
	// BUG: fails if a root and non-root are both single-selected.
	BOOL is_perm_modify = (LLSelectMgr::getInstance()->getSelection()->getFirstRootNode() 
						   && LLSelectMgr::getInstance()->selectGetRootsModify())
		|| LLSelectMgr::getInstance()->selectGetModify();
	BOOL is_nonpermanent_enforced = (LLSelectMgr::getInstance()->getSelection()->getFirstRootNode() 
						   && LLSelectMgr::getInstance()->selectGetRootsNonPermanentEnforced())
		|| LLSelectMgr::getInstance()->selectGetNonPermanentEnforced();
	const LLFocusableElement* keyboard_focus_view = gFocusMgr.getKeyboardFocus();

	S32 string_index = 0;
	std::string MODIFY_INFO_STRINGS[] =
		{
			getString("text modify info 1"),
			getString("text modify info 2"),
			getString("text modify info 3"),
			getString("text modify info 4"),
			getString("text modify info 5"),
			getString("text modify info 6")
		};
	if (!is_perm_modify)
	{
		string_index += 2;
	}
	else if (!is_nonpermanent_enforced)
	{
		string_index += 4;
	}
	if (!is_one_object)
	{
		++string_index;
	}
	getChildView("perm_modify")->setEnabled(TRUE);
	getChild<LLUICtrl>("perm_modify")->setValue(MODIFY_INFO_STRINGS[string_index]);

	std::string pfAttrName;

	if ((LLSelectMgr::getInstance()->getSelection()->getFirstRootNode() 
		&& LLSelectMgr::getInstance()->selectGetRootsNonPathfinding())
		|| LLSelectMgr::getInstance()->selectGetNonPathfinding())
	{
		pfAttrName = "Pathfinding_Object_Attr_None";
	}
	else if ((LLSelectMgr::getInstance()->getSelection()->getFirstRootNode() 
		&& LLSelectMgr::getInstance()->selectGetRootsPermanent())
		|| LLSelectMgr::getInstance()->selectGetPermanent())
	{
		pfAttrName = "Pathfinding_Object_Attr_Permanent";
	}
	else if ((LLSelectMgr::getInstance()->getSelection()->getFirstRootNode() 
		&& LLSelectMgr::getInstance()->selectGetRootsCharacter())
		|| LLSelectMgr::getInstance()->selectGetCharacter())
	{
		pfAttrName = "Pathfinding_Object_Attr_Character";
	}
	else
	{
		pfAttrName = "Pathfinding_Object_Attr_MultiSelect";
	}

	getChildView("pathfinding_attributes_value")->setEnabled(TRUE);
	getChild<LLUICtrl>("pathfinding_attributes_value")->setValue(LLTrans::getString(pfAttrName));

	//getChildView("Permissions:")->setEnabled(TRUE); // <FS:Ansariel> Doesn't exist as of 2016-11-16 (gone since 2009)
	
	// Update creator text field
	getChildView("Creator:")->setEnabled(TRUE);
// [RLVa:KB] - Checked: 2010-11-02 (RLVa-1.2.2a) | Modified: RLVa-1.2.2a
	BOOL creators_identical = FALSE;
// [/RLVa:KB]
	std::string creator_app_link;
// [RLVa:KB] - Checked: 2010-11-02 (RLVa-1.2.2a) | Modified: RLVa-1.2.2a
	creators_identical = LLSelectMgr::getInstance()->selectGetCreator(mCreatorID, creator_app_link);
// [/RLVa:KB]
//	LLSelectMgr::getInstance()->selectGetCreator(mCreatorID, creator_app_link);

//	// Style for creator and owner links (both group and agent)
//	LLStyle::Params style_params;
//	LLColor4 link_color = LLUIColorTable::instance().getColor("HTMLLinkColor");
//	style_params.color = link_color;
//	style_params.readonly_color = link_color;
//	style_params.is_link = true; // link will be added later
//	const LLFontGL* fontp = mLabelCreatorName->getFont();
//	style_params.font.name = LLFontGL::nameFromFont(fontp);
//	style_params.font.size = LLFontGL::sizeFromFont(fontp);
//	style_params.font.style = "UNDERLINE";

//	LLAvatarName av_name;
//	style_params.link_href = creator_app_link;
//	if (LLAvatarNameCache::get(mCreatorID, &av_name))
//	{
//		updateCreatorName(mCreatorID, av_name, style_params);
//	}
//	else
//	{
//		if (mCreatorCacheConnection.connected())
//		{
//			mCreatorCacheConnection.disconnect();
//		}
//		mLabelCreatorName->setText(LLTrans::getString("None"));
//		mCreatorCacheConnection = LLAvatarNameCache::get(mCreatorID, boost::bind(&LLPanelPermissions::updateCreatorName, this, _1, _2, style_params));
//	}
//	getChild<LLAvatarIconCtrl>("Creator Icon")->setValue(mCreatorID);
//	getChild<LLAvatarIconCtrl>("Creator Icon")->setVisible(TRUE);
//	mLabelCreatorName->setEnabled(TRUE);
// [RLVa:KB] - Moved further down to avoid an annoying flicker when the text is set twice in a row

	// Update owner text field
	getChildView("Owner:")->setEnabled(TRUE);
	getChildView("Last Owner:")->setEnabled(TRUE);

	std::string owner_app_link;
	const BOOL owners_identical = LLSelectMgr::getInstance()->selectGetOwner(mOwnerID, owner_app_link);
	//KC: Always show last owner
	//if (LLSelectMgr::getInstance()->selectIsGroupOwned())
	//{
	//	// Group owned already displayed by selectGetOwner
	//	LLGroupMgrGroupData* group_data = LLGroupMgr::getInstance()->getGroupData(mOwnerID);
	//	if (group_data && group_data->isGroupPropertiesDataComplete())
	//	{
	//		style_params.link_href = owner_app_link;
	//		mLabelOwnerName->setText(group_data->mName, style_params);
	//		getChild<LLGroupIconCtrl>("Owner Group Icon")->setIconId(group_data->mInsigniaID);
	//		getChild<LLGroupIconCtrl>("Owner Group Icon")->setVisible(TRUE);
	//		getChild<LLUICtrl>("Owner Icon")->setVisible(FALSE);
	//	}
	//	else
	//	{
	//		// Triggers refresh
	//		LLGroupMgr::getInstance()->sendGroupPropertiesRequest(mOwnerID);
	//	}
	//}
	//else
	//{
	//	LLUUID owner_id = mOwnerID;
	//	if (owner_id.isNull())
	//	{
			// Display last owner if public
			std::string last_owner_app_link;
			const BOOL last_owners_identical = LLSelectMgr::getInstance()->selectGetLastOwner(mLastOwnerID, last_owner_app_link);

			// It should never happen that the last owner is null and the owner
			// is null, but it seems to be a bug in the simulator right now. JC
			//if (!mLastOwnerID.isNull() && !last_owner_app_link.empty())
			//{
			//	owner_app_link.append(", last ");
			//	owner_app_link.append(last_owner_app_link);
			//}
	//		owner_id = mLastOwnerID;
	//	}
	//
	//	style_params.link_href = owner_app_link;
	//	if (LLAvatarNameCache::get(owner_id, &av_name))
	//	{
	//		updateOwnerName(owner_id, av_name, style_params);
	//	}
	//	else
	//	{
	//		if (mOwnerCacheConnection.connected())
	//		{
	//			mOwnerCacheConnection.disconnect();
	//		}
	//		mLabelOwnerName->setText(LLTrans::getString("None"));
	//		mOwnerCacheConnection = LLAvatarNameCache::get(owner_id, boost::bind(&LLPanelPermissions::updateOwnerName, this, _1, _2, style_params));
	//	}
	//
	//	getChild<LLAvatarIconCtrl>("Owner Icon")->setValue(owner_id);
	//	getChild<LLAvatarIconCtrl>("Owner Icon")->setVisible(TRUE);
	//	getChild<LLUICtrl>("Owner Group Icon")->setVisible(FALSE);
	//}
//	mLabelOwnerName->setEnabled(TRUE);
// [RLVa:KB] - Moved further down to avoid an annoying flicker when the text is set twice in a row

// [RLVa:KB] - Checked: RLVa-2.0.1
	if ( (RlvActions::isRlvEnabled()) && (!RlvActions::canShowName(RlvActions::SNC_DEFAULT)) )
	{
		// Only anonymize the creator if all of the selection was created by the same avie who's also the owner or they're a nearby avie
		if ( (creators_identical) && (!RlvActions::canShowName(RlvActions::SNC_DEFAULT, mCreatorID)) && ((mCreatorID == mOwnerID) || (RlvUtil::isNearbyAgent(mCreatorID))) )
			creator_app_link = LLSLURL("agent", mCreatorID, "rlvanonym").getSLURLString();

		// Only anonymize the owner name if all of the selection is owned by the same avie and isn't group owned
		if ( (owners_identical) && (!LLSelectMgr::getInstance()->selectIsGroupOwned()) && (!RlvActions::canShowName(RlvActions::SNC_DEFAULT, mOwnerID)) )
			owner_app_link = LLSLURL("agent", mOwnerID, "rlvanonym").getSLURLString();
		
		// Only anonymize the last owner name if all of the selection was last owned by the same avie
		if ( (last_owners_identical) && (mLastOwnerID != gAgent.getID()) )
			last_owner_app_link = LLSLURL("agent", mLastOwnerID, "rlvanonym").getSLURLString();
	}

	getChild<LLUICtrl>("Creator Name")->setValue(creator_app_link);
	getChildView("Creator Name")->setEnabled(TRUE);

	getChild<LLUICtrl>("Owner Name")->setValue(owner_app_link);
	getChildView("Owner Name")->setEnabled(TRUE);
// [/RLVa:KB]
	
	getChild<LLUICtrl>("Last Owner Name")->setValue(last_owner_app_link);
	getChildView("Last Owner Name")->setEnabled(TRUE);

	// update group text field
	getChildView("Group:")->setEnabled(TRUE);
	getChild<LLUICtrl>("Group Name")->setValue(LLStringUtil::null);
	LLUUID group_id;
	BOOL groups_identical = LLSelectMgr::getInstance()->selectGetGroup(group_id);
	if (groups_identical)
	{
		getChild<LLUICtrl>("Group Name")->setValue(LLSLURL("group", group_id, "inspect").getSLURLString());
		getChild<LLUICtrl>("Group Name")->setEnabled(TRUE);
		//if (mLabelGroupName)
		//{
		//	mLabelGroupName->setNameID(group_id,TRUE);
		//	mLabelGroupName->setEnabled(TRUE);
		//}
	}
	//else
	//{
	//	if (mLabelGroupName)
	//	{
	//		mLabelGroupName->setNameID(LLUUID::null, TRUE);
	//		mLabelGroupName->refresh(LLUUID::null, std::string(), true);
	//		mLabelGroupName->setEnabled(FALSE);
	//	}
	//}
	
	getChildView("button set group")->setEnabled(root_selected && owners_identical && (mOwnerID == gAgent.getID()) && is_nonpermanent_enforced);

	getChildView("Name:")->setEnabled(TRUE);
	LLLineEditor* LineEditorObjectName = getChild<LLLineEditor>("Object Name");
	getChildView("Description:")->setEnabled(TRUE);
	LLLineEditor* LineEditorObjectDesc = getChild<LLLineEditor>("Object Description");

	if (is_one_object)
	{
		if (keyboard_focus_view != LineEditorObjectName)
		{
			getChild<LLUICtrl>("Object Name")->setValue(nodep->mName);
		}

		if (LineEditorObjectDesc)
		{
			if (keyboard_focus_view != LineEditorObjectDesc)
			{
				LineEditorObjectDesc->setText(nodep->mDescription);
			}
		}
	}
	else
	{
// FIRE-777: allow batch edit for name and description
//		getChild<LLUICtrl>("Object Name")->setValue(LLStringUtil::null);
//		LineEditorObjectDesc->setText(LLStringUtil::null);
		if (keyboard_focus_view != LineEditorObjectName)
		{
			getChild<LLUICtrl>("Object Name")->setValue(getString("multiple selection"));
		}

		if (LineEditorObjectDesc)
		{
			if (keyboard_focus_view != LineEditorObjectDesc)
			{
				LineEditorObjectDesc->setText(getString("multiple selection"));
			}
		}
// /FIRE-777
	}

	// figure out the contents of the name, description, & category
	BOOL edit_name_desc = FALSE;
// FIRE-777: allow batch edit for name and description
//	if (is_one_object && objectp->permModify() && !objectp->isPermanentEnforced())
	if (objectp->permModify())
// /FIRE-777
	{
		edit_name_desc = TRUE;
	}
	if (edit_name_desc)
	{
		getChildView("Object Name")->setEnabled(TRUE);
		getChildView("Object Description")->setEnabled(TRUE);
	}
	else
	{
		getChildView("Object Name")->setEnabled(FALSE);
		getChildView("Object Description")->setEnabled(FALSE);
	}

	//Check if the object selection has changed and that there is pending sale info changes
	//Prevents clearing the unsaved input on idle refresh
	BOOL selection_changed = FALSE;
	if (mLastSelectedObject != objectp)
	{
		mLastSelectedObject = objectp;
		selection_changed = TRUE;
	}
	BOOL update_sale_info = selection_changed || !getChild<LLButton>("button mark for sale")->getEnabled();

	S32 total_sale_price = 0;
	S32 individual_sale_price = 0;
	BOOL is_for_sale_mixed = FALSE;
	BOOL is_sale_price_mixed = FALSE;
	U32 num_for_sale = FALSE;
    LLSelectMgr::getInstance()->selectGetAggregateSaleInfo(num_for_sale,
														   is_for_sale_mixed,
														   is_sale_price_mixed,
														   total_sale_price,
														   individual_sale_price);

	const BOOL self_owned = (gAgent.getID() == mOwnerID);
	const BOOL group_owned = LLSelectMgr::getInstance()->selectIsGroupOwned() ;
	const BOOL public_owned = (mOwnerID.isNull() && !LLSelectMgr::getInstance()->selectIsGroupOwned());
	const BOOL can_transfer = LLSelectMgr::getInstance()->selectGetRootsTransfer();
	const BOOL can_copy = LLSelectMgr::getInstance()->selectGetRootsCopy();

	if (!owners_identical)
	{
		//getChildView("Cost")->setEnabled(FALSE); // <FS:Ansariel> Doesn't exist as of 2016-11-16 (gone since 2009)
		getChild<LLUICtrl>("Edit Cost")->setValue(LLStringUtil::null);
		getChildView("Edit Cost")->setEnabled(FALSE);
	}
	// You own these objects.
	else if (self_owned || (group_owned && gAgent.hasPowerInGroup(group_id,GP_OBJECT_SET_SALE)))
	{
		// If there are multiple items for sale then set text to PRICE PER UNIT.
		// <FS:Ansariel> Doesn't exist as of 2016-11-16 (gone since 2009)
		//if (num_for_sale > 1)
		//{
		//	getChild<LLUICtrl>("Cost")->setValue(getString("Cost Per Unit"));
		//}
		//else
		//{
		//	getChild<LLUICtrl>("Cost")->setValue(getString("Cost Default"));
		//}
		// </FS:Ansariel>
		// The edit fields are only enabled if you can sell this object
		// and the sale price is not mixed.
		//BOOL enable_edit = (num_for_sale && can_transfer) ? !is_for_sale_mixed : FALSE;
		BOOL enable_edit = can_transfer ? !is_for_sale_mixed : FALSE;
		//getChildView("Cost")->setEnabled(enable_edit); // <FS:Ansariel> Doesn't exist as of 2016-11-16 (gone since 2009)
		
		// Dont update and clear the price if change is pending
		if (update_sale_info)
		{
			LLSpinCtrl *edit_price = getChild<LLSpinCtrl>("Edit Cost");
			if (!edit_price->hasFocus())
			{
				// If the sale price is mixed then set the cost to MIXED, otherwise
				// set to the actual cost.
				if ((num_for_sale > 0) && is_for_sale_mixed)
				{
					edit_price->setTentative(TRUE);
				}
				else if ((num_for_sale > 0) && is_sale_price_mixed)
				{
					edit_price->setTentative(TRUE);
				}
				else 
				{
					edit_price->setValue(individual_sale_price);
				}
			}
			getChildView("Edit Cost")->setEnabled(enable_edit);
		}
	}
	// Someone, not you, owns these objects.
	else if (!public_owned)
	{
		//getChildView("Cost")->setEnabled(FALSE); // <FS:Ansariel> Doesn't exist as of 2016-11-16 (gone since 2009)
		getChildView("Edit Cost")->setEnabled(FALSE);
		
		// Don't show a price if none of the items are for sale.
		if (num_for_sale)
			getChild<LLUICtrl>("Edit Cost")->setValue(llformat("%d",total_sale_price));
		else
			getChild<LLUICtrl>("Edit Cost")->setValue(LLStringUtil::null);

		// If multiple items are for sale, set text to TOTAL PRICE.
		// <FS:Ansariel> Doesn't exist as of 2016-11-16 (gone since 2009)
		//if (num_for_sale > 1)
		//	getChild<LLUICtrl>("Cost")->setValue(getString("Cost Total"));
		//else
		//	getChild<LLUICtrl>("Cost")->setValue(getString("Cost Default"));
		// </FS:Ansariel>
	}
	// This is a public object.
	else
	{
		// <FS:Ansariel> Doesn't exist as of 2016-11-16 (gone since 2009)
		//getChildView("Cost")->setEnabled(FALSE);
		//getChild<LLUICtrl>("Cost")->setValue(getString("Cost Default"));
		// </FS:Ansariel>
		
		getChild<LLUICtrl>("Edit Cost")->setValue(LLStringUtil::null);
		getChildView("Edit Cost")->setEnabled(FALSE);
	}

	// Enable and disable the permissions checkboxes
	// based on who owns the object.
	// TODO: Creator permissions

	U32 base_mask_on 			= 0;
	U32 base_mask_off		 	= 0;
	U32 owner_mask_off			= 0;
	U32 owner_mask_on 			= 0;
	U32 group_mask_on 			= 0;
	U32 group_mask_off 			= 0;
	U32 everyone_mask_on 		= 0;
	U32 everyone_mask_off 		= 0;
	U32 next_owner_mask_on 		= 0;
	U32 next_owner_mask_off		= 0;

	BOOL valid_base_perms 		= LLSelectMgr::getInstance()->selectGetPerm(PERM_BASE,
																			&base_mask_on,
																			&base_mask_off);
	//BOOL valid_owner_perms =//
	LLSelectMgr::getInstance()->selectGetPerm(PERM_OWNER,
											  &owner_mask_on,
											  &owner_mask_off);
	BOOL valid_group_perms 		= LLSelectMgr::getInstance()->selectGetPerm(PERM_GROUP,
																			&group_mask_on,
																			&group_mask_off);
	
	BOOL valid_everyone_perms 	= LLSelectMgr::getInstance()->selectGetPerm(PERM_EVERYONE,
																			&everyone_mask_on,
																			&everyone_mask_off);
	
	BOOL valid_next_perms 		= LLSelectMgr::getInstance()->selectGetPerm(PERM_NEXT_OWNER,
																			&next_owner_mask_on,
																			&next_owner_mask_off);


	if (gSavedSettings.getBOOL("DebugPermissions") )
	{
		if (valid_base_perms)
		{
			getChild<LLUICtrl>("B:")->setValue("B: " + mask_to_string(base_mask_on));
			getChildView("B:")->setVisible(TRUE);
			getChild<LLUICtrl>("O:")->setValue("O: " + mask_to_string(owner_mask_on));
			getChildView("O:")->setVisible(TRUE);
			getChild<LLUICtrl>("G:")->setValue("G: " + mask_to_string(group_mask_on));
			getChildView("G:")->setVisible(TRUE);
			getChild<LLUICtrl>("E:")->setValue("E: " + mask_to_string(everyone_mask_on));
			getChildView("E:")->setVisible(TRUE);
			getChild<LLUICtrl>("N:")->setValue("N: " + mask_to_string(next_owner_mask_on));
			getChildView("N:")->setVisible(TRUE);
		}
		else if(!root_selected)
		{
			if(object_count == 1)
			{
				LLSelectNode* node = LLSelectMgr::getInstance()->getSelection()->getFirstNode();
				if (node && node->mValid)
				{
					getChild<LLUICtrl>("B:")->setValue("B: " + mask_to_string( node->mPermissions->getMaskBase()));
					getChildView("B:")->setVisible(TRUE);
					getChild<LLUICtrl>("O:")->setValue("O: " + mask_to_string(node->mPermissions->getMaskOwner()));
					getChildView("O:")->setVisible(TRUE);
					getChild<LLUICtrl>("G:")->setValue("G: " + mask_to_string(node->mPermissions->getMaskGroup()));
					getChildView("G:")->setVisible(TRUE);
					getChild<LLUICtrl>("E:")->setValue("E: " + mask_to_string(node->mPermissions->getMaskEveryone()));
					getChildView("E:")->setVisible(TRUE);
					getChild<LLUICtrl>("N:")->setValue("N: " + mask_to_string(node->mPermissions->getMaskNextOwner()));
					getChildView("N:")->setVisible(TRUE);
				}
			}
		}
		else
		{
		    getChildView("B:")->setVisible(FALSE);
		    getChildView("O:")->setVisible(FALSE);
		    getChildView("G:")->setVisible(FALSE);
		    getChildView("E:")->setVisible(FALSE);
		    getChildView("N:")->setVisible(FALSE);
		}

		U32 flag_mask = 0x0;
		if (objectp->permMove()) 		flag_mask |= PERM_MOVE;
		if (objectp->permModify()) 		flag_mask |= PERM_MODIFY;
		if (objectp->permCopy()) 		flag_mask |= PERM_COPY;
		if (objectp->permTransfer()) 	flag_mask |= PERM_TRANSFER;
		
		//if (objectp->permExport())		flag_mask |= PERM_EXPORT;	// <FS:CR> OpenSim export permissions

		getChild<LLUICtrl>("F:")->setValue("F:" + mask_to_string(flag_mask));
		getChildView("F:")->setVisible(								TRUE);
	}
	else
	{
		getChildView("B:")->setVisible(								FALSE);
		getChildView("O:")->setVisible(								FALSE);
		getChildView("G:")->setVisible(								FALSE);
		getChildView("E:")->setVisible(								FALSE);
		getChildView("N:")->setVisible(								FALSE);
		getChildView("F:")->setVisible(								FALSE);
	}

	BOOL has_change_perm_ability = FALSE;
	BOOL has_change_sale_ability = FALSE;

	if (valid_base_perms && is_nonpermanent_enforced &&
		(self_owned || (group_owned && gAgent.hasPowerInGroup(group_id, GP_OBJECT_MANIPULATE))))
	{
		has_change_perm_ability = TRUE;
	}
	if (valid_base_perms && is_nonpermanent_enforced &&
	   (self_owned || (group_owned && gAgent.hasPowerInGroup(group_id, GP_OBJECT_SET_SALE))))
	{
		has_change_sale_ability = TRUE;
	}

	if (!has_change_perm_ability && !has_change_sale_ability && !root_selected)
	{
		// ...must select root to choose permissions
		getChild<LLUICtrl>("perm_modify")->setValue(getString("text modify warning"));
	}

	if (has_change_perm_ability)
	{
		getChildView("checkbox share with group")->setEnabled(TRUE);
		getChildView("checkbox allow everyone move")->setEnabled(owner_mask_on & PERM_MOVE);
		getChildView("checkbox allow everyone copy")->setEnabled(owner_mask_on & PERM_COPY && owner_mask_on & PERM_TRANSFER);
	}
	else
	{
		getChildView("checkbox share with group")->setEnabled(FALSE);
		getChildView("checkbox allow everyone move")->setEnabled(FALSE);
		getChildView("checkbox allow everyone copy")->setEnabled(FALSE);
	}
	
	// <FS:CR> Opensim export permissions - Codeblock courtesy of Liru Færs.	
	// Is this user allowed to toggle export on this object?
	if (LFSimFeatureHandler::instance().simSupportsExport()
		&& self_owned && mCreatorID == mOwnerID
		&& can_set_export(base_mask_on, owner_mask_on, next_owner_mask_on))
	{
		bool can_export = true;
		LLInventoryObject::object_list_t objects;
		objectp->getInventoryContents(objects);
		for (LLInventoryObject::object_list_t::iterator i = objects.begin(); can_export && i != objects.end() ; ++i) //The object's inventory must have EXPORT.
		{
			LLViewerInventoryItem* item = static_cast<LLViewerInventoryItem*>(i->get()); //getInventoryContents() filters out categories, static_cast.
			can_export = perms_allow_export(item->getPermissions());
		}
		for (U8 i = 0; can_export && i < objectp->getNumTEs(); ++i) // Can the textures be exported?
			if (LLTextureEntry* texture = objectp->getTE(i))
				can_export = is_asset_exportable(texture->getID());
		getChildView("checkbox allow export")->setEnabled(can_export);
	}
	else
	{
		getChildView("checkbox allow export")->setEnabled(false);
		if (!LFSimFeatureHandler::instance().simSupportsExport())
			getChildView("checkbox allow export")->setVisible(false);
	}
	// </FS:CR>

	//Do not update and clear sale info if changes are pending
	if (update_sale_info)
	{
		if (has_change_sale_ability && (owner_mask_on & PERM_TRANSFER))
		{
			getChildView("checkbox for sale")->setEnabled(can_transfer || (!can_transfer && num_for_sale));
			// Set the checkbox to tentative if the prices of each object selected
			// are not the same.
			getChild<LLUICtrl>("checkbox for sale")->setTentative( 				is_for_sale_mixed);
			getChildView("sale type")->setEnabled(num_for_sale && can_transfer && !is_sale_price_mixed);
	
			getChildView("Next owner can:")->setEnabled(TRUE);
			getChildView("checkbox next owner can modify")->setEnabled(base_mask_on & PERM_MODIFY);
			getChildView("checkbox next owner can copy")->setEnabled(base_mask_on & PERM_COPY);
			getChildView("checkbox next owner can transfer")->setEnabled(next_owner_mask_on & PERM_COPY);
		}
		else 
		{
			getChildView("checkbox for sale")->setEnabled(FALSE);
			getChildView("sale type")->setEnabled(FALSE);
	
			getChildView("Next owner can:")->setEnabled(FALSE);
			getChildView("checkbox next owner can modify")->setEnabled(FALSE);
			getChildView("checkbox next owner can copy")->setEnabled(FALSE);
			getChildView("checkbox next owner can transfer")->setEnabled(FALSE);
		}
	}

	if (valid_group_perms)
	{
		if ((group_mask_on & PERM_COPY) && (group_mask_on & PERM_MODIFY) && (group_mask_on & PERM_MOVE))
		{
			getChild<LLUICtrl>("checkbox share with group")->setValue(TRUE);
			getChild<LLUICtrl>("checkbox share with group")->setTentative(	FALSE);
			getChildView("button deed")->setEnabled(gAgent.hasPowerInGroup(group_id, GP_OBJECT_DEED) && (owner_mask_on & PERM_TRANSFER) && !group_owned && can_transfer);
		}
		else if ((group_mask_off & PERM_COPY) && (group_mask_off & PERM_MODIFY) && (group_mask_off & PERM_MOVE))
		{
			getChild<LLUICtrl>("checkbox share with group")->setValue(FALSE);
			getChild<LLUICtrl>("checkbox share with group")->setTentative(	FALSE);
			getChildView("button deed")->setEnabled(FALSE);
		}
		else
		{
			getChild<LLUICtrl>("checkbox share with group")->setValue(TRUE);
			getChild<LLUICtrl>("checkbox share with group")->setTentative(	TRUE);
			getChildView("button deed")->setEnabled(gAgent.hasPowerInGroup(group_id, GP_OBJECT_DEED) && (group_mask_on & PERM_MOVE) && (owner_mask_on & PERM_TRANSFER) && !group_owned && can_transfer);
		}
	}			

	if (valid_everyone_perms)
	{
		// Move
		if (everyone_mask_on & PERM_MOVE)
		{
			getChild<LLUICtrl>("checkbox allow everyone move")->setValue(TRUE);
			getChild<LLUICtrl>("checkbox allow everyone move")->setTentative( 	FALSE);
		}
		else if (everyone_mask_off & PERM_MOVE)
		{
			getChild<LLUICtrl>("checkbox allow everyone move")->setValue(FALSE);
			getChild<LLUICtrl>("checkbox allow everyone move")->setTentative( 	FALSE);
		}
		else
		{
			getChild<LLUICtrl>("checkbox allow everyone move")->setValue(TRUE);
			getChild<LLUICtrl>("checkbox allow everyone move")->setTentative( 	TRUE);
		}

		// Copy == everyone can't copy
		if (everyone_mask_on & PERM_COPY)
		{
			getChild<LLUICtrl>("checkbox allow everyone copy")->setValue(TRUE);
			getChild<LLUICtrl>("checkbox allow everyone copy")->setTentative( 	!can_copy || !can_transfer);
		}
		else if (everyone_mask_off & PERM_COPY)
		{
			getChild<LLUICtrl>("checkbox allow everyone copy")->setValue(FALSE);
			getChild<LLUICtrl>("checkbox allow everyone copy")->setTentative(	FALSE);
		}
		else
		{
			getChild<LLUICtrl>("checkbox allow everyone copy")->setValue(TRUE);
			getChild<LLUICtrl>("checkbox allow everyone copy")->setTentative(	TRUE);
		}
		
		// <FS:CR> OpenSim export permissions
		if (LFSimFeatureHandler::instance().simSupportsExport())
		{
			if(everyone_mask_on & PERM_EXPORT)
			{
				getChild<LLUICtrl>("checkbox allow export")->setValue(TRUE);
				getChild<LLUICtrl>("checkbox allow export")->setTentative(	FALSE);
			}
			else if(everyone_mask_off & PERM_EXPORT)
			{
				getChild<LLUICtrl>("checkbox allow export")->setValue(FALSE);
				getChild<LLUICtrl>("checkbox allow export")->setTentative(	FALSE);
			}
			else
			{
				getChild<LLUICtrl>("checkbox allow export")->setValue(TRUE);
				getChild<LLUICtrl>("checkbox allow export")->setValue(	TRUE);
			}
		}
		else
		{
			childSetValue("checkbox allow export", false);
			getChild<LLUICtrl>("checkbox allow export")->setTentative(false);
		}
		// </FS:CR>
	}

	if (valid_next_perms)
	{
		// Modify == next owner canot modify
		if (next_owner_mask_on & PERM_MODIFY)
		{
			getChild<LLUICtrl>("checkbox next owner can modify")->setValue(TRUE);
			getChild<LLUICtrl>("checkbox next owner can modify")->setTentative(	FALSE);
		}
		else if (next_owner_mask_off & PERM_MODIFY)
		{
			getChild<LLUICtrl>("checkbox next owner can modify")->setValue(FALSE);
			getChild<LLUICtrl>("checkbox next owner can modify")->setTentative(	FALSE);
		}
		else
		{
			getChild<LLUICtrl>("checkbox next owner can modify")->setValue(TRUE);
			getChild<LLUICtrl>("checkbox next owner can modify")->setTentative(	TRUE);
		}

		// Copy == next owner cannot copy
		if (next_owner_mask_on & PERM_COPY)
		{			
			getChild<LLUICtrl>("checkbox next owner can copy")->setValue(TRUE);
			getChild<LLUICtrl>("checkbox next owner can copy")->setTentative(	!can_copy);
		}
		else if (next_owner_mask_off & PERM_COPY)
		{
			getChild<LLUICtrl>("checkbox next owner can copy")->setValue(FALSE);
			getChild<LLUICtrl>("checkbox next owner can copy")->setTentative(	FALSE);
		}
		else
		{
			getChild<LLUICtrl>("checkbox next owner can copy")->setValue(TRUE);
			getChild<LLUICtrl>("checkbox next owner can copy")->setTentative(	TRUE);
		}

		// Transfer == next owner cannot transfer
		if (next_owner_mask_on & PERM_TRANSFER)
		{
			getChild<LLUICtrl>("checkbox next owner can transfer")->setValue(TRUE);
			getChild<LLUICtrl>("checkbox next owner can transfer")->setTentative( !can_transfer);
		}
		else if (next_owner_mask_off & PERM_TRANSFER)
		{
			getChild<LLUICtrl>("checkbox next owner can transfer")->setValue(FALSE);
			getChild<LLUICtrl>("checkbox next owner can transfer")->setTentative( FALSE);
		}
		else
		{
			getChild<LLUICtrl>("checkbox next owner can transfer")->setValue(TRUE);
			getChild<LLUICtrl>("checkbox next owner can transfer")->setTentative( TRUE);
		}
	}

	//Do not update and clear sale info if changes are pending
	if (update_sale_info)
	{
		// reflect sale information
		LLSaleInfo sale_info;
		BOOL valid_sale_info = LLSelectMgr::getInstance()->selectGetSaleInfo(sale_info);
		LLSaleInfo::EForSale sale_type = sale_info.getSaleType();

		LLComboBox* combo_sale_type = getChild<LLComboBox>("sale type");
		if (valid_sale_info)
		{
			combo_sale_type->setValue(					sale_type == LLSaleInfo::FS_NOT ? LLSaleInfo::FS_COPY : sale_type);
			combo_sale_type->setTentative(				FALSE); // unfortunately this doesn't do anything at the moment.
		}
		else
		{
			// default option is sell copy, determined to be safest
			combo_sale_type->setValue(					LLSaleInfo::FS_COPY);
			combo_sale_type->setTentative(				TRUE); // unfortunately this doesn't do anything at the moment.
		}

		getChild<LLUICtrl>("checkbox for sale")->setValue((num_for_sale != 0));

		// HACK: There are some old objects in world that are set for sale,
		// but are no-transfer.  We need to let users turn for-sale off, but only
		// if for-sale is set.
		bool cannot_actually_sell = !can_transfer || (!can_copy && sale_type == LLSaleInfo::FS_COPY);
		if (cannot_actually_sell)
		{
			if (num_for_sale && has_change_sale_ability)
			{
				getChildView("checkbox for sale")->setEnabled(true);
			}
		}
		
		showMarkForSale(FALSE);
	}
	
	// Check search status of objects
	const BOOL all_volume = LLSelectMgr::getInstance()->selectionAllPCode( LL_PCODE_VOLUME );
	bool include_in_search;
	const BOOL all_include_in_search = LLSelectMgr::getInstance()->selectionGetIncludeInSearch(&include_in_search);
	getChildView("search_check")->setEnabled(has_change_sale_ability && all_volume);
	getChild<LLUICtrl>("search_check")->setValue(include_in_search);
	getChild<LLUICtrl>("search_check")->setTentative( 				!all_include_in_search);

	// Click action (touch, sit, buy)
	U8 click_action = 0;
	if (LLSelectMgr::getInstance()->selectionGetClickAction(&click_action))
	{
		LLComboBox*	combo_click_action = getChild<LLComboBox>("clickaction");
		if(combo_click_action)
		{
			const std::string combo_value = click_action_to_string_value(click_action);
			combo_click_action->setValue(LLSD(combo_value));
		}
	}

	if(LLSelectMgr::getInstance()->getSelection()->isAttachment())
	{
		getChildView("checkbox for sale")->setEnabled(FALSE);
		getChildView("Edit Cost")->setEnabled(FALSE);
		getChild<LLComboBox>("sale type")->setEnabled(FALSE);
	}

	getChildView("label click action")->setEnabled(is_perm_modify && is_nonpermanent_enforced  && all_volume);
	getChildView("clickaction")->setEnabled(is_perm_modify && is_nonpermanent_enforced && all_volume);
}

//void LLPanelPermissions::updateOwnerName(const LLUUID& owner_id, const LLAvatarName& owner_name, const LLStyle::Params& style_params)
//{
//	if (mOwnerCacheConnection.connected())
//	{
//		mOwnerCacheConnection.disconnect();
//	}
//	mLabelOwnerName->setText(owner_name.getCompleteName(), style_params);
//}
//
//void LLPanelPermissions::updateCreatorName(const LLUUID& creator_id, const LLAvatarName& creator_name, const LLStyle::Params& style_params)
//{
//	if (mCreatorCacheConnection.connected())
//	{
//		mCreatorCacheConnection.disconnect();
//	}
//	mLabelCreatorName->setText(creator_name.getCompleteName(), style_params);
//}

// static
void LLPanelPermissions::onClickClaim(void*)
{
	// try to claim ownership
	LLSelectMgr::getInstance()->sendOwner(gAgent.getID(), gAgent.getGroupID());
}

// static
void LLPanelPermissions::onClickRelease(void*)
{
	// try to release ownership
	LLSelectMgr::getInstance()->sendOwner(LLUUID::null, LLUUID::null);
}

void LLPanelPermissions::onClickGroup()
{
	LLUUID owner_id;
	std::string name;
	BOOL owners_identical = LLSelectMgr::getInstance()->selectGetOwner(owner_id, name);
	LLFloater* parent_floater = gFloaterView->getParentFloater(this);

	if(owners_identical && (owner_id == gAgent.getID()))
	{
		LLFloaterGroupPicker* fg = 	LLFloaterReg::showTypedInstance<LLFloaterGroupPicker>("group_picker", LLSD(gAgent.getID()));
		if (fg)
		{
			fg->setSelectGroupCallback( boost::bind(&LLPanelPermissions::cbGroupID, this, _1) );

			if (parent_floater)
			{
				LLRect new_rect = gFloaterView->findNeighboringPosition(parent_floater, fg);
				fg->setOrigin(new_rect.mLeft, new_rect.mBottom);
				parent_floater->addDependentFloater(fg);
			}
		}
	}
}

void LLPanelPermissions::cbGroupID(LLUUID group_id)
{
	// if(mLabelGroupName)
	// {
		// mLabelGroupName->setNameID(group_id, TRUE);
	// }
	getChild<LLUICtrl>("Group Name")->setValue(LLSLURL("group", group_id, "inspect").getSLURLString());
	LLSelectMgr::getInstance()->sendGroup(group_id);
}

bool callback_deed_to_group(const LLSD& notification, const LLSD& response)
{
	S32 option = LLNotificationsUtil::getSelectedOption(notification, response);
	if (0 == option)
	{
		LLUUID group_id;
		BOOL groups_identical = LLSelectMgr::getInstance()->selectGetGroup(group_id);
		if(group_id.notNull() && groups_identical && (gAgent.hasPowerInGroup(group_id, GP_OBJECT_DEED)))
		{
			LLSelectMgr::getInstance()->sendOwner(LLUUID::null, group_id, FALSE);
		}
	}
	return false;
}

void LLPanelPermissions::onClickDeedToGroup(void* data)
{
	LLNotificationsUtil::add( "DeedObjectToGroup", LLSD(), LLSD(), callback_deed_to_group);
}

///----------------------------------------------------------------------------
/// Permissions checkboxes
///----------------------------------------------------------------------------

// static
void LLPanelPermissions::onCommitPerm(LLUICtrl *ctrl, void *data, U8 field, U32 perm)
{
	LLViewerObject* object = LLSelectMgr::getInstance()->getSelection()->getFirstRootObject();
	if(!object) return;

	// Checkbox will have toggled itself
	// LLPanelPermissions* self = (LLPanelPermissions*)data;
	LLCheckBoxCtrl *check = (LLCheckBoxCtrl *)ctrl;
	BOOL new_state = check->get();
	
	LLSelectMgr::getInstance()->selectionSetObjectPermissions(field, new_state, perm);
}

// static
void LLPanelPermissions::onCommitGroupShare(LLUICtrl *ctrl, void *data)
{
	onCommitPerm(ctrl, data, PERM_GROUP, PERM_MODIFY | PERM_MOVE | PERM_COPY);
}

// static
void LLPanelPermissions::onCommitEveryoneMove(LLUICtrl *ctrl, void *data)
{
	onCommitPerm(ctrl, data, PERM_EVERYONE, PERM_MOVE);
}


// static
void LLPanelPermissions::onCommitEveryoneCopy(LLUICtrl *ctrl, void *data)
{
	onCommitPerm(ctrl, data, PERM_EVERYONE, PERM_COPY);
}

// static
void LLPanelPermissions::onCommitNextOwnerModify(LLUICtrl* ctrl, void* data)
{
	//LL_INFOS() << "LLPanelPermissions::onCommitNextOwnerModify" << LL_ENDL;
	onCommitPerm(ctrl, data, PERM_NEXT_OWNER, PERM_MODIFY);
}

// static
void LLPanelPermissions::onCommitNextOwnerCopy(LLUICtrl* ctrl, void* data)
{
	//LL_INFOS() << "LLPanelPermissions::onCommitNextOwnerCopy" << LL_ENDL;
	onCommitPerm(ctrl, data, PERM_NEXT_OWNER, PERM_COPY);
}

// static
void LLPanelPermissions::onCommitNextOwnerTransfer(LLUICtrl* ctrl, void* data)
{
	//LL_INFOS() << "LLPanelPermissions::onCommitNextOwnerTransfer" << LL_ENDL;
	onCommitPerm(ctrl, data, PERM_NEXT_OWNER, PERM_TRANSFER);
}

// <FS:CR> OpenSim export permissions
// static
void LLPanelPermissions::onCommitExport(LLUICtrl* ctrl, void* data)
{
	onCommitPerm(ctrl, data, PERM_EVERYONE, PERM_EXPORT);
}
// </FS:CR>

// static
void LLPanelPermissions::onCommitName(LLUICtrl*, void* data)
{
	LLPanelPermissions* self = (LLPanelPermissions*)data;
	LLLineEditor*	tb = self->getChild<LLLineEditor>("Object Name");
	if (!tb)
	{
		return;
	}
	LLSelectMgr::getInstance()->selectionSetObjectName(tb->getText());
	LLObjectSelectionHandle selection = LLSelectMgr::getInstance()->getSelection();
	if (selection->isAttachment() && (selection->getNumNodes() == 1) && !tb->getText().empty())
	{
		LLUUID object_id = selection->getFirstObject()->getAttachmentItemID();
		LLViewerInventoryItem* item = findItem(object_id);
		if (item)
		{
			LLPointer<LLViewerInventoryItem> new_item = new LLViewerInventoryItem(item);
			new_item->rename(tb->getText());
			new_item->updateServer(FALSE);
			gInventory.updateItem(new_item);
			gInventory.notifyObservers();
		}
	}
}


// static
void LLPanelPermissions::onCommitDesc(LLUICtrl*, void* data)
{
	LLPanelPermissions* self = (LLPanelPermissions*)data;
	LLLineEditor*	le = self->getChild<LLLineEditor>("Object Description");
	if (!le)
	{
		return;
	}
	LLSelectMgr::getInstance()->selectionSetObjectDescription(le->getText());
	LLObjectSelectionHandle selection = LLSelectMgr::getInstance()->getSelection();
	if (selection->isAttachment() && (selection->getNumNodes() == 1))
	{
		LLUUID object_id = selection->getFirstObject()->getAttachmentItemID();
		LLViewerInventoryItem* item = findItem(object_id);
		if (item)
		{
			LLPointer<LLViewerInventoryItem> new_item = new LLViewerInventoryItem(item);
			new_item->setDescription(le->getText());
			new_item->updateServer(FALSE);
			gInventory.updateItem(new_item);
			gInventory.notifyObservers();
		}
	}
}

void LLPanelPermissions::onCommitForSale()
{
	//Don't commit sale info on change (STORM-1453)
	//but allow it to be cleared instantly by unchecking for sale
	LLCheckBoxCtrl *checkPurchase = getChild<LLCheckBoxCtrl>("checkbox for sale");
	if(!gSavedSettings.getBOOL("FSCommitForSaleOnChange") && checkPurchase && checkPurchase->get())
	{
		getChildView("sale type")->setEnabled(TRUE);
		getChildView("Edit Cost")->setEnabled(TRUE);
		showMarkForSale(TRUE); 
	}
	else
	{
		setAllSaleInfo();
	}
}

void LLPanelPermissions::onCommitSaleInfo()
{
	//Don't commit sale info on change (STORM-1453)
	if (gSavedSettings.getBOOL("FSCommitForSaleOnChange"))
	{
		setAllSaleInfo();
	}
	else
	{
		showMarkForSale(TRUE);
	}
}

void LLPanelPermissions::setAllSaleInfo()
{
	LL_INFOS() << "LLPanelPermissions::setAllSaleInfo()" << LL_ENDL;
	LLSaleInfo::EForSale sale_type = LLSaleInfo::FS_NOT;

	LLCheckBoxCtrl *checkPurchase = getChild<LLCheckBoxCtrl>("checkbox for sale");
	
	// Set the sale type if the object(s) are for sale.
	if(checkPurchase && checkPurchase->get())
	{
		sale_type = static_cast<LLSaleInfo::EForSale>(getChild<LLComboBox>("sale type")->getValue().asInteger());
	}

	S32 price = -1;
	
	LLSpinCtrl *edit_price = getChild<LLSpinCtrl>("Edit Cost");
	//price = (edit_price->getTentative()) ? DEFAULT_PRICE : edit_price->getValue().asInteger();
	price = edit_price->getValue().asInteger();

	// If somehow an invalid price, turn the sale off.
	if (price < 0)
		sale_type = LLSaleInfo::FS_NOT;

	LLSaleInfo old_sale_info;
	LLSelectMgr::getInstance()->selectGetSaleInfo(old_sale_info);

	LLSaleInfo new_sale_info(sale_type, price);
	LLSelectMgr::getInstance()->selectionSetObjectSaleInfo(new_sale_info);

    // Note: won't work right if a root and non-root are both single-selected (here and other places).
    BOOL is_perm_modify = (LLSelectMgr::getInstance()->getSelection()->getFirstRootNode()
                           && LLSelectMgr::getInstance()->selectGetRootsModify())
                          || LLSelectMgr::getInstance()->selectGetModify();
    BOOL is_nonpermanent_enforced = (LLSelectMgr::getInstance()->getSelection()->getFirstRootNode()
                                     && LLSelectMgr::getInstance()->selectGetRootsNonPermanentEnforced())
                                    || LLSelectMgr::getInstance()->selectGetNonPermanentEnforced();

    if (is_perm_modify && is_nonpermanent_enforced)
    {
        struct f : public LLSelectedObjectFunctor
        {
            virtual bool apply(LLViewerObject* object)
            {
                return object->getClickAction() == CLICK_ACTION_BUY
                    || object->getClickAction() == CLICK_ACTION_TOUCH;
            }
        } check_actions;

        // Selection should only contain objects that are of target
        // action already or of action we are aiming to remove.
        bool default_actions = LLSelectMgr::getInstance()->getSelection()->applyToObjects(&check_actions);

        if (default_actions && old_sale_info.isForSale() != new_sale_info.isForSale())
        {
            U8 new_click_action = new_sale_info.isForSale() ? CLICK_ACTION_BUY : CLICK_ACTION_TOUCH;
            LLSelectMgr::getInstance()->selectionSetClickAction(new_click_action);
        }
<<<<<<< HEAD
=======
    } check_actions;

    // Selection should only contain objects that are of target
    // action already or of action we are aiming to remove.
    bool default_actions = LLSelectMgr::getInstance()->getSelection()->applyToObjects(&check_actions);

    if (default_actions && old_sale_info.isForSale() != new_sale_info.isForSale())
    {
        // <FS:Ansariel> FIRE-5273: Change default click action to buy only for modifiable objects
        //U8 new_click_action = new_sale_info.isForSale() ? CLICK_ACTION_BUY : CLICK_ACTION_TOUCH;
        struct f : public LLSelectedObjectFunctor
        {
            virtual bool apply(LLViewerObject* object)
            {
                return object->permModify();
            }
        } modify_checks;
        bool allow_modify = LLSelectMgr::getInstance()->getSelection()->applyToObjects(&modify_checks);
        U8 new_click_action = (new_sale_info.isForSale() && allow_modify) ? CLICK_ACTION_BUY : CLICK_ACTION_TOUCH;
        // </FS:Ansariel>
        LLSelectMgr::getInstance()->selectionSetClickAction(new_click_action);
>>>>>>> 4be744e1
    }

	showMarkForSale(FALSE);
}

void LLPanelPermissions::showMarkForSale(BOOL show)
{
	LLButton* button_mark_for_sale = getChild<LLButton>("button mark for sale");
	button_mark_for_sale->setEnabled(show);
	button_mark_for_sale->setFlashing(show);
	LLColor4 shadow_dark = LLUIColorTable::instance().getColor("DefaultShadowDark");
	LLColor4 highlight_light;
	if (show)
	{
		//shadow_dark = LLUIColorTable::instance().getColor("EmphasisColor");
		highlight_light = LLUIColorTable::instance().getColor("EmphasisColor");
	}
	else
	{
		//shadow_dark = LLUIColorTable::instance().getColor("DefaultShadowDark");
		highlight_light = LLUIColorTable::instance().getColor("DefaultHighlightLight");
	}
	getChild<LLViewBorder>("SaleBorder")->setColors(shadow_dark, highlight_light);
}

struct LLSelectionPayable : public LLSelectedObjectFunctor
{
	virtual bool apply(LLViewerObject* obj)
	{
		// can pay if you or your parent has money() event in script
		LLViewerObject* parent = (LLViewerObject*)obj->getParent();
		return (obj->flagTakesMoney() 
			   || (parent && parent->flagTakesMoney()));
	}
};

// static
void LLPanelPermissions::onCommitClickAction(LLUICtrl* ctrl, void*)
{
	LLComboBox* box = (LLComboBox*)ctrl;
	if (!box) return;
	std::string value = box->getValue().asString();
	U8 click_action = string_value_to_click_action(value);
	
	if (click_action == CLICK_ACTION_BUY)
	{
		LLSaleInfo sale_info;
		LLSelectMgr::getInstance()->selectGetSaleInfo(sale_info);
		if (!sale_info.isForSale())
		{
			LLNotificationsUtil::add("CantSetBuyObject");

			// Set click action back to its old value
			U8 click_action = 0;
			LLSelectMgr::getInstance()->selectionGetClickAction(&click_action);
			std::string item_value = click_action_to_string_value(click_action);
			box->setValue(LLSD(item_value));
			return;
		}
	}
	else if (click_action == CLICK_ACTION_PAY)
	{
		// Verify object has script with money() handler
		LLSelectionPayable payable;
		bool can_pay = LLSelectMgr::getInstance()->getSelection()->applyToObjects(&payable);
		if (!can_pay)
		{
			// Warn, but do it anyway.
			LLNotificationsUtil::add("ClickActionNotPayable");
		}
	}
	LLSelectMgr::getInstance()->selectionSetClickAction(click_action);
}

// static
void LLPanelPermissions::onCommitIncludeInSearch(LLUICtrl* ctrl, void*)
{
	LLCheckBoxCtrl* box = (LLCheckBoxCtrl*)ctrl;
	llassert(box);

	LLSelectMgr::getInstance()->selectionSetIncludeInSearch(box->get());
}


LLViewerInventoryItem* LLPanelPermissions::findItem(LLUUID &object_id)
{
	if (!object_id.isNull())
	{
		return gInventory.getItem(object_id);
	}
	return NULL;
}<|MERGE_RESOLUTION|>--- conflicted
+++ resolved
@@ -1462,33 +1462,20 @@
 
         if (default_actions && old_sale_info.isForSale() != new_sale_info.isForSale())
         {
-            U8 new_click_action = new_sale_info.isForSale() ? CLICK_ACTION_BUY : CLICK_ACTION_TOUCH;
+            // <FS:Ansariel> FIRE-5273: Change default click action to buy only for modifiable objects
+            //U8 new_click_action = new_sale_info.isForSale() ? CLICK_ACTION_BUY : CLICK_ACTION_TOUCH;
+            struct f : public LLSelectedObjectFunctor
+            {
+                virtual bool apply(LLViewerObject* object)
+                {
+                    return object->permModify();
+                }
+            } modify_checks;
+            bool allow_modify = LLSelectMgr::getInstance()->getSelection()->applyToObjects(&modify_checks);
+            U8 new_click_action = (new_sale_info.isForSale() && allow_modify) ? CLICK_ACTION_BUY : CLICK_ACTION_TOUCH;
+            // </FS:Ansariel>
             LLSelectMgr::getInstance()->selectionSetClickAction(new_click_action);
         }
-<<<<<<< HEAD
-=======
-    } check_actions;
-
-    // Selection should only contain objects that are of target
-    // action already or of action we are aiming to remove.
-    bool default_actions = LLSelectMgr::getInstance()->getSelection()->applyToObjects(&check_actions);
-
-    if (default_actions && old_sale_info.isForSale() != new_sale_info.isForSale())
-    {
-        // <FS:Ansariel> FIRE-5273: Change default click action to buy only for modifiable objects
-        //U8 new_click_action = new_sale_info.isForSale() ? CLICK_ACTION_BUY : CLICK_ACTION_TOUCH;
-        struct f : public LLSelectedObjectFunctor
-        {
-            virtual bool apply(LLViewerObject* object)
-            {
-                return object->permModify();
-            }
-        } modify_checks;
-        bool allow_modify = LLSelectMgr::getInstance()->getSelection()->applyToObjects(&modify_checks);
-        U8 new_click_action = (new_sale_info.isForSale() && allow_modify) ? CLICK_ACTION_BUY : CLICK_ACTION_TOUCH;
-        // </FS:Ansariel>
-        LLSelectMgr::getInstance()->selectionSetClickAction(new_click_action);
->>>>>>> 4be744e1
     }
 
 	showMarkForSale(FALSE);
