/** 
 * @file llinventorymodel.cpp
 * @brief Implementation of the inventory model used to track agent inventory.
 *
 * $LicenseInfo:firstyear=2002&license=viewerlgpl$
 * Second Life Viewer Source Code
 * Copyright (C) 2014, Linden Research, Inc.
 * 
 * This library is free software; you can redistribute it and/or
 * modify it under the terms of the GNU Lesser General Public
 * License as published by the Free Software Foundation;
 * version 2.1 of the License only.
 * 
 * This library is distributed in the hope that it will be useful,
 * but WITHOUT ANY WARRANTY; without even the implied warranty of
 * MERCHANTABILITY or FITNESS FOR A PARTICULAR PURPOSE.  See the GNU
 * Lesser General Public License for more details.
 * 
 * You should have received a copy of the GNU Lesser General Public
 * License along with this library; if not, write to the Free Software
 * Foundation, Inc., 51 Franklin Street, Fifth Floor, Boston, MA  02110-1301  USA
 * 
 * Linden Research, Inc., 945 Battery Street, San Francisco, CA  94111  USA
 * $/LicenseInfo$
 */

#include "llviewerprecompiledheaders.h"

#include <typeinfo>
#include <random>

#include "llinventorymodel.h"

#include "llaisapi.h"
#include "llagent.h"
#include "llagentwearables.h"
#include "llappearancemgr.h"
#include "llavatarnamecache.h"
#include "llclipboard.h"
#include "llinventorypanel.h"
#include "llinventorybridge.h"
#include "llinventoryfunctions.h"
#include "llinventoryobserver.h"
#include "llinventorypanel.h"
#include "llfloaterpreviewtrash.h"
#include "llnotificationsutil.h"
#include "llmarketplacefunctions.h"
#include "llwindow.h"
#include "llviewercontrol.h"
#include "llviewernetwork.h"
#include "llpreview.h" 
#include "llviewermessage.h"
#include "llviewerfoldertype.h"
#include "llviewerwindow.h"
#include "llappviewer.h"
#include "llviewerregion.h"
#include "llcallbacklist.h"
#include "llvoavatarself.h"
#include "llgesturemgr.h"
#include "llsdserialize.h"
#include "llsdutil.h"
#include "bufferarray.h"
#include "bufferstream.h"
#include "llcorehttputil.h"
// [RLVa:KB] - Checked: 2011-05-22 (RLVa-1.3.1a)
#include "rlvhandler.h"
#include "rlvlocks.h"
// [/RLVa:KB]
// <FS:TT> Patch: ReplaceWornItemsOnly
#include "llviewerobjectlist.h"
#include "llviewerobject.h"
#include "llgesturemgr.h"
// </FS:TT>

//#define DIFF_INVENTORY_FILES
#ifdef DIFF_INVENTORY_FILES
#include "process.h"
#endif

#include <algorithm>
#include <boost/algorithm/string/join.hpp>

#include "aoengine.h"
#include "fsfloaterwearablefavorites.h"
#include "fslslbridge.h"
#ifdef OPENSIM
#include "llviewernetwork.h"
#endif

// Increment this if the inventory contents change in a non-backwards-compatible way.
// For viewer 2, the addition of link items makes a pre-viewer-2 cache incorrect.
const S32 LLInventoryModel::sCurrentInvCacheVersion = 2;
BOOL LLInventoryModel::sFirstTimeInViewer2 = TRUE;

///----------------------------------------------------------------------------
/// Local function declarations, constants, enums, and typedefs
///----------------------------------------------------------------------------

//BOOL decompress_file(const char* src_filename, const char* dst_filename);
static const char PRODUCTION_CACHE_FORMAT_STRING[] = "%s.inv.llsd";
static const char GRID_CACHE_FORMAT_STRING[] = "%s.%s.inv.llsd";
static const char * const LOG_INV("Inventory");

struct InventoryIDPtrLess
{
	bool operator()(const LLViewerInventoryCategory* i1, const LLViewerInventoryCategory* i2) const
	{
		return (i1->getUUID() < i2->getUUID());
	}
};

class LLCanCache : public LLInventoryCollectFunctor 
{
public:
	LLCanCache(LLInventoryModel* model) : mModel(model) {}
	virtual ~LLCanCache() {}
	virtual bool operator()(LLInventoryCategory* cat, LLInventoryItem* item);
protected:
	LLInventoryModel* mModel;
	std::set<LLUUID> mCachedCatIDs;
};

bool LLCanCache::operator()(LLInventoryCategory* cat, LLInventoryItem* item)
{
	bool rv = false;
	if(item)
	{
		if(mCachedCatIDs.find(item->getParentUUID()) != mCachedCatIDs.end())
		{
			rv = true;
		}
	}
	else if(cat)
	{
		// HACK: downcast
		LLViewerInventoryCategory* c = (LLViewerInventoryCategory*)cat;
		if(c->getVersion() != LLViewerInventoryCategory::VERSION_UNKNOWN)
		{
			S32 descendents_server = c->getDescendentCount();
			S32 descendents_actual = c->getViewerDescendentCount();
			if(descendents_server == descendents_actual)
			{
				mCachedCatIDs.insert(c->getUUID());
				rv = true;
			}
		}
	}
	return rv;
}

///----------------------------------------------------------------------------
/// Class LLInventoryValidationInfo
///----------------------------------------------------------------------------
LLInventoryValidationInfo::LLInventoryValidationInfo()
{
}

void LLInventoryValidationInfo::toOstream(std::ostream& os) const
{
	os << "mFatalErrorCount " << mFatalErrorCount
       << " mWarningCount " << mWarningCount
       << " mLoopCount " << mLoopCount
       << " mOrphanedCount " << mOrphanedCount;
}


std::ostream& operator<<(std::ostream& os, const LLInventoryValidationInfo& v)
{
	v.toOstream(os);
	return os;
}

void LLInventoryValidationInfo::asLLSD(LLSD& sd) const
{
	sd["fatal_error_count"] = mFatalErrorCount;
    sd["loop_count"] = mLoopCount;
    sd["orphaned_count"] = mOrphanedCount;
	sd["initialized"] = mInitialized;
	sd["missing_system_folders_count"] = LLSD::Integer(mMissingRequiredSystemFolders.size());
	sd["fatal_no_root_folder"] = mFatalNoRootFolder;
	sd["fatal_no_library_root_folder"] = mFatalNoLibraryRootFolder;
	sd["fatal_qa_debug_mode"] = mFatalQADebugMode;

	sd["warning_count"] = mWarningCount;
	if (mWarningCount>0)
	{
		sd["warnings"] = LLSD::emptyArray();
		for (auto const& it : mWarnings)
		{
			S32 val =LLSD::Integer(it.second);
			if (val>0)
			{
				sd["warnings"][it.first] = val;
			}
		}
	}
	if (mMissingRequiredSystemFolders.size()>0)
	{
		sd["missing_system_folders"] = LLSD::emptyArray();
		for(auto ft: mMissingRequiredSystemFolders)
		{
			sd["missing_system_folders"].append(LLFolderType::lookup(ft)); 
		}
	}
	sd["duplicate_system_folders_count"] = LLSD::Integer(mDuplicateRequiredSystemFolders.size());
	if (mDuplicateRequiredSystemFolders.size()>0)
	{
		sd["duplicate_system_folders"] = LLSD::emptyArray();
		for(auto ft: mDuplicateRequiredSystemFolders)
		{
			sd["duplicate_system_folders"].append(LLFolderType::lookup(ft));
		}
	}
	
}

///----------------------------------------------------------------------------
/// Class LLInventoryModel
///----------------------------------------------------------------------------

// global for the agent inventory.
LLInventoryModel gInventory;

// Default constructor
LLInventoryModel::LLInventoryModel()
:   // These are now ordered, keep them that way.
	mBacklinkMMap(),
	mIsAgentInvUsable(false),
	mRootFolderID(),
	mLibraryRootFolderID(),
	mLibraryOwnerID(),
	mCategoryMap(),
	mItemMap(),
	mParentChildCategoryTree(),
	mParentChildItemTree(),
	mLastItem(NULL),
	mIsNotifyObservers(FALSE),
	mModifyMask(LLInventoryObserver::ALL),
	mChangedItemIDs(),
	mObservers(),
	mProtectedCategoriesChangedCallbackConnection(), // <FS:Ansariel> FIRE-29342: Protect folder option
	mHttpRequestFG(NULL),
	mHttpRequestBG(NULL),
	mHttpOptions(),
	mHttpHeaders(),
	mHttpPolicyClass(LLCore::HttpRequest::DEFAULT_POLICY_ID),
	mHttpPriorityFG(0),
	mHttpPriorityBG(0),
	mCategoryLock(),
	mItemLock(),
	mValidationInfo(new LLInventoryValidationInfo)
{}


// Destroys the object
LLInventoryModel::~LLInventoryModel()
{
	cleanupInventory();

	// <FS:Ansariel> FIRE-29342: Protect folder option
	if (mProtectedCategoriesChangedCallbackConnection.connected())
	{
		mProtectedCategoriesChangedCallbackConnection.disconnect();
	}
	// </FS:Ansariel>
}

void LLInventoryModel::cleanupInventory()
{
	empty();
	// Deleting one observer might erase others from the list, so always pop off the front
	while (!mObservers.empty())
	{
		observer_list_t::iterator iter = mObservers.begin();
		LLInventoryObserver* observer = *iter;
		mObservers.erase(iter);
		delete observer;
	}
	mObservers.clear();

	// Run down HTTP transport
    mHttpHeaders.reset();
    mHttpOptions.reset();

	delete mHttpRequestFG;
	mHttpRequestFG = NULL;
	delete mHttpRequestBG;
	mHttpRequestBG = NULL;
}

// This is a convenience function to check if one object has a parent
// chain up to the category specified by UUID.
BOOL LLInventoryModel::isObjectDescendentOf(const LLUUID& obj_id,
											const LLUUID& cat_id) const
{
	if (obj_id == cat_id) return TRUE;

	const LLInventoryObject* obj = getObject(obj_id);
	while(obj)
	{
		const LLUUID& parent_id = obj->getParentUUID();
		if( parent_id.isNull() )
		{
			return FALSE;
		}
		if(parent_id == cat_id)
		{
			return TRUE;
		}
		// Since we're scanning up the parents, we only need to check
		// in the category list.
		obj = getCategory(parent_id);
	}
	return FALSE;
}

const LLViewerInventoryCategory *LLInventoryModel::getFirstNondefaultParent(const LLUUID& obj_id) const
{
	const LLInventoryObject* obj = getObject(obj_id);
	if(!obj)
	{
		LL_WARNS(LOG_INV) << "Non-existent object [ id: " << obj_id << " ] " << LL_ENDL;
		return NULL;
	}
	// Search up the parent chain until we get to root or an acceptable folder.
	// This assumes there are no cycles in the tree else we'll get a hang.
	LLUUID parent_id = obj->getParentUUID();
	while (!parent_id.isNull())
	{
		const LLViewerInventoryCategory *cat = getCategory(parent_id);
		if (!cat) break;
		const LLFolderType::EType folder_type = cat->getPreferredType();
		if (folder_type != LLFolderType::FT_NONE &&
			folder_type != LLFolderType::FT_ROOT_INVENTORY &&
			!LLFolderType::lookupIsEnsembleType(folder_type))
		{
			return cat;
		}
		parent_id = cat->getParentUUID();
	}
	return NULL;
}

//
// Search up the parent chain until we get to the specified parent, then return the first child category under it
//
const LLViewerInventoryCategory* LLInventoryModel::getFirstDescendantOf(const LLUUID& master_parent_id, const LLUUID& obj_id) const
{
	if (master_parent_id == obj_id)
	{
		return NULL;
	}

	const LLViewerInventoryCategory* current_cat = getCategory(obj_id);

	if (current_cat == NULL)
	{
		current_cat = getCategory(getObject(obj_id)->getParentUUID());
	}
	
	while (current_cat != NULL)
	{
		const LLUUID& current_parent_id = current_cat->getParentUUID();
		
		if (current_parent_id == master_parent_id)
		{
			return current_cat;
		}
		
		current_cat = getCategory(current_parent_id);
	}

	return NULL;
}

LLInventoryModel::EAncestorResult LLInventoryModel::getObjectTopmostAncestor(const LLUUID& object_id, LLUUID& result) const
{
	LLInventoryObject *object = getObject(object_id);
    if (!object)
    {
        LL_WARNS(LOG_INV) << "Unable to trace topmost ancestor, initial object " << object_id << " does not exist" << LL_ENDL;
        return ANCESTOR_MISSING;
    }

    std::set<LLUUID> object_ids{ object_id }; // loop protection
    while (object->getParentUUID().notNull())
    {
        LLUUID parent_id = object->getParentUUID();
        if (object_ids.find(parent_id) != object_ids.end())
        {
            LL_WARNS(LOG_INV) << "Detected a loop on an object " << parent_id << " when searching for ancestor of " << object_id << LL_ENDL;
            return ANCESTOR_LOOP;
        }
        object_ids.insert(parent_id);
        LLInventoryObject *parent_object = getObject(parent_id);
		if (!parent_object)
		{
			LL_WARNS(LOG_INV) << "unable to trace topmost ancestor of " << object_id << ", missing item for uuid " << parent_id << LL_ENDL;
			return ANCESTOR_MISSING;
		}
		object = parent_object;
	}
	result = object->getUUID();
	return ANCESTOR_OK;
}

// Get the object by id. Returns NULL if not found.
LLInventoryObject* LLInventoryModel::getObject(const LLUUID& id) const
{
	LLViewerInventoryCategory* cat = getCategory(id);
	if (cat)
	{
		return cat;
	}
	LLViewerInventoryItem* item = getItem(id);
	if (item)
	{
		return item;
	}
	return NULL;
}

// Get the item by id. Returns NULL if not found.
LLViewerInventoryItem* LLInventoryModel::getItem(const LLUUID& id) const
{
	LLViewerInventoryItem* item = NULL;
	if(mLastItem.notNull() && mLastItem->getUUID() == id)
	{
		item = mLastItem;
	}
	else
	{
		item_map_t::const_iterator iter = mItemMap.find(id);
		if (iter != mItemMap.end())
		{
			item = iter->second;
			mLastItem = item;
		}
	}
	return item;
}

// Get the category by id. Returns NULL if not found
LLViewerInventoryCategory* LLInventoryModel::getCategory(const LLUUID& id) const
{
	LLViewerInventoryCategory* category = NULL;
	cat_map_t::const_iterator iter = mCategoryMap.find(id);
	if (iter != mCategoryMap.end())
	{
		category = iter->second;
	}
	return category;
}

S32 LLInventoryModel::getItemCount() const
{
	return mItemMap.size();
}

S32 LLInventoryModel::getCategoryCount() const
{
	return mCategoryMap.size();
}

// Return the direct descendents of the id provided. The array
// provided points straight into the guts of this object, and
// should only be used for read operations, since modifications
// may invalidate the internal state of the inventory. Set passed
// in values to NULL if the call fails.
void LLInventoryModel::getDirectDescendentsOf(const LLUUID& cat_id,
											  cat_array_t*& categories,
											  item_array_t*& items) const
{
	categories = get_ptr_in_map(mParentChildCategoryTree, cat_id);
	items = get_ptr_in_map(mParentChildItemTree, cat_id);
}

LLMD5 LLInventoryModel::hashDirectDescendentNames(const LLUUID& cat_id) const
{
	LLInventoryModel::cat_array_t* cat_array;
	LLInventoryModel::item_array_t* item_array;
	getDirectDescendentsOf(cat_id,cat_array,item_array);
	LLMD5 item_name_hash;
	if (!item_array)
	{
		item_name_hash.finalize();
		return item_name_hash;
	}
	for (LLInventoryModel::item_array_t::const_iterator iter = item_array->begin();
		 iter != item_array->end();
		 iter++)
	{
		const LLViewerInventoryItem *item = (*iter);
		if (!item)
			continue;
		item_name_hash.update(item->getName());
	}
	item_name_hash.finalize();
	return item_name_hash;
}

// SJB: Added version to lock the arrays to catch potential logic bugs
void LLInventoryModel::lockDirectDescendentArrays(const LLUUID& cat_id,
												  cat_array_t*& categories,
												  item_array_t*& items)
{
	getDirectDescendentsOf(cat_id, categories, items);

	if (categories)
	{
		mCategoryLock[cat_id] = true;
	}
	if (items)
	{
		mItemLock[cat_id] = true;
	}
}

void LLInventoryModel::unlockDirectDescendentArrays(const LLUUID& cat_id)
{
	mCategoryLock[cat_id] = false;
	mItemLock[cat_id] = false;
}

void LLInventoryModel::consolidateForType(const LLUUID& main_id, LLFolderType::EType type)
{
    // Make a list of folders that are not "main_id" and are of "type"
    std::vector<LLUUID> folder_ids;
    for (cat_map_t::iterator cit = mCategoryMap.begin(); cit != mCategoryMap.end(); ++cit)
    {
        LLViewerInventoryCategory* cat = cit->second;
        if ((cat->getPreferredType() == type) && (cat->getUUID() != main_id))
        {
            folder_ids.push_back(cat->getUUID());
        }
    }

    // Iterate through those folders
	for (std::vector<LLUUID>::iterator folder_ids_it = folder_ids.begin(); folder_ids_it != folder_ids.end(); ++folder_ids_it)
	{
		LLUUID folder_id = (*folder_ids_it);
        
        // Get the content of this folder
        cat_array_t* cats;
        item_array_t* items;
        getDirectDescendentsOf(folder_id, cats, items);
        
        // Move all items to the main folder
        // Note : we get the list of UUIDs and iterate on them instead of iterating directly on item_array_t
        // elements. This is because moving elements modify the maps and, consequently, invalidate iterators on them.
        // This "gather and iterate" method is verbose but resilient.
        std::vector<LLUUID> list_uuids;
        for (item_array_t::const_iterator it = items->begin(); it != items->end(); ++it)
        {
            list_uuids.push_back((*it)->getUUID());
        }
        for (std::vector<LLUUID>::const_iterator it = list_uuids.begin(); it != list_uuids.end(); ++it)
        {
            LLViewerInventoryItem* item = getItem(*it);
            changeItemParent(item, main_id, TRUE);
        }

        // Move all folders to the main folder
        list_uuids.clear();
        for (cat_array_t::const_iterator it = cats->begin(); it != cats->end(); ++it)
        {
            list_uuids.push_back((*it)->getUUID());
        }
        for (std::vector<LLUUID>::const_iterator it = list_uuids.begin(); it != list_uuids.end(); ++it)
        {
            LLViewerInventoryCategory* cat = getCategory(*it);
            changeCategoryParent(cat, main_id, TRUE);
        }

        // Purge the emptied folder
        // Note that this might be a system folder, don't validate removability
        LLViewerInventoryCategory* cat = getCategory(folder_id);
        if (cat)
        {
            const LLUUID trash_id = findCategoryUUIDForType(LLFolderType::FT_TRASH);
            if (trash_id.notNull())
            {
                changeCategoryParent(cat, trash_id, TRUE);
            }
        }
        remove_inventory_category(folder_id, NULL);
	}
}

const LLUUID LLInventoryModel::findCategoryUUIDForTypeInRoot(
	LLFolderType::EType preferred_type,
	bool create_folder,
	const LLUUID& root_id)
{
	LLUUID rv = LLUUID::null;
	if(LLFolderType::FT_ROOT_INVENTORY == preferred_type)
	{
		rv = root_id;
	}
	else if (root_id.notNull())
	{
		cat_array_t* cats = NULL;
		cats = get_ptr_in_map(mParentChildCategoryTree, root_id);
		if(cats)
		{
			S32 count = cats->size();
			for(S32 i = 0; i < count; ++i)
			{
				LLViewerInventoryCategory* p_cat = cats->at(i);
				if(p_cat && p_cat->getPreferredType() == preferred_type)
				{
					const LLUUID& folder_id = cats->at(i)->getUUID();
					if (rv.isNull() || folder_id < rv)
					{
						rv = folder_id;
					}
				}
			}
		}
	}
	
	if(rv.isNull() && create_folder && root_id.notNull())
	{

		if (isInventoryUsable())
		{
			return createNewCategory(root_id, preferred_type, LLStringUtil::null);
		}
		else
		{
			LL_WARNS("Inventory") << "Can't create requested folder, type " << preferred_type
								  << " because inventory is not usable" << LL_ENDL;
		}
	}
	return rv;
}

// findCategoryUUIDForType() returns the uuid of the category that
// specifies 'type' as what it defaults to containing. The category is
// not necessarily only for that type. *NOTE: This will create a new
// inventory category on the fly if one does not exist.
const LLUUID LLInventoryModel::findCategoryUUIDForType(LLFolderType::EType preferred_type, bool create_folder)
{
	return findCategoryUUIDForTypeInRoot(preferred_type, create_folder, gInventory.getRootFolderID());
}

const LLUUID LLInventoryModel::findUserDefinedCategoryUUIDForType(LLFolderType::EType preferred_type)
{
    LLUUID cat_id;
    switch (preferred_type)
    {
    case LLFolderType::FT_OBJECT:
    {
        cat_id = LLUUID(gSavedPerAccountSettings.getString("ModelUploadFolder"));
        break;
    }
    case LLFolderType::FT_TEXTURE:
    {
        cat_id = LLUUID(gSavedPerAccountSettings.getString("TextureUploadFolder"));
        break;
    }
    case LLFolderType::FT_SOUND:
    {
        cat_id = LLUUID(gSavedPerAccountSettings.getString("SoundUploadFolder"));
        break;
    }
    case LLFolderType::FT_ANIMATION:
    {
        cat_id = LLUUID(gSavedPerAccountSettings.getString("AnimationUploadFolder"));
        break;
    }
    default:
        break;
    }
    
    if (cat_id.isNull() || !getCategory(cat_id))
    {
        cat_id = findCategoryUUIDForTypeInRoot(preferred_type, true, getRootFolderID());
    }
    return cat_id;
}

const LLUUID LLInventoryModel::findLibraryCategoryUUIDForType(LLFolderType::EType preferred_type, bool create_folder)
{
	return findCategoryUUIDForTypeInRoot(preferred_type, create_folder, gInventory.getLibraryRootFolderID());
}

LLUUID LLInventoryModel::findCategoryByName(std::string name)
{
	LLUUID root_id = gInventory.getRootFolderID();
	if(root_id.notNull())
	{
		cat_array_t* cats = NULL;
		cats = get_ptr_in_map(mParentChildCategoryTree, root_id);
		if(cats)
		{
			S32 count = cats->size();
			for(S32 i = 0; i < count; ++i)
			{
				if(cats->at(i)->getName() == name)
				{
					return cats->at(i)->getUUID();
				}
			}
		}
	}
	return LLUUID::null;
}

// Convenience function to create a new category. You could call
// updateCategory() with a newly generated UUID category, but this
// version will take care of details like what the name should be
// based on preferred type. Returns the UUID of the new category.
LLUUID LLInventoryModel::createNewCategory(const LLUUID& parent_id,
										   LLFolderType::EType preferred_type,
										   const std::string& pname,
										   inventory_func_type callback)
{
	LLUUID id;
	if (!isInventoryUsable())
	{
		LL_WARNS(LOG_INV) << "Inventory is not usable; can't create requested category of type "
						  << preferred_type << LL_ENDL;
		// FIXME failing but still returning an id?
		return id;
	}

	if(LLFolderType::lookup(preferred_type) == LLFolderType::badLookup())
	{
		LL_DEBUGS(LOG_INV) << "Attempt to create undefined category." << LL_ENDL;
		// FIXME failing but still returning an id?
		return id;
	}

	if (preferred_type != LLFolderType::FT_NONE)
	{
		// Ultimately this should only be done for non-singleton
		// types. Requires back-end changes to guarantee that others
		// already exist.
		LL_WARNS(LOG_INV) << "Creating new system folder, type " << preferred_type << LL_ENDL;
	}

	id.generate();
	std::string name = pname;
	if(!pname.empty())
	{
		name.assign(pname);
	}
	else
	{
		name.assign(LLViewerFolderType::lookupNewCategoryName(preferred_type));
	}
	
	LLViewerRegion* viewer_region = gAgent.getRegion();
	std::string url;
	if ( viewer_region )
		url = viewer_region->getCapability("CreateInventoryCategory");
	
	if (!url.empty() && callback)
	{
		//Let's use the new capability.
		
		LLSD request, body;
		body["folder_id"] = id;
		body["parent_id"] = parent_id;
		body["type"] = (LLSD::Integer) preferred_type;
		body["name"] = name;
		
		request["message"] = "CreateInventoryCategory";
		request["payload"] = body;

		LL_DEBUGS(LOG_INV) << "Creating category via request: " << ll_pretty_print_sd(request) << LL_ENDL;
        LLCoros::instance().launch("LLInventoryModel::createNewCategoryCoro",
            boost::bind(&LLInventoryModel::createNewCategoryCoro, this, url, body, callback));

		return LLUUID::null;
	}

	if (!gMessageSystem)
	{
		return LLUUID::null;
	}

	// FIXME this UDP code path needs to be removed. Requires
	// reworking many of the callers to use callbacks rather than
	// assuming instant success.

	// Add the category to the internal representation
	LLPointer<LLViewerInventoryCategory> cat =
		new LLViewerInventoryCategory(id, parent_id, preferred_type, name, gAgent.getID());
	cat->setVersion(LLViewerInventoryCategory::VERSION_INITIAL - 1); // accountForUpdate() will icrease version by 1
	cat->setDescendentCount(0);
	LLCategoryUpdate update(cat->getParentUUID(), 1);
	accountForUpdate(update);
	updateCategory(cat);

	LL_DEBUGS(LOG_INV) << "Creating category via UDP message CreateInventoryFolder, type " << preferred_type << LL_ENDL;

	// Create the category on the server. We do this to prevent people
	// from munging their protected folders.
	LLMessageSystem* msg = gMessageSystem;
	msg->newMessage("CreateInventoryFolder");
	msg->nextBlock("AgentData");
	msg->addUUID("AgentID", gAgent.getID());
	msg->addUUID(_PREHASH_SessionID, gAgent.getSessionID());
	msg->nextBlock("FolderData");
	cat->packMessage(msg);
	gAgent.sendReliableMessage();

	// return the folder id of the newly created folder
	return id;
}

void LLInventoryModel::createNewCategoryCoro(std::string url, LLSD postData, inventory_func_type callback)
{
    LLCore::HttpRequest::policy_t httpPolicy(LLCore::HttpRequest::DEFAULT_POLICY_ID);
    LLCoreHttpUtil::HttpCoroutineAdapter::ptr_t
        httpAdapter(new LLCoreHttpUtil::HttpCoroutineAdapter("createNewCategoryCoro", httpPolicy));
    LLCore::HttpRequest::ptr_t httpRequest(new LLCore::HttpRequest);
    LLCore::HttpOptions::ptr_t httpOpts(new LLCore::HttpOptions);
    

    httpOpts->setWantHeaders(true);

    LL_INFOS("HttpCoroutineAdapter", "genericPostCoro") << "Generic POST for " << url << LL_ENDL;

    LLSD result = httpAdapter->postAndSuspend(httpRequest, url, postData, httpOpts);

    LLSD httpResults = result[LLCoreHttpUtil::HttpCoroutineAdapter::HTTP_RESULTS];
    LLCore::HttpStatus status = LLCoreHttpUtil::HttpCoroutineAdapter::getStatusFromLLSD(httpResults);

    if (!status)
    {
        LL_WARNS() << "HTTP failure attempting to create category." << LL_ENDL;
        return;
    }

    if (!result.has("folder_id"))
    {
        LL_WARNS() << "Malformed response contents" << ll_pretty_print_sd(result) << LL_ENDL;
        return;
    }

    LLUUID categoryId = result["folder_id"].asUUID();

    LLViewerInventoryCategory* folderp = gInventory.getCategory(categoryId);
    if (!folderp)
    {
        // Add the category to the internal representation
        LLPointer<LLViewerInventoryCategory> cat = new LLViewerInventoryCategory(categoryId,
            result["parent_id"].asUUID(), (LLFolderType::EType)result["type"].asInteger(),
            result["name"].asString(), gAgent.getID());

        LLInventoryModel::LLCategoryUpdate update(cat->getParentUUID(), 1);
        accountForUpdate(update);

        cat->setVersion(LLViewerInventoryCategory::VERSION_INITIAL - 1); // accountForUpdate() will icrease version by 1
        cat->setDescendentCount(0);
        updateCategory(cat);
    }
    else
    {
        // bulk processing was faster than coroutine (coro request->processBulkUpdateInventory->coro response)
        // category already exists, but needs an update
        if (folderp->getVersion() != LLViewerInventoryCategory::VERSION_INITIAL
            || folderp->getDescendentCount() != LLViewerInventoryCategory::DESCENDENT_COUNT_UNKNOWN)
        {
            LL_WARNS() << "Inventory desync on folder creation. Newly created folder already has descendants or got a version.\n"
                << "Name: " << folderp->getName()
                << " Id: " << folderp->getUUID()
                << " Version: " << folderp->getVersion()
                << " Descendants: " << folderp->getDescendentCount()
                << LL_ENDL;
        }
        // Recreate category with correct values
        // Creating it anew just simplifies figuring out needed change-masks
        // and making all needed updates, see updateCategory
        LLPointer<LLViewerInventoryCategory> cat = new LLViewerInventoryCategory(categoryId,
            result["parent_id"].asUUID(), (LLFolderType::EType)result["type"].asInteger(),
            result["name"].asString(), gAgent.getID());

        if (folderp->getParentUUID() != cat->getParentUUID())
        {
            LL_WARNS() << "Inventory desync on folder creation. Newly created folder has wrong parent.\n"
                << "Name: " << folderp->getName()
                << " Id: " << folderp->getUUID()
                << " Expected parent: " << cat->getParentUUID()
                << " Actual parent: " << folderp->getParentUUID()
                << LL_ENDL;
            LLInventoryModel::LLCategoryUpdate update(cat->getParentUUID(), 1);
            accountForUpdate(update);
        }
        // else: Do not update parent, parent is already aware of the change. See processBulkUpdateInventory

        cat->setVersion(LLViewerInventoryCategory::VERSION_INITIAL - 1); // accountForUpdate() will icrease version by 1
        cat->setDescendentCount(0);
        updateCategory(cat);
    }

    if (callback)
    {
        callback(categoryId);
    }

}

// This is optimized for the case that we just want to know whether a
// category has any immediate children meeting a condition, without
// needing to recurse or build up any lists.
bool LLInventoryModel::hasMatchingDirectDescendent(const LLUUID& cat_id,
												   LLInventoryCollectFunctor& filter)
{
	LLInventoryModel::cat_array_t *cats;
	LLInventoryModel::item_array_t *items;
	getDirectDescendentsOf(cat_id, cats, items);
	if (cats)
	{
		for (LLInventoryModel::cat_array_t::const_iterator it = cats->begin();
			 it != cats->end(); ++it)
		{
			if (filter(*it,NULL))
			{
				return true;
			}
		}
	}
	if (items)
	{
		for (LLInventoryModel::item_array_t::const_iterator it = items->begin();
			 it != items->end(); ++it)
		{
			if (filter(NULL,*it))
			{
				return true;
			}
		}
	}
	return false;
}
												  
// Starting with the object specified, add its descendents to the
// array provided, but do not add the inventory object specified by
// id. There is no guaranteed order. Neither array will be erased
// before adding objects to it. Do not store a copy of the pointers
// collected - use them, and collect them again later if you need to
// reference the same objects.

class LLAlwaysCollect : public LLInventoryCollectFunctor
{
public:
	virtual ~LLAlwaysCollect() {}
	virtual bool operator()(LLInventoryCategory* cat,
							LLInventoryItem* item)
	{
		return TRUE;
	}
};

void LLInventoryModel::collectDescendents(const LLUUID& id,
										  cat_array_t& cats,
										  item_array_t& items,
										  BOOL include_trash)
{
	LLAlwaysCollect always;
	collectDescendentsIf(id, cats, items, include_trash, always);
}

//void LLInventoryModel::collectDescendentsIf(const LLUUID& id,
//											cat_array_t& cats,
//											item_array_t& items,
//											BOOL include_trash,
//											LLInventoryCollectFunctor& add)
// [RLVa:KB] - Checked: 2013-04-15 (RLVa-1.4.8)
void LLInventoryModel::collectDescendentsIf(const LLUUID& id,
											cat_array_t& cats,
											item_array_t& items,
											BOOL include_trash,
											LLInventoryCollectFunctor& add,
											bool follow_folder_links)
// [/RLVa:KB]
{
	// Start with categories
	if(!include_trash)
	{
		const LLUUID trash_id = findCategoryUUIDForType(LLFolderType::FT_TRASH);
		if(trash_id.notNull() && (trash_id == id))
			return;
	}
	cat_array_t* cat_array = get_ptr_in_map(mParentChildCategoryTree, id);
	if(cat_array)
	{
		S32 count = cat_array->size();
		for(S32 i = 0; i < count; ++i)
		{
			LLViewerInventoryCategory* cat = cat_array->at(i);
			if(add(cat,NULL))
			{
				cats.push_back(cat);
			}
// [RLVa:KB] - Checked: 2013-04-15 (RLVa-1.4.8)
			collectDescendentsIf(cat->getUUID(), cats, items, include_trash, add, follow_folder_links);
// [/RLVa:KB]
//			collectDescendentsIf(cat->getUUID(), cats, items, include_trash, add);
		}
	}

	LLViewerInventoryItem* item = NULL;
	item_array_t* item_array = get_ptr_in_map(mParentChildItemTree, id);

	// Move onto items
	if(item_array)
	{
		S32 count = item_array->size();
		for(S32 i = 0; i < count; ++i)
		{
			item = item_array->at(i);
			if(add(NULL, item))
			{
				items.push_back(item);
			}
		}
	}

// [RLVa:KB] - Checked: 2010-09-30 (RLVa-1.2.1d) | Added: RLVa-1.2.1d
	// The problem is that we want some way for the functor to know that it's being asked to decide on a folder link
	// but it won't know that until after it has encountered the folder link item (which doesn't happen until *after* 
	// it has already collected all items from it the way the code was originally laid out)
	// This breaks the "finish collecting all folders before collecting items (top to bottom and then bottom to top)" 
	// assumption but no functor is (currently) relying on it (and likely never should since it's an implementation detail?)
	// [Only LLAppearanceMgr actually ever passes in 'follow_folder_links == TRUE']
	// Follow folder links recursively.  Currently never goes more
	// than one level deep (for current outfit support)
	// Note: if making it fully recursive, need more checking against infinite loops.
	if (follow_folder_links && item_array)
	{
		S32 count = item_array->size();
		for(S32 i = 0; i < count; ++i)
		{
			item = item_array->at(i);
			if (item && item->getActualType() == LLAssetType::AT_LINK_FOLDER)
			{
				LLViewerInventoryCategory *linked_cat = item->getLinkedCategory();
				if (linked_cat && linked_cat->getPreferredType() != LLFolderType::FT_OUTFIT)
					// BAP - was 
					// LLAssetType::lookupIsEnsembleCategoryType(linked_cat->getPreferredType()))
					// Change back once ensemble typing is in place.
				{
					if(add(linked_cat,NULL))
					{
						// BAP should this be added here?  May not
						// matter if it's only being used in current
						// outfit traversal.
						cats.push_back(LLPointer<LLViewerInventoryCategory>(linked_cat));
					}
					collectDescendentsIf(linked_cat->getUUID(), cats, items, include_trash, add, false);
				}
			}
		}
	}
// [/RLVa:KB]
}

void LLInventoryModel::addChangedMaskForLinks(const LLUUID& object_id, U32 mask)
{
	const LLInventoryObject *obj = getObject(object_id);
	if (!obj || obj->getIsLinkType())
		return;

	LLInventoryModel::item_array_t item_array = collectLinksTo(object_id);
	for (LLInventoryModel::item_array_t::iterator iter = item_array.begin();
		 iter != item_array.end();
		 iter++)
	{
		LLViewerInventoryItem *linked_item = (*iter);
		addChangedMask(mask, linked_item->getUUID());
	};
}

const LLUUID& LLInventoryModel::getLinkedItemID(const LLUUID& object_id) const
{
	const LLInventoryItem *item = gInventory.getItem(object_id);
	if (!item)
	{
		return object_id;
	}

	// Find the base item in case this a link (if it's not a link,
	// this will just be inv_item_id)
	return item->getLinkedUUID();
}

LLViewerInventoryItem* LLInventoryModel::getLinkedItem(const LLUUID& object_id) const
{
	return object_id.notNull() ? getItem(getLinkedItemID(object_id)) : NULL;
}

LLInventoryModel::item_array_t LLInventoryModel::collectLinksTo(const LLUUID& id)
{
	// Get item list via collectDescendents (slow!)
	item_array_t items;
	const LLInventoryObject *obj = getObject(id);
	// FIXME - should be as in next line, but this is causing a
	// stack-smashing crash of cause TBD... check in the REBUILD code.
	//if (obj && obj->getIsLinkType())
	if (!obj || obj->getIsLinkType())
		return items;
	
	std::pair<backlink_mmap_t::iterator, backlink_mmap_t::iterator> range = mBacklinkMMap.equal_range(id);
	for (backlink_mmap_t::iterator it = range.first; it != range.second; ++it)
	{
		LLViewerInventoryItem *item = getItem(it->second);
		if (item)
		{
			items.push_back(item);
		}
	}

	return items;
}

// <FS:Ansariel> Re-added because of start folder id
LLInventoryModel::item_array_t LLInventoryModel::collectLinkedItems(const LLUUID& id,
																	const LLUUID& start_folder_id)
{
	item_array_t items;
	LLInventoryModel::cat_array_t cat_array;
	LLLinkedItemIDMatches is_linked_item_match(id);
	collectDescendentsIf((start_folder_id == LLUUID::null ? gInventory.getRootFolderID() : start_folder_id),
						 cat_array,
						 items,
						 LLInventoryModel::INCLUDE_TRASH,
						 is_linked_item_match);
	return items;
}
// </FS:Ansariel>

bool LLInventoryModel::isInventoryUsable() const
{
	bool result = false;
	if(gInventory.getRootFolderID().notNull() && mIsAgentInvUsable)
	{
		result = true;
	}
	return result;	
}

// Calling this method with an inventory item will either change an
// existing item with a matching item_id, or will add the item to the
// current inventory.
U32 LLInventoryModel::updateItem(const LLViewerInventoryItem* item, U32 mask)
{
	if(item->getUUID().isNull())
	{
		return mask;
	}

	if(!isInventoryUsable())
	{
		LL_WARNS(LOG_INV) << "Inventory is broken." << LL_ENDL;
		return mask;
	}

	LLPointer<LLViewerInventoryItem> old_item = getItem(item->getUUID());
	LLPointer<LLViewerInventoryItem> new_item;
	if(old_item)
	{
		// We already have an old item, modify its values
		new_item = old_item;
		LLUUID old_parent_id = old_item->getParentUUID();
		LLUUID new_parent_id = item->getParentUUID();
		bool update_parent_on_server = false;

		if (new_parent_id.isNull() && !LLApp::isExiting())
		{
            if (old_parent_id.isNull())
            {
                // Item with null parent will end in random location and then in Lost&Found,
                // either move to default folder as if it is new item or don't move at all
                LL_WARNS(LOG_INV) << "Update attempts to reparent item " << item->getUUID()
                                  << " to null folder. Moving to Lost&Found. Old item name: " << old_item->getName()
                                  << ". New name: " << item->getName()
                                  << "." << LL_ENDL;
                new_parent_id = findCategoryUUIDForType(LLFolderType::FT_LOST_AND_FOUND);
                update_parent_on_server = true;
            }
            else
            {
                // Probably not the best way to handle this, we might encounter real case of 'lost&found' at some point
                LL_WARNS(LOG_INV) << "Update attempts to reparent item " << item->getUUID()
                                  << " to null folder. Old parent not null. Moving to old parent. Old item name: " << old_item->getName()
                                  << ". New name: " << item->getName()
                                  << "." << LL_ENDL;
                new_parent_id = old_parent_id;
                update_parent_on_server = true;
            }
		}

		if(old_parent_id != new_parent_id)
		{
			// need to update the parent-child tree
			item_array_t* item_array;
			item_array = get_ptr_in_map(mParentChildItemTree, old_parent_id);
			if(item_array)
			{
				vector_replace_with_last(*item_array, old_item);
			}
			item_array = get_ptr_in_map(mParentChildItemTree, new_parent_id);
			if(item_array)
			{
				if (update_parent_on_server)
				{
					LLInventoryModel::LLCategoryUpdate update(new_parent_id, 1);
					gInventory.accountForUpdate(update);
				}
				item_array->push_back(old_item);
			}
			mask |= LLInventoryObserver::STRUCTURE;
		}
		if(old_item->getName() != item->getName())
		{
			mask |= LLInventoryObserver::LABEL;
		}
		old_item->copyViewerItem(item);
		if (update_parent_on_server)
		{
			// Parent id at server is null, so update server even if item already is in the same folder
			old_item->setParent(new_parent_id);
			new_item->updateParentOnServer(FALSE);
		}
		mask |= LLInventoryObserver::INTERNAL;
	}
	else
	{
		// Simply add this item
		new_item = new LLViewerInventoryItem(item);
		addItem(new_item);

		if(item->getParentUUID().isNull())
		{
			const LLUUID category_id = findCategoryUUIDForType(LLFolderType::assetTypeToFolderType(new_item->getType()));
			new_item->setParent(category_id);
			item_array_t* item_array = get_ptr_in_map(mParentChildItemTree, category_id);
			if( item_array )
			{
				LLInventoryModel::LLCategoryUpdate update(category_id, 1);
				gInventory.accountForUpdate(update);

				// *FIX: bit of a hack to call update server from here...
				new_item->updateParentOnServer(FALSE);
				item_array->push_back(new_item);
			}
			else
			{
				LL_WARNS(LOG_INV) << "Couldn't find parent-child item tree for " << new_item->getName() << LL_ENDL;
			}
		}
		else
		{
			// *NOTE: The general scheme is that if every byte of the
			// uuid is 0, except for the last one or two,the use the
			// last two bytes of the parent id, and match that up
			// against the type. For now, we're only worried about
			// lost & found.
			LLUUID parent_id = item->getParentUUID();
			if(parent_id == CATEGORIZE_LOST_AND_FOUND_ID)
			{
				parent_id = findCategoryUUIDForType(LLFolderType::FT_LOST_AND_FOUND);
				new_item->setParent(parent_id);
				LLInventoryModel::update_list_t update;
				LLInventoryModel::LLCategoryUpdate new_folder(parent_id, 1);
				update.push_back(new_folder);
				accountForUpdate(update);

			}
			item_array_t* item_array = get_ptr_in_map(mParentChildItemTree, parent_id);
			if(item_array)
			{
				item_array->push_back(new_item);
			}
			else
			{
				// Whoops! No such parent, make one.
				LL_INFOS(LOG_INV) << "Lost item: " << new_item->getUUID() << " - "
								  << new_item->getName() << LL_ENDL;
				parent_id = findCategoryUUIDForType(LLFolderType::FT_LOST_AND_FOUND);
				new_item->setParent(parent_id);
				item_array = get_ptr_in_map(mParentChildItemTree, parent_id);
				if(item_array)
				{
					LLInventoryModel::LLCategoryUpdate update(parent_id, 1);
					gInventory.accountForUpdate(update);
					// *FIX: bit of a hack to call update server from
					// here...
					new_item->updateParentOnServer(FALSE);
					item_array->push_back(new_item);
				}
				else
				{
					LL_WARNS(LOG_INV) << "Lost and found Not there!!" << LL_ENDL;
				}
			}
		}
		mask |= LLInventoryObserver::ADD;
	}
	if(new_item->getType() == LLAssetType::AT_CALLINGCARD)
	{
		mask |= LLInventoryObserver::CALLING_CARD;
		// Handle user created calling cards.
		// Target ID is stored in the description field of the card.
		LLUUID id;
		std::string desc = new_item->getDescription();
		BOOL isId = desc.empty() ? FALSE : id.set(desc, FALSE);
		if (isId)
		{
			// Valid UUID; set the item UUID and rename it
			new_item->setCreator(id);
			LLAvatarName av_name;

			if (LLAvatarNameCache::get(id, &av_name))
			{
				new_item->rename(av_name.getUserName());
				mask |= LLInventoryObserver::LABEL;
			}
			else
			{
				// Fetch the current name
				LLAvatarNameCache::get(id,
					boost::bind(&LLViewerInventoryItem::onCallingCardNameLookup, new_item.get(),
					_1, _2));
			}

		}
	}
	else if (new_item->getType() == LLAssetType::AT_GESTURE)
	{
		mask |= LLInventoryObserver::GESTURE;
	}
	addChangedMask(mask, new_item->getUUID());
	return mask;
}

LLInventoryModel::cat_array_t* LLInventoryModel::getUnlockedCatArray(const LLUUID& id)
{
	cat_array_t* cat_array = get_ptr_in_map(mParentChildCategoryTree, id);
	if (cat_array)
	{
		llassert_always(mCategoryLock[id] == false);
	}

	return cat_array;
}

LLInventoryModel::item_array_t* LLInventoryModel::getUnlockedItemArray(const LLUUID& id)
{
	item_array_t* item_array = get_ptr_in_map(mParentChildItemTree, id);
	if (item_array)
	{
		llassert_always(mItemLock[id] == false);
	}
	return item_array;
}

// Calling this method with an inventory category will either change
// an existing item with the matching id, or it will add the category.
void LLInventoryModel::updateCategory(const LLViewerInventoryCategory* cat, U32 mask)
{
	if(!cat || cat->getUUID().isNull())
	{
		return;
	}

	if(!isInventoryUsable())
	{
		LL_WARNS(LOG_INV) << "Inventory is broken." << LL_ENDL;
		return;
	}

	LLPointer<LLViewerInventoryCategory> old_cat = getCategory(cat->getUUID());
	if(old_cat)
	{
		// We already have an old category, modify its values
		LLUUID old_parent_id = old_cat->getParentUUID();
		LLUUID new_parent_id = cat->getParentUUID();
		if(old_parent_id != new_parent_id)
		{
			// need to update the parent-child tree
			cat_array_t* cat_array;
			cat_array = getUnlockedCatArray(old_parent_id);
			if(cat_array)
			{
				vector_replace_with_last(*cat_array, old_cat);
			}
			cat_array = getUnlockedCatArray(new_parent_id);
			if(cat_array)
			{
				cat_array->push_back(old_cat);
			}
			mask |= LLInventoryObserver::STRUCTURE;
            mask |= LLInventoryObserver::INTERNAL;
		}
		if(old_cat->getName() != cat->getName())
		{
			mask |= LLInventoryObserver::LABEL;
		}
        // Under marketplace, category labels are quite complex and need extra upate
        const LLUUID marketplace_id = findCategoryUUIDForType(LLFolderType::FT_MARKETPLACE_LISTINGS, false);
        if (marketplace_id.notNull() && isObjectDescendentOf(cat->getUUID(), marketplace_id))
        {
			mask |= LLInventoryObserver::LABEL;
        }
        old_cat->copyViewerCategory(cat);
		addChangedMask(mask, cat->getUUID());
	}
	else
	{
		// add this category
		LLPointer<LLViewerInventoryCategory> new_cat = new LLViewerInventoryCategory(cat->getOwnerID());
		new_cat->copyViewerCategory(cat);
		addCategory(new_cat);

		// make sure this category is correctly referenced by its parent.
		cat_array_t* cat_array;
		cat_array = getUnlockedCatArray(cat->getParentUUID());
		if(cat_array)
		{
			cat_array->push_back(new_cat);
		}

		// make space in the tree for this category's children.
		llassert_always(mCategoryLock[new_cat->getUUID()] == false);
		llassert_always(mItemLock[new_cat->getUUID()] == false);
		cat_array_t* catsp = new cat_array_t;
		item_array_t* itemsp = new item_array_t;
		mParentChildCategoryTree[new_cat->getUUID()] = catsp;
		mParentChildItemTree[new_cat->getUUID()] = itemsp;
		mask |= LLInventoryObserver::ADD;
		addChangedMask(mask, cat->getUUID());
	}
}

void LLInventoryModel::moveObject(const LLUUID& object_id, const LLUUID& cat_id)
{
	LL_DEBUGS(LOG_INV) << "LLInventoryModel::moveObject()" << LL_ENDL;
	if(!isInventoryUsable())
	{
		LL_WARNS(LOG_INV) << "Inventory is broken." << LL_ENDL;
		return;
	}

	if((object_id == cat_id) || !is_in_map(mCategoryMap, cat_id))
	{
		LL_WARNS(LOG_INV) << "Could not move inventory object " << object_id << " to "
						  << cat_id << LL_ENDL;
		return;
	}
	LLPointer<LLViewerInventoryCategory> cat = getCategory(object_id);
	if(cat && (cat->getParentUUID() != cat_id))
	{
		cat_array_t* cat_array;
		cat_array = getUnlockedCatArray(cat->getParentUUID());
		if(cat_array) vector_replace_with_last(*cat_array, cat);
		cat_array = getUnlockedCatArray(cat_id);
		cat->setParent(cat_id);
		if(cat_array) cat_array->push_back(cat);
		addChangedMask(LLInventoryObserver::STRUCTURE, object_id);
		return;
	}
	LLPointer<LLViewerInventoryItem> item = getItem(object_id);
	if(item && (item->getParentUUID() != cat_id))
	{
		item_array_t* item_array;
		item_array = getUnlockedItemArray(item->getParentUUID());
		if(item_array) vector_replace_with_last(*item_array, item);
		item_array = getUnlockedItemArray(cat_id);
		item->setParent(cat_id);
		if(item_array) item_array->push_back(item);
		addChangedMask(LLInventoryObserver::STRUCTURE, object_id);
		return;
	}
}

// Migrated from llinventoryfunctions
void LLInventoryModel::changeItemParent(LLViewerInventoryItem* item,
										const LLUUID& new_parent_id,
										BOOL restamp)
{
	if (item->getParentUUID() == new_parent_id)
	{
		LL_DEBUGS(LOG_INV) << "'" << item->getName() << "' (" << item->getUUID()
						   << ") is already in folder " << new_parent_id << LL_ENDL;
	}
	else
	{
		LL_INFOS(LOG_INV) << "Moving '" << item->getName() << "' (" << item->getUUID()
						  << ") from " << item->getParentUUID() << " to folder "
						  << new_parent_id << LL_ENDL;

		// <FS> Locked folder
		if ((isObjectDescendentOf(item->getUUID(), AOEngine::instance().getAOFolder())
				&& gSavedPerAccountSettings.getBOOL("LockAOFolders")) ||
			(isObjectDescendentOf(item->getUUID(), FSLSLBridge::instance().getBridgeFolder())
				&& gSavedPerAccountSettings.getBOOL("LockBridgeFolder")) ||
			(isObjectDescendentOf(item->getUUID(), FSFloaterWearableFavorites::getFavoritesFolder())
				&& gSavedPerAccountSettings.getBOOL("LockWearableFavoritesFolders")))
		{
			LL_INFOS("Inventory") << "Cannot move item because it is descendent of a protected folder" << LL_ENDL;
			return;
		}
		// </FS>

		LLInventoryModel::update_list_t update;
		LLInventoryModel::LLCategoryUpdate old_folder(item->getParentUUID(),-1);
		update.push_back(old_folder);
		LLInventoryModel::LLCategoryUpdate new_folder(new_parent_id, 1);
		update.push_back(new_folder);
		accountForUpdate(update);

		LLPointer<LLViewerInventoryItem> new_item = new LLViewerInventoryItem(item);
		new_item->setParent(new_parent_id);
		new_item->updateParentOnServer(restamp);
		updateItem(new_item);
		notifyObservers();
	}
}

// Migrated from llinventoryfunctions
void LLInventoryModel::changeCategoryParent(LLViewerInventoryCategory* cat,
											const LLUUID& new_parent_id,
											BOOL restamp)
{
	if (!cat)
	{
		return;
	}

	// Can't move a folder into a child of itself.
	if (isObjectDescendentOf(new_parent_id, cat->getUUID()))
	{
		return;
	}

	// <FS> Protected folder
	if ((isObjectDescendentOf(cat->getUUID(), AOEngine::instance().getAOFolder())
			&& gSavedPerAccountSettings.getBOOL("LockAOFolders")) ||
		(isObjectDescendentOf(cat->getUUID(), FSLSLBridge::instance().getBridgeFolder())
			&& gSavedPerAccountSettings.getBOOL("LockBridgeFolder")) ||
		(isObjectDescendentOf(cat->getUUID(), FSFloaterWearableFavorites::getFavoritesFolder())
			&& gSavedPerAccountSettings.getBOOL("LockWearableFavoritesFolders")))
	{
		LL_INFOS("Inventory") << "Cannot move category because it is descendent of a protected folder" << LL_ENDL;
		return;
	}
	// </FS>

	LLInventoryModel::update_list_t update;
	LLInventoryModel::LLCategoryUpdate old_folder(cat->getParentUUID(), -1);
	update.push_back(old_folder);
	LLInventoryModel::LLCategoryUpdate new_folder(new_parent_id, 1);
	update.push_back(new_folder);
	accountForUpdate(update);

	LLPointer<LLViewerInventoryCategory> new_cat = new LLViewerInventoryCategory(cat);
	new_cat->setParent(new_parent_id);
	new_cat->updateParentOnServer(restamp);
	updateCategory(new_cat);
	notifyObservers();
}

void LLInventoryModel::onAISUpdateReceived(const std::string& context, const LLSD& update)
{
	LLTimer timer;
	if (gSavedSettings.getBOOL("DebugAvatarAppearanceMessage"))
	{
		dump_sequential_xml(gAgentAvatarp->getFullname() + "_ais_update", update);
	}

	AISUpdate ais_update(update); // parse update llsd into stuff to do.
	ais_update.doUpdate(); // execute the updates in the appropriate order.
	LL_INFOS(LOG_INV) << "elapsed: " << timer.getElapsedTimeF32() << LL_ENDL;
}

// Does not appear to be used currently.
void LLInventoryModel::onItemUpdated(const LLUUID& item_id, const LLSD& updates, bool update_parent_version)
{
	U32 mask = LLInventoryObserver::NONE;

	LLPointer<LLViewerInventoryItem> item = gInventory.getItem(item_id);
	LL_DEBUGS(LOG_INV) << "item_id: [" << item_id << "] name " << (item ? item->getName() : "(NOT FOUND)") << LL_ENDL;
	if(item)
	{
		for (LLSD::map_const_iterator it = updates.beginMap();
			 it != updates.endMap(); ++it)
		{
			if (it->first == "name")
			{
				LL_INFOS(LOG_INV) << "Updating name from " << item->getName() << " to " << it->second.asString() << LL_ENDL;
				item->rename(it->second.asString());
				mask |= LLInventoryObserver::LABEL;
			}
			else if (it->first == "desc")
			{
				LL_INFOS(LOG_INV) << "Updating description from " << item->getActualDescription()
								  << " to " << it->second.asString() << LL_ENDL;
				item->setDescription(it->second.asString());
			}
			else
			{
				LL_ERRS(LOG_INV) << "unhandled updates for field: " << it->first << LL_ENDL;
			}
		}
		mask |= LLInventoryObserver::INTERNAL;
		addChangedMask(mask, item->getUUID());
		if (update_parent_version)
		{
			// Descendent count is unchanged, but folder version incremented.
			LLInventoryModel::LLCategoryUpdate up(item->getParentUUID(), 0);
			accountForUpdate(up);
		}
		notifyObservers(); // do we want to be able to make this optional?
	}
}

// Not used?
void LLInventoryModel::onCategoryUpdated(const LLUUID& cat_id, const LLSD& updates)
{
	U32 mask = LLInventoryObserver::NONE;

	LLPointer<LLViewerInventoryCategory> cat = gInventory.getCategory(cat_id);
	LL_DEBUGS(LOG_INV) << "cat_id: [" << cat_id << "] name " << (cat ? cat->getName() : "(NOT FOUND)") << LL_ENDL;
	if(cat)
	{
		for (LLSD::map_const_iterator it = updates.beginMap();
			 it != updates.endMap(); ++it)
		{
			if (it->first == "name")
			{
				LL_INFOS(LOG_INV) << "Updating name from " << cat->getName() << " to " << it->second.asString() << LL_ENDL;
				cat->rename(it->second.asString());
				mask |= LLInventoryObserver::LABEL;
			}
			else
			{
				LL_ERRS(LOG_INV) << "unhandled updates for field: " << it->first << LL_ENDL;
			}
		}
		mask |= LLInventoryObserver::INTERNAL;
		addChangedMask(mask, cat->getUUID());
		notifyObservers(); // do we want to be able to make this optional?
	}
}

// Update model after descendents have been purged.
void LLInventoryModel::onDescendentsPurgedFromServer(const LLUUID& object_id, bool fix_broken_links)
{
	LLPointer<LLViewerInventoryCategory> cat = getCategory(object_id);
	if (cat.notNull())
	{
		// do the cache accounting
		S32 descendents = cat->getDescendentCount();
		if(descendents > 0)
		{
			LLInventoryModel::LLCategoryUpdate up(object_id, -descendents);
			accountForUpdate(up);
		}

		// we know that descendent count is 0, however since the
		// accounting may actually not do an update, we should force
		// it here.
		cat->setDescendentCount(0);

		// unceremoniously remove anything we have locally stored.
		LLInventoryModel::cat_array_t categories;
		LLInventoryModel::item_array_t items;
		collectDescendents(object_id,
						   categories,
						   items,
						   LLInventoryModel::INCLUDE_TRASH);
		S32 count = items.size();

		LLUUID uu_id;
		for(S32 i = 0; i < count; ++i)
		{
			uu_id = items.at(i)->getUUID();

			// This check prevents the deletion of a previously deleted item.
			// This is necessary because deletion is not done in a hierarchical
			// order. The current item may have been already deleted as a child
			// of its deleted parent.
			if (getItem(uu_id))
			{
				deleteObject(uu_id, fix_broken_links);
			}
		}

		count = categories.size();
		// Slightly kludgy way to make sure categories are removed
		// only after their child categories have gone away.

		// FIXME: Would probably make more sense to have this whole
		// descendent-clearing thing be a post-order recursive
		// function to get the leaf-up behavior automatically.
		S32 deleted_count;
		S32 total_deleted_count = 0;
		do
		{
			deleted_count = 0;
			for(S32 i = 0; i < count; ++i)
			{
				uu_id = categories.at(i)->getUUID();
				if (getCategory(uu_id))
				{
					cat_array_t* cat_list = getUnlockedCatArray(uu_id);
					if (!cat_list || (cat_list->size() == 0))
					{
						deleteObject(uu_id, fix_broken_links);
						deleted_count++;
					}
				}
			}
			total_deleted_count += deleted_count;
		}
		while (deleted_count > 0);
		if (total_deleted_count != count)
		{
			LL_WARNS(LOG_INV) << "Unexpected count of categories deleted, got "
							  << total_deleted_count << " expected " << count << LL_ENDL;
		}
		//gInventory.validate();
	}
}

// Update model after an item is confirmed as removed from
// server. Works for categories or items.
void LLInventoryModel::onObjectDeletedFromServer(const LLUUID& object_id, bool fix_broken_links, bool update_parent_version, bool do_notify_observers)
{
	LLPointer<LLInventoryObject> obj = getObject(object_id);
	if(obj)
	{
		if (getCategory(object_id))
		{
			// For category, need to delete/update all children first.
			onDescendentsPurgedFromServer(object_id, fix_broken_links);
		}


		// From item/cat removeFromServer()
		if (update_parent_version)
		{
			LLInventoryModel::LLCategoryUpdate up(obj->getParentUUID(), -1);
			accountForUpdate(up);
		}

		// From purgeObject()
		LLViewerInventoryItem *item = getItem(object_id);
		if (item && (item->getType() != LLAssetType::AT_LSL_TEXT))
		{
			LLPreview::hide(object_id, TRUE);
		}
		deleteObject(object_id, fix_broken_links, do_notify_observers);
	}
}


// Delete a particular inventory object by ID.
void LLInventoryModel::deleteObject(const LLUUID& id, bool fix_broken_links, bool do_notify_observers)
{
	LL_DEBUGS(LOG_INV) << "LLInventoryModel::deleteObject()" << LL_ENDL;
	LLPointer<LLInventoryObject> obj = getObject(id);
	if (!obj) 
	{
		LL_WARNS(LOG_INV) << "Deleting non-existent object [ id: " << id << " ] " << LL_ENDL;
		return;
	}
	
	LL_DEBUGS(LOG_INV) << "Deleting inventory object " << id << LL_ENDL;
	mLastItem = NULL;
	LLUUID parent_id = obj->getParentUUID();
	mCategoryMap.erase(id);
	mItemMap.erase(id);
	//mInventory.erase(id);
	item_array_t* item_list = getUnlockedItemArray(parent_id);
	if(item_list)
	{
		LLPointer<LLViewerInventoryItem> item = (LLViewerInventoryItem*)((LLInventoryObject*)obj);
		vector_replace_with_last(*item_list, item);
	}
	cat_array_t* cat_list = getUnlockedCatArray(parent_id);
	if(cat_list)
	{
		LLPointer<LLViewerInventoryCategory> cat = (LLViewerInventoryCategory*)((LLInventoryObject*)obj);
		vector_replace_with_last(*cat_list, cat);
	}
    
    // Note : We need to tell the inventory observers that those things are going to be deleted *before* the tree is cleared or they won't know what to delete (in views and view models)
	addChangedMask(LLInventoryObserver::REMOVE, id);
	gInventory.notifyObservers();
    
	item_list = getUnlockedItemArray(id);
	if(item_list)
	{
		if (item_list->size())
		{
			LL_WARNS(LOG_INV) << "Deleting cat " << id << " while it still has child items" << LL_ENDL;
		}
		delete item_list;
		mParentChildItemTree.erase(id);
	}
	cat_list = getUnlockedCatArray(id);
	if(cat_list)
	{
		if (cat_list->size())
		{
			LL_WARNS(LOG_INV) << "Deleting cat " << id << " while it still has child cats" << LL_ENDL;
		}
		delete cat_list;
		mParentChildCategoryTree.erase(id);
	}
	addChangedMask(LLInventoryObserver::REMOVE, id);

	bool is_link_type = obj->getIsLinkType();
	if (is_link_type)
	{
		removeBacklinkInfo(obj->getUUID(), obj->getLinkedUUID());
	}

	// Can't have links to links, so there's no need for this update
	// if the item removed is a link. Can also skip if source of the
	// update is getting broken link info separately.
	obj = NULL; // delete obj
	if (fix_broken_links && !is_link_type)
	{
		updateLinkedObjectsFromPurge(id);
	}
	if (do_notify_observers)
	{
		notifyObservers();
	}
}

void LLInventoryModel::updateLinkedObjectsFromPurge(const LLUUID &baseobj_id)
{
	LLInventoryModel::item_array_t item_array = collectLinksTo(baseobj_id);

	// REBUILD is expensive, so clear the current change list first else
	// everything else on the changelist will also get rebuilt.
	if (item_array.size() > 0)
	{
		notifyObservers();
		for (LLInventoryModel::item_array_t::const_iterator iter = item_array.begin();
			iter != item_array.end();
			iter++)
		{
			const LLViewerInventoryItem *linked_item = (*iter);
			const LLUUID &item_id = linked_item->getUUID();
			if (item_id == baseobj_id) continue;
			addChangedMask(LLInventoryObserver::REBUILD, item_id);
		}
		notifyObservers();
	}
}

// Add/remove an observer. If the observer is destroyed, be sure to
// remove it.
void LLInventoryModel::addObserver(LLInventoryObserver* observer)
{
	mObservers.insert(observer);
}
	
void LLInventoryModel::removeObserver(LLInventoryObserver* observer)
{
	mObservers.erase(observer);
}

BOOL LLInventoryModel::containsObserver(LLInventoryObserver* observer) const
{
	return mObservers.find(observer) != mObservers.end();
}

void LLInventoryModel::idleNotifyObservers()
{
	// *FIX:  Think I want this conditional or moved elsewhere...
	handleResponses(true);
	
	if (mModifyMask == LLInventoryObserver::NONE && (mChangedItemIDs.size() == 0))
	{
		return;
	}
	notifyObservers();
}

// Call this method when it's time to update everyone on a new state.
//void LLInventoryModel::notifyObservers()
// [SL:KB] - Patch: UI-Notifications | Checked: Catznip-6.5
void LLInventoryModel::notifyObservers(const LLUUID& transaction_id)
// [/SL:KB]
{
	if (mIsNotifyObservers)
	{
		// Within notifyObservers, something called notifyObservers
		// again.  This type of recursion is unsafe because it causes items to be 
		// processed twice, and this can easily lead to infinite loops.
		LL_WARNS(LOG_INV) << "Call was made to notifyObservers within notifyObservers!" << LL_ENDL;
		return;
	}

	mIsNotifyObservers = TRUE;
// [SL:KB] - Patch: UI-Notifications | Checked: Catznip-6.5
    mTransactionId = transaction_id;
// [/SL:KB]
	for (observer_list_t::iterator iter = mObservers.begin();
		 iter != mObservers.end(); )
	{
		LLInventoryObserver* observer = *iter;
		observer->changed(mModifyMask);

		// safe way to increment since changed may delete entries! (@!##%@!@&*!)
		iter = mObservers.upper_bound(observer); 
	}

	// If there were any changes that arrived during notifyObservers,
	// shedule them for next loop
	mModifyMask = mModifyMaskBacklog;
	mChangedItemIDs.clear();
	mChangedItemIDs.insert(mChangedItemIDsBacklog.begin(), mChangedItemIDsBacklog.end());
	mAddedItemIDs.clear();
	mAddedItemIDs.insert(mAddedItemIDsBacklog.begin(), mAddedItemIDsBacklog.end());

	mModifyMaskBacklog = LLInventoryObserver::NONE;
	mChangedItemIDsBacklog.clear();
	mAddedItemIDsBacklog.clear();

// [SL:KB] - Patch: UI-Notifications | Checked: Catznip-6.5
    mTransactionId.setNull();
// [/SL:KB]
	mIsNotifyObservers = FALSE;
}

// store flag for change
// and id of object change applies to
void LLInventoryModel::addChangedMask(U32 mask, const LLUUID& referent) 
{ 
	if (mIsNotifyObservers)
	{
		// Something marked an item for change within a call to notifyObservers
		// (which is in the process of processing the list of items marked for change).
		// This means the change will have to be processed later.
		// It's preferable for this not to happen, but it's not an issue unless code
		// specifically wants to notifyObservers immediately (changes won't happen untill later)
		LL_WARNS(LOG_INV) << "Adding changed mask within notify observers! Change's processing will be performed on idle." << LL_ENDL;
		LLViewerInventoryItem *item = getItem(referent);
		if (item)
		{
			LL_WARNS(LOG_INV) << "Item " << item->getName() << LL_ENDL;
		}
		else
		{
			LLViewerInventoryCategory *cat = getCategory(referent);
			if (cat)
			{
				LL_WARNS(LOG_INV) << "Category " << cat->getName() << LL_ENDL;
			}
		}
	}

    if (mIsNotifyObservers)
    {
        mModifyMaskBacklog |= mask;
    }
    else
    {
        mModifyMask |= mask;
    }

    bool needs_update = false;
    if (referent.notNull())
    {
        if (mIsNotifyObservers)
        {
            needs_update = mChangedItemIDsBacklog.find(referent) == mChangedItemIDsBacklog.end();
        }
        else
        {
            needs_update = mChangedItemIDs.find(referent) == mChangedItemIDs.end();
        }
    }

    if (needs_update)
	{
        if (mIsNotifyObservers)
        {
            mChangedItemIDsBacklog.insert(referent);
        }
        else
        {
            mChangedItemIDs.insert(referent);
        }

        // Fix me: From DD-81, probably shouldn't be here, instead
        // should be somewhere in an observer
        update_marketplace_category(referent, false);

        if (mask & LLInventoryObserver::ADD)
        {
            if (mIsNotifyObservers)
            {
                mAddedItemIDsBacklog.insert(referent);
            }
            else
            {
                mAddedItemIDs.insert(referent);
            }
        }
	
		// Update all linked items.  Starting with just LABEL because I'm
		// not sure what else might need to be accounted for this.
		if (mask & LLInventoryObserver::LABEL)
		{
			addChangedMaskForLinks(referent, LLInventoryObserver::LABEL);
		}
	}
}

bool LLInventoryModel::fetchDescendentsOf(const LLUUID& folder_id) const
{
	if(folder_id.isNull()) 
	{
		LL_WARNS(LOG_INV) << "Calling fetch descendents on NULL folder id!" << LL_ENDL;
		return false;
	}
	LLViewerInventoryCategory* cat = getCategory(folder_id);
	if(!cat)
	{
		LL_WARNS(LOG_INV) << "Asked to fetch descendents of non-existent folder: "
						  << folder_id << LL_ENDL;
		return false;
	}
	//S32 known_descendents = 0;
	///cat_array_t* categories = get_ptr_in_map(mParentChildCategoryTree, folder_id);
	//item_array_t* items = get_ptr_in_map(mParentChildItemTree, folder_id);
	//if(categories)
	//{
	//	known_descendents += categories->size();
	//}
	//if(items)
	//{
	//	known_descendents += items->size();
	//}
	return cat->fetch();
}

//static
std::string LLInventoryModel::getInvCacheAddres(const LLUUID& owner_id)
{
    std::string inventory_addr;
    std::string owner_id_str;
    owner_id.toString(owner_id_str);
    std::string path(gDirUtilp->getExpandedFilename(LL_PATH_CACHE, owner_id_str));
    // <FS:Ansariel> OpenSim fix
    //if (LLGridManager::getInstance()->isInProductionGrid())
    if (LLGridManager::getInstance()->isInSLMain())
    // </FS:Ansariel>
    {
        inventory_addr = llformat(PRODUCTION_CACHE_FORMAT_STRING, path.c_str());
    }
    else
    {
        // NOTE: The inventory cache filenames now include the grid name.
        // Add controls against directory traversal or problematic pathname lengths
        // if your viewer uses grid names from an untrusted source.
        // <FS:Ansariel> Replace illegal filename characters
        //const std::string& grid_id_str = LLGridManager::getInstance()->getGridId();
        const std::string grid_id_str = LLDir::getScrubbedFileName(LLGridManager::getInstance()->getGridId());
        // </FS:Ansariel>
        const std::string& grid_id_lower = utf8str_tolower(grid_id_str);
        inventory_addr = llformat(GRID_CACHE_FORMAT_STRING, path.c_str(), grid_id_lower.c_str());
    }
    return inventory_addr;
}

void LLInventoryModel::cache(
	const LLUUID& parent_folder_id,
	const LLUUID& agent_id)
{
	LL_DEBUGS(LOG_INV) << "Caching " << parent_folder_id << " for " << agent_id
					   << LL_ENDL;
	LLViewerInventoryCategory* root_cat = getCategory(parent_folder_id);
	if(!root_cat) return;
	cat_array_t categories;
	categories.push_back(root_cat);
	item_array_t items;

	LLCanCache can_cache(this);
	can_cache(root_cat, NULL);
	collectDescendentsIf(
		parent_folder_id,
		categories,
		items,
		INCLUDE_TRASH,
		can_cache);
	std::string inventory_filename = getInvCacheAddres(agent_id);
	saveToFile(inventory_filename, categories, items);
	std::string gzip_filename(inventory_filename);
	gzip_filename.append(".gz");
	if(gzip_file(inventory_filename, gzip_filename))
	{
		LL_DEBUGS(LOG_INV) << "Successfully compressed " << inventory_filename << LL_ENDL;
		LLFile::remove(inventory_filename);
	}
	else
	{
		LL_WARNS(LOG_INV) << "Unable to compress " << inventory_filename << LL_ENDL;
	}
}


void LLInventoryModel::addCategory(LLViewerInventoryCategory* category)
{
	//LL_INFOS(LOG_INV) << "LLInventoryModel::addCategory()" << LL_ENDL;
	if(category)
	{
		// We aren't displaying the Meshes folder
		if (category->mPreferredType == LLFolderType::FT_MESH)
		{
			return;
		}

		// try to localize default names first. See EXT-8319, EXT-7051.
		category->localizeName();

		// Insert category uniquely into the map
		mCategoryMap[category->getUUID()] = category; // LLPointer will deref and delete the old one
		//mInventory[category->getUUID()] = category;
	}
}

bool LLInventoryModel::hasBacklinkInfo(const LLUUID& link_id, const LLUUID& target_id) const
{
	std::pair <backlink_mmap_t::const_iterator, backlink_mmap_t::const_iterator> range;
	range = mBacklinkMMap.equal_range(target_id);
	for (backlink_mmap_t::const_iterator it = range.first; it != range.second; ++it)
	{
		if (it->second == link_id)
		{
			return true;
		}
	}
	return false;
}

void LLInventoryModel::addBacklinkInfo(const LLUUID& link_id, const LLUUID& target_id)
{
	if (!hasBacklinkInfo(link_id, target_id))
	{
		mBacklinkMMap.insert(std::make_pair(target_id, link_id));
	}
}

void LLInventoryModel::removeBacklinkInfo(const LLUUID& link_id, const LLUUID& target_id)
{
	std::pair <backlink_mmap_t::iterator, backlink_mmap_t::iterator> range;
	range = mBacklinkMMap.equal_range(target_id);
	for (backlink_mmap_t::iterator it = range.first; it != range.second; )
	{
		if (it->second == link_id)
		{
			backlink_mmap_t::iterator delete_it = it; // iterator will be invalidated by erase.
			++it;
			mBacklinkMMap.erase(delete_it);
		}
		else
		{
			++it;
		}
	}
}

void LLInventoryModel::addItem(LLViewerInventoryItem* item)
{
	llassert(item);
	if(item)
	{
		if (item->getType() <= LLAssetType::AT_NONE)
		{
			LL_WARNS(LOG_INV) << "Got bad asset type for item [ name: " << item->getName()
							  << " type: " << item->getType()
							  << " inv-type: " << item->getInventoryType() << " ], ignoring." << LL_ENDL;
			return;
		}

		if (LLAssetType::lookup(item->getType()) == LLAssetType::BADLOOKUP)
		{
			if (item->getType() >= LLAssetType::AT_COUNT)
			{
				// Not yet supported.
				LL_DEBUGS(LOG_INV) << "Got unknown asset type for item [ name: " << item->getName()
					<< " type: " << item->getType()
					<< " inv-type: " << item->getInventoryType() << " ]." << LL_ENDL;
			}
			else
			{
				LL_WARNS(LOG_INV) << "Got unknown asset type for item [ name: " << item->getName()
					<< " type: " << item->getType()
					<< " inv-type: " << item->getInventoryType() << " ]." << LL_ENDL;
			}
		}

		// This condition means that we tried to add a link without the baseobj being in memory.
		// The item will show up as a broken link.
		if (item->getIsBrokenLink())
		{
			LL_INFOS(LOG_INV) << "Adding broken link [ name: " << item->getName()
							  << " itemID: " << item->getUUID()
							  << " assetID: " << item->getAssetUUID() << " )  parent: " << item->getParentUUID() << LL_ENDL;
		}
		if (item->getIsLinkType())
		{
			// Add back-link from linked-to UUID.
			const LLUUID& link_id = item->getUUID();
			const LLUUID& target_id = item->getLinkedUUID();
			addBacklinkInfo(link_id, target_id);
		}
		mItemMap[item->getUUID()] = item;
	}
}

// Empty the entire contents
void LLInventoryModel::empty()
{
//	LL_INFOS(LOG_INV) << "LLInventoryModel::empty()" << LL_ENDL;
	std::for_each(
		mParentChildCategoryTree.begin(),
		mParentChildCategoryTree.end(),
		DeletePairedPointer());
	mParentChildCategoryTree.clear();
	std::for_each(
		mParentChildItemTree.begin(),
		mParentChildItemTree.end(),
		DeletePairedPointer());
	mParentChildItemTree.clear();
	mBacklinkMMap.clear(); // forget all backlink information.
	mCategoryMap.clear(); // remove all references (should delete entries)
	mItemMap.clear(); // remove all references (should delete entries)
	mLastItem = NULL;
	//mInventory.clear();
}

void LLInventoryModel::accountForUpdate(const LLCategoryUpdate& update) const
{
	LLViewerInventoryCategory* cat = getCategory(update.mCategoryID);
	if(cat)
	{
		S32 version = cat->getVersion();
		if(version != LLViewerInventoryCategory::VERSION_UNKNOWN)
		{
			S32 descendents_server = cat->getDescendentCount();
			S32 descendents_actual = cat->getViewerDescendentCount();
			if(descendents_server == descendents_actual)
			{
				descendents_actual += update.mDescendentDelta;
				cat->setDescendentCount(descendents_actual);
				cat->setVersion(++version);
				LL_DEBUGS(LOG_INV) << "accounted: '" << cat->getName() << "' "
								   << version << " with " << descendents_actual
								   << " descendents." << LL_ENDL;
			}
			else
			{
				// Error condition, this means that the category did not register that
				// it got new descendents (perhaps because it is still being loaded)
				// which means its descendent count will be wrong.
				LL_WARNS(LOG_INV) << "Accounting failed for '" << cat->getName() << "' version:"
								  << version << " due to mismatched descendent count:  server == "
								  << descendents_server << ", viewer == " << descendents_actual << LL_ENDL;
			}
		}
		else
		{
			LL_WARNS(LOG_INV) << "Accounting failed for '" << cat->getName() << "' version: unknown (" 
							  << version << ")" << LL_ENDL;
		}
	}
	else
	{
		LL_WARNS(LOG_INV) << "No category found for update " << update.mCategoryID << LL_ENDL;
	}
}

void LLInventoryModel::accountForUpdate(
	const LLInventoryModel::update_list_t& update)
{
	update_list_t::const_iterator it = update.begin();
	update_list_t::const_iterator end = update.end();
	for(; it != end; ++it)
	{
		accountForUpdate(*it);
	}
}

void LLInventoryModel::accountForUpdate(
	const LLInventoryModel::update_map_t& update)
{
	LLCategoryUpdate up;
	update_map_t::const_iterator it = update.begin();
	update_map_t::const_iterator end = update.end();
	for(; it != end; ++it)
	{
		up.mCategoryID = (*it).first;
		up.mDescendentDelta = (*it).second.mValue;
		accountForUpdate(up);
	}
}

LLInventoryModel::EHasChildren LLInventoryModel::categoryHasChildren(
	const LLUUID& cat_id) const
{
	LLViewerInventoryCategory* cat = getCategory(cat_id);
	if(!cat) return CHILDREN_NO;
	if(cat->getDescendentCount() > 0)
	{
		return CHILDREN_YES;
	}
	if(cat->getDescendentCount() == 0)
	{
		return CHILDREN_NO;
	}
	if((cat->getDescendentCount() == LLViewerInventoryCategory::DESCENDENT_COUNT_UNKNOWN)
	   || (cat->getVersion() == LLViewerInventoryCategory::VERSION_UNKNOWN))
	{
		return CHILDREN_MAYBE;
	}

	// Shouldn't have to run this, but who knows.
	parent_cat_map_t::const_iterator cat_it = mParentChildCategoryTree.find(cat->getUUID());
	if (cat_it != mParentChildCategoryTree.end() && cat_it->second->size() > 0)
	{
		return CHILDREN_YES;
	}
	parent_item_map_t::const_iterator item_it = mParentChildItemTree.find(cat->getUUID());
	if (item_it != mParentChildItemTree.end() && item_it->second->size() > 0)
	{
		return CHILDREN_YES;
	}

	return CHILDREN_NO;
}

bool LLInventoryModel::isCategoryComplete(const LLUUID& cat_id) const
{
	LLViewerInventoryCategory* cat = getCategory(cat_id);
	if(cat && (cat->getVersion()!=LLViewerInventoryCategory::VERSION_UNKNOWN))
	{
		S32 descendents_server = cat->getDescendentCount();
		S32 descendents_actual = cat->getViewerDescendentCount();
		if(descendents_server == descendents_actual)
		{
			return true;
		}
	}
	return false;
}

bool LLInventoryModel::loadSkeleton(
	const LLSD& options,
	const LLUUID& owner_id)
{
	// <FS:Zi> Purge inventory cache files marked by DELETE_INV_GZ marker files
	std::string delete_cache_marker = gDirUtilp->getExpandedFilename(LL_PATH_CACHE, owner_id.asString() + "_DELETE_INV_GZ");
	LL_DEBUGS("LLInventoryModel") << "Checking for clear inventory cache marker: " << delete_cache_marker << LL_ENDL;

	// if this marker exists, go ahead and delete the respective .inv and/or .inv.gz files
	if (LLFile::isfile(delete_cache_marker))
	{
		LL_INFOS("LLInventoryModel") << "Clear inventory cache marker found: " << delete_cache_marker << LL_ENDL;

		std::string inventory_filename = getInvCacheAddres(owner_id);
		if (LLFile::isfile(inventory_filename))
		{
			LL_INFOS("LLInventoryModel") << "Purging inventory cache file: " << inventory_filename << LL_ENDL;
			LLFile::remove(inventory_filename);
		}

		inventory_filename.append(".gz");
		if (LLFile::isfile(inventory_filename))
		{
			LL_INFOS("LLInventoryModel") << "Purging inventory cache file: " << inventory_filename << LL_ENDL;
			LLFile::remove(inventory_filename);
		}

		// also delete library cache if inventory cache is purged, so issues with EEP settings going missing
		// and bridge objects not being found can be resolved
		inventory_filename = getInvCacheAddres(ALEXANDRIA_LINDEN_ID);
		if (LLFile::isfile(inventory_filename))
		{
			LL_INFOS("LLInventoryModel") << "Purging library cache file: " << inventory_filename << LL_ENDL;
			LLFile::remove(inventory_filename);
		}

		inventory_filename.append(".gz");
		if (LLFile::isfile(inventory_filename))
		{
			LL_INFOS("LLInventoryModel") << "Purging library cache file: " << inventory_filename << LL_ENDL;
			LLFile::remove(inventory_filename);
		}

		LL_INFOS("LLInventoryModel") << "Clear inventory cache marker removed: " << delete_cache_marker << LL_ENDL;
		LLFile::remove(delete_cache_marker);
	}
	// </FS:Zi>

	LL_DEBUGS(LOG_INV) << "importing inventory skeleton for " << owner_id << LL_ENDL;

	typedef std::set<LLPointer<LLViewerInventoryCategory>, InventoryIDPtrLess> cat_set_t;
	cat_set_t temp_cats;
	bool rv = true;

	for(LLSD::array_const_iterator it = options.beginArray(),
		end = options.endArray(); it != end; ++it)
	{
		LLSD name = (*it)["name"];
		LLSD folder_id = (*it)["folder_id"];
		LLSD parent_id = (*it)["parent_id"];
		LLSD version = (*it)["version"];
		if(name.isDefined()
			&& folder_id.isDefined()
			&& parent_id.isDefined()
			&& version.isDefined()
			&& folder_id.asUUID().notNull() // if an id is null, it locks the viewer.
			) 		
		{
			LLPointer<LLViewerInventoryCategory> cat = new LLViewerInventoryCategory(owner_id);
			cat->rename(name.asString());
			cat->setUUID(folder_id.asUUID());
			cat->setParent(parent_id.asUUID());

			LLFolderType::EType preferred_type = LLFolderType::FT_NONE;
			LLSD type_default = (*it)["type_default"];
			if(type_default.isDefined())
            {
				preferred_type = (LLFolderType::EType)type_default.asInteger();
            }
            cat->setPreferredType(preferred_type);
			cat->setVersion(version.asInteger());
            temp_cats.insert(cat);
		}
		else
		{
			LL_WARNS(LOG_INV) << "Unable to import near " << name.asString() << LL_ENDL;
            rv = false;
		}
	}

	S32 cached_category_count = 0;
	S32 cached_item_count = 0;
	if(!temp_cats.empty())
	{
		update_map_t child_counts;
		cat_array_t categories;
		item_array_t items;
		changed_items_t categories_to_update;
		item_array_t possible_broken_links;
		cat_set_t invalid_categories; // Used to mark categories that weren't successfully loaded.
		std::string inventory_filename = getInvCacheAddres(owner_id);
		const S32 NO_VERSION = LLViewerInventoryCategory::VERSION_UNKNOWN;
		std::string gzip_filename(inventory_filename);
		gzip_filename.append(".gz");
		LLFILE* fp = LLFile::fopen(gzip_filename, "rb");
		bool remove_inventory_file = false;
		if(fp)
		{
			fclose(fp);
			fp = NULL;
			if(gunzip_file(gzip_filename, inventory_filename))
			{
				// we only want to remove the inventory file if it was
				// gzipped before we loaded, and we successfully
				// gunziped it.
				remove_inventory_file = true;
			}
			else
			{
				LL_INFOS(LOG_INV) << "Unable to gunzip " << gzip_filename << LL_ENDL;
			}
		}
		bool is_cache_obsolete = false;
		if (loadFromFile(inventory_filename, categories, items, categories_to_update, is_cache_obsolete))
		{
			// We were able to find a cache of files. So, use what we
			// found to generate a set of categories we should add. We
			// will go through each category loaded and if the version
			// does not match, invalidate the version.
			S32 count = categories.size();
			cat_set_t::iterator not_cached = temp_cats.end();
			std::set<LLUUID> cached_ids;
			for(S32 i = 0; i < count; ++i)
			{
				LLViewerInventoryCategory* cat = categories[i];
				cat_set_t::iterator cit = temp_cats.find(cat);
				if (cit == temp_cats.end())
				{
					continue; // cache corruption?? not sure why this happens -SJB
				}
				LLViewerInventoryCategory* tcat = *cit;

				if (categories_to_update.find(tcat->getUUID()) != categories_to_update.end())
				{
					tcat->setVersion(NO_VERSION);
					LL_WARNS() << "folder to update: " << tcat->getName() << LL_ENDL;
				}
				
				// we can safely ignore anything loaded from file, but
				// not sent down in the skeleton. Must have been removed from inventory.
				if (cit == not_cached)
				{
					continue;
				}
				else if (cat->getVersion() != tcat->getVersion())
				{
					// if the cached version does not match the server version,
					// throw away the version we have so we can fetch the
					// correct contents the next time the viewer opens the folder.
					tcat->setVersion(NO_VERSION);
				}
				else
				{
					cached_ids.insert(tcat->getUUID());
				}
			}

			// go ahead and add the cats returned during the download
			std::set<LLUUID>::const_iterator not_cached_id = cached_ids.end();
			cached_category_count = cached_ids.size();
			for(cat_set_t::iterator it = temp_cats.begin(); it != temp_cats.end(); ++it)
			{
				if(cached_ids.find((*it)->getUUID()) == not_cached_id)
				{
					// this check is performed so that we do not
					// mark new folders in the skeleton (and not in cache)
					// as being cached.
					LLViewerInventoryCategory *llvic = (*it);
					llvic->setVersion(NO_VERSION);
				}
				addCategory(*it);
				++child_counts[(*it)->getParentUUID()];
			}

			// Add all the items loaded which are parented to a
			// category with a correctly cached parent
			S32 bad_link_count = 0;
			S32 good_link_count = 0;
			S32 recovered_link_count = 0;
			cat_map_t::iterator unparented = mCategoryMap.end();
			for(item_array_t::const_iterator item_iter = items.begin();
				item_iter != items.end();
				++item_iter)
			{
				LLViewerInventoryItem *item = (*item_iter).get();
				const cat_map_t::iterator cit = mCategoryMap.find(item->getParentUUID());
				
				if(cit != unparented)
				{
					const LLViewerInventoryCategory* cat = cit->second.get();
					if(cat->getVersion() != NO_VERSION)
					{
						// This can happen if the linked object's baseobj is removed from the cache but the linked object is still in the cache.
						if (item->getIsBrokenLink())
						{
							//bad_link_count++;
							LL_DEBUGS(LOG_INV) << "Attempted to add cached link item without baseobj present ( name: "
											   << item->getName() << " itemID: " << item->getUUID()
											   << " assetID: " << item->getAssetUUID()
											   << " ).  Ignoring and invalidating " << cat->getName() << " . " << LL_ENDL;
							possible_broken_links.push_back(item);
							continue;
						}
						else if (item->getIsLinkType())
						{
							good_link_count++;
						}
						addItem(item);
						cached_item_count += 1;
						++child_counts[cat->getUUID()];
					}
				}
			}
			if (possible_broken_links.size() > 0)
			{
				for(item_array_t::const_iterator item_iter = possible_broken_links.begin();
				    item_iter != possible_broken_links.end();
				    ++item_iter)
				{
					LLViewerInventoryItem *item = (*item_iter).get();
					const cat_map_t::iterator cit = mCategoryMap.find(item->getParentUUID());
					const LLViewerInventoryCategory* cat = cit->second.get();
					if (item->getIsBrokenLink())
					{
						bad_link_count++;
						invalid_categories.insert(cit->second);
						//LL_INFOS(LOG_INV) << "link still broken: " << item->getName() << " in folder " << cat->getName() << LL_ENDL;
					}
					else
					{
						// was marked as broken because of loading order, its actually fine to load
						addItem(item);
						cached_item_count += 1;
						++child_counts[cat->getUUID()];
						recovered_link_count++;
					}
				}

 				LL_DEBUGS(LOG_INV) << "Attempted to add " << bad_link_count
								   << " cached link items without baseobj present. "
								   << good_link_count << " link items were successfully added. "
								   << recovered_link_count << " links added in recovery. "
								   << "The corresponding categories were invalidated." << LL_ENDL;
			}

		}
		else
		{
			// go ahead and add everything after stripping the version
			// information.
			for(cat_set_t::iterator it = temp_cats.begin(); it != temp_cats.end(); ++it)
			{
				LLViewerInventoryCategory *llvic = (*it);
				llvic->setVersion(NO_VERSION);
				addCategory(*it);
			}
		}

		// Invalidate all categories that failed fetching descendents for whatever
		// reason (e.g. one of the descendents was a broken link).
		for (cat_set_t::iterator invalid_cat_it = invalid_categories.begin();
			 invalid_cat_it != invalid_categories.end();
			 invalid_cat_it++)
		{
			LLViewerInventoryCategory* cat = (*invalid_cat_it).get();
			cat->setVersion(NO_VERSION);
			LL_DEBUGS(LOG_INV) << "Invalidating category name: " << cat->getName() << " UUID: " << cat->getUUID() << " due to invalid descendents cache" << LL_ENDL;
		}
		if (invalid_categories.size() > 0)
		{
			LL_DEBUGS(LOG_INV) << "Invalidated " << invalid_categories.size() << " categories due to invalid descendents cache" << LL_ENDL;
		}

		// At this point, we need to set the known descendents for each
		// category which successfully cached so that we do not
		// needlessly fetch descendents for categories which we have.
		update_map_t::const_iterator no_child_counts = child_counts.end();
		for(cat_set_t::iterator it = temp_cats.begin(); it != temp_cats.end(); ++it)
		{
			LLViewerInventoryCategory* cat = (*it).get();
			if(cat->getVersion() != NO_VERSION)
			{
				update_map_t::const_iterator the_count = child_counts.find(cat->getUUID());
				if(the_count != no_child_counts)
				{
					const S32 num_descendents = (*the_count).second.mValue;
					cat->setDescendentCount(num_descendents);
				}
				else
				{
					cat->setDescendentCount(0);
				}
			}
		}

		if(remove_inventory_file)
		{
			// clean up the gunzipped file.
			LLFile::remove(inventory_filename);
		}
		if(is_cache_obsolete)
		{
			// If out of date, remove the gzipped file too.
			LL_WARNS(LOG_INV) << "Inv cache out of date, removing" << LL_ENDL;
			LLFile::remove(gzip_filename);
		}
		categories.clear(); // will unref and delete entries
	}

	LL_INFOS(LOG_INV) << "Successfully loaded " << cached_category_count
					  << " categories and " << cached_item_count << " items from cache."
					  << LL_ENDL;

	return rv;
}

// This is a brute force method to rebuild the entire parent-child
// relations. The overall operation has O(NlogN) performance, which
// should be sufficient for our needs. 
void LLInventoryModel::buildParentChildMap()
{
	LL_INFOS(LOG_INV) << "LLInventoryModel::buildParentChildMap()" << LL_ENDL;

	// *NOTE: I am skipping the logic around folder version
	// synchronization here because it seems if a folder is lost, we
	// might actually want to invalidate it at that point - not
	// attempt to cache. More time & thought is necessary.

	// First the categories. We'll copy all of the categories into a
	// temporary container to iterate over (oh for real iterators.)
	// While we're at it, we'll allocate the arrays in the trees.
	cat_array_t cats;
	cat_array_t* catsp;
	item_array_t* itemsp;
	
	for(cat_map_t::iterator cit = mCategoryMap.begin(); cit != mCategoryMap.end(); ++cit)
	{
		LLViewerInventoryCategory* cat = cit->second;
		cats.push_back(cat);
		if (mParentChildCategoryTree.count(cat->getUUID()) == 0)
		{
			llassert_always(mCategoryLock[cat->getUUID()] == false);
			catsp = new cat_array_t;
			mParentChildCategoryTree[cat->getUUID()] = catsp;
		}
		if (mParentChildItemTree.count(cat->getUUID()) == 0)
		{
			llassert_always(mItemLock[cat->getUUID()] == false);
			itemsp = new item_array_t;
			mParentChildItemTree[cat->getUUID()] = itemsp;
		}
	}

	// Insert a special parent for the root - so that lookups on
	// LLUUID::null as the parent work correctly. This is kind of a
	// blatent wastes of space since we allocate a block of memory for
	// the array, but whatever - it's not that much space.
	if (mParentChildCategoryTree.count(LLUUID::null) == 0)
	{
		catsp = new cat_array_t;
		mParentChildCategoryTree[LLUUID::null] = catsp;
	}

	// Now we have a structure with all of the categories that we can
	// iterate over and insert into the correct place in the child
	// category tree. 
	S32 count = cats.size();
	S32 i;
	S32 lost = 0;
	cat_array_t lost_cats;
	for(i = 0; i < count; ++i)
	{
		LLViewerInventoryCategory* cat = cats.at(i);
		catsp = getUnlockedCatArray(cat->getParentUUID());
#ifdef OPENSIM
		if(catsp &&
		   (!LLGridManager::getInstance()->isInSecondLife() || (cat->getParentUUID().notNull() || 
			cat->getPreferredType() == LLFolderType::FT_ROOT_INVENTORY )))
#else
		if(catsp &&
		   // Only the two root folders should be children of null.
		   // Others should go to lost & found.
		   (cat->getParentUUID().notNull() || 
			cat->getPreferredType() == LLFolderType::FT_ROOT_INVENTORY ))
#endif
		{
			catsp->push_back(cat);
		}
		else
		{
			// *NOTE: This process could be a lot more efficient if we
			// used the new MoveInventoryFolder message, but we would
			// have to continue to do the update & build here. So, to
			// implement it, we would need a set or map of uuid pairs
			// which would be (folder_id, new_parent_id) to be sent up
			// to the server.
			LL_INFOS(LOG_INV) << "Lost category: " << cat->getUUID() << " - "
							  << cat->getName() << LL_ENDL;
			++lost;
			lost_cats.push_back(cat);
		}
	}
	if(lost)
	{
		LL_WARNS(LOG_INV) << "Found  " << lost << " lost categories." << LL_ENDL;
	}

	// Do moves in a separate pass to make sure we've properly filed
	// the FT_LOST_AND_FOUND category before we try to find its UUID.
	for(i = 0; i<lost_cats.size(); ++i)
	{
		LLViewerInventoryCategory *cat = lost_cats.at(i);

		// plop it into the lost & found.
		LLFolderType::EType pref = cat->getPreferredType();
		if(LLFolderType::FT_NONE == pref)
		{
			cat->setParent(findCategoryUUIDForType(LLFolderType::FT_LOST_AND_FOUND));
		}
		else if(LLFolderType::FT_ROOT_INVENTORY == pref)
		{
			// it's the root
			cat->setParent(LLUUID::null);
		}
		else
		{
			// it's a protected folder.
			cat->setParent(gInventory.getRootFolderID());
		}
		// FIXME note that updateServer() fails with protected
		// types, so this will not work as intended in that case.
		// UpdateServer uses AIS, AIS cat move is not implemented yet
		// cat->updateServer(TRUE);

		// MoveInventoryFolder message, intentionally per item
		cat->updateParentOnServer(FALSE);
		catsp = getUnlockedCatArray(cat->getParentUUID());
		if(catsp)
		{
			catsp->push_back(cat);
		}
		else
		{		
			LL_WARNS(LOG_INV) << "Lost and found Not there!!" << LL_ENDL;
		}
	}

	const BOOL COF_exists = (findCategoryUUIDForType(LLFolderType::FT_CURRENT_OUTFIT, FALSE) != LLUUID::null);
	sFirstTimeInViewer2 = !COF_exists || gAgent.isFirstLogin();


	// Now the items. We allocated in the last step, so now all we
	// have to do is iterate over the items and put them in the right
	// place.
	item_array_t items;
	if(!mItemMap.empty())
	{
		LLPointer<LLViewerInventoryItem> item;
		for(item_map_t::iterator iit = mItemMap.begin(); iit != mItemMap.end(); ++iit)
		{
			item = (*iit).second;
			items.push_back(item);
		}
	}
	count = items.size();
	lost = 0;
	uuid_vec_t lost_item_ids;
	for(i = 0; i < count; ++i)
	{
		LLPointer<LLViewerInventoryItem> item;
		item = items.at(i);
		itemsp = getUnlockedItemArray(item->getParentUUID());
		if(itemsp)
		{
			itemsp->push_back(item);
		}
		else
		{
			LL_INFOS(LOG_INV) << "Lost item: " << item->getUUID() << " - "
							  << item->getName() << LL_ENDL;
			++lost;
			// plop it into the lost & found.
			//
			item->setParent(findCategoryUUIDForType(LLFolderType::FT_LOST_AND_FOUND));
			// move it later using a special message to move items. If
			// we update server here, the client might crash.
			//item->updateServer();
			lost_item_ids.push_back(item->getUUID());
			itemsp = getUnlockedItemArray(item->getParentUUID());
			if(itemsp)
			{
				itemsp->push_back(item);
			}
			else
			{
				LL_WARNS(LOG_INV) << "Lost and found Not there!!" << LL_ENDL;
			}
		}
	}
	if(lost)
	{
		LL_WARNS(LOG_INV) << "Found " << lost << " lost items." << LL_ENDL;
		LLMessageSystem* msg = gMessageSystem;
		BOOL start_new_message = TRUE;
		const LLUUID lnf = findCategoryUUIDForType(LLFolderType::FT_LOST_AND_FOUND);
		for(uuid_vec_t::iterator it = lost_item_ids.begin() ; it < lost_item_ids.end(); ++it)
		{
			if(start_new_message)
			{
				start_new_message = FALSE;
				msg->newMessageFast(_PREHASH_MoveInventoryItem);
				msg->nextBlockFast(_PREHASH_AgentData);
				msg->addUUIDFast(_PREHASH_AgentID, gAgent.getID());
				msg->addUUIDFast(_PREHASH_SessionID, gAgent.getSessionID());
				msg->addBOOLFast(_PREHASH_Stamp, FALSE);
			}
			msg->nextBlockFast(_PREHASH_InventoryData);
			msg->addUUIDFast(_PREHASH_ItemID, (*it));
			msg->addUUIDFast(_PREHASH_FolderID, lnf);
			msg->addString("NewName", NULL);
			if(msg->isSendFull(NULL))
			{
				start_new_message = TRUE;
				gAgent.sendReliableMessage();
			}
		}
		if(!start_new_message)
		{
			gAgent.sendReliableMessage();
		}
	}

	const LLUUID &agent_inv_root_id = gInventory.getRootFolderID();
	if (agent_inv_root_id.notNull())
	{
		cat_array_t* catsp = get_ptr_in_map(mParentChildCategoryTree, agent_inv_root_id);
		if(catsp)
		{
			// *HACK - fix root inventory folder
			// some accounts has pbroken inventory root folders
			
			std::string name = "My Inventory";
			LLUUID prev_root_id = mRootFolderID;
			for (parent_cat_map_t::const_iterator it = mParentChildCategoryTree.begin(),
					 it_end = mParentChildCategoryTree.end(); it != it_end; ++it)
			{
				cat_array_t* cat_array = it->second;
				for (cat_array_t::const_iterator cat_it = cat_array->begin(),
						 cat_it_end = cat_array->end(); cat_it != cat_it_end; ++cat_it)
					{
					LLPointer<LLViewerInventoryCategory> category = *cat_it;

					if(category && category->getPreferredType() != LLFolderType::FT_ROOT_INVENTORY)
						continue;
					if ( category && 0 == LLStringUtil::compareInsensitive(name, category->getName()) )
					{
						if(category->getUUID()!=mRootFolderID)
						{
							LLUUID& new_inv_root_folder_id = const_cast<LLUUID&>(mRootFolderID);
							new_inv_root_folder_id = category->getUUID();
						}
					}
				}
			}

			LLPointer<LLInventoryValidationInfo> validation_info = validate();
			if (validation_info->mFatalErrorCount > 0)
			{
				// Fatal inventory error. Will not be able to engage in many inventory operations.
				// This should be followed by an error dialog leading to logout.
				// <FS:Beq> FIRE-31634 [OPENSIM] Inventory Validation fails on old and grandfathered inventories
				// We will report the errors but allow the user to continue.
				#ifdef OPENSIM
				if (LLGridManager::getInstance()->isInOpenSim())
				{
					LLSD args;
					LLSD grid_info;
					LLGridManager::getInstance()->getGridData(grid_info);
					if (grid_info.has("help"))
					{
						args["HELP"] = grid_info["help"].asString();
					}
					else
					{
						args["HELP"] = LLTrans::getString("OpenSimInventoryValidationErrorGenericHelp");
					}
					args["ERRORS"] = validation_info->mLog.str();
					LL_WARNS("Inventory") << "Potentially fatal errors were found during validation:"
										<< "You may not be able to do normal inventory operations in this session."
										<< "Contact your Grid Operator's support team and provide them with your logs."
										<< LL_ENDL;
					LL_WARNS("Inventory") << "### Start of errors ###" << LL_ENDL;
					LL_WARNS("Inventory") << validation_info->mLog.str() << LL_ENDL;
					LL_WARNS("Inventory") << "### End of errors ###" << LL_ENDL;
					LLNotificationsUtil::add("InventoryValidationFailed", args);
					mIsAgentInvUsable = true;
				}
				else
				{
				#endif // OPENSIM
				// </FS:Beq>
				LL_WARNS("Inventory") << "Fatal errors were found in validate(): unable to initialize inventory! "
									  << "Will not be able to do normal inventory operations in this session."
									  << LL_ENDL;
				mIsAgentInvUsable = false;
				// <FS:Beq> FIRE-31634 [OPENSIM] Inventory Validation fails on old and grandfathered inventories
				#ifdef OPENSIM
				}
				#endif
				// </FS:Beq>
			}
			else
			{
				mIsAgentInvUsable = true;
			}
			validation_info->mInitialized = true;
			mValidationInfo = validation_info;

			// notifyObservers() has been moved to
			// llstartup/idle_startup() after this func completes.
			// Allows some system categories to be created before
			// observers start firing.
		}
	}
}

// Would normally do this at construction but that's too early
// in the process for gInventory.  Have the first requestPost()
// call set things up.
void LLInventoryModel::initHttpRequest()
{
	if (! mHttpRequestFG)
	{
		// Haven't initialized, get to it
		LLAppCoreHttp & app_core_http(LLAppViewer::instance()->getAppCoreHttp());

		mHttpRequestFG = new LLCore::HttpRequest;
		mHttpRequestBG = new LLCore::HttpRequest;
		mHttpOptions = LLCore::HttpOptions::ptr_t(new LLCore::HttpOptions);
		mHttpOptions->setTransferTimeout(300);
		mHttpOptions->setUseRetryAfter(true);
		// mHttpOptions->setTrace(2);		// Do tracing of requests
        mHttpHeaders = LLCore::HttpHeaders::ptr_t(new LLCore::HttpHeaders);
		mHttpHeaders->append(HTTP_OUT_HEADER_CONTENT_TYPE, HTTP_CONTENT_LLSD_XML);
		mHttpHeaders->append(HTTP_OUT_HEADER_ACCEPT, HTTP_CONTENT_LLSD_XML);
		mHttpPolicyClass = app_core_http.getPolicy(LLAppCoreHttp::AP_INVENTORY);
	}
}

void LLInventoryModel::handleResponses(bool foreground)
{
	if (foreground && mHttpRequestFG)
	{
		mHttpRequestFG->update(0);
	}
	else if (! foreground && mHttpRequestBG)
	{
		mHttpRequestBG->update(50000L);
	}
}

LLCore::HttpHandle LLInventoryModel::requestPost(bool foreground,
												 const std::string & url,
												 const LLSD & body,
												 const LLCore::HttpHandler::ptr_t &handler,
												 const char * const message)
{
	if (! mHttpRequestFG)
	{
		// We do the initialization late and lazily as this class is
		// statically-constructed and not all the bits are ready at
		// that time.
		initHttpRequest();
	}
	
	LLCore::HttpRequest * request(foreground ? mHttpRequestFG : mHttpRequestBG);
	LLCore::HttpHandle handle(LLCORE_HTTP_HANDLE_INVALID);
		
	handle = LLCoreHttpUtil::requestPostWithLLSD(request,
												 mHttpPolicyClass,
												 (foreground ? mHttpPriorityFG : mHttpPriorityBG),
												 url,
												 body,
												 mHttpOptions,
												 mHttpHeaders,
												 handler);
	if (LLCORE_HTTP_HANDLE_INVALID == handle)
	{
		LLCore::HttpStatus status(request->getStatus());
		LL_WARNS(LOG_INV) << "HTTP POST request failed for " << message
						  << ", Status: " << status.toTerseString()
						  << " Reason: '" << status.toString() << "'"
						  << LL_ENDL;
	}
	return handle;
}

void LLInventoryModel::createCommonSystemCategories()
{
	gInventory.findCategoryUUIDForType(LLFolderType::FT_TRASH,true);
	gInventory.findCategoryUUIDForType(LLFolderType::FT_FAVORITE,true);
	gInventory.findCategoryUUIDForType(LLFolderType::FT_CALLINGCARD,true);
	gInventory.findCategoryUUIDForType(LLFolderType::FT_MY_OUTFITS,true);
	gInventory.findCategoryUUIDForType(LLFolderType::FT_CURRENT_OUTFIT, true);
	gInventory.findCategoryUUIDForType(LLFolderType::FT_LANDMARK, true); // folder should exist before user tries to 'landmark this'
    gInventory.findCategoryUUIDForType(LLFolderType::FT_SETTINGS, true);
    gInventory.findCategoryUUIDForType(LLFolderType::FT_INBOX, true);
}

struct LLUUIDAndName
{
	LLUUIDAndName() {}
	LLUUIDAndName(const LLUUID& id, const std::string& name);
	bool operator==(const LLUUIDAndName& rhs) const;
	bool operator<(const LLUUIDAndName& rhs) const;
	bool operator>(const LLUUIDAndName& rhs) const;

	LLUUID mID;
	std::string mName;
};

LLUUIDAndName::LLUUIDAndName(const LLUUID& id, const std::string& name) :
	mID(id), mName(name)
{
}

bool LLUUIDAndName::operator==(const LLUUIDAndName& rhs) const
{
	return ((mID == rhs.mID) && (mName == rhs.mName));
}

bool LLUUIDAndName::operator<(const LLUUIDAndName& rhs) const
{
	return (mID < rhs.mID);
}

bool LLUUIDAndName::operator>(const LLUUIDAndName& rhs) const
{
	return (mID > rhs.mID);
}

// static
bool LLInventoryModel::loadFromFile(const std::string& filename,
									LLInventoryModel::cat_array_t& categories,
									LLInventoryModel::item_array_t& items,
									LLInventoryModel::changed_items_t& cats_to_update,
									bool &is_cache_obsolete)
{
	if(filename.empty())
	{
		LL_ERRS(LOG_INV) << "filename is Null!" << LL_ENDL;
		return false;
	}
	LL_INFOS(LOG_INV) << "loading inventory from: (" << filename << ")" << LL_ENDL;

	llifstream file(filename.c_str());

	if (!file.is_open())
	{
		LL_INFOS(LOG_INV) << "unable to load inventory from: " << filename << LL_ENDL;
		return false;
	}

	is_cache_obsolete = true; // Obsolete until proven current

	std::string line;
	LLPointer<LLSDParser> parser = new LLSDNotationParser();
	while (std::getline(file, line)) 
	{
		LLSD s_item;
		std::istringstream iss(line);
		if (parser->parse(iss, s_item, line.length()) == LLSDParser::PARSE_FAILURE)
		{
			LL_WARNS(LOG_INV)<< "Parsing inventory cache failed" << LL_ENDL;
			break;
		}

		if (s_item.has("inv_cache_version"))
		{
			S32 version = s_item["inv_cache_version"].asInteger();
			if (version == sCurrentInvCacheVersion)
			{
				// Cache is up to date
				is_cache_obsolete = false;
				continue;
			}
			else
			{
				LL_WARNS(LOG_INV)<< "Inventory cache is out of date" << LL_ENDL;
				break;
			}
		}
		else if (s_item.has("cat_id"))
		{
			if (is_cache_obsolete)
				break;

			LLPointer<LLViewerInventoryCategory> inv_cat = new LLViewerInventoryCategory(LLUUID::null);
			if(inv_cat->importLLSD(s_item))
			{
				categories.push_back(inv_cat);
			}
		}
		else if (s_item.has("item_id"))
		{
			if (is_cache_obsolete)
				break;

			LLPointer<LLViewerInventoryItem> inv_item = new LLViewerInventoryItem;
			if( inv_item->fromLLSD(s_item) )
			{
				if(inv_item->getUUID().isNull())
				{
					LL_WARNS(LOG_INV) << "Ignoring inventory with null item id: "
						<< inv_item->getName() << LL_ENDL;
				}
				else
				{
					if (inv_item->getType() == LLAssetType::AT_UNKNOWN)
					{
						cats_to_update.insert(inv_item->getParentUUID());
					}
					else
					{
						items.push_back(inv_item);
					}
				}
			}	
		}
	}

	file.close();

	return !is_cache_obsolete;	
}

// static
bool LLInventoryModel::saveToFile(const std::string& filename,
	const cat_array_t& categories,
	const item_array_t& items)
{
	if (filename.empty())
	{
		LL_ERRS(LOG_INV) << "Filename is Null!" << LL_ENDL;
		return false;
	}

	LL_INFOS(LOG_INV) << "saving inventory to: (" << filename << ")" << LL_ENDL;

    try
    {
        llofstream fileXML(filename.c_str());
        if (!fileXML.is_open())
        {
            LL_WARNS(LOG_INV) << "Failed to open file. Unable to save inventory to: " << filename << LL_ENDL;
            return false;
        }

        LLSD cache_ver;
        cache_ver["inv_cache_version"] = sCurrentInvCacheVersion;

        if (fileXML.fail())
        {
            LL_WARNS(LOG_INV) << "Failed to write cache version to file. Unable to save inventory to: " << filename << LL_ENDL;
            return false;
        }

        fileXML << LLSDOStreamer<LLSDNotationFormatter>(cache_ver) << std::endl;

        S32 count = categories.size();
        S32 cat_count = 0;
        S32 i;
        for (i = 0; i < count; ++i)
        {
            LLViewerInventoryCategory* cat = categories[i];
            if (cat->getVersion() != LLViewerInventoryCategory::VERSION_UNKNOWN)
            {
                fileXML << LLSDOStreamer<LLSDNotationFormatter>(cat->exportLLSD()) << std::endl;
                cat_count++;
            }

            if (fileXML.fail())
            {
                LL_WARNS(LOG_INV) << "Failed to write a folder to file. Unable to save inventory to: " << filename << LL_ENDL;
                return false;
            }
        }

        S32 it_count = items.size();
        for (i = 0; i < it_count; ++i)
        {
            fileXML << LLSDOStreamer<LLSDNotationFormatter>(items[i]->asLLSD()) << std::endl;

            if (fileXML.fail())
            {
                LL_WARNS(LOG_INV) << "Failed to write an item to file. Unable to save inventory to: " << filename << LL_ENDL;
                return false;
            }
        }

        fileXML.close();

        LL_INFOS(LOG_INV) << "Inventory saved: " << cat_count << " categories, " << it_count << " items." << LL_ENDL;
    }
    catch (...)
    {
        LOG_UNHANDLED_EXCEPTION("");
        LL_INFOS(LOG_INV) << "Failed to save inventory to: (" << filename << ")" << LL_ENDL;
        return false;
    }

    return true;
}

// message handling functionality
// static
void LLInventoryModel::registerCallbacks(LLMessageSystem* msg)
{
	//msg->setHandlerFuncFast(_PREHASH_InventoryUpdate,
	//					processInventoryUpdate,
	//					NULL);
	//msg->setHandlerFuncFast(_PREHASH_UseCachedInventory,
	//					processUseCachedInventory,
	//					NULL);
	msg->setHandlerFuncFast(_PREHASH_UpdateCreateInventoryItem,
						processUpdateCreateInventoryItem,
						NULL);
	msg->setHandlerFuncFast(_PREHASH_RemoveInventoryItem,
						processRemoveInventoryItem,
						NULL);
	msg->setHandlerFuncFast(_PREHASH_UpdateInventoryFolder,
						processUpdateInventoryFolder,
						NULL);
	msg->setHandlerFuncFast(_PREHASH_RemoveInventoryFolder,
						processRemoveInventoryFolder,
						NULL);
	msg->setHandlerFuncFast(_PREHASH_RemoveInventoryObjects,
							processRemoveInventoryObjects,
							NULL);	
	msg->setHandlerFuncFast(_PREHASH_SaveAssetIntoInventory,
						processSaveAssetIntoInventory,
						NULL);
	msg->setHandlerFuncFast(_PREHASH_BulkUpdateInventory,
							processBulkUpdateInventory,
							NULL);
	msg->setHandlerFunc("MoveInventoryItem", processMoveInventoryItem);

	// <FS:Ansariel> [UDP-Msg]
	msg->setHandlerFunc("InventoryDescendents", processInventoryDescendents);
	msg->setHandlerFunc("FetchInventoryReply", processFetchInventoryReply);
	// </FS:Ansariel> [UDP-Msg]
}


// 	static
void LLInventoryModel::processUpdateCreateInventoryItem(LLMessageSystem* msg, void**)
{
	// do accounting and highlight new items if they arrive
	if (gInventory.messageUpdateCore(msg, true, LLInventoryObserver::UPDATE_CREATE))
	{
		U32 callback_id;
		LLUUID item_id;
		msg->getUUIDFast(_PREHASH_InventoryData, _PREHASH_ItemID, item_id);
		msg->getU32Fast(_PREHASH_InventoryData, _PREHASH_CallbackID, callback_id);

		gInventoryCallbacks.fire(callback_id, item_id);
	}

}

bool LLInventoryModel::messageUpdateCore(LLMessageSystem* msg, bool account, U32 mask)
{
	//make sure our added inventory observer is active
	start_new_inventory_observer();

	LLUUID agent_id;
	msg->getUUIDFast(_PREHASH_AgentData, _PREHASH_AgentID, agent_id);
	if(agent_id != gAgent.getID())
	{
		LL_WARNS(LOG_INV) << "Got a inventory update for the wrong agent: " << agent_id
						  << LL_ENDL;
		return false;
	}
	item_array_t items;
	update_map_t update;
	S32 count = msg->getNumberOfBlocksFast(_PREHASH_InventoryData);
	// Does this loop ever execute more than once?
	for(S32 i = 0; i < count; ++i)
	{
		LLPointer<LLViewerInventoryItem> titem = new LLViewerInventoryItem;
		titem->unpackMessage(msg, _PREHASH_InventoryData, i);
		LL_DEBUGS(LOG_INV) << "LLInventoryModel::messageUpdateCore() item id: "
						   << titem->getUUID() << LL_ENDL;
		items.push_back(titem);
		// examine update for changes.
		LLViewerInventoryItem* itemp = gInventory.getItem(titem->getUUID());
		if(itemp)
		{
			if(titem->getParentUUID() == itemp->getParentUUID())
			{
				update[titem->getParentUUID()];
			}
			else
			{
				++update[titem->getParentUUID()];
				--update[itemp->getParentUUID()];
			}
		}
		else
		{
			++update[titem->getParentUUID()];
		}
	}
	if(account)
	{
		gInventory.accountForUpdate(update);
	}

	U32 changes = 0x0;
	if (account)
	{
		mask |= LLInventoryObserver::CREATE;
	}
	//as above, this loop never seems to loop more than once per call
	for (item_array_t::iterator it = items.begin(); it != items.end(); ++it)
	{
		changes |= gInventory.updateItem(*it, mask);
	}
	gInventory.notifyObservers();
	gViewerWindow->getWindow()->decBusyCount();

	return true;
}

// 	static
void LLInventoryModel::removeInventoryItem(LLUUID agent_id, LLMessageSystem* msg, const char* msg_label)
{
	LLUUID item_id;
	S32 count = msg->getNumberOfBlocksFast(msg_label);
	LL_DEBUGS(LOG_INV) << "Message has " << count << " item blocks" << LL_ENDL;
	uuid_vec_t item_ids;
	update_map_t update;
	for(S32 i = 0; i < count; ++i)
	{
		msg->getUUIDFast(msg_label, _PREHASH_ItemID, item_id, i);
		LL_DEBUGS(LOG_INV) << "Checking for item-to-be-removed " << item_id << LL_ENDL;
		LLViewerInventoryItem* itemp = gInventory.getItem(item_id);
		if(itemp)
		{
			LL_DEBUGS(LOG_INV) << "Item will be removed " << item_id << LL_ENDL;
			// we only bother with the delete and account if we found
			// the item - this is usually a back-up for permissions,
			// so frequently the item will already be gone.
			--update[itemp->getParentUUID()];
			item_ids.push_back(item_id);
		}
	}
	gInventory.accountForUpdate(update);
	for(uuid_vec_t::iterator it = item_ids.begin(); it != item_ids.end(); ++it)
	{
		LL_DEBUGS(LOG_INV) << "Calling deleteObject " << *it << LL_ENDL;
		gInventory.deleteObject(*it);
	}
}

// 	static
void LLInventoryModel::processRemoveInventoryItem(LLMessageSystem* msg, void**)
{
	LL_DEBUGS(LOG_INV) << "LLInventoryModel::processRemoveInventoryItem()" << LL_ENDL;
	LLUUID agent_id, item_id;
	msg->getUUIDFast(_PREHASH_AgentData, _PREHASH_AgentID, agent_id);
	if(agent_id != gAgent.getID())
	{
		LL_WARNS(LOG_INV) << "Got a RemoveInventoryItem for the wrong agent."
						  << LL_ENDL;
		return;
	}
	LLInventoryModel::removeInventoryItem(agent_id, msg, _PREHASH_InventoryData);
	gInventory.notifyObservers();
}

// 	static
void LLInventoryModel::processUpdateInventoryFolder(LLMessageSystem* msg,
													void**)
{
	LL_DEBUGS(LOG_INV) << "LLInventoryModel::processUpdateInventoryFolder()" << LL_ENDL;
	LLUUID agent_id, folder_id, parent_id;
	//char name[DB_INV_ITEM_NAME_BUF_SIZE];
	msg->getUUIDFast(_PREHASH_FolderData, _PREHASH_AgentID, agent_id);
	if(agent_id != gAgent.getID())
	{
		LL_WARNS(LOG_INV) << "Got an UpdateInventoryFolder for the wrong agent."
						  << LL_ENDL;
		return;
	}
	LLPointer<LLViewerInventoryCategory> lastfolder; // hack
	cat_array_t folders;
	update_map_t update;
	S32 count = msg->getNumberOfBlocksFast(_PREHASH_FolderData);
	for(S32 i = 0; i < count; ++i)
	{
		LLPointer<LLViewerInventoryCategory> tfolder = new LLViewerInventoryCategory(gAgent.getID());
		lastfolder = tfolder;
		tfolder->unpackMessage(msg, _PREHASH_FolderData, i);
		// make sure it's not a protected folder
		tfolder->setPreferredType(LLFolderType::FT_NONE);
		folders.push_back(tfolder);
		// examine update for changes.
		LLViewerInventoryCategory* folderp = gInventory.getCategory(tfolder->getUUID());
		if(folderp)
		{
			if(tfolder->getParentUUID() == folderp->getParentUUID())
			{
				update[tfolder->getParentUUID()];
			}
			else
			{
				++update[tfolder->getParentUUID()];
				--update[folderp->getParentUUID()];
			}
		}
		else
		{
			++update[tfolder->getParentUUID()];
		}
	}
	gInventory.accountForUpdate(update);
	for (cat_array_t::iterator it = folders.begin(); it != folders.end(); ++it)
	{
		gInventory.updateCategory(*it);
	}
	gInventory.notifyObservers();

	// *HACK: Do the 'show' logic for a new item in the inventory.
	LLInventoryPanel *active_panel = LLInventoryPanel::getActiveInventoryPanel();
	if (active_panel)
	{
		active_panel->setSelection(lastfolder->getUUID(), TAKE_FOCUS_NO);
	}
}

// 	static
void LLInventoryModel::removeInventoryFolder(LLUUID agent_id,
											 LLMessageSystem* msg)
{
	LLUUID folder_id;
	uuid_vec_t folder_ids;
	update_map_t update;
	S32 count = msg->getNumberOfBlocksFast(_PREHASH_FolderData);
	for(S32 i = 0; i < count; ++i)
	{
		msg->getUUIDFast(_PREHASH_FolderData, _PREHASH_FolderID, folder_id, i);
		LLViewerInventoryCategory* folderp = gInventory.getCategory(folder_id);
		if(folderp)
		{
			--update[folderp->getParentUUID()];
			folder_ids.push_back(folder_id);
		}
	}
	gInventory.accountForUpdate(update);
	for(uuid_vec_t::iterator it = folder_ids.begin(); it != folder_ids.end(); ++it)
	{
		gInventory.deleteObject(*it);
	}
}

// 	static
void LLInventoryModel::processRemoveInventoryFolder(LLMessageSystem* msg,
													void**)
{
	LL_DEBUGS() << "LLInventoryModel::processRemoveInventoryFolder()" << LL_ENDL;
	LLUUID agent_id, session_id;
	msg->getUUIDFast(_PREHASH_AgentData, _PREHASH_AgentID, agent_id);
	msg->getUUIDFast(_PREHASH_AgentData, _PREHASH_SessionID, session_id);
	if(agent_id != gAgent.getID())
	{
		LL_WARNS() << "Got a RemoveInventoryFolder for the wrong agent."
		<< LL_ENDL;
		return;
	}
	LLInventoryModel::removeInventoryFolder( agent_id, msg );
	gInventory.notifyObservers();
}

// 	static
void LLInventoryModel::processRemoveInventoryObjects(LLMessageSystem* msg,
													void**)
{
	LL_DEBUGS() << "LLInventoryModel::processRemoveInventoryObjects()" << LL_ENDL;
	LLUUID agent_id, session_id;
	msg->getUUIDFast(_PREHASH_AgentData, _PREHASH_AgentID, agent_id);
	msg->getUUIDFast(_PREHASH_AgentData, _PREHASH_SessionID, session_id);
	if(agent_id != gAgent.getID())
	{
		LL_WARNS() << "Got a RemoveInventoryObjects for the wrong agent."
		<< LL_ENDL;
		return;
	}
	LLInventoryModel::removeInventoryFolder( agent_id, msg );
	LLInventoryModel::removeInventoryItem( agent_id, msg, _PREHASH_ItemData );
	gInventory.notifyObservers();
}

// 	static
void LLInventoryModel::processSaveAssetIntoInventory(LLMessageSystem* msg,
													 void**)
{
	LLUUID agent_id;
	msg->getUUIDFast(_PREHASH_AgentData, _PREHASH_AgentID, agent_id);
	if(agent_id != gAgent.getID())
	{
		LL_WARNS() << "Got a SaveAssetIntoInventory message for the wrong agent."
				<< LL_ENDL;
		return;
	}

	LLUUID item_id;
	msg->getUUIDFast(_PREHASH_InventoryData, _PREHASH_ItemID, item_id);

	// The viewer ignores the asset id because this message is only
	// used for attachments/objects, so the asset id is not used in
	// the viewer anyway.
	LL_DEBUGS() << "LLInventoryModel::processSaveAssetIntoInventory itemID="
		<< item_id << LL_ENDL;
	LLViewerInventoryItem* item = gInventory.getItem( item_id );
	if( item )
	{
		LLCategoryUpdate up(item->getParentUUID(), 0);
		gInventory.accountForUpdate(up);
		gInventory.addChangedMask( LLInventoryObserver::INTERNAL, item_id);
		gInventory.notifyObservers();
	}
	else
	{
		LL_INFOS() << "LLInventoryModel::processSaveAssetIntoInventory item"
			" not found: " << item_id << LL_ENDL;
	}

// [RLVa:KB] - Checked: 2010-03-05 (RLVa-1.2.0a) | Added: RLVa-0.2.0e
	if (rlv_handler_t::isEnabled())
	{
		RlvAttachmentLockWatchdog::instance().onSavedAssetIntoInventory(item_id);
	}
// [/RLVa:KB]

	if(gViewerWindow)
	{
		gViewerWindow->getWindow()->decBusyCount();
	}
}

struct InventoryCallbackInfo
{
	InventoryCallbackInfo(U32 callback, const LLUUID& inv_id) :
		mCallback(callback), mInvID(inv_id) {}
	U32 mCallback;
	LLUUID mInvID;
};

// static
void LLInventoryModel::processBulkUpdateInventory(LLMessageSystem* msg, void**)
{
	LLUUID agent_id;
	msg->getUUIDFast(_PREHASH_AgentData, _PREHASH_AgentID, agent_id);
	if(agent_id != gAgent.getID())
	{
		LL_WARNS() << "Got a BulkUpdateInventory for the wrong agent." << LL_ENDL;
		return;
	}
	LLUUID tid;
	msg->getUUIDFast(_PREHASH_AgentData, _PREHASH_TransactionID, tid);
#ifndef LL_RELEASE_FOR_DOWNLOAD
	LL_DEBUGS("Inventory") << "Bulk inventory: " << tid << LL_ENDL;
#endif

	update_map_t update;
	cat_array_t folders;
	S32 count;
	S32 i;
	count = msg->getNumberOfBlocksFast(_PREHASH_FolderData);
	for(i = 0; i < count; ++i)
	{
		LLPointer<LLViewerInventoryCategory> tfolder = new LLViewerInventoryCategory(gAgent.getID());
		tfolder->unpackMessage(msg, _PREHASH_FolderData, i);
		LL_DEBUGS("Inventory") << "unpacked folder '" << tfolder->getName() << "' ("
							   << tfolder->getUUID() << ") in " << tfolder->getParentUUID()
							   << LL_ENDL;
        
        // If the folder is a listing or a version folder, all we need to do is update the SLM data
        int depth_folder = depth_nesting_in_marketplace(tfolder->getUUID());
        if ((depth_folder == 1) || (depth_folder == 2))
        {
            // Trigger an SLM listing update
            LLUUID listing_uuid = (depth_folder == 1 ? tfolder->getUUID() : tfolder->getParentUUID());
            S32 listing_id = LLMarketplaceData::instance().getListingID(listing_uuid);
            LLMarketplaceData::instance().getListing(listing_id);
            // In that case, there is no item to update so no callback -> we skip the rest of the update
        }
		else if(tfolder->getUUID().notNull())
		{
			folders.push_back(tfolder);
			LLViewerInventoryCategory* folderp = gInventory.getCategory(tfolder->getUUID());
			if(folderp)
			{
				if(tfolder->getParentUUID() == folderp->getParentUUID())
				{
// [RLVa:KB] - Checked: 2010-04-18 (RLVa-1.2.0e) | Added: RLVa-1.2.0e
					// NOTE-RLVa: not sure if this is a hack or a bug-fix :o
					//		-> if we rename the folder on the first BulkUpdateInventory message subsequent messages will still contain
					//         the old folder name and gInventory.updateCategory() below will "undo" the folder name change but on the
					//         viewer-side *only* so the folder name actually becomes out of sync with what's on the inventory server
					//      -> so instead we keep the name of the existing folder and only do it for #RLV/~ in case this causes issues
					//		-> a better solution would be to only do the rename *after* the transaction completes but there doesn't seem
					//		   to be any way to accomplish that either *sighs*
					if ( (rlv_handler_t::isEnabled()) && (!folderp->getName().empty()) && (tfolder->getName() != folderp->getName()) &&
						 ((tfolder->getName().find(RLV_PUTINV_PREFIX) == 0)) )
					{
						tfolder->rename(folderp->getName());
					}
// [/RLVa:KB]
					update[tfolder->getParentUUID()];
				}
				else
				{
					++update[tfolder->getParentUUID()];
					--update[folderp->getParentUUID()];
				}
			}
			else
			{
				// we could not find the folder, so it is probably
				// new. However, we only want to attempt accounting
				// for the parent if we can find the parent.
				folderp = gInventory.getCategory(tfolder->getParentUUID());
				if(folderp)
				{
					++update[tfolder->getParentUUID()];
				}
			}
		}
	}


	count = msg->getNumberOfBlocksFast(_PREHASH_ItemData);
	uuid_vec_t wearable_ids;
	item_array_t items;
	std::list<InventoryCallbackInfo> cblist;
	for(i = 0; i < count; ++i)
	{
		LLPointer<LLViewerInventoryItem> titem = new LLViewerInventoryItem;
		titem->unpackMessage(msg, _PREHASH_ItemData, i);
		LL_DEBUGS("Inventory") << "unpacked item '" << titem->getName() << "' in "
							   << titem->getParentUUID() << LL_ENDL;
		U32 callback_id;
		msg->getU32Fast(_PREHASH_ItemData, _PREHASH_CallbackID, callback_id);
		if(titem->getUUID().notNull() ) // && callback_id.notNull() )
		{
			items.push_back(titem);
			cblist.push_back(InventoryCallbackInfo(callback_id, titem->getUUID()));
			if (titem->getInventoryType() == LLInventoryType::IT_WEARABLE)
			{
				wearable_ids.push_back(titem->getUUID());
			}
			// examine update for changes.
			LLViewerInventoryItem* itemp = gInventory.getItem(titem->getUUID());
			if(itemp)
			{
				if(titem->getParentUUID() == itemp->getParentUUID())
				{
					update[titem->getParentUUID()];
				}
				else
				{
					++update[titem->getParentUUID()];
					--update[itemp->getParentUUID()];
				}
			}
			else
			{
				LLViewerInventoryCategory* folderp = gInventory.getCategory(titem->getParentUUID());
				if(folderp)
				{
					++update[titem->getParentUUID()];
				}
			}
		}
		else
		{
			cblist.push_back(InventoryCallbackInfo(callback_id, LLUUID::null));
		}
	}
	gInventory.accountForUpdate(update);

	for (cat_array_t::iterator cit = folders.begin(); cit != folders.end(); ++cit)
	{
		gInventory.updateCategory(*cit);
	}
	for (item_array_t::iterator iit = items.begin(); iit != items.end(); ++iit)
	{
		gInventory.updateItem(*iit);
	}
// [SL:KB] - Patch: UI-Notifications | Checked: Catznip-6.5
	gInventory.notifyObservers(tid);
// [/SL:KB]
//	gInventory.notifyObservers();

	// The incoming inventory could span more than one BulkInventoryUpdate packet,
	// so record the transaction ID for this purchase, then wear all clothing
	// that comes in as part of that transaction ID.  JC
	if (LLInventoryState::sWearNewClothing)
	{
		LLInventoryState::sWearNewClothingTransactionID = tid;
		LLInventoryState::sWearNewClothing = FALSE;
	}

	if (tid.notNull() && tid == LLInventoryState::sWearNewClothingTransactionID)
	{
		count = wearable_ids.size();
		for (i = 0; i < count; ++i)
		{
			LLViewerInventoryItem* wearable_item;
			wearable_item = gInventory.getItem(wearable_ids[i]);
			LLAppearanceMgr::instance().wearItemOnAvatar(wearable_item->getUUID(), true, true);
		}
	}

	std::list<InventoryCallbackInfo>::iterator inv_it;
	for (inv_it = cblist.begin(); inv_it != cblist.end(); ++inv_it)
	{
		InventoryCallbackInfo cbinfo = (*inv_it);
		gInventoryCallbacks.fire(cbinfo.mCallback, cbinfo.mInvID);
	}
}

// static
void LLInventoryModel::processMoveInventoryItem(LLMessageSystem* msg, void**)
{
	LL_DEBUGS() << "LLInventoryModel::processMoveInventoryItem()" << LL_ENDL;
	LLUUID agent_id;
	msg->getUUIDFast(_PREHASH_AgentData, _PREHASH_AgentID, agent_id);
	if(agent_id != gAgent.getID())
	{
		LL_WARNS() << "Got a MoveInventoryItem message for the wrong agent."
				<< LL_ENDL;
		return;
	}

	LLUUID item_id;
	LLUUID folder_id;
	std::string new_name;
	bool anything_changed = false;
	S32 count = msg->getNumberOfBlocksFast(_PREHASH_InventoryData);
	for(S32 i = 0; i < count; ++i)
	{
		msg->getUUIDFast(_PREHASH_InventoryData, _PREHASH_ItemID, item_id, i);
		LLViewerInventoryItem* item = gInventory.getItem(item_id);
		if(item)
		{
			LLPointer<LLViewerInventoryItem> new_item = new LLViewerInventoryItem(item);
			msg->getUUIDFast(_PREHASH_InventoryData, _PREHASH_FolderID, folder_id, i);
			msg->getString("InventoryData", "NewName", new_name, i);

			LL_DEBUGS() << "moving item " << item_id << " to folder "
					 << folder_id << LL_ENDL;
			update_list_t update;
			LLCategoryUpdate old_folder(item->getParentUUID(), -1);
			update.push_back(old_folder);
			LLCategoryUpdate new_folder(folder_id, 1);
			update.push_back(new_folder);
			gInventory.accountForUpdate(update);

			new_item->setParent(folder_id);
			if (new_name.length() > 0)
			{
				new_item->rename(new_name);
			}
			gInventory.updateItem(new_item);
			anything_changed = true;
		}
		else
		{
			LL_INFOS() << "LLInventoryModel::processMoveInventoryItem item not found: " << item_id << LL_ENDL;
		}
	}
	if(anything_changed)
	{
		gInventory.notifyObservers();
	}
}

//----------------------------------------------------------------------------
// Trash: LLFolderType::FT_TRASH, "ConfirmEmptyTrash"
// Lost&Found: LLFolderType::FT_LOST_AND_FOUND, "ConfirmEmptyLostAndFound"

bool LLInventoryModel::callbackEmptyFolderType(const LLSD& notification, const LLSD& response, LLFolderType::EType preferred_type)
{
	S32 option = LLNotificationsUtil::getSelectedOption(notification, response);
	if (option == 0) // YES
	{
		const LLUUID folder_id = findCategoryUUIDForType(preferred_type);
		purge_descendents_of(folder_id, NULL);
	}
	return false;
}

void LLInventoryModel::emptyFolderType(const std::string notification, LLFolderType::EType preferred_type)
{
	// <FS:Ansariel> FIRE-21247 Make it possible to disable trash-emptying warning
	//if (!notification.empty())
	if (!notification.empty() && (notification != "ConfirmEmptyTrash" || !gSavedSettings.getBOOL("FSDontNagWhenPurging")))
	// </FS:Ansariel>
	{
		LLSD args;
		if(LLFolderType::FT_TRASH == preferred_type)
		{
			LLInventoryModel::cat_array_t cats;
			LLInventoryModel::item_array_t items;
			const LLUUID trash_id = findCategoryUUIDForType(preferred_type);
			gInventory.collectDescendents(trash_id, cats, items, LLInventoryModel::INCLUDE_TRASH); //All descendants
			S32 item_count = items.size() + cats.size();
			args["COUNT"] = item_count;
		}
		LLNotificationsUtil::add(notification, args, LLSD(),
										boost::bind(&LLInventoryModel::callbackEmptyFolderType, this, _1, _2, preferred_type));
	}
	else
	{
		const LLUUID folder_id = findCategoryUUIDForType(preferred_type);
		purge_descendents_of(folder_id, NULL);
	}
}

//----------------------------------------------------------------------------

void LLInventoryModel::removeItem(const LLUUID& item_id)
{
	LLViewerInventoryItem* item = getItem(item_id);
	if (! item)
	{
		LL_WARNS("Inventory") << "couldn't find inventory item " << item_id << LL_ENDL;
	}
	else
	{
		const LLUUID new_parent = findCategoryUUIDForType(LLFolderType::FT_TRASH);
		if (new_parent.notNull())
		{
			LL_INFOS("Inventory") << "Moving to Trash (" << new_parent << "):" << LL_ENDL;
			changeItemParent(item, new_parent, TRUE);
		}
	}
}

void LLInventoryModel::removeCategory(const LLUUID& category_id)
{
	if (! get_is_category_removable(this, category_id))
	{
		return;
	}

	// Look for any gestures and deactivate them
	LLInventoryModel::cat_array_t	descendent_categories;
	LLInventoryModel::item_array_t	descendent_items;
	collectDescendents(category_id, descendent_categories, descendent_items, FALSE);

	for (LLInventoryModel::item_array_t::const_iterator iter = descendent_items.begin();
		 iter != descendent_items.end();
		 ++iter)
	{
		const LLViewerInventoryItem* item = (*iter);
		const LLUUID& item_id = item->getUUID();
		if (item->getType() == LLAssetType::AT_GESTURE
			&& LLGestureMgr::instance().isGestureActive(item_id))
		{
			LLGestureMgr::instance().deactivateGesture(item_id);
		}
	}

	LLViewerInventoryCategory* cat = getCategory(category_id);
	if (cat)
	{
		const LLUUID trash_id = findCategoryUUIDForType(LLFolderType::FT_TRASH);
		if (trash_id.notNull())
		{
			changeCategoryParent(cat, trash_id, TRUE);
		}
	}

	checkTrashOverflow();
}

void LLInventoryModel::removeObject(const LLUUID& object_id)
{
	if(object_id.isNull())
	{
		return;
	}

	LLInventoryObject* obj = getObject(object_id);
	if (dynamic_cast<LLViewerInventoryItem*>(obj))
	{
		removeItem(object_id);
	}
	else if (dynamic_cast<LLViewerInventoryCategory*>(obj))
	{
		removeCategory(object_id);
	}
	else if (obj)
	{
		LL_WARNS("Inventory") << "object ID " << object_id
							  << " is an object of unrecognized class "
							  << typeid(*obj).name() << LL_ENDL;
	}
	else
	{
		LL_WARNS("Inventory") << "object ID " << object_id << " not found" << LL_ENDL;
	}
}

bool callback_preview_trash_folder(const LLSD& notification, const LLSD& response)
{
	S32 option = LLNotificationsUtil::getSelectedOption(notification, response);
	if (option == 0) // YES
	{
		LLFloaterPreviewTrash::show();
	}
	return false;
}

void  LLInventoryModel::checkTrashOverflow()
{
	static LLCachedControl<U32> trash_max_capacity(gSavedSettings, "InventoryTrashMaxCapacity");

	// Collect all descendants including those in subfolders.
	//
	// Note: Do we really need content of subfolders?
	// This was made to prevent download of trash folder timeouting
	// viewer and sub-folders are supposed to download independently.
	LLInventoryModel::cat_array_t cats;
	LLInventoryModel::item_array_t items;
	const LLUUID trash_id = findCategoryUUIDForType(LLFolderType::FT_TRASH);
	gInventory.collectDescendents(trash_id, cats, items, LLInventoryModel::INCLUDE_TRASH);
	S32 item_count = items.size() + cats.size();

	if (item_count >= trash_max_capacity)
	{
		if (LLFloaterPreviewTrash::isVisible())
		{
			// bring to front
			LLFloaterPreviewTrash::show();
		}
		else
		{
			LLNotificationsUtil::add("TrashIsFull", LLSD(), LLSD(),
				boost::bind(callback_preview_trash_folder, _1, _2));
		}
	}
}

const LLUUID &LLInventoryModel::getRootFolderID() const
{
	return mRootFolderID;
}

void LLInventoryModel::setRootFolderID(const LLUUID& val)
{
	mRootFolderID = val;

	// <FS:Ansariel> FIRE-29342: Lock folder option
	mProtectedCategoriesChangedCallbackConnection = gSavedPerAccountSettings.getControl("FSProtectedFolders")->getCommitSignal()->connect(boost::bind(&LLInventoryModel::onProtectedCategoriesChanged, this, _2));
	onProtectedCategoriesChanged(gSavedPerAccountSettings.getLLSD("FSProtectedFolders"));
	// </FS:Ansariel>
}

const LLUUID &LLInventoryModel::getLibraryRootFolderID() const
{
	return mLibraryRootFolderID;
}

void LLInventoryModel::setLibraryRootFolderID(const LLUUID& val)
{
	mLibraryRootFolderID = val;
}

const LLUUID &LLInventoryModel::getLibraryOwnerID() const
{
	return mLibraryOwnerID;
}

void LLInventoryModel::setLibraryOwnerID(const LLUUID& val)
{
	mLibraryOwnerID = val;
}

// static
BOOL LLInventoryModel::getIsFirstTimeInViewer2()
{
	// Do not call this before parentchild map is built.
	if (!gInventory.mIsAgentInvUsable)
	{
		LL_WARNS() << "Parent Child Map not yet built; guessing as first time in viewer2." << LL_ENDL;
		return TRUE;
	}

	return sFirstTimeInViewer2;
}

LLInventoryModel::item_array_t::iterator LLInventoryModel::findItemIterByUUID(LLInventoryModel::item_array_t& items, const LLUUID& id)
{
	LLInventoryModel::item_array_t::iterator curr_item = items.begin();

	while (curr_item != items.end())
	{
		if ((*curr_item)->getUUID() == id)
		{
			break;
		}
		++curr_item;
	}

	return curr_item;
}

// static
// * @param[in, out] items - vector with items to be updated. It should be sorted in a right way
// * before calling this method.
// * @param src_item_id - LLUUID of inventory item to be moved in new position
// * @param dest_item_id - LLUUID of inventory item before (or after) which source item should 
// * be placed.
// * @param insert_before - bool indicating if src_item_id should be placed before or after 
// * dest_item_id. Default is true.
void LLInventoryModel::updateItemsOrder(LLInventoryModel::item_array_t& items, const LLUUID& src_item_id, const LLUUID& dest_item_id, bool insert_before)
{
	LLInventoryModel::item_array_t::iterator it_src = findItemIterByUUID(items, src_item_id);
	LLInventoryModel::item_array_t::iterator it_dest = findItemIterByUUID(items, dest_item_id);

	// If one of the passed UUID is not in the item list, bail out
	if ((it_src == items.end()) || (it_dest == items.end())) 
		return;

	// Erase the source element from the list, keep a copy before erasing.
	LLViewerInventoryItem* src_item = *it_src;
	items.erase(it_src);
	
	// Note: Target iterator is not valid anymore because the container was changed, so update it.
	it_dest = findItemIterByUUID(items, dest_item_id);
	
	// Go to the next element if one wishes to insert after the dest element
	if (!insert_before)
	{
		++it_dest;
	}
	
	// Reinsert the source item in the right place
	if (it_dest != items.end())
	{
		items.insert(it_dest, src_item);
	}
	else 
	{
		// Append to the list if it_dest reached the end
		items.push_back(src_item);
	}
}

// See also LLInventorySort where landmarks in the Favorites folder are sorted.

// <FS:TT> ReplaceWornItemsOnly
// Collect all wearables, objects and gestures in the subtree, then wear them, 
// replacing only relevant layers and attachment points
void LLInventoryModel::wearWearablesOnAvatar(const LLUUID& category_id)
{
	LLInventoryModel::cat_array_t cat_array;

	mItemArray.clear();
	LLFindWearables is_wearable;
	gInventory.collectDescendentsIf(category_id,
									cat_array,
									mItemArray,
									LLInventoryModel::EXCLUDE_TRASH,
									is_wearable);

	//LL_INFOS() << "ReplaceWornItemsOnly wearable_count" << wearable_count << LL_ENDL;
	S32 aTypes[LLWearableType::WT_COUNT] = {0};

	for (item_array_t::iterator it = mItemArray.begin(); it != mItemArray.end(); ++it)
	{
		LLViewerInventoryItem* item = *it;
		S32 iType = (S32)item->getWearableType();

		if (item->isWearableType() 
			&& iType != LLWearableType::WT_INVALID 
			&& iType != LLWearableType::WT_NONE 
			&& !get_is_item_worn(item->getUUID())
			)
		{
			aTypes[iType]++;
			if (aTypes[iType] == 1) //first occurence of type, remove first
			{
				U32 count = gAgentWearables.getWearableCount((LLWearableType::EType)iType);
				//LL_INFOS() << "Type: " << iType << " count " << count << LL_ENDL;

				for (U32 j = 0; j < count; ++j) //remove all
				{
					//take the first one from the list, since the list is diminishing.
					LLViewerWearable* wearable = gAgentWearables.getViewerWearable((LLWearableType::EType)iType,0);
					//if the item is from our folder - don't remove it
					if ( mItemArray.end() == std::find( mItemArray.begin(), mItemArray.end(), (LLViewerInventoryItem*)wearable ) )
					{
						LLAppearanceMgr::instance().removeItemFromAvatar(wearable->getItemID());
					}
					//LL_INFOS() << "Removing wearable name: " << wearable->getName() << LL_ENDL;
				}

				//now add the first item (replace just in case)
				LLAppearanceMgr::instance().wearItemOnAvatar(item->getUUID(), true, true);
				//LL_INFOS() << " Wearing item: " << item->getName() << " with replace=true" << LL_ENDL;
			}
			else // just add - unless it's body
			{
				if (iType != LLWearableType::WT_SHAPE &&
					iType != LLWearableType::WT_SKIN &&
					iType != LLWearableType::WT_HAIR &&
					iType != LLWearableType::WT_EYES)
				{
					LLAppearanceMgr::instance().wearItemOnAvatar(item->getUUID(), true, false);
				}
			}
		}
	}
}

void LLInventoryModel::wearAttachmentsOnAvatar(const LLUUID& category_id)
{
	// Find all the wearables that are in the category's subtree.
	LL_INFOS() << "ReplaceWornItemsOnly find all attachments" << LL_ENDL;

	cat_array_t obj_cat_array;
	mObjArray.clear();
	mAttPoints.clear();

	LLIsType is_object( LLAssetType::AT_OBJECT );
	gInventory.collectDescendentsIf(category_id,
									obj_cat_array,
									mObjArray,
									LLInventoryModel::EXCLUDE_TRASH,
									is_object);

	for (item_array_t::iterator it = mObjArray.begin(); it != mObjArray.end(); ++it)
	{
		LLViewerInventoryItem* obj_item = *it;

		if (!get_is_item_worn(obj_item->getUUID()))
		{
			// first add all items without removing old ones
			LLViewerInventoryItem* item_to_wear = gInventory.getItem(obj_item->getUUID());
			rez_attachment(item_to_wear, NULL, false);
		}
	}
}

void LLInventoryModel::wearGesturesOnAvatar(const LLUUID& category_id)
{
	// Find all gestures in this folder
	cat_array_t gest_cat_array;
	item_array_t gest_item_array;
	LLIsType is_gesture( LLAssetType::AT_GESTURE );
	gInventory.collectDescendentsIf(category_id,
									gest_cat_array,
									gest_item_array,
									LLInventoryModel::EXCLUDE_TRASH,
									is_gesture);

	for (item_array_t::iterator it = gest_item_array.begin(); it != gest_item_array.end(); ++it)
	{
		LLViewerInventoryItem* gest_item = *it;

		if (!get_is_item_worn(gest_item->getUUID()))
		{
			LLGestureMgr::instance().activateGesture( gest_item->getLinkedUUID() );
			gInventory.updateItem( gest_item );
			gInventory.notifyObservers();
		}
	}
}

void LLInventoryModel::wearAttachmentsOnAvatarCheckRemove(LLViewerObject *object, const LLViewerJointAttachment *attachment)
{
	//check if the object is in the current list.
	LLUUID objID = object->getAttachmentItemID();
	bool isObjectInList = false;

	for (item_array_t::iterator it = mObjArray.begin(); it != mObjArray.end(); ++it)
	{
		if (objID == (*it)->getUUID())
		{
			isObjectInList = true;
			break;
		}
	}

	//all attachment points
	if (isObjectInList && attachment != NULL)
	{
		std::string attName = attachment->getName();
		std::vector<std::string>::iterator itrFound = std::find( mAttPoints.begin(), mAttPoints.end(), attName );

		// we have not encountered this attach point yet
		if (mAttPoints.end() == itrFound)
		{
			mAttPoints.insert(mAttPoints.end(), attName);
			S32 numCnt = attachment->getNumObjects();

			//check if there are other things on same point already
			if (numCnt > 1)
			{
				uuid_vec_t items_to_detach;

				for (LLViewerJointAttachment::attachedobjs_vec_t::const_iterator iter = attachment->mAttachedObjects.begin();
					 iter != attachment->mAttachedObjects.end();
					 ++iter)
				{
					LLViewerObject* attached_object = (*iter);
					LLUUID att_id = attached_object->getAttachmentItemID();

					//if any of those things aren't in our list - remove them
					bool isFound = false;
					for (item_array_t::iterator it = mObjArray.begin(); it != mObjArray.end(); ++it)
					{
						LLViewerInventoryItem* fold_item = *it;
						if (att_id == fold_item->getUUID())
						{
							isFound = true;
							break;
						}
					}

					if (!isFound && att_id != FSLSLBridge::instance().getAttachedID())
					{
						items_to_detach.push_back(att_id);
					}
				}

				if (!items_to_detach.empty())
				{
					LLAppearanceMgr::instance().removeItemsFromAvatar(items_to_detach);
				}
			}
		}
	}
}

void LLInventoryModel::wearItemsOnAvatar(LLInventoryCategory* category)
{
	if (!category)
	{
		return;
	}

	LL_INFOS() << "ReplaceWornItemsOnly wear_inventory_category_on_avatar( " << category->getName() << " )" << LL_ENDL;

	LLUUID category_id = category->getUUID();

	wearAttachmentsOnAvatar(category_id);
	wearWearablesOnAvatar(category_id);
	wearGesturesOnAvatar(category_id);
}
// </FS:TT>

// <FS:Ansariel> FIRE-29342: Protect folder option
void LLInventoryModel::onProtectedCategoriesChanged(const LLSD& newvalue)
{
	mProtectedCategories.clear();

	for (LLSD::array_const_iterator it = newvalue.beginArray(); it != newvalue.endArray(); ++it)
	{
		mProtectedCategories.insert(*it);
	}
}
// </FS:Ansariel>

class LLViewerInventoryItemSort
{
public:
	bool operator()(const LLPointer<LLViewerInventoryItem>& a, const LLPointer<LLViewerInventoryItem>& b)
	{
		return a->getSortField() < b->getSortField();
	}
};

//----------------------------------------------------------------------------

// *NOTE: DEBUG functionality
void LLInventoryModel::dumpInventory() const
{
	LL_INFOS() << "\nBegin Inventory Dump\n**********************:" << LL_ENDL;
	LL_INFOS() << "mCategory[] contains " << mCategoryMap.size() << " items." << LL_ENDL;
	for(cat_map_t::const_iterator cit = mCategoryMap.begin(); cit != mCategoryMap.end(); ++cit)
	{
		const LLViewerInventoryCategory* cat = cit->second;
		if(cat)
		{
			LL_INFOS() << "  " <<  cat->getUUID() << " '" << cat->getName() << "' "
					<< cat->getVersion() << " " << cat->getDescendentCount()
					<< LL_ENDL;
		}
		else
		{
			LL_INFOS() << "  NULL!" << LL_ENDL;
		}
	}	
	LL_INFOS() << "mItemMap[] contains " << mItemMap.size() << " items." << LL_ENDL;
	for(item_map_t::const_iterator iit = mItemMap.begin(); iit != mItemMap.end(); ++iit)
	{
		const LLViewerInventoryItem* item = iit->second;
		if(item)
		{
			LL_INFOS() << "  " << item->getUUID() << " "
					<< item->getName() << LL_ENDL;
		}
		else
		{
			LL_INFOS() << "  NULL!" << LL_ENDL;
		}
	}
	LL_INFOS() << "\n**********************\nEnd Inventory Dump" << LL_ENDL;
}

// Do various integrity checks on model, logging issues found and
// returning an overall good/bad flag. 
LLPointer<LLInventoryValidationInfo> LLInventoryModel::validate() const
{
	LLPointer<LLInventoryValidationInfo> validation_info = new LLInventoryValidationInfo;
	S32 fatal_errs = 0;
	S32 warning_count= 0;
    S32 loop_count = 0;
    S32 orphaned_count = 0;

	if (getRootFolderID().isNull())
	{
		LL_WARNS("Inventory") << "Fatal inventory corruption: no root folder id" << LL_ENDL;
		validation_info->mFatalNoRootFolder = true;
        fatal_errs++;
	}
	if (getLibraryRootFolderID().isNull())
	{
        // Probably shouldn't be a fatality, inventory can function without a library 
		// <FS:Beq>  FIRE-31634 [OPENSIM] Better inventory validation logging
		// LL_WARNS("Inventory") << "Fatal inventory corruption: no library root folder id" << LL_ENDL;
		std::ostringstream out;
		out << "No library root folder id";
		LL_WARNS("Inventory") << "Fatal inventory corruption: " << out.str() << LL_ENDL;
		validation_info->mLog << out.str() << std::endl;
		// </FS:Beq>
		validation_info->mFatalNoLibraryRootFolder = true;
        fatal_errs++;
	}

	if (mCategoryMap.size() + 1 != mParentChildCategoryTree.size())
	{
		// ParentChild should be one larger because of the special entry for null uuid.
		LL_INFOS("Inventory") << "unexpected sizes: cat map size " << mCategoryMap.size()
							  << " parent/child " << mParentChildCategoryTree.size() << LL_ENDL;

		validation_info->mWarnings["category_map_size"]++;
		warning_count++;
	}
	S32 cat_lock = 0;
	S32 item_lock = 0;
	S32 desc_unknown_count = 0;
	S32 version_unknown_count = 0;

	typedef std::map<LLFolderType::EType, S32> ft_count_map;
	ft_count_map ft_counts_under_root;
	ft_count_map ft_counts_elsewhere;
	
	// Loop over all categories and check.
	for(cat_map_t::const_iterator cit = mCategoryMap.begin(); cit != mCategoryMap.end(); ++cit)
	{
		const LLUUID& cat_id = cit->first;
		const LLViewerInventoryCategory *cat = cit->second;
		if (!cat)
		{
			LL_WARNS("Inventory") << "null cat" << LL_ENDL;
			validation_info->mWarnings["null_cat"]++;
			warning_count++;
			continue;
		}
		LLUUID topmost_ancestor_id;
		// Will leave as null uuid on failure
        EAncestorResult res = getObjectTopmostAncestor(cat_id, topmost_ancestor_id);
        switch (res)
        {
        case ANCESTOR_MISSING:
            orphaned_count++;
            break;
        case ANCESTOR_LOOP:
            loop_count++;
            break;
        case ANCESTOR_OK:
            break;
        default:
            LL_WARNS("Inventory") << "Unknown ancestor error for " << cat_id << LL_ENDL;
			validation_info->mWarnings["unknown_ancestor_status"]++;
            warning_count++;
            break;
        }

		if (cat_id != cat->getUUID())
		{
			LL_WARNS("Inventory") << "cat id/index mismatch " << cat_id << " " << cat->getUUID() << LL_ENDL;
			validation_info->mWarnings["cat_id_index_mismatch"]++;
			warning_count++;
		}

		if (cat->getParentUUID().isNull())
		{
			if (cat_id != getRootFolderID() && cat_id != getLibraryRootFolderID())
			{
				LL_WARNS("Inventory") << "cat " << cat_id << " has no parent, but is not root ("
									  << getRootFolderID() << ") or library root ("
									  << getLibraryRootFolderID() << ")" << LL_ENDL;
				validation_info->mWarnings["null_parent"]++;
				warning_count++;
			}
		}
		cat_array_t* cats;
		item_array_t* items;
		getDirectDescendentsOf(cat_id,cats,items);
		if (!cats || !items)
		{
			LL_WARNS("Inventory") << "invalid direct descendents for " << cat_id << LL_ENDL;
			validation_info->mWarnings["direct_descendents"]++;
			warning_count++;
			continue;
		}
		if (cat->getDescendentCount() == LLViewerInventoryCategory::DESCENDENT_COUNT_UNKNOWN)
		{
			desc_unknown_count++;
		}
		else if (cats->size() + items->size() != cat->getDescendentCount())
		{
			// In the case of library this is not unexpected, since
			// different user accounts may be getting the library
			// contents from different inventory hosts.
			if (topmost_ancestor_id.isNull() || topmost_ancestor_id != getLibraryRootFolderID())
			{
				LL_WARNS("Inventory") << "invalid desc count for " << cat_id << " [" << getFullPath(cat) << "]"
									  << " cached " << cat->getDescendentCount()
									  << " expected " << cats->size() << "+" << items->size()
									  << "=" << cats->size() +items->size() << LL_ENDL;
				validation_info->mWarnings["invalid_descendent_count"]++;
				warning_count++;
			}
		}
		if (cat->getVersion() == LLViewerInventoryCategory::VERSION_UNKNOWN)
		{
			version_unknown_count++;
		}
		auto cat_lock_it = mCategoryLock.find(cat_id);
		if (cat_lock_it != mCategoryLock.end() && cat_lock_it->second)
		{
			cat_lock++;
		}
		auto item_lock_it = mItemLock.find(cat_id);
		if (item_lock_it != mItemLock.end() && item_lock_it->second)
		{
			item_lock++;
		}
		for (S32 i = 0; i<items->size(); i++)
		{
			LLViewerInventoryItem *item = items->at(i);

			if (!item)
			{
				LL_WARNS("Inventory") << "null item at index " << i << " for cat " << cat_id << LL_ENDL;
				validation_info->mWarnings["null_item_at_index"]++;
				warning_count++;
				continue;
			}

			const LLUUID& item_id = item->getUUID();
			
			if (item->getParentUUID() != cat_id)
			{
				LL_WARNS("Inventory") << "wrong parent for " << item_id << " found "
									  << item->getParentUUID() << " expected " << cat_id
									  << LL_ENDL;
				validation_info->mWarnings["wrong_parent_for_item"]++;
				warning_count++;
			}


			// Entries in items and mItemMap should correspond.
			item_map_t::const_iterator it = mItemMap.find(item_id);
			if (it == mItemMap.end())
			{
				LL_WARNS("Inventory") << "item " << item_id << " found as child of "
									  << cat_id << " but not in top level mItemMap" << LL_ENDL;
				validation_info->mWarnings["item_not_in_top_map"]++;
				warning_count++;
			}
			else
			{
				LLViewerInventoryItem *top_item = it->second;
				if (top_item != item)
				{
					LL_WARNS("Inventory") << "item mismatch, item_id " << item_id
										  << " top level entry is different, uuid " << top_item->getUUID() << LL_ENDL;
				}
			}

			// Topmost ancestor should be root or library.
			LLUUID topmost_ancestor_id;
            EAncestorResult found = getObjectTopmostAncestor(item_id, topmost_ancestor_id);
			if (found != ANCESTOR_OK)
			{
				LL_WARNS("Inventory") << "unable to find topmost ancestor for " << item_id << LL_ENDL;
				validation_info->mWarnings["topmost_ancestor_not_found"]++;
				warning_count++;
			}
			else
			{
				if (topmost_ancestor_id != getRootFolderID() &&
					topmost_ancestor_id != getLibraryRootFolderID())
				{
					LL_WARNS("Inventory") << "unrecognized top level ancestor for " << item_id
										  << " got " << topmost_ancestor_id
										  << " expected " << getRootFolderID()
										  << " or " << getLibraryRootFolderID() << LL_ENDL;
					validation_info->mWarnings["topmost_ancestor_not_recognized"]++;
					warning_count++;
				}
			}
		}

		// Does this category appear as a child of its supposed parent?
		const LLUUID& parent_id = cat->getParentUUID();
		if (!parent_id.isNull())
		{
			cat_array_t* cats;
			item_array_t* items;
			getDirectDescendentsOf(parent_id,cats,items);
			if (!cats)
			{
				LL_WARNS("Inventory") << "cat " << cat_id << " name [" << cat->getName()
									  << "] orphaned - no child cat array for alleged parent " << parent_id << LL_ENDL;
                orphaned_count++;
			}
			else
			{
				bool found = false;
				for (S32 i = 0; i<cats->size(); i++)
				{
					LLViewerInventoryCategory *kid_cat = cats->at(i);
					if (kid_cat == cat)
					{
						found = true;
						break;
					}
				}
				if (!found)
				{
					LL_WARNS("Inventory") << "cat " << cat_id << " name [" << cat->getName()
										  << "] orphaned - not found in child cat array of alleged parent " << parent_id << LL_ENDL;
                    orphaned_count++;
				}
			}
		}

		// Update count of preferred types
		LLFolderType::EType folder_type = cat->getPreferredType();
		bool cat_is_in_library = false;
		LLUUID topmost_id;
		if (getObjectTopmostAncestor(cat->getUUID(),topmost_id) == ANCESTOR_OK && topmost_id == getLibraryRootFolderID())
		{
			cat_is_in_library = true;
		}
		if (!cat_is_in_library)
		{
			if (getRootFolderID().notNull() && (cat->getUUID()==getRootFolderID() || cat->getParentUUID()==getRootFolderID()))
			{
				ft_counts_under_root[folder_type]++;
				if (folder_type != LLFolderType::FT_NONE)
				{
					LL_DEBUGS("Inventory") << "Under root cat: " << getFullPath(cat) << " folder_type " << folder_type << LL_ENDL;
				}
			}
			else
			{
				ft_counts_elsewhere[folder_type]++;
				if (folder_type != LLFolderType::FT_NONE)
				{
					LL_DEBUGS("Inventory") << "Elsewhere cat: " << getFullPath(cat) << " folder_type " << folder_type << LL_ENDL;
				}
			}
		}
	}

	// Loop over all items and check
	for(item_map_t::const_iterator iit = mItemMap.begin(); iit != mItemMap.end(); ++iit)
	{
		const LLUUID& item_id = iit->first;
		LLViewerInventoryItem *item = iit->second;
		if (item->getUUID() != item_id)
		{
			LL_WARNS("Inventory") << "item_id " << item_id << " does not match " << item->getUUID() << LL_ENDL;
			validation_info->mWarnings["item_id_mismatch"]++;
			warning_count++;
		}

		const LLUUID& parent_id = item->getParentUUID();
		if (parent_id.isNull())
		{
			LL_WARNS("Inventory") << "item " << item_id << " name [" << item->getName() << "] has null parent id!" << LL_ENDL;
            orphaned_count++;
		}
		else
		{
			cat_array_t* cats;
			item_array_t* items;
			getDirectDescendentsOf(parent_id,cats,items);
			if (!items)
			{
				LL_WARNS("Inventory") << "item " << item_id << " name [" << item->getName()
									  << "] orphaned - alleged parent has no child items list " << parent_id << LL_ENDL;
                orphaned_count++;
			}
			else
			{
				bool found = false;
				for (S32 i=0; i<items->size(); ++i)
				{
					if (items->at(i) == item) 
					{
						found = true;
						break;
					}
				}
				if (!found)
				{
					LL_WARNS("Inventory") << "item " << item_id << " name [" << item->getName()
										  << "] orphaned - not found as child of alleged parent " << parent_id << LL_ENDL;
                    orphaned_count++;
				}
			}
				
		}

		// Link checking
		if (item->getIsLinkType())
		{
			const LLUUID& link_id = item->getUUID();
			const LLUUID& target_id = item->getLinkedUUID();
			LLViewerInventoryItem *target_item = getItem(target_id);
			LLViewerInventoryCategory *target_cat = getCategory(target_id);
			// Linked-to UUID should have back reference to this link.
			if (!hasBacklinkInfo(link_id, target_id))
			{
				LL_WARNS("Inventory") << "link " << item->getUUID() << " type " << item->getActualType()
									  << " missing backlink info at target_id " << target_id
									  << LL_ENDL;
                orphaned_count++;
			}
			// Links should have referents.
			if (item->getActualType() == LLAssetType::AT_LINK && !target_item)
			{
				LL_WARNS("Inventory") << "broken item link " << item->getName() << " id " << item->getUUID() << LL_ENDL;
                orphaned_count++;
			}
			else if (item->getActualType() == LLAssetType::AT_LINK_FOLDER && !target_cat)
			{
				LL_WARNS("Inventory") << "broken folder link " << item->getName() << " id " << item->getUUID() << LL_ENDL;
                orphaned_count++;
			}
			if (target_item && target_item->getIsLinkType())
			{
				LL_WARNS("Inventory") << "link " << item->getName() << " references a link item "
									  << target_item->getName() << " " << target_item->getUUID() << LL_ENDL;
			}

			// Links should not have backlinks.
			std::pair<backlink_mmap_t::const_iterator, backlink_mmap_t::const_iterator> range = mBacklinkMMap.equal_range(link_id);
			if (range.first != range.second)
			{
				LL_WARNS("Inventory") << "Link item " << item->getName() << " has backlinks!" << LL_ENDL;
			}
		}
		else
		{
			// Check the backlinks of a non-link item.
			const LLUUID& target_id = item->getUUID();
			std::pair<backlink_mmap_t::const_iterator, backlink_mmap_t::const_iterator> range = mBacklinkMMap.equal_range(target_id);
			for (backlink_mmap_t::const_iterator it = range.first; it != range.second; ++it)
			{
				const LLUUID& link_id = it->second;
				LLViewerInventoryItem *link_item = getItem(link_id);
				if (!link_item || !link_item->getIsLinkType())
				{
					LL_WARNS("Inventory") << "invalid backlink from target " << item->getName() << " to " << link_id << LL_ENDL;
				}
			}
		}
	}

	// Check system folders
	for (auto fit=ft_counts_under_root.begin(); fit != ft_counts_under_root.end(); ++fit)
	{
		LL_DEBUGS("Inventory") << "Folder type " << fit->first << " count " << fit->second << " under root" << LL_ENDL;
	}
	for (auto fit=ft_counts_elsewhere.begin(); fit != ft_counts_elsewhere.end(); ++fit)
	{
		LL_DEBUGS("Inventory") << "Folder type " << fit->first << " count " << fit->second << " elsewhere" << LL_ENDL;
	}

	static LLCachedControl<bool> fake_system_folder_issues(gSavedSettings, "QAModeFakeSystemFolderIssues", false);
	static std::default_random_engine e{};
    static std::uniform_int_distribution<> distrib(0, 1);
	for (S32 ft=LLFolderType::FT_TEXTURE; ft<LLFolderType::FT_COUNT; ft++)
	{
		LLFolderType::EType folder_type = static_cast<LLFolderType::EType>(ft);
		if (LLFolderType::lookup(folder_type)==LLFolderType::badLookup())
		{
			continue;
		}
		bool is_automatic = LLFolderType::lookupIsAutomaticType(folder_type);
		bool is_singleton = LLFolderType::lookupIsSingletonType(folder_type);
		S32 count_under_root = ft_counts_under_root[folder_type];
		S32 count_elsewhere = ft_counts_elsewhere[folder_type];
		if (fake_system_folder_issues)
		{
			// Force all counts to be either 0 or 2, thus flagged as an error.
			count_under_root = 2*distrib(e); 
			count_elsewhere = 2*distrib(e);
			validation_info->mFatalQADebugMode = true;
		}
		if (is_singleton)
		{
			if (count_under_root==0)
			{
				LL_WARNS("Inventory") << "Expected system folder type " << LLFolderType::lookup(folder_type) << "(" << ft << ") was not found under root" << LL_ENDL; // <FS:Beq/> //<FS:Beq>  FIRE-31634 [OPENSIM] better logging for inventory issues
				// Need to create, if allowed.
				if (is_automatic)
				{
<<<<<<< HEAD
					LL_WARNS("Inventory") << "Fatal inventory corruption: cannot create system folder of type " << ft << LL_ENDL;
=======

					// <FS:Beq>  FIRE-31634 [OPENSIM] Better inventory validation logging
					// LL_WARNS("Inventory") << "Fatal inventory corruption: cannot create system folder of type " << LLFolderType::lookup(folder_type) << "(" << ft << ")" << LL_ENDL;
					std::ostringstream out;
					out << "Cannot create system folder of type " << LLFolderType::lookup(folder_type) << "(" << ft << ")";
					LL_WARNS("Inventory") << "Fatal inventory corruption: " << out.str() << LL_ENDL;
					validation_info->mLog << out.str() << std::endl;
					// </FS:Beq>

                    fatal_errs++;
>>>>>>> 55394109
					validation_info->mMissingRequiredSystemFolders.insert(folder_type);
                    fatal_errs++;
				}
				else
				{
					// Can create, and will when needed.
					// (Not sure this is really a warning, but worth logging)
					validation_info->mWarnings["missing_system_folder_can_create"]++;
					warning_count++;
				}
			}
			else if (count_under_root > 1)
			{
				// LL_WARNS("Inventory") << "Fatal inventory corruption: system folder type has excess copies under root, type " << ft << " count " << count_under_root << LL_ENDL; // <FS:Beq/>  FIRE-31634 [OPENSIM] Better inventory validation logging
				validation_info->mDuplicateRequiredSystemFolders.insert(folder_type);
                if (!is_automatic && folder_type != LLFolderType::FT_SETTINGS)
                {
					// <FS:Beq>  FIRE-31634 [OPENSIM] Better inventory validation logging
					// LL_WARNS("Inventory") << "Fatal inventory corruption: system folder type has excess copies under root, type " << LLFolderType::lookup(folder_type) << "(" << ft << ") count " << count_under_root << LL_ENDL; 
					std::ostringstream out;
					out << "System folder type has excess copies under root, type " << LLFolderType::lookup(folder_type) << "(" << ft << ") count " << count_under_root;
					LL_WARNS("Inventory") << "Fatal inventory corruption: " << out.str() << LL_ENDL;
					validation_info->mLog << out.str() << std::endl;
					// </FS:Beq>

                    // It is a fatal problem or can lead to fatal problems for COF,
                    // outfits, trash and other non-automatic folders.
					validation_info->mFatalSystemDuplicate++;
                    fatal_errs++;
                }
                else
                {
					LL_WARNS("Inventory") << "Non-Fatal inventory corruption: system folder type has excess copies under root, type " << LLFolderType::lookup(folder_type) << "(" << ft << ") count " << count_under_root << LL_ENDL; // <FS:Beq/>  FIRE-31634 [OPENSIM] Better inventory validation logging
                    // For automatic folders it's not a fatal issue and shouldn't
                    // break inventory or other functionality further
                    // Exception: FT_SETTINGS is not automatic, but only deserves a warning.
					validation_info->mWarnings["non_fatal_system_duplicate_under_root"]++;
                    warning_count++;
                }
			}
			if (count_elsewhere > 0)
			{
<<<<<<< HEAD
				LL_WARNS("Inventory") << "Found " << count_elsewhere << " extra folders of type " << ft << " outside of root" << LL_ENDL;
				validation_info->mWarnings["non_fatal_system_duplicate_elsewhere"]++;
				warning_count++;
=======
				LL_WARNS("Inventory") << "Found " << count_elsewhere << " extra folders of type " << LLFolderType::lookup(folder_type) << "(" << ft << ") outside of root" << LL_ENDL; //<FS:Beq/>  FIRE-31634 [OPENSIM] Better inventory validation
				warnings++;
>>>>>>> 55394109
			}
		}
	}


	if (cat_lock > 0 || item_lock > 0)
	{
		LL_INFOS("Inventory") << "Found locks on some categories: sub-cat arrays "
				<< cat_lock << ", item arrays " << item_lock << LL_ENDL;
	}
	if (desc_unknown_count != 0)
	{
		LL_DEBUGS() << "Found " << desc_unknown_count << " cats with unknown descendent count" << LL_ENDL; 
	}
	if (version_unknown_count != 0)
	{
		LL_DEBUGS("Inventory") << "Found " << version_unknown_count << " cats with unknown version" << LL_ENDL;
	}

	// FIXME need to fail login and tell user to retry, contact support if problem persists.
	bool valid = (fatal_errs == 0);
	LL_INFOS("Inventory") << "Validate done, fatal errors: " << fatal_errs << ", warnings: " << warning_count << ", valid: " << valid << LL_ENDL;

	validation_info->mFatalErrorCount = fatal_errs;
	validation_info->mWarningCount = warning_count;
    validation_info->mLoopCount = loop_count;
    validation_info->mOrphanedCount = orphaned_count;

	return validation_info; 
}

// Provides a unix-style path from root, like "/My Inventory/Clothing/.../myshirt"
std::string LLInventoryModel::getFullPath(const LLInventoryObject *obj) const
{
	std::vector<std::string> path_elts;
	std::map<LLUUID,bool> visited;
	while (obj != NULL && !visited[obj->getUUID()])
	{
		path_elts.push_back(obj->getName());
		// avoid infinite loop in the unlikely event of a cycle
		visited[obj->getUUID()] = true;
		obj = getObject(obj->getParentUUID());
	}
	std::stringstream s;
	std::string delim("/");
	std::reverse(path_elts.begin(), path_elts.end());
	std::string result = "/" + boost::algorithm::join(path_elts, delim);
	return result;
}

// <FS:Ansariel> [UDP-Msg]
// static
void LLInventoryModel::processFetchInventoryReply(LLMessageSystem* msg, void**)
{
	// no accounting
	gInventory.messageUpdateCore(msg, false);
}

// static
void LLInventoryModel::processInventoryDescendents(LLMessageSystem* msg,void**)
{
	LLUUID agent_id;
	msg->getUUIDFast(_PREHASH_AgentData, _PREHASH_AgentID, agent_id);
	if(agent_id != gAgent.getID())
	{
		LL_WARNS() << "Got a UpdateInventoryItem for the wrong agent." << LL_ENDL;
		return;
	}
	LLUUID parent_id;
	msg->getUUID("AgentData", "FolderID", parent_id);
	LLUUID owner_id;
	msg->getUUID("AgentData", "OwnerID", owner_id);
	S32 version;
	msg->getS32("AgentData", "Version", version);
	S32 descendents;
	msg->getS32("AgentData", "Descendents", descendents);

	S32 i;
	S32 count = msg->getNumberOfBlocksFast(_PREHASH_FolderData);
	LLPointer<LLViewerInventoryCategory> tcategory = new LLViewerInventoryCategory(owner_id);
	for(i = 0; i < count; ++i)
	{
		tcategory->unpackMessage(msg, _PREHASH_FolderData, i);
		gInventory.updateCategory(tcategory);
	}

	count = msg->getNumberOfBlocksFast(_PREHASH_ItemData);
	LLPointer<LLViewerInventoryItem> titem = new LLViewerInventoryItem;
	for(i = 0; i < count; ++i)
	{
		titem->unpackMessage(msg, _PREHASH_ItemData, i);
		// If the item has already been added (e.g. from link prefetch), then it doesn't need to be re-added.
		if (gInventory.getItem(titem->getUUID()))
		{
			LL_DEBUGS("Inventory") << "Skipping prefetched item [ Name: " << titem->getName()
								   << " | Type: " << titem->getActualType() << " | ItemUUID: " << titem->getUUID() << " ] " << LL_ENDL;
			continue;
		}
		gInventory.updateItem(titem);
	}

	// set version and descendentcount according to message.
	LLViewerInventoryCategory* cat = gInventory.getCategory(parent_id);
	if(cat)
	{
		cat->setVersion(version);
		cat->setDescendentCount(descendents);
		// Get this UUID on the changed list so that whatever's listening for it
		// will get triggered.
		gInventory.addChangedMask(LLInventoryObserver::INTERNAL, cat->getUUID());
	}
	gInventory.notifyObservers();
}
// </FS:Ansariel> [UDP-Msg]

///----------------------------------------------------------------------------
/// Local function definitions
///----------------------------------------------------------------------------


#if 0
BOOL decompress_file(const char* src_filename, const char* dst_filename)
{
	BOOL rv = FALSE;
	gzFile src = NULL;
	U8* buffer = NULL;
	LLFILE* dst = NULL;
	S32 bytes = 0;
	const S32 DECOMPRESS_BUFFER_SIZE = 32000;

	// open the files
	src = gzopen(src_filename, "rb");
	if(!src) goto err_decompress;
	dst = LLFile::fopen(dst_filename, "wb");
	if(!dst) goto err_decompress;

	// decompress.
	buffer = new U8[DECOMPRESS_BUFFER_SIZE + 1];

	do
	{
		bytes = gzread(src, buffer, DECOMPRESS_BUFFER_SIZE);
		if (bytes < 0)
		{
			goto err_decompress;
		}

		fwrite(buffer, bytes, 1, dst);
	} while(gzeof(src) == 0);

	// success
	rv = TRUE;

 err_decompress:
	if(src != NULL) gzclose(src);
	if(buffer != NULL) delete[] buffer;
	if(dst != NULL) fclose(dst);
	return rv;
}
#endif


///----------------------------------------------------------------------------
/// Class LLInventoryModel::FetchItemHttpHandler
///----------------------------------------------------------------------------

LLInventoryModel::FetchItemHttpHandler::FetchItemHttpHandler(const LLSD & request_sd)
	: LLCore::HttpHandler(),
	  mRequestSD(request_sd)
{}

LLInventoryModel::FetchItemHttpHandler::~FetchItemHttpHandler()
{}

void LLInventoryModel::FetchItemHttpHandler::onCompleted(LLCore::HttpHandle handle,
														 LLCore::HttpResponse * response)
{
	do		// Single-pass do-while used for common exit handling
	{
		LLCore::HttpStatus status(response->getStatus());
		// status = LLCore::HttpStatus(404);				// Dev tool to force error handling
		if (! status)
		{
			processFailure(status, response);
			break;			// Goto common exit
		}

		LLCore::BufferArray * body(response->getBody());
		// body = NULL;									// Dev tool to force error handling
		if (! body || ! body->size())
		{
			LL_WARNS(LOG_INV) << "Missing data in inventory item query." << LL_ENDL;
			processFailure("HTTP response for inventory item query missing body", response);
			break;			// Goto common exit
		}

		// body->write(0, "Garbage Response", 16);		// Dev tool to force error handling
		LLSD body_llsd;
		if (! LLCoreHttpUtil::responseToLLSD(response, true, body_llsd))
		{
			// INFOS-level logging will occur on the parsed failure
			processFailure("HTTP response for inventory item query has malformed LLSD", response);
			break;			// Goto common exit
		}

		// Expect top-level structure to be a map
		// body_llsd = LLSD::emptyArray();				// Dev tool to force error handling
		if (! body_llsd.isMap())
		{
			processFailure("LLSD response for inventory item not a map", response);
			break;			// Goto common exit
		}

		// Check for 200-with-error failures
		//
		// Original Responder-based serivce model didn't check for these errors.
		// It may be more robust to ignore this condition.  With aggregated requests,
		// an error in one inventory item might take down the entire request.
		// So if this instead broke up the aggregated items into single requests,
		// maybe that would make progress.  Or perhaps there's structured information
		// that can tell us what went wrong.  Need to dig into this and firm up
		// the API.
		//
		// body_llsd["error"] = LLSD::emptyMap();		// Dev tool to force error handling
		// body_llsd["error"]["identifier"] = "Development";
		// body_llsd["error"]["message"] = "You left development code in the viewer";
		if (body_llsd.has("error"))
		{
			processFailure("Inventory application error (200-with-error)", response);
			break;			// Goto common exit
		}

		// Okay, process data if possible
		processData(body_llsd, response);
	}
	while (false);
}

void LLInventoryModel::FetchItemHttpHandler::processData(LLSD & content, LLCore::HttpResponse * response)
{
	start_new_inventory_observer();

#if 0
	LLUUID agent_id;
	agent_id = content["agent_id"].asUUID();
	if (agent_id != gAgent.getID())
	{
		LL_WARNS(LOG_INV) << "Got a inventory update for the wrong agent: " << agent_id
						  << LL_ENDL;
		return;
	}
#endif
	
	LLInventoryModel::item_array_t items;
	LLInventoryModel::update_map_t update;
	LLUUID folder_id;
	LLSD content_items(content["items"]);
	const S32 count(content_items.size());

	// Does this loop ever execute more than once?
	for (S32 i(0); i < count; ++i)
	{
		LLPointer<LLViewerInventoryItem> titem = new LLViewerInventoryItem;
		titem->unpackMessage(content_items[i]);
		
		LL_DEBUGS(LOG_INV) << "ItemHttpHandler::httpSuccess item id: "
						   << titem->getUUID() << LL_ENDL;
		items.push_back(titem);
		
		// examine update for changes.
		LLViewerInventoryItem * itemp(gInventory.getItem(titem->getUUID()));

		if (itemp)
		{
			if (titem->getParentUUID() == itemp->getParentUUID())
			{
				update[titem->getParentUUID()];
			}
			else
			{
				++update[titem->getParentUUID()];
				--update[itemp->getParentUUID()];
			}
		}
		else
		{
			++update[titem->getParentUUID()];
		}
		
		if (folder_id.isNull())
		{
			folder_id = titem->getParentUUID();
		}
	}

	// as above, this loop never seems to loop more than once per call
	U32 changes(0U);
	for (LLInventoryModel::item_array_t::iterator it = items.begin(); it != items.end(); ++it)
	{
		changes |= gInventory.updateItem(*it);
	}
	// *HUH:  Have computed 'changes', nothing uses it.
	
	gInventory.notifyObservers();
	gViewerWindow->getWindow()->decBusyCount();
}


void LLInventoryModel::FetchItemHttpHandler::processFailure(LLCore::HttpStatus status, LLCore::HttpResponse * response)
{
	const std::string & ct(response->getContentType());
	LL_WARNS(LOG_INV) << "Inventory item fetch failure\n"
					  << "[Status: " << status.toTerseString() << "]\n"
					  << "[Reason: " << status.toString() << "]\n"
					  << "[Content-type: " << ct << "]\n"
					  << "[Content (abridged): "
					  << LLCoreHttpUtil::responseToString(response) << "]" << LL_ENDL;
	gInventory.notifyObservers();
}

void LLInventoryModel::FetchItemHttpHandler::processFailure(const char * const reason, LLCore::HttpResponse * response)
{
	LL_WARNS(LOG_INV) << "Inventory item fetch failure\n"
					  << "[Status: internal error]\n"
					  << "[Reason: " << reason << "]\n"
					  << "[Content (abridged): "
					  << LLCoreHttpUtil::responseToString(response) << "]" << LL_ENDL;
	gInventory.notifyObservers();
}
<|MERGE_RESOLUTION|>--- conflicted
+++ resolved
@@ -4812,9 +4812,6 @@
 				// Need to create, if allowed.
 				if (is_automatic)
 				{
-<<<<<<< HEAD
-					LL_WARNS("Inventory") << "Fatal inventory corruption: cannot create system folder of type " << ft << LL_ENDL;
-=======
 
 					// <FS:Beq>  FIRE-31634 [OPENSIM] Better inventory validation logging
 					// LL_WARNS("Inventory") << "Fatal inventory corruption: cannot create system folder of type " << LLFolderType::lookup(folder_type) << "(" << ft << ")" << LL_ENDL;
@@ -4824,8 +4821,6 @@
 					validation_info->mLog << out.str() << std::endl;
 					// </FS:Beq>
 
-                    fatal_errs++;
->>>>>>> 55394109
 					validation_info->mMissingRequiredSystemFolders.insert(folder_type);
                     fatal_errs++;
 				}
@@ -4868,14 +4863,9 @@
 			}
 			if (count_elsewhere > 0)
 			{
-<<<<<<< HEAD
-				LL_WARNS("Inventory") << "Found " << count_elsewhere << " extra folders of type " << ft << " outside of root" << LL_ENDL;
+				LL_WARNS("Inventory") << "Found " << count_elsewhere << " extra folders of type " << LLFolderType::lookup(folder_type) << "(" << ft << ") outside of root" << LL_ENDL; //<FS:Beq/>  FIRE-31634 [OPENSIM] Better inventory validation
 				validation_info->mWarnings["non_fatal_system_duplicate_elsewhere"]++;
 				warning_count++;
-=======
-				LL_WARNS("Inventory") << "Found " << count_elsewhere << " extra folders of type " << LLFolderType::lookup(folder_type) << "(" << ft << ") outside of root" << LL_ENDL; //<FS:Beq/>  FIRE-31634 [OPENSIM] Better inventory validation
-				warnings++;
->>>>>>> 55394109
 			}
 		}
 	}
