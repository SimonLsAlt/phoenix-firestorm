--- conflicted
+++ resolved
@@ -914,12 +914,8 @@
 	
 	if(rv.isNull() 
        && root_id.notNull()
-<<<<<<< HEAD
-       && create_folder)
-=======
        && preferred_type != LLFolderType::FT_MARKETPLACE_LISTINGS
        && preferred_type != LLFolderType::FT_OUTBOX)
->>>>>>> 24654708
 	{
         // if it does not exists, it should either be added
         // to createCommonSystemCategories or server should
