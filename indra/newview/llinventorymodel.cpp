--- conflicted
+++ resolved
@@ -53,8 +53,9 @@
 #include "llvoavatarself.h"
 #include "llgesturemgr.h"
 #include "llsdutil.h"
-<<<<<<< HEAD
-#include <typeinfo>
+#include "bufferarray.h"
+#include "bufferstream.h"
+#include "llcorehttputil.h"
 // [RLVa:KB] - Checked: 2011-05-22 (RLVa-1.3.1a)
 #include "rlvhandler.h"
 #include "rlvlocks.h"
@@ -64,11 +65,6 @@
 #include "llviewerobject.h"
 #include "llgesturemgr.h"
 //-TT
-=======
-#include "bufferarray.h"
-#include "bufferstream.h"
-#include "llcorehttputil.h"
->>>>>>> 7c0a06f1
 
 //#define DIFF_INVENTORY_FILES
 #ifdef DIFF_INVENTORY_FILES
@@ -155,14 +151,6 @@
 	mLibraryOwnerID(),
 	mCategoryMap(),
 	mItemMap(),
-<<<<<<< HEAD
-#ifdef LL_DEBUG
-	mCategoryLock(),
-	mItemLock(),
-#endif
-	mLastItem(NULL),
-=======
->>>>>>> 7c0a06f1
 	mParentChildCategoryTree(),
 	mParentChildItemTree(),
 	mLastItem(NULL),
@@ -176,9 +164,13 @@
 	mHttpHeaders(NULL),
 	mHttpPolicyClass(LLCore::HttpRequest::DEFAULT_POLICY_ID),
 	mHttpPriorityFG(0),
-	mHttpPriorityBG(0),
+	//<FS:TM> 3.7.19 merge fix
+//	mHttpPriorityBG(0),
+	mHttpPriorityBG(0)
+#ifdef LL_DEBUG
 	mCategoryLock(),
 	mItemLock()
+#endif
 {}
 
 
@@ -1257,10 +1249,9 @@
 	}
 	else
 	{
-<<<<<<< HEAD
-		LL_INFOS("Inventory") << "Moving '" << item->getName() << "' (" << item->getUUID()
-							  << ") from " << item->getParentUUID() << " to folder "
-							  << new_parent_id << LL_ENDL;
+		LL_INFOS(LOG_INV) << "Moving '" << item->getName() << "' (" << item->getUUID()
+						  << ") from " << item->getParentUUID() << " to folder "
+						  << new_parent_id << LL_ENDL;
 
 		// <FS> Protected folder
 		if ((isObjectDescendentOf(item->getUUID(), AOEngine::instance().getAOFolder())
@@ -1273,11 +1264,6 @@
 		}
 		// </FS>
 
-=======
-		LL_INFOS(LOG_INV) << "Moving '" << item->getName() << "' (" << item->getUUID()
-						  << ") from " << item->getParentUUID() << " to folder "
-						  << new_parent_id << LL_ENDL;
->>>>>>> 7c0a06f1
 		LLInventoryModel::update_list_t update;
 		LLInventoryModel::LLCategoryUpdate old_folder(item->getParentUUID(),-1);
 		update.push_back(old_folder);
