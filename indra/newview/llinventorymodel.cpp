/** 
 * @file llinventorymodel.cpp
 * @brief Implementation of the inventory model used to track agent inventory.
 *
 * $LicenseInfo:firstyear=2002&license=viewerlgpl$
 * Second Life Viewer Source Code
 * Copyright (C) 2014, Linden Research, Inc.
 * 
 * This library is free software; you can redistribute it and/or
 * modify it under the terms of the GNU Lesser General Public
 * License as published by the Free Software Foundation;
 * version 2.1 of the License only.
 * 
 * This library is distributed in the hope that it will be useful,
 * but WITHOUT ANY WARRANTY; without even the implied warranty of
 * MERCHANTABILITY or FITNESS FOR A PARTICULAR PURPOSE.  See the GNU
 * Lesser General Public License for more details.
 * 
 * You should have received a copy of the GNU Lesser General Public
 * License along with this library; if not, write to the Free Software
 * Foundation, Inc., 51 Franklin Street, Fifth Floor, Boston, MA  02110-1301  USA
 * 
 * Linden Research, Inc., 945 Battery Street, San Francisco, CA  94111  USA
 * $/LicenseInfo$
 */

#include "llviewerprecompiledheaders.h"

#include <typeinfo>
#include <random>

#include "llinventorymodel.h"

#include "llaisapi.h"
#include "llagent.h"
#include "llagentwearables.h"
#include "llappearancemgr.h"
#include "llavatarnamecache.h"
#include "llclipboard.h"
#include "llinventorypanel.h"
#include "llinventorybridge.h"
#include "llinventoryfunctions.h"
#include "llinventoryobserver.h"
#include "llinventorypanel.h"
#include "llfloaterpreviewtrash.h"
#include "llnotificationsutil.h"
#include "llmarketplacefunctions.h"
#include "llwindow.h"
#include "llviewercontrol.h"
#include "llviewernetwork.h"
#include "llpreview.h" 
#include "llviewermessage.h"
#include "llviewerfoldertype.h"
#include "llviewerwindow.h"
#include "llappviewer.h"
#include "llviewerregion.h"
#include "llcallbacklist.h"
#include "llvoavatarself.h"
#include "llgesturemgr.h"
#include "llsdserialize.h"
#include "llsdutil.h"
#include "bufferarray.h"
#include "bufferstream.h"
#include "llcorehttputil.h"
// [RLVa:KB] - Checked: 2011-05-22 (RLVa-1.3.1a)
#include "rlvhandler.h"
#include "rlvlocks.h"
// [/RLVa:KB]
// <FS:TT> Patch: ReplaceWornItemsOnly
#include "llviewerobjectlist.h"
#include "llviewerobject.h"
#include "llgesturemgr.h"
// </FS:TT>

//#define DIFF_INVENTORY_FILES
#ifdef DIFF_INVENTORY_FILES
#include "process.h"
#endif

<<<<<<< HEAD
#include "aoengine.h"
#include "fsfloaterwearablefavorites.h"
#include "fslslbridge.h"
#ifdef OPENSIM
#include "llviewernetwork.h"
#endif
=======
#include <algorithm>
#include <boost/algorithm/string/join.hpp>
>>>>>>> 4bab66a4

// Increment this if the inventory contents change in a non-backwards-compatible way.
// For viewer 2, the addition of link items makes a pre-viewer-2 cache incorrect.
const S32 LLInventoryModel::sCurrentInvCacheVersion = 2;
BOOL LLInventoryModel::sFirstTimeInViewer2 = TRUE;

///----------------------------------------------------------------------------
/// Local function declarations, constants, enums, and typedefs
///----------------------------------------------------------------------------

//BOOL decompress_file(const char* src_filename, const char* dst_filename);
static const char PRODUCTION_CACHE_FORMAT_STRING[] = "%s.inv.llsd";
static const char GRID_CACHE_FORMAT_STRING[] = "%s.%s.inv.llsd";
static const char * const LOG_INV("Inventory");

struct InventoryIDPtrLess
{
	bool operator()(const LLViewerInventoryCategory* i1, const LLViewerInventoryCategory* i2) const
	{
		return (i1->getUUID() < i2->getUUID());
	}
};

class LLCanCache : public LLInventoryCollectFunctor 
{
public:
	LLCanCache(LLInventoryModel* model) : mModel(model) {}
	virtual ~LLCanCache() {}
	virtual bool operator()(LLInventoryCategory* cat, LLInventoryItem* item);
protected:
	LLInventoryModel* mModel;
	std::set<LLUUID> mCachedCatIDs;
};

bool LLCanCache::operator()(LLInventoryCategory* cat, LLInventoryItem* item)
{
	bool rv = false;
	if(item)
	{
		if(mCachedCatIDs.find(item->getParentUUID()) != mCachedCatIDs.end())
		{
			rv = true;
		}
	}
	else if(cat)
	{
		// HACK: downcast
		LLViewerInventoryCategory* c = (LLViewerInventoryCategory*)cat;
		if(c->getVersion() != LLViewerInventoryCategory::VERSION_UNKNOWN)
		{
			S32 descendents_server = c->getDescendentCount();
			S32 descendents_actual = c->getViewerDescendentCount();
			if(descendents_server == descendents_actual)
			{
				mCachedCatIDs.insert(c->getUUID());
				rv = true;
			}
		}
	}
	return rv;
}

///----------------------------------------------------------------------------
/// Class LLInventoryValidationInfo
///----------------------------------------------------------------------------
LLInventoryValidationInfo::LLInventoryValidationInfo():
	mFatalErrorCount(0),
	mWarningCount(0),
	mInitialized(false)
{
}

void LLInventoryValidationInfo::toOstream(std::ostream& os) const
{
	os << "mFatalErrorCount " << mFatalErrorCount << " mWarningCount " << mWarningCount;
}


std::ostream& operator<<(std::ostream& os, const LLInventoryValidationInfo& v)
{
	v.toOstream(os);
	return os;
}

void LLInventoryValidationInfo::asLLSD(LLSD& sd) const
{
	sd["fatal_error_count"] = mFatalErrorCount;
	sd["warning_count"] = mWarningCount;
	sd["initialized"] = mInitialized;
	sd["missing_system_folders_count"] = LLSD::Integer(mMissingRequiredSystemFolders.size());
	if (mMissingRequiredSystemFolders.size()>0)
	{
		sd["missing_system_folders"] = LLSD::emptyArray();
		for(auto ft: mMissingRequiredSystemFolders)
		{
			sd["missing_system_folders"].append(LLFolderType::lookup(ft)); 
		}
	}
	sd["duplicate_system_folders_count"] = LLSD::Integer(mDuplicateRequiredSystemFolders.size());
	if (mDuplicateRequiredSystemFolders.size()>0)
	{
		sd["duplicate_system_folders"] = LLSD::emptyArray();
		for(auto ft: mDuplicateRequiredSystemFolders)
		{
			sd["duplicate_system_folders"].append(LLFolderType::lookup(ft));
		}
	}
	
}

///----------------------------------------------------------------------------
/// Class LLInventoryModel
///----------------------------------------------------------------------------

// global for the agent inventory.
LLInventoryModel gInventory;

// Default constructor
LLInventoryModel::LLInventoryModel()
:   // These are now ordered, keep them that way.
	mBacklinkMMap(),
	mIsAgentInvUsable(false),
	mRootFolderID(),
	mLibraryRootFolderID(),
	mLibraryOwnerID(),
	mCategoryMap(),
	mItemMap(),
	mParentChildCategoryTree(),
	mParentChildItemTree(),
	mLastItem(NULL),
	mIsNotifyObservers(FALSE),
	mModifyMask(LLInventoryObserver::ALL),
	mChangedItemIDs(),
	mObservers(),
	mProtectedCategoriesChangedCallbackConnection(), // <FS:Ansariel> FIRE-29342: Protect folder option
	mHttpRequestFG(NULL),
	mHttpRequestBG(NULL),
	mHttpOptions(),
	mHttpHeaders(),
	mHttpPolicyClass(LLCore::HttpRequest::DEFAULT_POLICY_ID),
	mHttpPriorityFG(0),
	//<FS:TM> 3.7.19 merge fix
//	mHttpPriorityBG(0),
	mHttpPriorityBG(0)
#ifdef LL_DEBUG
	mCategoryLock(),
<<<<<<< HEAD
	mItemLock()
#endif
=======
	mItemLock(),
	mValidationInfo(new LLInventoryValidationInfo)
>>>>>>> 4bab66a4
{}


// Destroys the object
LLInventoryModel::~LLInventoryModel()
{
	cleanupInventory();

	// <FS:Ansariel> FIRE-29342: Protect folder option
	if (mProtectedCategoriesChangedCallbackConnection.connected())
	{
		mProtectedCategoriesChangedCallbackConnection.disconnect();
	}
	// </FS:Ansariel>
}

void LLInventoryModel::cleanupInventory()
{
	empty();
	// Deleting one observer might erase others from the list, so always pop off the front
	while (!mObservers.empty())
	{
		observer_list_t::iterator iter = mObservers.begin();
		LLInventoryObserver* observer = *iter;
		mObservers.erase(iter);
		delete observer;
	}
	mObservers.clear();

	// Run down HTTP transport
    mHttpHeaders.reset();
    mHttpOptions.reset();

	delete mHttpRequestFG;
	mHttpRequestFG = NULL;
	delete mHttpRequestBG;
	mHttpRequestBG = NULL;
}

// This is a convenience function to check if one object has a parent
// chain up to the category specified by UUID.
BOOL LLInventoryModel::isObjectDescendentOf(const LLUUID& obj_id,
											const LLUUID& cat_id) const
{
	if (obj_id == cat_id) return TRUE;

	const LLInventoryObject* obj = getObject(obj_id);
	while(obj)
	{
		const LLUUID& parent_id = obj->getParentUUID();
		if( parent_id.isNull() )
		{
			return FALSE;
		}
		if(parent_id == cat_id)
		{
			return TRUE;
		}
		// Since we're scanning up the parents, we only need to check
		// in the category list.
		obj = getCategory(parent_id);
	}
	return FALSE;
}

const LLViewerInventoryCategory *LLInventoryModel::getFirstNondefaultParent(const LLUUID& obj_id) const
{
	const LLInventoryObject* obj = getObject(obj_id);
	if(!obj)
	{
		LL_WARNS(LOG_INV) << "Non-existent object [ id: " << obj_id << " ] " << LL_ENDL;
		return NULL;
	}
	// Search up the parent chain until we get to root or an acceptable folder.
	// This assumes there are no cycles in the tree else we'll get a hang.
	LLUUID parent_id = obj->getParentUUID();
	while (!parent_id.isNull())
	{
		const LLViewerInventoryCategory *cat = getCategory(parent_id);
		if (!cat) break;
		const LLFolderType::EType folder_type = cat->getPreferredType();
		if (folder_type != LLFolderType::FT_NONE &&
			folder_type != LLFolderType::FT_ROOT_INVENTORY &&
			!LLFolderType::lookupIsEnsembleType(folder_type))
		{
			return cat;
		}
		parent_id = cat->getParentUUID();
	}
	return NULL;
}

//
// Search up the parent chain until we get to the specified parent, then return the first child category under it
//
const LLViewerInventoryCategory* LLInventoryModel::getFirstDescendantOf(const LLUUID& master_parent_id, const LLUUID& obj_id) const
{
	if (master_parent_id == obj_id)
	{
		return NULL;
	}

	const LLViewerInventoryCategory* current_cat = getCategory(obj_id);

	if (current_cat == NULL)
	{
		current_cat = getCategory(getObject(obj_id)->getParentUUID());
	}
	
	while (current_cat != NULL)
	{
		const LLUUID& current_parent_id = current_cat->getParentUUID();
		
		if (current_parent_id == master_parent_id)
		{
			return current_cat;
		}
		
		current_cat = getCategory(current_parent_id);
	}

	return NULL;
}

bool LLInventoryModel::getObjectTopmostAncestor(const LLUUID& object_id, LLUUID& result) const
{
	LLInventoryObject *object = getObject(object_id);
	while (object && object->getParentUUID().notNull())
	{
		LLInventoryObject *parent_object = getObject(object->getParentUUID());
		if (!parent_object)
		{
			LL_WARNS(LOG_INV) << "unable to trace topmost ancestor, missing item for uuid " << object->getParentUUID() << LL_ENDL;
			return false;
		}
		object = parent_object;
	}
	result = object->getUUID();
	return true;
}

// Get the object by id. Returns NULL if not found.
LLInventoryObject* LLInventoryModel::getObject(const LLUUID& id) const
{
	LLViewerInventoryCategory* cat = getCategory(id);
	if (cat)
	{
		return cat;
	}
	LLViewerInventoryItem* item = getItem(id);
	if (item)
	{
		return item;
	}
	return NULL;
}

// Get the item by id. Returns NULL if not found.
LLViewerInventoryItem* LLInventoryModel::getItem(const LLUUID& id) const
{
	LLViewerInventoryItem* item = NULL;
	if(mLastItem.notNull() && mLastItem->getUUID() == id)
	{
		item = mLastItem;
	}
	else
	{
		item_map_t::const_iterator iter = mItemMap.find(id);
		if (iter != mItemMap.end())
		{
			item = iter->second;
			mLastItem = item;
		}
	}
	return item;
}

// Get the category by id. Returns NULL if not found
LLViewerInventoryCategory* LLInventoryModel::getCategory(const LLUUID& id) const
{
	LLViewerInventoryCategory* category = NULL;
	cat_map_t::const_iterator iter = mCategoryMap.find(id);
	if (iter != mCategoryMap.end())
	{
		category = iter->second;
	}
	return category;
}

S32 LLInventoryModel::getItemCount() const
{
	return mItemMap.size();
}

S32 LLInventoryModel::getCategoryCount() const
{
	return mCategoryMap.size();
}

// Return the direct descendents of the id provided. The array
// provided points straight into the guts of this object, and
// should only be used for read operations, since modifications
// may invalidate the internal state of the inventory. Set passed
// in values to NULL if the call fails.
void LLInventoryModel::getDirectDescendentsOf(const LLUUID& cat_id,
											  cat_array_t*& categories,
											  item_array_t*& items) const
{
	categories = get_ptr_in_map(mParentChildCategoryTree, cat_id);
	items = get_ptr_in_map(mParentChildItemTree, cat_id);
}

LLMD5 LLInventoryModel::hashDirectDescendentNames(const LLUUID& cat_id) const
{
	LLInventoryModel::cat_array_t* cat_array;
	LLInventoryModel::item_array_t* item_array;
	getDirectDescendentsOf(cat_id,cat_array,item_array);
	LLMD5 item_name_hash;
	if (!item_array)
	{
		item_name_hash.finalize();
		return item_name_hash;
	}
	for (LLInventoryModel::item_array_t::const_iterator iter = item_array->begin();
		 iter != item_array->end();
		 iter++)
	{
		const LLViewerInventoryItem *item = (*iter);
		if (!item)
			continue;
		item_name_hash.update(item->getName());
	}
	item_name_hash.finalize();
	return item_name_hash;
}

// SJB: Added version to lock the arrays to catch potential logic bugs
void LLInventoryModel::lockDirectDescendentArrays(const LLUUID& cat_id,
												  cat_array_t*& categories,
												  item_array_t*& items)
{
	getDirectDescendentsOf(cat_id, categories, items);

#ifdef LL_DEBUG
	if (categories)
	{
		mCategoryLock[cat_id] = true;
	}
	if (items)
	{
		mItemLock[cat_id] = true;
	}
#endif
}

void LLInventoryModel::unlockDirectDescendentArrays(const LLUUID& cat_id)
{
#ifdef LL_DEBUG
	mCategoryLock[cat_id] = false;
	mItemLock[cat_id] = false;
#endif
}

void LLInventoryModel::consolidateForType(const LLUUID& main_id, LLFolderType::EType type)
{
    // Make a list of folders that are not "main_id" and are of "type"
    std::vector<LLUUID> folder_ids;
    for (cat_map_t::iterator cit = mCategoryMap.begin(); cit != mCategoryMap.end(); ++cit)
    {
        LLViewerInventoryCategory* cat = cit->second;
        if ((cat->getPreferredType() == type) && (cat->getUUID() != main_id))
        {
            folder_ids.push_back(cat->getUUID());
        }
    }

    // Iterate through those folders
	for (std::vector<LLUUID>::iterator folder_ids_it = folder_ids.begin(); folder_ids_it != folder_ids.end(); ++folder_ids_it)
	{
		LLUUID folder_id = (*folder_ids_it);
        
        // Get the content of this folder
        cat_array_t* cats;
        item_array_t* items;
        getDirectDescendentsOf(folder_id, cats, items);
        
        // Move all items to the main folder
        // Note : we get the list of UUIDs and iterate on them instead of iterating directly on item_array_t
        // elements. This is because moving elements modify the maps and, consequently, invalidate iterators on them.
        // This "gather and iterate" method is verbose but resilient.
        std::vector<LLUUID> list_uuids;
        for (item_array_t::const_iterator it = items->begin(); it != items->end(); ++it)
        {
            list_uuids.push_back((*it)->getUUID());
        }
        for (std::vector<LLUUID>::const_iterator it = list_uuids.begin(); it != list_uuids.end(); ++it)
        {
            LLViewerInventoryItem* item = getItem(*it);
            changeItemParent(item, main_id, TRUE);
        }

        // Move all folders to the main folder
        list_uuids.clear();
        for (cat_array_t::const_iterator it = cats->begin(); it != cats->end(); ++it)
        {
            list_uuids.push_back((*it)->getUUID());
        }
        for (std::vector<LLUUID>::const_iterator it = list_uuids.begin(); it != list_uuids.end(); ++it)
        {
            LLViewerInventoryCategory* cat = getCategory(*it);
            changeCategoryParent(cat, main_id, TRUE);
        }
        
        // Purge the emptied folder
        removeCategory(folder_id);
        remove_inventory_category(folder_id, NULL);
	}
}

const LLUUID LLInventoryModel::findCategoryUUIDForTypeInRoot(
	LLFolderType::EType preferred_type,
	bool create_folder,
	const LLUUID& root_id)
{
	LLUUID rv = LLUUID::null;
	if(LLFolderType::FT_ROOT_INVENTORY == preferred_type)
	{
		rv = root_id;
	}
	else if (root_id.notNull())
	{
		cat_array_t* cats = NULL;
		cats = get_ptr_in_map(mParentChildCategoryTree, root_id);
		if(cats)
		{
			S32 count = cats->size();
			for(S32 i = 0; i < count; ++i)
			{
				if(cats->at(i)->getPreferredType() == preferred_type)
				{
					const LLUUID& folder_id = cats->at(i)->getUUID();
					if (rv.isNull() || folder_id < rv)
					{
						rv = folder_id;
					}
				}
			}
		}
	}
	
	if(rv.isNull() && create_folder && root_id.notNull())
	{

		if (isInventoryUsable())
		{
			return createNewCategory(root_id, preferred_type, LLStringUtil::null);
		}
		else
		{
			LL_WARNS("Inventory") << "Can't create requested folder, type " << preferred_type
								  << " because inventory is not usable" << LL_ENDL;
		}
	}
	return rv;
}

// findCategoryUUIDForType() returns the uuid of the category that
// specifies 'type' as what it defaults to containing. The category is
// not necessarily only for that type. *NOTE: This will create a new
// inventory category on the fly if one does not exist.
const LLUUID LLInventoryModel::findCategoryUUIDForType(LLFolderType::EType preferred_type, bool create_folder)
{
	return findCategoryUUIDForTypeInRoot(preferred_type, create_folder, gInventory.getRootFolderID());
}

const LLUUID LLInventoryModel::findUserDefinedCategoryUUIDForType(LLFolderType::EType preferred_type)
{
    LLUUID cat_id;
    switch (preferred_type)
    {
    case LLFolderType::FT_OBJECT:
    {
        cat_id = LLUUID(gSavedPerAccountSettings.getString("ModelUploadFolder"));
        break;
    }
    case LLFolderType::FT_TEXTURE:
    {
        cat_id = LLUUID(gSavedPerAccountSettings.getString("TextureUploadFolder"));
        break;
    }
    case LLFolderType::FT_SOUND:
    {
        cat_id = LLUUID(gSavedPerAccountSettings.getString("SoundUploadFolder"));
        break;
    }
    case LLFolderType::FT_ANIMATION:
    {
        cat_id = LLUUID(gSavedPerAccountSettings.getString("AnimationUploadFolder"));
        break;
    }
    default:
        break;
    }
    
    if (cat_id.isNull() || !getCategory(cat_id))
    {
        cat_id = findCategoryUUIDForTypeInRoot(preferred_type, true, getRootFolderID());
    }
    return cat_id;
}

const LLUUID LLInventoryModel::findLibraryCategoryUUIDForType(LLFolderType::EType preferred_type, bool create_folder)
{
	return findCategoryUUIDForTypeInRoot(preferred_type, create_folder, gInventory.getLibraryRootFolderID());
}

LLUUID LLInventoryModel::findCategoryByName(std::string name)
{
	LLUUID root_id = gInventory.getRootFolderID();
	if(root_id.notNull())
	{
		cat_array_t* cats = NULL;
		cats = get_ptr_in_map(mParentChildCategoryTree, root_id);
		if(cats)
		{
			S32 count = cats->size();
			for(S32 i = 0; i < count; ++i)
			{
				if(cats->at(i)->getName() == name)
				{
					return cats->at(i)->getUUID();
				}
			}
		}
	}
	return LLUUID::null;
}

// Convenience function to create a new category. You could call
// updateCategory() with a newly generated UUID category, but this
// version will take care of details like what the name should be
// based on preferred type. Returns the UUID of the new category.
LLUUID LLInventoryModel::createNewCategory(const LLUUID& parent_id,
										   LLFolderType::EType preferred_type,
										   const std::string& pname,
										   inventory_func_type callback)
{
	LLUUID id;
	if (!isInventoryUsable())
	{
		LL_WARNS(LOG_INV) << "Inventory is not usable; can't create requested category of type "
						  << preferred_type << LL_ENDL;
		// FIXME failing but still returning an id?
		return id;
	}

	if(LLFolderType::lookup(preferred_type) == LLFolderType::badLookup())
	{
		LL_DEBUGS(LOG_INV) << "Attempt to create undefined category." << LL_ENDL;
		// FIXME failing but still returning an id?
		return id;
	}

	if (preferred_type != LLFolderType::FT_NONE)
	{
		// Ultimately this should only be done for non-singleton
		// types. Requires back-end changes to guarantee that others
		// already exist.
		LL_WARNS(LOG_INV) << "Creating new system folder, type " << preferred_type << LL_ENDL;
	}

	id.generate();
	std::string name = pname;
	if(!pname.empty())
	{
		name.assign(pname);
	}
	else
	{
		name.assign(LLViewerFolderType::lookupNewCategoryName(preferred_type));
	}
	
	LLViewerRegion* viewer_region = gAgent.getRegion();
	std::string url;
	if ( viewer_region )
		url = viewer_region->getCapability("CreateInventoryCategory");
	
	if (!url.empty() && callback)
	{
		//Let's use the new capability.
		
		LLSD request, body;
		body["folder_id"] = id;
		body["parent_id"] = parent_id;
		body["type"] = (LLSD::Integer) preferred_type;
		body["name"] = name;
		
		request["message"] = "CreateInventoryCategory";
		request["payload"] = body;

		LL_DEBUGS(LOG_INV) << "Creating category via request: " << ll_pretty_print_sd(request) << LL_ENDL;
        LLCoros::instance().launch("LLInventoryModel::createNewCategoryCoro",
            boost::bind(&LLInventoryModel::createNewCategoryCoro, this, url, body, callback));

		return LLUUID::null;
	}

	if (!gMessageSystem)
	{
		return LLUUID::null;
	}

	// FIXME this UDP code path needs to be removed. Requires
	// reworking many of the callers to use callbacks rather than
	// assuming instant success.

	// Add the category to the internal representation
	LLPointer<LLViewerInventoryCategory> cat =
		new LLViewerInventoryCategory(id, parent_id, preferred_type, name, gAgent.getID());
	cat->setVersion(LLViewerInventoryCategory::VERSION_INITIAL - 1); // accountForUpdate() will icrease version by 1
	cat->setDescendentCount(0);
	LLCategoryUpdate update(cat->getParentUUID(), 1);
	accountForUpdate(update);
	updateCategory(cat);

	LL_DEBUGS(LOG_INV) << "Creating category via UDP message CreateInventoryFolder, type " << preferred_type << LL_ENDL;

	// Create the category on the server. We do this to prevent people
	// from munging their protected folders.
	LLMessageSystem* msg = gMessageSystem;
	msg->newMessage("CreateInventoryFolder");
	msg->nextBlock("AgentData");
	msg->addUUID("AgentID", gAgent.getID());
	msg->addUUID(_PREHASH_SessionID, gAgent.getSessionID());
	msg->nextBlock("FolderData");
	cat->packMessage(msg);
	gAgent.sendReliableMessage();

	// return the folder id of the newly created folder
	return id;
}

void LLInventoryModel::createNewCategoryCoro(std::string url, LLSD postData, inventory_func_type callback)
{
    LLCore::HttpRequest::policy_t httpPolicy(LLCore::HttpRequest::DEFAULT_POLICY_ID);
    LLCoreHttpUtil::HttpCoroutineAdapter::ptr_t
        httpAdapter(new LLCoreHttpUtil::HttpCoroutineAdapter("createNewCategoryCoro", httpPolicy));
    LLCore::HttpRequest::ptr_t httpRequest(new LLCore::HttpRequest);
    LLCore::HttpOptions::ptr_t httpOpts(new LLCore::HttpOptions);
    

    httpOpts->setWantHeaders(true);

    LL_INFOS("HttpCoroutineAdapter", "genericPostCoro") << "Generic POST for " << url << LL_ENDL;

    LLSD result = httpAdapter->postAndSuspend(httpRequest, url, postData, httpOpts);

    LLSD httpResults = result[LLCoreHttpUtil::HttpCoroutineAdapter::HTTP_RESULTS];
    LLCore::HttpStatus status = LLCoreHttpUtil::HttpCoroutineAdapter::getStatusFromLLSD(httpResults);

    if (!status)
    {
        LL_WARNS() << "HTTP failure attempting to create category." << LL_ENDL;
        return;
    }

    if (!result.has("folder_id"))
    {
        LL_WARNS() << "Malformed response contents" << ll_pretty_print_sd(result) << LL_ENDL;
        return;
    }

    LLUUID categoryId = result["folder_id"].asUUID();

    LLViewerInventoryCategory* folderp = gInventory.getCategory(categoryId);
    if (!folderp)
    {
        // Add the category to the internal representation
        LLPointer<LLViewerInventoryCategory> cat = new LLViewerInventoryCategory(categoryId,
            result["parent_id"].asUUID(), (LLFolderType::EType)result["type"].asInteger(),
            result["name"].asString(), gAgent.getID());

        LLInventoryModel::LLCategoryUpdate update(cat->getParentUUID(), 1);
        accountForUpdate(update);

        cat->setVersion(LLViewerInventoryCategory::VERSION_INITIAL - 1); // accountForUpdate() will icrease version by 1
        cat->setDescendentCount(0);
        updateCategory(cat);
    }
    else
    {
        // bulk processing was faster than coroutine (coro request->processBulkUpdateInventory->coro response)
        // category already exists, but needs an update
        if (folderp->getVersion() != LLViewerInventoryCategory::VERSION_INITIAL
            || folderp->getDescendentCount() != LLViewerInventoryCategory::DESCENDENT_COUNT_UNKNOWN)
        {
            LL_WARNS() << "Inventory desync on folder creation. Newly created folder already has descendants or got a version.\n"
                << "Name: " << folderp->getName()
                << " Id: " << folderp->getUUID()
                << " Version: " << folderp->getVersion()
                << " Descendants: " << folderp->getDescendentCount()
                << LL_ENDL;
        }
        // Recreate category with correct values
        // Creating it anew just simplifies figuring out needed change-masks
        // and making all needed updates, see updateCategory
        LLPointer<LLViewerInventoryCategory> cat = new LLViewerInventoryCategory(categoryId,
            result["parent_id"].asUUID(), (LLFolderType::EType)result["type"].asInteger(),
            result["name"].asString(), gAgent.getID());

        if (folderp->getParentUUID() != cat->getParentUUID())
        {
            LL_WARNS() << "Inventory desync on folder creation. Newly created folder has wrong parent.\n"
                << "Name: " << folderp->getName()
                << " Id: " << folderp->getUUID()
                << " Expected parent: " << cat->getParentUUID()
                << " Actual parent: " << folderp->getParentUUID()
                << LL_ENDL;
            LLInventoryModel::LLCategoryUpdate update(cat->getParentUUID(), 1);
            accountForUpdate(update);
        }
        // else: Do not update parent, parent is already aware of the change. See processBulkUpdateInventory

        cat->setVersion(LLViewerInventoryCategory::VERSION_INITIAL - 1); // accountForUpdate() will icrease version by 1
        cat->setDescendentCount(0);
        updateCategory(cat);
    }

    if (callback)
    {
        callback(categoryId);
    }

}

// This is optimized for the case that we just want to know whether a
// category has any immediate children meeting a condition, without
// needing to recurse or build up any lists.
bool LLInventoryModel::hasMatchingDirectDescendent(const LLUUID& cat_id,
												   LLInventoryCollectFunctor& filter)
{
	LLInventoryModel::cat_array_t *cats;
	LLInventoryModel::item_array_t *items;
	getDirectDescendentsOf(cat_id, cats, items);
	if (cats)
	{
		for (LLInventoryModel::cat_array_t::const_iterator it = cats->begin();
			 it != cats->end(); ++it)
		{
			if (filter(*it,NULL))
			{
				return true;
			}
		}
	}
	if (items)
	{
		for (LLInventoryModel::item_array_t::const_iterator it = items->begin();
			 it != items->end(); ++it)
		{
			if (filter(NULL,*it))
			{
				return true;
			}
		}
	}
	return false;
}
												  
// Starting with the object specified, add its descendents to the
// array provided, but do not add the inventory object specified by
// id. There is no guaranteed order. Neither array will be erased
// before adding objects to it. Do not store a copy of the pointers
// collected - use them, and collect them again later if you need to
// reference the same objects.

class LLAlwaysCollect : public LLInventoryCollectFunctor
{
public:
	virtual ~LLAlwaysCollect() {}
	virtual bool operator()(LLInventoryCategory* cat,
							LLInventoryItem* item)
	{
		return TRUE;
	}
};

void LLInventoryModel::collectDescendents(const LLUUID& id,
										  cat_array_t& cats,
										  item_array_t& items,
										  BOOL include_trash)
{
	LLAlwaysCollect always;
	collectDescendentsIf(id, cats, items, include_trash, always);
}

//void LLInventoryModel::collectDescendentsIf(const LLUUID& id,
//											cat_array_t& cats,
//											item_array_t& items,
//											BOOL include_trash,
//											LLInventoryCollectFunctor& add)
// [RLVa:KB] - Checked: 2013-04-15 (RLVa-1.4.8)
void LLInventoryModel::collectDescendentsIf(const LLUUID& id,
											cat_array_t& cats,
											item_array_t& items,
											BOOL include_trash,
											LLInventoryCollectFunctor& add,
											bool follow_folder_links)
// [/RLVa:KB]
{
	// Start with categories
	if(!include_trash)
	{
		const LLUUID trash_id = findCategoryUUIDForType(LLFolderType::FT_TRASH);
		if(trash_id.notNull() && (trash_id == id))
			return;
	}
	cat_array_t* cat_array = get_ptr_in_map(mParentChildCategoryTree, id);
	if(cat_array)
	{
		S32 count = cat_array->size();
		for(S32 i = 0; i < count; ++i)
		{
			LLViewerInventoryCategory* cat = cat_array->at(i);
			if(add(cat,NULL))
			{
				cats.push_back(cat);
			}
// [RLVa:KB] - Checked: 2013-04-15 (RLVa-1.4.8)
			collectDescendentsIf(cat->getUUID(), cats, items, include_trash, add, follow_folder_links);
// [/RLVa:KB]
//			collectDescendentsIf(cat->getUUID(), cats, items, include_trash, add);
		}
	}

	LLViewerInventoryItem* item = NULL;
	item_array_t* item_array = get_ptr_in_map(mParentChildItemTree, id);

	// Move onto items
	if(item_array)
	{
		S32 count = item_array->size();
		for(S32 i = 0; i < count; ++i)
		{
			item = item_array->at(i);
			if(add(NULL, item))
			{
				items.push_back(item);
			}
		}
	}

// [RLVa:KB] - Checked: 2010-09-30 (RLVa-1.2.1d) | Added: RLVa-1.2.1d
	// The problem is that we want some way for the functor to know that it's being asked to decide on a folder link
	// but it won't know that until after it has encountered the folder link item (which doesn't happen until *after* 
	// it has already collected all items from it the way the code was originally laid out)
	// This breaks the "finish collecting all folders before collecting items (top to bottom and then bottom to top)" 
	// assumption but no functor is (currently) relying on it (and likely never should since it's an implementation detail?)
	// [Only LLAppearanceMgr actually ever passes in 'follow_folder_links == TRUE']
	// Follow folder links recursively.  Currently never goes more
	// than one level deep (for current outfit support)
	// Note: if making it fully recursive, need more checking against infinite loops.
	if (follow_folder_links && item_array)
	{
		S32 count = item_array->size();
		for(S32 i = 0; i < count; ++i)
		{
			item = item_array->at(i);
			if (item && item->getActualType() == LLAssetType::AT_LINK_FOLDER)
			{
				LLViewerInventoryCategory *linked_cat = item->getLinkedCategory();
				if (linked_cat && linked_cat->getPreferredType() != LLFolderType::FT_OUTFIT)
					// BAP - was 
					// LLAssetType::lookupIsEnsembleCategoryType(linked_cat->getPreferredType()))
					// Change back once ensemble typing is in place.
				{
					if(add(linked_cat,NULL))
					{
						// BAP should this be added here?  May not
						// matter if it's only being used in current
						// outfit traversal.
						cats.push_back(LLPointer<LLViewerInventoryCategory>(linked_cat));
					}
					collectDescendentsIf(linked_cat->getUUID(), cats, items, include_trash, add, false);
				}
			}
		}
	}
// [/RLVa:KB]
}

void LLInventoryModel::addChangedMaskForLinks(const LLUUID& object_id, U32 mask)
{
	const LLInventoryObject *obj = getObject(object_id);
	if (!obj || obj->getIsLinkType())
		return;

	LLInventoryModel::item_array_t item_array = collectLinksTo(object_id);
	for (LLInventoryModel::item_array_t::iterator iter = item_array.begin();
		 iter != item_array.end();
		 iter++)
	{
		LLViewerInventoryItem *linked_item = (*iter);
		addChangedMask(mask, linked_item->getUUID());
	};
}

const LLUUID& LLInventoryModel::getLinkedItemID(const LLUUID& object_id) const
{
	const LLInventoryItem *item = gInventory.getItem(object_id);
	if (!item)
	{
		return object_id;
	}

	// Find the base item in case this a link (if it's not a link,
	// this will just be inv_item_id)
	return item->getLinkedUUID();
}

LLViewerInventoryItem* LLInventoryModel::getLinkedItem(const LLUUID& object_id) const
{
	return object_id.notNull() ? getItem(getLinkedItemID(object_id)) : NULL;
}

LLInventoryModel::item_array_t LLInventoryModel::collectLinksTo(const LLUUID& id)
{
	// Get item list via collectDescendents (slow!)
	item_array_t items;
	const LLInventoryObject *obj = getObject(id);
	// FIXME - should be as in next line, but this is causing a
	// stack-smashing crash of cause TBD... check in the REBUILD code.
	//if (obj && obj->getIsLinkType())
	if (!obj || obj->getIsLinkType())
		return items;
	
	std::pair<backlink_mmap_t::iterator, backlink_mmap_t::iterator> range = mBacklinkMMap.equal_range(id);
	for (backlink_mmap_t::iterator it = range.first; it != range.second; ++it)
	{
		LLViewerInventoryItem *item = getItem(it->second);
		if (item)
		{
			items.push_back(item);
		}
	}

	return items;
}

// <FS:Ansariel> Re-added because of start folder id
LLInventoryModel::item_array_t LLInventoryModel::collectLinkedItems(const LLUUID& id,
																	const LLUUID& start_folder_id)
{
	item_array_t items;
	LLInventoryModel::cat_array_t cat_array;
	LLLinkedItemIDMatches is_linked_item_match(id);
	collectDescendentsIf((start_folder_id == LLUUID::null ? gInventory.getRootFolderID() : start_folder_id),
						 cat_array,
						 items,
						 LLInventoryModel::INCLUDE_TRASH,
						 is_linked_item_match);
	return items;
}
// </FS:Ansariel>

bool LLInventoryModel::isInventoryUsable() const
{
	bool result = false;
	if(gInventory.getRootFolderID().notNull() && mIsAgentInvUsable)
	{
		result = true;
	}
	return result;	
}

// Calling this method with an inventory item will either change an
// existing item with a matching item_id, or will add the item to the
// current inventory.
U32 LLInventoryModel::updateItem(const LLViewerInventoryItem* item, U32 mask)
{
	if(item->getUUID().isNull())
	{
		return mask;
	}

	if(!isInventoryUsable())
	{
		LL_WARNS(LOG_INV) << "Inventory is broken." << LL_ENDL;
		return mask;
	}

	LLPointer<LLViewerInventoryItem> old_item = getItem(item->getUUID());
	LLPointer<LLViewerInventoryItem> new_item;
	if(old_item)
	{
		// We already have an old item, modify its values
		new_item = old_item;
		LLUUID old_parent_id = old_item->getParentUUID();
		LLUUID new_parent_id = item->getParentUUID();
		bool update_parent_on_server = false;

		if (new_parent_id.isNull() && !LLApp::isExiting())
		{
            if (old_parent_id.isNull())
            {
                // Item with null parent will end in random location and then in Lost&Found,
                // either move to default folder as if it is new item or don't move at all
                LL_WARNS(LOG_INV) << "Update attempts to reparent item " << item->getUUID()
                                  << " to null folder. Moving to Lost&Found. Old item name: " << old_item->getName()
                                  << ". New name: " << item->getName()
                                  << "." << LL_ENDL;
                new_parent_id = findCategoryUUIDForType(LLFolderType::FT_LOST_AND_FOUND);
                update_parent_on_server = true;
            }
            else
            {
                // Probably not the best way to handle this, we might encounter real case of 'lost&found' at some point
                LL_WARNS(LOG_INV) << "Update attempts to reparent item " << item->getUUID()
                                  << " to null folder. Old parent not null. Moving to old parent. Old item name: " << old_item->getName()
                                  << ". New name: " << item->getName()
                                  << "." << LL_ENDL;
                new_parent_id = old_parent_id;
                update_parent_on_server = true;
            }
		}

		if(old_parent_id != new_parent_id)
		{
			// need to update the parent-child tree
			item_array_t* item_array;
			item_array = get_ptr_in_map(mParentChildItemTree, old_parent_id);
			if(item_array)
			{
				vector_replace_with_last(*item_array, old_item);
			}
			item_array = get_ptr_in_map(mParentChildItemTree, new_parent_id);
			if(item_array)
			{
				if (update_parent_on_server)
				{
					LLInventoryModel::LLCategoryUpdate update(new_parent_id, 1);
					gInventory.accountForUpdate(update);
				}
				item_array->push_back(old_item);
			}
			mask |= LLInventoryObserver::STRUCTURE;
		}
		if(old_item->getName() != item->getName())
		{
			mask |= LLInventoryObserver::LABEL;
		}
		old_item->copyViewerItem(item);
		if (update_parent_on_server)
		{
			// Parent id at server is null, so update server even if item already is in the same folder
			old_item->setParent(new_parent_id);
			new_item->updateParentOnServer(FALSE);
		}
		mask |= LLInventoryObserver::INTERNAL;
	}
	else
	{
		// Simply add this item
		new_item = new LLViewerInventoryItem(item);
		addItem(new_item);

		if(item->getParentUUID().isNull())
		{
			const LLUUID category_id = findCategoryUUIDForType(LLFolderType::assetTypeToFolderType(new_item->getType()));
			new_item->setParent(category_id);
			item_array_t* item_array = get_ptr_in_map(mParentChildItemTree, category_id);
			if( item_array )
			{
				LLInventoryModel::LLCategoryUpdate update(category_id, 1);
				gInventory.accountForUpdate(update);

				// *FIX: bit of a hack to call update server from here...
				new_item->updateParentOnServer(FALSE);
				item_array->push_back(new_item);
			}
			else
			{
				LL_WARNS(LOG_INV) << "Couldn't find parent-child item tree for " << new_item->getName() << LL_ENDL;
			}
		}
		else
		{
			// *NOTE: The general scheme is that if every byte of the
			// uuid is 0, except for the last one or two,the use the
			// last two bytes of the parent id, and match that up
			// against the type. For now, we're only worried about
			// lost & found.
			LLUUID parent_id = item->getParentUUID();
			if(parent_id == CATEGORIZE_LOST_AND_FOUND_ID)
			{
				parent_id = findCategoryUUIDForType(LLFolderType::FT_LOST_AND_FOUND);
				new_item->setParent(parent_id);
				LLInventoryModel::update_list_t update;
				LLInventoryModel::LLCategoryUpdate new_folder(parent_id, 1);
				update.push_back(new_folder);
				accountForUpdate(update);

			}
			item_array_t* item_array = get_ptr_in_map(mParentChildItemTree, parent_id);
			if(item_array)
			{
				item_array->push_back(new_item);
			}
			else
			{
				// Whoops! No such parent, make one.
				LL_INFOS(LOG_INV) << "Lost item: " << new_item->getUUID() << " - "
								  << new_item->getName() << LL_ENDL;
				parent_id = findCategoryUUIDForType(LLFolderType::FT_LOST_AND_FOUND);
				new_item->setParent(parent_id);
				item_array = get_ptr_in_map(mParentChildItemTree, parent_id);
				if(item_array)
				{
					LLInventoryModel::LLCategoryUpdate update(parent_id, 1);
					gInventory.accountForUpdate(update);
					// *FIX: bit of a hack to call update server from
					// here...
					new_item->updateParentOnServer(FALSE);
					item_array->push_back(new_item);
				}
				else
				{
					LL_WARNS(LOG_INV) << "Lost and found Not there!!" << LL_ENDL;
				}
			}
		}
		mask |= LLInventoryObserver::ADD;
	}
	if(new_item->getType() == LLAssetType::AT_CALLINGCARD)
	{
		mask |= LLInventoryObserver::CALLING_CARD;
		// Handle user created calling cards.
		// Target ID is stored in the description field of the card.
		LLUUID id;
		std::string desc = new_item->getDescription();
		BOOL isId = desc.empty() ? FALSE : id.set(desc, FALSE);
		if (isId)
		{
			// Valid UUID; set the item UUID and rename it
			new_item->setCreator(id);
			LLAvatarName av_name;

			if (LLAvatarNameCache::get(id, &av_name))
			{
				new_item->rename(av_name.getUserName());
				mask |= LLInventoryObserver::LABEL;
			}
			else
			{
				// Fetch the current name
				LLAvatarNameCache::get(id,
					boost::bind(&LLViewerInventoryItem::onCallingCardNameLookup, new_item.get(),
					_1, _2));
			}

		}
	}
	else if (new_item->getType() == LLAssetType::AT_GESTURE)
	{
		mask |= LLInventoryObserver::GESTURE;
	}
	addChangedMask(mask, new_item->getUUID());
	return mask;
}

LLInventoryModel::cat_array_t* LLInventoryModel::getUnlockedCatArray(const LLUUID& id)
{
	cat_array_t* cat_array = get_ptr_in_map(mParentChildCategoryTree, id);
#ifdef LL_DEBUG
	if (cat_array)
	{
		llassert_always(mCategoryLock[id] == false);
	}
#endif

	return cat_array;
}

LLInventoryModel::item_array_t* LLInventoryModel::getUnlockedItemArray(const LLUUID& id)
{
	item_array_t* item_array = get_ptr_in_map(mParentChildItemTree, id);
#ifdef LL_DEBUG
	if (item_array)
	{
		llassert_always(mItemLock[id] == false);
	}
#endif
	return item_array;
}

// Calling this method with an inventory category will either change
// an existing item with the matching id, or it will add the category.
void LLInventoryModel::updateCategory(const LLViewerInventoryCategory* cat, U32 mask)
{
	if(!cat || cat->getUUID().isNull())
	{
		return;
	}

	if(!isInventoryUsable())
	{
		LL_WARNS(LOG_INV) << "Inventory is broken." << LL_ENDL;
		return;
	}

	LLPointer<LLViewerInventoryCategory> old_cat = getCategory(cat->getUUID());
	if(old_cat)
	{
		// We already have an old category, modify its values
		LLUUID old_parent_id = old_cat->getParentUUID();
		LLUUID new_parent_id = cat->getParentUUID();
		if(old_parent_id != new_parent_id)
		{
			// need to update the parent-child tree
			cat_array_t* cat_array;
			cat_array = getUnlockedCatArray(old_parent_id);
			if(cat_array)
			{
				vector_replace_with_last(*cat_array, old_cat);
			}
			cat_array = getUnlockedCatArray(new_parent_id);
			if(cat_array)
			{
				cat_array->push_back(old_cat);
			}
			mask |= LLInventoryObserver::STRUCTURE;
            mask |= LLInventoryObserver::INTERNAL;
		}
		if(old_cat->getName() != cat->getName())
		{
			mask |= LLInventoryObserver::LABEL;
		}
        // Under marketplace, category labels are quite complex and need extra upate
        const LLUUID marketplace_id = findCategoryUUIDForType(LLFolderType::FT_MARKETPLACE_LISTINGS, false);
        if (marketplace_id.notNull() && isObjectDescendentOf(cat->getUUID(), marketplace_id))
        {
			mask |= LLInventoryObserver::LABEL;
        }
        old_cat->copyViewerCategory(cat);
		addChangedMask(mask, cat->getUUID());
	}
	else
	{
		// add this category
		LLPointer<LLViewerInventoryCategory> new_cat = new LLViewerInventoryCategory(cat->getOwnerID());
		new_cat->copyViewerCategory(cat);
		addCategory(new_cat);

		// make sure this category is correctly referenced by its parent.
		cat_array_t* cat_array;
		cat_array = getUnlockedCatArray(cat->getParentUUID());
		if(cat_array)
		{
			cat_array->push_back(new_cat);
		}

		// make space in the tree for this category's children.
#ifdef LL_DEBUG
		llassert_always(mCategoryLock[new_cat->getUUID()] == false);
		llassert_always(mItemLock[new_cat->getUUID()] == false);
#endif
		cat_array_t* catsp = new cat_array_t;
		item_array_t* itemsp = new item_array_t;
		mParentChildCategoryTree[new_cat->getUUID()] = catsp;
		mParentChildItemTree[new_cat->getUUID()] = itemsp;
		mask |= LLInventoryObserver::ADD;
		addChangedMask(mask, cat->getUUID());
	}
}

void LLInventoryModel::moveObject(const LLUUID& object_id, const LLUUID& cat_id)
{
	LL_DEBUGS(LOG_INV) << "LLInventoryModel::moveObject()" << LL_ENDL;
	if(!isInventoryUsable())
	{
		LL_WARNS(LOG_INV) << "Inventory is broken." << LL_ENDL;
		return;
	}

	if((object_id == cat_id) || !is_in_map(mCategoryMap, cat_id))
	{
		LL_WARNS(LOG_INV) << "Could not move inventory object " << object_id << " to "
						  << cat_id << LL_ENDL;
		return;
	}
	LLPointer<LLViewerInventoryCategory> cat = getCategory(object_id);
	if(cat && (cat->getParentUUID() != cat_id))
	{
		cat_array_t* cat_array;
		cat_array = getUnlockedCatArray(cat->getParentUUID());
		if(cat_array) vector_replace_with_last(*cat_array, cat);
		cat_array = getUnlockedCatArray(cat_id);
		cat->setParent(cat_id);
		if(cat_array) cat_array->push_back(cat);
		addChangedMask(LLInventoryObserver::STRUCTURE, object_id);
		return;
	}
	LLPointer<LLViewerInventoryItem> item = getItem(object_id);
	if(item && (item->getParentUUID() != cat_id))
	{
		item_array_t* item_array;
		item_array = getUnlockedItemArray(item->getParentUUID());
		if(item_array) vector_replace_with_last(*item_array, item);
		item_array = getUnlockedItemArray(cat_id);
		item->setParent(cat_id);
		if(item_array) item_array->push_back(item);
		addChangedMask(LLInventoryObserver::STRUCTURE, object_id);
		return;
	}
}

// Migrated from llinventoryfunctions
void LLInventoryModel::changeItemParent(LLViewerInventoryItem* item,
										const LLUUID& new_parent_id,
										BOOL restamp)
{
	if (item->getParentUUID() == new_parent_id)
	{
		LL_DEBUGS(LOG_INV) << "'" << item->getName() << "' (" << item->getUUID()
						   << ") is already in folder " << new_parent_id << LL_ENDL;
	}
	else
	{
		LL_INFOS(LOG_INV) << "Moving '" << item->getName() << "' (" << item->getUUID()
						  << ") from " << item->getParentUUID() << " to folder "
						  << new_parent_id << LL_ENDL;

		// <FS> Locked folder
		if ((isObjectDescendentOf(item->getUUID(), AOEngine::instance().getAOFolder())
				&& gSavedPerAccountSettings.getBOOL("LockAOFolders")) ||
			(isObjectDescendentOf(item->getUUID(), FSLSLBridge::instance().getBridgeFolder())
				&& gSavedPerAccountSettings.getBOOL("LockBridgeFolder")) ||
			(isObjectDescendentOf(item->getUUID(), FSFloaterWearableFavorites::getFavoritesFolder())
				&& gSavedPerAccountSettings.getBOOL("LockWearableFavoritesFolders")))
		{
			LL_INFOS("Inventory") << "Cannot move item because it is descendent of a protected folder" << LL_ENDL;
			return;
		}
		// </FS>

		LLInventoryModel::update_list_t update;
		LLInventoryModel::LLCategoryUpdate old_folder(item->getParentUUID(),-1);
		update.push_back(old_folder);
		LLInventoryModel::LLCategoryUpdate new_folder(new_parent_id, 1);
		update.push_back(new_folder);
		accountForUpdate(update);

		LLPointer<LLViewerInventoryItem> new_item = new LLViewerInventoryItem(item);
		new_item->setParent(new_parent_id);
		new_item->updateParentOnServer(restamp);
		updateItem(new_item);
		notifyObservers();
	}
}

// Migrated from llinventoryfunctions
void LLInventoryModel::changeCategoryParent(LLViewerInventoryCategory* cat,
											const LLUUID& new_parent_id,
											BOOL restamp)
{
	if (!cat)
	{
		return;
	}

	// Can't move a folder into a child of itself.
	if (isObjectDescendentOf(new_parent_id, cat->getUUID()))
	{
		return;
	}

	// <FS> Protected folder
	if ((isObjectDescendentOf(cat->getUUID(), AOEngine::instance().getAOFolder())
			&& gSavedPerAccountSettings.getBOOL("LockAOFolders")) ||
		(isObjectDescendentOf(cat->getUUID(), FSLSLBridge::instance().getBridgeFolder())
			&& gSavedPerAccountSettings.getBOOL("LockBridgeFolder")) ||
		(isObjectDescendentOf(cat->getUUID(), FSFloaterWearableFavorites::getFavoritesFolder())
			&& gSavedPerAccountSettings.getBOOL("LockWearableFavoritesFolders")))
	{
		LL_INFOS("Inventory") << "Cannot move category because it is descendent of a protected folder" << LL_ENDL;
		return;
	}
	// </FS>

	LLInventoryModel::update_list_t update;
	LLInventoryModel::LLCategoryUpdate old_folder(cat->getParentUUID(), -1);
	update.push_back(old_folder);
	LLInventoryModel::LLCategoryUpdate new_folder(new_parent_id, 1);
	update.push_back(new_folder);
	accountForUpdate(update);

	LLPointer<LLViewerInventoryCategory> new_cat = new LLViewerInventoryCategory(cat);
	new_cat->setParent(new_parent_id);
	new_cat->updateParentOnServer(restamp);
	updateCategory(new_cat);
	notifyObservers();
}

void LLInventoryModel::onAISUpdateReceived(const std::string& context, const LLSD& update)
{
	LLTimer timer;
	if (gSavedSettings.getBOOL("DebugAvatarAppearanceMessage"))
	{
		dump_sequential_xml(gAgentAvatarp->getFullname() + "_ais_update", update);
	}

	AISUpdate ais_update(update); // parse update llsd into stuff to do.
	ais_update.doUpdate(); // execute the updates in the appropriate order.
	LL_INFOS(LOG_INV) << "elapsed: " << timer.getElapsedTimeF32() << LL_ENDL;
}

// Does not appear to be used currently.
void LLInventoryModel::onItemUpdated(const LLUUID& item_id, const LLSD& updates, bool update_parent_version)
{
	U32 mask = LLInventoryObserver::NONE;

	LLPointer<LLViewerInventoryItem> item = gInventory.getItem(item_id);
	LL_DEBUGS(LOG_INV) << "item_id: [" << item_id << "] name " << (item ? item->getName() : "(NOT FOUND)") << LL_ENDL;
	if(item)
	{
		for (LLSD::map_const_iterator it = updates.beginMap();
			 it != updates.endMap(); ++it)
		{
			if (it->first == "name")
			{
				LL_INFOS(LOG_INV) << "Updating name from " << item->getName() << " to " << it->second.asString() << LL_ENDL;
				item->rename(it->second.asString());
				mask |= LLInventoryObserver::LABEL;
			}
			else if (it->first == "desc")
			{
				LL_INFOS(LOG_INV) << "Updating description from " << item->getActualDescription()
								  << " to " << it->second.asString() << LL_ENDL;
				item->setDescription(it->second.asString());
			}
			else
			{
				LL_ERRS(LOG_INV) << "unhandled updates for field: " << it->first << LL_ENDL;
			}
		}
		mask |= LLInventoryObserver::INTERNAL;
		addChangedMask(mask, item->getUUID());
		if (update_parent_version)
		{
			// Descendent count is unchanged, but folder version incremented.
			LLInventoryModel::LLCategoryUpdate up(item->getParentUUID(), 0);
			accountForUpdate(up);
		}
		notifyObservers(); // do we want to be able to make this optional?
	}
}

// Not used?
void LLInventoryModel::onCategoryUpdated(const LLUUID& cat_id, const LLSD& updates)
{
	U32 mask = LLInventoryObserver::NONE;

	LLPointer<LLViewerInventoryCategory> cat = gInventory.getCategory(cat_id);
	LL_DEBUGS(LOG_INV) << "cat_id: [" << cat_id << "] name " << (cat ? cat->getName() : "(NOT FOUND)") << LL_ENDL;
	if(cat)
	{
		for (LLSD::map_const_iterator it = updates.beginMap();
			 it != updates.endMap(); ++it)
		{
			if (it->first == "name")
			{
				LL_INFOS(LOG_INV) << "Updating name from " << cat->getName() << " to " << it->second.asString() << LL_ENDL;
				cat->rename(it->second.asString());
				mask |= LLInventoryObserver::LABEL;
			}
			else
			{
				LL_ERRS(LOG_INV) << "unhandled updates for field: " << it->first << LL_ENDL;
			}
		}
		mask |= LLInventoryObserver::INTERNAL;
		addChangedMask(mask, cat->getUUID());
		notifyObservers(); // do we want to be able to make this optional?
	}
}

// Update model after descendents have been purged.
void LLInventoryModel::onDescendentsPurgedFromServer(const LLUUID& object_id, bool fix_broken_links)
{
	LLPointer<LLViewerInventoryCategory> cat = getCategory(object_id);
	if (cat.notNull())
	{
		// do the cache accounting
		S32 descendents = cat->getDescendentCount();
		if(descendents > 0)
		{
			LLInventoryModel::LLCategoryUpdate up(object_id, -descendents);
			accountForUpdate(up);
		}

		// we know that descendent count is 0, however since the
		// accounting may actually not do an update, we should force
		// it here.
		cat->setDescendentCount(0);

		// unceremoniously remove anything we have locally stored.
		LLInventoryModel::cat_array_t categories;
		LLInventoryModel::item_array_t items;
		collectDescendents(object_id,
						   categories,
						   items,
						   LLInventoryModel::INCLUDE_TRASH);
		S32 count = items.size();

		LLUUID uu_id;
		for(S32 i = 0; i < count; ++i)
		{
			uu_id = items.at(i)->getUUID();

			// This check prevents the deletion of a previously deleted item.
			// This is necessary because deletion is not done in a hierarchical
			// order. The current item may have been already deleted as a child
			// of its deleted parent.
			if (getItem(uu_id))
			{
				deleteObject(uu_id, fix_broken_links);
			}
		}

		count = categories.size();
		// Slightly kludgy way to make sure categories are removed
		// only after their child categories have gone away.

		// FIXME: Would probably make more sense to have this whole
		// descendent-clearing thing be a post-order recursive
		// function to get the leaf-up behavior automatically.
		S32 deleted_count;
		S32 total_deleted_count = 0;
		do
		{
			deleted_count = 0;
			for(S32 i = 0; i < count; ++i)
			{
				uu_id = categories.at(i)->getUUID();
				if (getCategory(uu_id))
				{
					cat_array_t* cat_list = getUnlockedCatArray(uu_id);
					if (!cat_list || (cat_list->size() == 0))
					{
						deleteObject(uu_id, fix_broken_links);
						deleted_count++;
					}
				}
			}
			total_deleted_count += deleted_count;
		}
		while (deleted_count > 0);
		if (total_deleted_count != count)
		{
			LL_WARNS(LOG_INV) << "Unexpected count of categories deleted, got "
							  << total_deleted_count << " expected " << count << LL_ENDL;
		}
		//gInventory.validate();
	}
}

// Update model after an item is confirmed as removed from
// server. Works for categories or items.
void LLInventoryModel::onObjectDeletedFromServer(const LLUUID& object_id, bool fix_broken_links, bool update_parent_version, bool do_notify_observers)
{
	LLPointer<LLInventoryObject> obj = getObject(object_id);
	if(obj)
	{
		if (getCategory(object_id))
		{
			// For category, need to delete/update all children first.
			onDescendentsPurgedFromServer(object_id, fix_broken_links);
		}


		// From item/cat removeFromServer()
		if (update_parent_version)
		{
			LLInventoryModel::LLCategoryUpdate up(obj->getParentUUID(), -1);
			accountForUpdate(up);
		}

		// From purgeObject()
		LLViewerInventoryItem *item = getItem(object_id);
		if (item && (item->getType() != LLAssetType::AT_LSL_TEXT))
		{
			LLPreview::hide(object_id, TRUE);
		}
		deleteObject(object_id, fix_broken_links, do_notify_observers);
	}
}


// Delete a particular inventory object by ID.
void LLInventoryModel::deleteObject(const LLUUID& id, bool fix_broken_links, bool do_notify_observers)
{
	LL_DEBUGS(LOG_INV) << "LLInventoryModel::deleteObject()" << LL_ENDL;
	LLPointer<LLInventoryObject> obj = getObject(id);
	if (!obj) 
	{
		LL_WARNS(LOG_INV) << "Deleting non-existent object [ id: " << id << " ] " << LL_ENDL;
		return;
	}
	
	LL_DEBUGS(LOG_INV) << "Deleting inventory object " << id << LL_ENDL;
	mLastItem = NULL;
	LLUUID parent_id = obj->getParentUUID();
	mCategoryMap.erase(id);
	mItemMap.erase(id);
	//mInventory.erase(id);
	item_array_t* item_list = getUnlockedItemArray(parent_id);
	if(item_list)
	{
		LLPointer<LLViewerInventoryItem> item = (LLViewerInventoryItem*)((LLInventoryObject*)obj);
		vector_replace_with_last(*item_list, item);
	}
	cat_array_t* cat_list = getUnlockedCatArray(parent_id);
	if(cat_list)
	{
		LLPointer<LLViewerInventoryCategory> cat = (LLViewerInventoryCategory*)((LLInventoryObject*)obj);
		vector_replace_with_last(*cat_list, cat);
	}
    
    // Note : We need to tell the inventory observers that those things are going to be deleted *before* the tree is cleared or they won't know what to delete (in views and view models)
	addChangedMask(LLInventoryObserver::REMOVE, id);
	gInventory.notifyObservers();
    
	item_list = getUnlockedItemArray(id);
	if(item_list)
	{
		if (item_list->size())
		{
			LL_WARNS(LOG_INV) << "Deleting cat " << id << " while it still has child items" << LL_ENDL;
		}
		delete item_list;
		mParentChildItemTree.erase(id);
	}
	cat_list = getUnlockedCatArray(id);
	if(cat_list)
	{
		if (cat_list->size())
		{
			LL_WARNS(LOG_INV) << "Deleting cat " << id << " while it still has child cats" << LL_ENDL;
		}
		delete cat_list;
		mParentChildCategoryTree.erase(id);
	}
	addChangedMask(LLInventoryObserver::REMOVE, id);

	bool is_link_type = obj->getIsLinkType();
	if (is_link_type)
	{
		removeBacklinkInfo(obj->getUUID(), obj->getLinkedUUID());
	}

	// Can't have links to links, so there's no need for this update
	// if the item removed is a link. Can also skip if source of the
	// update is getting broken link info separately.
	obj = NULL; // delete obj
	if (fix_broken_links && !is_link_type)
	{
		updateLinkedObjectsFromPurge(id);
	}
	if (do_notify_observers)
	{
		notifyObservers();
	}
}

void LLInventoryModel::updateLinkedObjectsFromPurge(const LLUUID &baseobj_id)
{
	LLInventoryModel::item_array_t item_array = collectLinksTo(baseobj_id);

	// REBUILD is expensive, so clear the current change list first else
	// everything else on the changelist will also get rebuilt.
	if (item_array.size() > 0)
	{
		notifyObservers();
		for (LLInventoryModel::item_array_t::const_iterator iter = item_array.begin();
			iter != item_array.end();
			iter++)
		{
			const LLViewerInventoryItem *linked_item = (*iter);
			const LLUUID &item_id = linked_item->getUUID();
			if (item_id == baseobj_id) continue;
			addChangedMask(LLInventoryObserver::REBUILD, item_id);
		}
		notifyObservers();
	}
}

// Add/remove an observer. If the observer is destroyed, be sure to
// remove it.
void LLInventoryModel::addObserver(LLInventoryObserver* observer)
{
	mObservers.insert(observer);
}
	
void LLInventoryModel::removeObserver(LLInventoryObserver* observer)
{
	mObservers.erase(observer);
}

BOOL LLInventoryModel::containsObserver(LLInventoryObserver* observer) const
{
	return mObservers.find(observer) != mObservers.end();
}

void LLInventoryModel::idleNotifyObservers()
{
	// *FIX:  Think I want this conditional or moved elsewhere...
	handleResponses(true);
	
	if (mModifyMask == LLInventoryObserver::NONE && (mChangedItemIDs.size() == 0))
	{
		return;
	}
	notifyObservers();
}

// Call this method when it's time to update everyone on a new state.
//void LLInventoryModel::notifyObservers()
// [SL:KB] - Patch: UI-Notifications | Checked: Catznip-6.5
void LLInventoryModel::notifyObservers(const LLUUID& transaction_id)
// [/SL:KB]
{
	if (mIsNotifyObservers)
	{
		// Within notifyObservers, something called notifyObservers
		// again.  This type of recursion is unsafe because it causes items to be 
		// processed twice, and this can easily lead to infinite loops.
		LL_WARNS(LOG_INV) << "Call was made to notifyObservers within notifyObservers!" << LL_ENDL;
		return;
	}

	mIsNotifyObservers = TRUE;
// [SL:KB] - Patch: UI-Notifications | Checked: Catznip-6.5
    mTransactionId = transaction_id;
// [/SL:KB]
	for (observer_list_t::iterator iter = mObservers.begin();
		 iter != mObservers.end(); )
	{
		LLInventoryObserver* observer = *iter;
		observer->changed(mModifyMask);

		// safe way to increment since changed may delete entries! (@!##%@!@&*!)
		iter = mObservers.upper_bound(observer); 
	}

	mModifyMask = LLInventoryObserver::NONE;
	mChangedItemIDs.clear();
	mAddedItemIDs.clear();
// [SL:KB] - Patch: UI-Notifications | Checked: Catznip-6.5
    mTransactionId.setNull();
// [/SL:KB]
	mIsNotifyObservers = FALSE;
}

// store flag for change
// and id of object change applies to
void LLInventoryModel::addChangedMask(U32 mask, const LLUUID& referent) 
{ 
	if (mIsNotifyObservers)
	{
		// Something marked an item for change within a call to notifyObservers
		// (which is in the process of processing the list of items marked for change).
		// This means the change may fail to be processed.
		LL_WARNS(LOG_INV) << "Adding changed mask within notify observers!  Change will likely be lost." << LL_ENDL;
		LLViewerInventoryItem *item = getItem(referent);
		if (item)
		{
			LL_WARNS(LOG_INV) << "Item " << item->getName() << LL_ENDL;
		}
		else
		{
			LLViewerInventoryCategory *cat = getCategory(referent);
			if (cat)
			{
				LL_WARNS(LOG_INV) << "Category " << cat->getName() << LL_ENDL;
			}
		}
	}
	
	mModifyMask |= mask;
	if (referent.notNull() && (mChangedItemIDs.find(referent) == mChangedItemIDs.end()))
	{
		mChangedItemIDs.insert(referent);
        update_marketplace_category(referent, false);

		if (mask & LLInventoryObserver::ADD)
		{
			mAddedItemIDs.insert(referent);
		}
	
		// Update all linked items.  Starting with just LABEL because I'm
		// not sure what else might need to be accounted for this.
		if (mask & LLInventoryObserver::LABEL)
		{
			addChangedMaskForLinks(referent, LLInventoryObserver::LABEL);
		}
	}
}

bool LLInventoryModel::fetchDescendentsOf(const LLUUID& folder_id) const
{
	if(folder_id.isNull()) 
	{
		LL_WARNS(LOG_INV) << "Calling fetch descendents on NULL folder id!" << LL_ENDL;
		return false;
	}
	LLViewerInventoryCategory* cat = getCategory(folder_id);
	if(!cat)
	{
		LL_WARNS(LOG_INV) << "Asked to fetch descendents of non-existent folder: "
						  << folder_id << LL_ENDL;
		return false;
	}
	//S32 known_descendents = 0;
	///cat_array_t* categories = get_ptr_in_map(mParentChildCategoryTree, folder_id);
	//item_array_t* items = get_ptr_in_map(mParentChildItemTree, folder_id);
	//if(categories)
	//{
	//	known_descendents += categories->size();
	//}
	//if(items)
	//{
	//	known_descendents += items->size();
	//}
	return cat->fetch();
}

//static
std::string LLInventoryModel::getInvCacheAddres(const LLUUID& owner_id)
{
    std::string inventory_addr;
    std::string owner_id_str;
    owner_id.toString(owner_id_str);
    std::string path(gDirUtilp->getExpandedFilename(LL_PATH_CACHE, owner_id_str));
    // <FS:Ansariel> OpenSim fix
    //if (LLGridManager::getInstance()->isInProductionGrid())
    if (LLGridManager::getInstance()->isInSLMain())
    // </FS:Ansariel>
    {
        inventory_addr = llformat(PRODUCTION_CACHE_FORMAT_STRING, path.c_str());
    }
    else
    {
        // NOTE: The inventory cache filenames now include the grid name.
        // Add controls against directory traversal or problematic pathname lengths
        // if your viewer uses grid names from an untrusted source.
        // <FS:Ansariel> Replace illegal filename characters
        //const std::string& grid_id_str = LLGridManager::getInstance()->getGridId();
        const std::string grid_id_str = LLDir::getScrubbedFileName(LLGridManager::getInstance()->getGridId());
        // </FS:Ansariel>
        const std::string& grid_id_lower = utf8str_tolower(grid_id_str);
        inventory_addr = llformat(GRID_CACHE_FORMAT_STRING, path.c_str(), grid_id_lower.c_str());
    }
    return inventory_addr;
}

void LLInventoryModel::cache(
	const LLUUID& parent_folder_id,
	const LLUUID& agent_id)
{
	LL_DEBUGS(LOG_INV) << "Caching " << parent_folder_id << " for " << agent_id
					   << LL_ENDL;
	LLViewerInventoryCategory* root_cat = getCategory(parent_folder_id);
	if(!root_cat) return;
	cat_array_t categories;
	categories.push_back(root_cat);
	item_array_t items;

	LLCanCache can_cache(this);
	can_cache(root_cat, NULL);
	collectDescendentsIf(
		parent_folder_id,
		categories,
		items,
		INCLUDE_TRASH,
		can_cache);
	std::string inventory_filename = getInvCacheAddres(agent_id);
	saveToFile(inventory_filename, categories, items);
	std::string gzip_filename(inventory_filename);
	gzip_filename.append(".gz");
	if(gzip_file(inventory_filename, gzip_filename))
	{
		LL_DEBUGS(LOG_INV) << "Successfully compressed " << inventory_filename << LL_ENDL;
		LLFile::remove(inventory_filename);
	}
	else
	{
		LL_WARNS(LOG_INV) << "Unable to compress " << inventory_filename << LL_ENDL;
	}
}


void LLInventoryModel::addCategory(LLViewerInventoryCategory* category)
{
	//LL_INFOS(LOG_INV) << "LLInventoryModel::addCategory()" << LL_ENDL;
	if(category)
	{
		// We aren't displaying the Meshes folder
		if (category->mPreferredType == LLFolderType::FT_MESH)
		{
			return;
		}

		// try to localize default names first. See EXT-8319, EXT-7051.
		category->localizeName();

		// Insert category uniquely into the map
		mCategoryMap[category->getUUID()] = category; // LLPointer will deref and delete the old one
		//mInventory[category->getUUID()] = category;
	}
}

bool LLInventoryModel::hasBacklinkInfo(const LLUUID& link_id, const LLUUID& target_id) const
{
	std::pair <backlink_mmap_t::const_iterator, backlink_mmap_t::const_iterator> range;
	range = mBacklinkMMap.equal_range(target_id);
	for (backlink_mmap_t::const_iterator it = range.first; it != range.second; ++it)
	{
		if (it->second == link_id)
		{
			return true;
		}
	}
	return false;
}

void LLInventoryModel::addBacklinkInfo(const LLUUID& link_id, const LLUUID& target_id)
{
	if (!hasBacklinkInfo(link_id, target_id))
	{
		mBacklinkMMap.insert(std::make_pair(target_id, link_id));
	}
}

void LLInventoryModel::removeBacklinkInfo(const LLUUID& link_id, const LLUUID& target_id)
{
	std::pair <backlink_mmap_t::iterator, backlink_mmap_t::iterator> range;
	range = mBacklinkMMap.equal_range(target_id);
	for (backlink_mmap_t::iterator it = range.first; it != range.second; )
	{
		if (it->second == link_id)
		{
			backlink_mmap_t::iterator delete_it = it; // iterator will be invalidated by erase.
			++it;
			mBacklinkMMap.erase(delete_it);
		}
		else
		{
			++it;
		}
	}
}

void LLInventoryModel::addItem(LLViewerInventoryItem* item)
{
	llassert(item);
	if(item)
	{
		if (item->getType() <= LLAssetType::AT_NONE)
		{
			LL_WARNS(LOG_INV) << "Got bad asset type for item [ name: " << item->getName()
							  << " type: " << item->getType()
							  << " inv-type: " << item->getInventoryType() << " ], ignoring." << LL_ENDL;
			return;
		}

		if (LLAssetType::lookup(item->getType()) == LLAssetType::BADLOOKUP)
		{
			if (item->getType() >= LLAssetType::AT_COUNT)
			{
				// Not yet supported.
				LL_DEBUGS(LOG_INV) << "Got unknown asset type for item [ name: " << item->getName()
					<< " type: " << item->getType()
					<< " inv-type: " << item->getInventoryType() << " ]." << LL_ENDL;
			}
			else
			{
				LL_WARNS(LOG_INV) << "Got unknown asset type for item [ name: " << item->getName()
					<< " type: " << item->getType()
					<< " inv-type: " << item->getInventoryType() << " ]." << LL_ENDL;
			}
		}

		// This condition means that we tried to add a link without the baseobj being in memory.
		// The item will show up as a broken link.
		if (item->getIsBrokenLink())
		{
			LL_INFOS(LOG_INV) << "Adding broken link [ name: " << item->getName()
							  << " itemID: " << item->getUUID()
							  << " assetID: " << item->getAssetUUID() << " )  parent: " << item->getParentUUID() << LL_ENDL;
		}
		if (item->getIsLinkType())
		{
			// Add back-link from linked-to UUID.
			const LLUUID& link_id = item->getUUID();
			const LLUUID& target_id = item->getLinkedUUID();
			addBacklinkInfo(link_id, target_id);
		}
		mItemMap[item->getUUID()] = item;
	}
}

// Empty the entire contents
void LLInventoryModel::empty()
{
//	LL_INFOS(LOG_INV) << "LLInventoryModel::empty()" << LL_ENDL;
	std::for_each(
		mParentChildCategoryTree.begin(),
		mParentChildCategoryTree.end(),
		DeletePairedPointer());
	mParentChildCategoryTree.clear();
	std::for_each(
		mParentChildItemTree.begin(),
		mParentChildItemTree.end(),
		DeletePairedPointer());
	mParentChildItemTree.clear();
	mBacklinkMMap.clear(); // forget all backlink information.
	mCategoryMap.clear(); // remove all references (should delete entries)
	mItemMap.clear(); // remove all references (should delete entries)
	mLastItem = NULL;
	//mInventory.clear();
}

void LLInventoryModel::accountForUpdate(const LLCategoryUpdate& update) const
{
	LLViewerInventoryCategory* cat = getCategory(update.mCategoryID);
	if(cat)
	{
		S32 version = cat->getVersion();
		if(version != LLViewerInventoryCategory::VERSION_UNKNOWN)
		{
			S32 descendents_server = cat->getDescendentCount();
			S32 descendents_actual = cat->getViewerDescendentCount();
			if(descendents_server == descendents_actual)
			{
				descendents_actual += update.mDescendentDelta;
				cat->setDescendentCount(descendents_actual);
				cat->setVersion(++version);
				LL_DEBUGS(LOG_INV) << "accounted: '" << cat->getName() << "' "
								   << version << " with " << descendents_actual
								   << " descendents." << LL_ENDL;
			}
			else
			{
				// Error condition, this means that the category did not register that
				// it got new descendents (perhaps because it is still being loaded)
				// which means its descendent count will be wrong.
				LL_WARNS(LOG_INV) << "Accounting failed for '" << cat->getName() << "' version:"
								  << version << " due to mismatched descendent count:  server == "
								  << descendents_server << ", viewer == " << descendents_actual << LL_ENDL;
			}
		}
		else
		{
			LL_WARNS(LOG_INV) << "Accounting failed for '" << cat->getName() << "' version: unknown (" 
							  << version << ")" << LL_ENDL;
		}
	}
	else
	{
		LL_WARNS(LOG_INV) << "No category found for update " << update.mCategoryID << LL_ENDL;
	}
}

void LLInventoryModel::accountForUpdate(
	const LLInventoryModel::update_list_t& update)
{
	update_list_t::const_iterator it = update.begin();
	update_list_t::const_iterator end = update.end();
	for(; it != end; ++it)
	{
		accountForUpdate(*it);
	}
}

void LLInventoryModel::accountForUpdate(
	const LLInventoryModel::update_map_t& update)
{
	LLCategoryUpdate up;
	update_map_t::const_iterator it = update.begin();
	update_map_t::const_iterator end = update.end();
	for(; it != end; ++it)
	{
		up.mCategoryID = (*it).first;
		up.mDescendentDelta = (*it).second.mValue;
		accountForUpdate(up);
	}
}

LLInventoryModel::EHasChildren LLInventoryModel::categoryHasChildren(
	const LLUUID& cat_id) const
{
	LLViewerInventoryCategory* cat = getCategory(cat_id);
	if(!cat) return CHILDREN_NO;
	if(cat->getDescendentCount() > 0)
	{
		return CHILDREN_YES;
	}
	if(cat->getDescendentCount() == 0)
	{
		return CHILDREN_NO;
	}
	if((cat->getDescendentCount() == LLViewerInventoryCategory::DESCENDENT_COUNT_UNKNOWN)
	   || (cat->getVersion() == LLViewerInventoryCategory::VERSION_UNKNOWN))
	{
		return CHILDREN_MAYBE;
	}

	// Shouldn't have to run this, but who knows.
	parent_cat_map_t::const_iterator cat_it = mParentChildCategoryTree.find(cat->getUUID());
	if (cat_it != mParentChildCategoryTree.end() && cat_it->second->size() > 0)
	{
		return CHILDREN_YES;
	}
	parent_item_map_t::const_iterator item_it = mParentChildItemTree.find(cat->getUUID());
	if (item_it != mParentChildItemTree.end() && item_it->second->size() > 0)
	{
		return CHILDREN_YES;
	}

	return CHILDREN_NO;
}

bool LLInventoryModel::isCategoryComplete(const LLUUID& cat_id) const
{
	LLViewerInventoryCategory* cat = getCategory(cat_id);
	if(cat && (cat->getVersion()!=LLViewerInventoryCategory::VERSION_UNKNOWN))
	{
		S32 descendents_server = cat->getDescendentCount();
		S32 descendents_actual = cat->getViewerDescendentCount();
		if(descendents_server == descendents_actual)
		{
			return true;
		}
	}
	return false;
}

bool LLInventoryModel::loadSkeleton(
	const LLSD& options,
	const LLUUID& owner_id)
{
	// <FS:Zi> Purge inventory cache files marked by DELETE_INV_GZ marker files
	std::string delete_cache_marker = gDirUtilp->getExpandedFilename(LL_PATH_CACHE, owner_id.asString() + "_DELETE_INV_GZ");
	LL_DEBUGS("LLInventoryModel") << "Checking for clear inventory cache marker: " << delete_cache_marker << LL_ENDL;

	// if this marker exists, go ahead and delete the respective .inv and/or .inv.gz files
	if (LLFile::isfile(delete_cache_marker))
	{
		LL_INFOS("LLInventoryModel") << "Clear inventory cache marker found: " << delete_cache_marker << LL_ENDL;

		std::string inventory_filename = getInvCacheAddres(owner_id);
		if (LLFile::isfile(inventory_filename))
		{
			LL_INFOS("LLInventoryModel") << "Purging inventory cache file: " << inventory_filename << LL_ENDL;
			LLFile::remove(inventory_filename);
		}

		inventory_filename.append(".gz");
		if (LLFile::isfile(inventory_filename))
		{
			LL_INFOS("LLInventoryModel") << "Purging inventory cache file: " << inventory_filename << LL_ENDL;
			LLFile::remove(inventory_filename);
		}

		LL_INFOS("LLInventoryModel") << "Clear inventory cache marker removed: " << delete_cache_marker << LL_ENDL;
		LLFile::remove(delete_cache_marker);
	}
	// </FS:Zi>

	LL_DEBUGS(LOG_INV) << "importing inventory skeleton for " << owner_id << LL_ENDL;

	typedef std::set<LLPointer<LLViewerInventoryCategory>, InventoryIDPtrLess> cat_set_t;
	cat_set_t temp_cats;
	bool rv = true;

	for(LLSD::array_const_iterator it = options.beginArray(),
		end = options.endArray(); it != end; ++it)
	{
		LLSD name = (*it)["name"];
		LLSD folder_id = (*it)["folder_id"];
		LLSD parent_id = (*it)["parent_id"];
		LLSD version = (*it)["version"];
		if(name.isDefined()
			&& folder_id.isDefined()
			&& parent_id.isDefined()
			&& version.isDefined()
			&& folder_id.asUUID().notNull() // if an id is null, it locks the viewer.
			) 		
		{
			LLPointer<LLViewerInventoryCategory> cat = new LLViewerInventoryCategory(owner_id);
			cat->rename(name.asString());
			cat->setUUID(folder_id.asUUID());
			cat->setParent(parent_id.asUUID());

			LLFolderType::EType preferred_type = LLFolderType::FT_NONE;
			LLSD type_default = (*it)["type_default"];
			if(type_default.isDefined())
            {
				preferred_type = (LLFolderType::EType)type_default.asInteger();
            }
            cat->setPreferredType(preferred_type);
			cat->setVersion(version.asInteger());
            temp_cats.insert(cat);
		}
		else
		{
			LL_WARNS(LOG_INV) << "Unable to import near " << name.asString() << LL_ENDL;
            rv = false;
		}
	}

	S32 cached_category_count = 0;
	S32 cached_item_count = 0;
	if(!temp_cats.empty())
	{
		update_map_t child_counts;
		cat_array_t categories;
		item_array_t items;
		changed_items_t categories_to_update;
		item_array_t possible_broken_links;
		cat_set_t invalid_categories; // Used to mark categories that weren't successfully loaded.
		std::string inventory_filename = getInvCacheAddres(owner_id);
		const S32 NO_VERSION = LLViewerInventoryCategory::VERSION_UNKNOWN;
		std::string gzip_filename(inventory_filename);
		gzip_filename.append(".gz");
		LLFILE* fp = LLFile::fopen(gzip_filename, "rb");
		bool remove_inventory_file = false;
		if(fp)
		{
			fclose(fp);
			fp = NULL;
			if(gunzip_file(gzip_filename, inventory_filename))
			{
				// we only want to remove the inventory file if it was
				// gzipped before we loaded, and we successfully
				// gunziped it.
				remove_inventory_file = true;
			}
			else
			{
				LL_INFOS(LOG_INV) << "Unable to gunzip " << gzip_filename << LL_ENDL;
			}
		}
		bool is_cache_obsolete = false;
		if (loadFromFile(inventory_filename, categories, items, categories_to_update, is_cache_obsolete))
		{
			// We were able to find a cache of files. So, use what we
			// found to generate a set of categories we should add. We
			// will go through each category loaded and if the version
			// does not match, invalidate the version.
			S32 count = categories.size();
			cat_set_t::iterator not_cached = temp_cats.end();
			std::set<LLUUID> cached_ids;
			for(S32 i = 0; i < count; ++i)
			{
				LLViewerInventoryCategory* cat = categories[i];
				cat_set_t::iterator cit = temp_cats.find(cat);
				if (cit == temp_cats.end())
				{
					continue; // cache corruption?? not sure why this happens -SJB
				}
				LLViewerInventoryCategory* tcat = *cit;

				if (categories_to_update.find(tcat->getUUID()) != categories_to_update.end())
				{
					tcat->setVersion(NO_VERSION);
					LL_WARNS() << "folder to update: " << tcat->getName() << LL_ENDL;
				}
				
				// we can safely ignore anything loaded from file, but
				// not sent down in the skeleton. Must have been removed from inventory.
				if (cit == not_cached)
				{
					continue;
				}
				else if (cat->getVersion() != tcat->getVersion())
				{
					// if the cached version does not match the server version,
					// throw away the version we have so we can fetch the
					// correct contents the next time the viewer opens the folder.
					tcat->setVersion(NO_VERSION);
				}
				else
				{
					cached_ids.insert(tcat->getUUID());
				}
			}

			// go ahead and add the cats returned during the download
			std::set<LLUUID>::const_iterator not_cached_id = cached_ids.end();
			cached_category_count = cached_ids.size();
			for(cat_set_t::iterator it = temp_cats.begin(); it != temp_cats.end(); ++it)
			{
				if(cached_ids.find((*it)->getUUID()) == not_cached_id)
				{
					// this check is performed so that we do not
					// mark new folders in the skeleton (and not in cache)
					// as being cached.
					LLViewerInventoryCategory *llvic = (*it);
					llvic->setVersion(NO_VERSION);
				}
				addCategory(*it);
				++child_counts[(*it)->getParentUUID()];
			}

			// Add all the items loaded which are parented to a
			// category with a correctly cached parent
			S32 bad_link_count = 0;
			S32 good_link_count = 0;
			S32 recovered_link_count = 0;
			cat_map_t::iterator unparented = mCategoryMap.end();
			for(item_array_t::const_iterator item_iter = items.begin();
				item_iter != items.end();
				++item_iter)
			{
				LLViewerInventoryItem *item = (*item_iter).get();
				const cat_map_t::iterator cit = mCategoryMap.find(item->getParentUUID());
				
				if(cit != unparented)
				{
					const LLViewerInventoryCategory* cat = cit->second.get();
					if(cat->getVersion() != NO_VERSION)
					{
						// This can happen if the linked object's baseobj is removed from the cache but the linked object is still in the cache.
						if (item->getIsBrokenLink())
						{
							//bad_link_count++;
							LL_DEBUGS(LOG_INV) << "Attempted to add cached link item without baseobj present ( name: "
											   << item->getName() << " itemID: " << item->getUUID()
											   << " assetID: " << item->getAssetUUID()
											   << " ).  Ignoring and invalidating " << cat->getName() << " . " << LL_ENDL;
							possible_broken_links.push_back(item);
							continue;
						}
						else if (item->getIsLinkType())
						{
							good_link_count++;
						}
						addItem(item);
						cached_item_count += 1;
						++child_counts[cat->getUUID()];
					}
				}
			}
			if (possible_broken_links.size() > 0)
			{
				for(item_array_t::const_iterator item_iter = possible_broken_links.begin();
				    item_iter != possible_broken_links.end();
				    ++item_iter)
				{
					LLViewerInventoryItem *item = (*item_iter).get();
					const cat_map_t::iterator cit = mCategoryMap.find(item->getParentUUID());
					const LLViewerInventoryCategory* cat = cit->second.get();
					if (item->getIsBrokenLink())
					{
						bad_link_count++;
						invalid_categories.insert(cit->second);
						//LL_INFOS(LOG_INV) << "link still broken: " << item->getName() << " in folder " << cat->getName() << LL_ENDL;
					}
					else
					{
						// was marked as broken because of loading order, its actually fine to load
						addItem(item);
						cached_item_count += 1;
						++child_counts[cat->getUUID()];
						recovered_link_count++;
					}
				}

 				LL_DEBUGS(LOG_INV) << "Attempted to add " << bad_link_count
								   << " cached link items without baseobj present. "
								   << good_link_count << " link items were successfully added. "
								   << recovered_link_count << " links added in recovery. "
								   << "The corresponding categories were invalidated." << LL_ENDL;
			}

		}
		else
		{
			// go ahead and add everything after stripping the version
			// information.
			for(cat_set_t::iterator it = temp_cats.begin(); it != temp_cats.end(); ++it)
			{
				LLViewerInventoryCategory *llvic = (*it);
				llvic->setVersion(NO_VERSION);
				addCategory(*it);
			}
		}

		// Invalidate all categories that failed fetching descendents for whatever
		// reason (e.g. one of the descendents was a broken link).
		for (cat_set_t::iterator invalid_cat_it = invalid_categories.begin();
			 invalid_cat_it != invalid_categories.end();
			 invalid_cat_it++)
		{
			LLViewerInventoryCategory* cat = (*invalid_cat_it).get();
			cat->setVersion(NO_VERSION);
			LL_DEBUGS(LOG_INV) << "Invalidating category name: " << cat->getName() << " UUID: " << cat->getUUID() << " due to invalid descendents cache" << LL_ENDL;
		}
		if (invalid_categories.size() > 0)
		{
			LL_DEBUGS(LOG_INV) << "Invalidated " << invalid_categories.size() << " categories due to invalid descendents cache" << LL_ENDL;
		}

		// At this point, we need to set the known descendents for each
		// category which successfully cached so that we do not
		// needlessly fetch descendents for categories which we have.
		update_map_t::const_iterator no_child_counts = child_counts.end();
		for(cat_set_t::iterator it = temp_cats.begin(); it != temp_cats.end(); ++it)
		{
			LLViewerInventoryCategory* cat = (*it).get();
			if(cat->getVersion() != NO_VERSION)
			{
				update_map_t::const_iterator the_count = child_counts.find(cat->getUUID());
				if(the_count != no_child_counts)
				{
					const S32 num_descendents = (*the_count).second.mValue;
					cat->setDescendentCount(num_descendents);
				}
				else
				{
					cat->setDescendentCount(0);
				}
			}
		}

		if(remove_inventory_file)
		{
			// clean up the gunzipped file.
			LLFile::remove(inventory_filename);
		}
		if(is_cache_obsolete)
		{
			// If out of date, remove the gzipped file too.
			LL_WARNS(LOG_INV) << "Inv cache out of date, removing" << LL_ENDL;
			LLFile::remove(gzip_filename);
		}
		categories.clear(); // will unref and delete entries
	}

	LL_INFOS(LOG_INV) << "Successfully loaded " << cached_category_count
					  << " categories and " << cached_item_count << " items from cache."
					  << LL_ENDL;

	return rv;
}

// This is a brute force method to rebuild the entire parent-child
// relations. The overall operation has O(NlogN) performance, which
// should be sufficient for our needs. 
void LLInventoryModel::buildParentChildMap()
{
	LL_INFOS(LOG_INV) << "LLInventoryModel::buildParentChildMap()" << LL_ENDL;

	// *NOTE: I am skipping the logic around folder version
	// synchronization here because it seems if a folder is lost, we
	// might actually want to invalidate it at that point - not
	// attempt to cache. More time & thought is necessary.

	// First the categories. We'll copy all of the categories into a
	// temporary container to iterate over (oh for real iterators.)
	// While we're at it, we'll allocate the arrays in the trees.
	cat_array_t cats;
	cat_array_t* catsp;
	item_array_t* itemsp;
	
	for(cat_map_t::iterator cit = mCategoryMap.begin(); cit != mCategoryMap.end(); ++cit)
	{
		LLViewerInventoryCategory* cat = cit->second;
		cats.push_back(cat);
		if (mParentChildCategoryTree.count(cat->getUUID()) == 0)
		{
#ifdef LL_DEBUG
			llassert_always(mCategoryLock[cat->getUUID()] == false);
#endif
			catsp = new cat_array_t;
			mParentChildCategoryTree[cat->getUUID()] = catsp;
		}
		if (mParentChildItemTree.count(cat->getUUID()) == 0)
		{
#ifdef LL_DEBUG
			llassert_always(mItemLock[cat->getUUID()] == false);
#endif
			itemsp = new item_array_t;
			mParentChildItemTree[cat->getUUID()] = itemsp;
		}
	}

	// Insert a special parent for the root - so that lookups on
	// LLUUID::null as the parent work correctly. This is kind of a
	// blatent wastes of space since we allocate a block of memory for
	// the array, but whatever - it's not that much space.
	if (mParentChildCategoryTree.count(LLUUID::null) == 0)
	{
		catsp = new cat_array_t;
		mParentChildCategoryTree[LLUUID::null] = catsp;
	}

	// Now we have a structure with all of the categories that we can
	// iterate over and insert into the correct place in the child
	// category tree. 
	S32 count = cats.size();
	S32 i;
	S32 lost = 0;
	cat_array_t lost_cats;
	for(i = 0; i < count; ++i)
	{
		LLViewerInventoryCategory* cat = cats.at(i);
		catsp = getUnlockedCatArray(cat->getParentUUID());
#ifdef OPENSIM
		if(catsp &&
		   (!LLGridManager::getInstance()->isInSecondLife() || (cat->getParentUUID().notNull() || 
			cat->getPreferredType() == LLFolderType::FT_ROOT_INVENTORY )))
#else
		if(catsp &&
		   // Only the two root folders should be children of null.
		   // Others should go to lost & found.
		   (cat->getParentUUID().notNull() || 
			cat->getPreferredType() == LLFolderType::FT_ROOT_INVENTORY ))
#endif
		{
			catsp->push_back(cat);
		}
		else
		{
			// *NOTE: This process could be a lot more efficient if we
			// used the new MoveInventoryFolder message, but we would
			// have to continue to do the update & build here. So, to
			// implement it, we would need a set or map of uuid pairs
			// which would be (folder_id, new_parent_id) to be sent up
			// to the server.
			LL_INFOS(LOG_INV) << "Lost category: " << cat->getUUID() << " - "
							  << cat->getName() << LL_ENDL;
			++lost;
			lost_cats.push_back(cat);
		}
	}
	if(lost)
	{
		LL_WARNS(LOG_INV) << "Found  " << lost << " lost categories." << LL_ENDL;
	}

	// Do moves in a separate pass to make sure we've properly filed
	// the FT_LOST_AND_FOUND category before we try to find its UUID.
	for(i = 0; i<lost_cats.size(); ++i)
	{
		LLViewerInventoryCategory *cat = lost_cats.at(i);

		// plop it into the lost & found.
		LLFolderType::EType pref = cat->getPreferredType();
		if(LLFolderType::FT_NONE == pref)
		{
			cat->setParent(findCategoryUUIDForType(LLFolderType::FT_LOST_AND_FOUND));
		}
		else if(LLFolderType::FT_ROOT_INVENTORY == pref)
		{
			// it's the root
			cat->setParent(LLUUID::null);
		}
		else
		{
			// it's a protected folder.
			cat->setParent(gInventory.getRootFolderID());
		}
		// FIXME note that updateServer() fails with protected
		// types, so this will not work as intended in that case.
		// UpdateServer uses AIS, AIS cat move is not implemented yet
		// cat->updateServer(TRUE);

		// MoveInventoryFolder message, intentionally per item
		cat->updateParentOnServer(FALSE);
		catsp = getUnlockedCatArray(cat->getParentUUID());
		if(catsp)
		{
			catsp->push_back(cat);
		}
		else
		{		
			LL_WARNS(LOG_INV) << "Lost and found Not there!!" << LL_ENDL;
		}
	}

	const BOOL COF_exists = (findCategoryUUIDForType(LLFolderType::FT_CURRENT_OUTFIT, FALSE) != LLUUID::null);
	sFirstTimeInViewer2 = !COF_exists || gAgent.isFirstLogin();


	// Now the items. We allocated in the last step, so now all we
	// have to do is iterate over the items and put them in the right
	// place.
	item_array_t items;
	if(!mItemMap.empty())
	{
		LLPointer<LLViewerInventoryItem> item;
		for(item_map_t::iterator iit = mItemMap.begin(); iit != mItemMap.end(); ++iit)
		{
			item = (*iit).second;
			items.push_back(item);
		}
	}
	count = items.size();
	lost = 0;
	uuid_vec_t lost_item_ids;
	for(i = 0; i < count; ++i)
	{
		LLPointer<LLViewerInventoryItem> item;
		item = items.at(i);
		itemsp = getUnlockedItemArray(item->getParentUUID());
		if(itemsp)
		{
			itemsp->push_back(item);
		}
		else
		{
			LL_INFOS(LOG_INV) << "Lost item: " << item->getUUID() << " - "
							  << item->getName() << LL_ENDL;
			++lost;
			// plop it into the lost & found.
			//
			item->setParent(findCategoryUUIDForType(LLFolderType::FT_LOST_AND_FOUND));
			// move it later using a special message to move items. If
			// we update server here, the client might crash.
			//item->updateServer();
			lost_item_ids.push_back(item->getUUID());
			itemsp = getUnlockedItemArray(item->getParentUUID());
			if(itemsp)
			{
				itemsp->push_back(item);
			}
			else
			{
				LL_WARNS(LOG_INV) << "Lost and found Not there!!" << LL_ENDL;
			}
		}
	}
	if(lost)
	{
		LL_WARNS(LOG_INV) << "Found " << lost << " lost items." << LL_ENDL;
		LLMessageSystem* msg = gMessageSystem;
		BOOL start_new_message = TRUE;
		const LLUUID lnf = findCategoryUUIDForType(LLFolderType::FT_LOST_AND_FOUND);
		for(uuid_vec_t::iterator it = lost_item_ids.begin() ; it < lost_item_ids.end(); ++it)
		{
			if(start_new_message)
			{
				start_new_message = FALSE;
				msg->newMessageFast(_PREHASH_MoveInventoryItem);
				msg->nextBlockFast(_PREHASH_AgentData);
				msg->addUUIDFast(_PREHASH_AgentID, gAgent.getID());
				msg->addUUIDFast(_PREHASH_SessionID, gAgent.getSessionID());
				msg->addBOOLFast(_PREHASH_Stamp, FALSE);
			}
			msg->nextBlockFast(_PREHASH_InventoryData);
			msg->addUUIDFast(_PREHASH_ItemID, (*it));
			msg->addUUIDFast(_PREHASH_FolderID, lnf);
			msg->addString("NewName", NULL);
			if(msg->isSendFull(NULL))
			{
				start_new_message = TRUE;
				gAgent.sendReliableMessage();
			}
		}
		if(!start_new_message)
		{
			gAgent.sendReliableMessage();
		}
	}

	const LLUUID &agent_inv_root_id = gInventory.getRootFolderID();
	if (agent_inv_root_id.notNull())
	{
		cat_array_t* catsp = get_ptr_in_map(mParentChildCategoryTree, agent_inv_root_id);
		if(catsp)
		{
			// *HACK - fix root inventory folder
			// some accounts has pbroken inventory root folders
			
			std::string name = "My Inventory";
			LLUUID prev_root_id = mRootFolderID;
			for (parent_cat_map_t::const_iterator it = mParentChildCategoryTree.begin(),
					 it_end = mParentChildCategoryTree.end(); it != it_end; ++it)
			{
				cat_array_t* cat_array = it->second;
				for (cat_array_t::const_iterator cat_it = cat_array->begin(),
						 cat_it_end = cat_array->end(); cat_it != cat_it_end; ++cat_it)
					{
					LLPointer<LLViewerInventoryCategory> category = *cat_it;

					if(category && category->getPreferredType() != LLFolderType::FT_ROOT_INVENTORY)
						continue;
					if ( category && 0 == LLStringUtil::compareInsensitive(name, category->getName()) )
					{
						if(category->getUUID()!=mRootFolderID)
						{
							LLUUID& new_inv_root_folder_id = const_cast<LLUUID&>(mRootFolderID);
							new_inv_root_folder_id = category->getUUID();
						}
					}
				}
			}

			LLPointer<LLInventoryValidationInfo> validation_info = validate();
			if (validation_info->mFatalErrorCount > 0)
			{
				// Fatal inventory error. Will not be able to engage in many inventory operations.
				// This should be followed by an error dialog leading to logout.
				LL_WARNS("Inventory") << "Fatal errors were found in validate(): unable to initialize inventory! "
									  << "Will not be able to do normal inventory operations in this session."
									  << LL_ENDL;
				mIsAgentInvUsable = false;
			}
			else
			{
				mIsAgentInvUsable = true;
			}
			validation_info->mInitialized = true;
			mValidationInfo = validation_info;

			// notifyObservers() has been moved to
			// llstartup/idle_startup() after this func completes.
			// Allows some system categories to be created before
			// observers start firing.
		}
	}
<<<<<<< HEAD

#ifdef LL_DEBUG
	if (!gInventory.validate())
	{
	 	LL_WARNS(LOG_INV) << "model failed validity check!" << LL_ENDL;
	}
#endif
=======
>>>>>>> 4bab66a4
}

// Would normally do this at construction but that's too early
// in the process for gInventory.  Have the first requestPost()
// call set things up.
void LLInventoryModel::initHttpRequest()
{
	if (! mHttpRequestFG)
	{
		// Haven't initialized, get to it
		LLAppCoreHttp & app_core_http(LLAppViewer::instance()->getAppCoreHttp());

		mHttpRequestFG = new LLCore::HttpRequest;
		mHttpRequestBG = new LLCore::HttpRequest;
		mHttpOptions = LLCore::HttpOptions::ptr_t(new LLCore::HttpOptions);
		mHttpOptions->setTransferTimeout(300);
		mHttpOptions->setUseRetryAfter(true);
		// mHttpOptions->setTrace(2);		// Do tracing of requests
        mHttpHeaders = LLCore::HttpHeaders::ptr_t(new LLCore::HttpHeaders);
		mHttpHeaders->append(HTTP_OUT_HEADER_CONTENT_TYPE, HTTP_CONTENT_LLSD_XML);
		mHttpHeaders->append(HTTP_OUT_HEADER_ACCEPT, HTTP_CONTENT_LLSD_XML);
		mHttpPolicyClass = app_core_http.getPolicy(LLAppCoreHttp::AP_INVENTORY);
	}
}

void LLInventoryModel::handleResponses(bool foreground)
{
	if (foreground && mHttpRequestFG)
	{
		mHttpRequestFG->update(0);
	}
	else if (! foreground && mHttpRequestBG)
	{
		mHttpRequestBG->update(50000L);
	}
}

LLCore::HttpHandle LLInventoryModel::requestPost(bool foreground,
												 const std::string & url,
												 const LLSD & body,
												 const LLCore::HttpHandler::ptr_t &handler,
												 const char * const message)
{
	if (! mHttpRequestFG)
	{
		// We do the initialization late and lazily as this class is
		// statically-constructed and not all the bits are ready at
		// that time.
		initHttpRequest();
	}
	
	LLCore::HttpRequest * request(foreground ? mHttpRequestFG : mHttpRequestBG);
	LLCore::HttpHandle handle(LLCORE_HTTP_HANDLE_INVALID);
		
	handle = LLCoreHttpUtil::requestPostWithLLSD(request,
												 mHttpPolicyClass,
												 (foreground ? mHttpPriorityFG : mHttpPriorityBG),
												 url,
												 body,
												 mHttpOptions,
												 mHttpHeaders,
												 handler);
	if (LLCORE_HTTP_HANDLE_INVALID == handle)
	{
		LLCore::HttpStatus status(request->getStatus());
		LL_WARNS(LOG_INV) << "HTTP POST request failed for " << message
						  << ", Status: " << status.toTerseString()
						  << " Reason: '" << status.toString() << "'"
						  << LL_ENDL;
	}
	return handle;
}

void LLInventoryModel::createCommonSystemCategories()
{
	gInventory.findCategoryUUIDForType(LLFolderType::FT_TRASH,true);
	gInventory.findCategoryUUIDForType(LLFolderType::FT_FAVORITE,true);
	gInventory.findCategoryUUIDForType(LLFolderType::FT_CALLINGCARD,true);
	gInventory.findCategoryUUIDForType(LLFolderType::FT_MY_OUTFITS,true);
    gInventory.findCategoryUUIDForType(LLFolderType::FT_SETTINGS, true);
}

struct LLUUIDAndName
{
	LLUUIDAndName() {}
	LLUUIDAndName(const LLUUID& id, const std::string& name);
	bool operator==(const LLUUIDAndName& rhs) const;
	bool operator<(const LLUUIDAndName& rhs) const;
	bool operator>(const LLUUIDAndName& rhs) const;

	LLUUID mID;
	std::string mName;
};

LLUUIDAndName::LLUUIDAndName(const LLUUID& id, const std::string& name) :
	mID(id), mName(name)
{
}

bool LLUUIDAndName::operator==(const LLUUIDAndName& rhs) const
{
	return ((mID == rhs.mID) && (mName == rhs.mName));
}

bool LLUUIDAndName::operator<(const LLUUIDAndName& rhs) const
{
	return (mID < rhs.mID);
}

bool LLUUIDAndName::operator>(const LLUUIDAndName& rhs) const
{
	return (mID > rhs.mID);
}

// static
bool LLInventoryModel::loadFromFile(const std::string& filename,
									LLInventoryModel::cat_array_t& categories,
									LLInventoryModel::item_array_t& items,
									LLInventoryModel::changed_items_t& cats_to_update,
									bool &is_cache_obsolete)
{
	if(filename.empty())
	{
		LL_ERRS(LOG_INV) << "filename is Null!" << LL_ENDL;
		return false;
	}
	LL_INFOS(LOG_INV) << "loading inventory from: (" << filename << ")" << LL_ENDL;

	llifstream file(filename.c_str());

	if (!file.is_open())
	{
		LL_INFOS(LOG_INV) << "unable to load inventory from: " << filename << LL_ENDL;
		return false;
	}

	is_cache_obsolete = true; // Obsolete until proven current

	std::string line;
	LLPointer<LLSDParser> parser = new LLSDNotationParser();
	while (std::getline(file, line)) 
	{
		LLSD s_item;
		std::istringstream iss(line);
		if (parser->parse(iss, s_item, line.length()) == LLSDParser::PARSE_FAILURE)
		{
			LL_WARNS(LOG_INV)<< "Parsing inventory cache failed" << LL_ENDL;
			break;
		}

		if (s_item.has("inv_cache_version"))
		{
			S32 version = s_item["inv_cache_version"].asInteger();
			if (version == sCurrentInvCacheVersion)
			{
				// Cache is up to date
				is_cache_obsolete = false;
				continue;
			}
			else
			{
				LL_WARNS(LOG_INV)<< "Inventory cache is out of date" << LL_ENDL;
				break;
			}
		}
		else if (s_item.has("cat_id"))
		{
			if (is_cache_obsolete)
				break;

			LLPointer<LLViewerInventoryCategory> inv_cat = new LLViewerInventoryCategory(LLUUID::null);
			if(inv_cat->importLLSD(s_item))
			{
				categories.push_back(inv_cat);
			}
		}
		else if (s_item.has("item_id"))
		{
			if (is_cache_obsolete)
				break;

			LLPointer<LLViewerInventoryItem> inv_item = new LLViewerInventoryItem;
			if( inv_item->fromLLSD(s_item) )
			{
				if(inv_item->getUUID().isNull())
				{
					LL_WARNS(LOG_INV) << "Ignoring inventory with null item id: "
						<< inv_item->getName() << LL_ENDL;
				}
				else
				{
					if (inv_item->getType() == LLAssetType::AT_UNKNOWN)
					{
						cats_to_update.insert(inv_item->getParentUUID());
					}
					else
					{
						items.push_back(inv_item);
					}
				}
			}	
		}
	}

	file.close();

	return !is_cache_obsolete;	
}

// static
bool LLInventoryModel::saveToFile(const std::string& filename,
	const cat_array_t& categories,
	const item_array_t& items)
{
	if (filename.empty())
	{
		LL_ERRS(LOG_INV) << "Filename is Null!" << LL_ENDL;
		return false;
	}

	LL_INFOS(LOG_INV) << "saving inventory to: (" << filename << ")" << LL_ENDL;

	llofstream fileXML(filename.c_str());
	if (!fileXML.is_open())
	{
		LL_WARNS(LOG_INV) << "unable to save inventory to: " << filename << LL_ENDL;
		return false;
	}

	LLSD cache_ver;
	cache_ver["inv_cache_version"] = sCurrentInvCacheVersion;

	fileXML << LLSDOStreamer<LLSDNotationFormatter>(cache_ver) << std::endl;

	S32 count = categories.size();
	S32 cat_count = 0;
	S32 i;
	for(i = 0; i < count; ++i)
	{
		LLViewerInventoryCategory* cat = categories[i];
		if(cat->getVersion() != LLViewerInventoryCategory::VERSION_UNKNOWN)
		{
			fileXML << LLSDOStreamer<LLSDNotationFormatter>(cat->exportLLSD()) << std::endl;
			cat_count++;
		}
	}

	S32 it_count = items.size();
	for(i = 0; i < it_count; ++i)
	{
		fileXML << LLSDOStreamer<LLSDNotationFormatter>(items[i]->asLLSD()) << std::endl;
	}

	fileXML.close();

	LL_INFOS(LOG_INV) << "Inventory saved: " << cat_count << " categories, " << it_count << " items." << LL_ENDL;

	return true;
}

// message handling functionality
// static
void LLInventoryModel::registerCallbacks(LLMessageSystem* msg)
{
	//msg->setHandlerFuncFast(_PREHASH_InventoryUpdate,
	//					processInventoryUpdate,
	//					NULL);
	//msg->setHandlerFuncFast(_PREHASH_UseCachedInventory,
	//					processUseCachedInventory,
	//					NULL);
	msg->setHandlerFuncFast(_PREHASH_UpdateCreateInventoryItem,
						processUpdateCreateInventoryItem,
						NULL);
	msg->setHandlerFuncFast(_PREHASH_RemoveInventoryItem,
						processRemoveInventoryItem,
						NULL);
	msg->setHandlerFuncFast(_PREHASH_UpdateInventoryFolder,
						processUpdateInventoryFolder,
						NULL);
	msg->setHandlerFuncFast(_PREHASH_RemoveInventoryFolder,
						processRemoveInventoryFolder,
						NULL);
	msg->setHandlerFuncFast(_PREHASH_RemoveInventoryObjects,
							processRemoveInventoryObjects,
							NULL);	
	msg->setHandlerFuncFast(_PREHASH_SaveAssetIntoInventory,
						processSaveAssetIntoInventory,
						NULL);
	msg->setHandlerFuncFast(_PREHASH_BulkUpdateInventory,
							processBulkUpdateInventory,
							NULL);
	msg->setHandlerFunc("MoveInventoryItem", processMoveInventoryItem);

	// <FS:Ansariel> [UDP-Msg]
	msg->setHandlerFunc("InventoryDescendents", processInventoryDescendents);
	msg->setHandlerFunc("FetchInventoryReply", processFetchInventoryReply);
	// </FS:Ansariel> [UDP-Msg]
}


// 	static
void LLInventoryModel::processUpdateCreateInventoryItem(LLMessageSystem* msg, void**)
{
	// do accounting and highlight new items if they arrive
	if (gInventory.messageUpdateCore(msg, true, LLInventoryObserver::UPDATE_CREATE))
	{
		U32 callback_id;
		LLUUID item_id;
		msg->getUUIDFast(_PREHASH_InventoryData, _PREHASH_ItemID, item_id);
		msg->getU32Fast(_PREHASH_InventoryData, _PREHASH_CallbackID, callback_id);

		gInventoryCallbacks.fire(callback_id, item_id);
	}

}

bool LLInventoryModel::messageUpdateCore(LLMessageSystem* msg, bool account, U32 mask)
{
	//make sure our added inventory observer is active
	start_new_inventory_observer();

	LLUUID agent_id;
	msg->getUUIDFast(_PREHASH_AgentData, _PREHASH_AgentID, agent_id);
	if(agent_id != gAgent.getID())
	{
		LL_WARNS(LOG_INV) << "Got a inventory update for the wrong agent: " << agent_id
						  << LL_ENDL;
		return false;
	}
	item_array_t items;
	update_map_t update;
	S32 count = msg->getNumberOfBlocksFast(_PREHASH_InventoryData);
	// Does this loop ever execute more than once?
	for(S32 i = 0; i < count; ++i)
	{
		LLPointer<LLViewerInventoryItem> titem = new LLViewerInventoryItem;
		titem->unpackMessage(msg, _PREHASH_InventoryData, i);
		LL_DEBUGS(LOG_INV) << "LLInventoryModel::messageUpdateCore() item id: "
						   << titem->getUUID() << LL_ENDL;
		items.push_back(titem);
		// examine update for changes.
		LLViewerInventoryItem* itemp = gInventory.getItem(titem->getUUID());
		if(itemp)
		{
			if(titem->getParentUUID() == itemp->getParentUUID())
			{
				update[titem->getParentUUID()];
			}
			else
			{
				++update[titem->getParentUUID()];
				--update[itemp->getParentUUID()];
			}
		}
		else
		{
			++update[titem->getParentUUID()];
		}
	}
	if(account)
	{
		gInventory.accountForUpdate(update);
	}

	U32 changes = 0x0;
	if (account)
	{
		mask |= LLInventoryObserver::CREATE;
	}
	//as above, this loop never seems to loop more than once per call
	for (item_array_t::iterator it = items.begin(); it != items.end(); ++it)
	{
		changes |= gInventory.updateItem(*it, mask);
	}
	gInventory.notifyObservers();
	gViewerWindow->getWindow()->decBusyCount();

	return true;
}

// 	static
void LLInventoryModel::removeInventoryItem(LLUUID agent_id, LLMessageSystem* msg, const char* msg_label)
{
	LLUUID item_id;
	S32 count = msg->getNumberOfBlocksFast(msg_label);
	LL_DEBUGS(LOG_INV) << "Message has " << count << " item blocks" << LL_ENDL;
	uuid_vec_t item_ids;
	update_map_t update;
	for(S32 i = 0; i < count; ++i)
	{
		msg->getUUIDFast(msg_label, _PREHASH_ItemID, item_id, i);
		LL_DEBUGS(LOG_INV) << "Checking for item-to-be-removed " << item_id << LL_ENDL;
		LLViewerInventoryItem* itemp = gInventory.getItem(item_id);
		if(itemp)
		{
			LL_DEBUGS(LOG_INV) << "Item will be removed " << item_id << LL_ENDL;
			// we only bother with the delete and account if we found
			// the item - this is usually a back-up for permissions,
			// so frequently the item will already be gone.
			--update[itemp->getParentUUID()];
			item_ids.push_back(item_id);
		}
	}
	gInventory.accountForUpdate(update);
	for(uuid_vec_t::iterator it = item_ids.begin(); it != item_ids.end(); ++it)
	{
		LL_DEBUGS(LOG_INV) << "Calling deleteObject " << *it << LL_ENDL;
		gInventory.deleteObject(*it);
	}
}

// 	static
void LLInventoryModel::processRemoveInventoryItem(LLMessageSystem* msg, void**)
{
	LL_DEBUGS(LOG_INV) << "LLInventoryModel::processRemoveInventoryItem()" << LL_ENDL;
	LLUUID agent_id, item_id;
	msg->getUUIDFast(_PREHASH_AgentData, _PREHASH_AgentID, agent_id);
	if(agent_id != gAgent.getID())
	{
		LL_WARNS(LOG_INV) << "Got a RemoveInventoryItem for the wrong agent."
						  << LL_ENDL;
		return;
	}
	LLInventoryModel::removeInventoryItem(agent_id, msg, _PREHASH_InventoryData);
	gInventory.notifyObservers();
}

// 	static
void LLInventoryModel::processUpdateInventoryFolder(LLMessageSystem* msg,
													void**)
{
	LL_DEBUGS(LOG_INV) << "LLInventoryModel::processUpdateInventoryFolder()" << LL_ENDL;
	LLUUID agent_id, folder_id, parent_id;
	//char name[DB_INV_ITEM_NAME_BUF_SIZE];
	msg->getUUIDFast(_PREHASH_FolderData, _PREHASH_AgentID, agent_id);
	if(agent_id != gAgent.getID())
	{
		LL_WARNS(LOG_INV) << "Got an UpdateInventoryFolder for the wrong agent."
						  << LL_ENDL;
		return;
	}
	LLPointer<LLViewerInventoryCategory> lastfolder; // hack
	cat_array_t folders;
	update_map_t update;
	S32 count = msg->getNumberOfBlocksFast(_PREHASH_FolderData);
	for(S32 i = 0; i < count; ++i)
	{
		LLPointer<LLViewerInventoryCategory> tfolder = new LLViewerInventoryCategory(gAgent.getID());
		lastfolder = tfolder;
		tfolder->unpackMessage(msg, _PREHASH_FolderData, i);
		// make sure it's not a protected folder
		tfolder->setPreferredType(LLFolderType::FT_NONE);
		folders.push_back(tfolder);
		// examine update for changes.
		LLViewerInventoryCategory* folderp = gInventory.getCategory(tfolder->getUUID());
		if(folderp)
		{
			if(tfolder->getParentUUID() == folderp->getParentUUID())
			{
				update[tfolder->getParentUUID()];
			}
			else
			{
				++update[tfolder->getParentUUID()];
				--update[folderp->getParentUUID()];
			}
		}
		else
		{
			++update[tfolder->getParentUUID()];
		}
	}
	gInventory.accountForUpdate(update);
	for (cat_array_t::iterator it = folders.begin(); it != folders.end(); ++it)
	{
		gInventory.updateCategory(*it);
	}
	gInventory.notifyObservers();

	// *HACK: Do the 'show' logic for a new item in the inventory.
	LLInventoryPanel *active_panel = LLInventoryPanel::getActiveInventoryPanel();
	if (active_panel)
	{
		active_panel->setSelection(lastfolder->getUUID(), TAKE_FOCUS_NO);
	}
}

// 	static
void LLInventoryModel::removeInventoryFolder(LLUUID agent_id,
											 LLMessageSystem* msg)
{
	LLUUID folder_id;
	uuid_vec_t folder_ids;
	update_map_t update;
	S32 count = msg->getNumberOfBlocksFast(_PREHASH_FolderData);
	for(S32 i = 0; i < count; ++i)
	{
		msg->getUUIDFast(_PREHASH_FolderData, _PREHASH_FolderID, folder_id, i);
		LLViewerInventoryCategory* folderp = gInventory.getCategory(folder_id);
		if(folderp)
		{
			--update[folderp->getParentUUID()];
			folder_ids.push_back(folder_id);
		}
	}
	gInventory.accountForUpdate(update);
	for(uuid_vec_t::iterator it = folder_ids.begin(); it != folder_ids.end(); ++it)
	{
		gInventory.deleteObject(*it);
	}
}

// 	static
void LLInventoryModel::processRemoveInventoryFolder(LLMessageSystem* msg,
													void**)
{
	LL_DEBUGS() << "LLInventoryModel::processRemoveInventoryFolder()" << LL_ENDL;
	LLUUID agent_id, session_id;
	msg->getUUIDFast(_PREHASH_AgentData, _PREHASH_AgentID, agent_id);
	msg->getUUIDFast(_PREHASH_AgentData, _PREHASH_SessionID, session_id);
	if(agent_id != gAgent.getID())
	{
		LL_WARNS() << "Got a RemoveInventoryFolder for the wrong agent."
		<< LL_ENDL;
		return;
	}
	LLInventoryModel::removeInventoryFolder( agent_id, msg );
	gInventory.notifyObservers();
}

// 	static
void LLInventoryModel::processRemoveInventoryObjects(LLMessageSystem* msg,
													void**)
{
	LL_DEBUGS() << "LLInventoryModel::processRemoveInventoryObjects()" << LL_ENDL;
	LLUUID agent_id, session_id;
	msg->getUUIDFast(_PREHASH_AgentData, _PREHASH_AgentID, agent_id);
	msg->getUUIDFast(_PREHASH_AgentData, _PREHASH_SessionID, session_id);
	if(agent_id != gAgent.getID())
	{
		LL_WARNS() << "Got a RemoveInventoryObjects for the wrong agent."
		<< LL_ENDL;
		return;
	}
	LLInventoryModel::removeInventoryFolder( agent_id, msg );
	LLInventoryModel::removeInventoryItem( agent_id, msg, _PREHASH_ItemData );
	gInventory.notifyObservers();
}

// 	static
void LLInventoryModel::processSaveAssetIntoInventory(LLMessageSystem* msg,
													 void**)
{
	LLUUID agent_id;
	msg->getUUIDFast(_PREHASH_AgentData, _PREHASH_AgentID, agent_id);
	if(agent_id != gAgent.getID())
	{
		LL_WARNS() << "Got a SaveAssetIntoInventory message for the wrong agent."
				<< LL_ENDL;
		return;
	}

	LLUUID item_id;
	msg->getUUIDFast(_PREHASH_InventoryData, _PREHASH_ItemID, item_id);

	// The viewer ignores the asset id because this message is only
	// used for attachments/objects, so the asset id is not used in
	// the viewer anyway.
	LL_DEBUGS() << "LLInventoryModel::processSaveAssetIntoInventory itemID="
		<< item_id << LL_ENDL;
	LLViewerInventoryItem* item = gInventory.getItem( item_id );
	if( item )
	{
		LLCategoryUpdate up(item->getParentUUID(), 0);
		gInventory.accountForUpdate(up);
		gInventory.addChangedMask( LLInventoryObserver::INTERNAL, item_id);
		gInventory.notifyObservers();
	}
	else
	{
		LL_INFOS() << "LLInventoryModel::processSaveAssetIntoInventory item"
			" not found: " << item_id << LL_ENDL;
	}

// [RLVa:KB] - Checked: 2010-03-05 (RLVa-1.2.0a) | Added: RLVa-0.2.0e
	if (rlv_handler_t::isEnabled())
	{
		RlvAttachmentLockWatchdog::instance().onSavedAssetIntoInventory(item_id);
	}
// [/RLVa:KB]

	if(gViewerWindow)
	{
		gViewerWindow->getWindow()->decBusyCount();
	}
}

struct InventoryCallbackInfo
{
	InventoryCallbackInfo(U32 callback, const LLUUID& inv_id) :
		mCallback(callback), mInvID(inv_id) {}
	U32 mCallback;
	LLUUID mInvID;
};

// static
void LLInventoryModel::processBulkUpdateInventory(LLMessageSystem* msg, void**)
{
	LLUUID agent_id;
	msg->getUUIDFast(_PREHASH_AgentData, _PREHASH_AgentID, agent_id);
	if(agent_id != gAgent.getID())
	{
		LL_WARNS() << "Got a BulkUpdateInventory for the wrong agent." << LL_ENDL;
		return;
	}
	LLUUID tid;
	msg->getUUIDFast(_PREHASH_AgentData, _PREHASH_TransactionID, tid);
#ifndef LL_RELEASE_FOR_DOWNLOAD
	LL_DEBUGS("Inventory") << "Bulk inventory: " << tid << LL_ENDL;
#endif

	update_map_t update;
	cat_array_t folders;
	S32 count;
	S32 i;
	count = msg->getNumberOfBlocksFast(_PREHASH_FolderData);
	for(i = 0; i < count; ++i)
	{
		LLPointer<LLViewerInventoryCategory> tfolder = new LLViewerInventoryCategory(gAgent.getID());
		tfolder->unpackMessage(msg, _PREHASH_FolderData, i);
		LL_DEBUGS("Inventory") << "unpacked folder '" << tfolder->getName() << "' ("
							   << tfolder->getUUID() << ") in " << tfolder->getParentUUID()
							   << LL_ENDL;
        
        // If the folder is a listing or a version folder, all we need to do is update the SLM data
        int depth_folder = depth_nesting_in_marketplace(tfolder->getUUID());
        if ((depth_folder == 1) || (depth_folder == 2))
        {
            // Trigger an SLM listing update
            LLUUID listing_uuid = (depth_folder == 1 ? tfolder->getUUID() : tfolder->getParentUUID());
            S32 listing_id = LLMarketplaceData::instance().getListingID(listing_uuid);
            LLMarketplaceData::instance().getListing(listing_id);
            // In that case, there is no item to update so no callback -> we skip the rest of the update
        }
		else if(tfolder->getUUID().notNull())
		{
			folders.push_back(tfolder);
			LLViewerInventoryCategory* folderp = gInventory.getCategory(tfolder->getUUID());
			if(folderp)
			{
				if(tfolder->getParentUUID() == folderp->getParentUUID())
				{
// [RLVa:KB] - Checked: 2010-04-18 (RLVa-1.2.0e) | Added: RLVa-1.2.0e
					// NOTE-RLVa: not sure if this is a hack or a bug-fix :o
					//		-> if we rename the folder on the first BulkUpdateInventory message subsequent messages will still contain
					//         the old folder name and gInventory.updateCategory() below will "undo" the folder name change but on the
					//         viewer-side *only* so the folder name actually becomes out of sync with what's on the inventory server
					//      -> so instead we keep the name of the existing folder and only do it for #RLV/~ in case this causes issues
					//		-> a better solution would be to only do the rename *after* the transaction completes but there doesn't seem
					//		   to be any way to accomplish that either *sighs*
					if ( (rlv_handler_t::isEnabled()) && (!folderp->getName().empty()) && (tfolder->getName() != folderp->getName()) &&
						 ((tfolder->getName().find(RLV_PUTINV_PREFIX) == 0)) )
					{
						tfolder->rename(folderp->getName());
					}
// [/RLVa:KB]
					update[tfolder->getParentUUID()];
				}
				else
				{
					++update[tfolder->getParentUUID()];
					--update[folderp->getParentUUID()];
				}
			}
			else
			{
				// we could not find the folder, so it is probably
				// new. However, we only want to attempt accounting
				// for the parent if we can find the parent.
				folderp = gInventory.getCategory(tfolder->getParentUUID());
				if(folderp)
				{
					++update[tfolder->getParentUUID()];
				}
			}
		}
	}


	count = msg->getNumberOfBlocksFast(_PREHASH_ItemData);
	uuid_vec_t wearable_ids;
	item_array_t items;
	std::list<InventoryCallbackInfo> cblist;
	for(i = 0; i < count; ++i)
	{
		LLPointer<LLViewerInventoryItem> titem = new LLViewerInventoryItem;
		titem->unpackMessage(msg, _PREHASH_ItemData, i);
		LL_DEBUGS("Inventory") << "unpacked item '" << titem->getName() << "' in "
							   << titem->getParentUUID() << LL_ENDL;
		U32 callback_id;
		msg->getU32Fast(_PREHASH_ItemData, _PREHASH_CallbackID, callback_id);
		if(titem->getUUID().notNull() ) // && callback_id.notNull() )
		{
			items.push_back(titem);
			cblist.push_back(InventoryCallbackInfo(callback_id, titem->getUUID()));
			if (titem->getInventoryType() == LLInventoryType::IT_WEARABLE)
			{
				wearable_ids.push_back(titem->getUUID());
			}
			// examine update for changes.
			LLViewerInventoryItem* itemp = gInventory.getItem(titem->getUUID());
			if(itemp)
			{
				if(titem->getParentUUID() == itemp->getParentUUID())
				{
					update[titem->getParentUUID()];
				}
				else
				{
					++update[titem->getParentUUID()];
					--update[itemp->getParentUUID()];
				}
			}
			else
			{
				LLViewerInventoryCategory* folderp = gInventory.getCategory(titem->getParentUUID());
				if(folderp)
				{
					++update[titem->getParentUUID()];
				}
			}
		}
		else
		{
			cblist.push_back(InventoryCallbackInfo(callback_id, LLUUID::null));
		}
	}
	gInventory.accountForUpdate(update);

	for (cat_array_t::iterator cit = folders.begin(); cit != folders.end(); ++cit)
	{
		gInventory.updateCategory(*cit);
	}
	for (item_array_t::iterator iit = items.begin(); iit != items.end(); ++iit)
	{
		gInventory.updateItem(*iit);
	}
// [SL:KB] - Patch: UI-Notifications | Checked: Catznip-6.5
	gInventory.notifyObservers(tid);
// [/SL:KB]
//	gInventory.notifyObservers();

	// The incoming inventory could span more than one BulkInventoryUpdate packet,
	// so record the transaction ID for this purchase, then wear all clothing
	// that comes in as part of that transaction ID.  JC
	if (LLInventoryState::sWearNewClothing)
	{
		LLInventoryState::sWearNewClothingTransactionID = tid;
		LLInventoryState::sWearNewClothing = FALSE;
	}

	if (tid.notNull() && tid == LLInventoryState::sWearNewClothingTransactionID)
	{
		count = wearable_ids.size();
		for (i = 0; i < count; ++i)
		{
			LLViewerInventoryItem* wearable_item;
			wearable_item = gInventory.getItem(wearable_ids[i]);
			LLAppearanceMgr::instance().wearItemOnAvatar(wearable_item->getUUID(), true, true);
		}
	}

	std::list<InventoryCallbackInfo>::iterator inv_it;
	for (inv_it = cblist.begin(); inv_it != cblist.end(); ++inv_it)
	{
		InventoryCallbackInfo cbinfo = (*inv_it);
		gInventoryCallbacks.fire(cbinfo.mCallback, cbinfo.mInvID);
	}
}

// static
void LLInventoryModel::processMoveInventoryItem(LLMessageSystem* msg, void**)
{
	LL_DEBUGS() << "LLInventoryModel::processMoveInventoryItem()" << LL_ENDL;
	LLUUID agent_id;
	msg->getUUIDFast(_PREHASH_AgentData, _PREHASH_AgentID, agent_id);
	if(agent_id != gAgent.getID())
	{
		LL_WARNS() << "Got a MoveInventoryItem message for the wrong agent."
				<< LL_ENDL;
		return;
	}

	LLUUID item_id;
	LLUUID folder_id;
	std::string new_name;
	bool anything_changed = false;
	S32 count = msg->getNumberOfBlocksFast(_PREHASH_InventoryData);
	for(S32 i = 0; i < count; ++i)
	{
		msg->getUUIDFast(_PREHASH_InventoryData, _PREHASH_ItemID, item_id, i);
		LLViewerInventoryItem* item = gInventory.getItem(item_id);
		if(item)
		{
			LLPointer<LLViewerInventoryItem> new_item = new LLViewerInventoryItem(item);
			msg->getUUIDFast(_PREHASH_InventoryData, _PREHASH_FolderID, folder_id, i);
			msg->getString("InventoryData", "NewName", new_name, i);

			LL_DEBUGS() << "moving item " << item_id << " to folder "
					 << folder_id << LL_ENDL;
			update_list_t update;
			LLCategoryUpdate old_folder(item->getParentUUID(), -1);
			update.push_back(old_folder);
			LLCategoryUpdate new_folder(folder_id, 1);
			update.push_back(new_folder);
			gInventory.accountForUpdate(update);

			new_item->setParent(folder_id);
			if (new_name.length() > 0)
			{
				new_item->rename(new_name);
			}
			gInventory.updateItem(new_item);
			anything_changed = true;
		}
		else
		{
			LL_INFOS() << "LLInventoryModel::processMoveInventoryItem item not found: " << item_id << LL_ENDL;
		}
	}
	if(anything_changed)
	{
		gInventory.notifyObservers();
	}
}

//----------------------------------------------------------------------------
// Trash: LLFolderType::FT_TRASH, "ConfirmEmptyTrash"
// Lost&Found: LLFolderType::FT_LOST_AND_FOUND, "ConfirmEmptyLostAndFound"

bool LLInventoryModel::callbackEmptyFolderType(const LLSD& notification, const LLSD& response, LLFolderType::EType preferred_type)
{
	S32 option = LLNotificationsUtil::getSelectedOption(notification, response);
	if (option == 0) // YES
	{
		const LLUUID folder_id = findCategoryUUIDForType(preferred_type);
		purge_descendents_of(folder_id, NULL);
	}
	return false;
}

void LLInventoryModel::emptyFolderType(const std::string notification, LLFolderType::EType preferred_type)
{
	// <FS:Ansariel> FIRE-21247 Make it possible to disable trash-emptying warning
	//if (!notification.empty())
	if (!notification.empty() && (notification != "ConfirmEmptyTrash" || !gSavedSettings.getBOOL("FSDontNagWhenPurging")))
	// </FS:Ansariel>
	{
		LLSD args;
		if(LLFolderType::FT_TRASH == preferred_type)
		{
			LLInventoryModel::cat_array_t cats;
			LLInventoryModel::item_array_t items;
			const LLUUID trash_id = findCategoryUUIDForType(preferred_type);
			gInventory.collectDescendents(trash_id, cats, items, LLInventoryModel::INCLUDE_TRASH); //All descendants
			S32 item_count = items.size() + cats.size();
			args["COUNT"] = item_count;
		}
		LLNotificationsUtil::add(notification, args, LLSD(),
										boost::bind(&LLInventoryModel::callbackEmptyFolderType, this, _1, _2, preferred_type));
	}
	else
	{
		const LLUUID folder_id = findCategoryUUIDForType(preferred_type);
		purge_descendents_of(folder_id, NULL);
	}
}

//----------------------------------------------------------------------------

void LLInventoryModel::removeItem(const LLUUID& item_id)
{
	LLViewerInventoryItem* item = getItem(item_id);
	if (! item)
	{
		LL_WARNS("Inventory") << "couldn't find inventory item " << item_id << LL_ENDL;
	}
	else
	{
		const LLUUID new_parent = findCategoryUUIDForType(LLFolderType::FT_TRASH);
		if (new_parent.notNull())
		{
			LL_INFOS("Inventory") << "Moving to Trash (" << new_parent << "):" << LL_ENDL;
			changeItemParent(item, new_parent, TRUE);
		}
	}
}

void LLInventoryModel::removeCategory(const LLUUID& category_id)
{
	if (! get_is_category_removable(this, category_id))
	{
		return;
	}

	// Look for any gestures and deactivate them
	LLInventoryModel::cat_array_t	descendent_categories;
	LLInventoryModel::item_array_t	descendent_items;
	collectDescendents(category_id, descendent_categories, descendent_items, FALSE);

	for (LLInventoryModel::item_array_t::const_iterator iter = descendent_items.begin();
		 iter != descendent_items.end();
		 ++iter)
	{
		const LLViewerInventoryItem* item = (*iter);
		const LLUUID& item_id = item->getUUID();
		if (item->getType() == LLAssetType::AT_GESTURE
			&& LLGestureMgr::instance().isGestureActive(item_id))
		{
			LLGestureMgr::instance().deactivateGesture(item_id);
		}
	}

	LLViewerInventoryCategory* cat = getCategory(category_id);
	if (cat)
	{
		const LLUUID trash_id = findCategoryUUIDForType(LLFolderType::FT_TRASH);
		if (trash_id.notNull())
		{
			changeCategoryParent(cat, trash_id, TRUE);
		}
	}

	checkTrashOverflow();
}

void LLInventoryModel::removeObject(const LLUUID& object_id)
{
	if(object_id.isNull())
	{
		return;
	}

	LLInventoryObject* obj = getObject(object_id);
	if (dynamic_cast<LLViewerInventoryItem*>(obj))
	{
		removeItem(object_id);
	}
	else if (dynamic_cast<LLViewerInventoryCategory*>(obj))
	{
		removeCategory(object_id);
	}
	else if (obj)
	{
		LL_WARNS("Inventory") << "object ID " << object_id
							  << " is an object of unrecognized class "
							  << typeid(*obj).name() << LL_ENDL;
	}
	else
	{
		LL_WARNS("Inventory") << "object ID " << object_id << " not found" << LL_ENDL;
	}
}

bool callback_preview_trash_folder(const LLSD& notification, const LLSD& response)
{
	S32 option = LLNotificationsUtil::getSelectedOption(notification, response);
	if (option == 0) // YES
	{
		LLFloaterPreviewTrash::show();
	}
	return false;
}

void  LLInventoryModel::checkTrashOverflow()
{
	static LLCachedControl<U32> trash_max_capacity(gSavedSettings, "InventoryTrashMaxCapacity");

	// Collect all descendants including those in subfolders.
	//
	// Note: Do we really need content of subfolders?
	// This was made to prevent download of trash folder timeouting
	// viewer and sub-folders are supposed to download independently.
	LLInventoryModel::cat_array_t cats;
	LLInventoryModel::item_array_t items;
	const LLUUID trash_id = findCategoryUUIDForType(LLFolderType::FT_TRASH);
	gInventory.collectDescendents(trash_id, cats, items, LLInventoryModel::INCLUDE_TRASH);
	S32 item_count = items.size() + cats.size();

	if (item_count >= trash_max_capacity)
	{
		if (LLFloaterPreviewTrash::isVisible())
		{
			// bring to front
			LLFloaterPreviewTrash::show();
		}
		else
		{
			LLNotificationsUtil::add("TrashIsFull", LLSD(), LLSD(),
				boost::bind(callback_preview_trash_folder, _1, _2));
		}
	}
}

const LLUUID &LLInventoryModel::getRootFolderID() const
{
	return mRootFolderID;
}

void LLInventoryModel::setRootFolderID(const LLUUID& val)
{
	mRootFolderID = val;

	// <FS:Ansariel> FIRE-29342: Lock folder option
	mProtectedCategoriesChangedCallbackConnection = gSavedPerAccountSettings.getControl("FSProtectedFolders")->getCommitSignal()->connect(boost::bind(&LLInventoryModel::onProtectedCategoriesChanged, this, _2));
	onProtectedCategoriesChanged(gSavedPerAccountSettings.getLLSD("FSProtectedFolders"));
	// </FS:Ansariel>
}

const LLUUID &LLInventoryModel::getLibraryRootFolderID() const
{
	return mLibraryRootFolderID;
}

void LLInventoryModel::setLibraryRootFolderID(const LLUUID& val)
{
	mLibraryRootFolderID = val;
}

const LLUUID &LLInventoryModel::getLibraryOwnerID() const
{
	return mLibraryOwnerID;
}

void LLInventoryModel::setLibraryOwnerID(const LLUUID& val)
{
	mLibraryOwnerID = val;
}

// static
BOOL LLInventoryModel::getIsFirstTimeInViewer2()
{
	// Do not call this before parentchild map is built.
	if (!gInventory.mIsAgentInvUsable)
	{
		LL_WARNS() << "Parent Child Map not yet built; guessing as first time in viewer2." << LL_ENDL;
		return TRUE;
	}

	return sFirstTimeInViewer2;
}

LLInventoryModel::item_array_t::iterator LLInventoryModel::findItemIterByUUID(LLInventoryModel::item_array_t& items, const LLUUID& id)
{
	LLInventoryModel::item_array_t::iterator curr_item = items.begin();

	while (curr_item != items.end())
	{
		if ((*curr_item)->getUUID() == id)
		{
			break;
		}
		++curr_item;
	}

	return curr_item;
}

// static
// * @param[in, out] items - vector with items to be updated. It should be sorted in a right way
// * before calling this method.
// * @param src_item_id - LLUUID of inventory item to be moved in new position
// * @param dest_item_id - LLUUID of inventory item before (or after) which source item should 
// * be placed.
// * @param insert_before - bool indicating if src_item_id should be placed before or after 
// * dest_item_id. Default is true.
void LLInventoryModel::updateItemsOrder(LLInventoryModel::item_array_t& items, const LLUUID& src_item_id, const LLUUID& dest_item_id, bool insert_before)
{
	LLInventoryModel::item_array_t::iterator it_src = findItemIterByUUID(items, src_item_id);
	LLInventoryModel::item_array_t::iterator it_dest = findItemIterByUUID(items, dest_item_id);

	// If one of the passed UUID is not in the item list, bail out
	if ((it_src == items.end()) || (it_dest == items.end())) 
		return;

	// Erase the source element from the list, keep a copy before erasing.
	LLViewerInventoryItem* src_item = *it_src;
	items.erase(it_src);
	
	// Note: Target iterator is not valid anymore because the container was changed, so update it.
	it_dest = findItemIterByUUID(items, dest_item_id);
	
	// Go to the next element if one wishes to insert after the dest element
	if (!insert_before)
	{
		++it_dest;
	}
	
	// Reinsert the source item in the right place
	if (it_dest != items.end())
	{
		items.insert(it_dest, src_item);
	}
	else 
	{
		// Append to the list if it_dest reached the end
		items.push_back(src_item);
	}
}

// See also LLInventorySort where landmarks in the Favorites folder are sorted.

// <FS:TT> ReplaceWornItemsOnly
// Collect all wearables, objects and gestures in the subtree, then wear them, 
// replacing only relevant layers and attachment points
void LLInventoryModel::wearWearablesOnAvatar(const LLUUID& category_id)
{
	LLInventoryModel::cat_array_t cat_array;

	mItemArray.clear();
	LLFindWearables is_wearable;
	gInventory.collectDescendentsIf(category_id,
									cat_array,
									mItemArray,
									LLInventoryModel::EXCLUDE_TRASH,
									is_wearable);

	//LL_INFOS() << "ReplaceWornItemsOnly wearable_count" << wearable_count << LL_ENDL;
	S32 aTypes[LLWearableType::WT_COUNT] = {0};

	for (item_array_t::iterator it = mItemArray.begin(); it != mItemArray.end(); ++it)
	{
		LLViewerInventoryItem* item = *it;
		S32 iType = (S32)item->getWearableType();

		if (item->isWearableType() 
			&& iType != LLWearableType::WT_INVALID 
			&& iType != LLWearableType::WT_NONE 
			&& !get_is_item_worn(item->getUUID())
			)
		{
			aTypes[iType]++;
			if (aTypes[iType] == 1) //first occurence of type, remove first
			{
				U32 count = gAgentWearables.getWearableCount((LLWearableType::EType)iType);
				//LL_INFOS() << "Type: " << iType << " count " << count << LL_ENDL;

				for (U32 j = 0; j < count; ++j) //remove all
				{
					//take the first one from the list, since the list is diminishing.
					LLViewerWearable* wearable = gAgentWearables.getViewerWearable((LLWearableType::EType)iType,0);
					//if the item is from our folder - don't remove it
					if ( mItemArray.end() == std::find( mItemArray.begin(), mItemArray.end(), (LLViewerInventoryItem*)wearable ) )
					{
						LLAppearanceMgr::instance().removeItemFromAvatar(wearable->getItemID());
					}
					//LL_INFOS() << "Removing wearable name: " << wearable->getName() << LL_ENDL;
				}

				//now add the first item (replace just in case)
				LLAppearanceMgr::instance().wearItemOnAvatar(item->getUUID(), true, true);
				//LL_INFOS() << " Wearing item: " << item->getName() << " with replace=true" << LL_ENDL;
			}
			else // just add - unless it's body
			{
				if (iType != LLWearableType::WT_SHAPE &&
					iType != LLWearableType::WT_SKIN &&
					iType != LLWearableType::WT_HAIR &&
					iType != LLWearableType::WT_EYES)
				{
					LLAppearanceMgr::instance().wearItemOnAvatar(item->getUUID(), true, false);
				}
			}
		}
	}
}

void LLInventoryModel::wearAttachmentsOnAvatar(const LLUUID& category_id)
{
	// Find all the wearables that are in the category's subtree.
	LL_INFOS() << "ReplaceWornItemsOnly find all attachments" << LL_ENDL;

	cat_array_t obj_cat_array;
	mObjArray.clear();
	mAttPoints.clear();

	LLIsType is_object( LLAssetType::AT_OBJECT );
	gInventory.collectDescendentsIf(category_id,
									obj_cat_array,
									mObjArray,
									LLInventoryModel::EXCLUDE_TRASH,
									is_object);

	for (item_array_t::iterator it = mObjArray.begin(); it != mObjArray.end(); ++it)
	{
		LLViewerInventoryItem* obj_item = *it;

		if (!get_is_item_worn(obj_item->getUUID()))
		{
			// first add all items without removing old ones
			LLViewerInventoryItem* item_to_wear = gInventory.getItem(obj_item->getUUID());
			rez_attachment(item_to_wear, NULL, false);
		}
	}
}

void LLInventoryModel::wearGesturesOnAvatar(const LLUUID& category_id)
{
	// Find all gestures in this folder
	cat_array_t gest_cat_array;
	item_array_t gest_item_array;
	LLIsType is_gesture( LLAssetType::AT_GESTURE );
	gInventory.collectDescendentsIf(category_id,
									gest_cat_array,
									gest_item_array,
									LLInventoryModel::EXCLUDE_TRASH,
									is_gesture);

	for (item_array_t::iterator it = gest_item_array.begin(); it != gest_item_array.end(); ++it)
	{
		LLViewerInventoryItem* gest_item = *it;

		if (!get_is_item_worn(gest_item->getUUID()))
		{
			LLGestureMgr::instance().activateGesture( gest_item->getLinkedUUID() );
			gInventory.updateItem( gest_item );
			gInventory.notifyObservers();
		}
	}
}

void LLInventoryModel::wearAttachmentsOnAvatarCheckRemove(LLViewerObject *object, const LLViewerJointAttachment *attachment)
{
	//check if the object is in the current list.
	LLUUID objID = object->getAttachmentItemID();
	bool isObjectInList = false;

	for (item_array_t::iterator it = mObjArray.begin(); it != mObjArray.end(); ++it)
	{
		if (objID == (*it)->getUUID())
		{
			isObjectInList = true;
			break;
		}
	}

	//all attachment points
	if (isObjectInList && attachment != NULL)
	{
		std::string attName = attachment->getName();
		std::vector<std::string>::iterator itrFound = std::find( mAttPoints.begin(), mAttPoints.end(), attName );

		// we have not encountered this attach point yet
		if (mAttPoints.end() == itrFound)
		{
			mAttPoints.insert(mAttPoints.end(), attName);
			S32 numCnt = attachment->getNumObjects();

			//check if there are other things on same point already
			if (numCnt > 1)
			{
				uuid_vec_t items_to_detach;

				for (LLViewerJointAttachment::attachedobjs_vec_t::const_iterator iter = attachment->mAttachedObjects.begin();
					 iter != attachment->mAttachedObjects.end();
					 ++iter)
				{
					LLViewerObject* attached_object = (*iter);
					LLUUID att_id = attached_object->getAttachmentItemID();

					//if any of those things aren't in our list - remove them
					bool isFound = false;
					for (item_array_t::iterator it = mObjArray.begin(); it != mObjArray.end(); ++it)
					{
						LLViewerInventoryItem* fold_item = *it;
						if (att_id == fold_item->getUUID())
						{
							isFound = true;
							break;
						}
					}

					if (!isFound && att_id != FSLSLBridge::instance().getAttachedID())
					{
						items_to_detach.push_back(att_id);
					}
				}

				if (!items_to_detach.empty())
				{
					LLAppearanceMgr::instance().removeItemsFromAvatar(items_to_detach);
				}
			}
		}
	}
}

void LLInventoryModel::wearItemsOnAvatar(LLInventoryCategory* category)
{
	if (!category)
	{
		return;
	}

	LL_INFOS() << "ReplaceWornItemsOnly wear_inventory_category_on_avatar( " << category->getName() << " )" << LL_ENDL;

	LLUUID category_id = category->getUUID();

	wearAttachmentsOnAvatar(category_id);
	wearWearablesOnAvatar(category_id);
	wearGesturesOnAvatar(category_id);
}
// </FS:TT>

// <FS:Ansariel> FIRE-29342: Protect folder option
void LLInventoryModel::onProtectedCategoriesChanged(const LLSD& newvalue)
{
	mProtectedCategories.clear();

	for (LLSD::array_const_iterator it = newvalue.beginArray(); it != newvalue.endArray(); ++it)
	{
		mProtectedCategories.insert(*it);
	}
}
// </FS:Ansariel>

class LLViewerInventoryItemSort
{
public:
	bool operator()(const LLPointer<LLViewerInventoryItem>& a, const LLPointer<LLViewerInventoryItem>& b)
	{
		return a->getSortField() < b->getSortField();
	}
};

//----------------------------------------------------------------------------

// *NOTE: DEBUG functionality
void LLInventoryModel::dumpInventory() const
{
	LL_INFOS() << "\nBegin Inventory Dump\n**********************:" << LL_ENDL;
	LL_INFOS() << "mCategory[] contains " << mCategoryMap.size() << " items." << LL_ENDL;
	for(cat_map_t::const_iterator cit = mCategoryMap.begin(); cit != mCategoryMap.end(); ++cit)
	{
		const LLViewerInventoryCategory* cat = cit->second;
		if(cat)
		{
			LL_INFOS() << "  " <<  cat->getUUID() << " '" << cat->getName() << "' "
					<< cat->getVersion() << " " << cat->getDescendentCount()
					<< LL_ENDL;
		}
		else
		{
			LL_INFOS() << "  NULL!" << LL_ENDL;
		}
	}	
	LL_INFOS() << "mItemMap[] contains " << mItemMap.size() << " items." << LL_ENDL;
	for(item_map_t::const_iterator iit = mItemMap.begin(); iit != mItemMap.end(); ++iit)
	{
		const LLViewerInventoryItem* item = iit->second;
		if(item)
		{
			LL_INFOS() << "  " << item->getUUID() << " "
					<< item->getName() << LL_ENDL;
		}
		else
		{
			LL_INFOS() << "  NULL!" << LL_ENDL;
		}
	}
	LL_INFOS() << "\n**********************\nEnd Inventory Dump" << LL_ENDL;
}

#ifdef LL_DEBUG
// Do various integrity checks on model, logging issues found and
// returning an overall good/bad flag. 
LLPointer<LLInventoryValidationInfo> LLInventoryModel::validate() const
{
	LLPointer<LLInventoryValidationInfo> validation_info = new LLInventoryValidationInfo;
	S32 fatalities = 0;
	S32 warnings = 0;

	if (getRootFolderID().isNull())
	{
		LL_WARNS("Inventory") << "Fatal inventory corruption: no root folder id" << LL_ENDL;
		fatalities++;
	}
	if (getLibraryRootFolderID().isNull())
	{
		LL_WARNS("Inventory") << "Fatal inventory corruption: no library root folder id" << LL_ENDL;
		fatalities++;
	}

	if (mCategoryMap.size() + 1 != mParentChildCategoryTree.size())
	{
		// ParentChild should be one larger because of the special entry for null uuid.
		LL_INFOS("Inventory") << "unexpected sizes: cat map size " << mCategoryMap.size()
							  << " parent/child " << mParentChildCategoryTree.size() << LL_ENDL;
		warnings++;
	}
	S32 cat_lock = 0;
	S32 item_lock = 0;
	S32 desc_unknown_count = 0;
	S32 version_unknown_count = 0;

	typedef std::map<LLFolderType::EType, S32> ft_count_map;
	ft_count_map ft_counts_under_root;
	ft_count_map ft_counts_elsewhere;
	
	// Loop over all categories and check.
	for(cat_map_t::const_iterator cit = mCategoryMap.begin(); cit != mCategoryMap.end(); ++cit)
	{
		const LLUUID& cat_id = cit->first;
		const LLViewerInventoryCategory *cat = cit->second;
		if (!cat)
		{
			LL_WARNS("Inventory") << "null cat" << LL_ENDL;
			warnings++;
			continue;
		}
		LLUUID topmost_ancestor_id;
		// Will leave as null uuid on failure
		getObjectTopmostAncestor(cat_id, topmost_ancestor_id);
		if (cat_id != cat->getUUID())
		{
			LL_WARNS("Inventory") << "cat id/index mismatch " << cat_id << " " << cat->getUUID() << LL_ENDL;
			warnings++;
		}

		if (cat->getParentUUID().isNull())
		{
			if (cat_id != getRootFolderID() && cat_id != getLibraryRootFolderID())
			{
				LL_WARNS("Inventory") << "cat " << cat_id << " has no parent, but is not root ("
									  << getRootFolderID() << ") or library root ("
									  << getLibraryRootFolderID() << ")" << LL_ENDL;
				warnings++;
			}
		}
		cat_array_t* cats;
		item_array_t* items;
		getDirectDescendentsOf(cat_id,cats,items);
		if (!cats || !items)
		{
			LL_WARNS("Inventory") << "invalid direct descendents for " << cat_id << LL_ENDL;
			warnings++;
			continue;
		}
		if (cat->getDescendentCount() == LLViewerInventoryCategory::DESCENDENT_COUNT_UNKNOWN)
		{
			desc_unknown_count++;
		}
		else if (cats->size() + items->size() != cat->getDescendentCount())
		{
			// In the case of library this is not unexpected, since
			// different user accounts may be getting the library
			// contents from different inventory hosts.
			if (topmost_ancestor_id.isNull() || topmost_ancestor_id != getLibraryRootFolderID())
			{
				LL_WARNS("Inventory") << "invalid desc count for " << cat_id << " [" << getFullPath(cat) << "]"
									  << " cached " << cat->getDescendentCount()
									  << " expected " << cats->size() << "+" << items->size()
									  << "=" << cats->size() +items->size() << LL_ENDL;
				warnings++;
			}
		}
		if (cat->getVersion() == LLViewerInventoryCategory::VERSION_UNKNOWN)
		{
			version_unknown_count++;
		}
		auto cat_lock_it = mCategoryLock.find(cat_id);
		if (cat_lock_it != mCategoryLock.end() && cat_lock_it->second)
		{
			cat_lock++;
		}
		auto item_lock_it = mItemLock.find(cat_id);
		if (item_lock_it != mItemLock.end() && item_lock_it->second)
		{
			item_lock++;
		}
		for (S32 i = 0; i<items->size(); i++)
		{
			LLViewerInventoryItem *item = items->at(i);

			if (!item)
			{
				LL_WARNS("Inventory") << "null item at index " << i << " for cat " << cat_id << LL_ENDL;
				warnings++;
				continue;
			}

			const LLUUID& item_id = item->getUUID();
			
			if (item->getParentUUID() != cat_id)
			{
				LL_WARNS("Inventory") << "wrong parent for " << item_id << " found "
									  << item->getParentUUID() << " expected " << cat_id
									  << LL_ENDL;
				warnings++;
			}


			// Entries in items and mItemMap should correspond.
			item_map_t::const_iterator it = mItemMap.find(item_id);
			if (it == mItemMap.end())
			{
				LL_WARNS("Inventory") << "item " << item_id << " found as child of "
									  << cat_id << " but not in top level mItemMap" << LL_ENDL;
				warnings++;
			}
			else
			{
				LLViewerInventoryItem *top_item = it->second;
				if (top_item != item)
				{
					LL_WARNS("Inventory") << "item mismatch, item_id " << item_id
										  << " top level entry is different, uuid " << top_item->getUUID() << LL_ENDL;
				}
			}

			// Topmost ancestor should be root or library.
			LLUUID topmost_ancestor_id;
			bool found = getObjectTopmostAncestor(item_id, topmost_ancestor_id);
			if (!found)
			{
				LL_WARNS("Inventory") << "unable to find topmost ancestor for " << item_id << LL_ENDL;
				warnings++;
			}
			else
			{
				if (topmost_ancestor_id != getRootFolderID() &&
					topmost_ancestor_id != getLibraryRootFolderID())
				{
					LL_WARNS("Inventory") << "unrecognized top level ancestor for " << item_id
										  << " got " << topmost_ancestor_id
										  << " expected " << getRootFolderID()
										  << " or " << getLibraryRootFolderID() << LL_ENDL;
					warnings++;
				}
			}
		}

		// Does this category appear as a child of its supposed parent?
		const LLUUID& parent_id = cat->getParentUUID();
		if (!parent_id.isNull())
		{
			cat_array_t* cats;
			item_array_t* items;
			getDirectDescendentsOf(parent_id,cats,items);
			if (!cats)
			{
				LL_WARNS("Inventory") << "cat " << cat_id << " name [" << cat->getName()
									  << "] orphaned - no child cat array for alleged parent " << parent_id << LL_ENDL;
				warnings++;
			}
			else
			{
				bool found = false;
				for (S32 i = 0; i<cats->size(); i++)
				{
					LLViewerInventoryCategory *kid_cat = cats->at(i);
					if (kid_cat == cat)
					{
						found = true;
						break;
					}
				}
				if (!found)
				{
					LL_WARNS("Inventory") << "cat " << cat_id << " name [" << cat->getName()
										  << "] orphaned - not found in child cat array of alleged parent " << parent_id << LL_ENDL;
				}
			}
		}

		// Update count of preferred types
		LLFolderType::EType folder_type = cat->getPreferredType();
		bool cat_is_in_library = false;
		LLUUID topmost_id;
		if (getObjectTopmostAncestor(cat->getUUID(),topmost_id) && topmost_id == getLibraryRootFolderID())
		{
			cat_is_in_library = true;
		}
		if (!cat_is_in_library)
		{
			if (getRootFolderID().notNull() && (cat->getUUID()==getRootFolderID() || cat->getParentUUID()==getRootFolderID()))
			{
				ft_counts_under_root[folder_type]++;
				if (folder_type != LLFolderType::FT_NONE)
				{
					LL_DEBUGS("Inventory") << "Under root cat: " << getFullPath(cat) << " folder_type " << folder_type << LL_ENDL;
				}
			}
			else
			{
				ft_counts_elsewhere[folder_type]++;
				if (folder_type != LLFolderType::FT_NONE)
				{
					LL_DEBUGS("Inventory") << "Elsewhere cat: " << getFullPath(cat) << " folder_type " << folder_type << LL_ENDL;
				}
			}
		}
	}

	// Loop over all items and check
	for(item_map_t::const_iterator iit = mItemMap.begin(); iit != mItemMap.end(); ++iit)
	{
		const LLUUID& item_id = iit->first;
		LLViewerInventoryItem *item = iit->second;
		if (item->getUUID() != item_id)
		{
			LL_WARNS("Inventory") << "item_id " << item_id << " does not match " << item->getUUID() << LL_ENDL;
			warnings++;
		}

		const LLUUID& parent_id = item->getParentUUID();
		if (parent_id.isNull())
		{
			LL_WARNS("Inventory") << "item " << item_id << " name [" << item->getName() << "] has null parent id!" << LL_ENDL;
		}
		else
		{
			cat_array_t* cats;
			item_array_t* items;
			getDirectDescendentsOf(parent_id,cats,items);
			if (!items)
			{
				LL_WARNS("Inventory") << "item " << item_id << " name [" << item->getName()
									  << "] orphaned - alleged parent has no child items list " << parent_id << LL_ENDL;
			}
			else
			{
				bool found = false;
				for (S32 i=0; i<items->size(); ++i)
				{
					if (items->at(i) == item) 
					{
						found = true;
						break;
					}
				}
				if (!found)
				{
					LL_WARNS("Inventory") << "item " << item_id << " name [" << item->getName()
										  << "] orphaned - not found as child of alleged parent " << parent_id << LL_ENDL;
				}
			}
				
		}
		// Link checking
		if (item->getIsLinkType())
		{
			const LLUUID& link_id = item->getUUID();
			const LLUUID& target_id = item->getLinkedUUID();
			LLViewerInventoryItem *target_item = getItem(target_id);
			LLViewerInventoryCategory *target_cat = getCategory(target_id);
			// Linked-to UUID should have back reference to this link.
			if (!hasBacklinkInfo(link_id, target_id))
			{
				LL_WARNS("Inventory") << "link " << item->getUUID() << " type " << item->getActualType()
									  << " missing backlink info at target_id " << target_id
									  << LL_ENDL;
			}
			// Links should have referents.
			if (item->getActualType() == LLAssetType::AT_LINK && !target_item)
			{
				LL_WARNS("Inventory") << "broken item link " << item->getName() << " id " << item->getUUID() << LL_ENDL;
			}
			else if (item->getActualType() == LLAssetType::AT_LINK_FOLDER && !target_cat)
			{
				LL_WARNS("Inventory") << "broken folder link " << item->getName() << " id " << item->getUUID() << LL_ENDL;
			}
			if (target_item && target_item->getIsLinkType())
			{
				LL_WARNS("Inventory") << "link " << item->getName() << " references a link item "
									  << target_item->getName() << " " << target_item->getUUID() << LL_ENDL;
			}

			// Links should not have backlinks.
			std::pair<backlink_mmap_t::const_iterator, backlink_mmap_t::const_iterator> range = mBacklinkMMap.equal_range(link_id);
			if (range.first != range.second)
			{
				LL_WARNS("Inventory") << "Link item " << item->getName() << " has backlinks!" << LL_ENDL;
			}
		}
		else
		{
			// Check the backlinks of a non-link item.
			const LLUUID& target_id = item->getUUID();
			std::pair<backlink_mmap_t::const_iterator, backlink_mmap_t::const_iterator> range = mBacklinkMMap.equal_range(target_id);
			for (backlink_mmap_t::const_iterator it = range.first; it != range.second; ++it)
			{
				const LLUUID& link_id = it->second;
				LLViewerInventoryItem *link_item = getItem(link_id);
				if (!link_item || !link_item->getIsLinkType())
				{
					LL_WARNS("Inventory") << "invalid backlink from target " << item->getName() << " to " << link_id << LL_ENDL;
				}
			}
		}
	}

	// Check system folders
	for (auto fit=ft_counts_under_root.begin(); fit != ft_counts_under_root.end(); ++fit)
	{
		LL_DEBUGS("Inventory") << "Folder type " << fit->first << " count " << fit->second << " under root" << LL_ENDL;
	}
	for (auto fit=ft_counts_elsewhere.begin(); fit != ft_counts_elsewhere.end(); ++fit)
	{
		LL_DEBUGS("Inventory") << "Folder type " << fit->first << " count " << fit->second << " elsewhere" << LL_ENDL;
	}

	static LLCachedControl<bool> fake_system_folder_issues(gSavedSettings, "QAModeFakeSystemFolderIssues", false);
	static std::default_random_engine e{};
    static std::uniform_int_distribution<> distrib(0, 1);
	for (S32 ft=LLFolderType::FT_TEXTURE; ft<LLFolderType::FT_COUNT; ft++)
	{
		LLFolderType::EType folder_type = static_cast<LLFolderType::EType>(ft);
		if (LLFolderType::lookup(folder_type)==LLFolderType::badLookup())
		{
			continue;
		}
		bool is_automatic = LLFolderType::lookupIsAutomaticType(folder_type);
		bool is_singleton = LLFolderType::lookupIsSingletonType(folder_type);
		S32 count_under_root = ft_counts_under_root[folder_type];
		S32 count_elsewhere = ft_counts_elsewhere[folder_type];
		if (fake_system_folder_issues)
		{
			// Force all counts to be either 0 or 2, thus flagged as an error.
			count_under_root = 2*distrib(e); 
			count_elsewhere = 2*distrib(e);
		}
		if (is_singleton)
		{
			if (count_under_root==0)
			{
				LL_WARNS("Inventory") << "Expected system folder type " << ft << " was not found under root" << LL_ENDL;
				// Need to create, if allowed.
				if (is_automatic)
				{
					LL_WARNS("Inventory") << "Fatal inventory corruption: cannot create system folder of type " << ft << LL_ENDL;
					fatalities++;
					validation_info->mMissingRequiredSystemFolders.insert(LLFolderType::EType(ft));
				}
				else
				{
					// Can create, and will when needed.
					warnings++;
				}
			}
			else if (count_under_root > 1)
			{
				LL_WARNS("Inventory") << "Fatal inventory corruption: system folder type has excess copies under root, type " << ft << " count " << count_under_root << LL_ENDL;
				validation_info->mDuplicateRequiredSystemFolders.insert(LLFolderType::EType(ft));
				fatalities++;
			}
			if (count_elsewhere > 0)
			{
				LL_WARNS("Inventory") << "Found " << count_elsewhere << " extra folders of type " << ft << " outside of root" << LL_ENDL;
				warnings++;
			}
		}
	}


	if (cat_lock > 0 || item_lock > 0)
	{
		LL_INFOS("Inventory") << "Found locks on some categories: sub-cat arrays "
				<< cat_lock << ", item arrays " << item_lock << LL_ENDL;
	}
	if (desc_unknown_count != 0)
	{
		LL_DEBUGS() << "Found " << desc_unknown_count << " cats with unknown descendent count" << LL_ENDL; 
	}
	if (version_unknown_count != 0)
	{
		LL_DEBUGS("Inventory") << "Found " << version_unknown_count << " cats with unknown version" << LL_ENDL;
	}

	// FIXME need to fail login and tell user to retry, contact support if problem persists.
	bool valid = (fatalities == 0);
	LL_INFOS("Inventory") << "Validate done, fatal errors: " << fatalities << ", warnings: " << warnings << ", valid: " << valid << LL_ENDL;

	validation_info->mFatalErrorCount = fatalities;
	validation_info->mWarningCount = warnings;

	return validation_info; 
}

// Provides a unix-style path from root, like "/My Inventory/Clothing/.../myshirt"
std::string LLInventoryModel::getFullPath(const LLInventoryObject *obj) const
{
	std::vector<std::string> path_elts;
	std::map<LLUUID,bool> visited;
	while (obj != NULL && !visited[obj->getUUID()])
	{
		path_elts.push_back(obj->getName());
		// avoid infinite loop in the unlikely event of a cycle
		visited[obj->getUUID()] = true;
		obj = getObject(obj->getParentUUID());
	}
	std::stringstream s;
	std::string delim("/");
	std::reverse(path_elts.begin(), path_elts.end());
	std::string result = "/" + boost::algorithm::join(path_elts, delim);
	return result;
}
#endif

// <FS:Ansariel> [UDP-Msg]
// static
void LLInventoryModel::processFetchInventoryReply(LLMessageSystem* msg, void**)
{
	// no accounting
	gInventory.messageUpdateCore(msg, false);
}

// static
void LLInventoryModel::processInventoryDescendents(LLMessageSystem* msg,void**)
{
	LLUUID agent_id;
	msg->getUUIDFast(_PREHASH_AgentData, _PREHASH_AgentID, agent_id);
	if(agent_id != gAgent.getID())
	{
		LL_WARNS() << "Got a UpdateInventoryItem for the wrong agent." << LL_ENDL;
		return;
	}
	LLUUID parent_id;
	msg->getUUID("AgentData", "FolderID", parent_id);
	LLUUID owner_id;
	msg->getUUID("AgentData", "OwnerID", owner_id);
	S32 version;
	msg->getS32("AgentData", "Version", version);
	S32 descendents;
	msg->getS32("AgentData", "Descendents", descendents);

	S32 i;
	S32 count = msg->getNumberOfBlocksFast(_PREHASH_FolderData);
	LLPointer<LLViewerInventoryCategory> tcategory = new LLViewerInventoryCategory(owner_id);
	for(i = 0; i < count; ++i)
	{
		tcategory->unpackMessage(msg, _PREHASH_FolderData, i);
		gInventory.updateCategory(tcategory);
	}

	count = msg->getNumberOfBlocksFast(_PREHASH_ItemData);
	LLPointer<LLViewerInventoryItem> titem = new LLViewerInventoryItem;
	for(i = 0; i < count; ++i)
	{
		titem->unpackMessage(msg, _PREHASH_ItemData, i);
		// If the item has already been added (e.g. from link prefetch), then it doesn't need to be re-added.
		if (gInventory.getItem(titem->getUUID()))
		{
			LL_DEBUGS("Inventory") << "Skipping prefetched item [ Name: " << titem->getName()
								   << " | Type: " << titem->getActualType() << " | ItemUUID: " << titem->getUUID() << " ] " << LL_ENDL;
			continue;
		}
		gInventory.updateItem(titem);
	}

	// set version and descendentcount according to message.
	LLViewerInventoryCategory* cat = gInventory.getCategory(parent_id);
	if(cat)
	{
		cat->setVersion(version);
		cat->setDescendentCount(descendents);
		// Get this UUID on the changed list so that whatever's listening for it
		// will get triggered.
		gInventory.addChangedMask(LLInventoryObserver::INTERNAL, cat->getUUID());
	}
	gInventory.notifyObservers();
}
// </FS:Ansariel> [UDP-Msg]

///----------------------------------------------------------------------------
/// Local function definitions
///----------------------------------------------------------------------------


#if 0
BOOL decompress_file(const char* src_filename, const char* dst_filename)
{
	BOOL rv = FALSE;
	gzFile src = NULL;
	U8* buffer = NULL;
	LLFILE* dst = NULL;
	S32 bytes = 0;
	const S32 DECOMPRESS_BUFFER_SIZE = 32000;

	// open the files
	src = gzopen(src_filename, "rb");
	if(!src) goto err_decompress;
	dst = LLFile::fopen(dst_filename, "wb");
	if(!dst) goto err_decompress;

	// decompress.
	buffer = new U8[DECOMPRESS_BUFFER_SIZE + 1];

	do
	{
		bytes = gzread(src, buffer, DECOMPRESS_BUFFER_SIZE);
		if (bytes < 0)
		{
			goto err_decompress;
		}

		fwrite(buffer, bytes, 1, dst);
	} while(gzeof(src) == 0);

	// success
	rv = TRUE;

 err_decompress:
	if(src != NULL) gzclose(src);
	if(buffer != NULL) delete[] buffer;
	if(dst != NULL) fclose(dst);
	return rv;
}
#endif


///----------------------------------------------------------------------------
/// Class LLInventoryModel::FetchItemHttpHandler
///----------------------------------------------------------------------------

LLInventoryModel::FetchItemHttpHandler::FetchItemHttpHandler(const LLSD & request_sd)
	: LLCore::HttpHandler(),
	  mRequestSD(request_sd)
{}

LLInventoryModel::FetchItemHttpHandler::~FetchItemHttpHandler()
{}

void LLInventoryModel::FetchItemHttpHandler::onCompleted(LLCore::HttpHandle handle,
														 LLCore::HttpResponse * response)
{
	do		// Single-pass do-while used for common exit handling
	{
		LLCore::HttpStatus status(response->getStatus());
		// status = LLCore::HttpStatus(404);				// Dev tool to force error handling
		if (! status)
		{
			processFailure(status, response);
			break;			// Goto common exit
		}

		LLCore::BufferArray * body(response->getBody());
		// body = NULL;									// Dev tool to force error handling
		if (! body || ! body->size())
		{
			LL_WARNS(LOG_INV) << "Missing data in inventory item query." << LL_ENDL;
			processFailure("HTTP response for inventory item query missing body", response);
			break;			// Goto common exit
		}

		// body->write(0, "Garbage Response", 16);		// Dev tool to force error handling
		LLSD body_llsd;
		if (! LLCoreHttpUtil::responseToLLSD(response, true, body_llsd))
		{
			// INFOS-level logging will occur on the parsed failure
			processFailure("HTTP response for inventory item query has malformed LLSD", response);
			break;			// Goto common exit
		}

		// Expect top-level structure to be a map
		// body_llsd = LLSD::emptyArray();				// Dev tool to force error handling
		if (! body_llsd.isMap())
		{
			processFailure("LLSD response for inventory item not a map", response);
			break;			// Goto common exit
		}

		// Check for 200-with-error failures
		//
		// Original Responder-based serivce model didn't check for these errors.
		// It may be more robust to ignore this condition.  With aggregated requests,
		// an error in one inventory item might take down the entire request.
		// So if this instead broke up the aggregated items into single requests,
		// maybe that would make progress.  Or perhaps there's structured information
		// that can tell us what went wrong.  Need to dig into this and firm up
		// the API.
		//
		// body_llsd["error"] = LLSD::emptyMap();		// Dev tool to force error handling
		// body_llsd["error"]["identifier"] = "Development";
		// body_llsd["error"]["message"] = "You left development code in the viewer";
		if (body_llsd.has("error"))
		{
			processFailure("Inventory application error (200-with-error)", response);
			break;			// Goto common exit
		}

		// Okay, process data if possible
		processData(body_llsd, response);
	}
	while (false);
}

void LLInventoryModel::FetchItemHttpHandler::processData(LLSD & content, LLCore::HttpResponse * response)
{
	start_new_inventory_observer();

#if 0
	LLUUID agent_id;
	agent_id = content["agent_id"].asUUID();
	if (agent_id != gAgent.getID())
	{
		LL_WARNS(LOG_INV) << "Got a inventory update for the wrong agent: " << agent_id
						  << LL_ENDL;
		return;
	}
#endif
	
	LLInventoryModel::item_array_t items;
	LLInventoryModel::update_map_t update;
	LLUUID folder_id;
	LLSD content_items(content["items"]);
	const S32 count(content_items.size());

	// Does this loop ever execute more than once?
	for (S32 i(0); i < count; ++i)
	{
		LLPointer<LLViewerInventoryItem> titem = new LLViewerInventoryItem;
		titem->unpackMessage(content_items[i]);
		
		LL_DEBUGS(LOG_INV) << "ItemHttpHandler::httpSuccess item id: "
						   << titem->getUUID() << LL_ENDL;
		items.push_back(titem);
		
		// examine update for changes.
		LLViewerInventoryItem * itemp(gInventory.getItem(titem->getUUID()));

		if (itemp)
		{
			if (titem->getParentUUID() == itemp->getParentUUID())
			{
				update[titem->getParentUUID()];
			}
			else
			{
				++update[titem->getParentUUID()];
				--update[itemp->getParentUUID()];
			}
		}
		else
		{
			++update[titem->getParentUUID()];
		}
		
		if (folder_id.isNull())
		{
			folder_id = titem->getParentUUID();
		}
	}

	// as above, this loop never seems to loop more than once per call
	U32 changes(0U);
	for (LLInventoryModel::item_array_t::iterator it = items.begin(); it != items.end(); ++it)
	{
		changes |= gInventory.updateItem(*it);
	}
	// *HUH:  Have computed 'changes', nothing uses it.
	
	gInventory.notifyObservers();
	gViewerWindow->getWindow()->decBusyCount();
}


void LLInventoryModel::FetchItemHttpHandler::processFailure(LLCore::HttpStatus status, LLCore::HttpResponse * response)
{
	const std::string & ct(response->getContentType());
	LL_WARNS(LOG_INV) << "Inventory item fetch failure\n"
					  << "[Status: " << status.toTerseString() << "]\n"
					  << "[Reason: " << status.toString() << "]\n"
					  << "[Content-type: " << ct << "]\n"
					  << "[Content (abridged): "
					  << LLCoreHttpUtil::responseToString(response) << "]" << LL_ENDL;
	gInventory.notifyObservers();
}

void LLInventoryModel::FetchItemHttpHandler::processFailure(const char * const reason, LLCore::HttpResponse * response)
{
	LL_WARNS(LOG_INV) << "Inventory item fetch failure\n"
					  << "[Status: internal error]\n"
					  << "[Reason: " << reason << "]\n"
					  << "[Content (abridged): "
					  << LLCoreHttpUtil::responseToString(response) << "]" << LL_ENDL;
	gInventory.notifyObservers();
}
<|MERGE_RESOLUTION|>--- conflicted
+++ resolved
@@ -77,17 +77,15 @@
 #include "process.h"
 #endif
 
-<<<<<<< HEAD
+#include <algorithm>
+#include <boost/algorithm/string/join.hpp>
+
 #include "aoengine.h"
 #include "fsfloaterwearablefavorites.h"
 #include "fslslbridge.h"
 #ifdef OPENSIM
 #include "llviewernetwork.h"
 #endif
-=======
-#include <algorithm>
-#include <boost/algorithm/string/join.hpp>
->>>>>>> 4bab66a4
 
 // Increment this if the inventory contents change in a non-backwards-compatible way.
 // For viewer 2, the addition of link items makes a pre-viewer-2 cache incorrect.
@@ -229,18 +227,10 @@
 	mHttpHeaders(),
 	mHttpPolicyClass(LLCore::HttpRequest::DEFAULT_POLICY_ID),
 	mHttpPriorityFG(0),
-	//<FS:TM> 3.7.19 merge fix
-//	mHttpPriorityBG(0),
-	mHttpPriorityBG(0)
-#ifdef LL_DEBUG
+	mHttpPriorityBG(0),
 	mCategoryLock(),
-<<<<<<< HEAD
-	mItemLock()
-#endif
-=======
 	mItemLock(),
 	mValidationInfo(new LLInventoryValidationInfo)
->>>>>>> 4bab66a4
 {}
 
 
@@ -484,7 +474,6 @@
 {
 	getDirectDescendentsOf(cat_id, categories, items);
 
-#ifdef LL_DEBUG
 	if (categories)
 	{
 		mCategoryLock[cat_id] = true;
@@ -493,15 +482,12 @@
 	{
 		mItemLock[cat_id] = true;
 	}
-#endif
 }
 
 void LLInventoryModel::unlockDirectDescendentArrays(const LLUUID& cat_id)
 {
-#ifdef LL_DEBUG
 	mCategoryLock[cat_id] = false;
 	mItemLock[cat_id] = false;
-#endif
 }
 
 void LLInventoryModel::consolidateForType(const LLUUID& main_id, LLFolderType::EType type)
@@ -1314,12 +1300,10 @@
 LLInventoryModel::cat_array_t* LLInventoryModel::getUnlockedCatArray(const LLUUID& id)
 {
 	cat_array_t* cat_array = get_ptr_in_map(mParentChildCategoryTree, id);
-#ifdef LL_DEBUG
 	if (cat_array)
 	{
 		llassert_always(mCategoryLock[id] == false);
 	}
-#endif
 
 	return cat_array;
 }
@@ -1327,12 +1311,10 @@
 LLInventoryModel::item_array_t* LLInventoryModel::getUnlockedItemArray(const LLUUID& id)
 {
 	item_array_t* item_array = get_ptr_in_map(mParentChildItemTree, id);
-#ifdef LL_DEBUG
 	if (item_array)
 	{
 		llassert_always(mItemLock[id] == false);
 	}
-#endif
 	return item_array;
 }
 
@@ -1403,10 +1385,8 @@
 		}
 
 		// make space in the tree for this category's children.
-#ifdef LL_DEBUG
 		llassert_always(mCategoryLock[new_cat->getUUID()] == false);
 		llassert_always(mItemLock[new_cat->getUUID()] == false);
-#endif
 		cat_array_t* catsp = new cat_array_t;
 		item_array_t* itemsp = new item_array_t;
 		mParentChildCategoryTree[new_cat->getUUID()] = catsp;
@@ -2623,17 +2603,13 @@
 		cats.push_back(cat);
 		if (mParentChildCategoryTree.count(cat->getUUID()) == 0)
 		{
-#ifdef LL_DEBUG
 			llassert_always(mCategoryLock[cat->getUUID()] == false);
-#endif
 			catsp = new cat_array_t;
 			mParentChildCategoryTree[cat->getUUID()] = catsp;
 		}
 		if (mParentChildItemTree.count(cat->getUUID()) == 0)
 		{
-#ifdef LL_DEBUG
 			llassert_always(mItemLock[cat->getUUID()] == false);
-#endif
 			itemsp = new item_array_t;
 			mParentChildItemTree[cat->getUUID()] = itemsp;
 		}
@@ -2874,16 +2850,6 @@
 			// observers start firing.
 		}
 	}
-<<<<<<< HEAD
-
-#ifdef LL_DEBUG
-	if (!gInventory.validate())
-	{
-	 	LL_WARNS(LOG_INV) << "model failed validity check!" << LL_ENDL;
-	}
-#endif
-=======
->>>>>>> 4bab66a4
 }
 
 // Would normally do this at construction but that's too early
@@ -4257,7 +4223,6 @@
 	LL_INFOS() << "\n**********************\nEnd Inventory Dump" << LL_ENDL;
 }
 
-#ifdef LL_DEBUG
 // Do various integrity checks on model, logging issues found and
 // returning an overall good/bad flag. 
 LLPointer<LLInventoryValidationInfo> LLInventoryModel::validate() const
@@ -4691,7 +4656,6 @@
 	std::string result = "/" + boost::algorithm::join(path_elts, delim);
 	return result;
 }
-#endif
 
 // <FS:Ansariel> [UDP-Msg]
 // static
