--- conflicted
+++ resolved
@@ -89,37 +89,6 @@
 const F32 MAX_TIME_FOR_SINGLE_FETCH = 10.f;
 const S32 MAX_FETCH_RETRIES = 10;
 const char CACHE_FORMAT_STRING[] = "%s.inv"; 
-<<<<<<< HEAD
-const char* NEW_CATEGORY_NAME = "New Folder";
-const char* NEW_CATEGORY_NAMES[LLAssetType::AT_COUNT] =
-{
-	"Textures",			// AT_TEXTURE
-	"Sounds",			// AT_SOUND
-	"Calling Cards",	// AT_CALLINGCARD
-	"Landmarks",		// AT_LANDMARK
-	"Scripts",			// AT_SCRIPT (deprecated?)
-	"Clothing",			// AT_CLOTHING
-	"Objects",			// AT_OBJECT
-	"Notecards",		// AT_NOTECARD
-	"New Folder",		// AT_CATEGORY
-	"Inventory",		// AT_ROOT_CATEGORY
-	"Scripts",			// AT_LSL_TEXT
-	"Scripts",			// AT_LSL_BYTECODE
-	"Uncompressed Images",	// AT_TEXTURE_TGA
-	"Body Parts",		// AT_BODYPART
-	"Trash",			// AT_TRASH
-	"Photo Album",		// AT_SNAPSHOT_CATEGORY
-	"Lost And Found",	// AT_LOST_AND_FOUND
-	"Uncompressed Sounds",	// AT_SOUND_WAV
-	"Uncompressed Images",	// AT_IMAGE_TGA
-	"Uncompressed Images",	// AT_IMAGE_JPEG
-	"Animations",		// AT_ANIMATION
-	"Gestures",			// AT_GESTURE
-	"New Folder",		// AT_SIMSTATE
-	"My Favorites"		//AT_FAVORITE
-};
-=======
->>>>>>> fcaa1ad4
 
 struct InventoryIDPtrLess
 {
@@ -394,15 +363,6 @@
 	{
 		name.assign(pname);
 	}
-<<<<<<< HEAD
-	else if((preferred_type >= LLAssetType::AT_TEXTURE) &&
-			//why < LLAssetType::AT_SIMSTATE??? if preferred_type == LLAssetType::AT_SIMSTATE that will be handled above
-			(preferred_type < LLAssetType::AT_COUNT))
-	{
-		name.assign(NEW_CATEGORY_NAMES[preferred_type]);
-	}
-=======
->>>>>>> fcaa1ad4
 	else
 	{
 		name.assign(LLAssetType::lookupCategoryName(preferred_type));
@@ -1884,56 +1844,63 @@
 }
 
 bool LLInventoryModel::loadSkeleton(
-	const LLSD& options,
+	const LLInventoryModel::options_t& options,
 	const LLUUID& owner_id)
 {
 	lldebugs << "importing inventory skeleton for " << owner_id << llendl;
 
 	typedef std::set<LLPointer<LLViewerInventoryCategory>, InventoryIDPtrLess> cat_set_t;
 	cat_set_t temp_cats;
+
+	update_map_t child_counts;
+
+	LLUUID id;
+	LLAssetType::EType preferred_type;
 	bool rv = true;
-
-	for(LLSD::array_const_iterator it = options.beginArray(),
-		end = options.endArray(); it != end; ++it)
-	{
-		LLSD name = (*it)["name"];
-		LLSD folder_id = (*it)["folder_id"];
-		LLSD parent_id = (*it)["parent_id"];
-		LLSD version = (*it)["version"];
-		if(name.isDefined()
-			&& folder_id.isDefined()
-			&& parent_id.isDefined()
-			&& version.isDefined()
-			&& folder_id.asUUID().notNull() // if an id is null, it locks the viewer.
-			) 		
-		{
-			LLPointer<LLViewerInventoryCategory> cat = new LLViewerInventoryCategory(owner_id);
-			cat->rename(name.asString());
-			cat->setUUID(folder_id.asUUID());
-			cat->setParent(parent_id.asUUID());
-
-			LLAssetType::EType preferred_type = LLAssetType::AT_NONE;
-			LLSD type_default = (*it)["type_default"];
-			if(type_default.isDefined())
-			{
-				preferred_type = (LLAssetType::EType)type_default.asInteger();
-			}
-			cat->setPreferredType(preferred_type);
-			cat->setVersion(version.asInteger());
-			temp_cats.insert(cat);
+	for(options_t::const_iterator it = options.begin(); it < options.end(); ++it)
+	{
+		LLPointer<LLViewerInventoryCategory> cat = new LLViewerInventoryCategory(owner_id);
+		response_t::const_iterator no_response = (*it).end();
+		response_t::const_iterator skel;
+		skel = (*it).find("name");
+		if(skel == no_response) goto clean_cat;
+		cat->rename(std::string((*skel).second));
+		skel = (*it).find("folder_id");
+		if(skel == no_response) goto clean_cat;
+		id.set((*skel).second);
+		// if an id is null, it locks the viewer.
+		if(id.isNull()) goto clean_cat;
+		cat->setUUID(id);
+		skel = (*it).find("parent_id");
+		if(skel == no_response) goto clean_cat;
+		id.set((*skel).second);
+		cat->setParent(id);
+		skel = (*it).find("type_default");
+		if(skel == no_response)
+		{
+			preferred_type = LLAssetType::AT_NONE;
 		}
 		else
 		{
-			llwarns << "Unable to import near " << name.asString() << llendl;
-			rv = false;
-		}
+			S32 t = atoi((*skel).second.c_str());
+			preferred_type = (LLAssetType::EType)t;
+		}
+		cat->setPreferredType(preferred_type);
+		skel = (*it).find("version");
+		if(skel == no_response) goto clean_cat;
+		cat->setVersion(atoi((*skel).second.c_str()));
+		temp_cats.insert(cat);
+		continue;
+	clean_cat:
+		llwarns << "Unable to import near " << cat->getName() << llendl;
+		rv = false;
+		//delete cat; // automatic when cat is reasigned or destroyed
 	}
 
 	S32 cached_category_count = 0;
 	S32 cached_item_count = 0;
 	if(!temp_cats.empty())
 	{
-		update_map_t child_counts;
 		cat_array_t categories;
 		item_array_t items;
 		std::string owner_id_str;
@@ -1962,7 +1929,6 @@
 				llinfos << "Unable to gunzip " << gzip_filename << llendl;
 			}
 		}
-
 		if(loadFromFile(inventory_filename, categories, items))
 		{
 			// We were able to find a cache of files. So, use what we
@@ -2087,84 +2053,85 @@
 	return rv;
 }
 
-bool LLInventoryModel::loadMeat(const LLSD& options, const LLUUID& owner_id)
+bool LLInventoryModel::loadMeat(
+	const LLInventoryModel::options_t& options, const LLUUID& owner_id)
 {
 	llinfos << "importing inventory for " << owner_id << llendl;
+	LLPermissions default_perm;
+	default_perm.init(LLUUID::null, owner_id, LLUUID::null, LLUUID::null);
+	LLPointer<LLViewerInventoryItem> item;
+	LLUUID id;
+	LLAssetType::EType type;
+	LLInventoryType::EType inv_type;
 	bool rv = true;
-	for(LLSD::array_const_iterator it = options.beginArray(),
-		end = options.endArray(); it != end; ++it)
-	{
-		LLSD name = (*it)["name"];
-		LLSD item_id = (*it)["item_id"];
-		LLSD parent_id = (*it)["parent_id"];
-		LLSD asset_type = (*it)["type"];
-		LLSD data_id = (*it)["data_id"];
-		if(name.isDefined() 
-			&& item_id.isDefined()
-			&& parent_id.isDefined()
-			&& asset_type.isDefined()
-			&& data_id.isDefined())
-		{
-			LLPointer<LLViewerInventoryItem> item = new LLViewerInventoryItem;
-			item->rename(name.asString());
-			item->setUUID(item_id.asUUID());
-			item->setParent(parent_id.asUUID());
-			LLAssetType::EType type = (LLAssetType::EType)asset_type.asInteger();
-			item->setType(type);
-
-			LLSD llsd_inv_type = (*it)["inv_type"];
-			if(llsd_inv_type.isDefined())
-			{
-				LLInventoryType::EType inv_type = (LLInventoryType::EType)llsd_inv_type.asInteger();
-				item->setInventoryType(inv_type);
-			}
-
-			if(LLAssetType::AT_CALLINGCARD == type)
-			{
-				LLPermissions perm;
-				perm.init(data_id.asUUID(), owner_id, LLUUID::null, LLUUID::null);
-				item->setPermissions(perm);
+	for(options_t::const_iterator it = options.begin(); it < options.end(); ++it)
+	{
+		item = new LLViewerInventoryItem;
+		response_t::const_iterator no_response = (*it).end();
+		response_t::const_iterator meat;
+		meat = (*it).find("name");
+		if(meat == no_response) goto clean_item;
+		item->rename(std::string((*meat).second));
+		meat = (*it).find("item_id");
+		if(meat == no_response) goto clean_item;
+		id.set((*meat).second);
+		item->setUUID(id);
+		meat = (*it).find("parent_id");
+		if(meat == no_response) goto clean_item;
+		id.set((*meat).second);
+		item->setParent(id);
+		meat = (*it).find("type");
+		if(meat == no_response) goto clean_item;
+		type = (LLAssetType::EType)atoi((*meat).second.c_str());
+		item->setType(type);
+		meat = (*it).find("inv_type");
+		if(meat != no_response)
+		{
+			inv_type = (LLInventoryType::EType)atoi((*meat).second.c_str());
+			item->setInventoryType(inv_type);
+		}
+		meat = (*it).find("data_id");
+		if(meat == no_response) goto clean_item;
+		id.set((*meat).second);
+		if(LLAssetType::AT_CALLINGCARD == type)
+		{
+			LLPermissions perm;
+			perm.init(id, owner_id, LLUUID::null, LLUUID::null);
+			item->setPermissions(perm);
+		}
+		else
+		{
+			meat = (*it).find("perm_mask");
+			if(meat != no_response)
+			{
+				PermissionMask perm_mask = atoi((*meat).second.c_str());
+				default_perm.initMasks(
+					perm_mask, perm_mask, perm_mask, perm_mask, perm_mask);
 			}
 			else
 			{
-				LLPermissions default_perm;
-				default_perm.init(LLUUID::null, owner_id, LLUUID::null, LLUUID::null);
-				LLSD llsd_perm_mask = (*it)["perm_mask"];
-				if(llsd_perm_mask.isDefined())
-				{
-					PermissionMask perm_mask = llsd_perm_mask.asInteger();
-					default_perm.initMasks(
-						perm_mask, perm_mask, perm_mask, perm_mask, perm_mask);
-				}
-				else
-				{
-					default_perm.initMasks(
-						PERM_NONE, PERM_NONE, PERM_NONE, PERM_NONE, PERM_NONE);
-				}
-				item->setPermissions(default_perm);
-				item->setAssetUUID(data_id.asUUID());
-			}
-
-			LLSD flags = (*it)["flags"];
-			if(flags.isDefined())
-			{
-				// Not sure how well LLSD.asInteger() maps to 
-				// unsigned long - using strtoul()
-				item->setFlags(strtoul(flags.asString().c_str(), NULL, 0));
-			}
-
-			LLSD time = (*it)["time"];
-			if(time.isDefined())
-			{
-				item->setCreationDate(time.asInteger());
-			}
-			addItem(item);
-		}
-		else
-		{
-			llwarns << "Unable to import near " << name.asString() << llendl;
-			rv = false;
-		}
+				default_perm.initMasks(
+					PERM_NONE, PERM_NONE, PERM_NONE, PERM_NONE, PERM_NONE);
+			}
+			item->setPermissions(default_perm);
+			item->setAssetUUID(id);
+		}
+		meat = (*it).find("flags");
+		if(meat != no_response)
+		{
+			item->setFlags(strtoul((*meat).second.c_str(), NULL, 0));
+		}
+		meat = (*it).find("time");
+		if(meat != no_response)
+		{
+			item->setCreationDate(atoi((*meat).second.c_str()));
+		}
+		addItem(item);
+		continue;
+	clean_item:
+		llwarns << "Unable to import near " << item->getName() << llendl;
+		rv = false;
+		//delete item; // automatic when item is reassigned or destroyed
 	}
 	return rv;
 }
