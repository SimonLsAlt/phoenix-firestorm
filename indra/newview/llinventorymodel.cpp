/** 
 * @file llinventorymodel.cpp
 * @brief Implementation of the inventory model used to track agent inventory.
 *
 * $LicenseInfo:firstyear=2002&license=viewergpl$
 * 
 * Copyright (c) 2002-2009, Linden Research, Inc.
 * 
 * Second Life Viewer Source Code
 * The source code in this file ("Source Code") is provided by Linden Lab
 * to you under the terms of the GNU General Public License, version 2.0
 * ("GPL"), unless you have obtained a separate licensing agreement
 * ("Other License"), formally executed by you and Linden Lab.  Terms of
 * the GPL can be found in doc/GPL-license.txt in this distribution, or
 * online at http://secondlifegrid.net/programs/open_source/licensing/gplv2
 * 
 * There are special exceptions to the terms and conditions of the GPL as
 * it is applied to this Source Code. View the full text of the exception
 * in the file doc/FLOSS-exception.txt in this software distribution, or
 * online at
 * http://secondlifegrid.net/programs/open_source/licensing/flossexception
 * 
 * By copying, modifying or distributing this software, you acknowledge
 * that you have read and understood your obligations described above,
 * and agree to abide by those obligations.
 * 
 * ALL LINDEN LAB SOURCE CODE IS PROVIDED "AS IS." LINDEN LAB MAKES NO
 * WARRANTIES, EXPRESS, IMPLIED OR OTHERWISE, REGARDING ITS ACCURACY,
 * COMPLETENESS OR PERFORMANCE.
 * $/LicenseInfo$
 */

#include "llviewerprecompiledheaders.h"
#include "llinventorymodel.h"

#include "llagent.h"
#include "llagentwearables.h"
#include "llappearancemgr.h"
#include "llinventorypanel.h"
#include "llinventorybridge.h"
#include "llinventoryfunctions.h"
#include "llinventoryobserver.h"
#include "llinventorypanel.h"
#include "llnotificationsutil.h"
#include "llwindow.h"
#include "llviewercontrol.h"
#include "llpreview.h" 
#include "llviewermessage.h"
#include "llviewerfoldertype.h"
#include "llviewerwindow.h"
#include "llappviewer.h"
#include "llviewerregion.h"
#include "llcallbacklist.h"
#include "llvoavatarself.h"

//#define DIFF_INVENTORY_FILES
#ifdef DIFF_INVENTORY_FILES
#include "process.h"
#endif

// Increment this if the inventory contents change in a non-backwards-compatible way.
// For viewer 2, the addition of link items makes a pre-viewer-2 cache incorrect.
const S32 LLInventoryModel::sCurrentInvCacheVersion = 2;
BOOL LLInventoryModel::sFirstTimeInViewer2 = TRUE;

///----------------------------------------------------------------------------
/// Local function declarations, constants, enums, and typedefs
///----------------------------------------------------------------------------

//BOOL decompress_file(const char* src_filename, const char* dst_filename);
const char CACHE_FORMAT_STRING[] = "%s.inv"; 

struct InventoryIDPtrLess
{
	bool operator()(const LLViewerInventoryCategory* i1, const LLViewerInventoryCategory* i2) const
	{
		return (i1->getUUID() < i2->getUUID());
	}
};

class LLCanCache : public LLInventoryCollectFunctor 
{
public:
	LLCanCache(LLInventoryModel* model) : mModel(model) {}
	virtual ~LLCanCache() {}
	virtual bool operator()(LLInventoryCategory* cat, LLInventoryItem* item);
protected:
	LLInventoryModel* mModel;
	std::set<LLUUID> mCachedCatIDs;
};

bool LLCanCache::operator()(LLInventoryCategory* cat, LLInventoryItem* item)
{
	bool rv = false;
	if(item)
	{
		if(mCachedCatIDs.find(item->getParentUUID()) != mCachedCatIDs.end())
		{
			rv = true;
		}
	}
	else if(cat)
	{
		// HACK: downcast
		LLViewerInventoryCategory* c = (LLViewerInventoryCategory*)cat;
		if(c->getVersion() != LLViewerInventoryCategory::VERSION_UNKNOWN)
		{
			S32 descendents_server = c->getDescendentCount();
			LLInventoryModel::cat_array_t* cats;
			LLInventoryModel::item_array_t* items;
			mModel->getDirectDescendentsOf(
				c->getUUID(),
				cats,
				items);
			S32 descendents_actual = 0;
			if(cats && items)
			{
				descendents_actual = cats->count() + items->count();
			}
			if(descendents_server == descendents_actual)
			{
				mCachedCatIDs.insert(c->getUUID());
				rv = true;
			}
		}
	}
	return rv;
}

///----------------------------------------------------------------------------
/// Class LLInventoryModel
///----------------------------------------------------------------------------

// global for the agent inventory.
LLInventoryModel gInventory;

// Default constructor
LLInventoryModel::LLInventoryModel()
:	mModifyMask(LLInventoryObserver::ALL),
	mChangedItemIDs(),
	mCategoryMap(),
	mItemMap(),
	mCategoryLock(),
	mItemLock(),
	mLastItem(NULL),
	mParentChildCategoryTree(),
	mParentChildItemTree(),
	mObservers(),
	mRootFolderID(),
	mLibraryRootFolderID(),
	mLibraryOwnerID(),
	mIsNotifyObservers(FALSE),
	mIsAgentInvUsable(false)
{
}

// Destroys the object
LLInventoryModel::~LLInventoryModel()
{
	cleanupInventory();
}

void LLInventoryModel::cleanupInventory()
{
	empty();
	// Deleting one observer might erase others from the list, so always pop off the front
	while (!mObservers.empty())
	{
		observer_list_t::iterator iter = mObservers.begin();
		LLInventoryObserver* observer = *iter;
		mObservers.erase(iter);
		delete observer;
	}
	mObservers.clear();
}

// This is a convenience function to check if one object has a parent
// chain up to the category specified by UUID.
BOOL LLInventoryModel::isObjectDescendentOf(const LLUUID& obj_id,
											const LLUUID& cat_id) const
{
	if (obj_id == cat_id) return TRUE;

	const LLInventoryObject* obj = getObject(obj_id);
	while(obj)
	{
		const LLUUID& parent_id = obj->getParentUUID();
		if( parent_id.isNull() )
		{
			return FALSE;
		}
		if(parent_id == cat_id)
		{
			return TRUE;
		}
		// Since we're scanning up the parents, we only need to check
		// in the category list.
		obj = getCategory(parent_id);
	}
	return FALSE;
}

const LLViewerInventoryCategory *LLInventoryModel::getFirstNondefaultParent(const LLUUID& obj_id) const
{
	const LLInventoryObject* obj = getObject(obj_id);

	// Search up the parent chain until we get to root or an acceptable folder.
	// This assumes there are no cycles in the tree else we'll get a hang.
	LLUUID parent_id = obj->getParentUUID();
	while (!parent_id.isNull())
	{
		const LLViewerInventoryCategory *cat = getCategory(parent_id);
		if (!cat) break;
		const LLFolderType::EType folder_type = cat->getPreferredType();
		if (folder_type != LLFolderType::FT_NONE &&
			folder_type != LLFolderType::FT_ROOT_INVENTORY &&
			!LLFolderType::lookupIsEnsembleType(folder_type))
		{
			return cat;
		}
		parent_id = cat->getParentUUID();
	}
	return NULL;
}

// Get the object by id. Returns NULL if not found.
LLInventoryObject* LLInventoryModel::getObject(const LLUUID& id) const
{
	LLViewerInventoryCategory* cat = getCategory(id);
	if (cat)
	{
		return cat;
	}
	LLViewerInventoryItem* item = getItem(id);
	if (item)
	{
		return item;
	}
	return NULL;
}

// Get the item by id. Returns NULL if not found.
LLViewerInventoryItem* LLInventoryModel::getItem(const LLUUID& id) const
{
	LLViewerInventoryItem* item = NULL;
	if(mLastItem.notNull() && mLastItem->getUUID() == id)
	{
		item = mLastItem;
	}
	else
	{
		item_map_t::const_iterator iter = mItemMap.find(id);
		if (iter != mItemMap.end())
		{
			item = iter->second;
			mLastItem = item;
		}
	}
	return item;
}

// Get the category by id. Returns NULL if not found
LLViewerInventoryCategory* LLInventoryModel::getCategory(const LLUUID& id) const
{
	LLViewerInventoryCategory* category = NULL;
	cat_map_t::const_iterator iter = mCategoryMap.find(id);
	if (iter != mCategoryMap.end())
	{
		category = iter->second;
	}
	return category;
}

S32 LLInventoryModel::getItemCount() const
{
	return mItemMap.size();
}

S32 LLInventoryModel::getCategoryCount() const
{
	return mCategoryMap.size();
}

// Return the direct descendents of the id provided. The array
// provided points straight into the guts of this object, and
// should only be used for read operations, since modifications
// may invalidate the internal state of the inventory. Set passed
// in values to NULL if the call fails.
void LLInventoryModel::getDirectDescendentsOf(const LLUUID& cat_id,
											  cat_array_t*& categories,
											  item_array_t*& items) const
{
	categories = get_ptr_in_map(mParentChildCategoryTree, cat_id);
	items = get_ptr_in_map(mParentChildItemTree, cat_id);
}

// SJB: Added version to lock the arrays to catch potential logic bugs
void LLInventoryModel::lockDirectDescendentArrays(const LLUUID& cat_id,
												  cat_array_t*& categories,
												  item_array_t*& items)
{
	getDirectDescendentsOf(cat_id, categories, items);
	if (categories)
	{
		mCategoryLock[cat_id] = true;
	}
	if (items)
	{
		mItemLock[cat_id] = true;
	}
}

void LLInventoryModel::unlockDirectDescendentArrays(const LLUUID& cat_id)
{
	mCategoryLock[cat_id] = false;
	mItemLock[cat_id] = false;
}

// findCategoryUUIDForType() returns the uuid of the category that
// specifies 'type' as what it defaults to containing. The category is
// not necessarily only for that type. *NOTE: This will create a new
// inventory category on the fly if one does not exist.
const LLUUID LLInventoryModel::findCategoryUUIDForType(LLFolderType::EType preferred_type, 
													   bool create_folder, 
													   bool find_in_library)
{
	LLUUID rv = LLUUID::null;
	
	const LLUUID &root_id = (find_in_library) ? gInventory.getLibraryRootFolderID() : gInventory.getRootFolderID();
	if(LLFolderType::FT_ROOT_INVENTORY == preferred_type)
	{
		rv = root_id;
	}
	else if (root_id.notNull())
	{
		cat_array_t* cats = NULL;
		cats = get_ptr_in_map(mParentChildCategoryTree, root_id);
		if(cats)
		{
			S32 count = cats->count();
			for(S32 i = 0; i < count; ++i)
			{
				if(cats->get(i)->getPreferredType() == preferred_type)
				{
					rv = cats->get(i)->getUUID();
					break;
				}
			}
		}
	}
	
	if(rv.isNull() && isInventoryUsable() && (create_folder && !find_in_library))
	{
		if(root_id.notNull())
		{
			return createNewCategory(root_id, preferred_type, LLStringUtil::null);
		}
	}
	return rv;
}

// Convenience function to create a new category. You could call
// updateCategory() with a newly generated UUID category, but this
// version will take care of details like what the name should be
// based on preferred type. Returns the UUID of the new category.
LLUUID LLInventoryModel::createNewCategory(const LLUUID& parent_id,
										   LLFolderType::EType preferred_type,
										   const std::string& pname)
{
	LLUUID id;
	if(!isInventoryUsable())
	{
		llwarns << "Inventory is broken." << llendl;
		return id;
	}

	if(LLFolderType::lookup(preferred_type) == LLFolderType::badLookup())
	{
		lldebugs << "Attempt to create undefined category." << llendl;
		return id;
	}

	id.generate();
	std::string name = pname;
	if(!pname.empty())
	{
		name.assign(pname);
	}
	else
	{
		name.assign(LLViewerFolderType::lookupNewCategoryName(preferred_type));
	}

	// Add the category to the internal representation
	LLPointer<LLViewerInventoryCategory> cat =
		new LLViewerInventoryCategory(id, parent_id, preferred_type, name, gAgent.getID());
	cat->setVersion(LLViewerInventoryCategory::VERSION_INITIAL);
	cat->setDescendentCount(0);
	LLCategoryUpdate update(cat->getParentUUID(), 1);
	accountForUpdate(update);
	updateCategory(cat);

	// Create the category on the server. We do this to prevent people
	// from munging their protected folders.
	LLMessageSystem* msg = gMessageSystem;
	msg->newMessage("CreateInventoryFolder");
	msg->nextBlock("AgentData");
	msg->addUUID("AgentID", gAgent.getID());
	msg->addUUID(_PREHASH_SessionID, gAgent.getSessionID());
	msg->nextBlock("FolderData");
	cat->packMessage(msg);
	gAgent.sendReliableMessage();

	// return the folder id of the newly created folder
	return id;
}

// Starting with the object specified, add it's descendents to the
// array provided, but do not add the inventory object specified by
// id. There is no guaranteed order. Neither array will be erased
// before adding objects to it. Do not store a copy of the pointers
// collected - use them, and collect them again later if you need to
// reference the same objects.

class LLAlwaysCollect : public LLInventoryCollectFunctor
{
public:
	virtual ~LLAlwaysCollect() {}
	virtual bool operator()(LLInventoryCategory* cat,
							LLInventoryItem* item)
	{
		return TRUE;
	}
};

void LLInventoryModel::collectDescendents(const LLUUID& id,
										  cat_array_t& cats,
										  item_array_t& items,
										  BOOL include_trash)
{
	LLAlwaysCollect always;
	collectDescendentsIf(id, cats, items, include_trash, always);
}

void LLInventoryModel::collectDescendentsIf(const LLUUID& id,
											cat_array_t& cats,
											item_array_t& items,
											BOOL include_trash,
											LLInventoryCollectFunctor& add,
											BOOL follow_folder_links)
{
	// Start with categories
	if(!include_trash)
	{
		const LLUUID trash_id = findCategoryUUIDForType(LLFolderType::FT_TRASH);
		if(trash_id.notNull() && (trash_id == id))
			return;
	}
	cat_array_t* cat_array = get_ptr_in_map(mParentChildCategoryTree, id);
	if(cat_array)
	{
		S32 count = cat_array->count();
		for(S32 i = 0; i < count; ++i)
		{
			LLViewerInventoryCategory* cat = cat_array->get(i);
			if(add(cat,NULL))
			{
				cats.put(cat);
			}
			collectDescendentsIf(cat->getUUID(), cats, items, include_trash, add);
		}
	}

	LLViewerInventoryItem* item = NULL;
	item_array_t* item_array = get_ptr_in_map(mParentChildItemTree, id);

	// Follow folder links recursively.  Currently never goes more
	// than one level deep (for current outfit support)
	// Note: if making it fully recursive, need more checking against infinite loops.
	if (follow_folder_links && item_array)
	{
		S32 count = item_array->count();
		for(S32 i = 0; i < count; ++i)
		{
			item = item_array->get(i);
			if (item->getActualType() == LLAssetType::AT_LINK_FOLDER)
			{
				LLViewerInventoryCategory *linked_cat = item->getLinkedCategory();
				if (linked_cat && linked_cat->getPreferredType() != LLFolderType::FT_OUTFIT)
					// BAP - was 
					// LLAssetType::lookupIsEnsembleCategoryType(linked_cat->getPreferredType()))
					// Change back once ensemble typing is in place.
				{
					if(add(linked_cat,NULL))
					{
						// BAP should this be added here?  May not
						// matter if it's only being used in current
						// outfit traversal.
						cats.put(LLPointer<LLViewerInventoryCategory>(linked_cat));
					}
					collectDescendentsIf(linked_cat->getUUID(), cats, items, include_trash, add, FALSE);
				}
			}
		}
	}
	
	// Move onto items
	if(item_array)
	{
		S32 count = item_array->count();
		for(S32 i = 0; i < count; ++i)
		{
			item = item_array->get(i);
			if(add(NULL, item))
			{
				items.put(item);
			}
		}
	}
}

void LLInventoryModel::addChangedMaskForLinks(const LLUUID& object_id, U32 mask)
{
	const LLInventoryObject *obj = getObject(object_id);
	if (!obj || obj->getIsLinkType())
		return;

	LLInventoryModel::cat_array_t cat_array;
	LLInventoryModel::item_array_t item_array;
	LLLinkedItemIDMatches is_linked_item_match(object_id);
	collectDescendentsIf(gInventory.getRootFolderID(),
						 cat_array,
						 item_array,
						 LLInventoryModel::INCLUDE_TRASH,
						 is_linked_item_match);
	if (cat_array.empty() && item_array.empty())
	{
		return;
	}
	for (LLInventoryModel::cat_array_t::iterator cat_iter = cat_array.begin();
		 cat_iter != cat_array.end();
		 cat_iter++)
	{
		LLViewerInventoryCategory *linked_cat = (*cat_iter);
		addChangedMask(mask, linked_cat->getUUID());
	};

	for (LLInventoryModel::item_array_t::iterator iter = item_array.begin();
		 iter != item_array.end();
		 iter++)
	{
		LLViewerInventoryItem *linked_item = (*iter);
		addChangedMask(mask, linked_item->getUUID());
	};
}

const LLUUID& LLInventoryModel::getLinkedItemID(const LLUUID& object_id) const
{
	const LLInventoryItem *item = gInventory.getItem(object_id);
	if (!item)
	{
		return object_id;
	}

	// Find the base item in case this a link (if it's not a link,
	// this will just be inv_item_id)
	return item->getLinkedUUID();
}

LLViewerInventoryItem* LLInventoryModel::getLinkedItem(const LLUUID& object_id) const
{
	return object_id.notNull() ? getItem(getLinkedItemID(object_id)) : NULL;
}

LLInventoryModel::item_array_t LLInventoryModel::collectLinkedItems(const LLUUID& id,
																	const LLUUID& start_folder_id)
{
	item_array_t items;
	LLInventoryModel::cat_array_t cat_array;
	LLLinkedItemIDMatches is_linked_item_match(id);
	collectDescendentsIf((start_folder_id == LLUUID::null ? gInventory.getRootFolderID() : start_folder_id),
						 cat_array,
						 items,
						 LLInventoryModel::INCLUDE_TRASH,
						 is_linked_item_match);
	return items;
}

bool LLInventoryModel::isInventoryUsable() const
{
	bool result = false;
	if(gInventory.getRootFolderID().notNull() && mIsAgentInvUsable)
	{
		result = true;
	}
	return result;	
}

// Calling this method with an inventory item will either change an
// existing item with a matching item_id, or will add the item to the
// current inventory.
U32 LLInventoryModel::updateItem(const LLViewerInventoryItem* item)
{
	U32 mask = LLInventoryObserver::NONE;
	if(item->getUUID().isNull())
	{
		return mask;
	}

	if(!isInventoryUsable())
	{
		llwarns << "Inventory is broken." << llendl;
		return mask;
	}

	LLViewerInventoryItem* old_item = getItem(item->getUUID());
	LLPointer<LLViewerInventoryItem> new_item;
	if(old_item)
	{
		// We already have an old item, modify its values
		new_item = old_item;
		LLUUID old_parent_id = old_item->getParentUUID();
		LLUUID new_parent_id = item->getParentUUID();
			
		if(old_parent_id != new_parent_id)
		{
			// need to update the parent-child tree
			item_array_t* item_array;
			item_array = get_ptr_in_map(mParentChildItemTree, old_parent_id);
			if(item_array)
			{
				item_array->removeObj(old_item);
			}
			item_array = get_ptr_in_map(mParentChildItemTree, new_parent_id);
			if(item_array)
			{
				item_array->put(old_item);
			}
			mask |= LLInventoryObserver::STRUCTURE;
		}
		if(old_item->getName() != item->getName())
		{
			mask |= LLInventoryObserver::LABEL;
		}
		old_item->copyViewerItem(item);
		mask |= LLInventoryObserver::INTERNAL;
	}
	else
	{
		// Simply add this item
		new_item = new LLViewerInventoryItem(item);
		addItem(new_item);

		if(item->getParentUUID().isNull())
		{
			const LLUUID category_id = findCategoryUUIDForType(LLFolderType::assetTypeToFolderType(new_item->getType()));
			new_item->setParent(category_id);
			item_array_t* item_array = get_ptr_in_map(mParentChildItemTree, category_id);
			if( item_array )
			{
				// *FIX: bit of a hack to call update server from here...
				new_item->updateServer(TRUE);
				item_array->put(new_item);
			}
			else
			{
				llwarns << "Couldn't find parent-child item tree for " << new_item->getName() << llendl;
			}
		}
		else
		{
			// *NOTE: The general scheme is that if every byte of the
			// uuid is 0, except for the last one or two,the use the
			// last two bytes of the parent id, and match that up
			// against the type. For now, we're only worried about
			// lost & found.
			LLUUID parent_id = item->getParentUUID();
			if(parent_id == CATEGORIZE_LOST_AND_FOUND_ID)
			{
				parent_id = findCategoryUUIDForType(LLFolderType::FT_LOST_AND_FOUND);
				new_item->setParent(parent_id);
			}
			item_array_t* item_array = get_ptr_in_map(mParentChildItemTree, parent_id);
			if(item_array)
			{
				item_array->put(new_item);
			}
			else
			{
				// Whoops! No such parent, make one.
				llinfos << "Lost item: " << new_item->getUUID() << " - "
						<< new_item->getName() << llendl;
				parent_id = findCategoryUUIDForType(LLFolderType::FT_LOST_AND_FOUND);
				new_item->setParent(parent_id);
				item_array = get_ptr_in_map(mParentChildItemTree, parent_id);
				if(item_array)
				{
					// *FIX: bit of a hack to call update server from
					// here...
					new_item->updateServer(TRUE);
					item_array->put(new_item);
				}
				else
				{
					llwarns << "Lost and found Not there!!" << llendl;
				}
			}
		}
		mask |= LLInventoryObserver::ADD;
	}
	if(new_item->getType() == LLAssetType::AT_CALLINGCARD)
	{
		mask |= LLInventoryObserver::CALLING_CARD;
		// Handle user created calling cards.
		// Target ID is stored in the description field of the card.
		LLUUID id;
		std::string desc = new_item->getDescription();
		BOOL isId = desc.empty() ? FALSE : id.set(desc, FALSE);
		if (isId)
		{
			// Valid UUID; set the item UUID and rename it
			new_item->setCreator(id);
			std::string avatar_name;
<<<<<<< HEAD
			// Fetch the currect name
			gCacheName->get(id, false,
				boost::bind(&LLViewerInventoryItem::onCallingCardNameLookup, new_item.get(), _1, _2, _3));
=======

			if (gCacheName->getFullName(id, avatar_name))
			{
				new_item->rename(avatar_name);
				mask |= LLInventoryObserver::LABEL;
			}
			else
			{
				// Fetch the current name
				gCacheName->get(id, FALSE,
					boost::bind(&LLViewerInventoryItem::onCallingCardNameLookup, new_item.get(),
					_1, _2, _3));
			}

>>>>>>> a069e0d3
		}
	}
	else if (new_item->getType() == LLAssetType::AT_GESTURE)
	{
		mask |= LLInventoryObserver::GESTURE;
	}
	addChangedMask(mask, new_item->getUUID());
	return mask;
}

LLInventoryModel::cat_array_t* LLInventoryModel::getUnlockedCatArray(const LLUUID& id)
{
	cat_array_t* cat_array = get_ptr_in_map(mParentChildCategoryTree, id);
	if (cat_array)
	{
		llassert_always(mCategoryLock[id] == false);
	}
	return cat_array;
}

LLInventoryModel::item_array_t* LLInventoryModel::getUnlockedItemArray(const LLUUID& id)
{
	item_array_t* item_array = get_ptr_in_map(mParentChildItemTree, id);
	if (item_array)
	{
		llassert_always(mItemLock[id] == false);
	}
	return item_array;
}

// Calling this method with an inventory category will either change
// an existing item with the matching id, or it will add the category.
void LLInventoryModel::updateCategory(const LLViewerInventoryCategory* cat)
{
	if(cat->getUUID().isNull())
	{
		return;
	}

	if(!isInventoryUsable())
	{
		llwarns << "Inventory is broken." << llendl;
		return;
	}

	LLViewerInventoryCategory* old_cat = getCategory(cat->getUUID());
	if(old_cat)
	{
		// We already have an old category, modify it's values
		U32 mask = LLInventoryObserver::NONE;
		LLUUID old_parent_id = old_cat->getParentUUID();
		LLUUID new_parent_id = cat->getParentUUID();
		if(old_parent_id != new_parent_id)
		{
			// need to update the parent-child tree
			cat_array_t* cat_array;
			cat_array = getUnlockedCatArray(old_parent_id);
			if(cat_array)
			{
				cat_array->removeObj(old_cat);
			}
			cat_array = getUnlockedCatArray(new_parent_id);
			if(cat_array)
			{
				cat_array->put(old_cat);
			}
			mask |= LLInventoryObserver::STRUCTURE;
		}
		if(old_cat->getName() != cat->getName())
		{
			mask |= LLInventoryObserver::LABEL;
		}
		old_cat->copyViewerCategory(cat);
		addChangedMask(mask, cat->getUUID());
	}
	else
	{
		// add this category
		LLPointer<LLViewerInventoryCategory> new_cat = new LLViewerInventoryCategory(cat->getParentUUID());
		new_cat->copyViewerCategory(cat);
		addCategory(new_cat);

		// make sure this category is correctly referenced by it's parent.
		cat_array_t* cat_array;
		cat_array = getUnlockedCatArray(cat->getParentUUID());
		if(cat_array)
		{
			cat_array->put(new_cat);
		}

		// make space in the tree for this category's children.
		llassert_always(mCategoryLock[new_cat->getUUID()] == false);
		llassert_always(mItemLock[new_cat->getUUID()] == false);
		cat_array_t* catsp = new cat_array_t;
		item_array_t* itemsp = new item_array_t;
		mParentChildCategoryTree[new_cat->getUUID()] = catsp;
		mParentChildItemTree[new_cat->getUUID()] = itemsp;
		addChangedMask(LLInventoryObserver::ADD, cat->getUUID());
	}
}

void LLInventoryModel::moveObject(const LLUUID& object_id, const LLUUID& cat_id)
{
	lldebugs << "LLInventoryModel::moveObject()" << llendl;
	if(!isInventoryUsable())
	{
		llwarns << "Inventory is broken." << llendl;
		return;
	}

	if((object_id == cat_id) || !is_in_map(mCategoryMap, cat_id))
	{
		llwarns << "Could not move inventory object " << object_id << " to "
				<< cat_id << llendl;
		return;
	}
	LLViewerInventoryCategory* cat = getCategory(object_id);
	if(cat && (cat->getParentUUID() != cat_id))
	{
		cat_array_t* cat_array;
		cat_array = getUnlockedCatArray(cat->getParentUUID());
		if(cat_array) cat_array->removeObj(cat);
		cat_array = getUnlockedCatArray(cat_id);
		cat->setParent(cat_id);
		if(cat_array) cat_array->put(cat);
		addChangedMask(LLInventoryObserver::STRUCTURE, object_id);
		return;
	}
	LLViewerInventoryItem* item = getItem(object_id);
	if(item && (item->getParentUUID() != cat_id))
	{
		item_array_t* item_array;
		item_array = getUnlockedItemArray(item->getParentUUID());
		if(item_array) item_array->removeObj(item);
		item_array = getUnlockedItemArray(cat_id);
		item->setParent(cat_id);
		if(item_array) item_array->put(item);
		addChangedMask(LLInventoryObserver::STRUCTURE, object_id);
		return;
	}
}

// Delete a particular inventory object by ID.
void LLInventoryModel::deleteObject(const LLUUID& id)
{
	lldebugs << "LLInventoryModel::deleteObject()" << llendl;
	LLPointer<LLInventoryObject> obj = getObject(id);
	if (!obj) 
	{
		llwarns << "Deleting non-existent object [ id: " << id << " ] " << llendl;
		return;
	}
	
	lldebugs << "Deleting inventory object " << id << llendl;
	mLastItem = NULL;
	LLUUID parent_id = obj->getParentUUID();
	mCategoryMap.erase(id);
	mItemMap.erase(id);
	//mInventory.erase(id);
	item_array_t* item_list = getUnlockedItemArray(parent_id);
	if(item_list)
	{
		LLViewerInventoryItem* item = (LLViewerInventoryItem*)((LLInventoryObject*)obj);
		item_list->removeObj(item);
	}
	cat_array_t* cat_list = getUnlockedCatArray(parent_id);
	if(cat_list)
	{
		LLViewerInventoryCategory* cat = (LLViewerInventoryCategory*)((LLInventoryObject*)obj);
		cat_list->removeObj(cat);
	}
	item_list = getUnlockedItemArray(id);
	if(item_list)
	{
		delete item_list;
		mParentChildItemTree.erase(id);
	}
	cat_list = getUnlockedCatArray(id);
	if(cat_list)
	{
		delete cat_list;
		mParentChildCategoryTree.erase(id);
	}
	addChangedMask(LLInventoryObserver::REMOVE, id);
	obj = NULL; // delete obj
	updateLinkedObjectsFromPurge(id);
	gInventory.notifyObservers();
}

// Delete a particular inventory item by ID, and remove it from the server.
void LLInventoryModel::purgeObject(const LLUUID &id)
{
	lldebugs << "LLInventoryModel::purgeObject() [ id: " << id << " ] " << llendl;
	LLPointer<LLInventoryObject> obj = getObject(id);
	if(obj)
	{
		obj->removeFromServer();
		LLPreview::hide(id);
		deleteObject(id);
	}
}

void LLInventoryModel::updateLinkedObjectsFromPurge(const LLUUID &baseobj_id)
{
	LLInventoryModel::item_array_t item_array = collectLinkedItems(baseobj_id);

	// REBUILD is expensive, so clear the current change list first else
	// everything else on the changelist will also get rebuilt.
	gInventory.notifyObservers();
	for (LLInventoryModel::item_array_t::const_iterator iter = item_array.begin();
		 iter != item_array.end();
		 iter++)
	{
		const LLViewerInventoryItem *linked_item = (*iter);
		const LLUUID &item_id = linked_item->getUUID();
		if (item_id == baseobj_id) continue;
		addChangedMask(LLInventoryObserver::REBUILD, item_id);
	}
	gInventory.notifyObservers();
}

// This is a method which collects the descendents of the id
// provided. If the category is not found, no action is
// taken. This method goes through the long winded process of
// cancelling any calling cards, removing server representation of
// folders, items, etc in a fairly efficient manner.
void LLInventoryModel::purgeDescendentsOf(const LLUUID& id)
{
	EHasChildren children = categoryHasChildren(id);
	if(children == CHILDREN_NO)
	{
		llinfos << "Not purging descendents of " << id << llendl;
		return;
	}
	LLPointer<LLViewerInventoryCategory> cat = getCategory(id);
	if(cat.notNull())
	{
		// do the cache accounting
		llinfos << "LLInventoryModel::purgeDescendentsOf " << cat->getName()
				<< llendl;
		S32 descendents = cat->getDescendentCount();
		if(descendents > 0)
		{
			LLCategoryUpdate up(id, -descendents);
			accountForUpdate(up);
		}

		// we know that descendent count is 0, aide since the
		// accounting may actually not do an update, we should force
		// it here.
		cat->setDescendentCount(0);

		// send it upstream
		LLMessageSystem* msg = gMessageSystem;
		msg->newMessage("PurgeInventoryDescendents");
		msg->nextBlock("AgentData");
		msg->addUUID("AgentID", gAgent.getID());
		msg->addUUID("SessionID", gAgent.getSessionID());
		msg->nextBlock("InventoryData");
		msg->addUUID("FolderID", id);
		gAgent.sendReliableMessage();

		// unceremoniously remove anything we have locally stored.
		cat_array_t categories;
		item_array_t items;
		collectDescendents(id,
						   categories,
						   items,
						   INCLUDE_TRASH);
		S32 count = items.count();
		S32 i;
		for(i = 0; i < count; ++i)
		{
			deleteObject(items.get(i)->getUUID());
		}
		count = categories.count();
		for(i = 0; i < count; ++i)
		{
			deleteObject(categories.get(i)->getUUID());
		}
	}
}

// Add/remove an observer. If the observer is destroyed, be sure to
// remove it.
void LLInventoryModel::addObserver(LLInventoryObserver* observer)
{
	mObservers.insert(observer);
}
	
void LLInventoryModel::removeObserver(LLInventoryObserver* observer)
{
	mObservers.erase(observer);
}

BOOL LLInventoryModel::containsObserver(LLInventoryObserver* observer) const
{
	return mObservers.find(observer) != mObservers.end();
}

void LLInventoryModel::idleNotifyObservers()
{
	if (mModifyMask == LLInventoryObserver::NONE && (mChangedItemIDs.size() == 0))
	{
		return;
	}
	notifyObservers("");
}

// Call this method when it's time to update everyone on a new state.
// The optional argument 'service_name' is used by Agent Inventory Service [DEV-20328]
void LLInventoryModel::notifyObservers(const std::string service_name)
{
	if (mIsNotifyObservers)
	{
		// Within notifyObservers, something called notifyObservers
		// again.  This type of recursion is unsafe because it causes items to be 
		// processed twice, and this can easily lead to infinite loops.
		llwarns << "Call was made to notifyObservers within notifyObservers!" << llendl;
		return;
	}

	mIsNotifyObservers = TRUE;
	for (observer_list_t::iterator iter = mObservers.begin();
		 iter != mObservers.end(); )
	{
		LLInventoryObserver* observer = *iter;
		
		if (service_name.empty())
		{
			observer->changed(mModifyMask);
		}
		else
		{
			observer->mMessageName = service_name;
			observer->changed(mModifyMask);
		}

		// safe way to increment since changed may delete entries! (@!##%@!@&*!)
		iter = mObservers.upper_bound(observer); 
	}

	mModifyMask = LLInventoryObserver::NONE;
	mChangedItemIDs.clear();
	mIsNotifyObservers = FALSE;
}

// store flag for change
// and id of object change applies to
void LLInventoryModel::addChangedMask(U32 mask, const LLUUID& referent) 
{ 
	if (mIsNotifyObservers)
	{
		// Something marked an item for change within a call to notifyObservers
		// (which is in the process of processing the list of items marked for change).
		// This means the change may fail to be processed.
		llwarns << "Adding changed mask within notify observers!  Change will likely be lost." << llendl;
	}
	
	mModifyMask |= mask; 
	if (referent.notNull())
	{
		mChangedItemIDs.insert(referent);
	}
	
	// Update all linked items.  Starting with just LABEL because I'm
	// not sure what else might need to be accounted for this.
	if (mModifyMask & LLInventoryObserver::LABEL)
	{
		addChangedMaskForLinks(referent, LLInventoryObserver::LABEL);
	}
}

// If we get back a normal response, handle it here
void  LLInventoryModel::fetchInventoryResponder::result(const LLSD& content)
{	
	start_new_inventory_observer();

	/*LLUUID agent_id;
	agent_id = content["agent_id"].asUUID();
	if(agent_id != gAgent.getID())
	{
		llwarns << "Got a inventory update for the wrong agent: " << agent_id
				<< llendl;
		return;
	}*/
	item_array_t items;
	update_map_t update;
	S32 count = content["items"].size();
	bool all_one_folder = true;
	LLUUID folder_id;
	// Does this loop ever execute more than once?
	for(S32 i = 0; i < count; ++i)
	{
		LLPointer<LLViewerInventoryItem> titem = new LLViewerInventoryItem;
		titem->unpackMessage(content["items"][i]);
		
		lldebugs << "LLInventoryModel::messageUpdateCore() item id:"
				 << titem->getUUID() << llendl;
		items.push_back(titem);
		// examine update for changes.
		LLViewerInventoryItem* itemp = gInventory.getItem(titem->getUUID());
		if(itemp)
		{
			if(titem->getParentUUID() == itemp->getParentUUID())
			{
				update[titem->getParentUUID()];
			}
			else
			{
				++update[titem->getParentUUID()];
				--update[itemp->getParentUUID()];
			}
		}
		else
		{
			++update[titem->getParentUUID()];
		}
		if (folder_id.isNull())
		{
			folder_id = titem->getParentUUID();
		}
		else
		{
			all_one_folder = false;
		}
	}

	U32 changes = 0x0;
	//as above, this loop never seems to loop more than once per call
	for (item_array_t::iterator it = items.begin(); it != items.end(); ++it)
	{
		changes |= gInventory.updateItem(*it);
	}
	gInventory.notifyObservers("fetchinventory");
	gViewerWindow->getWindow()->decBusyCount();
}

//If we get back an error (not found, etc...), handle it here
void LLInventoryModel::fetchInventoryResponder::error(U32 status, const std::string& reason)
{
	llinfos << "fetchInventory::error "
		<< status << ": " << reason << llendl;
	gInventory.notifyObservers("fetchinventory");
}

bool LLInventoryModel::fetchDescendentsOf(const LLUUID& folder_id) const
{
	if(folder_id.isNull()) 
	{
		llwarns << "Calling fetch descendents on NULL folder id!" << llendl;
		return false;
	}
	LLViewerInventoryCategory* cat = getCategory(folder_id);
	if(!cat)
	{
		llwarns << "Asked to fetch descendents of non-existent folder: "
				<< folder_id << llendl;
		return false;
	}
	//S32 known_descendents = 0;
	///cat_array_t* categories = get_ptr_in_map(mParentChildCategoryTree, folder_id);
	//item_array_t* items = get_ptr_in_map(mParentChildItemTree, folder_id);
	//if(categories)
	//{
	//	known_descendents += categories->count();
	//}
	//if(items)
	//{
	//	known_descendents += items->count();
	//}
	return cat->fetch();
}

void LLInventoryModel::cache(
	const LLUUID& parent_folder_id,
	const LLUUID& agent_id)
{
	lldebugs << "Caching " << parent_folder_id << " for " << agent_id
			 << llendl;
	LLViewerInventoryCategory* root_cat = getCategory(parent_folder_id);
	if(!root_cat) return;
	cat_array_t categories;
	categories.put(root_cat);
	item_array_t items;

	LLCanCache can_cache(this);
	can_cache(root_cat, NULL);
	collectDescendentsIf(
		parent_folder_id,
		categories,
		items,
		INCLUDE_TRASH,
		can_cache);
	std::string agent_id_str;
	std::string inventory_filename;
	agent_id.toString(agent_id_str);
	std::string path(gDirUtilp->getExpandedFilename(LL_PATH_CACHE, agent_id_str));
	inventory_filename = llformat(CACHE_FORMAT_STRING, path.c_str());
	saveToFile(inventory_filename, categories, items);
	std::string gzip_filename(inventory_filename);
	gzip_filename.append(".gz");
	if(gzip_file(inventory_filename, gzip_filename))
	{
		lldebugs << "Successfully compressed " << inventory_filename << llendl;
		LLFile::remove(inventory_filename);
	}
	else
	{
		llwarns << "Unable to compress " << inventory_filename << llendl;
	}
}


void LLInventoryModel::addCategory(LLViewerInventoryCategory* category)
{
	//llinfos << "LLInventoryModel::addCategory()" << llendl;
	if(category)
	{
		// Insert category uniquely into the map
		mCategoryMap[category->getUUID()] = category; // LLPointer will deref and delete the old one
		//mInventory[category->getUUID()] = category;
	}
}

void LLInventoryModel::addItem(LLViewerInventoryItem* item)
{
	llassert(item);
	if(item)
	{
		// This can happen if assettype enums from llassettype.h ever change.
		// For example, there is a known backwards compatibility issue in some viewer prototypes prior to when 
		// the AT_LINK enum changed from 23 to 24.
		if ((item->getType() == LLAssetType::AT_NONE)
		    || LLAssetType::lookup(item->getType()) == LLAssetType::badLookup())
		{
			llwarns << "Got bad asset type for item [ name: " << item->getName() << " type: " << item->getType() << " inv-type: " << item->getInventoryType() << " ], ignoring." << llendl;
			return;
		}

		// This condition means that we tried to add a link without the baseobj being in memory.
		// The item will show up as a broken link.
		if (item->getIsBrokenLink())
		{
			llinfos << "Adding broken link [ name: " << item->getName() << " itemID: " << item->getUUID() << " assetID: " << item->getAssetUUID() << " )  parent: " << item->getParentUUID() << llendl;
		}

		mItemMap[item->getUUID()] = item;
	}
}

// Empty the entire contents
void LLInventoryModel::empty()
{
//	llinfos << "LLInventoryModel::empty()" << llendl;
	std::for_each(
		mParentChildCategoryTree.begin(),
		mParentChildCategoryTree.end(),
		DeletePairedPointer());
	mParentChildCategoryTree.clear();
	std::for_each(
		mParentChildItemTree.begin(),
		mParentChildItemTree.end(),
		DeletePairedPointer());
	mParentChildItemTree.clear();
	mCategoryMap.clear(); // remove all references (should delete entries)
	mItemMap.clear(); // remove all references (should delete entries)
	mLastItem = NULL;
	//mInventory.clear();
}

void LLInventoryModel::accountForUpdate(const LLCategoryUpdate& update) const
{
	LLViewerInventoryCategory* cat = getCategory(update.mCategoryID);
	if(cat)
	{
		bool accounted = false;
		S32 version = cat->getVersion();
		if(version != LLViewerInventoryCategory::VERSION_UNKNOWN)
		{
			S32 descendents_server = cat->getDescendentCount();
			LLInventoryModel::cat_array_t* cats;
			LLInventoryModel::item_array_t* items;
			getDirectDescendentsOf(update.mCategoryID, cats, items);
			S32 descendents_actual = 0;
			if(cats && items)
			{
				descendents_actual = cats->count() + items->count();
			}
			if(descendents_server == descendents_actual)
			{
				accounted = true;
				descendents_actual += update.mDescendentDelta;
				cat->setDescendentCount(descendents_actual);
				cat->setVersion(++version);
				lldebugs << "accounted: '" << cat->getName() << "' "
						 << version << " with " << descendents_actual
						 << " descendents." << llendl;
			}
		}
		if(!accounted)
		{
			// Error condition, this means that the category did not register that
			// it got new descendents (perhaps because it is still being loaded)
			// which means its descendent count will be wrong.
			llwarns << "Accounting failed for '" << cat->getName() << "' version:"
					 << version << llendl;
		}
	}
	else
	{
		llwarns << "No category found for update " << update.mCategoryID << llendl;
	}
}

void LLInventoryModel::accountForUpdate(
	const LLInventoryModel::update_list_t& update)
{
	update_list_t::const_iterator it = update.begin();
	update_list_t::const_iterator end = update.end();
	for(; it != end; ++it)
	{
		accountForUpdate(*it);
	}
}

void LLInventoryModel::accountForUpdate(
	const LLInventoryModel::update_map_t& update)
{
	LLCategoryUpdate up;
	update_map_t::const_iterator it = update.begin();
	update_map_t::const_iterator end = update.end();
	for(; it != end; ++it)
	{
		up.mCategoryID = (*it).first;
		up.mDescendentDelta = (*it).second.mValue;
		accountForUpdate(up);
	}
}


/*
void LLInventoryModel::incrementCategoryVersion(const LLUUID& category_id)
{
	LLViewerInventoryCategory* cat = getCategory(category_id);
	if(cat)
	{
		S32 version = cat->getVersion();
		if(LLViewerInventoryCategory::VERSION_UNKNOWN != version)
		{
			cat->setVersion(version + 1);
			llinfos << "IncrementVersion: " << cat->getName() << " "
					<< cat->getVersion() << llendl;
		}
		else
		{
			llinfos << "Attempt to increment version when unknown: "
					<< category_id << llendl;
		}
	}
	else
	{
		llinfos << "Attempt to increment category: " << category_id << llendl;
	}
}
void LLInventoryModel::incrementCategorySetVersion(
	const std::set<LLUUID>& categories)
{
	if(!categories.empty())
	{ 
		std::set<LLUUID>::const_iterator it = categories.begin();
		std::set<LLUUID>::const_iterator end = categories.end();
		for(; it != end; ++it)
		{
			incrementCategoryVersion(*it);
		}
	}
}
*/


LLInventoryModel::EHasChildren LLInventoryModel::categoryHasChildren(
	const LLUUID& cat_id) const
{
	LLViewerInventoryCategory* cat = getCategory(cat_id);
	if(!cat) return CHILDREN_NO;
	if(cat->getDescendentCount() > 0)
	{
		return CHILDREN_YES;
	}
	if(cat->getDescendentCount() == 0)
	{
		return CHILDREN_NO;
	}
	if((cat->getDescendentCount() == LLViewerInventoryCategory::DESCENDENT_COUNT_UNKNOWN)
	   || (cat->getVersion() == LLViewerInventoryCategory::VERSION_UNKNOWN))
	{
		return CHILDREN_MAYBE;
	}

	// Shouldn't have to run this, but who knows.
	parent_cat_map_t::const_iterator cat_it = mParentChildCategoryTree.find(cat->getUUID());
	if (cat_it != mParentChildCategoryTree.end() && cat_it->second->count() > 0)
	{
		return CHILDREN_YES;
	}
	parent_item_map_t::const_iterator item_it = mParentChildItemTree.find(cat->getUUID());
	if (item_it != mParentChildItemTree.end() && item_it->second->count() > 0)
	{
		return CHILDREN_YES;
	}

	return CHILDREN_NO;
}

bool LLInventoryModel::isCategoryComplete(const LLUUID& cat_id) const
{
	LLViewerInventoryCategory* cat = getCategory(cat_id);
	if(cat && (cat->getVersion()!=LLViewerInventoryCategory::VERSION_UNKNOWN))
	{
		S32 descendents_server = cat->getDescendentCount();
		LLInventoryModel::cat_array_t* cats;
		LLInventoryModel::item_array_t* items;
		getDirectDescendentsOf(cat_id, cats, items);
		S32 descendents_actual = 0;
		if(cats && items)
		{
			descendents_actual = cats->count() + items->count();
		}
		if(descendents_server == descendents_actual)
		{
			return true;
		}
	}
	return false;
}

bool LLInventoryModel::loadSkeleton(
	const LLSD& options,
	const LLUUID& owner_id)
{
	lldebugs << "importing inventory skeleton for " << owner_id << llendl;

	typedef std::set<LLPointer<LLViewerInventoryCategory>, InventoryIDPtrLess> cat_set_t;
	cat_set_t temp_cats;
	bool rv = true;

	for(LLSD::array_const_iterator it = options.beginArray(),
		end = options.endArray(); it != end; ++it)
	{
		LLSD name = (*it)["name"];
		LLSD folder_id = (*it)["folder_id"];
		LLSD parent_id = (*it)["parent_id"];
		LLSD version = (*it)["version"];
		if(name.isDefined()
			&& folder_id.isDefined()
			&& parent_id.isDefined()
			&& version.isDefined()
			&& folder_id.asUUID().notNull() // if an id is null, it locks the viewer.
			) 		
		{
			LLPointer<LLViewerInventoryCategory> cat = new LLViewerInventoryCategory(owner_id);
			cat->rename(name.asString());
			cat->setUUID(folder_id.asUUID());
			cat->setParent(parent_id.asUUID());

			LLFolderType::EType preferred_type = LLFolderType::FT_NONE;
			LLSD type_default = (*it)["type_default"];
			if(type_default.isDefined())
            {
				preferred_type = (LLFolderType::EType)type_default.asInteger();
            }
            cat->setPreferredType(preferred_type);
			cat->setVersion(version.asInteger());
            temp_cats.insert(cat);
		}
		else
		{
			llwarns << "Unable to import near " << name.asString() << llendl;
            rv = false;
		}
	}

	S32 cached_category_count = 0;
	S32 cached_item_count = 0;
	if(!temp_cats.empty())
	{
		update_map_t child_counts;
		cat_array_t categories;
		item_array_t items;
		cat_set_t invalid_categories; // Used to mark categories that weren't successfully loaded.
		std::string owner_id_str;
		owner_id.toString(owner_id_str);
		std::string path(gDirUtilp->getExpandedFilename(LL_PATH_CACHE, owner_id_str));
		std::string inventory_filename;
		inventory_filename = llformat(CACHE_FORMAT_STRING, path.c_str());
		const S32 NO_VERSION = LLViewerInventoryCategory::VERSION_UNKNOWN;
		std::string gzip_filename(inventory_filename);
		gzip_filename.append(".gz");
		LLFILE* fp = LLFile::fopen(gzip_filename, "rb");
		bool remove_inventory_file = false;
		if(fp)
		{
			fclose(fp);
			fp = NULL;
			if(gunzip_file(gzip_filename, inventory_filename))
			{
				// we only want to remove the inventory file if it was
				// gzipped before we loaded, and we successfully
				// gunziped it.
				remove_inventory_file = true;
			}
			else
			{
				llinfos << "Unable to gunzip " << gzip_filename << llendl;
			}
		}
		bool is_cache_obsolete = false;
		if(loadFromFile(inventory_filename, categories, items, is_cache_obsolete))
		{
			// We were able to find a cache of files. So, use what we
			// found to generate a set of categories we should add. We
			// will go through each category loaded and if the version
			// does not match, invalidate the version.
			S32 count = categories.count();
			cat_set_t::iterator not_cached = temp_cats.end();
			std::set<LLUUID> cached_ids;
			for(S32 i = 0; i < count; ++i)
			{
				LLViewerInventoryCategory* cat = categories[i];
				cat_set_t::iterator cit = temp_cats.find(cat);
				if (cit == temp_cats.end())
				{
					continue; // cache corruption?? not sure why this happens -SJB
				}
				LLViewerInventoryCategory* tcat = *cit;
				
				// we can safely ignore anything loaded from file, but
				// not sent down in the skeleton.
				if(cit == not_cached)
				{
					continue;
				}
				if(cat->getVersion() != tcat->getVersion())
				{
					// if the cached version does not match the server version,
					// throw away the version we have so we can fetch the
					// correct contents the next time the viewer opens the folder.
					tcat->setVersion(NO_VERSION);
				}
				else
				{
					cached_ids.insert(tcat->getUUID());
				}
			}

			// go ahead and add the cats returned during the download
			std::set<LLUUID>::const_iterator not_cached_id = cached_ids.end();
			cached_category_count = cached_ids.size();
			for(cat_set_t::iterator it = temp_cats.begin(); it != temp_cats.end(); ++it)
			{
				if(cached_ids.find((*it)->getUUID()) == not_cached_id)
				{
					// this check is performed so that we do not
					// mark new folders in the skeleton (and not in cache)
					// as being cached.
					LLViewerInventoryCategory *llvic = (*it);
					llvic->setVersion(NO_VERSION);
				}
				addCategory(*it);
				++child_counts[(*it)->getParentUUID()];
			}

			// Add all the items loaded which are parented to a
			// category with a correctly cached parent
			S32 bad_link_count = 0;
			cat_map_t::iterator unparented = mCategoryMap.end();
			for(item_array_t::const_iterator item_iter = items.begin();
				item_iter != items.end();
				++item_iter)
			{
				LLViewerInventoryItem *item = (*item_iter).get();
				const cat_map_t::iterator cit = mCategoryMap.find(item->getParentUUID());
				
				if(cit != unparented)
				{
					const LLViewerInventoryCategory* cat = cit->second.get();
					if(cat->getVersion() != NO_VERSION)
					{
						// This can happen if the linked object's baseobj is removed from the cache but the linked object is still in the cache.
						if (item->getIsBrokenLink())
						{
							bad_link_count++;
							lldebugs << "Attempted to add cached link item without baseobj present ( name: "
									 << item->getName() << " itemID: " << item->getUUID()
									 << " assetID: " << item->getAssetUUID()
									 << " ).  Ignoring and invalidating " << cat->getName() << " . " << llendl;
							invalid_categories.insert(cit->second);
							continue;
						}
						addItem(item);
						cached_item_count += 1;
						++child_counts[cat->getUUID()];
					}
				}
			}
			if (bad_link_count > 0)
			{
				llinfos << "Attempted to add " << bad_link_count
						<< " cached link items without baseobj present. "
						<< "The corresponding categories were invalidated." << llendl;
			}
		}
		else
		{
			// go ahead and add everything after stripping the version
			// information.
			for(cat_set_t::iterator it = temp_cats.begin(); it != temp_cats.end(); ++it)
			{
				LLViewerInventoryCategory *llvic = (*it);
				llvic->setVersion(NO_VERSION);
				addCategory(*it);
			}
		}

		// At this point, we need to set the known descendents for each
		// category which successfully cached so that we do not
		// needlessly fetch descendents for categories which we have.
		update_map_t::const_iterator no_child_counts = child_counts.end();
		for(cat_set_t::iterator it = temp_cats.begin(); it != temp_cats.end(); ++it)
		{
			LLViewerInventoryCategory* cat = (*it).get();
			if(cat->getVersion() != NO_VERSION)
			{
				update_map_t::const_iterator the_count = child_counts.find(cat->getUUID());
				if(the_count != no_child_counts)
				{
					const S32 num_descendents = (*the_count).second.mValue;
					cat->setDescendentCount(num_descendents);
				}
				else
				{
					cat->setDescendentCount(0);
				}
			}
		}

		// Invalidate all categories that failed fetching descendents for whatever
		// reason (e.g. one of the descendents was a broken link).
		for (cat_set_t::iterator invalid_cat_it = invalid_categories.begin();
			 invalid_cat_it != invalid_categories.end();
			 invalid_cat_it++)
		{
			LLViewerInventoryCategory* cat = (*invalid_cat_it).get();
			cat->setVersion(NO_VERSION);
			llinfos << "Invalidating category name: " << cat->getName() << " UUID: " << cat->getUUID() << " due to invalid descendents cache" << llendl;
		}

		if(remove_inventory_file)
		{
			// clean up the gunzipped file.
			LLFile::remove(inventory_filename);
		}
		if(is_cache_obsolete)
		{
			// If out of date, remove the gzipped file too.
			llwarns << "Inv cache out of date, removing" << llendl;
			LLFile::remove(gzip_filename);
		}
		categories.clear(); // will unref and delete entries
	}

	llinfos << "Successfully loaded " << cached_category_count
			<< " categories and " << cached_item_count << " items from cache."
			<< llendl;

	return rv;
}

// This is a brute force method to rebuild the entire parent-child
// relations. The overall operation has O(NlogN) performance, which
// should be sufficient for our needs. 
void LLInventoryModel::buildParentChildMap()
{
	llinfos << "LLInventoryModel::buildParentChildMap()" << llendl;

	// *NOTE: I am skipping the logic around folder version
	// synchronization here because it seems if a folder is lost, we
	// might actually want to invalidate it at that point - not
	// attempt to cache. More time & thought is necessary.

	// First the categories. We'll copy all of the categories into a
	// temporary container to iterate over (oh for real iterators.)
	// While we're at it, we'll allocate the arrays in the trees.
	cat_array_t cats;
	cat_array_t* catsp;
	item_array_t* itemsp;
	
	for(cat_map_t::iterator cit = mCategoryMap.begin(); cit != mCategoryMap.end(); ++cit)
	{
		LLViewerInventoryCategory* cat = cit->second;
		cats.put(cat);
		if (mParentChildCategoryTree.count(cat->getUUID()) == 0)
		{
			llassert_always(mCategoryLock[cat->getUUID()] == false);
			catsp = new cat_array_t;
			mParentChildCategoryTree[cat->getUUID()] = catsp;
		}
		if (mParentChildItemTree.count(cat->getUUID()) == 0)
		{
			llassert_always(mItemLock[cat->getUUID()] == false);
			itemsp = new item_array_t;
			mParentChildItemTree[cat->getUUID()] = itemsp;
		}
	}

	// Insert a special parent for the root - so that lookups on
	// LLUUID::null as the parent work correctly. This is kind of a
	// blatent wastes of space since we allocate a block of memory for
	// the array, but whatever - it's not that much space.
	if (mParentChildCategoryTree.count(LLUUID::null) == 0)
	{
		catsp = new cat_array_t;
		mParentChildCategoryTree[LLUUID::null] = catsp;
	}

	// Now we have a structure with all of the categories that we can
	// iterate over and insert into the correct place in the child
	// category tree. 
	S32 count = cats.count();
	S32 i;
	S32 lost = 0;
	for(i = 0; i < count; ++i)
	{
		LLViewerInventoryCategory* cat = cats.get(i);
		catsp = getUnlockedCatArray(cat->getParentUUID());
		if(catsp)
		{
			catsp->put(cat);
		}
		else
		{
			// *NOTE: This process could be a lot more efficient if we
			// used the new MoveInventoryFolder message, but we would
			// have to continue to do the update & build here. So, to
			// implement it, we would need a set or map of uuid pairs
			// which would be (folder_id, new_parent_id) to be sent up
			// to the server.
			llinfos << "Lost categroy: " << cat->getUUID() << " - "
					<< cat->getName() << llendl;
			++lost;
			// plop it into the lost & found.
			LLFolderType::EType pref = cat->getPreferredType();
			if(LLFolderType::FT_NONE == pref)
			{
				cat->setParent(findCategoryUUIDForType(LLFolderType::FT_LOST_AND_FOUND));
			}
			else if(LLFolderType::FT_ROOT_INVENTORY == pref)
			{
				// it's the root
				cat->setParent(LLUUID::null);
			}
			else
			{
				// it's a protected folder.
				cat->setParent(gInventory.getRootFolderID());
			}
			cat->updateServer(TRUE);
			catsp = getUnlockedCatArray(cat->getParentUUID());
			if(catsp)
			{
				catsp->put(cat);
			}
			else
			{		
				llwarns << "Lost and found Not there!!" << llendl;
			}
		}
	}
	if(lost)
	{
		llwarns << "Found  " << lost << " lost categories." << llendl;
	}

	const BOOL COF_exists = (findCategoryUUIDForType(LLFolderType::FT_CURRENT_OUTFIT, FALSE) != LLUUID::null);
	sFirstTimeInViewer2 = !COF_exists || gAgent.isFirstLogin();


	// Now the items. We allocated in the last step, so now all we
	// have to do is iterate over the items and put them in the right
	// place.
	item_array_t items;
	if(!mItemMap.empty())
	{
		LLPointer<LLViewerInventoryItem> item;
		for(item_map_t::iterator iit = mItemMap.begin(); iit != mItemMap.end(); ++iit)
		{
			item = (*iit).second;
			items.put(item);
		}
	}
	count = items.count();
	lost = 0;
	uuid_vec_t lost_item_ids;
	for(i = 0; i < count; ++i)
	{
		LLPointer<LLViewerInventoryItem> item;
		item = items.get(i);
		itemsp = getUnlockedItemArray(item->getParentUUID());
		if(itemsp)
		{
			itemsp->put(item);
		}
		else
		{
			llinfos << "Lost item: " << item->getUUID() << " - "
					<< item->getName() << llendl;
			++lost;
			// plop it into the lost & found.
			//
			item->setParent(findCategoryUUIDForType(LLFolderType::FT_LOST_AND_FOUND));
			// move it later using a special message to move items. If
			// we update server here, the client might crash.
			//item->updateServer();
			lost_item_ids.push_back(item->getUUID());
			itemsp = getUnlockedItemArray(item->getParentUUID());
			if(itemsp)
			{
				itemsp->put(item);
			}
			else
			{
				llwarns << "Lost and found Not there!!" << llendl;
			}
		}
	}
	if(lost)
	{
		llwarns << "Found " << lost << " lost items." << llendl;
		LLMessageSystem* msg = gMessageSystem;
		BOOL start_new_message = TRUE;
		const LLUUID lnf = findCategoryUUIDForType(LLFolderType::FT_LOST_AND_FOUND);
		for(uuid_vec_t::iterator it = lost_item_ids.begin() ; it < lost_item_ids.end(); ++it)
		{
			if(start_new_message)
			{
				start_new_message = FALSE;
				msg->newMessageFast(_PREHASH_MoveInventoryItem);
				msg->nextBlockFast(_PREHASH_AgentData);
				msg->addUUIDFast(_PREHASH_AgentID, gAgent.getID());
				msg->addUUIDFast(_PREHASH_SessionID, gAgent.getSessionID());
				msg->addBOOLFast(_PREHASH_Stamp, FALSE);
			}
			msg->nextBlockFast(_PREHASH_InventoryData);
			msg->addUUIDFast(_PREHASH_ItemID, (*it));
			msg->addUUIDFast(_PREHASH_FolderID, lnf);
			msg->addString("NewName", NULL);
			if(msg->isSendFull(NULL))
			{
				start_new_message = TRUE;
				gAgent.sendReliableMessage();
			}
		}
		if(!start_new_message)
		{
			gAgent.sendReliableMessage();
		}
	}

	const LLUUID &agent_inv_root_id = gInventory.getRootFolderID();
	if (agent_inv_root_id.notNull())
	{
		cat_array_t* catsp = get_ptr_in_map(mParentChildCategoryTree, agent_inv_root_id);
		if(catsp)
		{
			// *HACK - fix root inventory folder
			// some accounts has pbroken inventory root folders
			
			std::string name = "My Inventory";
			LLUUID prev_root_id = mRootFolderID;
			for (parent_cat_map_t::const_iterator it = mParentChildCategoryTree.begin(),
					 it_end = mParentChildCategoryTree.end(); it != it_end; ++it)
			{
				cat_array_t* cat_array = it->second;
				for (cat_array_t::const_iterator cat_it = cat_array->begin(),
						 cat_it_end = cat_array->end(); cat_it != cat_it_end; ++cat_it)
					{
					LLPointer<LLViewerInventoryCategory> category = *cat_it;

					if(category && category->getPreferredType() != LLFolderType::FT_ROOT_INVENTORY)
						continue;
					if ( category && 0 == LLStringUtil::compareInsensitive(name, category->getName()) )
					{
						if(category->getUUID()!=mRootFolderID)
						{
							LLUUID& new_inv_root_folder_id = const_cast<LLUUID&>(mRootFolderID);
							new_inv_root_folder_id = category->getUUID();
						}
					}
				}
			}

			// 'My Inventory',
			// root of the agent's inv found.
			// The inv tree is built.
			mIsAgentInvUsable = true;

			llinfos << "Inventory initialized, notifying observers" << llendl;
			addChangedMask(LLInventoryObserver::ALL, LLUUID::null);
			notifyObservers();
		}
	}
}

struct LLUUIDAndName
{
	LLUUIDAndName() {}
	LLUUIDAndName(const LLUUID& id, const std::string& name);
	bool operator==(const LLUUIDAndName& rhs) const;
	bool operator<(const LLUUIDAndName& rhs) const;
	bool operator>(const LLUUIDAndName& rhs) const;

	LLUUID mID;
	std::string mName;
};

LLUUIDAndName::LLUUIDAndName(const LLUUID& id, const std::string& name) :
	mID(id), mName(name)
{
}

bool LLUUIDAndName::operator==(const LLUUIDAndName& rhs) const
{
	return ((mID == rhs.mID) && (mName == rhs.mName));
}

bool LLUUIDAndName::operator<(const LLUUIDAndName& rhs) const
{
	return (mID < rhs.mID);
}

bool LLUUIDAndName::operator>(const LLUUIDAndName& rhs) const
{
	return (mID > rhs.mID);
}

// static
bool LLInventoryModel::loadFromFile(const std::string& filename,
									LLInventoryModel::cat_array_t& categories,
									LLInventoryModel::item_array_t& items,
									bool &is_cache_obsolete)
{
	if(filename.empty())
	{
		llerrs << "Filename is Null!" << llendl;
		return false;
	}
	llinfos << "LLInventoryModel::loadFromFile(" << filename << ")" << llendl;
	LLFILE* file = LLFile::fopen(filename, "rb");		/*Flawfinder: ignore*/
	if(!file)
	{
		llinfos << "unable to load inventory from: " << filename << llendl;
		return false;
	}
	// *NOTE: This buffer size is hard coded into scanf() below.
	char buffer[MAX_STRING];		/*Flawfinder: ignore*/
	char keyword[MAX_STRING];		/*Flawfinder: ignore*/
	char value[MAX_STRING];			/*Flawfinder: ignore*/
	is_cache_obsolete = true;  		// Obsolete until proven current
	while(!feof(file) && fgets(buffer, MAX_STRING, file)) 
	{
		sscanf(buffer, " %126s %126s", keyword, value);	/* Flawfinder: ignore */
		if(0 == strcmp("inv_cache_version", keyword))
		{
			S32 version;
			int succ = sscanf(value,"%d",&version);
			if ((1 == succ) && (version == sCurrentInvCacheVersion))
			{
				// Cache is up to date
				is_cache_obsolete = false;
				continue;
			}
			else
			{
				// Cache is out of date
				break;
			}
		}
		else if(0 == strcmp("inv_category", keyword))
		{
			if (is_cache_obsolete)
				break;
			
			LLPointer<LLViewerInventoryCategory> inv_cat = new LLViewerInventoryCategory(LLUUID::null);
			if(inv_cat->importFileLocal(file))
			{
				categories.put(inv_cat);
			}
			else
			{
				llwarns << "loadInventoryFromFile().  Ignoring invalid inventory category: " << inv_cat->getName() << llendl;
				//delete inv_cat; // automatic when inv_cat is reassigned or destroyed
			}
		}
		else if(0 == strcmp("inv_item", keyword))
		{
			if (is_cache_obsolete)
				break;

			LLPointer<LLViewerInventoryItem> inv_item = new LLViewerInventoryItem;
			if( inv_item->importFileLocal(file) )
			{
				// *FIX: Need a better solution, this prevents the
				// application from freezing, but breaks inventory
				// caching.
				if(inv_item->getUUID().isNull())
				{
					//delete inv_item; // automatic when inv_cat is reassigned or destroyed
					llwarns << "Ignoring inventory with null item id: "
							<< inv_item->getName() << llendl;
						
				}
				else
				{
					items.put(inv_item);
				}
			}
			else
			{
				llwarns << "loadInventoryFromFile().  Ignoring invalid inventory item: " << inv_item->getName() << llendl;
				//delete inv_item; // automatic when inv_cat is reassigned or destroyed
			}
		}
		else
		{
			llwarns << "Unknown token in inventory file '" << keyword << "'"
					<< llendl;
		}
	}
	fclose(file);
	if (is_cache_obsolete)
		return false;
	return true;
}

// static
bool LLInventoryModel::saveToFile(const std::string& filename,
								  const cat_array_t& categories,
								  const item_array_t& items)
{
	if(filename.empty())
	{
		llerrs << "Filename is Null!" << llendl;
		return false;
	}
	llinfos << "LLInventoryModel::saveToFile(" << filename << ")" << llendl;
	LLFILE* file = LLFile::fopen(filename, "wb");		/*Flawfinder: ignore*/
	if(!file)
	{
		llwarns << "unable to save inventory to: " << filename << llendl;
		return false;
	}

	fprintf(file, "\tinv_cache_version\t%d\n",sCurrentInvCacheVersion);
	S32 count = categories.count();
	S32 i;
	for(i = 0; i < count; ++i)
	{
		LLViewerInventoryCategory* cat = categories[i];
		if(cat->getVersion() != LLViewerInventoryCategory::VERSION_UNKNOWN)
		{
			cat->exportFileLocal(file);
		}
	}

	count = items.count();
	for(i = 0; i < count; ++i)
	{
		items[i]->exportFile(file);
	}

	fclose(file);
	return true;
}

// message handling functionality
// static
void LLInventoryModel::registerCallbacks(LLMessageSystem* msg)
{
	//msg->setHandlerFuncFast(_PREHASH_InventoryUpdate,
	//					processInventoryUpdate,
	//					NULL);
	//msg->setHandlerFuncFast(_PREHASH_UseCachedInventory,
	//					processUseCachedInventory,
	//					NULL);
	msg->setHandlerFuncFast(_PREHASH_UpdateCreateInventoryItem,
						processUpdateCreateInventoryItem,
						NULL);
	msg->setHandlerFuncFast(_PREHASH_RemoveInventoryItem,
						processRemoveInventoryItem,
						NULL);
	msg->setHandlerFuncFast(_PREHASH_UpdateInventoryFolder,
						processUpdateInventoryFolder,
						NULL);
	msg->setHandlerFuncFast(_PREHASH_RemoveInventoryFolder,
						processRemoveInventoryFolder,
						NULL);
	//msg->setHandlerFuncFast(_PREHASH_ExchangeCallingCard,
	//						processExchangeCallingcard,
	//						NULL);
	//msg->setHandlerFuncFast(_PREHASH_AddCallingCard,
	//					processAddCallingcard,
	//					NULL);
	//msg->setHandlerFuncFast(_PREHASH_DeclineCallingCard,
	//					processDeclineCallingcard,
	//					NULL);
	msg->setHandlerFuncFast(_PREHASH_SaveAssetIntoInventory,
						processSaveAssetIntoInventory,
						NULL);
	msg->setHandlerFuncFast(_PREHASH_BulkUpdateInventory,
							processBulkUpdateInventory,
							NULL);
	msg->setHandlerFunc("InventoryDescendents", processInventoryDescendents);
	msg->setHandlerFunc("MoveInventoryItem", processMoveInventoryItem);
	msg->setHandlerFunc("FetchInventoryReply", processFetchInventoryReply);
}


// 	static
void LLInventoryModel::processUpdateCreateInventoryItem(LLMessageSystem* msg, void**)
{
	// do accounting and highlight new items if they arrive
	if (gInventory.messageUpdateCore(msg, true))
	{
		U32 callback_id;
		LLUUID item_id;
		msg->getUUIDFast(_PREHASH_InventoryData, _PREHASH_ItemID, item_id);
		msg->getU32Fast(_PREHASH_InventoryData, _PREHASH_CallbackID, callback_id);

		gInventoryCallbacks.fire(callback_id, item_id);
	}

}

// static
void LLInventoryModel::processFetchInventoryReply(LLMessageSystem* msg, void**)
{
	// no accounting
	gInventory.messageUpdateCore(msg, false);
}


bool LLInventoryModel::messageUpdateCore(LLMessageSystem* msg, bool account)
{
	//make sure our added inventory observer is active
	start_new_inventory_observer();

	LLUUID agent_id;
	msg->getUUIDFast(_PREHASH_AgentData, _PREHASH_AgentID, agent_id);
	if(agent_id != gAgent.getID())
	{
		llwarns << "Got a inventory update for the wrong agent: " << agent_id
				<< llendl;
		return false;
	}
	item_array_t items;
	update_map_t update;
	S32 count = msg->getNumberOfBlocksFast(_PREHASH_InventoryData);
	bool all_one_folder = true;
	LLUUID folder_id;
	// Does this loop ever execute more than once?
	for(S32 i = 0; i < count; ++i)
	{
		LLPointer<LLViewerInventoryItem> titem = new LLViewerInventoryItem;
		titem->unpackMessage(msg, _PREHASH_InventoryData, i);
		lldebugs << "LLInventoryModel::messageUpdateCore() item id:"
				 << titem->getUUID() << llendl;
		items.push_back(titem);
		// examine update for changes.
		LLViewerInventoryItem* itemp = gInventory.getItem(titem->getUUID());
		if(itemp)
		{
			if(titem->getParentUUID() == itemp->getParentUUID())
			{
				update[titem->getParentUUID()];
			}
			else
			{
				++update[titem->getParentUUID()];
				--update[itemp->getParentUUID()];
			}
		}
		else
		{
			++update[titem->getParentUUID()];
		}
		if (folder_id.isNull())
		{
			folder_id = titem->getParentUUID();
		}
		else
		{
			all_one_folder = false;
		}
	}
	if(account)
	{
		gInventory.accountForUpdate(update);
	}

	U32 changes = 0x0;
	//as above, this loop never seems to loop more than once per call
	for (item_array_t::iterator it = items.begin(); it != items.end(); ++it)
	{
		changes |= gInventory.updateItem(*it);
	}
	gInventory.notifyObservers();
	gViewerWindow->getWindow()->decBusyCount();

	return true;
}

// 	static
void LLInventoryModel::processRemoveInventoryItem(LLMessageSystem* msg, void**)
{
	lldebugs << "LLInventoryModel::processRemoveInventoryItem()" << llendl;
	LLUUID agent_id, item_id;
	msg->getUUIDFast(_PREHASH_AgentData, _PREHASH_AgentID, agent_id);
	if(agent_id != gAgent.getID())
	{
		llwarns << "Got a RemoveInventoryItem for the wrong agent."
				<< llendl;
		return;
	}
	S32 count = msg->getNumberOfBlocksFast(_PREHASH_InventoryData);
	uuid_vec_t item_ids;
	update_map_t update;
	for(S32 i = 0; i < count; ++i)
	{
		msg->getUUIDFast(_PREHASH_InventoryData, _PREHASH_ItemID, item_id, i);
		LLViewerInventoryItem* itemp = gInventory.getItem(item_id);
		if(itemp)
		{
			// we only bother with the delete and account if we found
			// the item - this is usually a back-up for permissions,
			// so frequently the item will already be gone.
			--update[itemp->getParentUUID()];
			item_ids.push_back(item_id);
		}
	}
	gInventory.accountForUpdate(update);
	for(uuid_vec_t::iterator it = item_ids.begin(); it != item_ids.end(); ++it)
	{
		gInventory.deleteObject(*it);
	}
	gInventory.notifyObservers();
}

// 	static
void LLInventoryModel::processUpdateInventoryFolder(LLMessageSystem* msg,
													void**)
{
	lldebugs << "LLInventoryModel::processUpdateInventoryFolder()" << llendl;
	LLUUID agent_id, folder_id, parent_id;
	//char name[DB_INV_ITEM_NAME_BUF_SIZE];
	msg->getUUIDFast(_PREHASH_FolderData, _PREHASH_AgentID, agent_id);
	if(agent_id != gAgent.getID())
	{
		llwarns << "Got an UpdateInventoryFolder for the wrong agent."
				<< llendl;
		return;
	}
	LLPointer<LLViewerInventoryCategory> lastfolder; // hack
	cat_array_t folders;
	update_map_t update;
	S32 count = msg->getNumberOfBlocksFast(_PREHASH_FolderData);
	for(S32 i = 0; i < count; ++i)
	{
		LLPointer<LLViewerInventoryCategory> tfolder = new LLViewerInventoryCategory(gAgent.getID());
		lastfolder = tfolder;
		tfolder->unpackMessage(msg, _PREHASH_FolderData, i);
		// make sure it's not a protected folder
		tfolder->setPreferredType(LLFolderType::FT_NONE);
		folders.push_back(tfolder);
		// examine update for changes.
		LLViewerInventoryCategory* folderp = gInventory.getCategory(tfolder->getUUID());
		if(folderp)
		{
			if(tfolder->getParentUUID() == folderp->getParentUUID())
			{
				update[tfolder->getParentUUID()];
			}
			else
			{
				++update[tfolder->getParentUUID()];
				--update[folderp->getParentUUID()];
			}
		}
		else
		{
			++update[tfolder->getParentUUID()];
		}
	}
	gInventory.accountForUpdate(update);
	for (cat_array_t::iterator it = folders.begin(); it != folders.end(); ++it)
	{
		gInventory.updateCategory(*it);
	}
	gInventory.notifyObservers();

	// *HACK: Do the 'show' logic for a new item in the inventory.
	LLInventoryPanel *active_panel = LLInventoryPanel::getActiveInventoryPanel();
	if (active_panel)
	{
		active_panel->setSelection(lastfolder->getUUID(), TAKE_FOCUS_NO);
	}
}

// 	static
void LLInventoryModel::processRemoveInventoryFolder(LLMessageSystem* msg,
													void**)
{
	lldebugs << "LLInventoryModel::processRemoveInventoryFolder()" << llendl;
	LLUUID agent_id, folder_id;
	msg->getUUIDFast(_PREHASH_FolderData, _PREHASH_AgentID, agent_id);
	if(agent_id != gAgent.getID())
	{
		llwarns << "Got a RemoveInventoryFolder for the wrong agent."
				<< llendl;
		return;
	}
	uuid_vec_t folder_ids;
	update_map_t update;
	S32 count = msg->getNumberOfBlocksFast(_PREHASH_FolderData);
	for(S32 i = 0; i < count; ++i)
	{
		msg->getUUIDFast(_PREHASH_FolderData, _PREHASH_FolderID, folder_id, i);
		LLViewerInventoryCategory* folderp = gInventory.getCategory(folder_id);
		if(folderp)
		{
			--update[folderp->getParentUUID()];
			folder_ids.push_back(folder_id);
		}
	}
	gInventory.accountForUpdate(update);
	for(uuid_vec_t::iterator it = folder_ids.begin(); it != folder_ids.end(); ++it)
	{
		gInventory.deleteObject(*it);
	}
	gInventory.notifyObservers();
}

// 	static
void LLInventoryModel::processSaveAssetIntoInventory(LLMessageSystem* msg,
													 void**)
{
	LLUUID agent_id;
	msg->getUUIDFast(_PREHASH_AgentData, _PREHASH_AgentID, agent_id);
	if(agent_id != gAgent.getID())
	{
		llwarns << "Got a SaveAssetIntoInventory message for the wrong agent."
				<< llendl;
		return;
	}

	LLUUID item_id;
	msg->getUUIDFast(_PREHASH_InventoryData, _PREHASH_ItemID, item_id);

	// The viewer ignores the asset id because this message is only
	// used for attachments/objects, so the asset id is not used in
	// the viewer anyway.
	lldebugs << "LLInventoryModel::processSaveAssetIntoInventory itemID="
		<< item_id << llendl;
	LLViewerInventoryItem* item = gInventory.getItem( item_id );
	if( item )
	{
		LLCategoryUpdate up(item->getParentUUID(), 0);
		gInventory.accountForUpdate(up);
		gInventory.addChangedMask( LLInventoryObserver::INTERNAL, item_id);
		gInventory.notifyObservers();
	}
	else
	{
		llinfos << "LLInventoryModel::processSaveAssetIntoInventory item"
			" not found: " << item_id << llendl;
	}
	if(gViewerWindow)
	{
		gViewerWindow->getWindow()->decBusyCount();
	}
}

struct InventoryCallbackInfo
{
	InventoryCallbackInfo(U32 callback, const LLUUID& inv_id) :
		mCallback(callback), mInvID(inv_id) {}
	U32 mCallback;
	LLUUID mInvID;
};

// static
void LLInventoryModel::processBulkUpdateInventory(LLMessageSystem* msg, void**)
{
	LLUUID agent_id;
	msg->getUUIDFast(_PREHASH_AgentData, _PREHASH_AgentID, agent_id);
	if(agent_id != gAgent.getID())
	{
		llwarns << "Got a BulkUpdateInventory for the wrong agent." << llendl;
		return;
	}
	LLUUID tid;
	msg->getUUIDFast(_PREHASH_AgentData, _PREHASH_TransactionID, tid);
#ifndef LL_RELEASE_FOR_DOWNLOAD
	llinfos << "Bulk inventory: " << tid << llendl;
#endif

	update_map_t update;
	cat_array_t folders;
	S32 count;
	S32 i;
	count = msg->getNumberOfBlocksFast(_PREHASH_FolderData);
	for(i = 0; i < count; ++i)
	{
		LLPointer<LLViewerInventoryCategory> tfolder = new LLViewerInventoryCategory(gAgent.getID());
		tfolder->unpackMessage(msg, _PREHASH_FolderData, i);
		//llinfos << "unpaked folder '" << tfolder->getName() << "' ("
		//		<< tfolder->getUUID() << ") in " << tfolder->getParentUUID()
		//		<< llendl;
		if(tfolder->getUUID().notNull())
		{
			folders.push_back(tfolder);
			LLViewerInventoryCategory* folderp = gInventory.getCategory(tfolder->getUUID());
			if(folderp)
			{
				if(tfolder->getParentUUID() == folderp->getParentUUID())
				{
					update[tfolder->getParentUUID()];
				}
				else
				{
					++update[tfolder->getParentUUID()];
					--update[folderp->getParentUUID()];
				}
			}
			else
			{
				// we could not find the folder, so it is probably
				// new. However, we only want to attempt accounting
				// for the parent if we can find the parent.
				folderp = gInventory.getCategory(tfolder->getParentUUID());
				if(folderp)
				{
					++update[tfolder->getParentUUID()];
				}
			}
		}
	}


	count = msg->getNumberOfBlocksFast(_PREHASH_ItemData);
	uuid_vec_t wearable_ids;
	item_array_t items;
	std::list<InventoryCallbackInfo> cblist;
	for(i = 0; i < count; ++i)
	{
		LLPointer<LLViewerInventoryItem> titem = new LLViewerInventoryItem;
		titem->unpackMessage(msg, _PREHASH_ItemData, i);
		//llinfos << "unpaked item '" << titem->getName() << "' in "
		//		<< titem->getParentUUID() << llendl;
		U32 callback_id;
		msg->getU32Fast(_PREHASH_ItemData, _PREHASH_CallbackID, callback_id);
		if(titem->getUUID().notNull())
		{
			items.push_back(titem);
			cblist.push_back(InventoryCallbackInfo(callback_id, titem->getUUID()));
			if (titem->getInventoryType() == LLInventoryType::IT_WEARABLE)
			{
				wearable_ids.push_back(titem->getUUID());
			}
			// examine update for changes.
			LLViewerInventoryItem* itemp = gInventory.getItem(titem->getUUID());
			if(itemp)
			{
				if(titem->getParentUUID() == itemp->getParentUUID())
				{
					update[titem->getParentUUID()];
				}
				else
				{
					++update[titem->getParentUUID()];
					--update[itemp->getParentUUID()];
				}
			}
			else
			{
				LLViewerInventoryCategory* folderp = gInventory.getCategory(titem->getParentUUID());
				if(folderp)
				{
					++update[titem->getParentUUID()];
				}
			}
		}
		else
		{
			cblist.push_back(InventoryCallbackInfo(callback_id, LLUUID::null));
		}
	}
	gInventory.accountForUpdate(update);

	for (cat_array_t::iterator cit = folders.begin(); cit != folders.end(); ++cit)
	{
		gInventory.updateCategory(*cit);
	}
	for (item_array_t::iterator iit = items.begin(); iit != items.end(); ++iit)
	{
		gInventory.updateItem(*iit);
	}
	gInventory.notifyObservers();

	// The incoming inventory could span more than one BulkInventoryUpdate packet,
	// so record the transaction ID for this purchase, then wear all clothing
	// that comes in as part of that transaction ID.  JC
	if (LLInventoryState::sWearNewClothing)
	{
		LLInventoryState::sWearNewClothingTransactionID = tid;
		LLInventoryState::sWearNewClothing = FALSE;
	}

	if (tid == LLInventoryState::sWearNewClothingTransactionID)
	{
		count = wearable_ids.size();
		for (i = 0; i < count; ++i)
		{
			LLViewerInventoryItem* wearable_item;
			wearable_item = gInventory.getItem(wearable_ids[i]);
			LLAppearanceMgr::instance().wearItemOnAvatar(wearable_item->getUUID(), true, true);
		}
	}

	std::list<InventoryCallbackInfo>::iterator inv_it;
	for (inv_it = cblist.begin(); inv_it != cblist.end(); ++inv_it)
	{
		InventoryCallbackInfo cbinfo = (*inv_it);
		gInventoryCallbacks.fire(cbinfo.mCallback, cbinfo.mInvID);
	}
	// Don't show the inventory.  We used to call showAgentInventory here.
	//LLFloaterInventory* view = LLFloaterInventory::getActiveInventory();
	//if(view)
	//{
	//	const BOOL take_keyboard_focus = FALSE;
	//	view->setSelection(category.getUUID(), take_keyboard_focus );
	//	LLView* focus_view = gFocusMgr.getKeyboardFocus();
	//	LLFocusMgr::FocusLostCallback callback = gFocusMgr.getFocusCallback();
	//	// HACK to open inventory offers that are accepted.  This information
	//	// really needs to flow through the instant messages and inventory
	//	// transfer/update messages.
	//	if (LLFloaterInventory::sOpenNextNewItem)
	//	{
	//		view->openSelected();
	//		LLFloaterInventory::sOpenNextNewItem = FALSE;
	//	}
	//
	//	// restore keyboard focus
	//	gFocusMgr.setKeyboardFocus(focus_view);
	//}
}

// static
void LLInventoryModel::processInventoryDescendents(LLMessageSystem* msg,void**)
{
	LLUUID agent_id;
	msg->getUUIDFast(_PREHASH_AgentData, _PREHASH_AgentID, agent_id);
	if(agent_id != gAgent.getID())
	{
		llwarns << "Got a UpdateInventoryItem for the wrong agent." << llendl;
		return;
	}
	LLUUID parent_id;
	msg->getUUID("AgentData", "FolderID", parent_id);
	LLUUID owner_id;
	msg->getUUID("AgentData", "OwnerID", owner_id);
	S32 version;
	msg->getS32("AgentData", "Version", version);
	S32 descendents;
	msg->getS32("AgentData", "Descendents", descendents);

	S32 i;
	S32 count = msg->getNumberOfBlocksFast(_PREHASH_FolderData);
	LLPointer<LLViewerInventoryCategory> tcategory = new LLViewerInventoryCategory(owner_id);
	for(i = 0; i < count; ++i)
	{
		tcategory->unpackMessage(msg, _PREHASH_FolderData, i);
		gInventory.updateCategory(tcategory);
	}

	count = msg->getNumberOfBlocksFast(_PREHASH_ItemData);
	LLPointer<LLViewerInventoryItem> titem = new LLViewerInventoryItem;
	for(i = 0; i < count; ++i)
	{
		titem->unpackMessage(msg, _PREHASH_ItemData, i);
		// If the item has already been added (e.g. from link prefetch), then it doesn't need to be re-added.
		if (gInventory.getItem(titem->getUUID()))
		{
			lldebugs << "Skipping prefetched item [ Name: " << titem->getName() << " | Type: " << titem->getActualType() << " | ItemUUID: " << titem->getUUID() << " ] " << llendl;
			continue;
		}
		gInventory.updateItem(titem);
	}

	// set version and descendentcount according to message.
	LLViewerInventoryCategory* cat = gInventory.getCategory(parent_id);
	if(cat)
	{
		cat->setVersion(version);
		cat->setDescendentCount(descendents);
		// Get this UUID on the changed list so that whatever's listening for it
		// will get triggered.
		gInventory.addChangedMask(LLInventoryObserver::INTERNAL, cat->getUUID());
	}
	gInventory.notifyObservers();
}

// static
void LLInventoryModel::processMoveInventoryItem(LLMessageSystem* msg, void**)
{
	lldebugs << "LLInventoryModel::processMoveInventoryItem()" << llendl;
	LLUUID agent_id;
	msg->getUUIDFast(_PREHASH_AgentData, _PREHASH_AgentID, agent_id);
	if(agent_id != gAgent.getID())
	{
		llwarns << "Got a MoveInventoryItem message for the wrong agent."
				<< llendl;
		return;
	}

	LLUUID item_id;
	LLUUID folder_id;
	std::string new_name;
	bool anything_changed = false;
	S32 count = msg->getNumberOfBlocksFast(_PREHASH_InventoryData);
	for(S32 i = 0; i < count; ++i)
	{
		msg->getUUIDFast(_PREHASH_InventoryData, _PREHASH_ItemID, item_id, i);
		LLViewerInventoryItem* item = gInventory.getItem(item_id);
		if(item)
		{
			LLPointer<LLViewerInventoryItem> new_item = new LLViewerInventoryItem(item);
			msg->getUUIDFast(_PREHASH_InventoryData, _PREHASH_FolderID, folder_id, i);
			msg->getString("InventoryData", "NewName", new_name, i);

			lldebugs << "moving item " << item_id << " to folder "
					 << folder_id << llendl;
			update_list_t update;
			LLCategoryUpdate old_folder(item->getParentUUID(), -1);
			update.push_back(old_folder);
			LLCategoryUpdate new_folder(folder_id, 1);
			update.push_back(new_folder);
			gInventory.accountForUpdate(update);

			new_item->setParent(folder_id);
			if (new_name.length() > 0)
			{
				new_item->rename(new_name);
			}
			gInventory.updateItem(new_item);
			anything_changed = true;
		}
		else
		{
			llinfos << "LLInventoryModel::processMoveInventoryItem item not found: " << item_id << llendl;
		}
	}
	if(anything_changed)
	{
		gInventory.notifyObservers();
	}
}

//----------------------------------------------------------------------------

// Trash: LLFolderType::FT_TRASH, "ConfirmEmptyTrash"
// Lost&Found: LLFolderType::FT_LOST_AND_FOUND, "ConfirmEmptyLostAndFound"

bool LLInventoryModel::callbackEmptyFolderType(const LLSD& notification, const LLSD& response, LLFolderType::EType preferred_type)
{
	S32 option = LLNotificationsUtil::getSelectedOption(notification, response);
	if (option == 0) // YES
	{
		const LLUUID folder_id = findCategoryUUIDForType(preferred_type);
		purgeDescendentsOf(folder_id);
		notifyObservers();
	}
	return false;
}

void LLInventoryModel::emptyFolderType(const std::string notification, LLFolderType::EType preferred_type)
{
	if (!notification.empty())
	{
		LLNotificationsUtil::add(notification, LLSD(), LLSD(),
										boost::bind(&LLInventoryModel::callbackEmptyFolderType, this, _1, _2, preferred_type));
	}
	else
	{
		const LLUUID folder_id = findCategoryUUIDForType(preferred_type);
		purgeDescendentsOf(folder_id);
		notifyObservers();
	}
}

//----------------------------------------------------------------------------

void LLInventoryModel::removeItem(const LLUUID& item_id)
{
	LLViewerInventoryItem* item = getItem(item_id);
	const LLUUID new_parent = findCategoryUUIDForType(LLFolderType::FT_TRASH);
	if (item && item->getParentUUID() != new_parent)
	{
		LLInventoryModel::update_list_t update;
		LLInventoryModel::LLCategoryUpdate old_folder(item->getParentUUID(),-1);
		update.push_back(old_folder);
		LLInventoryModel::LLCategoryUpdate new_folder(new_parent, 1);
		update.push_back(new_folder);
		accountForUpdate(update);

		LLPointer<LLViewerInventoryItem> new_item = new LLViewerInventoryItem(item);
		new_item->setParent(new_parent);
		new_item->updateParentOnServer(TRUE);
		updateItem(new_item);
		notifyObservers();
	}
}

const LLUUID &LLInventoryModel::getRootFolderID() const
{
	return mRootFolderID;
}

void LLInventoryModel::setRootFolderID(const LLUUID& val)
{
	mRootFolderID = val;
}

const LLUUID &LLInventoryModel::getLibraryRootFolderID() const
{
	return mLibraryRootFolderID;
}

void LLInventoryModel::setLibraryRootFolderID(const LLUUID& val)
{
	mLibraryRootFolderID = val;
}

const LLUUID &LLInventoryModel::getLibraryOwnerID() const
{
	return mLibraryOwnerID;
}

void LLInventoryModel::setLibraryOwnerID(const LLUUID& val)
{
	mLibraryOwnerID = val;
}

// static
BOOL LLInventoryModel::getIsFirstTimeInViewer2()
{
	// Do not call this before parentchild map is built.
	if (!gInventory.mIsAgentInvUsable)
	{
		llwarns << "Parent Child Map not yet built; guessing as first time in viewer2." << llendl;
		return TRUE;
	}

	return sFirstTimeInViewer2;
}

static LLInventoryModel::item_array_t::iterator find_item_iter_by_uuid(LLInventoryModel::item_array_t& items, const LLUUID& id)
{
	LLInventoryModel::item_array_t::iterator result = items.end();

	for (LLInventoryModel::item_array_t::iterator i = items.begin(); i != items.end(); ++i)
	{
		if ((*i)->getUUID() == id)
		{
			result = i;
			break;
		}
	}

	return result;
}

// static
// * @param[in, out] items - vector with items to be updated. It should be sorted in a right way
// * before calling this method.
// * @param src_item_id - LLUUID of inventory item to be moved in new position
// * @param dest_item_id - LLUUID of inventory item before which source item should be placed.
void LLInventoryModel::updateItemsOrder(LLInventoryModel::item_array_t& items, const LLUUID& src_item_id, const LLUUID& dest_item_id)
{
	LLInventoryModel::item_array_t::iterator it_src = find_item_iter_by_uuid(items, src_item_id);
	LLInventoryModel::item_array_t::iterator it_dest = find_item_iter_by_uuid(items, dest_item_id);

	if (it_src == items.end() || it_dest == items.end()) return;

	LLViewerInventoryItem* src_item = *it_src;
	items.erase(it_src);
	
	// target iterator can not be valid because the container was changed, so update it.
	it_dest = find_item_iter_by_uuid(items, dest_item_id);
	items.insert(it_dest, src_item);
}

//* @param[in] items vector of items in order to be saved.
void LLInventoryModel::saveItemsOrder(const LLInventoryModel::item_array_t& items)
{
	int sortField = 0;

	// current order is saved by setting incremental values (1, 2, 3, ...) for the sort field
	for (item_array_t::const_iterator i = items.begin(); i != items.end(); ++i)
	{
		LLViewerInventoryItem* item = *i;

		item->setSortField(++sortField);
		item->setComplete(TRUE);
		item->updateServer(FALSE);

		updateItem(item);

		// Tell the parent folder to refresh its sort order.
		addChangedMask(LLInventoryObserver::SORT, item->getParentUUID());
	}

	notifyObservers();
}

// See also LLInventorySort where landmarks in the Favorites folder are sorted.
class LLViewerInventoryItemSort
{
public:
	bool operator()(const LLPointer<LLViewerInventoryItem>& a, const LLPointer<LLViewerInventoryItem>& b)
	{
		return a->getSortField() < b->getSortField();
	}
};

/**
 * Sorts passed items by LLViewerInventoryItem sort field.
 *
 * @param[in, out] items - array of items, not sorted.
 */
static void rearrange_item_order_by_sort_field(LLInventoryModel::item_array_t& items)
{
	static LLViewerInventoryItemSort sort_functor;
	std::sort(items.begin(), items.end(), sort_functor);
}

// * @param source_item_id - LLUUID of the source item to be moved into new position
// * @param target_item_id - LLUUID of the target item before which source item should be placed.
void LLInventoryModel::rearrangeFavoriteLandmarks(const LLUUID& source_item_id, const LLUUID& target_item_id)
{
	LLInventoryModel::cat_array_t cats;
	LLInventoryModel::item_array_t items;
	LLIsType is_type(LLAssetType::AT_LANDMARK);
	LLUUID favorites_id = gInventory.findCategoryUUIDForType(LLFolderType::FT_FAVORITE);
	gInventory.collectDescendentsIf(favorites_id, cats, items, LLInventoryModel::EXCLUDE_TRASH, is_type);

	// ensure items are sorted properly before changing order. EXT-3498
	rearrange_item_order_by_sort_field(items);

	// update order
	updateItemsOrder(items, source_item_id, target_item_id);

	saveItemsOrder(items);
}

//----------------------------------------------------------------------------

// *NOTE: DEBUG functionality
void LLInventoryModel::dumpInventory() const
{
	llinfos << "\nBegin Inventory Dump\n**********************:" << llendl;
	llinfos << "mCategory[] contains " << mCategoryMap.size() << " items." << llendl;
	for(cat_map_t::const_iterator cit = mCategoryMap.begin(); cit != mCategoryMap.end(); ++cit)
	{
		const LLViewerInventoryCategory* cat = cit->second;
		if(cat)
		{
			llinfos << "  " <<  cat->getUUID() << " '" << cat->getName() << "' "
					<< cat->getVersion() << " " << cat->getDescendentCount()
					<< llendl;
		}
		else
		{
			llinfos << "  NULL!" << llendl;
		}
	}	
	llinfos << "mItemMap[] contains " << mItemMap.size() << " items." << llendl;
	for(item_map_t::const_iterator iit = mItemMap.begin(); iit != mItemMap.end(); ++iit)
	{
		const LLViewerInventoryItem* item = iit->second;
		if(item)
		{
			llinfos << "  " << item->getUUID() << " "
					<< item->getName() << llendl;
		}
		else
		{
			llinfos << "  NULL!" << llendl;
		}
	}
	llinfos << "\n**********************\nEnd Inventory Dump" << llendl;
}

///----------------------------------------------------------------------------
/// Local function definitions
///----------------------------------------------------------------------------


/*
BOOL decompress_file(const char* src_filename, const char* dst_filename)
{
	BOOL rv = FALSE;
	gzFile src = NULL;
	U8* buffer = NULL;
	LLFILE* dst = NULL;
	S32 bytes = 0;
	const S32 DECOMPRESS_BUFFER_SIZE = 32000;

	// open the files
	src = gzopen(src_filename, "rb");
	if(!src) goto err_decompress;
	dst = LLFile::fopen(dst_filename, "wb");
	if(!dst) goto err_decompress;

	// decompress.
	buffer = new U8[DECOMPRESS_BUFFER_SIZE + 1];

	do
	{
		bytes = gzread(src, buffer, DECOMPRESS_BUFFER_SIZE);
		if (bytes < 0)
		{
			goto err_decompress;
		}

		fwrite(buffer, bytes, 1, dst);
	} while(gzeof(src) == 0);

	// success
	rv = TRUE;

 err_decompress:
	if(src != NULL) gzclose(src);
	if(buffer != NULL) delete[] buffer;
	if(dst != NULL) fclose(dst);
	return rv;
}
*/<|MERGE_RESOLUTION|>--- conflicted
+++ resolved
@@ -721,11 +721,6 @@
 			// Valid UUID; set the item UUID and rename it
 			new_item->setCreator(id);
 			std::string avatar_name;
-<<<<<<< HEAD
-			// Fetch the currect name
-			gCacheName->get(id, false,
-				boost::bind(&LLViewerInventoryItem::onCallingCardNameLookup, new_item.get(), _1, _2, _3));
-=======
 
 			if (gCacheName->getFullName(id, avatar_name))
 			{
@@ -740,7 +735,6 @@
 					_1, _2, _3));
 			}
 
->>>>>>> a069e0d3
 		}
 	}
 	else if (new_item->getType() == LLAssetType::AT_GESTURE)
