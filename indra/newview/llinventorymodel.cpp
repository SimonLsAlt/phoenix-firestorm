--- conflicted
+++ resolved
@@ -1353,21 +1353,13 @@
 //void LLInventoryModel::collectDescendentsIf(const LLUUID& id,
 //                                          cat_array_t& cats,
 //                                          item_array_t& items,
-<<<<<<< HEAD
-//                                          BOOL include_trash,
-=======
 //                                          bool include_trash,
->>>>>>> 050d2fef
 //                                          LLInventoryCollectFunctor& add)
 // [RLVa:KB] - Checked: 2013-04-15 (RLVa-1.4.8)
 void LLInventoryModel::collectDescendentsIf(const LLUUID& id,
                                             cat_array_t& cats,
                                             item_array_t& items,
-<<<<<<< HEAD
-                                            BOOL include_trash,
-=======
                                             bool include_trash,
->>>>>>> 050d2fef
                                             LLInventoryCollectFunctor& add,
                                             bool follow_folder_links)
 // [/RLVa:KB]
@@ -1415,25 +1407,14 @@
     // it has already collected all items from it the way the code was originally laid out)
     // This breaks the "finish collecting all folders before collecting items (top to bottom and then bottom to top)"
     // assumption but no functor is (currently) relying on it (and likely never should since it's an implementation detail?)
-<<<<<<< HEAD
-    // [Only LLAppearanceMgr actually ever passes in 'follow_folder_links == TRUE']
-=======
     // [Only LLAppearanceMgr actually ever passes in 'follow_folder_links == true']
->>>>>>> 050d2fef
     // Follow folder links recursively.  Currently never goes more
     // than one level deep (for current outfit support)
     // Note: if making it fully recursive, need more checking against infinite loops.
     if (follow_folder_links && item_array)
     {
-<<<<<<< HEAD
-        S32 count = item_array->size();
-        for(S32 i = 0; i < count; ++i)
-        {
-            item = item_array->at(i);
-=======
         for (const auto& item : *item_array)
         {
->>>>>>> 050d2fef
             if (item && item->getActualType() == LLAssetType::AT_LINK_FOLDER)
             {
                 LLViewerInventoryCategory *linked_cat = item->getLinkedCategory();
@@ -1557,8 +1538,6 @@
         return mask;
     }
 
-<<<<<<< HEAD
-=======
     if (item->getType() == LLAssetType::AT_MESH ||
         item->getType() == LLAssetType::AT_GLTF ||
         item->getType() == LLAssetType::AT_GLTF_BIN)
@@ -1566,7 +1545,6 @@
         return mask;
     }
 
->>>>>>> 050d2fef
     LLPointer<LLViewerInventoryItem> old_item = getItem(item->getUUID());
     LLPointer<LLViewerInventoryItem> new_item;
     if(old_item)
@@ -1920,11 +1898,7 @@
         }
         // </FS>
 
-<<<<<<< HEAD
-        LLInventoryModel::LLCategoryUpdate old_folder(item->getParentUUID(), -1);
-=======
         LLInventoryModel::LLCategoryUpdate old_folder(item->getParentUUID(),-1);
->>>>>>> 050d2fef
         accountForUpdate(old_folder);
         LLInventoryModel::LLCategoryUpdate new_folder(new_parent_id, 1, false);
         accountForUpdate(new_folder);
@@ -2343,11 +2317,7 @@
         return;
     }
 
-<<<<<<< HEAD
-    mIsNotifyObservers = TRUE;
-=======
     mIsNotifyObservers = true;
->>>>>>> 050d2fef
 // [SL:KB] - Patch: UI-Notifications | Checked: Catznip-6.5
     mTransactionId = transaction_id;
 // [/SL:KB]
@@ -2376,11 +2346,7 @@
 // [SL:KB] - Patch: UI-Notifications | Checked: Catznip-6.5
     mTransactionId.setNull();
 // [/SL:KB]
-<<<<<<< HEAD
-    mIsNotifyObservers = FALSE;
-=======
     mIsNotifyObservers = false;
->>>>>>> 050d2fef
 }
 
 // store flag for change
