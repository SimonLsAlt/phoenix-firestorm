--- conflicted
+++ resolved
@@ -393,7 +393,6 @@
 	return rv;
 }
 
-<<<<<<< HEAD
 LLUUID LLInventoryModel::findCategoryByName(std::string name)
 {
 	LLUUID root_id = gInventory.getRootFolderID();
@@ -416,8 +415,6 @@
 	return LLUUID::null;
 }
 
-=======
->>>>>>> f6b8bfd3
 class LLCreateInventoryCategoryResponder : public LLHTTPClient::Responder
 {
 public:
