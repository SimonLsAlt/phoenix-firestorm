--- conflicted
+++ resolved
@@ -5235,10 +5235,6 @@
 	{
 		gInventory.updateItem(*it);
 	}
-<<<<<<< HEAD
-
-=======
->>>>>>> 80585d56
 	gInventory.notifyObservers();
 	gViewerWindow->getWindow()->decBusyCount();
 }
