/** 
 * @file llfilepicker.h
 * @brief OS-specific file picker
 *
 * $LicenseInfo:firstyear=2001&license=viewerlgpl$
 * Second Life Viewer Source Code
 * Copyright (C) 2010, Linden Research, Inc.
 * 
 * This library is free software; you can redistribute it and/or
 * modify it under the terms of the GNU Lesser General Public
 * License as published by the Free Software Foundation;
 * version 2.1 of the License only.
 * 
 * This library is distributed in the hope that it will be useful,
 * but WITHOUT ANY WARRANTY; without even the implied warranty of
 * MERCHANTABILITY or FITNESS FOR A PARTICULAR PURPOSE.  See the GNU
 * Lesser General Public License for more details.
 * 
 * You should have received a copy of the GNU Lesser General Public
 * License along with this library; if not, write to the Free Software
 * Foundation, Inc., 51 Franklin Street, Fifth Floor, Boston, MA  02110-1301  USA
 * 
 * Linden Research, Inc., 945 Battery Street, San Francisco, CA  94111  USA
 * $/LicenseInfo$
 */

// OS specific file selection dialog. This is implemented as a
// singleton class, so call the instance() method to get the working
// instance. When you call getMultipleOpenFile(), it locks the picker
// until you iterate to the end of the list of selected files with
// getNextFile() or call reset().

#ifndef LL_LLFILEPICKER_H
#define LL_LLFILEPICKER_H

#if LL_FLTK
  #if LL_GTK
    #undef LL_GTK
  #endif
#endif

#include "stdtypes.h"

#if LL_DARWIN
//#include <Carbon/Carbon.h>

// AssertMacros.h does bad things.
#undef verify
#undef check
#undef require

#include <vector>
#include "llstring.h"

#endif

// Need commdlg.h for OPENFILENAMEA
#ifdef LL_WINDOWS
#include "llwin32headers.h"
#include <commdlg.h>
#endif

extern "C" {
// mostly for Linux, possible on others
#if LL_GTK
# include "gtk/gtk.h"
#error "Direct use of GTK is deprecated"
#endif // LL_GTK
}

class LLFilePicker
{
#if LL_GTK
	friend class LLDirPicker;
	friend void chooser_responder(GtkWidget *, gint, gpointer);
#endif // LL_GTK
public:
	// calling this before main() is undefined
	static LLFilePicker& instance( void ) { return sInstance; }

	enum ELoadFilter
	{
		FFLOAD_ALL = 1,
		FFLOAD_WAV = 2,
		FFLOAD_IMAGE = 3,
		FFLOAD_ANIM = 4,
#ifdef _CORY_TESTING
		FFLOAD_GEOMETRY = 5,
#endif
		FFLOAD_XML = 6,
		FFLOAD_SLOBJECT = 7,
		FFLOAD_RAW = 8,
		FFLOAD_MODEL = 9,
		FFLOAD_COLLADA = 10,
		FFLOAD_SCRIPT = 11,
		FFLOAD_DICTIONARY = 12,
		FFLOAD_DIRECTORY = 13,   //To call from lldirpicker.
		FFLOAD_EXE = 14,         // Note: EXE will be treated as ALL on Windows and Linux but not on Darwin
		
		// Firestorm additions
		FFLOAD_IMPORT = 50
	};

	enum ESaveFilter
	{
		FFSAVE_ALL = 1,
		FFSAVE_WAV = 3,
		FFSAVE_TGA = 4,
		FFSAVE_BMP = 5,
		FFSAVE_AVI = 6,
		FFSAVE_ANIM = 7,
#ifdef _CORY_TESTING
		FFSAVE_GEOMETRY = 8,
#endif
		FFSAVE_XML = 9,
		FFSAVE_COLLADA = 10,
		FFSAVE_RAW = 11,
		FFSAVE_J2C = 12,
		FFSAVE_PNG = 13,
		FFSAVE_JPEG = 14,
		FFSAVE_SCRIPT = 15,
		FFSAVE_TGAPNG = 16,
		
		// Firestorm additions
		FFSAVE_BEAM = 50,
		FFSAVE_EXPORT = 51,
		FFSAVE_CSV = 52
	};

	// open the dialog. This is a modal operation
	BOOL getSaveFile( ESaveFilter filter = FFSAVE_ALL, const std::string& filename = LLStringUtil::null, bool blocking = true);
    BOOL getSaveFileModeless(ESaveFilter filter,
                             const std::string& filename,
                             void (*callback)(bool, std::string&, void*),
                             void *userdata);
	BOOL getOpenFile( ELoadFilter filter = FFLOAD_ALL, bool blocking = true  );
    // Todo: implement getOpenFileModeless and getMultipleOpenFilesModeless
    // for windows and use directly instead of ugly LLFilePickerThread
    BOOL getOpenFileModeless( ELoadFilter filter, void (*callback)(bool, std::vector<std::string> &, void*), void *userdata); // MAC only.
	BOOL getMultipleOpenFiles( ELoadFilter filter = FFLOAD_ALL, bool blocking = true );
    BOOL getMultipleOpenFilesModeless( ELoadFilter filter, void (*callback)(bool, std::vector<std::string> &, void*), void *userdata ); // MAC only

	// Get the filename(s) found. getFirstFile() sets the pointer to
	// the start of the structure and allows the start of iteration.
	const std::string getFirstFile();

	// getNextFile() increments the internal representation and
	// returns the next file specified by the user. Returns NULL when
	// no more files are left. Further calls to getNextFile() are
	// undefined.
	const std::string getNextFile();

	// This utility function extracts the current file name without
	// doing any incrementing.
	const std::string getCurFile();

	// Returns the index of the current file.
	S32 getCurFileNum() const { return mCurrentFile; }

	S32 getFileCount() const { return (S32)mFiles.size(); }

	// see lldir.h : getBaseFileName and getDirName to extract base or directory names
	
	// clear any lists of buffers or whatever, and make sure the file
	// picker isn't locked.
	void reset();

private:
	enum
	{
		SINGLE_FILENAME_BUFFER_SIZE = 1024,
		//FILENAME_BUFFER_SIZE = 65536
		FILENAME_BUFFER_SIZE = 65000
	};

	// utility function to check if access to local file system via file browser 
	// is enabled and if not, tidy up and indicate we're not allowed to do this.
	bool check_local_file_access_enabled();
	
#if LL_WINDOWS
	OPENFILENAMEW mOFN;				// for open and save dialogs
	WCHAR mFilesW[FILENAME_BUFFER_SIZE];

	BOOL setupFilter(ELoadFilter filter);
#endif

#if LL_DARWIN
    S32 mPickOptions;
	std::vector<std::string> mFileVector;
	
	bool doNavChooseDialog(ELoadFilter filter);
	bool doNavChooseDialogModeless(ELoadFilter filter,
                                   void (*callback)(bool, std::vector<std::string>&, void*),
                                   void *userdata);
	bool doNavSaveDialog(ESaveFilter filter, const std::string& filename);
<<<<<<< HEAD
    std::vector<std::string>* navOpenFilterProc(ELoadFilter filter);
    bool doNavSaveDialogModeless(ESaveFilter filter,
                                 const std::string& filename,
                                 void (*callback)(bool, std::string&, void*),
                                 void *userdata);
=======
    std::unique_ptr<std::vector<std::string>> navOpenFilterProc(ELoadFilter filter);
>>>>>>> e07e2375
#endif

#if LL_GTK
	static void add_to_selectedfiles(gpointer data, gpointer user_data);
	static void chooser_responder(GtkWidget *widget, gint response, gpointer user_data);
	// we remember the last path that was accessed for a particular usage
	//std::map <std::string, std::string> mContextToPathMap; // <FS> FIRE-14924: Remember last used directory
	std::string mCurContextName;
	// we also remember the extension of the last added file.
	std::string mCurrentExtension;
#endif
#if LL_FLTK
    enum EType
    {
     eSaveFile, eOpenFile, eOpenMultiple
    };
    bool openFileDialog( int32_t filter, bool blocking, EType aType );
#endif
	
	std::vector<std::string> mFiles;
	S32 mCurrentFile;
	bool mLocked;

	static LLFilePicker sInstance;
	
protected:
#if LL_GTK
        GtkWindow* buildFilePicker(bool is_save, bool is_folder,
				   std::string context = "generic");
#endif

public:
	// don't call these directly please.
	LLFilePicker();
	~LLFilePicker();
};

#endif<|MERGE_RESOLUTION|>--- conflicted
+++ resolved
@@ -193,15 +193,11 @@
                                    void (*callback)(bool, std::vector<std::string>&, void*),
                                    void *userdata);
 	bool doNavSaveDialog(ESaveFilter filter, const std::string& filename);
-<<<<<<< HEAD
-    std::vector<std::string>* navOpenFilterProc(ELoadFilter filter);
+    std::unique_ptr<std::vector<std::string>> navOpenFilterProc(ELoadFilter filter);
     bool doNavSaveDialogModeless(ESaveFilter filter,
                                  const std::string& filename,
                                  void (*callback)(bool, std::string&, void*),
                                  void *userdata);
-=======
-    std::unique_ptr<std::vector<std::string>> navOpenFilterProc(ELoadFilter filter);
->>>>>>> e07e2375
 #endif
 
 #if LL_GTK
