--- conflicted
+++ resolved
@@ -95,12 +95,10 @@
         FFLOAD_DIRECTORY = 13,   // To call from lldirpicker.
         FFLOAD_EXE = 14,          // Note: EXE will be treated as ALL on Windows and Linux but not on Darwin
         FFLOAD_MATERIAL = 15,
-<<<<<<< HEAD
+        FFLOAD_MATERIAL_TEXTURE = 16,
+
 		// Firestorm additions
 		FFLOAD_IMPORT = 50
-=======
-        FFLOAD_MATERIAL_TEXTURE = 16,
->>>>>>> 302bf292
 	};
 
 	enum ESaveFilter
