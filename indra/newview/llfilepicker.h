/**
 * @file llfilepicker.h
 * @brief OS-specific file picker
 *
 * $LicenseInfo:firstyear=2001&license=viewerlgpl$
 * Second Life Viewer Source Code
 * Copyright (C) 2010, Linden Research, Inc.
 *
 * This library is free software; you can redistribute it and/or
 * modify it under the terms of the GNU Lesser General Public
 * License as published by the Free Software Foundation;
 * version 2.1 of the License only.
 *
 * This library is distributed in the hope that it will be useful,
 * but WITHOUT ANY WARRANTY; without even the implied warranty of
 * MERCHANTABILITY or FITNESS FOR A PARTICULAR PURPOSE.  See the GNU
 * Lesser General Public License for more details.
 *
 * You should have received a copy of the GNU Lesser General Public
 * License along with this library; if not, write to the Free Software
 * Foundation, Inc., 51 Franklin Street, Fifth Floor, Boston, MA  02110-1301  USA
 *
 * Linden Research, Inc., 945 Battery Street, San Francisco, CA  94111  USA
 * $/LicenseInfo$
 */

// OS specific file selection dialog. This is implemented as a
// singleton class, so call the instance() method to get the working
// instance. When you call getMultipleOpenFile(), it locks the picker
// until you iterate to the end of the list of selected files with
// getNextFile() or call reset().

#ifndef LL_LLFILEPICKER_H
#define LL_LLFILEPICKER_H

#if LL_FLTK
  #if LL_GTK
    #undef LL_GTK
  #endif
#endif

#include "stdtypes.h"

#if LL_DARWIN
//#include <Carbon/Carbon.h>

// AssertMacros.h does bad things.
#undef verify
#undef check
#undef require

#include <vector>
#include "llstring.h"

#endif

// Need commdlg.h for OPENFILENAMEA
#ifdef LL_WINDOWS
#include "llwin32headers.h"
#include <commdlg.h>
#endif

extern "C" {
// mostly for Linux, possible on others
#if LL_GTK
# include "gtk/gtk.h"
#error "Direct use of GTK is deprecated"
#endif // LL_GTK
}

class LLFilePicker
{
#if LL_GTK
    friend class LLDirPicker;
    friend void chooser_responder(GtkWidget *, gint, gpointer);
#endif // LL_GTK
public:
    // calling this before main() is undefined
    static LLFilePicker& instance( void ) { return sInstance; }

    enum ELoadFilter
    {
        FFLOAD_ALL = 1,
        FFLOAD_WAV = 2,
        FFLOAD_IMAGE = 3,
        FFLOAD_ANIM = 4,
        FFLOAD_GLTF = 5,
        FFLOAD_XML = 6,
        FFLOAD_SLOBJECT = 7,
        FFLOAD_RAW = 8,
        FFLOAD_MODEL = 9,
        FFLOAD_COLLADA = 10,
        FFLOAD_SCRIPT = 11,
        FFLOAD_DICTIONARY = 12,
        FFLOAD_DIRECTORY = 13,   // To call from lldirpicker.
        FFLOAD_EXE = 14,          // Note: EXE will be treated as ALL on Windows and Linux but not on Darwin
        FFLOAD_MATERIAL = 15,
        FFLOAD_MATERIAL_TEXTURE = 16,

<<<<<<< HEAD
		// Firestorm additions
		FFLOAD_IMPORT = 50
	};

	enum ESaveFilter
	{
		FFSAVE_ALL = 1,
		FFSAVE_WAV = 3,
		FFSAVE_TGA = 4,
		FFSAVE_BMP = 5,
		FFSAVE_AVI = 6,
		FFSAVE_ANIM = 7,
		FFSAVE_GLTF = 8,
		FFSAVE_XML = 9,
		FFSAVE_COLLADA = 10,
		FFSAVE_RAW = 11,
		FFSAVE_J2C = 12,
		FFSAVE_PNG = 13,
		FFSAVE_JPEG = 14,
		FFSAVE_SCRIPT = 15,
		FFSAVE_TGAPNG = 16,
		
		// Firestorm additions
		FFSAVE_BEAM = 50,
		FFSAVE_EXPORT = 51,
		FFSAVE_CSV = 52
	};

	// open the dialog. This is a modal operation
	bool getSaveFile( ESaveFilter filter = FFSAVE_ALL, const std::string& filename = LLStringUtil::null, bool blocking = true);
    bool getSaveFileModeless(ESaveFilter filter,
                             const std::string& filename,
                             void (*callback)(bool, std::string&, void*),
                             void *userdata);
	bool getOpenFile( ELoadFilter filter = FFLOAD_ALL, bool blocking = true  );
    // Todo: implement getOpenFileModeless and getMultipleOpenFilesModeless
    // for windows and use directly instead of ugly LLFilePickerThread
    bool getOpenFileModeless( ELoadFilter filter, void (*callback)(bool, std::vector<std::string> &, void*), void *userdata); // MAC only.
	bool getMultipleOpenFiles( ELoadFilter filter = FFLOAD_ALL, bool blocking = true );
    bool getMultipleOpenFilesModeless( ELoadFilter filter, void (*callback)(bool, std::vector<std::string> &, void*), void *userdata ); // MAC only
=======
        // Firestorm additions
        FFLOAD_IMPORT = 50
    };

    enum ESaveFilter
    {
        FFSAVE_ALL = 1,
        FFSAVE_WAV = 3,
        FFSAVE_TGA = 4,
        FFSAVE_BMP = 5,
        FFSAVE_AVI = 6,
        FFSAVE_ANIM = 7,
        FFSAVE_GLTF = 8,
        FFSAVE_XML = 9,
        FFSAVE_COLLADA = 10,
        FFSAVE_RAW = 11,
        FFSAVE_J2C = 12,
        FFSAVE_PNG = 13,
        FFSAVE_JPEG = 14,
        FFSAVE_SCRIPT = 15,
        FFSAVE_TGAPNG = 16,

        // Firestorm additions
        FFSAVE_BEAM = 50,
        FFSAVE_EXPORT = 51,
        FFSAVE_CSV = 52
    };

    // open the dialog. This is a modal operation
    BOOL getSaveFile( ESaveFilter filter = FFSAVE_ALL, const std::string& filename = LLStringUtil::null, bool blocking = true);
    BOOL getSaveFileModeless(ESaveFilter filter,
                             const std::string& filename,
                             void (*callback)(bool, std::string&, void*),
                             void *userdata);
    BOOL getOpenFile( ELoadFilter filter = FFLOAD_ALL, bool blocking = true  );
    // Todo: implement getOpenFileModeless and getMultipleOpenFilesModeless
    // for windows and use directly instead of ugly LLFilePickerThread
    BOOL getOpenFileModeless( ELoadFilter filter, void (*callback)(bool, std::vector<std::string> &, void*), void *userdata); // MAC only.
    BOOL getMultipleOpenFiles( ELoadFilter filter = FFLOAD_ALL, bool blocking = true );
    BOOL getMultipleOpenFilesModeless( ELoadFilter filter, void (*callback)(bool, std::vector<std::string> &, void*), void *userdata ); // MAC only
>>>>>>> c06fb4e0

    // Get the filename(s) found. getFirstFile() sets the pointer to
    // the start of the structure and allows the start of iteration.
    const std::string getFirstFile();

    // getNextFile() increments the internal representation and
    // returns the next file specified by the user. Returns NULL when
    // no more files are left. Further calls to getNextFile() are
    // undefined.
    const std::string getNextFile();

    // This utility function extracts the current file name without
    // doing any incrementing.
    const std::string getCurFile();

    // Returns the index of the current file.
    S32 getCurFileNum() const { return mCurrentFile; }

    S32 getFileCount() const { return (S32)mFiles.size(); }

    // see lldir.h : getBaseFileName and getDirName to extract base or directory names

    // clear any lists of buffers or whatever, and make sure the file
    // picker isn't locked.
    void reset();

private:
    enum
    {
        SINGLE_FILENAME_BUFFER_SIZE = 1024,
        //FILENAME_BUFFER_SIZE = 65536
        FILENAME_BUFFER_SIZE = 65000
    };

    // utility function to check if access to local file system via file browser
    // is enabled and if not, tidy up and indicate we're not allowed to do this.
    bool check_local_file_access_enabled();

#if LL_WINDOWS
    OPENFILENAMEW mOFN;             // for open and save dialogs
    WCHAR mFilesW[FILENAME_BUFFER_SIZE];

<<<<<<< HEAD
	bool setupFilter(ELoadFilter filter);
=======
    BOOL setupFilter(ELoadFilter filter);
>>>>>>> c06fb4e0
#endif

#if LL_DARWIN
    S32 mPickOptions;
    std::vector<std::string> mFileVector;

    bool doNavChooseDialog(ELoadFilter filter);
    bool doNavChooseDialogModeless(ELoadFilter filter,
                                   void (*callback)(bool, std::vector<std::string>&, void*),
                                   void *userdata);
    bool doNavSaveDialog(ESaveFilter filter, const std::string& filename);
    std::unique_ptr<std::vector<std::string>> navOpenFilterProc(ELoadFilter filter);
    bool doNavSaveDialogModeless(ESaveFilter filter,
                                 const std::string& filename,
                                 void (*callback)(bool, std::string&, void*),
                                 void *userdata);
#endif

#if LL_GTK
    static void add_to_selectedfiles(gpointer data, gpointer user_data);
    static void chooser_responder(GtkWidget *widget, gint response, gpointer user_data);
    // we remember the last path that was accessed for a particular usage
    //std::map <std::string, std::string> mContextToPathMap; // <FS> FIRE-14924: Remember last used directory
    std::string mCurContextName;
    // we also remember the extension of the last added file.
    std::string mCurrentExtension;
#endif
#if LL_FLTK
    enum EType
    {
     eSaveFile, eOpenFile, eOpenMultiple
    };
    bool openFileDialog( int32_t filter, bool blocking, EType aType );
#endif

    std::vector<std::string> mFiles;
    S32 mCurrentFile;
    bool mLocked;

    static LLFilePicker sInstance;

protected:
#if LL_GTK
        GtkWindow* buildFilePicker(bool is_save, bool is_folder,
                   std::string context = "generic");
#endif

public:
    // don't call these directly please.
    LLFilePicker();
    ~LLFilePicker();
};

#endif<|MERGE_RESOLUTION|>--- conflicted
+++ resolved
@@ -97,48 +97,6 @@
         FFLOAD_MATERIAL = 15,
         FFLOAD_MATERIAL_TEXTURE = 16,
 
-<<<<<<< HEAD
-		// Firestorm additions
-		FFLOAD_IMPORT = 50
-	};
-
-	enum ESaveFilter
-	{
-		FFSAVE_ALL = 1,
-		FFSAVE_WAV = 3,
-		FFSAVE_TGA = 4,
-		FFSAVE_BMP = 5,
-		FFSAVE_AVI = 6,
-		FFSAVE_ANIM = 7,
-		FFSAVE_GLTF = 8,
-		FFSAVE_XML = 9,
-		FFSAVE_COLLADA = 10,
-		FFSAVE_RAW = 11,
-		FFSAVE_J2C = 12,
-		FFSAVE_PNG = 13,
-		FFSAVE_JPEG = 14,
-		FFSAVE_SCRIPT = 15,
-		FFSAVE_TGAPNG = 16,
-		
-		// Firestorm additions
-		FFSAVE_BEAM = 50,
-		FFSAVE_EXPORT = 51,
-		FFSAVE_CSV = 52
-	};
-
-	// open the dialog. This is a modal operation
-	bool getSaveFile( ESaveFilter filter = FFSAVE_ALL, const std::string& filename = LLStringUtil::null, bool blocking = true);
-    bool getSaveFileModeless(ESaveFilter filter,
-                             const std::string& filename,
-                             void (*callback)(bool, std::string&, void*),
-                             void *userdata);
-	bool getOpenFile( ELoadFilter filter = FFLOAD_ALL, bool blocking = true  );
-    // Todo: implement getOpenFileModeless and getMultipleOpenFilesModeless
-    // for windows and use directly instead of ugly LLFilePickerThread
-    bool getOpenFileModeless( ELoadFilter filter, void (*callback)(bool, std::vector<std::string> &, void*), void *userdata); // MAC only.
-	bool getMultipleOpenFiles( ELoadFilter filter = FFLOAD_ALL, bool blocking = true );
-    bool getMultipleOpenFilesModeless( ELoadFilter filter, void (*callback)(bool, std::vector<std::string> &, void*), void *userdata ); // MAC only
-=======
         // Firestorm additions
         FFLOAD_IMPORT = 50
     };
@@ -168,18 +126,17 @@
     };
 
     // open the dialog. This is a modal operation
-    BOOL getSaveFile( ESaveFilter filter = FFSAVE_ALL, const std::string& filename = LLStringUtil::null, bool blocking = true);
-    BOOL getSaveFileModeless(ESaveFilter filter,
+    bool getSaveFile( ESaveFilter filter = FFSAVE_ALL, const std::string& filename = LLStringUtil::null, bool blocking = true);
+    bool getSaveFileModeless(ESaveFilter filter,
                              const std::string& filename,
                              void (*callback)(bool, std::string&, void*),
                              void *userdata);
-    BOOL getOpenFile( ELoadFilter filter = FFLOAD_ALL, bool blocking = true  );
+    bool getOpenFile( ELoadFilter filter = FFLOAD_ALL, bool blocking = true  );
     // Todo: implement getOpenFileModeless and getMultipleOpenFilesModeless
     // for windows and use directly instead of ugly LLFilePickerThread
-    BOOL getOpenFileModeless( ELoadFilter filter, void (*callback)(bool, std::vector<std::string> &, void*), void *userdata); // MAC only.
-    BOOL getMultipleOpenFiles( ELoadFilter filter = FFLOAD_ALL, bool blocking = true );
-    BOOL getMultipleOpenFilesModeless( ELoadFilter filter, void (*callback)(bool, std::vector<std::string> &, void*), void *userdata ); // MAC only
->>>>>>> c06fb4e0
+    bool getOpenFileModeless( ELoadFilter filter, void (*callback)(bool, std::vector<std::string> &, void*), void *userdata); // MAC only.
+    bool getMultipleOpenFiles( ELoadFilter filter = FFLOAD_ALL, bool blocking = true );
+    bool getMultipleOpenFilesModeless( ELoadFilter filter, void (*callback)(bool, std::vector<std::string> &, void*), void *userdata ); // MAC only
 
     // Get the filename(s) found. getFirstFile() sets the pointer to
     // the start of the structure and allows the start of iteration.
@@ -222,11 +179,7 @@
     OPENFILENAMEW mOFN;             // for open and save dialogs
     WCHAR mFilesW[FILENAME_BUFFER_SIZE];
 
-<<<<<<< HEAD
-	bool setupFilter(ELoadFilter filter);
-=======
-    BOOL setupFilter(ELoadFilter filter);
->>>>>>> c06fb4e0
+    bool setupFilter(ELoadFilter filter);
 #endif
 
 #if LL_DARWIN
