/** 
 * @file llfilepicker.h
 * @brief OS-specific file picker
 *
 * $LicenseInfo:firstyear=2001&license=viewerlgpl$
 * Second Life Viewer Source Code
 * Copyright (C) 2010, Linden Research, Inc.
 * 
 * This library is free software; you can redistribute it and/or
 * modify it under the terms of the GNU Lesser General Public
 * License as published by the Free Software Foundation;
 * version 2.1 of the License only.
 * 
 * This library is distributed in the hope that it will be useful,
 * but WITHOUT ANY WARRANTY; without even the implied warranty of
 * MERCHANTABILITY or FITNESS FOR A PARTICULAR PURPOSE.  See the GNU
 * Lesser General Public License for more details.
 * 
 * You should have received a copy of the GNU Lesser General Public
 * License along with this library; if not, write to the Free Software
 * Foundation, Inc., 51 Franklin Street, Fifth Floor, Boston, MA  02110-1301  USA
 * 
 * Linden Research, Inc., 945 Battery Street, San Francisco, CA  94111  USA
 * $/LicenseInfo$
 */

// OS specific file selection dialog. This is implemented as a
// singleton class, so call the instance() method to get the working
// instance. When you call getMultipleOpenFile(), it locks the picker
// until you iterate to the end of the list of selected files with
// getNextFile() or call reset().

#ifndef LL_LLFILEPICKER_H
#define LL_LLFILEPICKER_H

#if LL_FLTK
  #if LL_GTK
    #undef LL_GTK
  #endif
#endif

#include "stdtypes.h"

#if LL_DARWIN
//#include <Carbon/Carbon.h>

// AssertMacros.h does bad things.
#undef verify
#undef check
#undef require

#include <vector>
#include "llstring.h"

#endif

// Need commdlg.h for OPENFILENAMEA
#ifdef LL_WINDOWS
#include "llwin32headers.h"
#include <commdlg.h>
#endif

extern "C" {
// mostly for Linux, possible on others
#if LL_GTK
# include "gtk/gtk.h"
#error "Direct use of GTK is deprecated"
#endif // LL_GTK
}

class LLFilePicker
{
#if LL_GTK
	friend class LLDirPicker;
	friend void chooser_responder(GtkWidget *, gint, gpointer);
#endif // LL_GTK
public:
	// calling this before main() is undefined
	static LLFilePicker& instance( void ) { return sInstance; }

	enum ELoadFilter
	{
		FFLOAD_ALL = 1,
		FFLOAD_WAV = 2,
		FFLOAD_IMAGE = 3,
		FFLOAD_ANIM = 4,
		FFLOAD_GLTF = 5,
		FFLOAD_XML = 6,
		FFLOAD_SLOBJECT = 7,
		FFLOAD_RAW = 8,
		FFLOAD_MODEL = 9,
		FFLOAD_COLLADA = 10,
		FFLOAD_SCRIPT = 11,
		FFLOAD_DICTIONARY = 12,
        FFLOAD_DIRECTORY = 13,   // To call from lldirpicker.
        FFLOAD_EXE = 14,          // Note: EXE will be treated as ALL on Windows and Linux but not on Darwin
        FFLOAD_MATERIAL = 15,
        FFLOAD_MATERIAL_TEXTURE = 16,
<<<<<<< HEAD

		// Firestorm additions
		FFLOAD_IMPORT = 50
=======
        FFLOAD_HDRI = 17,
>>>>>>> c1bde757
	};

	enum ESaveFilter
	{
		FFSAVE_ALL = 1,
		FFSAVE_WAV = 3,
		FFSAVE_TGA = 4,
		FFSAVE_BMP = 5,
		FFSAVE_AVI = 6,
		FFSAVE_ANIM = 7,
		FFSAVE_GLTF = 8,
		FFSAVE_XML = 9,
		FFSAVE_COLLADA = 10,
		FFSAVE_RAW = 11,
		FFSAVE_J2C = 12,
		FFSAVE_PNG = 13,
		FFSAVE_JPEG = 14,
		FFSAVE_SCRIPT = 15,
		FFSAVE_TGAPNG = 16,
		
		// Firestorm additions
		FFSAVE_BEAM = 50,
		FFSAVE_EXPORT = 51,
		FFSAVE_CSV = 52
	};

	// open the dialog. This is a modal operation
	BOOL getSaveFile( ESaveFilter filter = FFSAVE_ALL, const std::string& filename = LLStringUtil::null, bool blocking = true);
    BOOL getSaveFileModeless(ESaveFilter filter,
                             const std::string& filename,
                             void (*callback)(bool, std::string&, void*),
                             void *userdata);
	BOOL getOpenFile( ELoadFilter filter = FFLOAD_ALL, bool blocking = true  );
    // Todo: implement getOpenFileModeless and getMultipleOpenFilesModeless
    // for windows and use directly instead of ugly LLFilePickerThread
    BOOL getOpenFileModeless( ELoadFilter filter, void (*callback)(bool, std::vector<std::string> &, void*), void *userdata); // MAC only.
	BOOL getMultipleOpenFiles( ELoadFilter filter = FFLOAD_ALL, bool blocking = true );
    BOOL getMultipleOpenFilesModeless( ELoadFilter filter, void (*callback)(bool, std::vector<std::string> &, void*), void *userdata ); // MAC only

	// Get the filename(s) found. getFirstFile() sets the pointer to
	// the start of the structure and allows the start of iteration.
	const std::string getFirstFile();

	// getNextFile() increments the internal representation and
	// returns the next file specified by the user. Returns NULL when
	// no more files are left. Further calls to getNextFile() are
	// undefined.
	const std::string getNextFile();

	// This utility function extracts the current file name without
	// doing any incrementing.
	const std::string getCurFile();

	// Returns the index of the current file.
	S32 getCurFileNum() const { return mCurrentFile; }

	S32 getFileCount() const { return (S32)mFiles.size(); }

	// see lldir.h : getBaseFileName and getDirName to extract base or directory names
	
	// clear any lists of buffers or whatever, and make sure the file
	// picker isn't locked.
	void reset();

private:
	enum
	{
		SINGLE_FILENAME_BUFFER_SIZE = 1024,
		//FILENAME_BUFFER_SIZE = 65536
		FILENAME_BUFFER_SIZE = 65000
	};

	// utility function to check if access to local file system via file browser 
	// is enabled and if not, tidy up and indicate we're not allowed to do this.
	bool check_local_file_access_enabled();
	
#if LL_WINDOWS
	OPENFILENAMEW mOFN;				// for open and save dialogs
	WCHAR mFilesW[FILENAME_BUFFER_SIZE];

	BOOL setupFilter(ELoadFilter filter);
#endif

#if LL_DARWIN
    S32 mPickOptions;
	std::vector<std::string> mFileVector;
	
	bool doNavChooseDialog(ELoadFilter filter);
	bool doNavChooseDialogModeless(ELoadFilter filter,
                                   void (*callback)(bool, std::vector<std::string>&, void*),
                                   void *userdata);
	bool doNavSaveDialog(ESaveFilter filter, const std::string& filename);
    std::unique_ptr<std::vector<std::string>> navOpenFilterProc(ELoadFilter filter);
    bool doNavSaveDialogModeless(ESaveFilter filter,
                                 const std::string& filename,
                                 void (*callback)(bool, std::string&, void*),
                                 void *userdata);
#endif

#if LL_GTK
	static void add_to_selectedfiles(gpointer data, gpointer user_data);
	static void chooser_responder(GtkWidget *widget, gint response, gpointer user_data);
	// we remember the last path that was accessed for a particular usage
	//std::map <std::string, std::string> mContextToPathMap; // <FS> FIRE-14924: Remember last used directory
	std::string mCurContextName;
	// we also remember the extension of the last added file.
	std::string mCurrentExtension;
#endif
#if LL_FLTK
    enum EType
    {
     eSaveFile, eOpenFile, eOpenMultiple
    };
    bool openFileDialog( int32_t filter, bool blocking, EType aType );
#endif
	
	std::vector<std::string> mFiles;
	S32 mCurrentFile;
	bool mLocked;

	static LLFilePicker sInstance;
	
protected:
#if LL_GTK
        GtkWindow* buildFilePicker(bool is_save, bool is_folder,
				   std::string context = "generic");
#endif

public:
	// don't call these directly please.
	LLFilePicker();
	~LLFilePicker();
};

#endif<|MERGE_RESOLUTION|>--- conflicted
+++ resolved
@@ -96,13 +96,10 @@
         FFLOAD_EXE = 14,          // Note: EXE will be treated as ALL on Windows and Linux but not on Darwin
         FFLOAD_MATERIAL = 15,
         FFLOAD_MATERIAL_TEXTURE = 16,
-<<<<<<< HEAD
+        FFLOAD_HDRI = 17,
 
 		// Firestorm additions
 		FFLOAD_IMPORT = 50
-=======
-        FFLOAD_HDRI = 17,
->>>>>>> c1bde757
 	};
 
 	enum ESaveFilter
