/**
 * @file llviewerparcelmedia.h
 * @brief Handlers for multimedia on a per-parcel basis
 *
 * $LicenseInfo:firstyear=2007&license=viewerlgpl$
 * Second Life Viewer Source Code
 * Copyright (C) 2010, Linden Research, Inc.
 *
 * This library is free software; you can redistribute it and/or
 * modify it under the terms of the GNU Lesser General Public
 * License as published by the Free Software Foundation;
 * version 2.1 of the License only.
 *
 * This library is distributed in the hope that it will be useful,
 * but WITHOUT ANY WARRANTY; without even the implied warranty of
 * MERCHANTABILITY or FITNESS FOR A PARTICULAR PURPOSE.  See the GNU
 * Lesser General Public License for more details.
 *
 * You should have received a copy of the GNU Lesser General Public
 * License along with this library; if not, write to the Free Software
 * Foundation, Inc., 51 Franklin Street, Fifth Floor, Boston, MA  02110-1301  USA
 *
 * Linden Research, Inc., 945 Battery Street, San Francisco, CA  94111  USA
 * $/LicenseInfo$
 */

#ifndef LLVIEWERPARCELMEDIA_H
#define LLVIEWERPARCELMEDIA_H

#include "llviewermedia.h"
#include "llparcel.h"

class LLMessageSystem;
//class LLParcel;
class LLViewerParcelMediaNavigationObserver;


// This class understands land parcels, network traffic, LSL media
// transport commands, and talks to the LLViewerMedia class to actually
// do playback.  It allows us to remove code from LLViewerParcelMgr.
class LLViewerParcelMedia : public LLViewerMediaObserver, public LLSingleton<LLViewerParcelMedia>
{
    LLSINGLETON(LLViewerParcelMedia);
    ~LLViewerParcelMedia();
    LOG_CLASS(LLViewerParcelMedia);
public:
<<<<<<< HEAD
	void update(LLParcel* parcel);
	// called when the agent's parcel has a new URL, or the agent has
	// walked on to a new parcel with media

	void play(LLParcel* parcel);
	// user clicked play button in media transport controls
	void filterMediaUrl(LLParcel* parcel);
	// user has media filter enabled and play requested
	void filterAudioUrl(std::string media_url);
	// user has media filter enabled and play requested
	std::string extractDomain(std::string url);
	// helper function to extract domain from url and conve
	void loadDomainFilterList();
	void saveDomainFilterList();

	void stop();
	// user clicked stop button in media transport controls

	void pause();
	void start();
	// restart after pause - no need for all the setup

	void focus(bool focus);

	void seek(F32 time);
	// jump to timecode time

	LLPluginClassMediaOwner::EMediaStatus getStatus();
	std::string getMimeType();
	std::string getURL();
	std::string getName();
	viewer_media_t getParcelMedia();
	bool hasParcelMedia() { return mMediaImpl.notNull(); }

	static void parcelMediaCommandMessageHandler( LLMessageSystem *msg, void ** );
	static void parcelMediaUpdateHandler( LLMessageSystem *msg, void ** );
	void sendMediaNavigateMessage(const std::string& url);

	// inherited from LLViewerMediaObserver
	virtual void handleMediaEvent(LLPluginClassMedia* self, EMediaEvent event) override;
=======
    void update(LLParcel* parcel);
    // called when the agent's parcel has a new URL, or the agent has
    // walked on to a new parcel with media

    void play(LLParcel* parcel);
    // user clicked play button in media transport controls
    void filterMediaUrl(LLParcel* parcel);
    // user has media filter enabled and play requested
    void filterAudioUrl(std::string media_url);
    // user has media filter enabled and play requested
    std::string extractDomain(std::string url);
    // helper function to extract domain from url and conve
    void loadDomainFilterList();
    void saveDomainFilterList();

    void stop();
    // user clicked stop button in media transport controls

    void pause();
    void start();
    // restart after pause - no need for all the setup

    void focus(bool focus);

    void seek(F32 time);
    // jump to timecode time

    LLPluginClassMediaOwner::EMediaStatus getStatus();
    std::string getMimeType();
    std::string getURL();
    std::string getName();
    viewer_media_t getParcelMedia();
    bool hasParcelMedia() { return mMediaImpl.notNull(); }

    static void parcelMediaCommandMessageHandler( LLMessageSystem *msg, void ** );
    static void parcelMediaUpdateHandler( LLMessageSystem *msg, void ** );
    void sendMediaNavigateMessage(const std::string& url);

    // inherited from LLViewerMediaObserver
    virtual void handleMediaEvent(LLPluginClassMedia* self, EMediaEvent event) override;
>>>>>>> 1a8a5404

private:
    void processParcelMediaCommandMessage(LLMessageSystem *msg);
    void processParcelMediaUpdate(LLMessageSystem *msg);

public:
<<<<<<< HEAD
	S32 mMediaParcelLocalID;
	LLUUID mMediaRegionID;
	// HACK: this will change with Media on a Prim
	viewer_media_t mMediaImpl;
	LLSD mMediaFilterList;
	std::string mMediaLastURL;
	bool mMediaLastActionPlay;
	std::string mAudioLastURL;
	bool mAudioLastActionPlay;
	bool mMediaReFilter;

	bool mMediaFilterAlertActive;

	LLParcel mQueuedMedia;
	std::string mQueuedMusic;
	LLParcel mCurrentMedia;
	LLParcel mCurrentAlertMedia;
	std::string mCurrentMusic;
	bool mMediaQueueEmpty;
	bool mMusicQueueEmpty;
	U32 mMediaCommandQueue;
	F32 mMediaCommandTime;
=======
    S32 mMediaParcelLocalID;
    LLUUID mMediaRegionID;
    // HACK: this will change with Media on a Prim
    viewer_media_t mMediaImpl;
    LLSD mMediaFilterList;
    std::string mMediaLastURL;
    bool mMediaLastActionPlay;
    std::string mAudioLastURL;
    bool mAudioLastActionPlay;
    bool mMediaReFilter;

    bool mMediaFilterAlertActive;

    LLParcel mQueuedMedia;
    std::string mQueuedMusic;
    LLParcel mCurrentMedia;
    LLParcel mCurrentAlertMedia;
    std::string mCurrentMusic;
    bool mMediaQueueEmpty;
    bool mMusicQueueEmpty;
    U32 mMediaCommandQueue;
    F32 mMediaCommandTime;
>>>>>>> 1a8a5404
};


class LLViewerParcelMediaNavigationObserver
{
public:
    std::string mCurrentURL;
    bool mFromMessage;

    // void onNavigateComplete( const EventType& event_in );

};

#endif<|MERGE_RESOLUTION|>--- conflicted
+++ resolved
@@ -44,48 +44,6 @@
     ~LLViewerParcelMedia();
     LOG_CLASS(LLViewerParcelMedia);
 public:
-<<<<<<< HEAD
-	void update(LLParcel* parcel);
-	// called when the agent's parcel has a new URL, or the agent has
-	// walked on to a new parcel with media
-
-	void play(LLParcel* parcel);
-	// user clicked play button in media transport controls
-	void filterMediaUrl(LLParcel* parcel);
-	// user has media filter enabled and play requested
-	void filterAudioUrl(std::string media_url);
-	// user has media filter enabled and play requested
-	std::string extractDomain(std::string url);
-	// helper function to extract domain from url and conve
-	void loadDomainFilterList();
-	void saveDomainFilterList();
-
-	void stop();
-	// user clicked stop button in media transport controls
-
-	void pause();
-	void start();
-	// restart after pause - no need for all the setup
-
-	void focus(bool focus);
-
-	void seek(F32 time);
-	// jump to timecode time
-
-	LLPluginClassMediaOwner::EMediaStatus getStatus();
-	std::string getMimeType();
-	std::string getURL();
-	std::string getName();
-	viewer_media_t getParcelMedia();
-	bool hasParcelMedia() { return mMediaImpl.notNull(); }
-
-	static void parcelMediaCommandMessageHandler( LLMessageSystem *msg, void ** );
-	static void parcelMediaUpdateHandler( LLMessageSystem *msg, void ** );
-	void sendMediaNavigateMessage(const std::string& url);
-
-	// inherited from LLViewerMediaObserver
-	virtual void handleMediaEvent(LLPluginClassMedia* self, EMediaEvent event) override;
-=======
     void update(LLParcel* parcel);
     // called when the agent's parcel has a new URL, or the agent has
     // walked on to a new parcel with media
@@ -126,37 +84,12 @@
 
     // inherited from LLViewerMediaObserver
     virtual void handleMediaEvent(LLPluginClassMedia* self, EMediaEvent event) override;
->>>>>>> 1a8a5404
 
 private:
     void processParcelMediaCommandMessage(LLMessageSystem *msg);
     void processParcelMediaUpdate(LLMessageSystem *msg);
 
 public:
-<<<<<<< HEAD
-	S32 mMediaParcelLocalID;
-	LLUUID mMediaRegionID;
-	// HACK: this will change with Media on a Prim
-	viewer_media_t mMediaImpl;
-	LLSD mMediaFilterList;
-	std::string mMediaLastURL;
-	bool mMediaLastActionPlay;
-	std::string mAudioLastURL;
-	bool mAudioLastActionPlay;
-	bool mMediaReFilter;
-
-	bool mMediaFilterAlertActive;
-
-	LLParcel mQueuedMedia;
-	std::string mQueuedMusic;
-	LLParcel mCurrentMedia;
-	LLParcel mCurrentAlertMedia;
-	std::string mCurrentMusic;
-	bool mMediaQueueEmpty;
-	bool mMusicQueueEmpty;
-	U32 mMediaCommandQueue;
-	F32 mMediaCommandTime;
-=======
     S32 mMediaParcelLocalID;
     LLUUID mMediaRegionID;
     // HACK: this will change with Media on a Prim
@@ -179,7 +112,6 @@
     bool mMusicQueueEmpty;
     U32 mMediaCommandQueue;
     F32 mMediaCommandTime;
->>>>>>> 1a8a5404
 };
 
 
