/**
 * @file llscrollingpanelparam.cpp
 * @brief UI panel for a list of visual param panels
 *
 * $LicenseInfo:firstyear=2009&license=viewerlgpl$
 * Second Life Viewer Source Code
 * Copyright (C) 2010, Linden Research, Inc.
 *
 * This library is free software; you can redistribute it and/or
 * modify it under the terms of the GNU Lesser General Public
 * License as published by the Free Software Foundation;
 * version 2.1 of the License only.
 *
 * This library is distributed in the hope that it will be useful,
 * but WITHOUT ANY WARRANTY; without even the implied warranty of
 * MERCHANTABILITY or FITNESS FOR A PARTICULAR PURPOSE.  See the GNU
 * Lesser General Public License for more details.
 *
 * You should have received a copy of the GNU Lesser General Public
 * License along with this library; if not, write to the Free Software
 * Foundation, Inc., 51 Franklin Street, Fifth Floor, Boston, MA  02110-1301  USA
 *
 * Linden Research, Inc., 945 Battery Street, San Francisco, CA  94111  USA
 * $/LicenseInfo$
 */

#include "llviewerprecompiledheaders.h"

#include "llscrollingpanelparambase.h"
#include "llviewerjointmesh.h"
#include "llviewervisualparam.h"
#include "llwearable.h"
#include "llviewervisualparam.h"
#include "lltoolmorph.h"
#include "lltrans.h"
#include "llbutton.h"
#include "llsliderctrl.h"
#include "llagent.h"
#include "llviewborder.h"
#include "llvoavatarself.h"

LLScrollingPanelParamBase::LLScrollingPanelParamBase( const LLPanel::Params& panel_params,
                              LLViewerJointMesh* mesh, LLViewerVisualParam* param, bool allow_modify, LLWearable* wearable, LLJoint* jointp, bool use_hints)
    : LLScrollingPanel( panel_params ),
      mParam(param),
      mAllowModify(allow_modify),
      mWearable(wearable)
{
    if (use_hints)
        buildFromFile( "panel_scrolling_param.xml");
    else
        buildFromFile( "panel_scrolling_param_base.xml");

    getChild<LLUICtrl>("param slider")->setValue(weightToPercent(param->getWeight()));

    std::string display_name = LLTrans::getString(param->getDisplayName());
    getChild<LLUICtrl>("param slider")->setLabelArg("[DESC]", display_name);
    getChildView("param slider")->setEnabled(mAllowModify);
    childSetCommitCallback("param slider", LLScrollingPanelParamBase::onSliderMoved, this);

    setVisible(false);
    setBorderVisible( false );
}

LLScrollingPanelParamBase::~LLScrollingPanelParamBase()
{
}

void LLScrollingPanelParamBase::updatePanel(bool allow_modify)
{
    LLViewerVisualParam* param = mParam;

    if (!mWearable)
    {
        // not editing a wearable just now, no update necessary
        return;
    }

    F32 current_weight = mWearable->getVisualParamWeight( param->getID() );
    getChild<LLUICtrl>("param slider")->setValue(weightToPercent( current_weight ) );
    mAllowModify = allow_modify;
    getChildView("param slider")->setEnabled(mAllowModify);
}

// static
void LLScrollingPanelParamBase::onSliderMoved(LLUICtrl* ctrl, void* userdata)
{
    LLSliderCtrl* slider = (LLSliderCtrl*) ctrl;
    LLScrollingPanelParamBase* self = (LLScrollingPanelParamBase*) userdata;
    LLViewerVisualParam* param = self->mParam;

    F32 current_weight = self->mWearable->getVisualParamWeight( param->getID() );
    F32 new_weight = self->percentToWeight( (F32)slider->getValue().asReal() );
    if (current_weight != new_weight )
    {
        // <FS:Ansariel> [Legacy Bake]
        //self->mWearable->setVisualParamWeight( param->getID(), new_weight);
<<<<<<< HEAD
        self->mWearable->setVisualParamWeight( param->getID(), new_weight, FALSE);
=======
        self->mWearable->setVisualParamWeight( param->getID(), new_weight, false);
>>>>>>> 050d2fef
        self->mWearable->writeToAvatar(gAgentAvatarp);
        gAgentAvatarp->updateVisualParams();
    }
}

F32 LLScrollingPanelParamBase::weightToPercent( F32 weight )
{
    LLViewerVisualParam* param = mParam;
    return (weight - param->getMinWeight()) /  (param->getMaxWeight() - param->getMinWeight()) * 100.f;
}

F32 LLScrollingPanelParamBase::percentToWeight( F32 percent )
{
    LLViewerVisualParam* param = mParam;
    return percent / 100.f * (param->getMaxWeight() - param->getMinWeight()) + param->getMinWeight();
}<|MERGE_RESOLUTION|>--- conflicted
+++ resolved
@@ -95,11 +95,7 @@
     {
         // <FS:Ansariel> [Legacy Bake]
         //self->mWearable->setVisualParamWeight( param->getID(), new_weight);
-<<<<<<< HEAD
-        self->mWearable->setVisualParamWeight( param->getID(), new_weight, FALSE);
-=======
         self->mWearable->setVisualParamWeight( param->getID(), new_weight, false);
->>>>>>> 050d2fef
         self->mWearable->writeToAvatar(gAgentAvatarp);
         gAgentAvatarp->updateVisualParams();
     }
