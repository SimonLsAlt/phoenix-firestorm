/** 
 * @file llfloatercreatelandmark.cpp
 * @brief LLFloaterCreateLandmark class implementation
 *
 * $LicenseInfo:firstyear=2021&license=viewerlgpl$
 * Second Life Viewer Source Code
 * Copyright (C) 2021, Linden Research, Inc.
 * 
 * This library is free software; you can redistribute it and/or
 * modify it under the terms of the GNU Lesser General Public
 * License as published by the Free Software Foundation;
 * version 2.1 of the License only.
 * 
 * This library is distributed in the hope that it will be useful,
 * but WITHOUT ANY WARRANTY; without even the implied warranty of
 * MERCHANTABILITY or FITNESS FOR A PARTICULAR PURPOSE.  See the GNU
 * Lesser General Public License for more details.
 * 
 * You should have received a copy of the GNU Lesser General Public
 * License along with this library; if not, write to the Free Software
 * Foundation, Inc., 51 Franklin Street, Fifth Floor, Boston, MA  02110-1301  USA
 * 
 * Linden Research, Inc., 945 Battery Street, San Francisco, CA  94111  USA
 * $/LicenseInfo$
 */

#include "llviewerprecompiledheaders.h"

#include "llfloatercreatelandmark.h"

#include "llagent.h"
#include "llagentui.h"
#include "llcombobox.h"
#include "llinventoryfunctions.h"
#include "llinventoryobserver.h"
#include "lllandmarkactions.h"
#include "llnotificationsutil.h"
#include "llpanellandmarkinfo.h"
#include "llparcel.h"
#include "lltextbox.h"
#include "lltexteditor.h"
#include "lluictrlfactory.h"
#include "llviewermessage.h"
#include "llviewerparcelmgr.h"
#include "llviewerregion.h"

typedef std::pair<LLUUID, std::string> folder_pair_t;

class LLLandmarksInventoryObserver : public LLInventoryAddedObserver
{
public:
	LLLandmarksInventoryObserver(LLFloaterCreateLandmark* create_landmark_floater) :
		mFloater(create_landmark_floater)
	{}

protected:
	/*virtual*/ void done()
	{
		mFloater->setItem(gInventory.getAddedIDs());
	}

private:
	LLFloaterCreateLandmark* mFloater;
};

LLFloaterCreateLandmark::LLFloaterCreateLandmark(const LLSD& key)
	:	LLFloater("add_landmark"),
		mItem(NULL)
{
	mInventoryObserver = new LLLandmarksInventoryObserver(this);
}

LLFloaterCreateLandmark::~LLFloaterCreateLandmark()
{
	removeObserver();
}

BOOL LLFloaterCreateLandmark::postBuild()
{
	mFolderCombo = getChild<LLComboBox>("folder_combo");
	mLandmarkTitleEditor = getChild<LLLineEditor>("title_editor");
	mNotesEditor = getChild<LLTextEditor>("notes_editor");

	getChild<LLTextBox>("new_folder_textbox")->setURLClickedCallback(boost::bind(&LLFloaterCreateLandmark::onCreateFolderClicked, this));
	getChild<LLButton>("ok_btn")->setClickedCallback(boost::bind(&LLFloaterCreateLandmark::onSaveClicked, this));
	getChild<LLButton>("cancel_btn")->setClickedCallback(boost::bind(&LLFloaterCreateLandmark::onCancelClicked, this));

	mLandmarksID = gInventory.findCategoryUUIDForType(LLFolderType::FT_LANDMARK);

	return TRUE;
}

void LLFloaterCreateLandmark::removeObserver()
{
	if (gInventory.containsObserver(mInventoryObserver))
		gInventory.removeObserver(mInventoryObserver);
}

void LLFloaterCreateLandmark::onOpen(const LLSD& key)
{
	LLUUID dest_folder = LLUUID();
	if (key.has("dest_folder"))
	{
		dest_folder = key["dest_folder"].asUUID();
	}
	mItem = NULL;
	gInventory.addObserver(mInventoryObserver);
	setLandmarkInfo(dest_folder);
	populateFoldersList(dest_folder);
}

void LLFloaterCreateLandmark::setLandmarkInfo(const LLUUID &folder_id)
{
	LLViewerParcelMgr* parcel_mgr = LLViewerParcelMgr::getInstance();
	LLParcel* parcel = parcel_mgr->getAgentParcel();
	std::string name = parcel->getName();
	LLVector3 agent_pos = gAgent.getPositionAgent();

	if (name.empty())
	{
		S32 region_x = ll_round(agent_pos.mV[VX]);
		S32 region_y = ll_round(agent_pos.mV[VY]);
		S32 region_z = ll_round(agent_pos.mV[VZ]);

		std::string region_name;
		LLViewerRegion* region = parcel_mgr->getSelectionRegion();
		if (region)
		{
			region_name = region->getName();
		}
		else
		{
			std::string desc;
			LLAgentUI::buildLocationString(desc, LLAgentUI::LOCATION_FORMAT_NORMAL, agent_pos);
			region_name = desc;
		}

		mLandmarkTitleEditor->setText(llformat("%s (%d, %d, %d)",
			region_name.c_str(), region_x, region_y, region_z));
	}
	else
	{
		mLandmarkTitleEditor->setText(name);
	}

	LLLandmarkActions::createLandmarkHere(name, "", folder_id.notNull() ? folder_id : gInventory.findCategoryUUIDForType(LLFolderType::FT_FAVORITE));
}

bool cmp_folders(const folder_pair_t& left, const folder_pair_t& right)
{
	return left.second < right.second;
}

void LLFloaterCreateLandmark::populateFoldersList(const LLUUID &folder_id)
{
	// Collect all folders that can contain landmarks.
	LLInventoryModel::cat_array_t cats;
	LLPanelLandmarkInfo::collectLandmarkFolders(cats);

	mFolderCombo->removeall();

	// Put the "My Favorites" folder first in list.
	LLUUID favorites_id = gInventory.findCategoryUUIDForType(LLFolderType::FT_FAVORITE);
	LLViewerInventoryCategory* favorites_cat = gInventory.getCategory(favorites_id);
	if (!favorites_cat)
	{
		LL_WARNS() << "Cannot find the favorites folder" << LL_ENDL;
	}
	else
	{
		mFolderCombo->add(getString("favorites_bar"), favorites_cat->getUUID());
	}

	// Add the "Landmarks" category. 
	const LLViewerInventoryCategory* lmcat = gInventory.getCategory(mLandmarksID);
	if (!lmcat)
	{
		LL_WARNS() << "Cannot find the landmarks folder" << LL_ENDL;
	}
	else
	{
		std::string cat_full_name = LLPanelLandmarkInfo::getFullFolderName(lmcat);
		mFolderCombo->add(cat_full_name, lmcat->getUUID());
	}

	typedef std::vector<folder_pair_t> folder_vec_t;
	folder_vec_t folders;
	// Sort the folders by their full name.
	for (S32 i = 0; i < cats.size(); i++)
	{
		const LLViewerInventoryCategory* cat = cats.at(i);
		std::string cat_full_name = LLPanelLandmarkInfo::getFullFolderName(cat);
		folders.push_back(folder_pair_t(cat->getUUID(), cat_full_name));
	}
	sort(folders.begin(), folders.end(), cmp_folders);

	// Finally, populate the combobox.
	for (folder_vec_t::const_iterator it = folders.begin(); it != folders.end(); it++)
		mFolderCombo->add(it->second, LLSD(it->first));

	if (folder_id.notNull())
	{
		mFolderCombo->setCurrentByID(folder_id);
	}
}

void LLFloaterCreateLandmark::onCreateFolderClicked()
{
	LLNotificationsUtil::add("CreateLandmarkFolder", LLSD(), LLSD(),
		[this](const LLSD&notif, const LLSD&resp)
	{
		S32 opt = LLNotificationsUtil::getSelectedOption(notif, resp);
		if (opt == 0)
		{
			std::string folder_name = resp["message"].asString();
			if (!folder_name.empty())
			{
				inventory_func_type func = boost::bind(&LLFloaterCreateLandmark::folderCreatedCallback, this, _1);
				gInventory.createNewCategory(mLandmarksID, LLFolderType::FT_NONE, folder_name, func);
				gInventory.notifyObservers();
			}
		}
	}); 
}

void LLFloaterCreateLandmark::folderCreatedCallback(LLUUID folder_id)
{
	populateFoldersList(folder_id);
}

void LLFloaterCreateLandmark::onSaveClicked()
{
	if (mItem.isNull())
		return;

	std::string current_title_value = mLandmarkTitleEditor->getText();
	std::string item_title_value = mItem->getName();
	std::string current_notes_value = mNotesEditor->getText();
	std::string item_notes_value = mItem->getDescription();

	LLStringUtil::trim(current_title_value);
	LLStringUtil::trim(current_notes_value);

	LLUUID item_id = mItem->getUUID();
	LLUUID folder_id = mFolderCombo->getValue().asUUID();
	bool change_parent = folder_id != mItem->getParentUUID();

	LLPointer<LLViewerInventoryItem> new_item = new LLViewerInventoryItem(mItem);

	if (!current_title_value.empty() &&
		(item_title_value != current_title_value || item_notes_value != current_notes_value))
	{
		new_item->rename(current_title_value);
		new_item->setDescription(current_notes_value);
		LLPointer<LLInventoryCallback> cb;
		if (change_parent)
		{
			cb = new LLUpdateLandmarkParent(new_item, folder_id);
		}
		LLInventoryModel::LLCategoryUpdate up(mItem->getParentUUID(), 0);
		gInventory.accountForUpdate(up);
		update_inventory_item(new_item, cb);
	}
	else if (change_parent)
	{
		LLInventoryModel::update_list_t update;
		LLInventoryModel::LLCategoryUpdate old_folder(mItem->getParentUUID(),-1);
		update.push_back(old_folder);
		LLInventoryModel::LLCategoryUpdate new_folder(folder_id, 1);
		update.push_back(new_folder);
		gInventory.accountForUpdate(update);

		new_item->setParent(folder_id);
		new_item->updateParentOnServer(FALSE);
	}

	gInventory.updateItem(new_item);
	gInventory.notifyObservers();

	closeFloater();
}

void LLFloaterCreateLandmark::onCancelClicked()
{
<<<<<<< HEAD
	// <FS:Ansariel> Don't create landmark on cancel
	if (mItem)
	{
		remove_inventory_item(mItem, nullptr, true);
		gInventory.notifyObservers();
	}
	// </FS:Ansariel>
=======
	LLUUID item_id = mItem->getUUID();
	remove_inventory_item(item_id, NULL);
>>>>>>> 569ad2d2
	closeFloater();
}


void LLFloaterCreateLandmark::setItem(const uuid_set_t& items)
{
	for (uuid_set_t::const_iterator item_iter = items.begin();
		item_iter != items.end();
		++item_iter)
	{
		const LLUUID& item_id = (*item_iter);
		if(!highlight_offered_object(item_id))
		{
			continue;
		}

		LLInventoryItem* item = gInventory.getItem(item_id);

		llassert(item);
		if (item && (LLAssetType::AT_LANDMARK == item->getType()) )
		{
			if(!getItem())
			{
				removeObserver();
				mItem = item;
				break;
			}
		}
	}
}<|MERGE_RESOLUTION|>--- conflicted
+++ resolved
@@ -282,18 +282,8 @@
 
 void LLFloaterCreateLandmark::onCancelClicked()
 {
-<<<<<<< HEAD
-	// <FS:Ansariel> Don't create landmark on cancel
-	if (mItem)
-	{
-		remove_inventory_item(mItem, nullptr, true);
-		gInventory.notifyObservers();
-	}
-	// </FS:Ansariel>
-=======
 	LLUUID item_id = mItem->getUUID();
 	remove_inventory_item(item_id, NULL);
->>>>>>> 569ad2d2
 	closeFloater();
 }
 
