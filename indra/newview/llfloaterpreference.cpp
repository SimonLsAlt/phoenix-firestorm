--- conflicted
+++ resolved
@@ -5294,39 +5294,7 @@
 // <FS:Zi> Backup Settings
 static void copy_prefs_file(const std::string& from, const std::string& to)
 {
-<<<<<<< HEAD
-    LL_WARNS() << "copying " << from << " to " << to << LL_ENDL;
-    S32 rv = 0;
-    LLFILE* in = LLFile::fopen(from, "rb"); /*Flawfinder: ignore*/
-    if (!in)
-    {
-        LL_WARNS() << "couldn't open source file " << from << " - copy aborted." << LL_ENDL;
-        return -1;
-    }
-
-    LLFILE* out = LLFile::fopen(to, "wb");  /*Flawfinder: ignore*/
-    if (!out)
-    {
-        fclose(in);
-        LL_WARNS() << "couldn't open destination file " << to << " - copy aborted." << LL_ENDL;
-        return -1;
-    }
-
-    size_t read = 0;
-    constexpr S32 COPY_BUFFER_SIZE = 16384;
-    U8 buffer[COPY_BUFFER_SIZE];
-    while (((read = fread(buffer, 1, sizeof(buffer), in)) > 0)
-          && (fwrite(buffer, 1, read, out) == read));      /* Flawfinder : ignore */
-    if (ferror(in) || ferror(out))
-        rv = -2;
-
-    if (in)
-        fclose(in);
-    if (out)
-        fclose(out);
-=======
     LL_INFOS() << "Copying " << from << " to " << to << LL_ENDL;
->>>>>>> 6fba1530
 
     std::error_code ec;
     if (!std::filesystem::copy_file(from, to, ec) || ec)
