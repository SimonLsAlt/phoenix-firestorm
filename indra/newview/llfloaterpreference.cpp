--- conflicted
+++ resolved
@@ -2297,14 +2297,7 @@
 	else
 	{
 		// This is the inverse of the calculation in updateMaxComplexity
-<<<<<<< HEAD
-		// <FS:Ansariel> Fix math rounding error
-		//indirect_max_arc = (U32)((log(max_arc) - MIN_ARC_LOG) / ARC_LIMIT_MAP_SCALE) + MIN_INDIRECT_ARC_LIMIT;
 		indirect_max_arc = (U32)ll_round(((log(F32(max_arc)) - MIN_ARC_LOG) / ARC_LIMIT_MAP_SCALE)) + MIN_INDIRECT_ARC_LIMIT;
-		// </FS:Ansariel>
-=======
-		indirect_max_arc = (U32)ll_round(((log(F32(max_arc)) - MIN_ARC_LOG) / ARC_LIMIT_MAP_SCALE)) + MIN_INDIRECT_ARC_LIMIT;
->>>>>>> babbc9cf
 	}
 	gSavedSettings.setU32("IndirectMaxComplexity", indirect_max_arc);
 }
@@ -3042,13 +3035,7 @@
 
 	if (0 == value || LLVOAvatar::IMPOSTORS_OFF <= value)
 	{
-<<<<<<< HEAD
 		value=0;
-=======
-		// if this is changed, the inverse calculation in setIndirectMaxArc
-		// must be changed to match
-		max_arc = (U32)ll_round(exp(MIN_ARC_LOG + (ARC_LIMIT_MAP_SCALE * (indirect_value - MIN_INDIRECT_ARC_LIMIT))));
->>>>>>> babbc9cf
 	}
 	setMaxNonImpostorsText(value, getChild<LLTextBox>("IndirectMaxNonImpostorsText"));
 }
@@ -3136,10 +3123,7 @@
 	{
 		// if this is changed, the inverse calculation in setIndirectMaxArc
 		// must be changed to match
-		// <FS:Ansariel> Fix math rounding error
-		//max_arc = (U32)exp(MIN_ARC_LOG + (ARC_LIMIT_MAP_SCALE * (indirect_value - MIN_INDIRECT_ARC_LIMIT)));
 		max_arc = (U32)ll_round(exp(MIN_ARC_LOG + (ARC_LIMIT_MAP_SCALE * (indirect_value - MIN_INDIRECT_ARC_LIMIT))));
-		// </FS:Ansariel>
 	}
 
 	gSavedSettings.setU32("RenderAvatarMaxComplexity", (U32)max_arc);
