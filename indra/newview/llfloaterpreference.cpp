--- conflicted
+++ resolved
@@ -143,10 +143,7 @@
 #include "llaudioengine.h" // <FS:Ansariel> Output device selection
 #include "llavatarname.h"	// <FS:CR> Deeper name cache stuffs
 #include "lleventtimer.h"
-<<<<<<< HEAD
-=======
 #include "llviewermenufile.h" // <FS:LO> FIRE-23606 Reveal path to external script editor in prefernces
->>>>>>> 0aa38a6c
 #include "lldiriterator.h"	// <Kadah> for populating the fonts combo
 #include "llline.h"
 #include "llpanelblockedlist.h"
@@ -165,8 +162,6 @@
 #include <VersionHelpers.h>
 #endif
 
-<<<<<<< HEAD
-=======
 // <FS:LO> FIRE-23606 Reveal path to external script editor in prefernces
 #if LL_DARWIN
 #include <CoreFoundation/CFURL.h>
@@ -174,7 +169,6 @@
 #endif
 // </FS:LO>
 
->>>>>>> 0aa38a6c
 //<FS:HG> FIRE-6340, FIRE-6567 - Setting Bandwidth issues
 //const F32 BANDWIDTH_UPDATER_TIMEOUT = 0.5f;
 char const* const VISIBILITY_DEFAULT = "default";
@@ -317,16 +311,12 @@
 	if ( option == 0 ) // YES
 	{
 		// flag client texture cache for clearing next time the client runs
-<<<<<<< HEAD
-		gSavedSettings.setString("FSPurgeInventoryCacheOnStartup", gAgentID.asString());
-=======
 
 		// use a marker file instead of a settings variable to prevent logout crashes and
 		// dual log ins from messing with the flag. -Zi
 		std::string delete_cache_marker = gDirUtilp->getExpandedFilename(LL_PATH_CACHE, gAgentID.asString() + "_DELETE_INV_GZ");
 		FILE* fd = LLFile::fopen(delete_cache_marker, "w");
 		LLFile::close(fd);
->>>>>>> 0aa38a6c
 		LLNotificationsUtil::add("CacheWillClear");
 	}
 
@@ -595,11 +585,8 @@
 	// <Firestorm Callbacks>
 	mCommitCallbackRegistrar.add("NACL.AntiSpamUnblock",		boost::bind(&LLFloaterPreference::onClickClearSpamList, this));
 	mCommitCallbackRegistrar.add("NACL.SetPreprocInclude",		boost::bind(&LLFloaterPreference::setPreprocInclude, this));
-<<<<<<< HEAD
-=======
 	// <FS:LO> FIRE-23606 Reveal path to external script editor in prefernces
 	mCommitCallbackRegistrar.add("Pref.SetExternalEditor",		boost::bind(&LLFloaterPreference::setExternalEditor, this));
->>>>>>> 0aa38a6c
 	//[ADD - Clear Settings : SJ]
 	mCommitCallbackRegistrar.add("Pref.ClearSettings",			boost::bind(&LLFloaterPreference::onClickClearSettings, this));
 	mCommitCallbackRegistrar.add("Pref.Online_Notices",			boost::bind(&LLFloaterPreference::onClickChatOnlineNotices, this));	
@@ -1240,17 +1227,10 @@
 	// </FS:Ansariel> [FS Login Panel]
 	refresh();
 
-<<<<<<< HEAD
 	
 	getChildView("plain_text_chat_history")->setEnabled(TRUE);
 	getChild<LLUICtrl>("plain_text_chat_history")->setValue(gSavedSettings.getBOOL("PlainTextChatHistory"));
 	
-=======
-	
-	getChildView("plain_text_chat_history")->setEnabled(TRUE);
-	getChild<LLUICtrl>("plain_text_chat_history")->setValue(gSavedSettings.getBOOL("PlainTextChatHistory"));
-	
->>>>>>> 0aa38a6c
 // <FS:CR> Show/hide Client Tag panel
 	bool in_opensim = false;
 #ifdef OPENSIM
@@ -1291,7 +1271,6 @@
 
 	// <FS:Ansariel> Fix resetting graphics preset on cancel
 	saveGraphicsPreset(gSavedSettings.getString("PresetGraphicActive"));
-<<<<<<< HEAD
 
 	// <FS:Ansariel> FIRE-19810: Make presets global since PresetGraphicActive setting is global as well
 	//bool started = (LLStartUp::getStartupState() == STATE_STARTED);
@@ -1301,17 +1280,6 @@
 	//LLButton* delete_btn = findChild<LLButton>("PrefDeleteButton");
 	//LLButton* exceptions_btn = findChild<LLButton>("RenderExceptionsButton");
 
-=======
-
-	// <FS:Ansariel> FIRE-19810: Make presets global since PresetGraphicActive setting is global as well
-	//bool started = (LLStartUp::getStartupState() == STATE_STARTED);
-
-	//LLButton* load_btn = findChild<LLButton>("PrefLoadButton");
-	//LLButton* save_btn = findChild<LLButton>("PrefSaveButton");
-	//LLButton* delete_btn = findChild<LLButton>("PrefDeleteButton");
-	//LLButton* exceptions_btn = findChild<LLButton>("RenderExceptionsButton");
-
->>>>>>> 0aa38a6c
 	//load_btn->setEnabled(started);
 	//save_btn->setEnabled(started);
 	//delete_btn->setEnabled(started);
@@ -1866,8 +1834,6 @@
 		std::string clear_file_name;
 		clear_file_name = gDirUtilp->getExpandedFilename(LL_PATH_LOGS,"CLEAR");
 		LL_INFOS() << "Creating clear settings marker file " << clear_file_name << LL_ENDL;
-<<<<<<< HEAD
-=======
 		
 		LLAPRFile clear_file ;
 		clear_file.open(clear_file_name, LL_APR_W);
@@ -1997,117 +1963,6 @@
 	gSavedSettings.setString("ExternalEditor", executable_path);
 }
 // </FS:LO>
-
-//[FIX JIRA-1971 : SJ] Show an notify when Javascript setting change
-void LLFloaterPreference::onClickJavascript()
-{
-	if (!gSavedSettings.getBOOL("BrowserJavascriptEnabled"))
-	{
-		LLNotificationsUtil::add("DisableJavascriptBreaksSearch");
-	}
-}
-
-/*
-void LLFloaterPreference::onClickSkin(LLUICtrl* ctrl, const LLSD& userdata)
-{
-	gSavedSettings.setString("SkinCurrent", userdata.asString());
-	ctrl->setValue(userdata.asString());
-}
-
-void LLFloaterPreference::onSelectSkin()
-{
-	std::string skin_selection = getChild<LLRadioGroup>("skin_selection")->getValue().asString();
-	gSavedSettings.setString("SkinCurrent", skin_selection);
-}
-
-void LLFloaterPreference::refreshSkin(void* data)
-{
-	LLPanel*self = (LLPanel*)data;
-	sSkin = gSavedSettings.getString("SkinCurrent");
-	self->getChild<LLRadioGroup>("skin_selection", true)->setValue(sSkin);
-}
-*/
-void LLFloaterPreference::buildPopupLists()
-{
-	LLScrollListCtrl& disabled_popups =
-		getChildRef<LLScrollListCtrl>("disabled_popups");
-	LLScrollListCtrl& enabled_popups =
-		getChildRef<LLScrollListCtrl>("enabled_popups");
-	
-	disabled_popups.deleteAllItems();
-	enabled_popups.deleteAllItems();
-	
-	for (LLNotifications::TemplateMap::const_iterator iter = LLNotifications::instance().templatesBegin();
-		 iter != LLNotifications::instance().templatesEnd();
-		 ++iter)
-	{
-		LLNotificationTemplatePtr templatep = iter->second;
-		LLNotificationFormPtr formp = templatep->mForm;
-		
-		LLNotificationForm::EIgnoreType ignore = formp->getIgnoreType();
-		if (ignore == LLNotificationForm::IGNORE_NO)
-			continue;
-		
-		LLSD row;
-		row["columns"][0]["value"] = formp->getIgnoreMessage();
-		row["columns"][0]["font"] = "SANSSERIF_SMALL";
-		row["columns"][0]["width"] = 400;
-		
-		LLScrollListItem* item = NULL;
->>>>>>> 0aa38a6c
-		
-		LLAPRFile clear_file ;
-		clear_file.open(clear_file_name, LL_APR_W);
-		if (clear_file.getFileHandle())
-		{
-<<<<<<< HEAD
-			LL_INFOS("MarkerFile") << "Created clear settings marker file " << clear_file_name << LL_ENDL;
-			clear_file.close();
-			LLNotificationsUtil::add("SettingsWillClear");
-		}
-		else
-		{
-			LL_WARNS("MarkerFile") << "Cannot clear settings marker file " << clear_file_name << LL_ENDL;
-		}
-		
-		return true;
-	}
-	return false;
-}
-
-//[ADD - Clear Usersettings : SJ] - When button Reset Defaults is clicked show a warning 
-void LLFloaterPreference::onClickClearSettings()
-{
-	LLNotificationsUtil::add("FirestormClearSettingsPrompt",LLSD(), LLSD(), callback_clear_settings);
-}
-
-void LLFloaterPreference::onClickChatOnlineNotices()
-{
-	getChildView("OnlineOfflinetoNearbyChatHistory")->setEnabled(getChild<LLUICtrl>("OnlineOfflinetoNearbyChat")->getValue().asBoolean());
-}
-
-void LLFloaterPreference::onClickClearSpamList()
-{
-	NACLAntiSpamRegistry::instance().purgeAllQueues(); 
-}
-
-void LLFloaterPreference::setPreprocInclude()
-{
-	std::string cur_name(gSavedSettings.getString("_NACL_PreProcHDDIncludeLocation"));
-	std::string proposed_name(cur_name);
-
-	(new LLDirPickerThread(boost::bind(&LLFloaterPreference::changePreprocIncludePath, this, _1, _2), proposed_name))->getFile();
-}
-
-void LLFloaterPreference::changePreprocIncludePath(const std::vector<std::string>& filenames, std::string proposed_name)
-{
-	std::string dir_name = filenames[0];
-	if (!dir_name.empty() && dir_name != proposed_name)
-	{
-		std::string new_top_folder(gDirUtilp->getBaseFileName(dir_name));
-		gSavedSettings.setString("_NACL_PreProcHDDIncludeLocation", dir_name);
-	}
-}
 
 //[FIX JIRA-1971 : SJ] Show an notify when Javascript setting change
 void LLFloaterPreference::onClickJavascript()
@@ -2169,8 +2024,6 @@
 		bool show_popup = !formp->getIgnored();
 		if (!show_popup)
 		{
-=======
->>>>>>> 0aa38a6c
 // <FS:Ansariel> Don't show chosen option for ignored dialogs in the list. There is only one
 //               notification that makes use of it ("ReplaceAttachment") and it would make the
 //               list appear truncated.
@@ -3281,8 +3134,6 @@
 
 // <FS:Ansariel> Improved graphics preferences
 void LLFloaterPreference::updateSliderText(LLSliderCtrl* ctrl, LLTextBox* text_box)
-<<<<<<< HEAD
-=======
 {
 	if (text_box == NULL || ctrl== NULL)
 		return;
@@ -3346,92 +3197,6 @@
 	if (0 == value || LLVOAvatar::IMPOSTORS_OFF <= value)
 	{
 		value=0;
-	}
-	setMaxNonImpostorsText(value, getChild<LLTextBox>("IndirectMaxNonImpostorsText"));
-}
-
-void LLFloaterPreference::updateMaxComplexityLabel(const LLSD& newvalue)
-{
-	U32 value = newvalue.asInteger();
-
-	LLAvatarComplexityControls::setText(value, getChild<LLTextBox>("IndirectMaxComplexityText"));
-}
-// </FS:Ansariel>
-
-void LLFloaterPreferenceGraphicsAdvanced::updateSliderText(LLSliderCtrl* ctrl, LLTextBox* text_box)
->>>>>>> 0aa38a6c
-{
-	if (text_box == NULL || ctrl== NULL)
-		return;
-
-	// get range and points when text should change
-	F32 value = (F32)ctrl->getValue().asReal();
-	F32 min = ctrl->getMinValue();
-	F32 max = ctrl->getMaxValue();
-	F32 range = max - min;
-	llassert(range > 0);
-	F32 midPoint = min + range / 3.0f;
-	F32 highPoint = min + (2.0f * range / 3.0f);
-
-	// choose the right text
-	if (value < midPoint)
-	{
-		text_box->setText(LLTrans::getString("GraphicsQualityLow"));
-	} 
-	else if (value < highPoint)
-	{
-		text_box->setText(LLTrans::getString("GraphicsQualityMid"));
-	}
-	else
-	{
-		text_box->setText(LLTrans::getString("GraphicsQualityHigh"));
-	}
-}
-
-void LLFloaterPreference::updateMaxNonImpostors()
-{
-	// Called when the IndirectMaxNonImpostors control changes
-	// Responsible for fixing the slider label (IndirectMaxNonImpostorsText) and setting RenderAvatarMaxNonImpostors
-	LLSliderCtrl* ctrl = getChild<LLSliderCtrl>("IndirectMaxNonImpostors",true);
-	U32 value = ctrl->getValue().asInteger();
-
-	if (0 == value || LLVOAvatar::IMPOSTORS_OFF <= value)
-	{
-		value=0;
-	}
-	gSavedSettings.setU32("RenderAvatarMaxNonImpostors", value);
-	LLVOAvatar::updateImpostorRendering(value); // make it effective immediately
-	setMaxNonImpostorsText(value, getChild<LLTextBox>("IndirectMaxNonImpostorsText"));
-}
-
-void LLFloaterPreference::setMaxNonImpostorsText(U32 value, LLTextBox* text_box)
-{
-	if (0 == value)
-	{
-		text_box->setText(LLTrans::getString("no_limit"));
-	}
-	else
-	{
-		text_box->setText(llformat("%d", value));
-	}
-}
-
-void LLFloaterPreference::updateMaxNonImpostorsLabel(const LLSD& newvalue)
-{
-	U32 value = newvalue.asInteger();
-
-	if (0 == value || LLVOAvatar::IMPOSTORS_OFF <= value)
-	{
-<<<<<<< HEAD
-		value=0;
-=======
-		// <FS:Ansariel> Proper number formatting with delimiter
-		//text_box->setText(llformat("%d", value));
-		std::string output_string;
-		LLLocale locale("");
-		LLResMgr::getInstance()->getIntegerString(output_string, value);
-		text_box->setText(output_string);
->>>>>>> 0aa38a6c
 	}
 	setMaxNonImpostorsText(value, getChild<LLTextBox>("IndirectMaxNonImpostorsText"));
 }
@@ -3986,7 +3751,6 @@
 
 	// <FS:Ansariel> Flash chat toolbar button notification
 	if (hasChild("FSNotifyIMFlash", TRUE))
-<<<<<<< HEAD
 	{
 		gSavedSettings.getControl("FSChatWindow")->getSignal()->connect(boost::bind(&LLPanelPreference::onChatWindowChanged, this));
 		onChatWindowChanged();
@@ -4002,23 +3766,6 @@
 	}
 	// </FS:Ansariel>
 
-=======
-	{
-		gSavedSettings.getControl("FSChatWindow")->getSignal()->connect(boost::bind(&LLPanelPreference::onChatWindowChanged, this));
-		onChatWindowChanged();
-	}
-	// </FS:Ansariel>
-
-	// <FS:Ansariel> Exodus' mouselook combat feature
-	if (hasChild("FSMouselookCombatFeatures", TRUE))
-	{
-		gSavedSettings.getControl("EnableMouselook")->getSignal()->connect(boost::bind(&LLPanelPreference::updateMouselookCombatFeatures, this));
-		gSavedSettings.getControl("FSMouselookCombatFeatures")->getSignal()->connect(boost::bind(&LLPanelPreference::updateMouselookCombatFeatures, this));
-		updateMouselookCombatFeatures();
-	}
-	// </FS:Ansariel>
-
->>>>>>> 0aa38a6c
 	////////////////////// PanelVoice ///////////////////
 	// <FS:Ansariel> Doesn't exist as of 25-07-2014
 	//if (hasChild("voice_unavailable", TRUE))
@@ -5448,9 +5195,6 @@
 
 void FSPanelPreferenceBackup::onClickBackupSettings()
 {
-<<<<<<< HEAD
-	LL_INFOS("SettingsBackup") << "entered" << LL_ENDL;
-=======
 	
 	LLSD args;
 	args["DIRECTORY"] = gSavedSettings.getString("SettingsBackupPath");
@@ -5469,7 +5213,6 @@
 		return;
 	}
 	
->>>>>>> 0aa38a6c
 	// Get settings backup path
 	std::string dir_name = gSavedSettings.getString("SettingsBackupPath");
 
