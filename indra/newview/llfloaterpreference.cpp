
/** 
 * @file llfloaterpreference.cpp
 * @brief Global preferences with and without persistence.
 *
 * $LicenseInfo:firstyear=2002&license=viewerlgpl$
 * Second Life Viewer Source Code
 * Copyright (C) 2010, Linden Research, Inc.
 * 
 * This library is free software; you can redistribute it and/or
 * modify it under the terms of the GNU Lesser General Public
 * License as published by the Free Software Foundation;
 * version 2.1 of the License only.
 * 
 * This library is distributed in the hope that it will be useful,
 * but WITHOUT ANY WARRANTY; without even the implied warranty of
 * MERCHANTABILITY or FITNESS FOR A PARTICULAR PURPOSE.  See the GNU
 * Lesser General Public License for more details.
 * 
 * You should have received a copy of the GNU Lesser General Public
 * License along with this library; if not, write to the Free Software
 * Foundation, Inc., 51 Franklin Street, Fifth Floor, Boston, MA  02110-1301  USA
 * 
 * Linden Research, Inc., 945 Battery Street, San Francisco, CA  94111  USA
 * $/LicenseInfo$
 */

/*

 * App-wide preferences.  Note that these are not per-user,
 * because we need to load many preferences before we have
 * a login name.
 */

#include "llviewerprecompiledheaders.h"

#include "llfloaterpreference.h"

#include "message.h"
#include "llfloaterautoreplacesettings.h"
#include "llviewertexturelist.h"
#include "llagent.h"
#include "llagentcamera.h"
#include "llcheckboxctrl.h"
#include "llcolorswatch.h"
#include "llcombobox.h"
#include "llcommandhandler.h"
#include "lldirpicker.h"
#include "lleventtimer.h"
#include "llfeaturemanager.h"
#include "llfocusmgr.h"
//#include "llfirstuse.h"
#include "llfloaterreg.h"
#include "llfloaterabout.h"
#include "llfavoritesbar.h"
#include "llfloaterpreferencesgraphicsadvanced.h"
#include "llfloatersidepanelcontainer.h"
// <FS:Ansariel> [FS communication UI]
//#include "llfloaterimsession.h"
#include "fsfloaterim.h"
#include "fsfloaternearbychat.h"
// </FS:Ansariel> [FS communication UI]
#include "llkeyboard.h"
#include "llmodaldialog.h"
#include "llnavigationbar.h"
#include "llfloaterimnearbychat.h"
#include "llnotifications.h"
#include "llnotificationsutil.h"
#include "llnotificationtemplate.h"
// <FS:Ansariel> [FS Login Panel]
//#include "llpanellogin.h"
#include "fspanellogin.h"
// </FS:Ansariel> [FS Login Panel]
#include "llpanelvoicedevicesettings.h"
#include "llradiogroup.h"
#include "llsearchcombobox.h"
#include "llsky.h"
#include "llscrolllistctrl.h"
#include "llscrolllistitem.h"
#include "llsliderctrl.h"
#include "lltabcontainer.h"
#include "lltrans.h"
#include "llviewercontrol.h"
#include "llviewercamera.h"
#include "llviewereventrecorder.h"
#include "llviewermessage.h"
#include "llviewerwindow.h"
#include "llviewerthrottle.h"
#include "llvoavatarself.h"
#include "llvotree.h"
#include "llvosky.h"
#include "llfloaterpathfindingconsole.h"
// linden library includes
#include "llavatarnamecache.h"
#include "llerror.h"
#include "llfontgl.h"
#include "llrect.h"
#include "llstring.h"

// project includes

#include "llbutton.h"
#include "llflexibleobject.h"
#include "lllineeditor.h"
#include "llresmgr.h"
#include "llspinctrl.h"
#include "llstartup.h"
#include "lltextbox.h"
#include "llui.h"
#include "llviewerobjectlist.h"
#include "llvovolume.h"
#include "llwindow.h"
#include "llworld.h"
#include "lluictrlfactory.h"
#include "llviewermedia.h"
#include "llpluginclassmedia.h"
#include "llteleporthistorystorage.h"
#include "llproxy.h"
#include "llweb.h"
// [RLVa:KB] - Checked: 2010-03-18 (RLVa-1.2.0a)
#include "rlvactions.h"
// [/RLVa:KB]

#include "lllogininstance.h"        // to check if logged in yet
#include "llsdserialize.h"
#include "llpresetsmanager.h"
#include "llviewercontrol.h"
#include "llpresetsmanager.h"

#include "llsearchableui.h"

// Firestorm Includes
#include "exogroupmutelist.h"
#include "fsavatarrenderpersistence.h"
#include "fsdroptarget.h"
#include "fsfloaterimcontainer.h"
#include "growlmanager.h"
#include "lfsimfeaturehandler.h"
#include "llaudioengine.h" // <FS:Ansariel> Output device selection
#include "llavatarname.h"	// <FS:CR> Deeper name cache stuffs
#include "llclipboard.h"	// <FS:Zi> Support preferences search SLURLs
#include "lldiriterator.h"	// <Kadah> for populating the fonts combo
#include "lleventtimer.h"
#include "llline.h"
#include "lllocationhistory.h"
#include "llpanelblockedlist.h"
#include "llpanelmaininventory.h"
#include "llscrolllistctrl.h"
#include "llsdserialize.h" // KB: SkinsSelector
#include "llspellcheck.h"
#include "lltoolbarview.h"
#include "llviewermenufile.h" // <FS:LO> FIRE-23606 Reveal path to external script editor in prefernces
#include "llviewernetwork.h" // <FS:AW  opensim search support>
#include "llviewershadermgr.h"
#include "NACLantispam.h"
#include "../llcrashlogger/llcrashlogger.h"
#if LL_WINDOWS
#include <VersionHelpers.h>
#endif

// <FS:LO> FIRE-23606 Reveal path to external script editor in prefernces
#if LL_DARWIN
#include <CoreFoundation/CFURL.h>
#include <CoreFoundation/CFBundle.h>	// [FS:CR]
#endif
// </FS:LO>

#include "fsperfstats.h"// <FS:Beq/> perfstats

// <FS:Zi> FIRE-19539 - Include the alert messages in Prefs>Notifications>Alerts in preference Search.
#include "llfiltereditor.h"
#include "llviewershadermgr.h"
//<FS:HG> FIRE-6340, FIRE-6567 - Setting Bandwidth issues
//const F32 BANDWIDTH_UPDATER_TIMEOUT = 0.5f;
char const* const VISIBILITY_DEFAULT = "default";
char const* const VISIBILITY_HIDDEN = "hidden";

//control value for middle mouse as talk2push button
//const static std::string MIDDLE_MOUSE_CV = "MiddleMouse"; // for voice client and redability
//const static std::string MOUSE_BUTTON_4_CV = "MouseButton4";
//const static std::string MOUSE_BUTTON_5_CV = "MouseButton5";

/// This must equal the maximum value set for the IndirectMaxComplexity slider in panel_preferences_graphics1.xml
static const U32 INDIRECT_MAX_ARC_OFF = 101; // all the way to the right == disabled
static const U32 MIN_INDIRECT_ARC_LIMIT = 1; // must match minimum of IndirectMaxComplexity in panel_preferences_graphics1.xml
static const U32 MAX_INDIRECT_ARC_LIMIT = INDIRECT_MAX_ARC_OFF-1; // one short of all the way to the right...

/// These are the effective range of values for RenderAvatarMaxComplexity
static const F32 MIN_ARC_LIMIT =  20000.0f;
static const F32 MAX_ARC_LIMIT = 350000.0f;
static const F32 MIN_ARC_LOG = log(MIN_ARC_LIMIT);
static const F32 MAX_ARC_LOG = log(MAX_ARC_LIMIT);
static const F32 ARC_LIMIT_MAP_SCALE = (MAX_ARC_LOG - MIN_ARC_LOG) / (MAX_INDIRECT_ARC_LIMIT - MIN_INDIRECT_ARC_LIMIT);

// <FS:Zi> FIRE-19539 - Include the alert messages in Prefs>Notifications>Alerts in preference Search.
// define these constants so any future changes will be easier and less error prone
static const S32 COLUMN_POPUP_SPACER = 0;
static const S32 COLUMN_POPUP_CHECKBOX = 1;
static const S32 COLUMN_POPUP_LABEL = 2;
// </FS:Zi>

struct LabelDef : public LLInitParam::Block<LabelDef>
{
    Mandatory<std::string> name;
    Mandatory<std::string> value;

    LabelDef()
        : name("name"),
        value("value")
    {}
};

struct LabelTable : public LLInitParam::Block<LabelTable>
{
    Multiple<LabelDef> labels;
    LabelTable()
        : labels("label")
    {}
};


// global functions 

// helper functions for getting/freeing the web browser media
// if creating/destroying these is too slow, we'll need to create
// a static member and update all our static callbacks

void handleNameTagOptionChanged(const LLSD& newvalue);	
void handleDisplayNamesOptionChanged(const LLSD& newvalue);	
bool callback_clear_browser_cache(const LLSD& notification, const LLSD& response);
bool callback_clear_cache(const LLSD& notification, const LLSD& response);

// <Firestorm>
bool callback_clear_inventory_cache(const LLSD& notification, const LLSD& response);
void handleFlightAssistOptionChanged(const LLSD& newvalue);
void handleMovelockOptionChanged(const LLSD& newvalue);
void handleMovelockAfterMoveOptionChanged(const LLSD& newvalue);
bool callback_clear_settings(const LLSD& notification, const LLSD& response);
// <FS:AW  opensim search support>
bool callback_clear_debug_search(const LLSD& notification, const LLSD& response);
bool callback_pick_debug_search(const LLSD& notification, const LLSD& response);
// </FS:AW  opensim search support>

// <FS:LO> FIRE-7050 - Add a warning to the Growl preference option because of FIRE-6868
#ifdef LL_WINDOWS
bool callback_growl_not_installed(const LLSD& notification, const LLSD& response);
#endif
// </FS:LO>
// </Firestorm>

//bool callback_skip_dialogs(const LLSD& notification, const LLSD& response, LLFloaterPreference* floater);
//bool callback_reset_dialogs(const LLSD& notification, const LLSD& response, LLFloaterPreference* floater);

void fractionFromDecimal(F32 decimal_val, S32& numerator, S32& denominator);

// <FS:Ansariel> Clear inventory cache button
bool callback_clear_inventory_cache(const LLSD& notification, const LLSD& response)
{
	S32 option = LLNotificationsUtil::getSelectedOption(notification, response);
	if ( option == 0 ) // YES
	{
		// flag client texture cache for clearing next time the client runs

		// use a marker file instead of a settings variable to prevent logout crashes and
		// dual log ins from messing with the flag. -Zi
		std::string delete_cache_marker = gDirUtilp->getExpandedFilename(LL_PATH_CACHE, gAgentID.asString() + "_DELETE_INV_GZ");
		FILE* fd = LLFile::fopen(delete_cache_marker, "w");
		LLFile::close(fd);
		LLNotificationsUtil::add("CacheWillClear");
	}

	return false;
}
// </FS:Ansariel>

// <FS:Ansariel> Clear inventory cache button
bool callback_clear_web_browser_cache(const LLSD& notification, const LLSD& response)
{
	S32 option = LLNotificationsUtil::getSelectedOption(notification, response);
	if ( option == 0 ) // YES
	{
		gSavedSettings.setBOOL("FSStartupClearBrowserCache", TRUE);
	}

	return false;
}
// </FS:Ansariel>

bool callback_clear_cache(const LLSD& notification, const LLSD& response)
{
	S32 option = LLNotificationsUtil::getSelectedOption(notification, response);
	if ( option == 0 ) // YES
	{
		// flag client texture cache for clearing next time the client runs
		gSavedSettings.setBOOL("PurgeCacheOnNextStartup", TRUE);
		LLNotificationsUtil::add("CacheWillClear");
	}

	return false;
}

bool callback_clear_browser_cache(const LLSD& notification, const LLSD& response)
{
	S32 option = LLNotificationsUtil::getSelectedOption(notification, response);
	if ( option == 0 ) // YES
	{
		// clean web
		LLViewerMedia::getInstance()->clearAllCaches();
		LLViewerMedia::getInstance()->clearAllCookies();
		
		// clean nav bar history
		LLNavigationBar::getInstance()->clearHistoryCache();
		
		// flag client texture cache for clearing next time the client runs
		// <FS:AO> Don't clear main texture cache on browser cache clear - it's too expensive to be done except explicitly
		//gSavedSettings.setBOOL("PurgeCacheOnNextStartup", TRUE);
		//LLNotificationsUtil::add("CacheWillClear");

		LLSearchHistory::getInstance()->clearHistory();
		LLSearchHistory::getInstance()->save();
		// <FS:Zi> Make navigation bar part of the UI
		// LLSearchComboBox* search_ctrl = LLNavigationBar::getInstance()->getChild<LLSearchComboBox>("search_combo_box");
		// search_ctrl->clearHistory();
		LLNavigationBar::instance().clearHistory();
		// </FS:Zi>

		// <FS:Ansariel> FIRE-29761: Clear Location History does not clear Typed Locations history
		LLLocationHistory::getInstance()->removeItems();
		LLLocationHistory::getInstance()->save();
		// </FS:Ansariel>

		LLTeleportHistoryStorage::getInstance()->purgeItems();
		LLTeleportHistoryStorage::getInstance()->save();
	}
	
	return false;
}

void handleNameTagOptionChanged(const LLSD& newvalue)
{
	LLAvatarNameCache::getInstance()->setUseUsernames(gSavedSettings.getBOOL("NameTagShowUsernames"));
	LLVOAvatar::invalidateNameTags();
}

void handleDisplayNamesOptionChanged(const LLSD& newvalue)
{
	LLAvatarNameCache::getInstance()->setUseDisplayNames(newvalue.asBoolean());
	LLVOAvatar::invalidateNameTags();
}

void handleAppearanceCameraMovementChanged(const LLSD& newvalue)
{
	if(!newvalue.asBoolean() && gAgentCamera.getCameraMode() == CAMERA_MODE_CUSTOMIZE_AVATAR)
	{
		gAgentCamera.changeCameraToDefault();
		gAgentCamera.resetView();
	}
}

// <FS:AW  opensim search support>
bool callback_clear_debug_search(const LLSD& notification, const LLSD& response)
{
	S32 option = LLNotificationsUtil::getSelectedOption(notification, response);
	if ( option == 0 ) // YES
	{
		gSavedSettings.setString("SearchURLDebug","");
	}

	return false;
}

bool callback_pick_debug_search(const LLSD& notification, const LLSD& response)
{
	S32 option = LLNotificationsUtil::getSelectedOption(notification, response);
	if ( option == 0 ) // YES
	{
		std::string url;

		if (LFSimFeatureHandler::instanceExists())
		{
			url = LFSimFeatureHandler::instance().searchURL();
		}
		else
		{
#ifdef OPENSIM // <FS:AW optional opensim support>
			if (LLGridManager::getInstance()->isInOpenSim())
			{
				url = LLLoginInstance::getInstance()->hasResponse("search")
					? LLLoginInstance::getInstance()->getResponse("search").asString()
					: gSavedSettings.getString("SearchURLOpenSim");
			}
			else // we are in SL or SL beta
#endif // OPENSIM // <FS:AW optional opensim support>
			{
				//not in OpenSim means we are in SL or SL beta
				url = gSavedSettings.getString("SearchURL");
			}
		}

		gSavedSettings.setString("SearchURLDebug", url);
	}

	return false;
}
// </FS:AW  opensim search support>

void fractionFromDecimal(F32 decimal_val, S32& numerator, S32& denominator)
{
	numerator = 0;
	denominator = 0;
	for (F32 test_denominator = 1.f; test_denominator < 30.f; test_denominator += 1.f)
	{
		if (fmodf((decimal_val * test_denominator) + 0.01f, 1.f) < 0.02f)
		{
			numerator = ll_round(decimal_val * test_denominator);
			denominator = ll_round(test_denominator);
			break;
		}
	}
}
// static
std::string LLFloaterPreference::sSkin = "";
//////////////////////////////////////////////
// LLFloaterPreference

LLFloaterPreference::LLFloaterPreference(const LLSD& key)
	: LLFloater(key),
	mGotPersonalInfo(false),
	mLanguageChanged(false),
	mAvatarDataInitialized(false),
	mSearchDataDirty(true)
{
	LLConversationLog::instance().addObserver(this);

	//Build Floater is now Called from 	LLFloaterReg::add("preferences", "floater_preferences.xml", (LLFloaterBuildFunc)&LLFloaterReg::build<LLFloaterPreference>);
	
	static bool registered_dialog = false;
	if (!registered_dialog)
	{
		LLFloaterReg::add("keybind_dialog", "floater_select_key.xml", (LLFloaterBuildFunc)&LLFloaterReg::build<LLSetKeyBindDialog>);
		registered_dialog = true;
	}
	
	mCommitCallbackRegistrar.add("Pref.Cancel",				boost::bind(&LLFloaterPreference::onBtnCancel, this, _2));
	mCommitCallbackRegistrar.add("Pref.OK",					boost::bind(&LLFloaterPreference::onBtnOK, this, _2));
	
	mCommitCallbackRegistrar.add("Pref.ClearCache",				boost::bind(&LLFloaterPreference::onClickClearCache, this));
	mCommitCallbackRegistrar.add("Pref.WebClearCache",			boost::bind(&LLFloaterPreference::onClickBrowserClearCache, this));
	// <FS:Ansariel> Clear inventory cache button
	mCommitCallbackRegistrar.add("Pref.InvClearCache",			boost::bind(&LLFloaterPreference::onClickInventoryClearCache, this));
	// </FS:Ansariel>
	// <FS:Ansariel> Clear web browser cache button
	mCommitCallbackRegistrar.add("Pref.WebBrowserClearCache",		boost::bind(&LLFloaterPreference::onClickWebBrowserClearCache, this));
	// </FS:Ansariel>
	mCommitCallbackRegistrar.add("Pref.SetCache",				boost::bind(&LLFloaterPreference::onClickSetCache, this));
	mCommitCallbackRegistrar.add("Pref.ResetCache",				boost::bind(&LLFloaterPreference::onClickResetCache, this));
//	mCommitCallbackRegistrar.add("Pref.ClickSkin",				boost::bind(&LLFloaterPreference::onClickSkin, this,_1, _2));
//	mCommitCallbackRegistrar.add("Pref.SelectSkin",				boost::bind(&LLFloaterPreference::onSelectSkin, this));
	//<FS:KC> Handled centrally now
//	mCommitCallbackRegistrar.add("Pref.SetSounds",				boost::bind(&LLFloaterPreference::onClickSetSounds, this));
	// <FS:Zi> FIRE-19539 - Include the alert messages in Prefs>Notifications>Alerts in preference Search.
	// mCommitCallbackRegistrar.add("Pref.ClickEnablePopup",		boost::bind(&LLFloaterPreference::onClickEnablePopup, this));
	// mCommitCallbackRegistrar.add("Pref.ClickDisablePopup",		boost::bind(&LLFloaterPreference::onClickDisablePopup, this));	
	mCommitCallbackRegistrar.add("Pref.SelectPopup",			boost::bind(&LLFloaterPreference::onSelectPopup, this));
	mCommitCallbackRegistrar.add("Pref.UpdatePopupFilter",		boost::bind(&LLFloaterPreference::onUpdatePopupFilter, this));
	// </FS:Zi>
	mCommitCallbackRegistrar.add("Pref.LogPath",				boost::bind(&LLFloaterPreference::onClickLogPath, this));
	mCommitCallbackRegistrar.add("Pref.RenderExceptions",       boost::bind(&LLFloaterPreference::onClickRenderExceptions, this));
	mCommitCallbackRegistrar.add("Pref.HardwareDefaults",		boost::bind(&LLFloaterPreference::setHardwareDefaults, this));
	mCommitCallbackRegistrar.add("Pref.AvatarImpostorsEnable",	boost::bind(&LLFloaterPreference::onAvatarImpostorsEnable, this));
	mCommitCallbackRegistrar.add("Pref.UpdateIndirectMaxComplexity",	boost::bind(&LLFloaterPreference::updateMaxComplexity, this));
    mCommitCallbackRegistrar.add("Pref.RenderOptionUpdate",     boost::bind(&LLFloaterPreference::onRenderOptionEnable, this));
	mCommitCallbackRegistrar.add("Pref.LocalLightsEnable",		boost::bind(&LLFloaterPreference::onLocalLightsEnable, this));
	mCommitCallbackRegistrar.add("Pref.WindowedMod",			boost::bind(&LLFloaterPreference::onCommitWindowedMode, this));
	mCommitCallbackRegistrar.add("Pref.UpdateSliderText",		boost::bind(&LLFloaterPreference::refreshUI,this));
	mCommitCallbackRegistrar.add("Pref.QualityPerformance",		boost::bind(&LLFloaterPreference::onChangeQuality, this, _2));
	mCommitCallbackRegistrar.add("Pref.applyUIColor",			boost::bind(&LLFloaterPreference::applyUIColor, this ,_1, _2));
	mCommitCallbackRegistrar.add("Pref.getUIColor",				boost::bind(&LLFloaterPreference::getUIColor, this ,_1, _2));
	mCommitCallbackRegistrar.add("Pref.MaturitySettings",		boost::bind(&LLFloaterPreference::onChangeMaturity, this));
	mCommitCallbackRegistrar.add("Pref.BlockList",				boost::bind(&LLFloaterPreference::onClickBlockList, this));
	mCommitCallbackRegistrar.add("Pref.Proxy",					boost::bind(&LLFloaterPreference::onClickProxySettings, this));
	mCommitCallbackRegistrar.add("Pref.TranslationSettings",	boost::bind(&LLFloaterPreference::onClickTranslationSettings, this));
	mCommitCallbackRegistrar.add("Pref.AutoReplace",            boost::bind(&LLFloaterPreference::onClickAutoReplace, this));
	mCommitCallbackRegistrar.add("Pref.PermsDefault",           boost::bind(&LLFloaterPreference::onClickPermsDefault, this));
	mCommitCallbackRegistrar.add("Pref.RememberedUsernames",    boost::bind(&LLFloaterPreference::onClickRememberedUsernames, this));
	mCommitCallbackRegistrar.add("Pref.SpellChecker",           boost::bind(&LLFloaterPreference::onClickSpellChecker, this));
	mCommitCallbackRegistrar.add("Pref.Advanced",				boost::bind(&LLFloaterPreference::onClickAdvanced, this));

	// <FS:Ansariel> Improved graphics preferences
	mCommitCallbackRegistrar.add("Pref.UpdateIndirectMaxNonImpostors", boost::bind(&LLFloaterPreference::updateMaxNonImpostors, this));
	// </FS:Ansariel>

	// <FS:Zi> Support preferences search SLURLs
	mCommitCallbackRegistrar.add("Pref.CopySearchAsSLURL",		boost::bind(&LLFloaterPreference::onCopySearch, this));
	// </FS_ZI>

	sSkin = gSavedSettings.getString("SkinCurrent");

	mCommitCallbackRegistrar.add("Pref.ClickActionChange",		boost::bind(&LLFloaterPreference::onClickActionChange, this));

	gSavedSettings.getControl("NameTagShowUsernames")->getCommitSignal()->connect(boost::bind(&handleNameTagOptionChanged,  _2));	
	gSavedSettings.getControl("NameTagShowFriends")->getCommitSignal()->connect(boost::bind(&handleNameTagOptionChanged,  _2));	
	gSavedSettings.getControl("UseDisplayNames")->getCommitSignal()->connect(boost::bind(&handleDisplayNamesOptionChanged,  _2));

	gSavedSettings.getControl("AppearanceCameraMovement")->getCommitSignal()->connect(boost::bind(&handleAppearanceCameraMovementChanged,  _2));

	LLAvatarPropertiesProcessor::getInstance()->addObserver( gAgent.getID(), this );

    mComplexityChangedSignal = gSavedSettings.getControl("RenderAvatarMaxComplexity")->getCommitSignal()->connect(boost::bind(&LLFloaterPreference::updateComplexityText, this));

	mCommitCallbackRegistrar.add("Pref.ClearLog",				boost::bind(&LLConversationLog::onClearLog, &LLConversationLog::instance()));
	mCommitCallbackRegistrar.add("Pref.DeleteTranscripts",      boost::bind(&LLFloaterPreference::onDeleteTranscripts, this));
	mCommitCallbackRegistrar.add("UpdateFilter", boost::bind(&LLFloaterPreference::onUpdateFilterTerm, this, false)); // <FS:ND/> Hook up for filtering

	// <Firestorm Callbacks>
	mCommitCallbackRegistrar.add("NACL.AntiSpamUnblock",		boost::bind(&LLFloaterPreference::onClickClearSpamList, this));
	mCommitCallbackRegistrar.add("NACL.SetPreprocInclude",		boost::bind(&LLFloaterPreference::setPreprocInclude, this));
	// <FS:LO> FIRE-23606 Reveal path to external script editor in prefernces
	mCommitCallbackRegistrar.add("Pref.SetExternalEditor",		boost::bind(&LLFloaterPreference::setExternalEditor, this));
	//[ADD - Clear Settings : SJ]
	mCommitCallbackRegistrar.add("Pref.ClearSettings",			boost::bind(&LLFloaterPreference::onClickClearSettings, this));
	mCommitCallbackRegistrar.add("Pref.Online_Notices",			boost::bind(&LLFloaterPreference::onClickChatOnlineNotices, this));	
	// <FS:PP> FIRE-8190: Preview function for "UI Sounds" Panel
	mCommitCallbackRegistrar.add("PreviewUISound",				boost::bind(&LLFloaterPreference::onClickPreviewUISound, this, _2));
	mCommitCallbackRegistrar.add("Pref.BrowseCache",			boost::bind(&LLFloaterPreference::onClickBrowseCache, this));
	mCommitCallbackRegistrar.add("Pref.BrowseCrashLogs",		boost::bind(&LLFloaterPreference::onClickBrowseCrashLogs, this));
	mCommitCallbackRegistrar.add("Pref.BrowseSettingsDir",		boost::bind(&LLFloaterPreference::onClickBrowseSettingsDir, this));
	mCommitCallbackRegistrar.add("Pref.BrowseLogPath",			boost::bind(&LLFloaterPreference::onClickBrowseChatLogDir, this));
	mCommitCallbackRegistrar.add("Pref.Javascript",	        	boost::bind(&LLFloaterPreference::onClickJavascript, this));
	//[FIX FIRE-2765 : SJ] Making sure Reset button resets works
	mCommitCallbackRegistrar.add("Pref.ResetLogPath",			boost::bind(&LLFloaterPreference::onClickResetLogPath, this));
	// <FS:CR>
	gSavedSettings.getControl("FSColorUsername")->getCommitSignal()->connect(boost::bind(&handleNameTagOptionChanged, _2));
	gSavedSettings.getControl("FSUseLegacyClienttags")->getCommitSignal()->connect(boost::bind(&handleNameTagOptionChanged, _2));
	gSavedSettings.getControl("FSClientTagsVisibility")->getCommitSignal()->connect(boost::bind(&handleNameTagOptionChanged, _2));
	gSavedSettings.getControl("FSColorClienttags")->getCommitSignal()->connect(boost::bind(&handleNameTagOptionChanged, _2));
	// </FS:CR>

	// <FS:Ansariel> Sound cache
	mCommitCallbackRegistrar.add("Pref.BrowseSoundCache",				boost::bind(&LLFloaterPreference::onClickBrowseSoundCache, this));
	mCommitCallbackRegistrar.add("Pref.SetSoundCache",					boost::bind(&LLFloaterPreference::onClickSetSoundCache, this));
	mCommitCallbackRegistrar.add("Pref.ResetSoundCache",				boost::bind(&LLFloaterPreference::onClickResetSoundCache, this));
	// </FS:Ansariel>

	// <FS:Ansariel> FIRE-2912: Reset voice button
	mCommitCallbackRegistrar.add("Pref.ResetVoice",						boost::bind(&LLFloaterPreference::onClickResetVoice, this));

	// <FS:Ansariel> Dynamic texture memory calculation
	gSavedSettings.getControl("FSDynamicTextureMemory")->getCommitSignal()->connect(boost::bind(&LLFloaterPreference::handleDynamicTextureMemoryChanged, this));
}

void LLFloaterPreference::processProperties( void* pData, EAvatarProcessorType type )
{
	if ( APT_PROPERTIES == type )
	{
		const LLAvatarData* pAvatarData = static_cast<const LLAvatarData*>( pData );
		if (pAvatarData && (gAgent.getID() == pAvatarData->avatar_id) && (pAvatarData->avatar_id != LLUUID::null))
		{
			storeAvatarProperties( pAvatarData );
			processProfileProperties( pAvatarData );
		}
	}	
}

void LLFloaterPreference::storeAvatarProperties( const LLAvatarData* pAvatarData )
{
	if (gAgent.isInitialized() && (gAgent.getID() != LLUUID::null) && (LLStartUp::getStartupState() == STATE_STARTED))
	{
		mAvatarProperties.avatar_id		= pAvatarData->avatar_id;
		mAvatarProperties.image_id		= pAvatarData->image_id;
		mAvatarProperties.fl_image_id   = pAvatarData->fl_image_id;
		mAvatarProperties.about_text	= pAvatarData->about_text;
		mAvatarProperties.fl_about_text = pAvatarData->fl_about_text;
		mAvatarProperties.profile_url   = pAvatarData->profile_url;
		mAvatarProperties.flags		    = pAvatarData->flags;
		mAvatarProperties.allow_publish	= pAvatarData->flags & AVATAR_ALLOW_PUBLISH;

		mAvatarDataInitialized = true;
	}
}

void LLFloaterPreference::processProfileProperties(const LLAvatarData* pAvatarData )
{
	getChild<LLUICtrl>("online_searchresults")->setValue( (bool)(pAvatarData->flags & AVATAR_ALLOW_PUBLISH) );	
}

void LLFloaterPreference::saveAvatarProperties( void )
{
	const BOOL allowPublish = getChild<LLUICtrl>("online_searchresults")->getValue();

	if (allowPublish)
	{
		mAvatarProperties.flags |= AVATAR_ALLOW_PUBLISH;
	}

	//
	// NOTE: We really don't want to send the avatar properties unless we absolutely
	//       need to so we can avoid the accidental profile reset bug, so, if we're
	//       logged in, the avatar data has been initialized and we have a state change
	//       for the "allow publish" flag, then set the flag to its new value and send
	//       the properties update.
	//
	// NOTE: The only reason we can not remove this update altogether is because of the
	//       "allow publish" flag, the last remaining profile setting in the viewer
	//       that doesn't exist in the web profile.
	//
	if ((LLStartUp::getStartupState() == STATE_STARTED) && mAvatarDataInitialized && (allowPublish != mAvatarProperties.allow_publish))
	{
		mAvatarProperties.allow_publish = allowPublish;

		LLAvatarPropertiesProcessor::getInstance()->sendAvatarPropertiesUpdate( &mAvatarProperties );
	}
}

BOOL LLFloaterPreference::postBuild()
{
	// <FS:Ansariel> [FS communication UI]
	//gSavedSettings.getControl("ChatFontSize")->getSignal()->connect(boost::bind(&LLFloaterIMSessionTab::processChatHistoryStyleUpdate, false));

	//gSavedSettings.getControl("ChatFontSize")->getSignal()->connect(boost::bind(&LLViewerChat::signalChatFontChanged));
	// </FS:Ansariel> [FS communication UI]

	gSavedSettings.getControl("ChatBubbleOpacity")->getSignal()->connect(boost::bind(&LLFloaterPreference::onNameTagOpacityChange, this, _2));
	gSavedSettings.getControl("ConsoleBackgroundOpacity")->getSignal()->connect(boost::bind(&LLFloaterPreference::onConsoleOpacityChange, this, _2));	// <FS:CR> FIRE-1332 - Sepeate opacity settings for nametag and console chat

	gSavedSettings.getControl("PreferredMaturity")->getSignal()->connect(boost::bind(&LLFloaterPreference::onChangeMaturity, this));

	gSavedPerAccountSettings.getControl("ModelUploadFolder")->getSignal()->connect(boost::bind(&LLFloaterPreference::onChangeModelFolder, this));
	gSavedPerAccountSettings.getControl("TextureUploadFolder")->getSignal()->connect(boost::bind(&LLFloaterPreference::onChangeTextureFolder, this));
	gSavedPerAccountSettings.getControl("SoundUploadFolder")->getSignal()->connect(boost::bind(&LLFloaterPreference::onChangeSoundFolder, this));
	gSavedPerAccountSettings.getControl("AnimationUploadFolder")->getSignal()->connect(boost::bind(&LLFloaterPreference::onChangeAnimationFolder, this));

	LLTabContainer* tabcontainer = getChild<LLTabContainer>("pref core");
	if (!tabcontainer->selectTab(gSavedSettings.getS32("LastPrefTab")))
		tabcontainer->selectFirstTab();
	
	getChild<LLUICtrl>("cache_location")->setEnabled(FALSE); // make it read-only but selectable (STORM-227)
	// getChildView("log_path_string")->setEnabled(FALSE);// do the same for chat logs path - <FS:PP> Field removed from Privacy tab, we have it already in Network & Files tab along with few fancy buttons (03 Mar 2015)
	getChildView("log_path_string-panelsetup")->setEnabled(FALSE);// and the redundant instance -WoLf
	std::string cache_location = gDirUtilp->getExpandedFilename(LL_PATH_CACHE, "");
	setCacheLocation(cache_location);
	// <FS:Ansariel> Sound cache
	setSoundCacheLocation(gSavedSettings.getString("FSSoundCacheLocation"));
	getChild<LLUICtrl>("FSSoundCacheLocation")->setEnabled(FALSE);
	// </FS:Ansariel>

	getChild<LLComboBox>("language_combobox")->setCommitCallback(boost::bind(&LLFloaterPreference::onLanguageChange, this));
	
	// <FS:CR> [CHUI MERGE]
	// We don't use these in FS Communications UI, should we in the future? Disabling for now.
	//getChild<LLComboBox>("FriendIMOptions")->setCommitCallback(boost::bind(&LLFloaterPreference::onNotificationsChange, this,"FriendIMOptions"));
	//getChild<LLComboBox>("NonFriendIMOptions")->setCommitCallback(boost::bind(&LLFloaterPreference::onNotificationsChange, this,"NonFriendIMOptions"));
	//getChild<LLComboBox>("ConferenceIMOptions")->setCommitCallback(boost::bind(&LLFloaterPreference::onNotificationsChange, this,"ConferenceIMOptions"));
	//getChild<LLComboBox>("GroupChatOptions")->setCommitCallback(boost::bind(&LLFloaterPreference::onNotificationsChange, this,"GroupChatOptions"));
	//getChild<LLComboBox>("NearbyChatOptions")->setCommitCallback(boost::bind(&LLFloaterPreference::onNotificationsChange, this,"NearbyChatOptions"));
	//getChild<LLComboBox>("ObjectIMOptions")->setCommitCallback(boost::bind(&LLFloaterPreference::onNotificationsChange, this,"ObjectIMOptions"));
	// </FS:CR>

	// if floater is opened before login set default localized do not disturb message
	if (LLStartUp::getStartupState() < STATE_STARTED)
	{
		gSavedPerAccountSettings.setString("DoNotDisturbModeResponse", LLTrans::getString("DoNotDisturbModeResponseDefault"));
		// <FS:Ansariel> FIRE-5436: Unlocalizable auto-response messages
		gSavedPerAccountSettings.setString("FSAutorespondModeResponse", LLTrans::getString("AutoResponseModeDefault"));
		gSavedPerAccountSettings.setString("FSAutorespondNonFriendsResponse", LLTrans::getString("AutoResponseModeNonFriendsDefault"));
		gSavedPerAccountSettings.setString("FSRejectTeleportOffersResponse", LLTrans::getString("RejectTeleportOffersResponseDefault"));
		gSavedPerAccountSettings.setString("FSRejectFriendshipRequestsResponse", LLTrans::getString("RejectFriendshipRequestsResponseDefault"));
		gSavedPerAccountSettings.setString("FSMutedAvatarResponse", LLTrans::getString("MutedAvatarsResponseDefault"));
		gSavedPerAccountSettings.setString("FSAwayAvatarResponse", LLTrans::getString("AwayAvatarResponseDefault"));
		// </FS:Ansariel>
	}

	// set 'enable' property for 'Clear log...' button
	changed();

	LLLogChat::getInstance()->setSaveHistorySignal(boost::bind(&LLFloaterPreference::onLogChatHistorySaved, this));

	LLSliderCtrl* fov_slider = getChild<LLSliderCtrl>("camera_fov");
	fov_slider->setMinValue(LLViewerCamera::getInstance()->getMinView());
	fov_slider->setMaxValue(LLViewerCamera::getInstance()->getMaxView());
	
	// Hook up and init for filtering
	mFilterEdit = getChild<LLSearchEditor>("search_prefs_edit");
	mFilterEdit->setKeystrokeCallback(boost::bind(&LLFloaterPreference::onUpdateFilterTerm, this, false));

	// Load and assign label for 'default language'
	std::string user_filename = gDirUtilp->getExpandedFilename(LL_PATH_DEFAULT_SKIN, "default_languages.xml");
	std::map<std::string, std::string> labels;
	if (loadFromFilename(user_filename, labels))
	{
		std::string system_lang = gSavedSettings.getString("SystemLanguage");
		std::map<std::string, std::string>::iterator iter = labels.find(system_lang);
		if (iter != labels.end())
		{
			getChild<LLComboBox>("language_combobox")->add(iter->second, LLSD("default"), ADD_TOP, true);
		}
		else
		{
			LL_WARNS() << "Language \"" << system_lang << "\" is not in default_languages.xml" << LL_ENDL;
			getChild<LLComboBox>("language_combobox")->add("System default", LLSD("default"), ADD_TOP, true);
		}
	}
	else
	{
		LL_WARNS() << "Failed to load labels from " << user_filename << ". Using default." << LL_ENDL;
		getChild<LLComboBox>("language_combobox")->add("System default", LLSD("default"), ADD_TOP, true);
	}

// [SL:KB] - Patch: Viewer-CrashReporting | Checked: 2011-06-11 (Catznip-2.6.c) | Added: Catznip-2.6.0c
#ifndef LL_SEND_CRASH_REPORTS
	// Hide the crash report tab if crash reporting isn't enabled
	LLTabContainer* pTabContainer = getChild<LLTabContainer>("pref core");
	if (pTabContainer)
	{
		LLPanel* pCrashReportPanel = pTabContainer->getPanelByName("crashreports");
		if (pCrashReportPanel)
			pTabContainer->removeTabPanel(pCrashReportPanel);
	}
#endif // LL_SEND_CRASH_REPORTS
// [/SL:KB]

// <FS:AW  opensim preferences>
#if !defined(OPENSIM) || defined(SINGLEGRID)
	// Hide the opensim tab if opensim isn't enabled
	LLTabContainer* tab_container = getChild<LLTabContainer>("pref core");
	if (tab_container)
	{
		LLPanel* opensim_panel = tab_container->getPanelByName("opensim");
		if (opensim_panel)
			tab_container->removeTabPanel(opensim_panel);
	}
#endif
#if defined(OPENSIM) && !defined(SINGLEGRID)
	childSetEnabled("show_grid_selection_check", !gSavedSettings.getBOOL("FSOpenSimAlwaysForceShowGrid"));
#endif
// </FS:AW  opensim preferences>

	// <FS:Zi> Pie menu
	gSavedSettings.getControl("OverridePieColors")->getSignal()->connect(boost::bind(&LLFloaterPreference::onPieColorsOverrideChanged, this));
	// make sure pie color controls are enabled or greyed out properly
	onPieColorsOverrideChanged();
	// </FS:Zi> Pie menu

	// <FS:Zi> Group Notices and chiclets location setting conversion BOOL => S32
	gSavedSettings.getControl("ShowGroupNoticesTopRight")->getSignal()->connect(boost::bind(&LLFloaterPreference::onShowGroupNoticesTopRightChanged, this));
	onShowGroupNoticesTopRightChanged();
	// </FS:Zi> Group Notices and chiclets location setting conversion BOOL => S32

	// <FS:Ansariel> Show email address in preferences (FIRE-1071)
	getChild<LLCheckBoxCtrl>("send_im_to_email")->setLabelArg("[EMAIL]", getString("LoginToChange"));

	// <FS:Kadah> Load the list of font settings
	populateFontSelectionCombo();
	// </FS:Kadah>

	// <FS:Ansariel> Update label for max. non imposters and max complexity
	gSavedSettings.getControl("IndirectMaxNonImpostors")->getCommitSignal()->connect(boost::bind(&LLFloaterPreference::updateMaxNonImpostorsLabel, this, _2));
	gSavedSettings.getControl("RenderAvatarMaxComplexity")->getCommitSignal()->connect(boost::bind(&LLFloaterPreference::updateMaxComplexityLabel, this, _2));

	// <FS:Ansariel> Properly disable avatar tag setting
	gSavedSettings.getControl("NameTagShowUsernames")->getCommitSignal()->connect(boost::bind(&LLFloaterPreference::onAvatarTagSettingsChanged, this));
	gSavedSettings.getControl("FSNameTagShowLegacyUsernames")->getCommitSignal()->connect(boost::bind(&LLFloaterPreference::onAvatarTagSettingsChanged, this));
	gSavedSettings.getControl("AvatarNameTagMode")->getCommitSignal()->connect(boost::bind(&LLFloaterPreference::onAvatarTagSettingsChanged, this));
	gSavedSettings.getControl("FSTagShowARW")->getCommitSignal()->connect(boost::bind(&LLFloaterPreference::onAvatarTagSettingsChanged, this));
	onAvatarTagSettingsChanged();
	// </FS:Ansariel>

	// <FS:Ansariel> Correct enabled state of Animated Script Dialogs option
	gSavedSettings.getControl("ScriptDialogsPosition")->getCommitSignal()->connect(boost::bind(&LLFloaterPreference::updateAnimatedScriptDialogs, this));
	updateAnimatedScriptDialogs();

	// <FS:Ansariel> Set max. UI scaling factor depending on max. supported OS scaling factor
#if LL_WINDOWS
	if (IsWindowsVersionOrGreater(10, 0, 0))
	{
		getChild<LLSliderCtrl>("ui_scale_slider")->setMaxValue(4.5f);
	}
	else if (IsWindows8Point1OrGreater())
	{
		getChild<LLSliderCtrl>("ui_scale_slider")->setMaxValue(2.5f);
	}
#endif
	// </FS:Ansariel>

	// <FS:Ansariel> Disable options only available on Windows and not on other platforms
#ifndef LL_WINDOWS
	childSetEnabled("FSDisableWMIProbing", FALSE);
#endif
	// </FS:Ansariel>

	// <FS:Ansariel> Disable options only available on Linux and not on other platforms
#ifndef LL_LINUX
	childSetEnabled("FSRemapLinuxShortcuts", FALSE);
#endif
	// </FS:Ansariel>

	// <FS:Zi> FIRE-19539 - Include the alert messages in Prefs>Notifications>Alerts in preference Search.
	mPopupList = getChild<LLScrollListCtrl>("all_popups");
	mPopupList->setFilterColumn(COLUMN_POPUP_LABEL);
	mPopupFilter = getChild<LLFilterEditor>("popup_filter");
	// </FS:Zi>

	return TRUE;
}

// <FS:Zi> Pie menu
void LLFloaterPreference::onPieColorsOverrideChanged()
{
	BOOL enable = gSavedSettings.getBOOL("OverridePieColors");

	getChild<LLColorSwatchCtrl>("pie_bg_color_override")->setEnabled(enable);
	getChild<LLColorSwatchCtrl>("pie_selected_color_override")->setEnabled(enable);
	getChild<LLSliderCtrl>("pie_menu_opacity")->setEnabled(enable);
	getChild<LLSliderCtrl>("pie_menu_fade_out")->setEnabled(enable);
}
// </FS:Zi> Pie menu

// <FS:Zi> Group Notices and chiclets location setting conversion BOOL => S32
void LLFloaterPreference::onShowGroupNoticesTopRightChanged()
{
	getChild<LLRadioGroup>("ShowGroupNoticesTopRight")->setValue(gSavedSettings.getBOOL("ShowGroupNoticesTopRight"));
}
// </FS:Zi> Group Notices and chiclets location setting conversion BOOL => S32

void LLFloaterPreference::updateDeleteTranscriptsButton()
{
	// <FS:ND> LLLogChat::getListOfTranscriptFiles will go through the whole chatlog dir, reach a bit of each file,
	// then append this file to the return-list if it seems to be valid.
	// All this only to see if there is at least one item.
	// There's two ways to make this faster:
	//   1. Make a new function which returns just true/false and exist with true as soon as one valid file is found.
	//   2. Always enable this button.
	// There seems to be little reason why this button should ever be disabled, so 2. it is, unless someone knows 
	// a good reason why 1. is the better way to handle this.
	
	// std::vector<std::string> list_of_transcriptions_file_names;
	// LLLogChat::getListOfTranscriptFiles(list_of_transcriptions_file_names);
	// getChild<LLButton>("delete_transcripts")->setEnabled(list_of_transcriptions_file_names.size() > 0);

	getChild<LLButton>("delete_transcripts")->setEnabled( true );

	// </FS:ND>
}

void LLFloaterPreference::onDoNotDisturbResponseChanged()
{
	// set "DoNotDisturbResponseChanged" TRUE if user edited message differs from default, FALSE otherwise
	bool response_changed_flag =
			LLTrans::getString("DoNotDisturbModeResponseDefault")
					!= getChild<LLUICtrl>("do_not_disturb_response")->getValue().asString();

	gSavedPerAccountSettings.setBOOL("DoNotDisturbResponseChanged", response_changed_flag );

	// <FS:Ansariel> FIRE-5436: Unlocalizable auto-response messages
	bool auto_response_changed_flag =
			LLTrans::getString("AutoResponseModeDefault")
					!= getChild<LLUICtrl>("autorespond_response")->getValue().asString();

	gSavedPerAccountSettings.setBOOL("FSAutoResponseChanged", auto_response_changed_flag );

	bool auto_response_non_friends_changed_flag =
			LLTrans::getString("AutoResponseModeNonFriendsDefault")
					!= getChild<LLUICtrl>("autorespond_nf_response")->getValue().asString();

	gSavedPerAccountSettings.setBOOL("FSAutoResponseNonFriendsChanged", auto_response_non_friends_changed_flag );

	bool reject_teleport_offers_response_changed_flag =
			LLTrans::getString("RejectTeleportOffersResponseDefault")
					!= getChild<LLUICtrl>("autorespond_rto_response")->getValue().asString();

	gSavedPerAccountSettings.setBOOL("FSRejectTeleportOffersResponseChanged", reject_teleport_offers_response_changed_flag );

	bool reject_friendship_requests_response_changed_flag =
			LLTrans::getString("RejectFriendshipRequestsResponseDefault")
					!= getChild<LLUICtrl>("autorespond_rfr_response")->getValue().asString();

	gSavedPerAccountSettings.setBOOL("FSRejectFriendshipRequestsResponseChanged", reject_friendship_requests_response_changed_flag );

	bool muted_avatar_response_changed_flag =
			LLTrans::getString("MutedAvatarsResponseDefault")
					!= getChild<LLUICtrl>("muted_avatar_response")->getValue().asString();

	gSavedPerAccountSettings.setBOOL("FSMutedAvatarResponseChanged", muted_avatar_response_changed_flag );

	bool away_avatar_response_changed_flag =
			LLTrans::getString("AwayAvatarResponseDefault")
					!= getChild<LLUICtrl>("away_avatar_response")->getValue().asString();

	gSavedPerAccountSettings.setBOOL("FSAwayAvatarResponseChanged", away_avatar_response_changed_flag );
	// </FS:Ansariel>
}

LLFloaterPreference::~LLFloaterPreference()
{
	LLConversationLog::instance().removeObserver(this);
    mComplexityChangedSignal.disconnect();
}

// <FS:Zi> FIRE-19539 - Include the alert messages in Prefs>Notifications>Alerts in preference Search.
// void LLFloaterPreference::draw()
// {
//	BOOL has_first_selected = (getChildRef<LLScrollListCtrl>("disabled_popups").getFirstSelected()!=NULL);
//	gSavedSettings.setBOOL("FirstSelectedDisabledPopups", has_first_selected);
//	
//	has_first_selected = (getChildRef<LLScrollListCtrl>("enabled_popups").getFirstSelected()!=NULL);
//	gSavedSettings.setBOOL("FirstSelectedEnabledPopups", has_first_selected);
//
//	LLFloater::draw();
//}
// </FS:Zi>

void LLFloaterPreference::saveSettings()
{
	LLTabContainer* tabcontainer = getChild<LLTabContainer>("pref core");
	child_list_t::const_iterator iter = tabcontainer->getChildList()->begin();
	child_list_t::const_iterator end = tabcontainer->getChildList()->end();
	for ( ; iter != end; ++iter)
	{
		LLView* view = *iter;
		LLPanelPreference* panel = dynamic_cast<LLPanelPreference*>(view);
		if (panel)
			panel->saveSettings();
	}
}	

void LLFloaterPreference::apply()
{
	LLAvatarPropertiesProcessor::getInstance()->addObserver( gAgent.getID(), this );
	
	LLTabContainer* tabcontainer = getChild<LLTabContainer>("pref core");
/*
 if (sSkin != gSavedSettings.getString("SkinCurrent"))
	{
		LLNotificationsUtil::add("ChangeSkin");
		refreshSkin(this);
	}
*/
	// Call apply() on all panels that derive from LLPanelPreference
	for (child_list_t::const_iterator iter = tabcontainer->getChildList()->begin();
		 iter != tabcontainer->getChildList()->end(); ++iter)
	{
		LLView* view = *iter;
		LLPanelPreference* panel = dynamic_cast<LLPanelPreference*>(view);
		if (panel)
			panel->apply();
	}
	
	gViewerWindow->requestResolutionUpdate(); // for UIScaleFactor

	LLSliderCtrl* fov_slider = getChild<LLSliderCtrl>("camera_fov");
	fov_slider->setMinValue(LLViewerCamera::getInstance()->getMinView());
	fov_slider->setMaxValue(LLViewerCamera::getInstance()->getMaxView());
	
	std::string cache_location = gDirUtilp->getExpandedFilename(LL_PATH_CACHE, "");
	setCacheLocation(cache_location);
	// <FS:Ansariel> Sound cache
	setSoundCacheLocation(gSavedSettings.getString("FSSoundCacheLocation"));
	
	//LLViewerMedia::getInstance()->setCookiesEnabled(getChild<LLUICtrl>("cookies_enabled")->getValue());
	
	if (hasChild("web_proxy_enabled", TRUE) &&hasChild("web_proxy_editor", TRUE) && hasChild("web_proxy_port", TRUE))
	{
		bool proxy_enable = getChild<LLUICtrl>("web_proxy_enabled")->getValue();
		std::string proxy_address = getChild<LLUICtrl>("web_proxy_editor")->getValue();
		int proxy_port = getChild<LLUICtrl>("web_proxy_port")->getValue();
		LLViewerMedia::getInstance()->setProxyConfig(proxy_enable, proxy_address, proxy_port);
	}
	
	if (mGotPersonalInfo)
	{ 
		bool new_hide_online = getChild<LLUICtrl>("online_visibility")->getValue().asBoolean();		
	
		if (new_hide_online != mOriginalHideOnlineStatus)
		{
			// This hack is because we are representing several different 	 
			// possible strings with a single checkbox. Since most users 	 
			// can only select between 2 values, we represent it as a 	 
			// checkbox. This breaks down a little bit for liaisons, but 	 
			// works out in the end. 	 
			if (new_hide_online != mOriginalHideOnlineStatus)
			{
				if (new_hide_online) mDirectoryVisibility = VISIBILITY_HIDDEN;
				else mDirectoryVisibility = VISIBILITY_DEFAULT;
			 //Update showonline value, otherwise multiple applys won't work
				mOriginalHideOnlineStatus = new_hide_online;
			}
			gAgent.sendAgentUpdateUserInfo(mDirectoryVisibility);
		}
	}

	saveAvatarProperties();

	// <FS:Ansariel> Fix resetting graphics preset on cancel; Save preset here because cancel() gets called in either way!
	saveGraphicsPreset(gSavedSettings.getString("PresetGraphicActive"));
}

void LLFloaterPreference::cancel()
{
	LLTabContainer* tabcontainer = getChild<LLTabContainer>("pref core");
	// Call cancel() on all panels that derive from LLPanelPreference
	for (child_list_t::const_iterator iter = tabcontainer->getChildList()->begin();
		iter != tabcontainer->getChildList()->end(); ++iter)
	{
		LLView* view = *iter;
		LLPanelPreference* panel = dynamic_cast<LLPanelPreference*>(view);
		if (panel)
			panel->cancel();
	}
	// hide joystick pref floater
	LLFloaterReg::hideInstance("pref_joystick");

	// hide translation settings floater
	LLFloaterReg::hideInstance("prefs_translation");
	
	// hide autoreplace settings floater
	LLFloaterReg::hideInstance("prefs_autoreplace");
	
	// hide spellchecker settings folder
	LLFloaterReg::hideInstance("prefs_spellchecker");

	// hide advanced graphics floater
	LLFloaterReg::hideInstance("prefs_graphics_advanced");
	
	// reverts any changes to current skin
	//gSavedSettings.setString("SkinCurrent", sSkin);

	updateClickActionViews();

	LLFloaterPreferenceProxy * advanced_proxy_settings = LLFloaterReg::findTypedInstance<LLFloaterPreferenceProxy>("prefs_proxy");
	if (advanced_proxy_settings)
	{
		advanced_proxy_settings->cancel();
	}
	//Need to reload the navmesh if the pathing console is up
	LLHandle<LLFloaterPathfindingConsole> pathfindingConsoleHandle = LLFloaterPathfindingConsole::getInstanceHandle();
	if ( !pathfindingConsoleHandle.isDead() )
	{
		LLFloaterPathfindingConsole* pPathfindingConsole = pathfindingConsoleHandle.get();
		pPathfindingConsole->onRegionBoundaryCross();
	}

	// <FS:Ansariel> Fix resetting graphics preset on cancel
	//if (!mSavedGraphicsPreset.empty())
	if (mSavedGraphicsPreset != gSavedSettings.getString("PresetGraphicActive"))
	// </FS:Ansariel>
	{
		gSavedSettings.setString("PresetGraphicActive", mSavedGraphicsPreset);
		LLPresetsManager::getInstance()->triggerChangeSignal();
	}
}

void LLFloaterPreference::onOpen(const LLSD& key)
{

	// this variable and if that follows it are used to properly handle do not disturb mode response message
	static bool initialized = FALSE;
	// if user is logged in and we haven't initialized do not disturb mode response yet, do it
	if (!initialized && LLStartUp::getStartupState() == STATE_STARTED)
	{
		// Special approach is used for do not disturb response localization, because "DoNotDisturbModeResponse" is
		// in non-localizable xml, and also because it may be changed by user and in this case it shouldn't be localized.
		// To keep track of whether do not disturb response is default or changed by user additional setting DoNotDisturbResponseChanged
		// was added into per account settings.

		// initialization should happen once,so setting variable to TRUE
		initialized = TRUE;
		// this connection is needed to properly set "DoNotDisturbResponseChanged" setting when user makes changes in
		// do not disturb response message.
		gSavedPerAccountSettings.getControl("DoNotDisturbModeResponse")->getSignal()->connect(boost::bind(&LLFloaterPreference::onDoNotDisturbResponseChanged, this));
		// <FS:Ansariel> FIRE-5436: Unlocalizable auto-response messages
		gSavedPerAccountSettings.getControl("FSAutorespondModeResponse")->getSignal()->connect(boost::bind(&LLFloaterPreference::onDoNotDisturbResponseChanged, this));
		gSavedPerAccountSettings.getControl("FSAutorespondNonFriendsResponse")->getSignal()->connect(boost::bind(&LLFloaterPreference::onDoNotDisturbResponseChanged, this));
		gSavedPerAccountSettings.getControl("FSRejectTeleportOffersResponse")->getSignal()->connect(boost::bind(&LLFloaterPreference::onDoNotDisturbResponseChanged, this));
		gSavedPerAccountSettings.getControl("FSRejectFriendshipRequestsResponse")->getSignal()->connect(boost::bind(&LLFloaterPreference::onDoNotDisturbResponseChanged, this));
		gSavedPerAccountSettings.getControl("FSMutedAvatarResponse")->getSignal()->connect(boost::bind(&LLFloaterPreference::onDoNotDisturbResponseChanged, this));
		gSavedPerAccountSettings.getControl("FSAwayAvatarResponse")->getSignal()->connect(boost::bind(&LLFloaterPreference::onDoNotDisturbResponseChanged, this));
		// </FS:Ansariel>

		// <FS:Ansariel> FIRE-17630: Properly disable per-account settings backup list
		getChildView("restore_per_account_disable_cover")->setVisible(FALSE);

		// <FS:Ansariel> Keyword settings are per-account; enable after logging in
		LLPanel* keyword_panel = getChild<LLPanel>("ChatKeywordAlerts");
		for (child_list_t::const_iterator iter = keyword_panel->getChildList()->begin();
			 iter != keyword_panel->getChildList()->end(); ++iter)
		{
			LLUICtrl* child = static_cast<LLUICtrl*>(*iter);
			LLControlVariable* enabled_control = child->getEnabledControlVariable();
			BOOL enabled = !enabled_control || enabled_control->getValue().asBoolean();
			child->setEnabled(enabled);
		}
		// </FS:Ansariel>
	}
	gAgent.sendAgentUserInfoRequest();

	/////////////////////////// From LLPanelGeneral //////////////////////////
	// if we have no agent, we can't let them choose anything
	// if we have an agent, then we only let them choose if they have a choice
	bool can_choose_maturity =
		gAgent.getID().notNull() &&
		(gAgent.isMature() || gAgent.isGodlike());
	
	LLComboBox* maturity_combo = getChild<LLComboBox>("maturity_desired_combobox");
	LLAvatarPropertiesProcessor::getInstance()->sendAvatarPropertiesRequest( gAgent.getID() );
	if (can_choose_maturity)
	{		
		// if they're not adult or a god, they shouldn't see the adult selection, so delete it
		if (!gAgent.isAdult() && !gAgent.isGodlikeWithoutAdminMenuFakery())
		{
			// we're going to remove the adult entry from the combo
			LLScrollListCtrl* maturity_list = maturity_combo->findChild<LLScrollListCtrl>("ComboBox");
			if (maturity_list)
			{
				maturity_list->deleteItems(LLSD(SIM_ACCESS_ADULT));
			}
		}
		getChildView("maturity_desired_combobox")->setEnabled( true);
		getChildView("maturity_desired_textbox")->setVisible( false);
	}
	else
	{
		getChild<LLUICtrl>("maturity_desired_textbox")->setValue(maturity_combo->getSelectedItemLabel());
		getChildView("maturity_desired_combobox")->setEnabled( false);
	}

	// Forget previous language changes.
	mLanguageChanged = false;

	// Display selected maturity icons.
	onChangeMaturity();

	onChangeModelFolder();
	onChangeTextureFolder();
	onChangeSoundFolder();
	onChangeAnimationFolder();

	// Load (double-)click to walk/teleport settings.
	updateClickActionViews();
	
	// <FS:PP> Load UI Sounds tabs settings.
	updateUISoundsControls();
	
	// Enabled/disabled popups, might have been changed by user actions
	// while preferences floater was closed.

	// <FS:Zi> FIRE-19539 - Include the alert messages in Prefs>Notifications>Alerts in preference Search.
	// buildPopupLists();
	mPopupFilter->setText(LLStringExplicit(""));
	mPopupList->setFilterString(LLStringExplicit(""));

	buildPopupList();
	// </FS:Zi>

	//get the options that were checked
	// <FS:CR> [CHUI MERGE]
	// We don't use these in FS Communications UI, should we in the future? Disabling for now.
	//onNotificationsChange("FriendIMOptions");
	//onNotificationsChange("NonFriendIMOptions");
	//onNotificationsChange("ConferenceIMOptions");
	//onNotificationsChange("GroupChatOptions");
	//onNotificationsChange("NearbyChatOptions");
	//onNotificationsChange("ObjectIMOptions");
	// </FS:CR>

	// <FS:Ansariel> [FS Login Panel]
	//LLPanelLogin::setAlwaysRefresh(true);
	FSPanelLogin::setAlwaysRefresh(true);
	// </FS:Ansariel> [FS Login Panel]
	refresh();

	
	getChildView("plain_text_chat_history")->setEnabled(TRUE);
	getChild<LLUICtrl>("plain_text_chat_history")->setValue(gSavedSettings.getBOOL("PlainTextChatHistory"));
	
// <FS:CR> Show/hide Client Tag panel
	bool in_opensim = false;
#ifdef OPENSIM
	in_opensim = LLGridManager::getInstance()->isInOpenSim();
#endif // OPENSIM
	getChild<LLPanel>("client_tags_panel")->setVisible(in_opensim);
// </FS:CR>

	// <FS:Ansariel> Group mutes backup
	LLScrollListItem* groupmute_item = getChild<LLScrollListCtrl>("restore_per_account_files_list")->getItem(LLSD("groupmutes"));
	groupmute_item->setEnabled(in_opensim);
	groupmute_item->getColumn(0)->setEnabled(in_opensim);
	// </FS:Ansariel>

	// <FS:Ansariel> Call onOpen on all panels for additional initialization on open
	// Call onOpen() on all panels that derive from LLPanelPreference
	LLTabContainer* tabcontainer = getChild<LLTabContainer>("pref core");
	for (child_list_t::const_iterator iter = tabcontainer->getChildList()->begin();
		iter != tabcontainer->getChildList()->end(); ++iter)
	{
		LLView* view = *iter;
		LLPanelPreference* panel = dynamic_cast<LLPanelPreference*>(view);
		if (panel)
			panel->onOpen(key);
	}
	// </FS:Ansariel>

	// Make sure the current state of prefs are saved away when
	// when the floater is opened.  That will make cancel do its
	// job
	saveSettings();

	// Make sure there is a default preference file
	LLPresetsManager::getInstance()->createMissingDefault(PRESETS_CAMERA);
	LLPresetsManager::getInstance()->createMissingDefault(PRESETS_GRAPHIC);

	// <FS:Ansariel> Fix resetting graphics preset on cancel
	saveGraphicsPreset(gSavedSettings.getString("PresetGraphicActive"));

	// <FS:Ansariel> FIRE-19810: Make presets global since PresetGraphicActive setting is global as well
	//bool started = (LLStartUp::getStartupState() == STATE_STARTED);

	//LLButton* load_btn = findChild<LLButton>("PrefLoadButton");
	//LLButton* save_btn = findChild<LLButton>("PrefSaveButton");
	//LLButton* delete_btn = findChild<LLButton>("PrefDeleteButton");
	//LLButton* exceptions_btn = findChild<LLButton>("RenderExceptionsButton");
	//if (load_btn && save_btn && delete_btn && exceptions_btn)
	//{
	//	load_btn->setEnabled(started);
	//	save_btn->setEnabled(started);
	//	delete_btn->setEnabled(started);
	//	exceptions_btn->setEnabled(started);
	//}
	// </FS:Ansariel>
	collectSearchableItems();
	if (!mFilterEdit->getText().empty())
	{
		mFilterEdit->setText(LLStringExplicit(""));
		onUpdateFilterTerm(true);

		// <FS:ND> Hook up and init for filtering
		if (!tabcontainer->selectTab(gSavedSettings.getS32("LastPrefTab")))
			tabcontainer->selectFirstTab();
		// </FS:ND>
	}
	// <FS:Zi> Support for tab/subtab links like:
	//         secondlife:///app/openfloater/preferences?tab=backup
	//         secondlife:///app/openfloater/preferences?tab=colors&subtab=tab-minimap
	if (key.has("tab"))
	{
		selectPanel(key["tab"]);

		if (key.has("subtab"))
		{
			LLTabContainer* tab_containerp = findChild<LLTabContainer>("pref core");
			if (tab_containerp)
			{
				LLTabContainer* tabs = tab_containerp->getCurrentPanel()->findChild<LLTabContainer>("tabs");
				if (tabs)
				{
					LLPanel* panel = tabs->getPanelByName(key["subtab"].asString());
					if (panel)
					{
						tabs->selectTabPanel(panel);
					}
				}
			}
		}
	}
	// Support preferences search SLURLs:
	// secondlife:///app/openfloater/preferences?search=%23%20of%20lines
	else if (key.has("search"))
	{
		mFilterEdit->setText(key["search"].asString());
		onUpdateFilterTerm(true);
	}
	// </FS:Zi>
}

void LLFloaterPreference::onRenderOptionEnable()
{
	refreshEnabledGraphics();
}

void LLFloaterPreference::onAvatarImpostorsEnable()
{
	refreshEnabledGraphics();
}

// <FS:AO> toggle lighting detail availability in response to local light rendering, to avoid confusion
void LLFloaterPreference::onLocalLightsEnable()
{
	LLFloaterPreference* instance = LLFloaterReg::findTypedInstance<LLFloaterPreference>("preferences");
	if (instance)
	{
		getChildView("LocalLightsDetail")->setEnabled(gSavedSettings.getBOOL("RenderLocalLights"));
	}
}
// </FS:AO>

//static
void LLFloaterPreference::initDoNotDisturbResponse()
	{
		if (!gSavedPerAccountSettings.getBOOL("DoNotDisturbResponseChanged"))
		{
			//LLTrans::getString("DoNotDisturbModeResponseDefault") is used here for localization (EXT-5885)
			gSavedPerAccountSettings.setString("DoNotDisturbModeResponse", LLTrans::getString("DoNotDisturbModeResponseDefault"));
		}

		// <FS:Ansariel> FIRE-5436: Unlocalizable auto-response messages
		if (!gSavedPerAccountSettings.getBOOL("FSAutoResponseChanged"))
		{
			gSavedPerAccountSettings.setString("FSAutorespondModeResponse", LLTrans::getString("AutoResponseModeDefault"));
		}

		if (!gSavedPerAccountSettings.getBOOL("FSAutoResponseNonFriendsChanged"))
		{
			gSavedPerAccountSettings.setString("FSAutorespondNonFriendsResponse", LLTrans::getString("AutoResponseModeNonFriendsDefault"));
		}

		if (!gSavedPerAccountSettings.getBOOL("FSRejectTeleportOffersResponseChanged"))
		{
			gSavedPerAccountSettings.setString("FSRejectTeleportOffersResponse", LLTrans::getString("RejectTeleportOffersResponseDefault"));
		}

		if (!gSavedPerAccountSettings.getBOOL("FSRejectFriendshipRequestsResponseChanged"))
		{
			gSavedPerAccountSettings.setString("FSRejectFriendshipRequestsResponse", LLTrans::getString("RejectFriendshipRequestsResponseDefault"));
		}

		if (!gSavedPerAccountSettings.getBOOL("FSMutedAvatarResponseChanged"))
		{
			gSavedPerAccountSettings.setString("FSMutedAvatarResponse", LLTrans::getString("MutedAvatarsResponseDefault"));
		}

		if (!gSavedPerAccountSettings.getBOOL("FSAwayAvatarResponseChanged"))
		{
			gSavedPerAccountSettings.setString("FSAwayAvatarResponse", LLTrans::getString("AwayAvatarResponseDefault"));
		}
		// </FS:Ansariel>
	}

//static 
void LLFloaterPreference::updateShowFavoritesCheckbox(bool val)
{
	LLFloaterPreference* instance = LLFloaterReg::findTypedInstance<LLFloaterPreference>("preferences");
	if (instance)
	{
		instance->getChild<LLUICtrl>("favorites_on_login_check")->setValue(val);
	}	
}

void LLFloaterPreference::setHardwareDefaults()
{
	// <FS:Ansariel> Fix resetting graphics preset on cancel
	//std::string preset_graphic_active = gSavedSettings.getString("PresetGraphicActive");
	//if (!preset_graphic_active.empty())
	//{
	//	saveGraphicsPreset(preset_graphic_active);
	//	saveSettings(); // save here to be able to return to the previous preset by Cancel
	//}
	// </FS:Ansariel>

	LLFeatureManager::getInstance()->applyRecommendedSettings();

	// reset indirects before refresh because we may have changed what they control
	LLAvatarComplexityControls::setIndirectControls(); 

	refreshEnabledGraphics();
	gSavedSettings.setString("PresetGraphicActive", "");
	LLPresetsManager::getInstance()->triggerChangeSignal();

	LLTabContainer* tabcontainer = getChild<LLTabContainer>("pref core");
	child_list_t::const_iterator iter = tabcontainer->getChildList()->begin();
	child_list_t::const_iterator end = tabcontainer->getChildList()->end();
	for ( ; iter != end; ++iter)
	{
		LLView* view = *iter;
		LLPanelPreference* panel = dynamic_cast<LLPanelPreference*>(view);
		if (panel)
		{
			panel->setHardwareDefaults();
		}
	}
}

void LLFloaterPreference::getControlNames(std::vector<std::string>& names)
{
	LLView* view = findChild<LLView>("display");
	LLFloater* advanced = LLFloaterReg::findTypedInstance<LLFloater>("prefs_graphics_advanced");
	// <FS:Ansariel> Improved graphics preferences
	//if (view && advanced)
	if (view)
	// </FS:Ansariel>
	{
		std::list<LLView*> stack;
		stack.push_back(view);
		// <FS:Ansariel> Improved graphics preferences
		//stack.push_back(advanced);
		if (advanced)
		{
			stack.push_back(advanced);
		}
		// </FS:Ansariel>
		while(!stack.empty())
		{
			// Process view on top of the stack
			LLView* curview = stack.front();
			stack.pop_front();

			LLUICtrl* ctrl = dynamic_cast<LLUICtrl*>(curview);
			if (ctrl)
			{
				LLControlVariable* control = ctrl->getControlVariable();
				if (control)
				{
					std::string control_name = control->getName();
					if (std::find(names.begin(), names.end(), control_name) == names.end())
					{
						names.push_back(control_name);
					}
				}
			}

			for (child_list_t::const_iterator iter = curview->getChildList()->begin();
				iter != curview->getChildList()->end(); ++iter)
			{
				stack.push_back(*iter);
			}
		}
	}
}

//virtual
void LLFloaterPreference::onClose(bool app_quitting)
{
	// <FS:Ansariel> Preferences search
	//gSavedSettings.setS32("LastPrefTab", getChild<LLTabContainer>("pref core")->getCurrentPanelIndex());
	if (mFilterEdit->getText().empty())
	{
		gSavedSettings.setS32("LastPrefTab", getChild<LLTabContainer>("pref core")->getCurrentPanelIndex());
	}
	// </FS:Ansariel>
	// <FS:Ansariel> [FS Login Panel]
	//LLPanelLogin::setAlwaysRefresh(false);
	FSPanelLogin::setAlwaysRefresh(false);
	// </FS:Ansariel> [FS Login Panel]
	if (!app_quitting)
	{
		cancel();
	}
}

// static 
void LLFloaterPreference::onBtnOK(const LLSD& userdata)
{
	// commit any outstanding text entry
	if (hasFocus())
	{
		LLUICtrl* cur_focus = dynamic_cast<LLUICtrl*>(gFocusMgr.getKeyboardFocus());
		if (cur_focus && cur_focus->acceptsTextInput())
		{
			cur_focus->onCommit();
		}
	}

	if (canClose())
	{
		saveSettings();
		apply();
		
		if (userdata.asString() == "closeadvanced")
		{
			LLFloaterReg::hideInstance("prefs_graphics_advanced");
		}
		else
		{
			closeFloater(false);
		}

		//Conversation transcript and log path changed so reload conversations based on new location
		if(mPriorInstantMessageLogPath.length())
		{
			if(moveTranscriptsAndLog())
			{
				//When floaters are empty but have a chat history files, reload chat history into them
				// <FS:Ansariel> [FS communication UI]
				//LLFloaterIMSessionTab::reloadEmptyFloaters();
				FSFloaterIMContainer::reloadEmptyFloaters();
				// </FS:Ansariel> [FS communication UI]
			}
			//Couldn't move files so restore the old path and show a notification
			else
			{
				gSavedPerAccountSettings.setString("InstantMessageLogPath", mPriorInstantMessageLogPath);
				LLNotificationsUtil::add("PreferenceChatPathChanged");
			}
			mPriorInstantMessageLogPath.clear();
		}

		LLUIColorTable::instance().saveUserSettings();
		gSavedSettings.saveToFile(gSavedSettings.getString("ClientSettingsFile"), TRUE);
// [SL:KB] - Patch: Viewer-CrashReporting | Checked: 2011-10-02 (Catznip-2.8.0e) | Added: Catznip-2.8.0e
		// We need to save all crash settings, even if they're defaults [see LLCrashLogger::loadCrashBehaviorSetting()]
		gCrashSettings.saveToFile(gSavedSettings.getString("CrashSettingsFile"), FALSE);
// [/SL:KB]
		
		//Only save once logged in and loaded per account settings
		if(mGotPersonalInfo)
		{
			gSavedPerAccountSettings.saveToFile(gSavedSettings.getString("PerAccountSettingsFile"), TRUE);
		}
	}
	else
	{
		// Show beep, pop up dialog, etc.
		LL_INFOS() << "Can't close preferences!" << LL_ENDL;
	}

	// <FS:Ansariel> [FS Login Panel]
	//LLPanelLogin::updateLocationSelectorsVisibility();	
	FSPanelLogin::updateLocationSelectorsVisibility();
	// </FS:Ansariel> [FS Login Panel]
	//Need to reload the navmesh if the pathing console is up
	LLHandle<LLFloaterPathfindingConsole> pathfindingConsoleHandle = LLFloaterPathfindingConsole::getInstanceHandle();
	if ( !pathfindingConsoleHandle.isDead() )
	{
		LLFloaterPathfindingConsole* pPathfindingConsole = pathfindingConsoleHandle.get();
		pPathfindingConsole->onRegionBoundaryCross();
	}
	
}

// static 
void LLFloaterPreference::onBtnCancel(const LLSD& userdata)
{
	if (hasFocus())
	{
		LLUICtrl* cur_focus = dynamic_cast<LLUICtrl*>(gFocusMgr.getKeyboardFocus());
		if (cur_focus && cur_focus->acceptsTextInput())
		{
			cur_focus->onCommit();
		}
		refresh();
	}
	cancel();
	if (userdata.asString() == "closeadvanced")
	{
		LLFloaterReg::hideInstance("prefs_graphics_advanced");
		updateMaxComplexity();
	}
	else
	{
		closeFloater();
	}
}

// static 
<<<<<<< HEAD
// <FS:Ansariel> Show email address in preferences (FIRE-1071)
//void LLFloaterPreference::updateUserInfo(const std::string& visibility, bool im_via_email, bool is_verified_email)
void LLFloaterPreference::updateUserInfo(const std::string& visibility, bool im_via_email, bool is_verified_email, const std::string& email)
=======
void LLFloaterPreference::updateUserInfo(const std::string& visibility)
>>>>>>> 630c4427
{
	LLFloaterPreference* instance = LLFloaterReg::findTypedInstance<LLFloaterPreference>("preferences");
	if (instance)
	{
<<<<<<< HEAD
		// <FS:Ansariel> Show email address in preferences (FIRE-1071)
        //instance->setPersonalInfo(visibility, im_via_email, is_verified_email);
		instance->setPersonalInfo(visibility, im_via_email, is_verified_email, email);
=======
        instance->setPersonalInfo(visibility);
>>>>>>> 630c4427
	}
}


void LLFloaterPreference::refreshEnabledGraphics()
{
	LLFloaterPreference* instance = LLFloaterReg::findTypedInstance<LLFloaterPreference>("preferences");
	if (instance)
	{
		instance->refresh();
	}

	LLFloater* advanced = LLFloaterReg::findTypedInstance<LLFloater>("prefs_graphics_advanced");
	if (advanced)
	{
		advanced->refresh();
	}
}

void LLFloaterPreference::onClickClearCache()
{
	LLNotificationsUtil::add("ConfirmClearCache", LLSD(), LLSD(), callback_clear_cache);
}

void LLFloaterPreference::onClickBrowserClearCache()
{
	LLNotificationsUtil::add("ConfirmClearBrowserCache", LLSD(), LLSD(), callback_clear_browser_cache);
}

// <FS:Ansariel> Clear inventory cache button
void LLFloaterPreference::onClickInventoryClearCache()
{
	LLNotificationsUtil::add("ConfirmClearInventoryCache", LLSD(), LLSD(), callback_clear_inventory_cache);
}
// </FS:Ansariel>

// <FS:Ansariel> Clear web browser cache button
void LLFloaterPreference::onClickWebBrowserClearCache()
{
	LLNotificationsUtil::add("ConfirmClearWebBrowserCache", LLSD(), LLSD(), callback_clear_web_browser_cache);
}
// </FS:Ansariel>

// Called when user changes language via the combobox.
void LLFloaterPreference::onLanguageChange()
{
	// Let the user know that the change will only take effect after restart.
	// Do it only once so that we're not too irritating.
	if (!mLanguageChanged)
	{
		LLNotificationsUtil::add("ChangeLanguage");
		mLanguageChanged = true;
	}
}

void LLFloaterPreference::onNotificationsChange(const std::string& OptionName)
{
	mNotificationOptions[OptionName] = getChild<LLComboBox>(OptionName)->getSelectedItemLabel();

	bool show_notifications_alert = true;
	for (notifications_map::iterator it_notification = mNotificationOptions.begin(); it_notification != mNotificationOptions.end(); it_notification++)
	{
		if(it_notification->second != "No action")
		{
			show_notifications_alert = false;
			break;
		}
	}

	getChild<LLTextBox>("notifications_alert")->setVisible(show_notifications_alert);
}

void LLFloaterPreference::onNameTagOpacityChange(const LLSD& newvalue)
{
	LLColorSwatchCtrl* color_swatch = findChild<LLColorSwatchCtrl>("background");
	if (color_swatch)
	{
		LLColor4 new_color = color_swatch->get();
		color_swatch->set( new_color.setAlpha(newvalue.asReal()) );
	}
}

// <FS:CR> FIRE-1332 - Sepeate opacity settings for nametag and console chat
void LLFloaterPreference::onConsoleOpacityChange(const LLSD& newvalue)
{
	LLColorSwatchCtrl* color_swatch = findChild<LLColorSwatchCtrl>("console_background");
	if (color_swatch)
	{
		LLColor4 new_color = color_swatch->get();
		color_swatch->set( new_color.setAlpha(newvalue.asReal()) );
	}
}
// </FS:CR>

void LLFloaterPreference::onClickSetCache()
{
	std::string cur_name(gSavedSettings.getString("CacheLocation"));
//	std::string cur_top_folder(gDirUtilp->getBaseFileName(cur_name));
	
	std::string proposed_name(cur_name);

	(new LLDirPickerThread(boost::bind(&LLFloaterPreference::changeCachePath, this, _1, _2), proposed_name))->getFile();
}

void LLFloaterPreference::changeCachePath(const std::vector<std::string>& filenames, std::string proposed_name)
{
	std::string dir_name = filenames[0];
	if (!dir_name.empty() && dir_name != proposed_name)
	{
		std::string new_top_folder(gDirUtilp->getBaseFileName(dir_name));
		LLNotificationsUtil::add("CacheWillBeMoved");
		gSavedSettings.setString("NewCacheLocation", dir_name);
		gSavedSettings.setString("NewCacheLocationTopFolder", new_top_folder);
	}
	else
	{
		std::string cache_location = gDirUtilp->getCacheDir();
		gSavedSettings.setString("CacheLocation", cache_location);
		std::string top_folder(gDirUtilp->getBaseFileName(cache_location));
		gSavedSettings.setString("CacheLocationTopFolder", top_folder);
	}
}

void LLFloaterPreference::onClickBrowseCache()
{
	gViewerWindow->getWindow()->openFile(gDirUtilp->getExpandedFilename(LL_PATH_CACHE,""));
}
void LLFloaterPreference::onClickBrowseCrashLogs()
{
	gViewerWindow->getWindow()->openFile(gDirUtilp->getExpandedFilename(LL_PATH_LOGS,""));
}
void LLFloaterPreference::onClickBrowseSettingsDir()
{
	gViewerWindow->getWindow()->openFile(gDirUtilp->getExpandedFilename(LL_PATH_USER_SETTINGS,""));
}
void LLFloaterPreference::onClickBrowseChatLogDir()
{
	gViewerWindow->getWindow()->openFile(gDirUtilp->getExpandedFilename(LL_PATH_CHAT_LOGS,""));
}
void LLFloaterPreference::onClickResetCache()
{
	if (gDirUtilp->getCacheDir(false) == gDirUtilp->getCacheDir(true))
	{
		// The cache location was already the default.
		return;
	}
	gSavedSettings.setString("NewCacheLocation", "");
	gSavedSettings.setString("NewCacheLocationTopFolder", "");
	LLNotificationsUtil::add("CacheWillBeMoved");
	std::string cache_location = gDirUtilp->getCacheDir(false);
	gSavedSettings.setString("CacheLocation", cache_location);
	std::string top_folder(gDirUtilp->getBaseFileName(cache_location));
	gSavedSettings.setString("CacheLocationTopFolder", top_folder);
}

// <FS:Ansariel> Sound cache
void LLFloaterPreference::onClickSetSoundCache()
{
	std::string cur_name(gSavedSettings.getString("FSSoundCacheLocation"));
	std::string proposed_name(cur_name);

	(new LLDirPickerThread(boost::bind(&LLFloaterPreference::changeSoundCachePath, this, _1, _2), proposed_name))->getFile();
}

void LLFloaterPreference::changeSoundCachePath(const std::vector<std::string>& filenames, std::string proposed_name)
{
	std::string dir_name = filenames[0];
	if (!dir_name.empty() && dir_name != proposed_name)
	{
		gSavedSettings.setString("FSSoundCacheLocation", dir_name);
		setSoundCacheLocation(dir_name);
		LLNotificationsUtil::add("SoundCacheWillBeMoved");
	}
}

void LLFloaterPreference::onClickBrowseSoundCache()
{
	gViewerWindow->getWindow()->openFile(gDirUtilp->getExpandedFilename(LL_PATH_FS_SOUND_CACHE, ""));
}

void LLFloaterPreference::onClickResetSoundCache()
{
	gSavedSettings.setString("FSSoundCacheLocation", std::string());
	setSoundCacheLocation(std::string());
	LLNotificationsUtil::add("SoundCacheWillBeMoved");
}
// </FS:Ansariel>

// <FS:Ansariel> FIRE-2912: Reset voice button
class FSResetVoiceTimer : public LLEventTimer
{
public:
	FSResetVoiceTimer() : LLEventTimer(5.f) { }
	~FSResetVoiceTimer() { }

	BOOL tick()
	{
		gSavedSettings.setBOOL("EnableVoiceChat", TRUE);
		LLFloaterPreference* floater = LLFloaterReg::findTypedInstance<LLFloaterPreference>("preferences");
		if (floater)
		{
			floater->childSetEnabled("enable_voice_check", true);
			floater->childSetEnabled("enable_voice_check_volume", true);
		}
		return TRUE;
	}
};

void LLFloaterPreference::onClickResetVoice()
{
	if (gSavedSettings.getBOOL("EnableVoiceChat") && !gSavedSettings.getBOOL("CmdLineDisableVoice"))
	{
		gSavedSettings.setBOOL("EnableVoiceChat", FALSE);
		childSetEnabled("enable_voice_check", false);
		childSetEnabled("enable_voice_check_volume", false);
		new FSResetVoiceTimer();
	}
}
// </FS:Ansariel>

// Performs a wipe of the local settings dir on next restart 
bool callback_clear_settings(const LLSD& notification, const LLSD& response)
{
	S32 option = LLNotificationsUtil::getSelectedOption(notification, response);
	if ( option == 0 ) // YES
	{
  
		// Create a filesystem marker instructing a full settings wipe
		std::string clear_file_name;
		clear_file_name = gDirUtilp->getExpandedFilename(LL_PATH_LOGS,"CLEAR");
		LL_INFOS() << "Creating clear settings marker file " << clear_file_name << LL_ENDL;
		
		LLAPRFile clear_file ;
		clear_file.open(clear_file_name, LL_APR_W);
		if (clear_file.getFileHandle())
		{
			LL_INFOS("MarkerFile") << "Created clear settings marker file " << clear_file_name << LL_ENDL;
			clear_file.close();
			LLNotificationsUtil::add("SettingsWillClear");
		}
		else
		{
			LL_WARNS("MarkerFile") << "Cannot clear settings marker file " << clear_file_name << LL_ENDL;
		}
		
		return true;
	}
	return false;
}

//[ADD - Clear Usersettings : SJ] - When button Reset Defaults is clicked show a warning 
void LLFloaterPreference::onClickClearSettings()
{
	LLNotificationsUtil::add("FirestormClearSettingsPrompt",LLSD(), LLSD(), callback_clear_settings);
}

void LLFloaterPreference::onClickChatOnlineNotices()
{
	getChildView("OnlineOfflinetoNearbyChatHistory")->setEnabled(getChild<LLUICtrl>("OnlineOfflinetoNearbyChat")->getValue().asBoolean());
}

void LLFloaterPreference::onClickClearSpamList()
{
	NACLAntiSpamRegistry::instance().purgeAllQueues(); 
}

void LLFloaterPreference::setPreprocInclude()
{
	std::string cur_name(gSavedSettings.getString("_NACL_PreProcHDDIncludeLocation"));
	std::string proposed_name(cur_name);

	(new LLDirPickerThread(boost::bind(&LLFloaterPreference::changePreprocIncludePath, this, _1, _2), proposed_name))->getFile();
}

void LLFloaterPreference::changePreprocIncludePath(const std::vector<std::string>& filenames, std::string proposed_name)
{
	std::string dir_name = filenames[0];
	if (!dir_name.empty() && dir_name != proposed_name)
	{
		std::string new_top_folder(gDirUtilp->getBaseFileName(dir_name));
		gSavedSettings.setString("_NACL_PreProcHDDIncludeLocation", dir_name);
	}
}

// <FS:LO> FIRE-23606 Reveal path to external script editor in prefernces
void LLFloaterPreference::setExternalEditor()
{
	std::string cur_name(gSavedSettings.getString("ExternalEditor"));
	std::string proposed_name(cur_name);

	(new LLFilePickerReplyThread(boost::bind(&LLFloaterPreference::changeExternalEditorPath, this, _1), LLFilePicker::FFLOAD_EXE, false))->getFile();
}

void LLFloaterPreference::changeExternalEditorPath(const std::vector<std::string>& filenames)
{
	const std::string chosen_path = filenames[0];
	std::string executable_path = chosen_path;
#if LL_DARWIN
	// on Mac, if it's an application bundle, figure out the actual path from the Info.plist file
	CFStringRef path_cfstr = CFStringCreateWithCString(kCFAllocatorDefault, chosen_path.c_str(), kCFStringEncodingMacRoman);		// get path as a CFStringRef
	CFURLRef path_url = CFURLCreateWithFileSystemPath(kCFAllocatorDefault, path_cfstr, kCFURLPOSIXPathStyle, TRUE);			// turn it into a CFURLRef
	CFBundleRef chosen_bundle = CFBundleCreate(kCFAllocatorDefault, path_url);												// get a handle for the bundle
	CFRelease(path_url);	// [FS:CR] Don't leave a mess clean up our objects after we use them
	LLSD args;
	if (NULL != chosen_bundle)
	{
		CFDictionaryRef bundleInfoDict = CFBundleGetInfoDictionary(chosen_bundle);												// get the bundle's dictionary
		CFRelease(chosen_bundle);	// [FS:CR] Don't leave a mess clean up our objects after we use them
		if (NULL != bundleInfoDict)
		{
			CFStringRef executable_cfstr = (CFStringRef)CFDictionaryGetValue(bundleInfoDict, CFSTR("CFBundleExecutable"));	// get the name of the actual executable (e.g. TextEdit or firefox-bin)
			int max_file_length = 256;																						// (max file name length is 255 in OSX)
			char executable_buf[max_file_length];
			if (CFStringGetCString(executable_cfstr, executable_buf, max_file_length, kCFStringEncodingMacRoman))			// convert CFStringRef to char*
			{
				executable_path += std::string("/Contents/MacOS/") + std::string(executable_buf);							// append path to executable directory and then executable name to exec path
			}
			else
			{
				std::string warning = "Unable to get CString from CFString for executable path";
				LL_WARNS() << warning << LL_ENDL;
				args["MESSAGE"] = warning;
				LLNotificationsUtil::add("GenericAlert", args);
			}
		}
		else
		{
			std::string warning = "Unable to get bundle info dictionary from application bundle";
			LL_WARNS() << warning << LL_ENDL;
			args["MESSAGE"] = warning;
			LLNotificationsUtil::add("GenericAlert", args);
		}
	}
	else
	{
		if (-1 != executable_path.find(".app"))	// only warn if this path actually had ".app" in it, i.e. it probably just wasn'nt an app bundle and that's okay
		{
			std::string warning = std::string("Unable to get bundle from path \"") + chosen_path + std::string("\"");
			LL_WARNS() << warning << LL_ENDL;
			args["MESSAGE"] = warning;
			LLNotificationsUtil::add("GenericAlert", args);
		}
	}

#endif
	{
		std::string bin = executable_path;
		if (!bin.empty())
		{
			// surround command with double quotes for the case if the path contains spaces
			if (bin.find("\"") == std::string::npos)
			{
				bin = "\"" + bin + "\"";
			}
			executable_path = bin;
		}
	}
	gSavedSettings.setString("ExternalEditor", executable_path);
}
// </FS:LO>

//[FIX JIRA-1971 : SJ] Show an notify when Javascript setting change
void LLFloaterPreference::onClickJavascript()
{
	if (!gSavedSettings.getBOOL("BrowserJavascriptEnabled"))
	{
		LLNotificationsUtil::add("DisableJavascriptBreaksSearch");
	}
}

/*
void LLFloaterPreference::onClickSkin(LLUICtrl* ctrl, const LLSD& userdata)
{
	gSavedSettings.setString("SkinCurrent", userdata.asString());
	ctrl->setValue(userdata.asString());
}

void LLFloaterPreference::onSelectSkin()
{
	std::string skin_selection = getChild<LLRadioGroup>("skin_selection")->getValue().asString();
	gSavedSettings.setString("SkinCurrent", skin_selection);
}

void LLFloaterPreference::refreshSkin(void* data)
{
	LLPanel*self = (LLPanel*)data;
	sSkin = gSavedSettings.getString("SkinCurrent");
	self->getChild<LLRadioGroup>("skin_selection", true)->setValue(sSkin);
}
*/

// <FS:Zi> FIRE-19539 - Include the alert messages in Prefs>Notifications>Alerts in preference Search.
// void LLFloaterPreference::buildPopupLists()
// {
// 	LLScrollListCtrl& disabled_popups =
// 		getChildRef<LLScrollListCtrl>("disabled_popups");
// 	LLScrollListCtrl& enabled_popups =
// 		getChildRef<LLScrollListCtrl>("enabled_popups");
//	
// 	disabled_popups.deleteAllItems();
// 	enabled_popups.deleteAllItems();
//	
// 	for (LLNotifications::TemplateMap::const_iterator iter = LLNotifications::instance().templatesBegin();
// 		 iter != LLNotifications::instance().templatesEnd();
// 		 ++iter)
// 	{
// 		LLNotificationTemplatePtr templatep = iter->second;
// 		LLNotificationFormPtr formp = templatep->mForm;
//		
// 		LLNotificationForm::EIgnoreType ignore = formp->getIgnoreType();
// 		if (ignore <= LLNotificationForm::IGNORE_NO)
// 			continue;
//		
// 		LLSD row;
// 		row["columns"][0]["value"] = formp->getIgnoreMessage();
// 		row["columns"][0]["font"] = "SANSSERIF_SMALL";
// 		row["columns"][0]["width"] = 400;
//		
// 		LLScrollListItem* item = NULL;
//		
// 		bool show_popup = !formp->getIgnored();
// 		if (!show_popup)
// 		{
// 			if (ignore == LLNotificationForm::IGNORE_WITH_LAST_RESPONSE)
// 			{
// 				// <FS:Ansariel> Default responses are declared in "ignores" settings group, see llnotifications.cpp
// 				//LLSD last_response = LLUI::getInstance()->mSettingGroups["config"]->getLLSD("Default" + templatep->mName);
// 				LLSD last_response = LLUI::getInstance()->mSettingGroups["ignores"]->getLLSD("Default" + templatep->mName);
// 				// </FS:Ansariel>
// 				if (!last_response.isUndefined())
// 				{
// 					for (LLSD::map_const_iterator it = last_response.beginMap();
// 						 it != last_response.endMap();
// 						 ++it)
// 					{
// 						if (it->second.asBoolean())
// 						{
// 							row["columns"][1]["value"] = formp->getElement(it->first)["ignore"].asString();
// 							row["columns"][1]["font"] = "SANSSERIF_SMALL";
// 							row["columns"][1]["width"] = 360;
// 							break;
// 						}
// 					}
// 				}
// 			}
// 			item = disabled_popups.addElement(row);
// 		}
// 		else
// 		{
// 			item = enabled_popups.addElement(row);
// 		}
//		
// 		if (item)
// 		{
// 			item->setUserdata((void*)&iter->first);
// 		}
// 	}
// }

void LLFloaterPreference::buildPopupList()
{
	mPopupList->deleteAllItems();

	for (LLNotifications::TemplateMap::const_iterator iter = LLNotifications::instance().templatesBegin();
		 iter != LLNotifications::instance().templatesEnd();
		 ++iter)
	{
		LLNotificationTemplatePtr templatep = iter->second;
		LLNotificationFormPtr formp = templatep->mForm;
		
		LLNotificationForm::EIgnoreType ignore = formp->getIgnoreType();
		if (ignore <= LLNotificationForm::IGNORE_NO)
			continue;

		bool show_popup = !formp->getIgnored();

		LLSD row;

		// column COLUMN_POPUP_SPACER makes things look good, since "halign" and "center" or LLFontGL::HCENTER don't work -Zi
		row["columns"][COLUMN_POPUP_CHECKBOX]["type"] = "checkbox";
		row["columns"][COLUMN_POPUP_CHECKBOX]["column"] = "alert_enabled_check";
		row["columns"][COLUMN_POPUP_CHECKBOX]["value"] = show_popup;
		row["columns"][COLUMN_POPUP_LABEL]["column"] = "alert_label";
		row["columns"][COLUMN_POPUP_LABEL]["value"] = formp->getIgnoreMessage();

		LLScrollListItem* item = mPopupList->addElement(row);

		if (item)
		{
			item->setUserdata((void*)&iter->first);
		}
	}
}

void LLFloaterPreference::onSelectPopup()
{
	LLScrollListItem* last = mPopupList->getLastSelectedItem();
	for (auto popup : mPopupList->getAllSelected())
	{
		LLNotificationTemplatePtr templatep = LLNotifications::instance().getTemplate(*(std::string*)(popup->getUserdata()));
		std::string notification_name = templatep->mName;
		LLUI::getInstance()->mSettingGroups["ignores"]->setBOOL(notification_name, last->getColumn(COLUMN_POPUP_CHECKBOX)->getValue().asBoolean());
	}
}

void LLFloaterPreference::onUpdatePopupFilter()
{
	mPopupList->setFilterString(mPopupFilter->getValue().asString());
}
// <FS:Zi>

void LLFloaterPreference::refreshEnabledState()
{
	// <FS:Ansariel> Improved graphics preferences
	//LLCheckBoxCtrl* ctrl_wind_light = getChild<LLCheckBoxCtrl>("WindLightUseAtmosShaders");
	//LLCheckBoxCtrl* ctrl_deferred = getChild<LLCheckBoxCtrl>("UseLightShaders");

	//// if vertex shaders off, disable all shader related products
	//if (!LLFeatureManager::getInstance()->isFeatureAvailable("WindLightUseAtmosShaders"))
	//{
	//	ctrl_wind_light->setEnabled(FALSE);
	//	ctrl_wind_light->setValue(FALSE);
	//}
	//else
	//{
	//	ctrl_wind_light->setEnabled(TRUE);
	//}

	////Deferred/SSAO/Shadows
	//BOOL bumpshiny = gGLManager.mHasCubeMap && LLCubeMap::sUseCubeMaps && LLFeatureManager::getInstance()->isFeatureAvailable("RenderObjectBump") && gSavedSettings.getBOOL("RenderObjectBump");
	//BOOL transparent_water = LLFeatureManager::getInstance()->isFeatureAvailable("RenderTransparentWater") && gSavedSettings.getBOOL("RenderTransparentWater");
	//BOOL shaders = gSavedSettings.getBOOL("WindLightUseAtmosShaders");
	//BOOL enabled = LLFeatureManager::getInstance()->isFeatureAvailable("RenderDeferred") &&
	//					bumpshiny &&
	//					transparent_water &&
	//					shaders && 
	//					gGLManager.mHasFramebufferObject &&
	//					gSavedSettings.getBOOL("RenderAvatarVP") &&
	//					(ctrl_wind_light->get()) ? TRUE : FALSE;

	//ctrl_deferred->setEnabled(enabled);

	F32 mem_multiplier = gSavedSettings.getF32("RenderTextureMemoryMultiple");
	
	S32Megabytes min_tex_mem = LLViewerTextureList::getMinVideoRamSetting();
	S32Megabytes max_tex_mem = LLViewerTextureList::getMaxVideoRamSetting(false, mem_multiplier);
	getChild<LLSliderCtrl>("GraphicsCardTextureMemory")->setMinValue(min_tex_mem.value());
	getChild<LLSliderCtrl>("GraphicsCardTextureMemory")->setMaxValue(max_tex_mem.value());

	// <FS:Ansariel> Dynamic texture memory calculation
	handleDynamicTextureMemoryChanged();

#if ADDRESS_SIZE == 32
	childSetEnabled("FSRestrictMaxTextureSize", false);
#endif

	if (!LLFeatureManager::getInstance()->isFeatureAvailable("RenderVBOEnable") ||
		!gGLManager.mHasVertexBufferObject)
	{
		getChildView("vbo")->setEnabled(FALSE);
		getChildView("vbo_stream")->setEnabled(FALSE);
	}
	else
#if LL_DARWIN
		getChildView("vbo_stream")->setEnabled(FALSE);  //Hardcoded disable on mac
		getChild<LLUICtrl>("vbo_stream")->setValue((LLSD::Boolean) FALSE);
#else
		getChildView("vbo_stream")->setEnabled(LLVertexBuffer::sEnableVBOs);
#endif

	if (!LLFeatureManager::getInstance()->isFeatureAvailable("RenderCompressTextures") ||
		!gGLManager.mHasVertexBufferObject)
	{
		getChildView("texture compression")->setEnabled(FALSE);
	}

	// if no windlight shaders, turn off nighttime brightness, gamma, and fog distance
	LLSpinCtrl* gamma_ctrl = getChild<LLSpinCtrl>("gamma");
	gamma_ctrl->setEnabled(!gPipeline.canUseWindLightShaders());
	getChildView("fog")->setEnabled(!gPipeline.canUseWindLightShaders());

	// anti-aliasing
	{
		LLUICtrl* fsaa_ctrl = getChild<LLUICtrl>("fsaa");
		
		// Enable or disable the control, the "Antialiasing:" label and the restart warning
		// based on code support for the feature on the current hardware.

		if (gPipeline.canUseAntiAliasing())
		{
			fsaa_ctrl->setEnabled(TRUE);
		}
		else
		{
			fsaa_ctrl->setEnabled(FALSE);
			fsaa_ctrl->setValue((LLSD::Integer) 0);
		}
	}

	LLComboBox* ctrl_reflections = getChild<LLComboBox>("Reflections");

// [RLVa:KB] - Checked: 2013-05-11 (RLVa-1.4.9)
	if (RlvActions::isRlvEnabled())
	{
		getChild<LLUICtrl>("do_not_disturb_response")->setEnabled(!RlvActions::hasBehaviour(RLV_BHVR_SENDIM));
	}
// [/RLVa:KB]

	// Reflections
	BOOL reflections = gGLManager.mHasCubeMap && LLCubeMap::sUseCubeMaps;
	ctrl_reflections->setEnabled(reflections);
	
	// Bump & Shiny
	LLCheckBoxCtrl* bumpshiny_ctrl = getChild<LLCheckBoxCtrl>("BumpShiny");
	bool bumpshiny = gGLManager.mHasCubeMap && LLCubeMap::sUseCubeMaps && LLFeatureManager::getInstance()->isFeatureAvailable("RenderObjectBump");
	bumpshiny_ctrl->setEnabled(bumpshiny ? TRUE : FALSE);
	
    // Transparent Water
    LLCheckBoxCtrl* transparent_water_ctrl = getChild<LLCheckBoxCtrl>("TransparentWater");

    // <FS:Ansariel> Does not exist
    //LLCheckBoxCtrl* ctrl_enhanced_skel = getChild<LLCheckBoxCtrl>("AvatarEnhancedSkeleton");
    //bool enhanced_skel_enabled = gSavedSettings.getBOOL("IncludeEnhancedSkeleton");
    //ctrl_enhanced_skel->setValue(enhanced_skel_enabled);
    // </FS:Ansariel>

	// Avatar Mode
	// Enable Avatar Shaders
	LLCheckBoxCtrl* ctrl_avatar_vp = getChild<LLCheckBoxCtrl>("AvatarVertexProgram");
	// Avatar Render Mode
	LLCheckBoxCtrl* ctrl_avatar_cloth = getChild<LLCheckBoxCtrl>("AvatarCloth");
	
	bool avatar_vp_enabled = LLFeatureManager::getInstance()->isFeatureAvailable("RenderAvatarVP");
	if (LLViewerShaderMgr::sInitialized)
	{
		S32 max_avatar_shader = LLViewerShaderMgr::instance()->mMaxAvatarShaderLevel;
		avatar_vp_enabled = (max_avatar_shader > 0) ? TRUE : FALSE;
	}

	ctrl_avatar_vp->setEnabled(avatar_vp_enabled);
	
	if (gSavedSettings.getBOOL("RenderAvatarVP") == FALSE)
	{
		ctrl_avatar_cloth->setEnabled(false);
	} 
	else
	{
		ctrl_avatar_cloth->setEnabled(true);
	}
	
	/* <FS:LO> remove orphaned code left over from EEP
	// Vertex Shaders, Global Shader Enable
	LLRadioGroup* terrain_detail = getChild<LLRadioGroup>("TerrainDetailRadio");   // can be linked with control var

	terrain_detail->setEnabled(FALSE);
	*/
	
	// WindLight
	LLCheckBoxCtrl* ctrl_wind_light = getChild<LLCheckBoxCtrl>("WindLightUseAtmosShaders");
	LLSliderCtrl* sky = getChild<LLSliderCtrl>("SkyMeshDetail");

// [RLVa:KB] - Checked: 2010-03-18 (RLVa-1.2.0a) | Modified: RLVa-0.2.0a
	// "Atmospheric Shaders" can't be disabled - but can be enabled - under @setenv=n
	ctrl_wind_light->setEnabled( ((RlvActions::canChangeEnvironment()) && (!RlvActions::hasBehaviour(RLV_BHVR_SETSPHERE))) || (!gSavedSettings.getBOOL("WindLightUseAtmosShaders")));
// [/RLVa:KB]
//    ctrl_wind_light->setEnabled(TRUE);

	sky->setEnabled(TRUE);

	//Deferred/SSAO/Shadows
	LLCheckBoxCtrl* ctrl_deferred = getChild<LLCheckBoxCtrl>("UseLightShaders");

	BOOL enabled = LLFeatureManager::getInstance()->isFeatureAvailable("RenderDeferred") &&
						((bumpshiny_ctrl && bumpshiny_ctrl->get()) ? TRUE : FALSE) &&
						((transparent_water_ctrl && transparent_water_ctrl->get()) ? TRUE : FALSE) &&
						gGLManager.mHasFramebufferObject &&
						gSavedSettings.getBOOL("RenderAvatarVP") &&
						(ctrl_wind_light->get()) ? TRUE : FALSE;

	ctrl_deferred->setEnabled(enabled);

	LLCheckBoxCtrl* ctrl_ssao = getChild<LLCheckBoxCtrl>("UseSSAO");
	LLCheckBoxCtrl* ctrl_dof = getChild<LLCheckBoxCtrl>("UseDoF");
	LLComboBox* ctrl_shadow = getChild<LLComboBox>("ShadowDetail");

	// note, okay here to get from ctrl_deferred as it's twin, ctrl_deferred2 will alway match it
	enabled = enabled && LLFeatureManager::getInstance()->isFeatureAvailable("RenderDeferredSSAO") && (ctrl_deferred->get() ? TRUE : FALSE);
	
	ctrl_deferred->set(gSavedSettings.getBOOL("RenderDeferred"));

	ctrl_ssao->setEnabled(enabled);
	ctrl_dof->setEnabled(enabled);

	enabled = enabled && LLFeatureManager::getInstance()->isFeatureAvailable("RenderShadowDetail");

	ctrl_shadow->setEnabled(enabled);

	// now turn off any features that are unavailable
	disableUnavailableSettings();

	// Cannot have floater active until caps have been received
	//getChild<LLButton>("default_creation_permissions")->setEnabled(LLStartUp::getStartupState() < STATE_STARTED ? false : true);
	getChild<LLButton>("fs_default_creation_permissions")->setEnabled(LLStartUp::getStartupState() < STATE_STARTED ? false : true);

	getChildView("block_list")->setEnabled(LLLoginInstance::getInstance()->authSuccess());
}

// <FS:Ansariel> Dynamic texture memory calculation
void LLFloaterPreference::handleDynamicTextureMemoryChanged()
{
	if (LLViewerTextureList::canUseDynamicTextureMemory())
	{
		bool dynamic_tex_mem_enabled = gSavedSettings.getBOOL("FSDynamicTextureMemory");
		childSetEnabled("FSDynamicTextureMemory", true);
		childSetEnabled("FSDynamicTextureMemoryMinTextureMemory", dynamic_tex_mem_enabled);
		childSetEnabled("FSDynamicTextureMemoryCacheReserve", dynamic_tex_mem_enabled);
		childSetEnabled("FSDynamicTextureMemoryGPUReserve", dynamic_tex_mem_enabled);
		childSetEnabled("GraphicsCardTextureMemory", !dynamic_tex_mem_enabled);
	}
	else
	{
		childSetEnabled("FSDynamicTextureMemory", false);
		childSetEnabled("FSDynamicTextureMemoryMinTextureMemory", false);
		childSetEnabled("FSDynamicTextureMemoryCacheReserve", false);
		childSetEnabled("FSDynamicTextureMemoryGPUReserve", false);
		childSetEnabled("GraphicsCardTextureMemory", true);
	}
}
// </FS:Ansariel>

// <FS:Zi> Support preferences search SLURLs
void LLFloaterPreference::onCopySearch()
{
	std::string searchQuery = "secondlife:///app/openfloater/preferences?search=" + LLURI::escape(mFilterEdit->getText());
	LLClipboard::instance().copyToClipboard(utf8str_to_wstring(searchQuery), 0, searchQuery.size());
}
// </FS:Zi>


// static
void LLAvatarComplexityControls::setIndirectControls()
{
	/*
	 * We have controls that have an indirect relationship between the control
	 * values and adjacent text and the underlying setting they influence.
	 * In each case, the control and its associated setting are named Indirect<something>
	 * This method interrogates the controlled setting and establishes the
	 * appropriate value for the indirect control. It must be called whenever the
	 * underlying setting may have changed other than through the indirect control,
	 * such as when the 'Reset all to recommended settings' button is used...
	 */
	setIndirectMaxNonImpostors();
	setIndirectMaxArc();
}

// static
void LLAvatarComplexityControls::setIndirectMaxNonImpostors()
{
	U32 max_non_impostors = gSavedSettings.getU32("RenderAvatarMaxNonImpostors");
	// for this one, we just need to make zero, which means off, the max value of the slider
	U32 indirect_max_non_impostors = (0 == max_non_impostors) ? LLVOAvatar::NON_IMPOSTORS_MAX_SLIDER : max_non_impostors;
	gSavedSettings.setU32("IndirectMaxNonImpostors", indirect_max_non_impostors);
}

void LLAvatarComplexityControls::setIndirectMaxArc()
{
	U32 max_arc = gSavedSettings.getU32("RenderAvatarMaxComplexity");
	U32 indirect_max_arc;
	if (0 == max_arc)
	{
		// the off position is all the way to the right, so set to control max
		indirect_max_arc = INDIRECT_MAX_ARC_OFF;
	}
	else
	{
		// This is the inverse of the calculation in updateMaxComplexity
		indirect_max_arc = (U32)ll_round(((log(F32(max_arc)) - MIN_ARC_LOG) / ARC_LIMIT_MAP_SCALE)) + MIN_INDIRECT_ARC_LIMIT;
	}
	gSavedSettings.setU32("IndirectMaxComplexity", indirect_max_arc);
}

void LLFloaterPreference::disableUnavailableSettings()
{	
	LLComboBox* ctrl_reflections   = getChild<LLComboBox>("Reflections");
	LLCheckBoxCtrl* ctrl_avatar_vp     = getChild<LLCheckBoxCtrl>("AvatarVertexProgram");
	LLCheckBoxCtrl* ctrl_avatar_cloth  = getChild<LLCheckBoxCtrl>("AvatarCloth");
	LLCheckBoxCtrl* ctrl_wind_light    = getChild<LLCheckBoxCtrl>("WindLightUseAtmosShaders");
	LLCheckBoxCtrl* ctrl_deferred = getChild<LLCheckBoxCtrl>("UseLightShaders");
	LLComboBox* ctrl_shadows = getChild<LLComboBox>("ShadowDetail");
	LLCheckBoxCtrl* ctrl_ssao = getChild<LLCheckBoxCtrl>("UseSSAO");
	LLCheckBoxCtrl* ctrl_dof = getChild<LLCheckBoxCtrl>("UseDoF");
	LLSliderCtrl* sky = getChild<LLSliderCtrl>("SkyMeshDetail");

	// disabled windlight
	if (!LLFeatureManager::getInstance()->isFeatureAvailable("WindLightUseAtmosShaders"))
	{
		ctrl_wind_light->setEnabled(FALSE);
		ctrl_wind_light->setValue(FALSE);

		sky->setEnabled(FALSE);

		//deferred needs windlight, disable deferred
		ctrl_shadows->setEnabled(FALSE);
		ctrl_shadows->setValue(0);

		ctrl_ssao->setEnabled(FALSE);
		ctrl_ssao->setValue(FALSE);

		ctrl_dof->setEnabled(FALSE);
		ctrl_dof->setValue(FALSE);

		ctrl_deferred->setEnabled(FALSE);
		ctrl_deferred->setValue(FALSE);
	}

	// disabled deferred
	if (!LLFeatureManager::getInstance()->isFeatureAvailable("RenderDeferred") ||
		!gGLManager.mHasFramebufferObject)
	{
		ctrl_shadows->setEnabled(FALSE);
		ctrl_shadows->setValue(0);

		ctrl_ssao->setEnabled(FALSE);
		ctrl_ssao->setValue(FALSE);

		ctrl_dof->setEnabled(FALSE);
		ctrl_dof->setValue(FALSE);

		ctrl_deferred->setEnabled(FALSE);
		ctrl_deferred->setValue(FALSE);
	}
	
	// disabled deferred SSAO
	if (!LLFeatureManager::getInstance()->isFeatureAvailable("RenderDeferredSSAO"))
	{
		ctrl_ssao->setEnabled(FALSE);
		ctrl_ssao->setValue(FALSE);
	}
	
	// disabled deferred shadows
	if (!LLFeatureManager::getInstance()->isFeatureAvailable("RenderShadowDetail"))
	{
		ctrl_shadows->setEnabled(FALSE);
		ctrl_shadows->setValue(0);
	}

	// disabled reflections
	if (!LLFeatureManager::getInstance()->isFeatureAvailable("RenderReflectionDetail"))
	{
		ctrl_reflections->setEnabled(FALSE);
		ctrl_reflections->setValue(FALSE);
	}
	
	// disabled av
	if (!LLFeatureManager::getInstance()->isFeatureAvailable("RenderAvatarVP"))
	{
		ctrl_avatar_vp->setEnabled(FALSE);
		ctrl_avatar_vp->setValue(FALSE);
		
		ctrl_avatar_cloth->setEnabled(FALSE);
		ctrl_avatar_cloth->setValue(FALSE);

		//deferred needs AvatarVP, disable deferred
		ctrl_shadows->setEnabled(FALSE);
		ctrl_shadows->setValue(0);

		ctrl_ssao->setEnabled(FALSE);
		ctrl_ssao->setValue(FALSE);

		ctrl_dof->setEnabled(FALSE);
		ctrl_dof->setValue(FALSE);

		ctrl_deferred->setEnabled(FALSE);
		ctrl_deferred->setValue(FALSE);
	}

	// disabled cloth
	if (!LLFeatureManager::getInstance()->isFeatureAvailable("RenderAvatarCloth"))
	{
		ctrl_avatar_cloth->setEnabled(FALSE);
		ctrl_avatar_cloth->setValue(FALSE);
	}
}

void LLFloaterPreference::refresh()
{
	LLPanel::refresh();

	// <FS:Ansariel> Improved graphics preferences
	getChild<LLUICtrl>("fsaa")->setValue((LLSD::Integer)  gSavedSettings.getU32("RenderFSAASamples"));
	updateSliderText(getChild<LLSliderCtrl>("RenderPostProcess",	true), getChild<LLTextBox>("PostProcessText",			true));
	LLAvatarComplexityControls::setIndirectControls();
	setMaxNonImpostorsText(gSavedSettings.getU32("RenderAvatarMaxNonImpostors"),getChild<LLTextBox>("IndirectMaxNonImpostorsText", true));
	// </FS:Ansariel>

    LLAvatarComplexityControls::setText(
        gSavedSettings.getU32("RenderAvatarMaxComplexity"),
        getChild<LLTextBox>("IndirectMaxComplexityText", true));

	refreshEnabledState();
	LLFloater* advanced = LLFloaterReg::findTypedInstance<LLFloater>("prefs_graphics_advanced");
	if (advanced)
	{
		advanced->refresh();
	}
    updateClickActionViews();
}

void LLFloaterPreference::onCommitWindowedMode()
{
	refresh();
}

void LLFloaterPreference::onChangeQuality(const LLSD& data)
{
	U32 level = (U32)(data.asReal());
	LLFeatureManager::getInstance()->setGraphicsLevel(level, true);
	refreshEnabledGraphics();
	refresh();
}

//<FS:KC> Handled centrally now
/*
void LLFloaterPreference::onClickSetSounds()
{
	// Disable Enable gesture/collisions sounds checkbox if the master sound is disabled
	// or if sound effects are disabled.
	getChild<LLCheckBoxCtrl>("gesture_audio_play_btn")->setEnabled(!gSavedSettings.getBOOL("MuteSounds"));
	getChild<LLCheckBoxCtrl>("collisions_audio_play_btn")->setEnabled(!gSavedSettings.getBOOL("MuteSounds"));
}
*/

// <FS:PP> FIRE-8190: Preview function for "UI Sounds" Panel
void LLFloaterPreference::onClickPreviewUISound(const LLSD& ui_sound_id)
{
	std::string uisndid = ui_sound_id.asString();
	make_ui_sound(uisndid.c_str(), true);
}
// </FS:PP> FIRE-8190: Preview function for "UI Sounds" Panel

// <FS:Zi> FIRE-19539 - Include the alert messages in Prefs>Notifications>Alerts in preference Search.
// void LLFloaterPreference::onClickEnablePopup()
// {	
// 	LLScrollListCtrl& disabled_popups = getChildRef<LLScrollListCtrl>("disabled_popups");
//	
// 	std::vector<LLScrollListItem*> items = disabled_popups.getAllSelected();
// 	std::vector<LLScrollListItem*>::iterator itor;
// 	for (itor = items.begin(); itor != items.end(); ++itor)
// 	{
// 		LLNotificationTemplatePtr templatep = LLNotifications::instance().getTemplate(*(std::string*)((*itor)->getUserdata()));
// 		//gSavedSettings.setWarning(templatep->mName, TRUE);
// 		std::string notification_name = templatep->mName;
// 		LLUI::getInstance()->mSettingGroups["ignores"]->setBOOL(notification_name, TRUE);
// 	}
//	
// 	buildPopupLists();
// }

// void LLFloaterPreference::onClickDisablePopup()
// {	
// 	LLScrollListCtrl& enabled_popups = getChildRef<LLScrollListCtrl>("enabled_popups");
//	
// 	std::vector<LLScrollListItem*> items = enabled_popups.getAllSelected();
// 	std::vector<LLScrollListItem*>::iterator itor;
// 	for (itor = items.begin(); itor != items.end(); ++itor)
// 	{
// 		LLNotificationTemplatePtr templatep = LLNotifications::instance().getTemplate(*(std::string*)((*itor)->getUserdata()));
// 		templatep->mForm->setIgnored(true);
// 	}
//	
// 	buildPopupLists();
// }
// </FS:Zi>

void LLFloaterPreference::resetAllIgnored()
{
	for (LLNotifications::TemplateMap::const_iterator iter = LLNotifications::instance().templatesBegin();
		 iter != LLNotifications::instance().templatesEnd();
		 ++iter)
	{
		if (iter->second->mForm->getIgnoreType() > LLNotificationForm::IGNORE_NO)
		{
			iter->second->mForm->setIgnored(false);
		}
	}
}

void LLFloaterPreference::setAllIgnored()
{
	for (LLNotifications::TemplateMap::const_iterator iter = LLNotifications::instance().templatesBegin();
		 iter != LLNotifications::instance().templatesEnd();
		 ++iter)
	{
		if (iter->second->mForm->getIgnoreType() > LLNotificationForm::IGNORE_NO)
		{
			iter->second->mForm->setIgnored(true);
		}
	}
}

void LLFloaterPreference::onClickLogPath()
{
	std::string proposed_name(gSavedPerAccountSettings.getString("InstantMessageLogPath"));	 
	mPriorInstantMessageLogPath.clear();
	

	(new LLDirPickerThread(boost::bind(&LLFloaterPreference::changeLogPath, this, _1, _2), proposed_name))->getFile();
}

void LLFloaterPreference::changeLogPath(const std::vector<std::string>& filenames, std::string proposed_name)
{
	//Path changed
	if (proposed_name != filenames[0])
	{
		gSavedPerAccountSettings.setString("InstantMessageLogPath", filenames[0]);
		mPriorInstantMessageLogPath = proposed_name;

		// enable/disable 'Delete transcripts button
		updateDeleteTranscriptsButton();
	}
	//[FIX FIRE-2765 : SJ] Enable Reset button when own Chatlogdirectory is set
	getChildView("reset_logpath")->setEnabled(TRUE);
}

//[FIX FIRE-2765 : SJ] Making sure Reset button resets the chatlogdirectory to the default setting
void LLFloaterPreference::onClickResetLogPath()
{
	// <FS:Ansariel> FIRE-12955: Logs don't get moved when clicking reset log path button
	//gDirUtilp->setChatLogsDir(gDirUtilp->getOSUserAppDir());
	//gSavedPerAccountSettings.setString("InstantMessageLogPath", gDirUtilp->getChatLogsDir());

	mPriorInstantMessageLogPath = gDirUtilp->getChatLogsDir();
	gSavedPerAccountSettings.setString("InstantMessageLogPath", gDirUtilp->getOSUserAppDir());

	// enable/disable 'Delete transcripts button
	updateDeleteTranscriptsButton();

	getChildView("reset_logpath")->setEnabled(FALSE);
	// </FS:Ansariel>
}

bool LLFloaterPreference::moveTranscriptsAndLog()
{
	std::string instantMessageLogPath(gSavedPerAccountSettings.getString("InstantMessageLogPath"));
	std::string chatLogPath = gDirUtilp->add(instantMessageLogPath, gDirUtilp->getUserName());

	bool madeDirectory = false;

	//Does the directory really exist, if not then make it
	if(!LLFile::isdir(chatLogPath))
	{
		//mkdir success is defined as zero
		if(LLFile::mkdir(chatLogPath) != 0)
		{
			return false;
		}
		madeDirectory = true;
	}
	
	std::string originalConversationLogDir = LLConversationLog::instance().getFileName();
	std::string targetConversationLogDir = gDirUtilp->add(chatLogPath, "conversation.log");
	//Try to move the conversation log
	if(!LLConversationLog::instance().moveLog(originalConversationLogDir, targetConversationLogDir))
	{
		//Couldn't move the log and created a new directory so remove the new directory
		if(madeDirectory)
		{
			LLFile::rmdir(chatLogPath);
		}
		return false;
	}

	//Attempt to move transcripts
	std::vector<std::string> listOfTranscripts;
	std::vector<std::string> listOfFilesMoved;

	LLLogChat::getListOfTranscriptFiles(listOfTranscripts);

	if(!LLLogChat::moveTranscripts(gDirUtilp->getChatLogsDir(), 
									instantMessageLogPath, 
									listOfTranscripts,
									listOfFilesMoved))
	{
		//Couldn't move all the transcripts so restore those that moved back to their old location
		LLLogChat::moveTranscripts(instantMessageLogPath, 
			gDirUtilp->getChatLogsDir(), 
			listOfFilesMoved);

		//Move the conversation log back
		LLConversationLog::instance().moveLog(targetConversationLogDir, originalConversationLogDir);

		if(madeDirectory)
		{
			LLFile::rmdir(chatLogPath);
		}

		return false;
	}

	gDirUtilp->setChatLogsDir(instantMessageLogPath);
	gDirUtilp->updatePerAccountChatLogsDir();

	return true;
}

<<<<<<< HEAD
// <FS:Ansariel> Show email address in preferences (FIRE-1071)
//void LLFloaterPreference::setPersonalInfo(const std::string& visibility, bool im_via_email, bool is_verified_email)
void LLFloaterPreference::setPersonalInfo(const std::string& visibility, bool im_via_email, bool is_verified_email, const std::string& email)
// </FS:Ansariel> Show email address in preferences (FIRE-1071)
=======
void LLFloaterPreference::setPersonalInfo(const std::string& visibility)
>>>>>>> 630c4427
{
	mGotPersonalInfo = true;
	mDirectoryVisibility = visibility;
	
	if (visibility == VISIBILITY_DEFAULT)
	{
		mOriginalHideOnlineStatus = false;
		getChildView("online_visibility")->setEnabled(TRUE); 	 
	}
	else if (visibility == VISIBILITY_HIDDEN)
	{
		mOriginalHideOnlineStatus = true;
		getChildView("online_visibility")->setEnabled(TRUE); 	 
	}
	else
	{
		mOriginalHideOnlineStatus = true;
	}
	
	getChild<LLUICtrl>("online_searchresults")->setEnabled(TRUE);
	getChildView("friends_online_notify_checkbox")->setEnabled(TRUE);
	getChild<LLUICtrl>("online_visibility")->setValue(mOriginalHideOnlineStatus); 	 
	getChild<LLUICtrl>("online_visibility")->setLabelArg("[DIR_VIS]", mDirectoryVisibility);

	getChildView("favorites_on_login_check")->setEnabled(TRUE);
	//getChildView("log_path_button")->setEnabled(TRUE); // <FS:Ansariel> Does not exist as of 12-09-2014
	getChildView("chat_font_size")->setEnabled(TRUE);
	//getChildView("open_log_path_button")->setEnabled(TRUE); // <FS:Ansariel> Does not exist as of 12-09-2014
	getChildView("log_path_button-panelsetup")->setEnabled(TRUE);// second set of controls for panel_preferences_setup  -WoLf
	getChildView("open_log_path_button-panelsetup")->setEnabled(TRUE);
	std::string Chatlogsdir = gDirUtilp->getOSUserAppDir();
	
	getChildView("conversation_log_combo")->setEnabled(TRUE);	// <FS:CR>
	getChildView("LogNearbyChat")->setEnabled(TRUE);	// <FS:CR>
	//getChildView("log_nearby_chat")->setEnabled(TRUE); // <FS:Ansariel> Does not exist as of 12-09-2014
	//[FIX FIRE-2765 : SJ] Set Chatlog Reset Button on enabled when Chatlogpath isn't the default folder
	if (gSavedPerAccountSettings.getString("InstantMessageLogPath") != gDirUtilp->getOSUserAppDir())
	{
		getChildView("reset_logpath")->setEnabled(TRUE);
	}
	// <FS:Ansariel> Show email address in preferences (FIRE-1071)
	std::string display_email(email);
	if(display_email.size() > 30)
	{
		display_email.resize(30);
		display_email += "...";
	}
	getChild<LLCheckBoxCtrl>("send_im_to_email")->setLabelArg("[EMAIL]", display_email);
	// </FS:Ansariel> Show email address in preferences (FIRE-1071)

	// <FS:Ansariel> FIRE-420: Show end of last conversation in history
	getChildView("LogShowHistory")->setEnabled(TRUE);

	// <FS:Ansariel> Clear inventory cache button
	getChildView("ClearInventoryCache")->setEnabled(TRUE);

	// <FS:Ansariel> FIRE-18250: Option to disable default eye movement
	getChildView("FSStaticEyes")->setEnabled(TRUE);

	// <FS:Ansariel> FIRE-22564: Route llOwnerSay to scipt debug window
	getChildView("FSllOwnerSayToScriptDebugWindow_checkbox")->setEnabled(TRUE);

	// <FS:Ansariel> Clear Cache button actually clears per-account cache items
	getChildView("clear_webcache")->setEnabled(TRUE);

	getChild<LLUICtrl>("voice_call_friends_only_check")->setEnabled(TRUE);
	getChild<LLUICtrl>("voice_call_friends_only_check")->setValue(gSavedPerAccountSettings.getBOOL("VoiceCallsFriendsOnly"));
}


void LLFloaterPreference::refreshUI()
{
	refresh();
}

// <FS:Ansariel> Improved graphics preferences
void LLFloaterPreference::updateSliderText(LLSliderCtrl* ctrl, LLTextBox* text_box)
{
	if (text_box == NULL || ctrl== NULL)
		return;

	// get range and points when text should change
	F32 value = (F32)ctrl->getValue().asReal();
	F32 min = ctrl->getMinValue();
	F32 max = ctrl->getMaxValue();
	F32 range = max - min;
	llassert(range > 0);
	F32 midPoint = min + range / 3.0f;
	F32 highPoint = min + (2.0f * range / 3.0f);

	// choose the right text
	if (value < midPoint)
	{
		text_box->setText(LLTrans::getString("GraphicsQualityLow"));
	} 
	else if (value < highPoint)
	{
		text_box->setText(LLTrans::getString("GraphicsQualityMid"));
	}
	else
	{
		text_box->setText(LLTrans::getString("GraphicsQualityHigh"));
	}
}

void LLFloaterPreference::updateMaxNonImpostors()
{
	// Called when the IndirectMaxNonImpostors control changes
	// Responsible for fixing the slider label (IndirectMaxNonImpostorsText) and setting RenderAvatarMaxNonImpostors
	LLSliderCtrl* ctrl = getChild<LLSliderCtrl>("IndirectMaxNonImpostors",true);
	U32 value = ctrl->getValue().asInteger();

	if (0 == value || LLVOAvatar::NON_IMPOSTORS_MAX_SLIDER <= value)
	{
		value=0;
	}
	gSavedSettings.setU32("RenderAvatarMaxNonImpostors", value);
	LLVOAvatar::updateImpostorRendering(value); // make it effective immediately
	setMaxNonImpostorsText(value, getChild<LLTextBox>("IndirectMaxNonImpostorsText"));
}

void LLFloaterPreference::setMaxNonImpostorsText(U32 value, LLTextBox* text_box)
{
	if (0 == value)
	{
		text_box->setText(LLTrans::getString("no_limit"));
	}
	else
	{
		text_box->setText(llformat("%d", value));
	}
}

void LLFloaterPreference::updateMaxNonImpostorsLabel(const LLSD& newvalue)
{
	U32 value = newvalue.asInteger();

	if (0 == value || LLVOAvatar::NON_IMPOSTORS_MAX_SLIDER <= value)
	{
		value=0;
	}
	setMaxNonImpostorsText(value, getChild<LLTextBox>("IndirectMaxNonImpostorsText"));
}

void LLFloaterPreference::updateMaxComplexityLabel(const LLSD& newvalue)
{
	U32 value = newvalue.asInteger();

	LLAvatarComplexityControls::setText(value, getChild<LLTextBox>("IndirectMaxComplexityText"));
}
// </FS:Ansariel>

void LLAvatarComplexityControls::updateMax(LLSliderCtrl* slider, LLTextBox* value_label, bool short_val)
{
	// Called when the IndirectMaxComplexity control changes
	// Responsible for fixing the slider label (IndirectMaxComplexityText) and setting RenderAvatarMaxComplexity
	U32 indirect_value = slider->getValue().asInteger();
	U32 max_arc;
	
	if (INDIRECT_MAX_ARC_OFF == indirect_value)
	{
		// The 'off' position is when the slider is all the way to the right, 
		// which is a value of INDIRECT_MAX_ARC_OFF,
		// so it is necessary to set max_arc to 0 disable muted avatars.
		max_arc = 0;
	}
	else
	{
		// if this is changed, the inverse calculation in setIndirectMaxArc
		// must be changed to match
		max_arc = (U32)ll_round(exp(MIN_ARC_LOG + (ARC_LIMIT_MAP_SCALE * (indirect_value - MIN_INDIRECT_ARC_LIMIT))));
	}

	gSavedSettings.setU32("RenderAvatarMaxComplexity", (U32)max_arc);
	setText(max_arc, value_label, short_val);
}

void LLAvatarComplexityControls::setText(U32 value, LLTextBox* text_box, bool short_val)
{
	if (0 == value)
	{
		text_box->setText(LLTrans::getString("no_limit"));
	}
	else
	{
		// <FS:Ansariel> Proper number formatting with delimiter
        //std::string text_value = short_val ? llformat("%d", value / 1000) : llformat("%d", value);
        //text_box->setText(text_value);
		std::string output_string;
		LLLocale locale("");
		LLResMgr::getInstance()->getIntegerString(output_string, (short_val ? value / 1000 : value));
		text_box->setText(output_string);
	}
}

// <FS:Beq> redner time controls
void LLAvatarComplexityControls::updateMaxRenderTime(LLSliderCtrl* slider, LLTextBox* value_label, bool short_val)
{
	setRenderTimeText((F32)(FSPerfStats::renderAvatarMaxART_ns/1000), value_label, short_val);
}

void LLAvatarComplexityControls::setRenderTimeText(F32 value, LLTextBox* text_box, bool short_val)
{
	if (0 == value)
	{
		text_box->setText(LLTrans::getString("no_limit"));
	}
	else
	{
		text_box->setText(llformat("%.0f", value));
	}
}
// </FS:Beq>
void LLFloaterPreference::updateMaxComplexity()
{
	// Called when the IndirectMaxComplexity control changes
    LLAvatarComplexityControls::updateMax(
        getChild<LLSliderCtrl>("IndirectMaxComplexity"),
        getChild<LLTextBox>("IndirectMaxComplexityText"));
}

void LLFloaterPreference::updateComplexityText()
{
    LLAvatarComplexityControls::setText(gSavedSettings.getU32("RenderAvatarMaxComplexity"),
        getChild<LLTextBox>("IndirectMaxComplexityText", true));
}

bool LLFloaterPreference::loadFromFilename(const std::string& filename, std::map<std::string, std::string> &label_map)
{
    LLXMLNodePtr root;

    if (!LLXMLNode::parseFile(filename, root, NULL))
    {
        LL_WARNS() << "Unable to parse file " << filename << LL_ENDL;
        return false;
    }

    if (!root->hasName("labels"))
    {
        LL_WARNS() << filename << " is not a valid definition file" << LL_ENDL;
        return false;
    }

    LabelTable params;
    LLXUIParser parser;
    parser.readXUI(root, params, filename);

    if (params.validateBlock())
    {
        for (LLInitParam::ParamIterator<LabelDef>::const_iterator it = params.labels.begin();
            it != params.labels.end();
            ++it)
        {
            LabelDef label_entry = *it;
            label_map[label_entry.name] = label_entry.value;
        }
    }
    else
    {
        LL_WARNS() << filename << " failed to load" << LL_ENDL;
        return false;
    }

    return true;
}

void LLFloaterPreference::onChangeMaturity()
{
	U8 sim_access = gSavedSettings.getU32("PreferredMaturity");

	getChild<LLIconCtrl>("rating_icon_general")->setVisible(sim_access == SIM_ACCESS_PG
															|| sim_access == SIM_ACCESS_MATURE
															|| sim_access == SIM_ACCESS_ADULT);

	getChild<LLIconCtrl>("rating_icon_moderate")->setVisible(sim_access == SIM_ACCESS_MATURE
															|| sim_access == SIM_ACCESS_ADULT);

	getChild<LLIconCtrl>("rating_icon_adult")->setVisible(sim_access == SIM_ACCESS_ADULT);
}

std::string get_category_path(LLUUID cat_id)
{
    LLViewerInventoryCategory* cat = gInventory.getCategory(cat_id);
    std::string localized_cat_name;
    if (!LLTrans::findString(localized_cat_name, "InvFolder " + cat->getName()))
    {
        localized_cat_name = cat->getName();
    }

    if (cat->getParentUUID().notNull())
    {
        return get_category_path(cat->getParentUUID()) + " > " + localized_cat_name;
    }
    else
    {
        return localized_cat_name;
    }
}

std::string get_category_path(LLFolderType::EType cat_type)
{
    LLUUID cat_id = gInventory.findUserDefinedCategoryUUIDForType(cat_type);
    return get_category_path(cat_id);
}

void LLFloaterPreference::onChangeModelFolder()
{
    if (gInventory.isInventoryUsable())
    {
        getChild<LLTextBox>("upload_models")->setText(get_category_path(LLFolderType::FT_OBJECT));
    }
}

void LLFloaterPreference::onChangeTextureFolder()
{
    if (gInventory.isInventoryUsable())
    {
        getChild<LLTextBox>("upload_textures")->setText(get_category_path(LLFolderType::FT_TEXTURE));
    }
}

void LLFloaterPreference::onChangeSoundFolder()
{
    if (gInventory.isInventoryUsable())
    {
        getChild<LLTextBox>("upload_sounds")->setText(get_category_path(LLFolderType::FT_SOUND));
    }
}

void LLFloaterPreference::onChangeAnimationFolder()
{
    if (gInventory.isInventoryUsable())
    {
        getChild<LLTextBox>("upload_animation")->setText(get_category_path(LLFolderType::FT_ANIMATION));
    }
}

// FIXME: this will stop you from spawning the sidetray from preferences dialog on login screen
// but the UI for this will still be enabled
void LLFloaterPreference::onClickBlockList()
{
	// </FS:Ansariel> Optional standalone blocklist floater
	//LLFloaterSidePanelContainer::showPanel("people", "panel_people",
	//	LLSD().with("people_panel_tab_name", "blocked_panel"));
	BOOL saved_setting = gSavedSettings.getBOOL("FSDisableBlockListAutoOpen");
	gSavedSettings.setBOOL("FSDisableBlockListAutoOpen", FALSE);
	LLPanelBlockedList::showPanelAndSelect();
	gSavedSettings.setBOOL("FSDisableBlockListAutoOpen", saved_setting);
	// </FS:Ansariel>
}

void LLFloaterPreference::onClickProxySettings()
{
	LLFloaterReg::showInstance("prefs_proxy");
}

void LLFloaterPreference::onClickTranslationSettings()
{
	LLFloaterReg::showInstance("prefs_translation");
}

void LLFloaterPreference::onClickAutoReplace()
{
	LLFloaterReg::showInstance("prefs_autoreplace");
}

void LLFloaterPreference::onClickSpellChecker()
{
    LLFloaterReg::showInstance("prefs_spellchecker");
}

void LLFloaterPreference::onClickRenderExceptions()
{
    LLFloaterReg::showInstance("avatar_render_settings");
}

void LLFloaterPreference::onClickAdvanced()
{
	LLFloaterReg::showInstance("prefs_graphics_advanced");

	LLTabContainer* tabcontainer = getChild<LLTabContainer>("pref core");
	for (child_list_t::const_iterator iter = tabcontainer->getChildList()->begin();
		 iter != tabcontainer->getChildList()->end(); ++iter)
	{
		LLView* view = *iter;
		LLPanelPreferenceGraphics* panel = dynamic_cast<LLPanelPreferenceGraphics*>(view);
		if (panel)
		{
			panel->resetDirtyChilds();
		}
	}
}

void LLFloaterPreference::onClickActionChange()
{
    updateClickActionControls();
}

void LLFloaterPreference::onClickPermsDefault()
{
	LLFloaterReg::showInstance("perms_default");
}

void LLFloaterPreference::onClickRememberedUsernames()
{
    LLFloaterReg::showInstance("forget_username");
}

void LLFloaterPreference::onDeleteTranscripts()
{
	LLSD args;
	args["FOLDER"] = gDirUtilp->getUserName();

	LLNotificationsUtil::add("PreferenceChatDeleteTranscripts", args, LLSD(), boost::bind(&LLFloaterPreference::onDeleteTranscriptsResponse, this, _1, _2));
}

void LLFloaterPreference::onDeleteTranscriptsResponse(const LLSD& notification, const LLSD& response)
{
	if (0 == LLNotificationsUtil::getSelectedOption(notification, response))
	{
		LLLogChat::deleteTranscripts();
		updateDeleteTranscriptsButton();
	}
}

void LLFloaterPreference::onLogChatHistorySaved()
{
	LLButton * delete_transcripts_buttonp = getChild<LLButton>("delete_transcripts");

	if (!delete_transcripts_buttonp->getEnabled())
	{
		delete_transcripts_buttonp->setEnabled(true);
	}
}

// <FS:PP> Load UI Sounds tabs settings
void LLFloaterPreference::updateUISoundsControls()
{
	getChild<LLComboBox>("PlayModeUISndNewIncomingIMSession")->setValue((int)gSavedSettings.getU32("PlayModeUISndNewIncomingIMSession")); // 0, 1, 2, 3. Shared with Chat > Notifications > "When receiving Instant Messages"
	getChild<LLComboBox>("PlayModeUISndNewIncomingGroupIMSession")->setValue((int)gSavedSettings.getU32("PlayModeUISndNewIncomingGroupIMSession")); // 0, 1, 2, 3. Shared with Chat > Notifications > "When receiving Group Instant Messages"
	getChild<LLComboBox>("PlayModeUISndNewIncomingConfIMSession")->setValue((int)gSavedSettings.getU32("PlayModeUISndNewIncomingConfIMSession")); // 0, 1, 2, 3. Shared with Chat > Notifications > "When receiving AdHoc Instant Messages"
#ifdef OPENSIM
	getChild<LLTextBox>("textFSRestartOpenSim")->setVisible(TRUE);
	getChild<LLLineEditor>("UISndRestartOpenSim")->setVisible(TRUE);
	getChild<LLButton>("Prev_UISndRestartOpenSim")->setVisible(TRUE);
	getChild<LLButton>("Def_UISndRestartOpenSim")->setVisible(TRUE);
	getChild<LLCheckBoxCtrl>("PlayModeUISndRestartOpenSim")->setVisible(TRUE);
#endif
	getChild<LLComboBox>("UseLSLFlightAssist")->setValue((int)gSavedPerAccountSettings.getF32("UseLSLFlightAssist")); // Flight Assist combo box; Not sound-related, but better to place it here instead of creating whole new void

	// FIRE-9856: Mute sound effects disable plays sound from collisions and plays sound from gestures checkbox not disable after restart/relog
	bool mute_sound_effects = gSavedSettings.getBOOL("MuteSounds");
	bool mute_all_sounds = gSavedSettings.getBOOL("MuteAudio");
	getChild<LLCheckBoxCtrl>("gesture_audio_play_btn")->setEnabled(!(mute_sound_effects || mute_all_sounds));
	getChild<LLCheckBoxCtrl>("collisions_audio_play_btn")->setEnabled(!(mute_sound_effects || mute_all_sounds));
}
// </FS:PP>

void LLFloaterPreference::updateClickActionControls()
{
    const int single_clk_action = getChild<LLComboBox>("single_click_action_combo")->getValue().asInteger();
    const int double_clk_action = getChild<LLComboBox>("double_click_action_combo")->getValue().asInteger();

    // Todo: This is a very ugly way to get access to keybindings.
    // Reconsider possible options.
    // Potential option: make constructor of LLKeyConflictHandler private
    // but add a getter that will return shared pointer for specific
    // mode, pointer should only exist so long as there are external users.
    // In such case we won't need to do this 'dynamic_cast' nightmare.
    // updateTable() can also be avoided
    LLTabContainer* tabcontainer = getChild<LLTabContainer>("pref core");
    for (child_list_t::const_iterator iter = tabcontainer->getChildList()->begin();
        iter != tabcontainer->getChildList()->end(); ++iter)
    {
        LLView* view = *iter;
        LLPanelPreferenceControls* panel = dynamic_cast<LLPanelPreferenceControls*>(view);
        if (panel)
        {
            panel->setKeyBind("walk_to",
                              EMouseClickType::CLICK_LEFT,
                              KEY_NONE,
                              MASK_NONE,
                              single_clk_action == 1);
            
            panel->setKeyBind("walk_to",
                              EMouseClickType::CLICK_DOUBLELEFT,
                              KEY_NONE,
                              MASK_NONE,
                              double_clk_action == 1);
            
            panel->setKeyBind("teleport_to",
                              EMouseClickType::CLICK_DOUBLELEFT,
                              KEY_NONE,
                              MASK_NONE,
                              double_clk_action == 2);

            panel->updateAndApply();
        }
    }
}

void LLFloaterPreference::updateClickActionViews()
{
    bool click_to_walk = false;
    bool dbl_click_to_walk = false;
    bool dbl_click_to_teleport = false;

    // Todo: This is a very ugly way to get access to keybindings.
    // Reconsider possible options.
    LLTabContainer* tabcontainer = getChild<LLTabContainer>("pref core");
    for (child_list_t::const_iterator iter = tabcontainer->getChildList()->begin();
        iter != tabcontainer->getChildList()->end(); ++iter)
    {
        LLView* view = *iter;
        LLPanelPreferenceControls* panel = dynamic_cast<LLPanelPreferenceControls*>(view);
        if (panel)
        {
            click_to_walk = panel->canKeyBindHandle("walk_to",
                EMouseClickType::CLICK_LEFT,
                KEY_NONE,
                MASK_NONE);

            dbl_click_to_walk = panel->canKeyBindHandle("walk_to",
                EMouseClickType::CLICK_DOUBLELEFT,
                KEY_NONE,
                MASK_NONE);

            dbl_click_to_teleport = panel->canKeyBindHandle("teleport_to",
                EMouseClickType::CLICK_DOUBLELEFT,
                KEY_NONE,
                MASK_NONE);
        }
    }

	getChild<LLComboBox>("single_click_action_combo")->setValue((int)click_to_walk);
	getChild<LLComboBox>("double_click_action_combo")->setValue(dbl_click_to_teleport ? 2 : (int)dbl_click_to_walk);
}

void LLFloaterPreference::updateSearchableItems()
{
    mSearchDataDirty = true;
}

void LLFloaterPreference::applyUIColor(LLUICtrl* ctrl, const LLSD& param)
{
	LLUIColorTable::instance().setColor(param.asString(), LLColor4(ctrl->getValue()));
}

void LLFloaterPreference::getUIColor(LLUICtrl* ctrl, const LLSD& param)
{
	LLColorSwatchCtrl* color_swatch = (LLColorSwatchCtrl*) ctrl;
	color_swatch->setOriginal(LLUIColorTable::instance().getColor(param.asString()));
}

void LLFloaterPreference::setCacheLocation(const LLStringExplicit& location)
{
	LLUICtrl* cache_location_editor = getChild<LLUICtrl>("cache_location");
	cache_location_editor->setValue(location);
	cache_location_editor->setToolTip(location);
}

// <FS:Ansariel> Sound cache
void LLFloaterPreference::setSoundCacheLocation(const LLStringExplicit& location)
{
	LLUICtrl* cache_location_editor = getChild<LLUICtrl>("FSSoundCacheLocation");
	cache_location_editor->setValue(location);
	cache_location_editor->setToolTip(location);
}
// </FS:Ansariel>

void LLFloaterPreference::selectPanel(const LLSD& name)
{
	LLTabContainer * tab_containerp = getChild<LLTabContainer>("pref core");
	LLPanel * panel = tab_containerp->getPanelByName(name);
	if (NULL != panel)
	{
		tab_containerp->selectTabPanel(panel);
	}
}

void LLFloaterPreference::selectPrivacyPanel()
{
	selectPanel("im");
}

void LLFloaterPreference::selectChatPanel()
{
	selectPanel("chat");
}

void LLFloaterPreference::changed()
{
	getChild<LLButton>("clear_log")->setEnabled(LLConversationLog::instance().getConversations().size() > 0);

	// set 'enable' property for 'Delete transcripts...' button
	updateDeleteTranscriptsButton();

}

// <FS:Ansariel> Build fix
//void LLFloaterPreference::saveGraphicsPreset(std::string& preset)
void LLFloaterPreference::saveGraphicsPreset(const std::string& preset)
// </FS:Ansariel>
{
	mSavedGraphicsPreset = preset;
}


// <FS:Ansariel> Properly disable avatar tag setting
void LLFloaterPreference::onAvatarTagSettingsChanged()
{
	bool usernames_enabled = gSavedSettings.getBOOL("NameTagShowUsernames");
	bool legacy_enabled = gSavedSettings.getBOOL("FSNameTagShowLegacyUsernames");

	childSetEnabled("FSshow_legacyun", usernames_enabled);
	childSetEnabled("legacy_trim_check", usernames_enabled && legacy_enabled);

	bool arw_options_enabled = gSavedSettings.getBOOL("FSTagShowARW") && gSavedSettings.getS32("AvatarNameTagMode") > 0;
	childSetEnabled("FSTagShowTooComplexOnlyARW", arw_options_enabled);
	childSetEnabled("FSTagShowOwnARW", arw_options_enabled);
}
// </FS:Ansariel>

// <FS:Ansariel> Correct enabled state of Animated Script Dialogs option
void LLFloaterPreference::updateAnimatedScriptDialogs()
{
	S32 position = gSavedSettings.getS32("ScriptDialogsPosition");
	childSetEnabled("FSAnimatedScriptDialogs", position == 2 || position == 3);
}
// </FS:Ansariel>

//------------------------------Updater---------------------------------------

//<FS:HG> FIRE-6340, FIRE-6567 - Setting Bandwidth issues
//static bool handleBandwidthChanged(const LLSD& newvalue)
//{
//	gViewerThrottle.setMaxBandwidth((F32) newvalue.asReal());
//	return true;
//}

//class LLPanelPreference::Updater : public LLEventTimer
//{

//public:

//	typedef boost::function<bool(const LLSD&)> callback_t;

//	Updater(callback_t cb, F32 period)
//	:LLEventTimer(period),
//	 mCallback(cb)
//	{
//		mEventTimer.stop();
//	}

//	virtual ~Updater(){}

//	void update(const LLSD& new_value)
//	{
//		mNewValue = new_value;
//		mEventTimer.start();
//	}

//protected:

//	BOOL tick()
//	{
//		mCallback(mNewValue);
//		mEventTimer.stop();

//		return FALSE;
//	}

//private:

//	LLSD mNewValue;
//	callback_t mCallback;
//};
//---------------------------------------------------------------------------- */
//</FS:HG> FIRE-6340, FIRE-6567 - Setting Bandwidth issues

static LLPanelInjector<LLPanelPreference> t_places("panel_preference");
LLPanelPreference::LLPanelPreference()
: LLPanel()
  //<FS:HG> FIRE-6340, FIRE-6567 - Setting Bandwidth issues
  //mBandWidthUpdater(NULL)
{
	//<FS:KC> Handled centrally now
	// mCommitCallbackRegistrar.add("Pref.setControlFalse",	boost::bind(&LLPanelPreference::setControlFalse,this, _2));
	mCommitCallbackRegistrar.add("Pref.updateMediaAutoPlayCheckbox",	boost::bind(&LLPanelPreference::updateMediaAutoPlayCheckbox, this, _1));
	mCommitCallbackRegistrar.add("Pref.PrefDelete",	boost::bind(&LLPanelPreference::deletePreset, this, _2));
	mCommitCallbackRegistrar.add("Pref.PrefSave",	boost::bind(&LLPanelPreference::savePreset, this, _2));
	mCommitCallbackRegistrar.add("Pref.PrefLoad",	boost::bind(&LLPanelPreference::loadPreset, this, _2));

	// <FS:Ansariel> Customizable contact list columns
	mCommitCallbackRegistrar.add("FS.CheckContactListColumnMode", boost::bind(&LLPanelPreference::onCheckContactListColumnMode, this));
}

//virtual
BOOL LLPanelPreference::postBuild()
{
	////////////////////// PanelGeneral ///////////////////
	if (hasChild("display_names_check", TRUE))
	{
		BOOL use_people_api = gSavedSettings.getBOOL("UsePeopleAPI");
		LLCheckBoxCtrl* ctrl_display_name = getChild<LLCheckBoxCtrl>("display_names_check");
		ctrl_display_name->setEnabled(use_people_api);
		if (!use_people_api)
		{
			ctrl_display_name->setValue(FALSE);
		}
	}

	// <FS:Ansariel> Minimap pick radius transparency
	LLSliderCtrl* map_pickradius_transparency = findChild<LLSliderCtrl>("MapPickRadiusTransparency");
	if (map_pickradius_transparency)
	{
		mOriginalMapPickRadiusTransparency = LLUIColorTable::instance().getColor("MapPickRadiusColor").get().mV[VW];
		map_pickradius_transparency->setValue(mOriginalMapPickRadiusTransparency);
		map_pickradius_transparency->setCommitCallback(boost::bind(&LLPanelPreference::updateMapPickRadiusTransparency, this, _2));
	}
	// </FS:Ansariel>

	// <FS:Ansariel> Flash chat toolbar button notification
	if (hasChild("FSNotifyIMFlash", TRUE))
	{
		gSavedSettings.getControl("FSChatWindow")->getSignal()->connect(boost::bind(&LLPanelPreference::onChatWindowChanged, this));
		onChatWindowChanged();
	}
	// </FS:Ansariel>

	// <FS:Ansariel> Exodus' mouselook combat feature
	if (hasChild("FSMouselookCombatFeatures", TRUE))
	{
		gSavedSettings.getControl("EnableMouselook")->getSignal()->connect(boost::bind(&LLPanelPreference::updateMouselookCombatFeatures, this));
		gSavedSettings.getControl("FSMouselookCombatFeatures")->getSignal()->connect(boost::bind(&LLPanelPreference::updateMouselookCombatFeatures, this));
		updateMouselookCombatFeatures();
	}
	// </FS:Ansariel>

	////////////////////// PanelVoice ///////////////////
	// <FS:Ansariel> Doesn't exist as of 25-07-2014
	//if (hasChild("voice_unavailable", TRUE))
	//{
	//	BOOL voice_disabled = gSavedSettings.getBOOL("CmdLineDisableVoice");
	//	getChildView("voice_unavailable")->setVisible( voice_disabled);
	//	getChildView("enable_voice_check")->setVisible( !voice_disabled);
	//}
	// </FS:Ansariel>
	
	//////////////////////PanelSkins ///////////////////
	
	/* <FS:CR> Handled below
	if (hasChild("skin_selection", TRUE))
	{
		LLFloaterPreference::refreshSkin(this);

		// if skin is set to a skin that no longer exists (silver) set back to default
		if (getChild<LLRadioGroup>("skin_selection")->getSelectedIndex() < 0)
		{
			gSavedSettings.setString("SkinCurrent", "default");
			LLFloaterPreference::refreshSkin(this);
		}

	}
	 */

	//////////////////////PanelPrivacy ///////////////////
	if (hasChild("media_enabled", TRUE))
	{
		bool media_enabled = gSavedSettings.getBOOL("AudioStreamingMedia");
		
		getChild<LLCheckBoxCtrl>("media_enabled")->set(media_enabled);
		getChild<LLCheckBoxCtrl>("autoplay_enabled")->setEnabled(media_enabled);
	}
	if (hasChild("music_enabled", TRUE))
	{
		getChild<LLCheckBoxCtrl>("music_enabled")->set(gSavedSettings.getBOOL("AudioStreamingMusic"));
	}
	if (hasChild("media_filter"))
	{
		getChild<LLCheckBoxCtrl>("media_filter")->set(gSavedSettings.getBOOL("MediaEnableFilter"));
	}
	if (hasChild("voice_call_friends_only_check", TRUE))
	{
		getChild<LLCheckBoxCtrl>("voice_call_friends_only_check")->setCommitCallback(boost::bind(&showFriendsOnlyWarning, _1, _2));
	}
	// <FS:Ansariel> Disable running multiple viewers warning
	//if (hasChild("allow_multiple_viewer_check", TRUE))
	//{
	//	getChild<LLCheckBoxCtrl>("allow_multiple_viewer_check")->setCommitCallback(boost::bind(&showMultipleViewersWarning, _1, _2));
	//}
	// </FS:Ansariel>
	if (hasChild("favorites_on_login_check", TRUE))
	{
		getChild<LLCheckBoxCtrl>("favorites_on_login_check")->setCommitCallback(boost::bind(&handleFavoritesOnLoginChanged, _1, _2));
		// <FS:Ansariel> [FS Login Panel]
		//bool show_favorites_at_login = LLPanelLogin::getShowFavorites();
		bool show_favorites_at_login = FSPanelLogin::getShowFavorites();
		// </FS:Ansariel> [FS Login Panel]
		getChild<LLCheckBoxCtrl>("favorites_on_login_check")->setValue(show_favorites_at_login);
	}
	if (hasChild("mute_chb_label", TRUE))
	{
		getChild<LLTextBox>("mute_chb_label")->setShowCursorHand(false);
		getChild<LLTextBox>("mute_chb_label")->setSoundFlags(LLView::MOUSE_UP);
		getChild<LLTextBox>("mute_chb_label")->setClickedCallback(boost::bind(&toggleMuteWhenMinimized));
	}

	// Panel Setup (Network) -WoLf
	if (hasChild("connection_port_enabled"))
	{
		getChild<LLCheckBoxCtrl>("connection_port_enabled")->setCommitCallback(boost::bind(&showCustomPortWarning, _1, _2));
	} 
	// [/WoLf]

	//////////////////////PanelSetup ///////////////////
	//<FS:HG> FIRE-6340, FIRE-6567 - Setting Bandwidth issues
	//if (hasChild("max_bandwidth", TRUE))
	//{
	//	mBandWidthUpdater = new LLPanelPreference::Updater(boost::bind(&handleBandwidthChanged, _1), BANDWIDTH_UPDATER_TIMEOUT);
	//	gSavedSettings.getControl("ThrottleBandwidthKBPS")->getSignal()->connect(boost::bind(&LLPanelPreference::Updater::update, mBandWidthUpdater, _2));
	//}
	//</FS:HG> FIRE-6340, FIRE-6567 - Setting Bandwidth issues

#ifdef EXTERNAL_TOS
	LLRadioGroup* ext_browser_settings = getChild<LLRadioGroup>("preferred_browser_behavior");
	if (ext_browser_settings)
	{
		// turn off ability to set external/internal browser
		ext_browser_settings->setSelectedByValue(LLWeb::BROWSER_EXTERNAL_ONLY, true);
		ext_browser_settings->setEnabled(false);
	}
#endif

	////////////////////// PanelAlerts ///////////////////
	if (hasChild("OnlineOfflinetoNearbyChat", TRUE))
	{
		getChildView("OnlineOfflinetoNearbyChatHistory")->setEnabled(getChild<LLUICtrl>("OnlineOfflinetoNearbyChat")->getValue().asBoolean());
	}

	// <FS:Ansariel> Only enable Growl checkboxes if Growl is usable
	if (hasChild("notify_growl_checkbox", TRUE))
	{
		BOOL growl_enabled = gSavedSettings.getBOOL("FSEnableGrowl") && GrowlManager::isUsable();
		getChild<LLCheckBoxCtrl>("notify_growl_checkbox")->setCommitCallback(boost::bind(&LLPanelPreference::onEnableGrowlChanged, this));
		getChild<LLCheckBoxCtrl>("notify_growl_checkbox")->setEnabled(GrowlManager::isUsable());
		getChild<LLCheckBoxCtrl>("notify_growl_always_checkbox")->setEnabled(growl_enabled);
		getChild<LLCheckBoxCtrl>("FSFilterGrowlKeywordDuplicateIMs")->setEnabled(growl_enabled);
	}
	// </FS:Ansariel>

	////////////////////// PanelUI ///////////////////
	// <FS:Ansariel> Customizable contact list columns
	if (hasChild("textFriendlistColumns", TRUE))
	{
		onCheckContactListColumnMode();
	}
	// </FS:Ansariel>

	apply();
	return true;
}

LLPanelPreference::~LLPanelPreference()
{
	//<FS:HG> FIRE-6340, FIRE-6567 - Setting Bandwidth issues
	//if (mBandWidthUpdater)
	//{
	//	delete mBandWidthUpdater;
	//}
	//</FS:HG> FIRE-6340, FIRE-6567 - Setting Bandwidth issues
}
void LLPanelPreference::apply()
{
	// no-op
}

void LLPanelPreference::saveSettings()
{
	LLFloater* advanced = LLFloaterReg::findTypedInstance<LLFloater>("prefs_graphics_advanced");

	// Save the value of all controls in the hierarchy
	mSavedValues.clear();
	std::list<LLView*> view_stack;
	view_stack.push_back(this);
	if (advanced)
	{
		view_stack.push_back(advanced);
	}
	while(!view_stack.empty())
	{
		// Process view on top of the stack
		LLView* curview = view_stack.front();
		view_stack.pop_front();

		LLColorSwatchCtrl* color_swatch = dynamic_cast<LLColorSwatchCtrl *>(curview);
		if (color_swatch)
		{
			mSavedColors[color_swatch->getName()] = color_swatch->get();
		}
		else
		{
			LLUICtrl* ctrl = dynamic_cast<LLUICtrl*>(curview);
			if (ctrl)
			{
				LLControlVariable* control = ctrl->getControlVariable();
				if (control)
				{
					mSavedValues[control] = control->getValue();
				}
			}
		}
			
		// Push children onto the end of the work stack
		for (child_list_t::const_iterator iter = curview->getChildList()->begin();
			 iter != curview->getChildList()->end(); ++iter)
		{
			view_stack.push_back(*iter);
		}
	}	
}

void LLPanelPreference::showMultipleViewersWarning(LLUICtrl* checkbox, const LLSD& value)
{
    if (checkbox && checkbox->getValue())
    {
        LLNotificationsUtil::add("AllowMultipleViewers");
    }
}

void LLPanelPreference::showFriendsOnlyWarning(LLUICtrl* checkbox, const LLSD& value)
{
	if (checkbox)
	{
		gSavedPerAccountSettings.setBOOL("VoiceCallsFriendsOnly", checkbox->getValue().asBoolean());
		if (checkbox->getValue())
		{
			LLNotificationsUtil::add("FriendsAndGroupsOnly");
		}
	}
}
// Manage the custom port alert, fixes Cant Close bug. -WoLf
void LLPanelPreference::showCustomPortWarning(LLUICtrl* checkbox, const LLSD& value)
{
		LLNotificationsUtil::add("ChangeConnectionPort");
}
// [/WoLf]

void LLPanelPreference::handleFavoritesOnLoginChanged(LLUICtrl* checkbox, const LLSD& value)
{
	if (checkbox)
	{
		LLFavoritesOrderStorage::instance().showFavoritesOnLoginChanged(checkbox->getValue().asBoolean());
		if(checkbox->getValue())
		{
			LLNotificationsUtil::add("FavoritesOnLogin");
		}
	}
}

void LLPanelPreference::toggleMuteWhenMinimized()
{
	std::string mute("MuteWhenMinimized");
	gSavedSettings.setBOOL(mute, !gSavedSettings.getBOOL(mute));
	LLFloaterPreference* instance = LLFloaterReg::findTypedInstance<LLFloaterPreference>("preferences");
	if (instance)
	{
		instance->getChild<LLCheckBoxCtrl>("mute_when_minimized")->setBtnFocus();
	}
}

// <FS:Ansariel> Only enable Growl checkboxes if Growl is usable
void LLPanelPreference::onEnableGrowlChanged()
{
	BOOL growl_enabled = gSavedSettings.getBOOL("FSEnableGrowl") && GrowlManager::isUsable();
	getChild<LLCheckBoxCtrl>("notify_growl_always_checkbox")->setEnabled(growl_enabled);
	getChild<LLCheckBoxCtrl>("FSFilterGrowlKeywordDuplicateIMs")->setEnabled(growl_enabled);
}
// </FS:Ansariel>

// <FS:Ansariel> Flash chat toolbar button notification
void  LLPanelPreference::onChatWindowChanged()
{
	getChild<LLCheckBoxCtrl>("FSNotifyIMFlash")->setEnabled(gSavedSettings.getS32("FSChatWindow") == 1);
}
// </FS:Ansariel>

// <FS:Ansariel> Exodus' mouselook combat feature
void LLPanelPreference::updateMouselookCombatFeatures()
{
	bool enabled = gSavedSettings.getBOOL("EnableMouselook") && gSavedSettings.getBOOL("FSMouselookCombatFeatures");
	getChild<LLCheckBoxCtrl>("ExodusMouselookIFF")->setEnabled(enabled);
	getChild<LLSliderCtrl>("ExodusMouselookIFFRange")->setEnabled(enabled);
}
// </FS:Ansariel>

// <FS:Ansariel> Minimap pick radius transparency
void LLPanelPreference::updateMapPickRadiusTransparency(const LLSD& value)
{
	static LLColorSwatchCtrl* color_swatch = getChild<LLColorSwatchCtrl>("MapPickRadiusColor");

	LLUIColorTable& color_table = LLUIColorTable::instance();
	LLColor4 color = color_table.getColor("MapPickRadiusColor").get();
	color.mV[VW] = value.asReal();
	color_table.setColor("MapPickRadiusColor", color);
	color_swatch->set(color);
}
// </FS:Ansariel>

// <FS:Ansariel> Customizable contact list columns
void LLPanelPreference::onCheckContactListColumnMode()
{
	childSetEnabled("FSFriendListColumnShowUserName", gSavedSettings.getBOOL("FSFriendListColumnShowDisplayName") || gSavedSettings.getBOOL("FSFriendListColumnShowFullName"));
	childSetEnabled("FSFriendListColumnShowDisplayName", gSavedSettings.getBOOL("FSFriendListColumnShowUserName") || gSavedSettings.getBOOL("FSFriendListColumnShowFullName"));
	childSetEnabled("FSFriendListColumnShowFullName", gSavedSettings.getBOOL("FSFriendListColumnShowUserName") || gSavedSettings.getBOOL("FSFriendListColumnShowDisplayName"));
}
// </FS:Ansariel>

void LLPanelPreference::cancel()
{
	LLPresetsManager::instance().setIsLoadingPreset(true); // <FS:Ansariel> Graphic preset controls independent from XUI

	for (control_values_map_t::iterator iter =  mSavedValues.begin();
		 iter !=  mSavedValues.end(); ++iter)
	{
		LLControlVariable* control = iter->first;
		LLSD ctrl_value = iter->second;

		if((control->getName() == "InstantMessageLogPath") && (ctrl_value.asString() == ""))
		{
			continue;
		}

		control->set(ctrl_value);
	}

	for (string_color_map_t::iterator iter = mSavedColors.begin();
		 iter != mSavedColors.end(); ++iter)
	{
		LLColorSwatchCtrl* color_swatch = findChild<LLColorSwatchCtrl>(iter->first);
		if (color_swatch)
		{
			color_swatch->set(iter->second);
			color_swatch->onCommit();
		}
	}

	// <FS:Ansariel> Minimap pick radius transparency
	LLSliderCtrl* map_pickradius_transparency = findChild<LLSliderCtrl>("MapPickRadiusTransparency");
	if (map_pickradius_transparency)
	{
		map_pickradius_transparency->setValue(mOriginalMapPickRadiusTransparency);
	}
	// </FS:Ansariel>

	LLPresetsManager::instance().setIsLoadingPreset(false); // <FS:Ansariel> Graphic preset controls indepentent from XUI
}

//<FS:KC> Handled centrally now
/*
void LLPanelPreference::setControlFalse(const LLSD& user_data)
{
	std::string control_name = user_data.asString();
	LLControlVariable* control = findControl(control_name);
	
	if (control)
		control->set(LLSD(FALSE));
}
*/

void LLPanelPreference::updateMediaAutoPlayCheckbox(LLUICtrl* ctrl)
{
	std::string name = ctrl->getName();

	// Disable "Allow Media to auto play" only when both
	// "Streaming Music" and "Media" are unchecked. STORM-513.
	if ((name == "enable_music") || (name == "enable_media"))
	{
		bool music_enabled = getChild<LLCheckBoxCtrl>("enable_music")->get();
		bool media_enabled = getChild<LLCheckBoxCtrl>("enable_media")->get();

		getChild<LLCheckBoxCtrl>("media_auto_play_combo")->setEnabled(music_enabled || media_enabled);
	}
}

void LLPanelPreference::deletePreset(const LLSD& user_data)
{
	LLFloaterReg::showInstance("delete_pref_preset", user_data.asString());
}

void LLPanelPreference::savePreset(const LLSD& user_data)
{
	LLFloaterReg::showInstance("save_pref_preset", user_data.asString());
}

void LLPanelPreference::loadPreset(const LLSD& user_data)
{
	LLFloaterReg::showInstance("load_pref_preset", user_data.asString());
}

void LLPanelPreference::setHardwareDefaults()
{
}

class LLPanelPreferencePrivacy : public LLPanelPreference
{
public:
	LLPanelPreferencePrivacy()
	{
		mAccountIndependentSettings.push_back("AutoDisengageMic");

		mAutoresponseItem = gSavedPerAccountSettings.getString("FSAutoresponseItemUUID");
	}

	/*virtual*/ void saveSettings()
	{
		LLPanelPreference::saveSettings();

		// Don't save (=erase from the saved values map) per-account privacy settings
		// if we're not logged in, otherwise they will be reset to defaults on log off.
		if (LLStartUp::getStartupState() != STATE_STARTED)
		{
			// Erase only common settings, assuming there are no color settings on Privacy page.
			for (control_values_map_t::iterator it = mSavedValues.begin(); it != mSavedValues.end(); )
			{
				const std::string setting = it->first->getName();
				if (find(mAccountIndependentSettings.begin(),
					mAccountIndependentSettings.end(), setting) == mAccountIndependentSettings.end())
				{
					mSavedValues.erase(it++);
				}
				else
				{
					++it;
				}
			}
		}
	}

	// <FS:Ansariel> Send inventory item on autoresponse
	/*virtual*/ void apply()
	{
		LLPanelPreference::apply();
		if (LLStartUp::getStartupState() == STATE_STARTED)
		{
			gSavedPerAccountSettings.setString("FSAutoresponseItemUUID", mAutoresponseItem);
		}
	}
	// </FS:Ansariel>

	// <FS:Ansariel> DebugLookAt checkbox status not working properly
	/*virtual*/ BOOL postBuild()
	{
		getChild<LLUICtrl>("showlookat")->setCommitCallback(boost::bind(&LLPanelPreferencePrivacy::onClickDebugLookAt, this, _2));
		gSavedPerAccountSettings.getControl("DebugLookAt")->getSignal()->connect(boost::bind(&LLPanelPreferencePrivacy::onChangeDebugLookAt, this));
		onChangeDebugLookAt();

		mInvDropTarget = getChild<FSCopyTransInventoryDropTarget>("autoresponse_item");
		mInvDropTarget->setDADCallback(boost::bind(&LLPanelPreferencePrivacy::onDADAutoresponseItem, this, _1));
		getChild<LLButton>("clear_autoresponse_item")->setCommitCallback(boost::bind(&LLPanelPreferencePrivacy::onClearAutoresponseItem, this));

		return LLPanelPreference::postBuild();
	}
	// </FS:Ansariel>

	// <FS:Ansariel> Send inventory item on autoresponse
	/* virtual */ void onOpen(const LLSD& key)
	{
		LLButton* clear_item_btn = getChild<LLButton>("clear_autoresponse_item");
		clear_item_btn->setEnabled(FALSE);
		if (LLStartUp::getStartupState() == STATE_STARTED)
		{
			mAutoresponseItem = gSavedPerAccountSettings.getString("FSAutoresponseItemUUID");
			LLUUID item_id(mAutoresponseItem);
			if (item_id.isNull())
			{
				mInvDropTarget->setText(getString("AutoresponseItemNotSet"));
			}
			else
			{
				clear_item_btn->setEnabled(TRUE);
				LLInventoryObject* item = gInventory.getObject(item_id);
				if (item)
				{
					mInvDropTarget->setText(item->getName());
				}
				else
				{
					mInvDropTarget->setText(getString("AutoresponseItemNotAvailable"));
				}
			}
		}
		else
		{
			mInvDropTarget->setText(getString("AutoresponseItemNotLoggedIn"));
		}
	}
	// </FS:Ansariel>

private:
	std::list<std::string> mAccountIndependentSettings;

	// <FS:Ansariel> Send inventory item on autoresponse
	FSCopyTransInventoryDropTarget*	mInvDropTarget;
	std::string						mAutoresponseItem;

	// <FS:Ansariel> DebugLookAt checkbox status not working properly
	void onChangeDebugLookAt()
	{
		getChild<LLCheckBoxCtrl>("showlookat")->set(gSavedPerAccountSettings.getS32("DebugLookAt") == 0 ? FALSE : TRUE);
	}

	void onClickDebugLookAt(const LLSD& value)
	{
		gSavedPerAccountSettings.setS32("DebugLookAt", value.asBoolean());
	}
	// </FS:Ansariel>

	// <FS:Ansariel> Send inventory item on autoresponse
	void onDADAutoresponseItem(const LLUUID& item_id)
	{
		LLInventoryObject* item = gInventory.getObject(item_id);
		if (item)
		{
			mInvDropTarget->setText(item->getName());
			mAutoresponseItem = item_id.asString();
			childSetEnabled("clear_autoresponse_item", true);
		}
	}

	void onClearAutoresponseItem()
	{
		mAutoresponseItem = "";
		mInvDropTarget->setText(getString("AutoresponseItemNotSet"));
		childSetEnabled("clear_autoresponse_item", false);
	}
	// </FS:Ansariel>
};

static LLPanelInjector<LLPanelPreferenceGraphics> t_pref_graph("panel_preference_graphics");
static LLPanelInjector<LLPanelPreferencePrivacy> t_pref_privacy("panel_preference_privacy");

BOOL LLPanelPreferenceGraphics::postBuild()
{
	// <FS:Ansariel> Improved graphics preferences
	//LLFloaterReg::showInstance("prefs_graphics_advanced");
	//LLFloaterReg::hideInstance("prefs_graphics_advanced");
	// </FS:Ansariel>

	// <FS:Ansariel> Advanced graphics preferences
// Don't do this on Mac as their braindead GL versioning
// sets this when 8x and 16x are indeed available
//
#if !LL_DARWIN
	if (gGLManager.mIsIntel || gGLManager.mGLVersion < 3.f)
	{ //remove FSAA settings above "4x"
		LLComboBox* combo = getChild<LLComboBox>("fsaa");
		combo->remove("8x");
		combo->remove("16x");
	}

	LLCheckBoxCtrl *use_HiDPI = getChild<LLCheckBoxCtrl>("use HiDPI");
	use_HiDPI->setEnabled(FALSE);
#endif
	// </FS:Ansariel>

	resetDirtyChilds();
	setPresetText();

	LLPresetsManager* presetsMgr = LLPresetsManager::getInstance();
    presetsMgr->setPresetListChangeCallback(boost::bind(&LLPanelPreferenceGraphics::onPresetsListChange, this));
    presetsMgr->createMissingDefault(PRESETS_GRAPHIC); // a no-op after the first time, but that's ok
    

// <FS:CR> Hide this until we have fullscreen mode functional on OSX again
#ifdef LL_DARWIN
	getChild<LLCheckBoxCtrl>("Fullscreen Mode")->setVisible(FALSE);
#endif // LL_DARWIN
// </FS:CR>

	return LLPanelPreference::postBuild();
}
void LLPanelPreferenceGraphics::draw()
{
	// <FS:Ansariel> Graphic preset controls independent from XUI
	//setPresetText();
	LLPanelPreference::draw();
}

void LLPanelPreferenceGraphics::onPresetsListChange()
{
	resetDirtyChilds();
	setPresetText();

	//LLFloaterPreference* instance = LLFloaterReg::findTypedInstance<LLFloaterPreference>("preferences");
	//if (instance && !gSavedSettings.getString("PresetGraphicActive").empty())
	//{
	//	instance->saveSettings(); //make cancel work correctly after changing the preset
	//}
	//else
	//{
	//	std::string dummy;
	//	instance->saveGraphicsPreset(dummy);
	//}
}

void LLPanelPreferenceGraphics::setPresetText()
{
	// <FS:Ansariel> Performance improvement
	//LLTextBox* preset_text = getChild<LLTextBox>("preset_text");
	static LLTextBox* preset_text = getChild<LLTextBox>("preset_text");
	// </FS:Ansariel>

	std::string preset_graphic_active = gSavedSettings.getString("PresetGraphicActive");

	// <FS:Ansariel> Fix resetting graphics preset on cancel
	//if (!preset_graphic_active.empty() && preset_graphic_active != preset_text->getText())
	//{
	//	LLFloaterPreference* instance = LLFloaterReg::findTypedInstance<LLFloaterPreference>("preferences");
	//	if (instance)
	//	{
	//		instance->saveGraphicsPreset(preset_graphic_active);
	//	}
	//}
	// </FS:Ansariel>

	// <FS:Ansariel> Graphic preset controls independent from XUI
    //if (hasDirtyChilds() && !preset_graphic_active.empty())
	//{
	//	gSavedSettings.setString("PresetGraphicActive", "");
	//	preset_graphic_active.clear();
	//	// This doesn't seem to cause an infinite recursion.  This trigger is needed to cause the pulldown
	//	// panel to update.
	//	LLPresetsManager::getInstance()->triggerChangeSignal();
	//}
	// </FS:Ansariel>

	if (!preset_graphic_active.empty())
	{
		if (preset_graphic_active == PRESETS_DEFAULT)
		{
			preset_graphic_active = LLTrans::getString(PRESETS_DEFAULT);
		}
		preset_text->setText(preset_graphic_active);
	}
	else
	{
		preset_text->setText(LLTrans::getString("none_paren_cap"));
	}

	preset_text->resetDirty();
}

bool LLPanelPreferenceGraphics::hasDirtyChilds()
{
	LLFloater* advanced = LLFloaterReg::findTypedInstance<LLFloater>("prefs_graphics_advanced");
	std::list<LLView*> view_stack;
	view_stack.push_back(this);
	if (advanced)
	{
		view_stack.push_back(advanced);
	}
	while(!view_stack.empty())
	{
		// Process view on top of the stack
		LLView* curview = view_stack.front();
		view_stack.pop_front();

		LLUICtrl* ctrl = dynamic_cast<LLUICtrl*>(curview);
		if (ctrl)
		{
			if (ctrl->isDirty())
			{
				LLControlVariable* control = ctrl->getControlVariable();
				if (control)
				{
					std::string control_name = control->getName();
					if (!control_name.empty())
					{
						return true;
					}
				}
			}
		}
		// Push children onto the end of the work stack
		for (child_list_t::const_iterator iter = curview->getChildList()->begin();
			 iter != curview->getChildList()->end(); ++iter)
		{
			view_stack.push_back(*iter);
		}
	}	
	return false;
}

void LLPanelPreferenceGraphics::resetDirtyChilds()
{
	LLFloater* advanced = LLFloaterReg::findTypedInstance<LLFloater>("prefs_graphics_advanced");
	std::list<LLView*> view_stack;
	view_stack.push_back(this);
	if (advanced)
	{
		view_stack.push_back(advanced);
	}
	while(!view_stack.empty())
	{
		// Process view on top of the stack
		LLView* curview = view_stack.front();
		view_stack.pop_front();

		LLUICtrl* ctrl = dynamic_cast<LLUICtrl*>(curview);
		if (ctrl)
		{
			ctrl->resetDirty();
		}
		// Push children onto the end of the work stack
		for (child_list_t::const_iterator iter = curview->getChildList()->begin();
			 iter != curview->getChildList()->end(); ++iter)
		{
			view_stack.push_back(*iter);
		}
	}	
}

void LLPanelPreferenceGraphics::cancel()
{
	// <FS:Ansariel> Improved graphics preferences
	resetDirtyChilds();
	LLPanelPreference::cancel();
}
void LLPanelPreferenceGraphics::saveSettings()
{
	resetDirtyChilds();
	// <FS:Ansariel> Improved graphics preferences; We don't need this
	//std::string preset_graphic_active = gSavedSettings.getString("PresetGraphicActive");
	//if (preset_graphic_active.empty())
	//{
	//	LLFloaterPreference* instance = LLFloaterReg::findTypedInstance<LLFloaterPreference>("preferences");
	//	if (instance)
	//	{
	//		//don't restore previous preset after closing Preferences
	//		instance->saveGraphicsPreset(preset_graphic_active);
	//	}
	//}
	// </FS:Ansariel>
	LLPanelPreference::saveSettings();
}
void LLPanelPreferenceGraphics::setHardwareDefaults()
{
	resetDirtyChilds();
	// <FS:Ansariel> Improved graphics preferences
	LLPanelPreference::setHardwareDefaults();
}

//------------------------LLPanelPreferenceControls--------------------------------
static LLPanelInjector<LLPanelPreferenceControls> t_pref_contrls("panel_preference_controls");

LLPanelPreferenceControls::LLPanelPreferenceControls()
    :LLPanelPreference(),
    mEditingColumn(-1),
    mEditingMode(0)
{
    // MODE_COUNT - 1 because there are currently no settings assigned to 'saved settings'.
    for (U32 i = 0; i < LLKeyConflictHandler::MODE_COUNT - 1; ++i)
    {
        mConflictHandler[i].setLoadMode((LLKeyConflictHandler::ESourceMode)i);
    }
}

LLPanelPreferenceControls::~LLPanelPreferenceControls()
{
}

BOOL LLPanelPreferenceControls::postBuild()
{
    // populate list of controls
    pControlsTable = getChild<LLScrollListCtrl>("controls_list");
    pKeyModeBox = getChild<LLComboBox>("key_mode");

    pControlsTable->setCommitCallback(boost::bind(&LLPanelPreferenceControls::onListCommit, this));
    pKeyModeBox->setCommitCallback(boost::bind(&LLPanelPreferenceControls::onModeCommit, this));
    getChild<LLButton>("restore_defaults")->setCommitCallback(boost::bind(&LLPanelPreferenceControls::onRestoreDefaultsBtn, this));

    return TRUE;
}

void LLPanelPreferenceControls::regenerateControls()
{
    mEditingMode = pKeyModeBox->getValue().asInteger();
    mConflictHandler[mEditingMode].loadFromSettings((LLKeyConflictHandler::ESourceMode)mEditingMode);
    populateControlTable();
}

bool LLPanelPreferenceControls::addControlTableColumns(const std::string &filename)
{
    LLXMLNodePtr xmlNode;
    LLScrollListCtrl::Contents contents;
    if (!LLUICtrlFactory::getLayeredXMLNode(filename, xmlNode))
    {
        LL_WARNS() << "Failed to load " << filename << LL_ENDL;
        return false;
    }
    LLXUIParser parser;
    parser.readXUI(xmlNode, contents, filename);

    if (!contents.validateBlock())
    {
        return false;
    }

    for (LLInitParam::ParamIterator<LLScrollListColumn::Params>::const_iterator col_it = contents.columns.begin();
        col_it != contents.columns.end();
        ++col_it)
    {
        pControlsTable->addColumn(*col_it);
    }

    return true;
}

bool LLPanelPreferenceControls::addControlTableRows(const std::string &filename)
{
    LLXMLNodePtr xmlNode;
    LLScrollListCtrl::Contents contents;
    if (!LLUICtrlFactory::getLayeredXMLNode(filename, xmlNode))
    {
        LL_WARNS() << "Failed to load " << filename << LL_ENDL;
        return false;
    }
    LLXUIParser parser;
    parser.readXUI(xmlNode, contents, filename);

    if (!contents.validateBlock())
    {
        return false;
    }

    LLScrollListCell::Params cell_params;
    // init basic cell params
    cell_params.font = LLFontGL::getFontSansSerif();
    cell_params.font_halign = LLFontGL::LEFT;
    cell_params.column = "";
    cell_params.value = "";


    for (LLInitParam::ParamIterator<LLScrollListItem::Params>::const_iterator row_it = contents.rows.begin();
        row_it != contents.rows.end();
        ++row_it)
    {
        std::string control = row_it->value.getValue().asString();
        if (!control.empty() && control != "menu_separator")
        {
            bool show = true;
            bool enabled = mConflictHandler[mEditingMode].canAssignControl(control);
            if (!enabled)
            {
                // If empty: this is a placeholder to make sure user won't assign
                // value by accident, don't show it
                // If not empty: predefined control combination user should see
                // to know that combination is reserved
                show = !mConflictHandler[mEditingMode].isControlEmpty(control);
                // example: teleport_to and walk_to in first person view, and
                // sitting related functions, see generatePlaceholders()
            }

            if (show)
            {
                // At the moment viewer is hardcoded to assume that columns are named as lst_ctrl%d
                LLScrollListItem::Params item_params(*row_it);
                item_params.enabled.setValue(enabled);

                S32 num_columns = pControlsTable->getNumColumns();
                for (S32 col = 1; col < num_columns; col++)
                {
                    cell_params.column = llformat("lst_ctrl%d", col);
                    cell_params.value = mConflictHandler[mEditingMode].getControlString(control, col - 1);
                    item_params.columns.add(cell_params);
                }
                pControlsTable->addRow(item_params, EAddPosition::ADD_BOTTOM);
            }
        }
        else
        {
            // Separator example:
            // <rows
            //  enabled = "false">
            //  <columns
            //   type = "icon"
            //   color = "0 0 0 0.7"
            //   halign = "center"
            //   value = "menu_separator"
            //   column = "lst_action" / >
            //</rows>
            pControlsTable->addRow(*row_it, EAddPosition::ADD_BOTTOM);
        }
    }
    return true;
}

void LLPanelPreferenceControls::addControlTableSeparator()
{
    LLScrollListItem::Params separator_params;
    separator_params.enabled(false);
    LLScrollListCell::Params column_params;
    column_params.type = "icon";
    column_params.value = "menu_separator";
    column_params.column = "lst_action";
    column_params.color = LLColor4(0.f, 0.f, 0.f, 0.7f);
    column_params.font_halign = LLFontGL::HCENTER;
    separator_params.columns.add(column_params);
    pControlsTable->addRow(separator_params, EAddPosition::ADD_BOTTOM);
}

void LLPanelPreferenceControls::populateControlTable()
{
    pControlsTable->clearRows();
    pControlsTable->clearColumns();

    // Add columns
    std::string filename;
    switch ((LLKeyConflictHandler::ESourceMode)mEditingMode)
    {
    case LLKeyConflictHandler::MODE_THIRD_PERSON:
    case LLKeyConflictHandler::MODE_FIRST_PERSON:
    case LLKeyConflictHandler::MODE_EDIT_AVATAR:
    case LLKeyConflictHandler::MODE_SITTING:
        filename = "control_table_contents_columns_basic.xml";
        break;
    default:
        {
            // Either unknown mode or MODE_SAVED_SETTINGS
            // It doesn't have UI or actual settings yet
            LL_WARNS() << "Unimplemented mode" << LL_ENDL;

            // Searchable columns were removed, mark searchables for an update
            LLFloaterPreference* instance = LLFloaterReg::findTypedInstance<LLFloaterPreference>("preferences");
            if (instance)
            {
                instance->updateSearchableItems();
            }
            return;
        }
    }
    addControlTableColumns(filename);

    // Add rows.
    // Each file represents individual visual group (movement/camera/media...)
    if (mEditingMode == LLKeyConflictHandler::MODE_FIRST_PERSON)
    {
        // Don't display whole camera and editing groups
        addControlTableRows("control_table_contents_movement.xml");
        addControlTableSeparator();
        addControlTableRows("control_table_contents_media.xml");
    }
    // MODE_THIRD_PERSON; MODE_EDIT_AVATAR; MODE_SITTING
    else if (mEditingMode < LLKeyConflictHandler::MODE_SAVED_SETTINGS)
    {
        // In case of 'sitting' mode, movements still apply due to vehicles
        // but walk_to is not supported and will be hidden by addControlTableRows
        addControlTableRows("control_table_contents_movement.xml");
        addControlTableSeparator();

        addControlTableRows("control_table_contents_camera.xml");
        addControlTableSeparator();

        addControlTableRows("control_table_contents_editing.xml");
        addControlTableSeparator();

        addControlTableRows("control_table_contents_media.xml");
    }
    else
    {
        LL_WARNS() << "Unimplemented mode" << LL_ENDL;
    }

    // Searchable columns were removed and readded, mark searchables for an update
    // Note: at the moment tables/lists lack proper llsearchableui support
    LLFloaterPreference* instance = LLFloaterReg::findTypedInstance<LLFloaterPreference>("preferences");
    if (instance)
    {
        instance->updateSearchableItems();
    }
}

void LLPanelPreferenceControls::updateTable()
{
    mEditingControl.clear();
    std::vector<LLScrollListItem*> list = pControlsTable->getAllData();
    for (S32 i = 0; i < list.size(); ++i)
    {
        std::string control = list[i]->getValue();
        if (!control.empty())
        {
            LLScrollListCell* cell = NULL;

            S32 num_columns = pControlsTable->getNumColumns();
            for (S32 col = 1; col < num_columns; col++)
            {
                cell = list[i]->getColumn(col);
                cell->setValue(mConflictHandler[mEditingMode].getControlString(control, col - 1));
            }
        }
    }
    pControlsTable->deselectAllItems();
}

void LLPanelPreferenceControls::apply()
{
    for (U32 i = 0; i < LLKeyConflictHandler::MODE_COUNT - 1; ++i)
    {
        if (mConflictHandler[i].hasUnsavedChanges())
        {
            mConflictHandler[i].saveToSettings();
        }
    }
}

void LLPanelPreferenceControls::cancel()
{
    for (U32 i = 0; i < LLKeyConflictHandler::MODE_COUNT - 1; ++i)
    {
        if (mConflictHandler[i].hasUnsavedChanges())
        {
            mConflictHandler[i].clear();
        }
    }
    pControlsTable->clearRows();
    pControlsTable->clearColumns();
}

void LLPanelPreferenceControls::saveSettings()
{
    for (U32 i = 0; i < LLKeyConflictHandler::MODE_COUNT - 1; ++i)
    {
        if (mConflictHandler[i].hasUnsavedChanges())
        {
            mConflictHandler[i].saveToSettings();
            mConflictHandler[i].clear();
        }
    }

    S32 mode = pKeyModeBox->getValue().asInteger();
    if (mConflictHandler[mode].empty() || pControlsTable->isEmpty())
    {
        regenerateControls();
    }
}

void LLPanelPreferenceControls::resetDirtyChilds()
{
    regenerateControls();
}

void LLPanelPreferenceControls::onListCommit()
{
    LLScrollListItem* item = pControlsTable->getFirstSelected();
    if (item == NULL)
    {
        return;
    }

    std::string control = item->getValue();

    if (control.empty())
    {
        pControlsTable->deselectAllItems();
        return;
    }

    if (!mConflictHandler[mEditingMode].canAssignControl(control))
    {
        pControlsTable->deselectAllItems();
        return;
    }

    S32 cell_ind = item->getSelectedCell();
    if (cell_ind <= 0)
    {
        pControlsTable->deselectAllItems();
        return;
    }

    // List does not tell us what cell was clicked, so we have to figure it out manually, but
    // fresh mouse coordinates are not yet accessible during onCommit() and there are other issues,
    // so we cheat: remember item user clicked at, trigger 'key dialog' on hover that comes next,
    // use coordinates from hover to calculate cell

    LLScrollListCell* cell = item->getColumn(cell_ind);
    if (cell)
    {
        LLSetKeyBindDialog* dialog = LLFloaterReg::getTypedInstance<LLSetKeyBindDialog>("keybind_dialog", LLSD());
        if (dialog)
        {
            mEditingControl = control;
            mEditingColumn = cell_ind;
            dialog->setParent(this, pControlsTable, DEFAULT_KEY_FILTER);

            LLFloater* root_floater = gFloaterView->getParentFloater(this);
            if (root_floater)
                root_floater->addDependentFloater(dialog);
            dialog->openFloater();
            dialog->setFocus(TRUE);
        }
    }
    else
    {
        pControlsTable->deselectAllItems();
    }
}

void LLPanelPreferenceControls::onModeCommit()
{
    mEditingMode = pKeyModeBox->getValue().asInteger();
    if (mConflictHandler[mEditingMode].empty())
    {
        // opening for first time
        mConflictHandler[mEditingMode].loadFromSettings((LLKeyConflictHandler::ESourceMode)mEditingMode);
    }
    populateControlTable();
}

void LLPanelPreferenceControls::onRestoreDefaultsBtn()
{
    LLNotificationsUtil::add("PreferenceControlsDefaults", LLSD(), LLSD(), boost::bind(&LLPanelPreferenceControls::onRestoreDefaultsResponse, this, _1, _2));
}

void LLPanelPreferenceControls::onRestoreDefaultsResponse(const LLSD& notification, const LLSD& response)
{
    S32 option = LLNotificationsUtil::getSelectedOption(notification, response);
    switch(option)
    {
    case 0: // All
        for (U32 i = 0; i < LLKeyConflictHandler::MODE_COUNT - 1; ++i)
        {
            mConflictHandler[i].resetToDefaults();
            // Apply changes to viewer as 'temporary'
            mConflictHandler[i].saveToSettings(true);

            // notify comboboxes in move&view about potential change
            LLFloaterPreference* instance = LLFloaterReg::findTypedInstance<LLFloaterPreference>("preferences");
            if (instance)
            {
                instance->updateClickActionViews();
            }
        }

        updateTable();
        break;
    case 1: // Current
        mConflictHandler[mEditingMode].resetToDefaults();
        // Apply changes to viewer as 'temporary'
        mConflictHandler[mEditingMode].saveToSettings(true);

        if (mEditingMode == LLKeyConflictHandler::MODE_THIRD_PERSON)
        {
            // notify comboboxes in move&view about potential change
            LLFloaterPreference* instance = LLFloaterReg::findTypedInstance<LLFloaterPreference>("preferences");
            if (instance)
            {
                instance->updateClickActionViews();
            }
        }

        updateTable();
        break;
    case 2: // Cancel
    default:
        //exit;
        break;
    }
}

// Bypass to let Move & view read values without need to create own key binding handler
// Assumes third person view
// Might be better idea to just move whole mConflictHandler into LLFloaterPreference
bool LLPanelPreferenceControls::canKeyBindHandle(const std::string &control, EMouseClickType click, KEY key, MASK mask)
{
    S32 mode = LLKeyConflictHandler::MODE_THIRD_PERSON;
    if (mConflictHandler[mode].empty())
    {
        // opening for first time
        mConflictHandler[mode].loadFromSettings(LLKeyConflictHandler::MODE_THIRD_PERSON);
    }

    return mConflictHandler[mode].canHandleControl(control, click, key, mask);
}

// Bypass to let Move & view modify values without need to create own key binding handler
// Assumes third person view
// Might be better idea to just move whole mConflictHandler into LLFloaterPreference
void LLPanelPreferenceControls::setKeyBind(const std::string &control, EMouseClickType click, KEY key, MASK mask, bool set)
{
    S32 mode = LLKeyConflictHandler::MODE_THIRD_PERSON;
    if (mConflictHandler[mode].empty())
    {
        // opening for first time
        mConflictHandler[mode].loadFromSettings(LLKeyConflictHandler::MODE_THIRD_PERSON);
    }

    if (!mConflictHandler[mode].canAssignControl(mEditingControl))
    {
        return;
    }

    bool already_recorded = mConflictHandler[mode].canHandleControl(control, click, key, mask);
    if (set)
    {
        if (already_recorded)
        {
            // nothing to do
            return;
        }

        // find free spot to add data, if no free spot, assign to first
        S32 index = 0;
        for (S32 i = 0; i < 3; i++)
        {
            if (mConflictHandler[mode].getControl(control, i).isEmpty())
            {
                index = i;
                break;
            }
        }
        // At the moment 'ignore_mask' mask is mostly ignored, a placeholder
        // Todo: implement it since it's preferable for things like teleport to match
        // mask exactly but for things like running to ignore additional masks
        // Ideally this needs representation in keybindings UI
        bool ignore_mask = true;
        mConflictHandler[mode].registerControl(control, index, click, key, mask, ignore_mask);
    }
    else if (!set)
    {
        if (!already_recorded)
        {
            // nothing to do
            return;
        }

        // find specific control and reset it
        for (S32 i = 0; i < 3; i++)
        {
            LLKeyData data = mConflictHandler[mode].getControl(control, i);
            if (data.mMouse == click && data.mKey == key && data.mMask == mask)
            {
                mConflictHandler[mode].clearControl(control, i);
            }
        }
    }
}

void LLPanelPreferenceControls::updateAndApply()
{
    S32 mode = LLKeyConflictHandler::MODE_THIRD_PERSON;
    mConflictHandler[mode].saveToSettings(true);
    updateTable();
}

// from LLSetKeybindDialog's interface
bool LLPanelPreferenceControls::onSetKeyBind(EMouseClickType click, KEY key, MASK mask, bool all_modes)
{
    if (!mConflictHandler[mEditingMode].canAssignControl(mEditingControl))
    {
        return true;
    }

    if ( mEditingColumn > 0)
    {
        if (all_modes)
        {
            for (U32 i = 0; i < LLKeyConflictHandler::MODE_COUNT - 1; ++i)
            {
                if (mConflictHandler[i].empty())
                {
                    mConflictHandler[i].loadFromSettings((LLKeyConflictHandler::ESourceMode)i);
                }
                mConflictHandler[i].registerControl(mEditingControl, mEditingColumn - 1, click, key, mask, true);
                // Apply changes to viewer as 'temporary'
                mConflictHandler[i].saveToSettings(true);
            }
        }
        else
        {
            mConflictHandler[mEditingMode].registerControl(mEditingControl, mEditingColumn - 1, click, key, mask, true);
            // Apply changes to viewer as 'temporary'
            mConflictHandler[mEditingMode].saveToSettings(true);
        }
    }

    updateTable();

    if ((mEditingMode == LLKeyConflictHandler::MODE_THIRD_PERSON || all_modes)
        && (mEditingControl == "walk_to"
            || mEditingControl == "teleport_to"
            || click == CLICK_LEFT
            || click == CLICK_DOUBLELEFT))
    {
        // notify comboboxes in move&view about potential change
        LLFloaterPreference* instance = LLFloaterReg::findTypedInstance<LLFloaterPreference>("preferences");
        if (instance)
        {
            instance->updateClickActionViews();
        }
    }

    return true;
}

void LLPanelPreferenceControls::onDefaultKeyBind(bool all_modes)
{
    if (!mConflictHandler[mEditingMode].canAssignControl(mEditingControl))
    {
        return;
    }
    
    if (mEditingColumn > 0)
    {
        if (all_modes)
        {
            for (U32 i = 0; i < LLKeyConflictHandler::MODE_COUNT - 1; ++i)
            {
                if (mConflictHandler[i].empty())
                {
                    mConflictHandler[i].loadFromSettings((LLKeyConflictHandler::ESourceMode)i);
                }
                mConflictHandler[i].resetToDefault(mEditingControl, mEditingColumn - 1);
                // Apply changes to viewer as 'temporary'
                mConflictHandler[i].saveToSettings(true);
            }
        }
        else
        {
            mConflictHandler[mEditingMode].resetToDefault(mEditingControl, mEditingColumn - 1);
            // Apply changes to viewer as 'temporary'
            mConflictHandler[mEditingMode].saveToSettings(true);
        }
    }
    updateTable();

    if (mEditingMode == LLKeyConflictHandler::MODE_THIRD_PERSON || all_modes)
    {
        // notify comboboxes in move&view about potential change
        LLFloaterPreference* instance = LLFloaterReg::findTypedInstance<LLFloaterPreference>("preferences");
        if (instance)
        {
            instance->updateClickActionViews();
        }
    }
}

void LLPanelPreferenceControls::onCancelKeyBind()
{
    pControlsTable->deselectAllItems();
}

LLFloaterPreferenceProxy::LLFloaterPreferenceProxy(const LLSD& key)
	: LLFloater(key),
	  mSocksSettingsDirty(false)
{
	mCommitCallbackRegistrar.add("Proxy.OK",                boost::bind(&LLFloaterPreferenceProxy::onBtnOk, this));
	mCommitCallbackRegistrar.add("Proxy.Cancel",            boost::bind(&LLFloaterPreferenceProxy::onBtnCancel, this));
	mCommitCallbackRegistrar.add("Proxy.Change",            boost::bind(&LLFloaterPreferenceProxy::onChangeSocksSettings, this));
}

LLFloaterPreferenceProxy::~LLFloaterPreferenceProxy()
{
}

BOOL LLFloaterPreferenceProxy::postBuild()
{
	LLRadioGroup* socksAuth = getChild<LLRadioGroup>("socks5_auth_type");
	if (!socksAuth)
	{
		return FALSE;
	}
	if (socksAuth->getSelectedValue().asString() == "None")
	{
		getChild<LLLineEditor>("socks5_username")->setEnabled(false);
		getChild<LLLineEditor>("socks5_password")->setEnabled(false);
	}
	else
	{
		// Populate the SOCKS 5 credential fields with protected values.
		LLPointer<LLCredential> socks_cred = gSecAPIHandler->loadCredential("SOCKS5");
		getChild<LLLineEditor>("socks5_username")->setValue(socks_cred->getIdentifier()["username"].asString());
		getChild<LLLineEditor>("socks5_password")->setValue(socks_cred->getAuthenticator()["creds"].asString());
	}

	return TRUE;
}

void LLFloaterPreferenceProxy::onOpen(const LLSD& key)
{
	saveSettings();
}

void LLFloaterPreferenceProxy::onClose(bool app_quitting)
{
	if(app_quitting)
	{
		cancel();
	}

	if (mSocksSettingsDirty)
	{

		// If the user plays with the Socks proxy settings after login, it's only fair we let them know
		// it will not be updated until next restart.
		if (LLStartUp::getStartupState()>STATE_LOGIN_WAIT)
		{
			LLNotifications::instance().add("ChangeProxySettings", LLSD(), LLSD());
			mSocksSettingsDirty = false; // we have notified the user now be quiet again
		}
	}
}

void LLFloaterPreferenceProxy::saveSettings()
{
	// Save the value of all controls in the hierarchy
	mSavedValues.clear();
	std::list<LLView*> view_stack;
	view_stack.push_back(this);
	while(!view_stack.empty())
	{
		// Process view on top of the stack
		LLView* curview = view_stack.front();
		view_stack.pop_front();

		LLUICtrl* ctrl = dynamic_cast<LLUICtrl*>(curview);
		if (ctrl)
		{
			LLControlVariable* control = ctrl->getControlVariable();
			if (control)
			{
				mSavedValues[control] = control->getValue();
			}
		}

		// Push children onto the end of the work stack
		for (child_list_t::const_iterator iter = curview->getChildList()->begin();
				iter != curview->getChildList()->end(); ++iter)
		{
			view_stack.push_back(*iter);
		}
	}
}

void LLFloaterPreferenceProxy::onBtnOk()
{
	// commit any outstanding text entry
	if (hasFocus())
	{
		LLUICtrl* cur_focus = dynamic_cast<LLUICtrl*>(gFocusMgr.getKeyboardFocus());
		if (cur_focus && cur_focus->acceptsTextInput())
		{
			cur_focus->onCommit();
		}
	}

	// Save SOCKS proxy credentials securely if password auth is enabled
	LLRadioGroup* socksAuth = getChild<LLRadioGroup>("socks5_auth_type");
	if (socksAuth->getSelectedValue().asString() == "UserPass")
	{
		LLSD socks_id = LLSD::emptyMap();
		socks_id["type"] = "SOCKS5";
		socks_id["username"] = getChild<LLLineEditor>("socks5_username")->getValue().asString();

		LLSD socks_authenticator = LLSD::emptyMap();
		socks_authenticator["type"] = "SOCKS5";
		socks_authenticator["creds"] = getChild<LLLineEditor>("socks5_password")->getValue().asString();

		// Using "SOCKS5" as the "grid" argument since the same proxy
		// settings will be used for all grids and because there is no
		// way to specify the type of credential.
		LLPointer<LLCredential> socks_cred = gSecAPIHandler->createCredential("SOCKS5", socks_id, socks_authenticator);
		gSecAPIHandler->saveCredential(socks_cred, true);
	}
	else
	{
		// Clear SOCKS5 credentials since they are no longer needed.
		LLPointer<LLCredential> socks_cred = new LLCredential("SOCKS5");
		gSecAPIHandler->deleteCredential(socks_cred);
	}

	closeFloater(false);
}

void LLFloaterPreferenceProxy::onBtnCancel()
{
	if (hasFocus())
	{
		LLUICtrl* cur_focus = dynamic_cast<LLUICtrl*>(gFocusMgr.getKeyboardFocus());
		if (cur_focus && cur_focus->acceptsTextInput())
		{
			cur_focus->onCommit();
		}
		refresh();
	}

	cancel();
}

void LLFloaterPreferenceProxy::onClickCloseBtn(bool app_quitting)
{
	cancel();
}

void LLFloaterPreferenceProxy::cancel()
{

	for (control_values_map_t::iterator iter =  mSavedValues.begin();
			iter !=  mSavedValues.end(); ++iter)
	{
		LLControlVariable* control = iter->first;
		LLSD ctrl_value = iter->second;
		control->set(ctrl_value);
	}
	mSocksSettingsDirty = false;
	closeFloater();
}

void LLFloaterPreferenceProxy::onChangeSocksSettings() 
{
	mSocksSettingsDirty = true;

	LLRadioGroup* socksAuth = getChild<LLRadioGroup>("socks5_auth_type");
	if (socksAuth->getSelectedValue().asString() == "None")
	{
		getChild<LLLineEditor>("socks5_username")->setEnabled(false);
		getChild<LLLineEditor>("socks5_password")->setEnabled(false);
	}
	else
	{
		getChild<LLLineEditor>("socks5_username")->setEnabled(true);
		getChild<LLLineEditor>("socks5_password")->setEnabled(true);
	}

	// Check for invalid states for the other HTTP proxy radio
	LLRadioGroup* otherHttpProxy = getChild<LLRadioGroup>("other_http_proxy_type");
	if ((otherHttpProxy->getSelectedValue().asString() == "Socks" &&
			getChild<LLCheckBoxCtrl>("socks_proxy_enabled")->get() == FALSE )||(
					otherHttpProxy->getSelectedValue().asString() == "Web" &&
					getChild<LLCheckBoxCtrl>("web_proxy_enabled")->get() == FALSE ) )
	{
		otherHttpProxy->selectFirstItem();
	}

}

void LLFloaterPreference::onUpdateFilterTerm(bool force)
{
	LLWString seachValue = utf8str_to_wstring( mFilterEdit->getValue() );
	LLWStringUtil::toLower( seachValue );

	if( !mSearchData || (mSearchData->mLastFilter == seachValue && !force))
		return;

    if (mSearchDataDirty)
    {
        // Data exists, but is obsolete, regenerate
        collectSearchableItems();
    }

	mSearchData->mLastFilter = seachValue;

	if( !mSearchData->mRootTab )
		return;

	mSearchData->mRootTab->hightlightAndHide( seachValue );
	LLTabContainer *pRoot = getChild< LLTabContainer >( "pref core" );
	if( pRoot )
		pRoot->selectFirstTab();
}

void collectChildren( LLView const *aView, ll::prefs::PanelDataPtr aParentPanel, ll::prefs::TabContainerDataPtr aParentTabContainer )
{
	if( !aView )
		return;

	llassert_always( aParentPanel || aParentTabContainer );

	LLView::child_list_const_iter_t itr = aView->beginChild();
	LLView::child_list_const_iter_t itrEnd = aView->endChild();

	while( itr != itrEnd )
	{
		LLView *pView = *itr;
		ll::prefs::PanelDataPtr pCurPanelData = aParentPanel;
		ll::prefs::TabContainerDataPtr pCurTabContainer = aParentTabContainer;
		if( !pView )
			continue;
		LLPanel const *pPanel = dynamic_cast< LLPanel const *>( pView );
		LLTabContainer const *pTabContainer = dynamic_cast< LLTabContainer const *>( pView );
		ll::ui::SearchableControl const *pSCtrl = dynamic_cast< ll::ui::SearchableControl const *>( pView );

		if( pTabContainer )
		{
			pCurPanelData.reset();

			pCurTabContainer = ll::prefs::TabContainerDataPtr( new ll::prefs::TabContainerData );
			pCurTabContainer->mTabContainer = const_cast< LLTabContainer *>( pTabContainer );
			pCurTabContainer->mLabel = pTabContainer->getLabel();
			pCurTabContainer->mPanel = 0;

			if( aParentPanel )
				aParentPanel->mChildPanel.push_back( pCurTabContainer );
			if( aParentTabContainer )
				aParentTabContainer->mChildPanel.push_back( pCurTabContainer );
		}
		else if( pPanel )
		{
			pCurTabContainer.reset();

			pCurPanelData = ll::prefs::PanelDataPtr( new ll::prefs::PanelData );
			pCurPanelData->mPanel = pPanel;
			pCurPanelData->mLabel = pPanel->getLabel();

			llassert_always( aParentPanel || aParentTabContainer );

			if( aParentTabContainer )
				aParentTabContainer->mChildPanel.push_back( pCurPanelData );
			else if( aParentPanel )
				aParentPanel->mChildPanel.push_back( pCurPanelData );
		}
		else if( pSCtrl && pSCtrl->getSearchText().size() )
		{
			ll::prefs::SearchableItemPtr item = ll::prefs::SearchableItemPtr( new ll::prefs::SearchableItem() );
			item->mView = pView;
			item->mCtrl = pSCtrl;

			item->mLabel = utf8str_to_wstring( pSCtrl->getSearchText() );
			LLWStringUtil::toLower( item->mLabel );

			llassert_always( aParentPanel || aParentTabContainer );

			if( aParentPanel )
				aParentPanel->mChildren.push_back( item );
			if( aParentTabContainer )
				aParentTabContainer->mChildren.push_back( item );
		}
		collectChildren( pView, pCurPanelData, pCurTabContainer );
		++itr;
	}
}

void LLFloaterPreference::collectSearchableItems()
{
	mSearchData.reset( nullptr );
	LLTabContainer *pRoot = getChild< LLTabContainer >( "pref core" );
	if( mFilterEdit && pRoot )
	{
		mSearchData.reset(new ll::prefs::SearchData() );

		ll::prefs::TabContainerDataPtr pRootTabcontainer = ll::prefs::TabContainerDataPtr( new ll::prefs::TabContainerData );
		pRootTabcontainer->mTabContainer = pRoot;
		pRootTabcontainer->mLabel = pRoot->getLabel();
		mSearchData->mRootTab = pRootTabcontainer;

		collectChildren( this, ll::prefs::PanelDataPtr(), pRootTabcontainer );
	}
	mSearchDataDirty = false;
}

// [SL:KB] - Patch: Viewer-CrashReporting | Checked: 2010-11-16 (Catznip-2.6.0a) | Added: Catznip-2.4.0b
static LLPanelInjector<LLPanelPreferenceCrashReports> t_pref_crashreports("panel_preference_crashreports");

LLPanelPreferenceCrashReports::LLPanelPreferenceCrashReports()
	: LLPanelPreference()
{
}

BOOL LLPanelPreferenceCrashReports::postBuild()
{
	S32 nCrashSubmitBehavior = gCrashSettings.getS32("CrashSubmitBehavior");

	LLCheckBoxCtrl* pSendCrashReports = getChild<LLCheckBoxCtrl>("checkSendCrashReports");
	pSendCrashReports->set(CRASH_BEHAVIOR_NEVER_SEND != nCrashSubmitBehavior);
	pSendCrashReports->setCommitCallback(boost::bind(&LLPanelPreferenceCrashReports::refresh, this));

	LLCheckBoxCtrl* pSendAlwaysAsk = getChild<LLCheckBoxCtrl>("checkSendCrashReportsAlwaysAsk");
	pSendAlwaysAsk->set(CRASH_BEHAVIOR_ASK == nCrashSubmitBehavior);

	LLCheckBoxCtrl* pSendSettings = getChild<LLCheckBoxCtrl>("checkSendSettings");
	pSendSettings->set(gCrashSettings.getBOOL("CrashSubmitSettings"));

	LLCheckBoxCtrl* pSendName = getChild<LLCheckBoxCtrl>("checkSendName");
	pSendName->set(gCrashSettings.getBOOL("CrashSubmitName"));

	getChild<LLTextBox>("textInformation4")->setTextArg("[URL]", getString("PrivacyPolicyUrl"));

#if LL_SEND_CRASH_REPORTS && defined(LL_BUGSPLAT)
	childSetVisible("textRestartRequired", true);
#endif

	refresh();

	return LLPanelPreference::postBuild();
}

void LLPanelPreferenceCrashReports::refresh()
{
	LLCheckBoxCtrl* pSendCrashReports = getChild<LLCheckBoxCtrl>("checkSendCrashReports");
	pSendCrashReports->setEnabled(TRUE);

	bool fEnable = pSendCrashReports->get();
	getChild<LLUICtrl>("checkSendCrashReportsAlwaysAsk")->setEnabled(fEnable);
	getChild<LLUICtrl>("checkSendSettings")->setEnabled(fEnable);
	getChild<LLUICtrl>("checkSendName")->setEnabled(fEnable);
}

void LLPanelPreferenceCrashReports::apply()
{
	LLCheckBoxCtrl* pSendCrashReports = getChild<LLCheckBoxCtrl>("checkSendCrashReports");
	LLCheckBoxCtrl* pSendAlwaysAsk = getChild<LLCheckBoxCtrl>("checkSendCrashReportsAlwaysAsk");
	if (pSendCrashReports->get())
		gCrashSettings.setS32("CrashSubmitBehavior", (pSendAlwaysAsk->get()) ? CRASH_BEHAVIOR_ASK : CRASH_BEHAVIOR_ALWAYS_SEND);
	else
		gCrashSettings.setS32("CrashSubmitBehavior", CRASH_BEHAVIOR_NEVER_SEND);

	LLCheckBoxCtrl* pSendSettings = getChild<LLCheckBoxCtrl>("checkSendSettings");
	gCrashSettings.setBOOL("CrashSubmitSettings", pSendSettings->get());

	LLCheckBoxCtrl* pSendName = getChild<LLCheckBoxCtrl>("checkSendName");
	gCrashSettings.setBOOL("CrashSubmitName", pSendName->get());
}

void LLPanelPreferenceCrashReports::cancel()
{
}
// [/SL:KB]

// [SL:KB] - Patch: Viewer-Skins | Checked: 2010-10-21 (Catznip-2.2)
static LLPanelInjector<LLPanelPreferenceSkins> t_pref_skins("panel_preference_skins");

LLPanelPreferenceSkins::LLPanelPreferenceSkins()
	: LLPanelPreference()
	, m_pSkinCombo(NULL)
	, m_pSkinThemeCombo(NULL)
	, m_pSkinPreview(NULL) // <FS:PP> FIRE-1689: Skins preview image
{
	m_Skin = gSavedSettings.getString("SkinCurrent");
	m_SkinTheme = gSavedSettings.getString("SkinCurrentTheme");
	m_SkinName = gSavedSettings.getString("FSSkinCurrentReadableName");
	m_SkinThemeName = gSavedSettings.getString("FSSkinCurrentThemeReadableName");

	const std::string strSkinsPath = gDirUtilp->getSkinBaseDir() + gDirUtilp->getDirDelimiter() + "skins.xml";
	llifstream fileSkins(strSkinsPath.c_str(), std::ios::binary);
	if (fileSkins.is_open())
	{
		LLSDSerialize::fromXMLDocument(m_SkinsInfo, fileSkins);
	}
}

BOOL LLPanelPreferenceSkins::postBuild()
{
	m_pSkinCombo = getChild<LLComboBox>("skin_combobox");
	if (m_pSkinCombo)
		m_pSkinCombo->setCommitCallback(boost::bind(&LLPanelPreferenceSkins::onSkinChanged, this));

	m_pSkinThemeCombo = getChild<LLComboBox>("theme_combobox");
	if (m_pSkinThemeCombo)
		m_pSkinThemeCombo->setCommitCallback(boost::bind(&LLPanelPreferenceSkins::onSkinThemeChanged, this));

	refreshSkinList();

	// <FS:PP> FIRE-1689: Skins preview image
	m_pSkinPreview = getChild<LLButton>("skin_preview");
	refreshPreviewImage();
	// </FS:PP>

	return LLPanelPreference::postBuild();
}

void LLPanelPreferenceSkins::apply()
{
	if ( (m_Skin != gSavedSettings.getString("SkinCurrent")) || (m_SkinTheme != gSavedSettings.getString("SkinCurrentTheme")) )
	{
		gSavedSettings.setString("SkinCurrent", m_Skin);
		gSavedSettings.setString("SkinCurrentTheme", m_SkinTheme);

		gSavedSettings.setString("FSSkinCurrentReadableName", m_SkinName);
		gSavedSettings.setString("FSSkinCurrentThemeReadableName", m_SkinThemeName);

		// <FS:AO> Some crude hardcoded preferences per skin. Without this, some defaults from the
		// current skin would be carried over, leading to confusion and a first experience with
		// the skin that the designer didn't intend.
		if (gSavedSettings.getBOOL("FSSkinClobbersToolbarPrefs"))
		{
			LL_INFOS() << "Clearing toolbar settings." << LL_ENDL;
			gSavedSettings.setBOOL("ResetToolbarSettings", TRUE);
		}

		if (m_Skin == "starlight" || m_Skin == "starlightcui")
		{
			std::string noteMessage;

			if (gSavedSettings.getBOOL("ShowMenuBarLocation"))
			{
				noteMessage = LLTrans::getString("skin_defaults_starlight_location");
				gSavedSettings.setBOOL("ShowMenuBarLocation", FALSE);
			}

			if (!gSavedSettings.getBOOL("ShowNavbarNavigationPanel"))
			{
				if (!noteMessage.empty())
				{
					noteMessage += "\n";
				}
				noteMessage += LLTrans::getString("skin_defaults_starlight_navbar");
				gSavedSettings.setBOOL("ShowNavbarNavigationPanel", TRUE);
			}

			if (!noteMessage.empty())
			{
				LLSD args;
				args["MESSAGE"] = noteMessage;
				LLNotificationsUtil::add("SkinDefaultsChangeSettings", args, LLSD(), boost::bind(&LLPanelPreferenceSkins::showSkinChangeNotification, this));
				return;
			}
		}
		// </FS:AO>

		showSkinChangeNotification();
	}
}

void LLPanelPreferenceSkins::showSkinChangeNotification()
{
	LLSD args, payload;
	LLNotificationsUtil::add("ChangeSkin",
								args,
								payload,
								boost::bind(&LLPanelPreferenceSkins::callbackRestart, this, _1, _2));
}

void LLPanelPreferenceSkins::callbackRestart(const LLSD& notification, const LLSD& response)
{
	S32 option = LLNotificationsUtil::getSelectedOption(notification, response);
	if (2 == option) // Ok button
	{
		return;
	}
	if (0 == option) // Restart
	{
		LL_INFOS() << "User requested quit" << LL_ENDL;
		LLAppViewer::instance()->requestQuit();
	}
}

void LLPanelPreferenceSkins::cancel()
{
	m_Skin = gSavedSettings.getString("SkinCurrent");
	m_SkinTheme = gSavedSettings.getString("SkinCurrentTheme");
	m_SkinName = gSavedSettings.getString("FSSkinCurrentReadableName");
	m_SkinThemeName = gSavedSettings.getString("FSSkinCurrentThemeReadableName");
	refreshSkinList();
	refreshPreviewImage(); // <FS:PP> FIRE-1689: Skins preview image
}

void LLPanelPreferenceSkins::onSkinChanged()
{
	m_Skin = (m_pSkinCombo) ? m_pSkinCombo->getSelectedValue().asString() : "default";
	refreshSkinThemeList();
	m_SkinTheme = (m_pSkinThemeCombo) ? m_pSkinThemeCombo->getSelectedValue().asString() : "";

	m_SkinName = m_pSkinCombo->getSelectedItemLabel();
	m_SkinThemeName = m_pSkinThemeCombo->getSelectedItemLabel();
	refreshPreviewImage(); // <FS:PP> FIRE-1689: Skins preview image
}

void LLPanelPreferenceSkins::onSkinThemeChanged()
{
	m_SkinTheme = (m_pSkinThemeCombo) ? m_pSkinThemeCombo->getSelectedValue().asString() : "";
	m_SkinThemeName = m_pSkinThemeCombo->getSelectedItemLabel();
	refreshPreviewImage(); // <FS:PP> FIRE-1689: Skins preview image
}

void LLPanelPreferenceSkins::refreshSkinList()
{
	if (!m_pSkinCombo)
		return;

	m_pSkinCombo->clearRows();
	for (LLSD::array_const_iterator itSkinInfo = m_SkinsInfo.beginArray(), endSkinInfo = m_SkinsInfo.endArray();
			itSkinInfo != endSkinInfo; ++itSkinInfo)
	{
		const LLSD& sdSkin = *itSkinInfo;
		std::string strPath = gDirUtilp->getSkinBaseDir();
		gDirUtilp->append(strPath, sdSkin["folder"].asString());
		if (gDirUtilp->fileExists(strPath))
		{
			m_pSkinCombo->add(sdSkin["name"].asString(), sdSkin["folder"]);
		}
	}
	
	BOOL fFound = m_pSkinCombo->setSelectedByValue(m_Skin, TRUE);
	if (!fFound)
	{
		m_pSkinCombo->setSelectedByValue("default", TRUE);
	}

	refreshSkinThemeList();
}

void LLPanelPreferenceSkins::refreshSkinThemeList()
{
	if (!m_pSkinThemeCombo)
		return;

	m_pSkinThemeCombo->clearRows();
	for (LLSD::array_const_iterator itSkinInfo = m_SkinsInfo.beginArray(), endSkinInfo = m_SkinsInfo.endArray(); 
			itSkinInfo != endSkinInfo; ++itSkinInfo)
	{
		const LLSD& sdSkin = *itSkinInfo;
		if (sdSkin["folder"].asString() == m_Skin)
		{
			const LLSD& sdThemes = sdSkin["themes"];
			for (LLSD::array_const_iterator itTheme = sdThemes.beginArray(), endTheme = sdThemes.endArray(); itTheme != endTheme; ++itTheme)
			{
				const LLSD& sdTheme = *itTheme;
				std::string strPath = gDirUtilp->getSkinBaseDir();
				gDirUtilp->append(strPath, sdSkin["folder"].asString());
				gDirUtilp->append(strPath, "themes");
				gDirUtilp->append(strPath, sdTheme["folder"].asString());
				if ( (gDirUtilp->fileExists(strPath)) || (sdTheme["folder"].asString().empty()) )
				{
					m_pSkinThemeCombo->add(sdTheme["name"].asString(), sdTheme["folder"]);
				}
			}
			break;
		}
	}

	BOOL fFound = m_pSkinThemeCombo->setSelectedByValue(m_SkinTheme, TRUE);
	if (!fFound)
	{
		m_pSkinThemeCombo->selectFirstItem();
	}
}
// [/SL:KB]

// <FS:PP> FIRE-1689: Skins preview image
void LLPanelPreferenceSkins::refreshPreviewImage()
{
	std::string previewImageName = "skin " + m_SkinName + " " + m_SkinThemeName;
	LLStringUtil::toLower(previewImageName);
	m_pSkinPreview->setImages(previewImageName, previewImageName);
}
// </FS:PP>

// <FS:Zi> Backup Settings
// copied from llxfer_file.cpp - Hopefully this will be part of LLFile some day -Zi
// added a safeguard so the destination file is only created when the source file exists -Zi
S32 copy_prefs_file(const std::string& from, const std::string& to)
{
	LL_WARNS() << "copying " << from << " to " << to << LL_ENDL;
	S32 rv = 0;
	LLFILE* in = LLFile::fopen(from, "rb");	/*Flawfinder: ignore*/
	if(!in)
	{
		LL_WARNS() << "couldn't open source file " << from << " - copy aborted." << LL_ENDL;
		return -1;
	}

	LLFILE* out = LLFile::fopen(to, "wb");	/*Flawfinder: ignore*/
	if(!out)
	{
		fclose(in);
		LL_WARNS() << "couldn't open destination file " << to << " - copy aborted." << LL_ENDL;
		return -1;
	}

	S32 read = 0;
	const S32 COPY_BUFFER_SIZE = 16384;
	U8 buffer[COPY_BUFFER_SIZE];
	while(((read = fread(buffer, 1, sizeof(buffer), in)) > 0)
		  && (fwrite(buffer, 1, read, out) == (U32)read));		/* Flawfinder : ignore */
	if(ferror(in) || ferror(out)) rv = -2;
	
	if(in) fclose(in);
	if(out) fclose(out);
	
	return rv;
}

static LLPanelInjector<FSPanelPreferenceBackup> t_pref_backup("panel_preference_backup");

FSPanelPreferenceBackup::FSPanelPreferenceBackup() : LLPanelPreference()
{
	mCommitCallbackRegistrar.add("Pref.SetBackupSettingsPath",	boost::bind(&FSPanelPreferenceBackup::onClickSetBackupSettingsPath, this));
	mCommitCallbackRegistrar.add("Pref.BackupSettings",			boost::bind(&FSPanelPreferenceBackup::onClickBackupSettings, this));
	mCommitCallbackRegistrar.add("Pref.RestoreSettings",		boost::bind(&FSPanelPreferenceBackup::onClickRestoreSettings, this));
	mCommitCallbackRegistrar.add("Pref.BackupSelectAll",		boost::bind(&FSPanelPreferenceBackup::onClickSelectAll, this));
	mCommitCallbackRegistrar.add("Pref.BackupDeselectAll",		boost::bind(&FSPanelPreferenceBackup::onClickDeselectAll, this));
}

BOOL FSPanelPreferenceBackup::postBuild()
{
	// <FS:Zi> Backup Settings
	// Apparently, line editors don't update with their settings controls, so do that manually here
	std::string dir_name = gSavedSettings.getString("SettingsBackupPath");
	getChild<LLLineEditor>("settings_backup_path")->setValue(dir_name);
	// </FS:Zi>
	
	// <FS:Beq>
	#if !defined OPENSIM
	// Note: Windlight setting restore is enabled in OPENSIM bulds irrespective of grid (or pre-login)
	// windlights settings folders are not grid specific and thus neither is the restore.
	// if windlight folders existsed they will be backed up on all builds but for SL only builds they will not be restored.

	LLScrollListCtrl* globalFoldersScrollList = getChild<LLScrollListCtrl>("restore_global_folders_list");
	std::vector<LLScrollListItem*> globalFoldersList = globalFoldersScrollList->getAllData();
	for (const auto item : globalFoldersList)
	{
		// if it is windlight related remove it.
		if (item->getValue().asString().rfind("windlight",0) == 0)
		{
			LL_INFOS() << "removing windlight folder (no longer used in SL) : " << item->getValue().asString() << " index: " << globalFoldersScrollList->getItemIndex(item) << LL_ENDL;
			globalFoldersScrollList->deleteSingleItem(globalFoldersScrollList->getItemIndex(item));
		}
	}
	#endif
	// </FS:Beq>
	return LLPanelPreference::postBuild();
}

void FSPanelPreferenceBackup::onClickSetBackupSettingsPath()
{
	std::string dir_name = gSavedSettings.getString("SettingsBackupPath");
	(new LLDirPickerThread(boost::bind(&FSPanelPreferenceBackup::changeBackupSettingsPath, this, _1, _2), dir_name))->getFile();
}

void FSPanelPreferenceBackup::changeBackupSettingsPath(const std::vector<std::string>& filenames, std::string proposed_name)
{
	std::string dir_name = filenames[0];
	if (!dir_name.empty() && dir_name != proposed_name)
	{
		gSavedSettings.setString("SettingsBackupPath", dir_name);
		getChild<LLLineEditor>("settings_backup_path")->setValue(dir_name);
	}
}

void FSPanelPreferenceBackup::onClickBackupSettings()
{
	
	LLSD args;
	args["DIRECTORY"] = gSavedSettings.getString("SettingsBackupPath");
	LLNotificationsUtil::add("SettingsConfirmBackup", args, LLSD(),
		boost::bind(&FSPanelPreferenceBackup::doBackupSettings, this, _1, _2));
}

void FSPanelPreferenceBackup::doBackupSettings(const LLSD& notification, const LLSD& response)
{
	LL_INFOS("SettingsBackup") << "entered" << LL_ENDL;
	
	S32 option = LLNotificationsUtil::getSelectedOption(notification, response);
	if ( option == 1 ) // CANCEL
	{
		LL_INFOS("SettingsBackup") << "backup cancelled" << LL_ENDL;
		return;
	}
	
	// Get settings backup path
	std::string dir_name = gSavedSettings.getString("SettingsBackupPath");

	// If we don't have a path yet, ask the user
	if (dir_name.empty())
	{
		LL_INFOS("SettingsBackup") << "ask user for backup path" << LL_ENDL;
		onClickSetBackupSettingsPath();
	}

	// Remember the backup path
	dir_name = gSavedSettings.getString("SettingsBackupPath");

	// If the backup path is still empty, complain to the user and do nothing else
	if (dir_name.empty())
	{
		LL_INFOS("SettingsBackup") << "backup path empty" << LL_ENDL;
		LLNotificationsUtil::add("BackupPathEmpty");
		return;
	}

	// Try to make sure the folder exists
	LLFile::mkdir(dir_name.c_str());
	// If the folder is still not there, give up
	if (!LLFile::isdir(dir_name.c_str()))
	{
		LL_WARNS("SettingsBackup") << "backup path does not exist or could not be created" << LL_ENDL;
		LLNotificationsUtil::add("BackupPathDoesNotExistOrCreateFailed");
		return;
	}

	// define a couple of control groups to store the settings to back up
	LLControlGroup backup_global_controls("BackupGlobal");
	LLControlGroup backup_per_account_controls("BackupPerAccount");

	// functor that will go over all settings in a control group and copy the ones that are
	// meant to be backed up
	struct f : public LLControlGroup::ApplyFunctor
	{
		LLControlGroup* group;	// our control group that will hold the backup controls
		f(LLControlGroup* g) : group(g) {}	// constructor, initializing group variable
		virtual void apply(const std::string& name, LLControlVariable* control)
		{
			if (!control->isPersisted() && !control->isBackupable())
			{
				LL_INFOS("SettingsBackup") << "Settings control " << control->getName() << ": non persistant controls don't need to be set not backupable." << LL_ENDL;
				return;
			}

			// only backup settings that are not default, are persistent an are marked as "safe" to back up
			if (!control->isDefault() && control->isPersisted() && control->isBackupable())
			{
				LL_WARNS() << control->getName() << LL_ENDL;
				// copy the control to our backup group
				(*group).declareControl(
					control->getName(),
					control->type(),
					control->getValue(),
					control->getComment(),
					SANITY_TYPE_NONE,
					LLSD(),
					std::string(),
					LLControlVariable::PERSIST_NONDFT);	// need to set persisitent flag, or it won't be saved
			}
		}
	} func_global(&backup_global_controls), func_per_account(&backup_per_account_controls);

	// run backup on global controls
	LL_INFOS("SettingsBackup") << "running functor on global settings" << LL_ENDL;
	gSavedSettings.applyToAll(&func_global);

	// make sure to write color preferences before copying them
	LL_INFOS("SettingsBackup") << "saving UI color table" << LL_ENDL;
	LLUIColorTable::instance().saveUserSettings();

	// set it to save defaults, too (FALSE), because our declaration automatically
	// makes the value default
	std::string backup_global_name = gDirUtilp->getExpandedFilename(LL_PATH_NONE, dir_name,
				LLAppViewer::instance()->getSettingsFilename("Default","Global"));
	LL_INFOS("SettingsBackup") << "saving backup global settings" << LL_ENDL;
	backup_global_controls.saveToFile(backup_global_name, FALSE);

	// Get scroll list control that holds the list of global files
	LLScrollListCtrl* globalScrollList = getChild<LLScrollListCtrl>("restore_global_files_list");
	// Pull out all data
	std::vector<LLScrollListItem*> globalFileList = globalScrollList->getAllData();
	// Go over each entry
	for (size_t index = 0; index < globalFileList.size(); ++index)
	{
		// Get the next item in the list
		LLScrollListItem* item = globalFileList[index];
		// Don't bother with the checkbox and get the path, since we back up all files
		// and only restore selectively
		std::string file = item->getColumn(2)->getValue().asString();
		LL_INFOS("SettingsBackup") << "copying global file " << file << LL_ENDL;
		copy_prefs_file(
			gDirUtilp->getExpandedFilename(LL_PATH_USER_SETTINGS, file),
			gDirUtilp->getExpandedFilename(LL_PATH_NONE, dir_name, file));
	}

	// Only back up per-account settings when the path is available, meaning, the user
	// has logged in
	std::string per_account_name = gDirUtilp->getExpandedFilename(LL_PATH_PER_SL_ACCOUNT,
				LLAppViewer::instance()->getSettingsFilename("Default", "PerAccount"));
	if (!per_account_name.empty())
	{
		// get path and file names to the relevant settings files
		std::string userlower = gDirUtilp->getBaseFileName(gDirUtilp->getLindenUserDir(), false);
		std::string backup_per_account_folder = dir_name+gDirUtilp->getDirDelimiter() + userlower;
		std::string backup_per_account_name = gDirUtilp->getExpandedFilename(LL_PATH_NONE, backup_per_account_folder,
					LLAppViewer::instance()->getSettingsFilename("Default", "PerAccount"));

		// Make sure to persist settings to file before we copy them
		FSAvatarRenderPersistence::instance().saveAvatarRenderSettings();

		LL_INFOS("SettingsBackup") << "copying per account settings" << LL_ENDL;
		// create per-user folder if it doesn't exist yet
		LLFile::mkdir(backup_per_account_folder.c_str());

		// check if the path is actually a folder
		if (LLFile::isdir(backup_per_account_folder.c_str()))
		{
			// run backup on per-account controls
			LL_INFOS("SettingsBackup") << "running functor on per account settings" << LL_ENDL;
			gSavedPerAccountSettings.applyToAll(&func_per_account);
			// save defaults here as well (FALSE)
			LL_INFOS("SettingsBackup") << "saving backup per account settings" << LL_ENDL;
			backup_per_account_controls.saveToFile(backup_per_account_name, FALSE);

			// Get scroll list control that holds the list of per account files
			LLScrollListCtrl* perAccountScrollList = getChild<LLScrollListCtrl>("restore_per_account_files_list");
			// Pull out all data
			std::vector<LLScrollListItem*> perAccountFileList = perAccountScrollList->getAllData();
			// Go over each entry
			for (size_t index = 0; index < perAccountFileList.size(); ++index)
			{

				// Get the next item in the list
				LLScrollListItem* item = perAccountFileList[index];
				// Don't bother with the checkbox and get the path, since we back up all files
				// and only restore selectively

				std::string file = item->getColumn(2)->getValue().asString();
				LL_INFOS("SettingsBackup") << "copying per account file " << file << LL_ENDL;
				copy_prefs_file(
					gDirUtilp->getExpandedFilename(LL_PATH_PER_SL_ACCOUNT, file),
					gDirUtilp->getExpandedFilename(LL_PATH_NONE, backup_per_account_folder, file));
			}
		}
		else
		{
			LL_WARNS("SettingsBackup") << backup_per_account_folder << " is not a folder. Per account settings save aborted." << LL_ENDL;
		}
	}

	// Get scroll list control that holds the list of global folders
	LLScrollListCtrl* globalFoldersScrollList = getChild<LLScrollListCtrl>("restore_global_folders_list");
	// Pull out all data
	std::vector<LLScrollListItem*> globalFoldersList = globalFoldersScrollList->getAllData();
	// Go over each entry
	for (size_t index = 0; index < globalFoldersList.size(); ++index)
	{
		// Get the next item in the list
		LLScrollListItem* item = globalFoldersList[index];
		// Don't bother with the checkbox and get the path, since we back up all folders
		// and only restore selectively
		if (item->getValue().asString() != "presets")
		{
			std::string folder = item->getColumn(2)->getValue().asString();

			std::string folder_name = gDirUtilp->getExpandedFilename(LL_PATH_USER_SETTINGS, folder) + gDirUtilp->getDirDelimiter();
			std::string backup_folder_name = gDirUtilp->getExpandedFilename(LL_PATH_NONE, dir_name, folder) + gDirUtilp->getDirDelimiter();

			LL_INFOS("SettingsBackup") << "backing up global folder: " << folder_name << LL_ENDL;

			// create folder if it's not there already
			LLFile::mkdir(backup_folder_name.c_str());

			std::string file_name;
			while (gDirUtilp->getNextFileInDir(folder_name, "*", file_name))
			{
				LL_INFOS("SettingsBackup") << "found entry: " << folder_name + file_name << LL_ENDL;
				// only copy files, not subfolders
				if (LLFile::isfile(folder_name + file_name.c_str()))
				{
					copy_prefs_file(folder_name + file_name, backup_folder_name + file_name);
				}
				else
				{
					LL_INFOS("SettingsBackup") << "skipping subfolder " << folder_name + file_name << LL_ENDL;
				}
			}
		}
		else
		{
			LLFile::mkdir(gDirUtilp->getExpandedFilename(LL_PATH_NONE, dir_name, PRESETS_DIR));

			std::string presets_folder = gDirUtilp->getExpandedFilename(LL_PATH_USER_SETTINGS, PRESETS_DIR) + gDirUtilp->getDirDelimiter();
			std::string graphics_presets_folder = gDirUtilp->getExpandedFilename(LL_PATH_USER_SETTINGS, PRESETS_DIR, PRESETS_GRAPHIC) + gDirUtilp->getDirDelimiter();
			std::string camera_presets_folder =  gDirUtilp->getExpandedFilename(LL_PATH_USER_SETTINGS, PRESETS_DIR, PRESETS_CAMERA) + gDirUtilp->getDirDelimiter();

			if (LLFile::isdir(graphics_presets_folder))
			{
				LLFile::mkdir(gDirUtilp->getExpandedFilename(LL_PATH_NONE, dir_name, PRESETS_DIR, PRESETS_GRAPHIC));

				std::string file_name;
				while (gDirUtilp->getNextFileInDir(graphics_presets_folder, "*", file_name))
				{
					std::string source = gDirUtilp->getExpandedFilename(LL_PATH_NONE, graphics_presets_folder, file_name);

					if (LLFile::isfile(source.c_str()))
					{
						std::string target = gDirUtilp->add(gDirUtilp->add(gDirUtilp->add(dir_name, PRESETS_DIR), PRESETS_GRAPHIC), file_name);
						copy_prefs_file(source, target);
					}
				}
			}

			if (LLFile::isdir(camera_presets_folder))
			{
				LLFile::mkdir(gDirUtilp->getExpandedFilename(LL_PATH_NONE, dir_name, PRESETS_DIR, PRESETS_CAMERA));

				std::string file_name;
				while (gDirUtilp->getNextFileInDir(camera_presets_folder, "*", file_name))
				{
					std::string source = gDirUtilp->getExpandedFilename(LL_PATH_NONE, camera_presets_folder, file_name);

					if (LLFile::isfile(source.c_str()))
					{
						std::string target = gDirUtilp->add(gDirUtilp->add(gDirUtilp->add(dir_name, PRESETS_DIR), PRESETS_CAMERA), file_name);
						copy_prefs_file(source, target);
					}
				}
			}
		}
	}

	LLNotificationsUtil::add("BackupFinished");
}

void FSPanelPreferenceBackup::onClickRestoreSettings()
{
	// ask the user if they really want to restore and restart
	LLNotificationsUtil::add("SettingsRestoreNeedsLogout", LLSD(), LLSD(), boost::bind(&FSPanelPreferenceBackup::doRestoreSettings, this, _1, _2));
}

void FSPanelPreferenceBackup:: doRestoreSettings(const LLSD& notification, const LLSD& response)
{
	LL_INFOS("SettingsBackup") << "entered" << LL_ENDL;
	// Check the user's answer about restore and restart
	S32 option = LLNotificationsUtil::getSelectedOption(notification, response);

	// If canceled, do nothing
	if (option == 1)
	{
		LL_INFOS("SettingsBackup") << "restore canceled" << LL_ENDL;
		return;
	}

	// Get settings backup path
	std::string dir_name = gSavedSettings.getString("SettingsBackupPath");

	// Backup path is empty, ask the user where to find the backup
	if (dir_name.empty())
	{
		LL_INFOS("SettingsBackup") << "ask user for path to restore from" << LL_ENDL;
		onClickSetBackupSettingsPath();
	}

	// Remember the backup path
	dir_name = gSavedSettings.getString("SettingsBackupPath");

	// If the backup path is still empty, complain to the user and do nothing else
	if (dir_name.empty())
	{
		LL_INFOS("SettingsBackup") << "restore path empty" << LL_ENDL;
		LLNotificationsUtil::add("BackupPathEmpty");
		return;
	}

	// If the path does not exist, give up
	if (!LLFile::isdir(dir_name.c_str()))
	{
		LL_INFOS("SettingsBackup") << "backup path does not exist" << LL_ENDL;
		LLNotificationsUtil::add("BackupPathDoesNotExist");
		return;
	}

	// Close the window so the restored settings can't be destroyed by the user
	LLFloaterPreference* instance = LLFloaterReg::findTypedInstance<LLFloaterPreference>("preferences");
	if (instance)
	{
		instance->onBtnOK(LLSD());
	}

	if (gSavedSettings.getBOOL("RestoreGlobalSettings"))
	{
		// Get path and file names to backup and restore settings path
		std::string global_name = gSavedSettings.getString("ClientSettingsFile");
		std::string backup_global_name = gDirUtilp->getExpandedFilename(LL_PATH_NONE, dir_name,
					LLAppViewer::instance()->getSettingsFilename("Default", "Global"));

		// start clean
		LL_INFOS("SettingsBackup") << "clearing global settings" << LL_ENDL;
		gSavedSettings.resetToDefaults();

		// run restore on global controls
		LL_INFOS("SettingsBackup") << "restoring global settings from backup" << LL_ENDL;
		gSavedSettings.loadFromFile(backup_global_name);
		LL_INFOS("SettingsBackup") << "saving global settings" << LL_ENDL;
		gSavedSettings.saveToFile(global_name, TRUE);
	}

	// Get scroll list control that holds the list of global files
	LLScrollListCtrl* globalScrollList = getChild<LLScrollListCtrl>("restore_global_files_list");
	// Pull out all data
	std::vector<LLScrollListItem*> globalFileList = globalScrollList->getAllData();
	// Go over each entry
	for (size_t index = 0; index < globalFileList.size(); ++index)
	{
		// Get the next item in the list
		LLScrollListItem* item = globalFileList[index];
		// Look at the first column and make sure it's a checkbox control
		LLScrollListCheck* checkbox = dynamic_cast<LLScrollListCheck*>(item->getColumn(0));
		if (!checkbox)
			continue;
		// Only restore if this item is checked on
		if (checkbox->getCheckBox()->getValue().asBoolean())
		{
			// Get the path to restore for this item
			std::string file = item->getColumn(2)->getValue().asString();
			LL_INFOS("SettingsBackup") << "copying global file " << file << LL_ENDL;
			copy_prefs_file(
				gDirUtilp->getExpandedFilename(LL_PATH_NONE, dir_name, file),
				gDirUtilp->getExpandedFilename(LL_PATH_USER_SETTINGS, file));
		}
	}

	// Only restore per-account settings when the path is available
	std::string per_account_name = gDirUtilp->getExpandedFilename(LL_PATH_PER_SL_ACCOUNT,
				LLAppViewer::instance()->getSettingsFilename("Default", "PerAccount"));
	if (!per_account_name.empty())
	{
		// Get path and file names to the relevant settings files
		std::string userlower = gDirUtilp->getBaseFileName(gDirUtilp->getLindenUserDir(), false);
		std::string backup_per_account_folder = dir_name + gDirUtilp->getDirDelimiter() + userlower;
		std::string backup_per_account_name = gDirUtilp->getExpandedFilename(LL_PATH_NONE, backup_per_account_folder,
					LLAppViewer::instance()->getSettingsFilename("Default", "PerAccount"));

		if (gSavedSettings.getBOOL("RestorePerAccountSettings"))
		{
			// run restore on per-account controls
			LL_INFOS("SettingsBackup") << "restoring per account settings" << LL_ENDL;
			gSavedPerAccountSettings.loadFromFile(backup_per_account_name);
			LL_INFOS("SettingsBackup") << "saving per account settings" << LL_ENDL;
			gSavedPerAccountSettings.saveToFile(per_account_name, TRUE);
		}

		// Get scroll list control that holds the list of per account files
		LLScrollListCtrl* perAccountScrollList = getChild<LLScrollListCtrl>("restore_per_account_files_list");
		// Pull out all data
		std::vector<LLScrollListItem*> perAccountFileList = perAccountScrollList->getAllData();
		// Go over each entry
		for (size_t index = 0; index < perAccountFileList.size(); ++index)
		{
			// Get the next item in the list
			LLScrollListItem* item = perAccountFileList[index];
			// Look at the first column and make sure it's a checkbox control
			LLScrollListCheck* checkbox = dynamic_cast<LLScrollListCheck*>(item->getColumn(0));
			if (!checkbox)
				continue;
			// Only restore if this item is checked on
			if (checkbox->getCheckBox()->getValue().asBoolean())
			{
				// Get the path to restore for this item
				std::string file = item->getColumn(2)->getValue().asString();
				LL_INFOS("SettingsBackup") << "copying per account file " << file << LL_ENDL;
				copy_prefs_file(
					gDirUtilp->getExpandedFilename(LL_PATH_NONE, backup_per_account_folder, file),
					gDirUtilp->getExpandedFilename(LL_PATH_PER_SL_ACCOUNT, file));
			}
		}

		// toolbars get overwritten when LLToolbarView is destroyed, so make sure
		// the toolbars are updated here already
		LL_INFOS("SettingsBackup") << "clearing toolbars" << LL_ENDL;
		gToolBarView->clearToolbars();
		LL_INFOS("SettingsBackup") << "reloading toolbars" << LL_ENDL;
		gToolBarView->loadToolbars(FALSE);
#ifdef OPENSIM
		if (LLGridManager::instance().isInOpenSim())
		{
			LL_INFOS("SettingsBackup") << "reloading group mute list" << LL_ENDL;
			exoGroupMuteList::instance().loadMuteList();
		}
#endif
		FSAvatarRenderPersistence::instance().loadAvatarRenderSettings();

		LLPanelMainInventory::sSaveFilters = false;
		LLFavoritesOrderStorage::mSaveOnExit = false;
	}

	// Get scroll list control that holds the list of global folders
	LLScrollListCtrl* globalFoldersScrollList = getChild<LLScrollListCtrl>("restore_global_folders_list");
	// Pull out all data
	std::vector<LLScrollListItem*> globalFoldersList = globalFoldersScrollList->getAllData();
	// Go over each entry
	for (size_t index = 0; index < globalFoldersList.size(); ++index)
	{
		// Get the next item in the list
		LLScrollListItem* item = globalFoldersList[index];
		// Look at the first column and make sure it's a checkbox control
		LLScrollListCheck* checkbox = dynamic_cast<LLScrollListCheck*>(item->getColumn(0));
		if (!checkbox)
			continue;
		// Only restore if this item is checked on
		if (checkbox->getCheckBox()->getValue().asBoolean())
		{
			if (item->getValue().asString() != "presets")
			{
				// Get the path to restore for this item
				std::string folder = item->getColumn(2)->getValue().asString();

				std::string folder_name = gDirUtilp->getExpandedFilename(LL_PATH_USER_SETTINGS, folder) + gDirUtilp->getDirDelimiter();
				std::string backup_folder_name = gDirUtilp->getExpandedFilename(LL_PATH_NONE, dir_name, folder) + gDirUtilp->getDirDelimiter();

				LL_INFOS("SettingsBackup") << "restoring global folder: " << folder_name << LL_ENDL;

				// create folder if it's not there already
				LLFile::mkdir(folder_name.c_str());

				std::string file_name;
				while (gDirUtilp->getNextFileInDir(backup_folder_name, "*", file_name))
				{
					LL_INFOS("SettingsBackup") << "found entry: " << backup_folder_name + file_name << LL_ENDL;
					// only restore files, not subfolders
					if (LLFile::isfile(backup_folder_name + file_name.c_str()))
					{
						copy_prefs_file(backup_folder_name + file_name, folder_name + file_name);
					}
					else
					{
						LL_INFOS("SettingsBackup") << "skipping subfolder " << backup_folder_name + file_name << LL_ENDL;
					}
				}
			}
			else
			{
				LLFile::mkdir(gDirUtilp->getExpandedFilename(LL_PATH_USER_SETTINGS, PRESETS_DIR));

				std::string presets_folder = gDirUtilp->getExpandedFilename(LL_PATH_NONE, dir_name, PRESETS_DIR) + gDirUtilp->getDirDelimiter();
				std::string graphics_presets_folder = gDirUtilp->getExpandedFilename(LL_PATH_NONE, dir_name, PRESETS_DIR, PRESETS_GRAPHIC) + gDirUtilp->getDirDelimiter();
				std::string camera_presets_folder =  gDirUtilp->getExpandedFilename(LL_PATH_NONE, dir_name, PRESETS_DIR, PRESETS_CAMERA) + gDirUtilp->getDirDelimiter();

				if (LLFile::isdir(graphics_presets_folder))
				{
					LLFile::mkdir(gDirUtilp->getExpandedFilename(LL_PATH_USER_SETTINGS, PRESETS_DIR, PRESETS_GRAPHIC));

					std::string file_name;
					while (gDirUtilp->getNextFileInDir(graphics_presets_folder, "*", file_name))
					{
						std::string source = gDirUtilp->getExpandedFilename(LL_PATH_NONE, graphics_presets_folder, file_name);

						if (LLFile::isfile(source.c_str()))
						{
							std::string target = gDirUtilp->add(gDirUtilp->getExpandedFilename(LL_PATH_USER_SETTINGS, PRESETS_DIR, PRESETS_GRAPHIC), file_name);
							copy_prefs_file(source, target);
						}
					}
				}

				if (LLFile::isdir(camera_presets_folder))
				{
					LLFile::mkdir(gDirUtilp->getExpandedFilename(LL_PATH_USER_SETTINGS, PRESETS_DIR, PRESETS_CAMERA));

					std::string file_name;
					while (gDirUtilp->getNextFileInDir(camera_presets_folder, "*", file_name))
					{
						std::string source = gDirUtilp->getExpandedFilename(LL_PATH_NONE, camera_presets_folder, file_name);

						if (LLFile::isfile(source.c_str()))
						{
							std::string target = gDirUtilp->add(gDirUtilp->getExpandedFilename(LL_PATH_USER_SETTINGS, PRESETS_DIR, PRESETS_CAMERA), file_name);
							copy_prefs_file(source, target);
						}
					}
				}
			}
		}
	}
	// <FS:CR> Set this true so we can update newer settings with their deprecated counterparts on next launch
	gSavedSettings.setBOOL("FSFirstRunAfterSettingsRestore", TRUE);
	
	// Tell the user we have finished restoring settings and the viewer must shut down
	LLNotificationsUtil::add("RestoreFinished", LLSD(), LLSD(), boost::bind(&FSPanelPreferenceBackup::onQuitConfirmed, this, _1, _2));
}

// User confirmed the shutdown and we proceed
void FSPanelPreferenceBackup::onQuitConfirmed(const LLSD& notification,const LLSD& response)
{
	// Make sure the viewer will not save any settings on exit, so our copied files will survive
	LLAppViewer::instance()->setSaveSettingsOnExit(FALSE);
	// Quit the viewer so all gets saved immediately
	LL_INFOS("SettingsBackup") << "setting to quit" << LL_ENDL;
	LLAppViewer::instance()->requestQuit();
}

void FSPanelPreferenceBackup::onClickSelectAll()
{
	doSelect(TRUE);
}

void FSPanelPreferenceBackup::onClickDeselectAll()
{
	doSelect(FALSE);
}

void FSPanelPreferenceBackup::doSelect(BOOL all)
{
	// Get scroll list control that holds the list of global files
	LLScrollListCtrl* globalScrollList = getChild<LLScrollListCtrl>("restore_global_files_list");
	// Get scroll list control that holds the list of per account files
	LLScrollListCtrl* perAccountScrollList = getChild<LLScrollListCtrl>("restore_per_account_files_list");
	// Get scroll list control that holds the list of global folders
	LLScrollListCtrl* globalFoldersScrollList = getChild<LLScrollListCtrl>("restore_global_folders_list");

	applySelection(globalScrollList, all);
	applySelection(perAccountScrollList, all);
	applySelection(globalFoldersScrollList, all);
}

void FSPanelPreferenceBackup::applySelection(LLScrollListCtrl* control, BOOL all)
{
	// Pull out all data
	std::vector<LLScrollListItem*> itemList = control->getAllData();
	// Go over each entry
	for (size_t index = 0; index < itemList.size(); ++index)
	{
		// Get the next item in the list
		LLScrollListItem* item = itemList[index];
		// Check/uncheck the box only when the item is enabled
		if (item->getEnabled())
		{
			// Look at the first column and make sure it's a checkbox control
			LLScrollListCheck* checkbox = dynamic_cast<LLScrollListCheck*>(item->getColumn(0));
			if (checkbox)
			{
				checkbox->getCheckBox()->setValue(all);
			}
		}
	}
}
// </FS:Zi>

// <FS:Kadah>
void LLFloaterPreference::loadFontPresetsFromDir(const std::string& dir, LLComboBox* font_selection_combo)
{
	LLDirIterator dir_iter(dir, "*.xml");
	std::string file;
	while (dir_iter.next(file))
	{
		//hack to deal with "fonts.xml" 
		if (file == "fonts.xml")
		{
			font_selection_combo->add("Deja Vu", file);
		}
		//hack to get "fonts_[name].xml" to "Name"
		else
		{
			std::string fontpresetname = file.substr(6, file.length() - 10);
			LLStringUtil::replaceChar(fontpresetname, '_', ' ');
			fontpresetname[0] = LLStringOps::toUpper(fontpresetname[0]);
			font_selection_combo->add(fontpresetname, file);
		}
	}
}

void LLFloaterPreference::populateFontSelectionCombo()
{
	LLComboBox* font_selection_combo = getChild<LLComboBox>("Fontsettingsfile");
	if (font_selection_combo)
	{
		const std::string fontDir(gDirUtilp->getExpandedFilename(LL_PATH_FONTS, "", ""));
		const std::string userfontDir(gDirUtilp->getExpandedFilename(LL_PATH_USER_SETTINGS , "fonts", ""));

		// Load fonts.xmls from the install dir first then user_settings
		loadFontPresetsFromDir(fontDir, font_selection_combo);
		loadFontPresetsFromDir(userfontDir, font_selection_combo);

		font_selection_combo->setValue(gSavedSettings.getString("FSFontSettingsFile"));
	}
}
// </FS:Kadah>

// <FS:AW optional opensim support>
static LLPanelInjector<LLPanelPreferenceOpensim> t_pref_opensim("panel_preference_opensim");

#ifdef OPENSIM
LLPanelPreferenceOpensim::LLPanelPreferenceOpensim() : LLPanelPreference(),
	mGridListControl(NULL),
	mGridListChangedCallbackConnection(),
	mGridAddedCallbackConnection()
{
	mCommitCallbackRegistrar.add("Pref.ClearDebugSearchURL", boost::bind(&LLPanelPreferenceOpensim::onClickClearDebugSearchURL, this));
	mCommitCallbackRegistrar.add("Pref.PickDebugSearchURL", boost::bind(&LLPanelPreferenceOpensim::onClickPickDebugSearchURL, this));
	mCommitCallbackRegistrar.add("Pref.AddGrid", boost::bind(&LLPanelPreferenceOpensim::onClickAddGrid, this));
	mCommitCallbackRegistrar.add("Pref.ClearGrid", boost::bind(&LLPanelPreferenceOpensim::onClickClearGrid, this));
	mCommitCallbackRegistrar.add("Pref.RefreshGrid", boost::bind( &LLPanelPreferenceOpensim::onClickRefreshGrid, this));
	mCommitCallbackRegistrar.add("Pref.RemoveGrid", boost::bind( &LLPanelPreferenceOpensim::onClickRemoveGrid, this));
}

LLPanelPreferenceOpensim::~LLPanelPreferenceOpensim()
{
	if (mGridListChangedCallbackConnection.connected())
	{
		mGridListChangedCallbackConnection.disconnect();
	}

	if (mGridAddedCallbackConnection.connected())
	{
		mGridAddedCallbackConnection.disconnect();
	}
}

BOOL LLPanelPreferenceOpensim::postBuild()
{
	mEditorGridName = findChild<LLLineEditor>("name_edit");
	mEditorGridURI = findChild<LLLineEditor>("grid_uri_edit");
	mEditorLoginPage = findChild<LLLineEditor>("login_page_edit");
	mEditorHelperURI = findChild<LLLineEditor>("helper_uri_edit");
	mEditorWebsite = findChild<LLLineEditor>("website_edit");
	mEditorSupport = findChild<LLLineEditor>("support_edit");
	mEditorRegister = findChild<LLLineEditor>("register_edit");
	mEditorPassword = findChild<LLLineEditor>("password_edit");
	mEditorSearch = findChild<LLLineEditor>("search_edit");
	mEditorGridMessage = findChild<LLLineEditor>("message_edit");
	mGridListControl = getChild<LLScrollListCtrl>("grid_list");
	mGridListControl->setCommitCallback(boost::bind(&LLPanelPreferenceOpensim::onSelectGrid, this));
	mGridListChangedCallbackConnection = LLGridManager::getInstance()->addGridListChangedCallback(boost::bind(&LLPanelPreferenceOpensim::refreshGridList, this, _1));
	refreshGridList();

	return LLPanelPreference::postBuild();
}

void LLPanelPreferenceOpensim::onOpen(const LLSD& key)
{
	mCurrentGrid = LLGridManager::getInstance()->getGrid();

	mEditorGridName->clear();
	mEditorGridURI->clear();
	mEditorLoginPage->clear();
	mEditorHelperURI->clear();
	mEditorWebsite->clear();
	mEditorSupport->clear();
	mEditorRegister->clear();
	mEditorPassword->clear();
	mEditorSearch->clear();
	mEditorGridMessage->clear();
}

void LLPanelPreferenceOpensim::onSelectGrid()
{
	LLSD grid_info;
	std::string grid = mGridListControl->getSelectedValue();
	LLGridManager::getInstance()->getGridData(grid, grid_info);

	mEditorGridName->setText(grid_info[GRID_LABEL_VALUE].asString());
	mEditorGridURI->setText(grid_info[GRID_LOGIN_URI_VALUE][0].asString());
	mEditorLoginPage->setText(grid_info[GRID_LOGIN_PAGE_VALUE].asString());
	mEditorHelperURI->setText(grid_info[GRID_HELPER_URI_VALUE].asString());
	mEditorWebsite->setText(grid_info["about"].asString());
	mEditorSupport->setText(grid_info["help"].asString());
	mEditorRegister->setText(grid_info[GRID_REGISTER_NEW_ACCOUNT].asString());
	mEditorPassword->setText(grid_info[GRID_FORGOT_PASSWORD].asString());
	mEditorSearch->setText(grid_info["search"].asString());
	mEditorGridMessage->setText(grid_info["message"].asString());
}

void LLPanelPreferenceOpensim::apply()
{
	LLGridManager::getInstance()->saveGridList();
	FSPanelLogin::updateServer();
}

void LLPanelPreferenceOpensim::cancel()
{
	LLGridManager::getInstance()->resetGrids();
	LLGridManager::getInstance()->setGridChoice(mCurrentGrid);
	FSPanelLogin::updateServer();
}

void LLPanelPreferenceOpensim::onClickAddGrid()
{
	std::string new_grid = getChild<LLLineEditor>("add_grid")->getText();

	if (!new_grid.empty())
	{
		getChild<LLUICtrl>("grid_management_panel")->setEnabled(FALSE);
		if (mGridAddedCallbackConnection.connected())
		{
			mGridAddedCallbackConnection.disconnect();
		}
		LLGridManager::getInstance()->addGridListChangedCallback(boost::bind(&LLPanelPreferenceOpensim::addedGrid, this, _1));
		LLGridManager::getInstance()->addGrid(new_grid);
	}
}

void LLPanelPreferenceOpensim::addedGrid(bool success)
{
	if (mGridAddedCallbackConnection.connected())
	{
		mGridAddedCallbackConnection.disconnect();
	}

	if (success)
	{
		const std::string& new_grid = getChild<LLLineEditor>("add_grid")->getText();

		for (auto row : mGridListControl->getAllData())
		{
			if (new_grid.find(row->getColumn(1)->getValue().asString()) != std::string::npos)
			{
				row->setSelected(TRUE);
				mGridListControl->scrollToShowSelected();
				onSelectGrid();
				break;
			}
		}

		onClickClearGrid();
	}
}

void LLPanelPreferenceOpensim::onClickClearGrid()
{
	getChild<LLLineEditor>("add_grid")->clear();
}

void LLPanelPreferenceOpensim::onClickRefreshGrid()
{
	std::string grid = mGridListControl->getSelectedValue();
	getChild<LLUICtrl>("grid_management_panel")->setEnabled(FALSE);
	LLGridManager::getInstance()->reFetchGrid(grid, (grid == LLGridManager::getInstance()->getGrid()) );
}

void LLPanelPreferenceOpensim::onClickRemoveGrid()
{
	std::string grid = mGridListControl->getSelectedValue();
	LLSD args;

	if (grid != LLGridManager::getInstance()->getGrid())
	{
		args["REMOVE_GRID"] = grid;
		LLSD payload = grid;
		LLNotificationsUtil::add("ConfirmRemoveGrid", args, payload, boost::bind(&LLPanelPreferenceOpensim::removeGridCB, this,  _1, _2));
	}
	else
	{
		args["REMOVE_GRID"] = LLGridManager::getInstance()->getGridLabel();
		LLNotificationsUtil::add("CanNotRemoveConnectedGrid", args);
	}
}

bool LLPanelPreferenceOpensim::removeGridCB(const LLSD& notification, const LLSD& response)
{
	const S32 option = LLNotificationsUtil::getSelectedOption(notification, response);
	if (0 == option)
	{
		std::string grid = notification["payload"].asString();
		getChild<LLUICtrl>("grid_management_panel")->setEnabled(FALSE);
		mEditorGridName->clear();
		mEditorGridURI->clear();
		mEditorLoginPage->clear();
		mEditorHelperURI->clear();
		mEditorWebsite->clear();
		mEditorSupport->clear();
		mEditorRegister->clear();
		mEditorPassword->clear();
		mEditorSearch->clear();
		mEditorGridMessage->clear();
		LLGridManager::getInstance()->removeGrid(grid);
		FSPanelLogin::updateServer();
	}
	return false;
}

void LLPanelPreferenceOpensim::refreshGridList(bool success)
{
	FSPanelLogin::updateServer();

	getChild<LLUICtrl>("grid_management_panel")->setEnabled(TRUE);

	if (!mGridListControl)
	{
		LL_WARNS() << "No GridListControl - bug or out of memory" << LL_ENDL;
		return;
	}

	mGridListControl->operateOnAll(LLCtrlListInterface::OP_DELETE);
	mGridListControl->sortByColumnIndex(0, TRUE);

	std::map<std::string, std::string> known_grids = LLGridManager::getInstance()->getKnownGrids();
        std::map<std::string, std::string>::iterator grid_iter = known_grids.begin();
	for(; grid_iter != known_grids.end(); grid_iter++)
	{
		if (!grid_iter->first.empty() && !grid_iter->second.empty())
		{
			LLURI login_uri = LLURI(LLGridManager::getInstance()->getLoginURI(grid_iter->first));
			LLSD element;
			const std::string connected_grid = LLGridManager::getInstance()->getGrid();

			std::string style = "NORMAL";
			if (connected_grid == grid_iter->first)
			{
				style = "BOLD";
			}

			int col = 0;
			element["id"] = grid_iter->first;
			element["columns"][col]["column"] = "grid_label";
			element["columns"][col]["value"] = grid_iter->second;
			element["columns"][col]["font"]["name"] = "SANSSERIF";
			element["columns"][col]["font"]["style"] = style;
			col++;
			element["columns"][col]["column"] = "login_uri";
			element["columns"][col]["value"] = login_uri.authority();
			element["columns"][col]["font"]["name"] = "SANSSERIF";
			element["columns"][col]["font"]["style"] = style;
	
			mGridListControl->addElement(element);
		}
	}
}

void LLPanelPreferenceOpensim::onClickClearDebugSearchURL()
{
	LLNotificationsUtil::add("ConfirmClearDebugSearchURL", LLSD(), LLSD(), callback_clear_debug_search);
}

void LLPanelPreferenceOpensim::onClickPickDebugSearchURL()
{

	LLNotificationsUtil::add("ConfirmPickDebugSearchURL", LLSD(), LLSD(),callback_pick_debug_search );
}
#else
void no_cb()
{ }

LLPanelPreferenceOpensim::LLPanelPreferenceOpensim() : LLPanelPreference()
{
	mCommitCallbackRegistrar.add("Pref.ClearDebugSearchURL", boost::bind(&no_cb));
	mCommitCallbackRegistrar.add("Pref.PickDebugSearchURL", boost::bind(&no_cb));
	mCommitCallbackRegistrar.add("Pref.AddGrid", boost::bind(&no_cb));
	mCommitCallbackRegistrar.add("Pref.ClearGrid", boost::bind(&no_cb));
	mCommitCallbackRegistrar.add("Pref.RefreshGrid", boost::bind(&no_cb));
	mCommitCallbackRegistrar.add("Pref.RemoveGrid", boost::bind(&no_cb));
}
LLPanelPreferenceOpensim::~LLPanelPreferenceOpensim()
{
}

#endif
// <FS:AW optional opensim support>

// <FS:Ansariel> Output device selection
static LLPanelInjector<FSPanelPreferenceSounds> t_pref_sounds("panel_preference_sounds");

FSPanelPreferenceSounds::FSPanelPreferenceSounds() :
	LLPanelPreference(),
	mOutputDevicePanel(nullptr),
	mOutputDeviceComboBox(nullptr),
	mOutputDeviceListChangedConnection()
{ }

FSPanelPreferenceSounds::~FSPanelPreferenceSounds()
{
	if (mOutputDeviceListChangedConnection.connected())
	{
		mOutputDeviceListChangedConnection.disconnect();
	}
}

BOOL FSPanelPreferenceSounds::postBuild()
{
	mOutputDevicePanel = findChild<LLPanel>("output_device_settings_panel");
	mOutputDeviceComboBox = findChild<LLComboBox>("sound_output_device");

#if LL_FMODSTUDIO
	if (gAudiop && mOutputDevicePanel && mOutputDeviceComboBox)
	{
		gSavedSettings.getControl("FSOutputDeviceUUID")->getSignal()->connect(boost::bind(&FSPanelPreferenceSounds::onOutputDeviceChanged, this, _2));

		mOutputDeviceListChangedConnection = gAudiop->setOutputDeviceListChangedCallback(boost::bind(&FSPanelPreferenceSounds::onOutputDeviceListChanged, this, _1));
		onOutputDeviceListChanged(gAudiop->getDevices());

		mOutputDeviceComboBox->setCommitCallback(boost::bind(&FSPanelPreferenceSounds::onOutputDeviceSelectionChanged, this, _2));
	}
#else
	if (mOutputDevicePanel)
	{
		mOutputDevicePanel->setVisible(FALSE);
	}
#endif

	return LLPanelPreference::postBuild();
}

void FSPanelPreferenceSounds::onOutputDeviceChanged(const LLSD& new_value)
{
	mOutputDeviceComboBox->setSelectedByValue(new_value.asUUID(), TRUE);
}

void FSPanelPreferenceSounds::onOutputDeviceSelectionChanged(const LLSD& new_value)
{
	gSavedSettings.setString("FSOutputDeviceUUID", mOutputDeviceComboBox->getSelectedValue().asString());
}

void FSPanelPreferenceSounds::onOutputDeviceListChanged(LLAudioEngine::output_device_map_t output_devices)
{
	LLUUID selected_device(gSavedSettings.getString("FSOutputDeviceUUID"));
	mOutputDeviceComboBox->removeall();

	if (output_devices.empty())
	{
		LL_INFOS() << "No output devices available" << LL_ENDL;
		mOutputDeviceComboBox->add(mOutputDevicePanel->getString("output_no_device"), LLUUID::null);

		if (selected_device != LLUUID::null)
		{
			LL_INFOS() << "Non-default device selected - adding unavailable for " << selected_device << LL_ENDL;
			mOutputDeviceComboBox->add(mOutputDevicePanel->getString("output_device_unavailable"), selected_device);
		}
	}
	else
	{
		bool selected_device_found = false;

		mOutputDeviceComboBox->add(mOutputDevicePanel->getString("output_default_text"), LLUUID::null);
		selected_device_found = selected_device == LLUUID::null;

		for (auto device : output_devices)
		{
			mOutputDeviceComboBox->add(device.second.empty() ? mOutputDevicePanel->getString("output_name_no_device") : device.second, device.first);

			if (!selected_device_found && device.first == selected_device)
			{
				LL_INFOS() << "Found selected device \"" << device.second << "\" (" << device.first << ")" << LL_ENDL;
				selected_device_found = true;
			}
		}

		if (!selected_device_found)
		{
			LL_INFOS() << "Selected device " << selected_device << " NOT found - adding unavailable" << LL_ENDL;
			mOutputDeviceComboBox->add(mOutputDevicePanel->getString("output_device_unavailable"), selected_device);
		}
	}

	mOutputDeviceComboBox->setSelectedByValue(selected_device, TRUE);
}
// </FS:Ansariel><|MERGE_RESOLUTION|>--- conflicted
+++ resolved
@@ -426,6 +426,8 @@
 LLFloaterPreference::LLFloaterPreference(const LLSD& key)
 	: LLFloater(key),
 	mGotPersonalInfo(false),
+	// <FS:Ansariel> Keep this for OpenSim
+	mOriginalIMViaEmail(false),
 	mLanguageChanged(false),
 	mAvatarDataInitialized(false),
 	mSearchDataDirty(true)
@@ -747,7 +749,11 @@
 	// </FS:Zi> Group Notices and chiclets location setting conversion BOOL => S32
 
 	// <FS:Ansariel> Show email address in preferences (FIRE-1071)
-	getChild<LLCheckBoxCtrl>("send_im_to_email")->setLabelArg("[EMAIL]", getString("LoginToChange"));
+	getChild<LLCheckBoxCtrl>("send_im_to_email")->setEnabled(FALSE);
+	getChild<LLCheckBoxCtrl>("send_im_to_email")->setVisible(FALSE);
+	childSetVisible("email_settings", false);
+	childSetEnabled("email_settings", false);
+	childSetVisible("email_settings_login_to_change", true);
 
 	// <FS:Kadah> Load the list of font settings
 	populateFontSelectionCombo();
@@ -968,9 +974,14 @@
 	
 	if (mGotPersonalInfo)
 	{ 
+		// <FS:Ansariel> Keep this for OpenSim
+		bool new_im_via_email = getChild<LLUICtrl>("send_im_to_email")->getValue().asBoolean();
 		bool new_hide_online = getChild<LLUICtrl>("online_visibility")->getValue().asBoolean();		
 	
-		if (new_hide_online != mOriginalHideOnlineStatus)
+		// <FS:Ansariel> Keep this for OpenSim
+		//if (new_hide_online != mOriginalHideOnlineStatus)
+		if ((new_im_via_email != mOriginalIMViaEmail)
+			||(new_hide_online != mOriginalHideOnlineStatus))
 		{
 			// This hack is because we are representing several different 	 
 			// possible strings with a single checkbox. Since most users 	 
@@ -984,7 +995,9 @@
 			 //Update showonline value, otherwise multiple applys won't work
 				mOriginalHideOnlineStatus = new_hide_online;
 			}
-			gAgent.sendAgentUpdateUserInfo(mDirectoryVisibility);
+			// <FS:Ansariel> Keep this for OpenSim
+			//gAgent.sendAgentUpdateUserInfo(mDirectoryVisibility);
+			gAgent.sendAgentUpdateUserInfo(new_im_via_email,mDirectoryVisibility);
 		}
 	}
 
@@ -1550,24 +1563,16 @@
 }
 
 // static 
-<<<<<<< HEAD
-// <FS:Ansariel> Show email address in preferences (FIRE-1071)
-//void LLFloaterPreference::updateUserInfo(const std::string& visibility, bool im_via_email, bool is_verified_email)
-void LLFloaterPreference::updateUserInfo(const std::string& visibility, bool im_via_email, bool is_verified_email, const std::string& email)
-=======
-void LLFloaterPreference::updateUserInfo(const std::string& visibility)
->>>>>>> 630c4427
+// <FS:Ansariel> Show email address in preferences (FIRE-1071) and keep it for OpenSim
+//void LLFloaterPreference::updateUserInfo(const std::string& visibility)
+void LLFloaterPreference::updateUserInfo(const std::string& visibility, bool im_via_email, const std::string& email)
 {
 	LLFloaterPreference* instance = LLFloaterReg::findTypedInstance<LLFloaterPreference>("preferences");
 	if (instance)
 	{
-<<<<<<< HEAD
-		// <FS:Ansariel> Show email address in preferences (FIRE-1071)
-        //instance->setPersonalInfo(visibility, im_via_email, is_verified_email);
-		instance->setPersonalInfo(visibility, im_via_email, is_verified_email, email);
-=======
-        instance->setPersonalInfo(visibility);
->>>>>>> 630c4427
+		// <FS:Ansariel> Show email address in preferences (FIRE-1071) and keep it for OpenSim
+        //instance->setPersonalInfo(visibility);
+		instance->setPersonalInfo(visibility, im_via_email, email);
 	}
 }
 
@@ -2673,16 +2678,14 @@
 	return true;
 }
 
-<<<<<<< HEAD
-// <FS:Ansariel> Show email address in preferences (FIRE-1071)
-//void LLFloaterPreference::setPersonalInfo(const std::string& visibility, bool im_via_email, bool is_verified_email)
-void LLFloaterPreference::setPersonalInfo(const std::string& visibility, bool im_via_email, bool is_verified_email, const std::string& email)
+// <FS:Ansariel> Show email address in preferences (FIRE-1071) and keep it for OpenSim
+//void LLFloaterPreference::setPersonalInfo(const std::string& visibility)
+void LLFloaterPreference::setPersonalInfo(const std::string& visibility, bool im_via_email, const std::string& email)
 // </FS:Ansariel> Show email address in preferences (FIRE-1071)
-=======
-void LLFloaterPreference::setPersonalInfo(const std::string& visibility)
->>>>>>> 630c4427
 {
 	mGotPersonalInfo = true;
+	// <FS:Ansariel> Keep this for OpenSim
+	mOriginalIMViaEmail = im_via_email;
 	mDirectoryVisibility = visibility;
 	
 	if (visibility == VISIBILITY_DEFAULT)
@@ -2704,7 +2707,6 @@
 	getChildView("friends_online_notify_checkbox")->setEnabled(TRUE);
 	getChild<LLUICtrl>("online_visibility")->setValue(mOriginalHideOnlineStatus); 	 
 	getChild<LLUICtrl>("online_visibility")->setLabelArg("[DIR_VIS]", mDirectoryVisibility);
-
 	getChildView("favorites_on_login_check")->setEnabled(TRUE);
 	//getChildView("log_path_button")->setEnabled(TRUE); // <FS:Ansariel> Does not exist as of 12-09-2014
 	getChildView("chat_font_size")->setEnabled(TRUE);
@@ -2721,15 +2723,29 @@
 	{
 		getChildView("reset_logpath")->setEnabled(TRUE);
 	}
-	// <FS:Ansariel> Show email address in preferences (FIRE-1071)
-	std::string display_email(email);
-	if(display_email.size() > 30)
-	{
-		display_email.resize(30);
-		display_email += "...";
-	}
-	getChild<LLCheckBoxCtrl>("send_im_to_email")->setLabelArg("[EMAIL]", display_email);
-	// </FS:Ansariel> Show email address in preferences (FIRE-1071)
+	// <FS:Ansariel> Keep this for OpenSim
+	if (LLGridManager::instance().isInSecondLife())
+	{
+		childSetEnabled("email_settings", true);
+		childSetVisible("email_settings", true);
+	}
+	else
+	{
+		std::string display_email(email);
+		if (display_email.size() > 30)
+		{
+			display_email.resize(30);
+			display_email += "...";
+		}
+
+		LLCheckBoxCtrl* send_im_to_email = getChild<LLCheckBoxCtrl>("send_im_to_email");
+		send_im_to_email->setVisible(TRUE);
+		send_im_to_email->setEnabled(TRUE);
+		send_im_to_email->setValue(im_via_email);
+		send_im_to_email->setLabelArg("[EMAIL]", display_email);
+	}
+	childSetVisible("email_settings_login_to_change", false);
+	// </FS:Ansariel>
 
 	// <FS:Ansariel> FIRE-420: Show end of last conversation in history
 	getChildView("LogShowHistory")->setEnabled(TRUE);
