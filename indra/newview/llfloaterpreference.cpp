/** 
 * @file llfloaterpreference.cpp
 * @brief Global preferences with and without persistence.
 *
 * $LicenseInfo:firstyear=2002&license=viewerlgpl$
 * Second Life Viewer Source Code
 * Copyright (C) 2010, Linden Research, Inc.
 * 
 * This library is free software; you can redistribute it and/or
 * modify it under the terms of the GNU Lesser General Public
 * License as published by the Free Software Foundation;
 * version 2.1 of the License only.
 * 
 * This library is distributed in the hope that it will be useful,
 * but WITHOUT ANY WARRANTY; without even the implied warranty of
 * MERCHANTABILITY or FITNESS FOR A PARTICULAR PURPOSE.  See the GNU
 * Lesser General Public License for more details.
 * 
 * You should have received a copy of the GNU Lesser General Public
 * License along with this library; if not, write to the Free Software
 * Foundation, Inc., 51 Franklin Street, Fifth Floor, Boston, MA  02110-1301  USA
 * 
 * Linden Research, Inc., 945 Battery Street, San Francisco, CA  94111  USA
 * $/LicenseInfo$
 */

/*
 * App-wide preferences.  Note that these are not per-user,
 * because we need to load many preferences before we have
 * a login name.
 */

#include "llviewerprecompiledheaders.h"

#include "llfloaterpreference.h"

#include "message.h"
#include "llfloaterautoreplacesettings.h"
#include "llagent.h"
#include "llagentcamera.h"
#include "llcheckboxctrl.h"
#include "llcolorswatch.h"
#include "llcombobox.h"
#include "llcommandhandler.h"
#include "lldirpicker.h"
#include "lleventtimer.h"
#include "llfeaturemanager.h"
#include "llfocusmgr.h"
//#include "llfirstuse.h"
#include "llfloaterreg.h"
#include "llfloaterabout.h"
#include "llfavoritesbar.h"
#include "llfloaterpreferencesgraphicsadvanced.h"
#include "llfloaterperformance.h"
#include "llfloatersidepanelcontainer.h"
#include "llfloaterimsession.h"
#include "llkeyboard.h"
#include "llmodaldialog.h"
#include "llnavigationbar.h"
#include "llfloaterimnearbychat.h"
#include "llnotifications.h"
#include "llnotificationsutil.h"
#include "llnotificationtemplate.h"
#include "llpanellogin.h"
#include "llpanelvoicedevicesettings.h"
#include "llradiogroup.h"
#include "llsearchcombobox.h"
#include "llsky.h"
#include "llscrolllistctrl.h"
#include "llscrolllistitem.h"
#include "llsliderctrl.h"
#include "lltabcontainer.h"
#include "lltrans.h"
#include "llviewercontrol.h"
#include "llviewercamera.h"
#include "llviewereventrecorder.h"
#include "llviewermessage.h"
#include "llviewerwindow.h"
#include "llviewerthrottle.h"
#include "llvoavatarself.h"
#include "llvotree.h"
#include "llfloaterpathfindingconsole.h"
// linden library includes
#include "llavatarnamecache.h"
#include "llerror.h"
#include "llfontgl.h"
#include "llrect.h"
#include "llstring.h"

// project includes

#include "llbutton.h"
#include "llflexibleobject.h"
#include "lllineeditor.h"
#include "llresmgr.h"
#include "llspinctrl.h"
#include "llstartup.h"
#include "lltextbox.h"
#include "llui.h"
#include "llviewerobjectlist.h"
#include "llvovolume.h"
#include "llwindow.h"
#include "llworld.h"
#include "lluictrlfactory.h"
#include "llviewermedia.h"
#include "llpluginclassmedia.h"
#include "llteleporthistorystorage.h"
#include "llproxy.h"
#include "llweb.h"

#include "lllogininstance.h"        // to check if logged in yet
#include "llsdserialize.h"
#include "llpresetsmanager.h"
#include "llviewercontrol.h"
#include "llpresetsmanager.h"

#include "llsearchableui.h"
#include "llperfstats.h"

const F32 BANDWIDTH_UPDATER_TIMEOUT = 0.5f;
char const* const VISIBILITY_DEFAULT = "default";
char const* const VISIBILITY_HIDDEN = "hidden";

//control value for middle mouse as talk2push button
const static std::string MIDDLE_MOUSE_CV = "MiddleMouse"; // for voice client and redability
const static std::string MOUSE_BUTTON_4_CV = "MouseButton4";
const static std::string MOUSE_BUTTON_5_CV = "MouseButton5";

/// This must equal the maximum value set for the IndirectMaxComplexity slider in panel_preferences_graphics1.xml
static const U32 INDIRECT_MAX_ARC_OFF = 101; // all the way to the right == disabled
static const U32 MIN_INDIRECT_ARC_LIMIT = 1; // must match minimum of IndirectMaxComplexity in panel_preferences_graphics1.xml
static const U32 MAX_INDIRECT_ARC_LIMIT = INDIRECT_MAX_ARC_OFF-1; // one short of all the way to the right...

/// These are the effective range of values for RenderAvatarMaxComplexity
static const F32 MIN_ARC_LIMIT =  20000.0f;
static const F32 MAX_ARC_LIMIT = 350000.0f;
static const F32 MIN_ARC_LOG = log(MIN_ARC_LIMIT);
static const F32 MAX_ARC_LOG = log(MAX_ARC_LIMIT);
static const F32 ARC_LIMIT_MAP_SCALE = (MAX_ARC_LOG - MIN_ARC_LOG) / (MAX_INDIRECT_ARC_LIMIT - MIN_INDIRECT_ARC_LIMIT);

struct LabelDef : public LLInitParam::Block<LabelDef>
{
    Mandatory<std::string> name;
    Mandatory<std::string> value;

    LabelDef()
        : name("name"),
        value("value")
    {}
};

struct LabelTable : public LLInitParam::Block<LabelTable>
{
    Multiple<LabelDef> labels;
    LabelTable()
        : labels("label")
    {}
};


// global functions 

// helper functions for getting/freeing the web browser media
// if creating/destroying these is too slow, we'll need to create
// a static member and update all our static callbacks

void handleNameTagOptionChanged(const LLSD& newvalue);	
void handleDisplayNamesOptionChanged(const LLSD& newvalue);	
bool callback_clear_browser_cache(const LLSD& notification, const LLSD& response);
bool callback_clear_cache(const LLSD& notification, const LLSD& response);

//bool callback_skip_dialogs(const LLSD& notification, const LLSD& response, LLFloaterPreference* floater);
//bool callback_reset_dialogs(const LLSD& notification, const LLSD& response, LLFloaterPreference* floater);

void fractionFromDecimal(F32 decimal_val, S32& numerator, S32& denominator);

bool callback_clear_cache(const LLSD& notification, const LLSD& response)
{
	S32 option = LLNotificationsUtil::getSelectedOption(notification, response);
	if ( option == 0 ) // YES
	{
		// flag client texture cache for clearing next time the client runs
		gSavedSettings.setBOOL("PurgeCacheOnNextStartup", TRUE);
		LLNotificationsUtil::add("CacheWillClear");
	}

	return false;
}

bool callback_clear_browser_cache(const LLSD& notification, const LLSD& response)
{
	S32 option = LLNotificationsUtil::getSelectedOption(notification, response);
	if ( option == 0 ) // YES
	{
		// clean web
		LLViewerMedia::getInstance()->clearAllCaches();
		LLViewerMedia::getInstance()->clearAllCookies();
		
		// clean nav bar history
		LLNavigationBar::getInstance()->clearHistoryCache();
		
		// flag client texture cache for clearing next time the client runs
		gSavedSettings.setBOOL("PurgeCacheOnNextStartup", TRUE);
		LLNotificationsUtil::add("CacheWillClear");

		LLSearchHistory::getInstance()->clearHistory();
		LLSearchHistory::getInstance()->save();
		LLSearchComboBox* search_ctrl = LLNavigationBar::getInstance()->getChild<LLSearchComboBox>("search_combo_box");
		search_ctrl->clearHistory();

		LLTeleportHistoryStorage::getInstance()->purgeItems();
		LLTeleportHistoryStorage::getInstance()->save();
	}
	
	return false;
}

void handleNameTagOptionChanged(const LLSD& newvalue)
{
	LLAvatarNameCache::getInstance()->setUseUsernames(gSavedSettings.getBOOL("NameTagShowUsernames"));
	LLVOAvatar::invalidateNameTags();
}

void handleDisplayNamesOptionChanged(const LLSD& newvalue)
{
	LLAvatarNameCache::getInstance()->setUseDisplayNames(newvalue.asBoolean());
	LLVOAvatar::invalidateNameTags();
}

void handleAppearanceCameraMovementChanged(const LLSD& newvalue)
{
	if(!newvalue.asBoolean() && gAgentCamera.getCameraMode() == CAMERA_MODE_CUSTOMIZE_AVATAR)
	{
		gAgentCamera.changeCameraToDefault();
		gAgentCamera.resetView();
	}
}

void fractionFromDecimal(F32 decimal_val, S32& numerator, S32& denominator)
{
	numerator = 0;
	denominator = 0;
	for (F32 test_denominator = 1.f; test_denominator < 30.f; test_denominator += 1.f)
	{
		if (fmodf((decimal_val * test_denominator) + 0.01f, 1.f) < 0.02f)
		{
			numerator = ll_round(decimal_val * test_denominator);
			denominator = ll_round(test_denominator);
			break;
		}
	}
}
// static
std::string LLFloaterPreference::sSkin = "";
//////////////////////////////////////////////
// LLFloaterPreference

LLFloaterPreference::LLFloaterPreference(const LLSD& key)
	: LLFloater(key),
	mGotPersonalInfo(false),
	mLanguageChanged(false),
	mAvatarDataInitialized(false),
	mSearchDataDirty(true)
{
	LLConversationLog::instance().addObserver(this);

	//Build Floater is now Called from 	LLFloaterReg::add("preferences", "floater_preferences.xml", (LLFloaterBuildFunc)&LLFloaterReg::build<LLFloaterPreference>);
	
	static bool registered_dialog = false;
	if (!registered_dialog)
	{
		LLFloaterReg::add("keybind_dialog", "floater_select_key.xml", (LLFloaterBuildFunc)&LLFloaterReg::build<LLSetKeyBindDialog>);
		registered_dialog = true;
	}
	
	mCommitCallbackRegistrar.add("Pref.Cancel",				boost::bind(&LLFloaterPreference::onBtnCancel, this, _2));
	mCommitCallbackRegistrar.add("Pref.OK",					boost::bind(&LLFloaterPreference::onBtnOK, this, _2));
	
	mCommitCallbackRegistrar.add("Pref.ClearCache",				boost::bind(&LLFloaterPreference::onClickClearCache, this));
	mCommitCallbackRegistrar.add("Pref.WebClearCache",			boost::bind(&LLFloaterPreference::onClickBrowserClearCache, this));
	mCommitCallbackRegistrar.add("Pref.SetCache",				boost::bind(&LLFloaterPreference::onClickSetCache, this));
	mCommitCallbackRegistrar.add("Pref.ResetCache",				boost::bind(&LLFloaterPreference::onClickResetCache, this));
	mCommitCallbackRegistrar.add("Pref.ClickSkin",				boost::bind(&LLFloaterPreference::onClickSkin, this,_1, _2));
	mCommitCallbackRegistrar.add("Pref.SelectSkin",				boost::bind(&LLFloaterPreference::onSelectSkin, this));
	mCommitCallbackRegistrar.add("Pref.SetSounds",				boost::bind(&LLFloaterPreference::onClickSetSounds, this));
	mCommitCallbackRegistrar.add("Pref.ClickEnablePopup",		boost::bind(&LLFloaterPreference::onClickEnablePopup, this));
	mCommitCallbackRegistrar.add("Pref.ClickDisablePopup",		boost::bind(&LLFloaterPreference::onClickDisablePopup, this));	
	mCommitCallbackRegistrar.add("Pref.LogPath",				boost::bind(&LLFloaterPreference::onClickLogPath, this));
	mCommitCallbackRegistrar.add("Pref.RenderExceptions",       boost::bind(&LLFloaterPreference::onClickRenderExceptions, this));
	mCommitCallbackRegistrar.add("Pref.AutoAdjustments",         boost::bind(&LLFloaterPreference::onClickAutoAdjustments, this));
	mCommitCallbackRegistrar.add("Pref.HardwareDefaults",		boost::bind(&LLFloaterPreference::setHardwareDefaults, this));
	mCommitCallbackRegistrar.add("Pref.AvatarImpostorsEnable",	boost::bind(&LLFloaterPreference::onAvatarImpostorsEnable, this));
	mCommitCallbackRegistrar.add("Pref.UpdateIndirectMaxComplexity",	boost::bind(&LLFloaterPreference::updateMaxComplexity, this));
    mCommitCallbackRegistrar.add("Pref.RenderOptionUpdate",     boost::bind(&LLFloaterPreference::onRenderOptionEnable, this));
	mCommitCallbackRegistrar.add("Pref.WindowedMod",			boost::bind(&LLFloaterPreference::onCommitWindowedMode, this));
	mCommitCallbackRegistrar.add("Pref.UpdateSliderText",		boost::bind(&LLFloaterPreference::refreshUI,this));
	mCommitCallbackRegistrar.add("Pref.QualityPerformance",		boost::bind(&LLFloaterPreference::onChangeQuality, this, _2));
	mCommitCallbackRegistrar.add("Pref.applyUIColor",			boost::bind(&LLFloaterPreference::applyUIColor, this ,_1, _2));
	mCommitCallbackRegistrar.add("Pref.getUIColor",				boost::bind(&LLFloaterPreference::getUIColor, this ,_1, _2));
	mCommitCallbackRegistrar.add("Pref.MaturitySettings",		boost::bind(&LLFloaterPreference::onChangeMaturity, this));
	mCommitCallbackRegistrar.add("Pref.BlockList",				boost::bind(&LLFloaterPreference::onClickBlockList, this));
	mCommitCallbackRegistrar.add("Pref.Proxy",					boost::bind(&LLFloaterPreference::onClickProxySettings, this));
	mCommitCallbackRegistrar.add("Pref.TranslationSettings",	boost::bind(&LLFloaterPreference::onClickTranslationSettings, this));
	mCommitCallbackRegistrar.add("Pref.AutoReplace",            boost::bind(&LLFloaterPreference::onClickAutoReplace, this));
	mCommitCallbackRegistrar.add("Pref.PermsDefault",           boost::bind(&LLFloaterPreference::onClickPermsDefault, this));
	mCommitCallbackRegistrar.add("Pref.RememberedUsernames",    boost::bind(&LLFloaterPreference::onClickRememberedUsernames, this));
	mCommitCallbackRegistrar.add("Pref.SpellChecker",           boost::bind(&LLFloaterPreference::onClickSpellChecker, this));
	mCommitCallbackRegistrar.add("Pref.Advanced",				boost::bind(&LLFloaterPreference::onClickAdvanced, this));

	sSkin = gSavedSettings.getString("SkinCurrent");

	mCommitCallbackRegistrar.add("Pref.ClickActionChange",		boost::bind(&LLFloaterPreference::onClickActionChange, this));

	gSavedSettings.getControl("NameTagShowUsernames")->getCommitSignal()->connect(boost::bind(&handleNameTagOptionChanged,  _2));	
	gSavedSettings.getControl("NameTagShowFriends")->getCommitSignal()->connect(boost::bind(&handleNameTagOptionChanged,  _2));	
	gSavedSettings.getControl("UseDisplayNames")->getCommitSignal()->connect(boost::bind(&handleDisplayNamesOptionChanged,  _2));

	gSavedSettings.getControl("AppearanceCameraMovement")->getCommitSignal()->connect(boost::bind(&handleAppearanceCameraMovementChanged,  _2));
    gSavedSettings.getControl("WindLightUseAtmosShaders")->getCommitSignal()->connect(boost::bind(&LLFloaterPreference::onAtmosShaderChange, this));

	LLAvatarPropertiesProcessor::getInstance()->addObserver( gAgent.getID(), this );

    mComplexityChangedSignal = gSavedSettings.getControl("RenderAvatarMaxComplexity")->getCommitSignal()->connect(boost::bind(&LLFloaterPreference::updateComplexityText, this));

	mCommitCallbackRegistrar.add("Pref.ClearLog",				boost::bind(&LLConversationLog::onClearLog, &LLConversationLog::instance()));
	mCommitCallbackRegistrar.add("Pref.DeleteTranscripts",      boost::bind(&LLFloaterPreference::onDeleteTranscripts, this));
	mCommitCallbackRegistrar.add("UpdateFilter", boost::bind(&LLFloaterPreference::onUpdateFilterTerm, this, false)); // <FS:ND/> Hook up for filtering
}

void LLFloaterPreference::processProperties( void* pData, EAvatarProcessorType type )
{
	if ( APT_PROPERTIES == type )
	{
		const LLAvatarData* pAvatarData = static_cast<const LLAvatarData*>( pData );
		if (pAvatarData && (gAgent.getID() == pAvatarData->avatar_id) && (pAvatarData->avatar_id != LLUUID::null))
		{
            mAllowPublish = (bool)(pAvatarData->flags & AVATAR_ALLOW_PUBLISH);
            mAvatarDataInitialized = true;
            getChild<LLUICtrl>("online_searchresults")->setValue(mAllowPublish);
		}
	}	
}

void LLFloaterPreference::saveAvatarProperties( void )
{
    const bool allowPublish = getChild<LLUICtrl>("online_searchresults")->getValue();

    if ((LLStartUp::getStartupState() == STATE_STARTED)
        && mAvatarDataInitialized
        && (allowPublish != mAllowPublish))
    {
        std::string cap_url = gAgent.getRegionCapability("AgentProfile");
        if (!cap_url.empty())
        {
            mAllowPublish = allowPublish;

            LLCoros::instance().launch("requestAgentUserInfoCoro",
                boost::bind(saveAvatarPropertiesCoro, cap_url, allowPublish));
        }
    }
}

void LLFloaterPreference::saveAvatarPropertiesCoro(const std::string cap_url, bool allow_publish)
{
    LLCore::HttpRequest::policy_t httpPolicy(LLCore::HttpRequest::DEFAULT_POLICY_ID);
    LLCoreHttpUtil::HttpCoroutineAdapter::ptr_t
        httpAdapter(new LLCoreHttpUtil::HttpCoroutineAdapter("put_avatar_properties_coro", httpPolicy));
    LLCore::HttpRequest::ptr_t httpRequest(new LLCore::HttpRequest);
    LLCore::HttpHeaders::ptr_t httpHeaders;

    LLCore::HttpOptions::ptr_t httpOpts(new LLCore::HttpOptions);
    httpOpts->setFollowRedirects(true);

    std::string finalUrl = cap_url + "/" + gAgentID.asString();
    LLSD data;
    data["allow_publish"] = allow_publish;

    LLSD result = httpAdapter->putAndSuspend(httpRequest, finalUrl, data, httpOpts, httpHeaders);

    LLSD httpResults = result[LLCoreHttpUtil::HttpCoroutineAdapter::HTTP_RESULTS];
    LLCore::HttpStatus status = LLCoreHttpUtil::HttpCoroutineAdapter::getStatusFromLLSD(httpResults);

    if (!status)
    {
        LL_WARNS("Preferences") << "Failed to put agent information " << data << " for id " << gAgentID << LL_ENDL;
        return;
    }

    LL_DEBUGS("Preferences") << "Agent id: " << gAgentID << " Data: " << data << " Result: " << httpResults << LL_ENDL;
}

BOOL LLFloaterPreference::postBuild()
{
	gSavedSettings.getControl("ChatFontSize")->getSignal()->connect(boost::bind(&LLFloaterIMSessionTab::processChatHistoryStyleUpdate, false));

	gSavedSettings.getControl("ChatFontSize")->getSignal()->connect(boost::bind(&LLViewerChat::signalChatFontChanged));

	gSavedSettings.getControl("ChatBubbleOpacity")->getSignal()->connect(boost::bind(&LLFloaterPreference::onNameTagOpacityChange, this, _2));

	gSavedSettings.getControl("PreferredMaturity")->getSignal()->connect(boost::bind(&LLFloaterPreference::onChangeMaturity, this));

	gSavedPerAccountSettings.getControl("ModelUploadFolder")->getSignal()->connect(boost::bind(&LLFloaterPreference::onChangeModelFolder, this));
    gSavedPerAccountSettings.getControl("PBRUploadFolder")->getSignal()->connect(boost::bind(&LLFloaterPreference::onChangePBRFolder, this));
	gSavedPerAccountSettings.getControl("TextureUploadFolder")->getSignal()->connect(boost::bind(&LLFloaterPreference::onChangeTextureFolder, this));
	gSavedPerAccountSettings.getControl("SoundUploadFolder")->getSignal()->connect(boost::bind(&LLFloaterPreference::onChangeSoundFolder, this));
	gSavedPerAccountSettings.getControl("AnimationUploadFolder")->getSignal()->connect(boost::bind(&LLFloaterPreference::onChangeAnimationFolder, this));

	LLTabContainer* tabcontainer = getChild<LLTabContainer>("pref core");
	if (!tabcontainer->selectTab(gSavedSettings.getS32("LastPrefTab")))
		tabcontainer->selectFirstTab();

	getChild<LLUICtrl>("cache_location")->setEnabled(FALSE); // make it read-only but selectable (STORM-227)
	std::string cache_location = gDirUtilp->getExpandedFilename(LL_PATH_CACHE, "");
	setCacheLocation(cache_location);

	getChild<LLUICtrl>("log_path_string")->setEnabled(FALSE); // make it read-only but selectable

	getChild<LLComboBox>("language_combobox")->setCommitCallback(boost::bind(&LLFloaterPreference::onLanguageChange, this));

	getChild<LLComboBox>("FriendIMOptions")->setCommitCallback(boost::bind(&LLFloaterPreference::onNotificationsChange, this,"FriendIMOptions"));
	getChild<LLComboBox>("NonFriendIMOptions")->setCommitCallback(boost::bind(&LLFloaterPreference::onNotificationsChange, this,"NonFriendIMOptions"));
	getChild<LLComboBox>("ConferenceIMOptions")->setCommitCallback(boost::bind(&LLFloaterPreference::onNotificationsChange, this,"ConferenceIMOptions"));
	getChild<LLComboBox>("GroupChatOptions")->setCommitCallback(boost::bind(&LLFloaterPreference::onNotificationsChange, this,"GroupChatOptions"));
	getChild<LLComboBox>("NearbyChatOptions")->setCommitCallback(boost::bind(&LLFloaterPreference::onNotificationsChange, this,"NearbyChatOptions"));
	getChild<LLComboBox>("ObjectIMOptions")->setCommitCallback(boost::bind(&LLFloaterPreference::onNotificationsChange, this,"ObjectIMOptions"));

	// if floater is opened before login set default localized do not disturb message
	if (LLStartUp::getStartupState() < STATE_STARTED)
	{
		gSavedPerAccountSettings.setString("DoNotDisturbModeResponse", LLTrans::getString("DoNotDisturbModeResponseDefault"));
	}

	// set 'enable' property for 'Clear log...' button
	changed();

	LLLogChat::getInstance()->setSaveHistorySignal(boost::bind(&LLFloaterPreference::onLogChatHistorySaved, this));

	LLSliderCtrl* fov_slider = getChild<LLSliderCtrl>("camera_fov");
	fov_slider->setMinValue(LLViewerCamera::getInstance()->getMinView());
	fov_slider->setMaxValue(LLViewerCamera::getInstance()->getMaxView());
	
	// Hook up and init for filtering
	mFilterEdit = getChild<LLSearchEditor>("search_prefs_edit");
	mFilterEdit->setKeystrokeCallback(boost::bind(&LLFloaterPreference::onUpdateFilterTerm, this, false));

	// Load and assign label for 'default language'
	std::string user_filename = gDirUtilp->getExpandedFilename(LL_PATH_DEFAULT_SKIN, "default_languages.xml");
	std::map<std::string, std::string> labels;
	if (loadFromFilename(user_filename, labels))
	{
		std::string system_lang = gSavedSettings.getString("SystemLanguage");
		std::map<std::string, std::string>::iterator iter = labels.find(system_lang);
		if (iter != labels.end())
		{
			getChild<LLComboBox>("language_combobox")->add(iter->second, LLSD("default"), ADD_TOP, true);
		}
		else
		{
			LL_WARNS() << "Language \"" << system_lang << "\" is not in default_languages.xml" << LL_ENDL;
			getChild<LLComboBox>("language_combobox")->add("System default", LLSD("default"), ADD_TOP, true);
		}
	}
	else
	{
		LL_WARNS() << "Failed to load labels from " << user_filename << ". Using default." << LL_ENDL;
		getChild<LLComboBox>("language_combobox")->add("System default", LLSD("default"), ADD_TOP, true);
	}

	return TRUE;
}

void LLFloaterPreference::updateDeleteTranscriptsButton()
{
	std::vector<std::string> list_of_transcriptions_file_names;
	LLLogChat::getListOfTranscriptFiles(list_of_transcriptions_file_names);
	getChild<LLButton>("delete_transcripts")->setEnabled(list_of_transcriptions_file_names.size() > 0);
}

void LLFloaterPreference::onDoNotDisturbResponseChanged()
{
	// set "DoNotDisturbResponseChanged" TRUE if user edited message differs from default, FALSE otherwise
	bool response_changed_flag =
			LLTrans::getString("DoNotDisturbModeResponseDefault")
					!= getChild<LLUICtrl>("do_not_disturb_response")->getValue().asString();

	gSavedPerAccountSettings.setBOOL("DoNotDisturbResponseChanged", response_changed_flag );
}

LLFloaterPreference::~LLFloaterPreference()
{
	LLConversationLog::instance().removeObserver(this);
    mComplexityChangedSignal.disconnect();
}

void LLFloaterPreference::draw()
{
	BOOL has_first_selected = (getChildRef<LLScrollListCtrl>("disabled_popups").getFirstSelected()!=NULL);
	gSavedSettings.setBOOL("FirstSelectedDisabledPopups", has_first_selected);
	
	has_first_selected = (getChildRef<LLScrollListCtrl>("enabled_popups").getFirstSelected()!=NULL);
	gSavedSettings.setBOOL("FirstSelectedEnabledPopups", has_first_selected);
	
	LLFloater::draw();
}

void LLFloaterPreference::saveSettings()
{
	LLTabContainer* tabcontainer = getChild<LLTabContainer>("pref core");
	child_list_t::const_iterator iter = tabcontainer->getChildList()->begin();
	child_list_t::const_iterator end = tabcontainer->getChildList()->end();
	for ( ; iter != end; ++iter)
	{
		LLView* view = *iter;
		LLPanelPreference* panel = dynamic_cast<LLPanelPreference*>(view);
		if (panel)
			panel->saveSettings();
	}
    saveIgnoredNotifications();
}	

void LLFloaterPreference::apply()
{
	LLAvatarPropertiesProcessor::getInstance()->addObserver( gAgent.getID(), this );
	
	LLTabContainer* tabcontainer = getChild<LLTabContainer>("pref core");
	if (sSkin != gSavedSettings.getString("SkinCurrent"))
	{
		LLNotificationsUtil::add("ChangeSkin");
		refreshSkin(this);
	}
	// Call apply() on all panels that derive from LLPanelPreference
	for (child_list_t::const_iterator iter = tabcontainer->getChildList()->begin();
		 iter != tabcontainer->getChildList()->end(); ++iter)
	{
		LLView* view = *iter;
		LLPanelPreference* panel = dynamic_cast<LLPanelPreference*>(view);
		if (panel)
			panel->apply();
	}
	
	gViewerWindow->requestResolutionUpdate(); // for UIScaleFactor

	LLSliderCtrl* fov_slider = getChild<LLSliderCtrl>("camera_fov");
	fov_slider->setMinValue(LLViewerCamera::getInstance()->getMinView());
	fov_slider->setMaxValue(LLViewerCamera::getInstance()->getMaxView());
	
	std::string cache_location = gDirUtilp->getExpandedFilename(LL_PATH_CACHE, "");
	setCacheLocation(cache_location);
	
	LLViewerMedia::getInstance()->setCookiesEnabled(getChild<LLUICtrl>("cookies_enabled")->getValue());
	
	if (hasChild("web_proxy_enabled", TRUE) &&hasChild("web_proxy_editor", TRUE) && hasChild("web_proxy_port", TRUE))
	{
		bool proxy_enable = getChild<LLUICtrl>("web_proxy_enabled")->getValue();
		std::string proxy_address = getChild<LLUICtrl>("web_proxy_editor")->getValue();
		int proxy_port = getChild<LLUICtrl>("web_proxy_port")->getValue();
		LLViewerMedia::getInstance()->setProxyConfig(proxy_enable, proxy_address, proxy_port);
	}
	
	if (mGotPersonalInfo)
	{ 
		bool new_hide_online = getChild<LLUICtrl>("online_visibility")->getValue().asBoolean();		
	
		if (new_hide_online != mOriginalHideOnlineStatus)
		{
			// This hack is because we are representing several different 	 
			// possible strings with a single checkbox. Since most users 	 
			// can only select between 2 values, we represent it as a 	 
			// checkbox. This breaks down a little bit for liaisons, but 	 
			// works out in the end. 	 
			if (new_hide_online != mOriginalHideOnlineStatus)
			{
				if (new_hide_online) mDirectoryVisibility = VISIBILITY_HIDDEN;
				else mDirectoryVisibility = VISIBILITY_DEFAULT;
			 //Update showonline value, otherwise multiple applys won't work
				mOriginalHideOnlineStatus = new_hide_online;
			}
			gAgent.sendAgentUpdateUserInfo(mDirectoryVisibility);
		}
	}

	saveAvatarProperties();
}

void LLFloaterPreference::cancel()
{
	LLTabContainer* tabcontainer = getChild<LLTabContainer>("pref core");
	// Call cancel() on all panels that derive from LLPanelPreference
	for (child_list_t::const_iterator iter = tabcontainer->getChildList()->begin();
		iter != tabcontainer->getChildList()->end(); ++iter)
	{
		LLView* view = *iter;
		LLPanelPreference* panel = dynamic_cast<LLPanelPreference*>(view);
		if (panel)
			panel->cancel();
	}
	// hide joystick pref floater
	LLFloaterReg::hideInstance("pref_joystick");

	// hide translation settings floater
	LLFloaterReg::hideInstance("prefs_translation");
	
	// hide autoreplace settings floater
	LLFloaterReg::hideInstance("prefs_autoreplace");
	
	// hide spellchecker settings folder
	LLFloaterReg::hideInstance("prefs_spellchecker");

	// hide advanced graphics floater
	LLFloaterReg::hideInstance("prefs_graphics_advanced");
	
	// reverts any changes to current skin
	gSavedSettings.setString("SkinCurrent", sSkin);

	updateClickActionViews();

	LLFloaterPreferenceProxy * advanced_proxy_settings = LLFloaterReg::findTypedInstance<LLFloaterPreferenceProxy>("prefs_proxy");
	if (advanced_proxy_settings)
	{
		advanced_proxy_settings->cancel();
	}
	//Need to reload the navmesh if the pathing console is up
	LLHandle<LLFloaterPathfindingConsole> pathfindingConsoleHandle = LLFloaterPathfindingConsole::getInstanceHandle();
	if ( !pathfindingConsoleHandle.isDead() )
	{
		LLFloaterPathfindingConsole* pPathfindingConsole = pathfindingConsoleHandle.get();
		pPathfindingConsole->onRegionBoundaryCross();
	}

	if (!mSavedGraphicsPreset.empty())
	{
		gSavedSettings.setString("PresetGraphicActive", mSavedGraphicsPreset);
		LLPresetsManager::getInstance()->triggerChangeSignal();
	}

    restoreIgnoredNotifications();
}

void LLFloaterPreference::onOpen(const LLSD& key)
{

	// this variable and if that follows it are used to properly handle do not disturb mode response message
	static bool initialized = FALSE;
	// if user is logged in and we haven't initialized do not disturb mode response yet, do it
	if (!initialized && LLStartUp::getStartupState() == STATE_STARTED)
	{
		// Special approach is used for do not disturb response localization, because "DoNotDisturbModeResponse" is
		// in non-localizable xml, and also because it may be changed by user and in this case it shouldn't be localized.
		// To keep track of whether do not disturb response is default or changed by user additional setting DoNotDisturbResponseChanged
		// was added into per account settings.

		// initialization should happen once,so setting variable to TRUE
		initialized = TRUE;
		// this connection is needed to properly set "DoNotDisturbResponseChanged" setting when user makes changes in
		// do not disturb response message.
		gSavedPerAccountSettings.getControl("DoNotDisturbModeResponse")->getSignal()->connect(boost::bind(&LLFloaterPreference::onDoNotDisturbResponseChanged, this));
	}
	gAgent.sendAgentUserInfoRequest();

	/////////////////////////// From LLPanelGeneral //////////////////////////
	// if we have no agent, we can't let them choose anything
	// if we have an agent, then we only let them choose if they have a choice
	bool can_choose_maturity =
		gAgent.getID().notNull() &&
		(gAgent.isMature() || gAgent.isGodlike());
	
	LLComboBox* maturity_combo = getChild<LLComboBox>("maturity_desired_combobox");
	LLAvatarPropertiesProcessor::getInstance()->sendAvatarPropertiesRequest( gAgent.getID() );
	if (can_choose_maturity)
	{		
		// if they're not adult or a god, they shouldn't see the adult selection, so delete it
		if (!gAgent.isAdult() && !gAgent.isGodlikeWithoutAdminMenuFakery())
		{
			// we're going to remove the adult entry from the combo
			LLScrollListCtrl* maturity_list = maturity_combo->findChild<LLScrollListCtrl>("ComboBox");
			if (maturity_list)
			{
				maturity_list->deleteItems(LLSD(SIM_ACCESS_ADULT));
			}
		}
		getChildView("maturity_desired_combobox")->setEnabled( true);
		getChildView("maturity_desired_textbox")->setVisible( false);
	}
	else
	{
		getChild<LLUICtrl>("maturity_desired_textbox")->setValue(maturity_combo->getSelectedItemLabel());
		getChildView("maturity_desired_combobox")->setEnabled( false);
	}

	// Forget previous language changes.
	mLanguageChanged = false;

	// Display selected maturity icons.
	onChangeMaturity();

	onChangeModelFolder();
    onChangePBRFolder();
	onChangeTextureFolder();
	onChangeSoundFolder();
	onChangeAnimationFolder();

	// Load (double-)click to walk/teleport settings.
	updateClickActionViews();
	
	// Enabled/disabled popups, might have been changed by user actions
	// while preferences floater was closed.
	buildPopupLists();


	//get the options that were checked
	onNotificationsChange("FriendIMOptions");
	onNotificationsChange("NonFriendIMOptions");
	onNotificationsChange("ConferenceIMOptions");
	onNotificationsChange("GroupChatOptions");
	onNotificationsChange("NearbyChatOptions");
	onNotificationsChange("ObjectIMOptions");

	LLPanelLogin::setAlwaysRefresh(true);
	refresh();
	
	// Make sure the current state of prefs are saved away when
	// when the floater is opened.  That will make cancel do its
	// job
	saveSettings();

	// Make sure there is a default preference file
	LLPresetsManager::getInstance()->createMissingDefault(PRESETS_CAMERA);
	LLPresetsManager::getInstance()->createMissingDefault(PRESETS_GRAPHIC);

	bool started = (LLStartUp::getStartupState() == STATE_STARTED);

	LLButton* load_btn = findChild<LLButton>("PrefLoadButton");
	LLButton* save_btn = findChild<LLButton>("PrefSaveButton");
	LLButton* delete_btn = findChild<LLButton>("PrefDeleteButton");
	LLButton* exceptions_btn = findChild<LLButton>("RenderExceptionsButton");
    LLButton* auto_adjustments_btn = findChild<LLButton>("AutoAdjustmentsButton");

	if (load_btn && save_btn && delete_btn && exceptions_btn && auto_adjustments_btn)
	{
		load_btn->setEnabled(started);
		save_btn->setEnabled(started);
		delete_btn->setEnabled(started);
		exceptions_btn->setEnabled(started);
        auto_adjustments_btn->setEnabled(started);
	}

    collectSearchableItems();
	if (!mFilterEdit->getText().empty())
	{
		mFilterEdit->setText(LLStringExplicit(""));
		onUpdateFilterTerm(true);
	}
}

void LLFloaterPreference::onRenderOptionEnable()
{
	refreshEnabledGraphics();
}

void LLFloaterPreference::onAvatarImpostorsEnable()
{
	refreshEnabledGraphics();
}

//static
void LLFloaterPreference::initDoNotDisturbResponse()
	{
		if (!gSavedPerAccountSettings.getBOOL("DoNotDisturbResponseChanged"))
		{
			//LLTrans::getString("DoNotDisturbModeResponseDefault") is used here for localization (EXT-5885)
			gSavedPerAccountSettings.setString("DoNotDisturbModeResponse", LLTrans::getString("DoNotDisturbModeResponseDefault"));
		}
	}

//static 
void LLFloaterPreference::updateShowFavoritesCheckbox(bool val)
{
	LLFloaterPreference* instance = LLFloaterReg::findTypedInstance<LLFloaterPreference>("preferences");
	if (instance)
	{
		instance->getChild<LLUICtrl>("favorites_on_login_check")->setValue(val);
	}	
}

void LLFloaterPreference::setHardwareDefaults()
{
	std::string preset_graphic_active = gSavedSettings.getString("PresetGraphicActive");
	if (!preset_graphic_active.empty())
	{
		saveGraphicsPreset(preset_graphic_active);
		saveSettings(); // save here to be able to return to the previous preset by Cancel
	}
    setRecommendedSettings();
}

void LLFloaterPreference::setRecommendedSettings()
{
    resetAutotuneSettings();
    gSavedSettings.getControl("RenderVSyncEnable")->resetToDefault(true);

	LLFeatureManager::getInstance()->applyRecommendedSettings();

	// reset indirects before refresh because we may have changed what they control
	LLAvatarComplexityControls::setIndirectControls(); 

	refreshEnabledGraphics();
	gSavedSettings.setString("PresetGraphicActive", "");
	LLPresetsManager::getInstance()->triggerChangeSignal();

	LLTabContainer* tabcontainer = getChild<LLTabContainer>("pref core");
	child_list_t::const_iterator iter = tabcontainer->getChildList()->begin();
	child_list_t::const_iterator end = tabcontainer->getChildList()->end();
	for ( ; iter != end; ++iter)
	{
		LLView* view = *iter;
		LLPanelPreference* panel = dynamic_cast<LLPanelPreference*>(view);
		if (panel)
		{
			panel->setHardwareDefaults();
		}
	}
}

void LLFloaterPreference::resetAutotuneSettings()
{
    gSavedSettings.setBOOL("AutoTuneFPS", FALSE);

    const std::string autotune_settings[] = {
        "AutoTuneLock",
        "KeepAutoTuneLock",
        "TargetFPS",
        "TuningFPSStrategy",
        "AutoTuneImpostorByDistEnabled",
        "AutoTuneImpostorFarAwayDistance" ,
        "AutoTuneRenderFarClipMin",
        "AutoTuneRenderFarClipTarget",
        "RenderAvatarMaxART"
    };

    for (auto it : autotune_settings)
    {
        gSavedSettings.getControl(it)->resetToDefault(true);
    }
}

void LLFloaterPreference::getControlNames(std::vector<std::string>& names)
{
	LLView* view = findChild<LLView>("display");
	LLFloater* advanced = LLFloaterReg::findTypedInstance<LLFloater>("prefs_graphics_advanced");
	if (view && advanced)
	{
		std::list<LLView*> stack;
		stack.push_back(view);
		stack.push_back(advanced);
		while(!stack.empty())
		{
			// Process view on top of the stack
			LLView* curview = stack.front();
			stack.pop_front();

			LLUICtrl* ctrl = dynamic_cast<LLUICtrl*>(curview);
			if (ctrl)
			{
				LLControlVariable* control = ctrl->getControlVariable();
				if (control)
				{
					std::string control_name = control->getName();
					if (std::find(names.begin(), names.end(), control_name) == names.end())
					{
						names.push_back(control_name);
					}
				}
			}

			for (child_list_t::const_iterator iter = curview->getChildList()->begin();
				iter != curview->getChildList()->end(); ++iter)
			{
				stack.push_back(*iter);
			}
		}
	}
}

//virtual
void LLFloaterPreference::onClose(bool app_quitting)
{
	gSavedSettings.setS32("LastPrefTab", getChild<LLTabContainer>("pref core")->getCurrentPanelIndex());
	LLPanelLogin::setAlwaysRefresh(false);
	if (!app_quitting)
	{
		cancel();
	}
}

// static 
void LLFloaterPreference::onBtnOK(const LLSD& userdata)
{
	// commit any outstanding text entry
	if (hasFocus())
	{
		LLUICtrl* cur_focus = dynamic_cast<LLUICtrl*>(gFocusMgr.getKeyboardFocus());
		if (cur_focus && cur_focus->acceptsTextInput())
		{
			cur_focus->onCommit();
		}
	}

	if (canClose())
	{
		saveSettings();
		apply();
		
		if (userdata.asString() == "closeadvanced")
		{
			LLFloaterReg::hideInstance("prefs_graphics_advanced");
		}
		else
		{
			closeFloater(false);
		}

		//Conversation transcript and log path changed so reload conversations based on new location
		if(mPriorInstantMessageLogPath.length())
		{
			if(moveTranscriptsAndLog())
			{
				//When floaters are empty but have a chat history files, reload chat history into them
				LLFloaterIMSessionTab::reloadEmptyFloaters();
			}
			//Couldn't move files so restore the old path and show a notification
			else
			{
				gSavedPerAccountSettings.setString("InstantMessageLogPath", mPriorInstantMessageLogPath);
				LLNotificationsUtil::add("PreferenceChatPathChanged");
			}
			mPriorInstantMessageLogPath.clear();
		}

		LLUIColorTable::instance().saveUserSettings();
		gSavedSettings.saveToFile(gSavedSettings.getString("ClientSettingsFile"), TRUE);
		
		//Only save once logged in and loaded per account settings
		if(mGotPersonalInfo)
		{
			gSavedPerAccountSettings.saveToFile(gSavedSettings.getString("PerAccountSettingsFile"), TRUE);
	}
	}
	else
	{
		// Show beep, pop up dialog, etc.
		LL_INFOS("Preferences") << "Can't close preferences!" << LL_ENDL;
	}

	LLPanelLogin::updateLocationSelectorsVisibility();	
	//Need to reload the navmesh if the pathing console is up
	LLHandle<LLFloaterPathfindingConsole> pathfindingConsoleHandle = LLFloaterPathfindingConsole::getInstanceHandle();
	if ( !pathfindingConsoleHandle.isDead() )
	{
		LLFloaterPathfindingConsole* pPathfindingConsole = pathfindingConsoleHandle.get();
		pPathfindingConsole->onRegionBoundaryCross();
	}
}

// static 
void LLFloaterPreference::onBtnCancel(const LLSD& userdata)
{
	if (hasFocus())
	{
		LLUICtrl* cur_focus = dynamic_cast<LLUICtrl*>(gFocusMgr.getKeyboardFocus());
		if (cur_focus && cur_focus->acceptsTextInput())
		{
			cur_focus->onCommit();
		}
		refresh();
	}
	cancel();

	if (userdata.asString() == "closeadvanced")
	{
		LLFloaterReg::hideInstance("prefs_graphics_advanced");
		updateMaxComplexity();
	}
	else
	{
		closeFloater();
	}
}

// static 
void LLFloaterPreference::updateUserInfo(const std::string& visibility)
{
	LLFloaterPreference* instance = LLFloaterReg::findTypedInstance<LLFloaterPreference>("preferences");
	if (instance)
	{
        instance->setPersonalInfo(visibility);
	}
}

void LLFloaterPreference::refreshEnabledGraphics()
{
	LLFloaterPreference* instance = LLFloaterReg::findTypedInstance<LLFloaterPreference>("preferences");
	if (instance)
	{
		instance->refresh();
	}

	LLFloater* advanced = LLFloaterReg::findTypedInstance<LLFloater>("prefs_graphics_advanced");
	if (advanced)
	{
		advanced->refresh();
	}
}

void LLFloaterPreference::onClickClearCache()
{
	LLNotificationsUtil::add("ConfirmClearCache", LLSD(), LLSD(), callback_clear_cache);
}

void LLFloaterPreference::onClickBrowserClearCache()
{
	LLNotificationsUtil::add("ConfirmClearBrowserCache", LLSD(), LLSD(), callback_clear_browser_cache);
}

// Called when user changes language via the combobox.
void LLFloaterPreference::onLanguageChange()
{
	// Let the user know that the change will only take effect after restart.
	// Do it only once so that we're not too irritating.
	if (!mLanguageChanged)
	{
		LLNotificationsUtil::add("ChangeLanguage");
		mLanguageChanged = true;
	}
}

void LLFloaterPreference::onNotificationsChange(const std::string& OptionName)
{
	mNotificationOptions[OptionName] = getChild<LLComboBox>(OptionName)->getSelectedItemLabel();

	bool show_notifications_alert = true;
	for (notifications_map::iterator it_notification = mNotificationOptions.begin(); it_notification != mNotificationOptions.end(); it_notification++)
	{
		if(it_notification->second != "No action")
		{
			show_notifications_alert = false;
			break;
		}
	}

	getChild<LLTextBox>("notifications_alert")->setVisible(show_notifications_alert);
}

void LLFloaterPreference::onNameTagOpacityChange(const LLSD& newvalue)
{
	LLColorSwatchCtrl* color_swatch = findChild<LLColorSwatchCtrl>("background");
	if (color_swatch)
	{
		LLColor4 new_color = color_swatch->get();
		color_swatch->set( new_color.setAlpha(newvalue.asReal()) );
	}
}

void LLFloaterPreference::onClickSetCache()
{
	std::string cur_name(gSavedSettings.getString("CacheLocation"));
//	std::string cur_top_folder(gDirUtilp->getBaseFileName(cur_name));
	
	std::string proposed_name(cur_name);

	(new LLDirPickerThread(boost::bind(&LLFloaterPreference::changeCachePath, this, _1, _2), proposed_name))->getFile();
}

void LLFloaterPreference::changeCachePath(const std::vector<std::string>& filenames, std::string proposed_name)
{
	std::string dir_name = filenames[0];
	if (!dir_name.empty() && dir_name != proposed_name)
	{
		std::string new_top_folder(gDirUtilp->getBaseFileName(dir_name));
		LLNotificationsUtil::add("CacheWillBeMoved");
		gSavedSettings.setString("NewCacheLocation", dir_name);
		gSavedSettings.setString("NewCacheLocationTopFolder", new_top_folder);
	}
	else
	{
		std::string cache_location = gDirUtilp->getCacheDir();
		gSavedSettings.setString("CacheLocation", cache_location);
		std::string top_folder(gDirUtilp->getBaseFileName(cache_location));
		gSavedSettings.setString("CacheLocationTopFolder", top_folder);
	}
}

void LLFloaterPreference::onClickResetCache()
{
	if (gDirUtilp->getCacheDir(false) == gDirUtilp->getCacheDir(true))
	{
		// The cache location was already the default.
		return;
	}
	gSavedSettings.setString("NewCacheLocation", "");
	gSavedSettings.setString("NewCacheLocationTopFolder", "");
	LLNotificationsUtil::add("CacheWillBeMoved");
	std::string cache_location = gDirUtilp->getCacheDir(false);
	gSavedSettings.setString("CacheLocation", cache_location);
	std::string top_folder(gDirUtilp->getBaseFileName(cache_location));
	gSavedSettings.setString("CacheLocationTopFolder", top_folder);
}

void LLFloaterPreference::onClickSkin(LLUICtrl* ctrl, const LLSD& userdata)
{
	gSavedSettings.setString("SkinCurrent", userdata.asString());
	ctrl->setValue(userdata.asString());
}

void LLFloaterPreference::onSelectSkin()
{
	std::string skin_selection = getChild<LLRadioGroup>("skin_selection")->getValue().asString();
	gSavedSettings.setString("SkinCurrent", skin_selection);
}

void LLFloaterPreference::refreshSkin(void* data)
{
	LLPanel*self = (LLPanel*)data;
	sSkin = gSavedSettings.getString("SkinCurrent");
	self->getChild<LLRadioGroup>("skin_selection", true)->setValue(sSkin);
}

void LLFloaterPreference::buildPopupLists()
{
	LLScrollListCtrl& disabled_popups =
		getChildRef<LLScrollListCtrl>("disabled_popups");
	LLScrollListCtrl& enabled_popups =
		getChildRef<LLScrollListCtrl>("enabled_popups");
	
	disabled_popups.deleteAllItems();
	enabled_popups.deleteAllItems();
	
	for (LLNotifications::TemplateMap::const_iterator iter = LLNotifications::instance().templatesBegin();
		 iter != LLNotifications::instance().templatesEnd();
		 ++iter)
	{
		LLNotificationTemplatePtr templatep = iter->second;
		LLNotificationFormPtr formp = templatep->mForm;
		
		LLNotificationForm::EIgnoreType ignore = formp->getIgnoreType();
		if (ignore <= LLNotificationForm::IGNORE_NO)
			continue;
		
		LLSD row;
		row["columns"][0]["value"] = formp->getIgnoreMessage();
		row["columns"][0]["font"] = "SANSSERIF_SMALL";
		row["columns"][0]["width"] = 400;
		
		LLScrollListItem* item = NULL;
		
		bool show_popup = !formp->getIgnored();
		if (!show_popup)
		{
			if (ignore == LLNotificationForm::IGNORE_WITH_LAST_RESPONSE)
			{
				LLSD last_response = LLUI::getInstance()->mSettingGroups["config"]->getLLSD("Default" + templatep->mName);
				if (!last_response.isUndefined())
				{
					for (LLSD::map_const_iterator it = last_response.beginMap();
						 it != last_response.endMap();
						 ++it)
					{
						if (it->second.asBoolean())
						{
							row["columns"][1]["value"] = formp->getElement(it->first)["ignore"].asString();
							row["columns"][1]["font"] = "SANSSERIF_SMALL";
							row["columns"][1]["width"] = 360;
							break;
						}
					}
				}
			}
			item = disabled_popups.addElement(row);
		}
		else
		{
			item = enabled_popups.addElement(row);
		}
		
		if (item)
		{
			item->setUserdata((void*)&iter->first);
		}
	}
}

void LLFloaterPreference::refreshEnabledState()
{
	LLCheckBoxCtrl* ctrl_pbr = getChild<LLCheckBoxCtrl>("UsePBRShaders");

    //PBR
    ctrl_pbr->setEnabled(TRUE);

	// Cannot have floater active until caps have been received
	getChild<LLButton>("default_creation_permissions")->setEnabled(LLStartUp::getStartupState() < STATE_STARTED ? false : true);

	getChildView("block_list")->setEnabled(LLLoginInstance::getInstance()->authSuccess());
}

<<<<<<< HEAD
void LLFloaterPreferenceGraphicsAdvanced::refreshEnabledState()
{
    // WindLight
    LLSliderCtrl* sky = getChild<LLSliderCtrl>("SkyMeshDetail");
    LLTextBox* sky_text = getChild<LLTextBox>("SkyMeshDetailText");
    sky->setEnabled(TRUE);
    sky_text->setEnabled(TRUE);

	LLCheckBoxCtrl* ctrl_ssao = getChild<LLCheckBoxCtrl>("UseSSAO");
	LLCheckBoxCtrl* ctrl_dof = getChild<LLCheckBoxCtrl>("UseDoF");
	LLComboBox* ctrl_shadow = getChild<LLComboBox>("ShadowDetail");
	LLTextBox* shadow_text = getChild<LLTextBox>("RenderShadowDetailText");

	BOOL enabled = LLFeatureManager::getInstance()->isFeatureAvailable("RenderDeferredSSAO");
	
	ctrl_ssao->setEnabled(enabled);
	ctrl_dof->setEnabled(enabled);

	enabled = enabled && LLFeatureManager::getInstance()->isFeatureAvailable("RenderShadowDetail");

	ctrl_shadow->setEnabled(enabled);
	shadow_text->setEnabled(enabled);

    if (!LLFeatureManager::instance().isFeatureAvailable("RenderFSAASamples"))
    {
        getChildView("fsaa")->setEnabled(FALSE);
    }

    enabled = false;
    if (!LLFeatureManager::instance().isFeatureAvailable("RenderReflectionsEnabled"))
    {
        getChildView("ReflectionsEnabled")->setEnabled(FALSE);
    }
    else 
    {
        enabled = gSavedSettings.getBOOL("RenderReflectionsEnabled");
    }

    getChildView("ReflectionDetail")->setEnabled(enabled);
    getChildView("ReflectionDetailText")->setEnabled(enabled);
    getChildView("ScreenSpaceReflections")->setEnabled(enabled);

	// Hardware settings
	
	if (!LLFeatureManager::getInstance()->isFeatureAvailable("RenderCompressTextures"))
	{
		getChildView("texture compression")->setEnabled(FALSE);
	}

	getChildView("antialiasing restart")->setVisible(!LLFeatureManager::getInstance()->isFeatureAvailable("RenderDeferred"));

	// now turn off any features that are unavailable
	disableUnavailableSettings();
}

=======
>>>>>>> 162a825d
// static
void LLAvatarComplexityControls::setIndirectControls()
{
	/*
	 * We have controls that have an indirect relationship between the control
	 * values and adjacent text and the underlying setting they influence.
	 * In each case, the control and its associated setting are named Indirect<something>
	 * This method interrogates the controlled setting and establishes the
	 * appropriate value for the indirect control. It must be called whenever the
	 * underlying setting may have changed other than through the indirect control,
	 * such as when the 'Reset all to recommended settings' button is used...
	 */
	setIndirectMaxNonImpostors();
	setIndirectMaxArc();
}

// static
void LLAvatarComplexityControls::setIndirectMaxNonImpostors()
{
	U32 max_non_impostors = gSavedSettings.getU32("RenderAvatarMaxNonImpostors");
	// for this one, we just need to make zero, which means off, the max value of the slider
	U32 indirect_max_non_impostors = (0 == max_non_impostors) ? LLVOAvatar::NON_IMPOSTORS_MAX_SLIDER : max_non_impostors;
	gSavedSettings.setU32("IndirectMaxNonImpostors", indirect_max_non_impostors);
}

void LLAvatarComplexityControls::setIndirectMaxArc()
{
	U32 max_arc = gSavedSettings.getU32("RenderAvatarMaxComplexity");
	U32 indirect_max_arc;
	if (0 == max_arc)
	{
		// the off position is all the way to the right, so set to control max
		indirect_max_arc = INDIRECT_MAX_ARC_OFF;
	}
	else
	{
		// This is the inverse of the calculation in updateMaxComplexity
		indirect_max_arc = (U32)ll_round(((log(F32(max_arc)) - MIN_ARC_LOG) / ARC_LIMIT_MAP_SCALE)) + MIN_INDIRECT_ARC_LIMIT;
	}
	gSavedSettings.setU32("IndirectMaxComplexity", indirect_max_arc);
}

<<<<<<< HEAD
void LLFloaterPreferenceGraphicsAdvanced::disableUnavailableSettings()
{	
	LLComboBox* ctrl_shadows = getChild<LLComboBox>("ShadowDetail");
	LLTextBox* shadows_text = getChild<LLTextBox>("RenderShadowDetailText");
	LLCheckBoxCtrl* ctrl_ssao = getChild<LLCheckBoxCtrl>("UseSSAO");
	LLCheckBoxCtrl* ctrl_dof = getChild<LLCheckBoxCtrl>("UseDoF");
	LLSliderCtrl* sky = getChild<LLSliderCtrl>("SkyMeshDetail");
	LLTextBox* sky_text = getChild<LLTextBox>("SkyMeshDetailText");

	// disabled windlight
	if (!LLFeatureManager::getInstance()->isFeatureAvailable("WindLightUseAtmosShaders"))
	{
		sky->setEnabled(FALSE);
		sky_text->setEnabled(FALSE);

		//deferred needs windlight, disable deferred
		ctrl_shadows->setEnabled(FALSE);
		ctrl_shadows->setValue(0);
		shadows_text->setEnabled(FALSE);
		
		ctrl_ssao->setEnabled(FALSE);
		ctrl_ssao->setValue(FALSE);

		ctrl_dof->setEnabled(FALSE);
		ctrl_dof->setValue(FALSE);
	}

	// disabled deferred
	if (!LLFeatureManager::getInstance()->isFeatureAvailable("RenderDeferred"))
	{
		ctrl_shadows->setEnabled(FALSE);
		ctrl_shadows->setValue(0);
		shadows_text->setEnabled(FALSE);
		
		ctrl_ssao->setEnabled(FALSE);
		ctrl_ssao->setValue(FALSE);

		ctrl_dof->setEnabled(FALSE);
		ctrl_dof->setValue(FALSE);
	}
	
    // disabled deferred SSAO
	if (!LLFeatureManager::getInstance()->isFeatureAvailable("RenderDeferredSSAO"))
	{
		ctrl_ssao->setEnabled(FALSE);   
		ctrl_ssao->setValue(FALSE);
	}
	
	// disabled deferred shadows
    if (!LLFeatureManager::getInstance()->isFeatureAvailable("RenderShadowDetail"))
    {
        ctrl_shadows->setEnabled(FALSE);
        ctrl_shadows->setValue(0);
        shadows_text->setEnabled(FALSE);
    }
}

=======
>>>>>>> 162a825d
void LLFloaterPreference::refresh()
{
	LLPanel::refresh();
    LLAvatarComplexityControls::setText(
        gSavedSettings.getU32("RenderAvatarMaxComplexity"),
        getChild<LLTextBox>("IndirectMaxComplexityText", true));
	refreshEnabledState();
	LLFloater* advanced = LLFloaterReg::findTypedInstance<LLFloater>("prefs_graphics_advanced");
	if (advanced)
	{
		advanced->refresh();
	}
    updateClickActionViews();
}

void LLFloaterPreference::onCommitWindowedMode()
{
	refresh();
}

void LLFloaterPreference::onChangeQuality(const LLSD& data)
{
	U32 level = (U32)(data.asReal());
	LLFeatureManager::getInstance()->setGraphicsLevel(level, true);
	refreshEnabledGraphics();
	refresh();
}

void LLFloaterPreference::onClickSetSounds()
{
	// Disable Enable gesture sounds checkbox if the master sound is disabled 
	// or if sound effects are disabled.
	getChild<LLCheckBoxCtrl>("gesture_audio_play_btn")->setEnabled(!gSavedSettings.getBOOL("MuteSounds"));
}

void LLFloaterPreference::onClickEnablePopup()
{	
	LLScrollListCtrl& disabled_popups = getChildRef<LLScrollListCtrl>("disabled_popups");
	
	std::vector<LLScrollListItem*> items = disabled_popups.getAllSelected();
	std::vector<LLScrollListItem*>::iterator itor;
	for (itor = items.begin(); itor != items.end(); ++itor)
	{
		LLNotificationTemplatePtr templatep = LLNotifications::instance().getTemplate(*(std::string*)((*itor)->getUserdata()));
		//gSavedSettings.setWarning(templatep->mName, TRUE);
		std::string notification_name = templatep->mName;
		LLUI::getInstance()->mSettingGroups["ignores"]->setBOOL(notification_name, TRUE);
	}
	
	buildPopupLists();
    if (!mFilterEdit->getText().empty())
    {
        filterIgnorableNotifications();
    }
}

void LLFloaterPreference::onClickDisablePopup()
{	
	LLScrollListCtrl& enabled_popups = getChildRef<LLScrollListCtrl>("enabled_popups");
	
	std::vector<LLScrollListItem*> items = enabled_popups.getAllSelected();
	std::vector<LLScrollListItem*>::iterator itor;
	for (itor = items.begin(); itor != items.end(); ++itor)
	{
		LLNotificationTemplatePtr templatep = LLNotifications::instance().getTemplate(*(std::string*)((*itor)->getUserdata()));
		templatep->mForm->setIgnored(true);
	}
	
	buildPopupLists();
    if (!mFilterEdit->getText().empty())
    {
        filterIgnorableNotifications();
    }
}

void LLFloaterPreference::resetAllIgnored()
{
	for (LLNotifications::TemplateMap::const_iterator iter = LLNotifications::instance().templatesBegin();
		 iter != LLNotifications::instance().templatesEnd();
		 ++iter)
	{
		if (iter->second->mForm->getIgnoreType() > LLNotificationForm::IGNORE_NO)
		{
			iter->second->mForm->setIgnored(false);
		}
	}
}

void LLFloaterPreference::setAllIgnored()
{
	for (LLNotifications::TemplateMap::const_iterator iter = LLNotifications::instance().templatesBegin();
		 iter != LLNotifications::instance().templatesEnd();
		 ++iter)
	{
		if (iter->second->mForm->getIgnoreType() > LLNotificationForm::IGNORE_NO)
		{
			iter->second->mForm->setIgnored(true);
		}
	}
}

void LLFloaterPreference::onClickLogPath()
{
	std::string proposed_name(gSavedPerAccountSettings.getString("InstantMessageLogPath"));	 
	mPriorInstantMessageLogPath.clear();
	

	(new LLDirPickerThread(boost::bind(&LLFloaterPreference::changeLogPath, this, _1, _2), proposed_name))->getFile();
}

void LLFloaterPreference::changeLogPath(const std::vector<std::string>& filenames, std::string proposed_name)
{
	//Path changed
	if (proposed_name != filenames[0])
	{
		gSavedPerAccountSettings.setString("InstantMessageLogPath", filenames[0]);
		mPriorInstantMessageLogPath = proposed_name;

		// enable/disable 'Delete transcripts button
		updateDeleteTranscriptsButton();
	}
}

bool LLFloaterPreference::moveTranscriptsAndLog()
{
	std::string instantMessageLogPath(gSavedPerAccountSettings.getString("InstantMessageLogPath"));
	std::string chatLogPath = gDirUtilp->add(instantMessageLogPath, gDirUtilp->getUserName());

	bool madeDirectory = false;

	//Does the directory really exist, if not then make it
	if(!LLFile::isdir(chatLogPath))
	{
		//mkdir success is defined as zero
		if(LLFile::mkdir(chatLogPath) != 0)
		{
			return false;
		}
		madeDirectory = true;
	}
	
	std::string originalConversationLogDir = LLConversationLog::instance().getFileName();
	std::string targetConversationLogDir = gDirUtilp->add(chatLogPath, "conversation.log");
	//Try to move the conversation log
	if(!LLConversationLog::instance().moveLog(originalConversationLogDir, targetConversationLogDir))
	{
		//Couldn't move the log and created a new directory so remove the new directory
		if(madeDirectory)
		{
			LLFile::rmdir(chatLogPath);
		}
		return false;
	}

	//Attempt to move transcripts
	std::vector<std::string> listOfTranscripts;
	std::vector<std::string> listOfFilesMoved;

	LLLogChat::getListOfTranscriptFiles(listOfTranscripts);

	if(!LLLogChat::moveTranscripts(gDirUtilp->getChatLogsDir(), 
									instantMessageLogPath, 
									listOfTranscripts,
									listOfFilesMoved))
	{
		//Couldn't move all the transcripts so restore those that moved back to their old location
		LLLogChat::moveTranscripts(instantMessageLogPath, 
			gDirUtilp->getChatLogsDir(), 
			listOfFilesMoved);

		//Move the conversation log back
		LLConversationLog::instance().moveLog(targetConversationLogDir, originalConversationLogDir);

		if(madeDirectory)
		{
			LLFile::rmdir(chatLogPath);
		}

		return false;
	}

	gDirUtilp->setChatLogsDir(instantMessageLogPath);
	gDirUtilp->updatePerAccountChatLogsDir();

	return true;
}

void LLFloaterPreference::setPersonalInfo(const std::string& visibility)
{
	mGotPersonalInfo = true;
	mDirectoryVisibility = visibility;
	
	if (visibility == VISIBILITY_DEFAULT)
	{
		mOriginalHideOnlineStatus = false;
		getChildView("online_visibility")->setEnabled(TRUE); 	 
	}
	else if (visibility == VISIBILITY_HIDDEN)
	{
		mOriginalHideOnlineStatus = true;
		getChildView("online_visibility")->setEnabled(TRUE); 	 
	}
	else
	{
		mOriginalHideOnlineStatus = true;
	}
	
	getChild<LLUICtrl>("online_searchresults")->setEnabled(TRUE);
	getChildView("friends_online_notify_checkbox")->setEnabled(TRUE);
	getChild<LLUICtrl>("online_visibility")->setValue(mOriginalHideOnlineStatus); 	 
	getChild<LLUICtrl>("online_visibility")->setLabelArg("[DIR_VIS]", mDirectoryVisibility);

	getChildView("favorites_on_login_check")->setEnabled(TRUE);
	getChildView("log_path_button")->setEnabled(TRUE);
	getChildView("chat_font_size")->setEnabled(TRUE);
	getChildView("conversation_log_combo")->setEnabled(TRUE);
	getChild<LLUICtrl>("voice_call_friends_only_check")->setEnabled(TRUE);
	getChild<LLUICtrl>("voice_call_friends_only_check")->setValue(gSavedPerAccountSettings.getBOOL("VoiceCallsFriendsOnly"));
}


void LLFloaterPreference::refreshUI()
{
	refresh();
}

void LLAvatarComplexityControls::updateMax(LLSliderCtrl* slider, LLTextBox* value_label, bool short_val)
{
	// Called when the IndirectMaxComplexity control changes
	// Responsible for fixing the slider label (IndirectMaxComplexityText) and setting RenderAvatarMaxComplexity
	U32 indirect_value = slider->getValue().asInteger();
	U32 max_arc;
	
	if (INDIRECT_MAX_ARC_OFF == indirect_value)
	{
		// The 'off' position is when the slider is all the way to the right, 
		// which is a value of INDIRECT_MAX_ARC_OFF,
		// so it is necessary to set max_arc to 0 disable muted avatars.
		max_arc = 0;
	}
	else
	{
		// if this is changed, the inverse calculation in setIndirectMaxArc
		// must be changed to match
		max_arc = (U32)ll_round(exp(MIN_ARC_LOG + (ARC_LIMIT_MAP_SCALE * (indirect_value - MIN_INDIRECT_ARC_LIMIT))));
	}

	gSavedSettings.setU32("RenderAvatarMaxComplexity", (U32)max_arc);
	setText(max_arc, value_label, short_val);
}

void LLAvatarComplexityControls::setText(U32 value, LLTextBox* text_box, bool short_val)
{
	if (0 == value)
	{
		text_box->setText(LLTrans::getString("no_limit"));
	}
	else
	{
        std::string text_value = short_val ? llformat("%d", value / 1000) : llformat("%d", value);
        text_box->setText(text_value);
	}
}

void LLAvatarComplexityControls::updateMaxRenderTime(LLSliderCtrl* slider, LLTextBox* value_label, bool short_val)
{
    setRenderTimeText((F32)(LLPerfStats::renderAvatarMaxART_ns/1000), value_label, short_val);
}

void LLAvatarComplexityControls::setRenderTimeText(F32 value, LLTextBox* text_box, bool short_val)
{
    if (0 == value)
    {
        text_box->setText(LLTrans::getString("no_limit"));
    }
    else
    {
        text_box->setText(llformat("%.0f", value));
    }
}

void LLFloaterPreference::updateMaxComplexity()
{
	// Called when the IndirectMaxComplexity control changes
    LLAvatarComplexityControls::updateMax(
        getChild<LLSliderCtrl>("IndirectMaxComplexity"),
        getChild<LLTextBox>("IndirectMaxComplexityText"));
}

void LLFloaterPreference::updateComplexityText()
{
    LLAvatarComplexityControls::setText(gSavedSettings.getU32("RenderAvatarMaxComplexity"),
        getChild<LLTextBox>("IndirectMaxComplexityText", true));
}

bool LLFloaterPreference::loadFromFilename(const std::string& filename, std::map<std::string, std::string> &label_map)
{
    LLXMLNodePtr root;

    if (!LLXMLNode::parseFile(filename, root, NULL))
    {
        LL_WARNS("Preferences") << "Unable to parse file " << filename << LL_ENDL;
        return false;
    }

    if (!root->hasName("labels"))
    {
        LL_WARNS("Preferences") << filename << " is not a valid definition file" << LL_ENDL;
        return false;
    }

    LabelTable params;
    LLXUIParser parser;
    parser.readXUI(root, params, filename);

    if (params.validateBlock())
    {
        for (LLInitParam::ParamIterator<LabelDef>::const_iterator it = params.labels.begin();
            it != params.labels.end();
            ++it)
        {
            LabelDef label_entry = *it;
            label_map[label_entry.name] = label_entry.value;
        }
    }
    else
    {
        LL_WARNS("Preferences") << filename << " failed to load" << LL_ENDL;
        return false;
    }

    return true;
}

void LLFloaterPreference::onChangeMaturity()
{
	U8 sim_access = gSavedSettings.getU32("PreferredMaturity");

	getChild<LLIconCtrl>("rating_icon_general")->setVisible(sim_access == SIM_ACCESS_PG
															|| sim_access == SIM_ACCESS_MATURE
															|| sim_access == SIM_ACCESS_ADULT);

	getChild<LLIconCtrl>("rating_icon_moderate")->setVisible(sim_access == SIM_ACCESS_MATURE
															|| sim_access == SIM_ACCESS_ADULT);

	getChild<LLIconCtrl>("rating_icon_adult")->setVisible(sim_access == SIM_ACCESS_ADULT);
}

std::string get_category_path(LLUUID cat_id)
{
    LLViewerInventoryCategory* cat = gInventory.getCategory(cat_id);
    std::string localized_cat_name;
    if (!LLTrans::findString(localized_cat_name, "InvFolder " + cat->getName()))
    {
        localized_cat_name = cat->getName();
    }

    if (cat->getParentUUID().notNull())
    {
        return get_category_path(cat->getParentUUID()) + " > " + localized_cat_name;
    }
    else
    {
        return localized_cat_name;
    }
}

std::string get_category_path(LLFolderType::EType cat_type)
{
    LLUUID cat_id = gInventory.findUserDefinedCategoryUUIDForType(cat_type);
    return get_category_path(cat_id);
}

void LLFloaterPreference::onChangeModelFolder()
{
    if (gInventory.isInventoryUsable())
    {
        getChild<LLTextBox>("upload_models")->setText(get_category_path(LLFolderType::FT_OBJECT));
    }
}

void LLFloaterPreference::onChangePBRFolder()
{
    if (gInventory.isInventoryUsable())
    {
        getChild<LLTextBox>("upload_pbr")->setText(get_category_path(LLFolderType::FT_MATERIAL));
    }
}

void LLFloaterPreference::onChangeTextureFolder()
{
    if (gInventory.isInventoryUsable())
    {
        getChild<LLTextBox>("upload_textures")->setText(get_category_path(LLFolderType::FT_TEXTURE));
    }
}

void LLFloaterPreference::onChangeSoundFolder()
{
    if (gInventory.isInventoryUsable())
    {
        getChild<LLTextBox>("upload_sounds")->setText(get_category_path(LLFolderType::FT_SOUND));
    }
}

void LLFloaterPreference::onChangeAnimationFolder()
{
    if (gInventory.isInventoryUsable())
    {
        getChild<LLTextBox>("upload_animation")->setText(get_category_path(LLFolderType::FT_ANIMATION));
    }
}

// FIXME: this will stop you from spawning the sidetray from preferences dialog on login screen
// but the UI for this will still be enabled
void LLFloaterPreference::onClickBlockList()
{
	LLFloaterSidePanelContainer::showPanel("people", "panel_people",
		LLSD().with("people_panel_tab_name", "blocked_panel"));
}

void LLFloaterPreference::onClickProxySettings()
{
	LLFloaterReg::showInstance("prefs_proxy");
}

void LLFloaterPreference::onClickTranslationSettings()
{
	LLFloaterReg::showInstance("prefs_translation");
}

void LLFloaterPreference::onClickAutoReplace()
{
	LLFloaterReg::showInstance("prefs_autoreplace");
}

void LLFloaterPreference::onClickSpellChecker()
{
    LLFloaterReg::showInstance("prefs_spellchecker");
}

void LLFloaterPreference::onClickRenderExceptions()
{
    LLFloaterReg::showInstance("avatar_render_settings");
}

void LLFloaterPreference::onClickAutoAdjustments()
{
    LLFloaterPerformance* performance_floater = LLFloaterReg::showTypedInstance<LLFloaterPerformance>("performance");
    if (performance_floater)
    {
        performance_floater->showAutoadjustmentsPanel();
    }
}

void LLFloaterPreference::onClickAdvanced()
{
	LLFloaterReg::showInstance("prefs_graphics_advanced");

	LLTabContainer* tabcontainer = getChild<LLTabContainer>("pref core");
	for (child_list_t::const_iterator iter = tabcontainer->getChildList()->begin();
		 iter != tabcontainer->getChildList()->end(); ++iter)
	{
		LLView* view = *iter;
		LLPanelPreferenceGraphics* panel = dynamic_cast<LLPanelPreferenceGraphics*>(view);
		if (panel)
		{
			panel->resetDirtyChilds();
		}
	}
}

void LLFloaterPreference::onClickActionChange()
{
    updateClickActionControls();
}

void LLFloaterPreference::onAtmosShaderChange()
{
    LLCheckBoxCtrl* ctrl_alm = getChild<LLCheckBoxCtrl>("UseLightShaders");
    if(ctrl_alm)
    {
        //Deferred/SSAO/Shadows
        BOOL bumpshiny = gGLManager.mHasCubeMap && LLCubeMap::sUseCubeMaps && LLFeatureManager::getInstance()->isFeatureAvailable("RenderObjectBump") && gSavedSettings.getBOOL("RenderObjectBump");
        BOOL shaders = gSavedSettings.getBOOL("WindLightUseAtmosShaders");
        BOOL enabled = LLFeatureManager::getInstance()->isFeatureAvailable("RenderDeferred") &&
                        bumpshiny &&
                        shaders;

        ctrl_alm->setEnabled(enabled);
    }
}

void LLFloaterPreference::onClickPermsDefault()
{
	LLFloaterReg::showInstance("perms_default");
}

void LLFloaterPreference::onClickRememberedUsernames()
{
    LLFloaterReg::showInstance("forget_username");
}

void LLFloaterPreference::onDeleteTranscripts()
{
	LLSD args;
	args["FOLDER"] = gDirUtilp->getUserName();

	LLNotificationsUtil::add("PreferenceChatDeleteTranscripts", args, LLSD(), boost::bind(&LLFloaterPreference::onDeleteTranscriptsResponse, this, _1, _2));
}

void LLFloaterPreference::onDeleteTranscriptsResponse(const LLSD& notification, const LLSD& response)
{
	if (0 == LLNotificationsUtil::getSelectedOption(notification, response))
	{
		LLLogChat::deleteTranscripts();
		updateDeleteTranscriptsButton();
	}
}

void LLFloaterPreference::onLogChatHistorySaved()
{
	LLButton * delete_transcripts_buttonp = getChild<LLButton>("delete_transcripts");

	if (!delete_transcripts_buttonp->getEnabled())
	{
		delete_transcripts_buttonp->setEnabled(true);
	}
}

void LLFloaterPreference::updateClickActionControls()
{
    const int single_clk_action = getChild<LLComboBox>("single_click_action_combo")->getValue().asInteger();
    const int double_clk_action = getChild<LLComboBox>("double_click_action_combo")->getValue().asInteger();

    // Todo: This is a very ugly way to get access to keybindings.
    // Reconsider possible options.
    // Potential option: make constructor of LLKeyConflictHandler private
    // but add a getter that will return shared pointer for specific
    // mode, pointer should only exist so long as there are external users.
    // In such case we won't need to do this 'dynamic_cast' nightmare.
    // updateTable() can also be avoided
    LLTabContainer* tabcontainer = getChild<LLTabContainer>("pref core");
    for (child_list_t::const_iterator iter = tabcontainer->getChildList()->begin();
        iter != tabcontainer->getChildList()->end(); ++iter)
    {
        LLView* view = *iter;
        LLPanelPreferenceControls* panel = dynamic_cast<LLPanelPreferenceControls*>(view);
        if (panel)
        {
            panel->setKeyBind("walk_to",
                              EMouseClickType::CLICK_LEFT,
                              KEY_NONE,
                              MASK_NONE,
                              single_clk_action == 1);
            
            panel->setKeyBind("walk_to",
                              EMouseClickType::CLICK_DOUBLELEFT,
                              KEY_NONE,
                              MASK_NONE,
                              double_clk_action == 1);
            
            panel->setKeyBind("teleport_to",
                              EMouseClickType::CLICK_DOUBLELEFT,
                              KEY_NONE,
                              MASK_NONE,
                              double_clk_action == 2);

            panel->updateAndApply();
        }
    }
}

void LLFloaterPreference::updateClickActionViews()
{
    bool click_to_walk = false;
    bool dbl_click_to_walk = false;
    bool dbl_click_to_teleport = false;

    // Todo: This is a very ugly way to get access to keybindings.
    // Reconsider possible options.
    LLTabContainer* tabcontainer = getChild<LLTabContainer>("pref core");
    for (child_list_t::const_iterator iter = tabcontainer->getChildList()->begin();
        iter != tabcontainer->getChildList()->end(); ++iter)
    {
        LLView* view = *iter;
        LLPanelPreferenceControls* panel = dynamic_cast<LLPanelPreferenceControls*>(view);
        if (panel)
        {
            click_to_walk = panel->canKeyBindHandle("walk_to",
                EMouseClickType::CLICK_LEFT,
                KEY_NONE,
                MASK_NONE);

            dbl_click_to_walk = panel->canKeyBindHandle("walk_to",
                EMouseClickType::CLICK_DOUBLELEFT,
                KEY_NONE,
                MASK_NONE);

            dbl_click_to_teleport = panel->canKeyBindHandle("teleport_to",
                EMouseClickType::CLICK_DOUBLELEFT,
                KEY_NONE,
                MASK_NONE);
        }
    }

	getChild<LLComboBox>("single_click_action_combo")->setValue((int)click_to_walk);
	getChild<LLComboBox>("double_click_action_combo")->setValue(dbl_click_to_teleport ? 2 : (int)dbl_click_to_walk);
}

void LLFloaterPreference::updateSearchableItems()
{
    mSearchDataDirty = true;
}

void LLFloaterPreference::applyUIColor(LLUICtrl* ctrl, const LLSD& param)
{
	LLUIColorTable::instance().setColor(param.asString(), LLColor4(ctrl->getValue()));
}

void LLFloaterPreference::getUIColor(LLUICtrl* ctrl, const LLSD& param)
{
	LLColorSwatchCtrl* color_swatch = (LLColorSwatchCtrl*) ctrl;
	color_swatch->setOriginal(LLUIColorTable::instance().getColor(param.asString()));
}

void LLFloaterPreference::setCacheLocation(const LLStringExplicit& location)
{
	LLUICtrl* cache_location_editor = getChild<LLUICtrl>("cache_location");
	cache_location_editor->setValue(location);
	cache_location_editor->setToolTip(location);
}

void LLFloaterPreference::selectPanel(const LLSD& name)
{
	LLTabContainer * tab_containerp = getChild<LLTabContainer>("pref core");
	LLPanel * panel = tab_containerp->getPanelByName(name);
	if (NULL != panel)
	{
		tab_containerp->selectTabPanel(panel);
	}
}

void LLFloaterPreference::selectPrivacyPanel()
{
	selectPanel("im");
}

void LLFloaterPreference::selectChatPanel()
{
	selectPanel("chat");
}

void LLFloaterPreference::changed()
{
	getChild<LLButton>("clear_log")->setEnabled(LLConversationLog::instance().getConversations().size() > 0);

	// set 'enable' property for 'Delete transcripts...' button
	updateDeleteTranscriptsButton();

}

void LLFloaterPreference::saveGraphicsPreset(std::string& preset)
{
	mSavedGraphicsPreset = preset;
}

//------------------------------Updater---------------------------------------

static bool handleBandwidthChanged(const LLSD& newvalue)
{
	gViewerThrottle.setMaxBandwidth((F32) newvalue.asReal());
	return true;
}

class LLPanelPreference::Updater : public LLEventTimer
{

public:

	typedef boost::function<bool(const LLSD&)> callback_t;

	Updater(callback_t cb, F32 period)
	:LLEventTimer(period),
	 mCallback(cb)
	{
		mEventTimer.stop();
	}

	virtual ~Updater(){}

	void update(const LLSD& new_value)
	{
		mNewValue = new_value;
		mEventTimer.start();
	}

protected:

	BOOL tick()
	{
		mCallback(mNewValue);
		mEventTimer.stop();

		return FALSE;
	}

private:

	LLSD mNewValue;
	callback_t mCallback;
};
//----------------------------------------------------------------------------
static LLPanelInjector<LLPanelPreference> t_places("panel_preference");
LLPanelPreference::LLPanelPreference()
: LLPanel(),
  mBandWidthUpdater(NULL)
{
	mCommitCallbackRegistrar.add("Pref.setControlFalse",	boost::bind(&LLPanelPreference::setControlFalse,this, _2));
	mCommitCallbackRegistrar.add("Pref.updateMediaAutoPlayCheckbox",	boost::bind(&LLPanelPreference::updateMediaAutoPlayCheckbox, this, _1));
	mCommitCallbackRegistrar.add("Pref.PrefDelete",	boost::bind(&LLPanelPreference::deletePreset, this, _2));
	mCommitCallbackRegistrar.add("Pref.PrefSave",	boost::bind(&LLPanelPreference::savePreset, this, _2));
	mCommitCallbackRegistrar.add("Pref.PrefLoad",	boost::bind(&LLPanelPreference::loadPreset, this, _2));
}

//virtual
BOOL LLPanelPreference::postBuild()
{
	////////////////////// PanelGeneral ///////////////////
	if (hasChild("display_names_check", TRUE))
	{
		BOOL use_people_api = gSavedSettings.getBOOL("UsePeopleAPI");
		LLCheckBoxCtrl* ctrl_display_name = getChild<LLCheckBoxCtrl>("display_names_check");
		ctrl_display_name->setEnabled(use_people_api);
		if (!use_people_api)
		{
			ctrl_display_name->setValue(FALSE);
		}
	}

	////////////////////// PanelVoice ///////////////////
	if (hasChild("voice_unavailable", TRUE))
	{
		BOOL voice_disabled = gSavedSettings.getBOOL("CmdLineDisableVoice");
		getChildView("voice_unavailable")->setVisible( voice_disabled);
		getChildView("enable_voice_check")->setVisible( !voice_disabled);
	}
	
	//////////////////////PanelSkins ///////////////////
	
	if (hasChild("skin_selection", TRUE))
	{
		LLFloaterPreference::refreshSkin(this);

		// if skin is set to a skin that no longer exists (silver) set back to default
		if (getChild<LLRadioGroup>("skin_selection")->getSelectedIndex() < 0)
		{
			gSavedSettings.setString("SkinCurrent", "default");
			LLFloaterPreference::refreshSkin(this);
		}

	}

	//////////////////////PanelPrivacy ///////////////////
	if (hasChild("media_enabled", TRUE))
	{
		bool media_enabled = gSavedSettings.getBOOL("AudioStreamingMedia");
		
		getChild<LLCheckBoxCtrl>("media_enabled")->set(media_enabled);
		getChild<LLCheckBoxCtrl>("autoplay_enabled")->setEnabled(media_enabled);
	}
	if (hasChild("music_enabled", TRUE))
	{
		getChild<LLCheckBoxCtrl>("music_enabled")->set(gSavedSettings.getBOOL("AudioStreamingMusic"));
	}
	if (hasChild("voice_call_friends_only_check", TRUE))
	{
		getChild<LLCheckBoxCtrl>("voice_call_friends_only_check")->setCommitCallback(boost::bind(&showFriendsOnlyWarning, _1, _2));
	}
	if (hasChild("allow_multiple_viewer_check", TRUE))
	{
		getChild<LLCheckBoxCtrl>("allow_multiple_viewer_check")->setCommitCallback(boost::bind(&showMultipleViewersWarning, _1, _2));
	}
	if (hasChild("favorites_on_login_check", TRUE))
	{
		getChild<LLCheckBoxCtrl>("favorites_on_login_check")->setCommitCallback(boost::bind(&handleFavoritesOnLoginChanged, _1, _2));
		bool show_favorites_at_login = LLPanelLogin::getShowFavorites();
		getChild<LLCheckBoxCtrl>("favorites_on_login_check")->setValue(show_favorites_at_login);
	}
	if (hasChild("mute_chb_label", TRUE))
	{
		getChild<LLTextBox>("mute_chb_label")->setShowCursorHand(false);
		getChild<LLTextBox>("mute_chb_label")->setSoundFlags(LLView::MOUSE_UP);
		getChild<LLTextBox>("mute_chb_label")->setClickedCallback(boost::bind(&toggleMuteWhenMinimized));
	}

	//////////////////////PanelSetup ///////////////////
	if (hasChild("max_bandwidth", TRUE))
	{
		mBandWidthUpdater = new LLPanelPreference::Updater(boost::bind(&handleBandwidthChanged, _1), BANDWIDTH_UPDATER_TIMEOUT);
		gSavedSettings.getControl("ThrottleBandwidthKBPS")->getSignal()->connect(boost::bind(&LLPanelPreference::Updater::update, mBandWidthUpdater, _2));
	}

#ifdef EXTERNAL_TOS
	LLRadioGroup* ext_browser_settings = getChild<LLRadioGroup>("preferred_browser_behavior");
	if (ext_browser_settings)
	{
		// turn off ability to set external/internal browser
		ext_browser_settings->setSelectedByValue(LLWeb::BROWSER_EXTERNAL_ONLY, true);
		ext_browser_settings->setEnabled(false);
	}
#endif

	apply();
	return true;
}

LLPanelPreference::~LLPanelPreference()
{
	if (mBandWidthUpdater)
	{
		delete mBandWidthUpdater;
	}
}
void LLPanelPreference::apply()
{
	// no-op
}

void LLPanelPreference::saveSettings()
{
	LLFloater* advanced = LLFloaterReg::findTypedInstance<LLFloater>("prefs_graphics_advanced");

	// Save the value of all controls in the hierarchy
	mSavedValues.clear();
	std::list<LLView*> view_stack;
	view_stack.push_back(this);
	if (advanced)
	{
		view_stack.push_back(advanced);
	}
	while(!view_stack.empty())
	{
		// Process view on top of the stack
		LLView* curview = view_stack.front();
		view_stack.pop_front();

		LLColorSwatchCtrl* color_swatch = dynamic_cast<LLColorSwatchCtrl *>(curview);
		if (color_swatch)
		{
			mSavedColors[color_swatch->getName()] = color_swatch->get();
		}
		else
		{
			LLUICtrl* ctrl = dynamic_cast<LLUICtrl*>(curview);
			if (ctrl)
			{
				LLControlVariable* control = ctrl->getControlVariable();
				if (control)
				{
					mSavedValues[control] = control->getValue();
				}
			}
		}
			
		// Push children onto the end of the work stack
		for (child_list_t::const_iterator iter = curview->getChildList()->begin();
			 iter != curview->getChildList()->end(); ++iter)
		{
			view_stack.push_back(*iter);
		}
	}

    if (LLStartUp::getStartupState() == STATE_STARTED)
    {
        LLControlVariable* control = gSavedPerAccountSettings.getControl("VoiceCallsFriendsOnly");
        if (control)
        {
            mSavedValues[control] = control->getValue();
        }
    }
}

void LLPanelPreference::showMultipleViewersWarning(LLUICtrl* checkbox, const LLSD& value)
{
    if (checkbox && checkbox->getValue())
    {
        LLNotificationsUtil::add("AllowMultipleViewers");
    }
}

void LLPanelPreference::showFriendsOnlyWarning(LLUICtrl* checkbox, const LLSD& value)
{
	if (checkbox)
	{
		gSavedPerAccountSettings.setBOOL("VoiceCallsFriendsOnly", checkbox->getValue().asBoolean());
		if (checkbox->getValue())
		{
			LLNotificationsUtil::add("FriendsAndGroupsOnly");
		}
	}
}

void LLPanelPreference::handleFavoritesOnLoginChanged(LLUICtrl* checkbox, const LLSD& value)
{
	if (checkbox)
	{
		LLFavoritesOrderStorage::instance().showFavoritesOnLoginChanged(checkbox->getValue().asBoolean());
		if(checkbox->getValue())
		{
			LLNotificationsUtil::add("FavoritesOnLogin");
		}
	}
}

void LLPanelPreference::toggleMuteWhenMinimized()
{
	std::string mute("MuteWhenMinimized");
	gSavedSettings.setBOOL(mute, !gSavedSettings.getBOOL(mute));
	LLFloaterPreference* instance = LLFloaterReg::findTypedInstance<LLFloaterPreference>("preferences");
	if (instance)
	{
		instance->getChild<LLCheckBoxCtrl>("mute_when_minimized")->setBtnFocus();
	}
}

void LLPanelPreference::cancel()
{
	for (control_values_map_t::iterator iter =  mSavedValues.begin();
		 iter !=  mSavedValues.end(); ++iter)
	{
		LLControlVariable* control = iter->first;
		LLSD ctrl_value = iter->second;

		if((control->getName() == "InstantMessageLogPath") && (ctrl_value.asString() == ""))
		{
			continue;
		}

		control->set(ctrl_value);
	}

	for (string_color_map_t::iterator iter = mSavedColors.begin();
		 iter != mSavedColors.end(); ++iter)
	{
		LLColorSwatchCtrl* color_swatch = findChild<LLColorSwatchCtrl>(iter->first);
		if (color_swatch)
		{
			color_swatch->set(iter->second);
			color_swatch->onCommit();
		}
	}
}

void LLPanelPreference::setControlFalse(const LLSD& user_data)
{
	std::string control_name = user_data.asString();
	LLControlVariable* control = findControl(control_name);
	
	if (control)
		control->set(LLSD(FALSE));
}

void LLPanelPreference::updateMediaAutoPlayCheckbox(LLUICtrl* ctrl)
{
	std::string name = ctrl->getName();

	// Disable "Allow Media to auto play" only when both
	// "Streaming Music" and "Media" are unchecked. STORM-513.
	if ((name == "enable_music") || (name == "enable_media"))
	{
		bool music_enabled = getChild<LLCheckBoxCtrl>("enable_music")->get();
		bool media_enabled = getChild<LLCheckBoxCtrl>("enable_media")->get();

		getChild<LLCheckBoxCtrl>("media_auto_play_combo")->setEnabled(music_enabled || media_enabled);
	}
}

void LLPanelPreference::deletePreset(const LLSD& user_data)
{
	LLFloaterReg::showInstance("delete_pref_preset", user_data.asString());
}

void LLPanelPreference::savePreset(const LLSD& user_data)
{
	LLFloaterReg::showInstance("save_pref_preset", user_data.asString());
}

void LLPanelPreference::loadPreset(const LLSD& user_data)
{
	LLFloaterReg::showInstance("load_pref_preset", user_data.asString());
}

void LLPanelPreference::setHardwareDefaults()
{
}

class LLPanelPreferencePrivacy : public LLPanelPreference
{
public:
	LLPanelPreferencePrivacy()
	{
		mAccountIndependentSettings.push_back("AutoDisengageMic");
	}

	/*virtual*/ void saveSettings()
	{
		LLPanelPreference::saveSettings();

		// Don't save (=erase from the saved values map) per-account privacy settings
		// if we're not logged in, otherwise they will be reset to defaults on log off.
		if (LLStartUp::getStartupState() != STATE_STARTED)
		{
			// Erase only common settings, assuming there are no color settings on Privacy page.
			for (control_values_map_t::iterator it = mSavedValues.begin(); it != mSavedValues.end(); )
			{
				const std::string setting = it->first->getName();
				if (find(mAccountIndependentSettings.begin(),
					mAccountIndependentSettings.end(), setting) == mAccountIndependentSettings.end())
				{
					mSavedValues.erase(it++);
				}
				else
				{
					++it;
				}
			}
		}
	}

private:
	std::list<std::string> mAccountIndependentSettings;
};

static LLPanelInjector<LLPanelPreferenceGraphics> t_pref_graph("panel_preference_graphics");
static LLPanelInjector<LLPanelPreferencePrivacy> t_pref_privacy("panel_preference_privacy");

BOOL LLPanelPreferenceGraphics::postBuild()
{
	LLFloaterReg::showInstance("prefs_graphics_advanced");
	LLFloaterReg::hideInstance("prefs_graphics_advanced");

	resetDirtyChilds();
	setPresetText();

	LLPresetsManager* presetsMgr = LLPresetsManager::getInstance();
    presetsMgr->setPresetListChangeCallback(boost::bind(&LLPanelPreferenceGraphics::onPresetsListChange, this));
    presetsMgr->createMissingDefault(PRESETS_GRAPHIC); // a no-op after the first time, but that's ok
    
	return LLPanelPreference::postBuild();
}

void LLPanelPreferenceGraphics::draw()
{
	setPresetText();
	LLPanelPreference::draw();
}

void LLPanelPreferenceGraphics::onPresetsListChange()
{
	resetDirtyChilds();
	setPresetText();

	LLFloaterPreference* instance = LLFloaterReg::findTypedInstance<LLFloaterPreference>("preferences");
	if (instance && !gSavedSettings.getString("PresetGraphicActive").empty())
	{
		instance->saveSettings(); //make cancel work correctly after changing the preset
	}
}

void LLPanelPreferenceGraphics::setPresetText()
{
	LLTextBox* preset_text = getChild<LLTextBox>("preset_text");

	std::string preset_graphic_active = gSavedSettings.getString("PresetGraphicActive");

	if (!preset_graphic_active.empty() && preset_graphic_active != preset_text->getText())
	{
		LLFloaterPreference* instance = LLFloaterReg::findTypedInstance<LLFloaterPreference>("preferences");
		if (instance)
		{
			instance->saveGraphicsPreset(preset_graphic_active);
		}
	}

    if (hasDirtyChilds() && !preset_graphic_active.empty())
	{
		gSavedSettings.setString("PresetGraphicActive", "");
		preset_graphic_active.clear();
		// This doesn't seem to cause an infinite recursion.  This trigger is needed to cause the pulldown
		// panel to update.
		LLPresetsManager::getInstance()->triggerChangeSignal();
	}

	if (!preset_graphic_active.empty())
	{
		if (preset_graphic_active == PRESETS_DEFAULT)
		{
			preset_graphic_active = LLTrans::getString(PRESETS_DEFAULT);
		}
		preset_text->setText(preset_graphic_active);
	}
	else
	{
		preset_text->setText(LLTrans::getString("none_paren_cap"));
	}

	preset_text->resetDirty();
}

bool LLPanelPreferenceGraphics::hasDirtyChilds()
{
	LLFloater* advanced = LLFloaterReg::findTypedInstance<LLFloater>("prefs_graphics_advanced");
	std::list<LLView*> view_stack;
	view_stack.push_back(this);
	if (advanced)
	{
		view_stack.push_back(advanced);
	}
	while(!view_stack.empty())
	{
		// Process view on top of the stack
		LLView* curview = view_stack.front();
		view_stack.pop_front();

		LLUICtrl* ctrl = dynamic_cast<LLUICtrl*>(curview);
		if (ctrl)
		{
			if (ctrl->isDirty())
			{
				LLControlVariable* control = ctrl->getControlVariable();
				if (control)
				{
					std::string control_name = control->getName();
					if (!control_name.empty())
					{
						return true;
					}
				}
			}
		}
		// Push children onto the end of the work stack
		for (child_list_t::const_iterator iter = curview->getChildList()->begin();
			 iter != curview->getChildList()->end(); ++iter)
		{
			view_stack.push_back(*iter);
		}
	}

	return false;
}

void LLPanelPreferenceGraphics::resetDirtyChilds()
{
	LLFloater* advanced = LLFloaterReg::findTypedInstance<LLFloater>("prefs_graphics_advanced");
	std::list<LLView*> view_stack;
	view_stack.push_back(this);
	if (advanced)
	{
		view_stack.push_back(advanced);
	}
	while(!view_stack.empty())
	{
		// Process view on top of the stack
		LLView* curview = view_stack.front();
		view_stack.pop_front();

		LLUICtrl* ctrl = dynamic_cast<LLUICtrl*>(curview);
		if (ctrl)
		{
			ctrl->resetDirty();
		}
		// Push children onto the end of the work stack
		for (child_list_t::const_iterator iter = curview->getChildList()->begin();
			 iter != curview->getChildList()->end(); ++iter)
		{
			view_stack.push_back(*iter);
		}
	}	
}

void LLPanelPreferenceGraphics::cancel()
{
	LLPanelPreference::cancel();
}
void LLPanelPreferenceGraphics::saveSettings()
{
	resetDirtyChilds();
	std::string preset_graphic_active = gSavedSettings.getString("PresetGraphicActive");
	if (preset_graphic_active.empty())
	{
		LLFloaterPreference* instance = LLFloaterReg::findTypedInstance<LLFloaterPreference>("preferences");
		if (instance)
		{
			//don't restore previous preset after closing Preferences
			instance->saveGraphicsPreset(preset_graphic_active);
		}
	}
	LLPanelPreference::saveSettings();
}
void LLPanelPreferenceGraphics::setHardwareDefaults()
{
	resetDirtyChilds();
}

//------------------------LLPanelPreferenceControls--------------------------------
static LLPanelInjector<LLPanelPreferenceControls> t_pref_contrls("panel_preference_controls");

LLPanelPreferenceControls::LLPanelPreferenceControls()
    :LLPanelPreference(),
    mEditingColumn(-1),
    mEditingMode(0)
{
    // MODE_COUNT - 1 because there are currently no settings assigned to 'saved settings'.
    for (U32 i = 0; i < LLKeyConflictHandler::MODE_COUNT - 1; ++i)
    {
        mConflictHandler[i].setLoadMode((LLKeyConflictHandler::ESourceMode)i);
    }
}

LLPanelPreferenceControls::~LLPanelPreferenceControls()
{
}

BOOL LLPanelPreferenceControls::postBuild()
{
    // populate list of controls
    pControlsTable = getChild<LLScrollListCtrl>("controls_list");
    pKeyModeBox = getChild<LLComboBox>("key_mode");

    pControlsTable->setCommitCallback(boost::bind(&LLPanelPreferenceControls::onListCommit, this));
    pKeyModeBox->setCommitCallback(boost::bind(&LLPanelPreferenceControls::onModeCommit, this));
    getChild<LLButton>("restore_defaults")->setCommitCallback(boost::bind(&LLPanelPreferenceControls::onRestoreDefaultsBtn, this));

    return TRUE;
}

void LLPanelPreferenceControls::regenerateControls()
{
    mEditingMode = pKeyModeBox->getValue().asInteger();
    mConflictHandler[mEditingMode].loadFromSettings((LLKeyConflictHandler::ESourceMode)mEditingMode);
    populateControlTable();
}

bool LLPanelPreferenceControls::addControlTableColumns(const std::string &filename)
{
    LLXMLNodePtr xmlNode;
    LLScrollListCtrl::Contents contents;
    if (!LLUICtrlFactory::getLayeredXMLNode(filename, xmlNode))
    {
        LL_WARNS("Preferences") << "Failed to load " << filename << LL_ENDL;
        return false;
    }
    LLXUIParser parser;
    parser.readXUI(xmlNode, contents, filename);

    if (!contents.validateBlock())
    {
        return false;
    }

    for (LLInitParam::ParamIterator<LLScrollListColumn::Params>::const_iterator col_it = contents.columns.begin();
        col_it != contents.columns.end();
        ++col_it)
    {
        pControlsTable->addColumn(*col_it);
    }

    return true;
}

bool LLPanelPreferenceControls::addControlTableRows(const std::string &filename)
{
    LLXMLNodePtr xmlNode;
    LLScrollListCtrl::Contents contents;
    if (!LLUICtrlFactory::getLayeredXMLNode(filename, xmlNode))
    {
        LL_WARNS("Preferences") << "Failed to load " << filename << LL_ENDL;
        return false;
    }
    LLXUIParser parser;
    parser.readXUI(xmlNode, contents, filename);

    if (!contents.validateBlock())
    {
        return false;
    }

    LLScrollListCell::Params cell_params;
    // init basic cell params
    cell_params.font = LLFontGL::getFontSansSerif();
    cell_params.font_halign = LLFontGL::LEFT;
    cell_params.column = "";
    cell_params.value = "";


    for (LLInitParam::ParamIterator<LLScrollListItem::Params>::const_iterator row_it = contents.rows.begin();
        row_it != contents.rows.end();
        ++row_it)
    {
        std::string control = row_it->value.getValue().asString();
        if (!control.empty() && control != "menu_separator")
        {
            bool show = true;
            bool enabled = mConflictHandler[mEditingMode].canAssignControl(control);
            if (!enabled)
            {
                // If empty: this is a placeholder to make sure user won't assign
                // value by accident, don't show it
                // If not empty: predefined control combination user should see
                // to know that combination is reserved
                show = !mConflictHandler[mEditingMode].isControlEmpty(control);
                // example: teleport_to and walk_to in first person view, and
                // sitting related functions, see generatePlaceholders()
            }

            if (show)
            {
                // At the moment viewer is hardcoded to assume that columns are named as lst_ctrl%d
                LLScrollListItem::Params item_params(*row_it);
                item_params.enabled.setValue(enabled);

                S32 num_columns = pControlsTable->getNumColumns();
                for (S32 col = 1; col < num_columns; col++)
                {
                    cell_params.column = llformat("lst_ctrl%d", col);
                    cell_params.value = mConflictHandler[mEditingMode].getControlString(control, col - 1);
                    item_params.columns.add(cell_params);
                }
                pControlsTable->addRow(item_params, EAddPosition::ADD_BOTTOM);
            }
        }
        else
        {
            // Separator example:
            // <rows
            //  enabled = "false">
            //  <columns
            //   type = "icon"
            //   color = "0 0 0 0.7"
            //   halign = "center"
            //   value = "menu_separator"
            //   column = "lst_action" / >
            //</rows>
            pControlsTable->addRow(*row_it, EAddPosition::ADD_BOTTOM);
        }
    }
    return true;
}

void LLPanelPreferenceControls::addControlTableSeparator()
{
    LLScrollListItem::Params separator_params;
    separator_params.enabled(false);
    LLScrollListCell::Params column_params;
    column_params.type = "icon";
    column_params.value = "menu_separator";
    column_params.column = "lst_action";
    column_params.color = LLColor4(0.f, 0.f, 0.f, 0.7f);
    column_params.font_halign = LLFontGL::HCENTER;
    separator_params.columns.add(column_params);
    pControlsTable->addRow(separator_params, EAddPosition::ADD_BOTTOM);
}

void LLPanelPreferenceControls::populateControlTable()
{
    pControlsTable->clearRows();
    pControlsTable->clearColumns();

    // Add columns
    std::string filename;
    switch ((LLKeyConflictHandler::ESourceMode)mEditingMode)
    {
    case LLKeyConflictHandler::MODE_THIRD_PERSON:
    case LLKeyConflictHandler::MODE_FIRST_PERSON:
    case LLKeyConflictHandler::MODE_EDIT_AVATAR:
    case LLKeyConflictHandler::MODE_SITTING:
        filename = "control_table_contents_columns_basic.xml";
        break;
    default:
        {
            // Either unknown mode or MODE_SAVED_SETTINGS
            // It doesn't have UI or actual settings yet
            LL_WARNS("Preferences") << "Unimplemented mode" << LL_ENDL;

            // Searchable columns were removed, mark searchables for an update
            LLFloaterPreference* instance = LLFloaterReg::findTypedInstance<LLFloaterPreference>("preferences");
            if (instance)
            {
                instance->updateSearchableItems();
            }
            return;
        }
    }
    addControlTableColumns(filename);

    // Add rows.
    // Each file represents individual visual group (movement/camera/media...)
    if (mEditingMode == LLKeyConflictHandler::MODE_FIRST_PERSON)
    {
        // Don't display whole camera and editing groups
        addControlTableRows("control_table_contents_movement.xml");
        addControlTableSeparator();
        addControlTableRows("control_table_contents_media.xml");
    }
    // MODE_THIRD_PERSON; MODE_EDIT_AVATAR; MODE_SITTING
    else if (mEditingMode < LLKeyConflictHandler::MODE_SAVED_SETTINGS)
    {
        // In case of 'sitting' mode, movements still apply due to vehicles
        // but walk_to is not supported and will be hidden by addControlTableRows
        addControlTableRows("control_table_contents_movement.xml");
        addControlTableSeparator();

        addControlTableRows("control_table_contents_camera.xml");
        addControlTableSeparator();

        addControlTableRows("control_table_contents_editing.xml");
        addControlTableSeparator();

        addControlTableRows("control_table_contents_media.xml");
    }
    else
    {
        LL_WARNS("Preferences") << "Unimplemented mode" << LL_ENDL;
    }

    // explicit update to make sure table is ready for llsearchableui
    pControlsTable->updateColumns();

    // Searchable columns were removed and readded, mark searchables for an update
    // Note: at the moment tables/lists lack proper llsearchableui support
    LLFloaterPreference* instance = LLFloaterReg::findTypedInstance<LLFloaterPreference>("preferences");
    if (instance)
    {
        instance->updateSearchableItems();
    }
}

void LLPanelPreferenceControls::updateTable()
{
    mEditingControl.clear();
    std::vector<LLScrollListItem*> list = pControlsTable->getAllData();
    for (S32 i = 0; i < list.size(); ++i)
    {
        std::string control = list[i]->getValue();
        if (!control.empty())
        {
            LLScrollListCell* cell = NULL;

            S32 num_columns = pControlsTable->getNumColumns();
            for (S32 col = 1; col < num_columns; col++)
            {
                cell = list[i]->getColumn(col);
                cell->setValue(mConflictHandler[mEditingMode].getControlString(control, col - 1));
            }
        }
    }
    pControlsTable->deselectAllItems();
}

void LLPanelPreferenceControls::apply()
{
    for (U32 i = 0; i < LLKeyConflictHandler::MODE_COUNT - 1; ++i)
    {
        if (mConflictHandler[i].hasUnsavedChanges())
        {
            mConflictHandler[i].saveToSettings();
        }
    }
}

void LLPanelPreferenceControls::cancel()
{
    for (U32 i = 0; i < LLKeyConflictHandler::MODE_COUNT - 1; ++i)
    {
        if (mConflictHandler[i].hasUnsavedChanges())
        {
            mConflictHandler[i].clear();
            if (mEditingMode == i)
            {
                // cancel() can be called either when preferences floater closes
                // or when child floater closes (like advanced graphical settings)
                // in which case we need to clear and repopulate table
                regenerateControls();
            }
        }
    }
}

void LLPanelPreferenceControls::saveSettings()
{
    for (U32 i = 0; i < LLKeyConflictHandler::MODE_COUNT - 1; ++i)
    {
        if (mConflictHandler[i].hasUnsavedChanges())
        {
            mConflictHandler[i].saveToSettings();
            mConflictHandler[i].clear();
        }
    }

    S32 mode = pKeyModeBox->getValue().asInteger();
    if (mConflictHandler[mode].empty() || pControlsTable->isEmpty())
    {
        regenerateControls();
    }
}

void LLPanelPreferenceControls::resetDirtyChilds()
{
    regenerateControls();
}

void LLPanelPreferenceControls::onListCommit()
{
    LLScrollListItem* item = pControlsTable->getFirstSelected();
    if (item == NULL)
    {
        return;
    }

    std::string control = item->getValue();

    if (control.empty())
    {
        pControlsTable->deselectAllItems();
        return;
    }

    if (!mConflictHandler[mEditingMode].canAssignControl(control))
    {
        pControlsTable->deselectAllItems();
        return;
    }

    S32 cell_ind = item->getSelectedCell();
    if (cell_ind <= 0)
    {
        pControlsTable->deselectAllItems();
        return;
    }

    // List does not tell us what cell was clicked, so we have to figure it out manually, but
    // fresh mouse coordinates are not yet accessible during onCommit() and there are other issues,
    // so we cheat: remember item user clicked at, trigger 'key dialog' on hover that comes next,
    // use coordinates from hover to calculate cell

    LLScrollListCell* cell = item->getColumn(cell_ind);
    if (cell)
    {
        LLSetKeyBindDialog* dialog = LLFloaterReg::getTypedInstance<LLSetKeyBindDialog>("keybind_dialog", LLSD());
        if (dialog)
        {
            mEditingControl = control;
            mEditingColumn = cell_ind;
            dialog->setParent(this, pControlsTable, DEFAULT_KEY_FILTER);

            LLFloater* root_floater = gFloaterView->getParentFloater(this);
            if (root_floater)
                root_floater->addDependentFloater(dialog);
            dialog->openFloater();
            dialog->setFocus(TRUE);
        }
    }
    else
    {
        pControlsTable->deselectAllItems();
    }
}

void LLPanelPreferenceControls::onModeCommit()
{
    mEditingMode = pKeyModeBox->getValue().asInteger();
    if (mConflictHandler[mEditingMode].empty())
    {
        // opening for first time
        mConflictHandler[mEditingMode].loadFromSettings((LLKeyConflictHandler::ESourceMode)mEditingMode);
    }
    populateControlTable();
}

void LLPanelPreferenceControls::onRestoreDefaultsBtn()
{
    LLNotificationsUtil::add("PreferenceControlsDefaults", LLSD(), LLSD(), boost::bind(&LLPanelPreferenceControls::onRestoreDefaultsResponse, this, _1, _2));
}

void LLPanelPreferenceControls::onRestoreDefaultsResponse(const LLSD& notification, const LLSD& response)
{
    S32 option = LLNotificationsUtil::getSelectedOption(notification, response);
    switch(option)
    {
    case 0: // All
        for (U32 i = 0; i < LLKeyConflictHandler::MODE_COUNT - 1; ++i)
        {
            mConflictHandler[i].resetToDefaults();
            // Apply changes to viewer as 'temporary'
            mConflictHandler[i].saveToSettings(true);

            // notify comboboxes in move&view about potential change
            LLFloaterPreference* instance = LLFloaterReg::findTypedInstance<LLFloaterPreference>("preferences");
            if (instance)
            {
                instance->updateClickActionViews();
            }
        }

        updateTable();
        break;
    case 1: // Current
        mConflictHandler[mEditingMode].resetToDefaults();
        // Apply changes to viewer as 'temporary'
        mConflictHandler[mEditingMode].saveToSettings(true);

        if (mEditingMode == LLKeyConflictHandler::MODE_THIRD_PERSON)
        {
            // notify comboboxes in move&view about potential change
            LLFloaterPreference* instance = LLFloaterReg::findTypedInstance<LLFloaterPreference>("preferences");
            if (instance)
            {
                instance->updateClickActionViews();
            }
        }

        updateTable();
        break;
    case 2: // Cancel
    default:
        //exit;
        break;
    }
}

// Bypass to let Move & view read values without need to create own key binding handler
// Assumes third person view
// Might be better idea to just move whole mConflictHandler into LLFloaterPreference
bool LLPanelPreferenceControls::canKeyBindHandle(const std::string &control, EMouseClickType click, KEY key, MASK mask)
{
    S32 mode = LLKeyConflictHandler::MODE_THIRD_PERSON;
    if (mConflictHandler[mode].empty())
    {
        // opening for first time
        mConflictHandler[mode].loadFromSettings(LLKeyConflictHandler::MODE_THIRD_PERSON);
    }

    return mConflictHandler[mode].canHandleControl(control, click, key, mask);
}

// Bypass to let Move & view modify values without need to create own key binding handler
// Assumes third person view
// Might be better idea to just move whole mConflictHandler into LLFloaterPreference
void LLPanelPreferenceControls::setKeyBind(const std::string &control, EMouseClickType click, KEY key, MASK mask, bool set)
{
    S32 mode = LLKeyConflictHandler::MODE_THIRD_PERSON;
    if (mConflictHandler[mode].empty())
    {
        // opening for first time
        mConflictHandler[mode].loadFromSettings(LLKeyConflictHandler::MODE_THIRD_PERSON);
    }

    if (!mConflictHandler[mode].canAssignControl(mEditingControl))
    {
        return;
    }

    bool already_recorded = mConflictHandler[mode].canHandleControl(control, click, key, mask);
    if (set)
    {
        if (already_recorded)
        {
            // nothing to do
            return;
        }

        // find free spot to add data, if no free spot, assign to first
        S32 index = 0;
        for (S32 i = 0; i < 3; i++)
        {
            if (mConflictHandler[mode].getControl(control, i).isEmpty())
            {
                index = i;
                break;
            }
        }
        // At the moment 'ignore_mask' mask is mostly ignored, a placeholder
        // Todo: implement it since it's preferable for things like teleport to match
        // mask exactly but for things like running to ignore additional masks
        // Ideally this needs representation in keybindings UI
        bool ignore_mask = true;
        mConflictHandler[mode].registerControl(control, index, click, key, mask, ignore_mask);
    }
    else if (!set)
    {
        if (!already_recorded)
        {
            // nothing to do
            return;
        }

        // find specific control and reset it
        for (S32 i = 0; i < 3; i++)
        {
            LLKeyData data = mConflictHandler[mode].getControl(control, i);
            if (data.mMouse == click && data.mKey == key && data.mMask == mask)
            {
                mConflictHandler[mode].clearControl(control, i);
            }
        }
    }
}

void LLPanelPreferenceControls::updateAndApply()
{
    S32 mode = LLKeyConflictHandler::MODE_THIRD_PERSON;
    mConflictHandler[mode].saveToSettings(true);
    updateTable();
}

// from LLSetKeybindDialog's interface
bool LLPanelPreferenceControls::onSetKeyBind(EMouseClickType click, KEY key, MASK mask, bool all_modes)
{
    if (!mConflictHandler[mEditingMode].canAssignControl(mEditingControl))
    {
        return true;
    }

    if ( mEditingColumn > 0)
    {
        if (all_modes)
        {
            for (U32 i = 0; i < LLKeyConflictHandler::MODE_COUNT - 1; ++i)
            {
                if (mConflictHandler[i].empty())
                {
                    mConflictHandler[i].loadFromSettings((LLKeyConflictHandler::ESourceMode)i);
                }
                mConflictHandler[i].registerControl(mEditingControl, mEditingColumn - 1, click, key, mask, true);
                // Apply changes to viewer as 'temporary'
                mConflictHandler[i].saveToSettings(true);
            }
        }
        else
        {
            mConflictHandler[mEditingMode].registerControl(mEditingControl, mEditingColumn - 1, click, key, mask, true);
            // Apply changes to viewer as 'temporary'
            mConflictHandler[mEditingMode].saveToSettings(true);
        }
    }

    updateTable();

    if ((mEditingMode == LLKeyConflictHandler::MODE_THIRD_PERSON || all_modes)
        && (mEditingControl == "walk_to"
            || mEditingControl == "teleport_to"
            || click == CLICK_LEFT
            || click == CLICK_DOUBLELEFT))
    {
        // notify comboboxes in move&view about potential change
        LLFloaterPreference* instance = LLFloaterReg::findTypedInstance<LLFloaterPreference>("preferences");
        if (instance)
        {
            instance->updateClickActionViews();
        }
    }

    return true;
}

void LLPanelPreferenceControls::onDefaultKeyBind(bool all_modes)
{
    if (!mConflictHandler[mEditingMode].canAssignControl(mEditingControl))
    {
        return;
    }
    
    if (mEditingColumn > 0)
    {
        if (all_modes)
        {
            for (U32 i = 0; i < LLKeyConflictHandler::MODE_COUNT - 1; ++i)
            {
                if (mConflictHandler[i].empty())
                {
                    mConflictHandler[i].loadFromSettings((LLKeyConflictHandler::ESourceMode)i);
                }
                mConflictHandler[i].resetToDefault(mEditingControl, mEditingColumn - 1);
                // Apply changes to viewer as 'temporary'
                mConflictHandler[i].saveToSettings(true);
            }
        }
        else
        {
            mConflictHandler[mEditingMode].resetToDefault(mEditingControl, mEditingColumn - 1);
            // Apply changes to viewer as 'temporary'
            mConflictHandler[mEditingMode].saveToSettings(true);
        }
    }
    updateTable();

    if (mEditingMode == LLKeyConflictHandler::MODE_THIRD_PERSON || all_modes)
    {
        // notify comboboxes in move&view about potential change
        LLFloaterPreference* instance = LLFloaterReg::findTypedInstance<LLFloaterPreference>("preferences");
        if (instance)
        {
            instance->updateClickActionViews();
        }
    }
}

void LLPanelPreferenceControls::onCancelKeyBind()
{
    pControlsTable->deselectAllItems();
}

LLFloaterPreferenceProxy::LLFloaterPreferenceProxy(const LLSD& key)
	: LLFloater(key),
	  mSocksSettingsDirty(false)
{
	mCommitCallbackRegistrar.add("Proxy.OK",                boost::bind(&LLFloaterPreferenceProxy::onBtnOk, this));
	mCommitCallbackRegistrar.add("Proxy.Cancel",            boost::bind(&LLFloaterPreferenceProxy::onBtnCancel, this));
	mCommitCallbackRegistrar.add("Proxy.Change",            boost::bind(&LLFloaterPreferenceProxy::onChangeSocksSettings, this));
}

LLFloaterPreferenceProxy::~LLFloaterPreferenceProxy()
{
}

BOOL LLFloaterPreferenceProxy::postBuild()
{
	LLRadioGroup* socksAuth = getChild<LLRadioGroup>("socks5_auth_type");
	if (!socksAuth)
	{
		return FALSE;
	}
	if (socksAuth->getSelectedValue().asString() == "None")
	{
		getChild<LLLineEditor>("socks5_username")->setEnabled(false);
		getChild<LLLineEditor>("socks5_password")->setEnabled(false);
	}
	else
	{
		// Populate the SOCKS 5 credential fields with protected values.
		LLPointer<LLCredential> socks_cred = gSecAPIHandler->loadCredential("SOCKS5");
		getChild<LLLineEditor>("socks5_username")->setValue(socks_cred->getIdentifier()["username"].asString());
		getChild<LLLineEditor>("socks5_password")->setValue(socks_cred->getAuthenticator()["creds"].asString());
	}

	return TRUE;
}

void LLFloaterPreferenceProxy::onOpen(const LLSD& key)
{
	saveSettings();
}

void LLFloaterPreferenceProxy::onClose(bool app_quitting)
{
	if(app_quitting)
	{
		cancel();
	}

	if (mSocksSettingsDirty)
	{

		// If the user plays with the Socks proxy settings after login, it's only fair we let them know
		// it will not be updated until next restart.
		if (LLStartUp::getStartupState()>STATE_LOGIN_WAIT)
		{
			LLNotifications::instance().add("ChangeProxySettings", LLSD(), LLSD());
			mSocksSettingsDirty = false; // we have notified the user now be quiet again
		}
	}
}

void LLFloaterPreferenceProxy::saveSettings()
{
	// Save the value of all controls in the hierarchy
	mSavedValues.clear();
	std::list<LLView*> view_stack;
	view_stack.push_back(this);
	while(!view_stack.empty())
	{
		// Process view on top of the stack
		LLView* curview = view_stack.front();
		view_stack.pop_front();

		LLUICtrl* ctrl = dynamic_cast<LLUICtrl*>(curview);
		if (ctrl)
		{
			LLControlVariable* control = ctrl->getControlVariable();
			if (control)
			{
				mSavedValues[control] = control->getValue();
			}
		}

		// Push children onto the end of the work stack
		for (child_list_t::const_iterator iter = curview->getChildList()->begin();
				iter != curview->getChildList()->end(); ++iter)
		{
			view_stack.push_back(*iter);
		}
	}
}

void LLFloaterPreferenceProxy::onBtnOk()
{
	// commit any outstanding text entry
	if (hasFocus())
	{
		LLUICtrl* cur_focus = dynamic_cast<LLUICtrl*>(gFocusMgr.getKeyboardFocus());
		if (cur_focus && cur_focus->acceptsTextInput())
		{
			cur_focus->onCommit();
		}
	}

	// Save SOCKS proxy credentials securely if password auth is enabled
	LLRadioGroup* socksAuth = getChild<LLRadioGroup>("socks5_auth_type");
	if (socksAuth->getSelectedValue().asString() == "UserPass")
	{
		LLSD socks_id = LLSD::emptyMap();
		socks_id["type"] = "SOCKS5";
		socks_id["username"] = getChild<LLLineEditor>("socks5_username")->getValue().asString();

		LLSD socks_authenticator = LLSD::emptyMap();
		socks_authenticator["type"] = "SOCKS5";
		socks_authenticator["creds"] = getChild<LLLineEditor>("socks5_password")->getValue().asString();

		// Using "SOCKS5" as the "grid" argument since the same proxy
		// settings will be used for all grids and because there is no
		// way to specify the type of credential.
		LLPointer<LLCredential> socks_cred = gSecAPIHandler->createCredential("SOCKS5", socks_id, socks_authenticator);
		gSecAPIHandler->saveCredential(socks_cred, true);
	}
	else
	{
		// Clear SOCKS5 credentials since they are no longer needed.
		LLPointer<LLCredential> socks_cred = new LLCredential("SOCKS5");
		gSecAPIHandler->deleteCredential(socks_cred);
	}

	closeFloater(false);
}

void LLFloaterPreferenceProxy::onBtnCancel()
{
	if (hasFocus())
	{
		LLUICtrl* cur_focus = dynamic_cast<LLUICtrl*>(gFocusMgr.getKeyboardFocus());
		if (cur_focus && cur_focus->acceptsTextInput())
		{
			cur_focus->onCommit();
		}
		refresh();
	}

	cancel();
}

void LLFloaterPreferenceProxy::onClickCloseBtn(bool app_quitting)
{
	cancel();
}

void LLFloaterPreferenceProxy::cancel()
{

	for (control_values_map_t::iterator iter =  mSavedValues.begin();
			iter !=  mSavedValues.end(); ++iter)
	{
		LLControlVariable* control = iter->first;
		LLSD ctrl_value = iter->second;
		control->set(ctrl_value);
	}
	mSocksSettingsDirty = false;
	closeFloater();
}

void LLFloaterPreferenceProxy::onChangeSocksSettings() 
{
	mSocksSettingsDirty = true;

	LLRadioGroup* socksAuth = getChild<LLRadioGroup>("socks5_auth_type");
	if (socksAuth->getSelectedValue().asString() == "None")
	{
		getChild<LLLineEditor>("socks5_username")->setEnabled(false);
		getChild<LLLineEditor>("socks5_password")->setEnabled(false);
	}
	else
	{
		getChild<LLLineEditor>("socks5_username")->setEnabled(true);
		getChild<LLLineEditor>("socks5_password")->setEnabled(true);
	}

	// Check for invalid states for the other HTTP proxy radio
	LLRadioGroup* otherHttpProxy = getChild<LLRadioGroup>("other_http_proxy_type");
	if ((otherHttpProxy->getSelectedValue().asString() == "Socks" &&
			getChild<LLCheckBoxCtrl>("socks_proxy_enabled")->get() == FALSE )||(
					otherHttpProxy->getSelectedValue().asString() == "Web" &&
					getChild<LLCheckBoxCtrl>("web_proxy_enabled")->get() == FALSE ) )
	{
		otherHttpProxy->selectFirstItem();
	}

}

void LLFloaterPreference::onUpdateFilterTerm(bool force)
{
	LLWString seachValue = utf8str_to_wstring( mFilterEdit->getValue() );
	LLWStringUtil::toLower( seachValue );

	if( !mSearchData || (mSearchData->mLastFilter == seachValue && !force))
		return;

    if (mSearchDataDirty)
    {
        // Data exists, but is obsolete, regenerate
        collectSearchableItems();
    }

	mSearchData->mLastFilter = seachValue;

	if( !mSearchData->mRootTab )
		return;

	mSearchData->mRootTab->hightlightAndHide( seachValue );
    filterIgnorableNotifications();

	LLTabContainer *pRoot = getChild< LLTabContainer >( "pref core" );
	if( pRoot )
		pRoot->selectFirstTab();
}

void LLFloaterPreference::filterIgnorableNotifications()
{
    bool visible = getChildRef<LLScrollListCtrl>("enabled_popups").highlightMatchingItems(mFilterEdit->getValue());
    visible |= getChildRef<LLScrollListCtrl>("disabled_popups").highlightMatchingItems(mFilterEdit->getValue());

    if (visible)
    {
        getChildRef<LLTabContainer>("pref core").setTabVisibility( getChild<LLPanel>("msgs"), true );
    }
}

void collectChildren( LLView const *aView, ll::prefs::PanelDataPtr aParentPanel, ll::prefs::TabContainerDataPtr aParentTabContainer )
{
	if( !aView )
		return;

	llassert_always( aParentPanel || aParentTabContainer );

	LLView::child_list_const_iter_t itr = aView->beginChild();
	LLView::child_list_const_iter_t itrEnd = aView->endChild();

	while( itr != itrEnd )
	{
		LLView *pView = *itr;
		ll::prefs::PanelDataPtr pCurPanelData = aParentPanel;
		ll::prefs::TabContainerDataPtr pCurTabContainer = aParentTabContainer;
		if( !pView )
			continue;
		LLPanel const *pPanel = dynamic_cast< LLPanel const *>( pView );
		LLTabContainer const *pTabContainer = dynamic_cast< LLTabContainer const *>( pView );
		ll::ui::SearchableControl const *pSCtrl = dynamic_cast< ll::ui::SearchableControl const *>( pView );

		if( pTabContainer )
		{
			pCurPanelData.reset();

			pCurTabContainer = ll::prefs::TabContainerDataPtr( new ll::prefs::TabContainerData );
			pCurTabContainer->mTabContainer = const_cast< LLTabContainer *>( pTabContainer );
			pCurTabContainer->mLabel = pTabContainer->getLabel();
			pCurTabContainer->mPanel = 0;

			if( aParentPanel )
				aParentPanel->mChildPanel.push_back( pCurTabContainer );
			if( aParentTabContainer )
				aParentTabContainer->mChildPanel.push_back( pCurTabContainer );
		}
		else if( pPanel )
		{
			pCurTabContainer.reset();

			pCurPanelData = ll::prefs::PanelDataPtr( new ll::prefs::PanelData );
			pCurPanelData->mPanel = pPanel;
			pCurPanelData->mLabel = pPanel->getLabel();

			llassert_always( aParentPanel || aParentTabContainer );

			if( aParentTabContainer )
				aParentTabContainer->mChildPanel.push_back( pCurPanelData );
			else if( aParentPanel )
				aParentPanel->mChildPanel.push_back( pCurPanelData );
		}
		else if( pSCtrl && pSCtrl->getSearchText().size() )
		{
			ll::prefs::SearchableItemPtr item = ll::prefs::SearchableItemPtr( new ll::prefs::SearchableItem() );
			item->mView = pView;
			item->mCtrl = pSCtrl;

			item->mLabel = utf8str_to_wstring( pSCtrl->getSearchText() );
			LLWStringUtil::toLower( item->mLabel );

			llassert_always( aParentPanel || aParentTabContainer );

			if( aParentPanel )
				aParentPanel->mChildren.push_back( item );
			if( aParentTabContainer )
				aParentTabContainer->mChildren.push_back( item );
		}
		collectChildren( pView, pCurPanelData, pCurTabContainer );
		++itr;
	}
}

void LLFloaterPreference::collectSearchableItems()
{
	mSearchData.reset( nullptr );
	LLTabContainer *pRoot = getChild< LLTabContainer >( "pref core" );
	if( mFilterEdit && pRoot )
	{
		mSearchData.reset(new ll::prefs::SearchData() );

		ll::prefs::TabContainerDataPtr pRootTabcontainer = ll::prefs::TabContainerDataPtr( new ll::prefs::TabContainerData );
		pRootTabcontainer->mTabContainer = pRoot;
		pRootTabcontainer->mLabel = pRoot->getLabel();
		mSearchData->mRootTab = pRootTabcontainer;

		collectChildren( this, ll::prefs::PanelDataPtr(), pRootTabcontainer );
	}
	mSearchDataDirty = false;
}

void LLFloaterPreference::saveIgnoredNotifications()
{
    for (LLNotifications::TemplateMap::const_iterator iter = LLNotifications::instance().templatesBegin();
            iter != LLNotifications::instance().templatesEnd();
            ++iter)
    {
        LLNotificationTemplatePtr templatep = iter->second;
        LLNotificationFormPtr formp = templatep->mForm;

        LLNotificationForm::EIgnoreType ignore = formp->getIgnoreType();
        if (ignore <= LLNotificationForm::IGNORE_NO)
            continue;

        mIgnorableNotifs[templatep->mName] = !formp->getIgnored();
    }
}

void LLFloaterPreference::restoreIgnoredNotifications()
{
    for (std::map<std::string, bool>::iterator it = mIgnorableNotifs.begin(); it != mIgnorableNotifs.end(); ++it)
    {
        LLUI::getInstance()->mSettingGroups["ignores"]->setBOOL(it->first, it->second);
    }
}<|MERGE_RESOLUTION|>--- conflicted
+++ resolved
@@ -1200,65 +1200,7 @@
 
 	getChildView("block_list")->setEnabled(LLLoginInstance::getInstance()->authSuccess());
 }
-
-<<<<<<< HEAD
-void LLFloaterPreferenceGraphicsAdvanced::refreshEnabledState()
-{
-    // WindLight
-    LLSliderCtrl* sky = getChild<LLSliderCtrl>("SkyMeshDetail");
-    LLTextBox* sky_text = getChild<LLTextBox>("SkyMeshDetailText");
-    sky->setEnabled(TRUE);
-    sky_text->setEnabled(TRUE);
-
-	LLCheckBoxCtrl* ctrl_ssao = getChild<LLCheckBoxCtrl>("UseSSAO");
-	LLCheckBoxCtrl* ctrl_dof = getChild<LLCheckBoxCtrl>("UseDoF");
-	LLComboBox* ctrl_shadow = getChild<LLComboBox>("ShadowDetail");
-	LLTextBox* shadow_text = getChild<LLTextBox>("RenderShadowDetailText");
-
-	BOOL enabled = LLFeatureManager::getInstance()->isFeatureAvailable("RenderDeferredSSAO");
-	
-	ctrl_ssao->setEnabled(enabled);
-	ctrl_dof->setEnabled(enabled);
-
-	enabled = enabled && LLFeatureManager::getInstance()->isFeatureAvailable("RenderShadowDetail");
-
-	ctrl_shadow->setEnabled(enabled);
-	shadow_text->setEnabled(enabled);
-
-    if (!LLFeatureManager::instance().isFeatureAvailable("RenderFSAASamples"))
-    {
-        getChildView("fsaa")->setEnabled(FALSE);
-    }
-
-    enabled = false;
-    if (!LLFeatureManager::instance().isFeatureAvailable("RenderReflectionsEnabled"))
-    {
-        getChildView("ReflectionsEnabled")->setEnabled(FALSE);
-    }
-    else 
-    {
-        enabled = gSavedSettings.getBOOL("RenderReflectionsEnabled");
-    }
-
-    getChildView("ReflectionDetail")->setEnabled(enabled);
-    getChildView("ReflectionDetailText")->setEnabled(enabled);
-    getChildView("ScreenSpaceReflections")->setEnabled(enabled);
-
-	// Hardware settings
-	
-	if (!LLFeatureManager::getInstance()->isFeatureAvailable("RenderCompressTextures"))
-	{
-		getChildView("texture compression")->setEnabled(FALSE);
-	}
-
-	getChildView("antialiasing restart")->setVisible(!LLFeatureManager::getInstance()->isFeatureAvailable("RenderDeferred"));
-
-	// now turn off any features that are unavailable
-	disableUnavailableSettings();
-}
-
-=======
->>>>>>> 162a825d
+// TODO merge brad figure out where LLFloaterPreferenceGraphicsAdvanced::refreshEnabledState() went and port over changes
 // static
 void LLAvatarComplexityControls::setIndirectControls()
 {
@@ -1300,67 +1242,7 @@
 	}
 	gSavedSettings.setU32("IndirectMaxComplexity", indirect_max_arc);
 }
-
-<<<<<<< HEAD
-void LLFloaterPreferenceGraphicsAdvanced::disableUnavailableSettings()
-{	
-	LLComboBox* ctrl_shadows = getChild<LLComboBox>("ShadowDetail");
-	LLTextBox* shadows_text = getChild<LLTextBox>("RenderShadowDetailText");
-	LLCheckBoxCtrl* ctrl_ssao = getChild<LLCheckBoxCtrl>("UseSSAO");
-	LLCheckBoxCtrl* ctrl_dof = getChild<LLCheckBoxCtrl>("UseDoF");
-	LLSliderCtrl* sky = getChild<LLSliderCtrl>("SkyMeshDetail");
-	LLTextBox* sky_text = getChild<LLTextBox>("SkyMeshDetailText");
-
-	// disabled windlight
-	if (!LLFeatureManager::getInstance()->isFeatureAvailable("WindLightUseAtmosShaders"))
-	{
-		sky->setEnabled(FALSE);
-		sky_text->setEnabled(FALSE);
-
-		//deferred needs windlight, disable deferred
-		ctrl_shadows->setEnabled(FALSE);
-		ctrl_shadows->setValue(0);
-		shadows_text->setEnabled(FALSE);
-		
-		ctrl_ssao->setEnabled(FALSE);
-		ctrl_ssao->setValue(FALSE);
-
-		ctrl_dof->setEnabled(FALSE);
-		ctrl_dof->setValue(FALSE);
-	}
-
-	// disabled deferred
-	if (!LLFeatureManager::getInstance()->isFeatureAvailable("RenderDeferred"))
-	{
-		ctrl_shadows->setEnabled(FALSE);
-		ctrl_shadows->setValue(0);
-		shadows_text->setEnabled(FALSE);
-		
-		ctrl_ssao->setEnabled(FALSE);
-		ctrl_ssao->setValue(FALSE);
-
-		ctrl_dof->setEnabled(FALSE);
-		ctrl_dof->setValue(FALSE);
-	}
-	
-    // disabled deferred SSAO
-	if (!LLFeatureManager::getInstance()->isFeatureAvailable("RenderDeferredSSAO"))
-	{
-		ctrl_ssao->setEnabled(FALSE);   
-		ctrl_ssao->setValue(FALSE);
-	}
-	
-	// disabled deferred shadows
-    if (!LLFeatureManager::getInstance()->isFeatureAvailable("RenderShadowDetail"))
-    {
-        ctrl_shadows->setEnabled(FALSE);
-        ctrl_shadows->setValue(0);
-        shadows_text->setEnabled(FALSE);
-    }
-}
-
-=======
->>>>>>> 162a825d
+// TODO merge brad figure out where LLFloaterPreferenceGraphicsAdvanced::disableUnavailableSettings() went and port over changes
 void LLFloaterPreference::refresh()
 {
 	LLPanel::refresh();
