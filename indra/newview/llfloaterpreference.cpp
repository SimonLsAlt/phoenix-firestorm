
/** 
 * @file llfloaterpreference.cpp
 * @brief Global preferences with and without persistence.
 *
 * $LicenseInfo:firstyear=2002&license=viewerlgpl$
 * Second Life Viewer Source Code
 * Copyright (C) 2010, Linden Research, Inc.
 * 
 * This library is free software; you can redistribute it and/or
 * modify it under the terms of the GNU Lesser General Public
 * License as published by the Free Software Foundation;
 * version 2.1 of the License only.
 * 
 * This library is distributed in the hope that it will be useful,
 * but WITHOUT ANY WARRANTY; without even the implied warranty of
 * MERCHANTABILITY or FITNESS FOR A PARTICULAR PURPOSE.  See the GNU
 * Lesser General Public License for more details.
 * 
 * You should have received a copy of the GNU Lesser General Public
 * License along with this library; if not, write to the Free Software
 * Foundation, Inc., 51 Franklin Street, Fifth Floor, Boston, MA  02110-1301  USA
 * 
 * Linden Research, Inc., 945 Battery Street, San Francisco, CA  94111  USA
 * $/LicenseInfo$
 */

/*

 * App-wide preferences.  Note that these are not per-user,
 * because we need to load many preferences before we have
 * a login name.
 */

#include "llviewerprecompiledheaders.h"

#include "llfloaterpreference.h"

#include "message.h"
#include "llfloaterautoreplacesettings.h"
#include "llviewertexturelist.h"
#include "llagent.h"
#include "llagentcamera.h"
#include "llcheckboxctrl.h"
#include "llcolorswatch.h"
#include "llcombobox.h"
#include "llcommandhandler.h"
#include "lldirpicker.h"
#include "lleventtimer.h"
#include "llfeaturemanager.h"
#include "llfocusmgr.h"
//#include "llfirstuse.h"
#include "llfloaterreg.h"
#include "llfloaterabout.h"
#include "llfavoritesbar.h"
#include "llfloaterpreferencesgraphicsadvanced.h"
#include "llfloaterperformance.h"
#include "llfloatersidepanelcontainer.h"
// <FS:Ansariel> [FS communication UI]
//#include "llfloaterimsession.h"
#include "fsfloaterim.h"
#include "fsfloaternearbychat.h"
// </FS:Ansariel> [FS communication UI]
#include "llkeyboard.h"
#include "llmodaldialog.h"
#include "llnavigationbar.h"
#include "llfloaterimnearbychat.h"
#include "llnotifications.h"
#include "llnotificationsutil.h"
#include "llnotificationtemplate.h"
// <FS:Ansariel> [FS Login Panel]
//#include "llpanellogin.h"
#include "fspanellogin.h"
// </FS:Ansariel> [FS Login Panel]
#include "llpanelvoicedevicesettings.h"
#include "llradiogroup.h"
#include "llsearchcombobox.h"
#include "llsky.h"
#include "llscrolllistctrl.h"
#include "llscrolllistitem.h"
#include "llsliderctrl.h"
#include "lltabcontainer.h"
#include "lltrans.h"
#include "llviewercontrol.h"
#include "llviewercamera.h"
#include "llviewereventrecorder.h"
#include "llviewermessage.h"
#include "llviewerwindow.h"
#include "llviewerthrottle.h"
#include "llvoavatarself.h"
#include "llvotree.h"
#include "llvosky.h"
#include "llfloaterpathfindingconsole.h"
// linden library includes
#include "llavatarnamecache.h"
#include "llerror.h"
#include "llfontgl.h"
#include "llrect.h"
#include "llstring.h"

// project includes

#include "llbutton.h"
#include "llflexibleobject.h"
#include "lllineeditor.h"
#include "llresmgr.h"
#include "llspinctrl.h"
#include "llstartup.h"
#include "lltextbox.h"
#include "llui.h"
#include "llviewerobjectlist.h"
#include "llvovolume.h"
#include "llwindow.h"
#include "llworld.h"
#include "lluictrlfactory.h"
#include "llviewermedia.h"
#include "llpluginclassmedia.h"
#include "llteleporthistorystorage.h"
#include "llproxy.h"
#include "llweb.h"
// [RLVa:KB] - Checked: 2010-03-18 (RLVa-1.2.0a)
#include "rlvactions.h"
// [/RLVa:KB]

#include "lllogininstance.h"        // to check if logged in yet
#include "llsdserialize.h"
#include "llpresetsmanager.h"
#include "llviewercontrol.h"
#include "llpresetsmanager.h"

#include "llsearchableui.h"
#include "llperfstats.h"

// Firestorm Includes
#include "exogroupmutelist.h"
#include "fsavatarrenderpersistence.h"
#include "fsdroptarget.h"
#include "fsfloaterimcontainer.h"
#include "growlmanager.h"
#include "lfsimfeaturehandler.h"
#include "llaudioengine.h" // <FS:Ansariel> Output device selection
#include "llavatarname.h"	// <FS:CR> Deeper name cache stuffs
#include "llclipboard.h"	// <FS:Zi> Support preferences search SLURLs
#include "lldiriterator.h"	// <Kadah> for populating the fonts combo
#include "lleventtimer.h"
#include "llline.h"
#include "lllocationhistory.h"
#include "llpanelblockedlist.h"
#include "llpanelmaininventory.h"
#include "llscrolllistctrl.h"
#include "llsdserialize.h" // KB: SkinsSelector
#include "llspellcheck.h"
#include "lltoolbarview.h"
#include "llviewermenufile.h" // <FS:LO> FIRE-23606 Reveal path to external script editor in prefernces
#include "llviewernetwork.h" // <FS:AW  opensim search support>
#include "llviewershadermgr.h"
#include "NACLantispam.h"
#include "../llcrashlogger/llcrashlogger.h"
#if LL_WINDOWS
#include <VersionHelpers.h>
#endif

// <FS:LO> FIRE-23606 Reveal path to external script editor in prefernces
#if LL_DARWIN
#include <CoreFoundation/CFURL.h>
#include <CoreFoundation/CFBundle.h>	// [FS:CR]
#endif
// </FS:LO>

// <FS:Zi> FIRE-19539 - Include the alert messages in Prefs>Notifications>Alerts in preference Search.
#include "llfiltereditor.h"
#include "llviewershadermgr.h"
//<FS:HG> FIRE-6340, FIRE-6567 - Setting Bandwidth issues
//const F32 BANDWIDTH_UPDATER_TIMEOUT = 0.5f;
char const* const VISIBILITY_DEFAULT = "default";
char const* const VISIBILITY_HIDDEN = "hidden";

//control value for middle mouse as talk2push button
//const static std::string MIDDLE_MOUSE_CV = "MiddleMouse"; // for voice client and redability
//const static std::string MOUSE_BUTTON_4_CV = "MouseButton4";
//const static std::string MOUSE_BUTTON_5_CV = "MouseButton5";

/// This must equal the maximum value set for the IndirectMaxComplexity slider in panel_preferences_graphics1.xml
static const U32 INDIRECT_MAX_ARC_OFF = 101; // all the way to the right == disabled
static const U32 MIN_INDIRECT_ARC_LIMIT = 1; // must match minimum of IndirectMaxComplexity in panel_preferences_graphics1.xml
static const U32 MAX_INDIRECT_ARC_LIMIT = INDIRECT_MAX_ARC_OFF-1; // one short of all the way to the right...

/// These are the effective range of values for RenderAvatarMaxComplexity
static const F32 MIN_ARC_LIMIT =  20000.0f;
static const F32 MAX_ARC_LIMIT = 350000.0f;
static const F32 MIN_ARC_LOG = log(MIN_ARC_LIMIT);
static const F32 MAX_ARC_LOG = log(MAX_ARC_LIMIT);
static const F32 ARC_LIMIT_MAP_SCALE = (MAX_ARC_LOG - MIN_ARC_LOG) / (MAX_INDIRECT_ARC_LIMIT - MIN_INDIRECT_ARC_LIMIT);

// <FS:Zi> FIRE-19539 - Include the alert messages in Prefs>Notifications>Alerts in preference Search.
// define these constants so any future changes will be easier and less error prone
static const S32 COLUMN_POPUP_SPACER = 0;
static const S32 COLUMN_POPUP_CHECKBOX = 1;
static const S32 COLUMN_POPUP_LABEL = 2;
// </FS:Zi>

struct LabelDef : public LLInitParam::Block<LabelDef>
{
    Mandatory<std::string> name;
    Mandatory<std::string> value;

    LabelDef()
        : name("name"),
        value("value")
    {}
};

struct LabelTable : public LLInitParam::Block<LabelTable>
{
    Multiple<LabelDef> labels;
    LabelTable()
        : labels("label")
    {}
};


// global functions 

// helper functions for getting/freeing the web browser media
// if creating/destroying these is too slow, we'll need to create
// a static member and update all our static callbacks

void handleNameTagOptionChanged(const LLSD& newvalue);	
void handleDisplayNamesOptionChanged(const LLSD& newvalue);	
bool callback_clear_browser_cache(const LLSD& notification, const LLSD& response);
bool callback_clear_cache(const LLSD& notification, const LLSD& response);

// <Firestorm>
bool callback_clear_inventory_cache(const LLSD& notification, const LLSD& response);
void handleFlightAssistOptionChanged(const LLSD& newvalue);
void handleMovelockOptionChanged(const LLSD& newvalue);
void handleMovelockAfterMoveOptionChanged(const LLSD& newvalue);
bool callback_clear_settings(const LLSD& notification, const LLSD& response);
// <FS:AW  opensim search support>
bool callback_clear_debug_search(const LLSD& notification, const LLSD& response);
bool callback_pick_debug_search(const LLSD& notification, const LLSD& response);
// </FS:AW  opensim search support>

// <FS:LO> FIRE-7050 - Add a warning to the Growl preference option because of FIRE-6868
#ifdef LL_WINDOWS
bool callback_growl_not_installed(const LLSD& notification, const LLSD& response);
#endif
// </FS:LO>
// </Firestorm>

//bool callback_skip_dialogs(const LLSD& notification, const LLSD& response, LLFloaterPreference* floater);
//bool callback_reset_dialogs(const LLSD& notification, const LLSD& response, LLFloaterPreference* floater);

void fractionFromDecimal(F32 decimal_val, S32& numerator, S32& denominator);

// <FS:Ansariel> Clear inventory cache button
bool callback_clear_inventory_cache(const LLSD& notification, const LLSD& response)
{
	S32 option = LLNotificationsUtil::getSelectedOption(notification, response);
	if ( option == 0 ) // YES
	{
		// flag client texture cache for clearing next time the client runs

		// use a marker file instead of a settings variable to prevent logout crashes and
		// dual log ins from messing with the flag. -Zi
		std::string delete_cache_marker = gDirUtilp->getExpandedFilename(LL_PATH_CACHE, gAgentID.asString() + "_DELETE_INV_GZ");
		FILE* fd = LLFile::fopen(delete_cache_marker, "w");
		LLFile::close(fd);
		LLNotificationsUtil::add("CacheWillClear");
	}

	return false;
}
// </FS:Ansariel>

// <FS:Ansariel> Clear inventory cache button
bool callback_clear_web_browser_cache(const LLSD& notification, const LLSD& response)
{
	S32 option = LLNotificationsUtil::getSelectedOption(notification, response);
	if ( option == 0 ) // YES
	{
		gSavedSettings.setBOOL("FSStartupClearBrowserCache", TRUE);
	}

	return false;
}
// </FS:Ansariel>

bool callback_clear_cache(const LLSD& notification, const LLSD& response)
{
	S32 option = LLNotificationsUtil::getSelectedOption(notification, response);
	if ( option == 0 ) // YES
	{
		// flag client texture cache for clearing next time the client runs
		gSavedSettings.setBOOL("PurgeCacheOnNextStartup", TRUE);
		LLNotificationsUtil::add("CacheWillClear");
	}

	return false;
}

bool callback_clear_browser_cache(const LLSD& notification, const LLSD& response)
{
	S32 option = LLNotificationsUtil::getSelectedOption(notification, response);
	if ( option == 0 ) // YES
	{
		// clean web
		LLViewerMedia::getInstance()->clearAllCaches();
		LLViewerMedia::getInstance()->clearAllCookies();
		
		// clean nav bar history
		LLNavigationBar::getInstance()->clearHistoryCache();
		
		// flag client texture cache for clearing next time the client runs
		// <FS:AO> Don't clear main texture cache on browser cache clear - it's too expensive to be done except explicitly
		//gSavedSettings.setBOOL("PurgeCacheOnNextStartup", TRUE);
		//LLNotificationsUtil::add("CacheWillClear");

		LLSearchHistory::getInstance()->clearHistory();
		LLSearchHistory::getInstance()->save();
		// <FS:Zi> Make navigation bar part of the UI
		// LLSearchComboBox* search_ctrl = LLNavigationBar::getInstance()->getChild<LLSearchComboBox>("search_combo_box");
		// search_ctrl->clearHistory();
		LLNavigationBar::instance().clearHistory();
		// </FS:Zi>

		// <FS:Ansariel> FIRE-29761: Clear Location History does not clear Typed Locations history
		LLLocationHistory::getInstance()->removeItems();
		LLLocationHistory::getInstance()->save();
		// </FS:Ansariel>

		LLTeleportHistoryStorage::getInstance()->purgeItems();
		LLTeleportHistoryStorage::getInstance()->save();
	}
	
	return false;
}

void handleNameTagOptionChanged(const LLSD& newvalue)
{
	LLAvatarNameCache::getInstance()->setUseUsernames(gSavedSettings.getBOOL("NameTagShowUsernames"));
	LLVOAvatar::invalidateNameTags();
}

void handleDisplayNamesOptionChanged(const LLSD& newvalue)
{
	LLAvatarNameCache::getInstance()->setUseDisplayNames(newvalue.asBoolean());
	LLVOAvatar::invalidateNameTags();
}

void handleAppearanceCameraMovementChanged(const LLSD& newvalue)
{
	if(!newvalue.asBoolean() && gAgentCamera.getCameraMode() == CAMERA_MODE_CUSTOMIZE_AVATAR)
	{
		gAgentCamera.changeCameraToDefault();
		gAgentCamera.resetView();
	}
}

// <FS:AW  opensim search support>
bool callback_clear_debug_search(const LLSD& notification, const LLSD& response)
{
	S32 option = LLNotificationsUtil::getSelectedOption(notification, response);
	if ( option == 0 ) // YES
	{
		gSavedSettings.setString("SearchURLDebug","");
	}

	return false;
}

bool callback_pick_debug_search(const LLSD& notification, const LLSD& response)
{
	S32 option = LLNotificationsUtil::getSelectedOption(notification, response);
	if ( option == 0 ) // YES
	{
		std::string url;

		if (LFSimFeatureHandler::instanceExists())
		{
			url = LFSimFeatureHandler::instance().searchURL();
		}
		else
		{
#ifdef OPENSIM // <FS:AW optional opensim support>
			if (LLGridManager::getInstance()->isInOpenSim())
			{
				url = LLLoginInstance::getInstance()->hasResponse("search")
					? LLLoginInstance::getInstance()->getResponse("search").asString()
					: gSavedSettings.getString("SearchURLOpenSim");
			}
			else // we are in SL or SL beta
#endif // OPENSIM // <FS:AW optional opensim support>
			{
				//not in OpenSim means we are in SL or SL beta
				url = gSavedSettings.getString("SearchURL");
			}
		}

		gSavedSettings.setString("SearchURLDebug", url);
	}

	return false;
}
// </FS:AW  opensim search support>

void fractionFromDecimal(F32 decimal_val, S32& numerator, S32& denominator)
{
	numerator = 0;
	denominator = 0;
	for (F32 test_denominator = 1.f; test_denominator < 30.f; test_denominator += 1.f)
	{
		if (fmodf((decimal_val * test_denominator) + 0.01f, 1.f) < 0.02f)
		{
			numerator = ll_round(decimal_val * test_denominator);
			denominator = ll_round(test_denominator);
			break;
		}
	}
}
// static
std::string LLFloaterPreference::sSkin = "";
//////////////////////////////////////////////
// LLFloaterPreference

LLFloaterPreference::LLFloaterPreference(const LLSD& key)
	: LLFloater(key),
	mGotPersonalInfo(false),
	// <FS:Ansariel> Keep this for OpenSim
	mOriginalIMViaEmail(false),
	mLanguageChanged(false),
	mAvatarDataInitialized(false),
	mSearchDataDirty(true)
{
	LLConversationLog::instance().addObserver(this);

	//Build Floater is now Called from 	LLFloaterReg::add("preferences", "floater_preferences.xml", (LLFloaterBuildFunc)&LLFloaterReg::build<LLFloaterPreference>);
	
	static bool registered_dialog = false;
	if (!registered_dialog)
	{
		LLFloaterReg::add("keybind_dialog", "floater_select_key.xml", (LLFloaterBuildFunc)&LLFloaterReg::build<LLSetKeyBindDialog>);
		registered_dialog = true;
	}
	
	mCommitCallbackRegistrar.add("Pref.Cancel",				boost::bind(&LLFloaterPreference::onBtnCancel, this, _2));
	mCommitCallbackRegistrar.add("Pref.OK",					boost::bind(&LLFloaterPreference::onBtnOK, this, _2));
	
	mCommitCallbackRegistrar.add("Pref.ClearCache",				boost::bind(&LLFloaterPreference::onClickClearCache, this));
	mCommitCallbackRegistrar.add("Pref.WebClearCache",			boost::bind(&LLFloaterPreference::onClickBrowserClearCache, this));
	// <FS:Ansariel> Clear inventory cache button
	mCommitCallbackRegistrar.add("Pref.InvClearCache",			boost::bind(&LLFloaterPreference::onClickInventoryClearCache, this));
	// </FS:Ansariel>
	// <FS:Ansariel> Clear web browser cache button
	mCommitCallbackRegistrar.add("Pref.WebBrowserClearCache",		boost::bind(&LLFloaterPreference::onClickWebBrowserClearCache, this));
	// </FS:Ansariel>
	mCommitCallbackRegistrar.add("Pref.SetCache",				boost::bind(&LLFloaterPreference::onClickSetCache, this));
	mCommitCallbackRegistrar.add("Pref.ResetCache",				boost::bind(&LLFloaterPreference::onClickResetCache, this));
//	mCommitCallbackRegistrar.add("Pref.ClickSkin",				boost::bind(&LLFloaterPreference::onClickSkin, this,_1, _2));
//	mCommitCallbackRegistrar.add("Pref.SelectSkin",				boost::bind(&LLFloaterPreference::onSelectSkin, this));
	//<FS:KC> Handled centrally now
//	mCommitCallbackRegistrar.add("Pref.SetSounds",				boost::bind(&LLFloaterPreference::onClickSetSounds, this));
	// <FS:Zi> FIRE-19539 - Include the alert messages in Prefs>Notifications>Alerts in preference Search.
	// mCommitCallbackRegistrar.add("Pref.ClickEnablePopup",		boost::bind(&LLFloaterPreference::onClickEnablePopup, this));
	// mCommitCallbackRegistrar.add("Pref.ClickDisablePopup",		boost::bind(&LLFloaterPreference::onClickDisablePopup, this));	
	mCommitCallbackRegistrar.add("Pref.SelectPopup",			boost::bind(&LLFloaterPreference::onSelectPopup, this));
	mCommitCallbackRegistrar.add("Pref.UpdatePopupFilter",		boost::bind(&LLFloaterPreference::onUpdatePopupFilter, this));
	// </FS:Zi>
	mCommitCallbackRegistrar.add("Pref.LogPath",				boost::bind(&LLFloaterPreference::onClickLogPath, this));
	mCommitCallbackRegistrar.add("Pref.RenderExceptions",       boost::bind(&LLFloaterPreference::onClickRenderExceptions, this));
	// mCommitCallbackRegistrar.add("Pref.AutoAdjustments",         boost::bind(&LLFloaterPreference::onClickAutoAdjustments, this)); // <FS:Beq/> Not required in FS at present
	mCommitCallbackRegistrar.add("Pref.HardwareDefaults",		boost::bind(&LLFloaterPreference::setHardwareDefaults, this));
	mCommitCallbackRegistrar.add("Pref.AvatarImpostorsEnable",	boost::bind(&LLFloaterPreference::onAvatarImpostorsEnable, this));
	mCommitCallbackRegistrar.add("Pref.UpdateIndirectMaxComplexity",	boost::bind(&LLFloaterPreference::updateMaxComplexity, this));
    mCommitCallbackRegistrar.add("Pref.RenderOptionUpdate",     boost::bind(&LLFloaterPreference::onRenderOptionEnable, this));
	mCommitCallbackRegistrar.add("Pref.LocalLightsEnable",		boost::bind(&LLFloaterPreference::onLocalLightsEnable, this));
	mCommitCallbackRegistrar.add("Pref.WindowedMod",			boost::bind(&LLFloaterPreference::onCommitWindowedMode, this));
	mCommitCallbackRegistrar.add("Pref.UpdateSliderText",		boost::bind(&LLFloaterPreference::refreshUI,this));
	mCommitCallbackRegistrar.add("Pref.QualityPerformance",		boost::bind(&LLFloaterPreference::onChangeQuality, this, _2));
	mCommitCallbackRegistrar.add("Pref.applyUIColor",			boost::bind(&LLFloaterPreference::applyUIColor, this ,_1, _2));
	mCommitCallbackRegistrar.add("Pref.getUIColor",				boost::bind(&LLFloaterPreference::getUIColor, this ,_1, _2));
	mCommitCallbackRegistrar.add("Pref.MaturitySettings",		boost::bind(&LLFloaterPreference::onChangeMaturity, this));
	mCommitCallbackRegistrar.add("Pref.BlockList",				boost::bind(&LLFloaterPreference::onClickBlockList, this));
	mCommitCallbackRegistrar.add("Pref.Proxy",					boost::bind(&LLFloaterPreference::onClickProxySettings, this));
	mCommitCallbackRegistrar.add("Pref.TranslationSettings",	boost::bind(&LLFloaterPreference::onClickTranslationSettings, this));
	mCommitCallbackRegistrar.add("Pref.AutoReplace",            boost::bind(&LLFloaterPreference::onClickAutoReplace, this));
	mCommitCallbackRegistrar.add("Pref.PermsDefault",           boost::bind(&LLFloaterPreference::onClickPermsDefault, this));
	mCommitCallbackRegistrar.add("Pref.RememberedUsernames",    boost::bind(&LLFloaterPreference::onClickRememberedUsernames, this));
	mCommitCallbackRegistrar.add("Pref.SpellChecker",           boost::bind(&LLFloaterPreference::onClickSpellChecker, this));
	mCommitCallbackRegistrar.add("Pref.Advanced",				boost::bind(&LLFloaterPreference::onClickAdvanced, this));

	// <FS:Ansariel> Improved graphics preferences
	mCommitCallbackRegistrar.add("Pref.UpdateIndirectMaxNonImpostors", boost::bind(&LLFloaterPreference::updateMaxNonImpostors, this));
	// </FS:Ansariel>

	// <FS:Zi> Support preferences search SLURLs
	mCommitCallbackRegistrar.add("Pref.CopySearchAsSLURL",		boost::bind(&LLFloaterPreference::onCopySearch, this));
	// </FS_ZI>

	sSkin = gSavedSettings.getString("SkinCurrent");

	mCommitCallbackRegistrar.add("Pref.ClickActionChange",		boost::bind(&LLFloaterPreference::onClickActionChange, this));

	gSavedSettings.getControl("NameTagShowUsernames")->getCommitSignal()->connect(boost::bind(&handleNameTagOptionChanged,  _2));	
	gSavedSettings.getControl("NameTagShowFriends")->getCommitSignal()->connect(boost::bind(&handleNameTagOptionChanged,  _2));	
	gSavedSettings.getControl("UseDisplayNames")->getCommitSignal()->connect(boost::bind(&handleDisplayNamesOptionChanged,  _2));

	gSavedSettings.getControl("AppearanceCameraMovement")->getCommitSignal()->connect(boost::bind(&handleAppearanceCameraMovementChanged,  _2));
    gSavedSettings.getControl("WindLightUseAtmosShaders")->getCommitSignal()->connect(boost::bind(&LLFloaterPreference::onAtmosShaderChange, this));

	LLAvatarPropertiesProcessor::getInstance()->addObserver( gAgent.getID(), this );

    mComplexityChangedSignal = gSavedSettings.getControl("RenderAvatarMaxComplexity")->getCommitSignal()->connect(boost::bind(&LLFloaterPreference::updateComplexityText, this));

	mCommitCallbackRegistrar.add("Pref.ClearLog",				boost::bind(&LLConversationLog::onClearLog, &LLConversationLog::instance()));
	mCommitCallbackRegistrar.add("Pref.DeleteTranscripts",      boost::bind(&LLFloaterPreference::onDeleteTranscripts, this));
	mCommitCallbackRegistrar.add("UpdateFilter", boost::bind(&LLFloaterPreference::onUpdateFilterTerm, this, false)); // <FS:ND/> Hook up for filtering

	// <Firestorm Callbacks>
	mCommitCallbackRegistrar.add("NACL.AntiSpamUnblock",		boost::bind(&LLFloaterPreference::onClickClearSpamList, this));
	mCommitCallbackRegistrar.add("NACL.SetPreprocInclude",		boost::bind(&LLFloaterPreference::setPreprocInclude, this));
	// <FS:LO> FIRE-23606 Reveal path to external script editor in prefernces
	mCommitCallbackRegistrar.add("Pref.SetExternalEditor",		boost::bind(&LLFloaterPreference::setExternalEditor, this));
	//[ADD - Clear Settings : SJ]
	mCommitCallbackRegistrar.add("Pref.ClearSettings",			boost::bind(&LLFloaterPreference::onClickClearSettings, this));
	mCommitCallbackRegistrar.add("Pref.Online_Notices",			boost::bind(&LLFloaterPreference::onClickChatOnlineNotices, this));	
	// <FS:PP> FIRE-8190: Preview function for "UI Sounds" Panel
	mCommitCallbackRegistrar.add("PreviewUISound",				boost::bind(&LLFloaterPreference::onClickPreviewUISound, this, _2));
	mCommitCallbackRegistrar.add("Pref.BrowseCache",			boost::bind(&LLFloaterPreference::onClickBrowseCache, this));
	mCommitCallbackRegistrar.add("Pref.BrowseCrashLogs",		boost::bind(&LLFloaterPreference::onClickBrowseCrashLogs, this));
	mCommitCallbackRegistrar.add("Pref.BrowseSettingsDir",		boost::bind(&LLFloaterPreference::onClickBrowseSettingsDir, this));
	mCommitCallbackRegistrar.add("Pref.BrowseLogPath",			boost::bind(&LLFloaterPreference::onClickBrowseChatLogDir, this));
	mCommitCallbackRegistrar.add("Pref.Javascript",	        	boost::bind(&LLFloaterPreference::onClickJavascript, this));
	//[FIX FIRE-2765 : SJ] Making sure Reset button resets works
	mCommitCallbackRegistrar.add("Pref.ResetLogPath",			boost::bind(&LLFloaterPreference::onClickResetLogPath, this));
	// <FS:CR>
	gSavedSettings.getControl("FSColorUsername")->getCommitSignal()->connect(boost::bind(&handleNameTagOptionChanged, _2));
	gSavedSettings.getControl("FSUseLegacyClienttags")->getCommitSignal()->connect(boost::bind(&handleNameTagOptionChanged, _2));
	gSavedSettings.getControl("FSClientTagsVisibility")->getCommitSignal()->connect(boost::bind(&handleNameTagOptionChanged, _2));
	gSavedSettings.getControl("FSColorClienttags")->getCommitSignal()->connect(boost::bind(&handleNameTagOptionChanged, _2));
	// </FS:CR>

	// <FS:Ansariel> Sound cache
	mCommitCallbackRegistrar.add("Pref.BrowseSoundCache",				boost::bind(&LLFloaterPreference::onClickBrowseSoundCache, this));
	mCommitCallbackRegistrar.add("Pref.SetSoundCache",					boost::bind(&LLFloaterPreference::onClickSetSoundCache, this));
	mCommitCallbackRegistrar.add("Pref.ResetSoundCache",				boost::bind(&LLFloaterPreference::onClickResetSoundCache, this));
	// </FS:Ansariel>

	// <FS:Ansariel> FIRE-2912: Reset voice button
	mCommitCallbackRegistrar.add("Pref.ResetVoice",						boost::bind(&LLFloaterPreference::onClickResetVoice, this));

	// <FS:Ansariel> Dynamic texture memory calculation
	gSavedSettings.getControl("FSDynamicTextureMemory")->getCommitSignal()->connect(boost::bind(&LLFloaterPreference::handleDynamicTextureMemoryChanged, this));
}

void LLFloaterPreference::processProperties( void* pData, EAvatarProcessorType type )
{
	if ( APT_PROPERTIES == type )
	{
		const LLAvatarData* pAvatarData = static_cast<const LLAvatarData*>( pData );
		if (pAvatarData && (gAgent.getID() == pAvatarData->avatar_id) && (pAvatarData->avatar_id != LLUUID::null))
		{
            mAllowPublish = (bool)(pAvatarData->flags & AVATAR_ALLOW_PUBLISH);
            mAvatarDataInitialized = true;
            getChild<LLUICtrl>("online_searchresults")->setValue(mAllowPublish);
		}
	}	
}

void LLFloaterPreference::saveAvatarProperties( void )
{
    const bool allowPublish = getChild<LLUICtrl>("online_searchresults")->getValue();

    if ((LLStartUp::getStartupState() == STATE_STARTED)
        && mAvatarDataInitialized
        && (allowPublish != mAllowPublish))
    {
        std::string cap_url = gAgent.getRegionCapability("AgentProfile");
        if (!cap_url.empty())
        {
            mAllowPublish = allowPublish;

            LLCoros::instance().launch("requestAgentUserInfoCoro",
                boost::bind(saveAvatarPropertiesCoro, cap_url, allowPublish));
        }
    }
}

void LLFloaterPreference::saveAvatarPropertiesCoro(const std::string cap_url, bool allow_publish)
{
    LLCore::HttpRequest::policy_t httpPolicy(LLCore::HttpRequest::DEFAULT_POLICY_ID);
    LLCoreHttpUtil::HttpCoroutineAdapter::ptr_t
        httpAdapter(new LLCoreHttpUtil::HttpCoroutineAdapter("put_avatar_properties_coro", httpPolicy));
    LLCore::HttpRequest::ptr_t httpRequest(new LLCore::HttpRequest);
    LLCore::HttpHeaders::ptr_t httpHeaders;

    LLCore::HttpOptions::ptr_t httpOpts(new LLCore::HttpOptions);
    httpOpts->setFollowRedirects(true);

    std::string finalUrl = cap_url + "/" + gAgentID.asString();
    LLSD data;
    data["allow_publish"] = allow_publish;

    LLSD result = httpAdapter->putAndSuspend(httpRequest, finalUrl, data, httpOpts, httpHeaders);

    LLSD httpResults = result[LLCoreHttpUtil::HttpCoroutineAdapter::HTTP_RESULTS];
    LLCore::HttpStatus status = LLCoreHttpUtil::HttpCoroutineAdapter::getStatusFromLLSD(httpResults);

    if (!status)
    {
        LL_WARNS("Preferences") << "Failed to put agent information " << data << " for id " << gAgentID << LL_ENDL;
        return;
    }

    LL_DEBUGS("Preferences") << "Agent id: " << gAgentID << " Data: " << data << " Result: " << httpResults << LL_ENDL;
}

BOOL LLFloaterPreference::postBuild()
{
	// <FS:Ansariel> [FS communication UI]
	//gSavedSettings.getControl("ChatFontSize")->getSignal()->connect(boost::bind(&LLFloaterIMSessionTab::processChatHistoryStyleUpdate, false));

	//gSavedSettings.getControl("ChatFontSize")->getSignal()->connect(boost::bind(&LLViewerChat::signalChatFontChanged));
	// </FS:Ansariel> [FS communication UI]

	gSavedSettings.getControl("ChatBubbleOpacity")->getSignal()->connect(boost::bind(&LLFloaterPreference::onNameTagOpacityChange, this, _2));
	gSavedSettings.getControl("ConsoleBackgroundOpacity")->getSignal()->connect(boost::bind(&LLFloaterPreference::onConsoleOpacityChange, this, _2));	// <FS:CR> FIRE-1332 - Sepeate opacity settings for nametag and console chat

	gSavedSettings.getControl("PreferredMaturity")->getSignal()->connect(boost::bind(&LLFloaterPreference::onChangeMaturity, this));

	gSavedPerAccountSettings.getControl("ModelUploadFolder")->getSignal()->connect(boost::bind(&LLFloaterPreference::onChangeModelFolder, this));
	gSavedPerAccountSettings.getControl("TextureUploadFolder")->getSignal()->connect(boost::bind(&LLFloaterPreference::onChangeTextureFolder, this));
	gSavedPerAccountSettings.getControl("SoundUploadFolder")->getSignal()->connect(boost::bind(&LLFloaterPreference::onChangeSoundFolder, this));
	gSavedPerAccountSettings.getControl("AnimationUploadFolder")->getSignal()->connect(boost::bind(&LLFloaterPreference::onChangeAnimationFolder, this));

	LLTabContainer* tabcontainer = getChild<LLTabContainer>("pref core");
	if (!tabcontainer->selectTab(gSavedSettings.getS32("LastPrefTab")))
		tabcontainer->selectFirstTab();
	
	getChild<LLUICtrl>("cache_location")->setEnabled(FALSE); // make it read-only but selectable (STORM-227)
	// getChildView("log_path_string")->setEnabled(FALSE);// do the same for chat logs path - <FS:PP> Field removed from Privacy tab, we have it already in Network & Files tab along with few fancy buttons (03 Mar 2015)
	getChildView("log_path_string-panelsetup")->setEnabled(FALSE);// and the redundant instance -WoLf
	std::string cache_location = gDirUtilp->getExpandedFilename(LL_PATH_CACHE, "");
	setCacheLocation(cache_location);
	// <FS:Ansariel> Sound cache
	setSoundCacheLocation(gSavedSettings.getString("FSSoundCacheLocation"));
	getChild<LLUICtrl>("FSSoundCacheLocation")->setEnabled(FALSE);
	// </FS:Ansariel>

	getChild<LLComboBox>("language_combobox")->setCommitCallback(boost::bind(&LLFloaterPreference::onLanguageChange, this));
	
	// <FS:CR> [CHUI MERGE]
	// We don't use these in FS Communications UI, should we in the future? Disabling for now.
	//getChild<LLComboBox>("FriendIMOptions")->setCommitCallback(boost::bind(&LLFloaterPreference::onNotificationsChange, this,"FriendIMOptions"));
	//getChild<LLComboBox>("NonFriendIMOptions")->setCommitCallback(boost::bind(&LLFloaterPreference::onNotificationsChange, this,"NonFriendIMOptions"));
	//getChild<LLComboBox>("ConferenceIMOptions")->setCommitCallback(boost::bind(&LLFloaterPreference::onNotificationsChange, this,"ConferenceIMOptions"));
	//getChild<LLComboBox>("GroupChatOptions")->setCommitCallback(boost::bind(&LLFloaterPreference::onNotificationsChange, this,"GroupChatOptions"));
	//getChild<LLComboBox>("NearbyChatOptions")->setCommitCallback(boost::bind(&LLFloaterPreference::onNotificationsChange, this,"NearbyChatOptions"));
	//getChild<LLComboBox>("ObjectIMOptions")->setCommitCallback(boost::bind(&LLFloaterPreference::onNotificationsChange, this,"ObjectIMOptions"));
	// </FS:CR>

	// if floater is opened before login set default localized do not disturb message
	if (LLStartUp::getStartupState() < STATE_STARTED)
	{
		gSavedPerAccountSettings.setString("DoNotDisturbModeResponse", LLTrans::getString("DoNotDisturbModeResponseDefault"));
		// <FS:Ansariel> FIRE-5436: Unlocalizable auto-response messages
		gSavedPerAccountSettings.setString("FSAutorespondModeResponse", LLTrans::getString("AutoResponseModeDefault"));
		gSavedPerAccountSettings.setString("FSAutorespondNonFriendsResponse", LLTrans::getString("AutoResponseModeNonFriendsDefault"));
		gSavedPerAccountSettings.setString("FSRejectTeleportOffersResponse", LLTrans::getString("RejectTeleportOffersResponseDefault"));
		gSavedPerAccountSettings.setString("FSRejectFriendshipRequestsResponse", LLTrans::getString("RejectFriendshipRequestsResponseDefault"));
		gSavedPerAccountSettings.setString("FSMutedAvatarResponse", LLTrans::getString("MutedAvatarsResponseDefault"));
		gSavedPerAccountSettings.setString("FSAwayAvatarResponse", LLTrans::getString("AwayAvatarResponseDefault"));
		// </FS:Ansariel>
	}

	// set 'enable' property for 'Clear log...' button
	changed();

	LLLogChat::getInstance()->setSaveHistorySignal(boost::bind(&LLFloaterPreference::onLogChatHistorySaved, this));

	LLSliderCtrl* fov_slider = getChild<LLSliderCtrl>("camera_fov");
	fov_slider->setMinValue(LLViewerCamera::getInstance()->getMinView());
	fov_slider->setMaxValue(LLViewerCamera::getInstance()->getMaxView());
	
	// Hook up and init for filtering
	mFilterEdit = getChild<LLSearchEditor>("search_prefs_edit");
	mFilterEdit->setKeystrokeCallback(boost::bind(&LLFloaterPreference::onUpdateFilterTerm, this, false));

	// Load and assign label for 'default language'
	std::string user_filename = gDirUtilp->getExpandedFilename(LL_PATH_DEFAULT_SKIN, "default_languages.xml");
	std::map<std::string, std::string> labels;
	if (loadFromFilename(user_filename, labels))
	{
		std::string system_lang = gSavedSettings.getString("SystemLanguage");
		std::map<std::string, std::string>::iterator iter = labels.find(system_lang);
		if (iter != labels.end())
		{
			getChild<LLComboBox>("language_combobox")->add(iter->second, LLSD("default"), ADD_TOP, true);
		}
		else
		{
			LL_WARNS() << "Language \"" << system_lang << "\" is not in default_languages.xml" << LL_ENDL;
			getChild<LLComboBox>("language_combobox")->add("System default", LLSD("default"), ADD_TOP, true);
		}
	}
	else
	{
		LL_WARNS() << "Failed to load labels from " << user_filename << ". Using default." << LL_ENDL;
		getChild<LLComboBox>("language_combobox")->add("System default", LLSD("default"), ADD_TOP, true);
	}

// [SL:KB] - Patch: Viewer-CrashReporting | Checked: 2011-06-11 (Catznip-2.6.c) | Added: Catznip-2.6.0c
#ifndef LL_SEND_CRASH_REPORTS
	// Hide the crash report tab if crash reporting isn't enabled
	LLTabContainer* pTabContainer = getChild<LLTabContainer>("pref core");
	if (pTabContainer)
	{
		LLPanel* pCrashReportPanel = pTabContainer->getPanelByName("crashreports");
		if (pCrashReportPanel)
			pTabContainer->removeTabPanel(pCrashReportPanel);
	}
#endif // LL_SEND_CRASH_REPORTS
// [/SL:KB]

// <FS:AW  opensim preferences>
#if !defined(OPENSIM) || defined(SINGLEGRID)
	// Hide the opensim tab if opensim isn't enabled
	LLTabContainer* tab_container = getChild<LLTabContainer>("pref core");
	if (tab_container)
	{
		LLPanel* opensim_panel = tab_container->getPanelByName("opensim");
		if (opensim_panel)
			tab_container->removeTabPanel(opensim_panel);
	}
#endif
#if defined(OPENSIM) && !defined(SINGLEGRID)
	childSetEnabled("show_grid_selection_check", !gSavedSettings.getBOOL("FSOpenSimAlwaysForceShowGrid"));
#endif
// </FS:AW  opensim preferences>

	// <FS:Zi> Pie menu
	gSavedSettings.getControl("OverridePieColors")->getSignal()->connect(boost::bind(&LLFloaterPreference::onPieColorsOverrideChanged, this));
	// make sure pie color controls are enabled or greyed out properly
	onPieColorsOverrideChanged();
	// </FS:Zi> Pie menu

	// <FS:Zi> Group Notices and chiclets location setting conversion BOOL => S32
	gSavedSettings.getControl("ShowGroupNoticesTopRight")->getSignal()->connect(boost::bind(&LLFloaterPreference::onShowGroupNoticesTopRightChanged, this));
	onShowGroupNoticesTopRightChanged();
	// </FS:Zi> Group Notices and chiclets location setting conversion BOOL => S32

	// <FS:Ansariel> Show email address in preferences (FIRE-1071)
	getChild<LLCheckBoxCtrl>("send_im_to_email")->setEnabled(FALSE);
	getChild<LLCheckBoxCtrl>("send_im_to_email")->setVisible(FALSE);
	childSetVisible("email_settings", false);
	childSetEnabled("email_settings", false);
	childSetVisible("email_settings_login_to_change", true);

	// <FS:Kadah> Load the list of font settings
	populateFontSelectionCombo();
	// </FS:Kadah>

	// <FS:Ansariel> Update label for max. non imposters and max complexity
	gSavedSettings.getControl("IndirectMaxNonImpostors")->getCommitSignal()->connect(boost::bind(&LLFloaterPreference::updateMaxNonImpostorsLabel, this, _2));
	gSavedSettings.getControl("RenderAvatarMaxComplexity")->getCommitSignal()->connect(boost::bind(&LLFloaterPreference::updateMaxComplexityLabel, this, _2));

	// <FS:Ansariel> Properly disable avatar tag setting
	gSavedSettings.getControl("NameTagShowUsernames")->getCommitSignal()->connect(boost::bind(&LLFloaterPreference::onAvatarTagSettingsChanged, this));
	gSavedSettings.getControl("FSNameTagShowLegacyUsernames")->getCommitSignal()->connect(boost::bind(&LLFloaterPreference::onAvatarTagSettingsChanged, this));
	gSavedSettings.getControl("AvatarNameTagMode")->getCommitSignal()->connect(boost::bind(&LLFloaterPreference::onAvatarTagSettingsChanged, this));
	gSavedSettings.getControl("FSTagShowARW")->getCommitSignal()->connect(boost::bind(&LLFloaterPreference::onAvatarTagSettingsChanged, this));
	onAvatarTagSettingsChanged();
	// </FS:Ansariel>

	// <FS:Ansariel> Correct enabled state of Animated Script Dialogs option
	gSavedSettings.getControl("ScriptDialogsPosition")->getCommitSignal()->connect(boost::bind(&LLFloaterPreference::updateAnimatedScriptDialogs, this));
	updateAnimatedScriptDialogs();

	// <FS:Ansariel> Set max. UI scaling factor depending on max. supported OS scaling factor
#if LL_WINDOWS
	if (IsWindowsVersionOrGreater(10, 0, 0))
	{
		getChild<LLSliderCtrl>("ui_scale_slider")->setMaxValue(4.5f);
	}
	else if (IsWindows8Point1OrGreater())
	{
		getChild<LLSliderCtrl>("ui_scale_slider")->setMaxValue(2.5f);
	}
#endif
	// </FS:Ansariel>

	// <FS:Ansariel> Disable options only available on Windows and not on other platforms
#ifndef LL_WINDOWS
	childSetEnabled("FSDisableWMIProbing", FALSE);
#endif
	// </FS:Ansariel>

	// <FS:Ansariel> Disable options only available on Linux and not on other platforms
#ifndef LL_LINUX
	childSetEnabled("FSRemapLinuxShortcuts", FALSE);
#endif
	// </FS:Ansariel>

	// <FS:Zi> FIRE-19539 - Include the alert messages in Prefs>Notifications>Alerts in preference Search.
	mPopupList = getChild<LLScrollListCtrl>("all_popups");
	mPopupList->setFilterColumn(COLUMN_POPUP_LABEL);
	mPopupFilter = getChild<LLFilterEditor>("popup_filter");
	// </FS:Zi>

	// <FS:Zi> SDL2 IME support
#if LL_SDL2
	childSetVisible("use_ime", true);
#endif
	// </FS:Zi>

	return TRUE;
}

// <FS:Zi> Pie menu
void LLFloaterPreference::onPieColorsOverrideChanged()
{
	BOOL enable = gSavedSettings.getBOOL("OverridePieColors");

	getChild<LLColorSwatchCtrl>("pie_bg_color_override")->setEnabled(enable);
	getChild<LLColorSwatchCtrl>("pie_selected_color_override")->setEnabled(enable);
	getChild<LLSliderCtrl>("pie_menu_opacity")->setEnabled(enable);
	getChild<LLSliderCtrl>("pie_menu_fade_out")->setEnabled(enable);
}
// </FS:Zi> Pie menu

// <FS:Zi> Group Notices and chiclets location setting conversion BOOL => S32
void LLFloaterPreference::onShowGroupNoticesTopRightChanged()
{
	getChild<LLRadioGroup>("ShowGroupNoticesTopRight")->setValue(gSavedSettings.getBOOL("ShowGroupNoticesTopRight"));
}
// </FS:Zi> Group Notices and chiclets location setting conversion BOOL => S32

void LLFloaterPreference::updateDeleteTranscriptsButton()
{
<<<<<<< HEAD
	// <FS:ND> LLLogChat::getListOfTranscriptFiles will go through the whole chatlog dir, reach a bit of each file,
	// then append this file to the return-list if it seems to be valid.
	// All this only to see if there is at least one item.
	// There's two ways to make this faster:
	//   1. Make a new function which returns just true/false and exist with true as soon as one valid file is found.
	//   2. Always enable this button.
	// There seems to be little reason why this button should ever be disabled, so 2. it is, unless someone knows 
	// a good reason why 1. is the better way to handle this.
	
	// std::vector<std::string> list_of_transcriptions_file_names;
	// LLLogChat::getListOfTranscriptFiles(list_of_transcriptions_file_names);
	// getChild<LLButton>("delete_transcripts")->setEnabled(list_of_transcriptions_file_names.size() > 0);

	getChild<LLButton>("delete_transcripts")->setEnabled( true );

	// </FS:ND>
=======
	getChild<LLButton>("delete_transcripts")->setEnabled(LLLogChat::transcriptFilesExist());
>>>>>>> 08579cdb
}

void LLFloaterPreference::onDoNotDisturbResponseChanged()
{
	// set "DoNotDisturbResponseChanged" TRUE if user edited message differs from default, FALSE otherwise
	bool response_changed_flag =
			LLTrans::getString("DoNotDisturbModeResponseDefault")
					!= getChild<LLUICtrl>("do_not_disturb_response")->getValue().asString();

	gSavedPerAccountSettings.setBOOL("DoNotDisturbResponseChanged", response_changed_flag );

	// <FS:Ansariel> FIRE-5436: Unlocalizable auto-response messages
	bool auto_response_changed_flag =
			LLTrans::getString("AutoResponseModeDefault")
					!= getChild<LLUICtrl>("autorespond_response")->getValue().asString();

	gSavedPerAccountSettings.setBOOL("FSAutoResponseChanged", auto_response_changed_flag );

	bool auto_response_non_friends_changed_flag =
			LLTrans::getString("AutoResponseModeNonFriendsDefault")
					!= getChild<LLUICtrl>("autorespond_nf_response")->getValue().asString();

	gSavedPerAccountSettings.setBOOL("FSAutoResponseNonFriendsChanged", auto_response_non_friends_changed_flag );

	bool reject_teleport_offers_response_changed_flag =
			LLTrans::getString("RejectTeleportOffersResponseDefault")
					!= getChild<LLUICtrl>("autorespond_rto_response")->getValue().asString();

	gSavedPerAccountSettings.setBOOL("FSRejectTeleportOffersResponseChanged", reject_teleport_offers_response_changed_flag );

	bool reject_friendship_requests_response_changed_flag =
			LLTrans::getString("RejectFriendshipRequestsResponseDefault")
					!= getChild<LLUICtrl>("autorespond_rfr_response")->getValue().asString();

	gSavedPerAccountSettings.setBOOL("FSRejectFriendshipRequestsResponseChanged", reject_friendship_requests_response_changed_flag );

	bool muted_avatar_response_changed_flag =
			LLTrans::getString("MutedAvatarsResponseDefault")
					!= getChild<LLUICtrl>("muted_avatar_response")->getValue().asString();

	gSavedPerAccountSettings.setBOOL("FSMutedAvatarResponseChanged", muted_avatar_response_changed_flag );

	bool away_avatar_response_changed_flag =
			LLTrans::getString("AwayAvatarResponseDefault")
					!= getChild<LLUICtrl>("away_avatar_response")->getValue().asString();

	gSavedPerAccountSettings.setBOOL("FSAwayAvatarResponseChanged", away_avatar_response_changed_flag );
	// </FS:Ansariel>
}

LLFloaterPreference::~LLFloaterPreference()
{
	LLConversationLog::instance().removeObserver(this);
    mComplexityChangedSignal.disconnect();
}

// <FS:Zi> FIRE-19539 - Include the alert messages in Prefs>Notifications>Alerts in preference Search.
// void LLFloaterPreference::draw()
// {
//	BOOL has_first_selected = (getChildRef<LLScrollListCtrl>("disabled_popups").getFirstSelected()!=NULL);
//	gSavedSettings.setBOOL("FirstSelectedDisabledPopups", has_first_selected);
//	
//	has_first_selected = (getChildRef<LLScrollListCtrl>("enabled_popups").getFirstSelected()!=NULL);
//	gSavedSettings.setBOOL("FirstSelectedEnabledPopups", has_first_selected);
//
//	LLFloater::draw();
//}
// </FS:Zi>

void LLFloaterPreference::saveSettings()
{
	LLTabContainer* tabcontainer = getChild<LLTabContainer>("pref core");
	child_list_t::const_iterator iter = tabcontainer->getChildList()->begin();
	child_list_t::const_iterator end = tabcontainer->getChildList()->end();
	for ( ; iter != end; ++iter)
	{
		LLView* view = *iter;
		LLPanelPreference* panel = dynamic_cast<LLPanelPreference*>(view);
		if (panel)
			panel->saveSettings();
	}
    saveIgnoredNotifications();
}	

void LLFloaterPreference::apply()
{
	LLAvatarPropertiesProcessor::getInstance()->addObserver( gAgent.getID(), this );
	
	LLTabContainer* tabcontainer = getChild<LLTabContainer>("pref core");
/*
 if (sSkin != gSavedSettings.getString("SkinCurrent"))
	{
		LLNotificationsUtil::add("ChangeSkin");
		refreshSkin(this);
	}
*/
	// Call apply() on all panels that derive from LLPanelPreference
	for (child_list_t::const_iterator iter = tabcontainer->getChildList()->begin();
		 iter != tabcontainer->getChildList()->end(); ++iter)
	{
		LLView* view = *iter;
		LLPanelPreference* panel = dynamic_cast<LLPanelPreference*>(view);
		if (panel)
			panel->apply();
	}
	
	gViewerWindow->requestResolutionUpdate(); // for UIScaleFactor

	LLSliderCtrl* fov_slider = getChild<LLSliderCtrl>("camera_fov");
	fov_slider->setMinValue(LLViewerCamera::getInstance()->getMinView());
	fov_slider->setMaxValue(LLViewerCamera::getInstance()->getMaxView());
	
	std::string cache_location = gDirUtilp->getExpandedFilename(LL_PATH_CACHE, "");
	setCacheLocation(cache_location);
	// <FS:Ansariel> Sound cache
	setSoundCacheLocation(gSavedSettings.getString("FSSoundCacheLocation"));
	
	//LLViewerMedia::getInstance()->setCookiesEnabled(getChild<LLUICtrl>("cookies_enabled")->getValue());
	
	if (hasChild("web_proxy_enabled", TRUE) &&hasChild("web_proxy_editor", TRUE) && hasChild("web_proxy_port", TRUE))
	{
		bool proxy_enable = getChild<LLUICtrl>("web_proxy_enabled")->getValue();
		std::string proxy_address = getChild<LLUICtrl>("web_proxy_editor")->getValue();
		int proxy_port = getChild<LLUICtrl>("web_proxy_port")->getValue();
		LLViewerMedia::getInstance()->setProxyConfig(proxy_enable, proxy_address, proxy_port);
	}
	
	if (mGotPersonalInfo)
	{ 
		// <FS:Ansariel> Keep this for OpenSim
		bool new_im_via_email = getChild<LLUICtrl>("send_im_to_email")->getValue().asBoolean();
		bool new_hide_online = getChild<LLUICtrl>("online_visibility")->getValue().asBoolean();		
	
		// <FS:Ansariel> Keep this for OpenSim
		//if (new_hide_online != mOriginalHideOnlineStatus)
		if ((new_im_via_email != mOriginalIMViaEmail)
			||(new_hide_online != mOriginalHideOnlineStatus))
		{
			// This hack is because we are representing several different 	 
			// possible strings with a single checkbox. Since most users 	 
			// can only select between 2 values, we represent it as a 	 
			// checkbox. This breaks down a little bit for liaisons, but 	 
			// works out in the end. 	 
			if (new_hide_online != mOriginalHideOnlineStatus)
			{
				if (new_hide_online) mDirectoryVisibility = VISIBILITY_HIDDEN;
				else mDirectoryVisibility = VISIBILITY_DEFAULT;
			 //Update showonline value, otherwise multiple applys won't work
				mOriginalHideOnlineStatus = new_hide_online;
			}
			// <FS:Ansariel> Keep this for OpenSim
			//gAgent.sendAgentUpdateUserInfo(mDirectoryVisibility);
			gAgent.sendAgentUpdateUserInfo(new_im_via_email,mDirectoryVisibility);
		}
	}

	saveAvatarProperties();

	// <FS:Ansariel> Fix resetting graphics preset on cancel; Save preset here because cancel() gets called in either way!
	saveGraphicsPreset(gSavedSettings.getString("PresetGraphicActive"));
}

void LLFloaterPreference::cancel()
{
	LLTabContainer* tabcontainer = getChild<LLTabContainer>("pref core");
	// Call cancel() on all panels that derive from LLPanelPreference
	for (child_list_t::const_iterator iter = tabcontainer->getChildList()->begin();
		iter != tabcontainer->getChildList()->end(); ++iter)
	{
		LLView* view = *iter;
		LLPanelPreference* panel = dynamic_cast<LLPanelPreference*>(view);
		if (panel)
			panel->cancel();
	}
	// hide joystick pref floater
	LLFloaterReg::hideInstance("pref_joystick");

	// hide translation settings floater
	LLFloaterReg::hideInstance("prefs_translation");
	
	// hide autoreplace settings floater
	LLFloaterReg::hideInstance("prefs_autoreplace");
	
	// hide spellchecker settings folder
	LLFloaterReg::hideInstance("prefs_spellchecker");

	// hide advanced graphics floater
	LLFloaterReg::hideInstance("prefs_graphics_advanced");
	
	// reverts any changes to current skin
	//gSavedSettings.setString("SkinCurrent", sSkin);

	updateClickActionViews();

	LLFloaterPreferenceProxy * advanced_proxy_settings = LLFloaterReg::findTypedInstance<LLFloaterPreferenceProxy>("prefs_proxy");
	if (advanced_proxy_settings)
	{
		advanced_proxy_settings->cancel();
	}
	//Need to reload the navmesh if the pathing console is up
	LLHandle<LLFloaterPathfindingConsole> pathfindingConsoleHandle = LLFloaterPathfindingConsole::getInstanceHandle();
	if ( !pathfindingConsoleHandle.isDead() )
	{
		LLFloaterPathfindingConsole* pPathfindingConsole = pathfindingConsoleHandle.get();
		pPathfindingConsole->onRegionBoundaryCross();
	}

	// <FS:Ansariel> Fix resetting graphics preset on cancel
	//if (!mSavedGraphicsPreset.empty())
	if (mSavedGraphicsPreset != gSavedSettings.getString("PresetGraphicActive"))
	// </FS:Ansariel>
	{
		gSavedSettings.setString("PresetGraphicActive", mSavedGraphicsPreset);
		LLPresetsManager::getInstance()->triggerChangeSignal();
	}

    restoreIgnoredNotifications();
}

void LLFloaterPreference::onOpen(const LLSD& key)
{

	// this variable and if that follows it are used to properly handle do not disturb mode response message
	static bool initialized = FALSE;
	// if user is logged in and we haven't initialized do not disturb mode response yet, do it
	if (!initialized && LLStartUp::getStartupState() == STATE_STARTED)
	{
		// Special approach is used for do not disturb response localization, because "DoNotDisturbModeResponse" is
		// in non-localizable xml, and also because it may be changed by user and in this case it shouldn't be localized.
		// To keep track of whether do not disturb response is default or changed by user additional setting DoNotDisturbResponseChanged
		// was added into per account settings.

		// initialization should happen once,so setting variable to TRUE
		initialized = TRUE;
		// this connection is needed to properly set "DoNotDisturbResponseChanged" setting when user makes changes in
		// do not disturb response message.
		gSavedPerAccountSettings.getControl("DoNotDisturbModeResponse")->getSignal()->connect(boost::bind(&LLFloaterPreference::onDoNotDisturbResponseChanged, this));
		// <FS:Ansariel> FIRE-5436: Unlocalizable auto-response messages
		gSavedPerAccountSettings.getControl("FSAutorespondModeResponse")->getSignal()->connect(boost::bind(&LLFloaterPreference::onDoNotDisturbResponseChanged, this));
		gSavedPerAccountSettings.getControl("FSAutorespondNonFriendsResponse")->getSignal()->connect(boost::bind(&LLFloaterPreference::onDoNotDisturbResponseChanged, this));
		gSavedPerAccountSettings.getControl("FSRejectTeleportOffersResponse")->getSignal()->connect(boost::bind(&LLFloaterPreference::onDoNotDisturbResponseChanged, this));
		gSavedPerAccountSettings.getControl("FSRejectFriendshipRequestsResponse")->getSignal()->connect(boost::bind(&LLFloaterPreference::onDoNotDisturbResponseChanged, this));
		gSavedPerAccountSettings.getControl("FSMutedAvatarResponse")->getSignal()->connect(boost::bind(&LLFloaterPreference::onDoNotDisturbResponseChanged, this));
		gSavedPerAccountSettings.getControl("FSAwayAvatarResponse")->getSignal()->connect(boost::bind(&LLFloaterPreference::onDoNotDisturbResponseChanged, this));
		// </FS:Ansariel>

		// <FS:Ansariel> FIRE-17630: Properly disable per-account settings backup list
		getChildView("restore_per_account_disable_cover")->setVisible(FALSE);

		// <FS:Ansariel> Keyword settings are per-account; enable after logging in
		LLPanel* keyword_panel = getChild<LLPanel>("ChatKeywordAlerts");
		for (child_list_t::const_iterator iter = keyword_panel->getChildList()->begin();
			 iter != keyword_panel->getChildList()->end(); ++iter)
		{
			LLUICtrl* child = static_cast<LLUICtrl*>(*iter);
			LLControlVariable* enabled_control = child->getEnabledControlVariable();
			BOOL enabled = !enabled_control || enabled_control->getValue().asBoolean();
			child->setEnabled(enabled);
		}
		// </FS:Ansariel>
	}
	gAgent.sendAgentUserInfoRequest();

	/////////////////////////// From LLPanelGeneral //////////////////////////
	// if we have no agent, we can't let them choose anything
	// if we have an agent, then we only let them choose if they have a choice
	bool can_choose_maturity =
		gAgent.getID().notNull() &&
		(gAgent.isMature() || gAgent.isGodlike());
	
	LLComboBox* maturity_combo = getChild<LLComboBox>("maturity_desired_combobox");
	LLAvatarPropertiesProcessor::getInstance()->sendAvatarPropertiesRequest( gAgent.getID() );
	if (can_choose_maturity)
	{		
		// if they're not adult or a god, they shouldn't see the adult selection, so delete it
		if (!gAgent.isAdult() && !gAgent.isGodlikeWithoutAdminMenuFakery())
		{
			// we're going to remove the adult entry from the combo
			LLScrollListCtrl* maturity_list = maturity_combo->findChild<LLScrollListCtrl>("ComboBox");
			if (maturity_list)
			{
				maturity_list->deleteItems(LLSD(SIM_ACCESS_ADULT));
			}
		}
		getChildView("maturity_desired_combobox")->setEnabled( true);
		getChildView("maturity_desired_textbox")->setVisible( false);
	}
	else
	{
		getChild<LLUICtrl>("maturity_desired_textbox")->setValue(maturity_combo->getSelectedItemLabel());
		getChildView("maturity_desired_combobox")->setEnabled( false);
	}

	// Forget previous language changes.
	mLanguageChanged = false;

	// Display selected maturity icons.
	onChangeMaturity();

	onChangeModelFolder();
	onChangeTextureFolder();
	onChangeSoundFolder();
	onChangeAnimationFolder();

	// Load (double-)click to walk/teleport settings.
	updateClickActionViews();
	
	// <FS:PP> Load UI Sounds tabs settings.
	updateUISoundsControls();
	
	// Enabled/disabled popups, might have been changed by user actions
	// while preferences floater was closed.

	// <FS:Zi> FIRE-19539 - Include the alert messages in Prefs>Notifications>Alerts in preference Search.
	// buildPopupLists();
	mPopupFilter->setText(LLStringExplicit(""));
	mPopupList->setFilterString(LLStringExplicit(""));

	buildPopupList();
	// </FS:Zi>

	//get the options that were checked
	// <FS:CR> [CHUI MERGE]
	// We don't use these in FS Communications UI, should we in the future? Disabling for now.
	//onNotificationsChange("FriendIMOptions");
	//onNotificationsChange("NonFriendIMOptions");
	//onNotificationsChange("ConferenceIMOptions");
	//onNotificationsChange("GroupChatOptions");
	//onNotificationsChange("NearbyChatOptions");
	//onNotificationsChange("ObjectIMOptions");
	// </FS:CR>

	// <FS:Ansariel> [FS Login Panel]
	//LLPanelLogin::setAlwaysRefresh(true);
	FSPanelLogin::setAlwaysRefresh(true);
	// </FS:Ansariel> [FS Login Panel]
	refresh();

	
	getChildView("plain_text_chat_history")->setEnabled(TRUE);
	getChild<LLUICtrl>("plain_text_chat_history")->setValue(gSavedSettings.getBOOL("PlainTextChatHistory"));
	
// <FS:CR> Show/hide Client Tag panel
	bool in_opensim = false;
#ifdef OPENSIM
	in_opensim = LLGridManager::getInstance()->isInOpenSim();
#endif // OPENSIM
	getChild<LLPanel>("client_tags_panel")->setVisible(in_opensim);
// </FS:CR>

	// <FS:Ansariel> Group mutes backup
	LLScrollListItem* groupmute_item = getChild<LLScrollListCtrl>("restore_per_account_files_list")->getItem(LLSD("groupmutes"));
	groupmute_item->setEnabled(in_opensim);
	groupmute_item->getColumn(0)->setEnabled(in_opensim);
	// </FS:Ansariel>

	// <FS:Ansariel> Call onOpen on all panels for additional initialization on open
	// Call onOpen() on all panels that derive from LLPanelPreference
	LLTabContainer* tabcontainer = getChild<LLTabContainer>("pref core");
	for (child_list_t::const_iterator iter = tabcontainer->getChildList()->begin();
		iter != tabcontainer->getChildList()->end(); ++iter)
	{
		LLView* view = *iter;
		LLPanelPreference* panel = dynamic_cast<LLPanelPreference*>(view);
		if (panel)
			panel->onOpen(key);
	}
	// </FS:Ansariel>

	// Make sure the current state of prefs are saved away when
	// when the floater is opened.  That will make cancel do its
	// job
	saveSettings();

	// Make sure there is a default preference file
	LLPresetsManager::getInstance()->createMissingDefault(PRESETS_CAMERA);
	LLPresetsManager::getInstance()->createMissingDefault(PRESETS_GRAPHIC);

	// <FS:Ansariel> Fix resetting graphics preset on cancel
	saveGraphicsPreset(gSavedSettings.getString("PresetGraphicActive"));

	// <FS:Ansariel> FIRE-19810: Make presets global since PresetGraphicActive setting is global as well
	//bool started = (LLStartUp::getStartupState() == STATE_STARTED);
    //LLButton* load_btn = findChild<LLButton>("PrefLoadButton");
	//LLButton* save_btn = findChild<LLButton>("PrefSaveButton");
	//LLButton* delete_btn = findChild<LLButton>("PrefDeleteButton");
	//LLButton* exceptions_btn = findChild<LLButton>("RenderExceptionsButton");
	// LLButton* auto_adjustments_btn = findChild<LLButton>("AutoAdjustmentsButton");
    //if (load_btn && save_btn && delete_btn && exceptions_btn && auto_adjustments_btn)
	//{
	//	load_btn->setEnabled(started);
	//	save_btn->setEnabled(started);
	//	delete_btn->setEnabled(started);
	//	exceptions_btn->setEnabled(started);
    //  auto_adjustments_btn->setEnabled(started);
	//}
	// </FS:Ansariel>
	collectSearchableItems();
	if (!mFilterEdit->getText().empty())
	{
		mFilterEdit->setText(LLStringExplicit(""));
		onUpdateFilterTerm(true);

		// <FS:ND> Hook up and init for filtering
		if (!tabcontainer->selectTab(gSavedSettings.getS32("LastPrefTab")))
			tabcontainer->selectFirstTab();
		// </FS:ND>

	}
	// <FS:Zi> Support for tab/subtab links like:
	//         secondlife:///app/openfloater/preferences?tab=backup
	//         secondlife:///app/openfloater/preferences?tab=colors&subtab=tab-minimap
	if (key.has("tab"))
	{
		selectPanel(key["tab"]);

		if (key.has("subtab"))
		{
			LLTabContainer* tab_containerp = findChild<LLTabContainer>("pref core");
			if (tab_containerp)
			{
				LLTabContainer* tabs = tab_containerp->getCurrentPanel()->findChild<LLTabContainer>("tabs");
				if (tabs)
				{
					LLPanel* panel = tabs->getPanelByName(key["subtab"].asString());
					if (panel)
					{
						tabs->selectTabPanel(panel);
					}
				}
			}
		}
	}
	// Support preferences search SLURLs:
	// secondlife:///app/openfloater/preferences?search=%23%20of%20lines
	else if (key.has("search"))
	{
		mFilterEdit->setText(key["search"].asString());
		onUpdateFilterTerm(true);
	}
	// </FS:Zi>
}

void LLFloaterPreference::onRenderOptionEnable()
{
	refreshEnabledGraphics();
}

void LLFloaterPreference::onAvatarImpostorsEnable()
{
	refreshEnabledGraphics();
}

// <FS:AO> toggle lighting detail availability in response to local light rendering, to avoid confusion
void LLFloaterPreference::onLocalLightsEnable()
{
	LLFloaterPreference* instance = LLFloaterReg::findTypedInstance<LLFloaterPreference>("preferences");
	if (instance)
	{
		getChildView("LocalLightsDetail")->setEnabled(gSavedSettings.getBOOL("RenderLocalLights"));
	}
}
// </FS:AO>

//static
void LLFloaterPreference::initDoNotDisturbResponse()
	{
		if (!gSavedPerAccountSettings.getBOOL("DoNotDisturbResponseChanged"))
		{
			//LLTrans::getString("DoNotDisturbModeResponseDefault") is used here for localization (EXT-5885)
			gSavedPerAccountSettings.setString("DoNotDisturbModeResponse", LLTrans::getString("DoNotDisturbModeResponseDefault"));
		}

		// <FS:Ansariel> FIRE-5436: Unlocalizable auto-response messages
		if (!gSavedPerAccountSettings.getBOOL("FSAutoResponseChanged"))
		{
			gSavedPerAccountSettings.setString("FSAutorespondModeResponse", LLTrans::getString("AutoResponseModeDefault"));
		}

		if (!gSavedPerAccountSettings.getBOOL("FSAutoResponseNonFriendsChanged"))
		{
			gSavedPerAccountSettings.setString("FSAutorespondNonFriendsResponse", LLTrans::getString("AutoResponseModeNonFriendsDefault"));
		}

		if (!gSavedPerAccountSettings.getBOOL("FSRejectTeleportOffersResponseChanged"))
		{
			gSavedPerAccountSettings.setString("FSRejectTeleportOffersResponse", LLTrans::getString("RejectTeleportOffersResponseDefault"));
		}

		if (!gSavedPerAccountSettings.getBOOL("FSRejectFriendshipRequestsResponseChanged"))
		{
			gSavedPerAccountSettings.setString("FSRejectFriendshipRequestsResponse", LLTrans::getString("RejectFriendshipRequestsResponseDefault"));
		}

		if (!gSavedPerAccountSettings.getBOOL("FSMutedAvatarResponseChanged"))
		{
			gSavedPerAccountSettings.setString("FSMutedAvatarResponse", LLTrans::getString("MutedAvatarsResponseDefault"));
		}

		if (!gSavedPerAccountSettings.getBOOL("FSAwayAvatarResponseChanged"))
		{
			gSavedPerAccountSettings.setString("FSAwayAvatarResponse", LLTrans::getString("AwayAvatarResponseDefault"));
		}
		// </FS:Ansariel>
	}

//static 
void LLFloaterPreference::updateShowFavoritesCheckbox(bool val)
{
	LLFloaterPreference* instance = LLFloaterReg::findTypedInstance<LLFloaterPreference>("preferences");
	if (instance)
	{
		instance->getChild<LLUICtrl>("favorites_on_login_check")->setValue(val);
	}	
}

void LLFloaterPreference::setHardwareDefaults()
{
	// <FS:Ansariel> Fix resetting graphics preset on cancel
	//std::string preset_graphic_active = gSavedSettings.getString("PresetGraphicActive");
	//if (!preset_graphic_active.empty())
	//{
	//	saveGraphicsPreset(preset_graphic_active);
	//	saveSettings(); // save here to be able to return to the previous preset by Cancel
	//}
	// </FS:Ansariel>
    setRecommendedSettings();
}

void LLFloaterPreference::setRecommendedSettings()
{
    resetAutotuneSettings();
    gSavedSettings.getControl("RenderVSyncEnable")->resetToDefault(true);

	LLFeatureManager::getInstance()->applyRecommendedSettings();

	// reset indirects before refresh because we may have changed what they control
	LLAvatarComplexityControls::setIndirectControls(); 

	refreshEnabledGraphics();
	gSavedSettings.setString("PresetGraphicActive", "");
	LLPresetsManager::getInstance()->triggerChangeSignal();

	LLTabContainer* tabcontainer = getChild<LLTabContainer>("pref core");
	child_list_t::const_iterator iter = tabcontainer->getChildList()->begin();
	child_list_t::const_iterator end = tabcontainer->getChildList()->end();
	for ( ; iter != end; ++iter)
	{
		LLView* view = *iter;
		LLPanelPreference* panel = dynamic_cast<LLPanelPreference*>(view);
		if (panel)
		{
			panel->setHardwareDefaults();
		}
	}
}

void LLFloaterPreference::resetAutotuneSettings()
{
    gSavedSettings.setBOOL("AutoTuneFPS", FALSE);

    const std::string autotune_settings[] = {
        "AutoTuneLock",
        "KeepAutoTuneLock",
        "TargetFPS",
        "TuningFPSStrategy",
        "AutoTuneImpostorByDistEnabled",
        "AutoTuneImpostorFarAwayDistance" ,
        "AutoTuneRenderFarClipMin",
        "AutoTuneRenderFarClipTarget",
        "RenderAvatarMaxART"
    };

    for (auto it : autotune_settings)
    {
        gSavedSettings.getControl(it)->resetToDefault(true);
    }
}

void LLFloaterPreference::getControlNames(std::vector<std::string>& names)
{
	LLView* view = findChild<LLView>("display");
	LLFloater* advanced = LLFloaterReg::findTypedInstance<LLFloater>("prefs_graphics_advanced");
	// <FS:Ansariel> Improved graphics preferences
	//if (view && advanced)
	if (view)
	// </FS:Ansariel>
	{
		std::list<LLView*> stack;
		stack.push_back(view);
		// <FS:Ansariel> Improved graphics preferences
		//stack.push_back(advanced);
		if (advanced)
		{
			stack.push_back(advanced);
		}
		// </FS:Ansariel>
		while(!stack.empty())
		{
			// Process view on top of the stack
			LLView* curview = stack.front();
			stack.pop_front();

			LLUICtrl* ctrl = dynamic_cast<LLUICtrl*>(curview);
			if (ctrl)
			{
				LLControlVariable* control = ctrl->getControlVariable();
				if (control)
				{
					std::string control_name = control->getName();
					if (std::find(names.begin(), names.end(), control_name) == names.end())
					{
						names.push_back(control_name);
					}
				}
			}

			for (child_list_t::const_iterator iter = curview->getChildList()->begin();
				iter != curview->getChildList()->end(); ++iter)
			{
				stack.push_back(*iter);
			}
		}
	}
}

//virtual
void LLFloaterPreference::onClose(bool app_quitting)
{
	// <FS:Ansariel> Preferences search
	//gSavedSettings.setS32("LastPrefTab", getChild<LLTabContainer>("pref core")->getCurrentPanelIndex());
	if (mFilterEdit->getText().empty())
	{
		gSavedSettings.setS32("LastPrefTab", getChild<LLTabContainer>("pref core")->getCurrentPanelIndex());
	}
	// </FS:Ansariel>
	// <FS:Ansariel> [FS Login Panel]
	//LLPanelLogin::setAlwaysRefresh(false);
	FSPanelLogin::setAlwaysRefresh(false);
	// </FS:Ansariel> [FS Login Panel]
	if (!app_quitting)
	{
		cancel();
	}
}

// static 
void LLFloaterPreference::onBtnOK(const LLSD& userdata)
{
	// commit any outstanding text entry
	if (hasFocus())
	{
		LLUICtrl* cur_focus = dynamic_cast<LLUICtrl*>(gFocusMgr.getKeyboardFocus());
		if (cur_focus && cur_focus->acceptsTextInput())
		{
			cur_focus->onCommit();
		}
	}

	if (canClose())
	{
		saveSettings();
		apply();
		
		if (userdata.asString() == "closeadvanced")
		{
			LLFloaterReg::hideInstance("prefs_graphics_advanced");
		}
		else
		{
			closeFloater(false);
		}

		//Conversation transcript and log path changed so reload conversations based on new location
		if(mPriorInstantMessageLogPath.length())
		{
			if(moveTranscriptsAndLog())
			{
				//When floaters are empty but have a chat history files, reload chat history into them
				// <FS:Ansariel> [FS communication UI]
				//LLFloaterIMSessionTab::reloadEmptyFloaters();
				FSFloaterIMContainer::reloadEmptyFloaters();
				// </FS:Ansariel> [FS communication UI]
			}
			//Couldn't move files so restore the old path and show a notification
			else
			{
				gSavedPerAccountSettings.setString("InstantMessageLogPath", mPriorInstantMessageLogPath);
				LLNotificationsUtil::add("PreferenceChatPathChanged");
			}
			mPriorInstantMessageLogPath.clear();
		}

		LLUIColorTable::instance().saveUserSettings();
		gSavedSettings.saveToFile(gSavedSettings.getString("ClientSettingsFile"), TRUE);
// [SL:KB] - Patch: Viewer-CrashReporting | Checked: 2011-10-02 (Catznip-2.8.0e) | Added: Catznip-2.8.0e
		// We need to save all crash settings, even if they're defaults [see LLCrashLogger::loadCrashBehaviorSetting()]
		gCrashSettings.saveToFile(gSavedSettings.getString("CrashSettingsFile"), FALSE);
// [/SL:KB]
		
		//Only save once logged in and loaded per account settings
		if(mGotPersonalInfo)
		{
			gSavedPerAccountSettings.saveToFile(gSavedSettings.getString("PerAccountSettingsFile"), TRUE);
		}
	}
	else
	{
		// Show beep, pop up dialog, etc.
		LL_INFOS("Preferences") << "Can't close preferences!" << LL_ENDL;
	}

	// <FS:Ansariel> [FS Login Panel]
	//LLPanelLogin::updateLocationSelectorsVisibility();	
	FSPanelLogin::updateLocationSelectorsVisibility();
	// </FS:Ansariel> [FS Login Panel]
	//Need to reload the navmesh if the pathing console is up
	LLHandle<LLFloaterPathfindingConsole> pathfindingConsoleHandle = LLFloaterPathfindingConsole::getInstanceHandle();
	if ( !pathfindingConsoleHandle.isDead() )
	{
		LLFloaterPathfindingConsole* pPathfindingConsole = pathfindingConsoleHandle.get();
		pPathfindingConsole->onRegionBoundaryCross();
	}
	
}

// static 
void LLFloaterPreference::onBtnCancel(const LLSD& userdata)
{
	if (hasFocus())
	{
		LLUICtrl* cur_focus = dynamic_cast<LLUICtrl*>(gFocusMgr.getKeyboardFocus());
		if (cur_focus && cur_focus->acceptsTextInput())
		{
			cur_focus->onCommit();
		}
		refresh();
	}
	cancel();
	if (userdata.asString() == "closeadvanced")
	{
		LLFloaterReg::hideInstance("prefs_graphics_advanced");
		updateMaxComplexity();
	}
	else
	{
		closeFloater();
	}
}

// static 
// <FS:Ansariel> Show email address in preferences (FIRE-1071) and keep it for OpenSim
//void LLFloaterPreference::updateUserInfo(const std::string& visibility)
void LLFloaterPreference::updateUserInfo(const std::string& visibility, bool im_via_email, const std::string& email)
{
	LLFloaterPreference* instance = LLFloaterReg::findTypedInstance<LLFloaterPreference>("preferences");
	if (instance)
	{
		// <FS:Ansariel> Show email address in preferences (FIRE-1071) and keep it for OpenSim
        //instance->setPersonalInfo(visibility);
		instance->setPersonalInfo(visibility, im_via_email, email);
	}
}


void LLFloaterPreference::refreshEnabledGraphics()
{
	LLFloaterPreference* instance = LLFloaterReg::findTypedInstance<LLFloaterPreference>("preferences");
	if (instance)
	{
		instance->refresh();
	}

	LLFloater* advanced = LLFloaterReg::findTypedInstance<LLFloater>("prefs_graphics_advanced");
	if (advanced)
	{
		advanced->refresh();
	}
}

void LLFloaterPreference::onClickClearCache()
{
	LLNotificationsUtil::add("ConfirmClearCache", LLSD(), LLSD(), callback_clear_cache);
}

void LLFloaterPreference::onClickBrowserClearCache()
{
	LLNotificationsUtil::add("ConfirmClearBrowserCache", LLSD(), LLSD(), callback_clear_browser_cache);
}

// <FS:Ansariel> Clear inventory cache button
void LLFloaterPreference::onClickInventoryClearCache()
{
	LLNotificationsUtil::add("ConfirmClearInventoryCache", LLSD(), LLSD(), callback_clear_inventory_cache);
}
// </FS:Ansariel>

// <FS:Ansariel> Clear web browser cache button
void LLFloaterPreference::onClickWebBrowserClearCache()
{
	LLNotificationsUtil::add("ConfirmClearWebBrowserCache", LLSD(), LLSD(), callback_clear_web_browser_cache);
}
// </FS:Ansariel>

// Called when user changes language via the combobox.
void LLFloaterPreference::onLanguageChange()
{
	// Let the user know that the change will only take effect after restart.
	// Do it only once so that we're not too irritating.
	if (!mLanguageChanged)
	{
		LLNotificationsUtil::add("ChangeLanguage");
		mLanguageChanged = true;
	}
}

void LLFloaterPreference::onNotificationsChange(const std::string& OptionName)
{
	mNotificationOptions[OptionName] = getChild<LLComboBox>(OptionName)->getSelectedItemLabel();

	bool show_notifications_alert = true;
	for (notifications_map::iterator it_notification = mNotificationOptions.begin(); it_notification != mNotificationOptions.end(); it_notification++)
	{
		if(it_notification->second != "No action")
		{
			show_notifications_alert = false;
			break;
		}
	}

	getChild<LLTextBox>("notifications_alert")->setVisible(show_notifications_alert);
}

void LLFloaterPreference::onNameTagOpacityChange(const LLSD& newvalue)
{
	LLColorSwatchCtrl* color_swatch = findChild<LLColorSwatchCtrl>("background");
	if (color_swatch)
	{
		LLColor4 new_color = color_swatch->get();
		color_swatch->set( new_color.setAlpha(newvalue.asReal()) );
	}
}

// <FS:CR> FIRE-1332 - Sepeate opacity settings for nametag and console chat
void LLFloaterPreference::onConsoleOpacityChange(const LLSD& newvalue)
{
	LLColorSwatchCtrl* color_swatch = findChild<LLColorSwatchCtrl>("console_background");
	if (color_swatch)
	{
		LLColor4 new_color = color_swatch->get();
		color_swatch->set( new_color.setAlpha(newvalue.asReal()) );
	}
}
// </FS:CR>

void LLFloaterPreference::onClickSetCache()
{
	std::string cur_name(gSavedSettings.getString("CacheLocation"));
//	std::string cur_top_folder(gDirUtilp->getBaseFileName(cur_name));
	
	std::string proposed_name(cur_name);

	(new LLDirPickerThread(boost::bind(&LLFloaterPreference::changeCachePath, this, _1, _2), proposed_name))->getFile();
}

void LLFloaterPreference::changeCachePath(const std::vector<std::string>& filenames, std::string proposed_name)
{
	std::string dir_name = filenames[0];
	if (!dir_name.empty() && dir_name != proposed_name)
	{
		std::string new_top_folder(gDirUtilp->getBaseFileName(dir_name));
		LLNotificationsUtil::add("CacheWillBeMoved");
		gSavedSettings.setString("NewCacheLocation", dir_name);
		gSavedSettings.setString("NewCacheLocationTopFolder", new_top_folder);
	}
	else
	{
		std::string cache_location = gDirUtilp->getCacheDir();
		gSavedSettings.setString("CacheLocation", cache_location);
		std::string top_folder(gDirUtilp->getBaseFileName(cache_location));
		gSavedSettings.setString("CacheLocationTopFolder", top_folder);
	}
}

void LLFloaterPreference::onClickBrowseCache()
{
	gViewerWindow->getWindow()->openFile(gDirUtilp->getExpandedFilename(LL_PATH_CACHE,""));
}
void LLFloaterPreference::onClickBrowseCrashLogs()
{
	gViewerWindow->getWindow()->openFile(gDirUtilp->getExpandedFilename(LL_PATH_LOGS,""));
}
void LLFloaterPreference::onClickBrowseSettingsDir()
{
	gViewerWindow->getWindow()->openFile(gDirUtilp->getExpandedFilename(LL_PATH_USER_SETTINGS,""));
}
void LLFloaterPreference::onClickBrowseChatLogDir()
{
	gViewerWindow->getWindow()->openFile(gDirUtilp->getExpandedFilename(LL_PATH_CHAT_LOGS,""));
}
void LLFloaterPreference::onClickResetCache()
{
	if (gDirUtilp->getCacheDir(false) == gDirUtilp->getCacheDir(true))
	{
		// The cache location was already the default.
		return;
	}
	gSavedSettings.setString("NewCacheLocation", "");
	gSavedSettings.setString("NewCacheLocationTopFolder", "");
	LLNotificationsUtil::add("CacheWillBeMoved");
	std::string cache_location = gDirUtilp->getCacheDir(false);
	gSavedSettings.setString("CacheLocation", cache_location);
	std::string top_folder(gDirUtilp->getBaseFileName(cache_location));
	gSavedSettings.setString("CacheLocationTopFolder", top_folder);
}

// <FS:Ansariel> Sound cache
void LLFloaterPreference::onClickSetSoundCache()
{
	std::string cur_name(gSavedSettings.getString("FSSoundCacheLocation"));
	std::string proposed_name(cur_name);

	(new LLDirPickerThread(boost::bind(&LLFloaterPreference::changeSoundCachePath, this, _1, _2), proposed_name))->getFile();
}

void LLFloaterPreference::changeSoundCachePath(const std::vector<std::string>& filenames, std::string proposed_name)
{
	std::string dir_name = filenames[0];
	if (!dir_name.empty() && dir_name != proposed_name)
	{
		gSavedSettings.setString("FSSoundCacheLocation", dir_name);
		setSoundCacheLocation(dir_name);
		LLNotificationsUtil::add("SoundCacheWillBeMoved");
	}
}

void LLFloaterPreference::onClickBrowseSoundCache()
{
	gViewerWindow->getWindow()->openFile(gDirUtilp->getExpandedFilename(LL_PATH_FS_SOUND_CACHE, ""));
}

void LLFloaterPreference::onClickResetSoundCache()
{
	gSavedSettings.setString("FSSoundCacheLocation", std::string());
	setSoundCacheLocation(std::string());
	LLNotificationsUtil::add("SoundCacheWillBeMoved");
}
// </FS:Ansariel>

// <FS:Ansariel> FIRE-2912: Reset voice button
class FSResetVoiceTimer : public LLEventTimer
{
public:
	FSResetVoiceTimer() : LLEventTimer(5.f) { }
	~FSResetVoiceTimer() { }

	BOOL tick()
	{
		gSavedSettings.setBOOL("EnableVoiceChat", TRUE);
		LLFloaterPreference* floater = LLFloaterReg::findTypedInstance<LLFloaterPreference>("preferences");
		if (floater)
		{
			floater->childSetEnabled("enable_voice_check", true);
			floater->childSetEnabled("enable_voice_check_volume", true);
		}
		return TRUE;
	}
};

void LLFloaterPreference::onClickResetVoice()
{
	if (gSavedSettings.getBOOL("EnableVoiceChat") && !gSavedSettings.getBOOL("CmdLineDisableVoice"))
	{
		gSavedSettings.setBOOL("EnableVoiceChat", FALSE);
		childSetEnabled("enable_voice_check", false);
		childSetEnabled("enable_voice_check_volume", false);
		new FSResetVoiceTimer();
	}
}
// </FS:Ansariel>

// Performs a wipe of the local settings dir on next restart 
bool callback_clear_settings(const LLSD& notification, const LLSD& response)
{
	S32 option = LLNotificationsUtil::getSelectedOption(notification, response);
	if ( option == 0 ) // YES
	{
  
		// Create a filesystem marker instructing a full settings wipe
		std::string clear_file_name;
		clear_file_name = gDirUtilp->getExpandedFilename(LL_PATH_LOGS,"CLEAR");
		LL_INFOS() << "Creating clear settings marker file " << clear_file_name << LL_ENDL;
		
		LLAPRFile clear_file ;
		clear_file.open(clear_file_name, LL_APR_W);
		if (clear_file.getFileHandle())
		{
			LL_INFOS("MarkerFile") << "Created clear settings marker file " << clear_file_name << LL_ENDL;
			clear_file.close();
			LLNotificationsUtil::add("SettingsWillClear");
		}
		else
		{
			LL_WARNS("MarkerFile") << "Cannot clear settings marker file " << clear_file_name << LL_ENDL;
		}
		
		return true;
	}
	return false;
}

//[ADD - Clear Usersettings : SJ] - When button Reset Defaults is clicked show a warning 
void LLFloaterPreference::onClickClearSettings()
{
	LLNotificationsUtil::add("FirestormClearSettingsPrompt",LLSD(), LLSD(), callback_clear_settings);
}

void LLFloaterPreference::onClickChatOnlineNotices()
{
	getChildView("OnlineOfflinetoNearbyChatHistory")->setEnabled(getChild<LLUICtrl>("OnlineOfflinetoNearbyChat")->getValue().asBoolean());
}

void LLFloaterPreference::onClickClearSpamList()
{
	NACLAntiSpamRegistry::instance().purgeAllQueues(); 
}

void LLFloaterPreference::setPreprocInclude()
{
	std::string cur_name(gSavedSettings.getString("_NACL_PreProcHDDIncludeLocation"));
	std::string proposed_name(cur_name);

	(new LLDirPickerThread(boost::bind(&LLFloaterPreference::changePreprocIncludePath, this, _1, _2), proposed_name))->getFile();
}

void LLFloaterPreference::changePreprocIncludePath(const std::vector<std::string>& filenames, std::string proposed_name)
{
	std::string dir_name = filenames[0];
	if (!dir_name.empty() && dir_name != proposed_name)
	{
		std::string new_top_folder(gDirUtilp->getBaseFileName(dir_name));
		gSavedSettings.setString("_NACL_PreProcHDDIncludeLocation", dir_name);
	}
}

// <FS:LO> FIRE-23606 Reveal path to external script editor in prefernces
void LLFloaterPreference::setExternalEditor()
{
	std::string cur_name(gSavedSettings.getString("ExternalEditor"));
	std::string proposed_name(cur_name);

	(new LLFilePickerReplyThread(boost::bind(&LLFloaterPreference::changeExternalEditorPath, this, _1), LLFilePicker::FFLOAD_EXE, false))->getFile();
}

void LLFloaterPreference::changeExternalEditorPath(const std::vector<std::string>& filenames)
{
	const std::string chosen_path = filenames[0];
	std::string executable_path = chosen_path;
#if LL_DARWIN
	// on Mac, if it's an application bundle, figure out the actual path from the Info.plist file
	CFStringRef path_cfstr = CFStringCreateWithCString(kCFAllocatorDefault, chosen_path.c_str(), kCFStringEncodingMacRoman);		// get path as a CFStringRef
	CFURLRef path_url = CFURLCreateWithFileSystemPath(kCFAllocatorDefault, path_cfstr, kCFURLPOSIXPathStyle, TRUE);			// turn it into a CFURLRef
	CFBundleRef chosen_bundle = CFBundleCreate(kCFAllocatorDefault, path_url);												// get a handle for the bundle
	CFRelease(path_url);	// [FS:CR] Don't leave a mess clean up our objects after we use them
	LLSD args;
	if (NULL != chosen_bundle)
	{
		CFDictionaryRef bundleInfoDict = CFBundleGetInfoDictionary(chosen_bundle);												// get the bundle's dictionary
		CFRelease(chosen_bundle);	// [FS:CR] Don't leave a mess clean up our objects after we use them
		if (NULL != bundleInfoDict)
		{
			CFStringRef executable_cfstr = (CFStringRef)CFDictionaryGetValue(bundleInfoDict, CFSTR("CFBundleExecutable"));	// get the name of the actual executable (e.g. TextEdit or firefox-bin)
			int max_file_length = 256;																						// (max file name length is 255 in OSX)
			char executable_buf[max_file_length];
			if (CFStringGetCString(executable_cfstr, executable_buf, max_file_length, kCFStringEncodingMacRoman))			// convert CFStringRef to char*
			{
				executable_path += std::string("/Contents/MacOS/") + std::string(executable_buf);							// append path to executable directory and then executable name to exec path
			}
			else
			{
				std::string warning = "Unable to get CString from CFString for executable path";
				LL_WARNS() << warning << LL_ENDL;
				args["MESSAGE"] = warning;
				LLNotificationsUtil::add("GenericAlert", args);
			}
		}
		else
		{
			std::string warning = "Unable to get bundle info dictionary from application bundle";
			LL_WARNS() << warning << LL_ENDL;
			args["MESSAGE"] = warning;
			LLNotificationsUtil::add("GenericAlert", args);
		}
	}
	else
	{
		if (-1 != executable_path.find(".app"))	// only warn if this path actually had ".app" in it, i.e. it probably just wasn'nt an app bundle and that's okay
		{
			std::string warning = std::string("Unable to get bundle from path \"") + chosen_path + std::string("\"");
			LL_WARNS() << warning << LL_ENDL;
			args["MESSAGE"] = warning;
			LLNotificationsUtil::add("GenericAlert", args);
		}
	}

#endif
	{
		std::string bin = executable_path;
		if (!bin.empty())
		{
			// surround command with double quotes for the case if the path contains spaces
			if (bin.find("\"") == std::string::npos)
			{
				bin = "\"" + bin + "\"";
			}
			executable_path = bin;
		}
	}
	gSavedSettings.setString("ExternalEditor", executable_path);
}
// </FS:LO>

//[FIX JIRA-1971 : SJ] Show an notify when Javascript setting change
void LLFloaterPreference::onClickJavascript()
{
	if (!gSavedSettings.getBOOL("BrowserJavascriptEnabled"))
	{
		LLNotificationsUtil::add("DisableJavascriptBreaksSearch");
	}
}

/*
void LLFloaterPreference::onClickSkin(LLUICtrl* ctrl, const LLSD& userdata)
{
	gSavedSettings.setString("SkinCurrent", userdata.asString());
	ctrl->setValue(userdata.asString());
}

void LLFloaterPreference::onSelectSkin()
{
	std::string skin_selection = getChild<LLRadioGroup>("skin_selection")->getValue().asString();
	gSavedSettings.setString("SkinCurrent", skin_selection);
}

void LLFloaterPreference::refreshSkin(void* data)
{
	LLPanel*self = (LLPanel*)data;
	sSkin = gSavedSettings.getString("SkinCurrent");
	self->getChild<LLRadioGroup>("skin_selection", true)->setValue(sSkin);
}
*/

// <FS:Zi> FIRE-19539 - Include the alert messages in Prefs>Notifications>Alerts in preference Search.
// void LLFloaterPreference::buildPopupLists()
// {
// 	LLScrollListCtrl& disabled_popups =
// 		getChildRef<LLScrollListCtrl>("disabled_popups");
// 	LLScrollListCtrl& enabled_popups =
// 		getChildRef<LLScrollListCtrl>("enabled_popups");
//	
// 	disabled_popups.deleteAllItems();
// 	enabled_popups.deleteAllItems();
//	
// 	for (LLNotifications::TemplateMap::const_iterator iter = LLNotifications::instance().templatesBegin();
// 		 iter != LLNotifications::instance().templatesEnd();
// 		 ++iter)
// 	{
// 		LLNotificationTemplatePtr templatep = iter->second;
// 		LLNotificationFormPtr formp = templatep->mForm;
//		
// 		LLNotificationForm::EIgnoreType ignore = formp->getIgnoreType();
// 		if (ignore <= LLNotificationForm::IGNORE_NO)
// 			continue;
//		
// 		LLSD row;
// 		row["columns"][0]["value"] = formp->getIgnoreMessage();
// 		row["columns"][0]["font"] = "SANSSERIF_SMALL";
// 		row["columns"][0]["width"] = 400;
//		
// 		LLScrollListItem* item = NULL;
//		
// 		bool show_popup = !formp->getIgnored();
// 		if (!show_popup)
// 		{
// 			if (ignore == LLNotificationForm::IGNORE_WITH_LAST_RESPONSE)
// 			{
// 				// <FS:Ansariel> Default responses are declared in "ignores" settings group, see llnotifications.cpp
// 				//LLSD last_response = LLUI::getInstance()->mSettingGroups["config"]->getLLSD("Default" + templatep->mName);
// 				LLSD last_response = LLUI::getInstance()->mSettingGroups["ignores"]->getLLSD("Default" + templatep->mName);
// 				// </FS:Ansariel>
// 				if (!last_response.isUndefined())
// 				{
// 					for (LLSD::map_const_iterator it = last_response.beginMap();
// 						 it != last_response.endMap();
// 						 ++it)
// 					{
// 						if (it->second.asBoolean())
// 						{
// 							row["columns"][1]["value"] = formp->getElement(it->first)["ignore"].asString();
// 							row["columns"][1]["font"] = "SANSSERIF_SMALL";
// 							row["columns"][1]["width"] = 360;
// 							break;
// 						}
// 					}
// 				}
// 			}
// 			item = disabled_popups.addElement(row);
// 		}
// 		else
// 		{
// 			item = enabled_popups.addElement(row);
// 		}
//		
// 		if (item)
// 		{
// 			item->setUserdata((void*)&iter->first);
// 		}
// 	}
// }

void LLFloaterPreference::buildPopupList()
{
	mPopupList->deleteAllItems();

	for (LLNotifications::TemplateMap::const_iterator iter = LLNotifications::instance().templatesBegin();
		 iter != LLNotifications::instance().templatesEnd();
		 ++iter)
	{
		LLNotificationTemplatePtr templatep = iter->second;
		LLNotificationFormPtr formp = templatep->mForm;
		
		LLNotificationForm::EIgnoreType ignore = formp->getIgnoreType();
		if (ignore <= LLNotificationForm::IGNORE_NO)
			continue;

		bool show_popup = !formp->getIgnored();

		LLSD row;

		// column COLUMN_POPUP_SPACER makes things look good, since "halign" and "center" or LLFontGL::HCENTER don't work -Zi
		row["columns"][COLUMN_POPUP_CHECKBOX]["type"] = "checkbox";
		row["columns"][COLUMN_POPUP_CHECKBOX]["column"] = "alert_enabled_check";
		row["columns"][COLUMN_POPUP_CHECKBOX]["value"] = show_popup;
		row["columns"][COLUMN_POPUP_LABEL]["column"] = "alert_label";
		row["columns"][COLUMN_POPUP_LABEL]["value"] = formp->getIgnoreMessage();

		LLScrollListItem* item = mPopupList->addElement(row);

		if (item)
		{
			item->setUserdata((void*)&iter->first);
		}
	}
}

void LLFloaterPreference::onSelectPopup()
{
	LLScrollListItem* last = mPopupList->getLastSelectedItem();
	for (auto popup : mPopupList->getAllSelected())
	{
		LLNotificationTemplatePtr templatep = LLNotifications::instance().getTemplate(*(std::string*)(popup->getUserdata()));
		std::string notification_name = templatep->mName;
		LLUI::getInstance()->mSettingGroups["ignores"]->setBOOL(notification_name, last->getColumn(COLUMN_POPUP_CHECKBOX)->getValue().asBoolean());
	}
}

void LLFloaterPreference::onUpdatePopupFilter()
{
	mPopupList->setFilterString(mPopupFilter->getValue().asString());
}
// <FS:Zi>

void LLFloaterPreference::refreshEnabledState()
{
	// <FS:Ansariel> Improved graphics preferences
	//LLCheckBoxCtrl* ctrl_wind_light = getChild<LLCheckBoxCtrl>("WindLightUseAtmosShaders");
	//LLCheckBoxCtrl* ctrl_deferred = getChild<LLCheckBoxCtrl>("UseLightShaders");

	//// if vertex shaders off, disable all shader related products
	//if (!LLFeatureManager::getInstance()->isFeatureAvailable("WindLightUseAtmosShaders"))
	//{
	//	ctrl_wind_light->setEnabled(FALSE);
	//	ctrl_wind_light->setValue(FALSE);
	//}
	//else
	//{
	//	ctrl_wind_light->setEnabled(TRUE);
	//}

	////Deferred/SSAO/Shadows
	//BOOL bumpshiny = gGLManager.mHasCubeMap && LLCubeMap::sUseCubeMaps && LLFeatureManager::getInstance()->isFeatureAvailable("RenderObjectBump") && gSavedSettings.getBOOL("RenderObjectBump");
	//BOOL shaders = gSavedSettings.getBOOL("WindLightUseAtmosShaders");
	//BOOL enabled = LLFeatureManager::getInstance()->isFeatureAvailable("RenderDeferred") &&
	//					bumpshiny &&
	//					shaders && 
	//					(ctrl_wind_light->get()) ? TRUE : FALSE;

	//ctrl_deferred->setEnabled(enabled);

	F32 mem_multiplier = gSavedSettings.getF32("RenderTextureMemoryMultiple");
	
	S32Megabytes min_tex_mem = LLViewerTextureList::getMinVideoRamSetting();
	S32Megabytes max_tex_mem = LLViewerTextureList::getMaxVideoRamSetting(false, mem_multiplier);
	getChild<LLSliderCtrl>("GraphicsCardTextureMemory")->setMinValue(min_tex_mem.value());
	getChild<LLSliderCtrl>("GraphicsCardTextureMemory")->setMaxValue(max_tex_mem.value());

	// <FS:Ansariel> Dynamic texture memory calculation
	handleDynamicTextureMemoryChanged();

#if ADDRESS_SIZE == 32
	childSetEnabled("FSRestrictMaxTextureSize", false);
#endif

	if (!LLFeatureManager::getInstance()->isFeatureAvailable("RenderVBOEnable") ||
		!gGLManager.mHasVertexBufferObject)
	{
		getChildView("vbo")->setEnabled(FALSE);
		getChildView("vbo_stream")->setEnabled(FALSE);
	}
	else
#if LL_DARWIN
		getChildView("vbo_stream")->setEnabled(FALSE);  //Hardcoded disable on mac
		getChild<LLUICtrl>("vbo_stream")->setValue((LLSD::Boolean) FALSE);
#else
		getChildView("vbo_stream")->setEnabled(LLVertexBuffer::sEnableVBOs);
#endif

	if (!LLFeatureManager::getInstance()->isFeatureAvailable("RenderCompressTextures") ||
		!gGLManager.mHasVertexBufferObject)
	{
		getChildView("texture compression")->setEnabled(FALSE);
	}

	// if no windlight shaders, turn off nighttime brightness, gamma, and fog distance
	LLSpinCtrl* gamma_ctrl = getChild<LLSpinCtrl>("gamma");
	gamma_ctrl->setEnabled(!gPipeline.canUseWindLightShaders());
	getChildView("fog")->setEnabled(!gPipeline.canUseWindLightShaders());

	// anti-aliasing
	{
		LLUICtrl* fsaa_ctrl = getChild<LLUICtrl>("fsaa");
		
		// Enable or disable the control, the "Antialiasing:" label and the restart warning
		// based on code support for the feature on the current hardware.

		if (gPipeline.canUseAntiAliasing())
		{
			fsaa_ctrl->setEnabled(TRUE);
		}
		else
		{
			fsaa_ctrl->setEnabled(FALSE);
			fsaa_ctrl->setValue((LLSD::Integer) 0);
		}
	}

	LLComboBox* ctrl_reflections = getChild<LLComboBox>("Reflections");

// [RLVa:KB] - Checked: 2013-05-11 (RLVa-1.4.9)
	if (RlvActions::isRlvEnabled())
	{
		getChild<LLUICtrl>("do_not_disturb_response")->setEnabled(!RlvActions::hasBehaviour(RLV_BHVR_SENDIM));
	}
// [/RLVa:KB]

	// Reflections
	BOOL reflections = gGLManager.mHasCubeMap && LLCubeMap::sUseCubeMaps;
	ctrl_reflections->setEnabled(reflections);
	
	// Bump & Shiny
	LLCheckBoxCtrl* bumpshiny_ctrl = getChild<LLCheckBoxCtrl>("BumpShiny");
	bool bumpshiny = gGLManager.mHasCubeMap && LLCubeMap::sUseCubeMaps && LLFeatureManager::getInstance()->isFeatureAvailable("RenderObjectBump");
	bumpshiny_ctrl->setEnabled(bumpshiny ? TRUE : FALSE);
	
    // <FS:Ansariel> Does not exist
    //LLCheckBoxCtrl* ctrl_enhanced_skel = getChild<LLCheckBoxCtrl>("AvatarEnhancedSkeleton");
    //bool enhanced_skel_enabled = gSavedSettings.getBOOL("IncludeEnhancedSkeleton");
    //ctrl_enhanced_skel->setValue(enhanced_skel_enabled);
    // </FS:Ansariel>

	// Avatar Mode
	// Avatar Render Mode
    getChild<LLCheckBoxCtrl>("AvatarCloth")->setEnabled(TRUE);

	/* <FS:LO> remove orphaned code left over from EEP
	// Vertex Shaders, Global Shader Enable
	LLRadioGroup* terrain_detail = getChild<LLRadioGroup>("TerrainDetailRadio");   // can be linked with control var

	terrain_detail->setEnabled(FALSE);
	*/
	
	// WindLight
	LLCheckBoxCtrl* ctrl_wind_light = getChild<LLCheckBoxCtrl>("WindLightUseAtmosShaders");
	LLSliderCtrl* sky = getChild<LLSliderCtrl>("SkyMeshDetail");

// [RLVa:KB] - Checked: 2010-03-18 (RLVa-1.2.0a) | Modified: RLVa-0.2.0a
	// "Atmospheric Shaders" can't be disabled - but can be enabled - under @setenv=n
	ctrl_wind_light->setEnabled( ((RlvActions::canChangeEnvironment()) && (!RlvActions::hasBehaviour(RLV_BHVR_SETSPHERE))) || (!gSavedSettings.getBOOL("WindLightUseAtmosShaders")));
// [/RLVa:KB]
//    ctrl_wind_light->setEnabled(TRUE);

	sky->setEnabled(TRUE);

	//Deferred/SSAO/Shadows
	LLCheckBoxCtrl* ctrl_deferred = getChild<LLCheckBoxCtrl>("UseLightShaders");

	BOOL enabled = LLFeatureManager::getInstance()->isFeatureAvailable("RenderDeferred") &&
						((bumpshiny_ctrl && bumpshiny_ctrl->get()) ? TRUE : FALSE) &&
						(ctrl_wind_light->get()) ? TRUE : FALSE;

	ctrl_deferred->setEnabled(enabled);

	LLCheckBoxCtrl* ctrl_ssao = getChild<LLCheckBoxCtrl>("UseSSAO");
	LLCheckBoxCtrl* ctrl_dof = getChild<LLCheckBoxCtrl>("UseDoF");
	LLComboBox* ctrl_shadow = getChild<LLComboBox>("ShadowDetail");

	// note, okay here to get from ctrl_deferred as it's twin, ctrl_deferred2 will alway match it
	enabled = enabled && LLFeatureManager::getInstance()->isFeatureAvailable("RenderDeferredSSAO") && (ctrl_deferred->get() ? TRUE : FALSE);
	
	ctrl_deferred->set(gSavedSettings.getBOOL("RenderDeferred"));

	ctrl_ssao->setEnabled(enabled);
	ctrl_dof->setEnabled(enabled);

	enabled = enabled && LLFeatureManager::getInstance()->isFeatureAvailable("RenderShadowDetail");

	ctrl_shadow->setEnabled(enabled);

	// now turn off any features that are unavailable
	disableUnavailableSettings();

	// Cannot have floater active until caps have been received
	//getChild<LLButton>("default_creation_permissions")->setEnabled(LLStartUp::getStartupState() < STATE_STARTED ? false : true);
	getChild<LLButton>("fs_default_creation_permissions")->setEnabled(LLStartUp::getStartupState() < STATE_STARTED ? false : true);

	getChildView("block_list")->setEnabled(LLLoginInstance::getInstance()->authSuccess());
}

// <FS:Ansariel> Dynamic texture memory calculation
void LLFloaterPreference::handleDynamicTextureMemoryChanged()
{
	if (LLViewerTextureList::canUseDynamicTextureMemory())
	{
		bool dynamic_tex_mem_enabled = gSavedSettings.getBOOL("FSDynamicTextureMemory");
		childSetEnabled("FSDynamicTextureMemory", true);
		childSetEnabled("FSDynamicTextureMemoryMinTextureMemory", dynamic_tex_mem_enabled);
		childSetEnabled("FSDynamicTextureMemoryCacheReserve", dynamic_tex_mem_enabled);
		childSetEnabled("FSDynamicTextureMemoryGPUReserve", dynamic_tex_mem_enabled);
		childSetEnabled("GraphicsCardTextureMemory", !dynamic_tex_mem_enabled);
	}
	else
	{
		childSetEnabled("FSDynamicTextureMemory", false);
		childSetEnabled("FSDynamicTextureMemoryMinTextureMemory", false);
		childSetEnabled("FSDynamicTextureMemoryCacheReserve", false);
		childSetEnabled("FSDynamicTextureMemoryGPUReserve", false);
		childSetEnabled("GraphicsCardTextureMemory", true);
	}
}
// </FS:Ansariel>

// <FS:Zi> Support preferences search SLURLs
void LLFloaterPreference::onCopySearch()
{
	std::string searchQuery = "secondlife:///app/openfloater/preferences?search=" + LLURI::escape(mFilterEdit->getText());
	LLClipboard::instance().copyToClipboard(utf8str_to_wstring(searchQuery), 0, searchQuery.size());
}
// </FS:Zi>


// static
void LLAvatarComplexityControls::setIndirectControls()
{
	/*
	 * We have controls that have an indirect relationship between the control
	 * values and adjacent text and the underlying setting they influence.
	 * In each case, the control and its associated setting are named Indirect<something>
	 * This method interrogates the controlled setting and establishes the
	 * appropriate value for the indirect control. It must be called whenever the
	 * underlying setting may have changed other than through the indirect control,
	 * such as when the 'Reset all to recommended settings' button is used...
	 */
	setIndirectMaxNonImpostors();
	setIndirectMaxArc();
}

// static
void LLAvatarComplexityControls::setIndirectMaxNonImpostors()
{
	U32 max_non_impostors = gSavedSettings.getU32("RenderAvatarMaxNonImpostors");
	// for this one, we just need to make zero, which means off, the max value of the slider
	U32 indirect_max_non_impostors = (0 == max_non_impostors) ? LLVOAvatar::NON_IMPOSTORS_MAX_SLIDER : max_non_impostors;
	gSavedSettings.setU32("IndirectMaxNonImpostors", indirect_max_non_impostors);
}

void LLAvatarComplexityControls::setIndirectMaxArc()
{
	U32 max_arc = gSavedSettings.getU32("RenderAvatarMaxComplexity");
	U32 indirect_max_arc;
	if (0 == max_arc)
	{
		// the off position is all the way to the right, so set to control max
		indirect_max_arc = INDIRECT_MAX_ARC_OFF;
	}
	else
	{
		// This is the inverse of the calculation in updateMaxComplexity
		indirect_max_arc = (U32)ll_round(((log(F32(max_arc)) - MIN_ARC_LOG) / ARC_LIMIT_MAP_SCALE)) + MIN_INDIRECT_ARC_LIMIT;
	}
	gSavedSettings.setU32("IndirectMaxComplexity", indirect_max_arc);
}

void LLFloaterPreference::disableUnavailableSettings()
{	
	LLComboBox* ctrl_reflections   = getChild<LLComboBox>("Reflections");
	LLCheckBoxCtrl* ctrl_avatar_cloth  = getChild<LLCheckBoxCtrl>("AvatarCloth");
	LLCheckBoxCtrl* ctrl_wind_light    = getChild<LLCheckBoxCtrl>("WindLightUseAtmosShaders");
	LLCheckBoxCtrl* ctrl_deferred = getChild<LLCheckBoxCtrl>("UseLightShaders");
	LLComboBox* ctrl_shadows = getChild<LLComboBox>("ShadowDetail");
	LLCheckBoxCtrl* ctrl_ssao = getChild<LLCheckBoxCtrl>("UseSSAO");
	LLCheckBoxCtrl* ctrl_dof = getChild<LLCheckBoxCtrl>("UseDoF");
	LLSliderCtrl* sky = getChild<LLSliderCtrl>("SkyMeshDetail");

	// disabled windlight
	if (!LLFeatureManager::getInstance()->isFeatureAvailable("WindLightUseAtmosShaders"))
	{
		ctrl_wind_light->setEnabled(FALSE);
		ctrl_wind_light->setValue(FALSE);

		sky->setEnabled(FALSE);

		//deferred needs windlight, disable deferred
		ctrl_shadows->setEnabled(FALSE);
		ctrl_shadows->setValue(0);

		ctrl_ssao->setEnabled(FALSE);
		ctrl_ssao->setValue(FALSE);

		ctrl_dof->setEnabled(FALSE);
		ctrl_dof->setValue(FALSE);

		ctrl_deferred->setEnabled(FALSE);
		ctrl_deferred->setValue(FALSE);
	}

	// disabled deferred
	if (!LLFeatureManager::getInstance()->isFeatureAvailable("RenderDeferred"))
	{
		ctrl_shadows->setEnabled(FALSE);
		ctrl_shadows->setValue(0);

		ctrl_ssao->setEnabled(FALSE);
		ctrl_ssao->setValue(FALSE);

		ctrl_dof->setEnabled(FALSE);
		ctrl_dof->setValue(FALSE);

		ctrl_deferred->setEnabled(FALSE);
		ctrl_deferred->setValue(FALSE);
	}
	
	// disabled deferred SSAO
	if (!LLFeatureManager::getInstance()->isFeatureAvailable("RenderDeferredSSAO"))
	{
		ctrl_ssao->setEnabled(FALSE);
		ctrl_ssao->setValue(FALSE);
	}
	
	// disabled deferred shadows
	if (!LLFeatureManager::getInstance()->isFeatureAvailable("RenderShadowDetail"))
	{
		ctrl_shadows->setEnabled(FALSE);
		ctrl_shadows->setValue(0);
	}

	// disabled reflections
	if (!LLFeatureManager::getInstance()->isFeatureAvailable("RenderReflectionDetail"))
	{
		ctrl_reflections->setEnabled(FALSE);
		ctrl_reflections->setValue(FALSE);
	}
	
	// disabled cloth
	if (!LLFeatureManager::getInstance()->isFeatureAvailable("RenderAvatarCloth"))
	{
		ctrl_avatar_cloth->setEnabled(FALSE);
		ctrl_avatar_cloth->setValue(FALSE);
	}
}

void LLFloaterPreference::refresh()
{
	LLPanel::refresh();

	// <FS:Ansariel> Improved graphics preferences
	getChild<LLUICtrl>("fsaa")->setValue((LLSD::Integer)  gSavedSettings.getU32("RenderFSAASamples"));
	updateSliderText(getChild<LLSliderCtrl>("RenderPostProcess",	true), getChild<LLTextBox>("PostProcessText",			true));
	LLAvatarComplexityControls::setIndirectControls();
	setMaxNonImpostorsText(gSavedSettings.getU32("RenderAvatarMaxNonImpostors"),getChild<LLTextBox>("IndirectMaxNonImpostorsText", true));
	// </FS:Ansariel>

    LLAvatarComplexityControls::setText(
        gSavedSettings.getU32("RenderAvatarMaxComplexity"),
        getChild<LLTextBox>("IndirectMaxComplexityText", true));

	refreshEnabledState();
	LLFloater* advanced = LLFloaterReg::findTypedInstance<LLFloater>("prefs_graphics_advanced");
	if (advanced)
	{
		advanced->refresh();
	}
    updateClickActionViews();
}

void LLFloaterPreference::onCommitWindowedMode()
{
	refresh();
}

void LLFloaterPreference::onChangeQuality(const LLSD& data)
{
	U32 level = (U32)(data.asReal());
	LLFeatureManager::getInstance()->setGraphicsLevel(level, true);
	refreshEnabledGraphics();
	refresh();
}

//<FS:KC> Handled centrally now
/*
void LLFloaterPreference::onClickSetSounds()
{
	// Disable Enable gesture/collisions sounds checkbox if the master sound is disabled
	// or if sound effects are disabled.
	getChild<LLCheckBoxCtrl>("gesture_audio_play_btn")->setEnabled(!gSavedSettings.getBOOL("MuteSounds"));
	getChild<LLCheckBoxCtrl>("collisions_audio_play_btn")->setEnabled(!gSavedSettings.getBOOL("MuteSounds"));
}
*/

// <FS:PP> FIRE-8190: Preview function for "UI Sounds" Panel
void LLFloaterPreference::onClickPreviewUISound(const LLSD& ui_sound_id)
{
	std::string uisndid = ui_sound_id.asString();
	make_ui_sound(uisndid.c_str(), true);
}
// </FS:PP> FIRE-8190: Preview function for "UI Sounds" Panel

// <FS:Zi> FIRE-19539 - Include the alert messages in Prefs>Notifications>Alerts in preference Search.
// void LLFloaterPreference::onClickEnablePopup()
// {	
// 	LLScrollListCtrl& disabled_popups = getChildRef<LLScrollListCtrl>("disabled_popups");
//	
// 	std::vector<LLScrollListItem*> items = disabled_popups.getAllSelected();
// 	std::vector<LLScrollListItem*>::iterator itor;
// 	for (itor = items.begin(); itor != items.end(); ++itor)
// 	{
// 		LLNotificationTemplatePtr templatep = LLNotifications::instance().getTemplate(*(std::string*)((*itor)->getUserdata()));
// 		//gSavedSettings.setWarning(templatep->mName, TRUE);
// 		std::string notification_name = templatep->mName;
// 		LLUI::getInstance()->mSettingGroups["ignores"]->setBOOL(notification_name, TRUE);
// 	}
//	
// 	buildPopupLists();
//    if (!mFilterEdit->getText().empty())
//    {
//        filterIgnorableNotifications();
//    }
// }

// void LLFloaterPreference::onClickDisablePopup()
// {	
// 	LLScrollListCtrl& enabled_popups = getChildRef<LLScrollListCtrl>("enabled_popups");
//	
// 	std::vector<LLScrollListItem*> items = enabled_popups.getAllSelected();
// 	std::vector<LLScrollListItem*>::iterator itor;
// 	for (itor = items.begin(); itor != items.end(); ++itor)
// 	{
// 		LLNotificationTemplatePtr templatep = LLNotifications::instance().getTemplate(*(std::string*)((*itor)->getUserdata()));
// 		templatep->mForm->setIgnored(true);
// 	}
//	
// 	buildPopupLists();
//    if (!mFilterEdit->getText().empty())
//    {
//        filterIgnorableNotifications();
//    }
// }
// </FS:Zi>

void LLFloaterPreference::resetAllIgnored()
{
	for (LLNotifications::TemplateMap::const_iterator iter = LLNotifications::instance().templatesBegin();
		 iter != LLNotifications::instance().templatesEnd();
		 ++iter)
	{
		if (iter->second->mForm->getIgnoreType() > LLNotificationForm::IGNORE_NO)
		{
			iter->second->mForm->setIgnored(false);
		}
	}
}

void LLFloaterPreference::setAllIgnored()
{
	for (LLNotifications::TemplateMap::const_iterator iter = LLNotifications::instance().templatesBegin();
		 iter != LLNotifications::instance().templatesEnd();
		 ++iter)
	{
		if (iter->second->mForm->getIgnoreType() > LLNotificationForm::IGNORE_NO)
		{
			iter->second->mForm->setIgnored(true);
		}
	}
}

void LLFloaterPreference::onClickLogPath()
{
	std::string proposed_name(gSavedPerAccountSettings.getString("InstantMessageLogPath"));	 
	mPriorInstantMessageLogPath.clear();
	

	(new LLDirPickerThread(boost::bind(&LLFloaterPreference::changeLogPath, this, _1, _2), proposed_name))->getFile();
}

void LLFloaterPreference::changeLogPath(const std::vector<std::string>& filenames, std::string proposed_name)
{
	//Path changed
	if (proposed_name != filenames[0])
	{
		gSavedPerAccountSettings.setString("InstantMessageLogPath", filenames[0]);
		mPriorInstantMessageLogPath = proposed_name;

		// enable/disable 'Delete transcripts button
		updateDeleteTranscriptsButton();
	}
	//[FIX FIRE-2765 : SJ] Enable Reset button when own Chatlogdirectory is set
	getChildView("reset_logpath")->setEnabled(TRUE);
}

//[FIX FIRE-2765 : SJ] Making sure Reset button resets the chatlogdirectory to the default setting
void LLFloaterPreference::onClickResetLogPath()
{
	// <FS:Ansariel> FIRE-12955: Logs don't get moved when clicking reset log path button
	//gDirUtilp->setChatLogsDir(gDirUtilp->getOSUserAppDir());
	//gSavedPerAccountSettings.setString("InstantMessageLogPath", gDirUtilp->getChatLogsDir());

	mPriorInstantMessageLogPath = gDirUtilp->getChatLogsDir();
	gSavedPerAccountSettings.setString("InstantMessageLogPath", gDirUtilp->getOSUserAppDir());

	// enable/disable 'Delete transcripts button
	updateDeleteTranscriptsButton();

	getChildView("reset_logpath")->setEnabled(FALSE);
	// </FS:Ansariel>
}

bool LLFloaterPreference::moveTranscriptsAndLog()
{
	std::string instantMessageLogPath(gSavedPerAccountSettings.getString("InstantMessageLogPath"));
	std::string chatLogPath = gDirUtilp->add(instantMessageLogPath, gDirUtilp->getUserName());

	bool madeDirectory = false;

	//Does the directory really exist, if not then make it
	if(!LLFile::isdir(chatLogPath))
	{
		//mkdir success is defined as zero
		if(LLFile::mkdir(chatLogPath) != 0)
		{
			return false;
		}
		madeDirectory = true;
	}
	
	std::string originalConversationLogDir = LLConversationLog::instance().getFileName();
	std::string targetConversationLogDir = gDirUtilp->add(chatLogPath, "conversation.log");
	//Try to move the conversation log
	if(!LLConversationLog::instance().moveLog(originalConversationLogDir, targetConversationLogDir))
	{
		//Couldn't move the log and created a new directory so remove the new directory
		if(madeDirectory)
		{
			LLFile::rmdir(chatLogPath);
		}
		return false;
	}

	//Attempt to move transcripts
	std::vector<std::string> listOfTranscripts;
	std::vector<std::string> listOfFilesMoved;

	LLLogChat::getListOfTranscriptFiles(listOfTranscripts);

	if(!LLLogChat::moveTranscripts(gDirUtilp->getChatLogsDir(), 
									instantMessageLogPath, 
									listOfTranscripts,
									listOfFilesMoved))
	{
		//Couldn't move all the transcripts so restore those that moved back to their old location
		LLLogChat::moveTranscripts(instantMessageLogPath, 
			gDirUtilp->getChatLogsDir(), 
			listOfFilesMoved);

		//Move the conversation log back
		LLConversationLog::instance().moveLog(targetConversationLogDir, originalConversationLogDir);

		if(madeDirectory)
		{
			LLFile::rmdir(chatLogPath);
		}

		return false;
	}

	gDirUtilp->setChatLogsDir(instantMessageLogPath);
	gDirUtilp->updatePerAccountChatLogsDir();

	return true;
}

// <FS:Ansariel> Show email address in preferences (FIRE-1071) and keep it for OpenSim
//void LLFloaterPreference::setPersonalInfo(const std::string& visibility)
void LLFloaterPreference::setPersonalInfo(const std::string& visibility, bool im_via_email, const std::string& email)
// </FS:Ansariel> Show email address in preferences (FIRE-1071)
{
	mGotPersonalInfo = true;
	// <FS:Ansariel> Keep this for OpenSim
	mOriginalIMViaEmail = im_via_email;
	mDirectoryVisibility = visibility;
	
	if (visibility == VISIBILITY_DEFAULT)
	{
		mOriginalHideOnlineStatus = false;
		getChildView("online_visibility")->setEnabled(TRUE); 	 
	}
	else if (visibility == VISIBILITY_HIDDEN)
	{
		mOriginalHideOnlineStatus = true;
		getChildView("online_visibility")->setEnabled(TRUE); 	 
	}
	else
	{
		mOriginalHideOnlineStatus = true;
	}
	
	getChild<LLUICtrl>("online_searchresults")->setEnabled(TRUE);
	getChildView("friends_online_notify_checkbox")->setEnabled(TRUE);
	getChild<LLUICtrl>("online_visibility")->setValue(mOriginalHideOnlineStatus); 	 
	getChild<LLUICtrl>("online_visibility")->setLabelArg("[DIR_VIS]", mDirectoryVisibility);
	getChildView("favorites_on_login_check")->setEnabled(TRUE);
	//getChildView("log_path_button")->setEnabled(TRUE); // <FS:Ansariel> Does not exist as of 12-09-2014
	getChildView("chat_font_size")->setEnabled(TRUE);
	//getChildView("open_log_path_button")->setEnabled(TRUE); // <FS:Ansariel> Does not exist as of 12-09-2014
	getChildView("log_path_button-panelsetup")->setEnabled(TRUE);// second set of controls for panel_preferences_setup  -WoLf
	getChildView("open_log_path_button-panelsetup")->setEnabled(TRUE);
	std::string Chatlogsdir = gDirUtilp->getOSUserAppDir();
	
	getChildView("conversation_log_combo")->setEnabled(TRUE);	// <FS:CR>
	getChildView("LogNearbyChat")->setEnabled(TRUE);	// <FS:CR>
	//getChildView("log_nearby_chat")->setEnabled(TRUE); // <FS:Ansariel> Does not exist as of 12-09-2014
	//[FIX FIRE-2765 : SJ] Set Chatlog Reset Button on enabled when Chatlogpath isn't the default folder
	if (gSavedPerAccountSettings.getString("InstantMessageLogPath") != gDirUtilp->getOSUserAppDir())
	{
		getChildView("reset_logpath")->setEnabled(TRUE);
	}
	// <FS:Ansariel> Keep this for OpenSim
	if (LLGridManager::instance().isInSecondLife())
	{
		childSetEnabled("email_settings", true);
		childSetVisible("email_settings", true);
	}
	else
	{
		std::string display_email(email);
		if (display_email.size() > 30)
		{
			display_email.resize(30);
			display_email += "...";
		}

		LLCheckBoxCtrl* send_im_to_email = getChild<LLCheckBoxCtrl>("send_im_to_email");
		send_im_to_email->setVisible(TRUE);
		send_im_to_email->setEnabled(TRUE);
		send_im_to_email->setValue(im_via_email);
		send_im_to_email->setLabelArg("[EMAIL]", display_email);
	}
	childSetVisible("email_settings_login_to_change", false);
	// </FS:Ansariel>

	// <FS:Ansariel> FIRE-420: Show end of last conversation in history
	getChildView("LogShowHistory")->setEnabled(TRUE);

	// <FS:Ansariel> Clear inventory cache button
	getChildView("ClearInventoryCache")->setEnabled(TRUE);

	// <FS:Ansariel> FIRE-18250: Option to disable default eye movement
	getChildView("FSStaticEyes")->setEnabled(TRUE);

	// <FS:Ansariel> FIRE-22564: Route llOwnerSay to scipt debug window
	getChildView("FSllOwnerSayToScriptDebugWindow_checkbox")->setEnabled(TRUE);

	// <FS:Ansariel> Clear Cache button actually clears per-account cache items
	getChildView("clear_webcache")->setEnabled(TRUE);

	getChild<LLUICtrl>("voice_call_friends_only_check")->setEnabled(TRUE);
	getChild<LLUICtrl>("voice_call_friends_only_check")->setValue(gSavedPerAccountSettings.getBOOL("VoiceCallsFriendsOnly"));
}


void LLFloaterPreference::refreshUI()
{
	refresh();
}

// <FS:Ansariel> Improved graphics preferences
void LLFloaterPreference::updateSliderText(LLSliderCtrl* ctrl, LLTextBox* text_box)
{
	if (text_box == NULL || ctrl== NULL)
		return;

	// get range and points when text should change
	F32 value = (F32)ctrl->getValue().asReal();
	F32 min = ctrl->getMinValue();
	F32 max = ctrl->getMaxValue();
	F32 range = max - min;
	llassert(range > 0);
	F32 midPoint = min + range / 3.0f;
	F32 highPoint = min + (2.0f * range / 3.0f);

	// choose the right text
	if (value < midPoint)
	{
		text_box->setText(LLTrans::getString("GraphicsQualityLow"));
	} 
	else if (value < highPoint)
	{
		text_box->setText(LLTrans::getString("GraphicsQualityMid"));
	}
	else
	{
		text_box->setText(LLTrans::getString("GraphicsQualityHigh"));
	}
}

void LLFloaterPreference::updateMaxNonImpostors()
{
	// Called when the IndirectMaxNonImpostors control changes
	// Responsible for fixing the slider label (IndirectMaxNonImpostorsText) and setting RenderAvatarMaxNonImpostors
	LLSliderCtrl* ctrl = getChild<LLSliderCtrl>("IndirectMaxNonImpostors",true);
	U32 value = ctrl->getValue().asInteger();

	if (0 == value || LLVOAvatar::NON_IMPOSTORS_MAX_SLIDER <= value)
	{
		value=0;
	}
	gSavedSettings.setU32("RenderAvatarMaxNonImpostors", value);
	LLVOAvatar::updateImpostorRendering(value); // make it effective immediately
	setMaxNonImpostorsText(value, getChild<LLTextBox>("IndirectMaxNonImpostorsText"));
}

void LLFloaterPreference::setMaxNonImpostorsText(U32 value, LLTextBox* text_box)
{
	if (0 == value)
	{
		text_box->setText(LLTrans::getString("no_limit"));
	}
	else
	{
		text_box->setText(llformat("%d", value));
	}
}

void LLFloaterPreference::updateMaxNonImpostorsLabel(const LLSD& newvalue)
{
	U32 value = newvalue.asInteger();

	if (0 == value || LLVOAvatar::NON_IMPOSTORS_MAX_SLIDER <= value)
	{
		value=0;
	}
	setMaxNonImpostorsText(value, getChild<LLTextBox>("IndirectMaxNonImpostorsText"));
}

void LLFloaterPreference::updateMaxComplexityLabel(const LLSD& newvalue)
{
	U32 value = newvalue.asInteger();

	LLAvatarComplexityControls::setText(value, getChild<LLTextBox>("IndirectMaxComplexityText"));
}
// </FS:Ansariel>

void LLAvatarComplexityControls::updateMax(LLSliderCtrl* slider, LLTextBox* value_label, bool short_val)
{
	// Called when the IndirectMaxComplexity control changes
	// Responsible for fixing the slider label (IndirectMaxComplexityText) and setting RenderAvatarMaxComplexity
	U32 indirect_value = slider->getValue().asInteger();
	U32 max_arc;
	
	if (INDIRECT_MAX_ARC_OFF == indirect_value)
	{
		// The 'off' position is when the slider is all the way to the right, 
		// which is a value of INDIRECT_MAX_ARC_OFF,
		// so it is necessary to set max_arc to 0 disable muted avatars.
		max_arc = 0;
	}
	else
	{
		// if this is changed, the inverse calculation in setIndirectMaxArc
		// must be changed to match
		max_arc = (U32)ll_round(exp(MIN_ARC_LOG + (ARC_LIMIT_MAP_SCALE * (indirect_value - MIN_INDIRECT_ARC_LIMIT))));
	}

	gSavedSettings.setU32("RenderAvatarMaxComplexity", (U32)max_arc);
	setText(max_arc, value_label, short_val);
}

void LLAvatarComplexityControls::setText(U32 value, LLTextBox* text_box, bool short_val)
{
	if (0 == value)
	{
		text_box->setText(LLTrans::getString("no_limit"));
	}
	else
	{
		// <FS:Ansariel> Proper number formatting with delimiter
        //std::string text_value = short_val ? llformat("%d", value / 1000) : llformat("%d", value);
        //text_box->setText(text_value);
		std::string output_string;
		LLLocale locale("");
		LLResMgr::getInstance()->getIntegerString(output_string, (short_val ? value / 1000 : value));
		text_box->setText(output_string);
	}
}

void LLAvatarComplexityControls::updateMaxRenderTime(LLSliderCtrl* slider, LLTextBox* value_label, bool short_val)
{
    setRenderTimeText((F32)(LLPerfStats::renderAvatarMaxART_ns/1000), value_label, short_val);
}

void LLAvatarComplexityControls::setRenderTimeText(F32 value, LLTextBox* text_box, bool short_val)
{
    if (0 == value)
    {
        text_box->setText(LLTrans::getString("no_limit"));
    }
    else
    {
        text_box->setText(llformat("%.0f", value));
    }
}

void LLFloaterPreference::updateMaxComplexity()
{
	// Called when the IndirectMaxComplexity control changes
    LLAvatarComplexityControls::updateMax(
        getChild<LLSliderCtrl>("IndirectMaxComplexity"),
        getChild<LLTextBox>("IndirectMaxComplexityText"));
}

void LLFloaterPreference::updateComplexityText()
{
    LLAvatarComplexityControls::setText(gSavedSettings.getU32("RenderAvatarMaxComplexity"),
        getChild<LLTextBox>("IndirectMaxComplexityText", true));
}

bool LLFloaterPreference::loadFromFilename(const std::string& filename, std::map<std::string, std::string> &label_map)
{
    LLXMLNodePtr root;

    if (!LLXMLNode::parseFile(filename, root, NULL))
    {
        LL_WARNS("Preferences") << "Unable to parse file " << filename << LL_ENDL;
        return false;
    }

    if (!root->hasName("labels"))
    {
        LL_WARNS("Preferences") << filename << " is not a valid definition file" << LL_ENDL;
        return false;
    }

    LabelTable params;
    LLXUIParser parser;
    parser.readXUI(root, params, filename);

    if (params.validateBlock())
    {
        for (LLInitParam::ParamIterator<LabelDef>::const_iterator it = params.labels.begin();
            it != params.labels.end();
            ++it)
        {
            LabelDef label_entry = *it;
            label_map[label_entry.name] = label_entry.value;
        }
    }
    else
    {
        LL_WARNS("Preferences") << filename << " failed to load" << LL_ENDL;
        return false;
    }

    return true;
}

void LLFloaterPreference::onChangeMaturity()
{
	U8 sim_access = gSavedSettings.getU32("PreferredMaturity");

	getChild<LLIconCtrl>("rating_icon_general")->setVisible(sim_access == SIM_ACCESS_PG
															|| sim_access == SIM_ACCESS_MATURE
															|| sim_access == SIM_ACCESS_ADULT);

	getChild<LLIconCtrl>("rating_icon_moderate")->setVisible(sim_access == SIM_ACCESS_MATURE
															|| sim_access == SIM_ACCESS_ADULT);

	getChild<LLIconCtrl>("rating_icon_adult")->setVisible(sim_access == SIM_ACCESS_ADULT);
}

std::string get_category_path(LLUUID cat_id)
{
    LLViewerInventoryCategory* cat = gInventory.getCategory(cat_id);
    std::string localized_cat_name;
    if (!LLTrans::findString(localized_cat_name, "InvFolder " + cat->getName()))
    {
        localized_cat_name = cat->getName();
    }

    if (cat->getParentUUID().notNull())
    {
        return get_category_path(cat->getParentUUID()) + " > " + localized_cat_name;
    }
    else
    {
        return localized_cat_name;
    }
}

std::string get_category_path(LLFolderType::EType cat_type)
{
    LLUUID cat_id = gInventory.findUserDefinedCategoryUUIDForType(cat_type);
    return get_category_path(cat_id);
}

void LLFloaterPreference::onChangeModelFolder()
{
    if (gInventory.isInventoryUsable())
    {
        getChild<LLTextBox>("upload_models")->setText(get_category_path(LLFolderType::FT_OBJECT));
    }
}

void LLFloaterPreference::onChangeTextureFolder()
{
    if (gInventory.isInventoryUsable())
    {
        getChild<LLTextBox>("upload_textures")->setText(get_category_path(LLFolderType::FT_TEXTURE));
    }
}

void LLFloaterPreference::onChangeSoundFolder()
{
    if (gInventory.isInventoryUsable())
    {
        getChild<LLTextBox>("upload_sounds")->setText(get_category_path(LLFolderType::FT_SOUND));
    }
}

void LLFloaterPreference::onChangeAnimationFolder()
{
    if (gInventory.isInventoryUsable())
    {
        getChild<LLTextBox>("upload_animation")->setText(get_category_path(LLFolderType::FT_ANIMATION));
    }
}

// FIXME: this will stop you from spawning the sidetray from preferences dialog on login screen
// but the UI for this will still be enabled
void LLFloaterPreference::onClickBlockList()
{
	// </FS:Ansariel> Optional standalone blocklist floater
	//LLFloaterSidePanelContainer::showPanel("people", "panel_people",
	//	LLSD().with("people_panel_tab_name", "blocked_panel"));
	BOOL saved_setting = gSavedSettings.getBOOL("FSDisableBlockListAutoOpen");
	gSavedSettings.setBOOL("FSDisableBlockListAutoOpen", FALSE);
	LLPanelBlockedList::showPanelAndSelect();
	gSavedSettings.setBOOL("FSDisableBlockListAutoOpen", saved_setting);
	// </FS:Ansariel>
}

void LLFloaterPreference::onClickProxySettings()
{
	LLFloaterReg::showInstance("prefs_proxy");
}

void LLFloaterPreference::onClickTranslationSettings()
{
	LLFloaterReg::showInstance("prefs_translation");
}

void LLFloaterPreference::onClickAutoReplace()
{
	LLFloaterReg::showInstance("prefs_autoreplace");
}

void LLFloaterPreference::onClickSpellChecker()
{
    LLFloaterReg::showInstance("prefs_spellchecker");
}

void LLFloaterPreference::onClickRenderExceptions()
{
    LLFloaterReg::showInstance("avatar_render_settings");
}

// <FS:Beq> Not currently used in FS
// void LLFloaterPreference::onClickAutoAdjustments()
// {
//     LLFloaterPerformance* performance_floater = LLFloaterReg::showTypedInstance<LLFloaterPerformance>("performance");
//     if (performance_floater)
//     {
//         performance_floater->showAutoadjustmentsPanel();
//     }
// }
// </FS:Beq>

void LLFloaterPreference::onClickAdvanced()
{
	LLFloaterReg::showInstance("prefs_graphics_advanced");

	LLTabContainer* tabcontainer = getChild<LLTabContainer>("pref core");
	for (child_list_t::const_iterator iter = tabcontainer->getChildList()->begin();
		 iter != tabcontainer->getChildList()->end(); ++iter)
	{
		LLView* view = *iter;
		LLPanelPreferenceGraphics* panel = dynamic_cast<LLPanelPreferenceGraphics*>(view);
		if (panel)
		{
			panel->resetDirtyChilds();
		}
	}
}

void LLFloaterPreference::onClickActionChange()
{
    updateClickActionControls();
}

void LLFloaterPreference::onAtmosShaderChange()
{
    LLCheckBoxCtrl* ctrl_alm = getChild<LLCheckBoxCtrl>("UseLightShaders");
    if(ctrl_alm)
    {
        //Deferred/SSAO/Shadows
        BOOL bumpshiny = gGLManager.mHasCubeMap && LLCubeMap::sUseCubeMaps && LLFeatureManager::getInstance()->isFeatureAvailable("RenderObjectBump") && gSavedSettings.getBOOL("RenderObjectBump");
        BOOL shaders = gSavedSettings.getBOOL("WindLightUseAtmosShaders");
        BOOL enabled = LLFeatureManager::getInstance()->isFeatureAvailable("RenderDeferred") &&
                        bumpshiny &&
                        shaders;

        ctrl_alm->setEnabled(enabled);
    }
}

void LLFloaterPreference::onClickPermsDefault()
{
	LLFloaterReg::showInstance("perms_default");
}

void LLFloaterPreference::onClickRememberedUsernames()
{
    LLFloaterReg::showInstance("forget_username");
}

void LLFloaterPreference::onDeleteTranscripts()
{
	LLSD args;
	args["FOLDER"] = gDirUtilp->getUserName();

	LLNotificationsUtil::add("PreferenceChatDeleteTranscripts", args, LLSD(), boost::bind(&LLFloaterPreference::onDeleteTranscriptsResponse, this, _1, _2));
}

void LLFloaterPreference::onDeleteTranscriptsResponse(const LLSD& notification, const LLSD& response)
{
	if (0 == LLNotificationsUtil::getSelectedOption(notification, response))
	{
		LLLogChat::deleteTranscripts();
		updateDeleteTranscriptsButton();
	}
}

void LLFloaterPreference::onLogChatHistorySaved()
{
	LLButton * delete_transcripts_buttonp = getChild<LLButton>("delete_transcripts");

	if (!delete_transcripts_buttonp->getEnabled())
	{
		delete_transcripts_buttonp->setEnabled(true);
	}
}

// <FS:PP> Load UI Sounds tabs settings
void LLFloaterPreference::updateUISoundsControls()
{
	getChild<LLComboBox>("PlayModeUISndNewIncomingIMSession")->setValue((int)gSavedSettings.getU32("PlayModeUISndNewIncomingIMSession")); // 0, 1, 2, 3. Shared with Chat > Notifications > "When receiving Instant Messages"
	getChild<LLComboBox>("PlayModeUISndNewIncomingGroupIMSession")->setValue((int)gSavedSettings.getU32("PlayModeUISndNewIncomingGroupIMSession")); // 0, 1, 2, 3. Shared with Chat > Notifications > "When receiving Group Instant Messages"
	getChild<LLComboBox>("PlayModeUISndNewIncomingConfIMSession")->setValue((int)gSavedSettings.getU32("PlayModeUISndNewIncomingConfIMSession")); // 0, 1, 2, 3. Shared with Chat > Notifications > "When receiving AdHoc Instant Messages"
#ifdef OPENSIM
	// <FS:Beq> OpenSim has option to not attenuate nearby local voice by distance
	auto earPosGroup = findChild<LLRadioGroup>("ear_location");
	if (earPosGroup)
	{
		// It seems there is no better way to do this than with magic numbers short of importing the enums in vivoxvoice (which aren't necessarily the same thing).
		// Index 2 here is the opensim only option to hear nearby chat without attenuation.
		constexpr int hearNearbyVoiceFullVolume{2};
		earPosGroup->setIndexEnabled(hearNearbyVoiceFullVolume, LLGridManager::instance().isInOpenSim());
	}
	// <FS:Beq>
	getChild<LLTextBox>("textFSRestartOpenSim")->setVisible(TRUE);
	getChild<LLLineEditor>("UISndRestartOpenSim")->setVisible(TRUE);
	getChild<LLButton>("Prev_UISndRestartOpenSim")->setVisible(TRUE);
	getChild<LLButton>("Def_UISndRestartOpenSim")->setVisible(TRUE);
	getChild<LLCheckBoxCtrl>("PlayModeUISndRestartOpenSim")->setVisible(TRUE);
#endif
	getChild<LLComboBox>("UseLSLFlightAssist")->setValue((int)gSavedPerAccountSettings.getF32("UseLSLFlightAssist")); // Flight Assist combo box; Not sound-related, but better to place it here instead of creating whole new void

	// FIRE-9856: Mute sound effects disable plays sound from collisions and plays sound from gestures checkbox not disable after restart/relog
	bool mute_sound_effects = gSavedSettings.getBOOL("MuteSounds");
	bool mute_all_sounds = gSavedSettings.getBOOL("MuteAudio");
	getChild<LLCheckBoxCtrl>("gesture_audio_play_btn")->setEnabled(!(mute_sound_effects || mute_all_sounds));
	getChild<LLCheckBoxCtrl>("collisions_audio_play_btn")->setEnabled(!(mute_sound_effects || mute_all_sounds));
}
// </FS:PP>

void LLFloaterPreference::updateClickActionControls()
{
    const int single_clk_action = getChild<LLComboBox>("single_click_action_combo")->getValue().asInteger();
    const int double_clk_action = getChild<LLComboBox>("double_click_action_combo")->getValue().asInteger();

    // Todo: This is a very ugly way to get access to keybindings.
    // Reconsider possible options.
    // Potential option: make constructor of LLKeyConflictHandler private
    // but add a getter that will return shared pointer for specific
    // mode, pointer should only exist so long as there are external users.
    // In such case we won't need to do this 'dynamic_cast' nightmare.
    // updateTable() can also be avoided
    LLTabContainer* tabcontainer = getChild<LLTabContainer>("pref core");
    for (child_list_t::const_iterator iter = tabcontainer->getChildList()->begin();
        iter != tabcontainer->getChildList()->end(); ++iter)
    {
        LLView* view = *iter;
        LLPanelPreferenceControls* panel = dynamic_cast<LLPanelPreferenceControls*>(view);
        if (panel)
        {
            panel->setKeyBind("walk_to",
                              EMouseClickType::CLICK_LEFT,
                              KEY_NONE,
                              MASK_NONE,
                              single_clk_action == 1);
            
            panel->setKeyBind("walk_to",
                              EMouseClickType::CLICK_DOUBLELEFT,
                              KEY_NONE,
                              MASK_NONE,
                              double_clk_action == 1);
            
            panel->setKeyBind("teleport_to",
                              EMouseClickType::CLICK_DOUBLELEFT,
                              KEY_NONE,
                              MASK_NONE,
                              double_clk_action == 2);

            panel->updateAndApply();
        }
    }
}

void LLFloaterPreference::updateClickActionViews()
{
    bool click_to_walk = false;
    bool dbl_click_to_walk = false;
    bool dbl_click_to_teleport = false;

    // Todo: This is a very ugly way to get access to keybindings.
    // Reconsider possible options.
    LLTabContainer* tabcontainer = getChild<LLTabContainer>("pref core");
    for (child_list_t::const_iterator iter = tabcontainer->getChildList()->begin();
        iter != tabcontainer->getChildList()->end(); ++iter)
    {
        LLView* view = *iter;
        LLPanelPreferenceControls* panel = dynamic_cast<LLPanelPreferenceControls*>(view);
        if (panel)
        {
            click_to_walk = panel->canKeyBindHandle("walk_to",
                EMouseClickType::CLICK_LEFT,
                KEY_NONE,
                MASK_NONE);

            dbl_click_to_walk = panel->canKeyBindHandle("walk_to",
                EMouseClickType::CLICK_DOUBLELEFT,
                KEY_NONE,
                MASK_NONE);

            dbl_click_to_teleport = panel->canKeyBindHandle("teleport_to",
                EMouseClickType::CLICK_DOUBLELEFT,
                KEY_NONE,
                MASK_NONE);
        }
    }

	getChild<LLComboBox>("single_click_action_combo")->setValue((int)click_to_walk);
	getChild<LLComboBox>("double_click_action_combo")->setValue(dbl_click_to_teleport ? 2 : (int)dbl_click_to_walk);
}

void LLFloaterPreference::updateSearchableItems()
{
    mSearchDataDirty = true;
}

void LLFloaterPreference::applyUIColor(LLUICtrl* ctrl, const LLSD& param)
{
	LLUIColorTable::instance().setColor(param.asString(), LLColor4(ctrl->getValue()));
}

void LLFloaterPreference::getUIColor(LLUICtrl* ctrl, const LLSD& param)
{
	LLColorSwatchCtrl* color_swatch = (LLColorSwatchCtrl*) ctrl;
	color_swatch->setOriginal(LLUIColorTable::instance().getColor(param.asString()));
}

void LLFloaterPreference::setCacheLocation(const LLStringExplicit& location)
{
	LLUICtrl* cache_location_editor = getChild<LLUICtrl>("cache_location");
	cache_location_editor->setValue(location);
	cache_location_editor->setToolTip(location);
}

// <FS:Ansariel> Sound cache
void LLFloaterPreference::setSoundCacheLocation(const LLStringExplicit& location)
{
	LLUICtrl* cache_location_editor = getChild<LLUICtrl>("FSSoundCacheLocation");
	cache_location_editor->setValue(location);
	cache_location_editor->setToolTip(location);
}
// </FS:Ansariel>

void LLFloaterPreference::selectPanel(const LLSD& name)
{
	LLTabContainer * tab_containerp = getChild<LLTabContainer>("pref core");
	LLPanel * panel = tab_containerp->getPanelByName(name);
	if (NULL != panel)
	{
		tab_containerp->selectTabPanel(panel);
	}
}

void LLFloaterPreference::selectPrivacyPanel()
{
	selectPanel("im");
}

void LLFloaterPreference::selectChatPanel()
{
	selectPanel("chat");
}

void LLFloaterPreference::changed()
{
	getChild<LLButton>("clear_log")->setEnabled(LLConversationLog::instance().getConversations().size() > 0);

	// set 'enable' property for 'Delete transcripts...' button
	updateDeleteTranscriptsButton();

}

// <FS:Ansariel> Build fix
//void LLFloaterPreference::saveGraphicsPreset(std::string& preset)
void LLFloaterPreference::saveGraphicsPreset(const std::string& preset)
// </FS:Ansariel>
{
	mSavedGraphicsPreset = preset;
}


// <FS:Ansariel> Properly disable avatar tag setting
void LLFloaterPreference::onAvatarTagSettingsChanged()
{
	bool usernames_enabled = gSavedSettings.getBOOL("NameTagShowUsernames");
	bool legacy_enabled = gSavedSettings.getBOOL("FSNameTagShowLegacyUsernames");

	childSetEnabled("FSshow_legacyun", usernames_enabled);
	childSetEnabled("legacy_trim_check", usernames_enabled && legacy_enabled);

	bool arw_options_enabled = gSavedSettings.getBOOL("FSTagShowARW") && gSavedSettings.getS32("AvatarNameTagMode") > 0;
	childSetEnabled("FSTagShowTooComplexOnlyARW", arw_options_enabled);
	childSetEnabled("FSTagShowOwnARW", arw_options_enabled);
}
// </FS:Ansariel>

// <FS:Ansariel> Correct enabled state of Animated Script Dialogs option
void LLFloaterPreference::updateAnimatedScriptDialogs()
{
	S32 position = gSavedSettings.getS32("ScriptDialogsPosition");
	childSetEnabled("FSAnimatedScriptDialogs", position == 2 || position == 3);
}
// </FS:Ansariel>

//------------------------------Updater---------------------------------------

//<FS:HG> FIRE-6340, FIRE-6567 - Setting Bandwidth issues
//static bool handleBandwidthChanged(const LLSD& newvalue)
//{
//	gViewerThrottle.setMaxBandwidth((F32) newvalue.asReal());
//	return true;
//}

//class LLPanelPreference::Updater : public LLEventTimer
//{

//public:

//	typedef boost::function<bool(const LLSD&)> callback_t;

//	Updater(callback_t cb, F32 period)
//	:LLEventTimer(period),
//	 mCallback(cb)
//	{
//		mEventTimer.stop();
//	}

//	virtual ~Updater(){}

//	void update(const LLSD& new_value)
//	{
//		mNewValue = new_value;
//		mEventTimer.start();
//	}

//protected:

//	BOOL tick()
//	{
//		mCallback(mNewValue);
//		mEventTimer.stop();

//		return FALSE;
//	}

//private:

//	LLSD mNewValue;
//	callback_t mCallback;
//};
//---------------------------------------------------------------------------- */
//</FS:HG> FIRE-6340, FIRE-6567 - Setting Bandwidth issues

static LLPanelInjector<LLPanelPreference> t_places("panel_preference");
LLPanelPreference::LLPanelPreference()
: LLPanel()
  //<FS:HG> FIRE-6340, FIRE-6567 - Setting Bandwidth issues
  //mBandWidthUpdater(NULL)
{
	//<FS:KC> Handled centrally now
	// mCommitCallbackRegistrar.add("Pref.setControlFalse",	boost::bind(&LLPanelPreference::setControlFalse,this, _2));
	mCommitCallbackRegistrar.add("Pref.updateMediaAutoPlayCheckbox",	boost::bind(&LLPanelPreference::updateMediaAutoPlayCheckbox, this, _1));
	mCommitCallbackRegistrar.add("Pref.PrefDelete",	boost::bind(&LLPanelPreference::deletePreset, this, _2));
	mCommitCallbackRegistrar.add("Pref.PrefSave",	boost::bind(&LLPanelPreference::savePreset, this, _2));
	mCommitCallbackRegistrar.add("Pref.PrefLoad",	boost::bind(&LLPanelPreference::loadPreset, this, _2));

	// <FS:Ansariel> Customizable contact list columns
	mCommitCallbackRegistrar.add("FS.CheckContactListColumnMode", boost::bind(&LLPanelPreference::onCheckContactListColumnMode, this));
}

//virtual
BOOL LLPanelPreference::postBuild()
{
	////////////////////// PanelGeneral ///////////////////
	if (hasChild("display_names_check", TRUE))
	{
		BOOL use_people_api = gSavedSettings.getBOOL("UsePeopleAPI");
		LLCheckBoxCtrl* ctrl_display_name = getChild<LLCheckBoxCtrl>("display_names_check");
		ctrl_display_name->setEnabled(use_people_api);
		if (!use_people_api)
		{
			ctrl_display_name->setValue(FALSE);
		}
	}

	// <FS:Ansariel> Minimap pick radius transparency
	LLSliderCtrl* map_pickradius_transparency = findChild<LLSliderCtrl>("MapPickRadiusTransparency");
	if (map_pickradius_transparency)
	{
		mOriginalMapPickRadiusTransparency = LLUIColorTable::instance().getColor("MapPickRadiusColor").get().mV[VW];
		map_pickradius_transparency->setValue(mOriginalMapPickRadiusTransparency);
		map_pickradius_transparency->setCommitCallback(boost::bind(&LLPanelPreference::updateMapPickRadiusTransparency, this, _2));
	}
	// </FS:Ansariel>

	// <FS:Ansariel> Flash chat toolbar button notification
	if (hasChild("FSNotifyIMFlash", TRUE))
	{
		gSavedSettings.getControl("FSChatWindow")->getSignal()->connect(boost::bind(&LLPanelPreference::onChatWindowChanged, this));
		onChatWindowChanged();
	}
	// </FS:Ansariel>

	// <FS:Ansariel> Exodus' mouselook combat feature
	if (hasChild("FSMouselookCombatFeatures", TRUE))
	{
		gSavedSettings.getControl("EnableMouselook")->getSignal()->connect(boost::bind(&LLPanelPreference::updateMouselookCombatFeatures, this));
		gSavedSettings.getControl("FSMouselookCombatFeatures")->getSignal()->connect(boost::bind(&LLPanelPreference::updateMouselookCombatFeatures, this));
		updateMouselookCombatFeatures();
	}
	// </FS:Ansariel>

	////////////////////// PanelVoice ///////////////////
	// <FS:Ansariel> Doesn't exist as of 25-07-2014
	//if (hasChild("voice_unavailable", TRUE))
	//{
	//	BOOL voice_disabled = gSavedSettings.getBOOL("CmdLineDisableVoice");
	//	getChildView("voice_unavailable")->setVisible( voice_disabled);
	//	getChildView("enable_voice_check")->setVisible( !voice_disabled);
	//}
	// </FS:Ansariel>
	
	//////////////////////PanelSkins ///////////////////
	
	/* <FS:CR> Handled below
	if (hasChild("skin_selection", TRUE))
	{
		LLFloaterPreference::refreshSkin(this);

		// if skin is set to a skin that no longer exists (silver) set back to default
		if (getChild<LLRadioGroup>("skin_selection")->getSelectedIndex() < 0)
		{
			gSavedSettings.setString("SkinCurrent", "default");
			LLFloaterPreference::refreshSkin(this);
		}

	}
	 */

	//////////////////////PanelPrivacy ///////////////////
	if (hasChild("media_enabled", TRUE))
	{
		bool media_enabled = gSavedSettings.getBOOL("AudioStreamingMedia");
		
		getChild<LLCheckBoxCtrl>("media_enabled")->set(media_enabled);
		getChild<LLCheckBoxCtrl>("autoplay_enabled")->setEnabled(media_enabled);
	}
	if (hasChild("music_enabled", TRUE))
	{
		getChild<LLCheckBoxCtrl>("music_enabled")->set(gSavedSettings.getBOOL("AudioStreamingMusic"));
	}
	if (hasChild("media_filter"))
	{
		getChild<LLCheckBoxCtrl>("media_filter")->set(gSavedSettings.getBOOL("MediaEnableFilter"));
	}
	if (hasChild("voice_call_friends_only_check", TRUE))
	{
		getChild<LLCheckBoxCtrl>("voice_call_friends_only_check")->setCommitCallback(boost::bind(&showFriendsOnlyWarning, _1, _2));
	}
	// <FS:Ansariel> Disable running multiple viewers warning
	//if (hasChild("allow_multiple_viewer_check", TRUE))
	//{
	//	getChild<LLCheckBoxCtrl>("allow_multiple_viewer_check")->setCommitCallback(boost::bind(&showMultipleViewersWarning, _1, _2));
	//}
	// </FS:Ansariel>
	if (hasChild("favorites_on_login_check", TRUE))
	{
		getChild<LLCheckBoxCtrl>("favorites_on_login_check")->setCommitCallback(boost::bind(&handleFavoritesOnLoginChanged, _1, _2));
		// <FS:Ansariel> [FS Login Panel]
		//bool show_favorites_at_login = LLPanelLogin::getShowFavorites();
		bool show_favorites_at_login = FSPanelLogin::getShowFavorites();
		// </FS:Ansariel> [FS Login Panel]
		getChild<LLCheckBoxCtrl>("favorites_on_login_check")->setValue(show_favorites_at_login);
	}
	if (hasChild("mute_chb_label", TRUE))
	{
		getChild<LLTextBox>("mute_chb_label")->setShowCursorHand(false);
		getChild<LLTextBox>("mute_chb_label")->setSoundFlags(LLView::MOUSE_UP);
		getChild<LLTextBox>("mute_chb_label")->setClickedCallback(boost::bind(&toggleMuteWhenMinimized));
	}

	// Panel Setup (Network) -WoLf
	if (hasChild("connection_port_enabled"))
	{
		getChild<LLCheckBoxCtrl>("connection_port_enabled")->setCommitCallback(boost::bind(&showCustomPortWarning, _1, _2));
	} 
	// [/WoLf]

	//////////////////////PanelSetup ///////////////////
	//<FS:HG> FIRE-6340, FIRE-6567 - Setting Bandwidth issues
	//if (hasChild("max_bandwidth", TRUE))
	//{
	//	mBandWidthUpdater = new LLPanelPreference::Updater(boost::bind(&handleBandwidthChanged, _1), BANDWIDTH_UPDATER_TIMEOUT);
	//	gSavedSettings.getControl("ThrottleBandwidthKBPS")->getSignal()->connect(boost::bind(&LLPanelPreference::Updater::update, mBandWidthUpdater, _2));
	//}
	//</FS:HG> FIRE-6340, FIRE-6567 - Setting Bandwidth issues

#ifdef EXTERNAL_TOS
	LLRadioGroup* ext_browser_settings = getChild<LLRadioGroup>("preferred_browser_behavior");
	if (ext_browser_settings)
	{
		// turn off ability to set external/internal browser
		ext_browser_settings->setSelectedByValue(LLWeb::BROWSER_EXTERNAL_ONLY, true);
		ext_browser_settings->setEnabled(false);
	}
#endif

	////////////////////// PanelAlerts ///////////////////
	if (hasChild("OnlineOfflinetoNearbyChat", TRUE))
	{
		getChildView("OnlineOfflinetoNearbyChatHistory")->setEnabled(getChild<LLUICtrl>("OnlineOfflinetoNearbyChat")->getValue().asBoolean());
	}

	// <FS:Ansariel> Only enable Growl checkboxes if Growl is usable
	if (hasChild("notify_growl_checkbox", TRUE))
	{
		BOOL growl_enabled = gSavedSettings.getBOOL("FSEnableGrowl") && GrowlManager::isUsable();
		getChild<LLCheckBoxCtrl>("notify_growl_checkbox")->setCommitCallback(boost::bind(&LLPanelPreference::onEnableGrowlChanged, this));
		getChild<LLCheckBoxCtrl>("notify_growl_checkbox")->setEnabled(GrowlManager::isUsable());
		getChild<LLCheckBoxCtrl>("notify_growl_always_checkbox")->setEnabled(growl_enabled);
		getChild<LLCheckBoxCtrl>("FSFilterGrowlKeywordDuplicateIMs")->setEnabled(growl_enabled);
	}
	// </FS:Ansariel>

	////////////////////// PanelUI ///////////////////
	// <FS:Ansariel> Customizable contact list columns
	if (hasChild("textFriendlistColumns", TRUE))
	{
		onCheckContactListColumnMode();
	}
	// </FS:Ansariel>

	apply();
	return true;
}

LLPanelPreference::~LLPanelPreference()
{
	//<FS:HG> FIRE-6340, FIRE-6567 - Setting Bandwidth issues
	//if (mBandWidthUpdater)
	//{
	//	delete mBandWidthUpdater;
	//}
	//</FS:HG> FIRE-6340, FIRE-6567 - Setting Bandwidth issues
}
void LLPanelPreference::apply()
{
	// no-op
}

void LLPanelPreference::saveSettings()
{
	LLFloater* advanced = LLFloaterReg::findTypedInstance<LLFloater>("prefs_graphics_advanced");

	// Save the value of all controls in the hierarchy
	mSavedValues.clear();
	std::list<LLView*> view_stack;
	view_stack.push_back(this);
	if (advanced)
	{
		view_stack.push_back(advanced);
	}
	while(!view_stack.empty())
	{
		// Process view on top of the stack
		LLView* curview = view_stack.front();
		view_stack.pop_front();

		LLColorSwatchCtrl* color_swatch = dynamic_cast<LLColorSwatchCtrl *>(curview);
		if (color_swatch)
		{
			mSavedColors[color_swatch->getName()] = color_swatch->get();
		}
		else
		{
			LLUICtrl* ctrl = dynamic_cast<LLUICtrl*>(curview);
			if (ctrl)
			{
				LLControlVariable* control = ctrl->getControlVariable();
				if (control)
				{
					mSavedValues[control] = control->getValue();
				}
			}
		}
			
		// Push children onto the end of the work stack
		for (child_list_t::const_iterator iter = curview->getChildList()->begin();
			 iter != curview->getChildList()->end(); ++iter)
		{
			view_stack.push_back(*iter);
		}
	}

    if (LLStartUp::getStartupState() == STATE_STARTED)
    {
        LLControlVariable* control = gSavedPerAccountSettings.getControl("VoiceCallsFriendsOnly");
        if (control)
        {
            mSavedValues[control] = control->getValue();
        }
    }
}

void LLPanelPreference::showMultipleViewersWarning(LLUICtrl* checkbox, const LLSD& value)
{
    if (checkbox && checkbox->getValue())
    {
        LLNotificationsUtil::add("AllowMultipleViewers");
    }
}

void LLPanelPreference::showFriendsOnlyWarning(LLUICtrl* checkbox, const LLSD& value)
{
	if (checkbox)
	{
		gSavedPerAccountSettings.setBOOL("VoiceCallsFriendsOnly", checkbox->getValue().asBoolean());
		if (checkbox->getValue())
		{
			LLNotificationsUtil::add("FriendsAndGroupsOnly");
		}
	}
}
// Manage the custom port alert, fixes Cant Close bug. -WoLf
void LLPanelPreference::showCustomPortWarning(LLUICtrl* checkbox, const LLSD& value)
{
		LLNotificationsUtil::add("ChangeConnectionPort");
}
// [/WoLf]

void LLPanelPreference::handleFavoritesOnLoginChanged(LLUICtrl* checkbox, const LLSD& value)
{
	if (checkbox)
	{
		LLFavoritesOrderStorage::instance().showFavoritesOnLoginChanged(checkbox->getValue().asBoolean());
		if(checkbox->getValue())
		{
			LLNotificationsUtil::add("FavoritesOnLogin");
		}
	}
}

void LLPanelPreference::toggleMuteWhenMinimized()
{
	std::string mute("MuteWhenMinimized");
	gSavedSettings.setBOOL(mute, !gSavedSettings.getBOOL(mute));
	LLFloaterPreference* instance = LLFloaterReg::findTypedInstance<LLFloaterPreference>("preferences");
	if (instance)
	{
		instance->getChild<LLCheckBoxCtrl>("mute_when_minimized")->setBtnFocus();
	}
}

// <FS:Ansariel> Only enable Growl checkboxes if Growl is usable
void LLPanelPreference::onEnableGrowlChanged()
{
	BOOL growl_enabled = gSavedSettings.getBOOL("FSEnableGrowl") && GrowlManager::isUsable();
	getChild<LLCheckBoxCtrl>("notify_growl_always_checkbox")->setEnabled(growl_enabled);
	getChild<LLCheckBoxCtrl>("FSFilterGrowlKeywordDuplicateIMs")->setEnabled(growl_enabled);
}
// </FS:Ansariel>

// <FS:Ansariel> Flash chat toolbar button notification
void  LLPanelPreference::onChatWindowChanged()
{
	getChild<LLCheckBoxCtrl>("FSNotifyIMFlash")->setEnabled(gSavedSettings.getS32("FSChatWindow") == 1);
}
// </FS:Ansariel>

// <FS:Ansariel> Exodus' mouselook combat feature
void LLPanelPreference::updateMouselookCombatFeatures()
{
	bool enabled = gSavedSettings.getBOOL("EnableMouselook") && gSavedSettings.getBOOL("FSMouselookCombatFeatures");
	getChild<LLCheckBoxCtrl>("ExodusMouselookIFF")->setEnabled(enabled);
	getChild<LLSliderCtrl>("ExodusMouselookIFFRange")->setEnabled(enabled);
}
// </FS:Ansariel>

// <FS:Ansariel> Minimap pick radius transparency
void LLPanelPreference::updateMapPickRadiusTransparency(const LLSD& value)
{
	static LLColorSwatchCtrl* color_swatch = getChild<LLColorSwatchCtrl>("MapPickRadiusColor");

	LLUIColorTable& color_table = LLUIColorTable::instance();
	LLColor4 color = color_table.getColor("MapPickRadiusColor").get();
	color.mV[VW] = value.asReal();
	color_table.setColor("MapPickRadiusColor", color);
	color_swatch->set(color);
}
// </FS:Ansariel>

// <FS:Ansariel> Customizable contact list columns
void LLPanelPreference::onCheckContactListColumnMode()
{
	childSetEnabled("FSFriendListColumnShowUserName", gSavedSettings.getBOOL("FSFriendListColumnShowDisplayName") || gSavedSettings.getBOOL("FSFriendListColumnShowFullName"));
	childSetEnabled("FSFriendListColumnShowDisplayName", gSavedSettings.getBOOL("FSFriendListColumnShowUserName") || gSavedSettings.getBOOL("FSFriendListColumnShowFullName"));
	childSetEnabled("FSFriendListColumnShowFullName", gSavedSettings.getBOOL("FSFriendListColumnShowUserName") || gSavedSettings.getBOOL("FSFriendListColumnShowDisplayName"));
}
// </FS:Ansariel>

void LLPanelPreference::cancel()
{
	LLPresetsManager::instance().setIsLoadingPreset(true); // <FS:Ansariel> Graphic preset controls independent from XUI

	for (control_values_map_t::iterator iter =  mSavedValues.begin();
		 iter !=  mSavedValues.end(); ++iter)
	{
		LLControlVariable* control = iter->first;
		LLSD ctrl_value = iter->second;

		if((control->getName() == "InstantMessageLogPath") && (ctrl_value.asString() == ""))
		{
			continue;
		}

		control->set(ctrl_value);
	}

	for (string_color_map_t::iterator iter = mSavedColors.begin();
		 iter != mSavedColors.end(); ++iter)
	{
		LLColorSwatchCtrl* color_swatch = findChild<LLColorSwatchCtrl>(iter->first);
		if (color_swatch)
		{
			color_swatch->set(iter->second);
			color_swatch->onCommit();
		}
	}

	// <FS:Ansariel> Minimap pick radius transparency
	LLSliderCtrl* map_pickradius_transparency = findChild<LLSliderCtrl>("MapPickRadiusTransparency");
	if (map_pickradius_transparency)
	{
		map_pickradius_transparency->setValue(mOriginalMapPickRadiusTransparency);
	}
	// </FS:Ansariel>

	LLPresetsManager::instance().setIsLoadingPreset(false); // <FS:Ansariel> Graphic preset controls indepentent from XUI
}

//<FS:KC> Handled centrally now
/*
void LLPanelPreference::setControlFalse(const LLSD& user_data)
{
	std::string control_name = user_data.asString();
	LLControlVariable* control = findControl(control_name);
	
	if (control)
		control->set(LLSD(FALSE));
}
*/

void LLPanelPreference::updateMediaAutoPlayCheckbox(LLUICtrl* ctrl)
{
	std::string name = ctrl->getName();

	// Disable "Allow Media to auto play" only when both
	// "Streaming Music" and "Media" are unchecked. STORM-513.
	if ((name == "enable_music") || (name == "enable_media"))
	{
		bool music_enabled = getChild<LLCheckBoxCtrl>("enable_music")->get();
		bool media_enabled = getChild<LLCheckBoxCtrl>("enable_media")->get();

		getChild<LLCheckBoxCtrl>("media_auto_play_combo")->setEnabled(music_enabled || media_enabled);
	}
}

void LLPanelPreference::deletePreset(const LLSD& user_data)
{
	LLFloaterReg::showInstance("delete_pref_preset", user_data.asString());
}

void LLPanelPreference::savePreset(const LLSD& user_data)
{
	LLFloaterReg::showInstance("save_pref_preset", user_data.asString());
}

void LLPanelPreference::loadPreset(const LLSD& user_data)
{
	LLFloaterReg::showInstance("load_pref_preset", user_data.asString());
}

void LLPanelPreference::setHardwareDefaults()
{
}

class LLPanelPreferencePrivacy : public LLPanelPreference
{
public:
	LLPanelPreferencePrivacy()
	{
		mAccountIndependentSettings.push_back("AutoDisengageMic");

		mAutoresponseItem = gSavedPerAccountSettings.getString("FSAutoresponseItemUUID");
	}

	/*virtual*/ void saveSettings()
	{
		LLPanelPreference::saveSettings();

		// Don't save (=erase from the saved values map) per-account privacy settings
		// if we're not logged in, otherwise they will be reset to defaults on log off.
		if (LLStartUp::getStartupState() != STATE_STARTED)
		{
			// Erase only common settings, assuming there are no color settings on Privacy page.
			for (control_values_map_t::iterator it = mSavedValues.begin(); it != mSavedValues.end(); )
			{
				const std::string setting = it->first->getName();
				if (find(mAccountIndependentSettings.begin(),
					mAccountIndependentSettings.end(), setting) == mAccountIndependentSettings.end())
				{
					mSavedValues.erase(it++);
				}
				else
				{
					++it;
				}
			}
		}
	}

	// <FS:Ansariel> Send inventory item on autoresponse
	/*virtual*/ void apply()
	{
		LLPanelPreference::apply();
		if (LLStartUp::getStartupState() == STATE_STARTED)
		{
			gSavedPerAccountSettings.setString("FSAutoresponseItemUUID", mAutoresponseItem);
		}
	}
	// </FS:Ansariel>

	// <FS:Ansariel> DebugLookAt checkbox status not working properly
	/*virtual*/ BOOL postBuild()
	{
		getChild<LLUICtrl>("showlookat")->setCommitCallback(boost::bind(&LLPanelPreferencePrivacy::onClickDebugLookAt, this, _2));
		gSavedPerAccountSettings.getControl("DebugLookAt")->getSignal()->connect(boost::bind(&LLPanelPreferencePrivacy::onChangeDebugLookAt, this));
		onChangeDebugLookAt();

		mInvDropTarget = getChild<FSCopyTransInventoryDropTarget>("autoresponse_item");
		mInvDropTarget->setDADCallback(boost::bind(&LLPanelPreferencePrivacy::onDADAutoresponseItem, this, _1));
		getChild<LLButton>("clear_autoresponse_item")->setCommitCallback(boost::bind(&LLPanelPreferencePrivacy::onClearAutoresponseItem, this));

		return LLPanelPreference::postBuild();
	}
	// </FS:Ansariel>

	// <FS:Ansariel> Send inventory item on autoresponse
	/* virtual */ void onOpen(const LLSD& key)
	{
		LLButton* clear_item_btn = getChild<LLButton>("clear_autoresponse_item");
		clear_item_btn->setEnabled(FALSE);
		if (LLStartUp::getStartupState() == STATE_STARTED)
		{
			mAutoresponseItem = gSavedPerAccountSettings.getString("FSAutoresponseItemUUID");
			LLUUID item_id(mAutoresponseItem);
			if (item_id.isNull())
			{
				mInvDropTarget->setText(getString("AutoresponseItemNotSet"));
			}
			else
			{
				clear_item_btn->setEnabled(TRUE);
				LLInventoryObject* item = gInventory.getObject(item_id);
				if (item)
				{
					mInvDropTarget->setText(item->getName());
				}
				else
				{
					mInvDropTarget->setText(getString("AutoresponseItemNotAvailable"));
				}
			}
		}
		else
		{
			mInvDropTarget->setText(getString("AutoresponseItemNotLoggedIn"));
		}
	}
	// </FS:Ansariel>

private:
	std::list<std::string> mAccountIndependentSettings;

	// <FS:Ansariel> Send inventory item on autoresponse
	FSCopyTransInventoryDropTarget*	mInvDropTarget;
	std::string						mAutoresponseItem;

	// <FS:Ansariel> DebugLookAt checkbox status not working properly
	void onChangeDebugLookAt()
	{
		getChild<LLCheckBoxCtrl>("showlookat")->set(gSavedPerAccountSettings.getS32("DebugLookAt") == 0 ? FALSE : TRUE);
	}

	void onClickDebugLookAt(const LLSD& value)
	{
		gSavedPerAccountSettings.setS32("DebugLookAt", value.asBoolean());
	}
	// </FS:Ansariel>

	// <FS:Ansariel> Send inventory item on autoresponse
	void onDADAutoresponseItem(const LLUUID& item_id)
	{
		LLInventoryObject* item = gInventory.getObject(item_id);
		if (item)
		{
			mInvDropTarget->setText(item->getName());
			mAutoresponseItem = item_id.asString();
			childSetEnabled("clear_autoresponse_item", true);
		}
	}

	void onClearAutoresponseItem()
	{
		mAutoresponseItem = "";
		mInvDropTarget->setText(getString("AutoresponseItemNotSet"));
		childSetEnabled("clear_autoresponse_item", false);
	}
	// </FS:Ansariel>
};

static LLPanelInjector<LLPanelPreferenceGraphics> t_pref_graph("panel_preference_graphics");
static LLPanelInjector<LLPanelPreferencePrivacy> t_pref_privacy("panel_preference_privacy");

BOOL LLPanelPreferenceGraphics::postBuild()
{
	// <FS:Ansariel> Improved graphics preferences
	//LLFloaterReg::showInstance("prefs_graphics_advanced");
	//LLFloaterReg::hideInstance("prefs_graphics_advanced");
	// </FS:Ansariel>

	// <FS:Ansariel> Advanced graphics preferences
// Don't do this on Mac as their braindead GL versioning
// sets this when 8x and 16x are indeed available
//
#if !LL_DARWIN
	if (gGLManager.mIsIntel || gGLManager.mGLVersion < 3.f)
	{ //remove FSAA settings above "4x"
		LLComboBox* combo = getChild<LLComboBox>("fsaa");
		combo->remove("8x");
		combo->remove("16x");
	}

	LLCheckBoxCtrl *use_HiDPI = getChild<LLCheckBoxCtrl>("use HiDPI");
	use_HiDPI->setEnabled(FALSE);
#endif
	// </FS:Ansariel>

	resetDirtyChilds();
	setPresetText();

	LLPresetsManager* presetsMgr = LLPresetsManager::getInstance();
    presetsMgr->setPresetListChangeCallback(boost::bind(&LLPanelPreferenceGraphics::onPresetsListChange, this));
    presetsMgr->createMissingDefault(PRESETS_GRAPHIC); // a no-op after the first time, but that's ok
    

// <FS:CR> Hide this until we have fullscreen mode functional on OSX again
#ifdef LL_DARWIN
	getChild<LLCheckBoxCtrl>("Fullscreen Mode")->setVisible(FALSE);
#endif // LL_DARWIN
// </FS:CR>

	return LLPanelPreference::postBuild();
}
void LLPanelPreferenceGraphics::draw()
{
	// <FS:Ansariel> Graphic preset controls independent from XUI
	//setPresetText();
	LLPanelPreference::draw();
}

void LLPanelPreferenceGraphics::onPresetsListChange()
{
	resetDirtyChilds();
	setPresetText();

	//LLFloaterPreference* instance = LLFloaterReg::findTypedInstance<LLFloaterPreference>("preferences");
	//if (instance && !gSavedSettings.getString("PresetGraphicActive").empty())
	//{
	//	instance->saveSettings(); //make cancel work correctly after changing the preset
	//}
	//else
	//{
	//	std::string dummy;
	//	instance->saveGraphicsPreset(dummy);
	//}
}

void LLPanelPreferenceGraphics::setPresetText()
{
	// <FS:Ansariel> Performance improvement
	//LLTextBox* preset_text = getChild<LLTextBox>("preset_text");
	static LLTextBox* preset_text = getChild<LLTextBox>("preset_text");
	// </FS:Ansariel>

	std::string preset_graphic_active = gSavedSettings.getString("PresetGraphicActive");

	// <FS:Ansariel> Fix resetting graphics preset on cancel
	//if (!preset_graphic_active.empty() && preset_graphic_active != preset_text->getText())
	//{
	//	LLFloaterPreference* instance = LLFloaterReg::findTypedInstance<LLFloaterPreference>("preferences");
	//	if (instance)
	//	{
	//		instance->saveGraphicsPreset(preset_graphic_active);
	//	}
	//}
	// </FS:Ansariel>

	// <FS:Ansariel> Graphic preset controls independent from XUI
    //if (hasDirtyChilds() && !preset_graphic_active.empty())
	//{
	//	gSavedSettings.setString("PresetGraphicActive", "");
	//	preset_graphic_active.clear();
	//	// This doesn't seem to cause an infinite recursion.  This trigger is needed to cause the pulldown
	//	// panel to update.
	//	LLPresetsManager::getInstance()->triggerChangeSignal();
	//}
	// </FS:Ansariel>

	if (!preset_graphic_active.empty())
	{
		if (preset_graphic_active == PRESETS_DEFAULT)
		{
			preset_graphic_active = LLTrans::getString(PRESETS_DEFAULT);
		}
		preset_text->setText(preset_graphic_active);
	}
	else
	{
		preset_text->setText(LLTrans::getString("none_paren_cap"));
	}

	preset_text->resetDirty();
}

bool LLPanelPreferenceGraphics::hasDirtyChilds()
{
	LLFloater* advanced = LLFloaterReg::findTypedInstance<LLFloater>("prefs_graphics_advanced");
	std::list<LLView*> view_stack;
	view_stack.push_back(this);
	if (advanced)
	{
		view_stack.push_back(advanced);
	}
	while(!view_stack.empty())
	{
		// Process view on top of the stack
		LLView* curview = view_stack.front();
		view_stack.pop_front();

		LLUICtrl* ctrl = dynamic_cast<LLUICtrl*>(curview);
		if (ctrl)
		{
			if (ctrl->isDirty())
			{
				LLControlVariable* control = ctrl->getControlVariable();
				if (control)
				{
					std::string control_name = control->getName();
					if (!control_name.empty())
					{
						return true;
					}
				}
			}
		}
		// Push children onto the end of the work stack
		for (child_list_t::const_iterator iter = curview->getChildList()->begin();
			 iter != curview->getChildList()->end(); ++iter)
		{
			view_stack.push_back(*iter);
		}
	}	
	return false;
}

void LLPanelPreferenceGraphics::resetDirtyChilds()
{
	LLFloater* advanced = LLFloaterReg::findTypedInstance<LLFloater>("prefs_graphics_advanced");
	std::list<LLView*> view_stack;
	view_stack.push_back(this);
	if (advanced)
	{
		view_stack.push_back(advanced);
	}
	while(!view_stack.empty())
	{
		// Process view on top of the stack
		LLView* curview = view_stack.front();
		view_stack.pop_front();

		LLUICtrl* ctrl = dynamic_cast<LLUICtrl*>(curview);
		if (ctrl)
		{
			ctrl->resetDirty();
		}
		// Push children onto the end of the work stack
		for (child_list_t::const_iterator iter = curview->getChildList()->begin();
			 iter != curview->getChildList()->end(); ++iter)
		{
			view_stack.push_back(*iter);
		}
	}	
}

void LLPanelPreferenceGraphics::cancel()
{
	// <FS:Ansariel> Improved graphics preferences
	resetDirtyChilds();
	LLPanelPreference::cancel();
}
void LLPanelPreferenceGraphics::saveSettings()
{
	resetDirtyChilds();
	// <FS:Ansariel> Improved graphics preferences; We don't need this
	//std::string preset_graphic_active = gSavedSettings.getString("PresetGraphicActive");
	//if (preset_graphic_active.empty())
	//{
	//	LLFloaterPreference* instance = LLFloaterReg::findTypedInstance<LLFloaterPreference>("preferences");
	//	if (instance)
	//	{
	//		//don't restore previous preset after closing Preferences
	//		instance->saveGraphicsPreset(preset_graphic_active);
	//	}
	//}
	// </FS:Ansariel>
	LLPanelPreference::saveSettings();
}
void LLPanelPreferenceGraphics::setHardwareDefaults()
{
	resetDirtyChilds();
	// <FS:Ansariel> Improved graphics preferences
	LLPanelPreference::setHardwareDefaults();
}

//------------------------LLPanelPreferenceControls--------------------------------
static LLPanelInjector<LLPanelPreferenceControls> t_pref_contrls("panel_preference_controls");

LLPanelPreferenceControls::LLPanelPreferenceControls()
    :LLPanelPreference(),
    mEditingColumn(-1),
    mEditingMode(0)
{
    // MODE_COUNT - 1 because there are currently no settings assigned to 'saved settings'.
    for (U32 i = 0; i < LLKeyConflictHandler::MODE_COUNT - 1; ++i)
    {
        mConflictHandler[i].setLoadMode((LLKeyConflictHandler::ESourceMode)i);
    }
}

LLPanelPreferenceControls::~LLPanelPreferenceControls()
{
}

BOOL LLPanelPreferenceControls::postBuild()
{
    // populate list of controls
    pControlsTable = getChild<LLScrollListCtrl>("controls_list");
    pKeyModeBox = getChild<LLComboBox>("key_mode");

    pControlsTable->setCommitCallback(boost::bind(&LLPanelPreferenceControls::onListCommit, this));
    pKeyModeBox->setCommitCallback(boost::bind(&LLPanelPreferenceControls::onModeCommit, this));
    getChild<LLButton>("restore_defaults")->setCommitCallback(boost::bind(&LLPanelPreferenceControls::onRestoreDefaultsBtn, this));

    return TRUE;
}

void LLPanelPreferenceControls::regenerateControls()
{
    mEditingMode = pKeyModeBox->getValue().asInteger();
    mConflictHandler[mEditingMode].loadFromSettings((LLKeyConflictHandler::ESourceMode)mEditingMode);
    populateControlTable();
}

bool LLPanelPreferenceControls::addControlTableColumns(const std::string &filename)
{
    LLXMLNodePtr xmlNode;
    LLScrollListCtrl::Contents contents;
    if (!LLUICtrlFactory::getLayeredXMLNode(filename, xmlNode))
    {
        LL_WARNS("Preferences") << "Failed to load " << filename << LL_ENDL;
        return false;
    }
    LLXUIParser parser;
    parser.readXUI(xmlNode, contents, filename);

    if (!contents.validateBlock())
    {
        return false;
    }

    for (LLInitParam::ParamIterator<LLScrollListColumn::Params>::const_iterator col_it = contents.columns.begin();
        col_it != contents.columns.end();
        ++col_it)
    {
        pControlsTable->addColumn(*col_it);
    }

    return true;
}

bool LLPanelPreferenceControls::addControlTableRows(const std::string &filename)
{
    LLXMLNodePtr xmlNode;
    LLScrollListCtrl::Contents contents;
    if (!LLUICtrlFactory::getLayeredXMLNode(filename, xmlNode))
    {
        LL_WARNS("Preferences") << "Failed to load " << filename << LL_ENDL;
        return false;
    }
    LLXUIParser parser;
    parser.readXUI(xmlNode, contents, filename);

    if (!contents.validateBlock())
    {
        return false;
    }

    LLScrollListCell::Params cell_params;
    // init basic cell params
    cell_params.font = LLFontGL::getFontSansSerif();
    cell_params.font_halign = LLFontGL::LEFT;
    cell_params.column = "";
    cell_params.value = "";


    for (LLInitParam::ParamIterator<LLScrollListItem::Params>::const_iterator row_it = contents.rows.begin();
        row_it != contents.rows.end();
        ++row_it)
    {
        std::string control = row_it->value.getValue().asString();
        if (!control.empty() && control != "menu_separator")
        {
            bool show = true;
            bool enabled = mConflictHandler[mEditingMode].canAssignControl(control);
            if (!enabled)
            {
                // If empty: this is a placeholder to make sure user won't assign
                // value by accident, don't show it
                // If not empty: predefined control combination user should see
                // to know that combination is reserved
                show = !mConflictHandler[mEditingMode].isControlEmpty(control);
                // example: teleport_to and walk_to in first person view, and
                // sitting related functions, see generatePlaceholders()
            }

            if (show)
            {
                // At the moment viewer is hardcoded to assume that columns are named as lst_ctrl%d
                LLScrollListItem::Params item_params(*row_it);
                item_params.enabled.setValue(enabled);

                S32 num_columns = pControlsTable->getNumColumns();
                for (S32 col = 1; col < num_columns; col++)
                {
                    cell_params.column = llformat("lst_ctrl%d", col);
                    cell_params.value = mConflictHandler[mEditingMode].getControlString(control, col - 1);
                    item_params.columns.add(cell_params);
                }
                pControlsTable->addRow(item_params, EAddPosition::ADD_BOTTOM);
            }
        }
        else
        {
            // Separator example:
            // <rows
            //  enabled = "false">
            //  <columns
            //   type = "icon"
            //   color = "0 0 0 0.7"
            //   halign = "center"
            //   value = "menu_separator"
            //   column = "lst_action" / >
            //</rows>
            pControlsTable->addRow(*row_it, EAddPosition::ADD_BOTTOM);
        }
    }
    return true;
}

void LLPanelPreferenceControls::addControlTableSeparator()
{
    LLScrollListItem::Params separator_params;
    separator_params.enabled(false);
    LLScrollListCell::Params column_params;
    column_params.type = "icon";
    column_params.value = "menu_separator";
    column_params.column = "lst_action";
    column_params.color = LLColor4(0.f, 0.f, 0.f, 0.7f);
    column_params.font_halign = LLFontGL::HCENTER;
    separator_params.columns.add(column_params);
    pControlsTable->addRow(separator_params, EAddPosition::ADD_BOTTOM);
}

void LLPanelPreferenceControls::populateControlTable()
{
    pControlsTable->clearRows();
    pControlsTable->clearColumns();

    // Add columns
    std::string filename;
    switch ((LLKeyConflictHandler::ESourceMode)mEditingMode)
    {
    case LLKeyConflictHandler::MODE_THIRD_PERSON:
    case LLKeyConflictHandler::MODE_FIRST_PERSON:
    case LLKeyConflictHandler::MODE_EDIT_AVATAR:
    case LLKeyConflictHandler::MODE_SITTING:
        filename = "control_table_contents_columns_basic.xml";
        break;
    default:
        {
            // Either unknown mode or MODE_SAVED_SETTINGS
            // It doesn't have UI or actual settings yet
            LL_WARNS("Preferences") << "Unimplemented mode" << LL_ENDL;

            // Searchable columns were removed, mark searchables for an update
            LLFloaterPreference* instance = LLFloaterReg::findTypedInstance<LLFloaterPreference>("preferences");
            if (instance)
            {
                instance->updateSearchableItems();
            }
            return;
        }
    }
    addControlTableColumns(filename);

    // Add rows.
    // Each file represents individual visual group (movement/camera/media...)
    if (mEditingMode == LLKeyConflictHandler::MODE_FIRST_PERSON)
    {
        // Don't display whole camera and editing groups
        addControlTableRows("control_table_contents_movement.xml");
        addControlTableSeparator();
        addControlTableRows("control_table_contents_media.xml");
    }
    // MODE_THIRD_PERSON; MODE_EDIT_AVATAR; MODE_SITTING
    else if (mEditingMode < LLKeyConflictHandler::MODE_SAVED_SETTINGS)
    {
        // In case of 'sitting' mode, movements still apply due to vehicles
        // but walk_to is not supported and will be hidden by addControlTableRows
        addControlTableRows("control_table_contents_movement.xml");
        addControlTableSeparator();

        addControlTableRows("control_table_contents_camera.xml");
        addControlTableSeparator();

        addControlTableRows("control_table_contents_editing.xml");
        addControlTableSeparator();

        addControlTableRows("control_table_contents_media.xml");
    }
    else
    {
        LL_WARNS("Preferences") << "Unimplemented mode" << LL_ENDL;
    }

    // explicit update to make sure table is ready for llsearchableui
    pControlsTable->updateColumns();

    // Searchable columns were removed and readded, mark searchables for an update
    // Note: at the moment tables/lists lack proper llsearchableui support
    LLFloaterPreference* instance = LLFloaterReg::findTypedInstance<LLFloaterPreference>("preferences");
    if (instance)
    {
        instance->updateSearchableItems();
    }
}

void LLPanelPreferenceControls::updateTable()
{
    mEditingControl.clear();
    std::vector<LLScrollListItem*> list = pControlsTable->getAllData();
    for (S32 i = 0; i < list.size(); ++i)
    {
        std::string control = list[i]->getValue();
        if (!control.empty())
        {
            LLScrollListCell* cell = NULL;

            S32 num_columns = pControlsTable->getNumColumns();
            for (S32 col = 1; col < num_columns; col++)
            {
                cell = list[i]->getColumn(col);
                cell->setValue(mConflictHandler[mEditingMode].getControlString(control, col - 1));
            }
        }
    }
    pControlsTable->deselectAllItems();
}

void LLPanelPreferenceControls::apply()
{
    for (U32 i = 0; i < LLKeyConflictHandler::MODE_COUNT - 1; ++i)
    {
        if (mConflictHandler[i].hasUnsavedChanges())
        {
            mConflictHandler[i].saveToSettings();
        }
    }
}

void LLPanelPreferenceControls::cancel()
{
    for (U32 i = 0; i < LLKeyConflictHandler::MODE_COUNT - 1; ++i)
    {
        if (mConflictHandler[i].hasUnsavedChanges())
        {
            mConflictHandler[i].clear();
            if (mEditingMode == i)
            {
                // cancel() can be called either when preferences floater closes
                // or when child floater closes (like advanced graphical settings)
                // in which case we need to clear and repopulate table
                regenerateControls();
            }
        }
    }
}

void LLPanelPreferenceControls::saveSettings()
{
    for (U32 i = 0; i < LLKeyConflictHandler::MODE_COUNT - 1; ++i)
    {
        if (mConflictHandler[i].hasUnsavedChanges())
        {
            mConflictHandler[i].saveToSettings();
            mConflictHandler[i].clear();
        }
    }

    S32 mode = pKeyModeBox->getValue().asInteger();
    if (mConflictHandler[mode].empty() || pControlsTable->isEmpty())
    {
        regenerateControls();
    }
}

void LLPanelPreferenceControls::resetDirtyChilds()
{
    regenerateControls();
}

void LLPanelPreferenceControls::onListCommit()
{
    LLScrollListItem* item = pControlsTable->getFirstSelected();
    if (item == NULL)
    {
        return;
    }

    std::string control = item->getValue();

    if (control.empty())
    {
        pControlsTable->deselectAllItems();
        return;
    }

    if (!mConflictHandler[mEditingMode].canAssignControl(control))
    {
        pControlsTable->deselectAllItems();
        return;
    }

    S32 cell_ind = item->getSelectedCell();
    if (cell_ind <= 0)
    {
        pControlsTable->deselectAllItems();
        return;
    }

    // List does not tell us what cell was clicked, so we have to figure it out manually, but
    // fresh mouse coordinates are not yet accessible during onCommit() and there are other issues,
    // so we cheat: remember item user clicked at, trigger 'key dialog' on hover that comes next,
    // use coordinates from hover to calculate cell

    LLScrollListCell* cell = item->getColumn(cell_ind);
    if (cell)
    {
        LLSetKeyBindDialog* dialog = LLFloaterReg::getTypedInstance<LLSetKeyBindDialog>("keybind_dialog", LLSD());
        if (dialog)
        {
            mEditingControl = control;
            mEditingColumn = cell_ind;
            dialog->setParent(this, pControlsTable, DEFAULT_KEY_FILTER);

            LLFloater* root_floater = gFloaterView->getParentFloater(this);
            if (root_floater)
                root_floater->addDependentFloater(dialog);
            dialog->openFloater();
            dialog->setFocus(TRUE);
        }
    }
    else
    {
        pControlsTable->deselectAllItems();
    }
}

void LLPanelPreferenceControls::onModeCommit()
{
    mEditingMode = pKeyModeBox->getValue().asInteger();
    if (mConflictHandler[mEditingMode].empty())
    {
        // opening for first time
        mConflictHandler[mEditingMode].loadFromSettings((LLKeyConflictHandler::ESourceMode)mEditingMode);
    }
    populateControlTable();
}

void LLPanelPreferenceControls::onRestoreDefaultsBtn()
{
    LLNotificationsUtil::add("PreferenceControlsDefaults", LLSD(), LLSD(), boost::bind(&LLPanelPreferenceControls::onRestoreDefaultsResponse, this, _1, _2));
}

void LLPanelPreferenceControls::onRestoreDefaultsResponse(const LLSD& notification, const LLSD& response)
{
    S32 option = LLNotificationsUtil::getSelectedOption(notification, response);
    switch(option)
    {
    case 0: // All
        for (U32 i = 0; i < LLKeyConflictHandler::MODE_COUNT - 1; ++i)
        {
            mConflictHandler[i].resetToDefaults();
            // Apply changes to viewer as 'temporary'
            mConflictHandler[i].saveToSettings(true);

            // notify comboboxes in move&view about potential change
            LLFloaterPreference* instance = LLFloaterReg::findTypedInstance<LLFloaterPreference>("preferences");
            if (instance)
            {
                instance->updateClickActionViews();
            }
        }

        updateTable();
        break;
    case 1: // Current
        mConflictHandler[mEditingMode].resetToDefaults();
        // Apply changes to viewer as 'temporary'
        mConflictHandler[mEditingMode].saveToSettings(true);

        if (mEditingMode == LLKeyConflictHandler::MODE_THIRD_PERSON)
        {
            // notify comboboxes in move&view about potential change
            LLFloaterPreference* instance = LLFloaterReg::findTypedInstance<LLFloaterPreference>("preferences");
            if (instance)
            {
                instance->updateClickActionViews();
            }
        }

        updateTable();
        break;
    case 2: // Cancel
    default:
        //exit;
        break;
    }
}

// Bypass to let Move & view read values without need to create own key binding handler
// Assumes third person view
// Might be better idea to just move whole mConflictHandler into LLFloaterPreference
bool LLPanelPreferenceControls::canKeyBindHandle(const std::string &control, EMouseClickType click, KEY key, MASK mask)
{
    S32 mode = LLKeyConflictHandler::MODE_THIRD_PERSON;
    if (mConflictHandler[mode].empty())
    {
        // opening for first time
        mConflictHandler[mode].loadFromSettings(LLKeyConflictHandler::MODE_THIRD_PERSON);
    }

    return mConflictHandler[mode].canHandleControl(control, click, key, mask);
}

// Bypass to let Move & view modify values without need to create own key binding handler
// Assumes third person view
// Might be better idea to just move whole mConflictHandler into LLFloaterPreference
void LLPanelPreferenceControls::setKeyBind(const std::string &control, EMouseClickType click, KEY key, MASK mask, bool set)
{
    S32 mode = LLKeyConflictHandler::MODE_THIRD_PERSON;
    if (mConflictHandler[mode].empty())
    {
        // opening for first time
        mConflictHandler[mode].loadFromSettings(LLKeyConflictHandler::MODE_THIRD_PERSON);
    }

    if (!mConflictHandler[mode].canAssignControl(mEditingControl))
    {
        return;
    }

    bool already_recorded = mConflictHandler[mode].canHandleControl(control, click, key, mask);
    if (set)
    {
        if (already_recorded)
        {
            // nothing to do
            return;
        }

        // find free spot to add data, if no free spot, assign to first
        S32 index = 0;
        for (S32 i = 0; i < 3; i++)
        {
            if (mConflictHandler[mode].getControl(control, i).isEmpty())
            {
                index = i;
                break;
            }
        }
        // At the moment 'ignore_mask' mask is mostly ignored, a placeholder
        // Todo: implement it since it's preferable for things like teleport to match
        // mask exactly but for things like running to ignore additional masks
        // Ideally this needs representation in keybindings UI
        bool ignore_mask = true;
        mConflictHandler[mode].registerControl(control, index, click, key, mask, ignore_mask);
    }
    else if (!set)
    {
        if (!already_recorded)
        {
            // nothing to do
            return;
        }

        // find specific control and reset it
        for (S32 i = 0; i < 3; i++)
        {
            LLKeyData data = mConflictHandler[mode].getControl(control, i);
            if (data.mMouse == click && data.mKey == key && data.mMask == mask)
            {
                mConflictHandler[mode].clearControl(control, i);
            }
        }
    }
}

void LLPanelPreferenceControls::updateAndApply()
{
    S32 mode = LLKeyConflictHandler::MODE_THIRD_PERSON;
    mConflictHandler[mode].saveToSettings(true);
    updateTable();
}

// from LLSetKeybindDialog's interface
bool LLPanelPreferenceControls::onSetKeyBind(EMouseClickType click, KEY key, MASK mask, bool all_modes)
{
    if (!mConflictHandler[mEditingMode].canAssignControl(mEditingControl))
    {
        return true;
    }

    if ( mEditingColumn > 0)
    {
        if (all_modes)
        {
            for (U32 i = 0; i < LLKeyConflictHandler::MODE_COUNT - 1; ++i)
            {
                if (mConflictHandler[i].empty())
                {
                    mConflictHandler[i].loadFromSettings((LLKeyConflictHandler::ESourceMode)i);
                }
                mConflictHandler[i].registerControl(mEditingControl, mEditingColumn - 1, click, key, mask, true);
                // Apply changes to viewer as 'temporary'
                mConflictHandler[i].saveToSettings(true);
            }
        }
        else
        {
            mConflictHandler[mEditingMode].registerControl(mEditingControl, mEditingColumn - 1, click, key, mask, true);
            // Apply changes to viewer as 'temporary'
            mConflictHandler[mEditingMode].saveToSettings(true);
        }
    }

    updateTable();

    if ((mEditingMode == LLKeyConflictHandler::MODE_THIRD_PERSON || all_modes)
        && (mEditingControl == "walk_to"
            || mEditingControl == "teleport_to"
            || click == CLICK_LEFT
            || click == CLICK_DOUBLELEFT))
    {
        // notify comboboxes in move&view about potential change
        LLFloaterPreference* instance = LLFloaterReg::findTypedInstance<LLFloaterPreference>("preferences");
        if (instance)
        {
            instance->updateClickActionViews();
        }
    }

    return true;
}

void LLPanelPreferenceControls::onDefaultKeyBind(bool all_modes)
{
    if (!mConflictHandler[mEditingMode].canAssignControl(mEditingControl))
    {
        return;
    }
    
    if (mEditingColumn > 0)
    {
        if (all_modes)
        {
            for (U32 i = 0; i < LLKeyConflictHandler::MODE_COUNT - 1; ++i)
            {
                if (mConflictHandler[i].empty())
                {
                    mConflictHandler[i].loadFromSettings((LLKeyConflictHandler::ESourceMode)i);
                }
                mConflictHandler[i].resetToDefault(mEditingControl, mEditingColumn - 1);
                // Apply changes to viewer as 'temporary'
                mConflictHandler[i].saveToSettings(true);
            }
        }
        else
        {
            mConflictHandler[mEditingMode].resetToDefault(mEditingControl, mEditingColumn - 1);
            // Apply changes to viewer as 'temporary'
            mConflictHandler[mEditingMode].saveToSettings(true);
        }
    }
    updateTable();

    if (mEditingMode == LLKeyConflictHandler::MODE_THIRD_PERSON || all_modes)
    {
        // notify comboboxes in move&view about potential change
        LLFloaterPreference* instance = LLFloaterReg::findTypedInstance<LLFloaterPreference>("preferences");
        if (instance)
        {
            instance->updateClickActionViews();
        }
    }
}

void LLPanelPreferenceControls::onCancelKeyBind()
{
    pControlsTable->deselectAllItems();
}

LLFloaterPreferenceProxy::LLFloaterPreferenceProxy(const LLSD& key)
	: LLFloater(key),
	  mSocksSettingsDirty(false)
{
	mCommitCallbackRegistrar.add("Proxy.OK",                boost::bind(&LLFloaterPreferenceProxy::onBtnOk, this));
	mCommitCallbackRegistrar.add("Proxy.Cancel",            boost::bind(&LLFloaterPreferenceProxy::onBtnCancel, this));
	mCommitCallbackRegistrar.add("Proxy.Change",            boost::bind(&LLFloaterPreferenceProxy::onChangeSocksSettings, this));
}

LLFloaterPreferenceProxy::~LLFloaterPreferenceProxy()
{
}

BOOL LLFloaterPreferenceProxy::postBuild()
{
	LLRadioGroup* socksAuth = getChild<LLRadioGroup>("socks5_auth_type");
	if (!socksAuth)
	{
		return FALSE;
	}
	if (socksAuth->getSelectedValue().asString() == "None")
	{
		getChild<LLLineEditor>("socks5_username")->setEnabled(false);
		getChild<LLLineEditor>("socks5_password")->setEnabled(false);
	}
	else
	{
		// Populate the SOCKS 5 credential fields with protected values.
		LLPointer<LLCredential> socks_cred = gSecAPIHandler->loadCredential("SOCKS5");
		getChild<LLLineEditor>("socks5_username")->setValue(socks_cred->getIdentifier()["username"].asString());
		getChild<LLLineEditor>("socks5_password")->setValue(socks_cred->getAuthenticator()["creds"].asString());
	}

	return TRUE;
}

void LLFloaterPreferenceProxy::onOpen(const LLSD& key)
{
	saveSettings();
}

void LLFloaterPreferenceProxy::onClose(bool app_quitting)
{
	if(app_quitting)
	{
		cancel();
	}

	if (mSocksSettingsDirty)
	{

		// If the user plays with the Socks proxy settings after login, it's only fair we let them know
		// it will not be updated until next restart.
		if (LLStartUp::getStartupState()>STATE_LOGIN_WAIT)
		{
			LLNotifications::instance().add("ChangeProxySettings", LLSD(), LLSD());
			mSocksSettingsDirty = false; // we have notified the user now be quiet again
		}
	}
}

void LLFloaterPreferenceProxy::saveSettings()
{
	// Save the value of all controls in the hierarchy
	mSavedValues.clear();
	std::list<LLView*> view_stack;
	view_stack.push_back(this);
	while(!view_stack.empty())
	{
		// Process view on top of the stack
		LLView* curview = view_stack.front();
		view_stack.pop_front();

		LLUICtrl* ctrl = dynamic_cast<LLUICtrl*>(curview);
		if (ctrl)
		{
			LLControlVariable* control = ctrl->getControlVariable();
			if (control)
			{
				mSavedValues[control] = control->getValue();
			}
		}

		// Push children onto the end of the work stack
		for (child_list_t::const_iterator iter = curview->getChildList()->begin();
				iter != curview->getChildList()->end(); ++iter)
		{
			view_stack.push_back(*iter);
		}
	}
}

void LLFloaterPreferenceProxy::onBtnOk()
{
	// commit any outstanding text entry
	if (hasFocus())
	{
		LLUICtrl* cur_focus = dynamic_cast<LLUICtrl*>(gFocusMgr.getKeyboardFocus());
		if (cur_focus && cur_focus->acceptsTextInput())
		{
			cur_focus->onCommit();
		}
	}

	// Save SOCKS proxy credentials securely if password auth is enabled
	LLRadioGroup* socksAuth = getChild<LLRadioGroup>("socks5_auth_type");
	if (socksAuth->getSelectedValue().asString() == "UserPass")
	{
		LLSD socks_id = LLSD::emptyMap();
		socks_id["type"] = "SOCKS5";
		socks_id["username"] = getChild<LLLineEditor>("socks5_username")->getValue().asString();

		LLSD socks_authenticator = LLSD::emptyMap();
		socks_authenticator["type"] = "SOCKS5";
		socks_authenticator["creds"] = getChild<LLLineEditor>("socks5_password")->getValue().asString();

		// Using "SOCKS5" as the "grid" argument since the same proxy
		// settings will be used for all grids and because there is no
		// way to specify the type of credential.
		LLPointer<LLCredential> socks_cred = gSecAPIHandler->createCredential("SOCKS5", socks_id, socks_authenticator);
		gSecAPIHandler->saveCredential(socks_cred, true);
	}
	else
	{
		// Clear SOCKS5 credentials since they are no longer needed.
		LLPointer<LLCredential> socks_cred = new LLCredential("SOCKS5");
		gSecAPIHandler->deleteCredential(socks_cred);
	}

	closeFloater(false);
}

void LLFloaterPreferenceProxy::onBtnCancel()
{
	if (hasFocus())
	{
		LLUICtrl* cur_focus = dynamic_cast<LLUICtrl*>(gFocusMgr.getKeyboardFocus());
		if (cur_focus && cur_focus->acceptsTextInput())
		{
			cur_focus->onCommit();
		}
		refresh();
	}

	cancel();
}

void LLFloaterPreferenceProxy::onClickCloseBtn(bool app_quitting)
{
	cancel();
}

void LLFloaterPreferenceProxy::cancel()
{

	for (control_values_map_t::iterator iter =  mSavedValues.begin();
			iter !=  mSavedValues.end(); ++iter)
	{
		LLControlVariable* control = iter->first;
		LLSD ctrl_value = iter->second;
		control->set(ctrl_value);
	}
	mSocksSettingsDirty = false;
	closeFloater();
}

void LLFloaterPreferenceProxy::onChangeSocksSettings() 
{
	mSocksSettingsDirty = true;

	LLRadioGroup* socksAuth = getChild<LLRadioGroup>("socks5_auth_type");
	if (socksAuth->getSelectedValue().asString() == "None")
	{
		getChild<LLLineEditor>("socks5_username")->setEnabled(false);
		getChild<LLLineEditor>("socks5_password")->setEnabled(false);
	}
	else
	{
		getChild<LLLineEditor>("socks5_username")->setEnabled(true);
		getChild<LLLineEditor>("socks5_password")->setEnabled(true);
	}

	// Check for invalid states for the other HTTP proxy radio
	LLRadioGroup* otherHttpProxy = getChild<LLRadioGroup>("other_http_proxy_type");
	if ((otherHttpProxy->getSelectedValue().asString() == "Socks" &&
			getChild<LLCheckBoxCtrl>("socks_proxy_enabled")->get() == FALSE )||(
					otherHttpProxy->getSelectedValue().asString() == "Web" &&
					getChild<LLCheckBoxCtrl>("web_proxy_enabled")->get() == FALSE ) )
	{
		otherHttpProxy->selectFirstItem();
	}

}

void LLFloaterPreference::onUpdateFilterTerm(bool force)
{
	LLWString seachValue = utf8str_to_wstring( mFilterEdit->getValue() );
	LLWStringUtil::toLower( seachValue );

	if( !mSearchData || (mSearchData->mLastFilter == seachValue && !force))
		return;

    if (mSearchDataDirty)
    {
        // Data exists, but is obsolete, regenerate
        collectSearchableItems();
    }

	mSearchData->mLastFilter = seachValue;

	if( !mSearchData->mRootTab )
		return;

	mSearchData->mRootTab->hightlightAndHide( seachValue );
    //filterIgnorableNotifications(); // <FS:Ansariel> Using different solution
	LLTabContainer *pRoot = getChild< LLTabContainer >( "pref core" );
	if( pRoot )
		pRoot->selectFirstTab();
}

void LLFloaterPreference::filterIgnorableNotifications()
{
    bool visible = getChildRef<LLScrollListCtrl>("enabled_popups").highlightMatchingItems(mFilterEdit->getValue());
    visible |= getChildRef<LLScrollListCtrl>("disabled_popups").highlightMatchingItems(mFilterEdit->getValue());

    if (visible)
    {
        getChildRef<LLTabContainer>("pref core").setTabVisibility(getChild<LLPanel>("msgs"), true);
    }
}

void collectChildren( LLView const *aView, ll::prefs::PanelDataPtr aParentPanel, ll::prefs::TabContainerDataPtr aParentTabContainer )
{
	if( !aView )
		return;

	llassert_always( aParentPanel || aParentTabContainer );

	LLView::child_list_const_iter_t itr = aView->beginChild();
	LLView::child_list_const_iter_t itrEnd = aView->endChild();

	while( itr != itrEnd )
	{
		LLView *pView = *itr;
		ll::prefs::PanelDataPtr pCurPanelData = aParentPanel;
		ll::prefs::TabContainerDataPtr pCurTabContainer = aParentTabContainer;
		if( !pView )
			continue;
		LLPanel const *pPanel = dynamic_cast< LLPanel const *>( pView );
		LLTabContainer const *pTabContainer = dynamic_cast< LLTabContainer const *>( pView );
		ll::ui::SearchableControl const *pSCtrl = dynamic_cast< ll::ui::SearchableControl const *>( pView );

		if( pTabContainer )
		{
			pCurPanelData.reset();

			pCurTabContainer = ll::prefs::TabContainerDataPtr( new ll::prefs::TabContainerData );
			pCurTabContainer->mTabContainer = const_cast< LLTabContainer *>( pTabContainer );
			pCurTabContainer->mLabel = pTabContainer->getLabel();
			pCurTabContainer->mPanel = 0;

			if( aParentPanel )
				aParentPanel->mChildPanel.push_back( pCurTabContainer );
			if( aParentTabContainer )
				aParentTabContainer->mChildPanel.push_back( pCurTabContainer );
		}
		else if( pPanel )
		{
			pCurTabContainer.reset();

			pCurPanelData = ll::prefs::PanelDataPtr( new ll::prefs::PanelData );
			pCurPanelData->mPanel = pPanel;
			pCurPanelData->mLabel = pPanel->getLabel();

			llassert_always( aParentPanel || aParentTabContainer );

			if( aParentTabContainer )
				aParentTabContainer->mChildPanel.push_back( pCurPanelData );
			else if( aParentPanel )
				aParentPanel->mChildPanel.push_back( pCurPanelData );
		}
		else if( pSCtrl && pSCtrl->getSearchText().size() )
		{
			ll::prefs::SearchableItemPtr item = ll::prefs::SearchableItemPtr( new ll::prefs::SearchableItem() );
			item->mView = pView;
			item->mCtrl = pSCtrl;

			item->mLabel = utf8str_to_wstring( pSCtrl->getSearchText() );
			LLWStringUtil::toLower( item->mLabel );

			llassert_always( aParentPanel || aParentTabContainer );

			if( aParentPanel )
				aParentPanel->mChildren.push_back( item );
			if( aParentTabContainer )
				aParentTabContainer->mChildren.push_back( item );
		}
		collectChildren( pView, pCurPanelData, pCurTabContainer );
		++itr;
	}
}

void LLFloaterPreference::collectSearchableItems()
{
	mSearchData.reset( nullptr );
	LLTabContainer *pRoot = getChild< LLTabContainer >( "pref core" );
	if( mFilterEdit && pRoot )
	{
		mSearchData.reset(new ll::prefs::SearchData() );

		ll::prefs::TabContainerDataPtr pRootTabcontainer = ll::prefs::TabContainerDataPtr( new ll::prefs::TabContainerData );
		pRootTabcontainer->mTabContainer = pRoot;
		pRootTabcontainer->mLabel = pRoot->getLabel();
		mSearchData->mRootTab = pRootTabcontainer;

		collectChildren( this, ll::prefs::PanelDataPtr(), pRootTabcontainer );
	}
	mSearchDataDirty = false;
}

void LLFloaterPreference::saveIgnoredNotifications()
{
    for (LLNotifications::TemplateMap::const_iterator iter = LLNotifications::instance().templatesBegin();
            iter != LLNotifications::instance().templatesEnd();
            ++iter)
    {
        LLNotificationTemplatePtr templatep = iter->second;
        LLNotificationFormPtr formp = templatep->mForm;

        LLNotificationForm::EIgnoreType ignore = formp->getIgnoreType();
        if (ignore <= LLNotificationForm::IGNORE_NO)
            continue;

        mIgnorableNotifs[templatep->mName] = !formp->getIgnored();
    }
}

void LLFloaterPreference::restoreIgnoredNotifications()
{
    for (std::map<std::string, bool>::iterator it = mIgnorableNotifs.begin(); it != mIgnorableNotifs.end(); ++it)
    {
        LLUI::getInstance()->mSettingGroups["ignores"]->setBOOL(it->first, it->second);
    }
}

// [SL:KB] - Patch: Viewer-CrashReporting | Checked: 2010-11-16 (Catznip-2.6.0a) | Added: Catznip-2.4.0b
static LLPanelInjector<LLPanelPreferenceCrashReports> t_pref_crashreports("panel_preference_crashreports");

LLPanelPreferenceCrashReports::LLPanelPreferenceCrashReports()
	: LLPanelPreference()
{
}

BOOL LLPanelPreferenceCrashReports::postBuild()
{
	S32 nCrashSubmitBehavior = gCrashSettings.getS32("CrashSubmitBehavior");

	LLCheckBoxCtrl* pSendCrashReports = getChild<LLCheckBoxCtrl>("checkSendCrashReports");
	pSendCrashReports->set(CRASH_BEHAVIOR_NEVER_SEND != nCrashSubmitBehavior);
	pSendCrashReports->setCommitCallback(boost::bind(&LLPanelPreferenceCrashReports::refresh, this));

	LLCheckBoxCtrl* pSendAlwaysAsk = getChild<LLCheckBoxCtrl>("checkSendCrashReportsAlwaysAsk");
	pSendAlwaysAsk->set(CRASH_BEHAVIOR_ASK == nCrashSubmitBehavior);

	LLCheckBoxCtrl* pSendSettings = getChild<LLCheckBoxCtrl>("checkSendSettings");
	pSendSettings->set(gCrashSettings.getBOOL("CrashSubmitSettings"));

	LLCheckBoxCtrl* pSendName = getChild<LLCheckBoxCtrl>("checkSendName");
	pSendName->set(gCrashSettings.getBOOL("CrashSubmitName"));

	getChild<LLTextBox>("textInformation4")->setTextArg("[URL]", getString("PrivacyPolicyUrl"));

#if LL_SEND_CRASH_REPORTS && defined(LL_BUGSPLAT)
	childSetVisible("textRestartRequired", true);
#endif

	refresh();

	return LLPanelPreference::postBuild();
}

void LLPanelPreferenceCrashReports::refresh()
{
	LLCheckBoxCtrl* pSendCrashReports = getChild<LLCheckBoxCtrl>("checkSendCrashReports");
	pSendCrashReports->setEnabled(TRUE);

	bool fEnable = pSendCrashReports->get();
	getChild<LLUICtrl>("checkSendCrashReportsAlwaysAsk")->setEnabled(fEnable);
	getChild<LLUICtrl>("checkSendSettings")->setEnabled(fEnable);
	getChild<LLUICtrl>("checkSendName")->setEnabled(fEnable);
}

void LLPanelPreferenceCrashReports::apply()
{
	LLCheckBoxCtrl* pSendCrashReports = getChild<LLCheckBoxCtrl>("checkSendCrashReports");
	LLCheckBoxCtrl* pSendAlwaysAsk = getChild<LLCheckBoxCtrl>("checkSendCrashReportsAlwaysAsk");
	if (pSendCrashReports->get())
		gCrashSettings.setS32("CrashSubmitBehavior", (pSendAlwaysAsk->get()) ? CRASH_BEHAVIOR_ASK : CRASH_BEHAVIOR_ALWAYS_SEND);
	else
		gCrashSettings.setS32("CrashSubmitBehavior", CRASH_BEHAVIOR_NEVER_SEND);

	LLCheckBoxCtrl* pSendSettings = getChild<LLCheckBoxCtrl>("checkSendSettings");
	gCrashSettings.setBOOL("CrashSubmitSettings", pSendSettings->get());

	LLCheckBoxCtrl* pSendName = getChild<LLCheckBoxCtrl>("checkSendName");
	gCrashSettings.setBOOL("CrashSubmitName", pSendName->get());
}

void LLPanelPreferenceCrashReports::cancel()
{
}
// [/SL:KB]

// [SL:KB] - Patch: Viewer-Skins | Checked: 2010-10-21 (Catznip-2.2)
static LLPanelInjector<LLPanelPreferenceSkins> t_pref_skins("panel_preference_skins");

LLPanelPreferenceSkins::LLPanelPreferenceSkins()
	: LLPanelPreference()
	, m_pSkinCombo(NULL)
	, m_pSkinThemeCombo(NULL)
	, m_pSkinPreview(NULL) // <FS:PP> FIRE-1689: Skins preview image
{
	m_Skin = gSavedSettings.getString("SkinCurrent");
	m_SkinTheme = gSavedSettings.getString("SkinCurrentTheme");
	m_SkinName = gSavedSettings.getString("FSSkinCurrentReadableName");
	m_SkinThemeName = gSavedSettings.getString("FSSkinCurrentThemeReadableName");

	const std::string strSkinsPath = gDirUtilp->getSkinBaseDir() + gDirUtilp->getDirDelimiter() + "skins.xml";
	llifstream fileSkins(strSkinsPath.c_str(), std::ios::binary);
	if (fileSkins.is_open())
	{
		LLSDSerialize::fromXMLDocument(m_SkinsInfo, fileSkins);
	}
}

BOOL LLPanelPreferenceSkins::postBuild()
{
	m_pSkinCombo = getChild<LLComboBox>("skin_combobox");
	if (m_pSkinCombo)
		m_pSkinCombo->setCommitCallback(boost::bind(&LLPanelPreferenceSkins::onSkinChanged, this));

	m_pSkinThemeCombo = getChild<LLComboBox>("theme_combobox");
	if (m_pSkinThemeCombo)
		m_pSkinThemeCombo->setCommitCallback(boost::bind(&LLPanelPreferenceSkins::onSkinThemeChanged, this));

	refreshSkinList();

	// <FS:PP> FIRE-1689: Skins preview image
	m_pSkinPreview = getChild<LLButton>("skin_preview");
	refreshPreviewImage();
	// </FS:PP>

	return LLPanelPreference::postBuild();
}

void LLPanelPreferenceSkins::apply()
{
	if ( (m_Skin != gSavedSettings.getString("SkinCurrent")) || (m_SkinTheme != gSavedSettings.getString("SkinCurrentTheme")) )
	{
		gSavedSettings.setString("SkinCurrent", m_Skin);
		gSavedSettings.setString("SkinCurrentTheme", m_SkinTheme);

		gSavedSettings.setString("FSSkinCurrentReadableName", m_SkinName);
		gSavedSettings.setString("FSSkinCurrentThemeReadableName", m_SkinThemeName);

		// <FS:AO> Some crude hardcoded preferences per skin. Without this, some defaults from the
		// current skin would be carried over, leading to confusion and a first experience with
		// the skin that the designer didn't intend.
		if (gSavedSettings.getBOOL("FSSkinClobbersToolbarPrefs"))
		{
			LL_INFOS() << "Clearing toolbar settings." << LL_ENDL;
			gSavedSettings.setBOOL("ResetToolbarSettings", TRUE);
		}

		if (m_Skin == "starlight" || m_Skin == "starlightcui")
		{
			std::string noteMessage;

			if (gSavedSettings.getBOOL("ShowMenuBarLocation"))
			{
				noteMessage = LLTrans::getString("skin_defaults_starlight_location");
				gSavedSettings.setBOOL("ShowMenuBarLocation", FALSE);
			}

			if (!gSavedSettings.getBOOL("ShowNavbarNavigationPanel"))
			{
				if (!noteMessage.empty())
				{
					noteMessage += "\n";
				}
				noteMessage += LLTrans::getString("skin_defaults_starlight_navbar");
				gSavedSettings.setBOOL("ShowNavbarNavigationPanel", TRUE);
			}

			if (!noteMessage.empty())
			{
				LLSD args;
				args["MESSAGE"] = noteMessage;
				LLNotificationsUtil::add("SkinDefaultsChangeSettings", args, LLSD(), boost::bind(&LLPanelPreferenceSkins::showSkinChangeNotification, this));
				return;
			}
		}
		// </FS:AO>

		showSkinChangeNotification();
	}
}

void LLPanelPreferenceSkins::showSkinChangeNotification()
{
	LLSD args, payload;
	LLNotificationsUtil::add("ChangeSkin",
								args,
								payload,
								boost::bind(&LLPanelPreferenceSkins::callbackRestart, this, _1, _2));
}

void LLPanelPreferenceSkins::callbackRestart(const LLSD& notification, const LLSD& response)
{
	S32 option = LLNotificationsUtil::getSelectedOption(notification, response);
	if (2 == option) // Ok button
	{
		return;
	}
	if (0 == option) // Restart
	{
		LL_INFOS() << "User requested quit" << LL_ENDL;
		LLAppViewer::instance()->requestQuit();
	}
}

void LLPanelPreferenceSkins::cancel()
{
	m_Skin = gSavedSettings.getString("SkinCurrent");
	m_SkinTheme = gSavedSettings.getString("SkinCurrentTheme");
	m_SkinName = gSavedSettings.getString("FSSkinCurrentReadableName");
	m_SkinThemeName = gSavedSettings.getString("FSSkinCurrentThemeReadableName");
	refreshSkinList();
	refreshPreviewImage(); // <FS:PP> FIRE-1689: Skins preview image
}

void LLPanelPreferenceSkins::onSkinChanged()
{
	m_Skin = (m_pSkinCombo) ? m_pSkinCombo->getSelectedValue().asString() : "default";
	refreshSkinThemeList();
	m_SkinTheme = (m_pSkinThemeCombo) ? m_pSkinThemeCombo->getSelectedValue().asString() : "";

	m_SkinName = m_pSkinCombo->getSelectedItemLabel();
	m_SkinThemeName = m_pSkinThemeCombo->getSelectedItemLabel();
	refreshPreviewImage(); // <FS:PP> FIRE-1689: Skins preview image
}

void LLPanelPreferenceSkins::onSkinThemeChanged()
{
	m_SkinTheme = (m_pSkinThemeCombo) ? m_pSkinThemeCombo->getSelectedValue().asString() : "";
	m_SkinThemeName = m_pSkinThemeCombo->getSelectedItemLabel();
	refreshPreviewImage(); // <FS:PP> FIRE-1689: Skins preview image
}

void LLPanelPreferenceSkins::refreshSkinList()
{
	if (!m_pSkinCombo)
		return;

	m_pSkinCombo->clearRows();
	for (LLSD::array_const_iterator itSkinInfo = m_SkinsInfo.beginArray(), endSkinInfo = m_SkinsInfo.endArray();
			itSkinInfo != endSkinInfo; ++itSkinInfo)
	{
		const LLSD& sdSkin = *itSkinInfo;
		std::string strPath = gDirUtilp->getSkinBaseDir();
		gDirUtilp->append(strPath, sdSkin["folder"].asString());
		if (gDirUtilp->fileExists(strPath))
		{
			m_pSkinCombo->add(sdSkin["name"].asString(), sdSkin["folder"]);
		}
	}
	
	BOOL fFound = m_pSkinCombo->setSelectedByValue(m_Skin, TRUE);
	if (!fFound)
	{
		m_pSkinCombo->setSelectedByValue("default", TRUE);
	}

	refreshSkinThemeList();
}

void LLPanelPreferenceSkins::refreshSkinThemeList()
{
	if (!m_pSkinThemeCombo)
		return;

	m_pSkinThemeCombo->clearRows();
	for (LLSD::array_const_iterator itSkinInfo = m_SkinsInfo.beginArray(), endSkinInfo = m_SkinsInfo.endArray(); 
			itSkinInfo != endSkinInfo; ++itSkinInfo)
	{
		const LLSD& sdSkin = *itSkinInfo;
		if (sdSkin["folder"].asString() == m_Skin)
		{
			const LLSD& sdThemes = sdSkin["themes"];
			for (LLSD::array_const_iterator itTheme = sdThemes.beginArray(), endTheme = sdThemes.endArray(); itTheme != endTheme; ++itTheme)
			{
				const LLSD& sdTheme = *itTheme;
				std::string strPath = gDirUtilp->getSkinBaseDir();
				gDirUtilp->append(strPath, sdSkin["folder"].asString());
				gDirUtilp->append(strPath, "themes");
				gDirUtilp->append(strPath, sdTheme["folder"].asString());
				if ( (gDirUtilp->fileExists(strPath)) || (sdTheme["folder"].asString().empty()) )
				{
					m_pSkinThemeCombo->add(sdTheme["name"].asString(), sdTheme["folder"]);
				}
			}
			break;
		}
	}

	BOOL fFound = m_pSkinThemeCombo->setSelectedByValue(m_SkinTheme, TRUE);
	if (!fFound)
	{
		m_pSkinThemeCombo->selectFirstItem();
	}
}
// [/SL:KB]

// <FS:PP> FIRE-1689: Skins preview image
void LLPanelPreferenceSkins::refreshPreviewImage()
{
	std::string previewImageName = "skin " + m_SkinName + " " + m_SkinThemeName;
	LLStringUtil::toLower(previewImageName);
	m_pSkinPreview->setImages(previewImageName, previewImageName);
}
// </FS:PP>

// <FS:Zi> Backup Settings
// copied from llxfer_file.cpp - Hopefully this will be part of LLFile some day -Zi
// added a safeguard so the destination file is only created when the source file exists -Zi
S32 copy_prefs_file(const std::string& from, const std::string& to)
{
	LL_WARNS() << "copying " << from << " to " << to << LL_ENDL;
	S32 rv = 0;
	LLFILE* in = LLFile::fopen(from, "rb");	/*Flawfinder: ignore*/
	if(!in)
	{
		LL_WARNS() << "couldn't open source file " << from << " - copy aborted." << LL_ENDL;
		return -1;
	}

	LLFILE* out = LLFile::fopen(to, "wb");	/*Flawfinder: ignore*/
	if(!out)
	{
		fclose(in);
		LL_WARNS() << "couldn't open destination file " << to << " - copy aborted." << LL_ENDL;
		return -1;
	}

	S32 read = 0;
	const S32 COPY_BUFFER_SIZE = 16384;
	U8 buffer[COPY_BUFFER_SIZE];
	while(((read = fread(buffer, 1, sizeof(buffer), in)) > 0)
		  && (fwrite(buffer, 1, read, out) == (U32)read));		/* Flawfinder : ignore */
	if(ferror(in) || ferror(out)) rv = -2;
	
	if(in) fclose(in);
	if(out) fclose(out);
	
	return rv;
}

static LLPanelInjector<FSPanelPreferenceBackup> t_pref_backup("panel_preference_backup");

FSPanelPreferenceBackup::FSPanelPreferenceBackup() : LLPanelPreference()
{
	mCommitCallbackRegistrar.add("Pref.SetBackupSettingsPath",	boost::bind(&FSPanelPreferenceBackup::onClickSetBackupSettingsPath, this));
	mCommitCallbackRegistrar.add("Pref.BackupSettings",			boost::bind(&FSPanelPreferenceBackup::onClickBackupSettings, this));
	mCommitCallbackRegistrar.add("Pref.RestoreSettings",		boost::bind(&FSPanelPreferenceBackup::onClickRestoreSettings, this));
	mCommitCallbackRegistrar.add("Pref.BackupSelectAll",		boost::bind(&FSPanelPreferenceBackup::onClickSelectAll, this));
	mCommitCallbackRegistrar.add("Pref.BackupDeselectAll",		boost::bind(&FSPanelPreferenceBackup::onClickDeselectAll, this));
}

BOOL FSPanelPreferenceBackup::postBuild()
{
	// <FS:Zi> Backup Settings
	// Apparently, line editors don't update with their settings controls, so do that manually here
	std::string dir_name = gSavedSettings.getString("SettingsBackupPath");
	getChild<LLLineEditor>("settings_backup_path")->setValue(dir_name);
	// </FS:Zi>
	
	// <FS:Beq>
	#if !defined OPENSIM
	// Note: Windlight setting restore is enabled in OPENSIM bulds irrespective of grid (or pre-login)
	// windlights settings folders are not grid specific and thus neither is the restore.
	// if windlight folders existsed they will be backed up on all builds but for SL only builds they will not be restored.

	LLScrollListCtrl* globalFoldersScrollList = getChild<LLScrollListCtrl>("restore_global_folders_list");
	std::vector<LLScrollListItem*> globalFoldersList = globalFoldersScrollList->getAllData();
	for (const auto item : globalFoldersList)
	{
		// if it is windlight related remove it.
		if (item->getValue().asString().rfind("windlight",0) == 0)
		{
			LL_INFOS() << "removing windlight folder (no longer used in SL) : " << item->getValue().asString() << " index: " << globalFoldersScrollList->getItemIndex(item) << LL_ENDL;
			globalFoldersScrollList->deleteSingleItem(globalFoldersScrollList->getItemIndex(item));
		}
	}
	#endif
	// </FS:Beq>
	return LLPanelPreference::postBuild();
}

void FSPanelPreferenceBackup::onClickSetBackupSettingsPath()
{
	std::string dir_name = gSavedSettings.getString("SettingsBackupPath");
	(new LLDirPickerThread(boost::bind(&FSPanelPreferenceBackup::changeBackupSettingsPath, this, _1, _2), dir_name))->getFile();
}

void FSPanelPreferenceBackup::changeBackupSettingsPath(const std::vector<std::string>& filenames, std::string proposed_name)
{
	std::string dir_name = filenames[0];
	if (!dir_name.empty() && dir_name != proposed_name)
	{
		gSavedSettings.setString("SettingsBackupPath", dir_name);
		getChild<LLLineEditor>("settings_backup_path")->setValue(dir_name);
	}
}

void FSPanelPreferenceBackup::onClickBackupSettings()
{
	
	LLSD args;
	args["DIRECTORY"] = gSavedSettings.getString("SettingsBackupPath");
	LLNotificationsUtil::add("SettingsConfirmBackup", args, LLSD(),
		boost::bind(&FSPanelPreferenceBackup::doBackupSettings, this, _1, _2));
}

void FSPanelPreferenceBackup::doBackupSettings(const LLSD& notification, const LLSD& response)
{
	LL_INFOS("SettingsBackup") << "entered" << LL_ENDL;
	
	S32 option = LLNotificationsUtil::getSelectedOption(notification, response);
	if ( option == 1 ) // CANCEL
	{
		LL_INFOS("SettingsBackup") << "backup cancelled" << LL_ENDL;
		return;
	}
	
	// Get settings backup path
	std::string dir_name = gSavedSettings.getString("SettingsBackupPath");

	// If we don't have a path yet, ask the user
	if (dir_name.empty())
	{
		LL_INFOS("SettingsBackup") << "ask user for backup path" << LL_ENDL;
		onClickSetBackupSettingsPath();
	}

	// Remember the backup path
	dir_name = gSavedSettings.getString("SettingsBackupPath");

	// If the backup path is still empty, complain to the user and do nothing else
	if (dir_name.empty())
	{
		LL_INFOS("SettingsBackup") << "backup path empty" << LL_ENDL;
		LLNotificationsUtil::add("BackupPathEmpty");
		return;
	}

	// Try to make sure the folder exists
	LLFile::mkdir(dir_name.c_str());
	// If the folder is still not there, give up
	if (!LLFile::isdir(dir_name.c_str()))
	{
		LL_WARNS("SettingsBackup") << "backup path does not exist or could not be created" << LL_ENDL;
		LLNotificationsUtil::add("BackupPathDoesNotExistOrCreateFailed");
		return;
	}

	// define a couple of control groups to store the settings to back up
	LLControlGroup backup_global_controls("BackupGlobal");
	LLControlGroup backup_per_account_controls("BackupPerAccount");

	// functor that will go over all settings in a control group and copy the ones that are
	// meant to be backed up
	struct f : public LLControlGroup::ApplyFunctor
	{
		LLControlGroup* group;	// our control group that will hold the backup controls
		f(LLControlGroup* g) : group(g) {}	// constructor, initializing group variable
		virtual void apply(const std::string& name, LLControlVariable* control)
		{
			if (!control->isPersisted() && !control->isBackupable())
			{
				LL_INFOS("SettingsBackup") << "Settings control " << control->getName() << ": non persistant controls don't need to be set not backupable." << LL_ENDL;
				return;
			}

			// only backup settings that are not default, are persistent an are marked as "safe" to back up
			if (!control->isDefault() && control->isPersisted() && control->isBackupable())
			{
				LL_WARNS() << control->getName() << LL_ENDL;
				// copy the control to our backup group
				(*group).declareControl(
					control->getName(),
					control->type(),
					control->getValue(),
					control->getComment(),
					SANITY_TYPE_NONE,
					LLSD(),
					std::string(),
					LLControlVariable::PERSIST_NONDFT);	// need to set persisitent flag, or it won't be saved
			}
		}
	} func_global(&backup_global_controls), func_per_account(&backup_per_account_controls);

	// run backup on global controls
	LL_INFOS("SettingsBackup") << "running functor on global settings" << LL_ENDL;
	gSavedSettings.applyToAll(&func_global);

	// make sure to write color preferences before copying them
	LL_INFOS("SettingsBackup") << "saving UI color table" << LL_ENDL;
	LLUIColorTable::instance().saveUserSettings();

	// set it to save defaults, too (FALSE), because our declaration automatically
	// makes the value default
	std::string backup_global_name = gDirUtilp->getExpandedFilename(LL_PATH_NONE, dir_name,
				LLAppViewer::instance()->getSettingsFilename("Default","Global"));
	LL_INFOS("SettingsBackup") << "saving backup global settings" << LL_ENDL;
	backup_global_controls.saveToFile(backup_global_name, FALSE);

	// Get scroll list control that holds the list of global files
	LLScrollListCtrl* globalScrollList = getChild<LLScrollListCtrl>("restore_global_files_list");
	// Pull out all data
	std::vector<LLScrollListItem*> globalFileList = globalScrollList->getAllData();
	// Go over each entry
	for (size_t index = 0; index < globalFileList.size(); ++index)
	{
		// Get the next item in the list
		LLScrollListItem* item = globalFileList[index];
		// Don't bother with the checkbox and get the path, since we back up all files
		// and only restore selectively
		std::string file = item->getColumn(2)->getValue().asString();
		LL_INFOS("SettingsBackup") << "copying global file " << file << LL_ENDL;
		copy_prefs_file(
			gDirUtilp->getExpandedFilename(LL_PATH_USER_SETTINGS, file),
			gDirUtilp->getExpandedFilename(LL_PATH_NONE, dir_name, file));
	}

	// Only back up per-account settings when the path is available, meaning, the user
	// has logged in
	std::string per_account_name = gDirUtilp->getExpandedFilename(LL_PATH_PER_SL_ACCOUNT,
				LLAppViewer::instance()->getSettingsFilename("Default", "PerAccount"));
	if (!per_account_name.empty())
	{
		// get path and file names to the relevant settings files
		std::string userlower = gDirUtilp->getBaseFileName(gDirUtilp->getLindenUserDir(), false);
		std::string backup_per_account_folder = dir_name+gDirUtilp->getDirDelimiter() + userlower;
		std::string backup_per_account_name = gDirUtilp->getExpandedFilename(LL_PATH_NONE, backup_per_account_folder,
					LLAppViewer::instance()->getSettingsFilename("Default", "PerAccount"));

		// Make sure to persist settings to file before we copy them
		FSAvatarRenderPersistence::instance().saveAvatarRenderSettings();

		LL_INFOS("SettingsBackup") << "copying per account settings" << LL_ENDL;
		// create per-user folder if it doesn't exist yet
		LLFile::mkdir(backup_per_account_folder.c_str());

		// check if the path is actually a folder
		if (LLFile::isdir(backup_per_account_folder.c_str()))
		{
			// run backup on per-account controls
			LL_INFOS("SettingsBackup") << "running functor on per account settings" << LL_ENDL;
			gSavedPerAccountSettings.applyToAll(&func_per_account);
			// save defaults here as well (FALSE)
			LL_INFOS("SettingsBackup") << "saving backup per account settings" << LL_ENDL;
			backup_per_account_controls.saveToFile(backup_per_account_name, FALSE);

			// Get scroll list control that holds the list of per account files
			LLScrollListCtrl* perAccountScrollList = getChild<LLScrollListCtrl>("restore_per_account_files_list");
			// Pull out all data
			std::vector<LLScrollListItem*> perAccountFileList = perAccountScrollList->getAllData();
			// Go over each entry
			for (size_t index = 0; index < perAccountFileList.size(); ++index)
			{

				// Get the next item in the list
				LLScrollListItem* item = perAccountFileList[index];
				// Don't bother with the checkbox and get the path, since we back up all files
				// and only restore selectively

				std::string file = item->getColumn(2)->getValue().asString();
				LL_INFOS("SettingsBackup") << "copying per account file " << file << LL_ENDL;
				copy_prefs_file(
					gDirUtilp->getExpandedFilename(LL_PATH_PER_SL_ACCOUNT, file),
					gDirUtilp->getExpandedFilename(LL_PATH_NONE, backup_per_account_folder, file));
			}
		}
		else
		{
			LL_WARNS("SettingsBackup") << backup_per_account_folder << " is not a folder. Per account settings save aborted." << LL_ENDL;
		}
	}

	// Get scroll list control that holds the list of global folders
	LLScrollListCtrl* globalFoldersScrollList = getChild<LLScrollListCtrl>("restore_global_folders_list");
	// Pull out all data
	std::vector<LLScrollListItem*> globalFoldersList = globalFoldersScrollList->getAllData();
	// Go over each entry
	for (size_t index = 0; index < globalFoldersList.size(); ++index)
	{
		// Get the next item in the list
		LLScrollListItem* item = globalFoldersList[index];
		// Don't bother with the checkbox and get the path, since we back up all folders
		// and only restore selectively
		if (item->getValue().asString() != "presets")
		{
			std::string folder = item->getColumn(2)->getValue().asString();

			std::string folder_name = gDirUtilp->getExpandedFilename(LL_PATH_USER_SETTINGS, folder) + gDirUtilp->getDirDelimiter();
			std::string backup_folder_name = gDirUtilp->getExpandedFilename(LL_PATH_NONE, dir_name, folder) + gDirUtilp->getDirDelimiter();

			LL_INFOS("SettingsBackup") << "backing up global folder: " << folder_name << LL_ENDL;

			// create folder if it's not there already
			LLFile::mkdir(backup_folder_name.c_str());

			std::string file_name;
			while (gDirUtilp->getNextFileInDir(folder_name, "*", file_name))
			{
				LL_INFOS("SettingsBackup") << "found entry: " << folder_name + file_name << LL_ENDL;
				// only copy files, not subfolders
				if (LLFile::isfile(folder_name + file_name.c_str()))
				{
					copy_prefs_file(folder_name + file_name, backup_folder_name + file_name);
				}
				else
				{
					LL_INFOS("SettingsBackup") << "skipping subfolder " << folder_name + file_name << LL_ENDL;
				}
			}
		}
		else
		{
			LLFile::mkdir(gDirUtilp->getExpandedFilename(LL_PATH_NONE, dir_name, PRESETS_DIR));

			std::string presets_folder = gDirUtilp->getExpandedFilename(LL_PATH_USER_SETTINGS, PRESETS_DIR) + gDirUtilp->getDirDelimiter();
			std::string graphics_presets_folder = gDirUtilp->getExpandedFilename(LL_PATH_USER_SETTINGS, PRESETS_DIR, PRESETS_GRAPHIC) + gDirUtilp->getDirDelimiter();
			std::string camera_presets_folder =  gDirUtilp->getExpandedFilename(LL_PATH_USER_SETTINGS, PRESETS_DIR, PRESETS_CAMERA) + gDirUtilp->getDirDelimiter();

			if (LLFile::isdir(graphics_presets_folder))
			{
				LLFile::mkdir(gDirUtilp->getExpandedFilename(LL_PATH_NONE, dir_name, PRESETS_DIR, PRESETS_GRAPHIC));

				std::string file_name;
				while (gDirUtilp->getNextFileInDir(graphics_presets_folder, "*", file_name))
				{
					std::string source = gDirUtilp->getExpandedFilename(LL_PATH_NONE, graphics_presets_folder, file_name);

					if (LLFile::isfile(source.c_str()))
					{
						std::string target = gDirUtilp->add(gDirUtilp->add(gDirUtilp->add(dir_name, PRESETS_DIR), PRESETS_GRAPHIC), file_name);
						copy_prefs_file(source, target);
					}
				}
			}

			if (LLFile::isdir(camera_presets_folder))
			{
				LLFile::mkdir(gDirUtilp->getExpandedFilename(LL_PATH_NONE, dir_name, PRESETS_DIR, PRESETS_CAMERA));

				std::string file_name;
				while (gDirUtilp->getNextFileInDir(camera_presets_folder, "*", file_name))
				{
					std::string source = gDirUtilp->getExpandedFilename(LL_PATH_NONE, camera_presets_folder, file_name);

					if (LLFile::isfile(source.c_str()))
					{
						std::string target = gDirUtilp->add(gDirUtilp->add(gDirUtilp->add(dir_name, PRESETS_DIR), PRESETS_CAMERA), file_name);
						copy_prefs_file(source, target);
					}
				}
			}
		}
	}

	LLNotificationsUtil::add("BackupFinished");
}

void FSPanelPreferenceBackup::onClickRestoreSettings()
{
	// ask the user if they really want to restore and restart
	LLNotificationsUtil::add("SettingsRestoreNeedsLogout", LLSD(), LLSD(), boost::bind(&FSPanelPreferenceBackup::doRestoreSettings, this, _1, _2));
}

void FSPanelPreferenceBackup:: doRestoreSettings(const LLSD& notification, const LLSD& response)
{
	LL_INFOS("SettingsBackup") << "entered" << LL_ENDL;
	// Check the user's answer about restore and restart
	S32 option = LLNotificationsUtil::getSelectedOption(notification, response);

	// If canceled, do nothing
	if (option == 1)
	{
		LL_INFOS("SettingsBackup") << "restore canceled" << LL_ENDL;
		return;
	}

	// Get settings backup path
	std::string dir_name = gSavedSettings.getString("SettingsBackupPath");

	// Backup path is empty, ask the user where to find the backup
	if (dir_name.empty())
	{
		LL_INFOS("SettingsBackup") << "ask user for path to restore from" << LL_ENDL;
		onClickSetBackupSettingsPath();
	}

	// Remember the backup path
	dir_name = gSavedSettings.getString("SettingsBackupPath");

	// If the backup path is still empty, complain to the user and do nothing else
	if (dir_name.empty())
	{
		LL_INFOS("SettingsBackup") << "restore path empty" << LL_ENDL;
		LLNotificationsUtil::add("BackupPathEmpty");
		return;
	}

	// If the path does not exist, give up
	if (!LLFile::isdir(dir_name.c_str()))
	{
		LL_INFOS("SettingsBackup") << "backup path does not exist" << LL_ENDL;
		LLNotificationsUtil::add("BackupPathDoesNotExist");
		return;
	}

	// Close the window so the restored settings can't be destroyed by the user
	LLFloaterPreference* instance = LLFloaterReg::findTypedInstance<LLFloaterPreference>("preferences");
	if (instance)
	{
		instance->onBtnOK(LLSD());
	}

	if (gSavedSettings.getBOOL("RestoreGlobalSettings"))
	{
		// Get path and file names to backup and restore settings path
		std::string global_name = gSavedSettings.getString("ClientSettingsFile");
		std::string backup_global_name = gDirUtilp->getExpandedFilename(LL_PATH_NONE, dir_name,
					LLAppViewer::instance()->getSettingsFilename("Default", "Global"));

		// start clean
		LL_INFOS("SettingsBackup") << "clearing global settings" << LL_ENDL;
		gSavedSettings.resetToDefaults();

		// run restore on global controls
		LL_INFOS("SettingsBackup") << "restoring global settings from backup" << LL_ENDL;
		gSavedSettings.loadFromFile(backup_global_name);
		LL_INFOS("SettingsBackup") << "saving global settings" << LL_ENDL;
		gSavedSettings.saveToFile(global_name, TRUE);
	}

	// Get scroll list control that holds the list of global files
	LLScrollListCtrl* globalScrollList = getChild<LLScrollListCtrl>("restore_global_files_list");
	// Pull out all data
	std::vector<LLScrollListItem*> globalFileList = globalScrollList->getAllData();
	// Go over each entry
	for (size_t index = 0; index < globalFileList.size(); ++index)
	{
		// Get the next item in the list
		LLScrollListItem* item = globalFileList[index];
		// Look at the first column and make sure it's a checkbox control
		LLScrollListCheck* checkbox = dynamic_cast<LLScrollListCheck*>(item->getColumn(0));
		if (!checkbox)
			continue;
		// Only restore if this item is checked on
		if (checkbox->getCheckBox()->getValue().asBoolean())
		{
			// Get the path to restore for this item
			std::string file = item->getColumn(2)->getValue().asString();
			LL_INFOS("SettingsBackup") << "copying global file " << file << LL_ENDL;
			copy_prefs_file(
				gDirUtilp->getExpandedFilename(LL_PATH_NONE, dir_name, file),
				gDirUtilp->getExpandedFilename(LL_PATH_USER_SETTINGS, file));
		}
	}

	// Only restore per-account settings when the path is available
	std::string per_account_name = gDirUtilp->getExpandedFilename(LL_PATH_PER_SL_ACCOUNT,
				LLAppViewer::instance()->getSettingsFilename("Default", "PerAccount"));
	if (!per_account_name.empty())
	{
		// Get path and file names to the relevant settings files
		std::string userlower = gDirUtilp->getBaseFileName(gDirUtilp->getLindenUserDir(), false);
		std::string backup_per_account_folder = dir_name + gDirUtilp->getDirDelimiter() + userlower;
		std::string backup_per_account_name = gDirUtilp->getExpandedFilename(LL_PATH_NONE, backup_per_account_folder,
					LLAppViewer::instance()->getSettingsFilename("Default", "PerAccount"));

		if (gSavedSettings.getBOOL("RestorePerAccountSettings"))
		{
			// run restore on per-account controls
			LL_INFOS("SettingsBackup") << "restoring per account settings" << LL_ENDL;
			gSavedPerAccountSettings.loadFromFile(backup_per_account_name);
			LL_INFOS("SettingsBackup") << "saving per account settings" << LL_ENDL;
			gSavedPerAccountSettings.saveToFile(per_account_name, TRUE);
		}

		// Get scroll list control that holds the list of per account files
		LLScrollListCtrl* perAccountScrollList = getChild<LLScrollListCtrl>("restore_per_account_files_list");
		// Pull out all data
		std::vector<LLScrollListItem*> perAccountFileList = perAccountScrollList->getAllData();
		// Go over each entry
		for (size_t index = 0; index < perAccountFileList.size(); ++index)
		{
			// Get the next item in the list
			LLScrollListItem* item = perAccountFileList[index];
			// Look at the first column and make sure it's a checkbox control
			LLScrollListCheck* checkbox = dynamic_cast<LLScrollListCheck*>(item->getColumn(0));
			if (!checkbox)
				continue;
			// Only restore if this item is checked on
			if (checkbox->getCheckBox()->getValue().asBoolean())
			{
				// Get the path to restore for this item
				std::string file = item->getColumn(2)->getValue().asString();
				LL_INFOS("SettingsBackup") << "copying per account file " << file << LL_ENDL;
				copy_prefs_file(
					gDirUtilp->getExpandedFilename(LL_PATH_NONE, backup_per_account_folder, file),
					gDirUtilp->getExpandedFilename(LL_PATH_PER_SL_ACCOUNT, file));
			}
		}

		// toolbars get overwritten when LLToolbarView is destroyed, so make sure
		// the toolbars are updated here already
		LL_INFOS("SettingsBackup") << "clearing toolbars" << LL_ENDL;
		gToolBarView->clearToolbars();
		LL_INFOS("SettingsBackup") << "reloading toolbars" << LL_ENDL;
		gToolBarView->loadToolbars(FALSE);
#ifdef OPENSIM
		if (LLGridManager::instance().isInOpenSim())
		{
			LL_INFOS("SettingsBackup") << "reloading group mute list" << LL_ENDL;
			exoGroupMuteList::instance().loadMuteList();
		}
#endif
		FSAvatarRenderPersistence::instance().loadAvatarRenderSettings();

		LLPanelMainInventory::sSaveFilters = false;
		LLFavoritesOrderStorage::mSaveOnExit = false;
	}

	// Get scroll list control that holds the list of global folders
	LLScrollListCtrl* globalFoldersScrollList = getChild<LLScrollListCtrl>("restore_global_folders_list");
	// Pull out all data
	std::vector<LLScrollListItem*> globalFoldersList = globalFoldersScrollList->getAllData();
	// Go over each entry
	for (size_t index = 0; index < globalFoldersList.size(); ++index)
	{
		// Get the next item in the list
		LLScrollListItem* item = globalFoldersList[index];
		// Look at the first column and make sure it's a checkbox control
		LLScrollListCheck* checkbox = dynamic_cast<LLScrollListCheck*>(item->getColumn(0));
		if (!checkbox)
			continue;
		// Only restore if this item is checked on
		if (checkbox->getCheckBox()->getValue().asBoolean())
		{
			if (item->getValue().asString() != "presets")
			{
				// Get the path to restore for this item
				std::string folder = item->getColumn(2)->getValue().asString();

				std::string folder_name = gDirUtilp->getExpandedFilename(LL_PATH_USER_SETTINGS, folder) + gDirUtilp->getDirDelimiter();
				std::string backup_folder_name = gDirUtilp->getExpandedFilename(LL_PATH_NONE, dir_name, folder) + gDirUtilp->getDirDelimiter();

				LL_INFOS("SettingsBackup") << "restoring global folder: " << folder_name << LL_ENDL;

				// create folder if it's not there already
				LLFile::mkdir(folder_name.c_str());

				std::string file_name;
				while (gDirUtilp->getNextFileInDir(backup_folder_name, "*", file_name))
				{
					LL_INFOS("SettingsBackup") << "found entry: " << backup_folder_name + file_name << LL_ENDL;
					// only restore files, not subfolders
					if (LLFile::isfile(backup_folder_name + file_name.c_str()))
					{
						copy_prefs_file(backup_folder_name + file_name, folder_name + file_name);
					}
					else
					{
						LL_INFOS("SettingsBackup") << "skipping subfolder " << backup_folder_name + file_name << LL_ENDL;
					}
				}
			}
			else
			{
				LLFile::mkdir(gDirUtilp->getExpandedFilename(LL_PATH_USER_SETTINGS, PRESETS_DIR));

				std::string presets_folder = gDirUtilp->getExpandedFilename(LL_PATH_NONE, dir_name, PRESETS_DIR) + gDirUtilp->getDirDelimiter();
				std::string graphics_presets_folder = gDirUtilp->getExpandedFilename(LL_PATH_NONE, dir_name, PRESETS_DIR, PRESETS_GRAPHIC) + gDirUtilp->getDirDelimiter();
				std::string camera_presets_folder =  gDirUtilp->getExpandedFilename(LL_PATH_NONE, dir_name, PRESETS_DIR, PRESETS_CAMERA) + gDirUtilp->getDirDelimiter();

				if (LLFile::isdir(graphics_presets_folder))
				{
					LLFile::mkdir(gDirUtilp->getExpandedFilename(LL_PATH_USER_SETTINGS, PRESETS_DIR, PRESETS_GRAPHIC));

					std::string file_name;
					while (gDirUtilp->getNextFileInDir(graphics_presets_folder, "*", file_name))
					{
						std::string source = gDirUtilp->getExpandedFilename(LL_PATH_NONE, graphics_presets_folder, file_name);

						if (LLFile::isfile(source.c_str()))
						{
							std::string target = gDirUtilp->add(gDirUtilp->getExpandedFilename(LL_PATH_USER_SETTINGS, PRESETS_DIR, PRESETS_GRAPHIC), file_name);
							copy_prefs_file(source, target);
						}
					}
				}

				if (LLFile::isdir(camera_presets_folder))
				{
					LLFile::mkdir(gDirUtilp->getExpandedFilename(LL_PATH_USER_SETTINGS, PRESETS_DIR, PRESETS_CAMERA));

					std::string file_name;
					while (gDirUtilp->getNextFileInDir(camera_presets_folder, "*", file_name))
					{
						std::string source = gDirUtilp->getExpandedFilename(LL_PATH_NONE, camera_presets_folder, file_name);

						if (LLFile::isfile(source.c_str()))
						{
							std::string target = gDirUtilp->add(gDirUtilp->getExpandedFilename(LL_PATH_USER_SETTINGS, PRESETS_DIR, PRESETS_CAMERA), file_name);
							copy_prefs_file(source, target);
						}
					}
				}
			}
		}
	}
	// <FS:CR> Set this true so we can update newer settings with their deprecated counterparts on next launch
	gSavedSettings.setBOOL("FSFirstRunAfterSettingsRestore", TRUE);
	
	// Tell the user we have finished restoring settings and the viewer must shut down
	LLNotificationsUtil::add("RestoreFinished", LLSD(), LLSD(), boost::bind(&FSPanelPreferenceBackup::onQuitConfirmed, this, _1, _2));
}

// User confirmed the shutdown and we proceed
void FSPanelPreferenceBackup::onQuitConfirmed(const LLSD& notification,const LLSD& response)
{
	// Make sure the viewer will not save any settings on exit, so our copied files will survive
	LLAppViewer::instance()->setSaveSettingsOnExit(FALSE);
	// Quit the viewer so all gets saved immediately
	LL_INFOS("SettingsBackup") << "setting to quit" << LL_ENDL;
	LLAppViewer::instance()->requestQuit();
}

void FSPanelPreferenceBackup::onClickSelectAll()
{
	doSelect(TRUE);
}

void FSPanelPreferenceBackup::onClickDeselectAll()
{
	doSelect(FALSE);
}

void FSPanelPreferenceBackup::doSelect(BOOL all)
{
	// Get scroll list control that holds the list of global files
	LLScrollListCtrl* globalScrollList = getChild<LLScrollListCtrl>("restore_global_files_list");
	// Get scroll list control that holds the list of per account files
	LLScrollListCtrl* perAccountScrollList = getChild<LLScrollListCtrl>("restore_per_account_files_list");
	// Get scroll list control that holds the list of global folders
	LLScrollListCtrl* globalFoldersScrollList = getChild<LLScrollListCtrl>("restore_global_folders_list");

	applySelection(globalScrollList, all);
	applySelection(perAccountScrollList, all);
	applySelection(globalFoldersScrollList, all);
}

void FSPanelPreferenceBackup::applySelection(LLScrollListCtrl* control, BOOL all)
{
	// Pull out all data
	std::vector<LLScrollListItem*> itemList = control->getAllData();
	// Go over each entry
	for (size_t index = 0; index < itemList.size(); ++index)
	{
		// Get the next item in the list
		LLScrollListItem* item = itemList[index];
		// Check/uncheck the box only when the item is enabled
		if (item->getEnabled())
		{
			// Look at the first column and make sure it's a checkbox control
			LLScrollListCheck* checkbox = dynamic_cast<LLScrollListCheck*>(item->getColumn(0));
			if (checkbox)
			{
				checkbox->getCheckBox()->setValue(all);
			}
		}
	}
}
// </FS:Zi>

// <FS:Kadah>
void LLFloaterPreference::loadFontPresetsFromDir(const std::string& dir, LLComboBox* font_selection_combo)
{
	LLDirIterator dir_iter(dir, "*.xml");
	std::string file;
	while (dir_iter.next(file))
	{
		//hack to deal with "fonts.xml" 
		if (file == "fonts.xml")
		{
			font_selection_combo->add("Deja Vu", file);
		}
		//hack to get "fonts_[name].xml" to "Name"
		else
		{
			std::string fontpresetname = file.substr(6, file.length() - 10);
			LLStringUtil::replaceChar(fontpresetname, '_', ' ');
			fontpresetname[0] = LLStringOps::toUpper(fontpresetname[0]);
			font_selection_combo->add(fontpresetname, file);
		}
	}
}

void LLFloaterPreference::populateFontSelectionCombo()
{
	LLComboBox* font_selection_combo = getChild<LLComboBox>("Fontsettingsfile");
	if (font_selection_combo)
	{
		const std::string fontDir(gDirUtilp->getExpandedFilename(LL_PATH_FONTS, "", ""));
		const std::string userfontDir(gDirUtilp->getExpandedFilename(LL_PATH_USER_SETTINGS , "fonts", ""));

		// Load fonts.xmls from the install dir first then user_settings
		loadFontPresetsFromDir(fontDir, font_selection_combo);
		loadFontPresetsFromDir(userfontDir, font_selection_combo);

		font_selection_combo->setValue(gSavedSettings.getString("FSFontSettingsFile"));
	}
}
// </FS:Kadah>

// <FS:AW optional opensim support>
static LLPanelInjector<LLPanelPreferenceOpensim> t_pref_opensim("panel_preference_opensim");

#ifdef OPENSIM
LLPanelPreferenceOpensim::LLPanelPreferenceOpensim() : LLPanelPreference(),
	mGridListControl(NULL),
	mGridListChangedCallbackConnection(),
	mGridAddedCallbackConnection()
{
	mCommitCallbackRegistrar.add("Pref.ClearDebugSearchURL", boost::bind(&LLPanelPreferenceOpensim::onClickClearDebugSearchURL, this));
	mCommitCallbackRegistrar.add("Pref.PickDebugSearchURL", boost::bind(&LLPanelPreferenceOpensim::onClickPickDebugSearchURL, this));
	mCommitCallbackRegistrar.add("Pref.AddGrid", boost::bind(&LLPanelPreferenceOpensim::onClickAddGrid, this));
	mCommitCallbackRegistrar.add("Pref.ClearGrid", boost::bind(&LLPanelPreferenceOpensim::onClickClearGrid, this));
	mCommitCallbackRegistrar.add("Pref.RefreshGrid", boost::bind( &LLPanelPreferenceOpensim::onClickRefreshGrid, this));
	mCommitCallbackRegistrar.add("Pref.RemoveGrid", boost::bind( &LLPanelPreferenceOpensim::onClickRemoveGrid, this));
}

LLPanelPreferenceOpensim::~LLPanelPreferenceOpensim()
{
	if (mGridListChangedCallbackConnection.connected())
	{
		mGridListChangedCallbackConnection.disconnect();
	}

	if (mGridAddedCallbackConnection.connected())
	{
		mGridAddedCallbackConnection.disconnect();
	}
}

BOOL LLPanelPreferenceOpensim::postBuild()
{
	mEditorGridName = findChild<LLLineEditor>("name_edit");
	mEditorGridURI = findChild<LLLineEditor>("grid_uri_edit");
	mEditorLoginPage = findChild<LLLineEditor>("login_page_edit");
	mEditorHelperURI = findChild<LLLineEditor>("helper_uri_edit");
	mEditorWebsite = findChild<LLLineEditor>("website_edit");
	mEditorSupport = findChild<LLLineEditor>("support_edit");
	mEditorRegister = findChild<LLLineEditor>("register_edit");
	mEditorPassword = findChild<LLLineEditor>("password_edit");
	mEditorSearch = findChild<LLLineEditor>("search_edit");
	mEditorGridMessage = findChild<LLLineEditor>("message_edit");
	mGridListControl = getChild<LLScrollListCtrl>("grid_list");
	mGridListControl->setCommitCallback(boost::bind(&LLPanelPreferenceOpensim::onSelectGrid, this));
	mGridListChangedCallbackConnection = LLGridManager::getInstance()->addGridListChangedCallback(boost::bind(&LLPanelPreferenceOpensim::refreshGridList, this, _1));
	refreshGridList();

	return LLPanelPreference::postBuild();
}

void LLPanelPreferenceOpensim::onOpen(const LLSD& key)
{
	mCurrentGrid = LLGridManager::getInstance()->getGrid();

	mEditorGridName->clear();
	mEditorGridURI->clear();
	mEditorLoginPage->clear();
	mEditorHelperURI->clear();
	mEditorWebsite->clear();
	mEditorSupport->clear();
	mEditorRegister->clear();
	mEditorPassword->clear();
	mEditorSearch->clear();
	mEditorGridMessage->clear();
}

void LLPanelPreferenceOpensim::onSelectGrid()
{
	LLSD grid_info;
	std::string grid = mGridListControl->getSelectedValue();
	LLGridManager::getInstance()->getGridData(grid, grid_info);

	mEditorGridName->setText(grid_info[GRID_LABEL_VALUE].asString());
	mEditorGridURI->setText(grid_info[GRID_LOGIN_URI_VALUE][0].asString());
	mEditorLoginPage->setText(grid_info[GRID_LOGIN_PAGE_VALUE].asString());
	mEditorHelperURI->setText(grid_info[GRID_HELPER_URI_VALUE].asString());
	mEditorWebsite->setText(grid_info["about"].asString());
	mEditorSupport->setText(grid_info["help"].asString());
	mEditorRegister->setText(grid_info[GRID_REGISTER_NEW_ACCOUNT].asString());
	mEditorPassword->setText(grid_info[GRID_FORGOT_PASSWORD].asString());
	mEditorSearch->setText(grid_info["search"].asString());
	mEditorGridMessage->setText(grid_info["message"].asString());
}

void LLPanelPreferenceOpensim::apply()
{
	LLGridManager::getInstance()->saveGridList();
	FSPanelLogin::updateServer();
}

void LLPanelPreferenceOpensim::cancel()
{
	LLGridManager::getInstance()->resetGrids();
	LLGridManager::getInstance()->setGridChoice(mCurrentGrid);
	FSPanelLogin::updateServer();
}

void LLPanelPreferenceOpensim::onClickAddGrid()
{
	std::string new_grid = getChild<LLLineEditor>("add_grid")->getText();

	if (!new_grid.empty())
	{
		getChild<LLUICtrl>("grid_management_panel")->setEnabled(FALSE);
		if (mGridAddedCallbackConnection.connected())
		{
			mGridAddedCallbackConnection.disconnect();
		}
		LLGridManager::getInstance()->addGridListChangedCallback(boost::bind(&LLPanelPreferenceOpensim::addedGrid, this, _1));
		LLGridManager::getInstance()->addGrid(new_grid);
	}
}

void LLPanelPreferenceOpensim::addedGrid(bool success)
{
	if (mGridAddedCallbackConnection.connected())
	{
		mGridAddedCallbackConnection.disconnect();
	}

	if (success)
	{
		const std::string& new_grid = getChild<LLLineEditor>("add_grid")->getText();

		for (auto row : mGridListControl->getAllData())
		{
			if (new_grid.find(row->getColumn(1)->getValue().asString()) != std::string::npos)
			{
				row->setSelected(TRUE);
				mGridListControl->scrollToShowSelected();
				onSelectGrid();
				break;
			}
		}

		onClickClearGrid();
	}
}

void LLPanelPreferenceOpensim::onClickClearGrid()
{
	getChild<LLLineEditor>("add_grid")->clear();
}

void LLPanelPreferenceOpensim::onClickRefreshGrid()
{
	std::string grid = mGridListControl->getSelectedValue();
	getChild<LLUICtrl>("grid_management_panel")->setEnabled(FALSE);
	LLGridManager::getInstance()->reFetchGrid(grid, (grid == LLGridManager::getInstance()->getGrid()) );
}

void LLPanelPreferenceOpensim::onClickRemoveGrid()
{
	std::string grid = mGridListControl->getSelectedValue();
	LLSD args;

	if (grid != LLGridManager::getInstance()->getGrid())
	{
		args["REMOVE_GRID"] = grid;
		LLSD payload = grid;
		LLNotificationsUtil::add("ConfirmRemoveGrid", args, payload, boost::bind(&LLPanelPreferenceOpensim::removeGridCB, this,  _1, _2));
	}
	else
	{
		args["REMOVE_GRID"] = LLGridManager::getInstance()->getGridLabel();
		LLNotificationsUtil::add("CanNotRemoveConnectedGrid", args);
	}
}

bool LLPanelPreferenceOpensim::removeGridCB(const LLSD& notification, const LLSD& response)
{
	const S32 option = LLNotificationsUtil::getSelectedOption(notification, response);
	if (0 == option)
	{
		std::string grid = notification["payload"].asString();
		getChild<LLUICtrl>("grid_management_panel")->setEnabled(FALSE);
		mEditorGridName->clear();
		mEditorGridURI->clear();
		mEditorLoginPage->clear();
		mEditorHelperURI->clear();
		mEditorWebsite->clear();
		mEditorSupport->clear();
		mEditorRegister->clear();
		mEditorPassword->clear();
		mEditorSearch->clear();
		mEditorGridMessage->clear();
		LLGridManager::getInstance()->removeGrid(grid);
		FSPanelLogin::updateServer();
	}
	return false;
}

void LLPanelPreferenceOpensim::refreshGridList(bool success)
{
	FSPanelLogin::updateServer();

	getChild<LLUICtrl>("grid_management_panel")->setEnabled(TRUE);

	if (!mGridListControl)
	{
		LL_WARNS() << "No GridListControl - bug or out of memory" << LL_ENDL;
		return;
	}

	mGridListControl->operateOnAll(LLCtrlListInterface::OP_DELETE);
	mGridListControl->sortByColumnIndex(0, TRUE);

	std::map<std::string, std::string> known_grids = LLGridManager::getInstance()->getKnownGrids();
        std::map<std::string, std::string>::iterator grid_iter = known_grids.begin();
	for(; grid_iter != known_grids.end(); grid_iter++)
	{
		if (!grid_iter->first.empty() && !grid_iter->second.empty())
		{
			LLURI login_uri = LLURI(LLGridManager::getInstance()->getLoginURI(grid_iter->first));
			LLSD element;
			const std::string connected_grid = LLGridManager::getInstance()->getGrid();

			std::string style = "NORMAL";
			if (connected_grid == grid_iter->first)
			{
				style = "BOLD";
			}

			int col = 0;
			element["id"] = grid_iter->first;
			element["columns"][col]["column"] = "grid_label";
			element["columns"][col]["value"] = grid_iter->second;
			element["columns"][col]["font"]["name"] = "SANSSERIF";
			element["columns"][col]["font"]["style"] = style;
			col++;
			element["columns"][col]["column"] = "login_uri";
			element["columns"][col]["value"] = login_uri.authority();
			element["columns"][col]["font"]["name"] = "SANSSERIF";
			element["columns"][col]["font"]["style"] = style;
	
			mGridListControl->addElement(element);
		}
	}
}

void LLPanelPreferenceOpensim::onClickClearDebugSearchURL()
{
	LLNotificationsUtil::add("ConfirmClearDebugSearchURL", LLSD(), LLSD(), callback_clear_debug_search);
}

void LLPanelPreferenceOpensim::onClickPickDebugSearchURL()
{

	LLNotificationsUtil::add("ConfirmPickDebugSearchURL", LLSD(), LLSD(),callback_pick_debug_search );
}
#else
void no_cb()
{ }

LLPanelPreferenceOpensim::LLPanelPreferenceOpensim() : LLPanelPreference()
{
	mCommitCallbackRegistrar.add("Pref.ClearDebugSearchURL", boost::bind(&no_cb));
	mCommitCallbackRegistrar.add("Pref.PickDebugSearchURL", boost::bind(&no_cb));
	mCommitCallbackRegistrar.add("Pref.AddGrid", boost::bind(&no_cb));
	mCommitCallbackRegistrar.add("Pref.ClearGrid", boost::bind(&no_cb));
	mCommitCallbackRegistrar.add("Pref.RefreshGrid", boost::bind(&no_cb));
	mCommitCallbackRegistrar.add("Pref.RemoveGrid", boost::bind(&no_cb));
}
LLPanelPreferenceOpensim::~LLPanelPreferenceOpensim()
{
}

#endif
// <FS:AW optional opensim support>

// <FS:Ansariel> Output device selection
static LLPanelInjector<FSPanelPreferenceSounds> t_pref_sounds("panel_preference_sounds");

FSPanelPreferenceSounds::FSPanelPreferenceSounds() :
	LLPanelPreference(),
	mOutputDevicePanel(nullptr),
	mOutputDeviceComboBox(nullptr),
	mOutputDeviceListChangedConnection()
{ }

FSPanelPreferenceSounds::~FSPanelPreferenceSounds()
{
	if (mOutputDeviceListChangedConnection.connected())
	{
		mOutputDeviceListChangedConnection.disconnect();
	}
}

BOOL FSPanelPreferenceSounds::postBuild()
{
	mOutputDevicePanel = findChild<LLPanel>("output_device_settings_panel");
	mOutputDeviceComboBox = findChild<LLComboBox>("sound_output_device");

#if LL_FMODSTUDIO
	if (gAudiop && mOutputDevicePanel && mOutputDeviceComboBox)
	{
		gSavedSettings.getControl("FSOutputDeviceUUID")->getSignal()->connect(boost::bind(&FSPanelPreferenceSounds::onOutputDeviceChanged, this, _2));

		mOutputDeviceListChangedConnection = gAudiop->setOutputDeviceListChangedCallback(boost::bind(&FSPanelPreferenceSounds::onOutputDeviceListChanged, this, _1));
		onOutputDeviceListChanged(gAudiop->getDevices());

		mOutputDeviceComboBox->setCommitCallback(boost::bind(&FSPanelPreferenceSounds::onOutputDeviceSelectionChanged, this, _2));
	}
#else
	if (mOutputDevicePanel)
	{
		mOutputDevicePanel->setVisible(FALSE);
	}
#endif

	return LLPanelPreference::postBuild();
}

void FSPanelPreferenceSounds::onOutputDeviceChanged(const LLSD& new_value)
{
	mOutputDeviceComboBox->setSelectedByValue(new_value.asUUID(), TRUE);
}

void FSPanelPreferenceSounds::onOutputDeviceSelectionChanged(const LLSD& new_value)
{
	gSavedSettings.setString("FSOutputDeviceUUID", mOutputDeviceComboBox->getSelectedValue().asString());
}

void FSPanelPreferenceSounds::onOutputDeviceListChanged(LLAudioEngine::output_device_map_t output_devices)
{
	LLUUID selected_device(gSavedSettings.getString("FSOutputDeviceUUID"));
	mOutputDeviceComboBox->removeall();

	if (output_devices.empty())
	{
		LL_INFOS() << "No output devices available" << LL_ENDL;
		mOutputDeviceComboBox->add(mOutputDevicePanel->getString("output_no_device"), LLUUID::null);

		if (selected_device != LLUUID::null)
		{
			LL_INFOS() << "Non-default device selected - adding unavailable for " << selected_device << LL_ENDL;
			mOutputDeviceComboBox->add(mOutputDevicePanel->getString("output_device_unavailable"), selected_device);
		}
	}
	else
	{
		bool selected_device_found = false;

		mOutputDeviceComboBox->add(mOutputDevicePanel->getString("output_default_text"), LLUUID::null);
		selected_device_found = selected_device == LLUUID::null;

		for (auto device : output_devices)
		{
			mOutputDeviceComboBox->add(device.second.empty() ? mOutputDevicePanel->getString("output_name_no_device") : device.second, device.first);

			if (!selected_device_found && device.first == selected_device)
			{
				LL_INFOS() << "Found selected device \"" << device.second << "\" (" << device.first << ")" << LL_ENDL;
				selected_device_found = true;
			}
		}

		if (!selected_device_found)
		{
			LL_INFOS() << "Selected device " << selected_device << " NOT found - adding unavailable" << LL_ENDL;
			mOutputDeviceComboBox->add(mOutputDevicePanel->getString("output_device_unavailable"), selected_device);
		}
	}

	mOutputDeviceComboBox->setSelectedByValue(selected_device, TRUE);
}
// </FS:Ansariel><|MERGE_RESOLUTION|>--- conflicted
+++ resolved
@@ -837,26 +837,7 @@
 
 void LLFloaterPreference::updateDeleteTranscriptsButton()
 {
-<<<<<<< HEAD
-	// <FS:ND> LLLogChat::getListOfTranscriptFiles will go through the whole chatlog dir, reach a bit of each file,
-	// then append this file to the return-list if it seems to be valid.
-	// All this only to see if there is at least one item.
-	// There's two ways to make this faster:
-	//   1. Make a new function which returns just true/false and exist with true as soon as one valid file is found.
-	//   2. Always enable this button.
-	// There seems to be little reason why this button should ever be disabled, so 2. it is, unless someone knows 
-	// a good reason why 1. is the better way to handle this.
-	
-	// std::vector<std::string> list_of_transcriptions_file_names;
-	// LLLogChat::getListOfTranscriptFiles(list_of_transcriptions_file_names);
-	// getChild<LLButton>("delete_transcripts")->setEnabled(list_of_transcriptions_file_names.size() > 0);
-
-	getChild<LLButton>("delete_transcripts")->setEnabled( true );
-
-	// </FS:ND>
-=======
 	getChild<LLButton>("delete_transcripts")->setEnabled(LLLogChat::transcriptFilesExist());
->>>>>>> 08579cdb
 }
 
 void LLFloaterPreference::onDoNotDisturbResponseChanged()
@@ -2230,12 +2211,6 @@
 	LLCheckBoxCtrl* bumpshiny_ctrl = getChild<LLCheckBoxCtrl>("BumpShiny");
 	bool bumpshiny = gGLManager.mHasCubeMap && LLCubeMap::sUseCubeMaps && LLFeatureManager::getInstance()->isFeatureAvailable("RenderObjectBump");
 	bumpshiny_ctrl->setEnabled(bumpshiny ? TRUE : FALSE);
-	
-    // <FS:Ansariel> Does not exist
-    //LLCheckBoxCtrl* ctrl_enhanced_skel = getChild<LLCheckBoxCtrl>("AvatarEnhancedSkeleton");
-    //bool enhanced_skel_enabled = gSavedSettings.getBOOL("IncludeEnhancedSkeleton");
-    //ctrl_enhanced_skel->setValue(enhanced_skel_enabled);
-    // </FS:Ansariel>
 
 	// Avatar Mode
 	// Avatar Render Mode
