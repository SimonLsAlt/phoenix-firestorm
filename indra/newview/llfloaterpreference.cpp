--- conflicted
+++ resolved
@@ -873,26 +873,7 @@
 
 void LLFloaterPreference::updateDeleteTranscriptsButton()
 {
-<<<<<<< HEAD
 	getChild<LLButton>("delete_transcripts")->setEnabled(LLLogChat::transcriptFilesExist());
-=======
-	// <FS:ND> LLLogChat::getListOfTranscriptFiles will go through the whole chatlog dir, reach a bit of each file,
-	// then append this file to the return-list if it seems to be valid.
-	// All this only to see if there is at least one item.
-	// There's two ways to make this faster:
-	//   1. Make a new function which returns just true/false and exist with true as soon as one valid file is found.
-	//   2. Always enable this button.
-	// There seems to be little reason why this button should ever be disabled, so 2. it is, unless someone knows 
-	// a good reason why 1. is the better way to handle this.
-	
-	// std::vector<std::string> list_of_transcriptions_file_names;
-	// LLLogChat::getListOfTranscriptFiles(list_of_transcriptions_file_names);
-	// getChild<LLButton>("delete_transcripts")->setEnabled(list_of_transcriptions_file_names.size() > 0);
-
-	getChild<LLButton>("delete_transcripts")->setEnabled( true );
-
-	// </FS:ND>
->>>>>>> 4c6d8f4b
 }
 
 void LLFloaterPreference::onDoNotDisturbResponseChanged()
@@ -1856,8 +1837,6 @@
 		{
 			floater->childSetEnabled("enable_voice_check", true);
 			floater->childSetEnabled("enable_voice_check_volume", true);
-<<<<<<< HEAD
-=======
 		}
 		return TRUE;
 	}
@@ -1979,128 +1958,6 @@
 				args["MESSAGE"] = warning;
 				LLNotificationsUtil::add("GenericAlert", args);
 			}
->>>>>>> 4c6d8f4b
-		}
-		return TRUE;
-	}
-};
-
-void LLFloaterPreference::onClickResetVoice()
-{
-	if (gSavedSettings.getBOOL("EnableVoiceChat") && !gSavedSettings.getBOOL("CmdLineDisableVoice"))
-	{
-		gSavedSettings.setBOOL("EnableVoiceChat", FALSE);
-		childSetEnabled("enable_voice_check", false);
-		childSetEnabled("enable_voice_check_volume", false);
-		new FSResetVoiceTimer();
-	}
-}
-// </FS:Ansariel>
-
-// Performs a wipe of the local settings dir on next restart 
-bool callback_clear_settings(const LLSD& notification, const LLSD& response)
-{
-	S32 option = LLNotificationsUtil::getSelectedOption(notification, response);
-	if ( option == 0 ) // YES
-	{
-  
-		// Create a filesystem marker instructing a full settings wipe
-		std::string clear_file_name;
-		clear_file_name = gDirUtilp->getExpandedFilename(LL_PATH_LOGS,"CLEAR");
-		LL_INFOS() << "Creating clear settings marker file " << clear_file_name << LL_ENDL;
-		
-		LLAPRFile clear_file ;
-		clear_file.open(clear_file_name, LL_APR_W);
-		if (clear_file.getFileHandle())
-		{
-			LL_INFOS("MarkerFile") << "Created clear settings marker file " << clear_file_name << LL_ENDL;
-			clear_file.close();
-			LLNotificationsUtil::add("SettingsWillClear");
-		}
-		else
-		{
-			LL_WARNS("MarkerFile") << "Cannot clear settings marker file " << clear_file_name << LL_ENDL;
-		}
-		
-		return true;
-	}
-	return false;
-}
-
-//[ADD - Clear Usersettings : SJ] - When button Reset Defaults is clicked show a warning 
-void LLFloaterPreference::onClickClearSettings()
-{
-	LLNotificationsUtil::add("FirestormClearSettingsPrompt",LLSD(), LLSD(), callback_clear_settings);
-}
-
-void LLFloaterPreference::onClickChatOnlineNotices()
-{
-	getChildView("OnlineOfflinetoNearbyChatHistory")->setEnabled(getChild<LLUICtrl>("OnlineOfflinetoNearbyChat")->getValue().asBoolean());
-}
-
-void LLFloaterPreference::onClickClearSpamList()
-{
-	NACLAntiSpamRegistry::instance().purgeAllQueues(); 
-}
-
-void LLFloaterPreference::setPreprocInclude()
-{
-	std::string cur_name(gSavedSettings.getString("_NACL_PreProcHDDIncludeLocation"));
-	std::string proposed_name(cur_name);
-
-	(new LLDirPickerThread(boost::bind(&LLFloaterPreference::changePreprocIncludePath, this, _1, _2), proposed_name))->getFile();
-}
-
-void LLFloaterPreference::changePreprocIncludePath(const std::vector<std::string>& filenames, std::string proposed_name)
-{
-	std::string dir_name = filenames[0];
-	if (!dir_name.empty() && dir_name != proposed_name)
-	{
-		std::string new_top_folder(gDirUtilp->getBaseFileName(dir_name));
-		gSavedSettings.setString("_NACL_PreProcHDDIncludeLocation", dir_name);
-	}
-}
-
-// <FS:LO> FIRE-23606 Reveal path to external script editor in prefernces
-void LLFloaterPreference::setExternalEditor()
-{
-	std::string cur_name(gSavedSettings.getString("ExternalEditor"));
-	std::string proposed_name(cur_name);
-
-	LLFilePickerReplyThread::startPicker(boost::bind(&LLFloaterPreference::changeExternalEditorPath, this, _1), LLFilePicker::FFLOAD_EXE, false);
-}
-
-void LLFloaterPreference::changeExternalEditorPath(const std::vector<std::string>& filenames)
-{
-	const std::string chosen_path = filenames[0];
-	std::string executable_path = chosen_path;
-#if LL_DARWIN
-	// on Mac, if it's an application bundle, figure out the actual path from the Info.plist file
-	CFStringRef path_cfstr = CFStringCreateWithCString(kCFAllocatorDefault, chosen_path.c_str(), kCFStringEncodingMacRoman);		// get path as a CFStringRef
-	CFURLRef path_url = CFURLCreateWithFileSystemPath(kCFAllocatorDefault, path_cfstr, kCFURLPOSIXPathStyle, TRUE);			// turn it into a CFURLRef
-	CFBundleRef chosen_bundle = CFBundleCreate(kCFAllocatorDefault, path_url);												// get a handle for the bundle
-	CFRelease(path_url);	// [FS:CR] Don't leave a mess clean up our objects after we use them
-	LLSD args;
-	if (NULL != chosen_bundle)
-	{
-		CFDictionaryRef bundleInfoDict = CFBundleGetInfoDictionary(chosen_bundle);												// get the bundle's dictionary
-		CFRelease(chosen_bundle);	// [FS:CR] Don't leave a mess clean up our objects after we use them
-		if (NULL != bundleInfoDict)
-		{
-			CFStringRef executable_cfstr = (CFStringRef)CFDictionaryGetValue(bundleInfoDict, CFSTR("CFBundleExecutable"));	// get the name of the actual executable (e.g. TextEdit or firefox-bin)
-			int max_file_length = 256;																						// (max file name length is 255 in OSX)
-			char executable_buf[max_file_length];
-			if (CFStringGetCString(executable_cfstr, executable_buf, max_file_length, kCFStringEncodingMacRoman))			// convert CFStringRef to char*
-			{
-				executable_path += std::string("/Contents/MacOS/") + std::string(executable_buf);							// append path to executable directory and then executable name to exec path
-			}
-			else
-			{
-				std::string warning = "Unable to get CString from CFString for executable path";
-				LL_WARNS() << warning << LL_ENDL;
-				args["MESSAGE"] = warning;
-				LLNotificationsUtil::add("GenericAlert", args);
-			}
 		}
 		else
 		{
@@ -2126,7 +1983,6 @@
 		std::string bin = executable_path;
 		if (!bin.empty())
 		{
-<<<<<<< HEAD
 			// surround command with double quotes for the case if the path contains spaces
 			if (bin.find("\"") == std::string::npos)
 			{
@@ -2135,38 +1991,6 @@
 			executable_path = bin;
 		}
 	}
-=======
-			std::string warning = "Unable to get bundle info dictionary from application bundle";
-			LL_WARNS() << warning << LL_ENDL;
-			args["MESSAGE"] = warning;
-			LLNotificationsUtil::add("GenericAlert", args);
-		}
-	}
-	else
-	{
-		if (-1 != executable_path.find(".app"))	// only warn if this path actually had ".app" in it, i.e. it probably just wasn'nt an app bundle and that's okay
-		{
-			std::string warning = std::string("Unable to get bundle from path \"") + chosen_path + std::string("\"");
-			LL_WARNS() << warning << LL_ENDL;
-			args["MESSAGE"] = warning;
-			LLNotificationsUtil::add("GenericAlert", args);
-		}
-	}
-
-#endif
-	{
-		std::string bin = executable_path;
-		if (!bin.empty())
-		{
-			// surround command with double quotes for the case if the path contains spaces
-			if (bin.find("\"") == std::string::npos)
-			{
-				bin = "\"" + bin + "\"";
-			}
-			executable_path = bin;
-		}
-	}
->>>>>>> 4c6d8f4b
 	gSavedSettings.setString("ExternalEditor", executable_path);
 }
 // </FS:LO>
@@ -2326,7 +2150,6 @@
 #if ADDRESS_SIZE == 32
 	childSetEnabled("FSRestrictMaxTextureSize", false);
 #endif
-<<<<<<< HEAD
 
 	if (!LLFeatureManager::getInstance()->isFeatureAvailable("RenderCompressTextures"))
 	{
@@ -2367,48 +2190,6 @@
 	ctrl_ssao->setEnabled(enabled);
 	ctrl_dof->setEnabled(enabled);
 
-=======
-
-	if (!LLFeatureManager::getInstance()->isFeatureAvailable("RenderCompressTextures"))
-	{
-		getChildView("texture compression")->setEnabled(FALSE);
-	}
-
-	// anti-aliasing
-	LLUICtrl* fsaa_ctrl = getChild<LLUICtrl>("fsaa");
-
-	// Enable or disable the control, the "Antialiasing:" label and the restart warning
-	// based on code support for the feature on the current hardware.
-
-	if (gPipeline.canUseAntiAliasing())
-	{
-		fsaa_ctrl->setEnabled(TRUE);
-	}
-	else
-	{
-		fsaa_ctrl->setEnabled(FALSE);
-		fsaa_ctrl->setValue((LLSD::Integer) 0);
-	}
-
-	if (!LLFeatureManager::instance().isFeatureAvailable("RenderFSAASamples"))
-	{
-		fsaa_ctrl->setEnabled(FALSE);
-	}
-
-	// WindLight
-	LLSliderCtrl* sky = getChild<LLSliderCtrl>("SkyMeshDetail");
-	sky->setEnabled(TRUE);
-
-	LLCheckBoxCtrl* ctrl_ssao = getChild<LLCheckBoxCtrl>("UseSSAO");
-	LLCheckBoxCtrl* ctrl_dof = getChild<LLCheckBoxCtrl>("UseDoF");
-	LLComboBox* ctrl_shadow = getChild<LLComboBox>("ShadowDetail");
-
-	BOOL enabled = LLFeatureManager::getInstance()->isFeatureAvailable("RenderDeferredSSAO");
-
-	ctrl_ssao->setEnabled(enabled);
-	ctrl_dof->setEnabled(enabled);
-
->>>>>>> 4c6d8f4b
 	enabled = enabled && LLFeatureManager::getInstance()->isFeatureAvailable("RenderShadowDetail");
 
 	ctrl_shadow->setEnabled(enabled);
@@ -2840,8 +2621,6 @@
 
 // <FS:Ansariel> Improved graphics preferences
 void LLFloaterPreference::updateSliderText(LLSliderCtrl* ctrl, LLTextBox* text_box)
-<<<<<<< HEAD
-=======
 {
 	if (text_box == NULL || ctrl== NULL)
 		return;
@@ -2895,93 +2674,6 @@
 	else
 	{
 		text_box->setText(llformat("%d", value));
-	}
-}
-
-void LLFloaterPreference::updateMaxNonImpostorsLabel(const LLSD& newvalue)
-{
-	U32 value = newvalue.asInteger();
-
-	if (0 == value || LLVOAvatar::NON_IMPOSTORS_MAX_SLIDER <= value)
-	{
-		value=0;
-	}
-	setMaxNonImpostorsText(value, getChild<LLTextBox>("IndirectMaxNonImpostorsText"));
-}
-
-void LLFloaterPreference::updateMaxComplexityLabel(const LLSD& newvalue)
-{
-	U32 value = newvalue.asInteger();
-
-	LLAvatarComplexityControls::setText(value, getChild<LLTextBox>("IndirectMaxComplexityText"));
-}
-// </FS:Ansariel>
-
-void LLAvatarComplexityControls::updateMax(LLSliderCtrl* slider, LLTextBox* value_label, bool short_val)
->>>>>>> 4c6d8f4b
-{
-	if (text_box == NULL || ctrl== NULL)
-		return;
-
-	// get range and points when text should change
-	F32 value = (F32)ctrl->getValue().asReal();
-	F32 min = ctrl->getMinValue();
-	F32 max = ctrl->getMaxValue();
-	F32 range = max - min;
-	llassert(range > 0);
-	F32 midPoint = min + range / 3.0f;
-	F32 highPoint = min + (2.0f * range / 3.0f);
-
-	// choose the right text
-	if (value < midPoint)
-	{
-		text_box->setText(LLTrans::getString("GraphicsQualityLow"));
-	} 
-	else if (value < highPoint)
-	{
-		text_box->setText(LLTrans::getString("GraphicsQualityMid"));
-	}
-	else
-	{
-		text_box->setText(LLTrans::getString("GraphicsQualityHigh"));
-	}
-}
-
-void LLFloaterPreference::updateMaxNonImpostors()
-{
-	// Called when the IndirectMaxNonImpostors control changes
-	// Responsible for fixing the slider label (IndirectMaxNonImpostorsText) and setting RenderAvatarMaxNonImpostors
-	LLSliderCtrl* ctrl = getChild<LLSliderCtrl>("IndirectMaxNonImpostors",true);
-	U32 value = ctrl->getValue().asInteger();
-
-	if (0 == value || LLVOAvatar::NON_IMPOSTORS_MAX_SLIDER <= value)
-	{
-		value=0;
-	}
-	gSavedSettings.setU32("RenderAvatarMaxNonImpostors", value);
-	LLVOAvatar::updateImpostorRendering(value); // make it effective immediately
-	setMaxNonImpostorsText(value, getChild<LLTextBox>("IndirectMaxNonImpostorsText"));
-}
-
-void LLFloaterPreference::setMaxNonImpostorsText(U32 value, LLTextBox* text_box)
-{
-	if (0 == value)
-	{
-		text_box->setText(LLTrans::getString("no_limit"));
-	}
-	else
-	{
-<<<<<<< HEAD
-		text_box->setText(llformat("%d", value));
-=======
-		// <FS:Ansariel> Proper number formatting with delimiter
-        //std::string text_value = short_val ? llformat("%d", value / 1000) : llformat("%d", value);
-        //text_box->setText(text_value);
-		std::string output_string;
-		LLLocale locale("");
-		LLResMgr::getInstance()->getIntegerString(output_string, (short_val ? value / 1000 : value));
-		text_box->setText(output_string);
->>>>>>> 4c6d8f4b
 	}
 }
 
