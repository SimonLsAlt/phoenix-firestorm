--- conflicted
+++ resolved
@@ -2452,7 +2452,6 @@
 	// Disable Enable gesture/collisions sounds checkbox if the master sound is disabled
 	// or if sound effects are disabled.
 	getChild<LLCheckBoxCtrl>("gesture_audio_play_btn")->setEnabled(!gSavedSettings.getBOOL("MuteSounds"));
-<<<<<<< HEAD
 	getChild<LLCheckBoxCtrl>("collisions_audio_play_btn")->setEnabled(!gSavedSettings.getBOOL("MuteSounds"));
 }
 */
@@ -2481,6 +2480,10 @@
 // 	}
 //	
 // 	buildPopupLists();
+//    if (!mFilterEdit->getText().empty())
+//    {
+//        filterIgnorableNotifications();
+//    }
 // }
 
 // void LLFloaterPreference::onClickDisablePopup()
@@ -2496,51 +2499,12 @@
 // 	}
 //	
 // 	buildPopupLists();
+//    if (!mFilterEdit->getText().empty())
+//    {
+//        filterIgnorableNotifications();
+//    }
 // }
 // </FS:Zi>
-=======
-}
-
-void LLFloaterPreference::onClickEnablePopup()
-{	
-	LLScrollListCtrl& disabled_popups = getChildRef<LLScrollListCtrl>("disabled_popups");
-	
-	std::vector<LLScrollListItem*> items = disabled_popups.getAllSelected();
-	std::vector<LLScrollListItem*>::iterator itor;
-	for (itor = items.begin(); itor != items.end(); ++itor)
-	{
-		LLNotificationTemplatePtr templatep = LLNotifications::instance().getTemplate(*(std::string*)((*itor)->getUserdata()));
-		//gSavedSettings.setWarning(templatep->mName, TRUE);
-		std::string notification_name = templatep->mName;
-		LLUI::getInstance()->mSettingGroups["ignores"]->setBOOL(notification_name, TRUE);
-	}
-	
-	buildPopupLists();
-    if (!mFilterEdit->getText().empty())
-    {
-        filterIgnorableNotifications();
-    }
-}
-
-void LLFloaterPreference::onClickDisablePopup()
-{	
-	LLScrollListCtrl& enabled_popups = getChildRef<LLScrollListCtrl>("enabled_popups");
-	
-	std::vector<LLScrollListItem*> items = enabled_popups.getAllSelected();
-	std::vector<LLScrollListItem*>::iterator itor;
-	for (itor = items.begin(); itor != items.end(); ++itor)
-	{
-		LLNotificationTemplatePtr templatep = LLNotifications::instance().getTemplate(*(std::string*)((*itor)->getUserdata()));
-		templatep->mForm->setIgnored(true);
-	}
-	
-	buildPopupLists();
-    if (!mFilterEdit->getText().empty())
-    {
-        filterIgnorableNotifications();
-    }
-}
->>>>>>> 1f53d3ab
 
 void LLFloaterPreference::resetAllIgnored()
 {
@@ -4981,8 +4945,7 @@
 		return;
 
 	mSearchData->mRootTab->hightlightAndHide( seachValue );
-    filterIgnorableNotifications();
-
+    //filterIgnorableNotifications(); // <FS:Ansariel> Using different solution
 	LLTabContainer *pRoot = getChild< LLTabContainer >( "pref core" );
 	if( pRoot )
 		pRoot->selectFirstTab();
@@ -4995,7 +4958,7 @@
 
     if (visible)
     {
-        getChildRef<LLTabContainer>("pref core").setTabVisibility( getChild<LLPanel>("msgs"), true );
+        getChildRef<LLTabContainer>("pref core").setTabVisibility(getChild<LLPanel>("msgs"), true);
     }
 }
 
@@ -5111,7 +5074,6 @@
     {
         LLUI::getInstance()->mSettingGroups["ignores"]->setBOOL(it->first, it->second);
     }
-<<<<<<< HEAD
 }
 
 // [SL:KB] - Patch: Viewer-CrashReporting | Checked: 2010-11-16 (Catznip-2.6.0a) | Added: Catznip-2.4.0b
@@ -6473,7 +6435,4 @@
 
 	mOutputDeviceComboBox->setSelectedByValue(selected_device, TRUE);
 }
-// </FS:Ansariel>
-=======
-}
->>>>>>> 1f53d3ab
+// </FS:Ansariel>