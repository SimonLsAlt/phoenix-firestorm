/**
 * @file llfloaterpreference.cpp
 * @brief Global preferences with and without persistence.
 *
 * $LicenseInfo:firstyear=2002&license=viewerlgpl$
 * Second Life Viewer Source Code
 * Copyright (C) 2010, Linden Research, Inc.
 *
 * This library is free software; you can redistribute it and/or
 * modify it under the terms of the GNU Lesser General Public
 * License as published by the Free Software Foundation;
 * version 2.1 of the License only.
 *
 * This library is distributed in the hope that it will be useful,
 * but WITHOUT ANY WARRANTY; without even the implied warranty of
 * MERCHANTABILITY or FITNESS FOR A PARTICULAR PURPOSE.  See the GNU
 * Lesser General Public License for more details.
 *
 * You should have received a copy of the GNU Lesser General Public
 * License along with this library; if not, write to the Free Software
 * Foundation, Inc., 51 Franklin Street, Fifth Floor, Boston, MA  02110-1301  USA
 *
 * Linden Research, Inc., 945 Battery Street, San Francisco, CA  94111  USA
 * $/LicenseInfo$
 */

/*
 * App-wide preferences.  Note that these are not per-user,
 * because we need to load many preferences before we have
 * a login name.
 */

#include "llviewerprecompiledheaders.h"

#include "llfloaterpreference.h"

#include "message.h"
#include "llfloaterautoreplacesettings.h"
#include "llagent.h"
#include "llagentcamera.h"
#include "llcheckboxctrl.h"
#include "llcolorswatch.h"
#include "llcombobox.h"
#include "llcommandhandler.h"
#include "lldirpicker.h"
#include "lleventtimer.h"
#include "llfeaturemanager.h"
#include "llfocusmgr.h"
//#include "llfirstuse.h"
#include "llfloaterreg.h"
#include "llfloaterabout.h"
#include "llfavoritesbar.h"
#include "llfloaterpreferencesgraphicsadvanced.h"
#include "llfloaterperformance.h"
#include "llfloatersidepanelcontainer.h"
#include "llfloaterimsession.h"
#include "llkeyboard.h"
#include "llmodaldialog.h"
#include "llnavigationbar.h"
#include "llfloaterimnearbychat.h"
#include "llnotifications.h"
#include "llnotificationsutil.h"
#include "llnotificationtemplate.h"
#include "llpanellogin.h"
#include "llpanelvoicedevicesettings.h"
#include "llradiogroup.h"
#include "llsearchcombobox.h"
#include "llsky.h"
#include "llscrolllistctrl.h"
#include "llscrolllistitem.h"
#include "llsliderctrl.h"
#include "lltabcontainer.h"
#include "lltrans.h"
#include "llviewercontrol.h"
#include "llviewercamera.h"
#include "llviewereventrecorder.h"
#include "llviewermessage.h"
#include "llviewerwindow.h"
#include "llviewerthrottle.h"
#include "llvoavatarself.h"
#include "llvotree.h"
#include "llfloaterpathfindingconsole.h"
// linden library includes
#include "llavatarnamecache.h"
#include "llerror.h"
#include "llfontgl.h"
#include "llrect.h"
#include "llstring.h"

// project includes

#include "llbutton.h"
#include "llflexibleobject.h"
#include "lllineeditor.h"
#include "llresmgr.h"
#include "llspinctrl.h"
#include "llstartup.h"
#include "lltextbox.h"
#include "llui.h"
#include "llviewerobjectlist.h"
#include "llvovolume.h"
#include "llwindow.h"
#include "llworld.h"
#include "lluictrlfactory.h"
#include "llviewermedia.h"
#include "llpluginclassmedia.h"
#include "llteleporthistorystorage.h"
#include "llproxy.h"
#include "llweb.h"

#include "lllogininstance.h"        // to check if logged in yet
#include "llsdserialize.h"
#include "llpresetsmanager.h"
#include "llviewercontrol.h"
#include "llpresetsmanager.h"
#include "llinventoryfunctions.h"

#include "llsearchableui.h"
#include "llperfstats.h"

const F32 BANDWIDTH_UPDATER_TIMEOUT = 0.5f;
char const* const VISIBILITY_DEFAULT = "default";
char const* const VISIBILITY_HIDDEN = "hidden";

//control value for middle mouse as talk2push button
const static std::string MIDDLE_MOUSE_CV = "MiddleMouse"; // for voice client and redability
const static std::string MOUSE_BUTTON_4_CV = "MouseButton4";
const static std::string MOUSE_BUTTON_5_CV = "MouseButton5";

/// This must equal the maximum value set for the IndirectMaxComplexity slider in panel_preferences_graphics1.xml
static const U32 INDIRECT_MAX_ARC_OFF = 101; // all the way to the right == disabled
static const U32 MIN_INDIRECT_ARC_LIMIT = 1; // must match minimum of IndirectMaxComplexity in panel_preferences_graphics1.xml
static const U32 MAX_INDIRECT_ARC_LIMIT = INDIRECT_MAX_ARC_OFF-1; // one short of all the way to the right...

/// These are the effective range of values for RenderAvatarMaxComplexity
static const F32 MIN_ARC_LIMIT =  20000.0f;
static const F32 MAX_ARC_LIMIT = 350000.0f;
static const F32 MIN_ARC_LOG = log(MIN_ARC_LIMIT);
static const F32 MAX_ARC_LOG = log(MAX_ARC_LIMIT);
static const F32 ARC_LIMIT_MAP_SCALE = (MAX_ARC_LOG - MIN_ARC_LOG) / (MAX_INDIRECT_ARC_LIMIT - MIN_INDIRECT_ARC_LIMIT);

struct LabelDef : public LLInitParam::Block<LabelDef>
{
    Mandatory<std::string> name;
    Mandatory<std::string> value;

    LabelDef()
        : name("name"),
        value("value")
    {}
};

struct LabelTable : public LLInitParam::Block<LabelTable>
{
    Multiple<LabelDef> labels;
    LabelTable()
        : labels("label")
    {}
};


// global functions

// helper functions for getting/freeing the web browser media
// if creating/destroying these is too slow, we'll need to create
// a static member and update all our static callbacks

void handleNameTagOptionChanged(const LLSD& newvalue);
void handleDisplayNamesOptionChanged(const LLSD& newvalue);
bool callback_clear_browser_cache(const LLSD& notification, const LLSD& response);
bool callback_clear_cache(const LLSD& notification, const LLSD& response);

//bool callback_skip_dialogs(const LLSD& notification, const LLSD& response, LLFloaterPreference* floater);
//bool callback_reset_dialogs(const LLSD& notification, const LLSD& response, LLFloaterPreference* floater);

void fractionFromDecimal(F32 decimal_val, S32& numerator, S32& denominator);

bool callback_clear_cache(const LLSD& notification, const LLSD& response)
{
<<<<<<< HEAD
	S32 option = LLNotificationsUtil::getSelectedOption(notification, response);
	if ( option == 0 ) // YES
	{
		// flag client texture cache for clearing next time the client runs
		gSavedSettings.setBOOL("PurgeCacheOnNextStartup", true);
		LLNotificationsUtil::add("CacheWillClear");
	}
=======
    S32 option = LLNotificationsUtil::getSelectedOption(notification, response);
    if ( option == 0 ) // YES
    {
        // flag client texture cache for clearing next time the client runs
        gSavedSettings.setBOOL("PurgeCacheOnNextStartup", TRUE);
        LLNotificationsUtil::add("CacheWillClear");
    }
>>>>>>> e1623bb2

    return false;
}

bool callback_clear_browser_cache(const LLSD& notification, const LLSD& response)
{
<<<<<<< HEAD
	S32 option = LLNotificationsUtil::getSelectedOption(notification, response);
	if ( option == 0 ) // YES
	{
		// clean web
		LLViewerMedia::getInstance()->clearAllCaches();
		LLViewerMedia::getInstance()->clearAllCookies();
		
		// clean nav bar history
		LLNavigationBar::getInstance()->clearHistoryCache();
		
		// flag client texture cache for clearing next time the client runs
		gSavedSettings.setBOOL("PurgeCacheOnNextStartup", true);
		LLNotificationsUtil::add("CacheWillClear");

		LLSearchHistory::getInstance()->clearHistory();
		LLSearchHistory::getInstance()->save();
		LLSearchComboBox* search_ctrl = LLNavigationBar::getInstance()->getChild<LLSearchComboBox>("search_combo_box");
		search_ctrl->clearHistory();

		LLTeleportHistoryStorage::getInstance()->purgeItems();
		LLTeleportHistoryStorage::getInstance()->save();
	}
	
	return false;
=======
    S32 option = LLNotificationsUtil::getSelectedOption(notification, response);
    if ( option == 0 ) // YES
    {
        // clean web
        LLViewerMedia::getInstance()->clearAllCaches();
        LLViewerMedia::getInstance()->clearAllCookies();

        // clean nav bar history
        LLNavigationBar::getInstance()->clearHistoryCache();

        // flag client texture cache for clearing next time the client runs
        gSavedSettings.setBOOL("PurgeCacheOnNextStartup", TRUE);
        LLNotificationsUtil::add("CacheWillClear");

        LLSearchHistory::getInstance()->clearHistory();
        LLSearchHistory::getInstance()->save();
        LLSearchComboBox* search_ctrl = LLNavigationBar::getInstance()->getChild<LLSearchComboBox>("search_combo_box");
        search_ctrl->clearHistory();

        LLTeleportHistoryStorage::getInstance()->purgeItems();
        LLTeleportHistoryStorage::getInstance()->save();
    }

    return false;
>>>>>>> e1623bb2
}

void handleNameTagOptionChanged(const LLSD& newvalue)
{
    LLAvatarNameCache::getInstance()->setUseUsernames(gSavedSettings.getBOOL("NameTagShowUsernames"));
    LLVOAvatar::invalidateNameTags();
}

void handleDisplayNamesOptionChanged(const LLSD& newvalue)
{
    LLAvatarNameCache::getInstance()->setUseDisplayNames(newvalue.asBoolean());
    LLVOAvatar::invalidateNameTags();
}

void handleAppearanceCameraMovementChanged(const LLSD& newvalue)
{
    if(!newvalue.asBoolean() && gAgentCamera.getCameraMode() == CAMERA_MODE_CUSTOMIZE_AVATAR)
    {
        gAgentCamera.changeCameraToDefault();
        gAgentCamera.resetView();
    }
}

void fractionFromDecimal(F32 decimal_val, S32& numerator, S32& denominator)
{
    numerator = 0;
    denominator = 0;
    for (F32 test_denominator = 1.f; test_denominator < 30.f; test_denominator += 1.f)
    {
        if (fmodf((decimal_val * test_denominator) + 0.01f, 1.f) < 0.02f)
        {
            numerator = ll_round(decimal_val * test_denominator);
            denominator = ll_round(test_denominator);
            break;
        }
    }
}

// handle secondlife:///app/worldmap/{NAME}/{COORDS} URLs
// Also see LLUrlEntryKeybinding, the value of this command type
// is ability to show up to date value in chat
class LLKeybindingHandler: public LLCommandHandler
{
public:
    // requires trusted browser to trigger
    LLKeybindingHandler(): LLCommandHandler("keybinding", UNTRUSTED_CLICK_ONLY)
    {
    }

    bool handle(const LLSD& params, const LLSD& query_map,
                const std::string& grid, LLMediaCtrl* web)
    {
        if (params.size() < 1) return false;

        LLFloaterPreference* prefsfloater = dynamic_cast<LLFloaterPreference*>
            (LLFloaterReg::showInstance("preferences"));

        if (prefsfloater)
        {
            // find 'controls' panel and bring it the front
            LLTabContainer* tabcontainer = prefsfloater->getChild<LLTabContainer>("pref core");
            LLPanel* panel = prefsfloater->getChild<LLPanel>("controls");
            if (tabcontainer && panel)
            {
                tabcontainer->selectTabPanel(panel);
            }
        }

        return true;
    }
};
LLKeybindingHandler gKeybindHandler;


//////////////////////////////////////////////
// LLFloaterPreference

// static
std::string LLFloaterPreference::sSkin = "";

LLFloaterPreference::LLFloaterPreference(const LLSD& key)
    : LLFloater(key),
    mGotPersonalInfo(false),
    mLanguageChanged(false),
    mAvatarDataInitialized(false),
    mSearchDataDirty(true)
{
    LLConversationLog::instance().addObserver(this);

    //Build Floater is now Called from  LLFloaterReg::add("preferences", "floater_preferences.xml", (LLFloaterBuildFunc)&LLFloaterReg::build<LLFloaterPreference>);

    static bool registered_dialog = false;
    if (!registered_dialog)
    {
        LLFloaterReg::add("keybind_dialog", "floater_select_key.xml", (LLFloaterBuildFunc)&LLFloaterReg::build<LLSetKeyBindDialog>);
        registered_dialog = true;
    }

    mCommitCallbackRegistrar.add("Pref.Cancel",             boost::bind(&LLFloaterPreference::onBtnCancel, this, _2));
    mCommitCallbackRegistrar.add("Pref.OK",                 boost::bind(&LLFloaterPreference::onBtnOK, this, _2));

    mCommitCallbackRegistrar.add("Pref.ClearCache",             boost::bind(&LLFloaterPreference::onClickClearCache, this));
    mCommitCallbackRegistrar.add("Pref.WebClearCache",          boost::bind(&LLFloaterPreference::onClickBrowserClearCache, this));
    mCommitCallbackRegistrar.add("Pref.SetCache",               boost::bind(&LLFloaterPreference::onClickSetCache, this));
    mCommitCallbackRegistrar.add("Pref.ResetCache",             boost::bind(&LLFloaterPreference::onClickResetCache, this));
    mCommitCallbackRegistrar.add("Pref.ClickSkin",              boost::bind(&LLFloaterPreference::onClickSkin, this,_1, _2));
    mCommitCallbackRegistrar.add("Pref.SelectSkin",             boost::bind(&LLFloaterPreference::onSelectSkin, this));
    mCommitCallbackRegistrar.add("Pref.SetSounds",              boost::bind(&LLFloaterPreference::onClickSetSounds, this));
    mCommitCallbackRegistrar.add("Pref.ClickEnablePopup",       boost::bind(&LLFloaterPreference::onClickEnablePopup, this));
    mCommitCallbackRegistrar.add("Pref.ClickDisablePopup",      boost::bind(&LLFloaterPreference::onClickDisablePopup, this));
    mCommitCallbackRegistrar.add("Pref.LogPath",                boost::bind(&LLFloaterPreference::onClickLogPath, this));
    mCommitCallbackRegistrar.add("Pref.RenderExceptions",       boost::bind(&LLFloaterPreference::onClickRenderExceptions, this));
    mCommitCallbackRegistrar.add("Pref.AutoAdjustments",         boost::bind(&LLFloaterPreference::onClickAutoAdjustments, this));
    mCommitCallbackRegistrar.add("Pref.HardwareDefaults",       boost::bind(&LLFloaterPreference::setHardwareDefaults, this));
    mCommitCallbackRegistrar.add("Pref.AvatarImpostorsEnable",  boost::bind(&LLFloaterPreference::onAvatarImpostorsEnable, this));
    mCommitCallbackRegistrar.add("Pref.UpdateIndirectMaxComplexity",    boost::bind(&LLFloaterPreference::updateMaxComplexity, this));
    mCommitCallbackRegistrar.add("Pref.RenderOptionUpdate",     boost::bind(&LLFloaterPreference::onRenderOptionEnable, this));
    mCommitCallbackRegistrar.add("Pref.WindowedMod",            boost::bind(&LLFloaterPreference::onCommitWindowedMode, this));
    mCommitCallbackRegistrar.add("Pref.UpdateSliderText",       boost::bind(&LLFloaterPreference::refreshUI,this));
    mCommitCallbackRegistrar.add("Pref.QualityPerformance",     boost::bind(&LLFloaterPreference::onChangeQuality, this, _2));
    mCommitCallbackRegistrar.add("Pref.applyUIColor",           boost::bind(&LLFloaterPreference::applyUIColor, this ,_1, _2));
    mCommitCallbackRegistrar.add("Pref.getUIColor",             boost::bind(&LLFloaterPreference::getUIColor, this ,_1, _2));
    mCommitCallbackRegistrar.add("Pref.MaturitySettings",       boost::bind(&LLFloaterPreference::onChangeMaturity, this));
    mCommitCallbackRegistrar.add("Pref.BlockList",              boost::bind(&LLFloaterPreference::onClickBlockList, this));
    mCommitCallbackRegistrar.add("Pref.Proxy",                  boost::bind(&LLFloaterPreference::onClickProxySettings, this));
    mCommitCallbackRegistrar.add("Pref.TranslationSettings",    boost::bind(&LLFloaterPreference::onClickTranslationSettings, this));
    mCommitCallbackRegistrar.add("Pref.AutoReplace",            boost::bind(&LLFloaterPreference::onClickAutoReplace, this));
    mCommitCallbackRegistrar.add("Pref.PermsDefault",           boost::bind(&LLFloaterPreference::onClickPermsDefault, this));
    mCommitCallbackRegistrar.add("Pref.RememberedUsernames",    boost::bind(&LLFloaterPreference::onClickRememberedUsernames, this));
    mCommitCallbackRegistrar.add("Pref.SpellChecker",           boost::bind(&LLFloaterPreference::onClickSpellChecker, this));
    mCommitCallbackRegistrar.add("Pref.Advanced",               boost::bind(&LLFloaterPreference::onClickAdvanced, this));

    sSkin = gSavedSettings.getString("SkinCurrent");

    mCommitCallbackRegistrar.add("Pref.ClickActionChange",      boost::bind(&LLFloaterPreference::onClickActionChange, this));

    gSavedSettings.getControl("NameTagShowUsernames")->getCommitSignal()->connect(boost::bind(&handleNameTagOptionChanged,  _2));
    gSavedSettings.getControl("NameTagShowFriends")->getCommitSignal()->connect(boost::bind(&handleNameTagOptionChanged,  _2));
    gSavedSettings.getControl("UseDisplayNames")->getCommitSignal()->connect(boost::bind(&handleDisplayNamesOptionChanged,  _2));

    gSavedSettings.getControl("AppearanceCameraMovement")->getCommitSignal()->connect(boost::bind(&handleAppearanceCameraMovementChanged,  _2));
    gSavedSettings.getControl("WindLightUseAtmosShaders")->getCommitSignal()->connect(boost::bind(&LLFloaterPreference::onAtmosShaderChange, this));

    LLAvatarPropertiesProcessor::getInstance()->addObserver( gAgent.getID(), this );

    mComplexityChangedSignal = gSavedSettings.getControl("RenderAvatarMaxComplexity")->getCommitSignal()->connect(boost::bind(&LLFloaterPreference::updateComplexityText, this));

    mCommitCallbackRegistrar.add("Pref.ClearLog",               boost::bind(&LLConversationLog::onClearLog, &LLConversationLog::instance()));
    mCommitCallbackRegistrar.add("Pref.DeleteTranscripts",      boost::bind(&LLFloaterPreference::onDeleteTranscripts, this));
    mCommitCallbackRegistrar.add("UpdateFilter", boost::bind(&LLFloaterPreference::onUpdateFilterTerm, this, false)); // <FS:ND/> Hook up for filtering
}

void LLFloaterPreference::processProperties( void* pData, EAvatarProcessorType type )
{
    if ( APT_PROPERTIES_LEGACY == type )
    {
        const LLAvatarLegacyData* pAvatarData = static_cast<const LLAvatarLegacyData*>( pData );
        if (pAvatarData && (gAgent.getID() == pAvatarData->avatar_id) && (pAvatarData->avatar_id != LLUUID::null))
        {
            mAllowPublish = (bool)(pAvatarData->flags & AVATAR_ALLOW_PUBLISH);
            mAvatarDataInitialized = true;
            getChild<LLUICtrl>("online_searchresults")->setValue(mAllowPublish);
        }
    }
}

void LLFloaterPreference::saveAvatarProperties( void )
{
    const bool allowPublish = getChild<LLUICtrl>("online_searchresults")->getValue();

    if ((LLStartUp::getStartupState() == STATE_STARTED)
        && mAvatarDataInitialized
        && (allowPublish != mAllowPublish))
    {
        std::string cap_url = gAgent.getRegionCapability("AgentProfile");
        if (!cap_url.empty())
        {
            mAllowPublish = allowPublish;

            LLCoros::instance().launch("requestAgentUserInfoCoro",
                boost::bind(saveAvatarPropertiesCoro, cap_url, allowPublish));
        }
    }
}

void LLFloaterPreference::saveAvatarPropertiesCoro(const std::string cap_url, bool allow_publish)
{
    LLCore::HttpRequest::policy_t httpPolicy(LLCore::HttpRequest::DEFAULT_POLICY_ID);
    LLCoreHttpUtil::HttpCoroutineAdapter::ptr_t
        httpAdapter(new LLCoreHttpUtil::HttpCoroutineAdapter("put_avatar_properties_coro", httpPolicy));
    LLCore::HttpRequest::ptr_t httpRequest(new LLCore::HttpRequest);
    LLCore::HttpHeaders::ptr_t httpHeaders;

    LLCore::HttpOptions::ptr_t httpOpts(new LLCore::HttpOptions);
    httpOpts->setFollowRedirects(true);

    std::string finalUrl = cap_url + "/" + gAgentID.asString();
    LLSD data;
    data["allow_publish"] = allow_publish;

    LLSD result = httpAdapter->putAndSuspend(httpRequest, finalUrl, data, httpOpts, httpHeaders);

    LLSD httpResults = result[LLCoreHttpUtil::HttpCoroutineAdapter::HTTP_RESULTS];
    LLCore::HttpStatus status = LLCoreHttpUtil::HttpCoroutineAdapter::getStatusFromLLSD(httpResults);

    if (!status)
    {
        LL_WARNS("Preferences") << "Failed to put agent information " << data << " for id " << gAgentID << LL_ENDL;
        return;
    }

    LL_DEBUGS("Preferences") << "Agent id: " << gAgentID << " Data: " << data << " Result: " << httpResults << LL_ENDL;
}

bool LLFloaterPreference::postBuild()
{
    gSavedSettings.getControl("ChatFontSize")->getSignal()->connect(boost::bind(&LLFloaterIMSessionTab::processChatHistoryStyleUpdate, false));

    gSavedSettings.getControl("ChatFontSize")->getSignal()->connect(boost::bind(&LLViewerChat::signalChatFontChanged));

    gSavedSettings.getControl("ChatBubbleOpacity")->getSignal()->connect(boost::bind(&LLFloaterPreference::onNameTagOpacityChange, this, _2));

    gSavedSettings.getControl("PreferredMaturity")->getSignal()->connect(boost::bind(&LLFloaterPreference::onChangeMaturity, this));

<<<<<<< HEAD
    gSavedSettings.getControl("RenderAvatarComplexityMode")->getSignal()->connect(
        [this](LLControlVariable* control, const LLSD& new_val, const LLSD& old_val)
        {
            onChangeComplexityMode(new_val);
        });

	gSavedPerAccountSettings.getControl("ModelUploadFolder")->getSignal()->connect(boost::bind(&LLFloaterPreference::onChangeModelFolder, this));
    gSavedPerAccountSettings.getControl("PBRUploadFolder")->getSignal()->connect(boost::bind(&LLFloaterPreference::onChangePBRFolder, this));
	gSavedPerAccountSettings.getControl("TextureUploadFolder")->getSignal()->connect(boost::bind(&LLFloaterPreference::onChangeTextureFolder, this));
	gSavedPerAccountSettings.getControl("SoundUploadFolder")->getSignal()->connect(boost::bind(&LLFloaterPreference::onChangeSoundFolder, this));
	gSavedPerAccountSettings.getControl("AnimationUploadFolder")->getSignal()->connect(boost::bind(&LLFloaterPreference::onChangeAnimationFolder, this));

	LLTabContainer* tabcontainer = getChild<LLTabContainer>("pref core");
	if (!tabcontainer->selectTab(gSavedSettings.getS32("LastPrefTab")))
		tabcontainer->selectFirstTab();

	getChild<LLUICtrl>("cache_location")->setEnabled(false); // make it read-only but selectable (STORM-227)
	std::string cache_location = gDirUtilp->getExpandedFilename(LL_PATH_CACHE, "");
	setCacheLocation(cache_location);

	getChild<LLUICtrl>("log_path_string")->setEnabled(false); // make it read-only but selectable

	getChild<LLComboBox>("language_combobox")->setCommitCallback(boost::bind(&LLFloaterPreference::onLanguageChange, this));

	getChild<LLComboBox>("FriendIMOptions")->setCommitCallback(boost::bind(&LLFloaterPreference::onNotificationsChange, this,"FriendIMOptions"));
	getChild<LLComboBox>("NonFriendIMOptions")->setCommitCallback(boost::bind(&LLFloaterPreference::onNotificationsChange, this,"NonFriendIMOptions"));
	getChild<LLComboBox>("ConferenceIMOptions")->setCommitCallback(boost::bind(&LLFloaterPreference::onNotificationsChange, this,"ConferenceIMOptions"));
	getChild<LLComboBox>("GroupChatOptions")->setCommitCallback(boost::bind(&LLFloaterPreference::onNotificationsChange, this,"GroupChatOptions"));
	getChild<LLComboBox>("NearbyChatOptions")->setCommitCallback(boost::bind(&LLFloaterPreference::onNotificationsChange, this,"NearbyChatOptions"));
	getChild<LLComboBox>("ObjectIMOptions")->setCommitCallback(boost::bind(&LLFloaterPreference::onNotificationsChange, this,"ObjectIMOptions"));

	// if floater is opened before login set default localized do not disturb message
	if (LLStartUp::getStartupState() < STATE_STARTED)
	{
		gSavedPerAccountSettings.setString("DoNotDisturbModeResponse", LLTrans::getString("DoNotDisturbModeResponseDefault"));
	}

	// set 'enable' property for 'Clear log...' button
	changed();

	LLLogChat::getInstance()->setSaveHistorySignal(boost::bind(&LLFloaterPreference::onLogChatHistorySaved, this));

	LLSliderCtrl* fov_slider = getChild<LLSliderCtrl>("camera_fov");
	fov_slider->setMinValue(LLViewerCamera::getInstance()->getMinView());
	fov_slider->setMaxValue(LLViewerCamera::getInstance()->getMaxView());

    bool enable_complexity = gSavedSettings.getS32("RenderAvatarComplexityMode") != LLVOAvatar::AV_RENDER_ONLY_SHOW_FRIENDS;
    getChild<LLSliderCtrl>("IndirectMaxComplexity")->setEnabled(enable_complexity);
	
	// Hook up and init for filtering
	mFilterEdit = getChild<LLSearchEditor>("search_prefs_edit");
	mFilterEdit->setKeystrokeCallback(boost::bind(&LLFloaterPreference::onUpdateFilterTerm, this, false));

	// Load and assign label for 'default language'
	std::string user_filename = gDirUtilp->getExpandedFilename(LL_PATH_DEFAULT_SKIN, "default_languages.xml");
	std::map<std::string, std::string> labels;
	if (loadFromFilename(user_filename, labels))
	{
		std::string system_lang = gSavedSettings.getString("SystemLanguage");
		std::map<std::string, std::string>::iterator iter = labels.find(system_lang);
		if (iter != labels.end())
		{
			getChild<LLComboBox>("language_combobox")->add(iter->second, LLSD("default"), ADD_TOP, true);
		}
		else
		{
			LL_WARNS() << "Language \"" << system_lang << "\" is not in default_languages.xml" << LL_ENDL;
			getChild<LLComboBox>("language_combobox")->add("System default", LLSD("default"), ADD_TOP, true);
		}
	}
	else
	{
		LL_WARNS() << "Failed to load labels from " << user_filename << ". Using default." << LL_ENDL;
		getChild<LLComboBox>("language_combobox")->add("System default", LLSD("default"), ADD_TOP, true);
	}

	return true;
=======
    gSavedPerAccountSettings.getControl("ModelUploadFolder")->getSignal()->connect(boost::bind(&LLFloaterPreference::onChangeModelFolder, this));
    gSavedPerAccountSettings.getControl("PBRUploadFolder")->getSignal()->connect(boost::bind(&LLFloaterPreference::onChangePBRFolder, this));
    gSavedPerAccountSettings.getControl("TextureUploadFolder")->getSignal()->connect(boost::bind(&LLFloaterPreference::onChangeTextureFolder, this));
    gSavedPerAccountSettings.getControl("SoundUploadFolder")->getSignal()->connect(boost::bind(&LLFloaterPreference::onChangeSoundFolder, this));
    gSavedPerAccountSettings.getControl("AnimationUploadFolder")->getSignal()->connect(boost::bind(&LLFloaterPreference::onChangeAnimationFolder, this));

    LLTabContainer* tabcontainer = getChild<LLTabContainer>("pref core");
    if (!tabcontainer->selectTab(gSavedSettings.getS32("LastPrefTab")))
        tabcontainer->selectFirstTab();

    getChild<LLUICtrl>("cache_location")->setEnabled(FALSE); // make it read-only but selectable (STORM-227)
    std::string cache_location = gDirUtilp->getExpandedFilename(LL_PATH_CACHE, "");
    setCacheLocation(cache_location);

    getChild<LLUICtrl>("log_path_string")->setEnabled(FALSE); // make it read-only but selectable

    getChild<LLComboBox>("language_combobox")->setCommitCallback(boost::bind(&LLFloaterPreference::onLanguageChange, this));

    getChild<LLComboBox>("FriendIMOptions")->setCommitCallback(boost::bind(&LLFloaterPreference::onNotificationsChange, this,"FriendIMOptions"));
    getChild<LLComboBox>("NonFriendIMOptions")->setCommitCallback(boost::bind(&LLFloaterPreference::onNotificationsChange, this,"NonFriendIMOptions"));
    getChild<LLComboBox>("ConferenceIMOptions")->setCommitCallback(boost::bind(&LLFloaterPreference::onNotificationsChange, this,"ConferenceIMOptions"));
    getChild<LLComboBox>("GroupChatOptions")->setCommitCallback(boost::bind(&LLFloaterPreference::onNotificationsChange, this,"GroupChatOptions"));
    getChild<LLComboBox>("NearbyChatOptions")->setCommitCallback(boost::bind(&LLFloaterPreference::onNotificationsChange, this,"NearbyChatOptions"));
    getChild<LLComboBox>("ObjectIMOptions")->setCommitCallback(boost::bind(&LLFloaterPreference::onNotificationsChange, this,"ObjectIMOptions"));

    // if floater is opened before login set default localized do not disturb message
    if (LLStartUp::getStartupState() < STATE_STARTED)
    {
        gSavedPerAccountSettings.setString("DoNotDisturbModeResponse", LLTrans::getString("DoNotDisturbModeResponseDefault"));
    }

    // set 'enable' property for 'Clear log...' button
    changed();

    LLLogChat::getInstance()->setSaveHistorySignal(boost::bind(&LLFloaterPreference::onLogChatHistorySaved, this));

    LLSliderCtrl* fov_slider = getChild<LLSliderCtrl>("camera_fov");
    fov_slider->setMinValue(LLViewerCamera::getInstance()->getMinView());
    fov_slider->setMaxValue(LLViewerCamera::getInstance()->getMaxView());

    // Hook up and init for filtering
    mFilterEdit = getChild<LLSearchEditor>("search_prefs_edit");
    mFilterEdit->setKeystrokeCallback(boost::bind(&LLFloaterPreference::onUpdateFilterTerm, this, false));

    // Load and assign label for 'default language'
    std::string user_filename = gDirUtilp->getExpandedFilename(LL_PATH_DEFAULT_SKIN, "default_languages.xml");
    std::map<std::string, std::string> labels;
    if (loadFromFilename(user_filename, labels))
    {
        std::string system_lang = gSavedSettings.getString("SystemLanguage");
        std::map<std::string, std::string>::iterator iter = labels.find(system_lang);
        if (iter != labels.end())
        {
            getChild<LLComboBox>("language_combobox")->add(iter->second, LLSD("default"), ADD_TOP, true);
        }
        else
        {
            LL_WARNS() << "Language \"" << system_lang << "\" is not in default_languages.xml" << LL_ENDL;
            getChild<LLComboBox>("language_combobox")->add("System default", LLSD("default"), ADD_TOP, true);
        }
    }
    else
    {
        LL_WARNS() << "Failed to load labels from " << user_filename << ". Using default." << LL_ENDL;
        getChild<LLComboBox>("language_combobox")->add("System default", LLSD("default"), ADD_TOP, true);
    }

    return TRUE;
>>>>>>> e1623bb2
}

void LLFloaterPreference::updateDeleteTranscriptsButton()
{
    getChild<LLButton>("delete_transcripts")->setEnabled(LLLogChat::transcriptFilesExist());
}

void LLFloaterPreference::onDoNotDisturbResponseChanged()
{
<<<<<<< HEAD
	// set "DoNotDisturbResponseChanged" true if user edited message differs from default, false otherwise
	bool response_changed_flag =
			LLTrans::getString("DoNotDisturbModeResponseDefault")
					!= getChild<LLUICtrl>("do_not_disturb_response")->getValue().asString();
=======
    // set "DoNotDisturbResponseChanged" TRUE if user edited message differs from default, FALSE otherwise
    bool response_changed_flag =
            LLTrans::getString("DoNotDisturbModeResponseDefault")
                    != getChild<LLUICtrl>("do_not_disturb_response")->getValue().asString();
>>>>>>> e1623bb2

    gSavedPerAccountSettings.setBOOL("DoNotDisturbResponseChanged", response_changed_flag );
}

LLFloaterPreference::~LLFloaterPreference()
{
    LLConversationLog::instance().removeObserver(this);
    mComplexityChangedSignal.disconnect();
}

void LLFloaterPreference::draw()
{
<<<<<<< HEAD
	bool has_first_selected = (getChildRef<LLScrollListCtrl>("disabled_popups").getFirstSelected()!=NULL);
	gSavedSettings.setBOOL("FirstSelectedDisabledPopups", has_first_selected);
	
	has_first_selected = (getChildRef<LLScrollListCtrl>("enabled_popups").getFirstSelected()!=NULL);
	gSavedSettings.setBOOL("FirstSelectedEnabledPopups", has_first_selected);
	
	LLFloater::draw();
=======
    BOOL has_first_selected = (getChildRef<LLScrollListCtrl>("disabled_popups").getFirstSelected()!=NULL);
    gSavedSettings.setBOOL("FirstSelectedDisabledPopups", has_first_selected);

    has_first_selected = (getChildRef<LLScrollListCtrl>("enabled_popups").getFirstSelected()!=NULL);
    gSavedSettings.setBOOL("FirstSelectedEnabledPopups", has_first_selected);

    LLFloater::draw();
>>>>>>> e1623bb2
}

void LLFloaterPreference::saveSettings()
{
    LLTabContainer* tabcontainer = getChild<LLTabContainer>("pref core");
    child_list_t::const_iterator iter = tabcontainer->getChildList()->begin();
    child_list_t::const_iterator end = tabcontainer->getChildList()->end();
    for ( ; iter != end; ++iter)
    {
        LLView* view = *iter;
        LLPanelPreference* panel = dynamic_cast<LLPanelPreference*>(view);
        if (panel)
            panel->saveSettings();
    }
    saveIgnoredNotifications();
}

void LLFloaterPreference::apply()
{
<<<<<<< HEAD
	LLAvatarPropertiesProcessor::getInstance()->addObserver( gAgent.getID(), this );
	
	LLTabContainer* tabcontainer = getChild<LLTabContainer>("pref core");
	if (sSkin != gSavedSettings.getString("SkinCurrent"))
	{
		LLNotificationsUtil::add("ChangeSkin");
		refreshSkin(this);
	}
	// Call apply() on all panels that derive from LLPanelPreference
	for (child_list_t::const_iterator iter = tabcontainer->getChildList()->begin();
		 iter != tabcontainer->getChildList()->end(); ++iter)
	{
		LLView* view = *iter;
		LLPanelPreference* panel = dynamic_cast<LLPanelPreference*>(view);
		if (panel)
			panel->apply();
	}
	
	gViewerWindow->requestResolutionUpdate(); // for UIScaleFactor

	LLSliderCtrl* fov_slider = getChild<LLSliderCtrl>("camera_fov");
	fov_slider->setMinValue(LLViewerCamera::getInstance()->getMinView());
	fov_slider->setMaxValue(LLViewerCamera::getInstance()->getMaxView());
	
	std::string cache_location = gDirUtilp->getExpandedFilename(LL_PATH_CACHE, "");
	setCacheLocation(cache_location);
	
	LLViewerMedia::getInstance()->setCookiesEnabled(getChild<LLUICtrl>("cookies_enabled")->getValue());
	
	if (hasChild("web_proxy_enabled", true) &&hasChild("web_proxy_editor", true) && hasChild("web_proxy_port", true))
	{
		bool proxy_enable = getChild<LLUICtrl>("web_proxy_enabled")->getValue();
		std::string proxy_address = getChild<LLUICtrl>("web_proxy_editor")->getValue();
		int proxy_port = getChild<LLUICtrl>("web_proxy_port")->getValue();
		LLViewerMedia::getInstance()->setProxyConfig(proxy_enable, proxy_address, proxy_port);
	}
	
	if (mGotPersonalInfo)
	{ 
		bool new_hide_online = getChild<LLUICtrl>("online_visibility")->getValue().asBoolean();		
	
		if (new_hide_online != mOriginalHideOnlineStatus)
		{
			// This hack is because we are representing several different 	 
			// possible strings with a single checkbox. Since most users 	 
			// can only select between 2 values, we represent it as a 	 
			// checkbox. This breaks down a little bit for liaisons, but 	 
			// works out in the end. 	 
			if (new_hide_online != mOriginalHideOnlineStatus)
			{
				if (new_hide_online) mDirectoryVisibility = VISIBILITY_HIDDEN;
				else mDirectoryVisibility = VISIBILITY_DEFAULT;
			 //Update showonline value, otherwise multiple applys won't work
				mOriginalHideOnlineStatus = new_hide_online;
			}
			gAgent.sendAgentUpdateUserInfo(mDirectoryVisibility);
		}
	}

	saveAvatarProperties();
=======
    LLAvatarPropertiesProcessor::getInstance()->addObserver( gAgent.getID(), this );

    LLTabContainer* tabcontainer = getChild<LLTabContainer>("pref core");
    if (sSkin != gSavedSettings.getString("SkinCurrent"))
    {
        LLNotificationsUtil::add("ChangeSkin");
        refreshSkin(this);
    }
    // Call apply() on all panels that derive from LLPanelPreference
    for (child_list_t::const_iterator iter = tabcontainer->getChildList()->begin();
         iter != tabcontainer->getChildList()->end(); ++iter)
    {
        LLView* view = *iter;
        LLPanelPreference* panel = dynamic_cast<LLPanelPreference*>(view);
        if (panel)
            panel->apply();
    }

    gViewerWindow->requestResolutionUpdate(); // for UIScaleFactor

    LLSliderCtrl* fov_slider = getChild<LLSliderCtrl>("camera_fov");
    fov_slider->setMinValue(LLViewerCamera::getInstance()->getMinView());
    fov_slider->setMaxValue(LLViewerCamera::getInstance()->getMaxView());

    std::string cache_location = gDirUtilp->getExpandedFilename(LL_PATH_CACHE, "");
    setCacheLocation(cache_location);

    LLViewerMedia::getInstance()->setCookiesEnabled(getChild<LLUICtrl>("cookies_enabled")->getValue());

    if (hasChild("web_proxy_enabled", TRUE) &&hasChild("web_proxy_editor", TRUE) && hasChild("web_proxy_port", TRUE))
    {
        bool proxy_enable = getChild<LLUICtrl>("web_proxy_enabled")->getValue();
        std::string proxy_address = getChild<LLUICtrl>("web_proxy_editor")->getValue();
        int proxy_port = getChild<LLUICtrl>("web_proxy_port")->getValue();
        LLViewerMedia::getInstance()->setProxyConfig(proxy_enable, proxy_address, proxy_port);
    }

    if (mGotPersonalInfo)
    {
        bool new_hide_online = getChild<LLUICtrl>("online_visibility")->getValue().asBoolean();

        if (new_hide_online != mOriginalHideOnlineStatus)
        {
            // This hack is because we are representing several different
            // possible strings with a single checkbox. Since most users
            // can only select between 2 values, we represent it as a
            // checkbox. This breaks down a little bit for liaisons, but
            // works out in the end.
            if (new_hide_online != mOriginalHideOnlineStatus)
            {
                if (new_hide_online) mDirectoryVisibility = VISIBILITY_HIDDEN;
                else mDirectoryVisibility = VISIBILITY_DEFAULT;
             //Update showonline value, otherwise multiple applys won't work
                mOriginalHideOnlineStatus = new_hide_online;
            }
            gAgent.sendAgentUpdateUserInfo(mDirectoryVisibility);
        }
    }

    saveAvatarProperties();
>>>>>>> e1623bb2
}

void LLFloaterPreference::cancel(const std::vector<std::string> settings_to_skip)
{
<<<<<<< HEAD
	LLTabContainer* tabcontainer = getChild<LLTabContainer>("pref core");
	// Call cancel() on all panels that derive from LLPanelPreference
	for (child_list_t::const_iterator iter = tabcontainer->getChildList()->begin();
		iter != tabcontainer->getChildList()->end(); ++iter)
	{
		LLView* view = *iter;
		LLPanelPreference* panel = dynamic_cast<LLPanelPreference*>(view);
		if (panel)
            panel->cancel(settings_to_skip);
	}
	// hide joystick pref floater
	LLFloaterReg::hideInstance("pref_joystick");

	// hide translation settings floater
	LLFloaterReg::hideInstance("prefs_translation");
	
	// hide autoreplace settings floater
	LLFloaterReg::hideInstance("prefs_autoreplace");
	
	// hide spellchecker settings folder
	LLFloaterReg::hideInstance("prefs_spellchecker");

	// hide advanced graphics floater
	LLFloaterReg::hideInstance("prefs_graphics_advanced");
	
	// reverts any changes to current skin
	gSavedSettings.setString("SkinCurrent", sSkin);

	updateClickActionViews();

	LLFloaterPreferenceProxy * advanced_proxy_settings = LLFloaterReg::findTypedInstance<LLFloaterPreferenceProxy>("prefs_proxy");
	if (advanced_proxy_settings)
	{
		advanced_proxy_settings->cancel();
	}
	//Need to reload the navmesh if the pathing console is up
	LLHandle<LLFloaterPathfindingConsole> pathfindingConsoleHandle = LLFloaterPathfindingConsole::getInstanceHandle();
	if ( !pathfindingConsoleHandle.isDead() )
	{
		LLFloaterPathfindingConsole* pPathfindingConsole = pathfindingConsoleHandle.get();
		pPathfindingConsole->onRegionBoundaryCross();
	}

	if (!mSavedGraphicsPreset.empty())
	{
		gSavedSettings.setString("PresetGraphicActive", mSavedGraphicsPreset);
		LLPresetsManager::getInstance()->triggerChangeSignal();
	}
=======
    LLTabContainer* tabcontainer = getChild<LLTabContainer>("pref core");
    // Call cancel() on all panels that derive from LLPanelPreference
    for (child_list_t::const_iterator iter = tabcontainer->getChildList()->begin();
        iter != tabcontainer->getChildList()->end(); ++iter)
    {
        LLView* view = *iter;
        LLPanelPreference* panel = dynamic_cast<LLPanelPreference*>(view);
        if (panel)
            panel->cancel();
    }
    // hide joystick pref floater
    LLFloaterReg::hideInstance("pref_joystick");

    // hide translation settings floater
    LLFloaterReg::hideInstance("prefs_translation");

    // hide autoreplace settings floater
    LLFloaterReg::hideInstance("prefs_autoreplace");

    // hide spellchecker settings folder
    LLFloaterReg::hideInstance("prefs_spellchecker");

    // hide advanced graphics floater
    LLFloaterReg::hideInstance("prefs_graphics_advanced");

    // reverts any changes to current skin
    gSavedSettings.setString("SkinCurrent", sSkin);

    updateClickActionViews();

    LLFloaterPreferenceProxy * advanced_proxy_settings = LLFloaterReg::findTypedInstance<LLFloaterPreferenceProxy>("prefs_proxy");
    if (advanced_proxy_settings)
    {
        advanced_proxy_settings->cancel();
    }
    //Need to reload the navmesh if the pathing console is up
    LLHandle<LLFloaterPathfindingConsole> pathfindingConsoleHandle = LLFloaterPathfindingConsole::getInstanceHandle();
    if ( !pathfindingConsoleHandle.isDead() )
    {
        LLFloaterPathfindingConsole* pPathfindingConsole = pathfindingConsoleHandle.get();
        pPathfindingConsole->onRegionBoundaryCross();
    }

    if (!mSavedGraphicsPreset.empty())
    {
        gSavedSettings.setString("PresetGraphicActive", mSavedGraphicsPreset);
        LLPresetsManager::getInstance()->triggerChangeSignal();
    }
>>>>>>> e1623bb2

    restoreIgnoredNotifications();
}

void LLFloaterPreference::onOpen(const LLSD& key)
{
    // this variable and if that follows it are used to properly handle do not disturb mode response message
    static bool initialized = FALSE;
    // if user is logged in and we haven't initialized do not disturb mode response yet, do it
    if (!initialized && LLStartUp::getStartupState() == STATE_STARTED)
    {
        // Special approach is used for do not disturb response localization, because "DoNotDisturbModeResponse" is
        // in non-localizable xml, and also because it may be changed by user and in this case it shouldn't be localized.
        // To keep track of whether do not disturb response is default or changed by user additional setting DoNotDisturbResponseChanged
        // was added into per account settings.

        // initialization should happen once,so setting variable to TRUE
        initialized = TRUE;
        // this connection is needed to properly set "DoNotDisturbResponseChanged" setting when user makes changes in
        // do not disturb response message.
        gSavedPerAccountSettings.getControl("DoNotDisturbModeResponse")->getSignal()->connect(boost::bind(&LLFloaterPreference::onDoNotDisturbResponseChanged, this));
    }
    gAgent.sendAgentUserInfoRequest();

    /////////////////////////// From LLPanelGeneral //////////////////////////
    // if we have no agent, we can't let them choose anything
    // if we have an agent, then we only let them choose if they have a choice
    bool can_choose_maturity =
        gAgent.getID().notNull() &&
        (gAgent.isMature() || gAgent.isGodlike());

    LLComboBox* maturity_combo = getChild<LLComboBox>("maturity_desired_combobox");
    LLAvatarPropertiesProcessor::getInstance()->sendAvatarLegacyPropertiesRequest( gAgent.getID() );
    if (can_choose_maturity)
    {
        // if they're not adult or a god, they shouldn't see the adult selection, so delete it
        if (!gAgent.isAdult() && !gAgent.isGodlikeWithoutAdminMenuFakery())
        {
            // we're going to remove the adult entry from the combo
            LLScrollListCtrl* maturity_list = maturity_combo->findChild<LLScrollListCtrl>("ComboBox");
            if (maturity_list)
            {
                maturity_list->deleteItems(LLSD(SIM_ACCESS_ADULT));
            }
        }
        getChildView("maturity_desired_combobox")->setEnabled( true);
        getChildView("maturity_desired_textbox")->setVisible( false);
    }
    else
    {
        getChild<LLUICtrl>("maturity_desired_textbox")->setValue(maturity_combo->getSelectedItemLabel());
        getChildView("maturity_desired_combobox")->setEnabled( false);
    }

    // Forget previous language changes.
    mLanguageChanged = false;

    // Display selected maturity icons.
    onChangeMaturity();

<<<<<<< HEAD
	// this variable and if that follows it are used to properly handle do not disturb mode response message
	static bool initialized = false;
	// if user is logged in and we haven't initialized do not disturb mode response yet, do it
	if (!initialized && LLStartUp::getStartupState() == STATE_STARTED)
	{
		// Special approach is used for do not disturb response localization, because "DoNotDisturbModeResponse" is
		// in non-localizable xml, and also because it may be changed by user and in this case it shouldn't be localized.
		// To keep track of whether do not disturb response is default or changed by user additional setting DoNotDisturbResponseChanged
		// was added into per account settings.

		// initialization should happen once,so setting variable to true
		initialized = true;
		// this connection is needed to properly set "DoNotDisturbResponseChanged" setting when user makes changes in
		// do not disturb response message.
		gSavedPerAccountSettings.getControl("DoNotDisturbModeResponse")->getSignal()->connect(boost::bind(&LLFloaterPreference::onDoNotDisturbResponseChanged, this));
	}
	gAgent.sendAgentUserInfoRequest();

	/////////////////////////// From LLPanelGeneral //////////////////////////
	// if we have no agent, we can't let them choose anything
	// if we have an agent, then we only let them choose if they have a choice
	bool can_choose_maturity =
		gAgent.getID().notNull() &&
		(gAgent.isMature() || gAgent.isGodlike());
	
	LLComboBox* maturity_combo = getChild<LLComboBox>("maturity_desired_combobox");
	LLAvatarPropertiesProcessor::getInstance()->sendAvatarPropertiesRequest( gAgent.getID() );
	if (can_choose_maturity)
	{		
		// if they're not adult or a god, they shouldn't see the adult selection, so delete it
		if (!gAgent.isAdult() && !gAgent.isGodlikeWithoutAdminMenuFakery())
		{
			// we're going to remove the adult entry from the combo
			LLScrollListCtrl* maturity_list = maturity_combo->findChild<LLScrollListCtrl>("ComboBox");
			if (maturity_list)
			{
				maturity_list->deleteItems(LLSD(SIM_ACCESS_ADULT));
			}
		}
		getChildView("maturity_desired_combobox")->setEnabled( true);
		getChildView("maturity_desired_textbox")->setVisible( false);
	}
	else
	{
		getChild<LLUICtrl>("maturity_desired_textbox")->setValue(maturity_combo->getSelectedItemLabel());
		getChildView("maturity_desired_combobox")->setEnabled( false);
	}

	// Forget previous language changes.
	mLanguageChanged = false;

	// Display selected maturity icons.
	onChangeMaturity();

	onChangeModelFolder();
=======
    onChangeModelFolder();
>>>>>>> e1623bb2
    onChangePBRFolder();
    onChangeTextureFolder();
    onChangeSoundFolder();
    onChangeAnimationFolder();

    // Load (double-)click to walk/teleport settings.
    updateClickActionViews();

    // Enabled/disabled popups, might have been changed by user actions
    // while preferences floater was closed.
    buildPopupLists();


    //get the options that were checked
    onNotificationsChange("FriendIMOptions");
    onNotificationsChange("NonFriendIMOptions");
    onNotificationsChange("ConferenceIMOptions");
    onNotificationsChange("GroupChatOptions");
    onNotificationsChange("NearbyChatOptions");
    onNotificationsChange("ObjectIMOptions");

    LLPanelLogin::setAlwaysRefresh(true);
    refresh();

    // Make sure the current state of prefs are saved away when
    // when the floater is opened.  That will make cancel do its
    // job
    saveSettings();

    // Make sure there is a default preference file
    LLPresetsManager::getInstance()->createMissingDefault(PRESETS_CAMERA);
    LLPresetsManager::getInstance()->createMissingDefault(PRESETS_GRAPHIC);

    bool started = (LLStartUp::getStartupState() == STATE_STARTED);

    LLButton* load_btn = findChild<LLButton>("PrefLoadButton");
    LLButton* save_btn = findChild<LLButton>("PrefSaveButton");
    LLButton* delete_btn = findChild<LLButton>("PrefDeleteButton");
    LLButton* exceptions_btn = findChild<LLButton>("RenderExceptionsButton");
    LLButton* auto_adjustments_btn = findChild<LLButton>("AutoAdjustmentsButton");

    if (load_btn && save_btn && delete_btn && exceptions_btn && auto_adjustments_btn)
    {
        load_btn->setEnabled(started);
        save_btn->setEnabled(started);
        delete_btn->setEnabled(started);
        exceptions_btn->setEnabled(started);
        auto_adjustments_btn->setEnabled(started);
    }

    collectSearchableItems();
    if (!mFilterEdit->getText().empty())
    {
        mFilterEdit->setText(LLStringExplicit(""));
        onUpdateFilterTerm(true);
    }
}

void LLFloaterPreference::onRenderOptionEnable()
{
    refreshEnabledGraphics();
}

void LLFloaterPreference::onAvatarImpostorsEnable()
{
    refreshEnabledGraphics();
}

//static
void LLFloaterPreference::initDoNotDisturbResponse()
    {
        if (!gSavedPerAccountSettings.getBOOL("DoNotDisturbResponseChanged"))
        {
            //LLTrans::getString("DoNotDisturbModeResponseDefault") is used here for localization (EXT-5885)
            gSavedPerAccountSettings.setString("DoNotDisturbModeResponse", LLTrans::getString("DoNotDisturbModeResponseDefault"));
        }
    }

//static
void LLFloaterPreference::updateShowFavoritesCheckbox(bool val)
{
    LLFloaterPreference* instance = LLFloaterReg::findTypedInstance<LLFloaterPreference>("preferences");
    if (instance)
    {
        instance->getChild<LLUICtrl>("favorites_on_login_check")->setValue(val);
    }
}

void LLFloaterPreference::setHardwareDefaults()
{
    std::string preset_graphic_active = gSavedSettings.getString("PresetGraphicActive");
    if (!preset_graphic_active.empty())
    {
        saveGraphicsPreset(preset_graphic_active);
        saveSettings(); // save here to be able to return to the previous preset by Cancel
    }
    setRecommendedSettings();
}

void LLFloaterPreference::setRecommendedSettings()
{
    resetAutotuneSettings();
    gSavedSettings.getControl("RenderVSyncEnable")->resetToDefault(true);

    LLFeatureManager::getInstance()->applyRecommendedSettings();

    // reset indirects before refresh because we may have changed what they control
    LLAvatarComplexityControls::setIndirectControls();

    refreshEnabledGraphics();
    gSavedSettings.setString("PresetGraphicActive", "");
    LLPresetsManager::getInstance()->triggerChangeSignal();

    LLTabContainer* tabcontainer = getChild<LLTabContainer>("pref core");
    child_list_t::const_iterator iter = tabcontainer->getChildList()->begin();
    child_list_t::const_iterator end = tabcontainer->getChildList()->end();
    for ( ; iter != end; ++iter)
    {
        LLView* view = *iter;
        LLPanelPreference* panel = dynamic_cast<LLPanelPreference*>(view);
        if (panel)
        {
            panel->setHardwareDefaults();
        }
    }
}

void LLFloaterPreference::resetAutotuneSettings()
{
    gSavedSettings.setBOOL("AutoTuneFPS", false);

    const std::string autotune_settings[] = {
        "AutoTuneLock",
        "KeepAutoTuneLock",
        "TargetFPS",
        "TuningFPSStrategy",
        "AutoTuneImpostorByDistEnabled",
        "AutoTuneImpostorFarAwayDistance" ,
        "AutoTuneRenderFarClipMin",
        "AutoTuneRenderFarClipTarget",
        "RenderAvatarMaxART"
    };

    for (auto it : autotune_settings)
    {
        gSavedSettings.getControl(it)->resetToDefault(true);
    }
}

void LLFloaterPreference::getControlNames(std::vector<std::string>& names)
{
    LLView* view = findChild<LLView>("display");
    LLFloater* advanced = LLFloaterReg::findTypedInstance<LLFloater>("prefs_graphics_advanced");
    if (view && advanced)
    {
        std::list<LLView*> stack;
        stack.push_back(view);
        stack.push_back(advanced);
        while(!stack.empty())
        {
            // Process view on top of the stack
            LLView* curview = stack.front();
            stack.pop_front();

            LLUICtrl* ctrl = dynamic_cast<LLUICtrl*>(curview);
            if (ctrl)
            {
                LLControlVariable* control = ctrl->getControlVariable();
                if (control)
                {
                    std::string control_name = control->getName();
                    if (std::find(names.begin(), names.end(), control_name) == names.end())
                    {
                        names.push_back(control_name);
                    }
                }
            }

            for (child_list_t::const_iterator iter = curview->getChildList()->begin();
                iter != curview->getChildList()->end(); ++iter)
            {
                stack.push_back(*iter);
            }
        }
    }
}

//virtual
void LLFloaterPreference::onClose(bool app_quitting)
{
    gSavedSettings.setS32("LastPrefTab", getChild<LLTabContainer>("pref core")->getCurrentPanelIndex());
    LLPanelLogin::setAlwaysRefresh(false);
    if (!app_quitting)
    {
        cancel();
    }
}

// static
void LLFloaterPreference::onBtnOK(const LLSD& userdata)
{
<<<<<<< HEAD
	// commit any outstanding text entry
	if (hasFocus())
	{
		LLUICtrl* cur_focus = dynamic_cast<LLUICtrl*>(gFocusMgr.getKeyboardFocus());
		if (cur_focus && cur_focus->acceptsTextInput())
		{
			cur_focus->onCommit();
		}
	}

	if (canClose())
	{
		saveSettings();
		apply();
		
		if (userdata.asString() == "closeadvanced")
		{
			LLFloaterReg::hideInstance("prefs_graphics_advanced");
		}
		else
		{
			closeFloater(false);
		}

		//Conversation transcript and log path changed so reload conversations based on new location
		if(mPriorInstantMessageLogPath.length())
		{
			if(moveTranscriptsAndLog())
			{
				//When floaters are empty but have a chat history files, reload chat history into them
				LLFloaterIMSessionTab::reloadEmptyFloaters();
			}
			//Couldn't move files so restore the old path and show a notification
			else
			{
				gSavedPerAccountSettings.setString("InstantMessageLogPath", mPriorInstantMessageLogPath);
				LLNotificationsUtil::add("PreferenceChatPathChanged");
			}
			mPriorInstantMessageLogPath.clear();
		}

		LLUIColorTable::instance().saveUserSettings();
		gSavedSettings.saveToFile(gSavedSettings.getString("ClientSettingsFile"), true);
		
		//Only save once logged in and loaded per account settings
		if(mGotPersonalInfo)
		{
			gSavedPerAccountSettings.saveToFile(gSavedSettings.getString("PerAccountSettingsFile"), true);
	}
	}
	else
	{
		// Show beep, pop up dialog, etc.
		LL_INFOS("Preferences") << "Can't close preferences!" << LL_ENDL;
	}

	LLPanelLogin::updateLocationSelectorsVisibility();	
	//Need to reload the navmesh if the pathing console is up
	LLHandle<LLFloaterPathfindingConsole> pathfindingConsoleHandle = LLFloaterPathfindingConsole::getInstanceHandle();
	if ( !pathfindingConsoleHandle.isDead() )
	{
		LLFloaterPathfindingConsole* pPathfindingConsole = pathfindingConsoleHandle.get();
		pPathfindingConsole->onRegionBoundaryCross();
	}
}

// static 
void LLFloaterPreference::onBtnCancel(const LLSD& userdata)
{
	if (hasFocus())
	{
		LLUICtrl* cur_focus = dynamic_cast<LLUICtrl*>(gFocusMgr.getKeyboardFocus());
		if (cur_focus && cur_focus->acceptsTextInput())
		{
			cur_focus->onCommit();
		}
		refresh();
	}
	
	if (userdata.asString() == "closeadvanced")
	{
        cancel({"RenderQualityPerformance"});
		LLFloaterReg::hideInstance("prefs_graphics_advanced");
	}
	else
	{
        cancel();
		closeFloater();
	}
}

// static 
=======
    // commit any outstanding text entry
    if (hasFocus())
    {
        LLUICtrl* cur_focus = dynamic_cast<LLUICtrl*>(gFocusMgr.getKeyboardFocus());
        if (cur_focus && cur_focus->acceptsTextInput())
        {
            cur_focus->onCommit();
        }
    }

    if (canClose())
    {
        saveSettings();
        apply();

        if (userdata.asString() == "closeadvanced")
        {
            LLFloaterReg::hideInstance("prefs_graphics_advanced");
        }
        else
        {
            closeFloater(false);
        }

        //Conversation transcript and log path changed so reload conversations based on new location
        if(mPriorInstantMessageLogPath.length())
        {
            if(moveTranscriptsAndLog())
            {
                //When floaters are empty but have a chat history files, reload chat history into them
                LLFloaterIMSessionTab::reloadEmptyFloaters();
            }
            //Couldn't move files so restore the old path and show a notification
            else
            {
                gSavedPerAccountSettings.setString("InstantMessageLogPath", mPriorInstantMessageLogPath);
                LLNotificationsUtil::add("PreferenceChatPathChanged");
            }
            mPriorInstantMessageLogPath.clear();
        }

        LLUIColorTable::instance().saveUserSettings();
        gSavedSettings.saveToFile(gSavedSettings.getString("ClientSettingsFile"), TRUE);

        //Only save once logged in and loaded per account settings
        if(mGotPersonalInfo)
        {
            gSavedPerAccountSettings.saveToFile(gSavedSettings.getString("PerAccountSettingsFile"), TRUE);
    }
    }
    else
    {
        // Show beep, pop up dialog, etc.
        LL_INFOS("Preferences") << "Can't close preferences!" << LL_ENDL;
    }

    LLPanelLogin::updateLocationSelectorsVisibility();
    //Need to reload the navmesh if the pathing console is up
    LLHandle<LLFloaterPathfindingConsole> pathfindingConsoleHandle = LLFloaterPathfindingConsole::getInstanceHandle();
    if ( !pathfindingConsoleHandle.isDead() )
    {
        LLFloaterPathfindingConsole* pPathfindingConsole = pathfindingConsoleHandle.get();
        pPathfindingConsole->onRegionBoundaryCross();
    }
}

// static
void LLFloaterPreference::onBtnCancel(const LLSD& userdata)
{
    if (hasFocus())
    {
        LLUICtrl* cur_focus = dynamic_cast<LLUICtrl*>(gFocusMgr.getKeyboardFocus());
        if (cur_focus && cur_focus->acceptsTextInput())
        {
            cur_focus->onCommit();
        }
        refresh();
    }
    cancel();

    if (userdata.asString() == "closeadvanced")
    {
        LLFloaterReg::hideInstance("prefs_graphics_advanced");
    }
    else
    {
        closeFloater();
    }
}

// static
>>>>>>> e1623bb2
void LLFloaterPreference::updateUserInfo(const std::string& visibility)
{
    LLFloaterPreference* instance = LLFloaterReg::findTypedInstance<LLFloaterPreference>("preferences");
    if (instance)
    {
        instance->setPersonalInfo(visibility);
    }
}

void LLFloaterPreference::refreshEnabledGraphics()
{
    LLFloaterPreference* instance = LLFloaterReg::findTypedInstance<LLFloaterPreference>("preferences");
    if (instance)
    {
        instance->refresh();
    }

    LLFloater* advanced = LLFloaterReg::findTypedInstance<LLFloater>("prefs_graphics_advanced");
    if (advanced)
    {
        advanced->refresh();
    }
}

void LLFloaterPreference::onClickClearCache()
{
    LLNotificationsUtil::add("ConfirmClearCache", LLSD(), LLSD(), callback_clear_cache);
}

void LLFloaterPreference::onClickBrowserClearCache()
{
    LLNotificationsUtil::add("ConfirmClearBrowserCache", LLSD(), LLSD(), callback_clear_browser_cache);
}

// Called when user changes language via the combobox.
void LLFloaterPreference::onLanguageChange()
{
    // Let the user know that the change will only take effect after restart.
    // Do it only once so that we're not too irritating.
    if (!mLanguageChanged)
    {
        LLNotificationsUtil::add("ChangeLanguage");
        mLanguageChanged = true;
    }
}

void LLFloaterPreference::onNotificationsChange(const std::string& OptionName)
{
    mNotificationOptions[OptionName] = getChild<LLComboBox>(OptionName)->getSelectedItemLabel();

    bool show_notifications_alert = true;
    for (notifications_map::iterator it_notification = mNotificationOptions.begin(); it_notification != mNotificationOptions.end(); it_notification++)
    {
        if(it_notification->second != "No action")
        {
            show_notifications_alert = false;
            break;
        }
    }

    getChild<LLTextBox>("notifications_alert")->setVisible(show_notifications_alert);
}

void LLFloaterPreference::onNameTagOpacityChange(const LLSD& newvalue)
{
    LLColorSwatchCtrl* color_swatch = findChild<LLColorSwatchCtrl>("background");
    if (color_swatch)
    {
        LLColor4 new_color = color_swatch->get();
        color_swatch->set( new_color.setAlpha(newvalue.asReal()) );
    }
}

void LLFloaterPreference::onClickSetCache()
{
    std::string cur_name(gSavedSettings.getString("CacheLocation"));
//  std::string cur_top_folder(gDirUtilp->getBaseFileName(cur_name));

    std::string proposed_name(cur_name);

    (new LLDirPickerThread(boost::bind(&LLFloaterPreference::changeCachePath, this, _1, _2), proposed_name))->getFile();
}

void LLFloaterPreference::changeCachePath(const std::vector<std::string>& filenames, std::string proposed_name)
{
    std::string dir_name = filenames[0];
    if (!dir_name.empty() && dir_name != proposed_name)
    {
        std::string new_top_folder(gDirUtilp->getBaseFileName(dir_name));
        LLNotificationsUtil::add("CacheWillBeMoved");
        gSavedSettings.setString("NewCacheLocation", dir_name);
        gSavedSettings.setString("NewCacheLocationTopFolder", new_top_folder);
    }
    else
    {
        std::string cache_location = gDirUtilp->getCacheDir();
        gSavedSettings.setString("CacheLocation", cache_location);
        std::string top_folder(gDirUtilp->getBaseFileName(cache_location));
        gSavedSettings.setString("CacheLocationTopFolder", top_folder);
    }
}

void LLFloaterPreference::onClickResetCache()
{
    if (gDirUtilp->getCacheDir(false) == gDirUtilp->getCacheDir(true))
    {
        // The cache location was already the default.
        return;
    }
    gSavedSettings.setString("NewCacheLocation", "");
    gSavedSettings.setString("NewCacheLocationTopFolder", "");
    LLNotificationsUtil::add("CacheWillBeMoved");
    std::string cache_location = gDirUtilp->getCacheDir(false);
    gSavedSettings.setString("CacheLocation", cache_location);
    std::string top_folder(gDirUtilp->getBaseFileName(cache_location));
    gSavedSettings.setString("CacheLocationTopFolder", top_folder);
}

void LLFloaterPreference::onClickSkin(LLUICtrl* ctrl, const LLSD& userdata)
{
    gSavedSettings.setString("SkinCurrent", userdata.asString());
    ctrl->setValue(userdata.asString());
}

void LLFloaterPreference::onSelectSkin()
{
    std::string skin_selection = getChild<LLRadioGroup>("skin_selection")->getValue().asString();
    gSavedSettings.setString("SkinCurrent", skin_selection);
}

void LLFloaterPreference::refreshSkin(void* data)
{
    LLPanel*self = (LLPanel*)data;
    sSkin = gSavedSettings.getString("SkinCurrent");
    self->getChild<LLRadioGroup>("skin_selection", true)->setValue(sSkin);
}

void LLFloaterPreference::buildPopupLists()
{
    LLScrollListCtrl& disabled_popups =
        getChildRef<LLScrollListCtrl>("disabled_popups");
    LLScrollListCtrl& enabled_popups =
        getChildRef<LLScrollListCtrl>("enabled_popups");

    disabled_popups.deleteAllItems();
    enabled_popups.deleteAllItems();

    for (LLNotifications::TemplateMap::const_iterator iter = LLNotifications::instance().templatesBegin();
         iter != LLNotifications::instance().templatesEnd();
         ++iter)
    {
        LLNotificationTemplatePtr templatep = iter->second;
        LLNotificationFormPtr formp = templatep->mForm;

        LLNotificationForm::EIgnoreType ignore = formp->getIgnoreType();
        if (ignore <= LLNotificationForm::IGNORE_NO)
            continue;

        LLSD row;
        row["columns"][0]["value"] = formp->getIgnoreMessage();
        row["columns"][0]["font"] = "SANSSERIF_SMALL";
        row["columns"][0]["width"] = 400;

        LLScrollListItem* item = NULL;

        bool show_popup = !formp->getIgnored();
        if (!show_popup)
        {
            if (ignore == LLNotificationForm::IGNORE_WITH_LAST_RESPONSE)
            {
                LLSD last_response = LLUI::getInstance()->mSettingGroups["config"]->getLLSD("Default" + templatep->mName);
                if (!last_response.isUndefined())
                {
                    for (LLSD::map_const_iterator it = last_response.beginMap();
                         it != last_response.endMap();
                         ++it)
                    {
                        if (it->second.asBoolean())
                        {
                            row["columns"][1]["value"] = formp->getElement(it->first)["ignore"].asString();
                            row["columns"][1]["font"] = "SANSSERIF_SMALL";
                            row["columns"][1]["width"] = 360;
                            break;
                        }
                    }
                }
            }
            item = disabled_popups.addElement(row);
        }
        else
        {
            item = enabled_popups.addElement(row);
        }

        if (item)
        {
            item->setUserdata((void*)&iter->first);
        }
    }
}

void LLFloaterPreference::refreshEnabledState()
{
    LLCheckBoxCtrl* ctrl_pbr = getChild<LLCheckBoxCtrl>("UsePBRShaders");

    //PBR
    ctrl_pbr->setEnabled(true);

<<<<<<< HEAD
	// Cannot have floater active until caps have been received
	getChild<LLButton>("default_creation_permissions")->setEnabled(LLStartUp::getStartupState() >= STATE_STARTED);
=======
    // Cannot have floater active until caps have been received
    getChild<LLButton>("default_creation_permissions")->setEnabled(LLStartUp::getStartupState() < STATE_STARTED ? false : true);
>>>>>>> e1623bb2

    getChildView("block_list")->setEnabled(LLLoginInstance::getInstance()->authSuccess());
}

void LLAvatarComplexityControls::setIndirectControls()
{
    /*
     * We have controls that have an indirect relationship between the control
     * values and adjacent text and the underlying setting they influence.
     * In each case, the control and its associated setting are named Indirect<something>
     * This method interrogates the controlled setting and establishes the
     * appropriate value for the indirect control. It must be called whenever the
     * underlying setting may have changed other than through the indirect control,
     * such as when the 'Reset all to recommended settings' button is used...
     */
    setIndirectMaxNonImpostors();
    setIndirectMaxArc();
}

// static
void LLAvatarComplexityControls::setIndirectMaxNonImpostors()
{
    U32 max_non_impostors = gSavedSettings.getU32("RenderAvatarMaxNonImpostors");
    // for this one, we just need to make zero, which means off, the max value of the slider
    U32 indirect_max_non_impostors = (0 == max_non_impostors) ? LLVOAvatar::NON_IMPOSTORS_MAX_SLIDER : max_non_impostors;
    gSavedSettings.setU32("IndirectMaxNonImpostors", indirect_max_non_impostors);
}

void LLAvatarComplexityControls::setIndirectMaxArc()
{
    U32 max_arc = gSavedSettings.getU32("RenderAvatarMaxComplexity");
    U32 indirect_max_arc;
    if (0 == max_arc)
    {
        // the off position is all the way to the right, so set to control max
        indirect_max_arc = INDIRECT_MAX_ARC_OFF;
    }
    else
    {
        // This is the inverse of the calculation in updateMaxComplexity
        indirect_max_arc = (U32)ll_round(((log(F32(max_arc)) - MIN_ARC_LOG) / ARC_LIMIT_MAP_SCALE)) + MIN_INDIRECT_ARC_LIMIT;
    }
    gSavedSettings.setU32("IndirectMaxComplexity", indirect_max_arc);
}

void LLFloaterPreference::refresh()
{
    LLPanel::refresh();
    LLAvatarComplexityControls::setText(
        gSavedSettings.getU32("RenderAvatarMaxComplexity"),
        getChild<LLTextBox>("IndirectMaxComplexityText", true));
    refreshEnabledState();
    LLFloater* advanced = LLFloaterReg::findTypedInstance<LLFloater>("prefs_graphics_advanced");
    if (advanced)
    {
        advanced->refresh();
    }
    updateClickActionViews();
}

void LLFloaterPreference::onCommitWindowedMode()
{
    refresh();
}

void LLFloaterPreference::onChangeQuality(const LLSD& data)
{
    U32 level = (U32)(data.asReal());
    LLFeatureManager::getInstance()->setGraphicsLevel(level, true);
    refreshEnabledGraphics();
    refresh();
}

void LLFloaterPreference::onClickSetSounds()
{
    // Disable Enable gesture sounds checkbox if the master sound is disabled
    // or if sound effects are disabled.
    getChild<LLCheckBoxCtrl>("gesture_audio_play_btn")->setEnabled(!gSavedSettings.getBOOL("MuteSounds"));
}

void LLFloaterPreference::onClickEnablePopup()
<<<<<<< HEAD
{	
	LLScrollListCtrl& disabled_popups = getChildRef<LLScrollListCtrl>("disabled_popups");
	
	std::vector<LLScrollListItem*> items = disabled_popups.getAllSelected();
	std::vector<LLScrollListItem*>::iterator itor;
	for (itor = items.begin(); itor != items.end(); ++itor)
	{
		LLNotificationTemplatePtr templatep = LLNotifications::instance().getTemplate(*(std::string*)((*itor)->getUserdata()));
		//gSavedSettings.setWarning(templatep->mName, true);
		std::string notification_name = templatep->mName;
		LLUI::getInstance()->mSettingGroups["ignores"]->setBOOL(notification_name, true);
	}
	
	buildPopupLists();
=======
{
    LLScrollListCtrl& disabled_popups = getChildRef<LLScrollListCtrl>("disabled_popups");

    std::vector<LLScrollListItem*> items = disabled_popups.getAllSelected();
    std::vector<LLScrollListItem*>::iterator itor;
    for (itor = items.begin(); itor != items.end(); ++itor)
    {
        LLNotificationTemplatePtr templatep = LLNotifications::instance().getTemplate(*(std::string*)((*itor)->getUserdata()));
        //gSavedSettings.setWarning(templatep->mName, TRUE);
        std::string notification_name = templatep->mName;
        LLUI::getInstance()->mSettingGroups["ignores"]->setBOOL(notification_name, TRUE);
    }

    buildPopupLists();
>>>>>>> e1623bb2
    if (!mFilterEdit->getText().empty())
    {
        filterIgnorableNotifications();
    }
}

void LLFloaterPreference::onClickDisablePopup()
{
    LLScrollListCtrl& enabled_popups = getChildRef<LLScrollListCtrl>("enabled_popups");

    std::vector<LLScrollListItem*> items = enabled_popups.getAllSelected();
    std::vector<LLScrollListItem*>::iterator itor;
    for (itor = items.begin(); itor != items.end(); ++itor)
    {
        LLNotificationTemplatePtr templatep = LLNotifications::instance().getTemplate(*(std::string*)((*itor)->getUserdata()));
        templatep->mForm->setIgnored(true);
    }

    buildPopupLists();
    if (!mFilterEdit->getText().empty())
    {
        filterIgnorableNotifications();
    }
}

void LLFloaterPreference::resetAllIgnored()
{
    for (LLNotifications::TemplateMap::const_iterator iter = LLNotifications::instance().templatesBegin();
         iter != LLNotifications::instance().templatesEnd();
         ++iter)
    {
        if (iter->second->mForm->getIgnoreType() > LLNotificationForm::IGNORE_NO)
        {
            iter->second->mForm->setIgnored(false);
        }
    }
}

void LLFloaterPreference::setAllIgnored()
{
    for (LLNotifications::TemplateMap::const_iterator iter = LLNotifications::instance().templatesBegin();
         iter != LLNotifications::instance().templatesEnd();
         ++iter)
    {
        if (iter->second->mForm->getIgnoreType() > LLNotificationForm::IGNORE_NO)
        {
            iter->second->mForm->setIgnored(true);
        }
    }
}

void LLFloaterPreference::onClickLogPath()
{
    std::string proposed_name(gSavedPerAccountSettings.getString("InstantMessageLogPath"));
    mPriorInstantMessageLogPath.clear();


    (new LLDirPickerThread(boost::bind(&LLFloaterPreference::changeLogPath, this, _1, _2), proposed_name))->getFile();
}

void LLFloaterPreference::changeLogPath(const std::vector<std::string>& filenames, std::string proposed_name)
{
    //Path changed
    if (proposed_name != filenames[0])
    {
        gSavedPerAccountSettings.setString("InstantMessageLogPath", filenames[0]);
        mPriorInstantMessageLogPath = proposed_name;

        // enable/disable 'Delete transcripts button
        updateDeleteTranscriptsButton();
    }
}

bool LLFloaterPreference::moveTranscriptsAndLog()
{
    std::string instantMessageLogPath(gSavedPerAccountSettings.getString("InstantMessageLogPath"));
    std::string chatLogPath = gDirUtilp->add(instantMessageLogPath, gDirUtilp->getUserName());

    bool madeDirectory = false;

    //Does the directory really exist, if not then make it
    if(!LLFile::isdir(chatLogPath))
    {
        //mkdir success is defined as zero
        if(LLFile::mkdir(chatLogPath) != 0)
        {
            return false;
        }
        madeDirectory = true;
    }

    std::string originalConversationLogDir = LLConversationLog::instance().getFileName();
    std::string targetConversationLogDir = gDirUtilp->add(chatLogPath, "conversation.log");
    //Try to move the conversation log
    if(!LLConversationLog::instance().moveLog(originalConversationLogDir, targetConversationLogDir))
    {
        //Couldn't move the log and created a new directory so remove the new directory
        if(madeDirectory)
        {
            LLFile::rmdir(chatLogPath);
        }
        return false;
    }

    //Attempt to move transcripts
    std::vector<std::string> listOfTranscripts;
    std::vector<std::string> listOfFilesMoved;

    LLLogChat::getListOfTranscriptFiles(listOfTranscripts);

    if(!LLLogChat::moveTranscripts(gDirUtilp->getChatLogsDir(),
                                    instantMessageLogPath,
                                    listOfTranscripts,
                                    listOfFilesMoved))
    {
        //Couldn't move all the transcripts so restore those that moved back to their old location
        LLLogChat::moveTranscripts(instantMessageLogPath,
            gDirUtilp->getChatLogsDir(),
            listOfFilesMoved);

        //Move the conversation log back
        LLConversationLog::instance().moveLog(targetConversationLogDir, originalConversationLogDir);

        if(madeDirectory)
        {
            LLFile::rmdir(chatLogPath);
        }

        return false;
    }

    gDirUtilp->setChatLogsDir(instantMessageLogPath);
    gDirUtilp->updatePerAccountChatLogsDir();

    return true;
}

void LLFloaterPreference::setPersonalInfo(const std::string& visibility)
{
<<<<<<< HEAD
	mGotPersonalInfo = true;
	mDirectoryVisibility = visibility;
	
	if (visibility == VISIBILITY_DEFAULT)
	{
		mOriginalHideOnlineStatus = false;
		getChildView("online_visibility")->setEnabled(true); 	 
	}
	else if (visibility == VISIBILITY_HIDDEN)
	{
		mOriginalHideOnlineStatus = true;
		getChildView("online_visibility")->setEnabled(true); 	 
	}
	else
	{
		mOriginalHideOnlineStatus = true;
	}
	
	getChild<LLUICtrl>("online_searchresults")->setEnabled(true);
	getChildView("friends_online_notify_checkbox")->setEnabled(true);
	getChild<LLUICtrl>("online_visibility")->setValue(mOriginalHideOnlineStatus); 	 
	getChild<LLUICtrl>("online_visibility")->setLabelArg("[DIR_VIS]", mDirectoryVisibility);

	getChildView("favorites_on_login_check")->setEnabled(true);
	getChildView("log_path_button")->setEnabled(true);
	getChildView("chat_font_size")->setEnabled(true);
	getChildView("conversation_log_combo")->setEnabled(true);
	getChild<LLUICtrl>("voice_call_friends_only_check")->setEnabled(true);
	getChild<LLUICtrl>("voice_call_friends_only_check")->setValue(gSavedPerAccountSettings.getBOOL("VoiceCallsFriendsOnly"));
=======
    mGotPersonalInfo = true;
    mDirectoryVisibility = visibility;

    if (visibility == VISIBILITY_DEFAULT)
    {
        mOriginalHideOnlineStatus = false;
        getChildView("online_visibility")->setEnabled(TRUE);
    }
    else if (visibility == VISIBILITY_HIDDEN)
    {
        mOriginalHideOnlineStatus = true;
        getChildView("online_visibility")->setEnabled(TRUE);
    }
    else
    {
        mOriginalHideOnlineStatus = true;
    }

    getChild<LLUICtrl>("online_searchresults")->setEnabled(TRUE);
    getChildView("friends_online_notify_checkbox")->setEnabled(TRUE);
    getChild<LLUICtrl>("online_visibility")->setValue(mOriginalHideOnlineStatus);
    getChild<LLUICtrl>("online_visibility")->setLabelArg("[DIR_VIS]", mDirectoryVisibility);

    getChildView("favorites_on_login_check")->setEnabled(TRUE);
    getChildView("log_path_button")->setEnabled(TRUE);
    getChildView("chat_font_size")->setEnabled(TRUE);
    getChildView("conversation_log_combo")->setEnabled(TRUE);
    getChild<LLUICtrl>("voice_call_friends_only_check")->setEnabled(TRUE);
    getChild<LLUICtrl>("voice_call_friends_only_check")->setValue(gSavedPerAccountSettings.getBOOL("VoiceCallsFriendsOnly"));
>>>>>>> e1623bb2
}


void LLFloaterPreference::refreshUI()
{
    refresh();
}

void LLAvatarComplexityControls::updateMax(LLSliderCtrl* slider, LLTextBox* value_label, bool short_val)
{
    // Called when the IndirectMaxComplexity control changes
    // Responsible for fixing the slider label (IndirectMaxComplexityText) and setting RenderAvatarMaxComplexity
    U32 indirect_value = slider->getValue().asInteger();
    U32 max_arc;

    if (INDIRECT_MAX_ARC_OFF == indirect_value)
    {
        // The 'off' position is when the slider is all the way to the right,
        // which is a value of INDIRECT_MAX_ARC_OFF,
        // so it is necessary to set max_arc to 0 disable muted avatars.
        max_arc = 0;
    }
    else
    {
        // if this is changed, the inverse calculation in setIndirectMaxArc
        // must be changed to match
        max_arc = (U32)ll_round(exp(MIN_ARC_LOG + (ARC_LIMIT_MAP_SCALE * (indirect_value - MIN_INDIRECT_ARC_LIMIT))));
    }

    gSavedSettings.setU32("RenderAvatarMaxComplexity", (U32)max_arc);
    setText(max_arc, value_label, short_val);
}

void LLAvatarComplexityControls::setText(U32 value, LLTextBox* text_box, bool short_val)
{
    if (0 == value)
    {
        text_box->setText(LLTrans::getString("no_limit"));
    }
    else
    {
        std::string text_value = short_val ? llformat("%d", value / 1000) : llformat("%d", value);
        text_box->setText(text_value);
    }
}

void LLAvatarComplexityControls::updateMaxRenderTime(LLSliderCtrl* slider, LLTextBox* value_label, bool short_val)
{
    setRenderTimeText((F32)(LLPerfStats::renderAvatarMaxART_ns/1000), value_label, short_val);
}

void LLAvatarComplexityControls::setRenderTimeText(F32 value, LLTextBox* text_box, bool short_val)
{
    if (0 == value)
    {
        text_box->setText(LLTrans::getString("no_limit"));
    }
    else
    {
        text_box->setText(llformat("%.0f", value));
    }
}

void LLFloaterPreference::updateMaxComplexity()
{
    // Called when the IndirectMaxComplexity control changes
    LLAvatarComplexityControls::updateMax(
        getChild<LLSliderCtrl>("IndirectMaxComplexity"),
        getChild<LLTextBox>("IndirectMaxComplexityText"));
}

void LLFloaterPreference::updateComplexityText()
{
    LLAvatarComplexityControls::setText(gSavedSettings.getU32("RenderAvatarMaxComplexity"),
        getChild<LLTextBox>("IndirectMaxComplexityText", true));
}

bool LLFloaterPreference::loadFromFilename(const std::string& filename, std::map<std::string, std::string> &label_map)
{
    LLXMLNodePtr root;

    if (!LLXMLNode::parseFile(filename, root, NULL))
    {
        LL_WARNS("Preferences") << "Unable to parse file " << filename << LL_ENDL;
        return false;
    }

    if (!root->hasName("labels"))
    {
        LL_WARNS("Preferences") << filename << " is not a valid definition file" << LL_ENDL;
        return false;
    }

    LabelTable params;
    LLXUIParser parser;
    parser.readXUI(root, params, filename);

    if (params.validateBlock())
    {
        for (LLInitParam::ParamIterator<LabelDef>::const_iterator it = params.labels.begin();
            it != params.labels.end();
            ++it)
        {
            LabelDef label_entry = *it;
            label_map[label_entry.name] = label_entry.value;
        }
    }
    else
    {
        LL_WARNS("Preferences") << filename << " failed to load" << LL_ENDL;
        return false;
    }

    return true;
}

void LLFloaterPreference::onChangeMaturity()
{
    U8 sim_access = gSavedSettings.getU32("PreferredMaturity");

    getChild<LLIconCtrl>("rating_icon_general")->setVisible(sim_access == SIM_ACCESS_PG
                                                            || sim_access == SIM_ACCESS_MATURE
                                                            || sim_access == SIM_ACCESS_ADULT);

    getChild<LLIconCtrl>("rating_icon_moderate")->setVisible(sim_access == SIM_ACCESS_MATURE
                                                            || sim_access == SIM_ACCESS_ADULT);

    getChild<LLIconCtrl>("rating_icon_adult")->setVisible(sim_access == SIM_ACCESS_ADULT);
}

void LLFloaterPreference::onChangeComplexityMode(const LLSD& newvalue)
{
    bool enable_complexity = newvalue.asInteger() != LLVOAvatar::AV_RENDER_ONLY_SHOW_FRIENDS;
    getChild<LLSliderCtrl>("IndirectMaxComplexity")->setEnabled(enable_complexity);
}

std::string get_category_path(LLFolderType::EType cat_type)
{
    LLUUID cat_id = gInventory.findUserDefinedCategoryUUIDForType(cat_type);
    return get_category_path(cat_id);
}

void LLFloaterPreference::onChangeModelFolder()
{
    if (gInventory.isInventoryUsable())
    {
        getChild<LLTextBox>("upload_models")->setText(get_category_path(LLFolderType::FT_OBJECT));
    }
}

void LLFloaterPreference::onChangePBRFolder()
{
    if (gInventory.isInventoryUsable())
    {
        getChild<LLTextBox>("upload_pbr")->setText(get_category_path(LLFolderType::FT_MATERIAL));
    }
}

void LLFloaterPreference::onChangeTextureFolder()
{
    if (gInventory.isInventoryUsable())
    {
        getChild<LLTextBox>("upload_textures")->setText(get_category_path(LLFolderType::FT_TEXTURE));
    }
}

void LLFloaterPreference::onChangeSoundFolder()
{
    if (gInventory.isInventoryUsable())
    {
        getChild<LLTextBox>("upload_sounds")->setText(get_category_path(LLFolderType::FT_SOUND));
    }
}

void LLFloaterPreference::onChangeAnimationFolder()
{
    if (gInventory.isInventoryUsable())
    {
        getChild<LLTextBox>("upload_animation")->setText(get_category_path(LLFolderType::FT_ANIMATION));
    }
}

// FIXME: this will stop you from spawning the sidetray from preferences dialog on login screen
// but the UI for this will still be enabled
void LLFloaterPreference::onClickBlockList()
{
    LLFloaterSidePanelContainer::showPanel("people", "panel_people",
        LLSD().with("people_panel_tab_name", "blocked_panel"));
}

void LLFloaterPreference::onClickProxySettings()
{
    LLFloaterReg::showInstance("prefs_proxy");
}

void LLFloaterPreference::onClickTranslationSettings()
{
    LLFloaterReg::showInstance("prefs_translation");
}

void LLFloaterPreference::onClickAutoReplace()
{
    LLFloaterReg::showInstance("prefs_autoreplace");
}

void LLFloaterPreference::onClickSpellChecker()
{
    LLFloaterReg::showInstance("prefs_spellchecker");
}

void LLFloaterPreference::onClickRenderExceptions()
{
    LLFloaterReg::showInstance("avatar_render_settings");
}

void LLFloaterPreference::onClickAutoAdjustments()
{
    LLFloaterPerformance* performance_floater = LLFloaterReg::showTypedInstance<LLFloaterPerformance>("performance");
    if (performance_floater)
    {
        performance_floater->showAutoadjustmentsPanel();
    }
}

void LLFloaterPreference::onClickAdvanced()
{
    LLFloaterReg::showInstance("prefs_graphics_advanced");

    LLTabContainer* tabcontainer = getChild<LLTabContainer>("pref core");
    for (child_list_t::const_iterator iter = tabcontainer->getChildList()->begin();
         iter != tabcontainer->getChildList()->end(); ++iter)
    {
        LLView* view = *iter;
        LLPanelPreferenceGraphics* panel = dynamic_cast<LLPanelPreferenceGraphics*>(view);
        if (panel)
        {
            panel->resetDirtyChilds();
        }
    }
}

void LLFloaterPreference::onClickActionChange()
{
    updateClickActionControls();
}

void LLFloaterPreference::onAtmosShaderChange()
{
    LLCheckBoxCtrl* ctrl_alm = getChild<LLCheckBoxCtrl>("UseLightShaders");
    if(ctrl_alm)
    {
        //Deferred/SSAO/Shadows
        bool bumpshiny = LLCubeMap::sUseCubeMaps && LLFeatureManager::getInstance()->isFeatureAvailable("RenderObjectBump") && gSavedSettings.getBOOL("RenderObjectBump");
        bool shaders = gSavedSettings.getBOOL("WindLightUseAtmosShaders");
        bool enabled = LLFeatureManager::getInstance()->isFeatureAvailable("RenderDeferred") &&
                        bumpshiny &&
                        shaders;

        ctrl_alm->setEnabled(enabled);
    }
}

void LLFloaterPreference::onClickPermsDefault()
{
    LLFloaterReg::showInstance("perms_default");
}

void LLFloaterPreference::onClickRememberedUsernames()
{
    LLFloaterReg::showInstance("forget_username");
}

void LLFloaterPreference::onDeleteTranscripts()
{
    LLSD args;
    args["FOLDER"] = gDirUtilp->getUserName();

    LLNotificationsUtil::add("PreferenceChatDeleteTranscripts", args, LLSD(), boost::bind(&LLFloaterPreference::onDeleteTranscriptsResponse, this, _1, _2));
}

void LLFloaterPreference::onDeleteTranscriptsResponse(const LLSD& notification, const LLSD& response)
{
    if (0 == LLNotificationsUtil::getSelectedOption(notification, response))
    {
        LLLogChat::deleteTranscripts();
        updateDeleteTranscriptsButton();
    }
}

void LLFloaterPreference::onLogChatHistorySaved()
{
    LLButton * delete_transcripts_buttonp = getChild<LLButton>("delete_transcripts");

    if (!delete_transcripts_buttonp->getEnabled())
    {
        delete_transcripts_buttonp->setEnabled(true);
    }
}

void LLFloaterPreference::updateClickActionControls()
{
    const int single_clk_action = getChild<LLComboBox>("single_click_action_combo")->getValue().asInteger();
    const int double_clk_action = getChild<LLComboBox>("double_click_action_combo")->getValue().asInteger();

    // Todo: This is a very ugly way to get access to keybindings.
    // Reconsider possible options.
    // Potential option: make constructor of LLKeyConflictHandler private
    // but add a getter that will return shared pointer for specific
    // mode, pointer should only exist so long as there are external users.
    // In such case we won't need to do this 'dynamic_cast' nightmare.
    // updateTable() can also be avoided
    LLTabContainer* tabcontainer = getChild<LLTabContainer>("pref core");
    for (child_list_t::const_iterator iter = tabcontainer->getChildList()->begin();
        iter != tabcontainer->getChildList()->end(); ++iter)
    {
        LLView* view = *iter;
        LLPanelPreferenceControls* panel = dynamic_cast<LLPanelPreferenceControls*>(view);
        if (panel)
        {
            panel->setKeyBind("walk_to",
                              EMouseClickType::CLICK_LEFT,
                              KEY_NONE,
                              MASK_NONE,
                              single_clk_action == 1);

            panel->setKeyBind("walk_to",
                              EMouseClickType::CLICK_DOUBLELEFT,
                              KEY_NONE,
                              MASK_NONE,
                              double_clk_action == 1);

            panel->setKeyBind("teleport_to",
                              EMouseClickType::CLICK_DOUBLELEFT,
                              KEY_NONE,
                              MASK_NONE,
                              double_clk_action == 2);

            panel->updateAndApply();
        }
    }
}

void LLFloaterPreference::updateClickActionViews()
{
    bool click_to_walk = false;
    bool dbl_click_to_walk = false;
    bool dbl_click_to_teleport = false;

    // Todo: This is a very ugly way to get access to keybindings.
    // Reconsider possible options.
    LLTabContainer* tabcontainer = getChild<LLTabContainer>("pref core");
    for (child_list_t::const_iterator iter = tabcontainer->getChildList()->begin();
        iter != tabcontainer->getChildList()->end(); ++iter)
    {
        LLView* view = *iter;
        LLPanelPreferenceControls* panel = dynamic_cast<LLPanelPreferenceControls*>(view);
        if (panel)
        {
            click_to_walk = panel->canKeyBindHandle("walk_to",
                EMouseClickType::CLICK_LEFT,
                KEY_NONE,
                MASK_NONE);

            dbl_click_to_walk = panel->canKeyBindHandle("walk_to",
                EMouseClickType::CLICK_DOUBLELEFT,
                KEY_NONE,
                MASK_NONE);

            dbl_click_to_teleport = panel->canKeyBindHandle("teleport_to",
                EMouseClickType::CLICK_DOUBLELEFT,
                KEY_NONE,
                MASK_NONE);
        }
    }

    getChild<LLComboBox>("single_click_action_combo")->setValue((int)click_to_walk);
    getChild<LLComboBox>("double_click_action_combo")->setValue(dbl_click_to_teleport ? 2 : (int)dbl_click_to_walk);
}

void LLFloaterPreference::updateSearchableItems()
{
    mSearchDataDirty = true;
}

void LLFloaterPreference::applyUIColor(LLUICtrl* ctrl, const LLSD& param)
{
    LLUIColorTable::instance().setColor(param.asString(), LLColor4(ctrl->getValue()));
}

void LLFloaterPreference::getUIColor(LLUICtrl* ctrl, const LLSD& param)
{
    LLColorSwatchCtrl* color_swatch = (LLColorSwatchCtrl*) ctrl;
    color_swatch->setOriginal(LLUIColorTable::instance().getColor(param.asString()));
}

void LLFloaterPreference::setCacheLocation(const LLStringExplicit& location)
{
    LLUICtrl* cache_location_editor = getChild<LLUICtrl>("cache_location");
    cache_location_editor->setValue(location);
    cache_location_editor->setToolTip(location);
}

void LLFloaterPreference::selectPanel(const LLSD& name)
{
    LLTabContainer * tab_containerp = getChild<LLTabContainer>("pref core");
    LLPanel * panel = tab_containerp->getPanelByName(name);
    if (NULL != panel)
    {
        tab_containerp->selectTabPanel(panel);
    }
}

void LLFloaterPreference::selectPrivacyPanel()
{
    selectPanel("im");
}

void LLFloaterPreference::selectChatPanel()
{
    selectPanel("chat");
}

void LLFloaterPreference::changed()
{
    getChild<LLButton>("clear_log")->setEnabled(LLConversationLog::instance().getConversations().size() > 0);

    // set 'enable' property for 'Delete transcripts...' button
    updateDeleteTranscriptsButton();

}

void LLFloaterPreference::saveGraphicsPreset(std::string& preset)
{
    mSavedGraphicsPreset = preset;
}

//------------------------------Updater---------------------------------------

static bool handleBandwidthChanged(const LLSD& newvalue)
{
    gViewerThrottle.setMaxBandwidth((F32) newvalue.asReal());
    return true;
}

class LLPanelPreference::Updater : public LLEventTimer
{

public:

    typedef boost::function<bool(const LLSD&)> callback_t;

    Updater(callback_t cb, F32 period)
    :LLEventTimer(period),
     mCallback(cb)
    {
        mEventTimer.stop();
    }

    virtual ~Updater(){}

    void update(const LLSD& new_value)
    {
        mNewValue = new_value;
        mEventTimer.start();
    }

protected:

<<<<<<< HEAD
	bool tick()
	{
		mCallback(mNewValue);
		mEventTimer.stop();

		return false;
	}
=======
    BOOL tick()
    {
        mCallback(mNewValue);
        mEventTimer.stop();

        return FALSE;
    }
>>>>>>> e1623bb2

private:

    LLSD mNewValue;
    callback_t mCallback;
};
//----------------------------------------------------------------------------
static LLPanelInjector<LLPanelPreference> t_places("panel_preference");
LLPanelPreference::LLPanelPreference()
: LLPanel(),
  mBandWidthUpdater(NULL)
{
    mCommitCallbackRegistrar.add("Pref.setControlFalse",    boost::bind(&LLPanelPreference::setControlFalse,this, _2));
    mCommitCallbackRegistrar.add("Pref.updateMediaAutoPlayCheckbox",    boost::bind(&LLPanelPreference::updateMediaAutoPlayCheckbox, this, _1));
    mCommitCallbackRegistrar.add("Pref.PrefDelete", boost::bind(&LLPanelPreference::deletePreset, this, _2));
    mCommitCallbackRegistrar.add("Pref.PrefSave",   boost::bind(&LLPanelPreference::savePreset, this, _2));
    mCommitCallbackRegistrar.add("Pref.PrefLoad",   boost::bind(&LLPanelPreference::loadPreset, this, _2));
}

//virtual
bool LLPanelPreference::postBuild()
{
<<<<<<< HEAD
	////////////////////// PanelGeneral ///////////////////
	if (hasChild("display_names_check", true))
	{
		bool use_people_api = gSavedSettings.getBOOL("UsePeopleAPI");
		LLCheckBoxCtrl* ctrl_display_name = getChild<LLCheckBoxCtrl>("display_names_check");
		ctrl_display_name->setEnabled(use_people_api);
		if (!use_people_api)
		{
			ctrl_display_name->setValue(false);
		}
	}

	////////////////////// PanelVoice ///////////////////
	if (hasChild("voice_unavailable", true))
	{
		bool voice_disabled = gSavedSettings.getBOOL("CmdLineDisableVoice");
		getChildView("voice_unavailable")->setVisible( voice_disabled);
		getChildView("enable_voice_check")->setVisible( !voice_disabled);
	}
	
	//////////////////////PanelSkins ///////////////////
	
	if (hasChild("skin_selection", true))
	{
		LLFloaterPreference::refreshSkin(this);

		// if skin is set to a skin that no longer exists (silver) set back to default
		if (getChild<LLRadioGroup>("skin_selection")->getSelectedIndex() < 0)
		{
			gSavedSettings.setString("SkinCurrent", "default");
			LLFloaterPreference::refreshSkin(this);
		}

	}

	//////////////////////PanelPrivacy ///////////////////
	if (hasChild("media_enabled", true))
	{
		bool media_enabled = gSavedSettings.getBOOL("AudioStreamingMedia");
		
		getChild<LLCheckBoxCtrl>("media_enabled")->set(media_enabled);
		getChild<LLCheckBoxCtrl>("autoplay_enabled")->setEnabled(media_enabled);
	}
	if (hasChild("music_enabled", true))
	{
		getChild<LLCheckBoxCtrl>("music_enabled")->set(gSavedSettings.getBOOL("AudioStreamingMusic"));
	}
	if (hasChild("voice_call_friends_only_check", true))
	{
		getChild<LLCheckBoxCtrl>("voice_call_friends_only_check")->setCommitCallback(boost::bind(&showFriendsOnlyWarning, _1, _2));
	}
	if (hasChild("allow_multiple_viewer_check", true))
	{
		getChild<LLCheckBoxCtrl>("allow_multiple_viewer_check")->setCommitCallback(boost::bind(&showMultipleViewersWarning, _1, _2));
	}
	if (hasChild("favorites_on_login_check", true))
	{
		getChild<LLCheckBoxCtrl>("favorites_on_login_check")->setCommitCallback(boost::bind(&handleFavoritesOnLoginChanged, _1, _2));
		bool show_favorites_at_login = LLPanelLogin::getShowFavorites();
		getChild<LLCheckBoxCtrl>("favorites_on_login_check")->setValue(show_favorites_at_login);
	}
	if (hasChild("mute_chb_label", true))
	{
		getChild<LLTextBox>("mute_chb_label")->setShowCursorHand(false);
		getChild<LLTextBox>("mute_chb_label")->setSoundFlags(LLView::MOUSE_UP);
		getChild<LLTextBox>("mute_chb_label")->setClickedCallback(boost::bind(&toggleMuteWhenMinimized));
	}

	//////////////////////PanelSetup ///////////////////
	if (hasChild("max_bandwidth", true))
	{
		mBandWidthUpdater = new LLPanelPreference::Updater(boost::bind(&handleBandwidthChanged, _1), BANDWIDTH_UPDATER_TIMEOUT);
		gSavedSettings.getControl("ThrottleBandwidthKBPS")->getSignal()->connect(boost::bind(&LLPanelPreference::Updater::update, mBandWidthUpdater, _2));
	}
=======
    ////////////////////// PanelGeneral ///////////////////
    if (hasChild("display_names_check", TRUE))
    {
        BOOL use_people_api = gSavedSettings.getBOOL("UsePeopleAPI");
        LLCheckBoxCtrl* ctrl_display_name = getChild<LLCheckBoxCtrl>("display_names_check");
        ctrl_display_name->setEnabled(use_people_api);
        if (!use_people_api)
        {
            ctrl_display_name->setValue(FALSE);
        }
    }

    ////////////////////// PanelVoice ///////////////////
    if (hasChild("voice_unavailable", TRUE))
    {
        BOOL voice_disabled = gSavedSettings.getBOOL("CmdLineDisableVoice");
        getChildView("voice_unavailable")->setVisible( voice_disabled);
        getChildView("enable_voice_check")->setVisible( !voice_disabled);
    }

    //////////////////////PanelSkins ///////////////////

    if (hasChild("skin_selection", TRUE))
    {
        LLFloaterPreference::refreshSkin(this);

        // if skin is set to a skin that no longer exists (silver) set back to default
        if (getChild<LLRadioGroup>("skin_selection")->getSelectedIndex() < 0)
        {
            gSavedSettings.setString("SkinCurrent", "default");
            LLFloaterPreference::refreshSkin(this);
        }

    }

    //////////////////////PanelPrivacy ///////////////////
    if (hasChild("media_enabled", TRUE))
    {
        bool media_enabled = gSavedSettings.getBOOL("AudioStreamingMedia");

        getChild<LLCheckBoxCtrl>("media_enabled")->set(media_enabled);
        getChild<LLCheckBoxCtrl>("autoplay_enabled")->setEnabled(media_enabled);
    }
    if (hasChild("music_enabled", TRUE))
    {
        getChild<LLCheckBoxCtrl>("music_enabled")->set(gSavedSettings.getBOOL("AudioStreamingMusic"));
    }
    if (hasChild("voice_call_friends_only_check", TRUE))
    {
        getChild<LLCheckBoxCtrl>("voice_call_friends_only_check")->setCommitCallback(boost::bind(&showFriendsOnlyWarning, _1, _2));
    }
    if (hasChild("allow_multiple_viewer_check", TRUE))
    {
        getChild<LLCheckBoxCtrl>("allow_multiple_viewer_check")->setCommitCallback(boost::bind(&showMultipleViewersWarning, _1, _2));
    }
    if (hasChild("favorites_on_login_check", TRUE))
    {
        getChild<LLCheckBoxCtrl>("favorites_on_login_check")->setCommitCallback(boost::bind(&handleFavoritesOnLoginChanged, _1, _2));
        bool show_favorites_at_login = LLPanelLogin::getShowFavorites();
        getChild<LLCheckBoxCtrl>("favorites_on_login_check")->setValue(show_favorites_at_login);
    }
    if (hasChild("mute_chb_label", TRUE))
    {
        getChild<LLTextBox>("mute_chb_label")->setShowCursorHand(false);
        getChild<LLTextBox>("mute_chb_label")->setSoundFlags(LLView::MOUSE_UP);
        getChild<LLTextBox>("mute_chb_label")->setClickedCallback(boost::bind(&toggleMuteWhenMinimized));
    }

    //////////////////////PanelSetup ///////////////////
    if (hasChild("max_bandwidth", TRUE))
    {
        mBandWidthUpdater = new LLPanelPreference::Updater(boost::bind(&handleBandwidthChanged, _1), BANDWIDTH_UPDATER_TIMEOUT);
        gSavedSettings.getControl("ThrottleBandwidthKBPS")->getSignal()->connect(boost::bind(&LLPanelPreference::Updater::update, mBandWidthUpdater, _2));
    }
>>>>>>> e1623bb2

#ifdef EXTERNAL_TOS
    LLRadioGroup* ext_browser_settings = getChild<LLRadioGroup>("preferred_browser_behavior");
    if (ext_browser_settings)
    {
        // turn off ability to set external/internal browser
        ext_browser_settings->setSelectedByValue(LLWeb::BROWSER_EXTERNAL_ONLY, true);
        ext_browser_settings->setEnabled(false);
    }
#endif

    apply();
    return true;
}

LLPanelPreference::~LLPanelPreference()
{
    if (mBandWidthUpdater)
    {
        delete mBandWidthUpdater;
    }
}
void LLPanelPreference::apply()
{
    // no-op
}

void LLPanelPreference::saveSettings()
{
    LLFloater* advanced = LLFloaterReg::findTypedInstance<LLFloater>("prefs_graphics_advanced");

    // Save the value of all controls in the hierarchy
    mSavedValues.clear();
    std::list<LLView*> view_stack;
    view_stack.push_back(this);
    if (advanced)
    {
        view_stack.push_back(advanced);
    }
    while(!view_stack.empty())
    {
        // Process view on top of the stack
        LLView* curview = view_stack.front();
        view_stack.pop_front();

        LLColorSwatchCtrl* color_swatch = dynamic_cast<LLColorSwatchCtrl *>(curview);
        if (color_swatch)
        {
            mSavedColors[color_swatch->getName()] = color_swatch->get();
        }
        else
        {
            LLUICtrl* ctrl = dynamic_cast<LLUICtrl*>(curview);
            if (ctrl)
            {
                LLControlVariable* control = ctrl->getControlVariable();
                if (control)
                {
                    mSavedValues[control] = control->getValue();
                }
            }
        }

        // Push children onto the end of the work stack
        for (child_list_t::const_iterator iter = curview->getChildList()->begin();
             iter != curview->getChildList()->end(); ++iter)
        {
            view_stack.push_back(*iter);
        }
    }

    if (LLStartUp::getStartupState() == STATE_STARTED)
    {
        LLControlVariable* control = gSavedPerAccountSettings.getControl("VoiceCallsFriendsOnly");
        if (control)
        {
            mSavedValues[control] = control->getValue();
        }
    }
}

void LLPanelPreference::showMultipleViewersWarning(LLUICtrl* checkbox, const LLSD& value)
{
    if (checkbox && checkbox->getValue())
    {
        LLNotificationsUtil::add("AllowMultipleViewers");
    }
}

void LLPanelPreference::showFriendsOnlyWarning(LLUICtrl* checkbox, const LLSD& value)
{
    if (checkbox)
    {
        gSavedPerAccountSettings.setBOOL("VoiceCallsFriendsOnly", checkbox->getValue().asBoolean());
        if (checkbox->getValue())
        {
            LLNotificationsUtil::add("FriendsAndGroupsOnly");
        }
    }
}

void LLPanelPreference::handleFavoritesOnLoginChanged(LLUICtrl* checkbox, const LLSD& value)
{
    if (checkbox)
    {
        LLFavoritesOrderStorage::instance().showFavoritesOnLoginChanged(checkbox->getValue().asBoolean());
        if(checkbox->getValue())
        {
            LLNotificationsUtil::add("FavoritesOnLogin");
        }
    }
}

void LLPanelPreference::toggleMuteWhenMinimized()
{
    std::string mute("MuteWhenMinimized");
    gSavedSettings.setBOOL(mute, !gSavedSettings.getBOOL(mute));
    LLFloaterPreference* instance = LLFloaterReg::findTypedInstance<LLFloaterPreference>("preferences");
    if (instance)
    {
        instance->getChild<LLCheckBoxCtrl>("mute_when_minimized")->setBtnFocus();
    }
}

void LLPanelPreference::cancel(const std::vector<std::string> settings_to_skip)
{
    for (control_values_map_t::iterator iter =  mSavedValues.begin();
         iter !=  mSavedValues.end(); ++iter)
    {
        LLControlVariable* control = iter->first;
        LLSD ctrl_value = iter->second;

        if((control->getName() == "InstantMessageLogPath") && (ctrl_value.asString() == ""))
        {
            continue;
        }

<<<<<<< HEAD
        auto found = std::find(settings_to_skip.begin(), settings_to_skip.end(), control->getName());
        if (found != settings_to_skip.end())
        {
            continue;
        }

		control->set(ctrl_value);
	}
=======
        control->set(ctrl_value);
    }
>>>>>>> e1623bb2

    for (string_color_map_t::iterator iter = mSavedColors.begin();
         iter != mSavedColors.end(); ++iter)
    {
        LLColorSwatchCtrl* color_swatch = findChild<LLColorSwatchCtrl>(iter->first);
        if (color_swatch)
        {
            color_swatch->set(iter->second);
            color_swatch->onCommit();
        }
    }
}

void LLPanelPreference::setControlFalse(const LLSD& user_data)
{
<<<<<<< HEAD
	std::string control_name = user_data.asString();
	LLControlVariable* control = findControl(control_name);
	
	if (control)
		control->set(LLSD(false));
=======
    std::string control_name = user_data.asString();
    LLControlVariable* control = findControl(control_name);

    if (control)
        control->set(LLSD(FALSE));
>>>>>>> e1623bb2
}

void LLPanelPreference::updateMediaAutoPlayCheckbox(LLUICtrl* ctrl)
{
    std::string name = ctrl->getName();

    // Disable "Allow Media to auto play" only when both
    // "Streaming Music" and "Media" are unchecked. STORM-513.
    if ((name == "enable_music") || (name == "enable_media"))
    {
        bool music_enabled = getChild<LLCheckBoxCtrl>("enable_music")->get();
        bool media_enabled = getChild<LLCheckBoxCtrl>("enable_media")->get();

        getChild<LLCheckBoxCtrl>("media_auto_play_combo")->setEnabled(music_enabled || media_enabled);
    }
}

void LLPanelPreference::deletePreset(const LLSD& user_data)
{
    LLFloaterReg::showInstance("delete_pref_preset", user_data.asString());
}

void LLPanelPreference::savePreset(const LLSD& user_data)
{
    LLFloaterReg::showInstance("save_pref_preset", user_data.asString());
}

void LLPanelPreference::loadPreset(const LLSD& user_data)
{
    LLFloaterReg::showInstance("load_pref_preset", user_data.asString());
}

void LLPanelPreference::setHardwareDefaults()
{
}

class LLPanelPreferencePrivacy : public LLPanelPreference
{
public:
    LLPanelPreferencePrivacy()
    {
        mAccountIndependentSettings.push_back("AutoDisengageMic");
    }

    /*virtual*/ void saveSettings()
    {
        LLPanelPreference::saveSettings();

        // Don't save (=erase from the saved values map) per-account privacy settings
        // if we're not logged in, otherwise they will be reset to defaults on log off.
        if (LLStartUp::getStartupState() != STATE_STARTED)
        {
            // Erase only common settings, assuming there are no color settings on Privacy page.
            for (control_values_map_t::iterator it = mSavedValues.begin(); it != mSavedValues.end(); )
            {
                const std::string setting = it->first->getName();
                if (find(mAccountIndependentSettings.begin(),
                    mAccountIndependentSettings.end(), setting) == mAccountIndependentSettings.end())
                {
                    mSavedValues.erase(it++);
                }
                else
                {
                    ++it;
                }
            }
        }
    }

private:
    std::list<std::string> mAccountIndependentSettings;
};

static LLPanelInjector<LLPanelPreferenceGraphics> t_pref_graph("panel_preference_graphics");
static LLPanelInjector<LLPanelPreferencePrivacy> t_pref_privacy("panel_preference_privacy");

bool LLPanelPreferenceGraphics::postBuild()
{
    LLFloaterReg::showInstance("prefs_graphics_advanced");
    LLFloaterReg::hideInstance("prefs_graphics_advanced");

    resetDirtyChilds();
    setPresetText();

    LLPresetsManager* presetsMgr = LLPresetsManager::getInstance();
    presetsMgr->setPresetListChangeCallback(boost::bind(&LLPanelPreferenceGraphics::onPresetsListChange, this));
    presetsMgr->createMissingDefault(PRESETS_GRAPHIC); // a no-op after the first time, but that's ok

    return LLPanelPreference::postBuild();
}

void LLPanelPreferenceGraphics::draw()
{
    setPresetText();
    LLPanelPreference::draw();
}

void LLPanelPreferenceGraphics::onPresetsListChange()
{
    resetDirtyChilds();
    setPresetText();

    LLFloaterPreference* instance = LLFloaterReg::findTypedInstance<LLFloaterPreference>("preferences");
    if (instance && !gSavedSettings.getString("PresetGraphicActive").empty())
    {
        instance->saveSettings(); //make cancel work correctly after changing the preset
    }
}

void LLPanelPreferenceGraphics::setPresetText()
{
    LLTextBox* preset_text = getChild<LLTextBox>("preset_text");

    std::string preset_graphic_active = gSavedSettings.getString("PresetGraphicActive");

    if (!preset_graphic_active.empty() && preset_graphic_active != preset_text->getText())
    {
        LLFloaterPreference* instance = LLFloaterReg::findTypedInstance<LLFloaterPreference>("preferences");
        if (instance)
        {
            instance->saveGraphicsPreset(preset_graphic_active);
        }
    }

    if (hasDirtyChilds() && !preset_graphic_active.empty())
    {
        gSavedSettings.setString("PresetGraphicActive", "");
        preset_graphic_active.clear();
        // This doesn't seem to cause an infinite recursion.  This trigger is needed to cause the pulldown
        // panel to update.
        LLPresetsManager::getInstance()->triggerChangeSignal();
    }

    if (!preset_graphic_active.empty())
    {
        if (preset_graphic_active == PRESETS_DEFAULT)
        {
            preset_graphic_active = LLTrans::getString(PRESETS_DEFAULT);
        }
        preset_text->setText(preset_graphic_active);
    }
    else
    {
        preset_text->setText(LLTrans::getString("none_paren_cap"));
    }

    preset_text->resetDirty();
}

bool LLPanelPreferenceGraphics::hasDirtyChilds()
{
    LLFloater* advanced = LLFloaterReg::findTypedInstance<LLFloater>("prefs_graphics_advanced");
    std::list<LLView*> view_stack;
    view_stack.push_back(this);
    if (advanced)
    {
        view_stack.push_back(advanced);
    }
    while(!view_stack.empty())
    {
        // Process view on top of the stack
        LLView* curview = view_stack.front();
        view_stack.pop_front();

        LLUICtrl* ctrl = dynamic_cast<LLUICtrl*>(curview);
        if (ctrl)
        {
            if (ctrl->isDirty())
            {
                LLControlVariable* control = ctrl->getControlVariable();
                if (control)
                {
                    std::string control_name = control->getName();
                    if (!control_name.empty())
                    {
                        return true;
                    }
                }
            }
        }
        // Push children onto the end of the work stack
        for (child_list_t::const_iterator iter = curview->getChildList()->begin();
             iter != curview->getChildList()->end(); ++iter)
        {
            view_stack.push_back(*iter);
        }
    }

    return false;
}

void LLPanelPreferenceGraphics::resetDirtyChilds()
{
    LLFloater* advanced = LLFloaterReg::findTypedInstance<LLFloater>("prefs_graphics_advanced");
    std::list<LLView*> view_stack;
    view_stack.push_back(this);
    if (advanced)
    {
        view_stack.push_back(advanced);
    }
    while(!view_stack.empty())
    {
        // Process view on top of the stack
        LLView* curview = view_stack.front();
        view_stack.pop_front();

        LLUICtrl* ctrl = dynamic_cast<LLUICtrl*>(curview);
        if (ctrl)
        {
            ctrl->resetDirty();
        }
        // Push children onto the end of the work stack
        for (child_list_t::const_iterator iter = curview->getChildList()->begin();
             iter != curview->getChildList()->end(); ++iter)
        {
            view_stack.push_back(*iter);
        }
    }
}

void LLPanelPreferenceGraphics::cancel(const std::vector<std::string> settings_to_skip)
{
<<<<<<< HEAD
	LLPanelPreference::cancel(settings_to_skip);
=======
    LLPanelPreference::cancel();
>>>>>>> e1623bb2
}
void LLPanelPreferenceGraphics::saveSettings()
{
    resetDirtyChilds();
    std::string preset_graphic_active = gSavedSettings.getString("PresetGraphicActive");
    if (preset_graphic_active.empty())
    {
        LLFloaterPreference* instance = LLFloaterReg::findTypedInstance<LLFloaterPreference>("preferences");
        if (instance)
        {
            //don't restore previous preset after closing Preferences
            instance->saveGraphicsPreset(preset_graphic_active);
        }
    }
    LLPanelPreference::saveSettings();
}
void LLPanelPreferenceGraphics::setHardwareDefaults()
{
    resetDirtyChilds();
}

//------------------------LLPanelPreferenceControls--------------------------------
static LLPanelInjector<LLPanelPreferenceControls> t_pref_contrls("panel_preference_controls");

LLPanelPreferenceControls::LLPanelPreferenceControls()
    :LLPanelPreference(),
    mEditingColumn(-1),
    mEditingMode(0)
{
    // MODE_COUNT - 1 because there are currently no settings assigned to 'saved settings'.
    for (U32 i = 0; i < LLKeyConflictHandler::MODE_COUNT - 1; ++i)
    {
        mConflictHandler[i].setLoadMode((LLKeyConflictHandler::ESourceMode)i);
    }
}

LLPanelPreferenceControls::~LLPanelPreferenceControls()
{
}

bool LLPanelPreferenceControls::postBuild()
{
    // populate list of controls
    pControlsTable = getChild<LLScrollListCtrl>("controls_list");
    pKeyModeBox = getChild<LLComboBox>("key_mode");

    pControlsTable->setCommitCallback(boost::bind(&LLPanelPreferenceControls::onListCommit, this));
    pKeyModeBox->setCommitCallback(boost::bind(&LLPanelPreferenceControls::onModeCommit, this));
    getChild<LLButton>("restore_defaults")->setCommitCallback(boost::bind(&LLPanelPreferenceControls::onRestoreDefaultsBtn, this));

    return true;
}

void LLPanelPreferenceControls::regenerateControls()
{
    mEditingMode = pKeyModeBox->getValue().asInteger();
    mConflictHandler[mEditingMode].loadFromSettings((LLKeyConflictHandler::ESourceMode)mEditingMode);
    populateControlTable();
}

bool LLPanelPreferenceControls::addControlTableColumns(const std::string &filename)
{
    LLXMLNodePtr xmlNode;
    LLScrollListCtrl::Contents contents;
    if (!LLUICtrlFactory::getLayeredXMLNode(filename, xmlNode))
    {
        LL_WARNS("Preferences") << "Failed to load " << filename << LL_ENDL;
        return false;
    }
    LLXUIParser parser;
    parser.readXUI(xmlNode, contents, filename);

    if (!contents.validateBlock())
    {
        return false;
    }

    for (LLInitParam::ParamIterator<LLScrollListColumn::Params>::const_iterator col_it = contents.columns.begin();
        col_it != contents.columns.end();
        ++col_it)
    {
        pControlsTable->addColumn(*col_it);
    }

    return true;
}

bool LLPanelPreferenceControls::addControlTableRows(const std::string &filename)
{
    LLXMLNodePtr xmlNode;
    LLScrollListCtrl::Contents contents;
    if (!LLUICtrlFactory::getLayeredXMLNode(filename, xmlNode))
    {
        LL_WARNS("Preferences") << "Failed to load " << filename << LL_ENDL;
        return false;
    }
    LLXUIParser parser;
    parser.readXUI(xmlNode, contents, filename);

    if (!contents.validateBlock())
    {
        return false;
    }

    LLScrollListCell::Params cell_params;
    // init basic cell params
    cell_params.font = LLFontGL::getFontSansSerif();
    cell_params.font_halign = LLFontGL::LEFT;
    cell_params.column = "";
    cell_params.value = "";


    for (LLInitParam::ParamIterator<LLScrollListItem::Params>::const_iterator row_it = contents.rows.begin();
        row_it != contents.rows.end();
        ++row_it)
    {
        std::string control = row_it->value.getValue().asString();
        if (!control.empty() && control != "menu_separator")
        {
            bool show = true;
            bool enabled = mConflictHandler[mEditingMode].canAssignControl(control);
            if (!enabled)
            {
                // If empty: this is a placeholder to make sure user won't assign
                // value by accident, don't show it
                // If not empty: predefined control combination user should see
                // to know that combination is reserved
                show = !mConflictHandler[mEditingMode].isControlEmpty(control);
                // example: teleport_to and walk_to in first person view, and
                // sitting related functions, see generatePlaceholders()
            }

            if (show)
            {
                // At the moment viewer is hardcoded to assume that columns are named as lst_ctrl%d
                LLScrollListItem::Params item_params(*row_it);
                item_params.enabled.setValue(enabled);

                S32 num_columns = pControlsTable->getNumColumns();
                for (S32 col = 1; col < num_columns; col++)
                {
                    cell_params.column = llformat("lst_ctrl%d", col);
                    cell_params.value = mConflictHandler[mEditingMode].getControlString(control, col - 1);
                    item_params.columns.add(cell_params);
                }
                pControlsTable->addRow(item_params, EAddPosition::ADD_BOTTOM);
            }
        }
        else
        {
            // Separator example:
            // <rows
            //  enabled = "false">
            //  <columns
            //   type = "icon"
            //   color = "0 0 0 0.7"
            //   halign = "center"
            //   value = "menu_separator"
            //   column = "lst_action" / >
            //</rows>
            pControlsTable->addRow(*row_it, EAddPosition::ADD_BOTTOM);
        }
    }
    return true;
}

void LLPanelPreferenceControls::addControlTableSeparator()
{
    LLScrollListItem::Params separator_params;
    separator_params.enabled(false);
    LLScrollListCell::Params column_params;
    column_params.type = "icon";
    column_params.value = "menu_separator";
    column_params.column = "lst_action";
    column_params.color = LLColor4(0.f, 0.f, 0.f, 0.7f);
    column_params.font_halign = LLFontGL::HCENTER;
    separator_params.columns.add(column_params);
    pControlsTable->addRow(separator_params, EAddPosition::ADD_BOTTOM);
}

void LLPanelPreferenceControls::populateControlTable()
{
    pControlsTable->clearRows();
    pControlsTable->clearColumns();

    // Add columns
    std::string filename;
    switch ((LLKeyConflictHandler::ESourceMode)mEditingMode)
    {
    case LLKeyConflictHandler::MODE_THIRD_PERSON:
    case LLKeyConflictHandler::MODE_FIRST_PERSON:
    case LLKeyConflictHandler::MODE_EDIT_AVATAR:
    case LLKeyConflictHandler::MODE_SITTING:
        filename = "control_table_contents_columns_basic.xml";
        break;
    default:
        {
            // Either unknown mode or MODE_SAVED_SETTINGS
            // It doesn't have UI or actual settings yet
            LL_WARNS("Preferences") << "Unimplemented mode" << LL_ENDL;

            // Searchable columns were removed, mark searchables for an update
            LLFloaterPreference* instance = LLFloaterReg::findTypedInstance<LLFloaterPreference>("preferences");
            if (instance)
            {
                instance->updateSearchableItems();
            }
            return;
        }
    }
    addControlTableColumns(filename);

    // Add rows.
    // Each file represents individual visual group (movement/camera/media...)
    if (mEditingMode == LLKeyConflictHandler::MODE_FIRST_PERSON)
    {
        // Don't display whole camera and editing groups
        addControlTableRows("control_table_contents_movement.xml");
        addControlTableSeparator();
        addControlTableRows("control_table_contents_media.xml");
    }
    // MODE_THIRD_PERSON; MODE_EDIT_AVATAR; MODE_SITTING
    else if (mEditingMode < LLKeyConflictHandler::MODE_SAVED_SETTINGS)
    {
        // In case of 'sitting' mode, movements still apply due to vehicles
        // but walk_to is not supported and will be hidden by addControlTableRows
        addControlTableRows("control_table_contents_movement.xml");
        addControlTableSeparator();

        addControlTableRows("control_table_contents_camera.xml");
        addControlTableSeparator();

        addControlTableRows("control_table_contents_editing.xml");
        addControlTableSeparator();

        addControlTableRows("control_table_contents_media.xml");
    }
    else
    {
        LL_WARNS("Preferences") << "Unimplemented mode" << LL_ENDL;
    }

    // explicit update to make sure table is ready for llsearchableui
    pControlsTable->updateColumns();

    // Searchable columns were removed and readded, mark searchables for an update
    // Note: at the moment tables/lists lack proper llsearchableui support
    LLFloaterPreference* instance = LLFloaterReg::findTypedInstance<LLFloaterPreference>("preferences");
    if (instance)
    {
        instance->updateSearchableItems();
    }
}

void LLPanelPreferenceControls::updateTable()
{
    mEditingControl.clear();
    std::vector<LLScrollListItem*> list = pControlsTable->getAllData();
    for (S32 i = 0; i < list.size(); ++i)
    {
        std::string control = list[i]->getValue();
        if (!control.empty())
        {
            LLScrollListCell* cell = NULL;

            S32 num_columns = pControlsTable->getNumColumns();
            for (S32 col = 1; col < num_columns; col++)
            {
                cell = list[i]->getColumn(col);
                cell->setValue(mConflictHandler[mEditingMode].getControlString(control, col - 1));
            }
        }
    }
    pControlsTable->deselectAllItems();
}

void LLPanelPreferenceControls::apply()
{
    for (U32 i = 0; i < LLKeyConflictHandler::MODE_COUNT - 1; ++i)
    {
        if (mConflictHandler[i].hasUnsavedChanges())
        {
            mConflictHandler[i].saveToSettings();
        }
    }
}

void LLPanelPreferenceControls::cancel(const std::vector<std::string> settings_to_skip)
{
    for (U32 i = 0; i < LLKeyConflictHandler::MODE_COUNT - 1; ++i)
    {
        if (mConflictHandler[i].hasUnsavedChanges())
        {
            mConflictHandler[i].clear();
            if (mEditingMode == i)
            {
                // cancel() can be called either when preferences floater closes
                // or when child floater closes (like advanced graphical settings)
                // in which case we need to clear and repopulate table
                regenerateControls();
            }
        }
    }
}

void LLPanelPreferenceControls::saveSettings()
{
    for (U32 i = 0; i < LLKeyConflictHandler::MODE_COUNT - 1; ++i)
    {
        if (mConflictHandler[i].hasUnsavedChanges())
        {
            mConflictHandler[i].saveToSettings();
            mConflictHandler[i].clear();
        }
    }

    S32 mode = pKeyModeBox->getValue().asInteger();
    if (mConflictHandler[mode].empty() || pControlsTable->isEmpty())
    {
        regenerateControls();
    }
}

void LLPanelPreferenceControls::resetDirtyChilds()
{
    regenerateControls();
}

void LLPanelPreferenceControls::onListCommit()
{
    LLScrollListItem* item = pControlsTable->getFirstSelected();
    if (item == NULL)
    {
        return;
    }

    std::string control = item->getValue();

    if (control.empty())
    {
        pControlsTable->deselectAllItems();
        return;
    }

    if (!mConflictHandler[mEditingMode].canAssignControl(control))
    {
        pControlsTable->deselectAllItems();
        return;
    }

    S32 cell_ind = item->getSelectedCell();
    if (cell_ind <= 0)
    {
        pControlsTable->deselectAllItems();
        return;
    }

    // List does not tell us what cell was clicked, so we have to figure it out manually, but
    // fresh mouse coordinates are not yet accessible during onCommit() and there are other issues,
    // so we cheat: remember item user clicked at, trigger 'key dialog' on hover that comes next,
    // use coordinates from hover to calculate cell

    LLScrollListCell* cell = item->getColumn(cell_ind);
    if (cell)
    {
        LLSetKeyBindDialog* dialog = LLFloaterReg::getTypedInstance<LLSetKeyBindDialog>("keybind_dialog", LLSD());
        if (dialog)
        {
            mEditingControl = control;
            mEditingColumn = cell_ind;
            dialog->setParent(this, pControlsTable, DEFAULT_KEY_FILTER);

            LLFloater* root_floater = gFloaterView->getParentFloater(this);
            if (root_floater)
                root_floater->addDependentFloater(dialog);
            dialog->openFloater();
            dialog->setFocus(true);
        }
    }
    else
    {
        pControlsTable->deselectAllItems();
    }
}

void LLPanelPreferenceControls::onModeCommit()
{
    mEditingMode = pKeyModeBox->getValue().asInteger();
    if (mConflictHandler[mEditingMode].empty())
    {
        // opening for first time
        mConflictHandler[mEditingMode].loadFromSettings((LLKeyConflictHandler::ESourceMode)mEditingMode);
    }
    populateControlTable();
}

void LLPanelPreferenceControls::onRestoreDefaultsBtn()
{
    LLNotificationsUtil::add("PreferenceControlsDefaults", LLSD(), LLSD(), boost::bind(&LLPanelPreferenceControls::onRestoreDefaultsResponse, this, _1, _2));
}

void LLPanelPreferenceControls::onRestoreDefaultsResponse(const LLSD& notification, const LLSD& response)
{
    S32 option = LLNotificationsUtil::getSelectedOption(notification, response);
    switch(option)
    {
    case 0: // All
        for (U32 i = 0; i < LLKeyConflictHandler::MODE_COUNT - 1; ++i)
        {
            mConflictHandler[i].resetToDefaults();
            // Apply changes to viewer as 'temporary'
            mConflictHandler[i].saveToSettings(true);

            // notify comboboxes in move&view about potential change
            LLFloaterPreference* instance = LLFloaterReg::findTypedInstance<LLFloaterPreference>("preferences");
            if (instance)
            {
                instance->updateClickActionViews();
            }
        }

        updateTable();
        break;
    case 1: // Current
        mConflictHandler[mEditingMode].resetToDefaults();
        // Apply changes to viewer as 'temporary'
        mConflictHandler[mEditingMode].saveToSettings(true);

        if (mEditingMode == LLKeyConflictHandler::MODE_THIRD_PERSON)
        {
            // notify comboboxes in move&view about potential change
            LLFloaterPreference* instance = LLFloaterReg::findTypedInstance<LLFloaterPreference>("preferences");
            if (instance)
            {
                instance->updateClickActionViews();
            }
        }

        updateTable();
        break;
    case 2: // Cancel
    default:
        //exit;
        break;
    }
}

// Bypass to let Move & view read values without need to create own key binding handler
// Assumes third person view
// Might be better idea to just move whole mConflictHandler into LLFloaterPreference
bool LLPanelPreferenceControls::canKeyBindHandle(const std::string &control, EMouseClickType click, KEY key, MASK mask)
{
    S32 mode = LLKeyConflictHandler::MODE_THIRD_PERSON;
    if (mConflictHandler[mode].empty())
    {
        // opening for first time
        mConflictHandler[mode].loadFromSettings(LLKeyConflictHandler::MODE_THIRD_PERSON);
    }

    return mConflictHandler[mode].canHandleControl(control, click, key, mask);
}

// Bypass to let Move & view modify values without need to create own key binding handler
// Assumes third person view
// Might be better idea to just move whole mConflictHandler into LLFloaterPreference
void LLPanelPreferenceControls::setKeyBind(const std::string &control, EMouseClickType click, KEY key, MASK mask, bool set)
{
    S32 mode = LLKeyConflictHandler::MODE_THIRD_PERSON;
    if (mConflictHandler[mode].empty())
    {
        // opening for first time
        mConflictHandler[mode].loadFromSettings(LLKeyConflictHandler::MODE_THIRD_PERSON);
    }

    if (!mConflictHandler[mode].canAssignControl(mEditingControl))
    {
        return;
    }

    bool already_recorded = mConflictHandler[mode].canHandleControl(control, click, key, mask);
    if (set)
    {
        if (already_recorded)
        {
            // nothing to do
            return;
        }

        // find free spot to add data, if no free spot, assign to first
        S32 index = 0;
        for (S32 i = 0; i < 3; i++)
        {
            if (mConflictHandler[mode].getControl(control, i).isEmpty())
            {
                index = i;
                break;
            }
        }
        // At the moment 'ignore_mask' mask is mostly ignored, a placeholder
        // Todo: implement it since it's preferable for things like teleport to match
        // mask exactly but for things like running to ignore additional masks
        // Ideally this needs representation in keybindings UI
        bool ignore_mask = true;
        mConflictHandler[mode].registerControl(control, index, click, key, mask, ignore_mask);
    }
    else if (!set)
    {
        if (!already_recorded)
        {
            // nothing to do
            return;
        }

        // find specific control and reset it
        for (S32 i = 0; i < 3; i++)
        {
            LLKeyData data = mConflictHandler[mode].getControl(control, i);
            if (data.mMouse == click && data.mKey == key && data.mMask == mask)
            {
                mConflictHandler[mode].clearControl(control, i);
            }
        }
    }
}

void LLPanelPreferenceControls::updateAndApply()
{
    S32 mode = LLKeyConflictHandler::MODE_THIRD_PERSON;
    mConflictHandler[mode].saveToSettings(true);
    updateTable();
}

// from LLSetKeybindDialog's interface
bool LLPanelPreferenceControls::onSetKeyBind(EMouseClickType click, KEY key, MASK mask, bool all_modes)
{
    if (!mConflictHandler[mEditingMode].canAssignControl(mEditingControl))
    {
        return true;
    }

    if ( mEditingColumn > 0)
    {
        if (all_modes)
        {
            for (U32 i = 0; i < LLKeyConflictHandler::MODE_COUNT - 1; ++i)
            {
                if (mConflictHandler[i].empty())
                {
                    mConflictHandler[i].loadFromSettings((LLKeyConflictHandler::ESourceMode)i);
                }
                mConflictHandler[i].registerControl(mEditingControl, mEditingColumn - 1, click, key, mask, true);
                // Apply changes to viewer as 'temporary'
                mConflictHandler[i].saveToSettings(true);
            }
        }
        else
        {
            mConflictHandler[mEditingMode].registerControl(mEditingControl, mEditingColumn - 1, click, key, mask, true);
            // Apply changes to viewer as 'temporary'
            mConflictHandler[mEditingMode].saveToSettings(true);
        }
    }

    updateTable();

    if ((mEditingMode == LLKeyConflictHandler::MODE_THIRD_PERSON || all_modes)
        && (mEditingControl == "walk_to"
            || mEditingControl == "teleport_to"
            || click == CLICK_LEFT
            || click == CLICK_DOUBLELEFT))
    {
        // notify comboboxes in move&view about potential change
        LLFloaterPreference* instance = LLFloaterReg::findTypedInstance<LLFloaterPreference>("preferences");
        if (instance)
        {
            instance->updateClickActionViews();
        }
    }

    return true;
}

void LLPanelPreferenceControls::onDefaultKeyBind(bool all_modes)
{
    if (!mConflictHandler[mEditingMode].canAssignControl(mEditingControl))
    {
        return;
    }

    if (mEditingColumn > 0)
    {
        if (all_modes)
        {
            for (U32 i = 0; i < LLKeyConflictHandler::MODE_COUNT - 1; ++i)
            {
                if (mConflictHandler[i].empty())
                {
                    mConflictHandler[i].loadFromSettings((LLKeyConflictHandler::ESourceMode)i);
                }
                mConflictHandler[i].resetToDefault(mEditingControl, mEditingColumn - 1);
                // Apply changes to viewer as 'temporary'
                mConflictHandler[i].saveToSettings(true);
            }
        }
        else
        {
            mConflictHandler[mEditingMode].resetToDefault(mEditingControl, mEditingColumn - 1);
            // Apply changes to viewer as 'temporary'
            mConflictHandler[mEditingMode].saveToSettings(true);
        }
    }
    updateTable();

    if (mEditingMode == LLKeyConflictHandler::MODE_THIRD_PERSON || all_modes)
    {
        // notify comboboxes in move&view about potential change
        LLFloaterPreference* instance = LLFloaterReg::findTypedInstance<LLFloaterPreference>("preferences");
        if (instance)
        {
            instance->updateClickActionViews();
        }
    }
}

void LLPanelPreferenceControls::onCancelKeyBind()
{
    pControlsTable->deselectAllItems();
}

LLFloaterPreferenceProxy::LLFloaterPreferenceProxy(const LLSD& key)
    : LLFloater(key),
      mSocksSettingsDirty(false)
{
    mCommitCallbackRegistrar.add("Proxy.OK",                boost::bind(&LLFloaterPreferenceProxy::onBtnOk, this));
    mCommitCallbackRegistrar.add("Proxy.Cancel",            boost::bind(&LLFloaterPreferenceProxy::onBtnCancel, this));
    mCommitCallbackRegistrar.add("Proxy.Change",            boost::bind(&LLFloaterPreferenceProxy::onChangeSocksSettings, this));
}

LLFloaterPreferenceProxy::~LLFloaterPreferenceProxy()
{
}

bool LLFloaterPreferenceProxy::postBuild()
{
<<<<<<< HEAD
	LLRadioGroup* socksAuth = getChild<LLRadioGroup>("socks5_auth_type");
	if (!socksAuth)
	{
		return false;
	}
	if (socksAuth->getSelectedValue().asString() == "None")
	{
		getChild<LLLineEditor>("socks5_username")->setEnabled(false);
		getChild<LLLineEditor>("socks5_password")->setEnabled(false);
	}
	else
	{
		// Populate the SOCKS 5 credential fields with protected values.
		LLPointer<LLCredential> socks_cred = gSecAPIHandler->loadCredential("SOCKS5");
		getChild<LLLineEditor>("socks5_username")->setValue(socks_cred->getIdentifier()["username"].asString());
		getChild<LLLineEditor>("socks5_password")->setValue(socks_cred->getAuthenticator()["creds"].asString());
	}

	return true;
=======
    LLRadioGroup* socksAuth = getChild<LLRadioGroup>("socks5_auth_type");
    if (!socksAuth)
    {
        return FALSE;
    }
    if (socksAuth->getSelectedValue().asString() == "None")
    {
        getChild<LLLineEditor>("socks5_username")->setEnabled(false);
        getChild<LLLineEditor>("socks5_password")->setEnabled(false);
    }
    else
    {
        // Populate the SOCKS 5 credential fields with protected values.
        LLPointer<LLCredential> socks_cred = gSecAPIHandler->loadCredential("SOCKS5");
        getChild<LLLineEditor>("socks5_username")->setValue(socks_cred->getIdentifier()["username"].asString());
        getChild<LLLineEditor>("socks5_password")->setValue(socks_cred->getAuthenticator()["creds"].asString());
    }

    return TRUE;
>>>>>>> e1623bb2
}

void LLFloaterPreferenceProxy::onOpen(const LLSD& key)
{
    saveSettings();
}

void LLFloaterPreferenceProxy::onClose(bool app_quitting)
{
    if(app_quitting)
    {
        cancel();
    }

    if (mSocksSettingsDirty)
    {

        // If the user plays with the Socks proxy settings after login, it's only fair we let them know
        // it will not be updated until next restart.
        if (LLStartUp::getStartupState()>STATE_LOGIN_WAIT)
        {
            LLNotifications::instance().add("ChangeProxySettings", LLSD(), LLSD());
            mSocksSettingsDirty = false; // we have notified the user now be quiet again
        }
    }
}

void LLFloaterPreferenceProxy::saveSettings()
{
    // Save the value of all controls in the hierarchy
    mSavedValues.clear();
    std::list<LLView*> view_stack;
    view_stack.push_back(this);
    while(!view_stack.empty())
    {
        // Process view on top of the stack
        LLView* curview = view_stack.front();
        view_stack.pop_front();

        LLUICtrl* ctrl = dynamic_cast<LLUICtrl*>(curview);
        if (ctrl)
        {
            LLControlVariable* control = ctrl->getControlVariable();
            if (control)
            {
                mSavedValues[control] = control->getValue();
            }
        }

        // Push children onto the end of the work stack
        for (child_list_t::const_iterator iter = curview->getChildList()->begin();
                iter != curview->getChildList()->end(); ++iter)
        {
            view_stack.push_back(*iter);
        }
    }
}

void LLFloaterPreferenceProxy::onBtnOk()
{
    // commit any outstanding text entry
    if (hasFocus())
    {
        LLUICtrl* cur_focus = dynamic_cast<LLUICtrl*>(gFocusMgr.getKeyboardFocus());
        if (cur_focus && cur_focus->acceptsTextInput())
        {
            cur_focus->onCommit();
        }
    }

    // Save SOCKS proxy credentials securely if password auth is enabled
    LLRadioGroup* socksAuth = getChild<LLRadioGroup>("socks5_auth_type");
    if (socksAuth->getSelectedValue().asString() == "UserPass")
    {
        LLSD socks_id = LLSD::emptyMap();
        socks_id["type"] = "SOCKS5";
        socks_id["username"] = getChild<LLLineEditor>("socks5_username")->getValue().asString();

        LLSD socks_authenticator = LLSD::emptyMap();
        socks_authenticator["type"] = "SOCKS5";
        socks_authenticator["creds"] = getChild<LLLineEditor>("socks5_password")->getValue().asString();

        // Using "SOCKS5" as the "grid" argument since the same proxy
        // settings will be used for all grids and because there is no
        // way to specify the type of credential.
        LLPointer<LLCredential> socks_cred = gSecAPIHandler->createCredential("SOCKS5", socks_id, socks_authenticator);
        gSecAPIHandler->saveCredential(socks_cred, true);
    }
    else
    {
        // Clear SOCKS5 credentials since they are no longer needed.
        LLPointer<LLCredential> socks_cred = new LLCredential("SOCKS5");
        gSecAPIHandler->deleteCredential(socks_cred);
    }

    closeFloater(false);
}

void LLFloaterPreferenceProxy::onBtnCancel()
{
    if (hasFocus())
    {
        LLUICtrl* cur_focus = dynamic_cast<LLUICtrl*>(gFocusMgr.getKeyboardFocus());
        if (cur_focus && cur_focus->acceptsTextInput())
        {
            cur_focus->onCommit();
        }
        refresh();
    }

    cancel();
}

void LLFloaterPreferenceProxy::onClickCloseBtn(bool app_quitting)
{
    cancel();
}

void LLFloaterPreferenceProxy::cancel()
{

    for (control_values_map_t::iterator iter =  mSavedValues.begin();
            iter !=  mSavedValues.end(); ++iter)
    {
        LLControlVariable* control = iter->first;
        LLSD ctrl_value = iter->second;
        control->set(ctrl_value);
    }
    mSocksSettingsDirty = false;
    closeFloater();
}

void LLFloaterPreferenceProxy::onChangeSocksSettings()
{
    mSocksSettingsDirty = true;

    LLRadioGroup* socksAuth = getChild<LLRadioGroup>("socks5_auth_type");
    if (socksAuth->getSelectedValue().asString() == "None")
    {
        getChild<LLLineEditor>("socks5_username")->setEnabled(false);
        getChild<LLLineEditor>("socks5_password")->setEnabled(false);
    }
    else
    {
        getChild<LLLineEditor>("socks5_username")->setEnabled(true);
        getChild<LLLineEditor>("socks5_password")->setEnabled(true);
    }

<<<<<<< HEAD
	// Check for invalid states for the other HTTP proxy radio
	LLRadioGroup* otherHttpProxy = getChild<LLRadioGroup>("other_http_proxy_type");
	if ((otherHttpProxy->getSelectedValue().asString() == "Socks" &&
			!getChild<LLCheckBoxCtrl>("socks_proxy_enabled")->get())||(
					otherHttpProxy->getSelectedValue().asString() == "Web" &&
					!getChild<LLCheckBoxCtrl>("web_proxy_enabled")->get()))
	{
		otherHttpProxy->selectFirstItem();
	}
=======
    // Check for invalid states for the other HTTP proxy radio
    LLRadioGroup* otherHttpProxy = getChild<LLRadioGroup>("other_http_proxy_type");
    if ((otherHttpProxy->getSelectedValue().asString() == "Socks" &&
            getChild<LLCheckBoxCtrl>("socks_proxy_enabled")->get() == FALSE )||(
                    otherHttpProxy->getSelectedValue().asString() == "Web" &&
                    getChild<LLCheckBoxCtrl>("web_proxy_enabled")->get() == FALSE ) )
    {
        otherHttpProxy->selectFirstItem();
    }
>>>>>>> e1623bb2

}

void LLFloaterPreference::onUpdateFilterTerm(bool force)
{
<<<<<<< HEAD
	LLWString seachValue = utf8str_to_wstring(mFilterEdit->getValue());
	LLWStringUtil::toLower(seachValue);

	if (!mSearchData || (mSearchData->mLastFilter == seachValue && !force))
		return;
=======
    LLWString seachValue = utf8str_to_wstring( mFilterEdit->getValue() );
    LLWStringUtil::toLower( seachValue );

    if( !mSearchData || (mSearchData->mLastFilter == seachValue && !force))
        return;
>>>>>>> e1623bb2

    if (mSearchDataDirty)
    {
        // Data exists, but is obsolete, regenerate
        collectSearchableItems();
    }

    mSearchData->mLastFilter = seachValue;

<<<<<<< HEAD
	if (!mSearchData->mRootTab)
		return;
=======
    if( !mSearchData->mRootTab )
        return;
>>>>>>> e1623bb2

    mSearchData->mRootTab->hightlightAndHide( seachValue );
    filterIgnorableNotifications();

<<<<<<< HEAD
	if (LLTabContainer* pRoot = getChild<LLTabContainer>("pref core"))
		pRoot->selectFirstTab();
=======
    LLTabContainer *pRoot = getChild< LLTabContainer >( "pref core" );
    if( pRoot )
        pRoot->selectFirstTab();
>>>>>>> e1623bb2
}

void LLFloaterPreference::filterIgnorableNotifications()
{
    bool visible = getChildRef<LLScrollListCtrl>("enabled_popups").highlightMatchingItems(mFilterEdit->getValue());
    visible |= getChildRef<LLScrollListCtrl>("disabled_popups").highlightMatchingItems(mFilterEdit->getValue());

    if (visible)
    {
        getChildRef<LLTabContainer>("pref core").setTabVisibility( getChild<LLPanel>("msgs"), true );
    }
}

void collectChildren( LLView const *aView, ll::prefs::PanelDataPtr aParentPanel, ll::prefs::TabContainerDataPtr aParentTabContainer )
{
<<<<<<< HEAD
	if (!aView)
		return;

	llassert_always(aParentPanel || aParentTabContainer);

	for (LLView* pView : *aView->getChildList())
	{
		if (!pView)
			continue;

		ll::prefs::PanelDataPtr pCurPanelData = aParentPanel;
		ll::prefs::TabContainerDataPtr pCurTabContainer = aParentTabContainer;

		LLPanel const *pPanel = dynamic_cast<LLPanel const*>(pView);
		LLTabContainer const *pTabContainer = dynamic_cast<LLTabContainer const*>(pView);
		ll::ui::SearchableControl const *pSCtrl = dynamic_cast<ll::ui::SearchableControl const*>( pView );

		if (pTabContainer)
		{
			pCurPanelData.reset();

			pCurTabContainer = ll::prefs::TabContainerDataPtr(new ll::prefs::TabContainerData);
			pCurTabContainer->mTabContainer = const_cast< LLTabContainer *>(pTabContainer);
			pCurTabContainer->mLabel = pTabContainer->getLabel();
			pCurTabContainer->mPanel = 0;

			if (aParentPanel)
				aParentPanel->mChildPanel.push_back(pCurTabContainer);
			if (aParentTabContainer)
				aParentTabContainer->mChildPanel.push_back(pCurTabContainer);
		}
		else if (pPanel)
		{
			pCurTabContainer.reset();

			pCurPanelData = ll::prefs::PanelDataPtr(new ll::prefs::PanelData);
			pCurPanelData->mPanel = pPanel;
			pCurPanelData->mLabel = pPanel->getLabel();

			llassert_always( aParentPanel || aParentTabContainer );

			if (aParentTabContainer)
				aParentTabContainer->mChildPanel.push_back(pCurPanelData);
			else if (aParentPanel)
				aParentPanel->mChildPanel.push_back(pCurPanelData);
		}
		else if (pSCtrl && pSCtrl->getSearchText().size())
		{
			ll::prefs::SearchableItemPtr item = ll::prefs::SearchableItemPtr(new ll::prefs::SearchableItem());
			item->mView = pView;
			item->mCtrl = pSCtrl;

			item->mLabel = utf8str_to_wstring(pSCtrl->getSearchText());
			LLWStringUtil::toLower(item->mLabel);

			llassert_always(aParentPanel || aParentTabContainer);

			if (aParentPanel)
				aParentPanel->mChildren.push_back(item);
			if (aParentTabContainer)
				aParentTabContainer->mChildren.push_back(item);
		}
		collectChildren(pView, pCurPanelData, pCurTabContainer);
	}
=======
    if( !aView )
        return;

    llassert_always( aParentPanel || aParentTabContainer );

    LLView::child_list_const_iter_t itr = aView->beginChild();
    LLView::child_list_const_iter_t itrEnd = aView->endChild();

    while( itr != itrEnd )
    {
        LLView *pView = *itr;
        ll::prefs::PanelDataPtr pCurPanelData = aParentPanel;
        ll::prefs::TabContainerDataPtr pCurTabContainer = aParentTabContainer;
        if( !pView )
            continue;
        LLPanel const *pPanel = dynamic_cast< LLPanel const *>( pView );
        LLTabContainer const *pTabContainer = dynamic_cast< LLTabContainer const *>( pView );
        ll::ui::SearchableControl const *pSCtrl = dynamic_cast< ll::ui::SearchableControl const *>( pView );

        if( pTabContainer )
        {
            pCurPanelData.reset();

            pCurTabContainer = ll::prefs::TabContainerDataPtr( new ll::prefs::TabContainerData );
            pCurTabContainer->mTabContainer = const_cast< LLTabContainer *>( pTabContainer );
            pCurTabContainer->mLabel = pTabContainer->getLabel();
            pCurTabContainer->mPanel = 0;

            if( aParentPanel )
                aParentPanel->mChildPanel.push_back( pCurTabContainer );
            if( aParentTabContainer )
                aParentTabContainer->mChildPanel.push_back( pCurTabContainer );
        }
        else if( pPanel )
        {
            pCurTabContainer.reset();

            pCurPanelData = ll::prefs::PanelDataPtr( new ll::prefs::PanelData );
            pCurPanelData->mPanel = pPanel;
            pCurPanelData->mLabel = pPanel->getLabel();

            llassert_always( aParentPanel || aParentTabContainer );

            if( aParentTabContainer )
                aParentTabContainer->mChildPanel.push_back( pCurPanelData );
            else if( aParentPanel )
                aParentPanel->mChildPanel.push_back( pCurPanelData );
        }
        else if( pSCtrl && pSCtrl->getSearchText().size() )
        {
            ll::prefs::SearchableItemPtr item = ll::prefs::SearchableItemPtr( new ll::prefs::SearchableItem() );
            item->mView = pView;
            item->mCtrl = pSCtrl;

            item->mLabel = utf8str_to_wstring( pSCtrl->getSearchText() );
            LLWStringUtil::toLower( item->mLabel );

            llassert_always( aParentPanel || aParentTabContainer );

            if( aParentPanel )
                aParentPanel->mChildren.push_back( item );
            if( aParentTabContainer )
                aParentTabContainer->mChildren.push_back( item );
        }
        collectChildren( pView, pCurPanelData, pCurTabContainer );
        ++itr;
    }
>>>>>>> e1623bb2
}

void LLFloaterPreference::collectSearchableItems()
{
    mSearchData.reset( nullptr );
    LLTabContainer *pRoot = getChild< LLTabContainer >( "pref core" );
    if( mFilterEdit && pRoot )
    {
        mSearchData.reset(new ll::prefs::SearchData() );

        ll::prefs::TabContainerDataPtr pRootTabcontainer = ll::prefs::TabContainerDataPtr( new ll::prefs::TabContainerData );
        pRootTabcontainer->mTabContainer = pRoot;
        pRootTabcontainer->mLabel = pRoot->getLabel();
        mSearchData->mRootTab = pRootTabcontainer;

        collectChildren( this, ll::prefs::PanelDataPtr(), pRootTabcontainer );
    }
    mSearchDataDirty = false;
}

void LLFloaterPreference::saveIgnoredNotifications()
{
    for (LLNotifications::TemplateMap::const_iterator iter = LLNotifications::instance().templatesBegin();
            iter != LLNotifications::instance().templatesEnd();
            ++iter)
    {
        LLNotificationTemplatePtr templatep = iter->second;
        LLNotificationFormPtr formp = templatep->mForm;

        LLNotificationForm::EIgnoreType ignore = formp->getIgnoreType();
        if (ignore <= LLNotificationForm::IGNORE_NO)
            continue;

        mIgnorableNotifs[templatep->mName] = !formp->getIgnored();
    }
}

void LLFloaterPreference::restoreIgnoredNotifications()
{
    for (std::map<std::string, bool>::iterator it = mIgnorableNotifs.begin(); it != mIgnorableNotifs.end(); ++it)
    {
        LLUI::getInstance()->mSettingGroups["ignores"]->setBOOL(it->first, it->second);
    }
}<|MERGE_RESOLUTION|>--- conflicted
+++ resolved
@@ -1,4108 +1,3436 @@
-/**
- * @file llfloaterpreference.cpp
- * @brief Global preferences with and without persistence.
- *
- * $LicenseInfo:firstyear=2002&license=viewerlgpl$
- * Second Life Viewer Source Code
- * Copyright (C) 2010, Linden Research, Inc.
- *
- * This library is free software; you can redistribute it and/or
- * modify it under the terms of the GNU Lesser General Public
- * License as published by the Free Software Foundation;
- * version 2.1 of the License only.
- *
- * This library is distributed in the hope that it will be useful,
- * but WITHOUT ANY WARRANTY; without even the implied warranty of
- * MERCHANTABILITY or FITNESS FOR A PARTICULAR PURPOSE.  See the GNU
- * Lesser General Public License for more details.
- *
- * You should have received a copy of the GNU Lesser General Public
- * License along with this library; if not, write to the Free Software
- * Foundation, Inc., 51 Franklin Street, Fifth Floor, Boston, MA  02110-1301  USA
- *
- * Linden Research, Inc., 945 Battery Street, San Francisco, CA  94111  USA
- * $/LicenseInfo$
- */
-
-/*
- * App-wide preferences.  Note that these are not per-user,
- * because we need to load many preferences before we have
- * a login name.
- */
-
-#include "llviewerprecompiledheaders.h"
-
-#include "llfloaterpreference.h"
-
-#include "message.h"
-#include "llfloaterautoreplacesettings.h"
-#include "llagent.h"
-#include "llagentcamera.h"
-#include "llcheckboxctrl.h"
-#include "llcolorswatch.h"
-#include "llcombobox.h"
-#include "llcommandhandler.h"
-#include "lldirpicker.h"
-#include "lleventtimer.h"
-#include "llfeaturemanager.h"
-#include "llfocusmgr.h"
-//#include "llfirstuse.h"
-#include "llfloaterreg.h"
-#include "llfloaterabout.h"
-#include "llfavoritesbar.h"
-#include "llfloaterpreferencesgraphicsadvanced.h"
-#include "llfloaterperformance.h"
-#include "llfloatersidepanelcontainer.h"
-#include "llfloaterimsession.h"
-#include "llkeyboard.h"
-#include "llmodaldialog.h"
-#include "llnavigationbar.h"
-#include "llfloaterimnearbychat.h"
-#include "llnotifications.h"
-#include "llnotificationsutil.h"
-#include "llnotificationtemplate.h"
-#include "llpanellogin.h"
-#include "llpanelvoicedevicesettings.h"
-#include "llradiogroup.h"
-#include "llsearchcombobox.h"
-#include "llsky.h"
-#include "llscrolllistctrl.h"
-#include "llscrolllistitem.h"
-#include "llsliderctrl.h"
-#include "lltabcontainer.h"
-#include "lltrans.h"
-#include "llviewercontrol.h"
-#include "llviewercamera.h"
-#include "llviewereventrecorder.h"
-#include "llviewermessage.h"
-#include "llviewerwindow.h"
-#include "llviewerthrottle.h"
-#include "llvoavatarself.h"
-#include "llvotree.h"
-#include "llfloaterpathfindingconsole.h"
-// linden library includes
-#include "llavatarnamecache.h"
-#include "llerror.h"
-#include "llfontgl.h"
-#include "llrect.h"
-#include "llstring.h"
-
-// project includes
-
-#include "llbutton.h"
-#include "llflexibleobject.h"
-#include "lllineeditor.h"
-#include "llresmgr.h"
-#include "llspinctrl.h"
-#include "llstartup.h"
-#include "lltextbox.h"
-#include "llui.h"
-#include "llviewerobjectlist.h"
-#include "llvovolume.h"
-#include "llwindow.h"
-#include "llworld.h"
-#include "lluictrlfactory.h"
-#include "llviewermedia.h"
-#include "llpluginclassmedia.h"
-#include "llteleporthistorystorage.h"
-#include "llproxy.h"
-#include "llweb.h"
-
-#include "lllogininstance.h"        // to check if logged in yet
-#include "llsdserialize.h"
-#include "llpresetsmanager.h"
-#include "llviewercontrol.h"
-#include "llpresetsmanager.h"
-#include "llinventoryfunctions.h"
-
-#include "llsearchableui.h"
-#include "llperfstats.h"
-
-const F32 BANDWIDTH_UPDATER_TIMEOUT = 0.5f;
-char const* const VISIBILITY_DEFAULT = "default";
-char const* const VISIBILITY_HIDDEN = "hidden";
-
-//control value for middle mouse as talk2push button
-const static std::string MIDDLE_MOUSE_CV = "MiddleMouse"; // for voice client and redability
-const static std::string MOUSE_BUTTON_4_CV = "MouseButton4";
-const static std::string MOUSE_BUTTON_5_CV = "MouseButton5";
-
-/// This must equal the maximum value set for the IndirectMaxComplexity slider in panel_preferences_graphics1.xml
-static const U32 INDIRECT_MAX_ARC_OFF = 101; // all the way to the right == disabled
-static const U32 MIN_INDIRECT_ARC_LIMIT = 1; // must match minimum of IndirectMaxComplexity in panel_preferences_graphics1.xml
-static const U32 MAX_INDIRECT_ARC_LIMIT = INDIRECT_MAX_ARC_OFF-1; // one short of all the way to the right...
-
-/// These are the effective range of values for RenderAvatarMaxComplexity
-static const F32 MIN_ARC_LIMIT =  20000.0f;
-static const F32 MAX_ARC_LIMIT = 350000.0f;
-static const F32 MIN_ARC_LOG = log(MIN_ARC_LIMIT);
-static const F32 MAX_ARC_LOG = log(MAX_ARC_LIMIT);
-static const F32 ARC_LIMIT_MAP_SCALE = (MAX_ARC_LOG - MIN_ARC_LOG) / (MAX_INDIRECT_ARC_LIMIT - MIN_INDIRECT_ARC_LIMIT);
-
-struct LabelDef : public LLInitParam::Block<LabelDef>
-{
-    Mandatory<std::string> name;
-    Mandatory<std::string> value;
-
-    LabelDef()
-        : name("name"),
-        value("value")
-    {}
-};
-
-struct LabelTable : public LLInitParam::Block<LabelTable>
-{
-    Multiple<LabelDef> labels;
-    LabelTable()
-        : labels("label")
-    {}
-};
-
-
-// global functions
-
-// helper functions for getting/freeing the web browser media
-// if creating/destroying these is too slow, we'll need to create
-// a static member and update all our static callbacks
-
-void handleNameTagOptionChanged(const LLSD& newvalue);
-void handleDisplayNamesOptionChanged(const LLSD& newvalue);
-bool callback_clear_browser_cache(const LLSD& notification, const LLSD& response);
-bool callback_clear_cache(const LLSD& notification, const LLSD& response);
-
-//bool callback_skip_dialogs(const LLSD& notification, const LLSD& response, LLFloaterPreference* floater);
-//bool callback_reset_dialogs(const LLSD& notification, const LLSD& response, LLFloaterPreference* floater);
-
-void fractionFromDecimal(F32 decimal_val, S32& numerator, S32& denominator);
-
-bool callback_clear_cache(const LLSD& notification, const LLSD& response)
-{
-<<<<<<< HEAD
-	S32 option = LLNotificationsUtil::getSelectedOption(notification, response);
-	if ( option == 0 ) // YES
-	{
-		// flag client texture cache for clearing next time the client runs
-		gSavedSettings.setBOOL("PurgeCacheOnNextStartup", true);
-		LLNotificationsUtil::add("CacheWillClear");
-	}
-=======
-    S32 option = LLNotificationsUtil::getSelectedOption(notification, response);
-    if ( option == 0 ) // YES
-    {
-        // flag client texture cache for clearing next time the client runs
-        gSavedSettings.setBOOL("PurgeCacheOnNextStartup", TRUE);
-        LLNotificationsUtil::add("CacheWillClear");
-    }
->>>>>>> e1623bb2
-
-    return false;
-}
-
-bool callback_clear_browser_cache(const LLSD& notification, const LLSD& response)
-{
-<<<<<<< HEAD
-	S32 option = LLNotificationsUtil::getSelectedOption(notification, response);
-	if ( option == 0 ) // YES
-	{
-		// clean web
-		LLViewerMedia::getInstance()->clearAllCaches();
-		LLViewerMedia::getInstance()->clearAllCookies();
-		
-		// clean nav bar history
-		LLNavigationBar::getInstance()->clearHistoryCache();
-		
-		// flag client texture cache for clearing next time the client runs
-		gSavedSettings.setBOOL("PurgeCacheOnNextStartup", true);
-		LLNotificationsUtil::add("CacheWillClear");
-
-		LLSearchHistory::getInstance()->clearHistory();
-		LLSearchHistory::getInstance()->save();
-		LLSearchComboBox* search_ctrl = LLNavigationBar::getInstance()->getChild<LLSearchComboBox>("search_combo_box");
-		search_ctrl->clearHistory();
-
-		LLTeleportHistoryStorage::getInstance()->purgeItems();
-		LLTeleportHistoryStorage::getInstance()->save();
-	}
-	
-	return false;
-=======
-    S32 option = LLNotificationsUtil::getSelectedOption(notification, response);
-    if ( option == 0 ) // YES
-    {
-        // clean web
-        LLViewerMedia::getInstance()->clearAllCaches();
-        LLViewerMedia::getInstance()->clearAllCookies();
-
-        // clean nav bar history
-        LLNavigationBar::getInstance()->clearHistoryCache();
-
-        // flag client texture cache for clearing next time the client runs
-        gSavedSettings.setBOOL("PurgeCacheOnNextStartup", TRUE);
-        LLNotificationsUtil::add("CacheWillClear");
-
-        LLSearchHistory::getInstance()->clearHistory();
-        LLSearchHistory::getInstance()->save();
-        LLSearchComboBox* search_ctrl = LLNavigationBar::getInstance()->getChild<LLSearchComboBox>("search_combo_box");
-        search_ctrl->clearHistory();
-
-        LLTeleportHistoryStorage::getInstance()->purgeItems();
-        LLTeleportHistoryStorage::getInstance()->save();
-    }
-
-    return false;
->>>>>>> e1623bb2
-}
-
-void handleNameTagOptionChanged(const LLSD& newvalue)
-{
-    LLAvatarNameCache::getInstance()->setUseUsernames(gSavedSettings.getBOOL("NameTagShowUsernames"));
-    LLVOAvatar::invalidateNameTags();
-}
-
-void handleDisplayNamesOptionChanged(const LLSD& newvalue)
-{
-    LLAvatarNameCache::getInstance()->setUseDisplayNames(newvalue.asBoolean());
-    LLVOAvatar::invalidateNameTags();
-}
-
-void handleAppearanceCameraMovementChanged(const LLSD& newvalue)
-{
-    if(!newvalue.asBoolean() && gAgentCamera.getCameraMode() == CAMERA_MODE_CUSTOMIZE_AVATAR)
-    {
-        gAgentCamera.changeCameraToDefault();
-        gAgentCamera.resetView();
-    }
-}
-
-void fractionFromDecimal(F32 decimal_val, S32& numerator, S32& denominator)
-{
-    numerator = 0;
-    denominator = 0;
-    for (F32 test_denominator = 1.f; test_denominator < 30.f; test_denominator += 1.f)
-    {
-        if (fmodf((decimal_val * test_denominator) + 0.01f, 1.f) < 0.02f)
-        {
-            numerator = ll_round(decimal_val * test_denominator);
-            denominator = ll_round(test_denominator);
-            break;
-        }
-    }
-}
-
-// handle secondlife:///app/worldmap/{NAME}/{COORDS} URLs
-// Also see LLUrlEntryKeybinding, the value of this command type
-// is ability to show up to date value in chat
-class LLKeybindingHandler: public LLCommandHandler
-{
-public:
-    // requires trusted browser to trigger
-    LLKeybindingHandler(): LLCommandHandler("keybinding", UNTRUSTED_CLICK_ONLY)
-    {
-    }
-
-    bool handle(const LLSD& params, const LLSD& query_map,
-                const std::string& grid, LLMediaCtrl* web)
-    {
-        if (params.size() < 1) return false;
-
-        LLFloaterPreference* prefsfloater = dynamic_cast<LLFloaterPreference*>
-            (LLFloaterReg::showInstance("preferences"));
-
-        if (prefsfloater)
-        {
-            // find 'controls' panel and bring it the front
-            LLTabContainer* tabcontainer = prefsfloater->getChild<LLTabContainer>("pref core");
-            LLPanel* panel = prefsfloater->getChild<LLPanel>("controls");
-            if (tabcontainer && panel)
-            {
-                tabcontainer->selectTabPanel(panel);
-            }
-        }
-
-        return true;
-    }
-};
-LLKeybindingHandler gKeybindHandler;
-
-
-//////////////////////////////////////////////
-// LLFloaterPreference
-
-// static
-std::string LLFloaterPreference::sSkin = "";
-
-LLFloaterPreference::LLFloaterPreference(const LLSD& key)
-    : LLFloater(key),
-    mGotPersonalInfo(false),
-    mLanguageChanged(false),
-    mAvatarDataInitialized(false),
-    mSearchDataDirty(true)
-{
-    LLConversationLog::instance().addObserver(this);
-
-    //Build Floater is now Called from  LLFloaterReg::add("preferences", "floater_preferences.xml", (LLFloaterBuildFunc)&LLFloaterReg::build<LLFloaterPreference>);
-
-    static bool registered_dialog = false;
-    if (!registered_dialog)
-    {
-        LLFloaterReg::add("keybind_dialog", "floater_select_key.xml", (LLFloaterBuildFunc)&LLFloaterReg::build<LLSetKeyBindDialog>);
-        registered_dialog = true;
-    }
-
-    mCommitCallbackRegistrar.add("Pref.Cancel",             boost::bind(&LLFloaterPreference::onBtnCancel, this, _2));
-    mCommitCallbackRegistrar.add("Pref.OK",                 boost::bind(&LLFloaterPreference::onBtnOK, this, _2));
-
-    mCommitCallbackRegistrar.add("Pref.ClearCache",             boost::bind(&LLFloaterPreference::onClickClearCache, this));
-    mCommitCallbackRegistrar.add("Pref.WebClearCache",          boost::bind(&LLFloaterPreference::onClickBrowserClearCache, this));
-    mCommitCallbackRegistrar.add("Pref.SetCache",               boost::bind(&LLFloaterPreference::onClickSetCache, this));
-    mCommitCallbackRegistrar.add("Pref.ResetCache",             boost::bind(&LLFloaterPreference::onClickResetCache, this));
-    mCommitCallbackRegistrar.add("Pref.ClickSkin",              boost::bind(&LLFloaterPreference::onClickSkin, this,_1, _2));
-    mCommitCallbackRegistrar.add("Pref.SelectSkin",             boost::bind(&LLFloaterPreference::onSelectSkin, this));
-    mCommitCallbackRegistrar.add("Pref.SetSounds",              boost::bind(&LLFloaterPreference::onClickSetSounds, this));
-    mCommitCallbackRegistrar.add("Pref.ClickEnablePopup",       boost::bind(&LLFloaterPreference::onClickEnablePopup, this));
-    mCommitCallbackRegistrar.add("Pref.ClickDisablePopup",      boost::bind(&LLFloaterPreference::onClickDisablePopup, this));
-    mCommitCallbackRegistrar.add("Pref.LogPath",                boost::bind(&LLFloaterPreference::onClickLogPath, this));
-    mCommitCallbackRegistrar.add("Pref.RenderExceptions",       boost::bind(&LLFloaterPreference::onClickRenderExceptions, this));
-    mCommitCallbackRegistrar.add("Pref.AutoAdjustments",         boost::bind(&LLFloaterPreference::onClickAutoAdjustments, this));
-    mCommitCallbackRegistrar.add("Pref.HardwareDefaults",       boost::bind(&LLFloaterPreference::setHardwareDefaults, this));
-    mCommitCallbackRegistrar.add("Pref.AvatarImpostorsEnable",  boost::bind(&LLFloaterPreference::onAvatarImpostorsEnable, this));
-    mCommitCallbackRegistrar.add("Pref.UpdateIndirectMaxComplexity",    boost::bind(&LLFloaterPreference::updateMaxComplexity, this));
-    mCommitCallbackRegistrar.add("Pref.RenderOptionUpdate",     boost::bind(&LLFloaterPreference::onRenderOptionEnable, this));
-    mCommitCallbackRegistrar.add("Pref.WindowedMod",            boost::bind(&LLFloaterPreference::onCommitWindowedMode, this));
-    mCommitCallbackRegistrar.add("Pref.UpdateSliderText",       boost::bind(&LLFloaterPreference::refreshUI,this));
-    mCommitCallbackRegistrar.add("Pref.QualityPerformance",     boost::bind(&LLFloaterPreference::onChangeQuality, this, _2));
-    mCommitCallbackRegistrar.add("Pref.applyUIColor",           boost::bind(&LLFloaterPreference::applyUIColor, this ,_1, _2));
-    mCommitCallbackRegistrar.add("Pref.getUIColor",             boost::bind(&LLFloaterPreference::getUIColor, this ,_1, _2));
-    mCommitCallbackRegistrar.add("Pref.MaturitySettings",       boost::bind(&LLFloaterPreference::onChangeMaturity, this));
-    mCommitCallbackRegistrar.add("Pref.BlockList",              boost::bind(&LLFloaterPreference::onClickBlockList, this));
-    mCommitCallbackRegistrar.add("Pref.Proxy",                  boost::bind(&LLFloaterPreference::onClickProxySettings, this));
-    mCommitCallbackRegistrar.add("Pref.TranslationSettings",    boost::bind(&LLFloaterPreference::onClickTranslationSettings, this));
-    mCommitCallbackRegistrar.add("Pref.AutoReplace",            boost::bind(&LLFloaterPreference::onClickAutoReplace, this));
-    mCommitCallbackRegistrar.add("Pref.PermsDefault",           boost::bind(&LLFloaterPreference::onClickPermsDefault, this));
-    mCommitCallbackRegistrar.add("Pref.RememberedUsernames",    boost::bind(&LLFloaterPreference::onClickRememberedUsernames, this));
-    mCommitCallbackRegistrar.add("Pref.SpellChecker",           boost::bind(&LLFloaterPreference::onClickSpellChecker, this));
-    mCommitCallbackRegistrar.add("Pref.Advanced",               boost::bind(&LLFloaterPreference::onClickAdvanced, this));
-
-    sSkin = gSavedSettings.getString("SkinCurrent");
-
-    mCommitCallbackRegistrar.add("Pref.ClickActionChange",      boost::bind(&LLFloaterPreference::onClickActionChange, this));
-
-    gSavedSettings.getControl("NameTagShowUsernames")->getCommitSignal()->connect(boost::bind(&handleNameTagOptionChanged,  _2));
-    gSavedSettings.getControl("NameTagShowFriends")->getCommitSignal()->connect(boost::bind(&handleNameTagOptionChanged,  _2));
-    gSavedSettings.getControl("UseDisplayNames")->getCommitSignal()->connect(boost::bind(&handleDisplayNamesOptionChanged,  _2));
-
-    gSavedSettings.getControl("AppearanceCameraMovement")->getCommitSignal()->connect(boost::bind(&handleAppearanceCameraMovementChanged,  _2));
-    gSavedSettings.getControl("WindLightUseAtmosShaders")->getCommitSignal()->connect(boost::bind(&LLFloaterPreference::onAtmosShaderChange, this));
-
-    LLAvatarPropertiesProcessor::getInstance()->addObserver( gAgent.getID(), this );
-
-    mComplexityChangedSignal = gSavedSettings.getControl("RenderAvatarMaxComplexity")->getCommitSignal()->connect(boost::bind(&LLFloaterPreference::updateComplexityText, this));
-
-    mCommitCallbackRegistrar.add("Pref.ClearLog",               boost::bind(&LLConversationLog::onClearLog, &LLConversationLog::instance()));
-    mCommitCallbackRegistrar.add("Pref.DeleteTranscripts",      boost::bind(&LLFloaterPreference::onDeleteTranscripts, this));
-    mCommitCallbackRegistrar.add("UpdateFilter", boost::bind(&LLFloaterPreference::onUpdateFilterTerm, this, false)); // <FS:ND/> Hook up for filtering
-}
-
-void LLFloaterPreference::processProperties( void* pData, EAvatarProcessorType type )
-{
-    if ( APT_PROPERTIES_LEGACY == type )
-    {
-        const LLAvatarLegacyData* pAvatarData = static_cast<const LLAvatarLegacyData*>( pData );
-        if (pAvatarData && (gAgent.getID() == pAvatarData->avatar_id) && (pAvatarData->avatar_id != LLUUID::null))
-        {
-            mAllowPublish = (bool)(pAvatarData->flags & AVATAR_ALLOW_PUBLISH);
-            mAvatarDataInitialized = true;
-            getChild<LLUICtrl>("online_searchresults")->setValue(mAllowPublish);
-        }
-    }
-}
-
-void LLFloaterPreference::saveAvatarProperties( void )
-{
-    const bool allowPublish = getChild<LLUICtrl>("online_searchresults")->getValue();
-
-    if ((LLStartUp::getStartupState() == STATE_STARTED)
-        && mAvatarDataInitialized
-        && (allowPublish != mAllowPublish))
-    {
-        std::string cap_url = gAgent.getRegionCapability("AgentProfile");
-        if (!cap_url.empty())
-        {
-            mAllowPublish = allowPublish;
-
-            LLCoros::instance().launch("requestAgentUserInfoCoro",
-                boost::bind(saveAvatarPropertiesCoro, cap_url, allowPublish));
-        }
-    }
-}
-
-void LLFloaterPreference::saveAvatarPropertiesCoro(const std::string cap_url, bool allow_publish)
-{
-    LLCore::HttpRequest::policy_t httpPolicy(LLCore::HttpRequest::DEFAULT_POLICY_ID);
-    LLCoreHttpUtil::HttpCoroutineAdapter::ptr_t
-        httpAdapter(new LLCoreHttpUtil::HttpCoroutineAdapter("put_avatar_properties_coro", httpPolicy));
-    LLCore::HttpRequest::ptr_t httpRequest(new LLCore::HttpRequest);
-    LLCore::HttpHeaders::ptr_t httpHeaders;
-
-    LLCore::HttpOptions::ptr_t httpOpts(new LLCore::HttpOptions);
-    httpOpts->setFollowRedirects(true);
-
-    std::string finalUrl = cap_url + "/" + gAgentID.asString();
-    LLSD data;
-    data["allow_publish"] = allow_publish;
-
-    LLSD result = httpAdapter->putAndSuspend(httpRequest, finalUrl, data, httpOpts, httpHeaders);
-
-    LLSD httpResults = result[LLCoreHttpUtil::HttpCoroutineAdapter::HTTP_RESULTS];
-    LLCore::HttpStatus status = LLCoreHttpUtil::HttpCoroutineAdapter::getStatusFromLLSD(httpResults);
-
-    if (!status)
-    {
-        LL_WARNS("Preferences") << "Failed to put agent information " << data << " for id " << gAgentID << LL_ENDL;
-        return;
-    }
-
-    LL_DEBUGS("Preferences") << "Agent id: " << gAgentID << " Data: " << data << " Result: " << httpResults << LL_ENDL;
-}
-
-bool LLFloaterPreference::postBuild()
-{
-    gSavedSettings.getControl("ChatFontSize")->getSignal()->connect(boost::bind(&LLFloaterIMSessionTab::processChatHistoryStyleUpdate, false));
-
-    gSavedSettings.getControl("ChatFontSize")->getSignal()->connect(boost::bind(&LLViewerChat::signalChatFontChanged));
-
-    gSavedSettings.getControl("ChatBubbleOpacity")->getSignal()->connect(boost::bind(&LLFloaterPreference::onNameTagOpacityChange, this, _2));
-
-    gSavedSettings.getControl("PreferredMaturity")->getSignal()->connect(boost::bind(&LLFloaterPreference::onChangeMaturity, this));
-
-<<<<<<< HEAD
-    gSavedSettings.getControl("RenderAvatarComplexityMode")->getSignal()->connect(
-        [this](LLControlVariable* control, const LLSD& new_val, const LLSD& old_val)
-        {
-            onChangeComplexityMode(new_val);
-        });
-
-	gSavedPerAccountSettings.getControl("ModelUploadFolder")->getSignal()->connect(boost::bind(&LLFloaterPreference::onChangeModelFolder, this));
-    gSavedPerAccountSettings.getControl("PBRUploadFolder")->getSignal()->connect(boost::bind(&LLFloaterPreference::onChangePBRFolder, this));
-	gSavedPerAccountSettings.getControl("TextureUploadFolder")->getSignal()->connect(boost::bind(&LLFloaterPreference::onChangeTextureFolder, this));
-	gSavedPerAccountSettings.getControl("SoundUploadFolder")->getSignal()->connect(boost::bind(&LLFloaterPreference::onChangeSoundFolder, this));
-	gSavedPerAccountSettings.getControl("AnimationUploadFolder")->getSignal()->connect(boost::bind(&LLFloaterPreference::onChangeAnimationFolder, this));
-
-	LLTabContainer* tabcontainer = getChild<LLTabContainer>("pref core");
-	if (!tabcontainer->selectTab(gSavedSettings.getS32("LastPrefTab")))
-		tabcontainer->selectFirstTab();
-
-	getChild<LLUICtrl>("cache_location")->setEnabled(false); // make it read-only but selectable (STORM-227)
-	std::string cache_location = gDirUtilp->getExpandedFilename(LL_PATH_CACHE, "");
-	setCacheLocation(cache_location);
-
-	getChild<LLUICtrl>("log_path_string")->setEnabled(false); // make it read-only but selectable
-
-	getChild<LLComboBox>("language_combobox")->setCommitCallback(boost::bind(&LLFloaterPreference::onLanguageChange, this));
-
-	getChild<LLComboBox>("FriendIMOptions")->setCommitCallback(boost::bind(&LLFloaterPreference::onNotificationsChange, this,"FriendIMOptions"));
-	getChild<LLComboBox>("NonFriendIMOptions")->setCommitCallback(boost::bind(&LLFloaterPreference::onNotificationsChange, this,"NonFriendIMOptions"));
-	getChild<LLComboBox>("ConferenceIMOptions")->setCommitCallback(boost::bind(&LLFloaterPreference::onNotificationsChange, this,"ConferenceIMOptions"));
-	getChild<LLComboBox>("GroupChatOptions")->setCommitCallback(boost::bind(&LLFloaterPreference::onNotificationsChange, this,"GroupChatOptions"));
-	getChild<LLComboBox>("NearbyChatOptions")->setCommitCallback(boost::bind(&LLFloaterPreference::onNotificationsChange, this,"NearbyChatOptions"));
-	getChild<LLComboBox>("ObjectIMOptions")->setCommitCallback(boost::bind(&LLFloaterPreference::onNotificationsChange, this,"ObjectIMOptions"));
-
-	// if floater is opened before login set default localized do not disturb message
-	if (LLStartUp::getStartupState() < STATE_STARTED)
-	{
-		gSavedPerAccountSettings.setString("DoNotDisturbModeResponse", LLTrans::getString("DoNotDisturbModeResponseDefault"));
-	}
-
-	// set 'enable' property for 'Clear log...' button
-	changed();
-
-	LLLogChat::getInstance()->setSaveHistorySignal(boost::bind(&LLFloaterPreference::onLogChatHistorySaved, this));
-
-	LLSliderCtrl* fov_slider = getChild<LLSliderCtrl>("camera_fov");
-	fov_slider->setMinValue(LLViewerCamera::getInstance()->getMinView());
-	fov_slider->setMaxValue(LLViewerCamera::getInstance()->getMaxView());
-
-    bool enable_complexity = gSavedSettings.getS32("RenderAvatarComplexityMode") != LLVOAvatar::AV_RENDER_ONLY_SHOW_FRIENDS;
-    getChild<LLSliderCtrl>("IndirectMaxComplexity")->setEnabled(enable_complexity);
-	
-	// Hook up and init for filtering
-	mFilterEdit = getChild<LLSearchEditor>("search_prefs_edit");
-	mFilterEdit->setKeystrokeCallback(boost::bind(&LLFloaterPreference::onUpdateFilterTerm, this, false));
-
-	// Load and assign label for 'default language'
-	std::string user_filename = gDirUtilp->getExpandedFilename(LL_PATH_DEFAULT_SKIN, "default_languages.xml");
-	std::map<std::string, std::string> labels;
-	if (loadFromFilename(user_filename, labels))
-	{
-		std::string system_lang = gSavedSettings.getString("SystemLanguage");
-		std::map<std::string, std::string>::iterator iter = labels.find(system_lang);
-		if (iter != labels.end())
-		{
-			getChild<LLComboBox>("language_combobox")->add(iter->second, LLSD("default"), ADD_TOP, true);
-		}
-		else
-		{
-			LL_WARNS() << "Language \"" << system_lang << "\" is not in default_languages.xml" << LL_ENDL;
-			getChild<LLComboBox>("language_combobox")->add("System default", LLSD("default"), ADD_TOP, true);
-		}
-	}
-	else
-	{
-		LL_WARNS() << "Failed to load labels from " << user_filename << ". Using default." << LL_ENDL;
-		getChild<LLComboBox>("language_combobox")->add("System default", LLSD("default"), ADD_TOP, true);
-	}
-
-	return true;
-=======
-    gSavedPerAccountSettings.getControl("ModelUploadFolder")->getSignal()->connect(boost::bind(&LLFloaterPreference::onChangeModelFolder, this));
-    gSavedPerAccountSettings.getControl("PBRUploadFolder")->getSignal()->connect(boost::bind(&LLFloaterPreference::onChangePBRFolder, this));
-    gSavedPerAccountSettings.getControl("TextureUploadFolder")->getSignal()->connect(boost::bind(&LLFloaterPreference::onChangeTextureFolder, this));
-    gSavedPerAccountSettings.getControl("SoundUploadFolder")->getSignal()->connect(boost::bind(&LLFloaterPreference::onChangeSoundFolder, this));
-    gSavedPerAccountSettings.getControl("AnimationUploadFolder")->getSignal()->connect(boost::bind(&LLFloaterPreference::onChangeAnimationFolder, this));
-
-    LLTabContainer* tabcontainer = getChild<LLTabContainer>("pref core");
-    if (!tabcontainer->selectTab(gSavedSettings.getS32("LastPrefTab")))
-        tabcontainer->selectFirstTab();
-
-    getChild<LLUICtrl>("cache_location")->setEnabled(FALSE); // make it read-only but selectable (STORM-227)
-    std::string cache_location = gDirUtilp->getExpandedFilename(LL_PATH_CACHE, "");
-    setCacheLocation(cache_location);
-
-    getChild<LLUICtrl>("log_path_string")->setEnabled(FALSE); // make it read-only but selectable
-
-    getChild<LLComboBox>("language_combobox")->setCommitCallback(boost::bind(&LLFloaterPreference::onLanguageChange, this));
-
-    getChild<LLComboBox>("FriendIMOptions")->setCommitCallback(boost::bind(&LLFloaterPreference::onNotificationsChange, this,"FriendIMOptions"));
-    getChild<LLComboBox>("NonFriendIMOptions")->setCommitCallback(boost::bind(&LLFloaterPreference::onNotificationsChange, this,"NonFriendIMOptions"));
-    getChild<LLComboBox>("ConferenceIMOptions")->setCommitCallback(boost::bind(&LLFloaterPreference::onNotificationsChange, this,"ConferenceIMOptions"));
-    getChild<LLComboBox>("GroupChatOptions")->setCommitCallback(boost::bind(&LLFloaterPreference::onNotificationsChange, this,"GroupChatOptions"));
-    getChild<LLComboBox>("NearbyChatOptions")->setCommitCallback(boost::bind(&LLFloaterPreference::onNotificationsChange, this,"NearbyChatOptions"));
-    getChild<LLComboBox>("ObjectIMOptions")->setCommitCallback(boost::bind(&LLFloaterPreference::onNotificationsChange, this,"ObjectIMOptions"));
-
-    // if floater is opened before login set default localized do not disturb message
-    if (LLStartUp::getStartupState() < STATE_STARTED)
-    {
-        gSavedPerAccountSettings.setString("DoNotDisturbModeResponse", LLTrans::getString("DoNotDisturbModeResponseDefault"));
-    }
-
-    // set 'enable' property for 'Clear log...' button
-    changed();
-
-    LLLogChat::getInstance()->setSaveHistorySignal(boost::bind(&LLFloaterPreference::onLogChatHistorySaved, this));
-
-    LLSliderCtrl* fov_slider = getChild<LLSliderCtrl>("camera_fov");
-    fov_slider->setMinValue(LLViewerCamera::getInstance()->getMinView());
-    fov_slider->setMaxValue(LLViewerCamera::getInstance()->getMaxView());
-
-    // Hook up and init for filtering
-    mFilterEdit = getChild<LLSearchEditor>("search_prefs_edit");
-    mFilterEdit->setKeystrokeCallback(boost::bind(&LLFloaterPreference::onUpdateFilterTerm, this, false));
-
-    // Load and assign label for 'default language'
-    std::string user_filename = gDirUtilp->getExpandedFilename(LL_PATH_DEFAULT_SKIN, "default_languages.xml");
-    std::map<std::string, std::string> labels;
-    if (loadFromFilename(user_filename, labels))
-    {
-        std::string system_lang = gSavedSettings.getString("SystemLanguage");
-        std::map<std::string, std::string>::iterator iter = labels.find(system_lang);
-        if (iter != labels.end())
-        {
-            getChild<LLComboBox>("language_combobox")->add(iter->second, LLSD("default"), ADD_TOP, true);
-        }
-        else
-        {
-            LL_WARNS() << "Language \"" << system_lang << "\" is not in default_languages.xml" << LL_ENDL;
-            getChild<LLComboBox>("language_combobox")->add("System default", LLSD("default"), ADD_TOP, true);
-        }
-    }
-    else
-    {
-        LL_WARNS() << "Failed to load labels from " << user_filename << ". Using default." << LL_ENDL;
-        getChild<LLComboBox>("language_combobox")->add("System default", LLSD("default"), ADD_TOP, true);
-    }
-
-    return TRUE;
->>>>>>> e1623bb2
-}
-
-void LLFloaterPreference::updateDeleteTranscriptsButton()
-{
-    getChild<LLButton>("delete_transcripts")->setEnabled(LLLogChat::transcriptFilesExist());
-}
-
-void LLFloaterPreference::onDoNotDisturbResponseChanged()
-{
-<<<<<<< HEAD
-	// set "DoNotDisturbResponseChanged" true if user edited message differs from default, false otherwise
-	bool response_changed_flag =
-			LLTrans::getString("DoNotDisturbModeResponseDefault")
-					!= getChild<LLUICtrl>("do_not_disturb_response")->getValue().asString();
-=======
-    // set "DoNotDisturbResponseChanged" TRUE if user edited message differs from default, FALSE otherwise
-    bool response_changed_flag =
-            LLTrans::getString("DoNotDisturbModeResponseDefault")
-                    != getChild<LLUICtrl>("do_not_disturb_response")->getValue().asString();
->>>>>>> e1623bb2
-
-    gSavedPerAccountSettings.setBOOL("DoNotDisturbResponseChanged", response_changed_flag );
-}
-
-LLFloaterPreference::~LLFloaterPreference()
-{
-    LLConversationLog::instance().removeObserver(this);
-    mComplexityChangedSignal.disconnect();
-}
-
-void LLFloaterPreference::draw()
-{
-<<<<<<< HEAD
-	bool has_first_selected = (getChildRef<LLScrollListCtrl>("disabled_popups").getFirstSelected()!=NULL);
-	gSavedSettings.setBOOL("FirstSelectedDisabledPopups", has_first_selected);
-	
-	has_first_selected = (getChildRef<LLScrollListCtrl>("enabled_popups").getFirstSelected()!=NULL);
-	gSavedSettings.setBOOL("FirstSelectedEnabledPopups", has_first_selected);
-	
-	LLFloater::draw();
-=======
-    BOOL has_first_selected = (getChildRef<LLScrollListCtrl>("disabled_popups").getFirstSelected()!=NULL);
-    gSavedSettings.setBOOL("FirstSelectedDisabledPopups", has_first_selected);
-
-    has_first_selected = (getChildRef<LLScrollListCtrl>("enabled_popups").getFirstSelected()!=NULL);
-    gSavedSettings.setBOOL("FirstSelectedEnabledPopups", has_first_selected);
-
-    LLFloater::draw();
->>>>>>> e1623bb2
-}
-
-void LLFloaterPreference::saveSettings()
-{
-    LLTabContainer* tabcontainer = getChild<LLTabContainer>("pref core");
-    child_list_t::const_iterator iter = tabcontainer->getChildList()->begin();
-    child_list_t::const_iterator end = tabcontainer->getChildList()->end();
-    for ( ; iter != end; ++iter)
-    {
-        LLView* view = *iter;
-        LLPanelPreference* panel = dynamic_cast<LLPanelPreference*>(view);
-        if (panel)
-            panel->saveSettings();
-    }
-    saveIgnoredNotifications();
-}
-
-void LLFloaterPreference::apply()
-{
-<<<<<<< HEAD
-	LLAvatarPropertiesProcessor::getInstance()->addObserver( gAgent.getID(), this );
-	
-	LLTabContainer* tabcontainer = getChild<LLTabContainer>("pref core");
-	if (sSkin != gSavedSettings.getString("SkinCurrent"))
-	{
-		LLNotificationsUtil::add("ChangeSkin");
-		refreshSkin(this);
-	}
-	// Call apply() on all panels that derive from LLPanelPreference
-	for (child_list_t::const_iterator iter = tabcontainer->getChildList()->begin();
-		 iter != tabcontainer->getChildList()->end(); ++iter)
-	{
-		LLView* view = *iter;
-		LLPanelPreference* panel = dynamic_cast<LLPanelPreference*>(view);
-		if (panel)
-			panel->apply();
-	}
-	
-	gViewerWindow->requestResolutionUpdate(); // for UIScaleFactor
-
-	LLSliderCtrl* fov_slider = getChild<LLSliderCtrl>("camera_fov");
-	fov_slider->setMinValue(LLViewerCamera::getInstance()->getMinView());
-	fov_slider->setMaxValue(LLViewerCamera::getInstance()->getMaxView());
-	
-	std::string cache_location = gDirUtilp->getExpandedFilename(LL_PATH_CACHE, "");
-	setCacheLocation(cache_location);
-	
-	LLViewerMedia::getInstance()->setCookiesEnabled(getChild<LLUICtrl>("cookies_enabled")->getValue());
-	
-	if (hasChild("web_proxy_enabled", true) &&hasChild("web_proxy_editor", true) && hasChild("web_proxy_port", true))
-	{
-		bool proxy_enable = getChild<LLUICtrl>("web_proxy_enabled")->getValue();
-		std::string proxy_address = getChild<LLUICtrl>("web_proxy_editor")->getValue();
-		int proxy_port = getChild<LLUICtrl>("web_proxy_port")->getValue();
-		LLViewerMedia::getInstance()->setProxyConfig(proxy_enable, proxy_address, proxy_port);
-	}
-	
-	if (mGotPersonalInfo)
-	{ 
-		bool new_hide_online = getChild<LLUICtrl>("online_visibility")->getValue().asBoolean();		
-	
-		if (new_hide_online != mOriginalHideOnlineStatus)
-		{
-			// This hack is because we are representing several different 	 
-			// possible strings with a single checkbox. Since most users 	 
-			// can only select between 2 values, we represent it as a 	 
-			// checkbox. This breaks down a little bit for liaisons, but 	 
-			// works out in the end. 	 
-			if (new_hide_online != mOriginalHideOnlineStatus)
-			{
-				if (new_hide_online) mDirectoryVisibility = VISIBILITY_HIDDEN;
-				else mDirectoryVisibility = VISIBILITY_DEFAULT;
-			 //Update showonline value, otherwise multiple applys won't work
-				mOriginalHideOnlineStatus = new_hide_online;
-			}
-			gAgent.sendAgentUpdateUserInfo(mDirectoryVisibility);
-		}
-	}
-
-	saveAvatarProperties();
-=======
-    LLAvatarPropertiesProcessor::getInstance()->addObserver( gAgent.getID(), this );
-
-    LLTabContainer* tabcontainer = getChild<LLTabContainer>("pref core");
-    if (sSkin != gSavedSettings.getString("SkinCurrent"))
-    {
-        LLNotificationsUtil::add("ChangeSkin");
-        refreshSkin(this);
-    }
-    // Call apply() on all panels that derive from LLPanelPreference
-    for (child_list_t::const_iterator iter = tabcontainer->getChildList()->begin();
-         iter != tabcontainer->getChildList()->end(); ++iter)
-    {
-        LLView* view = *iter;
-        LLPanelPreference* panel = dynamic_cast<LLPanelPreference*>(view);
-        if (panel)
-            panel->apply();
-    }
-
-    gViewerWindow->requestResolutionUpdate(); // for UIScaleFactor
-
-    LLSliderCtrl* fov_slider = getChild<LLSliderCtrl>("camera_fov");
-    fov_slider->setMinValue(LLViewerCamera::getInstance()->getMinView());
-    fov_slider->setMaxValue(LLViewerCamera::getInstance()->getMaxView());
-
-    std::string cache_location = gDirUtilp->getExpandedFilename(LL_PATH_CACHE, "");
-    setCacheLocation(cache_location);
-
-    LLViewerMedia::getInstance()->setCookiesEnabled(getChild<LLUICtrl>("cookies_enabled")->getValue());
-
-    if (hasChild("web_proxy_enabled", TRUE) &&hasChild("web_proxy_editor", TRUE) && hasChild("web_proxy_port", TRUE))
-    {
-        bool proxy_enable = getChild<LLUICtrl>("web_proxy_enabled")->getValue();
-        std::string proxy_address = getChild<LLUICtrl>("web_proxy_editor")->getValue();
-        int proxy_port = getChild<LLUICtrl>("web_proxy_port")->getValue();
-        LLViewerMedia::getInstance()->setProxyConfig(proxy_enable, proxy_address, proxy_port);
-    }
-
-    if (mGotPersonalInfo)
-    {
-        bool new_hide_online = getChild<LLUICtrl>("online_visibility")->getValue().asBoolean();
-
-        if (new_hide_online != mOriginalHideOnlineStatus)
-        {
-            // This hack is because we are representing several different
-            // possible strings with a single checkbox. Since most users
-            // can only select between 2 values, we represent it as a
-            // checkbox. This breaks down a little bit for liaisons, but
-            // works out in the end.
-            if (new_hide_online != mOriginalHideOnlineStatus)
-            {
-                if (new_hide_online) mDirectoryVisibility = VISIBILITY_HIDDEN;
-                else mDirectoryVisibility = VISIBILITY_DEFAULT;
-             //Update showonline value, otherwise multiple applys won't work
-                mOriginalHideOnlineStatus = new_hide_online;
-            }
-            gAgent.sendAgentUpdateUserInfo(mDirectoryVisibility);
-        }
-    }
-
-    saveAvatarProperties();
->>>>>>> e1623bb2
-}
-
-void LLFloaterPreference::cancel(const std::vector<std::string> settings_to_skip)
-{
-<<<<<<< HEAD
-	LLTabContainer* tabcontainer = getChild<LLTabContainer>("pref core");
-	// Call cancel() on all panels that derive from LLPanelPreference
-	for (child_list_t::const_iterator iter = tabcontainer->getChildList()->begin();
-		iter != tabcontainer->getChildList()->end(); ++iter)
-	{
-		LLView* view = *iter;
-		LLPanelPreference* panel = dynamic_cast<LLPanelPreference*>(view);
-		if (panel)
-            panel->cancel(settings_to_skip);
-	}
-	// hide joystick pref floater
-	LLFloaterReg::hideInstance("pref_joystick");
-
-	// hide translation settings floater
-	LLFloaterReg::hideInstance("prefs_translation");
-	
-	// hide autoreplace settings floater
-	LLFloaterReg::hideInstance("prefs_autoreplace");
-	
-	// hide spellchecker settings folder
-	LLFloaterReg::hideInstance("prefs_spellchecker");
-
-	// hide advanced graphics floater
-	LLFloaterReg::hideInstance("prefs_graphics_advanced");
-	
-	// reverts any changes to current skin
-	gSavedSettings.setString("SkinCurrent", sSkin);
-
-	updateClickActionViews();
-
-	LLFloaterPreferenceProxy * advanced_proxy_settings = LLFloaterReg::findTypedInstance<LLFloaterPreferenceProxy>("prefs_proxy");
-	if (advanced_proxy_settings)
-	{
-		advanced_proxy_settings->cancel();
-	}
-	//Need to reload the navmesh if the pathing console is up
-	LLHandle<LLFloaterPathfindingConsole> pathfindingConsoleHandle = LLFloaterPathfindingConsole::getInstanceHandle();
-	if ( !pathfindingConsoleHandle.isDead() )
-	{
-		LLFloaterPathfindingConsole* pPathfindingConsole = pathfindingConsoleHandle.get();
-		pPathfindingConsole->onRegionBoundaryCross();
-	}
-
-	if (!mSavedGraphicsPreset.empty())
-	{
-		gSavedSettings.setString("PresetGraphicActive", mSavedGraphicsPreset);
-		LLPresetsManager::getInstance()->triggerChangeSignal();
-	}
-=======
-    LLTabContainer* tabcontainer = getChild<LLTabContainer>("pref core");
-    // Call cancel() on all panels that derive from LLPanelPreference
-    for (child_list_t::const_iterator iter = tabcontainer->getChildList()->begin();
-        iter != tabcontainer->getChildList()->end(); ++iter)
-    {
-        LLView* view = *iter;
-        LLPanelPreference* panel = dynamic_cast<LLPanelPreference*>(view);
-        if (panel)
-            panel->cancel();
-    }
-    // hide joystick pref floater
-    LLFloaterReg::hideInstance("pref_joystick");
-
-    // hide translation settings floater
-    LLFloaterReg::hideInstance("prefs_translation");
-
-    // hide autoreplace settings floater
-    LLFloaterReg::hideInstance("prefs_autoreplace");
-
-    // hide spellchecker settings folder
-    LLFloaterReg::hideInstance("prefs_spellchecker");
-
-    // hide advanced graphics floater
-    LLFloaterReg::hideInstance("prefs_graphics_advanced");
-
-    // reverts any changes to current skin
-    gSavedSettings.setString("SkinCurrent", sSkin);
-
-    updateClickActionViews();
-
-    LLFloaterPreferenceProxy * advanced_proxy_settings = LLFloaterReg::findTypedInstance<LLFloaterPreferenceProxy>("prefs_proxy");
-    if (advanced_proxy_settings)
-    {
-        advanced_proxy_settings->cancel();
-    }
-    //Need to reload the navmesh if the pathing console is up
-    LLHandle<LLFloaterPathfindingConsole> pathfindingConsoleHandle = LLFloaterPathfindingConsole::getInstanceHandle();
-    if ( !pathfindingConsoleHandle.isDead() )
-    {
-        LLFloaterPathfindingConsole* pPathfindingConsole = pathfindingConsoleHandle.get();
-        pPathfindingConsole->onRegionBoundaryCross();
-    }
-
-    if (!mSavedGraphicsPreset.empty())
-    {
-        gSavedSettings.setString("PresetGraphicActive", mSavedGraphicsPreset);
-        LLPresetsManager::getInstance()->triggerChangeSignal();
-    }
->>>>>>> e1623bb2
-
-    restoreIgnoredNotifications();
-}
-
-void LLFloaterPreference::onOpen(const LLSD& key)
-{
-    // this variable and if that follows it are used to properly handle do not disturb mode response message
-    static bool initialized = FALSE;
-    // if user is logged in and we haven't initialized do not disturb mode response yet, do it
-    if (!initialized && LLStartUp::getStartupState() == STATE_STARTED)
-    {
-        // Special approach is used for do not disturb response localization, because "DoNotDisturbModeResponse" is
-        // in non-localizable xml, and also because it may be changed by user and in this case it shouldn't be localized.
-        // To keep track of whether do not disturb response is default or changed by user additional setting DoNotDisturbResponseChanged
-        // was added into per account settings.
-
-        // initialization should happen once,so setting variable to TRUE
-        initialized = TRUE;
-        // this connection is needed to properly set "DoNotDisturbResponseChanged" setting when user makes changes in
-        // do not disturb response message.
-        gSavedPerAccountSettings.getControl("DoNotDisturbModeResponse")->getSignal()->connect(boost::bind(&LLFloaterPreference::onDoNotDisturbResponseChanged, this));
-    }
-    gAgent.sendAgentUserInfoRequest();
-
-    /////////////////////////// From LLPanelGeneral //////////////////////////
-    // if we have no agent, we can't let them choose anything
-    // if we have an agent, then we only let them choose if they have a choice
-    bool can_choose_maturity =
-        gAgent.getID().notNull() &&
-        (gAgent.isMature() || gAgent.isGodlike());
-
-    LLComboBox* maturity_combo = getChild<LLComboBox>("maturity_desired_combobox");
-    LLAvatarPropertiesProcessor::getInstance()->sendAvatarLegacyPropertiesRequest( gAgent.getID() );
-    if (can_choose_maturity)
-    {
-        // if they're not adult or a god, they shouldn't see the adult selection, so delete it
-        if (!gAgent.isAdult() && !gAgent.isGodlikeWithoutAdminMenuFakery())
-        {
-            // we're going to remove the adult entry from the combo
-            LLScrollListCtrl* maturity_list = maturity_combo->findChild<LLScrollListCtrl>("ComboBox");
-            if (maturity_list)
-            {
-                maturity_list->deleteItems(LLSD(SIM_ACCESS_ADULT));
-            }
-        }
-        getChildView("maturity_desired_combobox")->setEnabled( true);
-        getChildView("maturity_desired_textbox")->setVisible( false);
-    }
-    else
-    {
-        getChild<LLUICtrl>("maturity_desired_textbox")->setValue(maturity_combo->getSelectedItemLabel());
-        getChildView("maturity_desired_combobox")->setEnabled( false);
-    }
-
-    // Forget previous language changes.
-    mLanguageChanged = false;
-
-    // Display selected maturity icons.
-    onChangeMaturity();
-
-<<<<<<< HEAD
-	// this variable and if that follows it are used to properly handle do not disturb mode response message
-	static bool initialized = false;
-	// if user is logged in and we haven't initialized do not disturb mode response yet, do it
-	if (!initialized && LLStartUp::getStartupState() == STATE_STARTED)
-	{
-		// Special approach is used for do not disturb response localization, because "DoNotDisturbModeResponse" is
-		// in non-localizable xml, and also because it may be changed by user and in this case it shouldn't be localized.
-		// To keep track of whether do not disturb response is default or changed by user additional setting DoNotDisturbResponseChanged
-		// was added into per account settings.
-
-		// initialization should happen once,so setting variable to true
-		initialized = true;
-		// this connection is needed to properly set "DoNotDisturbResponseChanged" setting when user makes changes in
-		// do not disturb response message.
-		gSavedPerAccountSettings.getControl("DoNotDisturbModeResponse")->getSignal()->connect(boost::bind(&LLFloaterPreference::onDoNotDisturbResponseChanged, this));
-	}
-	gAgent.sendAgentUserInfoRequest();
-
-	/////////////////////////// From LLPanelGeneral //////////////////////////
-	// if we have no agent, we can't let them choose anything
-	// if we have an agent, then we only let them choose if they have a choice
-	bool can_choose_maturity =
-		gAgent.getID().notNull() &&
-		(gAgent.isMature() || gAgent.isGodlike());
-	
-	LLComboBox* maturity_combo = getChild<LLComboBox>("maturity_desired_combobox");
-	LLAvatarPropertiesProcessor::getInstance()->sendAvatarPropertiesRequest( gAgent.getID() );
-	if (can_choose_maturity)
-	{		
-		// if they're not adult or a god, they shouldn't see the adult selection, so delete it
-		if (!gAgent.isAdult() && !gAgent.isGodlikeWithoutAdminMenuFakery())
-		{
-			// we're going to remove the adult entry from the combo
-			LLScrollListCtrl* maturity_list = maturity_combo->findChild<LLScrollListCtrl>("ComboBox");
-			if (maturity_list)
-			{
-				maturity_list->deleteItems(LLSD(SIM_ACCESS_ADULT));
-			}
-		}
-		getChildView("maturity_desired_combobox")->setEnabled( true);
-		getChildView("maturity_desired_textbox")->setVisible( false);
-	}
-	else
-	{
-		getChild<LLUICtrl>("maturity_desired_textbox")->setValue(maturity_combo->getSelectedItemLabel());
-		getChildView("maturity_desired_combobox")->setEnabled( false);
-	}
-
-	// Forget previous language changes.
-	mLanguageChanged = false;
-
-	// Display selected maturity icons.
-	onChangeMaturity();
-
-	onChangeModelFolder();
-=======
-    onChangeModelFolder();
->>>>>>> e1623bb2
-    onChangePBRFolder();
-    onChangeTextureFolder();
-    onChangeSoundFolder();
-    onChangeAnimationFolder();
-
-    // Load (double-)click to walk/teleport settings.
-    updateClickActionViews();
-
-    // Enabled/disabled popups, might have been changed by user actions
-    // while preferences floater was closed.
-    buildPopupLists();
-
-
-    //get the options that were checked
-    onNotificationsChange("FriendIMOptions");
-    onNotificationsChange("NonFriendIMOptions");
-    onNotificationsChange("ConferenceIMOptions");
-    onNotificationsChange("GroupChatOptions");
-    onNotificationsChange("NearbyChatOptions");
-    onNotificationsChange("ObjectIMOptions");
-
-    LLPanelLogin::setAlwaysRefresh(true);
-    refresh();
-
-    // Make sure the current state of prefs are saved away when
-    // when the floater is opened.  That will make cancel do its
-    // job
-    saveSettings();
-
-    // Make sure there is a default preference file
-    LLPresetsManager::getInstance()->createMissingDefault(PRESETS_CAMERA);
-    LLPresetsManager::getInstance()->createMissingDefault(PRESETS_GRAPHIC);
-
-    bool started = (LLStartUp::getStartupState() == STATE_STARTED);
-
-    LLButton* load_btn = findChild<LLButton>("PrefLoadButton");
-    LLButton* save_btn = findChild<LLButton>("PrefSaveButton");
-    LLButton* delete_btn = findChild<LLButton>("PrefDeleteButton");
-    LLButton* exceptions_btn = findChild<LLButton>("RenderExceptionsButton");
-    LLButton* auto_adjustments_btn = findChild<LLButton>("AutoAdjustmentsButton");
-
-    if (load_btn && save_btn && delete_btn && exceptions_btn && auto_adjustments_btn)
-    {
-        load_btn->setEnabled(started);
-        save_btn->setEnabled(started);
-        delete_btn->setEnabled(started);
-        exceptions_btn->setEnabled(started);
-        auto_adjustments_btn->setEnabled(started);
-    }
-
-    collectSearchableItems();
-    if (!mFilterEdit->getText().empty())
-    {
-        mFilterEdit->setText(LLStringExplicit(""));
-        onUpdateFilterTerm(true);
-    }
-}
-
-void LLFloaterPreference::onRenderOptionEnable()
-{
-    refreshEnabledGraphics();
-}
-
-void LLFloaterPreference::onAvatarImpostorsEnable()
-{
-    refreshEnabledGraphics();
-}
-
-//static
-void LLFloaterPreference::initDoNotDisturbResponse()
-    {
-        if (!gSavedPerAccountSettings.getBOOL("DoNotDisturbResponseChanged"))
-        {
-            //LLTrans::getString("DoNotDisturbModeResponseDefault") is used here for localization (EXT-5885)
-            gSavedPerAccountSettings.setString("DoNotDisturbModeResponse", LLTrans::getString("DoNotDisturbModeResponseDefault"));
-        }
-    }
-
-//static
-void LLFloaterPreference::updateShowFavoritesCheckbox(bool val)
-{
-    LLFloaterPreference* instance = LLFloaterReg::findTypedInstance<LLFloaterPreference>("preferences");
-    if (instance)
-    {
-        instance->getChild<LLUICtrl>("favorites_on_login_check")->setValue(val);
-    }
-}
-
-void LLFloaterPreference::setHardwareDefaults()
-{
-    std::string preset_graphic_active = gSavedSettings.getString("PresetGraphicActive");
-    if (!preset_graphic_active.empty())
-    {
-        saveGraphicsPreset(preset_graphic_active);
-        saveSettings(); // save here to be able to return to the previous preset by Cancel
-    }
-    setRecommendedSettings();
-}
-
-void LLFloaterPreference::setRecommendedSettings()
-{
-    resetAutotuneSettings();
-    gSavedSettings.getControl("RenderVSyncEnable")->resetToDefault(true);
-
-    LLFeatureManager::getInstance()->applyRecommendedSettings();
-
-    // reset indirects before refresh because we may have changed what they control
-    LLAvatarComplexityControls::setIndirectControls();
-
-    refreshEnabledGraphics();
-    gSavedSettings.setString("PresetGraphicActive", "");
-    LLPresetsManager::getInstance()->triggerChangeSignal();
-
-    LLTabContainer* tabcontainer = getChild<LLTabContainer>("pref core");
-    child_list_t::const_iterator iter = tabcontainer->getChildList()->begin();
-    child_list_t::const_iterator end = tabcontainer->getChildList()->end();
-    for ( ; iter != end; ++iter)
-    {
-        LLView* view = *iter;
-        LLPanelPreference* panel = dynamic_cast<LLPanelPreference*>(view);
-        if (panel)
-        {
-            panel->setHardwareDefaults();
-        }
-    }
-}
-
-void LLFloaterPreference::resetAutotuneSettings()
-{
-    gSavedSettings.setBOOL("AutoTuneFPS", false);
-
-    const std::string autotune_settings[] = {
-        "AutoTuneLock",
-        "KeepAutoTuneLock",
-        "TargetFPS",
-        "TuningFPSStrategy",
-        "AutoTuneImpostorByDistEnabled",
-        "AutoTuneImpostorFarAwayDistance" ,
-        "AutoTuneRenderFarClipMin",
-        "AutoTuneRenderFarClipTarget",
-        "RenderAvatarMaxART"
-    };
-
-    for (auto it : autotune_settings)
-    {
-        gSavedSettings.getControl(it)->resetToDefault(true);
-    }
-}
-
-void LLFloaterPreference::getControlNames(std::vector<std::string>& names)
-{
-    LLView* view = findChild<LLView>("display");
-    LLFloater* advanced = LLFloaterReg::findTypedInstance<LLFloater>("prefs_graphics_advanced");
-    if (view && advanced)
-    {
-        std::list<LLView*> stack;
-        stack.push_back(view);
-        stack.push_back(advanced);
-        while(!stack.empty())
-        {
-            // Process view on top of the stack
-            LLView* curview = stack.front();
-            stack.pop_front();
-
-            LLUICtrl* ctrl = dynamic_cast<LLUICtrl*>(curview);
-            if (ctrl)
-            {
-                LLControlVariable* control = ctrl->getControlVariable();
-                if (control)
-                {
-                    std::string control_name = control->getName();
-                    if (std::find(names.begin(), names.end(), control_name) == names.end())
-                    {
-                        names.push_back(control_name);
-                    }
-                }
-            }
-
-            for (child_list_t::const_iterator iter = curview->getChildList()->begin();
-                iter != curview->getChildList()->end(); ++iter)
-            {
-                stack.push_back(*iter);
-            }
-        }
-    }
-}
-
-//virtual
-void LLFloaterPreference::onClose(bool app_quitting)
-{
-    gSavedSettings.setS32("LastPrefTab", getChild<LLTabContainer>("pref core")->getCurrentPanelIndex());
-    LLPanelLogin::setAlwaysRefresh(false);
-    if (!app_quitting)
-    {
-        cancel();
-    }
-}
-
-// static
-void LLFloaterPreference::onBtnOK(const LLSD& userdata)
-{
-<<<<<<< HEAD
-	// commit any outstanding text entry
-	if (hasFocus())
-	{
-		LLUICtrl* cur_focus = dynamic_cast<LLUICtrl*>(gFocusMgr.getKeyboardFocus());
-		if (cur_focus && cur_focus->acceptsTextInput())
-		{
-			cur_focus->onCommit();
-		}
-	}
-
-	if (canClose())
-	{
-		saveSettings();
-		apply();
-		
-		if (userdata.asString() == "closeadvanced")
-		{
-			LLFloaterReg::hideInstance("prefs_graphics_advanced");
-		}
-		else
-		{
-			closeFloater(false);
-		}
-
-		//Conversation transcript and log path changed so reload conversations based on new location
-		if(mPriorInstantMessageLogPath.length())
-		{
-			if(moveTranscriptsAndLog())
-			{
-				//When floaters are empty but have a chat history files, reload chat history into them
-				LLFloaterIMSessionTab::reloadEmptyFloaters();
-			}
-			//Couldn't move files so restore the old path and show a notification
-			else
-			{
-				gSavedPerAccountSettings.setString("InstantMessageLogPath", mPriorInstantMessageLogPath);
-				LLNotificationsUtil::add("PreferenceChatPathChanged");
-			}
-			mPriorInstantMessageLogPath.clear();
-		}
-
-		LLUIColorTable::instance().saveUserSettings();
-		gSavedSettings.saveToFile(gSavedSettings.getString("ClientSettingsFile"), true);
-		
-		//Only save once logged in and loaded per account settings
-		if(mGotPersonalInfo)
-		{
-			gSavedPerAccountSettings.saveToFile(gSavedSettings.getString("PerAccountSettingsFile"), true);
-	}
-	}
-	else
-	{
-		// Show beep, pop up dialog, etc.
-		LL_INFOS("Preferences") << "Can't close preferences!" << LL_ENDL;
-	}
-
-	LLPanelLogin::updateLocationSelectorsVisibility();	
-	//Need to reload the navmesh if the pathing console is up
-	LLHandle<LLFloaterPathfindingConsole> pathfindingConsoleHandle = LLFloaterPathfindingConsole::getInstanceHandle();
-	if ( !pathfindingConsoleHandle.isDead() )
-	{
-		LLFloaterPathfindingConsole* pPathfindingConsole = pathfindingConsoleHandle.get();
-		pPathfindingConsole->onRegionBoundaryCross();
-	}
-}
-
-// static 
-void LLFloaterPreference::onBtnCancel(const LLSD& userdata)
-{
-	if (hasFocus())
-	{
-		LLUICtrl* cur_focus = dynamic_cast<LLUICtrl*>(gFocusMgr.getKeyboardFocus());
-		if (cur_focus && cur_focus->acceptsTextInput())
-		{
-			cur_focus->onCommit();
-		}
-		refresh();
-	}
-	
-	if (userdata.asString() == "closeadvanced")
-	{
-        cancel({"RenderQualityPerformance"});
-		LLFloaterReg::hideInstance("prefs_graphics_advanced");
-	}
-	else
-	{
-        cancel();
-		closeFloater();
-	}
-}
-
-// static 
-=======
-    // commit any outstanding text entry
-    if (hasFocus())
-    {
-        LLUICtrl* cur_focus = dynamic_cast<LLUICtrl*>(gFocusMgr.getKeyboardFocus());
-        if (cur_focus && cur_focus->acceptsTextInput())
-        {
-            cur_focus->onCommit();
-        }
-    }
-
-    if (canClose())
-    {
-        saveSettings();
-        apply();
-
-        if (userdata.asString() == "closeadvanced")
-        {
-            LLFloaterReg::hideInstance("prefs_graphics_advanced");
-        }
-        else
-        {
-            closeFloater(false);
-        }
-
-        //Conversation transcript and log path changed so reload conversations based on new location
-        if(mPriorInstantMessageLogPath.length())
-        {
-            if(moveTranscriptsAndLog())
-            {
-                //When floaters are empty but have a chat history files, reload chat history into them
-                LLFloaterIMSessionTab::reloadEmptyFloaters();
-            }
-            //Couldn't move files so restore the old path and show a notification
-            else
-            {
-                gSavedPerAccountSettings.setString("InstantMessageLogPath", mPriorInstantMessageLogPath);
-                LLNotificationsUtil::add("PreferenceChatPathChanged");
-            }
-            mPriorInstantMessageLogPath.clear();
-        }
-
-        LLUIColorTable::instance().saveUserSettings();
-        gSavedSettings.saveToFile(gSavedSettings.getString("ClientSettingsFile"), TRUE);
-
-        //Only save once logged in and loaded per account settings
-        if(mGotPersonalInfo)
-        {
-            gSavedPerAccountSettings.saveToFile(gSavedSettings.getString("PerAccountSettingsFile"), TRUE);
-    }
-    }
-    else
-    {
-        // Show beep, pop up dialog, etc.
-        LL_INFOS("Preferences") << "Can't close preferences!" << LL_ENDL;
-    }
-
-    LLPanelLogin::updateLocationSelectorsVisibility();
-    //Need to reload the navmesh if the pathing console is up
-    LLHandle<LLFloaterPathfindingConsole> pathfindingConsoleHandle = LLFloaterPathfindingConsole::getInstanceHandle();
-    if ( !pathfindingConsoleHandle.isDead() )
-    {
-        LLFloaterPathfindingConsole* pPathfindingConsole = pathfindingConsoleHandle.get();
-        pPathfindingConsole->onRegionBoundaryCross();
-    }
-}
-
-// static
-void LLFloaterPreference::onBtnCancel(const LLSD& userdata)
-{
-    if (hasFocus())
-    {
-        LLUICtrl* cur_focus = dynamic_cast<LLUICtrl*>(gFocusMgr.getKeyboardFocus());
-        if (cur_focus && cur_focus->acceptsTextInput())
-        {
-            cur_focus->onCommit();
-        }
-        refresh();
-    }
-    cancel();
-
-    if (userdata.asString() == "closeadvanced")
-    {
-        LLFloaterReg::hideInstance("prefs_graphics_advanced");
-    }
-    else
-    {
-        closeFloater();
-    }
-}
-
-// static
->>>>>>> e1623bb2
-void LLFloaterPreference::updateUserInfo(const std::string& visibility)
-{
-    LLFloaterPreference* instance = LLFloaterReg::findTypedInstance<LLFloaterPreference>("preferences");
-    if (instance)
-    {
-        instance->setPersonalInfo(visibility);
-    }
-}
-
-void LLFloaterPreference::refreshEnabledGraphics()
-{
-    LLFloaterPreference* instance = LLFloaterReg::findTypedInstance<LLFloaterPreference>("preferences");
-    if (instance)
-    {
-        instance->refresh();
-    }
-
-    LLFloater* advanced = LLFloaterReg::findTypedInstance<LLFloater>("prefs_graphics_advanced");
-    if (advanced)
-    {
-        advanced->refresh();
-    }
-}
-
-void LLFloaterPreference::onClickClearCache()
-{
-    LLNotificationsUtil::add("ConfirmClearCache", LLSD(), LLSD(), callback_clear_cache);
-}
-
-void LLFloaterPreference::onClickBrowserClearCache()
-{
-    LLNotificationsUtil::add("ConfirmClearBrowserCache", LLSD(), LLSD(), callback_clear_browser_cache);
-}
-
-// Called when user changes language via the combobox.
-void LLFloaterPreference::onLanguageChange()
-{
-    // Let the user know that the change will only take effect after restart.
-    // Do it only once so that we're not too irritating.
-    if (!mLanguageChanged)
-    {
-        LLNotificationsUtil::add("ChangeLanguage");
-        mLanguageChanged = true;
-    }
-}
-
-void LLFloaterPreference::onNotificationsChange(const std::string& OptionName)
-{
-    mNotificationOptions[OptionName] = getChild<LLComboBox>(OptionName)->getSelectedItemLabel();
-
-    bool show_notifications_alert = true;
-    for (notifications_map::iterator it_notification = mNotificationOptions.begin(); it_notification != mNotificationOptions.end(); it_notification++)
-    {
-        if(it_notification->second != "No action")
-        {
-            show_notifications_alert = false;
-            break;
-        }
-    }
-
-    getChild<LLTextBox>("notifications_alert")->setVisible(show_notifications_alert);
-}
-
-void LLFloaterPreference::onNameTagOpacityChange(const LLSD& newvalue)
-{
-    LLColorSwatchCtrl* color_swatch = findChild<LLColorSwatchCtrl>("background");
-    if (color_swatch)
-    {
-        LLColor4 new_color = color_swatch->get();
-        color_swatch->set( new_color.setAlpha(newvalue.asReal()) );
-    }
-}
-
-void LLFloaterPreference::onClickSetCache()
-{
-    std::string cur_name(gSavedSettings.getString("CacheLocation"));
-//  std::string cur_top_folder(gDirUtilp->getBaseFileName(cur_name));
-
-    std::string proposed_name(cur_name);
-
-    (new LLDirPickerThread(boost::bind(&LLFloaterPreference::changeCachePath, this, _1, _2), proposed_name))->getFile();
-}
-
-void LLFloaterPreference::changeCachePath(const std::vector<std::string>& filenames, std::string proposed_name)
-{
-    std::string dir_name = filenames[0];
-    if (!dir_name.empty() && dir_name != proposed_name)
-    {
-        std::string new_top_folder(gDirUtilp->getBaseFileName(dir_name));
-        LLNotificationsUtil::add("CacheWillBeMoved");
-        gSavedSettings.setString("NewCacheLocation", dir_name);
-        gSavedSettings.setString("NewCacheLocationTopFolder", new_top_folder);
-    }
-    else
-    {
-        std::string cache_location = gDirUtilp->getCacheDir();
-        gSavedSettings.setString("CacheLocation", cache_location);
-        std::string top_folder(gDirUtilp->getBaseFileName(cache_location));
-        gSavedSettings.setString("CacheLocationTopFolder", top_folder);
-    }
-}
-
-void LLFloaterPreference::onClickResetCache()
-{
-    if (gDirUtilp->getCacheDir(false) == gDirUtilp->getCacheDir(true))
-    {
-        // The cache location was already the default.
-        return;
-    }
-    gSavedSettings.setString("NewCacheLocation", "");
-    gSavedSettings.setString("NewCacheLocationTopFolder", "");
-    LLNotificationsUtil::add("CacheWillBeMoved");
-    std::string cache_location = gDirUtilp->getCacheDir(false);
-    gSavedSettings.setString("CacheLocation", cache_location);
-    std::string top_folder(gDirUtilp->getBaseFileName(cache_location));
-    gSavedSettings.setString("CacheLocationTopFolder", top_folder);
-}
-
-void LLFloaterPreference::onClickSkin(LLUICtrl* ctrl, const LLSD& userdata)
-{
-    gSavedSettings.setString("SkinCurrent", userdata.asString());
-    ctrl->setValue(userdata.asString());
-}
-
-void LLFloaterPreference::onSelectSkin()
-{
-    std::string skin_selection = getChild<LLRadioGroup>("skin_selection")->getValue().asString();
-    gSavedSettings.setString("SkinCurrent", skin_selection);
-}
-
-void LLFloaterPreference::refreshSkin(void* data)
-{
-    LLPanel*self = (LLPanel*)data;
-    sSkin = gSavedSettings.getString("SkinCurrent");
-    self->getChild<LLRadioGroup>("skin_selection", true)->setValue(sSkin);
-}
-
-void LLFloaterPreference::buildPopupLists()
-{
-    LLScrollListCtrl& disabled_popups =
-        getChildRef<LLScrollListCtrl>("disabled_popups");
-    LLScrollListCtrl& enabled_popups =
-        getChildRef<LLScrollListCtrl>("enabled_popups");
-
-    disabled_popups.deleteAllItems();
-    enabled_popups.deleteAllItems();
-
-    for (LLNotifications::TemplateMap::const_iterator iter = LLNotifications::instance().templatesBegin();
-         iter != LLNotifications::instance().templatesEnd();
-         ++iter)
-    {
-        LLNotificationTemplatePtr templatep = iter->second;
-        LLNotificationFormPtr formp = templatep->mForm;
-
-        LLNotificationForm::EIgnoreType ignore = formp->getIgnoreType();
-        if (ignore <= LLNotificationForm::IGNORE_NO)
-            continue;
-
-        LLSD row;
-        row["columns"][0]["value"] = formp->getIgnoreMessage();
-        row["columns"][0]["font"] = "SANSSERIF_SMALL";
-        row["columns"][0]["width"] = 400;
-
-        LLScrollListItem* item = NULL;
-
-        bool show_popup = !formp->getIgnored();
-        if (!show_popup)
-        {
-            if (ignore == LLNotificationForm::IGNORE_WITH_LAST_RESPONSE)
-            {
-                LLSD last_response = LLUI::getInstance()->mSettingGroups["config"]->getLLSD("Default" + templatep->mName);
-                if (!last_response.isUndefined())
-                {
-                    for (LLSD::map_const_iterator it = last_response.beginMap();
-                         it != last_response.endMap();
-                         ++it)
-                    {
-                        if (it->second.asBoolean())
-                        {
-                            row["columns"][1]["value"] = formp->getElement(it->first)["ignore"].asString();
-                            row["columns"][1]["font"] = "SANSSERIF_SMALL";
-                            row["columns"][1]["width"] = 360;
-                            break;
-                        }
-                    }
-                }
-            }
-            item = disabled_popups.addElement(row);
-        }
-        else
-        {
-            item = enabled_popups.addElement(row);
-        }
-
-        if (item)
-        {
-            item->setUserdata((void*)&iter->first);
-        }
-    }
-}
-
-void LLFloaterPreference::refreshEnabledState()
-{
-    LLCheckBoxCtrl* ctrl_pbr = getChild<LLCheckBoxCtrl>("UsePBRShaders");
-
-    //PBR
-    ctrl_pbr->setEnabled(true);
-
-<<<<<<< HEAD
-	// Cannot have floater active until caps have been received
-	getChild<LLButton>("default_creation_permissions")->setEnabled(LLStartUp::getStartupState() >= STATE_STARTED);
-=======
-    // Cannot have floater active until caps have been received
-    getChild<LLButton>("default_creation_permissions")->setEnabled(LLStartUp::getStartupState() < STATE_STARTED ? false : true);
->>>>>>> e1623bb2
-
-    getChildView("block_list")->setEnabled(LLLoginInstance::getInstance()->authSuccess());
-}
-
-void LLAvatarComplexityControls::setIndirectControls()
-{
-    /*
-     * We have controls that have an indirect relationship between the control
-     * values and adjacent text and the underlying setting they influence.
-     * In each case, the control and its associated setting are named Indirect<something>
-     * This method interrogates the controlled setting and establishes the
-     * appropriate value for the indirect control. It must be called whenever the
-     * underlying setting may have changed other than through the indirect control,
-     * such as when the 'Reset all to recommended settings' button is used...
-     */
-    setIndirectMaxNonImpostors();
-    setIndirectMaxArc();
-}
-
-// static
-void LLAvatarComplexityControls::setIndirectMaxNonImpostors()
-{
-    U32 max_non_impostors = gSavedSettings.getU32("RenderAvatarMaxNonImpostors");
-    // for this one, we just need to make zero, which means off, the max value of the slider
-    U32 indirect_max_non_impostors = (0 == max_non_impostors) ? LLVOAvatar::NON_IMPOSTORS_MAX_SLIDER : max_non_impostors;
-    gSavedSettings.setU32("IndirectMaxNonImpostors", indirect_max_non_impostors);
-}
-
-void LLAvatarComplexityControls::setIndirectMaxArc()
-{
-    U32 max_arc = gSavedSettings.getU32("RenderAvatarMaxComplexity");
-    U32 indirect_max_arc;
-    if (0 == max_arc)
-    {
-        // the off position is all the way to the right, so set to control max
-        indirect_max_arc = INDIRECT_MAX_ARC_OFF;
-    }
-    else
-    {
-        // This is the inverse of the calculation in updateMaxComplexity
-        indirect_max_arc = (U32)ll_round(((log(F32(max_arc)) - MIN_ARC_LOG) / ARC_LIMIT_MAP_SCALE)) + MIN_INDIRECT_ARC_LIMIT;
-    }
-    gSavedSettings.setU32("IndirectMaxComplexity", indirect_max_arc);
-}
-
-void LLFloaterPreference::refresh()
-{
-    LLPanel::refresh();
-    LLAvatarComplexityControls::setText(
-        gSavedSettings.getU32("RenderAvatarMaxComplexity"),
-        getChild<LLTextBox>("IndirectMaxComplexityText", true));
-    refreshEnabledState();
-    LLFloater* advanced = LLFloaterReg::findTypedInstance<LLFloater>("prefs_graphics_advanced");
-    if (advanced)
-    {
-        advanced->refresh();
-    }
-    updateClickActionViews();
-}
-
-void LLFloaterPreference::onCommitWindowedMode()
-{
-    refresh();
-}
-
-void LLFloaterPreference::onChangeQuality(const LLSD& data)
-{
-    U32 level = (U32)(data.asReal());
-    LLFeatureManager::getInstance()->setGraphicsLevel(level, true);
-    refreshEnabledGraphics();
-    refresh();
-}
-
-void LLFloaterPreference::onClickSetSounds()
-{
-    // Disable Enable gesture sounds checkbox if the master sound is disabled
-    // or if sound effects are disabled.
-    getChild<LLCheckBoxCtrl>("gesture_audio_play_btn")->setEnabled(!gSavedSettings.getBOOL("MuteSounds"));
-}
-
-void LLFloaterPreference::onClickEnablePopup()
-<<<<<<< HEAD
-{	
-	LLScrollListCtrl& disabled_popups = getChildRef<LLScrollListCtrl>("disabled_popups");
-	
-	std::vector<LLScrollListItem*> items = disabled_popups.getAllSelected();
-	std::vector<LLScrollListItem*>::iterator itor;
-	for (itor = items.begin(); itor != items.end(); ++itor)
-	{
-		LLNotificationTemplatePtr templatep = LLNotifications::instance().getTemplate(*(std::string*)((*itor)->getUserdata()));
-		//gSavedSettings.setWarning(templatep->mName, true);
-		std::string notification_name = templatep->mName;
-		LLUI::getInstance()->mSettingGroups["ignores"]->setBOOL(notification_name, true);
-	}
-	
-	buildPopupLists();
-=======
-{
-    LLScrollListCtrl& disabled_popups = getChildRef<LLScrollListCtrl>("disabled_popups");
-
-    std::vector<LLScrollListItem*> items = disabled_popups.getAllSelected();
-    std::vector<LLScrollListItem*>::iterator itor;
-    for (itor = items.begin(); itor != items.end(); ++itor)
-    {
-        LLNotificationTemplatePtr templatep = LLNotifications::instance().getTemplate(*(std::string*)((*itor)->getUserdata()));
-        //gSavedSettings.setWarning(templatep->mName, TRUE);
-        std::string notification_name = templatep->mName;
-        LLUI::getInstance()->mSettingGroups["ignores"]->setBOOL(notification_name, TRUE);
-    }
-
-    buildPopupLists();
->>>>>>> e1623bb2
-    if (!mFilterEdit->getText().empty())
-    {
-        filterIgnorableNotifications();
-    }
-}
-
-void LLFloaterPreference::onClickDisablePopup()
-{
-    LLScrollListCtrl& enabled_popups = getChildRef<LLScrollListCtrl>("enabled_popups");
-
-    std::vector<LLScrollListItem*> items = enabled_popups.getAllSelected();
-    std::vector<LLScrollListItem*>::iterator itor;
-    for (itor = items.begin(); itor != items.end(); ++itor)
-    {
-        LLNotificationTemplatePtr templatep = LLNotifications::instance().getTemplate(*(std::string*)((*itor)->getUserdata()));
-        templatep->mForm->setIgnored(true);
-    }
-
-    buildPopupLists();
-    if (!mFilterEdit->getText().empty())
-    {
-        filterIgnorableNotifications();
-    }
-}
-
-void LLFloaterPreference::resetAllIgnored()
-{
-    for (LLNotifications::TemplateMap::const_iterator iter = LLNotifications::instance().templatesBegin();
-         iter != LLNotifications::instance().templatesEnd();
-         ++iter)
-    {
-        if (iter->second->mForm->getIgnoreType() > LLNotificationForm::IGNORE_NO)
-        {
-            iter->second->mForm->setIgnored(false);
-        }
-    }
-}
-
-void LLFloaterPreference::setAllIgnored()
-{
-    for (LLNotifications::TemplateMap::const_iterator iter = LLNotifications::instance().templatesBegin();
-         iter != LLNotifications::instance().templatesEnd();
-         ++iter)
-    {
-        if (iter->second->mForm->getIgnoreType() > LLNotificationForm::IGNORE_NO)
-        {
-            iter->second->mForm->setIgnored(true);
-        }
-    }
-}
-
-void LLFloaterPreference::onClickLogPath()
-{
-    std::string proposed_name(gSavedPerAccountSettings.getString("InstantMessageLogPath"));
-    mPriorInstantMessageLogPath.clear();
-
-
-    (new LLDirPickerThread(boost::bind(&LLFloaterPreference::changeLogPath, this, _1, _2), proposed_name))->getFile();
-}
-
-void LLFloaterPreference::changeLogPath(const std::vector<std::string>& filenames, std::string proposed_name)
-{
-    //Path changed
-    if (proposed_name != filenames[0])
-    {
-        gSavedPerAccountSettings.setString("InstantMessageLogPath", filenames[0]);
-        mPriorInstantMessageLogPath = proposed_name;
-
-        // enable/disable 'Delete transcripts button
-        updateDeleteTranscriptsButton();
-    }
-}
-
-bool LLFloaterPreference::moveTranscriptsAndLog()
-{
-    std::string instantMessageLogPath(gSavedPerAccountSettings.getString("InstantMessageLogPath"));
-    std::string chatLogPath = gDirUtilp->add(instantMessageLogPath, gDirUtilp->getUserName());
-
-    bool madeDirectory = false;
-
-    //Does the directory really exist, if not then make it
-    if(!LLFile::isdir(chatLogPath))
-    {
-        //mkdir success is defined as zero
-        if(LLFile::mkdir(chatLogPath) != 0)
-        {
-            return false;
-        }
-        madeDirectory = true;
-    }
-
-    std::string originalConversationLogDir = LLConversationLog::instance().getFileName();
-    std::string targetConversationLogDir = gDirUtilp->add(chatLogPath, "conversation.log");
-    //Try to move the conversation log
-    if(!LLConversationLog::instance().moveLog(originalConversationLogDir, targetConversationLogDir))
-    {
-        //Couldn't move the log and created a new directory so remove the new directory
-        if(madeDirectory)
-        {
-            LLFile::rmdir(chatLogPath);
-        }
-        return false;
-    }
-
-    //Attempt to move transcripts
-    std::vector<std::string> listOfTranscripts;
-    std::vector<std::string> listOfFilesMoved;
-
-    LLLogChat::getListOfTranscriptFiles(listOfTranscripts);
-
-    if(!LLLogChat::moveTranscripts(gDirUtilp->getChatLogsDir(),
-                                    instantMessageLogPath,
-                                    listOfTranscripts,
-                                    listOfFilesMoved))
-    {
-        //Couldn't move all the transcripts so restore those that moved back to their old location
-        LLLogChat::moveTranscripts(instantMessageLogPath,
-            gDirUtilp->getChatLogsDir(),
-            listOfFilesMoved);
-
-        //Move the conversation log back
-        LLConversationLog::instance().moveLog(targetConversationLogDir, originalConversationLogDir);
-
-        if(madeDirectory)
-        {
-            LLFile::rmdir(chatLogPath);
-        }
-
-        return false;
-    }
-
-    gDirUtilp->setChatLogsDir(instantMessageLogPath);
-    gDirUtilp->updatePerAccountChatLogsDir();
-
-    return true;
-}
-
-void LLFloaterPreference::setPersonalInfo(const std::string& visibility)
-{
-<<<<<<< HEAD
-	mGotPersonalInfo = true;
-	mDirectoryVisibility = visibility;
-	
-	if (visibility == VISIBILITY_DEFAULT)
-	{
-		mOriginalHideOnlineStatus = false;
-		getChildView("online_visibility")->setEnabled(true); 	 
-	}
-	else if (visibility == VISIBILITY_HIDDEN)
-	{
-		mOriginalHideOnlineStatus = true;
-		getChildView("online_visibility")->setEnabled(true); 	 
-	}
-	else
-	{
-		mOriginalHideOnlineStatus = true;
-	}
-	
-	getChild<LLUICtrl>("online_searchresults")->setEnabled(true);
-	getChildView("friends_online_notify_checkbox")->setEnabled(true);
-	getChild<LLUICtrl>("online_visibility")->setValue(mOriginalHideOnlineStatus); 	 
-	getChild<LLUICtrl>("online_visibility")->setLabelArg("[DIR_VIS]", mDirectoryVisibility);
-
-	getChildView("favorites_on_login_check")->setEnabled(true);
-	getChildView("log_path_button")->setEnabled(true);
-	getChildView("chat_font_size")->setEnabled(true);
-	getChildView("conversation_log_combo")->setEnabled(true);
-	getChild<LLUICtrl>("voice_call_friends_only_check")->setEnabled(true);
-	getChild<LLUICtrl>("voice_call_friends_only_check")->setValue(gSavedPerAccountSettings.getBOOL("VoiceCallsFriendsOnly"));
-=======
-    mGotPersonalInfo = true;
-    mDirectoryVisibility = visibility;
-
-    if (visibility == VISIBILITY_DEFAULT)
-    {
-        mOriginalHideOnlineStatus = false;
-        getChildView("online_visibility")->setEnabled(TRUE);
-    }
-    else if (visibility == VISIBILITY_HIDDEN)
-    {
-        mOriginalHideOnlineStatus = true;
-        getChildView("online_visibility")->setEnabled(TRUE);
-    }
-    else
-    {
-        mOriginalHideOnlineStatus = true;
-    }
-
-    getChild<LLUICtrl>("online_searchresults")->setEnabled(TRUE);
-    getChildView("friends_online_notify_checkbox")->setEnabled(TRUE);
-    getChild<LLUICtrl>("online_visibility")->setValue(mOriginalHideOnlineStatus);
-    getChild<LLUICtrl>("online_visibility")->setLabelArg("[DIR_VIS]", mDirectoryVisibility);
-
-    getChildView("favorites_on_login_check")->setEnabled(TRUE);
-    getChildView("log_path_button")->setEnabled(TRUE);
-    getChildView("chat_font_size")->setEnabled(TRUE);
-    getChildView("conversation_log_combo")->setEnabled(TRUE);
-    getChild<LLUICtrl>("voice_call_friends_only_check")->setEnabled(TRUE);
-    getChild<LLUICtrl>("voice_call_friends_only_check")->setValue(gSavedPerAccountSettings.getBOOL("VoiceCallsFriendsOnly"));
->>>>>>> e1623bb2
-}
-
-
-void LLFloaterPreference::refreshUI()
-{
-    refresh();
-}
-
-void LLAvatarComplexityControls::updateMax(LLSliderCtrl* slider, LLTextBox* value_label, bool short_val)
-{
-    // Called when the IndirectMaxComplexity control changes
-    // Responsible for fixing the slider label (IndirectMaxComplexityText) and setting RenderAvatarMaxComplexity
-    U32 indirect_value = slider->getValue().asInteger();
-    U32 max_arc;
-
-    if (INDIRECT_MAX_ARC_OFF == indirect_value)
-    {
-        // The 'off' position is when the slider is all the way to the right,
-        // which is a value of INDIRECT_MAX_ARC_OFF,
-        // so it is necessary to set max_arc to 0 disable muted avatars.
-        max_arc = 0;
-    }
-    else
-    {
-        // if this is changed, the inverse calculation in setIndirectMaxArc
-        // must be changed to match
-        max_arc = (U32)ll_round(exp(MIN_ARC_LOG + (ARC_LIMIT_MAP_SCALE * (indirect_value - MIN_INDIRECT_ARC_LIMIT))));
-    }
-
-    gSavedSettings.setU32("RenderAvatarMaxComplexity", (U32)max_arc);
-    setText(max_arc, value_label, short_val);
-}
-
-void LLAvatarComplexityControls::setText(U32 value, LLTextBox* text_box, bool short_val)
-{
-    if (0 == value)
-    {
-        text_box->setText(LLTrans::getString("no_limit"));
-    }
-    else
-    {
-        std::string text_value = short_val ? llformat("%d", value / 1000) : llformat("%d", value);
-        text_box->setText(text_value);
-    }
-}
-
-void LLAvatarComplexityControls::updateMaxRenderTime(LLSliderCtrl* slider, LLTextBox* value_label, bool short_val)
-{
-    setRenderTimeText((F32)(LLPerfStats::renderAvatarMaxART_ns/1000), value_label, short_val);
-}
-
-void LLAvatarComplexityControls::setRenderTimeText(F32 value, LLTextBox* text_box, bool short_val)
-{
-    if (0 == value)
-    {
-        text_box->setText(LLTrans::getString("no_limit"));
-    }
-    else
-    {
-        text_box->setText(llformat("%.0f", value));
-    }
-}
-
-void LLFloaterPreference::updateMaxComplexity()
-{
-    // Called when the IndirectMaxComplexity control changes
-    LLAvatarComplexityControls::updateMax(
-        getChild<LLSliderCtrl>("IndirectMaxComplexity"),
-        getChild<LLTextBox>("IndirectMaxComplexityText"));
-}
-
-void LLFloaterPreference::updateComplexityText()
-{
-    LLAvatarComplexityControls::setText(gSavedSettings.getU32("RenderAvatarMaxComplexity"),
-        getChild<LLTextBox>("IndirectMaxComplexityText", true));
-}
-
-bool LLFloaterPreference::loadFromFilename(const std::string& filename, std::map<std::string, std::string> &label_map)
-{
-    LLXMLNodePtr root;
-
-    if (!LLXMLNode::parseFile(filename, root, NULL))
-    {
-        LL_WARNS("Preferences") << "Unable to parse file " << filename << LL_ENDL;
-        return false;
-    }
-
-    if (!root->hasName("labels"))
-    {
-        LL_WARNS("Preferences") << filename << " is not a valid definition file" << LL_ENDL;
-        return false;
-    }
-
-    LabelTable params;
-    LLXUIParser parser;
-    parser.readXUI(root, params, filename);
-
-    if (params.validateBlock())
-    {
-        for (LLInitParam::ParamIterator<LabelDef>::const_iterator it = params.labels.begin();
-            it != params.labels.end();
-            ++it)
-        {
-            LabelDef label_entry = *it;
-            label_map[label_entry.name] = label_entry.value;
-        }
-    }
-    else
-    {
-        LL_WARNS("Preferences") << filename << " failed to load" << LL_ENDL;
-        return false;
-    }
-
-    return true;
-}
-
-void LLFloaterPreference::onChangeMaturity()
-{
-    U8 sim_access = gSavedSettings.getU32("PreferredMaturity");
-
-    getChild<LLIconCtrl>("rating_icon_general")->setVisible(sim_access == SIM_ACCESS_PG
-                                                            || sim_access == SIM_ACCESS_MATURE
-                                                            || sim_access == SIM_ACCESS_ADULT);
-
-    getChild<LLIconCtrl>("rating_icon_moderate")->setVisible(sim_access == SIM_ACCESS_MATURE
-                                                            || sim_access == SIM_ACCESS_ADULT);
-
-    getChild<LLIconCtrl>("rating_icon_adult")->setVisible(sim_access == SIM_ACCESS_ADULT);
-}
-
-void LLFloaterPreference::onChangeComplexityMode(const LLSD& newvalue)
-{
-    bool enable_complexity = newvalue.asInteger() != LLVOAvatar::AV_RENDER_ONLY_SHOW_FRIENDS;
-    getChild<LLSliderCtrl>("IndirectMaxComplexity")->setEnabled(enable_complexity);
-}
-
-std::string get_category_path(LLFolderType::EType cat_type)
-{
-    LLUUID cat_id = gInventory.findUserDefinedCategoryUUIDForType(cat_type);
-    return get_category_path(cat_id);
-}
-
-void LLFloaterPreference::onChangeModelFolder()
-{
-    if (gInventory.isInventoryUsable())
-    {
-        getChild<LLTextBox>("upload_models")->setText(get_category_path(LLFolderType::FT_OBJECT));
-    }
-}
-
-void LLFloaterPreference::onChangePBRFolder()
-{
-    if (gInventory.isInventoryUsable())
-    {
-        getChild<LLTextBox>("upload_pbr")->setText(get_category_path(LLFolderType::FT_MATERIAL));
-    }
-}
-
-void LLFloaterPreference::onChangeTextureFolder()
-{
-    if (gInventory.isInventoryUsable())
-    {
-        getChild<LLTextBox>("upload_textures")->setText(get_category_path(LLFolderType::FT_TEXTURE));
-    }
-}
-
-void LLFloaterPreference::onChangeSoundFolder()
-{
-    if (gInventory.isInventoryUsable())
-    {
-        getChild<LLTextBox>("upload_sounds")->setText(get_category_path(LLFolderType::FT_SOUND));
-    }
-}
-
-void LLFloaterPreference::onChangeAnimationFolder()
-{
-    if (gInventory.isInventoryUsable())
-    {
-        getChild<LLTextBox>("upload_animation")->setText(get_category_path(LLFolderType::FT_ANIMATION));
-    }
-}
-
-// FIXME: this will stop you from spawning the sidetray from preferences dialog on login screen
-// but the UI for this will still be enabled
-void LLFloaterPreference::onClickBlockList()
-{
-    LLFloaterSidePanelContainer::showPanel("people", "panel_people",
-        LLSD().with("people_panel_tab_name", "blocked_panel"));
-}
-
-void LLFloaterPreference::onClickProxySettings()
-{
-    LLFloaterReg::showInstance("prefs_proxy");
-}
-
-void LLFloaterPreference::onClickTranslationSettings()
-{
-    LLFloaterReg::showInstance("prefs_translation");
-}
-
-void LLFloaterPreference::onClickAutoReplace()
-{
-    LLFloaterReg::showInstance("prefs_autoreplace");
-}
-
-void LLFloaterPreference::onClickSpellChecker()
-{
-    LLFloaterReg::showInstance("prefs_spellchecker");
-}
-
-void LLFloaterPreference::onClickRenderExceptions()
-{
-    LLFloaterReg::showInstance("avatar_render_settings");
-}
-
-void LLFloaterPreference::onClickAutoAdjustments()
-{
-    LLFloaterPerformance* performance_floater = LLFloaterReg::showTypedInstance<LLFloaterPerformance>("performance");
-    if (performance_floater)
-    {
-        performance_floater->showAutoadjustmentsPanel();
-    }
-}
-
-void LLFloaterPreference::onClickAdvanced()
-{
-    LLFloaterReg::showInstance("prefs_graphics_advanced");
-
-    LLTabContainer* tabcontainer = getChild<LLTabContainer>("pref core");
-    for (child_list_t::const_iterator iter = tabcontainer->getChildList()->begin();
-         iter != tabcontainer->getChildList()->end(); ++iter)
-    {
-        LLView* view = *iter;
-        LLPanelPreferenceGraphics* panel = dynamic_cast<LLPanelPreferenceGraphics*>(view);
-        if (panel)
-        {
-            panel->resetDirtyChilds();
-        }
-    }
-}
-
-void LLFloaterPreference::onClickActionChange()
-{
-    updateClickActionControls();
-}
-
-void LLFloaterPreference::onAtmosShaderChange()
-{
-    LLCheckBoxCtrl* ctrl_alm = getChild<LLCheckBoxCtrl>("UseLightShaders");
-    if(ctrl_alm)
-    {
-        //Deferred/SSAO/Shadows
-        bool bumpshiny = LLCubeMap::sUseCubeMaps && LLFeatureManager::getInstance()->isFeatureAvailable("RenderObjectBump") && gSavedSettings.getBOOL("RenderObjectBump");
-        bool shaders = gSavedSettings.getBOOL("WindLightUseAtmosShaders");
-        bool enabled = LLFeatureManager::getInstance()->isFeatureAvailable("RenderDeferred") &&
-                        bumpshiny &&
-                        shaders;
-
-        ctrl_alm->setEnabled(enabled);
-    }
-}
-
-void LLFloaterPreference::onClickPermsDefault()
-{
-    LLFloaterReg::showInstance("perms_default");
-}
-
-void LLFloaterPreference::onClickRememberedUsernames()
-{
-    LLFloaterReg::showInstance("forget_username");
-}
-
-void LLFloaterPreference::onDeleteTranscripts()
-{
-    LLSD args;
-    args["FOLDER"] = gDirUtilp->getUserName();
-
-    LLNotificationsUtil::add("PreferenceChatDeleteTranscripts", args, LLSD(), boost::bind(&LLFloaterPreference::onDeleteTranscriptsResponse, this, _1, _2));
-}
-
-void LLFloaterPreference::onDeleteTranscriptsResponse(const LLSD& notification, const LLSD& response)
-{
-    if (0 == LLNotificationsUtil::getSelectedOption(notification, response))
-    {
-        LLLogChat::deleteTranscripts();
-        updateDeleteTranscriptsButton();
-    }
-}
-
-void LLFloaterPreference::onLogChatHistorySaved()
-{
-    LLButton * delete_transcripts_buttonp = getChild<LLButton>("delete_transcripts");
-
-    if (!delete_transcripts_buttonp->getEnabled())
-    {
-        delete_transcripts_buttonp->setEnabled(true);
-    }
-}
-
-void LLFloaterPreference::updateClickActionControls()
-{
-    const int single_clk_action = getChild<LLComboBox>("single_click_action_combo")->getValue().asInteger();
-    const int double_clk_action = getChild<LLComboBox>("double_click_action_combo")->getValue().asInteger();
-
-    // Todo: This is a very ugly way to get access to keybindings.
-    // Reconsider possible options.
-    // Potential option: make constructor of LLKeyConflictHandler private
-    // but add a getter that will return shared pointer for specific
-    // mode, pointer should only exist so long as there are external users.
-    // In such case we won't need to do this 'dynamic_cast' nightmare.
-    // updateTable() can also be avoided
-    LLTabContainer* tabcontainer = getChild<LLTabContainer>("pref core");
-    for (child_list_t::const_iterator iter = tabcontainer->getChildList()->begin();
-        iter != tabcontainer->getChildList()->end(); ++iter)
-    {
-        LLView* view = *iter;
-        LLPanelPreferenceControls* panel = dynamic_cast<LLPanelPreferenceControls*>(view);
-        if (panel)
-        {
-            panel->setKeyBind("walk_to",
-                              EMouseClickType::CLICK_LEFT,
-                              KEY_NONE,
-                              MASK_NONE,
-                              single_clk_action == 1);
-
-            panel->setKeyBind("walk_to",
-                              EMouseClickType::CLICK_DOUBLELEFT,
-                              KEY_NONE,
-                              MASK_NONE,
-                              double_clk_action == 1);
-
-            panel->setKeyBind("teleport_to",
-                              EMouseClickType::CLICK_DOUBLELEFT,
-                              KEY_NONE,
-                              MASK_NONE,
-                              double_clk_action == 2);
-
-            panel->updateAndApply();
-        }
-    }
-}
-
-void LLFloaterPreference::updateClickActionViews()
-{
-    bool click_to_walk = false;
-    bool dbl_click_to_walk = false;
-    bool dbl_click_to_teleport = false;
-
-    // Todo: This is a very ugly way to get access to keybindings.
-    // Reconsider possible options.
-    LLTabContainer* tabcontainer = getChild<LLTabContainer>("pref core");
-    for (child_list_t::const_iterator iter = tabcontainer->getChildList()->begin();
-        iter != tabcontainer->getChildList()->end(); ++iter)
-    {
-        LLView* view = *iter;
-        LLPanelPreferenceControls* panel = dynamic_cast<LLPanelPreferenceControls*>(view);
-        if (panel)
-        {
-            click_to_walk = panel->canKeyBindHandle("walk_to",
-                EMouseClickType::CLICK_LEFT,
-                KEY_NONE,
-                MASK_NONE);
-
-            dbl_click_to_walk = panel->canKeyBindHandle("walk_to",
-                EMouseClickType::CLICK_DOUBLELEFT,
-                KEY_NONE,
-                MASK_NONE);
-
-            dbl_click_to_teleport = panel->canKeyBindHandle("teleport_to",
-                EMouseClickType::CLICK_DOUBLELEFT,
-                KEY_NONE,
-                MASK_NONE);
-        }
-    }
-
-    getChild<LLComboBox>("single_click_action_combo")->setValue((int)click_to_walk);
-    getChild<LLComboBox>("double_click_action_combo")->setValue(dbl_click_to_teleport ? 2 : (int)dbl_click_to_walk);
-}
-
-void LLFloaterPreference::updateSearchableItems()
-{
-    mSearchDataDirty = true;
-}
-
-void LLFloaterPreference::applyUIColor(LLUICtrl* ctrl, const LLSD& param)
-{
-    LLUIColorTable::instance().setColor(param.asString(), LLColor4(ctrl->getValue()));
-}
-
-void LLFloaterPreference::getUIColor(LLUICtrl* ctrl, const LLSD& param)
-{
-    LLColorSwatchCtrl* color_swatch = (LLColorSwatchCtrl*) ctrl;
-    color_swatch->setOriginal(LLUIColorTable::instance().getColor(param.asString()));
-}
-
-void LLFloaterPreference::setCacheLocation(const LLStringExplicit& location)
-{
-    LLUICtrl* cache_location_editor = getChild<LLUICtrl>("cache_location");
-    cache_location_editor->setValue(location);
-    cache_location_editor->setToolTip(location);
-}
-
-void LLFloaterPreference::selectPanel(const LLSD& name)
-{
-    LLTabContainer * tab_containerp = getChild<LLTabContainer>("pref core");
-    LLPanel * panel = tab_containerp->getPanelByName(name);
-    if (NULL != panel)
-    {
-        tab_containerp->selectTabPanel(panel);
-    }
-}
-
-void LLFloaterPreference::selectPrivacyPanel()
-{
-    selectPanel("im");
-}
-
-void LLFloaterPreference::selectChatPanel()
-{
-    selectPanel("chat");
-}
-
-void LLFloaterPreference::changed()
-{
-    getChild<LLButton>("clear_log")->setEnabled(LLConversationLog::instance().getConversations().size() > 0);
-
-    // set 'enable' property for 'Delete transcripts...' button
-    updateDeleteTranscriptsButton();
-
-}
-
-void LLFloaterPreference::saveGraphicsPreset(std::string& preset)
-{
-    mSavedGraphicsPreset = preset;
-}
-
-//------------------------------Updater---------------------------------------
-
-static bool handleBandwidthChanged(const LLSD& newvalue)
-{
-    gViewerThrottle.setMaxBandwidth((F32) newvalue.asReal());
-    return true;
-}
-
-class LLPanelPreference::Updater : public LLEventTimer
-{
-
-public:
-
-    typedef boost::function<bool(const LLSD&)> callback_t;
-
-    Updater(callback_t cb, F32 period)
-    :LLEventTimer(period),
-     mCallback(cb)
-    {
-        mEventTimer.stop();
-    }
-
-    virtual ~Updater(){}
-
-    void update(const LLSD& new_value)
-    {
-        mNewValue = new_value;
-        mEventTimer.start();
-    }
-
-protected:
-
-<<<<<<< HEAD
-	bool tick()
-	{
-		mCallback(mNewValue);
-		mEventTimer.stop();
-
-		return false;
-	}
-=======
-    BOOL tick()
-    {
-        mCallback(mNewValue);
-        mEventTimer.stop();
-
-        return FALSE;
-    }
->>>>>>> e1623bb2
-
-private:
-
-    LLSD mNewValue;
-    callback_t mCallback;
-};
-//----------------------------------------------------------------------------
-static LLPanelInjector<LLPanelPreference> t_places("panel_preference");
-LLPanelPreference::LLPanelPreference()
-: LLPanel(),
-  mBandWidthUpdater(NULL)
-{
-    mCommitCallbackRegistrar.add("Pref.setControlFalse",    boost::bind(&LLPanelPreference::setControlFalse,this, _2));
-    mCommitCallbackRegistrar.add("Pref.updateMediaAutoPlayCheckbox",    boost::bind(&LLPanelPreference::updateMediaAutoPlayCheckbox, this, _1));
-    mCommitCallbackRegistrar.add("Pref.PrefDelete", boost::bind(&LLPanelPreference::deletePreset, this, _2));
-    mCommitCallbackRegistrar.add("Pref.PrefSave",   boost::bind(&LLPanelPreference::savePreset, this, _2));
-    mCommitCallbackRegistrar.add("Pref.PrefLoad",   boost::bind(&LLPanelPreference::loadPreset, this, _2));
-}
-
-//virtual
-bool LLPanelPreference::postBuild()
-{
-<<<<<<< HEAD
-	////////////////////// PanelGeneral ///////////////////
-	if (hasChild("display_names_check", true))
-	{
-		bool use_people_api = gSavedSettings.getBOOL("UsePeopleAPI");
-		LLCheckBoxCtrl* ctrl_display_name = getChild<LLCheckBoxCtrl>("display_names_check");
-		ctrl_display_name->setEnabled(use_people_api);
-		if (!use_people_api)
-		{
-			ctrl_display_name->setValue(false);
-		}
-	}
-
-	////////////////////// PanelVoice ///////////////////
-	if (hasChild("voice_unavailable", true))
-	{
-		bool voice_disabled = gSavedSettings.getBOOL("CmdLineDisableVoice");
-		getChildView("voice_unavailable")->setVisible( voice_disabled);
-		getChildView("enable_voice_check")->setVisible( !voice_disabled);
-	}
-	
-	//////////////////////PanelSkins ///////////////////
-	
-	if (hasChild("skin_selection", true))
-	{
-		LLFloaterPreference::refreshSkin(this);
-
-		// if skin is set to a skin that no longer exists (silver) set back to default
-		if (getChild<LLRadioGroup>("skin_selection")->getSelectedIndex() < 0)
-		{
-			gSavedSettings.setString("SkinCurrent", "default");
-			LLFloaterPreference::refreshSkin(this);
-		}
-
-	}
-
-	//////////////////////PanelPrivacy ///////////////////
-	if (hasChild("media_enabled", true))
-	{
-		bool media_enabled = gSavedSettings.getBOOL("AudioStreamingMedia");
-		
-		getChild<LLCheckBoxCtrl>("media_enabled")->set(media_enabled);
-		getChild<LLCheckBoxCtrl>("autoplay_enabled")->setEnabled(media_enabled);
-	}
-	if (hasChild("music_enabled", true))
-	{
-		getChild<LLCheckBoxCtrl>("music_enabled")->set(gSavedSettings.getBOOL("AudioStreamingMusic"));
-	}
-	if (hasChild("voice_call_friends_only_check", true))
-	{
-		getChild<LLCheckBoxCtrl>("voice_call_friends_only_check")->setCommitCallback(boost::bind(&showFriendsOnlyWarning, _1, _2));
-	}
-	if (hasChild("allow_multiple_viewer_check", true))
-	{
-		getChild<LLCheckBoxCtrl>("allow_multiple_viewer_check")->setCommitCallback(boost::bind(&showMultipleViewersWarning, _1, _2));
-	}
-	if (hasChild("favorites_on_login_check", true))
-	{
-		getChild<LLCheckBoxCtrl>("favorites_on_login_check")->setCommitCallback(boost::bind(&handleFavoritesOnLoginChanged, _1, _2));
-		bool show_favorites_at_login = LLPanelLogin::getShowFavorites();
-		getChild<LLCheckBoxCtrl>("favorites_on_login_check")->setValue(show_favorites_at_login);
-	}
-	if (hasChild("mute_chb_label", true))
-	{
-		getChild<LLTextBox>("mute_chb_label")->setShowCursorHand(false);
-		getChild<LLTextBox>("mute_chb_label")->setSoundFlags(LLView::MOUSE_UP);
-		getChild<LLTextBox>("mute_chb_label")->setClickedCallback(boost::bind(&toggleMuteWhenMinimized));
-	}
-
-	//////////////////////PanelSetup ///////////////////
-	if (hasChild("max_bandwidth", true))
-	{
-		mBandWidthUpdater = new LLPanelPreference::Updater(boost::bind(&handleBandwidthChanged, _1), BANDWIDTH_UPDATER_TIMEOUT);
-		gSavedSettings.getControl("ThrottleBandwidthKBPS")->getSignal()->connect(boost::bind(&LLPanelPreference::Updater::update, mBandWidthUpdater, _2));
-	}
-=======
-    ////////////////////// PanelGeneral ///////////////////
-    if (hasChild("display_names_check", TRUE))
-    {
-        BOOL use_people_api = gSavedSettings.getBOOL("UsePeopleAPI");
-        LLCheckBoxCtrl* ctrl_display_name = getChild<LLCheckBoxCtrl>("display_names_check");
-        ctrl_display_name->setEnabled(use_people_api);
-        if (!use_people_api)
-        {
-            ctrl_display_name->setValue(FALSE);
-        }
-    }
-
-    ////////////////////// PanelVoice ///////////////////
-    if (hasChild("voice_unavailable", TRUE))
-    {
-        BOOL voice_disabled = gSavedSettings.getBOOL("CmdLineDisableVoice");
-        getChildView("voice_unavailable")->setVisible( voice_disabled);
-        getChildView("enable_voice_check")->setVisible( !voice_disabled);
-    }
-
-    //////////////////////PanelSkins ///////////////////
-
-    if (hasChild("skin_selection", TRUE))
-    {
-        LLFloaterPreference::refreshSkin(this);
-
-        // if skin is set to a skin that no longer exists (silver) set back to default
-        if (getChild<LLRadioGroup>("skin_selection")->getSelectedIndex() < 0)
-        {
-            gSavedSettings.setString("SkinCurrent", "default");
-            LLFloaterPreference::refreshSkin(this);
-        }
-
-    }
-
-    //////////////////////PanelPrivacy ///////////////////
-    if (hasChild("media_enabled", TRUE))
-    {
-        bool media_enabled = gSavedSettings.getBOOL("AudioStreamingMedia");
-
-        getChild<LLCheckBoxCtrl>("media_enabled")->set(media_enabled);
-        getChild<LLCheckBoxCtrl>("autoplay_enabled")->setEnabled(media_enabled);
-    }
-    if (hasChild("music_enabled", TRUE))
-    {
-        getChild<LLCheckBoxCtrl>("music_enabled")->set(gSavedSettings.getBOOL("AudioStreamingMusic"));
-    }
-    if (hasChild("voice_call_friends_only_check", TRUE))
-    {
-        getChild<LLCheckBoxCtrl>("voice_call_friends_only_check")->setCommitCallback(boost::bind(&showFriendsOnlyWarning, _1, _2));
-    }
-    if (hasChild("allow_multiple_viewer_check", TRUE))
-    {
-        getChild<LLCheckBoxCtrl>("allow_multiple_viewer_check")->setCommitCallback(boost::bind(&showMultipleViewersWarning, _1, _2));
-    }
-    if (hasChild("favorites_on_login_check", TRUE))
-    {
-        getChild<LLCheckBoxCtrl>("favorites_on_login_check")->setCommitCallback(boost::bind(&handleFavoritesOnLoginChanged, _1, _2));
-        bool show_favorites_at_login = LLPanelLogin::getShowFavorites();
-        getChild<LLCheckBoxCtrl>("favorites_on_login_check")->setValue(show_favorites_at_login);
-    }
-    if (hasChild("mute_chb_label", TRUE))
-    {
-        getChild<LLTextBox>("mute_chb_label")->setShowCursorHand(false);
-        getChild<LLTextBox>("mute_chb_label")->setSoundFlags(LLView::MOUSE_UP);
-        getChild<LLTextBox>("mute_chb_label")->setClickedCallback(boost::bind(&toggleMuteWhenMinimized));
-    }
-
-    //////////////////////PanelSetup ///////////////////
-    if (hasChild("max_bandwidth", TRUE))
-    {
-        mBandWidthUpdater = new LLPanelPreference::Updater(boost::bind(&handleBandwidthChanged, _1), BANDWIDTH_UPDATER_TIMEOUT);
-        gSavedSettings.getControl("ThrottleBandwidthKBPS")->getSignal()->connect(boost::bind(&LLPanelPreference::Updater::update, mBandWidthUpdater, _2));
-    }
->>>>>>> e1623bb2
-
-#ifdef EXTERNAL_TOS
-    LLRadioGroup* ext_browser_settings = getChild<LLRadioGroup>("preferred_browser_behavior");
-    if (ext_browser_settings)
-    {
-        // turn off ability to set external/internal browser
-        ext_browser_settings->setSelectedByValue(LLWeb::BROWSER_EXTERNAL_ONLY, true);
-        ext_browser_settings->setEnabled(false);
-    }
-#endif
-
-    apply();
-    return true;
-}
-
-LLPanelPreference::~LLPanelPreference()
-{
-    if (mBandWidthUpdater)
-    {
-        delete mBandWidthUpdater;
-    }
-}
-void LLPanelPreference::apply()
-{
-    // no-op
-}
-
-void LLPanelPreference::saveSettings()
-{
-    LLFloater* advanced = LLFloaterReg::findTypedInstance<LLFloater>("prefs_graphics_advanced");
-
-    // Save the value of all controls in the hierarchy
-    mSavedValues.clear();
-    std::list<LLView*> view_stack;
-    view_stack.push_back(this);
-    if (advanced)
-    {
-        view_stack.push_back(advanced);
-    }
-    while(!view_stack.empty())
-    {
-        // Process view on top of the stack
-        LLView* curview = view_stack.front();
-        view_stack.pop_front();
-
-        LLColorSwatchCtrl* color_swatch = dynamic_cast<LLColorSwatchCtrl *>(curview);
-        if (color_swatch)
-        {
-            mSavedColors[color_swatch->getName()] = color_swatch->get();
-        }
-        else
-        {
-            LLUICtrl* ctrl = dynamic_cast<LLUICtrl*>(curview);
-            if (ctrl)
-            {
-                LLControlVariable* control = ctrl->getControlVariable();
-                if (control)
-                {
-                    mSavedValues[control] = control->getValue();
-                }
-            }
-        }
-
-        // Push children onto the end of the work stack
-        for (child_list_t::const_iterator iter = curview->getChildList()->begin();
-             iter != curview->getChildList()->end(); ++iter)
-        {
-            view_stack.push_back(*iter);
-        }
-    }
-
-    if (LLStartUp::getStartupState() == STATE_STARTED)
-    {
-        LLControlVariable* control = gSavedPerAccountSettings.getControl("VoiceCallsFriendsOnly");
-        if (control)
-        {
-            mSavedValues[control] = control->getValue();
-        }
-    }
-}
-
-void LLPanelPreference::showMultipleViewersWarning(LLUICtrl* checkbox, const LLSD& value)
-{
-    if (checkbox && checkbox->getValue())
-    {
-        LLNotificationsUtil::add("AllowMultipleViewers");
-    }
-}
-
-void LLPanelPreference::showFriendsOnlyWarning(LLUICtrl* checkbox, const LLSD& value)
-{
-    if (checkbox)
-    {
-        gSavedPerAccountSettings.setBOOL("VoiceCallsFriendsOnly", checkbox->getValue().asBoolean());
-        if (checkbox->getValue())
-        {
-            LLNotificationsUtil::add("FriendsAndGroupsOnly");
-        }
-    }
-}
-
-void LLPanelPreference::handleFavoritesOnLoginChanged(LLUICtrl* checkbox, const LLSD& value)
-{
-    if (checkbox)
-    {
-        LLFavoritesOrderStorage::instance().showFavoritesOnLoginChanged(checkbox->getValue().asBoolean());
-        if(checkbox->getValue())
-        {
-            LLNotificationsUtil::add("FavoritesOnLogin");
-        }
-    }
-}
-
-void LLPanelPreference::toggleMuteWhenMinimized()
-{
-    std::string mute("MuteWhenMinimized");
-    gSavedSettings.setBOOL(mute, !gSavedSettings.getBOOL(mute));
-    LLFloaterPreference* instance = LLFloaterReg::findTypedInstance<LLFloaterPreference>("preferences");
-    if (instance)
-    {
-        instance->getChild<LLCheckBoxCtrl>("mute_when_minimized")->setBtnFocus();
-    }
-}
-
-void LLPanelPreference::cancel(const std::vector<std::string> settings_to_skip)
-{
-    for (control_values_map_t::iterator iter =  mSavedValues.begin();
-         iter !=  mSavedValues.end(); ++iter)
-    {
-        LLControlVariable* control = iter->first;
-        LLSD ctrl_value = iter->second;
-
-        if((control->getName() == "InstantMessageLogPath") && (ctrl_value.asString() == ""))
-        {
-            continue;
-        }
-
-<<<<<<< HEAD
-        auto found = std::find(settings_to_skip.begin(), settings_to_skip.end(), control->getName());
-        if (found != settings_to_skip.end())
-        {
-            continue;
-        }
-
-		control->set(ctrl_value);
-	}
-=======
-        control->set(ctrl_value);
-    }
->>>>>>> e1623bb2
-
-    for (string_color_map_t::iterator iter = mSavedColors.begin();
-         iter != mSavedColors.end(); ++iter)
-    {
-        LLColorSwatchCtrl* color_swatch = findChild<LLColorSwatchCtrl>(iter->first);
-        if (color_swatch)
-        {
-            color_swatch->set(iter->second);
-            color_swatch->onCommit();
-        }
-    }
-}
-
-void LLPanelPreference::setControlFalse(const LLSD& user_data)
-{
-<<<<<<< HEAD
-	std::string control_name = user_data.asString();
-	LLControlVariable* control = findControl(control_name);
-	
-	if (control)
-		control->set(LLSD(false));
-=======
-    std::string control_name = user_data.asString();
-    LLControlVariable* control = findControl(control_name);
-
-    if (control)
-        control->set(LLSD(FALSE));
->>>>>>> e1623bb2
-}
-
-void LLPanelPreference::updateMediaAutoPlayCheckbox(LLUICtrl* ctrl)
-{
-    std::string name = ctrl->getName();
-
-    // Disable "Allow Media to auto play" only when both
-    // "Streaming Music" and "Media" are unchecked. STORM-513.
-    if ((name == "enable_music") || (name == "enable_media"))
-    {
-        bool music_enabled = getChild<LLCheckBoxCtrl>("enable_music")->get();
-        bool media_enabled = getChild<LLCheckBoxCtrl>("enable_media")->get();
-
-        getChild<LLCheckBoxCtrl>("media_auto_play_combo")->setEnabled(music_enabled || media_enabled);
-    }
-}
-
-void LLPanelPreference::deletePreset(const LLSD& user_data)
-{
-    LLFloaterReg::showInstance("delete_pref_preset", user_data.asString());
-}
-
-void LLPanelPreference::savePreset(const LLSD& user_data)
-{
-    LLFloaterReg::showInstance("save_pref_preset", user_data.asString());
-}
-
-void LLPanelPreference::loadPreset(const LLSD& user_data)
-{
-    LLFloaterReg::showInstance("load_pref_preset", user_data.asString());
-}
-
-void LLPanelPreference::setHardwareDefaults()
-{
-}
-
-class LLPanelPreferencePrivacy : public LLPanelPreference
-{
-public:
-    LLPanelPreferencePrivacy()
-    {
-        mAccountIndependentSettings.push_back("AutoDisengageMic");
-    }
-
-    /*virtual*/ void saveSettings()
-    {
-        LLPanelPreference::saveSettings();
-
-        // Don't save (=erase from the saved values map) per-account privacy settings
-        // if we're not logged in, otherwise they will be reset to defaults on log off.
-        if (LLStartUp::getStartupState() != STATE_STARTED)
-        {
-            // Erase only common settings, assuming there are no color settings on Privacy page.
-            for (control_values_map_t::iterator it = mSavedValues.begin(); it != mSavedValues.end(); )
-            {
-                const std::string setting = it->first->getName();
-                if (find(mAccountIndependentSettings.begin(),
-                    mAccountIndependentSettings.end(), setting) == mAccountIndependentSettings.end())
-                {
-                    mSavedValues.erase(it++);
-                }
-                else
-                {
-                    ++it;
-                }
-            }
-        }
-    }
-
-private:
-    std::list<std::string> mAccountIndependentSettings;
-};
-
-static LLPanelInjector<LLPanelPreferenceGraphics> t_pref_graph("panel_preference_graphics");
-static LLPanelInjector<LLPanelPreferencePrivacy> t_pref_privacy("panel_preference_privacy");
-
-bool LLPanelPreferenceGraphics::postBuild()
-{
-    LLFloaterReg::showInstance("prefs_graphics_advanced");
-    LLFloaterReg::hideInstance("prefs_graphics_advanced");
-
-    resetDirtyChilds();
-    setPresetText();
-
-    LLPresetsManager* presetsMgr = LLPresetsManager::getInstance();
-    presetsMgr->setPresetListChangeCallback(boost::bind(&LLPanelPreferenceGraphics::onPresetsListChange, this));
-    presetsMgr->createMissingDefault(PRESETS_GRAPHIC); // a no-op after the first time, but that's ok
-
-    return LLPanelPreference::postBuild();
-}
-
-void LLPanelPreferenceGraphics::draw()
-{
-    setPresetText();
-    LLPanelPreference::draw();
-}
-
-void LLPanelPreferenceGraphics::onPresetsListChange()
-{
-    resetDirtyChilds();
-    setPresetText();
-
-    LLFloaterPreference* instance = LLFloaterReg::findTypedInstance<LLFloaterPreference>("preferences");
-    if (instance && !gSavedSettings.getString("PresetGraphicActive").empty())
-    {
-        instance->saveSettings(); //make cancel work correctly after changing the preset
-    }
-}
-
-void LLPanelPreferenceGraphics::setPresetText()
-{
-    LLTextBox* preset_text = getChild<LLTextBox>("preset_text");
-
-    std::string preset_graphic_active = gSavedSettings.getString("PresetGraphicActive");
-
-    if (!preset_graphic_active.empty() && preset_graphic_active != preset_text->getText())
-    {
-        LLFloaterPreference* instance = LLFloaterReg::findTypedInstance<LLFloaterPreference>("preferences");
-        if (instance)
-        {
-            instance->saveGraphicsPreset(preset_graphic_active);
-        }
-    }
-
-    if (hasDirtyChilds() && !preset_graphic_active.empty())
-    {
-        gSavedSettings.setString("PresetGraphicActive", "");
-        preset_graphic_active.clear();
-        // This doesn't seem to cause an infinite recursion.  This trigger is needed to cause the pulldown
-        // panel to update.
-        LLPresetsManager::getInstance()->triggerChangeSignal();
-    }
-
-    if (!preset_graphic_active.empty())
-    {
-        if (preset_graphic_active == PRESETS_DEFAULT)
-        {
-            preset_graphic_active = LLTrans::getString(PRESETS_DEFAULT);
-        }
-        preset_text->setText(preset_graphic_active);
-    }
-    else
-    {
-        preset_text->setText(LLTrans::getString("none_paren_cap"));
-    }
-
-    preset_text->resetDirty();
-}
-
-bool LLPanelPreferenceGraphics::hasDirtyChilds()
-{
-    LLFloater* advanced = LLFloaterReg::findTypedInstance<LLFloater>("prefs_graphics_advanced");
-    std::list<LLView*> view_stack;
-    view_stack.push_back(this);
-    if (advanced)
-    {
-        view_stack.push_back(advanced);
-    }
-    while(!view_stack.empty())
-    {
-        // Process view on top of the stack
-        LLView* curview = view_stack.front();
-        view_stack.pop_front();
-
-        LLUICtrl* ctrl = dynamic_cast<LLUICtrl*>(curview);
-        if (ctrl)
-        {
-            if (ctrl->isDirty())
-            {
-                LLControlVariable* control = ctrl->getControlVariable();
-                if (control)
-                {
-                    std::string control_name = control->getName();
-                    if (!control_name.empty())
-                    {
-                        return true;
-                    }
-                }
-            }
-        }
-        // Push children onto the end of the work stack
-        for (child_list_t::const_iterator iter = curview->getChildList()->begin();
-             iter != curview->getChildList()->end(); ++iter)
-        {
-            view_stack.push_back(*iter);
-        }
-    }
-
-    return false;
-}
-
-void LLPanelPreferenceGraphics::resetDirtyChilds()
-{
-    LLFloater* advanced = LLFloaterReg::findTypedInstance<LLFloater>("prefs_graphics_advanced");
-    std::list<LLView*> view_stack;
-    view_stack.push_back(this);
-    if (advanced)
-    {
-        view_stack.push_back(advanced);
-    }
-    while(!view_stack.empty())
-    {
-        // Process view on top of the stack
-        LLView* curview = view_stack.front();
-        view_stack.pop_front();
-
-        LLUICtrl* ctrl = dynamic_cast<LLUICtrl*>(curview);
-        if (ctrl)
-        {
-            ctrl->resetDirty();
-        }
-        // Push children onto the end of the work stack
-        for (child_list_t::const_iterator iter = curview->getChildList()->begin();
-             iter != curview->getChildList()->end(); ++iter)
-        {
-            view_stack.push_back(*iter);
-        }
-    }
-}
-
-void LLPanelPreferenceGraphics::cancel(const std::vector<std::string> settings_to_skip)
-{
-<<<<<<< HEAD
-	LLPanelPreference::cancel(settings_to_skip);
-=======
-    LLPanelPreference::cancel();
->>>>>>> e1623bb2
-}
-void LLPanelPreferenceGraphics::saveSettings()
-{
-    resetDirtyChilds();
-    std::string preset_graphic_active = gSavedSettings.getString("PresetGraphicActive");
-    if (preset_graphic_active.empty())
-    {
-        LLFloaterPreference* instance = LLFloaterReg::findTypedInstance<LLFloaterPreference>("preferences");
-        if (instance)
-        {
-            //don't restore previous preset after closing Preferences
-            instance->saveGraphicsPreset(preset_graphic_active);
-        }
-    }
-    LLPanelPreference::saveSettings();
-}
-void LLPanelPreferenceGraphics::setHardwareDefaults()
-{
-    resetDirtyChilds();
-}
-
-//------------------------LLPanelPreferenceControls--------------------------------
-static LLPanelInjector<LLPanelPreferenceControls> t_pref_contrls("panel_preference_controls");
-
-LLPanelPreferenceControls::LLPanelPreferenceControls()
-    :LLPanelPreference(),
-    mEditingColumn(-1),
-    mEditingMode(0)
-{
-    // MODE_COUNT - 1 because there are currently no settings assigned to 'saved settings'.
-    for (U32 i = 0; i < LLKeyConflictHandler::MODE_COUNT - 1; ++i)
-    {
-        mConflictHandler[i].setLoadMode((LLKeyConflictHandler::ESourceMode)i);
-    }
-}
-
-LLPanelPreferenceControls::~LLPanelPreferenceControls()
-{
-}
-
-bool LLPanelPreferenceControls::postBuild()
-{
-    // populate list of controls
-    pControlsTable = getChild<LLScrollListCtrl>("controls_list");
-    pKeyModeBox = getChild<LLComboBox>("key_mode");
-
-    pControlsTable->setCommitCallback(boost::bind(&LLPanelPreferenceControls::onListCommit, this));
-    pKeyModeBox->setCommitCallback(boost::bind(&LLPanelPreferenceControls::onModeCommit, this));
-    getChild<LLButton>("restore_defaults")->setCommitCallback(boost::bind(&LLPanelPreferenceControls::onRestoreDefaultsBtn, this));
-
-    return true;
-}
-
-void LLPanelPreferenceControls::regenerateControls()
-{
-    mEditingMode = pKeyModeBox->getValue().asInteger();
-    mConflictHandler[mEditingMode].loadFromSettings((LLKeyConflictHandler::ESourceMode)mEditingMode);
-    populateControlTable();
-}
-
-bool LLPanelPreferenceControls::addControlTableColumns(const std::string &filename)
-{
-    LLXMLNodePtr xmlNode;
-    LLScrollListCtrl::Contents contents;
-    if (!LLUICtrlFactory::getLayeredXMLNode(filename, xmlNode))
-    {
-        LL_WARNS("Preferences") << "Failed to load " << filename << LL_ENDL;
-        return false;
-    }
-    LLXUIParser parser;
-    parser.readXUI(xmlNode, contents, filename);
-
-    if (!contents.validateBlock())
-    {
-        return false;
-    }
-
-    for (LLInitParam::ParamIterator<LLScrollListColumn::Params>::const_iterator col_it = contents.columns.begin();
-        col_it != contents.columns.end();
-        ++col_it)
-    {
-        pControlsTable->addColumn(*col_it);
-    }
-
-    return true;
-}
-
-bool LLPanelPreferenceControls::addControlTableRows(const std::string &filename)
-{
-    LLXMLNodePtr xmlNode;
-    LLScrollListCtrl::Contents contents;
-    if (!LLUICtrlFactory::getLayeredXMLNode(filename, xmlNode))
-    {
-        LL_WARNS("Preferences") << "Failed to load " << filename << LL_ENDL;
-        return false;
-    }
-    LLXUIParser parser;
-    parser.readXUI(xmlNode, contents, filename);
-
-    if (!contents.validateBlock())
-    {
-        return false;
-    }
-
-    LLScrollListCell::Params cell_params;
-    // init basic cell params
-    cell_params.font = LLFontGL::getFontSansSerif();
-    cell_params.font_halign = LLFontGL::LEFT;
-    cell_params.column = "";
-    cell_params.value = "";
-
-
-    for (LLInitParam::ParamIterator<LLScrollListItem::Params>::const_iterator row_it = contents.rows.begin();
-        row_it != contents.rows.end();
-        ++row_it)
-    {
-        std::string control = row_it->value.getValue().asString();
-        if (!control.empty() && control != "menu_separator")
-        {
-            bool show = true;
-            bool enabled = mConflictHandler[mEditingMode].canAssignControl(control);
-            if (!enabled)
-            {
-                // If empty: this is a placeholder to make sure user won't assign
-                // value by accident, don't show it
-                // If not empty: predefined control combination user should see
-                // to know that combination is reserved
-                show = !mConflictHandler[mEditingMode].isControlEmpty(control);
-                // example: teleport_to and walk_to in first person view, and
-                // sitting related functions, see generatePlaceholders()
-            }
-
-            if (show)
-            {
-                // At the moment viewer is hardcoded to assume that columns are named as lst_ctrl%d
-                LLScrollListItem::Params item_params(*row_it);
-                item_params.enabled.setValue(enabled);
-
-                S32 num_columns = pControlsTable->getNumColumns();
-                for (S32 col = 1; col < num_columns; col++)
-                {
-                    cell_params.column = llformat("lst_ctrl%d", col);
-                    cell_params.value = mConflictHandler[mEditingMode].getControlString(control, col - 1);
-                    item_params.columns.add(cell_params);
-                }
-                pControlsTable->addRow(item_params, EAddPosition::ADD_BOTTOM);
-            }
-        }
-        else
-        {
-            // Separator example:
-            // <rows
-            //  enabled = "false">
-            //  <columns
-            //   type = "icon"
-            //   color = "0 0 0 0.7"
-            //   halign = "center"
-            //   value = "menu_separator"
-            //   column = "lst_action" / >
-            //</rows>
-            pControlsTable->addRow(*row_it, EAddPosition::ADD_BOTTOM);
-        }
-    }
-    return true;
-}
-
-void LLPanelPreferenceControls::addControlTableSeparator()
-{
-    LLScrollListItem::Params separator_params;
-    separator_params.enabled(false);
-    LLScrollListCell::Params column_params;
-    column_params.type = "icon";
-    column_params.value = "menu_separator";
-    column_params.column = "lst_action";
-    column_params.color = LLColor4(0.f, 0.f, 0.f, 0.7f);
-    column_params.font_halign = LLFontGL::HCENTER;
-    separator_params.columns.add(column_params);
-    pControlsTable->addRow(separator_params, EAddPosition::ADD_BOTTOM);
-}
-
-void LLPanelPreferenceControls::populateControlTable()
-{
-    pControlsTable->clearRows();
-    pControlsTable->clearColumns();
-
-    // Add columns
-    std::string filename;
-    switch ((LLKeyConflictHandler::ESourceMode)mEditingMode)
-    {
-    case LLKeyConflictHandler::MODE_THIRD_PERSON:
-    case LLKeyConflictHandler::MODE_FIRST_PERSON:
-    case LLKeyConflictHandler::MODE_EDIT_AVATAR:
-    case LLKeyConflictHandler::MODE_SITTING:
-        filename = "control_table_contents_columns_basic.xml";
-        break;
-    default:
-        {
-            // Either unknown mode or MODE_SAVED_SETTINGS
-            // It doesn't have UI or actual settings yet
-            LL_WARNS("Preferences") << "Unimplemented mode" << LL_ENDL;
-
-            // Searchable columns were removed, mark searchables for an update
-            LLFloaterPreference* instance = LLFloaterReg::findTypedInstance<LLFloaterPreference>("preferences");
-            if (instance)
-            {
-                instance->updateSearchableItems();
-            }
-            return;
-        }
-    }
-    addControlTableColumns(filename);
-
-    // Add rows.
-    // Each file represents individual visual group (movement/camera/media...)
-    if (mEditingMode == LLKeyConflictHandler::MODE_FIRST_PERSON)
-    {
-        // Don't display whole camera and editing groups
-        addControlTableRows("control_table_contents_movement.xml");
-        addControlTableSeparator();
-        addControlTableRows("control_table_contents_media.xml");
-    }
-    // MODE_THIRD_PERSON; MODE_EDIT_AVATAR; MODE_SITTING
-    else if (mEditingMode < LLKeyConflictHandler::MODE_SAVED_SETTINGS)
-    {
-        // In case of 'sitting' mode, movements still apply due to vehicles
-        // but walk_to is not supported and will be hidden by addControlTableRows
-        addControlTableRows("control_table_contents_movement.xml");
-        addControlTableSeparator();
-
-        addControlTableRows("control_table_contents_camera.xml");
-        addControlTableSeparator();
-
-        addControlTableRows("control_table_contents_editing.xml");
-        addControlTableSeparator();
-
-        addControlTableRows("control_table_contents_media.xml");
-    }
-    else
-    {
-        LL_WARNS("Preferences") << "Unimplemented mode" << LL_ENDL;
-    }
-
-    // explicit update to make sure table is ready for llsearchableui
-    pControlsTable->updateColumns();
-
-    // Searchable columns were removed and readded, mark searchables for an update
-    // Note: at the moment tables/lists lack proper llsearchableui support
-    LLFloaterPreference* instance = LLFloaterReg::findTypedInstance<LLFloaterPreference>("preferences");
-    if (instance)
-    {
-        instance->updateSearchableItems();
-    }
-}
-
-void LLPanelPreferenceControls::updateTable()
-{
-    mEditingControl.clear();
-    std::vector<LLScrollListItem*> list = pControlsTable->getAllData();
-    for (S32 i = 0; i < list.size(); ++i)
-    {
-        std::string control = list[i]->getValue();
-        if (!control.empty())
-        {
-            LLScrollListCell* cell = NULL;
-
-            S32 num_columns = pControlsTable->getNumColumns();
-            for (S32 col = 1; col < num_columns; col++)
-            {
-                cell = list[i]->getColumn(col);
-                cell->setValue(mConflictHandler[mEditingMode].getControlString(control, col - 1));
-            }
-        }
-    }
-    pControlsTable->deselectAllItems();
-}
-
-void LLPanelPreferenceControls::apply()
-{
-    for (U32 i = 0; i < LLKeyConflictHandler::MODE_COUNT - 1; ++i)
-    {
-        if (mConflictHandler[i].hasUnsavedChanges())
-        {
-            mConflictHandler[i].saveToSettings();
-        }
-    }
-}
-
-void LLPanelPreferenceControls::cancel(const std::vector<std::string> settings_to_skip)
-{
-    for (U32 i = 0; i < LLKeyConflictHandler::MODE_COUNT - 1; ++i)
-    {
-        if (mConflictHandler[i].hasUnsavedChanges())
-        {
-            mConflictHandler[i].clear();
-            if (mEditingMode == i)
-            {
-                // cancel() can be called either when preferences floater closes
-                // or when child floater closes (like advanced graphical settings)
-                // in which case we need to clear and repopulate table
-                regenerateControls();
-            }
-        }
-    }
-}
-
-void LLPanelPreferenceControls::saveSettings()
-{
-    for (U32 i = 0; i < LLKeyConflictHandler::MODE_COUNT - 1; ++i)
-    {
-        if (mConflictHandler[i].hasUnsavedChanges())
-        {
-            mConflictHandler[i].saveToSettings();
-            mConflictHandler[i].clear();
-        }
-    }
-
-    S32 mode = pKeyModeBox->getValue().asInteger();
-    if (mConflictHandler[mode].empty() || pControlsTable->isEmpty())
-    {
-        regenerateControls();
-    }
-}
-
-void LLPanelPreferenceControls::resetDirtyChilds()
-{
-    regenerateControls();
-}
-
-void LLPanelPreferenceControls::onListCommit()
-{
-    LLScrollListItem* item = pControlsTable->getFirstSelected();
-    if (item == NULL)
-    {
-        return;
-    }
-
-    std::string control = item->getValue();
-
-    if (control.empty())
-    {
-        pControlsTable->deselectAllItems();
-        return;
-    }
-
-    if (!mConflictHandler[mEditingMode].canAssignControl(control))
-    {
-        pControlsTable->deselectAllItems();
-        return;
-    }
-
-    S32 cell_ind = item->getSelectedCell();
-    if (cell_ind <= 0)
-    {
-        pControlsTable->deselectAllItems();
-        return;
-    }
-
-    // List does not tell us what cell was clicked, so we have to figure it out manually, but
-    // fresh mouse coordinates are not yet accessible during onCommit() and there are other issues,
-    // so we cheat: remember item user clicked at, trigger 'key dialog' on hover that comes next,
-    // use coordinates from hover to calculate cell
-
-    LLScrollListCell* cell = item->getColumn(cell_ind);
-    if (cell)
-    {
-        LLSetKeyBindDialog* dialog = LLFloaterReg::getTypedInstance<LLSetKeyBindDialog>("keybind_dialog", LLSD());
-        if (dialog)
-        {
-            mEditingControl = control;
-            mEditingColumn = cell_ind;
-            dialog->setParent(this, pControlsTable, DEFAULT_KEY_FILTER);
-
-            LLFloater* root_floater = gFloaterView->getParentFloater(this);
-            if (root_floater)
-                root_floater->addDependentFloater(dialog);
-            dialog->openFloater();
-            dialog->setFocus(true);
-        }
-    }
-    else
-    {
-        pControlsTable->deselectAllItems();
-    }
-}
-
-void LLPanelPreferenceControls::onModeCommit()
-{
-    mEditingMode = pKeyModeBox->getValue().asInteger();
-    if (mConflictHandler[mEditingMode].empty())
-    {
-        // opening for first time
-        mConflictHandler[mEditingMode].loadFromSettings((LLKeyConflictHandler::ESourceMode)mEditingMode);
-    }
-    populateControlTable();
-}
-
-void LLPanelPreferenceControls::onRestoreDefaultsBtn()
-{
-    LLNotificationsUtil::add("PreferenceControlsDefaults", LLSD(), LLSD(), boost::bind(&LLPanelPreferenceControls::onRestoreDefaultsResponse, this, _1, _2));
-}
-
-void LLPanelPreferenceControls::onRestoreDefaultsResponse(const LLSD& notification, const LLSD& response)
-{
-    S32 option = LLNotificationsUtil::getSelectedOption(notification, response);
-    switch(option)
-    {
-    case 0: // All
-        for (U32 i = 0; i < LLKeyConflictHandler::MODE_COUNT - 1; ++i)
-        {
-            mConflictHandler[i].resetToDefaults();
-            // Apply changes to viewer as 'temporary'
-            mConflictHandler[i].saveToSettings(true);
-
-            // notify comboboxes in move&view about potential change
-            LLFloaterPreference* instance = LLFloaterReg::findTypedInstance<LLFloaterPreference>("preferences");
-            if (instance)
-            {
-                instance->updateClickActionViews();
-            }
-        }
-
-        updateTable();
-        break;
-    case 1: // Current
-        mConflictHandler[mEditingMode].resetToDefaults();
-        // Apply changes to viewer as 'temporary'
-        mConflictHandler[mEditingMode].saveToSettings(true);
-
-        if (mEditingMode == LLKeyConflictHandler::MODE_THIRD_PERSON)
-        {
-            // notify comboboxes in move&view about potential change
-            LLFloaterPreference* instance = LLFloaterReg::findTypedInstance<LLFloaterPreference>("preferences");
-            if (instance)
-            {
-                instance->updateClickActionViews();
-            }
-        }
-
-        updateTable();
-        break;
-    case 2: // Cancel
-    default:
-        //exit;
-        break;
-    }
-}
-
-// Bypass to let Move & view read values without need to create own key binding handler
-// Assumes third person view
-// Might be better idea to just move whole mConflictHandler into LLFloaterPreference
-bool LLPanelPreferenceControls::canKeyBindHandle(const std::string &control, EMouseClickType click, KEY key, MASK mask)
-{
-    S32 mode = LLKeyConflictHandler::MODE_THIRD_PERSON;
-    if (mConflictHandler[mode].empty())
-    {
-        // opening for first time
-        mConflictHandler[mode].loadFromSettings(LLKeyConflictHandler::MODE_THIRD_PERSON);
-    }
-
-    return mConflictHandler[mode].canHandleControl(control, click, key, mask);
-}
-
-// Bypass to let Move & view modify values without need to create own key binding handler
-// Assumes third person view
-// Might be better idea to just move whole mConflictHandler into LLFloaterPreference
-void LLPanelPreferenceControls::setKeyBind(const std::string &control, EMouseClickType click, KEY key, MASK mask, bool set)
-{
-    S32 mode = LLKeyConflictHandler::MODE_THIRD_PERSON;
-    if (mConflictHandler[mode].empty())
-    {
-        // opening for first time
-        mConflictHandler[mode].loadFromSettings(LLKeyConflictHandler::MODE_THIRD_PERSON);
-    }
-
-    if (!mConflictHandler[mode].canAssignControl(mEditingControl))
-    {
-        return;
-    }
-
-    bool already_recorded = mConflictHandler[mode].canHandleControl(control, click, key, mask);
-    if (set)
-    {
-        if (already_recorded)
-        {
-            // nothing to do
-            return;
-        }
-
-        // find free spot to add data, if no free spot, assign to first
-        S32 index = 0;
-        for (S32 i = 0; i < 3; i++)
-        {
-            if (mConflictHandler[mode].getControl(control, i).isEmpty())
-            {
-                index = i;
-                break;
-            }
-        }
-        // At the moment 'ignore_mask' mask is mostly ignored, a placeholder
-        // Todo: implement it since it's preferable for things like teleport to match
-        // mask exactly but for things like running to ignore additional masks
-        // Ideally this needs representation in keybindings UI
-        bool ignore_mask = true;
-        mConflictHandler[mode].registerControl(control, index, click, key, mask, ignore_mask);
-    }
-    else if (!set)
-    {
-        if (!already_recorded)
-        {
-            // nothing to do
-            return;
-        }
-
-        // find specific control and reset it
-        for (S32 i = 0; i < 3; i++)
-        {
-            LLKeyData data = mConflictHandler[mode].getControl(control, i);
-            if (data.mMouse == click && data.mKey == key && data.mMask == mask)
-            {
-                mConflictHandler[mode].clearControl(control, i);
-            }
-        }
-    }
-}
-
-void LLPanelPreferenceControls::updateAndApply()
-{
-    S32 mode = LLKeyConflictHandler::MODE_THIRD_PERSON;
-    mConflictHandler[mode].saveToSettings(true);
-    updateTable();
-}
-
-// from LLSetKeybindDialog's interface
-bool LLPanelPreferenceControls::onSetKeyBind(EMouseClickType click, KEY key, MASK mask, bool all_modes)
-{
-    if (!mConflictHandler[mEditingMode].canAssignControl(mEditingControl))
-    {
-        return true;
-    }
-
-    if ( mEditingColumn > 0)
-    {
-        if (all_modes)
-        {
-            for (U32 i = 0; i < LLKeyConflictHandler::MODE_COUNT - 1; ++i)
-            {
-                if (mConflictHandler[i].empty())
-                {
-                    mConflictHandler[i].loadFromSettings((LLKeyConflictHandler::ESourceMode)i);
-                }
-                mConflictHandler[i].registerControl(mEditingControl, mEditingColumn - 1, click, key, mask, true);
-                // Apply changes to viewer as 'temporary'
-                mConflictHandler[i].saveToSettings(true);
-            }
-        }
-        else
-        {
-            mConflictHandler[mEditingMode].registerControl(mEditingControl, mEditingColumn - 1, click, key, mask, true);
-            // Apply changes to viewer as 'temporary'
-            mConflictHandler[mEditingMode].saveToSettings(true);
-        }
-    }
-
-    updateTable();
-
-    if ((mEditingMode == LLKeyConflictHandler::MODE_THIRD_PERSON || all_modes)
-        && (mEditingControl == "walk_to"
-            || mEditingControl == "teleport_to"
-            || click == CLICK_LEFT
-            || click == CLICK_DOUBLELEFT))
-    {
-        // notify comboboxes in move&view about potential change
-        LLFloaterPreference* instance = LLFloaterReg::findTypedInstance<LLFloaterPreference>("preferences");
-        if (instance)
-        {
-            instance->updateClickActionViews();
-        }
-    }
-
-    return true;
-}
-
-void LLPanelPreferenceControls::onDefaultKeyBind(bool all_modes)
-{
-    if (!mConflictHandler[mEditingMode].canAssignControl(mEditingControl))
-    {
-        return;
-    }
-
-    if (mEditingColumn > 0)
-    {
-        if (all_modes)
-        {
-            for (U32 i = 0; i < LLKeyConflictHandler::MODE_COUNT - 1; ++i)
-            {
-                if (mConflictHandler[i].empty())
-                {
-                    mConflictHandler[i].loadFromSettings((LLKeyConflictHandler::ESourceMode)i);
-                }
-                mConflictHandler[i].resetToDefault(mEditingControl, mEditingColumn - 1);
-                // Apply changes to viewer as 'temporary'
-                mConflictHandler[i].saveToSettings(true);
-            }
-        }
-        else
-        {
-            mConflictHandler[mEditingMode].resetToDefault(mEditingControl, mEditingColumn - 1);
-            // Apply changes to viewer as 'temporary'
-            mConflictHandler[mEditingMode].saveToSettings(true);
-        }
-    }
-    updateTable();
-
-    if (mEditingMode == LLKeyConflictHandler::MODE_THIRD_PERSON || all_modes)
-    {
-        // notify comboboxes in move&view about potential change
-        LLFloaterPreference* instance = LLFloaterReg::findTypedInstance<LLFloaterPreference>("preferences");
-        if (instance)
-        {
-            instance->updateClickActionViews();
-        }
-    }
-}
-
-void LLPanelPreferenceControls::onCancelKeyBind()
-{
-    pControlsTable->deselectAllItems();
-}
-
-LLFloaterPreferenceProxy::LLFloaterPreferenceProxy(const LLSD& key)
-    : LLFloater(key),
-      mSocksSettingsDirty(false)
-{
-    mCommitCallbackRegistrar.add("Proxy.OK",                boost::bind(&LLFloaterPreferenceProxy::onBtnOk, this));
-    mCommitCallbackRegistrar.add("Proxy.Cancel",            boost::bind(&LLFloaterPreferenceProxy::onBtnCancel, this));
-    mCommitCallbackRegistrar.add("Proxy.Change",            boost::bind(&LLFloaterPreferenceProxy::onChangeSocksSettings, this));
-}
-
-LLFloaterPreferenceProxy::~LLFloaterPreferenceProxy()
-{
-}
-
-bool LLFloaterPreferenceProxy::postBuild()
-{
-<<<<<<< HEAD
-	LLRadioGroup* socksAuth = getChild<LLRadioGroup>("socks5_auth_type");
-	if (!socksAuth)
-	{
-		return false;
-	}
-	if (socksAuth->getSelectedValue().asString() == "None")
-	{
-		getChild<LLLineEditor>("socks5_username")->setEnabled(false);
-		getChild<LLLineEditor>("socks5_password")->setEnabled(false);
-	}
-	else
-	{
-		// Populate the SOCKS 5 credential fields with protected values.
-		LLPointer<LLCredential> socks_cred = gSecAPIHandler->loadCredential("SOCKS5");
-		getChild<LLLineEditor>("socks5_username")->setValue(socks_cred->getIdentifier()["username"].asString());
-		getChild<LLLineEditor>("socks5_password")->setValue(socks_cred->getAuthenticator()["creds"].asString());
-	}
-
-	return true;
-=======
-    LLRadioGroup* socksAuth = getChild<LLRadioGroup>("socks5_auth_type");
-    if (!socksAuth)
-    {
-        return FALSE;
-    }
-    if (socksAuth->getSelectedValue().asString() == "None")
-    {
-        getChild<LLLineEditor>("socks5_username")->setEnabled(false);
-        getChild<LLLineEditor>("socks5_password")->setEnabled(false);
-    }
-    else
-    {
-        // Populate the SOCKS 5 credential fields with protected values.
-        LLPointer<LLCredential> socks_cred = gSecAPIHandler->loadCredential("SOCKS5");
-        getChild<LLLineEditor>("socks5_username")->setValue(socks_cred->getIdentifier()["username"].asString());
-        getChild<LLLineEditor>("socks5_password")->setValue(socks_cred->getAuthenticator()["creds"].asString());
-    }
-
-    return TRUE;
->>>>>>> e1623bb2
-}
-
-void LLFloaterPreferenceProxy::onOpen(const LLSD& key)
-{
-    saveSettings();
-}
-
-void LLFloaterPreferenceProxy::onClose(bool app_quitting)
-{
-    if(app_quitting)
-    {
-        cancel();
-    }
-
-    if (mSocksSettingsDirty)
-    {
-
-        // If the user plays with the Socks proxy settings after login, it's only fair we let them know
-        // it will not be updated until next restart.
-        if (LLStartUp::getStartupState()>STATE_LOGIN_WAIT)
-        {
-            LLNotifications::instance().add("ChangeProxySettings", LLSD(), LLSD());
-            mSocksSettingsDirty = false; // we have notified the user now be quiet again
-        }
-    }
-}
-
-void LLFloaterPreferenceProxy::saveSettings()
-{
-    // Save the value of all controls in the hierarchy
-    mSavedValues.clear();
-    std::list<LLView*> view_stack;
-    view_stack.push_back(this);
-    while(!view_stack.empty())
-    {
-        // Process view on top of the stack
-        LLView* curview = view_stack.front();
-        view_stack.pop_front();
-
-        LLUICtrl* ctrl = dynamic_cast<LLUICtrl*>(curview);
-        if (ctrl)
-        {
-            LLControlVariable* control = ctrl->getControlVariable();
-            if (control)
-            {
-                mSavedValues[control] = control->getValue();
-            }
-        }
-
-        // Push children onto the end of the work stack
-        for (child_list_t::const_iterator iter = curview->getChildList()->begin();
-                iter != curview->getChildList()->end(); ++iter)
-        {
-            view_stack.push_back(*iter);
-        }
-    }
-}
-
-void LLFloaterPreferenceProxy::onBtnOk()
-{
-    // commit any outstanding text entry
-    if (hasFocus())
-    {
-        LLUICtrl* cur_focus = dynamic_cast<LLUICtrl*>(gFocusMgr.getKeyboardFocus());
-        if (cur_focus && cur_focus->acceptsTextInput())
-        {
-            cur_focus->onCommit();
-        }
-    }
-
-    // Save SOCKS proxy credentials securely if password auth is enabled
-    LLRadioGroup* socksAuth = getChild<LLRadioGroup>("socks5_auth_type");
-    if (socksAuth->getSelectedValue().asString() == "UserPass")
-    {
-        LLSD socks_id = LLSD::emptyMap();
-        socks_id["type"] = "SOCKS5";
-        socks_id["username"] = getChild<LLLineEditor>("socks5_username")->getValue().asString();
-
-        LLSD socks_authenticator = LLSD::emptyMap();
-        socks_authenticator["type"] = "SOCKS5";
-        socks_authenticator["creds"] = getChild<LLLineEditor>("socks5_password")->getValue().asString();
-
-        // Using "SOCKS5" as the "grid" argument since the same proxy
-        // settings will be used for all grids and because there is no
-        // way to specify the type of credential.
-        LLPointer<LLCredential> socks_cred = gSecAPIHandler->createCredential("SOCKS5", socks_id, socks_authenticator);
-        gSecAPIHandler->saveCredential(socks_cred, true);
-    }
-    else
-    {
-        // Clear SOCKS5 credentials since they are no longer needed.
-        LLPointer<LLCredential> socks_cred = new LLCredential("SOCKS5");
-        gSecAPIHandler->deleteCredential(socks_cred);
-    }
-
-    closeFloater(false);
-}
-
-void LLFloaterPreferenceProxy::onBtnCancel()
-{
-    if (hasFocus())
-    {
-        LLUICtrl* cur_focus = dynamic_cast<LLUICtrl*>(gFocusMgr.getKeyboardFocus());
-        if (cur_focus && cur_focus->acceptsTextInput())
-        {
-            cur_focus->onCommit();
-        }
-        refresh();
-    }
-
-    cancel();
-}
-
-void LLFloaterPreferenceProxy::onClickCloseBtn(bool app_quitting)
-{
-    cancel();
-}
-
-void LLFloaterPreferenceProxy::cancel()
-{
-
-    for (control_values_map_t::iterator iter =  mSavedValues.begin();
-            iter !=  mSavedValues.end(); ++iter)
-    {
-        LLControlVariable* control = iter->first;
-        LLSD ctrl_value = iter->second;
-        control->set(ctrl_value);
-    }
-    mSocksSettingsDirty = false;
-    closeFloater();
-}
-
-void LLFloaterPreferenceProxy::onChangeSocksSettings()
-{
-    mSocksSettingsDirty = true;
-
-    LLRadioGroup* socksAuth = getChild<LLRadioGroup>("socks5_auth_type");
-    if (socksAuth->getSelectedValue().asString() == "None")
-    {
-        getChild<LLLineEditor>("socks5_username")->setEnabled(false);
-        getChild<LLLineEditor>("socks5_password")->setEnabled(false);
-    }
-    else
-    {
-        getChild<LLLineEditor>("socks5_username")->setEnabled(true);
-        getChild<LLLineEditor>("socks5_password")->setEnabled(true);
-    }
-
-<<<<<<< HEAD
-	// Check for invalid states for the other HTTP proxy radio
-	LLRadioGroup* otherHttpProxy = getChild<LLRadioGroup>("other_http_proxy_type");
-	if ((otherHttpProxy->getSelectedValue().asString() == "Socks" &&
-			!getChild<LLCheckBoxCtrl>("socks_proxy_enabled")->get())||(
-					otherHttpProxy->getSelectedValue().asString() == "Web" &&
-					!getChild<LLCheckBoxCtrl>("web_proxy_enabled")->get()))
-	{
-		otherHttpProxy->selectFirstItem();
-	}
-=======
-    // Check for invalid states for the other HTTP proxy radio
-    LLRadioGroup* otherHttpProxy = getChild<LLRadioGroup>("other_http_proxy_type");
-    if ((otherHttpProxy->getSelectedValue().asString() == "Socks" &&
-            getChild<LLCheckBoxCtrl>("socks_proxy_enabled")->get() == FALSE )||(
-                    otherHttpProxy->getSelectedValue().asString() == "Web" &&
-                    getChild<LLCheckBoxCtrl>("web_proxy_enabled")->get() == FALSE ) )
-    {
-        otherHttpProxy->selectFirstItem();
-    }
->>>>>>> e1623bb2
-
-}
-
-void LLFloaterPreference::onUpdateFilterTerm(bool force)
-{
-<<<<<<< HEAD
-	LLWString seachValue = utf8str_to_wstring(mFilterEdit->getValue());
-	LLWStringUtil::toLower(seachValue);
-
-	if (!mSearchData || (mSearchData->mLastFilter == seachValue && !force))
-		return;
-=======
-    LLWString seachValue = utf8str_to_wstring( mFilterEdit->getValue() );
-    LLWStringUtil::toLower( seachValue );
-
-    if( !mSearchData || (mSearchData->mLastFilter == seachValue && !force))
-        return;
->>>>>>> e1623bb2
-
-    if (mSearchDataDirty)
-    {
-        // Data exists, but is obsolete, regenerate
-        collectSearchableItems();
-    }
-
-    mSearchData->mLastFilter = seachValue;
-
-<<<<<<< HEAD
-	if (!mSearchData->mRootTab)
-		return;
-=======
-    if( !mSearchData->mRootTab )
-        return;
->>>>>>> e1623bb2
-
-    mSearchData->mRootTab->hightlightAndHide( seachValue );
-    filterIgnorableNotifications();
-
-<<<<<<< HEAD
-	if (LLTabContainer* pRoot = getChild<LLTabContainer>("pref core"))
-		pRoot->selectFirstTab();
-=======
-    LLTabContainer *pRoot = getChild< LLTabContainer >( "pref core" );
-    if( pRoot )
-        pRoot->selectFirstTab();
->>>>>>> e1623bb2
-}
-
-void LLFloaterPreference::filterIgnorableNotifications()
-{
-    bool visible = getChildRef<LLScrollListCtrl>("enabled_popups").highlightMatchingItems(mFilterEdit->getValue());
-    visible |= getChildRef<LLScrollListCtrl>("disabled_popups").highlightMatchingItems(mFilterEdit->getValue());
-
-    if (visible)
-    {
-        getChildRef<LLTabContainer>("pref core").setTabVisibility( getChild<LLPanel>("msgs"), true );
-    }
-}
-
-void collectChildren( LLView const *aView, ll::prefs::PanelDataPtr aParentPanel, ll::prefs::TabContainerDataPtr aParentTabContainer )
-{
-<<<<<<< HEAD
-	if (!aView)
-		return;
-
-	llassert_always(aParentPanel || aParentTabContainer);
-
-	for (LLView* pView : *aView->getChildList())
-	{
-		if (!pView)
-			continue;
-
-		ll::prefs::PanelDataPtr pCurPanelData = aParentPanel;
-		ll::prefs::TabContainerDataPtr pCurTabContainer = aParentTabContainer;
-
-		LLPanel const *pPanel = dynamic_cast<LLPanel const*>(pView);
-		LLTabContainer const *pTabContainer = dynamic_cast<LLTabContainer const*>(pView);
-		ll::ui::SearchableControl const *pSCtrl = dynamic_cast<ll::ui::SearchableControl const*>( pView );
-
-		if (pTabContainer)
-		{
-			pCurPanelData.reset();
-
-			pCurTabContainer = ll::prefs::TabContainerDataPtr(new ll::prefs::TabContainerData);
-			pCurTabContainer->mTabContainer = const_cast< LLTabContainer *>(pTabContainer);
-			pCurTabContainer->mLabel = pTabContainer->getLabel();
-			pCurTabContainer->mPanel = 0;
-
-			if (aParentPanel)
-				aParentPanel->mChildPanel.push_back(pCurTabContainer);
-			if (aParentTabContainer)
-				aParentTabContainer->mChildPanel.push_back(pCurTabContainer);
-		}
-		else if (pPanel)
-		{
-			pCurTabContainer.reset();
-
-			pCurPanelData = ll::prefs::PanelDataPtr(new ll::prefs::PanelData);
-			pCurPanelData->mPanel = pPanel;
-			pCurPanelData->mLabel = pPanel->getLabel();
-
-			llassert_always( aParentPanel || aParentTabContainer );
-
-			if (aParentTabContainer)
-				aParentTabContainer->mChildPanel.push_back(pCurPanelData);
-			else if (aParentPanel)
-				aParentPanel->mChildPanel.push_back(pCurPanelData);
-		}
-		else if (pSCtrl && pSCtrl->getSearchText().size())
-		{
-			ll::prefs::SearchableItemPtr item = ll::prefs::SearchableItemPtr(new ll::prefs::SearchableItem());
-			item->mView = pView;
-			item->mCtrl = pSCtrl;
-
-			item->mLabel = utf8str_to_wstring(pSCtrl->getSearchText());
-			LLWStringUtil::toLower(item->mLabel);
-
-			llassert_always(aParentPanel || aParentTabContainer);
-
-			if (aParentPanel)
-				aParentPanel->mChildren.push_back(item);
-			if (aParentTabContainer)
-				aParentTabContainer->mChildren.push_back(item);
-		}
-		collectChildren(pView, pCurPanelData, pCurTabContainer);
-	}
-=======
-    if( !aView )
-        return;
-
-    llassert_always( aParentPanel || aParentTabContainer );
-
-    LLView::child_list_const_iter_t itr = aView->beginChild();
-    LLView::child_list_const_iter_t itrEnd = aView->endChild();
-
-    while( itr != itrEnd )
-    {
-        LLView *pView = *itr;
-        ll::prefs::PanelDataPtr pCurPanelData = aParentPanel;
-        ll::prefs::TabContainerDataPtr pCurTabContainer = aParentTabContainer;
-        if( !pView )
-            continue;
-        LLPanel const *pPanel = dynamic_cast< LLPanel const *>( pView );
-        LLTabContainer const *pTabContainer = dynamic_cast< LLTabContainer const *>( pView );
-        ll::ui::SearchableControl const *pSCtrl = dynamic_cast< ll::ui::SearchableControl const *>( pView );
-
-        if( pTabContainer )
-        {
-            pCurPanelData.reset();
-
-            pCurTabContainer = ll::prefs::TabContainerDataPtr( new ll::prefs::TabContainerData );
-            pCurTabContainer->mTabContainer = const_cast< LLTabContainer *>( pTabContainer );
-            pCurTabContainer->mLabel = pTabContainer->getLabel();
-            pCurTabContainer->mPanel = 0;
-
-            if( aParentPanel )
-                aParentPanel->mChildPanel.push_back( pCurTabContainer );
-            if( aParentTabContainer )
-                aParentTabContainer->mChildPanel.push_back( pCurTabContainer );
-        }
-        else if( pPanel )
-        {
-            pCurTabContainer.reset();
-
-            pCurPanelData = ll::prefs::PanelDataPtr( new ll::prefs::PanelData );
-            pCurPanelData->mPanel = pPanel;
-            pCurPanelData->mLabel = pPanel->getLabel();
-
-            llassert_always( aParentPanel || aParentTabContainer );
-
-            if( aParentTabContainer )
-                aParentTabContainer->mChildPanel.push_back( pCurPanelData );
-            else if( aParentPanel )
-                aParentPanel->mChildPanel.push_back( pCurPanelData );
-        }
-        else if( pSCtrl && pSCtrl->getSearchText().size() )
-        {
-            ll::prefs::SearchableItemPtr item = ll::prefs::SearchableItemPtr( new ll::prefs::SearchableItem() );
-            item->mView = pView;
-            item->mCtrl = pSCtrl;
-
-            item->mLabel = utf8str_to_wstring( pSCtrl->getSearchText() );
-            LLWStringUtil::toLower( item->mLabel );
-
-            llassert_always( aParentPanel || aParentTabContainer );
-
-            if( aParentPanel )
-                aParentPanel->mChildren.push_back( item );
-            if( aParentTabContainer )
-                aParentTabContainer->mChildren.push_back( item );
-        }
-        collectChildren( pView, pCurPanelData, pCurTabContainer );
-        ++itr;
-    }
->>>>>>> e1623bb2
-}
-
-void LLFloaterPreference::collectSearchableItems()
-{
-    mSearchData.reset( nullptr );
-    LLTabContainer *pRoot = getChild< LLTabContainer >( "pref core" );
-    if( mFilterEdit && pRoot )
-    {
-        mSearchData.reset(new ll::prefs::SearchData() );
-
-        ll::prefs::TabContainerDataPtr pRootTabcontainer = ll::prefs::TabContainerDataPtr( new ll::prefs::TabContainerData );
-        pRootTabcontainer->mTabContainer = pRoot;
-        pRootTabcontainer->mLabel = pRoot->getLabel();
-        mSearchData->mRootTab = pRootTabcontainer;
-
-        collectChildren( this, ll::prefs::PanelDataPtr(), pRootTabcontainer );
-    }
-    mSearchDataDirty = false;
-}
-
-void LLFloaterPreference::saveIgnoredNotifications()
-{
-    for (LLNotifications::TemplateMap::const_iterator iter = LLNotifications::instance().templatesBegin();
-            iter != LLNotifications::instance().templatesEnd();
-            ++iter)
-    {
-        LLNotificationTemplatePtr templatep = iter->second;
-        LLNotificationFormPtr formp = templatep->mForm;
-
-        LLNotificationForm::EIgnoreType ignore = formp->getIgnoreType();
-        if (ignore <= LLNotificationForm::IGNORE_NO)
-            continue;
-
-        mIgnorableNotifs[templatep->mName] = !formp->getIgnored();
-    }
-}
-
-void LLFloaterPreference::restoreIgnoredNotifications()
-{
-    for (std::map<std::string, bool>::iterator it = mIgnorableNotifs.begin(); it != mIgnorableNotifs.end(); ++it)
-    {
-        LLUI::getInstance()->mSettingGroups["ignores"]->setBOOL(it->first, it->second);
-    }
-}+/**
+ * @file llfloaterpreference.cpp
+ * @brief Global preferences with and without persistence.
+ *
+ * $LicenseInfo:firstyear=2002&license=viewerlgpl$
+ * Second Life Viewer Source Code
+ * Copyright (C) 2010, Linden Research, Inc.
+ *
+ * This library is free software; you can redistribute it and/or
+ * modify it under the terms of the GNU Lesser General Public
+ * License as published by the Free Software Foundation;
+ * version 2.1 of the License only.
+ *
+ * This library is distributed in the hope that it will be useful,
+ * but WITHOUT ANY WARRANTY; without even the implied warranty of
+ * MERCHANTABILITY or FITNESS FOR A PARTICULAR PURPOSE.  See the GNU
+ * Lesser General Public License for more details.
+ *
+ * You should have received a copy of the GNU Lesser General Public
+ * License along with this library; if not, write to the Free Software
+ * Foundation, Inc., 51 Franklin Street, Fifth Floor, Boston, MA  02110-1301  USA
+ *
+ * Linden Research, Inc., 945 Battery Street, San Francisco, CA  94111  USA
+ * $/LicenseInfo$
+ */
+
+/*
+ * App-wide preferences.  Note that these are not per-user,
+ * because we need to load many preferences before we have
+ * a login name.
+ */
+
+#include "llviewerprecompiledheaders.h"
+
+#include "llfloaterpreference.h"
+
+#include "message.h"
+#include "llfloaterautoreplacesettings.h"
+#include "llagent.h"
+#include "llagentcamera.h"
+#include "llcheckboxctrl.h"
+#include "llcolorswatch.h"
+#include "llcombobox.h"
+#include "llcommandhandler.h"
+#include "lldirpicker.h"
+#include "lleventtimer.h"
+#include "llfeaturemanager.h"
+#include "llfocusmgr.h"
+//#include "llfirstuse.h"
+#include "llfloaterreg.h"
+#include "llfloaterabout.h"
+#include "llfavoritesbar.h"
+#include "llfloaterpreferencesgraphicsadvanced.h"
+#include "llfloaterperformance.h"
+#include "llfloatersidepanelcontainer.h"
+#include "llfloaterimsession.h"
+#include "llkeyboard.h"
+#include "llmodaldialog.h"
+#include "llnavigationbar.h"
+#include "llfloaterimnearbychat.h"
+#include "llnotifications.h"
+#include "llnotificationsutil.h"
+#include "llnotificationtemplate.h"
+#include "llpanellogin.h"
+#include "llpanelvoicedevicesettings.h"
+#include "llradiogroup.h"
+#include "llsearchcombobox.h"
+#include "llsky.h"
+#include "llscrolllistctrl.h"
+#include "llscrolllistitem.h"
+#include "llsliderctrl.h"
+#include "lltabcontainer.h"
+#include "lltrans.h"
+#include "llviewercontrol.h"
+#include "llviewercamera.h"
+#include "llviewereventrecorder.h"
+#include "llviewermessage.h"
+#include "llviewerwindow.h"
+#include "llviewerthrottle.h"
+#include "llvoavatarself.h"
+#include "llvotree.h"
+#include "llfloaterpathfindingconsole.h"
+// linden library includes
+#include "llavatarnamecache.h"
+#include "llerror.h"
+#include "llfontgl.h"
+#include "llrect.h"
+#include "llstring.h"
+
+// project includes
+
+#include "llbutton.h"
+#include "llflexibleobject.h"
+#include "lllineeditor.h"
+#include "llresmgr.h"
+#include "llspinctrl.h"
+#include "llstartup.h"
+#include "lltextbox.h"
+#include "llui.h"
+#include "llviewerobjectlist.h"
+#include "llvovolume.h"
+#include "llwindow.h"
+#include "llworld.h"
+#include "lluictrlfactory.h"
+#include "llviewermedia.h"
+#include "llpluginclassmedia.h"
+#include "llteleporthistorystorage.h"
+#include "llproxy.h"
+#include "llweb.h"
+
+#include "lllogininstance.h"        // to check if logged in yet
+#include "llsdserialize.h"
+#include "llpresetsmanager.h"
+#include "llviewercontrol.h"
+#include "llpresetsmanager.h"
+#include "llinventoryfunctions.h"
+
+#include "llsearchableui.h"
+#include "llperfstats.h"
+
+const F32 BANDWIDTH_UPDATER_TIMEOUT = 0.5f;
+char const* const VISIBILITY_DEFAULT = "default";
+char const* const VISIBILITY_HIDDEN = "hidden";
+
+//control value for middle mouse as talk2push button
+const static std::string MIDDLE_MOUSE_CV = "MiddleMouse"; // for voice client and redability
+const static std::string MOUSE_BUTTON_4_CV = "MouseButton4";
+const static std::string MOUSE_BUTTON_5_CV = "MouseButton5";
+
+/// This must equal the maximum value set for the IndirectMaxComplexity slider in panel_preferences_graphics1.xml
+static const U32 INDIRECT_MAX_ARC_OFF = 101; // all the way to the right == disabled
+static const U32 MIN_INDIRECT_ARC_LIMIT = 1; // must match minimum of IndirectMaxComplexity in panel_preferences_graphics1.xml
+static const U32 MAX_INDIRECT_ARC_LIMIT = INDIRECT_MAX_ARC_OFF-1; // one short of all the way to the right...
+
+/// These are the effective range of values for RenderAvatarMaxComplexity
+static const F32 MIN_ARC_LIMIT =  20000.0f;
+static const F32 MAX_ARC_LIMIT = 350000.0f;
+static const F32 MIN_ARC_LOG = log(MIN_ARC_LIMIT);
+static const F32 MAX_ARC_LOG = log(MAX_ARC_LIMIT);
+static const F32 ARC_LIMIT_MAP_SCALE = (MAX_ARC_LOG - MIN_ARC_LOG) / (MAX_INDIRECT_ARC_LIMIT - MIN_INDIRECT_ARC_LIMIT);
+
+struct LabelDef : public LLInitParam::Block<LabelDef>
+{
+    Mandatory<std::string> name;
+    Mandatory<std::string> value;
+
+    LabelDef()
+        : name("name"),
+        value("value")
+    {}
+};
+
+struct LabelTable : public LLInitParam::Block<LabelTable>
+{
+    Multiple<LabelDef> labels;
+    LabelTable()
+        : labels("label")
+    {}
+};
+
+
+// global functions
+
+// helper functions for getting/freeing the web browser media
+// if creating/destroying these is too slow, we'll need to create
+// a static member and update all our static callbacks
+
+void handleNameTagOptionChanged(const LLSD& newvalue);
+void handleDisplayNamesOptionChanged(const LLSD& newvalue);
+bool callback_clear_browser_cache(const LLSD& notification, const LLSD& response);
+bool callback_clear_cache(const LLSD& notification, const LLSD& response);
+
+//bool callback_skip_dialogs(const LLSD& notification, const LLSD& response, LLFloaterPreference* floater);
+//bool callback_reset_dialogs(const LLSD& notification, const LLSD& response, LLFloaterPreference* floater);
+
+void fractionFromDecimal(F32 decimal_val, S32& numerator, S32& denominator);
+
+bool callback_clear_cache(const LLSD& notification, const LLSD& response)
+{
+    S32 option = LLNotificationsUtil::getSelectedOption(notification, response);
+    if ( option == 0 ) // YES
+    {
+        // flag client texture cache for clearing next time the client runs
+        gSavedSettings.setBOOL("PurgeCacheOnNextStartup", true);
+        LLNotificationsUtil::add("CacheWillClear");
+    }
+
+    return false;
+}
+
+bool callback_clear_browser_cache(const LLSD& notification, const LLSD& response)
+{
+    S32 option = LLNotificationsUtil::getSelectedOption(notification, response);
+    if ( option == 0 ) // YES
+    {
+        // clean web
+        LLViewerMedia::getInstance()->clearAllCaches();
+        LLViewerMedia::getInstance()->clearAllCookies();
+
+        // clean nav bar history
+        LLNavigationBar::getInstance()->clearHistoryCache();
+
+        // flag client texture cache for clearing next time the client runs
+        gSavedSettings.setBOOL("PurgeCacheOnNextStartup", true);
+        LLNotificationsUtil::add("CacheWillClear");
+
+        LLSearchHistory::getInstance()->clearHistory();
+        LLSearchHistory::getInstance()->save();
+        LLSearchComboBox* search_ctrl = LLNavigationBar::getInstance()->getChild<LLSearchComboBox>("search_combo_box");
+        search_ctrl->clearHistory();
+
+        LLTeleportHistoryStorage::getInstance()->purgeItems();
+        LLTeleportHistoryStorage::getInstance()->save();
+    }
+
+    return false;
+}
+
+void handleNameTagOptionChanged(const LLSD& newvalue)
+{
+    LLAvatarNameCache::getInstance()->setUseUsernames(gSavedSettings.getBOOL("NameTagShowUsernames"));
+    LLVOAvatar::invalidateNameTags();
+}
+
+void handleDisplayNamesOptionChanged(const LLSD& newvalue)
+{
+    LLAvatarNameCache::getInstance()->setUseDisplayNames(newvalue.asBoolean());
+    LLVOAvatar::invalidateNameTags();
+}
+
+void handleAppearanceCameraMovementChanged(const LLSD& newvalue)
+{
+    if(!newvalue.asBoolean() && gAgentCamera.getCameraMode() == CAMERA_MODE_CUSTOMIZE_AVATAR)
+    {
+        gAgentCamera.changeCameraToDefault();
+        gAgentCamera.resetView();
+    }
+}
+
+void fractionFromDecimal(F32 decimal_val, S32& numerator, S32& denominator)
+{
+    numerator = 0;
+    denominator = 0;
+    for (F32 test_denominator = 1.f; test_denominator < 30.f; test_denominator += 1.f)
+    {
+        if (fmodf((decimal_val * test_denominator) + 0.01f, 1.f) < 0.02f)
+        {
+            numerator = ll_round(decimal_val * test_denominator);
+            denominator = ll_round(test_denominator);
+            break;
+        }
+    }
+}
+
+// handle secondlife:///app/worldmap/{NAME}/{COORDS} URLs
+// Also see LLUrlEntryKeybinding, the value of this command type
+// is ability to show up to date value in chat
+class LLKeybindingHandler: public LLCommandHandler
+{
+public:
+    // requires trusted browser to trigger
+    LLKeybindingHandler(): LLCommandHandler("keybinding", UNTRUSTED_CLICK_ONLY)
+    {
+    }
+
+    bool handle(const LLSD& params, const LLSD& query_map,
+                const std::string& grid, LLMediaCtrl* web)
+    {
+        if (params.size() < 1) return false;
+
+        LLFloaterPreference* prefsfloater = dynamic_cast<LLFloaterPreference*>
+            (LLFloaterReg::showInstance("preferences"));
+
+        if (prefsfloater)
+        {
+            // find 'controls' panel and bring it the front
+            LLTabContainer* tabcontainer = prefsfloater->getChild<LLTabContainer>("pref core");
+            LLPanel* panel = prefsfloater->getChild<LLPanel>("controls");
+            if (tabcontainer && panel)
+            {
+                tabcontainer->selectTabPanel(panel);
+            }
+        }
+
+        return true;
+    }
+};
+LLKeybindingHandler gKeybindHandler;
+
+
+//////////////////////////////////////////////
+// LLFloaterPreference
+
+// static
+std::string LLFloaterPreference::sSkin = "";
+
+LLFloaterPreference::LLFloaterPreference(const LLSD& key)
+    : LLFloater(key),
+    mGotPersonalInfo(false),
+    mLanguageChanged(false),
+    mAvatarDataInitialized(false),
+    mSearchDataDirty(true)
+{
+    LLConversationLog::instance().addObserver(this);
+
+    //Build Floater is now Called from  LLFloaterReg::add("preferences", "floater_preferences.xml", (LLFloaterBuildFunc)&LLFloaterReg::build<LLFloaterPreference>);
+
+    static bool registered_dialog = false;
+    if (!registered_dialog)
+    {
+        LLFloaterReg::add("keybind_dialog", "floater_select_key.xml", (LLFloaterBuildFunc)&LLFloaterReg::build<LLSetKeyBindDialog>);
+        registered_dialog = true;
+    }
+
+    mCommitCallbackRegistrar.add("Pref.Cancel",             boost::bind(&LLFloaterPreference::onBtnCancel, this, _2));
+    mCommitCallbackRegistrar.add("Pref.OK",                 boost::bind(&LLFloaterPreference::onBtnOK, this, _2));
+
+    mCommitCallbackRegistrar.add("Pref.ClearCache",             boost::bind(&LLFloaterPreference::onClickClearCache, this));
+    mCommitCallbackRegistrar.add("Pref.WebClearCache",          boost::bind(&LLFloaterPreference::onClickBrowserClearCache, this));
+    mCommitCallbackRegistrar.add("Pref.SetCache",               boost::bind(&LLFloaterPreference::onClickSetCache, this));
+    mCommitCallbackRegistrar.add("Pref.ResetCache",             boost::bind(&LLFloaterPreference::onClickResetCache, this));
+    mCommitCallbackRegistrar.add("Pref.ClickSkin",              boost::bind(&LLFloaterPreference::onClickSkin, this,_1, _2));
+    mCommitCallbackRegistrar.add("Pref.SelectSkin",             boost::bind(&LLFloaterPreference::onSelectSkin, this));
+    mCommitCallbackRegistrar.add("Pref.SetSounds",              boost::bind(&LLFloaterPreference::onClickSetSounds, this));
+    mCommitCallbackRegistrar.add("Pref.ClickEnablePopup",       boost::bind(&LLFloaterPreference::onClickEnablePopup, this));
+    mCommitCallbackRegistrar.add("Pref.ClickDisablePopup",      boost::bind(&LLFloaterPreference::onClickDisablePopup, this));
+    mCommitCallbackRegistrar.add("Pref.LogPath",                boost::bind(&LLFloaterPreference::onClickLogPath, this));
+    mCommitCallbackRegistrar.add("Pref.RenderExceptions",       boost::bind(&LLFloaterPreference::onClickRenderExceptions, this));
+    mCommitCallbackRegistrar.add("Pref.AutoAdjustments",         boost::bind(&LLFloaterPreference::onClickAutoAdjustments, this));
+    mCommitCallbackRegistrar.add("Pref.HardwareDefaults",       boost::bind(&LLFloaterPreference::setHardwareDefaults, this));
+    mCommitCallbackRegistrar.add("Pref.AvatarImpostorsEnable",  boost::bind(&LLFloaterPreference::onAvatarImpostorsEnable, this));
+    mCommitCallbackRegistrar.add("Pref.UpdateIndirectMaxComplexity",    boost::bind(&LLFloaterPreference::updateMaxComplexity, this));
+    mCommitCallbackRegistrar.add("Pref.RenderOptionUpdate",     boost::bind(&LLFloaterPreference::onRenderOptionEnable, this));
+    mCommitCallbackRegistrar.add("Pref.WindowedMod",            boost::bind(&LLFloaterPreference::onCommitWindowedMode, this));
+    mCommitCallbackRegistrar.add("Pref.UpdateSliderText",       boost::bind(&LLFloaterPreference::refreshUI,this));
+    mCommitCallbackRegistrar.add("Pref.QualityPerformance",     boost::bind(&LLFloaterPreference::onChangeQuality, this, _2));
+    mCommitCallbackRegistrar.add("Pref.applyUIColor",           boost::bind(&LLFloaterPreference::applyUIColor, this ,_1, _2));
+    mCommitCallbackRegistrar.add("Pref.getUIColor",             boost::bind(&LLFloaterPreference::getUIColor, this ,_1, _2));
+    mCommitCallbackRegistrar.add("Pref.MaturitySettings",       boost::bind(&LLFloaterPreference::onChangeMaturity, this));
+    mCommitCallbackRegistrar.add("Pref.BlockList",              boost::bind(&LLFloaterPreference::onClickBlockList, this));
+    mCommitCallbackRegistrar.add("Pref.Proxy",                  boost::bind(&LLFloaterPreference::onClickProxySettings, this));
+    mCommitCallbackRegistrar.add("Pref.TranslationSettings",    boost::bind(&LLFloaterPreference::onClickTranslationSettings, this));
+    mCommitCallbackRegistrar.add("Pref.AutoReplace",            boost::bind(&LLFloaterPreference::onClickAutoReplace, this));
+    mCommitCallbackRegistrar.add("Pref.PermsDefault",           boost::bind(&LLFloaterPreference::onClickPermsDefault, this));
+    mCommitCallbackRegistrar.add("Pref.RememberedUsernames",    boost::bind(&LLFloaterPreference::onClickRememberedUsernames, this));
+    mCommitCallbackRegistrar.add("Pref.SpellChecker",           boost::bind(&LLFloaterPreference::onClickSpellChecker, this));
+    mCommitCallbackRegistrar.add("Pref.Advanced",               boost::bind(&LLFloaterPreference::onClickAdvanced, this));
+
+    sSkin = gSavedSettings.getString("SkinCurrent");
+
+    mCommitCallbackRegistrar.add("Pref.ClickActionChange",      boost::bind(&LLFloaterPreference::onClickActionChange, this));
+
+    gSavedSettings.getControl("NameTagShowUsernames")->getCommitSignal()->connect(boost::bind(&handleNameTagOptionChanged,  _2));
+    gSavedSettings.getControl("NameTagShowFriends")->getCommitSignal()->connect(boost::bind(&handleNameTagOptionChanged,  _2));
+    gSavedSettings.getControl("UseDisplayNames")->getCommitSignal()->connect(boost::bind(&handleDisplayNamesOptionChanged,  _2));
+
+    gSavedSettings.getControl("AppearanceCameraMovement")->getCommitSignal()->connect(boost::bind(&handleAppearanceCameraMovementChanged,  _2));
+    gSavedSettings.getControl("WindLightUseAtmosShaders")->getCommitSignal()->connect(boost::bind(&LLFloaterPreference::onAtmosShaderChange, this));
+
+    LLAvatarPropertiesProcessor::getInstance()->addObserver( gAgent.getID(), this );
+
+    mComplexityChangedSignal = gSavedSettings.getControl("RenderAvatarMaxComplexity")->getCommitSignal()->connect(boost::bind(&LLFloaterPreference::updateComplexityText, this));
+
+    mCommitCallbackRegistrar.add("Pref.ClearLog",               boost::bind(&LLConversationLog::onClearLog, &LLConversationLog::instance()));
+    mCommitCallbackRegistrar.add("Pref.DeleteTranscripts",      boost::bind(&LLFloaterPreference::onDeleteTranscripts, this));
+    mCommitCallbackRegistrar.add("UpdateFilter", boost::bind(&LLFloaterPreference::onUpdateFilterTerm, this, false)); // <FS:ND/> Hook up for filtering
+}
+
+void LLFloaterPreference::processProperties( void* pData, EAvatarProcessorType type )
+{
+    if ( APT_PROPERTIES_LEGACY == type )
+    {
+        const LLAvatarLegacyData* pAvatarData = static_cast<const LLAvatarLegacyData*>( pData );
+        if (pAvatarData && (gAgent.getID() == pAvatarData->avatar_id) && (pAvatarData->avatar_id != LLUUID::null))
+        {
+            mAllowPublish = (bool)(pAvatarData->flags & AVATAR_ALLOW_PUBLISH);
+            mAvatarDataInitialized = true;
+            getChild<LLUICtrl>("online_searchresults")->setValue(mAllowPublish);
+        }
+    }
+}
+
+void LLFloaterPreference::saveAvatarProperties( void )
+{
+    const bool allowPublish = getChild<LLUICtrl>("online_searchresults")->getValue();
+
+    if ((LLStartUp::getStartupState() == STATE_STARTED)
+        && mAvatarDataInitialized
+        && (allowPublish != mAllowPublish))
+    {
+        std::string cap_url = gAgent.getRegionCapability("AgentProfile");
+        if (!cap_url.empty())
+        {
+            mAllowPublish = allowPublish;
+
+            LLCoros::instance().launch("requestAgentUserInfoCoro",
+                boost::bind(saveAvatarPropertiesCoro, cap_url, allowPublish));
+        }
+    }
+}
+
+void LLFloaterPreference::saveAvatarPropertiesCoro(const std::string cap_url, bool allow_publish)
+{
+    LLCore::HttpRequest::policy_t httpPolicy(LLCore::HttpRequest::DEFAULT_POLICY_ID);
+    LLCoreHttpUtil::HttpCoroutineAdapter::ptr_t
+        httpAdapter(new LLCoreHttpUtil::HttpCoroutineAdapter("put_avatar_properties_coro", httpPolicy));
+    LLCore::HttpRequest::ptr_t httpRequest(new LLCore::HttpRequest);
+    LLCore::HttpHeaders::ptr_t httpHeaders;
+
+    LLCore::HttpOptions::ptr_t httpOpts(new LLCore::HttpOptions);
+    httpOpts->setFollowRedirects(true);
+
+    std::string finalUrl = cap_url + "/" + gAgentID.asString();
+    LLSD data;
+    data["allow_publish"] = allow_publish;
+
+    LLSD result = httpAdapter->putAndSuspend(httpRequest, finalUrl, data, httpOpts, httpHeaders);
+
+    LLSD httpResults = result[LLCoreHttpUtil::HttpCoroutineAdapter::HTTP_RESULTS];
+    LLCore::HttpStatus status = LLCoreHttpUtil::HttpCoroutineAdapter::getStatusFromLLSD(httpResults);
+
+    if (!status)
+    {
+        LL_WARNS("Preferences") << "Failed to put agent information " << data << " for id " << gAgentID << LL_ENDL;
+        return;
+    }
+
+    LL_DEBUGS("Preferences") << "Agent id: " << gAgentID << " Data: " << data << " Result: " << httpResults << LL_ENDL;
+}
+
+bool LLFloaterPreference::postBuild()
+{
+    gSavedSettings.getControl("ChatFontSize")->getSignal()->connect(boost::bind(&LLFloaterIMSessionTab::processChatHistoryStyleUpdate, false));
+
+    gSavedSettings.getControl("ChatFontSize")->getSignal()->connect(boost::bind(&LLViewerChat::signalChatFontChanged));
+
+    gSavedSettings.getControl("ChatBubbleOpacity")->getSignal()->connect(boost::bind(&LLFloaterPreference::onNameTagOpacityChange, this, _2));
+
+    gSavedSettings.getControl("PreferredMaturity")->getSignal()->connect(boost::bind(&LLFloaterPreference::onChangeMaturity, this));
+
+    gSavedSettings.getControl("RenderAvatarComplexityMode")->getSignal()->connect(
+        [this](LLControlVariable* control, const LLSD& new_val, const LLSD& old_val)
+        {
+            onChangeComplexityMode(new_val);
+        });
+
+    gSavedPerAccountSettings.getControl("ModelUploadFolder")->getSignal()->connect(boost::bind(&LLFloaterPreference::onChangeModelFolder, this));
+    gSavedPerAccountSettings.getControl("PBRUploadFolder")->getSignal()->connect(boost::bind(&LLFloaterPreference::onChangePBRFolder, this));
+    gSavedPerAccountSettings.getControl("TextureUploadFolder")->getSignal()->connect(boost::bind(&LLFloaterPreference::onChangeTextureFolder, this));
+    gSavedPerAccountSettings.getControl("SoundUploadFolder")->getSignal()->connect(boost::bind(&LLFloaterPreference::onChangeSoundFolder, this));
+    gSavedPerAccountSettings.getControl("AnimationUploadFolder")->getSignal()->connect(boost::bind(&LLFloaterPreference::onChangeAnimationFolder, this));
+
+    LLTabContainer* tabcontainer = getChild<LLTabContainer>("pref core");
+    if (!tabcontainer->selectTab(gSavedSettings.getS32("LastPrefTab")))
+        tabcontainer->selectFirstTab();
+
+    getChild<LLUICtrl>("cache_location")->setEnabled(false); // make it read-only but selectable (STORM-227)
+    std::string cache_location = gDirUtilp->getExpandedFilename(LL_PATH_CACHE, "");
+    setCacheLocation(cache_location);
+
+    getChild<LLUICtrl>("log_path_string")->setEnabled(false); // make it read-only but selectable
+
+    getChild<LLComboBox>("language_combobox")->setCommitCallback(boost::bind(&LLFloaterPreference::onLanguageChange, this));
+
+    getChild<LLComboBox>("FriendIMOptions")->setCommitCallback(boost::bind(&LLFloaterPreference::onNotificationsChange, this,"FriendIMOptions"));
+    getChild<LLComboBox>("NonFriendIMOptions")->setCommitCallback(boost::bind(&LLFloaterPreference::onNotificationsChange, this,"NonFriendIMOptions"));
+    getChild<LLComboBox>("ConferenceIMOptions")->setCommitCallback(boost::bind(&LLFloaterPreference::onNotificationsChange, this,"ConferenceIMOptions"));
+    getChild<LLComboBox>("GroupChatOptions")->setCommitCallback(boost::bind(&LLFloaterPreference::onNotificationsChange, this,"GroupChatOptions"));
+    getChild<LLComboBox>("NearbyChatOptions")->setCommitCallback(boost::bind(&LLFloaterPreference::onNotificationsChange, this,"NearbyChatOptions"));
+    getChild<LLComboBox>("ObjectIMOptions")->setCommitCallback(boost::bind(&LLFloaterPreference::onNotificationsChange, this,"ObjectIMOptions"));
+
+    // if floater is opened before login set default localized do not disturb message
+    if (LLStartUp::getStartupState() < STATE_STARTED)
+    {
+        gSavedPerAccountSettings.setString("DoNotDisturbModeResponse", LLTrans::getString("DoNotDisturbModeResponseDefault"));
+    }
+
+    // set 'enable' property for 'Clear log...' button
+    changed();
+
+    LLLogChat::getInstance()->setSaveHistorySignal(boost::bind(&LLFloaterPreference::onLogChatHistorySaved, this));
+
+    LLSliderCtrl* fov_slider = getChild<LLSliderCtrl>("camera_fov");
+    fov_slider->setMinValue(LLViewerCamera::getInstance()->getMinView());
+    fov_slider->setMaxValue(LLViewerCamera::getInstance()->getMaxView());
+
+    bool enable_complexity = gSavedSettings.getS32("RenderAvatarComplexityMode") != LLVOAvatar::AV_RENDER_ONLY_SHOW_FRIENDS;
+    getChild<LLSliderCtrl>("IndirectMaxComplexity")->setEnabled(enable_complexity);
+
+    // Hook up and init for filtering
+    mFilterEdit = getChild<LLSearchEditor>("search_prefs_edit");
+    mFilterEdit->setKeystrokeCallback(boost::bind(&LLFloaterPreference::onUpdateFilterTerm, this, false));
+
+    // Load and assign label for 'default language'
+    std::string user_filename = gDirUtilp->getExpandedFilename(LL_PATH_DEFAULT_SKIN, "default_languages.xml");
+    std::map<std::string, std::string> labels;
+    if (loadFromFilename(user_filename, labels))
+    {
+        std::string system_lang = gSavedSettings.getString("SystemLanguage");
+        std::map<std::string, std::string>::iterator iter = labels.find(system_lang);
+        if (iter != labels.end())
+        {
+            getChild<LLComboBox>("language_combobox")->add(iter->second, LLSD("default"), ADD_TOP, true);
+        }
+        else
+        {
+            LL_WARNS() << "Language \"" << system_lang << "\" is not in default_languages.xml" << LL_ENDL;
+            getChild<LLComboBox>("language_combobox")->add("System default", LLSD("default"), ADD_TOP, true);
+        }
+    }
+    else
+    {
+        LL_WARNS() << "Failed to load labels from " << user_filename << ". Using default." << LL_ENDL;
+        getChild<LLComboBox>("language_combobox")->add("System default", LLSD("default"), ADD_TOP, true);
+    }
+
+    return true;
+}
+
+void LLFloaterPreference::updateDeleteTranscriptsButton()
+{
+    getChild<LLButton>("delete_transcripts")->setEnabled(LLLogChat::transcriptFilesExist());
+}
+
+void LLFloaterPreference::onDoNotDisturbResponseChanged()
+{
+    // set "DoNotDisturbResponseChanged" true if user edited message differs from default, false otherwise
+    bool response_changed_flag =
+            LLTrans::getString("DoNotDisturbModeResponseDefault")
+                    != getChild<LLUICtrl>("do_not_disturb_response")->getValue().asString();
+
+    gSavedPerAccountSettings.setBOOL("DoNotDisturbResponseChanged", response_changed_flag );
+}
+
+LLFloaterPreference::~LLFloaterPreference()
+{
+    LLConversationLog::instance().removeObserver(this);
+    mComplexityChangedSignal.disconnect();
+}
+
+void LLFloaterPreference::draw()
+{
+    bool has_first_selected = (getChildRef<LLScrollListCtrl>("disabled_popups").getFirstSelected()!=NULL);
+    gSavedSettings.setBOOL("FirstSelectedDisabledPopups", has_first_selected);
+
+    has_first_selected = (getChildRef<LLScrollListCtrl>("enabled_popups").getFirstSelected()!=NULL);
+    gSavedSettings.setBOOL("FirstSelectedEnabledPopups", has_first_selected);
+
+    LLFloater::draw();
+}
+
+void LLFloaterPreference::saveSettings()
+{
+    LLTabContainer* tabcontainer = getChild<LLTabContainer>("pref core");
+    child_list_t::const_iterator iter = tabcontainer->getChildList()->begin();
+    child_list_t::const_iterator end = tabcontainer->getChildList()->end();
+    for ( ; iter != end; ++iter)
+    {
+        LLView* view = *iter;
+        LLPanelPreference* panel = dynamic_cast<LLPanelPreference*>(view);
+        if (panel)
+            panel->saveSettings();
+    }
+    saveIgnoredNotifications();
+}
+
+void LLFloaterPreference::apply()
+{
+    LLAvatarPropertiesProcessor::getInstance()->addObserver( gAgent.getID(), this );
+
+    LLTabContainer* tabcontainer = getChild<LLTabContainer>("pref core");
+    if (sSkin != gSavedSettings.getString("SkinCurrent"))
+    {
+        LLNotificationsUtil::add("ChangeSkin");
+        refreshSkin(this);
+    }
+    // Call apply() on all panels that derive from LLPanelPreference
+    for (child_list_t::const_iterator iter = tabcontainer->getChildList()->begin();
+         iter != tabcontainer->getChildList()->end(); ++iter)
+    {
+        LLView* view = *iter;
+        LLPanelPreference* panel = dynamic_cast<LLPanelPreference*>(view);
+        if (panel)
+            panel->apply();
+    }
+
+    gViewerWindow->requestResolutionUpdate(); // for UIScaleFactor
+
+    LLSliderCtrl* fov_slider = getChild<LLSliderCtrl>("camera_fov");
+    fov_slider->setMinValue(LLViewerCamera::getInstance()->getMinView());
+    fov_slider->setMaxValue(LLViewerCamera::getInstance()->getMaxView());
+
+    std::string cache_location = gDirUtilp->getExpandedFilename(LL_PATH_CACHE, "");
+    setCacheLocation(cache_location);
+
+    LLViewerMedia::getInstance()->setCookiesEnabled(getChild<LLUICtrl>("cookies_enabled")->getValue());
+
+    if (hasChild("web_proxy_enabled", true) &&hasChild("web_proxy_editor", true) && hasChild("web_proxy_port", true))
+    {
+        bool proxy_enable = getChild<LLUICtrl>("web_proxy_enabled")->getValue();
+        std::string proxy_address = getChild<LLUICtrl>("web_proxy_editor")->getValue();
+        int proxy_port = getChild<LLUICtrl>("web_proxy_port")->getValue();
+        LLViewerMedia::getInstance()->setProxyConfig(proxy_enable, proxy_address, proxy_port);
+    }
+
+    if (mGotPersonalInfo)
+    {
+        bool new_hide_online = getChild<LLUICtrl>("online_visibility")->getValue().asBoolean();
+
+        if (new_hide_online != mOriginalHideOnlineStatus)
+        {
+            // This hack is because we are representing several different
+            // possible strings with a single checkbox. Since most users
+            // can only select between 2 values, we represent it as a
+            // checkbox. This breaks down a little bit for liaisons, but
+            // works out in the end.
+            if (new_hide_online != mOriginalHideOnlineStatus)
+            {
+                if (new_hide_online) mDirectoryVisibility = VISIBILITY_HIDDEN;
+                else mDirectoryVisibility = VISIBILITY_DEFAULT;
+             //Update showonline value, otherwise multiple applys won't work
+                mOriginalHideOnlineStatus = new_hide_online;
+            }
+            gAgent.sendAgentUpdateUserInfo(mDirectoryVisibility);
+        }
+    }
+
+    saveAvatarProperties();
+}
+
+void LLFloaterPreference::cancel(const std::vector<std::string> settings_to_skip)
+{
+    LLTabContainer* tabcontainer = getChild<LLTabContainer>("pref core");
+    // Call cancel() on all panels that derive from LLPanelPreference
+    for (child_list_t::const_iterator iter = tabcontainer->getChildList()->begin();
+        iter != tabcontainer->getChildList()->end(); ++iter)
+    {
+        LLView* view = *iter;
+        LLPanelPreference* panel = dynamic_cast<LLPanelPreference*>(view);
+        if (panel)
+            panel->cancel(settings_to_skip);
+    }
+    // hide joystick pref floater
+    LLFloaterReg::hideInstance("pref_joystick");
+
+    // hide translation settings floater
+    LLFloaterReg::hideInstance("prefs_translation");
+
+    // hide autoreplace settings floater
+    LLFloaterReg::hideInstance("prefs_autoreplace");
+
+    // hide spellchecker settings folder
+    LLFloaterReg::hideInstance("prefs_spellchecker");
+
+    // hide advanced graphics floater
+    LLFloaterReg::hideInstance("prefs_graphics_advanced");
+
+    // reverts any changes to current skin
+    gSavedSettings.setString("SkinCurrent", sSkin);
+
+    updateClickActionViews();
+
+    LLFloaterPreferenceProxy * advanced_proxy_settings = LLFloaterReg::findTypedInstance<LLFloaterPreferenceProxy>("prefs_proxy");
+    if (advanced_proxy_settings)
+    {
+        advanced_proxy_settings->cancel();
+    }
+    //Need to reload the navmesh if the pathing console is up
+    LLHandle<LLFloaterPathfindingConsole> pathfindingConsoleHandle = LLFloaterPathfindingConsole::getInstanceHandle();
+    if ( !pathfindingConsoleHandle.isDead() )
+    {
+        LLFloaterPathfindingConsole* pPathfindingConsole = pathfindingConsoleHandle.get();
+        pPathfindingConsole->onRegionBoundaryCross();
+    }
+
+    if (!mSavedGraphicsPreset.empty())
+    {
+        gSavedSettings.setString("PresetGraphicActive", mSavedGraphicsPreset);
+        LLPresetsManager::getInstance()->triggerChangeSignal();
+    }
+
+    restoreIgnoredNotifications();
+}
+
+void LLFloaterPreference::onOpen(const LLSD& key)
+{
+    // this variable and if that follows it are used to properly handle do not disturb mode response message
+    static bool initialized = false;
+    // if user is logged in and we haven't initialized do not disturb mode response yet, do it
+    if (!initialized && LLStartUp::getStartupState() == STATE_STARTED)
+    {
+        // Special approach is used for do not disturb response localization, because "DoNotDisturbModeResponse" is
+        // in non-localizable xml, and also because it may be changed by user and in this case it shouldn't be localized.
+        // To keep track of whether do not disturb response is default or changed by user additional setting DoNotDisturbResponseChanged
+        // was added into per account settings.
+
+        // initialization should happen once,so setting variable to true
+        initialized = true;
+        // this connection is needed to properly set "DoNotDisturbResponseChanged" setting when user makes changes in
+        // do not disturb response message.
+        gSavedPerAccountSettings.getControl("DoNotDisturbModeResponse")->getSignal()->connect(boost::bind(&LLFloaterPreference::onDoNotDisturbResponseChanged, this));
+    }
+    gAgent.sendAgentUserInfoRequest();
+
+    /////////////////////////// From LLPanelGeneral //////////////////////////
+    // if we have no agent, we can't let them choose anything
+    // if we have an agent, then we only let them choose if they have a choice
+    bool can_choose_maturity =
+        gAgent.getID().notNull() &&
+        (gAgent.isMature() || gAgent.isGodlike());
+
+    LLComboBox* maturity_combo = getChild<LLComboBox>("maturity_desired_combobox");
+    LLAvatarPropertiesProcessor::getInstance()->sendAvatarLegacyPropertiesRequest( gAgent.getID() );
+    if (can_choose_maturity)
+    {
+        // if they're not adult or a god, they shouldn't see the adult selection, so delete it
+        if (!gAgent.isAdult() && !gAgent.isGodlikeWithoutAdminMenuFakery())
+        {
+            // we're going to remove the adult entry from the combo
+            LLScrollListCtrl* maturity_list = maturity_combo->findChild<LLScrollListCtrl>("ComboBox");
+            if (maturity_list)
+            {
+                maturity_list->deleteItems(LLSD(SIM_ACCESS_ADULT));
+            }
+        }
+        getChildView("maturity_desired_combobox")->setEnabled( true);
+        getChildView("maturity_desired_textbox")->setVisible( false);
+    }
+    else
+    {
+        getChild<LLUICtrl>("maturity_desired_textbox")->setValue(maturity_combo->getSelectedItemLabel());
+        getChildView("maturity_desired_combobox")->setEnabled( false);
+    }
+
+    // Forget previous language changes.
+    mLanguageChanged = false;
+
+    // Display selected maturity icons.
+    onChangeMaturity();
+
+    onChangeModelFolder();
+    onChangePBRFolder();
+    onChangeTextureFolder();
+    onChangeSoundFolder();
+    onChangeAnimationFolder();
+
+    // Load (double-)click to walk/teleport settings.
+    updateClickActionViews();
+
+    // Enabled/disabled popups, might have been changed by user actions
+    // while preferences floater was closed.
+    buildPopupLists();
+
+
+    //get the options that were checked
+    onNotificationsChange("FriendIMOptions");
+    onNotificationsChange("NonFriendIMOptions");
+    onNotificationsChange("ConferenceIMOptions");
+    onNotificationsChange("GroupChatOptions");
+    onNotificationsChange("NearbyChatOptions");
+    onNotificationsChange("ObjectIMOptions");
+
+    LLPanelLogin::setAlwaysRefresh(true);
+    refresh();
+
+    // Make sure the current state of prefs are saved away when
+    // when the floater is opened.  That will make cancel do its
+    // job
+    saveSettings();
+
+    // Make sure there is a default preference file
+    LLPresetsManager::getInstance()->createMissingDefault(PRESETS_CAMERA);
+    LLPresetsManager::getInstance()->createMissingDefault(PRESETS_GRAPHIC);
+
+    bool started = (LLStartUp::getStartupState() == STATE_STARTED);
+
+    LLButton* load_btn = findChild<LLButton>("PrefLoadButton");
+    LLButton* save_btn = findChild<LLButton>("PrefSaveButton");
+    LLButton* delete_btn = findChild<LLButton>("PrefDeleteButton");
+    LLButton* exceptions_btn = findChild<LLButton>("RenderExceptionsButton");
+    LLButton* auto_adjustments_btn = findChild<LLButton>("AutoAdjustmentsButton");
+
+    if (load_btn && save_btn && delete_btn && exceptions_btn && auto_adjustments_btn)
+    {
+        load_btn->setEnabled(started);
+        save_btn->setEnabled(started);
+        delete_btn->setEnabled(started);
+        exceptions_btn->setEnabled(started);
+        auto_adjustments_btn->setEnabled(started);
+    }
+
+    collectSearchableItems();
+    if (!mFilterEdit->getText().empty())
+    {
+        mFilterEdit->setText(LLStringExplicit(""));
+        onUpdateFilterTerm(true);
+    }
+}
+
+void LLFloaterPreference::onRenderOptionEnable()
+{
+    refreshEnabledGraphics();
+}
+
+void LLFloaterPreference::onAvatarImpostorsEnable()
+{
+    refreshEnabledGraphics();
+}
+
+//static
+void LLFloaterPreference::initDoNotDisturbResponse()
+    {
+        if (!gSavedPerAccountSettings.getBOOL("DoNotDisturbResponseChanged"))
+        {
+            //LLTrans::getString("DoNotDisturbModeResponseDefault") is used here for localization (EXT-5885)
+            gSavedPerAccountSettings.setString("DoNotDisturbModeResponse", LLTrans::getString("DoNotDisturbModeResponseDefault"));
+        }
+    }
+
+//static
+void LLFloaterPreference::updateShowFavoritesCheckbox(bool val)
+{
+    LLFloaterPreference* instance = LLFloaterReg::findTypedInstance<LLFloaterPreference>("preferences");
+    if (instance)
+    {
+        instance->getChild<LLUICtrl>("favorites_on_login_check")->setValue(val);
+    }
+}
+
+void LLFloaterPreference::setHardwareDefaults()
+{
+    std::string preset_graphic_active = gSavedSettings.getString("PresetGraphicActive");
+    if (!preset_graphic_active.empty())
+    {
+        saveGraphicsPreset(preset_graphic_active);
+        saveSettings(); // save here to be able to return to the previous preset by Cancel
+    }
+    setRecommendedSettings();
+}
+
+void LLFloaterPreference::setRecommendedSettings()
+{
+    resetAutotuneSettings();
+    gSavedSettings.getControl("RenderVSyncEnable")->resetToDefault(true);
+
+    LLFeatureManager::getInstance()->applyRecommendedSettings();
+
+    // reset indirects before refresh because we may have changed what they control
+    LLAvatarComplexityControls::setIndirectControls();
+
+    refreshEnabledGraphics();
+    gSavedSettings.setString("PresetGraphicActive", "");
+    LLPresetsManager::getInstance()->triggerChangeSignal();
+
+    LLTabContainer* tabcontainer = getChild<LLTabContainer>("pref core");
+    child_list_t::const_iterator iter = tabcontainer->getChildList()->begin();
+    child_list_t::const_iterator end = tabcontainer->getChildList()->end();
+    for ( ; iter != end; ++iter)
+    {
+        LLView* view = *iter;
+        LLPanelPreference* panel = dynamic_cast<LLPanelPreference*>(view);
+        if (panel)
+        {
+            panel->setHardwareDefaults();
+        }
+    }
+}
+
+void LLFloaterPreference::resetAutotuneSettings()
+{
+    gSavedSettings.setBOOL("AutoTuneFPS", false);
+
+    const std::string autotune_settings[] = {
+        "AutoTuneLock",
+        "KeepAutoTuneLock",
+        "TargetFPS",
+        "TuningFPSStrategy",
+        "AutoTuneImpostorByDistEnabled",
+        "AutoTuneImpostorFarAwayDistance" ,
+        "AutoTuneRenderFarClipMin",
+        "AutoTuneRenderFarClipTarget",
+        "RenderAvatarMaxART"
+    };
+
+    for (auto it : autotune_settings)
+    {
+        gSavedSettings.getControl(it)->resetToDefault(true);
+    }
+}
+
+void LLFloaterPreference::getControlNames(std::vector<std::string>& names)
+{
+    LLView* view = findChild<LLView>("display");
+    LLFloater* advanced = LLFloaterReg::findTypedInstance<LLFloater>("prefs_graphics_advanced");
+    if (view && advanced)
+    {
+        std::list<LLView*> stack;
+        stack.push_back(view);
+        stack.push_back(advanced);
+        while(!stack.empty())
+        {
+            // Process view on top of the stack
+            LLView* curview = stack.front();
+            stack.pop_front();
+
+            LLUICtrl* ctrl = dynamic_cast<LLUICtrl*>(curview);
+            if (ctrl)
+            {
+                LLControlVariable* control = ctrl->getControlVariable();
+                if (control)
+                {
+                    std::string control_name = control->getName();
+                    if (std::find(names.begin(), names.end(), control_name) == names.end())
+                    {
+                        names.push_back(control_name);
+                    }
+                }
+            }
+
+            for (child_list_t::const_iterator iter = curview->getChildList()->begin();
+                iter != curview->getChildList()->end(); ++iter)
+            {
+                stack.push_back(*iter);
+            }
+        }
+    }
+}
+
+//virtual
+void LLFloaterPreference::onClose(bool app_quitting)
+{
+    gSavedSettings.setS32("LastPrefTab", getChild<LLTabContainer>("pref core")->getCurrentPanelIndex());
+    LLPanelLogin::setAlwaysRefresh(false);
+    if (!app_quitting)
+    {
+        cancel();
+    }
+}
+
+// static
+void LLFloaterPreference::onBtnOK(const LLSD& userdata)
+{
+    // commit any outstanding text entry
+    if (hasFocus())
+    {
+        LLUICtrl* cur_focus = dynamic_cast<LLUICtrl*>(gFocusMgr.getKeyboardFocus());
+        if (cur_focus && cur_focus->acceptsTextInput())
+        {
+            cur_focus->onCommit();
+        }
+    }
+
+    if (canClose())
+    {
+        saveSettings();
+        apply();
+
+        if (userdata.asString() == "closeadvanced")
+        {
+            LLFloaterReg::hideInstance("prefs_graphics_advanced");
+        }
+        else
+        {
+            closeFloater(false);
+        }
+
+        //Conversation transcript and log path changed so reload conversations based on new location
+        if(mPriorInstantMessageLogPath.length())
+        {
+            if(moveTranscriptsAndLog())
+            {
+                //When floaters are empty but have a chat history files, reload chat history into them
+                LLFloaterIMSessionTab::reloadEmptyFloaters();
+            }
+            //Couldn't move files so restore the old path and show a notification
+            else
+            {
+                gSavedPerAccountSettings.setString("InstantMessageLogPath", mPriorInstantMessageLogPath);
+                LLNotificationsUtil::add("PreferenceChatPathChanged");
+            }
+            mPriorInstantMessageLogPath.clear();
+        }
+
+        LLUIColorTable::instance().saveUserSettings();
+        gSavedSettings.saveToFile(gSavedSettings.getString("ClientSettingsFile"), true);
+
+        //Only save once logged in and loaded per account settings
+        if(mGotPersonalInfo)
+        {
+            gSavedPerAccountSettings.saveToFile(gSavedSettings.getString("PerAccountSettingsFile"), true);
+    }
+    }
+    else
+    {
+        // Show beep, pop up dialog, etc.
+        LL_INFOS("Preferences") << "Can't close preferences!" << LL_ENDL;
+    }
+
+    LLPanelLogin::updateLocationSelectorsVisibility();
+    //Need to reload the navmesh if the pathing console is up
+    LLHandle<LLFloaterPathfindingConsole> pathfindingConsoleHandle = LLFloaterPathfindingConsole::getInstanceHandle();
+    if ( !pathfindingConsoleHandle.isDead() )
+    {
+        LLFloaterPathfindingConsole* pPathfindingConsole = pathfindingConsoleHandle.get();
+        pPathfindingConsole->onRegionBoundaryCross();
+    }
+}
+
+// static
+void LLFloaterPreference::onBtnCancel(const LLSD& userdata)
+{
+    if (hasFocus())
+    {
+        LLUICtrl* cur_focus = dynamic_cast<LLUICtrl*>(gFocusMgr.getKeyboardFocus());
+        if (cur_focus && cur_focus->acceptsTextInput())
+        {
+            cur_focus->onCommit();
+        }
+        refresh();
+    }
+
+    if (userdata.asString() == "closeadvanced")
+    {
+        cancel({"RenderQualityPerformance"});
+        LLFloaterReg::hideInstance("prefs_graphics_advanced");
+    }
+    else
+    {
+        cancel();
+        closeFloater();
+    }
+}
+
+// static
+void LLFloaterPreference::updateUserInfo(const std::string& visibility)
+{
+    LLFloaterPreference* instance = LLFloaterReg::findTypedInstance<LLFloaterPreference>("preferences");
+    if (instance)
+    {
+        instance->setPersonalInfo(visibility);
+    }
+}
+
+void LLFloaterPreference::refreshEnabledGraphics()
+{
+    LLFloaterPreference* instance = LLFloaterReg::findTypedInstance<LLFloaterPreference>("preferences");
+    if (instance)
+    {
+        instance->refresh();
+    }
+
+    LLFloater* advanced = LLFloaterReg::findTypedInstance<LLFloater>("prefs_graphics_advanced");
+    if (advanced)
+    {
+        advanced->refresh();
+    }
+}
+
+void LLFloaterPreference::onClickClearCache()
+{
+    LLNotificationsUtil::add("ConfirmClearCache", LLSD(), LLSD(), callback_clear_cache);
+}
+
+void LLFloaterPreference::onClickBrowserClearCache()
+{
+    LLNotificationsUtil::add("ConfirmClearBrowserCache", LLSD(), LLSD(), callback_clear_browser_cache);
+}
+
+// Called when user changes language via the combobox.
+void LLFloaterPreference::onLanguageChange()
+{
+    // Let the user know that the change will only take effect after restart.
+    // Do it only once so that we're not too irritating.
+    if (!mLanguageChanged)
+    {
+        LLNotificationsUtil::add("ChangeLanguage");
+        mLanguageChanged = true;
+    }
+}
+
+void LLFloaterPreference::onNotificationsChange(const std::string& OptionName)
+{
+    mNotificationOptions[OptionName] = getChild<LLComboBox>(OptionName)->getSelectedItemLabel();
+
+    bool show_notifications_alert = true;
+    for (notifications_map::iterator it_notification = mNotificationOptions.begin(); it_notification != mNotificationOptions.end(); it_notification++)
+    {
+        if(it_notification->second != "No action")
+        {
+            show_notifications_alert = false;
+            break;
+        }
+    }
+
+    getChild<LLTextBox>("notifications_alert")->setVisible(show_notifications_alert);
+}
+
+void LLFloaterPreference::onNameTagOpacityChange(const LLSD& newvalue)
+{
+    LLColorSwatchCtrl* color_swatch = findChild<LLColorSwatchCtrl>("background");
+    if (color_swatch)
+    {
+        LLColor4 new_color = color_swatch->get();
+        color_swatch->set( new_color.setAlpha(newvalue.asReal()) );
+    }
+}
+
+void LLFloaterPreference::onClickSetCache()
+{
+    std::string cur_name(gSavedSettings.getString("CacheLocation"));
+//  std::string cur_top_folder(gDirUtilp->getBaseFileName(cur_name));
+
+    std::string proposed_name(cur_name);
+
+    (new LLDirPickerThread(boost::bind(&LLFloaterPreference::changeCachePath, this, _1, _2), proposed_name))->getFile();
+}
+
+void LLFloaterPreference::changeCachePath(const std::vector<std::string>& filenames, std::string proposed_name)
+{
+    std::string dir_name = filenames[0];
+    if (!dir_name.empty() && dir_name != proposed_name)
+    {
+        std::string new_top_folder(gDirUtilp->getBaseFileName(dir_name));
+        LLNotificationsUtil::add("CacheWillBeMoved");
+        gSavedSettings.setString("NewCacheLocation", dir_name);
+        gSavedSettings.setString("NewCacheLocationTopFolder", new_top_folder);
+    }
+    else
+    {
+        std::string cache_location = gDirUtilp->getCacheDir();
+        gSavedSettings.setString("CacheLocation", cache_location);
+        std::string top_folder(gDirUtilp->getBaseFileName(cache_location));
+        gSavedSettings.setString("CacheLocationTopFolder", top_folder);
+    }
+}
+
+void LLFloaterPreference::onClickResetCache()
+{
+    if (gDirUtilp->getCacheDir(false) == gDirUtilp->getCacheDir(true))
+    {
+        // The cache location was already the default.
+        return;
+    }
+    gSavedSettings.setString("NewCacheLocation", "");
+    gSavedSettings.setString("NewCacheLocationTopFolder", "");
+    LLNotificationsUtil::add("CacheWillBeMoved");
+    std::string cache_location = gDirUtilp->getCacheDir(false);
+    gSavedSettings.setString("CacheLocation", cache_location);
+    std::string top_folder(gDirUtilp->getBaseFileName(cache_location));
+    gSavedSettings.setString("CacheLocationTopFolder", top_folder);
+}
+
+void LLFloaterPreference::onClickSkin(LLUICtrl* ctrl, const LLSD& userdata)
+{
+    gSavedSettings.setString("SkinCurrent", userdata.asString());
+    ctrl->setValue(userdata.asString());
+}
+
+void LLFloaterPreference::onSelectSkin()
+{
+    std::string skin_selection = getChild<LLRadioGroup>("skin_selection")->getValue().asString();
+    gSavedSettings.setString("SkinCurrent", skin_selection);
+}
+
+void LLFloaterPreference::refreshSkin(void* data)
+{
+    LLPanel*self = (LLPanel*)data;
+    sSkin = gSavedSettings.getString("SkinCurrent");
+    self->getChild<LLRadioGroup>("skin_selection", true)->setValue(sSkin);
+}
+
+void LLFloaterPreference::buildPopupLists()
+{
+    LLScrollListCtrl& disabled_popups =
+        getChildRef<LLScrollListCtrl>("disabled_popups");
+    LLScrollListCtrl& enabled_popups =
+        getChildRef<LLScrollListCtrl>("enabled_popups");
+
+    disabled_popups.deleteAllItems();
+    enabled_popups.deleteAllItems();
+
+    for (LLNotifications::TemplateMap::const_iterator iter = LLNotifications::instance().templatesBegin();
+         iter != LLNotifications::instance().templatesEnd();
+         ++iter)
+    {
+        LLNotificationTemplatePtr templatep = iter->second;
+        LLNotificationFormPtr formp = templatep->mForm;
+
+        LLNotificationForm::EIgnoreType ignore = formp->getIgnoreType();
+        if (ignore <= LLNotificationForm::IGNORE_NO)
+            continue;
+
+        LLSD row;
+        row["columns"][0]["value"] = formp->getIgnoreMessage();
+        row["columns"][0]["font"] = "SANSSERIF_SMALL";
+        row["columns"][0]["width"] = 400;
+
+        LLScrollListItem* item = NULL;
+
+        bool show_popup = !formp->getIgnored();
+        if (!show_popup)
+        {
+            if (ignore == LLNotificationForm::IGNORE_WITH_LAST_RESPONSE)
+            {
+                LLSD last_response = LLUI::getInstance()->mSettingGroups["config"]->getLLSD("Default" + templatep->mName);
+                if (!last_response.isUndefined())
+                {
+                    for (LLSD::map_const_iterator it = last_response.beginMap();
+                         it != last_response.endMap();
+                         ++it)
+                    {
+                        if (it->second.asBoolean())
+                        {
+                            row["columns"][1]["value"] = formp->getElement(it->first)["ignore"].asString();
+                            row["columns"][1]["font"] = "SANSSERIF_SMALL";
+                            row["columns"][1]["width"] = 360;
+                            break;
+                        }
+                    }
+                }
+            }
+            item = disabled_popups.addElement(row);
+        }
+        else
+        {
+            item = enabled_popups.addElement(row);
+        }
+
+        if (item)
+        {
+            item->setUserdata((void*)&iter->first);
+        }
+    }
+}
+
+void LLFloaterPreference::refreshEnabledState()
+{
+    LLCheckBoxCtrl* ctrl_pbr = getChild<LLCheckBoxCtrl>("UsePBRShaders");
+
+    //PBR
+    ctrl_pbr->setEnabled(true);
+
+    // Cannot have floater active until caps have been received
+    getChild<LLButton>("default_creation_permissions")->setEnabled(LLStartUp::getStartupState() >= STATE_STARTED);
+
+    getChildView("block_list")->setEnabled(LLLoginInstance::getInstance()->authSuccess());
+}
+
+void LLAvatarComplexityControls::setIndirectControls()
+{
+    /*
+     * We have controls that have an indirect relationship between the control
+     * values and adjacent text and the underlying setting they influence.
+     * In each case, the control and its associated setting are named Indirect<something>
+     * This method interrogates the controlled setting and establishes the
+     * appropriate value for the indirect control. It must be called whenever the
+     * underlying setting may have changed other than through the indirect control,
+     * such as when the 'Reset all to recommended settings' button is used...
+     */
+    setIndirectMaxNonImpostors();
+    setIndirectMaxArc();
+}
+
+// static
+void LLAvatarComplexityControls::setIndirectMaxNonImpostors()
+{
+    U32 max_non_impostors = gSavedSettings.getU32("RenderAvatarMaxNonImpostors");
+    // for this one, we just need to make zero, which means off, the max value of the slider
+    U32 indirect_max_non_impostors = (0 == max_non_impostors) ? LLVOAvatar::NON_IMPOSTORS_MAX_SLIDER : max_non_impostors;
+    gSavedSettings.setU32("IndirectMaxNonImpostors", indirect_max_non_impostors);
+}
+
+void LLAvatarComplexityControls::setIndirectMaxArc()
+{
+    U32 max_arc = gSavedSettings.getU32("RenderAvatarMaxComplexity");
+    U32 indirect_max_arc;
+    if (0 == max_arc)
+    {
+        // the off position is all the way to the right, so set to control max
+        indirect_max_arc = INDIRECT_MAX_ARC_OFF;
+    }
+    else
+    {
+        // This is the inverse of the calculation in updateMaxComplexity
+        indirect_max_arc = (U32)ll_round(((log(F32(max_arc)) - MIN_ARC_LOG) / ARC_LIMIT_MAP_SCALE)) + MIN_INDIRECT_ARC_LIMIT;
+    }
+    gSavedSettings.setU32("IndirectMaxComplexity", indirect_max_arc);
+}
+
+void LLFloaterPreference::refresh()
+{
+    LLPanel::refresh();
+    LLAvatarComplexityControls::setText(
+        gSavedSettings.getU32("RenderAvatarMaxComplexity"),
+        getChild<LLTextBox>("IndirectMaxComplexityText", true));
+    refreshEnabledState();
+    LLFloater* advanced = LLFloaterReg::findTypedInstance<LLFloater>("prefs_graphics_advanced");
+    if (advanced)
+    {
+        advanced->refresh();
+    }
+    updateClickActionViews();
+}
+
+void LLFloaterPreference::onCommitWindowedMode()
+{
+    refresh();
+}
+
+void LLFloaterPreference::onChangeQuality(const LLSD& data)
+{
+    U32 level = (U32)(data.asReal());
+    LLFeatureManager::getInstance()->setGraphicsLevel(level, true);
+    refreshEnabledGraphics();
+    refresh();
+}
+
+void LLFloaterPreference::onClickSetSounds()
+{
+    // Disable Enable gesture sounds checkbox if the master sound is disabled
+    // or if sound effects are disabled.
+    getChild<LLCheckBoxCtrl>("gesture_audio_play_btn")->setEnabled(!gSavedSettings.getBOOL("MuteSounds"));
+}
+
+void LLFloaterPreference::onClickEnablePopup()
+{
+    LLScrollListCtrl& disabled_popups = getChildRef<LLScrollListCtrl>("disabled_popups");
+
+    std::vector<LLScrollListItem*> items = disabled_popups.getAllSelected();
+    std::vector<LLScrollListItem*>::iterator itor;
+    for (itor = items.begin(); itor != items.end(); ++itor)
+    {
+        LLNotificationTemplatePtr templatep = LLNotifications::instance().getTemplate(*(std::string*)((*itor)->getUserdata()));
+        //gSavedSettings.setWarning(templatep->mName, true);
+        std::string notification_name = templatep->mName;
+        LLUI::getInstance()->mSettingGroups["ignores"]->setBOOL(notification_name, true);
+    }
+
+    buildPopupLists();
+    if (!mFilterEdit->getText().empty())
+    {
+        filterIgnorableNotifications();
+    }
+}
+
+void LLFloaterPreference::onClickDisablePopup()
+{
+    LLScrollListCtrl& enabled_popups = getChildRef<LLScrollListCtrl>("enabled_popups");
+
+    std::vector<LLScrollListItem*> items = enabled_popups.getAllSelected();
+    std::vector<LLScrollListItem*>::iterator itor;
+    for (itor = items.begin(); itor != items.end(); ++itor)
+    {
+        LLNotificationTemplatePtr templatep = LLNotifications::instance().getTemplate(*(std::string*)((*itor)->getUserdata()));
+        templatep->mForm->setIgnored(true);
+    }
+
+    buildPopupLists();
+    if (!mFilterEdit->getText().empty())
+    {
+        filterIgnorableNotifications();
+    }
+}
+
+void LLFloaterPreference::resetAllIgnored()
+{
+    for (LLNotifications::TemplateMap::const_iterator iter = LLNotifications::instance().templatesBegin();
+         iter != LLNotifications::instance().templatesEnd();
+         ++iter)
+    {
+        if (iter->second->mForm->getIgnoreType() > LLNotificationForm::IGNORE_NO)
+        {
+            iter->second->mForm->setIgnored(false);
+        }
+    }
+}
+
+void LLFloaterPreference::setAllIgnored()
+{
+    for (LLNotifications::TemplateMap::const_iterator iter = LLNotifications::instance().templatesBegin();
+         iter != LLNotifications::instance().templatesEnd();
+         ++iter)
+    {
+        if (iter->second->mForm->getIgnoreType() > LLNotificationForm::IGNORE_NO)
+        {
+            iter->second->mForm->setIgnored(true);
+        }
+    }
+}
+
+void LLFloaterPreference::onClickLogPath()
+{
+    std::string proposed_name(gSavedPerAccountSettings.getString("InstantMessageLogPath"));
+    mPriorInstantMessageLogPath.clear();
+
+
+    (new LLDirPickerThread(boost::bind(&LLFloaterPreference::changeLogPath, this, _1, _2), proposed_name))->getFile();
+}
+
+void LLFloaterPreference::changeLogPath(const std::vector<std::string>& filenames, std::string proposed_name)
+{
+    //Path changed
+    if (proposed_name != filenames[0])
+    {
+        gSavedPerAccountSettings.setString("InstantMessageLogPath", filenames[0]);
+        mPriorInstantMessageLogPath = proposed_name;
+
+        // enable/disable 'Delete transcripts button
+        updateDeleteTranscriptsButton();
+    }
+}
+
+bool LLFloaterPreference::moveTranscriptsAndLog()
+{
+    std::string instantMessageLogPath(gSavedPerAccountSettings.getString("InstantMessageLogPath"));
+    std::string chatLogPath = gDirUtilp->add(instantMessageLogPath, gDirUtilp->getUserName());
+
+    bool madeDirectory = false;
+
+    //Does the directory really exist, if not then make it
+    if(!LLFile::isdir(chatLogPath))
+    {
+        //mkdir success is defined as zero
+        if(LLFile::mkdir(chatLogPath) != 0)
+        {
+            return false;
+        }
+        madeDirectory = true;
+    }
+
+    std::string originalConversationLogDir = LLConversationLog::instance().getFileName();
+    std::string targetConversationLogDir = gDirUtilp->add(chatLogPath, "conversation.log");
+    //Try to move the conversation log
+    if(!LLConversationLog::instance().moveLog(originalConversationLogDir, targetConversationLogDir))
+    {
+        //Couldn't move the log and created a new directory so remove the new directory
+        if(madeDirectory)
+        {
+            LLFile::rmdir(chatLogPath);
+        }
+        return false;
+    }
+
+    //Attempt to move transcripts
+    std::vector<std::string> listOfTranscripts;
+    std::vector<std::string> listOfFilesMoved;
+
+    LLLogChat::getListOfTranscriptFiles(listOfTranscripts);
+
+    if(!LLLogChat::moveTranscripts(gDirUtilp->getChatLogsDir(),
+                                    instantMessageLogPath,
+                                    listOfTranscripts,
+                                    listOfFilesMoved))
+    {
+        //Couldn't move all the transcripts so restore those that moved back to their old location
+        LLLogChat::moveTranscripts(instantMessageLogPath,
+            gDirUtilp->getChatLogsDir(),
+            listOfFilesMoved);
+
+        //Move the conversation log back
+        LLConversationLog::instance().moveLog(targetConversationLogDir, originalConversationLogDir);
+
+        if(madeDirectory)
+        {
+            LLFile::rmdir(chatLogPath);
+        }
+
+        return false;
+    }
+
+    gDirUtilp->setChatLogsDir(instantMessageLogPath);
+    gDirUtilp->updatePerAccountChatLogsDir();
+
+    return true;
+}
+
+void LLFloaterPreference::setPersonalInfo(const std::string& visibility)
+{
+    mGotPersonalInfo = true;
+    mDirectoryVisibility = visibility;
+
+    if (visibility == VISIBILITY_DEFAULT)
+    {
+        mOriginalHideOnlineStatus = false;
+        getChildView("online_visibility")->setEnabled(true);
+    }
+    else if (visibility == VISIBILITY_HIDDEN)
+    {
+        mOriginalHideOnlineStatus = true;
+        getChildView("online_visibility")->setEnabled(true);
+    }
+    else
+    {
+        mOriginalHideOnlineStatus = true;
+    }
+
+    getChild<LLUICtrl>("online_searchresults")->setEnabled(true);
+    getChildView("friends_online_notify_checkbox")->setEnabled(true);
+    getChild<LLUICtrl>("online_visibility")->setValue(mOriginalHideOnlineStatus);
+    getChild<LLUICtrl>("online_visibility")->setLabelArg("[DIR_VIS]", mDirectoryVisibility);
+
+    getChildView("favorites_on_login_check")->setEnabled(true);
+    getChildView("log_path_button")->setEnabled(true);
+    getChildView("chat_font_size")->setEnabled(true);
+    getChildView("conversation_log_combo")->setEnabled(true);
+    getChild<LLUICtrl>("voice_call_friends_only_check")->setEnabled(true);
+    getChild<LLUICtrl>("voice_call_friends_only_check")->setValue(gSavedPerAccountSettings.getBOOL("VoiceCallsFriendsOnly"));
+}
+
+
+void LLFloaterPreference::refreshUI()
+{
+    refresh();
+}
+
+void LLAvatarComplexityControls::updateMax(LLSliderCtrl* slider, LLTextBox* value_label, bool short_val)
+{
+    // Called when the IndirectMaxComplexity control changes
+    // Responsible for fixing the slider label (IndirectMaxComplexityText) and setting RenderAvatarMaxComplexity
+    U32 indirect_value = slider->getValue().asInteger();
+    U32 max_arc;
+
+    if (INDIRECT_MAX_ARC_OFF == indirect_value)
+    {
+        // The 'off' position is when the slider is all the way to the right,
+        // which is a value of INDIRECT_MAX_ARC_OFF,
+        // so it is necessary to set max_arc to 0 disable muted avatars.
+        max_arc = 0;
+    }
+    else
+    {
+        // if this is changed, the inverse calculation in setIndirectMaxArc
+        // must be changed to match
+        max_arc = (U32)ll_round(exp(MIN_ARC_LOG + (ARC_LIMIT_MAP_SCALE * (indirect_value - MIN_INDIRECT_ARC_LIMIT))));
+    }
+
+    gSavedSettings.setU32("RenderAvatarMaxComplexity", (U32)max_arc);
+    setText(max_arc, value_label, short_val);
+}
+
+void LLAvatarComplexityControls::setText(U32 value, LLTextBox* text_box, bool short_val)
+{
+    if (0 == value)
+    {
+        text_box->setText(LLTrans::getString("no_limit"));
+    }
+    else
+    {
+        std::string text_value = short_val ? llformat("%d", value / 1000) : llformat("%d", value);
+        text_box->setText(text_value);
+    }
+}
+
+void LLAvatarComplexityControls::updateMaxRenderTime(LLSliderCtrl* slider, LLTextBox* value_label, bool short_val)
+{
+    setRenderTimeText((F32)(LLPerfStats::renderAvatarMaxART_ns/1000), value_label, short_val);
+}
+
+void LLAvatarComplexityControls::setRenderTimeText(F32 value, LLTextBox* text_box, bool short_val)
+{
+    if (0 == value)
+    {
+        text_box->setText(LLTrans::getString("no_limit"));
+    }
+    else
+    {
+        text_box->setText(llformat("%.0f", value));
+    }
+}
+
+void LLFloaterPreference::updateMaxComplexity()
+{
+    // Called when the IndirectMaxComplexity control changes
+    LLAvatarComplexityControls::updateMax(
+        getChild<LLSliderCtrl>("IndirectMaxComplexity"),
+        getChild<LLTextBox>("IndirectMaxComplexityText"));
+}
+
+void LLFloaterPreference::updateComplexityText()
+{
+    LLAvatarComplexityControls::setText(gSavedSettings.getU32("RenderAvatarMaxComplexity"),
+        getChild<LLTextBox>("IndirectMaxComplexityText", true));
+}
+
+bool LLFloaterPreference::loadFromFilename(const std::string& filename, std::map<std::string, std::string> &label_map)
+{
+    LLXMLNodePtr root;
+
+    if (!LLXMLNode::parseFile(filename, root, NULL))
+    {
+        LL_WARNS("Preferences") << "Unable to parse file " << filename << LL_ENDL;
+        return false;
+    }
+
+    if (!root->hasName("labels"))
+    {
+        LL_WARNS("Preferences") << filename << " is not a valid definition file" << LL_ENDL;
+        return false;
+    }
+
+    LabelTable params;
+    LLXUIParser parser;
+    parser.readXUI(root, params, filename);
+
+    if (params.validateBlock())
+    {
+        for (LLInitParam::ParamIterator<LabelDef>::const_iterator it = params.labels.begin();
+            it != params.labels.end();
+            ++it)
+        {
+            LabelDef label_entry = *it;
+            label_map[label_entry.name] = label_entry.value;
+        }
+    }
+    else
+    {
+        LL_WARNS("Preferences") << filename << " failed to load" << LL_ENDL;
+        return false;
+    }
+
+    return true;
+}
+
+void LLFloaterPreference::onChangeMaturity()
+{
+    U8 sim_access = gSavedSettings.getU32("PreferredMaturity");
+
+    getChild<LLIconCtrl>("rating_icon_general")->setVisible(sim_access == SIM_ACCESS_PG
+                                                            || sim_access == SIM_ACCESS_MATURE
+                                                            || sim_access == SIM_ACCESS_ADULT);
+
+    getChild<LLIconCtrl>("rating_icon_moderate")->setVisible(sim_access == SIM_ACCESS_MATURE
+                                                            || sim_access == SIM_ACCESS_ADULT);
+
+    getChild<LLIconCtrl>("rating_icon_adult")->setVisible(sim_access == SIM_ACCESS_ADULT);
+}
+
+void LLFloaterPreference::onChangeComplexityMode(const LLSD& newvalue)
+{
+    bool enable_complexity = newvalue.asInteger() != LLVOAvatar::AV_RENDER_ONLY_SHOW_FRIENDS;
+    getChild<LLSliderCtrl>("IndirectMaxComplexity")->setEnabled(enable_complexity);
+}
+
+std::string get_category_path(LLFolderType::EType cat_type)
+{
+    LLUUID cat_id = gInventory.findUserDefinedCategoryUUIDForType(cat_type);
+    return get_category_path(cat_id);
+}
+
+void LLFloaterPreference::onChangeModelFolder()
+{
+    if (gInventory.isInventoryUsable())
+    {
+        getChild<LLTextBox>("upload_models")->setText(get_category_path(LLFolderType::FT_OBJECT));
+    }
+}
+
+void LLFloaterPreference::onChangePBRFolder()
+{
+    if (gInventory.isInventoryUsable())
+    {
+        getChild<LLTextBox>("upload_pbr")->setText(get_category_path(LLFolderType::FT_MATERIAL));
+    }
+}
+
+void LLFloaterPreference::onChangeTextureFolder()
+{
+    if (gInventory.isInventoryUsable())
+    {
+        getChild<LLTextBox>("upload_textures")->setText(get_category_path(LLFolderType::FT_TEXTURE));
+    }
+}
+
+void LLFloaterPreference::onChangeSoundFolder()
+{
+    if (gInventory.isInventoryUsable())
+    {
+        getChild<LLTextBox>("upload_sounds")->setText(get_category_path(LLFolderType::FT_SOUND));
+    }
+}
+
+void LLFloaterPreference::onChangeAnimationFolder()
+{
+    if (gInventory.isInventoryUsable())
+    {
+        getChild<LLTextBox>("upload_animation")->setText(get_category_path(LLFolderType::FT_ANIMATION));
+    }
+}
+
+// FIXME: this will stop you from spawning the sidetray from preferences dialog on login screen
+// but the UI for this will still be enabled
+void LLFloaterPreference::onClickBlockList()
+{
+    LLFloaterSidePanelContainer::showPanel("people", "panel_people",
+        LLSD().with("people_panel_tab_name", "blocked_panel"));
+}
+
+void LLFloaterPreference::onClickProxySettings()
+{
+    LLFloaterReg::showInstance("prefs_proxy");
+}
+
+void LLFloaterPreference::onClickTranslationSettings()
+{
+    LLFloaterReg::showInstance("prefs_translation");
+}
+
+void LLFloaterPreference::onClickAutoReplace()
+{
+    LLFloaterReg::showInstance("prefs_autoreplace");
+}
+
+void LLFloaterPreference::onClickSpellChecker()
+{
+    LLFloaterReg::showInstance("prefs_spellchecker");
+}
+
+void LLFloaterPreference::onClickRenderExceptions()
+{
+    LLFloaterReg::showInstance("avatar_render_settings");
+}
+
+void LLFloaterPreference::onClickAutoAdjustments()
+{
+    LLFloaterPerformance* performance_floater = LLFloaterReg::showTypedInstance<LLFloaterPerformance>("performance");
+    if (performance_floater)
+    {
+        performance_floater->showAutoadjustmentsPanel();
+    }
+}
+
+void LLFloaterPreference::onClickAdvanced()
+{
+    LLFloaterReg::showInstance("prefs_graphics_advanced");
+
+    LLTabContainer* tabcontainer = getChild<LLTabContainer>("pref core");
+    for (child_list_t::const_iterator iter = tabcontainer->getChildList()->begin();
+         iter != tabcontainer->getChildList()->end(); ++iter)
+    {
+        LLView* view = *iter;
+        LLPanelPreferenceGraphics* panel = dynamic_cast<LLPanelPreferenceGraphics*>(view);
+        if (panel)
+        {
+            panel->resetDirtyChilds();
+        }
+    }
+}
+
+void LLFloaterPreference::onClickActionChange()
+{
+    updateClickActionControls();
+}
+
+void LLFloaterPreference::onAtmosShaderChange()
+{
+    LLCheckBoxCtrl* ctrl_alm = getChild<LLCheckBoxCtrl>("UseLightShaders");
+    if(ctrl_alm)
+    {
+        //Deferred/SSAO/Shadows
+        bool bumpshiny = LLCubeMap::sUseCubeMaps && LLFeatureManager::getInstance()->isFeatureAvailable("RenderObjectBump") && gSavedSettings.getBOOL("RenderObjectBump");
+        bool shaders = gSavedSettings.getBOOL("WindLightUseAtmosShaders");
+        bool enabled = LLFeatureManager::getInstance()->isFeatureAvailable("RenderDeferred") &&
+                        bumpshiny &&
+                        shaders;
+
+        ctrl_alm->setEnabled(enabled);
+    }
+}
+
+void LLFloaterPreference::onClickPermsDefault()
+{
+    LLFloaterReg::showInstance("perms_default");
+}
+
+void LLFloaterPreference::onClickRememberedUsernames()
+{
+    LLFloaterReg::showInstance("forget_username");
+}
+
+void LLFloaterPreference::onDeleteTranscripts()
+{
+    LLSD args;
+    args["FOLDER"] = gDirUtilp->getUserName();
+
+    LLNotificationsUtil::add("PreferenceChatDeleteTranscripts", args, LLSD(), boost::bind(&LLFloaterPreference::onDeleteTranscriptsResponse, this, _1, _2));
+}
+
+void LLFloaterPreference::onDeleteTranscriptsResponse(const LLSD& notification, const LLSD& response)
+{
+    if (0 == LLNotificationsUtil::getSelectedOption(notification, response))
+    {
+        LLLogChat::deleteTranscripts();
+        updateDeleteTranscriptsButton();
+    }
+}
+
+void LLFloaterPreference::onLogChatHistorySaved()
+{
+    LLButton * delete_transcripts_buttonp = getChild<LLButton>("delete_transcripts");
+
+    if (!delete_transcripts_buttonp->getEnabled())
+    {
+        delete_transcripts_buttonp->setEnabled(true);
+    }
+}
+
+void LLFloaterPreference::updateClickActionControls()
+{
+    const int single_clk_action = getChild<LLComboBox>("single_click_action_combo")->getValue().asInteger();
+    const int double_clk_action = getChild<LLComboBox>("double_click_action_combo")->getValue().asInteger();
+
+    // Todo: This is a very ugly way to get access to keybindings.
+    // Reconsider possible options.
+    // Potential option: make constructor of LLKeyConflictHandler private
+    // but add a getter that will return shared pointer for specific
+    // mode, pointer should only exist so long as there are external users.
+    // In such case we won't need to do this 'dynamic_cast' nightmare.
+    // updateTable() can also be avoided
+    LLTabContainer* tabcontainer = getChild<LLTabContainer>("pref core");
+    for (child_list_t::const_iterator iter = tabcontainer->getChildList()->begin();
+        iter != tabcontainer->getChildList()->end(); ++iter)
+    {
+        LLView* view = *iter;
+        LLPanelPreferenceControls* panel = dynamic_cast<LLPanelPreferenceControls*>(view);
+        if (panel)
+        {
+            panel->setKeyBind("walk_to",
+                              EMouseClickType::CLICK_LEFT,
+                              KEY_NONE,
+                              MASK_NONE,
+                              single_clk_action == 1);
+
+            panel->setKeyBind("walk_to",
+                              EMouseClickType::CLICK_DOUBLELEFT,
+                              KEY_NONE,
+                              MASK_NONE,
+                              double_clk_action == 1);
+
+            panel->setKeyBind("teleport_to",
+                              EMouseClickType::CLICK_DOUBLELEFT,
+                              KEY_NONE,
+                              MASK_NONE,
+                              double_clk_action == 2);
+
+            panel->updateAndApply();
+        }
+    }
+}
+
+void LLFloaterPreference::updateClickActionViews()
+{
+    bool click_to_walk = false;
+    bool dbl_click_to_walk = false;
+    bool dbl_click_to_teleport = false;
+
+    // Todo: This is a very ugly way to get access to keybindings.
+    // Reconsider possible options.
+    LLTabContainer* tabcontainer = getChild<LLTabContainer>("pref core");
+    for (child_list_t::const_iterator iter = tabcontainer->getChildList()->begin();
+        iter != tabcontainer->getChildList()->end(); ++iter)
+    {
+        LLView* view = *iter;
+        LLPanelPreferenceControls* panel = dynamic_cast<LLPanelPreferenceControls*>(view);
+        if (panel)
+        {
+            click_to_walk = panel->canKeyBindHandle("walk_to",
+                EMouseClickType::CLICK_LEFT,
+                KEY_NONE,
+                MASK_NONE);
+
+            dbl_click_to_walk = panel->canKeyBindHandle("walk_to",
+                EMouseClickType::CLICK_DOUBLELEFT,
+                KEY_NONE,
+                MASK_NONE);
+
+            dbl_click_to_teleport = panel->canKeyBindHandle("teleport_to",
+                EMouseClickType::CLICK_DOUBLELEFT,
+                KEY_NONE,
+                MASK_NONE);
+        }
+    }
+
+    getChild<LLComboBox>("single_click_action_combo")->setValue((int)click_to_walk);
+    getChild<LLComboBox>("double_click_action_combo")->setValue(dbl_click_to_teleport ? 2 : (int)dbl_click_to_walk);
+}
+
+void LLFloaterPreference::updateSearchableItems()
+{
+    mSearchDataDirty = true;
+}
+
+void LLFloaterPreference::applyUIColor(LLUICtrl* ctrl, const LLSD& param)
+{
+    LLUIColorTable::instance().setColor(param.asString(), LLColor4(ctrl->getValue()));
+}
+
+void LLFloaterPreference::getUIColor(LLUICtrl* ctrl, const LLSD& param)
+{
+    LLColorSwatchCtrl* color_swatch = (LLColorSwatchCtrl*) ctrl;
+    color_swatch->setOriginal(LLUIColorTable::instance().getColor(param.asString()));
+}
+
+void LLFloaterPreference::setCacheLocation(const LLStringExplicit& location)
+{
+    LLUICtrl* cache_location_editor = getChild<LLUICtrl>("cache_location");
+    cache_location_editor->setValue(location);
+    cache_location_editor->setToolTip(location);
+}
+
+void LLFloaterPreference::selectPanel(const LLSD& name)
+{
+    LLTabContainer * tab_containerp = getChild<LLTabContainer>("pref core");
+    LLPanel * panel = tab_containerp->getPanelByName(name);
+    if (NULL != panel)
+    {
+        tab_containerp->selectTabPanel(panel);
+    }
+}
+
+void LLFloaterPreference::selectPrivacyPanel()
+{
+    selectPanel("im");
+}
+
+void LLFloaterPreference::selectChatPanel()
+{
+    selectPanel("chat");
+}
+
+void LLFloaterPreference::changed()
+{
+    getChild<LLButton>("clear_log")->setEnabled(LLConversationLog::instance().getConversations().size() > 0);
+
+    // set 'enable' property for 'Delete transcripts...' button
+    updateDeleteTranscriptsButton();
+
+}
+
+void LLFloaterPreference::saveGraphicsPreset(std::string& preset)
+{
+    mSavedGraphicsPreset = preset;
+}
+
+//------------------------------Updater---------------------------------------
+
+static bool handleBandwidthChanged(const LLSD& newvalue)
+{
+    gViewerThrottle.setMaxBandwidth((F32) newvalue.asReal());
+    return true;
+}
+
+class LLPanelPreference::Updater : public LLEventTimer
+{
+
+public:
+
+    typedef boost::function<bool(const LLSD&)> callback_t;
+
+    Updater(callback_t cb, F32 period)
+    :LLEventTimer(period),
+     mCallback(cb)
+    {
+        mEventTimer.stop();
+    }
+
+    virtual ~Updater(){}
+
+    void update(const LLSD& new_value)
+    {
+        mNewValue = new_value;
+        mEventTimer.start();
+    }
+
+protected:
+
+    bool tick()
+    {
+        mCallback(mNewValue);
+        mEventTimer.stop();
+
+        return false;
+    }
+
+private:
+
+    LLSD mNewValue;
+    callback_t mCallback;
+};
+//----------------------------------------------------------------------------
+static LLPanelInjector<LLPanelPreference> t_places("panel_preference");
+LLPanelPreference::LLPanelPreference()
+: LLPanel(),
+  mBandWidthUpdater(NULL)
+{
+    mCommitCallbackRegistrar.add("Pref.setControlFalse",    boost::bind(&LLPanelPreference::setControlFalse,this, _2));
+    mCommitCallbackRegistrar.add("Pref.updateMediaAutoPlayCheckbox",    boost::bind(&LLPanelPreference::updateMediaAutoPlayCheckbox, this, _1));
+    mCommitCallbackRegistrar.add("Pref.PrefDelete", boost::bind(&LLPanelPreference::deletePreset, this, _2));
+    mCommitCallbackRegistrar.add("Pref.PrefSave",   boost::bind(&LLPanelPreference::savePreset, this, _2));
+    mCommitCallbackRegistrar.add("Pref.PrefLoad",   boost::bind(&LLPanelPreference::loadPreset, this, _2));
+}
+
+//virtual
+bool LLPanelPreference::postBuild()
+{
+    ////////////////////// PanelGeneral ///////////////////
+    if (hasChild("display_names_check", true))
+    {
+        bool use_people_api = gSavedSettings.getBOOL("UsePeopleAPI");
+        LLCheckBoxCtrl* ctrl_display_name = getChild<LLCheckBoxCtrl>("display_names_check");
+        ctrl_display_name->setEnabled(use_people_api);
+        if (!use_people_api)
+        {
+            ctrl_display_name->setValue(false);
+        }
+    }
+
+    ////////////////////// PanelVoice ///////////////////
+    if (hasChild("voice_unavailable", true))
+    {
+        bool voice_disabled = gSavedSettings.getBOOL("CmdLineDisableVoice");
+        getChildView("voice_unavailable")->setVisible( voice_disabled);
+        getChildView("enable_voice_check")->setVisible( !voice_disabled);
+    }
+
+    //////////////////////PanelSkins ///////////////////
+
+    if (hasChild("skin_selection", true))
+    {
+        LLFloaterPreference::refreshSkin(this);
+
+        // if skin is set to a skin that no longer exists (silver) set back to default
+        if (getChild<LLRadioGroup>("skin_selection")->getSelectedIndex() < 0)
+        {
+            gSavedSettings.setString("SkinCurrent", "default");
+            LLFloaterPreference::refreshSkin(this);
+        }
+
+    }
+
+    //////////////////////PanelPrivacy ///////////////////
+    if (hasChild("media_enabled", true))
+    {
+        bool media_enabled = gSavedSettings.getBOOL("AudioStreamingMedia");
+
+        getChild<LLCheckBoxCtrl>("media_enabled")->set(media_enabled);
+        getChild<LLCheckBoxCtrl>("autoplay_enabled")->setEnabled(media_enabled);
+    }
+    if (hasChild("music_enabled", true))
+    {
+        getChild<LLCheckBoxCtrl>("music_enabled")->set(gSavedSettings.getBOOL("AudioStreamingMusic"));
+    }
+    if (hasChild("voice_call_friends_only_check", true))
+    {
+        getChild<LLCheckBoxCtrl>("voice_call_friends_only_check")->setCommitCallback(boost::bind(&showFriendsOnlyWarning, _1, _2));
+    }
+    if (hasChild("allow_multiple_viewer_check", true))
+    {
+        getChild<LLCheckBoxCtrl>("allow_multiple_viewer_check")->setCommitCallback(boost::bind(&showMultipleViewersWarning, _1, _2));
+    }
+    if (hasChild("favorites_on_login_check", true))
+    {
+        getChild<LLCheckBoxCtrl>("favorites_on_login_check")->setCommitCallback(boost::bind(&handleFavoritesOnLoginChanged, _1, _2));
+        bool show_favorites_at_login = LLPanelLogin::getShowFavorites();
+        getChild<LLCheckBoxCtrl>("favorites_on_login_check")->setValue(show_favorites_at_login);
+    }
+    if (hasChild("mute_chb_label", true))
+    {
+        getChild<LLTextBox>("mute_chb_label")->setShowCursorHand(false);
+        getChild<LLTextBox>("mute_chb_label")->setSoundFlags(LLView::MOUSE_UP);
+        getChild<LLTextBox>("mute_chb_label")->setClickedCallback(boost::bind(&toggleMuteWhenMinimized));
+    }
+
+    //////////////////////PanelSetup ///////////////////
+    if (hasChild("max_bandwidth", true))
+    {
+        mBandWidthUpdater = new LLPanelPreference::Updater(boost::bind(&handleBandwidthChanged, _1), BANDWIDTH_UPDATER_TIMEOUT);
+        gSavedSettings.getControl("ThrottleBandwidthKBPS")->getSignal()->connect(boost::bind(&LLPanelPreference::Updater::update, mBandWidthUpdater, _2));
+    }
+
+#ifdef EXTERNAL_TOS
+    LLRadioGroup* ext_browser_settings = getChild<LLRadioGroup>("preferred_browser_behavior");
+    if (ext_browser_settings)
+    {
+        // turn off ability to set external/internal browser
+        ext_browser_settings->setSelectedByValue(LLWeb::BROWSER_EXTERNAL_ONLY, true);
+        ext_browser_settings->setEnabled(false);
+    }
+#endif
+
+    apply();
+    return true;
+}
+
+LLPanelPreference::~LLPanelPreference()
+{
+    if (mBandWidthUpdater)
+    {
+        delete mBandWidthUpdater;
+    }
+}
+void LLPanelPreference::apply()
+{
+    // no-op
+}
+
+void LLPanelPreference::saveSettings()
+{
+    LLFloater* advanced = LLFloaterReg::findTypedInstance<LLFloater>("prefs_graphics_advanced");
+
+    // Save the value of all controls in the hierarchy
+    mSavedValues.clear();
+    std::list<LLView*> view_stack;
+    view_stack.push_back(this);
+    if (advanced)
+    {
+        view_stack.push_back(advanced);
+    }
+    while(!view_stack.empty())
+    {
+        // Process view on top of the stack
+        LLView* curview = view_stack.front();
+        view_stack.pop_front();
+
+        LLColorSwatchCtrl* color_swatch = dynamic_cast<LLColorSwatchCtrl *>(curview);
+        if (color_swatch)
+        {
+            mSavedColors[color_swatch->getName()] = color_swatch->get();
+        }
+        else
+        {
+            LLUICtrl* ctrl = dynamic_cast<LLUICtrl*>(curview);
+            if (ctrl)
+            {
+                LLControlVariable* control = ctrl->getControlVariable();
+                if (control)
+                {
+                    mSavedValues[control] = control->getValue();
+                }
+            }
+        }
+
+        // Push children onto the end of the work stack
+        for (child_list_t::const_iterator iter = curview->getChildList()->begin();
+             iter != curview->getChildList()->end(); ++iter)
+        {
+            view_stack.push_back(*iter);
+        }
+    }
+
+    if (LLStartUp::getStartupState() == STATE_STARTED)
+    {
+        LLControlVariable* control = gSavedPerAccountSettings.getControl("VoiceCallsFriendsOnly");
+        if (control)
+        {
+            mSavedValues[control] = control->getValue();
+        }
+    }
+}
+
+void LLPanelPreference::showMultipleViewersWarning(LLUICtrl* checkbox, const LLSD& value)
+{
+    if (checkbox && checkbox->getValue())
+    {
+        LLNotificationsUtil::add("AllowMultipleViewers");
+    }
+}
+
+void LLPanelPreference::showFriendsOnlyWarning(LLUICtrl* checkbox, const LLSD& value)
+{
+    if (checkbox)
+    {
+        gSavedPerAccountSettings.setBOOL("VoiceCallsFriendsOnly", checkbox->getValue().asBoolean());
+        if (checkbox->getValue())
+        {
+            LLNotificationsUtil::add("FriendsAndGroupsOnly");
+        }
+    }
+}
+
+void LLPanelPreference::handleFavoritesOnLoginChanged(LLUICtrl* checkbox, const LLSD& value)
+{
+    if (checkbox)
+    {
+        LLFavoritesOrderStorage::instance().showFavoritesOnLoginChanged(checkbox->getValue().asBoolean());
+        if(checkbox->getValue())
+        {
+            LLNotificationsUtil::add("FavoritesOnLogin");
+        }
+    }
+}
+
+void LLPanelPreference::toggleMuteWhenMinimized()
+{
+    std::string mute("MuteWhenMinimized");
+    gSavedSettings.setBOOL(mute, !gSavedSettings.getBOOL(mute));
+    LLFloaterPreference* instance = LLFloaterReg::findTypedInstance<LLFloaterPreference>("preferences");
+    if (instance)
+    {
+        instance->getChild<LLCheckBoxCtrl>("mute_when_minimized")->setBtnFocus();
+    }
+}
+
+void LLPanelPreference::cancel(const std::vector<std::string> settings_to_skip)
+{
+    for (control_values_map_t::iterator iter =  mSavedValues.begin();
+         iter !=  mSavedValues.end(); ++iter)
+    {
+        LLControlVariable* control = iter->first;
+        LLSD ctrl_value = iter->second;
+
+        if((control->getName() == "InstantMessageLogPath") && (ctrl_value.asString() == ""))
+        {
+            continue;
+        }
+
+        auto found = std::find(settings_to_skip.begin(), settings_to_skip.end(), control->getName());
+        if (found != settings_to_skip.end())
+        {
+            continue;
+        }
+
+        control->set(ctrl_value);
+    }
+
+    for (string_color_map_t::iterator iter = mSavedColors.begin();
+         iter != mSavedColors.end(); ++iter)
+    {
+        LLColorSwatchCtrl* color_swatch = findChild<LLColorSwatchCtrl>(iter->first);
+        if (color_swatch)
+        {
+            color_swatch->set(iter->second);
+            color_swatch->onCommit();
+        }
+    }
+}
+
+void LLPanelPreference::setControlFalse(const LLSD& user_data)
+{
+    std::string control_name = user_data.asString();
+    LLControlVariable* control = findControl(control_name);
+
+    if (control)
+        control->set(LLSD(false));
+}
+
+void LLPanelPreference::updateMediaAutoPlayCheckbox(LLUICtrl* ctrl)
+{
+    std::string name = ctrl->getName();
+
+    // Disable "Allow Media to auto play" only when both
+    // "Streaming Music" and "Media" are unchecked. STORM-513.
+    if ((name == "enable_music") || (name == "enable_media"))
+    {
+        bool music_enabled = getChild<LLCheckBoxCtrl>("enable_music")->get();
+        bool media_enabled = getChild<LLCheckBoxCtrl>("enable_media")->get();
+
+        getChild<LLCheckBoxCtrl>("media_auto_play_combo")->setEnabled(music_enabled || media_enabled);
+    }
+}
+
+void LLPanelPreference::deletePreset(const LLSD& user_data)
+{
+    LLFloaterReg::showInstance("delete_pref_preset", user_data.asString());
+}
+
+void LLPanelPreference::savePreset(const LLSD& user_data)
+{
+    LLFloaterReg::showInstance("save_pref_preset", user_data.asString());
+}
+
+void LLPanelPreference::loadPreset(const LLSD& user_data)
+{
+    LLFloaterReg::showInstance("load_pref_preset", user_data.asString());
+}
+
+void LLPanelPreference::setHardwareDefaults()
+{
+}
+
+class LLPanelPreferencePrivacy : public LLPanelPreference
+{
+public:
+    LLPanelPreferencePrivacy()
+    {
+        mAccountIndependentSettings.push_back("AutoDisengageMic");
+    }
+
+    /*virtual*/ void saveSettings()
+    {
+        LLPanelPreference::saveSettings();
+
+        // Don't save (=erase from the saved values map) per-account privacy settings
+        // if we're not logged in, otherwise they will be reset to defaults on log off.
+        if (LLStartUp::getStartupState() != STATE_STARTED)
+        {
+            // Erase only common settings, assuming there are no color settings on Privacy page.
+            for (control_values_map_t::iterator it = mSavedValues.begin(); it != mSavedValues.end(); )
+            {
+                const std::string setting = it->first->getName();
+                if (find(mAccountIndependentSettings.begin(),
+                    mAccountIndependentSettings.end(), setting) == mAccountIndependentSettings.end())
+                {
+                    mSavedValues.erase(it++);
+                }
+                else
+                {
+                    ++it;
+                }
+            }
+        }
+    }
+
+private:
+    std::list<std::string> mAccountIndependentSettings;
+};
+
+static LLPanelInjector<LLPanelPreferenceGraphics> t_pref_graph("panel_preference_graphics");
+static LLPanelInjector<LLPanelPreferencePrivacy> t_pref_privacy("panel_preference_privacy");
+
+bool LLPanelPreferenceGraphics::postBuild()
+{
+    LLFloaterReg::showInstance("prefs_graphics_advanced");
+    LLFloaterReg::hideInstance("prefs_graphics_advanced");
+
+    resetDirtyChilds();
+    setPresetText();
+
+    LLPresetsManager* presetsMgr = LLPresetsManager::getInstance();
+    presetsMgr->setPresetListChangeCallback(boost::bind(&LLPanelPreferenceGraphics::onPresetsListChange, this));
+    presetsMgr->createMissingDefault(PRESETS_GRAPHIC); // a no-op after the first time, but that's ok
+
+    return LLPanelPreference::postBuild();
+}
+
+void LLPanelPreferenceGraphics::draw()
+{
+    setPresetText();
+    LLPanelPreference::draw();
+}
+
+void LLPanelPreferenceGraphics::onPresetsListChange()
+{
+    resetDirtyChilds();
+    setPresetText();
+
+    LLFloaterPreference* instance = LLFloaterReg::findTypedInstance<LLFloaterPreference>("preferences");
+    if (instance && !gSavedSettings.getString("PresetGraphicActive").empty())
+    {
+        instance->saveSettings(); //make cancel work correctly after changing the preset
+    }
+}
+
+void LLPanelPreferenceGraphics::setPresetText()
+{
+    LLTextBox* preset_text = getChild<LLTextBox>("preset_text");
+
+    std::string preset_graphic_active = gSavedSettings.getString("PresetGraphicActive");
+
+    if (!preset_graphic_active.empty() && preset_graphic_active != preset_text->getText())
+    {
+        LLFloaterPreference* instance = LLFloaterReg::findTypedInstance<LLFloaterPreference>("preferences");
+        if (instance)
+        {
+            instance->saveGraphicsPreset(preset_graphic_active);
+        }
+    }
+
+    if (hasDirtyChilds() && !preset_graphic_active.empty())
+    {
+        gSavedSettings.setString("PresetGraphicActive", "");
+        preset_graphic_active.clear();
+        // This doesn't seem to cause an infinite recursion.  This trigger is needed to cause the pulldown
+        // panel to update.
+        LLPresetsManager::getInstance()->triggerChangeSignal();
+    }
+
+    if (!preset_graphic_active.empty())
+    {
+        if (preset_graphic_active == PRESETS_DEFAULT)
+        {
+            preset_graphic_active = LLTrans::getString(PRESETS_DEFAULT);
+        }
+        preset_text->setText(preset_graphic_active);
+    }
+    else
+    {
+        preset_text->setText(LLTrans::getString("none_paren_cap"));
+    }
+
+    preset_text->resetDirty();
+}
+
+bool LLPanelPreferenceGraphics::hasDirtyChilds()
+{
+    LLFloater* advanced = LLFloaterReg::findTypedInstance<LLFloater>("prefs_graphics_advanced");
+    std::list<LLView*> view_stack;
+    view_stack.push_back(this);
+    if (advanced)
+    {
+        view_stack.push_back(advanced);
+    }
+    while(!view_stack.empty())
+    {
+        // Process view on top of the stack
+        LLView* curview = view_stack.front();
+        view_stack.pop_front();
+
+        LLUICtrl* ctrl = dynamic_cast<LLUICtrl*>(curview);
+        if (ctrl)
+        {
+            if (ctrl->isDirty())
+            {
+                LLControlVariable* control = ctrl->getControlVariable();
+                if (control)
+                {
+                    std::string control_name = control->getName();
+                    if (!control_name.empty())
+                    {
+                        return true;
+                    }
+                }
+            }
+        }
+        // Push children onto the end of the work stack
+        for (child_list_t::const_iterator iter = curview->getChildList()->begin();
+             iter != curview->getChildList()->end(); ++iter)
+        {
+            view_stack.push_back(*iter);
+        }
+    }
+
+    return false;
+}
+
+void LLPanelPreferenceGraphics::resetDirtyChilds()
+{
+    LLFloater* advanced = LLFloaterReg::findTypedInstance<LLFloater>("prefs_graphics_advanced");
+    std::list<LLView*> view_stack;
+    view_stack.push_back(this);
+    if (advanced)
+    {
+        view_stack.push_back(advanced);
+    }
+    while(!view_stack.empty())
+    {
+        // Process view on top of the stack
+        LLView* curview = view_stack.front();
+        view_stack.pop_front();
+
+        LLUICtrl* ctrl = dynamic_cast<LLUICtrl*>(curview);
+        if (ctrl)
+        {
+            ctrl->resetDirty();
+        }
+        // Push children onto the end of the work stack
+        for (child_list_t::const_iterator iter = curview->getChildList()->begin();
+             iter != curview->getChildList()->end(); ++iter)
+        {
+            view_stack.push_back(*iter);
+        }
+    }
+}
+
+void LLPanelPreferenceGraphics::cancel(const std::vector<std::string> settings_to_skip)
+{
+    LLPanelPreference::cancel(settings_to_skip);
+}
+void LLPanelPreferenceGraphics::saveSettings()
+{
+    resetDirtyChilds();
+    std::string preset_graphic_active = gSavedSettings.getString("PresetGraphicActive");
+    if (preset_graphic_active.empty())
+    {
+        LLFloaterPreference* instance = LLFloaterReg::findTypedInstance<LLFloaterPreference>("preferences");
+        if (instance)
+        {
+            //don't restore previous preset after closing Preferences
+            instance->saveGraphicsPreset(preset_graphic_active);
+        }
+    }
+    LLPanelPreference::saveSettings();
+}
+void LLPanelPreferenceGraphics::setHardwareDefaults()
+{
+    resetDirtyChilds();
+}
+
+//------------------------LLPanelPreferenceControls--------------------------------
+static LLPanelInjector<LLPanelPreferenceControls> t_pref_contrls("panel_preference_controls");
+
+LLPanelPreferenceControls::LLPanelPreferenceControls()
+    :LLPanelPreference(),
+    mEditingColumn(-1),
+    mEditingMode(0)
+{
+    // MODE_COUNT - 1 because there are currently no settings assigned to 'saved settings'.
+    for (U32 i = 0; i < LLKeyConflictHandler::MODE_COUNT - 1; ++i)
+    {
+        mConflictHandler[i].setLoadMode((LLKeyConflictHandler::ESourceMode)i);
+    }
+}
+
+LLPanelPreferenceControls::~LLPanelPreferenceControls()
+{
+}
+
+bool LLPanelPreferenceControls::postBuild()
+{
+    // populate list of controls
+    pControlsTable = getChild<LLScrollListCtrl>("controls_list");
+    pKeyModeBox = getChild<LLComboBox>("key_mode");
+
+    pControlsTable->setCommitCallback(boost::bind(&LLPanelPreferenceControls::onListCommit, this));
+    pKeyModeBox->setCommitCallback(boost::bind(&LLPanelPreferenceControls::onModeCommit, this));
+    getChild<LLButton>("restore_defaults")->setCommitCallback(boost::bind(&LLPanelPreferenceControls::onRestoreDefaultsBtn, this));
+
+    return true;
+}
+
+void LLPanelPreferenceControls::regenerateControls()
+{
+    mEditingMode = pKeyModeBox->getValue().asInteger();
+    mConflictHandler[mEditingMode].loadFromSettings((LLKeyConflictHandler::ESourceMode)mEditingMode);
+    populateControlTable();
+}
+
+bool LLPanelPreferenceControls::addControlTableColumns(const std::string &filename)
+{
+    LLXMLNodePtr xmlNode;
+    LLScrollListCtrl::Contents contents;
+    if (!LLUICtrlFactory::getLayeredXMLNode(filename, xmlNode))
+    {
+        LL_WARNS("Preferences") << "Failed to load " << filename << LL_ENDL;
+        return false;
+    }
+    LLXUIParser parser;
+    parser.readXUI(xmlNode, contents, filename);
+
+    if (!contents.validateBlock())
+    {
+        return false;
+    }
+
+    for (LLInitParam::ParamIterator<LLScrollListColumn::Params>::const_iterator col_it = contents.columns.begin();
+        col_it != contents.columns.end();
+        ++col_it)
+    {
+        pControlsTable->addColumn(*col_it);
+    }
+
+    return true;
+}
+
+bool LLPanelPreferenceControls::addControlTableRows(const std::string &filename)
+{
+    LLXMLNodePtr xmlNode;
+    LLScrollListCtrl::Contents contents;
+    if (!LLUICtrlFactory::getLayeredXMLNode(filename, xmlNode))
+    {
+        LL_WARNS("Preferences") << "Failed to load " << filename << LL_ENDL;
+        return false;
+    }
+    LLXUIParser parser;
+    parser.readXUI(xmlNode, contents, filename);
+
+    if (!contents.validateBlock())
+    {
+        return false;
+    }
+
+    LLScrollListCell::Params cell_params;
+    // init basic cell params
+    cell_params.font = LLFontGL::getFontSansSerif();
+    cell_params.font_halign = LLFontGL::LEFT;
+    cell_params.column = "";
+    cell_params.value = "";
+
+
+    for (LLInitParam::ParamIterator<LLScrollListItem::Params>::const_iterator row_it = contents.rows.begin();
+        row_it != contents.rows.end();
+        ++row_it)
+    {
+        std::string control = row_it->value.getValue().asString();
+        if (!control.empty() && control != "menu_separator")
+        {
+            bool show = true;
+            bool enabled = mConflictHandler[mEditingMode].canAssignControl(control);
+            if (!enabled)
+            {
+                // If empty: this is a placeholder to make sure user won't assign
+                // value by accident, don't show it
+                // If not empty: predefined control combination user should see
+                // to know that combination is reserved
+                show = !mConflictHandler[mEditingMode].isControlEmpty(control);
+                // example: teleport_to and walk_to in first person view, and
+                // sitting related functions, see generatePlaceholders()
+            }
+
+            if (show)
+            {
+                // At the moment viewer is hardcoded to assume that columns are named as lst_ctrl%d
+                LLScrollListItem::Params item_params(*row_it);
+                item_params.enabled.setValue(enabled);
+
+                S32 num_columns = pControlsTable->getNumColumns();
+                for (S32 col = 1; col < num_columns; col++)
+                {
+                    cell_params.column = llformat("lst_ctrl%d", col);
+                    cell_params.value = mConflictHandler[mEditingMode].getControlString(control, col - 1);
+                    item_params.columns.add(cell_params);
+                }
+                pControlsTable->addRow(item_params, EAddPosition::ADD_BOTTOM);
+            }
+        }
+        else
+        {
+            // Separator example:
+            // <rows
+            //  enabled = "false">
+            //  <columns
+            //   type = "icon"
+            //   color = "0 0 0 0.7"
+            //   halign = "center"
+            //   value = "menu_separator"
+            //   column = "lst_action" / >
+            //</rows>
+            pControlsTable->addRow(*row_it, EAddPosition::ADD_BOTTOM);
+        }
+    }
+    return true;
+}
+
+void LLPanelPreferenceControls::addControlTableSeparator()
+{
+    LLScrollListItem::Params separator_params;
+    separator_params.enabled(false);
+    LLScrollListCell::Params column_params;
+    column_params.type = "icon";
+    column_params.value = "menu_separator";
+    column_params.column = "lst_action";
+    column_params.color = LLColor4(0.f, 0.f, 0.f, 0.7f);
+    column_params.font_halign = LLFontGL::HCENTER;
+    separator_params.columns.add(column_params);
+    pControlsTable->addRow(separator_params, EAddPosition::ADD_BOTTOM);
+}
+
+void LLPanelPreferenceControls::populateControlTable()
+{
+    pControlsTable->clearRows();
+    pControlsTable->clearColumns();
+
+    // Add columns
+    std::string filename;
+    switch ((LLKeyConflictHandler::ESourceMode)mEditingMode)
+    {
+    case LLKeyConflictHandler::MODE_THIRD_PERSON:
+    case LLKeyConflictHandler::MODE_FIRST_PERSON:
+    case LLKeyConflictHandler::MODE_EDIT_AVATAR:
+    case LLKeyConflictHandler::MODE_SITTING:
+        filename = "control_table_contents_columns_basic.xml";
+        break;
+    default:
+        {
+            // Either unknown mode or MODE_SAVED_SETTINGS
+            // It doesn't have UI or actual settings yet
+            LL_WARNS("Preferences") << "Unimplemented mode" << LL_ENDL;
+
+            // Searchable columns were removed, mark searchables for an update
+            LLFloaterPreference* instance = LLFloaterReg::findTypedInstance<LLFloaterPreference>("preferences");
+            if (instance)
+            {
+                instance->updateSearchableItems();
+            }
+            return;
+        }
+    }
+    addControlTableColumns(filename);
+
+    // Add rows.
+    // Each file represents individual visual group (movement/camera/media...)
+    if (mEditingMode == LLKeyConflictHandler::MODE_FIRST_PERSON)
+    {
+        // Don't display whole camera and editing groups
+        addControlTableRows("control_table_contents_movement.xml");
+        addControlTableSeparator();
+        addControlTableRows("control_table_contents_media.xml");
+    }
+    // MODE_THIRD_PERSON; MODE_EDIT_AVATAR; MODE_SITTING
+    else if (mEditingMode < LLKeyConflictHandler::MODE_SAVED_SETTINGS)
+    {
+        // In case of 'sitting' mode, movements still apply due to vehicles
+        // but walk_to is not supported and will be hidden by addControlTableRows
+        addControlTableRows("control_table_contents_movement.xml");
+        addControlTableSeparator();
+
+        addControlTableRows("control_table_contents_camera.xml");
+        addControlTableSeparator();
+
+        addControlTableRows("control_table_contents_editing.xml");
+        addControlTableSeparator();
+
+        addControlTableRows("control_table_contents_media.xml");
+    }
+    else
+    {
+        LL_WARNS("Preferences") << "Unimplemented mode" << LL_ENDL;
+    }
+
+    // explicit update to make sure table is ready for llsearchableui
+    pControlsTable->updateColumns();
+
+    // Searchable columns were removed and readded, mark searchables for an update
+    // Note: at the moment tables/lists lack proper llsearchableui support
+    LLFloaterPreference* instance = LLFloaterReg::findTypedInstance<LLFloaterPreference>("preferences");
+    if (instance)
+    {
+        instance->updateSearchableItems();
+    }
+}
+
+void LLPanelPreferenceControls::updateTable()
+{
+    mEditingControl.clear();
+    std::vector<LLScrollListItem*> list = pControlsTable->getAllData();
+    for (S32 i = 0; i < list.size(); ++i)
+    {
+        std::string control = list[i]->getValue();
+        if (!control.empty())
+        {
+            LLScrollListCell* cell = NULL;
+
+            S32 num_columns = pControlsTable->getNumColumns();
+            for (S32 col = 1; col < num_columns; col++)
+            {
+                cell = list[i]->getColumn(col);
+                cell->setValue(mConflictHandler[mEditingMode].getControlString(control, col - 1));
+            }
+        }
+    }
+    pControlsTable->deselectAllItems();
+}
+
+void LLPanelPreferenceControls::apply()
+{
+    for (U32 i = 0; i < LLKeyConflictHandler::MODE_COUNT - 1; ++i)
+    {
+        if (mConflictHandler[i].hasUnsavedChanges())
+        {
+            mConflictHandler[i].saveToSettings();
+        }
+    }
+}
+
+void LLPanelPreferenceControls::cancel(const std::vector<std::string> settings_to_skip)
+{
+    for (U32 i = 0; i < LLKeyConflictHandler::MODE_COUNT - 1; ++i)
+    {
+        if (mConflictHandler[i].hasUnsavedChanges())
+        {
+            mConflictHandler[i].clear();
+            if (mEditingMode == i)
+            {
+                // cancel() can be called either when preferences floater closes
+                // or when child floater closes (like advanced graphical settings)
+                // in which case we need to clear and repopulate table
+                regenerateControls();
+            }
+        }
+    }
+}
+
+void LLPanelPreferenceControls::saveSettings()
+{
+    for (U32 i = 0; i < LLKeyConflictHandler::MODE_COUNT - 1; ++i)
+    {
+        if (mConflictHandler[i].hasUnsavedChanges())
+        {
+            mConflictHandler[i].saveToSettings();
+            mConflictHandler[i].clear();
+        }
+    }
+
+    S32 mode = pKeyModeBox->getValue().asInteger();
+    if (mConflictHandler[mode].empty() || pControlsTable->isEmpty())
+    {
+        regenerateControls();
+    }
+}
+
+void LLPanelPreferenceControls::resetDirtyChilds()
+{
+    regenerateControls();
+}
+
+void LLPanelPreferenceControls::onListCommit()
+{
+    LLScrollListItem* item = pControlsTable->getFirstSelected();
+    if (item == NULL)
+    {
+        return;
+    }
+
+    std::string control = item->getValue();
+
+    if (control.empty())
+    {
+        pControlsTable->deselectAllItems();
+        return;
+    }
+
+    if (!mConflictHandler[mEditingMode].canAssignControl(control))
+    {
+        pControlsTable->deselectAllItems();
+        return;
+    }
+
+    S32 cell_ind = item->getSelectedCell();
+    if (cell_ind <= 0)
+    {
+        pControlsTable->deselectAllItems();
+        return;
+    }
+
+    // List does not tell us what cell was clicked, so we have to figure it out manually, but
+    // fresh mouse coordinates are not yet accessible during onCommit() and there are other issues,
+    // so we cheat: remember item user clicked at, trigger 'key dialog' on hover that comes next,
+    // use coordinates from hover to calculate cell
+
+    LLScrollListCell* cell = item->getColumn(cell_ind);
+    if (cell)
+    {
+        LLSetKeyBindDialog* dialog = LLFloaterReg::getTypedInstance<LLSetKeyBindDialog>("keybind_dialog", LLSD());
+        if (dialog)
+        {
+            mEditingControl = control;
+            mEditingColumn = cell_ind;
+            dialog->setParent(this, pControlsTable, DEFAULT_KEY_FILTER);
+
+            LLFloater* root_floater = gFloaterView->getParentFloater(this);
+            if (root_floater)
+                root_floater->addDependentFloater(dialog);
+            dialog->openFloater();
+            dialog->setFocus(true);
+        }
+    }
+    else
+    {
+        pControlsTable->deselectAllItems();
+    }
+}
+
+void LLPanelPreferenceControls::onModeCommit()
+{
+    mEditingMode = pKeyModeBox->getValue().asInteger();
+    if (mConflictHandler[mEditingMode].empty())
+    {
+        // opening for first time
+        mConflictHandler[mEditingMode].loadFromSettings((LLKeyConflictHandler::ESourceMode)mEditingMode);
+    }
+    populateControlTable();
+}
+
+void LLPanelPreferenceControls::onRestoreDefaultsBtn()
+{
+    LLNotificationsUtil::add("PreferenceControlsDefaults", LLSD(), LLSD(), boost::bind(&LLPanelPreferenceControls::onRestoreDefaultsResponse, this, _1, _2));
+}
+
+void LLPanelPreferenceControls::onRestoreDefaultsResponse(const LLSD& notification, const LLSD& response)
+{
+    S32 option = LLNotificationsUtil::getSelectedOption(notification, response);
+    switch(option)
+    {
+    case 0: // All
+        for (U32 i = 0; i < LLKeyConflictHandler::MODE_COUNT - 1; ++i)
+        {
+            mConflictHandler[i].resetToDefaults();
+            // Apply changes to viewer as 'temporary'
+            mConflictHandler[i].saveToSettings(true);
+
+            // notify comboboxes in move&view about potential change
+            LLFloaterPreference* instance = LLFloaterReg::findTypedInstance<LLFloaterPreference>("preferences");
+            if (instance)
+            {
+                instance->updateClickActionViews();
+            }
+        }
+
+        updateTable();
+        break;
+    case 1: // Current
+        mConflictHandler[mEditingMode].resetToDefaults();
+        // Apply changes to viewer as 'temporary'
+        mConflictHandler[mEditingMode].saveToSettings(true);
+
+        if (mEditingMode == LLKeyConflictHandler::MODE_THIRD_PERSON)
+        {
+            // notify comboboxes in move&view about potential change
+            LLFloaterPreference* instance = LLFloaterReg::findTypedInstance<LLFloaterPreference>("preferences");
+            if (instance)
+            {
+                instance->updateClickActionViews();
+            }
+        }
+
+        updateTable();
+        break;
+    case 2: // Cancel
+    default:
+        //exit;
+        break;
+    }
+}
+
+// Bypass to let Move & view read values without need to create own key binding handler
+// Assumes third person view
+// Might be better idea to just move whole mConflictHandler into LLFloaterPreference
+bool LLPanelPreferenceControls::canKeyBindHandle(const std::string &control, EMouseClickType click, KEY key, MASK mask)
+{
+    S32 mode = LLKeyConflictHandler::MODE_THIRD_PERSON;
+    if (mConflictHandler[mode].empty())
+    {
+        // opening for first time
+        mConflictHandler[mode].loadFromSettings(LLKeyConflictHandler::MODE_THIRD_PERSON);
+    }
+
+    return mConflictHandler[mode].canHandleControl(control, click, key, mask);
+}
+
+// Bypass to let Move & view modify values without need to create own key binding handler
+// Assumes third person view
+// Might be better idea to just move whole mConflictHandler into LLFloaterPreference
+void LLPanelPreferenceControls::setKeyBind(const std::string &control, EMouseClickType click, KEY key, MASK mask, bool set)
+{
+    S32 mode = LLKeyConflictHandler::MODE_THIRD_PERSON;
+    if (mConflictHandler[mode].empty())
+    {
+        // opening for first time
+        mConflictHandler[mode].loadFromSettings(LLKeyConflictHandler::MODE_THIRD_PERSON);
+    }
+
+    if (!mConflictHandler[mode].canAssignControl(mEditingControl))
+    {
+        return;
+    }
+
+    bool already_recorded = mConflictHandler[mode].canHandleControl(control, click, key, mask);
+    if (set)
+    {
+        if (already_recorded)
+        {
+            // nothing to do
+            return;
+        }
+
+        // find free spot to add data, if no free spot, assign to first
+        S32 index = 0;
+        for (S32 i = 0; i < 3; i++)
+        {
+            if (mConflictHandler[mode].getControl(control, i).isEmpty())
+            {
+                index = i;
+                break;
+            }
+        }
+        // At the moment 'ignore_mask' mask is mostly ignored, a placeholder
+        // Todo: implement it since it's preferable for things like teleport to match
+        // mask exactly but for things like running to ignore additional masks
+        // Ideally this needs representation in keybindings UI
+        bool ignore_mask = true;
+        mConflictHandler[mode].registerControl(control, index, click, key, mask, ignore_mask);
+    }
+    else if (!set)
+    {
+        if (!already_recorded)
+        {
+            // nothing to do
+            return;
+        }
+
+        // find specific control and reset it
+        for (S32 i = 0; i < 3; i++)
+        {
+            LLKeyData data = mConflictHandler[mode].getControl(control, i);
+            if (data.mMouse == click && data.mKey == key && data.mMask == mask)
+            {
+                mConflictHandler[mode].clearControl(control, i);
+            }
+        }
+    }
+}
+
+void LLPanelPreferenceControls::updateAndApply()
+{
+    S32 mode = LLKeyConflictHandler::MODE_THIRD_PERSON;
+    mConflictHandler[mode].saveToSettings(true);
+    updateTable();
+}
+
+// from LLSetKeybindDialog's interface
+bool LLPanelPreferenceControls::onSetKeyBind(EMouseClickType click, KEY key, MASK mask, bool all_modes)
+{
+    if (!mConflictHandler[mEditingMode].canAssignControl(mEditingControl))
+    {
+        return true;
+    }
+
+    if ( mEditingColumn > 0)
+    {
+        if (all_modes)
+        {
+            for (U32 i = 0; i < LLKeyConflictHandler::MODE_COUNT - 1; ++i)
+            {
+                if (mConflictHandler[i].empty())
+                {
+                    mConflictHandler[i].loadFromSettings((LLKeyConflictHandler::ESourceMode)i);
+                }
+                mConflictHandler[i].registerControl(mEditingControl, mEditingColumn - 1, click, key, mask, true);
+                // Apply changes to viewer as 'temporary'
+                mConflictHandler[i].saveToSettings(true);
+            }
+        }
+        else
+        {
+            mConflictHandler[mEditingMode].registerControl(mEditingControl, mEditingColumn - 1, click, key, mask, true);
+            // Apply changes to viewer as 'temporary'
+            mConflictHandler[mEditingMode].saveToSettings(true);
+        }
+    }
+
+    updateTable();
+
+    if ((mEditingMode == LLKeyConflictHandler::MODE_THIRD_PERSON || all_modes)
+        && (mEditingControl == "walk_to"
+            || mEditingControl == "teleport_to"
+            || click == CLICK_LEFT
+            || click == CLICK_DOUBLELEFT))
+    {
+        // notify comboboxes in move&view about potential change
+        LLFloaterPreference* instance = LLFloaterReg::findTypedInstance<LLFloaterPreference>("preferences");
+        if (instance)
+        {
+            instance->updateClickActionViews();
+        }
+    }
+
+    return true;
+}
+
+void LLPanelPreferenceControls::onDefaultKeyBind(bool all_modes)
+{
+    if (!mConflictHandler[mEditingMode].canAssignControl(mEditingControl))
+    {
+        return;
+    }
+
+    if (mEditingColumn > 0)
+    {
+        if (all_modes)
+        {
+            for (U32 i = 0; i < LLKeyConflictHandler::MODE_COUNT - 1; ++i)
+            {
+                if (mConflictHandler[i].empty())
+                {
+                    mConflictHandler[i].loadFromSettings((LLKeyConflictHandler::ESourceMode)i);
+                }
+                mConflictHandler[i].resetToDefault(mEditingControl, mEditingColumn - 1);
+                // Apply changes to viewer as 'temporary'
+                mConflictHandler[i].saveToSettings(true);
+            }
+        }
+        else
+        {
+            mConflictHandler[mEditingMode].resetToDefault(mEditingControl, mEditingColumn - 1);
+            // Apply changes to viewer as 'temporary'
+            mConflictHandler[mEditingMode].saveToSettings(true);
+        }
+    }
+    updateTable();
+
+    if (mEditingMode == LLKeyConflictHandler::MODE_THIRD_PERSON || all_modes)
+    {
+        // notify comboboxes in move&view about potential change
+        LLFloaterPreference* instance = LLFloaterReg::findTypedInstance<LLFloaterPreference>("preferences");
+        if (instance)
+        {
+            instance->updateClickActionViews();
+        }
+    }
+}
+
+void LLPanelPreferenceControls::onCancelKeyBind()
+{
+    pControlsTable->deselectAllItems();
+}
+
+LLFloaterPreferenceProxy::LLFloaterPreferenceProxy(const LLSD& key)
+    : LLFloater(key),
+      mSocksSettingsDirty(false)
+{
+    mCommitCallbackRegistrar.add("Proxy.OK",                boost::bind(&LLFloaterPreferenceProxy::onBtnOk, this));
+    mCommitCallbackRegistrar.add("Proxy.Cancel",            boost::bind(&LLFloaterPreferenceProxy::onBtnCancel, this));
+    mCommitCallbackRegistrar.add("Proxy.Change",            boost::bind(&LLFloaterPreferenceProxy::onChangeSocksSettings, this));
+}
+
+LLFloaterPreferenceProxy::~LLFloaterPreferenceProxy()
+{
+}
+
+bool LLFloaterPreferenceProxy::postBuild()
+{
+    LLRadioGroup* socksAuth = getChild<LLRadioGroup>("socks5_auth_type");
+    if (!socksAuth)
+    {
+        return false;
+    }
+    if (socksAuth->getSelectedValue().asString() == "None")
+    {
+        getChild<LLLineEditor>("socks5_username")->setEnabled(false);
+        getChild<LLLineEditor>("socks5_password")->setEnabled(false);
+    }
+    else
+    {
+        // Populate the SOCKS 5 credential fields with protected values.
+        LLPointer<LLCredential> socks_cred = gSecAPIHandler->loadCredential("SOCKS5");
+        getChild<LLLineEditor>("socks5_username")->setValue(socks_cred->getIdentifier()["username"].asString());
+        getChild<LLLineEditor>("socks5_password")->setValue(socks_cred->getAuthenticator()["creds"].asString());
+    }
+
+    return true;
+}
+
+void LLFloaterPreferenceProxy::onOpen(const LLSD& key)
+{
+    saveSettings();
+}
+
+void LLFloaterPreferenceProxy::onClose(bool app_quitting)
+{
+    if(app_quitting)
+    {
+        cancel();
+    }
+
+    if (mSocksSettingsDirty)
+    {
+
+        // If the user plays with the Socks proxy settings after login, it's only fair we let them know
+        // it will not be updated until next restart.
+        if (LLStartUp::getStartupState()>STATE_LOGIN_WAIT)
+        {
+            LLNotifications::instance().add("ChangeProxySettings", LLSD(), LLSD());
+            mSocksSettingsDirty = false; // we have notified the user now be quiet again
+        }
+    }
+}
+
+void LLFloaterPreferenceProxy::saveSettings()
+{
+    // Save the value of all controls in the hierarchy
+    mSavedValues.clear();
+    std::list<LLView*> view_stack;
+    view_stack.push_back(this);
+    while(!view_stack.empty())
+    {
+        // Process view on top of the stack
+        LLView* curview = view_stack.front();
+        view_stack.pop_front();
+
+        LLUICtrl* ctrl = dynamic_cast<LLUICtrl*>(curview);
+        if (ctrl)
+        {
+            LLControlVariable* control = ctrl->getControlVariable();
+            if (control)
+            {
+                mSavedValues[control] = control->getValue();
+            }
+        }
+
+        // Push children onto the end of the work stack
+        for (child_list_t::const_iterator iter = curview->getChildList()->begin();
+                iter != curview->getChildList()->end(); ++iter)
+        {
+            view_stack.push_back(*iter);
+        }
+    }
+}
+
+void LLFloaterPreferenceProxy::onBtnOk()
+{
+    // commit any outstanding text entry
+    if (hasFocus())
+    {
+        LLUICtrl* cur_focus = dynamic_cast<LLUICtrl*>(gFocusMgr.getKeyboardFocus());
+        if (cur_focus && cur_focus->acceptsTextInput())
+        {
+            cur_focus->onCommit();
+        }
+    }
+
+    // Save SOCKS proxy credentials securely if password auth is enabled
+    LLRadioGroup* socksAuth = getChild<LLRadioGroup>("socks5_auth_type");
+    if (socksAuth->getSelectedValue().asString() == "UserPass")
+    {
+        LLSD socks_id = LLSD::emptyMap();
+        socks_id["type"] = "SOCKS5";
+        socks_id["username"] = getChild<LLLineEditor>("socks5_username")->getValue().asString();
+
+        LLSD socks_authenticator = LLSD::emptyMap();
+        socks_authenticator["type"] = "SOCKS5";
+        socks_authenticator["creds"] = getChild<LLLineEditor>("socks5_password")->getValue().asString();
+
+        // Using "SOCKS5" as the "grid" argument since the same proxy
+        // settings will be used for all grids and because there is no
+        // way to specify the type of credential.
+        LLPointer<LLCredential> socks_cred = gSecAPIHandler->createCredential("SOCKS5", socks_id, socks_authenticator);
+        gSecAPIHandler->saveCredential(socks_cred, true);
+    }
+    else
+    {
+        // Clear SOCKS5 credentials since they are no longer needed.
+        LLPointer<LLCredential> socks_cred = new LLCredential("SOCKS5");
+        gSecAPIHandler->deleteCredential(socks_cred);
+    }
+
+    closeFloater(false);
+}
+
+void LLFloaterPreferenceProxy::onBtnCancel()
+{
+    if (hasFocus())
+    {
+        LLUICtrl* cur_focus = dynamic_cast<LLUICtrl*>(gFocusMgr.getKeyboardFocus());
+        if (cur_focus && cur_focus->acceptsTextInput())
+        {
+            cur_focus->onCommit();
+        }
+        refresh();
+    }
+
+    cancel();
+}
+
+void LLFloaterPreferenceProxy::onClickCloseBtn(bool app_quitting)
+{
+    cancel();
+}
+
+void LLFloaterPreferenceProxy::cancel()
+{
+
+    for (control_values_map_t::iterator iter =  mSavedValues.begin();
+            iter !=  mSavedValues.end(); ++iter)
+    {
+        LLControlVariable* control = iter->first;
+        LLSD ctrl_value = iter->second;
+        control->set(ctrl_value);
+    }
+    mSocksSettingsDirty = false;
+    closeFloater();
+}
+
+void LLFloaterPreferenceProxy::onChangeSocksSettings()
+{
+    mSocksSettingsDirty = true;
+
+    LLRadioGroup* socksAuth = getChild<LLRadioGroup>("socks5_auth_type");
+    if (socksAuth->getSelectedValue().asString() == "None")
+    {
+        getChild<LLLineEditor>("socks5_username")->setEnabled(false);
+        getChild<LLLineEditor>("socks5_password")->setEnabled(false);
+    }
+    else
+    {
+        getChild<LLLineEditor>("socks5_username")->setEnabled(true);
+        getChild<LLLineEditor>("socks5_password")->setEnabled(true);
+    }
+
+    // Check for invalid states for the other HTTP proxy radio
+    LLRadioGroup* otherHttpProxy = getChild<LLRadioGroup>("other_http_proxy_type");
+    if ((otherHttpProxy->getSelectedValue().asString() == "Socks" &&
+            !getChild<LLCheckBoxCtrl>("socks_proxy_enabled")->get())||(
+                    otherHttpProxy->getSelectedValue().asString() == "Web" &&
+                    !getChild<LLCheckBoxCtrl>("web_proxy_enabled")->get()))
+    {
+        otherHttpProxy->selectFirstItem();
+    }
+
+}
+
+void LLFloaterPreference::onUpdateFilterTerm(bool force)
+{
+    LLWString seachValue = utf8str_to_wstring(mFilterEdit->getValue());
+    LLWStringUtil::toLower(seachValue);
+
+    if (!mSearchData || (mSearchData->mLastFilter == seachValue && !force))
+        return;
+
+    if (mSearchDataDirty)
+    {
+        // Data exists, but is obsolete, regenerate
+        collectSearchableItems();
+    }
+
+    mSearchData->mLastFilter = seachValue;
+
+    if (!mSearchData->mRootTab)
+        return;
+
+    mSearchData->mRootTab->hightlightAndHide( seachValue );
+    filterIgnorableNotifications();
+
+    if (LLTabContainer* pRoot = getChild<LLTabContainer>("pref core"))
+        pRoot->selectFirstTab();
+}
+
+void LLFloaterPreference::filterIgnorableNotifications()
+{
+    bool visible = getChildRef<LLScrollListCtrl>("enabled_popups").highlightMatchingItems(mFilterEdit->getValue());
+    visible |= getChildRef<LLScrollListCtrl>("disabled_popups").highlightMatchingItems(mFilterEdit->getValue());
+
+    if (visible)
+    {
+        getChildRef<LLTabContainer>("pref core").setTabVisibility( getChild<LLPanel>("msgs"), true );
+    }
+}
+
+void collectChildren( LLView const *aView, ll::prefs::PanelDataPtr aParentPanel, ll::prefs::TabContainerDataPtr aParentTabContainer )
+{
+    if (!aView)
+        return;
+
+    llassert_always(aParentPanel || aParentTabContainer);
+
+    for (LLView* pView : *aView->getChildList())
+    {
+        if (!pView)
+            continue;
+
+        ll::prefs::PanelDataPtr pCurPanelData = aParentPanel;
+        ll::prefs::TabContainerDataPtr pCurTabContainer = aParentTabContainer;
+
+        LLPanel const *pPanel = dynamic_cast<LLPanel const*>(pView);
+        LLTabContainer const *pTabContainer = dynamic_cast<LLTabContainer const*>(pView);
+        ll::ui::SearchableControl const *pSCtrl = dynamic_cast<ll::ui::SearchableControl const*>( pView );
+
+        if (pTabContainer)
+        {
+            pCurPanelData.reset();
+
+            pCurTabContainer = ll::prefs::TabContainerDataPtr(new ll::prefs::TabContainerData);
+            pCurTabContainer->mTabContainer = const_cast< LLTabContainer *>(pTabContainer);
+            pCurTabContainer->mLabel = pTabContainer->getLabel();
+            pCurTabContainer->mPanel = 0;
+
+            if (aParentPanel)
+                aParentPanel->mChildPanel.push_back(pCurTabContainer);
+            if (aParentTabContainer)
+                aParentTabContainer->mChildPanel.push_back(pCurTabContainer);
+        }
+        else if (pPanel)
+        {
+            pCurTabContainer.reset();
+
+            pCurPanelData = ll::prefs::PanelDataPtr(new ll::prefs::PanelData);
+            pCurPanelData->mPanel = pPanel;
+            pCurPanelData->mLabel = pPanel->getLabel();
+
+            llassert_always( aParentPanel || aParentTabContainer );
+
+            if (aParentTabContainer)
+                aParentTabContainer->mChildPanel.push_back(pCurPanelData);
+            else if (aParentPanel)
+                aParentPanel->mChildPanel.push_back(pCurPanelData);
+        }
+        else if (pSCtrl && pSCtrl->getSearchText().size())
+        {
+            ll::prefs::SearchableItemPtr item = ll::prefs::SearchableItemPtr(new ll::prefs::SearchableItem());
+            item->mView = pView;
+            item->mCtrl = pSCtrl;
+
+            item->mLabel = utf8str_to_wstring(pSCtrl->getSearchText());
+            LLWStringUtil::toLower(item->mLabel);
+
+            llassert_always(aParentPanel || aParentTabContainer);
+
+            if (aParentPanel)
+                aParentPanel->mChildren.push_back(item);
+            if (aParentTabContainer)
+                aParentTabContainer->mChildren.push_back(item);
+        }
+        collectChildren(pView, pCurPanelData, pCurTabContainer);
+    }
+}
+
+void LLFloaterPreference::collectSearchableItems()
+{
+    mSearchData.reset( nullptr );
+    LLTabContainer *pRoot = getChild< LLTabContainer >( "pref core" );
+    if( mFilterEdit && pRoot )
+    {
+        mSearchData.reset(new ll::prefs::SearchData() );
+
+        ll::prefs::TabContainerDataPtr pRootTabcontainer = ll::prefs::TabContainerDataPtr( new ll::prefs::TabContainerData );
+        pRootTabcontainer->mTabContainer = pRoot;
+        pRootTabcontainer->mLabel = pRoot->getLabel();
+        mSearchData->mRootTab = pRootTabcontainer;
+
+        collectChildren( this, ll::prefs::PanelDataPtr(), pRootTabcontainer );
+    }
+    mSearchDataDirty = false;
+}
+
+void LLFloaterPreference::saveIgnoredNotifications()
+{
+    for (LLNotifications::TemplateMap::const_iterator iter = LLNotifications::instance().templatesBegin();
+            iter != LLNotifications::instance().templatesEnd();
+            ++iter)
+    {
+        LLNotificationTemplatePtr templatep = iter->second;
+        LLNotificationFormPtr formp = templatep->mForm;
+
+        LLNotificationForm::EIgnoreType ignore = formp->getIgnoreType();
+        if (ignore <= LLNotificationForm::IGNORE_NO)
+            continue;
+
+        mIgnorableNotifs[templatep->mName] = !formp->getIgnored();
+    }
+}
+
+void LLFloaterPreference::restoreIgnoredNotifications()
+{
+    for (std::map<std::string, bool>::iterator it = mIgnorableNotifs.begin(); it != mIgnorableNotifs.end(); ++it)
+    {
+        LLUI::getInstance()->mSettingGroups["ignores"]->setBOOL(it->first, it->second);
+    }
+}