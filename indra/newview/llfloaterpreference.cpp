--- conflicted
+++ resolved
@@ -1847,7 +1847,7 @@
 	FSResetVoiceTimer() : LLEventTimer(5.f) { }
 	~FSResetVoiceTimer() { }
 
-	BOOL tick()
+	bool tick()
 	{
 		gSavedSettings.setBOOL("EnableVoiceChat", TRUE);
 		LLFloaterPreference* floater = LLFloaterReg::findTypedInstance<LLFloaterPreference>("preferences");
@@ -1856,7 +1856,7 @@
 			floater->childSetEnabled("enable_voice_check", true);
 			floater->childSetEnabled("enable_voice_check_volume", true);
 		}
-		return TRUE;
+		return true;
 	}
 };
 
@@ -3259,7 +3259,6 @@
 //		mEventTimer.stop();
 //	}
 
-<<<<<<< HEAD
 //	virtual ~Updater(){}
 
 //	void update(const LLSD& new_value)
@@ -3267,24 +3266,15 @@
 //		mNewValue = new_value;
 //		mEventTimer.start();
 //	}
-=======
-	bool tick()
-	{
-		mCallback(mNewValue);
-		mEventTimer.stop();
-
-		return false;
-	}
->>>>>>> 2d8654db
 
 //protected:
 
-//	BOOL tick()
+//	bool tick()
 //	{
 //		mCallback(mNewValue);
 //		mEventTimer.stop();
 
-//		return FALSE;
+//		return false;
 //	}
 
 //private:
