--- conflicted
+++ resolved
@@ -156,10 +156,7 @@
 #include "llviewershadermgr.h"
 #include "NACLantispam.h"
 #include "../llcrashlogger/llcrashlogger.h"
-<<<<<<< HEAD
-=======
 #include <filesystem>
->>>>>>> 6fba1530
 #if LL_WINDOWS
 #include <VersionHelpers.h>
 #endif
@@ -5276,40 +5273,6 @@
 // </FS:PP>
 
 // <FS:Zi> Backup Settings
-<<<<<<< HEAD
-// copied from llxfer_file.cpp - Hopefully this will be part of LLFile some day -Zi
-// added a safeguard so the destination file is only created when the source file exists -Zi
-S32 copy_prefs_file(const std::string& from, const std::string& to)
-{
-    LL_WARNS() << "copying " << from << " to " << to << LL_ENDL;
-    S32 rv = 0;
-    LLFILE* in = LLFile::fopen(from, "rb"); /*Flawfinder: ignore*/
-    if(!in)
-    {
-        LL_WARNS() << "couldn't open source file " << from << " - copy aborted." << LL_ENDL;
-        return -1;
-    }
-
-    LLFILE* out = LLFile::fopen(to, "wb");  /*Flawfinder: ignore*/
-    if(!out)
-    {
-        fclose(in);
-        LL_WARNS() << "couldn't open destination file " << to << " - copy aborted." << LL_ENDL;
-        return -1;
-    }
-
-    S32 read = 0;
-    const S32 COPY_BUFFER_SIZE = 16384;
-    U8 buffer[COPY_BUFFER_SIZE];
-    while(((read = fread(buffer, 1, sizeof(buffer), in)) > 0)
-          && (fwrite(buffer, 1, read, out) == (U32)read));      /* Flawfinder : ignore */
-    if(ferror(in) || ferror(out)) rv = -2;
-
-    if(in) fclose(in);
-    if(out) fclose(out);
-
-    return rv;
-=======
 static void copy_prefs_file(const std::string& from, const std::string& to)
 {
     LL_INFOS() << "Copying " << from << " to " << to << LL_ENDL;
@@ -5317,7 +5280,6 @@
     std::error_code ec;
     if (!std::filesystem::copy_file(from, to, ec) || ec)
         LL_WARNS() << "Couldn't copy file: " << ec.message() << LL_ENDL;
->>>>>>> 6fba1530
 }
 
 static LLPanelInjector<FSPanelPreferenceBackup> t_pref_backup("panel_preference_backup");
