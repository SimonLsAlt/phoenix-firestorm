
/** 
 * @file llfloaterpreference.cpp
 * @brief Global preferences with and without persistence.
 *
 * $LicenseInfo:firstyear=2002&license=viewerlgpl$
 * Second Life Viewer Source Code
 * Copyright (C) 2010, Linden Research, Inc.
 * 
 * This library is free software; you can redistribute it and/or
 * modify it under the terms of the GNU Lesser General Public
 * License as published by the Free Software Foundation;
 * version 2.1 of the License only.
 * 
 * This library is distributed in the hope that it will be useful,
 * but WITHOUT ANY WARRANTY; without even the implied warranty of
 * MERCHANTABILITY or FITNESS FOR A PARTICULAR PURPOSE.  See the GNU
 * Lesser General Public License for more details.
 * 
 * You should have received a copy of the GNU Lesser General Public
 * License along with this library; if not, write to the Free Software
 * Foundation, Inc., 51 Franklin Street, Fifth Floor, Boston, MA  02110-1301  USA
 * 
 * Linden Research, Inc., 945 Battery Street, San Francisco, CA  94111  USA
 * $/LicenseInfo$
 */

/*

 * App-wide preferences.  Note that these are not per-user,
 * because we need to load many preferences before we have
 * a login name.
 */

#include "llviewerprecompiledheaders.h"

#include "llfloaterpreference.h"

#include "message.h"
#include "llfloaterautoreplacesettings.h"
#include "llviewertexturelist.h"
#include "llagent.h"
#include "llagentcamera.h"
#include "llcheckboxctrl.h"
#include "llcolorswatch.h"
#include "llcombobox.h"
#include "llcommandhandler.h"
#include "lldirpicker.h"
#include "lleventtimer.h"
#include "llfeaturemanager.h"
#include "llfocusmgr.h"
//#include "llfirstuse.h"
#include "llfloaterreg.h"
#include "llfloaterabout.h"
#include "llfavoritesbar.h"
#include "llfloaterpreferencesgraphicsadvanced.h"
#include "llfloatersidepanelcontainer.h"
// <FS:Ansariel> [FS communication UI]
//#include "llfloaterimsession.h"
#include "fsfloaterim.h"
#include "fsfloaternearbychat.h"
// </FS:Ansariel> [FS communication UI]
#include "llkeyboard.h"
#include "llmodaldialog.h"
#include "llnavigationbar.h"
#include "llfloaterimnearbychat.h"
#include "llnotifications.h"
#include "llnotificationsutil.h"
#include "llnotificationtemplate.h"
// <FS:Ansariel> [FS Login Panel]
//#include "llpanellogin.h"
#include "fspanellogin.h"
// </FS:Ansariel> [FS Login Panel]
#include "llpanelvoicedevicesettings.h"
#include "llradiogroup.h"
#include "llsearchcombobox.h"
#include "llsky.h"
#include "llscrolllistctrl.h"
#include "llscrolllistitem.h"
#include "llsliderctrl.h"
#include "lltabcontainer.h"
#include "lltrans.h"
#include "llviewercontrol.h"
#include "llviewercamera.h"
#include "llviewereventrecorder.h"
#include "llviewermessage.h"
#include "llviewerwindow.h"
#include "llviewerthrottle.h"
#include "llvoavatarself.h"
#include "llvotree.h"
#include "llvosky.h"
#include "llfloaterpathfindingconsole.h"
// linden library includes
#include "llavatarnamecache.h"
#include "llerror.h"
#include "llfontgl.h"
#include "llrect.h"
#include "llstring.h"

// project includes

#include "llbutton.h"
#include "llflexibleobject.h"
#include "lllineeditor.h"
#include "llresmgr.h"
#include "llspinctrl.h"
#include "llstartup.h"
#include "lltextbox.h"
#include "llui.h"
#include "llviewerobjectlist.h"
#include "llvovolume.h"
#include "llwindow.h"
#include "llworld.h"
#include "lluictrlfactory.h"
#include "llviewermedia.h"
#include "llpluginclassmedia.h"
#include "llteleporthistorystorage.h"
#include "llproxy.h"
#include "llweb.h"
// [RLVa:KB] - Checked: 2010-03-18 (RLVa-1.2.0a)
#include "rlvactions.h"
// [/RLVa:KB]

#include "lllogininstance.h"        // to check if logged in yet
#include "llsdserialize.h"
#include "llpresetsmanager.h"
#include "llviewercontrol.h"
#include "llpresetsmanager.h"

#include "llsearchableui.h"

// Firestorm Includes
#include "exogroupmutelist.h"
#include "fsavatarrenderpersistence.h"
#include "fsdroptarget.h"
#include "fsfloaterimcontainer.h"
#include "growlmanager.h"
#include "lfsimfeaturehandler.h"
#include "llaudioengine.h" // <FS:Ansariel> Output device selection
#include "llavatarname.h"	// <FS:CR> Deeper name cache stuffs
#include "llclipboard.h"	// <FS:Zi> Support preferences search SLURLs
#include "lldiriterator.h"	// <Kadah> for populating the fonts combo
#include "lleventtimer.h"
#include "llline.h"
#include "lllocationhistory.h"
#include "llpanelblockedlist.h"
#include "llpanelmaininventory.h"
#include "llscrolllistctrl.h"
#include "llsdserialize.h" // KB: SkinsSelector
#include "llspellcheck.h"
#include "lltoolbarview.h"
#include "llviewermenufile.h" // <FS:LO> FIRE-23606 Reveal path to external script editor in prefernces
#include "llviewernetwork.h" // <FS:AW  opensim search support>
#include "llviewershadermgr.h"
#include "NACLantispam.h"
#include "../llcrashlogger/llcrashlogger.h"
#if LL_WINDOWS
#include <VersionHelpers.h>
#endif

// <FS:LO> FIRE-23606 Reveal path to external script editor in prefernces
#if LL_DARWIN
#include <CoreFoundation/CFURL.h>
#include <CoreFoundation/CFBundle.h>	// [FS:CR]
#endif
// </FS:LO>

// <FS:Zi> FIRE-19539 - Include the alert messages in Prefs>Notifications>Alerts in preference Search.
#include "llfiltereditor.h"
#include "llviewershadermgr.h"
//<FS:HG> FIRE-6340, FIRE-6567 - Setting Bandwidth issues
//const F32 BANDWIDTH_UPDATER_TIMEOUT = 0.5f;
char const* const VISIBILITY_DEFAULT = "default";
char const* const VISIBILITY_HIDDEN = "hidden";

//control value for middle mouse as talk2push button
//const static std::string MIDDLE_MOUSE_CV = "MiddleMouse"; // for voice client and redability
//const static std::string MOUSE_BUTTON_4_CV = "MouseButton4";
//const static std::string MOUSE_BUTTON_5_CV = "MouseButton5";

/// This must equal the maximum value set for the IndirectMaxComplexity slider in panel_preferences_graphics1.xml
static const U32 INDIRECT_MAX_ARC_OFF = 101; // all the way to the right == disabled
static const U32 MIN_INDIRECT_ARC_LIMIT = 1; // must match minimum of IndirectMaxComplexity in panel_preferences_graphics1.xml
static const U32 MAX_INDIRECT_ARC_LIMIT = INDIRECT_MAX_ARC_OFF-1; // one short of all the way to the right...

/// These are the effective range of values for RenderAvatarMaxComplexity
static const F32 MIN_ARC_LIMIT =  20000.0f;
static const F32 MAX_ARC_LIMIT = 350000.0f;
static const F32 MIN_ARC_LOG = log(MIN_ARC_LIMIT);
static const F32 MAX_ARC_LOG = log(MAX_ARC_LIMIT);
static const F32 ARC_LIMIT_MAP_SCALE = (MAX_ARC_LOG - MIN_ARC_LOG) / (MAX_INDIRECT_ARC_LIMIT - MIN_INDIRECT_ARC_LIMIT);

// <FS:Zi> FIRE-19539 - Include the alert messages in Prefs>Notifications>Alerts in preference Search.
// define these constants so any future changes will be easier and less error prone
static const S32 COLUMN_POPUP_SPACER = 0;
static const S32 COLUMN_POPUP_CHECKBOX = 1;
static const S32 COLUMN_POPUP_LABEL = 2;
// </FS:Zi>

struct LabelDef : public LLInitParam::Block<LabelDef>
{
    Mandatory<std::string> name;
    Mandatory<std::string> value;

    LabelDef()
        : name("name"),
        value("value")
    {}
};

struct LabelTable : public LLInitParam::Block<LabelTable>
{
    Multiple<LabelDef> labels;
    LabelTable()
        : labels("label")
    {}
};


// global functions 

// helper functions for getting/freeing the web browser media
// if creating/destroying these is too slow, we'll need to create
// a static member and update all our static callbacks

void handleNameTagOptionChanged(const LLSD& newvalue);	
void handleDisplayNamesOptionChanged(const LLSD& newvalue);	
bool callback_clear_browser_cache(const LLSD& notification, const LLSD& response);
bool callback_clear_cache(const LLSD& notification, const LLSD& response);

// <Firestorm>
bool callback_clear_inventory_cache(const LLSD& notification, const LLSD& response);
void handleFlightAssistOptionChanged(const LLSD& newvalue);
void handleMovelockOptionChanged(const LLSD& newvalue);
void handleMovelockAfterMoveOptionChanged(const LLSD& newvalue);
bool callback_clear_settings(const LLSD& notification, const LLSD& response);
// <FS:AW  opensim search support>
bool callback_clear_debug_search(const LLSD& notification, const LLSD& response);
bool callback_pick_debug_search(const LLSD& notification, const LLSD& response);
// </FS:AW  opensim search support>

// <FS:LO> FIRE-7050 - Add a warning to the Growl preference option because of FIRE-6868
#ifdef LL_WINDOWS
bool callback_growl_not_installed(const LLSD& notification, const LLSD& response);
#endif
// </FS:LO>
// </Firestorm>

//bool callback_skip_dialogs(const LLSD& notification, const LLSD& response, LLFloaterPreference* floater);
//bool callback_reset_dialogs(const LLSD& notification, const LLSD& response, LLFloaterPreference* floater);

void fractionFromDecimal(F32 decimal_val, S32& numerator, S32& denominator);

// <FS:Ansariel> Clear inventory cache button
bool callback_clear_inventory_cache(const LLSD& notification, const LLSD& response)
{
	S32 option = LLNotificationsUtil::getSelectedOption(notification, response);
	if ( option == 0 ) // YES
	{
		// flag client texture cache for clearing next time the client runs

		// use a marker file instead of a settings variable to prevent logout crashes and
		// dual log ins from messing with the flag. -Zi
		std::string delete_cache_marker = gDirUtilp->getExpandedFilename(LL_PATH_CACHE, gAgentID.asString() + "_DELETE_INV_GZ");
		FILE* fd = LLFile::fopen(delete_cache_marker, "w");
		LLFile::close(fd);
		LLNotificationsUtil::add("CacheWillClear");
	}

	return false;
}
// </FS:Ansariel>

// <FS:Ansariel> Clear inventory cache button
bool callback_clear_web_browser_cache(const LLSD& notification, const LLSD& response)
{
	S32 option = LLNotificationsUtil::getSelectedOption(notification, response);
	if ( option == 0 ) // YES
	{
		gSavedSettings.setBOOL("FSStartupClearBrowserCache", TRUE);
	}

	return false;
}
// </FS:Ansariel>

bool callback_clear_cache(const LLSD& notification, const LLSD& response)
{
	S32 option = LLNotificationsUtil::getSelectedOption(notification, response);
	if ( option == 0 ) // YES
	{
		// flag client texture cache for clearing next time the client runs
		gSavedSettings.setBOOL("PurgeCacheOnNextStartup", TRUE);
		LLNotificationsUtil::add("CacheWillClear");
	}

	return false;
}

bool callback_clear_browser_cache(const LLSD& notification, const LLSD& response)
{
	S32 option = LLNotificationsUtil::getSelectedOption(notification, response);
	if ( option == 0 ) // YES
	{
		// clean web
		LLViewerMedia::getInstance()->clearAllCaches();
		LLViewerMedia::getInstance()->clearAllCookies();
		
		// clean nav bar history
		LLNavigationBar::getInstance()->clearHistoryCache();
		
		// flag client texture cache for clearing next time the client runs
		// <FS:AO> Don't clear main texture cache on browser cache clear - it's too expensive to be done except explicitly
		//gSavedSettings.setBOOL("PurgeCacheOnNextStartup", TRUE);
		//LLNotificationsUtil::add("CacheWillClear");

		LLSearchHistory::getInstance()->clearHistory();
		LLSearchHistory::getInstance()->save();
		// <FS:Zi> Make navigation bar part of the UI
		// LLSearchComboBox* search_ctrl = LLNavigationBar::getInstance()->getChild<LLSearchComboBox>("search_combo_box");
		// search_ctrl->clearHistory();
		LLNavigationBar::instance().clearHistory();
		// </FS:Zi>

		// <FS:Ansariel> FIRE-29761: Clear Location History does not clear Typed Locations history
		LLLocationHistory::getInstance()->removeItems();
		LLLocationHistory::getInstance()->save();
		// </FS:Ansariel>

		LLTeleportHistoryStorage::getInstance()->purgeItems();
		LLTeleportHistoryStorage::getInstance()->save();
	}
	
	return false;
}

void handleNameTagOptionChanged(const LLSD& newvalue)
{
	LLAvatarNameCache::getInstance()->setUseUsernames(gSavedSettings.getBOOL("NameTagShowUsernames"));
	LLVOAvatar::invalidateNameTags();
}

void handleDisplayNamesOptionChanged(const LLSD& newvalue)
{
	LLAvatarNameCache::getInstance()->setUseDisplayNames(newvalue.asBoolean());
	LLVOAvatar::invalidateNameTags();
}

void handleAppearanceCameraMovementChanged(const LLSD& newvalue)
{
	if(!newvalue.asBoolean() && gAgentCamera.getCameraMode() == CAMERA_MODE_CUSTOMIZE_AVATAR)
	{
		gAgentCamera.changeCameraToDefault();
		gAgentCamera.resetView();
	}
}

// <FS:AW  opensim search support>
bool callback_clear_debug_search(const LLSD& notification, const LLSD& response)
{
	S32 option = LLNotificationsUtil::getSelectedOption(notification, response);
	if ( option == 0 ) // YES
	{
		gSavedSettings.setString("SearchURLDebug","");
	}

	return false;
}

bool callback_pick_debug_search(const LLSD& notification, const LLSD& response)
{
	S32 option = LLNotificationsUtil::getSelectedOption(notification, response);
	if ( option == 0 ) // YES
	{
		std::string url;

		if (LFSimFeatureHandler::instanceExists())
		{
			url = LFSimFeatureHandler::instance().searchURL();
		}
		else
		{
#ifdef OPENSIM // <FS:AW optional opensim support>
			if (LLGridManager::getInstance()->isInOpenSim())
			{
				url = LLLoginInstance::getInstance()->hasResponse("search")
					? LLLoginInstance::getInstance()->getResponse("search").asString()
					: gSavedSettings.getString("SearchURLOpenSim");
			}
			else // we are in SL or SL beta
#endif // OPENSIM // <FS:AW optional opensim support>
			{
				//not in OpenSim means we are in SL or SL beta
				url = gSavedSettings.getString("SearchURL");
			}
		}

		gSavedSettings.setString("SearchURLDebug", url);
	}

	return false;
}
// </FS:AW  opensim search support>

void fractionFromDecimal(F32 decimal_val, S32& numerator, S32& denominator)
{
	numerator = 0;
	denominator = 0;
	for (F32 test_denominator = 1.f; test_denominator < 30.f; test_denominator += 1.f)
	{
		if (fmodf((decimal_val * test_denominator) + 0.01f, 1.f) < 0.02f)
		{
			numerator = ll_round(decimal_val * test_denominator);
			denominator = ll_round(test_denominator);
			break;
		}
	}
}
// static
std::string LLFloaterPreference::sSkin = "";
//////////////////////////////////////////////
// LLFloaterPreference

LLFloaterPreference::LLFloaterPreference(const LLSD& key)
	: LLFloater(key),
	mGotPersonalInfo(false),
	mOriginalIMViaEmail(false),
	mLanguageChanged(false),
	mAvatarDataInitialized(false)
{
	LLConversationLog::instance().addObserver(this);

	//Build Floater is now Called from 	LLFloaterReg::add("preferences", "floater_preferences.xml", (LLFloaterBuildFunc)&LLFloaterReg::build<LLFloaterPreference>);
	
	static bool registered_dialog = false;
	if (!registered_dialog)
	{
		LLFloaterReg::add("keybind_dialog", "floater_select_key.xml", (LLFloaterBuildFunc)&LLFloaterReg::build<LLSetKeyBindDialog>);
		registered_dialog = true;
	}
	
	mCommitCallbackRegistrar.add("Pref.Cancel",				boost::bind(&LLFloaterPreference::onBtnCancel, this, _2));
	mCommitCallbackRegistrar.add("Pref.OK",					boost::bind(&LLFloaterPreference::onBtnOK, this, _2));
	
	mCommitCallbackRegistrar.add("Pref.ClearCache",				boost::bind(&LLFloaterPreference::onClickClearCache, this));
	mCommitCallbackRegistrar.add("Pref.WebClearCache",			boost::bind(&LLFloaterPreference::onClickBrowserClearCache, this));
	// <FS:Ansariel> Clear inventory cache button
	mCommitCallbackRegistrar.add("Pref.InvClearCache",			boost::bind(&LLFloaterPreference::onClickInventoryClearCache, this));
	// </FS:Ansariel>
	// <FS:Ansariel> Clear web browser cache button
	mCommitCallbackRegistrar.add("Pref.WebBrowserClearCache",		boost::bind(&LLFloaterPreference::onClickWebBrowserClearCache, this));
	// </FS:Ansariel>
	mCommitCallbackRegistrar.add("Pref.SetCache",				boost::bind(&LLFloaterPreference::onClickSetCache, this));
	mCommitCallbackRegistrar.add("Pref.ResetCache",				boost::bind(&LLFloaterPreference::onClickResetCache, this));
//	mCommitCallbackRegistrar.add("Pref.ClickSkin",				boost::bind(&LLFloaterPreference::onClickSkin, this,_1, _2));
//	mCommitCallbackRegistrar.add("Pref.SelectSkin",				boost::bind(&LLFloaterPreference::onSelectSkin, this));
	//<FS:KC> Handled centrally now
//	mCommitCallbackRegistrar.add("Pref.SetSounds",				boost::bind(&LLFloaterPreference::onClickSetSounds, this));
	// <FS:Zi> FIRE-19539 - Include the alert messages in Prefs>Notifications>Alerts in preference Search.
	// mCommitCallbackRegistrar.add("Pref.ClickEnablePopup",		boost::bind(&LLFloaterPreference::onClickEnablePopup, this));
	// mCommitCallbackRegistrar.add("Pref.ClickDisablePopup",		boost::bind(&LLFloaterPreference::onClickDisablePopup, this));	
	mCommitCallbackRegistrar.add("Pref.SelectPopup",			boost::bind(&LLFloaterPreference::onSelectPopup, this));
	mCommitCallbackRegistrar.add("Pref.UpdatePopupFilter",		boost::bind(&LLFloaterPreference::onUpdatePopupFilter, this));
	// </FS:Zi>
	mCommitCallbackRegistrar.add("Pref.LogPath",				boost::bind(&LLFloaterPreference::onClickLogPath, this));
	mCommitCallbackRegistrar.add("Pref.RenderExceptions",       boost::bind(&LLFloaterPreference::onClickRenderExceptions, this));
	mCommitCallbackRegistrar.add("Pref.HardwareDefaults",		boost::bind(&LLFloaterPreference::setHardwareDefaults, this));
	mCommitCallbackRegistrar.add("Pref.AvatarImpostorsEnable",	boost::bind(&LLFloaterPreference::onAvatarImpostorsEnable, this));
	mCommitCallbackRegistrar.add("Pref.UpdateIndirectMaxComplexity",	boost::bind(&LLFloaterPreference::updateMaxComplexity, this));
    mCommitCallbackRegistrar.add("Pref.RenderOptionUpdate",     boost::bind(&LLFloaterPreference::onRenderOptionEnable, this));
	mCommitCallbackRegistrar.add("Pref.LocalLightsEnable",		boost::bind(&LLFloaterPreference::onLocalLightsEnable, this));
	mCommitCallbackRegistrar.add("Pref.WindowedMod",			boost::bind(&LLFloaterPreference::onCommitWindowedMode, this));
	mCommitCallbackRegistrar.add("Pref.UpdateSliderText",		boost::bind(&LLFloaterPreference::refreshUI,this));
	mCommitCallbackRegistrar.add("Pref.QualityPerformance",		boost::bind(&LLFloaterPreference::onChangeQuality, this, _2));
	mCommitCallbackRegistrar.add("Pref.applyUIColor",			boost::bind(&LLFloaterPreference::applyUIColor, this ,_1, _2));
	mCommitCallbackRegistrar.add("Pref.getUIColor",				boost::bind(&LLFloaterPreference::getUIColor, this ,_1, _2));
	mCommitCallbackRegistrar.add("Pref.MaturitySettings",		boost::bind(&LLFloaterPreference::onChangeMaturity, this));
	mCommitCallbackRegistrar.add("Pref.BlockList",				boost::bind(&LLFloaterPreference::onClickBlockList, this));
	mCommitCallbackRegistrar.add("Pref.Proxy",					boost::bind(&LLFloaterPreference::onClickProxySettings, this));
	mCommitCallbackRegistrar.add("Pref.TranslationSettings",	boost::bind(&LLFloaterPreference::onClickTranslationSettings, this));
	mCommitCallbackRegistrar.add("Pref.AutoReplace",            boost::bind(&LLFloaterPreference::onClickAutoReplace, this));
	mCommitCallbackRegistrar.add("Pref.PermsDefault",           boost::bind(&LLFloaterPreference::onClickPermsDefault, this));
	mCommitCallbackRegistrar.add("Pref.RememberedUsernames",    boost::bind(&LLFloaterPreference::onClickRememberedUsernames, this));
	mCommitCallbackRegistrar.add("Pref.SpellChecker",           boost::bind(&LLFloaterPreference::onClickSpellChecker, this));
	mCommitCallbackRegistrar.add("Pref.Advanced",				boost::bind(&LLFloaterPreference::onClickAdvanced, this));

	// <FS:Ansariel> Improved graphics preferences
	mCommitCallbackRegistrar.add("Pref.UpdateIndirectMaxNonImpostors", boost::bind(&LLFloaterPreference::updateMaxNonImpostors, this));
	// </FS:Ansariel>

	// <FS:Zi> Support preferences search SLURLs
	mCommitCallbackRegistrar.add("Pref.CopySearchAsSLURL",		boost::bind(&LLFloaterPreference::onCopySearch, this));
	// </FS_ZI>

	sSkin = gSavedSettings.getString("SkinCurrent");

	mCommitCallbackRegistrar.add("Pref.ClickActionChange",		boost::bind(&LLFloaterPreference::onClickActionChange, this));

	gSavedSettings.getControl("NameTagShowUsernames")->getCommitSignal()->connect(boost::bind(&handleNameTagOptionChanged,  _2));	
	gSavedSettings.getControl("NameTagShowFriends")->getCommitSignal()->connect(boost::bind(&handleNameTagOptionChanged,  _2));	
	gSavedSettings.getControl("UseDisplayNames")->getCommitSignal()->connect(boost::bind(&handleDisplayNamesOptionChanged,  _2));

	gSavedSettings.getControl("AppearanceCameraMovement")->getCommitSignal()->connect(boost::bind(&handleAppearanceCameraMovementChanged,  _2));

	LLAvatarPropertiesProcessor::getInstance()->addObserver( gAgent.getID(), this );

    mComplexityChangedSignal = gSavedSettings.getControl("RenderAvatarMaxComplexity")->getCommitSignal()->connect(boost::bind(&LLFloaterPreference::updateComplexityText, this));

	mCommitCallbackRegistrar.add("Pref.ClearLog",				boost::bind(&LLConversationLog::onClearLog, &LLConversationLog::instance()));
	mCommitCallbackRegistrar.add("Pref.DeleteTranscripts",      boost::bind(&LLFloaterPreference::onDeleteTranscripts, this));
	mCommitCallbackRegistrar.add("UpdateFilter", boost::bind(&LLFloaterPreference::onUpdateFilterTerm, this, false)); // <FS:ND/> Hook up for filtering

	// <Firestorm Callbacks>
	mCommitCallbackRegistrar.add("NACL.AntiSpamUnblock",		boost::bind(&LLFloaterPreference::onClickClearSpamList, this));
	mCommitCallbackRegistrar.add("NACL.SetPreprocInclude",		boost::bind(&LLFloaterPreference::setPreprocInclude, this));
	// <FS:LO> FIRE-23606 Reveal path to external script editor in prefernces
	mCommitCallbackRegistrar.add("Pref.SetExternalEditor",		boost::bind(&LLFloaterPreference::setExternalEditor, this));
	//[ADD - Clear Settings : SJ]
	mCommitCallbackRegistrar.add("Pref.ClearSettings",			boost::bind(&LLFloaterPreference::onClickClearSettings, this));
	mCommitCallbackRegistrar.add("Pref.Online_Notices",			boost::bind(&LLFloaterPreference::onClickChatOnlineNotices, this));	
	// <FS:PP> FIRE-8190: Preview function for "UI Sounds" Panel
	mCommitCallbackRegistrar.add("PreviewUISound",				boost::bind(&LLFloaterPreference::onClickPreviewUISound, this, _2));
	mCommitCallbackRegistrar.add("Pref.BrowseCache",			boost::bind(&LLFloaterPreference::onClickBrowseCache, this));
	mCommitCallbackRegistrar.add("Pref.BrowseCrashLogs",		boost::bind(&LLFloaterPreference::onClickBrowseCrashLogs, this));
	mCommitCallbackRegistrar.add("Pref.BrowseSettingsDir",		boost::bind(&LLFloaterPreference::onClickBrowseSettingsDir, this));
	mCommitCallbackRegistrar.add("Pref.BrowseLogPath",			boost::bind(&LLFloaterPreference::onClickBrowseChatLogDir, this));
	mCommitCallbackRegistrar.add("Pref.Javascript",	        	boost::bind(&LLFloaterPreference::onClickJavascript, this));
	//[FIX FIRE-2765 : SJ] Making sure Reset button resets works
	mCommitCallbackRegistrar.add("Pref.ResetLogPath",			boost::bind(&LLFloaterPreference::onClickResetLogPath, this));
	// <FS:CR>
	gSavedSettings.getControl("FSColorUsername")->getCommitSignal()->connect(boost::bind(&handleNameTagOptionChanged, _2));
	gSavedSettings.getControl("FSUseLegacyClienttags")->getCommitSignal()->connect(boost::bind(&handleNameTagOptionChanged, _2));
	gSavedSettings.getControl("FSClientTagsVisibility")->getCommitSignal()->connect(boost::bind(&handleNameTagOptionChanged, _2));
	gSavedSettings.getControl("FSColorClienttags")->getCommitSignal()->connect(boost::bind(&handleNameTagOptionChanged, _2));
	// </FS:CR>

	// <FS:Ansariel> Sound cache
	mCommitCallbackRegistrar.add("Pref.BrowseSoundCache",				boost::bind(&LLFloaterPreference::onClickBrowseSoundCache, this));
	mCommitCallbackRegistrar.add("Pref.SetSoundCache",					boost::bind(&LLFloaterPreference::onClickSetSoundCache, this));
	mCommitCallbackRegistrar.add("Pref.ResetSoundCache",				boost::bind(&LLFloaterPreference::onClickResetSoundCache, this));
	// </FS:Ansariel>

	// <FS:Ansariel> FIRE-2912: Reset voice button
	mCommitCallbackRegistrar.add("Pref.ResetVoice",						boost::bind(&LLFloaterPreference::onClickResetVoice, this));

	// <FS:Ansariel> Dynamic texture memory calculation
	gSavedSettings.getControl("FSDynamicTextureMemory")->getCommitSignal()->connect(boost::bind(&LLFloaterPreference::handleDynamicTextureMemoryChanged, this));
}

void LLFloaterPreference::processProperties( void* pData, EAvatarProcessorType type )
{
	if ( APT_PROPERTIES == type )
	{
		const LLAvatarData* pAvatarData = static_cast<const LLAvatarData*>( pData );
		if (pAvatarData && (gAgent.getID() == pAvatarData->avatar_id) && (pAvatarData->avatar_id != LLUUID::null))
		{
			storeAvatarProperties( pAvatarData );
			processProfileProperties( pAvatarData );
		}
	}	
}

void LLFloaterPreference::storeAvatarProperties( const LLAvatarData* pAvatarData )
{
	if (gAgent.isInitialized() && (gAgent.getID() != LLUUID::null) && (LLStartUp::getStartupState() == STATE_STARTED))
	{
		mAvatarProperties.avatar_id		= pAvatarData->avatar_id;
		mAvatarProperties.image_id		= pAvatarData->image_id;
		mAvatarProperties.fl_image_id   = pAvatarData->fl_image_id;
		mAvatarProperties.about_text	= pAvatarData->about_text;
		mAvatarProperties.fl_about_text = pAvatarData->fl_about_text;
		mAvatarProperties.profile_url   = pAvatarData->profile_url;
		mAvatarProperties.flags		    = pAvatarData->flags;
		mAvatarProperties.allow_publish	= pAvatarData->flags & AVATAR_ALLOW_PUBLISH;

		mAvatarDataInitialized = true;
	}
}

void LLFloaterPreference::processProfileProperties(const LLAvatarData* pAvatarData )
{
	getChild<LLUICtrl>("online_searchresults")->setValue( (bool)(pAvatarData->flags & AVATAR_ALLOW_PUBLISH) );	
}

void LLFloaterPreference::saveAvatarProperties( void )
{
	const BOOL allowPublish = getChild<LLUICtrl>("online_searchresults")->getValue();

	if (allowPublish)
	{
		mAvatarProperties.flags |= AVATAR_ALLOW_PUBLISH;
	}

	//
	// NOTE: We really don't want to send the avatar properties unless we absolutely
	//       need to so we can avoid the accidental profile reset bug, so, if we're
	//       logged in, the avatar data has been initialized and we have a state change
	//       for the "allow publish" flag, then set the flag to its new value and send
	//       the properties update.
	//
	// NOTE: The only reason we can not remove this update altogether is because of the
	//       "allow publish" flag, the last remaining profile setting in the viewer
	//       that doesn't exist in the web profile.
	//
	if ((LLStartUp::getStartupState() == STATE_STARTED) && mAvatarDataInitialized && (allowPublish != mAvatarProperties.allow_publish))
	{
		mAvatarProperties.allow_publish = allowPublish;

		LLAvatarPropertiesProcessor::getInstance()->sendAvatarPropertiesUpdate( &mAvatarProperties );
	}
}

BOOL LLFloaterPreference::postBuild()
{
	// <FS:Ansariel> [FS communication UI]
	//gSavedSettings.getControl("ChatFontSize")->getSignal()->connect(boost::bind(&LLFloaterIMSessionTab::processChatHistoryStyleUpdate, false));

	//gSavedSettings.getControl("ChatFontSize")->getSignal()->connect(boost::bind(&LLViewerChat::signalChatFontChanged));
	// </FS:Ansariel> [FS communication UI]

	gSavedSettings.getControl("ChatBubbleOpacity")->getSignal()->connect(boost::bind(&LLFloaterPreference::onNameTagOpacityChange, this, _2));
	gSavedSettings.getControl("ConsoleBackgroundOpacity")->getSignal()->connect(boost::bind(&LLFloaterPreference::onConsoleOpacityChange, this, _2));	// <FS:CR> FIRE-1332 - Sepeate opacity settings for nametag and console chat

	gSavedSettings.getControl("PreferredMaturity")->getSignal()->connect(boost::bind(&LLFloaterPreference::onChangeMaturity, this));

	gSavedPerAccountSettings.getControl("ModelUploadFolder")->getSignal()->connect(boost::bind(&LLFloaterPreference::onChangeModelFolder, this));
	gSavedPerAccountSettings.getControl("TextureUploadFolder")->getSignal()->connect(boost::bind(&LLFloaterPreference::onChangeTextureFolder, this));
	gSavedPerAccountSettings.getControl("SoundUploadFolder")->getSignal()->connect(boost::bind(&LLFloaterPreference::onChangeSoundFolder, this));
	gSavedPerAccountSettings.getControl("AnimationUploadFolder")->getSignal()->connect(boost::bind(&LLFloaterPreference::onChangeAnimationFolder, this));

	LLTabContainer* tabcontainer = getChild<LLTabContainer>("pref core");
	if (!tabcontainer->selectTab(gSavedSettings.getS32("LastPrefTab")))
		tabcontainer->selectFirstTab();
	
	getChild<LLUICtrl>("cache_location")->setEnabled(FALSE); // make it read-only but selectable (STORM-227)
	// getChildView("log_path_string")->setEnabled(FALSE);// do the same for chat logs path - <FS:PP> Field removed from Privacy tab, we have it already in Network & Files tab along with few fancy buttons (03 Mar 2015)
	getChildView("log_path_string-panelsetup")->setEnabled(FALSE);// and the redundant instance -WoLf
	std::string cache_location = gDirUtilp->getExpandedFilename(LL_PATH_CACHE, "");
	setCacheLocation(cache_location);
	// <FS:Ansariel> Sound cache
	setSoundCacheLocation(gSavedSettings.getString("FSSoundCacheLocation"));
	getChild<LLUICtrl>("FSSoundCacheLocation")->setEnabled(FALSE);
	// </FS:Ansariel>

	getChild<LLComboBox>("language_combobox")->setCommitCallback(boost::bind(&LLFloaterPreference::onLanguageChange, this));
	
	// <FS:CR> [CHUI MERGE]
	// We don't use these in FS Communications UI, should we in the future? Disabling for now.
	//getChild<LLComboBox>("FriendIMOptions")->setCommitCallback(boost::bind(&LLFloaterPreference::onNotificationsChange, this,"FriendIMOptions"));
	//getChild<LLComboBox>("NonFriendIMOptions")->setCommitCallback(boost::bind(&LLFloaterPreference::onNotificationsChange, this,"NonFriendIMOptions"));
	//getChild<LLComboBox>("ConferenceIMOptions")->setCommitCallback(boost::bind(&LLFloaterPreference::onNotificationsChange, this,"ConferenceIMOptions"));
	//getChild<LLComboBox>("GroupChatOptions")->setCommitCallback(boost::bind(&LLFloaterPreference::onNotificationsChange, this,"GroupChatOptions"));
	//getChild<LLComboBox>("NearbyChatOptions")->setCommitCallback(boost::bind(&LLFloaterPreference::onNotificationsChange, this,"NearbyChatOptions"));
	//getChild<LLComboBox>("ObjectIMOptions")->setCommitCallback(boost::bind(&LLFloaterPreference::onNotificationsChange, this,"ObjectIMOptions"));
	// </FS:CR>

	// if floater is opened before login set default localized do not disturb message
	if (LLStartUp::getStartupState() < STATE_STARTED)
	{
		gSavedPerAccountSettings.setString("DoNotDisturbModeResponse", LLTrans::getString("DoNotDisturbModeResponseDefault"));
		// <FS:Ansariel> FIRE-5436: Unlocalizable auto-response messages
		gSavedPerAccountSettings.setString("FSAutorespondModeResponse", LLTrans::getString("AutoResponseModeDefault"));
		gSavedPerAccountSettings.setString("FSAutorespondNonFriendsResponse", LLTrans::getString("AutoResponseModeNonFriendsDefault"));
		gSavedPerAccountSettings.setString("FSRejectTeleportOffersResponse", LLTrans::getString("RejectTeleportOffersResponseDefault"));
		gSavedPerAccountSettings.setString("FSRejectFriendshipRequestsResponse", LLTrans::getString("RejectFriendshipRequestsResponseDefault"));
		gSavedPerAccountSettings.setString("FSMutedAvatarResponse", LLTrans::getString("MutedAvatarsResponseDefault"));
		gSavedPerAccountSettings.setString("FSAwayAvatarResponse", LLTrans::getString("AwayAvatarResponseDefault"));
		// </FS:Ansariel>
	}

	// set 'enable' property for 'Clear log...' button
	changed();

	LLLogChat::getInstance()->setSaveHistorySignal(boost::bind(&LLFloaterPreference::onLogChatHistorySaved, this));

	LLSliderCtrl* fov_slider = getChild<LLSliderCtrl>("camera_fov");
	fov_slider->setMinValue(LLViewerCamera::getInstance()->getMinView());
	fov_slider->setMaxValue(LLViewerCamera::getInstance()->getMaxView());
	
	// Hook up and init for filtering
	mFilterEdit = getChild<LLSearchEditor>("search_prefs_edit");
	mFilterEdit->setKeystrokeCallback(boost::bind(&LLFloaterPreference::onUpdateFilterTerm, this, false));

	// Load and assign label for 'default language'
	std::string user_filename = gDirUtilp->getExpandedFilename(LL_PATH_DEFAULT_SKIN, "default_languages.xml");
	std::map<std::string, std::string> labels;
	if (loadFromFilename(user_filename, labels))
	{
		std::string system_lang = gSavedSettings.getString("SystemLanguage");
		std::map<std::string, std::string>::iterator iter = labels.find(system_lang);
		if (iter != labels.end())
		{
			getChild<LLComboBox>("language_combobox")->add(iter->second, LLSD("default"), ADD_TOP, true);
		}
		else
		{
			LL_WARNS() << "Language \"" << system_lang << "\" is not in default_languages.xml" << LL_ENDL;
			getChild<LLComboBox>("language_combobox")->add("System default", LLSD("default"), ADD_TOP, true);
		}
	}
	else
	{
		LL_WARNS() << "Failed to load labels from " << user_filename << ". Using default." << LL_ENDL;
		getChild<LLComboBox>("language_combobox")->add("System default", LLSD("default"), ADD_TOP, true);
	}

// [SL:KB] - Patch: Viewer-CrashReporting | Checked: 2011-06-11 (Catznip-2.6.c) | Added: Catznip-2.6.0c
#ifndef LL_SEND_CRASH_REPORTS
	// Hide the crash report tab if crash reporting isn't enabled
	LLTabContainer* pTabContainer = getChild<LLTabContainer>("pref core");
	if (pTabContainer)
	{
		LLPanel* pCrashReportPanel = pTabContainer->getPanelByName("crashreports");
		if (pCrashReportPanel)
			pTabContainer->removeTabPanel(pCrashReportPanel);
	}
#endif // LL_SEND_CRASH_REPORTS
// [/SL:KB]

// <FS:AW  opensim preferences>
#if !defined(OPENSIM) || defined(SINGLEGRID)
	// Hide the opensim tab if opensim isn't enabled
	LLTabContainer* tab_container = getChild<LLTabContainer>("pref core");
	if (tab_container)
	{
		LLPanel* opensim_panel = tab_container->getPanelByName("opensim");
		if (opensim_panel)
			tab_container->removeTabPanel(opensim_panel);
	}
#endif
#if defined(OPENSIM) && !defined(SINGLEGRID)
	childSetEnabled("show_grid_selection_check", !gSavedSettings.getBOOL("FSOpenSimAlwaysForceShowGrid"));
#endif
// </FS:AW  opensim preferences>

	// <FS:Zi> Pie menu
	gSavedSettings.getControl("OverridePieColors")->getSignal()->connect(boost::bind(&LLFloaterPreference::onPieColorsOverrideChanged, this));
	// make sure pie color controls are enabled or greyed out properly
	onPieColorsOverrideChanged();
	// </FS:Zi> Pie menu

	// <FS:Zi> Group Notices and chiclets location setting conversion BOOL => S32
	gSavedSettings.getControl("ShowGroupNoticesTopRight")->getSignal()->connect(boost::bind(&LLFloaterPreference::onShowGroupNoticesTopRightChanged, this));
	onShowGroupNoticesTopRightChanged();
	// </FS:Zi> Group Notices and chiclets location setting conversion BOOL => S32

	// <FS:Ansariel> Show email address in preferences (FIRE-1071)
	getChild<LLCheckBoxCtrl>("send_im_to_email")->setLabelArg("[EMAIL]", getString("LoginToChange"));

	// <FS:Kadah> Load the list of font settings
	populateFontSelectionCombo();
	// </FS:Kadah>

	// <FS:Ansariel> Update label for max. non imposters and max complexity
	gSavedSettings.getControl("IndirectMaxNonImpostors")->getCommitSignal()->connect(boost::bind(&LLFloaterPreference::updateMaxNonImpostorsLabel, this, _2));
	gSavedSettings.getControl("RenderAvatarMaxComplexity")->getCommitSignal()->connect(boost::bind(&LLFloaterPreference::updateMaxComplexityLabel, this, _2));

	// <FS:Ansariel> Properly disable avatar tag setting
	gSavedSettings.getControl("NameTagShowUsernames")->getCommitSignal()->connect(boost::bind(&LLFloaterPreference::onAvatarTagSettingsChanged, this));
	gSavedSettings.getControl("FSNameTagShowLegacyUsernames")->getCommitSignal()->connect(boost::bind(&LLFloaterPreference::onAvatarTagSettingsChanged, this));
	gSavedSettings.getControl("AvatarNameTagMode")->getCommitSignal()->connect(boost::bind(&LLFloaterPreference::onAvatarTagSettingsChanged, this));
	gSavedSettings.getControl("FSTagShowARW")->getCommitSignal()->connect(boost::bind(&LLFloaterPreference::onAvatarTagSettingsChanged, this));
	onAvatarTagSettingsChanged();
	// </FS:Ansariel>

	// <FS:Ansariel> Correct enabled state of Animated Script Dialogs option
	gSavedSettings.getControl("ScriptDialogsPosition")->getCommitSignal()->connect(boost::bind(&LLFloaterPreference::updateAnimatedScriptDialogs, this));
	updateAnimatedScriptDialogs();

	// <FS:Ansariel> Set max. UI scaling factor depending on max. supported OS scaling factor
#if LL_WINDOWS
	if (IsWindowsVersionOrGreater(10, 0, 0))
	{
		getChild<LLSliderCtrl>("ui_scale_slider")->setMaxValue(4.5f);
	}
	else if (IsWindows8Point1OrGreater())
	{
		getChild<LLSliderCtrl>("ui_scale_slider")->setMaxValue(2.5f);
	}
#endif
	// </FS:Ansariel>

	// <FS:Ansariel> Disable options only available on Windows and not on other platforms
#ifndef LL_WINDOWS
	childSetEnabled("FSDisableWMIProbing", FALSE);
#endif
	// </FS:Ansariel>

	// <FS:Ansariel> Disable options only available on Linux and not on other platforms
#ifndef LL_LINUX
	childSetEnabled("FSRemapLinuxShortcuts", FALSE);
#endif
	// </FS:Ansariel>

	// <FS:Zi> FIRE-19539 - Include the alert messages in Prefs>Notifications>Alerts in preference Search.
	mPopupList = getChild<LLScrollListCtrl>("all_popups");
	mPopupList->setFilterColumn(COLUMN_POPUP_LABEL);
	mPopupFilter = getChild<LLFilterEditor>("popup_filter");
	// </FS:Zi>

	return TRUE;
}

// <FS:Zi> Pie menu
void LLFloaterPreference::onPieColorsOverrideChanged()
{
	BOOL enable = gSavedSettings.getBOOL("OverridePieColors");

	getChild<LLColorSwatchCtrl>("pie_bg_color_override")->setEnabled(enable);
	getChild<LLColorSwatchCtrl>("pie_selected_color_override")->setEnabled(enable);
	getChild<LLSliderCtrl>("pie_menu_opacity")->setEnabled(enable);
	getChild<LLSliderCtrl>("pie_menu_fade_out")->setEnabled(enable);
}
// </FS:Zi> Pie menu

// <FS:Zi> Group Notices and chiclets location setting conversion BOOL => S32
void LLFloaterPreference::onShowGroupNoticesTopRightChanged()
{
	getChild<LLRadioGroup>("ShowGroupNoticesTopRight")->setValue(gSavedSettings.getBOOL("ShowGroupNoticesTopRight"));
}
// </FS:Zi> Group Notices and chiclets location setting conversion BOOL => S32

void LLFloaterPreference::updateDeleteTranscriptsButton()
{
	// <FS:ND> LLLogChat::getListOfTranscriptFiles will go through the whole chatlog dir, reach a bit of each file,
	// then append this file to the return-list if it seems to be valid.
	// All this only to see if there is at least one item.
	// There's two ways to make this faster:
	//   1. Make a new function which returns just true/false and exist with true as soon as one valid file is found.
	//   2. Always enable this button.
	// There seems to be little reason why this button should ever be disabled, so 2. it is, unless someone knows 
	// a good reason why 1. is the better way to handle this.
	
	// std::vector<std::string> list_of_transcriptions_file_names;
	// LLLogChat::getListOfTranscriptFiles(list_of_transcriptions_file_names);
	// getChild<LLButton>("delete_transcripts")->setEnabled(list_of_transcriptions_file_names.size() > 0);

	getChild<LLButton>("delete_transcripts")->setEnabled( true );

	// </FS:ND>
}

void LLFloaterPreference::onDoNotDisturbResponseChanged()
{
	// set "DoNotDisturbResponseChanged" TRUE if user edited message differs from default, FALSE otherwise
	bool response_changed_flag =
			LLTrans::getString("DoNotDisturbModeResponseDefault")
					!= getChild<LLUICtrl>("do_not_disturb_response")->getValue().asString();

	gSavedPerAccountSettings.setBOOL("DoNotDisturbResponseChanged", response_changed_flag );

	// <FS:Ansariel> FIRE-5436: Unlocalizable auto-response messages
	bool auto_response_changed_flag =
			LLTrans::getString("AutoResponseModeDefault")
					!= getChild<LLUICtrl>("autorespond_response")->getValue().asString();

	gSavedPerAccountSettings.setBOOL("FSAutoResponseChanged", auto_response_changed_flag );

	bool auto_response_non_friends_changed_flag =
			LLTrans::getString("AutoResponseModeNonFriendsDefault")
					!= getChild<LLUICtrl>("autorespond_nf_response")->getValue().asString();

	gSavedPerAccountSettings.setBOOL("FSAutoResponseNonFriendsChanged", auto_response_non_friends_changed_flag );

	bool reject_teleport_offers_response_changed_flag =
			LLTrans::getString("RejectTeleportOffersResponseDefault")
					!= getChild<LLUICtrl>("autorespond_rto_response")->getValue().asString();

	gSavedPerAccountSettings.setBOOL("FSRejectTeleportOffersResponseChanged", reject_teleport_offers_response_changed_flag );

	bool reject_friendship_requests_response_changed_flag =
			LLTrans::getString("RejectFriendshipRequestsResponseDefault")
					!= getChild<LLUICtrl>("autorespond_rfr_response")->getValue().asString();

	gSavedPerAccountSettings.setBOOL("FSRejectFriendshipRequestsResponseChanged", reject_friendship_requests_response_changed_flag );

	bool muted_avatar_response_changed_flag =
			LLTrans::getString("MutedAvatarsResponseDefault")
					!= getChild<LLUICtrl>("muted_avatar_response")->getValue().asString();

	gSavedPerAccountSettings.setBOOL("FSMutedAvatarResponseChanged", muted_avatar_response_changed_flag );

	bool away_avatar_response_changed_flag =
			LLTrans::getString("AwayAvatarResponseDefault")
					!= getChild<LLUICtrl>("away_avatar_response")->getValue().asString();

	gSavedPerAccountSettings.setBOOL("FSAwayAvatarResponseChanged", away_avatar_response_changed_flag );
	// </FS:Ansariel>
}

LLFloaterPreference::~LLFloaterPreference()
{
	LLConversationLog::instance().removeObserver(this);
    mComplexityChangedSignal.disconnect();
}

// <FS:Zi> FIRE-19539 - Include the alert messages in Prefs>Notifications>Alerts in preference Search.
// void LLFloaterPreference::draw()
// {
//	BOOL has_first_selected = (getChildRef<LLScrollListCtrl>("disabled_popups").getFirstSelected()!=NULL);
//	gSavedSettings.setBOOL("FirstSelectedDisabledPopups", has_first_selected);
//	
//	has_first_selected = (getChildRef<LLScrollListCtrl>("enabled_popups").getFirstSelected()!=NULL);
//	gSavedSettings.setBOOL("FirstSelectedEnabledPopups", has_first_selected);
//
//	LLFloater::draw();
//}
// </FS:Zi>

void LLFloaterPreference::saveSettings()
{
	LLTabContainer* tabcontainer = getChild<LLTabContainer>("pref core");
	child_list_t::const_iterator iter = tabcontainer->getChildList()->begin();
	child_list_t::const_iterator end = tabcontainer->getChildList()->end();
	for ( ; iter != end; ++iter)
	{
		LLView* view = *iter;
		LLPanelPreference* panel = dynamic_cast<LLPanelPreference*>(view);
		if (panel)
			panel->saveSettings();
	}
}	

void LLFloaterPreference::apply()
{
	LLAvatarPropertiesProcessor::getInstance()->addObserver( gAgent.getID(), this );
	
	LLTabContainer* tabcontainer = getChild<LLTabContainer>("pref core");
/*
 if (sSkin != gSavedSettings.getString("SkinCurrent"))
	{
		LLNotificationsUtil::add("ChangeSkin");
		refreshSkin(this);
	}
*/
	// Call apply() on all panels that derive from LLPanelPreference
	for (child_list_t::const_iterator iter = tabcontainer->getChildList()->begin();
		 iter != tabcontainer->getChildList()->end(); ++iter)
	{
		LLView* view = *iter;
		LLPanelPreference* panel = dynamic_cast<LLPanelPreference*>(view);
		if (panel)
			panel->apply();
	}
	
	gViewerWindow->requestResolutionUpdate(); // for UIScaleFactor

	LLSliderCtrl* fov_slider = getChild<LLSliderCtrl>("camera_fov");
	fov_slider->setMinValue(LLViewerCamera::getInstance()->getMinView());
	fov_slider->setMaxValue(LLViewerCamera::getInstance()->getMaxView());
	
	std::string cache_location = gDirUtilp->getExpandedFilename(LL_PATH_CACHE, "");
	setCacheLocation(cache_location);
	// <FS:Ansariel> Sound cache
	setSoundCacheLocation(gSavedSettings.getString("FSSoundCacheLocation"));
	
	//LLViewerMedia::getInstance()->setCookiesEnabled(getChild<LLUICtrl>("cookies_enabled")->getValue());
	
	if (hasChild("web_proxy_enabled", TRUE) &&hasChild("web_proxy_editor", TRUE) && hasChild("web_proxy_port", TRUE))
	{
		bool proxy_enable = getChild<LLUICtrl>("web_proxy_enabled")->getValue();
		std::string proxy_address = getChild<LLUICtrl>("web_proxy_editor")->getValue();
		int proxy_port = getChild<LLUICtrl>("web_proxy_port")->getValue();
		LLViewerMedia::getInstance()->setProxyConfig(proxy_enable, proxy_address, proxy_port);
	}
	
	if (mGotPersonalInfo)
	{ 
		bool new_im_via_email = getChild<LLUICtrl>("send_im_to_email")->getValue().asBoolean();
		bool new_hide_online = getChild<LLUICtrl>("online_visibility")->getValue().asBoolean();		
	
		if ((new_im_via_email != mOriginalIMViaEmail)
			||(new_hide_online != mOriginalHideOnlineStatus))
		{
			// This hack is because we are representing several different 	 
			// possible strings with a single checkbox. Since most users 	 
			// can only select between 2 values, we represent it as a 	 
			// checkbox. This breaks down a little bit for liaisons, but 	 
			// works out in the end. 	 
			if (new_hide_online != mOriginalHideOnlineStatus)
			{
				if (new_hide_online) mDirectoryVisibility = VISIBILITY_HIDDEN;
				else mDirectoryVisibility = VISIBILITY_DEFAULT;
			 //Update showonline value, otherwise multiple applys won't work
				mOriginalHideOnlineStatus = new_hide_online;
			}
			gAgent.sendAgentUpdateUserInfo(new_im_via_email,mDirectoryVisibility);
		}
	}

	saveAvatarProperties();

	// <FS:Ansariel> Fix resetting graphics preset on cancel; Save preset here because cancel() gets called in either way!
	saveGraphicsPreset(gSavedSettings.getString("PresetGraphicActive"));
}

void LLFloaterPreference::cancel()
{
	LLTabContainer* tabcontainer = getChild<LLTabContainer>("pref core");
	// Call cancel() on all panels that derive from LLPanelPreference
	for (child_list_t::const_iterator iter = tabcontainer->getChildList()->begin();
		iter != tabcontainer->getChildList()->end(); ++iter)
	{
		LLView* view = *iter;
		LLPanelPreference* panel = dynamic_cast<LLPanelPreference*>(view);
		if (panel)
			panel->cancel();
	}
	// hide joystick pref floater
	LLFloaterReg::hideInstance("pref_joystick");

	// hide translation settings floater
	LLFloaterReg::hideInstance("prefs_translation");
	
	// hide autoreplace settings floater
	LLFloaterReg::hideInstance("prefs_autoreplace");
	
	// hide spellchecker settings folder
	LLFloaterReg::hideInstance("prefs_spellchecker");

	// hide advanced graphics floater
	LLFloaterReg::hideInstance("prefs_graphics_advanced");
	
	// reverts any changes to current skin
	//gSavedSettings.setString("SkinCurrent", sSkin);

	updateClickActionViews();

	LLFloaterPreferenceProxy * advanced_proxy_settings = LLFloaterReg::findTypedInstance<LLFloaterPreferenceProxy>("prefs_proxy");
	if (advanced_proxy_settings)
	{
		advanced_proxy_settings->cancel();
	}
	//Need to reload the navmesh if the pathing console is up
	LLHandle<LLFloaterPathfindingConsole> pathfindingConsoleHandle = LLFloaterPathfindingConsole::getInstanceHandle();
	if ( !pathfindingConsoleHandle.isDead() )
	{
		LLFloaterPathfindingConsole* pPathfindingConsole = pathfindingConsoleHandle.get();
		pPathfindingConsole->onRegionBoundaryCross();
	}

	// <FS:Ansariel> Fix resetting graphics preset on cancel
	//if (!mSavedGraphicsPreset.empty())
	if (mSavedGraphicsPreset != gSavedSettings.getString("PresetGraphicActive"))
	// </FS:Ansariel>
	{
		gSavedSettings.setString("PresetGraphicActive", mSavedGraphicsPreset);
		LLPresetsManager::getInstance()->triggerChangeSignal();
	}
}

void LLFloaterPreference::onOpen(const LLSD& key)
{

	// this variable and if that follows it are used to properly handle do not disturb mode response message
	static bool initialized = FALSE;
	// if user is logged in and we haven't initialized do not disturb mode response yet, do it
	if (!initialized && LLStartUp::getStartupState() == STATE_STARTED)
	{
		// Special approach is used for do not disturb response localization, because "DoNotDisturbModeResponse" is
		// in non-localizable xml, and also because it may be changed by user and in this case it shouldn't be localized.
		// To keep track of whether do not disturb response is default or changed by user additional setting DoNotDisturbResponseChanged
		// was added into per account settings.

		// initialization should happen once,so setting variable to TRUE
		initialized = TRUE;
		// this connection is needed to properly set "DoNotDisturbResponseChanged" setting when user makes changes in
		// do not disturb response message.
		gSavedPerAccountSettings.getControl("DoNotDisturbModeResponse")->getSignal()->connect(boost::bind(&LLFloaterPreference::onDoNotDisturbResponseChanged, this));
		// <FS:Ansariel> FIRE-5436: Unlocalizable auto-response messages
		gSavedPerAccountSettings.getControl("FSAutorespondModeResponse")->getSignal()->connect(boost::bind(&LLFloaterPreference::onDoNotDisturbResponseChanged, this));
		gSavedPerAccountSettings.getControl("FSAutorespondNonFriendsResponse")->getSignal()->connect(boost::bind(&LLFloaterPreference::onDoNotDisturbResponseChanged, this));
		gSavedPerAccountSettings.getControl("FSRejectTeleportOffersResponse")->getSignal()->connect(boost::bind(&LLFloaterPreference::onDoNotDisturbResponseChanged, this));
		gSavedPerAccountSettings.getControl("FSRejectFriendshipRequestsResponse")->getSignal()->connect(boost::bind(&LLFloaterPreference::onDoNotDisturbResponseChanged, this));
		gSavedPerAccountSettings.getControl("FSMutedAvatarResponse")->getSignal()->connect(boost::bind(&LLFloaterPreference::onDoNotDisturbResponseChanged, this));
		gSavedPerAccountSettings.getControl("FSAwayAvatarResponse")->getSignal()->connect(boost::bind(&LLFloaterPreference::onDoNotDisturbResponseChanged, this));
		// </FS:Ansariel>

		// <FS:Ansariel> FIRE-17630: Properly disable per-account settings backup list
		getChildView("restore_per_account_disable_cover")->setVisible(FALSE);

		// <FS:Ansariel> Keyword settings are per-account; enable after logging in
		LLPanel* keyword_panel = getChild<LLPanel>("ChatKeywordAlerts");
		for (child_list_t::const_iterator iter = keyword_panel->getChildList()->begin();
			 iter != keyword_panel->getChildList()->end(); ++iter)
		{
			LLUICtrl* child = static_cast<LLUICtrl*>(*iter);
			LLControlVariable* enabled_control = child->getEnabledControlVariable();
			BOOL enabled = !enabled_control || enabled_control->getValue().asBoolean();
			child->setEnabled(enabled);
		}
		// </FS:Ansariel>
	}
	gAgent.sendAgentUserInfoRequest();

	/////////////////////////// From LLPanelGeneral //////////////////////////
	// if we have no agent, we can't let them choose anything
	// if we have an agent, then we only let them choose if they have a choice
	bool can_choose_maturity =
		gAgent.getID().notNull() &&
		(gAgent.isMature() || gAgent.isGodlike());
	
	LLComboBox* maturity_combo = getChild<LLComboBox>("maturity_desired_combobox");
	LLAvatarPropertiesProcessor::getInstance()->sendAvatarPropertiesRequest( gAgent.getID() );
	if (can_choose_maturity)
	{		
		// if they're not adult or a god, they shouldn't see the adult selection, so delete it
		if (!gAgent.isAdult() && !gAgent.isGodlikeWithoutAdminMenuFakery())
		{
			// we're going to remove the adult entry from the combo
			LLScrollListCtrl* maturity_list = maturity_combo->findChild<LLScrollListCtrl>("ComboBox");
			if (maturity_list)
			{
				maturity_list->deleteItems(LLSD(SIM_ACCESS_ADULT));
			}
		}
		getChildView("maturity_desired_combobox")->setEnabled( true);
		getChildView("maturity_desired_textbox")->setVisible( false);
	}
	else
	{
		getChild<LLUICtrl>("maturity_desired_textbox")->setValue(maturity_combo->getSelectedItemLabel());
		getChildView("maturity_desired_combobox")->setEnabled( false);
	}

	// Forget previous language changes.
	mLanguageChanged = false;

	// Display selected maturity icons.
	onChangeMaturity();

	onChangeModelFolder();
	onChangeTextureFolder();
	onChangeSoundFolder();
	onChangeAnimationFolder();

	// Load (double-)click to walk/teleport settings.
	updateClickActionViews();
	
	// <FS:PP> Load UI Sounds tabs settings.
	updateUISoundsControls();
	
	// Enabled/disabled popups, might have been changed by user actions
	// while preferences floater was closed.

	// <FS:Zi> FIRE-19539 - Include the alert messages in Prefs>Notifications>Alerts in preference Search.
	// buildPopupLists();
	mPopupFilter->setText(LLStringExplicit(""));
	mPopupList->setFilterString(LLStringExplicit(""));

	buildPopupList();
	// </FS:Zi>

	//get the options that were checked
	// <FS:CR> [CHUI MERGE]
	// We don't use these in FS Communications UI, should we in the future? Disabling for now.
	//onNotificationsChange("FriendIMOptions");
	//onNotificationsChange("NonFriendIMOptions");
	//onNotificationsChange("ConferenceIMOptions");
	//onNotificationsChange("GroupChatOptions");
	//onNotificationsChange("NearbyChatOptions");
	//onNotificationsChange("ObjectIMOptions");
	// </FS:CR>

	// <FS:Ansariel> [FS Login Panel]
	//LLPanelLogin::setAlwaysRefresh(true);
	FSPanelLogin::setAlwaysRefresh(true);
	// </FS:Ansariel> [FS Login Panel]
	refresh();

	
	getChildView("plain_text_chat_history")->setEnabled(TRUE);
	getChild<LLUICtrl>("plain_text_chat_history")->setValue(gSavedSettings.getBOOL("PlainTextChatHistory"));
	
// <FS:CR> Show/hide Client Tag panel
	bool in_opensim = false;
#ifdef OPENSIM
	in_opensim = LLGridManager::getInstance()->isInOpenSim();
#endif // OPENSIM
	getChild<LLPanel>("client_tags_panel")->setVisible(in_opensim);
// </FS:CR>

	// <FS:Ansariel> Group mutes backup
	LLScrollListItem* groupmute_item = getChild<LLScrollListCtrl>("restore_per_account_files_list")->getItem(LLSD("groupmutes"));
	groupmute_item->setEnabled(in_opensim);
	groupmute_item->getColumn(0)->setEnabled(in_opensim);
	// </FS:Ansariel>

	// <FS:Ansariel> Call onOpen on all panels for additional initialization on open
	// Call onOpen() on all panels that derive from LLPanelPreference
	LLTabContainer* tabcontainer = getChild<LLTabContainer>("pref core");
	for (child_list_t::const_iterator iter = tabcontainer->getChildList()->begin();
		iter != tabcontainer->getChildList()->end(); ++iter)
	{
		LLView* view = *iter;
		LLPanelPreference* panel = dynamic_cast<LLPanelPreference*>(view);
		if (panel)
			panel->onOpen(key);
	}
	// </FS:Ansariel>

	// Make sure the current state of prefs are saved away when
	// when the floater is opened.  That will make cancel do its
	// job
	saveSettings();

	// Make sure there is a default preference file
	LLPresetsManager::getInstance()->createMissingDefault(PRESETS_CAMERA);
	LLPresetsManager::getInstance()->createMissingDefault(PRESETS_GRAPHIC);

	// <FS:Ansariel> Fix resetting graphics preset on cancel
	saveGraphicsPreset(gSavedSettings.getString("PresetGraphicActive"));

	// <FS:Ansariel> FIRE-19810: Make presets global since PresetGraphicActive setting is global as well
	//bool started = (LLStartUp::getStartupState() == STATE_STARTED);

	//LLButton* load_btn = findChild<LLButton>("PrefLoadButton");
	//LLButton* save_btn = findChild<LLButton>("PrefSaveButton");
	//LLButton* delete_btn = findChild<LLButton>("PrefDeleteButton");
	//LLButton* exceptions_btn = findChild<LLButton>("RenderExceptionsButton");
	//if (load_btn && save_btn && delete_btn && exceptions_btn)
	//{
	//	load_btn->setEnabled(started);
	//	save_btn->setEnabled(started);
	//	delete_btn->setEnabled(started);
	//	exceptions_btn->setEnabled(started);
	//}
	// </FS:Ansariel>
	collectSearchableItems();
	if (!mFilterEdit->getText().empty())
	{
		mFilterEdit->setText(LLStringExplicit(""));
		onUpdateFilterTerm(true);

		// <FS:ND> Hook up and init for filtering
		if (!tabcontainer->selectTab(gSavedSettings.getS32("LastPrefTab")))
			tabcontainer->selectFirstTab();
		// </FS:ND>
	}
	// <FS:Zi> Support for tab/subtab links like:
	//         secondlife:///app/openfloater/preferences?tab=backup
	//         secondlife:///app/openfloater/preferences?tab=colors&subtab=tab-minimap
	if (key.has("tab"))
	{
		selectPanel(key["tab"]);

		if (key.has("subtab"))
		{
			LLTabContainer* tab_containerp = findChild<LLTabContainer>("pref core");
			if (tab_containerp)
			{
				LLTabContainer* tabs = tab_containerp->getCurrentPanel()->findChild<LLTabContainer>("tabs");
				if (tabs)
				{
					LLPanel* panel = tabs->getPanelByName(key["subtab"].asString());
					if (panel)
					{
						tabs->selectTabPanel(panel);
					}
				}
			}
		}
	}
	// Support preferences search SLURLs:
	// secondlife:///app/openfloater/preferences?search=%23%20of%20lines
	else if (key.has("search"))
	{
		mFilterEdit->setText(key["search"].asString());
		onUpdateFilterTerm(true);
	}
	// </FS:Zi>
}

void LLFloaterPreference::onRenderOptionEnable()
{
	refreshEnabledGraphics();
}

void LLFloaterPreference::onAvatarImpostorsEnable()
{
	refreshEnabledGraphics();
}

// <FS:AO> toggle lighting detail availability in response to local light rendering, to avoid confusion
void LLFloaterPreference::onLocalLightsEnable()
{
	LLFloaterPreference* instance = LLFloaterReg::findTypedInstance<LLFloaterPreference>("preferences");
	if (instance)
	{
		getChildView("LocalLightsDetail")->setEnabled(gSavedSettings.getBOOL("RenderLocalLights"));
	}
}
// </FS:AO>

//static
void LLFloaterPreference::initDoNotDisturbResponse()
	{
		if (!gSavedPerAccountSettings.getBOOL("DoNotDisturbResponseChanged"))
		{
			//LLTrans::getString("DoNotDisturbModeResponseDefault") is used here for localization (EXT-5885)
			gSavedPerAccountSettings.setString("DoNotDisturbModeResponse", LLTrans::getString("DoNotDisturbModeResponseDefault"));
		}

		// <FS:Ansariel> FIRE-5436: Unlocalizable auto-response messages
		if (!gSavedPerAccountSettings.getBOOL("FSAutoResponseChanged"))
		{
			gSavedPerAccountSettings.setString("FSAutorespondModeResponse", LLTrans::getString("AutoResponseModeDefault"));
		}

		if (!gSavedPerAccountSettings.getBOOL("FSAutoResponseNonFriendsChanged"))
		{
			gSavedPerAccountSettings.setString("FSAutorespondNonFriendsResponse", LLTrans::getString("AutoResponseModeNonFriendsDefault"));
		}

		if (!gSavedPerAccountSettings.getBOOL("FSRejectTeleportOffersResponseChanged"))
		{
			gSavedPerAccountSettings.setString("FSRejectTeleportOffersResponse", LLTrans::getString("RejectTeleportOffersResponseDefault"));
		}

		if (!gSavedPerAccountSettings.getBOOL("FSRejectFriendshipRequestsResponseChanged"))
		{
			gSavedPerAccountSettings.setString("FSRejectFriendshipRequestsResponse", LLTrans::getString("RejectFriendshipRequestsResponseDefault"));
		}

		if (!gSavedPerAccountSettings.getBOOL("FSMutedAvatarResponseChanged"))
		{
			gSavedPerAccountSettings.setString("FSMutedAvatarResponse", LLTrans::getString("MutedAvatarsResponseDefault"));
		}

		if (!gSavedPerAccountSettings.getBOOL("FSAwayAvatarResponseChanged"))
		{
			gSavedPerAccountSettings.setString("FSAwayAvatarResponse", LLTrans::getString("AwayAvatarResponseDefault"));
		}
		// </FS:Ansariel>
	}

//static 
void LLFloaterPreference::updateShowFavoritesCheckbox(bool val)
{
	LLFloaterPreference* instance = LLFloaterReg::findTypedInstance<LLFloaterPreference>("preferences");
	if (instance)
	{
		instance->getChild<LLUICtrl>("favorites_on_login_check")->setValue(val);
	}	
}

void LLFloaterPreference::setHardwareDefaults()
{
	// <FS:Ansariel> Fix resetting graphics preset on cancel
	//std::string preset_graphic_active = gSavedSettings.getString("PresetGraphicActive");
	//if (!preset_graphic_active.empty())
	//{
	//	saveGraphicsPreset(preset_graphic_active);
	//	saveSettings(); // save here to be able to return to the previous preset by Cancel
	//}
	// </FS:Ansariel>

	LLFeatureManager::getInstance()->applyRecommendedSettings();

	// reset indirects before refresh because we may have changed what they control
	LLAvatarComplexityControls::setIndirectControls(); 

	refreshEnabledGraphics();
	gSavedSettings.setString("PresetGraphicActive", "");
	LLPresetsManager::getInstance()->triggerChangeSignal();

	LLTabContainer* tabcontainer = getChild<LLTabContainer>("pref core");
	child_list_t::const_iterator iter = tabcontainer->getChildList()->begin();
	child_list_t::const_iterator end = tabcontainer->getChildList()->end();
	for ( ; iter != end; ++iter)
	{
		LLView* view = *iter;
		LLPanelPreference* panel = dynamic_cast<LLPanelPreference*>(view);
		if (panel)
		{
			panel->setHardwareDefaults();
		}
	}
}

void LLFloaterPreference::getControlNames(std::vector<std::string>& names)
{
	LLView* view = findChild<LLView>("display");
	LLFloater* advanced = LLFloaterReg::findTypedInstance<LLFloater>("prefs_graphics_advanced");
	// <FS:Ansariel> Improved graphics preferences
	//if (view && advanced)
	if (view)
	// </FS:Ansariel>
	{
		std::list<LLView*> stack;
		stack.push_back(view);
		// <FS:Ansariel> Improved graphics preferences
		//stack.push_back(advanced);
		if (advanced)
		{
			stack.push_back(advanced);
		}
		// </FS:Ansariel>
		while(!stack.empty())
		{
			// Process view on top of the stack
			LLView* curview = stack.front();
			stack.pop_front();

			LLUICtrl* ctrl = dynamic_cast<LLUICtrl*>(curview);
			if (ctrl)
			{
				LLControlVariable* control = ctrl->getControlVariable();
				if (control)
				{
					std::string control_name = control->getName();
					if (std::find(names.begin(), names.end(), control_name) == names.end())
					{
						names.push_back(control_name);
					}
				}
			}

			for (child_list_t::const_iterator iter = curview->getChildList()->begin();
				iter != curview->getChildList()->end(); ++iter)
			{
				stack.push_back(*iter);
			}
		}
	}
}

//virtual
void LLFloaterPreference::onClose(bool app_quitting)
{
	// <FS:Ansariel> Preferences search
	//gSavedSettings.setS32("LastPrefTab", getChild<LLTabContainer>("pref core")->getCurrentPanelIndex());
	if (mFilterEdit->getText().empty())
	{
		gSavedSettings.setS32("LastPrefTab", getChild<LLTabContainer>("pref core")->getCurrentPanelIndex());
	}
	// </FS:Ansariel>
	// <FS:Ansariel> [FS Login Panel]
	//LLPanelLogin::setAlwaysRefresh(false);
	FSPanelLogin::setAlwaysRefresh(false);
	// </FS:Ansariel> [FS Login Panel]
	if (!app_quitting)
	{
		cancel();
	}
}

// static 
void LLFloaterPreference::onBtnOK(const LLSD& userdata)
{
	// commit any outstanding text entry
	if (hasFocus())
	{
		LLUICtrl* cur_focus = dynamic_cast<LLUICtrl*>(gFocusMgr.getKeyboardFocus());
		if (cur_focus && cur_focus->acceptsTextInput())
		{
			cur_focus->onCommit();
		}
	}

	if (canClose())
	{
		saveSettings();
		apply();
		
		if (userdata.asString() == "closeadvanced")
		{
			LLFloaterReg::hideInstance("prefs_graphics_advanced");
		}
		else
		{
			closeFloater(false);
		}

		//Conversation transcript and log path changed so reload conversations based on new location
		if(mPriorInstantMessageLogPath.length())
		{
			if(moveTranscriptsAndLog())
			{
				//When floaters are empty but have a chat history files, reload chat history into them
				// <FS:Ansariel> [FS communication UI]
				//LLFloaterIMSessionTab::reloadEmptyFloaters();
				FSFloaterIMContainer::reloadEmptyFloaters();
				// </FS:Ansariel> [FS communication UI]
			}
			//Couldn't move files so restore the old path and show a notification
			else
			{
				gSavedPerAccountSettings.setString("InstantMessageLogPath", mPriorInstantMessageLogPath);
				LLNotificationsUtil::add("PreferenceChatPathChanged");
			}
			mPriorInstantMessageLogPath.clear();
		}

		LLUIColorTable::instance().saveUserSettings();
		gSavedSettings.saveToFile(gSavedSettings.getString("ClientSettingsFile"), TRUE);
// [SL:KB] - Patch: Viewer-CrashReporting | Checked: 2011-10-02 (Catznip-2.8.0e) | Added: Catznip-2.8.0e
		// We need to save all crash settings, even if they're defaults [see LLCrashLogger::loadCrashBehaviorSetting()]
		gCrashSettings.saveToFile(gSavedSettings.getString("CrashSettingsFile"), FALSE);
// [/SL:KB]
		
		//Only save once logged in and loaded per account settings
		if(mGotPersonalInfo)
		{
			gSavedPerAccountSettings.saveToFile(gSavedSettings.getString("PerAccountSettingsFile"), TRUE);
		}
	}
	else
	{
		// Show beep, pop up dialog, etc.
		LL_INFOS() << "Can't close preferences!" << LL_ENDL;
	}

	// <FS:Ansariel> [FS Login Panel]
	//LLPanelLogin::updateLocationSelectorsVisibility();	
	FSPanelLogin::updateLocationSelectorsVisibility();
	// </FS:Ansariel> [FS Login Panel]
	//Need to reload the navmesh if the pathing console is up
	LLHandle<LLFloaterPathfindingConsole> pathfindingConsoleHandle = LLFloaterPathfindingConsole::getInstanceHandle();
	if ( !pathfindingConsoleHandle.isDead() )
	{
		LLFloaterPathfindingConsole* pPathfindingConsole = pathfindingConsoleHandle.get();
		pPathfindingConsole->onRegionBoundaryCross();
	}
	
}

// static 
void LLFloaterPreference::onBtnCancel(const LLSD& userdata)
{
	if (hasFocus())
	{
		LLUICtrl* cur_focus = dynamic_cast<LLUICtrl*>(gFocusMgr.getKeyboardFocus());
		if (cur_focus && cur_focus->acceptsTextInput())
		{
			cur_focus->onCommit();
		}
		refresh();
	}
	cancel();
	if (userdata.asString() == "closeadvanced")
	{
		LLFloaterReg::hideInstance("prefs_graphics_advanced");
		updateMaxComplexity();
	}
	else
	{
		closeFloater();
	}
}

// static 
// <FS:Ansariel> Show email address in preferences (FIRE-1071)
//void LLFloaterPreference::updateUserInfo(const std::string& visibility, bool im_via_email, bool is_verified_email)
void LLFloaterPreference::updateUserInfo(const std::string& visibility, bool im_via_email, bool is_verified_email, const std::string& email)
{
	LLFloaterPreference* instance = LLFloaterReg::findTypedInstance<LLFloaterPreference>("preferences");
	if (instance)
	{
		// <FS:Ansariel> Show email address in preferences (FIRE-1071)
        //instance->setPersonalInfo(visibility, im_via_email, is_verified_email);
		instance->setPersonalInfo(visibility, im_via_email, is_verified_email, email);
	}
}


void LLFloaterPreference::refreshEnabledGraphics()
{
	LLFloaterPreference* instance = LLFloaterReg::findTypedInstance<LLFloaterPreference>("preferences");
	if (instance)
	{
		instance->refresh();
	}

	LLFloater* advanced = LLFloaterReg::findTypedInstance<LLFloater>("prefs_graphics_advanced");
	if (advanced)
	{
		advanced->refresh();
	}
}

void LLFloaterPreference::onClickClearCache()
{
	LLNotificationsUtil::add("ConfirmClearCache", LLSD(), LLSD(), callback_clear_cache);
}

void LLFloaterPreference::onClickBrowserClearCache()
{
	LLNotificationsUtil::add("ConfirmClearBrowserCache", LLSD(), LLSD(), callback_clear_browser_cache);
}

// <FS:Ansariel> Clear inventory cache button
void LLFloaterPreference::onClickInventoryClearCache()
{
	LLNotificationsUtil::add("ConfirmClearInventoryCache", LLSD(), LLSD(), callback_clear_inventory_cache);
}
// </FS:Ansariel>

// <FS:Ansariel> Clear web browser cache button
void LLFloaterPreference::onClickWebBrowserClearCache()
{
	LLNotificationsUtil::add("ConfirmClearWebBrowserCache", LLSD(), LLSD(), callback_clear_web_browser_cache);
}
// </FS:Ansariel>

// Called when user changes language via the combobox.
void LLFloaterPreference::onLanguageChange()
{
	// Let the user know that the change will only take effect after restart.
	// Do it only once so that we're not too irritating.
	if (!mLanguageChanged)
	{
		LLNotificationsUtil::add("ChangeLanguage");
		mLanguageChanged = true;
	}
}

void LLFloaterPreference::onNotificationsChange(const std::string& OptionName)
{
	mNotificationOptions[OptionName] = getChild<LLComboBox>(OptionName)->getSelectedItemLabel();

	bool show_notifications_alert = true;
	for (notifications_map::iterator it_notification = mNotificationOptions.begin(); it_notification != mNotificationOptions.end(); it_notification++)
	{
		if(it_notification->second != "No action")
		{
			show_notifications_alert = false;
			break;
		}
	}

	getChild<LLTextBox>("notifications_alert")->setVisible(show_notifications_alert);
}

void LLFloaterPreference::onNameTagOpacityChange(const LLSD& newvalue)
{
	LLColorSwatchCtrl* color_swatch = findChild<LLColorSwatchCtrl>("background");
	if (color_swatch)
	{
		LLColor4 new_color = color_swatch->get();
		color_swatch->set( new_color.setAlpha(newvalue.asReal()) );
	}
}

// <FS:CR> FIRE-1332 - Sepeate opacity settings for nametag and console chat
void LLFloaterPreference::onConsoleOpacityChange(const LLSD& newvalue)
{
	LLColorSwatchCtrl* color_swatch = findChild<LLColorSwatchCtrl>("console_background");
	if (color_swatch)
	{
		LLColor4 new_color = color_swatch->get();
		color_swatch->set( new_color.setAlpha(newvalue.asReal()) );
	}
}
// </FS:CR>

void LLFloaterPreference::onClickSetCache()
{
	std::string cur_name(gSavedSettings.getString("CacheLocation"));
//	std::string cur_top_folder(gDirUtilp->getBaseFileName(cur_name));
	
	std::string proposed_name(cur_name);

	(new LLDirPickerThread(boost::bind(&LLFloaterPreference::changeCachePath, this, _1, _2), proposed_name))->getFile();
}

void LLFloaterPreference::changeCachePath(const std::vector<std::string>& filenames, std::string proposed_name)
{
	std::string dir_name = filenames[0];
	if (!dir_name.empty() && dir_name != proposed_name)
	{
		std::string new_top_folder(gDirUtilp->getBaseFileName(dir_name));
		LLNotificationsUtil::add("CacheWillBeMoved");
		gSavedSettings.setString("NewCacheLocation", dir_name);
		gSavedSettings.setString("NewCacheLocationTopFolder", new_top_folder);
	}
	else
	{
		std::string cache_location = gDirUtilp->getCacheDir();
		gSavedSettings.setString("CacheLocation", cache_location);
		std::string top_folder(gDirUtilp->getBaseFileName(cache_location));
		gSavedSettings.setString("CacheLocationTopFolder", top_folder);
	}
}

void LLFloaterPreference::onClickBrowseCache()
{
	gViewerWindow->getWindow()->openFile(gDirUtilp->getExpandedFilename(LL_PATH_CACHE,""));
}
void LLFloaterPreference::onClickBrowseCrashLogs()
{
	gViewerWindow->getWindow()->openFile(gDirUtilp->getExpandedFilename(LL_PATH_LOGS,""));
}
void LLFloaterPreference::onClickBrowseSettingsDir()
{
	gViewerWindow->getWindow()->openFile(gDirUtilp->getExpandedFilename(LL_PATH_USER_SETTINGS,""));
}
void LLFloaterPreference::onClickBrowseChatLogDir()
{
	gViewerWindow->getWindow()->openFile(gDirUtilp->getExpandedFilename(LL_PATH_CHAT_LOGS,""));
}
void LLFloaterPreference::onClickResetCache()
{
	if (gDirUtilp->getCacheDir(false) == gDirUtilp->getCacheDir(true))
	{
		// The cache location was already the default.
		return;
	}
	gSavedSettings.setString("NewCacheLocation", "");
	gSavedSettings.setString("NewCacheLocationTopFolder", "");
	LLNotificationsUtil::add("CacheWillBeMoved");
	std::string cache_location = gDirUtilp->getCacheDir(false);
	gSavedSettings.setString("CacheLocation", cache_location);
	std::string top_folder(gDirUtilp->getBaseFileName(cache_location));
	gSavedSettings.setString("CacheLocationTopFolder", top_folder);
}

// <FS:Ansariel> Sound cache
void LLFloaterPreference::onClickSetSoundCache()
{
	std::string cur_name(gSavedSettings.getString("FSSoundCacheLocation"));
	std::string proposed_name(cur_name);

	(new LLDirPickerThread(boost::bind(&LLFloaterPreference::changeSoundCachePath, this, _1, _2), proposed_name))->getFile();
}

void LLFloaterPreference::changeSoundCachePath(const std::vector<std::string>& filenames, std::string proposed_name)
{
	std::string dir_name = filenames[0];
	if (!dir_name.empty() && dir_name != proposed_name)
	{
		gSavedSettings.setString("FSSoundCacheLocation", dir_name);
		setSoundCacheLocation(dir_name);
		LLNotificationsUtil::add("SoundCacheWillBeMoved");
	}
}

void LLFloaterPreference::onClickBrowseSoundCache()
{
	gViewerWindow->getWindow()->openFile(gDirUtilp->getExpandedFilename(LL_PATH_FS_SOUND_CACHE, ""));
}

void LLFloaterPreference::onClickResetSoundCache()
{
	gSavedSettings.setString("FSSoundCacheLocation", std::string());
	setSoundCacheLocation(std::string());
	LLNotificationsUtil::add("SoundCacheWillBeMoved");
}
// </FS:Ansariel>

// <FS:Ansariel> FIRE-2912: Reset voice button
class FSResetVoiceTimer : public LLEventTimer
{
public:
	FSResetVoiceTimer() : LLEventTimer(5.f) { }
	~FSResetVoiceTimer() { }

	BOOL tick()
	{
		gSavedSettings.setBOOL("EnableVoiceChat", TRUE);
		LLFloaterPreference* floater = LLFloaterReg::findTypedInstance<LLFloaterPreference>("preferences");
		if (floater)
		{
			floater->childSetEnabled("enable_voice_check", true);
			floater->childSetEnabled("enable_voice_check_volume", true);
		}
		return TRUE;
	}
};

void LLFloaterPreference::onClickResetVoice()
{
	if (gSavedSettings.getBOOL("EnableVoiceChat") && !gSavedSettings.getBOOL("CmdLineDisableVoice"))
	{
		gSavedSettings.setBOOL("EnableVoiceChat", FALSE);
		childSetEnabled("enable_voice_check", false);
		childSetEnabled("enable_voice_check_volume", false);
		new FSResetVoiceTimer();
	}
}
// </FS:Ansariel>

// Performs a wipe of the local settings dir on next restart 
bool callback_clear_settings(const LLSD& notification, const LLSD& response)
{
	S32 option = LLNotificationsUtil::getSelectedOption(notification, response);
	if ( option == 0 ) // YES
	{
  
		// Create a filesystem marker instructing a full settings wipe
		std::string clear_file_name;
		clear_file_name = gDirUtilp->getExpandedFilename(LL_PATH_LOGS,"CLEAR");
		LL_INFOS() << "Creating clear settings marker file " << clear_file_name << LL_ENDL;
		
		LLAPRFile clear_file ;
		clear_file.open(clear_file_name, LL_APR_W);
		if (clear_file.getFileHandle())
		{
			LL_INFOS("MarkerFile") << "Created clear settings marker file " << clear_file_name << LL_ENDL;
			clear_file.close();
			LLNotificationsUtil::add("SettingsWillClear");
		}
		else
		{
			LL_WARNS("MarkerFile") << "Cannot clear settings marker file " << clear_file_name << LL_ENDL;
		}
		
		return true;
	}
	return false;
}

//[ADD - Clear Usersettings : SJ] - When button Reset Defaults is clicked show a warning 
void LLFloaterPreference::onClickClearSettings()
{
	LLNotificationsUtil::add("FirestormClearSettingsPrompt",LLSD(), LLSD(), callback_clear_settings);
}

void LLFloaterPreference::onClickChatOnlineNotices()
{
	getChildView("OnlineOfflinetoNearbyChatHistory")->setEnabled(getChild<LLUICtrl>("OnlineOfflinetoNearbyChat")->getValue().asBoolean());
}

void LLFloaterPreference::onClickClearSpamList()
{
	NACLAntiSpamRegistry::instance().purgeAllQueues(); 
}

void LLFloaterPreference::setPreprocInclude()
{
	std::string cur_name(gSavedSettings.getString("_NACL_PreProcHDDIncludeLocation"));
	std::string proposed_name(cur_name);

	(new LLDirPickerThread(boost::bind(&LLFloaterPreference::changePreprocIncludePath, this, _1, _2), proposed_name))->getFile();
}

void LLFloaterPreference::changePreprocIncludePath(const std::vector<std::string>& filenames, std::string proposed_name)
{
	std::string dir_name = filenames[0];
	if (!dir_name.empty() && dir_name != proposed_name)
	{
		std::string new_top_folder(gDirUtilp->getBaseFileName(dir_name));
		gSavedSettings.setString("_NACL_PreProcHDDIncludeLocation", dir_name);
	}
}

// <FS:LO> FIRE-23606 Reveal path to external script editor in prefernces
void LLFloaterPreference::setExternalEditor()
{
	std::string cur_name(gSavedSettings.getString("ExternalEditor"));
	std::string proposed_name(cur_name);

	(new LLFilePickerReplyThread(boost::bind(&LLFloaterPreference::changeExternalEditorPath, this, _1), LLFilePicker::FFLOAD_EXE, false))->getFile();
}

void LLFloaterPreference::changeExternalEditorPath(const std::vector<std::string>& filenames)
{
	const std::string chosen_path = filenames[0];
	std::string executable_path = chosen_path;
#if LL_DARWIN
	// on Mac, if it's an application bundle, figure out the actual path from the Info.plist file
	CFStringRef path_cfstr = CFStringCreateWithCString(kCFAllocatorDefault, chosen_path.c_str(), kCFStringEncodingMacRoman);		// get path as a CFStringRef
	CFURLRef path_url = CFURLCreateWithFileSystemPath(kCFAllocatorDefault, path_cfstr, kCFURLPOSIXPathStyle, TRUE);			// turn it into a CFURLRef
	CFBundleRef chosen_bundle = CFBundleCreate(kCFAllocatorDefault, path_url);												// get a handle for the bundle
	CFRelease(path_url);	// [FS:CR] Don't leave a mess clean up our objects after we use them
	LLSD args;
	if (NULL != chosen_bundle)
	{
		CFDictionaryRef bundleInfoDict = CFBundleGetInfoDictionary(chosen_bundle);												// get the bundle's dictionary
		CFRelease(chosen_bundle);	// [FS:CR] Don't leave a mess clean up our objects after we use them
		if (NULL != bundleInfoDict)
		{
			CFStringRef executable_cfstr = (CFStringRef)CFDictionaryGetValue(bundleInfoDict, CFSTR("CFBundleExecutable"));	// get the name of the actual executable (e.g. TextEdit or firefox-bin)
			int max_file_length = 256;																						// (max file name length is 255 in OSX)
			char executable_buf[max_file_length];
			if (CFStringGetCString(executable_cfstr, executable_buf, max_file_length, kCFStringEncodingMacRoman))			// convert CFStringRef to char*
			{
				executable_path += std::string("/Contents/MacOS/") + std::string(executable_buf);							// append path to executable directory and then executable name to exec path
			}
			else
			{
				std::string warning = "Unable to get CString from CFString for executable path";
				LL_WARNS() << warning << LL_ENDL;
				args["MESSAGE"] = warning;
				LLNotificationsUtil::add("GenericAlert", args);
			}
		}
		else
		{
			std::string warning = "Unable to get bundle info dictionary from application bundle";
			LL_WARNS() << warning << LL_ENDL;
			args["MESSAGE"] = warning;
			LLNotificationsUtil::add("GenericAlert", args);
		}
	}
	else
	{
		if (-1 != executable_path.find(".app"))	// only warn if this path actually had ".app" in it, i.e. it probably just wasn'nt an app bundle and that's okay
		{
			std::string warning = std::string("Unable to get bundle from path \"") + chosen_path + std::string("\"");
			LL_WARNS() << warning << LL_ENDL;
			args["MESSAGE"] = warning;
			LLNotificationsUtil::add("GenericAlert", args);
		}
	}

#endif
	{
		std::string bin = executable_path;
		if (!bin.empty())
		{
			// surround command with double quotes for the case if the path contains spaces
			if (bin.find("\"") == std::string::npos)
			{
				bin = "\"" + bin + "\"";
			}
			executable_path = bin;
		}
	}
	gSavedSettings.setString("ExternalEditor", executable_path);
}
// </FS:LO>

//[FIX JIRA-1971 : SJ] Show an notify when Javascript setting change
void LLFloaterPreference::onClickJavascript()
{
	if (!gSavedSettings.getBOOL("BrowserJavascriptEnabled"))
	{
		LLNotificationsUtil::add("DisableJavascriptBreaksSearch");
	}
}

/*
void LLFloaterPreference::onClickSkin(LLUICtrl* ctrl, const LLSD& userdata)
{
	gSavedSettings.setString("SkinCurrent", userdata.asString());
	ctrl->setValue(userdata.asString());
}

void LLFloaterPreference::onSelectSkin()
{
	std::string skin_selection = getChild<LLRadioGroup>("skin_selection")->getValue().asString();
	gSavedSettings.setString("SkinCurrent", skin_selection);
}

void LLFloaterPreference::refreshSkin(void* data)
{
	LLPanel*self = (LLPanel*)data;
	sSkin = gSavedSettings.getString("SkinCurrent");
	self->getChild<LLRadioGroup>("skin_selection", true)->setValue(sSkin);
}
*/

// <FS:Zi> FIRE-19539 - Include the alert messages in Prefs>Notifications>Alerts in preference Search.
// void LLFloaterPreference::buildPopupLists()
// {
// 	LLScrollListCtrl& disabled_popups =
// 		getChildRef<LLScrollListCtrl>("disabled_popups");
// 	LLScrollListCtrl& enabled_popups =
// 		getChildRef<LLScrollListCtrl>("enabled_popups");
//	
// 	disabled_popups.deleteAllItems();
// 	enabled_popups.deleteAllItems();
//	
// 	for (LLNotifications::TemplateMap::const_iterator iter = LLNotifications::instance().templatesBegin();
// 		 iter != LLNotifications::instance().templatesEnd();
// 		 ++iter)
// 	{
// 		LLNotificationTemplatePtr templatep = iter->second;
// 		LLNotificationFormPtr formp = templatep->mForm;
//		
// 		LLNotificationForm::EIgnoreType ignore = formp->getIgnoreType();
// 		if (ignore <= LLNotificationForm::IGNORE_NO)
// 			continue;
//		
// 		LLSD row;
// 		row["columns"][0]["value"] = formp->getIgnoreMessage();
// 		row["columns"][0]["font"] = "SANSSERIF_SMALL";
// 		row["columns"][0]["width"] = 400;
//		
// 		LLScrollListItem* item = NULL;
//		
// 		bool show_popup = !formp->getIgnored();
// 		if (!show_popup)
// 		{
// 			if (ignore == LLNotificationForm::IGNORE_WITH_LAST_RESPONSE)
// 			{
// 				// <FS:Ansariel> Default responses are declared in "ignores" settings group, see llnotifications.cpp
// 				//LLSD last_response = LLUI::getInstance()->mSettingGroups["config"]->getLLSD("Default" + templatep->mName);
// 				LLSD last_response = LLUI::getInstance()->mSettingGroups["ignores"]->getLLSD("Default" + templatep->mName);
// 				// </FS:Ansariel>
// 				if (!last_response.isUndefined())
// 				{
// 					for (LLSD::map_const_iterator it = last_response.beginMap();
// 						 it != last_response.endMap();
// 						 ++it)
// 					{
// 						if (it->second.asBoolean())
// 						{
// 							row["columns"][1]["value"] = formp->getElement(it->first)["ignore"].asString();
// 							row["columns"][1]["font"] = "SANSSERIF_SMALL";
// 							row["columns"][1]["width"] = 360;
// 							break;
// 						}
// 					}
// 				}
// 			}
// 			item = disabled_popups.addElement(row);
// 		}
// 		else
// 		{
// 			item = enabled_popups.addElement(row);
// 		}
//		
// 		if (item)
// 		{
// 			item->setUserdata((void*)&iter->first);
// 		}
// 	}
// }

void LLFloaterPreference::buildPopupList()
{
	mPopupList->deleteAllItems();

	for (LLNotifications::TemplateMap::const_iterator iter = LLNotifications::instance().templatesBegin();
		 iter != LLNotifications::instance().templatesEnd();
		 ++iter)
	{
		LLNotificationTemplatePtr templatep = iter->second;
		LLNotificationFormPtr formp = templatep->mForm;
		
		LLNotificationForm::EIgnoreType ignore = formp->getIgnoreType();
		if (ignore <= LLNotificationForm::IGNORE_NO)
			continue;

		bool show_popup = !formp->getIgnored();

		LLSD row;

		// column COLUMN_POPUP_SPACER makes things look good, since "halign" and "center" or LLFontGL::HCENTER don't work -Zi
		row["columns"][COLUMN_POPUP_CHECKBOX]["type"] = "checkbox";
		row["columns"][COLUMN_POPUP_CHECKBOX]["column"] = "alert_enabled_check";
		row["columns"][COLUMN_POPUP_CHECKBOX]["value"] = show_popup;
		row["columns"][COLUMN_POPUP_LABEL]["column"] = "alert_label";
		row["columns"][COLUMN_POPUP_LABEL]["value"] = formp->getIgnoreMessage();

		LLScrollListItem* item = mPopupList->addElement(row);

		if (item)
		{
			item->setUserdata((void*)&iter->first);
		}
	}
}

void LLFloaterPreference::onSelectPopup()
{
	LLScrollListItem* last = mPopupList->getLastSelectedItem();
	for (auto popup : mPopupList->getAllSelected())
	{
		LLNotificationTemplatePtr templatep = LLNotifications::instance().getTemplate(*(std::string*)(popup->getUserdata()));
		std::string notification_name = templatep->mName;
		LLUI::getInstance()->mSettingGroups["ignores"]->setBOOL(notification_name, last->getColumn(COLUMN_POPUP_CHECKBOX)->getValue().asBoolean());
	}
}

void LLFloaterPreference::onUpdatePopupFilter()
{
	mPopupList->setFilterString(mPopupFilter->getValue().asString());
}
// <FS:Zi>

void LLFloaterPreference::refreshEnabledState()
{
	// <FS:Ansariel> Improved graphics preferences
	//LLCheckBoxCtrl* ctrl_wind_light = getChild<LLCheckBoxCtrl>("WindLightUseAtmosShaders");
	//LLCheckBoxCtrl* ctrl_deferred = getChild<LLCheckBoxCtrl>("UseLightShaders");

	//// if vertex shaders off, disable all shader related products
	//if (!LLFeatureManager::getInstance()->isFeatureAvailable("WindLightUseAtmosShaders"))
	//{
	//	ctrl_wind_light->setEnabled(FALSE);
	//	ctrl_wind_light->setValue(FALSE);
	//}
	//else
	//{
	//	ctrl_wind_light->setEnabled(TRUE);
	//}

	////Deferred/SSAO/Shadows
	//BOOL bumpshiny = gGLManager.mHasCubeMap && LLCubeMap::sUseCubeMaps && LLFeatureManager::getInstance()->isFeatureAvailable("RenderObjectBump") && gSavedSettings.getBOOL("RenderObjectBump");
	//BOOL transparent_water = LLFeatureManager::getInstance()->isFeatureAvailable("RenderTransparentWater") && gSavedSettings.getBOOL("RenderTransparentWater");
	//BOOL shaders = gSavedSettings.getBOOL("WindLightUseAtmosShaders");
	//BOOL enabled = LLFeatureManager::getInstance()->isFeatureAvailable("RenderDeferred") &&
	//					bumpshiny &&
	//					transparent_water &&
	//					shaders && 
	//					gGLManager.mHasFramebufferObject &&
	//					gSavedSettings.getBOOL("RenderAvatarVP") &&
	//					(ctrl_wind_light->get()) ? TRUE : FALSE;

	//ctrl_deferred->setEnabled(enabled);

	F32 mem_multiplier = gSavedSettings.getF32("RenderTextureMemoryMultiple");
	
	S32Megabytes min_tex_mem = LLViewerTextureList::getMinVideoRamSetting();
	S32Megabytes max_tex_mem = LLViewerTextureList::getMaxVideoRamSetting(false, mem_multiplier);
	getChild<LLSliderCtrl>("GraphicsCardTextureMemory")->setMinValue(min_tex_mem.value());
	getChild<LLSliderCtrl>("GraphicsCardTextureMemory")->setMaxValue(max_tex_mem.value());

	// <FS:Ansariel> Dynamic texture memory calculation
	handleDynamicTextureMemoryChanged();

#if ADDRESS_SIZE == 32
	childSetEnabled("FSRestrictMaxTextureSize", false);
#endif

	if (!LLFeatureManager::getInstance()->isFeatureAvailable("RenderVBOEnable") ||
		!gGLManager.mHasVertexBufferObject)
	{
		getChildView("vbo")->setEnabled(FALSE);
		getChildView("vbo_stream")->setEnabled(FALSE);
	}
	else
#if LL_DARWIN
		getChildView("vbo_stream")->setEnabled(FALSE);  //Hardcoded disable on mac
		getChild<LLUICtrl>("vbo_stream")->setValue((LLSD::Boolean) FALSE);
#else
		getChildView("vbo_stream")->setEnabled(LLVertexBuffer::sEnableVBOs);
#endif

	if (!LLFeatureManager::getInstance()->isFeatureAvailable("RenderCompressTextures") ||
		!gGLManager.mHasVertexBufferObject)
	{
		getChildView("texture compression")->setEnabled(FALSE);
	}

	// if no windlight shaders, turn off nighttime brightness, gamma, and fog distance
	LLSpinCtrl* gamma_ctrl = getChild<LLSpinCtrl>("gamma");
	gamma_ctrl->setEnabled(!gPipeline.canUseWindLightShaders());
	getChildView("fog")->setEnabled(!gPipeline.canUseWindLightShaders());

	// anti-aliasing
	{
		LLUICtrl* fsaa_ctrl = getChild<LLUICtrl>("fsaa");
		
		// Enable or disable the control, the "Antialiasing:" label and the restart warning
		// based on code support for the feature on the current hardware.

		if (gPipeline.canUseAntiAliasing())
		{
			fsaa_ctrl->setEnabled(TRUE);
		}
		else
		{
			fsaa_ctrl->setEnabled(FALSE);
			fsaa_ctrl->setValue((LLSD::Integer) 0);
		}
	}

	LLComboBox* ctrl_reflections = getChild<LLComboBox>("Reflections");

// [RLVa:KB] - Checked: 2013-05-11 (RLVa-1.4.9)
	if (RlvActions::isRlvEnabled())
	{
		getChild<LLUICtrl>("do_not_disturb_response")->setEnabled(!RlvActions::hasBehaviour(RLV_BHVR_SENDIM));
	}
// [/RLVa:KB]

	// Reflections
	BOOL reflections = gGLManager.mHasCubeMap && LLCubeMap::sUseCubeMaps;
	ctrl_reflections->setEnabled(reflections);
	
	// Bump & Shiny
	LLCheckBoxCtrl* bumpshiny_ctrl = getChild<LLCheckBoxCtrl>("BumpShiny");
	bool bumpshiny = gGLManager.mHasCubeMap && LLCubeMap::sUseCubeMaps && LLFeatureManager::getInstance()->isFeatureAvailable("RenderObjectBump");
	bumpshiny_ctrl->setEnabled(bumpshiny ? TRUE : FALSE);
	
    // Transparent Water
    LLCheckBoxCtrl* transparent_water_ctrl = getChild<LLCheckBoxCtrl>("TransparentWater");

    // <FS:Ansariel> Does not exist
    //LLCheckBoxCtrl* ctrl_enhanced_skel = getChild<LLCheckBoxCtrl>("AvatarEnhancedSkeleton");
    //bool enhanced_skel_enabled = gSavedSettings.getBOOL("IncludeEnhancedSkeleton");
    //ctrl_enhanced_skel->setValue(enhanced_skel_enabled);
    // </FS:Ansariel>

	// Avatar Mode
	// Enable Avatar Shaders
	LLCheckBoxCtrl* ctrl_avatar_vp = getChild<LLCheckBoxCtrl>("AvatarVertexProgram");
	// Avatar Render Mode
	LLCheckBoxCtrl* ctrl_avatar_cloth = getChild<LLCheckBoxCtrl>("AvatarCloth");
	
	bool avatar_vp_enabled = LLFeatureManager::getInstance()->isFeatureAvailable("RenderAvatarVP");
	if (LLViewerShaderMgr::sInitialized)
	{
		S32 max_avatar_shader = LLViewerShaderMgr::instance()->mMaxAvatarShaderLevel;
		avatar_vp_enabled = (max_avatar_shader > 0) ? TRUE : FALSE;
	}

	ctrl_avatar_vp->setEnabled(avatar_vp_enabled);
	
	if (gSavedSettings.getBOOL("RenderAvatarVP") == FALSE)
	{
		ctrl_avatar_cloth->setEnabled(false);
	} 
	else
	{
		ctrl_avatar_cloth->setEnabled(true);
	}
	
	/* <FS:LO> remove orphaned code left over from EEP
	// Vertex Shaders, Global Shader Enable
	LLRadioGroup* terrain_detail = getChild<LLRadioGroup>("TerrainDetailRadio");   // can be linked with control var

	terrain_detail->setEnabled(FALSE);
	*/
	
	// WindLight
	LLCheckBoxCtrl* ctrl_wind_light = getChild<LLCheckBoxCtrl>("WindLightUseAtmosShaders");
	LLSliderCtrl* sky = getChild<LLSliderCtrl>("SkyMeshDetail");

// [RLVa:KB] - Checked: 2010-03-18 (RLVa-1.2.0a) | Modified: RLVa-0.2.0a
	// "Atmospheric Shaders" can't be disabled - but can be enabled - under @setenv=n
	ctrl_wind_light->setEnabled( ((RlvActions::canChangeEnvironment()) && (!RlvActions::hasBehaviour(RLV_BHVR_SETSPHERE))) || (!gSavedSettings.getBOOL("WindLightUseAtmosShaders")));
// [/RLVa:KB]
//    ctrl_wind_light->setEnabled(TRUE);

	sky->setEnabled(TRUE);

	//Deferred/SSAO/Shadows
	LLCheckBoxCtrl* ctrl_deferred = getChild<LLCheckBoxCtrl>("UseLightShaders");

	BOOL enabled = LLFeatureManager::getInstance()->isFeatureAvailable("RenderDeferred") &&
						((bumpshiny_ctrl && bumpshiny_ctrl->get()) ? TRUE : FALSE) &&
						((transparent_water_ctrl && transparent_water_ctrl->get()) ? TRUE : FALSE) &&
						gGLManager.mHasFramebufferObject &&
						gSavedSettings.getBOOL("RenderAvatarVP") &&
						(ctrl_wind_light->get()) ? TRUE : FALSE;

	ctrl_deferred->setEnabled(enabled);

	LLCheckBoxCtrl* ctrl_ssao = getChild<LLCheckBoxCtrl>("UseSSAO");
	LLCheckBoxCtrl* ctrl_dof = getChild<LLCheckBoxCtrl>("UseDoF");
	LLComboBox* ctrl_shadow = getChild<LLComboBox>("ShadowDetail");

	// note, okay here to get from ctrl_deferred as it's twin, ctrl_deferred2 will alway match it
	enabled = enabled && LLFeatureManager::getInstance()->isFeatureAvailable("RenderDeferredSSAO") && (ctrl_deferred->get() ? TRUE : FALSE);
	
	ctrl_deferred->set(gSavedSettings.getBOOL("RenderDeferred"));

	ctrl_ssao->setEnabled(enabled);
	ctrl_dof->setEnabled(enabled);

	enabled = enabled && LLFeatureManager::getInstance()->isFeatureAvailable("RenderShadowDetail");

	ctrl_shadow->setEnabled(enabled);

	// now turn off any features that are unavailable
	disableUnavailableSettings();

	// Cannot have floater active until caps have been received
	//getChild<LLButton>("default_creation_permissions")->setEnabled(LLStartUp::getStartupState() < STATE_STARTED ? false : true);
	getChild<LLButton>("fs_default_creation_permissions")->setEnabled(LLStartUp::getStartupState() < STATE_STARTED ? false : true);

	getChildView("block_list")->setEnabled(LLLoginInstance::getInstance()->authSuccess());
}

// <FS:Ansariel> Dynamic texture memory calculation
void LLFloaterPreference::handleDynamicTextureMemoryChanged()
{
	if (LLViewerTextureList::canUseDynamicTextureMemory())
	{
		bool dynamic_tex_mem_enabled = gSavedSettings.getBOOL("FSDynamicTextureMemory");
		childSetEnabled("FSDynamicTextureMemory", true);
		childSetEnabled("FSDynamicTextureMemoryMinTextureMemory", dynamic_tex_mem_enabled);
		childSetEnabled("FSDynamicTextureMemoryCacheReserve", dynamic_tex_mem_enabled);
		childSetEnabled("FSDynamicTextureMemoryGPUReserve", dynamic_tex_mem_enabled);
		childSetEnabled("GraphicsCardTextureMemory", !dynamic_tex_mem_enabled);
	}
	else
	{
		childSetEnabled("FSDynamicTextureMemory", false);
		childSetEnabled("FSDynamicTextureMemoryMinTextureMemory", false);
		childSetEnabled("FSDynamicTextureMemoryCacheReserve", false);
		childSetEnabled("FSDynamicTextureMemoryGPUReserve", false);
		childSetEnabled("GraphicsCardTextureMemory", true);
	}
}
// </FS:Ansariel>

// <FS:Zi> Support preferences search SLURLs
void LLFloaterPreference::onCopySearch()
{
	std::string searchQuery = "secondlife:///app/openfloater/preferences?search=" + LLURI::escape(mFilterEdit->getText());
	LLClipboard::instance().copyToClipboard(utf8str_to_wstring(searchQuery), 0, searchQuery.size());
}
// </FS:Zi>


// static
void LLAvatarComplexityControls::setIndirectControls()
{
	/*
	 * We have controls that have an indirect relationship between the control
	 * values and adjacent text and the underlying setting they influence.
	 * In each case, the control and its associated setting are named Indirect<something>
	 * This method interrogates the controlled setting and establishes the
	 * appropriate value for the indirect control. It must be called whenever the
	 * underlying setting may have changed other than through the indirect control,
	 * such as when the 'Reset all to recommended settings' button is used...
	 */
	setIndirectMaxNonImpostors();
	setIndirectMaxArc();
}

// static
void LLAvatarComplexityControls::setIndirectMaxNonImpostors()
{
	U32 max_non_impostors = gSavedSettings.getU32("RenderAvatarMaxNonImpostors");
	// for this one, we just need to make zero, which means off, the max value of the slider
	U32 indirect_max_non_impostors = (0 == max_non_impostors) ? LLVOAvatar::NON_IMPOSTORS_MAX_SLIDER : max_non_impostors;
	gSavedSettings.setU32("IndirectMaxNonImpostors", indirect_max_non_impostors);
}

void LLAvatarComplexityControls::setIndirectMaxArc()
{
	U32 max_arc = gSavedSettings.getU32("RenderAvatarMaxComplexity");
	U32 indirect_max_arc;
	if (0 == max_arc)
	{
		// the off position is all the way to the right, so set to control max
		indirect_max_arc = INDIRECT_MAX_ARC_OFF;
	}
	else
	{
		// This is the inverse of the calculation in updateMaxComplexity
		indirect_max_arc = (U32)ll_round(((log(F32(max_arc)) - MIN_ARC_LOG) / ARC_LIMIT_MAP_SCALE)) + MIN_INDIRECT_ARC_LIMIT;
	}
	gSavedSettings.setU32("IndirectMaxComplexity", indirect_max_arc);
}

void LLFloaterPreference::disableUnavailableSettings()
{	
	LLComboBox* ctrl_reflections   = getChild<LLComboBox>("Reflections");
	LLCheckBoxCtrl* ctrl_avatar_vp     = getChild<LLCheckBoxCtrl>("AvatarVertexProgram");
	LLCheckBoxCtrl* ctrl_avatar_cloth  = getChild<LLCheckBoxCtrl>("AvatarCloth");
	LLCheckBoxCtrl* ctrl_wind_light    = getChild<LLCheckBoxCtrl>("WindLightUseAtmosShaders");
	LLCheckBoxCtrl* ctrl_deferred = getChild<LLCheckBoxCtrl>("UseLightShaders");
	LLComboBox* ctrl_shadows = getChild<LLComboBox>("ShadowDetail");
	LLCheckBoxCtrl* ctrl_ssao = getChild<LLCheckBoxCtrl>("UseSSAO");
	LLCheckBoxCtrl* ctrl_dof = getChild<LLCheckBoxCtrl>("UseDoF");
	LLSliderCtrl* sky = getChild<LLSliderCtrl>("SkyMeshDetail");

	// disabled windlight
	if (!LLFeatureManager::getInstance()->isFeatureAvailable("WindLightUseAtmosShaders"))
	{
		ctrl_wind_light->setEnabled(FALSE);
		ctrl_wind_light->setValue(FALSE);

		sky->setEnabled(FALSE);

		//deferred needs windlight, disable deferred
		ctrl_shadows->setEnabled(FALSE);
		ctrl_shadows->setValue(0);

		ctrl_ssao->setEnabled(FALSE);
		ctrl_ssao->setValue(FALSE);

		ctrl_dof->setEnabled(FALSE);
		ctrl_dof->setValue(FALSE);

		ctrl_deferred->setEnabled(FALSE);
		ctrl_deferred->setValue(FALSE);
	}

	// disabled deferred
	if (!LLFeatureManager::getInstance()->isFeatureAvailable("RenderDeferred") ||
		!gGLManager.mHasFramebufferObject)
	{
		ctrl_shadows->setEnabled(FALSE);
		ctrl_shadows->setValue(0);

		ctrl_ssao->setEnabled(FALSE);
		ctrl_ssao->setValue(FALSE);

		ctrl_dof->setEnabled(FALSE);
		ctrl_dof->setValue(FALSE);

		ctrl_deferred->setEnabled(FALSE);
		ctrl_deferred->setValue(FALSE);
	}
	
	// disabled deferred SSAO
	if (!LLFeatureManager::getInstance()->isFeatureAvailable("RenderDeferredSSAO"))
	{
		ctrl_ssao->setEnabled(FALSE);
		ctrl_ssao->setValue(FALSE);
	}
	
	// disabled deferred shadows
	if (!LLFeatureManager::getInstance()->isFeatureAvailable("RenderShadowDetail"))
	{
		ctrl_shadows->setEnabled(FALSE);
		ctrl_shadows->setValue(0);
	}

	// disabled reflections
	if (!LLFeatureManager::getInstance()->isFeatureAvailable("RenderReflectionDetail"))
	{
		ctrl_reflections->setEnabled(FALSE);
		ctrl_reflections->setValue(FALSE);
	}
	
	// disabled av
	if (!LLFeatureManager::getInstance()->isFeatureAvailable("RenderAvatarVP"))
	{
		ctrl_avatar_vp->setEnabled(FALSE);
		ctrl_avatar_vp->setValue(FALSE);
		
		ctrl_avatar_cloth->setEnabled(FALSE);
		ctrl_avatar_cloth->setValue(FALSE);

		//deferred needs AvatarVP, disable deferred
		ctrl_shadows->setEnabled(FALSE);
		ctrl_shadows->setValue(0);

		ctrl_ssao->setEnabled(FALSE);
		ctrl_ssao->setValue(FALSE);

		ctrl_dof->setEnabled(FALSE);
		ctrl_dof->setValue(FALSE);

		ctrl_deferred->setEnabled(FALSE);
		ctrl_deferred->setValue(FALSE);
	}

	// disabled cloth
	if (!LLFeatureManager::getInstance()->isFeatureAvailable("RenderAvatarCloth"))
	{
		ctrl_avatar_cloth->setEnabled(FALSE);
		ctrl_avatar_cloth->setValue(FALSE);
	}
}

void LLFloaterPreference::refresh()
{
	LLPanel::refresh();

	// <FS:Ansariel> Improved graphics preferences
	getChild<LLUICtrl>("fsaa")->setValue((LLSD::Integer)  gSavedSettings.getU32("RenderFSAASamples"));
	updateSliderText(getChild<LLSliderCtrl>("RenderPostProcess",	true), getChild<LLTextBox>("PostProcessText",			true));
	LLAvatarComplexityControls::setIndirectControls();
	setMaxNonImpostorsText(gSavedSettings.getU32("RenderAvatarMaxNonImpostors"),getChild<LLTextBox>("IndirectMaxNonImpostorsText", true));
	// </FS:Ansariel>

    LLAvatarComplexityControls::setText(
        gSavedSettings.getU32("RenderAvatarMaxComplexity"),
        getChild<LLTextBox>("IndirectMaxComplexityText", true));

	refreshEnabledState();
	LLFloater* advanced = LLFloaterReg::findTypedInstance<LLFloater>("prefs_graphics_advanced");
	if (advanced)
	{
		advanced->refresh();
	}
    updateClickActionViews();
}

void LLFloaterPreference::onCommitWindowedMode()
{
	refresh();
}

void LLFloaterPreference::onChangeQuality(const LLSD& data)
{
	U32 level = (U32)(data.asReal());
	LLFeatureManager::getInstance()->setGraphicsLevel(level, true);
	refreshEnabledGraphics();
	refresh();
}

//<FS:KC> Handled centrally now
/*
void LLFloaterPreference::onClickSetSounds()
{
	// Disable Enable gesture/collisions sounds checkbox if the master sound is disabled
	// or if sound effects are disabled.
	getChild<LLCheckBoxCtrl>("gesture_audio_play_btn")->setEnabled(!gSavedSettings.getBOOL("MuteSounds"));
	getChild<LLCheckBoxCtrl>("collisions_audio_play_btn")->setEnabled(!gSavedSettings.getBOOL("MuteSounds"));
}
*/

// <FS:PP> FIRE-8190: Preview function for "UI Sounds" Panel
void LLFloaterPreference::onClickPreviewUISound(const LLSD& ui_sound_id)
{
	std::string uisndid = ui_sound_id.asString();
	make_ui_sound(uisndid.c_str(), true);
}
// </FS:PP> FIRE-8190: Preview function for "UI Sounds" Panel

// <FS:Zi> FIRE-19539 - Include the alert messages in Prefs>Notifications>Alerts in preference Search.
// void LLFloaterPreference::onClickEnablePopup()
// {	
// 	LLScrollListCtrl& disabled_popups = getChildRef<LLScrollListCtrl>("disabled_popups");
//	
// 	std::vector<LLScrollListItem*> items = disabled_popups.getAllSelected();
// 	std::vector<LLScrollListItem*>::iterator itor;
// 	for (itor = items.begin(); itor != items.end(); ++itor)
// 	{
// 		LLNotificationTemplatePtr templatep = LLNotifications::instance().getTemplate(*(std::string*)((*itor)->getUserdata()));
// 		//gSavedSettings.setWarning(templatep->mName, TRUE);
// 		std::string notification_name = templatep->mName;
// 		LLUI::getInstance()->mSettingGroups["ignores"]->setBOOL(notification_name, TRUE);
// 	}
//	
// 	buildPopupLists();
// }

// void LLFloaterPreference::onClickDisablePopup()
// {	
// 	LLScrollListCtrl& enabled_popups = getChildRef<LLScrollListCtrl>("enabled_popups");
//	
// 	std::vector<LLScrollListItem*> items = enabled_popups.getAllSelected();
// 	std::vector<LLScrollListItem*>::iterator itor;
// 	for (itor = items.begin(); itor != items.end(); ++itor)
// 	{
// 		LLNotificationTemplatePtr templatep = LLNotifications::instance().getTemplate(*(std::string*)((*itor)->getUserdata()));
// 		templatep->mForm->setIgnored(true);
// 	}
//	
// 	buildPopupLists();
// }
// </FS:Zi>

void LLFloaterPreference::resetAllIgnored()
{
	for (LLNotifications::TemplateMap::const_iterator iter = LLNotifications::instance().templatesBegin();
		 iter != LLNotifications::instance().templatesEnd();
		 ++iter)
	{
		if (iter->second->mForm->getIgnoreType() > LLNotificationForm::IGNORE_NO)
		{
			iter->second->mForm->setIgnored(false);
		}
	}
}

void LLFloaterPreference::setAllIgnored()
{
	for (LLNotifications::TemplateMap::const_iterator iter = LLNotifications::instance().templatesBegin();
		 iter != LLNotifications::instance().templatesEnd();
		 ++iter)
	{
		if (iter->second->mForm->getIgnoreType() > LLNotificationForm::IGNORE_NO)
		{
			iter->second->mForm->setIgnored(true);
		}
	}
}

void LLFloaterPreference::onClickLogPath()
{
	std::string proposed_name(gSavedPerAccountSettings.getString("InstantMessageLogPath"));	 
	mPriorInstantMessageLogPath.clear();
	

	(new LLDirPickerThread(boost::bind(&LLFloaterPreference::changeLogPath, this, _1, _2), proposed_name))->getFile();
}

void LLFloaterPreference::changeLogPath(const std::vector<std::string>& filenames, std::string proposed_name)
{
	//Path changed
	if (proposed_name != filenames[0])
	{
		gSavedPerAccountSettings.setString("InstantMessageLogPath", filenames[0]);
		mPriorInstantMessageLogPath = proposed_name;

		// enable/disable 'Delete transcripts button
		updateDeleteTranscriptsButton();
	}
	//[FIX FIRE-2765 : SJ] Enable Reset button when own Chatlogdirectory is set
	getChildView("reset_logpath")->setEnabled(TRUE);
}

//[FIX FIRE-2765 : SJ] Making sure Reset button resets the chatlogdirectory to the default setting
void LLFloaterPreference::onClickResetLogPath()
{
	// <FS:Ansariel> FIRE-12955: Logs don't get moved when clicking reset log path button
	//gDirUtilp->setChatLogsDir(gDirUtilp->getOSUserAppDir());
	//gSavedPerAccountSettings.setString("InstantMessageLogPath", gDirUtilp->getChatLogsDir());

	mPriorInstantMessageLogPath = gDirUtilp->getChatLogsDir();
	gSavedPerAccountSettings.setString("InstantMessageLogPath", gDirUtilp->getOSUserAppDir());

	// enable/disable 'Delete transcripts button
	updateDeleteTranscriptsButton();

	getChildView("reset_logpath")->setEnabled(FALSE);
	// </FS:Ansariel>
}

bool LLFloaterPreference::moveTranscriptsAndLog()
{
	std::string instantMessageLogPath(gSavedPerAccountSettings.getString("InstantMessageLogPath"));
	std::string chatLogPath = gDirUtilp->add(instantMessageLogPath, gDirUtilp->getUserName());

	bool madeDirectory = false;

	//Does the directory really exist, if not then make it
	if(!LLFile::isdir(chatLogPath))
	{
		//mkdir success is defined as zero
		if(LLFile::mkdir(chatLogPath) != 0)
		{
			return false;
		}
		madeDirectory = true;
	}
	
	std::string originalConversationLogDir = LLConversationLog::instance().getFileName();
	std::string targetConversationLogDir = gDirUtilp->add(chatLogPath, "conversation.log");
	//Try to move the conversation log
	if(!LLConversationLog::instance().moveLog(originalConversationLogDir, targetConversationLogDir))
	{
		//Couldn't move the log and created a new directory so remove the new directory
		if(madeDirectory)
		{
			LLFile::rmdir(chatLogPath);
		}
		return false;
	}

	//Attempt to move transcripts
	std::vector<std::string> listOfTranscripts;
	std::vector<std::string> listOfFilesMoved;

	LLLogChat::getListOfTranscriptFiles(listOfTranscripts);

	if(!LLLogChat::moveTranscripts(gDirUtilp->getChatLogsDir(), 
									instantMessageLogPath, 
									listOfTranscripts,
									listOfFilesMoved))
	{
		//Couldn't move all the transcripts so restore those that moved back to their old location
		LLLogChat::moveTranscripts(instantMessageLogPath, 
			gDirUtilp->getChatLogsDir(), 
			listOfFilesMoved);

		//Move the conversation log back
		LLConversationLog::instance().moveLog(targetConversationLogDir, originalConversationLogDir);

		if(madeDirectory)
		{
			LLFile::rmdir(chatLogPath);
		}

		return false;
	}

	gDirUtilp->setChatLogsDir(instantMessageLogPath);
	gDirUtilp->updatePerAccountChatLogsDir();

	return true;
}

// <FS:Ansariel> Show email address in preferences (FIRE-1071)
//void LLFloaterPreference::setPersonalInfo(const std::string& visibility, bool im_via_email, bool is_verified_email)
void LLFloaterPreference::setPersonalInfo(const std::string& visibility, bool im_via_email, bool is_verified_email, const std::string& email)
// </FS:Ansariel> Show email address in preferences (FIRE-1071)
{
	mGotPersonalInfo = true;
	mOriginalIMViaEmail = im_via_email;
	mDirectoryVisibility = visibility;
	
	if (visibility == VISIBILITY_DEFAULT)
	{
		mOriginalHideOnlineStatus = false;
		getChildView("online_visibility")->setEnabled(TRUE); 	 
	}
	else if (visibility == VISIBILITY_HIDDEN)
	{
		mOriginalHideOnlineStatus = true;
		getChildView("online_visibility")->setEnabled(TRUE); 	 
	}
	else
	{
		mOriginalHideOnlineStatus = true;
	}
	
	getChild<LLUICtrl>("online_searchresults")->setEnabled(TRUE);
	getChildView("friends_online_notify_checkbox")->setEnabled(TRUE);
	getChild<LLUICtrl>("online_visibility")->setValue(mOriginalHideOnlineStatus); 	 
	getChild<LLUICtrl>("online_visibility")->setLabelArg("[DIR_VIS]", mDirectoryVisibility);
	getChildView("send_im_to_email")->setEnabled(is_verified_email);

    std::string tooltip;
    if (!is_verified_email)
        tooltip = getString("email_unverified_tooltip");

    getChildView("send_im_to_email")->setToolTip(tooltip);

    // *TODO: Show or hide verify email text here based on is_verified_email
    getChild<LLUICtrl>("send_im_to_email")->setValue(im_via_email);
	getChildView("favorites_on_login_check")->setEnabled(TRUE);
	//getChildView("log_path_button")->setEnabled(TRUE); // <FS:Ansariel> Does not exist as of 12-09-2014
	getChildView("chat_font_size")->setEnabled(TRUE);
	//getChildView("open_log_path_button")->setEnabled(TRUE); // <FS:Ansariel> Does not exist as of 12-09-2014
	getChildView("log_path_button-panelsetup")->setEnabled(TRUE);// second set of controls for panel_preferences_setup  -WoLf
	getChildView("open_log_path_button-panelsetup")->setEnabled(TRUE);
	std::string Chatlogsdir = gDirUtilp->getOSUserAppDir();
	
	getChildView("conversation_log_combo")->setEnabled(TRUE);	// <FS:CR>
	getChildView("LogNearbyChat")->setEnabled(TRUE);	// <FS:CR>
	//getChildView("log_nearby_chat")->setEnabled(TRUE); // <FS:Ansariel> Does not exist as of 12-09-2014
	//[FIX FIRE-2765 : SJ] Set Chatlog Reset Button on enabled when Chatlogpath isn't the default folder
	if (gSavedPerAccountSettings.getString("InstantMessageLogPath") != gDirUtilp->getOSUserAppDir())
	{
		getChildView("reset_logpath")->setEnabled(TRUE);
	}
	// <FS:Ansariel> Show email address in preferences (FIRE-1071)
	std::string display_email(email);
	if(display_email.size() > 30)
	{
		display_email.resize(30);
		display_email += "...";
	}
	getChild<LLCheckBoxCtrl>("send_im_to_email")->setLabelArg("[EMAIL]", display_email);
	// </FS:Ansariel> Show email address in preferences (FIRE-1071)

	// <FS:Ansariel> FIRE-420: Show end of last conversation in history
	getChildView("LogShowHistory")->setEnabled(TRUE);

	// <FS:Ansariel> Clear inventory cache button
	getChildView("ClearInventoryCache")->setEnabled(TRUE);

	// <FS:Ansariel> FIRE-18250: Option to disable default eye movement
	getChildView("FSStaticEyes")->setEnabled(TRUE);

	// <FS:Ansariel> FIRE-22564: Route llOwnerSay to scipt debug window
	getChildView("FSllOwnerSayToScriptDebugWindow_checkbox")->setEnabled(TRUE);

	// <FS:Ansariel> Clear Cache button actually clears per-account cache items
	getChildView("clear_webcache")->setEnabled(TRUE);

	getChild<LLUICtrl>("voice_call_friends_only_check")->setEnabled(TRUE);
	getChild<LLUICtrl>("voice_call_friends_only_check")->setValue(gSavedPerAccountSettings.getBOOL("VoiceCallsFriendsOnly"));
}


void LLFloaterPreference::refreshUI()
{
	refresh();
}

// <FS:Ansariel> Improved graphics preferences
void LLFloaterPreference::updateSliderText(LLSliderCtrl* ctrl, LLTextBox* text_box)
{
	if (text_box == NULL || ctrl== NULL)
		return;

	// get range and points when text should change
	F32 value = (F32)ctrl->getValue().asReal();
	F32 min = ctrl->getMinValue();
	F32 max = ctrl->getMaxValue();
	F32 range = max - min;
	llassert(range > 0);
	F32 midPoint = min + range / 3.0f;
	F32 highPoint = min + (2.0f * range / 3.0f);

	// choose the right text
	if (value < midPoint)
	{
		text_box->setText(LLTrans::getString("GraphicsQualityLow"));
	} 
	else if (value < highPoint)
	{
		text_box->setText(LLTrans::getString("GraphicsQualityMid"));
	}
	else
	{
		text_box->setText(LLTrans::getString("GraphicsQualityHigh"));
	}
}

void LLFloaterPreference::updateMaxNonImpostors()
{
	// Called when the IndirectMaxNonImpostors control changes
	// Responsible for fixing the slider label (IndirectMaxNonImpostorsText) and setting RenderAvatarMaxNonImpostors
	LLSliderCtrl* ctrl = getChild<LLSliderCtrl>("IndirectMaxNonImpostors",true);
	U32 value = ctrl->getValue().asInteger();

	if (0 == value || LLVOAvatar::NON_IMPOSTORS_MAX_SLIDER <= value)
	{
		value=0;
	}
	gSavedSettings.setU32("RenderAvatarMaxNonImpostors", value);
	LLVOAvatar::updateImpostorRendering(value); // make it effective immediately
	setMaxNonImpostorsText(value, getChild<LLTextBox>("IndirectMaxNonImpostorsText"));
}

void LLFloaterPreference::setMaxNonImpostorsText(U32 value, LLTextBox* text_box)
{
	if (0 == value)
	{
		text_box->setText(LLTrans::getString("no_limit"));
	}
	else
	{
		text_box->setText(llformat("%d", value));
	}
}

void LLFloaterPreference::updateMaxNonImpostorsLabel(const LLSD& newvalue)
{
	U32 value = newvalue.asInteger();

	if (0 == value || LLVOAvatar::NON_IMPOSTORS_MAX_SLIDER <= value)
	{
		value=0;
	}
	setMaxNonImpostorsText(value, getChild<LLTextBox>("IndirectMaxNonImpostorsText"));
}

void LLFloaterPreference::updateMaxComplexityLabel(const LLSD& newvalue)
{
	U32 value = newvalue.asInteger();

	LLAvatarComplexityControls::setText(value, getChild<LLTextBox>("IndirectMaxComplexityText"));
}
// </FS:Ansariel>

<<<<<<< HEAD
=======
void LLFloaterPreferenceGraphicsAdvanced::updateSliderText(LLSliderCtrl* ctrl, LLTextBox* text_box)
{
	if (text_box == NULL || ctrl== NULL)
		return;

	// get range and points when text should change
	F32 value = (F32)ctrl->getValue().asReal();
	F32 min = ctrl->getMinValue();
	F32 max = ctrl->getMaxValue();
	F32 range = max - min;
	llassert(range > 0);
	F32 midPoint = min + range / 3.0f;
	F32 highPoint = min + (2.0f * range / 3.0f);

	// choose the right text
	if (value < midPoint)
	{
		text_box->setText(LLTrans::getString("GraphicsQualityLow"));
	} 
	else if (value < highPoint)
	{
		text_box->setText(LLTrans::getString("GraphicsQualityMid"));
	}
	else
	{
		text_box->setText(LLTrans::getString("GraphicsQualityHigh"));
	}
}

void LLFloaterPreferenceGraphicsAdvanced::updateMaxNonImpostors()
{
	// Called when the IndirectMaxNonImpostors control changes
	// Responsible for fixing the slider label (IndirectMaxNonImpostorsText) and setting RenderAvatarMaxNonImpostors
	LLSliderCtrl* ctrl = getChild<LLSliderCtrl>("IndirectMaxNonImpostors",true);
	U32 value = ctrl->getValue().asInteger();

	if (0 == value || LLVOAvatar::NON_IMPOSTORS_MAX_SLIDER <= value)
	{
		value=0;
	}
	gSavedSettings.setU32("RenderAvatarMaxNonImpostors", value);
	LLVOAvatar::updateImpostorRendering(value); // make it effective immediately
	setMaxNonImpostorsText(value, getChild<LLTextBox>("IndirectMaxNonImpostorsText"));
}

void LLFloaterPreferenceGraphicsAdvanced::setMaxNonImpostorsText(U32 value, LLTextBox* text_box)
{
	if (0 == value)
	{
		text_box->setText(LLTrans::getString("no_limit"));
	}
	else
	{
		text_box->setText(llformat("%d", value));
	}
}

>>>>>>> 8b80fa27
void LLAvatarComplexityControls::updateMax(LLSliderCtrl* slider, LLTextBox* value_label, bool short_val)
{
	// Called when the IndirectMaxComplexity control changes
	// Responsible for fixing the slider label (IndirectMaxComplexityText) and setting RenderAvatarMaxComplexity
	U32 indirect_value = slider->getValue().asInteger();
	U32 max_arc;
	
	if (INDIRECT_MAX_ARC_OFF == indirect_value)
	{
		// The 'off' position is when the slider is all the way to the right, 
		// which is a value of INDIRECT_MAX_ARC_OFF,
		// so it is necessary to set max_arc to 0 disable muted avatars.
		max_arc = 0;
	}
	else
	{
		// if this is changed, the inverse calculation in setIndirectMaxArc
		// must be changed to match
		max_arc = (U32)ll_round(exp(MIN_ARC_LOG + (ARC_LIMIT_MAP_SCALE * (indirect_value - MIN_INDIRECT_ARC_LIMIT))));
	}

	gSavedSettings.setU32("RenderAvatarMaxComplexity", (U32)max_arc);
	setText(max_arc, value_label, short_val);
}

void LLAvatarComplexityControls::setText(U32 value, LLTextBox* text_box, bool short_val)
{
	if (0 == value)
	{
		text_box->setText(LLTrans::getString("no_limit"));
	}
	else
	{
		// <FS:Ansariel> Proper number formatting with delimiter
        //std::string text_value = short_val ? llformat("%d", value / 1000) : llformat("%d", value);
        //text_box->setText(text_value);
		std::string output_string;
		LLLocale locale("");
<<<<<<< HEAD
		LLResMgr::getInstance()->getIntegerString(output_string, (short_val ? value / 1000 : value));
=======
		
        LLResMgr::getInstance()->getIntegerString(output_string, value/(short_val?1000:1));
>>>>>>> 8b80fa27
		text_box->setText(output_string);
	}
}

void LLFloaterPreference::updateMaxComplexity()
{
	// Called when the IndirectMaxComplexity control changes
    LLAvatarComplexityControls::updateMax(
        getChild<LLSliderCtrl>("IndirectMaxComplexity"),
        getChild<LLTextBox>("IndirectMaxComplexityText"));
}

void LLFloaterPreference::updateComplexityText()
{
    LLAvatarComplexityControls::setText(gSavedSettings.getU32("RenderAvatarMaxComplexity"),
        getChild<LLTextBox>("IndirectMaxComplexityText", true));
}

bool LLFloaterPreference::loadFromFilename(const std::string& filename, std::map<std::string, std::string> &label_map)
{
    LLXMLNodePtr root;

    if (!LLXMLNode::parseFile(filename, root, NULL))
    {
        LL_WARNS() << "Unable to parse file " << filename << LL_ENDL;
        return false;
    }

    if (!root->hasName("labels"))
    {
        LL_WARNS() << filename << " is not a valid definition file" << LL_ENDL;
        return false;
    }

    LabelTable params;
    LLXUIParser parser;
    parser.readXUI(root, params, filename);

    if (params.validateBlock())
    {
        for (LLInitParam::ParamIterator<LabelDef>::const_iterator it = params.labels.begin();
            it != params.labels.end();
            ++it)
        {
            LabelDef label_entry = *it;
            label_map[label_entry.name] = label_entry.value;
        }
    }
    else
    {
        LL_WARNS() << filename << " failed to load" << LL_ENDL;
        return false;
    }

    return true;
}

void LLFloaterPreference::onChangeMaturity()
{
	U8 sim_access = gSavedSettings.getU32("PreferredMaturity");

	getChild<LLIconCtrl>("rating_icon_general")->setVisible(sim_access == SIM_ACCESS_PG
															|| sim_access == SIM_ACCESS_MATURE
															|| sim_access == SIM_ACCESS_ADULT);

	getChild<LLIconCtrl>("rating_icon_moderate")->setVisible(sim_access == SIM_ACCESS_MATURE
															|| sim_access == SIM_ACCESS_ADULT);

	getChild<LLIconCtrl>("rating_icon_adult")->setVisible(sim_access == SIM_ACCESS_ADULT);
}

std::string get_category_path(LLUUID cat_id)
{
    LLViewerInventoryCategory* cat = gInventory.getCategory(cat_id);
    std::string localized_cat_name;
    if (!LLTrans::findString(localized_cat_name, "InvFolder " + cat->getName()))
    {
        localized_cat_name = cat->getName();
    }

    if (cat->getParentUUID().notNull())
    {
        return get_category_path(cat->getParentUUID()) + " > " + localized_cat_name;
    }
    else
    {
        return localized_cat_name;
    }
}

std::string get_category_path(LLFolderType::EType cat_type)
{
    LLUUID cat_id = gInventory.findUserDefinedCategoryUUIDForType(cat_type);
    return get_category_path(cat_id);
}

void LLFloaterPreference::onChangeModelFolder()
{
    if (gInventory.isInventoryUsable())
    {
        getChild<LLTextBox>("upload_models")->setText(get_category_path(LLFolderType::FT_OBJECT));
    }
}

void LLFloaterPreference::onChangeTextureFolder()
{
    if (gInventory.isInventoryUsable())
    {
        getChild<LLTextBox>("upload_textures")->setText(get_category_path(LLFolderType::FT_TEXTURE));
    }
}

void LLFloaterPreference::onChangeSoundFolder()
{
    if (gInventory.isInventoryUsable())
    {
        getChild<LLTextBox>("upload_sounds")->setText(get_category_path(LLFolderType::FT_SOUND));
    }
}

void LLFloaterPreference::onChangeAnimationFolder()
{
    if (gInventory.isInventoryUsable())
    {
        getChild<LLTextBox>("upload_animation")->setText(get_category_path(LLFolderType::FT_ANIMATION));
    }
}

// FIXME: this will stop you from spawning the sidetray from preferences dialog on login screen
// but the UI for this will still be enabled
void LLFloaterPreference::onClickBlockList()
{
	// </FS:Ansariel> Optional standalone blocklist floater
	//LLFloaterSidePanelContainer::showPanel("people", "panel_people",
	//	LLSD().with("people_panel_tab_name", "blocked_panel"));
	BOOL saved_setting = gSavedSettings.getBOOL("FSDisableBlockListAutoOpen");
	gSavedSettings.setBOOL("FSDisableBlockListAutoOpen", FALSE);
	LLPanelBlockedList::showPanelAndSelect();
	gSavedSettings.setBOOL("FSDisableBlockListAutoOpen", saved_setting);
	// </FS:Ansariel>
}

void LLFloaterPreference::onClickProxySettings()
{
	LLFloaterReg::showInstance("prefs_proxy");
}

void LLFloaterPreference::onClickTranslationSettings()
{
	LLFloaterReg::showInstance("prefs_translation");
}

void LLFloaterPreference::onClickAutoReplace()
{
	LLFloaterReg::showInstance("prefs_autoreplace");
}

void LLFloaterPreference::onClickSpellChecker()
{
    LLFloaterReg::showInstance("prefs_spellchecker");
}

void LLFloaterPreference::onClickRenderExceptions()
{
    LLFloaterReg::showInstance("avatar_render_settings");
}

void LLFloaterPreference::onClickAdvanced()
{
	LLFloaterReg::showInstance("prefs_graphics_advanced");

	LLTabContainer* tabcontainer = getChild<LLTabContainer>("pref core");
	for (child_list_t::const_iterator iter = tabcontainer->getChildList()->begin();
		 iter != tabcontainer->getChildList()->end(); ++iter)
	{
		LLView* view = *iter;
		LLPanelPreferenceGraphics* panel = dynamic_cast<LLPanelPreferenceGraphics*>(view);
		if (panel)
		{
			panel->resetDirtyChilds();
		}
	}
}

void LLFloaterPreference::onClickActionChange()
{
    updateClickActionControls();
}

void LLFloaterPreference::onClickPermsDefault()
{
	LLFloaterReg::showInstance("perms_default");
}

void LLFloaterPreference::onClickRememberedUsernames()
{
    LLFloaterReg::showInstance("forget_username");
}

void LLFloaterPreference::onDeleteTranscripts()
{
	LLSD args;
	args["FOLDER"] = gDirUtilp->getUserName();

	LLNotificationsUtil::add("PreferenceChatDeleteTranscripts", args, LLSD(), boost::bind(&LLFloaterPreference::onDeleteTranscriptsResponse, this, _1, _2));
}

void LLFloaterPreference::onDeleteTranscriptsResponse(const LLSD& notification, const LLSD& response)
{
	if (0 == LLNotificationsUtil::getSelectedOption(notification, response))
	{
		LLLogChat::deleteTranscripts();
		updateDeleteTranscriptsButton();
	}
}

void LLFloaterPreference::onLogChatHistorySaved()
{
	LLButton * delete_transcripts_buttonp = getChild<LLButton>("delete_transcripts");

	if (!delete_transcripts_buttonp->getEnabled())
	{
		delete_transcripts_buttonp->setEnabled(true);
	}
}

// <FS:PP> Load UI Sounds tabs settings
void LLFloaterPreference::updateUISoundsControls()
{
	getChild<LLComboBox>("PlayModeUISndNewIncomingIMSession")->setValue((int)gSavedSettings.getU32("PlayModeUISndNewIncomingIMSession")); // 0, 1, 2, 3. Shared with Chat > Notifications > "When receiving Instant Messages"
	getChild<LLComboBox>("PlayModeUISndNewIncomingGroupIMSession")->setValue((int)gSavedSettings.getU32("PlayModeUISndNewIncomingGroupIMSession")); // 0, 1, 2, 3. Shared with Chat > Notifications > "When receiving Group Instant Messages"
	getChild<LLComboBox>("PlayModeUISndNewIncomingConfIMSession")->setValue((int)gSavedSettings.getU32("PlayModeUISndNewIncomingConfIMSession")); // 0, 1, 2, 3. Shared with Chat > Notifications > "When receiving AdHoc Instant Messages"
#ifdef OPENSIM
	getChild<LLTextBox>("textFSRestartOpenSim")->setVisible(TRUE);
	getChild<LLLineEditor>("UISndRestartOpenSim")->setVisible(TRUE);
	getChild<LLButton>("Prev_UISndRestartOpenSim")->setVisible(TRUE);
	getChild<LLButton>("Def_UISndRestartOpenSim")->setVisible(TRUE);
	getChild<LLCheckBoxCtrl>("PlayModeUISndRestartOpenSim")->setVisible(TRUE);
#endif
	getChild<LLComboBox>("UseLSLFlightAssist")->setValue((int)gSavedPerAccountSettings.getF32("UseLSLFlightAssist")); // Flight Assist combo box; Not sound-related, but better to place it here instead of creating whole new void

	// FIRE-9856: Mute sound effects disable plays sound from collisions and plays sound from gestures checkbox not disable after restart/relog
	bool mute_sound_effects = gSavedSettings.getBOOL("MuteSounds");
	bool mute_all_sounds = gSavedSettings.getBOOL("MuteAudio");
	getChild<LLCheckBoxCtrl>("gesture_audio_play_btn")->setEnabled(!(mute_sound_effects || mute_all_sounds));
	getChild<LLCheckBoxCtrl>("collisions_audio_play_btn")->setEnabled(!(mute_sound_effects || mute_all_sounds));
}
// </FS:PP>

void LLFloaterPreference::updateClickActionControls()
{
    const int single_clk_action = getChild<LLComboBox>("single_click_action_combo")->getValue().asInteger();
    const int double_clk_action = getChild<LLComboBox>("double_click_action_combo")->getValue().asInteger();

    // Todo: This is a very ugly way to get access to keybindings.
    // Reconsider possible options.
    // Potential option: make constructor of LLKeyConflictHandler private
    // but add a getter that will return shared pointer for specific
    // mode, pointer should only exist so long as there are external users.
    // In such case we won't need to do this 'dynamic_cast' nightmare.
    // updateTable() can also be avoided
    LLTabContainer* tabcontainer = getChild<LLTabContainer>("pref core");
    for (child_list_t::const_iterator iter = tabcontainer->getChildList()->begin();
        iter != tabcontainer->getChildList()->end(); ++iter)
    {
        LLView* view = *iter;
        LLPanelPreferenceControls* panel = dynamic_cast<LLPanelPreferenceControls*>(view);
        if (panel)
        {
            panel->setKeyBind("walk_to",
                              EMouseClickType::CLICK_LEFT,
                              KEY_NONE,
                              MASK_NONE,
                              single_clk_action == 1);
            
            panel->setKeyBind("walk_to",
                              EMouseClickType::CLICK_DOUBLELEFT,
                              KEY_NONE,
                              MASK_NONE,
                              double_clk_action == 1);
            
            panel->setKeyBind("teleport_to",
                              EMouseClickType::CLICK_DOUBLELEFT,
                              KEY_NONE,
                              MASK_NONE,
                              double_clk_action == 2);

            panel->updateAndApply();
        }
    }
}

void LLFloaterPreference::updateClickActionViews()
{
    bool click_to_walk = false;
    bool dbl_click_to_walk = false;
    bool dbl_click_to_teleport = false;

    // Todo: This is a very ugly way to get access to keybindings.
    // Reconsider possible options.
    LLTabContainer* tabcontainer = getChild<LLTabContainer>("pref core");
    for (child_list_t::const_iterator iter = tabcontainer->getChildList()->begin();
        iter != tabcontainer->getChildList()->end(); ++iter)
    {
        LLView* view = *iter;
        LLPanelPreferenceControls* panel = dynamic_cast<LLPanelPreferenceControls*>(view);
        if (panel)
        {
            click_to_walk = panel->canKeyBindHandle("walk_to",
                EMouseClickType::CLICK_LEFT,
                KEY_NONE,
                MASK_NONE);

            dbl_click_to_walk = panel->canKeyBindHandle("walk_to",
                EMouseClickType::CLICK_DOUBLELEFT,
                KEY_NONE,
                MASK_NONE);

            dbl_click_to_teleport = panel->canKeyBindHandle("teleport_to",
                EMouseClickType::CLICK_DOUBLELEFT,
                KEY_NONE,
                MASK_NONE);
        }
    }

	getChild<LLComboBox>("single_click_action_combo")->setValue((int)click_to_walk);
	getChild<LLComboBox>("double_click_action_combo")->setValue(dbl_click_to_teleport ? 2 : (int)dbl_click_to_walk);
}

void LLFloaterPreference::applyUIColor(LLUICtrl* ctrl, const LLSD& param)
{
	LLUIColorTable::instance().setColor(param.asString(), LLColor4(ctrl->getValue()));
}

void LLFloaterPreference::getUIColor(LLUICtrl* ctrl, const LLSD& param)
{
	LLColorSwatchCtrl* color_swatch = (LLColorSwatchCtrl*) ctrl;
	color_swatch->setOriginal(LLUIColorTable::instance().getColor(param.asString()));
}

void LLFloaterPreference::setCacheLocation(const LLStringExplicit& location)
{
	LLUICtrl* cache_location_editor = getChild<LLUICtrl>("cache_location");
	cache_location_editor->setValue(location);
	cache_location_editor->setToolTip(location);
}

// <FS:Ansariel> Sound cache
void LLFloaterPreference::setSoundCacheLocation(const LLStringExplicit& location)
{
	LLUICtrl* cache_location_editor = getChild<LLUICtrl>("FSSoundCacheLocation");
	cache_location_editor->setValue(location);
	cache_location_editor->setToolTip(location);
}
// </FS:Ansariel>

void LLFloaterPreference::selectPanel(const LLSD& name)
{
	LLTabContainer * tab_containerp = getChild<LLTabContainer>("pref core");
	LLPanel * panel = tab_containerp->getPanelByName(name);
	if (NULL != panel)
	{
		tab_containerp->selectTabPanel(panel);
	}
}

void LLFloaterPreference::selectPrivacyPanel()
{
	selectPanel("im");
}

void LLFloaterPreference::selectChatPanel()
{
	selectPanel("chat");
}

void LLFloaterPreference::changed()
{
	getChild<LLButton>("clear_log")->setEnabled(LLConversationLog::instance().getConversations().size() > 0);

	// set 'enable' property for 'Delete transcripts...' button
	updateDeleteTranscriptsButton();

}

// <FS:Ansariel> Build fix
//void LLFloaterPreference::saveGraphicsPreset(std::string& preset)
void LLFloaterPreference::saveGraphicsPreset(const std::string& preset)
// </FS:Ansariel>
{
	mSavedGraphicsPreset = preset;
}


// <FS:Ansariel> Properly disable avatar tag setting
void LLFloaterPreference::onAvatarTagSettingsChanged()
{
	bool usernames_enabled = gSavedSettings.getBOOL("NameTagShowUsernames");
	bool legacy_enabled = gSavedSettings.getBOOL("FSNameTagShowLegacyUsernames");

	childSetEnabled("FSshow_legacyun", usernames_enabled);
	childSetEnabled("legacy_trim_check", usernames_enabled && legacy_enabled);

	bool arw_options_enabled = gSavedSettings.getBOOL("FSTagShowARW") && gSavedSettings.getS32("AvatarNameTagMode") > 0;
	childSetEnabled("FSTagShowTooComplexOnlyARW", arw_options_enabled);
	childSetEnabled("FSTagShowOwnARW", arw_options_enabled);
}
// </FS:Ansariel>

// <FS:Ansariel> Correct enabled state of Animated Script Dialogs option
void LLFloaterPreference::updateAnimatedScriptDialogs()
{
	S32 position = gSavedSettings.getS32("ScriptDialogsPosition");
	childSetEnabled("FSAnimatedScriptDialogs", position == 2 || position == 3);
}
// </FS:Ansariel>

//------------------------------Updater---------------------------------------

//<FS:HG> FIRE-6340, FIRE-6567 - Setting Bandwidth issues
//static bool handleBandwidthChanged(const LLSD& newvalue)
//{
//	gViewerThrottle.setMaxBandwidth((F32) newvalue.asReal());
//	return true;
//}

//class LLPanelPreference::Updater : public LLEventTimer
//{

//public:

//	typedef boost::function<bool(const LLSD&)> callback_t;

//	Updater(callback_t cb, F32 period)
//	:LLEventTimer(period),
//	 mCallback(cb)
//	{
//		mEventTimer.stop();
//	}

//	virtual ~Updater(){}

//	void update(const LLSD& new_value)
//	{
//		mNewValue = new_value;
//		mEventTimer.start();
//	}

//protected:

//	BOOL tick()
//	{
//		mCallback(mNewValue);
//		mEventTimer.stop();

//		return FALSE;
//	}

//private:

//	LLSD mNewValue;
//	callback_t mCallback;
//};
//---------------------------------------------------------------------------- */
//</FS:HG> FIRE-6340, FIRE-6567 - Setting Bandwidth issues

static LLPanelInjector<LLPanelPreference> t_places("panel_preference");
LLPanelPreference::LLPanelPreference()
: LLPanel()
  //<FS:HG> FIRE-6340, FIRE-6567 - Setting Bandwidth issues
  //mBandWidthUpdater(NULL)
{
	//<FS:KC> Handled centrally now
	// mCommitCallbackRegistrar.add("Pref.setControlFalse",	boost::bind(&LLPanelPreference::setControlFalse,this, _2));
	mCommitCallbackRegistrar.add("Pref.updateMediaAutoPlayCheckbox",	boost::bind(&LLPanelPreference::updateMediaAutoPlayCheckbox, this, _1));
	mCommitCallbackRegistrar.add("Pref.PrefDelete",	boost::bind(&LLPanelPreference::deletePreset, this, _2));
	mCommitCallbackRegistrar.add("Pref.PrefSave",	boost::bind(&LLPanelPreference::savePreset, this, _2));
	mCommitCallbackRegistrar.add("Pref.PrefLoad",	boost::bind(&LLPanelPreference::loadPreset, this, _2));

	// <FS:Ansariel> Customizable contact list columns
	mCommitCallbackRegistrar.add("FS.CheckContactListColumnMode", boost::bind(&LLPanelPreference::onCheckContactListColumnMode, this));
}

//virtual
BOOL LLPanelPreference::postBuild()
{
	////////////////////// PanelGeneral ///////////////////
	if (hasChild("display_names_check", TRUE))
	{
		BOOL use_people_api = gSavedSettings.getBOOL("UsePeopleAPI");
		LLCheckBoxCtrl* ctrl_display_name = getChild<LLCheckBoxCtrl>("display_names_check");
		ctrl_display_name->setEnabled(use_people_api);
		if (!use_people_api)
		{
			ctrl_display_name->setValue(FALSE);
		}
	}

	// <FS:Ansariel> Minimap pick radius transparency
	LLSliderCtrl* map_pickradius_transparency = findChild<LLSliderCtrl>("MapPickRadiusTransparency");
	if (map_pickradius_transparency)
	{
		mOriginalMapPickRadiusTransparency = LLUIColorTable::instance().getColor("MapPickRadiusColor").get().mV[VW];
		map_pickradius_transparency->setValue(mOriginalMapPickRadiusTransparency);
		map_pickradius_transparency->setCommitCallback(boost::bind(&LLPanelPreference::updateMapPickRadiusTransparency, this, _2));
	}
	// </FS:Ansariel>

	// <FS:Ansariel> Flash chat toolbar button notification
	if (hasChild("FSNotifyIMFlash", TRUE))
	{
		gSavedSettings.getControl("FSChatWindow")->getSignal()->connect(boost::bind(&LLPanelPreference::onChatWindowChanged, this));
		onChatWindowChanged();
	}
	// </FS:Ansariel>

	// <FS:Ansariel> Exodus' mouselook combat feature
	if (hasChild("FSMouselookCombatFeatures", TRUE))
	{
		gSavedSettings.getControl("EnableMouselook")->getSignal()->connect(boost::bind(&LLPanelPreference::updateMouselookCombatFeatures, this));
		gSavedSettings.getControl("FSMouselookCombatFeatures")->getSignal()->connect(boost::bind(&LLPanelPreference::updateMouselookCombatFeatures, this));
		updateMouselookCombatFeatures();
	}
	// </FS:Ansariel>

	////////////////////// PanelVoice ///////////////////
	// <FS:Ansariel> Doesn't exist as of 25-07-2014
	//if (hasChild("voice_unavailable", TRUE))
	//{
	//	BOOL voice_disabled = gSavedSettings.getBOOL("CmdLineDisableVoice");
	//	getChildView("voice_unavailable")->setVisible( voice_disabled);
	//	getChildView("enable_voice_check")->setVisible( !voice_disabled);
	//}
	// </FS:Ansariel>
	
	//////////////////////PanelSkins ///////////////////
	
	/* <FS:CR> Handled below
	if (hasChild("skin_selection", TRUE))
	{
		LLFloaterPreference::refreshSkin(this);

		// if skin is set to a skin that no longer exists (silver) set back to default
		if (getChild<LLRadioGroup>("skin_selection")->getSelectedIndex() < 0)
		{
			gSavedSettings.setString("SkinCurrent", "default");
			LLFloaterPreference::refreshSkin(this);
		}

	}
	 */

	//////////////////////PanelPrivacy ///////////////////
	if (hasChild("media_enabled", TRUE))
	{
		bool media_enabled = gSavedSettings.getBOOL("AudioStreamingMedia");
		
		getChild<LLCheckBoxCtrl>("media_enabled")->set(media_enabled);
		getChild<LLCheckBoxCtrl>("autoplay_enabled")->setEnabled(media_enabled);
	}
	if (hasChild("music_enabled", TRUE))
	{
		getChild<LLCheckBoxCtrl>("music_enabled")->set(gSavedSettings.getBOOL("AudioStreamingMusic"));
	}
	if (hasChild("media_filter"))
	{
		getChild<LLCheckBoxCtrl>("media_filter")->set(gSavedSettings.getBOOL("MediaEnableFilter"));
	}
	if (hasChild("voice_call_friends_only_check", TRUE))
	{
		getChild<LLCheckBoxCtrl>("voice_call_friends_only_check")->setCommitCallback(boost::bind(&showFriendsOnlyWarning, _1, _2));
	}
	// <FS:Ansariel> Disable running multiple viewers warning
	//if (hasChild("allow_multiple_viewer_check", TRUE))
	//{
	//	getChild<LLCheckBoxCtrl>("allow_multiple_viewer_check")->setCommitCallback(boost::bind(&showMultipleViewersWarning, _1, _2));
	//}
	// </FS:Ansariel>
	if (hasChild("favorites_on_login_check", TRUE))
	{
		getChild<LLCheckBoxCtrl>("favorites_on_login_check")->setCommitCallback(boost::bind(&handleFavoritesOnLoginChanged, _1, _2));
		// <FS:Ansariel> [FS Login Panel]
		//bool show_favorites_at_login = LLPanelLogin::getShowFavorites();
		bool show_favorites_at_login = FSPanelLogin::getShowFavorites();
		// </FS:Ansariel> [FS Login Panel]
		getChild<LLCheckBoxCtrl>("favorites_on_login_check")->setValue(show_favorites_at_login);
	}
	if (hasChild("mute_chb_label", TRUE))
	{
		getChild<LLTextBox>("mute_chb_label")->setShowCursorHand(false);
		getChild<LLTextBox>("mute_chb_label")->setSoundFlags(LLView::MOUSE_UP);
		getChild<LLTextBox>("mute_chb_label")->setClickedCallback(boost::bind(&toggleMuteWhenMinimized));
	}

	// Panel Setup (Network) -WoLf
	if (hasChild("connection_port_enabled"))
	{
		getChild<LLCheckBoxCtrl>("connection_port_enabled")->setCommitCallback(boost::bind(&showCustomPortWarning, _1, _2));
	} 
	// [/WoLf]

	//////////////////////PanelSetup ///////////////////
	//<FS:HG> FIRE-6340, FIRE-6567 - Setting Bandwidth issues
	//if (hasChild("max_bandwidth"), TRUE)
	//{
	//	mBandWidthUpdater = new LLPanelPreference::Updater(boost::bind(&handleBandwidthChanged, _1), BANDWIDTH_UPDATER_TIMEOUT);
	//	gSavedSettings.getControl("ThrottleBandwidthKBPS")->getSignal()->connect(boost::bind(&LLPanelPreference::Updater::update, mBandWidthUpdater, _2));
	//}
	//</FS:HG> FIRE-6340, FIRE-6567 - Setting Bandwidth issues

#ifdef EXTERNAL_TOS
	LLRadioGroup* ext_browser_settings = getChild<LLRadioGroup>("preferred_browser_behavior");
	if (ext_browser_settings)
	{
		// turn off ability to set external/internal browser
		ext_browser_settings->setSelectedByValue(LLWeb::BROWSER_EXTERNAL_ONLY, true);
		ext_browser_settings->setEnabled(false);
	}
#endif

	////////////////////// PanelAlerts ///////////////////
	if (hasChild("OnlineOfflinetoNearbyChat", TRUE))
	{
		getChildView("OnlineOfflinetoNearbyChatHistory")->setEnabled(getChild<LLUICtrl>("OnlineOfflinetoNearbyChat")->getValue().asBoolean());
	}

	// <FS:Ansariel> Only enable Growl checkboxes if Growl is usable
	if (hasChild("notify_growl_checkbox", TRUE))
	{
		BOOL growl_enabled = gSavedSettings.getBOOL("FSEnableGrowl") && GrowlManager::isUsable();
		getChild<LLCheckBoxCtrl>("notify_growl_checkbox")->setCommitCallback(boost::bind(&LLPanelPreference::onEnableGrowlChanged, this));
		getChild<LLCheckBoxCtrl>("notify_growl_checkbox")->setEnabled(GrowlManager::isUsable());
		getChild<LLCheckBoxCtrl>("notify_growl_always_checkbox")->setEnabled(growl_enabled);
		getChild<LLCheckBoxCtrl>("FSFilterGrowlKeywordDuplicateIMs")->setEnabled(growl_enabled);
	}
	// </FS:Ansariel>

	////////////////////// PanelUI ///////////////////
	// <FS:Ansariel> Customizable contact list columns
	if (hasChild("textFriendlistColumns", TRUE))
	{
		onCheckContactListColumnMode();
	}
	// </FS:Ansariel>

	apply();
	return true;
}

LLPanelPreference::~LLPanelPreference()
{
	//<FS:HG> FIRE-6340, FIRE-6567 - Setting Bandwidth issues
	//if (mBandWidthUpdater)
	//{
	//	delete mBandWidthUpdater;
	//}
	//</FS:HG> FIRE-6340, FIRE-6567 - Setting Bandwidth issues
}
void LLPanelPreference::apply()
{
	// no-op
}

void LLPanelPreference::saveSettings()
{
	LLFloater* advanced = LLFloaterReg::findTypedInstance<LLFloater>("prefs_graphics_advanced");

	// Save the value of all controls in the hierarchy
	mSavedValues.clear();
	std::list<LLView*> view_stack;
	view_stack.push_back(this);
	if (advanced)
	{
		view_stack.push_back(advanced);
	}
	while(!view_stack.empty())
	{
		// Process view on top of the stack
		LLView* curview = view_stack.front();
		view_stack.pop_front();

		LLColorSwatchCtrl* color_swatch = dynamic_cast<LLColorSwatchCtrl *>(curview);
		if (color_swatch)
		{
			mSavedColors[color_swatch->getName()] = color_swatch->get();
		}
		else
		{
			LLUICtrl* ctrl = dynamic_cast<LLUICtrl*>(curview);
			if (ctrl)
			{
				LLControlVariable* control = ctrl->getControlVariable();
				if (control)
				{
					mSavedValues[control] = control->getValue();
				}
			}
		}
			
		// Push children onto the end of the work stack
		for (child_list_t::const_iterator iter = curview->getChildList()->begin();
			 iter != curview->getChildList()->end(); ++iter)
		{
			view_stack.push_back(*iter);
		}
	}	
}

void LLPanelPreference::showMultipleViewersWarning(LLUICtrl* checkbox, const LLSD& value)
{
    if (checkbox && checkbox->getValue())
    {
        LLNotificationsUtil::add("AllowMultipleViewers");
    }
}

void LLPanelPreference::showFriendsOnlyWarning(LLUICtrl* checkbox, const LLSD& value)
{
	if (checkbox)
	{
		gSavedPerAccountSettings.setBOOL("VoiceCallsFriendsOnly", checkbox->getValue().asBoolean());
		if (checkbox->getValue())
		{
			LLNotificationsUtil::add("FriendsAndGroupsOnly");
		}
	}
}
// Manage the custom port alert, fixes Cant Close bug. -WoLf
void LLPanelPreference::showCustomPortWarning(LLUICtrl* checkbox, const LLSD& value)
{
		LLNotificationsUtil::add("ChangeConnectionPort");
}
// [/WoLf]

void LLPanelPreference::handleFavoritesOnLoginChanged(LLUICtrl* checkbox, const LLSD& value)
{
	if (checkbox)
	{
		LLFavoritesOrderStorage::instance().showFavoritesOnLoginChanged(checkbox->getValue().asBoolean());
		if(checkbox->getValue())
		{
			LLNotificationsUtil::add("FavoritesOnLogin");
		}
	}
}

void LLPanelPreference::toggleMuteWhenMinimized()
{
	std::string mute("MuteWhenMinimized");
	gSavedSettings.setBOOL(mute, !gSavedSettings.getBOOL(mute));
	LLFloaterPreference* instance = LLFloaterReg::findTypedInstance<LLFloaterPreference>("preferences");
	if (instance)
	{
		instance->getChild<LLCheckBoxCtrl>("mute_when_minimized")->setBtnFocus();
	}
}

// <FS:Ansariel> Only enable Growl checkboxes if Growl is usable
void LLPanelPreference::onEnableGrowlChanged()
{
	BOOL growl_enabled = gSavedSettings.getBOOL("FSEnableGrowl") && GrowlManager::isUsable();
	getChild<LLCheckBoxCtrl>("notify_growl_always_checkbox")->setEnabled(growl_enabled);
	getChild<LLCheckBoxCtrl>("FSFilterGrowlKeywordDuplicateIMs")->setEnabled(growl_enabled);
}
// </FS:Ansariel>

// <FS:Ansariel> Flash chat toolbar button notification
void  LLPanelPreference::onChatWindowChanged()
{
	getChild<LLCheckBoxCtrl>("FSNotifyIMFlash")->setEnabled(gSavedSettings.getS32("FSChatWindow") == 1);
}
// </FS:Ansariel>

// <FS:Ansariel> Exodus' mouselook combat feature
void LLPanelPreference::updateMouselookCombatFeatures()
{
	bool enabled = gSavedSettings.getBOOL("EnableMouselook") && gSavedSettings.getBOOL("FSMouselookCombatFeatures");
	getChild<LLCheckBoxCtrl>("ExodusMouselookIFF")->setEnabled(enabled);
	getChild<LLSliderCtrl>("ExodusMouselookIFFRange")->setEnabled(enabled);
}
// </FS:Ansariel>

// <FS:Ansariel> Minimap pick radius transparency
void LLPanelPreference::updateMapPickRadiusTransparency(const LLSD& value)
{
	static LLColorSwatchCtrl* color_swatch = getChild<LLColorSwatchCtrl>("MapPickRadiusColor");

	LLUIColorTable& color_table = LLUIColorTable::instance();
	LLColor4 color = color_table.getColor("MapPickRadiusColor").get();
	color.mV[VW] = value.asReal();
	color_table.setColor("MapPickRadiusColor", color);
	color_swatch->set(color);
}
// </FS:Ansariel>

// <FS:Ansariel> Customizable contact list columns
void LLPanelPreference::onCheckContactListColumnMode()
{
	childSetEnabled("FSFriendListColumnShowUserName", gSavedSettings.getBOOL("FSFriendListColumnShowDisplayName") || gSavedSettings.getBOOL("FSFriendListColumnShowFullName"));
	childSetEnabled("FSFriendListColumnShowDisplayName", gSavedSettings.getBOOL("FSFriendListColumnShowUserName") || gSavedSettings.getBOOL("FSFriendListColumnShowFullName"));
	childSetEnabled("FSFriendListColumnShowFullName", gSavedSettings.getBOOL("FSFriendListColumnShowUserName") || gSavedSettings.getBOOL("FSFriendListColumnShowDisplayName"));
}
// </FS:Ansariel>

void LLPanelPreference::cancel()
{
	LLPresetsManager::instance().setIsLoadingPreset(true); // <FS:Ansariel> Graphic preset controls independent from XUI

	for (control_values_map_t::iterator iter =  mSavedValues.begin();
		 iter !=  mSavedValues.end(); ++iter)
	{
		LLControlVariable* control = iter->first;
		LLSD ctrl_value = iter->second;

		if((control->getName() == "InstantMessageLogPath") && (ctrl_value.asString() == ""))
		{
			continue;
		}

		control->set(ctrl_value);
	}

	for (string_color_map_t::iterator iter = mSavedColors.begin();
		 iter != mSavedColors.end(); ++iter)
	{
		LLColorSwatchCtrl* color_swatch = findChild<LLColorSwatchCtrl>(iter->first);
		if (color_swatch)
		{
			color_swatch->set(iter->second);
			color_swatch->onCommit();
		}
	}

	// <FS:Ansariel> Minimap pick radius transparency
	LLSliderCtrl* map_pickradius_transparency = findChild<LLSliderCtrl>("MapPickRadiusTransparency");
	if (map_pickradius_transparency)
	{
		map_pickradius_transparency->setValue(mOriginalMapPickRadiusTransparency);
	}
	// </FS:Ansariel>

	LLPresetsManager::instance().setIsLoadingPreset(false); // <FS:Ansariel> Graphic preset controls indepentent from XUI
}

//<FS:KC> Handled centrally now
/*
void LLPanelPreference::setControlFalse(const LLSD& user_data)
{
	std::string control_name = user_data.asString();
	LLControlVariable* control = findControl(control_name);
	
	if (control)
		control->set(LLSD(FALSE));
}
*/

void LLPanelPreference::updateMediaAutoPlayCheckbox(LLUICtrl* ctrl)
{
	std::string name = ctrl->getName();

	// Disable "Allow Media to auto play" only when both
	// "Streaming Music" and "Media" are unchecked. STORM-513.
	if ((name == "enable_music") || (name == "enable_media"))
	{
		bool music_enabled = getChild<LLCheckBoxCtrl>("enable_music")->get();
		bool media_enabled = getChild<LLCheckBoxCtrl>("enable_media")->get();

		getChild<LLCheckBoxCtrl>("media_auto_play_combo")->setEnabled(music_enabled || media_enabled);
	}
}

void LLPanelPreference::deletePreset(const LLSD& user_data)
{
	LLFloaterReg::showInstance("delete_pref_preset", user_data.asString());
}

void LLPanelPreference::savePreset(const LLSD& user_data)
{
	LLFloaterReg::showInstance("save_pref_preset", user_data.asString());
}

void LLPanelPreference::loadPreset(const LLSD& user_data)
{
	LLFloaterReg::showInstance("load_pref_preset", user_data.asString());
}

void LLPanelPreference::setHardwareDefaults()
{
}

class LLPanelPreferencePrivacy : public LLPanelPreference
{
public:
	LLPanelPreferencePrivacy()
	{
		mAccountIndependentSettings.push_back("AutoDisengageMic");

		mAutoresponseItem = gSavedPerAccountSettings.getString("FSAutoresponseItemUUID");
	}

	/*virtual*/ void saveSettings()
	{
		LLPanelPreference::saveSettings();

		// Don't save (=erase from the saved values map) per-account privacy settings
		// if we're not logged in, otherwise they will be reset to defaults on log off.
		if (LLStartUp::getStartupState() != STATE_STARTED)
		{
			// Erase only common settings, assuming there are no color settings on Privacy page.
			for (control_values_map_t::iterator it = mSavedValues.begin(); it != mSavedValues.end(); )
			{
				const std::string setting = it->first->getName();
				if (find(mAccountIndependentSettings.begin(),
					mAccountIndependentSettings.end(), setting) == mAccountIndependentSettings.end())
				{
					mSavedValues.erase(it++);
				}
				else
				{
					++it;
				}
			}
		}
	}

	// <FS:Ansariel> Send inventory item on autoresponse
	/*virtual*/ void apply()
	{
		LLPanelPreference::apply();
		if (LLStartUp::getStartupState() == STATE_STARTED)
		{
			gSavedPerAccountSettings.setString("FSAutoresponseItemUUID", mAutoresponseItem);
		}
	}
	// </FS:Ansariel>

	// <FS:Ansariel> DebugLookAt checkbox status not working properly
	/*virtual*/ BOOL postBuild()
	{
		getChild<LLUICtrl>("showlookat")->setCommitCallback(boost::bind(&LLPanelPreferencePrivacy::onClickDebugLookAt, this, _2));
		gSavedPerAccountSettings.getControl("DebugLookAt")->getSignal()->connect(boost::bind(&LLPanelPreferencePrivacy::onChangeDebugLookAt, this));
		onChangeDebugLookAt();

		mInvDropTarget = getChild<FSCopyTransInventoryDropTarget>("autoresponse_item");
		mInvDropTarget->setDADCallback(boost::bind(&LLPanelPreferencePrivacy::onDADAutoresponseItem, this, _1));
		getChild<LLButton>("clear_autoresponse_item")->setCommitCallback(boost::bind(&LLPanelPreferencePrivacy::onClearAutoresponseItem, this));

		return LLPanelPreference::postBuild();
	}
	// </FS:Ansariel>

	// <FS:Ansariel> Send inventory item on autoresponse
	/* virtual */ void onOpen(const LLSD& key)
	{
		LLButton* clear_item_btn = getChild<LLButton>("clear_autoresponse_item");
		clear_item_btn->setEnabled(FALSE);
		if (LLStartUp::getStartupState() == STATE_STARTED)
		{
			mAutoresponseItem = gSavedPerAccountSettings.getString("FSAutoresponseItemUUID");
			LLUUID item_id(mAutoresponseItem);
			if (item_id.isNull())
			{
				mInvDropTarget->setText(getString("AutoresponseItemNotSet"));
			}
			else
			{
				clear_item_btn->setEnabled(TRUE);
				LLInventoryObject* item = gInventory.getObject(item_id);
				if (item)
				{
					mInvDropTarget->setText(item->getName());
				}
				else
				{
					mInvDropTarget->setText(getString("AutoresponseItemNotAvailable"));
				}
			}
		}
		else
		{
			mInvDropTarget->setText(getString("AutoresponseItemNotLoggedIn"));
		}
	}
	// </FS:Ansariel>

private:
	std::list<std::string> mAccountIndependentSettings;

	// <FS:Ansariel> Send inventory item on autoresponse
	FSCopyTransInventoryDropTarget*	mInvDropTarget;
	std::string						mAutoresponseItem;

	// <FS:Ansariel> DebugLookAt checkbox status not working properly
	void onChangeDebugLookAt()
	{
		getChild<LLCheckBoxCtrl>("showlookat")->set(gSavedPerAccountSettings.getS32("DebugLookAt") == 0 ? FALSE : TRUE);
	}

	void onClickDebugLookAt(const LLSD& value)
	{
		gSavedPerAccountSettings.setS32("DebugLookAt", value.asBoolean());
	}
	// </FS:Ansariel>

	// <FS:Ansariel> Send inventory item on autoresponse
	void onDADAutoresponseItem(const LLUUID& item_id)
	{
		LLInventoryObject* item = gInventory.getObject(item_id);
		if (item)
		{
			mInvDropTarget->setText(item->getName());
			mAutoresponseItem = item_id.asString();
			childSetEnabled("clear_autoresponse_item", true);
		}
	}

	void onClearAutoresponseItem()
	{
		mAutoresponseItem = "";
		mInvDropTarget->setText(getString("AutoresponseItemNotSet"));
		childSetEnabled("clear_autoresponse_item", false);
	}
	// </FS:Ansariel>
};

static LLPanelInjector<LLPanelPreferenceGraphics> t_pref_graph("panel_preference_graphics");
static LLPanelInjector<LLPanelPreferencePrivacy> t_pref_privacy("panel_preference_privacy");

BOOL LLPanelPreferenceGraphics::postBuild()
{
	// <FS:Ansariel> Improved graphics preferences
	//LLFloaterReg::showInstance("prefs_graphics_advanced");
	//LLFloaterReg::hideInstance("prefs_graphics_advanced");
	// </FS:Ansariel>

	// <FS:Ansariel> Advanced graphics preferences
// Don't do this on Mac as their braindead GL versioning
// sets this when 8x and 16x are indeed available
//
#if !LL_DARWIN
	if (gGLManager.mIsIntel || gGLManager.mGLVersion < 3.f)
	{ //remove FSAA settings above "4x"
		LLComboBox* combo = getChild<LLComboBox>("fsaa");
		combo->remove("8x");
		combo->remove("16x");
	}

	LLCheckBoxCtrl *use_HiDPI = getChild<LLCheckBoxCtrl>("use HiDPI");
	use_HiDPI->setEnabled(FALSE);
#endif
	// </FS:Ansariel>

	resetDirtyChilds();
	setPresetText();

	LLPresetsManager* presetsMgr = LLPresetsManager::getInstance();
    presetsMgr->setPresetListChangeCallback(boost::bind(&LLPanelPreferenceGraphics::onPresetsListChange, this));
    presetsMgr->createMissingDefault(PRESETS_GRAPHIC); // a no-op after the first time, but that's ok
    

// <FS:CR> Hide this until we have fullscreen mode functional on OSX again
#ifdef LL_DARWIN
	getChild<LLCheckBoxCtrl>("Fullscreen Mode")->setVisible(FALSE);
#endif // LL_DARWIN
// </FS:CR>

	return LLPanelPreference::postBuild();
}
void LLPanelPreferenceGraphics::draw()
{
	// <FS:Ansariel> Graphic preset controls independent from XUI
	//setPresetText();
	LLPanelPreference::draw();
}

void LLPanelPreferenceGraphics::onPresetsListChange()
{
	resetDirtyChilds();
	setPresetText();

	//LLFloaterPreference* instance = LLFloaterReg::findTypedInstance<LLFloaterPreference>("preferences");
	//if (instance && !gSavedSettings.getString("PresetGraphicActive").empty())
	//{
	//	instance->saveSettings(); //make cancel work correctly after changing the preset
	//}
	//else
	//{
	//	std::string dummy;
	//	instance->saveGraphicsPreset(dummy);
	//}
}

void LLPanelPreferenceGraphics::setPresetText()
{
	// <FS:Ansariel> Performance improvement
	//LLTextBox* preset_text = getChild<LLTextBox>("preset_text");
	static LLTextBox* preset_text = getChild<LLTextBox>("preset_text");
	// </FS:Ansariel>

	std::string preset_graphic_active = gSavedSettings.getString("PresetGraphicActive");

	// <FS:Ansariel> Fix resetting graphics preset on cancel
	//if (!preset_graphic_active.empty() && preset_graphic_active != preset_text->getText())
	//{
	//	LLFloaterPreference* instance = LLFloaterReg::findTypedInstance<LLFloaterPreference>("preferences");
	//	if (instance)
	//	{
	//		instance->saveGraphicsPreset(preset_graphic_active);
	//	}
	//}
	// </FS:Ansariel>

	// <FS:Ansariel> Graphic preset controls independent from XUI
    //if (hasDirtyChilds() && !preset_graphic_active.empty())
	//{
	//	gSavedSettings.setString("PresetGraphicActive", "");
	//	preset_graphic_active.clear();
	//	// This doesn't seem to cause an infinite recursion.  This trigger is needed to cause the pulldown
	//	// panel to update.
	//	LLPresetsManager::getInstance()->triggerChangeSignal();
	//}
	// </FS:Ansariel>

	if (!preset_graphic_active.empty())
	{
		if (preset_graphic_active == PRESETS_DEFAULT)
		{
			preset_graphic_active = LLTrans::getString(PRESETS_DEFAULT);
		}
		preset_text->setText(preset_graphic_active);
	}
	else
	{
		preset_text->setText(LLTrans::getString("none_paren_cap"));
	}

	preset_text->resetDirty();
}

bool LLPanelPreferenceGraphics::hasDirtyChilds()
{
	LLFloater* advanced = LLFloaterReg::findTypedInstance<LLFloater>("prefs_graphics_advanced");
	std::list<LLView*> view_stack;
	view_stack.push_back(this);
	if (advanced)
	{
		view_stack.push_back(advanced);
	}
	while(!view_stack.empty())
	{
		// Process view on top of the stack
		LLView* curview = view_stack.front();
		view_stack.pop_front();

		LLUICtrl* ctrl = dynamic_cast<LLUICtrl*>(curview);
		if (ctrl)
		{
			if (ctrl->isDirty())
			{
				LLControlVariable* control = ctrl->getControlVariable();
				if (control)
				{
					std::string control_name = control->getName();
					if (!control_name.empty())
					{
						return true;
					}
				}
			}
		}
		// Push children onto the end of the work stack
		for (child_list_t::const_iterator iter = curview->getChildList()->begin();
			 iter != curview->getChildList()->end(); ++iter)
		{
			view_stack.push_back(*iter);
		}
	}	
	return false;
}

void LLPanelPreferenceGraphics::resetDirtyChilds()
{
	LLFloater* advanced = LLFloaterReg::findTypedInstance<LLFloater>("prefs_graphics_advanced");
	std::list<LLView*> view_stack;
	view_stack.push_back(this);
	if (advanced)
	{
		view_stack.push_back(advanced);
	}
	while(!view_stack.empty())
	{
		// Process view on top of the stack
		LLView* curview = view_stack.front();
		view_stack.pop_front();

		LLUICtrl* ctrl = dynamic_cast<LLUICtrl*>(curview);
		if (ctrl)
		{
			ctrl->resetDirty();
		}
		// Push children onto the end of the work stack
		for (child_list_t::const_iterator iter = curview->getChildList()->begin();
			 iter != curview->getChildList()->end(); ++iter)
		{
			view_stack.push_back(*iter);
		}
	}	
}

void LLPanelPreferenceGraphics::cancel()
{
	// <FS:Ansariel> Improved graphics preferences
	resetDirtyChilds();
	LLPanelPreference::cancel();
}
void LLPanelPreferenceGraphics::saveSettings()
{
	resetDirtyChilds();
	// <FS:Ansariel> Improved graphics preferences; We don't need this
	//std::string preset_graphic_active = gSavedSettings.getString("PresetGraphicActive");
	//if (preset_graphic_active.empty())
	//{
	//	LLFloaterPreference* instance = LLFloaterReg::findTypedInstance<LLFloaterPreference>("preferences");
	//	if (instance)
	//	{
	//		//don't restore previous preset after closing Preferences
	//		instance->saveGraphicsPreset(preset_graphic_active);
	//	}
	//}
	// </FS:Ansariel>
	LLPanelPreference::saveSettings();
}
void LLPanelPreferenceGraphics::setHardwareDefaults()
{
	resetDirtyChilds();
	// <FS:Ansariel> Improved graphics preferences
	LLPanelPreference::setHardwareDefaults();
}

//------------------------LLPanelPreferenceControls--------------------------------
static LLPanelInjector<LLPanelPreferenceControls> t_pref_contrls("panel_preference_controls");

LLPanelPreferenceControls::LLPanelPreferenceControls()
    :LLPanelPreference(),
    mEditingColumn(-1),
    mEditingMode(0)
{
    // MODE_COUNT - 1 because there are currently no settings assigned to 'saved settings'.
    for (U32 i = 0; i < LLKeyConflictHandler::MODE_COUNT - 1; ++i)
    {
        mConflictHandler[i].setLoadMode((LLKeyConflictHandler::ESourceMode)i);
    }
}

LLPanelPreferenceControls::~LLPanelPreferenceControls()
{
}

BOOL LLPanelPreferenceControls::postBuild()
{
    // populate list of controls
    pControlsTable = getChild<LLScrollListCtrl>("controls_list");
    pKeyModeBox = getChild<LLComboBox>("key_mode");

    pControlsTable->setCommitCallback(boost::bind(&LLPanelPreferenceControls::onListCommit, this));
    pKeyModeBox->setCommitCallback(boost::bind(&LLPanelPreferenceControls::onModeCommit, this));
    getChild<LLButton>("restore_defaults")->setCommitCallback(boost::bind(&LLPanelPreferenceControls::onRestoreDefaultsBtn, this));

    return TRUE;
}

void LLPanelPreferenceControls::regenerateControls()
{
    mEditingMode = pKeyModeBox->getValue().asInteger();
    mConflictHandler[mEditingMode].loadFromSettings((LLKeyConflictHandler::ESourceMode)mEditingMode);
    populateControlTable();
}

bool LLPanelPreferenceControls::addControlTableColumns(const std::string &filename)
{
    LLXMLNodePtr xmlNode;
    LLScrollListCtrl::Contents contents;
    if (!LLUICtrlFactory::getLayeredXMLNode(filename, xmlNode))
    {
        LL_WARNS() << "Failed to load " << filename << LL_ENDL;
        return false;
    }
    LLXUIParser parser;
    parser.readXUI(xmlNode, contents, filename);

    if (!contents.validateBlock())
    {
        return false;
    }

    for (LLInitParam::ParamIterator<LLScrollListColumn::Params>::const_iterator col_it = contents.columns.begin();
        col_it != contents.columns.end();
        ++col_it)
    {
        pControlsTable->addColumn(*col_it);
    }

    return true;
}

bool LLPanelPreferenceControls::addControlTableRows(const std::string &filename)
{
    LLXMLNodePtr xmlNode;
    LLScrollListCtrl::Contents contents;
    if (!LLUICtrlFactory::getLayeredXMLNode(filename, xmlNode))
    {
        LL_WARNS() << "Failed to load " << filename << LL_ENDL;
        return false;
    }
    LLXUIParser parser;
    parser.readXUI(xmlNode, contents, filename);

    if (!contents.validateBlock())
    {
        return false;
    }

    LLScrollListCell::Params cell_params;
    // init basic cell params
    cell_params.font = LLFontGL::getFontSansSerif();
    cell_params.font_halign = LLFontGL::LEFT;
    cell_params.column = "";
    cell_params.value = "";


    for (LLInitParam::ParamIterator<LLScrollListItem::Params>::const_iterator row_it = contents.rows.begin();
        row_it != contents.rows.end();
        ++row_it)
    {
        std::string control = row_it->value.getValue().asString();
        if (!control.empty() && control != "menu_separator")
        {
            bool show = true;
            bool enabled = mConflictHandler[mEditingMode].canAssignControl(control);
            if (!enabled)
            {
                // If empty: this is a placeholder to make sure user won't assign
                // value by accident, don't show it
                // If not empty: predefined control combination user should see
                // to know that combination is reserved
                show = !mConflictHandler[mEditingMode].isControlEmpty(control);
                // example: teleport_to and walk_to in first person view, and
                // sitting related functions, see generatePlaceholders()
            }

            if (show)
            {
                // At the moment viewer is hardcoded to assume that columns are named as lst_ctrl%d
                LLScrollListItem::Params item_params(*row_it);
                item_params.enabled.setValue(enabled);

                S32 num_columns = pControlsTable->getNumColumns();
                for (S32 col = 1; col < num_columns; col++)
                {
                    cell_params.column = llformat("lst_ctrl%d", col);
                    cell_params.value = mConflictHandler[mEditingMode].getControlString(control, col - 1);
                    item_params.columns.add(cell_params);
                }
                pControlsTable->addRow(item_params, EAddPosition::ADD_BOTTOM);
            }
        }
        else
        {
            // Separator example:
            // <rows
            //  enabled = "false">
            //  <columns
            //   type = "icon"
            //   color = "0 0 0 0.7"
            //   halign = "center"
            //   value = "menu_separator"
            //   column = "lst_action" / >
            //</rows>
            pControlsTable->addRow(*row_it, EAddPosition::ADD_BOTTOM);
        }
    }
    return true;
}

void LLPanelPreferenceControls::addControlTableSeparator()
{
    LLScrollListItem::Params separator_params;
    separator_params.enabled(false);
    LLScrollListCell::Params column_params;
    column_params.type = "icon";
    column_params.value = "menu_separator";
    column_params.column = "lst_action";
    column_params.color = LLColor4(0.f, 0.f, 0.f, 0.7f);
    column_params.font_halign = LLFontGL::HCENTER;
    separator_params.columns.add(column_params);
    pControlsTable->addRow(separator_params, EAddPosition::ADD_BOTTOM);
}

void LLPanelPreferenceControls::populateControlTable()
{
    pControlsTable->clearRows();
    pControlsTable->clearColumns();

    // Add columns
    std::string filename;
    switch ((LLKeyConflictHandler::ESourceMode)mEditingMode)
    {
    case LLKeyConflictHandler::MODE_THIRD_PERSON:
    case LLKeyConflictHandler::MODE_FIRST_PERSON:
    case LLKeyConflictHandler::MODE_EDIT_AVATAR:
    case LLKeyConflictHandler::MODE_SITTING:
        filename = "control_table_contents_columns_basic.xml";
        break;
    default:
        // Either unknown mode or MODE_SAVED_SETTINGS
        // It doesn't have UI or actual settings yet
        LL_INFOS() << "Unimplemented mode" << LL_ENDL;
        return;
    }
    addControlTableColumns(filename);

    // Add rows.
    // Each file represents individual visual group (movement/camera/media...)
    if (mEditingMode == LLKeyConflictHandler::MODE_FIRST_PERSON)
    {
        // Don't display whole camera and editing groups
        addControlTableRows("control_table_contents_movement.xml");
        addControlTableSeparator();
        addControlTableRows("control_table_contents_media.xml");
    }
    // MODE_THIRD_PERSON; MODE_EDIT_AVATAR; MODE_SITTING
    else if (mEditingMode < LLKeyConflictHandler::MODE_SAVED_SETTINGS)
    {
        // In case of 'sitting' mode, movements still apply due to vehicles
        // but walk_to is not supported and will be hidden by addControlTableRows
        addControlTableRows("control_table_contents_movement.xml");
        addControlTableSeparator();

        addControlTableRows("control_table_contents_camera.xml");
        addControlTableSeparator();

        addControlTableRows("control_table_contents_editing.xml");
        addControlTableSeparator();

        addControlTableRows("control_table_contents_media.xml");
    }
    else
    {
        LL_INFOS() << "Unimplemented mode" << LL_ENDL;
        return;
    }
}

void LLPanelPreferenceControls::updateTable()
{
    mEditingControl.clear();
    std::vector<LLScrollListItem*> list = pControlsTable->getAllData();
    for (S32 i = 0; i < list.size(); ++i)
    {
        std::string control = list[i]->getValue();
        if (!control.empty())
        {
            LLScrollListCell* cell = NULL;

            S32 num_columns = pControlsTable->getNumColumns();
            for (S32 col = 1; col < num_columns; col++)
            {
                cell = list[i]->getColumn(col);
                cell->setValue(mConflictHandler[mEditingMode].getControlString(control, col - 1));
            }
        }
    }
    pControlsTable->deselectAllItems();
}

void LLPanelPreferenceControls::apply()
{
    for (U32 i = 0; i < LLKeyConflictHandler::MODE_COUNT - 1; ++i)
    {
        if (mConflictHandler[i].hasUnsavedChanges())
        {
            mConflictHandler[i].saveToSettings();
        }
    }
}

void LLPanelPreferenceControls::cancel()
{
    for (U32 i = 0; i < LLKeyConflictHandler::MODE_COUNT - 1; ++i)
    {
        if (mConflictHandler[i].hasUnsavedChanges())
        {
            mConflictHandler[i].clear();
        }
    }
    pControlsTable->clearRows();
    pControlsTable->clearColumns();
}

void LLPanelPreferenceControls::saveSettings()
{
    for (U32 i = 0; i < LLKeyConflictHandler::MODE_COUNT - 1; ++i)
    {
        if (mConflictHandler[i].hasUnsavedChanges())
        {
            mConflictHandler[i].saveToSettings();
            mConflictHandler[i].clear();
        }
    }

    S32 mode = pKeyModeBox->getValue().asInteger();
    if (mConflictHandler[mode].empty() || pControlsTable->isEmpty())
    {
        regenerateControls();
    }
}

void LLPanelPreferenceControls::resetDirtyChilds()
{
    regenerateControls();
}

void LLPanelPreferenceControls::onListCommit()
{
    LLScrollListItem* item = pControlsTable->getFirstSelected();
    if (item == NULL)
    {
        return;
    }

    std::string control = item->getValue();

    if (control.empty())
    {
        pControlsTable->deselectAllItems();
        return;
    }

    if (!mConflictHandler[mEditingMode].canAssignControl(control))
    {
        pControlsTable->deselectAllItems();
        return;
    }

    S32 cell_ind = item->getSelectedCell();
    if (cell_ind <= 0)
    {
        pControlsTable->deselectAllItems();
        return;
    }

    // List does not tell us what cell was clicked, so we have to figure it out manually, but
    // fresh mouse coordinates are not yet accessible during onCommit() and there are other issues,
    // so we cheat: remember item user clicked at, trigger 'key dialog' on hover that comes next,
    // use coordinates from hover to calculate cell

    LLScrollListCell* cell = item->getColumn(cell_ind);
    if (cell)
    {
        LLSetKeyBindDialog* dialog = LLFloaterReg::getTypedInstance<LLSetKeyBindDialog>("keybind_dialog", LLSD());
        if (dialog)
        {
            mEditingControl = control;
            mEditingColumn = cell_ind;
            dialog->setParent(this, pControlsTable, DEFAULT_KEY_FILTER);

            LLFloater* root_floater = gFloaterView->getParentFloater(this);
            if (root_floater)
                root_floater->addDependentFloater(dialog);
            dialog->openFloater();
            dialog->setFocus(TRUE);
        }
    }
    else
    {
        pControlsTable->deselectAllItems();
    }
}

void LLPanelPreferenceControls::onModeCommit()
{
    mEditingMode = pKeyModeBox->getValue().asInteger();
    if (mConflictHandler[mEditingMode].empty())
    {
        // opening for first time
        mConflictHandler[mEditingMode].loadFromSettings((LLKeyConflictHandler::ESourceMode)mEditingMode);
    }
    populateControlTable();
}

void LLPanelPreferenceControls::onRestoreDefaultsBtn()
{
    LLNotificationsUtil::add("PreferenceControlsDefaults", LLSD(), LLSD(), boost::bind(&LLPanelPreferenceControls::onRestoreDefaultsResponse, this, _1, _2));
}

void LLPanelPreferenceControls::onRestoreDefaultsResponse(const LLSD& notification, const LLSD& response)
{
    S32 option = LLNotificationsUtil::getSelectedOption(notification, response);
    switch(option)
    {
    case 0: // All
        for (U32 i = 0; i < LLKeyConflictHandler::MODE_COUNT - 1; ++i)
        {
            mConflictHandler[i].resetToDefaults();
            // Apply changes to viewer as 'temporary'
            mConflictHandler[i].saveToSettings(true);

            // notify comboboxes in move&view about potential change
            LLFloaterPreference* instance = LLFloaterReg::findTypedInstance<LLFloaterPreference>("preferences");
            if (instance)
            {
                instance->updateClickActionViews();
            }
        }

        updateTable();
        break;
    case 1: // Current
        mConflictHandler[mEditingMode].resetToDefaults();
        // Apply changes to viewer as 'temporary'
        mConflictHandler[mEditingMode].saveToSettings(true);

        if (mEditingMode == LLKeyConflictHandler::MODE_THIRD_PERSON)
        {
            // notify comboboxes in move&view about potential change
            LLFloaterPreference* instance = LLFloaterReg::findTypedInstance<LLFloaterPreference>("preferences");
            if (instance)
            {
                instance->updateClickActionViews();
            }
        }

        updateTable();
        break;
    case 2: // Cancel
    default:
        //exit;
        break;
    }
}

// Bypass to let Move & view read values without need to create own key binding handler
// Assumes third person view
// Might be better idea to just move whole mConflictHandler into LLFloaterPreference
bool LLPanelPreferenceControls::canKeyBindHandle(const std::string &control, EMouseClickType click, KEY key, MASK mask)
{
    S32 mode = LLKeyConflictHandler::MODE_THIRD_PERSON;
    if (mConflictHandler[mode].empty())
    {
        // opening for first time
        mConflictHandler[mode].loadFromSettings(LLKeyConflictHandler::MODE_THIRD_PERSON);
    }

    return mConflictHandler[mode].canHandleControl(control, click, key, mask);
}

// Bypass to let Move & view modify values without need to create own key binding handler
// Assumes third person view
// Might be better idea to just move whole mConflictHandler into LLFloaterPreference
void LLPanelPreferenceControls::setKeyBind(const std::string &control, EMouseClickType click, KEY key, MASK mask, bool set)
{
    S32 mode = LLKeyConflictHandler::MODE_THIRD_PERSON;
    if (mConflictHandler[mode].empty())
    {
        // opening for first time
        mConflictHandler[mode].loadFromSettings(LLKeyConflictHandler::MODE_THIRD_PERSON);
    }

    if (!mConflictHandler[mode].canAssignControl(mEditingControl))
    {
        return;
    }

    bool already_recorded = mConflictHandler[mode].canHandleControl(control, click, key, mask);
    if (set)
    {
        if (already_recorded)
        {
            // nothing to do
            return;
        }

        // find free spot to add data, if no free spot, assign to first
        S32 index = 0;
        for (S32 i = 0; i < 3; i++)
        {
            if (mConflictHandler[mode].getControl(control, i).isEmpty())
            {
                index = i;
                break;
            }
        }
        mConflictHandler[mode].registerControl(control, index, click, key, mask, true);
    }
    else if (!set)
    {
        if (!already_recorded)
        {
            // nothing to do
            return;
        }

        // find specific control and reset it
        for (S32 i = 0; i < 3; i++)
        {
            LLKeyData data = mConflictHandler[mode].getControl(control, i);
            if (data.mMouse == click && data.mKey == key && data.mMask == mask)
            {
                mConflictHandler[mode].clearControl(control, i);
            }
        }
    }
}

void LLPanelPreferenceControls::updateAndApply()
{
    S32 mode = LLKeyConflictHandler::MODE_THIRD_PERSON;
    mConflictHandler[mode].saveToSettings(true);
    updateTable();
}

// from LLSetKeybindDialog's interface
bool LLPanelPreferenceControls::onSetKeyBind(EMouseClickType click, KEY key, MASK mask, bool all_modes)
{
    if (!mConflictHandler[mEditingMode].canAssignControl(mEditingControl))
    {
        return true;
    }

    if ( mEditingColumn > 0)
    {
        if (all_modes)
        {
            for (U32 i = 0; i < LLKeyConflictHandler::MODE_COUNT - 1; ++i)
            {
                if (mConflictHandler[i].empty())
                {
                    mConflictHandler[i].loadFromSettings((LLKeyConflictHandler::ESourceMode)i);
                }
                mConflictHandler[i].registerControl(mEditingControl, mEditingColumn - 1, click, key, mask, true);
                // Apply changes to viewer as 'temporary'
                mConflictHandler[i].saveToSettings(true);
            }
        }
        else
        {
            mConflictHandler[mEditingMode].registerControl(mEditingControl, mEditingColumn - 1, click, key, mask, true);
            // Apply changes to viewer as 'temporary'
            mConflictHandler[mEditingMode].saveToSettings(true);
        }
    }

    updateTable();

    if ((mEditingMode == LLKeyConflictHandler::MODE_THIRD_PERSON || all_modes)
        && (mEditingControl == "walk_to"
            || mEditingControl == "teleport_to"
            || click == CLICK_LEFT
            || click == CLICK_DOUBLELEFT))
    {
        // notify comboboxes in move&view about potential change
        LLFloaterPreference* instance = LLFloaterReg::findTypedInstance<LLFloaterPreference>("preferences");
        if (instance)
        {
            instance->updateClickActionViews();
        }
    }

    return true;
}

void LLPanelPreferenceControls::onDefaultKeyBind(bool all_modes)
{
    if (!mConflictHandler[mEditingMode].canAssignControl(mEditingControl))
    {
        return;
    }
    
    if (mEditingColumn > 0)
    {
        if (all_modes)
        {
            for (U32 i = 0; i < LLKeyConflictHandler::MODE_COUNT - 1; ++i)
            {
                if (mConflictHandler[i].empty())
                {
                    mConflictHandler[i].loadFromSettings((LLKeyConflictHandler::ESourceMode)i);
                }
                mConflictHandler[i].resetToDefault(mEditingControl, mEditingColumn - 1);
                // Apply changes to viewer as 'temporary'
                mConflictHandler[i].saveToSettings(true);
            }
        }
        else
        {
            mConflictHandler[mEditingMode].resetToDefault(mEditingControl, mEditingColumn - 1);
            // Apply changes to viewer as 'temporary'
            mConflictHandler[mEditingMode].saveToSettings(true);
        }
    }
    updateTable();

    if (mEditingMode == LLKeyConflictHandler::MODE_THIRD_PERSON || all_modes)
    {
        // notify comboboxes in move&view about potential change
        LLFloaterPreference* instance = LLFloaterReg::findTypedInstance<LLFloaterPreference>("preferences");
        if (instance)
        {
            instance->updateClickActionViews();
        }
    }
}

void LLPanelPreferenceControls::onCancelKeyBind()
{
    pControlsTable->deselectAllItems();
}

LLFloaterPreferenceProxy::LLFloaterPreferenceProxy(const LLSD& key)
	: LLFloater(key),
	  mSocksSettingsDirty(false)
{
	mCommitCallbackRegistrar.add("Proxy.OK",                boost::bind(&LLFloaterPreferenceProxy::onBtnOk, this));
	mCommitCallbackRegistrar.add("Proxy.Cancel",            boost::bind(&LLFloaterPreferenceProxy::onBtnCancel, this));
	mCommitCallbackRegistrar.add("Proxy.Change",            boost::bind(&LLFloaterPreferenceProxy::onChangeSocksSettings, this));
}

LLFloaterPreferenceProxy::~LLFloaterPreferenceProxy()
{
}

BOOL LLFloaterPreferenceProxy::postBuild()
{
	LLRadioGroup* socksAuth = getChild<LLRadioGroup>("socks5_auth_type");
	if (!socksAuth)
	{
		return FALSE;
	}
	if (socksAuth->getSelectedValue().asString() == "None")
	{
		getChild<LLLineEditor>("socks5_username")->setEnabled(false);
		getChild<LLLineEditor>("socks5_password")->setEnabled(false);
	}
	else
	{
		// Populate the SOCKS 5 credential fields with protected values.
		LLPointer<LLCredential> socks_cred = gSecAPIHandler->loadCredential("SOCKS5");
		getChild<LLLineEditor>("socks5_username")->setValue(socks_cred->getIdentifier()["username"].asString());
		getChild<LLLineEditor>("socks5_password")->setValue(socks_cred->getAuthenticator()["creds"].asString());
	}

	return TRUE;
}

void LLFloaterPreferenceProxy::onOpen(const LLSD& key)
{
	saveSettings();
}

void LLFloaterPreferenceProxy::onClose(bool app_quitting)
{
	if(app_quitting)
	{
		cancel();
	}

	if (mSocksSettingsDirty)
	{

		// If the user plays with the Socks proxy settings after login, it's only fair we let them know
		// it will not be updated until next restart.
		if (LLStartUp::getStartupState()>STATE_LOGIN_WAIT)
		{
			LLNotifications::instance().add("ChangeProxySettings", LLSD(), LLSD());
			mSocksSettingsDirty = false; // we have notified the user now be quiet again
		}
	}
}

void LLFloaterPreferenceProxy::saveSettings()
{
	// Save the value of all controls in the hierarchy
	mSavedValues.clear();
	std::list<LLView*> view_stack;
	view_stack.push_back(this);
	while(!view_stack.empty())
	{
		// Process view on top of the stack
		LLView* curview = view_stack.front();
		view_stack.pop_front();

		LLUICtrl* ctrl = dynamic_cast<LLUICtrl*>(curview);
		if (ctrl)
		{
			LLControlVariable* control = ctrl->getControlVariable();
			if (control)
			{
				mSavedValues[control] = control->getValue();
			}
		}

		// Push children onto the end of the work stack
		for (child_list_t::const_iterator iter = curview->getChildList()->begin();
				iter != curview->getChildList()->end(); ++iter)
		{
			view_stack.push_back(*iter);
		}
	}
}

void LLFloaterPreferenceProxy::onBtnOk()
{
	// commit any outstanding text entry
	if (hasFocus())
	{
		LLUICtrl* cur_focus = dynamic_cast<LLUICtrl*>(gFocusMgr.getKeyboardFocus());
		if (cur_focus && cur_focus->acceptsTextInput())
		{
			cur_focus->onCommit();
		}
	}

	// Save SOCKS proxy credentials securely if password auth is enabled
	LLRadioGroup* socksAuth = getChild<LLRadioGroup>("socks5_auth_type");
	if (socksAuth->getSelectedValue().asString() == "UserPass")
	{
		LLSD socks_id = LLSD::emptyMap();
		socks_id["type"] = "SOCKS5";
		socks_id["username"] = getChild<LLLineEditor>("socks5_username")->getValue().asString();

		LLSD socks_authenticator = LLSD::emptyMap();
		socks_authenticator["type"] = "SOCKS5";
		socks_authenticator["creds"] = getChild<LLLineEditor>("socks5_password")->getValue().asString();

		// Using "SOCKS5" as the "grid" argument since the same proxy
		// settings will be used for all grids and because there is no
		// way to specify the type of credential.
		LLPointer<LLCredential> socks_cred = gSecAPIHandler->createCredential("SOCKS5", socks_id, socks_authenticator);
		gSecAPIHandler->saveCredential(socks_cred, true);
	}
	else
	{
		// Clear SOCKS5 credentials since they are no longer needed.
		LLPointer<LLCredential> socks_cred = new LLCredential("SOCKS5");
		gSecAPIHandler->deleteCredential(socks_cred);
	}

	closeFloater(false);
}

void LLFloaterPreferenceProxy::onBtnCancel()
{
	if (hasFocus())
	{
		LLUICtrl* cur_focus = dynamic_cast<LLUICtrl*>(gFocusMgr.getKeyboardFocus());
		if (cur_focus && cur_focus->acceptsTextInput())
		{
			cur_focus->onCommit();
		}
		refresh();
	}

	cancel();
}

void LLFloaterPreferenceProxy::onClickCloseBtn(bool app_quitting)
{
	cancel();
}

void LLFloaterPreferenceProxy::cancel()
{

	for (control_values_map_t::iterator iter =  mSavedValues.begin();
			iter !=  mSavedValues.end(); ++iter)
	{
		LLControlVariable* control = iter->first;
		LLSD ctrl_value = iter->second;
		control->set(ctrl_value);
	}
	mSocksSettingsDirty = false;
	closeFloater();
}

void LLFloaterPreferenceProxy::onChangeSocksSettings() 
{
	mSocksSettingsDirty = true;

	LLRadioGroup* socksAuth = getChild<LLRadioGroup>("socks5_auth_type");
	if (socksAuth->getSelectedValue().asString() == "None")
	{
		getChild<LLLineEditor>("socks5_username")->setEnabled(false);
		getChild<LLLineEditor>("socks5_password")->setEnabled(false);
	}
	else
	{
		getChild<LLLineEditor>("socks5_username")->setEnabled(true);
		getChild<LLLineEditor>("socks5_password")->setEnabled(true);
	}

	// Check for invalid states for the other HTTP proxy radio
	LLRadioGroup* otherHttpProxy = getChild<LLRadioGroup>("other_http_proxy_type");
	if ((otherHttpProxy->getSelectedValue().asString() == "Socks" &&
			getChild<LLCheckBoxCtrl>("socks_proxy_enabled")->get() == FALSE )||(
					otherHttpProxy->getSelectedValue().asString() == "Web" &&
					getChild<LLCheckBoxCtrl>("web_proxy_enabled")->get() == FALSE ) )
	{
		otherHttpProxy->selectFirstItem();
	}

}

void LLFloaterPreference::onUpdateFilterTerm(bool force)
{
	LLWString seachValue = utf8str_to_wstring( mFilterEdit->getValue() );
	LLWStringUtil::toLower( seachValue );

	if( !mSearchData || (mSearchData->mLastFilter == seachValue && !force))
		return;

	mSearchData->mLastFilter = seachValue;

	if( !mSearchData->mRootTab )
		return;

	mSearchData->mRootTab->hightlightAndHide( seachValue );
	LLTabContainer *pRoot = getChild< LLTabContainer >( "pref core" );
	if( pRoot )
		pRoot->selectFirstTab();
}

void collectChildren( LLView const *aView, ll::prefs::PanelDataPtr aParentPanel, ll::prefs::TabContainerDataPtr aParentTabContainer )
{
	if( !aView )
		return;

	llassert_always( aParentPanel || aParentTabContainer );

	LLView::child_list_const_iter_t itr = aView->beginChild();
	LLView::child_list_const_iter_t itrEnd = aView->endChild();

	while( itr != itrEnd )
	{
		LLView *pView = *itr;
		ll::prefs::PanelDataPtr pCurPanelData = aParentPanel;
		ll::prefs::TabContainerDataPtr pCurTabContainer = aParentTabContainer;
		if( !pView )
			continue;
		LLPanel const *pPanel = dynamic_cast< LLPanel const *>( pView );
		LLTabContainer const *pTabContainer = dynamic_cast< LLTabContainer const *>( pView );
		ll::ui::SearchableControl const *pSCtrl = dynamic_cast< ll::ui::SearchableControl const *>( pView );

		if( pTabContainer )
		{
			pCurPanelData.reset();

			pCurTabContainer = ll::prefs::TabContainerDataPtr( new ll::prefs::TabContainerData );
			pCurTabContainer->mTabContainer = const_cast< LLTabContainer *>( pTabContainer );
			pCurTabContainer->mLabel = pTabContainer->getLabel();
			pCurTabContainer->mPanel = 0;

			if( aParentPanel )
				aParentPanel->mChildPanel.push_back( pCurTabContainer );
			if( aParentTabContainer )
				aParentTabContainer->mChildPanel.push_back( pCurTabContainer );
		}
		else if( pPanel )
		{
			pCurTabContainer.reset();

			pCurPanelData = ll::prefs::PanelDataPtr( new ll::prefs::PanelData );
			pCurPanelData->mPanel = pPanel;
			pCurPanelData->mLabel = pPanel->getLabel();

			llassert_always( aParentPanel || aParentTabContainer );

			if( aParentTabContainer )
				aParentTabContainer->mChildPanel.push_back( pCurPanelData );
			else if( aParentPanel )
				aParentPanel->mChildPanel.push_back( pCurPanelData );
		}
		else if( pSCtrl && pSCtrl->getSearchText().size() )
		{
			ll::prefs::SearchableItemPtr item = ll::prefs::SearchableItemPtr( new ll::prefs::SearchableItem() );
			item->mView = pView;
			item->mCtrl = pSCtrl;

			item->mLabel = utf8str_to_wstring( pSCtrl->getSearchText() );
			LLWStringUtil::toLower( item->mLabel );

			llassert_always( aParentPanel || aParentTabContainer );

			if( aParentPanel )
				aParentPanel->mChildren.push_back( item );
			if( aParentTabContainer )
				aParentTabContainer->mChildren.push_back( item );
		}
		collectChildren( pView, pCurPanelData, pCurTabContainer );
		++itr;
	}
}

void LLFloaterPreference::collectSearchableItems()
{
	mSearchData.reset( nullptr );
	LLTabContainer *pRoot = getChild< LLTabContainer >( "pref core" );
	if( mFilterEdit && pRoot )
	{
		mSearchData.reset(new ll::prefs::SearchData() );

		ll::prefs::TabContainerDataPtr pRootTabcontainer = ll::prefs::TabContainerDataPtr( new ll::prefs::TabContainerData );
		pRootTabcontainer->mTabContainer = pRoot;
		pRootTabcontainer->mLabel = pRoot->getLabel();
		mSearchData->mRootTab = pRootTabcontainer;

		collectChildren( this, ll::prefs::PanelDataPtr(), pRootTabcontainer );
	}
}

// [SL:KB] - Patch: Viewer-CrashReporting | Checked: 2010-11-16 (Catznip-2.6.0a) | Added: Catznip-2.4.0b
static LLPanelInjector<LLPanelPreferenceCrashReports> t_pref_crashreports("panel_preference_crashreports");

LLPanelPreferenceCrashReports::LLPanelPreferenceCrashReports()
	: LLPanelPreference()
{
}

BOOL LLPanelPreferenceCrashReports::postBuild()
{
	S32 nCrashSubmitBehavior = gCrashSettings.getS32("CrashSubmitBehavior");

	LLCheckBoxCtrl* pSendCrashReports = getChild<LLCheckBoxCtrl>("checkSendCrashReports");
	pSendCrashReports->set(CRASH_BEHAVIOR_NEVER_SEND != nCrashSubmitBehavior);
	pSendCrashReports->setCommitCallback(boost::bind(&LLPanelPreferenceCrashReports::refresh, this));

	LLCheckBoxCtrl* pSendAlwaysAsk = getChild<LLCheckBoxCtrl>("checkSendCrashReportsAlwaysAsk");
	pSendAlwaysAsk->set(CRASH_BEHAVIOR_ASK == nCrashSubmitBehavior);

	LLCheckBoxCtrl* pSendSettings = getChild<LLCheckBoxCtrl>("checkSendSettings");
	pSendSettings->set(gCrashSettings.getBOOL("CrashSubmitSettings"));

	LLCheckBoxCtrl* pSendName = getChild<LLCheckBoxCtrl>("checkSendName");
	pSendName->set(gCrashSettings.getBOOL("CrashSubmitName"));

	getChild<LLTextBox>("textInformation4")->setTextArg("[URL]", getString("PrivacyPolicyUrl"));

#if LL_SEND_CRASH_REPORTS && defined(LL_BUGSPLAT)
	childSetVisible("textRestartRequired", true);
#endif

	refresh();

	return LLPanelPreference::postBuild();
}

void LLPanelPreferenceCrashReports::refresh()
{
	LLCheckBoxCtrl* pSendCrashReports = getChild<LLCheckBoxCtrl>("checkSendCrashReports");
	pSendCrashReports->setEnabled(TRUE);

	bool fEnable = pSendCrashReports->get();
	getChild<LLUICtrl>("checkSendCrashReportsAlwaysAsk")->setEnabled(fEnable);
	getChild<LLUICtrl>("checkSendSettings")->setEnabled(fEnable);
	getChild<LLUICtrl>("checkSendName")->setEnabled(fEnable);
}

void LLPanelPreferenceCrashReports::apply()
{
	LLCheckBoxCtrl* pSendCrashReports = getChild<LLCheckBoxCtrl>("checkSendCrashReports");
	LLCheckBoxCtrl* pSendAlwaysAsk = getChild<LLCheckBoxCtrl>("checkSendCrashReportsAlwaysAsk");
	if (pSendCrashReports->get())
		gCrashSettings.setS32("CrashSubmitBehavior", (pSendAlwaysAsk->get()) ? CRASH_BEHAVIOR_ASK : CRASH_BEHAVIOR_ALWAYS_SEND);
	else
		gCrashSettings.setS32("CrashSubmitBehavior", CRASH_BEHAVIOR_NEVER_SEND);

	LLCheckBoxCtrl* pSendSettings = getChild<LLCheckBoxCtrl>("checkSendSettings");
	gCrashSettings.setBOOL("CrashSubmitSettings", pSendSettings->get());

	LLCheckBoxCtrl* pSendName = getChild<LLCheckBoxCtrl>("checkSendName");
	gCrashSettings.setBOOL("CrashSubmitName", pSendName->get());
}

void LLPanelPreferenceCrashReports::cancel()
{
}
// [/SL:KB]

// [SL:KB] - Patch: Viewer-Skins | Checked: 2010-10-21 (Catznip-2.2)
static LLPanelInjector<LLPanelPreferenceSkins> t_pref_skins("panel_preference_skins");

LLPanelPreferenceSkins::LLPanelPreferenceSkins()
	: LLPanelPreference()
	, m_pSkinCombo(NULL)
	, m_pSkinThemeCombo(NULL)
	, m_pSkinPreview(NULL) // <FS:PP> FIRE-1689: Skins preview image
{
	m_Skin = gSavedSettings.getString("SkinCurrent");
	m_SkinTheme = gSavedSettings.getString("SkinCurrentTheme");
	m_SkinName = gSavedSettings.getString("FSSkinCurrentReadableName");
	m_SkinThemeName = gSavedSettings.getString("FSSkinCurrentThemeReadableName");

	const std::string strSkinsPath = gDirUtilp->getSkinBaseDir() + gDirUtilp->getDirDelimiter() + "skins.xml";
	llifstream fileSkins(strSkinsPath.c_str(), std::ios::binary);
	if (fileSkins.is_open())
	{
		LLSDSerialize::fromXMLDocument(m_SkinsInfo, fileSkins);
	}
}

BOOL LLPanelPreferenceSkins::postBuild()
{
	m_pSkinCombo = getChild<LLComboBox>("skin_combobox");
	if (m_pSkinCombo)
		m_pSkinCombo->setCommitCallback(boost::bind(&LLPanelPreferenceSkins::onSkinChanged, this));

	m_pSkinThemeCombo = getChild<LLComboBox>("theme_combobox");
	if (m_pSkinThemeCombo)
		m_pSkinThemeCombo->setCommitCallback(boost::bind(&LLPanelPreferenceSkins::onSkinThemeChanged, this));

	refreshSkinList();

	// <FS:PP> FIRE-1689: Skins preview image
	m_pSkinPreview = getChild<LLButton>("skin_preview");
	refreshPreviewImage();
	// </FS:PP>

	return LLPanelPreference::postBuild();
}

void LLPanelPreferenceSkins::apply()
{
	if ( (m_Skin != gSavedSettings.getString("SkinCurrent")) || (m_SkinTheme != gSavedSettings.getString("SkinCurrentTheme")) )
	{
		gSavedSettings.setString("SkinCurrent", m_Skin);
		gSavedSettings.setString("SkinCurrentTheme", m_SkinTheme);

		gSavedSettings.setString("FSSkinCurrentReadableName", m_SkinName);
		gSavedSettings.setString("FSSkinCurrentThemeReadableName", m_SkinThemeName);

		// <FS:AO> Some crude hardcoded preferences per skin. Without this, some defaults from the
		// current skin would be carried over, leading to confusion and a first experience with
		// the skin that the designer didn't intend.
		if (gSavedSettings.getBOOL("FSSkinClobbersToolbarPrefs"))
		{
			LL_INFOS() << "Clearing toolbar settings." << LL_ENDL;
			gSavedSettings.setBOOL("ResetToolbarSettings", TRUE);
		}

		if (m_Skin == "starlight" || m_Skin == "starlightcui")
		{
			std::string noteMessage;

			if (gSavedSettings.getBOOL("ShowMenuBarLocation"))
			{
				noteMessage = LLTrans::getString("skin_defaults_starlight_location");
				gSavedSettings.setBOOL("ShowMenuBarLocation", FALSE);
			}

			if (!gSavedSettings.getBOOL("ShowNavbarNavigationPanel"))
			{
				if (!noteMessage.empty())
				{
					noteMessage += "\n";
				}
				noteMessage += LLTrans::getString("skin_defaults_starlight_navbar");
				gSavedSettings.setBOOL("ShowNavbarNavigationPanel", TRUE);
			}

			if (!noteMessage.empty())
			{
				LLSD args;
				args["MESSAGE"] = noteMessage;
				LLNotificationsUtil::add("SkinDefaultsChangeSettings", args, LLSD(), boost::bind(&LLPanelPreferenceSkins::showSkinChangeNotification, this));
				return;
			}
		}
		// </FS:AO>

		showSkinChangeNotification();
	}
}

void LLPanelPreferenceSkins::showSkinChangeNotification()
{
	LLSD args, payload;
	LLNotificationsUtil::add("ChangeSkin",
								args,
								payload,
								boost::bind(&LLPanelPreferenceSkins::callbackRestart, this, _1, _2));
}

void LLPanelPreferenceSkins::callbackRestart(const LLSD& notification, const LLSD& response)
{
	S32 option = LLNotificationsUtil::getSelectedOption(notification, response);
	if (2 == option) // Ok button
	{
		return;
	}
	if (0 == option) // Restart
	{
		LL_INFOS() << "User requested quit" << LL_ENDL;
		LLAppViewer::instance()->requestQuit();
	}
}

void LLPanelPreferenceSkins::cancel()
{
	m_Skin = gSavedSettings.getString("SkinCurrent");
	m_SkinTheme = gSavedSettings.getString("SkinCurrentTheme");
	m_SkinName = gSavedSettings.getString("FSSkinCurrentReadableName");
	m_SkinThemeName = gSavedSettings.getString("FSSkinCurrentThemeReadableName");
	refreshSkinList();
	refreshPreviewImage(); // <FS:PP> FIRE-1689: Skins preview image
}

void LLPanelPreferenceSkins::onSkinChanged()
{
	m_Skin = (m_pSkinCombo) ? m_pSkinCombo->getSelectedValue().asString() : "default";
	refreshSkinThemeList();
	m_SkinTheme = (m_pSkinThemeCombo) ? m_pSkinThemeCombo->getSelectedValue().asString() : "";

	m_SkinName = m_pSkinCombo->getSelectedItemLabel();
	m_SkinThemeName = m_pSkinThemeCombo->getSelectedItemLabel();
	refreshPreviewImage(); // <FS:PP> FIRE-1689: Skins preview image
}

void LLPanelPreferenceSkins::onSkinThemeChanged()
{
	m_SkinTheme = (m_pSkinThemeCombo) ? m_pSkinThemeCombo->getSelectedValue().asString() : "";
	m_SkinThemeName = m_pSkinThemeCombo->getSelectedItemLabel();
	refreshPreviewImage(); // <FS:PP> FIRE-1689: Skins preview image
}

void LLPanelPreferenceSkins::refreshSkinList()
{
	if (!m_pSkinCombo)
		return;

	m_pSkinCombo->clearRows();
	for (LLSD::array_const_iterator itSkinInfo = m_SkinsInfo.beginArray(), endSkinInfo = m_SkinsInfo.endArray();
			itSkinInfo != endSkinInfo; ++itSkinInfo)
	{
		const LLSD& sdSkin = *itSkinInfo;
		std::string strPath = gDirUtilp->getSkinBaseDir();
		gDirUtilp->append(strPath, sdSkin["folder"].asString());
		if (gDirUtilp->fileExists(strPath))
		{
			m_pSkinCombo->add(sdSkin["name"].asString(), sdSkin["folder"]);
		}
	}
	
	BOOL fFound = m_pSkinCombo->setSelectedByValue(m_Skin, TRUE);
	if (!fFound)
	{
		m_pSkinCombo->setSelectedByValue("default", TRUE);
	}

	refreshSkinThemeList();
}

void LLPanelPreferenceSkins::refreshSkinThemeList()
{
	if (!m_pSkinThemeCombo)
		return;

	m_pSkinThemeCombo->clearRows();
	for (LLSD::array_const_iterator itSkinInfo = m_SkinsInfo.beginArray(), endSkinInfo = m_SkinsInfo.endArray(); 
			itSkinInfo != endSkinInfo; ++itSkinInfo)
	{
		const LLSD& sdSkin = *itSkinInfo;
		if (sdSkin["folder"].asString() == m_Skin)
		{
			const LLSD& sdThemes = sdSkin["themes"];
			for (LLSD::array_const_iterator itTheme = sdThemes.beginArray(), endTheme = sdThemes.endArray(); itTheme != endTheme; ++itTheme)
			{
				const LLSD& sdTheme = *itTheme;
				std::string strPath = gDirUtilp->getSkinBaseDir();
				gDirUtilp->append(strPath, sdSkin["folder"].asString());
				gDirUtilp->append(strPath, "themes");
				gDirUtilp->append(strPath, sdTheme["folder"].asString());
				if ( (gDirUtilp->fileExists(strPath)) || (sdTheme["folder"].asString().empty()) )
				{
					m_pSkinThemeCombo->add(sdTheme["name"].asString(), sdTheme["folder"]);
				}
			}
			break;
		}
	}

	BOOL fFound = m_pSkinThemeCombo->setSelectedByValue(m_SkinTheme, TRUE);
	if (!fFound)
	{
		m_pSkinThemeCombo->selectFirstItem();
	}
}
// [/SL:KB]

// <FS:PP> FIRE-1689: Skins preview image
void LLPanelPreferenceSkins::refreshPreviewImage()
{
	std::string previewImageName = "skin " + m_SkinName + " " + m_SkinThemeName;
	LLStringUtil::toLower(previewImageName);
	m_pSkinPreview->setImages(previewImageName, previewImageName);
}
// </FS:PP>

// <FS:Zi> Backup Settings
// copied from llxfer_file.cpp - Hopefully this will be part of LLFile some day -Zi
// added a safeguard so the destination file is only created when the source file exists -Zi
S32 copy_prefs_file(const std::string& from, const std::string& to)
{
	LL_WARNS() << "copying " << from << " to " << to << LL_ENDL;
	S32 rv = 0;
	LLFILE* in = LLFile::fopen(from, "rb");	/*Flawfinder: ignore*/
	if(!in)
	{
		LL_WARNS() << "couldn't open source file " << from << " - copy aborted." << LL_ENDL;
		return -1;
	}

	LLFILE* out = LLFile::fopen(to, "wb");	/*Flawfinder: ignore*/
	if(!out)
	{
		fclose(in);
		LL_WARNS() << "couldn't open destination file " << to << " - copy aborted." << LL_ENDL;
		return -1;
	}

	S32 read = 0;
	const S32 COPY_BUFFER_SIZE = 16384;
	U8 buffer[COPY_BUFFER_SIZE];
	while(((read = fread(buffer, 1, sizeof(buffer), in)) > 0)
		  && (fwrite(buffer, 1, read, out) == (U32)read));		/* Flawfinder : ignore */
	if(ferror(in) || ferror(out)) rv = -2;
	
	if(in) fclose(in);
	if(out) fclose(out);
	
	return rv;
}

static LLPanelInjector<FSPanelPreferenceBackup> t_pref_backup("panel_preference_backup");

FSPanelPreferenceBackup::FSPanelPreferenceBackup() : LLPanelPreference()
{
	mCommitCallbackRegistrar.add("Pref.SetBackupSettingsPath",	boost::bind(&FSPanelPreferenceBackup::onClickSetBackupSettingsPath, this));
	mCommitCallbackRegistrar.add("Pref.BackupSettings",			boost::bind(&FSPanelPreferenceBackup::onClickBackupSettings, this));
	mCommitCallbackRegistrar.add("Pref.RestoreSettings",		boost::bind(&FSPanelPreferenceBackup::onClickRestoreSettings, this));
	mCommitCallbackRegistrar.add("Pref.BackupSelectAll",		boost::bind(&FSPanelPreferenceBackup::onClickSelectAll, this));
	mCommitCallbackRegistrar.add("Pref.BackupDeselectAll",		boost::bind(&FSPanelPreferenceBackup::onClickDeselectAll, this));
}

BOOL FSPanelPreferenceBackup::postBuild()
{
	// <FS:Zi> Backup Settings
	// Apparently, line editors don't update with their settings controls, so do that manually here
	std::string dir_name = gSavedSettings.getString("SettingsBackupPath");
	getChild<LLLineEditor>("settings_backup_path")->setValue(dir_name);
	// </FS:Zi>
	
	// <FS:Beq>
	#if !defined OPENSIM
	// Note: Windlight setting restore is enabled in OPENSIM bulds irrespective of grid (or pre-login)
	// windlights settings folders are not grid specific and thus neither is the restore.
	// if windlight folders existsed they will be backed up on all builds but for SL only builds they will not be restored.

	LLScrollListCtrl* globalFoldersScrollList = getChild<LLScrollListCtrl>("restore_global_folders_list");
	std::vector<LLScrollListItem*> globalFoldersList = globalFoldersScrollList->getAllData();
	for (const auto item : globalFoldersList)
	{
		// if it is windlight related remove it.
		if (item->getValue().asString().rfind("windlight",0) == 0)
		{
			LL_INFOS() << "removing windlight folder (no longer used in SL) : " << item->getValue().asString() << " index: " << globalFoldersScrollList->getItemIndex(item) << LL_ENDL;
			globalFoldersScrollList->deleteSingleItem(globalFoldersScrollList->getItemIndex(item));
		}
	}
	#endif
	// </FS:Beq>
	return LLPanelPreference::postBuild();
}

void FSPanelPreferenceBackup::onClickSetBackupSettingsPath()
{
	std::string dir_name = gSavedSettings.getString("SettingsBackupPath");
	(new LLDirPickerThread(boost::bind(&FSPanelPreferenceBackup::changeBackupSettingsPath, this, _1, _2), dir_name))->getFile();
}

void FSPanelPreferenceBackup::changeBackupSettingsPath(const std::vector<std::string>& filenames, std::string proposed_name)
{
	std::string dir_name = filenames[0];
	if (!dir_name.empty() && dir_name != proposed_name)
	{
		gSavedSettings.setString("SettingsBackupPath", dir_name);
		getChild<LLLineEditor>("settings_backup_path")->setValue(dir_name);
	}
}

void FSPanelPreferenceBackup::onClickBackupSettings()
{
	
	LLSD args;
	args["DIRECTORY"] = gSavedSettings.getString("SettingsBackupPath");
	LLNotificationsUtil::add("SettingsConfirmBackup", args, LLSD(),
		boost::bind(&FSPanelPreferenceBackup::doBackupSettings, this, _1, _2));
}

void FSPanelPreferenceBackup::doBackupSettings(const LLSD& notification, const LLSD& response)
{
	LL_INFOS("SettingsBackup") << "entered" << LL_ENDL;
	
	S32 option = LLNotificationsUtil::getSelectedOption(notification, response);
	if ( option == 1 ) // CANCEL
	{
		LL_INFOS("SettingsBackup") << "backup cancelled" << LL_ENDL;
		return;
	}
	
	// Get settings backup path
	std::string dir_name = gSavedSettings.getString("SettingsBackupPath");

	// If we don't have a path yet, ask the user
	if (dir_name.empty())
	{
		LL_INFOS("SettingsBackup") << "ask user for backup path" << LL_ENDL;
		onClickSetBackupSettingsPath();
	}

	// Remember the backup path
	dir_name = gSavedSettings.getString("SettingsBackupPath");

	// If the backup path is still empty, complain to the user and do nothing else
	if (dir_name.empty())
	{
		LL_INFOS("SettingsBackup") << "backup path empty" << LL_ENDL;
		LLNotificationsUtil::add("BackupPathEmpty");
		return;
	}

	// Try to make sure the folder exists
	LLFile::mkdir(dir_name.c_str());
	// If the folder is still not there, give up
	if (!LLFile::isdir(dir_name.c_str()))
	{
		LL_WARNS("SettingsBackup") << "backup path does not exist or could not be created" << LL_ENDL;
		LLNotificationsUtil::add("BackupPathDoesNotExistOrCreateFailed");
		return;
	}

	// define a couple of control groups to store the settings to back up
	LLControlGroup backup_global_controls("BackupGlobal");
	LLControlGroup backup_per_account_controls("BackupPerAccount");

	// functor that will go over all settings in a control group and copy the ones that are
	// meant to be backed up
	struct f : public LLControlGroup::ApplyFunctor
	{
		LLControlGroup* group;	// our control group that will hold the backup controls
		f(LLControlGroup* g) : group(g) {}	// constructor, initializing group variable
		virtual void apply(const std::string& name, LLControlVariable* control)
		{
			if (!control->isPersisted() && !control->isBackupable())
			{
				LL_INFOS("SettingsBackup") << "Settings control " << control->getName() << ": non persistant controls don't need to be set not backupable." << LL_ENDL;
				return;
			}

			// only backup settings that are not default, are persistent an are marked as "safe" to back up
			if (!control->isDefault() && control->isPersisted() && control->isBackupable())
			{
				LL_WARNS() << control->getName() << LL_ENDL;
				// copy the control to our backup group
				(*group).declareControl(
					control->getName(),
					control->type(),
					control->getValue(),
					control->getComment(),
					SANITY_TYPE_NONE,
					LLSD(),
					std::string(),
					LLControlVariable::PERSIST_NONDFT);	// need to set persisitent flag, or it won't be saved
			}
		}
	} func_global(&backup_global_controls), func_per_account(&backup_per_account_controls);

	// run backup on global controls
	LL_INFOS("SettingsBackup") << "running functor on global settings" << LL_ENDL;
	gSavedSettings.applyToAll(&func_global);

	// make sure to write color preferences before copying them
	LL_INFOS("SettingsBackup") << "saving UI color table" << LL_ENDL;
	LLUIColorTable::instance().saveUserSettings();

	// set it to save defaults, too (FALSE), because our declaration automatically
	// makes the value default
	std::string backup_global_name = gDirUtilp->getExpandedFilename(LL_PATH_NONE, dir_name,
				LLAppViewer::instance()->getSettingsFilename("Default","Global"));
	LL_INFOS("SettingsBackup") << "saving backup global settings" << LL_ENDL;
	backup_global_controls.saveToFile(backup_global_name, FALSE);

	// Get scroll list control that holds the list of global files
	LLScrollListCtrl* globalScrollList = getChild<LLScrollListCtrl>("restore_global_files_list");
	// Pull out all data
	std::vector<LLScrollListItem*> globalFileList = globalScrollList->getAllData();
	// Go over each entry
	for (size_t index = 0; index < globalFileList.size(); ++index)
	{
		// Get the next item in the list
		LLScrollListItem* item = globalFileList[index];
		// Don't bother with the checkbox and get the path, since we back up all files
		// and only restore selectively
		std::string file = item->getColumn(2)->getValue().asString();
		LL_INFOS("SettingsBackup") << "copying global file " << file << LL_ENDL;
		copy_prefs_file(
			gDirUtilp->getExpandedFilename(LL_PATH_USER_SETTINGS, file),
			gDirUtilp->getExpandedFilename(LL_PATH_NONE, dir_name, file));
	}

	// Only back up per-account settings when the path is available, meaning, the user
	// has logged in
	std::string per_account_name = gDirUtilp->getExpandedFilename(LL_PATH_PER_SL_ACCOUNT,
				LLAppViewer::instance()->getSettingsFilename("Default", "PerAccount"));
	if (!per_account_name.empty())
	{
		// get path and file names to the relevant settings files
		std::string userlower = gDirUtilp->getBaseFileName(gDirUtilp->getLindenUserDir(), false);
		std::string backup_per_account_folder = dir_name+gDirUtilp->getDirDelimiter() + userlower;
		std::string backup_per_account_name = gDirUtilp->getExpandedFilename(LL_PATH_NONE, backup_per_account_folder,
					LLAppViewer::instance()->getSettingsFilename("Default", "PerAccount"));

		// Make sure to persist settings to file before we copy them
		FSAvatarRenderPersistence::instance().saveAvatarRenderSettings();

		LL_INFOS("SettingsBackup") << "copying per account settings" << LL_ENDL;
		// create per-user folder if it doesn't exist yet
		LLFile::mkdir(backup_per_account_folder.c_str());

		// check if the path is actually a folder
		if (LLFile::isdir(backup_per_account_folder.c_str()))
		{
			// run backup on per-account controls
			LL_INFOS("SettingsBackup") << "running functor on per account settings" << LL_ENDL;
			gSavedPerAccountSettings.applyToAll(&func_per_account);
			// save defaults here as well (FALSE)
			LL_INFOS("SettingsBackup") << "saving backup per account settings" << LL_ENDL;
			backup_per_account_controls.saveToFile(backup_per_account_name, FALSE);

			// Get scroll list control that holds the list of per account files
			LLScrollListCtrl* perAccountScrollList = getChild<LLScrollListCtrl>("restore_per_account_files_list");
			// Pull out all data
			std::vector<LLScrollListItem*> perAccountFileList = perAccountScrollList->getAllData();
			// Go over each entry
			for (size_t index = 0; index < perAccountFileList.size(); ++index)
			{

				// Get the next item in the list
				LLScrollListItem* item = perAccountFileList[index];
				// Don't bother with the checkbox and get the path, since we back up all files
				// and only restore selectively

				std::string file = item->getColumn(2)->getValue().asString();
				LL_INFOS("SettingsBackup") << "copying per account file " << file << LL_ENDL;
				copy_prefs_file(
					gDirUtilp->getExpandedFilename(LL_PATH_PER_SL_ACCOUNT, file),
					gDirUtilp->getExpandedFilename(LL_PATH_NONE, backup_per_account_folder, file));
			}
		}
		else
		{
			LL_WARNS("SettingsBackup") << backup_per_account_folder << " is not a folder. Per account settings save aborted." << LL_ENDL;
		}
	}

	// Get scroll list control that holds the list of global folders
	LLScrollListCtrl* globalFoldersScrollList = getChild<LLScrollListCtrl>("restore_global_folders_list");
	// Pull out all data
	std::vector<LLScrollListItem*> globalFoldersList = globalFoldersScrollList->getAllData();
	// Go over each entry
	for (size_t index = 0; index < globalFoldersList.size(); ++index)
	{
		// Get the next item in the list
		LLScrollListItem* item = globalFoldersList[index];
		// Don't bother with the checkbox and get the path, since we back up all folders
		// and only restore selectively
		if (item->getValue().asString() != "presets")
		{
			std::string folder = item->getColumn(2)->getValue().asString();

			std::string folder_name = gDirUtilp->getExpandedFilename(LL_PATH_USER_SETTINGS, folder) + gDirUtilp->getDirDelimiter();
			std::string backup_folder_name = gDirUtilp->getExpandedFilename(LL_PATH_NONE, dir_name, folder) + gDirUtilp->getDirDelimiter();

			LL_INFOS("SettingsBackup") << "backing up global folder: " << folder_name << LL_ENDL;

			// create folder if it's not there already
			LLFile::mkdir(backup_folder_name.c_str());

			std::string file_name;
			while (gDirUtilp->getNextFileInDir(folder_name, "*", file_name))
			{
				LL_INFOS("SettingsBackup") << "found entry: " << folder_name + file_name << LL_ENDL;
				// only copy files, not subfolders
				if (LLFile::isfile(folder_name + file_name.c_str()))
				{
					copy_prefs_file(folder_name + file_name, backup_folder_name + file_name);
				}
				else
				{
					LL_INFOS("SettingsBackup") << "skipping subfolder " << folder_name + file_name << LL_ENDL;
				}
			}
		}
		else
		{
			LLFile::mkdir(gDirUtilp->getExpandedFilename(LL_PATH_NONE, dir_name, PRESETS_DIR));

			std::string presets_folder = gDirUtilp->getExpandedFilename(LL_PATH_USER_SETTINGS, PRESETS_DIR) + gDirUtilp->getDirDelimiter();
			std::string graphics_presets_folder = gDirUtilp->getExpandedFilename(LL_PATH_USER_SETTINGS, PRESETS_DIR, PRESETS_GRAPHIC) + gDirUtilp->getDirDelimiter();
			std::string camera_presets_folder =  gDirUtilp->getExpandedFilename(LL_PATH_USER_SETTINGS, PRESETS_DIR, PRESETS_CAMERA) + gDirUtilp->getDirDelimiter();

			if (LLFile::isdir(graphics_presets_folder))
			{
				LLFile::mkdir(gDirUtilp->getExpandedFilename(LL_PATH_NONE, dir_name, PRESETS_DIR, PRESETS_GRAPHIC));

				std::string file_name;
				while (gDirUtilp->getNextFileInDir(graphics_presets_folder, "*", file_name))
				{
					std::string source = gDirUtilp->getExpandedFilename(LL_PATH_NONE, graphics_presets_folder, file_name);

					if (LLFile::isfile(source.c_str()))
					{
						std::string target = gDirUtilp->add(gDirUtilp->add(gDirUtilp->add(dir_name, PRESETS_DIR), PRESETS_GRAPHIC), file_name);
						copy_prefs_file(source, target);
					}
				}
			}

			if (LLFile::isdir(camera_presets_folder))
			{
				LLFile::mkdir(gDirUtilp->getExpandedFilename(LL_PATH_NONE, dir_name, PRESETS_DIR, PRESETS_CAMERA));

				std::string file_name;
				while (gDirUtilp->getNextFileInDir(camera_presets_folder, "*", file_name))
				{
					std::string source = gDirUtilp->getExpandedFilename(LL_PATH_NONE, camera_presets_folder, file_name);

					if (LLFile::isfile(source.c_str()))
					{
						std::string target = gDirUtilp->add(gDirUtilp->add(gDirUtilp->add(dir_name, PRESETS_DIR), PRESETS_CAMERA), file_name);
						copy_prefs_file(source, target);
					}
				}
			}
		}
	}

	LLNotificationsUtil::add("BackupFinished");
}

void FSPanelPreferenceBackup::onClickRestoreSettings()
{
	// ask the user if they really want to restore and restart
	LLNotificationsUtil::add("SettingsRestoreNeedsLogout", LLSD(), LLSD(), boost::bind(&FSPanelPreferenceBackup::doRestoreSettings, this, _1, _2));
}

void FSPanelPreferenceBackup:: doRestoreSettings(const LLSD& notification, const LLSD& response)
{
	LL_INFOS("SettingsBackup") << "entered" << LL_ENDL;
	// Check the user's answer about restore and restart
	S32 option = LLNotificationsUtil::getSelectedOption(notification, response);

	// If canceled, do nothing
	if (option == 1)
	{
		LL_INFOS("SettingsBackup") << "restore canceled" << LL_ENDL;
		return;
	}

	// Get settings backup path
	std::string dir_name = gSavedSettings.getString("SettingsBackupPath");

	// Backup path is empty, ask the user where to find the backup
	if (dir_name.empty())
	{
		LL_INFOS("SettingsBackup") << "ask user for path to restore from" << LL_ENDL;
		onClickSetBackupSettingsPath();
	}

	// Remember the backup path
	dir_name = gSavedSettings.getString("SettingsBackupPath");

	// If the backup path is still empty, complain to the user and do nothing else
	if (dir_name.empty())
	{
		LL_INFOS("SettingsBackup") << "restore path empty" << LL_ENDL;
		LLNotificationsUtil::add("BackupPathEmpty");
		return;
	}

	// If the path does not exist, give up
	if (!LLFile::isdir(dir_name.c_str()))
	{
		LL_INFOS("SettingsBackup") << "backup path does not exist" << LL_ENDL;
		LLNotificationsUtil::add("BackupPathDoesNotExist");
		return;
	}

	// Close the window so the restored settings can't be destroyed by the user
	LLFloaterPreference* instance = LLFloaterReg::findTypedInstance<LLFloaterPreference>("preferences");
	if (instance)
	{
		instance->onBtnOK(LLSD());
	}

	if (gSavedSettings.getBOOL("RestoreGlobalSettings"))
	{
		// Get path and file names to backup and restore settings path
		std::string global_name = gSavedSettings.getString("ClientSettingsFile");
		std::string backup_global_name = gDirUtilp->getExpandedFilename(LL_PATH_NONE, dir_name,
					LLAppViewer::instance()->getSettingsFilename("Default", "Global"));

		// start clean
		LL_INFOS("SettingsBackup") << "clearing global settings" << LL_ENDL;
		gSavedSettings.resetToDefaults();

		// run restore on global controls
		LL_INFOS("SettingsBackup") << "restoring global settings from backup" << LL_ENDL;
		gSavedSettings.loadFromFile(backup_global_name);
		LL_INFOS("SettingsBackup") << "saving global settings" << LL_ENDL;
		gSavedSettings.saveToFile(global_name, TRUE);
	}

	// Get scroll list control that holds the list of global files
	LLScrollListCtrl* globalScrollList = getChild<LLScrollListCtrl>("restore_global_files_list");
	// Pull out all data
	std::vector<LLScrollListItem*> globalFileList = globalScrollList->getAllData();
	// Go over each entry
	for (size_t index = 0; index < globalFileList.size(); ++index)
	{
		// Get the next item in the list
		LLScrollListItem* item = globalFileList[index];
		// Look at the first column and make sure it's a checkbox control
		LLScrollListCheck* checkbox = dynamic_cast<LLScrollListCheck*>(item->getColumn(0));
		if (!checkbox)
			continue;
		// Only restore if this item is checked on
		if (checkbox->getCheckBox()->getValue().asBoolean())
		{
			// Get the path to restore for this item
			std::string file = item->getColumn(2)->getValue().asString();
			LL_INFOS("SettingsBackup") << "copying global file " << file << LL_ENDL;
			copy_prefs_file(
				gDirUtilp->getExpandedFilename(LL_PATH_NONE, dir_name, file),
				gDirUtilp->getExpandedFilename(LL_PATH_USER_SETTINGS, file));
		}
	}

	// Only restore per-account settings when the path is available
	std::string per_account_name = gDirUtilp->getExpandedFilename(LL_PATH_PER_SL_ACCOUNT,
				LLAppViewer::instance()->getSettingsFilename("Default", "PerAccount"));
	if (!per_account_name.empty())
	{
		// Get path and file names to the relevant settings files
		std::string userlower = gDirUtilp->getBaseFileName(gDirUtilp->getLindenUserDir(), false);
		std::string backup_per_account_folder = dir_name + gDirUtilp->getDirDelimiter() + userlower;
		std::string backup_per_account_name = gDirUtilp->getExpandedFilename(LL_PATH_NONE, backup_per_account_folder,
					LLAppViewer::instance()->getSettingsFilename("Default", "PerAccount"));

		if (gSavedSettings.getBOOL("RestorePerAccountSettings"))
		{
			// run restore on per-account controls
			LL_INFOS("SettingsBackup") << "restoring per account settings" << LL_ENDL;
			gSavedPerAccountSettings.loadFromFile(backup_per_account_name);
			LL_INFOS("SettingsBackup") << "saving per account settings" << LL_ENDL;
			gSavedPerAccountSettings.saveToFile(per_account_name, TRUE);
		}

		// Get scroll list control that holds the list of per account files
		LLScrollListCtrl* perAccountScrollList = getChild<LLScrollListCtrl>("restore_per_account_files_list");
		// Pull out all data
		std::vector<LLScrollListItem*> perAccountFileList = perAccountScrollList->getAllData();
		// Go over each entry
		for (size_t index = 0; index < perAccountFileList.size(); ++index)
		{
			// Get the next item in the list
			LLScrollListItem* item = perAccountFileList[index];
			// Look at the first column and make sure it's a checkbox control
			LLScrollListCheck* checkbox = dynamic_cast<LLScrollListCheck*>(item->getColumn(0));
			if (!checkbox)
				continue;
			// Only restore if this item is checked on
			if (checkbox->getCheckBox()->getValue().asBoolean())
			{
				// Get the path to restore for this item
				std::string file = item->getColumn(2)->getValue().asString();
				LL_INFOS("SettingsBackup") << "copying per account file " << file << LL_ENDL;
				copy_prefs_file(
					gDirUtilp->getExpandedFilename(LL_PATH_NONE, backup_per_account_folder, file),
					gDirUtilp->getExpandedFilename(LL_PATH_PER_SL_ACCOUNT, file));
			}
		}

		// toolbars get overwritten when LLToolbarView is destroyed, so make sure
		// the toolbars are updated here already
		LL_INFOS("SettingsBackup") << "clearing toolbars" << LL_ENDL;
		gToolBarView->clearToolbars();
		LL_INFOS("SettingsBackup") << "reloading toolbars" << LL_ENDL;
		gToolBarView->loadToolbars(FALSE);
#ifdef OPENSIM
		if (LLGridManager::instance().isInOpenSim())
		{
			LL_INFOS("SettingsBackup") << "reloading group mute list" << LL_ENDL;
			exoGroupMuteList::instance().loadMuteList();
		}
#endif
		FSAvatarRenderPersistence::instance().loadAvatarRenderSettings();

		LLPanelMainInventory::sSaveFilters = false;
		LLFavoritesOrderStorage::mSaveOnExit = false;
	}

	// Get scroll list control that holds the list of global folders
	LLScrollListCtrl* globalFoldersScrollList = getChild<LLScrollListCtrl>("restore_global_folders_list");
	// Pull out all data
	std::vector<LLScrollListItem*> globalFoldersList = globalFoldersScrollList->getAllData();
	// Go over each entry
	for (size_t index = 0; index < globalFoldersList.size(); ++index)
	{
		// Get the next item in the list
		LLScrollListItem* item = globalFoldersList[index];
		// Look at the first column and make sure it's a checkbox control
		LLScrollListCheck* checkbox = dynamic_cast<LLScrollListCheck*>(item->getColumn(0));
		if (!checkbox)
			continue;
		// Only restore if this item is checked on
		if (checkbox->getCheckBox()->getValue().asBoolean())
		{
			if (item->getValue().asString() != "presets")
			{
				// Get the path to restore for this item
				std::string folder = item->getColumn(2)->getValue().asString();

				std::string folder_name = gDirUtilp->getExpandedFilename(LL_PATH_USER_SETTINGS, folder) + gDirUtilp->getDirDelimiter();
				std::string backup_folder_name = gDirUtilp->getExpandedFilename(LL_PATH_NONE, dir_name, folder) + gDirUtilp->getDirDelimiter();

				LL_INFOS("SettingsBackup") << "restoring global folder: " << folder_name << LL_ENDL;

				// create folder if it's not there already
				LLFile::mkdir(folder_name.c_str());

				std::string file_name;
				while (gDirUtilp->getNextFileInDir(backup_folder_name, "*", file_name))
				{
					LL_INFOS("SettingsBackup") << "found entry: " << backup_folder_name + file_name << LL_ENDL;
					// only restore files, not subfolders
					if (LLFile::isfile(backup_folder_name + file_name.c_str()))
					{
						copy_prefs_file(backup_folder_name + file_name, folder_name + file_name);
					}
					else
					{
						LL_INFOS("SettingsBackup") << "skipping subfolder " << backup_folder_name + file_name << LL_ENDL;
					}
				}
			}
			else
			{
				LLFile::mkdir(gDirUtilp->getExpandedFilename(LL_PATH_USER_SETTINGS, PRESETS_DIR));

				std::string presets_folder = gDirUtilp->getExpandedFilename(LL_PATH_NONE, dir_name, PRESETS_DIR) + gDirUtilp->getDirDelimiter();
				std::string graphics_presets_folder = gDirUtilp->getExpandedFilename(LL_PATH_NONE, dir_name, PRESETS_DIR, PRESETS_GRAPHIC) + gDirUtilp->getDirDelimiter();
				std::string camera_presets_folder =  gDirUtilp->getExpandedFilename(LL_PATH_NONE, dir_name, PRESETS_DIR, PRESETS_CAMERA) + gDirUtilp->getDirDelimiter();

				if (LLFile::isdir(graphics_presets_folder))
				{
					LLFile::mkdir(gDirUtilp->getExpandedFilename(LL_PATH_USER_SETTINGS, PRESETS_DIR, PRESETS_GRAPHIC));

					std::string file_name;
					while (gDirUtilp->getNextFileInDir(graphics_presets_folder, "*", file_name))
					{
						std::string source = gDirUtilp->getExpandedFilename(LL_PATH_NONE, graphics_presets_folder, file_name);

						if (LLFile::isfile(source.c_str()))
						{
							std::string target = gDirUtilp->add(gDirUtilp->getExpandedFilename(LL_PATH_USER_SETTINGS, PRESETS_DIR, PRESETS_GRAPHIC), file_name);
							copy_prefs_file(source, target);
						}
					}
				}

				if (LLFile::isdir(camera_presets_folder))
				{
					LLFile::mkdir(gDirUtilp->getExpandedFilename(LL_PATH_USER_SETTINGS, PRESETS_DIR, PRESETS_CAMERA));

					std::string file_name;
					while (gDirUtilp->getNextFileInDir(camera_presets_folder, "*", file_name))
					{
						std::string source = gDirUtilp->getExpandedFilename(LL_PATH_NONE, camera_presets_folder, file_name);

						if (LLFile::isfile(source.c_str()))
						{
							std::string target = gDirUtilp->add(gDirUtilp->getExpandedFilename(LL_PATH_USER_SETTINGS, PRESETS_DIR, PRESETS_CAMERA), file_name);
							copy_prefs_file(source, target);
						}
					}
				}
			}
		}
	}
	// <FS:CR> Set this true so we can update newer settings with their deprecated counterparts on next launch
	gSavedSettings.setBOOL("FSFirstRunAfterSettingsRestore", TRUE);
	
	// Tell the user we have finished restoring settings and the viewer must shut down
	LLNotificationsUtil::add("RestoreFinished", LLSD(), LLSD(), boost::bind(&FSPanelPreferenceBackup::onQuitConfirmed, this, _1, _2));
}

// User confirmed the shutdown and we proceed
void FSPanelPreferenceBackup::onQuitConfirmed(const LLSD& notification,const LLSD& response)
{
	// Make sure the viewer will not save any settings on exit, so our copied files will survive
	LLAppViewer::instance()->setSaveSettingsOnExit(FALSE);
	// Quit the viewer so all gets saved immediately
	LL_INFOS("SettingsBackup") << "setting to quit" << LL_ENDL;
	LLAppViewer::instance()->requestQuit();
}

void FSPanelPreferenceBackup::onClickSelectAll()
{
	doSelect(TRUE);
}

void FSPanelPreferenceBackup::onClickDeselectAll()
{
	doSelect(FALSE);
}

void FSPanelPreferenceBackup::doSelect(BOOL all)
{
	// Get scroll list control that holds the list of global files
	LLScrollListCtrl* globalScrollList = getChild<LLScrollListCtrl>("restore_global_files_list");
	// Get scroll list control that holds the list of per account files
	LLScrollListCtrl* perAccountScrollList = getChild<LLScrollListCtrl>("restore_per_account_files_list");
	// Get scroll list control that holds the list of global folders
	LLScrollListCtrl* globalFoldersScrollList = getChild<LLScrollListCtrl>("restore_global_folders_list");

	applySelection(globalScrollList, all);
	applySelection(perAccountScrollList, all);
	applySelection(globalFoldersScrollList, all);
}

void FSPanelPreferenceBackup::applySelection(LLScrollListCtrl* control, BOOL all)
{
	// Pull out all data
	std::vector<LLScrollListItem*> itemList = control->getAllData();
	// Go over each entry
	for (size_t index = 0; index < itemList.size(); ++index)
	{
		// Get the next item in the list
		LLScrollListItem* item = itemList[index];
		// Check/uncheck the box only when the item is enabled
		if (item->getEnabled())
		{
			// Look at the first column and make sure it's a checkbox control
			LLScrollListCheck* checkbox = dynamic_cast<LLScrollListCheck*>(item->getColumn(0));
			if (checkbox)
			{
				checkbox->getCheckBox()->setValue(all);
			}
		}
	}
}
// </FS:Zi>

// <FS:Kadah>
void LLFloaterPreference::loadFontPresetsFromDir(const std::string& dir, LLComboBox* font_selection_combo)
{
	LLDirIterator dir_iter(dir, "*.xml");
	std::string file;
	while (dir_iter.next(file))
	{
		//hack to deal with "fonts.xml" 
		if (file == "fonts.xml")
		{
			font_selection_combo->add("Deja Vu", file);
		}
		//hack to get "fonts_[name].xml" to "Name"
		else
		{
			std::string fontpresetname = file.substr(6, file.length() - 10);
			LLStringUtil::replaceChar(fontpresetname, '_', ' ');
			fontpresetname[0] = LLStringOps::toUpper(fontpresetname[0]);
			font_selection_combo->add(fontpresetname, file);
		}
	}
}

void LLFloaterPreference::populateFontSelectionCombo()
{
	LLComboBox* font_selection_combo = getChild<LLComboBox>("Fontsettingsfile");
	if (font_selection_combo)
	{
		const std::string fontDir(gDirUtilp->getExpandedFilename(LL_PATH_FONTS, "", ""));
		const std::string userfontDir(gDirUtilp->getExpandedFilename(LL_PATH_USER_SETTINGS , "fonts", ""));

		// Load fonts.xmls from the install dir first then user_settings
		loadFontPresetsFromDir(fontDir, font_selection_combo);
		loadFontPresetsFromDir(userfontDir, font_selection_combo);

		font_selection_combo->setValue(gSavedSettings.getString("FSFontSettingsFile"));
	}
}
// </FS:Kadah>

// <FS:AW optional opensim support>
static LLPanelInjector<LLPanelPreferenceOpensim> t_pref_opensim("panel_preference_opensim");

#ifdef OPENSIM
LLPanelPreferenceOpensim::LLPanelPreferenceOpensim() : LLPanelPreference(),
	mGridListControl(NULL),
	mGridListChangedCallbackConnection(),
	mGridAddedCallbackConnection()
{
	mCommitCallbackRegistrar.add("Pref.ClearDebugSearchURL", boost::bind(&LLPanelPreferenceOpensim::onClickClearDebugSearchURL, this));
	mCommitCallbackRegistrar.add("Pref.PickDebugSearchURL", boost::bind(&LLPanelPreferenceOpensim::onClickPickDebugSearchURL, this));
	mCommitCallbackRegistrar.add("Pref.AddGrid", boost::bind(&LLPanelPreferenceOpensim::onClickAddGrid, this));
	mCommitCallbackRegistrar.add("Pref.ClearGrid", boost::bind(&LLPanelPreferenceOpensim::onClickClearGrid, this));
	mCommitCallbackRegistrar.add("Pref.RefreshGrid", boost::bind( &LLPanelPreferenceOpensim::onClickRefreshGrid, this));
	mCommitCallbackRegistrar.add("Pref.RemoveGrid", boost::bind( &LLPanelPreferenceOpensim::onClickRemoveGrid, this));
}

LLPanelPreferenceOpensim::~LLPanelPreferenceOpensim()
{
	if (mGridListChangedCallbackConnection.connected())
	{
		mGridListChangedCallbackConnection.disconnect();
	}

	if (mGridAddedCallbackConnection.connected())
	{
		mGridAddedCallbackConnection.disconnect();
	}
}

BOOL LLPanelPreferenceOpensim::postBuild()
{
	mEditorGridName = findChild<LLLineEditor>("name_edit");
	mEditorGridURI = findChild<LLLineEditor>("grid_uri_edit");
	mEditorLoginPage = findChild<LLLineEditor>("login_page_edit");
	mEditorHelperURI = findChild<LLLineEditor>("helper_uri_edit");
	mEditorWebsite = findChild<LLLineEditor>("website_edit");
	mEditorSupport = findChild<LLLineEditor>("support_edit");
	mEditorRegister = findChild<LLLineEditor>("register_edit");
	mEditorPassword = findChild<LLLineEditor>("password_edit");
	mEditorSearch = findChild<LLLineEditor>("search_edit");
	mEditorGridMessage = findChild<LLLineEditor>("message_edit");
	mGridListControl = getChild<LLScrollListCtrl>("grid_list");
	mGridListControl->setCommitCallback(boost::bind(&LLPanelPreferenceOpensim::onSelectGrid, this));
	mGridListChangedCallbackConnection = LLGridManager::getInstance()->addGridListChangedCallback(boost::bind(&LLPanelPreferenceOpensim::refreshGridList, this, _1));
	refreshGridList();

	return LLPanelPreference::postBuild();
}

void LLPanelPreferenceOpensim::onOpen(const LLSD& key)
{
	mCurrentGrid = LLGridManager::getInstance()->getGrid();

	mEditorGridName->clear();
	mEditorGridURI->clear();
	mEditorLoginPage->clear();
	mEditorHelperURI->clear();
	mEditorWebsite->clear();
	mEditorSupport->clear();
	mEditorRegister->clear();
	mEditorPassword->clear();
	mEditorSearch->clear();
	mEditorGridMessage->clear();
}

void LLPanelPreferenceOpensim::onSelectGrid()
{
	LLSD grid_info;
	std::string grid = mGridListControl->getSelectedValue();
	LLGridManager::getInstance()->getGridData(grid, grid_info);

	mEditorGridName->setText(grid_info[GRID_LABEL_VALUE].asString());
	mEditorGridURI->setText(grid_info[GRID_LOGIN_URI_VALUE][0].asString());
	mEditorLoginPage->setText(grid_info[GRID_LOGIN_PAGE_VALUE].asString());
	mEditorHelperURI->setText(grid_info[GRID_HELPER_URI_VALUE].asString());
	mEditorWebsite->setText(grid_info["about"].asString());
	mEditorSupport->setText(grid_info["help"].asString());
	mEditorRegister->setText(grid_info[GRID_REGISTER_NEW_ACCOUNT].asString());
	mEditorPassword->setText(grid_info[GRID_FORGOT_PASSWORD].asString());
	mEditorSearch->setText(grid_info["search"].asString());
	mEditorGridMessage->setText(grid_info["message"].asString());
}

void LLPanelPreferenceOpensim::apply()
{
	LLGridManager::getInstance()->saveGridList();
	FSPanelLogin::updateServer();
}

void LLPanelPreferenceOpensim::cancel()
{
	LLGridManager::getInstance()->resetGrids();
	LLGridManager::getInstance()->setGridChoice(mCurrentGrid);
	FSPanelLogin::updateServer();
}

void LLPanelPreferenceOpensim::onClickAddGrid()
{
	std::string new_grid = getChild<LLLineEditor>("add_grid")->getText();

	if (!new_grid.empty())
	{
		getChild<LLUICtrl>("grid_management_panel")->setEnabled(FALSE);
		if (mGridAddedCallbackConnection.connected())
		{
			mGridAddedCallbackConnection.disconnect();
		}
		LLGridManager::getInstance()->addGridListChangedCallback(boost::bind(&LLPanelPreferenceOpensim::addedGrid, this, _1));
		LLGridManager::getInstance()->addGrid(new_grid);
	}
}

void LLPanelPreferenceOpensim::addedGrid(bool success)
{
	if (mGridAddedCallbackConnection.connected())
	{
		mGridAddedCallbackConnection.disconnect();
	}

	if (success)
	{
		const std::string& new_grid = getChild<LLLineEditor>("add_grid")->getText();

		for (auto row : mGridListControl->getAllData())
		{
			if (new_grid.find(row->getColumn(1)->getValue().asString()) != std::string::npos)
			{
				row->setSelected(TRUE);
				mGridListControl->scrollToShowSelected();
				onSelectGrid();
				break;
			}
		}

		onClickClearGrid();
	}
}

void LLPanelPreferenceOpensim::onClickClearGrid()
{
	getChild<LLLineEditor>("add_grid")->clear();
}

void LLPanelPreferenceOpensim::onClickRefreshGrid()
{
	std::string grid = mGridListControl->getSelectedValue();
	getChild<LLUICtrl>("grid_management_panel")->setEnabled(FALSE);
	LLGridManager::getInstance()->reFetchGrid(grid, (grid == LLGridManager::getInstance()->getGrid()) );
}

void LLPanelPreferenceOpensim::onClickRemoveGrid()
{
	std::string grid = mGridListControl->getSelectedValue();
	LLSD args;

	if (grid != LLGridManager::getInstance()->getGrid())
	{
		args["REMOVE_GRID"] = grid;
		LLSD payload = grid;
		LLNotificationsUtil::add("ConfirmRemoveGrid", args, payload, boost::bind(&LLPanelPreferenceOpensim::removeGridCB, this,  _1, _2));
	}
	else
	{
		args["REMOVE_GRID"] = LLGridManager::getInstance()->getGridLabel();
		LLNotificationsUtil::add("CanNotRemoveConnectedGrid", args);
	}
}

bool LLPanelPreferenceOpensim::removeGridCB(const LLSD& notification, const LLSD& response)
{
	const S32 option = LLNotificationsUtil::getSelectedOption(notification, response);
	if (0 == option)
	{
		std::string grid = notification["payload"].asString();
		getChild<LLUICtrl>("grid_management_panel")->setEnabled(FALSE);
		mEditorGridName->clear();
		mEditorGridURI->clear();
		mEditorLoginPage->clear();
		mEditorHelperURI->clear();
		mEditorWebsite->clear();
		mEditorSupport->clear();
		mEditorRegister->clear();
		mEditorPassword->clear();
		mEditorSearch->clear();
		mEditorGridMessage->clear();
		LLGridManager::getInstance()->removeGrid(grid);
		FSPanelLogin::updateServer();
	}
	return false;
}

void LLPanelPreferenceOpensim::refreshGridList(bool success)
{
	FSPanelLogin::updateServer();

	getChild<LLUICtrl>("grid_management_panel")->setEnabled(TRUE);

	if (!mGridListControl)
	{
		LL_WARNS() << "No GridListControl - bug or out of memory" << LL_ENDL;
		return;
	}

	mGridListControl->operateOnAll(LLCtrlListInterface::OP_DELETE);
	mGridListControl->sortByColumnIndex(0, TRUE);

	std::map<std::string, std::string> known_grids = LLGridManager::getInstance()->getKnownGrids();
        std::map<std::string, std::string>::iterator grid_iter = known_grids.begin();
	for(; grid_iter != known_grids.end(); grid_iter++)
	{
		if (!grid_iter->first.empty() && !grid_iter->second.empty())
		{
			LLURI login_uri = LLURI(LLGridManager::getInstance()->getLoginURI(grid_iter->first));
			LLSD element;
			const std::string connected_grid = LLGridManager::getInstance()->getGrid();

			std::string style = "NORMAL";
			if (connected_grid == grid_iter->first)
			{
				style = "BOLD";
			}

			int col = 0;
			element["id"] = grid_iter->first;
			element["columns"][col]["column"] = "grid_label";
			element["columns"][col]["value"] = grid_iter->second;
			element["columns"][col]["font"]["name"] = "SANSSERIF";
			element["columns"][col]["font"]["style"] = style;
			col++;
			element["columns"][col]["column"] = "login_uri";
			element["columns"][col]["value"] = login_uri.authority();
			element["columns"][col]["font"]["name"] = "SANSSERIF";
			element["columns"][col]["font"]["style"] = style;
	
			mGridListControl->addElement(element);
		}
	}
}

void LLPanelPreferenceOpensim::onClickClearDebugSearchURL()
{
	LLNotificationsUtil::add("ConfirmClearDebugSearchURL", LLSD(), LLSD(), callback_clear_debug_search);
}

void LLPanelPreferenceOpensim::onClickPickDebugSearchURL()
{

	LLNotificationsUtil::add("ConfirmPickDebugSearchURL", LLSD(), LLSD(),callback_pick_debug_search );
}
#else
void no_cb()
{ }

LLPanelPreferenceOpensim::LLPanelPreferenceOpensim() : LLPanelPreference()
{
	mCommitCallbackRegistrar.add("Pref.ClearDebugSearchURL", boost::bind(&no_cb));
	mCommitCallbackRegistrar.add("Pref.PickDebugSearchURL", boost::bind(&no_cb));
	mCommitCallbackRegistrar.add("Pref.AddGrid", boost::bind(&no_cb));
	mCommitCallbackRegistrar.add("Pref.ClearGrid", boost::bind(&no_cb));
	mCommitCallbackRegistrar.add("Pref.RefreshGrid", boost::bind(&no_cb));
	mCommitCallbackRegistrar.add("Pref.RemoveGrid", boost::bind(&no_cb));
}
LLPanelPreferenceOpensim::~LLPanelPreferenceOpensim()
{
}

#endif
// <FS:AW optional opensim support>

// <FS:Ansariel> Output device selection
static LLPanelInjector<FSPanelPreferenceSounds> t_pref_sounds("panel_preference_sounds");

FSPanelPreferenceSounds::FSPanelPreferenceSounds() :
	LLPanelPreference(),
	mOutputDevicePanel(nullptr),
	mOutputDeviceComboBox(nullptr),
	mOutputDeviceListChangedConnection()
{ }

FSPanelPreferenceSounds::~FSPanelPreferenceSounds()
{
	if (mOutputDeviceListChangedConnection.connected())
	{
		mOutputDeviceListChangedConnection.disconnect();
	}
}

BOOL FSPanelPreferenceSounds::postBuild()
{
	mOutputDevicePanel = findChild<LLPanel>("output_device_settings_panel");
	mOutputDeviceComboBox = findChild<LLComboBox>("sound_output_device");

#if LL_FMODSTUDIO
	if (gAudiop && mOutputDevicePanel && mOutputDeviceComboBox)
	{
		gSavedSettings.getControl("FSOutputDeviceUUID")->getSignal()->connect(boost::bind(&FSPanelPreferenceSounds::onOutputDeviceChanged, this, _2));

		mOutputDeviceListChangedConnection = gAudiop->setOutputDeviceListChangedCallback(boost::bind(&FSPanelPreferenceSounds::onOutputDeviceListChanged, this, _1));
		onOutputDeviceListChanged(gAudiop->getDevices());

		mOutputDeviceComboBox->setCommitCallback(boost::bind(&FSPanelPreferenceSounds::onOutputDeviceSelectionChanged, this, _2));
	}
#else
	if (mOutputDevicePanel)
	{
		mOutputDevicePanel->setVisible(FALSE);
	}
#endif

	return LLPanelPreference::postBuild();
}

void FSPanelPreferenceSounds::onOutputDeviceChanged(const LLSD& new_value)
{
	mOutputDeviceComboBox->setSelectedByValue(new_value.asUUID(), TRUE);
}

void FSPanelPreferenceSounds::onOutputDeviceSelectionChanged(const LLSD& new_value)
{
	gSavedSettings.setString("FSOutputDeviceUUID", mOutputDeviceComboBox->getSelectedValue().asString());
}

void FSPanelPreferenceSounds::onOutputDeviceListChanged(LLAudioEngine::output_device_map_t output_devices)
{
	LLUUID selected_device(gSavedSettings.getString("FSOutputDeviceUUID"));
	mOutputDeviceComboBox->removeall();

	if (output_devices.empty())
	{
		LL_INFOS() << "No output devices available" << LL_ENDL;
		mOutputDeviceComboBox->add(mOutputDevicePanel->getString("output_no_device"), LLUUID::null);

		if (selected_device != LLUUID::null)
		{
			LL_INFOS() << "Non-default device selected - adding unavailable for " << selected_device << LL_ENDL;
			mOutputDeviceComboBox->add(mOutputDevicePanel->getString("output_device_unavailable"), selected_device);
		}
	}
	else
	{
		bool selected_device_found = false;

		mOutputDeviceComboBox->add(mOutputDevicePanel->getString("output_default_text"), LLUUID::null);
		selected_device_found = selected_device == LLUUID::null;

		for (auto device : output_devices)
		{
			mOutputDeviceComboBox->add(device.second.empty() ? mOutputDevicePanel->getString("output_name_no_device") : device.second, device.first);

			if (!selected_device_found && device.first == selected_device)
			{
				LL_INFOS() << "Found selected device \"" << device.second << "\" (" << device.first << ")" << LL_ENDL;
				selected_device_found = true;
			}
		}

		if (!selected_device_found)
		{
			LL_INFOS() << "Selected device " << selected_device << " NOT found - adding unavailable" << LL_ENDL;
			mOutputDeviceComboBox->add(mOutputDevicePanel->getString("output_device_unavailable"), selected_device);
		}
	}

	mOutputDeviceComboBox->setSelectedByValue(selected_device, TRUE);
}
// </FS:Ansariel><|MERGE_RESOLUTION|>--- conflicted
+++ resolved
@@ -2831,66 +2831,6 @@
 }
 // </FS:Ansariel>
 
-<<<<<<< HEAD
-=======
-void LLFloaterPreferenceGraphicsAdvanced::updateSliderText(LLSliderCtrl* ctrl, LLTextBox* text_box)
-{
-	if (text_box == NULL || ctrl== NULL)
-		return;
-
-	// get range and points when text should change
-	F32 value = (F32)ctrl->getValue().asReal();
-	F32 min = ctrl->getMinValue();
-	F32 max = ctrl->getMaxValue();
-	F32 range = max - min;
-	llassert(range > 0);
-	F32 midPoint = min + range / 3.0f;
-	F32 highPoint = min + (2.0f * range / 3.0f);
-
-	// choose the right text
-	if (value < midPoint)
-	{
-		text_box->setText(LLTrans::getString("GraphicsQualityLow"));
-	} 
-	else if (value < highPoint)
-	{
-		text_box->setText(LLTrans::getString("GraphicsQualityMid"));
-	}
-	else
-	{
-		text_box->setText(LLTrans::getString("GraphicsQualityHigh"));
-	}
-}
-
-void LLFloaterPreferenceGraphicsAdvanced::updateMaxNonImpostors()
-{
-	// Called when the IndirectMaxNonImpostors control changes
-	// Responsible for fixing the slider label (IndirectMaxNonImpostorsText) and setting RenderAvatarMaxNonImpostors
-	LLSliderCtrl* ctrl = getChild<LLSliderCtrl>("IndirectMaxNonImpostors",true);
-	U32 value = ctrl->getValue().asInteger();
-
-	if (0 == value || LLVOAvatar::NON_IMPOSTORS_MAX_SLIDER <= value)
-	{
-		value=0;
-	}
-	gSavedSettings.setU32("RenderAvatarMaxNonImpostors", value);
-	LLVOAvatar::updateImpostorRendering(value); // make it effective immediately
-	setMaxNonImpostorsText(value, getChild<LLTextBox>("IndirectMaxNonImpostorsText"));
-}
-
-void LLFloaterPreferenceGraphicsAdvanced::setMaxNonImpostorsText(U32 value, LLTextBox* text_box)
-{
-	if (0 == value)
-	{
-		text_box->setText(LLTrans::getString("no_limit"));
-	}
-	else
-	{
-		text_box->setText(llformat("%d", value));
-	}
-}
-
->>>>>>> 8b80fa27
 void LLAvatarComplexityControls::updateMax(LLSliderCtrl* slider, LLTextBox* value_label, bool short_val)
 {
 	// Called when the IndirectMaxComplexity control changes
@@ -2929,12 +2869,7 @@
         //text_box->setText(text_value);
 		std::string output_string;
 		LLLocale locale("");
-<<<<<<< HEAD
 		LLResMgr::getInstance()->getIntegerString(output_string, (short_val ? value / 1000 : value));
-=======
-		
-        LLResMgr::getInstance()->getIntegerString(output_string, value/(short_val?1000:1));
->>>>>>> 8b80fa27
 		text_box->setText(output_string);
 	}
 }
