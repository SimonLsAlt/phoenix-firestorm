/** 
 * @file llfloaterpreference.cpp
 * @brief Global preferences with and without persistence.
 *
 * $LicenseInfo:firstyear=2002&license=viewerlgpl$
 * Second Life Viewer Source Code
 * Copyright (C) 2010, Linden Research, Inc.
 * 
 * This library is free software; you can redistribute it and/or
 * modify it under the terms of the GNU Lesser General Public
 * License as published by the Free Software Foundation;
 * version 2.1 of the License only.
 * 
 * This library is distributed in the hope that it will be useful,
 * but WITHOUT ANY WARRANTY; without even the implied warranty of
 * MERCHANTABILITY or FITNESS FOR A PARTICULAR PURPOSE.  See the GNU
 * Lesser General Public License for more details.
 * 
 * You should have received a copy of the GNU Lesser General Public
 * License along with this library; if not, write to the Free Software
 * Foundation, Inc., 51 Franklin Street, Fifth Floor, Boston, MA  02110-1301  USA
 * 
 * Linden Research, Inc., 945 Battery Street, San Francisco, CA  94111  USA
 * $/LicenseInfo$
 */

/*
 * App-wide preferences.  Note that these are not per-user,
 * because we need to load many preferences before we have
 * a login name.
 */

#include "llviewerprecompiledheaders.h"

#include "llfloaterpreference.h"

#include "message.h"
#include "llfloaterautoreplacesettings.h"
#include "llviewertexturelist.h"
#include "llagent.h"
#include "llavatarconstants.h"
#include "llcheckboxctrl.h"
#include "llcolorswatch.h"
#include "llcombobox.h"
#include "llcommandhandler.h"
#include "lldirpicker.h"
#include "lleventtimer.h"
#include "llfeaturemanager.h"
#include "llfocusmgr.h"
//#include "llfirstuse.h"
#include "llfloaterreg.h"
#include "llfloaterabout.h"
#include "llfloaterhardwaresettings.h"
#include "llfloatersidepanelcontainer.h"
#include "llimfloater.h"
#include "llkeyboard.h"
#include "llmodaldialog.h"
#include "llnavigationbar.h"
// <FS:Zi> Remove floating chat bar
// #include "llnearbychat.h"
#include "llfloaternearbychat.h"
// </FS:Zi>
#include "llnotifications.h"
#include "llnotificationsutil.h"
#include "llnotificationtemplate.h"
#include "llpanellogin.h"
#include "llpanelvoicedevicesettings.h"
#include "llradiogroup.h"
#include "llsearchcombobox.h"
#include "llsky.h"
#include "llscrolllistctrl.h"
#include "llscrolllistitem.h"
#include "llsliderctrl.h"
#include "lltabcontainer.h"
#include "lltrans.h"
#include "llviewercontrol.h"
#include "llviewercamera.h"
#include "llviewerwindow.h"
#include "llviewermessage.h"
#include "llviewershadermgr.h"
#include "llviewerthrottle.h"
#include "llvotree.h"
#include "llvosky.h"
#include "llfloaterpathfindingconsole.h"
// linden library includes
#include "llavatarnamecache.h"
#include "llerror.h"
#include "llfontgl.h"
#include "llrect.h"
#include "llstring.h"

// project includes

#include "llbutton.h"
#include "llflexibleobject.h"
#include "lllineeditor.h"
#include "llresmgr.h"
#include "llspinctrl.h"
#include "llstartup.h"
#include "lltextbox.h"
#include "llui.h"
#include "llviewerobjectlist.h"
#include "llvoavatar.h"
#include "llvovolume.h"
#include "llwindow.h"
#include "llworld.h"
#include "pipeline.h"
#include "lluictrlfactory.h"
#include "llviewermedia.h"
#include "llpluginclassmedia.h"
#include "llteleporthistorystorage.h"
#include "llproxy.h"
// [RLVa:KB] - Checked: 2010-03-18 (RLVa-1.2.0a)
#include "rlvhandler.h"
// [/RLVa:KB]
#include "llsdserialize.h" // KB: SkinsSelector
#include "fscontactsfloater.h" // TS: sort contacts list

#include "lllogininstance.h"        // to check if logged in yet
#include "llsdserialize.h"
//-TT Client LSL Bridge
#include "fslslbridge.h"
//-TT
#include "NACLantispam.h"

#include "llviewernetwork.h" // <FS:AW  opensim search support>

const F32 MAX_USER_FAR_CLIP = 512.f;
const F32 MIN_USER_FAR_CLIP = 64.f;
//<FS:HG> FIRE-6340, FIRE-6567 - Setting Bandwidth issues
//const F32 BANDWIDTH_UPDATER_TIMEOUT = 0.5f;

//control value for middle mouse as talk2push button
const static std::string MIDDLE_MOUSE_CV = "MiddleMouse";

class LLVoiceSetKeyDialog : public LLModalDialog
{
public:
	LLVoiceSetKeyDialog(const LLSD& key);
	~LLVoiceSetKeyDialog();
	
	/*virtual*/ BOOL postBuild();
	
	void setParent(LLFloaterPreference* parent) { mParent = parent; }
	
	BOOL handleKeyHere(KEY key, MASK mask);
	static void onCancel(void* user_data);
		
private:
	LLFloaterPreference* mParent;
};

LLVoiceSetKeyDialog::LLVoiceSetKeyDialog(const LLSD& key)
  : LLModalDialog(key),
	mParent(NULL)
{
}

//virtual
BOOL LLVoiceSetKeyDialog::postBuild()
{
	childSetAction("Cancel", onCancel, this);
	getChild<LLUICtrl>("Cancel")->setFocus(TRUE);
	
	gFocusMgr.setKeystrokesOnly(TRUE);
	
	return TRUE;
}

LLVoiceSetKeyDialog::~LLVoiceSetKeyDialog()
{
}

BOOL LLVoiceSetKeyDialog::handleKeyHere(KEY key, MASK mask)
{
	BOOL result = TRUE;
	
	if (key == 'Q' && mask == MASK_CONTROL)
	{
		result = FALSE;
	}
	else if (mParent)
	{
		mParent->setKey(key);
	}
	closeFloater();
	return result;
}

//static
void LLVoiceSetKeyDialog::onCancel(void* user_data)
{
	LLVoiceSetKeyDialog* self = (LLVoiceSetKeyDialog*)user_data;
	self->closeFloater();
}


// global functions 

// helper functions for getting/freeing the web browser media
// if creating/destroying these is too slow, we'll need to create
// a static member and update all our static callbacks

void handleNameTagOptionChanged(const LLSD& newvalue);	
void handleDisplayNamesOptionChanged(const LLSD& newvalue);	
void handleFlightAssistOptionChanged(const LLSD& newvalue);
bool callback_clear_browser_cache(const LLSD& notification, const LLSD& response);
bool callback_clear_cache(const LLSD& notification, const LLSD& response);
bool callback_clear_settings(const LLSD& notification, const LLSD& response);
// <FS:AW  opensim search support>
bool callback_clear_debug_search(const LLSD& notification, const LLSD& response);
bool callback_pick_debug_search(const LLSD& notification, const LLSD& response);
// </FS:AW  opensim search support>

// <FS:LO> FIRE-7050 - Add a warning to the Growl preference option because of FIRE-6868
#ifdef LL_WINDOWS
bool callback_growl_not_installed(const LLSD& notification, const LLSD& response);
#endif
// </FS:LO>

//bool callback_skip_dialogs(const LLSD& notification, const LLSD& response, LLFloaterPreference* floater);
//bool callback_reset_dialogs(const LLSD& notification, const LLSD& response, LLFloaterPreference* floater);

void fractionFromDecimal(F32 decimal_val, S32& numerator, S32& denominator);

bool callback_clear_cache(const LLSD& notification, const LLSD& response)
{
	S32 option = LLNotificationsUtil::getSelectedOption(notification, response);
	if ( option == 0 ) // YES
	{
		// flag client texture cache for clearing next time the client runs
		gSavedSettings.setBOOL("PurgeCacheOnNextStartup", TRUE);
		LLNotificationsUtil::add("CacheWillClear");
	}

	return false;
}

// <FS:LO> FIRE-7050 - Add a warning to the Growl preference option because of FIRE-6868
#ifdef LL_WINDOWS
bool callback_growl_not_installed(const LLSD& notification, const LLSD& response)
{
	S32 option = LLNotificationsUtil::getSelectedOption(notification, response);
	if ( option == 1 ) // NO
	{
		gSavedSettings.setBOOL("FSEnableGrowl", FALSE);
	}

	return false;
}
#endif
// </FS:LO>

bool callback_clear_browser_cache(const LLSD& notification, const LLSD& response)
{
	S32 option = LLNotificationsUtil::getSelectedOption(notification, response);
	if ( option == 0 ) // YES
	{
		// clean web
		LLViewerMedia::clearAllCaches();
		LLViewerMedia::clearAllCookies();
		
		// clean nav bar history
		LLNavigationBar::getInstance()->clearHistoryCache();
		
		// flag client texture cache for clearing next time the client runs
		// AO: Don't clear main texture cache on browser cache clear - it's too expensive to be done except explicitly
		//gSavedSettings.setBOOL("PurgeCacheOnNextStartup", TRUE);
		//LLNotificationsUtil::add("CacheWillClear");

		LLSearchHistory::getInstance()->clearHistory();
		LLSearchHistory::getInstance()->save();
		LLSearchComboBox* search_ctrl = LLNavigationBar::getInstance()->getChild<LLSearchComboBox>("search_combo_box");
		search_ctrl->clearHistory();

		LLTeleportHistoryStorage::getInstance()->purgeItems();
		LLTeleportHistoryStorage::getInstance()->save();
	}
	
	return false;
}

// <FS:AW  opensim search support>
bool callback_clear_debug_search(const LLSD& notification, const LLSD& response)
{
	S32 option = LLNotificationsUtil::getSelectedOption(notification, response);
	if ( option == 0 ) // YES
	{
	        gSavedSettings.setString("SearchURLDebug","");
	}

	return false;
}

bool callback_pick_debug_search(const LLSD& notification, const LLSD& response)
{
	S32 option = LLNotificationsUtil::getSelectedOption(notification, response);
	if ( option == 0 ) // YES
	{
		std::string url;
#ifdef HAS_OPENSIM_SUPPORT // <FS:AW optional opensim support>
		if(LLGridManager::getInstance()->isInOpenSim())
		{
			url = LLLoginInstance::getInstance()->hasResponse("search")
				? LLLoginInstance::getInstance()->getResponse("search").asString()
				: gSavedSettings.getString("SearchURLOpenSim");
		}
		else // we are in SL or SL beta
#endif // HAS_OPENSIM_SUPPORT // <FS:AW optional opensim support>
		{
			//not in OpenSim means we are in SL or SL beta
			url = gSavedSettings.getString("SearchURL");
		}

	        gSavedSettings.setString("SearchURLDebug", url);

	}

	return false;
}
// </FS:AW  opensim search support>

void handleNameTagOptionChanged(const LLSD& newvalue)
{
	LLVOAvatar::invalidateNameTags();
}

void handleDisplayNamesOptionChanged(const LLSD& newvalue)
{
	LLAvatarNameCache::setUseDisplayNames(newvalue.asBoolean());
	LLVOAvatar::invalidateNameTags();
}

// <FS:CR> FIRE-6659: Legacy "Resident" name toggle
void handleLegacyTrimOptionChanged(const LLSD& newvalue)
{
	gSavedSettings.setBOOL("DontTrimLegacyNames",newvalue.asBoolean());
	LLCacheName::sDontTrimLegacyNames = newvalue.asBoolean();
	LLAvatarNameCache::clear();
	LLVOAvatar::invalidateNameTags();
}
// </FS:CR> FIRE-6659: Legacy "Resident" name toggle

//-TT Client LSL Bridge
void handleFlightAssistOptionChanged(const LLSD& newvalue)
{
	FSLSLBridge::instance().updateBoolSettingValue("UseLSLFlightAssist", newvalue.asBoolean());
}
//-TT

// <FS_AO: bridge-based radar tags>
void handlePublishRadarTagOptionChanged(const LLSD& newvalue)
{
	FSLSLBridge::instance().updateBoolSettingValue("FSPublishRadarTag", newvalue.asBoolean());
}
// </FS_AO>


/*bool callback_skip_dialogs(const LLSD& notification, const LLSD& response, LLFloaterPreference* floater)
{
	S32 option = LLNotificationsUtil::getSelectedOption(notification, response);
	if (0 == option && floater )
	{
		if ( floater )
		{
			floater->setAllIgnored();
		//	LLFirstUse::disableFirstUse();
			floater->buildPopupLists();
		}
	}
	return false;
}

bool callback_reset_dialogs(const LLSD& notification, const LLSD& response, LLFloaterPreference* floater)
{
	S32 option = LLNotificationsUtil::getSelectedOption(notification, response);
	if ( 0 == option && floater )
	{
		if ( floater )
		{
			floater->resetAllIgnored();
			//LLFirstUse::resetFirstUse();
			floater->buildPopupLists();
		}
	}
	return false;
}
*/

void fractionFromDecimal(F32 decimal_val, S32& numerator, S32& denominator)
{
	numerator = 0;
	denominator = 0;
	for (F32 test_denominator = 1.f; test_denominator < 30.f; test_denominator += 1.f)
	{
		if (fmodf((decimal_val * test_denominator) + 0.01f, 1.f) < 0.02f)
		{
			numerator = llround(decimal_val * test_denominator);
			denominator = llround(test_denominator);
			break;
		}
	}
}
// static
std::string LLFloaterPreference::sSkin = "";
//////////////////////////////////////////////
// LLFloaterPreference

LLFloaterPreference::LLFloaterPreference(const LLSD& key)
	: LLFloater(key),
	mGotPersonalInfo(false),
	mOriginalIMViaEmail(false),
	mLanguageChanged(false),
	mAvatarDataInitialized(false),
	mClickActionDirty(false)
	// <FS:Ansariel> Fix for FIRE-8245: Only cancel if the floater is really open
	,mIsOpen(false)
{
	
	//Build Floater is now Called from 	LLFloaterReg::add("preferences", "floater_preferences.xml", (LLFloaterBuildFunc)&LLFloaterReg::build<LLFloaterPreference>);
	
	static bool registered_dialog = false;
	if (!registered_dialog)
	{
		LLFloaterReg::add("voice_set_key", "floater_select_key.xml", (LLFloaterBuildFunc)&LLFloaterReg::build<LLVoiceSetKeyDialog>);
		registered_dialog = true;
	}
	
	mCommitCallbackRegistrar.add("Pref.Apply",				boost::bind(&LLFloaterPreference::onBtnApply, this));
	mCommitCallbackRegistrar.add("Pref.Cancel",				boost::bind(&LLFloaterPreference::onBtnCancel, this));
	mCommitCallbackRegistrar.add("Pref.OK",					boost::bind(&LLFloaterPreference::onBtnOK, this));
	
	mCommitCallbackRegistrar.add("Pref.ClearCache",				boost::bind(&LLFloaterPreference::onClickClearCache, this));
	mCommitCallbackRegistrar.add("Pref.WebClearCache",			boost::bind(&LLFloaterPreference::onClickBrowserClearCache, this));
	mCommitCallbackRegistrar.add("Pref.SetCache",				boost::bind(&LLFloaterPreference::onClickSetCache, this));
	mCommitCallbackRegistrar.add("Pref.ResetCache",				boost::bind(&LLFloaterPreference::onClickResetCache, this));
	mCommitCallbackRegistrar.add("Pref.BrowseCache",			boost::bind(&LLFloaterPreference::onClickBrowseCache, this));
	mCommitCallbackRegistrar.add("Pref.BrowseCrashLogs",		boost::bind(&LLFloaterPreference::onClickBrowseCrashLogs, this));
	mCommitCallbackRegistrar.add("Pref.BrowseSettingsDir",		boost::bind(&LLFloaterPreference::onClickBrowseSettingsDir, this));
	mCommitCallbackRegistrar.add("Pref.BrowseLogPath",			boost::bind(&LLFloaterPreference::onClickBrowseChatLogDir, this));
	mCommitCallbackRegistrar.add("Pref.Cookies",	    		boost::bind(&LLFloaterPreference::onClickCookies, this));
	mCommitCallbackRegistrar.add("Pref.Javascript",	        	boost::bind(&LLFloaterPreference::onClickJavascript, this));
//	mCommitCallbackRegistrar.add("Pref.ClickSkin",				boost::bind(&LLFloaterPreference::onClickSkin, this,_1, _2));
//	mCommitCallbackRegistrar.add("Pref.SelectSkin",				boost::bind(&LLFloaterPreference::onSelectSkin, this));
	mCommitCallbackRegistrar.add("Pref.VoiceSetKey",			boost::bind(&LLFloaterPreference::onClickSetKey, this));
	mCommitCallbackRegistrar.add("Pref.VoiceSetMiddleMouse",	boost::bind(&LLFloaterPreference::onClickSetMiddleMouse, this));
	mCommitCallbackRegistrar.add("Pref.SetSounds",				boost::bind(&LLFloaterPreference::onClickSetSounds, this));
//	mCommitCallbackRegistrar.add("Pref.ClickSkipDialogs",		boost::bind(&LLFloaterPreference::onClickSkipDialogs, this));
//	mCommitCallbackRegistrar.add("Pref.ClickResetDialogs",		boost::bind(&LLFloaterPreference::onClickResetDialogs, this));
	mCommitCallbackRegistrar.add("Pref.ClickEnablePopup",		boost::bind(&LLFloaterPreference::onClickEnablePopup, this));
	mCommitCallbackRegistrar.add("Pref.ClickDisablePopup",		boost::bind(&LLFloaterPreference::onClickDisablePopup, this));	
	mCommitCallbackRegistrar.add("Pref.LogPath",				boost::bind(&LLFloaterPreference::onClickLogPath, this));
	//[FIX FIRE-2765 : SJ] Making sure Reset button resets works
	mCommitCallbackRegistrar.add("Pref.ResetLogPath",			boost::bind(&LLFloaterPreference::onClickResetLogPath, this));
	mCommitCallbackRegistrar.add("Pref.HardwareSettings",		boost::bind(&LLFloaterPreference::onOpenHardwareSettings, this));
	mCommitCallbackRegistrar.add("Pref.HardwareDefaults",		boost::bind(&LLFloaterPreference::setHardwareDefaults, this));
	mCommitCallbackRegistrar.add("Pref.VertexShaderEnable",		boost::bind(&LLFloaterPreference::onVertexShaderEnable, this));
	mCommitCallbackRegistrar.add("Pref.LocalLightsEnable",		boost::bind(&LLFloaterPreference::onLocalLightsEnable, this));
	mCommitCallbackRegistrar.add("Pref.WindowedMod",			boost::bind(&LLFloaterPreference::onCommitWindowedMode, this));
	mCommitCallbackRegistrar.add("Pref.UpdateSliderText",		boost::bind(&LLFloaterPreference::onUpdateSliderText,this, _1,_2));
	mCommitCallbackRegistrar.add("Pref.QualityPerformance",		boost::bind(&LLFloaterPreference::onChangeQuality, this, _2));
	mCommitCallbackRegistrar.add("Pref.applyUIColor",			boost::bind(&LLFloaterPreference::applyUIColor, this ,_1, _2));
	mCommitCallbackRegistrar.add("Pref.getUIColor",				boost::bind(&LLFloaterPreference::getUIColor, this ,_1, _2));
	mCommitCallbackRegistrar.add("Pref.MaturitySettings",		boost::bind(&LLFloaterPreference::onChangeMaturity, this));
	mCommitCallbackRegistrar.add("Pref.BlockList",				boost::bind(&LLFloaterPreference::onClickBlockList, this));
	mCommitCallbackRegistrar.add("Pref.Proxy",					boost::bind(&LLFloaterPreference::onClickProxySettings, this));
	mCommitCallbackRegistrar.add("Pref.TranslationSettings",	boost::bind(&LLFloaterPreference::onClickTranslationSettings, this));
	mCommitCallbackRegistrar.add("Pref.AutoReplace",            boost::bind(&LLFloaterPreference::onClickAutoReplace, this));
	mCommitCallbackRegistrar.add("Pref.SpellChecker",           boost::bind(&LLFloaterPreference::onClickSpellChecker, this));
	mCommitCallbackRegistrar.add("FS.ToggleSortContacts",		boost::bind(&LLFloaterPreference::onClickSortContacts, this));
	mCommitCallbackRegistrar.add("NACL.AntiSpamUnblock",		boost::bind(&LLFloaterPreference::onClickClearSpamList, this));
	mCommitCallbackRegistrar.add("NACL.SetPreprocInclude",		boost::bind(&LLFloaterPreference::setPreprocInclude, this));
	//[ADD - Clear Settings : SJ]
	mCommitCallbackRegistrar.add("Pref.ClearSettings",			boost::bind(&LLFloaterPreference::onClickClearSettings, this));
	mCommitCallbackRegistrar.add("Pref.Online_Notices",			boost::bind(&LLFloaterPreference::onClickChatOnlineNotices, this));
	
	// <FS:PP> FIRE-8190: Preview function for "UI Sounds" Panel
	mCommitCallbackRegistrar.add("PreviewUISound",				boost::bind(&LLFloaterPreference::onClickPreviewUISound, this, _2));
	// </FS:PP> FIRE-8190: Preview function for "UI Sounds" Panel

	sSkin = gSavedSettings.getString("SkinCurrent");

	mCommitCallbackRegistrar.add("Pref.ClickActionChange",				boost::bind(&LLFloaterPreference::onClickActionChange, this));

	gSavedSettings.getControl("NameTagShowUsernames")->getCommitSignal()->connect(boost::bind(&handleNameTagOptionChanged,  _2));	
	gSavedSettings.getControl("NameTagShowFriends")->getCommitSignal()->connect(boost::bind(&handleNameTagOptionChanged,  _2));	
	gSavedSettings.getControl("UseDisplayNames")->getCommitSignal()->connect(boost::bind(&handleDisplayNamesOptionChanged,  _2));
// <FS:CR> FIRE-6659: Legacy "Resident" name toggle
	gSavedSettings.getControl("DontTrimLegacyNames")->getCommitSignal()->connect(boost::bind(&handleLegacyTrimOptionChanged,  _2));
// </FS:CR> FIRE-6659: Legacy "Resident" name toggle
	gSavedSettings.getControl("UseLSLFlightAssist")->getCommitSignal()->connect(boost::bind(&handleFlightAssistOptionChanged,  _2));
	gSavedSettings.getControl("FSPublishRadarTag")->getCommitSignal()->connect(boost::bind(&handlePublishRadarTagOptionChanged, _2));
	
	LLAvatarPropertiesProcessor::getInstance()->addObserver( gAgent.getID(), this );
}

void LLFloaterPreference::processProperties( void* pData, EAvatarProcessorType type )
{
	if ( APT_PROPERTIES == type )
	{
		const LLAvatarData* pAvatarData = static_cast<const LLAvatarData*>( pData );
		if (pAvatarData && (gAgent.getID() == pAvatarData->avatar_id) && (pAvatarData->avatar_id != LLUUID::null))
		{
			storeAvatarProperties( pAvatarData );
			processProfileProperties( pAvatarData );
		}
	}	
}

void LLFloaterPreference::storeAvatarProperties( const LLAvatarData* pAvatarData )
{
	//-TT 2.6.9 - is this a different fix for same issue, or additional check? Keeping both
	//if (LLStartUp::getStartupState() == STATE_STARTED)
	//if (gAgent.isInitialized() && (gAgent.getID() != LLUUID::null))

	if (gAgent.isInitialized() && (gAgent.getID() != LLUUID::null) && (LLStartUp::getStartupState() == STATE_STARTED))
	{
		//mAvatarProperties.avatar_id		= gAgent.getID();
		mAvatarProperties.avatar_id		= pAvatarData->avatar_id; //-TT 2.6.9 - change in 2.6.9
		mAvatarProperties.image_id		= pAvatarData->image_id;
		mAvatarProperties.fl_image_id   = pAvatarData->fl_image_id;
		mAvatarProperties.about_text	= pAvatarData->about_text;
		mAvatarProperties.fl_about_text = pAvatarData->fl_about_text;
		mAvatarProperties.profile_url   = pAvatarData->profile_url;
		mAvatarProperties.flags		    = pAvatarData->flags;
		mAvatarProperties.allow_publish	= pAvatarData->flags & AVATAR_ALLOW_PUBLISH;

		mAvatarDataInitialized = true;
	}
}

void LLFloaterPreference::processProfileProperties(const LLAvatarData* pAvatarData )
{
	getChild<LLUICtrl>("online_searchresults")->setValue( (bool)(pAvatarData->flags & AVATAR_ALLOW_PUBLISH) );	
}

void LLFloaterPreference::saveAvatarProperties( void )
{
	const BOOL allowPublish = getChild<LLUICtrl>("online_searchresults")->getValue();

	if (allowPublish)
	{
		mAvatarProperties.flags |= AVATAR_ALLOW_PUBLISH;
	}

	//
	// NOTE: We really don't want to send the avatar properties unless we absolutely
	//       need to so we can avoid the accidental profile reset bug, so, if we're
	//       logged in, the avatar data has been initialized and we have a state change
	//       for the "allow publish" flag, then set the flag to its new value and send
	//       the properties update.
	//
	// NOTE: The only reason we can not remove this update altogether is because of the
	//       "allow publish" flag, the last remaining profile setting in the viewer
	//       that doesn't exist in the web profile.
	//
	if ((LLStartUp::getStartupState() == STATE_STARTED) && mAvatarDataInitialized && (allowPublish != mAvatarProperties.allow_publish))
	{
		mAvatarProperties.allow_publish = allowPublish;

		LLAvatarPropertiesProcessor::getInstance()->sendAvatarPropertiesUpdate( &mAvatarProperties );
	}
}

BOOL LLFloaterPreference::postBuild()
{
	gSavedSettings.getControl("PlainTextChatHistory")->getSignal()->connect(boost::bind(&LLIMFloater::processChatHistoryStyleUpdate, _2));

	gSavedSettings.getControl("PlainTextChatHistory")->getSignal()->connect(boost::bind(&LLFloaterNearbyChat::processChatHistoryStyleUpdate, _2));

	gSavedSettings.getControl("ChatFontSize")->getSignal()->connect(boost::bind(&LLIMFloater::processChatHistoryStyleUpdate, _2));

	gSavedSettings.getControl("ChatFontSize")->getSignal()->connect(boost::bind(&LLFloaterNearbyChat::processChatHistoryStyleUpdate, _2));

	gSavedSettings.getControl("ChatFontSize")->getSignal()->connect(boost::bind(&LLViewerChat::signalChatFontChanged));

	gSavedSettings.getControl("ChatBubbleOpacity")->getSignal()->connect(boost::bind(&LLFloaterPreference::onNameTagOpacityChange, this, _2));

	gSavedSettings.getControl("PreferredMaturity")->getSignal()->connect(boost::bind(&LLFloaterPreference::onChangeMaturity, this));

	LLTabContainer* tabcontainer = getChild<LLTabContainer>("pref core");
	if (!tabcontainer->selectTab(gSavedSettings.getS32("LastPrefTab")))
		tabcontainer->selectFirstTab();
	
	getChild<LLUICtrl>("cache_location")->setEnabled(FALSE); // make it read-only but selectable (STORM-227)
//	getChildView("log_path_string")->setEnabled(FALSE);// do the same for chat logs path // was removed in prefs refactoring -Zi
	getChildView("log_path_string-panelsetup")->setEnabled(FALSE);// and the redundant instance -WoLf
	std::string cache_location = gDirUtilp->getExpandedFilename(LL_PATH_CACHE, "");
	setCacheLocation(cache_location);

	getChild<LLComboBox>("language_combobox")->setCommitCallback(boost::bind(&LLFloaterPreference::onLanguageChange, this));

// ## Zi: Optional Edit Appearance Lighting
	gSavedSettings.getControl("AppearanceCameraMovement")->getCommitSignal()->connect(boost::bind(&LLFloaterPreference::onAppearanceCameraChanged, this));
	onAppearanceCameraChanged();
// ## Zi: Optional Edit Appearance Lighting

	// if floater is opened before login set default localized busy message
	if (LLStartUp::getStartupState() < STATE_STARTED)
	{
		gSavedPerAccountSettings.setString("BusyModeResponse", LLTrans::getString("BusyModeResponseDefault"));
	}

// [SL:KB] - Patch: Viewer-CrashReporting | Checked: 2011-06-11 (Catznip-2.6.c) | Added: Catznip-2.6.0c
#ifndef LL_SEND_CRASH_REPORTS
	// Hide the crash report tab if crash reporting isn't enabled
	LLTabContainer* pTabContainer = getChild<LLTabContainer>("pref core");
	if (pTabContainer)
	{
		LLPanel* pCrashReportPanel = pTabContainer->getPanelByName("crashreports");
		if (pCrashReportPanel)
			pTabContainer->removeTabPanel(pCrashReportPanel);
	}
#endif // LL_SEND_CRASH_REPORTS
// [/SL:KB]

// <FS:AW  opensim preferences>
#ifndef HAS_OPENSIM_SUPPORT// <FS:AW optional opensim support/>
	// Hide the opensim tab if opensim isn't enabled
	LLTabContainer* tab_container = getChild<LLTabContainer>("pref core");
	if (tab_container)
	{
		LLPanel* opensim_panel = tab_container->getPanelByName("opensim");
		if (opensim_panel)
			tab_container->removeTabPanel(opensim_panel);
	}
// </FS:AW  opensim preferences>
#endif  // HAS_OPENSIM_SUPPORT // <FS:AW optional opensim support/>


// ## Zi: Pie menu
	gSavedSettings.getControl("OverridePieColors")->getSignal()->connect(boost::bind(&LLFloaterPreference::onPieColorsOverrideChanged, this));
	// make sure pie color controls are enabled or greyed out properly
	onPieColorsOverrideChanged();
// ## Zi: Pie menu

	// <FS:Ansariel> Show email address in preferences (FIRE-1071)
	getChild<LLCheckBoxCtrl>("send_im_to_email")->setLabelArg("[EMAIL]", getString("LoginToChange"));

	return TRUE;
}

// ## Zi: Pie menu
void LLFloaterPreference::onPieColorsOverrideChanged()
{
	BOOL enable=gSavedSettings.getBOOL("OverridePieColors");

	getChild<LLColorSwatchCtrl>("pie_bg_color_override")->setEnabled(enable);
	getChild<LLColorSwatchCtrl>("pie_selected_color_override")->setEnabled(enable);
	getChild<LLSliderCtrl>("pie_menu_opacity")->setEnabled(enable);
	getChild<LLSliderCtrl>("pie_menu_fade_out")->setEnabled(enable);
}
// ## Zi: Pie menu

void LLFloaterPreference::onBusyResponseChanged()
{
	// set "BusyResponseChanged" TRUE if user edited message differs from default, FALSE otherwise
	if (LLTrans::getString("BusyModeResponseDefault") != getChild<LLUICtrl>("busy_response")->getValue().asString())
	{
		gSavedPerAccountSettings.setBOOL("BusyResponseChanged", TRUE );
	}
	else
	{
		gSavedPerAccountSettings.setBOOL("BusyResponseChanged", FALSE );
	}
}

// ## Zi: Optional Edit Appearance Lighting
void LLFloaterPreference::onAppearanceCameraChanged()
{
	BOOL enable=gSavedSettings.getBOOL("AppearanceCameraMovement");
	getChild<LLCheckBoxCtrl>("EditAppearanceLighting")->setEnabled(enable);
}
// ## Zi: Optional Edit Appearance Lighting

LLFloaterPreference::~LLFloaterPreference()
{
	/* Dead code - "windowsize combo" is not in any of the skin files, except for the
	 * dutch translation, which hints at a removed control. Apart from that, I don't
	 * even understand what this code does O.o -Zi
	// clean up user data
	LLComboBox* ctrl_window_size = getChild<LLComboBox>("windowsize combo");
	for (S32 i = 0; i < ctrl_window_size->getItemCount(); i++)
	{
		ctrl_window_size->setCurrentByIndex(i);
	}
	*/
}

void LLFloaterPreference::saveSettings()
{
	LLTabContainer* tabcontainer = getChild<LLTabContainer>("pref core");
	child_list_t::const_iterator iter = tabcontainer->getChildList()->begin();
	child_list_t::const_iterator end = tabcontainer->getChildList()->end();
	for ( ; iter != end; ++iter)
	{
		LLView* view = *iter;
		LLPanelPreference* panel = dynamic_cast<LLPanelPreference*>(view);
		if (panel)
			panel->saveSettings();
	}
}	

void LLFloaterPreference::apply()
{
	LLAvatarPropertiesProcessor::getInstance()->addObserver( gAgent.getID(), this );
	
	LLTabContainer* tabcontainer = getChild<LLTabContainer>("pref core");
/*
 if (sSkin != gSavedSettings.getString("SkinCurrent"))
	{
		LLNotificationsUtil::add("ChangeSkin");
		refreshSkin(this);
	}
*/
 // Call apply() on all panels that derive from LLPanelPreference
	for (child_list_t::const_iterator iter = tabcontainer->getChildList()->begin();
		 iter != tabcontainer->getChildList()->end(); ++iter)
	{
		LLView* view = *iter;
		LLPanelPreference* panel = dynamic_cast<LLPanelPreference*>(view);
		if (panel)
			panel->apply();
	}
	// hardware menu apply
	LLFloaterHardwareSettings* hardware_settings = LLFloaterReg::getTypedInstance<LLFloaterHardwareSettings>("prefs_hardware_settings");
	if (hardware_settings)
	{
		hardware_settings->apply();
	}
	
	gViewerWindow->requestResolutionUpdate(); // for UIScaleFactor

	LLSliderCtrl* fov_slider = getChild<LLSliderCtrl>("camera_fov");
	fov_slider->setMinValue(LLViewerCamera::getInstance()->getMinView());
	fov_slider->setMaxValue(LLViewerCamera::getInstance()->getMaxView());
	
	std::string cache_location = gDirUtilp->getExpandedFilename(LL_PATH_CACHE, "");
	setCacheLocation(cache_location);
	
	LLViewerMedia::setCookiesEnabled(getChild<LLUICtrl>("cookies_enabled")->getValue());
	
	if (hasChild("web_proxy_enabled") &&hasChild("web_proxy_editor") && hasChild("web_proxy_port"))
	{
		bool proxy_enable = getChild<LLUICtrl>("web_proxy_enabled")->getValue();
		std::string proxy_address = getChild<LLUICtrl>("web_proxy_editor")->getValue();
		int proxy_port = getChild<LLUICtrl>("web_proxy_port")->getValue();
		LLViewerMedia::setProxyConfig(proxy_enable, proxy_address, proxy_port);
	}
	
//	LLWString busy_response = utf8str_to_wstring(getChild<LLUICtrl>("busy_response")->getValue().asString());
//	LLWStringUtil::replaceTabsWithSpaces(busy_response, 4);

	gSavedSettings.setBOOL("PlainTextChatHistory", getChild<LLUICtrl>("plain_text_chat_history")->getValue().asBoolean());
	
	if (mGotPersonalInfo)
	{ 
//		gSavedSettings.setString("BusyModeResponse2", std::string(wstring_to_utf8str(busy_response)));
		bool new_im_via_email = getChild<LLUICtrl>("send_im_to_email")->getValue().asBoolean();
		bool new_hide_online = getChild<LLUICtrl>("online_visibility")->getValue().asBoolean();		
	
		if ((new_im_via_email != mOriginalIMViaEmail)
			||(new_hide_online != mOriginalHideOnlineStatus))
		{
			// This hack is because we are representing several different 	 
			// possible strings with a single checkbox. Since most users 	 
			// can only select between 2 values, we represent it as a 	 
			// checkbox. This breaks down a little bit for liaisons, but 	 
			// works out in the end. 	 
			if (new_hide_online != mOriginalHideOnlineStatus)
			{
				if (new_hide_online) mDirectoryVisibility = VISIBILITY_HIDDEN;
				else mDirectoryVisibility = VISIBILITY_DEFAULT;
			 //Update showonline value, otherwise multiple applys won't work
				mOriginalHideOnlineStatus = new_hide_online;
			}
			gAgent.sendAgentUpdateUserInfo(new_im_via_email,mDirectoryVisibility);
		}
	}

	saveAvatarProperties();

	if (mClickActionDirty)
	{
		updateClickActionSettings();
		mClickActionDirty = false;
	}
}

void LLFloaterPreference::cancel()
{
	LLTabContainer* tabcontainer = getChild<LLTabContainer>("pref core");
	// Call cancel() on all panels that derive from LLPanelPreference
	for (child_list_t::const_iterator iter = tabcontainer->getChildList()->begin();
		iter != tabcontainer->getChildList()->end(); ++iter)
	{
		LLView* view = *iter;
		LLPanelPreference* panel = dynamic_cast<LLPanelPreference*>(view);
		if (panel)
			panel->cancel();
	}
	// hide joystick pref floater
	LLFloaterReg::hideInstance("pref_joystick");

	// hide translation settings floater
	LLFloaterReg::hideInstance("prefs_translation");
	
	// hide translation settings floater
	LLFloaterReg::hideInstance("prefs_autoreplace");
	
	// cancel hardware menu
	LLFloaterHardwareSettings* hardware_settings = LLFloaterReg::getTypedInstance<LLFloaterHardwareSettings>("prefs_hardware_settings");
	if (hardware_settings)
	{
		hardware_settings->cancel();
	}
	
	// reverts any changes to current skin
	//gSavedSettings.setString("SkinCurrent", sSkin);

	if (mClickActionDirty)
	{
		updateClickActionControls();
		mClickActionDirty = false;
	}

	LLFloaterPreferenceProxy * advanced_proxy_settings = LLFloaterReg::findTypedInstance<LLFloaterPreferenceProxy>("prefs_proxy");
	if (advanced_proxy_settings)
	{
		advanced_proxy_settings->cancel();
	}
	//Need to reload the navmesh if the pathing console is up
	LLHandle<LLFloaterPathfindingConsole> pathfindingConsoleHandle = LLFloaterPathfindingConsole::getInstanceHandle();
	if ( !pathfindingConsoleHandle.isDead() )
	{
		LLFloaterPathfindingConsole* pPathfindingConsole = pathfindingConsoleHandle.get();
		pPathfindingConsole->onRegionBoundaryCross();
	}
}

void LLFloaterPreference::onOpen(const LLSD& key)
{
	// <FS:Ansariel> Fix for FIRE-8245: Only cancel if the floater is really open
	mIsOpen = true;

	// this variable and if that follows it are used to properly handle busy mode response message
	static bool initialized = FALSE;
	// if user is logged in and we haven't initialized busy_response yet, do it
	if (!initialized && LLStartUp::getStartupState() == STATE_STARTED)
	{
		// Special approach is used for busy response localization, because "BusyModeResponse" is
		// in non-localizable xml, and also because it may be changed by user and in this case it shouldn't be localized.
		// To keep track of whether busy response is default or changed by user additional setting BusyResponseChanged
		// was added into per account settings.

		// initialization should happen once,so setting variable to TRUE
		initialized = TRUE;
		// this connection is needed to properly set "BusyResponseChanged" setting when user makes changes in
		// busy response message.
		gSavedPerAccountSettings.getControl("BusyModeResponse")->getSignal()->connect(boost::bind(&LLFloaterPreference::onBusyResponseChanged, this));
	}
	gAgent.sendAgentUserInfoRequest();

	/////////////////////////// From LLPanelGeneral //////////////////////////
	// if we have no agent, we can't let them choose anything
	// if we have an agent, then we only let them choose if they have a choice
	bool can_choose_maturity =
		gAgent.getID().notNull() &&
		(gAgent.isMature() || gAgent.isGodlike());
	
	LLComboBox* maturity_combo = getChild<LLComboBox>("maturity_desired_combobox");
	LLAvatarPropertiesProcessor::getInstance()->sendAvatarPropertiesRequest( gAgent.getID() );
	if (can_choose_maturity)
	{		
		// if they're not adult or a god, they shouldn't see the adult selection, so delete it
		if (!gAgent.isAdult() && !gAgent.isGodlikeWithoutAdminMenuFakery())
		{
			// we're going to remove the adult entry from the combo
			LLScrollListCtrl* maturity_list = maturity_combo->findChild<LLScrollListCtrl>("ComboBox");
			if (maturity_list)
			{
				maturity_list->deleteItems(LLSD(SIM_ACCESS_ADULT));
			}
		}
		getChildView("maturity_desired_combobox")->setVisible( true);
		getChildView("maturity_desired_textbox")->setVisible( false);
	}
	else
	{
		getChild<LLUICtrl>("maturity_desired_textbox")->setValue(maturity_combo->getSelectedItemLabel());
		getChildView("maturity_desired_combobox")->setVisible( false);
	}

	// Forget previous language changes.
	mLanguageChanged = false;

	// Display selected maturity icons.
	onChangeMaturity();
	
	// Load (double-)click to walk/teleport settings.
	updateClickActionControls();
	
	// <FS:PP> Load UI Sounds tabs settings.
	updateUISoundsControls();
	
	// Enabled/disabled popups, might have been changed by user actions
	// while preferences floater was closed.
	buildPopupLists();

	LLPanelLogin::setAlwaysRefresh(true);
	refresh();

	
	getChildView("plain_text_chat_history")->setEnabled(TRUE);
	getChild<LLUICtrl>("plain_text_chat_history")->setValue(gSavedSettings.getBOOL("PlainTextChatHistory"));
	
	// Make sure the current state of prefs are saved away when
	// when the floater is opened.  That will make cancel do its
	// job
	saveSettings();
	
}

void LLFloaterPreference::onVertexShaderEnable()
{
	refreshEnabledGraphics();
}

// AO: toggle lighting detail availability in response to local light rendering, to avoid confusion
void LLFloaterPreference::onLocalLightsEnable()
{
	LLFloaterPreference* instance = LLFloaterReg::findTypedInstance<LLFloaterPreference>("preferences");
        if (instance)
		getChildView("LocalLightsDetail")->setEnabled(gSavedSettings.getBOOL("RenderLocalLights"));
}

//static
void LLFloaterPreference::initBusyResponse()
	{
		if (!gSavedPerAccountSettings.getBOOL("BusyResponseChanged"))
		{
			//LLTrans::getString("BusyModeResponseDefault") is used here for localization (EXT-5885)
			gSavedPerAccountSettings.setString("BusyModeResponse", LLTrans::getString("BusyModeResponseDefault"));
		}
	}

void LLFloaterPreference::setHardwareDefaults()
{
	LLFeatureManager::getInstance()->applyRecommendedSettings();
	refreshEnabledGraphics();
	LLTabContainer* tabcontainer = getChild<LLTabContainer>("pref core");
	child_list_t::const_iterator iter = tabcontainer->getChildList()->begin();
	child_list_t::const_iterator end = tabcontainer->getChildList()->end();
	for ( ; iter != end; ++iter)
	{
		LLView* view = *iter;
		LLPanelPreference* panel = dynamic_cast<LLPanelPreference*>(view);
		if (panel)
			panel->setHardwareDefaults();
	}
}

//virtual
void LLFloaterPreference::onClose(bool app_quitting)
{
	gSavedSettings.setS32("LastPrefTab", getChild<LLTabContainer>("pref core")->getCurrentPanelIndex());
	LLPanelLogin::setAlwaysRefresh(false);
<<<<<<< HEAD
	// <FS:Ansariel> Fix for FIRE-8245: Only cancel if the floater is really open
	//cancel();
	if (mIsOpen)
	{
		cancel();
	}
	mIsOpen = false;
	// </FS:Ansariel>
=======
	if (!app_quitting)
	{
		cancel();
	}
>>>>>>> 2206653f
}

void LLFloaterPreference::onOpenHardwareSettings()
{
	LLFloater* floater = LLFloaterReg::showInstance("prefs_hardware_settings");
	addDependentFloater(floater, FALSE);
}
// static 
void LLFloaterPreference::onBtnOK()
{
	// commit any outstanding text entry
	if (hasFocus())
	{
		LLUICtrl* cur_focus = dynamic_cast<LLUICtrl*>(gFocusMgr.getKeyboardFocus());
		if (cur_focus && cur_focus->acceptsTextInput())
		{
			cur_focus->onCommit();
		}
	}

	if (canClose())
	{
		saveSettings();
		apply();
		closeFloater(false);

		LLUIColorTable::instance().saveUserSettings();
		gSavedSettings.saveToFile(gSavedSettings.getString("ClientSettingsFile"), TRUE);
// [SL:KB] - Patch: Viewer-CrashReporting | Checked: 2011-10-02 (Catznip-2.8.0e) | Added: Catznip-2.8.0e
		// We need to save all crash settings, even if they're defaults [see LLCrashLogger::loadCrashBehaviorSetting()]
		gCrashSettings.saveToFile(gSavedSettings.getString("CrashSettingsFile"), FALSE);
// [/SL:KB]
	}
	else
	{
		// Show beep, pop up dialog, etc.
		llinfos << "Can't close preferences!" << llendl;
	}

	LLPanelLogin::updateLocationCombo( false );
	//Need to reload the navmesh if the pathing console is up
	LLHandle<LLFloaterPathfindingConsole> pathfindingConsoleHandle = LLFloaterPathfindingConsole::getInstanceHandle();
	if ( !pathfindingConsoleHandle.isDead() )
	{
		LLFloaterPathfindingConsole* pPathfindingConsole = pathfindingConsoleHandle.get();
		pPathfindingConsole->onRegionBoundaryCross();
	}
	
}

// static 
void LLFloaterPreference::onBtnApply( )
{
	if (hasFocus())
	{
		LLUICtrl* cur_focus = dynamic_cast<LLUICtrl*>(gFocusMgr.getKeyboardFocus());
		if (cur_focus && cur_focus->acceptsTextInput())
		{
			cur_focus->onCommit();
		}
	}
	apply();
	saveSettings();

	LLPanelLogin::updateLocationCombo( false );
}

// static 
void LLFloaterPreference::onBtnCancel()
{
	if (hasFocus())
	{
		LLUICtrl* cur_focus = dynamic_cast<LLUICtrl*>(gFocusMgr.getKeyboardFocus());
		if (cur_focus && cur_focus->acceptsTextInput())
		{
			cur_focus->onCommit();
		}
		refresh();
	}
	cancel();
	closeFloater();
}

// static 
void LLFloaterPreference::updateUserInfo(const std::string& visibility, bool im_via_email, const std::string& email)
{
	LLFloaterPreference* instance = LLFloaterReg::findTypedInstance<LLFloaterPreference>("preferences");
	if (instance)
	{
		instance->setPersonalInfo(visibility, im_via_email, email);	
	}
}


void LLFloaterPreference::refreshEnabledGraphics()
{
	LLFloaterPreference* instance = LLFloaterReg::findTypedInstance<LLFloaterPreference>("preferences");
	if (instance)
	{
		instance->refresh();
		//instance->refreshEnabledState();
	}
	LLFloaterHardwareSettings* hardware_settings = LLFloaterReg::getTypedInstance<LLFloaterHardwareSettings>("prefs_hardware_settings");
	if (hardware_settings)
	{
		hardware_settings->refreshEnabledState();
	}
}

void LLFloaterPreference::onClickClearCache()
{
	LLNotificationsUtil::add("ConfirmClearCache", LLSD(), LLSD(), callback_clear_cache);
}

void LLFloaterPreference::onClickBrowserClearCache()
{
	LLNotificationsUtil::add("ConfirmClearBrowserCache", LLSD(), LLSD(), callback_clear_browser_cache);
}

// Called when user changes language via the combobox.
void LLFloaterPreference::onLanguageChange()
{
	// Let the user know that the change will only take effect after restart.
	// Do it only once so that we're not too irritating.
	if (!mLanguageChanged)
	{
		LLNotificationsUtil::add("ChangeLanguage");
		mLanguageChanged = true;
	}
}

void LLFloaterPreference::onNameTagOpacityChange(const LLSD& newvalue)
{
	LLColorSwatchCtrl* color_swatch = findChild<LLColorSwatchCtrl>("background");
	if (color_swatch)
	{
		LLColor4 new_color = color_swatch->get();
		color_swatch->set( new_color.setAlpha(newvalue.asReal()) );
	}
}

void LLFloaterPreference::onClickSetCache()
{
	std::string cur_name(gSavedSettings.getString("CacheLocation"));
//	std::string cur_top_folder(gDirUtilp->getBaseFileName(cur_name));
	
	std::string proposed_name(cur_name);

	LLDirPicker& picker = LLDirPicker::instance();
	if (! picker.getDir(&proposed_name ) )
	{
		return; //Canceled!
	}

	std::string dir_name = picker.getDirName();
	if (!dir_name.empty() && dir_name != cur_name)
	{
		std::string new_top_folder(gDirUtilp->getBaseFileName(dir_name));	
		LLNotificationsUtil::add("CacheWillBeMoved");
		gSavedSettings.setString("NewCacheLocation", dir_name);
		gSavedSettings.setString("NewCacheLocationTopFolder", new_top_folder);
	}
	else
	{
		std::string cache_location = gDirUtilp->getCacheDir();
		gSavedSettings.setString("CacheLocation", cache_location);
		std::string top_folder(gDirUtilp->getBaseFileName(cache_location));
		gSavedSettings.setString("CacheLocationTopFolder", top_folder);
	}
}

void LLFloaterPreference::onClickBrowseCache()
{
	gViewerWindow->getWindow()->openFile(gDirUtilp->getExpandedFilename(LL_PATH_CACHE,""));
}
void LLFloaterPreference::onClickBrowseCrashLogs()
{
	gViewerWindow->getWindow()->openFile(gDirUtilp->getExpandedFilename(LL_PATH_LOGS,""));
}
void LLFloaterPreference::onClickBrowseSettingsDir()
{
	gViewerWindow->getWindow()->openFile(gDirUtilp->getExpandedFilename(LL_PATH_USER_SETTINGS,""));
}
void LLFloaterPreference::onClickBrowseChatLogDir()
{
	gViewerWindow->getWindow()->openFile(gDirUtilp->getExpandedFilename(LL_PATH_CHAT_LOGS,""));
}
void LLFloaterPreference::onClickResetCache()
{
	if (gDirUtilp->getCacheDir(false) == gDirUtilp->getCacheDir(true))
	{
		// The cache location was already the default.
		return;
	}
	gSavedSettings.setString("NewCacheLocation", "");
	gSavedSettings.setString("NewCacheLocationTopFolder", "");
	LLNotificationsUtil::add("CacheWillBeMoved");
	std::string cache_location = gDirUtilp->getCacheDir(false);
	gSavedSettings.setString("CacheLocation", cache_location);
	std::string top_folder(gDirUtilp->getBaseFileName(cache_location));
	gSavedSettings.setString("CacheLocationTopFolder", top_folder);
}



// Performs a wipe of the local settings dir on next restart 
bool callback_clear_settings(const LLSD& notification, const LLSD& response)
{
	S32 option = LLNotificationsUtil::getSelectedOption(notification, response);
	if ( option == 0 ) // YES
	{
  
		// Create a filesystem marker instructing a full settings wipe
		std::string clear_file_name;
		clear_file_name = gDirUtilp->getExpandedFilename(LL_PATH_LOGS,"CLEAR");
		llinfos << "Creating clear settings marker file " << clear_file_name << llendl;
		
		LLAPRFile clear_file ;
		clear_file.open(clear_file_name, LL_APR_W);
		if (clear_file.getFileHandle())
		{
			LL_INFOS("MarkerFile") << "Created clear settings marker file " << clear_file_name << LL_ENDL;
			clear_file.close();
			LLNotificationsUtil::add("SettingsWillClear");
		}
		else
		{
			LL_WARNS("MarkerFile") << "Cannot clear settings marker file " << clear_file_name << LL_ENDL;
		}
		
		return true;
	}
	return false;
}

//[ADD - Clear Usersettings : SJ] - When button Reset Defaults is clicked show a warning 
void LLFloaterPreference::onClickClearSettings()
{
	LLNotificationsUtil::add("FirestormClearSettingsPrompt",LLSD(), LLSD(), callback_clear_settings);
}

void LLFloaterPreference::onClickChatOnlineNotices()
{
	getChildView("OnlineOfflinetoNearbyChatHistory")->setEnabled(getChild<LLUICtrl>("OnlineOfflinetoNearbyChat")->getValue().asBoolean());
}

void LLFloaterPreference::onClickClearSpamList()
{
	NACLAntiSpamRegistry::purgeAllQueues(); 
}

void LLFloaterPreference::setPreprocInclude()
{
	std::string cur_name(gSavedSettings.getString("_NACL_PreProcHDDIncludeLocation"));

	std::string proposed_name(cur_name);

	LLDirPicker& picker = LLDirPicker::instance();
	if (! picker.getDir(&proposed_name ) )
	{
		return; //Canceled!
	}

	std::string dir_name = picker.getDirName();
	if (!dir_name.empty() && dir_name != cur_name)
	{
		std::string new_top_folder(gDirUtilp->getBaseFileName(dir_name));	
		gSavedSettings.setString("_NACL_PreProcHDDIncludeLocation", dir_name);
	}
}

//[FIX JIRA-1971 : SJ] Show an notify when Cookies setting change
void LLFloaterPreference::onClickCookies()
{
	LLNotificationsUtil::add("DisableCookiesBreaksSearch");
}

//[FIX JIRA-1971 : SJ] Show an notify when Javascript setting change
void LLFloaterPreference::onClickJavascript()
{
	LLNotificationsUtil::add("DisableJavascriptBreaksSearch");
}

/*
void LLFloaterPreference::onClickSkin(LLUICtrl* ctrl, const LLSD& userdata)
{
	gSavedSettings.setString("SkinCurrent", userdata.asString());
	ctrl->setValue(userdata.asString());
}

void LLFloaterPreference::onSelectSkin()
{
	std::string skin_selection = getChild<LLRadioGroup>("skin_selection")->getValue().asString();
	gSavedSettings.setString("SkinCurrent", skin_selection);
}

void LLFloaterPreference::refreshSkin(void* data)
{
	LLPanel*self = (LLPanel*)data;
	sSkin = gSavedSettings.getString("SkinCurrent");
	self->getChild<LLRadioGroup>("skin_selection", true)->setValue(sSkin);
}
*/
void LLFloaterPreference::buildPopupLists()
{
	LLScrollListCtrl& disabled_popups =
		getChildRef<LLScrollListCtrl>("disabled_popups");
	LLScrollListCtrl& enabled_popups =
		getChildRef<LLScrollListCtrl>("enabled_popups");
	
	disabled_popups.deleteAllItems();
	enabled_popups.deleteAllItems();
	
	for (LLNotifications::TemplateMap::const_iterator iter = LLNotifications::instance().templatesBegin();
		 iter != LLNotifications::instance().templatesEnd();
		 ++iter)
	{
		LLNotificationTemplatePtr templatep = iter->second;
		LLNotificationFormPtr formp = templatep->mForm;
		
		LLNotificationForm::EIgnoreType ignore = formp->getIgnoreType();
		if (ignore == LLNotificationForm::IGNORE_NO)
			continue;
		
		LLSD row;
		row["columns"][0]["value"] = formp->getIgnoreMessage();
		row["columns"][0]["font"] = "SANSSERIF_SMALL";
		row["columns"][0]["width"] = 400;
		
		LLScrollListItem* item = NULL;
		
		bool show_popup = !formp->getIgnored();
		if (!show_popup)
		{
			if (ignore == LLNotificationForm::IGNORE_WITH_LAST_RESPONSE)
			{
				LLSD last_response = LLUI::sSettingGroups["config"]->getLLSD("Default" + templatep->mName);
				if (!last_response.isUndefined())
				{
					for (LLSD::map_const_iterator it = last_response.beginMap();
						 it != last_response.endMap();
						 ++it)
					{
						if (it->second.asBoolean())
						{
							row["columns"][1]["value"] = formp->getElement(it->first)["ignore"].asString();
							break;
						}
					}
				}
				// <FS:LO> FIRE-7938 - Some Dialog Alerts text in preferences get truncated 
				//row["columns"][1]["font"] = "SANSSERIF_SMALL";
				//row["columns"][1]["width"] = 360;
				// </FS:LO>
			}
			item = disabled_popups.addElement(row);
		}
		else
		{
			item = enabled_popups.addElement(row);
		}
		
		if (item)
		{
			item->setUserdata((void*)&iter->first);
		}
	}
}

void LLFloaterPreference::refreshEnabledState()
{	
	S32 min_tex_mem = LLViewerTextureList::getMinVideoRamSetting();
	S32 max_tex_mem = LLViewerTextureList::getMaxVideoRamSetting();
	getChild<LLSliderCtrl>("GraphicsCardTextureMemory")->setMinValue(min_tex_mem);
	getChild<LLSliderCtrl>("GraphicsCardTextureMemory")->setMaxValue(max_tex_mem);
    
	if (!LLFeatureManager::getInstance()->isFeatureAvailable("RenderVBOEnable") ||
		!gGLManager.mHasVertexBufferObject)
	{
		getChildView("vbo")->setEnabled(FALSE);
		getChildView("vbo_stream")->setEnabled(FALSE);
	}
	else
#if LL_DARWIN
		getChildView("vbo_stream")->setEnabled(FALSE);  //Hardcoded disable on mac
        getChild<LLUICtrl>("vbo_stream")->setValue((LLSD::Boolean) FALSE);
#else
		getChildView("vbo_stream")->setEnabled(LLVertexBuffer::sEnableVBOs);
#endif
	
	//if (!LLFeatureManager::getInstance()->isFeatureAvailable("RenderCompressTextures") ||  FS:TM disabled as we do not have RenderCompressTextures in our feature table.
	//	!gGLManager.mHasVertexBufferObject)
	if (!gGLManager.mHasVertexBufferObject)
	{
		getChildView("texture compression")->setEnabled(FALSE);
	}

	// if no windlight shaders, turn off nighttime brightness, gamma, and fog distance
	getChildView("gamma")->setEnabled(!gPipeline.canUseWindLightShaders());
	getChildView("(brightness, lower is brighter)")->setEnabled(!gPipeline.canUseWindLightShaders());
	getChildView("fog")->setEnabled(!gPipeline.canUseWindLightShaders());
	getChildView("fsaa")->setEnabled(gPipeline.canUseAntiAliasing());
	getChildView("antialiasing restart")->setVisible(!gSavedSettings.getBOOL("RenderDeferred"));
	getChildView("LocalLightsDetail")->setEnabled(gSavedSettings.getBOOL("RenderLocalLights"));
    
	LLComboBox* ctrl_reflections = getChild<LLComboBox>("Reflections");
	// <FS:Ansariel> Radio group "ReflectionDetailRadio" doesn't exist as of 20/11/2012
	//LLRadioGroup* radio_reflection_detail = getChild<LLRadioGroup>("ReflectionDetailRadio");
	
// [RLVa:KB] - Checked: 2010-04-09 (RLVa-1.2.0e) | Modified: RLVa-1.2.0e
	if (rlv_handler_t::isEnabled())
		childSetEnabled("busy_response", !gRlvHandler.hasBehaviour(RLV_BHVR_SENDIM));
// [/RLVa:KB]

	// Reflections
	BOOL reflections = gSavedSettings.getBOOL("VertexShaderEnable") 
		&& gGLManager.mHasCubeMap
		&& LLCubeMap::sUseCubeMaps;
	ctrl_reflections->setEnabled(reflections);
	
	// Bump & Shiny	
	bool bumpshiny = gGLManager.mHasCubeMap && LLCubeMap::sUseCubeMaps && LLFeatureManager::getInstance()->isFeatureAvailable("RenderObjectBump");
	getChild<LLCheckBoxCtrl>("BumpShiny")->setEnabled(bumpshiny ? TRUE : FALSE);
	
	// <FS:Ansariel> Radio group "ReflectionDetailRadio" doesn't exist as of 20/11/2012
	//radio_reflection_detail->setEnabled(reflections);
	
	// Avatar Mode
	// Enable Avatar Shaders
	LLCheckBoxCtrl* ctrl_avatar_vp = getChild<LLCheckBoxCtrl>("AvatarVertexProgram");
	// Avatar Render Mode
	LLCheckBoxCtrl* ctrl_avatar_cloth = getChild<LLCheckBoxCtrl>("AvatarCloth");
	
	bool avatar_vp_enabled = LLFeatureManager::getInstance()->isFeatureAvailable("RenderAvatarVP");
	if (LLViewerShaderMgr::sInitialized)
	{
		S32 max_avatar_shader = LLViewerShaderMgr::instance()->mMaxAvatarShaderLevel;
		avatar_vp_enabled = (max_avatar_shader > 0) ? TRUE : FALSE;
	}

	ctrl_avatar_vp->setEnabled(avatar_vp_enabled);
	
	if (gSavedSettings.getBOOL("VertexShaderEnable") == FALSE || 
		gSavedSettings.getBOOL("RenderAvatarVP") == FALSE)
	{
		ctrl_avatar_cloth->setEnabled(false);
	} 
	else
	{
		ctrl_avatar_cloth->setEnabled(true);
	}
	
	// Vertex Shaders
	// Global Shader Enable
	LLCheckBoxCtrl* ctrl_shader_enable   = getChild<LLCheckBoxCtrl>("BasicShaders");
	// radio set for terrain detail mode
	LLRadioGroup*   mRadioTerrainDetail = getChild<LLRadioGroup>("TerrainDetailRadio");   // can be linked with control var

//	ctrl_shader_enable->setEnabled(LLFeatureManager::getInstance()->isFeatureAvailable("VertexShaderEnable"));
// [RLVa:KB] - Checked: 2010-03-18 (RLVa-1.2.0a) | Modified: RLVa-0.2.0a
	// "Basic Shaders" can't be disabled - but can be enabled - under @setenv=n
	bool fCtrlShaderEnable = LLFeatureManager::getInstance()->isFeatureAvailable("VertexShaderEnable");
	ctrl_shader_enable->setEnabled(
		fCtrlShaderEnable && ((!gRlvHandler.hasBehaviour(RLV_BHVR_SETENV)) || (!gSavedSettings.getBOOL("VertexShaderEnable"))) );
// [/RLVa:KB]

	BOOL shaders = ctrl_shader_enable->get();
	if (shaders)
	{
		mRadioTerrainDetail->setValue(1);
		mRadioTerrainDetail->setEnabled(FALSE);
	}
	else
	{
		mRadioTerrainDetail->setEnabled(TRUE);		
	}
	
	// WindLight
	LLCheckBoxCtrl* ctrl_wind_light = getChild<LLCheckBoxCtrl>("WindLightUseAtmosShaders");
	
	// *HACK just checks to see if we can use shaders... 
	// maybe some cards that use shaders, but don't support windlight
//	ctrl_wind_light->setEnabled(ctrl_shader_enable->getEnabled() && shaders);
// [RLVa:KB] - Checked: 2010-03-18 (RLVa-1.2.0a) | Modified: RLVa-0.2.0a
	// "Atmospheric Shaders" can't be disabled - but can be enabled - under @setenv=n
	bool fCtrlWindLightEnable = fCtrlShaderEnable && shaders;
	ctrl_wind_light->setEnabled(
		fCtrlWindLightEnable && ((!gRlvHandler.hasBehaviour(RLV_BHVR_SETENV)) || (!gSavedSettings.getBOOL("WindLightUseAtmosShaders"))) );
// [/RLVa:KB]

	//Deferred/SSAO/Shadows
	LLCheckBoxCtrl* ctrl_deferred = getChild<LLCheckBoxCtrl>("UseLightShaders");
	
	BOOL enabled = LLFeatureManager::getInstance()->isFeatureAvailable("RenderDeferred") && 
						shaders && 
						gGLManager.mHasFramebufferObject &&
						gSavedSettings.getBOOL("RenderAvatarVP") &&
						(ctrl_wind_light->get()) ? TRUE : FALSE;

	ctrl_deferred->setEnabled(enabled);
	
	LLCheckBoxCtrl* ctrl_ssao = getChild<LLCheckBoxCtrl>("UseSSAO");
	LLCheckBoxCtrl* ctrl_dof = getChild<LLCheckBoxCtrl>("UseDoF");
	LLComboBox* ctrl_shadow = getChild<LLComboBox>("ShadowDetail");

	enabled = enabled && LLFeatureManager::getInstance()->isFeatureAvailable("RenderDeferredSSAO") && (ctrl_deferred->get() ? TRUE : FALSE);
		
	ctrl_ssao->setEnabled(enabled);
	ctrl_dof->setEnabled(enabled);

	enabled = enabled && LLFeatureManager::getInstance()->isFeatureAvailable("RenderShadowDetail");

	ctrl_shadow->setEnabled(enabled);
	

	// now turn off any features that are unavailable
	disableUnavailableSettings();

	getChildView("block_list")->setEnabled(LLLoginInstance::getInstance()->authSuccess());
}

void LLFloaterPreference::disableUnavailableSettings()
{	
	LLComboBox* ctrl_reflections   = getChild<LLComboBox>("Reflections");
	LLCheckBoxCtrl* ctrl_avatar_vp     = getChild<LLCheckBoxCtrl>("AvatarVertexProgram");
	LLCheckBoxCtrl* ctrl_avatar_cloth  = getChild<LLCheckBoxCtrl>("AvatarCloth");
	LLCheckBoxCtrl* ctrl_shader_enable = getChild<LLCheckBoxCtrl>("BasicShaders");
	LLCheckBoxCtrl* ctrl_wind_light    = getChild<LLCheckBoxCtrl>("WindLightUseAtmosShaders");
	LLCheckBoxCtrl* ctrl_avatar_impostors = getChild<LLCheckBoxCtrl>("AvatarImpostors");
	LLCheckBoxCtrl* ctrl_deferred = getChild<LLCheckBoxCtrl>("UseLightShaders");
	LLComboBox* ctrl_shadows = getChild<LLComboBox>("ShadowDetail");
	LLCheckBoxCtrl* ctrl_ssao = getChild<LLCheckBoxCtrl>("UseSSAO");
	LLCheckBoxCtrl* ctrl_dof = getChild<LLCheckBoxCtrl>("UseDoF");

	// if vertex shaders off, disable all shader related products
	if (!LLFeatureManager::getInstance()->isFeatureAvailable("VertexShaderEnable"))
	{
		ctrl_shader_enable->setEnabled(FALSE);
		ctrl_shader_enable->setValue(FALSE);
		
		ctrl_wind_light->setEnabled(FALSE);
		ctrl_wind_light->setValue(FALSE);
		
		ctrl_reflections->setEnabled(FALSE);
		ctrl_reflections->setValue(0);
		
		ctrl_avatar_vp->setEnabled(FALSE);
		ctrl_avatar_vp->setValue(FALSE);
		
		ctrl_avatar_cloth->setEnabled(FALSE);
		ctrl_avatar_cloth->setValue(FALSE);

		ctrl_shadows->setEnabled(FALSE);
		ctrl_shadows->setValue(0);
		
		ctrl_ssao->setEnabled(FALSE);
		ctrl_ssao->setValue(FALSE);

		ctrl_dof->setEnabled(FALSE);
		ctrl_dof->setValue(FALSE);

		ctrl_deferred->setEnabled(FALSE);
		ctrl_deferred->setValue(FALSE);
	}
	
	// disabled windlight
	if (!LLFeatureManager::getInstance()->isFeatureAvailable("WindLightUseAtmosShaders"))
	{
		ctrl_wind_light->setEnabled(FALSE);
		ctrl_wind_light->setValue(FALSE);

		//deferred needs windlight, disable deferred
		ctrl_shadows->setEnabled(FALSE);
		ctrl_shadows->setValue(0);
		
		ctrl_ssao->setEnabled(FALSE);
		ctrl_ssao->setValue(FALSE);

		ctrl_dof->setEnabled(FALSE);
		ctrl_dof->setValue(FALSE);

		ctrl_deferred->setEnabled(FALSE);
		ctrl_deferred->setValue(FALSE);
	}

	// disabled deferred
	if (!LLFeatureManager::getInstance()->isFeatureAvailable("RenderDeferred") ||
		!gGLManager.mHasFramebufferObject)
	{
		ctrl_shadows->setEnabled(FALSE);
		ctrl_shadows->setValue(0);
		
		ctrl_ssao->setEnabled(FALSE);
		ctrl_ssao->setValue(FALSE);

		ctrl_dof->setEnabled(FALSE);
		ctrl_dof->setValue(FALSE);

		ctrl_deferred->setEnabled(FALSE);
		ctrl_deferred->setValue(FALSE);
	}
	
	// disabled deferred SSAO
	if (!LLFeatureManager::getInstance()->isFeatureAvailable("RenderDeferredSSAO"))
	{
		ctrl_ssao->setEnabled(FALSE);
		ctrl_ssao->setValue(FALSE);
	}
	
	// disabled deferred shadows
	if (!LLFeatureManager::getInstance()->isFeatureAvailable("RenderShadowDetail"))
	{
		ctrl_shadows->setEnabled(FALSE);
		ctrl_shadows->setValue(0);
	}

	// disabled reflections
	if (!LLFeatureManager::getInstance()->isFeatureAvailable("RenderReflectionDetail"))
	{
		ctrl_reflections->setEnabled(FALSE);
		ctrl_reflections->setValue(FALSE);
	}
	
	// disabled av
	if (!LLFeatureManager::getInstance()->isFeatureAvailable("RenderAvatarVP"))
	{
		ctrl_avatar_vp->setEnabled(FALSE);
		ctrl_avatar_vp->setValue(FALSE);
		
		ctrl_avatar_cloth->setEnabled(FALSE);
		ctrl_avatar_cloth->setValue(FALSE);

		//deferred needs AvatarVP, disable deferred
		ctrl_shadows->setEnabled(FALSE);
		ctrl_shadows->setValue(0);
		
		ctrl_ssao->setEnabled(FALSE);
		ctrl_ssao->setValue(FALSE);

		ctrl_dof->setEnabled(FALSE);
		ctrl_dof->setValue(FALSE);

		ctrl_deferred->setEnabled(FALSE);
		ctrl_deferred->setValue(FALSE);
	}

	// disabled cloth
	if (!LLFeatureManager::getInstance()->isFeatureAvailable("RenderAvatarCloth"))
	{
		ctrl_avatar_cloth->setEnabled(FALSE);
		ctrl_avatar_cloth->setValue(FALSE);
	}

	// disabled impostors
	if (!LLFeatureManager::getInstance()->isFeatureAvailable("RenderUseImpostors"))
	{
		ctrl_avatar_impostors->setEnabled(FALSE);
		ctrl_avatar_impostors->setValue(FALSE);
	}
}

void LLFloaterPreference::refresh()
{
	LLPanel::refresh();

	// sliders and their text boxes
	//	mPostProcess = gSavedSettings.getS32("RenderGlowResolutionPow");
	// slider text boxes
	updateSliderText(getChild<LLSliderCtrl>("ObjectMeshDetail",		true), getChild<LLTextBox>("ObjectMeshDetailText",		true));
	updateSliderText(getChild<LLSliderCtrl>("FlexibleMeshDetail",	true), getChild<LLTextBox>("FlexibleMeshDetailText",	true));
	updateSliderText(getChild<LLSliderCtrl>("TreeMeshDetail",		true), getChild<LLTextBox>("TreeMeshDetailText",		true));
	updateSliderText(getChild<LLSliderCtrl>("AvatarMeshDetail",		true), getChild<LLTextBox>("AvatarMeshDetailText",		true));
	updateSliderText(getChild<LLSliderCtrl>("AvatarPhysicsDetail",	true), getChild<LLTextBox>("AvatarPhysicsDetailText",		true));
	updateSliderText(getChild<LLSliderCtrl>("TerrainMeshDetail",	true), getChild<LLTextBox>("TerrainMeshDetailText",		true));
	updateSliderText(getChild<LLSliderCtrl>("RenderPostProcess",	true), getChild<LLTextBox>("PostProcessText",			true));
	updateSliderText(getChild<LLSliderCtrl>("SkyMeshDetail",		true), getChild<LLTextBox>("SkyMeshDetailText",			true));
	
	refreshEnabledState();
}

void LLFloaterPreference::onCommitWindowedMode()
{
	refresh();
}

void LLFloaterPreference::onChangeQuality(const LLSD& data)
{
	U32 level = (U32)(data.asReal());
	LLFeatureManager::getInstance()->setGraphicsLevel(level, true);
	refreshEnabledGraphics();
	refresh();
}

void LLFloaterPreference::onClickSetKey()
{
	LLVoiceSetKeyDialog* dialog = LLFloaterReg::showTypedInstance<LLVoiceSetKeyDialog>("voice_set_key", LLSD(), TRUE);
	if (dialog)
	{
		dialog->setParent(this);
	}
}

void LLFloaterPreference::setKey(KEY key)
{
	getChild<LLUICtrl>("modifier_combo")->setValue(LLKeyboard::stringFromKey(key));
	// update the control right away since we no longer wait for apply
	getChild<LLUICtrl>("modifier_combo")->onCommit();
}

void LLFloaterPreference::onClickSetMiddleMouse()
{
	LLUICtrl* p2t_line_editor = getChild<LLUICtrl>("modifier_combo");

	// update the control right away since we no longer wait for apply
	p2t_line_editor->setControlValue(MIDDLE_MOUSE_CV);

	//push2talk button "middle mouse" control value is in English, need to localize it for presentation
	LLPanel* audioPanel=getChild<LLPanel>("audio");
	p2t_line_editor->setValue(audioPanel->getString("middle_mouse"));
}

void LLFloaterPreference::onClickSetSounds()
{
	// Disable Enable gesture/collisions sounds checkbox if the master sound is disabled
	// or if sound effects are disabled.
	getChild<LLCheckBoxCtrl>("gesture_audio_play_btn")->setEnabled(!gSavedSettings.getBOOL("MuteSounds"));
	getChild<LLCheckBoxCtrl>("collisions_audio_play_btn")->setEnabled(!gSavedSettings.getBOOL("MuteSounds"));
}

// <FS:PP> FIRE-8190: Preview function for "UI Sounds" Panel
void LLFloaterPreference::onClickPreviewUISound(const LLSD& ui_sound_id)
{
	std::string uisndid = ui_sound_id.asString();
	make_ui_sound(uisndid.c_str());
}
// </FS:PP> FIRE-8190: Preview function for "UI Sounds" Panel

/*
void LLFloaterPreference::onClickSkipDialogs()
{
	LLNotificationsUtil::add("SkipShowNextTimeDialogs", LLSD(), LLSD(), boost::bind(&callback_skip_dialogs, _1, _2, this));
}

void LLFloaterPreference::onClickResetDialogs()
{
	LLNotificationsUtil::add("ResetShowNextTimeDialogs", LLSD(), LLSD(), boost::bind(&callback_reset_dialogs, _1, _2, this));
}
 */

void LLFloaterPreference::onClickEnablePopup()
{	
	LLScrollListCtrl& disabled_popups = getChildRef<LLScrollListCtrl>("disabled_popups");
	
	std::vector<LLScrollListItem*> items = disabled_popups.getAllSelected();
	std::vector<LLScrollListItem*>::iterator itor;
	for (itor = items.begin(); itor != items.end(); ++itor)
	{
		LLNotificationTemplatePtr templatep = LLNotifications::instance().getTemplate(*(std::string*)((*itor)->getUserdata()));
		//gSavedSettings.setWarning(templatep->mName, TRUE);
		std::string notification_name = templatep->mName;
		LLUI::sSettingGroups["ignores"]->setBOOL(notification_name, TRUE);
	}
	
	buildPopupLists();
}

void LLFloaterPreference::onClickDisablePopup()
{	
	LLScrollListCtrl& enabled_popups = getChildRef<LLScrollListCtrl>("enabled_popups");
	
	std::vector<LLScrollListItem*> items = enabled_popups.getAllSelected();
	std::vector<LLScrollListItem*>::iterator itor;
	for (itor = items.begin(); itor != items.end(); ++itor)
	{
		LLNotificationTemplatePtr templatep = LLNotifications::instance().getTemplate(*(std::string*)((*itor)->getUserdata()));
		templatep->mForm->setIgnored(true);
	}
	
	buildPopupLists();
}

void LLFloaterPreference::resetAllIgnored()
{
	for (LLNotifications::TemplateMap::const_iterator iter = LLNotifications::instance().templatesBegin();
		 iter != LLNotifications::instance().templatesEnd();
		 ++iter)
	{
		if (iter->second->mForm->getIgnoreType() != LLNotificationForm::IGNORE_NO)
		{
			iter->second->mForm->setIgnored(false);
		}
	}
}

void LLFloaterPreference::setAllIgnored()
{
	for (LLNotifications::TemplateMap::const_iterator iter = LLNotifications::instance().templatesBegin();
		 iter != LLNotifications::instance().templatesEnd();
		 ++iter)
	{
		if (iter->second->mForm->getIgnoreType() != LLNotificationForm::IGNORE_NO)
		{
			iter->second->mForm->setIgnored(true);
		}
	}
}

void LLFloaterPreference::onClickLogPath()
{
	std::string proposed_name(gSavedPerAccountSettings.getString("InstantMessageLogPath"));	 
	
	LLDirPicker& picker = LLDirPicker::instance();
	if (!picker.getDir(&proposed_name ) )
	{
		return; //Canceled!
	}

	gSavedPerAccountSettings.setString("InstantMessageLogPath", picker.getDirName());
	//[FIX FIRE-2765 : SJ] Enable Reset button when own Chatlogdirectory is set
	getChildView("reset_logpath")->setEnabled(TRUE);
}

//[FIX FIRE-2765 : SJ] Making sure Reset button resets the chatlogdirectory to the default setting
void LLFloaterPreference::onClickResetLogPath()
{
	gDirUtilp->setChatLogsDir(gDirUtilp->getOSUserAppDir());
	gSavedPerAccountSettings.setString("InstantMessageLogPath", gDirUtilp->getChatLogsDir());
}

void LLFloaterPreference::setPersonalInfo(const std::string& visibility, bool im_via_email, const std::string& email)
{
	mGotPersonalInfo = true;
	mOriginalIMViaEmail = im_via_email;
	mDirectoryVisibility = visibility;
	
	if (visibility == VISIBILITY_DEFAULT)
	{
		mOriginalHideOnlineStatus = false;
		getChildView("online_visibility")->setEnabled(TRUE); 	 
	}
	else if (visibility == VISIBILITY_HIDDEN)
	{
		mOriginalHideOnlineStatus = true;
		getChildView("online_visibility")->setEnabled(TRUE); 	 
	}
	else
	{
		mOriginalHideOnlineStatus = true;
	}
	
	getChild<LLUICtrl>("online_searchresults")->setEnabled(TRUE);

	getChildView("include_im_in_chat_history")->setEnabled(TRUE);
	getChildView("show_timestamps_check_im")->setEnabled(TRUE);
	getChildView("friends_online_notify_checkbox")->setEnabled(TRUE);
	
	getChild<LLUICtrl>("online_visibility")->setValue(mOriginalHideOnlineStatus); 	 
	getChild<LLUICtrl>("online_visibility")->setLabelArg("[DIR_VIS]", mDirectoryVisibility);
	getChildView("send_im_to_email")->setEnabled(TRUE);
	getChild<LLUICtrl>("send_im_to_email")->setValue(im_via_email);
	getChildView("log_instant_messages")->setEnabled(TRUE);
//	getChildView("log_chat")->setEnabled(TRUE);
//	getChildView("busy_response")->setEnabled(TRUE);
//	getChildView("log_instant_messages_timestamp")->setEnabled(TRUE);
//	getChildView("log_chat_timestamp")->setEnabled(TRUE);
	getChildView("log_chat_IM")->setEnabled(TRUE);
	getChildView("log_date_timestamp")->setEnabled(TRUE);
	
//	getChild<LLUICtrl>("busy_response")->setValue(gSavedSettings.getString("BusyModeResponse2"));
	
	getChildView("favorites_on_login_check")->setEnabled(TRUE);
	getChildView("log_nearby_chat")->setEnabled(TRUE);
	getChildView("log_instant_messages")->setEnabled(TRUE);
	getChildView("show_timestamps_check_im")->setEnabled(TRUE);
//	getChildView("log_path_string")->setEnabled(FALSE);// LineEditor becomes readonly in this case. || Moved to PostBuild to disable on not logged in state  -WoLf
	getChildView("log_path_button")->setEnabled(TRUE);
	getChildView("open_log_path_button")->setEnabled(TRUE);
	getChildView("log_path_button-panelsetup")->setEnabled(TRUE);// second set of controls for panel_preferences_setup  -WoLf
	getChildView("open_log_path_button-panelsetup")->setEnabled(TRUE);
	std::string Chatlogsdir = gDirUtilp->getOSUserAppDir();
	//[FIX FIRE-2765 : SJ] Set Chatlog Reset Button on enabled when Chatlogpath isn't the default folder
	if (gSavedPerAccountSettings.getString("InstantMessageLogPath") != gDirUtilp->getOSUserAppDir())
	{
		getChildView("reset_logpath")->setEnabled(TRUE);
	}
	childEnable("logfile_name_datestamp");	
	std::string display_email(email);
	// <FS:Ansariel> Show email address in preferences (FIRE-1071)
	//getChild<LLUICtrl>("email_address")->setValue(display_email);
	if(display_email.size() > 30)
	{
		display_email.resize(30);
		display_email += "...";
	}
	getChild<LLCheckBoxCtrl>("send_im_to_email")->setLabelArg("[EMAIL]", display_email);
	// </FS:Ansariel> Show email address in preferences (FIRE-1071)

}

void LLFloaterPreference::onUpdateSliderText(LLUICtrl* ctrl, const LLSD& name)
{
	std::string ctrl_name = name.asString();
	
	if ((ctrl_name =="" )|| !hasChild(ctrl_name, true))
		return;
	
	LLTextBox* text_box = getChild<LLTextBox>(name.asString());
	LLSliderCtrl* slider = dynamic_cast<LLSliderCtrl*>(ctrl);
	updateSliderText(slider, text_box);
}

void LLFloaterPreference::updateSliderText(LLSliderCtrl* ctrl, LLTextBox* text_box)
{
	if (text_box == NULL || ctrl== NULL)
		return;
	
	// get range and points when text should change
	F32 value = (F32)ctrl->getValue().asReal();
	F32 min = ctrl->getMinValue();
	F32 max = ctrl->getMaxValue();
	F32 range = max - min;
	llassert(range > 0);
	F32 midPoint = min + range / 3.0f;
	F32 highPoint = min + (2.0f * range / 3.0f);
	
	// choose the right text
	if (value < midPoint)
	{
		text_box->setText(LLTrans::getString("GraphicsQualityLow"));
	} 
	else if (value < highPoint)
	{
		text_box->setText(LLTrans::getString("GraphicsQualityMid"));
	}
	else
	{
		text_box->setText(LLTrans::getString("GraphicsQualityHigh"));
	}
}

void LLFloaterPreference::onChangeMaturity()
{
	U8 sim_access = gSavedSettings.getU32("PreferredMaturity");

	getChild<LLIconCtrl>("rating_icon_general")->setVisible(sim_access == SIM_ACCESS_PG
															|| sim_access == SIM_ACCESS_MATURE
															|| sim_access == SIM_ACCESS_ADULT);

	getChild<LLIconCtrl>("rating_icon_moderate")->setVisible(sim_access == SIM_ACCESS_MATURE
															|| sim_access == SIM_ACCESS_ADULT);

	getChild<LLIconCtrl>("rating_icon_adult")->setVisible(sim_access == SIM_ACCESS_ADULT);
}

// FIXME: this will stop you from spawning the sidetray from preferences dialog on login screen
// but the UI for this will still be enabled
void LLFloaterPreference::onClickBlockList()
{
	// </FS:Ansariel> Optional standalone blocklist floater
	//LLFloaterSidePanelContainer::showPanel("people", "panel_block_list_sidetray", LLSD());
	if (gSavedSettings.getBOOL("FSUseStandaloneBlocklistFloater"))
	{
		LLFloaterReg::showInstance("fs_blocklist", LLSD());
	}
	else
	{
		LLFloaterSidePanelContainer::showPanel("people", "panel_block_list_sidetray", LLSD());
	}
	// </FS:Ansariel>
}

void LLFloaterPreference::onClickSortContacts()
{
        FSFloaterContacts* fs_contacts = FSFloaterContacts::getInstance();
        fs_contacts->sortFriendList();
}

void LLFloaterPreference::onClickProxySettings()
{
	LLFloaterReg::showInstance("prefs_proxy");
}

void LLFloaterPreference::onClickTranslationSettings()
{
	LLFloaterReg::showInstance("prefs_translation");
}

void LLFloaterPreference::onClickAutoReplace()
{
	LLFloaterReg::showInstance("prefs_autoreplace");
}

void LLFloaterPreference::onClickSpellChecker()
{
		LLFloaterReg::showInstance("prefs_spellchecker");
}

void LLFloaterPreference::onClickActionChange()
{
	mClickActionDirty = true;
}

void LLFloaterPreference::updateClickActionSettings()
{
	const int single_clk_action = getChild<LLComboBox>("single_click_action_combo")->getValue().asInteger();
	const int double_clk_action = getChild<LLComboBox>("double_click_action_combo")->getValue().asInteger();

	gSavedSettings.setBOOL("ClickToWalk",			single_clk_action == 1);
	gSavedSettings.setBOOL("DoubleClickAutoPilot",	double_clk_action == 1);
	gSavedSettings.setBOOL("DoubleClickTeleport",	double_clk_action == 2);
}

void LLFloaterPreference::updateClickActionControls()
{
 	const bool click_to_walk = gSavedSettings.getBOOL("ClickToWalk");
 	const bool dbl_click_to_walk = gSavedSettings.getBOOL("DoubleClickAutoPilot");
 	const bool dbl_click_to_teleport = gSavedSettings.getBOOL("DoubleClickTeleport");
	getChild<LLComboBox>("single_click_action_combo")->setValue((int)click_to_walk);
	getChild<LLComboBox>("double_click_action_combo")->setValue(dbl_click_to_teleport ? 2 : (int)dbl_click_to_walk);
}

// <FS:PP> Load UI Sounds tabs settings
void LLFloaterPreference::updateUISoundsControls()
{
	getChild<LLComboBox>("PlayModeUISndNewIncomingIMSession")->setValue((int)gSavedSettings.getU32("PlayModeUISndNewIncomingIMSession")); // 0, 1, 2, 3. Shared with Chat > Notifications > "When receiving Instant Messages"
	getChild<LLComboBox>("PlayModeUISndNewIncomingGroupIMSession")->setValue((int)gSavedSettings.getU32("PlayModeUISndNewIncomingGroupIMSession")); // 0, 1, 2, 3. Shared with Chat > Notifications > "When receiving Group Instant Messages"
	// Set proper option for Chat > Notifications > "When receiving Instant Messages"
	getChild<LLComboBox>("WhenPlayIM")->setValue((int)gSavedSettings.getU32("PlayModeUISndNewIncomingIMSession")); // 0, 1, 2, 3
	getChild<LLComboBox>("WhenPlayGroupIM")->setValue((int)gSavedSettings.getU32("PlayModeUISndNewIncomingGroupIMSession")); // 0, 1, 2, 3
}
// </FS:PP>

//[FIX FIRE-1927 - enable DoubleClickTeleport shortcut : SJ]
//void LLFloaterPreference::onChangeDoubleClickSettings()
//{
//	bool double_click_action_enabled = gSavedSettings.getBOOL("DoubleClickAutoPilot") || gSavedSettings.getBOOL("DoubleClickTeleport");
//	LLCheckBoxCtrl* double_click_action_cb = getChild<LLCheckBoxCtrl>("double_click_chkbox");
//	if (double_click_action_cb)
//	{
//		// check checkbox if one of double-click actions settings enabled, uncheck otherwise
//		double_click_action_cb->setValue(double_click_action_enabled);
//	}
//	LLRadioGroup* double_click_action_radio = getChild<LLRadioGroup>("double_click_action");
//	if (!double_click_action_radio) return;
//	// set radio-group enabled if one of double-click actions settings enabled
//	double_click_action_radio->setEnabled(double_click_action_enabled);
//	if (gSavedSettings.getBOOL("DoubleClickTeleport"))
//	{
//		double_click_action_radio->setSelectedIndex(0);
//	}
//	else
//	{
//		double_click_action_radio->setSelectedIndex(1);
//	}
//}

void LLFloaterPreference::applyUIColor(LLUICtrl* ctrl, const LLSD& param)
{
	LLUIColorTable::instance().setColor(param.asString(), LLColor4(ctrl->getValue()));
}

void LLFloaterPreference::getUIColor(LLUICtrl* ctrl, const LLSD& param)
{
	LLColorSwatchCtrl* color_swatch = (LLColorSwatchCtrl*) ctrl;
	color_swatch->setOriginal(LLUIColorTable::instance().getColor(param.asString()));
}

void LLFloaterPreference::setCacheLocation(const LLStringExplicit& location)
{
	LLUICtrl* cache_location_editor = getChild<LLUICtrl>("cache_location");
	cache_location_editor->setValue(location);
	cache_location_editor->setToolTip(location);
}

//------------------------------Updater---------------------------------------

//<FS:TS> FIRE-6795: Remove repetitive warning at every login
// <FS:Zi> Add warning on high bandwidth setting
//static void updateBandwidthWarning()
//{
//	S32 newBandwidth=(S32) gSavedSettings.getF32("ThrottleBandwidthKBPS");
//	gSavedSettings.setBOOL("BandwidthSettingTooHigh",newBandwidth>1500);
//}
// </FS:Zi>
//</FS:TS> FIRE-6795

//<FS:HG> FIRE-6340, FIRE-6567 - Setting Bandwidth issues
//static bool handleBandwidthChanged(const LLSD& newvalue)
//{
//	gViewerThrottle.setMaxBandwidth((F32) newvalue.asReal());
//	updateBandwidthWarning();	// <FS:Zi> Add warning on high bandwidth setting
//	return true;
//}

//class LLPanelPreference::Updater : public LLEventTimer
//{

//public:

//	typedef boost::function<bool(const LLSD&)> callback_t;

//	Updater(callback_t cb, F32 period)
//	:LLEventTimer(period),
//	 mCallback(cb)
//	{
//		mEventTimer.stop();
//	}

//	virtual ~Updater(){}

//	void update(const LLSD& new_value)
//	{
//		mNewValue = new_value;
//		mEventTimer.start();
//	}

//protected:

//	BOOL tick()
//	{
//		mCallback(mNewValue);
//		mEventTimer.stop();

//		return FALSE;
//	}

//private:

//	LLSD mNewValue;
//	callback_t mCallback;
//};
//---------------------------------------------------------------------------- */
//</FS:HG> FIRE-6340, FIRE-6567 - Setting Bandwidth issues

static LLRegisterPanelClassWrapper<LLPanelPreference> t_places("panel_preference");
LLPanelPreference::LLPanelPreference()
//<FS:HG> FIRE-6340, FIRE-6567 - Setting Bandwidth issues
//: LLPanel(),
  //mBandWidthUpdater(NULL)
{
	mCommitCallbackRegistrar.add("Pref.setControlFalse",	boost::bind(&LLPanelPreference::setControlFalse,this, _2));
	mCommitCallbackRegistrar.add("Pref.updateMediaAutoPlayCheckbox",	boost::bind(&LLPanelPreference::updateMediaAutoPlayCheckbox, this, _1));
}

//virtual
BOOL LLPanelPreference::postBuild()
{

	////////////////////// PanelVoice ///////////////////
	if (hasChild("voice_unavailable"))
	{
		BOOL voice_disabled = gSavedSettings.getBOOL("CmdLineDisableVoice");
		getChildView("voice_unavailable")->setVisible( voice_disabled);
		getChildView("enable_voice_check")->setVisible( !voice_disabled);
	}
	
	//////////////////////PanelSkins ///////////////////
	/*
	if (hasChild("skin_selection"))
	{
		LLFloaterPreference::refreshSkin(this);

		// if skin is set to a skin that no longer exists (silver) set back to default
		if (getChild<LLRadioGroup>("skin_selection")->getSelectedIndex() < 0)
		{
			gSavedSettings.setString("SkinCurrent", "default");
			LLFloaterPreference::refreshSkin(this);
		}

	}
	 */

	if (hasChild("online_visibility") && hasChild("send_im_to_email"))
	{
		getChild<LLUICtrl>("email_address")->setValue(getString("log_in_to_change") );
//		getChild<LLUICtrl>("busy_response")->setValue(getString("log_in_to_change"));		
	}
	
	//////////////////////PanelPrivacy ///////////////////
	if (hasChild("media_enabled"))
	{
		bool media_enabled = gSavedSettings.getBOOL("AudioStreamingMedia");
		
		getChild<LLCheckBoxCtrl>("media_enabled")->set(media_enabled);
		getChild<LLCheckBoxCtrl>("autoplay_enabled")->setEnabled(media_enabled);
	}
	if (hasChild("music_enabled"))
	{
		getChild<LLCheckBoxCtrl>("music_enabled")->set(gSavedSettings.getBOOL("AudioStreamingMusic"));
	}
	if (hasChild("media_filter"))
	{
		getChild<LLCheckBoxCtrl>("media_filter")->set(gSavedSettings.getBOOL("MediaEnableFilter"));
	}
	if (hasChild("voice_call_friends_only_check"))
	{
		getChild<LLCheckBoxCtrl>("voice_call_friends_only_check")->setCommitCallback(boost::bind(&showFriendsOnlyWarning, _1, _2));
	}
	if (hasChild("favorites_on_login_check"))
	{
		getChild<LLCheckBoxCtrl>("favorites_on_login_check")->setCommitCallback(boost::bind(&showFavoritesOnLoginWarning, _1, _2));
	}

	// Panel Advanced
	if (hasChild("modifier_combo"))
	{
		//localizing if push2talk button is set to middle mouse
		if (MIDDLE_MOUSE_CV == getChild<LLUICtrl>("modifier_combo")->getValue().asString())
		{
			getChild<LLUICtrl>("modifier_combo")->setValue(getString("middle_mouse"));
		}
	}
	// Panel Setup (Network) -WoLf
	if (hasChild("connection_port_enabled"))
	{
		getChild<LLCheckBoxCtrl>("connection_port_enabled")->setCommitCallback(boost::bind(&showCustomPortWarning, _1, _2));
	} 
	// [/WoLf]

	//////////////////////PanelSetup ///////////////////
	// <FS:Zi> Add warning on high bandwidth settings
	// if (hasChild("max_bandwidth"))
	// Look for the layout widget on top level of this panel
	if (hasChild("max_bandwidth_layout"))
	// </FS:Zi>
	{
		//<FS:HG> FIRE-6340, FIRE-6567 - Setting Bandwidth issues
		//mBandWidthUpdater = new LLPanelPreference::Updater(boost::bind(&handleBandwidthChanged, _1), BANDWIDTH_UPDATER_TIMEOUT);
		//gSavedSettings.getControl("ThrottleBandwidthKBPS")->getSignal()->connect(boost::bind(&LLPanelPreference::Updater::update, mBandWidthUpdater, _2));
		//<FS:TS> FIRE-6795: Remove warning on every login
		//updateBandwidthWarning();	// <FS:Zi> Add warning on high bandwidth setting
		//</FS:TS> FIRE-6795
		//</FS:HG> FIRE-6340, FIRE-6567 - Setting Bandwidth issues
	}

	// <FS:Ansariel> Fix for visually broken browser choice radiobuttons
	if (hasChild("use_external_browser", TRUE))
	{
		getChild<LLRadioGroup>("use_external_browser")->setValue(gSavedSettings.getBOOL("UseExternalBrowser"));
	}
	// </FS:Ansariel> Fix for visually broken browser choice radiobuttons
	
	////////////////////// PanelAlerts ///////////////////
	if (hasChild("OnlineOfflinetoNearbyChat", TRUE))
	{
		getChildView("OnlineOfflinetoNearbyChatHistory")->setEnabled(getChild<LLUICtrl>("OnlineOfflinetoNearbyChat")->getValue().asBoolean());
	}
	// <FS:LO> FIRE-7050 - Add a warning to the Growl preference option because of FIRE-6868
#ifdef LL_WINDOWS
	if (hasChild("notify_growl_checkbox", TRUE))
	{
		getChild<LLCheckBoxCtrl>("notify_growl_checkbox")->setCommitCallback(boost::bind(&showGrowlNotInstalledWarning, _1, _2));
	}
#endif
	// </FS:LO>
#ifdef HAS_OPENSIM_SUPPORT // <FS:AW optional opensim support/>
// <FS:AW Disable LSL bridge on opensim>
	if(LLGridManager::getInstance()->isInOpenSim() && hasChild("UseLSLBridge", TRUE))
	{
 		getChild<LLCheckBoxCtrl>("UseLSLBridge")->setEnabled(FALSE);
	}
// </FS:AW Disable LSL bridge on opensim>
#endif // HAS_OPENSIM_SUPPORT // <FS:AW optional opensim support/>

	apply();
	return true;
}

LLPanelPreference::~LLPanelPreference()
{
	//<FS:HG> FIRE-6340, FIRE-6567 - Setting Bandwidth issues
	//if (mBandWidthUpdater)
	//{
	//	delete mBandWidthUpdater;
	//}
	//</FS:HG> FIRE-6340, FIRE-6567 - Setting Bandwidth issues
}
void LLPanelPreference::apply()
{
	// <FS:Ansariel> Fix for visually broken browser choice radiobuttons
	if (hasChild("use_external_browser", TRUE))
	{
		BOOL useExternalBrowser = (getChild<LLRadioGroup>("use_external_browser")->getValue().asInteger() == 1);
		gSavedSettings.setBOOL("UseExternalBrowser", useExternalBrowser);
	}
	// </FS:Ansariel> Fix for visually broken browser choice radiobuttons
}

void LLPanelPreference::saveSettings()
{
	// Save the value of all controls in the hierarchy
	mSavedValues.clear();
	std::list<LLView*> view_stack;
	view_stack.push_back(this);
	while(!view_stack.empty())
	{
		// Process view on top of the stack
		LLView* curview = view_stack.front();
		view_stack.pop_front();

		LLColorSwatchCtrl* color_swatch = dynamic_cast<LLColorSwatchCtrl *>(curview);
		if (color_swatch)
		{
			mSavedColors[color_swatch->getName()] = color_swatch->get();
		}
		else
		{
			LLUICtrl* ctrl = dynamic_cast<LLUICtrl*>(curview);
			if (ctrl)
			{
				LLControlVariable* control = ctrl->getControlVariable();
				if (control)
				{
					mSavedValues[control] = control->getValue();
				}
			}
		}
			
		// Push children onto the end of the work stack
		for (child_list_t::const_iterator iter = curview->getChildList()->begin();
			 iter != curview->getChildList()->end(); ++iter)
		{
			view_stack.push_back(*iter);
		}
	}	
}

void LLPanelPreference::showFriendsOnlyWarning(LLUICtrl* checkbox, const LLSD& value)
{
	if (checkbox && checkbox->getValue())
	{
		LLNotificationsUtil::add("FriendsAndGroupsOnly");
	}
}
// Manage the custom port alert, fixes Cant Close bug. -WoLf
void LLPanelPreference::showCustomPortWarning(LLUICtrl* checkbox, const LLSD& value)
{
		LLNotificationsUtil::add("ChangeConnectionPort");
}
// [/WoLf]

void LLPanelPreference::showFavoritesOnLoginWarning(LLUICtrl* checkbox, const LLSD& value)
{
	if (checkbox && checkbox->getValue())
	{
		LLNotificationsUtil::add("FavoritesOnLogin");
	}
}

// <FS:LO> FIRE-7050 - Add a warning to the Growl preference option because of FIRE-6868
#ifdef LL_WINDOWS
void LLPanelPreference::showGrowlNotInstalledWarning(LLUICtrl* checkbox, const LLSD& value)
{
	if (checkbox && checkbox->getValue())
	{
		LLNotificationsUtil::add("GrowlNotInstalled",LLSD(), LLSD(), callback_growl_not_installed);
	}
}
#endif
// </FS:LO>

void LLPanelPreference::cancel()
{
	for (control_values_map_t::iterator iter =  mSavedValues.begin();
		 iter !=  mSavedValues.end(); ++iter)
	{
		LLControlVariable* control = iter->first;
		LLSD ctrl_value = iter->second;
		control->set(ctrl_value);
	}

	for (string_color_map_t::iterator iter = mSavedColors.begin();
		 iter != mSavedColors.end(); ++iter)
	{
		LLColorSwatchCtrl* color_swatch = findChild<LLColorSwatchCtrl>(iter->first);
		if (color_swatch)
		{
			color_swatch->set(iter->second);
			color_swatch->onCommit();
		}
	}
}

void LLPanelPreference::setControlFalse(const LLSD& user_data)
{
	std::string control_name = user_data.asString();
	LLControlVariable* control = findControl(control_name);
	
	if (control)
		control->set(LLSD(FALSE));
}

void LLPanelPreference::updateMediaAutoPlayCheckbox(LLUICtrl* ctrl)
{
	std::string name = ctrl->getName();

	// Disable "Allow Media to auto play" only when both
	// "Streaming Music" and "Media" are unchecked. STORM-513.
	if ((name == "enable_music") || (name == "enable_media"))
	{
		bool music_enabled = getChild<LLCheckBoxCtrl>("enable_music")->get();
		bool media_enabled = getChild<LLCheckBoxCtrl>("enable_media")->get();

		getChild<LLCheckBoxCtrl>("media_auto_play_btn")->setEnabled(music_enabled || media_enabled);
	}
}

class LLPanelPreferencePrivacy : public LLPanelPreference
{
public:
	LLPanelPreferencePrivacy()
	{
		mAccountIndependentSettings.push_back("VoiceCallsFriendsOnly");
		mAccountIndependentSettings.push_back("AutoDisengageMic");
	}

	/*virtual*/ void saveSettings()
	{
		LLPanelPreference::saveSettings();

		// Don't save (=erase from the saved values map) per-account privacy settings
		// if we're not logged in, otherwise they will be reset to defaults on log off.
		if (LLStartUp::getStartupState() != STATE_STARTED)
		{
			// Erase only common settings, assuming there are no color settings on Privacy page.
			for (control_values_map_t::iterator it = mSavedValues.begin(); it != mSavedValues.end(); )
			{
				const std::string setting = it->first->getName();
				if (std::find(mAccountIndependentSettings.begin(),
					mAccountIndependentSettings.end(), setting) == mAccountIndependentSettings.end())
				{
					mSavedValues.erase(it++);
				}
				else
				{
					++it;
				}
			}
		}
	}

private:
	std::list<std::string> mAccountIndependentSettings;
};

static LLRegisterPanelClassWrapper<LLPanelPreferenceGraphics> t_pref_graph("panel_preference_graphics");
static LLRegisterPanelClassWrapper<LLPanelPreferencePrivacy> t_pref_privacy("panel_preference_privacy");

BOOL LLPanelPreferenceGraphics::postBuild()
{
	mButtonApply=findChild<LLButton>("Apply");

	return LLPanelPreference::postBuild();
}
void LLPanelPreferenceGraphics::draw()
{
	LLPanelPreference::draw();

	if (mButtonApply && mButtonApply->getVisible())
	{
		bool enable = hasDirtyChilds();

		mButtonApply->setEnabled(enable);
	}
}
bool LLPanelPreferenceGraphics::hasDirtyChilds()
{
	std::list<LLView*> view_stack;
	view_stack.push_back(this);
	while(!view_stack.empty())
	{
		// Process view on top of the stack
		LLView* curview = view_stack.front();
		view_stack.pop_front();

		LLUICtrl* ctrl = dynamic_cast<LLUICtrl*>(curview);
		if (ctrl)
		{
			if (ctrl->isDirty())
				return true;
		}
		// Push children onto the end of the work stack
		for (child_list_t::const_iterator iter = curview->getChildList()->begin();
			 iter != curview->getChildList()->end(); ++iter)
		{
			view_stack.push_back(*iter);
		}
	}	
	return false;
}

void LLPanelPreferenceGraphics::resetDirtyChilds()
{
	std::list<LLView*> view_stack;
	view_stack.push_back(this);
	while(!view_stack.empty())
	{
		// Process view on top of the stack
		LLView* curview = view_stack.front();
		view_stack.pop_front();

		LLUICtrl* ctrl = dynamic_cast<LLUICtrl*>(curview);
		if (ctrl)
		{
			ctrl->resetDirty();
		}
		// Push children onto the end of the work stack
		for (child_list_t::const_iterator iter = curview->getChildList()->begin();
			 iter != curview->getChildList()->end(); ++iter)
		{
			view_stack.push_back(*iter);
		}
	}	
}
void LLPanelPreferenceGraphics::apply()
{
	resetDirtyChilds();
	LLPanelPreference::apply();
}
void LLPanelPreferenceGraphics::cancel()
{
	resetDirtyChilds();
	LLPanelPreference::cancel();
}
void LLPanelPreferenceGraphics::saveSettings()
{
	resetDirtyChilds();
	LLPanelPreference::saveSettings();
}
void LLPanelPreferenceGraphics::setHardwareDefaults()
{
	resetDirtyChilds();
	LLPanelPreference::setHardwareDefaults();
}

LLFloaterPreferenceProxy::LLFloaterPreferenceProxy(const LLSD& key)
	: LLFloater(key),
	  mSocksSettingsDirty(false)
{
	mCommitCallbackRegistrar.add("Proxy.OK",                boost::bind(&LLFloaterPreferenceProxy::onBtnOk, this));
	mCommitCallbackRegistrar.add("Proxy.Cancel",            boost::bind(&LLFloaterPreferenceProxy::onBtnCancel, this));
	mCommitCallbackRegistrar.add("Proxy.Change",            boost::bind(&LLFloaterPreferenceProxy::onChangeSocksSettings, this));
}

LLFloaterPreferenceProxy::~LLFloaterPreferenceProxy()
{
}

BOOL LLFloaterPreferenceProxy::postBuild()
{
	LLRadioGroup* socksAuth = getChild<LLRadioGroup>("socks5_auth_type");
	if (!socksAuth)
	{
		return FALSE;
	}
	if (socksAuth->getSelectedValue().asString() == "None")
	{
		getChild<LLLineEditor>("socks5_username")->setEnabled(false);
		getChild<LLLineEditor>("socks5_password")->setEnabled(false);
	}
	else
	{
		// Populate the SOCKS 5 credential fields with protected values.
		LLPointer<LLCredential> socks_cred = gSecAPIHandler->loadCredential("SOCKS5");
		getChild<LLLineEditor>("socks5_username")->setValue(socks_cred->getIdentifier()["username"].asString());
		getChild<LLLineEditor>("socks5_password")->setValue(socks_cred->getAuthenticator()["creds"].asString());
	}

	return TRUE;
}

void LLFloaterPreferenceProxy::onOpen(const LLSD& key)
{
	saveSettings();
}

void LLFloaterPreferenceProxy::onClose(bool app_quitting)
{
	if (mSocksSettingsDirty)
	{

		// If the user plays with the Socks proxy settings after login, it's only fair we let them know
		// it will not be updated until next restart.
		if (LLStartUp::getStartupState()>STATE_LOGIN_WAIT)
		{
			LLNotifications::instance().add("ChangeProxySettings", LLSD(), LLSD());
			mSocksSettingsDirty = false; // we have notified the user now be quiet again
		}
	}
}

void LLFloaterPreferenceProxy::saveSettings()
{
	// Save the value of all controls in the hierarchy
	mSavedValues.clear();
	std::list<LLView*> view_stack;
	view_stack.push_back(this);
	while(!view_stack.empty())
	{
		// Process view on top of the stack
		LLView* curview = view_stack.front();
		view_stack.pop_front();

		LLUICtrl* ctrl = dynamic_cast<LLUICtrl*>(curview);
		if (ctrl)
		{
			LLControlVariable* control = ctrl->getControlVariable();
			if (control)
			{
				mSavedValues[control] = control->getValue();
			}
		}

		// Push children onto the end of the work stack
		for (child_list_t::const_iterator iter = curview->getChildList()->begin();
				iter != curview->getChildList()->end(); ++iter)
		{
			view_stack.push_back(*iter);
		}
	}
}

void LLFloaterPreferenceProxy::onBtnOk()
{
	// commit any outstanding text entry
	if (hasFocus())
	{
		LLUICtrl* cur_focus = dynamic_cast<LLUICtrl*>(gFocusMgr.getKeyboardFocus());
		if (cur_focus && cur_focus->acceptsTextInput())
		{
			cur_focus->onCommit();
		}
	}

	// Save SOCKS proxy credentials securely if password auth is enabled
	LLRadioGroup* socksAuth = getChild<LLRadioGroup>("socks5_auth_type");
	if (socksAuth->getSelectedValue().asString() == "UserPass")
	{
		LLSD socks_id = LLSD::emptyMap();
		socks_id["type"] = "SOCKS5";
		socks_id["username"] = getChild<LLLineEditor>("socks5_username")->getValue().asString();

		LLSD socks_authenticator = LLSD::emptyMap();
		socks_authenticator["type"] = "SOCKS5";
		socks_authenticator["creds"] = getChild<LLLineEditor>("socks5_password")->getValue().asString();

		// Using "SOCKS5" as the "grid" argument since the same proxy
		// settings will be used for all grids and because there is no
		// way to specify the type of credential.
		LLPointer<LLCredential> socks_cred = gSecAPIHandler->createCredential("SOCKS5", socks_id, socks_authenticator);
		gSecAPIHandler->saveCredential(socks_cred, true);
	}
	else
	{
		// Clear SOCKS5 credentials since they are no longer needed.
		LLPointer<LLCredential> socks_cred = new LLCredential("SOCKS5");
		gSecAPIHandler->deleteCredential(socks_cred);
	}

	closeFloater(false);
}

void LLFloaterPreferenceProxy::onBtnCancel()
{
	if (hasFocus())
	{
		LLUICtrl* cur_focus = dynamic_cast<LLUICtrl*>(gFocusMgr.getKeyboardFocus());
		if (cur_focus && cur_focus->acceptsTextInput())
		{
			cur_focus->onCommit();
		}
		refresh();
	}

	cancel();
}

void LLFloaterPreferenceProxy::cancel()
{

	for (control_values_map_t::iterator iter =  mSavedValues.begin();
			iter !=  mSavedValues.end(); ++iter)
	{
		LLControlVariable* control = iter->first;
		LLSD ctrl_value = iter->second;
		control->set(ctrl_value);
	}

	closeFloater();
}

void LLFloaterPreferenceProxy::onChangeSocksSettings() 
{
	mSocksSettingsDirty = true;

	LLRadioGroup* socksAuth = getChild<LLRadioGroup>("socks5_auth_type");
	if (socksAuth->getSelectedValue().asString() == "None")
	{
		getChild<LLLineEditor>("socks5_username")->setEnabled(false);
		getChild<LLLineEditor>("socks5_password")->setEnabled(false);
	}
	else
	{
		getChild<LLLineEditor>("socks5_username")->setEnabled(true);
		getChild<LLLineEditor>("socks5_password")->setEnabled(true);
	}

	// Check for invalid states for the other HTTP proxy radio
	LLRadioGroup* otherHttpProxy = getChild<LLRadioGroup>("other_http_proxy_type");
	if ((otherHttpProxy->getSelectedValue().asString() == "Socks" &&
			getChild<LLCheckBoxCtrl>("socks_proxy_enabled")->get() == FALSE )||(
					otherHttpProxy->getSelectedValue().asString() == "Web" &&
					getChild<LLCheckBoxCtrl>("web_proxy_enabled")->get() == FALSE ) )
	{
		otherHttpProxy->selectFirstItem();
	}

};

// [SL:KB] - Patch: Viewer-CrashReporting | Checked: 2010-11-16 (Catznip-2.6.0a) | Added: Catznip-2.4.0b
static LLRegisterPanelClassWrapper<LLPanelPreferenceCrashReports> t_pref_crashreports("panel_preference_crashreports");

LLPanelPreferenceCrashReports::LLPanelPreferenceCrashReports()
	: LLPanelPreference()
{
}

BOOL LLPanelPreferenceCrashReports::postBuild()
{
	S32 nCrashSubmitBehavior = gCrashSettings.getS32("CrashSubmitBehavior");

	LLCheckBoxCtrl* pSendCrashReports = getChild<LLCheckBoxCtrl>("checkSendCrashReports");
	pSendCrashReports->set(CRASH_BEHAVIOR_NEVER_SEND != nCrashSubmitBehavior);
	pSendCrashReports->setCommitCallback(boost::bind(&LLPanelPreferenceCrashReports::refresh, this));

	LLCheckBoxCtrl* pSendAlwaysAsk = getChild<LLCheckBoxCtrl>("checkSendCrashReportsAlwaysAsk");
	pSendAlwaysAsk->set(CRASH_BEHAVIOR_ASK == nCrashSubmitBehavior);

	LLCheckBoxCtrl* pSendSettings = getChild<LLCheckBoxCtrl>("checkSendSettings");
	pSendSettings->set(gCrashSettings.getBOOL("CrashSubmitSettings"));

	LLCheckBoxCtrl* pSendName = getChild<LLCheckBoxCtrl>("checkSendName");
	pSendName->set(gCrashSettings.getBOOL("CrashSubmitName"));

	refresh();

	return LLPanelPreference::postBuild();
}

void LLPanelPreferenceCrashReports::refresh()
{
	LLCheckBoxCtrl* pSendCrashReports = getChild<LLCheckBoxCtrl>("checkSendCrashReports");
	pSendCrashReports->setEnabled(TRUE);

	bool fEnable = pSendCrashReports->get();
	getChild<LLUICtrl>("comboSaveMiniDumpType")->setEnabled(fEnable);
	getChild<LLUICtrl>("checkSendCrashReportsAlwaysAsk")->setEnabled(fEnable);
	getChild<LLUICtrl>("checkSendSettings")->setEnabled(fEnable);
	getChild<LLUICtrl>("checkSendName")->setEnabled(fEnable);
}

void LLPanelPreferenceCrashReports::apply()
{
	LLCheckBoxCtrl* pSendCrashReports = getChild<LLCheckBoxCtrl>("checkSendCrashReports");
	LLCheckBoxCtrl* pSendAlwaysAsk = getChild<LLCheckBoxCtrl>("checkSendCrashReportsAlwaysAsk");
	if (pSendCrashReports->get())
		gCrashSettings.setS32("CrashSubmitBehavior", (pSendAlwaysAsk->get()) ? CRASH_BEHAVIOR_ASK : CRASH_BEHAVIOR_ALWAYS_SEND);
	else
		gCrashSettings.setS32("CrashSubmitBehavior", CRASH_BEHAVIOR_NEVER_SEND);

	LLCheckBoxCtrl* pSendSettings = getChild<LLCheckBoxCtrl>("checkSendSettings");
	gCrashSettings.setBOOL("CrashSubmitSettings", pSendSettings->get());

	LLCheckBoxCtrl* pSendName = getChild<LLCheckBoxCtrl>("checkSendName");
	gCrashSettings.setBOOL("CrashSubmitName", pSendName->get());
}

void LLPanelPreferenceCrashReports::cancel()
{
}
// [/SL:KB]

// <KB> - Catznip Viewer-Skins 

static LLRegisterPanelClassWrapper<LLPanelPreferenceSkins> t_pref_skins("panel_preference_skins");


LLPanelPreferenceSkins::LLPanelPreferenceSkins() : LLPanelPreference(), m_pSkinCombo(NULL), m_pSkinThemeCombo(NULL)
{
	m_Skin = gSavedSettings.getString("SkinCurrent");
	m_SkinTheme = gSavedSettings.getString("SkinCurrentTheme");
	const std::string strSkinsPath = gDirUtilp->getSkinBaseDir() + gDirUtilp->getDirDelimiter() + "skins.xml";
	llifstream fileSkins(strSkinsPath, std::ios::binary);
	if (fileSkins.is_open())
	{
		LLSDSerialize::fromXMLDocument(m_SkinsInfo, fileSkins);	
	}
}


BOOL LLPanelPreferenceSkins::postBuild()
{

	m_pSkinCombo = getChild<LLComboBox>("skin_combobox");
	if (m_pSkinCombo)
		m_pSkinCombo->setCommitCallback(boost::bind(&LLPanelPreferenceSkins::onSkinChanged, this));
		
	m_pSkinThemeCombo = getChild<LLComboBox>("theme_combobox");
	if (m_pSkinThemeCombo)
		m_pSkinThemeCombo->setCommitCallback(boost::bind(&LLPanelPreferenceSkins::onSkinThemeChanged, this));
			
	refreshSkinList();

	return LLPanelPreference::postBuild();	
}

void LLPanelPreferenceSkins::apply()
{
	if ( (m_Skin != gSavedSettings.getString("SkinCurrent")) || (m_SkinTheme != gSavedSettings.getString("SkinCurrentTheme")) )
	{
		gSavedSettings.setString("SkinCurrent", m_Skin);
		gSavedSettings.setString("SkinCurrentTheme", m_SkinTheme);

		LLNotificationsUtil::add("ChangeSkin");	

	}
}


void LLPanelPreferenceSkins::cancel()
{
	m_Skin = gSavedSettings.getString("SkinCurrent");
	m_SkinTheme = gSavedSettings.getString("SkinCurrentTheme");
	refreshSkinList();	
}

void LLPanelPreferenceSkins::onSkinChanged()
{
	m_Skin = (m_pSkinCombo) ? m_pSkinCombo->getSelectedValue().asString() : "default";
	m_SkinTheme = "default";
	refreshSkinThemeList();
	onSkinThemeChanged(); // make sure we initialize a theme for our new skin

        // <FS:AO> Some crude hardcoded preferences per skin. Without this, some defaults from the
        // current skin would be carried over, leading to confusion and a first experience with
        // the skin that the designer didn't intend.

        if  (m_Skin.compare("starlight") == 0)
        {
                gSavedSettings.setBOOL("ShowMenuBarLocation", FALSE);
                gSavedSettings.setBOOL("ShowNavbarNavigationPanel",TRUE);
        }
        else
        {
                gSavedSettings.setBOOL("ShowMenuBarLocation", TRUE);
                gSavedSettings.setBOOL("ShowNavbarNavigationPanel",FALSE);
        }

	if (gSavedSettings.getBOOL("FSSkinClobbersToolbarPrefs"))
	{
        	llinfos << "Clearing toolbar settings." << llendl;
        	gSavedSettings.setBOOL("ResetToolbarSettings",TRUE);
	}

        //</FS:AO>
}

void LLPanelPreferenceSkins::onSkinThemeChanged()
{
	m_SkinTheme = (m_pSkinThemeCombo) ? m_pSkinThemeCombo->getSelectedValue().asString() : "default";
}

void LLPanelPreferenceSkins::refreshSkinList()
{
	if (!m_pSkinCombo)
		return;
	
	m_pSkinCombo->clearRows();

	for (LLSD::array_const_iterator itSkinInfo = m_SkinsInfo.beginArray(), endSkinInfo = m_SkinsInfo.endArray();
		 itSkinInfo != endSkinInfo; ++itSkinInfo)		
	{
		const LLSD& sdSkin = *itSkinInfo;
		m_pSkinCombo->add(sdSkin["name"].asString(), sdSkin["folder"]);	
	}
	
	m_pSkinCombo->setSelectedByValue(m_Skin, TRUE);
	refreshSkinThemeList();
}

void LLPanelPreferenceSkins::refreshSkinThemeList()
{
	if (!m_pSkinThemeCombo)
		return;

	m_pSkinThemeCombo->clearRows();
	for (LLSD::array_const_iterator itSkinInfo = m_SkinsInfo.beginArray(), endSkinInfo = m_SkinsInfo.endArray(); 
		 itSkinInfo != endSkinInfo; ++itSkinInfo)
	{
		const LLSD& sdSkin = *itSkinInfo;
		if (sdSkin["folder"].asString() == m_Skin)
		{
			const LLSD& sdThemes = sdSkin["themes"];
			for (LLSD::array_const_iterator itTheme = sdThemes.beginArray(), endTheme = sdThemes.endArray(); itTheme != endTheme; ++itTheme)
			{
				const LLSD& sdTheme = *itTheme;
				m_pSkinThemeCombo->add(sdTheme["name"].asString(), sdTheme["folder"]);
			}
			
			break;
		}	
	}
	
	bool foundTheme = m_pSkinThemeCombo->setSelectedByValue(m_SkinTheme, TRUE);
	if (!foundTheme)
		m_pSkinThemeCombo->selectFirstItem();
}
// </KB>

#ifdef HAS_OPENSIM_SUPPORT// <FS:AW optional opensim support>
//<FS:AW  opensim preferences>
static LLRegisterPanelClassWrapper<LLPanelPreferenceOpensim> t_pref_opensim("panel_preference_opensim");

LLPanelPreferenceOpensim::LLPanelPreferenceOpensim() : LLPanelPreference(),
	mGridListControl(NULL)
{
// <FS:AW  opensim search support>
	mCommitCallbackRegistrar.add("Pref.ClearDebugSearchURL", boost::bind(&LLPanelPreferenceOpensim::onClickClearDebugSearchURL, this));
	mCommitCallbackRegistrar.add("Pref.PickDebugSearchURL", boost::bind(&LLPanelPreferenceOpensim::onClickPickDebugSearchURL, this));
// </FS:AW  opensim search support>
// <FS:AW  grid management>
	mCommitCallbackRegistrar.add("Pref.AddGrid", boost::bind(&LLPanelPreferenceOpensim::onClickAddGrid, this));
	mCommitCallbackRegistrar.add("Pref.ClearGrid", boost::bind(&LLPanelPreferenceOpensim::onClickClearGrid, this));
	mCommitCallbackRegistrar.add("Pref.RefreshGrid", boost::bind( &LLPanelPreferenceOpensim::onClickRefreshGrid, this));
	mCommitCallbackRegistrar.add("Pref.RemoveGrid", boost::bind( &LLPanelPreferenceOpensim::onClickRemoveGrid, this));
// </FS:AW  grid management>
}
// <FS:AW  grid management>
BOOL LLPanelPreferenceOpensim::postBuild()
{
	mGridListControl = getChild<LLScrollListCtrl>("grid_list");
	refreshGridList();

	return LLPanelPreference::postBuild();
}

void LLPanelPreferenceOpensim::apply()
{
	LLGridManager::getInstance()->saveGridList();
}

void LLPanelPreferenceOpensim::cancel()
{
	LLGridManager::getInstance()->resetGrids();
	LLPanelLogin::updateServer();
}

void LLPanelPreferenceOpensim::onClickAddGrid()
{

	std::string new_grid = gSavedSettings.getString("OpensimPrefsAddGrid");

	if (!new_grid.empty())
	{
		getChild<LLUICtrl>("grid_management_panel")->setEnabled(FALSE);
		LLGridManager::getInstance()->addGridListChangedCallback(boost::bind(&LLPanelPreferenceOpensim::addedGrid, this, _1));
		LLGridManager::getInstance()->addGrid(new_grid);
	}
}

void LLPanelPreferenceOpensim::addedGrid(bool success)
{
	if (success)
	{
		onClickClearGrid();
	}
	refreshGridList(success);
}

void LLPanelPreferenceOpensim::onClickClearGrid()
{
	gSavedSettings.setString("OpensimPrefsAddGrid", std::string());
}

void LLPanelPreferenceOpensim::onClickRefreshGrid()
{
	std::string grid = mGridListControl->getSelectedValue();
	getChild<LLUICtrl>("grid_management_panel")->setEnabled(FALSE);
	LLGridManager::getInstance()->addGridListChangedCallback(boost::bind(&LLPanelPreferenceOpensim::refreshGridList, this, _1));
	LLGridManager::getInstance()->reFetchGrid(grid);
}

void LLPanelPreferenceOpensim::onClickRemoveGrid()
{
	std::string grid = mGridListControl->getSelectedValue();
	LLSD args;

	if (grid != LLGridManager::getInstance()->getGrid())
	{
		args["REMOVE_GRID"] = grid;
		LLSD payload = grid;
		LLNotificationsUtil::add("ConfirmRemoveGrid", args, payload, boost::bind(&LLPanelPreferenceOpensim::removeGridCB, this,  _1, _2));
	}
	else
	{
		args["REMOVE_GRID"] = LLGridManager::getInstance()->getGridLabel();
		LLNotificationsUtil::add("CanNotRemoveConnectedGrid", args);
	}
}

bool LLPanelPreferenceOpensim::removeGridCB(const LLSD& notification, const LLSD& response)
{
	const S32 option = LLNotificationsUtil::getSelectedOption(notification, response);
	if (0 == option)
	{
		std::string grid = notification["payload"].asString();
		getChild<LLUICtrl>("grid_management_panel")->setEnabled(FALSE);
		/*mGridListChanged =*/ LLGridManager::getInstance()->addGridListChangedCallback(boost::bind(&LLPanelPreferenceOpensim::refreshGridList, this, _1));
		LLGridManager::getInstance()->removeGrid(grid);
	}
	return false;
}

void LLPanelPreferenceOpensim::refreshGridList(bool success)
{
	getChild<LLUICtrl>("grid_management_panel")->setEnabled(TRUE);

	if (!mGridListControl)
	{
		llwarns << "No GridListControl - bug or out of memory" << llendl;
		return;
	}

	mGridListControl->operateOnAll(LLCtrlListInterface::OP_DELETE);
	mGridListControl->sortByColumnIndex(0, TRUE);

	std::map<std::string, std::string> known_grids = LLGridManager::getInstance()->getKnownGrids();
        std::map<std::string, std::string>::iterator grid_iter = known_grids.begin();
	for(; grid_iter != known_grids.end(); grid_iter++)
	{
		if (!grid_iter->first.empty() && !grid_iter->second.empty())
		{
			LLURI login_uri = LLURI(LLGridManager::getInstance()->getLoginURI(grid_iter->first));
			LLSD element;
			const std::string connected_grid = LLGridManager::getInstance()->getGrid();

			std::string style = "NORMAL";
			if (connected_grid == grid_iter->first)
			{
				style = "BOLD";
			}

			int col = 0;
			element["id"] = grid_iter->first;
			element["columns"][col]["column"] = "grid_label";
			element["columns"][col]["value"] = grid_iter->second;
			element["columns"][col]["font"]["name"] = "SANSSERIF";
			element["columns"][col]["font"]["style"] = style;
			col++;
			element["columns"][col]["column"] = "login_uri";
			element["columns"][col]["value"] = login_uri.authority();
			element["columns"][col]["font"]["name"] = "SANSSERIF";
			element["columns"][col]["font"]["style"] = style;
	
			mGridListControl->addElement(element);
		}
	}
}
// <FS:AW  grid management>
// <FS:AW  opensim search support>
void LLPanelPreferenceOpensim::onClickClearDebugSearchURL()
{
	LLNotificationsUtil::add("ConfirmClearDebugSearchURL", LLSD(), LLSD(), callback_clear_debug_search);
}

void LLPanelPreferenceOpensim::onClickPickDebugSearchURL()
{

	LLNotificationsUtil::add("ConfirmPickDebugSearchURL", LLSD(), LLSD(),callback_pick_debug_search );
}
// </FS:AW  opensim search support>
// </FS:AW  opensim preferences>
#endif // HAS_OPENSIM_SUPPORT // <FS:AW optional opensim support>
<|MERGE_RESOLUTION|>--- conflicted
+++ resolved
@@ -965,21 +965,10 @@
 {
 	gSavedSettings.setS32("LastPrefTab", getChild<LLTabContainer>("pref core")->getCurrentPanelIndex());
 	LLPanelLogin::setAlwaysRefresh(false);
-<<<<<<< HEAD
-	// <FS:Ansariel> Fix for FIRE-8245: Only cancel if the floater is really open
-	//cancel();
-	if (mIsOpen)
+	if (!app_quitting)
 	{
 		cancel();
 	}
-	mIsOpen = false;
-	// </FS:Ansariel>
-=======
-	if (!app_quitting)
-	{
-		cancel();
-	}
->>>>>>> 2206653f
 }
 
 void LLFloaterPreference::onOpenHardwareSettings()
@@ -1355,24 +1344,15 @@
 	S32 max_tex_mem = LLViewerTextureList::getMaxVideoRamSetting();
 	getChild<LLSliderCtrl>("GraphicsCardTextureMemory")->setMinValue(min_tex_mem);
 	getChild<LLSliderCtrl>("GraphicsCardTextureMemory")->setMaxValue(max_tex_mem);
-    
+
 	if (!LLFeatureManager::getInstance()->isFeatureAvailable("RenderVBOEnable") ||
 		!gGLManager.mHasVertexBufferObject)
 	{
 		getChildView("vbo")->setEnabled(FALSE);
-		getChildView("vbo_stream")->setEnabled(FALSE);
-	}
-	else
-#if LL_DARWIN
-		getChildView("vbo_stream")->setEnabled(FALSE);  //Hardcoded disable on mac
-        getChild<LLUICtrl>("vbo_stream")->setValue((LLSD::Boolean) FALSE);
-#else
-		getChildView("vbo_stream")->setEnabled(LLVertexBuffer::sEnableVBOs);
-#endif
-	
-	//if (!LLFeatureManager::getInstance()->isFeatureAvailable("RenderCompressTextures") ||  FS:TM disabled as we do not have RenderCompressTextures in our feature table.
-	//	!gGLManager.mHasVertexBufferObject)
-	if (!gGLManager.mHasVertexBufferObject)
+	}
+
+	if (!LLFeatureManager::getInstance()->isFeatureAvailable("RenderCompressTextures") ||
+		!gGLManager.mHasVertexBufferObject)
 	{
 		getChildView("texture compression")->setEnabled(FALSE);
 	}
