--- conflicted
+++ resolved
@@ -1383,56 +1383,25 @@
         ctrl_avatar_cloth->setEnabled(TRUE);
     }
 
-<<<<<<< HEAD
-//	ctrl_shader_enable->setEnabled(LLFeatureManager::getInstance()->isFeatureAvailable("VertexShaderEnable"));
-// [RLVa:KB] - Checked: 2010-03-18 (RLVa-1.2.0a) | Modified: RLVa-0.2.0a
-	// "Basic Shaders" can't be disabled - but can be enabled - under @setenv=n
-	bool fCtrlShaderEnable = LLFeatureManager::getInstance()->isFeatureAvailable("VertexShaderEnable");
-	ctrl_shader_enable->setEnabled(
-		fCtrlShaderEnable && ((!gRlvHandler.hasBehaviour(RLV_BHVR_SETENV)) || (!gSavedSettings.getBOOL("VertexShaderEnable"))) );
-// [/RLVa:KB]
-
-	BOOL shaders = ctrl_shader_enable->get();
-	if (shaders)
-	{
-		terrain_detail->setEnabled(FALSE);
-		terrain_text->setEnabled(FALSE);
-	}
-	else
-	{
-		terrain_detail->setEnabled(TRUE);
-		terrain_text->setEnabled(TRUE);
-	}
-	
-	// WindLight
-	LLCheckBoxCtrl* ctrl_wind_light = getChild<LLCheckBoxCtrl>("WindLightUseAtmosShaders");
-	LLSliderCtrl* sky = getChild<LLSliderCtrl>("SkyMeshDetail");
-	LLTextBox* sky_text = getChild<LLTextBox>("SkyMeshDetailText");
-
-	// *HACK just checks to see if we can use shaders... 
-	// maybe some cards that use shaders, but don't support windlight
-//	ctrl_wind_light->setEnabled(ctrl_shader_enable->getEnabled() && shaders);
+    // Vertex Shaders, Global Shader Enable
+    // SL-12594 Basic shaders are always enabled. DJH TODO clean up now-orphaned state handling code
+    LLSliderCtrl* terrain_detail = getChild<LLSliderCtrl>("TerrainDetail");   // can be linked with control var
+    LLTextBox* terrain_text = getChild<LLTextBox>("TerrainDetailText");
+
+    terrain_detail->setEnabled(FALSE);
+    terrain_text->setEnabled(FALSE);
+
+    // WindLight
+    LLCheckBoxCtrl* ctrl_wind_light = getChild<LLCheckBoxCtrl>("WindLightUseAtmosShaders");
+    LLSliderCtrl* sky = getChild<LLSliderCtrl>("SkyMeshDetail");
+    LLTextBox* sky_text = getChild<LLTextBox>("SkyMeshDetailText");
+//    ctrl_wind_light->setEnabled(TRUE);
 // [RLVa:KB] - Checked: 2010-03-18 (RLVa-1.2.0a) | Modified: RLVa-0.2.0a
 	// "Atmospheric Shaders" can't be disabled - but can be enabled - under @setenv=n
 	bool fCtrlWindLightEnable = fCtrlShaderEnable && shaders;
 	ctrl_wind_light->setEnabled(
 		fCtrlWindLightEnable && ((!gRlvHandler.hasBehaviour(RLV_BHVR_SETENV)) || (!gSavedSettings.getBOOL("WindLightUseAtmosShaders"))) );
 // [/RLVa:KB]
-=======
-    // Vertex Shaders, Global Shader Enable
-    // SL-12594 Basic shaders are always enabled. DJH TODO clean up now-orphaned state handling code
-    LLSliderCtrl* terrain_detail = getChild<LLSliderCtrl>("TerrainDetail");   // can be linked with control var
-    LLTextBox* terrain_text = getChild<LLTextBox>("TerrainDetailText");
-
-    terrain_detail->setEnabled(FALSE);
-    terrain_text->setEnabled(FALSE);
->>>>>>> 5d3ddffd
-
-    // WindLight
-    LLCheckBoxCtrl* ctrl_wind_light = getChild<LLCheckBoxCtrl>("WindLightUseAtmosShaders");
-    LLSliderCtrl* sky = getChild<LLSliderCtrl>("SkyMeshDetail");
-    LLTextBox* sky_text = getChild<LLTextBox>("SkyMeshDetailText");
-    ctrl_wind_light->setEnabled(TRUE);
     sky->setEnabled(TRUE);
     sky_text->setEnabled(TRUE);
 
