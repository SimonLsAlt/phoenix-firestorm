--- conflicted
+++ resolved
@@ -2139,29 +2139,6 @@
 		fsaa_ctrl->setEnabled(FALSE);
 	}
 
-<<<<<<< HEAD
-	// Reflections
-	BOOL reflections = gGLManager.mHasCubeMap && LLCubeMap::sUseCubeMaps;
-	ctrl_reflections->setEnabled(reflections);
-	
-	// Bump & Shiny
-	LLCheckBoxCtrl* bumpshiny_ctrl = getChild<LLCheckBoxCtrl>("BumpShiny");
-	bool bumpshiny = gGLManager.mHasCubeMap && LLCubeMap::sUseCubeMaps && LLFeatureManager::getInstance()->isFeatureAvailable("RenderObjectBump");
-	bumpshiny_ctrl->setEnabled(bumpshiny ? TRUE : FALSE);
-
-	// Avatar Mode
-	// Avatar Render Mode
-    getChild<LLCheckBoxCtrl>("AvatarCloth")->setEnabled(TRUE);
-
-	/* <FS:LO> remove orphaned code left over from EEP
-	// Vertex Shaders, Global Shader Enable
-	LLRadioGroup* terrain_detail = getChild<LLRadioGroup>("TerrainDetailRadio");   // can be linked with control var
-
-	terrain_detail->setEnabled(FALSE);
-	*/
-	
-=======
->>>>>>> 364c4b0b
 	// WindLight
 	LLSliderCtrl* sky = getChild<LLSliderCtrl>("SkyMeshDetail");
 	sky->setEnabled(TRUE);
