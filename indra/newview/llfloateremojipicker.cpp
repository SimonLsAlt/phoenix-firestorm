/**
 * @file llfloateremojipicker.cpp
 *
 * $LicenseInfo:firstyear=2003&license=viewerlgpl$
 * Second Life Viewer Source Code
 * Copyright (C) 2010, Linden Research, Inc.
 *
 * This library is free software; you can redistribute it and/or
 * modify it under the terms of the GNU Lesser General Public
 * License as published by the Free Software Foundation;
 * version 2.1 of the License only.
 *
 * This library is distributed in the hope that it will be useful,
 * but WITHOUT ANY WARRANTY; without even the implied warranty of
 * MERCHANTABILITY or FITNESS FOR A PARTICULAR PURPOSE.  See the GNU
 * Lesser General Public License for more details.
 *
 * You should have received a copy of the GNU Lesser General Public
 * License along with this library; if not, write to the Free Software
 * Foundation, Inc., 51 Franklin Street, Fifth Floor, Boston, MA  02110-1301  USA
 *
 * Linden Research, Inc., 945 Battery Street, San Francisco, CA  94111  USA
 * $/LicenseInfo$
 */

#include "llviewerprecompiledheaders.h"

#include "llfloateremojipicker.h"

#include "llappviewer.h"
#include "llbutton.h"
#include "llcombobox.h"
#include "llemojidictionary.h"
#include "llemojihelper.h"
#include "llfloaterreg.h"
#include "llkeyboard.h"
#include "llscrollcontainer.h"
#include "llscrollingpanellist.h"
#include "llscrolllistctrl.h"
#include "llscrolllistitem.h"
#include "llsdserialize.h"
#include "lltextbox.h" 
#include "lltrans.h"
#include "llviewerchat.h" 
#include "llviewercontrol.h"  // <FS:Beq/> Add B&W emoji font support

LLFloaterEmojiPicker::recent_emojis_updated_callback_t LLFloaterEmojiPicker::sRecentEmojisUpdatedCallback{}; // <FS:Ansariel> Live-update recently used emojis

namespace {
// The following variables and constants are used for storing the floater state
// between different lifecycles of the floater and different sissions of the viewer

// Floater constants
static const S32 ALL_EMOJIS_GROUP_INDEX = -2;
// https://www.compart.com/en/unicode/U+1F50D
static const S32 ALL_EMOJIS_IMAGE_INDEX = 0x1F50D;
static const S32 USED_EMOJIS_GROUP_INDEX = -1;
// https://www.compart.com/en/unicode/U+23F2
static const S32 USED_EMOJIS_IMAGE_INDEX = 0x23F2;
// https://www.compart.com/en/unicode/U+1F6D1
static const S32 EMPTY_LIST_IMAGE_INDEX = 0x1F6D1;
// The following categories should follow the required alphabetic order
static const std::string RECENTLY_USED_CATEGORY = "1 recently used";
static const std::string FREQUENTLY_USED_CATEGORY = "2 frequently used";

// Floater state related variables
static std::list<llwchar> sRecentlyUsed;
static std::list<std::pair<llwchar, U32>> sFrequentlyUsed;

// State file related values
static std::string sStateFileName;
static const std::string sKeyRecentlyUsed("RecentlyUsed");
static const std::string sKeyFrequentlyUsed("FrequentlyUsed");
}

class LLEmojiGridRow : public LLScrollingPanel
{
public:
    LLEmojiGridRow(const LLPanel::Params& panel_params,
        const LLScrollingPanelList::Params& list_params)
        : LLScrollingPanel(panel_params)
        , mList(new LLScrollingPanelList(list_params))
    {
        addChild(mList);
    }

    virtual void updatePanel(BOOL allow_modify) override {}

public:
    LLScrollingPanelList* mList;
};

class LLEmojiGridDivider : public LLScrollingPanel
{
public:
    LLEmojiGridDivider(const LLPanel::Params& panel_params, std::string text)
        : LLScrollingPanel(panel_params)
        , mText(utf8string_to_wstring(text))
    {
    }

    virtual void draw() override
    {
        LLScrollingPanel::draw();

        F32 x = 4; // padding-left
        F32 y = getRect().getHeight() / 2;
        LLFontGL::getFontSansSerif()->render(
            mText,                      // wstr
            0,                          // begin_offset
            x,                          // x
            y,                          // y
            LLColor4::white,            // color
            LLFontGL::LEFT,             // halign
            LLFontGL::VCENTER,          // valign
            LLFontGL::NORMAL,           // style
            LLFontGL::DROP_SHADOW_SOFT, // shadow
            mText.size());              // max_chars
    }

    virtual void updatePanel(BOOL allow_modify) override {}

private:
    const LLWString mText;
};

class LLEmojiGridIcon : public LLScrollingPanel
{
public:
    LLEmojiGridIcon(
        const LLPanel::Params& panel_params
        , const LLEmojiSearchResult& emoji)
        : LLScrollingPanel(panel_params)
        , mData(emoji)
        , mChar(LLWString(1, emoji.Character))
    {
    }

    virtual void draw() override
    {
        static LLCachedControl<bool> useBWEmojis(gSavedSettings, "FSUseBWEmojis", false); // <FS:Beq/> Add B&W emoji font support
        LLScrollingPanel::draw();

        F32 x = getRect().getWidth() / 2;
        F32 y = getRect().getHeight() / 2;
<<<<<<< HEAD
        // <FS:Beq> Add B&W emoji font support
        // LLFontGL::getFontEmojiLarge()->render( 
        LLFontGL::getFontEmojiLarge(useBWEmojis)->render( 
        // </FS:Beq>
=======
        LLFontGL::getFontEmojiLarge()->render(
>>>>>>> 1ae6f5dd
            mChar,                      // wstr
            0,                          // begin_offset
            x,                          // x
            y,                          // y
            LLColor4::white,            // color
            LLFontGL::HCENTER,          // halign
            LLFontGL::VCENTER,          // valign
            LLFontGL::NORMAL,           // style
            LLFontGL::DROP_SHADOW_SOFT, // shadow
            1);                         // max_chars
    }

    virtual void updatePanel(BOOL allow_modify) override {}

    const LLEmojiSearchResult& getData() const { return mData; }
    const LLWString& getChar() const { return mChar; }

private:
    const LLEmojiSearchResult mData;
    const LLWString mChar;
};

class LLEmojiPreviewPanel : public LLPanel
{
public:
    LLEmojiPreviewPanel()
        : LLPanel()
    {
    }

    void setIcon(const LLEmojiGridIcon* icon)
    {
        if (icon)
        {
            setData(icon->getData().Character, icon->getData().String, icon->getData().Begin, icon->getData().End);
        }
        else
        {
            setData(0, LLStringUtil::null, 0, 0);
        }
    }

    void setData(llwchar emoji, std::string title, size_t begin, size_t end)
    {
        mWStr = LLWString(1, emoji);
        mEmoji = emoji;
        mTitle = title;
        mBegin = begin;
        mEnd = end;
    }

    virtual void draw() override
    {
        LLPanel::draw();

        S32 clientHeight = getRect().getHeight();
        S32 clientWidth = getRect().getWidth();
        S32 iconWidth = clientHeight;

        F32 centerX = 0.5f * iconWidth;
        F32 centerY = 0.5f * clientHeight;
        drawIcon(centerX, centerY - 1, iconWidth);

        static LLColor4 defaultColor(0.75f, 0.75f, 0.75f, 1.0f);
        LLColor4 textColor = LLUIColorTable::instance().getColor("MenuItemEnabledColor", defaultColor);
        S32 max_pixels = clientWidth - iconWidth;
        drawName(iconWidth, centerY, max_pixels, textColor);
    }

protected:
    void drawIcon(F32 x, F32 y, S32 max_pixels)
    {
        // <FS:Beq> Add B&W emoji font support
        // LLFontGL::getFontEmojiHuge()->render(
        static LLCachedControl<bool> useBWEmojis(gSavedSettings, "FSUseBWEmojis", false);
        LLFontGL::getFontEmojiHuge( useBWEmojis )->render(
        // </FS:Beq>
            mWStr,                      // wstr
            0,                          // begin_offset
            x,                          // x
            y,                          // y
            LLColor4::white,            // color
            LLFontGL::HCENTER,          // halign
            LLFontGL::VCENTER,          // valign
            LLFontGL::NORMAL,           // style
            LLFontGL::DROP_SHADOW_SOFT, // shadow
            1,                          // max_chars
            max_pixels);                // max_pixels
    }

    void drawName(F32 x, F32 y, S32 max_pixels, LLColor4& color)
    {
        static LLCachedControl<bool> useBWEmojis(gSavedSettings, "FSUseBWEmojis", false); // <FS:Beq/> Add B&W emoji font support

        F32 x0 = x;
        F32 x1 = max_pixels;
<<<<<<< HEAD
        LLFontGL* font = LLFontGL::getFontEmojiLarge(useBWEmojis); // <FS:Beq/> Add B&W emoji font support
=======
        LLFontGL* font = LLFontGL::getFontEmojiLarge();
>>>>>>> 1ae6f5dd
        if (mBegin)
        {
            std::string text = mTitle.substr(0, mBegin);
            font->renderUTF8(
                text,                       // text
                0,                          // begin_offset
                x0,                         // x
                y,                          // y
                color,                      // color
                LLFontGL::LEFT,             // halign
                LLFontGL::VCENTER,          // valign
                LLFontGL::NORMAL,           // style
                LLFontGL::DROP_SHADOW_SOFT, // shadow
                text.size(),                // max_chars
                x1);                        // max_pixels
            F32 dx = font->getWidthF32(text);
            x0 += dx;
            x1 -= dx;
        }
        if (x1 > 0 && mEnd > mBegin)
        {
            std::string text = mTitle.substr(mBegin, mEnd - mBegin);
            font->renderUTF8(
                text,                       // text
                0,                          // begin_offset
                x0,                         // x
                y,                          // y
                LLColor4::yellow6,          // color
                LLFontGL::LEFT,             // halign
                LLFontGL::VCENTER,          // valign
                LLFontGL::NORMAL,           // style
                LLFontGL::DROP_SHADOW_SOFT, // shadow
                text.size(),                // max_chars
                x1);                        // max_pixels
            F32 dx = font->getWidthF32(text);
            x0 += dx;
            x1 -= dx;
        }
        if (x1 > 0 && mEnd < mTitle.size())
        {
            std::string text = mEnd ? mTitle.substr(mEnd) : mTitle;
            font->renderUTF8(
                text,                       // text
                0,                          // begin_offset
                x0,                         // x
                y,                          // y
                color,                      // color
                LLFontGL::LEFT,             // halign
                LLFontGL::VCENTER,          // valign
                LLFontGL::NORMAL,           // style
                LLFontGL::DROP_SHADOW_SOFT, // shadow
                text.size(),                // max_chars
                x1);                        // max_pixels
        }
    }

private:
    llwchar mEmoji;
    LLWString mWStr;
    std::string mTitle;
    size_t mBegin;
    size_t mEnd;
};

LLFloaterEmojiPicker::LLFloaterEmojiPicker(const LLSD& key)
: super(key)
{
    // This floater should hover on top of our dependent (with the dependent having the focus)
    setFocusStealsFrontmost(FALSE);
    setBackgroundVisible(FALSE);
    setAutoFocus(FALSE);

    loadState();
}

BOOL LLFloaterEmojiPicker::postBuild()
{
    mGroups = getChild<LLPanel>("Groups");
    mBadge = getChild<LLPanel>("Badge");
    mEmojiScroll = getChild<LLScrollContainer>("EmojiGridContainer");
    mEmojiGrid = getChild<LLScrollingPanelList>("EmojiGrid");
    mDummy = getChild<LLTextBox>("Dummy");

    mPreview = new LLEmojiPreviewPanel();
    mPreview->setVisible(FALSE);
    addChild(mPreview);

    return LLFloater::postBuild();
}

void LLFloaterEmojiPicker::onOpen(const LLSD& key)
{
    mHint = key["hint"].asString();

    LLEmojiHelper::instance().setIsHideDisabled(mHint.empty());
    mFilterPattern = mHint;

    initialize();

    gFloaterView->adjustToFitScreen(this, FALSE);
}

void LLFloaterEmojiPicker::dirtyRect()
{
    super::dirtyRect();

    if (!mPreview)
        return;

    const S32 HPADDING = 4;
    const S32 VOFFSET = 12;
    LLRect rect(HPADDING, mDummy->getRect().mTop + 6, getRect().getWidth() - HPADDING, VOFFSET);
    if (mPreview->getRect() != rect)
    {
        mPreview->setRect(rect);
    }

    if (mEmojiScroll && mEmojiGrid)
    {
        S32 outer_width = mEmojiScroll->getRect().getWidth();
        S32 inner_width = mEmojiGrid->getRect().getWidth();
        if (outer_width != inner_width)
        {
            resizeGroupButtons();
            fillEmojis(true);
        }
    }
}

void LLFloaterEmojiPicker::initialize()
{
    S32 groupIndex = mSelectedGroupIndex && mSelectedGroupIndex <= mFilteredEmojiGroups.size() ?
        mFilteredEmojiGroups[mSelectedGroupIndex - 1] : ALL_EMOJIS_GROUP_INDEX;

    fillGroups();

    if (mFilteredEmojis.empty())
    {
        if (!mHint.empty())
        {
            hideFloater();
            return;
        }

        mGroups->setVisible(FALSE);
        mFocusedIconRow = -1;
        mFocusedIconCol = -1;
        mFocusedIcon = nullptr;
        mHoveredIcon = nullptr;
        mEmojiScroll->goToTop();
        mEmojiGrid->clearPanels();

        if (mFilterPattern.empty())
        {
            showPreview(false);
        }
        else
        {
            std::size_t begin, end;
            LLStringUtil::format_map_t args;
            args["[FILTER]"] = mFilterPattern.substr(1);
            std::string title(getString("text_no_emoji_for_filter", args));
            LLEmojiDictionary::searchInShortCode(begin, end, title, mFilterPattern);
            mPreview->setData(EMPTY_LIST_IMAGE_INDEX, title, begin, end);
            showPreview(true);
        }
        return;
    }

    mGroups->setVisible(TRUE);
    mPreview->setIcon(nullptr);
    showPreview(true);

    mSelectedGroupIndex = groupIndex == ALL_EMOJIS_GROUP_INDEX ? 0 :
        (1 + std::distance(mFilteredEmojiGroups.begin(),
            std::find(mFilteredEmojiGroups.begin(), mFilteredEmojiGroups.end(), groupIndex))) %
        (1 + mFilteredEmojiGroups.size());

    mGroupButtons[mSelectedGroupIndex]->setToggleState(TRUE);
    mGroupButtons[mSelectedGroupIndex]->setUseFontColor(TRUE);

    fillEmojis();
}

void LLFloaterEmojiPicker::fillGroups()
{
    static LLCachedControl<bool> useBWEmojis(gSavedSettings, "FSUseBWEmojis", false); // <FS:Beq/> Add B&W emoji font support
    // Do not use deleteAllChildren() because mBadge shouldn't be removed
    for (LLButton* button : mGroupButtons)
    {
        mGroups->removeChild(button);
    }
    mFilteredEmojiGroups.clear();
    mFilteredEmojis.clear();
    mGroupButtons.clear();

    LLButton::Params params;
<<<<<<< HEAD
    params.font = LLFontGL::getFontEmojiLarge(useBWEmojis); // <FS:Beq/> Add B&W emoji font support
=======
    params.font = LLFontGL::getFontEmojiLarge();
>>>>>>> 1ae6f5dd

    LLRect rect;
    rect.mTop = mGroups->getRect().getHeight();
    rect.mBottom = mBadge->getRect().getHeight();

    // Create button for "All categories"
    params.name = "emojigroup_all_cagetories"; // <FS:Ansariel> Fix mandatory name missing (XUI parser warning)
    createGroupButton(params, rect, ALL_EMOJIS_IMAGE_INDEX);

    // Create group and button for "Recently used" and/or "Frequently used"
    if (!sRecentlyUsed.empty() || !sFrequentlyUsed.empty())
    {
        std::map<std::string, std::vector<LLEmojiSearchResult>> cats;
        fillCategoryRecentlyUsed(cats);
        fillCategoryFrequentlyUsed(cats);

        if (!cats.empty())
        {
            mFilteredEmojiGroups.push_back(USED_EMOJIS_GROUP_INDEX);
            mFilteredEmojis.emplace_back(cats);
            params.name = "emojigroup_recently_frequently"; // <FS:Ansariel> Fix mandatory name missing (XUI parser warning)
            createGroupButton(params, rect, USED_EMOJIS_IMAGE_INDEX);
        }
    }

    const std::vector<LLEmojiGroup>& groups = LLEmojiDictionary::instance().getGroups();

    // List all categories in the dictionary
    for (U32 i = 0; i < groups.size(); ++i)
    {
        std::map<std::string, std::vector<LLEmojiSearchResult>> cats;

        fillGroupEmojis(cats, i);

        if (!cats.empty())
        {
            mFilteredEmojiGroups.push_back(i);
            mFilteredEmojis.emplace_back(cats);
            params.name = "emojigroup_" + std::to_string(i); // <FS:Ansariel> Fix mandatory name missing (XUI parser warning)
            createGroupButton(params, rect, groups[i].Character);
        }
    }

    resizeGroupButtons();
}

void LLFloaterEmojiPicker::fillCategoryRecentlyUsed(std::map<std::string, std::vector<LLEmojiSearchResult>>& cats)
{
    if (sRecentlyUsed.empty())
        return;

    std::vector<LLEmojiSearchResult> emojis;

    // In case of empty mFilterPattern we'd use sRecentlyUsed directly
    if (!mFilterPattern.empty())
    {
        // List all emojis in "Recently used"
        const LLEmojiDictionary::emoji2descr_map_t& emoji2descr = LLEmojiDictionary::instance().getEmoji2Descr();
        std::size_t begin, end;
        for (llwchar emoji : sRecentlyUsed)
        {
            auto e2d = emoji2descr.find(emoji);
            if (e2d != emoji2descr.end() && !e2d->second->ShortCodes.empty())
            {
                const std::string shortcode(e2d->second->ShortCodes.front());
                if (LLEmojiDictionary::searchInShortCode(begin, end, shortcode, mFilterPattern))
                {
                    emojis.emplace_back(emoji, shortcode, begin, end);
                }
            }
        }
        if (emojis.empty())
            return;
    }

    cats.emplace(std::make_pair(RECENTLY_USED_CATEGORY, emojis));
}

void LLFloaterEmojiPicker::fillCategoryFrequentlyUsed(std::map<std::string, std::vector<LLEmojiSearchResult>>& cats)
{
    if (sFrequentlyUsed.empty())
        return;

    std::vector<LLEmojiSearchResult> emojis;

    // In case of empty mFilterPattern we'd use sFrequentlyUsed directly
    if (!mFilterPattern.empty())
    {
        // List all emojis in "Frequently used"
        const LLEmojiDictionary::emoji2descr_map_t& emoji2descr = LLEmojiDictionary::instance().getEmoji2Descr();
        std::size_t begin, end;
        for (const auto& emoji : sFrequentlyUsed)
        {
            auto e2d = emoji2descr.find(emoji.first);
            if (e2d != emoji2descr.end() && !e2d->second->ShortCodes.empty())
            {
                const std::string shortcode(e2d->second->ShortCodes.front());
                if (LLEmojiDictionary::searchInShortCode(begin, end, shortcode, mFilterPattern))
                {
                    emojis.emplace_back(emoji.first, shortcode, begin, end);
                }
            }
        }
        if (emojis.empty())
            return;
    }

    cats.emplace(std::make_pair(FREQUENTLY_USED_CATEGORY, emojis));
}

void LLFloaterEmojiPicker::fillGroupEmojis(std::map<std::string, std::vector<LLEmojiSearchResult>>& cats, U32 index)
{
    const std::vector<LLEmojiGroup>& groups = LLEmojiDictionary::instance().getGroups();
    const LLEmojiDictionary::cat2descrs_map_t& category2Descr = LLEmojiDictionary::instance().getCategory2Descrs();

    for (const std::string& category : groups[index].Categories)
    {
        const LLEmojiDictionary::cat2descrs_map_t::const_iterator& c2d = category2Descr.find(category);
        if (c2d == category2Descr.end())
            continue;

        std::vector<LLEmojiSearchResult> emojis;

        // In case of empty mFilterPattern we'd use category2Descr directly
        if (!mFilterPattern.empty())
        {
            // List all emojis in category
            std::size_t begin, end;
            for (const LLEmojiDescriptor* descr : c2d->second)
            {
                if (!descr->ShortCodes.empty())
                {
                    const std::string shortcode(descr->ShortCodes.front());
                    if (LLEmojiDictionary::searchInShortCode(begin, end, shortcode, mFilterPattern))
                    {
                        emojis.emplace_back(descr->Character, shortcode, begin, end);
                    }
                }
            }
            if (emojis.empty())
                continue;
        }

        cats.emplace(std::make_pair(category, emojis));
    }
}

void LLFloaterEmojiPicker::createGroupButton(LLButton::Params& params, const LLRect& rect, llwchar emoji)
{
    LLButton* button = LLUICtrlFactory::create<LLButton>(params);
    button->setClickedCallback([this](LLUICtrl* ctrl, const LLSD&) { onGroupButtonClick(ctrl); });
    button->setMouseEnterCallback([this](LLUICtrl* ctrl, const LLSD&) { onGroupButtonMouseEnter(ctrl); });
    button->setMouseLeaveCallback([this](LLUICtrl* ctrl, const LLSD&) { onGroupButtonMouseLeave(ctrl); });

    button->setRect(rect);
    button->setTabStop(FALSE);
    button->setLabel(LLUIString(LLWString(1, emoji)));
    button->setUseFontColor(FALSE);

    mGroupButtons.push_back(button);
    mGroups->addChild(button);
}

void LLFloaterEmojiPicker::resizeGroupButtons()
{
    U32 groupCount = (U32)mGroupButtons.size();
    if (!groupCount)
        return;

    S32 totalWidth = mGroups->getRect().getWidth();
    S32 badgeWidth = totalWidth / groupCount;
    S32 leftOffset = (totalWidth - badgeWidth * groupCount) / 2;

    for (U32 i = 0; i < groupCount; ++i)
    {
        LLRect rect = mGroupButtons[i]->getRect();
        rect.mLeft = leftOffset + badgeWidth * i;
        rect.mRight = rect.mLeft + badgeWidth;
        mGroupButtons[i]->setRect(rect);
    }

    LLRect rect = mBadge->getRect();
    rect.mLeft = leftOffset + badgeWidth * mSelectedGroupIndex;
    rect.mRight = rect.mLeft + badgeWidth;
    mBadge->setRect(rect);
}

void LLFloaterEmojiPicker::selectEmojiGroup(U32 index)
{
    if (index == mSelectedGroupIndex || index >= mGroupButtons.size())
        return;

    if (mSelectedGroupIndex < mGroupButtons.size())
    {
        mGroupButtons[mSelectedGroupIndex]->setUseFontColor(FALSE);
        mGroupButtons[mSelectedGroupIndex]->setToggleState(FALSE);
    }

    mSelectedGroupIndex = index;
    mGroupButtons[mSelectedGroupIndex]->setToggleState(TRUE);
    mGroupButtons[mSelectedGroupIndex]->setUseFontColor(TRUE);

    LLButton* button = mGroupButtons[mSelectedGroupIndex];
    LLRect rect = mBadge->getRect();
    rect.mLeft = button->getRect().mLeft;
    rect.mRight = button->getRect().mRight;
    mBadge->setRect(rect);

    fillEmojis();
}

void LLFloaterEmojiPicker::fillEmojis(bool fromResize)
{
    S32 scrollbar_size = mEmojiScroll->getSize();
    if (scrollbar_size < 0)
    {
        static LLUICachedControl<S32> scrollbar_size_control("UIScrollbarSize", 0);
        scrollbar_size = scrollbar_size_control;
    }

    const S32 scroll_width = mEmojiScroll->getRect().getWidth();
    const S32 client_width = scroll_width - scrollbar_size - mEmojiScroll->getBorderWidth() * 2;
    const S32 grid_padding = mEmojiGrid->getPadding();
    const S32 icon_spacing = mEmojiGrid->getSpacing();
    const S32 row_width = client_width - grid_padding * 2;
    const S32 icon_size = 28; // icon width and height
    const S32 max_icons = llmax(1, (row_width + icon_spacing) / (icon_size + icon_spacing));

    // Optimization: don't rearrange for different widths with the same maxIcons
    if (fromResize && (max_icons == mRecentMaxIcons))
        return;

    mRecentMaxIcons = max_icons;

    mFocusedIconRow = 0;
    mFocusedIconCol = 0;
    mFocusedIcon = nullptr;
    mHoveredIcon = nullptr;
    mEmojiScroll->goToTop();
    mEmojiGrid->clearPanels();
    mPreview->setIcon(nullptr);

    if (mEmojiGrid->getRect().getWidth() != client_width)
    {
        LLRect rect = mEmojiGrid->getRect();
        rect.mRight = rect.mLeft + client_width;
        mEmojiGrid->setRect(rect);
    }

    LLPanel::Params row_panel_params;
    row_panel_params.rect = LLRect(0, icon_size, row_width, 0);

    LLScrollingPanelList::Params row_list_params;
    row_list_params.rect = row_panel_params.rect;
    row_list_params.is_horizontal = TRUE;
    row_list_params.padding = 0;
    row_list_params.spacing = icon_spacing;

    LLPanel::Params icon_params;
    LLRect icon_rect(0, icon_size, icon_size, 0);

    static LLColor4 default_color(0.75f, 0.75f, 0.75f, 1.0f);
    LLColor4 bg_color = LLUIColorTable::instance().getColor("MenuItemHighlightBgColor", default_color);

    if (!mSelectedGroupIndex)
    {
        // List all groups
        for (const auto& group : mFilteredEmojis)
        {
            // List all categories in the group
            for (const auto& category : group)
            {
                // List all emojis in the category
                fillEmojisCategory(category.second, category.first, row_panel_params,
                    row_list_params, icon_params, icon_rect, max_icons, bg_color);
            }
        }
    }
    else
    {
        // List all categories in the selected group
        const auto& group = mFilteredEmojis[mSelectedGroupIndex - 1];
        for (const auto& category : group)
        {
            // List all emojis in the category
            fillEmojisCategory(category.second, category.first, row_panel_params,
                row_list_params, icon_params, icon_rect, max_icons, bg_color);
        }
    }

    if (mEmojiGrid->getPanelList().empty())
    {
        showPreview(false);
        mFocusedIconRow = -1;
        mFocusedIconCol = -1;
        if (!mHint.empty())
        {
            hideFloater();
        }
    }
    else
    {
        showPreview(true);
        mFocusedIconRow = 0;
        mFocusedIconCol = 0;
        moveFocusedIconNext();
    }
}

void LLFloaterEmojiPicker::fillEmojisCategory(const std::vector<LLEmojiSearchResult>& emojis,
    const std::string& category, const LLPanel::Params& row_panel_params, const LLUICtrl::Params& row_list_params,
    const LLPanel::Params& icon_params, const LLRect& icon_rect, S32 max_icons, const LLColor4& bg)
{
    // Place the category title
    std::string title =
        category == RECENTLY_USED_CATEGORY ? getString("title_for_recently_used") :
        category == FREQUENTLY_USED_CATEGORY ? getString("title_for_frequently_used") :
        isupper(category.front()) ? category : LLStringUtil::capitalize(category);
    LLEmojiGridDivider* div = new LLEmojiGridDivider(row_panel_params, title);
    mEmojiGrid->addPanel(div, true);

    int icon_index = 0;
    LLEmojiGridRow* row = nullptr;

    if (mFilterPattern.empty())
    {
        const LLEmojiDictionary::emoji2descr_map_t& emoji2descr = LLEmojiDictionary::instance().getEmoji2Descr();
        LLEmojiSearchResult emoji { 0, "", 0, 0 };
        if (category == RECENTLY_USED_CATEGORY)
        {
            for (llwchar code : sRecentlyUsed)
            {
                const LLEmojiDictionary::emoji2descr_map_t::const_iterator& e2d = emoji2descr.find(code);
                if (e2d != emoji2descr.end() && !e2d->second->ShortCodes.empty())
                {
                    emoji.Character = code;
                    emoji.String = e2d->second->ShortCodes.front();
                    createEmojiIcon(emoji, category, row_panel_params, row_list_params, icon_params,
                        icon_rect, max_icons, bg, row, icon_index);
                }
            }
        }
        else if (category == FREQUENTLY_USED_CATEGORY)
        {
            for (const auto& code : sFrequentlyUsed)
            {
                const LLEmojiDictionary::emoji2descr_map_t::const_iterator& e2d = emoji2descr.find(code.first);
                if (e2d != emoji2descr.end() && !e2d->second->ShortCodes.empty())
                {
                    emoji.Character = code.first;
                    emoji.String = e2d->second->ShortCodes.front();
                    createEmojiIcon(emoji, category, row_panel_params, row_list_params, icon_params,
                        icon_rect, max_icons, bg, row, icon_index);
                }
            }
        }
        else
        {
            const LLEmojiDictionary::cat2descrs_map_t& category2Descr = LLEmojiDictionary::instance().getCategory2Descrs();
            const LLEmojiDictionary::cat2descrs_map_t::const_iterator& c2d = category2Descr.find(category);
            if (c2d != category2Descr.end())
            {
                for (const LLEmojiDescriptor* descr : c2d->second)
                {
                    emoji.Character = descr->Character;
                    emoji.String = descr->ShortCodes.front();
                    createEmojiIcon(emoji, category, row_panel_params, row_list_params, icon_params,
                        icon_rect, max_icons, bg, row, icon_index);
                }
            }
        }
    }
    else
    {
        for (const LLEmojiSearchResult& emoji : emojis)
        {
            createEmojiIcon(emoji, category, row_panel_params, row_list_params, icon_params,
                icon_rect, max_icons, bg, row, icon_index);
        }
    }
}

void LLFloaterEmojiPicker::createEmojiIcon(const LLEmojiSearchResult& emoji,
    const std::string& category, const LLPanel::Params& row_panel_params, const LLUICtrl::Params& row_list_params,
    const LLPanel::Params& icon_params, const LLRect& icon_rect, S32 max_icons, const LLColor4& bg,
    LLEmojiGridRow*& row, int& icon_index)
{
    // Place a new row each (max_icons) icons
    if (!(icon_index % max_icons))
    {
        row = new LLEmojiGridRow(row_panel_params, *(const LLScrollingPanelList::Params*)&row_list_params);
        mEmojiGrid->addPanel(row, true);
    }

    // Place a new icon to the current row
    LLEmojiGridIcon* icon = new LLEmojiGridIcon(icon_params, emoji);
    icon->setMouseEnterCallback([this](LLUICtrl* ctrl, const LLSD&) { onEmojiMouseEnter(ctrl); });
    icon->setMouseLeaveCallback([this](LLUICtrl* ctrl, const LLSD&) { onEmojiMouseLeave(ctrl); });
    icon->setMouseDownCallback([this](LLUICtrl* ctrl, S32, S32, MASK) { onEmojiMouseDown(ctrl); });
    icon->setMouseUpCallback([this](LLUICtrl* ctrl, S32, S32, MASK) { onEmojiMouseUp(ctrl); });
    icon->setBackgroundColor(bg);
    icon->setBackgroundOpaque(1);
    icon->setRect(icon_rect);
    row->mList->addPanel(icon, true);

    icon_index++;
}

void LLFloaterEmojiPicker::showPreview(bool show)
{
    //mPreview->setIcon(nullptr);
    mDummy->setVisible(show ? FALSE : TRUE);
    mPreview->setVisible(show ? TRUE : FALSE);
}

void LLFloaterEmojiPicker::onGroupButtonClick(LLUICtrl* ctrl)
{
    if (LLButton* button = dynamic_cast<LLButton*>(ctrl))
    {
        if (button == mGroupButtons[mSelectedGroupIndex] || button->getToggleState())
            return;

        auto it = std::find(mGroupButtons.begin(), mGroupButtons.end(), button);
        if (it == mGroupButtons.end())
            return;

        selectEmojiGroup(it - mGroupButtons.begin());
    }
}

void LLFloaterEmojiPicker::onGroupButtonMouseEnter(LLUICtrl* ctrl)
{
    if (LLButton* button = dynamic_cast<LLButton*>(ctrl))
    {
        button->setUseFontColor(TRUE);
    }
}

void LLFloaterEmojiPicker::onGroupButtonMouseLeave(LLUICtrl* ctrl)
{
    if (LLButton* button = dynamic_cast<LLButton*>(ctrl))
    {
        button->setUseFontColor(button->getToggleState());
    }
}

void LLFloaterEmojiPicker::onEmojiMouseEnter(LLUICtrl* ctrl)
{
    if (LLEmojiGridIcon* icon = dynamic_cast<LLEmojiGridIcon*>(ctrl))
    {
        if (mFocusedIcon && mFocusedIcon != icon && mFocusedIcon->isBackgroundVisible())
        {
            unselectGridIcon(mFocusedIcon);
        }

        if (mHoveredIcon && mHoveredIcon != icon)
        {
            unselectGridIcon(mHoveredIcon);
        }

        selectGridIcon(icon);

        mHoveredIcon = icon;
    }
}

void LLFloaterEmojiPicker::onEmojiMouseLeave(LLUICtrl* ctrl)
{
    if (LLEmojiGridIcon* icon = dynamic_cast<LLEmojiGridIcon*>(ctrl))
    {
        if (icon == mHoveredIcon)
        {
            if (icon != mFocusedIcon)
            {
                unselectGridIcon(icon);
            }
            mHoveredIcon = nullptr;
        }

        if (!mHoveredIcon && mFocusedIcon && !mFocusedIcon->isBackgroundVisible())
        {
            selectGridIcon(mFocusedIcon);
        }
    }
}

void LLFloaterEmojiPicker::onEmojiMouseDown(LLUICtrl* ctrl)
{
    if (getSoundFlags() & MOUSE_DOWN)
    {
        make_ui_sound("UISndClick");
    }
}

void LLFloaterEmojiPicker::onEmojiMouseUp(LLUICtrl* ctrl)
{
    if (getSoundFlags() & MOUSE_UP)
    {
        make_ui_sound("UISndClickRelease");
    }

    if (LLEmojiGridIcon* icon = dynamic_cast<LLEmojiGridIcon*>(ctrl))
    {
        LLSD value(wstring_to_utf8str(icon->getChar()));
        setValue(value);

        onCommit();

        if (!mHint.empty() || !(gKeyboard->currentMask(TRUE) & MASK_SHIFT))
        {
            hideFloater();
        }
    }
}

void LLFloaterEmojiPicker::selectFocusedIcon()
{
    if (mFocusedIcon && mFocusedIcon != mHoveredIcon)
    {
        unselectGridIcon(mFocusedIcon);
    }

    // Both mFocusedIconRow and mFocusedIconCol should be already verified
    LLEmojiGridRow* row = dynamic_cast<LLEmojiGridRow*>(mEmojiGrid->getPanelList()[mFocusedIconRow]);
    mFocusedIcon = row ? dynamic_cast<LLEmojiGridIcon*>(row->mList->getPanelList()[mFocusedIconCol]) : nullptr;

    if (mFocusedIcon && !mHoveredIcon)
    {
        selectGridIcon(mFocusedIcon);
    }
}

bool LLFloaterEmojiPicker::moveFocusedIconUp()
{
    for (S32 i = mFocusedIconRow - 1; i >= 0; --i)
    {
        LLScrollingPanel* panel = mEmojiGrid->getPanelList()[i];
        LLEmojiGridRow* row = dynamic_cast<LLEmojiGridRow*>(panel);
        if (row && row->mList->getPanelList().size() > mFocusedIconCol)
        {
            mEmojiScroll->scrollToShowRect(row->getBoundingRect());
            mFocusedIconRow = i;
            selectFocusedIcon();
            return true;
        }
    }

    return false;
}

bool LLFloaterEmojiPicker::moveFocusedIconDown()
{
    S32 rowCount = mEmojiGrid->getPanelList().size();
    for (S32 i = mFocusedIconRow + 1; i < rowCount; ++i)
    {
        LLScrollingPanel* panel = mEmojiGrid->getPanelList()[i];
        LLEmojiGridRow* row = dynamic_cast<LLEmojiGridRow*>(panel);
        if (row && row->mList->getPanelList().size() > mFocusedIconCol)
        {
            mEmojiScroll->scrollToShowRect(row->getBoundingRect());
            mFocusedIconRow = i;
            selectFocusedIcon();
            return true;
        }
    }

    return false;
}

bool LLFloaterEmojiPicker::moveFocusedIconPrev()
{
    if (mHoveredIcon)
        return false;

    if (mFocusedIconCol > 0)
    {
        mFocusedIconCol--;
        selectFocusedIcon();
        return true;
    }

    for (S32 i = mFocusedIconRow - 1; i >= 0; --i)
    {
        LLScrollingPanel* panel = mEmojiGrid->getPanelList()[i];
        LLEmojiGridRow* row = dynamic_cast<LLEmojiGridRow*>(panel);
        if (row && row->mList->getPanelList().size())
        {
            mEmojiScroll->scrollToShowRect(row->getBoundingRect());
            mFocusedIconCol = row->mList->getPanelList().size() - 1;
            mFocusedIconRow = i;
            selectFocusedIcon();
            return true;
        }
    }

    return false;
}

bool LLFloaterEmojiPicker::moveFocusedIconNext()
{
    if (mHoveredIcon)
        return false;

    LLScrollingPanel* panel = mEmojiGrid->getPanelList()[mFocusedIconRow];
    LLEmojiGridRow* row = dynamic_cast<LLEmojiGridRow*>(panel);
    S32 colCount = row ? row->mList->getPanelList().size() : 0;
    if (mFocusedIconCol < colCount - 1)
    {
        mFocusedIconCol++;
        selectFocusedIcon();
        return true;
    }

    S32 rowCount = mEmojiGrid->getPanelList().size();
    for (S32 i = mFocusedIconRow + 1; i < rowCount; ++i)
    {
        LLScrollingPanel* panel = mEmojiGrid->getPanelList()[i];
        LLEmojiGridRow* row = dynamic_cast<LLEmojiGridRow*>(panel);
        if (row && row->mList->getPanelList().size())
        {
            mEmojiScroll->scrollToShowRect(row->getBoundingRect());
            mFocusedIconCol = 0;
            mFocusedIconRow = i;
            selectFocusedIcon();
            return true;
        }
    }

    return false;
}

void LLFloaterEmojiPicker::selectGridIcon(LLEmojiGridIcon* icon)
{
    icon->setBackgroundVisible(TRUE);
    mPreview->setIcon(icon);
}

void LLFloaterEmojiPicker::unselectGridIcon(LLEmojiGridIcon* icon)
{
    icon->setBackgroundVisible(FALSE);
    mPreview->setIcon(nullptr);
}

// virtual
BOOL LLFloaterEmojiPicker::handleKey(KEY key, MASK mask, BOOL called_from_parent)
{
    if (mask == MASK_NONE)
    {
        switch (key)
        {
        case KEY_UP:
            moveFocusedIconUp();
            return TRUE;
        case KEY_DOWN:
            moveFocusedIconDown();
            return TRUE;
        case KEY_LEFT:
            moveFocusedIconPrev();
            return TRUE;
        case KEY_RIGHT:
            moveFocusedIconNext();
            return TRUE;
        case KEY_ESCAPE:
            hideFloater();
            return TRUE;
        }
    }

    if (mask == MASK_ALT)
    {
        switch (key)
        {
        case KEY_LEFT:
            selectEmojiGroup((mSelectedGroupIndex + mFilteredEmojis.size()) % mGroupButtons.size());
            return TRUE;
        case KEY_RIGHT:
            selectEmojiGroup((mSelectedGroupIndex + 1) % mGroupButtons.size());
            return TRUE;
        }
    }

    if (key == KEY_RETURN)
    {
        U64 time = totalTime();
        // <Shift+Return> comes twice for unknown reason
        if (mFocusedIcon && (time - mRecentReturnPressedMs > 100000)) // Min interval 0.1 sec.
        {
            onEmojiMouseDown(mFocusedIcon);
            onEmojiMouseUp(mFocusedIcon);
        }
        mRecentReturnPressedMs = time;
        return TRUE;
    }

    if (mHint.empty())
    {
        if (key >= 0x20 && key < 0x80)
        {
            if (!mEmojiGrid->getPanelList().empty())
            {
                if (mFilterPattern.empty())
                {
                    mFilterPattern = ":";
                }
                mFilterPattern += (char)key;
                initialize();
            }
            return TRUE;
        }
        else if (key == KEY_BACKSPACE)
        {
            if (!mFilterPattern.empty())
            {
                mFilterPattern.pop_back();
                if (mFilterPattern == ":")
                {
                    mFilterPattern.clear();
                }
                initialize();
            }
            return TRUE;
        }
    }

    return super::handleKey(key, mask, called_from_parent);
}

// virtual
void LLFloaterEmojiPicker::goneFromFront()
{
    hideFloater();
}

void LLFloaterEmojiPicker::hideFloater() const
{
    LLEmojiHelper::instance().hideHelper(nullptr, true);
}

// static
std::list<llwchar>& LLFloaterEmojiPicker::getRecentlyUsed()
{
    loadState();
    return sRecentlyUsed;
}

// static
void LLFloaterEmojiPicker::onEmojiUsed(llwchar emoji)
{
    // Update sRecentlyUsed
    auto itr = std::find(sRecentlyUsed.begin(), sRecentlyUsed.end(), emoji);
    if (itr == sRecentlyUsed.end())
    {
        sRecentlyUsed.push_front(emoji);
    }
    else if (itr != sRecentlyUsed.begin())
    {
        sRecentlyUsed.erase(itr);
        sRecentlyUsed.push_front(emoji);
    }

    // Increment and reorder sFrequentlyUsed
    auto itf = sFrequentlyUsed.begin();
    while (itf != sFrequentlyUsed.end())
    {
        if (itf->first == emoji)
        {
            itf->second++;
            while (itf != sFrequentlyUsed.begin())
            {
                auto prior = itf;
                prior--;
                if (prior->second > itf->second)
                    break;
                prior->swap(*itf);
                itf = prior;
            }
            break;
        }
        itf++;
    }
    // Append new if not found
    if (itf == sFrequentlyUsed.end())
    {
        // Insert before others with count == 1
        while (itf != sFrequentlyUsed.begin())
        {
            auto prior = itf;
            prior--;
            if (prior->second > 1)
                break;
            itf = prior;
        }
        sFrequentlyUsed.insert(itf, std::make_pair(emoji, 1));
    }

    // <FS:Ansariel> Live-update recently used emoji
    sRecentEmojisUpdatedCallback(sRecentlyUsed);
}

// static
void LLFloaterEmojiPicker::loadState()
{
    if (!sStateFileName.empty())
        return; // Already loaded

    sStateFileName = gDirUtilp->getExpandedFilename(LL_PATH_PER_SL_ACCOUNT, "emoji_floater_state.xml");

    llifstream file;
    file.open(sStateFileName.c_str());
    if (!file.is_open())
    {
        LL_WARNS() << "Emoji floater state file is missing or inaccessible: " << sStateFileName << LL_ENDL;
        return;
    }

    LLSD state;
    LLSDSerialize::fromXML(state, file);
    if (state.isUndefined())
    {
        LL_WARNS() << "Emoji floater state file is missing or ill-formed: " << sStateFileName << LL_ENDL;
        return;
    }

    // Load and parse sRecentlyUsed
    std::string recentlyUsed = state[sKeyRecentlyUsed];
    std::vector<std::string> rtokens = LLStringUtil::getTokens(recentlyUsed, ",");
    int maxCountR = 20;
    for (const std::string& token : rtokens)
    {
        llwchar emoji = (llwchar)atoi(token.c_str());
        if (std::find(sRecentlyUsed.begin(), sRecentlyUsed.end(), emoji) == sRecentlyUsed.end())
        {
            sRecentlyUsed.push_back(emoji);
            if (!--maxCountR)
                break;
        }
    }

    // Load and parse sFrequentlyUsed
    std::string frequentlyUsed = state[sKeyFrequentlyUsed];
    std::vector<std::string> ftokens = LLStringUtil::getTokens(frequentlyUsed, ",");
    int maxCountF = 20;
    for (const std::string& token : ftokens)
    {
        std::vector<std::string> pair = LLStringUtil::getTokens(token, ":");
        if (pair.size() == 2)
        {
            llwchar emoji = (llwchar)atoi(pair[0].c_str());
            if (emoji)
            {
                U32 count = atoi(pair[1].c_str());
                auto it = std::find_if(sFrequentlyUsed.begin(), sFrequentlyUsed.end(),
                    [emoji](std::pair<llwchar, U32>& it) { return it.first == emoji; });
                if (it != sFrequentlyUsed.end())
                {
                    it->second += count;
                }
                else
                {
                    sFrequentlyUsed.push_back(std::make_pair(emoji, count));
                    if (!--maxCountF)
                        break;
                }
            }
        }
    }

    // Normalize by minimum
    if (!sFrequentlyUsed.empty())
    {
        U32 delta = sFrequentlyUsed.back().second - 1;
        for (auto& it : sFrequentlyUsed)
        {
            it.second = std::max((U32)0, it.second - delta);
        }
    }
}

// static
void LLFloaterEmojiPicker::saveState()
{
    if (sStateFileName.empty())
        return; // Not loaded

    if (LLAppViewer::instance()->isSecondInstance())
        return; // Not allowed

    LLSD state = LLSD::emptyMap();

    if (!sRecentlyUsed.empty())
    {
        U32 maxCount = 20;
        std::string recentlyUsed;
        for (llwchar emoji : sRecentlyUsed)
        {
            if (!recentlyUsed.empty())
                recentlyUsed += ",";
            char buffer[32];
            sprintf(buffer, "%u", (U32)emoji);
            recentlyUsed += buffer;
            if (!--maxCount)
                break;
        }
        state[sKeyRecentlyUsed] = recentlyUsed;
    }

    if (!sFrequentlyUsed.empty())
    {
        U32 maxCount = 20;
        std::string frequentlyUsed;
        for (auto& it : sFrequentlyUsed)
        {
            if (!frequentlyUsed.empty())
                frequentlyUsed += ",";
            char buffer[32];
            sprintf(buffer, "%u:%u", (U32)it.first, (U32)it.second);
            frequentlyUsed += buffer;
            if (!--maxCount)
                break;
        }
        state[sKeyFrequentlyUsed] = frequentlyUsed;
    }

    llofstream stream(sStateFileName.c_str());
    LLSDSerialize::toPrettyXML(state, stream);
}<|MERGE_RESOLUTION|>--- conflicted
+++ resolved
@@ -143,14 +143,10 @@
 
         F32 x = getRect().getWidth() / 2;
         F32 y = getRect().getHeight() / 2;
-<<<<<<< HEAD
         // <FS:Beq> Add B&W emoji font support
         // LLFontGL::getFontEmojiLarge()->render( 
         LLFontGL::getFontEmojiLarge(useBWEmojis)->render( 
         // </FS:Beq>
-=======
-        LLFontGL::getFontEmojiLarge()->render(
->>>>>>> 1ae6f5dd
             mChar,                      // wstr
             0,                          // begin_offset
             x,                          // x
@@ -247,11 +243,7 @@
 
         F32 x0 = x;
         F32 x1 = max_pixels;
-<<<<<<< HEAD
         LLFontGL* font = LLFontGL::getFontEmojiLarge(useBWEmojis); // <FS:Beq/> Add B&W emoji font support
-=======
-        LLFontGL* font = LLFontGL::getFontEmojiLarge();
->>>>>>> 1ae6f5dd
         if (mBegin)
         {
             std::string text = mTitle.substr(0, mBegin);
@@ -449,11 +441,7 @@
     mGroupButtons.clear();
 
     LLButton::Params params;
-<<<<<<< HEAD
     params.font = LLFontGL::getFontEmojiLarge(useBWEmojis); // <FS:Beq/> Add B&W emoji font support
-=======
-    params.font = LLFontGL::getFontEmojiLarge();
->>>>>>> 1ae6f5dd
 
     LLRect rect;
     rect.mTop = mGroups->getRect().getHeight();
