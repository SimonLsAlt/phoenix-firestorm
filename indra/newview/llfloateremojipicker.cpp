--- conflicted
+++ resolved
@@ -1129,17 +1129,10 @@
         switch (key)
         {
         case KEY_LEFT:
-<<<<<<< HEAD
-            selectEmojiGroup((mSelectedGroupIndex + mFilteredEmojis.size()) % mGroupButtons.size());
-            return true;
-        case KEY_RIGHT:
-            selectEmojiGroup((mSelectedGroupIndex + 1) % mGroupButtons.size());
-=======
             selectEmojiGroup(static_cast<U32>((mSelectedGroupIndex + mFilteredEmojis.size()) % mGroupButtons.size()));
             return true;
         case KEY_RIGHT:
             selectEmojiGroup(static_cast<U32>((mSelectedGroupIndex + 1) % mGroupButtons.size()));
->>>>>>> d99fbffb
             return true;
         }
     }
