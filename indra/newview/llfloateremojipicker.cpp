--- conflicted
+++ resolved
@@ -143,14 +143,10 @@
 
         F32 x = (F32)(getRect().getWidth() / 2);
         F32 y = (F32)(getRect().getHeight() / 2);
-<<<<<<< HEAD
         // <FS:Beq> Add B&W emoji font support
         // LLFontGL::getFontEmojiLarge()->render( 
         LLFontGL::getFontEmojiLarge(useBWEmojis)->render( 
         // </FS:Beq>
-=======
-        LLFontGL::getFontEmojiLarge()->render(
->>>>>>> daa24016
             mChar,                      // wstr
             0,                          // begin_offset
             x,                          // x
@@ -217,11 +213,7 @@
         static LLColor4 defaultColor(0.75f, 0.75f, 0.75f, 1.0f);
         static LLUIColor textColor = LLUIColorTable::instance().getColor("MenuItemEnabledColor", defaultColor);
         S32 max_pixels = clientWidth - iconWidth;
-<<<<<<< HEAD
-        drawName((F32)iconWidth, centerY, max_pixels, textColor);
-=======
         drawName((F32)iconWidth, centerY, max_pixels, textColor.get());
->>>>>>> daa24016
     }
 
 protected:
@@ -251,11 +243,7 @@
 
         F32 x0 = x;
         F32 x1 = (F32)max_pixels;
-<<<<<<< HEAD
         LLFontGL* font = LLFontGL::getFontEmojiLarge(useBWEmojis); // <FS:Beq/> Add B&W emoji font support
-=======
-        LLFontGL* font = LLFontGL::getFontEmojiLarge();
->>>>>>> daa24016
         if (mBegin)
         {
             LLWString text = mTitle.substr(0, mBegin);
@@ -271,11 +259,7 @@
                 LLFontGL::DROP_SHADOW_SOFT,    // shadow
                 static_cast<S32>(text.size()), // max_chars
                 (S32)x1);                      // max_pixels
-<<<<<<< HEAD
-            F32 dx = font->getWidthF32(text);
-=======
             F32 dx = font->getWidthF32(text.c_str());
->>>>>>> daa24016
             x0 += dx;
             x1 -= dx;
         }
@@ -294,11 +278,7 @@
                 LLFontGL::DROP_SHADOW_SOFT,    // shadow
                 static_cast<S32>(text.size()), // max_chars
                 (S32)x1);                      // max_pixels
-<<<<<<< HEAD
-            F32 dx = font->getWidthF32(text);
-=======
             F32 dx = font->getWidthF32(text.c_str());
->>>>>>> daa24016
             x0 += dx;
             x1 -= dx;
         }
@@ -477,11 +457,7 @@
     rect.mBottom = mBadge->getRect().getHeight();
 
     // Create button for "All categories"
-<<<<<<< HEAD
-    params.name = "emojigroup_all_cagetories"; // <FS:Ansariel> Fix mandatory name missing (XUI parser warning)
-=======
     params.name = "all_categories";
->>>>>>> daa24016
     createGroupButton(params, rect, ALL_EMOJIS_IMAGE_INDEX);
 
     // Create group and button for "Recently used" and/or "Frequently used"
@@ -495,11 +471,7 @@
         {
             mFilteredEmojiGroups.push_back(USED_EMOJIS_GROUP_INDEX);
             mFilteredEmojis.emplace_back(cats);
-<<<<<<< HEAD
-            params.name = "emojigroup_recently_frequently"; // <FS:Ansariel> Fix mandatory name missing (XUI parser warning)
-=======
             params.name = "used_categories";
->>>>>>> daa24016
             createGroupButton(params, rect, USED_EMOJIS_IMAGE_INDEX);
         }
     }
@@ -517,11 +489,7 @@
         {
             mFilteredEmojiGroups.push_back(i);
             mFilteredEmojis.emplace_back(cats);
-<<<<<<< HEAD
-            params.name = "emojigroup_" + std::to_string(i); // <FS:Ansariel> Fix mandatory name missing (XUI parser warning)
-=======
             params.name = "group_" + std::to_string(i);
->>>>>>> daa24016
             createGroupButton(params, rect, groups[i].Character);
         }
     }
