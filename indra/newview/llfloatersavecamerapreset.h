/**
 * @file llfloatersavecamerapreset.h
 * @brief Floater to save a camera preset

 *
 * $LicenseInfo:firstyear=2020&license=viewerlgpl$
 * Second Life Viewer Source Code
 * Copyright (C) 2020, Linden Research, Inc.
 *
 * This library is free software; you can redistribute it and/or
 * modify it under the terms of the GNU Lesser General Public
 * License as published by the Free Software Foundation;
 * version 2.1 of the License only.
 *
 * This library is distributed in the hope that it will be useful,
 * but WITHOUT ANY WARRANTY; without even the implied warranty of
 * MERCHANTABILITY or FITNESS FOR A PARTICULAR PURPOSE.  See the GNU
 * Lesser General Public License for more details.
 *
 * You should have received a copy of the GNU Lesser General Public
 * License along with this library; if not, write to the Free Software
 * Foundation, Inc., 51 Franklin Street, Fifth Floor, Boston, MA  02110-1301  USA
 *
 * Linden Research, Inc., 945 Battery Street, San Francisco, CA  94111  USA
 * $/LicenseInfo$
 */

#ifndef LL_LLFLOATERSAVECAMERAPRESET_H
#define LL_LLFLOATERSAVECAMERAPRESET_H

#include "llmodaldialog.h"

class LLComboBox;
class LLRadioGroup;
class LLLineEditor;

class LLFloaterSaveCameraPreset : public LLModalDialog
{

public:
    LLFloaterSaveCameraPreset(const LLSD &key);

<<<<<<< HEAD
	bool postBuild() override;
	void onOpen(const LLSD& key) override;
=======
    bool postBuild() override;
    void onOpen(const LLSD& key) override;
>>>>>>> 1a8a5404

    void onBtnSave();
    void onBtnCancel();
    void onSwitchSaveReplace();

private:
    LLRadioGroup*   mSaveRadioGroup;
    LLLineEditor*   mNameEditor;
    LLComboBox*     mPresetCombo;
    LLButton*       mSaveButton;

    void onPresetsListChange();
    void onPresetNameEdited();
};

#endif // LL_LLFLOATERSAVECAMERAPRESET_H<|MERGE_RESOLUTION|>--- conflicted
+++ resolved
@@ -40,13 +40,8 @@
 public:
     LLFloaterSaveCameraPreset(const LLSD &key);
 
-<<<<<<< HEAD
-	bool postBuild() override;
-	void onOpen(const LLSD& key) override;
-=======
     bool postBuild() override;
     void onOpen(const LLSD& key) override;
->>>>>>> 1a8a5404
 
     void onBtnSave();
     void onBtnCancel();
