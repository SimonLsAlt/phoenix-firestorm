--- conflicted
+++ resolved
@@ -60,13 +60,9 @@
 
 // All data for new renderer goes into this class.
 LL_ALIGN_PREFIX(16)
-<<<<<<< HEAD
 class LLDrawable 
-:	public LLRefCount,
-	public LLTrace::MemTrackable<LLDrawable, 16>
-=======
-class LLDrawable : public LLViewerOctreeEntryData, public LLTrace::MemTrackable<LLDrawable>
->>>>>>> c539004c
+:	public LLViewerOctreeEntryData,
+	public LLTrace::MemTrackable<LLDrawable>
 {
 public:
 	LLDrawable(const LLDrawable& rhs) : LLViewerOctreeEntryData(rhs)
@@ -82,28 +78,14 @@
 
 	static void initClass();
 
-<<<<<<< HEAD
-	LLDrawable()				{ init(); }
-=======
-	void* operator new(size_t size)
-	{
-		return ll_aligned_malloc_16(size);
-	}
-
-	void operator delete(void* ptr)
-	{
-		ll_aligned_free_16(ptr);
-	}
-
 	LLDrawable(LLViewerObject *vobj, bool new_entry = false);
->>>>>>> c539004c
 	
 	void markDead();			// Mark this drawable as dead
 	BOOL isDead() const			{ return isState(DEAD); }
 	BOOL isNew() const			{ return !isState(BUILT); }
 
 	BOOL isLight() const;
-	
+
 	virtual void setVisible(LLCamera& camera_in, std::vector<LLDrawable*>* results = NULL, BOOL for_select = FALSE);
 
 	LLSpatialGroup* getSpatialGroup()const          {return (LLSpatialGroup*)getGroup();}
@@ -125,7 +107,7 @@
 	const LLQuaternion&   getRotation() const			{ return mXform.getRotation(); }
 	F32			          getIntensity() const			{ return llmin(mXform.getScale().mV[0], 4.f); }
 	S32					  getLOD() const				{ return mVObjp ? mVObjp->getLOD() : 1; }
-	
+
 	void  getMinMax(LLVector3& min,LLVector3& max) const { mXform.getMinMax(min,max); }
 	LLXformMatrix*		getXform() { return &mXform; }
 
@@ -300,33 +282,33 @@
 		ANIMATED_CHILD  = 0x20000000,
 		ACTIVE_CHILD	= 0x40000000,
 	} EDrawableFlags;
-	
+
 public:
 	LLXformMatrix       mXform;
 
 	// vis data
 	LLPointer<LLDrawable> mParent;
 
-	F32				mDistanceWRTCamera;	
-	
+	F32				mDistanceWRTCamera;
+
 	static F32 sCurPixelAngle; //current pixels per radian
 	static LLTrace::MemStat sMemStat;
 
 private:
 	typedef std::vector<LLFace*> face_list_t;
 	
-	U32             mState;
-	S32				mRenderType;
-	LLPointer<LLViewerObject> mVObjp;
-	face_list_t     mFaces;
-	LLPointer<LLDrawable> mSpatialBridge;
-		
-	F32				mRadius;
-	S32				mGeneration;
-	
-	LLVector3		mCurrentScale;	
-
-	static U32 sNumZombieDrawables;
+	U32							mState;
+	S32							mRenderType;
+	LLPointer<LLViewerObject>	mVObjp;
+	face_list_t					mFaces;
+	LLPointer<LLDrawable>		mSpatialBridge;
+	
+	F32							mRadius;
+	S32							mGeneration;
+
+	LLVector3					mCurrentScale;
+	
+	static U32					sNumZombieDrawables;
 	static LLDynamicArrayPtr<LLPointer<LLDrawable> > sDeadList;
 } LL_ALIGN_POSTFIX(16);
 
