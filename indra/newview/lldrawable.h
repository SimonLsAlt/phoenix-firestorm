/**
 * @file lldrawable.h
 * @brief LLDrawable class definition
 *
 * $LicenseInfo:firstyear=2002&license=viewerlgpl$
 * Second Life Viewer Source Code
 * Copyright (C) 2010, Linden Research, Inc.
 *
 * This library is free software; you can redistribute it and/or
 * modify it under the terms of the GNU Lesser General Public
 * License as published by the Free Software Foundation;
 * version 2.1 of the License only.
 *
 * This library is distributed in the hope that it will be useful,
 * but WITHOUT ANY WARRANTY; without even the implied warranty of
 * MERCHANTABILITY or FITNESS FOR A PARTICULAR PURPOSE.  See the GNU
 * Lesser General Public License for more details.
 *
 * You should have received a copy of the GNU Lesser General Public
 * License along with this library; if not, write to the Free Software
 * Foundation, Inc., 51 Franklin Street, Fifth Floor, Boston, MA  02110-1301  USA
 *
 * Linden Research, Inc., 945 Battery Street, San Francisco, CA  94111  USA
 * $/LicenseInfo$
 */

#ifndef LL_DRAWABLE_H
#define LL_DRAWABLE_H

#include <vector>
#include <map>

#include "v2math.h"
#include "v3math.h"
#include "v4math.h"
#include "m4math.h"
#include "v4coloru.h"
#include "llvector4a.h"
#include "llquaternion.h"
#include "xform.h"
#include "llviewerobject.h"
#include "llrect.h"
#include "llappviewer.h" // for gFrameTimeSeconds
#include "llvieweroctree.h"
#include <unordered_set>

class LLCamera;
class LLDrawPool;
class LLDrawable;
class LLFace;
class LLFacePool;
class LLSpatialGroup;
class LLSpatialBridge;
class LLSpatialPartition;
class LLVOVolume;
class LLViewerTexture;

// Can have multiple silhouettes for each object
const U32 SILHOUETTE_HIGHLIGHT = 0;

// All data for new renderer goes into this class.
LL_ALIGN_PREFIX(16)
class LLDrawable
    : public LLViewerOctreeEntryData
{
    LL_ALIGN_NEW;
public:
    typedef std::vector<LLFace*> face_list_t;

    LLDrawable(const LLDrawable& rhs)
        : LLViewerOctreeEntryData(rhs)
    {
        *this = rhs;
    }

    const LLDrawable& operator=(const LLDrawable& rhs)
    {
        LL_ERRS() << "Illegal operation!" << LL_ENDL;
        return *this;
    }

    static void initClass();

    LLDrawable(LLViewerObject *vobj, bool new_entry = false);

    void markDead();            // Mark this drawable as dead
    BOOL isDead() const         { return isState(DEAD); }
    BOOL isNew() const          { return !isState(BUILT); }
    BOOL isUnload() const       { return isState(FOR_UNLOAD); }

    BOOL isLight() const;

    virtual void setVisible(LLCamera& camera_in, std::vector<LLDrawable*>* results = NULL, BOOL for_select = FALSE);

    LLSpatialGroup* getSpatialGroup()const          {return (LLSpatialGroup*)getGroup();}
    LLViewerRegion* getRegion()               const { return mVObjp->getRegion(); }
    const LLTextureEntry* getTextureEntry(U8 which) const { return mVObjp->getTE(which); }
    LLPointer<LLViewerObject>& getVObj()                              { return mVObjp; }
    const LLViewerObject *getVObj() const                         { return mVObjp; }
    LLVOVolume* getVOVolume() const; // cast mVObjp tp LLVOVolume if OK

    const LLMatrix4&      getWorldMatrix() const        { return mXform.getWorldMatrix(); }
    const LLMatrix4&      getRenderMatrix() const;
    void                  setPosition(LLVector3 v) const { }
    const LLVector3&      getPosition() const           { return mXform.getPosition(); }
    const LLVector3&      getWorldPosition() const      { return mXform.getPositionW(); }
    const LLVector3       getPositionAgent() const;
    const LLVector3&      getScale() const              { return mCurrentScale; }
    void                  setScale(const LLVector3& scale) { mCurrentScale = scale; }
    const LLQuaternion&   getWorldRotation() const      { return mXform.getWorldRotation(); }
    const LLQuaternion&   getRotation() const           { return mXform.getRotation(); }
    F32                   getIntensity() const          { return llmin(mXform.getScale().mV[0], 4.f); }
    S32                   getLOD() const                { return mVObjp ? mVObjp->getLOD() : 1; }

    void  getMinMax(LLVector3& min,LLVector3& max) const { mXform.getMinMax(min,max); }
    LLXformMatrix*      getXform() { return &mXform; }

    U32                 getState()           const { return mState; }
    BOOL                isState   (U32 bits) const { return ((mState & bits) != 0); }
    void                setState  (U32 bits)       { mState |= bits; }
    void                clearState(U32 bits)       { mState &= ~bits; }

    BOOL                isAvatar()  const           { return mVObjp.notNull() && mVObjp->isAvatar(); }
    BOOL                isRoot() const              { return !mParent || mParent->isAvatar(); }
    LLDrawable*         getRoot();
    BOOL                isSpatialRoot() const       { return !mParent || mParent->isAvatar(); }
    virtual BOOL        isSpatialBridge() const     { return FALSE; }
    virtual LLSpatialPartition* asPartition()       { return NULL; }
    LLDrawable*         getParent() const           { return mParent; }

    // must set parent through LLViewerObject::     ()
    //BOOL                setParent(LLDrawable *parent);

    inline LLFace*      getFace(const S32 i) const;
    inline S32          getNumFaces()        const;
    face_list_t& getFaces() { return mFaces; }
    const face_list_t& getFaces() const { return mFaces; }

    //void                removeFace(const S32 i); // SJB: Avoid using this, it's slow
    LLFace*             addFace(LLFacePool *poolp, LLViewerTexture *texturep);
    LLFace*             addFace(const LLTextureEntry *te, LLViewerTexture *texturep);
    LLFace*             addFace(const LLTextureEntry *te, LLViewerTexture *texturep, LLViewerTexture *normalp);
    LLFace*             addFace(const LLTextureEntry *te, LLViewerTexture *texturep, LLViewerTexture *normalp, LLViewerTexture *specularp);
    void                deleteFaces(S32 offset, S32 count);
    void                setNumFaces(const S32 numFaces, LLFacePool *poolp, LLViewerTexture *texturep);
    void                setNumFacesFast(const S32 numFaces, LLFacePool *poolp, LLViewerTexture *texturep);
    void                mergeFaces(LLDrawable* src);

    void init(bool new_entry);
    void unload();
    void destroy();

    void update();
    F32 updateXform(BOOL undamped);

    virtual void makeActive();
    /*virtual*/ void makeStatic(BOOL warning_enabled = TRUE);

    BOOL isActive() const                           { return isState(ACTIVE); }
    BOOL isStatic() const                           { return !isActive(); }
    BOOL isAnimating() const;

    virtual BOOL updateMove();
    virtual void movePartition();

    void updateTexture();
    void updateMaterial();
    virtual void updateDistance(LLCamera& camera, bool force_update);
    BOOL updateGeometry();
    void updateFaceSize(S32 idx);

    void updateSpecialHoverCursor(BOOL enabled);

    virtual void shiftPos(const LLVector4a &shift_vector);

    S32 getGeneration() const                   { return mGeneration; }

    BOOL getLit() const                         { return isState(UNLIT) ? FALSE : TRUE; }
    void setLit(BOOL lit)                       { lit ? clearState(UNLIT) : setState(UNLIT); }

    bool isVisible() const;
    bool isRecentlyVisible() const;

    virtual void cleanupReferences();

    void setGroup(LLViewerOctreeGroup* group);
    void setRadius(const F32 radius);
    F32 getRadius() const                       { return mRadius; }
    F32 getVisibilityRadius() const;

    void updateUVMinMax();  // Updates the cache of sun space bounding box.

    const LLVector3& getBounds(LLVector3& min, LLVector3& max) const;
    virtual void updateSpatialExtents();
    virtual void updateBinRadius();

    void setRenderType(S32 type)                { mRenderType = type; }
    BOOL isRenderType(S32 type)                 { return mRenderType == type; }
    S32  getRenderType()                        { return mRenderType; }

    // Debugging methods
    S32 findReferences(LLDrawable *drawablep); // Not const because of @#$! iterators...

    LLSpatialPartition* getSpatialPartition();

    void removeFromOctree();

    void setSpatialBridge(LLSpatialBridge* bridge) { mSpatialBridge = (LLDrawable*) bridge; }
    LLSpatialBridge* getSpatialBridge() { return (LLSpatialBridge*) (LLDrawable*) mSpatialBridge; }

    // Statics
    static void incrementVisible();
    static void cleanupDeadDrawables();

protected:
    ~LLDrawable() { destroy(); }
    void moveUpdatePipeline(BOOL moved);
    void updatePartition();
    BOOL updateMoveDamped();
    BOOL updateMoveUndamped();

public:
    friend class LLPipeline;
    friend class LLDrawPool;
    friend class LLSpatialBridge;

    typedef std::unordered_set<LLPointer<LLDrawable> > drawable_set_t;
    typedef std::set<LLPointer<LLDrawable> > ordered_drawable_set_t;
    typedef std::vector<LLPointer<LLDrawable> > drawable_vector_t;
    typedef std::list<LLPointer<LLDrawable> > drawable_list_t;
    typedef std::queue<LLPointer<LLDrawable> > drawable_queue_t;

    struct CompareDistanceGreater
    {
        bool operator()(const LLDrawable* const& lhs, const LLDrawable* const& rhs)
        {
            return lhs->mDistanceWRTCamera < rhs->mDistanceWRTCamera; // farthest = last
        }
    };

    struct CompareDistanceGreaterVisibleFirst
    {
        bool operator()(const LLDrawable* const& lhs, const LLDrawable* const& rhs)
        {
            if (lhs->isVisible() && !rhs->isVisible())
            {
                return TRUE; //visible things come first
            }
            else if (!lhs->isVisible() && rhs->isVisible())
            {
                return FALSE; //rhs is visible, comes first
            }

            return lhs->mDistanceWRTCamera < rhs->mDistanceWRTCamera; // farthest = last
        }
    };

    typedef enum e_drawable_flags
    {
        IN_REBUILD_Q    = 0x00000001,
        EARLY_MOVE      = 0x00000004,
        MOVE_UNDAMPED   = 0x00000008,
        ON_MOVE_LIST    = 0x00000010,
        UV              = 0x00000020,
        UNLIT           = 0x00000040,
        LIGHT           = 0x00000080,
        REBUILD_VOLUME  = 0x00000100,   //volume changed LOD or parameters, or vertex buffer changed
        REBUILD_TCOORD  = 0x00000200,   //texture coordinates changed
        REBUILD_COLOR   = 0x00000400,   //color changed
        REBUILD_POSITION= 0x00000800,   //vertex positions/normals changed
        REBUILD_GEOMETRY= REBUILD_POSITION|REBUILD_TCOORD|REBUILD_COLOR,
        REBUILD_MATERIAL= REBUILD_TCOORD|REBUILD_COLOR,
        REBUILD_ALL     = REBUILD_GEOMETRY|REBUILD_VOLUME,
        REBUILD_RIGGED  = 0x00001000,
        ON_SHIFT_LIST   = 0x00002000,
        ACTIVE          = 0x00004000,
        DEAD            = 0x00008000,
        INVISIBLE       = 0x00010000, // stay invisible until flag is cleared
        NEARBY_LIGHT    = 0x00020000, // In gPipeline.mNearbyLightSet
        BUILT           = 0x00040000,
        FORCE_INVISIBLE = 0x00080000, // stay invis until CLEAR_INVISIBLE is set (set of orphaned)
        HAS_ALPHA       = 0x00100000,
        RIGGED          = 0x00200000, //has a rigged face
        RIGGED_CHILD    = 0x00400000, //has a child with a rigged face
        PARTITION_MOVE  = 0x00800000,
        ANIMATED_CHILD  = 0x01000000,
        ACTIVE_CHILD    = 0x02000000,
        FOR_UNLOAD      = 0x04000000, //should be unload from memory
    } EDrawableFlags;

public:
    LLXformMatrix       mXform;

    // vis data
    LLPointer<LLDrawable> mParent;

    F32             mDistanceWRTCamera;

    static F32 sCurPixelAngle; //current pixels per radian

private:
    U32             mState;
    S32             mRenderType;
    LLPointer<LLViewerObject> mVObjp;
    face_list_t     mFaces;
    LLPointer<LLDrawable> mSpatialBridge;

    F32             mRadius;
    S32             mGeneration;

    LLVector3       mCurrentScale;

    static U32 sNumZombieDrawables;
    static std::vector<LLPointer<LLDrawable> > sDeadList;
} LL_ALIGN_POSTFIX(16);


inline LLFace* LLDrawable::getFace(const S32 i) const
{
<<<<<<< HEAD
	//switch these asserts to LL_ERRS() -- davep
	//llassert((U32)i < mFaces.size());
	//llassert(mFaces[i]);

	if ((U32) i >= mFaces.size())
	{
		LLUUID objectID=getVObj()->getID();

		// if our face list is empty, we have no real choice. -Zi
		if(mFaces.empty())
		{
			LL_WARNS() << objectID << ": Empty face list." << LL_ENDL;
			return NULL;
		}

		// otherwise try to return a valid face to avoid crashing. -Zi
		LL_WARNS() << objectID << ": Invalid face index " << (U32) i << ". Max faces is: " << mFaces.size() << ". Returning face index 0." << LL_ENDL;
		return mFaces[0];
	}

	if (!mFaces[i])
	{
		LLUUID objectID=getVObj()->getID();

		LL_WARNS() << objectID << ": Null face found at index " << (U32) i << ". Max faces is: " << mFaces.size() << "." << LL_ENDL;
		if(i==0)
		{
			S32 max=getNumFaces();

			// try to return a valid face to avoid crashing. If we only have one face, return NULL as last resort. -Zi
			if(max>1)
				return mFaces[max-1];
			else
				return NULL;
		}
	}
	
	return mFaces[i];
=======
    //switch these asserts to LL_ERRS() -- davep
    //llassert((U32)i < mFaces.size());
    //llassert(mFaces[i]);

    if ((U32) i >= mFaces.size())
    {
        LL_WARNS() << "Invalid face index." << LL_ENDL;
        return NULL;
    }

    if (!mFaces[i])
    {
        LL_WARNS() << "Null face found." << LL_ENDL;
        return NULL;
    }

    return mFaces[i];
>>>>>>> 38c2a5bd
}


inline S32 LLDrawable::getNumFaces()const
{
    return (S32)mFaces.size();
}

#endif<|MERGE_RESOLUTION|>--- conflicted
+++ resolved
@@ -317,64 +317,44 @@
 
 inline LLFace* LLDrawable::getFace(const S32 i) const
 {
-<<<<<<< HEAD
-	//switch these asserts to LL_ERRS() -- davep
-	//llassert((U32)i < mFaces.size());
-	//llassert(mFaces[i]);
-
-	if ((U32) i >= mFaces.size())
-	{
-		LLUUID objectID=getVObj()->getID();
-
-		// if our face list is empty, we have no real choice. -Zi
-		if(mFaces.empty())
-		{
-			LL_WARNS() << objectID << ": Empty face list." << LL_ENDL;
-			return NULL;
-		}
-
-		// otherwise try to return a valid face to avoid crashing. -Zi
-		LL_WARNS() << objectID << ": Invalid face index " << (U32) i << ". Max faces is: " << mFaces.size() << ". Returning face index 0." << LL_ENDL;
-		return mFaces[0];
-	}
-
-	if (!mFaces[i])
-	{
-		LLUUID objectID=getVObj()->getID();
-
-		LL_WARNS() << objectID << ": Null face found at index " << (U32) i << ". Max faces is: " << mFaces.size() << "." << LL_ENDL;
-		if(i==0)
-		{
-			S32 max=getNumFaces();
-
-			// try to return a valid face to avoid crashing. If we only have one face, return NULL as last resort. -Zi
-			if(max>1)
-				return mFaces[max-1];
-			else
-				return NULL;
-		}
-	}
-	
-	return mFaces[i];
-=======
     //switch these asserts to LL_ERRS() -- davep
     //llassert((U32)i < mFaces.size());
     //llassert(mFaces[i]);
 
     if ((U32) i >= mFaces.size())
     {
-        LL_WARNS() << "Invalid face index." << LL_ENDL;
-        return NULL;
+        LLUUID objectID=getVObj()->getID();
+
+        // if our face list is empty, we have no real choice. -Zi
+        if(mFaces.empty())
+        {
+            LL_WARNS() << objectID << ": Empty face list." << LL_ENDL;
+            return NULL;
+        }
+
+        // otherwise try to return a valid face to avoid crashing. -Zi
+        LL_WARNS() << objectID << ": Invalid face index " << (U32) i << ". Max faces is: " << mFaces.size() << ". Returning face index 0." << LL_ENDL;
+        return mFaces[0];
     }
 
     if (!mFaces[i])
     {
-        LL_WARNS() << "Null face found." << LL_ENDL;
-        return NULL;
+        LLUUID objectID=getVObj()->getID();
+
+        LL_WARNS() << objectID << ": Null face found at index " << (U32) i << ". Max faces is: " << mFaces.size() << "." << LL_ENDL;
+        if(i==0)
+        {
+            S32 max=getNumFaces();
+
+            // try to return a valid face to avoid crashing. If we only have one face, return NULL as last resort. -Zi
+            if(max>1)
+                return mFaces[max-1];
+            else
+                return NULL;
+        }
     }
 
     return mFaces[i];
->>>>>>> 38c2a5bd
 }
 
 
