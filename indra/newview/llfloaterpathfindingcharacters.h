--- conflicted
+++ resolved
@@ -44,17 +44,10 @@
 public:
     virtual void                                    onClose(bool pIsAppQuitting);
 
-<<<<<<< HEAD
-	bool                                            isShowPhysicsCapsule() const;
-	void                                            setShowPhysicsCapsule(bool pIsShowPhysicsCapsule);
-
-	bool                                            isPhysicsCapsuleEnabled(LLUUID& id, LLVector3& pos, LLQuaternion& rot) const;
-=======
     bool                                            isShowPhysicsCapsule() const;
     void                                            setShowPhysicsCapsule(bool pIsShowPhysicsCapsule);
 
     bool                                            isPhysicsCapsuleEnabled(LLUUID& id, LLVector3& pos, LLQuaternion& rot) const;
->>>>>>> 1a8a5404
 
     static void                                     openCharactersWithSelectedObjects();
     static LLHandle<LLFloaterPathfindingCharacters> getInstanceHandle();
@@ -65,11 +58,7 @@
     LLFloaterPathfindingCharacters(const LLSD& pSeed);
     virtual ~LLFloaterPathfindingCharacters();
 
-<<<<<<< HEAD
-	virtual bool                       postBuild();
-=======
     virtual bool                       postBuild();
->>>>>>> 1a8a5404
 
     virtual void                       requestGetObjects();
 
