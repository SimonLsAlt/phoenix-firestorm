/**
 * @file LLSidepanelInventory.cpp
 * @brief Side Bar "Inventory" panel
 *
 * $LicenseInfo:firstyear=2009&license=viewerlgpl$
 * Second Life Viewer Source Code
 * Copyright (C) 2010, Linden Research, Inc.
 *
 * This library is free software; you can redistribute it and/or
 * modify it under the terms of the GNU Lesser General Public
 * License as published by the Free Software Foundation;
 * version 2.1 of the License only.
 *
 * This library is distributed in the hope that it will be useful,
 * but WITHOUT ANY WARRANTY; without even the implied warranty of
 * MERCHANTABILITY or FITNESS FOR A PARTICULAR PURPOSE.  See the GNU
 * Lesser General Public License for more details.
 *
 * You should have received a copy of the GNU Lesser General Public
 * License along with this library; if not, write to the Free Software
 * Foundation, Inc., 51 Franklin Street, Fifth Floor, Boston, MA  02110-1301  USA
 *
 * Linden Research, Inc., 945 Battery Street, San Francisco, CA  94111  USA
 * $/LicenseInfo$
 */

#include "llviewerprecompiledheaders.h"
#include "llsidepanelinventory.h"

#include "llagent.h"
#include "llappearancemgr.h"
#include "llappviewer.h"
#include "llavataractions.h"
#include "llbutton.h"
#include "lldate.h"
#include "llfirstuse.h"
#include "llfloaterreg.h"
#include "llfloatersidepanelcontainer.h"
#include "llfoldertype.h"
#include "llfolderview.h"
#include "llinventorybridge.h"
#include "llinventoryfunctions.h"
#include "llinventorymodel.h"
#include "llinventorymodelbackgroundfetch.h"
#include "llinventoryobserver.h"
#include "llinventorypanel.h"
#include "lllayoutstack.h"
#include "lloutfitobserver.h"
#include "llpanelmaininventory.h"
#include "llpanelmarketplaceinbox.h"
#include "llselectmgr.h"
#include "llsidepaneliteminfo.h"
#include "llsidepaneltaskinfo.h"
#include "llstring.h"
#include "lltabcontainer.h"
#include "lltextbox.h"
#include "lltrans.h"
#include "llviewermedia.h"
#include "llviewernetwork.h"
#include "llweb.h"

#include "llfiltereditor.h"
// <FS:CR> Needed to hide Received Items on OpenSim
#ifdef OPENSIM
#include "llviewernetwork.h"
#endif // OPENSIM

static LLPanelInjector<LLSidepanelInventory> t_inventory("sidepanel_inventory");

//
// Constants
//

// No longer want the inbox panel to auto-expand since it creates issues with the "new" tag time stamp
#define AUTO_EXPAND_INBOX   0

static const char * const INBOX_BUTTON_NAME = "inbox_btn";
static const char * const INBOX_LAYOUT_PANEL_NAME = "inbox_layout_panel";
<<<<<<< HEAD
static const char * const INBOX_RELOAD_BUTTON_NAME = "reload_received_items_btn";	// <FS:Zi> Add reload button to inventory inbox
=======
static const char * const INBOX_RELOAD_BUTTON_NAME = "reload_received_items_btn";   // <FS:Zi> Add reload button to inventory inbox
>>>>>>> 1a8a5404
static const char * const INVENTORY_LAYOUT_STACK_NAME = "inventory_layout_stack";
static const char * const MARKETPLACE_INBOX_PANEL = "marketplace_inbox";

static bool sLoginCompleted = false;

bool LLSidepanelInventory::sInboxInitalized = false; // <FS:Ansariel> Inbox panel randomly shown on secondary inventory windows

//
// Helpers
//
class LLInboxAddedObserver : public LLInventoryCategoryAddedObserver
{
public:
    LLInboxAddedObserver(LLSidepanelInventory * sidepanelInventory)
        : LLInventoryCategoryAddedObserver()
        , mSidepanelInventory(sidepanelInventory)
    {
    }

    void done()
    {
        for (cat_vec_t::iterator it = mAddedCategories.begin(); it != mAddedCategories.end(); ++it)
        {
            LLViewerInventoryCategory* added_category = *it;

            LLFolderType::EType added_category_type = added_category->getPreferredType();

            switch (added_category_type)
            {
                case LLFolderType::FT_INBOX:
                    mSidepanelInventory->enableInbox(true);
                    mSidepanelInventory->observeInboxModifications(added_category->getUUID());
                    break;
                default:
                    break;
            }
        }
    }

private:
    LLSidepanelInventory * mSidepanelInventory;
};

//
// Implementation
//

LLSidepanelInventory::LLSidepanelInventory()
    : LLPanel()
    , mPanelMainInventory(NULL)
    , mInboxEnabled(false)
    , mCategoriesObserver(NULL)
    , mInboxAddedObserver(NULL)
    , mInboxLayoutPanel(NULL)
{
    //buildFromFile( "panel_inventory.xml"); // Called from LLRegisterPanelClass::defaultPanelClassBuilder()
}

LLSidepanelInventory::~LLSidepanelInventory()
{
<<<<<<< HEAD
	// <FS:Ansariel> FIRE-17603: Received Items button sometimes vanishing
	if (mInboxLayoutPanel)
	{
	// </FS:Ansariel>

	// Save the InventoryMainPanelHeight in settings per account
	gSavedPerAccountSettings.setS32("InventoryInboxHeight", mInboxLayoutPanel->getTargetDim());
	// <FS:Ansariel> FIRE-17603: Received Items button sometimes vanishing
	}
	// </FS:Ansariel>
=======
    // <FS:Ansariel> FIRE-17603: Received Items button sometimes vanishing
    if (mInboxLayoutPanel)
    {
    // </FS:Ansariel>

    // Save the InventoryMainPanelHeight in settings per account
    gSavedPerAccountSettings.setS32("InventoryInboxHeight", mInboxLayoutPanel->getTargetDim());
    // <FS:Ansariel> FIRE-17603: Received Items button sometimes vanishing
    }
    // </FS:Ansariel>
>>>>>>> 1a8a5404

    if (mCategoriesObserver && gInventory.containsObserver(mCategoriesObserver))
    {
        gInventory.removeObserver(mCategoriesObserver);
    }
    delete mCategoriesObserver;

    if (mInboxAddedObserver && gInventory.containsObserver(mInboxAddedObserver))
    {
        gInventory.removeObserver(mInboxAddedObserver);
    }
    delete mInboxAddedObserver;
}

void handleInventoryDisplayInboxChanged()
{
<<<<<<< HEAD
	LLSidepanelInventory* sidepanel_inventory = LLFloaterSidePanelContainer::getPanel<LLSidepanelInventory>("inventory");
	if (sidepanel_inventory)
	{
		sidepanel_inventory->enableInbox(gSavedSettings.getBOOL("InventoryDisplayInbox"));
	}
=======
    LLSidepanelInventory* sidepanel_inventory = LLFloaterSidePanelContainer::getPanel<LLSidepanelInventory>("inventory");
    if (sidepanel_inventory)
    {
        sidepanel_inventory->enableInbox(gSavedSettings.getBOOL("InventoryDisplayInbox"));
    }
>>>>>>> 1a8a5404
}

bool LLSidepanelInventory::postBuild()
{
<<<<<<< HEAD
	// UI elements from inventory panel
	{
		mInventoryPanel = getChild<LLPanel>("sidepanel_inventory_panel");
		
		mPanelMainInventory = mInventoryPanel->getChild<LLPanelMainInventory>("panel_main_inventory");
		mPanelMainInventory->setSelectCallback(boost::bind(&LLSidepanelInventory::onSelectionChange, this, _1, _2));
		//LLTabContainer* tabs = mPanelMainInventory->getChild<LLTabContainer>("inventory filter tabs");
		//tabs->setCommitCallback(boost::bind(&LLSidepanelInventory::updateVerbs, this));

		// <FS:Zi> Add reload button to inventory inbox
		if (LLButton* reload_inbox_btn = getChild<LLButton>(INBOX_RELOAD_BUTTON_NAME) ; reload_inbox_btn)
		{
			reload_inbox_btn->setClickedCallback(boost::bind(&LLSidepanelInventory::onReloadInboxClicked, this));
		}
		// </FS:Zi>
		/* 
		   EXT-4846 : "Can we suppress the "Landmarks" and "My Favorites" folder since they have their own Task Panel?"
		   Deferring this until 2.1.
		LLInventoryPanel *my_inventory_panel = mPanelMainInventory->getChild<LLInventoryPanel>("All Items");
		my_inventory_panel->addHideFolderType(LLFolderType::FT_LANDMARK);
		my_inventory_panel->addHideFolderType(LLFolderType::FT_FAVORITE);
		*/

		//LLOutfitObserver::instance().addCOFChangedCallback(boost::bind(&LLSidepanelInventory::updateVerbs, this));
	}
	
	// Received items inbox setup
	if (!sInboxInitalized) // <FS:Ansariel> Inbox panel randomly shown on secondary inventory window
	{
		// <FS:Ansariel> FIRE-17603: Received Items button sometimes vanishing
		//LLLayoutStack* inv_stack = getChild<LLLayoutStack>(INVENTORY_LAYOUT_STACK_NAME);
		LLLayoutStack* inv_stack = findChild<LLLayoutStack>(INVENTORY_LAYOUT_STACK_NAME);
		if (inv_stack)
		{
		// </FS:Ansariel>

		// Set up button states and callbacks
		LLButton * inbox_button = getChild<LLButton>(INBOX_BUTTON_NAME);

		inbox_button->setCommitCallback(boost::bind(&LLSidepanelInventory::onToggleInboxBtn, this));

		// For main Inventory floater: Get the previous inbox state from "InventoryInboxToggleState" setting. 
        // For additional Inventory floaters: Collapsed state is default.
		bool is_inbox_collapsed = !inbox_button->getToggleState();// || sLoginCompleted; // <FS:Ansariel> Show inbox on main inventory window only
=======
    // UI elements from inventory panel
    {
        mInventoryPanel = getChild<LLPanel>("sidepanel_inventory_panel");

        mPanelMainInventory = mInventoryPanel->getChild<LLPanelMainInventory>("panel_main_inventory");
        mPanelMainInventory->setSelectCallback(boost::bind(&LLSidepanelInventory::onSelectionChange, this, _1, _2));
        //LLTabContainer* tabs = mPanelMainInventory->getChild<LLTabContainer>("inventory filter tabs");
        //tabs->setCommitCallback(boost::bind(&LLSidepanelInventory::updateVerbs, this));

        // <FS:Zi> Add reload button to inventory inbox
        if (LLButton* reload_inbox_btn = getChild<LLButton>(INBOX_RELOAD_BUTTON_NAME) ; reload_inbox_btn)
        {
            reload_inbox_btn->setClickedCallback(boost::bind(&LLSidepanelInventory::onReloadInboxClicked, this));
        }
        // </FS:Zi>
        /*
           EXT-4846 : "Can we suppress the "Landmarks" and "My Favorites" folder since they have their own Task Panel?"
           Deferring this until 2.1.
        LLInventoryPanel *my_inventory_panel = mPanelMainInventory->getChild<LLInventoryPanel>("All Items");
        my_inventory_panel->addHideFolderType(LLFolderType::FT_LANDMARK);
        my_inventory_panel->addHideFolderType(LLFolderType::FT_FAVORITE);
        */

        //LLOutfitObserver::instance().addCOFChangedCallback(boost::bind(&LLSidepanelInventory::updateVerbs, this));
    }

    // Received items inbox setup
    if (!sInboxInitalized) // <FS:Ansariel> Inbox panel randomly shown on secondary inventory window
    {
        // <FS:Ansariel> FIRE-17603: Received Items button sometimes vanishing
        //LLLayoutStack* inv_stack = getChild<LLLayoutStack>(INVENTORY_LAYOUT_STACK_NAME);
        LLLayoutStack* inv_stack = findChild<LLLayoutStack>(INVENTORY_LAYOUT_STACK_NAME);
        if (inv_stack)
        {
        // </FS:Ansariel>

        // Set up button states and callbacks
        LLButton * inbox_button = getChild<LLButton>(INBOX_BUTTON_NAME);

        inbox_button->setCommitCallback(boost::bind(&LLSidepanelInventory::onToggleInboxBtn, this));

        // For main Inventory floater: Get the previous inbox state from "InventoryInboxToggleState" setting.
        // For additional Inventory floaters: Collapsed state is default.
        bool is_inbox_collapsed = !inbox_button->getToggleState();// || sLoginCompleted; // <FS:Ansariel> Show inbox on main inventory window only
>>>>>>> 1a8a5404

        // Restore the collapsed inbox panel state
        mInboxLayoutPanel = getChild<LLLayoutPanel>(INBOX_LAYOUT_PANEL_NAME);
        inv_stack->collapsePanel(mInboxLayoutPanel, is_inbox_collapsed);
        if (!is_inbox_collapsed)
        {
            mInboxLayoutPanel->setTargetDim(gSavedPerAccountSettings.getS32("InventoryInboxHeight"));
        }

        // <FS:Ansariel> Show inbox on main inventory window only
        //if (sLoginCompleted)
        //{
        //    //save the state of Inbox panel only for main Inventory floater
        //    inbox_button->removeControlVariable();
        //    inbox_button->setToggleState(false);
        //    updateInbox();
        //}
        //else
        //{
        //    // Trigger callback for after login so we can setup to track inbox changes after initial inventory load
        //    LLAppViewer::instance()->setOnLoginCompletedCallback(boost::bind(&LLSidepanelInventory::updateInbox, this));
        //}
<<<<<<< HEAD
		// Set the inbox visible based on debug settings (final setting comes from http request below)
		// <FS:Ansariel> FIRE-17603: Received Items button sometimes vanishing
		//enableInbox(gSavedSettings.getBOOL("InventoryDisplayInbox"));
		enableInbox(!gSavedSettings.getBOOL("FSShowInboxFolder") || gSavedSettings.getBOOL("FSAlwaysShowInboxButton"));
		}
		// </FS:Ansariel>

		// Trigger callback for after login so we can setup to track inbox changes after initial inventory load
		LLAppViewer::instance()->setOnLoginCompletedCallback(boost::bind(&LLSidepanelInventory::updateInbox, this));
		// </FS:Ansariel>

		// <FS:Ansariel> Optional hiding of Received Items folder aka Inbox
		gSavedSettings.getControl("FSShowInboxFolder")->getSignal()->connect(boost::bind(&LLSidepanelInventory::refreshInboxVisibility, this));
		gSavedSettings.getControl("FSAlwaysShowInboxButton")->getSignal()->connect(boost::bind(&LLSidepanelInventory::refreshInboxVisibility, this));

		sInboxInitalized = true; // <FS:Ansariel> Inbox panel randomly shown on secondary inventory window
	}

	// <FS:Ansariel> Optional hiding of Received Items folder aka Inbox
	//gSavedSettings.getControl("InventoryDisplayInbox")->getCommitSignal()->connect(boost::bind(&handleInventoryDisplayInboxChanged));
=======
        // Set the inbox visible based on debug settings (final setting comes from http request below)
        // <FS:Ansariel> FIRE-17603: Received Items button sometimes vanishing
        //enableInbox(gSavedSettings.getBOOL("InventoryDisplayInbox"));
        enableInbox(!gSavedSettings.getBOOL("FSShowInboxFolder") || gSavedSettings.getBOOL("FSAlwaysShowInboxButton"));
        }
        // </FS:Ansariel>

        // Trigger callback for after login so we can setup to track inbox changes after initial inventory load
        LLAppViewer::instance()->setOnLoginCompletedCallback(boost::bind(&LLSidepanelInventory::updateInbox, this));
        // </FS:Ansariel>

        // <FS:Ansariel> Optional hiding of Received Items folder aka Inbox
        gSavedSettings.getControl("FSShowInboxFolder")->getSignal()->connect(boost::bind(&LLSidepanelInventory::refreshInboxVisibility, this));
        gSavedSettings.getControl("FSAlwaysShowInboxButton")->getSignal()->connect(boost::bind(&LLSidepanelInventory::refreshInboxVisibility, this));

        sInboxInitalized = true; // <FS:Ansariel> Inbox panel randomly shown on secondary inventory window
    }

    // <FS:Ansariel> Optional hiding of Received Items folder aka Inbox
    //gSavedSettings.getControl("InventoryDisplayInbox")->getCommitSignal()->connect(boost::bind(&handleInventoryDisplayInboxChanged));
>>>>>>> 1a8a5404

    LLFloater *floater = dynamic_cast<LLFloater*>(getParent());
    // <FS:Ansariel> Secondary inventory window
    //if (floater && floater->getKey().isUndefined() && !sLoginCompleted)
    if (floater && ((floater->getKey().isUndefined() && !sLoginCompleted) || (floater->getKey().has("is_secondary") && floater->getKey()["is_secondary"].asBoolean())))
    // </FS:Ansariel>
    {
        // Prefill inventory for primary inventory floater
        // Other floaters should fill on visibility change
        //
        // see get_instance_num();
        // Primary inventory floater will have undefined key
        initInventoryViews();
    }

<<<<<<< HEAD
	return true;
=======
    return true;
>>>>>>> 1a8a5404
}

void LLSidepanelInventory::updateInbox()
{
    sLoginCompleted = true;
    //
    // Track inbox folder changes
    //
    const LLUUID inbox_id = gInventory.findCategoryUUIDForType(LLFolderType::FT_INBOX);

    // Set up observer to listen for creation of inbox if it doesn't exist
    if (inbox_id.isNull())
    {
        observeInboxCreation();
    }
    // Set up observer for inbox changes, if we have an inbox already
    else
    {
        // Consolidate Received items
        // We shouldn't have to do that but with a client/server system relying on a "well known folder" convention,
        // things can get messy and conventions broken. This call puts everything back together in its right place.
        gInventory.consolidateForType(inbox_id, LLFolderType::FT_INBOX);

        // Enable the display of the inbox if it exists
        enableInbox(true);

        observeInboxModifications(inbox_id);
    }
}

void LLSidepanelInventory::observeInboxCreation()
{
    //
    // Set up observer to track inbox folder creation
    //

    if (mInboxAddedObserver == NULL)
    {
        mInboxAddedObserver = new LLInboxAddedObserver(this);

        gInventory.addObserver(mInboxAddedObserver);
    }
}

void LLSidepanelInventory::observeInboxModifications(const LLUUID& inboxID)
{
    //
    // Silently do nothing if we already have an inbox inventory panel set up
    // (this can happen multiple times on the initial session that creates the inbox)
    //

    if (mInventoryPanelInbox.get() != NULL)
    {
        return;
    }

    //
    // Track inbox folder changes
    //

    if (inboxID.isNull())
    {
        LL_WARNS() << "Attempting to track modifications to non-existent inbox" << LL_ENDL;
        return;
    }

    if (mCategoriesObserver == NULL)
    {
        mCategoriesObserver = new LLInventoryCategoriesObserver();
        gInventory.addObserver(mCategoriesObserver);
    }

    mCategoriesObserver->addCategory(inboxID, boost::bind(&LLSidepanelInventory::onInboxChanged, this, inboxID));

    //
    // Trigger a load for the entire contents of the Inbox
    //

    LLInventoryModelBackgroundFetch::instance().start(inboxID);

    //
    // Set up the inbox inventory view
    //

    LLPanelMarketplaceInbox * inbox = getChild<LLPanelMarketplaceInbox>(MARKETPLACE_INBOX_PANEL);
    LLInventoryPanel* inventory_panel = inbox->setupInventoryPanel();
    mInventoryPanelInbox = inventory_panel->getInventoryPanelHandle();
}

void LLSidepanelInventory::enableInbox(bool enabled)
{
    mInboxEnabled = enabled;

    if(!enabled || !mPanelMainInventory->isSingleFolderMode())
    {
        toggleInbox();
    }
}

void LLSidepanelInventory::hideInbox()
{
<<<<<<< HEAD
	if (mInboxLayoutPanel) // <FS:Ansariel> Inbox panel randomly shown on secondary inventory window
	{
		mInboxLayoutPanel->setVisible(false);
		if (LLLayoutStack* inv_stack = findChild<LLLayoutStack>(INVENTORY_LAYOUT_STACK_NAME); inv_stack)
		{
			inv_stack->setPanelSpacing(0);
		}
	}
=======
    if (mInboxLayoutPanel) // <FS:Ansariel> Inbox panel randomly shown on secondary inventory window
    {
        mInboxLayoutPanel->setVisible(false);
        if (LLLayoutStack* inv_stack = findChild<LLLayoutStack>(INVENTORY_LAYOUT_STACK_NAME); inv_stack)
        {
            inv_stack->setPanelSpacing(0);
        }
    }
>>>>>>> 1a8a5404
}

void LLSidepanelInventory::toggleInbox()
{
<<<<<<< HEAD
	// <FS:Ansariel> Optional hiding of Received Items folder aka Inbox
    //mInboxLayoutPanel->setVisible(mInboxEnabled);
	if (mInboxLayoutPanel)
	{
		mInboxLayoutPanel->setVisible(mInboxEnabled && (!gSavedSettings.getBOOL("FSShowInboxFolder") || gSavedSettings.getBOOL("FSAlwaysShowInboxButton"))
			// <FS:CR> Show Received Items panel only in Second Life
#ifdef OPENSIM
			&& LLGridManager::getInstance()->isInSecondLife()
#endif // OPENSIM
		);

		if (LLLayoutStack* inv_stack = findChild<LLLayoutStack>(INVENTORY_LAYOUT_STACK_NAME); inv_stack)
		{
			inv_stack->setPanelSpacing(mInboxLayoutPanel->getVisible() ? gSavedSettings.getS32("UIResizeBarHeight") : 0);
		}
	}
=======
    // <FS:Ansariel> Optional hiding of Received Items folder aka Inbox
    //mInboxLayoutPanel->setVisible(mInboxEnabled);
    if (mInboxLayoutPanel)
    {
        mInboxLayoutPanel->setVisible(mInboxEnabled && (!gSavedSettings.getBOOL("FSShowInboxFolder") || gSavedSettings.getBOOL("FSAlwaysShowInboxButton"))
            // <FS:CR> Show Received Items panel only in Second Life
#ifdef OPENSIM
            && LLGridManager::getInstance()->isInSecondLife()
#endif // OPENSIM
        );

        if (LLLayoutStack* inv_stack = findChild<LLLayoutStack>(INVENTORY_LAYOUT_STACK_NAME); inv_stack)
        {
            inv_stack->setPanelSpacing(mInboxLayoutPanel->getVisible() ? gSavedSettings.getS32("UIResizeBarHeight") : 0);
        }
    }
>>>>>>> 1a8a5404
}

// <FS:Ansariel> Optional hiding of Received Items folder aka Inbox
void LLSidepanelInventory::refreshInboxVisibility()
{
<<<<<<< HEAD
	enableInbox(mInboxEnabled);
=======
    enableInbox(mInboxEnabled);
>>>>>>> 1a8a5404
}
// </FS:Ansariel> Optional hiding of Received Items folder aka Inbox

void LLSidepanelInventory::openInbox()
{
    if (mInboxEnabled)
    {
        getChild<LLButton>(INBOX_BUTTON_NAME)->setToggleState(true);
        onToggleInboxBtn();
    }
}

void LLSidepanelInventory::onInboxChanged(const LLUUID& inbox_id)
{
    // Trigger a load of the entire inbox so we always know the contents and their creation dates for sorting
    LLInventoryModelBackgroundFetch::instance().start(inbox_id);

#if AUTO_EXPAND_INBOX
    // Expand the inbox since we have fresh items
    if (mInboxEnabled)
    {
        getChild<LLButton>(INBOX_BUTTON_NAME)->setToggleState(true);
        onToggleInboxBtn();
    }
#endif
}

void LLSidepanelInventory::onToggleInboxBtn()
{
    LLButton* inboxButton = getChild<LLButton>(INBOX_BUTTON_NAME);
    LLLayoutStack* inv_stack = getChild<LLLayoutStack>(INVENTORY_LAYOUT_STACK_NAME);

    const bool inbox_expanded = inboxButton->getToggleState();

    // Expand/collapse the indicated panel
    inv_stack->collapsePanel(mInboxLayoutPanel, !inbox_expanded);

    if (inbox_expanded)
    {
        mInboxLayoutPanel->setTargetDim(gSavedPerAccountSettings.getS32("InventoryInboxHeight"));
        if (mInboxLayoutPanel->isInVisibleChain())
    {
        gSavedPerAccountSettings.setU32("LastInventoryInboxActivity", time_corrected());
    }
}
    else
    {
        gSavedPerAccountSettings.setS32("InventoryInboxHeight", mInboxLayoutPanel->getTargetDim());
    }

}

void LLSidepanelInventory::onOpen(const LLSD& key)
{
    LLFirstUse::newInventory(false);
    mPanelMainInventory->setFocusFilterEditor();
#if AUTO_EXPAND_INBOX
    // Expand the inbox if we have fresh items
    LLPanelMarketplaceInbox * inbox = findChild<LLPanelMarketplaceInbox>(MARKETPLACE_INBOX_PANEL);
    if (inbox && (inbox->getFreshItemCount() > 0))
    {
        getChild<LLButton>(INBOX_BUTTON_NAME)->setToggleState(true);
        onToggleInboxBtn();
    }
#else
    if (mInboxEnabled && getChild<LLButton>(INBOX_BUTTON_NAME)->getToggleState())
    {
        gSavedPerAccountSettings.setU32("LastInventoryInboxActivity", time_corrected());
    }
#endif

    gAgent.showLatestFeatureNotification("inventory");

<<<<<<< HEAD
	if(key.size() == 0)
	{
		// set focus on filter editor when side tray inventory shows up
		LLFilterEditor* filter_editor = mPanelMainInventory->getChild<LLFilterEditor>("inventory search editor");
		filter_editor->setFocus(true);
		return;
	}
=======
    if(key.size() == 0)
    {
        // set focus on filter editor when side tray inventory shows up
        LLFilterEditor* filter_editor = mPanelMainInventory->getChild<LLFilterEditor>("inventory search editor");
        filter_editor->setFocus(true);
        return;
    }
>>>>>>> 1a8a5404
}

void LLSidepanelInventory::performActionOnSelection(const std::string &action)
{
    LLFolderViewItem* current_item = mPanelMainInventory->getActivePanel()->getRootFolder()->getCurSelectedItem();
    if (!current_item)
    {
        if (mInventoryPanelInbox.get() && mInventoryPanelInbox.get()->getRootFolder())
        {
            current_item = mInventoryPanelInbox.get()->getRootFolder()->getCurSelectedItem();
        }

        if (!current_item)
        {
            return;
        }
    }

    static_cast<LLFolderViewModelItemInventory*>(current_item->getViewModelItem())->performAction(mPanelMainInventory->getActivePanel()->getModel(), action);
}

void LLSidepanelInventory::onBackButtonClicked()
{
    showInventoryPanel();
}

void LLSidepanelInventory::onSelectionChange(const std::deque<LLFolderViewItem*> &items, bool user_action)
{

}

void LLSidepanelInventory::showInventoryPanel()
{
<<<<<<< HEAD
	mInventoryPanel->setVisible(true);
=======
    mInventoryPanel->setVisible(true);
>>>>>>> 1a8a5404
}

void LLSidepanelInventory::initInventoryViews()
{
    mPanelMainInventory->initInventoryViews();
}

bool LLSidepanelInventory::canShare()
{
    LLInventoryPanel* inbox = mInventoryPanelInbox.get();

    // Avoid flicker in the Recent tab while inventory is being loaded.
    if ( (!inbox || !inbox->getRootFolder() || inbox->getRootFolder()->getSelectionList().empty())
        && (mPanelMainInventory && !mPanelMainInventory->getActivePanel()->getRootFolder()->hasVisibleChildren()) )
    {
        return false;
    }

    return ( (mPanelMainInventory ? LLAvatarActions::canShareSelectedItems(mPanelMainInventory->getActivePanel()) : false)
            || (inbox ? LLAvatarActions::canShareSelectedItems(inbox) : false) );
}


bool LLSidepanelInventory::canWearSelected()
{

    std::set<LLUUID> selected_uuids = LLAvatarActions::getInventorySelectedUUIDs();

    if (selected_uuids.empty())
        return false;

    for (std::set<LLUUID>::const_iterator it = selected_uuids.begin();
        it != selected_uuids.end();
        ++it)
    {
        if (!get_can_item_be_worn(*it)) return false;
    }

    return true;
}

LLInventoryItem *LLSidepanelInventory::getSelectedItem()
{
    LLFolderView* root = mPanelMainInventory->getActivePanel()->getRootFolder();
    if (!root)
    {
        return NULL;
    }
    LLFolderViewItem* current_item = root->getCurSelectedItem();

    if (!current_item)
    {
        if (mInventoryPanelInbox.get() && mInventoryPanelInbox.get()->getRootFolder())
        {
            current_item = mInventoryPanelInbox.get()->getRootFolder()->getCurSelectedItem();
        }

        if (!current_item)
        {
            return NULL;
        }
    }
    const LLUUID &item_id = static_cast<LLFolderViewModelItemInventory*>(current_item->getViewModelItem())->getUUID();
    LLInventoryItem *item = gInventory.getItem(item_id);
    return item;
}

U32 LLSidepanelInventory::getSelectedCount()
{
    int count = 0;

    std::set<LLFolderViewItem*> selection_list = mPanelMainInventory->getActivePanel()->getRootFolder()->getSelectionList();
    count += selection_list.size();

    if ((count == 0) && mInboxEnabled && mInventoryPanelInbox.get() && mInventoryPanelInbox.get()->getRootFolder())
    {
        selection_list = mInventoryPanelInbox.get()->getRootFolder()->getSelectionList();

        count += selection_list.size();
    }

    return count;
}

LLInventoryPanel *LLSidepanelInventory::getActivePanel()
{
    if (!getVisible())
    {
        return NULL;
    }
    if (mInventoryPanel->getVisible())
    {
        return mPanelMainInventory->getActivePanel();
    }
    return NULL;
}

void LLSidepanelInventory::selectAllItemsPanel()
{
    if (!getVisible())
    {
        return;
    }
    if (mInventoryPanel->getVisible())
    {
         mPanelMainInventory->selectAllItemsPanel();
    }

}

bool LLSidepanelInventory::isMainInventoryPanelActive() const
{
    return mInventoryPanel->getVisible();
}

void LLSidepanelInventory::clearSelections(bool clearMain, bool clearInbox)
{
    if (clearMain)
    {
        LLInventoryPanel * inv_panel = getActivePanel();

        if (inv_panel)
        {
            inv_panel->getRootFolder()->clearSelection();
        }
    }

    if (clearInbox && mInboxEnabled && !mInventoryPanelInbox.isDead())
    {
        mInventoryPanelInbox.get()->getRootFolder()->clearSelection();
    }
}

std::set<LLFolderViewItem*> LLSidepanelInventory::getInboxSelectionList()
{
    std::set<LLFolderViewItem*> inventory_selected_uuids;

    if (mInboxEnabled && mInventoryPanelInbox.get() && mInventoryPanelInbox.get()->getRootFolder())
    {
        inventory_selected_uuids = mInventoryPanelInbox.get()->getRootFolder()->getSelectionList();
    }

    return inventory_selected_uuids;
}

void LLSidepanelInventory::cleanup()
{
<<<<<<< HEAD
	LLFloaterReg::const_instance_list_t& inst_list = LLFloaterReg::getFloaterList("inventory");
	for (LLFloaterReg::const_instance_list_t::const_iterator iter = inst_list.begin(); iter != inst_list.end();)
	{
		LLFloaterSidePanelContainer* iv = dynamic_cast<LLFloaterSidePanelContainer*>(*iter++);
		if (iv)
		{
			iv->cleanup();
		}
	}

	// <FS:Ansariel> Secondary inventory floaters
	LLFloaterReg::const_instance_list_t& secondary_inst_list = LLFloaterReg::getFloaterList("secondary_inventory");
	for (LLFloaterReg::const_instance_list_t::const_iterator iter = secondary_inst_list.begin(); iter != secondary_inst_list.end();)
	{
		LLFloaterSidePanelContainer* iv = dynamic_cast<LLFloaterSidePanelContainer*>(*iter++);
		if (iv)
		{
			iv->cleanup();
		}
	}
	// </FS:Ansariel>
=======
    LLFloaterReg::const_instance_list_t& inst_list = LLFloaterReg::getFloaterList("inventory");
    for (LLFloaterReg::const_instance_list_t::const_iterator iter = inst_list.begin(); iter != inst_list.end();)
    {
        LLFloaterSidePanelContainer* iv = dynamic_cast<LLFloaterSidePanelContainer*>(*iter++);
        if (iv)
        {
            iv->cleanup();
        }
    }

    // <FS:Ansariel> Secondary inventory floaters
    LLFloaterReg::const_instance_list_t& secondary_inst_list = LLFloaterReg::getFloaterList("secondary_inventory");
    for (LLFloaterReg::const_instance_list_t::const_iterator iter = secondary_inst_list.begin(); iter != secondary_inst_list.end();)
    {
        LLFloaterSidePanelContainer* iv = dynamic_cast<LLFloaterSidePanelContainer*>(*iter++);
        if (iv)
        {
            iv->cleanup();
        }
    }
    // </FS:Ansariel>
>>>>>>> 1a8a5404
}

// <FS:Zi> Add reload button to inventory inbox
void LLSidepanelInventory::onReloadInboxClicked()
{
<<<<<<< HEAD
	const LLUUID inbox_id = gInventory.findCategoryUUIDForType(LLFolderType::FT_INBOX);

	if (LLViewerInventoryCategory* cat = gInventory.getCategory(inbox_id); cat)
	{
		cat->setVersion(LLViewerInventoryCategory::VERSION_UNKNOWN);
		cat->fetch();
	}
=======
    const LLUUID inbox_id = gInventory.findCategoryUUIDForType(LLFolderType::FT_INBOX);

    if (LLViewerInventoryCategory* cat = gInventory.getCategory(inbox_id); cat)
    {
        cat->setVersion(LLViewerInventoryCategory::VERSION_UNKNOWN);
        cat->fetch();
    }
>>>>>>> 1a8a5404
}
// </FS:Zi>

// <FS:Ansariel> Secondary inventory window
//static
LLFloater* LLSidepanelInventory::createSecondaryInventoryWindow(const LLSD& key)
{
<<<<<<< HEAD
	return LLFloaterReg::build<LLFloaterSidePanelContainer>(LLSD().with("is_secondary", true));
=======
    return LLFloaterReg::build<LLFloaterSidePanelContainer>(LLSD().with("is_secondary", true));
>>>>>>> 1a8a5404
}
// </FS:Ansariel><|MERGE_RESOLUTION|>--- conflicted
+++ resolved
@@ -76,11 +76,7 @@
 
 static const char * const INBOX_BUTTON_NAME = "inbox_btn";
 static const char * const INBOX_LAYOUT_PANEL_NAME = "inbox_layout_panel";
-<<<<<<< HEAD
-static const char * const INBOX_RELOAD_BUTTON_NAME = "reload_received_items_btn";	// <FS:Zi> Add reload button to inventory inbox
-=======
 static const char * const INBOX_RELOAD_BUTTON_NAME = "reload_received_items_btn";   // <FS:Zi> Add reload button to inventory inbox
->>>>>>> 1a8a5404
 static const char * const INVENTORY_LAYOUT_STACK_NAME = "inventory_layout_stack";
 static const char * const MARKETPLACE_INBOX_PANEL = "marketplace_inbox";
 
@@ -141,18 +137,6 @@
 
 LLSidepanelInventory::~LLSidepanelInventory()
 {
-<<<<<<< HEAD
-	// <FS:Ansariel> FIRE-17603: Received Items button sometimes vanishing
-	if (mInboxLayoutPanel)
-	{
-	// </FS:Ansariel>
-
-	// Save the InventoryMainPanelHeight in settings per account
-	gSavedPerAccountSettings.setS32("InventoryInboxHeight", mInboxLayoutPanel->getTargetDim());
-	// <FS:Ansariel> FIRE-17603: Received Items button sometimes vanishing
-	}
-	// </FS:Ansariel>
-=======
     // <FS:Ansariel> FIRE-17603: Received Items button sometimes vanishing
     if (mInboxLayoutPanel)
     {
@@ -163,7 +147,6 @@
     // <FS:Ansariel> FIRE-17603: Received Items button sometimes vanishing
     }
     // </FS:Ansariel>
->>>>>>> 1a8a5404
 
     if (mCategoriesObserver && gInventory.containsObserver(mCategoriesObserver))
     {
@@ -180,69 +163,15 @@
 
 void handleInventoryDisplayInboxChanged()
 {
-<<<<<<< HEAD
-	LLSidepanelInventory* sidepanel_inventory = LLFloaterSidePanelContainer::getPanel<LLSidepanelInventory>("inventory");
-	if (sidepanel_inventory)
-	{
-		sidepanel_inventory->enableInbox(gSavedSettings.getBOOL("InventoryDisplayInbox"));
-	}
-=======
     LLSidepanelInventory* sidepanel_inventory = LLFloaterSidePanelContainer::getPanel<LLSidepanelInventory>("inventory");
     if (sidepanel_inventory)
     {
         sidepanel_inventory->enableInbox(gSavedSettings.getBOOL("InventoryDisplayInbox"));
     }
->>>>>>> 1a8a5404
 }
 
 bool LLSidepanelInventory::postBuild()
 {
-<<<<<<< HEAD
-	// UI elements from inventory panel
-	{
-		mInventoryPanel = getChild<LLPanel>("sidepanel_inventory_panel");
-		
-		mPanelMainInventory = mInventoryPanel->getChild<LLPanelMainInventory>("panel_main_inventory");
-		mPanelMainInventory->setSelectCallback(boost::bind(&LLSidepanelInventory::onSelectionChange, this, _1, _2));
-		//LLTabContainer* tabs = mPanelMainInventory->getChild<LLTabContainer>("inventory filter tabs");
-		//tabs->setCommitCallback(boost::bind(&LLSidepanelInventory::updateVerbs, this));
-
-		// <FS:Zi> Add reload button to inventory inbox
-		if (LLButton* reload_inbox_btn = getChild<LLButton>(INBOX_RELOAD_BUTTON_NAME) ; reload_inbox_btn)
-		{
-			reload_inbox_btn->setClickedCallback(boost::bind(&LLSidepanelInventory::onReloadInboxClicked, this));
-		}
-		// </FS:Zi>
-		/* 
-		   EXT-4846 : "Can we suppress the "Landmarks" and "My Favorites" folder since they have their own Task Panel?"
-		   Deferring this until 2.1.
-		LLInventoryPanel *my_inventory_panel = mPanelMainInventory->getChild<LLInventoryPanel>("All Items");
-		my_inventory_panel->addHideFolderType(LLFolderType::FT_LANDMARK);
-		my_inventory_panel->addHideFolderType(LLFolderType::FT_FAVORITE);
-		*/
-
-		//LLOutfitObserver::instance().addCOFChangedCallback(boost::bind(&LLSidepanelInventory::updateVerbs, this));
-	}
-	
-	// Received items inbox setup
-	if (!sInboxInitalized) // <FS:Ansariel> Inbox panel randomly shown on secondary inventory window
-	{
-		// <FS:Ansariel> FIRE-17603: Received Items button sometimes vanishing
-		//LLLayoutStack* inv_stack = getChild<LLLayoutStack>(INVENTORY_LAYOUT_STACK_NAME);
-		LLLayoutStack* inv_stack = findChild<LLLayoutStack>(INVENTORY_LAYOUT_STACK_NAME);
-		if (inv_stack)
-		{
-		// </FS:Ansariel>
-
-		// Set up button states and callbacks
-		LLButton * inbox_button = getChild<LLButton>(INBOX_BUTTON_NAME);
-
-		inbox_button->setCommitCallback(boost::bind(&LLSidepanelInventory::onToggleInboxBtn, this));
-
-		// For main Inventory floater: Get the previous inbox state from "InventoryInboxToggleState" setting. 
-        // For additional Inventory floaters: Collapsed state is default.
-		bool is_inbox_collapsed = !inbox_button->getToggleState();// || sLoginCompleted; // <FS:Ansariel> Show inbox on main inventory window only
-=======
     // UI elements from inventory panel
     {
         mInventoryPanel = getChild<LLPanel>("sidepanel_inventory_panel");
@@ -287,7 +216,6 @@
         // For main Inventory floater: Get the previous inbox state from "InventoryInboxToggleState" setting.
         // For additional Inventory floaters: Collapsed state is default.
         bool is_inbox_collapsed = !inbox_button->getToggleState();// || sLoginCompleted; // <FS:Ansariel> Show inbox on main inventory window only
->>>>>>> 1a8a5404
 
         // Restore the collapsed inbox panel state
         mInboxLayoutPanel = getChild<LLLayoutPanel>(INBOX_LAYOUT_PANEL_NAME);
@@ -310,28 +238,6 @@
         //    // Trigger callback for after login so we can setup to track inbox changes after initial inventory load
         //    LLAppViewer::instance()->setOnLoginCompletedCallback(boost::bind(&LLSidepanelInventory::updateInbox, this));
         //}
-<<<<<<< HEAD
-		// Set the inbox visible based on debug settings (final setting comes from http request below)
-		// <FS:Ansariel> FIRE-17603: Received Items button sometimes vanishing
-		//enableInbox(gSavedSettings.getBOOL("InventoryDisplayInbox"));
-		enableInbox(!gSavedSettings.getBOOL("FSShowInboxFolder") || gSavedSettings.getBOOL("FSAlwaysShowInboxButton"));
-		}
-		// </FS:Ansariel>
-
-		// Trigger callback for after login so we can setup to track inbox changes after initial inventory load
-		LLAppViewer::instance()->setOnLoginCompletedCallback(boost::bind(&LLSidepanelInventory::updateInbox, this));
-		// </FS:Ansariel>
-
-		// <FS:Ansariel> Optional hiding of Received Items folder aka Inbox
-		gSavedSettings.getControl("FSShowInboxFolder")->getSignal()->connect(boost::bind(&LLSidepanelInventory::refreshInboxVisibility, this));
-		gSavedSettings.getControl("FSAlwaysShowInboxButton")->getSignal()->connect(boost::bind(&LLSidepanelInventory::refreshInboxVisibility, this));
-
-		sInboxInitalized = true; // <FS:Ansariel> Inbox panel randomly shown on secondary inventory window
-	}
-
-	// <FS:Ansariel> Optional hiding of Received Items folder aka Inbox
-	//gSavedSettings.getControl("InventoryDisplayInbox")->getCommitSignal()->connect(boost::bind(&handleInventoryDisplayInboxChanged));
-=======
         // Set the inbox visible based on debug settings (final setting comes from http request below)
         // <FS:Ansariel> FIRE-17603: Received Items button sometimes vanishing
         //enableInbox(gSavedSettings.getBOOL("InventoryDisplayInbox"));
@@ -352,7 +258,6 @@
 
     // <FS:Ansariel> Optional hiding of Received Items folder aka Inbox
     //gSavedSettings.getControl("InventoryDisplayInbox")->getCommitSignal()->connect(boost::bind(&handleInventoryDisplayInboxChanged));
->>>>>>> 1a8a5404
 
     LLFloater *floater = dynamic_cast<LLFloater*>(getParent());
     // <FS:Ansariel> Secondary inventory window
@@ -368,11 +273,7 @@
         initInventoryViews();
     }
 
-<<<<<<< HEAD
-	return true;
-=======
     return true;
->>>>>>> 1a8a5404
 }
 
 void LLSidepanelInventory::updateInbox()
@@ -474,16 +375,6 @@
 
 void LLSidepanelInventory::hideInbox()
 {
-<<<<<<< HEAD
-	if (mInboxLayoutPanel) // <FS:Ansariel> Inbox panel randomly shown on secondary inventory window
-	{
-		mInboxLayoutPanel->setVisible(false);
-		if (LLLayoutStack* inv_stack = findChild<LLLayoutStack>(INVENTORY_LAYOUT_STACK_NAME); inv_stack)
-		{
-			inv_stack->setPanelSpacing(0);
-		}
-	}
-=======
     if (mInboxLayoutPanel) // <FS:Ansariel> Inbox panel randomly shown on secondary inventory window
     {
         mInboxLayoutPanel->setVisible(false);
@@ -492,29 +383,10 @@
             inv_stack->setPanelSpacing(0);
         }
     }
->>>>>>> 1a8a5404
 }
 
 void LLSidepanelInventory::toggleInbox()
 {
-<<<<<<< HEAD
-	// <FS:Ansariel> Optional hiding of Received Items folder aka Inbox
-    //mInboxLayoutPanel->setVisible(mInboxEnabled);
-	if (mInboxLayoutPanel)
-	{
-		mInboxLayoutPanel->setVisible(mInboxEnabled && (!gSavedSettings.getBOOL("FSShowInboxFolder") || gSavedSettings.getBOOL("FSAlwaysShowInboxButton"))
-			// <FS:CR> Show Received Items panel only in Second Life
-#ifdef OPENSIM
-			&& LLGridManager::getInstance()->isInSecondLife()
-#endif // OPENSIM
-		);
-
-		if (LLLayoutStack* inv_stack = findChild<LLLayoutStack>(INVENTORY_LAYOUT_STACK_NAME); inv_stack)
-		{
-			inv_stack->setPanelSpacing(mInboxLayoutPanel->getVisible() ? gSavedSettings.getS32("UIResizeBarHeight") : 0);
-		}
-	}
-=======
     // <FS:Ansariel> Optional hiding of Received Items folder aka Inbox
     //mInboxLayoutPanel->setVisible(mInboxEnabled);
     if (mInboxLayoutPanel)
@@ -531,17 +403,12 @@
             inv_stack->setPanelSpacing(mInboxLayoutPanel->getVisible() ? gSavedSettings.getS32("UIResizeBarHeight") : 0);
         }
     }
->>>>>>> 1a8a5404
 }
 
 // <FS:Ansariel> Optional hiding of Received Items folder aka Inbox
 void LLSidepanelInventory::refreshInboxVisibility()
 {
-<<<<<<< HEAD
-	enableInbox(mInboxEnabled);
-=======
     enableInbox(mInboxEnabled);
->>>>>>> 1a8a5404
 }
 // </FS:Ansariel> Optional hiding of Received Items folder aka Inbox
 
@@ -615,15 +482,6 @@
 
     gAgent.showLatestFeatureNotification("inventory");
 
-<<<<<<< HEAD
-	if(key.size() == 0)
-	{
-		// set focus on filter editor when side tray inventory shows up
-		LLFilterEditor* filter_editor = mPanelMainInventory->getChild<LLFilterEditor>("inventory search editor");
-		filter_editor->setFocus(true);
-		return;
-	}
-=======
     if(key.size() == 0)
     {
         // set focus on filter editor when side tray inventory shows up
@@ -631,7 +489,6 @@
         filter_editor->setFocus(true);
         return;
     }
->>>>>>> 1a8a5404
 }
 
 void LLSidepanelInventory::performActionOnSelection(const std::string &action)
@@ -665,11 +522,7 @@
 
 void LLSidepanelInventory::showInventoryPanel()
 {
-<<<<<<< HEAD
-	mInventoryPanel->setVisible(true);
-=======
     mInventoryPanel->setVisible(true);
->>>>>>> 1a8a5404
 }
 
 void LLSidepanelInventory::initInventoryViews()
@@ -817,29 +670,6 @@
 
 void LLSidepanelInventory::cleanup()
 {
-<<<<<<< HEAD
-	LLFloaterReg::const_instance_list_t& inst_list = LLFloaterReg::getFloaterList("inventory");
-	for (LLFloaterReg::const_instance_list_t::const_iterator iter = inst_list.begin(); iter != inst_list.end();)
-	{
-		LLFloaterSidePanelContainer* iv = dynamic_cast<LLFloaterSidePanelContainer*>(*iter++);
-		if (iv)
-		{
-			iv->cleanup();
-		}
-	}
-
-	// <FS:Ansariel> Secondary inventory floaters
-	LLFloaterReg::const_instance_list_t& secondary_inst_list = LLFloaterReg::getFloaterList("secondary_inventory");
-	for (LLFloaterReg::const_instance_list_t::const_iterator iter = secondary_inst_list.begin(); iter != secondary_inst_list.end();)
-	{
-		LLFloaterSidePanelContainer* iv = dynamic_cast<LLFloaterSidePanelContainer*>(*iter++);
-		if (iv)
-		{
-			iv->cleanup();
-		}
-	}
-	// </FS:Ansariel>
-=======
     LLFloaterReg::const_instance_list_t& inst_list = LLFloaterReg::getFloaterList("inventory");
     for (LLFloaterReg::const_instance_list_t::const_iterator iter = inst_list.begin(); iter != inst_list.end();)
     {
@@ -861,21 +691,11 @@
         }
     }
     // </FS:Ansariel>
->>>>>>> 1a8a5404
 }
 
 // <FS:Zi> Add reload button to inventory inbox
 void LLSidepanelInventory::onReloadInboxClicked()
 {
-<<<<<<< HEAD
-	const LLUUID inbox_id = gInventory.findCategoryUUIDForType(LLFolderType::FT_INBOX);
-
-	if (LLViewerInventoryCategory* cat = gInventory.getCategory(inbox_id); cat)
-	{
-		cat->setVersion(LLViewerInventoryCategory::VERSION_UNKNOWN);
-		cat->fetch();
-	}
-=======
     const LLUUID inbox_id = gInventory.findCategoryUUIDForType(LLFolderType::FT_INBOX);
 
     if (LLViewerInventoryCategory* cat = gInventory.getCategory(inbox_id); cat)
@@ -883,7 +703,6 @@
         cat->setVersion(LLViewerInventoryCategory::VERSION_UNKNOWN);
         cat->fetch();
     }
->>>>>>> 1a8a5404
 }
 // </FS:Zi>
 
@@ -891,10 +710,6 @@
 //static
 LLFloater* LLSidepanelInventory::createSecondaryInventoryWindow(const LLSD& key)
 {
-<<<<<<< HEAD
-	return LLFloaterReg::build<LLFloaterSidePanelContainer>(LLSD().with("is_secondary", true));
-=======
     return LLFloaterReg::build<LLFloaterSidePanelContainer>(LLSD().with("is_secondary", true));
->>>>>>> 1a8a5404
 }
 // </FS:Ansariel>