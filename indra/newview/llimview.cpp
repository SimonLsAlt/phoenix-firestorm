/**
 * @file LLIMMgr.cpp
 * @brief Container for Instant Messaging
 *
 * $LicenseInfo:firstyear=2001&license=viewerlgpl$
 * Second Life Viewer Source Code
 * Copyright (C) 2010, Linden Research, Inc.
 *
 * This library is free software; you can redistribute it and/or
 * modify it under the terms of the GNU Lesser General Public
 * License as published by the Free Software Foundation;
 * version 2.1 of the License only.
 *
 * This library is distributed in the hope that it will be useful,
 * but WITHOUT ANY WARRANTY; without even the implied warranty of
 * MERCHANTABILITY or FITNESS FOR A PARTICULAR PURPOSE.  See the GNU
 * Lesser General Public License for more details.
 *
 * You should have received a copy of the GNU Lesser General Public
 * License along with this library; if not, write to the Free Software
 * Foundation, Inc., 51 Franklin Street, Fifth Floor, Boston, MA  02110-1301  USA
 *
 * Linden Research, Inc., 945 Battery Street, San Francisco, CA  94111  USA
 * $/LicenseInfo$
 */

#include "llviewerprecompiledheaders.h"

#include "llimview.h"

#include "llavatarnamecache.h"  // IDEVO
#include "llavataractions.h"
#include "llfloaterconversationlog.h"
#include "llfloaterreg.h"
#include "llfontgl.h"
#include "llgl.h"
#include "llrect.h"
#include "llerror.h"
#include "llbutton.h"
#include "llsdutil_math.h"
#include "llstring.h"
#include "lltextutil.h"
#include "lltrans.h"
#include "lltranslate.h"
#include "lluictrlfactory.h"
#include "llfloaterimsessiontab.h"
#include "llagent.h"
#include "llagentui.h"
#include "llappviewer.h"
#include "llavatariconctrl.h"
#include "llcallingcard.h"
#include "llchat.h"
#include "llfloaterimsession.h"
#include "llfloaterimcontainer.h"
#include "llgroupiconctrl.h"
#include "llmd5.h"
#include "llmutelist.h"
#include "llrecentpeople.h"
#include "llviewermessage.h"
#include "llviewerwindow.h"
#include "llnotifications.h"
#include "llnotificationsutil.h"
#include "llfloaterimnearbychat.h"
#include "llspeakers.h" //for LLIMSpeakerMgr
#include "lltextbox.h"
#include "lltoolbarview.h"
#include "llviewercontrol.h"
#include "llviewerparcelmgr.h"
#include "llconversationlog.h"
#include "message.h"
#include "llviewerregion.h"
#include "llcorehttputil.h"
#include "lluiusage.h"

#include <array>

const static std::string ADHOC_NAME_SUFFIX(" Conference");

const static std::string NEARBY_P2P_BY_OTHER("nearby_P2P_by_other");
const static std::string NEARBY_P2P_BY_AGENT("nearby_P2P_by_agent");

// Markers inserted around translated part of chat text
const static std::string XL8_START_TAG(" (");
const static std::string XL8_END_TAG(")");
const S32 XL8_PADDING = 3;  // XL8_START_TAG.size() + XL8_END_TAG.size()

/** Timeout of outgoing session initialization (in seconds) */
const static U32 SESSION_INITIALIZATION_TIMEOUT = 30;

void startConfrenceCoro(std::string url, LLUUID tempSessionId, LLUUID creatorId, LLUUID otherParticipantId, LLSD agents);
void chatterBoxInvitationCoro(std::string url, LLUUID sessionId, LLIMMgr::EInvitationType invitationType);
void chatterBoxHistoryCoro(std::string url, LLUUID sessionId, std::string from, std::string message, U32 timestamp);
void start_deprecated_conference_chat(const LLUUID& temp_session_id, const LLUUID& creator_id, const LLUUID& other_participant_id, const LLSD& agents_to_invite);

const LLUUID LLOutgoingCallDialog::OCD_KEY = LLUUID("7CF78E11-0CFE-498D-ADB9-1417BF03DDB4");
//
// Globals
//
LLIMMgr* gIMMgr = NULL;


bool LLSessionTimeoutTimer::tick()
{
<<<<<<< HEAD
	if (mSessionId.isNull()) return true;

	LLIMModel::LLIMSession* session = LLIMModel::getInstance()->findIMSession(mSessionId);
	if (session && !session->mSessionInitialized)
	{
		gIMMgr->showSessionStartError("session_initialization_timed_out_error", mSessionId);
	}
	return true;
=======
    if (mSessionId.isNull()) return TRUE;

    LLIMModel::LLIMSession* session = LLIMModel::getInstance()->findIMSession(mSessionId);
    if (session && !session->mSessionInitialized)
    {
        gIMMgr->showSessionStartError("session_initialization_timed_out_error", mSessionId);
    }
    return TRUE;
>>>>>>> e1623bb2
}


void notify_of_message(const LLSD& msg, bool is_dnd_msg);

void process_dnd_im(const LLSD& notification)
{
    LLSD data = notification["substitutions"];
    LLUUID sessionID = data["SESSION_ID"].asUUID();
    LLUUID fromID = data["FROM_ID"].asUUID();

    //re-create the IM session if needed
    //(when coming out of DND mode upon app restart)
    if(!gIMMgr->hasSession(sessionID))
    {
        //reconstruct session using data from the notification
        std::string name = data["FROM"];
        LLAvatarName av_name;
        if (LLAvatarNameCache::get(data["FROM_ID"], &av_name))
        {
            name = av_name.getDisplayName();
        }


        LLIMModel::getInstance()->newSession(sessionID,
            name,
            IM_NOTHING_SPECIAL,
            fromID,
            false,
            false); //will need slight refactor to retrieve whether offline message or not (assume online for now)
    }

    notify_of_message(data, true);
}


static void on_avatar_name_cache_toast(const LLUUID& agent_id,
                                       const LLAvatarName& av_name,
                                       LLSD msg)
{
    LLSD args;
    args["MESSAGE"] = msg["message"];
    args["TIME"] = msg["time"];
    // *TODO: Can this ever be an object name or group name?
    args["FROM"] = av_name.getCompleteName();
    args["FROM_ID"] = msg["from_id"];
    args["SESSION_ID"] = msg["session_id"];
    args["SESSION_TYPE"] = msg["session_type"];
    LLNotificationsUtil::add("IMToast", args, args, boost::bind(&LLFloaterIMContainer::showConversation, LLFloaterIMContainer::getInstance(), msg["session_id"].asUUID()));
}

void notify_of_message(const LLSD& msg, bool is_dnd_msg)
{
    std::string user_preferences;
    LLUUID participant_id = msg[is_dnd_msg ? "FROM_ID" : "from_id"].asUUID();
    LLUUID session_id = msg[is_dnd_msg ? "SESSION_ID" : "session_id"].asUUID();
    LLIMModel::LLIMSession* session = LLIMModel::instance().findIMSession(session_id);

    // do not show notification which goes from agent
    if (gAgent.getID() == participant_id)
    {
        return;
    }

    // determine state of conversations floater
    enum {CLOSED, NOT_ON_TOP, ON_TOP, ON_TOP_AND_ITEM_IS_SELECTED} conversations_floater_status;


    LLFloaterIMContainer* im_box = LLFloaterReg::getTypedInstance<LLFloaterIMContainer>("im_container");
    LLFloaterIMSessionTab* session_floater = LLFloaterIMSessionTab::getConversation(session_id);
    bool store_dnd_message = false; // flag storage of a dnd message
    bool is_session_focused = session_floater->isTornOff() && session_floater->hasFocus();
    if (!LLFloater::isVisible(im_box) || im_box->isMinimized())
    {
        conversations_floater_status = CLOSED;
    }
    else if (!im_box->hasFocus() &&
                !(session_floater && LLFloater::isVisible(session_floater)
                && !session_floater->isMinimized() && session_floater->hasFocus()))
    {
        conversations_floater_status = NOT_ON_TOP;
    }
    else if (im_box->getSelectedSession() != session_id)
    {
        conversations_floater_status = ON_TOP;
    }
    else
    {
        conversations_floater_status = ON_TOP_AND_ITEM_IS_SELECTED;
    }

    //  determine user prefs for this session
    if (session_id.isNull())
    {
<<<<<<< HEAD
		if (msg["source_type"].asInteger() == CHAT_SOURCE_OBJECT)
		{
			user_preferences = gSavedSettings.getString("NotificationObjectIMOptions");
			if (!gAgent.isDoNotDisturb() && (gSavedSettings.getBOOL("PlaySoundObjectIM")))
			{
				make_ui_sound("UISndNewIncomingIMSession");
			}
		}
		else
		{
			user_preferences = gSavedSettings.getString("NotificationNearbyChatOptions");
			if (!gAgent.isDoNotDisturb() && (gSavedSettings.getBOOL("PlaySoundNearbyChatIM")))
			{
				make_ui_sound("UISndNewIncomingIMSession");
			}
		}
	}
    else if (session->isP2PSessionType())
    {
        if (LLAvatarTracker::instance().isBuddy(participant_id))
        {
        	user_preferences = gSavedSettings.getString("NotificationFriendIMOptions");
			if (!gAgent.isDoNotDisturb() && (gSavedSettings.getBOOL("PlaySoundFriendIM")))
			{
				make_ui_sound("UISndNewIncomingIMSession");
			}
        }
        else
        {
        	user_preferences = gSavedSettings.getString("NotificationNonFriendIMOptions");
			if (!gAgent.isDoNotDisturb() && (gSavedSettings.getBOOL("PlaySoundNonFriendIM")))
			{
				make_ui_sound("UISndNewIncomingIMSession");
			}
		}
	}
    else if (session->isAdHocSessionType())
    {
    	user_preferences = gSavedSettings.getString("NotificationConferenceIMOptions");
		if (!gAgent.isDoNotDisturb() && (gSavedSettings.getBOOL("PlaySoundConferenceIM")))
		{
			make_ui_sound("UISndNewIncomingIMSession");
		}
	}
    else if(session->isGroupSessionType())
    {
    	user_preferences = gSavedSettings.getString("NotificationGroupChatOptions");
		if (!gAgent.isDoNotDisturb() && (gSavedSettings.getBOOL("PlaySoundGroupChatIM")))
		{
			make_ui_sound("UISndNewIncomingIMSession");
		}
=======
        if (msg["source_type"].asInteger() == CHAT_SOURCE_OBJECT)
        {
            user_preferences = gSavedSettings.getString("NotificationObjectIMOptions");
            if (!gAgent.isDoNotDisturb() && (gSavedSettings.getBOOL("PlaySoundObjectIM") == TRUE))
            {
                make_ui_sound("UISndNewIncomingIMSession");
            }
        }
        else
        {
        user_preferences = gSavedSettings.getString("NotificationNearbyChatOptions");
            if (!gAgent.isDoNotDisturb() && (gSavedSettings.getBOOL("PlaySoundNearbyChatIM") == TRUE))
            {
                make_ui_sound("UISndNewIncomingIMSession");
    }
        }
    }
    else if(session->isP2PSessionType())
    {
        if (LLAvatarTracker::instance().isBuddy(participant_id))
        {
            user_preferences = gSavedSettings.getString("NotificationFriendIMOptions");
            if (!gAgent.isDoNotDisturb() && (gSavedSettings.getBOOL("PlaySoundFriendIM") == TRUE))
            {
                make_ui_sound("UISndNewIncomingIMSession");
            }
        }
        else
        {
            user_preferences = gSavedSettings.getString("NotificationNonFriendIMOptions");
            if (!gAgent.isDoNotDisturb() && (gSavedSettings.getBOOL("PlaySoundNonFriendIM") == TRUE))
            {
                make_ui_sound("UISndNewIncomingIMSession");
        }
    }
    }
    else if(session->isAdHocSessionType())
    {
        user_preferences = gSavedSettings.getString("NotificationConferenceIMOptions");
        if (!gAgent.isDoNotDisturb() && (gSavedSettings.getBOOL("PlaySoundConferenceIM") == TRUE))
        {
            make_ui_sound("UISndNewIncomingIMSession");
    }
    }
    else if(session->isGroupSessionType())
    {
        user_preferences = gSavedSettings.getString("NotificationGroupChatOptions");
        if (!gAgent.isDoNotDisturb() && (gSavedSettings.getBOOL("PlaySoundGroupChatIM") == TRUE))
        {
            make_ui_sound("UISndNewIncomingIMSession");
        }
>>>>>>> e1623bb2
    }

    // actions:

    // 0. nothing - exit
    if (("noaction" == user_preferences ||
            ON_TOP_AND_ITEM_IS_SELECTED == conversations_floater_status)
            && session_floater->isMessagePaneExpanded())
    {
        return;
    }

    // 1. open floater and [optional] surface it
    if ("openconversations" == user_preferences &&
            (CLOSED == conversations_floater_status
                    || NOT_ON_TOP == conversations_floater_status))
    {
        if(!gAgent.isDoNotDisturb())
        {
            if(!LLAppViewer::instance()->quitRequested() && !LLFloater::isVisible(im_box))
            {
                // Open conversations floater
                LLFloaterReg::showInstance("im_container");
            }
            im_box->collapseMessagesPane(false);
            if (session_floater)
            {
                if (session_floater->getHost())
                {
                    if (NULL != im_box && im_box->isMinimized())
                    {
                        LLFloater::onClickMinimize(im_box);
                    }
                }
                else
                {
                    if (session_floater->isMinimized())
                    {
                        LLFloater::onClickMinimize(session_floater);
                    }
                }
            }
        }
        else
        {
<<<<<<< HEAD
			store_dnd_message = true;
		}
=======
            store_dnd_message = true;
            }

>>>>>>> e1623bb2
    }

    // 2. Flash line item
    if ("openconversations" == user_preferences
            || ON_TOP == conversations_floater_status
            || ("toast" == user_preferences && ON_TOP != conversations_floater_status)
        || ("flash" == user_preferences && (CLOSED == conversations_floater_status
                                        || NOT_ON_TOP == conversations_floater_status))
        || is_dnd_msg)
    {
        if(!LLMuteList::getInstance()->isMuted(participant_id))
        {
            if(gAgent.isDoNotDisturb())
            {
                store_dnd_message = true;
            }
            else
            {
                if (is_dnd_msg && (ON_TOP == conversations_floater_status ||
                                    NOT_ON_TOP == conversations_floater_status ||
                                    CLOSED == conversations_floater_status))
                {
                    im_box->highlightConversationItemWidget(session_id, true);
                }
                else
                {
            im_box->flashConversationItemWidget(session_id, true);
        }
    }
        }
    }

    // 3. Flash FUI button
    if (("toast" == user_preferences || "flash" == user_preferences) &&
            (CLOSED == conversations_floater_status
        || NOT_ON_TOP == conversations_floater_status)
        && !is_session_focused
        && !is_dnd_msg) //prevent flashing FUI button because the conversation floater will have already opened
    {
        if(!LLMuteList::getInstance()->isMuted(participant_id))
    {
            if(!gAgent.isDoNotDisturb())
        {
                gToolBarView->flashCommand(LLCommandId("chat"), true, im_box->isMinimized());
        }
            else
            {
                store_dnd_message = true;
            }
    }
    }

    // 4. Toast
    if ((("toast" == user_preferences) &&
        (ON_TOP_AND_ITEM_IS_SELECTED != conversations_floater_status) &&
        (!session_floater->isTornOff() || !LLFloater::isVisible(session_floater)))
                || !session_floater->isMessagePaneExpanded())

    {
        //Show IM toasts (upper right toasts)
        // Skip toasting for system messages and for nearby chat
        if(session_id.notNull() && participant_id.notNull())
        {
            if(!is_dnd_msg)
            {
                if(gAgent.isDoNotDisturb())
                {
                    store_dnd_message = true;
                }
                else
                {
            LLAvatarNameCache::get(participant_id, boost::bind(&on_avatar_name_cache_toast, _1, _2, msg));
        }
    }
}
    }
    if (store_dnd_message)
    {
        // If in DND mode, allow notification to be stored so upon DND exit
        // the user will be notified with some limitations (see 'is_dnd_msg' flag checks)
        if(session_id.notNull()
            && participant_id.notNull()
            && !session_floater->isShown())
        {
            LLAvatarNameCache::get(participant_id, boost::bind(&on_avatar_name_cache_toast, _1, _2, msg));
        }
    }
}

void on_new_message(const LLSD& msg)
{
    notify_of_message(msg, false);
}

void startConfrenceCoro(std::string url,
    LLUUID tempSessionId, LLUUID creatorId, LLUUID otherParticipantId, LLSD agents)
{
    LLCore::HttpRequest::policy_t httpPolicy(LLCore::HttpRequest::DEFAULT_POLICY_ID);
    LLCoreHttpUtil::HttpCoroutineAdapter::ptr_t
        httpAdapter(new LLCoreHttpUtil::HttpCoroutineAdapter("ConferenceChatStart", httpPolicy));
    LLCore::HttpRequest::ptr_t httpRequest(new LLCore::HttpRequest);

    LLSD postData;
    postData["method"] = "start conference";
    postData["session-id"] = tempSessionId;
    postData["params"] = agents;

    LLSD result = httpAdapter->postAndSuspend(httpRequest, url, postData);

    LLSD httpResults = result[LLCoreHttpUtil::HttpCoroutineAdapter::HTTP_RESULTS];
    LLCore::HttpStatus status = LLCoreHttpUtil::HttpCoroutineAdapter::getStatusFromLLSD(httpResults);

    if (!status)
    {
        LL_WARNS("LLIMModel") << "Failed to start conference" << LL_ENDL;
        //try an "old school" way.
        // *TODO: What about other error status codes?  4xx 5xx?
        if (status == LLCore::HttpStatus(HTTP_BAD_REQUEST))
        {
            start_deprecated_conference_chat(
                tempSessionId,
                creatorId,
                otherParticipantId,
                agents);
        }

        //else throw an error back to the client?
        //in theory we should have just have these error strings
        //etc. set up in this file as opposed to the IMMgr,
        //but the error string were unneeded here previously
        //and it is not worth the effort switching over all
        //the possible different language translations
    }
}

void chatterBoxInvitationCoro(std::string url, LLUUID sessionId, LLIMMgr::EInvitationType invitationType)
{
    LLCore::HttpRequest::policy_t httpPolicy(LLCore::HttpRequest::DEFAULT_POLICY_ID);
    LLCoreHttpUtil::HttpCoroutineAdapter::ptr_t
        httpAdapter(new LLCoreHttpUtil::HttpCoroutineAdapter("ConferenceInviteStart", httpPolicy));
    LLCore::HttpRequest::ptr_t httpRequest(new LLCore::HttpRequest);

    LLSD postData;
    postData["method"] = "accept invitation";
    postData["session-id"] = sessionId;

    LLSD result = httpAdapter->postAndSuspend(httpRequest, url, postData);

    LLSD httpResults = result[LLCoreHttpUtil::HttpCoroutineAdapter::HTTP_RESULTS];
    LLCore::HttpStatus status = LLCoreHttpUtil::HttpCoroutineAdapter::getStatusFromLLSD(httpResults);

    if (!gIMMgr)
    {
        LL_WARNS("") << "Global IM Manager is NULL" << LL_ENDL;
        return;
    }

    if (!status)
    {
        LL_WARNS("LLIMModel") << "Bad HTTP response in chatterBoxInvitationCoro" << LL_ENDL;
        //throw something back to the viewer here?

        gIMMgr->clearPendingAgentListUpdates(sessionId);
        gIMMgr->clearPendingInvitation(sessionId);

        if (status == LLCore::HttpStatus(HTTP_NOT_FOUND))
        {
            static const std::string error_string("session_does_not_exist_error");
            gIMMgr->showSessionStartError(error_string, sessionId);
        }
        return;
    }

    result.erase(LLCoreHttpUtil::HttpCoroutineAdapter::HTTP_RESULTS);

    LLIMSpeakerMgr* speakerMgr = LLIMModel::getInstance()->getSpeakerManager(sessionId);
    if (speakerMgr)
    {
        //we've accepted our invitation
        //and received a list of agents that were
        //currently in the session when the reply was sent
        //to us.  Now, it is possible that there were some agents
        //to slip in/out between when that message was sent to us
        //and now.

        //the agent list updates we've received have been
        //accurate from the time we were added to the session
        //but unfortunately, our base that we are receiving here
        //may not be the most up to date.  It was accurate at
        //some point in time though.
        speakerMgr->setSpeakers(result);

        //we now have our base of users in the session
        //that was accurate at some point, but maybe not now
        //so now we apply all of the updates we've received
        //in case of race conditions
        speakerMgr->updateSpeakers(gIMMgr->getPendingAgentListUpdates(sessionId));
    }

    if (LLIMMgr::INVITATION_TYPE_VOICE == invitationType)
    {
        gIMMgr->startCall(sessionId, LLVoiceChannel::INCOMING_CALL);
    }

    if ((invitationType == LLIMMgr::INVITATION_TYPE_VOICE
        || invitationType == LLIMMgr::INVITATION_TYPE_IMMEDIATE)
        && LLIMModel::getInstance()->findIMSession(sessionId))
    {
        // TODO remove in 2010, for voice calls we do not open an IM window
        //LLFloaterIMSession::show(mSessionID);
    }

    gIMMgr->clearPendingAgentListUpdates(sessionId);
    gIMMgr->clearPendingInvitation(sessionId);

}

void translateSuccess(const LLUUID& session_id, const std::string& from, const LLUUID& from_id, const std::string& utf8_text,
                        U64 time_n_flags, std::string originalMsg, std::string expectLang, std::string translation, const std::string detected_language)
{
    std::string message_txt(utf8_text);
    // filter out non-interesting responses
    if (!translation.empty()
        && ((detected_language.empty()) || (expectLang != detected_language))
        && (LLStringUtil::compareInsensitive(translation, originalMsg) != 0))
    {   // Note - if this format changes, also fix code in addMessagesFromServerHistory()
        message_txt += XL8_START_TAG + LLTranslate::removeNoTranslateTags(translation) + XL8_END_TAG;
    }

    // Extract info packed in time_n_flags
    bool log2file =      (bool)(time_n_flags & (1LL << 32));
    bool is_region_msg = (bool)(time_n_flags & (1LL << 33));
    U32 time_stamp = (U32)(time_n_flags & 0x00000000ffffffff);

    LLIMModel::getInstance()->processAddingMessage(session_id, from, from_id, message_txt, log2file, is_region_msg, time_stamp);
}

void translateFailure(const LLUUID& session_id, const std::string& from, const LLUUID& from_id, const std::string& utf8_text,
                        U64 time_n_flags, int status, const std::string err_msg)
{
    std::string message_txt(utf8_text);
    std::string msg = LLTrans::getString("TranslationFailed", LLSD().with("[REASON]", err_msg));
    LLStringUtil::replaceString(msg, "\n", " "); // we want one-line error messages
    message_txt += XL8_START_TAG + msg + XL8_END_TAG;

    // Extract info packed in time_n_flags
    bool log2file = (bool)(time_n_flags & (1LL << 32));
    bool is_region_msg = (bool)(time_n_flags & (1LL << 33));
    U32 time_stamp = (U32)(time_n_flags & 0x00000000ffffffff);

    LLIMModel::getInstance()->processAddingMessage(session_id, from, from_id, message_txt, log2file, is_region_msg, time_stamp);
}

void chatterBoxHistoryCoro(std::string url, LLUUID sessionId, std::string from, std::string message, U32 timestamp)
{   // if parameters from, message and timestamp have values, they are a message that opened chat
    LLCore::HttpRequest::policy_t httpPolicy(LLCore::HttpRequest::DEFAULT_POLICY_ID);
    LLCoreHttpUtil::HttpCoroutineAdapter::ptr_t
        httpAdapter(new LLCoreHttpUtil::HttpCoroutineAdapter("ChatHistory", httpPolicy));
    LLCore::HttpRequest::ptr_t httpRequest(new LLCore::HttpRequest);

    LLSD postData;
    postData["method"] = "fetch history";
    postData["session-id"] = sessionId;

    LL_DEBUGS("ChatHistory") << sessionId << ": Chat history posting " << postData << " to " << url
        << ", from " << from << ", message " << message << ", timestamp " << (S32)timestamp << LL_ENDL;

    LLSD result = httpAdapter->postAndSuspend(httpRequest, url, postData);

    LLSD httpResults = result[LLCoreHttpUtil::HttpCoroutineAdapter::HTTP_RESULTS];
    LLCore::HttpStatus status = LLCoreHttpUtil::HttpCoroutineAdapter::getStatusFromLLSD(httpResults);

    if (!status)
    {
        LL_WARNS("ChatHistory") << sessionId << ": Bad HTTP response in chatterBoxHistoryCoro"
            << ", results: " << httpResults << LL_ENDL;
        return;
    }

    if (LLApp::isExiting() || gDisconnected)
    {
        LL_DEBUGS("ChatHistory") << "Ignoring chat history response, shutting down" << LL_ENDL;
        return;
    }

    // Add history to IM session
    LLSD history = result[LLCoreHttpUtil::HttpCoroutineAdapter::HTTP_RESULTS_CONTENT];

    LL_DEBUGS("ChatHistory") << sessionId << ": Chat server history fetch returned " << history << LL_ENDL;

    try
    {
        LLIMModel::LLIMSession* session = LLIMModel::getInstance()->findIMSession(sessionId);
        if (session && history.isArray())
        {   // Result array is sorted oldest to newest
            if (history.size() > 0)
            {   // History from the chat server has an integer 'time' value timestamp.   Create 'datetime' string which will match
                // what we have from the local history cache
                for (LLSD::array_iterator cur_server_hist = history.beginArray(), endLists = history.endArray();
                    cur_server_hist != endLists;
                    cur_server_hist++)
                {
                    if ((*cur_server_hist).isMap())
                    {   // Take the 'time' value from the server and make the date-time string that will be in local cache log files
                        //   {'from_id':u7aa8c222-8a81-450e-b3d1-9c28491ef717,'message':'Can you hear me now?','from':'Chat Tester','num':i86,'time':r1.66501e+09}
                        U32 timestamp = (U32)((*cur_server_hist)[LL_IM_TIME].asInteger());
                        (*cur_server_hist)[LL_IM_DATE_TIME] = LLLogChat::timestamp2LogString(timestamp, true);
                    }
                }

                session->addMessagesFromServerHistory(history, from, message, timestamp);

                // Display the newly added messages
                LLFloaterIMSession* floater = LLFloaterReg::findTypedInstance<LLFloaterIMSession>("impanel", sessionId);
                if (floater && floater->isInVisibleChain())
                {
                    floater->updateMessages();
                }
            }
            else
            {
                LL_DEBUGS("ChatHistory") << sessionId << ": Empty history from chat server, nothing to add" << LL_ENDL;
            }
        }
        else if (session && !history.isArray())
        {
            LL_WARNS("ChatHistory") << sessionId << ": Bad array data fetching chat history" << LL_ENDL;
        }
        else
        {
            LL_WARNS("ChatHistory") << sessionId << ": Unable to find session fetching chat history" << LL_ENDL;
        }
    }
    catch (...)
    {
        LOG_UNHANDLED_EXCEPTION("chatterBoxHistoryCoro");
        LL_WARNS("ChatHistory") << "chatterBoxHistoryCoro unhandled exception while processing data for session " << sessionId << LL_ENDL;
    }
}

LLIMModel::LLIMModel()
{
    addNewMsgCallback(boost::bind(&LLFloaterIMSession::newIMCallback, _1));
    addNewMsgCallback(boost::bind(&on_new_message, _1));
    LLCallDialogManager::instance();
}

LLIMModel::LLIMSession::LLIMSession(const LLUUID& session_id, const std::string& name, const EInstantMessage& type, const LLUUID& other_participant_id, const uuid_vec_t& ids, bool voice, bool has_offline_msg)
<<<<<<< HEAD
:	mSessionID(session_id),
	mName(name),
	mType(type),
	mHasOfflineMessage(has_offline_msg),
	mParticipantUnreadMessageCount(0),
	mNumUnread(0),
	mOtherParticipantID(other_participant_id),
	mInitialTargetIDs(ids),
	mVoiceChannel(NULL),
	mSpeakers(NULL),
	mSessionInitialized(false),
	mCallBackEnabled(true),
	mTextIMPossible(true),
	mStartCallOnInitialize(false),
	mStartedAsIMCall(voice),
	mIsDNDsend(false),
	mAvatarNameCacheConnection()
{
	// set P2P type by default
	mSessionType = P2P_SESSION;

	if (IM_NOTHING_SPECIAL == mType || IM_SESSION_P2P_INVITE == mType)
	{
		mVoiceChannel  = new LLVoiceChannelP2P(session_id, name, other_participant_id);
	}
	else
	{
		mVoiceChannel = new LLVoiceChannelGroup(session_id, name);

		// determine whether it is group or conference session
		if (gAgent.isInGroup(mSessionID))
		{
			mSessionType = GROUP_SESSION;
		}
		else
		{
			mSessionType = ADHOC_SESSION;
		}
	}

	if(mVoiceChannel)
	{
		mVoiceChannelStateChangeConnection = mVoiceChannel->setStateChangedCallback(boost::bind(&LLIMSession::onVoiceChannelStateChanged, this, _1, _2, _3));
	}

	mSpeakers = new LLIMSpeakerMgr(mVoiceChannel);

	// All participants will be added to the list of people we've recently interacted with.

	// we need to add only _active_ speakers...so comment this.
	// may delete this later on cleanup
	//mSpeakers->addListener(&LLRecentPeople::instance(), "add");

	//we need to wait for session initialization for outgoing ad-hoc and group chat session
	//correct session id for initiated ad-hoc chat will be received from the server
	if (!LLIMModel::getInstance()->sendStartSession(mSessionID, mOtherParticipantID,
		mInitialTargetIDs, mType))
	{
		//we don't need to wait for any responses
		//so we're already initialized
		mSessionInitialized = true;
	}
	else
	{
		//tick returns true - timer will be deleted after the tick
		new LLSessionTimeoutTimer(mSessionID, SESSION_INITIALIZATION_TIMEOUT);
	}

	if (IM_NOTHING_SPECIAL == mType)
	{
		mCallBackEnabled = LLVoiceClient::getInstance()->isSessionCallBackPossible(mSessionID);
		mTextIMPossible = LLVoiceClient::getInstance()->isSessionTextIMPossible(mSessionID);
	}

	buildHistoryFileName();
	loadHistory();

	// Localizing name of ad-hoc session. STORM-153
	// Changing name should happen here- after the history file was created, so that
	// history files have consistent (English) names in different locales.
	if (isAdHocSessionType() && IM_SESSION_INVITE == mType)
	{
		mAvatarNameCacheConnection = LLAvatarNameCache::get(mOtherParticipantID,boost::bind(&LLIMModel::LLIMSession::onAdHocNameCache,this, _2));
	}
=======
:   mSessionID(session_id),
    mName(name),
    mType(type),
    mHasOfflineMessage(has_offline_msg),
    mParticipantUnreadMessageCount(0),
    mNumUnread(0),
    mOtherParticipantID(other_participant_id),
    mInitialTargetIDs(ids),
    mVoiceChannel(NULL),
    mSpeakers(NULL),
    mSessionInitialized(false),
    mCallBackEnabled(true),
    mTextIMPossible(true),
    mStartCallOnInitialize(false),
    mStartedAsIMCall(voice),
    mIsDNDsend(false),
    mAvatarNameCacheConnection()
{
    // set P2P type by default
    mSessionType = P2P_SESSION;

    if (IM_NOTHING_SPECIAL == mType || IM_SESSION_P2P_INVITE == mType)
    {
        mVoiceChannel  = new LLVoiceChannelP2P(session_id, name, other_participant_id);
    }
    else
    {
        mVoiceChannel = new LLVoiceChannelGroup(session_id, name);

        // determine whether it is group or conference session
        if (gAgent.isInGroup(mSessionID))
        {
            mSessionType = GROUP_SESSION;
        }
        else
        {
            mSessionType = ADHOC_SESSION;
        }
    }

    if(mVoiceChannel)
    {
        mVoiceChannelStateChangeConnection = mVoiceChannel->setStateChangedCallback(boost::bind(&LLIMSession::onVoiceChannelStateChanged, this, _1, _2, _3));
    }

    mSpeakers = new LLIMSpeakerMgr(mVoiceChannel);

    // All participants will be added to the list of people we've recently interacted with.

    // we need to add only _active_ speakers...so comment this.
    // may delete this later on cleanup
    //mSpeakers->addListener(&LLRecentPeople::instance(), "add");

    //we need to wait for session initialization for outgoing ad-hoc and group chat session
    //correct session id for initiated ad-hoc chat will be received from the server
    if (!LLIMModel::getInstance()->sendStartSession(mSessionID, mOtherParticipantID,
        mInitialTargetIDs, mType))
    {
        //we don't need to wait for any responses
        //so we're already initialized
        mSessionInitialized = true;
    }
    else
    {
        //tick returns TRUE - timer will be deleted after the tick
        new LLSessionTimeoutTimer(mSessionID, SESSION_INITIALIZATION_TIMEOUT);
    }

    if (IM_NOTHING_SPECIAL == mType)
    {
        mCallBackEnabled = LLVoiceClient::getInstance()->isSessionCallBackPossible(mSessionID);
        mTextIMPossible = LLVoiceClient::getInstance()->isSessionTextIMPossible(mSessionID);
    }

    buildHistoryFileName();
    loadHistory();

    // Localizing name of ad-hoc session. STORM-153
    // Changing name should happen here- after the history file was created, so that
    // history files have consistent (English) names in different locales.
    if (isAdHocSessionType() && IM_SESSION_INVITE == mType)
    {
        mAvatarNameCacheConnection = LLAvatarNameCache::get(mOtherParticipantID,boost::bind(&LLIMModel::LLIMSession::onAdHocNameCache,this, _2));
    }
>>>>>>> e1623bb2
}

void LLIMModel::LLIMSession::onAdHocNameCache(const LLAvatarName& av_name)
{
    mAvatarNameCacheConnection.disconnect();

    if (!av_name.isValidName())
    {
        S32 separator_index = mName.rfind(" ");
        std::string name = mName.substr(0, separator_index);
        ++separator_index;
        std::string conference_word = mName.substr(separator_index, mName.length());

        // additional check that session name is what we expected
        if ("Conference" == conference_word)
        {
            LLStringUtil::format_map_t args;
            args["[AGENT_NAME]"] = name;
            LLTrans::findString(mName, "conference-title-incoming", args);
        }
    }
    else
    {
        LLStringUtil::format_map_t args;
        args["[AGENT_NAME]"] = av_name.getCompleteName();
        LLTrans::findString(mName, "conference-title-incoming", args);
    }
}

void LLIMModel::LLIMSession::onVoiceChannelStateChanged(const LLVoiceChannel::EState& old_state, const LLVoiceChannel::EState& new_state, const LLVoiceChannel::EDirection& direction)
{
    std::string you_joined_call = LLTrans::getString("you_joined_call");
    std::string you_started_call = LLTrans::getString("you_started_call");
    std::string other_avatar_name = "";
    LLAvatarName av_name;

    std::string message;

    switch(mSessionType)
    {
    case P2P_SESSION:
        LLAvatarNameCache::get(mOtherParticipantID, &av_name);
        other_avatar_name = av_name.getUserName();

        if(direction == LLVoiceChannel::INCOMING_CALL)
        {
            switch(new_state)
            {
            case LLVoiceChannel::STATE_CALL_STARTED :
                {
                    LLStringUtil::format_map_t string_args;
                    string_args["[NAME]"] = other_avatar_name;
                    message = LLTrans::getString("name_started_call", string_args);
                    LLIMModel::getInstance()->addMessage(mSessionID, SYSTEM_FROM, LLUUID::null, message);
                    break;
                }
            case LLVoiceChannel::STATE_CONNECTED :
                LLIMModel::getInstance()->addMessage(mSessionID, SYSTEM_FROM, LLUUID::null, you_joined_call);
            default:
                break;
            }
        }
        else // outgoing call
        {
            switch(new_state)
            {
            case LLVoiceChannel::STATE_CALL_STARTED :
                LLIMModel::getInstance()->addMessage(mSessionID, SYSTEM_FROM, LLUUID::null, you_started_call);
                break;
            case LLVoiceChannel::STATE_CONNECTED :
                message = LLTrans::getString("answered_call");
                LLIMModel::getInstance()->addMessage(mSessionID, SYSTEM_FROM, LLUUID::null, message);
            default:
                break;
            }
        }
        break;

    case GROUP_SESSION:
    case ADHOC_SESSION:
        if(direction == LLVoiceChannel::INCOMING_CALL)
        {
            switch(new_state)
            {
            case LLVoiceChannel::STATE_CONNECTED :
                LLIMModel::getInstance()->addMessage(mSessionID, SYSTEM_FROM, LLUUID::null, you_joined_call);
            default:
                break;
            }
        }
        else // outgoing call
        {
            switch(new_state)
            {
            case LLVoiceChannel::STATE_CALL_STARTED :
                LLIMModel::getInstance()->addMessage(mSessionID, SYSTEM_FROM, LLUUID::null, you_started_call);
                break;
            default:
                break;
            }
        }
    default:
        break;
    }
    // Update speakers list when connected
    if (LLVoiceChannel::STATE_CONNECTED == new_state)
    {
        mSpeakers->update(true);
    }
}

LLIMModel::LLIMSession::~LLIMSession()
{
    if (mAvatarNameCacheConnection.connected())
    {
        mAvatarNameCacheConnection.disconnect();
    }

    delete mSpeakers;
    mSpeakers = NULL;

    // End the text IM session if necessary
    if(LLVoiceClient::getInstance() && mOtherParticipantID.notNull())
    {
        switch(mType)
        {
        case IM_NOTHING_SPECIAL:
        case IM_SESSION_P2P_INVITE:
            LLVoiceClient::getInstance()->endUserIMSession(mOtherParticipantID);
            break;

        default:
            // Appease the linux compiler
            break;
        }
    }

    mVoiceChannelStateChangeConnection.disconnect();

    // HAVE to do this here -- if it happens in the LLVoiceChannel destructor it will call the wrong version (since the object's partially deconstructed at that point).
    mVoiceChannel->deactivate();

    delete mVoiceChannel;
    mVoiceChannel = NULL;
}

void LLIMModel::LLIMSession::sessionInitReplyReceived(const LLUUID& new_session_id)
{
    mSessionInitialized = true;

    if (new_session_id != mSessionID)
    {
        mSessionID = new_session_id;
        mVoiceChannel->updateSessionID(new_session_id);
    }
}

void LLIMModel::LLIMSession::addMessage(const std::string& from,
                                        const LLUUID& from_id,
                                        const std::string& utf8_text,
                                        const std::string& time,
                                        const bool is_history,  // comes from a history file or chat server
                                        const bool is_region_msg,
                                        const U32 timestamp)   // may be zero
{
    LLSD message;
    message["from"] = from;
    message["from_id"] = from_id;
    message["message"] = utf8_text;
    message["time"] = time;         // string used in display, may be full data YYYY/MM/DD HH:MM or just HH:MM
    message["timestamp"] = (S32)timestamp;          // use string? LLLogChat::timestamp2LogString(timestamp, true);
<<<<<<< HEAD
	message["index"] = (LLSD::Integer)mMsgs.size();
	message["is_history"] = is_history;
	message["is_region_msg"] = is_region_msg;

	LL_DEBUGS("UIUsage") << "addMessage " << " from " << from << " from_id " << from_id << " utf8_text " << utf8_text << " time " << time << " is_history " << is_history << " session mType " << mType << LL_ENDL;
	if (from_id == gAgent.getID())
	{
		if (mType == IM_SESSION_GROUP_START)
		{
			LLUIUsage::instance().logCommand("Chat.SendGroup");
		}
		else if (mType == IM_NOTHING_SPECIAL)
		{
			LLUIUsage::instance().logCommand("Chat.SendIM");
		}
		else
		{
			LLUIUsage::instance().logCommand("Chat.SendOther");
		}
	}

	mMsgs.push_front(message);          // Add most recent messages to the front of mMsgs

	if (mSpeakers && from_id.notNull())
	{
		mSpeakers->speakerChatted(from_id);
		mSpeakers->setSpeakerTyping(from_id, false);
	}
=======
    message["index"] = (LLSD::Integer)mMsgs.size();
    message["is_history"] = is_history;
    message["is_region_msg"] = is_region_msg;

    LL_DEBUGS("UIUsage") << "addMessage " << " from " << from << " from_id " << from_id << " utf8_text " << utf8_text << " time " << time << " is_history " << is_history << " session mType " << mType << LL_ENDL;
    if (from_id == gAgent.getID())
    {
        if (mType == IM_SESSION_GROUP_START)
        {
            LLUIUsage::instance().logCommand("Chat.SendGroup");
        }
        else if (mType == IM_NOTHING_SPECIAL)
        {
            LLUIUsage::instance().logCommand("Chat.SendIM");
        }
        else
        {
            LLUIUsage::instance().logCommand("Chat.SendOther");
        }
    }

    mMsgs.push_front(message);          // Add most recent messages to the front of mMsgs

    if (mSpeakers && from_id.notNull())
    {
        mSpeakers->speakerChatted(from_id);
        mSpeakers->setSpeakerTyping(from_id, FALSE);
    }
>>>>>>> e1623bb2
}

void LLIMModel::LLIMSession::addMessagesFromHistoryCache(const chat_message_list_t& history)
{
    // Add the messages from the local cached chat history to the session window
    for (const auto& msg : history)
    {
        std::string from = msg[LL_IM_FROM];
        LLUUID from_id;
        if (msg[LL_IM_FROM_ID].isDefined())
        {
            from_id = msg[LL_IM_FROM_ID].asUUID();
        }
        else
        {   // convert it to a legacy name if we have a complete name
            std::string legacy_name = gCacheName->buildLegacyName(from);
            from_id = LLAvatarNameCache::getInstance()->findIdByName(legacy_name);
        }

        // Save the last minute of messages so we can merge with the chat server history.
        // Really would be nice to have a numeric timestamp in the local cached chat file
        const std::string & msg_time_str = msg[LL_IM_DATE_TIME].asString();
        if (mLastHistoryCacheDateTime != msg_time_str)
        {
            mLastHistoryCacheDateTime = msg_time_str;   // Reset to the new time
            mLastHistoryCacheMsgs.clear();
        }
        mLastHistoryCacheMsgs.push_front(msg);
        LL_DEBUGS("ChatHistory") << mSessionID << ": Adding history cache message: " << msg << LL_ENDL;

        // Add message from history cache to the display
        addMessage(from, from_id, msg[LL_IM_TEXT], msg[LL_IM_TIME], true, false, 0);   // from history data, not region message, no timestamp
    }
}

void LLIMModel::LLIMSession::addMessagesFromServerHistory(const LLSD& history,             // Array of chat messages from chat server
                                                        const std::string& target_from,    // Sender of message that opened chat
                                                        const std::string& target_message, // Message text that opened chat
                                                        U32 timestamp)                     // timestamp of message that opened chat
{   // Add messages from history returned by the chat server.

    // The session mMsgs may contain chat messages from the local history cache file, and possibly one or more newly
    // arrived chat messages.   If the chat window was manually opened, these will be empty and history can
    // more easily merged.    The history from the server, however, may overlap what is in the file and those must also be merged.

    // At this point, the session mMsgs can have
    //   no messages
    //   nothing from history file cache, but one or more very recently arrived messages,
    //   messages from history file cache, no recent chat
    //   messages from history file cache, one or more very recent messages
    //
    // The chat history from server can possibly contain:
    //   no messages
    //   messages that start back before anything in the local file (obscure case, but possible)
    //   messages that match messages from the history file cache
    //   messages from the last hour, new to the viewer
    //   one or more messages that match most recently received chat (the one that opened the window)
    // In other words:
    //   messages from chat server may or may not match what we already have in mMsgs
    //   We can drop anything that is during the time span covered by the local cache file
    //   To keep things simple, drop any chat data older than the local cache file

    if (!history.isArray())
    {
        LL_WARNS("ChatHistory") << mSessionID << ": Unexpected history data not array, type " << (S32)history.type() << LL_ENDL;
        return;
    }

    if (history.size() == 0)
    {   // If history is empty
        LL_DEBUGS("ChatHistory") << mSessionID << ": addMessagesFromServerHistory() has empty history, nothing to merge" << LL_ENDL;
        return;
    }

    if (history.size() == 1 &&          // Server chat history has one entry,
        target_from.length() > 0 &&     // and we have a chat message that just arrived
        mMsgs.size() > 0)               // and we have some data in the window - assume the history message is there.
    {   // This is the common case where a group chat is silent for a while, and then one message is sent.
        LL_DEBUGS("ChatHistory") << mSessionID << ": addMessagesFromServerHistory() only has chat message just received." << LL_ENDL;
        return;
    }

    LL_DEBUGS("ChatHistory") << mSessionID << ": addMessagesFromServerHistory() starting with mMsg.size() " << mMsgs.size()
        << " adding history with " << history.size() << " messages"
        << ", target_from: " << target_from
        << ", target_message: " << target_message
        << ", timestamp: " << (S32)timestamp << LL_ENDL;

    // At start of merging, mMsgs is either empty, has some chat messages read from a local cache file, and may have
    // one or more messages that just arrived from the server.
    U32 match_timestamp = 0;
    chat_message_list_t shift_msgs;
    if (mMsgs.size() > 0 &&
        target_from.length() > 0
        && target_message.length() > 0)
    {   // Find where to insert the history messages by popping off a few in the session.
        // The most common case is one duplciate message, the one that opens a chat session
        while (mMsgs.size() > 0)
        {
            // The "time" value from mMsgs is a string, either just time HH:MM or a full date and time
            LLSD cur_msg = mMsgs.front();       // Get most recent message from the chat display (front of mMsgs list)

            if (cur_msg.isMap())
            {
                LL_DEBUGS("ChatHistoryCompare") << mSessionID << ": Finding insertion point, looking at cur_msg: " << cur_msg << LL_ENDL;

                match_timestamp = cur_msg["timestamp"].asInteger();  // get timestamp of message in the session, may be zero
                if ((S32)timestamp > match_timestamp)
                {
                    LL_DEBUGS("ChatHistory") << mSessionID << ": found older chat message: " << cur_msg
                        << ", timestamp " << (S32)timestamp
                        << " vs. match_timestamp " << match_timestamp
                        << ", shift_msgs size is " << shift_msgs.size() << LL_ENDL;
                    break;
                }
                // Have the matching message or one more recent: these need to be at the end
                shift_msgs.push_front(cur_msg);     // Move chat message to temp list.
                mMsgs.pop_front();                  // Normally this is just one message
                LL_DEBUGS("ChatHistory") << mSessionID << ": shifting chat message " << cur_msg
                    << " to be inserted at end, shift_msgs size is " << shift_msgs.size()
                    << ", match_timestamp " << match_timestamp
                    << ", timestamp " << (S32)timestamp << LL_ENDL;
            }
            else
            {
                LL_DEBUGS("ChatHistory") << mSessionID << ": Unexpected non-map entry in session messages: " << cur_msg << LL_ENDL;
                return;
            }
        }
    }

    // Now merge messages from server history data into the session display.   The history data
    // from the local file may overlap with the chat messages from the server.
    // Drop any messages from the chat server history that are before the latest one from the local history file.
    // Unfortunately, messages from the local file don't have timestamps - just datetime strings
    LLSD::array_const_iterator cur_history_iter = history.beginArray();
    while (cur_history_iter != history.endArray())
    {
        const LLSD &cur_server_hist = *cur_history_iter;
        cur_history_iter++;

        if (cur_server_hist.isMap())
        {   // Each server history entry looks like
            //   { 'from':'Laggy Avatar', 'from_id' : u72345678 - 744f - 43b9 - 98af - b06f1c76ddda, 'index' : i24, 'is_history' : 1, 'message' : 'That was slow', 'time' : '02/13/2023 10:03', 'timestamp' : i1676311419 }

            // If we reach the message that opened our window, stop adding messages
            U32 history_msg_timestamp = (U32)cur_server_hist[LL_IM_TIME].asInteger();
            if ((match_timestamp > 0 && match_timestamp <= history_msg_timestamp) ||
                (timestamp > 0 && timestamp <= history_msg_timestamp))
            {   // we found the message we matched, so stop inserting from chat server history
                LL_DEBUGS("ChatHistoryCompare") << "Found end of chat history insertion with match_timestamp " << (S32)match_timestamp
                    << " vs. history_msg_timestamp " << (S32)history_msg_timestamp
                    << " vs. timestamp " << (S32)timestamp
                    << LL_ENDL;
                break;
            }
            LL_DEBUGS("ChatHistoryCompare") << "Compared match_timestamp " << (S32)match_timestamp
                << " vs. history_msg_timestamp " << (S32)history_msg_timestamp << LL_ENDL;

            bool add_chat_to_conversation = true;
            if (!mLastHistoryCacheDateTime.empty())
            {   // Skip past the any from server that are older than what we already read from the history file.
                std::string history_datetime = cur_server_hist[LL_IM_DATE_TIME].asString();
                if (history_datetime.empty())
                {
                    history_datetime = cur_server_hist[LL_IM_TIME].asString();
                }

                if (history_datetime < mLastHistoryCacheDateTime)
                {
                    LL_DEBUGS("ChatHistoryCompare") << "Skipping message from chat server history since it's older than messages the session already has."
                        << history_datetime << " vs  " << mLastHistoryCacheDateTime << LL_ENDL;
                    add_chat_to_conversation = false;
                }
                else if (history_datetime > mLastHistoryCacheDateTime)
                {   // The message from the chat server is more recent than the last one from the local cache file.   Add it
                    LL_DEBUGS("ChatHistoryCompare") << "Found message dated "
                        << history_datetime << " vs " << mLastHistoryCacheDateTime
                        << ", adding new message from chat server history " << cur_server_hist << LL_ENDL;
                }
                else   // (history_datetime == mLastHistoryCacheDateTime)
                {      // Messages are in the same minute as the last from the cache log file.
                    const std::string & history_msg_text = cur_server_hist[LL_IM_TEXT];

                    // Look in the saved messages from the history file that have the same time
                    for (const auto& scan_msg : mLastHistoryCacheMsgs)
                    {
                        LL_DEBUGS("ChatHistoryCompare") << "comparing messages " << scan_msg[LL_IM_TEXT]
                            << " with " << cur_server_hist << LL_ENDL;
                        if (scan_msg.size() > 0)
                        {   // Extra work ... the history_msg_text value may have been translated, i.e. "I am confused (je suis confus)"
                            //  while the server history will only have the first part "I am confused"
                            std::string target_compare(scan_msg[LL_IM_TEXT]);
                            if (target_compare.size() > history_msg_text.size() + XL8_PADDING &&
                                target_compare.substr(history_msg_text.size(), XL8_START_TAG.size()) == XL8_START_TAG &&
                                target_compare.substr(target_compare.size() - XL8_END_TAG.size()) == XL8_END_TAG)
                            {   // This really looks like a "translated string (cadena traducida)" so just compare the source part
                                LL_DEBUGS("ChatHistory") << mSessionID << ": Found translated chat " << target_compare
                                    << " when comparing to history " << history_msg_text
                                    << ", will truncate" << LL_ENDL;
                                target_compare = target_compare.substr(0, history_msg_text.size());
                            }
                            if (history_msg_text == target_compare)
                            {   // Found a match, so don't add a duplicate chat message to the window
                                LL_DEBUGS("ChatHistory") << mSessionID << ": Found duplicate message text " << history_msg_text
                                    << " : " << (S32)history_msg_timestamp << ", matching datetime " << history_datetime << LL_ENDL;
                                add_chat_to_conversation = false;
                                break;
                            }
                        }
                    }
                }
            }

            LLUUID sender_id = cur_server_hist[LL_IM_FROM_ID].asUUID();
            if (add_chat_to_conversation)
            {   // Check if they're muted
                if (LLMuteList::getInstance()->isMuted(sender_id, LLMute::flagTextChat))
                {
                    add_chat_to_conversation = false;
                    LL_DEBUGS("ChatHistory") << mSessionID << ": Skipped adding chat from " << sender_id
                        << " as muted, message: " << cur_server_hist
                        << LL_ENDL;
                }
            }

            if (add_chat_to_conversation)
            {   // Finally add message to the chat session
                std::string chat_time_str = LLConversation::createTimestamp((U64Seconds)history_msg_timestamp);
                std::string sender_name = cur_server_hist[LL_IM_FROM].asString();

                std::string history_msg_text = cur_server_hist[LL_IM_TEXT].asString();
                LLSD message;
                message["from"] = sender_name;
                message["from_id"] = sender_id;
                message["message"] = history_msg_text;
                message["time"] = chat_time_str;
                message["timestamp"] = (S32)history_msg_timestamp;
                message["index"] = (LLSD::Integer)mMsgs.size();
                message["is_history"] = true;
                mMsgs.push_front(message);

                LL_DEBUGS("ChatHistory") << mSessionID << ": push_front() adding group chat history message " << message << LL_ENDL;

                // Add chat history messages to the local cache file, only in the case where we opened the chat window
                // Need to solve the logic around messages that arrive and open chat - at this point, they've already been added to the
                //   local history cache file.   If we append messages here, it will be out of order.
                if (target_from.empty() && target_message.empty())
                {
                    LLIMModel::getInstance()->logToFile(LLIMModel::getInstance()->getHistoryFileName(mSessionID),
                        sender_name, sender_id, history_msg_text);
                }
            }
        }
    }

    S32 shifted_size = shift_msgs.size();
    while (shift_msgs.size() > 0)
    {   // Finally add back any new messages, and tweak the index value to be correct.
        LLSD newer_message = shift_msgs.front();
        shift_msgs.pop_front();
        S32 old_index = newer_message["index"];
        newer_message["index"] = (LLSD::Integer)mMsgs.size();   // Update the index to match the new position in the conversation
        LL_DEBUGS("ChatHistory") << mSessionID << ": Re-adding newest group chat history messages from " << newer_message["from"]
            << ", text: " << newer_message["message"]
            << " old index " << old_index << ", new index " << newer_message["index"] << LL_ENDL;
        mMsgs.push_front(newer_message);
    }

    LL_DEBUGS("ChatHistory") << mSessionID << ": addMessagesFromServerHistory() exiting with mMsg.size() " << mMsgs.size()
        << ", shifted " << shifted_size << " messages" << LL_ENDL;

    mLastHistoryCacheDateTime.clear();  // Don't need this data
    mLastHistoryCacheMsgs.clear();
}


void LLIMModel::LLIMSession::chatFromLogFile(LLLogChat::ELogLineType type, const LLSD& msg, void* userdata)
{
    if (!userdata) return;

    LLIMSession* self = (LLIMSession*) userdata;

    if (type == LLLogChat::LOG_LINE)
    {
        LL_DEBUGS("ChatHistory") << "chatFromLogFile() adding LOG_LINE message from " << msg << LL_ENDL;
        self->addMessage("", LLSD(), msg["message"].asString(), "", true, false, 0);        // from history data, not region message, no timestamp
    }
    else if (type == LLLogChat::LOG_LLSD)
    {
        LL_DEBUGS("ChatHistory") << "chatFromLogFile() adding LOG_LLSD message from " << msg << LL_ENDL;
        self->addMessage(msg["from"].asString(), msg["from_id"].asUUID(), msg["message"].asString(), msg["time"].asString(), true, false, 0);  // from history data, not region message, no timestamp
    }
}

void LLIMModel::LLIMSession::loadHistory()
{
    mMsgs.clear();
    mLastHistoryCacheMsgs.clear();
    mLastHistoryCacheDateTime.clear();

    if ( gSavedPerAccountSettings.getBOOL("LogShowHistory") )
    {
        // read and parse chat history from local file
        chat_message_list_t chat_history;
        LLLogChat::loadChatHistory(mHistoryFileName, chat_history, LLSD(), isGroupChat());
        addMessagesFromHistoryCache(chat_history);
    }
}

LLIMModel::LLIMSession* LLIMModel::findIMSession(const LLUUID& session_id) const
{
    return get_if_there(mId2SessionMap, session_id, (LLIMModel::LLIMSession*) NULL);
}

//*TODO consider switching to using std::set instead of std::list for holding LLUUIDs across the whole code
LLIMModel::LLIMSession* LLIMModel::findAdHocIMSession(const uuid_vec_t& ids)
{
    S32 num = ids.size();
    if (!num) return NULL;

    if (mId2SessionMap.empty()) return NULL;

    std::map<LLUUID, LLIMSession*>::const_iterator it = mId2SessionMap.begin();
    for (; it != mId2SessionMap.end(); ++it)
    {
        LLIMSession* session = (*it).second;

        if (!session->isAdHoc()) continue;
        if (session->mInitialTargetIDs.size() != num) continue;

        std::list<LLUUID> tmp_list(session->mInitialTargetIDs.begin(), session->mInitialTargetIDs.end());

        uuid_vec_t::const_iterator iter = ids.begin();
        while (iter != ids.end())
        {
            tmp_list.remove(*iter);
            ++iter;

            if (tmp_list.empty())
            {
                break;
            }
        }

        if (tmp_list.empty() && iter == ids.end())
        {
            return session;
        }
    }

    return NULL;
}

bool LLIMModel::LLIMSession::isOutgoingAdHoc() const
{
    return IM_SESSION_CONFERENCE_START == mType;
}

bool LLIMModel::LLIMSession::isAdHoc()
{
<<<<<<< HEAD
	return IM_SESSION_CONFERENCE_START == mType || (IM_SESSION_INVITE == mType && !gAgent.isInGroup(mSessionID, true));
=======
    return IM_SESSION_CONFERENCE_START == mType || (IM_SESSION_INVITE == mType && !gAgent.isInGroup(mSessionID, TRUE));
>>>>>>> e1623bb2
}

bool LLIMModel::LLIMSession::isP2P()
{
    return IM_NOTHING_SPECIAL == mType;
}

bool LLIMModel::LLIMSession::isGroupChat()
{
<<<<<<< HEAD
	return IM_SESSION_GROUP_START == mType || (IM_SESSION_INVITE == mType && gAgent.isInGroup(mSessionID, true));
=======
    return IM_SESSION_GROUP_START == mType || (IM_SESSION_INVITE == mType && gAgent.isInGroup(mSessionID, TRUE));
>>>>>>> e1623bb2
}

LLUUID LLIMModel::LLIMSession::generateOutgoingAdHocHash() const
{
    LLUUID hash = LLUUID::null;

    if (mInitialTargetIDs.size())
    {
        std::set<LLUUID> sorted_uuids(mInitialTargetIDs.begin(), mInitialTargetIDs.end());
        hash = generateHash(sorted_uuids);
    }

    return hash;
}

void LLIMModel::LLIMSession::buildHistoryFileName()
{
    mHistoryFileName = mName;

    //ad-hoc requires sophisticated chat history saving schemes
    if (isAdHoc())
    {
        /* in case of outgoing ad-hoc sessions we need to make specilized names
        * if this naming system is ever changed then the filtering definitions in
        * lllogchat.cpp need to be change acordingly so that the filtering for the
        * date stamp code introduced in STORM-102 will work properly and not add
        * a date stamp to the Ad-hoc conferences.
        */
        if (mInitialTargetIDs.size())
        {
            std::set<LLUUID> sorted_uuids(mInitialTargetIDs.begin(), mInitialTargetIDs.end());
            mHistoryFileName = mName + " hash" + generateHash(sorted_uuids).asString();
        }
        else
        {
            //in case of incoming ad-hoc sessions
            mHistoryFileName = mName + " " + LLLogChat::timestamp2LogString(0, true) + " " + mSessionID.asString().substr(0, 4);
        }
    }
    else if (isP2P()) // look up username to use as the log name
    {
        LLAvatarName av_name;
        // For outgoing sessions we already have a cached name
        // so no need for a callback in LLAvatarNameCache::get()
        if (LLAvatarNameCache::get(mOtherParticipantID, &av_name))
        {
            mHistoryFileName = LLCacheName::buildUsername(av_name.getUserName());
        }
        else
        {
            // Incoming P2P sessions include a name that we can use to build a history file name
            mHistoryFileName = LLCacheName::buildUsername(mName);
        }

        // user's account name can change, but filenames and session names are account name based
        LLConversationLog::getInstance()->verifyFilename(mSessionID, mHistoryFileName, av_name.getCompleteName());
    }
    else if (isGroupChat())
    {
        mHistoryFileName = mName + GROUP_CHAT_SUFFIX;
    }
}

//static
LLUUID LLIMModel::LLIMSession::generateHash(const std::set<LLUUID>& sorted_uuids)
{
    LLMD5 md5_uuid;

    std::set<LLUUID>::const_iterator it = sorted_uuids.begin();
    while (it != sorted_uuids.end())
    {
        md5_uuid.update((unsigned char*)(*it).mData, 16);
        it++;
    }
    md5_uuid.finalize();

    LLUUID participants_md5_hash;
    md5_uuid.raw_digest((unsigned char*) participants_md5_hash.mData);
    return participants_md5_hash;
}

void LLIMModel::processSessionInitializedReply(const LLUUID& old_session_id, const LLUUID& new_session_id)
{
    LLIMSession* session = findIMSession(old_session_id);
    if (session)
    {
        session->sessionInitReplyReceived(new_session_id);

        if (old_session_id != new_session_id)
        {
            mId2SessionMap.erase(old_session_id);
            mId2SessionMap[new_session_id] = session;
        }

        LLFloaterIMSession* im_floater = LLFloaterIMSession::findInstance(old_session_id);
        if (im_floater)
        {
            im_floater->sessionInitReplyReceived(new_session_id);
        }

        if (old_session_id != new_session_id)
        {
            gIMMgr->notifyObserverSessionIDUpdated(old_session_id, new_session_id);
        }

        // auto-start the call on session initialization?
        if (session->mStartCallOnInitialize)
        {
            gIMMgr->startCall(new_session_id);
        }
    }
}

void LLIMModel::testMessages()
{
    LLUUID bot1_id("d0426ec6-6535-4c11-a5d9-526bb0c654d9");
    LLUUID bot1_session_id;
    std::string from = "IM Tester";

    bot1_session_id = LLIMMgr::computeSessionID(IM_NOTHING_SPECIAL, bot1_id);
    newSession(bot1_session_id, from, IM_NOTHING_SPECIAL, bot1_id);
    addMessage(bot1_session_id, from, bot1_id, "Test Message: Hi from testerbot land!");

    LLUUID bot2_id;
    std::string firstname[] = {"Roflcopter", "Joe"};
    std::string lastname[] = {"Linden", "Tester", "Resident", "Schmoe"};

    S32 rand1 = ll_rand(sizeof firstname)/(sizeof firstname[0]);
    S32 rand2 = ll_rand(sizeof lastname)/(sizeof lastname[0]);

    from = firstname[rand1] + " " + lastname[rand2];
    bot2_id.generate(from);
    LLUUID bot2_session_id = LLIMMgr::computeSessionID(IM_NOTHING_SPECIAL, bot2_id);
    newSession(bot2_session_id, from, IM_NOTHING_SPECIAL, bot2_id);
    addMessage(bot2_session_id, from, bot2_id, "Test Message: Hello there, I have a question. Can I bother you for a second? ");
    addMessage(bot2_session_id, from, bot2_id, "Test Message: OMGWTFBBQ.");
}

//session name should not be empty
bool LLIMModel::newSession(const LLUUID& session_id, const std::string& name, const EInstantMessage& type,
                           const LLUUID& other_participant_id, const uuid_vec_t& ids, bool voice, bool has_offline_msg)
{
    if (name.empty())
    {
        LL_WARNS() << "Attempt to create a new session with empty name; id = " << session_id << LL_ENDL;
        return false;
    }

    if (findIMSession(session_id))
    {
        LL_WARNS() << "IM Session " << session_id << " already exists" << LL_ENDL;
        return false;
    }

    LLIMSession* session = new LLIMSession(session_id, name, type, other_participant_id, ids, voice, has_offline_msg);
    mId2SessionMap[session_id] = session;

    // When notifying observer, name of session is used instead of "name", because they may not be the
    // same if it is an adhoc session (in this case name is localized in LLIMSession constructor).
    std::string session_name = LLIMModel::getInstance()->getName(session_id);
    LLIMMgr::getInstance()->notifyObserverSessionAdded(session_id, session_name, other_participant_id,has_offline_msg);

    return true;

}

bool LLIMModel::newSession(const LLUUID& session_id, const std::string& name, const EInstantMessage& type, const LLUUID& other_participant_id, bool voice, bool has_offline_msg)
{
    uuid_vec_t ids;
    ids.push_back(other_participant_id);
    return newSession(session_id, name, type, other_participant_id, ids, voice, has_offline_msg);
}

bool LLIMModel::clearSession(const LLUUID& session_id)
{
    if (mId2SessionMap.find(session_id) == mId2SessionMap.end()) return false;
    delete (mId2SessionMap[session_id]);
    mId2SessionMap.erase(session_id);
    return true;
}

void LLIMModel::getMessages(const LLUUID& session_id, chat_message_list_t& messages, int start_index, const bool sendNoUnreadMsgs)
{
    getMessagesSilently(session_id, messages, start_index);

    if (sendNoUnreadMsgs)
    {
        sendNoUnreadMessages(session_id);
    }
}

void LLIMModel::getMessagesSilently(const LLUUID& session_id, chat_message_list_t& messages, int start_index)
{
    LLIMSession* session = findIMSession(session_id);
    if (!session)
    {
        LL_WARNS() << "session " << session_id << "does not exist " << LL_ENDL;
        return;
    }

    int i = session->mMsgs.size() - start_index;

    for (chat_message_list_t::iterator iter = session->mMsgs.begin();
        iter != session->mMsgs.end() && i > 0;
        iter++)
    {
        LLSD msg;
        msg = *iter;
        messages.push_back(*iter);
        i--;
    }
}

void LLIMModel::sendNoUnreadMessages(const LLUUID& session_id)
{
    LLIMSession* session = findIMSession(session_id);
    if (!session)
    {
        LL_WARNS() << "session " << session_id << "does not exist " << LL_ENDL;
        return;
    }

    session->mNumUnread = 0;
    session->mParticipantUnreadMessageCount = 0;

    LLSD arg;
    arg["session_id"] = session_id;
    arg["num_unread"] = 0;
    arg["participant_unread"] = session->mParticipantUnreadMessageCount;
    mNoUnreadMsgsSignal(arg);
}

bool LLIMModel::addToHistory(const LLUUID& session_id,
                             const std::string& from,
                             const LLUUID& from_id,
                             const std::string& utf8_text,
                             bool is_region_msg,
                             U32 timestamp)
{
    LLIMSession* session = findIMSession(session_id);

    if (!session)
    {
        LL_WARNS() << "session " << session_id << "does not exist " << LL_ENDL;
        return false;
    }

    // This is where a normal arriving message is added to the session.   Note that the time string created here is without the full date
    session->addMessage(from, from_id, utf8_text, LLLogChat::timestamp2LogString(timestamp, false), false, is_region_msg, timestamp);

    return true;
}

bool LLIMModel::logToFile(const std::string& file_name, const std::string& from, const LLUUID& from_id, const std::string& utf8_text)
{
    if (gSavedPerAccountSettings.getS32("KeepConversationLogTranscripts") > 1)
    {
        std::string from_name = from;

        LLAvatarName av_name;
        if (!from_id.isNull() &&
            LLAvatarNameCache::get(from_id, &av_name) &&
            !av_name.isDisplayNameDefault())
        {
            from_name = av_name.getCompleteName();
        }

        LLLogChat::saveHistory(file_name, from_name, from_id, utf8_text);
        LLConversationLog::instance().cache(); // update the conversation log too
        return true;
    }
    else
    {
        return false;
    }
}

void LLIMModel::proccessOnlineOfflineNotification(
    const LLUUID& session_id,
    const std::string& utf8_text)
{
    // Add system message to history
    addMessage(session_id, SYSTEM_FROM, LLUUID::null, utf8_text);
}

void LLIMModel::addMessage(const LLUUID& session_id, const std::string& from, const LLUUID& from_id,
                           const std::string& utf8_text, bool log2file /* = true */, bool is_region_msg, /* = false */ U32 time_stamp /* = 0 */)
{
    if (gSavedSettings.getBOOL("TranslateChat") && (from != SYSTEM_FROM))
    {
        const std::string from_lang = ""; // leave empty to trigger autodetect
        const std::string to_lang = LLTranslate::getTranslateLanguage();
        U64 time_n_flags = ((U64) time_stamp) | (log2file ? (1LL << 32) : 0) | (is_region_msg ? (1LL << 33) : 0);   // boost::bind has limited parameters
        LLTranslate::translateMessage(from_lang, to_lang, utf8_text,
            boost::bind(&translateSuccess, session_id, from, from_id, utf8_text, time_n_flags, utf8_text, from_lang, _1, _2),
            boost::bind(&translateFailure, session_id, from, from_id, utf8_text, time_n_flags, _1, _2));
    }
    else
    {
        processAddingMessage(session_id, from, from_id, utf8_text, log2file, is_region_msg, time_stamp);
    }
}

void LLIMModel::processAddingMessage(const LLUUID& session_id, const std::string& from, const LLUUID& from_id,
    const std::string& utf8_text, bool log2file, bool is_region_msg, U32 time_stamp)
{
    LLIMSession* session = addMessageSilently(session_id, from, from_id, utf8_text, log2file, is_region_msg, time_stamp);
    if (!session)
        return;

    //good place to add some1 to recent list
    //other places may be called from message history.
    if( !from_id.isNull() &&
        ( session->isP2PSessionType() || session->isAdHocSessionType() ) )
        LLRecentPeople::instance().add(from_id);

    // notify listeners
    LLSD arg;
    arg["session_id"] = session_id;
    arg["num_unread"] = session->mNumUnread;
    arg["participant_unread"] = session->mParticipantUnreadMessageCount;
    arg["message"] = utf8_text;
    arg["from"] = from;
    arg["from_id"] = from_id;
    arg["time"] = LLLogChat::timestamp2LogString(time_stamp, true);
    arg["session_type"] = session->mSessionType;
    arg["is_region_msg"] = is_region_msg;

    mNewMsgSignal(arg);
}

LLIMModel::LLIMSession* LLIMModel::addMessageSilently(const LLUUID& session_id, const std::string& from, const LLUUID& from_id,
                                                      const std::string& utf8_text, bool log2file /* = true */, bool is_region_msg, /* false */
                                                      U32 timestamp /* = 0 */)
{
    LLIMSession* session = findIMSession(session_id);

    if (!session)
    {
        return NULL;
    }

    // replace interactive system message marker with correct from string value
    std::string from_name = from;
    if (INTERACTIVE_SYSTEM_FROM == from)
    {
        from_name = SYSTEM_FROM;
    }

    addToHistory(session_id, from_name, from_id, utf8_text, is_region_msg, timestamp);
    if (log2file)
    {
        logToFile(getHistoryFileName(session_id), from_name, from_id, utf8_text);
    }

    session->mNumUnread++;

    //update count of unread messages from real participant
    if (!(from_id.isNull() || from_id == gAgentID || SYSTEM_FROM == from)
            // we should increment counter for interactive system messages()
            || INTERACTIVE_SYSTEM_FROM == from)
    {
        ++(session->mParticipantUnreadMessageCount);
    }

    return session;
}


const std::string LLIMModel::getName(const LLUUID& session_id) const
{
    LLIMSession* session = findIMSession(session_id);

    if (!session)
    {
        LL_WARNS() << "session " << session_id << "does not exist " << LL_ENDL;
        return LLTrans::getString("no_session_message");
    }

    return session->mName;
}

const S32 LLIMModel::getNumUnread(const LLUUID& session_id) const
{
    LLIMSession* session = findIMSession(session_id);
    if (!session)
    {
        LL_WARNS() << "session " << session_id << "does not exist " << LL_ENDL;
        return -1;
    }

    return session->mNumUnread;
}

const LLUUID& LLIMModel::getOtherParticipantID(const LLUUID& session_id) const
{
    LLIMSession* session = findIMSession(session_id);
    if (!session)
    {
        LL_WARNS() << "session " << session_id << " does not exist " << LL_ENDL;
        return LLUUID::null;
    }

    return session->mOtherParticipantID;
}

EInstantMessage LLIMModel::getType(const LLUUID& session_id) const
{
    LLIMSession* session = findIMSession(session_id);
    if (!session)
    {
        LL_WARNS() << "session " << session_id << "does not exist " << LL_ENDL;
        return IM_COUNT;
    }

    return session->mType;
}

LLVoiceChannel* LLIMModel::getVoiceChannel( const LLUUID& session_id ) const
{
    LLIMSession* session = findIMSession(session_id);
    if (!session)
    {
        LL_WARNS() << "session " << session_id << "does not exist " << LL_ENDL;
        return NULL;
    }

    return session->mVoiceChannel;
}

LLIMSpeakerMgr* LLIMModel::getSpeakerManager( const LLUUID& session_id ) const
{
    LLIMSession* session = findIMSession(session_id);
    if (!session)
    {
        LL_WARNS() << "session " << session_id << " does not exist " << LL_ENDL;
        return NULL;
    }

    return session->mSpeakers;
}

const std::string& LLIMModel::getHistoryFileName(const LLUUID& session_id) const
{
    LLIMSession* session = findIMSession(session_id);
    if (!session)
    {
        LL_WARNS() << "session " << session_id << " does not exist " << LL_ENDL;
        return LLStringUtil::null;
    }

    return session->mHistoryFileName;
}


// TODO get rid of other participant ID
void LLIMModel::sendTypingState(LLUUID session_id, LLUUID other_participant_id, bool typing)
{
    std::string name;
    LLAgentUI::buildFullname(name);

<<<<<<< HEAD
	pack_instant_message(
		gMessageSystem,
		gAgent.getID(),
		false,
		gAgent.getSessionID(),
		other_participant_id,
		name,
		std::string("typing"),
		IM_ONLINE,
		(typing ? IM_TYPING_START : IM_TYPING_STOP),
		session_id);
	gAgent.sendReliableMessage();
=======
    pack_instant_message(
        gMessageSystem,
        gAgent.getID(),
        FALSE,
        gAgent.getSessionID(),
        other_participant_id,
        name,
        std::string("typing"),
        IM_ONLINE,
        (typing ? IM_TYPING_START : IM_TYPING_STOP),
        session_id);
    gAgent.sendReliableMessage();
>>>>>>> e1623bb2
}

void LLIMModel::sendLeaveSession(const LLUUID& session_id, const LLUUID& other_participant_id)
{
<<<<<<< HEAD
	if(session_id.notNull())
	{
		std::string name;
		LLAgentUI::buildFullname(name);
		pack_instant_message(
			gMessageSystem,
			gAgent.getID(),
			false,
			gAgent.getSessionID(),
			other_participant_id,
			name,
			LLStringUtil::null,
			IM_ONLINE,
			IM_SESSION_LEAVE,
			session_id);
		gAgent.sendReliableMessage();
	}
=======
    if(session_id.notNull())
    {
        std::string name;
        LLAgentUI::buildFullname(name);
        pack_instant_message(
            gMessageSystem,
            gAgent.getID(),
            FALSE,
            gAgent.getSessionID(),
            other_participant_id,
            name,
            LLStringUtil::null,
            IM_ONLINE,
            IM_SESSION_LEAVE,
            session_id);
        gAgent.sendReliableMessage();
    }
>>>>>>> e1623bb2
}

//*TODO this method is better be moved to the LLIMMgr
void LLIMModel::sendMessage(const std::string& utf8_text,
<<<<<<< HEAD
					 const LLUUID& im_session_id,
					 const LLUUID& other_participant_id,
					 EInstantMessage dialog)
{
	std::string name;
	bool sent = false;
	LLAgentUI::buildFullname(name);

	const LLRelationship* info = NULL;
	info = LLAvatarTracker::instance().getBuddyInfo(other_participant_id);

	U8 offline = (!info || info->isOnline()) ? IM_ONLINE : IM_OFFLINE;
	// Old call to send messages to SLim client,  no longer supported.
	//if((offline == IM_OFFLINE) && (LLVoiceClient::getInstance()->isOnlineSIP(other_participant_id)))
	//{
	//	// User is online through the OOW connector, but not with a regular viewer.  Try to send the message via SLVoice.
	//	sent = LLVoiceClient::getInstance()->sendTextMessage(other_participant_id, utf8_text);
	//}

	if(!sent)
	{
		// Send message normally.

		// default to IM_SESSION_SEND unless it's nothing special - in
		// which case it's probably an IM to everyone.
		U8 new_dialog = dialog;

		if ( dialog != IM_NOTHING_SPECIAL )
		{
			new_dialog = IM_SESSION_SEND;
		}
		pack_instant_message(
			gMessageSystem,
			gAgent.getID(),
			false,
			gAgent.getSessionID(),
			other_participant_id,
			name.c_str(),
			utf8_text.c_str(),
			offline,
			(EInstantMessage)new_dialog,
			im_session_id);
		gAgent.sendReliableMessage();
	}

	bool is_group_chat = false;
	LLIMModel::LLIMSession* session = LLIMModel::getInstance()->findIMSession(im_session_id);
	if(session)
	{
		is_group_chat = session->isGroupSessionType();
	}

	// If there is a mute list and this is not a group chat...
	if ( LLMuteList::getInstance() && !is_group_chat)
	{
		// ... the target should not be in our mute list for some message types.
		// Auto-remove them if present.
		switch( dialog )
		{
		case IM_NOTHING_SPECIAL:
		case IM_GROUP_INVITATION:
		case IM_INVENTORY_OFFERED:
		case IM_SESSION_INVITE:
		case IM_SESSION_P2P_INVITE:
		case IM_SESSION_CONFERENCE_START:
		case IM_SESSION_SEND: // This one is marginal - erring on the side of hearing.
		case IM_LURE_USER:
		case IM_GODLIKE_LURE_USER:
		case IM_FRIENDSHIP_OFFERED:
			LLMuteList::getInstance()->autoRemove(other_participant_id, LLMuteList::AR_IM);
			break;
		default: ; // do nothing
		}
	}

	if((dialog == IM_NOTHING_SPECIAL) &&
	   (other_participant_id.notNull()))
	{
		// Do we have to replace the /me's here?
		std::string from;
		LLAgentUI::buildFullname(from);
		LLIMModel::getInstance()->addMessage(im_session_id, from, gAgentID, utf8_text);

		//local echo for the legacy communicate panel
		std::string history_echo;
		LLAgentUI::buildFullname(history_echo);

		history_echo += ": " + utf8_text;

		LLIMSpeakerMgr* speaker_mgr = LLIMModel::getInstance()->getSpeakerManager(im_session_id);
		if (speaker_mgr)
		{
			speaker_mgr->speakerChatted(gAgentID);
			speaker_mgr->setSpeakerTyping(gAgentID, false);
		}
	}

	// Add the recipient to the recent people list.
	bool is_not_group_id = LLGroupMgr::getInstance()->getGroupData(other_participant_id) == NULL;

	if (is_not_group_id)
	{
		if( session == 0)//??? shouldn't really happen
		{
			LLRecentPeople::instance().add(other_participant_id);
			return;
		}
		// IM_SESSION_INVITE means that this is an Ad-hoc incoming chat
		//		(it can be also Group chat but it is checked above)
		// In this case mInitialTargetIDs contains Ad-hoc session ID and it should not be added
		// to Recent People to prevent showing of an item with (?? ?)(?? ?), sans the spaces. See EXT-8246.
		// Concrete participants will be added into this list once they sent message in chat.
		if (IM_SESSION_INVITE == dialog) return;

		if (IM_SESSION_CONFERENCE_START == dialog) // outgoing ad-hoc session
		{
			// Add only online members of conference to recent list (EXT-8658)
			addSpeakersToRecent(im_session_id);
		}
		else // outgoing P2P session
		{
			// Add the recepient of the session.
			if (!session->mInitialTargetIDs.empty())
			{
				LLRecentPeople::instance().add(*(session->mInitialTargetIDs.begin()));
			}
		}
	}
=======
                     const LLUUID& im_session_id,
                     const LLUUID& other_participant_id,
                     EInstantMessage dialog)
{
    std::string name;
    bool sent = false;
    LLAgentUI::buildFullname(name);

    const LLRelationship* info = NULL;
    info = LLAvatarTracker::instance().getBuddyInfo(other_participant_id);

    U8 offline = (!info || info->isOnline()) ? IM_ONLINE : IM_OFFLINE;
    // Old call to send messages to SLim client,  no longer supported.
    //if((offline == IM_OFFLINE) && (LLVoiceClient::getInstance()->isOnlineSIP(other_participant_id)))
    //{
    //  // User is online through the OOW connector, but not with a regular viewer.  Try to send the message via SLVoice.
    //  sent = LLVoiceClient::getInstance()->sendTextMessage(other_participant_id, utf8_text);
    //}

    if(!sent)
    {
        // Send message normally.

        // default to IM_SESSION_SEND unless it's nothing special - in
        // which case it's probably an IM to everyone.
        U8 new_dialog = dialog;

        if ( dialog != IM_NOTHING_SPECIAL )
        {
            new_dialog = IM_SESSION_SEND;
        }
        pack_instant_message(
            gMessageSystem,
            gAgent.getID(),
            FALSE,
            gAgent.getSessionID(),
            other_participant_id,
            name.c_str(),
            utf8_text.c_str(),
            offline,
            (EInstantMessage)new_dialog,
            im_session_id);
        gAgent.sendReliableMessage();
    }

    bool is_group_chat = false;
    LLIMModel::LLIMSession* session = LLIMModel::getInstance()->findIMSession(im_session_id);
    if(session)
    {
        is_group_chat = session->isGroupSessionType();
    }

    // If there is a mute list and this is not a group chat...
    if ( LLMuteList::getInstance() && !is_group_chat)
    {
        // ... the target should not be in our mute list for some message types.
        // Auto-remove them if present.
        switch( dialog )
        {
        case IM_NOTHING_SPECIAL:
        case IM_GROUP_INVITATION:
        case IM_INVENTORY_OFFERED:
        case IM_SESSION_INVITE:
        case IM_SESSION_P2P_INVITE:
        case IM_SESSION_CONFERENCE_START:
        case IM_SESSION_SEND: // This one is marginal - erring on the side of hearing.
        case IM_LURE_USER:
        case IM_GODLIKE_LURE_USER:
        case IM_FRIENDSHIP_OFFERED:
            LLMuteList::getInstance()->autoRemove(other_participant_id, LLMuteList::AR_IM);
            break;
        default: ; // do nothing
        }
    }

    if((dialog == IM_NOTHING_SPECIAL) &&
       (other_participant_id.notNull()))
    {
        // Do we have to replace the /me's here?
        std::string from;
        LLAgentUI::buildFullname(from);
        LLIMModel::getInstance()->addMessage(im_session_id, from, gAgentID, utf8_text);

        //local echo for the legacy communicate panel
        std::string history_echo;
        LLAgentUI::buildFullname(history_echo);

        history_echo += ": " + utf8_text;

        LLIMSpeakerMgr* speaker_mgr = LLIMModel::getInstance()->getSpeakerManager(im_session_id);
        if (speaker_mgr)
        {
            speaker_mgr->speakerChatted(gAgentID);
            speaker_mgr->setSpeakerTyping(gAgentID, FALSE);
        }
    }

    // Add the recipient to the recent people list.
    bool is_not_group_id = LLGroupMgr::getInstance()->getGroupData(other_participant_id) == NULL;

    if (is_not_group_id)
    {
        if( session == 0)//??? shouldn't really happen
        {
            LLRecentPeople::instance().add(other_participant_id);
            return;
        }
        // IM_SESSION_INVITE means that this is an Ad-hoc incoming chat
        //      (it can be also Group chat but it is checked above)
        // In this case mInitialTargetIDs contains Ad-hoc session ID and it should not be added
        // to Recent People to prevent showing of an item with (?? ?)(?? ?), sans the spaces. See EXT-8246.
        // Concrete participants will be added into this list once they sent message in chat.
        if (IM_SESSION_INVITE == dialog) return;

        if (IM_SESSION_CONFERENCE_START == dialog) // outgoing ad-hoc session
        {
            // Add only online members of conference to recent list (EXT-8658)
            addSpeakersToRecent(im_session_id);
        }
        else // outgoing P2P session
        {
            // Add the recepient of the session.
            if (!session->mInitialTargetIDs.empty())
            {
                LLRecentPeople::instance().add(*(session->mInitialTargetIDs.begin()));
            }
        }
    }
>>>>>>> e1623bb2
}

void LLIMModel::addSpeakersToRecent(const LLUUID& im_session_id)
{
    LLIMSpeakerMgr* speaker_mgr = LLIMModel::getInstance()->getSpeakerManager(im_session_id);
    LLSpeakerMgr::speaker_list_t speaker_list;
    if(speaker_mgr != NULL)
    {
        speaker_mgr->getSpeakerList(&speaker_list, true);
    }
    for(LLSpeakerMgr::speaker_list_t::iterator it = speaker_list.begin(); it != speaker_list.end(); it++)
    {
        const LLPointer<LLSpeaker>& speakerp = *it;
        LLRecentPeople::instance().add(speakerp->mID);
    }
}

void session_starter_helper(
    const LLUUID& temp_session_id,
    const LLUUID& other_participant_id,
    EInstantMessage im_type)
{
    LLMessageSystem *msg = gMessageSystem;

    msg->newMessageFast(_PREHASH_ImprovedInstantMessage);
    msg->nextBlockFast(_PREHASH_AgentData);
    msg->addUUIDFast(_PREHASH_AgentID, gAgent.getID());
    msg->addUUIDFast(_PREHASH_SessionID, gAgent.getSessionID());

<<<<<<< HEAD
	msg->nextBlockFast(_PREHASH_MessageBlock);
	msg->addBOOLFast(_PREHASH_FromGroup, false);
	msg->addUUIDFast(_PREHASH_ToAgentID, other_participant_id);
	msg->addU8Fast(_PREHASH_Offline, IM_ONLINE);
	msg->addU8Fast(_PREHASH_Dialog, im_type);
	msg->addUUIDFast(_PREHASH_ID, temp_session_id);
	msg->addU32Fast(_PREHASH_Timestamp, NO_TIMESTAMP); // no timestamp necessary
=======
    msg->nextBlockFast(_PREHASH_MessageBlock);
    msg->addBOOLFast(_PREHASH_FromGroup, FALSE);
    msg->addUUIDFast(_PREHASH_ToAgentID, other_participant_id);
    msg->addU8Fast(_PREHASH_Offline, IM_ONLINE);
    msg->addU8Fast(_PREHASH_Dialog, im_type);
    msg->addUUIDFast(_PREHASH_ID, temp_session_id);
    msg->addU32Fast(_PREHASH_Timestamp, NO_TIMESTAMP); // no timestamp necessary
>>>>>>> e1623bb2

    std::string name;
    LLAgentUI::buildFullname(name);

    msg->addStringFast(_PREHASH_FromAgentName, name);
    msg->addStringFast(_PREHASH_Message, LLStringUtil::null);
    msg->addU32Fast(_PREHASH_ParentEstateID, 0);
    msg->addUUIDFast(_PREHASH_RegionID, LLUUID::null);
    msg->addVector3Fast(_PREHASH_Position, gAgent.getPositionAgent());
}

void start_deprecated_conference_chat(
    const LLUUID& temp_session_id,
    const LLUUID& creator_id,
    const LLUUID& other_participant_id,
    const LLSD& agents_to_invite)
{
    U8* bucket;
    U8* pos;
    S32 count;
    S32 bucket_size;

    // *FIX: this could suffer from endian issues
    count = agents_to_invite.size();
    bucket_size = UUID_BYTES * count;
    bucket = new U8[bucket_size];
    pos = bucket;

    for(S32 i = 0; i < count; ++i)
    {
        LLUUID agent_id = agents_to_invite[i].asUUID();

        memcpy(pos, &agent_id, UUID_BYTES);
        pos += UUID_BYTES;
    }

    session_starter_helper(
        temp_session_id,
        other_participant_id,
        IM_SESSION_CONFERENCE_START);

    gMessageSystem->addBinaryDataFast(
        _PREHASH_BinaryBucket,
        bucket,
        bucket_size);

    gAgent.sendReliableMessage();

    delete[] bucket;
}

// Returns true if any messages were sent, false otherwise.
// Is sort of equivalent to "does the server need to do anything?"
bool LLIMModel::sendStartSession(
    const LLUUID& temp_session_id,
    const LLUUID& other_participant_id,
    const uuid_vec_t& ids,
    EInstantMessage dialog)
{
    if ( dialog == IM_SESSION_GROUP_START )
    {
        session_starter_helper(
            temp_session_id,
            other_participant_id,
            dialog);
        gMessageSystem->addBinaryDataFast(
                _PREHASH_BinaryBucket,
                EMPTY_BINARY_BUCKET,
                EMPTY_BINARY_BUCKET_SIZE);
        gAgent.sendReliableMessage();

        return true;
    }
    else if ( dialog == IM_SESSION_CONFERENCE_START )
    {
        LLSD agents;
        for (int i = 0; i < (S32) ids.size(); i++)
        {
            agents.append(ids[i]);
        }

        //we have a new way of starting conference calls now
        LLViewerRegion* region = gAgent.getRegion();
        if (region)
        {
            std::string url = region->getCapability(
                "ChatSessionRequest");

            LLCoros::instance().launch("startConfrenceCoro",
                boost::bind(&startConfrenceCoro, url,
                temp_session_id, gAgent.getID(), other_participant_id, agents));
        }
        else
        {
            start_deprecated_conference_chat(
                temp_session_id,
                gAgent.getID(),
                other_participant_id,
                agents);
        }

        //we also need to wait for reply from the server in case of ad-hoc chat (we'll get new session id)
        return true;
    }

    return false;
}


// the other_participant_id is either an agent_id, a group_id, or an inventory
// folder item_id (collection of calling cards)

// static
LLUUID LLIMMgr::computeSessionID(
<<<<<<< HEAD
	EInstantMessage dialog,
	const LLUUID& other_participant_id)
{
	LLUUID session_id;
	if (IM_SESSION_GROUP_START == dialog)
	{
		// slam group session_id to the group_id (other_participant_id)
		session_id = other_participant_id;
	}
	else if (IM_SESSION_CONFERENCE_START == dialog)
	{
		session_id.generate();
	}
	else if (IM_SESSION_INVITE == dialog)
	{
		// use provided session id for invites
		session_id = other_participant_id;
	}
	else
	{
		LLUUID agent_id = gAgent.getID();
		if (other_participant_id == agent_id)
		{
			// if we try to send an IM to ourselves then the XOR would be null
			// so we just make the session_id the same as the agent_id
			session_id = agent_id;
		}
		else
		{
			// peer-to-peer or peer-to-asset session_id is the XOR
			session_id = other_participant_id ^ agent_id;
		}
	}

	if (gAgent.isInGroup(session_id, true) && (session_id != other_participant_id))
	{
		LL_WARNS() << "Group session id different from group id: IM type = " << dialog << ", session id = " << session_id << ", group id = " << other_participant_id << LL_ENDL;
	}
	return session_id;
=======
    EInstantMessage dialog,
    const LLUUID& other_participant_id)
{
    LLUUID session_id;
    if (IM_SESSION_GROUP_START == dialog)
    {
        // slam group session_id to the group_id (other_participant_id)
        session_id = other_participant_id;
    }
    else if (IM_SESSION_CONFERENCE_START == dialog)
    {
        session_id.generate();
    }
    else if (IM_SESSION_INVITE == dialog)
    {
        // use provided session id for invites
        session_id = other_participant_id;
    }
    else
    {
        LLUUID agent_id = gAgent.getID();
        if (other_participant_id == agent_id)
        {
            // if we try to send an IM to ourselves then the XOR would be null
            // so we just make the session_id the same as the agent_id
            session_id = agent_id;
        }
        else
        {
            // peer-to-peer or peer-to-asset session_id is the XOR
            session_id = other_participant_id ^ agent_id;
        }
    }

    if (gAgent.isInGroup(session_id, TRUE) && (session_id != other_participant_id))
    {
        LL_WARNS() << "Group session id different from group id: IM type = " << dialog << ", session id = " << session_id << ", group id = " << other_participant_id << LL_ENDL;
    }
    return session_id;
>>>>>>> e1623bb2
}

void
LLIMMgr::showSessionStartError(
    const std::string& error_string,
    const LLUUID session_id)
{
    if (!hasSession(session_id)) return;

    LLSD args;
    args["REASON"] = LLTrans::getString(error_string);
    args["RECIPIENT"] = LLIMModel::getInstance()->getName(session_id);

    LLSD payload;
    payload["session_id"] = session_id;

    LLNotificationsUtil::add(
        "ChatterBoxSessionStartError",
        args,
        payload,
        LLIMMgr::onConfirmForceCloseError);
}

void
LLIMMgr::showSessionEventError(
    const std::string& event_string,
    const std::string& error_string,
    const LLUUID session_id)
{
    LLSD args;
    LLStringUtil::format_map_t event_args;

    event_args["RECIPIENT"] = LLIMModel::getInstance()->getName(session_id);

    args["REASON"] =
        LLTrans::getString(error_string);
    args["EVENT"] =
        LLTrans::getString(event_string, event_args);

    LLNotificationsUtil::add(
        "ChatterBoxSessionEventError",
        args);
}

void
LLIMMgr::showSessionForceClose(
    const std::string& reason_string,
    const LLUUID session_id)
{
    if (!hasSession(session_id)) return;

    LLSD args;

    args["NAME"] = LLIMModel::getInstance()->getName(session_id);
    args["REASON"] = LLTrans::getString(reason_string);

    LLSD payload;
    payload["session_id"] = session_id;

    LLNotificationsUtil::add(
        "ForceCloseChatterBoxSession",
        args,
        payload,
        LLIMMgr::onConfirmForceCloseError);
}

//static
bool
LLIMMgr::onConfirmForceCloseError(
    const LLSD& notification,
    const LLSD& response)
{
    //only 1 option really
    LLUUID session_id = notification["payload"]["session_id"];

<<<<<<< HEAD
	LLFloater* floater = LLFloaterIMSession::findInstance(session_id);
	if ( floater )
	{
		floater->closeFloater(false);
	}
	return false;
=======
    LLFloater* floater = LLFloaterIMSession::findInstance(session_id);
    if ( floater )
    {
        floater->closeFloater(FALSE);
    }
    return false;
>>>>>>> e1623bb2
}


//~~~~~~~~~~~~~~~~~~~~~~~~~~~~~~~~~~~~~~~~~~~~~~~~~~~~~~~~~~~~~~~~~~~~~~~~~~~~~
// Class LLCallDialogManager
//~~~~~~~~~~~~~~~~~~~~~~~~~~~~~~~~~~~~~~~~~~~~~~~~~~~~~~~~~~~~~~~~~~~~~~~~~~~~~

LLCallDialogManager::LLCallDialogManager():
mPreviousSessionlName(""),
mCurrentSessionlName(""),
mSession(NULL),
mOldState(LLVoiceChannel::STATE_READY)
{
}

LLCallDialogManager::~LLCallDialogManager()
{
}

void LLCallDialogManager::initSingleton()
{
    LLVoiceChannel::setCurrentVoiceChannelChangedCallback(LLCallDialogManager::onVoiceChannelChanged);
}

// static
void LLCallDialogManager::onVoiceChannelChanged(const LLUUID &session_id)
{
    LLCallDialogManager::getInstance()->onVoiceChannelChangedInt(session_id);
}

void LLCallDialogManager::onVoiceChannelChangedInt(const LLUUID &session_id)
{
    LLIMModel::LLIMSession* session = LLIMModel::getInstance()->findIMSession(session_id);
    if(!session)
    {
        mPreviousSessionlName = mCurrentSessionlName;
        mCurrentSessionlName = ""; // Empty string results in "Nearby Voice Chat" after substitution
        return;
    }

    mSession = session;

    static boost::signals2::connection prev_channel_state_changed_connection;
    // disconnect previously connected callback to avoid have invalid sSession in onVoiceChannelStateChanged()
    prev_channel_state_changed_connection.disconnect();
    prev_channel_state_changed_connection =
        mSession->mVoiceChannel->setStateChangedCallback(boost::bind(LLCallDialogManager::onVoiceChannelStateChanged, _1, _2, _3, _4));

    if(mCurrentSessionlName != session->mName)
    {
        mPreviousSessionlName = mCurrentSessionlName;
        mCurrentSessionlName = session->mName;
    }

    if (LLVoiceChannel::getCurrentVoiceChannel()->getState() == LLVoiceChannel::STATE_CALL_STARTED &&
        LLVoiceChannel::getCurrentVoiceChannel()->getCallDirection() == LLVoiceChannel::OUTGOING_CALL)
    {

        //*TODO get rid of duplicated code
        LLSD mCallDialogPayload;
        mCallDialogPayload["session_id"] = mSession->mSessionID;
        mCallDialogPayload["session_name"] = mSession->mName;
        mCallDialogPayload["other_user_id"] = mSession->mOtherParticipantID;
        mCallDialogPayload["old_channel_name"] = mPreviousSessionlName;
        mCallDialogPayload["state"] = LLVoiceChannel::STATE_CALL_STARTED;
        mCallDialogPayload["disconnected_channel_name"] = mSession->mName;
        mCallDialogPayload["session_type"] = mSession->mSessionType;

        LLOutgoingCallDialog* ocd = LLFloaterReg::getTypedInstance<LLOutgoingCallDialog>("outgoing_call", LLOutgoingCallDialog::OCD_KEY);
        if(ocd)
        {
            ocd->show(mCallDialogPayload);
        }
    }

}

// static
void LLCallDialogManager::onVoiceChannelStateChanged(const LLVoiceChannel::EState& old_state, const LLVoiceChannel::EState& new_state, const LLVoiceChannel::EDirection& direction, bool ended_by_agent)
{
    LLCallDialogManager::getInstance()->onVoiceChannelStateChangedInt(old_state, new_state, direction, ended_by_agent);
}

void LLCallDialogManager::onVoiceChannelStateChangedInt(const LLVoiceChannel::EState& old_state, const LLVoiceChannel::EState& new_state, const LLVoiceChannel::EDirection& direction, bool ended_by_agent)
{
    LLSD mCallDialogPayload;
    LLOutgoingCallDialog* ocd = NULL;

    if(mOldState == new_state)
    {
        return;
    }

    mOldState = new_state;

    mCallDialogPayload["session_id"] = mSession->mSessionID;
    mCallDialogPayload["session_name"] = mSession->mName;
    mCallDialogPayload["other_user_id"] = mSession->mOtherParticipantID;
    mCallDialogPayload["old_channel_name"] = mPreviousSessionlName;
    mCallDialogPayload["state"] = new_state;
    mCallDialogPayload["disconnected_channel_name"] = mSession->mName;
    mCallDialogPayload["session_type"] = mSession->mSessionType;
    mCallDialogPayload["ended_by_agent"] = ended_by_agent;

    switch(new_state)
    {
    case LLVoiceChannel::STATE_CALL_STARTED :
        // do not show "Calling to..." if it is incoming call
        if(direction == LLVoiceChannel::INCOMING_CALL)
        {
            return;
        }
        break;

    case LLVoiceChannel::STATE_HUNG_UP:
        // this state is coming before session is changed
        break;

    case LLVoiceChannel::STATE_CONNECTED :
        ocd = LLFloaterReg::findTypedInstance<LLOutgoingCallDialog>("outgoing_call", LLOutgoingCallDialog::OCD_KEY);
        if (ocd)
        {
            ocd->closeFloater();
        }
        return;

    default:
        break;
    }

    ocd = LLFloaterReg::getTypedInstance<LLOutgoingCallDialog>("outgoing_call", LLOutgoingCallDialog::OCD_KEY);
    if(ocd)
    {
        ocd->show(mCallDialogPayload);
    }
}

//~~~~~~~~~~~~~~~~~~~~~~~~~~~~~~~~~~~~~~~~~~~~~~~~~~~~~~~~~~~~~~~~~~~~~~~~~~~~~
// Class LLCallDialog
//~~~~~~~~~~~~~~~~~~~~~~~~~~~~~~~~~~~~~~~~~~~~~~~~~~~~~~~~~~~~~~~~~~~~~~~~~~~~~
LLCallDialog::LLCallDialog(const LLSD& payload)
    : LLDockableFloater(NULL, false, payload),

      mPayload(payload),
      mLifetime(DEFAULT_LIFETIME)
{
<<<<<<< HEAD
	setAutoFocus(false);
	// force docked state since this floater doesn't save it between recreations
	setDocked(true);
=======
    setAutoFocus(FALSE);
    // force docked state since this floater doesn't save it between recreations
    setDocked(true);
>>>>>>> e1623bb2
}

LLCallDialog::~LLCallDialog()
{
    LLUI::getInstance()->removePopup(this);
}

bool LLCallDialog::postBuild()
{
<<<<<<< HEAD
	if (!LLDockableFloater::postBuild() || !gToolBarView)
		return false;
=======
    if (!LLDockableFloater::postBuild() || !gToolBarView)
        return FALSE;
>>>>>>> e1623bb2

    dockToToolbarButton("speak");

<<<<<<< HEAD
	return true;
=======
    return TRUE;
>>>>>>> e1623bb2
}

void LLCallDialog::dockToToolbarButton(const std::string& toolbarButtonName)
{
    LLDockControl::DocAt dock_pos = getDockControlPos(toolbarButtonName);
    LLView *anchor_panel = gToolBarView->findChildView(toolbarButtonName);

    setUseTongue(anchor_panel);

    setDockControl(new LLDockControl(anchor_panel, this, getDockTongue(dock_pos), dock_pos));
}

LLDockControl::DocAt LLCallDialog::getDockControlPos(const std::string& toolbarButtonName)
{
    LLCommandId command_id(toolbarButtonName);
    S32 toolbar_loc = gToolBarView->hasCommand(command_id);

    LLDockControl::DocAt doc_at = LLDockControl::TOP;

    switch (toolbar_loc)
    {
        case LLToolBarEnums::TOOLBAR_LEFT:
            doc_at = LLDockControl::RIGHT;
            break;

        case LLToolBarEnums::TOOLBAR_RIGHT:
            doc_at = LLDockControl::LEFT;
            break;
    }

    return doc_at;
}


//~~~~~~~~~~~~~~~~~~~~~~~~~~~~~~~~~~~~~~~~~~~~~~~~~~~~~~~~~~~~~~~~~~~~~~~~~~~~~
// Class LLOutgoingCallDialog
//~~~~~~~~~~~~~~~~~~~~~~~~~~~~~~~~~~~~~~~~~~~~~~~~~~~~~~~~~~~~~~~~~~~~~~~~~~~~~
LLOutgoingCallDialog::LLOutgoingCallDialog(const LLSD& payload) :
LLCallDialog(payload)
{
    LLOutgoingCallDialog* instance = LLFloaterReg::findTypedInstance<LLOutgoingCallDialog>("outgoing_call", LLOutgoingCallDialog::OCD_KEY);
    if(instance && instance->getVisible())
    {
        instance->onCancel(instance);
    }
}

void LLCallDialog::draw()
{
    if (lifetimeHasExpired())
    {
        onLifetimeExpired();
    }

    if (getDockControl() != NULL)
    {
        LLDockableFloater::draw();
    }
}

// virtual
void LLCallDialog::onOpen(const LLSD& key)
{
    LLDockableFloater::onOpen(key);

    // it should be over the all floaters. EXT-5116
    LLUI::getInstance()->addPopup(this);
}

void LLCallDialog::setIcon(const LLSD& session_id, const LLSD& participant_id)
{
    bool participant_is_avatar = LLVoiceClient::getInstance()->isParticipantAvatar(session_id);

<<<<<<< HEAD
	bool is_group = participant_is_avatar && gAgent.isInGroup(session_id, true);
=======
    bool is_group = participant_is_avatar && gAgent.isInGroup(session_id, TRUE);
>>>>>>> e1623bb2

    LLAvatarIconCtrl* avatar_icon = getChild<LLAvatarIconCtrl>("avatar_icon");
    LLGroupIconCtrl* group_icon = getChild<LLGroupIconCtrl>("group_icon");

    avatar_icon->setVisible(!is_group);
    group_icon->setVisible(is_group);

    if (is_group)
    {
        group_icon->setValue(session_id);
    }
    else if (participant_is_avatar)
    {
        avatar_icon->setValue(participant_id);
    }
    else
    {
        LL_WARNS() << "Participant neither avatar nor group" << LL_ENDL;
        group_icon->setValue(session_id);
    }
}

bool LLCallDialog::lifetimeHasExpired()
{
    if (mLifetimeTimer.getStarted())
    {
        F32 elapsed_time = mLifetimeTimer.getElapsedTimeF32();
        if (elapsed_time > mLifetime)
        {
            return true;
        }
    }
    return false;
}

void LLCallDialog::onLifetimeExpired()
{
    mLifetimeTimer.stop();
    closeFloater();
}

void LLOutgoingCallDialog::show(const LLSD& key)
{
    mPayload = key;

    //will be false only if voice in parcel is disabled and channel we leave is nearby(checked further)
    bool show_oldchannel = LLViewerParcelMgr::getInstance()->allowAgentVoice();

    // hide all text at first
    hideAllText();

    // init notification's lifetime
    std::istringstream ss( getString("lifetime") );
    if (!(ss >> mLifetime))
    {
        mLifetime = DEFAULT_LIFETIME;
    }

    // customize text strings
    // tell the user which voice channel they are leaving
    if (!mPayload["old_channel_name"].asString().empty())
    {
        std::string old_caller_name = mPayload["old_channel_name"].asString();

        getChild<LLUICtrl>("leaving")->setTextArg("[CURRENT_CHAT]", old_caller_name);
        show_oldchannel = true;
    }
    else
    {
        getChild<LLUICtrl>("leaving")->setTextArg("[CURRENT_CHAT]", getString("localchat"));
    }

    if (!mPayload["disconnected_channel_name"].asString().empty())
    {
        std::string channel_name = mPayload["disconnected_channel_name"].asString();
        getChild<LLUICtrl>("nearby")->setTextArg("[VOICE_CHANNEL_NAME]", channel_name);

        // skipping "You will now be reconnected to nearby" in notification when call is ended by disabling voice,
        // so no reconnection to nearby chat happens (EXT-4397)
        bool voice_works = LLVoiceClient::getInstance()->voiceEnabled() && LLVoiceClient::getInstance()->isVoiceWorking();
        std::string reconnect_nearby = voice_works ? LLTrans::getString("reconnect_nearby") : std::string();
        getChild<LLUICtrl>("nearby")->setTextArg("[RECONNECT_NEARBY]", reconnect_nearby);

        const std::string& nearby_str = mPayload["ended_by_agent"] ? NEARBY_P2P_BY_AGENT : NEARBY_P2P_BY_OTHER;
        getChild<LLUICtrl>(nearby_str)->setTextArg("[RECONNECT_NEARBY]", reconnect_nearby);
    }

    std::string callee_name = mPayload["session_name"].asString();

    if (callee_name == "anonymous") // obsolete? Likely was part of avaline support
    {
        callee_name = getString("anonymous");
    }

    LLSD callee_id = mPayload["other_user_id"];
    // Beautification:  Since you know who you called, just show display name
    std::string title = callee_name;
    std::string final_callee_name = callee_name;
    if (mPayload["session_type"].asInteger() == LLIMModel::LLIMSession::P2P_SESSION)
    {
        LLAvatarName av_name;
        if (LLAvatarNameCache::get(callee_id, &av_name))
        {
            final_callee_name = av_name.getDisplayName();
            title = av_name.getCompleteName();
        }
    }
    getChild<LLUICtrl>("calling")->setTextArg("[CALLEE_NAME]", final_callee_name);
    getChild<LLUICtrl>("connecting")->setTextArg("[CALLEE_NAME]", final_callee_name);

    setTitle(title);

    // for outgoing group calls callee_id == group id == session id
    setIcon(callee_id, callee_id);

    // stop timer by default
    mLifetimeTimer.stop();

    // show only necessary strings and controls
    switch(mPayload["state"].asInteger())
    {
    case LLVoiceChannel::STATE_CALL_STARTED :
        getChild<LLTextBox>("calling")->setVisible(true);
        getChild<LLButton>("Cancel")->setVisible(true);
        if(show_oldchannel)
        {
            getChild<LLTextBox>("leaving")->setVisible(true);
        }
        break;
    // STATE_READY is here to show appropriate text for ad-hoc and group calls when floater is shown(EXT-6893)
    case LLVoiceChannel::STATE_READY :
    case LLVoiceChannel::STATE_RINGING :
        if(show_oldchannel)
        {
            getChild<LLTextBox>("leaving")->setVisible(true);
        }
        getChild<LLTextBox>("connecting")->setVisible(true);
        break;
    case LLVoiceChannel::STATE_ERROR :
        getChild<LLTextBox>("noanswer")->setVisible(true);
        getChild<LLButton>("Cancel")->setVisible(false);
        setCanClose(true);
        mLifetimeTimer.start();
        break;
    case LLVoiceChannel::STATE_HUNG_UP :
        if (mPayload["session_type"].asInteger() == LLIMModel::LLIMSession::P2P_SESSION)
        {
            const std::string& nearby_str = mPayload["ended_by_agent"] ? NEARBY_P2P_BY_AGENT : NEARBY_P2P_BY_OTHER;
            getChild<LLTextBox>(nearby_str)->setVisible(true);
        }
        else
        {
            getChild<LLTextBox>("nearby")->setVisible(true);
        }
        getChild<LLButton>("Cancel")->setVisible(false);
        setCanClose(true);
        mLifetimeTimer.start();
    }

    openFloater(LLOutgoingCallDialog::OCD_KEY);
}

void LLOutgoingCallDialog::hideAllText()
{
    getChild<LLTextBox>("calling")->setVisible(false);
    getChild<LLTextBox>("leaving")->setVisible(false);
    getChild<LLTextBox>("connecting")->setVisible(false);
    getChild<LLTextBox>("nearby_P2P_by_other")->setVisible(false);
    getChild<LLTextBox>("nearby_P2P_by_agent")->setVisible(false);
    getChild<LLTextBox>("nearby")->setVisible(false);
    getChild<LLTextBox>("noanswer")->setVisible(false);
}

//static
void LLOutgoingCallDialog::onCancel(void* user_data)
{
    LLOutgoingCallDialog* self = (LLOutgoingCallDialog*)user_data;

    if (!gIMMgr)
        return;

    LLUUID session_id = self->mPayload["session_id"].asUUID();
    gIMMgr->endCall(session_id);

    self->closeFloater();
}


bool LLOutgoingCallDialog::postBuild()
{
<<<<<<< HEAD
	bool success = LLCallDialog::postBuild();
=======
    BOOL success = LLCallDialog::postBuild();
>>>>>>> e1623bb2

    childSetAction("Cancel", onCancel, this);

<<<<<<< HEAD
	setCanDrag(false);
=======
    setCanDrag(FALSE);
>>>>>>> e1623bb2

    return success;
}


//~~~~~~~~~~~~~~~~~~~~~~~~~~~~~~~~~~~~~~~~~~~~~~~~~~~~~~~~~~~~~~~~~~~~~~~~~~~~~
// Class LLIncomingCallDialog
//~~~~~~~~~~~~~~~~~~~~~~~~~~~~~~~~~~~~~~~~~~~~~~~~~~~~~~~~~~~~~~~~~~~~~~~~~~~~~

const std::array<std::string, 4> voice_call_types =
{
    "VoiceInviteP2P",
    "VoiceInviteGroup",
    "VoiceInviteAdHoc",
    "InviteAdHoc"
};

bool is_voice_call_type(const std::string &value)
{
    return std::find(voice_call_types.begin(), voice_call_types.end(), value) != voice_call_types.end();
}

LLIncomingCallDialog::LLIncomingCallDialog(const LLSD& payload) :
LLCallDialog(payload),
mAvatarNameCacheConnection()
{
}

void LLIncomingCallDialog::onLifetimeExpired()
{
    std::string session_handle = mPayload["session_handle"].asString();
    if (LLVoiceClient::getInstance()->isValidChannel(session_handle))
    {
        // restart notification's timer if call is still valid
        mLifetimeTimer.start();
    }
    else
    {
        // close invitation if call is already not valid
        mLifetimeTimer.stop();
        LLUUID session_id = mPayload["session_id"].asUUID();
        gIMMgr->clearPendingAgentListUpdates(session_id);
        gIMMgr->clearPendingInvitation(session_id);
        closeFloater();
    }
}

bool LLIncomingCallDialog::postBuild()
{
    LLCallDialog::postBuild();

    if (!mPayload.isMap() || mPayload.size() == 0)
    {
        LL_INFOS("IMVIEW") << "IncomingCall: invalid argument" << LL_ENDL;
        return true;
    }

    LLUUID session_id = mPayload["session_id"].asUUID();
    LLSD caller_id = mPayload["caller_id"];
    std::string caller_name = mPayload["caller_name"].asString();

    if (session_id.isNull() && caller_id.asUUID().isNull())
    {
        LL_INFOS("IMVIEW") << "IncomingCall: invalid ids" << LL_ENDL;
        return true;
    }

    std::string notify_box_type = mPayload["notify_box_type"].asString();
    if (!is_voice_call_type(notify_box_type))
    {
        LL_INFOS("IMVIEW") << "IncomingCall: notify_box_type was not provided" << LL_ENDL;
        return true;
    }

<<<<<<< HEAD
	// init notification's lifetime
	std::istringstream ss( getString("lifetime") );
	if (!(ss >> mLifetime))
	{
		mLifetime = DEFAULT_LIFETIME;
	}

	std::string call_type;
	if (gAgent.isInGroup(session_id, true))
	{
		LLStringUtil::format_map_t args;
		LLGroupData data;
		if (gAgent.getGroupData(session_id, data))
		{
			args["[GROUP]"] = data.mName;
			call_type = getString(notify_box_type, args);
		}
	}
	else
	{
		call_type = getString(notify_box_type);
	}

	if (caller_name == "anonymous") // obsolete?  Likely was part of avaline support
	{
		caller_name = getString("anonymous");
		setCallerName(caller_name, caller_name, call_type);
	}
	else
	{
		// Get the full name information
		if (mAvatarNameCacheConnection.connected())
		{
			mAvatarNameCacheConnection.disconnect();
		}
		mAvatarNameCacheConnection = LLAvatarNameCache::get(caller_id, boost::bind(&LLIncomingCallDialog::onAvatarNameCache, this, _1, _2, call_type));
	}

	setIcon(session_id, caller_id);

	childSetAction("Accept", onAccept, this);
	childSetAction("Reject", onReject, this);
	childSetAction("Start IM", onStartIM, this);
	setDefaultBtn("Accept");

	if(notify_box_type != "VoiceInviteGroup" && notify_box_type != "VoiceInviteAdHoc")
	{
		// starting notification's timer for P2P invitations
		mLifetimeTimer.start();
	}
	else
	{
		mLifetimeTimer.stop();
	}

	//it's not possible to connect to existing Ad-Hoc/Group chat through incoming ad-hoc call
	bool is_avatar = LLVoiceClient::getInstance()->isParticipantAvatar(session_id);
	getChildView("Start IM")->setVisible( is_avatar && notify_box_type != "VoiceInviteAdHoc" && notify_box_type != "VoiceInviteGroup");

	setCanDrag(false);
	return true;
=======
    // init notification's lifetime
    std::istringstream ss( getString("lifetime") );
    if (!(ss >> mLifetime))
    {
        mLifetime = DEFAULT_LIFETIME;
    }

    std::string call_type;
    if (gAgent.isInGroup(session_id, TRUE))
    {
        LLStringUtil::format_map_t args;
        LLGroupData data;
        if (gAgent.getGroupData(session_id, data))
        {
            args["[GROUP]"] = data.mName;
            call_type = getString(notify_box_type, args);
        }
    }
    else
    {
        call_type = getString(notify_box_type);
    }

    if (caller_name == "anonymous") // obsolete?  Likely was part of avaline support
    {
        caller_name = getString("anonymous");
        setCallerName(caller_name, caller_name, call_type);
    }
    else
    {
        // Get the full name information
        if (mAvatarNameCacheConnection.connected())
        {
            mAvatarNameCacheConnection.disconnect();
        }
        mAvatarNameCacheConnection = LLAvatarNameCache::get(caller_id, boost::bind(&LLIncomingCallDialog::onAvatarNameCache, this, _1, _2, call_type));
    }

    setIcon(session_id, caller_id);

    childSetAction("Accept", onAccept, this);
    childSetAction("Reject", onReject, this);
    childSetAction("Start IM", onStartIM, this);
    setDefaultBtn("Accept");

    if(notify_box_type != "VoiceInviteGroup" && notify_box_type != "VoiceInviteAdHoc")
    {
        // starting notification's timer for P2P invitations
        mLifetimeTimer.start();
    }
    else
    {
        mLifetimeTimer.stop();
    }

    //it's not possible to connect to existing Ad-Hoc/Group chat through incoming ad-hoc call
    bool is_avatar = LLVoiceClient::getInstance()->isParticipantAvatar(session_id);
    getChildView("Start IM")->setVisible( is_avatar && notify_box_type != "VoiceInviteAdHoc" && notify_box_type != "VoiceInviteGroup");

    setCanDrag(FALSE);
    return TRUE;
>>>>>>> e1623bb2
}

void LLIncomingCallDialog::setCallerName(const std::string& ui_title,
                                         const std::string& ui_label,
                                         const std::string& call_type)
{

    // call_type may be a string like " is calling."
    LLUICtrl* caller_name_widget = getChild<LLUICtrl>("caller name");
    caller_name_widget->setValue(ui_label + " " + call_type);
}

void LLIncomingCallDialog::onAvatarNameCache(const LLUUID& agent_id,
                                             const LLAvatarName& av_name,
                                             const std::string& call_type)
{
    mAvatarNameCacheConnection.disconnect();
    std::string title = av_name.getCompleteName();
    setCallerName(title, av_name.getCompleteName(), call_type);
}

void LLIncomingCallDialog::onOpen(const LLSD& key)
{
    LLCallDialog::onOpen(key);

    if (gSavedSettings.getBOOL("PlaySoundIncomingVoiceCall"))
    {
        // play a sound for incoming voice call if respective property is set
        make_ui_sound("UISndStartIM");
    }

    LLStringUtil::format_map_t args;
    LLGroupData data;
    // if it's a group call, retrieve group name to use it in question
    if (gAgent.getGroupData(key["session_id"].asUUID(), data))
    {
        args["[GROUP]"] = data.mName;
    }
}

//static
void LLIncomingCallDialog::onAccept(void* user_data)
{
    LLIncomingCallDialog* self = (LLIncomingCallDialog*)user_data;
    processCallResponse(0, self->mPayload);
    self->closeFloater();
}

//static
void LLIncomingCallDialog::onReject(void* user_data)
{
    LLIncomingCallDialog* self = (LLIncomingCallDialog*)user_data;
    processCallResponse(1, self->mPayload);
    self->closeFloater();
}

//static
void LLIncomingCallDialog::onStartIM(void* user_data)
{
    LLIncomingCallDialog* self = (LLIncomingCallDialog*)user_data;
    processCallResponse(2, self->mPayload);
    self->closeFloater();
}

// static
void LLIncomingCallDialog::processCallResponse(S32 response, const LLSD &payload)
{
<<<<<<< HEAD
	if (!gIMMgr || gDisconnected)
		return;

	LLUUID session_id = payload["session_id"].asUUID();
	LLUUID caller_id = payload["caller_id"].asUUID();
	std::string session_name = payload["session_name"].asString();
	EInstantMessage type = (EInstantMessage)payload["type"].asInteger();
	LLIMMgr::EInvitationType inv_type = (LLIMMgr::EInvitationType)payload["inv_type"].asInteger();
	bool voice = true;
	switch(response)
	{
	case 2: // start IM: just don't start the voice chat
	{
		voice = false;
		/* FALLTHROUGH */
	}
	case 0: // accept
	{
		if (type == IM_SESSION_P2P_INVITE)
		{
			// create a normal IM session
			session_id = gIMMgr->addP2PSession(
				session_name,
				caller_id,
				payload["session_handle"].asString(),
				payload["session_uri"].asString());

			if (voice)
			{
				gIMMgr->startCall(session_id, LLVoiceChannel::INCOMING_CALL);
			}
			else
			{
				LLAvatarActions::startIM(caller_id);
			}

			gIMMgr->clearPendingAgentListUpdates(session_id);
			gIMMgr->clearPendingInvitation(session_id);
		}
		else
		{
			//session name should not be empty, but it can contain spaces so we don't trim
			std::string correct_session_name = session_name;
			if (session_name.empty())
			{
				LL_WARNS() << "Received an empty session name from a server" << LL_ENDL;

				switch(type){
				case IM_SESSION_CONFERENCE_START:
				case IM_SESSION_GROUP_START:
				case IM_SESSION_INVITE:
					if (gAgent.isInGroup(session_id, true))
					{
						LLGroupData data;
						if (!gAgent.getGroupData(session_id, data)) break;
						correct_session_name = data.mName;
					}
					else
					{
						// *NOTE: really should be using callbacks here
						LLAvatarName av_name;
						if (LLAvatarNameCache::get(caller_id, &av_name))
						{
							correct_session_name = av_name.getCompleteName();
							correct_session_name.append(ADHOC_NAME_SUFFIX);
						}
					}
					LL_INFOS("IMVIEW") << "Corrected session name is " << correct_session_name << LL_ENDL;
					break;
				default:
					LL_WARNS("IMVIEW") << "Received an empty session name from a server and failed to generate a new proper session name" << LL_ENDL;
					break;
				}
			}

			gIMMgr->addSession(correct_session_name, type, session_id, true);

			std::string url = gAgent.getRegion()->getCapability(
				"ChatSessionRequest");

			if (voice)
			{
                LLCoros::instance().launch("chatterBoxInvitationCoro",
                    boost::bind(&chatterBoxInvitationCoro, url,
                    session_id, inv_type));
=======
    if (!gIMMgr || gDisconnected)
        return;
>>>>>>> e1623bb2

    LLUUID session_id = payload["session_id"].asUUID();
    LLUUID caller_id = payload["caller_id"].asUUID();
    std::string session_name = payload["session_name"].asString();
    EInstantMessage type = (EInstantMessage)payload["type"].asInteger();
    LLIMMgr::EInvitationType inv_type = (LLIMMgr::EInvitationType)payload["inv_type"].asInteger();
    bool voice = true;
    switch(response)
    {
    case 2: // start IM: just don't start the voice chat
    {
        voice = false;
        /* FALLTHROUGH */
    }
    case 0: // accept
    {
        if (type == IM_SESSION_P2P_INVITE)
        {
            // create a normal IM session
            session_id = gIMMgr->addP2PSession(
                session_name,
                caller_id,
                payload["session_handle"].asString(),
                payload["session_uri"].asString());

            if (voice)
            {
                gIMMgr->startCall(session_id, LLVoiceChannel::INCOMING_CALL);
            }
            else
            {
                LLAvatarActions::startIM(caller_id);
            }

            gIMMgr->clearPendingAgentListUpdates(session_id);
            gIMMgr->clearPendingInvitation(session_id);
        }
        else
        {
            //session name should not be empty, but it can contain spaces so we don't trim
            std::string correct_session_name = session_name;
            if (session_name.empty())
            {
                LL_WARNS() << "Received an empty session name from a server" << LL_ENDL;

                switch(type){
                case IM_SESSION_CONFERENCE_START:
                case IM_SESSION_GROUP_START:
                case IM_SESSION_INVITE:
                    if (gAgent.isInGroup(session_id, TRUE))
                    {
                        LLGroupData data;
                        if (!gAgent.getGroupData(session_id, data)) break;
                        correct_session_name = data.mName;
                    }
                    else
                    {
                        // *NOTE: really should be using callbacks here
                        LLAvatarName av_name;
                        if (LLAvatarNameCache::get(caller_id, &av_name))
                        {
                            correct_session_name = av_name.getCompleteName();
                            correct_session_name.append(ADHOC_NAME_SUFFIX);
                        }
                    }
                    LL_INFOS("IMVIEW") << "Corrected session name is " << correct_session_name << LL_ENDL;
                    break;
                default:
                    LL_WARNS("IMVIEW") << "Received an empty session name from a server and failed to generate a new proper session name" << LL_ENDL;
                    break;
                }
            }

            gIMMgr->addSession(correct_session_name, type, session_id, true);

            std::string url = gAgent.getRegion()->getCapability(
                "ChatSessionRequest");

            if (voice)
            {
                LLCoros::instance().launch("chatterBoxInvitationCoro",
                    boost::bind(&chatterBoxInvitationCoro, url,
                    session_id, inv_type));

                // send notification message to the corresponding chat
                if (payload["notify_box_type"].asString() == "VoiceInviteGroup" || payload["notify_box_type"].asString() == "VoiceInviteAdHoc")
                {
                    LLStringUtil::format_map_t string_args;
                    string_args["[NAME]"] = payload["caller_name"].asString();
                    std::string message = LLTrans::getString("name_started_call", string_args);
                    LLIMModel::getInstance()->addMessageSilently(session_id, SYSTEM_FROM, LLUUID::null, message);
                }
            }
        }
        if (voice)
        {
            break;
        }
    }
    case 1: // decline
    {
        if (type == IM_SESSION_P2P_INVITE)
        {
            if(LLVoiceClient::getInstance())
            {
                std::string s = payload["session_handle"].asString();
                LLVoiceClient::getInstance()->declineInvite(s);
            }
        }
        else
        {
            std::string url = gAgent.getRegion()->getCapability(
                "ChatSessionRequest");

            LLSD data;
            data["method"] = "decline invitation";
            data["session-id"] = session_id;

            LLCoreHttpUtil::HttpCoroutineAdapter::messageHttpPost(url, data,
                "Invitation declined",
                "Invitation decline failed.");
        }
    }

    gIMMgr->clearPendingAgentListUpdates(session_id);
    gIMMgr->clearPendingInvitation(session_id);
    }
}

bool inviteUserResponse(const LLSD& notification, const LLSD& response)
{
    if (!gIMMgr)
        return false;

    const LLSD& payload = notification["payload"];
    LLUUID session_id = payload["session_id"].asUUID();
    EInstantMessage type = (EInstantMessage)payload["type"].asInteger();
    LLIMMgr::EInvitationType inv_type = (LLIMMgr::EInvitationType)payload["inv_type"].asInteger();
    S32 option = LLNotificationsUtil::getSelectedOption(notification, response);
    switch(option)
    {
    case 0: // accept
        {
            if (type == IM_SESSION_P2P_INVITE)
            {
                // create a normal IM session
                session_id = gIMMgr->addP2PSession(
                    payload["session_name"].asString(),
                    payload["caller_id"].asUUID(),
                    payload["session_handle"].asString(),
                    payload["session_uri"].asString());

                gIMMgr->startCall(session_id);

                gIMMgr->clearPendingAgentListUpdates(session_id);
                gIMMgr->clearPendingInvitation(session_id);
            }
            else
            {
                gIMMgr->addSession(
                    payload["session_name"].asString(),
                    type,
                    session_id, true);

                std::string url = gAgent.getRegion()->getCapability(
                    "ChatSessionRequest");

                LLCoros::instance().launch("chatterBoxInvitationCoro",
                    boost::bind(&chatterBoxInvitationCoro, url,
                    session_id, inv_type));
            }
        }
        break;
    case 2: // mute (also implies ignore, so this falls through to the "ignore" case below)
    {
        // mute the sender of this invite
        if (!LLMuteList::getInstance()->isMuted(payload["caller_id"].asUUID()))
        {
            LLMute mute(payload["caller_id"].asUUID(), payload["caller_name"].asString(), LLMute::AGENT);
            LLMuteList::getInstance()->add(mute);
        }
    }
    /* FALLTHROUGH */

    case 1: // decline
    {
        if (type == IM_SESSION_P2P_INVITE)
        {
          std::string s = payload["session_handle"].asString();
          LLVoiceClient::getInstance()->declineInvite(s);
        }
        else
        {
            std::string url = gAgent.getRegion()->getCapability(
                "ChatSessionRequest");

            LLSD data;
            data["method"] = "decline invitation";
            data["session-id"] = session_id;
            LLCoreHttpUtil::HttpCoroutineAdapter::messageHttpPost(url, data,
                "Invitation declined.",
                "Invitation decline failed.");
        }
    }

    gIMMgr->clearPendingAgentListUpdates(session_id);
    gIMMgr->clearPendingInvitation(session_id);
    break;
    }

    return false;
}

//
// Member Functions
//

LLIMMgr::LLIMMgr()
{
    mPendingInvitations = LLSD::emptyMap();
    mPendingAgentListUpdates = LLSD::emptyMap();

    LLIMModel::getInstance()->addNewMsgCallback(boost::bind(&LLFloaterIMSession::sRemoveTypingIndicator, _1));

<<<<<<< HEAD
	gSavedPerAccountSettings.declareBOOL("FetchGroupChatHistory", true, "Fetch recent messages from group chat servers when a group window opens", LLControlVariable::PERSIST_ALWAYS);
=======
    gSavedPerAccountSettings.declareBOOL("FetchGroupChatHistory", TRUE, "Fetch recent messages from group chat servers when a group window opens", LLControlVariable::PERSIST_ALWAYS);
>>>>>>> e1623bb2
}

// Add a message to a session.
void LLIMMgr::addMessage(
    const LLUUID& session_id,
    const LLUUID& target_id,
    const std::string& from,
    const std::string& msg,
    bool  is_offline_msg,
    const std::string& session_name,
    EInstantMessage dialog,
    U32 parent_estate_id,
    const LLUUID& region_id,
    const LLVector3& position,
    bool is_region_msg,
    U32 timestamp)      // May be zero
{
    LLUUID other_participant_id = target_id;

    LLUUID new_session_id = session_id;
    if (new_session_id.isNull())
    {
        //no session ID...compute new one
        new_session_id = computeSessionID(dialog, other_participant_id);
    }

    //*NOTE session_name is empty in case of incoming P2P sessions
    std::string fixed_session_name = from;
    bool name_is_setted = false;
    if(!session_name.empty() && session_name.size()>1)
    {
        fixed_session_name = session_name;
        name_is_setted = true;
    }
    bool skip_message = false;
    bool from_linden = LLMuteList::isLinden(from);
    if (gSavedPerAccountSettings.getBOOL("VoiceCallsFriendsOnly") && !from_linden)
    {
        // Evaluate if we need to skip this message when that setting is true (default is false)
        skip_message = (LLAvatarTracker::instance().getBuddyInfo(other_participant_id) == NULL);    // Skip non friends...
        skip_message &= !(other_participant_id == gAgentID);    // You are your best friend... Don't skip yourself
    }

    bool new_session = !hasSession(new_session_id);
    if (new_session)
    {
        // Group chat session was initiated by muted resident, do not start this session viewerside
        // do not send leave msg either, so we are able to get group messages from other participants
        if ((IM_SESSION_INVITE == dialog) && gAgent.isInGroup(new_session_id) &&
            LLMuteList::getInstance()->isMuted(other_participant_id, LLMute::flagTextChat) && !from_linden)
        {
            return;
        }

        LLAvatarName av_name;
        if (LLAvatarNameCache::get(other_participant_id, &av_name) && !name_is_setted)
        {
            fixed_session_name = av_name.getDisplayName();
        }
        LLIMModel::getInstance()->newSession(new_session_id, fixed_session_name, dialog, other_participant_id, false, is_offline_msg);

        LLIMModel::LLIMSession* session = LLIMModel::instance().findIMSession(new_session_id);
        if (session)
        {
            skip_message &= !session->isGroupSessionType();         // Do not skip group chats...
            if (skip_message)
            {
                gIMMgr->leaveSession(new_session_id);
            }
            // When we get a new IM, and if you are a god, display a bit
            // of information about the source. This is to help liaisons
            // when answering questions.
            if (gAgent.isGodlike())
            {
                // *TODO:translate (low priority, god ability)
                std::ostringstream bonus_info;
                bonus_info << LLTrans::getString("***") + " " + LLTrans::getString("IMParentEstate") + ":" + " "
                    << parent_estate_id
                    << ((parent_estate_id == 1) ? "," + LLTrans::getString("IMMainland") : "")
                    << ((parent_estate_id == 5) ? "," + LLTrans::getString("IMTeen") : "");

                // once we have web-services (or something) which returns
                // information about a region id, we can print this out
                // and even have it link to map-teleport or something.
                //<< "*** region_id: " << region_id << std::endl
                //<< "*** position: " << position << std::endl;

                LLIMModel::instance().addMessage(new_session_id, from, other_participant_id, bonus_info.str(), true, is_region_msg);
            }

            // Logically it would make more sense to reject the session sooner, in another area of the
            // code, but the session has to be established inside the server before it can be left.
            if (LLMuteList::getInstance()->isMuted(other_participant_id, LLMute::flagTextChat) && !from_linden)
            {
                LL_WARNS() << "Leaving IM session from initiating muted resident " << from << LL_ENDL;
                if (!gIMMgr->leaveSession(new_session_id))
                {
                    LL_INFOS("IMVIEW") << "Session " << new_session_id << " does not exist." << LL_ENDL;
                }
                return;
            }

            // Fetch group chat history, enabled by default.
            if (gSavedPerAccountSettings.getBOOL("FetchGroupChatHistory"))
            {
                std::string chat_url = gAgent.getRegionCapability("ChatSessionRequest");
                if (!chat_url.empty())
                {
                    LLCoros::instance().launch("chatterBoxHistoryCoro", boost::bind(&chatterBoxHistoryCoro, chat_url, session_id, from, msg, timestamp));
                }
            }

<<<<<<< HEAD
			//Play sound for new conversations
			if (!skip_message & !gAgent.isDoNotDisturb() && (gSavedSettings.getBOOL("PlaySoundNewConversation")))
			{
				make_ui_sound("UISndNewIncomingIMSession");
			}
		}
		else
		{
			// Failed to create a session, most likely due to empty name (name cache failed?)
			LL_WARNS() << "Failed to create IM session " << fixed_session_name << LL_ENDL;
		}
	}

	if (!LLMuteList::getInstance()->isMuted(other_participant_id, LLMute::flagTextChat) && !skip_message)
	{
		LLIMModel::instance().addMessage(new_session_id, from, other_participant_id, msg, true, is_region_msg, timestamp);
	}

	// Open conversation floater if offline messages are present
	if (is_offline_msg && !skip_message)
=======
            //Play sound for new conversations
            if (!skip_message & !gAgent.isDoNotDisturb() && (gSavedSettings.getBOOL("PlaySoundNewConversation") == TRUE))
            {
                make_ui_sound("UISndNewIncomingIMSession");
            }
        }
        else
        {
            // Failed to create a session, most likely due to empty name (name cache failed?)
            LL_WARNS() << "Failed to create IM session " << fixed_session_name << LL_ENDL;
        }
    }

    if (!LLMuteList::getInstance()->isMuted(other_participant_id, LLMute::flagTextChat) && !skip_message)
    {
        LLIMModel::instance().addMessage(new_session_id, from, other_participant_id, msg, true, is_region_msg, timestamp);
    }

    // Open conversation floater if offline messages are present
    if (is_offline_msg && !skip_message)
>>>>>>> e1623bb2
    {
        LLFloaterReg::showInstance("im_container");
        LLFloaterReg::getTypedInstance<LLFloaterIMContainer>("im_container")->
                flashConversationItemWidget(new_session_id, true);
    }
}

void LLIMMgr::addSystemMessage(const LLUUID& session_id, const std::string& message_name, const LLSD& args)
{
    LLUIString message;

    // null session id means near me (chat history)
    if (session_id.isNull())
    {
        message = LLTrans::getString(message_name);
        message.setArgs(args);

        LLChat chat(message);
        chat.mSourceType = CHAT_SOURCE_SYSTEM;

        LLFloaterIMNearbyChat* nearby_chat = LLFloaterReg::findTypedInstance<LLFloaterIMNearbyChat>("nearby_chat");
        if (nearby_chat)
        {
            nearby_chat->addMessage(chat);
        }
    }
    else // going to IM session
    {
        message = LLTrans::getString(message_name + "-im");
        message.setArgs(args);
        if (hasSession(session_id))
        {
            gIMMgr->addMessage(session_id, LLUUID::null, SYSTEM_FROM, message.getString());
        }
        // log message to file

        else
        {
            LLAvatarName av_name;
            // since we select user to share item with - his name is already in cache
            LLAvatarNameCache::get(args["user_id"], &av_name);
            std::string session_name = LLCacheName::buildUsername(av_name.getUserName());
            LLIMModel::instance().logToFile(session_name, SYSTEM_FROM, LLUUID::null, message.getString());
        }
    }
}

S32 LLIMMgr::getNumberOfUnreadIM()
{
    std::map<LLUUID, LLIMModel::LLIMSession*>::iterator it;

    S32 num = 0;
    for(it = LLIMModel::getInstance()->mId2SessionMap.begin(); it != LLIMModel::getInstance()->mId2SessionMap.end(); ++it)
    {
        num += (*it).second->mNumUnread;
    }

    return num;
}

S32 LLIMMgr::getNumberOfUnreadParticipantMessages()
{
    std::map<LLUUID, LLIMModel::LLIMSession*>::iterator it;

    S32 num = 0;
    for(it = LLIMModel::getInstance()->mId2SessionMap.begin(); it != LLIMModel::getInstance()->mId2SessionMap.end(); ++it)
    {
        num += (*it).second->mParticipantUnreadMessageCount;
    }

    return num;
}

void LLIMMgr::autoStartCallOnStartup(const LLUUID& session_id)
{
    LLIMModel::LLIMSession *session = LLIMModel::getInstance()->findIMSession(session_id);
    if (!session) return;

    if (session->mSessionInitialized)
    {
        startCall(session_id);
    }
    else
    {
        session->mStartCallOnInitialize = true;
    }
}

LLUUID LLIMMgr::addP2PSession(const std::string& name,
                            const LLUUID& other_participant_id,
                            const std::string& voice_session_handle,
                            const std::string& caller_uri)
{
    LLUUID session_id = addSession(name, IM_NOTHING_SPECIAL, other_participant_id, true);

    LLIMSpeakerMgr* speaker_mgr = LLIMModel::getInstance()->getSpeakerManager(session_id);
    if (speaker_mgr)
    {
        LLVoiceChannelP2P* voice_channel = dynamic_cast<LLVoiceChannelP2P*>(speaker_mgr->getVoiceChannel());
        if (voice_channel)
        {
            voice_channel->setSessionHandle(voice_session_handle, caller_uri);
        }
    }
    return session_id;
}

// This adds a session to the talk view. The name is the local name of
// the session, dialog specifies the type of session. If the session
// exists, it is brought forward.  Specifying id = NULL results in an
// im session to everyone. Returns the uuid of the session.
LLUUID LLIMMgr::addSession(
    const std::string& name,
    EInstantMessage dialog,
    const LLUUID& other_participant_id, bool voice)
{
    std::vector<LLUUID> ids;
    ids.push_back(other_participant_id);
    LLUUID session_id = addSession(name, dialog, other_participant_id, ids, voice);
    return session_id;
}

// Adds a session using the given session_id.  If the session already exists
// the dialog type is assumed correct. Returns the uuid of the session.
LLUUID LLIMMgr::addSession(
    const std::string& name,
    EInstantMessage dialog,
    const LLUUID& other_participant_id,
    const std::vector<LLUUID>& ids, bool voice,
    const LLUUID& floater_id)
{
    if (ids.empty())
    {
        return LLUUID::null;
    }

    if (name.empty())
    {
        LL_WARNS() << "Session name cannot be null!" << LL_ENDL;
        return LLUUID::null;
    }

    LLUUID session_id = computeSessionID(dialog,other_participant_id);

    if (floater_id.notNull())
    {
        LLFloaterIMSession* im_floater = LLFloaterIMSession::findInstance(floater_id);

        if (im_floater)
        {
            // The IM floater should be initialized with a new session_id
            // so that it is found by that id when creating a chiclet in LLFloaterIMSession::onIMChicletCreated,
            // and a new floater is not created.
            im_floater->initIMSession(session_id);
            im_floater->reloadMessages();
        }
    }

    bool new_session = (LLIMModel::getInstance()->findIMSession(session_id) == NULL);

    //works only for outgoing ad-hoc sessions
    if (new_session && IM_SESSION_CONFERENCE_START == dialog && ids.size())
    {
        LLIMModel::LLIMSession* ad_hoc_found = LLIMModel::getInstance()->findAdHocIMSession(ids);
        if (ad_hoc_found)
        {
            new_session = false;
            session_id = ad_hoc_found->mSessionID;
        }
    }

    //Notify observers that a session was added
    if (new_session)
    {
        LLIMModel::getInstance()->newSession(session_id, name, dialog, other_participant_id, ids, voice);
    }
    //Notifies observers that the session was already added
    else
    {
        std::string session_name = LLIMModel::getInstance()->getName(session_id);
        LLIMMgr::getInstance()->notifyObserverSessionActivated(session_id, session_name, other_participant_id);
    }

    //we don't need to show notes about online/offline, mute/unmute users' statuses for existing sessions
    if (!new_session) return session_id;

    LL_INFOS("IMVIEW") << "LLIMMgr::addSession, new session added, name = " << name << ", session id = " << session_id << LL_ENDL;

    //Per Plan's suggestion commented "explicit offline status warning" out to make Dessie happier (see EXT-3609)
    //*TODO After February 2010 remove this commented out line if no one will be missing that warning
    //noteOfflineUsers(session_id, floater, ids);

    // Only warn for regular IMs - not group IMs
    if( dialog == IM_NOTHING_SPECIAL )
    {
        noteMutedUsers(session_id, ids);
    }

    notifyObserverSessionVoiceOrIMStarted(session_id);

    return session_id;
}

bool LLIMMgr::leaveSession(const LLUUID& session_id)
{
    LLIMModel::LLIMSession* im_session = LLIMModel::getInstance()->findIMSession(session_id);
    if (!im_session) return false;

    LLIMModel::getInstance()->sendLeaveSession(session_id, im_session->mOtherParticipantID);
    gIMMgr->removeSession(session_id);
    return true;
}

// Removes data associated with a particular session specified by session_id
void LLIMMgr::removeSession(const LLUUID& session_id)
{
    llassert_always(hasSession(session_id));

    clearPendingInvitation(session_id);
    clearPendingAgentListUpdates(session_id);

    LLIMModel::getInstance()->clearSession(session_id);

    LL_INFOS("IMVIEW") << "LLIMMgr::removeSession, session removed, session id = " << session_id << LL_ENDL;

    notifyObserverSessionRemoved(session_id);
}

void LLIMMgr::inviteToSession(
<<<<<<< HEAD
	const LLUUID& session_id,
	const std::string& session_name,
	const LLUUID& caller_id,
	const std::string& caller_name,
	EInstantMessage type,
	EInvitationType inv_type,
	const std::string& session_handle,
	const std::string& session_uri)
{
	std::string notify_box_type;
	// voice invite question is different from default only for group call (EXT-7118)
	std::string question_type = "VoiceInviteQuestionDefault";

	bool voice_invite = false;
	bool is_linden = LLMuteList::isLinden(caller_name);


	if(type == IM_SESSION_P2P_INVITE)
	{
		//P2P is different...they only have voice invitations
		notify_box_type = "VoiceInviteP2P";
		voice_invite = true;
	}
	else if ( gAgent.isInGroup(session_id, true) )
	{
		//only really old school groups have voice invitations
		notify_box_type = "VoiceInviteGroup";
		question_type = "VoiceInviteQuestionGroup";
		voice_invite = true;
	}
	else if ( inv_type == INVITATION_TYPE_VOICE )
	{
		//else it's an ad-hoc
		//and a voice ad-hoc
		notify_box_type = "VoiceInviteAdHoc";
		voice_invite = true;
	}
	else if ( inv_type == INVITATION_TYPE_IMMEDIATE )
	{
		notify_box_type = "InviteAdHoc";
	}

	LLSD payload;
	payload["session_id"] = session_id;
	payload["session_name"] = session_name;
	payload["caller_id"] = caller_id;
	payload["caller_name"] = caller_name;
	payload["type"] = type;
	payload["inv_type"] = inv_type;
	payload["session_handle"] = session_handle;
	payload["session_uri"] = session_uri;
	payload["notify_box_type"] = notify_box_type;
	payload["question_type"] = question_type;

	//ignore invites from muted residents
	if (!is_linden)
	{
		if (LLMuteList::getInstance()->isMuted(caller_id, LLMute::flagVoiceChat)
			&& voice_invite && "VoiceInviteQuestionDefault" == question_type)
		{
			LL_INFOS("IMVIEW") << "Rejecting voice call from initiating muted resident " << caller_name << LL_ENDL;
			LLIncomingCallDialog::processCallResponse(1, payload);
			return;
		}
		else if (LLMuteList::getInstance()->isMuted(caller_id, LLMute::flagAll & ~LLMute::flagVoiceChat) && !voice_invite)
		{
			LL_INFOS("IMVIEW") << "Rejecting session invite from initiating muted resident " << caller_name << LL_ENDL;
			return;
		}
	}

	LLVoiceChannel* channelp = LLVoiceChannel::getChannelByID(session_id);
	if (channelp && channelp->callStarted())
	{
		// you have already started a call to the other user, so just accept the invite
		LLIncomingCallDialog::processCallResponse(0, payload);
		return;
	}

	if (voice_invite)
	{
		bool isRejectGroupCall = (gSavedSettings.getBOOL("VoiceCallsRejectGroup") && (notify_box_type == "VoiceInviteGroup"));
        bool isRejectNonFriendCall = (gSavedPerAccountSettings.getBOOL("VoiceCallsFriendsOnly") && (LLAvatarTracker::instance().getBuddyInfo(caller_id) == NULL));
		if	(isRejectGroupCall || isRejectNonFriendCall || gAgent.isDoNotDisturb())
		{
			if (gAgent.isDoNotDisturb() && !isRejectGroupCall && !isRejectNonFriendCall)
			{
				if (!hasSession(session_id) && (type == IM_SESSION_P2P_INVITE))
				{
					std::string fixed_session_name = caller_name;
					if(!session_name.empty() && session_name.size()>1)
					{
						fixed_session_name = session_name;
					}
					else
					{
						LLAvatarName av_name;
						if (LLAvatarNameCache::get(caller_id, &av_name))
						{
							fixed_session_name = av_name.getDisplayName();
						}
					}
					LLIMModel::getInstance()->newSession(session_id, fixed_session_name, IM_NOTHING_SPECIAL, caller_id, false, false);
				}

				LLSD args;
				addSystemMessage(session_id, "you_auto_rejected_call", args);
				send_do_not_disturb_message(gMessageSystem, caller_id, session_id);
			}
			// silently decline the call
			LLIncomingCallDialog::processCallResponse(1, payload);
			return;
		}
	}

	if ( !mPendingInvitations.has(session_id.asString()) )
	{
		if (caller_name.empty())
		{
			LLAvatarNameCache::get(caller_id,
				boost::bind(&LLIMMgr::onInviteNameLookup, payload, _1, _2));
		}
		else
		{
			LLFloaterReg::showInstance("incoming_call", payload, false);
		}

		// Add the caller to the Recent List here (at this point
		// "incoming_call" floater is shown and the recipient can
		// reject the call), because even if a recipient will reject
		// the call, the caller should be added to the recent list
		// anyway. STORM-507.
		if(type == IM_SESSION_P2P_INVITE)
			LLRecentPeople::instance().add(caller_id);

		mPendingInvitations[session_id.asString()] = LLSD();
	}
=======
    const LLUUID& session_id,
    const std::string& session_name,
    const LLUUID& caller_id,
    const std::string& caller_name,
    EInstantMessage type,
    EInvitationType inv_type,
    const std::string& session_handle,
    const std::string& session_uri)
{
    std::string notify_box_type;
    // voice invite question is different from default only for group call (EXT-7118)
    std::string question_type = "VoiceInviteQuestionDefault";

    BOOL voice_invite = FALSE;
    bool is_linden = LLMuteList::isLinden(caller_name);


    if(type == IM_SESSION_P2P_INVITE)
    {
        //P2P is different...they only have voice invitations
        notify_box_type = "VoiceInviteP2P";
        voice_invite = TRUE;
    }
    else if ( gAgent.isInGroup(session_id, TRUE) )
    {
        //only really old school groups have voice invitations
        notify_box_type = "VoiceInviteGroup";
        question_type = "VoiceInviteQuestionGroup";
        voice_invite = TRUE;
    }
    else if ( inv_type == INVITATION_TYPE_VOICE )
    {
        //else it's an ad-hoc
        //and a voice ad-hoc
        notify_box_type = "VoiceInviteAdHoc";
        voice_invite = TRUE;
    }
    else if ( inv_type == INVITATION_TYPE_IMMEDIATE )
    {
        notify_box_type = "InviteAdHoc";
    }

    LLSD payload;
    payload["session_id"] = session_id;
    payload["session_name"] = session_name;
    payload["caller_id"] = caller_id;
    payload["caller_name"] = caller_name;
    payload["type"] = type;
    payload["inv_type"] = inv_type;
    payload["session_handle"] = session_handle;
    payload["session_uri"] = session_uri;
    payload["notify_box_type"] = notify_box_type;
    payload["question_type"] = question_type;

    //ignore invites from muted residents
    if (!is_linden)
    {
        if (LLMuteList::getInstance()->isMuted(caller_id, LLMute::flagVoiceChat)
            && voice_invite && "VoiceInviteQuestionDefault" == question_type)
        {
            LL_INFOS("IMVIEW") << "Rejecting voice call from initiating muted resident " << caller_name << LL_ENDL;
            LLIncomingCallDialog::processCallResponse(1, payload);
            return;
        }
        else if (LLMuteList::getInstance()->isMuted(caller_id, LLMute::flagAll & ~LLMute::flagVoiceChat) && !voice_invite)
        {
            LL_INFOS("IMVIEW") << "Rejecting session invite from initiating muted resident " << caller_name << LL_ENDL;
            return;
        }
    }

    LLVoiceChannel* channelp = LLVoiceChannel::getChannelByID(session_id);
    if (channelp && channelp->callStarted())
    {
        // you have already started a call to the other user, so just accept the invite
        LLIncomingCallDialog::processCallResponse(0, payload);
        return;
    }

    if (voice_invite)
    {
        bool isRejectGroupCall = (gSavedSettings.getBOOL("VoiceCallsRejectGroup") && (notify_box_type == "VoiceInviteGroup"));
        bool isRejectNonFriendCall = (gSavedPerAccountSettings.getBOOL("VoiceCallsFriendsOnly") && (LLAvatarTracker::instance().getBuddyInfo(caller_id) == NULL));
        if  (isRejectGroupCall || isRejectNonFriendCall || gAgent.isDoNotDisturb())
        {
            if (gAgent.isDoNotDisturb() && !isRejectGroupCall && !isRejectNonFriendCall)
            {
                if (!hasSession(session_id) && (type == IM_SESSION_P2P_INVITE))
                {
                    std::string fixed_session_name = caller_name;
                    if(!session_name.empty() && session_name.size()>1)
                    {
                        fixed_session_name = session_name;
                    }
                    else
                    {
                        LLAvatarName av_name;
                        if (LLAvatarNameCache::get(caller_id, &av_name))
                        {
                            fixed_session_name = av_name.getDisplayName();
                        }
                    }
                    LLIMModel::getInstance()->newSession(session_id, fixed_session_name, IM_NOTHING_SPECIAL, caller_id, false, false);
                }

                LLSD args;
                addSystemMessage(session_id, "you_auto_rejected_call", args);
                send_do_not_disturb_message(gMessageSystem, caller_id, session_id);
            }
            // silently decline the call
            LLIncomingCallDialog::processCallResponse(1, payload);
            return;
        }
    }

    if ( !mPendingInvitations.has(session_id.asString()) )
    {
        if (caller_name.empty())
        {
            LLAvatarNameCache::get(caller_id,
                boost::bind(&LLIMMgr::onInviteNameLookup, payload, _1, _2));
        }
        else
        {
            LLFloaterReg::showInstance("incoming_call", payload, FALSE);
        }

        // Add the caller to the Recent List here (at this point
        // "incoming_call" floater is shown and the recipient can
        // reject the call), because even if a recipient will reject
        // the call, the caller should be added to the recent list
        // anyway. STORM-507.
        if(type == IM_SESSION_P2P_INVITE)
            LLRecentPeople::instance().add(caller_id);

        mPendingInvitations[session_id.asString()] = LLSD();
    }
>>>>>>> e1623bb2
}

void LLIMMgr::onInviteNameLookup(LLSD payload, const LLUUID& id, const LLAvatarName& av_name)
{
    payload["caller_name"] = av_name.getUserName();
    payload["session_name"] = payload["caller_name"].asString();

    std::string notify_box_type = payload["notify_box_type"].asString();

<<<<<<< HEAD
	LLFloaterReg::showInstance("incoming_call", payload, false);
=======
    LLFloaterReg::showInstance("incoming_call", payload, FALSE);
>>>>>>> e1623bb2
}

//*TODO disconnects all sessions
void LLIMMgr::disconnectAllSessions()
{
    //*TODO disconnects all IM sessions
}

bool LLIMMgr::hasSession(const LLUUID& session_id)
{
    return LLIMModel::getInstance()->findIMSession(session_id) != NULL;
}

void LLIMMgr::clearPendingInvitation(const LLUUID& session_id)
{
    if ( mPendingInvitations.has(session_id.asString()) )
    {
        mPendingInvitations.erase(session_id.asString());
    }
}

void LLIMMgr::processAgentListUpdates(const LLUUID& session_id, const LLSD& body)
{
    LLFloaterIMSession* im_floater = LLFloaterIMSession::findInstance(session_id);
    if ( im_floater )
    {
        im_floater->processAgentListUpdates(body);
    }
    LLIMSpeakerMgr* speaker_mgr = LLIMModel::getInstance()->getSpeakerManager(session_id);
    if (speaker_mgr)
    {
        speaker_mgr->updateSpeakers(body);

        // also the same call is added into LLVoiceClient::participantUpdatedEvent because
        // sometimes it is called AFTER LLViewerChatterBoxSessionAgentListUpdates::post()
        // when moderation state changed too late. See EXT-3544.
        speaker_mgr->update(true);
    }
    else
    {
        //we don't have a speaker manager yet..something went wrong
        //we are probably receiving an update here before
        //a start or an acceptance of an invitation.  Race condition.
        gIMMgr->addPendingAgentListUpdates(
            session_id,
            body);
    }
}

LLSD LLIMMgr::getPendingAgentListUpdates(const LLUUID& session_id)
{
    if ( mPendingAgentListUpdates.has(session_id.asString()) )
    {
        return mPendingAgentListUpdates[session_id.asString()];
    }
    else
    {
        return LLSD();
    }
}

void LLIMMgr::addPendingAgentListUpdates(
    const LLUUID& session_id,
    const LLSD& updates)
{
    LLSD::map_const_iterator iter;

    if ( !mPendingAgentListUpdates.has(session_id.asString()) )
    {
        //this is a new agent list update for this session
        mPendingAgentListUpdates[session_id.asString()] = LLSD::emptyMap();
    }

    if (
        updates.has("agent_updates") &&
        updates["agent_updates"].isMap() &&
        updates.has("updates") &&
        updates["updates"].isMap() )
    {
        //new school update
        LLSD update_types = LLSD::emptyArray();
        LLSD::array_iterator array_iter;

        update_types.append("agent_updates");
        update_types.append("updates");

        for (
            array_iter = update_types.beginArray();
            array_iter != update_types.endArray();
            ++array_iter)
        {
            //we only want to include the last update for a given agent
            for (
                iter = updates[array_iter->asString()].beginMap();
                iter != updates[array_iter->asString()].endMap();
                ++iter)
            {
                mPendingAgentListUpdates[session_id.asString()][array_iter->asString()][iter->first] =
                    iter->second;
            }
        }
    }
    else if (
        updates.has("updates") &&
        updates["updates"].isMap() )
    {
        //old school update where the SD contained just mappings
        //of agent_id -> "LEAVE"/"ENTER"

        //only want to keep last update for each agent
        for (
            iter = updates["updates"].beginMap();
            iter != updates["updates"].endMap();
            ++iter)
        {
            mPendingAgentListUpdates[session_id.asString()]["updates"][iter->first] =
                iter->second;
        }
    }
}

void LLIMMgr::clearPendingAgentListUpdates(const LLUUID& session_id)
{
    if ( mPendingAgentListUpdates.has(session_id.asString()) )
    {
        mPendingAgentListUpdates.erase(session_id.asString());
    }
}

void LLIMMgr::notifyObserverSessionAdded(const LLUUID& session_id, const std::string& name, const LLUUID& other_participant_id, bool has_offline_msg)
{
    for (session_observers_list_t::iterator it = mSessionObservers.begin(); it != mSessionObservers.end(); it++)
    {
        (*it)->sessionAdded(session_id, name, other_participant_id, has_offline_msg);
    }
}

void LLIMMgr::notifyObserverSessionActivated(const LLUUID& session_id, const std::string& name, const LLUUID& other_participant_id)
{
    for (session_observers_list_t::iterator it = mSessionObservers.begin(); it != mSessionObservers.end(); it++)
    {
        (*it)->sessionActivated(session_id, name, other_participant_id);
    }
}

void LLIMMgr::notifyObserverSessionVoiceOrIMStarted(const LLUUID& session_id)
{
    for (session_observers_list_t::iterator it = mSessionObservers.begin(); it != mSessionObservers.end(); it++)
    {
        (*it)->sessionVoiceOrIMStarted(session_id);
    }
}

void LLIMMgr::notifyObserverSessionRemoved(const LLUUID& session_id)
{
    for (session_observers_list_t::iterator it = mSessionObservers.begin(); it != mSessionObservers.end(); it++)
    {
        (*it)->sessionRemoved(session_id);
    }
}

void LLIMMgr::notifyObserverSessionIDUpdated( const LLUUID& old_session_id, const LLUUID& new_session_id )
{
    for (session_observers_list_t::iterator it = mSessionObservers.begin(); it != mSessionObservers.end(); it++)
    {
        (*it)->sessionIDUpdated(old_session_id, new_session_id);
    }

}

void LLIMMgr::addSessionObserver(LLIMSessionObserver *observer)
{
    mSessionObservers.push_back(observer);
}

void LLIMMgr::removeSessionObserver(LLIMSessionObserver *observer)
{
    mSessionObservers.remove(observer);
}

bool LLIMMgr::startCall(const LLUUID& session_id, LLVoiceChannel::EDirection direction)
{
    LLVoiceChannel* voice_channel = LLIMModel::getInstance()->getVoiceChannel(session_id);
    if (!voice_channel) return false;

    voice_channel->setCallDirection(direction);
    voice_channel->activate();
    return true;
}

bool LLIMMgr::endCall(const LLUUID& session_id)
{
    LLVoiceChannel* voice_channel = LLIMModel::getInstance()->getVoiceChannel(session_id);
    if (!voice_channel) return false;

<<<<<<< HEAD
	voice_channel->deactivate();
	LLIMModel::LLIMSession* im_session = LLIMModel::getInstance()->findIMSession(session_id);
	if (im_session)
	{
		// need to update speakers' state
		im_session->mSpeakers->update(false);
	}
	return true;
=======
    voice_channel->deactivate();
    LLIMModel::LLIMSession* im_session = LLIMModel::getInstance()->findIMSession(session_id);
    if (im_session)
    {
        // need to update speakers' state
        im_session->mSpeakers->update(FALSE);
    }
    return true;
>>>>>>> e1623bb2
}

bool LLIMMgr::isVoiceCall(const LLUUID& session_id)
{
    LLIMModel::LLIMSession* im_session = LLIMModel::getInstance()->findIMSession(session_id);
    if (!im_session) return false;

    return im_session->mStartedAsIMCall;
}

void LLIMMgr::updateDNDMessageStatus()
{
    if (LLIMModel::getInstance()->mId2SessionMap.empty()) return;

    std::map<LLUUID, LLIMModel::LLIMSession*>::const_iterator it = LLIMModel::getInstance()->mId2SessionMap.begin();
    for (; it != LLIMModel::getInstance()->mId2SessionMap.end(); ++it)
    {
        LLIMModel::LLIMSession* session = (*it).second;

        if (session->isP2P())
        {
            setDNDMessageSent(session->mSessionID,false);
        }
    }
}

bool LLIMMgr::isDNDMessageSend(const LLUUID& session_id)
{
    LLIMModel::LLIMSession* im_session = LLIMModel::getInstance()->findIMSession(session_id);
    if (!im_session) return false;

    return im_session->mIsDNDsend;
}

void LLIMMgr::setDNDMessageSent(const LLUUID& session_id, bool is_send)
{
    LLIMModel::LLIMSession* im_session = LLIMModel::getInstance()->findIMSession(session_id);
    if (!im_session) return;

    im_session->mIsDNDsend = is_send;
}

void LLIMMgr::addNotifiedNonFriendSessionID(const LLUUID& session_id)
{
    mNotifiedNonFriendSessions.insert(session_id);
}

bool LLIMMgr::isNonFriendSessionNotified(const LLUUID& session_id)
{
    return mNotifiedNonFriendSessions.end() != mNotifiedNonFriendSessions.find(session_id);

}

void LLIMMgr::noteOfflineUsers(
    const LLUUID& session_id,
    const std::vector<LLUUID>& ids)
{
    S32 count = ids.size();
    if(count == 0)
    {
        const std::string& only_user = LLTrans::getString("only_user_message");
        LLIMModel::getInstance()->addMessage(session_id, SYSTEM_FROM, LLUUID::null, only_user);
    }
    else
    {
        const LLRelationship* info = NULL;
        LLAvatarTracker& at = LLAvatarTracker::instance();
        LLIMModel& im_model = LLIMModel::instance();
        for(S32 i = 0; i < count; ++i)
        {
            info = at.getBuddyInfo(ids.at(i));
            LLAvatarName av_name;
            if (info
                && !info->isOnline()
                && LLAvatarNameCache::get(ids.at(i), &av_name))
            {
                LLUIString offline = LLTrans::getString("offline_message");
                // Use display name only because this user is your friend
                offline.setArg("[NAME]", av_name.getDisplayName());
                im_model.proccessOnlineOfflineNotification(session_id, offline);
            }
        }
    }
}

void LLIMMgr::noteMutedUsers(const LLUUID& session_id,
                                  const std::vector<LLUUID>& ids)
{
    // Don't do this if we don't have a mute list.
    LLMuteList *ml = LLMuteList::getInstance();
    if( !ml )
    {
        return;
    }

    S32 count = ids.size();
    if(count > 0)
    {
        LLIMModel* im_model = LLIMModel::getInstance();

        for(S32 i = 0; i < count; ++i)
        {
            if( ml->isMuted(ids.at(i)) )
            {
                LLUIString muted = LLTrans::getString("muted_message");

                im_model->addMessage(session_id, SYSTEM_FROM, LLUUID::null, muted);
                break;
            }
        }
    }
}

void LLIMMgr::processIMTypingStart(const LLUUID& from_id, const EInstantMessage im_type)
{
<<<<<<< HEAD
	processIMTypingCore(from_id, im_type, true);
=======
    processIMTypingCore(from_id, im_type, TRUE);
>>>>>>> e1623bb2
}

void LLIMMgr::processIMTypingStop(const LLUUID& from_id, const EInstantMessage im_type)
{
<<<<<<< HEAD
	processIMTypingCore(from_id, im_type, false);
=======
    processIMTypingCore(from_id, im_type, FALSE);
>>>>>>> e1623bb2
}

void LLIMMgr::processIMTypingCore(const LLUUID& from_id, const EInstantMessage im_type, bool typing)
{
    LLUUID session_id = computeSessionID(im_type, from_id);
    LLFloaterIMSession* im_floater = LLFloaterIMSession::findInstance(session_id);
    if ( im_floater )
    {
        im_floater->processIMTyping(from_id, typing);
    }
}

class LLViewerChatterBoxSessionStartReply : public LLHTTPNode
{
public:
    virtual void describe(Description& desc) const
    {
        desc.shortInfo("Used for receiving a reply to a request to initialize an ChatterBox session");
        desc.postAPI();
        desc.input(
            "{\"client_session_id\": UUID, \"session_id\": UUID, \"success\" boolean, \"reason\": string");
        desc.source(__FILE__, __LINE__);
    }

    virtual void post(ResponsePtr response,
                      const LLSD& context,
                      const LLSD& input) const
    {
        if (LLApp::isExiting() || gDisconnected)
        {
            LL_DEBUGS("ChatHistory") << "Ignoring ChatterBox session, Shutting down" << LL_ENDL;
            return;
        }

        LLSD body;
        LLUUID temp_session_id;
        LLUUID session_id;
        bool success;

        body = input["body"];
        success = body["success"].asBoolean();
        temp_session_id = body["temp_session_id"].asUUID();

        if ( success )
        {
            session_id = body["session_id"].asUUID();

            LLIMModel::getInstance()->processSessionInitializedReply(temp_session_id, session_id);

            LLIMSpeakerMgr* speaker_mgr = LLIMModel::getInstance()->getSpeakerManager(session_id);
            if (speaker_mgr)
            {
                speaker_mgr->setSpeakers(body);
                speaker_mgr->updateSpeakers(gIMMgr->getPendingAgentListUpdates(session_id));
            }

            LLFloaterIMSession* im_floater = LLFloaterIMSession::findInstance(session_id);
            if ( im_floater )
            {
                if ( body.has("session_info") )
                {
                    im_floater->processSessionUpdate(body["session_info"]);

                    // Send request for chat history, if enabled.
                    if (gSavedPerAccountSettings.getBOOL("FetchGroupChatHistory"))
                    {
                        std::string url = gAgent.getRegion()->getCapability("ChatSessionRequest");
                        LLCoros::instance().launch("chatterBoxHistoryCoro",
                            boost::bind(&chatterBoxHistoryCoro, url, session_id, "", "", 0));
                    }
                }
            }

            gIMMgr->clearPendingAgentListUpdates(session_id);
        }
        else
        {
            //throw an error dialog and close the temp session's floater
            gIMMgr->showSessionStartError(body["error"].asString(), temp_session_id);
        }

        gIMMgr->clearPendingAgentListUpdates(session_id);
    }
};

class LLViewerChatterBoxSessionEventReply : public LLHTTPNode
{
public:
    virtual void describe(Description& desc) const
    {
        desc.shortInfo("Used for receiving a reply to a ChatterBox session event");
        desc.postAPI();
        desc.input(
            "{\"event\": string, \"reason\": string, \"success\": boolean, \"session_id\": UUID");
        desc.source(__FILE__, __LINE__);
    }

    virtual void post(ResponsePtr response,
                      const LLSD& context,
                      const LLSD& input) const
    {
        LLUUID session_id;
        bool success;

        LLSD body = input["body"];
        success = body["success"].asBoolean();
        session_id = body["session_id"].asUUID();

        if ( !success )
        {
            //throw an error dialog
            gIMMgr->showSessionEventError(
                body["event"].asString(),
                body["error"].asString(),
                session_id);
        }
    }
};

class LLViewerForceCloseChatterBoxSession: public LLHTTPNode
{
public:
    virtual void post(ResponsePtr response,
                      const LLSD& context,
                      const LLSD& input) const
    {
        LLUUID session_id;
        std::string reason;

        session_id = input["body"]["session_id"].asUUID();
        reason = input["body"]["reason"].asString();

        gIMMgr->showSessionForceClose(reason, session_id);
    }
};

class LLViewerChatterBoxSessionAgentListUpdates : public LLHTTPNode
{
public:
    virtual void post(
        ResponsePtr responder,
        const LLSD& context,
        const LLSD& input) const
    {
        const LLUUID& session_id = input["body"]["session_id"].asUUID();
        gIMMgr->processAgentListUpdates(session_id, input["body"]);
    }
};

class LLViewerChatterBoxSessionUpdate : public LLHTTPNode
{
public:
    virtual void post(
        ResponsePtr responder,
        const LLSD& context,
        const LLSD& input) const
    {
        LLUUID session_id = input["body"]["session_id"].asUUID();
        LLFloaterIMSession* im_floater = LLFloaterIMSession::findInstance(session_id);
        if ( im_floater )
        {
            im_floater->processSessionUpdate(input["body"]["info"]);
        }
        LLIMSpeakerMgr* im_mgr = LLIMModel::getInstance()->getSpeakerManager(session_id);
        if (im_mgr)
        {
            im_mgr->processSessionUpdate(input["body"]["info"]);
        }
    }
};


class LLViewerChatterBoxInvitation : public LLHTTPNode
{
public:

<<<<<<< HEAD
	virtual void post(
		ResponsePtr response,
		const LLSD& context,
		const LLSD& input) const
	{
		//for backwards compatiblity reasons...we need to still
		//check for 'text' or 'voice' invitations...bleh
		if ( input["body"].has("instantmessage") )
		{
			LLSD message_params =
				input["body"]["instantmessage"]["message_params"];

			//do something here to have the IM invite behave
			//just like a normal IM
			//this is just replicated code from process_improved_im
			//and should really go in it's own function -jwolk

			std::string message = message_params["message"].asString();
			std::string name = message_params["from_name"].asString();
			LLUUID from_id = message_params["from_id"].asUUID();
			LLUUID session_id = message_params["id"].asUUID();
			std::vector<U8> bin_bucket = message_params["data"]["binary_bucket"].asBinary();
			U8 offline = (U8)message_params["offline"].asInteger();

			time_t timestamp =
				(time_t) message_params["timestamp"].asInteger();

			bool is_do_not_disturb = gAgent.isDoNotDisturb();

			//don't return if user is muted b/c proper way to ignore a muted user who
			//initiated an adhoc/group conference is to create then leave the session (see STORM-1731)
			if (is_do_not_disturb)
			{
				return;
			}

			// standard message, not from system
			std::string saved;
			if(offline == IM_OFFLINE)
			{
				LLStringUtil::format_map_t args;
				args["[LONG_TIMESTAMP]"] = formatted_time(timestamp);
				saved = LLTrans::getString("Saved_message", args);
			}
			std::string buffer = saved + message;

			if(from_id == gAgentID)
			{
				return;
			}
			gIMMgr->addMessage(
				session_id,
				from_id,
				name,
				buffer,
				IM_OFFLINE == offline,
				std::string((char*)&bin_bucket[0]),
				IM_SESSION_INVITE,
				message_params["parent_estate_id"].asInteger(),
				message_params["region_id"].asUUID(),
				ll_vector3_from_sd(message_params["position"]),
=======
    virtual void post(
        ResponsePtr response,
        const LLSD& context,
        const LLSD& input) const
    {
        //for backwards compatiblity reasons...we need to still
        //check for 'text' or 'voice' invitations...bleh
        if ( input["body"].has("instantmessage") )
        {
            LLSD message_params =
                input["body"]["instantmessage"]["message_params"];

            //do something here to have the IM invite behave
            //just like a normal IM
            //this is just replicated code from process_improved_im
            //and should really go in it's own function -jwolk

            std::string message = message_params["message"].asString();
            std::string name = message_params["from_name"].asString();
            LLUUID from_id = message_params["from_id"].asUUID();
            LLUUID session_id = message_params["id"].asUUID();
            std::vector<U8> bin_bucket = message_params["data"]["binary_bucket"].asBinary();
            U8 offline = (U8)message_params["offline"].asInteger();

            time_t timestamp =
                (time_t) message_params["timestamp"].asInteger();

            BOOL is_do_not_disturb = gAgent.isDoNotDisturb();

            //don't return if user is muted b/c proper way to ignore a muted user who
            //initiated an adhoc/group conference is to create then leave the session (see STORM-1731)
            if (is_do_not_disturb)
            {
                return;
            }

            // standard message, not from system
            std::string saved;
            if(offline == IM_OFFLINE)
            {
                LLStringUtil::format_map_t args;
                args["[LONG_TIMESTAMP]"] = formatted_time(timestamp);
                saved = LLTrans::getString("Saved_message", args);
            }
            std::string buffer = saved + message;

            if(from_id == gAgentID)
            {
                return;
            }
            gIMMgr->addMessage(
                session_id,
                from_id,
                name,
                buffer,
                IM_OFFLINE == offline,
                std::string((char*)&bin_bucket[0]),
                IM_SESSION_INVITE,
                message_params["parent_estate_id"].asInteger(),
                message_params["region_id"].asUUID(),
                ll_vector3_from_sd(message_params["position"]),
>>>>>>> e1623bb2
                false,      // is_region_message
                timestamp);

            if (LLMuteList::getInstance()->isMuted(from_id, name, LLMute::flagTextChat))
            {
                return;
            }

            //K now we want to accept the invitation
            std::string url = gAgent.getRegionCapability("ChatSessionRequest");

            if ( url != "" )
            {
                LLCoros::instance().launch("chatterBoxInvitationCoro",
                    boost::bind(&chatterBoxInvitationCoro, url,
                    session_id, LLIMMgr::INVITATION_TYPE_INSTANT_MESSAGE));
            }
        } //end if invitation has instant message
        else if ( input["body"].has("voice") )
        {
            if(!LLVoiceClient::getInstance()->voiceEnabled() || !LLVoiceClient::getInstance()->isVoiceWorking())
            {
                // Don't display voice invites unless the user has voice enabled.
                return;
            }

            gIMMgr->inviteToSession(
                input["body"]["session_id"].asUUID(),
                input["body"]["session_name"].asString(),
                input["body"]["from_id"].asUUID(),
                input["body"]["from_name"].asString(),
                IM_SESSION_INVITE,
                LLIMMgr::INVITATION_TYPE_VOICE);
        }
        else if ( input["body"].has("immediate") )
        {
            gIMMgr->inviteToSession(
                input["body"]["session_id"].asUUID(),
                input["body"]["session_name"].asString(),
                input["body"]["from_id"].asUUID(),
                input["body"]["from_name"].asString(),
                IM_SESSION_INVITE,
                LLIMMgr::INVITATION_TYPE_IMMEDIATE);
        }
    }
};

LLHTTPRegistration<LLViewerChatterBoxSessionStartReply>
   gHTTPRegistrationMessageChatterboxsessionstartreply(
       "/message/ChatterBoxSessionStartReply");

LLHTTPRegistration<LLViewerChatterBoxSessionEventReply>
   gHTTPRegistrationMessageChatterboxsessioneventreply(
       "/message/ChatterBoxSessionEventReply");

LLHTTPRegistration<LLViewerForceCloseChatterBoxSession>
    gHTTPRegistrationMessageForceclosechatterboxsession(
        "/message/ForceCloseChatterBoxSession");

LLHTTPRegistration<LLViewerChatterBoxSessionAgentListUpdates>
    gHTTPRegistrationMessageChatterboxsessionagentlistupdates(
        "/message/ChatterBoxSessionAgentListUpdates");

LLHTTPRegistration<LLViewerChatterBoxSessionUpdate>
    gHTTPRegistrationMessageChatterBoxSessionUpdate(
        "/message/ChatterBoxSessionUpdate");

LLHTTPRegistration<LLViewerChatterBoxInvitation>
    gHTTPRegistrationMessageChatterBoxInvitation(
        "/message/ChatterBoxInvitation");
<|MERGE_RESOLUTION|>--- conflicted
+++ resolved
@@ -1,5060 +1,4204 @@
-/**
- * @file LLIMMgr.cpp
- * @brief Container for Instant Messaging
- *
- * $LicenseInfo:firstyear=2001&license=viewerlgpl$
- * Second Life Viewer Source Code
- * Copyright (C) 2010, Linden Research, Inc.
- *
- * This library is free software; you can redistribute it and/or
- * modify it under the terms of the GNU Lesser General Public
- * License as published by the Free Software Foundation;
- * version 2.1 of the License only.
- *
- * This library is distributed in the hope that it will be useful,
- * but WITHOUT ANY WARRANTY; without even the implied warranty of
- * MERCHANTABILITY or FITNESS FOR A PARTICULAR PURPOSE.  See the GNU
- * Lesser General Public License for more details.
- *
- * You should have received a copy of the GNU Lesser General Public
- * License along with this library; if not, write to the Free Software
- * Foundation, Inc., 51 Franklin Street, Fifth Floor, Boston, MA  02110-1301  USA
- *
- * Linden Research, Inc., 945 Battery Street, San Francisco, CA  94111  USA
- * $/LicenseInfo$
- */
-
-#include "llviewerprecompiledheaders.h"
-
-#include "llimview.h"
-
-#include "llavatarnamecache.h"  // IDEVO
-#include "llavataractions.h"
-#include "llfloaterconversationlog.h"
-#include "llfloaterreg.h"
-#include "llfontgl.h"
-#include "llgl.h"
-#include "llrect.h"
-#include "llerror.h"
-#include "llbutton.h"
-#include "llsdutil_math.h"
-#include "llstring.h"
-#include "lltextutil.h"
-#include "lltrans.h"
-#include "lltranslate.h"
-#include "lluictrlfactory.h"
-#include "llfloaterimsessiontab.h"
-#include "llagent.h"
-#include "llagentui.h"
-#include "llappviewer.h"
-#include "llavatariconctrl.h"
-#include "llcallingcard.h"
-#include "llchat.h"
-#include "llfloaterimsession.h"
-#include "llfloaterimcontainer.h"
-#include "llgroupiconctrl.h"
-#include "llmd5.h"
-#include "llmutelist.h"
-#include "llrecentpeople.h"
-#include "llviewermessage.h"
-#include "llviewerwindow.h"
-#include "llnotifications.h"
-#include "llnotificationsutil.h"
-#include "llfloaterimnearbychat.h"
-#include "llspeakers.h" //for LLIMSpeakerMgr
-#include "lltextbox.h"
-#include "lltoolbarview.h"
-#include "llviewercontrol.h"
-#include "llviewerparcelmgr.h"
-#include "llconversationlog.h"
-#include "message.h"
-#include "llviewerregion.h"
-#include "llcorehttputil.h"
-#include "lluiusage.h"
-
-#include <array>
-
-const static std::string ADHOC_NAME_SUFFIX(" Conference");
-
-const static std::string NEARBY_P2P_BY_OTHER("nearby_P2P_by_other");
-const static std::string NEARBY_P2P_BY_AGENT("nearby_P2P_by_agent");
-
-// Markers inserted around translated part of chat text
-const static std::string XL8_START_TAG(" (");
-const static std::string XL8_END_TAG(")");
-const S32 XL8_PADDING = 3;  // XL8_START_TAG.size() + XL8_END_TAG.size()
-
-/** Timeout of outgoing session initialization (in seconds) */
-const static U32 SESSION_INITIALIZATION_TIMEOUT = 30;
-
-void startConfrenceCoro(std::string url, LLUUID tempSessionId, LLUUID creatorId, LLUUID otherParticipantId, LLSD agents);
-void chatterBoxInvitationCoro(std::string url, LLUUID sessionId, LLIMMgr::EInvitationType invitationType);
-void chatterBoxHistoryCoro(std::string url, LLUUID sessionId, std::string from, std::string message, U32 timestamp);
-void start_deprecated_conference_chat(const LLUUID& temp_session_id, const LLUUID& creator_id, const LLUUID& other_participant_id, const LLSD& agents_to_invite);
-
-const LLUUID LLOutgoingCallDialog::OCD_KEY = LLUUID("7CF78E11-0CFE-498D-ADB9-1417BF03DDB4");
-//
-// Globals
-//
-LLIMMgr* gIMMgr = NULL;
-
-
-bool LLSessionTimeoutTimer::tick()
-{
-<<<<<<< HEAD
-	if (mSessionId.isNull()) return true;
-
-	LLIMModel::LLIMSession* session = LLIMModel::getInstance()->findIMSession(mSessionId);
-	if (session && !session->mSessionInitialized)
-	{
-		gIMMgr->showSessionStartError("session_initialization_timed_out_error", mSessionId);
-	}
-	return true;
-=======
-    if (mSessionId.isNull()) return TRUE;
-
-    LLIMModel::LLIMSession* session = LLIMModel::getInstance()->findIMSession(mSessionId);
-    if (session && !session->mSessionInitialized)
-    {
-        gIMMgr->showSessionStartError("session_initialization_timed_out_error", mSessionId);
-    }
-    return TRUE;
->>>>>>> e1623bb2
-}
-
-
-void notify_of_message(const LLSD& msg, bool is_dnd_msg);
-
-void process_dnd_im(const LLSD& notification)
-{
-    LLSD data = notification["substitutions"];
-    LLUUID sessionID = data["SESSION_ID"].asUUID();
-    LLUUID fromID = data["FROM_ID"].asUUID();
-
-    //re-create the IM session if needed
-    //(when coming out of DND mode upon app restart)
-    if(!gIMMgr->hasSession(sessionID))
-    {
-        //reconstruct session using data from the notification
-        std::string name = data["FROM"];
-        LLAvatarName av_name;
-        if (LLAvatarNameCache::get(data["FROM_ID"], &av_name))
-        {
-            name = av_name.getDisplayName();
-        }
-
-
-        LLIMModel::getInstance()->newSession(sessionID,
-            name,
-            IM_NOTHING_SPECIAL,
-            fromID,
-            false,
-            false); //will need slight refactor to retrieve whether offline message or not (assume online for now)
-    }
-
-    notify_of_message(data, true);
-}
-
-
-static void on_avatar_name_cache_toast(const LLUUID& agent_id,
-                                       const LLAvatarName& av_name,
-                                       LLSD msg)
-{
-    LLSD args;
-    args["MESSAGE"] = msg["message"];
-    args["TIME"] = msg["time"];
-    // *TODO: Can this ever be an object name or group name?
-    args["FROM"] = av_name.getCompleteName();
-    args["FROM_ID"] = msg["from_id"];
-    args["SESSION_ID"] = msg["session_id"];
-    args["SESSION_TYPE"] = msg["session_type"];
-    LLNotificationsUtil::add("IMToast", args, args, boost::bind(&LLFloaterIMContainer::showConversation, LLFloaterIMContainer::getInstance(), msg["session_id"].asUUID()));
-}
-
-void notify_of_message(const LLSD& msg, bool is_dnd_msg)
-{
-    std::string user_preferences;
-    LLUUID participant_id = msg[is_dnd_msg ? "FROM_ID" : "from_id"].asUUID();
-    LLUUID session_id = msg[is_dnd_msg ? "SESSION_ID" : "session_id"].asUUID();
-    LLIMModel::LLIMSession* session = LLIMModel::instance().findIMSession(session_id);
-
-    // do not show notification which goes from agent
-    if (gAgent.getID() == participant_id)
-    {
-        return;
-    }
-
-    // determine state of conversations floater
-    enum {CLOSED, NOT_ON_TOP, ON_TOP, ON_TOP_AND_ITEM_IS_SELECTED} conversations_floater_status;
-
-
-    LLFloaterIMContainer* im_box = LLFloaterReg::getTypedInstance<LLFloaterIMContainer>("im_container");
-    LLFloaterIMSessionTab* session_floater = LLFloaterIMSessionTab::getConversation(session_id);
-    bool store_dnd_message = false; // flag storage of a dnd message
-    bool is_session_focused = session_floater->isTornOff() && session_floater->hasFocus();
-    if (!LLFloater::isVisible(im_box) || im_box->isMinimized())
-    {
-        conversations_floater_status = CLOSED;
-    }
-    else if (!im_box->hasFocus() &&
-                !(session_floater && LLFloater::isVisible(session_floater)
-                && !session_floater->isMinimized() && session_floater->hasFocus()))
-    {
-        conversations_floater_status = NOT_ON_TOP;
-    }
-    else if (im_box->getSelectedSession() != session_id)
-    {
-        conversations_floater_status = ON_TOP;
-    }
-    else
-    {
-        conversations_floater_status = ON_TOP_AND_ITEM_IS_SELECTED;
-    }
-
-    //  determine user prefs for this session
-    if (session_id.isNull())
-    {
-<<<<<<< HEAD
-		if (msg["source_type"].asInteger() == CHAT_SOURCE_OBJECT)
-		{
-			user_preferences = gSavedSettings.getString("NotificationObjectIMOptions");
-			if (!gAgent.isDoNotDisturb() && (gSavedSettings.getBOOL("PlaySoundObjectIM")))
-			{
-				make_ui_sound("UISndNewIncomingIMSession");
-			}
-		}
-		else
-		{
-			user_preferences = gSavedSettings.getString("NotificationNearbyChatOptions");
-			if (!gAgent.isDoNotDisturb() && (gSavedSettings.getBOOL("PlaySoundNearbyChatIM")))
-			{
-				make_ui_sound("UISndNewIncomingIMSession");
-			}
-		}
-	}
-    else if (session->isP2PSessionType())
-    {
-        if (LLAvatarTracker::instance().isBuddy(participant_id))
-        {
-        	user_preferences = gSavedSettings.getString("NotificationFriendIMOptions");
-			if (!gAgent.isDoNotDisturb() && (gSavedSettings.getBOOL("PlaySoundFriendIM")))
-			{
-				make_ui_sound("UISndNewIncomingIMSession");
-			}
-        }
-        else
-        {
-        	user_preferences = gSavedSettings.getString("NotificationNonFriendIMOptions");
-			if (!gAgent.isDoNotDisturb() && (gSavedSettings.getBOOL("PlaySoundNonFriendIM")))
-			{
-				make_ui_sound("UISndNewIncomingIMSession");
-			}
-		}
-	}
-    else if (session->isAdHocSessionType())
-    {
-    	user_preferences = gSavedSettings.getString("NotificationConferenceIMOptions");
-		if (!gAgent.isDoNotDisturb() && (gSavedSettings.getBOOL("PlaySoundConferenceIM")))
-		{
-			make_ui_sound("UISndNewIncomingIMSession");
-		}
-	}
-    else if(session->isGroupSessionType())
-    {
-    	user_preferences = gSavedSettings.getString("NotificationGroupChatOptions");
-		if (!gAgent.isDoNotDisturb() && (gSavedSettings.getBOOL("PlaySoundGroupChatIM")))
-		{
-			make_ui_sound("UISndNewIncomingIMSession");
-		}
-=======
-        if (msg["source_type"].asInteger() == CHAT_SOURCE_OBJECT)
-        {
-            user_preferences = gSavedSettings.getString("NotificationObjectIMOptions");
-            if (!gAgent.isDoNotDisturb() && (gSavedSettings.getBOOL("PlaySoundObjectIM") == TRUE))
-            {
-                make_ui_sound("UISndNewIncomingIMSession");
-            }
-        }
-        else
-        {
-        user_preferences = gSavedSettings.getString("NotificationNearbyChatOptions");
-            if (!gAgent.isDoNotDisturb() && (gSavedSettings.getBOOL("PlaySoundNearbyChatIM") == TRUE))
-            {
-                make_ui_sound("UISndNewIncomingIMSession");
-    }
-        }
-    }
-    else if(session->isP2PSessionType())
-    {
-        if (LLAvatarTracker::instance().isBuddy(participant_id))
-        {
-            user_preferences = gSavedSettings.getString("NotificationFriendIMOptions");
-            if (!gAgent.isDoNotDisturb() && (gSavedSettings.getBOOL("PlaySoundFriendIM") == TRUE))
-            {
-                make_ui_sound("UISndNewIncomingIMSession");
-            }
-        }
-        else
-        {
-            user_preferences = gSavedSettings.getString("NotificationNonFriendIMOptions");
-            if (!gAgent.isDoNotDisturb() && (gSavedSettings.getBOOL("PlaySoundNonFriendIM") == TRUE))
-            {
-                make_ui_sound("UISndNewIncomingIMSession");
-        }
-    }
-    }
-    else if(session->isAdHocSessionType())
-    {
-        user_preferences = gSavedSettings.getString("NotificationConferenceIMOptions");
-        if (!gAgent.isDoNotDisturb() && (gSavedSettings.getBOOL("PlaySoundConferenceIM") == TRUE))
-        {
-            make_ui_sound("UISndNewIncomingIMSession");
-    }
-    }
-    else if(session->isGroupSessionType())
-    {
-        user_preferences = gSavedSettings.getString("NotificationGroupChatOptions");
-        if (!gAgent.isDoNotDisturb() && (gSavedSettings.getBOOL("PlaySoundGroupChatIM") == TRUE))
-        {
-            make_ui_sound("UISndNewIncomingIMSession");
-        }
->>>>>>> e1623bb2
-    }
-
-    // actions:
-
-    // 0. nothing - exit
-    if (("noaction" == user_preferences ||
-            ON_TOP_AND_ITEM_IS_SELECTED == conversations_floater_status)
-            && session_floater->isMessagePaneExpanded())
-    {
-        return;
-    }
-
-    // 1. open floater and [optional] surface it
-    if ("openconversations" == user_preferences &&
-            (CLOSED == conversations_floater_status
-                    || NOT_ON_TOP == conversations_floater_status))
-    {
-        if(!gAgent.isDoNotDisturb())
-        {
-            if(!LLAppViewer::instance()->quitRequested() && !LLFloater::isVisible(im_box))
-            {
-                // Open conversations floater
-                LLFloaterReg::showInstance("im_container");
-            }
-            im_box->collapseMessagesPane(false);
-            if (session_floater)
-            {
-                if (session_floater->getHost())
-                {
-                    if (NULL != im_box && im_box->isMinimized())
-                    {
-                        LLFloater::onClickMinimize(im_box);
-                    }
-                }
-                else
-                {
-                    if (session_floater->isMinimized())
-                    {
-                        LLFloater::onClickMinimize(session_floater);
-                    }
-                }
-            }
-        }
-        else
-        {
-<<<<<<< HEAD
-			store_dnd_message = true;
-		}
-=======
-            store_dnd_message = true;
-            }
-
->>>>>>> e1623bb2
-    }
-
-    // 2. Flash line item
-    if ("openconversations" == user_preferences
-            || ON_TOP == conversations_floater_status
-            || ("toast" == user_preferences && ON_TOP != conversations_floater_status)
-        || ("flash" == user_preferences && (CLOSED == conversations_floater_status
-                                        || NOT_ON_TOP == conversations_floater_status))
-        || is_dnd_msg)
-    {
-        if(!LLMuteList::getInstance()->isMuted(participant_id))
-        {
-            if(gAgent.isDoNotDisturb())
-            {
-                store_dnd_message = true;
-            }
-            else
-            {
-                if (is_dnd_msg && (ON_TOP == conversations_floater_status ||
-                                    NOT_ON_TOP == conversations_floater_status ||
-                                    CLOSED == conversations_floater_status))
-                {
-                    im_box->highlightConversationItemWidget(session_id, true);
-                }
-                else
-                {
-            im_box->flashConversationItemWidget(session_id, true);
-        }
-    }
-        }
-    }
-
-    // 3. Flash FUI button
-    if (("toast" == user_preferences || "flash" == user_preferences) &&
-            (CLOSED == conversations_floater_status
-        || NOT_ON_TOP == conversations_floater_status)
-        && !is_session_focused
-        && !is_dnd_msg) //prevent flashing FUI button because the conversation floater will have already opened
-    {
-        if(!LLMuteList::getInstance()->isMuted(participant_id))
-    {
-            if(!gAgent.isDoNotDisturb())
-        {
-                gToolBarView->flashCommand(LLCommandId("chat"), true, im_box->isMinimized());
-        }
-            else
-            {
-                store_dnd_message = true;
-            }
-    }
-    }
-
-    // 4. Toast
-    if ((("toast" == user_preferences) &&
-        (ON_TOP_AND_ITEM_IS_SELECTED != conversations_floater_status) &&
-        (!session_floater->isTornOff() || !LLFloater::isVisible(session_floater)))
-                || !session_floater->isMessagePaneExpanded())
-
-    {
-        //Show IM toasts (upper right toasts)
-        // Skip toasting for system messages and for nearby chat
-        if(session_id.notNull() && participant_id.notNull())
-        {
-            if(!is_dnd_msg)
-            {
-                if(gAgent.isDoNotDisturb())
-                {
-                    store_dnd_message = true;
-                }
-                else
-                {
-            LLAvatarNameCache::get(participant_id, boost::bind(&on_avatar_name_cache_toast, _1, _2, msg));
-        }
-    }
-}
-    }
-    if (store_dnd_message)
-    {
-        // If in DND mode, allow notification to be stored so upon DND exit
-        // the user will be notified with some limitations (see 'is_dnd_msg' flag checks)
-        if(session_id.notNull()
-            && participant_id.notNull()
-            && !session_floater->isShown())
-        {
-            LLAvatarNameCache::get(participant_id, boost::bind(&on_avatar_name_cache_toast, _1, _2, msg));
-        }
-    }
-}
-
-void on_new_message(const LLSD& msg)
-{
-    notify_of_message(msg, false);
-}
-
-void startConfrenceCoro(std::string url,
-    LLUUID tempSessionId, LLUUID creatorId, LLUUID otherParticipantId, LLSD agents)
-{
-    LLCore::HttpRequest::policy_t httpPolicy(LLCore::HttpRequest::DEFAULT_POLICY_ID);
-    LLCoreHttpUtil::HttpCoroutineAdapter::ptr_t
-        httpAdapter(new LLCoreHttpUtil::HttpCoroutineAdapter("ConferenceChatStart", httpPolicy));
-    LLCore::HttpRequest::ptr_t httpRequest(new LLCore::HttpRequest);
-
-    LLSD postData;
-    postData["method"] = "start conference";
-    postData["session-id"] = tempSessionId;
-    postData["params"] = agents;
-
-    LLSD result = httpAdapter->postAndSuspend(httpRequest, url, postData);
-
-    LLSD httpResults = result[LLCoreHttpUtil::HttpCoroutineAdapter::HTTP_RESULTS];
-    LLCore::HttpStatus status = LLCoreHttpUtil::HttpCoroutineAdapter::getStatusFromLLSD(httpResults);
-
-    if (!status)
-    {
-        LL_WARNS("LLIMModel") << "Failed to start conference" << LL_ENDL;
-        //try an "old school" way.
-        // *TODO: What about other error status codes?  4xx 5xx?
-        if (status == LLCore::HttpStatus(HTTP_BAD_REQUEST))
-        {
-            start_deprecated_conference_chat(
-                tempSessionId,
-                creatorId,
-                otherParticipantId,
-                agents);
-        }
-
-        //else throw an error back to the client?
-        //in theory we should have just have these error strings
-        //etc. set up in this file as opposed to the IMMgr,
-        //but the error string were unneeded here previously
-        //and it is not worth the effort switching over all
-        //the possible different language translations
-    }
-}
-
-void chatterBoxInvitationCoro(std::string url, LLUUID sessionId, LLIMMgr::EInvitationType invitationType)
-{
-    LLCore::HttpRequest::policy_t httpPolicy(LLCore::HttpRequest::DEFAULT_POLICY_ID);
-    LLCoreHttpUtil::HttpCoroutineAdapter::ptr_t
-        httpAdapter(new LLCoreHttpUtil::HttpCoroutineAdapter("ConferenceInviteStart", httpPolicy));
-    LLCore::HttpRequest::ptr_t httpRequest(new LLCore::HttpRequest);
-
-    LLSD postData;
-    postData["method"] = "accept invitation";
-    postData["session-id"] = sessionId;
-
-    LLSD result = httpAdapter->postAndSuspend(httpRequest, url, postData);
-
-    LLSD httpResults = result[LLCoreHttpUtil::HttpCoroutineAdapter::HTTP_RESULTS];
-    LLCore::HttpStatus status = LLCoreHttpUtil::HttpCoroutineAdapter::getStatusFromLLSD(httpResults);
-
-    if (!gIMMgr)
-    {
-        LL_WARNS("") << "Global IM Manager is NULL" << LL_ENDL;
-        return;
-    }
-
-    if (!status)
-    {
-        LL_WARNS("LLIMModel") << "Bad HTTP response in chatterBoxInvitationCoro" << LL_ENDL;
-        //throw something back to the viewer here?
-
-        gIMMgr->clearPendingAgentListUpdates(sessionId);
-        gIMMgr->clearPendingInvitation(sessionId);
-
-        if (status == LLCore::HttpStatus(HTTP_NOT_FOUND))
-        {
-            static const std::string error_string("session_does_not_exist_error");
-            gIMMgr->showSessionStartError(error_string, sessionId);
-        }
-        return;
-    }
-
-    result.erase(LLCoreHttpUtil::HttpCoroutineAdapter::HTTP_RESULTS);
-
-    LLIMSpeakerMgr* speakerMgr = LLIMModel::getInstance()->getSpeakerManager(sessionId);
-    if (speakerMgr)
-    {
-        //we've accepted our invitation
-        //and received a list of agents that were
-        //currently in the session when the reply was sent
-        //to us.  Now, it is possible that there were some agents
-        //to slip in/out between when that message was sent to us
-        //and now.
-
-        //the agent list updates we've received have been
-        //accurate from the time we were added to the session
-        //but unfortunately, our base that we are receiving here
-        //may not be the most up to date.  It was accurate at
-        //some point in time though.
-        speakerMgr->setSpeakers(result);
-
-        //we now have our base of users in the session
-        //that was accurate at some point, but maybe not now
-        //so now we apply all of the updates we've received
-        //in case of race conditions
-        speakerMgr->updateSpeakers(gIMMgr->getPendingAgentListUpdates(sessionId));
-    }
-
-    if (LLIMMgr::INVITATION_TYPE_VOICE == invitationType)
-    {
-        gIMMgr->startCall(sessionId, LLVoiceChannel::INCOMING_CALL);
-    }
-
-    if ((invitationType == LLIMMgr::INVITATION_TYPE_VOICE
-        || invitationType == LLIMMgr::INVITATION_TYPE_IMMEDIATE)
-        && LLIMModel::getInstance()->findIMSession(sessionId))
-    {
-        // TODO remove in 2010, for voice calls we do not open an IM window
-        //LLFloaterIMSession::show(mSessionID);
-    }
-
-    gIMMgr->clearPendingAgentListUpdates(sessionId);
-    gIMMgr->clearPendingInvitation(sessionId);
-
-}
-
-void translateSuccess(const LLUUID& session_id, const std::string& from, const LLUUID& from_id, const std::string& utf8_text,
-                        U64 time_n_flags, std::string originalMsg, std::string expectLang, std::string translation, const std::string detected_language)
-{
-    std::string message_txt(utf8_text);
-    // filter out non-interesting responses
-    if (!translation.empty()
-        && ((detected_language.empty()) || (expectLang != detected_language))
-        && (LLStringUtil::compareInsensitive(translation, originalMsg) != 0))
-    {   // Note - if this format changes, also fix code in addMessagesFromServerHistory()
-        message_txt += XL8_START_TAG + LLTranslate::removeNoTranslateTags(translation) + XL8_END_TAG;
-    }
-
-    // Extract info packed in time_n_flags
-    bool log2file =      (bool)(time_n_flags & (1LL << 32));
-    bool is_region_msg = (bool)(time_n_flags & (1LL << 33));
-    U32 time_stamp = (U32)(time_n_flags & 0x00000000ffffffff);
-
-    LLIMModel::getInstance()->processAddingMessage(session_id, from, from_id, message_txt, log2file, is_region_msg, time_stamp);
-}
-
-void translateFailure(const LLUUID& session_id, const std::string& from, const LLUUID& from_id, const std::string& utf8_text,
-                        U64 time_n_flags, int status, const std::string err_msg)
-{
-    std::string message_txt(utf8_text);
-    std::string msg = LLTrans::getString("TranslationFailed", LLSD().with("[REASON]", err_msg));
-    LLStringUtil::replaceString(msg, "\n", " "); // we want one-line error messages
-    message_txt += XL8_START_TAG + msg + XL8_END_TAG;
-
-    // Extract info packed in time_n_flags
-    bool log2file = (bool)(time_n_flags & (1LL << 32));
-    bool is_region_msg = (bool)(time_n_flags & (1LL << 33));
-    U32 time_stamp = (U32)(time_n_flags & 0x00000000ffffffff);
-
-    LLIMModel::getInstance()->processAddingMessage(session_id, from, from_id, message_txt, log2file, is_region_msg, time_stamp);
-}
-
-void chatterBoxHistoryCoro(std::string url, LLUUID sessionId, std::string from, std::string message, U32 timestamp)
-{   // if parameters from, message and timestamp have values, they are a message that opened chat
-    LLCore::HttpRequest::policy_t httpPolicy(LLCore::HttpRequest::DEFAULT_POLICY_ID);
-    LLCoreHttpUtil::HttpCoroutineAdapter::ptr_t
-        httpAdapter(new LLCoreHttpUtil::HttpCoroutineAdapter("ChatHistory", httpPolicy));
-    LLCore::HttpRequest::ptr_t httpRequest(new LLCore::HttpRequest);
-
-    LLSD postData;
-    postData["method"] = "fetch history";
-    postData["session-id"] = sessionId;
-
-    LL_DEBUGS("ChatHistory") << sessionId << ": Chat history posting " << postData << " to " << url
-        << ", from " << from << ", message " << message << ", timestamp " << (S32)timestamp << LL_ENDL;
-
-    LLSD result = httpAdapter->postAndSuspend(httpRequest, url, postData);
-
-    LLSD httpResults = result[LLCoreHttpUtil::HttpCoroutineAdapter::HTTP_RESULTS];
-    LLCore::HttpStatus status = LLCoreHttpUtil::HttpCoroutineAdapter::getStatusFromLLSD(httpResults);
-
-    if (!status)
-    {
-        LL_WARNS("ChatHistory") << sessionId << ": Bad HTTP response in chatterBoxHistoryCoro"
-            << ", results: " << httpResults << LL_ENDL;
-        return;
-    }
-
-    if (LLApp::isExiting() || gDisconnected)
-    {
-        LL_DEBUGS("ChatHistory") << "Ignoring chat history response, shutting down" << LL_ENDL;
-        return;
-    }
-
-    // Add history to IM session
-    LLSD history = result[LLCoreHttpUtil::HttpCoroutineAdapter::HTTP_RESULTS_CONTENT];
-
-    LL_DEBUGS("ChatHistory") << sessionId << ": Chat server history fetch returned " << history << LL_ENDL;
-
-    try
-    {
-        LLIMModel::LLIMSession* session = LLIMModel::getInstance()->findIMSession(sessionId);
-        if (session && history.isArray())
-        {   // Result array is sorted oldest to newest
-            if (history.size() > 0)
-            {   // History from the chat server has an integer 'time' value timestamp.   Create 'datetime' string which will match
-                // what we have from the local history cache
-                for (LLSD::array_iterator cur_server_hist = history.beginArray(), endLists = history.endArray();
-                    cur_server_hist != endLists;
-                    cur_server_hist++)
-                {
-                    if ((*cur_server_hist).isMap())
-                    {   // Take the 'time' value from the server and make the date-time string that will be in local cache log files
-                        //   {'from_id':u7aa8c222-8a81-450e-b3d1-9c28491ef717,'message':'Can you hear me now?','from':'Chat Tester','num':i86,'time':r1.66501e+09}
-                        U32 timestamp = (U32)((*cur_server_hist)[LL_IM_TIME].asInteger());
-                        (*cur_server_hist)[LL_IM_DATE_TIME] = LLLogChat::timestamp2LogString(timestamp, true);
-                    }
-                }
-
-                session->addMessagesFromServerHistory(history, from, message, timestamp);
-
-                // Display the newly added messages
-                LLFloaterIMSession* floater = LLFloaterReg::findTypedInstance<LLFloaterIMSession>("impanel", sessionId);
-                if (floater && floater->isInVisibleChain())
-                {
-                    floater->updateMessages();
-                }
-            }
-            else
-            {
-                LL_DEBUGS("ChatHistory") << sessionId << ": Empty history from chat server, nothing to add" << LL_ENDL;
-            }
-        }
-        else if (session && !history.isArray())
-        {
-            LL_WARNS("ChatHistory") << sessionId << ": Bad array data fetching chat history" << LL_ENDL;
-        }
-        else
-        {
-            LL_WARNS("ChatHistory") << sessionId << ": Unable to find session fetching chat history" << LL_ENDL;
-        }
-    }
-    catch (...)
-    {
-        LOG_UNHANDLED_EXCEPTION("chatterBoxHistoryCoro");
-        LL_WARNS("ChatHistory") << "chatterBoxHistoryCoro unhandled exception while processing data for session " << sessionId << LL_ENDL;
-    }
-}
-
-LLIMModel::LLIMModel()
-{
-    addNewMsgCallback(boost::bind(&LLFloaterIMSession::newIMCallback, _1));
-    addNewMsgCallback(boost::bind(&on_new_message, _1));
-    LLCallDialogManager::instance();
-}
-
-LLIMModel::LLIMSession::LLIMSession(const LLUUID& session_id, const std::string& name, const EInstantMessage& type, const LLUUID& other_participant_id, const uuid_vec_t& ids, bool voice, bool has_offline_msg)
-<<<<<<< HEAD
-:	mSessionID(session_id),
-	mName(name),
-	mType(type),
-	mHasOfflineMessage(has_offline_msg),
-	mParticipantUnreadMessageCount(0),
-	mNumUnread(0),
-	mOtherParticipantID(other_participant_id),
-	mInitialTargetIDs(ids),
-	mVoiceChannel(NULL),
-	mSpeakers(NULL),
-	mSessionInitialized(false),
-	mCallBackEnabled(true),
-	mTextIMPossible(true),
-	mStartCallOnInitialize(false),
-	mStartedAsIMCall(voice),
-	mIsDNDsend(false),
-	mAvatarNameCacheConnection()
-{
-	// set P2P type by default
-	mSessionType = P2P_SESSION;
-
-	if (IM_NOTHING_SPECIAL == mType || IM_SESSION_P2P_INVITE == mType)
-	{
-		mVoiceChannel  = new LLVoiceChannelP2P(session_id, name, other_participant_id);
-	}
-	else
-	{
-		mVoiceChannel = new LLVoiceChannelGroup(session_id, name);
-
-		// determine whether it is group or conference session
-		if (gAgent.isInGroup(mSessionID))
-		{
-			mSessionType = GROUP_SESSION;
-		}
-		else
-		{
-			mSessionType = ADHOC_SESSION;
-		}
-	}
-
-	if(mVoiceChannel)
-	{
-		mVoiceChannelStateChangeConnection = mVoiceChannel->setStateChangedCallback(boost::bind(&LLIMSession::onVoiceChannelStateChanged, this, _1, _2, _3));
-	}
-
-	mSpeakers = new LLIMSpeakerMgr(mVoiceChannel);
-
-	// All participants will be added to the list of people we've recently interacted with.
-
-	// we need to add only _active_ speakers...so comment this.
-	// may delete this later on cleanup
-	//mSpeakers->addListener(&LLRecentPeople::instance(), "add");
-
-	//we need to wait for session initialization for outgoing ad-hoc and group chat session
-	//correct session id for initiated ad-hoc chat will be received from the server
-	if (!LLIMModel::getInstance()->sendStartSession(mSessionID, mOtherParticipantID,
-		mInitialTargetIDs, mType))
-	{
-		//we don't need to wait for any responses
-		//so we're already initialized
-		mSessionInitialized = true;
-	}
-	else
-	{
-		//tick returns true - timer will be deleted after the tick
-		new LLSessionTimeoutTimer(mSessionID, SESSION_INITIALIZATION_TIMEOUT);
-	}
-
-	if (IM_NOTHING_SPECIAL == mType)
-	{
-		mCallBackEnabled = LLVoiceClient::getInstance()->isSessionCallBackPossible(mSessionID);
-		mTextIMPossible = LLVoiceClient::getInstance()->isSessionTextIMPossible(mSessionID);
-	}
-
-	buildHistoryFileName();
-	loadHistory();
-
-	// Localizing name of ad-hoc session. STORM-153
-	// Changing name should happen here- after the history file was created, so that
-	// history files have consistent (English) names in different locales.
-	if (isAdHocSessionType() && IM_SESSION_INVITE == mType)
-	{
-		mAvatarNameCacheConnection = LLAvatarNameCache::get(mOtherParticipantID,boost::bind(&LLIMModel::LLIMSession::onAdHocNameCache,this, _2));
-	}
-=======
-:   mSessionID(session_id),
-    mName(name),
-    mType(type),
-    mHasOfflineMessage(has_offline_msg),
-    mParticipantUnreadMessageCount(0),
-    mNumUnread(0),
-    mOtherParticipantID(other_participant_id),
-    mInitialTargetIDs(ids),
-    mVoiceChannel(NULL),
-    mSpeakers(NULL),
-    mSessionInitialized(false),
-    mCallBackEnabled(true),
-    mTextIMPossible(true),
-    mStartCallOnInitialize(false),
-    mStartedAsIMCall(voice),
-    mIsDNDsend(false),
-    mAvatarNameCacheConnection()
-{
-    // set P2P type by default
-    mSessionType = P2P_SESSION;
-
-    if (IM_NOTHING_SPECIAL == mType || IM_SESSION_P2P_INVITE == mType)
-    {
-        mVoiceChannel  = new LLVoiceChannelP2P(session_id, name, other_participant_id);
-    }
-    else
-    {
-        mVoiceChannel = new LLVoiceChannelGroup(session_id, name);
-
-        // determine whether it is group or conference session
-        if (gAgent.isInGroup(mSessionID))
-        {
-            mSessionType = GROUP_SESSION;
-        }
-        else
-        {
-            mSessionType = ADHOC_SESSION;
-        }
-    }
-
-    if(mVoiceChannel)
-    {
-        mVoiceChannelStateChangeConnection = mVoiceChannel->setStateChangedCallback(boost::bind(&LLIMSession::onVoiceChannelStateChanged, this, _1, _2, _3));
-    }
-
-    mSpeakers = new LLIMSpeakerMgr(mVoiceChannel);
-
-    // All participants will be added to the list of people we've recently interacted with.
-
-    // we need to add only _active_ speakers...so comment this.
-    // may delete this later on cleanup
-    //mSpeakers->addListener(&LLRecentPeople::instance(), "add");
-
-    //we need to wait for session initialization for outgoing ad-hoc and group chat session
-    //correct session id for initiated ad-hoc chat will be received from the server
-    if (!LLIMModel::getInstance()->sendStartSession(mSessionID, mOtherParticipantID,
-        mInitialTargetIDs, mType))
-    {
-        //we don't need to wait for any responses
-        //so we're already initialized
-        mSessionInitialized = true;
-    }
-    else
-    {
-        //tick returns TRUE - timer will be deleted after the tick
-        new LLSessionTimeoutTimer(mSessionID, SESSION_INITIALIZATION_TIMEOUT);
-    }
-
-    if (IM_NOTHING_SPECIAL == mType)
-    {
-        mCallBackEnabled = LLVoiceClient::getInstance()->isSessionCallBackPossible(mSessionID);
-        mTextIMPossible = LLVoiceClient::getInstance()->isSessionTextIMPossible(mSessionID);
-    }
-
-    buildHistoryFileName();
-    loadHistory();
-
-    // Localizing name of ad-hoc session. STORM-153
-    // Changing name should happen here- after the history file was created, so that
-    // history files have consistent (English) names in different locales.
-    if (isAdHocSessionType() && IM_SESSION_INVITE == mType)
-    {
-        mAvatarNameCacheConnection = LLAvatarNameCache::get(mOtherParticipantID,boost::bind(&LLIMModel::LLIMSession::onAdHocNameCache,this, _2));
-    }
->>>>>>> e1623bb2
-}
-
-void LLIMModel::LLIMSession::onAdHocNameCache(const LLAvatarName& av_name)
-{
-    mAvatarNameCacheConnection.disconnect();
-
-    if (!av_name.isValidName())
-    {
-        S32 separator_index = mName.rfind(" ");
-        std::string name = mName.substr(0, separator_index);
-        ++separator_index;
-        std::string conference_word = mName.substr(separator_index, mName.length());
-
-        // additional check that session name is what we expected
-        if ("Conference" == conference_word)
-        {
-            LLStringUtil::format_map_t args;
-            args["[AGENT_NAME]"] = name;
-            LLTrans::findString(mName, "conference-title-incoming", args);
-        }
-    }
-    else
-    {
-        LLStringUtil::format_map_t args;
-        args["[AGENT_NAME]"] = av_name.getCompleteName();
-        LLTrans::findString(mName, "conference-title-incoming", args);
-    }
-}
-
-void LLIMModel::LLIMSession::onVoiceChannelStateChanged(const LLVoiceChannel::EState& old_state, const LLVoiceChannel::EState& new_state, const LLVoiceChannel::EDirection& direction)
-{
-    std::string you_joined_call = LLTrans::getString("you_joined_call");
-    std::string you_started_call = LLTrans::getString("you_started_call");
-    std::string other_avatar_name = "";
-    LLAvatarName av_name;
-
-    std::string message;
-
-    switch(mSessionType)
-    {
-    case P2P_SESSION:
-        LLAvatarNameCache::get(mOtherParticipantID, &av_name);
-        other_avatar_name = av_name.getUserName();
-
-        if(direction == LLVoiceChannel::INCOMING_CALL)
-        {
-            switch(new_state)
-            {
-            case LLVoiceChannel::STATE_CALL_STARTED :
-                {
-                    LLStringUtil::format_map_t string_args;
-                    string_args["[NAME]"] = other_avatar_name;
-                    message = LLTrans::getString("name_started_call", string_args);
-                    LLIMModel::getInstance()->addMessage(mSessionID, SYSTEM_FROM, LLUUID::null, message);
-                    break;
-                }
-            case LLVoiceChannel::STATE_CONNECTED :
-                LLIMModel::getInstance()->addMessage(mSessionID, SYSTEM_FROM, LLUUID::null, you_joined_call);
-            default:
-                break;
-            }
-        }
-        else // outgoing call
-        {
-            switch(new_state)
-            {
-            case LLVoiceChannel::STATE_CALL_STARTED :
-                LLIMModel::getInstance()->addMessage(mSessionID, SYSTEM_FROM, LLUUID::null, you_started_call);
-                break;
-            case LLVoiceChannel::STATE_CONNECTED :
-                message = LLTrans::getString("answered_call");
-                LLIMModel::getInstance()->addMessage(mSessionID, SYSTEM_FROM, LLUUID::null, message);
-            default:
-                break;
-            }
-        }
-        break;
-
-    case GROUP_SESSION:
-    case ADHOC_SESSION:
-        if(direction == LLVoiceChannel::INCOMING_CALL)
-        {
-            switch(new_state)
-            {
-            case LLVoiceChannel::STATE_CONNECTED :
-                LLIMModel::getInstance()->addMessage(mSessionID, SYSTEM_FROM, LLUUID::null, you_joined_call);
-            default:
-                break;
-            }
-        }
-        else // outgoing call
-        {
-            switch(new_state)
-            {
-            case LLVoiceChannel::STATE_CALL_STARTED :
-                LLIMModel::getInstance()->addMessage(mSessionID, SYSTEM_FROM, LLUUID::null, you_started_call);
-                break;
-            default:
-                break;
-            }
-        }
-    default:
-        break;
-    }
-    // Update speakers list when connected
-    if (LLVoiceChannel::STATE_CONNECTED == new_state)
-    {
-        mSpeakers->update(true);
-    }
-}
-
-LLIMModel::LLIMSession::~LLIMSession()
-{
-    if (mAvatarNameCacheConnection.connected())
-    {
-        mAvatarNameCacheConnection.disconnect();
-    }
-
-    delete mSpeakers;
-    mSpeakers = NULL;
-
-    // End the text IM session if necessary
-    if(LLVoiceClient::getInstance() && mOtherParticipantID.notNull())
-    {
-        switch(mType)
-        {
-        case IM_NOTHING_SPECIAL:
-        case IM_SESSION_P2P_INVITE:
-            LLVoiceClient::getInstance()->endUserIMSession(mOtherParticipantID);
-            break;
-
-        default:
-            // Appease the linux compiler
-            break;
-        }
-    }
-
-    mVoiceChannelStateChangeConnection.disconnect();
-
-    // HAVE to do this here -- if it happens in the LLVoiceChannel destructor it will call the wrong version (since the object's partially deconstructed at that point).
-    mVoiceChannel->deactivate();
-
-    delete mVoiceChannel;
-    mVoiceChannel = NULL;
-}
-
-void LLIMModel::LLIMSession::sessionInitReplyReceived(const LLUUID& new_session_id)
-{
-    mSessionInitialized = true;
-
-    if (new_session_id != mSessionID)
-    {
-        mSessionID = new_session_id;
-        mVoiceChannel->updateSessionID(new_session_id);
-    }
-}
-
-void LLIMModel::LLIMSession::addMessage(const std::string& from,
-                                        const LLUUID& from_id,
-                                        const std::string& utf8_text,
-                                        const std::string& time,
-                                        const bool is_history,  // comes from a history file or chat server
-                                        const bool is_region_msg,
-                                        const U32 timestamp)   // may be zero
-{
-    LLSD message;
-    message["from"] = from;
-    message["from_id"] = from_id;
-    message["message"] = utf8_text;
-    message["time"] = time;         // string used in display, may be full data YYYY/MM/DD HH:MM or just HH:MM
-    message["timestamp"] = (S32)timestamp;          // use string? LLLogChat::timestamp2LogString(timestamp, true);
-<<<<<<< HEAD
-	message["index"] = (LLSD::Integer)mMsgs.size();
-	message["is_history"] = is_history;
-	message["is_region_msg"] = is_region_msg;
-
-	LL_DEBUGS("UIUsage") << "addMessage " << " from " << from << " from_id " << from_id << " utf8_text " << utf8_text << " time " << time << " is_history " << is_history << " session mType " << mType << LL_ENDL;
-	if (from_id == gAgent.getID())
-	{
-		if (mType == IM_SESSION_GROUP_START)
-		{
-			LLUIUsage::instance().logCommand("Chat.SendGroup");
-		}
-		else if (mType == IM_NOTHING_SPECIAL)
-		{
-			LLUIUsage::instance().logCommand("Chat.SendIM");
-		}
-		else
-		{
-			LLUIUsage::instance().logCommand("Chat.SendOther");
-		}
-	}
-
-	mMsgs.push_front(message);          // Add most recent messages to the front of mMsgs
-
-	if (mSpeakers && from_id.notNull())
-	{
-		mSpeakers->speakerChatted(from_id);
-		mSpeakers->setSpeakerTyping(from_id, false);
-	}
-=======
-    message["index"] = (LLSD::Integer)mMsgs.size();
-    message["is_history"] = is_history;
-    message["is_region_msg"] = is_region_msg;
-
-    LL_DEBUGS("UIUsage") << "addMessage " << " from " << from << " from_id " << from_id << " utf8_text " << utf8_text << " time " << time << " is_history " << is_history << " session mType " << mType << LL_ENDL;
-    if (from_id == gAgent.getID())
-    {
-        if (mType == IM_SESSION_GROUP_START)
-        {
-            LLUIUsage::instance().logCommand("Chat.SendGroup");
-        }
-        else if (mType == IM_NOTHING_SPECIAL)
-        {
-            LLUIUsage::instance().logCommand("Chat.SendIM");
-        }
-        else
-        {
-            LLUIUsage::instance().logCommand("Chat.SendOther");
-        }
-    }
-
-    mMsgs.push_front(message);          // Add most recent messages to the front of mMsgs
-
-    if (mSpeakers && from_id.notNull())
-    {
-        mSpeakers->speakerChatted(from_id);
-        mSpeakers->setSpeakerTyping(from_id, FALSE);
-    }
->>>>>>> e1623bb2
-}
-
-void LLIMModel::LLIMSession::addMessagesFromHistoryCache(const chat_message_list_t& history)
-{
-    // Add the messages from the local cached chat history to the session window
-    for (const auto& msg : history)
-    {
-        std::string from = msg[LL_IM_FROM];
-        LLUUID from_id;
-        if (msg[LL_IM_FROM_ID].isDefined())
-        {
-            from_id = msg[LL_IM_FROM_ID].asUUID();
-        }
-        else
-        {   // convert it to a legacy name if we have a complete name
-            std::string legacy_name = gCacheName->buildLegacyName(from);
-            from_id = LLAvatarNameCache::getInstance()->findIdByName(legacy_name);
-        }
-
-        // Save the last minute of messages so we can merge with the chat server history.
-        // Really would be nice to have a numeric timestamp in the local cached chat file
-        const std::string & msg_time_str = msg[LL_IM_DATE_TIME].asString();
-        if (mLastHistoryCacheDateTime != msg_time_str)
-        {
-            mLastHistoryCacheDateTime = msg_time_str;   // Reset to the new time
-            mLastHistoryCacheMsgs.clear();
-        }
-        mLastHistoryCacheMsgs.push_front(msg);
-        LL_DEBUGS("ChatHistory") << mSessionID << ": Adding history cache message: " << msg << LL_ENDL;
-
-        // Add message from history cache to the display
-        addMessage(from, from_id, msg[LL_IM_TEXT], msg[LL_IM_TIME], true, false, 0);   // from history data, not region message, no timestamp
-    }
-}
-
-void LLIMModel::LLIMSession::addMessagesFromServerHistory(const LLSD& history,             // Array of chat messages from chat server
-                                                        const std::string& target_from,    // Sender of message that opened chat
-                                                        const std::string& target_message, // Message text that opened chat
-                                                        U32 timestamp)                     // timestamp of message that opened chat
-{   // Add messages from history returned by the chat server.
-
-    // The session mMsgs may contain chat messages from the local history cache file, and possibly one or more newly
-    // arrived chat messages.   If the chat window was manually opened, these will be empty and history can
-    // more easily merged.    The history from the server, however, may overlap what is in the file and those must also be merged.
-
-    // At this point, the session mMsgs can have
-    //   no messages
-    //   nothing from history file cache, but one or more very recently arrived messages,
-    //   messages from history file cache, no recent chat
-    //   messages from history file cache, one or more very recent messages
-    //
-    // The chat history from server can possibly contain:
-    //   no messages
-    //   messages that start back before anything in the local file (obscure case, but possible)
-    //   messages that match messages from the history file cache
-    //   messages from the last hour, new to the viewer
-    //   one or more messages that match most recently received chat (the one that opened the window)
-    // In other words:
-    //   messages from chat server may or may not match what we already have in mMsgs
-    //   We can drop anything that is during the time span covered by the local cache file
-    //   To keep things simple, drop any chat data older than the local cache file
-
-    if (!history.isArray())
-    {
-        LL_WARNS("ChatHistory") << mSessionID << ": Unexpected history data not array, type " << (S32)history.type() << LL_ENDL;
-        return;
-    }
-
-    if (history.size() == 0)
-    {   // If history is empty
-        LL_DEBUGS("ChatHistory") << mSessionID << ": addMessagesFromServerHistory() has empty history, nothing to merge" << LL_ENDL;
-        return;
-    }
-
-    if (history.size() == 1 &&          // Server chat history has one entry,
-        target_from.length() > 0 &&     // and we have a chat message that just arrived
-        mMsgs.size() > 0)               // and we have some data in the window - assume the history message is there.
-    {   // This is the common case where a group chat is silent for a while, and then one message is sent.
-        LL_DEBUGS("ChatHistory") << mSessionID << ": addMessagesFromServerHistory() only has chat message just received." << LL_ENDL;
-        return;
-    }
-
-    LL_DEBUGS("ChatHistory") << mSessionID << ": addMessagesFromServerHistory() starting with mMsg.size() " << mMsgs.size()
-        << " adding history with " << history.size() << " messages"
-        << ", target_from: " << target_from
-        << ", target_message: " << target_message
-        << ", timestamp: " << (S32)timestamp << LL_ENDL;
-
-    // At start of merging, mMsgs is either empty, has some chat messages read from a local cache file, and may have
-    // one or more messages that just arrived from the server.
-    U32 match_timestamp = 0;
-    chat_message_list_t shift_msgs;
-    if (mMsgs.size() > 0 &&
-        target_from.length() > 0
-        && target_message.length() > 0)
-    {   // Find where to insert the history messages by popping off a few in the session.
-        // The most common case is one duplciate message, the one that opens a chat session
-        while (mMsgs.size() > 0)
-        {
-            // The "time" value from mMsgs is a string, either just time HH:MM or a full date and time
-            LLSD cur_msg = mMsgs.front();       // Get most recent message from the chat display (front of mMsgs list)
-
-            if (cur_msg.isMap())
-            {
-                LL_DEBUGS("ChatHistoryCompare") << mSessionID << ": Finding insertion point, looking at cur_msg: " << cur_msg << LL_ENDL;
-
-                match_timestamp = cur_msg["timestamp"].asInteger();  // get timestamp of message in the session, may be zero
-                if ((S32)timestamp > match_timestamp)
-                {
-                    LL_DEBUGS("ChatHistory") << mSessionID << ": found older chat message: " << cur_msg
-                        << ", timestamp " << (S32)timestamp
-                        << " vs. match_timestamp " << match_timestamp
-                        << ", shift_msgs size is " << shift_msgs.size() << LL_ENDL;
-                    break;
-                }
-                // Have the matching message or one more recent: these need to be at the end
-                shift_msgs.push_front(cur_msg);     // Move chat message to temp list.
-                mMsgs.pop_front();                  // Normally this is just one message
-                LL_DEBUGS("ChatHistory") << mSessionID << ": shifting chat message " << cur_msg
-                    << " to be inserted at end, shift_msgs size is " << shift_msgs.size()
-                    << ", match_timestamp " << match_timestamp
-                    << ", timestamp " << (S32)timestamp << LL_ENDL;
-            }
-            else
-            {
-                LL_DEBUGS("ChatHistory") << mSessionID << ": Unexpected non-map entry in session messages: " << cur_msg << LL_ENDL;
-                return;
-            }
-        }
-    }
-
-    // Now merge messages from server history data into the session display.   The history data
-    // from the local file may overlap with the chat messages from the server.
-    // Drop any messages from the chat server history that are before the latest one from the local history file.
-    // Unfortunately, messages from the local file don't have timestamps - just datetime strings
-    LLSD::array_const_iterator cur_history_iter = history.beginArray();
-    while (cur_history_iter != history.endArray())
-    {
-        const LLSD &cur_server_hist = *cur_history_iter;
-        cur_history_iter++;
-
-        if (cur_server_hist.isMap())
-        {   // Each server history entry looks like
-            //   { 'from':'Laggy Avatar', 'from_id' : u72345678 - 744f - 43b9 - 98af - b06f1c76ddda, 'index' : i24, 'is_history' : 1, 'message' : 'That was slow', 'time' : '02/13/2023 10:03', 'timestamp' : i1676311419 }
-
-            // If we reach the message that opened our window, stop adding messages
-            U32 history_msg_timestamp = (U32)cur_server_hist[LL_IM_TIME].asInteger();
-            if ((match_timestamp > 0 && match_timestamp <= history_msg_timestamp) ||
-                (timestamp > 0 && timestamp <= history_msg_timestamp))
-            {   // we found the message we matched, so stop inserting from chat server history
-                LL_DEBUGS("ChatHistoryCompare") << "Found end of chat history insertion with match_timestamp " << (S32)match_timestamp
-                    << " vs. history_msg_timestamp " << (S32)history_msg_timestamp
-                    << " vs. timestamp " << (S32)timestamp
-                    << LL_ENDL;
-                break;
-            }
-            LL_DEBUGS("ChatHistoryCompare") << "Compared match_timestamp " << (S32)match_timestamp
-                << " vs. history_msg_timestamp " << (S32)history_msg_timestamp << LL_ENDL;
-
-            bool add_chat_to_conversation = true;
-            if (!mLastHistoryCacheDateTime.empty())
-            {   // Skip past the any from server that are older than what we already read from the history file.
-                std::string history_datetime = cur_server_hist[LL_IM_DATE_TIME].asString();
-                if (history_datetime.empty())
-                {
-                    history_datetime = cur_server_hist[LL_IM_TIME].asString();
-                }
-
-                if (history_datetime < mLastHistoryCacheDateTime)
-                {
-                    LL_DEBUGS("ChatHistoryCompare") << "Skipping message from chat server history since it's older than messages the session already has."
-                        << history_datetime << " vs  " << mLastHistoryCacheDateTime << LL_ENDL;
-                    add_chat_to_conversation = false;
-                }
-                else if (history_datetime > mLastHistoryCacheDateTime)
-                {   // The message from the chat server is more recent than the last one from the local cache file.   Add it
-                    LL_DEBUGS("ChatHistoryCompare") << "Found message dated "
-                        << history_datetime << " vs " << mLastHistoryCacheDateTime
-                        << ", adding new message from chat server history " << cur_server_hist << LL_ENDL;
-                }
-                else   // (history_datetime == mLastHistoryCacheDateTime)
-                {      // Messages are in the same minute as the last from the cache log file.
-                    const std::string & history_msg_text = cur_server_hist[LL_IM_TEXT];
-
-                    // Look in the saved messages from the history file that have the same time
-                    for (const auto& scan_msg : mLastHistoryCacheMsgs)
-                    {
-                        LL_DEBUGS("ChatHistoryCompare") << "comparing messages " << scan_msg[LL_IM_TEXT]
-                            << " with " << cur_server_hist << LL_ENDL;
-                        if (scan_msg.size() > 0)
-                        {   // Extra work ... the history_msg_text value may have been translated, i.e. "I am confused (je suis confus)"
-                            //  while the server history will only have the first part "I am confused"
-                            std::string target_compare(scan_msg[LL_IM_TEXT]);
-                            if (target_compare.size() > history_msg_text.size() + XL8_PADDING &&
-                                target_compare.substr(history_msg_text.size(), XL8_START_TAG.size()) == XL8_START_TAG &&
-                                target_compare.substr(target_compare.size() - XL8_END_TAG.size()) == XL8_END_TAG)
-                            {   // This really looks like a "translated string (cadena traducida)" so just compare the source part
-                                LL_DEBUGS("ChatHistory") << mSessionID << ": Found translated chat " << target_compare
-                                    << " when comparing to history " << history_msg_text
-                                    << ", will truncate" << LL_ENDL;
-                                target_compare = target_compare.substr(0, history_msg_text.size());
-                            }
-                            if (history_msg_text == target_compare)
-                            {   // Found a match, so don't add a duplicate chat message to the window
-                                LL_DEBUGS("ChatHistory") << mSessionID << ": Found duplicate message text " << history_msg_text
-                                    << " : " << (S32)history_msg_timestamp << ", matching datetime " << history_datetime << LL_ENDL;
-                                add_chat_to_conversation = false;
-                                break;
-                            }
-                        }
-                    }
-                }
-            }
-
-            LLUUID sender_id = cur_server_hist[LL_IM_FROM_ID].asUUID();
-            if (add_chat_to_conversation)
-            {   // Check if they're muted
-                if (LLMuteList::getInstance()->isMuted(sender_id, LLMute::flagTextChat))
-                {
-                    add_chat_to_conversation = false;
-                    LL_DEBUGS("ChatHistory") << mSessionID << ": Skipped adding chat from " << sender_id
-                        << " as muted, message: " << cur_server_hist
-                        << LL_ENDL;
-                }
-            }
-
-            if (add_chat_to_conversation)
-            {   // Finally add message to the chat session
-                std::string chat_time_str = LLConversation::createTimestamp((U64Seconds)history_msg_timestamp);
-                std::string sender_name = cur_server_hist[LL_IM_FROM].asString();
-
-                std::string history_msg_text = cur_server_hist[LL_IM_TEXT].asString();
-                LLSD message;
-                message["from"] = sender_name;
-                message["from_id"] = sender_id;
-                message["message"] = history_msg_text;
-                message["time"] = chat_time_str;
-                message["timestamp"] = (S32)history_msg_timestamp;
-                message["index"] = (LLSD::Integer)mMsgs.size();
-                message["is_history"] = true;
-                mMsgs.push_front(message);
-
-                LL_DEBUGS("ChatHistory") << mSessionID << ": push_front() adding group chat history message " << message << LL_ENDL;
-
-                // Add chat history messages to the local cache file, only in the case where we opened the chat window
-                // Need to solve the logic around messages that arrive and open chat - at this point, they've already been added to the
-                //   local history cache file.   If we append messages here, it will be out of order.
-                if (target_from.empty() && target_message.empty())
-                {
-                    LLIMModel::getInstance()->logToFile(LLIMModel::getInstance()->getHistoryFileName(mSessionID),
-                        sender_name, sender_id, history_msg_text);
-                }
-            }
-        }
-    }
-
-    S32 shifted_size = shift_msgs.size();
-    while (shift_msgs.size() > 0)
-    {   // Finally add back any new messages, and tweak the index value to be correct.
-        LLSD newer_message = shift_msgs.front();
-        shift_msgs.pop_front();
-        S32 old_index = newer_message["index"];
-        newer_message["index"] = (LLSD::Integer)mMsgs.size();   // Update the index to match the new position in the conversation
-        LL_DEBUGS("ChatHistory") << mSessionID << ": Re-adding newest group chat history messages from " << newer_message["from"]
-            << ", text: " << newer_message["message"]
-            << " old index " << old_index << ", new index " << newer_message["index"] << LL_ENDL;
-        mMsgs.push_front(newer_message);
-    }
-
-    LL_DEBUGS("ChatHistory") << mSessionID << ": addMessagesFromServerHistory() exiting with mMsg.size() " << mMsgs.size()
-        << ", shifted " << shifted_size << " messages" << LL_ENDL;
-
-    mLastHistoryCacheDateTime.clear();  // Don't need this data
-    mLastHistoryCacheMsgs.clear();
-}
-
-
-void LLIMModel::LLIMSession::chatFromLogFile(LLLogChat::ELogLineType type, const LLSD& msg, void* userdata)
-{
-    if (!userdata) return;
-
-    LLIMSession* self = (LLIMSession*) userdata;
-
-    if (type == LLLogChat::LOG_LINE)
-    {
-        LL_DEBUGS("ChatHistory") << "chatFromLogFile() adding LOG_LINE message from " << msg << LL_ENDL;
-        self->addMessage("", LLSD(), msg["message"].asString(), "", true, false, 0);        // from history data, not region message, no timestamp
-    }
-    else if (type == LLLogChat::LOG_LLSD)
-    {
-        LL_DEBUGS("ChatHistory") << "chatFromLogFile() adding LOG_LLSD message from " << msg << LL_ENDL;
-        self->addMessage(msg["from"].asString(), msg["from_id"].asUUID(), msg["message"].asString(), msg["time"].asString(), true, false, 0);  // from history data, not region message, no timestamp
-    }
-}
-
-void LLIMModel::LLIMSession::loadHistory()
-{
-    mMsgs.clear();
-    mLastHistoryCacheMsgs.clear();
-    mLastHistoryCacheDateTime.clear();
-
-    if ( gSavedPerAccountSettings.getBOOL("LogShowHistory") )
-    {
-        // read and parse chat history from local file
-        chat_message_list_t chat_history;
-        LLLogChat::loadChatHistory(mHistoryFileName, chat_history, LLSD(), isGroupChat());
-        addMessagesFromHistoryCache(chat_history);
-    }
-}
-
-LLIMModel::LLIMSession* LLIMModel::findIMSession(const LLUUID& session_id) const
-{
-    return get_if_there(mId2SessionMap, session_id, (LLIMModel::LLIMSession*) NULL);
-}
-
-//*TODO consider switching to using std::set instead of std::list for holding LLUUIDs across the whole code
-LLIMModel::LLIMSession* LLIMModel::findAdHocIMSession(const uuid_vec_t& ids)
-{
-    S32 num = ids.size();
-    if (!num) return NULL;
-
-    if (mId2SessionMap.empty()) return NULL;
-
-    std::map<LLUUID, LLIMSession*>::const_iterator it = mId2SessionMap.begin();
-    for (; it != mId2SessionMap.end(); ++it)
-    {
-        LLIMSession* session = (*it).second;
-
-        if (!session->isAdHoc()) continue;
-        if (session->mInitialTargetIDs.size() != num) continue;
-
-        std::list<LLUUID> tmp_list(session->mInitialTargetIDs.begin(), session->mInitialTargetIDs.end());
-
-        uuid_vec_t::const_iterator iter = ids.begin();
-        while (iter != ids.end())
-        {
-            tmp_list.remove(*iter);
-            ++iter;
-
-            if (tmp_list.empty())
-            {
-                break;
-            }
-        }
-
-        if (tmp_list.empty() && iter == ids.end())
-        {
-            return session;
-        }
-    }
-
-    return NULL;
-}
-
-bool LLIMModel::LLIMSession::isOutgoingAdHoc() const
-{
-    return IM_SESSION_CONFERENCE_START == mType;
-}
-
-bool LLIMModel::LLIMSession::isAdHoc()
-{
-<<<<<<< HEAD
-	return IM_SESSION_CONFERENCE_START == mType || (IM_SESSION_INVITE == mType && !gAgent.isInGroup(mSessionID, true));
-=======
-    return IM_SESSION_CONFERENCE_START == mType || (IM_SESSION_INVITE == mType && !gAgent.isInGroup(mSessionID, TRUE));
->>>>>>> e1623bb2
-}
-
-bool LLIMModel::LLIMSession::isP2P()
-{
-    return IM_NOTHING_SPECIAL == mType;
-}
-
-bool LLIMModel::LLIMSession::isGroupChat()
-{
-<<<<<<< HEAD
-	return IM_SESSION_GROUP_START == mType || (IM_SESSION_INVITE == mType && gAgent.isInGroup(mSessionID, true));
-=======
-    return IM_SESSION_GROUP_START == mType || (IM_SESSION_INVITE == mType && gAgent.isInGroup(mSessionID, TRUE));
->>>>>>> e1623bb2
-}
-
-LLUUID LLIMModel::LLIMSession::generateOutgoingAdHocHash() const
-{
-    LLUUID hash = LLUUID::null;
-
-    if (mInitialTargetIDs.size())
-    {
-        std::set<LLUUID> sorted_uuids(mInitialTargetIDs.begin(), mInitialTargetIDs.end());
-        hash = generateHash(sorted_uuids);
-    }
-
-    return hash;
-}
-
-void LLIMModel::LLIMSession::buildHistoryFileName()
-{
-    mHistoryFileName = mName;
-
-    //ad-hoc requires sophisticated chat history saving schemes
-    if (isAdHoc())
-    {
-        /* in case of outgoing ad-hoc sessions we need to make specilized names
-        * if this naming system is ever changed then the filtering definitions in
-        * lllogchat.cpp need to be change acordingly so that the filtering for the
-        * date stamp code introduced in STORM-102 will work properly and not add
-        * a date stamp to the Ad-hoc conferences.
-        */
-        if (mInitialTargetIDs.size())
-        {
-            std::set<LLUUID> sorted_uuids(mInitialTargetIDs.begin(), mInitialTargetIDs.end());
-            mHistoryFileName = mName + " hash" + generateHash(sorted_uuids).asString();
-        }
-        else
-        {
-            //in case of incoming ad-hoc sessions
-            mHistoryFileName = mName + " " + LLLogChat::timestamp2LogString(0, true) + " " + mSessionID.asString().substr(0, 4);
-        }
-    }
-    else if (isP2P()) // look up username to use as the log name
-    {
-        LLAvatarName av_name;
-        // For outgoing sessions we already have a cached name
-        // so no need for a callback in LLAvatarNameCache::get()
-        if (LLAvatarNameCache::get(mOtherParticipantID, &av_name))
-        {
-            mHistoryFileName = LLCacheName::buildUsername(av_name.getUserName());
-        }
-        else
-        {
-            // Incoming P2P sessions include a name that we can use to build a history file name
-            mHistoryFileName = LLCacheName::buildUsername(mName);
-        }
-
-        // user's account name can change, but filenames and session names are account name based
-        LLConversationLog::getInstance()->verifyFilename(mSessionID, mHistoryFileName, av_name.getCompleteName());
-    }
-    else if (isGroupChat())
-    {
-        mHistoryFileName = mName + GROUP_CHAT_SUFFIX;
-    }
-}
-
-//static
-LLUUID LLIMModel::LLIMSession::generateHash(const std::set<LLUUID>& sorted_uuids)
-{
-    LLMD5 md5_uuid;
-
-    std::set<LLUUID>::const_iterator it = sorted_uuids.begin();
-    while (it != sorted_uuids.end())
-    {
-        md5_uuid.update((unsigned char*)(*it).mData, 16);
-        it++;
-    }
-    md5_uuid.finalize();
-
-    LLUUID participants_md5_hash;
-    md5_uuid.raw_digest((unsigned char*) participants_md5_hash.mData);
-    return participants_md5_hash;
-}
-
-void LLIMModel::processSessionInitializedReply(const LLUUID& old_session_id, const LLUUID& new_session_id)
-{
-    LLIMSession* session = findIMSession(old_session_id);
-    if (session)
-    {
-        session->sessionInitReplyReceived(new_session_id);
-
-        if (old_session_id != new_session_id)
-        {
-            mId2SessionMap.erase(old_session_id);
-            mId2SessionMap[new_session_id] = session;
-        }
-
-        LLFloaterIMSession* im_floater = LLFloaterIMSession::findInstance(old_session_id);
-        if (im_floater)
-        {
-            im_floater->sessionInitReplyReceived(new_session_id);
-        }
-
-        if (old_session_id != new_session_id)
-        {
-            gIMMgr->notifyObserverSessionIDUpdated(old_session_id, new_session_id);
-        }
-
-        // auto-start the call on session initialization?
-        if (session->mStartCallOnInitialize)
-        {
-            gIMMgr->startCall(new_session_id);
-        }
-    }
-}
-
-void LLIMModel::testMessages()
-{
-    LLUUID bot1_id("d0426ec6-6535-4c11-a5d9-526bb0c654d9");
-    LLUUID bot1_session_id;
-    std::string from = "IM Tester";
-
-    bot1_session_id = LLIMMgr::computeSessionID(IM_NOTHING_SPECIAL, bot1_id);
-    newSession(bot1_session_id, from, IM_NOTHING_SPECIAL, bot1_id);
-    addMessage(bot1_session_id, from, bot1_id, "Test Message: Hi from testerbot land!");
-
-    LLUUID bot2_id;
-    std::string firstname[] = {"Roflcopter", "Joe"};
-    std::string lastname[] = {"Linden", "Tester", "Resident", "Schmoe"};
-
-    S32 rand1 = ll_rand(sizeof firstname)/(sizeof firstname[0]);
-    S32 rand2 = ll_rand(sizeof lastname)/(sizeof lastname[0]);
-
-    from = firstname[rand1] + " " + lastname[rand2];
-    bot2_id.generate(from);
-    LLUUID bot2_session_id = LLIMMgr::computeSessionID(IM_NOTHING_SPECIAL, bot2_id);
-    newSession(bot2_session_id, from, IM_NOTHING_SPECIAL, bot2_id);
-    addMessage(bot2_session_id, from, bot2_id, "Test Message: Hello there, I have a question. Can I bother you for a second? ");
-    addMessage(bot2_session_id, from, bot2_id, "Test Message: OMGWTFBBQ.");
-}
-
-//session name should not be empty
-bool LLIMModel::newSession(const LLUUID& session_id, const std::string& name, const EInstantMessage& type,
-                           const LLUUID& other_participant_id, const uuid_vec_t& ids, bool voice, bool has_offline_msg)
-{
-    if (name.empty())
-    {
-        LL_WARNS() << "Attempt to create a new session with empty name; id = " << session_id << LL_ENDL;
-        return false;
-    }
-
-    if (findIMSession(session_id))
-    {
-        LL_WARNS() << "IM Session " << session_id << " already exists" << LL_ENDL;
-        return false;
-    }
-
-    LLIMSession* session = new LLIMSession(session_id, name, type, other_participant_id, ids, voice, has_offline_msg);
-    mId2SessionMap[session_id] = session;
-
-    // When notifying observer, name of session is used instead of "name", because they may not be the
-    // same if it is an adhoc session (in this case name is localized in LLIMSession constructor).
-    std::string session_name = LLIMModel::getInstance()->getName(session_id);
-    LLIMMgr::getInstance()->notifyObserverSessionAdded(session_id, session_name, other_participant_id,has_offline_msg);
-
-    return true;
-
-}
-
-bool LLIMModel::newSession(const LLUUID& session_id, const std::string& name, const EInstantMessage& type, const LLUUID& other_participant_id, bool voice, bool has_offline_msg)
-{
-    uuid_vec_t ids;
-    ids.push_back(other_participant_id);
-    return newSession(session_id, name, type, other_participant_id, ids, voice, has_offline_msg);
-}
-
-bool LLIMModel::clearSession(const LLUUID& session_id)
-{
-    if (mId2SessionMap.find(session_id) == mId2SessionMap.end()) return false;
-    delete (mId2SessionMap[session_id]);
-    mId2SessionMap.erase(session_id);
-    return true;
-}
-
-void LLIMModel::getMessages(const LLUUID& session_id, chat_message_list_t& messages, int start_index, const bool sendNoUnreadMsgs)
-{
-    getMessagesSilently(session_id, messages, start_index);
-
-    if (sendNoUnreadMsgs)
-    {
-        sendNoUnreadMessages(session_id);
-    }
-}
-
-void LLIMModel::getMessagesSilently(const LLUUID& session_id, chat_message_list_t& messages, int start_index)
-{
-    LLIMSession* session = findIMSession(session_id);
-    if (!session)
-    {
-        LL_WARNS() << "session " << session_id << "does not exist " << LL_ENDL;
-        return;
-    }
-
-    int i = session->mMsgs.size() - start_index;
-
-    for (chat_message_list_t::iterator iter = session->mMsgs.begin();
-        iter != session->mMsgs.end() && i > 0;
-        iter++)
-    {
-        LLSD msg;
-        msg = *iter;
-        messages.push_back(*iter);
-        i--;
-    }
-}
-
-void LLIMModel::sendNoUnreadMessages(const LLUUID& session_id)
-{
-    LLIMSession* session = findIMSession(session_id);
-    if (!session)
-    {
-        LL_WARNS() << "session " << session_id << "does not exist " << LL_ENDL;
-        return;
-    }
-
-    session->mNumUnread = 0;
-    session->mParticipantUnreadMessageCount = 0;
-
-    LLSD arg;
-    arg["session_id"] = session_id;
-    arg["num_unread"] = 0;
-    arg["participant_unread"] = session->mParticipantUnreadMessageCount;
-    mNoUnreadMsgsSignal(arg);
-}
-
-bool LLIMModel::addToHistory(const LLUUID& session_id,
-                             const std::string& from,
-                             const LLUUID& from_id,
-                             const std::string& utf8_text,
-                             bool is_region_msg,
-                             U32 timestamp)
-{
-    LLIMSession* session = findIMSession(session_id);
-
-    if (!session)
-    {
-        LL_WARNS() << "session " << session_id << "does not exist " << LL_ENDL;
-        return false;
-    }
-
-    // This is where a normal arriving message is added to the session.   Note that the time string created here is without the full date
-    session->addMessage(from, from_id, utf8_text, LLLogChat::timestamp2LogString(timestamp, false), false, is_region_msg, timestamp);
-
-    return true;
-}
-
-bool LLIMModel::logToFile(const std::string& file_name, const std::string& from, const LLUUID& from_id, const std::string& utf8_text)
-{
-    if (gSavedPerAccountSettings.getS32("KeepConversationLogTranscripts") > 1)
-    {
-        std::string from_name = from;
-
-        LLAvatarName av_name;
-        if (!from_id.isNull() &&
-            LLAvatarNameCache::get(from_id, &av_name) &&
-            !av_name.isDisplayNameDefault())
-        {
-            from_name = av_name.getCompleteName();
-        }
-
-        LLLogChat::saveHistory(file_name, from_name, from_id, utf8_text);
-        LLConversationLog::instance().cache(); // update the conversation log too
-        return true;
-    }
-    else
-    {
-        return false;
-    }
-}
-
-void LLIMModel::proccessOnlineOfflineNotification(
-    const LLUUID& session_id,
-    const std::string& utf8_text)
-{
-    // Add system message to history
-    addMessage(session_id, SYSTEM_FROM, LLUUID::null, utf8_text);
-}
-
-void LLIMModel::addMessage(const LLUUID& session_id, const std::string& from, const LLUUID& from_id,
-                           const std::string& utf8_text, bool log2file /* = true */, bool is_region_msg, /* = false */ U32 time_stamp /* = 0 */)
-{
-    if (gSavedSettings.getBOOL("TranslateChat") && (from != SYSTEM_FROM))
-    {
-        const std::string from_lang = ""; // leave empty to trigger autodetect
-        const std::string to_lang = LLTranslate::getTranslateLanguage();
-        U64 time_n_flags = ((U64) time_stamp) | (log2file ? (1LL << 32) : 0) | (is_region_msg ? (1LL << 33) : 0);   // boost::bind has limited parameters
-        LLTranslate::translateMessage(from_lang, to_lang, utf8_text,
-            boost::bind(&translateSuccess, session_id, from, from_id, utf8_text, time_n_flags, utf8_text, from_lang, _1, _2),
-            boost::bind(&translateFailure, session_id, from, from_id, utf8_text, time_n_flags, _1, _2));
-    }
-    else
-    {
-        processAddingMessage(session_id, from, from_id, utf8_text, log2file, is_region_msg, time_stamp);
-    }
-}
-
-void LLIMModel::processAddingMessage(const LLUUID& session_id, const std::string& from, const LLUUID& from_id,
-    const std::string& utf8_text, bool log2file, bool is_region_msg, U32 time_stamp)
-{
-    LLIMSession* session = addMessageSilently(session_id, from, from_id, utf8_text, log2file, is_region_msg, time_stamp);
-    if (!session)
-        return;
-
-    //good place to add some1 to recent list
-    //other places may be called from message history.
-    if( !from_id.isNull() &&
-        ( session->isP2PSessionType() || session->isAdHocSessionType() ) )
-        LLRecentPeople::instance().add(from_id);
-
-    // notify listeners
-    LLSD arg;
-    arg["session_id"] = session_id;
-    arg["num_unread"] = session->mNumUnread;
-    arg["participant_unread"] = session->mParticipantUnreadMessageCount;
-    arg["message"] = utf8_text;
-    arg["from"] = from;
-    arg["from_id"] = from_id;
-    arg["time"] = LLLogChat::timestamp2LogString(time_stamp, true);
-    arg["session_type"] = session->mSessionType;
-    arg["is_region_msg"] = is_region_msg;
-
-    mNewMsgSignal(arg);
-}
-
-LLIMModel::LLIMSession* LLIMModel::addMessageSilently(const LLUUID& session_id, const std::string& from, const LLUUID& from_id,
-                                                      const std::string& utf8_text, bool log2file /* = true */, bool is_region_msg, /* false */
-                                                      U32 timestamp /* = 0 */)
-{
-    LLIMSession* session = findIMSession(session_id);
-
-    if (!session)
-    {
-        return NULL;
-    }
-
-    // replace interactive system message marker with correct from string value
-    std::string from_name = from;
-    if (INTERACTIVE_SYSTEM_FROM == from)
-    {
-        from_name = SYSTEM_FROM;
-    }
-
-    addToHistory(session_id, from_name, from_id, utf8_text, is_region_msg, timestamp);
-    if (log2file)
-    {
-        logToFile(getHistoryFileName(session_id), from_name, from_id, utf8_text);
-    }
-
-    session->mNumUnread++;
-
-    //update count of unread messages from real participant
-    if (!(from_id.isNull() || from_id == gAgentID || SYSTEM_FROM == from)
-            // we should increment counter for interactive system messages()
-            || INTERACTIVE_SYSTEM_FROM == from)
-    {
-        ++(session->mParticipantUnreadMessageCount);
-    }
-
-    return session;
-}
-
-
-const std::string LLIMModel::getName(const LLUUID& session_id) const
-{
-    LLIMSession* session = findIMSession(session_id);
-
-    if (!session)
-    {
-        LL_WARNS() << "session " << session_id << "does not exist " << LL_ENDL;
-        return LLTrans::getString("no_session_message");
-    }
-
-    return session->mName;
-}
-
-const S32 LLIMModel::getNumUnread(const LLUUID& session_id) const
-{
-    LLIMSession* session = findIMSession(session_id);
-    if (!session)
-    {
-        LL_WARNS() << "session " << session_id << "does not exist " << LL_ENDL;
-        return -1;
-    }
-
-    return session->mNumUnread;
-}
-
-const LLUUID& LLIMModel::getOtherParticipantID(const LLUUID& session_id) const
-{
-    LLIMSession* session = findIMSession(session_id);
-    if (!session)
-    {
-        LL_WARNS() << "session " << session_id << " does not exist " << LL_ENDL;
-        return LLUUID::null;
-    }
-
-    return session->mOtherParticipantID;
-}
-
-EInstantMessage LLIMModel::getType(const LLUUID& session_id) const
-{
-    LLIMSession* session = findIMSession(session_id);
-    if (!session)
-    {
-        LL_WARNS() << "session " << session_id << "does not exist " << LL_ENDL;
-        return IM_COUNT;
-    }
-
-    return session->mType;
-}
-
-LLVoiceChannel* LLIMModel::getVoiceChannel( const LLUUID& session_id ) const
-{
-    LLIMSession* session = findIMSession(session_id);
-    if (!session)
-    {
-        LL_WARNS() << "session " << session_id << "does not exist " << LL_ENDL;
-        return NULL;
-    }
-
-    return session->mVoiceChannel;
-}
-
-LLIMSpeakerMgr* LLIMModel::getSpeakerManager( const LLUUID& session_id ) const
-{
-    LLIMSession* session = findIMSession(session_id);
-    if (!session)
-    {
-        LL_WARNS() << "session " << session_id << " does not exist " << LL_ENDL;
-        return NULL;
-    }
-
-    return session->mSpeakers;
-}
-
-const std::string& LLIMModel::getHistoryFileName(const LLUUID& session_id) const
-{
-    LLIMSession* session = findIMSession(session_id);
-    if (!session)
-    {
-        LL_WARNS() << "session " << session_id << " does not exist " << LL_ENDL;
-        return LLStringUtil::null;
-    }
-
-    return session->mHistoryFileName;
-}
-
-
-// TODO get rid of other participant ID
-void LLIMModel::sendTypingState(LLUUID session_id, LLUUID other_participant_id, bool typing)
-{
-    std::string name;
-    LLAgentUI::buildFullname(name);
-
-<<<<<<< HEAD
-	pack_instant_message(
-		gMessageSystem,
-		gAgent.getID(),
-		false,
-		gAgent.getSessionID(),
-		other_participant_id,
-		name,
-		std::string("typing"),
-		IM_ONLINE,
-		(typing ? IM_TYPING_START : IM_TYPING_STOP),
-		session_id);
-	gAgent.sendReliableMessage();
-=======
-    pack_instant_message(
-        gMessageSystem,
-        gAgent.getID(),
-        FALSE,
-        gAgent.getSessionID(),
-        other_participant_id,
-        name,
-        std::string("typing"),
-        IM_ONLINE,
-        (typing ? IM_TYPING_START : IM_TYPING_STOP),
-        session_id);
-    gAgent.sendReliableMessage();
->>>>>>> e1623bb2
-}
-
-void LLIMModel::sendLeaveSession(const LLUUID& session_id, const LLUUID& other_participant_id)
-{
-<<<<<<< HEAD
-	if(session_id.notNull())
-	{
-		std::string name;
-		LLAgentUI::buildFullname(name);
-		pack_instant_message(
-			gMessageSystem,
-			gAgent.getID(),
-			false,
-			gAgent.getSessionID(),
-			other_participant_id,
-			name,
-			LLStringUtil::null,
-			IM_ONLINE,
-			IM_SESSION_LEAVE,
-			session_id);
-		gAgent.sendReliableMessage();
-	}
-=======
-    if(session_id.notNull())
-    {
-        std::string name;
-        LLAgentUI::buildFullname(name);
-        pack_instant_message(
-            gMessageSystem,
-            gAgent.getID(),
-            FALSE,
-            gAgent.getSessionID(),
-            other_participant_id,
-            name,
-            LLStringUtil::null,
-            IM_ONLINE,
-            IM_SESSION_LEAVE,
-            session_id);
-        gAgent.sendReliableMessage();
-    }
->>>>>>> e1623bb2
-}
-
-//*TODO this method is better be moved to the LLIMMgr
-void LLIMModel::sendMessage(const std::string& utf8_text,
-<<<<<<< HEAD
-					 const LLUUID& im_session_id,
-					 const LLUUID& other_participant_id,
-					 EInstantMessage dialog)
-{
-	std::string name;
-	bool sent = false;
-	LLAgentUI::buildFullname(name);
-
-	const LLRelationship* info = NULL;
-	info = LLAvatarTracker::instance().getBuddyInfo(other_participant_id);
-
-	U8 offline = (!info || info->isOnline()) ? IM_ONLINE : IM_OFFLINE;
-	// Old call to send messages to SLim client,  no longer supported.
-	//if((offline == IM_OFFLINE) && (LLVoiceClient::getInstance()->isOnlineSIP(other_participant_id)))
-	//{
-	//	// User is online through the OOW connector, but not with a regular viewer.  Try to send the message via SLVoice.
-	//	sent = LLVoiceClient::getInstance()->sendTextMessage(other_participant_id, utf8_text);
-	//}
-
-	if(!sent)
-	{
-		// Send message normally.
-
-		// default to IM_SESSION_SEND unless it's nothing special - in
-		// which case it's probably an IM to everyone.
-		U8 new_dialog = dialog;
-
-		if ( dialog != IM_NOTHING_SPECIAL )
-		{
-			new_dialog = IM_SESSION_SEND;
-		}
-		pack_instant_message(
-			gMessageSystem,
-			gAgent.getID(),
-			false,
-			gAgent.getSessionID(),
-			other_participant_id,
-			name.c_str(),
-			utf8_text.c_str(),
-			offline,
-			(EInstantMessage)new_dialog,
-			im_session_id);
-		gAgent.sendReliableMessage();
-	}
-
-	bool is_group_chat = false;
-	LLIMModel::LLIMSession* session = LLIMModel::getInstance()->findIMSession(im_session_id);
-	if(session)
-	{
-		is_group_chat = session->isGroupSessionType();
-	}
-
-	// If there is a mute list and this is not a group chat...
-	if ( LLMuteList::getInstance() && !is_group_chat)
-	{
-		// ... the target should not be in our mute list for some message types.
-		// Auto-remove them if present.
-		switch( dialog )
-		{
-		case IM_NOTHING_SPECIAL:
-		case IM_GROUP_INVITATION:
-		case IM_INVENTORY_OFFERED:
-		case IM_SESSION_INVITE:
-		case IM_SESSION_P2P_INVITE:
-		case IM_SESSION_CONFERENCE_START:
-		case IM_SESSION_SEND: // This one is marginal - erring on the side of hearing.
-		case IM_LURE_USER:
-		case IM_GODLIKE_LURE_USER:
-		case IM_FRIENDSHIP_OFFERED:
-			LLMuteList::getInstance()->autoRemove(other_participant_id, LLMuteList::AR_IM);
-			break;
-		default: ; // do nothing
-		}
-	}
-
-	if((dialog == IM_NOTHING_SPECIAL) &&
-	   (other_participant_id.notNull()))
-	{
-		// Do we have to replace the /me's here?
-		std::string from;
-		LLAgentUI::buildFullname(from);
-		LLIMModel::getInstance()->addMessage(im_session_id, from, gAgentID, utf8_text);
-
-		//local echo for the legacy communicate panel
-		std::string history_echo;
-		LLAgentUI::buildFullname(history_echo);
-
-		history_echo += ": " + utf8_text;
-
-		LLIMSpeakerMgr* speaker_mgr = LLIMModel::getInstance()->getSpeakerManager(im_session_id);
-		if (speaker_mgr)
-		{
-			speaker_mgr->speakerChatted(gAgentID);
-			speaker_mgr->setSpeakerTyping(gAgentID, false);
-		}
-	}
-
-	// Add the recipient to the recent people list.
-	bool is_not_group_id = LLGroupMgr::getInstance()->getGroupData(other_participant_id) == NULL;
-
-	if (is_not_group_id)
-	{
-		if( session == 0)//??? shouldn't really happen
-		{
-			LLRecentPeople::instance().add(other_participant_id);
-			return;
-		}
-		// IM_SESSION_INVITE means that this is an Ad-hoc incoming chat
-		//		(it can be also Group chat but it is checked above)
-		// In this case mInitialTargetIDs contains Ad-hoc session ID and it should not be added
-		// to Recent People to prevent showing of an item with (?? ?)(?? ?), sans the spaces. See EXT-8246.
-		// Concrete participants will be added into this list once they sent message in chat.
-		if (IM_SESSION_INVITE == dialog) return;
-
-		if (IM_SESSION_CONFERENCE_START == dialog) // outgoing ad-hoc session
-		{
-			// Add only online members of conference to recent list (EXT-8658)
-			addSpeakersToRecent(im_session_id);
-		}
-		else // outgoing P2P session
-		{
-			// Add the recepient of the session.
-			if (!session->mInitialTargetIDs.empty())
-			{
-				LLRecentPeople::instance().add(*(session->mInitialTargetIDs.begin()));
-			}
-		}
-	}
-=======
-                     const LLUUID& im_session_id,
-                     const LLUUID& other_participant_id,
-                     EInstantMessage dialog)
-{
-    std::string name;
-    bool sent = false;
-    LLAgentUI::buildFullname(name);
-
-    const LLRelationship* info = NULL;
-    info = LLAvatarTracker::instance().getBuddyInfo(other_participant_id);
-
-    U8 offline = (!info || info->isOnline()) ? IM_ONLINE : IM_OFFLINE;
-    // Old call to send messages to SLim client,  no longer supported.
-    //if((offline == IM_OFFLINE) && (LLVoiceClient::getInstance()->isOnlineSIP(other_participant_id)))
-    //{
-    //  // User is online through the OOW connector, but not with a regular viewer.  Try to send the message via SLVoice.
-    //  sent = LLVoiceClient::getInstance()->sendTextMessage(other_participant_id, utf8_text);
-    //}
-
-    if(!sent)
-    {
-        // Send message normally.
-
-        // default to IM_SESSION_SEND unless it's nothing special - in
-        // which case it's probably an IM to everyone.
-        U8 new_dialog = dialog;
-
-        if ( dialog != IM_NOTHING_SPECIAL )
-        {
-            new_dialog = IM_SESSION_SEND;
-        }
-        pack_instant_message(
-            gMessageSystem,
-            gAgent.getID(),
-            FALSE,
-            gAgent.getSessionID(),
-            other_participant_id,
-            name.c_str(),
-            utf8_text.c_str(),
-            offline,
-            (EInstantMessage)new_dialog,
-            im_session_id);
-        gAgent.sendReliableMessage();
-    }
-
-    bool is_group_chat = false;
-    LLIMModel::LLIMSession* session = LLIMModel::getInstance()->findIMSession(im_session_id);
-    if(session)
-    {
-        is_group_chat = session->isGroupSessionType();
-    }
-
-    // If there is a mute list and this is not a group chat...
-    if ( LLMuteList::getInstance() && !is_group_chat)
-    {
-        // ... the target should not be in our mute list for some message types.
-        // Auto-remove them if present.
-        switch( dialog )
-        {
-        case IM_NOTHING_SPECIAL:
-        case IM_GROUP_INVITATION:
-        case IM_INVENTORY_OFFERED:
-        case IM_SESSION_INVITE:
-        case IM_SESSION_P2P_INVITE:
-        case IM_SESSION_CONFERENCE_START:
-        case IM_SESSION_SEND: // This one is marginal - erring on the side of hearing.
-        case IM_LURE_USER:
-        case IM_GODLIKE_LURE_USER:
-        case IM_FRIENDSHIP_OFFERED:
-            LLMuteList::getInstance()->autoRemove(other_participant_id, LLMuteList::AR_IM);
-            break;
-        default: ; // do nothing
-        }
-    }
-
-    if((dialog == IM_NOTHING_SPECIAL) &&
-       (other_participant_id.notNull()))
-    {
-        // Do we have to replace the /me's here?
-        std::string from;
-        LLAgentUI::buildFullname(from);
-        LLIMModel::getInstance()->addMessage(im_session_id, from, gAgentID, utf8_text);
-
-        //local echo for the legacy communicate panel
-        std::string history_echo;
-        LLAgentUI::buildFullname(history_echo);
-
-        history_echo += ": " + utf8_text;
-
-        LLIMSpeakerMgr* speaker_mgr = LLIMModel::getInstance()->getSpeakerManager(im_session_id);
-        if (speaker_mgr)
-        {
-            speaker_mgr->speakerChatted(gAgentID);
-            speaker_mgr->setSpeakerTyping(gAgentID, FALSE);
-        }
-    }
-
-    // Add the recipient to the recent people list.
-    bool is_not_group_id = LLGroupMgr::getInstance()->getGroupData(other_participant_id) == NULL;
-
-    if (is_not_group_id)
-    {
-        if( session == 0)//??? shouldn't really happen
-        {
-            LLRecentPeople::instance().add(other_participant_id);
-            return;
-        }
-        // IM_SESSION_INVITE means that this is an Ad-hoc incoming chat
-        //      (it can be also Group chat but it is checked above)
-        // In this case mInitialTargetIDs contains Ad-hoc session ID and it should not be added
-        // to Recent People to prevent showing of an item with (?? ?)(?? ?), sans the spaces. See EXT-8246.
-        // Concrete participants will be added into this list once they sent message in chat.
-        if (IM_SESSION_INVITE == dialog) return;
-
-        if (IM_SESSION_CONFERENCE_START == dialog) // outgoing ad-hoc session
-        {
-            // Add only online members of conference to recent list (EXT-8658)
-            addSpeakersToRecent(im_session_id);
-        }
-        else // outgoing P2P session
-        {
-            // Add the recepient of the session.
-            if (!session->mInitialTargetIDs.empty())
-            {
-                LLRecentPeople::instance().add(*(session->mInitialTargetIDs.begin()));
-            }
-        }
-    }
->>>>>>> e1623bb2
-}
-
-void LLIMModel::addSpeakersToRecent(const LLUUID& im_session_id)
-{
-    LLIMSpeakerMgr* speaker_mgr = LLIMModel::getInstance()->getSpeakerManager(im_session_id);
-    LLSpeakerMgr::speaker_list_t speaker_list;
-    if(speaker_mgr != NULL)
-    {
-        speaker_mgr->getSpeakerList(&speaker_list, true);
-    }
-    for(LLSpeakerMgr::speaker_list_t::iterator it = speaker_list.begin(); it != speaker_list.end(); it++)
-    {
-        const LLPointer<LLSpeaker>& speakerp = *it;
-        LLRecentPeople::instance().add(speakerp->mID);
-    }
-}
-
-void session_starter_helper(
-    const LLUUID& temp_session_id,
-    const LLUUID& other_participant_id,
-    EInstantMessage im_type)
-{
-    LLMessageSystem *msg = gMessageSystem;
-
-    msg->newMessageFast(_PREHASH_ImprovedInstantMessage);
-    msg->nextBlockFast(_PREHASH_AgentData);
-    msg->addUUIDFast(_PREHASH_AgentID, gAgent.getID());
-    msg->addUUIDFast(_PREHASH_SessionID, gAgent.getSessionID());
-
-<<<<<<< HEAD
-	msg->nextBlockFast(_PREHASH_MessageBlock);
-	msg->addBOOLFast(_PREHASH_FromGroup, false);
-	msg->addUUIDFast(_PREHASH_ToAgentID, other_participant_id);
-	msg->addU8Fast(_PREHASH_Offline, IM_ONLINE);
-	msg->addU8Fast(_PREHASH_Dialog, im_type);
-	msg->addUUIDFast(_PREHASH_ID, temp_session_id);
-	msg->addU32Fast(_PREHASH_Timestamp, NO_TIMESTAMP); // no timestamp necessary
-=======
-    msg->nextBlockFast(_PREHASH_MessageBlock);
-    msg->addBOOLFast(_PREHASH_FromGroup, FALSE);
-    msg->addUUIDFast(_PREHASH_ToAgentID, other_participant_id);
-    msg->addU8Fast(_PREHASH_Offline, IM_ONLINE);
-    msg->addU8Fast(_PREHASH_Dialog, im_type);
-    msg->addUUIDFast(_PREHASH_ID, temp_session_id);
-    msg->addU32Fast(_PREHASH_Timestamp, NO_TIMESTAMP); // no timestamp necessary
->>>>>>> e1623bb2
-
-    std::string name;
-    LLAgentUI::buildFullname(name);
-
-    msg->addStringFast(_PREHASH_FromAgentName, name);
-    msg->addStringFast(_PREHASH_Message, LLStringUtil::null);
-    msg->addU32Fast(_PREHASH_ParentEstateID, 0);
-    msg->addUUIDFast(_PREHASH_RegionID, LLUUID::null);
-    msg->addVector3Fast(_PREHASH_Position, gAgent.getPositionAgent());
-}
-
-void start_deprecated_conference_chat(
-    const LLUUID& temp_session_id,
-    const LLUUID& creator_id,
-    const LLUUID& other_participant_id,
-    const LLSD& agents_to_invite)
-{
-    U8* bucket;
-    U8* pos;
-    S32 count;
-    S32 bucket_size;
-
-    // *FIX: this could suffer from endian issues
-    count = agents_to_invite.size();
-    bucket_size = UUID_BYTES * count;
-    bucket = new U8[bucket_size];
-    pos = bucket;
-
-    for(S32 i = 0; i < count; ++i)
-    {
-        LLUUID agent_id = agents_to_invite[i].asUUID();
-
-        memcpy(pos, &agent_id, UUID_BYTES);
-        pos += UUID_BYTES;
-    }
-
-    session_starter_helper(
-        temp_session_id,
-        other_participant_id,
-        IM_SESSION_CONFERENCE_START);
-
-    gMessageSystem->addBinaryDataFast(
-        _PREHASH_BinaryBucket,
-        bucket,
-        bucket_size);
-
-    gAgent.sendReliableMessage();
-
-    delete[] bucket;
-}
-
-// Returns true if any messages were sent, false otherwise.
-// Is sort of equivalent to "does the server need to do anything?"
-bool LLIMModel::sendStartSession(
-    const LLUUID& temp_session_id,
-    const LLUUID& other_participant_id,
-    const uuid_vec_t& ids,
-    EInstantMessage dialog)
-{
-    if ( dialog == IM_SESSION_GROUP_START )
-    {
-        session_starter_helper(
-            temp_session_id,
-            other_participant_id,
-            dialog);
-        gMessageSystem->addBinaryDataFast(
-                _PREHASH_BinaryBucket,
-                EMPTY_BINARY_BUCKET,
-                EMPTY_BINARY_BUCKET_SIZE);
-        gAgent.sendReliableMessage();
-
-        return true;
-    }
-    else if ( dialog == IM_SESSION_CONFERENCE_START )
-    {
-        LLSD agents;
-        for (int i = 0; i < (S32) ids.size(); i++)
-        {
-            agents.append(ids[i]);
-        }
-
-        //we have a new way of starting conference calls now
-        LLViewerRegion* region = gAgent.getRegion();
-        if (region)
-        {
-            std::string url = region->getCapability(
-                "ChatSessionRequest");
-
-            LLCoros::instance().launch("startConfrenceCoro",
-                boost::bind(&startConfrenceCoro, url,
-                temp_session_id, gAgent.getID(), other_participant_id, agents));
-        }
-        else
-        {
-            start_deprecated_conference_chat(
-                temp_session_id,
-                gAgent.getID(),
-                other_participant_id,
-                agents);
-        }
-
-        //we also need to wait for reply from the server in case of ad-hoc chat (we'll get new session id)
-        return true;
-    }
-
-    return false;
-}
-
-
-// the other_participant_id is either an agent_id, a group_id, or an inventory
-// folder item_id (collection of calling cards)
-
-// static
-LLUUID LLIMMgr::computeSessionID(
-<<<<<<< HEAD
-	EInstantMessage dialog,
-	const LLUUID& other_participant_id)
-{
-	LLUUID session_id;
-	if (IM_SESSION_GROUP_START == dialog)
-	{
-		// slam group session_id to the group_id (other_participant_id)
-		session_id = other_participant_id;
-	}
-	else if (IM_SESSION_CONFERENCE_START == dialog)
-	{
-		session_id.generate();
-	}
-	else if (IM_SESSION_INVITE == dialog)
-	{
-		// use provided session id for invites
-		session_id = other_participant_id;
-	}
-	else
-	{
-		LLUUID agent_id = gAgent.getID();
-		if (other_participant_id == agent_id)
-		{
-			// if we try to send an IM to ourselves then the XOR would be null
-			// so we just make the session_id the same as the agent_id
-			session_id = agent_id;
-		}
-		else
-		{
-			// peer-to-peer or peer-to-asset session_id is the XOR
-			session_id = other_participant_id ^ agent_id;
-		}
-	}
-
-	if (gAgent.isInGroup(session_id, true) && (session_id != other_participant_id))
-	{
-		LL_WARNS() << "Group session id different from group id: IM type = " << dialog << ", session id = " << session_id << ", group id = " << other_participant_id << LL_ENDL;
-	}
-	return session_id;
-=======
-    EInstantMessage dialog,
-    const LLUUID& other_participant_id)
-{
-    LLUUID session_id;
-    if (IM_SESSION_GROUP_START == dialog)
-    {
-        // slam group session_id to the group_id (other_participant_id)
-        session_id = other_participant_id;
-    }
-    else if (IM_SESSION_CONFERENCE_START == dialog)
-    {
-        session_id.generate();
-    }
-    else if (IM_SESSION_INVITE == dialog)
-    {
-        // use provided session id for invites
-        session_id = other_participant_id;
-    }
-    else
-    {
-        LLUUID agent_id = gAgent.getID();
-        if (other_participant_id == agent_id)
-        {
-            // if we try to send an IM to ourselves then the XOR would be null
-            // so we just make the session_id the same as the agent_id
-            session_id = agent_id;
-        }
-        else
-        {
-            // peer-to-peer or peer-to-asset session_id is the XOR
-            session_id = other_participant_id ^ agent_id;
-        }
-    }
-
-    if (gAgent.isInGroup(session_id, TRUE) && (session_id != other_participant_id))
-    {
-        LL_WARNS() << "Group session id different from group id: IM type = " << dialog << ", session id = " << session_id << ", group id = " << other_participant_id << LL_ENDL;
-    }
-    return session_id;
->>>>>>> e1623bb2
-}
-
-void
-LLIMMgr::showSessionStartError(
-    const std::string& error_string,
-    const LLUUID session_id)
-{
-    if (!hasSession(session_id)) return;
-
-    LLSD args;
-    args["REASON"] = LLTrans::getString(error_string);
-    args["RECIPIENT"] = LLIMModel::getInstance()->getName(session_id);
-
-    LLSD payload;
-    payload["session_id"] = session_id;
-
-    LLNotificationsUtil::add(
-        "ChatterBoxSessionStartError",
-        args,
-        payload,
-        LLIMMgr::onConfirmForceCloseError);
-}
-
-void
-LLIMMgr::showSessionEventError(
-    const std::string& event_string,
-    const std::string& error_string,
-    const LLUUID session_id)
-{
-    LLSD args;
-    LLStringUtil::format_map_t event_args;
-
-    event_args["RECIPIENT"] = LLIMModel::getInstance()->getName(session_id);
-
-    args["REASON"] =
-        LLTrans::getString(error_string);
-    args["EVENT"] =
-        LLTrans::getString(event_string, event_args);
-
-    LLNotificationsUtil::add(
-        "ChatterBoxSessionEventError",
-        args);
-}
-
-void
-LLIMMgr::showSessionForceClose(
-    const std::string& reason_string,
-    const LLUUID session_id)
-{
-    if (!hasSession(session_id)) return;
-
-    LLSD args;
-
-    args["NAME"] = LLIMModel::getInstance()->getName(session_id);
-    args["REASON"] = LLTrans::getString(reason_string);
-
-    LLSD payload;
-    payload["session_id"] = session_id;
-
-    LLNotificationsUtil::add(
-        "ForceCloseChatterBoxSession",
-        args,
-        payload,
-        LLIMMgr::onConfirmForceCloseError);
-}
-
-//static
-bool
-LLIMMgr::onConfirmForceCloseError(
-    const LLSD& notification,
-    const LLSD& response)
-{
-    //only 1 option really
-    LLUUID session_id = notification["payload"]["session_id"];
-
-<<<<<<< HEAD
-	LLFloater* floater = LLFloaterIMSession::findInstance(session_id);
-	if ( floater )
-	{
-		floater->closeFloater(false);
-	}
-	return false;
-=======
-    LLFloater* floater = LLFloaterIMSession::findInstance(session_id);
-    if ( floater )
-    {
-        floater->closeFloater(FALSE);
-    }
-    return false;
->>>>>>> e1623bb2
-}
-
-
-//~~~~~~~~~~~~~~~~~~~~~~~~~~~~~~~~~~~~~~~~~~~~~~~~~~~~~~~~~~~~~~~~~~~~~~~~~~~~~
-// Class LLCallDialogManager
-//~~~~~~~~~~~~~~~~~~~~~~~~~~~~~~~~~~~~~~~~~~~~~~~~~~~~~~~~~~~~~~~~~~~~~~~~~~~~~
-
-LLCallDialogManager::LLCallDialogManager():
-mPreviousSessionlName(""),
-mCurrentSessionlName(""),
-mSession(NULL),
-mOldState(LLVoiceChannel::STATE_READY)
-{
-}
-
-LLCallDialogManager::~LLCallDialogManager()
-{
-}
-
-void LLCallDialogManager::initSingleton()
-{
-    LLVoiceChannel::setCurrentVoiceChannelChangedCallback(LLCallDialogManager::onVoiceChannelChanged);
-}
-
-// static
-void LLCallDialogManager::onVoiceChannelChanged(const LLUUID &session_id)
-{
-    LLCallDialogManager::getInstance()->onVoiceChannelChangedInt(session_id);
-}
-
-void LLCallDialogManager::onVoiceChannelChangedInt(const LLUUID &session_id)
-{
-    LLIMModel::LLIMSession* session = LLIMModel::getInstance()->findIMSession(session_id);
-    if(!session)
-    {
-        mPreviousSessionlName = mCurrentSessionlName;
-        mCurrentSessionlName = ""; // Empty string results in "Nearby Voice Chat" after substitution
-        return;
-    }
-
-    mSession = session;
-
-    static boost::signals2::connection prev_channel_state_changed_connection;
-    // disconnect previously connected callback to avoid have invalid sSession in onVoiceChannelStateChanged()
-    prev_channel_state_changed_connection.disconnect();
-    prev_channel_state_changed_connection =
-        mSession->mVoiceChannel->setStateChangedCallback(boost::bind(LLCallDialogManager::onVoiceChannelStateChanged, _1, _2, _3, _4));
-
-    if(mCurrentSessionlName != session->mName)
-    {
-        mPreviousSessionlName = mCurrentSessionlName;
-        mCurrentSessionlName = session->mName;
-    }
-
-    if (LLVoiceChannel::getCurrentVoiceChannel()->getState() == LLVoiceChannel::STATE_CALL_STARTED &&
-        LLVoiceChannel::getCurrentVoiceChannel()->getCallDirection() == LLVoiceChannel::OUTGOING_CALL)
-    {
-
-        //*TODO get rid of duplicated code
-        LLSD mCallDialogPayload;
-        mCallDialogPayload["session_id"] = mSession->mSessionID;
-        mCallDialogPayload["session_name"] = mSession->mName;
-        mCallDialogPayload["other_user_id"] = mSession->mOtherParticipantID;
-        mCallDialogPayload["old_channel_name"] = mPreviousSessionlName;
-        mCallDialogPayload["state"] = LLVoiceChannel::STATE_CALL_STARTED;
-        mCallDialogPayload["disconnected_channel_name"] = mSession->mName;
-        mCallDialogPayload["session_type"] = mSession->mSessionType;
-
-        LLOutgoingCallDialog* ocd = LLFloaterReg::getTypedInstance<LLOutgoingCallDialog>("outgoing_call", LLOutgoingCallDialog::OCD_KEY);
-        if(ocd)
-        {
-            ocd->show(mCallDialogPayload);
-        }
-    }
-
-}
-
-// static
-void LLCallDialogManager::onVoiceChannelStateChanged(const LLVoiceChannel::EState& old_state, const LLVoiceChannel::EState& new_state, const LLVoiceChannel::EDirection& direction, bool ended_by_agent)
-{
-    LLCallDialogManager::getInstance()->onVoiceChannelStateChangedInt(old_state, new_state, direction, ended_by_agent);
-}
-
-void LLCallDialogManager::onVoiceChannelStateChangedInt(const LLVoiceChannel::EState& old_state, const LLVoiceChannel::EState& new_state, const LLVoiceChannel::EDirection& direction, bool ended_by_agent)
-{
-    LLSD mCallDialogPayload;
-    LLOutgoingCallDialog* ocd = NULL;
-
-    if(mOldState == new_state)
-    {
-        return;
-    }
-
-    mOldState = new_state;
-
-    mCallDialogPayload["session_id"] = mSession->mSessionID;
-    mCallDialogPayload["session_name"] = mSession->mName;
-    mCallDialogPayload["other_user_id"] = mSession->mOtherParticipantID;
-    mCallDialogPayload["old_channel_name"] = mPreviousSessionlName;
-    mCallDialogPayload["state"] = new_state;
-    mCallDialogPayload["disconnected_channel_name"] = mSession->mName;
-    mCallDialogPayload["session_type"] = mSession->mSessionType;
-    mCallDialogPayload["ended_by_agent"] = ended_by_agent;
-
-    switch(new_state)
-    {
-    case LLVoiceChannel::STATE_CALL_STARTED :
-        // do not show "Calling to..." if it is incoming call
-        if(direction == LLVoiceChannel::INCOMING_CALL)
-        {
-            return;
-        }
-        break;
-
-    case LLVoiceChannel::STATE_HUNG_UP:
-        // this state is coming before session is changed
-        break;
-
-    case LLVoiceChannel::STATE_CONNECTED :
-        ocd = LLFloaterReg::findTypedInstance<LLOutgoingCallDialog>("outgoing_call", LLOutgoingCallDialog::OCD_KEY);
-        if (ocd)
-        {
-            ocd->closeFloater();
-        }
-        return;
-
-    default:
-        break;
-    }
-
-    ocd = LLFloaterReg::getTypedInstance<LLOutgoingCallDialog>("outgoing_call", LLOutgoingCallDialog::OCD_KEY);
-    if(ocd)
-    {
-        ocd->show(mCallDialogPayload);
-    }
-}
-
-//~~~~~~~~~~~~~~~~~~~~~~~~~~~~~~~~~~~~~~~~~~~~~~~~~~~~~~~~~~~~~~~~~~~~~~~~~~~~~
-// Class LLCallDialog
-//~~~~~~~~~~~~~~~~~~~~~~~~~~~~~~~~~~~~~~~~~~~~~~~~~~~~~~~~~~~~~~~~~~~~~~~~~~~~~
-LLCallDialog::LLCallDialog(const LLSD& payload)
-    : LLDockableFloater(NULL, false, payload),
-
-      mPayload(payload),
-      mLifetime(DEFAULT_LIFETIME)
-{
-<<<<<<< HEAD
-	setAutoFocus(false);
-	// force docked state since this floater doesn't save it between recreations
-	setDocked(true);
-=======
-    setAutoFocus(FALSE);
-    // force docked state since this floater doesn't save it between recreations
-    setDocked(true);
->>>>>>> e1623bb2
-}
-
-LLCallDialog::~LLCallDialog()
-{
-    LLUI::getInstance()->removePopup(this);
-}
-
-bool LLCallDialog::postBuild()
-{
-<<<<<<< HEAD
-	if (!LLDockableFloater::postBuild() || !gToolBarView)
-		return false;
-=======
-    if (!LLDockableFloater::postBuild() || !gToolBarView)
-        return FALSE;
->>>>>>> e1623bb2
-
-    dockToToolbarButton("speak");
-
-<<<<<<< HEAD
-	return true;
-=======
-    return TRUE;
->>>>>>> e1623bb2
-}
-
-void LLCallDialog::dockToToolbarButton(const std::string& toolbarButtonName)
-{
-    LLDockControl::DocAt dock_pos = getDockControlPos(toolbarButtonName);
-    LLView *anchor_panel = gToolBarView->findChildView(toolbarButtonName);
-
-    setUseTongue(anchor_panel);
-
-    setDockControl(new LLDockControl(anchor_panel, this, getDockTongue(dock_pos), dock_pos));
-}
-
-LLDockControl::DocAt LLCallDialog::getDockControlPos(const std::string& toolbarButtonName)
-{
-    LLCommandId command_id(toolbarButtonName);
-    S32 toolbar_loc = gToolBarView->hasCommand(command_id);
-
-    LLDockControl::DocAt doc_at = LLDockControl::TOP;
-
-    switch (toolbar_loc)
-    {
-        case LLToolBarEnums::TOOLBAR_LEFT:
-            doc_at = LLDockControl::RIGHT;
-            break;
-
-        case LLToolBarEnums::TOOLBAR_RIGHT:
-            doc_at = LLDockControl::LEFT;
-            break;
-    }
-
-    return doc_at;
-}
-
-
-//~~~~~~~~~~~~~~~~~~~~~~~~~~~~~~~~~~~~~~~~~~~~~~~~~~~~~~~~~~~~~~~~~~~~~~~~~~~~~
-// Class LLOutgoingCallDialog
-//~~~~~~~~~~~~~~~~~~~~~~~~~~~~~~~~~~~~~~~~~~~~~~~~~~~~~~~~~~~~~~~~~~~~~~~~~~~~~
-LLOutgoingCallDialog::LLOutgoingCallDialog(const LLSD& payload) :
-LLCallDialog(payload)
-{
-    LLOutgoingCallDialog* instance = LLFloaterReg::findTypedInstance<LLOutgoingCallDialog>("outgoing_call", LLOutgoingCallDialog::OCD_KEY);
-    if(instance && instance->getVisible())
-    {
-        instance->onCancel(instance);
-    }
-}
-
-void LLCallDialog::draw()
-{
-    if (lifetimeHasExpired())
-    {
-        onLifetimeExpired();
-    }
-
-    if (getDockControl() != NULL)
-    {
-        LLDockableFloater::draw();
-    }
-}
-
-// virtual
-void LLCallDialog::onOpen(const LLSD& key)
-{
-    LLDockableFloater::onOpen(key);
-
-    // it should be over the all floaters. EXT-5116
-    LLUI::getInstance()->addPopup(this);
-}
-
-void LLCallDialog::setIcon(const LLSD& session_id, const LLSD& participant_id)
-{
-    bool participant_is_avatar = LLVoiceClient::getInstance()->isParticipantAvatar(session_id);
-
-<<<<<<< HEAD
-	bool is_group = participant_is_avatar && gAgent.isInGroup(session_id, true);
-=======
-    bool is_group = participant_is_avatar && gAgent.isInGroup(session_id, TRUE);
->>>>>>> e1623bb2
-
-    LLAvatarIconCtrl* avatar_icon = getChild<LLAvatarIconCtrl>("avatar_icon");
-    LLGroupIconCtrl* group_icon = getChild<LLGroupIconCtrl>("group_icon");
-
-    avatar_icon->setVisible(!is_group);
-    group_icon->setVisible(is_group);
-
-    if (is_group)
-    {
-        group_icon->setValue(session_id);
-    }
-    else if (participant_is_avatar)
-    {
-        avatar_icon->setValue(participant_id);
-    }
-    else
-    {
-        LL_WARNS() << "Participant neither avatar nor group" << LL_ENDL;
-        group_icon->setValue(session_id);
-    }
-}
-
-bool LLCallDialog::lifetimeHasExpired()
-{
-    if (mLifetimeTimer.getStarted())
-    {
-        F32 elapsed_time = mLifetimeTimer.getElapsedTimeF32();
-        if (elapsed_time > mLifetime)
-        {
-            return true;
-        }
-    }
-    return false;
-}
-
-void LLCallDialog::onLifetimeExpired()
-{
-    mLifetimeTimer.stop();
-    closeFloater();
-}
-
-void LLOutgoingCallDialog::show(const LLSD& key)
-{
-    mPayload = key;
-
-    //will be false only if voice in parcel is disabled and channel we leave is nearby(checked further)
-    bool show_oldchannel = LLViewerParcelMgr::getInstance()->allowAgentVoice();
-
-    // hide all text at first
-    hideAllText();
-
-    // init notification's lifetime
-    std::istringstream ss( getString("lifetime") );
-    if (!(ss >> mLifetime))
-    {
-        mLifetime = DEFAULT_LIFETIME;
-    }
-
-    // customize text strings
-    // tell the user which voice channel they are leaving
-    if (!mPayload["old_channel_name"].asString().empty())
-    {
-        std::string old_caller_name = mPayload["old_channel_name"].asString();
-
-        getChild<LLUICtrl>("leaving")->setTextArg("[CURRENT_CHAT]", old_caller_name);
-        show_oldchannel = true;
-    }
-    else
-    {
-        getChild<LLUICtrl>("leaving")->setTextArg("[CURRENT_CHAT]", getString("localchat"));
-    }
-
-    if (!mPayload["disconnected_channel_name"].asString().empty())
-    {
-        std::string channel_name = mPayload["disconnected_channel_name"].asString();
-        getChild<LLUICtrl>("nearby")->setTextArg("[VOICE_CHANNEL_NAME]", channel_name);
-
-        // skipping "You will now be reconnected to nearby" in notification when call is ended by disabling voice,
-        // so no reconnection to nearby chat happens (EXT-4397)
-        bool voice_works = LLVoiceClient::getInstance()->voiceEnabled() && LLVoiceClient::getInstance()->isVoiceWorking();
-        std::string reconnect_nearby = voice_works ? LLTrans::getString("reconnect_nearby") : std::string();
-        getChild<LLUICtrl>("nearby")->setTextArg("[RECONNECT_NEARBY]", reconnect_nearby);
-
-        const std::string& nearby_str = mPayload["ended_by_agent"] ? NEARBY_P2P_BY_AGENT : NEARBY_P2P_BY_OTHER;
-        getChild<LLUICtrl>(nearby_str)->setTextArg("[RECONNECT_NEARBY]", reconnect_nearby);
-    }
-
-    std::string callee_name = mPayload["session_name"].asString();
-
-    if (callee_name == "anonymous") // obsolete? Likely was part of avaline support
-    {
-        callee_name = getString("anonymous");
-    }
-
-    LLSD callee_id = mPayload["other_user_id"];
-    // Beautification:  Since you know who you called, just show display name
-    std::string title = callee_name;
-    std::string final_callee_name = callee_name;
-    if (mPayload["session_type"].asInteger() == LLIMModel::LLIMSession::P2P_SESSION)
-    {
-        LLAvatarName av_name;
-        if (LLAvatarNameCache::get(callee_id, &av_name))
-        {
-            final_callee_name = av_name.getDisplayName();
-            title = av_name.getCompleteName();
-        }
-    }
-    getChild<LLUICtrl>("calling")->setTextArg("[CALLEE_NAME]", final_callee_name);
-    getChild<LLUICtrl>("connecting")->setTextArg("[CALLEE_NAME]", final_callee_name);
-
-    setTitle(title);
-
-    // for outgoing group calls callee_id == group id == session id
-    setIcon(callee_id, callee_id);
-
-    // stop timer by default
-    mLifetimeTimer.stop();
-
-    // show only necessary strings and controls
-    switch(mPayload["state"].asInteger())
-    {
-    case LLVoiceChannel::STATE_CALL_STARTED :
-        getChild<LLTextBox>("calling")->setVisible(true);
-        getChild<LLButton>("Cancel")->setVisible(true);
-        if(show_oldchannel)
-        {
-            getChild<LLTextBox>("leaving")->setVisible(true);
-        }
-        break;
-    // STATE_READY is here to show appropriate text for ad-hoc and group calls when floater is shown(EXT-6893)
-    case LLVoiceChannel::STATE_READY :
-    case LLVoiceChannel::STATE_RINGING :
-        if(show_oldchannel)
-        {
-            getChild<LLTextBox>("leaving")->setVisible(true);
-        }
-        getChild<LLTextBox>("connecting")->setVisible(true);
-        break;
-    case LLVoiceChannel::STATE_ERROR :
-        getChild<LLTextBox>("noanswer")->setVisible(true);
-        getChild<LLButton>("Cancel")->setVisible(false);
-        setCanClose(true);
-        mLifetimeTimer.start();
-        break;
-    case LLVoiceChannel::STATE_HUNG_UP :
-        if (mPayload["session_type"].asInteger() == LLIMModel::LLIMSession::P2P_SESSION)
-        {
-            const std::string& nearby_str = mPayload["ended_by_agent"] ? NEARBY_P2P_BY_AGENT : NEARBY_P2P_BY_OTHER;
-            getChild<LLTextBox>(nearby_str)->setVisible(true);
-        }
-        else
-        {
-            getChild<LLTextBox>("nearby")->setVisible(true);
-        }
-        getChild<LLButton>("Cancel")->setVisible(false);
-        setCanClose(true);
-        mLifetimeTimer.start();
-    }
-
-    openFloater(LLOutgoingCallDialog::OCD_KEY);
-}
-
-void LLOutgoingCallDialog::hideAllText()
-{
-    getChild<LLTextBox>("calling")->setVisible(false);
-    getChild<LLTextBox>("leaving")->setVisible(false);
-    getChild<LLTextBox>("connecting")->setVisible(false);
-    getChild<LLTextBox>("nearby_P2P_by_other")->setVisible(false);
-    getChild<LLTextBox>("nearby_P2P_by_agent")->setVisible(false);
-    getChild<LLTextBox>("nearby")->setVisible(false);
-    getChild<LLTextBox>("noanswer")->setVisible(false);
-}
-
-//static
-void LLOutgoingCallDialog::onCancel(void* user_data)
-{
-    LLOutgoingCallDialog* self = (LLOutgoingCallDialog*)user_data;
-
-    if (!gIMMgr)
-        return;
-
-    LLUUID session_id = self->mPayload["session_id"].asUUID();
-    gIMMgr->endCall(session_id);
-
-    self->closeFloater();
-}
-
-
-bool LLOutgoingCallDialog::postBuild()
-{
-<<<<<<< HEAD
-	bool success = LLCallDialog::postBuild();
-=======
-    BOOL success = LLCallDialog::postBuild();
->>>>>>> e1623bb2
-
-    childSetAction("Cancel", onCancel, this);
-
-<<<<<<< HEAD
-	setCanDrag(false);
-=======
-    setCanDrag(FALSE);
->>>>>>> e1623bb2
-
-    return success;
-}
-
-
-//~~~~~~~~~~~~~~~~~~~~~~~~~~~~~~~~~~~~~~~~~~~~~~~~~~~~~~~~~~~~~~~~~~~~~~~~~~~~~
-// Class LLIncomingCallDialog
-//~~~~~~~~~~~~~~~~~~~~~~~~~~~~~~~~~~~~~~~~~~~~~~~~~~~~~~~~~~~~~~~~~~~~~~~~~~~~~
-
-const std::array<std::string, 4> voice_call_types =
-{
-    "VoiceInviteP2P",
-    "VoiceInviteGroup",
-    "VoiceInviteAdHoc",
-    "InviteAdHoc"
-};
-
-bool is_voice_call_type(const std::string &value)
-{
-    return std::find(voice_call_types.begin(), voice_call_types.end(), value) != voice_call_types.end();
-}
-
-LLIncomingCallDialog::LLIncomingCallDialog(const LLSD& payload) :
-LLCallDialog(payload),
-mAvatarNameCacheConnection()
-{
-}
-
-void LLIncomingCallDialog::onLifetimeExpired()
-{
-    std::string session_handle = mPayload["session_handle"].asString();
-    if (LLVoiceClient::getInstance()->isValidChannel(session_handle))
-    {
-        // restart notification's timer if call is still valid
-        mLifetimeTimer.start();
-    }
-    else
-    {
-        // close invitation if call is already not valid
-        mLifetimeTimer.stop();
-        LLUUID session_id = mPayload["session_id"].asUUID();
-        gIMMgr->clearPendingAgentListUpdates(session_id);
-        gIMMgr->clearPendingInvitation(session_id);
-        closeFloater();
-    }
-}
-
-bool LLIncomingCallDialog::postBuild()
-{
-    LLCallDialog::postBuild();
-
-    if (!mPayload.isMap() || mPayload.size() == 0)
-    {
-        LL_INFOS("IMVIEW") << "IncomingCall: invalid argument" << LL_ENDL;
-        return true;
-    }
-
-    LLUUID session_id = mPayload["session_id"].asUUID();
-    LLSD caller_id = mPayload["caller_id"];
-    std::string caller_name = mPayload["caller_name"].asString();
-
-    if (session_id.isNull() && caller_id.asUUID().isNull())
-    {
-        LL_INFOS("IMVIEW") << "IncomingCall: invalid ids" << LL_ENDL;
-        return true;
-    }
-
-    std::string notify_box_type = mPayload["notify_box_type"].asString();
-    if (!is_voice_call_type(notify_box_type))
-    {
-        LL_INFOS("IMVIEW") << "IncomingCall: notify_box_type was not provided" << LL_ENDL;
-        return true;
-    }
-
-<<<<<<< HEAD
-	// init notification's lifetime
-	std::istringstream ss( getString("lifetime") );
-	if (!(ss >> mLifetime))
-	{
-		mLifetime = DEFAULT_LIFETIME;
-	}
-
-	std::string call_type;
-	if (gAgent.isInGroup(session_id, true))
-	{
-		LLStringUtil::format_map_t args;
-		LLGroupData data;
-		if (gAgent.getGroupData(session_id, data))
-		{
-			args["[GROUP]"] = data.mName;
-			call_type = getString(notify_box_type, args);
-		}
-	}
-	else
-	{
-		call_type = getString(notify_box_type);
-	}
-
-	if (caller_name == "anonymous") // obsolete?  Likely was part of avaline support
-	{
-		caller_name = getString("anonymous");
-		setCallerName(caller_name, caller_name, call_type);
-	}
-	else
-	{
-		// Get the full name information
-		if (mAvatarNameCacheConnection.connected())
-		{
-			mAvatarNameCacheConnection.disconnect();
-		}
-		mAvatarNameCacheConnection = LLAvatarNameCache::get(caller_id, boost::bind(&LLIncomingCallDialog::onAvatarNameCache, this, _1, _2, call_type));
-	}
-
-	setIcon(session_id, caller_id);
-
-	childSetAction("Accept", onAccept, this);
-	childSetAction("Reject", onReject, this);
-	childSetAction("Start IM", onStartIM, this);
-	setDefaultBtn("Accept");
-
-	if(notify_box_type != "VoiceInviteGroup" && notify_box_type != "VoiceInviteAdHoc")
-	{
-		// starting notification's timer for P2P invitations
-		mLifetimeTimer.start();
-	}
-	else
-	{
-		mLifetimeTimer.stop();
-	}
-
-	//it's not possible to connect to existing Ad-Hoc/Group chat through incoming ad-hoc call
-	bool is_avatar = LLVoiceClient::getInstance()->isParticipantAvatar(session_id);
-	getChildView("Start IM")->setVisible( is_avatar && notify_box_type != "VoiceInviteAdHoc" && notify_box_type != "VoiceInviteGroup");
-
-	setCanDrag(false);
-	return true;
-=======
-    // init notification's lifetime
-    std::istringstream ss( getString("lifetime") );
-    if (!(ss >> mLifetime))
-    {
-        mLifetime = DEFAULT_LIFETIME;
-    }
-
-    std::string call_type;
-    if (gAgent.isInGroup(session_id, TRUE))
-    {
-        LLStringUtil::format_map_t args;
-        LLGroupData data;
-        if (gAgent.getGroupData(session_id, data))
-        {
-            args["[GROUP]"] = data.mName;
-            call_type = getString(notify_box_type, args);
-        }
-    }
-    else
-    {
-        call_type = getString(notify_box_type);
-    }
-
-    if (caller_name == "anonymous") // obsolete?  Likely was part of avaline support
-    {
-        caller_name = getString("anonymous");
-        setCallerName(caller_name, caller_name, call_type);
-    }
-    else
-    {
-        // Get the full name information
-        if (mAvatarNameCacheConnection.connected())
-        {
-            mAvatarNameCacheConnection.disconnect();
-        }
-        mAvatarNameCacheConnection = LLAvatarNameCache::get(caller_id, boost::bind(&LLIncomingCallDialog::onAvatarNameCache, this, _1, _2, call_type));
-    }
-
-    setIcon(session_id, caller_id);
-
-    childSetAction("Accept", onAccept, this);
-    childSetAction("Reject", onReject, this);
-    childSetAction("Start IM", onStartIM, this);
-    setDefaultBtn("Accept");
-
-    if(notify_box_type != "VoiceInviteGroup" && notify_box_type != "VoiceInviteAdHoc")
-    {
-        // starting notification's timer for P2P invitations
-        mLifetimeTimer.start();
-    }
-    else
-    {
-        mLifetimeTimer.stop();
-    }
-
-    //it's not possible to connect to existing Ad-Hoc/Group chat through incoming ad-hoc call
-    bool is_avatar = LLVoiceClient::getInstance()->isParticipantAvatar(session_id);
-    getChildView("Start IM")->setVisible( is_avatar && notify_box_type != "VoiceInviteAdHoc" && notify_box_type != "VoiceInviteGroup");
-
-    setCanDrag(FALSE);
-    return TRUE;
->>>>>>> e1623bb2
-}
-
-void LLIncomingCallDialog::setCallerName(const std::string& ui_title,
-                                         const std::string& ui_label,
-                                         const std::string& call_type)
-{
-
-    // call_type may be a string like " is calling."
-    LLUICtrl* caller_name_widget = getChild<LLUICtrl>("caller name");
-    caller_name_widget->setValue(ui_label + " " + call_type);
-}
-
-void LLIncomingCallDialog::onAvatarNameCache(const LLUUID& agent_id,
-                                             const LLAvatarName& av_name,
-                                             const std::string& call_type)
-{
-    mAvatarNameCacheConnection.disconnect();
-    std::string title = av_name.getCompleteName();
-    setCallerName(title, av_name.getCompleteName(), call_type);
-}
-
-void LLIncomingCallDialog::onOpen(const LLSD& key)
-{
-    LLCallDialog::onOpen(key);
-
-    if (gSavedSettings.getBOOL("PlaySoundIncomingVoiceCall"))
-    {
-        // play a sound for incoming voice call if respective property is set
-        make_ui_sound("UISndStartIM");
-    }
-
-    LLStringUtil::format_map_t args;
-    LLGroupData data;
-    // if it's a group call, retrieve group name to use it in question
-    if (gAgent.getGroupData(key["session_id"].asUUID(), data))
-    {
-        args["[GROUP]"] = data.mName;
-    }
-}
-
-//static
-void LLIncomingCallDialog::onAccept(void* user_data)
-{
-    LLIncomingCallDialog* self = (LLIncomingCallDialog*)user_data;
-    processCallResponse(0, self->mPayload);
-    self->closeFloater();
-}
-
-//static
-void LLIncomingCallDialog::onReject(void* user_data)
-{
-    LLIncomingCallDialog* self = (LLIncomingCallDialog*)user_data;
-    processCallResponse(1, self->mPayload);
-    self->closeFloater();
-}
-
-//static
-void LLIncomingCallDialog::onStartIM(void* user_data)
-{
-    LLIncomingCallDialog* self = (LLIncomingCallDialog*)user_data;
-    processCallResponse(2, self->mPayload);
-    self->closeFloater();
-}
-
-// static
-void LLIncomingCallDialog::processCallResponse(S32 response, const LLSD &payload)
-{
-<<<<<<< HEAD
-	if (!gIMMgr || gDisconnected)
-		return;
-
-	LLUUID session_id = payload["session_id"].asUUID();
-	LLUUID caller_id = payload["caller_id"].asUUID();
-	std::string session_name = payload["session_name"].asString();
-	EInstantMessage type = (EInstantMessage)payload["type"].asInteger();
-	LLIMMgr::EInvitationType inv_type = (LLIMMgr::EInvitationType)payload["inv_type"].asInteger();
-	bool voice = true;
-	switch(response)
-	{
-	case 2: // start IM: just don't start the voice chat
-	{
-		voice = false;
-		/* FALLTHROUGH */
-	}
-	case 0: // accept
-	{
-		if (type == IM_SESSION_P2P_INVITE)
-		{
-			// create a normal IM session
-			session_id = gIMMgr->addP2PSession(
-				session_name,
-				caller_id,
-				payload["session_handle"].asString(),
-				payload["session_uri"].asString());
-
-			if (voice)
-			{
-				gIMMgr->startCall(session_id, LLVoiceChannel::INCOMING_CALL);
-			}
-			else
-			{
-				LLAvatarActions::startIM(caller_id);
-			}
-
-			gIMMgr->clearPendingAgentListUpdates(session_id);
-			gIMMgr->clearPendingInvitation(session_id);
-		}
-		else
-		{
-			//session name should not be empty, but it can contain spaces so we don't trim
-			std::string correct_session_name = session_name;
-			if (session_name.empty())
-			{
-				LL_WARNS() << "Received an empty session name from a server" << LL_ENDL;
-
-				switch(type){
-				case IM_SESSION_CONFERENCE_START:
-				case IM_SESSION_GROUP_START:
-				case IM_SESSION_INVITE:
-					if (gAgent.isInGroup(session_id, true))
-					{
-						LLGroupData data;
-						if (!gAgent.getGroupData(session_id, data)) break;
-						correct_session_name = data.mName;
-					}
-					else
-					{
-						// *NOTE: really should be using callbacks here
-						LLAvatarName av_name;
-						if (LLAvatarNameCache::get(caller_id, &av_name))
-						{
-							correct_session_name = av_name.getCompleteName();
-							correct_session_name.append(ADHOC_NAME_SUFFIX);
-						}
-					}
-					LL_INFOS("IMVIEW") << "Corrected session name is " << correct_session_name << LL_ENDL;
-					break;
-				default:
-					LL_WARNS("IMVIEW") << "Received an empty session name from a server and failed to generate a new proper session name" << LL_ENDL;
-					break;
-				}
-			}
-
-			gIMMgr->addSession(correct_session_name, type, session_id, true);
-
-			std::string url = gAgent.getRegion()->getCapability(
-				"ChatSessionRequest");
-
-			if (voice)
-			{
-                LLCoros::instance().launch("chatterBoxInvitationCoro",
-                    boost::bind(&chatterBoxInvitationCoro, url,
-                    session_id, inv_type));
-=======
-    if (!gIMMgr || gDisconnected)
-        return;
->>>>>>> e1623bb2
-
-    LLUUID session_id = payload["session_id"].asUUID();
-    LLUUID caller_id = payload["caller_id"].asUUID();
-    std::string session_name = payload["session_name"].asString();
-    EInstantMessage type = (EInstantMessage)payload["type"].asInteger();
-    LLIMMgr::EInvitationType inv_type = (LLIMMgr::EInvitationType)payload["inv_type"].asInteger();
-    bool voice = true;
-    switch(response)
-    {
-    case 2: // start IM: just don't start the voice chat
-    {
-        voice = false;
-        /* FALLTHROUGH */
-    }
-    case 0: // accept
-    {
-        if (type == IM_SESSION_P2P_INVITE)
-        {
-            // create a normal IM session
-            session_id = gIMMgr->addP2PSession(
-                session_name,
-                caller_id,
-                payload["session_handle"].asString(),
-                payload["session_uri"].asString());
-
-            if (voice)
-            {
-                gIMMgr->startCall(session_id, LLVoiceChannel::INCOMING_CALL);
-            }
-            else
-            {
-                LLAvatarActions::startIM(caller_id);
-            }
-
-            gIMMgr->clearPendingAgentListUpdates(session_id);
-            gIMMgr->clearPendingInvitation(session_id);
-        }
-        else
-        {
-            //session name should not be empty, but it can contain spaces so we don't trim
-            std::string correct_session_name = session_name;
-            if (session_name.empty())
-            {
-                LL_WARNS() << "Received an empty session name from a server" << LL_ENDL;
-
-                switch(type){
-                case IM_SESSION_CONFERENCE_START:
-                case IM_SESSION_GROUP_START:
-                case IM_SESSION_INVITE:
-                    if (gAgent.isInGroup(session_id, TRUE))
-                    {
-                        LLGroupData data;
-                        if (!gAgent.getGroupData(session_id, data)) break;
-                        correct_session_name = data.mName;
-                    }
-                    else
-                    {
-                        // *NOTE: really should be using callbacks here
-                        LLAvatarName av_name;
-                        if (LLAvatarNameCache::get(caller_id, &av_name))
-                        {
-                            correct_session_name = av_name.getCompleteName();
-                            correct_session_name.append(ADHOC_NAME_SUFFIX);
-                        }
-                    }
-                    LL_INFOS("IMVIEW") << "Corrected session name is " << correct_session_name << LL_ENDL;
-                    break;
-                default:
-                    LL_WARNS("IMVIEW") << "Received an empty session name from a server and failed to generate a new proper session name" << LL_ENDL;
-                    break;
-                }
-            }
-
-            gIMMgr->addSession(correct_session_name, type, session_id, true);
-
-            std::string url = gAgent.getRegion()->getCapability(
-                "ChatSessionRequest");
-
-            if (voice)
-            {
-                LLCoros::instance().launch("chatterBoxInvitationCoro",
-                    boost::bind(&chatterBoxInvitationCoro, url,
-                    session_id, inv_type));
-
-                // send notification message to the corresponding chat
-                if (payload["notify_box_type"].asString() == "VoiceInviteGroup" || payload["notify_box_type"].asString() == "VoiceInviteAdHoc")
-                {
-                    LLStringUtil::format_map_t string_args;
-                    string_args["[NAME]"] = payload["caller_name"].asString();
-                    std::string message = LLTrans::getString("name_started_call", string_args);
-                    LLIMModel::getInstance()->addMessageSilently(session_id, SYSTEM_FROM, LLUUID::null, message);
-                }
-            }
-        }
-        if (voice)
-        {
-            break;
-        }
-    }
-    case 1: // decline
-    {
-        if (type == IM_SESSION_P2P_INVITE)
-        {
-            if(LLVoiceClient::getInstance())
-            {
-                std::string s = payload["session_handle"].asString();
-                LLVoiceClient::getInstance()->declineInvite(s);
-            }
-        }
-        else
-        {
-            std::string url = gAgent.getRegion()->getCapability(
-                "ChatSessionRequest");
-
-            LLSD data;
-            data["method"] = "decline invitation";
-            data["session-id"] = session_id;
-
-            LLCoreHttpUtil::HttpCoroutineAdapter::messageHttpPost(url, data,
-                "Invitation declined",
-                "Invitation decline failed.");
-        }
-    }
-
-    gIMMgr->clearPendingAgentListUpdates(session_id);
-    gIMMgr->clearPendingInvitation(session_id);
-    }
-}
-
-bool inviteUserResponse(const LLSD& notification, const LLSD& response)
-{
-    if (!gIMMgr)
-        return false;
-
-    const LLSD& payload = notification["payload"];
-    LLUUID session_id = payload["session_id"].asUUID();
-    EInstantMessage type = (EInstantMessage)payload["type"].asInteger();
-    LLIMMgr::EInvitationType inv_type = (LLIMMgr::EInvitationType)payload["inv_type"].asInteger();
-    S32 option = LLNotificationsUtil::getSelectedOption(notification, response);
-    switch(option)
-    {
-    case 0: // accept
-        {
-            if (type == IM_SESSION_P2P_INVITE)
-            {
-                // create a normal IM session
-                session_id = gIMMgr->addP2PSession(
-                    payload["session_name"].asString(),
-                    payload["caller_id"].asUUID(),
-                    payload["session_handle"].asString(),
-                    payload["session_uri"].asString());
-
-                gIMMgr->startCall(session_id);
-
-                gIMMgr->clearPendingAgentListUpdates(session_id);
-                gIMMgr->clearPendingInvitation(session_id);
-            }
-            else
-            {
-                gIMMgr->addSession(
-                    payload["session_name"].asString(),
-                    type,
-                    session_id, true);
-
-                std::string url = gAgent.getRegion()->getCapability(
-                    "ChatSessionRequest");
-
-                LLCoros::instance().launch("chatterBoxInvitationCoro",
-                    boost::bind(&chatterBoxInvitationCoro, url,
-                    session_id, inv_type));
-            }
-        }
-        break;
-    case 2: // mute (also implies ignore, so this falls through to the "ignore" case below)
-    {
-        // mute the sender of this invite
-        if (!LLMuteList::getInstance()->isMuted(payload["caller_id"].asUUID()))
-        {
-            LLMute mute(payload["caller_id"].asUUID(), payload["caller_name"].asString(), LLMute::AGENT);
-            LLMuteList::getInstance()->add(mute);
-        }
-    }
-    /* FALLTHROUGH */
-
-    case 1: // decline
-    {
-        if (type == IM_SESSION_P2P_INVITE)
-        {
-          std::string s = payload["session_handle"].asString();
-          LLVoiceClient::getInstance()->declineInvite(s);
-        }
-        else
-        {
-            std::string url = gAgent.getRegion()->getCapability(
-                "ChatSessionRequest");
-
-            LLSD data;
-            data["method"] = "decline invitation";
-            data["session-id"] = session_id;
-            LLCoreHttpUtil::HttpCoroutineAdapter::messageHttpPost(url, data,
-                "Invitation declined.",
-                "Invitation decline failed.");
-        }
-    }
-
-    gIMMgr->clearPendingAgentListUpdates(session_id);
-    gIMMgr->clearPendingInvitation(session_id);
-    break;
-    }
-
-    return false;
-}
-
-//
-// Member Functions
-//
-
-LLIMMgr::LLIMMgr()
-{
-    mPendingInvitations = LLSD::emptyMap();
-    mPendingAgentListUpdates = LLSD::emptyMap();
-
-    LLIMModel::getInstance()->addNewMsgCallback(boost::bind(&LLFloaterIMSession::sRemoveTypingIndicator, _1));
-
-<<<<<<< HEAD
-	gSavedPerAccountSettings.declareBOOL("FetchGroupChatHistory", true, "Fetch recent messages from group chat servers when a group window opens", LLControlVariable::PERSIST_ALWAYS);
-=======
-    gSavedPerAccountSettings.declareBOOL("FetchGroupChatHistory", TRUE, "Fetch recent messages from group chat servers when a group window opens", LLControlVariable::PERSIST_ALWAYS);
->>>>>>> e1623bb2
-}
-
-// Add a message to a session.
-void LLIMMgr::addMessage(
-    const LLUUID& session_id,
-    const LLUUID& target_id,
-    const std::string& from,
-    const std::string& msg,
-    bool  is_offline_msg,
-    const std::string& session_name,
-    EInstantMessage dialog,
-    U32 parent_estate_id,
-    const LLUUID& region_id,
-    const LLVector3& position,
-    bool is_region_msg,
-    U32 timestamp)      // May be zero
-{
-    LLUUID other_participant_id = target_id;
-
-    LLUUID new_session_id = session_id;
-    if (new_session_id.isNull())
-    {
-        //no session ID...compute new one
-        new_session_id = computeSessionID(dialog, other_participant_id);
-    }
-
-    //*NOTE session_name is empty in case of incoming P2P sessions
-    std::string fixed_session_name = from;
-    bool name_is_setted = false;
-    if(!session_name.empty() && session_name.size()>1)
-    {
-        fixed_session_name = session_name;
-        name_is_setted = true;
-    }
-    bool skip_message = false;
-    bool from_linden = LLMuteList::isLinden(from);
-    if (gSavedPerAccountSettings.getBOOL("VoiceCallsFriendsOnly") && !from_linden)
-    {
-        // Evaluate if we need to skip this message when that setting is true (default is false)
-        skip_message = (LLAvatarTracker::instance().getBuddyInfo(other_participant_id) == NULL);    // Skip non friends...
-        skip_message &= !(other_participant_id == gAgentID);    // You are your best friend... Don't skip yourself
-    }
-
-    bool new_session = !hasSession(new_session_id);
-    if (new_session)
-    {
-        // Group chat session was initiated by muted resident, do not start this session viewerside
-        // do not send leave msg either, so we are able to get group messages from other participants
-        if ((IM_SESSION_INVITE == dialog) && gAgent.isInGroup(new_session_id) &&
-            LLMuteList::getInstance()->isMuted(other_participant_id, LLMute::flagTextChat) && !from_linden)
-        {
-            return;
-        }
-
-        LLAvatarName av_name;
-        if (LLAvatarNameCache::get(other_participant_id, &av_name) && !name_is_setted)
-        {
-            fixed_session_name = av_name.getDisplayName();
-        }
-        LLIMModel::getInstance()->newSession(new_session_id, fixed_session_name, dialog, other_participant_id, false, is_offline_msg);
-
-        LLIMModel::LLIMSession* session = LLIMModel::instance().findIMSession(new_session_id);
-        if (session)
-        {
-            skip_message &= !session->isGroupSessionType();         // Do not skip group chats...
-            if (skip_message)
-            {
-                gIMMgr->leaveSession(new_session_id);
-            }
-            // When we get a new IM, and if you are a god, display a bit
-            // of information about the source. This is to help liaisons
-            // when answering questions.
-            if (gAgent.isGodlike())
-            {
-                // *TODO:translate (low priority, god ability)
-                std::ostringstream bonus_info;
-                bonus_info << LLTrans::getString("***") + " " + LLTrans::getString("IMParentEstate") + ":" + " "
-                    << parent_estate_id
-                    << ((parent_estate_id == 1) ? "," + LLTrans::getString("IMMainland") : "")
-                    << ((parent_estate_id == 5) ? "," + LLTrans::getString("IMTeen") : "");
-
-                // once we have web-services (or something) which returns
-                // information about a region id, we can print this out
-                // and even have it link to map-teleport or something.
-                //<< "*** region_id: " << region_id << std::endl
-                //<< "*** position: " << position << std::endl;
-
-                LLIMModel::instance().addMessage(new_session_id, from, other_participant_id, bonus_info.str(), true, is_region_msg);
-            }
-
-            // Logically it would make more sense to reject the session sooner, in another area of the
-            // code, but the session has to be established inside the server before it can be left.
-            if (LLMuteList::getInstance()->isMuted(other_participant_id, LLMute::flagTextChat) && !from_linden)
-            {
-                LL_WARNS() << "Leaving IM session from initiating muted resident " << from << LL_ENDL;
-                if (!gIMMgr->leaveSession(new_session_id))
-                {
-                    LL_INFOS("IMVIEW") << "Session " << new_session_id << " does not exist." << LL_ENDL;
-                }
-                return;
-            }
-
-            // Fetch group chat history, enabled by default.
-            if (gSavedPerAccountSettings.getBOOL("FetchGroupChatHistory"))
-            {
-                std::string chat_url = gAgent.getRegionCapability("ChatSessionRequest");
-                if (!chat_url.empty())
-                {
-                    LLCoros::instance().launch("chatterBoxHistoryCoro", boost::bind(&chatterBoxHistoryCoro, chat_url, session_id, from, msg, timestamp));
-                }
-            }
-
-<<<<<<< HEAD
-			//Play sound for new conversations
-			if (!skip_message & !gAgent.isDoNotDisturb() && (gSavedSettings.getBOOL("PlaySoundNewConversation")))
-			{
-				make_ui_sound("UISndNewIncomingIMSession");
-			}
-		}
-		else
-		{
-			// Failed to create a session, most likely due to empty name (name cache failed?)
-			LL_WARNS() << "Failed to create IM session " << fixed_session_name << LL_ENDL;
-		}
-	}
-
-	if (!LLMuteList::getInstance()->isMuted(other_participant_id, LLMute::flagTextChat) && !skip_message)
-	{
-		LLIMModel::instance().addMessage(new_session_id, from, other_participant_id, msg, true, is_region_msg, timestamp);
-	}
-
-	// Open conversation floater if offline messages are present
-	if (is_offline_msg && !skip_message)
-=======
-            //Play sound for new conversations
-            if (!skip_message & !gAgent.isDoNotDisturb() && (gSavedSettings.getBOOL("PlaySoundNewConversation") == TRUE))
-            {
-                make_ui_sound("UISndNewIncomingIMSession");
-            }
-        }
-        else
-        {
-            // Failed to create a session, most likely due to empty name (name cache failed?)
-            LL_WARNS() << "Failed to create IM session " << fixed_session_name << LL_ENDL;
-        }
-    }
-
-    if (!LLMuteList::getInstance()->isMuted(other_participant_id, LLMute::flagTextChat) && !skip_message)
-    {
-        LLIMModel::instance().addMessage(new_session_id, from, other_participant_id, msg, true, is_region_msg, timestamp);
-    }
-
-    // Open conversation floater if offline messages are present
-    if (is_offline_msg && !skip_message)
->>>>>>> e1623bb2
-    {
-        LLFloaterReg::showInstance("im_container");
-        LLFloaterReg::getTypedInstance<LLFloaterIMContainer>("im_container")->
-                flashConversationItemWidget(new_session_id, true);
-    }
-}
-
-void LLIMMgr::addSystemMessage(const LLUUID& session_id, const std::string& message_name, const LLSD& args)
-{
-    LLUIString message;
-
-    // null session id means near me (chat history)
-    if (session_id.isNull())
-    {
-        message = LLTrans::getString(message_name);
-        message.setArgs(args);
-
-        LLChat chat(message);
-        chat.mSourceType = CHAT_SOURCE_SYSTEM;
-
-        LLFloaterIMNearbyChat* nearby_chat = LLFloaterReg::findTypedInstance<LLFloaterIMNearbyChat>("nearby_chat");
-        if (nearby_chat)
-        {
-            nearby_chat->addMessage(chat);
-        }
-    }
-    else // going to IM session
-    {
-        message = LLTrans::getString(message_name + "-im");
-        message.setArgs(args);
-        if (hasSession(session_id))
-        {
-            gIMMgr->addMessage(session_id, LLUUID::null, SYSTEM_FROM, message.getString());
-        }
-        // log message to file
-
-        else
-        {
-            LLAvatarName av_name;
-            // since we select user to share item with - his name is already in cache
-            LLAvatarNameCache::get(args["user_id"], &av_name);
-            std::string session_name = LLCacheName::buildUsername(av_name.getUserName());
-            LLIMModel::instance().logToFile(session_name, SYSTEM_FROM, LLUUID::null, message.getString());
-        }
-    }
-}
-
-S32 LLIMMgr::getNumberOfUnreadIM()
-{
-    std::map<LLUUID, LLIMModel::LLIMSession*>::iterator it;
-
-    S32 num = 0;
-    for(it = LLIMModel::getInstance()->mId2SessionMap.begin(); it != LLIMModel::getInstance()->mId2SessionMap.end(); ++it)
-    {
-        num += (*it).second->mNumUnread;
-    }
-
-    return num;
-}
-
-S32 LLIMMgr::getNumberOfUnreadParticipantMessages()
-{
-    std::map<LLUUID, LLIMModel::LLIMSession*>::iterator it;
-
-    S32 num = 0;
-    for(it = LLIMModel::getInstance()->mId2SessionMap.begin(); it != LLIMModel::getInstance()->mId2SessionMap.end(); ++it)
-    {
-        num += (*it).second->mParticipantUnreadMessageCount;
-    }
-
-    return num;
-}
-
-void LLIMMgr::autoStartCallOnStartup(const LLUUID& session_id)
-{
-    LLIMModel::LLIMSession *session = LLIMModel::getInstance()->findIMSession(session_id);
-    if (!session) return;
-
-    if (session->mSessionInitialized)
-    {
-        startCall(session_id);
-    }
-    else
-    {
-        session->mStartCallOnInitialize = true;
-    }
-}
-
-LLUUID LLIMMgr::addP2PSession(const std::string& name,
-                            const LLUUID& other_participant_id,
-                            const std::string& voice_session_handle,
-                            const std::string& caller_uri)
-{
-    LLUUID session_id = addSession(name, IM_NOTHING_SPECIAL, other_participant_id, true);
-
-    LLIMSpeakerMgr* speaker_mgr = LLIMModel::getInstance()->getSpeakerManager(session_id);
-    if (speaker_mgr)
-    {
-        LLVoiceChannelP2P* voice_channel = dynamic_cast<LLVoiceChannelP2P*>(speaker_mgr->getVoiceChannel());
-        if (voice_channel)
-        {
-            voice_channel->setSessionHandle(voice_session_handle, caller_uri);
-        }
-    }
-    return session_id;
-}
-
-// This adds a session to the talk view. The name is the local name of
-// the session, dialog specifies the type of session. If the session
-// exists, it is brought forward.  Specifying id = NULL results in an
-// im session to everyone. Returns the uuid of the session.
-LLUUID LLIMMgr::addSession(
-    const std::string& name,
-    EInstantMessage dialog,
-    const LLUUID& other_participant_id, bool voice)
-{
-    std::vector<LLUUID> ids;
-    ids.push_back(other_participant_id);
-    LLUUID session_id = addSession(name, dialog, other_participant_id, ids, voice);
-    return session_id;
-}
-
-// Adds a session using the given session_id.  If the session already exists
-// the dialog type is assumed correct. Returns the uuid of the session.
-LLUUID LLIMMgr::addSession(
-    const std::string& name,
-    EInstantMessage dialog,
-    const LLUUID& other_participant_id,
-    const std::vector<LLUUID>& ids, bool voice,
-    const LLUUID& floater_id)
-{
-    if (ids.empty())
-    {
-        return LLUUID::null;
-    }
-
-    if (name.empty())
-    {
-        LL_WARNS() << "Session name cannot be null!" << LL_ENDL;
-        return LLUUID::null;
-    }
-
-    LLUUID session_id = computeSessionID(dialog,other_participant_id);
-
-    if (floater_id.notNull())
-    {
-        LLFloaterIMSession* im_floater = LLFloaterIMSession::findInstance(floater_id);
-
-        if (im_floater)
-        {
-            // The IM floater should be initialized with a new session_id
-            // so that it is found by that id when creating a chiclet in LLFloaterIMSession::onIMChicletCreated,
-            // and a new floater is not created.
-            im_floater->initIMSession(session_id);
-            im_floater->reloadMessages();
-        }
-    }
-
-    bool new_session = (LLIMModel::getInstance()->findIMSession(session_id) == NULL);
-
-    //works only for outgoing ad-hoc sessions
-    if (new_session && IM_SESSION_CONFERENCE_START == dialog && ids.size())
-    {
-        LLIMModel::LLIMSession* ad_hoc_found = LLIMModel::getInstance()->findAdHocIMSession(ids);
-        if (ad_hoc_found)
-        {
-            new_session = false;
-            session_id = ad_hoc_found->mSessionID;
-        }
-    }
-
-    //Notify observers that a session was added
-    if (new_session)
-    {
-        LLIMModel::getInstance()->newSession(session_id, name, dialog, other_participant_id, ids, voice);
-    }
-    //Notifies observers that the session was already added
-    else
-    {
-        std::string session_name = LLIMModel::getInstance()->getName(session_id);
-        LLIMMgr::getInstance()->notifyObserverSessionActivated(session_id, session_name, other_participant_id);
-    }
-
-    //we don't need to show notes about online/offline, mute/unmute users' statuses for existing sessions
-    if (!new_session) return session_id;
-
-    LL_INFOS("IMVIEW") << "LLIMMgr::addSession, new session added, name = " << name << ", session id = " << session_id << LL_ENDL;
-
-    //Per Plan's suggestion commented "explicit offline status warning" out to make Dessie happier (see EXT-3609)
-    //*TODO After February 2010 remove this commented out line if no one will be missing that warning
-    //noteOfflineUsers(session_id, floater, ids);
-
-    // Only warn for regular IMs - not group IMs
-    if( dialog == IM_NOTHING_SPECIAL )
-    {
-        noteMutedUsers(session_id, ids);
-    }
-
-    notifyObserverSessionVoiceOrIMStarted(session_id);
-
-    return session_id;
-}
-
-bool LLIMMgr::leaveSession(const LLUUID& session_id)
-{
-    LLIMModel::LLIMSession* im_session = LLIMModel::getInstance()->findIMSession(session_id);
-    if (!im_session) return false;
-
-    LLIMModel::getInstance()->sendLeaveSession(session_id, im_session->mOtherParticipantID);
-    gIMMgr->removeSession(session_id);
-    return true;
-}
-
-// Removes data associated with a particular session specified by session_id
-void LLIMMgr::removeSession(const LLUUID& session_id)
-{
-    llassert_always(hasSession(session_id));
-
-    clearPendingInvitation(session_id);
-    clearPendingAgentListUpdates(session_id);
-
-    LLIMModel::getInstance()->clearSession(session_id);
-
-    LL_INFOS("IMVIEW") << "LLIMMgr::removeSession, session removed, session id = " << session_id << LL_ENDL;
-
-    notifyObserverSessionRemoved(session_id);
-}
-
-void LLIMMgr::inviteToSession(
-<<<<<<< HEAD
-	const LLUUID& session_id,
-	const std::string& session_name,
-	const LLUUID& caller_id,
-	const std::string& caller_name,
-	EInstantMessage type,
-	EInvitationType inv_type,
-	const std::string& session_handle,
-	const std::string& session_uri)
-{
-	std::string notify_box_type;
-	// voice invite question is different from default only for group call (EXT-7118)
-	std::string question_type = "VoiceInviteQuestionDefault";
-
-	bool voice_invite = false;
-	bool is_linden = LLMuteList::isLinden(caller_name);
-
-
-	if(type == IM_SESSION_P2P_INVITE)
-	{
-		//P2P is different...they only have voice invitations
-		notify_box_type = "VoiceInviteP2P";
-		voice_invite = true;
-	}
-	else if ( gAgent.isInGroup(session_id, true) )
-	{
-		//only really old school groups have voice invitations
-		notify_box_type = "VoiceInviteGroup";
-		question_type = "VoiceInviteQuestionGroup";
-		voice_invite = true;
-	}
-	else if ( inv_type == INVITATION_TYPE_VOICE )
-	{
-		//else it's an ad-hoc
-		//and a voice ad-hoc
-		notify_box_type = "VoiceInviteAdHoc";
-		voice_invite = true;
-	}
-	else if ( inv_type == INVITATION_TYPE_IMMEDIATE )
-	{
-		notify_box_type = "InviteAdHoc";
-	}
-
-	LLSD payload;
-	payload["session_id"] = session_id;
-	payload["session_name"] = session_name;
-	payload["caller_id"] = caller_id;
-	payload["caller_name"] = caller_name;
-	payload["type"] = type;
-	payload["inv_type"] = inv_type;
-	payload["session_handle"] = session_handle;
-	payload["session_uri"] = session_uri;
-	payload["notify_box_type"] = notify_box_type;
-	payload["question_type"] = question_type;
-
-	//ignore invites from muted residents
-	if (!is_linden)
-	{
-		if (LLMuteList::getInstance()->isMuted(caller_id, LLMute::flagVoiceChat)
-			&& voice_invite && "VoiceInviteQuestionDefault" == question_type)
-		{
-			LL_INFOS("IMVIEW") << "Rejecting voice call from initiating muted resident " << caller_name << LL_ENDL;
-			LLIncomingCallDialog::processCallResponse(1, payload);
-			return;
-		}
-		else if (LLMuteList::getInstance()->isMuted(caller_id, LLMute::flagAll & ~LLMute::flagVoiceChat) && !voice_invite)
-		{
-			LL_INFOS("IMVIEW") << "Rejecting session invite from initiating muted resident " << caller_name << LL_ENDL;
-			return;
-		}
-	}
-
-	LLVoiceChannel* channelp = LLVoiceChannel::getChannelByID(session_id);
-	if (channelp && channelp->callStarted())
-	{
-		// you have already started a call to the other user, so just accept the invite
-		LLIncomingCallDialog::processCallResponse(0, payload);
-		return;
-	}
-
-	if (voice_invite)
-	{
-		bool isRejectGroupCall = (gSavedSettings.getBOOL("VoiceCallsRejectGroup") && (notify_box_type == "VoiceInviteGroup"));
-        bool isRejectNonFriendCall = (gSavedPerAccountSettings.getBOOL("VoiceCallsFriendsOnly") && (LLAvatarTracker::instance().getBuddyInfo(caller_id) == NULL));
-		if	(isRejectGroupCall || isRejectNonFriendCall || gAgent.isDoNotDisturb())
-		{
-			if (gAgent.isDoNotDisturb() && !isRejectGroupCall && !isRejectNonFriendCall)
-			{
-				if (!hasSession(session_id) && (type == IM_SESSION_P2P_INVITE))
-				{
-					std::string fixed_session_name = caller_name;
-					if(!session_name.empty() && session_name.size()>1)
-					{
-						fixed_session_name = session_name;
-					}
-					else
-					{
-						LLAvatarName av_name;
-						if (LLAvatarNameCache::get(caller_id, &av_name))
-						{
-							fixed_session_name = av_name.getDisplayName();
-						}
-					}
-					LLIMModel::getInstance()->newSession(session_id, fixed_session_name, IM_NOTHING_SPECIAL, caller_id, false, false);
-				}
-
-				LLSD args;
-				addSystemMessage(session_id, "you_auto_rejected_call", args);
-				send_do_not_disturb_message(gMessageSystem, caller_id, session_id);
-			}
-			// silently decline the call
-			LLIncomingCallDialog::processCallResponse(1, payload);
-			return;
-		}
-	}
-
-	if ( !mPendingInvitations.has(session_id.asString()) )
-	{
-		if (caller_name.empty())
-		{
-			LLAvatarNameCache::get(caller_id,
-				boost::bind(&LLIMMgr::onInviteNameLookup, payload, _1, _2));
-		}
-		else
-		{
-			LLFloaterReg::showInstance("incoming_call", payload, false);
-		}
-
-		// Add the caller to the Recent List here (at this point
-		// "incoming_call" floater is shown and the recipient can
-		// reject the call), because even if a recipient will reject
-		// the call, the caller should be added to the recent list
-		// anyway. STORM-507.
-		if(type == IM_SESSION_P2P_INVITE)
-			LLRecentPeople::instance().add(caller_id);
-
-		mPendingInvitations[session_id.asString()] = LLSD();
-	}
-=======
-    const LLUUID& session_id,
-    const std::string& session_name,
-    const LLUUID& caller_id,
-    const std::string& caller_name,
-    EInstantMessage type,
-    EInvitationType inv_type,
-    const std::string& session_handle,
-    const std::string& session_uri)
-{
-    std::string notify_box_type;
-    // voice invite question is different from default only for group call (EXT-7118)
-    std::string question_type = "VoiceInviteQuestionDefault";
-
-    BOOL voice_invite = FALSE;
-    bool is_linden = LLMuteList::isLinden(caller_name);
-
-
-    if(type == IM_SESSION_P2P_INVITE)
-    {
-        //P2P is different...they only have voice invitations
-        notify_box_type = "VoiceInviteP2P";
-        voice_invite = TRUE;
-    }
-    else if ( gAgent.isInGroup(session_id, TRUE) )
-    {
-        //only really old school groups have voice invitations
-        notify_box_type = "VoiceInviteGroup";
-        question_type = "VoiceInviteQuestionGroup";
-        voice_invite = TRUE;
-    }
-    else if ( inv_type == INVITATION_TYPE_VOICE )
-    {
-        //else it's an ad-hoc
-        //and a voice ad-hoc
-        notify_box_type = "VoiceInviteAdHoc";
-        voice_invite = TRUE;
-    }
-    else if ( inv_type == INVITATION_TYPE_IMMEDIATE )
-    {
-        notify_box_type = "InviteAdHoc";
-    }
-
-    LLSD payload;
-    payload["session_id"] = session_id;
-    payload["session_name"] = session_name;
-    payload["caller_id"] = caller_id;
-    payload["caller_name"] = caller_name;
-    payload["type"] = type;
-    payload["inv_type"] = inv_type;
-    payload["session_handle"] = session_handle;
-    payload["session_uri"] = session_uri;
-    payload["notify_box_type"] = notify_box_type;
-    payload["question_type"] = question_type;
-
-    //ignore invites from muted residents
-    if (!is_linden)
-    {
-        if (LLMuteList::getInstance()->isMuted(caller_id, LLMute::flagVoiceChat)
-            && voice_invite && "VoiceInviteQuestionDefault" == question_type)
-        {
-            LL_INFOS("IMVIEW") << "Rejecting voice call from initiating muted resident " << caller_name << LL_ENDL;
-            LLIncomingCallDialog::processCallResponse(1, payload);
-            return;
-        }
-        else if (LLMuteList::getInstance()->isMuted(caller_id, LLMute::flagAll & ~LLMute::flagVoiceChat) && !voice_invite)
-        {
-            LL_INFOS("IMVIEW") << "Rejecting session invite from initiating muted resident " << caller_name << LL_ENDL;
-            return;
-        }
-    }
-
-    LLVoiceChannel* channelp = LLVoiceChannel::getChannelByID(session_id);
-    if (channelp && channelp->callStarted())
-    {
-        // you have already started a call to the other user, so just accept the invite
-        LLIncomingCallDialog::processCallResponse(0, payload);
-        return;
-    }
-
-    if (voice_invite)
-    {
-        bool isRejectGroupCall = (gSavedSettings.getBOOL("VoiceCallsRejectGroup") && (notify_box_type == "VoiceInviteGroup"));
-        bool isRejectNonFriendCall = (gSavedPerAccountSettings.getBOOL("VoiceCallsFriendsOnly") && (LLAvatarTracker::instance().getBuddyInfo(caller_id) == NULL));
-        if  (isRejectGroupCall || isRejectNonFriendCall || gAgent.isDoNotDisturb())
-        {
-            if (gAgent.isDoNotDisturb() && !isRejectGroupCall && !isRejectNonFriendCall)
-            {
-                if (!hasSession(session_id) && (type == IM_SESSION_P2P_INVITE))
-                {
-                    std::string fixed_session_name = caller_name;
-                    if(!session_name.empty() && session_name.size()>1)
-                    {
-                        fixed_session_name = session_name;
-                    }
-                    else
-                    {
-                        LLAvatarName av_name;
-                        if (LLAvatarNameCache::get(caller_id, &av_name))
-                        {
-                            fixed_session_name = av_name.getDisplayName();
-                        }
-                    }
-                    LLIMModel::getInstance()->newSession(session_id, fixed_session_name, IM_NOTHING_SPECIAL, caller_id, false, false);
-                }
-
-                LLSD args;
-                addSystemMessage(session_id, "you_auto_rejected_call", args);
-                send_do_not_disturb_message(gMessageSystem, caller_id, session_id);
-            }
-            // silently decline the call
-            LLIncomingCallDialog::processCallResponse(1, payload);
-            return;
-        }
-    }
-
-    if ( !mPendingInvitations.has(session_id.asString()) )
-    {
-        if (caller_name.empty())
-        {
-            LLAvatarNameCache::get(caller_id,
-                boost::bind(&LLIMMgr::onInviteNameLookup, payload, _1, _2));
-        }
-        else
-        {
-            LLFloaterReg::showInstance("incoming_call", payload, FALSE);
-        }
-
-        // Add the caller to the Recent List here (at this point
-        // "incoming_call" floater is shown and the recipient can
-        // reject the call), because even if a recipient will reject
-        // the call, the caller should be added to the recent list
-        // anyway. STORM-507.
-        if(type == IM_SESSION_P2P_INVITE)
-            LLRecentPeople::instance().add(caller_id);
-
-        mPendingInvitations[session_id.asString()] = LLSD();
-    }
->>>>>>> e1623bb2
-}
-
-void LLIMMgr::onInviteNameLookup(LLSD payload, const LLUUID& id, const LLAvatarName& av_name)
-{
-    payload["caller_name"] = av_name.getUserName();
-    payload["session_name"] = payload["caller_name"].asString();
-
-    std::string notify_box_type = payload["notify_box_type"].asString();
-
-<<<<<<< HEAD
-	LLFloaterReg::showInstance("incoming_call", payload, false);
-=======
-    LLFloaterReg::showInstance("incoming_call", payload, FALSE);
->>>>>>> e1623bb2
-}
-
-//*TODO disconnects all sessions
-void LLIMMgr::disconnectAllSessions()
-{
-    //*TODO disconnects all IM sessions
-}
-
-bool LLIMMgr::hasSession(const LLUUID& session_id)
-{
-    return LLIMModel::getInstance()->findIMSession(session_id) != NULL;
-}
-
-void LLIMMgr::clearPendingInvitation(const LLUUID& session_id)
-{
-    if ( mPendingInvitations.has(session_id.asString()) )
-    {
-        mPendingInvitations.erase(session_id.asString());
-    }
-}
-
-void LLIMMgr::processAgentListUpdates(const LLUUID& session_id, const LLSD& body)
-{
-    LLFloaterIMSession* im_floater = LLFloaterIMSession::findInstance(session_id);
-    if ( im_floater )
-    {
-        im_floater->processAgentListUpdates(body);
-    }
-    LLIMSpeakerMgr* speaker_mgr = LLIMModel::getInstance()->getSpeakerManager(session_id);
-    if (speaker_mgr)
-    {
-        speaker_mgr->updateSpeakers(body);
-
-        // also the same call is added into LLVoiceClient::participantUpdatedEvent because
-        // sometimes it is called AFTER LLViewerChatterBoxSessionAgentListUpdates::post()
-        // when moderation state changed too late. See EXT-3544.
-        speaker_mgr->update(true);
-    }
-    else
-    {
-        //we don't have a speaker manager yet..something went wrong
-        //we are probably receiving an update here before
-        //a start or an acceptance of an invitation.  Race condition.
-        gIMMgr->addPendingAgentListUpdates(
-            session_id,
-            body);
-    }
-}
-
-LLSD LLIMMgr::getPendingAgentListUpdates(const LLUUID& session_id)
-{
-    if ( mPendingAgentListUpdates.has(session_id.asString()) )
-    {
-        return mPendingAgentListUpdates[session_id.asString()];
-    }
-    else
-    {
-        return LLSD();
-    }
-}
-
-void LLIMMgr::addPendingAgentListUpdates(
-    const LLUUID& session_id,
-    const LLSD& updates)
-{
-    LLSD::map_const_iterator iter;
-
-    if ( !mPendingAgentListUpdates.has(session_id.asString()) )
-    {
-        //this is a new agent list update for this session
-        mPendingAgentListUpdates[session_id.asString()] = LLSD::emptyMap();
-    }
-
-    if (
-        updates.has("agent_updates") &&
-        updates["agent_updates"].isMap() &&
-        updates.has("updates") &&
-        updates["updates"].isMap() )
-    {
-        //new school update
-        LLSD update_types = LLSD::emptyArray();
-        LLSD::array_iterator array_iter;
-
-        update_types.append("agent_updates");
-        update_types.append("updates");
-
-        for (
-            array_iter = update_types.beginArray();
-            array_iter != update_types.endArray();
-            ++array_iter)
-        {
-            //we only want to include the last update for a given agent
-            for (
-                iter = updates[array_iter->asString()].beginMap();
-                iter != updates[array_iter->asString()].endMap();
-                ++iter)
-            {
-                mPendingAgentListUpdates[session_id.asString()][array_iter->asString()][iter->first] =
-                    iter->second;
-            }
-        }
-    }
-    else if (
-        updates.has("updates") &&
-        updates["updates"].isMap() )
-    {
-        //old school update where the SD contained just mappings
-        //of agent_id -> "LEAVE"/"ENTER"
-
-        //only want to keep last update for each agent
-        for (
-            iter = updates["updates"].beginMap();
-            iter != updates["updates"].endMap();
-            ++iter)
-        {
-            mPendingAgentListUpdates[session_id.asString()]["updates"][iter->first] =
-                iter->second;
-        }
-    }
-}
-
-void LLIMMgr::clearPendingAgentListUpdates(const LLUUID& session_id)
-{
-    if ( mPendingAgentListUpdates.has(session_id.asString()) )
-    {
-        mPendingAgentListUpdates.erase(session_id.asString());
-    }
-}
-
-void LLIMMgr::notifyObserverSessionAdded(const LLUUID& session_id, const std::string& name, const LLUUID& other_participant_id, bool has_offline_msg)
-{
-    for (session_observers_list_t::iterator it = mSessionObservers.begin(); it != mSessionObservers.end(); it++)
-    {
-        (*it)->sessionAdded(session_id, name, other_participant_id, has_offline_msg);
-    }
-}
-
-void LLIMMgr::notifyObserverSessionActivated(const LLUUID& session_id, const std::string& name, const LLUUID& other_participant_id)
-{
-    for (session_observers_list_t::iterator it = mSessionObservers.begin(); it != mSessionObservers.end(); it++)
-    {
-        (*it)->sessionActivated(session_id, name, other_participant_id);
-    }
-}
-
-void LLIMMgr::notifyObserverSessionVoiceOrIMStarted(const LLUUID& session_id)
-{
-    for (session_observers_list_t::iterator it = mSessionObservers.begin(); it != mSessionObservers.end(); it++)
-    {
-        (*it)->sessionVoiceOrIMStarted(session_id);
-    }
-}
-
-void LLIMMgr::notifyObserverSessionRemoved(const LLUUID& session_id)
-{
-    for (session_observers_list_t::iterator it = mSessionObservers.begin(); it != mSessionObservers.end(); it++)
-    {
-        (*it)->sessionRemoved(session_id);
-    }
-}
-
-void LLIMMgr::notifyObserverSessionIDUpdated( const LLUUID& old_session_id, const LLUUID& new_session_id )
-{
-    for (session_observers_list_t::iterator it = mSessionObservers.begin(); it != mSessionObservers.end(); it++)
-    {
-        (*it)->sessionIDUpdated(old_session_id, new_session_id);
-    }
-
-}
-
-void LLIMMgr::addSessionObserver(LLIMSessionObserver *observer)
-{
-    mSessionObservers.push_back(observer);
-}
-
-void LLIMMgr::removeSessionObserver(LLIMSessionObserver *observer)
-{
-    mSessionObservers.remove(observer);
-}
-
-bool LLIMMgr::startCall(const LLUUID& session_id, LLVoiceChannel::EDirection direction)
-{
-    LLVoiceChannel* voice_channel = LLIMModel::getInstance()->getVoiceChannel(session_id);
-    if (!voice_channel) return false;
-
-    voice_channel->setCallDirection(direction);
-    voice_channel->activate();
-    return true;
-}
-
-bool LLIMMgr::endCall(const LLUUID& session_id)
-{
-    LLVoiceChannel* voice_channel = LLIMModel::getInstance()->getVoiceChannel(session_id);
-    if (!voice_channel) return false;
-
-<<<<<<< HEAD
-	voice_channel->deactivate();
-	LLIMModel::LLIMSession* im_session = LLIMModel::getInstance()->findIMSession(session_id);
-	if (im_session)
-	{
-		// need to update speakers' state
-		im_session->mSpeakers->update(false);
-	}
-	return true;
-=======
-    voice_channel->deactivate();
-    LLIMModel::LLIMSession* im_session = LLIMModel::getInstance()->findIMSession(session_id);
-    if (im_session)
-    {
-        // need to update speakers' state
-        im_session->mSpeakers->update(FALSE);
-    }
-    return true;
->>>>>>> e1623bb2
-}
-
-bool LLIMMgr::isVoiceCall(const LLUUID& session_id)
-{
-    LLIMModel::LLIMSession* im_session = LLIMModel::getInstance()->findIMSession(session_id);
-    if (!im_session) return false;
-
-    return im_session->mStartedAsIMCall;
-}
-
-void LLIMMgr::updateDNDMessageStatus()
-{
-    if (LLIMModel::getInstance()->mId2SessionMap.empty()) return;
-
-    std::map<LLUUID, LLIMModel::LLIMSession*>::const_iterator it = LLIMModel::getInstance()->mId2SessionMap.begin();
-    for (; it != LLIMModel::getInstance()->mId2SessionMap.end(); ++it)
-    {
-        LLIMModel::LLIMSession* session = (*it).second;
-
-        if (session->isP2P())
-        {
-            setDNDMessageSent(session->mSessionID,false);
-        }
-    }
-}
-
-bool LLIMMgr::isDNDMessageSend(const LLUUID& session_id)
-{
-    LLIMModel::LLIMSession* im_session = LLIMModel::getInstance()->findIMSession(session_id);
-    if (!im_session) return false;
-
-    return im_session->mIsDNDsend;
-}
-
-void LLIMMgr::setDNDMessageSent(const LLUUID& session_id, bool is_send)
-{
-    LLIMModel::LLIMSession* im_session = LLIMModel::getInstance()->findIMSession(session_id);
-    if (!im_session) return;
-
-    im_session->mIsDNDsend = is_send;
-}
-
-void LLIMMgr::addNotifiedNonFriendSessionID(const LLUUID& session_id)
-{
-    mNotifiedNonFriendSessions.insert(session_id);
-}
-
-bool LLIMMgr::isNonFriendSessionNotified(const LLUUID& session_id)
-{
-    return mNotifiedNonFriendSessions.end() != mNotifiedNonFriendSessions.find(session_id);
-
-}
-
-void LLIMMgr::noteOfflineUsers(
-    const LLUUID& session_id,
-    const std::vector<LLUUID>& ids)
-{
-    S32 count = ids.size();
-    if(count == 0)
-    {
-        const std::string& only_user = LLTrans::getString("only_user_message");
-        LLIMModel::getInstance()->addMessage(session_id, SYSTEM_FROM, LLUUID::null, only_user);
-    }
-    else
-    {
-        const LLRelationship* info = NULL;
-        LLAvatarTracker& at = LLAvatarTracker::instance();
-        LLIMModel& im_model = LLIMModel::instance();
-        for(S32 i = 0; i < count; ++i)
-        {
-            info = at.getBuddyInfo(ids.at(i));
-            LLAvatarName av_name;
-            if (info
-                && !info->isOnline()
-                && LLAvatarNameCache::get(ids.at(i), &av_name))
-            {
-                LLUIString offline = LLTrans::getString("offline_message");
-                // Use display name only because this user is your friend
-                offline.setArg("[NAME]", av_name.getDisplayName());
-                im_model.proccessOnlineOfflineNotification(session_id, offline);
-            }
-        }
-    }
-}
-
-void LLIMMgr::noteMutedUsers(const LLUUID& session_id,
-                                  const std::vector<LLUUID>& ids)
-{
-    // Don't do this if we don't have a mute list.
-    LLMuteList *ml = LLMuteList::getInstance();
-    if( !ml )
-    {
-        return;
-    }
-
-    S32 count = ids.size();
-    if(count > 0)
-    {
-        LLIMModel* im_model = LLIMModel::getInstance();
-
-        for(S32 i = 0; i < count; ++i)
-        {
-            if( ml->isMuted(ids.at(i)) )
-            {
-                LLUIString muted = LLTrans::getString("muted_message");
-
-                im_model->addMessage(session_id, SYSTEM_FROM, LLUUID::null, muted);
-                break;
-            }
-        }
-    }
-}
-
-void LLIMMgr::processIMTypingStart(const LLUUID& from_id, const EInstantMessage im_type)
-{
-<<<<<<< HEAD
-	processIMTypingCore(from_id, im_type, true);
-=======
-    processIMTypingCore(from_id, im_type, TRUE);
->>>>>>> e1623bb2
-}
-
-void LLIMMgr::processIMTypingStop(const LLUUID& from_id, const EInstantMessage im_type)
-{
-<<<<<<< HEAD
-	processIMTypingCore(from_id, im_type, false);
-=======
-    processIMTypingCore(from_id, im_type, FALSE);
->>>>>>> e1623bb2
-}
-
-void LLIMMgr::processIMTypingCore(const LLUUID& from_id, const EInstantMessage im_type, bool typing)
-{
-    LLUUID session_id = computeSessionID(im_type, from_id);
-    LLFloaterIMSession* im_floater = LLFloaterIMSession::findInstance(session_id);
-    if ( im_floater )
-    {
-        im_floater->processIMTyping(from_id, typing);
-    }
-}
-
-class LLViewerChatterBoxSessionStartReply : public LLHTTPNode
-{
-public:
-    virtual void describe(Description& desc) const
-    {
-        desc.shortInfo("Used for receiving a reply to a request to initialize an ChatterBox session");
-        desc.postAPI();
-        desc.input(
-            "{\"client_session_id\": UUID, \"session_id\": UUID, \"success\" boolean, \"reason\": string");
-        desc.source(__FILE__, __LINE__);
-    }
-
-    virtual void post(ResponsePtr response,
-                      const LLSD& context,
-                      const LLSD& input) const
-    {
-        if (LLApp::isExiting() || gDisconnected)
-        {
-            LL_DEBUGS("ChatHistory") << "Ignoring ChatterBox session, Shutting down" << LL_ENDL;
-            return;
-        }
-
-        LLSD body;
-        LLUUID temp_session_id;
-        LLUUID session_id;
-        bool success;
-
-        body = input["body"];
-        success = body["success"].asBoolean();
-        temp_session_id = body["temp_session_id"].asUUID();
-
-        if ( success )
-        {
-            session_id = body["session_id"].asUUID();
-
-            LLIMModel::getInstance()->processSessionInitializedReply(temp_session_id, session_id);
-
-            LLIMSpeakerMgr* speaker_mgr = LLIMModel::getInstance()->getSpeakerManager(session_id);
-            if (speaker_mgr)
-            {
-                speaker_mgr->setSpeakers(body);
-                speaker_mgr->updateSpeakers(gIMMgr->getPendingAgentListUpdates(session_id));
-            }
-
-            LLFloaterIMSession* im_floater = LLFloaterIMSession::findInstance(session_id);
-            if ( im_floater )
-            {
-                if ( body.has("session_info") )
-                {
-                    im_floater->processSessionUpdate(body["session_info"]);
-
-                    // Send request for chat history, if enabled.
-                    if (gSavedPerAccountSettings.getBOOL("FetchGroupChatHistory"))
-                    {
-                        std::string url = gAgent.getRegion()->getCapability("ChatSessionRequest");
-                        LLCoros::instance().launch("chatterBoxHistoryCoro",
-                            boost::bind(&chatterBoxHistoryCoro, url, session_id, "", "", 0));
-                    }
-                }
-            }
-
-            gIMMgr->clearPendingAgentListUpdates(session_id);
-        }
-        else
-        {
-            //throw an error dialog and close the temp session's floater
-            gIMMgr->showSessionStartError(body["error"].asString(), temp_session_id);
-        }
-
-        gIMMgr->clearPendingAgentListUpdates(session_id);
-    }
-};
-
-class LLViewerChatterBoxSessionEventReply : public LLHTTPNode
-{
-public:
-    virtual void describe(Description& desc) const
-    {
-        desc.shortInfo("Used for receiving a reply to a ChatterBox session event");
-        desc.postAPI();
-        desc.input(
-            "{\"event\": string, \"reason\": string, \"success\": boolean, \"session_id\": UUID");
-        desc.source(__FILE__, __LINE__);
-    }
-
-    virtual void post(ResponsePtr response,
-                      const LLSD& context,
-                      const LLSD& input) const
-    {
-        LLUUID session_id;
-        bool success;
-
-        LLSD body = input["body"];
-        success = body["success"].asBoolean();
-        session_id = body["session_id"].asUUID();
-
-        if ( !success )
-        {
-            //throw an error dialog
-            gIMMgr->showSessionEventError(
-                body["event"].asString(),
-                body["error"].asString(),
-                session_id);
-        }
-    }
-};
-
-class LLViewerForceCloseChatterBoxSession: public LLHTTPNode
-{
-public:
-    virtual void post(ResponsePtr response,
-                      const LLSD& context,
-                      const LLSD& input) const
-    {
-        LLUUID session_id;
-        std::string reason;
-
-        session_id = input["body"]["session_id"].asUUID();
-        reason = input["body"]["reason"].asString();
-
-        gIMMgr->showSessionForceClose(reason, session_id);
-    }
-};
-
-class LLViewerChatterBoxSessionAgentListUpdates : public LLHTTPNode
-{
-public:
-    virtual void post(
-        ResponsePtr responder,
-        const LLSD& context,
-        const LLSD& input) const
-    {
-        const LLUUID& session_id = input["body"]["session_id"].asUUID();
-        gIMMgr->processAgentListUpdates(session_id, input["body"]);
-    }
-};
-
-class LLViewerChatterBoxSessionUpdate : public LLHTTPNode
-{
-public:
-    virtual void post(
-        ResponsePtr responder,
-        const LLSD& context,
-        const LLSD& input) const
-    {
-        LLUUID session_id = input["body"]["session_id"].asUUID();
-        LLFloaterIMSession* im_floater = LLFloaterIMSession::findInstance(session_id);
-        if ( im_floater )
-        {
-            im_floater->processSessionUpdate(input["body"]["info"]);
-        }
-        LLIMSpeakerMgr* im_mgr = LLIMModel::getInstance()->getSpeakerManager(session_id);
-        if (im_mgr)
-        {
-            im_mgr->processSessionUpdate(input["body"]["info"]);
-        }
-    }
-};
-
-
-class LLViewerChatterBoxInvitation : public LLHTTPNode
-{
-public:
-
-<<<<<<< HEAD
-	virtual void post(
-		ResponsePtr response,
-		const LLSD& context,
-		const LLSD& input) const
-	{
-		//for backwards compatiblity reasons...we need to still
-		//check for 'text' or 'voice' invitations...bleh
-		if ( input["body"].has("instantmessage") )
-		{
-			LLSD message_params =
-				input["body"]["instantmessage"]["message_params"];
-
-			//do something here to have the IM invite behave
-			//just like a normal IM
-			//this is just replicated code from process_improved_im
-			//and should really go in it's own function -jwolk
-
-			std::string message = message_params["message"].asString();
-			std::string name = message_params["from_name"].asString();
-			LLUUID from_id = message_params["from_id"].asUUID();
-			LLUUID session_id = message_params["id"].asUUID();
-			std::vector<U8> bin_bucket = message_params["data"]["binary_bucket"].asBinary();
-			U8 offline = (U8)message_params["offline"].asInteger();
-
-			time_t timestamp =
-				(time_t) message_params["timestamp"].asInteger();
-
-			bool is_do_not_disturb = gAgent.isDoNotDisturb();
-
-			//don't return if user is muted b/c proper way to ignore a muted user who
-			//initiated an adhoc/group conference is to create then leave the session (see STORM-1731)
-			if (is_do_not_disturb)
-			{
-				return;
-			}
-
-			// standard message, not from system
-			std::string saved;
-			if(offline == IM_OFFLINE)
-			{
-				LLStringUtil::format_map_t args;
-				args["[LONG_TIMESTAMP]"] = formatted_time(timestamp);
-				saved = LLTrans::getString("Saved_message", args);
-			}
-			std::string buffer = saved + message;
-
-			if(from_id == gAgentID)
-			{
-				return;
-			}
-			gIMMgr->addMessage(
-				session_id,
-				from_id,
-				name,
-				buffer,
-				IM_OFFLINE == offline,
-				std::string((char*)&bin_bucket[0]),
-				IM_SESSION_INVITE,
-				message_params["parent_estate_id"].asInteger(),
-				message_params["region_id"].asUUID(),
-				ll_vector3_from_sd(message_params["position"]),
-=======
-    virtual void post(
-        ResponsePtr response,
-        const LLSD& context,
-        const LLSD& input) const
-    {
-        //for backwards compatiblity reasons...we need to still
-        //check for 'text' or 'voice' invitations...bleh
-        if ( input["body"].has("instantmessage") )
-        {
-            LLSD message_params =
-                input["body"]["instantmessage"]["message_params"];
-
-            //do something here to have the IM invite behave
-            //just like a normal IM
-            //this is just replicated code from process_improved_im
-            //and should really go in it's own function -jwolk
-
-            std::string message = message_params["message"].asString();
-            std::string name = message_params["from_name"].asString();
-            LLUUID from_id = message_params["from_id"].asUUID();
-            LLUUID session_id = message_params["id"].asUUID();
-            std::vector<U8> bin_bucket = message_params["data"]["binary_bucket"].asBinary();
-            U8 offline = (U8)message_params["offline"].asInteger();
-
-            time_t timestamp =
-                (time_t) message_params["timestamp"].asInteger();
-
-            BOOL is_do_not_disturb = gAgent.isDoNotDisturb();
-
-            //don't return if user is muted b/c proper way to ignore a muted user who
-            //initiated an adhoc/group conference is to create then leave the session (see STORM-1731)
-            if (is_do_not_disturb)
-            {
-                return;
-            }
-
-            // standard message, not from system
-            std::string saved;
-            if(offline == IM_OFFLINE)
-            {
-                LLStringUtil::format_map_t args;
-                args["[LONG_TIMESTAMP]"] = formatted_time(timestamp);
-                saved = LLTrans::getString("Saved_message", args);
-            }
-            std::string buffer = saved + message;
-
-            if(from_id == gAgentID)
-            {
-                return;
-            }
-            gIMMgr->addMessage(
-                session_id,
-                from_id,
-                name,
-                buffer,
-                IM_OFFLINE == offline,
-                std::string((char*)&bin_bucket[0]),
-                IM_SESSION_INVITE,
-                message_params["parent_estate_id"].asInteger(),
-                message_params["region_id"].asUUID(),
-                ll_vector3_from_sd(message_params["position"]),
->>>>>>> e1623bb2
-                false,      // is_region_message
-                timestamp);
-
-            if (LLMuteList::getInstance()->isMuted(from_id, name, LLMute::flagTextChat))
-            {
-                return;
-            }
-
-            //K now we want to accept the invitation
-            std::string url = gAgent.getRegionCapability("ChatSessionRequest");
-
-            if ( url != "" )
-            {
-                LLCoros::instance().launch("chatterBoxInvitationCoro",
-                    boost::bind(&chatterBoxInvitationCoro, url,
-                    session_id, LLIMMgr::INVITATION_TYPE_INSTANT_MESSAGE));
-            }
-        } //end if invitation has instant message
-        else if ( input["body"].has("voice") )
-        {
-            if(!LLVoiceClient::getInstance()->voiceEnabled() || !LLVoiceClient::getInstance()->isVoiceWorking())
-            {
-                // Don't display voice invites unless the user has voice enabled.
-                return;
-            }
-
-            gIMMgr->inviteToSession(
-                input["body"]["session_id"].asUUID(),
-                input["body"]["session_name"].asString(),
-                input["body"]["from_id"].asUUID(),
-                input["body"]["from_name"].asString(),
-                IM_SESSION_INVITE,
-                LLIMMgr::INVITATION_TYPE_VOICE);
-        }
-        else if ( input["body"].has("immediate") )
-        {
-            gIMMgr->inviteToSession(
-                input["body"]["session_id"].asUUID(),
-                input["body"]["session_name"].asString(),
-                input["body"]["from_id"].asUUID(),
-                input["body"]["from_name"].asString(),
-                IM_SESSION_INVITE,
-                LLIMMgr::INVITATION_TYPE_IMMEDIATE);
-        }
-    }
-};
-
-LLHTTPRegistration<LLViewerChatterBoxSessionStartReply>
-   gHTTPRegistrationMessageChatterboxsessionstartreply(
-       "/message/ChatterBoxSessionStartReply");
-
-LLHTTPRegistration<LLViewerChatterBoxSessionEventReply>
-   gHTTPRegistrationMessageChatterboxsessioneventreply(
-       "/message/ChatterBoxSessionEventReply");
-
-LLHTTPRegistration<LLViewerForceCloseChatterBoxSession>
-    gHTTPRegistrationMessageForceclosechatterboxsession(
-        "/message/ForceCloseChatterBoxSession");
-
-LLHTTPRegistration<LLViewerChatterBoxSessionAgentListUpdates>
-    gHTTPRegistrationMessageChatterboxsessionagentlistupdates(
-        "/message/ChatterBoxSessionAgentListUpdates");
-
-LLHTTPRegistration<LLViewerChatterBoxSessionUpdate>
-    gHTTPRegistrationMessageChatterBoxSessionUpdate(
-        "/message/ChatterBoxSessionUpdate");
-
-LLHTTPRegistration<LLViewerChatterBoxInvitation>
-    gHTTPRegistrationMessageChatterBoxInvitation(
-        "/message/ChatterBoxInvitation");
+/**
+ * @file LLIMMgr.cpp
+ * @brief Container for Instant Messaging
+ *
+ * $LicenseInfo:firstyear=2001&license=viewerlgpl$
+ * Second Life Viewer Source Code
+ * Copyright (C) 2010, Linden Research, Inc.
+ *
+ * This library is free software; you can redistribute it and/or
+ * modify it under the terms of the GNU Lesser General Public
+ * License as published by the Free Software Foundation;
+ * version 2.1 of the License only.
+ *
+ * This library is distributed in the hope that it will be useful,
+ * but WITHOUT ANY WARRANTY; without even the implied warranty of
+ * MERCHANTABILITY or FITNESS FOR A PARTICULAR PURPOSE.  See the GNU
+ * Lesser General Public License for more details.
+ *
+ * You should have received a copy of the GNU Lesser General Public
+ * License along with this library; if not, write to the Free Software
+ * Foundation, Inc., 51 Franklin Street, Fifth Floor, Boston, MA  02110-1301  USA
+ *
+ * Linden Research, Inc., 945 Battery Street, San Francisco, CA  94111  USA
+ * $/LicenseInfo$
+ */
+
+#include "llviewerprecompiledheaders.h"
+
+#include "llimview.h"
+
+#include "llavatarnamecache.h"  // IDEVO
+#include "llavataractions.h"
+#include "llfloaterconversationlog.h"
+#include "llfloaterreg.h"
+#include "llfontgl.h"
+#include "llgl.h"
+#include "llrect.h"
+#include "llerror.h"
+#include "llbutton.h"
+#include "llsdutil_math.h"
+#include "llstring.h"
+#include "lltextutil.h"
+#include "lltrans.h"
+#include "lltranslate.h"
+#include "lluictrlfactory.h"
+#include "llfloaterimsessiontab.h"
+#include "llagent.h"
+#include "llagentui.h"
+#include "llappviewer.h"
+#include "llavatariconctrl.h"
+#include "llcallingcard.h"
+#include "llchat.h"
+#include "llfloaterimsession.h"
+#include "llfloaterimcontainer.h"
+#include "llgroupiconctrl.h"
+#include "llmd5.h"
+#include "llmutelist.h"
+#include "llrecentpeople.h"
+#include "llviewermessage.h"
+#include "llviewerwindow.h"
+#include "llnotifications.h"
+#include "llnotificationsutil.h"
+#include "llfloaterimnearbychat.h"
+#include "llspeakers.h" //for LLIMSpeakerMgr
+#include "lltextbox.h"
+#include "lltoolbarview.h"
+#include "llviewercontrol.h"
+#include "llviewerparcelmgr.h"
+#include "llconversationlog.h"
+#include "message.h"
+#include "llviewerregion.h"
+#include "llcorehttputil.h"
+#include "lluiusage.h"
+
+#include <array>
+
+const static std::string ADHOC_NAME_SUFFIX(" Conference");
+
+const static std::string NEARBY_P2P_BY_OTHER("nearby_P2P_by_other");
+const static std::string NEARBY_P2P_BY_AGENT("nearby_P2P_by_agent");
+
+// Markers inserted around translated part of chat text
+const static std::string XL8_START_TAG(" (");
+const static std::string XL8_END_TAG(")");
+const S32 XL8_PADDING = 3;  // XL8_START_TAG.size() + XL8_END_TAG.size()
+
+/** Timeout of outgoing session initialization (in seconds) */
+const static U32 SESSION_INITIALIZATION_TIMEOUT = 30;
+
+void startConfrenceCoro(std::string url, LLUUID tempSessionId, LLUUID creatorId, LLUUID otherParticipantId, LLSD agents);
+void chatterBoxInvitationCoro(std::string url, LLUUID sessionId, LLIMMgr::EInvitationType invitationType);
+void chatterBoxHistoryCoro(std::string url, LLUUID sessionId, std::string from, std::string message, U32 timestamp);
+void start_deprecated_conference_chat(const LLUUID& temp_session_id, const LLUUID& creator_id, const LLUUID& other_participant_id, const LLSD& agents_to_invite);
+
+const LLUUID LLOutgoingCallDialog::OCD_KEY = LLUUID("7CF78E11-0CFE-498D-ADB9-1417BF03DDB4");
+//
+// Globals
+//
+LLIMMgr* gIMMgr = NULL;
+
+
+bool LLSessionTimeoutTimer::tick()
+{
+    if (mSessionId.isNull()) return true;
+
+    LLIMModel::LLIMSession* session = LLIMModel::getInstance()->findIMSession(mSessionId);
+    if (session && !session->mSessionInitialized)
+    {
+        gIMMgr->showSessionStartError("session_initialization_timed_out_error", mSessionId);
+    }
+    return true;
+}
+
+
+void notify_of_message(const LLSD& msg, bool is_dnd_msg);
+
+void process_dnd_im(const LLSD& notification)
+{
+    LLSD data = notification["substitutions"];
+    LLUUID sessionID = data["SESSION_ID"].asUUID();
+    LLUUID fromID = data["FROM_ID"].asUUID();
+
+    //re-create the IM session if needed
+    //(when coming out of DND mode upon app restart)
+    if(!gIMMgr->hasSession(sessionID))
+    {
+        //reconstruct session using data from the notification
+        std::string name = data["FROM"];
+        LLAvatarName av_name;
+        if (LLAvatarNameCache::get(data["FROM_ID"], &av_name))
+        {
+            name = av_name.getDisplayName();
+        }
+
+
+        LLIMModel::getInstance()->newSession(sessionID,
+            name,
+            IM_NOTHING_SPECIAL,
+            fromID,
+            false,
+            false); //will need slight refactor to retrieve whether offline message or not (assume online for now)
+    }
+
+    notify_of_message(data, true);
+}
+
+
+static void on_avatar_name_cache_toast(const LLUUID& agent_id,
+                                       const LLAvatarName& av_name,
+                                       LLSD msg)
+{
+    LLSD args;
+    args["MESSAGE"] = msg["message"];
+    args["TIME"] = msg["time"];
+    // *TODO: Can this ever be an object name or group name?
+    args["FROM"] = av_name.getCompleteName();
+    args["FROM_ID"] = msg["from_id"];
+    args["SESSION_ID"] = msg["session_id"];
+    args["SESSION_TYPE"] = msg["session_type"];
+    LLNotificationsUtil::add("IMToast", args, args, boost::bind(&LLFloaterIMContainer::showConversation, LLFloaterIMContainer::getInstance(), msg["session_id"].asUUID()));
+}
+
+void notify_of_message(const LLSD& msg, bool is_dnd_msg)
+{
+    std::string user_preferences;
+    LLUUID participant_id = msg[is_dnd_msg ? "FROM_ID" : "from_id"].asUUID();
+    LLUUID session_id = msg[is_dnd_msg ? "SESSION_ID" : "session_id"].asUUID();
+    LLIMModel::LLIMSession* session = LLIMModel::instance().findIMSession(session_id);
+
+    // do not show notification which goes from agent
+    if (gAgent.getID() == participant_id)
+    {
+        return;
+    }
+
+    // determine state of conversations floater
+    enum {CLOSED, NOT_ON_TOP, ON_TOP, ON_TOP_AND_ITEM_IS_SELECTED} conversations_floater_status;
+
+
+    LLFloaterIMContainer* im_box = LLFloaterReg::getTypedInstance<LLFloaterIMContainer>("im_container");
+    LLFloaterIMSessionTab* session_floater = LLFloaterIMSessionTab::getConversation(session_id);
+    bool store_dnd_message = false; // flag storage of a dnd message
+    bool is_session_focused = session_floater->isTornOff() && session_floater->hasFocus();
+    if (!LLFloater::isVisible(im_box) || im_box->isMinimized())
+    {
+        conversations_floater_status = CLOSED;
+    }
+    else if (!im_box->hasFocus() &&
+                !(session_floater && LLFloater::isVisible(session_floater)
+                && !session_floater->isMinimized() && session_floater->hasFocus()))
+    {
+        conversations_floater_status = NOT_ON_TOP;
+    }
+    else if (im_box->getSelectedSession() != session_id)
+    {
+        conversations_floater_status = ON_TOP;
+    }
+    else
+    {
+        conversations_floater_status = ON_TOP_AND_ITEM_IS_SELECTED;
+    }
+
+    //  determine user prefs for this session
+    if (session_id.isNull())
+    {
+        if (msg["source_type"].asInteger() == CHAT_SOURCE_OBJECT)
+        {
+            user_preferences = gSavedSettings.getString("NotificationObjectIMOptions");
+            if (!gAgent.isDoNotDisturb() && (gSavedSettings.getBOOL("PlaySoundObjectIM")))
+            {
+                make_ui_sound("UISndNewIncomingIMSession");
+            }
+        }
+        else
+        {
+            user_preferences = gSavedSettings.getString("NotificationNearbyChatOptions");
+            if (!gAgent.isDoNotDisturb() && (gSavedSettings.getBOOL("PlaySoundNearbyChatIM")))
+            {
+                make_ui_sound("UISndNewIncomingIMSession");
+            }
+        }
+    }
+    else if (session->isP2PSessionType())
+    {
+        if (LLAvatarTracker::instance().isBuddy(participant_id))
+        {
+            user_preferences = gSavedSettings.getString("NotificationFriendIMOptions");
+            if (!gAgent.isDoNotDisturb() && (gSavedSettings.getBOOL("PlaySoundFriendIM")))
+            {
+                make_ui_sound("UISndNewIncomingIMSession");
+            }
+        }
+        else
+        {
+            user_preferences = gSavedSettings.getString("NotificationNonFriendIMOptions");
+            if (!gAgent.isDoNotDisturb() && (gSavedSettings.getBOOL("PlaySoundNonFriendIM")))
+            {
+                make_ui_sound("UISndNewIncomingIMSession");
+            }
+        }
+    }
+    else if (session->isAdHocSessionType())
+    {
+        user_preferences = gSavedSettings.getString("NotificationConferenceIMOptions");
+        if (!gAgent.isDoNotDisturb() && (gSavedSettings.getBOOL("PlaySoundConferenceIM")))
+        {
+            make_ui_sound("UISndNewIncomingIMSession");
+        }
+    }
+    else if(session->isGroupSessionType())
+    {
+        user_preferences = gSavedSettings.getString("NotificationGroupChatOptions");
+        if (!gAgent.isDoNotDisturb() && (gSavedSettings.getBOOL("PlaySoundGroupChatIM")))
+        {
+            make_ui_sound("UISndNewIncomingIMSession");
+        }
+    }
+
+    // actions:
+
+    // 0. nothing - exit
+    if (("noaction" == user_preferences ||
+            ON_TOP_AND_ITEM_IS_SELECTED == conversations_floater_status)
+            && session_floater->isMessagePaneExpanded())
+    {
+        return;
+    }
+
+    // 1. open floater and [optional] surface it
+    if ("openconversations" == user_preferences &&
+            (CLOSED == conversations_floater_status
+                    || NOT_ON_TOP == conversations_floater_status))
+    {
+        if(!gAgent.isDoNotDisturb())
+        {
+            if(!LLAppViewer::instance()->quitRequested() && !LLFloater::isVisible(im_box))
+            {
+                // Open conversations floater
+                LLFloaterReg::showInstance("im_container");
+            }
+            im_box->collapseMessagesPane(false);
+            if (session_floater)
+            {
+                if (session_floater->getHost())
+                {
+                    if (NULL != im_box && im_box->isMinimized())
+                    {
+                        LLFloater::onClickMinimize(im_box);
+                    }
+                }
+                else
+                {
+                    if (session_floater->isMinimized())
+                    {
+                        LLFloater::onClickMinimize(session_floater);
+                    }
+                }
+            }
+        }
+        else
+        {
+            store_dnd_message = true;
+        }
+    }
+
+    // 2. Flash line item
+    if ("openconversations" == user_preferences
+            || ON_TOP == conversations_floater_status
+            || ("toast" == user_preferences && ON_TOP != conversations_floater_status)
+        || ("flash" == user_preferences && (CLOSED == conversations_floater_status
+                                        || NOT_ON_TOP == conversations_floater_status))
+        || is_dnd_msg)
+    {
+        if(!LLMuteList::getInstance()->isMuted(participant_id))
+        {
+            if(gAgent.isDoNotDisturb())
+            {
+                store_dnd_message = true;
+            }
+            else
+            {
+                if (is_dnd_msg && (ON_TOP == conversations_floater_status ||
+                                    NOT_ON_TOP == conversations_floater_status ||
+                                    CLOSED == conversations_floater_status))
+                {
+                    im_box->highlightConversationItemWidget(session_id, true);
+                }
+                else
+                {
+            im_box->flashConversationItemWidget(session_id, true);
+        }
+    }
+        }
+    }
+
+    // 3. Flash FUI button
+    if (("toast" == user_preferences || "flash" == user_preferences) &&
+            (CLOSED == conversations_floater_status
+        || NOT_ON_TOP == conversations_floater_status)
+        && !is_session_focused
+        && !is_dnd_msg) //prevent flashing FUI button because the conversation floater will have already opened
+    {
+        if(!LLMuteList::getInstance()->isMuted(participant_id))
+    {
+            if(!gAgent.isDoNotDisturb())
+        {
+                gToolBarView->flashCommand(LLCommandId("chat"), true, im_box->isMinimized());
+        }
+            else
+            {
+                store_dnd_message = true;
+            }
+    }
+    }
+
+    // 4. Toast
+    if ((("toast" == user_preferences) &&
+        (ON_TOP_AND_ITEM_IS_SELECTED != conversations_floater_status) &&
+        (!session_floater->isTornOff() || !LLFloater::isVisible(session_floater)))
+                || !session_floater->isMessagePaneExpanded())
+
+    {
+        //Show IM toasts (upper right toasts)
+        // Skip toasting for system messages and for nearby chat
+        if(session_id.notNull() && participant_id.notNull())
+        {
+            if(!is_dnd_msg)
+            {
+                if(gAgent.isDoNotDisturb())
+                {
+                    store_dnd_message = true;
+                }
+                else
+                {
+            LLAvatarNameCache::get(participant_id, boost::bind(&on_avatar_name_cache_toast, _1, _2, msg));
+        }
+    }
+}
+    }
+    if (store_dnd_message)
+    {
+        // If in DND mode, allow notification to be stored so upon DND exit
+        // the user will be notified with some limitations (see 'is_dnd_msg' flag checks)
+        if(session_id.notNull()
+            && participant_id.notNull()
+            && !session_floater->isShown())
+        {
+            LLAvatarNameCache::get(participant_id, boost::bind(&on_avatar_name_cache_toast, _1, _2, msg));
+        }
+    }
+}
+
+void on_new_message(const LLSD& msg)
+{
+    notify_of_message(msg, false);
+}
+
+void startConfrenceCoro(std::string url,
+    LLUUID tempSessionId, LLUUID creatorId, LLUUID otherParticipantId, LLSD agents)
+{
+    LLCore::HttpRequest::policy_t httpPolicy(LLCore::HttpRequest::DEFAULT_POLICY_ID);
+    LLCoreHttpUtil::HttpCoroutineAdapter::ptr_t
+        httpAdapter(new LLCoreHttpUtil::HttpCoroutineAdapter("ConferenceChatStart", httpPolicy));
+    LLCore::HttpRequest::ptr_t httpRequest(new LLCore::HttpRequest);
+
+    LLSD postData;
+    postData["method"] = "start conference";
+    postData["session-id"] = tempSessionId;
+    postData["params"] = agents;
+
+    LLSD result = httpAdapter->postAndSuspend(httpRequest, url, postData);
+
+    LLSD httpResults = result[LLCoreHttpUtil::HttpCoroutineAdapter::HTTP_RESULTS];
+    LLCore::HttpStatus status = LLCoreHttpUtil::HttpCoroutineAdapter::getStatusFromLLSD(httpResults);
+
+    if (!status)
+    {
+        LL_WARNS("LLIMModel") << "Failed to start conference" << LL_ENDL;
+        //try an "old school" way.
+        // *TODO: What about other error status codes?  4xx 5xx?
+        if (status == LLCore::HttpStatus(HTTP_BAD_REQUEST))
+        {
+            start_deprecated_conference_chat(
+                tempSessionId,
+                creatorId,
+                otherParticipantId,
+                agents);
+        }
+
+        //else throw an error back to the client?
+        //in theory we should have just have these error strings
+        //etc. set up in this file as opposed to the IMMgr,
+        //but the error string were unneeded here previously
+        //and it is not worth the effort switching over all
+        //the possible different language translations
+    }
+}
+
+void chatterBoxInvitationCoro(std::string url, LLUUID sessionId, LLIMMgr::EInvitationType invitationType)
+{
+    LLCore::HttpRequest::policy_t httpPolicy(LLCore::HttpRequest::DEFAULT_POLICY_ID);
+    LLCoreHttpUtil::HttpCoroutineAdapter::ptr_t
+        httpAdapter(new LLCoreHttpUtil::HttpCoroutineAdapter("ConferenceInviteStart", httpPolicy));
+    LLCore::HttpRequest::ptr_t httpRequest(new LLCore::HttpRequest);
+
+    LLSD postData;
+    postData["method"] = "accept invitation";
+    postData["session-id"] = sessionId;
+
+    LLSD result = httpAdapter->postAndSuspend(httpRequest, url, postData);
+
+    LLSD httpResults = result[LLCoreHttpUtil::HttpCoroutineAdapter::HTTP_RESULTS];
+    LLCore::HttpStatus status = LLCoreHttpUtil::HttpCoroutineAdapter::getStatusFromLLSD(httpResults);
+
+    if (!gIMMgr)
+    {
+        LL_WARNS("") << "Global IM Manager is NULL" << LL_ENDL;
+        return;
+    }
+
+    if (!status)
+    {
+        LL_WARNS("LLIMModel") << "Bad HTTP response in chatterBoxInvitationCoro" << LL_ENDL;
+        //throw something back to the viewer here?
+
+        gIMMgr->clearPendingAgentListUpdates(sessionId);
+        gIMMgr->clearPendingInvitation(sessionId);
+
+        if (status == LLCore::HttpStatus(HTTP_NOT_FOUND))
+        {
+            static const std::string error_string("session_does_not_exist_error");
+            gIMMgr->showSessionStartError(error_string, sessionId);
+        }
+        return;
+    }
+
+    result.erase(LLCoreHttpUtil::HttpCoroutineAdapter::HTTP_RESULTS);
+
+    LLIMSpeakerMgr* speakerMgr = LLIMModel::getInstance()->getSpeakerManager(sessionId);
+    if (speakerMgr)
+    {
+        //we've accepted our invitation
+        //and received a list of agents that were
+        //currently in the session when the reply was sent
+        //to us.  Now, it is possible that there were some agents
+        //to slip in/out between when that message was sent to us
+        //and now.
+
+        //the agent list updates we've received have been
+        //accurate from the time we were added to the session
+        //but unfortunately, our base that we are receiving here
+        //may not be the most up to date.  It was accurate at
+        //some point in time though.
+        speakerMgr->setSpeakers(result);
+
+        //we now have our base of users in the session
+        //that was accurate at some point, but maybe not now
+        //so now we apply all of the updates we've received
+        //in case of race conditions
+        speakerMgr->updateSpeakers(gIMMgr->getPendingAgentListUpdates(sessionId));
+    }
+
+    if (LLIMMgr::INVITATION_TYPE_VOICE == invitationType)
+    {
+        gIMMgr->startCall(sessionId, LLVoiceChannel::INCOMING_CALL);
+    }
+
+    if ((invitationType == LLIMMgr::INVITATION_TYPE_VOICE
+        || invitationType == LLIMMgr::INVITATION_TYPE_IMMEDIATE)
+        && LLIMModel::getInstance()->findIMSession(sessionId))
+    {
+        // TODO remove in 2010, for voice calls we do not open an IM window
+        //LLFloaterIMSession::show(mSessionID);
+    }
+
+    gIMMgr->clearPendingAgentListUpdates(sessionId);
+    gIMMgr->clearPendingInvitation(sessionId);
+
+}
+
+void translateSuccess(const LLUUID& session_id, const std::string& from, const LLUUID& from_id, const std::string& utf8_text,
+                        U64 time_n_flags, std::string originalMsg, std::string expectLang, std::string translation, const std::string detected_language)
+{
+    std::string message_txt(utf8_text);
+    // filter out non-interesting responses
+    if (!translation.empty()
+        && ((detected_language.empty()) || (expectLang != detected_language))
+        && (LLStringUtil::compareInsensitive(translation, originalMsg) != 0))
+    {   // Note - if this format changes, also fix code in addMessagesFromServerHistory()
+        message_txt += XL8_START_TAG + LLTranslate::removeNoTranslateTags(translation) + XL8_END_TAG;
+    }
+
+    // Extract info packed in time_n_flags
+    bool log2file =      (bool)(time_n_flags & (1LL << 32));
+    bool is_region_msg = (bool)(time_n_flags & (1LL << 33));
+    U32 time_stamp = (U32)(time_n_flags & 0x00000000ffffffff);
+
+    LLIMModel::getInstance()->processAddingMessage(session_id, from, from_id, message_txt, log2file, is_region_msg, time_stamp);
+}
+
+void translateFailure(const LLUUID& session_id, const std::string& from, const LLUUID& from_id, const std::string& utf8_text,
+                        U64 time_n_flags, int status, const std::string err_msg)
+{
+    std::string message_txt(utf8_text);
+    std::string msg = LLTrans::getString("TranslationFailed", LLSD().with("[REASON]", err_msg));
+    LLStringUtil::replaceString(msg, "\n", " "); // we want one-line error messages
+    message_txt += XL8_START_TAG + msg + XL8_END_TAG;
+
+    // Extract info packed in time_n_flags
+    bool log2file = (bool)(time_n_flags & (1LL << 32));
+    bool is_region_msg = (bool)(time_n_flags & (1LL << 33));
+    U32 time_stamp = (U32)(time_n_flags & 0x00000000ffffffff);
+
+    LLIMModel::getInstance()->processAddingMessage(session_id, from, from_id, message_txt, log2file, is_region_msg, time_stamp);
+}
+
+void chatterBoxHistoryCoro(std::string url, LLUUID sessionId, std::string from, std::string message, U32 timestamp)
+{   // if parameters from, message and timestamp have values, they are a message that opened chat
+    LLCore::HttpRequest::policy_t httpPolicy(LLCore::HttpRequest::DEFAULT_POLICY_ID);
+    LLCoreHttpUtil::HttpCoroutineAdapter::ptr_t
+        httpAdapter(new LLCoreHttpUtil::HttpCoroutineAdapter("ChatHistory", httpPolicy));
+    LLCore::HttpRequest::ptr_t httpRequest(new LLCore::HttpRequest);
+
+    LLSD postData;
+    postData["method"] = "fetch history";
+    postData["session-id"] = sessionId;
+
+    LL_DEBUGS("ChatHistory") << sessionId << ": Chat history posting " << postData << " to " << url
+        << ", from " << from << ", message " << message << ", timestamp " << (S32)timestamp << LL_ENDL;
+
+    LLSD result = httpAdapter->postAndSuspend(httpRequest, url, postData);
+
+    LLSD httpResults = result[LLCoreHttpUtil::HttpCoroutineAdapter::HTTP_RESULTS];
+    LLCore::HttpStatus status = LLCoreHttpUtil::HttpCoroutineAdapter::getStatusFromLLSD(httpResults);
+
+    if (!status)
+    {
+        LL_WARNS("ChatHistory") << sessionId << ": Bad HTTP response in chatterBoxHistoryCoro"
+            << ", results: " << httpResults << LL_ENDL;
+        return;
+    }
+
+    if (LLApp::isExiting() || gDisconnected)
+    {
+        LL_DEBUGS("ChatHistory") << "Ignoring chat history response, shutting down" << LL_ENDL;
+        return;
+    }
+
+    // Add history to IM session
+    LLSD history = result[LLCoreHttpUtil::HttpCoroutineAdapter::HTTP_RESULTS_CONTENT];
+
+    LL_DEBUGS("ChatHistory") << sessionId << ": Chat server history fetch returned " << history << LL_ENDL;
+
+    try
+    {
+        LLIMModel::LLIMSession* session = LLIMModel::getInstance()->findIMSession(sessionId);
+        if (session && history.isArray())
+        {   // Result array is sorted oldest to newest
+            if (history.size() > 0)
+            {   // History from the chat server has an integer 'time' value timestamp.   Create 'datetime' string which will match
+                // what we have from the local history cache
+                for (LLSD::array_iterator cur_server_hist = history.beginArray(), endLists = history.endArray();
+                    cur_server_hist != endLists;
+                    cur_server_hist++)
+                {
+                    if ((*cur_server_hist).isMap())
+                    {   // Take the 'time' value from the server and make the date-time string that will be in local cache log files
+                        //   {'from_id':u7aa8c222-8a81-450e-b3d1-9c28491ef717,'message':'Can you hear me now?','from':'Chat Tester','num':i86,'time':r1.66501e+09}
+                        U32 timestamp = (U32)((*cur_server_hist)[LL_IM_TIME].asInteger());
+                        (*cur_server_hist)[LL_IM_DATE_TIME] = LLLogChat::timestamp2LogString(timestamp, true);
+                    }
+                }
+
+                session->addMessagesFromServerHistory(history, from, message, timestamp);
+
+                // Display the newly added messages
+                LLFloaterIMSession* floater = LLFloaterReg::findTypedInstance<LLFloaterIMSession>("impanel", sessionId);
+                if (floater && floater->isInVisibleChain())
+                {
+                    floater->updateMessages();
+                }
+            }
+            else
+            {
+                LL_DEBUGS("ChatHistory") << sessionId << ": Empty history from chat server, nothing to add" << LL_ENDL;
+            }
+        }
+        else if (session && !history.isArray())
+        {
+            LL_WARNS("ChatHistory") << sessionId << ": Bad array data fetching chat history" << LL_ENDL;
+        }
+        else
+        {
+            LL_WARNS("ChatHistory") << sessionId << ": Unable to find session fetching chat history" << LL_ENDL;
+        }
+    }
+    catch (...)
+    {
+        LOG_UNHANDLED_EXCEPTION("chatterBoxHistoryCoro");
+        LL_WARNS("ChatHistory") << "chatterBoxHistoryCoro unhandled exception while processing data for session " << sessionId << LL_ENDL;
+    }
+}
+
+LLIMModel::LLIMModel()
+{
+    addNewMsgCallback(boost::bind(&LLFloaterIMSession::newIMCallback, _1));
+    addNewMsgCallback(boost::bind(&on_new_message, _1));
+    LLCallDialogManager::instance();
+}
+
+LLIMModel::LLIMSession::LLIMSession(const LLUUID& session_id, const std::string& name, const EInstantMessage& type, const LLUUID& other_participant_id, const uuid_vec_t& ids, bool voice, bool has_offline_msg)
+:   mSessionID(session_id),
+    mName(name),
+    mType(type),
+    mHasOfflineMessage(has_offline_msg),
+    mParticipantUnreadMessageCount(0),
+    mNumUnread(0),
+    mOtherParticipantID(other_participant_id),
+    mInitialTargetIDs(ids),
+    mVoiceChannel(NULL),
+    mSpeakers(NULL),
+    mSessionInitialized(false),
+    mCallBackEnabled(true),
+    mTextIMPossible(true),
+    mStartCallOnInitialize(false),
+    mStartedAsIMCall(voice),
+    mIsDNDsend(false),
+    mAvatarNameCacheConnection()
+{
+    // set P2P type by default
+    mSessionType = P2P_SESSION;
+
+    if (IM_NOTHING_SPECIAL == mType || IM_SESSION_P2P_INVITE == mType)
+    {
+        mVoiceChannel  = new LLVoiceChannelP2P(session_id, name, other_participant_id);
+    }
+    else
+    {
+        mVoiceChannel = new LLVoiceChannelGroup(session_id, name);
+
+        // determine whether it is group or conference session
+        if (gAgent.isInGroup(mSessionID))
+        {
+            mSessionType = GROUP_SESSION;
+        }
+        else
+        {
+            mSessionType = ADHOC_SESSION;
+        }
+    }
+
+    if(mVoiceChannel)
+    {
+        mVoiceChannelStateChangeConnection = mVoiceChannel->setStateChangedCallback(boost::bind(&LLIMSession::onVoiceChannelStateChanged, this, _1, _2, _3));
+    }
+
+    mSpeakers = new LLIMSpeakerMgr(mVoiceChannel);
+
+    // All participants will be added to the list of people we've recently interacted with.
+
+    // we need to add only _active_ speakers...so comment this.
+    // may delete this later on cleanup
+    //mSpeakers->addListener(&LLRecentPeople::instance(), "add");
+
+    //we need to wait for session initialization for outgoing ad-hoc and group chat session
+    //correct session id for initiated ad-hoc chat will be received from the server
+    if (!LLIMModel::getInstance()->sendStartSession(mSessionID, mOtherParticipantID,
+        mInitialTargetIDs, mType))
+    {
+        //we don't need to wait for any responses
+        //so we're already initialized
+        mSessionInitialized = true;
+    }
+    else
+    {
+        //tick returns true - timer will be deleted after the tick
+        new LLSessionTimeoutTimer(mSessionID, SESSION_INITIALIZATION_TIMEOUT);
+    }
+
+    if (IM_NOTHING_SPECIAL == mType)
+    {
+        mCallBackEnabled = LLVoiceClient::getInstance()->isSessionCallBackPossible(mSessionID);
+        mTextIMPossible = LLVoiceClient::getInstance()->isSessionTextIMPossible(mSessionID);
+    }
+
+    buildHistoryFileName();
+    loadHistory();
+
+    // Localizing name of ad-hoc session. STORM-153
+    // Changing name should happen here- after the history file was created, so that
+    // history files have consistent (English) names in different locales.
+    if (isAdHocSessionType() && IM_SESSION_INVITE == mType)
+    {
+        mAvatarNameCacheConnection = LLAvatarNameCache::get(mOtherParticipantID,boost::bind(&LLIMModel::LLIMSession::onAdHocNameCache,this, _2));
+    }
+}
+
+void LLIMModel::LLIMSession::onAdHocNameCache(const LLAvatarName& av_name)
+{
+    mAvatarNameCacheConnection.disconnect();
+
+    if (!av_name.isValidName())
+    {
+        S32 separator_index = mName.rfind(" ");
+        std::string name = mName.substr(0, separator_index);
+        ++separator_index;
+        std::string conference_word = mName.substr(separator_index, mName.length());
+
+        // additional check that session name is what we expected
+        if ("Conference" == conference_word)
+        {
+            LLStringUtil::format_map_t args;
+            args["[AGENT_NAME]"] = name;
+            LLTrans::findString(mName, "conference-title-incoming", args);
+        }
+    }
+    else
+    {
+        LLStringUtil::format_map_t args;
+        args["[AGENT_NAME]"] = av_name.getCompleteName();
+        LLTrans::findString(mName, "conference-title-incoming", args);
+    }
+}
+
+void LLIMModel::LLIMSession::onVoiceChannelStateChanged(const LLVoiceChannel::EState& old_state, const LLVoiceChannel::EState& new_state, const LLVoiceChannel::EDirection& direction)
+{
+    std::string you_joined_call = LLTrans::getString("you_joined_call");
+    std::string you_started_call = LLTrans::getString("you_started_call");
+    std::string other_avatar_name = "";
+    LLAvatarName av_name;
+
+    std::string message;
+
+    switch(mSessionType)
+    {
+    case P2P_SESSION:
+        LLAvatarNameCache::get(mOtherParticipantID, &av_name);
+        other_avatar_name = av_name.getUserName();
+
+        if(direction == LLVoiceChannel::INCOMING_CALL)
+        {
+            switch(new_state)
+            {
+            case LLVoiceChannel::STATE_CALL_STARTED :
+                {
+                    LLStringUtil::format_map_t string_args;
+                    string_args["[NAME]"] = other_avatar_name;
+                    message = LLTrans::getString("name_started_call", string_args);
+                    LLIMModel::getInstance()->addMessage(mSessionID, SYSTEM_FROM, LLUUID::null, message);
+                    break;
+                }
+            case LLVoiceChannel::STATE_CONNECTED :
+                LLIMModel::getInstance()->addMessage(mSessionID, SYSTEM_FROM, LLUUID::null, you_joined_call);
+            default:
+                break;
+            }
+        }
+        else // outgoing call
+        {
+            switch(new_state)
+            {
+            case LLVoiceChannel::STATE_CALL_STARTED :
+                LLIMModel::getInstance()->addMessage(mSessionID, SYSTEM_FROM, LLUUID::null, you_started_call);
+                break;
+            case LLVoiceChannel::STATE_CONNECTED :
+                message = LLTrans::getString("answered_call");
+                LLIMModel::getInstance()->addMessage(mSessionID, SYSTEM_FROM, LLUUID::null, message);
+            default:
+                break;
+            }
+        }
+        break;
+
+    case GROUP_SESSION:
+    case ADHOC_SESSION:
+        if(direction == LLVoiceChannel::INCOMING_CALL)
+        {
+            switch(new_state)
+            {
+            case LLVoiceChannel::STATE_CONNECTED :
+                LLIMModel::getInstance()->addMessage(mSessionID, SYSTEM_FROM, LLUUID::null, you_joined_call);
+            default:
+                break;
+            }
+        }
+        else // outgoing call
+        {
+            switch(new_state)
+            {
+            case LLVoiceChannel::STATE_CALL_STARTED :
+                LLIMModel::getInstance()->addMessage(mSessionID, SYSTEM_FROM, LLUUID::null, you_started_call);
+                break;
+            default:
+                break;
+            }
+        }
+    default:
+        break;
+    }
+    // Update speakers list when connected
+    if (LLVoiceChannel::STATE_CONNECTED == new_state)
+    {
+        mSpeakers->update(true);
+    }
+}
+
+LLIMModel::LLIMSession::~LLIMSession()
+{
+    if (mAvatarNameCacheConnection.connected())
+    {
+        mAvatarNameCacheConnection.disconnect();
+    }
+
+    delete mSpeakers;
+    mSpeakers = NULL;
+
+    // End the text IM session if necessary
+    if(LLVoiceClient::getInstance() && mOtherParticipantID.notNull())
+    {
+        switch(mType)
+        {
+        case IM_NOTHING_SPECIAL:
+        case IM_SESSION_P2P_INVITE:
+            LLVoiceClient::getInstance()->endUserIMSession(mOtherParticipantID);
+            break;
+
+        default:
+            // Appease the linux compiler
+            break;
+        }
+    }
+
+    mVoiceChannelStateChangeConnection.disconnect();
+
+    // HAVE to do this here -- if it happens in the LLVoiceChannel destructor it will call the wrong version (since the object's partially deconstructed at that point).
+    mVoiceChannel->deactivate();
+
+    delete mVoiceChannel;
+    mVoiceChannel = NULL;
+}
+
+void LLIMModel::LLIMSession::sessionInitReplyReceived(const LLUUID& new_session_id)
+{
+    mSessionInitialized = true;
+
+    if (new_session_id != mSessionID)
+    {
+        mSessionID = new_session_id;
+        mVoiceChannel->updateSessionID(new_session_id);
+    }
+}
+
+void LLIMModel::LLIMSession::addMessage(const std::string& from,
+                                        const LLUUID& from_id,
+                                        const std::string& utf8_text,
+                                        const std::string& time,
+                                        const bool is_history,  // comes from a history file or chat server
+                                        const bool is_region_msg,
+                                        const U32 timestamp)   // may be zero
+{
+    LLSD message;
+    message["from"] = from;
+    message["from_id"] = from_id;
+    message["message"] = utf8_text;
+    message["time"] = time;         // string used in display, may be full data YYYY/MM/DD HH:MM or just HH:MM
+    message["timestamp"] = (S32)timestamp;          // use string? LLLogChat::timestamp2LogString(timestamp, true);
+    message["index"] = (LLSD::Integer)mMsgs.size();
+    message["is_history"] = is_history;
+    message["is_region_msg"] = is_region_msg;
+
+    LL_DEBUGS("UIUsage") << "addMessage " << " from " << from << " from_id " << from_id << " utf8_text " << utf8_text << " time " << time << " is_history " << is_history << " session mType " << mType << LL_ENDL;
+    if (from_id == gAgent.getID())
+    {
+        if (mType == IM_SESSION_GROUP_START)
+        {
+            LLUIUsage::instance().logCommand("Chat.SendGroup");
+        }
+        else if (mType == IM_NOTHING_SPECIAL)
+        {
+            LLUIUsage::instance().logCommand("Chat.SendIM");
+        }
+        else
+        {
+            LLUIUsage::instance().logCommand("Chat.SendOther");
+        }
+    }
+
+    mMsgs.push_front(message);          // Add most recent messages to the front of mMsgs
+
+    if (mSpeakers && from_id.notNull())
+    {
+        mSpeakers->speakerChatted(from_id);
+        mSpeakers->setSpeakerTyping(from_id, false);
+    }
+}
+
+void LLIMModel::LLIMSession::addMessagesFromHistoryCache(const chat_message_list_t& history)
+{
+    // Add the messages from the local cached chat history to the session window
+    for (const auto& msg : history)
+    {
+        std::string from = msg[LL_IM_FROM];
+        LLUUID from_id;
+        if (msg[LL_IM_FROM_ID].isDefined())
+        {
+            from_id = msg[LL_IM_FROM_ID].asUUID();
+        }
+        else
+        {   // convert it to a legacy name if we have a complete name
+            std::string legacy_name = gCacheName->buildLegacyName(from);
+            from_id = LLAvatarNameCache::getInstance()->findIdByName(legacy_name);
+        }
+
+        // Save the last minute of messages so we can merge with the chat server history.
+        // Really would be nice to have a numeric timestamp in the local cached chat file
+        const std::string & msg_time_str = msg[LL_IM_DATE_TIME].asString();
+        if (mLastHistoryCacheDateTime != msg_time_str)
+        {
+            mLastHistoryCacheDateTime = msg_time_str;   // Reset to the new time
+            mLastHistoryCacheMsgs.clear();
+        }
+        mLastHistoryCacheMsgs.push_front(msg);
+        LL_DEBUGS("ChatHistory") << mSessionID << ": Adding history cache message: " << msg << LL_ENDL;
+
+        // Add message from history cache to the display
+        addMessage(from, from_id, msg[LL_IM_TEXT], msg[LL_IM_TIME], true, false, 0);   // from history data, not region message, no timestamp
+    }
+}
+
+void LLIMModel::LLIMSession::addMessagesFromServerHistory(const LLSD& history,             // Array of chat messages from chat server
+                                                        const std::string& target_from,    // Sender of message that opened chat
+                                                        const std::string& target_message, // Message text that opened chat
+                                                        U32 timestamp)                     // timestamp of message that opened chat
+{   // Add messages from history returned by the chat server.
+
+    // The session mMsgs may contain chat messages from the local history cache file, and possibly one or more newly
+    // arrived chat messages.   If the chat window was manually opened, these will be empty and history can
+    // more easily merged.    The history from the server, however, may overlap what is in the file and those must also be merged.
+
+    // At this point, the session mMsgs can have
+    //   no messages
+    //   nothing from history file cache, but one or more very recently arrived messages,
+    //   messages from history file cache, no recent chat
+    //   messages from history file cache, one or more very recent messages
+    //
+    // The chat history from server can possibly contain:
+    //   no messages
+    //   messages that start back before anything in the local file (obscure case, but possible)
+    //   messages that match messages from the history file cache
+    //   messages from the last hour, new to the viewer
+    //   one or more messages that match most recently received chat (the one that opened the window)
+    // In other words:
+    //   messages from chat server may or may not match what we already have in mMsgs
+    //   We can drop anything that is during the time span covered by the local cache file
+    //   To keep things simple, drop any chat data older than the local cache file
+
+    if (!history.isArray())
+    {
+        LL_WARNS("ChatHistory") << mSessionID << ": Unexpected history data not array, type " << (S32)history.type() << LL_ENDL;
+        return;
+    }
+
+    if (history.size() == 0)
+    {   // If history is empty
+        LL_DEBUGS("ChatHistory") << mSessionID << ": addMessagesFromServerHistory() has empty history, nothing to merge" << LL_ENDL;
+        return;
+    }
+
+    if (history.size() == 1 &&          // Server chat history has one entry,
+        target_from.length() > 0 &&     // and we have a chat message that just arrived
+        mMsgs.size() > 0)               // and we have some data in the window - assume the history message is there.
+    {   // This is the common case where a group chat is silent for a while, and then one message is sent.
+        LL_DEBUGS("ChatHistory") << mSessionID << ": addMessagesFromServerHistory() only has chat message just received." << LL_ENDL;
+        return;
+    }
+
+    LL_DEBUGS("ChatHistory") << mSessionID << ": addMessagesFromServerHistory() starting with mMsg.size() " << mMsgs.size()
+        << " adding history with " << history.size() << " messages"
+        << ", target_from: " << target_from
+        << ", target_message: " << target_message
+        << ", timestamp: " << (S32)timestamp << LL_ENDL;
+
+    // At start of merging, mMsgs is either empty, has some chat messages read from a local cache file, and may have
+    // one or more messages that just arrived from the server.
+    U32 match_timestamp = 0;
+    chat_message_list_t shift_msgs;
+    if (mMsgs.size() > 0 &&
+        target_from.length() > 0
+        && target_message.length() > 0)
+    {   // Find where to insert the history messages by popping off a few in the session.
+        // The most common case is one duplciate message, the one that opens a chat session
+        while (mMsgs.size() > 0)
+        {
+            // The "time" value from mMsgs is a string, either just time HH:MM or a full date and time
+            LLSD cur_msg = mMsgs.front();       // Get most recent message from the chat display (front of mMsgs list)
+
+            if (cur_msg.isMap())
+            {
+                LL_DEBUGS("ChatHistoryCompare") << mSessionID << ": Finding insertion point, looking at cur_msg: " << cur_msg << LL_ENDL;
+
+                match_timestamp = cur_msg["timestamp"].asInteger();  // get timestamp of message in the session, may be zero
+                if ((S32)timestamp > match_timestamp)
+                {
+                    LL_DEBUGS("ChatHistory") << mSessionID << ": found older chat message: " << cur_msg
+                        << ", timestamp " << (S32)timestamp
+                        << " vs. match_timestamp " << match_timestamp
+                        << ", shift_msgs size is " << shift_msgs.size() << LL_ENDL;
+                    break;
+                }
+                // Have the matching message or one more recent: these need to be at the end
+                shift_msgs.push_front(cur_msg);     // Move chat message to temp list.
+                mMsgs.pop_front();                  // Normally this is just one message
+                LL_DEBUGS("ChatHistory") << mSessionID << ": shifting chat message " << cur_msg
+                    << " to be inserted at end, shift_msgs size is " << shift_msgs.size()
+                    << ", match_timestamp " << match_timestamp
+                    << ", timestamp " << (S32)timestamp << LL_ENDL;
+            }
+            else
+            {
+                LL_DEBUGS("ChatHistory") << mSessionID << ": Unexpected non-map entry in session messages: " << cur_msg << LL_ENDL;
+                return;
+            }
+        }
+    }
+
+    // Now merge messages from server history data into the session display.   The history data
+    // from the local file may overlap with the chat messages from the server.
+    // Drop any messages from the chat server history that are before the latest one from the local history file.
+    // Unfortunately, messages from the local file don't have timestamps - just datetime strings
+    LLSD::array_const_iterator cur_history_iter = history.beginArray();
+    while (cur_history_iter != history.endArray())
+    {
+        const LLSD &cur_server_hist = *cur_history_iter;
+        cur_history_iter++;
+
+        if (cur_server_hist.isMap())
+        {   // Each server history entry looks like
+            //   { 'from':'Laggy Avatar', 'from_id' : u72345678 - 744f - 43b9 - 98af - b06f1c76ddda, 'index' : i24, 'is_history' : 1, 'message' : 'That was slow', 'time' : '02/13/2023 10:03', 'timestamp' : i1676311419 }
+
+            // If we reach the message that opened our window, stop adding messages
+            U32 history_msg_timestamp = (U32)cur_server_hist[LL_IM_TIME].asInteger();
+            if ((match_timestamp > 0 && match_timestamp <= history_msg_timestamp) ||
+                (timestamp > 0 && timestamp <= history_msg_timestamp))
+            {   // we found the message we matched, so stop inserting from chat server history
+                LL_DEBUGS("ChatHistoryCompare") << "Found end of chat history insertion with match_timestamp " << (S32)match_timestamp
+                    << " vs. history_msg_timestamp " << (S32)history_msg_timestamp
+                    << " vs. timestamp " << (S32)timestamp
+                    << LL_ENDL;
+                break;
+            }
+            LL_DEBUGS("ChatHistoryCompare") << "Compared match_timestamp " << (S32)match_timestamp
+                << " vs. history_msg_timestamp " << (S32)history_msg_timestamp << LL_ENDL;
+
+            bool add_chat_to_conversation = true;
+            if (!mLastHistoryCacheDateTime.empty())
+            {   // Skip past the any from server that are older than what we already read from the history file.
+                std::string history_datetime = cur_server_hist[LL_IM_DATE_TIME].asString();
+                if (history_datetime.empty())
+                {
+                    history_datetime = cur_server_hist[LL_IM_TIME].asString();
+                }
+
+                if (history_datetime < mLastHistoryCacheDateTime)
+                {
+                    LL_DEBUGS("ChatHistoryCompare") << "Skipping message from chat server history since it's older than messages the session already has."
+                        << history_datetime << " vs  " << mLastHistoryCacheDateTime << LL_ENDL;
+                    add_chat_to_conversation = false;
+                }
+                else if (history_datetime > mLastHistoryCacheDateTime)
+                {   // The message from the chat server is more recent than the last one from the local cache file.   Add it
+                    LL_DEBUGS("ChatHistoryCompare") << "Found message dated "
+                        << history_datetime << " vs " << mLastHistoryCacheDateTime
+                        << ", adding new message from chat server history " << cur_server_hist << LL_ENDL;
+                }
+                else   // (history_datetime == mLastHistoryCacheDateTime)
+                {      // Messages are in the same minute as the last from the cache log file.
+                    const std::string & history_msg_text = cur_server_hist[LL_IM_TEXT];
+
+                    // Look in the saved messages from the history file that have the same time
+                    for (const auto& scan_msg : mLastHistoryCacheMsgs)
+                    {
+                        LL_DEBUGS("ChatHistoryCompare") << "comparing messages " << scan_msg[LL_IM_TEXT]
+                            << " with " << cur_server_hist << LL_ENDL;
+                        if (scan_msg.size() > 0)
+                        {   // Extra work ... the history_msg_text value may have been translated, i.e. "I am confused (je suis confus)"
+                            //  while the server history will only have the first part "I am confused"
+                            std::string target_compare(scan_msg[LL_IM_TEXT]);
+                            if (target_compare.size() > history_msg_text.size() + XL8_PADDING &&
+                                target_compare.substr(history_msg_text.size(), XL8_START_TAG.size()) == XL8_START_TAG &&
+                                target_compare.substr(target_compare.size() - XL8_END_TAG.size()) == XL8_END_TAG)
+                            {   // This really looks like a "translated string (cadena traducida)" so just compare the source part
+                                LL_DEBUGS("ChatHistory") << mSessionID << ": Found translated chat " << target_compare
+                                    << " when comparing to history " << history_msg_text
+                                    << ", will truncate" << LL_ENDL;
+                                target_compare = target_compare.substr(0, history_msg_text.size());
+                            }
+                            if (history_msg_text == target_compare)
+                            {   // Found a match, so don't add a duplicate chat message to the window
+                                LL_DEBUGS("ChatHistory") << mSessionID << ": Found duplicate message text " << history_msg_text
+                                    << " : " << (S32)history_msg_timestamp << ", matching datetime " << history_datetime << LL_ENDL;
+                                add_chat_to_conversation = false;
+                                break;
+                            }
+                        }
+                    }
+                }
+            }
+
+            LLUUID sender_id = cur_server_hist[LL_IM_FROM_ID].asUUID();
+            if (add_chat_to_conversation)
+            {   // Check if they're muted
+                if (LLMuteList::getInstance()->isMuted(sender_id, LLMute::flagTextChat))
+                {
+                    add_chat_to_conversation = false;
+                    LL_DEBUGS("ChatHistory") << mSessionID << ": Skipped adding chat from " << sender_id
+                        << " as muted, message: " << cur_server_hist
+                        << LL_ENDL;
+                }
+            }
+
+            if (add_chat_to_conversation)
+            {   // Finally add message to the chat session
+                std::string chat_time_str = LLConversation::createTimestamp((U64Seconds)history_msg_timestamp);
+                std::string sender_name = cur_server_hist[LL_IM_FROM].asString();
+
+                std::string history_msg_text = cur_server_hist[LL_IM_TEXT].asString();
+                LLSD message;
+                message["from"] = sender_name;
+                message["from_id"] = sender_id;
+                message["message"] = history_msg_text;
+                message["time"] = chat_time_str;
+                message["timestamp"] = (S32)history_msg_timestamp;
+                message["index"] = (LLSD::Integer)mMsgs.size();
+                message["is_history"] = true;
+                mMsgs.push_front(message);
+
+                LL_DEBUGS("ChatHistory") << mSessionID << ": push_front() adding group chat history message " << message << LL_ENDL;
+
+                // Add chat history messages to the local cache file, only in the case where we opened the chat window
+                // Need to solve the logic around messages that arrive and open chat - at this point, they've already been added to the
+                //   local history cache file.   If we append messages here, it will be out of order.
+                if (target_from.empty() && target_message.empty())
+                {
+                    LLIMModel::getInstance()->logToFile(LLIMModel::getInstance()->getHistoryFileName(mSessionID),
+                        sender_name, sender_id, history_msg_text);
+                }
+            }
+        }
+    }
+
+    S32 shifted_size = shift_msgs.size();
+    while (shift_msgs.size() > 0)
+    {   // Finally add back any new messages, and tweak the index value to be correct.
+        LLSD newer_message = shift_msgs.front();
+        shift_msgs.pop_front();
+        S32 old_index = newer_message["index"];
+        newer_message["index"] = (LLSD::Integer)mMsgs.size();   // Update the index to match the new position in the conversation
+        LL_DEBUGS("ChatHistory") << mSessionID << ": Re-adding newest group chat history messages from " << newer_message["from"]
+            << ", text: " << newer_message["message"]
+            << " old index " << old_index << ", new index " << newer_message["index"] << LL_ENDL;
+        mMsgs.push_front(newer_message);
+    }
+
+    LL_DEBUGS("ChatHistory") << mSessionID << ": addMessagesFromServerHistory() exiting with mMsg.size() " << mMsgs.size()
+        << ", shifted " << shifted_size << " messages" << LL_ENDL;
+
+    mLastHistoryCacheDateTime.clear();  // Don't need this data
+    mLastHistoryCacheMsgs.clear();
+}
+
+
+void LLIMModel::LLIMSession::chatFromLogFile(LLLogChat::ELogLineType type, const LLSD& msg, void* userdata)
+{
+    if (!userdata) return;
+
+    LLIMSession* self = (LLIMSession*) userdata;
+
+    if (type == LLLogChat::LOG_LINE)
+    {
+        LL_DEBUGS("ChatHistory") << "chatFromLogFile() adding LOG_LINE message from " << msg << LL_ENDL;
+        self->addMessage("", LLSD(), msg["message"].asString(), "", true, false, 0);        // from history data, not region message, no timestamp
+    }
+    else if (type == LLLogChat::LOG_LLSD)
+    {
+        LL_DEBUGS("ChatHistory") << "chatFromLogFile() adding LOG_LLSD message from " << msg << LL_ENDL;
+        self->addMessage(msg["from"].asString(), msg["from_id"].asUUID(), msg["message"].asString(), msg["time"].asString(), true, false, 0);  // from history data, not region message, no timestamp
+    }
+}
+
+void LLIMModel::LLIMSession::loadHistory()
+{
+    mMsgs.clear();
+    mLastHistoryCacheMsgs.clear();
+    mLastHistoryCacheDateTime.clear();
+
+    if ( gSavedPerAccountSettings.getBOOL("LogShowHistory") )
+    {
+        // read and parse chat history from local file
+        chat_message_list_t chat_history;
+        LLLogChat::loadChatHistory(mHistoryFileName, chat_history, LLSD(), isGroupChat());
+        addMessagesFromHistoryCache(chat_history);
+    }
+}
+
+LLIMModel::LLIMSession* LLIMModel::findIMSession(const LLUUID& session_id) const
+{
+    return get_if_there(mId2SessionMap, session_id, (LLIMModel::LLIMSession*) NULL);
+}
+
+//*TODO consider switching to using std::set instead of std::list for holding LLUUIDs across the whole code
+LLIMModel::LLIMSession* LLIMModel::findAdHocIMSession(const uuid_vec_t& ids)
+{
+    S32 num = ids.size();
+    if (!num) return NULL;
+
+    if (mId2SessionMap.empty()) return NULL;
+
+    std::map<LLUUID, LLIMSession*>::const_iterator it = mId2SessionMap.begin();
+    for (; it != mId2SessionMap.end(); ++it)
+    {
+        LLIMSession* session = (*it).second;
+
+        if (!session->isAdHoc()) continue;
+        if (session->mInitialTargetIDs.size() != num) continue;
+
+        std::list<LLUUID> tmp_list(session->mInitialTargetIDs.begin(), session->mInitialTargetIDs.end());
+
+        uuid_vec_t::const_iterator iter = ids.begin();
+        while (iter != ids.end())
+        {
+            tmp_list.remove(*iter);
+            ++iter;
+
+            if (tmp_list.empty())
+            {
+                break;
+            }
+        }
+
+        if (tmp_list.empty() && iter == ids.end())
+        {
+            return session;
+        }
+    }
+
+    return NULL;
+}
+
+bool LLIMModel::LLIMSession::isOutgoingAdHoc() const
+{
+    return IM_SESSION_CONFERENCE_START == mType;
+}
+
+bool LLIMModel::LLIMSession::isAdHoc()
+{
+    return IM_SESSION_CONFERENCE_START == mType || (IM_SESSION_INVITE == mType && !gAgent.isInGroup(mSessionID, true));
+}
+
+bool LLIMModel::LLIMSession::isP2P()
+{
+    return IM_NOTHING_SPECIAL == mType;
+}
+
+bool LLIMModel::LLIMSession::isGroupChat()
+{
+    return IM_SESSION_GROUP_START == mType || (IM_SESSION_INVITE == mType && gAgent.isInGroup(mSessionID, true));
+}
+
+LLUUID LLIMModel::LLIMSession::generateOutgoingAdHocHash() const
+{
+    LLUUID hash = LLUUID::null;
+
+    if (mInitialTargetIDs.size())
+    {
+        std::set<LLUUID> sorted_uuids(mInitialTargetIDs.begin(), mInitialTargetIDs.end());
+        hash = generateHash(sorted_uuids);
+    }
+
+    return hash;
+}
+
+void LLIMModel::LLIMSession::buildHistoryFileName()
+{
+    mHistoryFileName = mName;
+
+    //ad-hoc requires sophisticated chat history saving schemes
+    if (isAdHoc())
+    {
+        /* in case of outgoing ad-hoc sessions we need to make specilized names
+        * if this naming system is ever changed then the filtering definitions in
+        * lllogchat.cpp need to be change acordingly so that the filtering for the
+        * date stamp code introduced in STORM-102 will work properly and not add
+        * a date stamp to the Ad-hoc conferences.
+        */
+        if (mInitialTargetIDs.size())
+        {
+            std::set<LLUUID> sorted_uuids(mInitialTargetIDs.begin(), mInitialTargetIDs.end());
+            mHistoryFileName = mName + " hash" + generateHash(sorted_uuids).asString();
+        }
+        else
+        {
+            //in case of incoming ad-hoc sessions
+            mHistoryFileName = mName + " " + LLLogChat::timestamp2LogString(0, true) + " " + mSessionID.asString().substr(0, 4);
+        }
+    }
+    else if (isP2P()) // look up username to use as the log name
+    {
+        LLAvatarName av_name;
+        // For outgoing sessions we already have a cached name
+        // so no need for a callback in LLAvatarNameCache::get()
+        if (LLAvatarNameCache::get(mOtherParticipantID, &av_name))
+        {
+            mHistoryFileName = LLCacheName::buildUsername(av_name.getUserName());
+        }
+        else
+        {
+            // Incoming P2P sessions include a name that we can use to build a history file name
+            mHistoryFileName = LLCacheName::buildUsername(mName);
+        }
+
+        // user's account name can change, but filenames and session names are account name based
+        LLConversationLog::getInstance()->verifyFilename(mSessionID, mHistoryFileName, av_name.getCompleteName());
+    }
+    else if (isGroupChat())
+    {
+        mHistoryFileName = mName + GROUP_CHAT_SUFFIX;
+    }
+}
+
+//static
+LLUUID LLIMModel::LLIMSession::generateHash(const std::set<LLUUID>& sorted_uuids)
+{
+    LLMD5 md5_uuid;
+
+    std::set<LLUUID>::const_iterator it = sorted_uuids.begin();
+    while (it != sorted_uuids.end())
+    {
+        md5_uuid.update((unsigned char*)(*it).mData, 16);
+        it++;
+    }
+    md5_uuid.finalize();
+
+    LLUUID participants_md5_hash;
+    md5_uuid.raw_digest((unsigned char*) participants_md5_hash.mData);
+    return participants_md5_hash;
+}
+
+void LLIMModel::processSessionInitializedReply(const LLUUID& old_session_id, const LLUUID& new_session_id)
+{
+    LLIMSession* session = findIMSession(old_session_id);
+    if (session)
+    {
+        session->sessionInitReplyReceived(new_session_id);
+
+        if (old_session_id != new_session_id)
+        {
+            mId2SessionMap.erase(old_session_id);
+            mId2SessionMap[new_session_id] = session;
+        }
+
+        LLFloaterIMSession* im_floater = LLFloaterIMSession::findInstance(old_session_id);
+        if (im_floater)
+        {
+            im_floater->sessionInitReplyReceived(new_session_id);
+        }
+
+        if (old_session_id != new_session_id)
+        {
+            gIMMgr->notifyObserverSessionIDUpdated(old_session_id, new_session_id);
+        }
+
+        // auto-start the call on session initialization?
+        if (session->mStartCallOnInitialize)
+        {
+            gIMMgr->startCall(new_session_id);
+        }
+    }
+}
+
+void LLIMModel::testMessages()
+{
+    LLUUID bot1_id("d0426ec6-6535-4c11-a5d9-526bb0c654d9");
+    LLUUID bot1_session_id;
+    std::string from = "IM Tester";
+
+    bot1_session_id = LLIMMgr::computeSessionID(IM_NOTHING_SPECIAL, bot1_id);
+    newSession(bot1_session_id, from, IM_NOTHING_SPECIAL, bot1_id);
+    addMessage(bot1_session_id, from, bot1_id, "Test Message: Hi from testerbot land!");
+
+    LLUUID bot2_id;
+    std::string firstname[] = {"Roflcopter", "Joe"};
+    std::string lastname[] = {"Linden", "Tester", "Resident", "Schmoe"};
+
+    S32 rand1 = ll_rand(sizeof firstname)/(sizeof firstname[0]);
+    S32 rand2 = ll_rand(sizeof lastname)/(sizeof lastname[0]);
+
+    from = firstname[rand1] + " " + lastname[rand2];
+    bot2_id.generate(from);
+    LLUUID bot2_session_id = LLIMMgr::computeSessionID(IM_NOTHING_SPECIAL, bot2_id);
+    newSession(bot2_session_id, from, IM_NOTHING_SPECIAL, bot2_id);
+    addMessage(bot2_session_id, from, bot2_id, "Test Message: Hello there, I have a question. Can I bother you for a second? ");
+    addMessage(bot2_session_id, from, bot2_id, "Test Message: OMGWTFBBQ.");
+}
+
+//session name should not be empty
+bool LLIMModel::newSession(const LLUUID& session_id, const std::string& name, const EInstantMessage& type,
+                           const LLUUID& other_participant_id, const uuid_vec_t& ids, bool voice, bool has_offline_msg)
+{
+    if (name.empty())
+    {
+        LL_WARNS() << "Attempt to create a new session with empty name; id = " << session_id << LL_ENDL;
+        return false;
+    }
+
+    if (findIMSession(session_id))
+    {
+        LL_WARNS() << "IM Session " << session_id << " already exists" << LL_ENDL;
+        return false;
+    }
+
+    LLIMSession* session = new LLIMSession(session_id, name, type, other_participant_id, ids, voice, has_offline_msg);
+    mId2SessionMap[session_id] = session;
+
+    // When notifying observer, name of session is used instead of "name", because they may not be the
+    // same if it is an adhoc session (in this case name is localized in LLIMSession constructor).
+    std::string session_name = LLIMModel::getInstance()->getName(session_id);
+    LLIMMgr::getInstance()->notifyObserverSessionAdded(session_id, session_name, other_participant_id,has_offline_msg);
+
+    return true;
+
+}
+
+bool LLIMModel::newSession(const LLUUID& session_id, const std::string& name, const EInstantMessage& type, const LLUUID& other_participant_id, bool voice, bool has_offline_msg)
+{
+    uuid_vec_t ids;
+    ids.push_back(other_participant_id);
+    return newSession(session_id, name, type, other_participant_id, ids, voice, has_offline_msg);
+}
+
+bool LLIMModel::clearSession(const LLUUID& session_id)
+{
+    if (mId2SessionMap.find(session_id) == mId2SessionMap.end()) return false;
+    delete (mId2SessionMap[session_id]);
+    mId2SessionMap.erase(session_id);
+    return true;
+}
+
+void LLIMModel::getMessages(const LLUUID& session_id, chat_message_list_t& messages, int start_index, const bool sendNoUnreadMsgs)
+{
+    getMessagesSilently(session_id, messages, start_index);
+
+    if (sendNoUnreadMsgs)
+    {
+        sendNoUnreadMessages(session_id);
+    }
+}
+
+void LLIMModel::getMessagesSilently(const LLUUID& session_id, chat_message_list_t& messages, int start_index)
+{
+    LLIMSession* session = findIMSession(session_id);
+    if (!session)
+    {
+        LL_WARNS() << "session " << session_id << "does not exist " << LL_ENDL;
+        return;
+    }
+
+    int i = session->mMsgs.size() - start_index;
+
+    for (chat_message_list_t::iterator iter = session->mMsgs.begin();
+        iter != session->mMsgs.end() && i > 0;
+        iter++)
+    {
+        LLSD msg;
+        msg = *iter;
+        messages.push_back(*iter);
+        i--;
+    }
+}
+
+void LLIMModel::sendNoUnreadMessages(const LLUUID& session_id)
+{
+    LLIMSession* session = findIMSession(session_id);
+    if (!session)
+    {
+        LL_WARNS() << "session " << session_id << "does not exist " << LL_ENDL;
+        return;
+    }
+
+    session->mNumUnread = 0;
+    session->mParticipantUnreadMessageCount = 0;
+
+    LLSD arg;
+    arg["session_id"] = session_id;
+    arg["num_unread"] = 0;
+    arg["participant_unread"] = session->mParticipantUnreadMessageCount;
+    mNoUnreadMsgsSignal(arg);
+}
+
+bool LLIMModel::addToHistory(const LLUUID& session_id,
+                             const std::string& from,
+                             const LLUUID& from_id,
+                             const std::string& utf8_text,
+                             bool is_region_msg,
+                             U32 timestamp)
+{
+    LLIMSession* session = findIMSession(session_id);
+
+    if (!session)
+    {
+        LL_WARNS() << "session " << session_id << "does not exist " << LL_ENDL;
+        return false;
+    }
+
+    // This is where a normal arriving message is added to the session.   Note that the time string created here is without the full date
+    session->addMessage(from, from_id, utf8_text, LLLogChat::timestamp2LogString(timestamp, false), false, is_region_msg, timestamp);
+
+    return true;
+}
+
+bool LLIMModel::logToFile(const std::string& file_name, const std::string& from, const LLUUID& from_id, const std::string& utf8_text)
+{
+    if (gSavedPerAccountSettings.getS32("KeepConversationLogTranscripts") > 1)
+    {
+        std::string from_name = from;
+
+        LLAvatarName av_name;
+        if (!from_id.isNull() &&
+            LLAvatarNameCache::get(from_id, &av_name) &&
+            !av_name.isDisplayNameDefault())
+        {
+            from_name = av_name.getCompleteName();
+        }
+
+        LLLogChat::saveHistory(file_name, from_name, from_id, utf8_text);
+        LLConversationLog::instance().cache(); // update the conversation log too
+        return true;
+    }
+    else
+    {
+        return false;
+    }
+}
+
+void LLIMModel::proccessOnlineOfflineNotification(
+    const LLUUID& session_id,
+    const std::string& utf8_text)
+{
+    // Add system message to history
+    addMessage(session_id, SYSTEM_FROM, LLUUID::null, utf8_text);
+}
+
+void LLIMModel::addMessage(const LLUUID& session_id, const std::string& from, const LLUUID& from_id,
+                           const std::string& utf8_text, bool log2file /* = true */, bool is_region_msg, /* = false */ U32 time_stamp /* = 0 */)
+{
+    if (gSavedSettings.getBOOL("TranslateChat") && (from != SYSTEM_FROM))
+    {
+        const std::string from_lang = ""; // leave empty to trigger autodetect
+        const std::string to_lang = LLTranslate::getTranslateLanguage();
+        U64 time_n_flags = ((U64) time_stamp) | (log2file ? (1LL << 32) : 0) | (is_region_msg ? (1LL << 33) : 0);   // boost::bind has limited parameters
+        LLTranslate::translateMessage(from_lang, to_lang, utf8_text,
+            boost::bind(&translateSuccess, session_id, from, from_id, utf8_text, time_n_flags, utf8_text, from_lang, _1, _2),
+            boost::bind(&translateFailure, session_id, from, from_id, utf8_text, time_n_flags, _1, _2));
+    }
+    else
+    {
+        processAddingMessage(session_id, from, from_id, utf8_text, log2file, is_region_msg, time_stamp);
+    }
+}
+
+void LLIMModel::processAddingMessage(const LLUUID& session_id, const std::string& from, const LLUUID& from_id,
+    const std::string& utf8_text, bool log2file, bool is_region_msg, U32 time_stamp)
+{
+    LLIMSession* session = addMessageSilently(session_id, from, from_id, utf8_text, log2file, is_region_msg, time_stamp);
+    if (!session)
+        return;
+
+    //good place to add some1 to recent list
+    //other places may be called from message history.
+    if( !from_id.isNull() &&
+        ( session->isP2PSessionType() || session->isAdHocSessionType() ) )
+        LLRecentPeople::instance().add(from_id);
+
+    // notify listeners
+    LLSD arg;
+    arg["session_id"] = session_id;
+    arg["num_unread"] = session->mNumUnread;
+    arg["participant_unread"] = session->mParticipantUnreadMessageCount;
+    arg["message"] = utf8_text;
+    arg["from"] = from;
+    arg["from_id"] = from_id;
+    arg["time"] = LLLogChat::timestamp2LogString(time_stamp, true);
+    arg["session_type"] = session->mSessionType;
+    arg["is_region_msg"] = is_region_msg;
+
+    mNewMsgSignal(arg);
+}
+
+LLIMModel::LLIMSession* LLIMModel::addMessageSilently(const LLUUID& session_id, const std::string& from, const LLUUID& from_id,
+                                                      const std::string& utf8_text, bool log2file /* = true */, bool is_region_msg, /* false */
+                                                      U32 timestamp /* = 0 */)
+{
+    LLIMSession* session = findIMSession(session_id);
+
+    if (!session)
+    {
+        return NULL;
+    }
+
+    // replace interactive system message marker with correct from string value
+    std::string from_name = from;
+    if (INTERACTIVE_SYSTEM_FROM == from)
+    {
+        from_name = SYSTEM_FROM;
+    }
+
+    addToHistory(session_id, from_name, from_id, utf8_text, is_region_msg, timestamp);
+    if (log2file)
+    {
+        logToFile(getHistoryFileName(session_id), from_name, from_id, utf8_text);
+    }
+
+    session->mNumUnread++;
+
+    //update count of unread messages from real participant
+    if (!(from_id.isNull() || from_id == gAgentID || SYSTEM_FROM == from)
+            // we should increment counter for interactive system messages()
+            || INTERACTIVE_SYSTEM_FROM == from)
+    {
+        ++(session->mParticipantUnreadMessageCount);
+    }
+
+    return session;
+}
+
+
+const std::string LLIMModel::getName(const LLUUID& session_id) const
+{
+    LLIMSession* session = findIMSession(session_id);
+
+    if (!session)
+    {
+        LL_WARNS() << "session " << session_id << "does not exist " << LL_ENDL;
+        return LLTrans::getString("no_session_message");
+    }
+
+    return session->mName;
+}
+
+const S32 LLIMModel::getNumUnread(const LLUUID& session_id) const
+{
+    LLIMSession* session = findIMSession(session_id);
+    if (!session)
+    {
+        LL_WARNS() << "session " << session_id << "does not exist " << LL_ENDL;
+        return -1;
+    }
+
+    return session->mNumUnread;
+}
+
+const LLUUID& LLIMModel::getOtherParticipantID(const LLUUID& session_id) const
+{
+    LLIMSession* session = findIMSession(session_id);
+    if (!session)
+    {
+        LL_WARNS() << "session " << session_id << " does not exist " << LL_ENDL;
+        return LLUUID::null;
+    }
+
+    return session->mOtherParticipantID;
+}
+
+EInstantMessage LLIMModel::getType(const LLUUID& session_id) const
+{
+    LLIMSession* session = findIMSession(session_id);
+    if (!session)
+    {
+        LL_WARNS() << "session " << session_id << "does not exist " << LL_ENDL;
+        return IM_COUNT;
+    }
+
+    return session->mType;
+}
+
+LLVoiceChannel* LLIMModel::getVoiceChannel( const LLUUID& session_id ) const
+{
+    LLIMSession* session = findIMSession(session_id);
+    if (!session)
+    {
+        LL_WARNS() << "session " << session_id << "does not exist " << LL_ENDL;
+        return NULL;
+    }
+
+    return session->mVoiceChannel;
+}
+
+LLIMSpeakerMgr* LLIMModel::getSpeakerManager( const LLUUID& session_id ) const
+{
+    LLIMSession* session = findIMSession(session_id);
+    if (!session)
+    {
+        LL_WARNS() << "session " << session_id << " does not exist " << LL_ENDL;
+        return NULL;
+    }
+
+    return session->mSpeakers;
+}
+
+const std::string& LLIMModel::getHistoryFileName(const LLUUID& session_id) const
+{
+    LLIMSession* session = findIMSession(session_id);
+    if (!session)
+    {
+        LL_WARNS() << "session " << session_id << " does not exist " << LL_ENDL;
+        return LLStringUtil::null;
+    }
+
+    return session->mHistoryFileName;
+}
+
+
+// TODO get rid of other participant ID
+void LLIMModel::sendTypingState(LLUUID session_id, LLUUID other_participant_id, bool typing)
+{
+    std::string name;
+    LLAgentUI::buildFullname(name);
+
+    pack_instant_message(
+        gMessageSystem,
+        gAgent.getID(),
+        false,
+        gAgent.getSessionID(),
+        other_participant_id,
+        name,
+        std::string("typing"),
+        IM_ONLINE,
+        (typing ? IM_TYPING_START : IM_TYPING_STOP),
+        session_id);
+    gAgent.sendReliableMessage();
+}
+
+void LLIMModel::sendLeaveSession(const LLUUID& session_id, const LLUUID& other_participant_id)
+{
+    if(session_id.notNull())
+    {
+        std::string name;
+        LLAgentUI::buildFullname(name);
+        pack_instant_message(
+            gMessageSystem,
+            gAgent.getID(),
+            false,
+            gAgent.getSessionID(),
+            other_participant_id,
+            name,
+            LLStringUtil::null,
+            IM_ONLINE,
+            IM_SESSION_LEAVE,
+            session_id);
+        gAgent.sendReliableMessage();
+    }
+}
+
+//*TODO this method is better be moved to the LLIMMgr
+void LLIMModel::sendMessage(const std::string& utf8_text,
+                     const LLUUID& im_session_id,
+                     const LLUUID& other_participant_id,
+                     EInstantMessage dialog)
+{
+    std::string name;
+    bool sent = false;
+    LLAgentUI::buildFullname(name);
+
+    const LLRelationship* info = NULL;
+    info = LLAvatarTracker::instance().getBuddyInfo(other_participant_id);
+
+    U8 offline = (!info || info->isOnline()) ? IM_ONLINE : IM_OFFLINE;
+    // Old call to send messages to SLim client,  no longer supported.
+    //if((offline == IM_OFFLINE) && (LLVoiceClient::getInstance()->isOnlineSIP(other_participant_id)))
+    //{
+    //  // User is online through the OOW connector, but not with a regular viewer.  Try to send the message via SLVoice.
+    //  sent = LLVoiceClient::getInstance()->sendTextMessage(other_participant_id, utf8_text);
+    //}
+
+    if(!sent)
+    {
+        // Send message normally.
+
+        // default to IM_SESSION_SEND unless it's nothing special - in
+        // which case it's probably an IM to everyone.
+        U8 new_dialog = dialog;
+
+        if ( dialog != IM_NOTHING_SPECIAL )
+        {
+            new_dialog = IM_SESSION_SEND;
+        }
+        pack_instant_message(
+            gMessageSystem,
+            gAgent.getID(),
+            false,
+            gAgent.getSessionID(),
+            other_participant_id,
+            name.c_str(),
+            utf8_text.c_str(),
+            offline,
+            (EInstantMessage)new_dialog,
+            im_session_id);
+        gAgent.sendReliableMessage();
+    }
+
+    bool is_group_chat = false;
+    LLIMModel::LLIMSession* session = LLIMModel::getInstance()->findIMSession(im_session_id);
+    if(session)
+    {
+        is_group_chat = session->isGroupSessionType();
+    }
+
+    // If there is a mute list and this is not a group chat...
+    if ( LLMuteList::getInstance() && !is_group_chat)
+    {
+        // ... the target should not be in our mute list for some message types.
+        // Auto-remove them if present.
+        switch( dialog )
+        {
+        case IM_NOTHING_SPECIAL:
+        case IM_GROUP_INVITATION:
+        case IM_INVENTORY_OFFERED:
+        case IM_SESSION_INVITE:
+        case IM_SESSION_P2P_INVITE:
+        case IM_SESSION_CONFERENCE_START:
+        case IM_SESSION_SEND: // This one is marginal - erring on the side of hearing.
+        case IM_LURE_USER:
+        case IM_GODLIKE_LURE_USER:
+        case IM_FRIENDSHIP_OFFERED:
+            LLMuteList::getInstance()->autoRemove(other_participant_id, LLMuteList::AR_IM);
+            break;
+        default: ; // do nothing
+        }
+    }
+
+    if((dialog == IM_NOTHING_SPECIAL) &&
+       (other_participant_id.notNull()))
+    {
+        // Do we have to replace the /me's here?
+        std::string from;
+        LLAgentUI::buildFullname(from);
+        LLIMModel::getInstance()->addMessage(im_session_id, from, gAgentID, utf8_text);
+
+        //local echo for the legacy communicate panel
+        std::string history_echo;
+        LLAgentUI::buildFullname(history_echo);
+
+        history_echo += ": " + utf8_text;
+
+        LLIMSpeakerMgr* speaker_mgr = LLIMModel::getInstance()->getSpeakerManager(im_session_id);
+        if (speaker_mgr)
+        {
+            speaker_mgr->speakerChatted(gAgentID);
+            speaker_mgr->setSpeakerTyping(gAgentID, false);
+        }
+    }
+
+    // Add the recipient to the recent people list.
+    bool is_not_group_id = LLGroupMgr::getInstance()->getGroupData(other_participant_id) == NULL;
+
+    if (is_not_group_id)
+    {
+        if( session == 0)//??? shouldn't really happen
+        {
+            LLRecentPeople::instance().add(other_participant_id);
+            return;
+        }
+        // IM_SESSION_INVITE means that this is an Ad-hoc incoming chat
+        //      (it can be also Group chat but it is checked above)
+        // In this case mInitialTargetIDs contains Ad-hoc session ID and it should not be added
+        // to Recent People to prevent showing of an item with (?? ?)(?? ?), sans the spaces. See EXT-8246.
+        // Concrete participants will be added into this list once they sent message in chat.
+        if (IM_SESSION_INVITE == dialog) return;
+
+        if (IM_SESSION_CONFERENCE_START == dialog) // outgoing ad-hoc session
+        {
+            // Add only online members of conference to recent list (EXT-8658)
+            addSpeakersToRecent(im_session_id);
+        }
+        else // outgoing P2P session
+        {
+            // Add the recepient of the session.
+            if (!session->mInitialTargetIDs.empty())
+            {
+                LLRecentPeople::instance().add(*(session->mInitialTargetIDs.begin()));
+            }
+        }
+    }
+}
+
+void LLIMModel::addSpeakersToRecent(const LLUUID& im_session_id)
+{
+    LLIMSpeakerMgr* speaker_mgr = LLIMModel::getInstance()->getSpeakerManager(im_session_id);
+    LLSpeakerMgr::speaker_list_t speaker_list;
+    if(speaker_mgr != NULL)
+    {
+        speaker_mgr->getSpeakerList(&speaker_list, true);
+    }
+    for(LLSpeakerMgr::speaker_list_t::iterator it = speaker_list.begin(); it != speaker_list.end(); it++)
+    {
+        const LLPointer<LLSpeaker>& speakerp = *it;
+        LLRecentPeople::instance().add(speakerp->mID);
+    }
+}
+
+void session_starter_helper(
+    const LLUUID& temp_session_id,
+    const LLUUID& other_participant_id,
+    EInstantMessage im_type)
+{
+    LLMessageSystem *msg = gMessageSystem;
+
+    msg->newMessageFast(_PREHASH_ImprovedInstantMessage);
+    msg->nextBlockFast(_PREHASH_AgentData);
+    msg->addUUIDFast(_PREHASH_AgentID, gAgent.getID());
+    msg->addUUIDFast(_PREHASH_SessionID, gAgent.getSessionID());
+
+    msg->nextBlockFast(_PREHASH_MessageBlock);
+    msg->addBOOLFast(_PREHASH_FromGroup, false);
+    msg->addUUIDFast(_PREHASH_ToAgentID, other_participant_id);
+    msg->addU8Fast(_PREHASH_Offline, IM_ONLINE);
+    msg->addU8Fast(_PREHASH_Dialog, im_type);
+    msg->addUUIDFast(_PREHASH_ID, temp_session_id);
+    msg->addU32Fast(_PREHASH_Timestamp, NO_TIMESTAMP); // no timestamp necessary
+
+    std::string name;
+    LLAgentUI::buildFullname(name);
+
+    msg->addStringFast(_PREHASH_FromAgentName, name);
+    msg->addStringFast(_PREHASH_Message, LLStringUtil::null);
+    msg->addU32Fast(_PREHASH_ParentEstateID, 0);
+    msg->addUUIDFast(_PREHASH_RegionID, LLUUID::null);
+    msg->addVector3Fast(_PREHASH_Position, gAgent.getPositionAgent());
+}
+
+void start_deprecated_conference_chat(
+    const LLUUID& temp_session_id,
+    const LLUUID& creator_id,
+    const LLUUID& other_participant_id,
+    const LLSD& agents_to_invite)
+{
+    U8* bucket;
+    U8* pos;
+    S32 count;
+    S32 bucket_size;
+
+    // *FIX: this could suffer from endian issues
+    count = agents_to_invite.size();
+    bucket_size = UUID_BYTES * count;
+    bucket = new U8[bucket_size];
+    pos = bucket;
+
+    for(S32 i = 0; i < count; ++i)
+    {
+        LLUUID agent_id = agents_to_invite[i].asUUID();
+
+        memcpy(pos, &agent_id, UUID_BYTES);
+        pos += UUID_BYTES;
+    }
+
+    session_starter_helper(
+        temp_session_id,
+        other_participant_id,
+        IM_SESSION_CONFERENCE_START);
+
+    gMessageSystem->addBinaryDataFast(
+        _PREHASH_BinaryBucket,
+        bucket,
+        bucket_size);
+
+    gAgent.sendReliableMessage();
+
+    delete[] bucket;
+}
+
+// Returns true if any messages were sent, false otherwise.
+// Is sort of equivalent to "does the server need to do anything?"
+bool LLIMModel::sendStartSession(
+    const LLUUID& temp_session_id,
+    const LLUUID& other_participant_id,
+    const uuid_vec_t& ids,
+    EInstantMessage dialog)
+{
+    if ( dialog == IM_SESSION_GROUP_START )
+    {
+        session_starter_helper(
+            temp_session_id,
+            other_participant_id,
+            dialog);
+        gMessageSystem->addBinaryDataFast(
+                _PREHASH_BinaryBucket,
+                EMPTY_BINARY_BUCKET,
+                EMPTY_BINARY_BUCKET_SIZE);
+        gAgent.sendReliableMessage();
+
+        return true;
+    }
+    else if ( dialog == IM_SESSION_CONFERENCE_START )
+    {
+        LLSD agents;
+        for (int i = 0; i < (S32) ids.size(); i++)
+        {
+            agents.append(ids[i]);
+        }
+
+        //we have a new way of starting conference calls now
+        LLViewerRegion* region = gAgent.getRegion();
+        if (region)
+        {
+            std::string url = region->getCapability(
+                "ChatSessionRequest");
+
+            LLCoros::instance().launch("startConfrenceCoro",
+                boost::bind(&startConfrenceCoro, url,
+                temp_session_id, gAgent.getID(), other_participant_id, agents));
+        }
+        else
+        {
+            start_deprecated_conference_chat(
+                temp_session_id,
+                gAgent.getID(),
+                other_participant_id,
+                agents);
+        }
+
+        //we also need to wait for reply from the server in case of ad-hoc chat (we'll get new session id)
+        return true;
+    }
+
+    return false;
+}
+
+
+// the other_participant_id is either an agent_id, a group_id, or an inventory
+// folder item_id (collection of calling cards)
+
+// static
+LLUUID LLIMMgr::computeSessionID(
+    EInstantMessage dialog,
+    const LLUUID& other_participant_id)
+{
+    LLUUID session_id;
+    if (IM_SESSION_GROUP_START == dialog)
+    {
+        // slam group session_id to the group_id (other_participant_id)
+        session_id = other_participant_id;
+    }
+    else if (IM_SESSION_CONFERENCE_START == dialog)
+    {
+        session_id.generate();
+    }
+    else if (IM_SESSION_INVITE == dialog)
+    {
+        // use provided session id for invites
+        session_id = other_participant_id;
+    }
+    else
+    {
+        LLUUID agent_id = gAgent.getID();
+        if (other_participant_id == agent_id)
+        {
+            // if we try to send an IM to ourselves then the XOR would be null
+            // so we just make the session_id the same as the agent_id
+            session_id = agent_id;
+        }
+        else
+        {
+            // peer-to-peer or peer-to-asset session_id is the XOR
+            session_id = other_participant_id ^ agent_id;
+        }
+    }
+
+    if (gAgent.isInGroup(session_id, true) && (session_id != other_participant_id))
+    {
+        LL_WARNS() << "Group session id different from group id: IM type = " << dialog << ", session id = " << session_id << ", group id = " << other_participant_id << LL_ENDL;
+    }
+    return session_id;
+}
+
+void
+LLIMMgr::showSessionStartError(
+    const std::string& error_string,
+    const LLUUID session_id)
+{
+    if (!hasSession(session_id)) return;
+
+    LLSD args;
+    args["REASON"] = LLTrans::getString(error_string);
+    args["RECIPIENT"] = LLIMModel::getInstance()->getName(session_id);
+
+    LLSD payload;
+    payload["session_id"] = session_id;
+
+    LLNotificationsUtil::add(
+        "ChatterBoxSessionStartError",
+        args,
+        payload,
+        LLIMMgr::onConfirmForceCloseError);
+}
+
+void
+LLIMMgr::showSessionEventError(
+    const std::string& event_string,
+    const std::string& error_string,
+    const LLUUID session_id)
+{
+    LLSD args;
+    LLStringUtil::format_map_t event_args;
+
+    event_args["RECIPIENT"] = LLIMModel::getInstance()->getName(session_id);
+
+    args["REASON"] =
+        LLTrans::getString(error_string);
+    args["EVENT"] =
+        LLTrans::getString(event_string, event_args);
+
+    LLNotificationsUtil::add(
+        "ChatterBoxSessionEventError",
+        args);
+}
+
+void
+LLIMMgr::showSessionForceClose(
+    const std::string& reason_string,
+    const LLUUID session_id)
+{
+    if (!hasSession(session_id)) return;
+
+    LLSD args;
+
+    args["NAME"] = LLIMModel::getInstance()->getName(session_id);
+    args["REASON"] = LLTrans::getString(reason_string);
+
+    LLSD payload;
+    payload["session_id"] = session_id;
+
+    LLNotificationsUtil::add(
+        "ForceCloseChatterBoxSession",
+        args,
+        payload,
+        LLIMMgr::onConfirmForceCloseError);
+}
+
+//static
+bool
+LLIMMgr::onConfirmForceCloseError(
+    const LLSD& notification,
+    const LLSD& response)
+{
+    //only 1 option really
+    LLUUID session_id = notification["payload"]["session_id"];
+
+    LLFloater* floater = LLFloaterIMSession::findInstance(session_id);
+    if ( floater )
+    {
+        floater->closeFloater(false);
+    }
+    return false;
+}
+
+
+//~~~~~~~~~~~~~~~~~~~~~~~~~~~~~~~~~~~~~~~~~~~~~~~~~~~~~~~~~~~~~~~~~~~~~~~~~~~~~
+// Class LLCallDialogManager
+//~~~~~~~~~~~~~~~~~~~~~~~~~~~~~~~~~~~~~~~~~~~~~~~~~~~~~~~~~~~~~~~~~~~~~~~~~~~~~
+
+LLCallDialogManager::LLCallDialogManager():
+mPreviousSessionlName(""),
+mCurrentSessionlName(""),
+mSession(NULL),
+mOldState(LLVoiceChannel::STATE_READY)
+{
+}
+
+LLCallDialogManager::~LLCallDialogManager()
+{
+}
+
+void LLCallDialogManager::initSingleton()
+{
+    LLVoiceChannel::setCurrentVoiceChannelChangedCallback(LLCallDialogManager::onVoiceChannelChanged);
+}
+
+// static
+void LLCallDialogManager::onVoiceChannelChanged(const LLUUID &session_id)
+{
+    LLCallDialogManager::getInstance()->onVoiceChannelChangedInt(session_id);
+}
+
+void LLCallDialogManager::onVoiceChannelChangedInt(const LLUUID &session_id)
+{
+    LLIMModel::LLIMSession* session = LLIMModel::getInstance()->findIMSession(session_id);
+    if(!session)
+    {
+        mPreviousSessionlName = mCurrentSessionlName;
+        mCurrentSessionlName = ""; // Empty string results in "Nearby Voice Chat" after substitution
+        return;
+    }
+
+    mSession = session;
+
+    static boost::signals2::connection prev_channel_state_changed_connection;
+    // disconnect previously connected callback to avoid have invalid sSession in onVoiceChannelStateChanged()
+    prev_channel_state_changed_connection.disconnect();
+    prev_channel_state_changed_connection =
+        mSession->mVoiceChannel->setStateChangedCallback(boost::bind(LLCallDialogManager::onVoiceChannelStateChanged, _1, _2, _3, _4));
+
+    if(mCurrentSessionlName != session->mName)
+    {
+        mPreviousSessionlName = mCurrentSessionlName;
+        mCurrentSessionlName = session->mName;
+    }
+
+    if (LLVoiceChannel::getCurrentVoiceChannel()->getState() == LLVoiceChannel::STATE_CALL_STARTED &&
+        LLVoiceChannel::getCurrentVoiceChannel()->getCallDirection() == LLVoiceChannel::OUTGOING_CALL)
+    {
+
+        //*TODO get rid of duplicated code
+        LLSD mCallDialogPayload;
+        mCallDialogPayload["session_id"] = mSession->mSessionID;
+        mCallDialogPayload["session_name"] = mSession->mName;
+        mCallDialogPayload["other_user_id"] = mSession->mOtherParticipantID;
+        mCallDialogPayload["old_channel_name"] = mPreviousSessionlName;
+        mCallDialogPayload["state"] = LLVoiceChannel::STATE_CALL_STARTED;
+        mCallDialogPayload["disconnected_channel_name"] = mSession->mName;
+        mCallDialogPayload["session_type"] = mSession->mSessionType;
+
+        LLOutgoingCallDialog* ocd = LLFloaterReg::getTypedInstance<LLOutgoingCallDialog>("outgoing_call", LLOutgoingCallDialog::OCD_KEY);
+        if(ocd)
+        {
+            ocd->show(mCallDialogPayload);
+        }
+    }
+
+}
+
+// static
+void LLCallDialogManager::onVoiceChannelStateChanged(const LLVoiceChannel::EState& old_state, const LLVoiceChannel::EState& new_state, const LLVoiceChannel::EDirection& direction, bool ended_by_agent)
+{
+    LLCallDialogManager::getInstance()->onVoiceChannelStateChangedInt(old_state, new_state, direction, ended_by_agent);
+}
+
+void LLCallDialogManager::onVoiceChannelStateChangedInt(const LLVoiceChannel::EState& old_state, const LLVoiceChannel::EState& new_state, const LLVoiceChannel::EDirection& direction, bool ended_by_agent)
+{
+    LLSD mCallDialogPayload;
+    LLOutgoingCallDialog* ocd = NULL;
+
+    if(mOldState == new_state)
+    {
+        return;
+    }
+
+    mOldState = new_state;
+
+    mCallDialogPayload["session_id"] = mSession->mSessionID;
+    mCallDialogPayload["session_name"] = mSession->mName;
+    mCallDialogPayload["other_user_id"] = mSession->mOtherParticipantID;
+    mCallDialogPayload["old_channel_name"] = mPreviousSessionlName;
+    mCallDialogPayload["state"] = new_state;
+    mCallDialogPayload["disconnected_channel_name"] = mSession->mName;
+    mCallDialogPayload["session_type"] = mSession->mSessionType;
+    mCallDialogPayload["ended_by_agent"] = ended_by_agent;
+
+    switch(new_state)
+    {
+    case LLVoiceChannel::STATE_CALL_STARTED :
+        // do not show "Calling to..." if it is incoming call
+        if(direction == LLVoiceChannel::INCOMING_CALL)
+        {
+            return;
+        }
+        break;
+
+    case LLVoiceChannel::STATE_HUNG_UP:
+        // this state is coming before session is changed
+        break;
+
+    case LLVoiceChannel::STATE_CONNECTED :
+        ocd = LLFloaterReg::findTypedInstance<LLOutgoingCallDialog>("outgoing_call", LLOutgoingCallDialog::OCD_KEY);
+        if (ocd)
+        {
+            ocd->closeFloater();
+        }
+        return;
+
+    default:
+        break;
+    }
+
+    ocd = LLFloaterReg::getTypedInstance<LLOutgoingCallDialog>("outgoing_call", LLOutgoingCallDialog::OCD_KEY);
+    if(ocd)
+    {
+        ocd->show(mCallDialogPayload);
+    }
+}
+
+//~~~~~~~~~~~~~~~~~~~~~~~~~~~~~~~~~~~~~~~~~~~~~~~~~~~~~~~~~~~~~~~~~~~~~~~~~~~~~
+// Class LLCallDialog
+//~~~~~~~~~~~~~~~~~~~~~~~~~~~~~~~~~~~~~~~~~~~~~~~~~~~~~~~~~~~~~~~~~~~~~~~~~~~~~
+LLCallDialog::LLCallDialog(const LLSD& payload)
+    : LLDockableFloater(NULL, false, payload),
+
+      mPayload(payload),
+      mLifetime(DEFAULT_LIFETIME)
+{
+    setAutoFocus(false);
+    // force docked state since this floater doesn't save it between recreations
+    setDocked(true);
+}
+
+LLCallDialog::~LLCallDialog()
+{
+    LLUI::getInstance()->removePopup(this);
+}
+
+bool LLCallDialog::postBuild()
+{
+    if (!LLDockableFloater::postBuild() || !gToolBarView)
+        return false;
+
+    dockToToolbarButton("speak");
+
+    return true;
+}
+
+void LLCallDialog::dockToToolbarButton(const std::string& toolbarButtonName)
+{
+    LLDockControl::DocAt dock_pos = getDockControlPos(toolbarButtonName);
+    LLView *anchor_panel = gToolBarView->findChildView(toolbarButtonName);
+
+    setUseTongue(anchor_panel);
+
+    setDockControl(new LLDockControl(anchor_panel, this, getDockTongue(dock_pos), dock_pos));
+}
+
+LLDockControl::DocAt LLCallDialog::getDockControlPos(const std::string& toolbarButtonName)
+{
+    LLCommandId command_id(toolbarButtonName);
+    S32 toolbar_loc = gToolBarView->hasCommand(command_id);
+
+    LLDockControl::DocAt doc_at = LLDockControl::TOP;
+
+    switch (toolbar_loc)
+    {
+        case LLToolBarEnums::TOOLBAR_LEFT:
+            doc_at = LLDockControl::RIGHT;
+            break;
+
+        case LLToolBarEnums::TOOLBAR_RIGHT:
+            doc_at = LLDockControl::LEFT;
+            break;
+    }
+
+    return doc_at;
+}
+
+
+//~~~~~~~~~~~~~~~~~~~~~~~~~~~~~~~~~~~~~~~~~~~~~~~~~~~~~~~~~~~~~~~~~~~~~~~~~~~~~
+// Class LLOutgoingCallDialog
+//~~~~~~~~~~~~~~~~~~~~~~~~~~~~~~~~~~~~~~~~~~~~~~~~~~~~~~~~~~~~~~~~~~~~~~~~~~~~~
+LLOutgoingCallDialog::LLOutgoingCallDialog(const LLSD& payload) :
+LLCallDialog(payload)
+{
+    LLOutgoingCallDialog* instance = LLFloaterReg::findTypedInstance<LLOutgoingCallDialog>("outgoing_call", LLOutgoingCallDialog::OCD_KEY);
+    if(instance && instance->getVisible())
+    {
+        instance->onCancel(instance);
+    }
+}
+
+void LLCallDialog::draw()
+{
+    if (lifetimeHasExpired())
+    {
+        onLifetimeExpired();
+    }
+
+    if (getDockControl() != NULL)
+    {
+        LLDockableFloater::draw();
+    }
+}
+
+// virtual
+void LLCallDialog::onOpen(const LLSD& key)
+{
+    LLDockableFloater::onOpen(key);
+
+    // it should be over the all floaters. EXT-5116
+    LLUI::getInstance()->addPopup(this);
+}
+
+void LLCallDialog::setIcon(const LLSD& session_id, const LLSD& participant_id)
+{
+    bool participant_is_avatar = LLVoiceClient::getInstance()->isParticipantAvatar(session_id);
+
+    bool is_group = participant_is_avatar && gAgent.isInGroup(session_id, true);
+
+    LLAvatarIconCtrl* avatar_icon = getChild<LLAvatarIconCtrl>("avatar_icon");
+    LLGroupIconCtrl* group_icon = getChild<LLGroupIconCtrl>("group_icon");
+
+    avatar_icon->setVisible(!is_group);
+    group_icon->setVisible(is_group);
+
+    if (is_group)
+    {
+        group_icon->setValue(session_id);
+    }
+    else if (participant_is_avatar)
+    {
+        avatar_icon->setValue(participant_id);
+    }
+    else
+    {
+        LL_WARNS() << "Participant neither avatar nor group" << LL_ENDL;
+        group_icon->setValue(session_id);
+    }
+}
+
+bool LLCallDialog::lifetimeHasExpired()
+{
+    if (mLifetimeTimer.getStarted())
+    {
+        F32 elapsed_time = mLifetimeTimer.getElapsedTimeF32();
+        if (elapsed_time > mLifetime)
+        {
+            return true;
+        }
+    }
+    return false;
+}
+
+void LLCallDialog::onLifetimeExpired()
+{
+    mLifetimeTimer.stop();
+    closeFloater();
+}
+
+void LLOutgoingCallDialog::show(const LLSD& key)
+{
+    mPayload = key;
+
+    //will be false only if voice in parcel is disabled and channel we leave is nearby(checked further)
+    bool show_oldchannel = LLViewerParcelMgr::getInstance()->allowAgentVoice();
+
+    // hide all text at first
+    hideAllText();
+
+    // init notification's lifetime
+    std::istringstream ss( getString("lifetime") );
+    if (!(ss >> mLifetime))
+    {
+        mLifetime = DEFAULT_LIFETIME;
+    }
+
+    // customize text strings
+    // tell the user which voice channel they are leaving
+    if (!mPayload["old_channel_name"].asString().empty())
+    {
+        std::string old_caller_name = mPayload["old_channel_name"].asString();
+
+        getChild<LLUICtrl>("leaving")->setTextArg("[CURRENT_CHAT]", old_caller_name);
+        show_oldchannel = true;
+    }
+    else
+    {
+        getChild<LLUICtrl>("leaving")->setTextArg("[CURRENT_CHAT]", getString("localchat"));
+    }
+
+    if (!mPayload["disconnected_channel_name"].asString().empty())
+    {
+        std::string channel_name = mPayload["disconnected_channel_name"].asString();
+        getChild<LLUICtrl>("nearby")->setTextArg("[VOICE_CHANNEL_NAME]", channel_name);
+
+        // skipping "You will now be reconnected to nearby" in notification when call is ended by disabling voice,
+        // so no reconnection to nearby chat happens (EXT-4397)
+        bool voice_works = LLVoiceClient::getInstance()->voiceEnabled() && LLVoiceClient::getInstance()->isVoiceWorking();
+        std::string reconnect_nearby = voice_works ? LLTrans::getString("reconnect_nearby") : std::string();
+        getChild<LLUICtrl>("nearby")->setTextArg("[RECONNECT_NEARBY]", reconnect_nearby);
+
+        const std::string& nearby_str = mPayload["ended_by_agent"] ? NEARBY_P2P_BY_AGENT : NEARBY_P2P_BY_OTHER;
+        getChild<LLUICtrl>(nearby_str)->setTextArg("[RECONNECT_NEARBY]", reconnect_nearby);
+    }
+
+    std::string callee_name = mPayload["session_name"].asString();
+
+    if (callee_name == "anonymous") // obsolete? Likely was part of avaline support
+    {
+        callee_name = getString("anonymous");
+    }
+
+    LLSD callee_id = mPayload["other_user_id"];
+    // Beautification:  Since you know who you called, just show display name
+    std::string title = callee_name;
+    std::string final_callee_name = callee_name;
+    if (mPayload["session_type"].asInteger() == LLIMModel::LLIMSession::P2P_SESSION)
+    {
+        LLAvatarName av_name;
+        if (LLAvatarNameCache::get(callee_id, &av_name))
+        {
+            final_callee_name = av_name.getDisplayName();
+            title = av_name.getCompleteName();
+        }
+    }
+    getChild<LLUICtrl>("calling")->setTextArg("[CALLEE_NAME]", final_callee_name);
+    getChild<LLUICtrl>("connecting")->setTextArg("[CALLEE_NAME]", final_callee_name);
+
+    setTitle(title);
+
+    // for outgoing group calls callee_id == group id == session id
+    setIcon(callee_id, callee_id);
+
+    // stop timer by default
+    mLifetimeTimer.stop();
+
+    // show only necessary strings and controls
+    switch(mPayload["state"].asInteger())
+    {
+    case LLVoiceChannel::STATE_CALL_STARTED :
+        getChild<LLTextBox>("calling")->setVisible(true);
+        getChild<LLButton>("Cancel")->setVisible(true);
+        if(show_oldchannel)
+        {
+            getChild<LLTextBox>("leaving")->setVisible(true);
+        }
+        break;
+    // STATE_READY is here to show appropriate text for ad-hoc and group calls when floater is shown(EXT-6893)
+    case LLVoiceChannel::STATE_READY :
+    case LLVoiceChannel::STATE_RINGING :
+        if(show_oldchannel)
+        {
+            getChild<LLTextBox>("leaving")->setVisible(true);
+        }
+        getChild<LLTextBox>("connecting")->setVisible(true);
+        break;
+    case LLVoiceChannel::STATE_ERROR :
+        getChild<LLTextBox>("noanswer")->setVisible(true);
+        getChild<LLButton>("Cancel")->setVisible(false);
+        setCanClose(true);
+        mLifetimeTimer.start();
+        break;
+    case LLVoiceChannel::STATE_HUNG_UP :
+        if (mPayload["session_type"].asInteger() == LLIMModel::LLIMSession::P2P_SESSION)
+        {
+            const std::string& nearby_str = mPayload["ended_by_agent"] ? NEARBY_P2P_BY_AGENT : NEARBY_P2P_BY_OTHER;
+            getChild<LLTextBox>(nearby_str)->setVisible(true);
+        }
+        else
+        {
+            getChild<LLTextBox>("nearby")->setVisible(true);
+        }
+        getChild<LLButton>("Cancel")->setVisible(false);
+        setCanClose(true);
+        mLifetimeTimer.start();
+    }
+
+    openFloater(LLOutgoingCallDialog::OCD_KEY);
+}
+
+void LLOutgoingCallDialog::hideAllText()
+{
+    getChild<LLTextBox>("calling")->setVisible(false);
+    getChild<LLTextBox>("leaving")->setVisible(false);
+    getChild<LLTextBox>("connecting")->setVisible(false);
+    getChild<LLTextBox>("nearby_P2P_by_other")->setVisible(false);
+    getChild<LLTextBox>("nearby_P2P_by_agent")->setVisible(false);
+    getChild<LLTextBox>("nearby")->setVisible(false);
+    getChild<LLTextBox>("noanswer")->setVisible(false);
+}
+
+//static
+void LLOutgoingCallDialog::onCancel(void* user_data)
+{
+    LLOutgoingCallDialog* self = (LLOutgoingCallDialog*)user_data;
+
+    if (!gIMMgr)
+        return;
+
+    LLUUID session_id = self->mPayload["session_id"].asUUID();
+    gIMMgr->endCall(session_id);
+
+    self->closeFloater();
+}
+
+
+bool LLOutgoingCallDialog::postBuild()
+{
+    bool success = LLCallDialog::postBuild();
+
+    childSetAction("Cancel", onCancel, this);
+
+    setCanDrag(false);
+
+    return success;
+}
+
+
+//~~~~~~~~~~~~~~~~~~~~~~~~~~~~~~~~~~~~~~~~~~~~~~~~~~~~~~~~~~~~~~~~~~~~~~~~~~~~~
+// Class LLIncomingCallDialog
+//~~~~~~~~~~~~~~~~~~~~~~~~~~~~~~~~~~~~~~~~~~~~~~~~~~~~~~~~~~~~~~~~~~~~~~~~~~~~~
+
+const std::array<std::string, 4> voice_call_types =
+{
+    "VoiceInviteP2P",
+    "VoiceInviteGroup",
+    "VoiceInviteAdHoc",
+    "InviteAdHoc"
+};
+
+bool is_voice_call_type(const std::string &value)
+{
+    return std::find(voice_call_types.begin(), voice_call_types.end(), value) != voice_call_types.end();
+}
+
+LLIncomingCallDialog::LLIncomingCallDialog(const LLSD& payload) :
+LLCallDialog(payload),
+mAvatarNameCacheConnection()
+{
+}
+
+void LLIncomingCallDialog::onLifetimeExpired()
+{
+    std::string session_handle = mPayload["session_handle"].asString();
+    if (LLVoiceClient::getInstance()->isValidChannel(session_handle))
+    {
+        // restart notification's timer if call is still valid
+        mLifetimeTimer.start();
+    }
+    else
+    {
+        // close invitation if call is already not valid
+        mLifetimeTimer.stop();
+        LLUUID session_id = mPayload["session_id"].asUUID();
+        gIMMgr->clearPendingAgentListUpdates(session_id);
+        gIMMgr->clearPendingInvitation(session_id);
+        closeFloater();
+    }
+}
+
+bool LLIncomingCallDialog::postBuild()
+{
+    LLCallDialog::postBuild();
+
+    if (!mPayload.isMap() || mPayload.size() == 0)
+    {
+        LL_INFOS("IMVIEW") << "IncomingCall: invalid argument" << LL_ENDL;
+        return true;
+    }
+
+    LLUUID session_id = mPayload["session_id"].asUUID();
+    LLSD caller_id = mPayload["caller_id"];
+    std::string caller_name = mPayload["caller_name"].asString();
+
+    if (session_id.isNull() && caller_id.asUUID().isNull())
+    {
+        LL_INFOS("IMVIEW") << "IncomingCall: invalid ids" << LL_ENDL;
+        return true;
+    }
+
+    std::string notify_box_type = mPayload["notify_box_type"].asString();
+    if (!is_voice_call_type(notify_box_type))
+    {
+        LL_INFOS("IMVIEW") << "IncomingCall: notify_box_type was not provided" << LL_ENDL;
+        return true;
+    }
+
+    // init notification's lifetime
+    std::istringstream ss( getString("lifetime") );
+    if (!(ss >> mLifetime))
+    {
+        mLifetime = DEFAULT_LIFETIME;
+    }
+
+    std::string call_type;
+    if (gAgent.isInGroup(session_id, true))
+    {
+        LLStringUtil::format_map_t args;
+        LLGroupData data;
+        if (gAgent.getGroupData(session_id, data))
+        {
+            args["[GROUP]"] = data.mName;
+            call_type = getString(notify_box_type, args);
+        }
+    }
+    else
+    {
+        call_type = getString(notify_box_type);
+    }
+
+    if (caller_name == "anonymous") // obsolete?  Likely was part of avaline support
+    {
+        caller_name = getString("anonymous");
+        setCallerName(caller_name, caller_name, call_type);
+    }
+    else
+    {
+        // Get the full name information
+        if (mAvatarNameCacheConnection.connected())
+        {
+            mAvatarNameCacheConnection.disconnect();
+        }
+        mAvatarNameCacheConnection = LLAvatarNameCache::get(caller_id, boost::bind(&LLIncomingCallDialog::onAvatarNameCache, this, _1, _2, call_type));
+    }
+
+    setIcon(session_id, caller_id);
+
+    childSetAction("Accept", onAccept, this);
+    childSetAction("Reject", onReject, this);
+    childSetAction("Start IM", onStartIM, this);
+    setDefaultBtn("Accept");
+
+    if(notify_box_type != "VoiceInviteGroup" && notify_box_type != "VoiceInviteAdHoc")
+    {
+        // starting notification's timer for P2P invitations
+        mLifetimeTimer.start();
+    }
+    else
+    {
+        mLifetimeTimer.stop();
+    }
+
+    //it's not possible to connect to existing Ad-Hoc/Group chat through incoming ad-hoc call
+    bool is_avatar = LLVoiceClient::getInstance()->isParticipantAvatar(session_id);
+    getChildView("Start IM")->setVisible( is_avatar && notify_box_type != "VoiceInviteAdHoc" && notify_box_type != "VoiceInviteGroup");
+
+    setCanDrag(false);
+    return true;
+}
+
+void LLIncomingCallDialog::setCallerName(const std::string& ui_title,
+                                         const std::string& ui_label,
+                                         const std::string& call_type)
+{
+
+    // call_type may be a string like " is calling."
+    LLUICtrl* caller_name_widget = getChild<LLUICtrl>("caller name");
+    caller_name_widget->setValue(ui_label + " " + call_type);
+}
+
+void LLIncomingCallDialog::onAvatarNameCache(const LLUUID& agent_id,
+                                             const LLAvatarName& av_name,
+                                             const std::string& call_type)
+{
+    mAvatarNameCacheConnection.disconnect();
+    std::string title = av_name.getCompleteName();
+    setCallerName(title, av_name.getCompleteName(), call_type);
+}
+
+void LLIncomingCallDialog::onOpen(const LLSD& key)
+{
+    LLCallDialog::onOpen(key);
+
+    if (gSavedSettings.getBOOL("PlaySoundIncomingVoiceCall"))
+    {
+        // play a sound for incoming voice call if respective property is set
+        make_ui_sound("UISndStartIM");
+    }
+
+    LLStringUtil::format_map_t args;
+    LLGroupData data;
+    // if it's a group call, retrieve group name to use it in question
+    if (gAgent.getGroupData(key["session_id"].asUUID(), data))
+    {
+        args["[GROUP]"] = data.mName;
+    }
+}
+
+//static
+void LLIncomingCallDialog::onAccept(void* user_data)
+{
+    LLIncomingCallDialog* self = (LLIncomingCallDialog*)user_data;
+    processCallResponse(0, self->mPayload);
+    self->closeFloater();
+}
+
+//static
+void LLIncomingCallDialog::onReject(void* user_data)
+{
+    LLIncomingCallDialog* self = (LLIncomingCallDialog*)user_data;
+    processCallResponse(1, self->mPayload);
+    self->closeFloater();
+}
+
+//static
+void LLIncomingCallDialog::onStartIM(void* user_data)
+{
+    LLIncomingCallDialog* self = (LLIncomingCallDialog*)user_data;
+    processCallResponse(2, self->mPayload);
+    self->closeFloater();
+}
+
+// static
+void LLIncomingCallDialog::processCallResponse(S32 response, const LLSD &payload)
+{
+    if (!gIMMgr || gDisconnected)
+        return;
+
+    LLUUID session_id = payload["session_id"].asUUID();
+    LLUUID caller_id = payload["caller_id"].asUUID();
+    std::string session_name = payload["session_name"].asString();
+    EInstantMessage type = (EInstantMessage)payload["type"].asInteger();
+    LLIMMgr::EInvitationType inv_type = (LLIMMgr::EInvitationType)payload["inv_type"].asInteger();
+    bool voice = true;
+    switch(response)
+    {
+    case 2: // start IM: just don't start the voice chat
+    {
+        voice = false;
+        /* FALLTHROUGH */
+    }
+    case 0: // accept
+    {
+        if (type == IM_SESSION_P2P_INVITE)
+        {
+            // create a normal IM session
+            session_id = gIMMgr->addP2PSession(
+                session_name,
+                caller_id,
+                payload["session_handle"].asString(),
+                payload["session_uri"].asString());
+
+            if (voice)
+            {
+                gIMMgr->startCall(session_id, LLVoiceChannel::INCOMING_CALL);
+            }
+            else
+            {
+                LLAvatarActions::startIM(caller_id);
+            }
+
+            gIMMgr->clearPendingAgentListUpdates(session_id);
+            gIMMgr->clearPendingInvitation(session_id);
+        }
+        else
+        {
+            //session name should not be empty, but it can contain spaces so we don't trim
+            std::string correct_session_name = session_name;
+            if (session_name.empty())
+            {
+                LL_WARNS() << "Received an empty session name from a server" << LL_ENDL;
+
+                switch(type){
+                case IM_SESSION_CONFERENCE_START:
+                case IM_SESSION_GROUP_START:
+                case IM_SESSION_INVITE:
+                    if (gAgent.isInGroup(session_id, true))
+                    {
+                        LLGroupData data;
+                        if (!gAgent.getGroupData(session_id, data)) break;
+                        correct_session_name = data.mName;
+                    }
+                    else
+                    {
+                        // *NOTE: really should be using callbacks here
+                        LLAvatarName av_name;
+                        if (LLAvatarNameCache::get(caller_id, &av_name))
+                        {
+                            correct_session_name = av_name.getCompleteName();
+                            correct_session_name.append(ADHOC_NAME_SUFFIX);
+                        }
+                    }
+                    LL_INFOS("IMVIEW") << "Corrected session name is " << correct_session_name << LL_ENDL;
+                    break;
+                default:
+                    LL_WARNS("IMVIEW") << "Received an empty session name from a server and failed to generate a new proper session name" << LL_ENDL;
+                    break;
+                }
+            }
+
+            gIMMgr->addSession(correct_session_name, type, session_id, true);
+
+            std::string url = gAgent.getRegion()->getCapability(
+                "ChatSessionRequest");
+
+            if (voice)
+            {
+                LLCoros::instance().launch("chatterBoxInvitationCoro",
+                    boost::bind(&chatterBoxInvitationCoro, url,
+                    session_id, inv_type));
+
+                // send notification message to the corresponding chat
+                if (payload["notify_box_type"].asString() == "VoiceInviteGroup" || payload["notify_box_type"].asString() == "VoiceInviteAdHoc")
+                {
+                    LLStringUtil::format_map_t string_args;
+                    string_args["[NAME]"] = payload["caller_name"].asString();
+                    std::string message = LLTrans::getString("name_started_call", string_args);
+                    LLIMModel::getInstance()->addMessageSilently(session_id, SYSTEM_FROM, LLUUID::null, message);
+                }
+            }
+        }
+        if (voice)
+        {
+            break;
+        }
+    }
+    case 1: // decline
+    {
+        if (type == IM_SESSION_P2P_INVITE)
+        {
+            if(LLVoiceClient::getInstance())
+            {
+                std::string s = payload["session_handle"].asString();
+                LLVoiceClient::getInstance()->declineInvite(s);
+            }
+        }
+        else
+        {
+            std::string url = gAgent.getRegion()->getCapability(
+                "ChatSessionRequest");
+
+            LLSD data;
+            data["method"] = "decline invitation";
+            data["session-id"] = session_id;
+
+            LLCoreHttpUtil::HttpCoroutineAdapter::messageHttpPost(url, data,
+                "Invitation declined",
+                "Invitation decline failed.");
+        }
+    }
+
+    gIMMgr->clearPendingAgentListUpdates(session_id);
+    gIMMgr->clearPendingInvitation(session_id);
+    }
+}
+
+bool inviteUserResponse(const LLSD& notification, const LLSD& response)
+{
+    if (!gIMMgr)
+        return false;
+
+    const LLSD& payload = notification["payload"];
+    LLUUID session_id = payload["session_id"].asUUID();
+    EInstantMessage type = (EInstantMessage)payload["type"].asInteger();
+    LLIMMgr::EInvitationType inv_type = (LLIMMgr::EInvitationType)payload["inv_type"].asInteger();
+    S32 option = LLNotificationsUtil::getSelectedOption(notification, response);
+    switch(option)
+    {
+    case 0: // accept
+        {
+            if (type == IM_SESSION_P2P_INVITE)
+            {
+                // create a normal IM session
+                session_id = gIMMgr->addP2PSession(
+                    payload["session_name"].asString(),
+                    payload["caller_id"].asUUID(),
+                    payload["session_handle"].asString(),
+                    payload["session_uri"].asString());
+
+                gIMMgr->startCall(session_id);
+
+                gIMMgr->clearPendingAgentListUpdates(session_id);
+                gIMMgr->clearPendingInvitation(session_id);
+            }
+            else
+            {
+                gIMMgr->addSession(
+                    payload["session_name"].asString(),
+                    type,
+                    session_id, true);
+
+                std::string url = gAgent.getRegion()->getCapability(
+                    "ChatSessionRequest");
+
+                LLCoros::instance().launch("chatterBoxInvitationCoro",
+                    boost::bind(&chatterBoxInvitationCoro, url,
+                    session_id, inv_type));
+            }
+        }
+        break;
+    case 2: // mute (also implies ignore, so this falls through to the "ignore" case below)
+    {
+        // mute the sender of this invite
+        if (!LLMuteList::getInstance()->isMuted(payload["caller_id"].asUUID()))
+        {
+            LLMute mute(payload["caller_id"].asUUID(), payload["caller_name"].asString(), LLMute::AGENT);
+            LLMuteList::getInstance()->add(mute);
+        }
+    }
+    /* FALLTHROUGH */
+
+    case 1: // decline
+    {
+        if (type == IM_SESSION_P2P_INVITE)
+        {
+          std::string s = payload["session_handle"].asString();
+          LLVoiceClient::getInstance()->declineInvite(s);
+        }
+        else
+        {
+            std::string url = gAgent.getRegion()->getCapability(
+                "ChatSessionRequest");
+
+            LLSD data;
+            data["method"] = "decline invitation";
+            data["session-id"] = session_id;
+            LLCoreHttpUtil::HttpCoroutineAdapter::messageHttpPost(url, data,
+                "Invitation declined.",
+                "Invitation decline failed.");
+        }
+    }
+
+    gIMMgr->clearPendingAgentListUpdates(session_id);
+    gIMMgr->clearPendingInvitation(session_id);
+    break;
+    }
+
+    return false;
+}
+
+//
+// Member Functions
+//
+
+LLIMMgr::LLIMMgr()
+{
+    mPendingInvitations = LLSD::emptyMap();
+    mPendingAgentListUpdates = LLSD::emptyMap();
+
+    LLIMModel::getInstance()->addNewMsgCallback(boost::bind(&LLFloaterIMSession::sRemoveTypingIndicator, _1));
+
+    gSavedPerAccountSettings.declareBOOL("FetchGroupChatHistory", true, "Fetch recent messages from group chat servers when a group window opens", LLControlVariable::PERSIST_ALWAYS);
+}
+
+// Add a message to a session.
+void LLIMMgr::addMessage(
+    const LLUUID& session_id,
+    const LLUUID& target_id,
+    const std::string& from,
+    const std::string& msg,
+    bool  is_offline_msg,
+    const std::string& session_name,
+    EInstantMessage dialog,
+    U32 parent_estate_id,
+    const LLUUID& region_id,
+    const LLVector3& position,
+    bool is_region_msg,
+    U32 timestamp)      // May be zero
+{
+    LLUUID other_participant_id = target_id;
+
+    LLUUID new_session_id = session_id;
+    if (new_session_id.isNull())
+    {
+        //no session ID...compute new one
+        new_session_id = computeSessionID(dialog, other_participant_id);
+    }
+
+    //*NOTE session_name is empty in case of incoming P2P sessions
+    std::string fixed_session_name = from;
+    bool name_is_setted = false;
+    if(!session_name.empty() && session_name.size()>1)
+    {
+        fixed_session_name = session_name;
+        name_is_setted = true;
+    }
+    bool skip_message = false;
+    bool from_linden = LLMuteList::isLinden(from);
+    if (gSavedPerAccountSettings.getBOOL("VoiceCallsFriendsOnly") && !from_linden)
+    {
+        // Evaluate if we need to skip this message when that setting is true (default is false)
+        skip_message = (LLAvatarTracker::instance().getBuddyInfo(other_participant_id) == NULL);    // Skip non friends...
+        skip_message &= !(other_participant_id == gAgentID);    // You are your best friend... Don't skip yourself
+    }
+
+    bool new_session = !hasSession(new_session_id);
+    if (new_session)
+    {
+        // Group chat session was initiated by muted resident, do not start this session viewerside
+        // do not send leave msg either, so we are able to get group messages from other participants
+        if ((IM_SESSION_INVITE == dialog) && gAgent.isInGroup(new_session_id) &&
+            LLMuteList::getInstance()->isMuted(other_participant_id, LLMute::flagTextChat) && !from_linden)
+        {
+            return;
+        }
+
+        LLAvatarName av_name;
+        if (LLAvatarNameCache::get(other_participant_id, &av_name) && !name_is_setted)
+        {
+            fixed_session_name = av_name.getDisplayName();
+        }
+        LLIMModel::getInstance()->newSession(new_session_id, fixed_session_name, dialog, other_participant_id, false, is_offline_msg);
+
+        LLIMModel::LLIMSession* session = LLIMModel::instance().findIMSession(new_session_id);
+        if (session)
+        {
+            skip_message &= !session->isGroupSessionType();         // Do not skip group chats...
+            if (skip_message)
+            {
+                gIMMgr->leaveSession(new_session_id);
+            }
+            // When we get a new IM, and if you are a god, display a bit
+            // of information about the source. This is to help liaisons
+            // when answering questions.
+            if (gAgent.isGodlike())
+            {
+                // *TODO:translate (low priority, god ability)
+                std::ostringstream bonus_info;
+                bonus_info << LLTrans::getString("***") + " " + LLTrans::getString("IMParentEstate") + ":" + " "
+                    << parent_estate_id
+                    << ((parent_estate_id == 1) ? "," + LLTrans::getString("IMMainland") : "")
+                    << ((parent_estate_id == 5) ? "," + LLTrans::getString("IMTeen") : "");
+
+                // once we have web-services (or something) which returns
+                // information about a region id, we can print this out
+                // and even have it link to map-teleport or something.
+                //<< "*** region_id: " << region_id << std::endl
+                //<< "*** position: " << position << std::endl;
+
+                LLIMModel::instance().addMessage(new_session_id, from, other_participant_id, bonus_info.str(), true, is_region_msg);
+            }
+
+            // Logically it would make more sense to reject the session sooner, in another area of the
+            // code, but the session has to be established inside the server before it can be left.
+            if (LLMuteList::getInstance()->isMuted(other_participant_id, LLMute::flagTextChat) && !from_linden)
+            {
+                LL_WARNS() << "Leaving IM session from initiating muted resident " << from << LL_ENDL;
+                if (!gIMMgr->leaveSession(new_session_id))
+                {
+                    LL_INFOS("IMVIEW") << "Session " << new_session_id << " does not exist." << LL_ENDL;
+                }
+                return;
+            }
+
+            // Fetch group chat history, enabled by default.
+            if (gSavedPerAccountSettings.getBOOL("FetchGroupChatHistory"))
+            {
+                std::string chat_url = gAgent.getRegionCapability("ChatSessionRequest");
+                if (!chat_url.empty())
+                {
+                    LLCoros::instance().launch("chatterBoxHistoryCoro", boost::bind(&chatterBoxHistoryCoro, chat_url, session_id, from, msg, timestamp));
+                }
+            }
+
+            //Play sound for new conversations
+            if (!skip_message & !gAgent.isDoNotDisturb() && (gSavedSettings.getBOOL("PlaySoundNewConversation")))
+            {
+                make_ui_sound("UISndNewIncomingIMSession");
+            }
+        }
+        else
+        {
+            // Failed to create a session, most likely due to empty name (name cache failed?)
+            LL_WARNS() << "Failed to create IM session " << fixed_session_name << LL_ENDL;
+        }
+    }
+
+    if (!LLMuteList::getInstance()->isMuted(other_participant_id, LLMute::flagTextChat) && !skip_message)
+    {
+        LLIMModel::instance().addMessage(new_session_id, from, other_participant_id, msg, true, is_region_msg, timestamp);
+    }
+
+    // Open conversation floater if offline messages are present
+    if (is_offline_msg && !skip_message)
+    {
+        LLFloaterReg::showInstance("im_container");
+        LLFloaterReg::getTypedInstance<LLFloaterIMContainer>("im_container")->
+                flashConversationItemWidget(new_session_id, true);
+    }
+}
+
+void LLIMMgr::addSystemMessage(const LLUUID& session_id, const std::string& message_name, const LLSD& args)
+{
+    LLUIString message;
+
+    // null session id means near me (chat history)
+    if (session_id.isNull())
+    {
+        message = LLTrans::getString(message_name);
+        message.setArgs(args);
+
+        LLChat chat(message);
+        chat.mSourceType = CHAT_SOURCE_SYSTEM;
+
+        LLFloaterIMNearbyChat* nearby_chat = LLFloaterReg::findTypedInstance<LLFloaterIMNearbyChat>("nearby_chat");
+        if (nearby_chat)
+        {
+            nearby_chat->addMessage(chat);
+        }
+    }
+    else // going to IM session
+    {
+        message = LLTrans::getString(message_name + "-im");
+        message.setArgs(args);
+        if (hasSession(session_id))
+        {
+            gIMMgr->addMessage(session_id, LLUUID::null, SYSTEM_FROM, message.getString());
+        }
+        // log message to file
+
+        else
+        {
+            LLAvatarName av_name;
+            // since we select user to share item with - his name is already in cache
+            LLAvatarNameCache::get(args["user_id"], &av_name);
+            std::string session_name = LLCacheName::buildUsername(av_name.getUserName());
+            LLIMModel::instance().logToFile(session_name, SYSTEM_FROM, LLUUID::null, message.getString());
+        }
+    }
+}
+
+S32 LLIMMgr::getNumberOfUnreadIM()
+{
+    std::map<LLUUID, LLIMModel::LLIMSession*>::iterator it;
+
+    S32 num = 0;
+    for(it = LLIMModel::getInstance()->mId2SessionMap.begin(); it != LLIMModel::getInstance()->mId2SessionMap.end(); ++it)
+    {
+        num += (*it).second->mNumUnread;
+    }
+
+    return num;
+}
+
+S32 LLIMMgr::getNumberOfUnreadParticipantMessages()
+{
+    std::map<LLUUID, LLIMModel::LLIMSession*>::iterator it;
+
+    S32 num = 0;
+    for(it = LLIMModel::getInstance()->mId2SessionMap.begin(); it != LLIMModel::getInstance()->mId2SessionMap.end(); ++it)
+    {
+        num += (*it).second->mParticipantUnreadMessageCount;
+    }
+
+    return num;
+}
+
+void LLIMMgr::autoStartCallOnStartup(const LLUUID& session_id)
+{
+    LLIMModel::LLIMSession *session = LLIMModel::getInstance()->findIMSession(session_id);
+    if (!session) return;
+
+    if (session->mSessionInitialized)
+    {
+        startCall(session_id);
+    }
+    else
+    {
+        session->mStartCallOnInitialize = true;
+    }
+}
+
+LLUUID LLIMMgr::addP2PSession(const std::string& name,
+                            const LLUUID& other_participant_id,
+                            const std::string& voice_session_handle,
+                            const std::string& caller_uri)
+{
+    LLUUID session_id = addSession(name, IM_NOTHING_SPECIAL, other_participant_id, true);
+
+    LLIMSpeakerMgr* speaker_mgr = LLIMModel::getInstance()->getSpeakerManager(session_id);
+    if (speaker_mgr)
+    {
+        LLVoiceChannelP2P* voice_channel = dynamic_cast<LLVoiceChannelP2P*>(speaker_mgr->getVoiceChannel());
+        if (voice_channel)
+        {
+            voice_channel->setSessionHandle(voice_session_handle, caller_uri);
+        }
+    }
+    return session_id;
+}
+
+// This adds a session to the talk view. The name is the local name of
+// the session, dialog specifies the type of session. If the session
+// exists, it is brought forward.  Specifying id = NULL results in an
+// im session to everyone. Returns the uuid of the session.
+LLUUID LLIMMgr::addSession(
+    const std::string& name,
+    EInstantMessage dialog,
+    const LLUUID& other_participant_id, bool voice)
+{
+    std::vector<LLUUID> ids;
+    ids.push_back(other_participant_id);
+    LLUUID session_id = addSession(name, dialog, other_participant_id, ids, voice);
+    return session_id;
+}
+
+// Adds a session using the given session_id.  If the session already exists
+// the dialog type is assumed correct. Returns the uuid of the session.
+LLUUID LLIMMgr::addSession(
+    const std::string& name,
+    EInstantMessage dialog,
+    const LLUUID& other_participant_id,
+    const std::vector<LLUUID>& ids, bool voice,
+    const LLUUID& floater_id)
+{
+    if (ids.empty())
+    {
+        return LLUUID::null;
+    }
+
+    if (name.empty())
+    {
+        LL_WARNS() << "Session name cannot be null!" << LL_ENDL;
+        return LLUUID::null;
+    }
+
+    LLUUID session_id = computeSessionID(dialog,other_participant_id);
+
+    if (floater_id.notNull())
+    {
+        LLFloaterIMSession* im_floater = LLFloaterIMSession::findInstance(floater_id);
+
+        if (im_floater)
+        {
+            // The IM floater should be initialized with a new session_id
+            // so that it is found by that id when creating a chiclet in LLFloaterIMSession::onIMChicletCreated,
+            // and a new floater is not created.
+            im_floater->initIMSession(session_id);
+            im_floater->reloadMessages();
+        }
+    }
+
+    bool new_session = (LLIMModel::getInstance()->findIMSession(session_id) == NULL);
+
+    //works only for outgoing ad-hoc sessions
+    if (new_session && IM_SESSION_CONFERENCE_START == dialog && ids.size())
+    {
+        LLIMModel::LLIMSession* ad_hoc_found = LLIMModel::getInstance()->findAdHocIMSession(ids);
+        if (ad_hoc_found)
+        {
+            new_session = false;
+            session_id = ad_hoc_found->mSessionID;
+        }
+    }
+
+    //Notify observers that a session was added
+    if (new_session)
+    {
+        LLIMModel::getInstance()->newSession(session_id, name, dialog, other_participant_id, ids, voice);
+    }
+    //Notifies observers that the session was already added
+    else
+    {
+        std::string session_name = LLIMModel::getInstance()->getName(session_id);
+        LLIMMgr::getInstance()->notifyObserverSessionActivated(session_id, session_name, other_participant_id);
+    }
+
+    //we don't need to show notes about online/offline, mute/unmute users' statuses for existing sessions
+    if (!new_session) return session_id;
+
+    LL_INFOS("IMVIEW") << "LLIMMgr::addSession, new session added, name = " << name << ", session id = " << session_id << LL_ENDL;
+
+    //Per Plan's suggestion commented "explicit offline status warning" out to make Dessie happier (see EXT-3609)
+    //*TODO After February 2010 remove this commented out line if no one will be missing that warning
+    //noteOfflineUsers(session_id, floater, ids);
+
+    // Only warn for regular IMs - not group IMs
+    if( dialog == IM_NOTHING_SPECIAL )
+    {
+        noteMutedUsers(session_id, ids);
+    }
+
+    notifyObserverSessionVoiceOrIMStarted(session_id);
+
+    return session_id;
+}
+
+bool LLIMMgr::leaveSession(const LLUUID& session_id)
+{
+    LLIMModel::LLIMSession* im_session = LLIMModel::getInstance()->findIMSession(session_id);
+    if (!im_session) return false;
+
+    LLIMModel::getInstance()->sendLeaveSession(session_id, im_session->mOtherParticipantID);
+    gIMMgr->removeSession(session_id);
+    return true;
+}
+
+// Removes data associated with a particular session specified by session_id
+void LLIMMgr::removeSession(const LLUUID& session_id)
+{
+    llassert_always(hasSession(session_id));
+
+    clearPendingInvitation(session_id);
+    clearPendingAgentListUpdates(session_id);
+
+    LLIMModel::getInstance()->clearSession(session_id);
+
+    LL_INFOS("IMVIEW") << "LLIMMgr::removeSession, session removed, session id = " << session_id << LL_ENDL;
+
+    notifyObserverSessionRemoved(session_id);
+}
+
+void LLIMMgr::inviteToSession(
+    const LLUUID& session_id,
+    const std::string& session_name,
+    const LLUUID& caller_id,
+    const std::string& caller_name,
+    EInstantMessage type,
+    EInvitationType inv_type,
+    const std::string& session_handle,
+    const std::string& session_uri)
+{
+    std::string notify_box_type;
+    // voice invite question is different from default only for group call (EXT-7118)
+    std::string question_type = "VoiceInviteQuestionDefault";
+
+    bool voice_invite = false;
+    bool is_linden = LLMuteList::isLinden(caller_name);
+
+
+    if(type == IM_SESSION_P2P_INVITE)
+    {
+        //P2P is different...they only have voice invitations
+        notify_box_type = "VoiceInviteP2P";
+        voice_invite = true;
+    }
+    else if ( gAgent.isInGroup(session_id, true) )
+    {
+        //only really old school groups have voice invitations
+        notify_box_type = "VoiceInviteGroup";
+        question_type = "VoiceInviteQuestionGroup";
+        voice_invite = true;
+    }
+    else if ( inv_type == INVITATION_TYPE_VOICE )
+    {
+        //else it's an ad-hoc
+        //and a voice ad-hoc
+        notify_box_type = "VoiceInviteAdHoc";
+        voice_invite = true;
+    }
+    else if ( inv_type == INVITATION_TYPE_IMMEDIATE )
+    {
+        notify_box_type = "InviteAdHoc";
+    }
+
+    LLSD payload;
+    payload["session_id"] = session_id;
+    payload["session_name"] = session_name;
+    payload["caller_id"] = caller_id;
+    payload["caller_name"] = caller_name;
+    payload["type"] = type;
+    payload["inv_type"] = inv_type;
+    payload["session_handle"] = session_handle;
+    payload["session_uri"] = session_uri;
+    payload["notify_box_type"] = notify_box_type;
+    payload["question_type"] = question_type;
+
+    //ignore invites from muted residents
+    if (!is_linden)
+    {
+        if (LLMuteList::getInstance()->isMuted(caller_id, LLMute::flagVoiceChat)
+            && voice_invite && "VoiceInviteQuestionDefault" == question_type)
+        {
+            LL_INFOS("IMVIEW") << "Rejecting voice call from initiating muted resident " << caller_name << LL_ENDL;
+            LLIncomingCallDialog::processCallResponse(1, payload);
+            return;
+        }
+        else if (LLMuteList::getInstance()->isMuted(caller_id, LLMute::flagAll & ~LLMute::flagVoiceChat) && !voice_invite)
+        {
+            LL_INFOS("IMVIEW") << "Rejecting session invite from initiating muted resident " << caller_name << LL_ENDL;
+            return;
+        }
+    }
+
+    LLVoiceChannel* channelp = LLVoiceChannel::getChannelByID(session_id);
+    if (channelp && channelp->callStarted())
+    {
+        // you have already started a call to the other user, so just accept the invite
+        LLIncomingCallDialog::processCallResponse(0, payload);
+        return;
+    }
+
+    if (voice_invite)
+    {
+        bool isRejectGroupCall = (gSavedSettings.getBOOL("VoiceCallsRejectGroup") && (notify_box_type == "VoiceInviteGroup"));
+        bool isRejectNonFriendCall = (gSavedPerAccountSettings.getBOOL("VoiceCallsFriendsOnly") && (LLAvatarTracker::instance().getBuddyInfo(caller_id) == NULL));
+        if  (isRejectGroupCall || isRejectNonFriendCall || gAgent.isDoNotDisturb())
+        {
+            if (gAgent.isDoNotDisturb() && !isRejectGroupCall && !isRejectNonFriendCall)
+            {
+                if (!hasSession(session_id) && (type == IM_SESSION_P2P_INVITE))
+                {
+                    std::string fixed_session_name = caller_name;
+                    if(!session_name.empty() && session_name.size()>1)
+                    {
+                        fixed_session_name = session_name;
+                    }
+                    else
+                    {
+                        LLAvatarName av_name;
+                        if (LLAvatarNameCache::get(caller_id, &av_name))
+                        {
+                            fixed_session_name = av_name.getDisplayName();
+                        }
+                    }
+                    LLIMModel::getInstance()->newSession(session_id, fixed_session_name, IM_NOTHING_SPECIAL, caller_id, false, false);
+                }
+
+                LLSD args;
+                addSystemMessage(session_id, "you_auto_rejected_call", args);
+                send_do_not_disturb_message(gMessageSystem, caller_id, session_id);
+            }
+            // silently decline the call
+            LLIncomingCallDialog::processCallResponse(1, payload);
+            return;
+        }
+    }
+
+    if ( !mPendingInvitations.has(session_id.asString()) )
+    {
+        if (caller_name.empty())
+        {
+            LLAvatarNameCache::get(caller_id,
+                boost::bind(&LLIMMgr::onInviteNameLookup, payload, _1, _2));
+        }
+        else
+        {
+            LLFloaterReg::showInstance("incoming_call", payload, false);
+        }
+
+        // Add the caller to the Recent List here (at this point
+        // "incoming_call" floater is shown and the recipient can
+        // reject the call), because even if a recipient will reject
+        // the call, the caller should be added to the recent list
+        // anyway. STORM-507.
+        if(type == IM_SESSION_P2P_INVITE)
+            LLRecentPeople::instance().add(caller_id);
+
+        mPendingInvitations[session_id.asString()] = LLSD();
+    }
+}
+
+void LLIMMgr::onInviteNameLookup(LLSD payload, const LLUUID& id, const LLAvatarName& av_name)
+{
+    payload["caller_name"] = av_name.getUserName();
+    payload["session_name"] = payload["caller_name"].asString();
+
+    std::string notify_box_type = payload["notify_box_type"].asString();
+
+    LLFloaterReg::showInstance("incoming_call", payload, false);
+}
+
+//*TODO disconnects all sessions
+void LLIMMgr::disconnectAllSessions()
+{
+    //*TODO disconnects all IM sessions
+}
+
+bool LLIMMgr::hasSession(const LLUUID& session_id)
+{
+    return LLIMModel::getInstance()->findIMSession(session_id) != NULL;
+}
+
+void LLIMMgr::clearPendingInvitation(const LLUUID& session_id)
+{
+    if ( mPendingInvitations.has(session_id.asString()) )
+    {
+        mPendingInvitations.erase(session_id.asString());
+    }
+}
+
+void LLIMMgr::processAgentListUpdates(const LLUUID& session_id, const LLSD& body)
+{
+    LLFloaterIMSession* im_floater = LLFloaterIMSession::findInstance(session_id);
+    if ( im_floater )
+    {
+        im_floater->processAgentListUpdates(body);
+    }
+    LLIMSpeakerMgr* speaker_mgr = LLIMModel::getInstance()->getSpeakerManager(session_id);
+    if (speaker_mgr)
+    {
+        speaker_mgr->updateSpeakers(body);
+
+        // also the same call is added into LLVoiceClient::participantUpdatedEvent because
+        // sometimes it is called AFTER LLViewerChatterBoxSessionAgentListUpdates::post()
+        // when moderation state changed too late. See EXT-3544.
+        speaker_mgr->update(true);
+    }
+    else
+    {
+        //we don't have a speaker manager yet..something went wrong
+        //we are probably receiving an update here before
+        //a start or an acceptance of an invitation.  Race condition.
+        gIMMgr->addPendingAgentListUpdates(
+            session_id,
+            body);
+    }
+}
+
+LLSD LLIMMgr::getPendingAgentListUpdates(const LLUUID& session_id)
+{
+    if ( mPendingAgentListUpdates.has(session_id.asString()) )
+    {
+        return mPendingAgentListUpdates[session_id.asString()];
+    }
+    else
+    {
+        return LLSD();
+    }
+}
+
+void LLIMMgr::addPendingAgentListUpdates(
+    const LLUUID& session_id,
+    const LLSD& updates)
+{
+    LLSD::map_const_iterator iter;
+
+    if ( !mPendingAgentListUpdates.has(session_id.asString()) )
+    {
+        //this is a new agent list update for this session
+        mPendingAgentListUpdates[session_id.asString()] = LLSD::emptyMap();
+    }
+
+    if (
+        updates.has("agent_updates") &&
+        updates["agent_updates"].isMap() &&
+        updates.has("updates") &&
+        updates["updates"].isMap() )
+    {
+        //new school update
+        LLSD update_types = LLSD::emptyArray();
+        LLSD::array_iterator array_iter;
+
+        update_types.append("agent_updates");
+        update_types.append("updates");
+
+        for (
+            array_iter = update_types.beginArray();
+            array_iter != update_types.endArray();
+            ++array_iter)
+        {
+            //we only want to include the last update for a given agent
+            for (
+                iter = updates[array_iter->asString()].beginMap();
+                iter != updates[array_iter->asString()].endMap();
+                ++iter)
+            {
+                mPendingAgentListUpdates[session_id.asString()][array_iter->asString()][iter->first] =
+                    iter->second;
+            }
+        }
+    }
+    else if (
+        updates.has("updates") &&
+        updates["updates"].isMap() )
+    {
+        //old school update where the SD contained just mappings
+        //of agent_id -> "LEAVE"/"ENTER"
+
+        //only want to keep last update for each agent
+        for (
+            iter = updates["updates"].beginMap();
+            iter != updates["updates"].endMap();
+            ++iter)
+        {
+            mPendingAgentListUpdates[session_id.asString()]["updates"][iter->first] =
+                iter->second;
+        }
+    }
+}
+
+void LLIMMgr::clearPendingAgentListUpdates(const LLUUID& session_id)
+{
+    if ( mPendingAgentListUpdates.has(session_id.asString()) )
+    {
+        mPendingAgentListUpdates.erase(session_id.asString());
+    }
+}
+
+void LLIMMgr::notifyObserverSessionAdded(const LLUUID& session_id, const std::string& name, const LLUUID& other_participant_id, bool has_offline_msg)
+{
+    for (session_observers_list_t::iterator it = mSessionObservers.begin(); it != mSessionObservers.end(); it++)
+    {
+        (*it)->sessionAdded(session_id, name, other_participant_id, has_offline_msg);
+    }
+}
+
+void LLIMMgr::notifyObserverSessionActivated(const LLUUID& session_id, const std::string& name, const LLUUID& other_participant_id)
+{
+    for (session_observers_list_t::iterator it = mSessionObservers.begin(); it != mSessionObservers.end(); it++)
+    {
+        (*it)->sessionActivated(session_id, name, other_participant_id);
+    }
+}
+
+void LLIMMgr::notifyObserverSessionVoiceOrIMStarted(const LLUUID& session_id)
+{
+    for (session_observers_list_t::iterator it = mSessionObservers.begin(); it != mSessionObservers.end(); it++)
+    {
+        (*it)->sessionVoiceOrIMStarted(session_id);
+    }
+}
+
+void LLIMMgr::notifyObserverSessionRemoved(const LLUUID& session_id)
+{
+    for (session_observers_list_t::iterator it = mSessionObservers.begin(); it != mSessionObservers.end(); it++)
+    {
+        (*it)->sessionRemoved(session_id);
+    }
+}
+
+void LLIMMgr::notifyObserverSessionIDUpdated( const LLUUID& old_session_id, const LLUUID& new_session_id )
+{
+    for (session_observers_list_t::iterator it = mSessionObservers.begin(); it != mSessionObservers.end(); it++)
+    {
+        (*it)->sessionIDUpdated(old_session_id, new_session_id);
+    }
+
+}
+
+void LLIMMgr::addSessionObserver(LLIMSessionObserver *observer)
+{
+    mSessionObservers.push_back(observer);
+}
+
+void LLIMMgr::removeSessionObserver(LLIMSessionObserver *observer)
+{
+    mSessionObservers.remove(observer);
+}
+
+bool LLIMMgr::startCall(const LLUUID& session_id, LLVoiceChannel::EDirection direction)
+{
+    LLVoiceChannel* voice_channel = LLIMModel::getInstance()->getVoiceChannel(session_id);
+    if (!voice_channel) return false;
+
+    voice_channel->setCallDirection(direction);
+    voice_channel->activate();
+    return true;
+}
+
+bool LLIMMgr::endCall(const LLUUID& session_id)
+{
+    LLVoiceChannel* voice_channel = LLIMModel::getInstance()->getVoiceChannel(session_id);
+    if (!voice_channel) return false;
+
+    voice_channel->deactivate();
+    LLIMModel::LLIMSession* im_session = LLIMModel::getInstance()->findIMSession(session_id);
+    if (im_session)
+    {
+        // need to update speakers' state
+        im_session->mSpeakers->update(false);
+    }
+    return true;
+}
+
+bool LLIMMgr::isVoiceCall(const LLUUID& session_id)
+{
+    LLIMModel::LLIMSession* im_session = LLIMModel::getInstance()->findIMSession(session_id);
+    if (!im_session) return false;
+
+    return im_session->mStartedAsIMCall;
+}
+
+void LLIMMgr::updateDNDMessageStatus()
+{
+    if (LLIMModel::getInstance()->mId2SessionMap.empty()) return;
+
+    std::map<LLUUID, LLIMModel::LLIMSession*>::const_iterator it = LLIMModel::getInstance()->mId2SessionMap.begin();
+    for (; it != LLIMModel::getInstance()->mId2SessionMap.end(); ++it)
+    {
+        LLIMModel::LLIMSession* session = (*it).second;
+
+        if (session->isP2P())
+        {
+            setDNDMessageSent(session->mSessionID,false);
+        }
+    }
+}
+
+bool LLIMMgr::isDNDMessageSend(const LLUUID& session_id)
+{
+    LLIMModel::LLIMSession* im_session = LLIMModel::getInstance()->findIMSession(session_id);
+    if (!im_session) return false;
+
+    return im_session->mIsDNDsend;
+}
+
+void LLIMMgr::setDNDMessageSent(const LLUUID& session_id, bool is_send)
+{
+    LLIMModel::LLIMSession* im_session = LLIMModel::getInstance()->findIMSession(session_id);
+    if (!im_session) return;
+
+    im_session->mIsDNDsend = is_send;
+}
+
+void LLIMMgr::addNotifiedNonFriendSessionID(const LLUUID& session_id)
+{
+    mNotifiedNonFriendSessions.insert(session_id);
+}
+
+bool LLIMMgr::isNonFriendSessionNotified(const LLUUID& session_id)
+{
+    return mNotifiedNonFriendSessions.end() != mNotifiedNonFriendSessions.find(session_id);
+
+}
+
+void LLIMMgr::noteOfflineUsers(
+    const LLUUID& session_id,
+    const std::vector<LLUUID>& ids)
+{
+    S32 count = ids.size();
+    if(count == 0)
+    {
+        const std::string& only_user = LLTrans::getString("only_user_message");
+        LLIMModel::getInstance()->addMessage(session_id, SYSTEM_FROM, LLUUID::null, only_user);
+    }
+    else
+    {
+        const LLRelationship* info = NULL;
+        LLAvatarTracker& at = LLAvatarTracker::instance();
+        LLIMModel& im_model = LLIMModel::instance();
+        for(S32 i = 0; i < count; ++i)
+        {
+            info = at.getBuddyInfo(ids.at(i));
+            LLAvatarName av_name;
+            if (info
+                && !info->isOnline()
+                && LLAvatarNameCache::get(ids.at(i), &av_name))
+            {
+                LLUIString offline = LLTrans::getString("offline_message");
+                // Use display name only because this user is your friend
+                offline.setArg("[NAME]", av_name.getDisplayName());
+                im_model.proccessOnlineOfflineNotification(session_id, offline);
+            }
+        }
+    }
+}
+
+void LLIMMgr::noteMutedUsers(const LLUUID& session_id,
+                                  const std::vector<LLUUID>& ids)
+{
+    // Don't do this if we don't have a mute list.
+    LLMuteList *ml = LLMuteList::getInstance();
+    if( !ml )
+    {
+        return;
+    }
+
+    S32 count = ids.size();
+    if(count > 0)
+    {
+        LLIMModel* im_model = LLIMModel::getInstance();
+
+        for(S32 i = 0; i < count; ++i)
+        {
+            if( ml->isMuted(ids.at(i)) )
+            {
+                LLUIString muted = LLTrans::getString("muted_message");
+
+                im_model->addMessage(session_id, SYSTEM_FROM, LLUUID::null, muted);
+                break;
+            }
+        }
+    }
+}
+
+void LLIMMgr::processIMTypingStart(const LLUUID& from_id, const EInstantMessage im_type)
+{
+    processIMTypingCore(from_id, im_type, true);
+}
+
+void LLIMMgr::processIMTypingStop(const LLUUID& from_id, const EInstantMessage im_type)
+{
+    processIMTypingCore(from_id, im_type, false);
+}
+
+void LLIMMgr::processIMTypingCore(const LLUUID& from_id, const EInstantMessage im_type, bool typing)
+{
+    LLUUID session_id = computeSessionID(im_type, from_id);
+    LLFloaterIMSession* im_floater = LLFloaterIMSession::findInstance(session_id);
+    if ( im_floater )
+    {
+        im_floater->processIMTyping(from_id, typing);
+    }
+}
+
+class LLViewerChatterBoxSessionStartReply : public LLHTTPNode
+{
+public:
+    virtual void describe(Description& desc) const
+    {
+        desc.shortInfo("Used for receiving a reply to a request to initialize an ChatterBox session");
+        desc.postAPI();
+        desc.input(
+            "{\"client_session_id\": UUID, \"session_id\": UUID, \"success\" boolean, \"reason\": string");
+        desc.source(__FILE__, __LINE__);
+    }
+
+    virtual void post(ResponsePtr response,
+                      const LLSD& context,
+                      const LLSD& input) const
+    {
+        if (LLApp::isExiting() || gDisconnected)
+        {
+            LL_DEBUGS("ChatHistory") << "Ignoring ChatterBox session, Shutting down" << LL_ENDL;
+            return;
+        }
+
+        LLSD body;
+        LLUUID temp_session_id;
+        LLUUID session_id;
+        bool success;
+
+        body = input["body"];
+        success = body["success"].asBoolean();
+        temp_session_id = body["temp_session_id"].asUUID();
+
+        if ( success )
+        {
+            session_id = body["session_id"].asUUID();
+
+            LLIMModel::getInstance()->processSessionInitializedReply(temp_session_id, session_id);
+
+            LLIMSpeakerMgr* speaker_mgr = LLIMModel::getInstance()->getSpeakerManager(session_id);
+            if (speaker_mgr)
+            {
+                speaker_mgr->setSpeakers(body);
+                speaker_mgr->updateSpeakers(gIMMgr->getPendingAgentListUpdates(session_id));
+            }
+
+            LLFloaterIMSession* im_floater = LLFloaterIMSession::findInstance(session_id);
+            if ( im_floater )
+            {
+                if ( body.has("session_info") )
+                {
+                    im_floater->processSessionUpdate(body["session_info"]);
+
+                    // Send request for chat history, if enabled.
+                    if (gSavedPerAccountSettings.getBOOL("FetchGroupChatHistory"))
+                    {
+                        std::string url = gAgent.getRegion()->getCapability("ChatSessionRequest");
+                        LLCoros::instance().launch("chatterBoxHistoryCoro",
+                            boost::bind(&chatterBoxHistoryCoro, url, session_id, "", "", 0));
+                    }
+                }
+            }
+
+            gIMMgr->clearPendingAgentListUpdates(session_id);
+        }
+        else
+        {
+            //throw an error dialog and close the temp session's floater
+            gIMMgr->showSessionStartError(body["error"].asString(), temp_session_id);
+        }
+
+        gIMMgr->clearPendingAgentListUpdates(session_id);
+    }
+};
+
+class LLViewerChatterBoxSessionEventReply : public LLHTTPNode
+{
+public:
+    virtual void describe(Description& desc) const
+    {
+        desc.shortInfo("Used for receiving a reply to a ChatterBox session event");
+        desc.postAPI();
+        desc.input(
+            "{\"event\": string, \"reason\": string, \"success\": boolean, \"session_id\": UUID");
+        desc.source(__FILE__, __LINE__);
+    }
+
+    virtual void post(ResponsePtr response,
+                      const LLSD& context,
+                      const LLSD& input) const
+    {
+        LLUUID session_id;
+        bool success;
+
+        LLSD body = input["body"];
+        success = body["success"].asBoolean();
+        session_id = body["session_id"].asUUID();
+
+        if ( !success )
+        {
+            //throw an error dialog
+            gIMMgr->showSessionEventError(
+                body["event"].asString(),
+                body["error"].asString(),
+                session_id);
+        }
+    }
+};
+
+class LLViewerForceCloseChatterBoxSession: public LLHTTPNode
+{
+public:
+    virtual void post(ResponsePtr response,
+                      const LLSD& context,
+                      const LLSD& input) const
+    {
+        LLUUID session_id;
+        std::string reason;
+
+        session_id = input["body"]["session_id"].asUUID();
+        reason = input["body"]["reason"].asString();
+
+        gIMMgr->showSessionForceClose(reason, session_id);
+    }
+};
+
+class LLViewerChatterBoxSessionAgentListUpdates : public LLHTTPNode
+{
+public:
+    virtual void post(
+        ResponsePtr responder,
+        const LLSD& context,
+        const LLSD& input) const
+    {
+        const LLUUID& session_id = input["body"]["session_id"].asUUID();
+        gIMMgr->processAgentListUpdates(session_id, input["body"]);
+    }
+};
+
+class LLViewerChatterBoxSessionUpdate : public LLHTTPNode
+{
+public:
+    virtual void post(
+        ResponsePtr responder,
+        const LLSD& context,
+        const LLSD& input) const
+    {
+        LLUUID session_id = input["body"]["session_id"].asUUID();
+        LLFloaterIMSession* im_floater = LLFloaterIMSession::findInstance(session_id);
+        if ( im_floater )
+        {
+            im_floater->processSessionUpdate(input["body"]["info"]);
+        }
+        LLIMSpeakerMgr* im_mgr = LLIMModel::getInstance()->getSpeakerManager(session_id);
+        if (im_mgr)
+        {
+            im_mgr->processSessionUpdate(input["body"]["info"]);
+        }
+    }
+};
+
+
+class LLViewerChatterBoxInvitation : public LLHTTPNode
+{
+public:
+
+    virtual void post(
+        ResponsePtr response,
+        const LLSD& context,
+        const LLSD& input) const
+    {
+        //for backwards compatiblity reasons...we need to still
+        //check for 'text' or 'voice' invitations...bleh
+        if ( input["body"].has("instantmessage") )
+        {
+            LLSD message_params =
+                input["body"]["instantmessage"]["message_params"];
+
+            //do something here to have the IM invite behave
+            //just like a normal IM
+            //this is just replicated code from process_improved_im
+            //and should really go in it's own function -jwolk
+
+            std::string message = message_params["message"].asString();
+            std::string name = message_params["from_name"].asString();
+            LLUUID from_id = message_params["from_id"].asUUID();
+            LLUUID session_id = message_params["id"].asUUID();
+            std::vector<U8> bin_bucket = message_params["data"]["binary_bucket"].asBinary();
+            U8 offline = (U8)message_params["offline"].asInteger();
+
+            time_t timestamp =
+                (time_t) message_params["timestamp"].asInteger();
+
+            bool is_do_not_disturb = gAgent.isDoNotDisturb();
+
+            //don't return if user is muted b/c proper way to ignore a muted user who
+            //initiated an adhoc/group conference is to create then leave the session (see STORM-1731)
+            if (is_do_not_disturb)
+            {
+                return;
+            }
+
+            // standard message, not from system
+            std::string saved;
+            if(offline == IM_OFFLINE)
+            {
+                LLStringUtil::format_map_t args;
+                args["[LONG_TIMESTAMP]"] = formatted_time(timestamp);
+                saved = LLTrans::getString("Saved_message", args);
+            }
+            std::string buffer = saved + message;
+
+            if(from_id == gAgentID)
+            {
+                return;
+            }
+            gIMMgr->addMessage(
+                session_id,
+                from_id,
+                name,
+                buffer,
+                IM_OFFLINE == offline,
+                std::string((char*)&bin_bucket[0]),
+                IM_SESSION_INVITE,
+                message_params["parent_estate_id"].asInteger(),
+                message_params["region_id"].asUUID(),
+                ll_vector3_from_sd(message_params["position"]),
+                false,      // is_region_message
+                timestamp);
+
+            if (LLMuteList::getInstance()->isMuted(from_id, name, LLMute::flagTextChat))
+            {
+                return;
+            }
+
+            //K now we want to accept the invitation
+            std::string url = gAgent.getRegionCapability("ChatSessionRequest");
+
+            if ( url != "" )
+            {
+                LLCoros::instance().launch("chatterBoxInvitationCoro",
+                    boost::bind(&chatterBoxInvitationCoro, url,
+                    session_id, LLIMMgr::INVITATION_TYPE_INSTANT_MESSAGE));
+            }
+        } //end if invitation has instant message
+        else if ( input["body"].has("voice") )
+        {
+            if(!LLVoiceClient::getInstance()->voiceEnabled() || !LLVoiceClient::getInstance()->isVoiceWorking())
+            {
+                // Don't display voice invites unless the user has voice enabled.
+                return;
+            }
+
+            gIMMgr->inviteToSession(
+                input["body"]["session_id"].asUUID(),
+                input["body"]["session_name"].asString(),
+                input["body"]["from_id"].asUUID(),
+                input["body"]["from_name"].asString(),
+                IM_SESSION_INVITE,
+                LLIMMgr::INVITATION_TYPE_VOICE);
+        }
+        else if ( input["body"].has("immediate") )
+        {
+            gIMMgr->inviteToSession(
+                input["body"]["session_id"].asUUID(),
+                input["body"]["session_name"].asString(),
+                input["body"]["from_id"].asUUID(),
+                input["body"]["from_name"].asString(),
+                IM_SESSION_INVITE,
+                LLIMMgr::INVITATION_TYPE_IMMEDIATE);
+        }
+    }
+};
+
+LLHTTPRegistration<LLViewerChatterBoxSessionStartReply>
+   gHTTPRegistrationMessageChatterboxsessionstartreply(
+       "/message/ChatterBoxSessionStartReply");
+
+LLHTTPRegistration<LLViewerChatterBoxSessionEventReply>
+   gHTTPRegistrationMessageChatterboxsessioneventreply(
+       "/message/ChatterBoxSessionEventReply");
+
+LLHTTPRegistration<LLViewerForceCloseChatterBoxSession>
+    gHTTPRegistrationMessageForceclosechatterboxsession(
+        "/message/ForceCloseChatterBoxSession");
+
+LLHTTPRegistration<LLViewerChatterBoxSessionAgentListUpdates>
+    gHTTPRegistrationMessageChatterboxsessionagentlistupdates(
+        "/message/ChatterBoxSessionAgentListUpdates");
+
+LLHTTPRegistration<LLViewerChatterBoxSessionUpdate>
+    gHTTPRegistrationMessageChatterBoxSessionUpdate(
+        "/message/ChatterBoxSessionUpdate");
+
+LLHTTPRegistration<LLViewerChatterBoxInvitation>
+    gHTTPRegistrationMessageChatterBoxInvitation(
+        "/message/ChatterBoxInvitation");
+