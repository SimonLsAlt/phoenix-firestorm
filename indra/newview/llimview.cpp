/** 
 * @file LLIMMgr.cpp
 * @brief Container for Instant Messaging
 *
 * $LicenseInfo:firstyear=2001&license=viewerlgpl$
 * Second Life Viewer Source Code
 * Copyright (C) 2010, Linden Research, Inc.
 * 
 * This library is free software; you can redistribute it and/or
 * modify it under the terms of the GNU Lesser General Public
 * License as published by the Free Software Foundation;
 * version 2.1 of the License only.
 * 
 * This library is distributed in the hope that it will be useful,
 * but WITHOUT ANY WARRANTY; without even the implied warranty of
 * MERCHANTABILITY or FITNESS FOR A PARTICULAR PURPOSE.  See the GNU
 * Lesser General Public License for more details.
 * 
 * You should have received a copy of the GNU Lesser General Public
 * License along with this library; if not, write to the Free Software
 * Foundation, Inc., 51 Franklin Street, Fifth Floor, Boston, MA  02110-1301  USA
 * 
 * Linden Research, Inc., 945 Battery Street, San Francisco, CA  94111  USA
 * $/LicenseInfo$
 */

#include "llviewerprecompiledheaders.h"

#include "llimview.h"

#include "llavatarnamecache.h"	// IDEVO
#include "llavataractions.h"
#include "llfloaterconversationlog.h"
#include "llfloaterreg.h"
#include "llfontgl.h"
#include "llgl.h"
#include "llrect.h"
#include "llerror.h"
#include "llbutton.h"
#include "llhttpclient.h"
#include "llsdutil_math.h"
#include "llstring.h"
#include "lltextutil.h"
#include "lltrans.h"
#include "lluictrlfactory.h"
#include "llfloaterimsessiontab.h"
#include "llagent.h"
#include "llagentui.h"
#include "llappviewer.h"
#include "llavatariconctrl.h"
#include "llcallingcard.h"
#include "llchat.h"
#include "llfloaterimsession.h"
#include "llfloaterimcontainer.h"
#include "llgroupiconctrl.h"
#include "llmd5.h"
#include "llmutelist.h"
#include "llrecentpeople.h"
#include "llviewermessage.h"
#include "llviewerwindow.h"
#include "llnotifications.h"
#include "llnotificationsutil.h"
#include "llfloaterimnearbychat.h"
#include "llspeakers.h" //for LLIMSpeakerMgr
#include "lltextbox.h"
#include "lltoolbarview.h"
#include "llviewercontrol.h"
#include "llviewerparcelmgr.h"
#include "llconversationlog.h"
#include "message.h"


const static std::string ADHOC_NAME_SUFFIX(" Conference");

const static std::string NEARBY_P2P_BY_OTHER("nearby_P2P_by_other");
const static std::string NEARBY_P2P_BY_AGENT("nearby_P2P_by_agent");

/** Timeout of outgoing session initialization (in seconds) */
const static U32 SESSION_INITIALIZATION_TIMEOUT = 30;

std::string LLCallDialogManager::sPreviousSessionlName = "";
LLIMModel::LLIMSession::SType LLCallDialogManager::sPreviousSessionType = LLIMModel::LLIMSession::P2P_SESSION;
std::string LLCallDialogManager::sCurrentSessionlName = "";
LLIMModel::LLIMSession* LLCallDialogManager::sSession = NULL;
LLVoiceChannel::EState LLCallDialogManager::sOldState = LLVoiceChannel::STATE_READY;
const LLUUID LLOutgoingCallDialog::OCD_KEY = LLUUID("7CF78E11-0CFE-498D-ADB9-1417BF03DDB4");
//
// Globals
//
LLIMMgr* gIMMgr = NULL;


BOOL LLSessionTimeoutTimer::tick()
{
	if (mSessionId.isNull()) return TRUE;

	LLIMModel::LLIMSession* session = LLIMModel::getInstance()->findIMSession(mSessionId);
	if (session && !session->mSessionInitialized)
	{
		gIMMgr->showSessionStartError("session_initialization_timed_out_error", mSessionId);
	}
	return TRUE;
}



void process_dnd_im(const LLSD& notification)
{
    LLSD data = notification["substitutions"];
    LLUUID sessionID = data["SESSION_ID"].asUUID();
	LLUUID fromID = data["FROM_ID"].asUUID();

    //re-create the IM session if needed 
    //(when coming out of DND mode upon app restart)
    if(!gIMMgr->hasSession(sessionID))
    {
        //reconstruct session using data from the notification
        std::string name = data["FROM"];
        LLAvatarName av_name;
        if (LLAvatarNameCache::get(data["FROM_ID"], &av_name))
        {
            name = av_name.getDisplayName();
        }
		
        
        LLIMModel::getInstance()->newSession(sessionID, 
            name, 
            IM_NOTHING_SPECIAL, 
            fromID, 
            false, 
            false); //will need slight refactor to retrieve whether offline message or not (assume online for now)

		LLFloaterIMContainer* im_box = LLFloaterReg::getTypedInstance<LLFloaterIMContainer>("im_container");
		
		if (im_box)
		{
			im_box->flashConversationItemWidget(sessionID, true);
		}

    }
}




static void on_avatar_name_cache_toast(const LLUUID& agent_id,
									   const LLAvatarName& av_name,
									   LLSD msg)
{
	LLSD args;
	args["MESSAGE"] = msg["message"];
	args["TIME"] = msg["time"];
	// *TODO: Can this ever be an object name or group name?
	args["FROM"] = av_name.getCompleteName();
	args["FROM_ID"] = msg["from_id"];
	args["SESSION_ID"] = msg["session_id"];
	args["SESSION_TYPE"] = msg["session_type"];
	LLNotificationsUtil::add("IMToast", args, args, boost::bind(&LLFloaterIMContainer::showConversation, LLFloaterIMContainer::getInstance(), msg["session_id"].asUUID()));
}

void on_new_message(const LLSD& msg)
{
    std::string user_preferences;
    LLUUID participant_id = msg["from_id"].asUUID();
    LLUUID session_id = msg["session_id"].asUUID();
    LLIMModel::LLIMSession* session = LLIMModel::instance().findIMSession(session_id);

    // do not show notification which goes from agent
    if (gAgent.getID() == participant_id)
    {
        return;
    }

    // determine state of conversations floater
    enum {CLOSED, NOT_ON_TOP, ON_TOP, ON_TOP_AND_ITEM_IS_SELECTED} conversations_floater_status;



    LLFloaterIMContainer* im_box = LLFloaterReg::getTypedInstance<LLFloaterIMContainer>("im_container");
	LLFloaterIMSessionTab* session_floater = LLFloaterIMSessionTab::getConversation(session_id);

	if (!LLFloater::isVisible(im_box) || im_box->isMinimized())
	{
		conversations_floater_status = CLOSED;
	}
	else if (!im_box->hasFocus() &&
			    !(session_floater && LLFloater::isVisible(session_floater)
	            && !session_floater->isMinimized() && session_floater->hasFocus()))
	{
		conversations_floater_status = NOT_ON_TOP;
	}
	else if (im_box->getSelectedSession() != session_id)
	{
		conversations_floater_status = ON_TOP;
    }
	else
	{
		conversations_floater_status = ON_TOP_AND_ITEM_IS_SELECTED;
	}

    //  determine user prefs for this session
    if (session_id.isNull())
    {
    	user_preferences = gSavedSettings.getString("NotificationNearbyChatOptions");
    }
    else if(session->isP2PSessionType())
    {
        if (LLAvatarTracker::instance().isBuddy(participant_id))
        {
        	user_preferences = gSavedSettings.getString("NotificationFriendIMOptions");
        }
        else
        {
        	user_preferences = gSavedSettings.getString("NotificationNonFriendIMOptions");
        }
    }
    else if(session->isAdHocSessionType())
    {
    	user_preferences = gSavedSettings.getString("NotificationConferenceIMOptions");
    }
    else if(session->isGroupSessionType())
    {
    	user_preferences = gSavedSettings.getString("NotificationGroupChatOptions");
    }

    // actions:

    // 0. nothing - exit
    if (("none" == user_preferences ||
    		ON_TOP_AND_ITEM_IS_SELECTED == conversations_floater_status)
    	    && session_floater->isMessagePaneExpanded())
    {
    	return;
    }

    // 1. open floater and [optional] surface it
    if ("openconversations" == user_preferences &&
    		(CLOSED == conversations_floater_status
    				|| NOT_ON_TOP == conversations_floater_status))
    {
    	if(!gAgent.isDoNotDisturb())
        {
			// Open conversations floater
			LLFloaterReg::showInstance("im_container");
			im_box->collapseMessagesPane(false);
			if (session_floater)
			{
				if (session_floater->getHost())
				{
					if (NULL != im_box && im_box->isMinimized())
					{
						LLFloater::onClickMinimize(im_box);
					}
				}
				else
				{
					if (session_floater->isMinimized())
					{
						LLFloater::onClickMinimize(session_floater);
					}
				}
			}
		}
        else
        {
            //If in DND mode, allow notification to be stored so upon DND exit
            //useMostItrusiveIMNotification will be called to notify user a message exists
            if(session_id.notNull()
               && participant_id.notNull()
		       && !session_floater->isShown())
            {
                LLAvatarNameCache::get(participant_id, boost::bind(&on_avatar_name_cache_toast, _1, _2, msg));
	        }
        }
    }

    // 2. Flash line item
    if ("openconversations" == user_preferences
    		|| ON_TOP == conversations_floater_status
    		|| ("toast" == user_preferences && ON_TOP != conversations_floater_status)
    		|| ("flash" == user_preferences && CLOSED == conversations_floater_status))
    {
    	if(!LLMuteList::getInstance()->isMuted(participant_id))
    	{
    		im_box->flashConversationItemWidget(session_id, true);
    	}
    }

    // 3. Flash FUI button
    if (("toast" == user_preferences || "flash" == user_preferences) &&
    		(CLOSED == conversations_floater_status
    		    || NOT_ON_TOP == conversations_floater_status))
    {
    	if(!LLMuteList::getInstance()->isMuted(participant_id)
            && !gAgent.isDoNotDisturb())
    	{
    		gToolBarView->flashCommand(LLCommandId("chat"), true);
    	}
    }

    // 4. Toast
    if ((("toast" == user_preferences) &&
    		(CLOSED == conversations_floater_status
    		    || NOT_ON_TOP == conversations_floater_status))
    		    || !session_floater->isMessagePaneExpanded())

    {
        //Show IM toasts (upper right toasts)
        // Skip toasting for system messages and for nearby chat
        if(session_id.notNull() && participant_id.notNull())
        {
            LLAvatarNameCache::get(participant_id, boost::bind(&on_avatar_name_cache_toast, _1, _2, msg));
        }
    }
}

LLIMModel::LLIMModel() 
{
	addNewMsgCallback(boost::bind(&LLFloaterIMSession::newIMCallback, _1));
	addNewMsgCallback(boost::bind(&on_new_message, _1));
}

LLIMModel::LLIMSession::LLIMSession(const LLUUID& session_id, const std::string& name, const EInstantMessage& type, const LLUUID& other_participant_id, const uuid_vec_t& ids, bool voice, bool has_offline_msg)
:	mSessionID(session_id),
	mName(name),
	mType(type),
	mHasOfflineMessage(has_offline_msg),
	mParticipantUnreadMessageCount(0),
	mNumUnread(0),
	mOtherParticipantID(other_participant_id),
	mInitialTargetIDs(ids),
	mVoiceChannel(NULL),
	mSpeakers(NULL),
	mSessionInitialized(false),
	mCallBackEnabled(true),
	mTextIMPossible(true),
	mOtherParticipantIsAvatar(true),
	mStartCallOnInitialize(false),
	mStartedAsIMCall(voice),
	mAvatarNameCacheConnection()
{
	// set P2P type by default
	mSessionType = P2P_SESSION;

	if (IM_NOTHING_SPECIAL == mType || IM_SESSION_P2P_INVITE == mType)
	{
		mVoiceChannel  = new LLVoiceChannelP2P(session_id, name, other_participant_id);
		mOtherParticipantIsAvatar = LLVoiceClient::getInstance()->isParticipantAvatar(mSessionID);

		// check if it was AVALINE call
		if (!mOtherParticipantIsAvatar)
		{
			mSessionType = AVALINE_SESSION;
		} 
	}
	else
	{
		mVoiceChannel = new LLVoiceChannelGroup(session_id, name);

		// determine whether it is group or conference session
		if (gAgent.isInGroup(mSessionID))
		{
			mSessionType = GROUP_SESSION;
		}
		else
		{
			mSessionType = ADHOC_SESSION;
		} 
	}

	if(mVoiceChannel)
	{
		mVoiceChannelStateChangeConnection = mVoiceChannel->setStateChangedCallback(boost::bind(&LLIMSession::onVoiceChannelStateChanged, this, _1, _2, _3));
	}
		
	mSpeakers = new LLIMSpeakerMgr(mVoiceChannel);

	// All participants will be added to the list of people we've recently interacted with.

	// we need to add only _active_ speakers...so comment this. 
	// may delete this later on cleanup
	//mSpeakers->addListener(&LLRecentPeople::instance(), "add");

	//we need to wait for session initialization for outgoing ad-hoc and group chat session
	//correct session id for initiated ad-hoc chat will be received from the server
	if (!LLIMModel::getInstance()->sendStartSession(mSessionID, mOtherParticipantID, 
		mInitialTargetIDs, mType))
	{
		//we don't need to wait for any responses
		//so we're already initialized
		mSessionInitialized = true;
	}
	else
	{
		//tick returns TRUE - timer will be deleted after the tick
		new LLSessionTimeoutTimer(mSessionID, SESSION_INITIALIZATION_TIMEOUT);
	}

	if (IM_NOTHING_SPECIAL == mType)
	{
		mCallBackEnabled = LLVoiceClient::getInstance()->isSessionCallBackPossible(mSessionID);
		mTextIMPossible = LLVoiceClient::getInstance()->isSessionTextIMPossible(mSessionID);
	}

	buildHistoryFileName();
	loadHistory();

	// Localizing name of ad-hoc session. STORM-153
	// Changing name should happen here- after the history file was created, so that
	// history files have consistent (English) names in different locales.
	if (isAdHocSessionType() && IM_SESSION_INVITE == mType)
	{
		mAvatarNameCacheConnection = LLAvatarNameCache::get(mOtherParticipantID,boost::bind(&LLIMModel::LLIMSession::onAdHocNameCache,this, _2));
	}
}

void LLIMModel::LLIMSession::onAdHocNameCache(const LLAvatarName& av_name)
{
	mAvatarNameCacheConnection.disconnect();

	if (!av_name.isValidName())
	{
		S32 separator_index = mName.rfind(" ");
		std::string name = mName.substr(0, separator_index);
		++separator_index;
		std::string conference_word = mName.substr(separator_index, mName.length());

		// additional check that session name is what we expected
		if ("Conference" == conference_word)
		{
			LLStringUtil::format_map_t args;
			args["[AGENT_NAME]"] = name;
			LLTrans::findString(mName, "conference-title-incoming", args);
		}
	}
	else
	{
		LLStringUtil::format_map_t args;
		args["[AGENT_NAME]"] = av_name.getCompleteName();
		LLTrans::findString(mName, "conference-title-incoming", args);
	}
}

void LLIMModel::LLIMSession::onVoiceChannelStateChanged(const LLVoiceChannel::EState& old_state, const LLVoiceChannel::EState& new_state, const LLVoiceChannel::EDirection& direction)
{
	std::string you_joined_call = LLTrans::getString("you_joined_call");
	std::string you_started_call = LLTrans::getString("you_started_call");
	std::string other_avatar_name = "";

	std::string message;

	switch(mSessionType)
	{
	case AVALINE_SESSION:
		// no text notifications
		break;
	case P2P_SESSION:
		gCacheName->getFullName(mOtherParticipantID, other_avatar_name); // voice

		if(direction == LLVoiceChannel::INCOMING_CALL)
		{
			switch(new_state)
			{
			case LLVoiceChannel::STATE_CALL_STARTED :
				{
					LLStringUtil::format_map_t string_args;
					string_args["[NAME]"] = other_avatar_name;
					message = LLTrans::getString("name_started_call", string_args);
					LLIMModel::getInstance()->addMessage(mSessionID, SYSTEM_FROM, LLUUID::null, message);				
					break;
				}
			case LLVoiceChannel::STATE_CONNECTED :
				LLIMModel::getInstance()->addMessage(mSessionID, SYSTEM_FROM, LLUUID::null, you_joined_call);
			default:
				break;
			}
		}
		else // outgoing call
		{
			switch(new_state)
			{
			case LLVoiceChannel::STATE_CALL_STARTED :
				LLIMModel::getInstance()->addMessage(mSessionID, SYSTEM_FROM, LLUUID::null, you_started_call);
				break;
			case LLVoiceChannel::STATE_CONNECTED :
				message = LLTrans::getString("answered_call");
				LLIMModel::getInstance()->addMessage(mSessionID, SYSTEM_FROM, LLUUID::null, message);
			default:
				break;
			}
		}
		break;

	case GROUP_SESSION:
	case ADHOC_SESSION:
		if(direction == LLVoiceChannel::INCOMING_CALL)
		{
			switch(new_state)
			{
			case LLVoiceChannel::STATE_CONNECTED :
				LLIMModel::getInstance()->addMessage(mSessionID, SYSTEM_FROM, LLUUID::null, you_joined_call);
			default:
				break;
			}
		}
		else // outgoing call
		{
			switch(new_state)
			{
			case LLVoiceChannel::STATE_CALL_STARTED :
				LLIMModel::getInstance()->addMessage(mSessionID, SYSTEM_FROM, LLUUID::null, you_started_call);
				break;
			default:
				break;
			}
		}
	default:
		break;
	}
	// Update speakers list when connected
	if (LLVoiceChannel::STATE_CONNECTED == new_state)
	{
		mSpeakers->update(true);
	}
}

LLIMModel::LLIMSession::~LLIMSession()
{
	if (mAvatarNameCacheConnection.connected())
	{
		mAvatarNameCacheConnection.disconnect();
	}

	delete mSpeakers;
	mSpeakers = NULL;

	// End the text IM session if necessary
	if(LLVoiceClient::getInstance() && mOtherParticipantID.notNull())
	{
		switch(mType)
		{
		case IM_NOTHING_SPECIAL:
		case IM_SESSION_P2P_INVITE:
			LLVoiceClient::getInstance()->endUserIMSession(mOtherParticipantID);
			break;

		default:
			// Appease the linux compiler
			break;
		}
	}

	mVoiceChannelStateChangeConnection.disconnect();

	// HAVE to do this here -- if it happens in the LLVoiceChannel destructor it will call the wrong version (since the object's partially deconstructed at that point).
	mVoiceChannel->deactivate();

	delete mVoiceChannel;
	mVoiceChannel = NULL;
}

void LLIMModel::LLIMSession::sessionInitReplyReceived(const LLUUID& new_session_id)
{
	mSessionInitialized = true;

	if (new_session_id != mSessionID)
	{
		mSessionID = new_session_id;
		mVoiceChannel->updateSessionID(new_session_id);
	}
}

void LLIMModel::LLIMSession::addMessage(const std::string& from, const LLUUID& from_id, const std::string& utf8_text, const std::string& time, const bool is_history)
{
	LLSD message;
	message["from"] = from;
	message["from_id"] = from_id;
	message["message"] = utf8_text;
	message["time"] = time; 
	message["index"] = (LLSD::Integer)mMsgs.size(); 
	message["is_history"] = is_history;

	mMsgs.push_front(message); 

	if (mSpeakers && from_id.notNull())
	{
		mSpeakers->speakerChatted(from_id);
		mSpeakers->setSpeakerTyping(from_id, FALSE);
	}
}

void LLIMModel::LLIMSession::addMessagesFromHistory(const std::list<LLSD>& history)
{
	std::list<LLSD>::const_iterator it = history.begin();
	while (it != history.end())
	{
		const LLSD& msg = *it;

		std::string from = msg[LL_IM_FROM];
		LLUUID from_id;
		if (msg[LL_IM_FROM_ID].isDefined())
		{
			from_id = msg[LL_IM_FROM_ID].asUUID();
		}
		else
		{
			// convert it to a legacy name if we have a complete name
			std::string legacy_name = gCacheName->buildLegacyName(from);
 			gCacheName->getUUID(legacy_name, from_id);
		}

		std::string timestamp = msg[LL_IM_TIME];
		std::string text = msg[LL_IM_TEXT];

		addMessage(from, from_id, text, timestamp, true);

		it++;
	}
}

void LLIMModel::LLIMSession::chatFromLogFile(LLLogChat::ELogLineType type, const LLSD& msg, void* userdata)
{
	if (!userdata) return;

	LLIMSession* self = (LLIMSession*) userdata;

	if (type == LLLogChat::LOG_LINE)
	{
		self->addMessage("", LLSD(), msg["message"].asString(), "", true);
	}
	else if (type == LLLogChat::LOG_LLSD)
	{
		self->addMessage(msg["from"].asString(), msg["from_id"].asUUID(), msg["message"].asString(), msg["time"].asString(), true);
	}
}

void LLIMModel::LLIMSession::loadHistory()
{
	mMsgs.clear();

	if ( gSavedPerAccountSettings.getBOOL("LogShowHistory") )
	{
		std::list<LLSD> chat_history;

		//involves parsing of a chat history
		LLLogChat::loadChatHistory(mHistoryFileName, chat_history);
		addMessagesFromHistory(chat_history);
	}
}

LLIMModel::LLIMSession* LLIMModel::findIMSession(const LLUUID& session_id) const
{
	return get_if_there(mId2SessionMap, session_id, (LLIMModel::LLIMSession*) NULL);
}

//*TODO consider switching to using std::set instead of std::list for holding LLUUIDs across the whole code
LLIMModel::LLIMSession* LLIMModel::findAdHocIMSession(const uuid_vec_t& ids)
{
	S32 num = ids.size();
	if (!num) return NULL;

	if (mId2SessionMap.empty()) return NULL;

	std::map<LLUUID, LLIMSession*>::const_iterator it = mId2SessionMap.begin();
	for (; it != mId2SessionMap.end(); ++it)
	{
		LLIMSession* session = (*it).second;
	
		if (!session->isAdHoc()) continue;
		if (session->mInitialTargetIDs.size() != num) continue;

		std::list<LLUUID> tmp_list(session->mInitialTargetIDs.begin(), session->mInitialTargetIDs.end());

		uuid_vec_t::const_iterator iter = ids.begin();
		while (iter != ids.end())
		{
			tmp_list.remove(*iter);
			++iter;
			
			if (tmp_list.empty()) 
			{
				break;
			}
		}

		if (tmp_list.empty() && iter == ids.end())
		{
			return session;
		}
	}

	return NULL;
}

bool LLIMModel::LLIMSession::isOutgoingAdHoc() const
{
	return IM_SESSION_CONFERENCE_START == mType;
}

bool LLIMModel::LLIMSession::isAdHoc()
{
	return IM_SESSION_CONFERENCE_START == mType || (IM_SESSION_INVITE == mType && !gAgent.isInGroup(mSessionID));
}

bool LLIMModel::LLIMSession::isP2P()
{
	return IM_NOTHING_SPECIAL == mType;
}

bool LLIMModel::LLIMSession::isOtherParticipantAvaline()
{
	return !mOtherParticipantIsAvatar;
}

LLUUID LLIMModel::LLIMSession::generateOutgouigAdHocHash() const
{
	LLUUID hash = LLUUID::null;

	if (mInitialTargetIDs.size())
	{
		std::set<LLUUID> sorted_uuids(mInitialTargetIDs.begin(), mInitialTargetIDs.end());
		hash = generateHash(sorted_uuids);
	}

	return hash;
}

void LLIMModel::LLIMSession::buildHistoryFileName()
{
	mHistoryFileName = mName;

	//ad-hoc requires sophisticated chat history saving schemes
	if (isAdHoc())
	{
		/* in case of outgoing ad-hoc sessions we need to make specilized names
		* if this naming system is ever changed then the filtering definitions in 
		* lllogchat.cpp need to be change acordingly so that the filtering for the
		* date stamp code introduced in STORM-102 will work properly and not add
		* a date stamp to the Ad-hoc conferences.
		*/
		if (mInitialTargetIDs.size())
		{
			std::set<LLUUID> sorted_uuids(mInitialTargetIDs.begin(), mInitialTargetIDs.end());
			mHistoryFileName = mName + " hash" + generateHash(sorted_uuids).asString();
		}
		else
		{
			//in case of incoming ad-hoc sessions
			mHistoryFileName = mName + " " + LLLogChat::timestamp(true) + " " + mSessionID.asString().substr(0, 4);
		}
	}
	else if (isP2P()) // look up username to use as the log name
	{
		LLAvatarName av_name;
		// For outgoing sessions we already have a cached name
		// so no need for a callback in LLAvatarNameCache::get()
		if (LLAvatarNameCache::get(mOtherParticipantID, &av_name))
		{
			mHistoryFileName = LLCacheName::buildUsername(av_name.getUserName());
		}
		else
		{
			// Incoming P2P sessions include a name that we can use to build a history file name
			mHistoryFileName = LLCacheName::buildUsername(mName);
		}
	}
}

//static
LLUUID LLIMModel::LLIMSession::generateHash(const std::set<LLUUID>& sorted_uuids)
{
	LLMD5 md5_uuid;
	
	std::set<LLUUID>::const_iterator it = sorted_uuids.begin();
	while (it != sorted_uuids.end())
	{
		md5_uuid.update((unsigned char*)(*it).mData, 16);
		it++;
	}
	md5_uuid.finalize();

	LLUUID participants_md5_hash;
	md5_uuid.raw_digest((unsigned char*) participants_md5_hash.mData);
	return participants_md5_hash;
}

void LLIMModel::processSessionInitializedReply(const LLUUID& old_session_id, const LLUUID& new_session_id)
{
	LLIMSession* session = findIMSession(old_session_id);
	if (session)
	{
		session->sessionInitReplyReceived(new_session_id);

		if (old_session_id != new_session_id)
		{
			mId2SessionMap.erase(old_session_id);
			mId2SessionMap[new_session_id] = session;
		}

		LLFloaterIMSession* im_floater = LLFloaterIMSession::findInstance(old_session_id);
		if (im_floater)
		{
			im_floater->sessionInitReplyReceived(new_session_id);
		}

		if (old_session_id != new_session_id)
		{
			gIMMgr->notifyObserverSessionIDUpdated(old_session_id, new_session_id);
		}

		// auto-start the call on session initialization?
		if (session->mStartCallOnInitialize)
		{
			gIMMgr->startCall(new_session_id);
		}
	}
}

void LLIMModel::testMessages()
{
	LLUUID bot1_id("d0426ec6-6535-4c11-a5d9-526bb0c654d9");
	LLUUID bot1_session_id;
	std::string from = "IM Tester";

	bot1_session_id = LLIMMgr::computeSessionID(IM_NOTHING_SPECIAL, bot1_id);
	newSession(bot1_session_id, from, IM_NOTHING_SPECIAL, bot1_id);
	addMessage(bot1_session_id, from, bot1_id, "Test Message: Hi from testerbot land!");

	LLUUID bot2_id;
	std::string firstname[] = {"Roflcopter", "Joe"};
	std::string lastname[] = {"Linden", "Tester", "Resident", "Schmoe"};

	S32 rand1 = ll_rand(sizeof firstname)/(sizeof firstname[0]);
	S32 rand2 = ll_rand(sizeof lastname)/(sizeof lastname[0]);
	
	from = firstname[rand1] + " " + lastname[rand2];
	bot2_id.generate(from);
	LLUUID bot2_session_id = LLIMMgr::computeSessionID(IM_NOTHING_SPECIAL, bot2_id);
	newSession(bot2_session_id, from, IM_NOTHING_SPECIAL, bot2_id);
	addMessage(bot2_session_id, from, bot2_id, "Test Message: Hello there, I have a question. Can I bother you for a second? ");
	addMessage(bot2_session_id, from, bot2_id, "Test Message: OMGWTFBBQ.");
}

//session name should not be empty
bool LLIMModel::newSession(const LLUUID& session_id, const std::string& name, const EInstantMessage& type, 
						   const LLUUID& other_participant_id, const uuid_vec_t& ids, bool voice, bool has_offline_msg)
{
	if (name.empty())
	{
		llwarns << "Attempt to create a new session with empty name; id = " << session_id << llendl;
		return false;
	}

	if (findIMSession(session_id))
	{
		llwarns << "IM Session " << session_id << " already exists" << llendl;
		return false;
	}

	LLIMSession* session = new LLIMSession(session_id, name, type, other_participant_id, ids, voice, has_offline_msg);
	mId2SessionMap[session_id] = session;

	// When notifying observer, name of session is used instead of "name", because they may not be the
	// same if it is an adhoc session (in this case name is localized in LLIMSession constructor).
	std::string session_name = LLIMModel::getInstance()->getName(session_id);
	LLIMMgr::getInstance()->notifyObserverSessionAdded(session_id, session_name, other_participant_id,has_offline_msg);

	return true;

}

bool LLIMModel::newSession(const LLUUID& session_id, const std::string& name, const EInstantMessage& type, const LLUUID& other_participant_id, bool voice, bool has_offline_msg)
{
	uuid_vec_t ids;
	ids.push_back(other_participant_id);
	return newSession(session_id, name, type, other_participant_id, ids, voice, has_offline_msg);
}

bool LLIMModel::clearSession(const LLUUID& session_id)
{
	if (mId2SessionMap.find(session_id) == mId2SessionMap.end()) return false;
	delete (mId2SessionMap[session_id]);
	mId2SessionMap.erase(session_id);
	return true;
}

void LLIMModel::getMessages(const LLUUID& session_id, std::list<LLSD>& messages, int start_index, const bool sendNoUnreadMsgs)
{
	getMessagesSilently(session_id, messages, start_index);

	if (sendNoUnreadMsgs)
	{
		sendNoUnreadMessages(session_id);
	}
}

void LLIMModel::getMessagesSilently(const LLUUID& session_id, std::list<LLSD>& messages, int start_index)
{
	LLIMSession* session = findIMSession(session_id);
	if (!session)
	{
		llwarns << "session " << session_id << "does not exist " << llendl;
		return;
	}

	int i = session->mMsgs.size() - start_index;

	for (std::list<LLSD>::iterator iter = session->mMsgs.begin();
		iter != session->mMsgs.end() && i > 0;
		iter++)
	{
		LLSD msg;
		msg = *iter;
		messages.push_back(*iter);
		i--;
	}
}

void LLIMModel::sendNoUnreadMessages(const LLUUID& session_id)
{
	LLIMSession* session = findIMSession(session_id);
	if (!session)
	{
		llwarns << "session " << session_id << "does not exist " << llendl;
		return;
	}

	session->mNumUnread = 0;
	session->mParticipantUnreadMessageCount = 0;
	
	LLSD arg;
	arg["session_id"] = session_id;
	arg["num_unread"] = 0;
	arg["participant_unread"] = session->mParticipantUnreadMessageCount;
	mNoUnreadMsgsSignal(arg);
}

bool LLIMModel::addToHistory(const LLUUID& session_id, const std::string& from, const LLUUID& from_id, const std::string& utf8_text) {
	
	LLIMSession* session = findIMSession(session_id);

	if (!session) 
	{
		llwarns << "session " << session_id << "does not exist " << llendl;
		return false;
	}

	session->addMessage(from, from_id, utf8_text, LLLogChat::timestamp(false)); //might want to add date separately

	return true;
}

bool LLIMModel::logToFile(const std::string& file_name, const std::string& from, const LLUUID& from_id, const std::string& utf8_text)
{
	if (gSavedPerAccountSettings.getS32("KeepConversationLogTranscripts") > 1)
	{	
		std::string from_name = from;

		LLAvatarName av_name;
		if (!from_id.isNull() && 
			LLAvatarNameCache::get(from_id, &av_name) &&
			!av_name.isDisplayNameDefault())
		{	
			from_name = av_name.getCompleteName();
		}

		LLLogChat::saveHistory(file_name, from_name, from_id, utf8_text);
		LLConversationLog::instance().cache(); // update the conversation log too
		return true;
	}
	else
	{
		return false;
	}
}

bool LLIMModel::proccessOnlineOfflineNotification(
	const LLUUID& session_id, 
	const std::string& utf8_text)
{
	// Add system message to history
	return addMessage(session_id, SYSTEM_FROM, LLUUID::null, utf8_text);
}

bool LLIMModel::addMessage(const LLUUID& session_id, const std::string& from, const LLUUID& from_id, 
						   const std::string& utf8_text, bool log2file /* = true */) { 

	LLIMSession* session = addMessageSilently(session_id, from, from_id, utf8_text, log2file);
	if (!session) return false;

	//good place to add some1 to recent list
	//other places may be called from message history.
	if( !from_id.isNull() &&
		( session->isP2PSessionType() || session->isAdHocSessionType() ) )
		LLRecentPeople::instance().add(from_id);

	// notify listeners
	LLSD arg;
	arg["session_id"] = session_id;
	arg["num_unread"] = session->mNumUnread;
	arg["participant_unread"] = session->mParticipantUnreadMessageCount;
	arg["message"] = utf8_text;
	arg["from"] = from;
	arg["from_id"] = from_id;
	arg["time"] = LLLogChat::timestamp(false);
	arg["session_type"] = session->mSessionType;
	mNewMsgSignal(arg);

	return true;
}

LLIMModel::LLIMSession* LLIMModel::addMessageSilently(const LLUUID& session_id, const std::string& from, const LLUUID& from_id, 
													 const std::string& utf8_text, bool log2file /* = true */)
{
	LLIMSession* session = findIMSession(session_id);

	if (!session)
	{
		llwarns << "session " << session_id << "does not exist " << llendl;
		return NULL;
	}

	// replace interactive system message marker with correct from string value
	std::string from_name = from;
	if (INTERACTIVE_SYSTEM_FROM == from)
	{
		from_name = SYSTEM_FROM;
	}

	addToHistory(session_id, from_name, from_id, utf8_text);
	if (log2file)
	{
		logToFile(getHistoryFileName(session_id), from_name, from_id, utf8_text);
	}
	
	session->mNumUnread++;

	//update count of unread messages from real participant
	if (!(from_id.isNull() || from_id == gAgentID || SYSTEM_FROM == from)
			// we should increment counter for interactive system messages()
			|| INTERACTIVE_SYSTEM_FROM == from)
	{
		++(session->mParticipantUnreadMessageCount);
	}

	return session;
}


const std::string LLIMModel::getName(const LLUUID& session_id) const
{
	LLIMSession* session = findIMSession(session_id);

	if (!session)
	{
		llwarns << "session " << session_id << "does not exist " << llendl;
		return LLTrans::getString("no_session_message");
	}

	return session->mName;
}

const S32 LLIMModel::getNumUnread(const LLUUID& session_id) const
{
	LLIMSession* session = findIMSession(session_id);
	if (!session)
	{
		llwarns << "session " << session_id << "does not exist " << llendl;
		return -1;
	}

	return session->mNumUnread;
}

const LLUUID& LLIMModel::getOtherParticipantID(const LLUUID& session_id) const
{
	LLIMSession* session = findIMSession(session_id);
	if (!session)
	{
		llwarns << "session " << session_id << " does not exist " << llendl;
		return LLUUID::null;
	}

	return session->mOtherParticipantID;
}

EInstantMessage LLIMModel::getType(const LLUUID& session_id) const
{
	LLIMSession* session = findIMSession(session_id);
	if (!session)
	{
		llwarns << "session " << session_id << "does not exist " << llendl;
		return IM_COUNT;
	}

	return session->mType;
}

LLVoiceChannel* LLIMModel::getVoiceChannel( const LLUUID& session_id ) const
{
	LLIMSession* session = findIMSession(session_id);
	if (!session)
	{
		llwarns << "session " << session_id << "does not exist " << llendl;
		return NULL;
	}

	return session->mVoiceChannel;
}

LLIMSpeakerMgr* LLIMModel::getSpeakerManager( const LLUUID& session_id ) const
{
	LLIMSession* session = findIMSession(session_id);
	if (!session)
	{
		llwarns << "session " << session_id << " does not exist " << llendl;
		return NULL;
	}

	return session->mSpeakers;
}

const std::string& LLIMModel::getHistoryFileName(const LLUUID& session_id) const
{
	LLIMSession* session = findIMSession(session_id);
	if (!session)
	{
		llwarns << "session " << session_id << " does not exist " << llendl;
		return LLStringUtil::null;
	}

	return session->mHistoryFileName;
}


// TODO get rid of other participant ID
void LLIMModel::sendTypingState(LLUUID session_id, LLUUID other_participant_id, BOOL typing) 
{
	std::string name;
	LLAgentUI::buildFullname(name);

	pack_instant_message(
		gMessageSystem,
		gAgent.getID(),
		FALSE,
		gAgent.getSessionID(),
		other_participant_id,
		name,
		std::string("typing"),
		IM_ONLINE,
		(typing ? IM_TYPING_START : IM_TYPING_STOP),
		session_id);
	gAgent.sendReliableMessage();
}

void LLIMModel::sendLeaveSession(const LLUUID& session_id, const LLUUID& other_participant_id)
{
	if(session_id.notNull())
	{
		std::string name;
		LLAgentUI::buildFullname(name);
		pack_instant_message(
			gMessageSystem,
			gAgent.getID(),
			FALSE,
			gAgent.getSessionID(),
			other_participant_id,
			name, 
			LLStringUtil::null,
			IM_ONLINE,
			IM_SESSION_LEAVE,
			session_id);
		gAgent.sendReliableMessage();
	}
}

//*TODO this method is better be moved to the LLIMMgr
void LLIMModel::sendMessage(const std::string& utf8_text,
					 const LLUUID& im_session_id,
					 const LLUUID& other_participant_id,
					 EInstantMessage dialog)
{
	std::string name;
	bool sent = false;
	LLAgentUI::buildFullname(name);

	const LLRelationship* info = NULL;
	info = LLAvatarTracker::instance().getBuddyInfo(other_participant_id);
	
	U8 offline = (!info || info->isOnline()) ? IM_ONLINE : IM_OFFLINE;
	
	if((offline == IM_OFFLINE) && (LLVoiceClient::getInstance()->isOnlineSIP(other_participant_id)))
	{
		// User is online through the OOW connector, but not with a regular viewer.  Try to send the message via SLVoice.
		sent = LLVoiceClient::getInstance()->sendTextMessage(other_participant_id, utf8_text);
	}
	
	if(!sent)
	{
		// Send message normally.

		// default to IM_SESSION_SEND unless it's nothing special - in
		// which case it's probably an IM to everyone.
		U8 new_dialog = dialog;

		if ( dialog != IM_NOTHING_SPECIAL )
		{
			new_dialog = IM_SESSION_SEND;
		}
		pack_instant_message(
			gMessageSystem,
			gAgent.getID(),
			FALSE,
			gAgent.getSessionID(),
			other_participant_id,
			name.c_str(),
			utf8_text.c_str(),
			offline,
			(EInstantMessage)new_dialog,
			im_session_id);
		gAgent.sendReliableMessage();
	}

	// If there is a mute list and this is not a group chat...
	if ( LLMuteList::getInstance() )
	{
		// ... the target should not be in our mute list for some message types.
		// Auto-remove them if present.
		switch( dialog )
		{
		case IM_NOTHING_SPECIAL:
		case IM_GROUP_INVITATION:
		case IM_INVENTORY_OFFERED:
		case IM_SESSION_INVITE:
		case IM_SESSION_P2P_INVITE:
		case IM_SESSION_CONFERENCE_START:
		case IM_SESSION_SEND: // This one is marginal - erring on the side of hearing.
		case IM_LURE_USER:
		case IM_GODLIKE_LURE_USER:
		case IM_FRIENDSHIP_OFFERED:
			LLMuteList::getInstance()->autoRemove(other_participant_id, LLMuteList::AR_IM);
			break;
		default: ; // do nothing
		}
	}

	if((dialog == IM_NOTHING_SPECIAL) && 
	   (other_participant_id.notNull()))
	{
		// Do we have to replace the /me's here?
		std::string from;
		LLAgentUI::buildFullname(from);
		LLIMModel::getInstance()->addMessage(im_session_id, from, gAgentID, utf8_text);

		//local echo for the legacy communicate panel
		std::string history_echo;
		LLAgentUI::buildFullname(history_echo);

		history_echo += ": " + utf8_text;

		LLIMSpeakerMgr* speaker_mgr = LLIMModel::getInstance()->getSpeakerManager(im_session_id);
		if (speaker_mgr)
		{
			speaker_mgr->speakerChatted(gAgentID);
			speaker_mgr->setSpeakerTyping(gAgentID, FALSE);
		}
	}

	// Add the recipient to the recent people list.
	bool is_not_group_id = LLGroupMgr::getInstance()->getGroupData(other_participant_id) == NULL;

	if (is_not_group_id)
	{
		LLIMModel::LLIMSession* session = LLIMModel::getInstance()->findIMSession(im_session_id);
		if( session == 0)//??? shouldn't really happen
		{
			LLRecentPeople::instance().add(other_participant_id);
			return;
		}
		// IM_SESSION_INVITE means that this is an Ad-hoc incoming chat
		//		(it can be also Group chat but it is checked above)
		// In this case mInitialTargetIDs contains Ad-hoc session ID and it should not be added
		// to Recent People to prevent showing of an item with (???)(???). See EXT-8246.
		// Concrete participants will be added into this list once they sent message in chat.
		if (IM_SESSION_INVITE == dialog) return;
			
		if (IM_SESSION_CONFERENCE_START == dialog) // outgoing ad-hoc session
		{
			// Add only online members of conference to recent list (EXT-8658)
			addSpeakersToRecent(im_session_id);
		}
		else // outgoing P2P session
		{
			// Add the recepient of the session.
			if (!session->mInitialTargetIDs.empty())
			{
				LLRecentPeople::instance().add(*(session->mInitialTargetIDs.begin()));
			}
		}
	}
}

void LLIMModel::addSpeakersToRecent(const LLUUID& im_session_id)
{
	LLIMSpeakerMgr* speaker_mgr = LLIMModel::getInstance()->getSpeakerManager(im_session_id);
	LLSpeakerMgr::speaker_list_t speaker_list;
	if(speaker_mgr != NULL)
	{
		speaker_mgr->getSpeakerList(&speaker_list, true);
	}
	for(LLSpeakerMgr::speaker_list_t::iterator it = speaker_list.begin(); it != speaker_list.end(); it++)
	{
		const LLPointer<LLSpeaker>& speakerp = *it;
		LLRecentPeople::instance().add(speakerp->mID);
	}
}

void session_starter_helper(
	const LLUUID& temp_session_id,
	const LLUUID& other_participant_id,
	EInstantMessage im_type)
{
	LLMessageSystem *msg = gMessageSystem;

	msg->newMessageFast(_PREHASH_ImprovedInstantMessage);
	msg->nextBlockFast(_PREHASH_AgentData);
	msg->addUUIDFast(_PREHASH_AgentID, gAgent.getID());
	msg->addUUIDFast(_PREHASH_SessionID, gAgent.getSessionID());

	msg->nextBlockFast(_PREHASH_MessageBlock);
	msg->addBOOLFast(_PREHASH_FromGroup, FALSE);
	msg->addUUIDFast(_PREHASH_ToAgentID, other_participant_id);
	msg->addU8Fast(_PREHASH_Offline, IM_ONLINE);
	msg->addU8Fast(_PREHASH_Dialog, im_type);
	msg->addUUIDFast(_PREHASH_ID, temp_session_id);
	msg->addU32Fast(_PREHASH_Timestamp, NO_TIMESTAMP); // no timestamp necessary

	std::string name;
	LLAgentUI::buildFullname(name);

	msg->addStringFast(_PREHASH_FromAgentName, name);
	msg->addStringFast(_PREHASH_Message, LLStringUtil::null);
	msg->addU32Fast(_PREHASH_ParentEstateID, 0);
	msg->addUUIDFast(_PREHASH_RegionID, LLUUID::null);
	msg->addVector3Fast(_PREHASH_Position, gAgent.getPositionAgent());
}

void start_deprecated_conference_chat(
	const LLUUID& temp_session_id,
	const LLUUID& creator_id,
	const LLUUID& other_participant_id,
	const LLSD& agents_to_invite)
{
	U8* bucket;
	U8* pos;
	S32 count;
	S32 bucket_size;

	// *FIX: this could suffer from endian issues
	count = agents_to_invite.size();
	bucket_size = UUID_BYTES * count;
	bucket = new U8[bucket_size];
	pos = bucket;

	for(S32 i = 0; i < count; ++i)
	{
		LLUUID agent_id = agents_to_invite[i].asUUID();
		
		memcpy(pos, &agent_id, UUID_BYTES);
		pos += UUID_BYTES;
	}

	session_starter_helper(
		temp_session_id,
		other_participant_id,
		IM_SESSION_CONFERENCE_START);

	gMessageSystem->addBinaryDataFast(
		_PREHASH_BinaryBucket,
		bucket,
		bucket_size);

	gAgent.sendReliableMessage();
 
	delete[] bucket;
}

class LLStartConferenceChatResponder : public LLHTTPClient::Responder
{
public:
	LLStartConferenceChatResponder(
		const LLUUID& temp_session_id,
		const LLUUID& creator_id,
		const LLUUID& other_participant_id,
		const LLSD& agents_to_invite)
	{
		mTempSessionID = temp_session_id;
		mCreatorID = creator_id;
		mOtherParticipantID = other_participant_id;
		mAgents = agents_to_invite;
	}

	virtual void errorWithContent(U32 statusNum, const std::string& reason, const LLSD& content)
	{
		//try an "old school" way.
		if ( statusNum == 400 )
		{
			start_deprecated_conference_chat(
				mTempSessionID,
				mCreatorID,
				mOtherParticipantID,
				mAgents);
		}

		llwarns << "LLStartConferenceChatResponder error [status:"
				<< statusNum << "]: " << content << llendl;

		//else throw an error back to the client?
		//in theory we should have just have these error strings
		//etc. set up in this file as opposed to the IMMgr,
		//but the error string were unneeded here previously
		//and it is not worth the effort switching over all
		//the possible different language translations
	}

private:
	LLUUID mTempSessionID;
	LLUUID mCreatorID;
	LLUUID mOtherParticipantID;

	LLSD mAgents;
};

// Returns true if any messages were sent, false otherwise.
// Is sort of equivalent to "does the server need to do anything?"
bool LLIMModel::sendStartSession(
	const LLUUID& temp_session_id,
	const LLUUID& other_participant_id,
	const uuid_vec_t& ids,
	EInstantMessage dialog)
{
	if ( dialog == IM_SESSION_GROUP_START )
	{
		session_starter_helper(
			temp_session_id,
			other_participant_id,
			dialog);
		gMessageSystem->addBinaryDataFast(
				_PREHASH_BinaryBucket,
				EMPTY_BINARY_BUCKET,
				EMPTY_BINARY_BUCKET_SIZE);
		gAgent.sendReliableMessage();

		return true;
	}
	else if ( dialog == IM_SESSION_CONFERENCE_START )
	{
		LLSD agents;
		for (int i = 0; i < (S32) ids.size(); i++)
		{
			agents.append(ids[i]);
		}

		//we have a new way of starting conference calls now
		LLViewerRegion* region = gAgent.getRegion();
		if (region)
		{
			std::string url = region->getCapability(
				"ChatSessionRequest");
			LLSD data;
			data["method"] = "start conference";
			data["session-id"] = temp_session_id;

			data["params"] = agents;

			LLHTTPClient::post(
				url,
				data,
				new LLStartConferenceChatResponder(
					temp_session_id,
					gAgent.getID(),
					other_participant_id,
					data["params"]));
		}
		else
		{
			start_deprecated_conference_chat(
				temp_session_id,
				gAgent.getID(),
				other_participant_id,
				agents);
		}

		//we also need to wait for reply from the server in case of ad-hoc chat (we'll get new session id)
		return true;
	}

	return false;
}

//
// Helper Functions
//

class LLViewerChatterBoxInvitationAcceptResponder :
	public LLHTTPClient::Responder
{
public:
	LLViewerChatterBoxInvitationAcceptResponder(
		const LLUUID& session_id,
		LLIMMgr::EInvitationType invitation_type)
	{
		mSessionID = session_id;
		mInvitiationType = invitation_type;
	}

	void result(const LLSD& content)
	{
		if ( gIMMgr)
		{
			LLIMSpeakerMgr* speaker_mgr = LLIMModel::getInstance()->getSpeakerManager(mSessionID);
			if (speaker_mgr)
			{
				//we've accepted our invitation
				//and received a list of agents that were
				//currently in the session when the reply was sent
				//to us.  Now, it is possible that there were some agents
				//to slip in/out between when that message was sent to us
				//and now.

				//the agent list updates we've received have been
				//accurate from the time we were added to the session
				//but unfortunately, our base that we are receiving here
				//may not be the most up to date.  It was accurate at
				//some point in time though.
				speaker_mgr->setSpeakers(content);

				//we now have our base of users in the session
				//that was accurate at some point, but maybe not now
				//so now we apply all of the udpates we've received
				//in case of race conditions
				speaker_mgr->updateSpeakers(gIMMgr->getPendingAgentListUpdates(mSessionID));
			}

			if (LLIMMgr::INVITATION_TYPE_VOICE == mInvitiationType)
			{
				gIMMgr->startCall(mSessionID, LLVoiceChannel::INCOMING_CALL);
			}

			if ((mInvitiationType == LLIMMgr::INVITATION_TYPE_VOICE 
				|| mInvitiationType == LLIMMgr::INVITATION_TYPE_IMMEDIATE)
				&& LLIMModel::getInstance()->findIMSession(mSessionID))
			{
				// TODO remove in 2010, for voice calls we do not open an IM window
				//LLFloaterIMSession::show(mSessionID);
			}

			gIMMgr->clearPendingAgentListUpdates(mSessionID);
			gIMMgr->clearPendingInvitation(mSessionID);
		}
	}

	void errorWithContent(U32 statusNum, const std::string& reason, const LLSD& content)
<<<<<<< HEAD
	{
=======
	{		
>>>>>>> 70c1e219
		llwarns << "LLViewerChatterBoxInvitationAcceptResponder error [status:"
				<< statusNum << "]: " << content << llendl;
		//throw something back to the viewer here?
		if ( gIMMgr )
		{
			gIMMgr->clearPendingAgentListUpdates(mSessionID);
			gIMMgr->clearPendingInvitation(mSessionID);
			if ( 404 == statusNum )
			{
				std::string error_string;
				error_string = "session_does_not_exist_error";
				gIMMgr->showSessionStartError(error_string, mSessionID);
			}
		}
	}

private:
	LLUUID mSessionID;
	LLIMMgr::EInvitationType mInvitiationType;
};


// the other_participant_id is either an agent_id, a group_id, or an inventory
// folder item_id (collection of calling cards)

// static
LLUUID LLIMMgr::computeSessionID(
	EInstantMessage dialog,
	const LLUUID& other_participant_id)
{
	LLUUID session_id;
	if (IM_SESSION_GROUP_START == dialog)
	{
		// slam group session_id to the group_id (other_participant_id)
		session_id = other_participant_id;
	}
	else if (IM_SESSION_CONFERENCE_START == dialog)
	{
		session_id.generate();
	}
	else if (IM_SESSION_INVITE == dialog)
	{
		// use provided session id for invites
		session_id = other_participant_id;
	}
	else
	{
		LLUUID agent_id = gAgent.getID();
		if (other_participant_id == agent_id)
		{
			// if we try to send an IM to ourselves then the XOR would be null
			// so we just make the session_id the same as the agent_id
			session_id = agent_id;
		}
		else
		{
			// peer-to-peer or peer-to-asset session_id is the XOR
			session_id = other_participant_id ^ agent_id;
		}
	}

	if (gAgent.isInGroup(session_id) && (session_id != other_participant_id))
	{
		llwarns << "Group session id different from group id: IM type = " << dialog << ", session id = " << session_id << ", group id = " << other_participant_id << llendl;
	}
	return session_id;
}

void
LLIMMgr::showSessionStartError(
	const std::string& error_string,
	const LLUUID session_id)
{
	if (!hasSession(session_id)) return;

	LLSD args;
	args["REASON"] = LLTrans::getString(error_string);
	args["RECIPIENT"] = LLIMModel::getInstance()->getName(session_id);

	LLSD payload;
	payload["session_id"] = session_id;

	LLNotificationsUtil::add(
		"ChatterBoxSessionStartError",
		args,
		payload,
		LLIMMgr::onConfirmForceCloseError);
}

void
LLIMMgr::showSessionEventError(
	const std::string& event_string,
	const std::string& error_string,
	const LLUUID session_id)
{
	LLSD args;
	LLStringUtil::format_map_t event_args;

	event_args["RECIPIENT"] = LLIMModel::getInstance()->getName(session_id);

	args["REASON"] =
		LLTrans::getString(error_string);
	args["EVENT"] =
		LLTrans::getString(event_string, event_args);

	LLNotificationsUtil::add(
		"ChatterBoxSessionEventError",
		args);
}

void
LLIMMgr::showSessionForceClose(
	const std::string& reason_string,
	const LLUUID session_id)
{
	if (!hasSession(session_id)) return;

	LLSD args;

	args["NAME"] = LLIMModel::getInstance()->getName(session_id);
	args["REASON"] = LLTrans::getString(reason_string);

	LLSD payload;
	payload["session_id"] = session_id;

	LLNotificationsUtil::add(
		"ForceCloseChatterBoxSession",
		args,
		payload,
		LLIMMgr::onConfirmForceCloseError);
}

//static
bool
LLIMMgr::onConfirmForceCloseError(
	const LLSD& notification,
	const LLSD& response)
{
	//only 1 option really
	LLUUID session_id = notification["payload"]["session_id"];

	LLFloater* floater = LLFloaterIMSession::findInstance(session_id);
	if ( floater )
	{
		floater->closeFloater(FALSE);
	}
	return false;
}


//~~~~~~~~~~~~~~~~~~~~~~~~~~~~~~~~~~~~~~~~~~~~~~~~~~~~~~~~~~~~~~~~~~~~~~~~~~~~~
// Class LLCallDialogManager
//~~~~~~~~~~~~~~~~~~~~~~~~~~~~~~~~~~~~~~~~~~~~~~~~~~~~~~~~~~~~~~~~~~~~~~~~~~~~~

LLCallDialogManager::LLCallDialogManager()
{
}

LLCallDialogManager::~LLCallDialogManager()
{
}

void LLCallDialogManager::initClass()
{
	LLVoiceChannel::setCurrentVoiceChannelChangedCallback(LLCallDialogManager::onVoiceChannelChanged);
}

void LLCallDialogManager::onVoiceChannelChanged(const LLUUID &session_id)
{
	LLIMModel::LLIMSession* session = LLIMModel::getInstance()->findIMSession(session_id);
	if(!session)
	{		
		sPreviousSessionlName = sCurrentSessionlName;
		sCurrentSessionlName = ""; // Empty string results in "Nearby Voice Chat" after substitution
		return;
	}
	
	if (sSession)
	{
		// store previous session type to process Avaline calls in dialogs
		sPreviousSessionType = sSession->mSessionType;
	}

	sSession = session;

	static boost::signals2::connection prev_channel_state_changed_connection;
	// disconnect previously connected callback to avoid have invalid sSession in onVoiceChannelStateChanged()
	prev_channel_state_changed_connection.disconnect();
	prev_channel_state_changed_connection =
		sSession->mVoiceChannel->setStateChangedCallback(boost::bind(LLCallDialogManager::onVoiceChannelStateChanged, _1, _2, _3, _4));

	if(sCurrentSessionlName != session->mName)
	{
		sPreviousSessionlName = sCurrentSessionlName;
		sCurrentSessionlName = session->mName;
	}

	if (LLVoiceChannel::getCurrentVoiceChannel()->getState() == LLVoiceChannel::STATE_CALL_STARTED &&
		LLVoiceChannel::getCurrentVoiceChannel()->getCallDirection() == LLVoiceChannel::OUTGOING_CALL)
	{
		
		//*TODO get rid of duplicated code
		LLSD mCallDialogPayload;
		mCallDialogPayload["session_id"] = sSession->mSessionID;
		mCallDialogPayload["session_name"] = sSession->mName;
		mCallDialogPayload["other_user_id"] = sSession->mOtherParticipantID;
		mCallDialogPayload["old_channel_name"] = sPreviousSessionlName;
		mCallDialogPayload["old_session_type"] = sPreviousSessionType;
		mCallDialogPayload["state"] = LLVoiceChannel::STATE_CALL_STARTED;
		mCallDialogPayload["disconnected_channel_name"] = sSession->mName;
		mCallDialogPayload["session_type"] = sSession->mSessionType;

		LLOutgoingCallDialog* ocd = LLFloaterReg::getTypedInstance<LLOutgoingCallDialog>("outgoing_call", LLOutgoingCallDialog::OCD_KEY);
		if(ocd)
		{
			ocd->show(mCallDialogPayload);
		}	
	}

}

void LLCallDialogManager::onVoiceChannelStateChanged(const LLVoiceChannel::EState& old_state, const LLVoiceChannel::EState& new_state, const LLVoiceChannel::EDirection& direction, bool ended_by_agent)
{
	LLSD mCallDialogPayload;
	LLOutgoingCallDialog* ocd = NULL;

	if(sOldState == new_state)
	{
		return;
	}

	sOldState = new_state;

	mCallDialogPayload["session_id"] = sSession->mSessionID;
	mCallDialogPayload["session_name"] = sSession->mName;
	mCallDialogPayload["other_user_id"] = sSession->mOtherParticipantID;
	mCallDialogPayload["old_channel_name"] = sPreviousSessionlName;
	mCallDialogPayload["old_session_type"] = sPreviousSessionType;
	mCallDialogPayload["state"] = new_state;
	mCallDialogPayload["disconnected_channel_name"] = sSession->mName;
	mCallDialogPayload["session_type"] = sSession->mSessionType;
	mCallDialogPayload["ended_by_agent"] = ended_by_agent;

	switch(new_state)
	{			
	case LLVoiceChannel::STATE_CALL_STARTED :
		// do not show "Calling to..." if it is incoming call
		if(direction == LLVoiceChannel::INCOMING_CALL)
		{
			return;
		}
		break;

	case LLVoiceChannel::STATE_HUNG_UP:
		// this state is coming before session is changed, so, put it into payload map
		mCallDialogPayload["old_session_type"] = sSession->mSessionType;
		break;

	case LLVoiceChannel::STATE_CONNECTED :
		ocd = LLFloaterReg::findTypedInstance<LLOutgoingCallDialog>("outgoing_call", LLOutgoingCallDialog::OCD_KEY);
		if (ocd)
		{
			ocd->closeFloater();
		}
		return;

	default:
		break;
	}

	ocd = LLFloaterReg::getTypedInstance<LLOutgoingCallDialog>("outgoing_call", LLOutgoingCallDialog::OCD_KEY);
	if(ocd)
	{
		ocd->show(mCallDialogPayload);
	}	
}

//~~~~~~~~~~~~~~~~~~~~~~~~~~~~~~~~~~~~~~~~~~~~~~~~~~~~~~~~~~~~~~~~~~~~~~~~~~~~~
// Class LLCallDialog
//~~~~~~~~~~~~~~~~~~~~~~~~~~~~~~~~~~~~~~~~~~~~~~~~~~~~~~~~~~~~~~~~~~~~~~~~~~~~~
LLCallDialog::LLCallDialog(const LLSD& payload)
	: LLDockableFloater(NULL, false, payload),

	  mPayload(payload),
	  mLifetime(DEFAULT_LIFETIME)
{
	setAutoFocus(FALSE);
	// force docked state since this floater doesn't save it between recreations
	setDocked(true);
}

LLCallDialog::~LLCallDialog()
{
	LLUI::removePopup(this);
}

BOOL LLCallDialog::postBuild()
{
	if (!LLDockableFloater::postBuild() || !gToolBarView)
		return FALSE;
	
	dockToToolbarButton("speak");
	
	return TRUE;
}

void LLCallDialog::dockToToolbarButton(const std::string& toolbarButtonName)
{
	LLDockControl::DocAt dock_pos = getDockControlPos(toolbarButtonName);
	LLView *anchor_panel = gToolBarView->findChildView(toolbarButtonName);

	setUseTongue(anchor_panel);

	setDockControl(new LLDockControl(anchor_panel, this, getDockTongue(dock_pos), dock_pos));
}

LLDockControl::DocAt LLCallDialog::getDockControlPos(const std::string& toolbarButtonName)
{
	LLCommandId command_id(toolbarButtonName);
	S32 toolbar_loc = gToolBarView->hasCommand(command_id);
	
	LLDockControl::DocAt doc_at = LLDockControl::TOP;
	
	switch (toolbar_loc)
	{
		case LLToolBarView::TOOLBAR_LEFT:
			doc_at = LLDockControl::RIGHT;
			break;
			
		case LLToolBarView::TOOLBAR_RIGHT:
			doc_at = LLDockControl::LEFT;
			break;
	}
	
	return doc_at;
}


//~~~~~~~~~~~~~~~~~~~~~~~~~~~~~~~~~~~~~~~~~~~~~~~~~~~~~~~~~~~~~~~~~~~~~~~~~~~~~
// Class LLOutgoingCallDialog
//~~~~~~~~~~~~~~~~~~~~~~~~~~~~~~~~~~~~~~~~~~~~~~~~~~~~~~~~~~~~~~~~~~~~~~~~~~~~~
LLOutgoingCallDialog::LLOutgoingCallDialog(const LLSD& payload) :
LLCallDialog(payload)
{
	LLOutgoingCallDialog* instance = LLFloaterReg::findTypedInstance<LLOutgoingCallDialog>("outgoing_call", LLOutgoingCallDialog::OCD_KEY);
	if(instance && instance->getVisible())
	{
		instance->onCancel(instance);
	}	
}

void LLCallDialog::draw()
{
	if (lifetimeHasExpired())
	{
		onLifetimeExpired();
	}

	if (getDockControl() != NULL)
	{
		LLDockableFloater::draw();
	}
}

// virtual
void LLCallDialog::onOpen(const LLSD& key)
{
	LLDockableFloater::onOpen(key);

	// it should be over the all floaters. EXT-5116
	LLUI::addPopup(this);
}

void LLCallDialog::setIcon(const LLSD& session_id, const LLSD& participant_id)
{
	// *NOTE: 12/28/2009: check avaline calls: LLVoiceClient::isParticipantAvatar returns false for them
	bool participant_is_avatar = LLVoiceClient::getInstance()->isParticipantAvatar(session_id);

	bool is_group = participant_is_avatar && gAgent.isInGroup(session_id);

	LLAvatarIconCtrl* avatar_icon = getChild<LLAvatarIconCtrl>("avatar_icon");
	LLGroupIconCtrl* group_icon = getChild<LLGroupIconCtrl>("group_icon");

	avatar_icon->setVisible(!is_group);
	group_icon->setVisible(is_group);

	if (is_group)
	{
		group_icon->setValue(session_id);
	}
	else if (participant_is_avatar)
	{
		avatar_icon->setValue(participant_id);
	}
	else
	{
		avatar_icon->setValue("Avaline_Icon");
		avatar_icon->setToolTip(std::string(""));
	}
}

bool LLCallDialog::lifetimeHasExpired()
{
	if (mLifetimeTimer.getStarted())
	{
		F32 elapsed_time = mLifetimeTimer.getElapsedTimeF32();
		if (elapsed_time > mLifetime) 
		{
			return true;
		}
	}
	return false;
}

void LLCallDialog::onLifetimeExpired()
{
	mLifetimeTimer.stop();
	closeFloater();
}

void LLOutgoingCallDialog::show(const LLSD& key)
{
	mPayload = key;

	//will be false only if voice in parcel is disabled and channel we leave is nearby(checked further)
	bool show_oldchannel = LLViewerParcelMgr::getInstance()->allowAgentVoice();

	// hide all text at first
	hideAllText();

	// init notification's lifetime
	std::istringstream ss( getString("lifetime") );
	if (!(ss >> mLifetime))
	{
		mLifetime = DEFAULT_LIFETIME;
	}

	// customize text strings
	// tell the user which voice channel they are leaving
	if (!mPayload["old_channel_name"].asString().empty())
	{
		bool was_avaline_call = LLIMModel::LLIMSession::AVALINE_SESSION == mPayload["old_session_type"].asInteger();

		std::string old_caller_name = mPayload["old_channel_name"].asString();
		if (was_avaline_call)
		{
			old_caller_name = LLTextUtil::formatPhoneNumber(old_caller_name);
		}

		getChild<LLUICtrl>("leaving")->setTextArg("[CURRENT_CHAT]", old_caller_name);
		show_oldchannel = true;
	}
	else
	{
		getChild<LLUICtrl>("leaving")->setTextArg("[CURRENT_CHAT]", getString("localchat"));		
	}

	if (!mPayload["disconnected_channel_name"].asString().empty())
	{
		std::string channel_name = mPayload["disconnected_channel_name"].asString();
		if (LLIMModel::LLIMSession::AVALINE_SESSION == mPayload["session_type"].asInteger())
		{
			channel_name = LLTextUtil::formatPhoneNumber(channel_name);
		}
		getChild<LLUICtrl>("nearby")->setTextArg("[VOICE_CHANNEL_NAME]", channel_name);

		// skipping "You will now be reconnected to nearby" in notification when call is ended by disabling voice,
		// so no reconnection to nearby chat happens (EXT-4397)
		bool voice_works = LLVoiceClient::getInstance()->voiceEnabled() && LLVoiceClient::getInstance()->isVoiceWorking();
		std::string reconnect_nearby = voice_works ? LLTrans::getString("reconnect_nearby") : std::string();
		getChild<LLUICtrl>("nearby")->setTextArg("[RECONNECT_NEARBY]", reconnect_nearby);

		const std::string& nearby_str = mPayload["ended_by_agent"] ? NEARBY_P2P_BY_AGENT : NEARBY_P2P_BY_OTHER;
		getChild<LLUICtrl>(nearby_str)->setTextArg("[RECONNECT_NEARBY]", reconnect_nearby);
	}

	std::string callee_name = mPayload["session_name"].asString();

	LLUUID session_id = mPayload["session_id"].asUUID();
	bool is_avatar = LLVoiceClient::getInstance()->isParticipantAvatar(session_id);

	if (callee_name == "anonymous")
	{
		callee_name = getString("anonymous");
	}
	else if (!is_avatar)
	{
		callee_name = LLTextUtil::formatPhoneNumber(callee_name);
	}
	
	LLSD callee_id = mPayload["other_user_id"];
	// Beautification:  Since you know who you called, just show display name
	std::string title = callee_name;
	std::string final_callee_name = callee_name;
	if (mPayload["session_type"].asInteger() == LLIMModel::LLIMSession::P2P_SESSION)
	{
		LLAvatarName av_name;
		if (LLAvatarNameCache::get(callee_id, &av_name))
		{
			final_callee_name = av_name.getDisplayName();
			title = av_name.getCompleteName();
		}
	}
	getChild<LLUICtrl>("calling")->setTextArg("[CALLEE_NAME]", final_callee_name);
	getChild<LLUICtrl>("connecting")->setTextArg("[CALLEE_NAME]", final_callee_name);

	setTitle(title);

	// for outgoing group calls callee_id == group id == session id
	setIcon(callee_id, callee_id);

	// stop timer by default
	mLifetimeTimer.stop();

	// show only necessary strings and controls
	switch(mPayload["state"].asInteger())
	{
	case LLVoiceChannel::STATE_CALL_STARTED :
		getChild<LLTextBox>("calling")->setVisible(true);
		getChild<LLButton>("Cancel")->setVisible(true);
		if(show_oldchannel)
		{
			getChild<LLTextBox>("leaving")->setVisible(true);
		}
		break;
	// STATE_READY is here to show appropriate text for ad-hoc and group calls when floater is shown(EXT-6893)
	case LLVoiceChannel::STATE_READY :
	case LLVoiceChannel::STATE_RINGING :
		if(show_oldchannel)
		{
			getChild<LLTextBox>("leaving")->setVisible(true);
		}
		getChild<LLTextBox>("connecting")->setVisible(true);
		break;
	case LLVoiceChannel::STATE_ERROR :
		getChild<LLTextBox>("noanswer")->setVisible(true);
		getChild<LLButton>("Cancel")->setVisible(false);
		setCanClose(true);
		mLifetimeTimer.start();
		break;
	case LLVoiceChannel::STATE_HUNG_UP :
		if (mPayload["session_type"].asInteger() == LLIMModel::LLIMSession::P2P_SESSION)
		{
			const std::string& nearby_str = mPayload["ended_by_agent"] ? NEARBY_P2P_BY_AGENT : NEARBY_P2P_BY_OTHER;
			getChild<LLTextBox>(nearby_str)->setVisible(true);
		} 
		else
		{
			getChild<LLTextBox>("nearby")->setVisible(true);
		}
		getChild<LLButton>("Cancel")->setVisible(false);
		setCanClose(true);
		mLifetimeTimer.start();
	}

	openFloater(LLOutgoingCallDialog::OCD_KEY);
}

void LLOutgoingCallDialog::hideAllText()
{
	getChild<LLTextBox>("calling")->setVisible(false);
	getChild<LLTextBox>("leaving")->setVisible(false);
	getChild<LLTextBox>("connecting")->setVisible(false);
	getChild<LLTextBox>("nearby_P2P_by_other")->setVisible(false);
	getChild<LLTextBox>("nearby_P2P_by_agent")->setVisible(false);
	getChild<LLTextBox>("nearby")->setVisible(false);
	getChild<LLTextBox>("noanswer")->setVisible(false);
}

//static
void LLOutgoingCallDialog::onCancel(void* user_data)
{
	LLOutgoingCallDialog* self = (LLOutgoingCallDialog*)user_data;

	if (!gIMMgr)
		return;

	LLUUID session_id = self->mPayload["session_id"].asUUID();
	gIMMgr->endCall(session_id);
	
	self->closeFloater();
}


BOOL LLOutgoingCallDialog::postBuild()
{
	BOOL success = LLCallDialog::postBuild();

	childSetAction("Cancel", onCancel, this);

	setCanDrag(FALSE);

	return success;
}


//~~~~~~~~~~~~~~~~~~~~~~~~~~~~~~~~~~~~~~~~~~~~~~~~~~~~~~~~~~~~~~~~~~~~~~~~~~~~~
// Class LLIncomingCallDialog
//~~~~~~~~~~~~~~~~~~~~~~~~~~~~~~~~~~~~~~~~~~~~~~~~~~~~~~~~~~~~~~~~~~~~~~~~~~~~~

LLIncomingCallDialog::LLIncomingCallDialog(const LLSD& payload) :
LLCallDialog(payload),
mAvatarNameCacheConnection()
{
}

void LLIncomingCallDialog::onLifetimeExpired()
{
	std::string session_handle = mPayload["session_handle"].asString();
	if (LLVoiceClient::getInstance()->isValidChannel(session_handle))
	{
		// restart notification's timer if call is still valid
		mLifetimeTimer.start();
	}
	else
	{
		// close invitation if call is already not valid
		mLifetimeTimer.stop();
		LLUUID session_id = mPayload["session_id"].asUUID();
		gIMMgr->clearPendingAgentListUpdates(session_id);
		gIMMgr->clearPendingInvitation(session_id);
		closeFloater();
	}
}

BOOL LLIncomingCallDialog::postBuild()
{
	LLCallDialog::postBuild();

	LLUUID session_id = mPayload["session_id"].asUUID();
	LLSD caller_id = mPayload["caller_id"];
	std::string caller_name = mPayload["caller_name"].asString();
	
	// init notification's lifetime
	std::istringstream ss( getString("lifetime") );
	if (!(ss >> mLifetime))
	{
		mLifetime = DEFAULT_LIFETIME;
	}

	std::string call_type;
	if (gAgent.isInGroup(session_id))
	{
		LLStringUtil::format_map_t args;
		LLGroupData data;
		if (gAgent.getGroupData(session_id, data))
		{
			args["[GROUP]"] = data.mName;
			call_type = getString(mPayload["notify_box_type"], args);
		}
	}
	else
	{
		call_type = getString(mPayload["notify_box_type"]);
	}
		
	
	// check to see if this is an Avaline call
	bool is_avatar = LLVoiceClient::getInstance()->isParticipantAvatar(session_id);
	if (caller_name == "anonymous")
	{
		caller_name = getString("anonymous");
		setCallerName(caller_name, caller_name, call_type);
	}
	else if (!is_avatar)
	{
		caller_name = LLTextUtil::formatPhoneNumber(caller_name);
		setCallerName(caller_name, caller_name, call_type);
	}
	else
	{
		// Get the full name information
		if (mAvatarNameCacheConnection.connected())
		{
			mAvatarNameCacheConnection.disconnect();
		}
		mAvatarNameCacheConnection = LLAvatarNameCache::get(caller_id, boost::bind(&LLIncomingCallDialog::onAvatarNameCache, this, _1, _2, call_type));
	}

	setIcon(session_id, caller_id);

	childSetAction("Accept", onAccept, this);
	childSetAction("Reject", onReject, this);
	childSetAction("Start IM", onStartIM, this);
	setDefaultBtn("Accept");

	std::string notify_box_type = mPayload["notify_box_type"].asString();
	if(notify_box_type != "VoiceInviteGroup" && notify_box_type != "VoiceInviteAdHoc")
	{
		// starting notification's timer for P2P and AVALINE invitations
		mLifetimeTimer.start();
	}
	else
	{
		mLifetimeTimer.stop();
	}

	//it's not possible to connect to existing Ad-Hoc/Group chat through incoming ad-hoc call
	//and no IM for avaline
	getChildView("Start IM")->setVisible( is_avatar && notify_box_type != "VoiceInviteAdHoc" && notify_box_type != "VoiceInviteGroup");

	setCanDrag(FALSE);
	return TRUE;
}

void LLIncomingCallDialog::setCallerName(const std::string& ui_title,
										 const std::string& ui_label,
										 const std::string& call_type)
{

	// call_type may be a string like " is calling."
	LLUICtrl* caller_name_widget = getChild<LLUICtrl>("caller name");
	caller_name_widget->setValue(ui_label + " " + call_type);
}

void LLIncomingCallDialog::onAvatarNameCache(const LLUUID& agent_id,
											 const LLAvatarName& av_name,
											 const std::string& call_type)
{
	mAvatarNameCacheConnection.disconnect();
	std::string title = av_name.getCompleteName();
	setCallerName(title, av_name.getCompleteName(), call_type);
}

void LLIncomingCallDialog::onOpen(const LLSD& key)
{
	LLCallDialog::onOpen(key);
	make_ui_sound("UISndStartIM");
	LLStringUtil::format_map_t args;
	LLGroupData data;
	// if it's a group call, retrieve group name to use it in question
	if (gAgent.getGroupData(key["session_id"].asUUID(), data))
	{
		args["[GROUP]"] = data.mName;
	}
}

//static
void LLIncomingCallDialog::onAccept(void* user_data)
{
	LLIncomingCallDialog* self = (LLIncomingCallDialog*)user_data;
	processCallResponse(0, self->mPayload);
	self->closeFloater();
}

//static
void LLIncomingCallDialog::onReject(void* user_data)
{
	LLIncomingCallDialog* self = (LLIncomingCallDialog*)user_data;
	processCallResponse(1, self->mPayload);
	self->closeFloater();
}

//static
void LLIncomingCallDialog::onStartIM(void* user_data)
{
	LLIncomingCallDialog* self = (LLIncomingCallDialog*)user_data;
	processCallResponse(2, self->mPayload);
	self->closeFloater();
}

// static
void LLIncomingCallDialog::processCallResponse(S32 response, const LLSD &payload)
{
	if (!gIMMgr || gDisconnected)
		return;

	LLUUID session_id = payload["session_id"].asUUID();
	LLUUID caller_id = payload["caller_id"].asUUID();
	std::string session_name = payload["session_name"].asString();
	EInstantMessage type = (EInstantMessage)payload["type"].asInteger();
	LLIMMgr::EInvitationType inv_type = (LLIMMgr::EInvitationType)payload["inv_type"].asInteger();
	bool voice = true;
	switch(response)
	{
	case 2: // start IM: just don't start the voice chat
	{
		voice = false;
		/* FALLTHROUGH */
	}
	case 0: // accept
	{
		if (type == IM_SESSION_P2P_INVITE)
		{
			// create a normal IM session
			session_id = gIMMgr->addP2PSession(
				session_name,
				caller_id,
				payload["session_handle"].asString(),
				payload["session_uri"].asString());

			if (voice)
			{
				gIMMgr->startCall(session_id, LLVoiceChannel::INCOMING_CALL);
			}
			else
			{
				LLAvatarActions::startIM(caller_id);
			}

			gIMMgr->clearPendingAgentListUpdates(session_id);
			gIMMgr->clearPendingInvitation(session_id);
		}
		else
		{
			//session name should not be empty, but it can contain spaces so we don't trim
			std::string correct_session_name = session_name;
			if (session_name.empty())
			{
				llwarns << "Received an empty session name from a server" << llendl;
				
				switch(type){
				case IM_SESSION_CONFERENCE_START:
				case IM_SESSION_GROUP_START:
				case IM_SESSION_INVITE:		
					if (gAgent.isInGroup(session_id))
					{
						LLGroupData data;
						if (!gAgent.getGroupData(session_id, data)) break;
						correct_session_name = data.mName;
					}
					else
					{
						// *NOTE: really should be using callbacks here
						LLAvatarName av_name;
						if (LLAvatarNameCache::get(caller_id, &av_name))
						{
							correct_session_name = av_name.getCompleteName();
							correct_session_name.append(ADHOC_NAME_SUFFIX); 
						}
					}
					llinfos << "Corrected session name is " << correct_session_name << llendl; 
					break;
				default: 
					llwarning("Received an empty session name from a server and failed to generate a new proper session name", 0);
					break;
				}
			}
			
			LLUUID new_session_id = gIMMgr->addSession(correct_session_name, type, session_id, true);

			std::string url = gAgent.getRegion()->getCapability(
				"ChatSessionRequest");

			if (voice)
			{
				LLSD data;
				data["method"] = "accept invitation";
				data["session-id"] = session_id;
				LLHTTPClient::post(
					url,
					data,
					new LLViewerChatterBoxInvitationAcceptResponder(
						session_id,
						inv_type));

				// send notification message to the corresponding chat 
				if (payload["notify_box_type"].asString() == "VoiceInviteGroup" || payload["notify_box_type"].asString() == "VoiceInviteAdHoc")
				{
					LLStringUtil::format_map_t string_args;
					string_args["[NAME]"] = payload["caller_name"].asString();
					std::string message = LLTrans::getString("name_started_call", string_args);
					LLIMModel::getInstance()->addMessageSilently(session_id, SYSTEM_FROM, LLUUID::null, message);
				}
			}
		}
		if (voice)
		{
			break;
		}
	}
	case 1: // decline
	{
		if (type == IM_SESSION_P2P_INVITE)
		{
			if(LLVoiceClient::getInstance())
			{
				std::string s = payload["session_handle"].asString();
				LLVoiceClient::getInstance()->declineInvite(s);
			}
		}
		else
		{
			std::string url = gAgent.getRegion()->getCapability(
				"ChatSessionRequest");

			LLSD data;
			data["method"] = "decline invitation";
			data["session-id"] = session_id;
			LLHTTPClient::post(
				url,
				data,
				NULL);
		}
	}

	gIMMgr->clearPendingAgentListUpdates(session_id);
	gIMMgr->clearPendingInvitation(session_id);
	}
}

bool inviteUserResponse(const LLSD& notification, const LLSD& response)
{
	if (!gIMMgr)
		return false;

	const LLSD& payload = notification["payload"];
	LLUUID session_id = payload["session_id"].asUUID();
	EInstantMessage type = (EInstantMessage)payload["type"].asInteger();
	LLIMMgr::EInvitationType inv_type = (LLIMMgr::EInvitationType)payload["inv_type"].asInteger();
	S32 option = LLNotificationsUtil::getSelectedOption(notification, response);
	switch(option) 
	{
	case 0: // accept
		{
			if (type == IM_SESSION_P2P_INVITE)
			{
				// create a normal IM session
				session_id = gIMMgr->addP2PSession(
					payload["session_name"].asString(),
					payload["caller_id"].asUUID(),
					payload["session_handle"].asString(),
					payload["session_uri"].asString());

				gIMMgr->startCall(session_id);

				gIMMgr->clearPendingAgentListUpdates(session_id);
				gIMMgr->clearPendingInvitation(session_id);
			}
			else
			{
				LLUUID new_session_id = gIMMgr->addSession(
					payload["session_name"].asString(),
					type,
					session_id, true);

				std::string url = gAgent.getRegion()->getCapability(
					"ChatSessionRequest");

				LLSD data;
				data["method"] = "accept invitation";
				data["session-id"] = session_id;
				LLHTTPClient::post(
					url,
					data,
					new LLViewerChatterBoxInvitationAcceptResponder(
						session_id,
						inv_type));
			}
		}
		break;
	case 2: // mute (also implies ignore, so this falls through to the "ignore" case below)
	{
		// mute the sender of this invite
		if (!LLMuteList::getInstance()->isMuted(payload["caller_id"].asUUID()))
		{
			LLMute mute(payload["caller_id"].asUUID(), payload["caller_name"].asString(), LLMute::AGENT);
			LLMuteList::getInstance()->add(mute);
		}
	}
	/* FALLTHROUGH */
	
	case 1: // decline
	{
		if (type == IM_SESSION_P2P_INVITE)
		{
		  std::string s = payload["session_handle"].asString();
		  LLVoiceClient::getInstance()->declineInvite(s);
		}
		else
		{
			std::string url = gAgent.getRegion()->getCapability(
				"ChatSessionRequest");

			LLSD data;
			data["method"] = "decline invitation";
			data["session-id"] = session_id;
			LLHTTPClient::post(
				url,
				data,
				NULL);				
		}
	}

	gIMMgr->clearPendingAgentListUpdates(session_id);
	gIMMgr->clearPendingInvitation(session_id);
	break;
	}
	
	return false;
}

//
// Member Functions
//

LLIMMgr::LLIMMgr()
{
	mPendingInvitations = LLSD::emptyMap();
	mPendingAgentListUpdates = LLSD::emptyMap();

	LLIMModel::getInstance()->addNewMsgCallback(boost::bind(&LLFloaterIMSession::sRemoveTypingIndicator, _1));
}

// Add a message to a session. 
void LLIMMgr::addMessage(
	const LLUUID& session_id,
	const LLUUID& target_id,
	const std::string& from,
	const std::string& msg,
	bool  is_offline_msg,
	const std::string& session_name,
	EInstantMessage dialog,
	U32 parent_estate_id,
	const LLUUID& region_id,
	const LLVector3& position,
	bool link_name) // If this is true, then we insert the name and link it to a profile
{
	LLUUID other_participant_id = target_id;

	LLUUID new_session_id = session_id;
	if (new_session_id.isNull())
	{
		//no session ID...compute new one
		new_session_id = computeSessionID(dialog, other_participant_id);
	}

	//*NOTE session_name is empty in case of incoming P2P sessions
	std::string fixed_session_name = from;
	bool name_is_setted = false;
	if(!session_name.empty() && session_name.size()>1)
	{
		fixed_session_name = session_name;
		name_is_setted = true;
	}

	bool new_session = !hasSession(new_session_id);
	if (new_session)
	{
		LLAvatarName av_name;
		if (LLAvatarNameCache::get(other_participant_id, &av_name) && !name_is_setted)
		{
			fixed_session_name = av_name.getDisplayName();
		}
		LLIMModel::getInstance()->newSession(new_session_id, fixed_session_name, dialog, other_participant_id, false, is_offline_msg);

		// When we get a new IM, and if you are a god, display a bit
		// of information about the source. This is to help liaisons
		// when answering questions.
		if(gAgent.isGodlike())
		{
			// *TODO:translate (low priority, god ability)
			std::ostringstream bonus_info;
			bonus_info << LLTrans::getString("***")+ " "+ LLTrans::getString("IMParentEstate") + ":" + " "
				<< parent_estate_id
				<< ((parent_estate_id == 1) ? "," + LLTrans::getString("IMMainland") : "")
				<< ((parent_estate_id == 5) ? "," + LLTrans::getString ("IMTeen") : "");

			// once we have web-services (or something) which returns
			// information about a region id, we can print this out
			// and even have it link to map-teleport or something.
			//<< "*** region_id: " << region_id << std::endl
			//<< "*** position: " << position << std::endl;

			LLIMModel::instance().addMessage(new_session_id, from, other_participant_id, bonus_info.str());
		}

		// Logically it would make more sense to reject the session sooner, in another area of the
		// code, but the session has to be established inside the server before it can be left.
		if (LLMuteList::getInstance()->isMuted(other_participant_id) && !LLMuteList::getInstance()->isLinden(from))
		{
			llwarns << "Leaving IM session from initiating muted resident " << from << llendl;
			if(!gIMMgr->leaveSession(new_session_id))
			{
				llinfos << "Session " << new_session_id << " does not exist." << llendl;
			}
			return;
		}

        //Play sound for new conversations
		if (!gAgent.isDoNotDisturb() && (gSavedSettings.getBOOL("PlaySoundNewConversation") == TRUE))
        {
            make_ui_sound("UISndNewIncomingIMSession");
        }
	}

	bool skip_message = false;
	if (gSavedSettings.getBOOL("VoiceCallsFriendsOnly"))
	{
		// Evaluate if we need to skip this message when that setting is true (default is false)
		LLIMModel::LLIMSession* session = LLIMModel::instance().findIMSession(new_session_id);
		skip_message = (LLAvatarTracker::instance().getBuddyInfo(other_participant_id) == NULL);	// Skip non friends...
		skip_message &= !session->isGroupSessionType();			// Do not skip group chats...
		skip_message &= !(other_participant_id == gAgentID);	// You are your best friend... Don't skip yourself
	}

	if (!LLMuteList::getInstance()->isMuted(other_participant_id, LLMute::flagTextChat) && !skip_message)
	{
		LLIMModel::instance().addMessage(new_session_id, from, other_participant_id, msg);
	}

	// Open conversation floater if offline messages are present
	if (is_offline_msg)
    {
        LLFloaterReg::showInstance("im_container");
	    LLFloaterReg::getTypedInstance<LLFloaterIMContainer>("im_container")->
	    		flashConversationItemWidget(new_session_id, true);
    }
}

void LLIMMgr::addSystemMessage(const LLUUID& session_id, const std::string& message_name, const LLSD& args)
{
	LLUIString message;
	
	// null session id means near me (chat history)
	if (session_id.isNull())
	{
		message = LLTrans::getString(message_name);
		message.setArgs(args);

		LLChat chat(message);
		chat.mSourceType = CHAT_SOURCE_SYSTEM;

		LLFloaterIMNearbyChat* nearby_chat = LLFloaterReg::findTypedInstance<LLFloaterIMNearbyChat>("nearby_chat");
		if (nearby_chat)
		{
			nearby_chat->addMessage(chat);
		}
	}
	else // going to IM session
	{
		message = LLTrans::getString(message_name + "-im");
		message.setArgs(args);
		if (hasSession(session_id))
		{
			gIMMgr->addMessage(session_id, LLUUID::null, SYSTEM_FROM, message.getString());
		}
		// log message to file

		else
		{
			std::string session_name;
			// since we select user to share item with - his name is already in cache
			gCacheName->getFullName(args["user_id"], session_name);
			session_name = LLCacheName::buildUsername(session_name);
			LLIMModel::instance().logToFile(session_name, SYSTEM_FROM, LLUUID::null, message.getString());
		}
	}
}

S32 LLIMMgr::getNumberOfUnreadIM()
{
	std::map<LLUUID, LLIMModel::LLIMSession*>::iterator it;
	
	S32 num = 0;
	for(it = LLIMModel::getInstance()->mId2SessionMap.begin(); it != LLIMModel::getInstance()->mId2SessionMap.end(); ++it)
	{
		num += (*it).second->mNumUnread;
	}

	return num;
}

S32 LLIMMgr::getNumberOfUnreadParticipantMessages()
{
	std::map<LLUUID, LLIMModel::LLIMSession*>::iterator it;

	S32 num = 0;
	for(it = LLIMModel::getInstance()->mId2SessionMap.begin(); it != LLIMModel::getInstance()->mId2SessionMap.end(); ++it)
	{
		num += (*it).second->mParticipantUnreadMessageCount;
	}

	return num;
}

void LLIMMgr::autoStartCallOnStartup(const LLUUID& session_id)
{
	LLIMModel::LLIMSession *session = LLIMModel::getInstance()->findIMSession(session_id);
	if (!session) return;
	
	if (session->mSessionInitialized)
	{
		startCall(session_id);
	}
	else
	{
		session->mStartCallOnInitialize = true;
	}	
}

LLUUID LLIMMgr::addP2PSession(const std::string& name,
							const LLUUID& other_participant_id,
							const std::string& voice_session_handle,
							const std::string& caller_uri)
{
	LLUUID session_id = addSession(name, IM_NOTHING_SPECIAL, other_participant_id, true);

	LLIMSpeakerMgr* speaker_mgr = LLIMModel::getInstance()->getSpeakerManager(session_id);
	if (speaker_mgr)
	{
		LLVoiceChannelP2P* voice_channel = dynamic_cast<LLVoiceChannelP2P*>(speaker_mgr->getVoiceChannel());
		if (voice_channel)
		{
			voice_channel->setSessionHandle(voice_session_handle, caller_uri);
		}
	}
	return session_id;
}

// This adds a session to the talk view. The name is the local name of
// the session, dialog specifies the type of session. If the session
// exists, it is brought forward.  Specifying id = NULL results in an
// im session to everyone. Returns the uuid of the session.
LLUUID LLIMMgr::addSession(
	const std::string& name,
	EInstantMessage dialog,
	const LLUUID& other_participant_id, bool voice)
{
	LLDynamicArray<LLUUID> ids;
	ids.put(other_participant_id);
	LLUUID session_id = addSession(name, dialog, other_participant_id, ids, voice);
	return session_id;
}

// Adds a session using the given session_id.  If the session already exists 
// the dialog type is assumed correct. Returns the uuid of the session.
LLUUID LLIMMgr::addSession(
	const std::string& name,
	EInstantMessage dialog,
	const LLUUID& other_participant_id,
	const LLDynamicArray<LLUUID>& ids, bool voice,
	const LLUUID& floater_id)
{
	if (0 == ids.getLength())
	{
		return LLUUID::null;
	}

	if (name.empty())
	{
		llwarning("Session name cannot be null!", 0);
		return LLUUID::null;
	}

	LLUUID session_id = computeSessionID(dialog,other_participant_id);

	if (floater_id.notNull())
	{
		LLFloaterIMSession* im_floater = LLFloaterIMSession::findInstance(floater_id);

		if (im_floater)
		{
			// The IM floater should be initialized with a new session_id
			// so that it is found by that id when creating a chiclet in LLFloaterIMSession::onIMChicletCreated,
			// and a new floater is not created.
			im_floater->initIMSession(session_id);
            im_floater->reloadMessages();
		}
	}

	bool new_session = (LLIMModel::getInstance()->findIMSession(session_id) == NULL);

	//works only for outgoing ad-hoc sessions
	if (new_session && IM_SESSION_CONFERENCE_START == dialog && ids.size())
	{
		LLIMModel::LLIMSession* ad_hoc_found = LLIMModel::getInstance()->findAdHocIMSession(ids);
		if (ad_hoc_found)
		{
			new_session = false;
			session_id = ad_hoc_found->mSessionID;
		}
	}

    //Notify observers that a session was added
	if (new_session)
	{
		LLIMModel::getInstance()->newSession(session_id, name, dialog, other_participant_id, ids, voice);
	}
    //Notifies observers that the session was already added
    else
    {
        std::string session_name = LLIMModel::getInstance()->getName(session_id);
        LLIMMgr::getInstance()->notifyObserverSessionActivated(session_id, session_name, other_participant_id);
    }

	//we don't need to show notes about online/offline, mute/unmute users' statuses for existing sessions
	if (!new_session) return session_id;
	
    llinfos << "LLIMMgr::addSession, new session added, name = " << name << ", session id = " << session_id << llendl;
    
	//Per Plan's suggestion commented "explicit offline status warning" out to make Dessie happier (see EXT-3609)
	//*TODO After February 2010 remove this commented out line if no one will be missing that warning
	//noteOfflineUsers(session_id, floater, ids);

	// Only warn for regular IMs - not group IMs
	if( dialog == IM_NOTHING_SPECIAL )
	{
		noteMutedUsers(session_id, ids);
	}

	notifyObserverSessionVoiceOrIMStarted(session_id);

	return session_id;
}

bool LLIMMgr::leaveSession(const LLUUID& session_id)
{
	LLIMModel::LLIMSession* im_session = LLIMModel::getInstance()->findIMSession(session_id);
	if (!im_session) return false;

	LLIMModel::getInstance()->sendLeaveSession(session_id, im_session->mOtherParticipantID);
	gIMMgr->removeSession(session_id);
	return true;
}

// Removes data associated with a particular session specified by session_id
void LLIMMgr::removeSession(const LLUUID& session_id)
{
	llassert_always(hasSession(session_id));
	
	clearPendingInvitation(session_id);
	clearPendingAgentListUpdates(session_id);

	LLIMModel::getInstance()->clearSession(session_id);

    llinfos << "LLIMMgr::removeSession, session removed, session id = " << session_id << llendl;

	notifyObserverSessionRemoved(session_id);
}

void LLIMMgr::inviteToSession(
	const LLUUID& session_id, 
	const std::string& session_name, 
	const LLUUID& caller_id, 
	const std::string& caller_name,
	EInstantMessage type,
	EInvitationType inv_type,
	const std::string& session_handle,
	const std::string& session_uri)
{
	std::string notify_box_type;
	// voice invite question is different from default only for group call (EXT-7118)
	std::string question_type = "VoiceInviteQuestionDefault";

	BOOL voice_invite = FALSE;
	bool is_linden = LLMuteList::getInstance()->isLinden(caller_name);


	if(type == IM_SESSION_P2P_INVITE)
	{
		//P2P is different...they only have voice invitations
		notify_box_type = "VoiceInviteP2P";
		voice_invite = TRUE;
	}
	else if ( gAgent.isInGroup(session_id) )
	{
		//only really old school groups have voice invitations
		notify_box_type = "VoiceInviteGroup";
		question_type = "VoiceInviteQuestionGroup";
		voice_invite = TRUE;
	}
	else if ( inv_type == INVITATION_TYPE_VOICE )
	{
		//else it's an ad-hoc
		//and a voice ad-hoc
		notify_box_type = "VoiceInviteAdHoc";
		voice_invite = TRUE;
	}
	else if ( inv_type == INVITATION_TYPE_IMMEDIATE )
	{
		notify_box_type = "InviteAdHoc";
	}

	LLSD payload;
	payload["session_id"] = session_id;
	payload["session_name"] = session_name;
	payload["caller_id"] = caller_id;
	payload["caller_name"] = caller_name;
	payload["type"] = type;
	payload["inv_type"] = inv_type;
	payload["session_handle"] = session_handle;
	payload["session_uri"] = session_uri;
	payload["notify_box_type"] = notify_box_type;
	payload["question_type"] = question_type;

	//ignore invites from muted residents
	if (LLMuteList::getInstance()->isMuted(caller_id) && !is_linden)
	{
		if (voice_invite && "VoiceInviteQuestionDefault" == question_type)
		{
			llinfos << "Rejecting voice call from initiating muted resident " << caller_name << llendl;
			LLIncomingCallDialog::processCallResponse(1, payload);
		}
		return;
	}

	LLVoiceChannel* channelp = LLVoiceChannel::getChannelByID(session_id);
	if (channelp && channelp->callStarted())
	{
		// you have already started a call to the other user, so just accept the invite
		LLIncomingCallDialog::processCallResponse(0, payload);
		return;
	}

	if (voice_invite)
	{
		bool isRejectGroupCall = (gSavedSettings.getBOOL("VoiceCallsRejectGroup") && (notify_box_type == "VoiceInviteGroup"));
		bool isRejectNonFriendCall = (gSavedSettings.getBOOL("VoiceCallsFriendsOnly") && (LLAvatarTracker::instance().getBuddyInfo(caller_id) == NULL));
		bool isRejectDoNotDisturb = (gAgent.isDoNotDisturb() && !hasSession(session_id));
		if	(isRejectGroupCall || isRejectNonFriendCall || isRejectDoNotDisturb)
		{
			if (isRejectDoNotDisturb && !isRejectGroupCall && !isRejectNonFriendCall)
			{
				LLSD args;
				addSystemMessage(session_id, "you_auto_rejected_call", args);
				send_do_not_disturb_message(gMessageSystem, caller_id, session_id);
			}
			// silently decline the call
			LLIncomingCallDialog::processCallResponse(1, payload);
			return;
		}
	}

	if ( !mPendingInvitations.has(session_id.asString()) )
	{
		if (caller_name.empty())
		{
			gCacheName->get(caller_id, false,  // voice
				boost::bind(&LLIMMgr::onInviteNameLookup, payload, _1, _2, _3));
		}
		else
		{
			LLFloaterReg::showInstance("incoming_call", payload, FALSE);
		}
		
		// Add the caller to the Recent List here (at this point 
		// "incoming_call" floater is shown and the recipient can
		// reject the call), because even if a recipient will reject
		// the call, the caller should be added to the recent list
		// anyway. STORM-507.
		if(type == IM_SESSION_P2P_INVITE)
			LLRecentPeople::instance().add(caller_id);
		
		mPendingInvitations[session_id.asString()] = LLSD();
	}
}

void LLIMMgr::onInviteNameLookup(LLSD payload, const LLUUID& id, const std::string& name, bool is_group)
{
	payload["caller_name"] = name;
	payload["session_name"] = payload["caller_name"].asString();

	std::string notify_box_type = payload["notify_box_type"].asString();

	LLFloaterReg::showInstance("incoming_call", payload, FALSE);
}

//*TODO disconnects all sessions
void LLIMMgr::disconnectAllSessions()
{
	//*TODO disconnects all IM sessions
}

BOOL LLIMMgr::hasSession(const LLUUID& session_id)
{
	return LLIMModel::getInstance()->findIMSession(session_id) != NULL;
}

void LLIMMgr::clearPendingInvitation(const LLUUID& session_id)
{
	if ( mPendingInvitations.has(session_id.asString()) )
	{
		mPendingInvitations.erase(session_id.asString());
	}
}

void LLIMMgr::processAgentListUpdates(const LLUUID& session_id, const LLSD& body)
{
	LLFloaterIMSession* im_floater = LLFloaterIMSession::findInstance(session_id);
	if ( im_floater )
	{
		im_floater->processAgentListUpdates(body);
	}
	LLIMSpeakerMgr* speaker_mgr = LLIMModel::getInstance()->getSpeakerManager(session_id);
	if (speaker_mgr)
	{
		speaker_mgr->updateSpeakers(body);

		// also the same call is added into LLVoiceClient::participantUpdatedEvent because
		// sometimes it is called AFTER LLViewerChatterBoxSessionAgentListUpdates::post()
		// when moderation state changed too late. See EXT-3544.
		speaker_mgr->update(true);
	}
	else
	{
		//we don't have a speaker manager yet..something went wrong
		//we are probably receiving an update here before
		//a start or an acceptance of an invitation.  Race condition.
		gIMMgr->addPendingAgentListUpdates(
			session_id,
			body);
	}
}

LLSD LLIMMgr::getPendingAgentListUpdates(const LLUUID& session_id)
{
	if ( mPendingAgentListUpdates.has(session_id.asString()) )
	{
		return mPendingAgentListUpdates[session_id.asString()];
	}
	else
	{
		return LLSD();
	}
}

void LLIMMgr::addPendingAgentListUpdates(
	const LLUUID& session_id,
	const LLSD& updates)
{
	LLSD::map_const_iterator iter;

	if ( !mPendingAgentListUpdates.has(session_id.asString()) )
	{
		//this is a new agent list update for this session
		mPendingAgentListUpdates[session_id.asString()] = LLSD::emptyMap();
	}

	if (
		updates.has("agent_updates") &&
		updates["agent_updates"].isMap() &&
		updates.has("updates") &&
		updates["updates"].isMap() )
	{
		//new school update
		LLSD update_types = LLSD::emptyArray();
		LLSD::array_iterator array_iter;

		update_types.append("agent_updates");
		update_types.append("updates");

		for (
			array_iter = update_types.beginArray();
			array_iter != update_types.endArray();
			++array_iter)
		{
			//we only want to include the last update for a given agent
			for (
				iter = updates[array_iter->asString()].beginMap();
				iter != updates[array_iter->asString()].endMap();
				++iter)
			{
				mPendingAgentListUpdates[session_id.asString()][array_iter->asString()][iter->first] =
					iter->second;
			}
		}
	}
	else if (
		updates.has("updates") &&
		updates["updates"].isMap() )
	{
		//old school update where the SD contained just mappings
		//of agent_id -> "LEAVE"/"ENTER"

		//only want to keep last update for each agent
		for (
			iter = updates["updates"].beginMap();
			iter != updates["updates"].endMap();
			++iter)
		{
			mPendingAgentListUpdates[session_id.asString()]["updates"][iter->first] =
				iter->second;
		}
	}
}

void LLIMMgr::clearPendingAgentListUpdates(const LLUUID& session_id)
{
	if ( mPendingAgentListUpdates.has(session_id.asString()) )
	{
		mPendingAgentListUpdates.erase(session_id.asString());
	}
}

void LLIMMgr::notifyObserverSessionAdded(const LLUUID& session_id, const std::string& name, const LLUUID& other_participant_id, bool has_offline_msg)
{
	for (session_observers_list_t::iterator it = mSessionObservers.begin(); it != mSessionObservers.end(); it++)
	{
		(*it)->sessionAdded(session_id, name, other_participant_id, has_offline_msg);
	}
}

void LLIMMgr::notifyObserverSessionActivated(const LLUUID& session_id, const std::string& name, const LLUUID& other_participant_id)
{
    for (session_observers_list_t::iterator it = mSessionObservers.begin(); it != mSessionObservers.end(); it++)
    {
        (*it)->sessionActivated(session_id, name, other_participant_id);
    }
}

void LLIMMgr::notifyObserverSessionVoiceOrIMStarted(const LLUUID& session_id)
{
	for (session_observers_list_t::iterator it = mSessionObservers.begin(); it != mSessionObservers.end(); it++)
	{
		(*it)->sessionVoiceOrIMStarted(session_id);
	}
}

void LLIMMgr::notifyObserverSessionRemoved(const LLUUID& session_id)
{
	for (session_observers_list_t::iterator it = mSessionObservers.begin(); it != mSessionObservers.end(); it++)
	{
		(*it)->sessionRemoved(session_id);
	}
}

void LLIMMgr::notifyObserverSessionIDUpdated( const LLUUID& old_session_id, const LLUUID& new_session_id )
{
	for (session_observers_list_t::iterator it = mSessionObservers.begin(); it != mSessionObservers.end(); it++)
	{
		(*it)->sessionIDUpdated(old_session_id, new_session_id);
	}

}

void LLIMMgr::addSessionObserver(LLIMSessionObserver *observer)
{
	mSessionObservers.push_back(observer);
}

void LLIMMgr::removeSessionObserver(LLIMSessionObserver *observer)
{
	mSessionObservers.remove(observer);
}

bool LLIMMgr::startCall(const LLUUID& session_id, LLVoiceChannel::EDirection direction)
{
	LLVoiceChannel* voice_channel = LLIMModel::getInstance()->getVoiceChannel(session_id);
	if (!voice_channel) return false;
	
	voice_channel->setCallDirection(direction);
	voice_channel->activate();
	return true;
}

bool LLIMMgr::endCall(const LLUUID& session_id)
{
	LLVoiceChannel* voice_channel = LLIMModel::getInstance()->getVoiceChannel(session_id);
	if (!voice_channel) return false;

	voice_channel->deactivate();
	LLIMModel::LLIMSession* im_session = LLIMModel::getInstance()->findIMSession(session_id);
	if (im_session)
	{
		// need to update speakers' state
		im_session->mSpeakers->update(FALSE);
	}
	return true;
}

bool LLIMMgr::isVoiceCall(const LLUUID& session_id)
{
	LLIMModel::LLIMSession* im_session = LLIMModel::getInstance()->findIMSession(session_id);
	if (!im_session) return false;

	return im_session->mStartedAsIMCall;
}

void LLIMMgr::addNotifiedNonFriendSessionID(const LLUUID& session_id)
{
	mNotifiedNonFriendSessions.insert(session_id);
}

bool LLIMMgr::isNonFriendSessionNotified(const LLUUID& session_id)
{
	return mNotifiedNonFriendSessions.end() != mNotifiedNonFriendSessions.find(session_id);

}

void LLIMMgr::noteOfflineUsers(
	const LLUUID& session_id,
	const LLDynamicArray<LLUUID>& ids)
{
	S32 count = ids.count();
	if(count == 0)
	{
		const std::string& only_user = LLTrans::getString("only_user_message");
		LLIMModel::getInstance()->addMessage(session_id, SYSTEM_FROM, LLUUID::null, only_user);
	}
	else
	{
		const LLRelationship* info = NULL;
		LLAvatarTracker& at = LLAvatarTracker::instance();
		LLIMModel& im_model = LLIMModel::instance();
		for(S32 i = 0; i < count; ++i)
		{
			info = at.getBuddyInfo(ids.get(i));
			LLAvatarName av_name;
			if (info
				&& !info->isOnline()
				&& LLAvatarNameCache::get(ids.get(i), &av_name))
			{
				LLUIString offline = LLTrans::getString("offline_message");
				// Use display name only because this user is your friend
				offline.setArg("[NAME]", av_name.getDisplayName());
				im_model.proccessOnlineOfflineNotification(session_id, offline);
			}
		}
	}
}

void LLIMMgr::noteMutedUsers(const LLUUID& session_id,
								  const LLDynamicArray<LLUUID>& ids)
{
	// Don't do this if we don't have a mute list.
	LLMuteList *ml = LLMuteList::getInstance();
	if( !ml )
	{
		return;
	}

	S32 count = ids.count();
	if(count > 0)
	{
		LLIMModel* im_model = LLIMModel::getInstance();
		
		for(S32 i = 0; i < count; ++i)
		{
			if( ml->isMuted(ids.get(i)) )
			{
				LLUIString muted = LLTrans::getString("muted_message");

				im_model->addMessage(session_id, SYSTEM_FROM, LLUUID::null, muted);
				break;
			}
		}
	}
}

void LLIMMgr::processIMTypingStart(const LLIMInfo* im_info)
{
	processIMTypingCore(im_info, TRUE);
}

void LLIMMgr::processIMTypingStop(const LLIMInfo* im_info)
{
	processIMTypingCore(im_info, FALSE);
}

void LLIMMgr::processIMTypingCore(const LLIMInfo* im_info, BOOL typing)
{
	LLUUID session_id = computeSessionID(im_info->mIMType, im_info->mFromID);
	LLFloaterIMSession* im_floater = LLFloaterIMSession::findInstance(session_id);
	if ( im_floater )
	{
		im_floater->processIMTyping(im_info, typing);
	}
}

class LLViewerChatterBoxSessionStartReply : public LLHTTPNode
{
public:
	virtual void describe(Description& desc) const
	{
		desc.shortInfo("Used for receiving a reply to a request to initialize an ChatterBox session");
		desc.postAPI();
		desc.input(
			"{\"client_session_id\": UUID, \"session_id\": UUID, \"success\" boolean, \"reason\": string");
		desc.source(__FILE__, __LINE__);
	}

	virtual void post(ResponsePtr response,
					  const LLSD& context,
					  const LLSD& input) const
	{
		LLSD body;
		LLUUID temp_session_id;
		LLUUID session_id;
		bool success;

		body = input["body"];
		success = body["success"].asBoolean();
		temp_session_id = body["temp_session_id"].asUUID();

		if ( success )
		{
			session_id = body["session_id"].asUUID();

			LLIMModel::getInstance()->processSessionInitializedReply(temp_session_id, session_id);

			LLIMSpeakerMgr* speaker_mgr = LLIMModel::getInstance()->getSpeakerManager(session_id);
			if (speaker_mgr)
			{
				speaker_mgr->setSpeakers(body);
				speaker_mgr->updateSpeakers(gIMMgr->getPendingAgentListUpdates(session_id));
			}

			LLFloaterIMSession* im_floater = LLFloaterIMSession::findInstance(session_id);
			if ( im_floater )
			{
				if ( body.has("session_info") )
				{
					im_floater->processSessionUpdate(body["session_info"]);
				}
			}

			gIMMgr->clearPendingAgentListUpdates(session_id);
		}
		else
		{
			//throw an error dialog and close the temp session's floater
			gIMMgr->showSessionStartError(body["error"].asString(), temp_session_id);
		}

		gIMMgr->clearPendingAgentListUpdates(session_id);
	}
};

class LLViewerChatterBoxSessionEventReply : public LLHTTPNode
{
public:
	virtual void describe(Description& desc) const
	{
		desc.shortInfo("Used for receiving a reply to a ChatterBox session event");
		desc.postAPI();
		desc.input(
			"{\"event\": string, \"reason\": string, \"success\": boolean, \"session_id\": UUID");
		desc.source(__FILE__, __LINE__);
	}

	virtual void post(ResponsePtr response,
					  const LLSD& context,
					  const LLSD& input) const
	{
		LLUUID session_id;
		bool success;

		LLSD body = input["body"];
		success = body["success"].asBoolean();
		session_id = body["session_id"].asUUID();

		if ( !success )
		{
			//throw an error dialog
			gIMMgr->showSessionEventError(
				body["event"].asString(),
				body["error"].asString(),
				session_id);
		}
	}
};

class LLViewerForceCloseChatterBoxSession: public LLHTTPNode
{
public:
	virtual void post(ResponsePtr response,
					  const LLSD& context,
					  const LLSD& input) const
	{
		LLUUID session_id;
		std::string reason;

		session_id = input["body"]["session_id"].asUUID();
		reason = input["body"]["reason"].asString();

		gIMMgr->showSessionForceClose(reason, session_id);
	}
};

class LLViewerChatterBoxSessionAgentListUpdates : public LLHTTPNode
{
public:
	virtual void post(
		ResponsePtr responder,
		const LLSD& context,
		const LLSD& input) const
	{
		const LLUUID& session_id = input["body"]["session_id"].asUUID();
		gIMMgr->processAgentListUpdates(session_id, input["body"]);
	}
};

class LLViewerChatterBoxSessionUpdate : public LLHTTPNode
{
public:
	virtual void post(
		ResponsePtr responder,
		const LLSD& context,
		const LLSD& input) const
	{
		LLUUID session_id = input["body"]["session_id"].asUUID();
		LLFloaterIMSession* im_floater = LLFloaterIMSession::findInstance(session_id);
		if ( im_floater )
		{
			im_floater->processSessionUpdate(input["body"]["info"]);
		}
		LLIMSpeakerMgr* im_mgr = LLIMModel::getInstance()->getSpeakerManager(session_id);
		if (im_mgr)
		{
			im_mgr->processSessionUpdate(input["body"]["info"]);
		}
	}
};


class LLViewerChatterBoxInvitation : public LLHTTPNode
{
public:

	virtual void post(
		ResponsePtr response,
		const LLSD& context,
		const LLSD& input) const
	{
		//for backwards compatiblity reasons...we need to still
		//check for 'text' or 'voice' invitations...bleh
		if ( input["body"].has("instantmessage") )
		{
			LLSD message_params =
				input["body"]["instantmessage"]["message_params"];

			//do something here to have the IM invite behave
			//just like a normal IM
			//this is just replicated code from process_improved_im
			//and should really go in it's own function -jwolk

			std::string message = message_params["message"].asString();
			std::string name = message_params["from_name"].asString();
			LLUUID from_id = message_params["from_id"].asUUID();
			LLUUID session_id = message_params["id"].asUUID();
			std::vector<U8> bin_bucket = message_params["data"]["binary_bucket"].asBinary();
			U8 offline = (U8)message_params["offline"].asInteger();
			
			time_t timestamp =
				(time_t) message_params["timestamp"].asInteger();

			BOOL is_do_not_disturb = gAgent.isDoNotDisturb();

			//don't return if user is muted b/c proper way to ignore a muted user who
			//initiated an adhoc/group conference is to create then leave the session (see STORM-1731)
			if (is_do_not_disturb)
			{
				return;
			}

			// standard message, not from system
			std::string saved;
			if(offline == IM_OFFLINE)
			{
				LLStringUtil::format_map_t args;
				args["[LONG_TIMESTAMP]"] = formatted_time(timestamp);
				saved = LLTrans::getString("Saved_message", args);
			}
			std::string buffer = saved + message;

			if(from_id == gAgentID)
			{
				return;
			}
			gIMMgr->addMessage(
				session_id,
				from_id,
				name,
				buffer,
				IM_OFFLINE == offline,
				std::string((char*)&bin_bucket[0]),
				IM_SESSION_INVITE,
				message_params["parent_estate_id"].asInteger(),
				message_params["region_id"].asUUID(),
				ll_vector3_from_sd(message_params["position"]),
				true);

			if (LLMuteList::getInstance()->isMuted(from_id, name, LLMute::flagTextChat))
			{
				return;
			}

			//K now we want to accept the invitation
			std::string url = gAgent.getRegion()->getCapability(
				"ChatSessionRequest");

			if ( url != "" )
			{
				LLSD data;
				data["method"] = "accept invitation";
				data["session-id"] = session_id;
				LLHTTPClient::post(
					url,
					data,
					new LLViewerChatterBoxInvitationAcceptResponder(
						session_id,
						LLIMMgr::INVITATION_TYPE_INSTANT_MESSAGE));
			}
		} //end if invitation has instant message
		else if ( input["body"].has("voice") )
		{
			if(!LLVoiceClient::getInstance()->voiceEnabled() || !LLVoiceClient::getInstance()->isVoiceWorking())
			{
				// Don't display voice invites unless the user has voice enabled.
				return;
			}

			gIMMgr->inviteToSession(
				input["body"]["session_id"].asUUID(), 
				input["body"]["session_name"].asString(), 
				input["body"]["from_id"].asUUID(),
				input["body"]["from_name"].asString(),
				IM_SESSION_INVITE,
				LLIMMgr::INVITATION_TYPE_VOICE);
		}
		else if ( input["body"].has("immediate") )
		{
			gIMMgr->inviteToSession(
				input["body"]["session_id"].asUUID(), 
				input["body"]["session_name"].asString(), 
				input["body"]["from_id"].asUUID(),
				input["body"]["from_name"].asString(),
				IM_SESSION_INVITE,
				LLIMMgr::INVITATION_TYPE_IMMEDIATE);
		}
	}
};

LLHTTPRegistration<LLViewerChatterBoxSessionStartReply>
   gHTTPRegistrationMessageChatterboxsessionstartreply(
	   "/message/ChatterBoxSessionStartReply");

LLHTTPRegistration<LLViewerChatterBoxSessionEventReply>
   gHTTPRegistrationMessageChatterboxsessioneventreply(
	   "/message/ChatterBoxSessionEventReply");

LLHTTPRegistration<LLViewerForceCloseChatterBoxSession>
    gHTTPRegistrationMessageForceclosechatterboxsession(
		"/message/ForceCloseChatterBoxSession");

LLHTTPRegistration<LLViewerChatterBoxSessionAgentListUpdates>
    gHTTPRegistrationMessageChatterboxsessionagentlistupdates(
	    "/message/ChatterBoxSessionAgentListUpdates");

LLHTTPRegistration<LLViewerChatterBoxSessionUpdate>
    gHTTPRegistrationMessageChatterBoxSessionUpdate(
	    "/message/ChatterBoxSessionUpdate");

LLHTTPRegistration<LLViewerChatterBoxInvitation>
    gHTTPRegistrationMessageChatterBoxInvitation(
		"/message/ChatterBoxInvitation");
<|MERGE_RESOLUTION|>--- conflicted
+++ resolved
@@ -228,7 +228,7 @@
     // 0. nothing - exit
     if (("none" == user_preferences ||
     		ON_TOP_AND_ITEM_IS_SELECTED == conversations_floater_status)
-    	    && session_floater->isMessagePaneExpanded())
+    	&& session_floater->isMessagePaneExpanded())
     {
     	return;
     }
@@ -1561,11 +1561,7 @@
 	}
 
 	void errorWithContent(U32 statusNum, const std::string& reason, const LLSD& content)
-<<<<<<< HEAD
-	{
-=======
 	{		
->>>>>>> 70c1e219
 		llwarns << "LLViewerChatterBoxInvitationAcceptResponder error [status:"
 				<< statusNum << "]: " << content << llendl;
 		//throw something back to the viewer here?
