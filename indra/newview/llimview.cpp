--- conflicted
+++ resolved
@@ -148,21 +148,9 @@
             false); //will need slight refactor to retrieve whether offline message or not (assume online for now)
 	}
 
-<<<<<<< HEAD
-		// <FS:Ansariel> [FS communication UI]
-		//LLFloaterIMContainer* im_box = LLFloaterReg::getTypedInstance<LLFloaterIMContainer>("im_container");
-		//
-		//if (im_box)
-		//{
-		//	im_box->flashConversationItemWidget(sessionID, true);
-		//}
-		// </FS:Ansariel> [FS communication UI]
-
-    }
-=======
-	notify_of_message(data, true);
->>>>>>> 6e113858
-}
+	//notify_of_message(data, true); <FS:TM> 3.6.4 check this, Do we need this? LL removed a sectionabove we comented out and added this
+}
+
 
 
 
@@ -186,25 +174,12 @@
 
 void notify_of_message(const LLSD& msg, bool is_dnd_msg)
 {
-<<<<<<< HEAD
 	// [CHUI Merge] Commented out for now. Need to see if/how we can/want to wire it up
 #if 0
-    std::string user_preferences;
-    LLUUID participant_id = msg["from_id"].asUUID();
-    LLUUID session_id = msg["session_id"].asUUID();
-    LLIMModel::LLIMSession* session = LLIMModel::instance().findIMSession(session_id);
-
-    // do not show notification which goes from agent
-    if (gAgent.getID() == participant_id)
-    {
-        return;
-    }
-=======
 	std::string user_preferences;
 	LLUUID participant_id = msg[is_dnd_msg ? "FROM_ID" : "from_id"].asUUID();
 	LLUUID session_id = msg[is_dnd_msg ? "SESSION_ID" : "session_id"].asUUID();
 	LLIMModel::LLIMSession* session = LLIMModel::instance().findIMSession(session_id);
->>>>>>> 6e113858
 
 	// do not show notification which goes from agent
 	if (gAgent.getID() == participant_id)
@@ -390,94 +365,6 @@
 		}
 	}
 
-<<<<<<< HEAD
-    {
-        //Show IM toasts (upper right toasts)
-        // Skip toasting for system messages and for nearby chat
-        if(session_id.notNull() && participant_id.notNull())
-        {
-            LLAvatarNameCache::get(participant_id, boost::bind(&on_avatar_name_cache_toast, _1, _2, msg));
-        }
-    }
-#endif
-	// [CHUI Merge]
-	// <FS:Ansariel> [FS communication UI] Use old toast handling code for now
-	LLUUID participant_id = msg["from_id"].asUUID();
-	LLUUID session_id = msg["session_id"].asUUID();
-
-	// Ansa: CHUI routes nearby chat through here with session id = null uuid!
-	if (session_id.isNull())
-	{
-		return;
-	}
-
-	// do not show toast in busy mode or it goes from agent
-	if (gAgent.isDoNotDisturb() || gAgent.getID() == participant_id)
-	{
-		return;
-	}
-
-	// <FS:Ansariel> Don't toast if the message is an announcement
-	if (msg["is_announcement"].asBoolean())
-	{
-		return;
-	}
-	// </FS:Ansariel> Don't toast if the message is an announcement
-
-	// <FS:Ansariel> (Group-)IMs in chat console
-	if (FSConsoleUtils::ProcessInstantMessage(session_id, participant_id, msg["message"].asString()))
-	{
-		return;
-	}
-	// </FS:Ansariel> (Group-)IMs in chat console
-
-	// check whether incoming IM belongs to an active session or not
-	if (LLIMModel::getInstance()->getActiveSessionID().notNull()
-			&& LLIMModel::getInstance()->getActiveSessionID() == session_id)
-	{
-		return;
-	}
-
-	// Skip toasting for system messages
-	if (participant_id.isNull())
-	{
-		return;
-	}
-
-	// *NOTE Skip toasting if the user disable it in preferences/debug settings ~Alexandrea
-	LLIMModel::LLIMSession* session = LLIMModel::instance().findIMSession(session_id);
-	if (!gSavedSettings.getBOOL("EnableGroupChatPopups") && session->isGroupSessionType())
-	{
-		return;
-	}
-	if (!gSavedSettings.getBOOL("EnableIMChatPopups") && !session->isGroupSessionType())
-	{
-		return;
-	}
-
-	// Skip toasting if we have open window of IM with this session id
-	FSFloaterIM* open_im_floater = FSFloaterIM::findInstance(session_id);
-	if (open_im_floater && open_im_floater->getVisible())
-	{
-		return;
-	}
-
-	LLAvatarNameCache::get(participant_id, boost::bind(&on_avatar_name_cache_toast, _1, _2, msg));
-	// </FS:Ansariel> [FS communication UI]
-}
-
-// <FS:Ansariel> [FS communication UI] Re-added to not toast if our IM floater is active
-void LLIMModel::setActiveSessionID(const LLUUID& session_id)
-{
-	// check if such an ID really exists
-	if (!findIMSession(session_id))
-	{
-		llwarns << "Trying to set as active a non-existent session!" << llendl;
-		return;
-	}
-
-	mActiveSessionID = session_id;
-=======
 	// 4. Toast
 	if ((("toast" == user_preferences) &&
 		(ON_TOP_AND_ITEM_IS_SELECTED != conversations_floater_status) &&
@@ -513,14 +400,91 @@
 			LLAvatarNameCache::get(participant_id, boost::bind(&on_avatar_name_cache_toast, _1, _2, msg));
 		}
 	}
-}
+#endif
+	// [CHUI Merge]
+	// <FS:Ansariel> [FS communication UI] Use old toast handling code for now
+	LLUUID participant_id = msg["from_id"].asUUID();
+	LLUUID session_id = msg["session_id"].asUUID();
+
+	// Ansa: CHUI routes nearby chat through here with session id = null uuid!
+	if (session_id.isNull())
+	{
+		return;
+	}
+
+	// do not show toast in busy mode or it goes from agent
+	if (gAgent.isDoNotDisturb() || gAgent.getID() == participant_id)
+	{
+		return;
+	}
+
+	// <FS:Ansariel> Don't toast if the message is an announcement
+	if (msg["is_announcement"].asBoolean())
+	{
+		return;
+	}
+	// </FS:Ansariel> Don't toast if the message is an announcement
+
+	// <FS:Ansariel> (Group-)IMs in chat console
+	if (FSConsoleUtils::ProcessInstantMessage(session_id, participant_id, msg["message"].asString()))
+	{
+		return;
+	}
+	// </FS:Ansariel> (Group-)IMs in chat console
+
+	// check whether incoming IM belongs to an active session or not
+	if (LLIMModel::getInstance()->getActiveSessionID().notNull()
+			&& LLIMModel::getInstance()->getActiveSessionID() == session_id)
+	{
+		return;
+	}
+
+	// Skip toasting for system messages
+	if (participant_id.isNull())
+	{
+		return;
+	}
+
+	// *NOTE Skip toasting if the user disable it in preferences/debug settings ~Alexandrea
+	LLIMModel::LLIMSession* session = LLIMModel::instance().findIMSession(session_id);
+	if (!gSavedSettings.getBOOL("EnableGroupChatPopups") && session->isGroupSessionType())
+	{
+		return;
+	}
+	if (!gSavedSettings.getBOOL("EnableIMChatPopups") && !session->isGroupSessionType())
+	{
+		return;
+	}
+
+	// Skip toasting if we have open window of IM with this session id
+	FSFloaterIM* open_im_floater = FSFloaterIM::findInstance(session_id);
+	if (open_im_floater && open_im_floater->getVisible())
+	{
+		return;
+	}
+
+	LLAvatarNameCache::get(participant_id, boost::bind(&on_avatar_name_cache_toast, _1, _2, msg));
+	// </FS:Ansariel> [FS communication UI]
+}
+
+// <FS:Ansariel> [FS communication UI] Re-added to not toast if our IM floater is active
+void LLIMModel::setActiveSessionID(const LLUUID& session_id)
+{
+	// check if such an ID really exists
+	if (!findIMSession(session_id))
+	{
+		llwarns << "Trying to set as active a non-existent session!" << llendl;
+		return;
+	}
+
+	mActiveSessionID = session_id;
+		}
+// </FS:Ansariel> [FS communication UI]
 
 void on_new_message(const LLSD& msg)
 {
 	notify_of_message(msg, false);
->>>>>>> 6e113858
-}
-// </FS:Ansariel> [FS communication UI]
+}
 
 LLIMModel::LLIMModel() 
 {
@@ -3090,13 +3054,9 @@
 	}
 
 	// Open conversation floater if offline messages are present
-<<<<<<< HEAD
 	// <FS:CR> Only open it when the user opts to do so...
-	//if (is_offline_msg)
+	//if (is_offline_msg && !skip_message)
 	if (is_offline_msg && gSavedSettings.getBOOL("FSOpenIMContainerOnOfflineMessage"))
-=======
-	if (is_offline_msg && !skip_message)
->>>>>>> 6e113858
     {
     //    LLFloaterReg::showInstance("im_container");
 	//    LLFloaterReg::getTypedInstance<LLFloaterIMContainer>("im_container")->
