--- conflicted
+++ resolved
@@ -669,7 +669,7 @@
     bool is_region_msg = (bool)(time_n_flags & (1LL << 33));
     U32 time_stamp = (U32)(time_n_flags & 0x00000000ffffffff);
 
-    LLIMModel::getInstance()->processAddingMessage(session_id, from, from_id, message_txt, log2file, is_region_msg, time_stamp);
+    LLIMModel::getInstance()->processAddingMessage(session_id, from, from_id, message_txt, log2file, is_region_msg, time_stamp, false);
 }
 
 void translateFailure(const LLUUID& session_id, const std::string& from, const LLUUID& from_id, const std::string& utf8_text,
@@ -685,7 +685,7 @@
     bool is_region_msg = (bool)(time_n_flags & (1LL << 33));
     U32 time_stamp = (U32)(time_n_flags & 0x00000000ffffffff);
 
-    LLIMModel::getInstance()->processAddingMessage(session_id, from, from_id, message_txt, log2file, is_region_msg, time_stamp);
+    LLIMModel::getInstance()->processAddingMessage(session_id, from, from_id, message_txt, log2file, is_region_msg, time_stamp, false);
 }
 
 void chatterBoxHistoryCoro(std::string url, LLUUID sessionId, std::string from, std::string message, U32 timestamp)
@@ -742,7 +742,10 @@
                 session->addMessagesFromServerHistory(history, from, message, timestamp);
 
                 // Display the newly added messages
-                LLFloaterIMSession* floater = LLFloaterReg::findTypedInstance<LLFloaterIMSession>("impanel", sessionId);
+                // <FS:Ansariel> [FS communication UI]
+                //LLFloaterIMSession* floater = LLFloaterReg::findTypedInstance<LLFloaterIMSession>("impanel", sessionId);
+                FSFloaterIM* floater = LLFloaterReg::findTypedInstance<FSFloaterIM>("fs_impanel", sessionId);
+                // </FS:Ansariel> [FS communication UI]
                 if (floater && floater->isInVisibleChain())
                 {
                     floater->updateMessages();
@@ -1695,20 +1698,15 @@
 	mNoUnreadMsgsSignal(arg);
 }
 
-<<<<<<< HEAD
-// <FS:Ansariel> Added is_announcement parameter
-//bool LLIMModel::addToHistory(const LLUUID& session_id, const std::string& from, const LLUUID& from_id, const std::string& utf8_text, bool is_region_msg) {
-bool LLIMModel::addToHistory(const LLUUID& session_id, const std::string& from, const LLUUID& from_id, const std::string& utf8_text, bool is_region_msg, bool is_announcement /* = false */) {
-	
-=======
 bool LLIMModel::addToHistory(const LLUUID& session_id,
                              const std::string& from,
                              const LLUUID& from_id,
                              const std::string& utf8_text,
                              bool is_region_msg,
-                             U32 timestamp)
-{
->>>>>>> f257ee7d
+                             U32 timestamp,
+                             // <FS:Ansariel> Added is_announcement parameter
+                             bool is_announcement)
+{
 	LLIMSession* session = findIMSession(session_id);
 
 	if (!session)
@@ -1716,11 +1714,10 @@
 		LL_WARNS() << "session " << session_id << "does not exist " << LL_ENDL;
 		return false;
 	}
-<<<<<<< HEAD
-	
+
 	// <FS:Ansariel>  Forward IM to nearby chat if wanted
-	std::string timestr = LLLogChat::timestamp(false);
-	session->addMessage(from, from_id, utf8_text, timestr, is_region_msg); //might want to add date separately
+	std::string timestr = LLLogChat::timestamp2LogString(timestamp, false);
+	session->addMessage(from, from_id, utf8_text, timestr, false, is_region_msg, timestamp); //might want to add date separately
 
 	static LLCachedControl<bool> show_im_in_chat(gSavedSettings, "FSShowIMInChatHistory");
 	if (show_im_in_chat && !is_announcement)
@@ -1754,11 +1751,6 @@
 		nearby_chat->addMessage(chat, true, LLSD());
 	}
 	// </FS:Ansariel>
-=======
-
-    // This is where a normal arriving message is added to the session.   Note that the time string created here is without the full date
-	session->addMessage(from, from_id, utf8_text, LLLogChat::timestamp2LogString(timestamp, false), false, is_region_msg, timestamp);
->>>>>>> f257ee7d
 
 	return true;
 }
@@ -1795,21 +1787,14 @@
 	addMessage(session_id, SYSTEM_FROM, LLUUID::null, utf8_text);
 }
 
-<<<<<<< HEAD
 // <FS:Ansariel> Added is_announcement parameter
 //void LLIMModel::addMessage(const LLUUID& session_id, const std::string& from, const LLUUID& from_id, 
-//						   const std::string& utf8_text, bool log2file /* = true */, bool is_region_msg /* = false */) {
+//						   const std::string& utf8_text, bool log2file /* = true */, bool is_region_msg, /* = false */ U32 time_stamp /* = 0 */)
 void LLIMModel::addMessage(const LLUUID& session_id, const std::string& from, const LLUUID& from_id, 
-						   const std::string& utf8_text, bool log2file /* = true */, bool is_region_msg /* = false */, bool is_announcement /* = false */, bool keyword_alert_performed /* = false */) { 
-
+						   const std::string& utf8_text, bool log2file /* = true */, bool is_region_msg /* = false */, U32 time_stamp /* = 0 */, bool is_announcement /* = false */, bool keyword_alert_performed /* = false */)
+{ 
     //if (gSavedSettings.getBOOL("TranslateChat") && (from != SYSTEM_FROM))
     if (gSavedSettings.getBOOL("TranslateChat") && (from != SYSTEM_FROM) && !is_announcement && !keyword_alert_performed)
-=======
-void LLIMModel::addMessage(const LLUUID& session_id, const std::string& from, const LLUUID& from_id,
-						   const std::string& utf8_text, bool log2file /* = true */, bool is_region_msg, /* = false */ U32 time_stamp /* = 0 */)
-{
-    if (gSavedSettings.getBOOL("TranslateChat") && (from != SYSTEM_FROM))
->>>>>>> f257ee7d
     {
         const std::string from_lang = ""; // leave empty to trigger autodetect
         const std::string to_lang = LLTranslate::getTranslateLanguage();
@@ -1820,30 +1805,19 @@
     }
     else
     {
-<<<<<<< HEAD
-        processAddingMessage(session_id, from, from_id, utf8_text, log2file, is_region_msg, is_announcement, keyword_alert_performed);
-=======
-        processAddingMessage(session_id, from, from_id, utf8_text, log2file, is_region_msg, time_stamp);
->>>>>>> f257ee7d
+        processAddingMessage(session_id, from, from_id, utf8_text, log2file, is_region_msg, time_stamp, is_announcement, keyword_alert_performed);
     }
 }
 
 // <FS:Ansariel> Added is_announcement parameter
 //void LLIMModel::processAddingMessage(const LLUUID& session_id, const std::string& from, const LLUUID& from_id,
-//    const std::string& utf8_text, bool log2file /* = true */, bool is_region_msg /* = false */)
+//    const std::string& utf8_text, bool log2file, bool is_region_msg, U32 time_stamp)
 void LLIMModel::processAddingMessage(const LLUUID& session_id, const std::string& from, const LLUUID& from_id,
-<<<<<<< HEAD
-    const std::string& utf8_text, bool log2file /* = true */, bool is_region_msg /* = false */, bool is_announcement /* = false */, bool keyword_alert_performed /* = false */)
-{
-    LLIMSession* session = addMessageSilently(session_id, from, from_id, utf8_text, log2file, is_region_msg, is_announcement);
-    if (!session) return;
-=======
-    const std::string& utf8_text, bool log2file, bool is_region_msg, U32 time_stamp)
-{
-    LLIMSession* session = addMessageSilently(session_id, from, from_id, utf8_text, log2file, is_region_msg, time_stamp);
+    const std::string& utf8_text, bool log2file, bool is_region_msg, U32 time_stamp, bool is_announcement, bool keyword_alert_performed)
+{
+    LLIMSession* session = addMessageSilently(session_id, from, from_id, utf8_text, log2file, is_region_msg, time_stamp, is_announcement);
     if (!session)
-        return;
->>>>>>> f257ee7d
+       return;
 
     //good place to add some1 to recent list
     //other places may be called from message history.
@@ -1868,17 +1842,13 @@
     mNewMsgSignal(arg);
 }
 
-<<<<<<< HEAD
 // <FS:Ansariel> Added is_announcement parameter
 //LLIMModel::LLIMSession* LLIMModel::addMessageSilently(const LLUUID& session_id, const std::string& from, const LLUUID& from_id, 
-//													 const std::string& utf8_text, bool log2file, bool is_region_msg)
+//													  const std::string& utf8_text, bool log2file /* = true */, bool is_region_msg, /* false */
+//                                                      U32 timestamp /* = 0 */)
 LLIMModel::LLIMSession* LLIMModel::addMessageSilently(const LLUUID& session_id, const std::string& from, const LLUUID& from_id, 
-													 const std::string& utf8_text, bool log2file, bool is_region_msg, bool is_announcement /* = false */)
-=======
-LLIMModel::LLIMSession* LLIMModel::addMessageSilently(const LLUUID& session_id, const std::string& from, const LLUUID& from_id,
-													  const std::string& utf8_text, bool log2file /* = true */, bool is_region_msg, /* false */
-                                                      U32 timestamp /* = 0 */)
->>>>>>> f257ee7d
+													  const std::string& utf8_text, bool log2file /* = true */, bool is_region_msg /* = false */,
+                                                      U32 timestamp /* = 0 */, bool is_announcement /* = false */)
 {
 	LLIMSession* session = findIMSession(session_id);
 
@@ -1894,13 +1864,8 @@
 		from_name = SYSTEM_FROM;
 	}
 
-<<<<<<< HEAD
-	addToHistory(session_id, from_name, from_id, utf8_text, is_region_msg, is_announcement);
+	addToHistory(session_id, from_name, from_id, utf8_text, is_region_msg, timestamp, is_announcement);
 	if (log2file && !is_announcement)
-=======
-	addToHistory(session_id, from_name, from_id, utf8_text, is_region_msg, timestamp);
-	if (log2file)
->>>>>>> f257ee7d
 	{
 		logToFile(getHistoryFileName(session_id), from_name, from_id, utf8_text);
 	}
@@ -3396,14 +3361,10 @@
 	U32 parent_estate_id,
 	const LLUUID& region_id,
 	const LLVector3& position,
-<<<<<<< HEAD
-	bool is_region_msg,
+    bool is_region_msg,
+    U32 timestamp,      // May be zero
 	bool is_announcement, // <FS:Ansariel> Special parameter indicating announcements
 	bool keyword_alert_performed) // <FS:Ansariel> Pass info if keyword alert has been performed
-=======
-    bool is_region_msg,
-    U32 timestamp)      // May be zero
->>>>>>> f257ee7d
 {
 	LLUUID other_participant_id = target_id;
 
@@ -3546,8 +3507,15 @@
 				return;
 			}
 
-<<<<<<< HEAD
-	// <FS:PP> Configurable IM sounds
+            // Fetch group chat history, enabled by default.
+            if (gSavedPerAccountSettings.getBOOL("FetchGroupChatHistory"))
+            {
+                std::string chat_url = gAgent.getRegion()->getCapability("ChatSessionRequest");
+                LLCoros::instance().launch("chatterBoxHistoryCoro",
+                    boost::bind(&chatterBoxHistoryCoro, chat_url, session_id, from, msg, timestamp));
+            }
+
+			// <FS:PP> Configurable IM sounds
 			// //Play sound for new conversations
 			// if (!skip_message & !gAgent.isDoNotDisturb() && (gSavedSettings.getBOOL("PlaySoundNewConversation") == TRUE))
 
@@ -3580,18 +3548,6 @@
 			// </FS:PP>
 
 			if(!do_not_disturb && PlayModeUISndNewIncomingIMSession != 0 && dialog == IM_NOTHING_SPECIAL)
-=======
-            // Fetch group chat history, enabled by default.
-            if (gSavedPerAccountSettings.getBOOL("FetchGroupChatHistory"))
-            {
-                std::string chat_url = gAgent.getRegion()->getCapability("ChatSessionRequest");
-                LLCoros::instance().launch("chatterBoxHistoryCoro",
-                    boost::bind(&chatterBoxHistoryCoro, chat_url, session_id, from, msg, timestamp));
-            }
-
-			//Play sound for new conversations
-			if (!skip_message & !gAgent.isDoNotDisturb() && (gSavedSettings.getBOOL("PlaySoundNewConversation") == TRUE))
->>>>>>> f257ee7d
 			{
 				make_ui_sound("UISndNewIncomingIMSession");
 			}
@@ -3669,13 +3625,9 @@
 
 	if (!LLMuteList::getInstance()->isMuted(other_participant_id, LLMute::flagTextChat) && !skip_message)
 	{
-<<<<<<< HEAD
 		// <FS:Ansariel> Added is_announcement parameter
-		//LLIMModel::instance().addMessage(new_session_id, from, other_participant_id, msg, true, is_region_msg);
-		LLIMModel::instance().addMessage(new_session_id, from, other_participant_id, msg, true, is_region_msg, is_announcement, keyword_alert_performed);
-=======
-		LLIMModel::instance().addMessage(new_session_id, from, other_participant_id, msg, true, is_region_msg, timestamp);
->>>>>>> f257ee7d
+		//LLIMModel::instance().addMessage(new_session_id, from, other_participant_id, msg, true, is_region_msg, timestamp);
+		LLIMModel::instance().addMessage(new_session_id, from, other_participant_id, msg, true, is_region_msg, timestamp, is_announcement, keyword_alert_performed);
 	}
 
 	// Open conversation floater if offline messages are present
