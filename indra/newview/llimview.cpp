--- conflicted
+++ resolved
@@ -3334,93 +3334,6 @@
 	}
 }
 
-<<<<<<< HEAD
-bool inviteUserResponse(const LLSD& notification, const LLSD& response)
-{
-	if (!gIMMgr || gDisconnected)
-		return false;
-
-	const LLSD& payload = notification["payload"];
-	LLUUID session_id = payload["session_id"].asUUID();
-	EInstantMessage type = (EInstantMessage)payload["type"].asInteger();
-	LLIMMgr::EInvitationType inv_type = (LLIMMgr::EInvitationType)payload["inv_type"].asInteger();
-	S32 option = LLNotificationsUtil::getSelectedOption(notification, response);
-	switch(option)
-	{
-	case 0: // accept
-		{
-			if (type == IM_SESSION_P2P_INVITE)
-			{
-				// create a normal IM session
-				session_id = gIMMgr->addP2PSession(
-					payload["session_name"].asString(),
-					payload["caller_id"].asUUID(),
-					payload["session_handle"].asString(),
-					payload["session_uri"].asString());
-
-				gIMMgr->startCall(session_id);
-
-				gIMMgr->clearPendingAgentListUpdates(session_id);
-				gIMMgr->clearPendingInvitation(session_id);
-			}
-			else
-			{
-				gIMMgr->addSession(
-					payload["session_name"].asString(),
-					type,
-					session_id, true);
-
-				std::string url = gAgent.getRegion()->getCapability(
-					"ChatSessionRequest");
-
-                LLCoros::instance().launch("chatterBoxInvitationCoro",
-                    boost::bind(&chatterBoxInvitationCoro, url,
-                    session_id, inv_type));
-			}
-		}
-		break;
-	case 2: // mute (also implies ignore, so this falls through to the "ignore" case below)
-	{
-		// mute the sender of this invite
-		if (!LLMuteList::getInstance()->isMuted(payload["caller_id"].asUUID()))
-		{
-			LLMute mute(payload["caller_id"].asUUID(), payload["caller_name"].asString(), LLMute::AGENT);
-			LLMuteList::getInstance()->add(mute);
-		}
-	}
-	/* FALLTHROUGH */
-
-	case 1: // decline
-	{
-		if (type == IM_SESSION_P2P_INVITE)
-		{
-		  std::string s = payload["session_handle"].asString();
-		  LLVoiceClient::getInstance()->declineInvite(s);
-		}
-		else
-		{
-			std::string url = gAgent.getRegion()->getCapability(
-				"ChatSessionRequest");
-
-			LLSD data;
-			data["method"] = "decline invitation";
-			data["session-id"] = session_id;
-            LLCoreHttpUtil::HttpCoroutineAdapter::messageHttpPost(url, data,
-                "Invitation declined.",
-                "Invitation decline failed.");
-		}
-	}
-
-	gIMMgr->clearPendingAgentListUpdates(session_id);
-	gIMMgr->clearPendingInvitation(session_id);
-	break;
-	}
-
-	return false;
-}
-
-=======
->>>>>>> 410be3b2
 //
 // Member Functions
 //
@@ -3514,7 +3427,6 @@
 		{
 			fixed_session_name = av_name.getDisplayName();
 		}
-<<<<<<< HEAD
 
 		// <FS:Ansariel> Clear muted group chat early to prevent contacts floater
 		//               (re-)gaining focus; the server already knows the correct
@@ -3554,10 +3466,7 @@
 		}
 		// </FS:Ansariel>
 
-		LLIMModel::getInstance()->newSession(new_session_id, fixed_session_name, dialog, other_participant_id, false, is_offline_msg);
-=======
 		LLIMModel::getInstance()->newSession(new_session_id, fixed_session_name, dialog, other_participant_id, LLSD(), is_offline_msg);
->>>>>>> 410be3b2
 
 		LLIMModel::LLIMSession* session = LLIMModel::instance().findIMSession(new_session_id);
 		if (session)
@@ -4202,7 +4111,7 @@
 			gIMMgr->addSession(groupData.mName, IM_SESSION_INVITE, session_id);
 
 			uuid_vec_t ids;
-			LLIMModel::sendStartSession(session_id, session_id, ids, IM_SESSION_GROUP_START);
+			LLIMModel::sendStartSession(session_id, session_id, ids, IM_SESSION_GROUP_START, true);
 
 			if (!gAgent.isDoNotDisturb() && gSavedSettings.getU32("PlayModeUISndNewIncomingGroupIMSession") != 0)
 			{
