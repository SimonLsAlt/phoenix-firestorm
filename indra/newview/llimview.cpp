--- conflicted
+++ resolved
@@ -4152,12 +4152,6 @@
 
 void LLIMMgr::processAgentListUpdates(const LLUUID& session_id, const LLSD& body)
 {
-<<<<<<< HEAD
-	// <FS:Ansariel> [FS communication UI]
-	//LLFloaterIMSession* im_floater = LLFloaterIMSession::findInstance(session_id);
-	FSFloaterIM* im_floater = FSFloaterIM::findInstance(session_id);
-	// </FS:Ansariel> [FS communication UI]
-=======
 	if (body.isMap() && body.has("agent_updates") && body["agent_updates"].isMap())
 	{
 		LLSD::map_const_iterator update_it;
@@ -4192,8 +4186,10 @@
 		}
 	}
 
-	LLFloaterIMSession* im_floater = LLFloaterIMSession::findInstance(session_id);
->>>>>>> 75a9ed38
+	// <FS:Ansariel> [FS communication UI]
+	//LLFloaterIMSession* im_floater = LLFloaterIMSession::findInstance(session_id);
+	FSFloaterIM* im_floater = FSFloaterIM::findInstance(session_id);
+	// </FS:Ansariel> [FS communication UI]
 	if ( im_floater )
 	{
 		im_floater->processAgentListUpdates(body);
