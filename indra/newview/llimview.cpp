--- conflicted
+++ resolved
@@ -75,7 +75,7 @@
 #include "llviewerparcelmgr.h"
 #include "llconversationlog.h"
 #include "message.h"
-<<<<<<< HEAD
+#include "llviewerregion.h"
 // [RLVa:KB] - Checked: 2013-05-10 (RLVa-1.4.9)
 #include "rlvactions.h"
 #include "rlvcommon.h"
@@ -87,10 +87,6 @@
 #ifdef OPENSIM
 #include "llviewernetwork.h"
 #endif // OPENSIM
-=======
-#include "llviewerregion.h"
-
->>>>>>> d0ef02c2
 
 const static std::string ADHOC_NAME_SUFFIX(" Conference");
 
@@ -1296,13 +1292,9 @@
 
 	if (!session)
 	{
-<<<<<<< HEAD
 	        //<FS:TS> Don't spam the log with one of these every time
 	        //        someone logs on or off
-		//llwarns << "session " << session_id << " does not exist " << llendl;
-=======
-		LL_WARNS() << "session " << session_id << "does not exist " << LL_ENDL;
->>>>>>> d0ef02c2
+		//LL_WARNS() << "session " << session_id << "does not exist " << LL_ENDL;
 		return NULL;
 	}
 
