/**
 * @file llfloaterscriptlimits.h
 * @author Gabriel Lee
 * @brief Declaration of the region info and controls floater and panels.
 *
 * $LicenseInfo:firstyear=2004&license=viewerlgpl$
 * Second Life Viewer Source Code
 * Copyright (C) 2010, Linden Research, Inc.
 *
 * This library is free software; you can redistribute it and/or
 * modify it under the terms of the GNU Lesser General Public
 * License as published by the Free Software Foundation;
 * version 2.1 of the License only.
 *
 * This library is distributed in the hope that it will be useful,
 * but WITHOUT ANY WARRANTY; without even the implied warranty of
 * MERCHANTABILITY or FITNESS FOR A PARTICULAR PURPOSE.  See the GNU
 * Lesser General Public License for more details.
 *
 * You should have received a copy of the GNU Lesser General Public
 * License along with this library; if not, write to the Free Software
 * Foundation, Inc., 51 Franklin Street, Fifth Floor, Boston, MA  02110-1301  USA
 *
 * Linden Research, Inc., 945 Battery Street, San Francisco, CA  94111  USA
 * $/LicenseInfo$
 */

#ifndef LL_LLFLOATERSCRIPTLIMITS_H
#define LL_LLFLOATERSCRIPTLIMITS_H

#include <vector>
#include "llfloater.h"
#include "llhost.h"
#include "llpanel.h"
#include "llremoteparcelrequest.h"
#include "lleventcoro.h"
#include "llcoros.h"

class LLPanelScriptLimitsInfo;
class LLTabContainer;
class LLAvatarName;

class LLPanelScriptLimitsRegionMemory;

class LLFloaterScriptLimits : public LLFloater
{
    friend class LLFloaterReg;
public:

<<<<<<< HEAD
	/*virtual*/ bool postBuild();
=======
    /*virtual*/ bool postBuild();
>>>>>>> 1a8a5404

    // from LLPanel
    virtual void refresh();

private:

    LLFloaterScriptLimits(const LLSD& seed);
    ~LLFloaterScriptLimits();

protected:

    LLTabContainer* mTab;
    typedef std::vector<LLPanelScriptLimitsInfo*> info_panels_t;
    info_panels_t mInfoPanels;
};


// Base class for all script limits information panels.
class LLPanelScriptLimitsInfo : public LLPanel
{
public:
<<<<<<< HEAD
	LLPanelScriptLimitsInfo();
	
	virtual bool postBuild();
	virtual void updateChild(LLUICtrl* child_ctrl);
	
=======
    LLPanelScriptLimitsInfo();

    virtual bool postBuild();
    virtual void updateChild(LLUICtrl* child_ctrl);

>>>>>>> 1a8a5404
protected:
    void initCtrl(const std::string& name);

    typedef std::vector<std::string> strings_t;

    LLHost mHost;
};

/////////////////////////////////////////////////////////////////////////////
// Memory panel
/////////////////////////////////////////////////////////////////////////////

class LLPanelScriptLimitsRegionMemory : public LLPanelScriptLimitsInfo, LLRemoteParcelInfoObserver
{

public:
    LLPanelScriptLimitsRegionMemory()
        : LLPanelScriptLimitsInfo(), LLRemoteParcelInfoObserver(),

        mParcelId(LLUUID()),
        mGotParcelMemoryUsed(false),
        mGotParcelMemoryMax(false),
        mParcelMemoryMax(0),
        mParcelMemoryUsed(0) {};

<<<<<<< HEAD
	~LLPanelScriptLimitsRegionMemory();
	
	// LLPanel
	virtual bool postBuild();
=======
    ~LLPanelScriptLimitsRegionMemory();
>>>>>>> 1a8a5404

    // LLPanel
    virtual bool postBuild();

<<<<<<< HEAD
	bool StartRequestChain();

	bool getLandScriptResources();
	void clearList();
	void showBeacon();
	void returnObjectsFromParcel(S32 local_id);
	void returnObjects();
	void checkButtonsEnabled();
=======
    void setRegionDetails(LLSD content);
    void setRegionSummary(LLSD content);

    bool StartRequestChain();

    bool getLandScriptResources();
    void clearList();
    void showBeacon();
    void returnObjectsFromParcel(S32 local_id);
    void returnObjects();
    void checkButtonsEnabled();
>>>>>>> 1a8a5404

private:
    void onAvatarNameCache(const LLUUID& id,
                         const LLAvatarName& av_name);
    void onNameCache(const LLUUID& id,
                         const std::string& name);

    LLSD mContent;
    LLUUID mParcelId;
    bool mGotParcelMemoryUsed;
    bool mGotParcelMemoryMax;
    S32 mParcelMemoryMax;
    S32 mParcelMemoryUsed;

    bool mGotParcelURLsUsed;
    bool mGotParcelURLsMax;
    S32 mParcelURLsMax;
    S32 mParcelURLsUsed;

    std::vector<LLSD> mObjectListItems;

    void getLandScriptResourcesCoro(std::string url);
    void getLandScriptSummaryCoro(std::string url);
    void getLandScriptDetailsCoro(std::string url);

protected:

// LLRemoteParcelInfoObserver interface:
/*virtual*/ void processParcelInfo(const LLParcelData& parcel_data);
/*virtual*/ void setParcelID(const LLUUID& parcel_id);
/*virtual*/ void setErrorStatus(S32 status, const std::string& reason);

    static void onClickRefresh(void* userdata);
    static void onClickHighlight(void* userdata);
    static void onClickReturn(void* userdata);
};

#endif<|MERGE_RESOLUTION|>--- conflicted
+++ resolved
@@ -47,11 +47,7 @@
     friend class LLFloaterReg;
 public:
 
-<<<<<<< HEAD
-	/*virtual*/ bool postBuild();
-=======
     /*virtual*/ bool postBuild();
->>>>>>> 1a8a5404
 
     // from LLPanel
     virtual void refresh();
@@ -73,19 +69,11 @@
 class LLPanelScriptLimitsInfo : public LLPanel
 {
 public:
-<<<<<<< HEAD
-	LLPanelScriptLimitsInfo();
-	
-	virtual bool postBuild();
-	virtual void updateChild(LLUICtrl* child_ctrl);
-	
-=======
     LLPanelScriptLimitsInfo();
 
     virtual bool postBuild();
     virtual void updateChild(LLUICtrl* child_ctrl);
 
->>>>>>> 1a8a5404
 protected:
     void initCtrl(const std::string& name);
 
@@ -111,28 +99,11 @@
         mParcelMemoryMax(0),
         mParcelMemoryUsed(0) {};
 
-<<<<<<< HEAD
-	~LLPanelScriptLimitsRegionMemory();
-	
-	// LLPanel
-	virtual bool postBuild();
-=======
     ~LLPanelScriptLimitsRegionMemory();
->>>>>>> 1a8a5404
 
     // LLPanel
     virtual bool postBuild();
 
-<<<<<<< HEAD
-	bool StartRequestChain();
-
-	bool getLandScriptResources();
-	void clearList();
-	void showBeacon();
-	void returnObjectsFromParcel(S32 local_id);
-	void returnObjects();
-	void checkButtonsEnabled();
-=======
     void setRegionDetails(LLSD content);
     void setRegionSummary(LLSD content);
 
@@ -144,7 +115,6 @@
     void returnObjectsFromParcel(S32 local_id);
     void returnObjects();
     void checkButtonsEnabled();
->>>>>>> 1a8a5404
 
 private:
     void onAvatarNameCache(const LLUUID& id,
