--- conflicted
+++ resolved
@@ -1,97 +1,94 @@
-/**
- * @file llfloatersearch.h
- * @author Martin Reddy
- * @brief Search floater - uses an embedded web browser control
- *
- * $LicenseInfo:firstyear=2009&license=viewerlgpl$
- * Second Life Viewer Source Code
- * Copyright (C) 2010, Linden Research, Inc.
- *
- * This library is free software; you can redistribute it and/or
- * modify it under the terms of the GNU Lesser General Public
- * License as published by the Free Software Foundation;
- * version 2.1 of the License only.
- *
- * This library is distributed in the hope that it will be useful,
- * but WITHOUT ANY WARRANTY; without even the implied warranty of
- * MERCHANTABILITY or FITNESS FOR A PARTICULAR PURPOSE.  See the GNU
- * Lesser General Public License for more details.
- *
- * You should have received a copy of the GNU Lesser General Public
- * License along with this library; if not, write to the Free Software
- * Foundation, Inc., 51 Franklin Street, Fifth Floor, Boston, MA  02110-1301  USA
- *
- * Linden Research, Inc., 945 Battery Street, San Francisco, CA  94111  USA
- * $/LicenseInfo$
- */
-
-#ifndef LL_LLFLOATERSEARCH_H
-#define LL_LLFLOATERSEARCH_H
-
-#include "llfloaterwebcontent.h"
-#include "llviewermediaobserver.h"
-
-#include <string>
-
-class LLMediaCtrl;
-
-///
-/// The search floater allows users to perform all search operations.
-/// All search functionality is now implemented via web services and
-/// so this floater simply embeds a web view and displays the search
-/// web page. The browser control is explicitly marked as "trusted"
-/// so that the user can click on teleport links in search results.
-///
-class LLFloaterSearch :
-    public LLFloaterWebContent
-{
-public:
-    struct SearchQuery : public LLInitParam::Block<SearchQuery>
-    {
-        Optional<std::string> category;
-        Optional<std::string> collection;
-        Optional<std::string> query;
-
-        SearchQuery();
-    };
-
-    struct _Params : public LLInitParam::Block<_Params, LLFloaterWebContent::Params>
-    {
-        Optional<SearchQuery> search;
-    };
-
-    typedef LLSDParamAdapter<_Params> Params;
-
-    LLFloaterSearch(const Params& key);
-
-    /// show the search floater with a new search
-    /// see search() for details on the key parameter.
-    /*virtual*/ void onOpen(const LLSD& key);
-
-    /*virtual*/ void onClose(bool app_quitting);
-
-    /// perform a search with the specific search term.
-    /// The key should be a map that can contain the following keys:
-    ///  - "id": specifies the text phrase to search for
-    ///  - "category": one of "all" (default), "people", "places",
-    ///    "events", "groups", "wiki", "destinations", "classifieds"
-    void search(const SearchQuery &query);
-
-    /// changing godmode can affect the search results that are
-    /// returned by the search website - use this method to tell the
-    /// search floater that the user has changed god level.
-    void godLevelChanged(U8 godlevel);
-
-private:
-<<<<<<< HEAD
-	/*virtual*/ bool postBuild();
-=======
-    /*virtual*/ BOOL postBuild();
->>>>>>> e1623bb2
-
-    std::set<std::string> mSearchType;
-    std::set<std::string> mCollectionType;
-    U8          mSearchGodLevel;
-};
-
-#endif  // LL_LLFLOATERSEARCH_H
+/**
+ * @file llfloatersearch.h
+ * @author Martin Reddy
+ * @brief Search floater - uses an embedded web browser control
+ *
+ * $LicenseInfo:firstyear=2009&license=viewerlgpl$
+ * Second Life Viewer Source Code
+ * Copyright (C) 2010, Linden Research, Inc.
+ *
+ * This library is free software; you can redistribute it and/or
+ * modify it under the terms of the GNU Lesser General Public
+ * License as published by the Free Software Foundation;
+ * version 2.1 of the License only.
+ *
+ * This library is distributed in the hope that it will be useful,
+ * but WITHOUT ANY WARRANTY; without even the implied warranty of
+ * MERCHANTABILITY or FITNESS FOR A PARTICULAR PURPOSE.  See the GNU
+ * Lesser General Public License for more details.
+ *
+ * You should have received a copy of the GNU Lesser General Public
+ * License along with this library; if not, write to the Free Software
+ * Foundation, Inc., 51 Franklin Street, Fifth Floor, Boston, MA  02110-1301  USA
+ *
+ * Linden Research, Inc., 945 Battery Street, San Francisco, CA  94111  USA
+ * $/LicenseInfo$
+ */
+
+#ifndef LL_LLFLOATERSEARCH_H
+#define LL_LLFLOATERSEARCH_H
+
+#include "llfloaterwebcontent.h"
+#include "llviewermediaobserver.h"
+
+#include <string>
+
+class LLMediaCtrl;
+
+///
+/// The search floater allows users to perform all search operations.
+/// All search functionality is now implemented via web services and
+/// so this floater simply embeds a web view and displays the search
+/// web page. The browser control is explicitly marked as "trusted"
+/// so that the user can click on teleport links in search results.
+///
+class LLFloaterSearch :
+    public LLFloaterWebContent
+{
+public:
+    struct SearchQuery : public LLInitParam::Block<SearchQuery>
+    {
+        Optional<std::string> category;
+        Optional<std::string> collection;
+        Optional<std::string> query;
+
+        SearchQuery();
+    };
+
+    struct _Params : public LLInitParam::Block<_Params, LLFloaterWebContent::Params>
+    {
+        Optional<SearchQuery> search;
+    };
+
+    typedef LLSDParamAdapter<_Params> Params;
+
+    LLFloaterSearch(const Params& key);
+
+    /// show the search floater with a new search
+    /// see search() for details on the key parameter.
+    /*virtual*/ void onOpen(const LLSD& key);
+
+    /*virtual*/ void onClose(bool app_quitting);
+
+    /// perform a search with the specific search term.
+    /// The key should be a map that can contain the following keys:
+    ///  - "id": specifies the text phrase to search for
+    ///  - "category": one of "all" (default), "people", "places",
+    ///    "events", "groups", "wiki", "destinations", "classifieds"
+    void search(const SearchQuery &query);
+
+    /// changing godmode can affect the search results that are
+    /// returned by the search website - use this method to tell the
+    /// search floater that the user has changed god level.
+    void godLevelChanged(U8 godlevel);
+
+private:
+    /*virtual*/ bool postBuild();
+
+    std::set<std::string> mSearchType;
+    std::set<std::string> mCollectionType;
+    U8          mSearchGodLevel;
+};
+
+#endif  // LL_LLFLOATERSEARCH_H
+