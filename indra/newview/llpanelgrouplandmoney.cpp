/**
 * @file llpanelgrouplandmoney.cpp
 * @brief Panel for group land and L$.
 *
 * $LicenseInfo:firstyear=2006&license=viewerlgpl$
 * Second Life Viewer Source Code
 * Copyright (C) 2010, Linden Research, Inc.
 *
 * This library is free software; you can redistribute it and/or
 * modify it under the terms of the GNU Lesser General Public
 * License as published by the Free Software Foundation;
 * version 2.1 of the License only.
 *
 * This library is distributed in the hope that it will be useful,
 * but WITHOUT ANY WARRANTY; without even the implied warranty of
 * MERCHANTABILITY or FITNESS FOR A PARTICULAR PURPOSE.  See the GNU
 * Lesser General Public License for more details.
 *
 * You should have received a copy of the GNU Lesser General Public
 * License along with this library; if not, write to the Free Software
 * Foundation, Inc., 51 Franklin Street, Fifth Floor, Boston, MA  02110-1301  USA
 *
 * Linden Research, Inc., 945 Battery Street, San Francisco, CA  94111  USA
 * $/LicenseInfo$
 */

#include "llviewerprecompiledheaders.h"

#include "llpanelgrouplandmoney.h"

#include "lluiconstants.h"
#include "roles_constants.h"

#include "llparcel.h"
#include "llqueryflags.h"

#include "llagent.h"
#include "lldateutil.h"
#include "lliconctrl.h"
#include "llfloaterreg.h"
#include "lllineeditor.h"
#include "llproductinforequest.h"
#include "llscrolllistctrl.h"
#include "llscrolllistitem.h"
#include "llscrolllistcell.h"
#include "lltextbox.h"
#include "lltabcontainer.h"
#include "lltexteditor.h"
#include "lltrans.h"
#include "lltransactiontypes.h"
#include "lltrans.h"
#include "lluictrlfactory.h"

#include "llstatusbar.h"
#include "llfloaterworldmap.h"
#include "llviewermessage.h"
#include "tea.h" // <FS:AW opensim currency support>

static LLPanelInjector<LLPanelGroupLandMoney> t_panel_group_money("panel_group_land_money");



////////////////////////////////////////////////////////////////////////////
//*************************************************
//** LLGroupMoneyTabEventHandler::impl Functions **
//*************************************************

class LLGroupMoneyTabEventHandlerImpl
{
public:
    LLGroupMoneyTabEventHandlerImpl(LLButton* earlier_buttonp,
         LLButton* later_buttonp,
         LLTextEditor* text_editorp,
         LLPanel* tabpanelp,
         const std::string& loading_text,
         S32 interval_length_days,
         S32 max_interval_days);
    ~LLGroupMoneyTabEventHandlerImpl();

    bool getCanClickLater();
    bool getCanClickEarlier();

    void updateButtons();

    void setGroupID(const LLUUID&   group_id) { mGroupID = group_id; } ;
    const LLUUID&   getGroupID() const { return mGroupID;}


//member variables
public:
    LLUUID mPanelID;
    LLUUID mGroupID;

    LLPanel* mTabPanelp;

    int mIntervalLength;
    int mMaxInterval;
    int mCurrentInterval;

    LLTextEditor* mTextEditorp;
    LLButton*     mEarlierButtonp;
    LLButton*     mLaterButtonp;

    std::string mLoadingText;
};


class LLGroupMoneyTabEventHandler
{
public:
    LLGroupMoneyTabEventHandler(LLButton* earlier_button,
                                LLButton* later_button,
                                LLTextEditor* text_editor,
                                LLTabContainer* tab_containerp,
                                LLPanel* panelp,
                                const std::string& loading_text,
                                S32 interval_length_days,
                                S32 max_interval_days);
    virtual ~LLGroupMoneyTabEventHandler();

    virtual void requestData(LLMessageSystem* msg);
    virtual void processReply(LLMessageSystem* msg, void** data);

    virtual void onClickEarlier();
    virtual void onClickLater();
    virtual void onClickTab();

    void setGroupID(const LLUUID&   group_id) { if(mImplementationp) mImplementationp->setGroupID(group_id); } ;

    static void clickEarlierCallback(void* data);
    static void clickLaterCallback(void* data);



    static std::map<LLUUID, LLGroupMoneyTabEventHandler*> sInstanceIDs;
    static std::map<LLPanel*, LLGroupMoneyTabEventHandler*> sTabsToHandlers;
protected:
    LLGroupMoneyTabEventHandlerImpl* mImplementationp;
};

class LLGroupMoneyDetailsTabEventHandler : public LLGroupMoneyTabEventHandler
{
public:
    LLGroupMoneyDetailsTabEventHandler(LLButton* earlier_buttonp,
                                       LLButton* later_buttonp,
                                       LLTextEditor* text_editorp,
                                       LLTabContainer* tab_containerp,
                                       LLPanel* panelp,
                                       const std::string& loading_text
                                       );
    virtual ~LLGroupMoneyDetailsTabEventHandler();

    virtual void requestData(LLMessageSystem* msg);
    virtual void processReply(LLMessageSystem* msg, void** data);
};


class LLGroupMoneySalesTabEventHandler : public LLGroupMoneyTabEventHandler
{
public:
    LLGroupMoneySalesTabEventHandler(LLButton* earlier_buttonp,
                                     LLButton* later_buttonp,
                                     LLTextEditor* text_editorp,
                                     LLTabContainer* tab_containerp,
                                     LLPanel* panelp,
                                     const std::string& loading_text
                                     );
    virtual ~LLGroupMoneySalesTabEventHandler();

    virtual void requestData(LLMessageSystem* msg);
    virtual void processReply(LLMessageSystem* msg, void** data);
};

class LLGroupMoneyPlanningTabEventHandler : public LLGroupMoneyTabEventHandler
{
public:
    LLGroupMoneyPlanningTabEventHandler(LLTextEditor* text_editor,
                                        LLTabContainer* tab_containerp,
                                        LLPanel* panelp,
                                        const std::string& loading_text
                                        );
    virtual ~LLGroupMoneyPlanningTabEventHandler();

    virtual void requestData(LLMessageSystem* msg);
    virtual void processReply(LLMessageSystem* msg, void** data);
};

////////////////////////////////////////////////////////////////////////////

class LLPanelGroupLandMoney::impl
{
public:
    impl(LLPanelGroupLandMoney& panel); //constructor
    virtual ~impl();

    void requestGroupLandInfo();

    int getStoredContribution();
    void setYourContributionTextField(int contrib);
    void setYourMaxContributionTextBox(int max);

    virtual void onMapButton();
    virtual bool applyContribution();
    virtual void processGroupLand(LLMessageSystem* msg);

    static void mapCallback(void* data);
    static void contributionCommitCallback(LLUICtrl* ctrl, void* userdata);
    static void contributionKeystrokeCallback(LLLineEditor* caller, void* userdata);

//member variables
public:
    LLPanelGroupLandMoney& mPanel;

    LLTextBox* mGroupOverLimitTextp;
    LLIconCtrl* mGroupOverLimitIconp;

    LLLineEditor* mYourContributionEditorp;

    LLButton* mMapButtonp;

    LLGroupMoneyTabEventHandler* mMoneyDetailsTabEHp;
    LLGroupMoneyTabEventHandler* mMoneyPlanningTabEHp;
    LLGroupMoneyTabEventHandler* mMoneySalesTabEHp;

    LLScrollListCtrl* mGroupParcelsp;

    LLUUID mTransID;

    bool mBeenActivated;
    bool mNeedsSendGroupLandRequest;
    bool mNeedsApply;

    std::string mCantViewParcelsText;
    std::string mCantViewAccountsText;
    std::string mEmptyParcelsText;
};

//*******************************************
//** LLPanelGroupLandMoney::impl Functions **
//*******************************************
LLPanelGroupLandMoney::impl::impl(LLPanelGroupLandMoney& panel)
    : mPanel(panel)
{
    mTransID = LLUUID::null;

    mBeenActivated = false;
    mNeedsSendGroupLandRequest = true;
    mNeedsApply = false;

    mYourContributionEditorp = NULL;
    mMapButtonp = NULL;
    mGroupParcelsp = NULL;
    mGroupOverLimitTextp = NULL;
    mGroupOverLimitIconp = NULL;

    mMoneySalesTabEHp    = NULL;
    mMoneyPlanningTabEHp = NULL;
    mMoneyDetailsTabEHp  = NULL;
}

LLPanelGroupLandMoney::impl::~impl()
{
    if ( mMoneySalesTabEHp ) delete mMoneySalesTabEHp;
    if ( mMoneyDetailsTabEHp ) delete mMoneyDetailsTabEHp;
    if ( mMoneyPlanningTabEHp ) delete mMoneyPlanningTabEHp;
}

void LLPanelGroupLandMoney::impl::requestGroupLandInfo()
{
    U32 query_flags = DFQ_GROUP_OWNED;

    mTransID.generate();
    mGroupParcelsp->deleteAllItems();

    send_places_query(mPanel.mGroupID, mTransID, "", query_flags, LLParcel::C_ANY, "");
}

void LLPanelGroupLandMoney::impl::onMapButton()
{
    LLScrollListItem* itemp;
    itemp = mGroupParcelsp->getFirstSelected();
    if (!itemp) return;

    const LLScrollListCell* cellp;
    cellp = itemp->getColumn(itemp->getNumColumns() - 1);   // hidden column is last

    F32 global_x = 0.f;
    F32 global_y = 0.f;
    sscanf(cellp->getValue().asString().c_str(), "%f %f", &global_x, &global_y);

    // Hack: Use the agent's z-height
    F64 global_z = gAgent.getPositionGlobal().mdV[VZ];

    LLVector3d pos_global(global_x, global_y, global_z);
    LLFloaterWorldMap* worldmap_instance = LLFloaterWorldMap::getInstance();
    if(worldmap_instance)
    {
        worldmap_instance->trackLocation(pos_global);
        LLFloaterReg::showInstance("world_map", "center");
    }
}

bool LLPanelGroupLandMoney::impl::applyContribution()
{
    // calculate max donation, which is sum of available and current.
    S32 your_contribution = 0;
    S32 sqm_avail;

    your_contribution = getStoredContribution();
    sqm_avail = your_contribution;

    if(gStatusBar)
    {
        sqm_avail += gStatusBar->getSquareMetersLeft();
    }

    // get new contribution and compare to available
    S32 new_contribution = atoi(mYourContributionEditorp->getText().c_str());

    if( new_contribution != your_contribution &&
        new_contribution >= 0 &&
        new_contribution <= sqm_avail )
    {
        // update group info and server
        if(!gAgent.setGroupContribution(mPanel.mGroupID, new_contribution))
        {
            // should never happen...
            LL_WARNS() << "Unable to set contribution." << LL_ENDL;
            return false;
        }
    }
    else
    {
        //TODO: throw up some error message here and return?  right now we just
        //fail silently and force the previous value  -jwolk
        new_contribution =  your_contribution;
    }

    //set your contribution
    setYourContributionTextField(new_contribution);

    return true;
}

// Retrieves the land contribution for this agent that is currently
// stored in the database, NOT what is currently entered in the text field
int LLPanelGroupLandMoney::impl::getStoredContribution()
{
    LLGroupData group_data;

    group_data.mContribution = 0;
    gAgent.getGroupData(mPanel.mGroupID, group_data);

    return group_data.mContribution;
}

// Fills in the text field with the contribution, contrib
void LLPanelGroupLandMoney::impl::setYourContributionTextField(int contrib)
{
    std::string buffer = llformat("%d", contrib);

    if ( mYourContributionEditorp )
    {
        mYourContributionEditorp->setText(buffer);
    }
}

void LLPanelGroupLandMoney::impl::setYourMaxContributionTextBox(int max)
{
    mPanel.getChild<LLUICtrl>("your_contribution_max_value")->setTextArg("[AMOUNT]", llformat("%d", max));
}

//static
void LLPanelGroupLandMoney::impl::mapCallback(void* data)
{
    LLPanelGroupLandMoney::impl* selfp = (LLPanelGroupLandMoney::impl*) data;

    if ( selfp ) selfp->onMapButton();
}

void LLPanelGroupLandMoney::impl::contributionCommitCallback(LLUICtrl* ctrl,
                                                             void* userdata)
{
    LLPanelGroupLandMoney* tabp    = (LLPanelGroupLandMoney*) userdata;
    LLLineEditor*          editorp = (LLLineEditor*) ctrl;

    if ( tabp && editorp )
    {
        impl* self = tabp->mImplementationp;
        int your_contribution = 0;
        int new_contribution = 0;

        new_contribution= atoi(editorp->getText().c_str());
        your_contribution = self->getStoredContribution();

        //reset their junk data to be "good" data to us
        self->setYourContributionTextField(new_contribution);

        //check to see if they're contribution text has changed
        self->mNeedsApply = new_contribution != your_contribution;
        tabp->notifyObservers();
    }
}

void LLPanelGroupLandMoney::impl::contributionKeystrokeCallback(LLLineEditor* caller,
                                                                void* userdata)
{
    impl::contributionCommitCallback(caller, userdata);
}

//static
void LLPanelGroupLandMoney::impl::processGroupLand(LLMessageSystem* msg)
{
    S32 count = msg->getNumberOfBlocks("QueryData");
    if(count > 0)
    {
        S32 first_block = 0;

        LLUUID owner_id;
        LLUUID trans_id;

        msg->getUUID("QueryData", "OwnerID", owner_id, 0);
        msg->getUUID("TransactionData", "TransactionID", trans_id);

        if(owner_id.isNull())
        {
            // special block which has total contribution
            ++first_block;

            S32 committed = 0;
            S32 billable_area = 0;

            if(count == 1)
            {
                msg->getS32("QueryData", "BillableArea", committed, 0);
            }
            else
            {
                for(S32 i = first_block; i < count; ++i)
                {
                    msg->getS32("QueryData", "BillableArea", billable_area, i);
                    committed+=billable_area;
                }
            }

            S32 total_contribution;
            msg->getS32("QueryData", "ActualArea", total_contribution, 0);
            mPanel.getChild<LLUICtrl>("total_contributed_land_value")->setTextArg("[AREA]", llformat("%d", total_contribution));

            mPanel.getChild<LLUICtrl>("total_land_in_use_value")->setTextArg("[AREA]", llformat("%d", committed));
            S32 available = total_contribution - committed;
            mPanel.getChild<LLUICtrl>("land_available_value")->setTextArg("[AREA]", llformat("%d", available));


            if ( mGroupOverLimitTextp && mGroupOverLimitIconp )

            {
                mGroupOverLimitIconp->setVisible(available < 0);
                mGroupOverLimitTextp->setVisible(available < 0);
            }

        }

        if ( trans_id != mTransID ) return;

        // This power was removed to make group roles simpler
        //if ( !gAgent.hasPowerInGroup(mGroupID, GP_LAND_VIEW_OWNED) ) return;
        if (!gAgent.isInGroup(mPanel.mGroupID)) return;

        mGroupParcelsp->setCommentText(mEmptyParcelsText);

        std::string name;
        std::string desc;
        S32 actual_area;
        S32 billable_area;
        U8 flags;
        F32 global_x;
        F32 global_y;
        std::string sim_name;
        std::string land_sku;
        std::string land_type;

        for(S32 i = first_block; i < count; ++i)
        {
            msg->getUUID("QueryData", "OwnerID", owner_id, i);
            msg->getString("QueryData", "Name", name, i);
            msg->getString("QueryData", "Desc", desc, i);
            msg->getS32("QueryData", "ActualArea", actual_area, i);
            msg->getS32("QueryData", "BillableArea", billable_area, i);
            msg->getU8("QueryData", "Flags", flags, i);
            msg->getF32("QueryData", "GlobalX", global_x, i);
            msg->getF32("QueryData", "GlobalY", global_y, i);
            msg->getString("QueryData", "SimName", sim_name, i);

            if ( msg->getSizeFast(_PREHASH_QueryData, i, _PREHASH_ProductSKU) > 0 )
            {
                msg->getStringFast( _PREHASH_QueryData, _PREHASH_ProductSKU, land_sku, i);
                LL_INFOS() << "Land sku: " << land_sku << LL_ENDL;
                land_type = LLProductInfoRequestManager::instance().getDescriptionForSku(land_sku);
            }
            else
            {
                land_sku.clear();
                land_type = LLTrans::getString("land_type_unknown");
            }

            S32 region_x = ll_round(global_x) % REGION_WIDTH_UNITS;
            S32 region_y = ll_round(global_y) % REGION_WIDTH_UNITS;
            std::string location = sim_name + llformat(" (%d, %d)", region_x, region_y);
            std::string area;


            if(billable_area == actual_area)
            {
                area = llformat("%d", billable_area);
            }
            else
            {
                area = llformat("%d / %d", billable_area, actual_area);
            }

            std::string hidden;
            hidden = llformat("%f %f", global_x, global_y);

            LLSD row;

            row["columns"][0]["column"] = "name";
            row["columns"][0]["value"] = name;
            row["columns"][0]["font"] = "SANSSERIF_SMALL";

            row["columns"][1]["column"] = "location";
            row["columns"][1]["value"] = location;
            row["columns"][1]["font"] = "SANSSERIF_SMALL";

            row["columns"][2]["column"] = "area";
            row["columns"][2]["value"] = area;
            row["columns"][2]["font"] = "SANSSERIF_SMALL";

            row["columns"][3]["column"] = "type";
            row["columns"][3]["value"] = land_type;
            row["columns"][3]["font"] = "SANSSERIF_SMALL";

            // hidden is always last column
            row["columns"][4]["column"] = "hidden";
            row["columns"][4]["value"] = hidden;

            mGroupParcelsp->addElement(row);
        }
    }
}

//*************************************
//** LLPanelGroupLandMoney Functions **
//*************************************


//static
std::map<LLUUID, LLPanelGroupLandMoney*> LLPanelGroupLandMoney::sGroupIDs;

LLPanelGroupLandMoney::LLPanelGroupLandMoney() :
    LLPanelGroupTab()
{
    //FIXME - add setGroupID();
    mImplementationp = new impl(*this);

    //problem what if someone has both the group floater open and the finder
    //open to the same group?  Some maps that map group ids to panels
    //will then only be working for the last panel for a given group id :(

    //FIXME - add to setGroupID()
    //LLPanelGroupLandMoney::sGroupIDs.insert(group_id, this);
}

LLPanelGroupLandMoney::~LLPanelGroupLandMoney()
{
    delete mImplementationp;
    LLPanelGroupLandMoney::sGroupIDs.erase(mGroupID);
}

void LLPanelGroupLandMoney::activate()
{
    if ( !mImplementationp->mBeenActivated )
    {
        //select the first tab
        LLTabContainer* tabp = getChild<LLTabContainer>("group_money_tab_container");

        if ( tabp )
        {
            tabp->selectFirstTab();
            mImplementationp->mBeenActivated = true;
        }

        //fill in the max contribution

        //This calculation is unfortunately based on
        //the status bar's concept of how much land the user has
        //which can change dynamically if the user buys new land, gives
        //more land to a group, etc.
        //A race condition can occur if we want to update the UI's
        //concept of the user's max contribution before the status
        //bar has been updated from a change in the user's group contribution.

        //Since the max contribution should not change solely on changing
        //a user's group contribution, (it would only change through
        //purchasing of new land) this code is placed here
        //and only updated once to prevent the race condition
        //at the price of having stale data.
        //We need to have the status bar have observers
        //or find better way of distributing up to date land data. - jwolk
        S32 max_avail = mImplementationp->getStoredContribution();
        if(gStatusBar)
        {
            max_avail += gStatusBar->getSquareMetersLeft();
        }
        mImplementationp->setYourMaxContributionTextBox(max_avail);
    }

    mImplementationp->mMapButtonp->setEnabled(false);
    update(GC_ALL);
}

void LLPanelGroupLandMoney::update(LLGroupChange gc)
{
    if (gc != GC_ALL) return;  //Don't update if it's the wrong panel!

    LLTabContainer* tabp = getChild<LLTabContainer>("group_money_tab_container");

    if ( tabp )
    {
        LLPanel* panelp;
        LLGroupMoneyTabEventHandler* eh;

        panelp = tabp->getCurrentPanel();

        //now pull the event handler associated with that L$ tab
        if ( panelp )
        {
            eh = get_if_there(LLGroupMoneyTabEventHandler::sTabsToHandlers,
                              panelp,
                              (LLGroupMoneyTabEventHandler*)NULL);
            if ( eh ) eh->onClickTab();
        }
    }

    mImplementationp->requestGroupLandInfo();
    mImplementationp->setYourContributionTextField(mImplementationp->getStoredContribution());
}

bool LLPanelGroupLandMoney::needsApply(std::string& mesg)
{
    return mImplementationp->mNeedsApply;
}

bool LLPanelGroupLandMoney::apply(std::string& mesg)
{
    if (!mImplementationp->applyContribution() )
    {
        mesg = getString("land_contrib_error");
        return false;
    }

    mImplementationp->mNeedsApply = false;
    notifyObservers();

    return true;
}

void LLPanelGroupLandMoney::cancel()
{
    //set the contribution back to the "stored value"
    mImplementationp->setYourContributionTextField(mImplementationp->getStoredContribution());

    mImplementationp->mNeedsApply = false;
    notifyObservers();
}


bool LLPanelGroupLandMoney::postBuild()
{
<<<<<<< HEAD
	/* This power was removed to make group roles simpler
	bool has_parcel_view     = gAgent.hasPowerInGroup(mGroupID,
													  GP_LAND_VIEW_OWNED);
	bool has_accounting_view = gAgent.hasPowerInGroup(mGroupID,
													  GP_ACCOUNTING_VIEW);
	*/
	
	bool can_view = gAgent.isInGroup(mGroupID);

	mImplementationp->mGroupOverLimitIconp = 
		getChild<LLIconCtrl>("group_over_limit_icon");
	mImplementationp->mGroupOverLimitTextp = 
		getChild<LLTextBox>("group_over_limit_text");

	mImplementationp->mYourContributionEditorp 
		= getChild<LLLineEditor>("your_contribution_line_editor");
	if ( mImplementationp->mYourContributionEditorp )
	{
		LLLineEditor* editor = mImplementationp->mYourContributionEditorp;

	    editor->setCommitCallback(mImplementationp->contributionCommitCallback, this);
		editor->setKeystrokeCallback(mImplementationp->contributionKeystrokeCallback, this);
	}

	mImplementationp->mMapButtonp = getChild<LLButton>("map_button");

	mImplementationp->mGroupParcelsp = 
		getChild<LLScrollListCtrl>("group_parcel_list");

	if ( mImplementationp->mGroupParcelsp )
	{
		mImplementationp->mGroupParcelsp->setCommitCallback(boost::bind(&LLPanelGroupLandMoney::onLandSelectionChanged, this));
		mImplementationp->mGroupParcelsp->setCommitOnSelectionChange(true);
	}

	mImplementationp->mCantViewParcelsText = getString("cant_view_group_land_text");
	mImplementationp->mCantViewAccountsText = getString("cant_view_group_accounting_text");
	mImplementationp->mEmptyParcelsText = getString("epmty_view_group_land_text");
	
	if ( mImplementationp->mMapButtonp )
	{
		mImplementationp->mMapButtonp->setClickedCallback(LLPanelGroupLandMoney::impl::mapCallback, mImplementationp);
	}

	if ( mImplementationp->mGroupOverLimitTextp )
	{
		mImplementationp->mGroupOverLimitTextp->setVisible(false);
	}

	if ( mImplementationp->mGroupOverLimitIconp )
	{
		mImplementationp->mGroupOverLimitIconp->setVisible(false);
	}

	if ( !can_view )
	{
		if ( mImplementationp->mGroupParcelsp )
		{
			mImplementationp->mGroupParcelsp->setCommentText(
							mImplementationp->mCantViewParcelsText);
			mImplementationp->mGroupParcelsp->setEnabled(false);
		}
	}



	LLButton* earlierp, *laterp;
	LLTextEditor* textp;
	LLPanel* panelp;

	LLTabContainer* tabcp = getChild<LLTabContainer>("group_money_tab_container");

	if ( !can_view )
	{
		if ( tabcp )
		{
			S32 i;
			S32 tab_count = tabcp->getTabCount();

			for (i = tab_count - 1; i >=0; --i)
			{
				tabcp->enableTabButton(i, false);
			}
		}
	}

	std::string loading_text = getString("loading_txt");
	
	//pull out the widgets for the L$ details tab
	earlierp = getChild<LLButton>("earlier_details_button", true);
	laterp = getChild<LLButton>("later_details_button", true);
	textp = getChild<LLTextEditor>("group_money_details_text", true);
	panelp = getChild<LLPanel>("group_money_details_tab", true);

	if ( !can_view )
	{
		textp->setText(mImplementationp->mCantViewAccountsText);
	}
	else
	{
		mImplementationp->mMoneyDetailsTabEHp = 
			new LLGroupMoneyDetailsTabEventHandler(earlierp,
												   laterp,
												   textp,
												   tabcp,
												   panelp,
												   loading_text);
	}

	textp = getChild<LLTextEditor>("group_money_planning_text", true);
	panelp = getChild<LLPanel>("group_money_planning_tab", true);

	if ( !can_view )
	{
		textp->setText(mImplementationp->mCantViewAccountsText);
	}
	else
	{
		//Temporally disabled for DEV-11287.
		mImplementationp->mMoneyPlanningTabEHp = 
			new LLGroupMoneyPlanningTabEventHandler(textp,
													tabcp,
													panelp,
													loading_text);
	}

	//pull out the widgets for the L$ sales tab
	earlierp = getChild<LLButton>("earlier_sales_button", true);
	laterp = getChild<LLButton>("later_sales_button", true);
	textp = getChild<LLTextEditor>("group_money_sales_text", true);
	panelp = getChild<LLPanel>("group_money_sales_tab", true);

	if ( !can_view )
	{
		textp->setText(mImplementationp->mCantViewAccountsText);
	}
	else
	{
		mImplementationp->mMoneySalesTabEHp = 
			new LLGroupMoneySalesTabEventHandler(earlierp,
												 laterp,
												 textp,
												 tabcp,
												 panelp,
												 loading_text);
	}

	return LLPanelGroupTab::postBuild();
=======
    /* This power was removed to make group roles simpler
    bool has_parcel_view     = gAgent.hasPowerInGroup(mGroupID,
                                                      GP_LAND_VIEW_OWNED);
    bool has_accounting_view = gAgent.hasPowerInGroup(mGroupID,
                                                      GP_ACCOUNTING_VIEW);
    */

    bool can_view = gAgent.isInGroup(mGroupID);

    mImplementationp->mGroupOverLimitIconp =
        getChild<LLIconCtrl>("group_over_limit_icon");
    mImplementationp->mGroupOverLimitTextp =
        getChild<LLTextBox>("group_over_limit_text");

    mImplementationp->mYourContributionEditorp
        = getChild<LLLineEditor>("your_contribution_line_editor");
    if ( mImplementationp->mYourContributionEditorp )
    {
        LLLineEditor* editor = mImplementationp->mYourContributionEditorp;

        editor->setCommitCallback(mImplementationp->contributionCommitCallback, this);
        editor->setKeystrokeCallback(mImplementationp->contributionKeystrokeCallback, this);
    }

    mImplementationp->mMapButtonp = getChild<LLButton>("map_button");

    mImplementationp->mGroupParcelsp =
        getChild<LLScrollListCtrl>("group_parcel_list");

    if ( mImplementationp->mGroupParcelsp )
    {
        mImplementationp->mGroupParcelsp->setCommitCallback(boost::bind(&LLPanelGroupLandMoney::onLandSelectionChanged, this));
        mImplementationp->mGroupParcelsp->setCommitOnSelectionChange(true);
    }

    mImplementationp->mCantViewParcelsText = getString("cant_view_group_land_text");
    mImplementationp->mCantViewAccountsText = getString("cant_view_group_accounting_text");
    mImplementationp->mEmptyParcelsText = getString("epmty_view_group_land_text");

    if ( mImplementationp->mMapButtonp )
    {
        mImplementationp->mMapButtonp->setClickedCallback(LLPanelGroupLandMoney::impl::mapCallback, mImplementationp);
    }

    if ( mImplementationp->mGroupOverLimitTextp )
    {
        mImplementationp->mGroupOverLimitTextp->setVisible(false);
    }

    if ( mImplementationp->mGroupOverLimitIconp )
    {
        mImplementationp->mGroupOverLimitIconp->setVisible(false);
    }

    if ( !can_view )
    {
        if ( mImplementationp->mGroupParcelsp )
        {
            mImplementationp->mGroupParcelsp->setCommentText(
                            mImplementationp->mCantViewParcelsText);
            mImplementationp->mGroupParcelsp->setEnabled(false);
        }
    }



    LLButton* earlierp, *laterp;
    LLTextEditor* textp;
    LLPanel* panelp;

    LLTabContainer* tabcp = getChild<LLTabContainer>("group_money_tab_container");

    if ( !can_view )
    {
        if ( tabcp )
        {
            S32 i;
            S32 tab_count = tabcp->getTabCount();

            for (i = tab_count - 1; i >=0; --i)
            {
                tabcp->enableTabButton(i, false);
            }
        }
    }

    std::string loading_text = getString("loading_txt");

    //pull out the widgets for the L$ details tab
    earlierp = getChild<LLButton>("earlier_details_button", true);
    laterp = getChild<LLButton>("later_details_button", true);
    textp = getChild<LLTextEditor>("group_money_details_text", true);
    panelp = getChild<LLPanel>("group_money_details_tab", true);

    if ( !can_view )
    {
        textp->setText(mImplementationp->mCantViewAccountsText);
    }
    else
    {
        mImplementationp->mMoneyDetailsTabEHp =
            new LLGroupMoneyDetailsTabEventHandler(earlierp,
                                                   laterp,
                                                   textp,
                                                   tabcp,
                                                   panelp,
                                                   loading_text);
    }

    textp = getChild<LLTextEditor>("group_money_planning_text", true);
    panelp = getChild<LLPanel>("group_money_planning_tab", true);

    if ( !can_view )
    {
        textp->setText(mImplementationp->mCantViewAccountsText);
    }
    else
    {
        //Temporally disabled for DEV-11287.
        mImplementationp->mMoneyPlanningTabEHp =
            new LLGroupMoneyPlanningTabEventHandler(textp,
                                                    tabcp,
                                                    panelp,
                                                    loading_text);
    }

    //pull out the widgets for the L$ sales tab
    earlierp = getChild<LLButton>("earlier_sales_button", true);
    laterp = getChild<LLButton>("later_sales_button", true);
    textp = getChild<LLTextEditor>("group_money_sales_text", true);
    panelp = getChild<LLPanel>("group_money_sales_tab", true);

    if ( !can_view )
    {
        textp->setText(mImplementationp->mCantViewAccountsText);
    }
    else
    {
        mImplementationp->mMoneySalesTabEHp =
            new LLGroupMoneySalesTabEventHandler(earlierp,
                                                 laterp,
                                                 textp,
                                                 tabcp,
                                                 panelp,
                                                 loading_text);
    }

    return LLPanelGroupTab::postBuild();
>>>>>>> 1a8a5404
}

void LLPanelGroupLandMoney::onLandSelectionChanged()
{
    mImplementationp->mMapButtonp->setEnabled( mImplementationp->mGroupParcelsp->getItemCount() > 0 );
}

bool LLPanelGroupLandMoney::isVisibleByAgent(LLAgent* agentp)
{
    return mAllowEdit && agentp->isInGroup(mGroupID);
}

void LLPanelGroupLandMoney::processPlacesReply(LLMessageSystem* msg, void**)
{
<<<<<<< HEAD
	LLUUID group_id;
	msg->getUUID("AgentData", "QueryID", group_id);

	group_id_map_t::iterator found_it = sGroupIDs.find(group_id);
	if(found_it == sGroupIDs.end())
	{
// <FS:AW opensim currency support>
		//LL_INFOS() << "Group Panel Land L$ " << group_id << " no longer in existence."
		LL_INFOS() << Tea::wrapCurrency("Group Panel Land L$ ") << group_id << " no longer in existence."
// </FS:AW opensim currency support>
				<< LL_ENDL;
		return;
	}

	found_it->second->mImplementationp->processGroupLand(msg);
=======
    LLUUID group_id;
    msg->getUUID("AgentData", "QueryID", group_id);

    group_id_map_t::iterator found_it = sGroupIDs.find(group_id);
    if(found_it == sGroupIDs.end())
    {
// <FS:AW opensim currency support>
        //LL_INFOS() << "Group Panel Land L$ " << group_id << " no longer in existence."
        LL_INFOS() << Tea::wrapCurrency("Group Panel Land L$ ") << group_id << " no longer in existence."
// </FS:AW opensim currency support>
                << LL_ENDL;
        return;
    }

    found_it->second->mImplementationp->processGroupLand(msg);
>>>>>>> 1a8a5404
}


LLGroupMoneyTabEventHandlerImpl::LLGroupMoneyTabEventHandlerImpl(LLButton* earlier_buttonp,
                                        LLButton* later_buttonp,
                                        LLTextEditor* text_editorp,
                                        LLPanel* tabpanelp,
                                        const std::string& loading_text,
                                        S32 interval_length_days,
                                        S32 max_interval_days)
{
    mPanelID.generate();

    mIntervalLength = interval_length_days;
    mMaxInterval = max_interval_days;
    mCurrentInterval = 0;

    mTextEditorp = text_editorp;
    mEarlierButtonp = earlier_buttonp;
    mLaterButtonp = later_buttonp;
    mTabPanelp = tabpanelp;

    mLoadingText = loading_text;
}

LLGroupMoneyTabEventHandlerImpl::~LLGroupMoneyTabEventHandlerImpl()
{
}

bool LLGroupMoneyTabEventHandlerImpl::getCanClickEarlier()
{
    return (mCurrentInterval < mMaxInterval);
}

bool LLGroupMoneyTabEventHandlerImpl::getCanClickLater()
{
    return ( mCurrentInterval > 0 );
}

void LLGroupMoneyTabEventHandlerImpl::updateButtons()
{
    if ( mEarlierButtonp )
    {
        mEarlierButtonp->setEnabled(getCanClickEarlier());
    }
    if ( mLaterButtonp )
    {
        mLaterButtonp->setEnabled(getCanClickLater());
    }
}

//*******************************************
//** LLGroupMoneyTabEventHandler Functions **
//*******************************************

std::map<LLUUID, LLGroupMoneyTabEventHandler*> LLGroupMoneyTabEventHandler::sInstanceIDs;
std::map<LLPanel*, LLGroupMoneyTabEventHandler*> LLGroupMoneyTabEventHandler::sTabsToHandlers;

LLGroupMoneyTabEventHandler::LLGroupMoneyTabEventHandler(LLButton* earlier_buttonp,
                                                         LLButton* later_buttonp,
                                                         LLTextEditor* text_editorp,
                                                         LLTabContainer* tab_containerp,
                                                         LLPanel* panelp,
                                                         const std::string& loading_text,
                                                         S32 interval_length_days,
                                                         S32 max_interval_days)
{
    mImplementationp = new LLGroupMoneyTabEventHandlerImpl(earlier_buttonp,
                                later_buttonp,
                                text_editorp,
                                panelp,
                                loading_text,
                                interval_length_days,
                                max_interval_days);

    if ( earlier_buttonp )
    {
        earlier_buttonp->setClickedCallback(clickEarlierCallback, this);
    }

    if ( later_buttonp )
    {
        later_buttonp->setClickedCallback(clickLaterCallback, this);
    }

    mImplementationp->updateButtons();

    if ( tab_containerp && panelp )
    {
        tab_containerp->setCommitCallback(boost::bind(&LLGroupMoneyTabEventHandler::onClickTab, this));
    }

    sInstanceIDs.insert(std::make_pair(mImplementationp->mPanelID, this));
    sTabsToHandlers[panelp] = this;
}

LLGroupMoneyTabEventHandler::~LLGroupMoneyTabEventHandler()
{
    sInstanceIDs.erase(mImplementationp->mPanelID);
    sTabsToHandlers.erase(mImplementationp->mTabPanelp);

    delete mImplementationp;
}


void LLGroupMoneyTabEventHandler::onClickTab()
{
    requestData(gMessageSystem);
}

void LLGroupMoneyTabEventHandler::requestData(LLMessageSystem* msg)
{
    //do nothing
}

void LLGroupMoneyTabEventHandler::processReply(LLMessageSystem* msg, void** data)
{
    //do nothing
}

void LLGroupMoneyTabEventHandler::onClickEarlier()
{
    if ( mImplementationp->mTextEditorp)
    {
        mImplementationp->mTextEditorp->setText(mImplementationp->mLoadingText);
    }
    mImplementationp->mCurrentInterval++;

    mImplementationp->updateButtons();

    requestData(gMessageSystem);
}

void LLGroupMoneyTabEventHandler::onClickLater()
{
    if ( mImplementationp->mTextEditorp )
    {
        mImplementationp->mTextEditorp->setText(mImplementationp->mLoadingText);
    }
    mImplementationp->mCurrentInterval--;

    mImplementationp->updateButtons();

    requestData(gMessageSystem);
}

//static
void LLGroupMoneyTabEventHandler::clickEarlierCallback(void* data)
{
    LLGroupMoneyTabEventHandler* selfp = (LLGroupMoneyTabEventHandler*) data;

    if ( selfp ) selfp->onClickEarlier();
}

//static
void LLGroupMoneyTabEventHandler::clickLaterCallback(void* data)
{
    LLGroupMoneyTabEventHandler* selfp = (LLGroupMoneyTabEventHandler*) data;
    if ( selfp ) selfp->onClickLater();
}

//**************************************************
//** LLGroupMoneyDetailsTabEventHandler Functions **
//**************************************************

LLGroupMoneyDetailsTabEventHandler::LLGroupMoneyDetailsTabEventHandler(LLButton* earlier_buttonp,
                                                                       LLButton* later_buttonp,
                                                                       LLTextEditor* text_editorp,
                                                                       LLTabContainer* tab_containerp,
                                                                       LLPanel* panelp,
                                                                       const std::string& loading_text)
    : LLGroupMoneyTabEventHandler(earlier_buttonp,
                                  later_buttonp,
                                  text_editorp,
                                  tab_containerp,
                                  panelp,
                                  loading_text,
                                  SUMMARY_INTERVAL,
                                  SUMMARY_MAX)
{
}

LLGroupMoneyDetailsTabEventHandler::~LLGroupMoneyDetailsTabEventHandler()
{
}

void LLGroupMoneyDetailsTabEventHandler::requestData(LLMessageSystem* msg)
{
    msg->newMessageFast(_PREHASH_GroupAccountDetailsRequest);
    msg->nextBlockFast(_PREHASH_AgentData);
    msg->addUUIDFast(_PREHASH_AgentID, gAgent.getID() );
    msg->addUUIDFast(_PREHASH_SessionID, gAgent.getSessionID() );
    msg->addUUIDFast(_PREHASH_GroupID,  mImplementationp->getGroupID() );
    msg->nextBlockFast(_PREHASH_MoneyData);
    msg->addUUIDFast(_PREHASH_RequestID, mImplementationp->mPanelID );
    msg->addS32Fast(_PREHASH_IntervalDays, mImplementationp->mIntervalLength );
    msg->addS32Fast(_PREHASH_CurrentInterval, mImplementationp->mCurrentInterval);

    gAgent.sendReliableMessage();

    if ( mImplementationp->mTextEditorp )
    {
        mImplementationp->mTextEditorp->setText(mImplementationp->mLoadingText);
    }

    LLGroupMoneyTabEventHandler::requestData(msg);
}

void LLGroupMoneyDetailsTabEventHandler::processReply(LLMessageSystem* msg,
                                                      void** data)
{
    LLUUID group_id;
    msg->getUUIDFast(_PREHASH_AgentData, _PREHASH_GroupID, group_id );
    if (mImplementationp->getGroupID() != group_id)
    {
        LL_WARNS() << "Group Account details not for this group!" << LL_ENDL;
        return;
    }

    std::string start_date;
    S32 interval_days;
    S32 current_interval;

    msg->getS32Fast(_PREHASH_MoneyData, _PREHASH_IntervalDays, interval_days );
    msg->getS32Fast(_PREHASH_MoneyData, _PREHASH_CurrentInterval, current_interval );
    msg->getStringFast(_PREHASH_MoneyData, _PREHASH_StartDate, start_date);

    std::string time_str = LLTrans::getString("GroupMoneyStartDate");
    LLSD substitution;

    // We don't do time zone corrections of the calculated number of seconds
    // because we don't have a full time stamp, only a date.
    substitution["datetime"] = LLDateUtil::secondsSinceEpochFromString("%Y-%m-%d", start_date);
    LLStringUtil::format (time_str, substitution);

    if ( interval_days != mImplementationp->mIntervalLength ||
         current_interval != mImplementationp->mCurrentInterval )
    {
        LL_INFOS() << "Out of date details packet " << interval_days << " "
            << current_interval << LL_ENDL;
        return;
    }

    std::string text = time_str;
    text.append("\n\n");

    S32 total_amount = 0;
    S32 transactions = msg->getNumberOfBlocksFast(_PREHASH_HistoryData);
    for(S32 i = 0; i < transactions; i++)
    {
        S32 amount = 0;
        std::string desc;

        msg->getStringFast(_PREHASH_HistoryData, _PREHASH_Description, desc, i );
        msg->getS32Fast(_PREHASH_HistoryData, _PREHASH_Amount, amount, i);

        if (amount != 0)
        {
            text.append(llformat("%-24s %6d\n", desc.c_str(), amount));
        }
        else
        {
            // skip it
        }

        total_amount += amount;
    }

    text.append(1, '\n');

    text.append(llformat("%-24s %6d\n", LLTrans::getString("GroupMoneyTotal").c_str(), total_amount));

    if ( mImplementationp->mTextEditorp )
    {
        mImplementationp->mTextEditorp->setText(text);
    }
}

//static
void LLPanelGroupLandMoney::processGroupAccountDetailsReply(LLMessageSystem* msg,
                                                            void** data)
{
<<<<<<< HEAD
	LLUUID agent_id;
	msg->getUUIDFast(_PREHASH_AgentData, _PREHASH_AgentID, agent_id );
	if (gAgent.getID() != agent_id)
	{
// <FS:AW opensim currency support>
//		LL_WARNS() << "Got group L$ history reply for another agent!" << LL_ENDL;
		LL_WARNS() << Tea::wrapCurrency("Got group L$ history reply for another agent!") << LL_ENDL;
// </FS:AW opensim currency support>
		return;
	}

	LLUUID request_id;
	msg->getUUIDFast(_PREHASH_MoneyData, _PREHASH_RequestID, request_id );
	LLGroupMoneyTabEventHandler* selfp = get_ptr_in_map(LLGroupMoneyTabEventHandler::sInstanceIDs, request_id);
	if (!selfp)
	{
		LL_WARNS() << "GroupAccountDetails received for non-existent group panel." << LL_ENDL;
		return;
	}

	selfp->processReply(msg, data);
=======
    LLUUID agent_id;
    msg->getUUIDFast(_PREHASH_AgentData, _PREHASH_AgentID, agent_id );
    if (gAgent.getID() != agent_id)
    {
// <FS:AW opensim currency support>
//      LL_WARNS() << "Got group L$ history reply for another agent!" << LL_ENDL;
        LL_WARNS() << Tea::wrapCurrency("Got group L$ history reply for another agent!") << LL_ENDL;
// </FS:AW opensim currency support>
        return;
    }

    LLUUID request_id;
    msg->getUUIDFast(_PREHASH_MoneyData, _PREHASH_RequestID, request_id );
    LLGroupMoneyTabEventHandler* selfp = get_ptr_in_map(LLGroupMoneyTabEventHandler::sInstanceIDs, request_id);
    if (!selfp)
    {
        LL_WARNS() << "GroupAccountDetails received for non-existent group panel." << LL_ENDL;
        return;
    }

    selfp->processReply(msg, data);
>>>>>>> 1a8a5404
}

//************************************************
//** LLGroupMoneySalesTabEventHandler Functions **
//************************************************

LLGroupMoneySalesTabEventHandler::LLGroupMoneySalesTabEventHandler(LLButton* earlier_buttonp,
                                                                   LLButton* later_buttonp,
                                                                   LLTextEditor* text_editorp,
                                                                   LLTabContainer* tab_containerp,
                                                                   LLPanel* panelp,
                                                                   const std::string& loading_text)
    : LLGroupMoneyTabEventHandler(earlier_buttonp,
                                  later_buttonp,
                                  text_editorp,
                                  tab_containerp,
                                  panelp,
                                  loading_text,
                                  SUMMARY_INTERVAL,
                                  SUMMARY_MAX)
{
}

LLGroupMoneySalesTabEventHandler::~LLGroupMoneySalesTabEventHandler()
{
}

void LLGroupMoneySalesTabEventHandler::requestData(LLMessageSystem* msg)
{
    msg->newMessageFast(_PREHASH_GroupAccountTransactionsRequest);
    msg->nextBlockFast(_PREHASH_AgentData);
    msg->addUUIDFast(_PREHASH_AgentID, gAgent.getID() );
    msg->addUUIDFast(_PREHASH_SessionID, gAgent.getSessionID() );
    msg->addUUIDFast(_PREHASH_GroupID, mImplementationp->getGroupID() );
    msg->nextBlockFast(_PREHASH_MoneyData);
    msg->addUUIDFast(_PREHASH_RequestID, mImplementationp->mPanelID );
    msg->addS32Fast(_PREHASH_IntervalDays, mImplementationp->mIntervalLength );
    msg->addS32Fast(_PREHASH_CurrentInterval, mImplementationp->mCurrentInterval);

    gAgent.sendReliableMessage();

    if ( mImplementationp->mTextEditorp )
    {
        mImplementationp->mTextEditorp->setText(mImplementationp->mLoadingText);
    }

    LLGroupMoneyTabEventHandler::requestData(msg);
}

void LLGroupMoneySalesTabEventHandler::processReply(LLMessageSystem* msg,
                                                    void** data)
{
    LLUUID group_id;
    msg->getUUIDFast(_PREHASH_AgentData, _PREHASH_GroupID, group_id );
    if (mImplementationp->getGroupID() != group_id)
    {
        LL_WARNS() << "Group Account Transactions not for this group!" << LL_ENDL;
        return;
    }

    std::string text = mImplementationp->mTextEditorp->getText();

    std::string start_date;
    S32 interval_days;
    S32 current_interval;

    msg->getS32Fast(_PREHASH_MoneyData, _PREHASH_IntervalDays, interval_days );
    msg->getS32Fast(_PREHASH_MoneyData, _PREHASH_CurrentInterval, current_interval );
    msg->getStringFast(_PREHASH_MoneyData, _PREHASH_StartDate, start_date);

    if (interval_days != mImplementationp->mIntervalLength ||
        current_interval != mImplementationp->mCurrentInterval)
    {
        LL_INFOS() << "Out of date details packet " << interval_days << " "
            << current_interval << LL_ENDL;
        return;
    }

    // If this is the first packet, clear the text, don't append.
    // Start with the date.
    if (text == mImplementationp->mLoadingText)
    {
        std::string time_str = LLTrans::getString("GroupMoneyStartDate");
        LLSD substitution;

        // We don't do time zone corrections of the calculated number of seconds
        // because we don't have a full time stamp, only a date.
        substitution["datetime"] = LLDateUtil::secondsSinceEpochFromString("%Y-%m-%d", start_date);
        LLStringUtil::format (time_str, substitution);

        text = time_str + "\n\n";
    }

    S32 transactions = msg->getNumberOfBlocksFast(_PREHASH_HistoryData);
    if (transactions == 0)
    {
        text.append(LLTrans::getString("none_text"));
    }
    else
    {
        for(S32 i = 0; i < transactions; i++)
        {
            std::string time;
            S32         type = 0;
            S32         amount = 0;
            std::string user;
            std::string item;

            msg->getStringFast(_PREHASH_HistoryData, _PREHASH_Time,     time, i);
            msg->getStringFast(_PREHASH_HistoryData, _PREHASH_User,     user, i );
            msg->getS32Fast(_PREHASH_HistoryData, _PREHASH_Type,        type, i);
            msg->getStringFast(_PREHASH_HistoryData, _PREHASH_Item,     item, i );
            msg->getS32Fast(_PREHASH_HistoryData, _PREHASH_Amount,      amount, i);

            if (amount != 0)
            {
                std::string verb;

                switch(type)
                {
                case TRANS_OBJECT_SALE:
                    verb = LLTrans::getString("GroupMoneyBought").c_str();
                    break;
                case TRANS_GIFT:
                    verb = LLTrans::getString("GroupMoneyPaidYou").c_str();
                    break;
                case TRANS_PAY_OBJECT:
                    verb = LLTrans::getString("GroupMoneyPaidInto").c_str();
                    break;
                case TRANS_LAND_PASS_SALE:
                    verb = LLTrans::getString("GroupMoneyBoughtPassTo").c_str();
                    break;
                case TRANS_EVENT_FEE:
                    verb = LLTrans::getString("GroupMoneyPaidFeeForEvent").c_str();
                    break;
                case TRANS_EVENT_PRIZE:
                    verb = LLTrans::getString("GroupMoneyPaidPrizeForEvent").c_str();
                    break;
                default:
                    verb = "";
                    break;
                }

                std::string line = llformat("%s %6d - %s %s %s\n", time.c_str(), amount, user.c_str(), verb.c_str(), item.c_str());
                text.append(line);
            }
        }
    }

    if ( mImplementationp->mTextEditorp)
    {
        mImplementationp->mTextEditorp->setText(text);
    }
}

//static
void LLPanelGroupLandMoney::processGroupAccountTransactionsReply(LLMessageSystem* msg,
                                                                 void** data)
{
<<<<<<< HEAD
	LLUUID agent_id;
	msg->getUUIDFast(_PREHASH_AgentData, _PREHASH_AgentID, agent_id );
	if (gAgent.getID() != agent_id)
	{
// <FS:AW opensim currency support>
//		LL_WARNS() << "Got group L$ history reply for another agent!" << LL_ENDL;
		LL_WARNS() << Tea::wrapCurrency("Got group L$ history reply for another agent!") << LL_ENDL;
// </FS:AW opensim currency support>
		return;
	}

	LLUUID request_id;
	msg->getUUIDFast(_PREHASH_MoneyData, _PREHASH_RequestID, request_id );

	LLGroupMoneyTabEventHandler* self;

	self = get_ptr_in_map(LLGroupMoneyTabEventHandler::sInstanceIDs, request_id);
	if (!self)
	{
		LL_WARNS() << "GroupAccountTransactions recieved for non-existent group panel." << LL_ENDL;
		return;
	}

	self->processReply(msg, data);
=======
    LLUUID agent_id;
    msg->getUUIDFast(_PREHASH_AgentData, _PREHASH_AgentID, agent_id );
    if (gAgent.getID() != agent_id)
    {
// <FS:AW opensim currency support>
//      LL_WARNS() << "Got group L$ history reply for another agent!" << LL_ENDL;
        LL_WARNS() << Tea::wrapCurrency("Got group L$ history reply for another agent!") << LL_ENDL;
// </FS:AW opensim currency support>
        return;
    }

    LLUUID request_id;
    msg->getUUIDFast(_PREHASH_MoneyData, _PREHASH_RequestID, request_id );

    LLGroupMoneyTabEventHandler* self;

    self = get_ptr_in_map(LLGroupMoneyTabEventHandler::sInstanceIDs, request_id);
    if (!self)
    {
        LL_WARNS() << "GroupAccountTransactions recieved for non-existent group panel." << LL_ENDL;
        return;
    }

    self->processReply(msg, data);
>>>>>>> 1a8a5404
}

//***************************************************
//** LLGroupMoneyPlanningTabEventHandler Functions **
//***************************************************

LLGroupMoneyPlanningTabEventHandler::LLGroupMoneyPlanningTabEventHandler(LLTextEditor* text_editorp,
                                                                         LLTabContainer* tab_containerp,
                                                                         LLPanel* panelp,
                                                                         const std::string& loading_text)
    : LLGroupMoneyTabEventHandler(NULL,
                                  NULL,
                                  text_editorp,
                                  tab_containerp,
                                  panelp,
                                  loading_text,
                                  SUMMARY_INTERVAL,
                                  SUMMARY_MAX)
{
}

LLGroupMoneyPlanningTabEventHandler::~LLGroupMoneyPlanningTabEventHandler()
{
}

void LLGroupMoneyPlanningTabEventHandler::requestData(LLMessageSystem* msg)
{
    msg->newMessageFast(_PREHASH_GroupAccountSummaryRequest);
    msg->nextBlockFast(_PREHASH_AgentData);
    msg->addUUIDFast(_PREHASH_AgentID, gAgent.getID() );
    msg->addUUIDFast(_PREHASH_SessionID, gAgent.getSessionID() );
    msg->addUUIDFast(_PREHASH_GroupID, mImplementationp->getGroupID() );
    msg->nextBlockFast(_PREHASH_MoneyData);
    msg->addUUIDFast(_PREHASH_RequestID, mImplementationp->mPanelID );
    msg->addS32Fast(_PREHASH_IntervalDays, mImplementationp->mIntervalLength);
    msg->addS32Fast(_PREHASH_CurrentInterval, 0); //planning has 0 interval

    gAgent.sendReliableMessage();

    if ( mImplementationp->mTextEditorp )
    {
        mImplementationp->mTextEditorp->setText(mImplementationp->mLoadingText);
    }

    LLGroupMoneyTabEventHandler::requestData(msg);
}

void LLGroupMoneyPlanningTabEventHandler::processReply(LLMessageSystem* msg,
                                                            void** data)
{
    LLUUID group_id;
    msg->getUUIDFast(_PREHASH_AgentData, _PREHASH_GroupID, group_id );
    if (mImplementationp->getGroupID() != group_id)
    {
        LL_WARNS() << "Group Account Summary received not for this group!" << LL_ENDL;
        return;
    }

    std::string text;

    std::string start_date;
    std::string last_stipend_date;
    std::string next_stipend_date;
    S32 interval_days;
    S32 current_interval;
    S32 balance;
    S32 total_credits;
    S32 total_debits;
    S32 cur_object_tax;
    S32 cur_light_tax;
    S32 cur_land_tax;
    S32 cur_group_tax;
    S32 cur_parcel_dir_fee;
    S32 proj_object_tax;
    S32 proj_light_tax;
    S32 proj_land_tax;
    S32 proj_group_tax;
    S32 proj_parcel_dir_fee;
    S32 non_exempt_members;

    msg->getS32Fast(_PREHASH_MoneyData, _PREHASH_IntervalDays, interval_days );
    msg->getS32Fast(_PREHASH_MoneyData, _PREHASH_CurrentInterval, current_interval );
    msg->getS32Fast(_PREHASH_MoneyData, _PREHASH_Balance, balance );
    msg->getS32Fast(_PREHASH_MoneyData, _PREHASH_TotalCredits, total_credits );
    msg->getS32Fast(_PREHASH_MoneyData, _PREHASH_TotalDebits, total_debits );
    msg->getS32Fast(_PREHASH_MoneyData, _PREHASH_ObjectTaxCurrent, cur_object_tax );
    msg->getS32Fast(_PREHASH_MoneyData, _PREHASH_LightTaxCurrent, cur_light_tax );
    msg->getS32Fast(_PREHASH_MoneyData, _PREHASH_LandTaxCurrent, cur_land_tax );
    msg->getS32Fast(_PREHASH_MoneyData, _PREHASH_GroupTaxCurrent, cur_group_tax );
    msg->getS32Fast(_PREHASH_MoneyData, _PREHASH_ParcelDirFeeCurrent, cur_parcel_dir_fee );
    msg->getS32Fast(_PREHASH_MoneyData, _PREHASH_ObjectTaxEstimate, proj_object_tax );
    msg->getS32Fast(_PREHASH_MoneyData, _PREHASH_LightTaxEstimate, proj_light_tax );
    msg->getS32Fast(_PREHASH_MoneyData, _PREHASH_LandTaxEstimate, proj_land_tax );
    msg->getS32Fast(_PREHASH_MoneyData, _PREHASH_GroupTaxEstimate, proj_group_tax );
    msg->getS32Fast(_PREHASH_MoneyData, _PREHASH_ParcelDirFeeEstimate, proj_parcel_dir_fee );
    msg->getS32Fast(_PREHASH_MoneyData, _PREHASH_NonExemptMembers, non_exempt_members );

    msg->getStringFast(_PREHASH_MoneyData, _PREHASH_StartDate, start_date);
    msg->getStringFast(_PREHASH_MoneyData, _PREHASH_LastTaxDate, last_stipend_date);
    msg->getStringFast(_PREHASH_MoneyData, _PREHASH_TaxDate, next_stipend_date);


    if (interval_days != mImplementationp->mIntervalLength ||
        current_interval != mImplementationp->mCurrentInterval)
    {
        LL_INFOS() << "Out of date summary packet " << interval_days << " "
            << current_interval << LL_ENDL;
        return;
    }

    text.append(LLTrans::getString("SummaryForTheWeek"));

    std::string date_format_str = LLTrans::getString("GroupPlanningDate");
    std::string time_str = date_format_str;
    LLSD substitution;
    // We don't do time zone corrections of the calculated number of seconds
    // because we don't have a full time stamp, only a date.
    substitution["datetime"] = LLDateUtil::secondsSinceEpochFromString("%Y-%m-%d", start_date);
    LLStringUtil::format (time_str, substitution);

    text.append(time_str);
    text.append(".  ");

    if (current_interval == 0)
    {
        text.append(LLTrans::getString("NextStipendDay"));

        time_str = date_format_str;
        substitution["datetime"] = LLDateUtil::secondsSinceEpochFromString("%Y-%m-%d", next_stipend_date);
        LLStringUtil::format (time_str, substitution);

        text.append(time_str);
        text.append(".\n\n");
        text.append(llformat("%-23sL$%6d\n", LLTrans::getString("GroupMoneyBalance").c_str(), balance ));
        text.append(1, '\n');
    }

    // [DEV-29503] Hide the individual info since
    // non_exempt_member here is a wrong choice to calculate individual shares.
//  text.append( LLTrans::getString("GroupIndividualShare"));
//  text.append(llformat( "%-24s %6d      %6d \n", LLTrans::getString("GroupMoneyCredits").c_str(), total_credits, (S32)floor((F32)total_credits/(F32)non_exempt_members)));
//  text.append(llformat( "%-24s %6d      %6d \n", LLTrans::getString("GroupMoneyDebits").c_str(), total_debits, (S32)floor((F32)total_debits/(F32)non_exempt_members)));
//  text.append(llformat( "%-24s %6d      %6d \n", LLTrans::getString("GroupMoneyTotal").c_str(), total_credits + total_debits,  (S32)floor((F32)(total_credits + total_debits)/(F32)non_exempt_members)));

    text.append(llformat( "%s\n", LLTrans::getString("GroupColumn").c_str()));
    text.append(llformat( "%-24s %6d\n", LLTrans::getString("GroupMoneyCredits").c_str(), total_credits));
    text.append(llformat( "%-24s %6d\n", LLTrans::getString("GroupMoneyDebits").c_str(), total_debits));
    text.append(llformat( "%-24s %6d\n", LLTrans::getString("GroupMoneyTotal").c_str(), total_credits + total_debits));

    if ( mImplementationp->mTextEditorp )
    {
        mImplementationp->mTextEditorp->setText(text);
    }
}

//static
void LLPanelGroupLandMoney::processGroupAccountSummaryReply(LLMessageSystem* msg,
                                                            void** data)
{
<<<<<<< HEAD
	LLUUID agent_id;
	msg->getUUIDFast(_PREHASH_AgentData, _PREHASH_AgentID, agent_id );
	if (gAgent.getID() != agent_id)
	{
// <FS:AW opensim currency support>
//		LL_WARNS() << "Got group L$ history reply for another agent!" << LL_ENDL;
		LL_WARNS() << Tea::wrapCurrency("Got group L$ history reply for another agent!") << LL_ENDL;
// </FS:AW opensim currency support>
		return;
	}

	LLUUID request_id;
	msg->getUUIDFast(_PREHASH_MoneyData, _PREHASH_RequestID, request_id );

	LLGroupMoneyTabEventHandler* self;

	self = get_ptr_in_map(LLGroupMoneyTabEventHandler::sInstanceIDs, request_id);
	if (!self)
	{
// <FS:AW opensim currency support>
//		LL_WARNS() << "GroupAccountSummary recieved for non-existent group L$ planning tab." << LL_ENDL;
		LL_WARNS() << Tea::wrapCurrency("GroupAccountSummary recieved for non-existent group L$ planning tab.") << LL_ENDL;
// </FS:AW opensim currency support>
		return;
	}

	self->processReply(msg, data);
=======
    LLUUID agent_id;
    msg->getUUIDFast(_PREHASH_AgentData, _PREHASH_AgentID, agent_id );
    if (gAgent.getID() != agent_id)
    {
// <FS:AW opensim currency support>
//      LL_WARNS() << "Got group L$ history reply for another agent!" << LL_ENDL;
        LL_WARNS() << Tea::wrapCurrency("Got group L$ history reply for another agent!") << LL_ENDL;
// </FS:AW opensim currency support>
        return;
    }

    LLUUID request_id;
    msg->getUUIDFast(_PREHASH_MoneyData, _PREHASH_RequestID, request_id );

    LLGroupMoneyTabEventHandler* self;

    self = get_ptr_in_map(LLGroupMoneyTabEventHandler::sInstanceIDs, request_id);
    if (!self)
    {
// <FS:AW opensim currency support>
//      LL_WARNS() << "GroupAccountSummary recieved for non-existent group L$ planning tab." << LL_ENDL;
        LL_WARNS() << Tea::wrapCurrency("GroupAccountSummary recieved for non-existent group L$ planning tab.") << LL_ENDL;
// </FS:AW opensim currency support>
        return;
    }

    self->processReply(msg, data);
>>>>>>> 1a8a5404
}

void LLPanelGroupLandMoney::setGroupID(const LLUUID& id)
{
<<<<<<< HEAD
	LLPanelGroupLandMoney::sGroupIDs.erase(mGroupID);
	LLPanelGroupTab::setGroupID(id);
	LLPanelGroupLandMoney::sGroupIDs.insert(std::make_pair(mGroupID, this));


	bool can_view = gAgent.isInGroup(mGroupID);

	mImplementationp->mGroupOverLimitIconp = 
		getChild<LLIconCtrl>("group_over_limit_icon");
	mImplementationp->mGroupOverLimitTextp = 
		getChild<LLTextBox>("group_over_limit_text");

	mImplementationp->mYourContributionEditorp 
		= getChild<LLLineEditor>("your_contribution_line_editor");
	if ( mImplementationp->mYourContributionEditorp )
	{
		LLLineEditor* editor = mImplementationp->mYourContributionEditorp;

	    editor->setCommitCallback(mImplementationp->contributionCommitCallback, this);
		editor->setKeystrokeCallback(mImplementationp->contributionKeystrokeCallback, this);
	}

	mImplementationp->mMapButtonp = getChild<LLButton>("map_button");

	mImplementationp->mGroupParcelsp = 
		getChild<LLScrollListCtrl>("group_parcel_list");

	if ( mImplementationp->mGroupParcelsp )
	{
		mImplementationp->mGroupParcelsp->setCommitCallback(boost::bind(&LLPanelGroupLandMoney::onLandSelectionChanged, this));
		mImplementationp->mGroupParcelsp->setCommitOnSelectionChange(true);
	}

	mImplementationp->mCantViewParcelsText = getString("cant_view_group_land_text");
	mImplementationp->mCantViewAccountsText = getString("cant_view_group_accounting_text");
	
	if ( mImplementationp->mMapButtonp )
	{
		mImplementationp->mMapButtonp->setClickedCallback(LLPanelGroupLandMoney::impl::mapCallback, mImplementationp);
	}

	if ( mImplementationp->mGroupOverLimitTextp )
	{
		mImplementationp->mGroupOverLimitTextp->setVisible(false);
	}

	if ( mImplementationp->mGroupOverLimitIconp )
	{
		mImplementationp->mGroupOverLimitIconp->setVisible(false);
	}

	if ( mImplementationp->mGroupParcelsp )
	{
		mImplementationp->mGroupParcelsp->setEnabled(can_view);
	}

	if ( !can_view && mImplementationp->mGroupParcelsp )
	{
		mImplementationp->mGroupParcelsp->setEnabled(false);
	}


	LLButton* earlierp, *laterp;
	LLTextEditor* textp;
	LLPanel* panelp;

	LLTabContainer* tabcp = getChild<LLTabContainer>("group_money_tab_container");

	if ( tabcp )
	{
		S32 i;
		S32 tab_count = tabcp->getTabCount();

		for (i = tab_count - 1; i >=0; --i)
		{
			tabcp->enableTabButton(i, can_view );
		}
	}

	std::string loading_text = getString("loading_txt");
	
	//pull out the widgets for the L$ details tab
	earlierp = getChild<LLButton>("earlier_details_button", true);
	laterp = getChild<LLButton>("later_details_button", true);
	textp = getChild<LLTextEditor>("group_money_details_text", true);
	panelp = getChild<LLPanel>("group_money_details_tab", true);

	if ( !can_view )
	{
		textp->setText(mImplementationp->mCantViewAccountsText);
	}
	else
	{
		if(mImplementationp->mMoneyDetailsTabEHp == 0)
			mImplementationp->mMoneyDetailsTabEHp = new LLGroupMoneyDetailsTabEventHandler(earlierp,laterp,textp,tabcp,panelp,loading_text);
		mImplementationp->mMoneyDetailsTabEHp->setGroupID(mGroupID);
	}

	textp = getChild<LLTextEditor>("group_money_planning_text", true);
	

	if ( !can_view )
	{
		textp->setText(mImplementationp->mCantViewAccountsText);
	}
	else
	{
		panelp = getChild<LLPanel>("group_money_planning_tab", true);
		if(mImplementationp->mMoneyPlanningTabEHp == 0)
			mImplementationp->mMoneyPlanningTabEHp = new LLGroupMoneyPlanningTabEventHandler(textp,tabcp,panelp,loading_text);
		mImplementationp->mMoneyPlanningTabEHp->setGroupID(mGroupID);
	}

	//pull out the widgets for the L$ sales tab
	textp = getChild<LLTextEditor>("group_money_sales_text", true);


	if ( !can_view )
	{
		textp->setText(mImplementationp->mCantViewAccountsText);
	}
	else
	{
		earlierp = getChild<LLButton>("earlier_sales_button", true);
		laterp = getChild<LLButton>("later_sales_button", true);
		panelp = getChild<LLPanel>("group_money_sales_tab", true);
		if(mImplementationp->mMoneySalesTabEHp == NULL) 
			mImplementationp->mMoneySalesTabEHp = new LLGroupMoneySalesTabEventHandler(earlierp,laterp,textp,tabcp,panelp,loading_text);
		mImplementationp->mMoneySalesTabEHp->setGroupID(mGroupID);
	}

	mImplementationp->mBeenActivated = false;

	activate();
=======
    LLPanelGroupLandMoney::sGroupIDs.erase(mGroupID);
    LLPanelGroupTab::setGroupID(id);
    LLPanelGroupLandMoney::sGroupIDs.insert(std::make_pair(mGroupID, this));


    bool can_view = gAgent.isInGroup(mGroupID);

    mImplementationp->mGroupOverLimitIconp =
        getChild<LLIconCtrl>("group_over_limit_icon");
    mImplementationp->mGroupOverLimitTextp =
        getChild<LLTextBox>("group_over_limit_text");

    mImplementationp->mYourContributionEditorp
        = getChild<LLLineEditor>("your_contribution_line_editor");
    if ( mImplementationp->mYourContributionEditorp )
    {
        LLLineEditor* editor = mImplementationp->mYourContributionEditorp;

        editor->setCommitCallback(mImplementationp->contributionCommitCallback, this);
        editor->setKeystrokeCallback(mImplementationp->contributionKeystrokeCallback, this);
    }

    mImplementationp->mMapButtonp = getChild<LLButton>("map_button");

    mImplementationp->mGroupParcelsp =
        getChild<LLScrollListCtrl>("group_parcel_list");

    if ( mImplementationp->mGroupParcelsp )
    {
        mImplementationp->mGroupParcelsp->setCommitCallback(boost::bind(&LLPanelGroupLandMoney::onLandSelectionChanged, this));
        mImplementationp->mGroupParcelsp->setCommitOnSelectionChange(true);
    }

    mImplementationp->mCantViewParcelsText = getString("cant_view_group_land_text");
    mImplementationp->mCantViewAccountsText = getString("cant_view_group_accounting_text");

    if ( mImplementationp->mMapButtonp )
    {
        mImplementationp->mMapButtonp->setClickedCallback(LLPanelGroupLandMoney::impl::mapCallback, mImplementationp);
    }

    if ( mImplementationp->mGroupOverLimitTextp )
    {
        mImplementationp->mGroupOverLimitTextp->setVisible(false);
    }

    if ( mImplementationp->mGroupOverLimitIconp )
    {
        mImplementationp->mGroupOverLimitIconp->setVisible(false);
    }

    if ( mImplementationp->mGroupParcelsp )
    {
        mImplementationp->mGroupParcelsp->setEnabled(can_view);
    }

    if ( !can_view && mImplementationp->mGroupParcelsp )
    {
        mImplementationp->mGroupParcelsp->setEnabled(false);
    }


    LLButton* earlierp, *laterp;
    LLTextEditor* textp;
    LLPanel* panelp;

    LLTabContainer* tabcp = getChild<LLTabContainer>("group_money_tab_container");

    if ( tabcp )
    {
        S32 i;
        S32 tab_count = tabcp->getTabCount();

        for (i = tab_count - 1; i >=0; --i)
        {
            tabcp->enableTabButton(i, can_view );
        }
    }

    std::string loading_text = getString("loading_txt");

    //pull out the widgets for the L$ details tab
    earlierp = getChild<LLButton>("earlier_details_button", true);
    laterp = getChild<LLButton>("later_details_button", true);
    textp = getChild<LLTextEditor>("group_money_details_text", true);
    panelp = getChild<LLPanel>("group_money_details_tab", true);

    if ( !can_view )
    {
        textp->setText(mImplementationp->mCantViewAccountsText);
    }
    else
    {
        if(mImplementationp->mMoneyDetailsTabEHp == 0)
            mImplementationp->mMoneyDetailsTabEHp = new LLGroupMoneyDetailsTabEventHandler(earlierp,laterp,textp,tabcp,panelp,loading_text);
        mImplementationp->mMoneyDetailsTabEHp->setGroupID(mGroupID);
    }

    textp = getChild<LLTextEditor>("group_money_planning_text", true);


    if ( !can_view )
    {
        textp->setText(mImplementationp->mCantViewAccountsText);
    }
    else
    {
        panelp = getChild<LLPanel>("group_money_planning_tab", true);
        if(mImplementationp->mMoneyPlanningTabEHp == 0)
            mImplementationp->mMoneyPlanningTabEHp = new LLGroupMoneyPlanningTabEventHandler(textp,tabcp,panelp,loading_text);
        mImplementationp->mMoneyPlanningTabEHp->setGroupID(mGroupID);
    }

    //pull out the widgets for the L$ sales tab
    textp = getChild<LLTextEditor>("group_money_sales_text", true);


    if ( !can_view )
    {
        textp->setText(mImplementationp->mCantViewAccountsText);
    }
    else
    {
        earlierp = getChild<LLButton>("earlier_sales_button", true);
        laterp = getChild<LLButton>("later_sales_button", true);
        panelp = getChild<LLPanel>("group_money_sales_tab", true);
        if(mImplementationp->mMoneySalesTabEHp == NULL)
            mImplementationp->mMoneySalesTabEHp = new LLGroupMoneySalesTabEventHandler(earlierp,laterp,textp,tabcp,panelp,loading_text);
        mImplementationp->mMoneySalesTabEHp->setGroupID(mGroupID);
    }

    mImplementationp->mBeenActivated = false;

    activate();
>>>>>>> 1a8a5404
}
<|MERGE_RESOLUTION|>--- conflicted
+++ resolved
@@ -677,156 +677,6 @@
 
 bool LLPanelGroupLandMoney::postBuild()
 {
-<<<<<<< HEAD
-	/* This power was removed to make group roles simpler
-	bool has_parcel_view     = gAgent.hasPowerInGroup(mGroupID,
-													  GP_LAND_VIEW_OWNED);
-	bool has_accounting_view = gAgent.hasPowerInGroup(mGroupID,
-													  GP_ACCOUNTING_VIEW);
-	*/
-	
-	bool can_view = gAgent.isInGroup(mGroupID);
-
-	mImplementationp->mGroupOverLimitIconp = 
-		getChild<LLIconCtrl>("group_over_limit_icon");
-	mImplementationp->mGroupOverLimitTextp = 
-		getChild<LLTextBox>("group_over_limit_text");
-
-	mImplementationp->mYourContributionEditorp 
-		= getChild<LLLineEditor>("your_contribution_line_editor");
-	if ( mImplementationp->mYourContributionEditorp )
-	{
-		LLLineEditor* editor = mImplementationp->mYourContributionEditorp;
-
-	    editor->setCommitCallback(mImplementationp->contributionCommitCallback, this);
-		editor->setKeystrokeCallback(mImplementationp->contributionKeystrokeCallback, this);
-	}
-
-	mImplementationp->mMapButtonp = getChild<LLButton>("map_button");
-
-	mImplementationp->mGroupParcelsp = 
-		getChild<LLScrollListCtrl>("group_parcel_list");
-
-	if ( mImplementationp->mGroupParcelsp )
-	{
-		mImplementationp->mGroupParcelsp->setCommitCallback(boost::bind(&LLPanelGroupLandMoney::onLandSelectionChanged, this));
-		mImplementationp->mGroupParcelsp->setCommitOnSelectionChange(true);
-	}
-
-	mImplementationp->mCantViewParcelsText = getString("cant_view_group_land_text");
-	mImplementationp->mCantViewAccountsText = getString("cant_view_group_accounting_text");
-	mImplementationp->mEmptyParcelsText = getString("epmty_view_group_land_text");
-	
-	if ( mImplementationp->mMapButtonp )
-	{
-		mImplementationp->mMapButtonp->setClickedCallback(LLPanelGroupLandMoney::impl::mapCallback, mImplementationp);
-	}
-
-	if ( mImplementationp->mGroupOverLimitTextp )
-	{
-		mImplementationp->mGroupOverLimitTextp->setVisible(false);
-	}
-
-	if ( mImplementationp->mGroupOverLimitIconp )
-	{
-		mImplementationp->mGroupOverLimitIconp->setVisible(false);
-	}
-
-	if ( !can_view )
-	{
-		if ( mImplementationp->mGroupParcelsp )
-		{
-			mImplementationp->mGroupParcelsp->setCommentText(
-							mImplementationp->mCantViewParcelsText);
-			mImplementationp->mGroupParcelsp->setEnabled(false);
-		}
-	}
-
-
-
-	LLButton* earlierp, *laterp;
-	LLTextEditor* textp;
-	LLPanel* panelp;
-
-	LLTabContainer* tabcp = getChild<LLTabContainer>("group_money_tab_container");
-
-	if ( !can_view )
-	{
-		if ( tabcp )
-		{
-			S32 i;
-			S32 tab_count = tabcp->getTabCount();
-
-			for (i = tab_count - 1; i >=0; --i)
-			{
-				tabcp->enableTabButton(i, false);
-			}
-		}
-	}
-
-	std::string loading_text = getString("loading_txt");
-	
-	//pull out the widgets for the L$ details tab
-	earlierp = getChild<LLButton>("earlier_details_button", true);
-	laterp = getChild<LLButton>("later_details_button", true);
-	textp = getChild<LLTextEditor>("group_money_details_text", true);
-	panelp = getChild<LLPanel>("group_money_details_tab", true);
-
-	if ( !can_view )
-	{
-		textp->setText(mImplementationp->mCantViewAccountsText);
-	}
-	else
-	{
-		mImplementationp->mMoneyDetailsTabEHp = 
-			new LLGroupMoneyDetailsTabEventHandler(earlierp,
-												   laterp,
-												   textp,
-												   tabcp,
-												   panelp,
-												   loading_text);
-	}
-
-	textp = getChild<LLTextEditor>("group_money_planning_text", true);
-	panelp = getChild<LLPanel>("group_money_planning_tab", true);
-
-	if ( !can_view )
-	{
-		textp->setText(mImplementationp->mCantViewAccountsText);
-	}
-	else
-	{
-		//Temporally disabled for DEV-11287.
-		mImplementationp->mMoneyPlanningTabEHp = 
-			new LLGroupMoneyPlanningTabEventHandler(textp,
-													tabcp,
-													panelp,
-													loading_text);
-	}
-
-	//pull out the widgets for the L$ sales tab
-	earlierp = getChild<LLButton>("earlier_sales_button", true);
-	laterp = getChild<LLButton>("later_sales_button", true);
-	textp = getChild<LLTextEditor>("group_money_sales_text", true);
-	panelp = getChild<LLPanel>("group_money_sales_tab", true);
-
-	if ( !can_view )
-	{
-		textp->setText(mImplementationp->mCantViewAccountsText);
-	}
-	else
-	{
-		mImplementationp->mMoneySalesTabEHp = 
-			new LLGroupMoneySalesTabEventHandler(earlierp,
-												 laterp,
-												 textp,
-												 tabcp,
-												 panelp,
-												 loading_text);
-	}
-
-	return LLPanelGroupTab::postBuild();
-=======
     /* This power was removed to make group roles simpler
     bool has_parcel_view     = gAgent.hasPowerInGroup(mGroupID,
                                                       GP_LAND_VIEW_OWNED);
@@ -975,7 +825,6 @@
     }
 
     return LLPanelGroupTab::postBuild();
->>>>>>> 1a8a5404
 }
 
 void LLPanelGroupLandMoney::onLandSelectionChanged()
@@ -990,23 +839,6 @@
 
 void LLPanelGroupLandMoney::processPlacesReply(LLMessageSystem* msg, void**)
 {
-<<<<<<< HEAD
-	LLUUID group_id;
-	msg->getUUID("AgentData", "QueryID", group_id);
-
-	group_id_map_t::iterator found_it = sGroupIDs.find(group_id);
-	if(found_it == sGroupIDs.end())
-	{
-// <FS:AW opensim currency support>
-		//LL_INFOS() << "Group Panel Land L$ " << group_id << " no longer in existence."
-		LL_INFOS() << Tea::wrapCurrency("Group Panel Land L$ ") << group_id << " no longer in existence."
-// </FS:AW opensim currency support>
-				<< LL_ENDL;
-		return;
-	}
-
-	found_it->second->mImplementationp->processGroupLand(msg);
-=======
     LLUUID group_id;
     msg->getUUID("AgentData", "QueryID", group_id);
 
@@ -1022,7 +854,6 @@
     }
 
     found_it->second->mImplementationp->processGroupLand(msg);
->>>>>>> 1a8a5404
 }
 
 
@@ -1305,29 +1136,6 @@
 void LLPanelGroupLandMoney::processGroupAccountDetailsReply(LLMessageSystem* msg,
                                                             void** data)
 {
-<<<<<<< HEAD
-	LLUUID agent_id;
-	msg->getUUIDFast(_PREHASH_AgentData, _PREHASH_AgentID, agent_id );
-	if (gAgent.getID() != agent_id)
-	{
-// <FS:AW opensim currency support>
-//		LL_WARNS() << "Got group L$ history reply for another agent!" << LL_ENDL;
-		LL_WARNS() << Tea::wrapCurrency("Got group L$ history reply for another agent!") << LL_ENDL;
-// </FS:AW opensim currency support>
-		return;
-	}
-
-	LLUUID request_id;
-	msg->getUUIDFast(_PREHASH_MoneyData, _PREHASH_RequestID, request_id );
-	LLGroupMoneyTabEventHandler* selfp = get_ptr_in_map(LLGroupMoneyTabEventHandler::sInstanceIDs, request_id);
-	if (!selfp)
-	{
-		LL_WARNS() << "GroupAccountDetails received for non-existent group panel." << LL_ENDL;
-		return;
-	}
-
-	selfp->processReply(msg, data);
-=======
     LLUUID agent_id;
     msg->getUUIDFast(_PREHASH_AgentData, _PREHASH_AgentID, agent_id );
     if (gAgent.getID() != agent_id)
@@ -1349,7 +1157,6 @@
     }
 
     selfp->processReply(msg, data);
->>>>>>> 1a8a5404
 }
 
 //************************************************
@@ -1509,32 +1316,6 @@
 void LLPanelGroupLandMoney::processGroupAccountTransactionsReply(LLMessageSystem* msg,
                                                                  void** data)
 {
-<<<<<<< HEAD
-	LLUUID agent_id;
-	msg->getUUIDFast(_PREHASH_AgentData, _PREHASH_AgentID, agent_id );
-	if (gAgent.getID() != agent_id)
-	{
-// <FS:AW opensim currency support>
-//		LL_WARNS() << "Got group L$ history reply for another agent!" << LL_ENDL;
-		LL_WARNS() << Tea::wrapCurrency("Got group L$ history reply for another agent!") << LL_ENDL;
-// </FS:AW opensim currency support>
-		return;
-	}
-
-	LLUUID request_id;
-	msg->getUUIDFast(_PREHASH_MoneyData, _PREHASH_RequestID, request_id );
-
-	LLGroupMoneyTabEventHandler* self;
-
-	self = get_ptr_in_map(LLGroupMoneyTabEventHandler::sInstanceIDs, request_id);
-	if (!self)
-	{
-		LL_WARNS() << "GroupAccountTransactions recieved for non-existent group panel." << LL_ENDL;
-		return;
-	}
-
-	self->processReply(msg, data);
-=======
     LLUUID agent_id;
     msg->getUUIDFast(_PREHASH_AgentData, _PREHASH_AgentID, agent_id );
     if (gAgent.getID() != agent_id)
@@ -1559,7 +1340,6 @@
     }
 
     self->processReply(msg, data);
->>>>>>> 1a8a5404
 }
 
 //***************************************************
@@ -1719,35 +1499,6 @@
 void LLPanelGroupLandMoney::processGroupAccountSummaryReply(LLMessageSystem* msg,
                                                             void** data)
 {
-<<<<<<< HEAD
-	LLUUID agent_id;
-	msg->getUUIDFast(_PREHASH_AgentData, _PREHASH_AgentID, agent_id );
-	if (gAgent.getID() != agent_id)
-	{
-// <FS:AW opensim currency support>
-//		LL_WARNS() << "Got group L$ history reply for another agent!" << LL_ENDL;
-		LL_WARNS() << Tea::wrapCurrency("Got group L$ history reply for another agent!") << LL_ENDL;
-// </FS:AW opensim currency support>
-		return;
-	}
-
-	LLUUID request_id;
-	msg->getUUIDFast(_PREHASH_MoneyData, _PREHASH_RequestID, request_id );
-
-	LLGroupMoneyTabEventHandler* self;
-
-	self = get_ptr_in_map(LLGroupMoneyTabEventHandler::sInstanceIDs, request_id);
-	if (!self)
-	{
-// <FS:AW opensim currency support>
-//		LL_WARNS() << "GroupAccountSummary recieved for non-existent group L$ planning tab." << LL_ENDL;
-		LL_WARNS() << Tea::wrapCurrency("GroupAccountSummary recieved for non-existent group L$ planning tab.") << LL_ENDL;
-// </FS:AW opensim currency support>
-		return;
-	}
-
-	self->processReply(msg, data);
-=======
     LLUUID agent_id;
     msg->getUUIDFast(_PREHASH_AgentData, _PREHASH_AgentID, agent_id );
     if (gAgent.getID() != agent_id)
@@ -1775,147 +1526,10 @@
     }
 
     self->processReply(msg, data);
->>>>>>> 1a8a5404
 }
 
 void LLPanelGroupLandMoney::setGroupID(const LLUUID& id)
 {
-<<<<<<< HEAD
-	LLPanelGroupLandMoney::sGroupIDs.erase(mGroupID);
-	LLPanelGroupTab::setGroupID(id);
-	LLPanelGroupLandMoney::sGroupIDs.insert(std::make_pair(mGroupID, this));
-
-
-	bool can_view = gAgent.isInGroup(mGroupID);
-
-	mImplementationp->mGroupOverLimitIconp = 
-		getChild<LLIconCtrl>("group_over_limit_icon");
-	mImplementationp->mGroupOverLimitTextp = 
-		getChild<LLTextBox>("group_over_limit_text");
-
-	mImplementationp->mYourContributionEditorp 
-		= getChild<LLLineEditor>("your_contribution_line_editor");
-	if ( mImplementationp->mYourContributionEditorp )
-	{
-		LLLineEditor* editor = mImplementationp->mYourContributionEditorp;
-
-	    editor->setCommitCallback(mImplementationp->contributionCommitCallback, this);
-		editor->setKeystrokeCallback(mImplementationp->contributionKeystrokeCallback, this);
-	}
-
-	mImplementationp->mMapButtonp = getChild<LLButton>("map_button");
-
-	mImplementationp->mGroupParcelsp = 
-		getChild<LLScrollListCtrl>("group_parcel_list");
-
-	if ( mImplementationp->mGroupParcelsp )
-	{
-		mImplementationp->mGroupParcelsp->setCommitCallback(boost::bind(&LLPanelGroupLandMoney::onLandSelectionChanged, this));
-		mImplementationp->mGroupParcelsp->setCommitOnSelectionChange(true);
-	}
-
-	mImplementationp->mCantViewParcelsText = getString("cant_view_group_land_text");
-	mImplementationp->mCantViewAccountsText = getString("cant_view_group_accounting_text");
-	
-	if ( mImplementationp->mMapButtonp )
-	{
-		mImplementationp->mMapButtonp->setClickedCallback(LLPanelGroupLandMoney::impl::mapCallback, mImplementationp);
-	}
-
-	if ( mImplementationp->mGroupOverLimitTextp )
-	{
-		mImplementationp->mGroupOverLimitTextp->setVisible(false);
-	}
-
-	if ( mImplementationp->mGroupOverLimitIconp )
-	{
-		mImplementationp->mGroupOverLimitIconp->setVisible(false);
-	}
-
-	if ( mImplementationp->mGroupParcelsp )
-	{
-		mImplementationp->mGroupParcelsp->setEnabled(can_view);
-	}
-
-	if ( !can_view && mImplementationp->mGroupParcelsp )
-	{
-		mImplementationp->mGroupParcelsp->setEnabled(false);
-	}
-
-
-	LLButton* earlierp, *laterp;
-	LLTextEditor* textp;
-	LLPanel* panelp;
-
-	LLTabContainer* tabcp = getChild<LLTabContainer>("group_money_tab_container");
-
-	if ( tabcp )
-	{
-		S32 i;
-		S32 tab_count = tabcp->getTabCount();
-
-		for (i = tab_count - 1; i >=0; --i)
-		{
-			tabcp->enableTabButton(i, can_view );
-		}
-	}
-
-	std::string loading_text = getString("loading_txt");
-	
-	//pull out the widgets for the L$ details tab
-	earlierp = getChild<LLButton>("earlier_details_button", true);
-	laterp = getChild<LLButton>("later_details_button", true);
-	textp = getChild<LLTextEditor>("group_money_details_text", true);
-	panelp = getChild<LLPanel>("group_money_details_tab", true);
-
-	if ( !can_view )
-	{
-		textp->setText(mImplementationp->mCantViewAccountsText);
-	}
-	else
-	{
-		if(mImplementationp->mMoneyDetailsTabEHp == 0)
-			mImplementationp->mMoneyDetailsTabEHp = new LLGroupMoneyDetailsTabEventHandler(earlierp,laterp,textp,tabcp,panelp,loading_text);
-		mImplementationp->mMoneyDetailsTabEHp->setGroupID(mGroupID);
-	}
-
-	textp = getChild<LLTextEditor>("group_money_planning_text", true);
-	
-
-	if ( !can_view )
-	{
-		textp->setText(mImplementationp->mCantViewAccountsText);
-	}
-	else
-	{
-		panelp = getChild<LLPanel>("group_money_planning_tab", true);
-		if(mImplementationp->mMoneyPlanningTabEHp == 0)
-			mImplementationp->mMoneyPlanningTabEHp = new LLGroupMoneyPlanningTabEventHandler(textp,tabcp,panelp,loading_text);
-		mImplementationp->mMoneyPlanningTabEHp->setGroupID(mGroupID);
-	}
-
-	//pull out the widgets for the L$ sales tab
-	textp = getChild<LLTextEditor>("group_money_sales_text", true);
-
-
-	if ( !can_view )
-	{
-		textp->setText(mImplementationp->mCantViewAccountsText);
-	}
-	else
-	{
-		earlierp = getChild<LLButton>("earlier_sales_button", true);
-		laterp = getChild<LLButton>("later_sales_button", true);
-		panelp = getChild<LLPanel>("group_money_sales_tab", true);
-		if(mImplementationp->mMoneySalesTabEHp == NULL) 
-			mImplementationp->mMoneySalesTabEHp = new LLGroupMoneySalesTabEventHandler(earlierp,laterp,textp,tabcp,panelp,loading_text);
-		mImplementationp->mMoneySalesTabEHp->setGroupID(mGroupID);
-	}
-
-	mImplementationp->mBeenActivated = false;
-
-	activate();
-=======
     LLPanelGroupLandMoney::sGroupIDs.erase(mGroupID);
     LLPanelGroupTab::setGroupID(id);
     LLPanelGroupLandMoney::sGroupIDs.insert(std::make_pair(mGroupID, this));
@@ -2050,5 +1664,4 @@
     mImplementationp->mBeenActivated = false;
 
     activate();
->>>>>>> 1a8a5404
-}
+}
