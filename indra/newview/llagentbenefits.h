/**
* @file llagentbenefits.h
*
* $LicenseInfo:firstyear=2019&license=viewerlgpl$
* Second Life Viewer Source Code
* Copyright (C) 2019, Linden Research, Inc.
*
* This library is free software; you can redistribute it and/or
* modify it under the terms of the GNU Lesser General Public
* License as published by the Free Software Foundation;
* version 2.1 of the License only.
*
* This library is distributed in the hope that it will be useful,
* but WITHOUT ANY WARRANTY; without even the implied warranty of
* MERCHANTABILITY or FITNESS FOR A PARTICULAR PURPOSE.  See the GNU
* Lesser General Public License for more details.
*
* You should have received a copy of the GNU Lesser General Public
* License along with this library; if not, write to the Free Software
* Foundation, Inc., 51 Franklin Street, Fifth Floor, Boston, MA  02110-1301  USA
*
* Linden Research, Inc., 945 Battery Street, San Francisco, CA  94111  USA
* $/LicenseInfo$
*/

#ifndef LL_AGENTBENEFITS_H
#define LL_AGENTBENEFITS_H

#include "llsingleton.h"
#include "llsd.h"
#include "llassettype.h"

class LLViewerTexture;
class LLImageBase;

class LLAgentBenefits
{
public:
    static constexpr S32 MIN_2K_TEXTURE_AREA = 1024 * 1024 + 1;

    LLAgentBenefits();
    ~LLAgentBenefits();
    LOG_CLASS(LLAgentBenefits);

    bool init(const LLSD& benefits_sd);

    S32 getAnimatedObjectLimit() const;
    S32 getAnimationUploadCost() const;
    S32 getAttachmentLimit() const;
    S32 getCreateGroupCost() const;
    S32 getGroupMembershipLimit() const;
    S32 getPicksLimit() const;
    S32 getSoundUploadCost() const;
    S32 getTextureUploadCost() const;
    S32 getTextureUploadCost(const LLViewerTexture* tex) const;
    S32 getTextureUploadCost(const LLImageBase* tex) const;
<<<<<<< HEAD
    // <FS:Chanayane> 2048x2048 snapshots upload to inventory
    S32 getTextureUploadCost(S32 w, S32 h) const;
    // </FS:Chanayane>
=======
    S32 getTextureUploadCost(S32 w, S32 h) const;
>>>>>>> 951ce0ad
    S32 get2KTextureUploadCost(S32 area) const;

    bool findUploadCost(LLAssetType::EType& asset_type, S32& cost) const;

private:
    S32 m_animated_object_limit;
    S32 m_animation_upload_cost;
    S32 m_attachment_limit;
    S32 m_create_group_cost;
    S32 m_group_membership_limit;
    S32 m_picks_limit;
    S32 m_sound_upload_cost;
    S32 m_texture_upload_cost;
    std::vector<S32> m_2k_texture_upload_cost;

    bool m_initalized;
};

class LLAgentBenefitsMgr: public LLSingleton<LLAgentBenefitsMgr>
{
    LLSINGLETON(LLAgentBenefitsMgr);
    ~LLAgentBenefitsMgr();
    LOG_CLASS(LLAgentBenefitsMgr);

public:
    static const LLAgentBenefits& current();
    static const LLAgentBenefits& get(const std::string& package);
    static bool init(const std::string& package, const LLSD& benefits_sd);
    static bool initCurrent(const std::string& package, const LLSD& benefits_sd);
    static bool has(const std::string& package);
    static bool isCurrent(const std::string& package);

private:
    std::string     mCurrentName;
    LLAgentBenefits mCurrent;
    LLAgentBenefits mDefault;
    std::map<std::string, LLAgentBenefits> mPackageMap;
};


#endif<|MERGE_RESOLUTION|>--- conflicted
+++ resolved
@@ -54,13 +54,7 @@
     S32 getTextureUploadCost() const;
     S32 getTextureUploadCost(const LLViewerTexture* tex) const;
     S32 getTextureUploadCost(const LLImageBase* tex) const;
-<<<<<<< HEAD
-    // <FS:Chanayane> 2048x2048 snapshots upload to inventory
     S32 getTextureUploadCost(S32 w, S32 h) const;
-    // </FS:Chanayane>
-=======
-    S32 getTextureUploadCost(S32 w, S32 h) const;
->>>>>>> 951ce0ad
     S32 get2KTextureUploadCost(S32 area) const;
 
     bool findUploadCost(LLAssetType::EType& asset_type, S32& cost) const;
