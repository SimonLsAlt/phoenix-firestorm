--- conflicted
+++ resolved
@@ -1095,12 +1095,9 @@
 		mSculptTextureRevert = LLUUID::null;		
 	}
 
-<<<<<<< HEAD
-=======
 	mCtrlSculptMirror->setVisible(sculpt_texture_visible && !isMesh);
 	mCtrlSculptInvert->setVisible(sculpt_texture_visible && !isMesh);
 
->>>>>>> eef9016c
 	//----------------------------------------------------------------------------
 
 	mObject = objectp;
@@ -1745,12 +1742,8 @@
 	
 	bool enable_mesh = gSavedSettings.getBOOL("MeshEnabled") && 
 					   gAgent.getRegion() &&
-<<<<<<< HEAD
-					   !gAgent.getRegion()->getCapability("GetMesh").empty();
-=======
 					   !gAgent.getRegion()->getCapability("GetMesh").empty() &&
 					   !gAgent.getRegion()->getCapability("ObjectAdd").empty();
->>>>>>> eef9016c
 
 	F32 max_scale = get_default_max_prim_scale(LLPickInfo::isFlora(mObject));
 
