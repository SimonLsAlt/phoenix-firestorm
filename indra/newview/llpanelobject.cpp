/** 
 * @file llpanelobject.cpp
 * @brief Object editing (position, scale, etc.) in the tools floater
 *
 * $LicenseInfo:firstyear=2001&license=viewerlgpl$
 * Second Life Viewer Source Code
 * Copyright (C) 2010, Linden Research, Inc.
 * 
 * This library is free software; you can redistribute it and/or
 * modify it under the terms of the GNU Lesser General Public
 * License as published by the Free Software Foundation;
 * version 2.1 of the License only.
 * 
 * This library is distributed in the hope that it will be useful,
 * but WITHOUT ANY WARRANTY; without even the implied warranty of
 * MERCHANTABILITY or FITNESS FOR A PARTICULAR PURPOSE.  See the GNU
 * Lesser General Public License for more details.
 * 
 * You should have received a copy of the GNU Lesser General Public
 * License along with this library; if not, write to the Free Software
 * Foundation, Inc., 51 Franklin Street, Fifth Floor, Boston, MA  02110-1301  USA
 * 
 * Linden Research, Inc., 945 Battery Street, San Francisco, CA  94111  USA
 * $/LicenseInfo$
 */

#include "llviewerprecompiledheaders.h"

// file include
#include "llpanelobject.h"

// linden library includes
#include "lleconomy.h"
#include "llerror.h"
#include "llfontgl.h"
#include "llpermissionsflags.h"
#include "llstring.h"
#include "llvolume.h"
#include "m3math.h"

// project includes
#include "llagent.h"
#include "llbutton.h"
#include "llcalc.h"
#include "llcheckboxctrl.h"
#include "llcolorswatch.h"
#include "llcombobox.h"
#include "llfocusmgr.h"
#include "llmanipscale.h"
#include "llpreviewscript.h"
#include "llresmgr.h"
#include "llselectmgr.h"
#include "llspinctrl.h"
#include "lltexturectrl.h"
#include "lltextbox.h"
#include "lltool.h"
#include "lltoolcomp.h"
#include "lltoolmgr.h"
#include "llui.h"
#include "llviewerobject.h"
#include "llviewerregion.h"
#include "llviewerwindow.h"
#include "llvovolume.h"
#include "llworld.h"
#include "pipeline.h"
#include "llviewercontrol.h"
#include "lluictrlfactory.h"
//#include "llfirstuse.h"
// [RLVa:KB] - Checked: 2011-05-22 (RLVa-1.3.1a)
#include "rlvhandler.h"
#include "llvoavatarself.h"
// [/RLVa:KB]

#include "llwindow.h" // for clipboad operations -KC

// [RLVa:KB] - Checked: 2011-05-22 (RLVa-1.3.1a)
#include "rlvhandler.h"
#include "llvoavatarself.h"
// [/RLVa:KB]
#include "llinventoryfunctions.h"
#include "llinventorymodel.h"

#include "lldrawpool.h"

//
// Constants
//
enum {
	MI_BOX,
	MI_CYLINDER,
	MI_PRISM,
	MI_SPHERE,
	MI_TORUS,
	MI_TUBE,
	MI_RING,
	MI_SCULPT,
	MI_PATH_LINE_PROFILE_CIRCLE_HALF,
	MI_PATH_CIRCLE_PROFILE_CIRCLE_HALF,
	MI_PATH_CIRCLE2_PROFILE_SQUARE,
	MI_PATH_CIRCLE2_PROFILE_TRI,
	MI_PATH_CIRCLE2_PROFILE_CIRCLE,
	MI_PATH_CIRCLE2_PROFILE_CIRCLE_HALF,
	MI_PATH_TEST_PROFILE_SQUARE,
	MI_PATH_TEST_PROFILE_TRI,
	MI_PATH_TEST_PROFILE_CIRCLE,
	MI_PATH_TEST_PROFILE_CIRCLE_HALF,
	//<-- Working33 by Gregory Maurer
	MI_PATH_33_PROFILE_CIRCLE,
	MI_PATH_33_PROFILE_SQUARE,
	MI_PATH_33_PROFILE_TRIANGLE,
	MI_PATH_33_PROFILE_HALFCIRCLE,
	//Working33 -->
	MI_NONE,
	MI_VOLUME_COUNT
};

enum {
	MI_HOLE_SAME,
	MI_HOLE_CIRCLE,
	MI_HOLE_SQUARE,
	MI_HOLE_TRIANGLE,
	MI_HOLE_COUNT
};

//static const std::string LEGACY_FULLBRIGHT_DESC =LLTrans::getString("Fullbright");

BOOL	LLPanelObject::postBuild()
{
	setMouseOpaque(FALSE);
	
	//--------------------------------------------------------
	// Top
	//--------------------------------------------------------
	
	// Lock checkbox
	mCheckLock = getChild<LLCheckBoxCtrl>("checkbox locked");
	childSetCommitCallback("checkbox locked",onCommitLock,this);

	// Physical checkbox
	mCheckPhysics = getChild<LLCheckBoxCtrl>("Physical Checkbox Ctrl");
	childSetCommitCallback("Physical Checkbox Ctrl",onCommitPhysics,this);

	// Temporary checkbox
	mCheckTemporary = getChild<LLCheckBoxCtrl>("Temporary Checkbox Ctrl");
	childSetCommitCallback("Temporary Checkbox Ctrl",onCommitTemporary,this);

	// Phantom checkbox
	mCheckPhantom = getChild<LLCheckBoxCtrl>("Phantom Checkbox Ctrl");
	childSetCommitCallback("Phantom Checkbox Ctrl",onCommitPhantom,this);
       
	// Position
	mLabelPosition = getChild<LLTextBox>("label position");
	mCtrlPosX = getChild<LLSpinCtrl>("Pos X");
	childSetCommitCallback("Pos X",onCommitPosition,this);
	mCtrlPosY = getChild<LLSpinCtrl>("Pos Y");
	childSetCommitCallback("Pos Y",onCommitPosition,this);
	mCtrlPosZ = getChild<LLSpinCtrl>("Pos Z");
	childSetCommitCallback("Pos Z",onCommitPosition,this);

	// Scale
	mLabelSize = getChild<LLTextBox>("label size");
	mCtrlScaleX = getChild<LLSpinCtrl>("Scale X");
	childSetCommitCallback("Scale X",onCommitScale,this);

	// Scale Y
	mCtrlScaleY = getChild<LLSpinCtrl>("Scale Y");
	childSetCommitCallback("Scale Y",onCommitScale,this);

	// Scale Z
	mCtrlScaleZ = getChild<LLSpinCtrl>("Scale Z");
	childSetCommitCallback("Scale Z",onCommitScale,this);

	// Rotation
	mLabelRotation = getChild<LLTextBox>("label rotation");
	mCtrlRotX = getChild<LLSpinCtrl>("Rot X");
	childSetCommitCallback("Rot X",onCommitRotation,this);
	mCtrlRotY = getChild<LLSpinCtrl>("Rot Y");
	childSetCommitCallback("Rot Y",onCommitRotation,this);
	mCtrlRotZ = getChild<LLSpinCtrl>("Rot Z");
	childSetCommitCallback("Rot Z",onCommitRotation,this);

	// Copy/paste pos
	mBtnCopyPos = getChild<LLButton>("copypos");
	mBtnCopyPos->setCommitCallback( boost::bind(&LLPanelObject::onCopyPos, this, _2 ));
	mBtnPastePos = getChild<LLButton>("pastepos");
	mBtnPastePos->setCommitCallback( boost::bind(&LLPanelObject::onPastePos, this, _2 ));
	mBtnPastePosClip = getChild<LLButton>("pasteposclip");
	mBtnPastePosClip->setCommitCallback( boost::bind(&LLPanelObject::onPastePosClip, this, _2 ));

	// Copy/paste size
	mBtnCopySize = getChild<LLButton>("copysize");
	mBtnCopySize->setCommitCallback( boost::bind(&LLPanelObject::onCopySize, this, _2 ));
	mBtnPasteSize = getChild<LLButton>("pastesize");
	mBtnPasteSize->setCommitCallback( boost::bind(&LLPanelObject::onPasteSize, this, _2 ));
	mBtnPasteSizeClip = getChild<LLButton>("pastesizeclip");
	mBtnPasteSizeClip->setCommitCallback( boost::bind(&LLPanelObject::onPasteSizeClip, this, _2 ));

	// Copy/paste rot
	mBtnCopyRot = getChild<LLButton>("copyrot");
	mBtnCopyRot->setCommitCallback( boost::bind(&LLPanelObject::onCopyRot, this, _2 ));
	mBtnPasteRot = getChild<LLButton>("pasterot");
	mBtnPasteRot->setCommitCallback( boost::bind(&LLPanelObject::onPasteRot, this, _2 ));
	mBtnPasteRotClip = getChild<LLButton>("pasterotclip");
	mBtnPasteRotClip->setCommitCallback( boost::bind(&LLPanelObject::onPasteRotClip, this, _2 ));

	// Copy/paste obj prams
	mBtnCopyParams = getChild<LLButton>("copyparams");
	mBtnCopyParams->setCommitCallback( boost::bind(&LLPanelObject::onCopyParams, this, _2 ));
	mBtnPasteParams = getChild<LLButton>("pasteparams");
	mBtnPasteParams->setCommitCallback( boost::bind(&LLPanelObject::onPasteParams, this, _2 ));

	//--------------------------------------------------------
		
	// Base Type
	mComboBaseType = getChild<LLComboBox>("comboBaseType");
	childSetCommitCallback("comboBaseType",onCommitParametric,this);

	// Cut
	mLabelCut = getChild<LLTextBox>("text cut");
	mSpinCutBegin = getChild<LLSpinCtrl>("cut begin");
	childSetCommitCallback("cut begin",onCommitParametric,this);
	mSpinCutBegin->setValidateBeforeCommit( precommitValidate );
	mSpinCutEnd = getChild<LLSpinCtrl>("cut end");
	childSetCommitCallback("cut end",onCommitParametric,this);
	mSpinCutEnd->setValidateBeforeCommit( &precommitValidate );

	// Hollow / Skew
	mLabelHollow = getChild<LLTextBox>("text hollow");
	mLabelSkew = getChild<LLTextBox>("text skew");
	mSpinHollow = getChild<LLSpinCtrl>("Scale 1");
	childSetCommitCallback("Scale 1",onCommitParametric,this);
	mSpinHollow->setValidateBeforeCommit( &precommitValidate );
	mSpinSkew = getChild<LLSpinCtrl>("Skew");
	childSetCommitCallback("Skew",onCommitParametric,this);
	mSpinSkew->setValidateBeforeCommit( &precommitValidate );
	mLabelHoleType = getChild<LLTextBox>("Hollow Shape");

	// Hole Type
	mComboHoleType = getChild<LLComboBox>("hole");
	childSetCommitCallback("hole",onCommitParametric,this);

	// Twist
	mLabelTwist = getChild<LLTextBox>("text twist");
	mSpinTwistBegin = getChild<LLSpinCtrl>("Twist Begin");
	childSetCommitCallback("Twist Begin",onCommitParametric,this);
	mSpinTwistBegin->setValidateBeforeCommit( precommitValidate );
	mSpinTwist = getChild<LLSpinCtrl>("Twist End");
	childSetCommitCallback("Twist End",onCommitParametric,this);
	mSpinTwist->setValidateBeforeCommit( &precommitValidate );

	// Scale
	mSpinScaleX = getChild<LLSpinCtrl>("Taper Scale X");
	childSetCommitCallback("Taper Scale X",onCommitParametric,this);
	mSpinScaleX->setValidateBeforeCommit( &precommitValidate );
	mSpinScaleY = getChild<LLSpinCtrl>("Taper Scale Y");
	childSetCommitCallback("Taper Scale Y",onCommitParametric,this);
	mSpinScaleY->setValidateBeforeCommit( &precommitValidate );

	// Shear
	mLabelShear = getChild<LLTextBox>("text topshear");
	mSpinShearX = getChild<LLSpinCtrl>("Shear X");
	childSetCommitCallback("Shear X",onCommitParametric,this);
	mSpinShearX->setValidateBeforeCommit( &precommitValidate );
	mSpinShearY = getChild<LLSpinCtrl>("Shear Y");
	childSetCommitCallback("Shear Y",onCommitParametric,this);
	mSpinShearY->setValidateBeforeCommit( &precommitValidate );

	// Path / Profile
	mCtrlPathBegin = getChild<LLSpinCtrl>("Path Limit Begin");
	childSetCommitCallback("Path Limit Begin",onCommitParametric,this);
	mCtrlPathBegin->setValidateBeforeCommit( &precommitValidate );
	mCtrlPathEnd = getChild<LLSpinCtrl>("Path Limit End");
	childSetCommitCallback("Path Limit End",onCommitParametric,this);
	mCtrlPathEnd->setValidateBeforeCommit( &precommitValidate );

	// Taper
	mLabelTaper = getChild<LLTextBox>("text taper2");
	mSpinTaperX = getChild<LLSpinCtrl>("Taper X");
	childSetCommitCallback("Taper X",onCommitParametric,this);
	mSpinTaperX->setValidateBeforeCommit( precommitValidate );
	mSpinTaperY = getChild<LLSpinCtrl>("Taper Y");
	childSetCommitCallback("Taper Y",onCommitParametric,this);
	mSpinTaperY->setValidateBeforeCommit( precommitValidate );
	
	// Radius Offset / Revolutions
	mLabelRadiusOffset = getChild<LLTextBox>("text radius delta");
	mLabelRevolutions = getChild<LLTextBox>("text revolutions");
	mSpinRadiusOffset = getChild<LLSpinCtrl>("Radius Offset");
	childSetCommitCallback("Radius Offset",onCommitParametric,this);
	mSpinRadiusOffset->setValidateBeforeCommit( &precommitValidate );
	mSpinRevolutions = getChild<LLSpinCtrl>("Revolutions");
	childSetCommitCallback("Revolutions",onCommitParametric,this);
	mSpinRevolutions->setValidateBeforeCommit( &precommitValidate );

	// Sculpt
	mCtrlSculptTexture = getChild<LLTextureCtrl>("sculpt texture control");
	if (mCtrlSculptTexture)
	{
		mCtrlSculptTexture->setDefaultImageAssetID(LLUUID(SCULPT_DEFAULT_TEXTURE));
		mCtrlSculptTexture->setCommitCallback( boost::bind(&LLPanelObject::onCommitSculpt, this, _2 ));
		mCtrlSculptTexture->setOnCancelCallback( boost::bind(&LLPanelObject::onCancelSculpt, this, _2 ));
		mCtrlSculptTexture->setOnSelectCallback( boost::bind(&LLPanelObject::onSelectSculpt, this, _2 ));
		mCtrlSculptTexture->setDropCallback( boost::bind(&LLPanelObject::onDropSculpt, this, _2 ));
		// Don't allow (no copy) or (no transfer) textures to be selected during immediate mode
		mCtrlSculptTexture->setImmediateFilterPermMask(PERM_COPY | PERM_TRANSFER);
		mCtrlSculptTexture->setDnDFilterPermMask(PERM_COPY | PERM_TRANSFER);
		// Allow any texture to be used during non-immediate mode.
		mCtrlSculptTexture->setNonImmediateFilterPermMask(PERM_NONE);
		LLAggregatePermissions texture_perms;
		if (LLSelectMgr::getInstance()->selectGetAggregateTexturePermissions(texture_perms))
		{
			BOOL can_copy =
				texture_perms.getValue(PERM_COPY) == LLAggregatePermissions::AP_EMPTY ||
				texture_perms.getValue(PERM_COPY) == LLAggregatePermissions::AP_ALL;
			BOOL can_transfer =
				texture_perms.getValue(PERM_TRANSFER) == LLAggregatePermissions::AP_EMPTY ||
				texture_perms.getValue(PERM_TRANSFER) == LLAggregatePermissions::AP_ALL;
			mCtrlSculptTexture->setCanApplyImmediately(can_copy && can_transfer);
		}
		else
		{
			mCtrlSculptTexture->setCanApplyImmediately(FALSE);
		}
	}

	mLabelSculptType = getChild<LLTextBox>("label sculpt type");
	mCtrlSculptType = getChild<LLComboBox>("sculpt type control");
	childSetCommitCallback("sculpt type control", onCommitSculptType, this);
	mCtrlSculptMirror = getChild<LLCheckBoxCtrl>("sculpt mirror control");
	childSetCommitCallback("sculpt mirror control", onCommitSculptType, this);
	mCtrlSculptInvert = getChild<LLCheckBoxCtrl>("sculpt invert control");
	childSetCommitCallback("sculpt invert control", onCommitSculptType, this);

	// Start with everyone disabled
	clearCtrls();

// <FS:CR> Aurora Sim
	updateLimits(FALSE);	// default to non-attachment
// </FS:CR> Aurora Sim
	
	changePrecision(gSavedSettings.getS32("FSBuildToolDecimalPrecision"));	// <FS:CR> Adjustable decimal precision

	return TRUE;
}

LLPanelObject::LLPanelObject()
:	LLPanel(),
	mIsPhysical(FALSE),
	mIsTemporary(FALSE),
	mIsPhantom(FALSE),
	mSelectedType(MI_BOX),
	mSculptTextureRevert(LLUUID::null),
	mSculptTypeRevert(0),
<<<<<<< HEAD
	mHasPosClipboard(FALSE),
	mHasSizeClipboard(FALSE),
	mHasRotClipboard(FALSE),
	mHasParamClipboard(FALSE),
	mHasFlexiParam(FALSE),
	mHasSculptParam(FALSE),
	mHasLightParam(FALSE)
=======
	mSizeChanged(FALSE)
>>>>>>> 9b45bc99
{
}


LLPanelObject::~LLPanelObject()
{
	// Children all cleaned up by default view destructor.
}

// <AW: opensim-limits>
void LLPanelObject::updateLimits(BOOL attachment)
{
// <FS:CR> Aurora Sim
	//mRegionMaxHeight = LLWorld::getInstance()->getRegionMaxHeight();
	//mCtrlPosZ->setMaxValue(mRegionMaxHeight);
//<FS:TS> FIRE-8205: Unable to edit attachments to negative coordinates
//  Only apply region size limits to position spinners if editing something
//    that's not an attachment. Attachments have their own limits.
	if (attachment)
	{
		mCtrlPosX->setMinValue(-MAX_ATTACHMENT_DIST);
		mCtrlPosX->setMaxValue(MAX_ATTACHMENT_DIST);
		mCtrlPosY->setMinValue(-MAX_ATTACHMENT_DIST);
		mCtrlPosY->setMaxValue(MAX_ATTACHMENT_DIST);
		mCtrlPosZ->setMinValue(-MAX_ATTACHMENT_DIST);
		mCtrlPosZ->setMaxValue(MAX_ATTACHMENT_DIST);
	}
	else
	{
		mCtrlPosX->setMinValue(LLWorld::getInstance()->getMinPrimXPos());
		mCtrlPosX->setMaxValue(LLWorld::getInstance()->getMaxPrimXPos());
		mCtrlPosY->setMinValue(LLWorld::getInstance()->getMinPrimYPos());
		mCtrlPosY->setMaxValue(LLWorld::getInstance()->getMaxPrimYPos());
		mCtrlPosZ->setMinValue(LLWorld::getInstance()->getMinPrimZPos());
		mCtrlPosZ->setMaxValue(LLWorld::getInstance()->getMaxPrimZPos());
	}
//</FS:TS> FIRE-8205: Unable to edit attachments to negative coordinates
// </FS:CR> Aurora Sim
	mMinScale = LLWorld::getInstance()->getRegionMinPrimScale();
	mMaxScale = LLWorld::getInstance()->getRegionMaxPrimScale();
	mCtrlScaleX->setMinValue(mMinScale);
	mCtrlScaleX->setMaxValue(mMaxScale);
	mCtrlScaleY->setMinValue(mMinScale);
	mCtrlScaleY->setMaxValue(mMaxScale);
	mCtrlScaleZ->setMinValue(mMinScale);
	mCtrlScaleZ->setMaxValue(mMaxScale);

	mMaxHollowSize = LLWorld::getInstance()->getRegionMaxHollowSize();
	mSpinHollow->setMaxValue(mMaxHollowSize);

	mMinHoleSize = LLWorld::getInstance()->getRegionMinHoleSize();
	mSpinScaleX->setMinValue(mMinHoleSize);
	mSpinScaleY->setMinValue(mMinHoleSize);
// <FS:CR> Aurora Sim
	mCheckPhysics->setEnabled(LLWorld::getInstance()->getAllowPhysicalPrims());
// </FS:CR> Aurora Sim
}
// </AW: opensim-limits>

// <FS:CR> Adjustable decimal precision
void LLPanelObject::changePrecision(S32 decimal_precision)
{
	mSpinCutBegin->setPrecision(decimal_precision);
	mSpinCutEnd->setPrecision(decimal_precision);
	mSpinScaleX->setPrecision(decimal_precision);
	mSpinScaleY->setPrecision(decimal_precision);
	mSpinSkew->setPrecision(decimal_precision);
	mSpinShearX->setPrecision(decimal_precision);
	mSpinShearY->setPrecision(decimal_precision);
	mSpinTaperX->setPrecision(decimal_precision);
	mSpinTaperY->setPrecision(decimal_precision);
	mSpinRadiusOffset->setPrecision(decimal_precision);
	mSpinRevolutions->setPrecision(decimal_precision);
	mSpinHollow->setPrecision(decimal_precision);
	mCtrlPathBegin->setPrecision(decimal_precision);
	mCtrlPathEnd->setPrecision(decimal_precision);

	mCtrlPosX->setPrecision(decimal_precision);
	mCtrlPosY->setPrecision(decimal_precision);
	mCtrlPosZ->setPrecision(decimal_precision);
	mCtrlScaleX->setPrecision(decimal_precision);
	mCtrlScaleY->setPrecision(decimal_precision);
	mCtrlScaleZ->setPrecision(decimal_precision);
	mCtrlRotX->setPrecision(decimal_precision);
	mCtrlRotY->setPrecision(decimal_precision);
	mCtrlRotZ->setPrecision(decimal_precision);
}
// </FS:CR>

void LLPanelObject::getState( )
{
	LLViewerObject* objectp = LLSelectMgr::getInstance()->getSelection()->getFirstRootObject();
	LLViewerObject* root_objectp = objectp;
	if(!objectp)
	{
		objectp = LLSelectMgr::getInstance()->getSelection()->getFirstObject();
		// *FIX: shouldn't we just keep the child?
		if (objectp)
		{
			LLViewerObject* parentp = objectp->getRootEdit();

			if (parentp)
			{
				root_objectp = parentp;
			}
			else
			{
				root_objectp = objectp;
			}
		}
	}

	LLCalc* calcp = LLCalc::getInstance();

	LLVOVolume *volobjp = NULL;
	if ( objectp && (objectp->getPCode() == LL_PCODE_VOLUME))
	{
		volobjp = (LLVOVolume *)objectp;
	}

	if( !objectp )
	{
		//forfeit focus
		if (gFocusMgr.childHasKeyboardFocus(this))
		{
			gFocusMgr.setKeyboardFocus(NULL);
		}

		// Disable all text input fields
		clearCtrls();
		calcp->clearAllVariables();
		return;
	}

	// can move or rotate only linked group with move permissions, or sub-object with move and modify perms
	BOOL enable_move	= objectp->permMove() && !objectp->isPermanentEnforced() && ((root_objectp == NULL) || !root_objectp->isPermanentEnforced()) && (objectp->permModify() || !gSavedSettings.getBOOL("EditLinkedParts"));
	BOOL enable_scale	= objectp->permMove() && !objectp->isPermanentEnforced() && ((root_objectp == NULL) || !root_objectp->isPermanentEnforced()) && objectp->permModify();
	BOOL enable_rotate	= objectp->permMove() && !objectp->isPermanentEnforced() && ((root_objectp == NULL) || !root_objectp->isPermanentEnforced()) && (objectp->permModify() || !gSavedSettings.getBOOL("EditLinkedParts"));

	S32 selected_count = LLSelectMgr::getInstance()->getSelection()->getObjectCount();
	BOOL single_volume = (LLSelectMgr::getInstance()->selectionAllPCode( LL_PCODE_VOLUME ))
						 && (selected_count == 1);

//<FS:TS> FIRE-8205: Unable to edit attachment to negative coordinates
//  Update the position limits depending on whether this is an attachment.
	updateLimits(objectp->isAttachment());
//</FS:TS> FIRE-8205

	if (LLSelectMgr::getInstance()->getSelection()->getRootObjectCount() > 1)
	{
		enable_move = FALSE;
		enable_scale = FALSE;
		enable_rotate = FALSE;
	}

// [RLVa:KB] - Checked: 2010-03-31 (RLVa-1.2.0c) | Modified: RLVa-1.0.0g
	if ( (rlv_handler_t::isEnabled()) && ((gRlvHandler.hasBehaviour(RLV_BHVR_UNSIT)) || (gRlvHandler.hasBehaviour(RLV_BHVR_SITTP))) )
	{
		if ( (isAgentAvatarValid()) && (gAgentAvatarp->isSitting()) && (gAgentAvatarp->getRoot() == objectp->getRootEdit()) )
			enable_move = enable_scale = enable_rotate = FALSE;
	}
// [/RLVa:KB]

	LLVector3 vec;
	if (enable_move)
	{
		vec = objectp->getPositionEdit();
		mCtrlPosX->set( vec.mV[VX] );
		mCtrlPosY->set( vec.mV[VY] );
		mCtrlPosZ->set( vec.mV[VZ] );
		calcp->setVar(LLCalc::X_POS, vec.mV[VX]);
		calcp->setVar(LLCalc::Y_POS, vec.mV[VY]);
		calcp->setVar(LLCalc::Z_POS, vec.mV[VZ]);
	}
	else
	{
		mCtrlPosX->clear();
		mCtrlPosY->clear();
		mCtrlPosZ->clear();
		calcp->clearVar(LLCalc::X_POS);
		calcp->clearVar(LLCalc::Y_POS);
		calcp->clearVar(LLCalc::Z_POS);
	}


	mLabelPosition->setEnabled( enable_move );
	mCtrlPosX->setEnabled(enable_move);
	mCtrlPosY->setEnabled(enable_move);
	mCtrlPosZ->setEnabled(enable_move);

	if (enable_scale)
	{
		vec = objectp->getScale();
		mCtrlScaleX->set( vec.mV[VX] );
		mCtrlScaleY->set( vec.mV[VY] );
		mCtrlScaleZ->set( vec.mV[VZ] );
		calcp->setVar(LLCalc::X_SCALE, vec.mV[VX]);
		calcp->setVar(LLCalc::Y_SCALE, vec.mV[VY]);
		calcp->setVar(LLCalc::Z_SCALE, vec.mV[VZ]);
	}
	else
	{
		mCtrlScaleX->clear();
		mCtrlScaleY->clear();
		mCtrlScaleZ->clear();
		calcp->setVar(LLCalc::X_SCALE, 0.f);
		calcp->setVar(LLCalc::Y_SCALE, 0.f);
		calcp->setVar(LLCalc::Z_SCALE, 0.f);
	}

	mLabelSize->setEnabled( enable_scale );
	mCtrlScaleX->setEnabled( enable_scale );
	mCtrlScaleY->setEnabled( enable_scale );
	mCtrlScaleZ->setEnabled( enable_scale );

	LLQuaternion object_rot = objectp->getRotationEdit();
	object_rot.getEulerAngles(&(mCurEulerDegrees.mV[VX]), &(mCurEulerDegrees.mV[VY]), &(mCurEulerDegrees.mV[VZ]));
	mCurEulerDegrees *= RAD_TO_DEG;
	mCurEulerDegrees.mV[VX] = fmod(llround(mCurEulerDegrees.mV[VX], OBJECT_ROTATION_PRECISION) + 360.f, 360.f);
	mCurEulerDegrees.mV[VY] = fmod(llround(mCurEulerDegrees.mV[VY], OBJECT_ROTATION_PRECISION) + 360.f, 360.f);
	mCurEulerDegrees.mV[VZ] = fmod(llround(mCurEulerDegrees.mV[VZ], OBJECT_ROTATION_PRECISION) + 360.f, 360.f);

	if (enable_rotate)
	{
		mCtrlRotX->set( mCurEulerDegrees.mV[VX] );
		mCtrlRotY->set( mCurEulerDegrees.mV[VY] );
		mCtrlRotZ->set( mCurEulerDegrees.mV[VZ] );
		calcp->setVar(LLCalc::X_ROT, mCurEulerDegrees.mV[VX]);
		calcp->setVar(LLCalc::Y_ROT, mCurEulerDegrees.mV[VY]);
		calcp->setVar(LLCalc::Z_ROT, mCurEulerDegrees.mV[VZ]);
	}
	else
	{
		mCtrlRotX->clear();
		mCtrlRotY->clear();
		mCtrlRotZ->clear();
		calcp->clearVar(LLCalc::X_ROT);
		calcp->clearVar(LLCalc::Y_ROT);
		calcp->clearVar(LLCalc::Z_ROT);
	}

	mLabelRotation->setEnabled( enable_rotate );
	mCtrlRotX->setEnabled( enable_rotate );
	mCtrlRotY->setEnabled( enable_rotate );
	mCtrlRotZ->setEnabled( enable_rotate );

	mBtnCopyPos->setEnabled(enable_move);
	mBtnPastePos->setEnabled(enable_move);
	mBtnPastePosClip->setEnabled(enable_move);
	mBtnCopySize->setEnabled( enable_scale );
	mBtnPasteSize->setEnabled( enable_scale );
	mBtnPasteSizeClip->setEnabled( enable_scale );
	mBtnCopyRot->setEnabled( enable_rotate );
	mBtnPasteRot->setEnabled( enable_rotate );
	mBtnPasteRotClip->setEnabled( enable_rotate );
	mBtnCopyParams->setEnabled( single_volume && objectp->permModify() );
	mBtnPasteParams->setEnabled( single_volume && objectp->permModify() );

	LLUUID owner_id;
	std::string owner_name;
	LLSelectMgr::getInstance()->selectGetOwner(owner_id, owner_name);

	// BUG? Check for all objects being editable?
	S32 roots_selected = LLSelectMgr::getInstance()->getSelection()->getRootObjectCount();
	BOOL editable = root_objectp->permModify();

	// Select Single Message
	// <FS:Ansariel> We don't have those in FS (2013-04-28)
	//getChildView("select_single")->setVisible( FALSE);
	//getChildView("edit_object")->setVisible( FALSE);
	//if (!editable || single_volume || selected_count <= 1)
	//{
	//	getChildView("edit_object")->setVisible( TRUE);
	//	getChildView("edit_object")->setEnabled(TRUE);
	//}
	//else
	//{
	//	getChildView("select_single")->setVisible( TRUE);
	//	getChildView("select_single")->setEnabled(TRUE);
	//}
	// </FS:Ansariel>

	BOOL is_flexible = volobjp && volobjp->isFlexible();
	BOOL is_permanent = root_objectp->flagObjectPermanent();
	BOOL is_permanent_enforced = root_objectp->isPermanentEnforced();
	BOOL is_character = root_objectp->flagCharacter();
	llassert(!is_permanent || !is_character); // should never have a permanent object that is also a character

	// Lock checkbox - only modifiable if you own the object.
	BOOL self_owned = (gAgent.getID() == owner_id);
	mCheckLock->setEnabled( roots_selected > 0 && self_owned && !is_permanent_enforced);

	// More lock and debit checkbox - get the values
	BOOL valid;
	U32 owner_mask_on;
	U32 owner_mask_off;
	valid = LLSelectMgr::getInstance()->selectGetPerm(PERM_OWNER, &owner_mask_on, &owner_mask_off);

	if(valid)
	{
		if(owner_mask_on & PERM_MOVE)
		{
			// owner can move, so not locked
			mCheckLock->set(FALSE);
			mCheckLock->setTentative(FALSE);
		}
		else if(owner_mask_off & PERM_MOVE)
		{
			// owner can't move, so locked
			mCheckLock->set(TRUE);
			mCheckLock->setTentative(FALSE);
		}
		else
		{
			// some locked, some not locked
			mCheckLock->set(FALSE);
			mCheckLock->setTentative(TRUE);
		}
	}

	// Physics checkbox
	mIsPhysical = root_objectp->flagUsePhysics();
	llassert(!is_permanent || !mIsPhysical); // should never have a permanent object that is also physical

	mCheckPhysics->set( mIsPhysical );
	mCheckPhysics->setEnabled( roots_selected>0 
								&& (editable || gAgent.isGodlike()) 
								&& !is_flexible && !is_permanent);

	mIsTemporary = root_objectp->flagTemporaryOnRez();
	llassert(!is_permanent || !mIsTemporary); // should never has a permanent object that is also temporary

	mCheckTemporary->set( mIsTemporary );
	mCheckTemporary->setEnabled( roots_selected>0 && editable && !is_permanent);

	mIsPhantom = root_objectp->flagPhantom();
	BOOL is_volume_detect = root_objectp->flagVolumeDetect();
	llassert(!is_character || !mIsPhantom); // should never have a character that is also a phantom
	mCheckPhantom->set( mIsPhantom );
	mCheckPhantom->setEnabled( roots_selected>0 && editable && !is_flexible && !is_permanent_enforced && !is_character && !is_volume_detect);

	//----------------------------------------------------------------------------

	S32 selected_item	= MI_BOX;
	S32	selected_hole	= MI_HOLE_SAME;
	BOOL enabled = FALSE;
	BOOL hole_enabled = FALSE;
	F32 scale_x=1.f, scale_y=1.f;
	BOOL isMesh = FALSE;
	
	if( !objectp || !objectp->getVolume() || !editable || !single_volume)
	{
		// Clear out all geometry fields.
		mComboBaseType->clear();
		mSpinHollow->clear();
		mSpinCutBegin->clear();
		mSpinCutEnd->clear();
		mCtrlPathBegin->clear();
		mCtrlPathEnd->clear();
		mSpinScaleX->clear();
		mSpinScaleY->clear();
		mSpinTwist->clear();
		mSpinTwistBegin->clear();
		mComboHoleType->clear();
		mSpinShearX->clear();
		mSpinShearY->clear();
		mSpinTaperX->clear();
		mSpinTaperY->clear();
		mSpinRadiusOffset->clear();
		mSpinRevolutions->clear();
		mSpinSkew->clear();
		
		mSelectedType = MI_NONE;
	}
	else
	{
		// Only allowed to change these parameters for objects
		// that you have permissions on AND are not attachments.
		enabled = root_objectp->permModify() && !root_objectp->isPermanentEnforced();
		
		// Volume type
		const LLVolumeParams &volume_params = objectp->getVolume()->getParams();
		U8 path = volume_params.getPathParams().getCurveType();
		U8 profile_and_hole = volume_params.getProfileParams().getCurveType();
		U8 profile	= profile_and_hole & LL_PCODE_PROFILE_MASK;
		U8 hole		= profile_and_hole & LL_PCODE_HOLE_MASK;
		
		// Scale goes first so we can differentiate between a sphere and a torus,
		// which have the same profile and path types.

		// Scale
		scale_x = volume_params.getRatioX();
		scale_y = volume_params.getRatioY();

		BOOL linear_path = (path == LL_PCODE_PATH_LINE) || (path == LL_PCODE_PATH_FLEXIBLE);
		if ( linear_path && profile == LL_PCODE_PROFILE_CIRCLE )
		{
			selected_item = MI_CYLINDER;
		}
		else if ( linear_path && profile == LL_PCODE_PROFILE_SQUARE )
		{
			selected_item = MI_BOX;
		}
		else if ( linear_path && profile == LL_PCODE_PROFILE_ISOTRI )
		{
			selected_item = MI_PRISM;
		}
		else if ( linear_path && profile == LL_PCODE_PROFILE_EQUALTRI )
		{
			selected_item = MI_PRISM;
		}
		else if ( linear_path && profile == LL_PCODE_PROFILE_RIGHTTRI )
		{
			selected_item = MI_PRISM;
		}
		else if (path == LL_PCODE_PATH_FLEXIBLE) // shouldn't happen
		{
			selected_item = MI_CYLINDER; // reasonable default
		}
		else if ( path == LL_PCODE_PATH_CIRCLE && profile == LL_PCODE_PROFILE_CIRCLE && scale_y > 0.75f)
		{
			selected_item = MI_SPHERE;
		}
		else if ( path == LL_PCODE_PATH_CIRCLE && profile == LL_PCODE_PROFILE_CIRCLE && scale_y <= 0.75f)
		{
			selected_item = MI_TORUS;
		}
		else if ( path == LL_PCODE_PATH_CIRCLE && profile == LL_PCODE_PROFILE_CIRCLE_HALF)
		{
			selected_item = MI_SPHERE;
		}
		else if ( path == LL_PCODE_PATH_CIRCLE2 && profile == LL_PCODE_PROFILE_CIRCLE )
		{
			// Spirals aren't supported.  Make it into a sphere.  JC
			selected_item = MI_SPHERE;
		}
		else if ( path == LL_PCODE_PATH_CIRCLE && profile == LL_PCODE_PROFILE_EQUALTRI )
		{
			selected_item = MI_RING;
		}
		else if ( path == LL_PCODE_PATH_CIRCLE && profile == LL_PCODE_PROFILE_SQUARE && scale_y <= 0.75f)
		{
			selected_item = MI_TUBE;
		}
		else if ( path == LL_PCODE_PATH_CIRCLE2 && profile == LL_PCODE_PROFILE_EQUALTRI )
		{
			selected_item = MI_PATH_CIRCLE2_PROFILE_TRI;
		}
		else if ( path == LL_PCODE_PATH_CIRCLE2 && profile == LL_PCODE_PROFILE_SQUARE )
		{
			selected_item = MI_PATH_CIRCLE2_PROFILE_SQUARE;
		}
		else if ( path == LL_PCODE_PATH_CIRCLE2 && profile == LL_PCODE_PROFILE_CIRCLE_HALF )
		{
			selected_item = MI_PATH_CIRCLE2_PROFILE_CIRCLE_HALF;
		}
		else if ( path == LL_PCODE_PATH_TEST && profile == LL_PCODE_PROFILE_SQUARE )
		{
			selected_item = MI_PATH_TEST_PROFILE_SQUARE;
		}
		else if ( path == LL_PCODE_PATH_TEST && profile == LL_PCODE_PROFILE_EQUALTRI )
		{
			selected_item = MI_PATH_TEST_PROFILE_TRI;
		}
		else if ( path == LL_PCODE_PATH_TEST && profile == LL_PCODE_PROFILE_CIRCLE )
		{
			selected_item = MI_PATH_TEST_PROFILE_CIRCLE;
		}
		else if ( path == LL_PCODE_PATH_TEST && profile == LL_PCODE_PROFILE_CIRCLE_HALF )
		{
			selected_item = MI_PATH_TEST_PROFILE_CIRCLE_HALF;
		}
		else if ( path == LL_PCODE_PATH_LINE && profile == LL_PCODE_PROFILE_CIRCLE_HALF )
		{
			selected_item = MI_PATH_LINE_PROFILE_CIRCLE_HALF;
		}
		//<-- Working33 by Gregory Maurer
		else if ( path == LL_PCODE_PATH_CIRCLE_33 && profile == LL_PCODE_PROFILE_CIRCLE )
		{
			selected_item = MI_PATH_33_PROFILE_CIRCLE;
		}
		else if ( path == LL_PCODE_PATH_CIRCLE_33 && profile == LL_PCODE_PROFILE_SQUARE )
		{
			selected_item = MI_PATH_33_PROFILE_SQUARE;
		}
		else if ( path == LL_PCODE_PATH_CIRCLE_33 && profile == LL_PCODE_PROFILE_ISOTRI )
		{
			selected_item = MI_PATH_33_PROFILE_TRIANGLE;
		}
		else if ( path == LL_PCODE_PATH_CIRCLE_33 && profile == LL_PCODE_PROFILE_CIRCLE_HALF )
		{
			selected_item = MI_PATH_33_PROFILE_HALFCIRCLE;
		}
		//Working33 -->
		else
		{
			LL_INFOS() << "Unknown path " << (S32) path << " profile " << (S32) profile << " in getState" << LL_ENDL;
			selected_item = MI_BOX;
		}


		if (objectp->getParameterEntryInUse(LLNetworkData::PARAMS_SCULPT))
		{
			selected_item = MI_SCULPT;
			//LLFirstUse::useSculptedPrim();
		}

		
		mComboBaseType	->setCurrentByIndex( selected_item );
		mSelectedType = selected_item;
		
		// Grab S path
		F32 begin_s	= volume_params.getBeginS();
		F32 end_s	= volume_params.getEndS();

		// Compute cut and advanced cut from S and T
		F32 begin_t = volume_params.getBeginT();
		F32 end_t	= volume_params.getEndT();

		// Hollowness
		F32 hollow = 100.f * volume_params.getHollow();
		mSpinHollow->set( hollow );
		calcp->setVar(LLCalc::HOLLOW, hollow);
		// All hollow objects allow a shape to be selected.
		if (hollow > 0.f)
		{
			switch (hole)
			{
			case LL_PCODE_HOLE_CIRCLE:
				selected_hole = MI_HOLE_CIRCLE;
				break;
			case LL_PCODE_HOLE_SQUARE:
				selected_hole = MI_HOLE_SQUARE;
				break;
			case LL_PCODE_HOLE_TRIANGLE:
				selected_hole = MI_HOLE_TRIANGLE;
				break;
			case LL_PCODE_HOLE_SAME:
			default:
				selected_hole = MI_HOLE_SAME;
				break;
			}
			mComboHoleType->setCurrentByIndex( selected_hole );
			hole_enabled = enabled;
		}
		else
		{
			mComboHoleType->setCurrentByIndex( MI_HOLE_SAME );
			hole_enabled = FALSE;
		}

		// Cut interpretation varies based on base object type
		F32 cut_begin, cut_end, adv_cut_begin, adv_cut_end;

		if ( selected_item == MI_SPHERE || selected_item == MI_TORUS || 
			 selected_item == MI_TUBE   || selected_item == MI_RING )
		{
			cut_begin		= begin_t;
			cut_end			= end_t;
			adv_cut_begin	= begin_s;
			adv_cut_end		= end_s;
		}
		else
		{
			cut_begin       = begin_s;
			cut_end         = end_s;
			adv_cut_begin   = begin_t;
			adv_cut_end     = end_t;
		}

		mSpinCutBegin	->set( cut_begin );
		mSpinCutEnd		->set( cut_end );
		mCtrlPathBegin	->set( adv_cut_begin );
		mCtrlPathEnd	->set( adv_cut_end );
		calcp->setVar(LLCalc::CUT_BEGIN, cut_begin);
		calcp->setVar(LLCalc::CUT_END, cut_end);
		calcp->setVar(LLCalc::PATH_BEGIN, adv_cut_begin);
		calcp->setVar(LLCalc::PATH_END, adv_cut_end);

		// Twist
		F32 twist		= volume_params.getTwist();
		F32 twist_begin = volume_params.getTwistBegin();
		// Check the path type for conversion.
		if (path == LL_PCODE_PATH_LINE || path == LL_PCODE_PATH_FLEXIBLE)
		{
			twist		*= OBJECT_TWIST_LINEAR_MAX;
			twist_begin	*= OBJECT_TWIST_LINEAR_MAX;
		}
		else
		{
			twist		*= OBJECT_TWIST_MAX;
			twist_begin	*= OBJECT_TWIST_MAX;
		}

		mSpinTwist		->set( twist );
		mSpinTwistBegin	->set( twist_begin );
		calcp->setVar(LLCalc::TWIST_END, twist);
		calcp->setVar(LLCalc::TWIST_BEGIN, twist_begin);

		// Shear
		F32 shear_x = volume_params.getShearX();
		F32 shear_y = volume_params.getShearY();
		mSpinShearX->set( shear_x );
		mSpinShearY->set( shear_y );
		calcp->setVar(LLCalc::X_SHEAR, shear_x);
		calcp->setVar(LLCalc::Y_SHEAR, shear_y);

		// Taper
		F32 taper_x	= volume_params.getTaperX();
		F32 taper_y = volume_params.getTaperY();
		mSpinTaperX->set( taper_x );
		mSpinTaperY->set( taper_y );
		calcp->setVar(LLCalc::X_TAPER, taper_x);
		calcp->setVar(LLCalc::Y_TAPER, taper_y);

		// Radius offset.
		F32 radius_offset = volume_params.getRadiusOffset();
		// Limit radius offset, based on taper and hole size y.
//KC: Phoenix capability
#if 0
		F32 radius_mag = fabs(radius_offset);
		F32 hole_y_mag = fabs(scale_y);
		F32 taper_y_mag  = fabs(taper_y);
		// Check to see if the taper effects us.
		if ( (radius_offset > 0.f && taper_y < 0.f) ||
			 (radius_offset < 0.f && taper_y > 0.f) )
		{
			// The taper does not help increase the radius offset range.
			taper_y_mag = 0.f;
		}
		F32 max_radius_mag = 1.f - hole_y_mag * (1.f - taper_y_mag) / (1.f - hole_y_mag);
		// Enforce the maximum magnitude.
		if (radius_mag > max_radius_mag)
		{
			// Check radius offset sign.
			if (radius_offset < 0.f)
			{
				radius_offset = -max_radius_mag;
			}
			else
			{
				radius_offset = max_radius_mag;
			}
		}
#endif
		mSpinRadiusOffset->set( radius_offset);
		calcp->setVar(LLCalc::RADIUS_OFFSET, radius_offset);

		// Revolutions
		F32 revolutions = volume_params.getRevolutions();
		mSpinRevolutions->set( revolutions );
		calcp->setVar(LLCalc::REVOLUTIONS, revolutions);
		
		// Skew
		F32 skew	= volume_params.getSkew();
		// Limit skew, based on revolutions hole size x.
//KC: Phoenix capability
#if 0
		F32 skew_mag= fabs(skew);
		F32 min_skew_mag = 1.0f - 1.0f / (revolutions * scale_x + 1.0f);
		// Discontinuity; A revolution of 1 allows skews below 0.5.
		if ( fabs(revolutions - 1.0f) < 0.001)
			min_skew_mag = 0.0f;

		// Clip skew.
		if (skew_mag < min_skew_mag)
		{
			// Check skew sign.
			if (skew < 0.0f)
			{
				skew = -min_skew_mag;
			}
			else 
			{
				skew = min_skew_mag;
			}
		}
#endif
		mSpinSkew->set( skew );
		calcp->setVar(LLCalc::SKEW, skew);
	}
	
	// Compute control visibility, label names, and twist range.
	// Start with defaults.
	BOOL cut_visible                = TRUE;
	BOOL hollow_visible             = TRUE;
	BOOL top_size_x_visible			= TRUE;
	BOOL top_size_y_visible			= TRUE;
	BOOL top_shear_x_visible		= TRUE;
	BOOL top_shear_y_visible		= TRUE;
	BOOL twist_visible				= TRUE;
	//KC: Phoenix capability, allow all transforms
	BOOL advanced_cut_visible		= TRUE;
	BOOL taper_visible				= TRUE;
	BOOL skew_visible				= TRUE;
	BOOL radius_offset_visible		= TRUE;
	BOOL revolutions_visible		= TRUE;
	BOOL sculpt_texture_visible     = FALSE;
	F32	 twist_min					= OBJECT_TWIST_LINEAR_MIN;
	F32	 twist_max					= OBJECT_TWIST_LINEAR_MAX;
	F32	 twist_inc					= OBJECT_TWIST_LINEAR_INC;

	BOOL advanced_is_dimple = FALSE;
	BOOL advanced_is_slice = FALSE;
	BOOL size_is_hole = FALSE;

	// Tune based on overall volume type
	switch (selected_item)
	{
	case MI_SPHERE:
		top_size_x_visible		= TRUE;
		top_size_y_visible		= TRUE;
		top_shear_x_visible		= TRUE;
		top_shear_y_visible		= TRUE;
		twist_visible			= TRUE;
		advanced_cut_visible	= TRUE;
		advanced_is_dimple		= TRUE;
		twist_min				= OBJECT_TWIST_MIN;
		twist_max				= OBJECT_TWIST_MAX;
		twist_inc				= OBJECT_TWIST_INC;
		break;

	case MI_TORUS:
	case MI_TUBE:	
	case MI_RING:
		//top_size_x_visible		= FALSE;
		//top_size_y_visible		= FALSE;
	  	size_is_hole 			= TRUE;
		skew_visible			= TRUE;
		advanced_cut_visible	= TRUE;
		taper_visible			= TRUE;
		radius_offset_visible	= TRUE;
		revolutions_visible		= TRUE;
		twist_min				= OBJECT_TWIST_MIN;
		twist_max				= OBJECT_TWIST_MAX;
		twist_inc				= OBJECT_TWIST_INC;

		break;

	case MI_SCULPT:
		cut_visible             = FALSE;
		hollow_visible          = FALSE;
		twist_visible           = FALSE;
		top_size_x_visible      = FALSE;
		top_size_y_visible      = FALSE;
		top_shear_x_visible     = FALSE;
		top_shear_y_visible     = FALSE;
		skew_visible            = FALSE;
		advanced_cut_visible    = FALSE;
		taper_visible           = FALSE;
		radius_offset_visible   = FALSE;
		revolutions_visible     = FALSE;
		sculpt_texture_visible  = TRUE;

		break;
		
	case MI_BOX:
		advanced_cut_visible	= TRUE;
		advanced_is_slice		= TRUE;
		taper_visible			= FALSE; //KC: does nothing for boxes
		break;

	case MI_CYLINDER:
		advanced_cut_visible	= TRUE;
		advanced_is_slice		= TRUE;
		break;

	case MI_PRISM:
		advanced_cut_visible	= TRUE;
		advanced_is_slice		= TRUE;
		break;

	default:
		break;
	}

	// Check if we need to change top size/hole size params.
	switch (selected_item)
	{
	case MI_SPHERE:
		mSpinScaleX->set( scale_x );
		mSpinScaleY->set( scale_y );
		calcp->setVar(LLCalc::X_HOLE, scale_x);
		calcp->setVar(LLCalc::Y_HOLE, scale_y);
		mSpinScaleX->setMinValue(0.0f);
		mSpinScaleX->setMaxValue(1.0f);
		mSpinScaleY->setMinValue(0.0f);
		mSpinScaleY->setMaxValue(1.0f);
		break;
	case MI_TORUS:
	case MI_TUBE:
	case MI_RING:
		mSpinScaleX->set( scale_x );
		mSpinScaleY->set( scale_y );
		mSpinScaleX->setMinValue(mMinHoleSize);// <AW: opensim-limits>
		calcp->setVar(LLCalc::X_HOLE, scale_x);
		calcp->setVar(LLCalc::Y_HOLE, scale_y);
//		mSpinScaleX->setMinValue(OBJECT_MIN_HOLE_SIZE);
		mSpinScaleX->setMinValue(mMinHoleSize);// <AW: opensim-limits>
		mSpinScaleX->setMaxValue(OBJECT_MAX_HOLE_SIZE_X);
//		mSpinScaleY->setMinValue(OBJECT_MIN_HOLE_SIZE);
		mSpinScaleY->setMinValue(mMinHoleSize);// <AW: opensim-limits>
		mSpinScaleY->setMaxValue(OBJECT_MAX_HOLE_SIZE_Y);
		break;
	default:
		if (editable)
		{
			F32 tmp_scale_x = scale_x;
			F32 tmp_scale_y = scale_y;
			if ( selected_item == MI_BOX || selected_item == MI_CYLINDER || selected_item == MI_PRISM)
			{
				tmp_scale_x = 1.f - tmp_scale_x;
				tmp_scale_y = 1.f - tmp_scale_y;
			}
			mSpinScaleX->set( tmp_scale_x );
			mSpinScaleY->set( tmp_scale_y );
			mSpinScaleX->setMinValue(-4000.f);
			mSpinScaleX->setMaxValue(4000.f);
			mSpinScaleY->setMinValue(-4000.f);
			mSpinScaleY->setMaxValue(4000.f);

			// Torus' Hole Size is Box/Cyl/Prism's Taper
			calcp->setVar(LLCalc::X_TAPER, 1.f - scale_x);
			calcp->setVar(LLCalc::Y_TAPER, 1.f - scale_y);

			// Box/Cyl/Prism have no hole size
			calcp->setVar(LLCalc::X_HOLE, 0.f);
			calcp->setVar(LLCalc::Y_HOLE, 0.f);
		}
		break;
	}

	// Check if we need to limit the hollow based on the hole type.
//KC: Phoenix capability
#if 0
	if (  selected_hole == MI_HOLE_SQUARE && 
		  ( selected_item == MI_CYLINDER || selected_item == MI_TORUS ||
		    selected_item == MI_PRISM    || selected_item == MI_RING  ||
			selected_item == MI_SPHERE ) )
	{
		mSpinHollow->setMinValue(0.f);
		mSpinHollow->setMaxValue(70.f);
	}
	else 
#endif
	{
		mSpinHollow->setMinValue(0.f);
// 		mSpinHollow->setMaxValue(100.f);
		mSpinHollow->setMaxValue(mMaxHollowSize);// <AW: opensim-limits>
	}

	// Update field enablement
	mComboBaseType	->setEnabled( enabled );

	mLabelCut		->setEnabled( enabled );
	mSpinCutBegin	->setEnabled( enabled );
	mSpinCutEnd		->setEnabled( enabled );

	mLabelHollow	->setEnabled( enabled );
	mSpinHollow		->setEnabled( enabled );
	mLabelHoleType	->setEnabled( hole_enabled );
	mComboHoleType	->setEnabled( hole_enabled );

	mLabelTwist		->setEnabled( enabled );
	mSpinTwist		->setEnabled( enabled );
	mSpinTwistBegin	->setEnabled( enabled );

	mLabelSkew		->setEnabled( enabled );
	mSpinSkew		->setEnabled( enabled );

	getChildView("scale_hole")->setVisible( FALSE);
	getChildView("scale_taper")->setVisible( FALSE);
	if (top_size_x_visible || top_size_y_visible)
	{
		if (size_is_hole)
		{
			getChildView("scale_hole")->setVisible( TRUE);
			getChildView("scale_hole")->setEnabled(enabled);
		}
		else
		{
			getChildView("scale_taper")->setVisible( TRUE);
			getChildView("scale_taper")->setEnabled(enabled);
		}
	}
	
	mSpinScaleX		->setEnabled( enabled );
	mSpinScaleY		->setEnabled( enabled );

	mLabelShear		->setEnabled( enabled );
	mSpinShearX		->setEnabled( enabled );
	mSpinShearY		->setEnabled( enabled );

	getChildView("advanced_cut")->setVisible( FALSE);
	getChildView("advanced_dimple")->setVisible( FALSE);
	getChildView("advanced_slice")->setVisible( FALSE);

	if (advanced_cut_visible)
	{
		if (advanced_is_dimple)
		{
			getChildView("advanced_dimple")->setVisible( TRUE);
			getChildView("advanced_dimple")->setEnabled(enabled);
		}

		else if (advanced_is_slice)
		{
			getChildView("advanced_slice")->setVisible( TRUE);
			getChildView("advanced_slice")->setEnabled(enabled);
		}
		else
		{
			getChildView("advanced_cut")->setVisible( TRUE);
			getChildView("advanced_cut")->setEnabled(enabled);
		}
	}
	
	mCtrlPathBegin	->setEnabled( enabled );
	mCtrlPathEnd	->setEnabled( enabled );

	mLabelTaper		->setEnabled( enabled );
	mSpinTaperX		->setEnabled( enabled );
	mSpinTaperY		->setEnabled( enabled );

	mLabelRadiusOffset->setEnabled( enabled );
	mSpinRadiusOffset ->setEnabled( enabled );

	mLabelRevolutions->setEnabled( enabled );
	mSpinRevolutions ->setEnabled( enabled );

	// Update field visibility
	mLabelCut		->setVisible( cut_visible );
	mSpinCutBegin	->setVisible( cut_visible );
	mSpinCutEnd		->setVisible( cut_visible ); 

	mLabelHollow	->setVisible( hollow_visible );
	mSpinHollow		->setVisible( hollow_visible );
	mLabelHoleType	->setVisible( hollow_visible );
	mComboHoleType	->setVisible( hollow_visible );
	
	mLabelTwist		->setVisible( twist_visible );
	mSpinTwist		->setVisible( twist_visible );
	mSpinTwistBegin	->setVisible( twist_visible );
	mSpinTwist		->setMinValue(  twist_min );
	mSpinTwist		->setMaxValue(  twist_max );
	mSpinTwist		->setIncrement( twist_inc );
	mSpinTwistBegin	->setMinValue(  twist_min );
	mSpinTwistBegin	->setMaxValue(  twist_max );
	mSpinTwistBegin	->setIncrement( twist_inc );

	mSpinScaleX		->setVisible( top_size_x_visible );
	mSpinScaleY		->setVisible( top_size_y_visible );

	mLabelSkew		->setVisible( skew_visible );
	mSpinSkew		->setVisible( skew_visible );

	mLabelShear		->setVisible( top_shear_x_visible || top_shear_y_visible );
	mSpinShearX		->setVisible( top_shear_x_visible );
	mSpinShearY		->setVisible( top_shear_y_visible );

	mCtrlPathBegin	->setVisible( advanced_cut_visible );
	mCtrlPathEnd	->setVisible( advanced_cut_visible );

	mLabelTaper		->setVisible( taper_visible );
	mSpinTaperX		->setVisible( taper_visible );
	mSpinTaperY		->setVisible( taper_visible );

	mLabelRadiusOffset->setVisible( radius_offset_visible );
	mSpinRadiusOffset ->setVisible( radius_offset_visible );

	mLabelRevolutions->setVisible( revolutions_visible );
	mSpinRevolutions ->setVisible( revolutions_visible );

	mCtrlSculptTexture->setVisible(sculpt_texture_visible);
	mLabelSculptType->setVisible(sculpt_texture_visible);
	mCtrlSculptType->setVisible(sculpt_texture_visible);


	// sculpt texture
	if (selected_item == MI_SCULPT)
	{


		LLUUID id;
		LLSculptParams *sculpt_params = (LLSculptParams *)objectp->getParameterEntry(LLNetworkData::PARAMS_SCULPT);

		
		if (sculpt_params) // if we have a legal sculpt param block for this object:
		{
			if (mObject != objectp)  // we've just selected a new object, so save for undo
			{
				mSculptTextureRevert = sculpt_params->getSculptTexture();
				mSculptTypeRevert    = sculpt_params->getSculptType();
			}
		
			U8 sculpt_type = sculpt_params->getSculptType();
			U8 sculpt_stitching = sculpt_type & LL_SCULPT_TYPE_MASK;
			BOOL sculpt_invert = sculpt_type & LL_SCULPT_FLAG_INVERT;
			BOOL sculpt_mirror = sculpt_type & LL_SCULPT_FLAG_MIRROR;
			isMesh = (sculpt_stitching == LL_SCULPT_TYPE_MESH);

			LLTextureCtrl*  mTextureCtrl = getChild<LLTextureCtrl>("sculpt texture control");
			if(mTextureCtrl)
			{
				mTextureCtrl->setTentative(FALSE);
				mTextureCtrl->setEnabled(editable && !isMesh);
				if (editable)
					mTextureCtrl->setImageAssetID(sculpt_params->getSculptTexture());
				else
					mTextureCtrl->setImageAssetID(LLUUID::null);
			}

			mComboBaseType->setEnabled(!isMesh);
			
			if (mCtrlSculptType)
			{
				if (sculpt_stitching == LL_SCULPT_TYPE_NONE)
				{
					// since 'None' is no longer an option in the combo box
					// use 'Plane' as an equivalent sculpt type
					mCtrlSculptType->setSelectedByValue(LLSD(LL_SCULPT_TYPE_PLANE), true);
				}
				else
				{
					mCtrlSculptType->setSelectedByValue(LLSD(sculpt_stitching), true);
				}
				mCtrlSculptType->setEnabled(editable && !isMesh);
			}

			if (mCtrlSculptMirror)
			{
				mCtrlSculptMirror->set(sculpt_mirror);
				mCtrlSculptMirror->setEnabled(editable && !isMesh);
			}

			if (mCtrlSculptInvert)
			{
				mCtrlSculptInvert->set(sculpt_invert);
				mCtrlSculptInvert->setEnabled(editable);
			}

			if (mLabelSculptType)
			{
				mLabelSculptType->setEnabled(TRUE);
			}
			
		}
	}
	else
	{
		mSculptTextureRevert = LLUUID::null;		
	}

	mCtrlSculptMirror->setVisible(sculpt_texture_visible && !isMesh);
	mCtrlSculptInvert->setVisible(sculpt_texture_visible && !isMesh);

	//----------------------------------------------------------------------------

	mObject = objectp;
	mRootObject = root_objectp;
}

// static
bool LLPanelObject::precommitValidate( const LLSD& data )
{
	// TODO: Richard will fill this in later.  
	return TRUE; // FALSE means that validation failed and new value should not be commited.
}

void LLPanelObject::sendIsPhysical()
{
	BOOL value = mCheckPhysics->get();
	if( mIsPhysical != value )
	{
		LLSelectMgr::getInstance()->selectionUpdatePhysics(value);
		mIsPhysical = value;

		LL_INFOS() << "update physics sent" << LL_ENDL;
	}
	else
	{
		LL_INFOS() << "update physics not changed" << LL_ENDL;
	}
}

void LLPanelObject::sendIsTemporary()
{
	BOOL value = mCheckTemporary->get();
	if( mIsTemporary != value )
	{
		LLSelectMgr::getInstance()->selectionUpdateTemporary(value);
		mIsTemporary = value;

		LL_INFOS() << "update temporary sent" << LL_ENDL;
	}
	else
	{
		LL_INFOS() << "update temporary not changed" << LL_ENDL;
	}
}


void LLPanelObject::sendIsPhantom()
{
	BOOL value = mCheckPhantom->get();
	if( mIsPhantom != value )
	{
		LLSelectMgr::getInstance()->selectionUpdatePhantom(value);
		mIsPhantom = value;

		LL_INFOS() << "update phantom sent" << LL_ENDL;
	}
	else
	{
		LL_INFOS() << "update phantom not changed" << LL_ENDL;
	}
}

// static
void LLPanelObject::onCommitParametric( LLUICtrl* ctrl, void* userdata )
{
	LLPanelObject* self = (LLPanelObject*) userdata;

	if (self->mObject.isNull())
	{
		return;
	}

	if (self->mObject->getPCode() != LL_PCODE_VOLUME)
	{
		// Don't allow modification of non-volume objects.
		return;
	}

	LLVolume *volume = self->mObject->getVolume();
	if (!volume)
	{
		return;
	}

	LLVolumeParams volume_params;
	self->getVolumeParams(volume_params);
	

	
	// set sculpting
	S32 selected_type = self->mComboBaseType->getCurrentIndex();

	if (selected_type == MI_SCULPT)
	{
		self->mObject->setParameterEntryInUse(LLNetworkData::PARAMS_SCULPT, TRUE, TRUE);
		LLSculptParams *sculpt_params = (LLSculptParams *)self->mObject->getParameterEntry(LLNetworkData::PARAMS_SCULPT);
		if (sculpt_params)
			volume_params.setSculptID(sculpt_params->getSculptTexture(), sculpt_params->getSculptType());
	}
	else
	{
		LLSculptParams *sculpt_params = (LLSculptParams *)self->mObject->getParameterEntry(LLNetworkData::PARAMS_SCULPT);
		if (sculpt_params)
			self->mObject->setParameterEntryInUse(LLNetworkData::PARAMS_SCULPT, FALSE, TRUE);
	}

	// Update the volume, if necessary.
	self->mObject->updateVolume(volume_params);


	// This was added to make sure thate when changes are made, the UI
	// adjusts to present valid options.
	// *FIX: only some changes, ie, hollow or primitive type changes,
	// require a refresh.
	self->refresh();

}

void LLPanelObject::getVolumeParams(LLVolumeParams& volume_params)
{
	// Figure out what type of volume to make
	S32 was_selected_type = mSelectedType;
	S32 selected_type = mComboBaseType->getCurrentIndex();
	U8 profile;
	U8 path;
	switch ( selected_type )
	{
	case MI_CYLINDER:
		profile = LL_PCODE_PROFILE_CIRCLE;
		path = LL_PCODE_PATH_LINE;
		break;

	case MI_BOX:
		profile = LL_PCODE_PROFILE_SQUARE;
		path = LL_PCODE_PATH_LINE;
		break;

	case MI_PRISM:
		profile = LL_PCODE_PROFILE_EQUALTRI;
		path = LL_PCODE_PATH_LINE;
		break;

	case MI_SPHERE:
		profile = LL_PCODE_PROFILE_CIRCLE_HALF;
		path = LL_PCODE_PATH_CIRCLE;
		break;

	case MI_TORUS:
		profile = LL_PCODE_PROFILE_CIRCLE;
		path = LL_PCODE_PATH_CIRCLE;
		break;

	case MI_TUBE:
		profile = LL_PCODE_PROFILE_SQUARE;
		path = LL_PCODE_PATH_CIRCLE;
		break;

	case MI_RING:
		profile = LL_PCODE_PROFILE_EQUALTRI;
		path = LL_PCODE_PATH_CIRCLE;
		break;

	case MI_SCULPT:
		profile = LL_PCODE_PROFILE_CIRCLE;
		path = LL_PCODE_PATH_CIRCLE;
		break;
		
	case MI_PATH_LINE_PROFILE_CIRCLE_HALF:
		profile = LL_PCODE_PROFILE_CIRCLE_HALF;
		path = LL_PCODE_PATH_LINE;
		break;

	case MI_PATH_CIRCLE_PROFILE_CIRCLE_HALF:
		profile = LL_PCODE_PROFILE_CIRCLE_HALF;
		path = LL_PCODE_PATH_CIRCLE;
		break;

	case MI_PATH_CIRCLE2_PROFILE_SQUARE:
		profile = LL_PCODE_PROFILE_SQUARE;
		path = LL_PCODE_PATH_CIRCLE2;
		break;

	case MI_PATH_CIRCLE2_PROFILE_TRI:
		profile = LL_PCODE_PROFILE_EQUALTRI;
		path = LL_PCODE_PATH_CIRCLE2;
		break;

	case MI_PATH_CIRCLE2_PROFILE_CIRCLE:
		profile = LL_PCODE_PROFILE_CIRCLE;
		path = LL_PCODE_PATH_CIRCLE2;
		break;

	case MI_PATH_CIRCLE2_PROFILE_CIRCLE_HALF:
		profile = LL_PCODE_PROFILE_CIRCLE_HALF;
		path = LL_PCODE_PATH_CIRCLE2;
		break;

	case MI_PATH_TEST_PROFILE_SQUARE:
		profile = LL_PCODE_PROFILE_SQUARE;
		path = LL_PCODE_PATH_TEST;
		break;

	case MI_PATH_TEST_PROFILE_TRI:
		profile = LL_PCODE_PROFILE_EQUALTRI;
		path = LL_PCODE_PATH_TEST;
		break;

	case MI_PATH_TEST_PROFILE_CIRCLE:
		profile = LL_PCODE_PROFILE_CIRCLE;
		path = LL_PCODE_PATH_TEST;
		break;

	case MI_PATH_TEST_PROFILE_CIRCLE_HALF:
		profile = LL_PCODE_PROFILE_CIRCLE_HALF;
		path = LL_PCODE_PATH_TEST;
		break;

//<-- Working33 by Gregory Maurer
	case MI_PATH_33_PROFILE_CIRCLE:
		profile = LL_PCODE_PROFILE_CIRCLE;
		path = LL_PCODE_PATH_CIRCLE_33;
		break;

	case MI_PATH_33_PROFILE_SQUARE:
		profile = LL_PCODE_PROFILE_SQUARE;
		path = LL_PCODE_PATH_CIRCLE_33;
		break;

	case MI_PATH_33_PROFILE_TRIANGLE:
		profile = LL_PCODE_PROFILE_ISOTRI;
		path = LL_PCODE_PATH_CIRCLE_33;
		break;

	case MI_PATH_33_PROFILE_HALFCIRCLE:
		profile = LL_PCODE_PROFILE_CIRCLE_HALF;
		path = LL_PCODE_PATH_CIRCLE_33;
		break;
//Working33 -->

	default:
		LL_WARNS() << "Unknown base type " << selected_type 
			<< " in getVolumeParams()" << LL_ENDL;
		// assume a box
		selected_type = MI_BOX;
		profile = LL_PCODE_PROFILE_SQUARE;
		path = LL_PCODE_PATH_LINE;
		break;
	}


	if (path == LL_PCODE_PATH_LINE)
	{
		LLVOVolume *volobjp = (LLVOVolume *)(LLViewerObject*)(mObject);
		if (volobjp->isFlexible())
		{
			path = LL_PCODE_PATH_FLEXIBLE;
		}
	}
	
	S32 selected_hole = mComboHoleType->getCurrentIndex();
	U8 hole;
	switch (selected_hole)
	{
	case MI_HOLE_CIRCLE: 
		hole = LL_PCODE_HOLE_CIRCLE;
		break;
	case MI_HOLE_SQUARE:
		hole = LL_PCODE_HOLE_SQUARE;
		break;
	case MI_HOLE_TRIANGLE:
		hole = LL_PCODE_HOLE_TRIANGLE;
		break;
	case MI_HOLE_SAME:
	default:
		hole = LL_PCODE_HOLE_SAME;
		break;
	}

	volume_params.setType(profile | hole, path);
	mSelectedType = selected_type;
	
	// Compute cut start/end
	F32 cut_begin	= mSpinCutBegin->get();
	F32 cut_end		= mSpinCutEnd->get();

	// Make sure at least OBJECT_CUT_INC of the object survives
	if (cut_begin > cut_end - OBJECT_MIN_CUT_INC)
	{
		cut_begin = cut_end - OBJECT_MIN_CUT_INC;
		mSpinCutBegin->set(cut_begin);
	}

	F32 adv_cut_begin	= mCtrlPathBegin->get();
	F32 adv_cut_end		= mCtrlPathEnd->get();

	// Make sure at least OBJECT_CUT_INC of the object survives
	if (adv_cut_begin > adv_cut_end - OBJECT_MIN_CUT_INC)
	{
		adv_cut_begin = adv_cut_end - OBJECT_MIN_CUT_INC;
		mCtrlPathBegin->set(adv_cut_begin);
	}

	F32 begin_s, end_s;
	F32 begin_t, end_t;

	if (selected_type == MI_SPHERE || selected_type == MI_TORUS || 
		selected_type == MI_TUBE   || selected_type == MI_RING)
	{
		begin_s = adv_cut_begin;
		end_s	= adv_cut_end;

		begin_t = cut_begin;
		end_t	= cut_end;
	}
	else
	{
		begin_s = cut_begin;
		end_s	= cut_end;

		begin_t = adv_cut_begin;
		end_t	= adv_cut_end;
	}

	volume_params.setBeginAndEndS(begin_s, end_s);
	volume_params.setBeginAndEndT(begin_t, end_t);

	// Hollowness
	F32 hollow = mSpinHollow->get() / 100.f;

//KC: Phoenix capability
#if 0
	if (  selected_hole == MI_HOLE_SQUARE && 
		( selected_type == MI_CYLINDER || selected_type == MI_TORUS ||
		  selected_type == MI_PRISM    || selected_type == MI_RING  ||
		  selected_type == MI_SPHERE ) )
	{
		if (hollow > 0.7f) hollow = 0.7f;
	}
#endif

	volume_params.setHollow( hollow );

	// Twist Begin,End
	F32 twist_begin = mSpinTwistBegin->get();
	F32 twist		= mSpinTwist->get();
	// Check the path type for twist conversion.
	if (path == LL_PCODE_PATH_LINE || path == LL_PCODE_PATH_FLEXIBLE)
	{
		twist_begin	/= OBJECT_TWIST_LINEAR_MAX;
		twist		/= OBJECT_TWIST_LINEAR_MAX;
	}
	else
	{
		twist_begin	/= OBJECT_TWIST_MAX;
		twist		/= OBJECT_TWIST_MAX;
	}

	volume_params.setTwistBegin(twist_begin);
	volume_params.setTwist(twist);

	// Scale X,Y
	F32 scale_x = mSpinScaleX->get();
	F32 scale_y = mSpinScaleY->get();
	if ( was_selected_type == MI_BOX || was_selected_type == MI_CYLINDER || was_selected_type == MI_PRISM)
	{
		scale_x = 1.f - scale_x;
		scale_y = 1.f - scale_y;
	}
	
	// Skew
	F32 skew = mSpinSkew->get();

	// Taper X,Y
	F32 taper_x = mSpinTaperX->get();
	F32 taper_y = mSpinTaperY->get();

	// Radius offset
	F32 radius_offset = mSpinRadiusOffset->get();

	// Revolutions
	F32 revolutions	  = mSpinRevolutions->get();

//KC: Phoenix capability
#if 0
	if ( selected_type == MI_SPHERE )
	{
		// Snap values to valid sphere parameters.
		scale_x			= 1.0f;
		scale_y			= 1.0f;
		skew			= 0.0f;
		taper_x			= 0.0f;
		taper_y			= 0.0f;
		radius_offset	= 0.0f;
		revolutions		= 1.0f;
	}
	else if ( selected_type == MI_TORUS || selected_type == MI_TUBE ||
			  selected_type == MI_RING )
	{
		scale_x = llclamp(
			scale_x,
//			OBJECT_MIN_HOLE_SIZE,
			mMinHoleSize,// <AW: opensim-limits>
			OBJECT_MAX_HOLE_SIZE_X);
		scale_y = llclamp(
			scale_y,
// 			OBJECT_MIN_HOLE_SIZE,
			mMinHoleSize,// <AW: opensim-limits>
			OBJECT_MAX_HOLE_SIZE_Y);

		// Limit radius offset, based on taper and hole size y.
		F32 radius_mag = fabs(radius_offset);
		F32 hole_y_mag = fabs(scale_y);
		F32 taper_y_mag  = fabs(taper_y);
		// Check to see if the taper effects us.
		if ( (radius_offset > 0.f && taper_y < 0.f) ||
			 (radius_offset < 0.f && taper_y > 0.f) )
		{
			// The taper does not help increase the radius offset range.
			taper_y_mag = 0.f;
		}
		F32 max_radius_mag = 1.f - hole_y_mag * (1.f - taper_y_mag) / (1.f - hole_y_mag);
		// Enforce the maximum magnitude.
		if (radius_mag > max_radius_mag)
		{
			// Check radius offset sign.
			if (radius_offset < 0.f)
			{
				radius_offset = -max_radius_mag;
			}
			else
			{
				radius_offset = max_radius_mag;
			}
		}
			
		// Check the skew value against the revolutions.
		F32 skew_mag= fabs(skew);
		F32 min_skew_mag = 1.0f - 1.0f / (revolutions * scale_x + 1.0f);
		// Discontinuity; A revolution of 1 allows skews below 0.5.
		if ( fabs(revolutions - 1.0f) < 0.001)
			min_skew_mag = 0.0f;

		// Clip skew.
		if (skew_mag < min_skew_mag)
		{
			// Check skew sign.
			if (skew < 0.0f)
			{
				skew = -min_skew_mag;
			}
			else 
			{
				skew = min_skew_mag;
			}
		}
	}
#endif

	volume_params.setRatio( scale_x, scale_y );
	volume_params.setSkew(skew);
	volume_params.setTaper( taper_x, taper_y );
	volume_params.setRadiusOffset(radius_offset);
	volume_params.setRevolutions(revolutions);

	// Shear X,Y
	F32 shear_x = mSpinShearX->get();
	F32 shear_y = mSpinShearY->get();
	volume_params.setShear( shear_x, shear_y );

	if (selected_type == MI_SCULPT)
	{
		volume_params.setSculptID(LLUUID::null, 0);
		volume_params.setBeginAndEndT   (0, 1);
		volume_params.setBeginAndEndS   (0, 1);
		volume_params.setHollow         (0);
		volume_params.setTwistBegin     (0);
		volume_params.setTwistEnd       (0);
		volume_params.setRatio          (1, 0.5);
		volume_params.setShear          (0, 0);
		volume_params.setTaper          (0, 0);
		volume_params.setRevolutions    (1);
		volume_params.setRadiusOffset   (0);
		volume_params.setSkew           (0);
	}

}

// BUG: Make work with multiple objects
void LLPanelObject::sendRotation(BOOL btn_down)
{
	if (mObject.isNull()) return;

	LLVector3 new_rot(mCtrlRotX->get(), mCtrlRotY->get(), mCtrlRotZ->get());
	new_rot.mV[VX] = llround(new_rot.mV[VX], OBJECT_ROTATION_PRECISION);
	new_rot.mV[VY] = llround(new_rot.mV[VY], OBJECT_ROTATION_PRECISION);
	new_rot.mV[VZ] = llround(new_rot.mV[VZ], OBJECT_ROTATION_PRECISION);

	// Note: must compare before conversion to radians
	LLVector3 delta = new_rot - mCurEulerDegrees;

	if (delta.magVec() >= 0.0005f)
	{
		mCurEulerDegrees = new_rot;
		new_rot *= DEG_TO_RAD;

		LLQuaternion rotation;
		rotation.setQuat(new_rot.mV[VX], new_rot.mV[VY], new_rot.mV[VZ]);

		if (mRootObject != mObject)
		{
			// ## Zi: Building spin controls for attachments
			if(mObject->isAttachment())
				rotation = rotation * ~mRootObject->getRotation();
			else
				rotation = rotation * ~mRootObject->getRotationRegion();
			// ## Zi: Building spin controls for attachments
		}
		std::vector<LLVector3>& child_positions = mObject->mUnselectedChildrenPositions ;
		std::vector<LLQuaternion> child_rotations;
		if (mObject->isRootEdit())
		{
			mObject->saveUnselectedChildrenRotation(child_rotations) ;
			mObject->saveUnselectedChildrenPosition(child_positions) ;			
		}

		mObject->setRotation(rotation);
		LLManip::rebuild(mObject) ;

		// for individually selected roots, we need to counterrotate all the children
		if (mObject->isRootEdit())
		{			
			mObject->resetChildrenRotationAndPosition(child_rotations, child_positions) ;			
		}

		if(!btn_down)
		{
			child_positions.clear() ;
			LLSelectMgr::getInstance()->sendMultipleUpdate(UPD_ROTATION | UPD_POSITION);
		}
	}
}

// patch up for mesh, to be removed during real mesh merge -Zi
F32 llpanelobject_max_prim_scale()
{
// <AW: opensim-limits>
//	if(gAgent.getRegion()->getCapability("GetMesh").empty())
//		return DEFAULT_MAX_PRIM_SCALE;
//	return 64.f;
	return LLWorld::getInstance()->getRegionMaxPrimScale();
// </AW: opensim-limits>
}

// BUG: Make work with multiple objects
void LLPanelObject::sendScale(BOOL btn_down)
{
	if (mObject.isNull()) return;

	// make sure not to send larger/smaller values than permitted -Zi
// <AW: opensim-limits>
//	LLVector3 newscale(llclamp(mCtrlScaleX->get(), MIN_PRIM_SCALE, llpanelobject_max_prim_scale()),
//					   llclamp(mCtrlScaleY->get(), MIN_PRIM_SCALE, llpanelobject_max_prim_scale()),
//					   llclamp(mCtrlScaleZ->get(), MIN_PRIM_SCALE, llpanelobject_max_prim_scale()));
	LLVector3 newscale(llclamp(mCtrlScaleX->get(), mMinScale, llpanelobject_max_prim_scale()),
					   llclamp(mCtrlScaleY->get(), mMinScale, llpanelobject_max_prim_scale()),
					   llclamp(mCtrlScaleZ->get(), mMinScale, llpanelobject_max_prim_scale()));
// </AW: opensim-limits>

	LLVector3 delta = newscale - mObject->getScale();
<<<<<<< HEAD
	if (delta.magVec() >= 0.00005f)
	{
		// scale changed by more than 1/20 millimeter
=======
	if (delta.magVec() >= 0.0005f || (mSizeChanged && !btn_down))
	{
		// scale changed by more than 1/2 millimeter
		mSizeChanged = btn_down;
>>>>>>> 9b45bc99

		// check to see if we aren't scaling the textures
		// (in which case the tex coord's need to be recomputed)
		BOOL dont_stretch_textures = !LLManipScale::getStretchTextures();
		if (dont_stretch_textures)
		{
			LLSelectMgr::getInstance()->saveSelectedObjectTransform(SELECT_ACTION_TYPE_SCALE);
		}

		mObject->setScale(newscale, TRUE);

		if(!btn_down)
		{
			LLSelectMgr::getInstance()->sendMultipleUpdate(UPD_SCALE | UPD_POSITION);
		}

		LLSelectMgr::getInstance()->adjustTexturesByScale(TRUE, !dont_stretch_textures);
//		LL_INFOS() << "scale sent" << LL_ENDL;
	}
	else
	{
//		LL_INFOS() << "scale not changed" << LL_ENDL;
	}
}


void LLPanelObject::sendPosition(BOOL btn_down)
{	
	if (mObject.isNull()) return;

	LLVector3 newpos(mCtrlPosX->get(), mCtrlPosY->get(), mCtrlPosZ->get());

	LLViewerRegion* regionp = mObject->getRegion();

	// ## Zi: Building spin controls for attachments
	LLVector3d new_pos_global;

	if (mObject->isAttachment())
	{
		newpos.clamp(LLVector3(-MAX_ATTACHMENT_DIST,-MAX_ATTACHMENT_DIST,-MAX_ATTACHMENT_DIST),LLVector3(MAX_ATTACHMENT_DIST,MAX_ATTACHMENT_DIST,MAX_ATTACHMENT_DIST));
	}
	// ## Zi: Building spin controls for attachments
	else
	{
		// Clamp the Z height
		const F32 height = newpos.mV[VZ];
		// <FS:Ansariel> FIRE-12478: Clamp min Z height at new position instead of current if new position is valid
		//const F32 min_height = LLWorld::getInstance()->getMinAllowedZ(mObject, mObject->getPositionGlobal());
		LLVector3d height_check_pos = mObject->getPositionGlobal();
		if (LLWorld::getInstance()->positionRegionValidGlobal(regionp->getPosGlobalFromRegion(newpos)))
		{
			height_check_pos = regionp->getPosGlobalFromRegion(newpos);
		}
		const F32 min_height = LLWorld::getInstance()->getMinAllowedZ(mObject, height_check_pos);
		// </FS:Ansariel>
		const F32 max_height = LLWorld::getInstance()->getRegionMaxHeight();

		if ( height < min_height)
		{
			newpos.mV[VZ] = min_height;
			mCtrlPosZ->set( min_height );
		}
		else if ( height > max_height )
		{
			newpos.mV[VZ] = max_height;
			mCtrlPosZ->set( max_height );
		}

		// Grass is always drawn on the ground, so clamp its position to the ground
		if (mObject->getPCode() == LL_PCODE_LEGACY_GRASS)
		{
			mCtrlPosZ->set(LLWorld::getInstance()->resolveLandHeightAgent(newpos) + 1.f);
		}
		// Make sure new position is in a valid region, so the object
		// won't get dumped by the simulator.
		new_pos_global = regionp->getPosGlobalFromRegion(newpos);
	}

	// ## Zi: Building spin controls for attachments
	// partly copied from llmaniptranslate.cpp to get the positioning right
	if (mObject->isAttachment())
	{
		LLVector3 old_position_local=mObject->getPosition();

		if(mRootObject!=mObject)
		{
			newpos=newpos-mRootObject->getPosition();
			newpos=newpos*~mRootObject->getRotation();
			mObject->setPositionParent(newpos);
		}
		else
			mObject->setPosition(newpos);
		LLManip::rebuild(mObject) ;

		gAgentAvatarp->clampAttachmentPositions();

		LLVector3 new_position_local = mObject->getPosition();

		// for individually selected roots, we need to counter-translate all unselected children
		if (mObject->isRootEdit())
		{
			// counter-translate child objects if we are moving the root as an individual
			mObject->resetChildrenPosition(old_position_local-new_position_local,TRUE);
		}

		if(!btn_down)
		{
			LLSelectMgr::getInstance()->sendMultipleUpdate(UPD_POSITION);
		}

		LLSelectMgr::getInstance()->updateSelectionCenter();
	}
	// ## Zi: Building spin controls for attachments
	else if (LLWorld::getInstance()->positionRegionValidGlobal(new_pos_global) )
	{
		// send only if the position is changed, that is, the delta vector is not zero
		LLVector3d old_pos_global = mObject->getPositionGlobal();
		LLVector3d delta = new_pos_global - old_pos_global;
		// moved more than 1/20 millimeter
		if (delta.magVec() >= 0.00005f)
		{			
			if (mRootObject != mObject)
			{
				newpos = newpos - mRootObject->getPositionRegion();
				newpos = newpos * ~mRootObject->getRotationRegion();
				mObject->setPositionParent(newpos);
			}
			else
			{
				mObject->setPositionEdit(newpos);
			}			
			
			LLManip::rebuild(mObject) ;

			// for individually selected roots, we need to counter-translate all unselected children
			if (mObject->isRootEdit())
			{								
				// only offset by parent's translation
				mObject->resetChildrenPosition(LLVector3(-delta), TRUE) ;				
			}

			if(!btn_down)
			{
				LLSelectMgr::getInstance()->sendMultipleUpdate(UPD_POSITION);
			}

			LLSelectMgr::getInstance()->updateSelectionCenter();
		}
	}
	else
	{
		// move failed, so we update the UI with the correct values
		LLVector3 vec = mRootObject->getPositionRegion();
		mCtrlPosX->set(vec.mV[VX]);
		mCtrlPosY->set(vec.mV[VY]);
		mCtrlPosZ->set(vec.mV[VZ]);
	}
}

void LLPanelObject::sendSculpt()
{
	if (mObject.isNull())
		return;
	
	LLSculptParams sculpt_params;

	if (mCtrlSculptTexture)
		sculpt_params.setSculptTexture(mCtrlSculptTexture->getImageAssetID());

	U8 sculpt_type = 0;
	
	if (mCtrlSculptType)
		sculpt_type |= mCtrlSculptType->getValue().asInteger();

	bool enabled = sculpt_type != LL_SCULPT_TYPE_MESH;

	if (mCtrlSculptMirror)
	{
		mCtrlSculptMirror->setEnabled(enabled ? TRUE : FALSE);
	}
	if (mCtrlSculptInvert)
	{
		mCtrlSculptInvert->setEnabled(enabled ? TRUE : FALSE);
	}
	
	if ((mCtrlSculptMirror) && (mCtrlSculptMirror->get()))
		sculpt_type |= LL_SCULPT_FLAG_MIRROR;

	if ((mCtrlSculptInvert) && (mCtrlSculptInvert->get()))
		sculpt_type |= LL_SCULPT_FLAG_INVERT;
	
	sculpt_params.setSculptType(sculpt_type);
	mObject->setParameterEntry(LLNetworkData::PARAMS_SCULPT, sculpt_params, TRUE);
}

void LLPanelObject::refresh()
{
	getState();
	if (mObject.notNull() && mObject->isDead())
	{
		mObject = NULL;
	}

	if (mRootObject.notNull() && mRootObject->isDead())
	{
		mRootObject = NULL;
	}
	
	F32 max_scale = get_default_max_prim_scale(LLPickInfo::isFlora(mObject));

	getChild<LLSpinCtrl>("Scale X")->setMaxValue(max_scale);
	getChild<LLSpinCtrl>("Scale Y")->setMaxValue(max_scale);
	getChild<LLSpinCtrl>("Scale Z")->setMaxValue(max_scale);
}


void LLPanelObject::draw()
{
	const LLColor4	white(	1.0f,	1.0f,	1.0f,	1);
	const LLColor4	red(	1.0f,	0.25f,	0.f,	1);
	const LLColor4	green(	0.f,	1.0f,	0.f,	1);
	const LLColor4	blue(	0.f,	0.5f,	1.0f,	1);

	// Tune the colors of the labels
	LLTool* tool = LLToolMgr::getInstance()->getCurrentTool();

	if (tool == LLToolCompTranslate::getInstance())
	{
		mCtrlPosX	->setLabelColor(red);
		mCtrlPosY	->setLabelColor(green);
		mCtrlPosZ	->setLabelColor(blue);

		mCtrlScaleX	->setLabelColor(white);
		mCtrlScaleY	->setLabelColor(white);
		mCtrlScaleZ	->setLabelColor(white);

		mCtrlRotX	->setLabelColor(white);
		mCtrlRotY	->setLabelColor(white);
		mCtrlRotZ	->setLabelColor(white);
	}
	else if ( tool == LLToolCompScale::getInstance() )
	{
		mCtrlPosX	->setLabelColor(white);
		mCtrlPosY	->setLabelColor(white);
		mCtrlPosZ	->setLabelColor(white);

		mCtrlScaleX	->setLabelColor(red);
		mCtrlScaleY	->setLabelColor(green);
		mCtrlScaleZ	->setLabelColor(blue);

		mCtrlRotX	->setLabelColor(white);
		mCtrlRotY	->setLabelColor(white);
		mCtrlRotZ	->setLabelColor(white);
	}
	else if ( tool == LLToolCompRotate::getInstance() )
	{
		mCtrlPosX	->setLabelColor(white);
		mCtrlPosY	->setLabelColor(white);
		mCtrlPosZ	->setLabelColor(white);

		mCtrlScaleX	->setLabelColor(white);
		mCtrlScaleY	->setLabelColor(white);
		mCtrlScaleZ	->setLabelColor(white);

		mCtrlRotX	->setLabelColor(red);
		mCtrlRotY	->setLabelColor(green);
		mCtrlRotZ	->setLabelColor(blue);
	}
	else
	{
		mCtrlPosX	->setLabelColor(white);
		mCtrlPosY	->setLabelColor(white);
		mCtrlPosZ	->setLabelColor(white);

		mCtrlScaleX	->setLabelColor(white);
		mCtrlScaleY	->setLabelColor(white);
		mCtrlScaleZ	->setLabelColor(white);

		mCtrlRotX	->setLabelColor(white);
		mCtrlRotY	->setLabelColor(white);
		mCtrlRotZ	->setLabelColor(white);
	}

	LLPanel::draw();
}

// virtual
void LLPanelObject::clearCtrls()
{
	LLPanel::clearCtrls();

	mCheckLock		->set(FALSE);
	mCheckLock		->setEnabled( FALSE );
	mCheckPhysics	->set(FALSE);
	mCheckPhysics	->setEnabled( FALSE );
	mCheckTemporary	->set(FALSE);
	mCheckTemporary	->setEnabled( FALSE );
	mCheckPhantom	->set(FALSE);
	mCheckPhantom	->setEnabled( FALSE );
	
	// Disable text labels
	mLabelPosition	->setEnabled( FALSE );
	mLabelSize		->setEnabled( FALSE );
	mLabelRotation	->setEnabled( FALSE );
	mLabelCut		->setEnabled( FALSE );
	mLabelHollow	->setEnabled( FALSE );
	mLabelHoleType	->setEnabled( FALSE );
	mLabelTwist		->setEnabled( FALSE );
	mLabelSkew		->setEnabled( FALSE );
	mLabelShear		->setEnabled( FALSE );
	mLabelTaper		->setEnabled( FALSE );
	mLabelRadiusOffset->setEnabled( FALSE );
	mLabelRevolutions->setEnabled( FALSE );

	// <FS:Ansariel> We don't have those in Firestorm (2013-04-28)
	//getChildView("select_single")->setVisible( FALSE);
	//getChildView("edit_object")->setVisible( TRUE);	
	//getChildView("edit_object")->setEnabled(FALSE);
	// </FS:Ansariel>
	
	getChildView("scale_hole")->setEnabled(FALSE);
	getChildView("scale_taper")->setEnabled(FALSE);
	getChildView("advanced_cut")->setEnabled(FALSE);
	getChildView("advanced_dimple")->setEnabled(FALSE);
	getChildView("advanced_slice")->setVisible( FALSE);
}

//
// Static functions
//

// static
void LLPanelObject::onCommitLock(LLUICtrl *ctrl, void *data)
{
	// Checkbox will have toggled itself
	LLPanelObject *self = (LLPanelObject *)data;

	if(self->mRootObject.isNull()) return;

	BOOL new_state = self->mCheckLock->get();
	
	LLSelectMgr::getInstance()->selectionSetObjectPermissions(PERM_OWNER, !new_state, PERM_MOVE | PERM_MODIFY);
}

// static
void LLPanelObject::onCommitPosition( LLUICtrl* ctrl, void* userdata )
{
	LLPanelObject* self = (LLPanelObject*) userdata;
	BOOL btn_down = ((LLSpinCtrl*)ctrl)->isMouseHeldDown() ;
	self->sendPosition(btn_down);
}

// static
void LLPanelObject::onCommitScale( LLUICtrl* ctrl, void* userdata )
{
	LLPanelObject* self = (LLPanelObject*) userdata;
	BOOL btn_down = ((LLSpinCtrl*)ctrl)->isMouseHeldDown() ;
	self->sendScale(btn_down);
}

// static
void LLPanelObject::onCommitRotation( LLUICtrl* ctrl, void* userdata )
{
	LLPanelObject* self = (LLPanelObject*) userdata;
	BOOL btn_down = ((LLSpinCtrl*)ctrl)->isMouseHeldDown() ;
	self->sendRotation(btn_down);
}

// static
void LLPanelObject::onCommitPhysics( LLUICtrl* ctrl, void* userdata )
{
	LLPanelObject* self = (LLPanelObject*) userdata;
	self->sendIsPhysical();
}

// static
void LLPanelObject::onCommitTemporary( LLUICtrl* ctrl, void* userdata )
{
	LLPanelObject* self = (LLPanelObject*) userdata;
	self->sendIsTemporary();
}

// static
void LLPanelObject::onCommitPhantom( LLUICtrl* ctrl, void* userdata )
{
	LLPanelObject* self = (LLPanelObject*) userdata;
	self->sendIsPhantom();
}

void LLPanelObject::onSelectSculpt(const LLSD& data)
{
    LLTextureCtrl* mTextureCtrl = getChild<LLTextureCtrl>("sculpt texture control");

	if (mTextureCtrl)
	{
		mSculptTextureRevert = mTextureCtrl->getImageAssetID();
	}
	
	sendSculpt();
}


void LLPanelObject::onCommitSculpt( const LLSD& data )
{
	sendSculpt();
}

BOOL LLPanelObject::onDropSculpt(LLInventoryItem* item)
{
    LLTextureCtrl* mTextureCtrl = getChild<LLTextureCtrl>("sculpt texture control");

	if (mTextureCtrl)
	{
		LLUUID asset = item->getAssetUUID();

		mTextureCtrl->setImageAssetID(asset);
		mSculptTextureRevert = asset;
	}

	return TRUE;
}


void LLPanelObject::onCancelSculpt(const LLSD& data)
{
	LLTextureCtrl* mTextureCtrl = getChild<LLTextureCtrl>("sculpt texture control");
	if(!mTextureCtrl)
		return;
	
	mTextureCtrl->setImageAssetID(mSculptTextureRevert);
	
	sendSculpt();
}

// static
void LLPanelObject::onCommitSculptType(LLUICtrl *ctrl, void* userdata)
{
	LLPanelObject* self = (LLPanelObject*) userdata;

	self->sendSculpt();
}

std::string get_vector_format_string()
{
	S32 precision = gSavedSettings.getS32("FSBuildToolDecimalPrecision");
	return llformat("<%%.%df, %%.%df, %%.%df>", precision, precision, precision);
}

void copy_vector_to_clipboard(const LLVector3& vec)
{
	std::string stringVec = llformat(get_vector_format_string().c_str(), vec.mV[VX], vec.mV[VY], vec.mV[VZ]);
	LLView::getWindow()->copyTextToClipboard(utf8str_to_wstring(stringVec));
}

void LLPanelObject::onCopyPos(const LLSD& data)
{
	mClipboardPos = LLVector3(mCtrlPosX->get(), mCtrlPosY->get(), mCtrlPosZ->get());
	copy_vector_to_clipboard(mClipboardPos);
	LLStringUtil::format_map_t args;
	args["VALUE"] = llformat(get_vector_format_string().c_str(), mClipboardPos.mV[VX], mClipboardPos.mV[VY], mClipboardPos.mV[VZ]);
	mBtnPastePos->setToolTip(getString("Paste Position", args));
	mHasPosClipboard = TRUE;
}

void LLPanelObject::onCopySize(const LLSD& data)
{
	mClipboardSize = LLVector3(mCtrlScaleX->get(), mCtrlScaleY->get(), mCtrlScaleZ->get());
	copy_vector_to_clipboard(mClipboardSize);
	LLStringUtil::format_map_t args;
	args["VALUE"] = llformat(get_vector_format_string().c_str(), mClipboardSize.mV[VX], mClipboardSize.mV[VY], mClipboardSize.mV[VZ]);
	mBtnPasteSize->setToolTip(getString("Paste Size", args));
	mHasSizeClipboard = TRUE;
}

void LLPanelObject::onCopyRot(const LLSD& data)
{
	mClipboardRot = LLVector3(mCtrlRotX->get(), mCtrlRotY->get(), mCtrlRotZ->get());
	copy_vector_to_clipboard(mClipboardRot);
	LLStringUtil::format_map_t args;
	args["VALUE"] = llformat(get_vector_format_string().c_str(), mClipboardRot.mV[VX], mClipboardRot.mV[VY], mClipboardRot.mV[VZ]);
	mBtnPasteRot->setToolTip(getString("Paste Rotation", args));
	mHasRotClipboard = TRUE;
}


void LLPanelObject::onPastePos(const LLSD& data)
{
	if(!mHasPosClipboard) return;

	//clamp pos on non-attachments, just keep the prims on the sim
	if (!mObject->isAttachment())
	{
// <FS:CR> Aurora Sim
		//mClipboardPos.mV[VX] = llclamp( mClipboardPos.mV[VX], 0.f, 256.f);
		//mClipboardPos.mV[VY] = llclamp( mClipboardPos.mV[VY], 0.f, 256.f);
		mClipboardPos.mV[VX] = llclamp( mClipboardPos.mV[VX], 0.f, gAgent.getRegion()->getWidth());
		mClipboardPos.mV[VY] = llclamp( mClipboardPos.mV[VY], 0.f, gAgent.getRegion()->getWidth());
// </FS:CR> Aurora Sim
		//height will get properly clammed by sendPosition
	}

	mCtrlPosX->set( mClipboardPos.mV[VX] );
	mCtrlPosY->set( mClipboardPos.mV[VY] );
	mCtrlPosZ->set( mClipboardPos.mV[VZ] );

	LLCalc* calcp = LLCalc::getInstance();
	calcp->setVar(LLCalc::X_POS, mClipboardPos.mV[VX]);
	calcp->setVar(LLCalc::Y_POS, mClipboardPos.mV[VY]);
	calcp->setVar(LLCalc::Z_POS, mClipboardPos.mV[VZ]);

	sendPosition(FALSE);
}

void LLPanelObject::onPasteSize(const LLSD& data)
{
	if(!mHasSizeClipboard) return;
// <AW: opensim-limits>
//	mClipboardSize.mV[VX] = llclamp(mClipboardSize.mV[VX], MIN_PRIM_SCALE, llpanelobject_max_prim_scale());
//	mClipboardSize.mV[VY] = llclamp(mClipboardSize.mV[VY], MIN_PRIM_SCALE, llpanelobject_max_prim_scale());
//	mClipboardSize.mV[VZ] = llclamp(mClipboardSize.mV[VZ], MIN_PRIM_SCALE, llpanelobject_max_prim_scale());
	mClipboardSize.mV[VX] = llclamp(mClipboardSize.mV[VX], mMinScale, llpanelobject_max_prim_scale());
	mClipboardSize.mV[VY] = llclamp(mClipboardSize.mV[VY], mMinScale, llpanelobject_max_prim_scale());
	mClipboardSize.mV[VZ] = llclamp(mClipboardSize.mV[VZ], mMinScale, llpanelobject_max_prim_scale());
// </AW: opensim-limits>

	mCtrlScaleX->set( mClipboardSize.mV[VX] );
	mCtrlScaleY->set( mClipboardSize.mV[VY] );
	mCtrlScaleZ->set( mClipboardSize.mV[VZ] );

	LLCalc* calcp = LLCalc::getInstance();
	calcp->setVar(LLCalc::X_SCALE, mClipboardSize.mV[VX]);
	calcp->setVar(LLCalc::Y_SCALE, mClipboardSize.mV[VY]);
	calcp->setVar(LLCalc::Z_SCALE, mClipboardSize.mV[VZ]);

	sendScale(FALSE);
}

void LLPanelObject::onPasteRot(const LLSD& data)
{
	if(!mHasRotClipboard) return;
	
	mCtrlRotX->set( mClipboardRot.mV[VX] );
	mCtrlRotY->set( mClipboardRot.mV[VY] );
	mCtrlRotZ->set( mClipboardRot.mV[VZ] );

	LLCalc* calcp = LLCalc::getInstance();
	calcp->setVar(LLCalc::X_ROT, mClipboardRot.mV[VX]);
	calcp->setVar(LLCalc::Y_ROT, mClipboardRot.mV[VY]);
	calcp->setVar(LLCalc::Z_ROT, mClipboardRot.mV[VZ]);

	sendRotation(FALSE);
}

//Paste from clip board
BOOL get_vector_from_clipboard(LLVector3* value)
{
	LLWString temp_string;
	LLView::getWindow()->pasteTextFromClipboard(temp_string);
	const std::string stringVec = wstring_to_utf8str(temp_string);

	if(stringVec.empty() || value == NULL) return FALSE;

	LLVector3 vec;
	S32 count = sscanf( stringVec.c_str(), "<%f, %f, %f>", vec.mV + 0, vec.mV + 1, vec.mV + 2 );
	if( 3 == count )
	{
		value->setVec( vec );
		return TRUE;
	}

	return FALSE;
}
void LLPanelObject::onPastePosClip(const LLSD& data)
{
	if(get_vector_from_clipboard(&mClipboardPos))
	{
		mHasPosClipboard = TRUE;
		onPastePos(data);
	}
	else
	{
		LL_INFOS() << "Couldn't get position vector from clipboard" << LL_ENDL;
	}
}
void LLPanelObject::onPasteSizeClip(const LLSD& data)
{
	if(get_vector_from_clipboard(&mClipboardSize))
	{
		mHasSizeClipboard = TRUE;
		onPasteSize(data);
	}
	else
	{
		LL_INFOS() << "Couldn't get size vector from clipboard" << LL_ENDL;
	}
}
void LLPanelObject::onPasteRotClip(const LLSD& data)
{
	if(get_vector_from_clipboard(&mClipboardRot))
	{
		mHasRotClipboard = TRUE;
		onPasteRot(data);
	}
	else
	{
		LL_INFOS() << "Couldn't get rotation vector from clipboard" << LL_ENDL;
	}
}


void LLPanelObject::onCopyParams(const LLSD& data)
{
	getVolumeParams(mClipboardVolumeParams);
	mHasParamClipboard = TRUE;
	
	LLViewerObject* objectp = mObject;
	if (!objectp)
		return;

	LLVOVolume *volobjp = NULL;
	if ( objectp && (objectp->getPCode() == LL_PCODE_VOLUME))
		volobjp = (LLVOVolume *)objectp;
	
	mHasFlexiParam = FALSE;
	if(volobjp && volobjp->isFlexible())
	{
		LLFlexibleObjectData *attributes = (LLFlexibleObjectData *)objectp->getParameterEntry(LLNetworkData::PARAMS_FLEXIBLE);
		if (attributes)
		{
			mPramsClipboard["lod"] = attributes->getSimulateLOD();
			mPramsClipboard["gav"] = attributes->getGravity();
			mPramsClipboard["ten"] = attributes->getTension();
			mPramsClipboard["fri"] = attributes->getAirFriction();
			mPramsClipboard["sen"] = attributes->getWindSensitivity();
			LLVector3 force = attributes->getUserForce();
			mPramsClipboard["forx"] = force.mV[0];
			mPramsClipboard["fory"] = force.mV[1];
			mPramsClipboard["forz"] = force.mV[2];
			mHasFlexiParam = TRUE;
		}
	}

	if (objectp->getParameterEntryInUse(LLNetworkData::PARAMS_SCULPT))
	{
		LLSculptParams *sculpt_params = (LLSculptParams *)objectp->getParameterEntry(LLNetworkData::PARAMS_SCULPT);

		LLUUID image_id = sculpt_params->getSculptTexture();
		BOOL allow_texture = FALSE;
		if (gInventory.isObjectDescendentOf(image_id, gInventory.getLibraryRootFolderID())
			|| image_id == LLUUID(gSavedSettings.getString( "DefaultObjectTexture" ))
			|| image_id == LLUUID(gSavedSettings.getString( "UIImgWhiteUUID" ))
			|| image_id == LLUUID(gSavedSettings.getString( "UIImgInvisibleUUID" ))
			|| image_id == LLUUID(SCULPT_DEFAULT_TEXTURE)
		)
			allow_texture = TRUE;
		else
		{
			LLUUID inventory_item_id;
			LLViewerInventoryCategory::cat_array_t cats;
			LLViewerInventoryItem::item_array_t items;
			LLAssetIDMatches asset_id_matches(image_id);
			gInventory.collectDescendentsIf(LLUUID::null,
									cats,
									items,
									LLInventoryModel::INCLUDE_TRASH,
									asset_id_matches);

			if (items.size())
			{
				// search for copyable version first
				for (S32 i = 0; i < items.size(); i++)
				{
					LLInventoryItem* itemp = items[i];
					LLPermissions item_permissions = itemp->getPermissions();
					if (item_permissions.allowCopyBy(gAgent.getID(), gAgent.getGroupID()))
					{
						inventory_item_id = itemp->getUUID();
						break;
					}
				}
			}
			if (inventory_item_id.notNull())
			{
				LLInventoryItem* itemp = gInventory.getItem(inventory_item_id);
				if (itemp)
				{
					LLPermissions perm = itemp->getPermissions();
					if ( (perm.getMaskBase() & PERM_ITEM_UNRESTRICTED) == PERM_ITEM_UNRESTRICTED )
						allow_texture = TRUE;
				}
			}
		}
		if (allow_texture)
			mPramsClipboard["sculptid"] = image_id;
		else
			mPramsClipboard["sculptid"] = LLUUID(SCULPT_DEFAULT_TEXTURE);

		mPramsClipboard["sculpt_type"] = sculpt_params->getSculptType();
		mHasSculptParam = TRUE;
	}
	else
	{
		mHasSculptParam = FALSE;
	}

	if (volobjp && volobjp->getIsLight())
	{
		mPramsClipboard["Light Intensity"] = volobjp->getLightIntensity();
		mPramsClipboard["Light Radius"] = volobjp->getLightRadius();
		mPramsClipboard["Light Falloff"] = volobjp->getLightFalloff();
		LLColor3 color = volobjp->getLightColor();
		mPramsClipboard["r"] = color.mV[0];
		mPramsClipboard["g"] = color.mV[1];
		mPramsClipboard["b"] = color.mV[2];
		mHasLightParam = TRUE;
	}
	else
	{
		mHasLightParam = FALSE;
	}

}

void LLPanelObject::onPasteParams(const LLSD& data)
{
	LLViewerObject* objectp = mObject;
	if (!objectp)
		return;

	if (mHasFlexiParam && (objectp->getPCode() == LL_PCODE_VOLUME))
	{
		LLFlexibleObjectData *attributes = (LLFlexibleObjectData *)objectp->getParameterEntry(LLNetworkData::PARAMS_FLEXIBLE);
		if (attributes)
		{
			LLFlexibleObjectData new_attributes;
			new_attributes = *attributes;

			new_attributes.setSimulateLOD(mPramsClipboard["lod"].asInteger());
			new_attributes.setGravity(mPramsClipboard["gav"].asReal());
			new_attributes.setTension(mPramsClipboard["ten"].asReal());
			new_attributes.setAirFriction(mPramsClipboard["fri"].asReal());
			new_attributes.setWindSensitivity(mPramsClipboard["sen"].asReal());
			F32 fx = (F32)mPramsClipboard["forx"].asReal();
			F32 fy = (F32)mPramsClipboard["fory"].asReal();
			F32 fz = (F32)mPramsClipboard["forz"].asReal();
			LLVector3 force(fx,fy,fz);
			new_attributes.setUserForce(force);
			objectp->setParameterEntry(LLNetworkData::PARAMS_FLEXIBLE, new_attributes, true);
		}
	}

	if (mHasSculptParam)
	{
		LLSculptParams sculpt_params;

		if (mPramsClipboard.has("sculptid"))
			sculpt_params.setSculptTexture(mPramsClipboard["sculptid"].asUUID());

		if (mPramsClipboard.has("sculptid"))
			sculpt_params.setSculptType((U8)mPramsClipboard["sculpt_type"].asInteger());

		objectp->setParameterEntry(LLNetworkData::PARAMS_SCULPT, sculpt_params, TRUE);
	}
	else
	{
		LLSculptParams *sculpt_params = (LLSculptParams *)objectp->getParameterEntry(LLNetworkData::PARAMS_SCULPT);
		if (sculpt_params)
			objectp->setParameterEntryInUse(LLNetworkData::PARAMS_SCULPT, FALSE, TRUE);
	}
	
	LLVOVolume *volobjp = NULL;
	if ( objectp && (objectp->getPCode() == LL_PCODE_VOLUME))
		volobjp = (LLVOVolume *)objectp;

	if (volobjp && mHasLightParam)
	{
		volobjp->setIsLight(TRUE);
		volobjp->setLightIntensity((F32)mPramsClipboard["Light Intensity"].asReal());
		volobjp->setLightRadius((F32)mPramsClipboard["Light Radius"].asReal());
		volobjp->setLightFalloff((F32)mPramsClipboard["Light Falloff"].asReal());
		F32 r = (F32)mPramsClipboard["r"].asReal();
		F32 g = (F32)mPramsClipboard["g"].asReal();
		F32 b = (F32)mPramsClipboard["b"].asReal();
		volobjp->setLightColor(LLColor3(r,g,b));
	}
	
	if(mHasParamClipboard)
		objectp->updateVolume(mClipboardVolumeParams);
}<|MERGE_RESOLUTION|>--- conflicted
+++ resolved
@@ -351,7 +351,7 @@
 	mSelectedType(MI_BOX),
 	mSculptTextureRevert(LLUUID::null),
 	mSculptTypeRevert(0),
-<<<<<<< HEAD
+	mSizeChanged(FALSE),
 	mHasPosClipboard(FALSE),
 	mHasSizeClipboard(FALSE),
 	mHasRotClipboard(FALSE),
@@ -359,9 +359,6 @@
 	mHasFlexiParam(FALSE),
 	mHasSculptParam(FALSE),
 	mHasLightParam(FALSE)
-=======
-	mSizeChanged(FALSE)
->>>>>>> 9b45bc99
 {
 }
 
@@ -1987,16 +1984,10 @@
 // </AW: opensim-limits>
 
 	LLVector3 delta = newscale - mObject->getScale();
-<<<<<<< HEAD
-	if (delta.magVec() >= 0.00005f)
+	if (delta.magVec() >= 0.00005f || (mSizeChanged && !btn_down))
 	{
 		// scale changed by more than 1/20 millimeter
-=======
-	if (delta.magVec() >= 0.0005f || (mSizeChanged && !btn_down))
-	{
-		// scale changed by more than 1/2 millimeter
 		mSizeChanged = btn_down;
->>>>>>> 9b45bc99
 
 		// check to see if we aren't scaling the textures
 		// (in which case the tex coord's need to be recomputed)
