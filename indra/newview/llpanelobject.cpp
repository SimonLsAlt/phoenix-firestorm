/** 
 * @file llpanelobject.cpp
 * @brief Object editing (position, scale, etc.) in the tools floater
 *
 * $LicenseInfo:firstyear=2001&license=viewerlgpl$
 * Second Life Viewer Source Code
 * Copyright (C) 2010, Linden Research, Inc.
 * 
 * This library is free software; you can redistribute it and/or
 * modify it under the terms of the GNU Lesser General Public
 * License as published by the Free Software Foundation;
 * version 2.1 of the License only.
 * 
 * This library is distributed in the hope that it will be useful,
 * but WITHOUT ANY WARRANTY; without even the implied warranty of
 * MERCHANTABILITY or FITNESS FOR A PARTICULAR PURPOSE.  See the GNU
 * Lesser General Public License for more details.
 * 
 * You should have received a copy of the GNU Lesser General Public
 * License along with this library; if not, write to the Free Software
 * Foundation, Inc., 51 Franklin Street, Fifth Floor, Boston, MA  02110-1301  USA
 * 
 * Linden Research, Inc., 945 Battery Street, San Francisco, CA  94111  USA
 * $/LicenseInfo$
 */

#include "llviewerprecompiledheaders.h"

// file include
#include "llpanelobject.h"

// linden library includes
#include "llerror.h"
#include "llfontgl.h"
#include "material_codes.h" // LL_MCODE_MASK
#include "llpermissionsflags.h"
#include "llstring.h"
#include "llvolume.h"
#include "m3math.h"

// project includes
#include "llagent.h"
#include "llbutton.h"
#include "llcalc.h"
#include "llcheckboxctrl.h"
#include "llcolorswatch.h"
#include "llcombobox.h"
#include "llfocusmgr.h"
#include "llinventoryfunctions.h"
#include "llinventorymodel.h"
#include "llmanipscale.h"
#include "llmenubutton.h"
#include "llpreviewscript.h"
#include "llresmgr.h"
#include "llselectmgr.h"
#include "llspinctrl.h"
#include "lltexturectrl.h"
#include "lltextbox.h"
#include "lltool.h"
#include "lltoolcomp.h"
#include "lltoolmgr.h"
#include "llui.h"
#include "llviewerobject.h"
#include "llviewerregion.h"
#include "llviewerwindow.h"
#include "llvovolume.h"
#include "llworld.h"
#include "pipeline.h"
#include "llviewercontrol.h"
#include "lluictrlfactory.h"
//#include "llfirstuse.h"
// [RLVa:KB] - Checked: 2011-05-22 (RLVa-1.3.1a)
#include "rlvhandler.h"
#include "llvoavatarself.h"
// [/RLVa:KB]

//
// Constants
//
enum {
	MI_BOX,
	MI_CYLINDER,
	MI_PRISM,
	MI_SPHERE,
	MI_TORUS,
	MI_TUBE,
	MI_RING,
	MI_SCULPT,
	MI_PATH_LINE_PROFILE_CIRCLE_HALF,
	MI_PATH_CIRCLE_PROFILE_CIRCLE_HALF,
	MI_PATH_CIRCLE2_PROFILE_SQUARE,
	MI_PATH_CIRCLE2_PROFILE_TRI,
	MI_PATH_CIRCLE2_PROFILE_CIRCLE,
	MI_PATH_CIRCLE2_PROFILE_CIRCLE_HALF,
	MI_PATH_TEST_PROFILE_SQUARE,
	MI_PATH_TEST_PROFILE_TRI,
	MI_PATH_TEST_PROFILE_CIRCLE,
	MI_PATH_TEST_PROFILE_CIRCLE_HALF,
	//<-- Working33 by Gregory Maurer
	MI_PATH_33_PROFILE_CIRCLE,
	MI_PATH_33_PROFILE_SQUARE,
	MI_PATH_33_PROFILE_TRIANGLE,
	MI_PATH_33_PROFILE_HALFCIRCLE,
	//Working33 -->
	MI_NONE,
	MI_VOLUME_COUNT
};

enum {
	MI_HOLE_SAME,
	MI_HOLE_CIRCLE,
	MI_HOLE_SQUARE,
	MI_HOLE_TRIANGLE,
	MI_HOLE_COUNT
};

//static const std::string LEGACY_FULLBRIGHT_DESC =LLTrans::getString("Fullbright");

BOOL	LLPanelObject::postBuild()
{
	setMouseOpaque(FALSE);
	
	//--------------------------------------------------------
	// Top
	//--------------------------------------------------------
	
	// Lock checkbox
	mCheckLock = getChild<LLCheckBoxCtrl>("checkbox locked");
	childSetCommitCallback("checkbox locked",onCommitLock,this);

	// Physical checkbox
	mCheckPhysics = getChild<LLCheckBoxCtrl>("Physical Checkbox Ctrl");
	childSetCommitCallback("Physical Checkbox Ctrl",onCommitPhysics,this);

	// Temporary checkbox
	mCheckTemporary = getChild<LLCheckBoxCtrl>("Temporary Checkbox Ctrl");
	childSetCommitCallback("Temporary Checkbox Ctrl",onCommitTemporary,this);

	// Phantom checkbox
	mCheckPhantom = getChild<LLCheckBoxCtrl>("Phantom Checkbox Ctrl");
	childSetCommitCallback("Phantom Checkbox Ctrl",onCommitPhantom,this);

	// Position
	mMenuClipboardPos = getChild<LLMenuButton>("clipboard_pos_btn");
	mLabelPosition = getChild<LLTextBox>("label position");
	mCtrlPosX = getChild<LLSpinCtrl>("Pos X");
	childSetCommitCallback("Pos X",onCommitPosition,this);
	mCtrlPosY = getChild<LLSpinCtrl>("Pos Y");
	childSetCommitCallback("Pos Y",onCommitPosition,this);
	mCtrlPosZ = getChild<LLSpinCtrl>("Pos Z");
	childSetCommitCallback("Pos Z",onCommitPosition,this);

	// Scale
	mMenuClipboardSize = getChild<LLMenuButton>("clipboard_size_btn");
	mLabelSize = getChild<LLTextBox>("label size");
	mCtrlScaleX = getChild<LLSpinCtrl>("Scale X");
	childSetCommitCallback("Scale X",onCommitScale,this);

	// Scale Y
	mCtrlScaleY = getChild<LLSpinCtrl>("Scale Y");
	childSetCommitCallback("Scale Y",onCommitScale,this);

	// Scale Z
	mCtrlScaleZ = getChild<LLSpinCtrl>("Scale Z");
	childSetCommitCallback("Scale Z",onCommitScale,this);

	// Rotation
	mMenuClipboardRot = getChild<LLMenuButton>("clipboard_rot_btn");
	mLabelRotation = getChild<LLTextBox>("label rotation");
	mCtrlRotX = getChild<LLSpinCtrl>("Rot X");
	childSetCommitCallback("Rot X",onCommitRotation,this);
	mCtrlRotY = getChild<LLSpinCtrl>("Rot Y");
	childSetCommitCallback("Rot Y",onCommitRotation,this);
	mCtrlRotZ = getChild<LLSpinCtrl>("Rot Z");
	childSetCommitCallback("Rot Z",onCommitRotation,this);

    // Copy/paste pos
    mBtnCopyPos = getChild<LLButton>("copy_pos_btn");
    mBtnCopyPos->setCommitCallback(boost::bind(&LLPanelObject::onCopyPos, this));
    mBtnPastePos = getChild<LLButton>("paste_pos_btn");
    mBtnPastePos->setCommitCallback(boost::bind(&LLPanelObject::onPastePos, this));
    // <FS> Extended copy & paste buttons
    mBtnPastePosClip = getChild<LLButton>("paste_pos_clip_btn");
    mBtnPastePosClip->setCommitCallback(boost::bind(&LLPanelObject::onPastePosClip, this));
    // </FS>

    // Copy/paste size
    mBtnCopySize = getChild<LLButton>("copy_size_btn");
    mBtnCopySize->setCommitCallback(boost::bind(&LLPanelObject::onCopySize, this));
    mBtnPasteSize = getChild<LLButton>("paste_size_btn");
    mBtnPasteSize->setCommitCallback(boost::bind(&LLPanelObject::onPasteSize, this));
    // <FS> Extended copy & paste buttons
    mBtnPasteSizeClip = getChild<LLButton>("paste_size_clip_btn");
    mBtnPasteSizeClip->setCommitCallback(boost::bind(&LLPanelObject::onPasteSizeClip, this));
    // </FS>

    // Copy/paste rot
    mBtnCopyRot = getChild<LLButton>("copy_rot_btn");
    mBtnCopyRot->setCommitCallback(boost::bind(&LLPanelObject::onCopyRot, this));
    mBtnPasteRot = getChild<LLButton>("paste_rot_btn");
    mBtnPasteRot->setCommitCallback(boost::bind(&LLPanelObject::onPasteRot, this));;
    // <FS> Extended copy & paste buttons
    mBtnPasteRotClip = getChild<LLButton>("paste_rot_clip_btn");
    mBtnPasteRotClip->setCommitCallback(boost::bind(&LLPanelObject::onPasteRotClip, this));
    // </FS>

    // Copy/paste obj prams
    mBtnCopyParams = getChild<LLButton>("copy_params_btn");
    mBtnCopyParams->setCommitCallback(boost::bind(&LLPanelObject::onCopyParams, this));
    mBtnPasteParams = getChild<LLButton>("paste_params_btn");
    mBtnPasteParams->setCommitCallback(boost::bind(&LLPanelObject::onPasteParams, this));
    mBtnPasteMenu = getChild<LLMenuButton>("paste_gear_btn");

	//--------------------------------------------------------
		
	// Base Type
	mComboBaseType = getChild<LLComboBox>("comboBaseType");
	childSetCommitCallback("comboBaseType",onCommitParametric,this);

	mMenuClipboardParams = getChild<LLMenuButton>("clipboard_params_btn");

	// Cut
	mLabelCut = getChild<LLTextBox>("text cut");
	mSpinCutBegin = getChild<LLSpinCtrl>("cut begin");
	childSetCommitCallback("cut begin",onCommitParametric,this);
	mSpinCutBegin->setValidateBeforeCommit( precommitValidate );
	mSpinCutEnd = getChild<LLSpinCtrl>("cut end");
	childSetCommitCallback("cut end",onCommitParametric,this);
	mSpinCutEnd->setValidateBeforeCommit( &precommitValidate );

	// Hollow / Skew
	mLabelHollow = getChild<LLTextBox>("text hollow");
	mLabelSkew = getChild<LLTextBox>("text skew");
	mSpinHollow = getChild<LLSpinCtrl>("Scale 1");
	childSetCommitCallback("Scale 1",onCommitParametric,this);
	mSpinHollow->setValidateBeforeCommit( &precommitValidate );
	mSpinSkew = getChild<LLSpinCtrl>("Skew");
	childSetCommitCallback("Skew",onCommitParametric,this);
	mSpinSkew->setValidateBeforeCommit( &precommitValidate );
	mLabelHoleType = getChild<LLTextBox>("Hollow Shape");

	// Hole Type
	mComboHoleType = getChild<LLComboBox>("hole");
	childSetCommitCallback("hole",onCommitParametric,this);

	// Twist
	mLabelTwist = getChild<LLTextBox>("text twist");
	mSpinTwistBegin = getChild<LLSpinCtrl>("Twist Begin");
	childSetCommitCallback("Twist Begin",onCommitParametric,this);
	mSpinTwistBegin->setValidateBeforeCommit( precommitValidate );
	mSpinTwist = getChild<LLSpinCtrl>("Twist End");
	childSetCommitCallback("Twist End",onCommitParametric,this);
	mSpinTwist->setValidateBeforeCommit( &precommitValidate );

	// Scale
	mSpinScaleX = getChild<LLSpinCtrl>("Taper Scale X");
	childSetCommitCallback("Taper Scale X",onCommitParametric,this);
	mSpinScaleX->setValidateBeforeCommit( &precommitValidate );
	mSpinScaleY = getChild<LLSpinCtrl>("Taper Scale Y");
	childSetCommitCallback("Taper Scale Y",onCommitParametric,this);
	mSpinScaleY->setValidateBeforeCommit( &precommitValidate );

	// Shear
	mLabelShear = getChild<LLTextBox>("text topshear");
	mSpinShearX = getChild<LLSpinCtrl>("Shear X");
	childSetCommitCallback("Shear X",onCommitParametric,this);
	mSpinShearX->setValidateBeforeCommit( &precommitValidate );
	mSpinShearY = getChild<LLSpinCtrl>("Shear Y");
	childSetCommitCallback("Shear Y",onCommitParametric,this);
	mSpinShearY->setValidateBeforeCommit( &precommitValidate );

	// Path / Profile
	mCtrlPathBegin = getChild<LLSpinCtrl>("Path Limit Begin");
	childSetCommitCallback("Path Limit Begin",onCommitParametric,this);
	mCtrlPathBegin->setValidateBeforeCommit( &precommitValidate );
	mCtrlPathEnd = getChild<LLSpinCtrl>("Path Limit End");
	childSetCommitCallback("Path Limit End",onCommitParametric,this);
	mCtrlPathEnd->setValidateBeforeCommit( &precommitValidate );

	// Taper
	mLabelTaper = getChild<LLTextBox>("text taper2");
	mSpinTaperX = getChild<LLSpinCtrl>("Taper X");
	childSetCommitCallback("Taper X",onCommitParametric,this);
	mSpinTaperX->setValidateBeforeCommit( precommitValidate );
	mSpinTaperY = getChild<LLSpinCtrl>("Taper Y");
	childSetCommitCallback("Taper Y",onCommitParametric,this);
	mSpinTaperY->setValidateBeforeCommit( precommitValidate );
	
	// Radius Offset / Revolutions
	mLabelRadiusOffset = getChild<LLTextBox>("text radius delta");
	mLabelRevolutions = getChild<LLTextBox>("text revolutions");
	mSpinRadiusOffset = getChild<LLSpinCtrl>("Radius Offset");
	childSetCommitCallback("Radius Offset",onCommitParametric,this);
	mSpinRadiusOffset->setValidateBeforeCommit( &precommitValidate );
	mSpinRevolutions = getChild<LLSpinCtrl>("Revolutions");
	childSetCommitCallback("Revolutions",onCommitParametric,this);
	mSpinRevolutions->setValidateBeforeCommit( &precommitValidate );

	// Sculpt
	mCtrlSculptTexture = getChild<LLTextureCtrl>("sculpt texture control");
	if (mCtrlSculptTexture)
	{
		mCtrlSculptTexture->setDefaultImageAssetID(LLUUID(SCULPT_DEFAULT_TEXTURE));
		mCtrlSculptTexture->setCommitCallback( boost::bind(&LLPanelObject::onCommitSculpt, this, _2 ));
		mCtrlSculptTexture->setOnCancelCallback( boost::bind(&LLPanelObject::onCancelSculpt, this, _2 ));
		mCtrlSculptTexture->setOnSelectCallback( boost::bind(&LLPanelObject::onSelectSculpt, this, _2 ));
		mCtrlSculptTexture->setDropCallback( boost::bind(&LLPanelObject::onDropSculpt, this, _2 ));
		// Don't allow (no copy) or (no transfer) textures to be selected during immediate mode
		mCtrlSculptTexture->setImmediateFilterPermMask(PERM_COPY | PERM_TRANSFER);
		mCtrlSculptTexture->setDnDFilterPermMask(PERM_COPY | PERM_TRANSFER);
		// Allow any texture to be used during non-immediate mode.
		mCtrlSculptTexture->setNonImmediateFilterPermMask(PERM_NONE);
		LLAggregatePermissions texture_perms;
		if (LLSelectMgr::getInstance()->selectGetAggregateTexturePermissions(texture_perms))
		{
			BOOL can_copy =
				texture_perms.getValue(PERM_COPY) == LLAggregatePermissions::AP_EMPTY ||
				texture_perms.getValue(PERM_COPY) == LLAggregatePermissions::AP_ALL;
			BOOL can_transfer =
				texture_perms.getValue(PERM_TRANSFER) == LLAggregatePermissions::AP_EMPTY ||
				texture_perms.getValue(PERM_TRANSFER) == LLAggregatePermissions::AP_ALL;
			mCtrlSculptTexture->setCanApplyImmediately(can_copy && can_transfer);
		}
		else
		{
			mCtrlSculptTexture->setCanApplyImmediately(FALSE);
		}
	}

	mLabelSculptType = getChild<LLTextBox>("label sculpt type");
	mCtrlSculptType = getChild<LLComboBox>("sculpt type control");
	childSetCommitCallback("sculpt type control", onCommitSculptType, this);
	mCtrlSculptMirror = getChild<LLCheckBoxCtrl>("sculpt mirror control");
	childSetCommitCallback("sculpt mirror control", onCommitSculptType, this);
	mCtrlSculptInvert = getChild<LLCheckBoxCtrl>("sculpt invert control");
	childSetCommitCallback("sculpt invert control", onCommitSculptType, this);
	//<FS:Beq> FIRE-21445 + Mesh Info in object panel
	mComboLOD = getChild<LLComboBox>("LOD_show_combo");
	mComboLOD->setCommitCallback(boost::bind(&LLPanelObject::onCommitLOD, this));
	//</FS:Beq>
	// Start with everyone disabled
	clearCtrls();

// <FS:CR> Aurora Sim
	updateLimits(FALSE);	// default to non-attachment
// </FS:CR> Aurora Sim
	
	changePrecision(gSavedSettings.getS32("FSBuildToolDecimalPrecision"));	// <FS:CR> Adjustable decimal precision

	return TRUE;
}

LLPanelObject::LLPanelObject()
:	LLPanel(),
	mIsPhysical(FALSE),
	mIsTemporary(FALSE),
	mIsPhantom(FALSE),
	mSelectedType(MI_BOX),
	mSculptTextureRevert(LLUUID::null),
	mSculptTypeRevert(0),
<<<<<<< HEAD
	mSizeChanged(FALSE),
    mHasParamsClipboard(FALSE),
    mHasPosClipboard(FALSE),
    mHasSizeClipboard(FALSE),
    mHasRotClipboard(FALSE),
    mPasteParametric(TRUE),
    mPasteFlexible(TRUE),
    mPastePhysics(TRUE),
    mPasteLight(TRUE)
{
    mEnableCallbackRegistrar.add("BuildObject.PasteCheckItem", boost::bind(&LLPanelObject::pasteCheckMenuItem, this, _2));
    mCommitCallbackRegistrar.add("BuildObject.PasteDoToSelected", boost::bind(&LLPanelObject::pasteDoMenuItem, this, _2));
    mEnableCallbackRegistrar.add("BuildObject.PasteEnable", boost::bind(&LLPanelObject::pasteEnabletMenuItem, this, _2));
=======
    mHasClipboardPos(false),
    mHasClipboardSize(false),
    mHasClipboardRot(false),
    mHasClipboardParams(false),
	mSizeChanged(FALSE)
{
    mCommitCallbackRegistrar.add("PanelObject.menuDoToSelected", boost::bind(&LLPanelObject::menuDoToSelected, this, _2));
    mEnableCallbackRegistrar.add("PanelObject.menuEnable", boost::bind(&LLPanelObject::menuEnableItem, this, _2));
>>>>>>> ef8d42a0
}


LLPanelObject::~LLPanelObject()
{
	// Children all cleaned up by default view destructor.
}

// <AW: opensim-limits>
void LLPanelObject::updateLimits(BOOL attachment)
{
// <FS:CR> Aurora Sim
	//mRegionMaxHeight = LLWorld::getInstance()->getRegionMaxHeight();
	//mCtrlPosZ->setMaxValue(mRegionMaxHeight);
//<FS:TS> FIRE-8205: Unable to edit attachments to negative coordinates
//  Only apply region size limits to position spinners if editing something
//    that's not an attachment. Attachments have their own limits.
	if (attachment)
	{
		mCtrlPosX->setMinValue(-MAX_ATTACHMENT_DIST);
		mCtrlPosX->setMaxValue(MAX_ATTACHMENT_DIST);
		mCtrlPosY->setMinValue(-MAX_ATTACHMENT_DIST);
		mCtrlPosY->setMaxValue(MAX_ATTACHMENT_DIST);
		mCtrlPosZ->setMinValue(-MAX_ATTACHMENT_DIST);
		mCtrlPosZ->setMaxValue(MAX_ATTACHMENT_DIST);
	}
	else
	{
		mCtrlPosX->setMinValue(LLWorld::getInstance()->getMinPrimXPos());
		mCtrlPosX->setMaxValue(LLWorld::getInstance()->getMaxPrimXPos());
		mCtrlPosY->setMinValue(LLWorld::getInstance()->getMinPrimYPos());
		mCtrlPosY->setMaxValue(LLWorld::getInstance()->getMaxPrimYPos());
		mCtrlPosZ->setMinValue(LLWorld::getInstance()->getMinPrimZPos());
		mCtrlPosZ->setMaxValue(LLWorld::getInstance()->getMaxPrimZPos());
	}
//</FS:TS> FIRE-8205: Unable to edit attachments to negative coordinates
// </FS:CR> Aurora Sim
	mMinScale = LLWorld::getInstance()->getRegionMinPrimScale();
	mMaxScale = LLWorld::getInstance()->getRegionMaxPrimScale();
	mCtrlScaleX->setMinValue(mMinScale);
	mCtrlScaleX->setMaxValue(mMaxScale);
	mCtrlScaleY->setMinValue(mMinScale);
	mCtrlScaleY->setMaxValue(mMaxScale);
	mCtrlScaleZ->setMinValue(mMinScale);
	mCtrlScaleZ->setMaxValue(mMaxScale);

	mMaxHollowSize = LLWorld::getInstance()->getRegionMaxHollowSize();
	mSpinHollow->setMaxValue(mMaxHollowSize);

	mMinHoleSize = LLWorld::getInstance()->getRegionMinHoleSize();
	mSpinScaleX->setMinValue(mMinHoleSize);
	mSpinScaleY->setMinValue(mMinHoleSize);
// <FS:CR> Aurora Sim
	mCheckPhysics->setEnabled(LLWorld::getInstance()->getAllowPhysicalPrims());
// </FS:CR> Aurora Sim
}
// </AW: opensim-limits>

// <FS:CR> Adjustable decimal precision
void LLPanelObject::changePrecision(S32 decimal_precision)
{
	mSpinCutBegin->setPrecision(decimal_precision);
	mSpinCutEnd->setPrecision(decimal_precision);
	mSpinScaleX->setPrecision(decimal_precision);
	mSpinScaleY->setPrecision(decimal_precision);
	mSpinSkew->setPrecision(decimal_precision);
	mSpinShearX->setPrecision(decimal_precision);
	mSpinShearY->setPrecision(decimal_precision);
	mSpinTaperX->setPrecision(decimal_precision);
	mSpinTaperY->setPrecision(decimal_precision);
	mSpinRadiusOffset->setPrecision(decimal_precision);
	mSpinRevolutions->setPrecision(decimal_precision);
	mSpinHollow->setPrecision(decimal_precision);
	mCtrlPathBegin->setPrecision(decimal_precision);
	mCtrlPathEnd->setPrecision(decimal_precision);

	mCtrlPosX->setPrecision(decimal_precision);
	mCtrlPosY->setPrecision(decimal_precision);
	mCtrlPosZ->setPrecision(decimal_precision);
	mCtrlScaleX->setPrecision(decimal_precision);
	mCtrlScaleY->setPrecision(decimal_precision);
	mCtrlScaleZ->setPrecision(decimal_precision);
	mCtrlRotX->setPrecision(decimal_precision);
	mCtrlRotY->setPrecision(decimal_precision);
	mCtrlRotZ->setPrecision(decimal_precision);
}
// </FS:CR>

void LLPanelObject::getState( )
{
	LLViewerObject* objectp = LLSelectMgr::getInstance()->getSelection()->getFirstRootObject();
	LLViewerObject* root_objectp = objectp;
	if(!objectp)
	{
		objectp = LLSelectMgr::getInstance()->getSelection()->getFirstObject();
		// *FIX: shouldn't we just keep the child?
		if (objectp)
		{
			LLViewerObject* parentp = objectp->getRootEdit();

			if (parentp)
			{
				root_objectp = parentp;
			}
			else
			{
				root_objectp = objectp;
			}
		}
	}

	LLCalc* calcp = LLCalc::getInstance();

	LLVOVolume *volobjp = NULL;
	if ( objectp && (objectp->getPCode() == LL_PCODE_VOLUME))
	{
		volobjp = (LLVOVolume *)objectp;
	}

	if( !objectp )
	{
		//forfeit focus
		if (gFocusMgr.childHasKeyboardFocus(this))
		{
			gFocusMgr.setKeyboardFocus(NULL);
		}

		// Disable all text input fields
		clearCtrls();
		calcp->clearAllVariables();
		return;
	}

	S32 selected_count = LLSelectMgr::getInstance()->getSelection()->getObjectCount();
	BOOL single_volume = (LLSelectMgr::getInstance()->selectionAllPCode( LL_PCODE_VOLUME ))
						 && (selected_count == 1);

//<FS:TS> FIRE-8205: Unable to edit attachment to negative coordinates
//  Update the position limits depending on whether this is an attachment.
	updateLimits(objectp->isAttachment());
//</FS:TS> FIRE-8205

	bool enable_move;
	bool enable_modify;

	LLSelectMgr::getInstance()->selectGetEditMoveLinksetPermissions(enable_move, enable_modify);

	BOOL enable_scale = enable_modify;
	BOOL enable_rotate = enable_move; // already accounts for a case of children, which needs permModify() as well

	LLVector3 vec;
	if (enable_move)
	{
		vec = objectp->getPositionEdit();
		mCtrlPosX->set( vec.mV[VX] );
		mCtrlPosY->set( vec.mV[VY] );
		mCtrlPosZ->set( vec.mV[VZ] );
		calcp->setVar(LLCalc::X_POS, vec.mV[VX]);
		calcp->setVar(LLCalc::Y_POS, vec.mV[VY]);
		calcp->setVar(LLCalc::Z_POS, vec.mV[VZ]);
	}
	else
	{
		mCtrlPosX->clear();
		mCtrlPosY->clear();
		mCtrlPosZ->clear();
		calcp->clearVar(LLCalc::X_POS);
		calcp->clearVar(LLCalc::Y_POS);
		calcp->clearVar(LLCalc::Z_POS);
	}

	mMenuClipboardPos->setEnabled(enable_move);
	mLabelPosition->setEnabled( enable_move );
	mCtrlPosX->setEnabled(enable_move);
	mCtrlPosY->setEnabled(enable_move);
	mCtrlPosZ->setEnabled(enable_move);
    mBtnCopyPos->setEnabled(enable_move);
    mBtnPastePos->setEnabled(enable_move && mHasPosClipboard);
    mBtnPastePosClip->setEnabled( enable_move ); // <FS> Extended copy & paste buttons

	if (enable_scale)
	{
		vec = objectp->getScale();
		mCtrlScaleX->set( vec.mV[VX] );
		mCtrlScaleY->set( vec.mV[VY] );
		mCtrlScaleZ->set( vec.mV[VZ] );
		calcp->setVar(LLCalc::X_SCALE, vec.mV[VX]);
		calcp->setVar(LLCalc::Y_SCALE, vec.mV[VY]);
		calcp->setVar(LLCalc::Z_SCALE, vec.mV[VZ]);
	}
	else
	{
		mCtrlScaleX->clear();
		mCtrlScaleY->clear();
		mCtrlScaleZ->clear();
		calcp->setVar(LLCalc::X_SCALE, 0.f);
		calcp->setVar(LLCalc::Y_SCALE, 0.f);
		calcp->setVar(LLCalc::Z_SCALE, 0.f);
	}

	mMenuClipboardSize->setEnabled(enable_scale);
	mLabelSize->setEnabled( enable_scale );
	mCtrlScaleX->setEnabled( enable_scale );
	mCtrlScaleY->setEnabled( enable_scale );
	mCtrlScaleZ->setEnabled( enable_scale );
    mBtnCopySize->setEnabled( enable_scale );
    mBtnPasteSize->setEnabled( enable_scale && mHasSizeClipboard );
    mBtnPasteSizeClip->setEnabled( enable_scale ); // <FS> Extended copy & paste buttons

	LLQuaternion object_rot = objectp->getRotationEdit();
	object_rot.getEulerAngles(&(mCurEulerDegrees.mV[VX]), &(mCurEulerDegrees.mV[VY]), &(mCurEulerDegrees.mV[VZ]));
	mCurEulerDegrees *= RAD_TO_DEG;
	mCurEulerDegrees.mV[VX] = fmod(ll_round(mCurEulerDegrees.mV[VX], OBJECT_ROTATION_PRECISION) + 360.f, 360.f);
	mCurEulerDegrees.mV[VY] = fmod(ll_round(mCurEulerDegrees.mV[VY], OBJECT_ROTATION_PRECISION) + 360.f, 360.f);
	mCurEulerDegrees.mV[VZ] = fmod(ll_round(mCurEulerDegrees.mV[VZ], OBJECT_ROTATION_PRECISION) + 360.f, 360.f);

	if (enable_rotate)
	{
		mCtrlRotX->set( mCurEulerDegrees.mV[VX] );
		mCtrlRotY->set( mCurEulerDegrees.mV[VY] );
		mCtrlRotZ->set( mCurEulerDegrees.mV[VZ] );
		calcp->setVar(LLCalc::X_ROT, mCurEulerDegrees.mV[VX]);
		calcp->setVar(LLCalc::Y_ROT, mCurEulerDegrees.mV[VY]);
		calcp->setVar(LLCalc::Z_ROT, mCurEulerDegrees.mV[VZ]);
	}
	else
	{
		mCtrlRotX->clear();
		mCtrlRotY->clear();
		mCtrlRotZ->clear();
		calcp->clearVar(LLCalc::X_ROT);
		calcp->clearVar(LLCalc::Y_ROT);
		calcp->clearVar(LLCalc::Z_ROT);
	}

	mMenuClipboardRot->setEnabled(enable_rotate);
	mLabelRotation->setEnabled( enable_rotate );
	mCtrlRotX->setEnabled( enable_rotate );
	mCtrlRotY->setEnabled( enable_rotate );
	mCtrlRotZ->setEnabled( enable_rotate );
    mBtnCopyRot->setEnabled( enable_rotate );
    mBtnPasteRot->setEnabled( enable_rotate && mHasRotClipboard );
    mBtnPasteRotClip->setEnabled( enable_rotate ); // <FS> Extended copy & paste buttons

    mBtnCopyParams->setEnabled( single_volume && enable_modify );
    mBtnPasteParams->setEnabled( single_volume && enable_modify && mHasParamsClipboard );
    mBtnPasteMenu->setEnabled( single_volume && enable_modify );

	LLUUID owner_id;
	std::string owner_name;
	LLSelectMgr::getInstance()->selectGetOwner(owner_id, owner_name);

	// BUG? Check for all objects being editable?
	S32 roots_selected = LLSelectMgr::getInstance()->getSelection()->getRootObjectCount();
	BOOL editable = root_objectp->permModify();

	BOOL is_flexible = volobjp && volobjp->isFlexible();
	BOOL is_permanent = root_objectp->flagObjectPermanent();
	BOOL is_permanent_enforced = root_objectp->isPermanentEnforced();
	BOOL is_character = root_objectp->flagCharacter();
	llassert(!is_permanent || !is_character); // should never have a permanent object that is also a character

	// Lock checkbox - only modifiable if you own the object.
	BOOL self_owned = (gAgent.getID() == owner_id);
	mCheckLock->setEnabled( roots_selected > 0 && self_owned && !is_permanent_enforced);

	// More lock and debit checkbox - get the values
	BOOL valid;
	U32 owner_mask_on;
	U32 owner_mask_off;
	valid = LLSelectMgr::getInstance()->selectGetPerm(PERM_OWNER, &owner_mask_on, &owner_mask_off);

	if(valid)
	{
		if(owner_mask_on & PERM_MOVE)
		{
			// owner can move, so not locked
			mCheckLock->set(FALSE);
			mCheckLock->setTentative(FALSE);
		}
		else if(owner_mask_off & PERM_MOVE)
		{
			// owner can't move, so locked
			mCheckLock->set(TRUE);
			mCheckLock->setTentative(FALSE);
		}
		else
		{
			// some locked, some not locked
			mCheckLock->set(FALSE);
			mCheckLock->setTentative(TRUE);
		}
	}

	// Physics checkbox
	mIsPhysical = root_objectp->flagUsePhysics();
	llassert(!is_permanent || !mIsPhysical); // should never have a permanent object that is also physical

	mCheckPhysics->set( mIsPhysical );
	mCheckPhysics->setEnabled( roots_selected>0 
								&& (editable || gAgent.isGodlike()) 
								&& !is_flexible && !is_permanent);

	mIsTemporary = root_objectp->flagTemporaryOnRez();
	llassert(!is_permanent || !mIsTemporary); // should never has a permanent object that is also temporary

	mCheckTemporary->set( mIsTemporary );
	mCheckTemporary->setEnabled( roots_selected>0 && editable && !is_permanent);

	mIsPhantom = root_objectp->flagPhantom();
	BOOL is_volume_detect = root_objectp->flagVolumeDetect();
	llassert(!is_character || !mIsPhantom); // should never have a character that is also a phantom
	mCheckPhantom->set( mIsPhantom );
	mCheckPhantom->setEnabled( roots_selected>0 && editable && !is_flexible && !is_permanent_enforced && !is_character && !is_volume_detect);

	//----------------------------------------------------------------------------

	S32 selected_item	= MI_BOX;
	S32	selected_hole	= MI_HOLE_SAME;
	BOOL enabled = FALSE;
	BOOL hole_enabled = FALSE;
	F32 scale_x=1.f, scale_y=1.f;
	BOOL isMesh = FALSE;
	
	if( !objectp || !objectp->getVolume() || !editable || !single_volume)
	{
		// Clear out all geometry fields.
		mComboBaseType->clear();
		mSpinHollow->clear();
		mSpinCutBegin->clear();
		mSpinCutEnd->clear();
		mCtrlPathBegin->clear();
		mCtrlPathEnd->clear();
		mSpinScaleX->clear();
		mSpinScaleY->clear();
		mSpinTwist->clear();
		mSpinTwistBegin->clear();
		mComboHoleType->clear();
		mSpinShearX->clear();
		mSpinShearY->clear();
		mSpinTaperX->clear();
		mSpinTaperY->clear();
		mSpinRadiusOffset->clear();
		mSpinRevolutions->clear();
		mSpinSkew->clear();
		
		mSelectedType = MI_NONE;
	}
	else
	{
		// Only allowed to change these parameters for objects
		// that you have permissions on AND are not attachments.
		enabled = root_objectp->permModify() && !root_objectp->isPermanentEnforced();
		
		// Volume type
		const LLVolumeParams &volume_params = objectp->getVolume()->getParams();
		U8 path = volume_params.getPathParams().getCurveType();
		U8 profile_and_hole = volume_params.getProfileParams().getCurveType();
		U8 profile	= profile_and_hole & LL_PCODE_PROFILE_MASK;
		U8 hole		= profile_and_hole & LL_PCODE_HOLE_MASK;
		
		// Scale goes first so we can differentiate between a sphere and a torus,
		// which have the same profile and path types.

		// Scale
		scale_x = volume_params.getRatioX();
		scale_y = volume_params.getRatioY();

		BOOL linear_path = (path == LL_PCODE_PATH_LINE) || (path == LL_PCODE_PATH_FLEXIBLE);
		if ( linear_path && profile == LL_PCODE_PROFILE_CIRCLE )
		{
			selected_item = MI_CYLINDER;
		}
		else if ( linear_path && profile == LL_PCODE_PROFILE_SQUARE )
		{
			selected_item = MI_BOX;
		}
		else if ( linear_path && profile == LL_PCODE_PROFILE_ISOTRI )
		{
			selected_item = MI_PRISM;
		}
		else if ( linear_path && profile == LL_PCODE_PROFILE_EQUALTRI )
		{
			selected_item = MI_PRISM;
		}
		else if ( linear_path && profile == LL_PCODE_PROFILE_RIGHTTRI )
		{
			selected_item = MI_PRISM;
		}
		else if (path == LL_PCODE_PATH_FLEXIBLE) // shouldn't happen
		{
			selected_item = MI_CYLINDER; // reasonable default
		}
		else if ( path == LL_PCODE_PATH_CIRCLE && profile == LL_PCODE_PROFILE_CIRCLE && scale_y > 0.75f)
		{
			selected_item = MI_SPHERE;
		}
		else if ( path == LL_PCODE_PATH_CIRCLE && profile == LL_PCODE_PROFILE_CIRCLE && scale_y <= 0.75f)
		{
			selected_item = MI_TORUS;
		}
		else if ( path == LL_PCODE_PATH_CIRCLE && profile == LL_PCODE_PROFILE_CIRCLE_HALF)
		{
			selected_item = MI_SPHERE;
		}
		else if ( path == LL_PCODE_PATH_CIRCLE2 && profile == LL_PCODE_PROFILE_CIRCLE )
		{
			// Spirals aren't supported.  Make it into a sphere.  JC
			selected_item = MI_SPHERE;
		}
		else if ( path == LL_PCODE_PATH_CIRCLE && profile == LL_PCODE_PROFILE_EQUALTRI )
		{
			selected_item = MI_RING;
		}
		else if ( path == LL_PCODE_PATH_CIRCLE && profile == LL_PCODE_PROFILE_SQUARE && scale_y <= 0.75f)
		{
			selected_item = MI_TUBE;
		}
		else if ( path == LL_PCODE_PATH_CIRCLE2 && profile == LL_PCODE_PROFILE_EQUALTRI )
		{
			selected_item = MI_PATH_CIRCLE2_PROFILE_TRI;
		}
		else if ( path == LL_PCODE_PATH_CIRCLE2 && profile == LL_PCODE_PROFILE_SQUARE )
		{
			selected_item = MI_PATH_CIRCLE2_PROFILE_SQUARE;
		}
		else if ( path == LL_PCODE_PATH_CIRCLE2 && profile == LL_PCODE_PROFILE_CIRCLE_HALF )
		{
			selected_item = MI_PATH_CIRCLE2_PROFILE_CIRCLE_HALF;
		}
		else if ( path == LL_PCODE_PATH_TEST && profile == LL_PCODE_PROFILE_SQUARE )
		{
			selected_item = MI_PATH_TEST_PROFILE_SQUARE;
		}
		else if ( path == LL_PCODE_PATH_TEST && profile == LL_PCODE_PROFILE_EQUALTRI )
		{
			selected_item = MI_PATH_TEST_PROFILE_TRI;
		}
		else if ( path == LL_PCODE_PATH_TEST && profile == LL_PCODE_PROFILE_CIRCLE )
		{
			selected_item = MI_PATH_TEST_PROFILE_CIRCLE;
		}
		else if ( path == LL_PCODE_PATH_TEST && profile == LL_PCODE_PROFILE_CIRCLE_HALF )
		{
			selected_item = MI_PATH_TEST_PROFILE_CIRCLE_HALF;
		}
		else if ( path == LL_PCODE_PATH_LINE && profile == LL_PCODE_PROFILE_CIRCLE_HALF )
		{
			selected_item = MI_PATH_LINE_PROFILE_CIRCLE_HALF;
		}
		//<-- Working33 by Gregory Maurer
		else if ( path == LL_PCODE_PATH_CIRCLE_33 && profile == LL_PCODE_PROFILE_CIRCLE )
		{
			selected_item = MI_PATH_33_PROFILE_CIRCLE;
		}
		else if ( path == LL_PCODE_PATH_CIRCLE_33 && profile == LL_PCODE_PROFILE_SQUARE )
		{
			selected_item = MI_PATH_33_PROFILE_SQUARE;
		}
		else if ( path == LL_PCODE_PATH_CIRCLE_33 && profile == LL_PCODE_PROFILE_ISOTRI )
		{
			selected_item = MI_PATH_33_PROFILE_TRIANGLE;
		}
		else if ( path == LL_PCODE_PATH_CIRCLE_33 && profile == LL_PCODE_PROFILE_CIRCLE_HALF )
		{
			selected_item = MI_PATH_33_PROFILE_HALFCIRCLE;
		}
		//Working33 -->
		else
		{
			LL_INFOS("FloaterTools") << "Unknown path " << (S32) path << " profile " << (S32) profile << " in getState" << LL_ENDL;
			selected_item = MI_BOX;
		}


		if (objectp->getParameterEntryInUse(LLNetworkData::PARAMS_SCULPT))
		{
			selected_item = MI_SCULPT;
			//LLFirstUse::useSculptedPrim();
		}

		
		mComboBaseType	->setCurrentByIndex( selected_item );
		mSelectedType = selected_item;
		
		// Grab S path
		F32 begin_s	= volume_params.getBeginS();
		F32 end_s	= volume_params.getEndS();

		// Compute cut and advanced cut from S and T
		F32 begin_t = volume_params.getBeginT();
		F32 end_t	= volume_params.getEndT();

		// Hollowness
		F32 hollow = 100.f * volume_params.getHollow();
		mSpinHollow->set( hollow );
		calcp->setVar(LLCalc::HOLLOW, hollow);
		// All hollow objects allow a shape to be selected.
		if (hollow > 0.f)
		{
			switch (hole)
			{
			case LL_PCODE_HOLE_CIRCLE:
				selected_hole = MI_HOLE_CIRCLE;
				break;
			case LL_PCODE_HOLE_SQUARE:
				selected_hole = MI_HOLE_SQUARE;
				break;
			case LL_PCODE_HOLE_TRIANGLE:
				selected_hole = MI_HOLE_TRIANGLE;
				break;
			case LL_PCODE_HOLE_SAME:
			default:
				selected_hole = MI_HOLE_SAME;
				break;
			}
			mComboHoleType->setCurrentByIndex( selected_hole );
			hole_enabled = enabled;
		}
		else
		{
			mComboHoleType->setCurrentByIndex( MI_HOLE_SAME );
			hole_enabled = FALSE;
		}

		// Cut interpretation varies based on base object type
		F32 cut_begin, cut_end, adv_cut_begin, adv_cut_end;

		if ( selected_item == MI_SPHERE || selected_item == MI_TORUS || 
			 selected_item == MI_TUBE   || selected_item == MI_RING )
		{
			cut_begin		= begin_t;
			cut_end			= end_t;
			adv_cut_begin	= begin_s;
			adv_cut_end		= end_s;
		}
		else
		{
			cut_begin       = begin_s;
			cut_end         = end_s;
			adv_cut_begin   = begin_t;
			adv_cut_end     = end_t;
		}

		mSpinCutBegin	->set( cut_begin );
		mSpinCutEnd		->set( cut_end );
		mCtrlPathBegin	->set( adv_cut_begin );
		mCtrlPathEnd	->set( adv_cut_end );
		calcp->setVar(LLCalc::CUT_BEGIN, cut_begin);
		calcp->setVar(LLCalc::CUT_END, cut_end);
		calcp->setVar(LLCalc::PATH_BEGIN, adv_cut_begin);
		calcp->setVar(LLCalc::PATH_END, adv_cut_end);

		// Twist
		F32 twist		= volume_params.getTwist();
		F32 twist_begin = volume_params.getTwistBegin();
		// Check the path type for conversion.
		if (path == LL_PCODE_PATH_LINE || path == LL_PCODE_PATH_FLEXIBLE)
		{
			twist		*= OBJECT_TWIST_LINEAR_MAX;
			twist_begin	*= OBJECT_TWIST_LINEAR_MAX;
		}
		else
		{
			twist		*= OBJECT_TWIST_MAX;
			twist_begin	*= OBJECT_TWIST_MAX;
		}

		mSpinTwist		->set( twist );
		mSpinTwistBegin	->set( twist_begin );
		calcp->setVar(LLCalc::TWIST_END, twist);
		calcp->setVar(LLCalc::TWIST_BEGIN, twist_begin);

		// Shear
		F32 shear_x = volume_params.getShearX();
		F32 shear_y = volume_params.getShearY();
		mSpinShearX->set( shear_x );
		mSpinShearY->set( shear_y );
		calcp->setVar(LLCalc::X_SHEAR, shear_x);
		calcp->setVar(LLCalc::Y_SHEAR, shear_y);

		// Taper
		F32 taper_x	= volume_params.getTaperX();
		F32 taper_y = volume_params.getTaperY();
		mSpinTaperX->set( taper_x );
		mSpinTaperY->set( taper_y );
		calcp->setVar(LLCalc::X_TAPER, taper_x);
		calcp->setVar(LLCalc::Y_TAPER, taper_y);

		// Radius offset.
		F32 radius_offset = volume_params.getRadiusOffset();
		// Limit radius offset, based on taper and hole size y.
//KC: Phoenix capability
#if 0
		F32 radius_mag = fabs(radius_offset);
		F32 hole_y_mag = fabs(scale_y);
		F32 taper_y_mag  = fabs(taper_y);
		// Check to see if the taper effects us.
		if ( (radius_offset > 0.f && taper_y < 0.f) ||
			 (radius_offset < 0.f && taper_y > 0.f) )
		{
			// The taper does not help increase the radius offset range.
			taper_y_mag = 0.f;
		}
		F32 max_radius_mag = 1.f - hole_y_mag * (1.f - taper_y_mag) / (1.f - hole_y_mag);
		// Enforce the maximum magnitude.
		if (radius_mag > max_radius_mag)
		{
			// Check radius offset sign.
			if (radius_offset < 0.f)
			{
				radius_offset = -max_radius_mag;
			}
			else
			{
				radius_offset = max_radius_mag;
			}
		}
#endif
		mSpinRadiusOffset->set( radius_offset);
		calcp->setVar(LLCalc::RADIUS_OFFSET, radius_offset);

		// Revolutions
		F32 revolutions = volume_params.getRevolutions();
		mSpinRevolutions->set( revolutions );
		calcp->setVar(LLCalc::REVOLUTIONS, revolutions);
		
		// Skew
		F32 skew	= volume_params.getSkew();
		// Limit skew, based on revolutions hole size x.
//KC: Phoenix capability
#if 0
		F32 skew_mag= fabs(skew);
		F32 min_skew_mag = 1.0f - 1.0f / (revolutions * scale_x + 1.0f);
		// Discontinuity; A revolution of 1 allows skews below 0.5.
		if ( fabs(revolutions - 1.0f) < 0.001)
			min_skew_mag = 0.0f;

		// Clip skew.
		if (skew_mag < min_skew_mag)
		{
			// Check skew sign.
			if (skew < 0.0f)
			{
				skew = -min_skew_mag;
			}
			else 
			{
				skew = min_skew_mag;
			}
		}
#endif
		mSpinSkew->set( skew );
		calcp->setVar(LLCalc::SKEW, skew);
	}
	
	// Compute control visibility, label names, and twist range.
	// Start with defaults.
	// <FS:Beq> FIRE-21772 mComboBaseType remians invisible after editing a mesh
	mComboBaseType->setVisible(TRUE);
	// </FS:Beq>
	BOOL cut_visible                = TRUE;
	BOOL hollow_visible             = TRUE;
	BOOL top_size_x_visible			= TRUE;
	BOOL top_size_y_visible			= TRUE;
	BOOL top_shear_x_visible		= TRUE;
	BOOL top_shear_y_visible		= TRUE;
	BOOL twist_visible				= TRUE;
	//KC: Phoenix capability, allow all transforms
	BOOL advanced_cut_visible		= TRUE;
	BOOL taper_visible				= TRUE;
	BOOL skew_visible				= TRUE;
	BOOL radius_offset_visible		= TRUE;
	BOOL revolutions_visible		= TRUE;
	BOOL sculpt_texture_visible     = FALSE;
	F32	 twist_min					= OBJECT_TWIST_LINEAR_MIN;
	F32	 twist_max					= OBJECT_TWIST_LINEAR_MAX;
	F32	 twist_inc					= OBJECT_TWIST_LINEAR_INC;

	BOOL advanced_is_dimple = FALSE;
	BOOL advanced_is_slice = FALSE;
	BOOL size_is_hole = FALSE;

	// Tune based on overall volume type
	switch (selected_item)
	{
	case MI_SPHERE:
		top_size_x_visible		= TRUE;
		top_size_y_visible		= TRUE;
		top_shear_x_visible		= TRUE;
		top_shear_y_visible		= TRUE;
		twist_visible			= TRUE;
		advanced_cut_visible	= TRUE;
		advanced_is_dimple		= TRUE;
		twist_min				= OBJECT_TWIST_MIN;
		twist_max				= OBJECT_TWIST_MAX;
		twist_inc				= OBJECT_TWIST_INC;
		break;

	case MI_TORUS:
	case MI_TUBE:	
	case MI_RING:
		//top_size_x_visible		= FALSE;
		//top_size_y_visible		= FALSE;
	  	size_is_hole 			= TRUE;
		skew_visible			= TRUE;
		advanced_cut_visible	= TRUE;
		taper_visible			= TRUE;
		radius_offset_visible	= TRUE;
		revolutions_visible		= TRUE;
		twist_min				= OBJECT_TWIST_MIN;
		twist_max				= OBJECT_TWIST_MAX;
		twist_inc				= OBJECT_TWIST_INC;

		break;

	case MI_SCULPT:
		cut_visible             = FALSE;
		hollow_visible          = FALSE;
		twist_visible           = FALSE;
		top_size_x_visible      = FALSE;
		top_size_y_visible      = FALSE;
		top_shear_x_visible     = FALSE;
		top_shear_y_visible     = FALSE;
		skew_visible            = FALSE;
		advanced_cut_visible    = FALSE;
		taper_visible           = FALSE;
		radius_offset_visible   = FALSE;
		revolutions_visible     = FALSE;
		sculpt_texture_visible  = TRUE;

		break;
		
	case MI_BOX:
		advanced_cut_visible	= TRUE;
		advanced_is_slice		= TRUE;
		taper_visible			= FALSE; //KC: does nothing for boxes
		break;

	case MI_CYLINDER:
		advanced_cut_visible	= TRUE;
		advanced_is_slice		= TRUE;
		break;

	case MI_PRISM:
		advanced_cut_visible	= TRUE;
		advanced_is_slice		= TRUE;
		break;

	default:
		break;
	}

	// Check if we need to change top size/hole size params.
	switch (selected_item)
	{
	case MI_SPHERE:
		mSpinScaleX->set( scale_x );
		mSpinScaleY->set( scale_y );
		calcp->setVar(LLCalc::X_HOLE, scale_x);
		calcp->setVar(LLCalc::Y_HOLE, scale_y);
		mSpinScaleX->setMinValue(0.0f);
		mSpinScaleX->setMaxValue(1.0f);
		mSpinScaleY->setMinValue(0.0f);
		mSpinScaleY->setMaxValue(1.0f);
		break;
	case MI_TORUS:
	case MI_TUBE:
	case MI_RING:
		mSpinScaleX->set( scale_x );
		mSpinScaleY->set( scale_y );
		mSpinScaleX->setMinValue(mMinHoleSize);// <AW: opensim-limits>
		calcp->setVar(LLCalc::X_HOLE, scale_x);
		calcp->setVar(LLCalc::Y_HOLE, scale_y);
//		mSpinScaleX->setMinValue(OBJECT_MIN_HOLE_SIZE);
		mSpinScaleX->setMinValue(mMinHoleSize);// <AW: opensim-limits>
		mSpinScaleX->setMaxValue(OBJECT_MAX_HOLE_SIZE_X);
//		mSpinScaleY->setMinValue(OBJECT_MIN_HOLE_SIZE);
		mSpinScaleY->setMinValue(mMinHoleSize);// <AW: opensim-limits>
		mSpinScaleY->setMaxValue(OBJECT_MAX_HOLE_SIZE_Y);
		break;
	default:
		if (editable)
		{
			// <FS> Make sure to use the correct values for the LL default types. These
			//      should be handled by the explicit cases and the ones in this if-condition.
			//      Everything else are the special FS types and profiles
			if (selected_item == MI_BOX || selected_item == MI_CYLINDER || selected_item == MI_PRISM)
			{
				mSpinScaleX->set( 1.f - scale_x );
				mSpinScaleY->set( 1.f - scale_y );
				mSpinScaleX->setMinValue(-1.f);
				mSpinScaleX->setMaxValue(1.f);
				mSpinScaleY->setMinValue(-1.f);
				mSpinScaleY->setMaxValue(1.f);
			}
			else
			{
				mSpinScaleX->set( scale_x );
				mSpinScaleY->set( scale_x );
				mSpinScaleX->setMinValue(-4000.f);
				mSpinScaleX->setMaxValue(4000.f);
				mSpinScaleY->setMinValue(-4000.f);
				mSpinScaleY->setMaxValue(4000.f);
			}

			// Torus' Hole Size is Box/Cyl/Prism's Taper
			calcp->setVar(LLCalc::X_TAPER, 1.f - scale_x);
			calcp->setVar(LLCalc::Y_TAPER, 1.f - scale_y);

			// Box/Cyl/Prism have no hole size
			calcp->setVar(LLCalc::X_HOLE, 0.f);
			calcp->setVar(LLCalc::Y_HOLE, 0.f);
		}
		break;
	}

	// Check if we need to limit the hollow based on the hole type.
//KC: Phoenix capability
#if 0
	if (  selected_hole == MI_HOLE_SQUARE && 
		  ( selected_item == MI_CYLINDER || selected_item == MI_TORUS ||
		    selected_item == MI_PRISM    || selected_item == MI_RING  ||
			selected_item == MI_SPHERE ) )
	{
		mSpinHollow->setMinValue(0.f);
		mSpinHollow->setMaxValue(70.f);
	}
	else 
#endif
	{
		mSpinHollow->setMinValue(0.f);
// 		mSpinHollow->setMaxValue(100.f);
		mSpinHollow->setMaxValue(mMaxHollowSize);// <AW: opensim-limits>
	}

	// Update field enablement
	mComboBaseType	->setEnabled( enabled );
	mMenuClipboardParams->setEnabled(enabled);

	mLabelCut		->setEnabled( enabled );
	mSpinCutBegin	->setEnabled( enabled );
	mSpinCutEnd		->setEnabled( enabled );

	mLabelHollow	->setEnabled( enabled );
	mSpinHollow		->setEnabled( enabled );
	mLabelHoleType	->setEnabled( hole_enabled );
	mComboHoleType	->setEnabled( hole_enabled );

	mLabelTwist		->setEnabled( enabled );
	mSpinTwist		->setEnabled( enabled );
	mSpinTwistBegin	->setEnabled( enabled );

	mLabelSkew		->setEnabled( enabled );
	mSpinSkew		->setEnabled( enabled );

	getChildView("scale_hole")->setVisible( FALSE);
	getChildView("scale_taper")->setVisible( FALSE);
	if (top_size_x_visible || top_size_y_visible)
	{
		if (size_is_hole)
		{
			getChildView("scale_hole")->setVisible( TRUE);
			getChildView("scale_hole")->setEnabled(enabled);
		}
		else
		{
			getChildView("scale_taper")->setVisible( TRUE);
			getChildView("scale_taper")->setEnabled(enabled);
		}
	}
	
	mSpinScaleX		->setEnabled( enabled );
	mSpinScaleY		->setEnabled( enabled );

	mLabelShear		->setEnabled( enabled );
	mSpinShearX		->setEnabled( enabled );
	mSpinShearY		->setEnabled( enabled );

	getChildView("advanced_cut")->setVisible( FALSE);
	getChildView("advanced_dimple")->setVisible( FALSE);
	getChildView("advanced_slice")->setVisible( FALSE);

	if (advanced_cut_visible)
	{
		if (advanced_is_dimple)
		{
			getChildView("advanced_dimple")->setVisible( TRUE);
			getChildView("advanced_dimple")->setEnabled(enabled);
		}

		else if (advanced_is_slice)
		{
			getChildView("advanced_slice")->setVisible( TRUE);
			getChildView("advanced_slice")->setEnabled(enabled);
		}
		else
		{
			getChildView("advanced_cut")->setVisible( TRUE);
			getChildView("advanced_cut")->setEnabled(enabled);
		}
	}
	
	mCtrlPathBegin	->setEnabled( enabled );
	mCtrlPathEnd	->setEnabled( enabled );

	mLabelTaper		->setEnabled( enabled );
	mSpinTaperX		->setEnabled( enabled );
	mSpinTaperY		->setEnabled( enabled );

	mLabelRadiusOffset->setEnabled( enabled );
	mSpinRadiusOffset ->setEnabled( enabled );

	mLabelRevolutions->setEnabled( enabled );
	mSpinRevolutions ->setEnabled( enabled );

	// Update field visibility
	mLabelCut		->setVisible( cut_visible );
	mSpinCutBegin	->setVisible( cut_visible );
	mSpinCutEnd		->setVisible( cut_visible ); 

	mLabelHollow	->setVisible( hollow_visible );
	mSpinHollow		->setVisible( hollow_visible );
	mLabelHoleType	->setVisible( hollow_visible );
	mComboHoleType	->setVisible( hollow_visible );
	
	mLabelTwist		->setVisible( twist_visible );
	mSpinTwist		->setVisible( twist_visible );
	mSpinTwistBegin	->setVisible( twist_visible );
	mSpinTwist		->setMinValue(  twist_min );
	mSpinTwist		->setMaxValue(  twist_max );
	mSpinTwist		->setIncrement( twist_inc );
	mSpinTwistBegin	->setMinValue(  twist_min );
	mSpinTwistBegin	->setMaxValue(  twist_max );
	mSpinTwistBegin	->setIncrement( twist_inc );

	mSpinScaleX		->setVisible( top_size_x_visible );
	mSpinScaleY		->setVisible( top_size_y_visible );

	mLabelSkew		->setVisible( skew_visible );
	mSpinSkew		->setVisible( skew_visible );

	mLabelShear		->setVisible( top_shear_x_visible || top_shear_y_visible );
	mSpinShearX		->setVisible( top_shear_x_visible );
	mSpinShearY		->setVisible( top_shear_y_visible );

	mCtrlPathBegin	->setVisible( advanced_cut_visible );
	mCtrlPathEnd	->setVisible( advanced_cut_visible );

	mLabelTaper		->setVisible( taper_visible );
	mSpinTaperX		->setVisible( taper_visible );
	mSpinTaperY		->setVisible( taper_visible );

	mLabelRadiusOffset->setVisible( radius_offset_visible );
	mSpinRadiusOffset ->setVisible( radius_offset_visible );

	mLabelRevolutions->setVisible( revolutions_visible );
	mSpinRevolutions ->setVisible( revolutions_visible );

	mCtrlSculptTexture->setVisible(sculpt_texture_visible);
	mLabelSculptType->setVisible(sculpt_texture_visible);
	mCtrlSculptType->setVisible(sculpt_texture_visible);
	//<FS:Beq> FIRE-21445 + Mesh Info in object panel
	deactivateMeshFields();
	//</FS:Beq>

	// sculpt texture
	//<FS:Beq> extend mesh info to no-edit items
	if (selected_item == MI_SCULPT || mSelectedType == MI_NONE)
	//</FS:Beq>
	{

		LLUUID id;
		LLSculptParams *sculpt_params = (LLSculptParams *)objectp->getParameterEntry(LLNetworkData::PARAMS_SCULPT);


		if (sculpt_params) // if we have a legal sculpt param block for this object:
		{
			if (mObject != objectp)  // we've just selected a new object, so save for undo
			{
				mSculptTextureRevert = sculpt_params->getSculptTexture();
				mSculptTypeRevert = sculpt_params->getSculptType();
			}

			U8 sculpt_type = sculpt_params->getSculptType();
			U8 sculpt_stitching = sculpt_type & LL_SCULPT_TYPE_MASK;
			BOOL sculpt_invert = sculpt_type & LL_SCULPT_FLAG_INVERT;
			BOOL sculpt_mirror = sculpt_type & LL_SCULPT_FLAG_MIRROR;
			isMesh = (sculpt_stitching == LL_SCULPT_TYPE_MESH);

			// <FS:Beq> FIRE-21445 - Show specific LOD + Mesh Info in object panel
			if (isMesh)
			{
				deactivateStandardFields();
				activateMeshFields(objectp);
			}
<<<<<<< HEAD
			else if (!isMesh && mSelectedType == MI_NONE)
=======

			mComboBaseType->setEnabled(!isMesh);
			mMenuClipboardParams->setEnabled(!isMesh);

			if (mCtrlSculptType)
>>>>>>> ef8d42a0
			{
				// Do nothing as the perms are off.
			}
			else
			//</FS:Beq>
			{
				LLTextureCtrl*  mTextureCtrl = getChild<LLTextureCtrl>("sculpt texture control");
				if (mTextureCtrl)
				{
					mTextureCtrl->setTentative(FALSE);
					mTextureCtrl->setEnabled(editable && !isMesh);
					if (editable)
						mTextureCtrl->setImageAssetID(sculpt_params->getSculptTexture());
					else
						mTextureCtrl->setImageAssetID(LLUUID::null);
				}

				mComboBaseType->setEnabled(!isMesh);
				if (mCtrlSculptType)
				{
					if (sculpt_stitching == LL_SCULPT_TYPE_NONE)
					{
						// since 'None' is no longer an option in the combo box
						// use 'Plane' as an equivalent sculpt type
						mCtrlSculptType->setSelectedByValue(LLSD(LL_SCULPT_TYPE_PLANE), true);
					}
					else
					{
						mCtrlSculptType->setSelectedByValue(LLSD(sculpt_stitching), true);
					}
					mCtrlSculptType->setEnabled(editable && !isMesh);
				}

				if (mCtrlSculptMirror)
				{
					mCtrlSculptMirror->set(sculpt_mirror);
					mCtrlSculptMirror->setEnabled(editable && !isMesh);
				}

				if (mCtrlSculptInvert)
				{
					mCtrlSculptInvert->set(sculpt_invert);
					mCtrlSculptInvert->setEnabled(editable);
				}

				if (mLabelSculptType)
				{
					mLabelSculptType->setEnabled(TRUE);
				}
			//<FS:Beq> FIRE-21445
			}
			//</FS:Beq>
		}
	}
	else
	{
		mSculptTextureRevert = LLUUID::null;
	}

	mCtrlSculptMirror->setVisible(sculpt_texture_visible && !isMesh);
	mCtrlSculptInvert->setVisible(sculpt_texture_visible && !isMesh);

	//----------------------------------------------------------------------------
	mObject = objectp;
	mRootObject = root_objectp;
}
//<FS:Beq> FIRE-21445 + Mesh Info in object panel
// Helper function duplicating the inline switch statements which ideally we'd refactor but...ugh MAINT
void LLPanelObject::deactivateStandardFields()
{

	// Update field visibility
	mComboBaseType->setEnabled(FALSE);
	mComboBaseType->setVisible(FALSE);

	mLabelCut->setVisible(FALSE);
	mSpinCutBegin->setVisible(FALSE);
	mSpinCutEnd->setVisible(FALSE);

	mLabelHollow->setVisible(FALSE);
	mSpinHollow->setVisible(FALSE);
	mLabelHoleType->setVisible(FALSE);
	mComboHoleType->setVisible(FALSE);

	mLabelTwist->setVisible(FALSE);
	mSpinTwist->setVisible(FALSE);
	mSpinTwistBegin->setVisible(FALSE);
	mSpinTwist->setMinValue(FALSE);
	mSpinTwist->setMaxValue(FALSE);
	mSpinTwist->setIncrement(FALSE);
	mSpinTwistBegin->setMinValue(FALSE);
	mSpinTwistBegin->setMaxValue(FALSE);
	mSpinTwistBegin->setIncrement(FALSE);

	mSpinScaleX->setVisible(FALSE);
	mSpinScaleY->setVisible(FALSE);

	mLabelSkew->setVisible(FALSE);
	mSpinSkew->setVisible(FALSE);

	mLabelShear->setVisible(FALSE);
	mSpinShearX->setVisible(FALSE);
	mSpinShearY->setVisible(FALSE);

	mCtrlPathBegin->setVisible(FALSE);
	mCtrlPathEnd->setVisible(FALSE);

	mLabelTaper->setVisible(FALSE);
	mSpinTaperX->setVisible(FALSE);
	mSpinTaperY->setVisible(FALSE);

	mLabelRadiusOffset->setVisible(FALSE);
	mSpinRadiusOffset->setVisible(FALSE);

	mLabelRevolutions->setVisible(FALSE);
	mSpinRevolutions->setVisible(FALSE);

	mCtrlSculptTexture->setVisible(FALSE);
	mLabelSculptType->setVisible(FALSE);
	mCtrlSculptType->setVisible(FALSE);

	getChildView("scale_hole")->setVisible(FALSE);
	getChildView("scale_taper")->setVisible(FALSE);

	getChildView("advanced_cut")->setVisible(FALSE);
	getChildView("advanced_dimple")->setVisible(FALSE);
	getChildView("advanced_slice")->setVisible(FALSE);
}

void LLPanelObject::activateMeshFields(LLViewerObject * objectp)
{
	LLStringUtil::format_map_t args;
	static const char * dataFields[4] = { "LOWESTTRIS", "LOWTRIS", "MIDTRIS", "HIGHTRIS" };

	LLTextBox *num_tris = getChild<LLTextBox>("mesh_lod_num_tris");
	if (num_tris)
	{
		for (int i = 0; i < 4; i++)
		{
			args[dataFields[i]] = llformat("%d", objectp->mDrawable->getVOVolume()->getLODTriangleCount(i));
		}
		num_tris->setText(getString("mesh_lod_num_tris_values",args));
		num_tris->setVisible(TRUE);
	}
	childSetVisible("mesh_info_label", TRUE);
	childSetVisible("lod_label", TRUE);
	childSetVisible("lod_num_tris", TRUE);
	childSetVisible("mesh_lod_label", TRUE);
	// Mesh specific display
	mComboLOD->setEnabled(TRUE);
	mComboLOD->setVisible(TRUE);

	F32 radius;

	if (objectp->mDrawable->isState(LLDrawable::RIGGED))
	{
		LLVOAvatar* avatar = objectp->getAvatar();

		// Not sure how this can really happen, but alas it does. Better exit here than crashing.
		if (!avatar || !avatar->mDrawable)
		{
			return;
		}
		radius = avatar->getBinRadius();
	}
	else
	{
		radius = objectp->getVolume() ? objectp->getVolume()->mLODScaleBias.scaledVec(objectp->getScale()).length() : objectp->getScale().length();
	}

	static const F32 max_distance = 512.f;
	F32 factor;
	F32 dlowest = llmin(radius / 0.03f, max_distance);
	F32 dlow = llmin(radius / 0.06f, max_distance);
	F32 dmid = llmin(radius / 0.24f, max_distance);

	childSetVisible("object_radius", true);
	LLTextBox* tb = getChild<LLTextBox>("object_radius_value");
	tb->setText(llformat("%.3f", radius));
	tb->setVisible(TRUE);

	childSetVisible("LOD_swap_defaults_label", true);
	childSetVisible("LOD_swap_usr_label", true);
	childSetVisible("LOD_swap_factors_label", true);
	childSetVisible("LOD_swap_label", true);
	childSetVisible("LOD_swap_LOD_Change_label", true);
	childSetVisible("LODSwapTableDscriptionsText", true);
	childSetVisible("ObjectLODbehaviourLabel", true);

	// Setup the LL defaults
	factor = 1.125f; // LL default for most people http://wiki.firestormviewer.org/support:whirly_fizzle#lod_comparison
	args["FACTOR"] = llformat("%.3f", factor);
	tb = getChild<LLTextBox>("LOD_swap_ll_default");
	tb->setToolTip(getString("ll_lod_tooltip_msg",args));
	tb->setVisible(TRUE);

	tb = getChild<LLTextBox>("LOD_swap_ll_values");
	setLODDistValues(tb, factor, dmid, dlow, dlowest);

	// now the FS defaults
	factor = 2.0f;
	args["FACTOR"] = llformat("%.3f", factor);
	tb = getChild<LLTextBox>("LOD_swap_fs_default");
	tb->setToolTip(getString("fs_lod_tooltip_msg", args));
	tb->setVisible(TRUE);

	tb = getChild<LLTextBox>("LOD_swap_fs_values");
	setLODDistValues(tb, factor, dmid, dlow, dlowest);

	// finally the user's own LODFactor
	factor = LLVOVolume::sLODFactor;
	args["FACTOR"] = llformat("%.3f", factor);
	tb = getChild<LLTextBox>("LOD_swap_usr_current");
	tb->setText(getString("user_lod_label_string", args));// Note: here we are setting the label not the tooltip
	tb->setVisible(TRUE);

	tb = getChild<LLTextBox>("LOD_swap_usr_values");
	setLODDistValues(tb, factor, dmid, dlow, dlowest);
}

void LLPanelObject::setLODDistValues(LLTextBox * tb, F32 factor, F32 dmid, F32 dlow, F32 dlowest)
{
	if (tb)
	{
		LLStringUtil::format_map_t args;
		args["HIGH2MED"] = llformat("%.1f", factor*dmid);
		args["MED2LOW"] = llformat("%.1f", factor*dlow);
		args["LOW2LOWEST"] = llformat("%.1f", factor*dlowest);
		tb->setText(getString("LODSwapFormatString",args));
		tb->setVisible(TRUE);
		tb->setEnabled(TRUE);
	}
}

void LLPanelObject::deactivateMeshFields()
{
	childSetVisible("mesh_info_label", FALSE);
	childSetVisible("lod_label", FALSE);
	childSetVisible("lod_num_tris", FALSE);
	childSetVisible("mesh_lod_num_tris", FALSE);
	childSetVisible("mesh_lod_label", FALSE);
	// reset the debug setting as we are editing a new object
	gSavedSettings.setS32("ShowSpecificLODInEdit", -1);
	// </FS:Beq>

	mComboLOD->setCurrentByIndex(0);
	mComboLOD->setEnabled(FALSE);
	mComboLOD->setVisible(FALSE);

	childSetVisible("object_radius", FALSE);
	LLTextBox* tb = getChild<LLTextBox>("object_radius_value");
	tb->setVisible(FALSE);

	childSetVisible("ObjectLODbehaviourLabel", false);
	childSetVisible("LOD_swap_defaults_label", false);
	childSetVisible("LOD_swap_factors_label", false);
	childSetVisible("LOD_swap_usr_label", false);
	childSetVisible("LOD_swap_label", false);
	childSetVisible("LOD_swap_LOD_Change_label", false);
	childSetVisible("LODSwapTableDscriptionsText", false);
	childSetVisible("LOD_swap_ll_default", false);
	childSetVisible("LOD_swap_fs_default", false);
	childSetVisible("LOD_swap_usr_current", false);
	childSetVisible("LOD_swap_ll_values", false);
	childSetVisible("LOD_swap_fs_values", false);
	childSetVisible("LOD_swap_usr_values", false);
}
//</FS:Beq>

// static
bool LLPanelObject::precommitValidate( const LLSD& data )
{
	// TODO: Richard will fill this in later.  
	return TRUE; // FALSE means that validation failed and new value should not be commited.
}

void LLPanelObject::sendIsPhysical()
{
	BOOL value = mCheckPhysics->get();
	if( mIsPhysical != value )
	{
		LLSelectMgr::getInstance()->selectionUpdatePhysics(value);
		mIsPhysical = value;

		LL_INFOS("FloaterTools") << "update physics sent" << LL_ENDL;
	}
	else
	{
		LL_INFOS("FloaterTools") << "update physics not changed" << LL_ENDL;
	}
}

void LLPanelObject::sendIsTemporary()
{
	BOOL value = mCheckTemporary->get();
	if( mIsTemporary != value )
	{
		LLSelectMgr::getInstance()->selectionUpdateTemporary(value);
		mIsTemporary = value;

		LL_INFOS("FloaterTools") << "update temporary sent" << LL_ENDL;
	}
	else
	{
		LL_INFOS("FloaterTools") << "update temporary not changed" << LL_ENDL;
	}
}


void LLPanelObject::sendIsPhantom()
{
	BOOL value = mCheckPhantom->get();
	if( mIsPhantom != value )
	{
		LLSelectMgr::getInstance()->selectionUpdatePhantom(value);
		mIsPhantom = value;

		LL_INFOS("FloaterTools") << "update phantom sent" << LL_ENDL;
	}
	else
	{
		LL_INFOS("FloaterTools") << "update phantom not changed" << LL_ENDL;
	}
}

//<FS:Beq> FIRE-21445 + Mesh Info in object panel
void LLPanelObject::onCommitLOD()
{
	if (mObject.isNull())
	{
		return;
	}
	// We use the setting to pass down the override because overriding at this point get reset by other code in the render pipeline.
	// the actual forceLOD call is made in llviewerwindow.cpp
	gSavedSettings.setS32("ShowSpecificLODInEdit", mComboLOD->getValue());
}
//</FS:Beq>

// static
void LLPanelObject::onCommitParametric( LLUICtrl* ctrl, void* userdata )
{
	LLPanelObject* self = (LLPanelObject*) userdata;

	if (self->mObject.isNull())
	{
		return;
	}

	if (self->mObject->getPCode() != LL_PCODE_VOLUME)
	{
		// Don't allow modification of non-volume objects.
		return;
	}

	LLVolume *volume = self->mObject->getVolume();
	if (!volume)
	{
		return;
	}

	LLVolumeParams volume_params;
	self->getVolumeParams(volume_params);
	

	
	// set sculpting
	S32 selected_type = self->mComboBaseType->getCurrentIndex();

	if (selected_type == MI_SCULPT)
	{
		self->mObject->setParameterEntryInUse(LLNetworkData::PARAMS_SCULPT, TRUE, TRUE);
		LLSculptParams *sculpt_params = (LLSculptParams *)self->mObject->getParameterEntry(LLNetworkData::PARAMS_SCULPT);
		if (sculpt_params)
			volume_params.setSculptID(sculpt_params->getSculptTexture(), sculpt_params->getSculptType());
	}
	else
	{
		LLSculptParams *sculpt_params = (LLSculptParams *)self->mObject->getParameterEntry(LLNetworkData::PARAMS_SCULPT);
		if (sculpt_params)
			self->mObject->setParameterEntryInUse(LLNetworkData::PARAMS_SCULPT, FALSE, TRUE);
	}

	// Update the volume, if necessary.
	self->mObject->updateVolume(volume_params);


	// This was added to make sure thate when changes are made, the UI
	// adjusts to present valid options.
	// *FIX: only some changes, ie, hollow or primitive type changes,
	// require a refresh.
	self->refresh();

}

void LLPanelObject::getVolumeParams(LLVolumeParams& volume_params)
{
	// Figure out what type of volume to make
	S32 was_selected_type = mSelectedType;
	S32 selected_type = mComboBaseType->getCurrentIndex();
	U8 profile;
	U8 path;
	switch ( selected_type )
	{
	case MI_CYLINDER:
		profile = LL_PCODE_PROFILE_CIRCLE;
		path = LL_PCODE_PATH_LINE;
		break;

	case MI_BOX:
		profile = LL_PCODE_PROFILE_SQUARE;
		path = LL_PCODE_PATH_LINE;
		break;

	case MI_PRISM:
		profile = LL_PCODE_PROFILE_EQUALTRI;
		path = LL_PCODE_PATH_LINE;
		break;

	case MI_SPHERE:
		profile = LL_PCODE_PROFILE_CIRCLE_HALF;
		path = LL_PCODE_PATH_CIRCLE;
		break;

	case MI_TORUS:
		profile = LL_PCODE_PROFILE_CIRCLE;
		path = LL_PCODE_PATH_CIRCLE;
		break;

	case MI_TUBE:
		profile = LL_PCODE_PROFILE_SQUARE;
		path = LL_PCODE_PATH_CIRCLE;
		break;

	case MI_RING:
		profile = LL_PCODE_PROFILE_EQUALTRI;
		path = LL_PCODE_PATH_CIRCLE;
		break;

	case MI_SCULPT:
		profile = LL_PCODE_PROFILE_CIRCLE;
		path = LL_PCODE_PATH_CIRCLE;
		break;
		
	case MI_PATH_LINE_PROFILE_CIRCLE_HALF:
		profile = LL_PCODE_PROFILE_CIRCLE_HALF;
		path = LL_PCODE_PATH_LINE;
		break;

	case MI_PATH_CIRCLE_PROFILE_CIRCLE_HALF:
		profile = LL_PCODE_PROFILE_CIRCLE_HALF;
		path = LL_PCODE_PATH_CIRCLE;
		break;

	case MI_PATH_CIRCLE2_PROFILE_SQUARE:
		profile = LL_PCODE_PROFILE_SQUARE;
		path = LL_PCODE_PATH_CIRCLE2;
		break;

	case MI_PATH_CIRCLE2_PROFILE_TRI:
		profile = LL_PCODE_PROFILE_EQUALTRI;
		path = LL_PCODE_PATH_CIRCLE2;
		break;

	case MI_PATH_CIRCLE2_PROFILE_CIRCLE:
		profile = LL_PCODE_PROFILE_CIRCLE;
		path = LL_PCODE_PATH_CIRCLE2;
		break;

	case MI_PATH_CIRCLE2_PROFILE_CIRCLE_HALF:
		profile = LL_PCODE_PROFILE_CIRCLE_HALF;
		path = LL_PCODE_PATH_CIRCLE2;
		break;

	case MI_PATH_TEST_PROFILE_SQUARE:
		profile = LL_PCODE_PROFILE_SQUARE;
		path = LL_PCODE_PATH_TEST;
		break;

	case MI_PATH_TEST_PROFILE_TRI:
		profile = LL_PCODE_PROFILE_EQUALTRI;
		path = LL_PCODE_PATH_TEST;
		break;

	case MI_PATH_TEST_PROFILE_CIRCLE:
		profile = LL_PCODE_PROFILE_CIRCLE;
		path = LL_PCODE_PATH_TEST;
		break;

	case MI_PATH_TEST_PROFILE_CIRCLE_HALF:
		profile = LL_PCODE_PROFILE_CIRCLE_HALF;
		path = LL_PCODE_PATH_TEST;
		break;

//<-- Working33 by Gregory Maurer
	case MI_PATH_33_PROFILE_CIRCLE:
		profile = LL_PCODE_PROFILE_CIRCLE;
		path = LL_PCODE_PATH_CIRCLE_33;
		break;

	case MI_PATH_33_PROFILE_SQUARE:
		profile = LL_PCODE_PROFILE_SQUARE;
		path = LL_PCODE_PATH_CIRCLE_33;
		break;

	case MI_PATH_33_PROFILE_TRIANGLE:
		profile = LL_PCODE_PROFILE_ISOTRI;
		path = LL_PCODE_PATH_CIRCLE_33;
		break;

	case MI_PATH_33_PROFILE_HALFCIRCLE:
		profile = LL_PCODE_PROFILE_CIRCLE_HALF;
		path = LL_PCODE_PATH_CIRCLE_33;
		break;
//Working33 -->

	default:
		LL_WARNS("FloaterTools") << "Unknown base type " << selected_type 
			<< " in getVolumeParams()" << LL_ENDL;
		// assume a box
		selected_type = MI_BOX;
		profile = LL_PCODE_PROFILE_SQUARE;
		path = LL_PCODE_PATH_LINE;
		break;
	}


	if (path == LL_PCODE_PATH_LINE)
	{
		LLVOVolume *volobjp = (LLVOVolume *)(LLViewerObject*)(mObject);
		if (volobjp->isFlexible())
		{
			path = LL_PCODE_PATH_FLEXIBLE;
		}
	}
	
	S32 selected_hole = mComboHoleType->getCurrentIndex();
	U8 hole;
	switch (selected_hole)
	{
	case MI_HOLE_CIRCLE: 
		hole = LL_PCODE_HOLE_CIRCLE;
		break;
	case MI_HOLE_SQUARE:
		hole = LL_PCODE_HOLE_SQUARE;
		break;
	case MI_HOLE_TRIANGLE:
		hole = LL_PCODE_HOLE_TRIANGLE;
		break;
	case MI_HOLE_SAME:
	default:
		hole = LL_PCODE_HOLE_SAME;
		break;
	}

	volume_params.setType(profile | hole, path);
	mSelectedType = selected_type;
	
	// Compute cut start/end
	F32 cut_begin	= mSpinCutBegin->get();
	F32 cut_end		= mSpinCutEnd->get();

	// Make sure at least OBJECT_CUT_INC of the object survives
	if (cut_begin > cut_end - OBJECT_MIN_CUT_INC)
	{
		cut_begin = cut_end - OBJECT_MIN_CUT_INC;
		mSpinCutBegin->set(cut_begin);
	}

	F32 adv_cut_begin	= mCtrlPathBegin->get();
	F32 adv_cut_end		= mCtrlPathEnd->get();

	// Make sure at least OBJECT_CUT_INC of the object survives
	if (adv_cut_begin > adv_cut_end - OBJECT_MIN_CUT_INC)
	{
		adv_cut_begin = adv_cut_end - OBJECT_MIN_CUT_INC;
		mCtrlPathBegin->set(adv_cut_begin);
	}

	F32 begin_s, end_s;
	F32 begin_t, end_t;

	if (selected_type == MI_SPHERE || selected_type == MI_TORUS || 
		selected_type == MI_TUBE   || selected_type == MI_RING)
	{
		begin_s = adv_cut_begin;
		end_s	= adv_cut_end;

		begin_t = cut_begin;
		end_t	= cut_end;
	}
	else
	{
		begin_s = cut_begin;
		end_s	= cut_end;

		begin_t = adv_cut_begin;
		end_t	= adv_cut_end;
	}

	volume_params.setBeginAndEndS(begin_s, end_s);
	volume_params.setBeginAndEndT(begin_t, end_t);

	// Hollowness
	F32 hollow = mSpinHollow->get() / 100.f;

//KC: Phoenix capability
#if 0
	if (  selected_hole == MI_HOLE_SQUARE && 
		( selected_type == MI_CYLINDER || selected_type == MI_TORUS ||
		  selected_type == MI_PRISM    || selected_type == MI_RING  ||
		  selected_type == MI_SPHERE ) )
	{
		if (hollow > 0.7f) hollow = 0.7f;
	}
#endif

	volume_params.setHollow( hollow );

	// Twist Begin,End
	F32 twist_begin = mSpinTwistBegin->get();
	F32 twist		= mSpinTwist->get();
	// Check the path type for twist conversion.
	if (path == LL_PCODE_PATH_LINE || path == LL_PCODE_PATH_FLEXIBLE)
	{
		twist_begin	/= OBJECT_TWIST_LINEAR_MAX;
		twist		/= OBJECT_TWIST_LINEAR_MAX;
	}
	else
	{
		twist_begin	/= OBJECT_TWIST_MAX;
		twist		/= OBJECT_TWIST_MAX;
	}

	volume_params.setTwistBegin(twist_begin);
	volume_params.setTwist(twist);

	// Scale X,Y
	F32 scale_x = mSpinScaleX->get();
	F32 scale_y = mSpinScaleY->get();
	if ( was_selected_type == MI_BOX || was_selected_type == MI_CYLINDER || was_selected_type == MI_PRISM)
	{
		scale_x = 1.f - scale_x;
		scale_y = 1.f - scale_y;
	}
	
	// Skew
	F32 skew = mSpinSkew->get();

	// Taper X,Y
	F32 taper_x = mSpinTaperX->get();
	F32 taper_y = mSpinTaperY->get();

	// Radius offset
	F32 radius_offset = mSpinRadiusOffset->get();

	// Revolutions
	F32 revolutions	  = mSpinRevolutions->get();

//KC: Phoenix capability
#if 0
	if ( selected_type == MI_SPHERE )
	{
		// Snap values to valid sphere parameters.
		scale_x			= 1.0f;
		scale_y			= 1.0f;
		skew			= 0.0f;
		taper_x			= 0.0f;
		taper_y			= 0.0f;
		radius_offset	= 0.0f;
		revolutions		= 1.0f;
	}
	else if ( selected_type == MI_TORUS || selected_type == MI_TUBE ||
			  selected_type == MI_RING )
	{
		scale_x = llclamp(
			scale_x,
//			OBJECT_MIN_HOLE_SIZE,
			mMinHoleSize,// <AW: opensim-limits>
			OBJECT_MAX_HOLE_SIZE_X);
		scale_y = llclamp(
			scale_y,
// 			OBJECT_MIN_HOLE_SIZE,
			mMinHoleSize,// <AW: opensim-limits>
			OBJECT_MAX_HOLE_SIZE_Y);

		// Limit radius offset, based on taper and hole size y.
		F32 radius_mag = fabs(radius_offset);
		F32 hole_y_mag = fabs(scale_y);
		F32 taper_y_mag  = fabs(taper_y);
		// Check to see if the taper effects us.
		if ( (radius_offset > 0.f && taper_y < 0.f) ||
			 (radius_offset < 0.f && taper_y > 0.f) )
		{
			// The taper does not help increase the radius offset range.
			taper_y_mag = 0.f;
		}
		F32 max_radius_mag = 1.f - hole_y_mag * (1.f - taper_y_mag) / (1.f - hole_y_mag);
		// Enforce the maximum magnitude.
		if (radius_mag > max_radius_mag)
		{
			// Check radius offset sign.
			if (radius_offset < 0.f)
			{
				radius_offset = -max_radius_mag;
			}
			else
			{
				radius_offset = max_radius_mag;
			}
		}
			
		// Check the skew value against the revolutions.
		F32 skew_mag= fabs(skew);
		F32 min_skew_mag = 1.0f - 1.0f / (revolutions * scale_x + 1.0f);
		// Discontinuity; A revolution of 1 allows skews below 0.5.
		if ( fabs(revolutions - 1.0f) < 0.001)
			min_skew_mag = 0.0f;

		// Clip skew.
		if (skew_mag < min_skew_mag)
		{
			// Check skew sign.
			if (skew < 0.0f)
			{
				skew = -min_skew_mag;
			}
			else 
			{
				skew = min_skew_mag;
			}
		}
	}
#endif

	volume_params.setRatio( scale_x, scale_y );
	volume_params.setSkew(skew);
	volume_params.setTaper( taper_x, taper_y );
	volume_params.setRadiusOffset(radius_offset);
	volume_params.setRevolutions(revolutions);

	// Shear X,Y
	F32 shear_x = mSpinShearX->get();
	F32 shear_y = mSpinShearY->get();
	volume_params.setShear( shear_x, shear_y );

	if (selected_type == MI_SCULPT)
	{
		volume_params.setSculptID(LLUUID::null, 0);
		volume_params.setBeginAndEndT   (0, 1);
		volume_params.setBeginAndEndS   (0, 1);
		volume_params.setHollow         (0);
		volume_params.setTwistBegin     (0);
		volume_params.setTwistEnd       (0);
		volume_params.setRatio          (1, 0.5);
		volume_params.setShear          (0, 0);
		volume_params.setTaper          (0, 0);
		volume_params.setRevolutions    (1);
		volume_params.setRadiusOffset   (0);
		volume_params.setSkew           (0);
	}

}

// BUG: Make work with multiple objects
void LLPanelObject::sendRotation(BOOL btn_down)
{
	if (mObject.isNull()) return;

	LLVector3 new_rot(mCtrlRotX->get(), mCtrlRotY->get(), mCtrlRotZ->get());
	new_rot.mV[VX] = ll_round(new_rot.mV[VX], OBJECT_ROTATION_PRECISION);
	new_rot.mV[VY] = ll_round(new_rot.mV[VY], OBJECT_ROTATION_PRECISION);
	new_rot.mV[VZ] = ll_round(new_rot.mV[VZ], OBJECT_ROTATION_PRECISION);

	// Note: must compare before conversion to radians
	LLVector3 delta = new_rot - mCurEulerDegrees;

	if (delta.magVec() >= 0.0005f)
	{
		mCurEulerDegrees = new_rot;
		new_rot *= DEG_TO_RAD;

		LLQuaternion rotation;
		rotation.setQuat(new_rot.mV[VX], new_rot.mV[VY], new_rot.mV[VZ]);

		if (mRootObject != mObject)
		{
			// ## Zi: Building spin controls for attachments
			if(mObject->isAttachment())
				rotation = rotation * ~mRootObject->getRotation();
			else
				rotation = rotation * ~mRootObject->getRotationRegion();
			// ## Zi: Building spin controls for attachments
		}

		// To include avatars into movements and rotation
		// If false, all children are selected anyway - move avatar
		// If true, not all children are selected - save positions
		bool individual_selection = gSavedSettings.getBOOL("EditLinkedParts");
		std::vector<LLVector3>& child_positions = mObject->mUnselectedChildrenPositions ;
		std::vector<LLQuaternion> child_rotations;
		if (mObject->isRootEdit() && individual_selection)
		{
			mObject->saveUnselectedChildrenRotation(child_rotations) ;
			mObject->saveUnselectedChildrenPosition(child_positions) ;			
		}

		mObject->setRotation(rotation);
		LLManip::rebuild(mObject) ;

		// for individually selected roots, we need to counterrotate all the children
		if (mObject->isRootEdit() && individual_selection)
		{
			mObject->resetChildrenRotationAndPosition(child_rotations, child_positions) ;			
		}

		if(!btn_down)
		{
			child_positions.clear() ;
			LLSelectMgr::getInstance()->sendMultipleUpdate(UPD_ROTATION | UPD_POSITION);
		}
	}
}

// patch up for mesh, to be removed during real mesh merge -Zi
F32 llpanelobject_max_prim_scale()
{
// <AW: opensim-limits>
//	if(gAgent.getRegion()->getCapability("GetMesh").empty())
//		return DEFAULT_MAX_PRIM_SCALE;
//	return 64.f;
	return LLWorld::getInstance()->getRegionMaxPrimScale();
// </AW: opensim-limits>
}

// BUG: Make work with multiple objects
void LLPanelObject::sendScale(BOOL btn_down)
{
	if (mObject.isNull()) return;

	// make sure not to send larger/smaller values than permitted -Zi
// <AW: opensim-limits>
//	LLVector3 newscale(llclamp(mCtrlScaleX->get(), MIN_PRIM_SCALE, llpanelobject_max_prim_scale()),
//					   llclamp(mCtrlScaleY->get(), MIN_PRIM_SCALE, llpanelobject_max_prim_scale()),
//					   llclamp(mCtrlScaleZ->get(), MIN_PRIM_SCALE, llpanelobject_max_prim_scale()));
	LLVector3 newscale(llclamp(mCtrlScaleX->get(), mMinScale, llpanelobject_max_prim_scale()),
					   llclamp(mCtrlScaleY->get(), mMinScale, llpanelobject_max_prim_scale()),
					   llclamp(mCtrlScaleZ->get(), mMinScale, llpanelobject_max_prim_scale()));
// </AW: opensim-limits>

	LLVector3 delta = newscale - mObject->getScale();
	if (delta.magVec() >= 0.00005f || (mSizeChanged && !btn_down))
	{
		// scale changed by more than 1/20 millimeter
		mSizeChanged = btn_down;

		// check to see if we aren't scaling the textures
		// (in which case the tex coord's need to be recomputed)
		BOOL dont_stretch_textures = !LLManipScale::getStretchTextures();
		if (dont_stretch_textures)
		{
			LLSelectMgr::getInstance()->saveSelectedObjectTransform(SELECT_ACTION_TYPE_SCALE);
		}

		mObject->setScale(newscale, TRUE);

		if(!btn_down)
		{
			LLSelectMgr::getInstance()->sendMultipleUpdate(UPD_SCALE | UPD_POSITION);
		}

		LLSelectMgr::getInstance()->adjustTexturesByScale(TRUE, !dont_stretch_textures);
//		LL_INFOS() << "scale sent" << LL_ENDL;
	}
	else
	{
//		LL_INFOS() << "scale not changed" << LL_ENDL;
	}
}


void LLPanelObject::sendPosition(BOOL btn_down)
{	
	if (mObject.isNull()) return;

	LLVector3 newpos(mCtrlPosX->get(), mCtrlPosY->get(), mCtrlPosZ->get());

	LLViewerRegion* regionp = mObject->getRegion();

<<<<<<< HEAD
	// ## Zi: Building spin controls for attachments
	LLVector3d new_pos_global;
=======
	if (!regionp) return;

	// Clamp the Z height
	const F32 height = newpos.mV[VZ];
	const F32 min_height = LLWorld::getInstance()->getMinAllowedZ(mObject, mObject->getPositionGlobal());
	const F32 max_height = LLWorld::getInstance()->getRegionMaxHeight();
>>>>>>> ef8d42a0

	if (mObject->isAttachment())
	{
		newpos.clamp(LLVector3(-MAX_ATTACHMENT_DIST,-MAX_ATTACHMENT_DIST,-MAX_ATTACHMENT_DIST),LLVector3(MAX_ATTACHMENT_DIST,MAX_ATTACHMENT_DIST,MAX_ATTACHMENT_DIST));
	}
	// ## Zi: Building spin controls for attachments
	else
	{
		// Clamp the Z height
		const F32 height = newpos.mV[VZ];
		// <FS:Ansariel> FIRE-12478: Clamp min Z height at new position instead of current if new position is valid
		//const F32 min_height = LLWorld::getInstance()->getMinAllowedZ(mObject, mObject->getPositionGlobal());
		LLVector3d height_check_pos = mObject->getPositionGlobal();
		if (LLWorld::getInstance()->positionRegionValidGlobal(regionp->getPosGlobalFromRegion(newpos)))
		{
			height_check_pos = regionp->getPosGlobalFromRegion(newpos);
		}
		const F32 min_height = LLWorld::getInstance()->getMinAllowedZ(mObject, height_check_pos);
		// </FS:Ansariel>
		const F32 max_height = LLWorld::getInstance()->getRegionMaxHeight();

		if ( height < min_height)
		{
			newpos.mV[VZ] = min_height;
			mCtrlPosZ->set( min_height );
		}
		else if ( height > max_height )
		{
			newpos.mV[VZ] = max_height;
			mCtrlPosZ->set( max_height );
		}

		// Grass is always drawn on the ground, so clamp its position to the ground
		if (mObject->getPCode() == LL_PCODE_LEGACY_GRASS)
		{
			mCtrlPosZ->set(LLWorld::getInstance()->resolveLandHeightAgent(newpos) + 1.f);
		}
		// Make sure new position is in a valid region, so the object
		// won't get dumped by the simulator.
		new_pos_global = regionp->getPosGlobalFromRegion(newpos);
	}

	// <FS:Zi> Building spin controls for attachments
	// partly copied from llmaniptranslate.cpp to get the positioning right
	if (mObject->isAttachment())
	{
		LLVector3 old_position_local = mObject->getPosition();

		if (mRootObject != mObject)
		{
			newpos = newpos - mRootObject->getPosition();
			newpos = newpos * ~mRootObject->getRotation();
			mObject->setPositionParent(newpos);
		}
		else
		{
			mObject->setPosition(newpos);
		}
		LLManip::rebuild(mObject);

		gAgentAvatarp->clampAttachmentPositions();

		LLVector3 new_position_local = mObject->getPosition();

		// for individually selected roots, we need to counter-translate all unselected children
		if (mObject->isRootEdit())
		{
			// counter-translate child objects if we are moving the root as an individual
			mObject->resetChildrenPosition(old_position_local - new_position_local, TRUE);
		}

		if (!btn_down)
		{
			LLSelectMgr::getInstance()->sendMultipleUpdate(UPD_POSITION);
		}

		LLSelectMgr::getInstance()->updateSelectionCenter();
	}
	// </FS:Zi> Building spin controls for attachments
	else if (LLWorld::getInstance()->positionRegionValidGlobal(new_pos_global) )
	{
		// send only if the position is changed, that is, the delta vector is not zero
		LLVector3d old_pos_global = mObject->getPositionGlobal();
		LLVector3d delta = new_pos_global - old_pos_global;
		// moved more than 1/20 millimeter
		if (delta.magVec() >= 0.00005f)
		{			
			if (mRootObject != mObject)
			{
				newpos = newpos - mRootObject->getPositionRegion();
				newpos = newpos * ~mRootObject->getRotationRegion();
				mObject->setPositionParent(newpos);
			}
			else
			{
				mObject->setPositionEdit(newpos);
			}			
			
			LLManip::rebuild(mObject) ;

			// for individually selected roots, we need to counter-translate all unselected children
			if (mObject->isRootEdit())
			{								
				// only offset by parent's translation
				mObject->resetChildrenPosition(LLVector3(-delta), TRUE, TRUE) ;
			}

			if(!btn_down)
			{
				LLSelectMgr::getInstance()->sendMultipleUpdate(UPD_POSITION);
			}

			LLSelectMgr::getInstance()->updateSelectionCenter();
		}
	}
	else
	{
		// move failed, so we update the UI with the correct values
		LLVector3 vec = mRootObject->getPositionRegion();
		mCtrlPosX->set(vec.mV[VX]);
		mCtrlPosY->set(vec.mV[VY]);
		mCtrlPosZ->set(vec.mV[VZ]);
	}
}

void LLPanelObject::sendSculpt()
{
	if (mObject.isNull())
		return;
	
	LLSculptParams sculpt_params;
	LLUUID sculpt_id = LLUUID::null;

	if (mCtrlSculptTexture)
		sculpt_id = mCtrlSculptTexture->getImageAssetID();

	U8 sculpt_type = 0;
	
	if (mCtrlSculptType)
		sculpt_type |= mCtrlSculptType->getValue().asInteger();

	bool enabled = sculpt_type != LL_SCULPT_TYPE_MESH;

	if (mCtrlSculptMirror)
	{
		mCtrlSculptMirror->setEnabled(enabled ? TRUE : FALSE);
	}
	if (mCtrlSculptInvert)
	{
		mCtrlSculptInvert->setEnabled(enabled ? TRUE : FALSE);
	}
	
	if ((mCtrlSculptMirror) && (mCtrlSculptMirror->get()))
		sculpt_type |= LL_SCULPT_FLAG_MIRROR;

	if ((mCtrlSculptInvert) && (mCtrlSculptInvert->get()))
		sculpt_type |= LL_SCULPT_FLAG_INVERT;
	
	sculpt_params.setSculptTexture(sculpt_id, sculpt_type);
	mObject->setParameterEntry(LLNetworkData::PARAMS_SCULPT, sculpt_params, TRUE);
}

void LLPanelObject::refresh()
{
	getState();
	if (mObject.notNull() && mObject->isDead())
	{
		mObject = NULL;
	}

	if (mRootObject.notNull() && mRootObject->isDead())
	{
		mRootObject = NULL;
	}
	
	F32 max_scale = get_default_max_prim_scale(LLPickInfo::isFlora(mObject));

	// <FS:Ansariel> Performance improvement
	//getChild<LLSpinCtrl>("Scale X")->setMaxValue(max_scale);
	//getChild<LLSpinCtrl>("Scale Y")->setMaxValue(max_scale);
	//getChild<LLSpinCtrl>("Scale Z")->setMaxValue(max_scale);
	mCtrlScaleX->setMaxValue(max_scale);
	mCtrlScaleY->setMaxValue(max_scale);
	mCtrlScaleZ->setMaxValue(max_scale);
	// </FS:Ansariel>
}


void LLPanelObject::draw()
{
	const LLColor4	white(	1.0f,	1.0f,	1.0f,	1);
	const LLColor4	red(	1.0f,	0.25f,	0.f,	1);
	const LLColor4	green(	0.f,	1.0f,	0.f,	1);
	const LLColor4	blue(	0.f,	0.5f,	1.0f,	1);

	// Tune the colors of the labels
	LLTool* tool = LLToolMgr::getInstance()->getCurrentTool();

	if (tool == LLToolCompTranslate::getInstance())
	{
		mCtrlPosX	->setLabelColor(red);
		mCtrlPosY	->setLabelColor(green);
		mCtrlPosZ	->setLabelColor(blue);

		mCtrlScaleX	->setLabelColor(white);
		mCtrlScaleY	->setLabelColor(white);
		mCtrlScaleZ	->setLabelColor(white);

		mCtrlRotX	->setLabelColor(white);
		mCtrlRotY	->setLabelColor(white);
		mCtrlRotZ	->setLabelColor(white);
	}
	else if ( tool == LLToolCompScale::getInstance() )
	{
		mCtrlPosX	->setLabelColor(white);
		mCtrlPosY	->setLabelColor(white);
		mCtrlPosZ	->setLabelColor(white);

		mCtrlScaleX	->setLabelColor(red);
		mCtrlScaleY	->setLabelColor(green);
		mCtrlScaleZ	->setLabelColor(blue);

		mCtrlRotX	->setLabelColor(white);
		mCtrlRotY	->setLabelColor(white);
		mCtrlRotZ	->setLabelColor(white);
	}
	else if ( tool == LLToolCompRotate::getInstance() )
	{
		mCtrlPosX	->setLabelColor(white);
		mCtrlPosY	->setLabelColor(white);
		mCtrlPosZ	->setLabelColor(white);

		mCtrlScaleX	->setLabelColor(white);
		mCtrlScaleY	->setLabelColor(white);
		mCtrlScaleZ	->setLabelColor(white);

		mCtrlRotX	->setLabelColor(red);
		mCtrlRotY	->setLabelColor(green);
		mCtrlRotZ	->setLabelColor(blue);
	}
	else
	{
		mCtrlPosX	->setLabelColor(white);
		mCtrlPosY	->setLabelColor(white);
		mCtrlPosZ	->setLabelColor(white);

		mCtrlScaleX	->setLabelColor(white);
		mCtrlScaleY	->setLabelColor(white);
		mCtrlScaleZ	->setLabelColor(white);

		mCtrlRotX	->setLabelColor(white);
		mCtrlRotY	->setLabelColor(white);
		mCtrlRotZ	->setLabelColor(white);
	}

	LLPanel::draw();
}

// virtual
void LLPanelObject::clearCtrls()
{
	LLPanel::clearCtrls();

	mCheckLock		->set(FALSE);
	mCheckLock		->setEnabled( FALSE );
	mCheckPhysics	->set(FALSE);
	mCheckPhysics	->setEnabled( FALSE );
	mCheckTemporary	->set(FALSE);
	mCheckTemporary	->setEnabled( FALSE );
	mCheckPhantom	->set(FALSE);
	mCheckPhantom	->setEnabled( FALSE );
	
	// Disable text labels
	mLabelPosition	->setEnabled( FALSE );
	mLabelSize		->setEnabled( FALSE );
	mLabelRotation	->setEnabled( FALSE );
	mLabelCut		->setEnabled( FALSE );
	mLabelHollow	->setEnabled( FALSE );
	mLabelHoleType	->setEnabled( FALSE );
	mLabelTwist		->setEnabled( FALSE );
	mLabelSkew		->setEnabled( FALSE );
	mLabelShear		->setEnabled( FALSE );
	mLabelTaper		->setEnabled( FALSE );
	mLabelRadiusOffset->setEnabled( FALSE );
	mLabelRevolutions->setEnabled( FALSE );
	
	getChildView("scale_hole")->setEnabled(FALSE);
	getChildView("scale_taper")->setEnabled(FALSE);
	getChildView("advanced_cut")->setEnabled(FALSE);
	getChildView("advanced_dimple")->setEnabled(FALSE);
	getChildView("advanced_slice")->setVisible( FALSE);
}

//
// Static functions
//

// static
void LLPanelObject::onCommitLock(LLUICtrl *ctrl, void *data)
{
	// Checkbox will have toggled itself
	LLPanelObject *self = (LLPanelObject *)data;

	if(self->mRootObject.isNull()) return;

	BOOL new_state = self->mCheckLock->get();
	
	LLSelectMgr::getInstance()->selectionSetObjectPermissions(PERM_OWNER, !new_state, PERM_MOVE | PERM_MODIFY);
}

// static
void LLPanelObject::onCommitPosition( LLUICtrl* ctrl, void* userdata )
{
	LLPanelObject* self = (LLPanelObject*) userdata;
	BOOL btn_down = ((LLSpinCtrl*)ctrl)->isMouseHeldDown() ;
	self->sendPosition(btn_down);
}

// static
void LLPanelObject::onCommitScale( LLUICtrl* ctrl, void* userdata )
{
	LLPanelObject* self = (LLPanelObject*) userdata;
	BOOL btn_down = ((LLSpinCtrl*)ctrl)->isMouseHeldDown() ;
	self->sendScale(btn_down);
}

// static
void LLPanelObject::onCommitRotation( LLUICtrl* ctrl, void* userdata )
{
	LLPanelObject* self = (LLPanelObject*) userdata;
	BOOL btn_down = ((LLSpinCtrl*)ctrl)->isMouseHeldDown() ;
	self->sendRotation(btn_down);
}

// static
void LLPanelObject::onCommitPhysics( LLUICtrl* ctrl, void* userdata )
{
	LLPanelObject* self = (LLPanelObject*) userdata;
	self->sendIsPhysical();
}

// static
void LLPanelObject::onCommitTemporary( LLUICtrl* ctrl, void* userdata )
{
	LLPanelObject* self = (LLPanelObject*) userdata;
	self->sendIsTemporary();
}

// static
void LLPanelObject::onCommitPhantom( LLUICtrl* ctrl, void* userdata )
{
	LLPanelObject* self = (LLPanelObject*) userdata;
	self->sendIsPhantom();
}

void LLPanelObject::onSelectSculpt(const LLSD& data)
{
    LLTextureCtrl* mTextureCtrl = getChild<LLTextureCtrl>("sculpt texture control");

	if (mTextureCtrl)
	{
		mSculptTextureRevert = mTextureCtrl->getImageAssetID();
	}
	
	sendSculpt();
}


void LLPanelObject::onCommitSculpt( const LLSD& data )
{
	sendSculpt();
}

BOOL LLPanelObject::onDropSculpt(LLInventoryItem* item)
{
    LLTextureCtrl* mTextureCtrl = getChild<LLTextureCtrl>("sculpt texture control");

	if (mTextureCtrl)
	{
		LLUUID asset = item->getAssetUUID();

		mTextureCtrl->setImageAssetID(asset);
		mSculptTextureRevert = asset;
	}

	return TRUE;
}


void LLPanelObject::onCancelSculpt(const LLSD& data)
{
	LLTextureCtrl* mTextureCtrl = getChild<LLTextureCtrl>("sculpt texture control");
	if(!mTextureCtrl)
		return;

	if(mSculptTextureRevert == LLUUID::null)
	{
		mSculptTextureRevert = LLUUID(SCULPT_DEFAULT_TEXTURE);
	}
	mTextureCtrl->setImageAssetID(mSculptTextureRevert);
	
	sendSculpt();
}

// static
void LLPanelObject::onCommitSculptType(LLUICtrl *ctrl, void* userdata)
{
	LLPanelObject* self = (LLPanelObject*) userdata;

	self->sendSculpt();
}

<<<<<<< HEAD
// <FS> Extended copy & paste buttons
void copy_vector_to_clipboard(const LLVector3& vec)
{
	S32 precision = gSavedSettings.getS32("FSBuildToolDecimalPrecision");
	std::string format = llformat("<%%.%df, %%.%df, %%.%df>", precision, precision, precision);
	std::string stringVec = llformat(format.c_str(), vec.mV[VX], vec.mV[VY], vec.mV[VZ]);
	LLView::getWindow()->copyTextToClipboard(utf8str_to_wstring(stringVec));
}
// </FS>
=======
void LLPanelObject::menuDoToSelected(const LLSD& userdata)
{
    std::string command = userdata.asString();

    // paste
    if (command == "psr_paste")
    {
        onPastePos();
        onPasteSize();
        onPasteRot();
    }
    else if (command == "pos_paste")
    {
        onPastePos();
    }
    else if (command == "size_paste")
    {
        onPasteSize();
    }
    else if (command == "rot_paste")
    {
        onPasteRot();
    }
    else if (command == "params_paste")
    {
        onPasteParams();
    }
    // copy
    else if (command == "psr_copy")
    {
        onCopyPos();
        onCopySize();
        onCopyRot();
    }
    else if (command == "pos_copy")
    {
        onCopyPos();
    }
    else if (command == "size_copy")
    {
        onCopySize();
    }
    else if (command == "rot_copy")
    {
        onCopyRot();
    }
    else if (command == "params_copy")
    {
        onCopyParams();
    }
}

bool LLPanelObject::menuEnableItem(const LLSD& userdata)
{
    std::string command = userdata.asString();

    // paste options
    if (command == "psr_paste")
    {
        S32 selected_count = LLSelectMgr::getInstance()->getSelection()->getObjectCount();
        BOOL single_volume = (LLSelectMgr::getInstance()->selectionAllPCode(LL_PCODE_VOLUME))
            && (selected_count == 1);

        if (!single_volume)
        {
            return false;
        }

        bool enable_move;
        bool enable_modify;

        LLSelectMgr::getInstance()->selectGetEditMoveLinksetPermissions(enable_move, enable_modify);

        return enable_move && enable_modify && mHasClipboardPos && mHasClipboardSize && mHasClipboardRot;
    }
    else if (command == "pos_paste")
    {
        // assumes that menu won't be active if there is no move permission
        return mHasClipboardPos;
    }
    else if (command == "size_paste")
    {
        return mHasClipboardSize;
    }
    else if (command == "rot_paste")
    {
        return mHasClipboardRot;
    }
    else if (command == "params_paste")
    {
        return mHasClipboardParams;
    }
    // copy options
    else if (command == "psr_copy")
    {
        S32 selected_count = LLSelectMgr::getInstance()->getSelection()->getObjectCount();
        BOOL single_volume = (LLSelectMgr::getInstance()->selectionAllPCode(LL_PCODE_VOLUME))
            && (selected_count == 1);

        if (!single_volume)
        {
            return false;
        }

        bool enable_move;
        bool enable_modify;

        LLSelectMgr::getInstance()->selectGetEditMoveLinksetPermissions(enable_move, enable_modify);

        // since we forbid seeing values we also should forbid copying them
        return enable_move && enable_modify;
    }
    return false;
}
>>>>>>> ef8d42a0

void LLPanelObject::onCopyPos()
{
    mClipboardPos = LLVector3(mCtrlPosX->get(), mCtrlPosY->get(), mCtrlPosZ->get());

    std::string stringVec = llformat("<%g, %g, %g>", mClipboardPos.mV[VX], mClipboardPos.mV[VY], mClipboardPos.mV[VZ]);
<<<<<<< HEAD
    // <FS> Extended copy & paste buttons
    //LLView::getWindow()->copyTextToClipboard(utf8str_to_wstring(stringVec));
    copy_vector_to_clipboard(mClipboardPos);
    // </FS>

    LLStringUtil::format_map_t args;
    args["VALUE"] = stringVec;
    mBtnPastePos->setToolTip(getString("paste_position", args));

    mBtnPastePos->setEnabled(TRUE);

    mHasPosClipboard = TRUE;
=======
    LLView::getWindow()->copyTextToClipboard(utf8str_to_wstring(stringVec));

    mHasClipboardPos = true;
>>>>>>> ef8d42a0
}

void LLPanelObject::onCopySize()
{
    mClipboardSize = LLVector3(mCtrlScaleX->get(), mCtrlScaleY->get(), mCtrlScaleZ->get());

    std::string stringVec = llformat("<%g, %g, %g>", mClipboardSize.mV[VX], mClipboardSize.mV[VY], mClipboardSize.mV[VZ]);
<<<<<<< HEAD
    // <FS> Extended copy & paste buttons
    //LLView::getWindow()->copyTextToClipboard(utf8str_to_wstring(stringVec));
    copy_vector_to_clipboard(mClipboardSize);
    // </FS>

    LLStringUtil::format_map_t args;
    args["VALUE"] = stringVec;
    mBtnPasteSize->setToolTip(getString("paste_size", args));

    mBtnPasteSize->setEnabled(TRUE);

    mHasSizeClipboard = TRUE;
=======
    LLView::getWindow()->copyTextToClipboard(utf8str_to_wstring(stringVec));

    mHasClipboardSize = true;
>>>>>>> ef8d42a0
}

void LLPanelObject::onCopyRot()
{
    mClipboardRot = LLVector3(mCtrlRotX->get(), mCtrlRotY->get(), mCtrlRotZ->get());

    std::string stringVec = llformat("<%g, %g, %g>", mClipboardRot.mV[VX], mClipboardRot.mV[VY], mClipboardRot.mV[VZ]);
<<<<<<< HEAD
    // <FS> Extended copy & paste buttons
    //LLView::getWindow()->copyTextToClipboard(utf8str_to_wstring(stringVec));
    copy_vector_to_clipboard(mClipboardRot);
    // </FS>

    LLStringUtil::format_map_t args;
    args["VALUE"] = stringVec;
    mBtnPasteRot->setToolTip(getString("paste_rotation", args));

    mBtnPasteRot->setEnabled(TRUE);

    mHasRotClipboard = TRUE;
=======
    LLView::getWindow()->copyTextToClipboard(utf8str_to_wstring(stringVec));

    mHasClipboardRot = true;
>>>>>>> ef8d42a0
}

void LLPanelObject::onPastePos()
{
<<<<<<< HEAD
    if(!mHasPosClipboard) return;
=======
    if (!mHasClipboardPos) return;
    if (mObject.isNull()) return;

    LLViewerRegion* regionp = mObject->getRegion();
    if (!regionp) return;

>>>>>>> ef8d42a0

    // Clamp pos on non-attachments, just keep the prims within the region
    if (!mObject->isAttachment())
    {
<<<<<<< HEAD
        // <FS:CR> Aurora Sim
        //mClipboardPos.mV[VX] = llclamp( mClipboardPos.mV[VX], 0.f, 256.f);
        //mClipboardPos.mV[VY] = llclamp( mClipboardPos.mV[VY], 0.f, 256.f);
        mClipboardPos.mV[VX] = llclamp( mClipboardPos.mV[VX], 0.f, gAgent.getRegion()->getWidth());
        mClipboardPos.mV[VY] = llclamp( mClipboardPos.mV[VY], 0.f, gAgent.getRegion()->getWidth());
        // </FS:CR> Aurora Sim
       //height will get properly clammed by sendPosition
=======
        F32 max_width = regionp->getWidth(); // meters
        mClipboardPos.mV[VX] = llclamp(mClipboardPos.mV[VX], 0.f, max_width);
        mClipboardPos.mV[VY] = llclamp(mClipboardPos.mV[VY], 0.f, max_width);
        //height will get properly clamped by sendPosition
>>>>>>> ef8d42a0
    }

    mCtrlPosX->set( mClipboardPos.mV[VX] );
    mCtrlPosY->set( mClipboardPos.mV[VY] );
    mCtrlPosZ->set( mClipboardPos.mV[VZ] );

    sendPosition(FALSE);
}

void LLPanelObject::onPasteSize()
{
<<<<<<< HEAD
    if(!mHasSizeClipboard) return;

    // <AW: opensim-limits>
    //mClipboardSize.mV[VX] = llclamp(mClipboardSize.mV[VX], MIN_PRIM_SCALE, DEFAULT_MAX_PRIM_SCALE);
    //mClipboardSize.mV[VY] = llclamp(mClipboardSize.mV[VY], MIN_PRIM_SCALE, DEFAULT_MAX_PRIM_SCALE);
    //mClipboardSize.mV[VZ] = llclamp(mClipboardSize.mV[VZ], MIN_PRIM_SCALE, DEFAULT_MAX_PRIM_SCALE);
    mClipboardSize.mV[VX] = llclamp(mClipboardSize.mV[VX], mMinScale, llpanelobject_max_prim_scale());
    mClipboardSize.mV[VY] = llclamp(mClipboardSize.mV[VY], mMinScale, llpanelobject_max_prim_scale());
    mClipboardSize.mV[VZ] = llclamp(mClipboardSize.mV[VZ], mMinScale, llpanelobject_max_prim_scale());
    // </AW: opensim-limits>

    mCtrlScaleX->set( mClipboardSize.mV[VX] );
    mCtrlScaleY->set( mClipboardSize.mV[VY] );
    mCtrlScaleZ->set( mClipboardSize.mV[VZ] );
=======
    if (!mHasClipboardSize) return;

    mClipboardSize.mV[VX] = llclamp(mClipboardSize.mV[VX], MIN_PRIM_SCALE, DEFAULT_MAX_PRIM_SCALE);
    mClipboardSize.mV[VY] = llclamp(mClipboardSize.mV[VY], MIN_PRIM_SCALE, DEFAULT_MAX_PRIM_SCALE);
    mClipboardSize.mV[VZ] = llclamp(mClipboardSize.mV[VZ], MIN_PRIM_SCALE, DEFAULT_MAX_PRIM_SCALE);

    mCtrlScaleX->set(mClipboardSize.mV[VX]);
    mCtrlScaleY->set(mClipboardSize.mV[VY]);
    mCtrlScaleZ->set(mClipboardSize.mV[VZ]);
>>>>>>> ef8d42a0

    sendScale(FALSE);
}

void LLPanelObject::onPasteRot()
{
<<<<<<< HEAD
    if(!mHasRotClipboard) return;

    mCtrlRotX->set( mClipboardRot.mV[VX] );
    mCtrlRotY->set( mClipboardRot.mV[VY] );
    mCtrlRotZ->set( mClipboardRot.mV[VZ] );
=======
    if (!mHasClipboardRot) return;

    mCtrlRotX->set(mClipboardRot.mV[VX]);
    mCtrlRotY->set(mClipboardRot.mV[VY]);
    mCtrlRotZ->set(mClipboardRot.mV[VZ]);
>>>>>>> ef8d42a0

    sendRotation(FALSE);
}

void LLPanelObject::onCopyParams()
{
    LLViewerObject* objectp = mObject;
    if (!objectp)
    {
        return;
    }

<<<<<<< HEAD
    mParamsClipboard.clear();

    mParamsClipboard["is_phantom"] = objectp->flagPhantom();
    mParamsClipboard["is_physical"] = objectp->flagUsePhysics();
=======
    mClipboardParams.clear();
>>>>>>> ef8d42a0

    // Parametrics
    if (!objectp->isMesh())
    {
<<<<<<< HEAD
        getVolumeParams(mClipboardVolumeParams);
    }

    LLVOVolume *volobjp = NULL;
    if (objectp && (objectp->getPCode() == LL_PCODE_VOLUME))
    {
        volobjp = (LLVOVolume *)objectp;
    }
    
    // Flexi Prim
    if (volobjp && volobjp->isFlexible())
    {
        LLFlexibleObjectData *attributes = (LLFlexibleObjectData *)objectp->getParameterEntry(LLNetworkData::PARAMS_FLEXIBLE);
        if (attributes)
        {
            mParamsClipboard["flex"]["lod"] = attributes->getSimulateLOD();
            mParamsClipboard["flex"]["gav"] = attributes->getGravity();
            mParamsClipboard["flex"]["ten"] = attributes->getTension();
            mParamsClipboard["flex"]["fri"] = attributes->getAirFriction();
            mParamsClipboard["flex"]["sen"] = attributes->getWindSensitivity();
            LLVector3 force = attributes->getUserForce();
            mParamsClipboard["flex"]["forx"] = force.mV[0];
            mParamsClipboard["flex"]["fory"] = force.mV[1];
            mParamsClipboard["flex"]["forz"] = force.mV[2];
        }
=======
        LLVolumeParams params;
        getVolumeParams(params);
        mClipboardParams["volume_params"] = params.asLLSD();
>>>>>>> ef8d42a0
    }

    // Sculpted Prim
    if (objectp->getParameterEntryInUse(LLNetworkData::PARAMS_SCULPT))
    {
        LLSculptParams *sculpt_params = (LLSculptParams *)objectp->getParameterEntry(LLNetworkData::PARAMS_SCULPT);
<<<<<<< HEAD
        
        if (!objectp->isMesh())
        {
            LLUUID texture_id = sculpt_params->getSculptTexture();
            if (canCopyTexture(texture_id))
            {
                LL_INFOS() << "copy texture " << LL_ENDL;
                mParamsClipboard["sculpt"]["id"] = texture_id;
            }
            else
            {
                mParamsClipboard["sculpt"]["id"] = LLUUID(SCULPT_DEFAULT_TEXTURE);
            }

            mParamsClipboard["sculpt"]["type"] = sculpt_params->getSculptType();
        }
    }

    // Light Source
    if (volobjp && volobjp->getIsLight())
    {
        mParamsClipboard["light"]["intensity"] = volobjp->getLightIntensity();
        mParamsClipboard["light"]["radius"] = volobjp->getLightRadius();
        mParamsClipboard["light"]["falloff"] = volobjp->getLightFalloff();
        LLColor3 color = volobjp->getLightSRGBColor();
        mParamsClipboard["light"]["r"] = color.mV[0];
        mParamsClipboard["light"]["g"] = color.mV[1];
        mParamsClipboard["light"]["b"] = color.mV[2];

        // Spotlight
        if (volobjp->isLightSpotlight())
        {
            LLUUID id = volobjp->getLightTextureID();
            if (id.notNull() && canCopyTexture(id))
            {
                mParamsClipboard["spot"]["id"] = id;
                LLVector3 spot_params = volobjp->getSpotLightParams();
                mParamsClipboard["spot"]["fov"] = spot_params.mV[0];
                mParamsClipboard["spot"]["focus"] = spot_params.mV[1];
                mParamsClipboard["spot"]["ambiance"] = spot_params.mV[2];
            }
        }
    }

    // Physics
    {
        mParamsClipboard["physics"]["shape"] = objectp->getPhysicsShapeType();
        mParamsClipboard["physics"]["gravity"] = objectp->getPhysicsGravity();
        mParamsClipboard["physics"]["friction"] = objectp->getPhysicsFriction();
        mParamsClipboard["physics"]["density"] = objectp->getPhysicsDensity();
        mParamsClipboard["physics"]["restitution"] = objectp->getPhysicsRestitution();
        
        U8 material_code = 0;
        struct f : public LLSelectedTEGetFunctor<U8>
        {
            U8 get(LLViewerObject* object, S32 te)
            {
                return object->getMaterial();
            }
        } func;
        bool material_same = LLSelectMgr::getInstance()->getSelection()->getSelectedTEValue( &func, material_code );
        // This should always be true since material should be per object.
        if (material_same)
        {
            mParamsClipboard["physics"]["material"] = material_code;
        }
    }

    mHasParamsClipboard = TRUE;
=======

        if (!objectp->isMesh())
        {
            LLUUID texture_id = sculpt_params->getSculptTexture();
            if (get_can_copy_texture(texture_id))
            {
                LL_DEBUGS("FloaterTools") << "Recording texture" << LL_ENDL;
                mClipboardParams["sculpt"]["id"] = texture_id;
            }
            else
            {
                mClipboardParams["sculpt"]["id"] = LLUUID(SCULPT_DEFAULT_TEXTURE);
            }

            mClipboardParams["sculpt"]["type"] = sculpt_params->getSculptType();
        }
    }

    mHasClipboardParams = TRUE;
>>>>>>> ef8d42a0
}

void LLPanelObject::onPasteParams()
{
    LLViewerObject* objectp = mObject;
<<<<<<< HEAD
    if (!objectp || !mHasParamsClipboard)
=======
    if (!objectp || !mHasClipboardParams)
>>>>>>> ef8d42a0
    {
        return;
    }

<<<<<<< HEAD
    LLVOVolume *volobjp = NULL;
    if (objectp && (objectp->getPCode() == LL_PCODE_VOLUME))
    {
        volobjp = (LLVOVolume *)objectp;
    }

    // Light Source
    if (mPasteLight && volobjp)
    {
        if (mParamsClipboard.has("light"))
        {
            volobjp->setIsLight(TRUE);
            volobjp->setLightIntensity((F32)mParamsClipboard["light"]["intensity"].asReal());
            volobjp->setLightRadius((F32)mParamsClipboard["light"]["radius"].asReal());
            volobjp->setLightFalloff((F32)mParamsClipboard["light"]["falloff"].asReal());
            F32 r = (F32)mParamsClipboard["light"]["r"].asReal();
            F32 g = (F32)mParamsClipboard["light"]["g"].asReal();
            F32 b = (F32)mParamsClipboard["light"]["b"].asReal();
            volobjp->setLightSRGBColor(LLColor3(r, g, b));
        }
        else
        {
            volobjp->setIsLight(FALSE);
        }

        if (mParamsClipboard.has("spot"))
        {
            volobjp->setLightTextureID(mParamsClipboard["spot"]["id"].asUUID());
            LLVector3 spot_params;
            spot_params.mV[0] = (F32)mParamsClipboard["spot"]["fov"].asReal();
            spot_params.mV[1] = (F32)mParamsClipboard["spot"]["focus"].asReal();
            spot_params.mV[2] = (F32)mParamsClipboard["spot"]["ambiance"].asReal();
            volobjp->setSpotLightParams(spot_params);
        }
    }

    // Physics
    if (mPastePhysics)
    {
        bool is_root = objectp->isRoot();

        // Not sure if phantom should go under physics, but doesn't fit elsewhere
        BOOL is_phantom = mParamsClipboard["is_phantom"].asBoolean() && is_root;
        LLSelectMgr::getInstance()->selectionUpdatePhantom(is_phantom);

        BOOL is_physical = mParamsClipboard["is_physical"].asBoolean() && is_root;
        LLSelectMgr::getInstance()->selectionUpdatePhysics(is_physical);

        if (mParamsClipboard.has("physics"))
        {
            objectp->setPhysicsShapeType((U8)mParamsClipboard["physics"]["shape"].asInteger());
            U8 cur_material = objectp->getMaterial();
            U8 material = (U8)mParamsClipboard["physics"]["material"].asInteger() | (cur_material & ~LL_MCODE_MASK);

            objectp->setMaterial(material);
            objectp->sendMaterialUpdate();
            objectp->setPhysicsGravity(mParamsClipboard["physics"]["gravity"].asReal());
            objectp->setPhysicsFriction(mParamsClipboard["physics"]["friction"].asReal());
            objectp->setPhysicsDensity(mParamsClipboard["physics"]["density"].asReal());
            objectp->setPhysicsRestitution(mParamsClipboard["physics"]["restitution"].asReal());
            objectp->updateFlags(TRUE);
        }
    }

    if (mPasteFlexible)
    {
        bool is_flexible = mParamsClipboard.has("flex");
        if (is_flexible)
        {
            LLVOVolume *volobjp = (LLVOVolume *)objectp;
            BOOL update_shape = FALSE;
            if (!mPasteParametric)
            {
                // do before setParameterEntry or it will think that it is already flexi
                update_shape = volobjp->setIsFlexible(is_flexible);
            }

            if (objectp->getClickAction() == CLICK_ACTION_SIT)
            {
                objectp->setClickAction(CLICK_ACTION_NONE);
            }

            LLFlexibleObjectData *attributes = (LLFlexibleObjectData *)objectp->getParameterEntry(LLNetworkData::PARAMS_FLEXIBLE);
            if (attributes)
            {
                LLFlexibleObjectData new_attributes;
                new_attributes = *attributes;
                new_attributes.setSimulateLOD(mParamsClipboard["flex"]["lod"].asInteger());
                new_attributes.setGravity(mParamsClipboard["flex"]["gav"].asReal());
                new_attributes.setTension(mParamsClipboard["flex"]["ten"].asReal());
                new_attributes.setAirFriction(mParamsClipboard["flex"]["fri"].asReal());
                new_attributes.setWindSensitivity(mParamsClipboard["flex"]["sen"].asReal());
                F32 fx = (F32)mParamsClipboard["flex"]["forx"].asReal();
                F32 fy = (F32)mParamsClipboard["flex"]["fory"].asReal();
                F32 fz = (F32)mParamsClipboard["flex"]["forz"].asReal();
                LLVector3 force(fx, fy, fz);
                new_attributes.setUserForce(force);
                objectp->setParameterEntry(LLNetworkData::PARAMS_FLEXIBLE, new_attributes, true);
            }

            if (!mPasteParametric && update_shape)
            {
                mObject->sendShapeUpdate();
                LLSelectMgr::getInstance()->selectionUpdatePhantom(volobjp->flagPhantom());
            }
        }
        else if (!mPasteParametric)
        {
            LLVOVolume *volobjp = (LLVOVolume *)objectp;
            if (volobjp->setIsFlexible(is_flexible))
            {
                mObject->sendShapeUpdate();
                LLSelectMgr::getInstance()->selectionUpdatePhantom(volobjp->flagPhantom());
            }
        }
    }
    // Parametric does updateVolume(), make sure we won't affect flexible
    else if (mPasteParametric)
    {
        LLVOVolume *volobjp = (LLVOVolume *)objectp;
        if (volobjp->isFlexible())
        {
            if (mClipboardVolumeParams.getPathParams().getCurveType() == LL_PCODE_PATH_LINE)
            {
                mClipboardVolumeParams.getPathParams().setCurveType(LL_PCODE_PATH_FLEXIBLE);
            }
        }
        else if (mClipboardVolumeParams.getPathParams().getCurveType() == LL_PCODE_PATH_FLEXIBLE)
        {
            mClipboardVolumeParams.getPathParams().setCurveType(LL_PCODE_PATH_LINE);
        }
    }

    // Parametrics
    if(mPasteParametric)
    {
        // Sculpted Prim
        if (mParamsClipboard.has("sculpt"))
        {
            LLSculptParams sculpt_params;
            LLUUID sculpt_id = mParamsClipboard["sculpt"]["id"].asUUID();
            U8 sculpt_type = (U8)mParamsClipboard["sculpt"]["type"].asInteger();
            sculpt_params.setSculptTexture(sculpt_id, sculpt_type);
            objectp->setParameterEntry(LLNetworkData::PARAMS_SCULPT, sculpt_params, TRUE);
        }
        else
        {
            LLSculptParams *sculpt_params = (LLSculptParams *)objectp->getParameterEntry(LLNetworkData::PARAMS_SCULPT);
            if (sculpt_params)
            {
                objectp->setParameterEntryInUse(LLNetworkData::PARAMS_SCULPT, FALSE, TRUE);
            }
        }

        objectp->updateVolume(mClipboardVolumeParams);
    }
}

bool LLPanelObject::pasteCheckMenuItem(const LLSD& userdata)
{
    std::string command = userdata.asString();

    if ("Parametric" == command)
    {
        return mPasteParametric;
    }
    if ("Flexible" == command)
    {
        return mPasteFlexible;
    }
    if ("Physics" == command)
    {
        return mPastePhysics;
    }
    if ("Light" == command)
    {
        return mPasteLight;
    }

    return false;
}

void LLPanelObject::pasteDoMenuItem(const LLSD& userdata)
{
    std::string command = userdata.asString();

    if ("Parametric" == command)
    {
        mPasteParametric = !mPasteParametric;
    }
    if ("Flexible" == command)
    {
        mPasteFlexible = !mPasteFlexible;
    }
    if ("Physics" == command)
    {
        mPastePhysics = !mPastePhysics;
    }
    if ("Light" == command)
    {
        mPasteLight = !mPasteLight;
    }
}

bool LLPanelObject::pasteEnabletMenuItem(const LLSD& userdata)
{
    std::string command = userdata.asString();

    // Keep at least one option enabled
    if (mPasteParametric + mPasteFlexible + mPastePhysics + mPasteLight == 1)
    {
        if ("Parametric" == command && mPasteParametric)
        {
            return false;
        }
        if ("Flexible" == command && mPasteFlexible)
        {
            return false;
        }
        if ("Physics" == command && mPastePhysics)
        {
            return false;
        }
        if ("Light" == command && mPasteLight)
        {
            return false;
        }
    }

    return true;
}

//static
bool LLPanelObject::isLibraryTexture(LLUUID image_id)
{
    if (gInventory.isObjectDescendentOf(image_id, gInventory.getLibraryRootFolderID())
        || image_id == LLUUID(gSavedSettings.getString("DefaultObjectTexture"))
        || image_id == LLUUID(gSavedSettings.getString("UIImgWhiteUUID"))
        || image_id == LLUUID(gSavedSettings.getString("UIImgInvisibleUUID"))
        || image_id == LLUUID(SCULPT_DEFAULT_TEXTURE))
    {
        return true;
    }
    return false;
}

//static
LLUUID LLPanelObject::getCopyPermInventoryTextureId(LLUUID image_id)
{
    LLViewerInventoryCategory::cat_array_t cats;
    LLViewerInventoryItem::item_array_t items;
    LLAssetIDMatches asset_id_matches(image_id);
    gInventory.collectDescendentsIf(LLUUID::null,
        cats,
        items,
        LLInventoryModel::INCLUDE_TRASH,
        asset_id_matches);
    if (items.size())
    {
        for (S32 i = 0; i < items.size(); i++)
        {
            LLViewerInventoryItem* itemp = items[i];
            if (itemp)
            {
                LLPermissions item_permissions = itemp->getPermissions();
                if (item_permissions.allowOperationBy(PERM_COPY,
                    gAgent.getID(),
                    gAgent.getGroupID()))
                {
                    return itemp->getUUID();
                }
            }
        }
    }
    return LLUUID::null;
}

// Static
bool LLPanelObject::canCopyTexture(LLUUID image_id)
{
    // User is allowed to copy a texture if:
    // library asset or default texture,
    // or copy perm asset exists in user's inventory

    return isLibraryTexture(image_id) || getCopyPermInventoryTextureId(image_id).notNull();
}

// <FS> Extended copy & paste buttons
bool get_vector_from_clipboard(LLVector3* value)
{
	LLWString temp_string;
	LLView::getWindow()->pasteTextFromClipboard(temp_string);
	const std::string stringVec = wstring_to_utf8str(temp_string);

	if (stringVec.empty() || !value)
	{
		return false;
	}

	LLVector3 vec;
	S32 count = sscanf(stringVec.c_str(), "<%f, %f, %f>", vec.mV[VX], vec.mV[VY], vec.mV[VZ]);
	if (count == 3)
	{
		value->setVec(vec);
		return true;
	}

	return false;
}

void LLPanelObject::onPastePosClip()
{
	if (get_vector_from_clipboard(&mClipboardPos))
	{
		mHasPosClipboard = TRUE;
		onPastePos();
	}
	else
	{
		LL_INFOS() << "Couldn't get position vector from clipboard" << LL_ENDL;
	}
}

void LLPanelObject::onPasteSizeClip()
{
	if (get_vector_from_clipboard(&mClipboardSize))
	{
		mHasSizeClipboard = TRUE;
		onPasteSize();
	}
	else
	{
		LL_INFOS() << "Couldn't get size vector from clipboard" << LL_ENDL;
	}
}

void LLPanelObject::onPasteRotClip()
{
	if (get_vector_from_clipboard(&mClipboardRot))
	{
		mHasRotClipboard = TRUE;
		onPasteRot();
	}
	else
	{
		LL_INFOS() << "Couldn't get rotation vector from clipboard" << LL_ENDL;
	}
}
// </FS>
=======
    // Sculpted Prim
    if (mClipboardParams.has("sculpt"))
    {
        LLSculptParams sculpt_params;
        LLUUID sculpt_id = mClipboardParams["sculpt"]["id"].asUUID();
        U8 sculpt_type = (U8)mClipboardParams["sculpt"]["type"].asInteger();
        sculpt_params.setSculptTexture(sculpt_id, sculpt_type);
        objectp->setParameterEntry(LLNetworkData::PARAMS_SCULPT, sculpt_params, TRUE);
    }
    else
    {
        LLSculptParams *sculpt_params = (LLSculptParams *)objectp->getParameterEntry(LLNetworkData::PARAMS_SCULPT);
        if (sculpt_params)
        {
            objectp->setParameterEntryInUse(LLNetworkData::PARAMS_SCULPT, FALSE, TRUE);
        }
    }

    // volume params
    // make sure updateVolume() won't affect flexible
    if (mClipboardParams.has("volume_params"))
    {
        LLVolumeParams params;
        params.fromLLSD(mClipboardParams["volume_params"]);
        LLVOVolume *volobjp = (LLVOVolume *)objectp;
        if (volobjp->isFlexible())
        {
            if (params.getPathParams().getCurveType() == LL_PCODE_PATH_LINE)
            {
                params.getPathParams().setCurveType(LL_PCODE_PATH_FLEXIBLE);
            }
        }
        else if (params.getPathParams().getCurveType() == LL_PCODE_PATH_FLEXIBLE)
        {
            params.getPathParams().setCurveType(LL_PCODE_PATH_LINE);
        }

        objectp->updateVolume(params);
    }
}
>>>>>>> ef8d42a0
<|MERGE_RESOLUTION|>--- conflicted
+++ resolved
@@ -32,7 +32,6 @@
 // linden library includes
 #include "llerror.h"
 #include "llfontgl.h"
-#include "material_codes.h" // LL_MCODE_MASK
 #include "llpermissionsflags.h"
 #include "llstring.h"
 #include "llvolume.h"
@@ -46,8 +45,6 @@
 #include "llcolorswatch.h"
 #include "llcombobox.h"
 #include "llfocusmgr.h"
-#include "llinventoryfunctions.h"
-#include "llinventorymodel.h"
 #include "llmanipscale.h"
 #include "llmenubutton.h"
 #include "llpreviewscript.h"
@@ -141,7 +138,7 @@
 	childSetCommitCallback("Phantom Checkbox Ctrl",onCommitPhantom,this);
 
 	// Position
-	mMenuClipboardPos = getChild<LLMenuButton>("clipboard_pos_btn");
+	//mMenuClipboardPos = getChild<LLMenuButton>("clipboard_pos_btn"); // <FS> Extended copy & paste buttons
 	mLabelPosition = getChild<LLTextBox>("label position");
 	mCtrlPosX = getChild<LLSpinCtrl>("Pos X");
 	childSetCommitCallback("Pos X",onCommitPosition,this);
@@ -151,7 +148,7 @@
 	childSetCommitCallback("Pos Z",onCommitPosition,this);
 
 	// Scale
-	mMenuClipboardSize = getChild<LLMenuButton>("clipboard_size_btn");
+	//mMenuClipboardSize = getChild<LLMenuButton>("clipboard_size_btn"); // <FS> Extended copy & paste buttons
 	mLabelSize = getChild<LLTextBox>("label size");
 	mCtrlScaleX = getChild<LLSpinCtrl>("Scale X");
 	childSetCommitCallback("Scale X",onCommitScale,this);
@@ -165,7 +162,7 @@
 	childSetCommitCallback("Scale Z",onCommitScale,this);
 
 	// Rotation
-	mMenuClipboardRot = getChild<LLMenuButton>("clipboard_rot_btn");
+	//mMenuClipboardRot = getChild<LLMenuButton>("clipboard_rot_btn"); // <FS> Extended copy & paste buttons
 	mLabelRotation = getChild<LLTextBox>("label rotation");
 	mCtrlRotX = getChild<LLSpinCtrl>("Rot X");
 	childSetCommitCallback("Rot X",onCommitRotation,this);
@@ -217,7 +214,7 @@
 	mComboBaseType = getChild<LLComboBox>("comboBaseType");
 	childSetCommitCallback("comboBaseType",onCommitParametric,this);
 
-	mMenuClipboardParams = getChild<LLMenuButton>("clipboard_params_btn");
+	//mMenuClipboardParams = getChild<LLMenuButton>("clipboard_params_btn"); // <FS> Extended copy & paste buttons
 
 	// Cut
 	mLabelCut = getChild<LLTextBox>("text cut");
@@ -358,30 +355,25 @@
 	mSelectedType(MI_BOX),
 	mSculptTextureRevert(LLUUID::null),
 	mSculptTypeRevert(0),
-<<<<<<< HEAD
-	mSizeChanged(FALSE),
-    mHasParamsClipboard(FALSE),
-    mHasPosClipboard(FALSE),
-    mHasSizeClipboard(FALSE),
-    mHasRotClipboard(FALSE),
-    mPasteParametric(TRUE),
-    mPasteFlexible(TRUE),
-    mPastePhysics(TRUE),
-    mPasteLight(TRUE)
-{
-    mEnableCallbackRegistrar.add("BuildObject.PasteCheckItem", boost::bind(&LLPanelObject::pasteCheckMenuItem, this, _2));
-    mCommitCallbackRegistrar.add("BuildObject.PasteDoToSelected", boost::bind(&LLPanelObject::pasteDoMenuItem, this, _2));
-    mEnableCallbackRegistrar.add("BuildObject.PasteEnable", boost::bind(&LLPanelObject::pasteEnabletMenuItem, this, _2));
-=======
     mHasClipboardPos(false),
     mHasClipboardSize(false),
     mHasClipboardRot(false),
     mHasClipboardParams(false),
+    // <FS> Extended copy & paste buttons
+    mPasteParametric(true),
+    mPasteFlexible(true),
+    mPastePhysics(true),
+    mPasteLight(true),
+    // </FS>
 	mSizeChanged(FALSE)
 {
-    mCommitCallbackRegistrar.add("PanelObject.menuDoToSelected", boost::bind(&LLPanelObject::menuDoToSelected, this, _2));
-    mEnableCallbackRegistrar.add("PanelObject.menuEnable", boost::bind(&LLPanelObject::menuEnableItem, this, _2));
->>>>>>> ef8d42a0
+    // <FS> Extended copy & paste buttons
+    //mCommitCallbackRegistrar.add("PanelObject.menuDoToSelected", boost::bind(&LLPanelObject::menuDoToSelected, this, _2));
+    //mEnableCallbackRegistrar.add("PanelObject.menuEnable", boost::bind(&LLPanelObject::menuEnableItem, this, _2));
+    mEnableCallbackRegistrar.add("BuildObject.PasteCheckItem", boost::bind(&LLPanelObject::pasteCheckMenuItem, this, _2));
+    mCommitCallbackRegistrar.add("BuildObject.PasteDoToSelected", boost::bind(&LLPanelObject::pasteDoMenuItem, this, _2));
+    mEnableCallbackRegistrar.add("BuildObject.PasteEnable", boost::bind(&LLPanelObject::pasteEnabledMenuItem, this, _2));
+    // </FS>
 }
 
 
@@ -553,14 +545,16 @@
 		calcp->clearVar(LLCalc::Z_POS);
 	}
 
-	mMenuClipboardPos->setEnabled(enable_move);
+	//mMenuClipboardPos->setEnabled(enable_move); // <FS> Extended copy & paste buttons
 	mLabelPosition->setEnabled( enable_move );
 	mCtrlPosX->setEnabled(enable_move);
 	mCtrlPosY->setEnabled(enable_move);
 	mCtrlPosZ->setEnabled(enable_move);
+    // <FS> Extended copy & paste buttons
     mBtnCopyPos->setEnabled(enable_move);
-    mBtnPastePos->setEnabled(enable_move && mHasPosClipboard);
-    mBtnPastePosClip->setEnabled( enable_move ); // <FS> Extended copy & paste buttons
+    mBtnPastePos->setEnabled(enable_move && mHasClipboardPos);
+    mBtnPastePosClip->setEnabled( enable_move );
+    // </FS>
 
 	if (enable_scale)
 	{
@@ -582,14 +576,16 @@
 		calcp->setVar(LLCalc::Z_SCALE, 0.f);
 	}
 
-	mMenuClipboardSize->setEnabled(enable_scale);
+	//mMenuClipboardSize->setEnabled(enable_scale); // <FS> Extended copy & paste buttons
 	mLabelSize->setEnabled( enable_scale );
 	mCtrlScaleX->setEnabled( enable_scale );
 	mCtrlScaleY->setEnabled( enable_scale );
 	mCtrlScaleZ->setEnabled( enable_scale );
+    // <FS> Extended copy & paste buttons
     mBtnCopySize->setEnabled( enable_scale );
-    mBtnPasteSize->setEnabled( enable_scale && mHasSizeClipboard );
-    mBtnPasteSizeClip->setEnabled( enable_scale ); // <FS> Extended copy & paste buttons
+    mBtnPasteSize->setEnabled( enable_scale && mHasClipboardSize );
+    mBtnPasteSizeClip->setEnabled( enable_scale );
+    // </FS>
 
 	LLQuaternion object_rot = objectp->getRotationEdit();
 	object_rot.getEulerAngles(&(mCurEulerDegrees.mV[VX]), &(mCurEulerDegrees.mV[VY]), &(mCurEulerDegrees.mV[VZ]));
@@ -617,18 +613,20 @@
 		calcp->clearVar(LLCalc::Z_ROT);
 	}
 
-	mMenuClipboardRot->setEnabled(enable_rotate);
+	//mMenuClipboardRot->setEnabled(enable_rotate); // <FS> Extended copy & paste buttons
 	mLabelRotation->setEnabled( enable_rotate );
 	mCtrlRotX->setEnabled( enable_rotate );
 	mCtrlRotY->setEnabled( enable_rotate );
 	mCtrlRotZ->setEnabled( enable_rotate );
+    // <FS> Extended copy & paste buttons
     mBtnCopyRot->setEnabled( enable_rotate );
-    mBtnPasteRot->setEnabled( enable_rotate && mHasRotClipboard );
-    mBtnPasteRotClip->setEnabled( enable_rotate ); // <FS> Extended copy & paste buttons
+    mBtnPasteRot->setEnabled( enable_rotate && mHasClipboardRot );
+    mBtnPasteRotClip->setEnabled( enable_rotate );
 
     mBtnCopyParams->setEnabled( single_volume && enable_modify );
-    mBtnPasteParams->setEnabled( single_volume && enable_modify && mHasParamsClipboard );
+    mBtnPasteParams->setEnabled( single_volume && enable_modify && mHasClipboardParams );
     mBtnPasteMenu->setEnabled( single_volume && enable_modify );
+    // </FS>
 
 	LLUUID owner_id;
 	std::string owner_name;
@@ -1220,7 +1218,7 @@
 
 	// Update field enablement
 	mComboBaseType	->setEnabled( enabled );
-	mMenuClipboardParams->setEnabled(enabled);
+	//mMenuClipboardParams->setEnabled(enabled); // <FS> Extended copy & paste buttons
 
 	mLabelCut		->setEnabled( enabled );
 	mSpinCutBegin	->setEnabled( enabled );
@@ -1378,15 +1376,7 @@
 				deactivateStandardFields();
 				activateMeshFields(objectp);
 			}
-<<<<<<< HEAD
 			else if (!isMesh && mSelectedType == MI_NONE)
-=======
-
-			mComboBaseType->setEnabled(!isMesh);
-			mMenuClipboardParams->setEnabled(!isMesh);
-
-			if (mCtrlSculptType)
->>>>>>> ef8d42a0
 			{
 				// Do nothing as the perms are off.
 			}
@@ -1405,6 +1395,8 @@
 				}
 
 				mComboBaseType->setEnabled(!isMesh);
+				//mMenuClipboardParams->setEnabled(!isMesh); // <FS> Extended copy & paste buttons
+
 				if (mCtrlSculptType)
 				{
 					if (sculpt_stitching == LL_SCULPT_TYPE_NONE)
@@ -2275,23 +2267,16 @@
 
 	LLViewerRegion* regionp = mObject->getRegion();
 
-<<<<<<< HEAD
-	// ## Zi: Building spin controls for attachments
+	if (!regionp) return;
+
+	// <FS:Zi> Building spin controls for attachments
 	LLVector3d new_pos_global;
-=======
-	if (!regionp) return;
-
-	// Clamp the Z height
-	const F32 height = newpos.mV[VZ];
-	const F32 min_height = LLWorld::getInstance()->getMinAllowedZ(mObject, mObject->getPositionGlobal());
-	const F32 max_height = LLWorld::getInstance()->getRegionMaxHeight();
->>>>>>> ef8d42a0
 
 	if (mObject->isAttachment())
 	{
 		newpos.clamp(LLVector3(-MAX_ATTACHMENT_DIST,-MAX_ATTACHMENT_DIST,-MAX_ATTACHMENT_DIST),LLVector3(MAX_ATTACHMENT_DIST,MAX_ATTACHMENT_DIST,MAX_ATTACHMENT_DIST));
 	}
-	// ## Zi: Building spin controls for attachments
+	// </FS:Zi> Building spin controls for attachments
 	else
 	{
 		// Clamp the Z height
@@ -2698,8 +2683,122 @@
 	self->sendSculpt();
 }
 
-<<<<<<< HEAD
 // <FS> Extended copy & paste buttons
+//void LLPanelObject::menuDoToSelected(const LLSD& userdata)
+//{
+//    std::string command = userdata.asString();
+//
+//    // paste
+//    if (command == "psr_paste")
+//    {
+//        onPastePos();
+//        onPasteSize();
+//        onPasteRot();
+//    }
+//    else if (command == "pos_paste")
+//    {
+//        onPastePos();
+//    }
+//    else if (command == "size_paste")
+//    {
+//        onPasteSize();
+//    }
+//    else if (command == "rot_paste")
+//    {
+//        onPasteRot();
+//    }
+//    else if (command == "params_paste")
+//    {
+//        onPasteParams();
+//    }
+//    // copy
+//    else if (command == "psr_copy")
+//    {
+//        onCopyPos();
+//        onCopySize();
+//        onCopyRot();
+//    }
+//    else if (command == "pos_copy")
+//    {
+//        onCopyPos();
+//    }
+//    else if (command == "size_copy")
+//    {
+//        onCopySize();
+//    }
+//    else if (command == "rot_copy")
+//    {
+//        onCopyRot();
+//    }
+//    else if (command == "params_copy")
+//    {
+//        onCopyParams();
+//    }
+//}
+//
+//bool LLPanelObject::menuEnableItem(const LLSD& userdata)
+//{
+//    std::string command = userdata.asString();
+//
+//    // paste options
+//    if (command == "psr_paste")
+//    {
+//        S32 selected_count = LLSelectMgr::getInstance()->getSelection()->getObjectCount();
+//        BOOL single_volume = (LLSelectMgr::getInstance()->selectionAllPCode(LL_PCODE_VOLUME))
+//            && (selected_count == 1);
+//
+//        if (!single_volume)
+//        {
+//            return false;
+//        }
+//
+//        bool enable_move;
+//        bool enable_modify;
+//
+//        LLSelectMgr::getInstance()->selectGetEditMoveLinksetPermissions(enable_move, enable_modify);
+//
+//        return enable_move && enable_modify && mHasClipboardPos && mHasClipboardSize && mHasClipboardRot;
+//    }
+//    else if (command == "pos_paste")
+//    {
+//        // assumes that menu won't be active if there is no move permission
+//        return mHasClipboardPos;
+//    }
+//    else if (command == "size_paste")
+//    {
+//        return mHasClipboardSize;
+//    }
+//    else if (command == "rot_paste")
+//    {
+//        return mHasClipboardRot;
+//    }
+//    else if (command == "params_paste")
+//    {
+//        return mHasClipboardParams;
+//    }
+//    // copy options
+//    else if (command == "psr_copy")
+//    {
+//        S32 selected_count = LLSelectMgr::getInstance()->getSelection()->getObjectCount();
+//        BOOL single_volume = (LLSelectMgr::getInstance()->selectionAllPCode(LL_PCODE_VOLUME))
+//            && (selected_count == 1);
+//
+//        if (!single_volume)
+//        {
+//            return false;
+//        }
+//
+//        bool enable_move;
+//        bool enable_modify;
+//
+//        LLSelectMgr::getInstance()->selectGetEditMoveLinksetPermissions(enable_move, enable_modify);
+//
+//        // since we forbid seeing values we also should forbid copying them
+//        return enable_move && enable_modify;
+//    }
+//    return false;
+//}
+
 void copy_vector_to_clipboard(const LLVector3& vec)
 {
 	S32 precision = gSavedSettings.getS32("FSBuildToolDecimalPrecision");
@@ -2708,146 +2807,24 @@
 	LLView::getWindow()->copyTextToClipboard(utf8str_to_wstring(stringVec));
 }
 // </FS>
-=======
-void LLPanelObject::menuDoToSelected(const LLSD& userdata)
-{
-    std::string command = userdata.asString();
-
-    // paste
-    if (command == "psr_paste")
-    {
-        onPastePos();
-        onPasteSize();
-        onPasteRot();
-    }
-    else if (command == "pos_paste")
-    {
-        onPastePos();
-    }
-    else if (command == "size_paste")
-    {
-        onPasteSize();
-    }
-    else if (command == "rot_paste")
-    {
-        onPasteRot();
-    }
-    else if (command == "params_paste")
-    {
-        onPasteParams();
-    }
-    // copy
-    else if (command == "psr_copy")
-    {
-        onCopyPos();
-        onCopySize();
-        onCopyRot();
-    }
-    else if (command == "pos_copy")
-    {
-        onCopyPos();
-    }
-    else if (command == "size_copy")
-    {
-        onCopySize();
-    }
-    else if (command == "rot_copy")
-    {
-        onCopyRot();
-    }
-    else if (command == "params_copy")
-    {
-        onCopyParams();
-    }
-}
-
-bool LLPanelObject::menuEnableItem(const LLSD& userdata)
-{
-    std::string command = userdata.asString();
-
-    // paste options
-    if (command == "psr_paste")
-    {
-        S32 selected_count = LLSelectMgr::getInstance()->getSelection()->getObjectCount();
-        BOOL single_volume = (LLSelectMgr::getInstance()->selectionAllPCode(LL_PCODE_VOLUME))
-            && (selected_count == 1);
-
-        if (!single_volume)
-        {
-            return false;
-        }
-
-        bool enable_move;
-        bool enable_modify;
-
-        LLSelectMgr::getInstance()->selectGetEditMoveLinksetPermissions(enable_move, enable_modify);
-
-        return enable_move && enable_modify && mHasClipboardPos && mHasClipboardSize && mHasClipboardRot;
-    }
-    else if (command == "pos_paste")
-    {
-        // assumes that menu won't be active if there is no move permission
-        return mHasClipboardPos;
-    }
-    else if (command == "size_paste")
-    {
-        return mHasClipboardSize;
-    }
-    else if (command == "rot_paste")
-    {
-        return mHasClipboardRot;
-    }
-    else if (command == "params_paste")
-    {
-        return mHasClipboardParams;
-    }
-    // copy options
-    else if (command == "psr_copy")
-    {
-        S32 selected_count = LLSelectMgr::getInstance()->getSelection()->getObjectCount();
-        BOOL single_volume = (LLSelectMgr::getInstance()->selectionAllPCode(LL_PCODE_VOLUME))
-            && (selected_count == 1);
-
-        if (!single_volume)
-        {
-            return false;
-        }
-
-        bool enable_move;
-        bool enable_modify;
-
-        LLSelectMgr::getInstance()->selectGetEditMoveLinksetPermissions(enable_move, enable_modify);
-
-        // since we forbid seeing values we also should forbid copying them
-        return enable_move && enable_modify;
-    }
-    return false;
-}
->>>>>>> ef8d42a0
 
 void LLPanelObject::onCopyPos()
 {
     mClipboardPos = LLVector3(mCtrlPosX->get(), mCtrlPosY->get(), mCtrlPosZ->get());
 
     std::string stringVec = llformat("<%g, %g, %g>", mClipboardPos.mV[VX], mClipboardPos.mV[VY], mClipboardPos.mV[VZ]);
-<<<<<<< HEAD
     // <FS> Extended copy & paste buttons
     //LLView::getWindow()->copyTextToClipboard(utf8str_to_wstring(stringVec));
     copy_vector_to_clipboard(mClipboardPos);
-    // </FS>
 
     LLStringUtil::format_map_t args;
     args["VALUE"] = stringVec;
     mBtnPastePos->setToolTip(getString("paste_position", args));
 
     mBtnPastePos->setEnabled(TRUE);
-
-    mHasPosClipboard = TRUE;
-=======
-    LLView::getWindow()->copyTextToClipboard(utf8str_to_wstring(stringVec));
+    // </FS>
 
     mHasClipboardPos = true;
->>>>>>> ef8d42a0
 }
 
 void LLPanelObject::onCopySize()
@@ -2855,24 +2832,18 @@
     mClipboardSize = LLVector3(mCtrlScaleX->get(), mCtrlScaleY->get(), mCtrlScaleZ->get());
 
     std::string stringVec = llformat("<%g, %g, %g>", mClipboardSize.mV[VX], mClipboardSize.mV[VY], mClipboardSize.mV[VZ]);
-<<<<<<< HEAD
     // <FS> Extended copy & paste buttons
     //LLView::getWindow()->copyTextToClipboard(utf8str_to_wstring(stringVec));
     copy_vector_to_clipboard(mClipboardSize);
-    // </FS>
 
     LLStringUtil::format_map_t args;
     args["VALUE"] = stringVec;
     mBtnPasteSize->setToolTip(getString("paste_size", args));
 
     mBtnPasteSize->setEnabled(TRUE);
-
-    mHasSizeClipboard = TRUE;
-=======
-    LLView::getWindow()->copyTextToClipboard(utf8str_to_wstring(stringVec));
+    // </FS>
 
     mHasClipboardSize = true;
->>>>>>> ef8d42a0
 }
 
 void LLPanelObject::onCopyRot()
@@ -2880,56 +2851,40 @@
     mClipboardRot = LLVector3(mCtrlRotX->get(), mCtrlRotY->get(), mCtrlRotZ->get());
 
     std::string stringVec = llformat("<%g, %g, %g>", mClipboardRot.mV[VX], mClipboardRot.mV[VY], mClipboardRot.mV[VZ]);
-<<<<<<< HEAD
     // <FS> Extended copy & paste buttons
     //LLView::getWindow()->copyTextToClipboard(utf8str_to_wstring(stringVec));
     copy_vector_to_clipboard(mClipboardRot);
-    // </FS>
 
     LLStringUtil::format_map_t args;
     args["VALUE"] = stringVec;
     mBtnPasteRot->setToolTip(getString("paste_rotation", args));
 
     mBtnPasteRot->setEnabled(TRUE);
-
-    mHasRotClipboard = TRUE;
-=======
-    LLView::getWindow()->copyTextToClipboard(utf8str_to_wstring(stringVec));
+    // </FS>
 
     mHasClipboardRot = true;
->>>>>>> ef8d42a0
 }
 
 void LLPanelObject::onPastePos()
 {
-<<<<<<< HEAD
-    if(!mHasPosClipboard) return;
-=======
     if (!mHasClipboardPos) return;
     if (mObject.isNull()) return;
 
     LLViewerRegion* regionp = mObject->getRegion();
     if (!regionp) return;
 
->>>>>>> ef8d42a0
 
     // Clamp pos on non-attachments, just keep the prims within the region
     if (!mObject->isAttachment())
     {
-<<<<<<< HEAD
         // <FS:CR> Aurora Sim
-        //mClipboardPos.mV[VX] = llclamp( mClipboardPos.mV[VX], 0.f, 256.f);
-        //mClipboardPos.mV[VY] = llclamp( mClipboardPos.mV[VY], 0.f, 256.f);
+        //F32 max_width = regionp->getWidth(); // meters
+        //mClipboardPos.mV[VX] = llclamp( mClipboardPos.mV[VX], 0.f, max_width);
+        //mClipboardPos.mV[VY] = llclamp( mClipboardPos.mV[VY], 0.f, max_width);
         mClipboardPos.mV[VX] = llclamp( mClipboardPos.mV[VX], 0.f, gAgent.getRegion()->getWidth());
         mClipboardPos.mV[VY] = llclamp( mClipboardPos.mV[VY], 0.f, gAgent.getRegion()->getWidth());
         // </FS:CR> Aurora Sim
        //height will get properly clammed by sendPosition
-=======
-        F32 max_width = regionp->getWidth(); // meters
-        mClipboardPos.mV[VX] = llclamp(mClipboardPos.mV[VX], 0.f, max_width);
-        mClipboardPos.mV[VY] = llclamp(mClipboardPos.mV[VY], 0.f, max_width);
-        //height will get properly clamped by sendPosition
->>>>>>> ef8d42a0
     }
 
     mCtrlPosX->set( mClipboardPos.mV[VX] );
@@ -2941,8 +2896,7 @@
 
 void LLPanelObject::onPasteSize()
 {
-<<<<<<< HEAD
-    if(!mHasSizeClipboard) return;
+    if (!mHasClipboardSize) return;
 
     // <AW: opensim-limits>
     //mClipboardSize.mV[VX] = llclamp(mClipboardSize.mV[VX], MIN_PRIM_SCALE, DEFAULT_MAX_PRIM_SCALE);
@@ -2953,39 +2907,20 @@
     mClipboardSize.mV[VZ] = llclamp(mClipboardSize.mV[VZ], mMinScale, llpanelobject_max_prim_scale());
     // </AW: opensim-limits>
 
-    mCtrlScaleX->set( mClipboardSize.mV[VX] );
-    mCtrlScaleY->set( mClipboardSize.mV[VY] );
-    mCtrlScaleZ->set( mClipboardSize.mV[VZ] );
-=======
-    if (!mHasClipboardSize) return;
-
-    mClipboardSize.mV[VX] = llclamp(mClipboardSize.mV[VX], MIN_PRIM_SCALE, DEFAULT_MAX_PRIM_SCALE);
-    mClipboardSize.mV[VY] = llclamp(mClipboardSize.mV[VY], MIN_PRIM_SCALE, DEFAULT_MAX_PRIM_SCALE);
-    mClipboardSize.mV[VZ] = llclamp(mClipboardSize.mV[VZ], MIN_PRIM_SCALE, DEFAULT_MAX_PRIM_SCALE);
-
     mCtrlScaleX->set(mClipboardSize.mV[VX]);
     mCtrlScaleY->set(mClipboardSize.mV[VY]);
     mCtrlScaleZ->set(mClipboardSize.mV[VZ]);
->>>>>>> ef8d42a0
 
     sendScale(FALSE);
 }
 
 void LLPanelObject::onPasteRot()
 {
-<<<<<<< HEAD
-    if(!mHasRotClipboard) return;
-
-    mCtrlRotX->set( mClipboardRot.mV[VX] );
-    mCtrlRotY->set( mClipboardRot.mV[VY] );
-    mCtrlRotZ->set( mClipboardRot.mV[VZ] );
-=======
     if (!mHasClipboardRot) return;
 
     mCtrlRotX->set(mClipboardRot.mV[VX]);
     mCtrlRotY->set(mClipboardRot.mV[VY]);
     mCtrlRotZ->set(mClipboardRot.mV[VZ]);
->>>>>>> ef8d42a0
 
     sendRotation(FALSE);
 }
@@ -2998,20 +2933,49 @@
         return;
     }
 
-<<<<<<< HEAD
-    mParamsClipboard.clear();
-
-    mParamsClipboard["is_phantom"] = objectp->flagPhantom();
-    mParamsClipboard["is_physical"] = objectp->flagUsePhysics();
-=======
     mClipboardParams.clear();
->>>>>>> ef8d42a0
+
+    // <FS> Extended copy & paste buttons
+    //// Parametrics
+    //if (!objectp->isMesh())
+    //{
+    //    LLVolumeParams params;
+    //    getVolumeParams(params);
+    //    mClipboardParams["volume_params"] = params.asLLSD();
+    //}
+
+    //// Sculpted Prim
+    //if (objectp->getParameterEntryInUse(LLNetworkData::PARAMS_SCULPT))
+    //{
+    //    LLSculptParams *sculpt_params = (LLSculptParams *)objectp->getParameterEntry(LLNetworkData::PARAMS_SCULPT);
+
+    //    if (!objectp->isMesh())
+    //    {
+    //        LLUUID texture_id = sculpt_params->getSculptTexture();
+    //        if (get_can_copy_texture(texture_id))
+    //        {
+    //            LL_DEBUGS("FloaterTools") << "Recording texture" << LL_ENDL;
+    //            mClipboardParams["sculpt"]["id"] = texture_id;
+    //        }
+    //        else
+    //        {
+    //            mClipboardParams["sculpt"]["id"] = LLUUID(SCULPT_DEFAULT_TEXTURE);
+    //        }
+
+    //        mClipboardParams["sculpt"]["type"] = sculpt_params->getSculptType();
+    //    }
+    //}
+
+    //mHasClipboardParams = TRUE;
+    mClipboardParams["is_phantom"] = objectp->flagPhantom();
+    mClipboardParams["is_physical"] = objectp->flagUsePhysics();
 
     // Parametrics
     if (!objectp->isMesh())
     {
-<<<<<<< HEAD
-        getVolumeParams(mClipboardVolumeParams);
+        LLVolumeParams params;
+        getVolumeParams(params);
+        mClipboardParams["volume_params"] = params.asLLSD();
     }
 
     LLVOVolume *volobjp = NULL;
@@ -3026,79 +2990,73 @@
         LLFlexibleObjectData *attributes = (LLFlexibleObjectData *)objectp->getParameterEntry(LLNetworkData::PARAMS_FLEXIBLE);
         if (attributes)
         {
-            mParamsClipboard["flex"]["lod"] = attributes->getSimulateLOD();
-            mParamsClipboard["flex"]["gav"] = attributes->getGravity();
-            mParamsClipboard["flex"]["ten"] = attributes->getTension();
-            mParamsClipboard["flex"]["fri"] = attributes->getAirFriction();
-            mParamsClipboard["flex"]["sen"] = attributes->getWindSensitivity();
+            mClipboardParams["flex"]["lod"] = attributes->getSimulateLOD();
+            mClipboardParams["flex"]["gav"] = attributes->getGravity();
+            mClipboardParams["flex"]["ten"] = attributes->getTension();
+            mClipboardParams["flex"]["fri"] = attributes->getAirFriction();
+            mClipboardParams["flex"]["sen"] = attributes->getWindSensitivity();
             LLVector3 force = attributes->getUserForce();
-            mParamsClipboard["flex"]["forx"] = force.mV[0];
-            mParamsClipboard["flex"]["fory"] = force.mV[1];
-            mParamsClipboard["flex"]["forz"] = force.mV[2];
+            mClipboardParams["flex"]["forx"] = force.mV[0];
+            mClipboardParams["flex"]["fory"] = force.mV[1];
+            mClipboardParams["flex"]["forz"] = force.mV[2];
         }
-=======
-        LLVolumeParams params;
-        getVolumeParams(params);
-        mClipboardParams["volume_params"] = params.asLLSD();
->>>>>>> ef8d42a0
     }
 
     // Sculpted Prim
     if (objectp->getParameterEntryInUse(LLNetworkData::PARAMS_SCULPT))
     {
         LLSculptParams *sculpt_params = (LLSculptParams *)objectp->getParameterEntry(LLNetworkData::PARAMS_SCULPT);
-<<<<<<< HEAD
         
         if (!objectp->isMesh())
         {
             LLUUID texture_id = sculpt_params->getSculptTexture();
-            if (canCopyTexture(texture_id))
+            if (get_can_copy_texture(texture_id))
             {
-                LL_INFOS() << "copy texture " << LL_ENDL;
-                mParamsClipboard["sculpt"]["id"] = texture_id;
+                LL_DEBUGS("FloaterTools") << "Recording texture" << LL_ENDL;
+                mClipboardParams["sculpt"]["id"] = texture_id;
             }
             else
             {
-                mParamsClipboard["sculpt"]["id"] = LLUUID(SCULPT_DEFAULT_TEXTURE);
+                mClipboardParams["sculpt"]["id"] = LLUUID(SCULPT_DEFAULT_TEXTURE);
             }
 
-            mParamsClipboard["sculpt"]["type"] = sculpt_params->getSculptType();
+            mClipboardParams["sculpt"]["type"] = sculpt_params->getSculptType();
         }
     }
 
     // Light Source
     if (volobjp && volobjp->getIsLight())
     {
-        mParamsClipboard["light"]["intensity"] = volobjp->getLightIntensity();
-        mParamsClipboard["light"]["radius"] = volobjp->getLightRadius();
-        mParamsClipboard["light"]["falloff"] = volobjp->getLightFalloff();
+        mClipboardParams["light"]["intensity"] = volobjp->getLightIntensity();
+        mClipboardParams["light"]["radius"] = volobjp->getLightRadius();
+        mClipboardParams["light"]["falloff"] = volobjp->getLightFalloff();
         LLColor3 color = volobjp->getLightSRGBColor();
-        mParamsClipboard["light"]["r"] = color.mV[0];
-        mParamsClipboard["light"]["g"] = color.mV[1];
-        mParamsClipboard["light"]["b"] = color.mV[2];
+        mClipboardParams["light"]["r"] = color.mV[0];
+        mClipboardParams["light"]["g"] = color.mV[1];
+        mClipboardParams["light"]["b"] = color.mV[2];
 
         // Spotlight
         if (volobjp->isLightSpotlight())
         {
             LLUUID id = volobjp->getLightTextureID();
-            if (id.notNull() && canCopyTexture(id))
+            if (id.notNull() && get_can_copy_texture(id))
             {
-                mParamsClipboard["spot"]["id"] = id;
+                mClipboardParams["spot"]["id"] = id;
                 LLVector3 spot_params = volobjp->getSpotLightParams();
-                mParamsClipboard["spot"]["fov"] = spot_params.mV[0];
-                mParamsClipboard["spot"]["focus"] = spot_params.mV[1];
-                mParamsClipboard["spot"]["ambiance"] = spot_params.mV[2];
+                mClipboardParams["spot"]["fov"] = spot_params.mV[0];
+                mClipboardParams["spot"]["focus"] = spot_params.mV[1];
+                mClipboardParams["spot"]["ambiance"] = spot_params.mV[2];
             }
         }
     }
 
     // Physics
     {
-        mParamsClipboard["physics"]["shape"] = objectp->getPhysicsShapeType();
-        mParamsClipboard["physics"]["gravity"] = objectp->getPhysicsGravity();
-        mParamsClipboard["physics"]["friction"] = objectp->getPhysicsFriction();
-        mParamsClipboard["physics"]["density"] = objectp->getPhysicsDensity();
-        mParamsClipboard["physics"]["restitution"] = objectp->getPhysicsRestitution();
+        mClipboardParams["physics"]["shape"] = objectp->getPhysicsShapeType();
+        mClipboardParams["physics"]["gravity"] = objectp->getPhysicsGravity();
+        mClipboardParams["physics"]["friction"] = objectp->getPhysicsFriction();
+        mClipboardParams["physics"]["density"] = objectp->getPhysicsDensity();
+        mClipboardParams["physics"]["restitution"] = objectp->getPhysicsRestitution();
         
         U8 material_code = 0;
         struct f : public LLSelectedTEGetFunctor<U8>
@@ -3112,47 +3070,62 @@
         // This should always be true since material should be per object.
         if (material_same)
         {
-            mParamsClipboard["physics"]["material"] = material_code;
+            mClipboardParams["physics"]["material"] = material_code;
         }
     }
 
-    mHasParamsClipboard = TRUE;
-=======
-
-        if (!objectp->isMesh())
-        {
-            LLUUID texture_id = sculpt_params->getSculptTexture();
-            if (get_can_copy_texture(texture_id))
-            {
-                LL_DEBUGS("FloaterTools") << "Recording texture" << LL_ENDL;
-                mClipboardParams["sculpt"]["id"] = texture_id;
-            }
-            else
-            {
-                mClipboardParams["sculpt"]["id"] = LLUUID(SCULPT_DEFAULT_TEXTURE);
-            }
-
-            mClipboardParams["sculpt"]["type"] = sculpt_params->getSculptType();
-        }
-    }
-
-    mHasClipboardParams = TRUE;
->>>>>>> ef8d42a0
+    mHasClipboardParams = true;
+    // </FS>
 }
 
 void LLPanelObject::onPasteParams()
 {
     LLViewerObject* objectp = mObject;
-<<<<<<< HEAD
-    if (!objectp || !mHasParamsClipboard)
-=======
     if (!objectp || !mHasClipboardParams)
->>>>>>> ef8d42a0
     {
         return;
     }
 
-<<<<<<< HEAD
+    // <FS> Extended copy & paste buttons
+    //// Sculpted Prim
+    //if (mClipboardParams.has("sculpt"))
+    //{
+    //    LLSculptParams sculpt_params;
+    //    LLUUID sculpt_id = mClipboardParams["sculpt"]["id"].asUUID();
+    //    U8 sculpt_type = (U8)mClipboardParams["sculpt"]["type"].asInteger();
+    //    sculpt_params.setSculptTexture(sculpt_id, sculpt_type);
+    //    objectp->setParameterEntry(LLNetworkData::PARAMS_SCULPT, sculpt_params, TRUE);
+    //}
+    //else
+    //{
+    //    LLSculptParams *sculpt_params = (LLSculptParams *)objectp->getParameterEntry(LLNetworkData::PARAMS_SCULPT);
+    //    if (sculpt_params)
+    //    {
+    //        objectp->setParameterEntryInUse(LLNetworkData::PARAMS_SCULPT, FALSE, TRUE);
+    //    }
+    //}
+
+    //// volume params
+    //// make sure updateVolume() won't affect flexible
+    //if (mClipboardParams.has("volume_params"))
+    //{
+    //    LLVolumeParams params;
+    //    params.fromLLSD(mClipboardParams["volume_params"]);
+    //    LLVOVolume *volobjp = (LLVOVolume *)objectp;
+    //    if (volobjp->isFlexible())
+    //    {
+    //        if (params.getPathParams().getCurveType() == LL_PCODE_PATH_LINE)
+    //        {
+    //            params.getPathParams().setCurveType(LL_PCODE_PATH_FLEXIBLE);
+    //        }
+    //    }
+    //    else if (params.getPathParams().getCurveType() == LL_PCODE_PATH_FLEXIBLE)
+    //    {
+    //        params.getPathParams().setCurveType(LL_PCODE_PATH_LINE);
+    //    }
+
+    //    objectp->updateVolume(params);
+    //}
     LLVOVolume *volobjp = NULL;
     if (objectp && (objectp->getPCode() == LL_PCODE_VOLUME))
     {
@@ -3162,15 +3135,15 @@
     // Light Source
     if (mPasteLight && volobjp)
     {
-        if (mParamsClipboard.has("light"))
+        if (mClipboardParams.has("light"))
         {
             volobjp->setIsLight(TRUE);
-            volobjp->setLightIntensity((F32)mParamsClipboard["light"]["intensity"].asReal());
-            volobjp->setLightRadius((F32)mParamsClipboard["light"]["radius"].asReal());
-            volobjp->setLightFalloff((F32)mParamsClipboard["light"]["falloff"].asReal());
-            F32 r = (F32)mParamsClipboard["light"]["r"].asReal();
-            F32 g = (F32)mParamsClipboard["light"]["g"].asReal();
-            F32 b = (F32)mParamsClipboard["light"]["b"].asReal();
+            volobjp->setLightIntensity((F32)mClipboardParams["light"]["intensity"].asReal());
+            volobjp->setLightRadius((F32)mClipboardParams["light"]["radius"].asReal());
+            volobjp->setLightFalloff((F32)mClipboardParams["light"]["falloff"].asReal());
+            F32 r = (F32)mClipboardParams["light"]["r"].asReal();
+            F32 g = (F32)mClipboardParams["light"]["g"].asReal();
+            F32 b = (F32)mClipboardParams["light"]["b"].asReal();
             volobjp->setLightSRGBColor(LLColor3(r, g, b));
         }
         else
@@ -3178,13 +3151,13 @@
             volobjp->setIsLight(FALSE);
         }
 
-        if (mParamsClipboard.has("spot"))
+        if (mClipboardParams.has("spot"))
         {
-            volobjp->setLightTextureID(mParamsClipboard["spot"]["id"].asUUID());
+            volobjp->setLightTextureID(mClipboardParams["spot"]["id"].asUUID());
             LLVector3 spot_params;
-            spot_params.mV[0] = (F32)mParamsClipboard["spot"]["fov"].asReal();
-            spot_params.mV[1] = (F32)mParamsClipboard["spot"]["focus"].asReal();
-            spot_params.mV[2] = (F32)mParamsClipboard["spot"]["ambiance"].asReal();
+            spot_params.mV[0] = (F32)mClipboardParams["spot"]["fov"].asReal();
+            spot_params.mV[1] = (F32)mClipboardParams["spot"]["focus"].asReal();
+            spot_params.mV[2] = (F32)mClipboardParams["spot"]["ambiance"].asReal();
             volobjp->setSpotLightParams(spot_params);
         }
     }
@@ -3195,31 +3168,31 @@
         bool is_root = objectp->isRoot();
 
         // Not sure if phantom should go under physics, but doesn't fit elsewhere
-        BOOL is_phantom = mParamsClipboard["is_phantom"].asBoolean() && is_root;
+        BOOL is_phantom = mClipboardParams["is_phantom"].asBoolean() && is_root;
         LLSelectMgr::getInstance()->selectionUpdatePhantom(is_phantom);
 
-        BOOL is_physical = mParamsClipboard["is_physical"].asBoolean() && is_root;
+        BOOL is_physical = mClipboardParams["is_physical"].asBoolean() && is_root;
         LLSelectMgr::getInstance()->selectionUpdatePhysics(is_physical);
 
-        if (mParamsClipboard.has("physics"))
+        if (mClipboardParams.has("physics"))
         {
-            objectp->setPhysicsShapeType((U8)mParamsClipboard["physics"]["shape"].asInteger());
+            objectp->setPhysicsShapeType((U8)mClipboardParams["physics"]["shape"].asInteger());
             U8 cur_material = objectp->getMaterial();
-            U8 material = (U8)mParamsClipboard["physics"]["material"].asInteger() | (cur_material & ~LL_MCODE_MASK);
+            U8 material = (U8)mClipboardParams["physics"]["material"].asInteger() | (cur_material & ~LL_MCODE_MASK);
 
             objectp->setMaterial(material);
             objectp->sendMaterialUpdate();
-            objectp->setPhysicsGravity(mParamsClipboard["physics"]["gravity"].asReal());
-            objectp->setPhysicsFriction(mParamsClipboard["physics"]["friction"].asReal());
-            objectp->setPhysicsDensity(mParamsClipboard["physics"]["density"].asReal());
-            objectp->setPhysicsRestitution(mParamsClipboard["physics"]["restitution"].asReal());
+            objectp->setPhysicsGravity(mClipboardParams["physics"]["gravity"].asReal());
+            objectp->setPhysicsFriction(mClipboardParams["physics"]["friction"].asReal());
+            objectp->setPhysicsDensity(mClipboardParams["physics"]["density"].asReal());
+            objectp->setPhysicsRestitution(mClipboardParams["physics"]["restitution"].asReal());
             objectp->updateFlags(TRUE);
         }
     }
 
     if (mPasteFlexible)
     {
-        bool is_flexible = mParamsClipboard.has("flex");
+        bool is_flexible = mClipboardParams.has("flex");
         if (is_flexible)
         {
             LLVOVolume *volobjp = (LLVOVolume *)objectp;
@@ -3240,14 +3213,14 @@
             {
                 LLFlexibleObjectData new_attributes;
                 new_attributes = *attributes;
-                new_attributes.setSimulateLOD(mParamsClipboard["flex"]["lod"].asInteger());
-                new_attributes.setGravity(mParamsClipboard["flex"]["gav"].asReal());
-                new_attributes.setTension(mParamsClipboard["flex"]["ten"].asReal());
-                new_attributes.setAirFriction(mParamsClipboard["flex"]["fri"].asReal());
-                new_attributes.setWindSensitivity(mParamsClipboard["flex"]["sen"].asReal());
-                F32 fx = (F32)mParamsClipboard["flex"]["forx"].asReal();
-                F32 fy = (F32)mParamsClipboard["flex"]["fory"].asReal();
-                F32 fz = (F32)mParamsClipboard["flex"]["forz"].asReal();
+                new_attributes.setSimulateLOD(mClipboardParams["flex"]["lod"].asInteger());
+                new_attributes.setGravity(mClipboardParams["flex"]["gav"].asReal());
+                new_attributes.setTension(mClipboardParams["flex"]["ten"].asReal());
+                new_attributes.setAirFriction(mClipboardParams["flex"]["fri"].asReal());
+                new_attributes.setWindSensitivity(mClipboardParams["flex"]["sen"].asReal());
+                F32 fx = (F32)mClipboardParams["flex"]["forx"].asReal();
+                F32 fy = (F32)mClipboardParams["flex"]["fory"].asReal();
+                F32 fz = (F32)mClipboardParams["flex"]["forz"].asReal();
                 LLVector3 force(fx, fy, fz);
                 new_attributes.setUserForce(force);
                 objectp->setParameterEntry(LLNetworkData::PARAMS_FLEXIBLE, new_attributes, true);
@@ -3270,31 +3243,33 @@
         }
     }
     // Parametric does updateVolume(), make sure we won't affect flexible
-    else if (mPasteParametric)
+    else if (mPasteParametric && mClipboardParams.has("volume_params"))
     {
+        LLVolumeParams params;
+        params.fromLLSD(mClipboardParams["volume_params"]);
         LLVOVolume *volobjp = (LLVOVolume *)objectp;
         if (volobjp->isFlexible())
         {
-            if (mClipboardVolumeParams.getPathParams().getCurveType() == LL_PCODE_PATH_LINE)
+            if (params.getPathParams().getCurveType() == LL_PCODE_PATH_LINE)
             {
-                mClipboardVolumeParams.getPathParams().setCurveType(LL_PCODE_PATH_FLEXIBLE);
+                params.getPathParams().setCurveType(LL_PCODE_PATH_FLEXIBLE);
             }
         }
-        else if (mClipboardVolumeParams.getPathParams().getCurveType() == LL_PCODE_PATH_FLEXIBLE)
+        else if (params.getPathParams().getCurveType() == LL_PCODE_PATH_FLEXIBLE)
         {
-            mClipboardVolumeParams.getPathParams().setCurveType(LL_PCODE_PATH_LINE);
+            params.getPathParams().setCurveType(LL_PCODE_PATH_LINE);
         }
     }
 
     // Parametrics
-    if(mPasteParametric)
+    if (mPasteParametric)
     {
         // Sculpted Prim
-        if (mParamsClipboard.has("sculpt"))
+        if (mClipboardParams.has("sculpt"))
         {
             LLSculptParams sculpt_params;
-            LLUUID sculpt_id = mParamsClipboard["sculpt"]["id"].asUUID();
-            U8 sculpt_type = (U8)mParamsClipboard["sculpt"]["type"].asInteger();
+            LLUUID sculpt_id = mClipboardParams["sculpt"]["id"].asUUID();
+            U8 sculpt_type = (U8)mClipboardParams["sculpt"]["type"].asInteger();
             sculpt_params.setSculptTexture(sculpt_id, sculpt_type);
             objectp->setParameterEntry(LLNetworkData::PARAMS_SCULPT, sculpt_params, TRUE);
         }
@@ -3307,10 +3282,17 @@
             }
         }
 
-        objectp->updateVolume(mClipboardVolumeParams);
+        if (mClipboardParams.has("volume_params"))
+        {
+            LLVolumeParams params;
+            params.fromLLSD(mClipboardParams["volume_params"]);
+            objectp->updateVolume(params);
+        }
     }
-}
-
+    // </FS>
+}
+
+// <FS> Extended copy & paste buttons
 bool LLPanelObject::pasteCheckMenuItem(const LLSD& userdata)
 {
     std::string command = userdata.asString();
@@ -3357,7 +3339,7 @@
     }
 }
 
-bool LLPanelObject::pasteEnabletMenuItem(const LLSD& userdata)
+bool LLPanelObject::pasteEnabledMenuItem(const LLSD& userdata)
 {
     std::string command = userdata.asString();
 
@@ -3385,62 +3367,6 @@
     return true;
 }
 
-//static
-bool LLPanelObject::isLibraryTexture(LLUUID image_id)
-{
-    if (gInventory.isObjectDescendentOf(image_id, gInventory.getLibraryRootFolderID())
-        || image_id == LLUUID(gSavedSettings.getString("DefaultObjectTexture"))
-        || image_id == LLUUID(gSavedSettings.getString("UIImgWhiteUUID"))
-        || image_id == LLUUID(gSavedSettings.getString("UIImgInvisibleUUID"))
-        || image_id == LLUUID(SCULPT_DEFAULT_TEXTURE))
-    {
-        return true;
-    }
-    return false;
-}
-
-//static
-LLUUID LLPanelObject::getCopyPermInventoryTextureId(LLUUID image_id)
-{
-    LLViewerInventoryCategory::cat_array_t cats;
-    LLViewerInventoryItem::item_array_t items;
-    LLAssetIDMatches asset_id_matches(image_id);
-    gInventory.collectDescendentsIf(LLUUID::null,
-        cats,
-        items,
-        LLInventoryModel::INCLUDE_TRASH,
-        asset_id_matches);
-    if (items.size())
-    {
-        for (S32 i = 0; i < items.size(); i++)
-        {
-            LLViewerInventoryItem* itemp = items[i];
-            if (itemp)
-            {
-                LLPermissions item_permissions = itemp->getPermissions();
-                if (item_permissions.allowOperationBy(PERM_COPY,
-                    gAgent.getID(),
-                    gAgent.getGroupID()))
-                {
-                    return itemp->getUUID();
-                }
-            }
-        }
-    }
-    return LLUUID::null;
-}
-
-// Static
-bool LLPanelObject::canCopyTexture(LLUUID image_id)
-{
-    // User is allowed to copy a texture if:
-    // library asset or default texture,
-    // or copy perm asset exists in user's inventory
-
-    return isLibraryTexture(image_id) || getCopyPermInventoryTextureId(image_id).notNull();
-}
-
-// <FS> Extended copy & paste buttons
 bool get_vector_from_clipboard(LLVector3* value)
 {
 	LLWString temp_string;
@@ -3467,7 +3393,7 @@
 {
 	if (get_vector_from_clipboard(&mClipboardPos))
 	{
-		mHasPosClipboard = TRUE;
+		mHasClipboardPos = true;
 		onPastePos();
 	}
 	else
@@ -3480,7 +3406,7 @@
 {
 	if (get_vector_from_clipboard(&mClipboardSize))
 	{
-		mHasSizeClipboard = TRUE;
+		mHasClipboardSize = true;
 		onPasteSize();
 	}
 	else
@@ -3493,7 +3419,7 @@
 {
 	if (get_vector_from_clipboard(&mClipboardRot))
 	{
-		mHasRotClipboard = TRUE;
+		mHasClipboardRot = true;
 		onPasteRot();
 	}
 	else
@@ -3501,46 +3427,4 @@
 		LL_INFOS() << "Couldn't get rotation vector from clipboard" << LL_ENDL;
 	}
 }
-// </FS>
-=======
-    // Sculpted Prim
-    if (mClipboardParams.has("sculpt"))
-    {
-        LLSculptParams sculpt_params;
-        LLUUID sculpt_id = mClipboardParams["sculpt"]["id"].asUUID();
-        U8 sculpt_type = (U8)mClipboardParams["sculpt"]["type"].asInteger();
-        sculpt_params.setSculptTexture(sculpt_id, sculpt_type);
-        objectp->setParameterEntry(LLNetworkData::PARAMS_SCULPT, sculpt_params, TRUE);
-    }
-    else
-    {
-        LLSculptParams *sculpt_params = (LLSculptParams *)objectp->getParameterEntry(LLNetworkData::PARAMS_SCULPT);
-        if (sculpt_params)
-        {
-            objectp->setParameterEntryInUse(LLNetworkData::PARAMS_SCULPT, FALSE, TRUE);
-        }
-    }
-
-    // volume params
-    // make sure updateVolume() won't affect flexible
-    if (mClipboardParams.has("volume_params"))
-    {
-        LLVolumeParams params;
-        params.fromLLSD(mClipboardParams["volume_params"]);
-        LLVOVolume *volobjp = (LLVOVolume *)objectp;
-        if (volobjp->isFlexible())
-        {
-            if (params.getPathParams().getCurveType() == LL_PCODE_PATH_LINE)
-            {
-                params.getPathParams().setCurveType(LL_PCODE_PATH_FLEXIBLE);
-            }
-        }
-        else if (params.getPathParams().getCurveType() == LL_PCODE_PATH_FLEXIBLE)
-        {
-            params.getPathParams().setCurveType(LL_PCODE_PATH_LINE);
-        }
-
-        objectp->updateVolume(params);
-    }
-}
->>>>>>> ef8d42a0
+// </FS>