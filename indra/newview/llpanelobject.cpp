--- conflicted
+++ resolved
@@ -338,7 +338,7 @@
 	clearCtrls();
 
 // <FS:CR> Aurora Sim
-	updateLimits(FALSE);	// default to non-attachment
+	updateLimits(false);	// default to non-attachment
 // </FS:CR> Aurora Sim
 	
 	changePrecision(gSavedSettings.getS32("FSBuildToolDecimalPrecision"));	// <FS:CR> Adjustable decimal precision
@@ -372,7 +372,7 @@
 }
 
 // <AW: opensim-limits>
-void LLPanelObject::updateLimits(BOOL attachment)
+void LLPanelObject::updateLimits(bool attachment)
 {
 // <FS:CR> Aurora Sim
 	//mRegionMaxHeight = LLWorld::getInstance()->getRegionMaxHeight();
@@ -1027,25 +1027,9 @@
 	
 	// Compute control visibility, label names, and twist range.
 	// Start with defaults.
-<<<<<<< HEAD
 	// <FS:Beq> FIRE-21772 mComboBaseType remians invisible after editing a mesh
-	mComboBaseType->setVisible(TRUE);
+	mComboBaseType->setVisible(true);
 	// </FS:Beq>
-	BOOL cut_visible                = TRUE;
-	BOOL hollow_visible             = TRUE;
-	BOOL top_size_x_visible			= TRUE;
-	BOOL top_size_y_visible			= TRUE;
-	BOOL top_shear_x_visible		= TRUE;
-	BOOL top_shear_y_visible		= TRUE;
-	BOOL twist_visible				= TRUE;
-	//KC: Phoenix capability, allow all transforms
-	BOOL advanced_cut_visible		= TRUE;
-	BOOL taper_visible				= TRUE;
-	BOOL skew_visible				= TRUE;
-	BOOL radius_offset_visible		= TRUE;
-	BOOL revolutions_visible		= TRUE;
-	BOOL sculpt_texture_visible     = FALSE;
-=======
 	bool cut_visible                = true;
 	bool hollow_visible             = true;
 	bool top_size_x_visible			= true;
@@ -1053,13 +1037,13 @@
 	bool top_shear_x_visible		= true;
 	bool top_shear_y_visible		= true;
 	bool twist_visible				= true;
-	bool advanced_cut_visible		= false;
-	bool taper_visible				= false;
-	bool skew_visible				= false;
-	bool radius_offset_visible		= false;
-	bool revolutions_visible		= false;
+	//KC: Phoenix capability, allow all transforms
+	bool advanced_cut_visible		= true;
+	bool taper_visible				= true;
+	bool skew_visible				= true;
+	bool radius_offset_visible		= true;
+	bool revolutions_visible		= true;
 	bool sculpt_texture_visible     = false;
->>>>>>> 7704c263
 	F32	 twist_min					= OBJECT_TWIST_LINEAR_MIN;
 	F32	 twist_max					= OBJECT_TWIST_LINEAR_MAX;
 	F32	 twist_inc					= OBJECT_TWIST_LINEAR_INC;
@@ -1072,23 +1056,13 @@
 	switch (selected_item)
 	{
 	case MI_SPHERE:
-<<<<<<< HEAD
-		top_size_x_visible		= TRUE;
-		top_size_y_visible		= TRUE;
-		top_shear_x_visible		= TRUE;
-		top_shear_y_visible		= TRUE;
-		twist_visible			= TRUE;
-		advanced_cut_visible	= TRUE;
-		advanced_is_dimple		= TRUE;
-=======
-		top_size_x_visible		= false;
-		top_size_y_visible		= false;
-		top_shear_x_visible		= false;
-		top_shear_y_visible		= false;
-		//twist_visible			= false;
+		top_size_x_visible		= true;
+		top_size_y_visible		= true;
+		top_shear_x_visible		= true;
+		top_shear_y_visible		= true;
+		twist_visible			= true;
 		advanced_cut_visible	= true;
 		advanced_is_dimple		= true;
->>>>>>> 7704c263
 		twist_min				= OBJECT_TWIST_MIN;
 		twist_max				= OBJECT_TWIST_MAX;
 		twist_inc				= OBJECT_TWIST_INC;
@@ -1129,14 +1103,9 @@
 		break;
 		
 	case MI_BOX:
-<<<<<<< HEAD
-		advanced_cut_visible	= TRUE;
-		advanced_is_slice		= TRUE;
-		taper_visible			= FALSE; //KC: does nothing for boxes
-=======
 		advanced_cut_visible	= true;
 		advanced_is_slice		= true;
->>>>>>> 7704c263
+		taper_visible			= false; //KC: does nothing for boxes
 		break;
 
 	case MI_CYLINDER:
@@ -1393,17 +1362,8 @@
 			// <FS:Beq> FIRE-21445 - Show specific LOD + Mesh Info in object panel
 			if (isMesh)
 			{
-<<<<<<< HEAD
 				deactivateStandardFields();
 				activateMeshFields(objectp);
-=======
-				mTextureCtrl->setTentative(false);
-				mTextureCtrl->setEnabled(editable && !isMesh);
-				if (editable)
-					mTextureCtrl->setImageAssetID(sculpt_params->getSculptTexture());
-				else
-					mTextureCtrl->setImageAssetID(LLUUID::null);
->>>>>>> 7704c263
 			}
 			else if (!isMesh && mSelectedType == MI_NONE)
 			{
@@ -1415,7 +1375,7 @@
 				LLTextureCtrl*  mTextureCtrl = getChild<LLTextureCtrl>("sculpt texture control");
 				if (mTextureCtrl)
 				{
-					mTextureCtrl->setTentative(FALSE);
+					mTextureCtrl->setTentative(false);
 					mTextureCtrl->setEnabled(editable && !isMesh);
 					if (editable)
 						mTextureCtrl->setImageAssetID(sculpt_params->getSculptTexture());
@@ -1453,17 +1413,11 @@
 					mCtrlSculptInvert->setEnabled(editable);
 				}
 
-<<<<<<< HEAD
 				if (mLabelSculptType)
 				{
-					mLabelSculptType->setEnabled(TRUE);
+					mLabelSculptType->setEnabled(true);
 				}
 			//<FS:Beq> FIRE-21445
-=======
-			if (mLabelSculptType)
-			{
-				mLabelSculptType->setEnabled(true);
->>>>>>> 7704c263
 			}
 			//</FS:Beq>
 		}
@@ -1486,61 +1440,61 @@
 {
 
 	// Update field visibility
-	mComboBaseType->setEnabled(FALSE);
-	mComboBaseType->setVisible(FALSE);
-
-	mLabelCut->setVisible(FALSE);
-	mSpinCutBegin->setVisible(FALSE);
-	mSpinCutEnd->setVisible(FALSE);
-
-	mLabelHollow->setVisible(FALSE);
-	mSpinHollow->setVisible(FALSE);
-	mLabelHoleType->setVisible(FALSE);
-	mComboHoleType->setVisible(FALSE);
-
-	mLabelTwist->setVisible(FALSE);
-	mSpinTwist->setVisible(FALSE);
-	mSpinTwistBegin->setVisible(FALSE);
-	mSpinTwist->setMinValue(FALSE);
-	mSpinTwist->setMaxValue(FALSE);
-	mSpinTwist->setIncrement(FALSE);
-	mSpinTwistBegin->setMinValue(FALSE);
-	mSpinTwistBegin->setMaxValue(FALSE);
-	mSpinTwistBegin->setIncrement(FALSE);
-
-	mSpinScaleX->setVisible(FALSE);
-	mSpinScaleY->setVisible(FALSE);
-
-	mLabelSkew->setVisible(FALSE);
-	mSpinSkew->setVisible(FALSE);
-
-	mLabelShear->setVisible(FALSE);
-	mSpinShearX->setVisible(FALSE);
-	mSpinShearY->setVisible(FALSE);
-
-	mCtrlPathBegin->setVisible(FALSE);
-	mCtrlPathEnd->setVisible(FALSE);
-
-	mLabelTaper->setVisible(FALSE);
-	mSpinTaperX->setVisible(FALSE);
-	mSpinTaperY->setVisible(FALSE);
-
-	mLabelRadiusOffset->setVisible(FALSE);
-	mSpinRadiusOffset->setVisible(FALSE);
-
-	mLabelRevolutions->setVisible(FALSE);
-	mSpinRevolutions->setVisible(FALSE);
-
-	mCtrlSculptTexture->setVisible(FALSE);
-	mLabelSculptType->setVisible(FALSE);
-	mCtrlSculptType->setVisible(FALSE);
-
-	getChildView("scale_hole")->setVisible(FALSE);
-	getChildView("scale_taper")->setVisible(FALSE);
-
-	getChildView("advanced_cut")->setVisible(FALSE);
-	getChildView("advanced_dimple")->setVisible(FALSE);
-	getChildView("advanced_slice")->setVisible(FALSE);
+	mComboBaseType->setEnabled(false);
+	mComboBaseType->setVisible(false);
+
+	mLabelCut->setVisible(false);
+	mSpinCutBegin->setVisible(false);
+	mSpinCutEnd->setVisible(false);
+
+	mLabelHollow->setVisible(false);
+	mSpinHollow->setVisible(false);
+	mLabelHoleType->setVisible(false);
+	mComboHoleType->setVisible(false);
+
+	mLabelTwist->setVisible(false);
+	mSpinTwist->setVisible(false);
+	mSpinTwistBegin->setVisible(false);
+	mSpinTwist->setMinValue(false);
+	mSpinTwist->setMaxValue(false);
+	mSpinTwist->setIncrement(false);
+	mSpinTwistBegin->setMinValue(false);
+	mSpinTwistBegin->setMaxValue(false);
+	mSpinTwistBegin->setIncrement(false);
+
+	mSpinScaleX->setVisible(false);
+	mSpinScaleY->setVisible(false);
+
+	mLabelSkew->setVisible(false);
+	mSpinSkew->setVisible(false);
+
+	mLabelShear->setVisible(false);
+	mSpinShearX->setVisible(false);
+	mSpinShearY->setVisible(false);
+
+	mCtrlPathBegin->setVisible(false);
+	mCtrlPathEnd->setVisible(false);
+
+	mLabelTaper->setVisible(false);
+	mSpinTaperX->setVisible(false);
+	mSpinTaperY->setVisible(false);
+
+	mLabelRadiusOffset->setVisible(false);
+	mSpinRadiusOffset->setVisible(false);
+
+	mLabelRevolutions->setVisible(false);
+	mSpinRevolutions->setVisible(false);
+
+	mCtrlSculptTexture->setVisible(false);
+	mLabelSculptType->setVisible(false);
+	mCtrlSculptType->setVisible(false);
+
+	getChildView("scale_hole")->setVisible(false);
+	getChildView("scale_taper")->setVisible(false);
+
+	getChildView("advanced_cut")->setVisible(false);
+	getChildView("advanced_dimple")->setVisible(false);
+	getChildView("advanced_slice")->setVisible(false);
 }
 
 void LLPanelObject::activateMeshFields(LLViewerObject* objectp)
@@ -1554,15 +1508,15 @@
 		args[dataFields[i]] = llformat("%d", objectp->mDrawable->getVOVolume()->getLODTriangleCount(i));
 	}
 	num_tris->setText(getString("mesh_lod_num_tris_values",args));
-	num_tris->setVisible(TRUE);
+	num_tris->setVisible(true);
 
 	childSetVisible("mesh_info_label", true);
 	childSetVisible("lod_label", true);
 	childSetVisible("lod_num_tris", true);
 	childSetVisible("mesh_lod_label", true);
 	// Mesh specific display
-	mComboLOD->setEnabled(TRUE);
-	mComboLOD->setVisible(TRUE);
+	mComboLOD->setEnabled(true);
+	mComboLOD->setVisible(true);
 
 	F32 radius;
 
@@ -1591,7 +1545,7 @@
 	childSetVisible("object_radius", true);
 	LLTextBox* tb = getChild<LLTextBox>("object_radius_value");
 	tb->setText(llformat("%.3f", radius));
-	tb->setVisible(TRUE);
+	tb->setVisible(true);
 
 	childSetVisible("LOD_swap_defaults_label", true);
 	childSetVisible("LOD_swap_usr_label", true);
@@ -1606,7 +1560,7 @@
 	args["FACTOR"] = llformat("%.3f", factor);
 	tb = getChild<LLTextBox>("LOD_swap_ll_default");
 	tb->setToolTip(getString("ll_lod_tooltip_msg",args));
-	tb->setVisible(TRUE);
+	tb->setVisible(true);
 
 	tb = getChild<LLTextBox>("LOD_swap_ll_values");
 	setLODDistValues(tb, factor, dmid, dlow, dlowest);
@@ -1616,7 +1570,7 @@
 	args["FACTOR"] = llformat("%.3f", factor);
 	tb = getChild<LLTextBox>("LOD_swap_fs_default");
 	tb->setToolTip(getString("fs_lod_tooltip_msg", args));
-	tb->setVisible(TRUE);
+	tb->setVisible(true);
 
 	tb = getChild<LLTextBox>("LOD_swap_fs_values");
 	setLODDistValues(tb, factor, dmid, dlow, dlowest);
@@ -1626,7 +1580,7 @@
 	args["FACTOR"] = llformat("%.3f", factor);
 	tb = getChild<LLTextBox>("LOD_swap_usr_current");
 	tb->setText(getString("user_lod_label_string", args));// Note: here we are setting the label not the tooltip
-	tb->setVisible(TRUE);
+	tb->setVisible(true);
 
 	tb = getChild<LLTextBox>("LOD_swap_usr_values");
 	setLODDistValues(tb, factor, dmid, dlow, dlowest);
@@ -1641,8 +1595,8 @@
 		args["MED2LOW"] = llformat("%.1f", factor*dlow);
 		args["LOW2LOWEST"] = llformat("%.1f", factor*dlowest);
 		tb->setText(getString("LODSwapFormatString",args));
-		tb->setVisible(TRUE);
-		tb->setEnabled(TRUE);
+		tb->setVisible(true);
+		tb->setEnabled(true);
 	}
 }
 
@@ -1658,12 +1612,12 @@
 	// </FS:Beq>
 
 	mComboLOD->setCurrentByIndex(0);
-	mComboLOD->setEnabled(FALSE);
-	mComboLOD->setVisible(FALSE);
+	mComboLOD->setEnabled(false);
+	mComboLOD->setVisible(false);
 
 	childSetVisible("object_radius", false);
 	LLTextBox* tb = getChild<LLTextBox>("object_radius_value");
-	tb->setVisible(FALSE);
+	tb->setVisible(false);
 
 	childSetVisible("ObjectLODbehaviourLabel", false);
 	childSetVisible("LOD_swap_defaults_label", false);
@@ -2389,7 +2343,7 @@
 		if (mObject->isRootEdit())
 		{
 			// counter-translate child objects if we are moving the root as an individual
-			mObject->resetChildrenPosition(old_position_local - new_position_local, TRUE);
+			mObject->resetChildrenPosition(old_position_local - new_position_local, true);
 		}
 
 		if (!btn_down)
@@ -2794,7 +2748,7 @@
 //    if (command == "psr_paste")
 //    {
 //        S32 selected_count = LLSelectMgr::getInstance()->getSelection()->getObjectCount();
-//        BOOL single_volume = (LLSelectMgr::getInstance()->selectionAllPCode(LL_PCODE_VOLUME))
+//        bool single_volume = (LLSelectMgr::getInstance()->selectionAllPCode(LL_PCODE_VOLUME))
 //            && (selected_count == 1);
 //
 //        if (!single_volume)
@@ -2830,7 +2784,7 @@
 //    else if (command == "psr_copy")
 //    {
 //        S32 selected_count = LLSelectMgr::getInstance()->getSelection()->getObjectCount();
-//        BOOL single_volume = (LLSelectMgr::getInstance()->selectionAllPCode(LL_PCODE_VOLUME))
+//        bool single_volume = (LLSelectMgr::getInstance()->selectionAllPCode(LL_PCODE_VOLUME))
 //            && (selected_count == 1);
 //
 //        if (!single_volume)
@@ -2851,72 +2805,10 @@
 
 void copy_vector_to_clipboard(const LLVector3& vec)
 {
-<<<<<<< HEAD
 	S32 precision = gSavedSettings.getS32("FSBuildToolDecimalPrecision");
 	std::string format = llformat("<%%.%df, %%.%df, %%.%df>", precision, precision, precision);
 	std::string stringVec = llformat(format.c_str(), vec.mV[VX], vec.mV[VY], vec.mV[VZ]);
 	LLView::getWindow()->copyTextToClipboard(utf8str_to_wstring(stringVec));
-=======
-    std::string command = userdata.asString();
-
-    // paste options
-    if (command == "psr_paste")
-    {
-        S32 selected_count = LLSelectMgr::getInstance()->getSelection()->getObjectCount();
-        bool single_volume = (LLSelectMgr::getInstance()->selectionAllPCode(LL_PCODE_VOLUME))
-            && (selected_count == 1);
-
-        if (!single_volume)
-        {
-            return false;
-        }
-
-        bool enable_move;
-        bool enable_modify;
-
-        LLSelectMgr::getInstance()->selectGetEditMoveLinksetPermissions(enable_move, enable_modify);
-
-        return enable_move && enable_modify && mHasClipboardPos && mHasClipboardSize && mHasClipboardRot;
-    }
-    else if (command == "pos_paste")
-    {
-        // assumes that menu won't be active if there is no move permission
-        return mHasClipboardPos;
-    }
-    else if (command == "size_paste")
-    {
-        return mHasClipboardSize;
-    }
-    else if (command == "rot_paste")
-    {
-        return mHasClipboardRot;
-    }
-    else if (command == "params_paste")
-    {
-        return mClipboardParams.isMap() && (mClipboardParams.size() != 0);
-    }
-    // copy options
-    else if (command == "psr_copy")
-    {
-        S32 selected_count = LLSelectMgr::getInstance()->getSelection()->getObjectCount();
-        bool single_volume = (LLSelectMgr::getInstance()->selectionAllPCode(LL_PCODE_VOLUME))
-            && (selected_count == 1);
-
-        if (!single_volume)
-        {
-            return false;
-        }
-
-        bool enable_move;
-        bool enable_modify;
-
-        LLSelectMgr::getInstance()->selectGetEditMoveLinksetPermissions(enable_move, enable_modify);
-
-        // since we forbid seeing values we also should forbid copying them
-        return enable_move && enable_modify;
-    }
-    return false;
->>>>>>> 7704c263
 }
 // </FS>
 
@@ -2933,7 +2825,7 @@
     args["VALUE"] = stringVec;
     mBtnPastePos->setToolTip(getString("paste_position", args));
 
-    mBtnPastePos->setEnabled(TRUE);
+    mBtnPastePos->setEnabled(true);
     // </FS>
 
     mHasClipboardPos = true;
@@ -2952,7 +2844,7 @@
     args["VALUE"] = stringVec;
     mBtnPasteSize->setToolTip(getString("paste_size", args));
 
-    mBtnPasteSize->setEnabled(TRUE);
+    mBtnPasteSize->setEnabled(true);
     // </FS>
 
     mHasClipboardSize = true;
@@ -2971,7 +2863,7 @@
     args["VALUE"] = stringVec;
     mBtnPasteRot->setToolTip(getString("paste_rotation", args));
 
-    mBtnPasteRot->setEnabled(TRUE);
+    mBtnPasteRot->setEnabled(true);
     // </FS>
 
     mHasClipboardRot = true;
