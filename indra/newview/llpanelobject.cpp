/** 
 * @file llpanelobject.cpp
 * @brief Object editing (position, scale, etc.) in the tools floater
 *
 * $LicenseInfo:firstyear=2001&license=viewerlgpl$
 * Second Life Viewer Source Code
 * Copyright (C) 2010, Linden Research, Inc.
 * 
 * This library is free software; you can redistribute it and/or
 * modify it under the terms of the GNU Lesser General Public
 * License as published by the Free Software Foundation;
 * version 2.1 of the License only.
 * 
 * This library is distributed in the hope that it will be useful,
 * but WITHOUT ANY WARRANTY; without even the implied warranty of
 * MERCHANTABILITY or FITNESS FOR A PARTICULAR PURPOSE.  See the GNU
 * Lesser General Public License for more details.
 * 
 * You should have received a copy of the GNU Lesser General Public
 * License along with this library; if not, write to the Free Software
 * Foundation, Inc., 51 Franklin Street, Fifth Floor, Boston, MA  02110-1301  USA
 * 
 * Linden Research, Inc., 945 Battery Street, San Francisco, CA  94111  USA
 * $/LicenseInfo$
 */

#include "llviewerprecompiledheaders.h"

// file include
#include "llpanelobject.h"

// linden library includes
#include "lleconomy.h"
#include "llerror.h"
#include "llfontgl.h"
#include "llpermissionsflags.h"
#include "llstring.h"
#include "llvolume.h"
#include "m3math.h"

// project includes
#include "llagent.h"
#include "llbutton.h"
#include "llcalc.h"
#include "llcheckboxctrl.h"
#include "llcolorswatch.h"
#include "llcombobox.h"
#include "llfocusmgr.h"
#include "llmanipscale.h"
#include "llpreviewscript.h"
#include "llresmgr.h"
#include "llselectmgr.h"
#include "llspinctrl.h"
#include "lltexturectrl.h"
#include "lltextbox.h"
#include "lltool.h"
#include "lltoolcomp.h"
#include "lltoolmgr.h"
#include "llui.h"
#include "llviewerobject.h"
#include "llviewerregion.h"
#include "llviewerwindow.h"
#include "llvovolume.h"
#include "llworld.h"
#include "pipeline.h"
#include "llviewercontrol.h"
#include "lluictrlfactory.h"
//#include "llfirstuse.h"
// [RLVa:KB] - Checked: 2011-05-22 (RLVa-1.3.1a)
#include "rlvhandler.h"
#include "llvoavatarself.h"
// [/RLVa:KB]

#include "llwindow.h" // for clipboad operations -KC

// [RLVa:KB] - Checked: 2011-05-22 (RLVa-1.3.1a)
#include "rlvhandler.h"
#include "llvoavatarself.h"
// [/RLVa:KB]
#include "llinventoryfunctions.h"
#include "llinventorymodel.h"

#include "lldrawpool.h"

//
// Constants
//
enum {
	MI_BOX,
	MI_CYLINDER,
	MI_PRISM,
	MI_SPHERE,
	MI_TORUS,
	MI_TUBE,
	MI_RING,
	MI_SCULPT,
	MI_PATH_LINE_PROFILE_CIRCLE_HALF,
	MI_PATH_CIRCLE_PROFILE_CIRCLE_HALF,
	MI_PATH_CIRCLE2_PROFILE_SQUARE,
	MI_PATH_CIRCLE2_PROFILE_TRI,
	MI_PATH_CIRCLE2_PROFILE_CIRCLE,
	MI_PATH_CIRCLE2_PROFILE_CIRCLE_HALF,
	MI_PATH_TEST_PROFILE_SQUARE,
	MI_PATH_TEST_PROFILE_TRI,
	MI_PATH_TEST_PROFILE_CIRCLE,
	MI_PATH_TEST_PROFILE_CIRCLE_HALF,
	//<-- Working33 by Gregory Maurer
	MI_PATH_33_PROFILE_CIRCLE,
	MI_PATH_33_PROFILE_SQUARE,
	MI_PATH_33_PROFILE_TRIANGLE,
	MI_PATH_33_PROFILE_HALFCIRCLE,
	//Working33 -->
	MI_NONE,
	MI_VOLUME_COUNT
};

enum {
	MI_HOLE_SAME,
	MI_HOLE_CIRCLE,
	MI_HOLE_SQUARE,
	MI_HOLE_TRIANGLE,
	MI_HOLE_COUNT
};

//static const std::string LEGACY_FULLBRIGHT_DESC =LLTrans::getString("Fullbright");

BOOL	LLPanelObject::postBuild()
{
	setMouseOpaque(FALSE);
	
	//--------------------------------------------------------
	// Top
	//--------------------------------------------------------
	
	// Lock checkbox
	mCheckLock = getChild<LLCheckBoxCtrl>("checkbox locked");
	childSetCommitCallback("checkbox locked",onCommitLock,this);

	// Physical checkbox
	mCheckPhysics = getChild<LLCheckBoxCtrl>("Physical Checkbox Ctrl");
	childSetCommitCallback("Physical Checkbox Ctrl",onCommitPhysics,this);

	// Temporary checkbox
	mCheckTemporary = getChild<LLCheckBoxCtrl>("Temporary Checkbox Ctrl");
	childSetCommitCallback("Temporary Checkbox Ctrl",onCommitTemporary,this);

	// Phantom checkbox
	mCheckPhantom = getChild<LLCheckBoxCtrl>("Phantom Checkbox Ctrl");
	childSetCommitCallback("Phantom Checkbox Ctrl",onCommitPhantom,this);
       
	// Position
	mLabelPosition = getChild<LLTextBox>("label position");
	mCtrlPosX = getChild<LLSpinCtrl>("Pos X");
	childSetCommitCallback("Pos X",onCommitPosition,this);
	mCtrlPosY = getChild<LLSpinCtrl>("Pos Y");
	childSetCommitCallback("Pos Y",onCommitPosition,this);
	mCtrlPosZ = getChild<LLSpinCtrl>("Pos Z");
	childSetCommitCallback("Pos Z",onCommitPosition,this);

	// Scale
	mLabelSize = getChild<LLTextBox>("label size");
	mCtrlScaleX = getChild<LLSpinCtrl>("Scale X");
	childSetCommitCallback("Scale X",onCommitScale,this);

	// Scale Y
	mCtrlScaleY = getChild<LLSpinCtrl>("Scale Y");
	childSetCommitCallback("Scale Y",onCommitScale,this);

	// Scale Z
	mCtrlScaleZ = getChild<LLSpinCtrl>("Scale Z");
	childSetCommitCallback("Scale Z",onCommitScale,this);

	// Rotation
	mLabelRotation = getChild<LLTextBox>("label rotation");
	mCtrlRotX = getChild<LLSpinCtrl>("Rot X");
	childSetCommitCallback("Rot X",onCommitRotation,this);
	mCtrlRotY = getChild<LLSpinCtrl>("Rot Y");
	childSetCommitCallback("Rot Y",onCommitRotation,this);
	mCtrlRotZ = getChild<LLSpinCtrl>("Rot Z");
	childSetCommitCallback("Rot Z",onCommitRotation,this);

	// Copy/paste pos
	mBtnCopyPos = getChild<LLButton>("copypos");
	mBtnCopyPos->setCommitCallback( boost::bind(&LLPanelObject::onCopyPos, this, _2 ));
	mBtnPastePos = getChild<LLButton>("pastepos");
	mBtnPastePos->setCommitCallback( boost::bind(&LLPanelObject::onPastePos, this, _2 ));
	mBtnPastePosClip = getChild<LLButton>("pasteposclip");
	mBtnPastePosClip->setCommitCallback( boost::bind(&LLPanelObject::onPastePosClip, this, _2 ));

	// Copy/paste size
	mBtnCopySize = getChild<LLButton>("copysize");
	mBtnCopySize->setCommitCallback( boost::bind(&LLPanelObject::onCopySize, this, _2 ));
	mBtnPasteSize = getChild<LLButton>("pastesize");
	mBtnPasteSize->setCommitCallback( boost::bind(&LLPanelObject::onPasteSize, this, _2 ));
	mBtnPasteSizeClip = getChild<LLButton>("pastesizeclip");
	mBtnPasteSizeClip->setCommitCallback( boost::bind(&LLPanelObject::onPasteSizeClip, this, _2 ));

	// Copy/paste rot
	mBtnCopyRot = getChild<LLButton>("copyrot");
	mBtnCopyRot->setCommitCallback( boost::bind(&LLPanelObject::onCopyRot, this, _2 ));
	mBtnPasteRot = getChild<LLButton>("pasterot");
	mBtnPasteRot->setCommitCallback( boost::bind(&LLPanelObject::onPasteRot, this, _2 ));
	mBtnPasteRotClip = getChild<LLButton>("pasterotclip");
	mBtnPasteRotClip->setCommitCallback( boost::bind(&LLPanelObject::onPasteRotClip, this, _2 ));

	// Copy/paste obj prams
	mBtnCopyParams = getChild<LLButton>("copyparams");
	mBtnCopyParams->setCommitCallback( boost::bind(&LLPanelObject::onCopyParams, this, _2 ));
	mBtnPasteParams = getChild<LLButton>("pasteparams");
	mBtnPasteParams->setCommitCallback( boost::bind(&LLPanelObject::onPasteParams, this, _2 ));

	//--------------------------------------------------------
		
	// Base Type
	mComboBaseType = getChild<LLComboBox>("comboBaseType");
	childSetCommitCallback("comboBaseType",onCommitParametric,this);

	// Cut
	mLabelCut = getChild<LLTextBox>("text cut");
	mSpinCutBegin = getChild<LLSpinCtrl>("cut begin");
	childSetCommitCallback("cut begin",onCommitParametric,this);
	mSpinCutBegin->setValidateBeforeCommit( precommitValidate );
	mSpinCutEnd = getChild<LLSpinCtrl>("cut end");
	childSetCommitCallback("cut end",onCommitParametric,this);
	mSpinCutEnd->setValidateBeforeCommit( &precommitValidate );

	// Hollow / Skew
	mLabelHollow = getChild<LLTextBox>("text hollow");
	mLabelSkew = getChild<LLTextBox>("text skew");
	mSpinHollow = getChild<LLSpinCtrl>("Scale 1");
	childSetCommitCallback("Scale 1",onCommitParametric,this);
	mSpinHollow->setValidateBeforeCommit( &precommitValidate );
	mSpinSkew = getChild<LLSpinCtrl>("Skew");
	childSetCommitCallback("Skew",onCommitParametric,this);
	mSpinSkew->setValidateBeforeCommit( &precommitValidate );
	mLabelHoleType = getChild<LLTextBox>("Hollow Shape");

	// Hole Type
	mComboHoleType = getChild<LLComboBox>("hole");
	childSetCommitCallback("hole",onCommitParametric,this);

	// Twist
	mLabelTwist = getChild<LLTextBox>("text twist");
	mSpinTwistBegin = getChild<LLSpinCtrl>("Twist Begin");
	childSetCommitCallback("Twist Begin",onCommitParametric,this);
	mSpinTwistBegin->setValidateBeforeCommit( precommitValidate );
	mSpinTwist = getChild<LLSpinCtrl>("Twist End");
	childSetCommitCallback("Twist End",onCommitParametric,this);
	mSpinTwist->setValidateBeforeCommit( &precommitValidate );

	// Scale
	mSpinScaleX = getChild<LLSpinCtrl>("Taper Scale X");
	childSetCommitCallback("Taper Scale X",onCommitParametric,this);
	mSpinScaleX->setValidateBeforeCommit( &precommitValidate );
	mSpinScaleY = getChild<LLSpinCtrl>("Taper Scale Y");
	childSetCommitCallback("Taper Scale Y",onCommitParametric,this);
	mSpinScaleY->setValidateBeforeCommit( &precommitValidate );

	// Shear
	mLabelShear = getChild<LLTextBox>("text topshear");
	mSpinShearX = getChild<LLSpinCtrl>("Shear X");
	childSetCommitCallback("Shear X",onCommitParametric,this);
	mSpinShearX->setValidateBeforeCommit( &precommitValidate );
	mSpinShearY = getChild<LLSpinCtrl>("Shear Y");
	childSetCommitCallback("Shear Y",onCommitParametric,this);
	mSpinShearY->setValidateBeforeCommit( &precommitValidate );

	// Path / Profile
	mCtrlPathBegin = getChild<LLSpinCtrl>("Path Limit Begin");
	childSetCommitCallback("Path Limit Begin",onCommitParametric,this);
	mCtrlPathBegin->setValidateBeforeCommit( &precommitValidate );
	mCtrlPathEnd = getChild<LLSpinCtrl>("Path Limit End");
	childSetCommitCallback("Path Limit End",onCommitParametric,this);
	mCtrlPathEnd->setValidateBeforeCommit( &precommitValidate );

	// Taper
	mLabelTaper = getChild<LLTextBox>("text taper2");
	mSpinTaperX = getChild<LLSpinCtrl>("Taper X");
	childSetCommitCallback("Taper X",onCommitParametric,this);
	mSpinTaperX->setValidateBeforeCommit( precommitValidate );
	mSpinTaperY = getChild<LLSpinCtrl>("Taper Y");
	childSetCommitCallback("Taper Y",onCommitParametric,this);
	mSpinTaperY->setValidateBeforeCommit( precommitValidate );
	
	// Radius Offset / Revolutions
	mLabelRadiusOffset = getChild<LLTextBox>("text radius delta");
	mLabelRevolutions = getChild<LLTextBox>("text revolutions");
	mSpinRadiusOffset = getChild<LLSpinCtrl>("Radius Offset");
	childSetCommitCallback("Radius Offset",onCommitParametric,this);
	mSpinRadiusOffset->setValidateBeforeCommit( &precommitValidate );
	mSpinRevolutions = getChild<LLSpinCtrl>("Revolutions");
	childSetCommitCallback("Revolutions",onCommitParametric,this);
	mSpinRevolutions->setValidateBeforeCommit( &precommitValidate );

	// Sculpt
	mCtrlSculptTexture = getChild<LLTextureCtrl>("sculpt texture control");
	if (mCtrlSculptTexture)
	{
		mCtrlSculptTexture->setDefaultImageAssetID(LLUUID(SCULPT_DEFAULT_TEXTURE));
		mCtrlSculptTexture->setCommitCallback( boost::bind(&LLPanelObject::onCommitSculpt, this, _2 ));
		mCtrlSculptTexture->setOnCancelCallback( boost::bind(&LLPanelObject::onCancelSculpt, this, _2 ));
		mCtrlSculptTexture->setOnSelectCallback( boost::bind(&LLPanelObject::onSelectSculpt, this, _2 ));
		mCtrlSculptTexture->setDropCallback( boost::bind(&LLPanelObject::onDropSculpt, this, _2 ));
		// Don't allow (no copy) or (no transfer) textures to be selected during immediate mode
		mCtrlSculptTexture->setImmediateFilterPermMask(PERM_COPY | PERM_TRANSFER);
		mCtrlSculptTexture->setDnDFilterPermMask(PERM_COPY | PERM_TRANSFER);
		// Allow any texture to be used during non-immediate mode.
		mCtrlSculptTexture->setNonImmediateFilterPermMask(PERM_NONE);
		LLAggregatePermissions texture_perms;
		if (LLSelectMgr::getInstance()->selectGetAggregateTexturePermissions(texture_perms))
		{
			BOOL can_copy =
				texture_perms.getValue(PERM_COPY) == LLAggregatePermissions::AP_EMPTY ||
				texture_perms.getValue(PERM_COPY) == LLAggregatePermissions::AP_ALL;
			BOOL can_transfer =
				texture_perms.getValue(PERM_TRANSFER) == LLAggregatePermissions::AP_EMPTY ||
				texture_perms.getValue(PERM_TRANSFER) == LLAggregatePermissions::AP_ALL;
			mCtrlSculptTexture->setCanApplyImmediately(can_copy && can_transfer);
		}
		else
		{
			mCtrlSculptTexture->setCanApplyImmediately(FALSE);
		}
	}

	mLabelSculptType = getChild<LLTextBox>("label sculpt type");
	mCtrlSculptType = getChild<LLComboBox>("sculpt type control");
	childSetCommitCallback("sculpt type control", onCommitSculptType, this);
	mCtrlSculptMirror = getChild<LLCheckBoxCtrl>("sculpt mirror control");
	childSetCommitCallback("sculpt mirror control", onCommitSculptType, this);
	mCtrlSculptInvert = getChild<LLCheckBoxCtrl>("sculpt invert control");
	childSetCommitCallback("sculpt invert control", onCommitSculptType, this);
	//<FS:Beq> FIRE-21445 + Mesh Info in object panel
	mComboLOD = getChild<LLComboBox>("LOD_show_combo");
	mComboLOD->setCommitCallback(boost::bind(&LLPanelObject::onCommitLOD, this));
	//</FS:Beq>
	// Start with everyone disabled
	clearCtrls();

// <FS:CR> Aurora Sim
	updateLimits(FALSE);	// default to non-attachment
// </FS:CR> Aurora Sim
	
	changePrecision(gSavedSettings.getS32("FSBuildToolDecimalPrecision"));	// <FS:CR> Adjustable decimal precision

	return TRUE;
}

LLPanelObject::LLPanelObject()
:	LLPanel(),
	mIsPhysical(FALSE),
	mIsTemporary(FALSE),
	mIsPhantom(FALSE),
	mSelectedType(MI_BOX),
	mSculptTextureRevert(LLUUID::null),
	mSculptTypeRevert(0),
	mSizeChanged(FALSE),
	mHasPosClipboard(FALSE),
	mHasSizeClipboard(FALSE),
	mHasRotClipboard(FALSE),
	mHasParamsClipboard(FALSE),
	mHasFlexiParam(FALSE),
	mHasSculptParam(FALSE),
	mHasLightParam(FALSE)
{
}


LLPanelObject::~LLPanelObject()
{
	// Children all cleaned up by default view destructor.
}

// <AW: opensim-limits>
void LLPanelObject::updateLimits(BOOL attachment)
{
// <FS:CR> Aurora Sim
	//mRegionMaxHeight = LLWorld::getInstance()->getRegionMaxHeight();
	//mCtrlPosZ->setMaxValue(mRegionMaxHeight);
//<FS:TS> FIRE-8205: Unable to edit attachments to negative coordinates
//  Only apply region size limits to position spinners if editing something
//    that's not an attachment. Attachments have their own limits.
	if (attachment)
	{
		mCtrlPosX->setMinValue(-MAX_ATTACHMENT_DIST);
		mCtrlPosX->setMaxValue(MAX_ATTACHMENT_DIST);
		mCtrlPosY->setMinValue(-MAX_ATTACHMENT_DIST);
		mCtrlPosY->setMaxValue(MAX_ATTACHMENT_DIST);
		mCtrlPosZ->setMinValue(-MAX_ATTACHMENT_DIST);
		mCtrlPosZ->setMaxValue(MAX_ATTACHMENT_DIST);
	}
	else
	{
		mCtrlPosX->setMinValue(LLWorld::getInstance()->getMinPrimXPos());
		mCtrlPosX->setMaxValue(LLWorld::getInstance()->getMaxPrimXPos());
		mCtrlPosY->setMinValue(LLWorld::getInstance()->getMinPrimYPos());
		mCtrlPosY->setMaxValue(LLWorld::getInstance()->getMaxPrimYPos());
		mCtrlPosZ->setMinValue(LLWorld::getInstance()->getMinPrimZPos());
		mCtrlPosZ->setMaxValue(LLWorld::getInstance()->getMaxPrimZPos());
	}
//</FS:TS> FIRE-8205: Unable to edit attachments to negative coordinates
// </FS:CR> Aurora Sim
	mMinScale = LLWorld::getInstance()->getRegionMinPrimScale();
	mMaxScale = LLWorld::getInstance()->getRegionMaxPrimScale();
	mCtrlScaleX->setMinValue(mMinScale);
	mCtrlScaleX->setMaxValue(mMaxScale);
	mCtrlScaleY->setMinValue(mMinScale);
	mCtrlScaleY->setMaxValue(mMaxScale);
	mCtrlScaleZ->setMinValue(mMinScale);
	mCtrlScaleZ->setMaxValue(mMaxScale);

	mMaxHollowSize = LLWorld::getInstance()->getRegionMaxHollowSize();
	mSpinHollow->setMaxValue(mMaxHollowSize);

	mMinHoleSize = LLWorld::getInstance()->getRegionMinHoleSize();
	mSpinScaleX->setMinValue(mMinHoleSize);
	mSpinScaleY->setMinValue(mMinHoleSize);
// <FS:CR> Aurora Sim
	mCheckPhysics->setEnabled(LLWorld::getInstance()->getAllowPhysicalPrims());
// </FS:CR> Aurora Sim
}
// </AW: opensim-limits>

// <FS:CR> Adjustable decimal precision
void LLPanelObject::changePrecision(S32 decimal_precision)
{
	mSpinCutBegin->setPrecision(decimal_precision);
	mSpinCutEnd->setPrecision(decimal_precision);
	mSpinScaleX->setPrecision(decimal_precision);
	mSpinScaleY->setPrecision(decimal_precision);
	mSpinSkew->setPrecision(decimal_precision);
	mSpinShearX->setPrecision(decimal_precision);
	mSpinShearY->setPrecision(decimal_precision);
	mSpinTaperX->setPrecision(decimal_precision);
	mSpinTaperY->setPrecision(decimal_precision);
	mSpinRadiusOffset->setPrecision(decimal_precision);
	mSpinRevolutions->setPrecision(decimal_precision);
	mSpinHollow->setPrecision(decimal_precision);
	mCtrlPathBegin->setPrecision(decimal_precision);
	mCtrlPathEnd->setPrecision(decimal_precision);

	mCtrlPosX->setPrecision(decimal_precision);
	mCtrlPosY->setPrecision(decimal_precision);
	mCtrlPosZ->setPrecision(decimal_precision);
	mCtrlScaleX->setPrecision(decimal_precision);
	mCtrlScaleY->setPrecision(decimal_precision);
	mCtrlScaleZ->setPrecision(decimal_precision);
	mCtrlRotX->setPrecision(decimal_precision);
	mCtrlRotY->setPrecision(decimal_precision);
	mCtrlRotZ->setPrecision(decimal_precision);
}
// </FS:CR>

void LLPanelObject::getState( )
{
	LLViewerObject* objectp = LLSelectMgr::getInstance()->getSelection()->getFirstRootObject();
	LLViewerObject* root_objectp = objectp;
	if(!objectp)
	{
		objectp = LLSelectMgr::getInstance()->getSelection()->getFirstObject();
		// *FIX: shouldn't we just keep the child?
		if (objectp)
		{
			LLViewerObject* parentp = objectp->getRootEdit();

			if (parentp)
			{
				root_objectp = parentp;
			}
			else
			{
				root_objectp = objectp;
			}
		}
	}

	LLCalc* calcp = LLCalc::getInstance();

	LLVOVolume *volobjp = NULL;
	if ( objectp && (objectp->getPCode() == LL_PCODE_VOLUME))
	{
		volobjp = (LLVOVolume *)objectp;
	}

	if( !objectp )
	{
		//forfeit focus
		if (gFocusMgr.childHasKeyboardFocus(this))
		{
			gFocusMgr.setKeyboardFocus(NULL);
		}

		// Disable all text input fields
		clearCtrls();
		calcp->clearAllVariables();
		return;
	}

	S32 selected_count = LLSelectMgr::getInstance()->getSelection()->getObjectCount();
	BOOL single_volume = (LLSelectMgr::getInstance()->selectionAllPCode( LL_PCODE_VOLUME ))
						 && (selected_count == 1);

<<<<<<< HEAD
//<FS:TS> FIRE-8205: Unable to edit attachment to negative coordinates
//  Update the position limits depending on whether this is an attachment.
	updateLimits(objectp->isAttachment());
//</FS:TS> FIRE-8205

	if (LLSelectMgr::getInstance()->getSelection()->getRootObjectCount() > 1)
	{
		enable_move = FALSE;
		enable_scale = FALSE;
		enable_rotate = FALSE;
	}
=======
	bool enable_move;
	bool enable_modify;

	LLSelectMgr::getInstance()->selectGetEditMoveLinksetPermissions(enable_move, enable_modify);

	BOOL enable_scale = enable_modify;
	BOOL enable_rotate = enable_move; // already accounts for a case of children, which needs permModify() as well
>>>>>>> 344d02af

// [RLVa:KB] - Checked: 2010-03-31 (RLVa-1.2.0c) | Modified: RLVa-1.0.0g
	if ( (rlv_handler_t::isEnabled()) && ((gRlvHandler.hasBehaviour(RLV_BHVR_UNSIT)) || (gRlvHandler.hasBehaviour(RLV_BHVR_SITTP))) )
	{
		if ( (isAgentAvatarValid()) && (gAgentAvatarp->isSitting()) && (gAgentAvatarp->getRoot() == objectp->getRootEdit()) )
			enable_move = enable_scale = enable_rotate = FALSE;
	}
// [/RLVa:KB]

	LLVector3 vec;
	if (enable_move)
	{
		vec = objectp->getPositionEdit();
		mCtrlPosX->set( vec.mV[VX] );
		mCtrlPosY->set( vec.mV[VY] );
		mCtrlPosZ->set( vec.mV[VZ] );
		calcp->setVar(LLCalc::X_POS, vec.mV[VX]);
		calcp->setVar(LLCalc::Y_POS, vec.mV[VY]);
		calcp->setVar(LLCalc::Z_POS, vec.mV[VZ]);
	}
	else
	{
		mCtrlPosX->clear();
		mCtrlPosY->clear();
		mCtrlPosZ->clear();
		calcp->clearVar(LLCalc::X_POS);
		calcp->clearVar(LLCalc::Y_POS);
		calcp->clearVar(LLCalc::Z_POS);
	}


	mLabelPosition->setEnabled( enable_move );
	mCtrlPosX->setEnabled(enable_move);
	mCtrlPosY->setEnabled(enable_move);
	mCtrlPosZ->setEnabled(enable_move);

	if (enable_scale)
	{
		vec = objectp->getScale();
		mCtrlScaleX->set( vec.mV[VX] );
		mCtrlScaleY->set( vec.mV[VY] );
		mCtrlScaleZ->set( vec.mV[VZ] );
		calcp->setVar(LLCalc::X_SCALE, vec.mV[VX]);
		calcp->setVar(LLCalc::Y_SCALE, vec.mV[VY]);
		calcp->setVar(LLCalc::Z_SCALE, vec.mV[VZ]);
	}
	else
	{
		mCtrlScaleX->clear();
		mCtrlScaleY->clear();
		mCtrlScaleZ->clear();
		calcp->setVar(LLCalc::X_SCALE, 0.f);
		calcp->setVar(LLCalc::Y_SCALE, 0.f);
		calcp->setVar(LLCalc::Z_SCALE, 0.f);
	}

	mLabelSize->setEnabled( enable_scale );
	mCtrlScaleX->setEnabled( enable_scale );
	mCtrlScaleY->setEnabled( enable_scale );
	mCtrlScaleZ->setEnabled( enable_scale );

	LLQuaternion object_rot = objectp->getRotationEdit();
	object_rot.getEulerAngles(&(mCurEulerDegrees.mV[VX]), &(mCurEulerDegrees.mV[VY]), &(mCurEulerDegrees.mV[VZ]));
	mCurEulerDegrees *= RAD_TO_DEG;
	mCurEulerDegrees.mV[VX] = fmod(ll_round(mCurEulerDegrees.mV[VX], OBJECT_ROTATION_PRECISION) + 360.f, 360.f);
	mCurEulerDegrees.mV[VY] = fmod(ll_round(mCurEulerDegrees.mV[VY], OBJECT_ROTATION_PRECISION) + 360.f, 360.f);
	mCurEulerDegrees.mV[VZ] = fmod(ll_round(mCurEulerDegrees.mV[VZ], OBJECT_ROTATION_PRECISION) + 360.f, 360.f);

	if (enable_rotate)
	{
		mCtrlRotX->set( mCurEulerDegrees.mV[VX] );
		mCtrlRotY->set( mCurEulerDegrees.mV[VY] );
		mCtrlRotZ->set( mCurEulerDegrees.mV[VZ] );
		calcp->setVar(LLCalc::X_ROT, mCurEulerDegrees.mV[VX]);
		calcp->setVar(LLCalc::Y_ROT, mCurEulerDegrees.mV[VY]);
		calcp->setVar(LLCalc::Z_ROT, mCurEulerDegrees.mV[VZ]);
	}
	else
	{
		mCtrlRotX->clear();
		mCtrlRotY->clear();
		mCtrlRotZ->clear();
		calcp->clearVar(LLCalc::X_ROT);
		calcp->clearVar(LLCalc::Y_ROT);
		calcp->clearVar(LLCalc::Z_ROT);
	}

	mLabelRotation->setEnabled( enable_rotate );
	mCtrlRotX->setEnabled( enable_rotate );
	mCtrlRotY->setEnabled( enable_rotate );
	mCtrlRotZ->setEnabled( enable_rotate );

	mBtnCopyPos->setEnabled(enable_move);
	mBtnPastePos->setEnabled(enable_move);
	mBtnPastePosClip->setEnabled(enable_move);
	mBtnCopySize->setEnabled( enable_scale );
	mBtnPasteSize->setEnabled( enable_scale );
	mBtnPasteSizeClip->setEnabled( enable_scale );
	mBtnCopyRot->setEnabled( enable_rotate );
	mBtnPasteRot->setEnabled( enable_rotate );
	mBtnPasteRotClip->setEnabled( enable_rotate );
	mBtnCopyParams->setEnabled( single_volume && objectp->permModify() );
	mBtnPasteParams->setEnabled( single_volume && objectp->permModify() );

	LLUUID owner_id;
	std::string owner_name;
	LLSelectMgr::getInstance()->selectGetOwner(owner_id, owner_name);

	// BUG? Check for all objects being editable?
	S32 roots_selected = LLSelectMgr::getInstance()->getSelection()->getRootObjectCount();
	BOOL editable = root_objectp->permModify();

	BOOL is_flexible = volobjp && volobjp->isFlexible();
	BOOL is_permanent = root_objectp->flagObjectPermanent();
	BOOL is_permanent_enforced = root_objectp->isPermanentEnforced();
	BOOL is_character = root_objectp->flagCharacter();
	llassert(!is_permanent || !is_character); // should never have a permanent object that is also a character

	// Lock checkbox - only modifiable if you own the object.
	BOOL self_owned = (gAgent.getID() == owner_id);
	mCheckLock->setEnabled( roots_selected > 0 && self_owned && !is_permanent_enforced);

	// More lock and debit checkbox - get the values
	BOOL valid;
	U32 owner_mask_on;
	U32 owner_mask_off;
	valid = LLSelectMgr::getInstance()->selectGetPerm(PERM_OWNER, &owner_mask_on, &owner_mask_off);

	if(valid)
	{
		if(owner_mask_on & PERM_MOVE)
		{
			// owner can move, so not locked
			mCheckLock->set(FALSE);
			mCheckLock->setTentative(FALSE);
		}
		else if(owner_mask_off & PERM_MOVE)
		{
			// owner can't move, so locked
			mCheckLock->set(TRUE);
			mCheckLock->setTentative(FALSE);
		}
		else
		{
			// some locked, some not locked
			mCheckLock->set(FALSE);
			mCheckLock->setTentative(TRUE);
		}
	}

	// Physics checkbox
	mIsPhysical = root_objectp->flagUsePhysics();
	llassert(!is_permanent || !mIsPhysical); // should never have a permanent object that is also physical

	mCheckPhysics->set( mIsPhysical );
	mCheckPhysics->setEnabled( roots_selected>0 
								&& (editable || gAgent.isGodlike()) 
								&& !is_flexible && !is_permanent);

	mIsTemporary = root_objectp->flagTemporaryOnRez();
	llassert(!is_permanent || !mIsTemporary); // should never has a permanent object that is also temporary

	mCheckTemporary->set( mIsTemporary );
	mCheckTemporary->setEnabled( roots_selected>0 && editable && !is_permanent);

	mIsPhantom = root_objectp->flagPhantom();
	BOOL is_volume_detect = root_objectp->flagVolumeDetect();
	llassert(!is_character || !mIsPhantom); // should never have a character that is also a phantom
	mCheckPhantom->set( mIsPhantom );
	mCheckPhantom->setEnabled( roots_selected>0 && editable && !is_flexible && !is_permanent_enforced && !is_character && !is_volume_detect);

	//----------------------------------------------------------------------------

	S32 selected_item	= MI_BOX;
	S32	selected_hole	= MI_HOLE_SAME;
	BOOL enabled = FALSE;
	BOOL hole_enabled = FALSE;
	F32 scale_x=1.f, scale_y=1.f;
	BOOL isMesh = FALSE;
	
	if( !objectp || !objectp->getVolume() || !editable || !single_volume)
	{
		// Clear out all geometry fields.
		mComboBaseType->clear();
		mSpinHollow->clear();
		mSpinCutBegin->clear();
		mSpinCutEnd->clear();
		mCtrlPathBegin->clear();
		mCtrlPathEnd->clear();
		mSpinScaleX->clear();
		mSpinScaleY->clear();
		mSpinTwist->clear();
		mSpinTwistBegin->clear();
		mComboHoleType->clear();
		mSpinShearX->clear();
		mSpinShearY->clear();
		mSpinTaperX->clear();
		mSpinTaperY->clear();
		mSpinRadiusOffset->clear();
		mSpinRevolutions->clear();
		mSpinSkew->clear();
		
		mSelectedType = MI_NONE;
	}
	else
	{
		// Only allowed to change these parameters for objects
		// that you have permissions on AND are not attachments.
		enabled = root_objectp->permModify() && !root_objectp->isPermanentEnforced();
		
		// Volume type
		const LLVolumeParams &volume_params = objectp->getVolume()->getParams();
		U8 path = volume_params.getPathParams().getCurveType();
		U8 profile_and_hole = volume_params.getProfileParams().getCurveType();
		U8 profile	= profile_and_hole & LL_PCODE_PROFILE_MASK;
		U8 hole		= profile_and_hole & LL_PCODE_HOLE_MASK;
		
		// Scale goes first so we can differentiate between a sphere and a torus,
		// which have the same profile and path types.

		// Scale
		scale_x = volume_params.getRatioX();
		scale_y = volume_params.getRatioY();

		BOOL linear_path = (path == LL_PCODE_PATH_LINE) || (path == LL_PCODE_PATH_FLEXIBLE);
		if ( linear_path && profile == LL_PCODE_PROFILE_CIRCLE )
		{
			selected_item = MI_CYLINDER;
		}
		else if ( linear_path && profile == LL_PCODE_PROFILE_SQUARE )
		{
			selected_item = MI_BOX;
		}
		else if ( linear_path && profile == LL_PCODE_PROFILE_ISOTRI )
		{
			selected_item = MI_PRISM;
		}
		else if ( linear_path && profile == LL_PCODE_PROFILE_EQUALTRI )
		{
			selected_item = MI_PRISM;
		}
		else if ( linear_path && profile == LL_PCODE_PROFILE_RIGHTTRI )
		{
			selected_item = MI_PRISM;
		}
		else if (path == LL_PCODE_PATH_FLEXIBLE) // shouldn't happen
		{
			selected_item = MI_CYLINDER; // reasonable default
		}
		else if ( path == LL_PCODE_PATH_CIRCLE && profile == LL_PCODE_PROFILE_CIRCLE && scale_y > 0.75f)
		{
			selected_item = MI_SPHERE;
		}
		else if ( path == LL_PCODE_PATH_CIRCLE && profile == LL_PCODE_PROFILE_CIRCLE && scale_y <= 0.75f)
		{
			selected_item = MI_TORUS;
		}
		else if ( path == LL_PCODE_PATH_CIRCLE && profile == LL_PCODE_PROFILE_CIRCLE_HALF)
		{
			selected_item = MI_SPHERE;
		}
		else if ( path == LL_PCODE_PATH_CIRCLE2 && profile == LL_PCODE_PROFILE_CIRCLE )
		{
			// Spirals aren't supported.  Make it into a sphere.  JC
			selected_item = MI_SPHERE;
		}
		else if ( path == LL_PCODE_PATH_CIRCLE && profile == LL_PCODE_PROFILE_EQUALTRI )
		{
			selected_item = MI_RING;
		}
		else if ( path == LL_PCODE_PATH_CIRCLE && profile == LL_PCODE_PROFILE_SQUARE && scale_y <= 0.75f)
		{
			selected_item = MI_TUBE;
		}
		else if ( path == LL_PCODE_PATH_CIRCLE2 && profile == LL_PCODE_PROFILE_EQUALTRI )
		{
			selected_item = MI_PATH_CIRCLE2_PROFILE_TRI;
		}
		else if ( path == LL_PCODE_PATH_CIRCLE2 && profile == LL_PCODE_PROFILE_SQUARE )
		{
			selected_item = MI_PATH_CIRCLE2_PROFILE_SQUARE;
		}
		else if ( path == LL_PCODE_PATH_CIRCLE2 && profile == LL_PCODE_PROFILE_CIRCLE_HALF )
		{
			selected_item = MI_PATH_CIRCLE2_PROFILE_CIRCLE_HALF;
		}
		else if ( path == LL_PCODE_PATH_TEST && profile == LL_PCODE_PROFILE_SQUARE )
		{
			selected_item = MI_PATH_TEST_PROFILE_SQUARE;
		}
		else if ( path == LL_PCODE_PATH_TEST && profile == LL_PCODE_PROFILE_EQUALTRI )
		{
			selected_item = MI_PATH_TEST_PROFILE_TRI;
		}
		else if ( path == LL_PCODE_PATH_TEST && profile == LL_PCODE_PROFILE_CIRCLE )
		{
			selected_item = MI_PATH_TEST_PROFILE_CIRCLE;
		}
		else if ( path == LL_PCODE_PATH_TEST && profile == LL_PCODE_PROFILE_CIRCLE_HALF )
		{
			selected_item = MI_PATH_TEST_PROFILE_CIRCLE_HALF;
		}
		else if ( path == LL_PCODE_PATH_LINE && profile == LL_PCODE_PROFILE_CIRCLE_HALF )
		{
			selected_item = MI_PATH_LINE_PROFILE_CIRCLE_HALF;
		}
		//<-- Working33 by Gregory Maurer
		else if ( path == LL_PCODE_PATH_CIRCLE_33 && profile == LL_PCODE_PROFILE_CIRCLE )
		{
			selected_item = MI_PATH_33_PROFILE_CIRCLE;
		}
		else if ( path == LL_PCODE_PATH_CIRCLE_33 && profile == LL_PCODE_PROFILE_SQUARE )
		{
			selected_item = MI_PATH_33_PROFILE_SQUARE;
		}
		else if ( path == LL_PCODE_PATH_CIRCLE_33 && profile == LL_PCODE_PROFILE_ISOTRI )
		{
			selected_item = MI_PATH_33_PROFILE_TRIANGLE;
		}
		else if ( path == LL_PCODE_PATH_CIRCLE_33 && profile == LL_PCODE_PROFILE_CIRCLE_HALF )
		{
			selected_item = MI_PATH_33_PROFILE_HALFCIRCLE;
		}
		//Working33 -->
		else
		{
			LL_INFOS() << "Unknown path " << (S32) path << " profile " << (S32) profile << " in getState" << LL_ENDL;
			selected_item = MI_BOX;
		}


		if (objectp->getParameterEntryInUse(LLNetworkData::PARAMS_SCULPT))
		{
			selected_item = MI_SCULPT;
			//LLFirstUse::useSculptedPrim();
		}

		
		mComboBaseType	->setCurrentByIndex( selected_item );
		mSelectedType = selected_item;
		
		// Grab S path
		F32 begin_s	= volume_params.getBeginS();
		F32 end_s	= volume_params.getEndS();

		// Compute cut and advanced cut from S and T
		F32 begin_t = volume_params.getBeginT();
		F32 end_t	= volume_params.getEndT();

		// Hollowness
		F32 hollow = 100.f * volume_params.getHollow();
		mSpinHollow->set( hollow );
		calcp->setVar(LLCalc::HOLLOW, hollow);
		// All hollow objects allow a shape to be selected.
		if (hollow > 0.f)
		{
			switch (hole)
			{
			case LL_PCODE_HOLE_CIRCLE:
				selected_hole = MI_HOLE_CIRCLE;
				break;
			case LL_PCODE_HOLE_SQUARE:
				selected_hole = MI_HOLE_SQUARE;
				break;
			case LL_PCODE_HOLE_TRIANGLE:
				selected_hole = MI_HOLE_TRIANGLE;
				break;
			case LL_PCODE_HOLE_SAME:
			default:
				selected_hole = MI_HOLE_SAME;
				break;
			}
			mComboHoleType->setCurrentByIndex( selected_hole );
			hole_enabled = enabled;
		}
		else
		{
			mComboHoleType->setCurrentByIndex( MI_HOLE_SAME );
			hole_enabled = FALSE;
		}

		// Cut interpretation varies based on base object type
		F32 cut_begin, cut_end, adv_cut_begin, adv_cut_end;

		if ( selected_item == MI_SPHERE || selected_item == MI_TORUS || 
			 selected_item == MI_TUBE   || selected_item == MI_RING )
		{
			cut_begin		= begin_t;
			cut_end			= end_t;
			adv_cut_begin	= begin_s;
			adv_cut_end		= end_s;
		}
		else
		{
			cut_begin       = begin_s;
			cut_end         = end_s;
			adv_cut_begin   = begin_t;
			adv_cut_end     = end_t;
		}

		mSpinCutBegin	->set( cut_begin );
		mSpinCutEnd		->set( cut_end );
		mCtrlPathBegin	->set( adv_cut_begin );
		mCtrlPathEnd	->set( adv_cut_end );
		calcp->setVar(LLCalc::CUT_BEGIN, cut_begin);
		calcp->setVar(LLCalc::CUT_END, cut_end);
		calcp->setVar(LLCalc::PATH_BEGIN, adv_cut_begin);
		calcp->setVar(LLCalc::PATH_END, adv_cut_end);

		// Twist
		F32 twist		= volume_params.getTwist();
		F32 twist_begin = volume_params.getTwistBegin();
		// Check the path type for conversion.
		if (path == LL_PCODE_PATH_LINE || path == LL_PCODE_PATH_FLEXIBLE)
		{
			twist		*= OBJECT_TWIST_LINEAR_MAX;
			twist_begin	*= OBJECT_TWIST_LINEAR_MAX;
		}
		else
		{
			twist		*= OBJECT_TWIST_MAX;
			twist_begin	*= OBJECT_TWIST_MAX;
		}

		mSpinTwist		->set( twist );
		mSpinTwistBegin	->set( twist_begin );
		calcp->setVar(LLCalc::TWIST_END, twist);
		calcp->setVar(LLCalc::TWIST_BEGIN, twist_begin);

		// Shear
		F32 shear_x = volume_params.getShearX();
		F32 shear_y = volume_params.getShearY();
		mSpinShearX->set( shear_x );
		mSpinShearY->set( shear_y );
		calcp->setVar(LLCalc::X_SHEAR, shear_x);
		calcp->setVar(LLCalc::Y_SHEAR, shear_y);

		// Taper
		F32 taper_x	= volume_params.getTaperX();
		F32 taper_y = volume_params.getTaperY();
		mSpinTaperX->set( taper_x );
		mSpinTaperY->set( taper_y );
		calcp->setVar(LLCalc::X_TAPER, taper_x);
		calcp->setVar(LLCalc::Y_TAPER, taper_y);

		// Radius offset.
		F32 radius_offset = volume_params.getRadiusOffset();
		// Limit radius offset, based on taper and hole size y.
//KC: Phoenix capability
#if 0
		F32 radius_mag = fabs(radius_offset);
		F32 hole_y_mag = fabs(scale_y);
		F32 taper_y_mag  = fabs(taper_y);
		// Check to see if the taper effects us.
		if ( (radius_offset > 0.f && taper_y < 0.f) ||
			 (radius_offset < 0.f && taper_y > 0.f) )
		{
			// The taper does not help increase the radius offset range.
			taper_y_mag = 0.f;
		}
		F32 max_radius_mag = 1.f - hole_y_mag * (1.f - taper_y_mag) / (1.f - hole_y_mag);
		// Enforce the maximum magnitude.
		if (radius_mag > max_radius_mag)
		{
			// Check radius offset sign.
			if (radius_offset < 0.f)
			{
				radius_offset = -max_radius_mag;
			}
			else
			{
				radius_offset = max_radius_mag;
			}
		}
#endif
		mSpinRadiusOffset->set( radius_offset);
		calcp->setVar(LLCalc::RADIUS_OFFSET, radius_offset);

		// Revolutions
		F32 revolutions = volume_params.getRevolutions();
		mSpinRevolutions->set( revolutions );
		calcp->setVar(LLCalc::REVOLUTIONS, revolutions);
		
		// Skew
		F32 skew	= volume_params.getSkew();
		// Limit skew, based on revolutions hole size x.
//KC: Phoenix capability
#if 0
		F32 skew_mag= fabs(skew);
		F32 min_skew_mag = 1.0f - 1.0f / (revolutions * scale_x + 1.0f);
		// Discontinuity; A revolution of 1 allows skews below 0.5.
		if ( fabs(revolutions - 1.0f) < 0.001)
			min_skew_mag = 0.0f;

		// Clip skew.
		if (skew_mag < min_skew_mag)
		{
			// Check skew sign.
			if (skew < 0.0f)
			{
				skew = -min_skew_mag;
			}
			else 
			{
				skew = min_skew_mag;
			}
		}
#endif
		mSpinSkew->set( skew );
		calcp->setVar(LLCalc::SKEW, skew);
	}
	
	// Compute control visibility, label names, and twist range.
	// Start with defaults.
	// <FS:Beq> FIRE-21772 mComboBaseType remians invisible after editing a mesh
	mComboBaseType->setVisible(TRUE);
	// </FS:Beq>
	BOOL cut_visible                = TRUE;
	BOOL hollow_visible             = TRUE;
	BOOL top_size_x_visible			= TRUE;
	BOOL top_size_y_visible			= TRUE;
	BOOL top_shear_x_visible		= TRUE;
	BOOL top_shear_y_visible		= TRUE;
	BOOL twist_visible				= TRUE;
	//KC: Phoenix capability, allow all transforms
	BOOL advanced_cut_visible		= TRUE;
	BOOL taper_visible				= TRUE;
	BOOL skew_visible				= TRUE;
	BOOL radius_offset_visible		= TRUE;
	BOOL revolutions_visible		= TRUE;
	BOOL sculpt_texture_visible     = FALSE;
	F32	 twist_min					= OBJECT_TWIST_LINEAR_MIN;
	F32	 twist_max					= OBJECT_TWIST_LINEAR_MAX;
	F32	 twist_inc					= OBJECT_TWIST_LINEAR_INC;

	BOOL advanced_is_dimple = FALSE;
	BOOL advanced_is_slice = FALSE;
	BOOL size_is_hole = FALSE;

	// Tune based on overall volume type
	switch (selected_item)
	{
	case MI_SPHERE:
		top_size_x_visible		= TRUE;
		top_size_y_visible		= TRUE;
		top_shear_x_visible		= TRUE;
		top_shear_y_visible		= TRUE;
		twist_visible			= TRUE;
		advanced_cut_visible	= TRUE;
		advanced_is_dimple		= TRUE;
		twist_min				= OBJECT_TWIST_MIN;
		twist_max				= OBJECT_TWIST_MAX;
		twist_inc				= OBJECT_TWIST_INC;
		break;

	case MI_TORUS:
	case MI_TUBE:	
	case MI_RING:
		//top_size_x_visible		= FALSE;
		//top_size_y_visible		= FALSE;
	  	size_is_hole 			= TRUE;
		skew_visible			= TRUE;
		advanced_cut_visible	= TRUE;
		taper_visible			= TRUE;
		radius_offset_visible	= TRUE;
		revolutions_visible		= TRUE;
		twist_min				= OBJECT_TWIST_MIN;
		twist_max				= OBJECT_TWIST_MAX;
		twist_inc				= OBJECT_TWIST_INC;

		break;

	case MI_SCULPT:
		cut_visible             = FALSE;
		hollow_visible          = FALSE;
		twist_visible           = FALSE;
		top_size_x_visible      = FALSE;
		top_size_y_visible      = FALSE;
		top_shear_x_visible     = FALSE;
		top_shear_y_visible     = FALSE;
		skew_visible            = FALSE;
		advanced_cut_visible    = FALSE;
		taper_visible           = FALSE;
		radius_offset_visible   = FALSE;
		revolutions_visible     = FALSE;
		sculpt_texture_visible  = TRUE;

		break;
		
	case MI_BOX:
		advanced_cut_visible	= TRUE;
		advanced_is_slice		= TRUE;
		taper_visible			= FALSE; //KC: does nothing for boxes
		break;

	case MI_CYLINDER:
		advanced_cut_visible	= TRUE;
		advanced_is_slice		= TRUE;
		break;

	case MI_PRISM:
		advanced_cut_visible	= TRUE;
		advanced_is_slice		= TRUE;
		break;

	default:
		break;
	}

	// Check if we need to change top size/hole size params.
	switch (selected_item)
	{
	case MI_SPHERE:
		mSpinScaleX->set( scale_x );
		mSpinScaleY->set( scale_y );
		calcp->setVar(LLCalc::X_HOLE, scale_x);
		calcp->setVar(LLCalc::Y_HOLE, scale_y);
		mSpinScaleX->setMinValue(0.0f);
		mSpinScaleX->setMaxValue(1.0f);
		mSpinScaleY->setMinValue(0.0f);
		mSpinScaleY->setMaxValue(1.0f);
		break;
	case MI_TORUS:
	case MI_TUBE:
	case MI_RING:
		mSpinScaleX->set( scale_x );
		mSpinScaleY->set( scale_y );
		mSpinScaleX->setMinValue(mMinHoleSize);// <AW: opensim-limits>
		calcp->setVar(LLCalc::X_HOLE, scale_x);
		calcp->setVar(LLCalc::Y_HOLE, scale_y);
//		mSpinScaleX->setMinValue(OBJECT_MIN_HOLE_SIZE);
		mSpinScaleX->setMinValue(mMinHoleSize);// <AW: opensim-limits>
		mSpinScaleX->setMaxValue(OBJECT_MAX_HOLE_SIZE_X);
//		mSpinScaleY->setMinValue(OBJECT_MIN_HOLE_SIZE);
		mSpinScaleY->setMinValue(mMinHoleSize);// <AW: opensim-limits>
		mSpinScaleY->setMaxValue(OBJECT_MAX_HOLE_SIZE_Y);
		break;
	default:
		if (editable)
		{
			// <FS> Make sure to use the correct values for the LL default types. These
			//      should be handled by the explicit cases and the ones in this if-condition.
			//      Everything else are the special FS types and profiles
			if (selected_item == MI_BOX || selected_item == MI_CYLINDER || selected_item == MI_PRISM)
			{
				mSpinScaleX->set( 1.f - scale_x );
				mSpinScaleY->set( 1.f - scale_y );
				mSpinScaleX->setMinValue(-1.f);
				mSpinScaleX->setMaxValue(1.f);
				mSpinScaleY->setMinValue(-1.f);
				mSpinScaleY->setMaxValue(1.f);
			}
			else
			{
				mSpinScaleX->set( scale_x );
				mSpinScaleY->set( scale_x );
				mSpinScaleX->setMinValue(-4000.f);
				mSpinScaleX->setMaxValue(4000.f);
				mSpinScaleY->setMinValue(-4000.f);
				mSpinScaleY->setMaxValue(4000.f);
			}

			// Torus' Hole Size is Box/Cyl/Prism's Taper
			calcp->setVar(LLCalc::X_TAPER, 1.f - scale_x);
			calcp->setVar(LLCalc::Y_TAPER, 1.f - scale_y);

			// Box/Cyl/Prism have no hole size
			calcp->setVar(LLCalc::X_HOLE, 0.f);
			calcp->setVar(LLCalc::Y_HOLE, 0.f);
		}
		break;
	}

	// Check if we need to limit the hollow based on the hole type.
//KC: Phoenix capability
#if 0
	if (  selected_hole == MI_HOLE_SQUARE && 
		  ( selected_item == MI_CYLINDER || selected_item == MI_TORUS ||
		    selected_item == MI_PRISM    || selected_item == MI_RING  ||
			selected_item == MI_SPHERE ) )
	{
		mSpinHollow->setMinValue(0.f);
		mSpinHollow->setMaxValue(70.f);
	}
	else 
#endif
	{
		mSpinHollow->setMinValue(0.f);
// 		mSpinHollow->setMaxValue(100.f);
		mSpinHollow->setMaxValue(mMaxHollowSize);// <AW: opensim-limits>
	}

	// Update field enablement
	mComboBaseType	->setEnabled( enabled );

	mLabelCut		->setEnabled( enabled );
	mSpinCutBegin	->setEnabled( enabled );
	mSpinCutEnd		->setEnabled( enabled );

	mLabelHollow	->setEnabled( enabled );
	mSpinHollow		->setEnabled( enabled );
	mLabelHoleType	->setEnabled( hole_enabled );
	mComboHoleType	->setEnabled( hole_enabled );

	mLabelTwist		->setEnabled( enabled );
	mSpinTwist		->setEnabled( enabled );
	mSpinTwistBegin	->setEnabled( enabled );

	mLabelSkew		->setEnabled( enabled );
	mSpinSkew		->setEnabled( enabled );

	getChildView("scale_hole")->setVisible( FALSE);
	getChildView("scale_taper")->setVisible( FALSE);
	if (top_size_x_visible || top_size_y_visible)
	{
		if (size_is_hole)
		{
			getChildView("scale_hole")->setVisible( TRUE);
			getChildView("scale_hole")->setEnabled(enabled);
		}
		else
		{
			getChildView("scale_taper")->setVisible( TRUE);
			getChildView("scale_taper")->setEnabled(enabled);
		}
	}
	
	mSpinScaleX		->setEnabled( enabled );
	mSpinScaleY		->setEnabled( enabled );

	mLabelShear		->setEnabled( enabled );
	mSpinShearX		->setEnabled( enabled );
	mSpinShearY		->setEnabled( enabled );

	getChildView("advanced_cut")->setVisible( FALSE);
	getChildView("advanced_dimple")->setVisible( FALSE);
	getChildView("advanced_slice")->setVisible( FALSE);

	if (advanced_cut_visible)
	{
		if (advanced_is_dimple)
		{
			getChildView("advanced_dimple")->setVisible( TRUE);
			getChildView("advanced_dimple")->setEnabled(enabled);
		}

		else if (advanced_is_slice)
		{
			getChildView("advanced_slice")->setVisible( TRUE);
			getChildView("advanced_slice")->setEnabled(enabled);
		}
		else
		{
			getChildView("advanced_cut")->setVisible( TRUE);
			getChildView("advanced_cut")->setEnabled(enabled);
		}
	}
	
	mCtrlPathBegin	->setEnabled( enabled );
	mCtrlPathEnd	->setEnabled( enabled );

	mLabelTaper		->setEnabled( enabled );
	mSpinTaperX		->setEnabled( enabled );
	mSpinTaperY		->setEnabled( enabled );

	mLabelRadiusOffset->setEnabled( enabled );
	mSpinRadiusOffset ->setEnabled( enabled );

	mLabelRevolutions->setEnabled( enabled );
	mSpinRevolutions ->setEnabled( enabled );

	// Update field visibility
	mLabelCut		->setVisible( cut_visible );
	mSpinCutBegin	->setVisible( cut_visible );
	mSpinCutEnd		->setVisible( cut_visible ); 

	mLabelHollow	->setVisible( hollow_visible );
	mSpinHollow		->setVisible( hollow_visible );
	mLabelHoleType	->setVisible( hollow_visible );
	mComboHoleType	->setVisible( hollow_visible );
	
	mLabelTwist		->setVisible( twist_visible );
	mSpinTwist		->setVisible( twist_visible );
	mSpinTwistBegin	->setVisible( twist_visible );
	mSpinTwist		->setMinValue(  twist_min );
	mSpinTwist		->setMaxValue(  twist_max );
	mSpinTwist		->setIncrement( twist_inc );
	mSpinTwistBegin	->setMinValue(  twist_min );
	mSpinTwistBegin	->setMaxValue(  twist_max );
	mSpinTwistBegin	->setIncrement( twist_inc );

	mSpinScaleX		->setVisible( top_size_x_visible );
	mSpinScaleY		->setVisible( top_size_y_visible );

	mLabelSkew		->setVisible( skew_visible );
	mSpinSkew		->setVisible( skew_visible );

	mLabelShear		->setVisible( top_shear_x_visible || top_shear_y_visible );
	mSpinShearX		->setVisible( top_shear_x_visible );
	mSpinShearY		->setVisible( top_shear_y_visible );

	mCtrlPathBegin	->setVisible( advanced_cut_visible );
	mCtrlPathEnd	->setVisible( advanced_cut_visible );

	mLabelTaper		->setVisible( taper_visible );
	mSpinTaperX		->setVisible( taper_visible );
	mSpinTaperY		->setVisible( taper_visible );

	mLabelRadiusOffset->setVisible( radius_offset_visible );
	mSpinRadiusOffset ->setVisible( radius_offset_visible );

	mLabelRevolutions->setVisible( revolutions_visible );
	mSpinRevolutions ->setVisible( revolutions_visible );

	mCtrlSculptTexture->setVisible(sculpt_texture_visible);
	mLabelSculptType->setVisible(sculpt_texture_visible);
	mCtrlSculptType->setVisible(sculpt_texture_visible);
	//<FS:Beq> FIRE-21445 + Mesh Info in object panel
	deactivateMeshFields();
	//</FS:Beq>

	// sculpt texture
	//<FS:Beq> extend mesh info to no-edit items
	if (selected_item == MI_SCULPT || mSelectedType == MI_NONE)
	//</FS:Beq>
	{

		LLUUID id;
		LLSculptParams *sculpt_params = (LLSculptParams *)objectp->getParameterEntry(LLNetworkData::PARAMS_SCULPT);


		if (sculpt_params) // if we have a legal sculpt param block for this object:
		{
			if (mObject != objectp)  // we've just selected a new object, so save for undo
			{
				mSculptTextureRevert = sculpt_params->getSculptTexture();
				mSculptTypeRevert = sculpt_params->getSculptType();
			}

			U8 sculpt_type = sculpt_params->getSculptType();
			U8 sculpt_stitching = sculpt_type & LL_SCULPT_TYPE_MASK;
			BOOL sculpt_invert = sculpt_type & LL_SCULPT_FLAG_INVERT;
			BOOL sculpt_mirror = sculpt_type & LL_SCULPT_FLAG_MIRROR;
			isMesh = (sculpt_stitching == LL_SCULPT_TYPE_MESH);

			// <FS:Beq> FIRE-21445 - Show specific LOD + Mesh Info in object panel
			if (isMesh)
			{
				deactivateStandardFields();
				activateMeshFields(objectp);
			}
			else if (!isMesh && mSelectedType == MI_NONE)
			{
				// Do nothing as the perms are off.
			}
			else
			//</FS:Beq>
			{
				LLTextureCtrl*  mTextureCtrl = getChild<LLTextureCtrl>("sculpt texture control");
				if (mTextureCtrl)
				{
					mTextureCtrl->setTentative(FALSE);
					mTextureCtrl->setEnabled(editable && !isMesh);
					if (editable)
						mTextureCtrl->setImageAssetID(sculpt_params->getSculptTexture());
					else
						mTextureCtrl->setImageAssetID(LLUUID::null);
				}

				mComboBaseType->setEnabled(!isMesh);
				if (mCtrlSculptType)
				{
					if (sculpt_stitching == LL_SCULPT_TYPE_NONE)
					{
						// since 'None' is no longer an option in the combo box
						// use 'Plane' as an equivalent sculpt type
						mCtrlSculptType->setSelectedByValue(LLSD(LL_SCULPT_TYPE_PLANE), true);
					}
					else
					{
						mCtrlSculptType->setSelectedByValue(LLSD(sculpt_stitching), true);
					}
					mCtrlSculptType->setEnabled(editable && !isMesh);
				}

				if (mCtrlSculptMirror)
				{
					mCtrlSculptMirror->set(sculpt_mirror);
					mCtrlSculptMirror->setEnabled(editable && !isMesh);
				}

				if (mCtrlSculptInvert)
				{
					mCtrlSculptInvert->set(sculpt_invert);
					mCtrlSculptInvert->setEnabled(editable);
				}

				if (mLabelSculptType)
				{
					mLabelSculptType->setEnabled(TRUE);
				}
			//<FS:Beq> FIRE-21445
			}
			//</FS:Beq>
		}
	}
	else
	{
		mSculptTextureRevert = LLUUID::null;
	}

	mCtrlSculptMirror->setVisible(sculpt_texture_visible && !isMesh);
	mCtrlSculptInvert->setVisible(sculpt_texture_visible && !isMesh);

	//----------------------------------------------------------------------------
	mObject = objectp;
	mRootObject = root_objectp;
}
//<FS:Beq> FIRE-21445 + Mesh Info in object panel
// Helper function duplicating the inline switch statements which ideally we'd refactor but...ugh MAINT
void LLPanelObject::deactivateStandardFields()
{

	// Update field visibility
	mComboBaseType->setEnabled(FALSE);
	mComboBaseType->setVisible(FALSE);

	mLabelCut->setVisible(FALSE);
	mSpinCutBegin->setVisible(FALSE);
	mSpinCutEnd->setVisible(FALSE);

	mLabelHollow->setVisible(FALSE);
	mSpinHollow->setVisible(FALSE);
	mLabelHoleType->setVisible(FALSE);
	mComboHoleType->setVisible(FALSE);

	mLabelTwist->setVisible(FALSE);
	mSpinTwist->setVisible(FALSE);
	mSpinTwistBegin->setVisible(FALSE);
	mSpinTwist->setMinValue(FALSE);
	mSpinTwist->setMaxValue(FALSE);
	mSpinTwist->setIncrement(FALSE);
	mSpinTwistBegin->setMinValue(FALSE);
	mSpinTwistBegin->setMaxValue(FALSE);
	mSpinTwistBegin->setIncrement(FALSE);

	mSpinScaleX->setVisible(FALSE);
	mSpinScaleY->setVisible(FALSE);

	mLabelSkew->setVisible(FALSE);
	mSpinSkew->setVisible(FALSE);

	mLabelShear->setVisible(FALSE);
	mSpinShearX->setVisible(FALSE);
	mSpinShearY->setVisible(FALSE);

	mCtrlPathBegin->setVisible(FALSE);
	mCtrlPathEnd->setVisible(FALSE);

	mLabelTaper->setVisible(FALSE);
	mSpinTaperX->setVisible(FALSE);
	mSpinTaperY->setVisible(FALSE);

	mLabelRadiusOffset->setVisible(FALSE);
	mSpinRadiusOffset->setVisible(FALSE);

	mLabelRevolutions->setVisible(FALSE);
	mSpinRevolutions->setVisible(FALSE);

	mCtrlSculptTexture->setVisible(FALSE);
	mLabelSculptType->setVisible(FALSE);
	mCtrlSculptType->setVisible(FALSE);

	getChildView("scale_hole")->setVisible(FALSE);
	getChildView("scale_taper")->setVisible(FALSE);

	getChildView("advanced_cut")->setVisible(FALSE);
	getChildView("advanced_dimple")->setVisible(FALSE);
	getChildView("advanced_slice")->setVisible(FALSE);
}

void LLPanelObject::activateMeshFields(LLViewerObject * objectp)
{
	LLStringUtil::format_map_t args;
	static const char * dataFields[4] = { "LOWESTTRIS", "LOWTRIS", "MIDTRIS", "HIGHTRIS" };

	LLTextBox *num_tris = getChild<LLTextBox>("mesh_lod_num_tris");
	if (num_tris)
	{
		for (int i = 0; i < 4; i++)
		{
			args[dataFields[i]] = llformat("%d", objectp->mDrawable->getVOVolume()->getLODTriangleCount(i));
		}
		num_tris->setText(getString("mesh_lod_num_tris_values",args));
		num_tris->setVisible(TRUE);
	}
	childSetVisible("mesh_info_label", TRUE);
	childSetVisible("lod_label", TRUE);
	childSetVisible("lod_num_tris", TRUE);
	childSetVisible("mesh_lod_label", TRUE);
	// Mesh specific display
	mComboLOD->setEnabled(TRUE);
	mComboLOD->setVisible(TRUE);

	F32 radius;

	if (objectp->mDrawable->isState(LLDrawable::RIGGED))
	{
		LLVOAvatar* avatar = objectp->getAvatar();

		// Not sure how this can really happen, but alas it does. Better exit here than crashing.
		if (!avatar || !avatar->mDrawable)
		{
			return;
		}
		radius = avatar->getBinRadius();
	}
	else
	{
		radius = objectp->getVolume() ? objectp->getVolume()->mLODScaleBias.scaledVec(objectp->getScale()).length() : objectp->getScale().length();
	}

	static const F32 max_distance = 512.f;
	F32 factor;
	F32 dlowest = llmin(radius / 0.03f, max_distance);
	F32 dlow = llmin(radius / 0.06f, max_distance);
	F32 dmid = llmin(radius / 0.24f, max_distance);

	childSetVisible("object_radius", true);
	LLTextBox* tb = getChild<LLTextBox>("object_radius_value");
	tb->setText(llformat("%.3f", radius));
	tb->setVisible(TRUE);

	childSetVisible("LOD_swap_defaults_label", true);
	childSetVisible("LOD_swap_usr_label", true);
	childSetVisible("LOD_swap_factors_label", true);
	childSetVisible("LOD_swap_label", true);
	childSetVisible("LOD_swap_LOD_Change_label", true);
	childSetVisible("LODSwapTableDscriptionsText", true);
	childSetVisible("ObjectLODbehaviourLabel", true);

	// Setup the LL defaults
	factor = 1.125f; // LL default for most people http://wiki.phoenixviewer.com/support:whirly_fizzle#lod_comparison
	args["FACTOR"] = llformat("%.3f", factor);
	tb = getChild<LLTextBox>("LOD_swap_ll_default");
	tb->setToolTip(getString("ll_lod_tooltip_msg",args));
	tb->setVisible(TRUE);

	tb = getChild<LLTextBox>("LOD_swap_ll_values");
	setLODDistValues(tb, factor, dmid, dlow, dlowest);

	// now the FS defaults
	factor = 2.0f;
	args["FACTOR"] = llformat("%.3f", factor);
	tb = getChild<LLTextBox>("LOD_swap_fs_default");
	tb->setToolTip(getString("fs_lod_tooltip_msg", args));
	tb->setVisible(TRUE);

	tb = getChild<LLTextBox>("LOD_swap_fs_values");
	setLODDistValues(tb, factor, dmid, dlow, dlowest);

	// finally the user's own LODFactor
	factor = LLVOVolume::sLODFactor;
	args["FACTOR"] = llformat("%.3f", factor);
	tb = getChild<LLTextBox>("LOD_swap_usr_current");
	tb->setText(getString("user_lod_label_string", args));// Note: here we are setting the label not the tooltip
	tb->setVisible(TRUE);

	tb = getChild<LLTextBox>("LOD_swap_usr_values");
	setLODDistValues(tb, factor, dmid, dlow, dlowest);
}

void LLPanelObject::setLODDistValues(LLTextBox * tb, F32 factor, F32 dmid, F32 dlow, F32 dlowest)
{
	if (tb)
	{
		LLStringUtil::format_map_t args;
		args["HIGH2MED"] = llformat("%.1f", factor*dmid);
		args["MED2LOW"] = llformat("%.1f", factor*dlow);
		args["LOW2LOWEST"] = llformat("%.1f", factor*dlowest);
		tb->setText(getString("LODSwapFormatString",args));
		tb->setVisible(TRUE);
		tb->setEnabled(TRUE);
	}
}

void LLPanelObject::deactivateMeshFields()
{
	childSetVisible("mesh_info_label", FALSE);
	childSetVisible("lod_label", FALSE);
	childSetVisible("lod_num_tris", FALSE);
	childSetVisible("mesh_lod_num_tris", FALSE);
	childSetVisible("mesh_lod_label", FALSE);
	// reset the debug setting as we are editing a new object
	gSavedSettings.setS32("ShowSpecificLODInEdit", -1);
	// </FS:Beq>

	mComboLOD->setCurrentByIndex(0);
	mComboLOD->setEnabled(FALSE);
	mComboLOD->setVisible(FALSE);

	childSetVisible("object_radius", FALSE);
	LLTextBox* tb = getChild<LLTextBox>("object_radius_value");
	tb->setVisible(FALSE);

	childSetVisible("ObjectLODbehaviourLabel", false);
	childSetVisible("LOD_swap_defaults_label", false);
	childSetVisible("LOD_swap_factors_label", false);
	childSetVisible("LOD_swap_usr_label", false);
	childSetVisible("LOD_swap_label", false);
	childSetVisible("LOD_swap_LOD_Change_label", false);
	childSetVisible("LODSwapTableDscriptionsText", false);
	childSetVisible("LOD_swap_ll_default", false);
	childSetVisible("LOD_swap_fs_default", false);
	childSetVisible("LOD_swap_usr_current", false);
	childSetVisible("LOD_swap_ll_values", false);
	childSetVisible("LOD_swap_fs_values", false);
	childSetVisible("LOD_swap_usr_values", false);
}
//</FS:Beq>

// static
bool LLPanelObject::precommitValidate( const LLSD& data )
{
	// TODO: Richard will fill this in later.  
	return TRUE; // FALSE means that validation failed and new value should not be commited.
}

void LLPanelObject::sendIsPhysical()
{
	BOOL value = mCheckPhysics->get();
	if( mIsPhysical != value )
	{
		LLSelectMgr::getInstance()->selectionUpdatePhysics(value);
		mIsPhysical = value;

		LL_INFOS() << "update physics sent" << LL_ENDL;
	}
	else
	{
		LL_INFOS() << "update physics not changed" << LL_ENDL;
	}
}

void LLPanelObject::sendIsTemporary()
{
	BOOL value = mCheckTemporary->get();
	if( mIsTemporary != value )
	{
		LLSelectMgr::getInstance()->selectionUpdateTemporary(value);
		mIsTemporary = value;

		LL_INFOS() << "update temporary sent" << LL_ENDL;
	}
	else
	{
		LL_INFOS() << "update temporary not changed" << LL_ENDL;
	}
}


void LLPanelObject::sendIsPhantom()
{
	BOOL value = mCheckPhantom->get();
	if( mIsPhantom != value )
	{
		LLSelectMgr::getInstance()->selectionUpdatePhantom(value);
		mIsPhantom = value;

		LL_INFOS() << "update phantom sent" << LL_ENDL;
	}
	else
	{
		LL_INFOS() << "update phantom not changed" << LL_ENDL;
	}
}

//<FS:Beq> FIRE-21445 + Mesh Info in object panel
void LLPanelObject::onCommitLOD()
{
	if (mObject.isNull())
	{
		return;
	}
	// We use the setting to pass down the override because overriding at this point get reset by other code in the render pipeline.
	// the actual forceLOD call is made in llviewerwindow.cpp
	gSavedSettings.setS32("ShowSpecificLODInEdit", mComboLOD->getValue());
}
//</FS:Beq>

// static
void LLPanelObject::onCommitParametric( LLUICtrl* ctrl, void* userdata )
{
	LLPanelObject* self = (LLPanelObject*) userdata;

	if (self->mObject.isNull())
	{
		return;
	}

	if (self->mObject->getPCode() != LL_PCODE_VOLUME)
	{
		// Don't allow modification of non-volume objects.
		return;
	}

	LLVolume *volume = self->mObject->getVolume();
	if (!volume)
	{
		return;
	}

	LLVolumeParams volume_params;
	self->getVolumeParams(volume_params);
	

	
	// set sculpting
	S32 selected_type = self->mComboBaseType->getCurrentIndex();

	if (selected_type == MI_SCULPT)
	{
		self->mObject->setParameterEntryInUse(LLNetworkData::PARAMS_SCULPT, TRUE, TRUE);
		LLSculptParams *sculpt_params = (LLSculptParams *)self->mObject->getParameterEntry(LLNetworkData::PARAMS_SCULPT);
		if (sculpt_params)
			volume_params.setSculptID(sculpt_params->getSculptTexture(), sculpt_params->getSculptType());
	}
	else
	{
		LLSculptParams *sculpt_params = (LLSculptParams *)self->mObject->getParameterEntry(LLNetworkData::PARAMS_SCULPT);
		if (sculpt_params)
			self->mObject->setParameterEntryInUse(LLNetworkData::PARAMS_SCULPT, FALSE, TRUE);
	}

	// Update the volume, if necessary.
	self->mObject->updateVolume(volume_params);


	// This was added to make sure thate when changes are made, the UI
	// adjusts to present valid options.
	// *FIX: only some changes, ie, hollow or primitive type changes,
	// require a refresh.
	self->refresh();

}

void LLPanelObject::getVolumeParams(LLVolumeParams& volume_params)
{
	// Figure out what type of volume to make
	S32 was_selected_type = mSelectedType;
	S32 selected_type = mComboBaseType->getCurrentIndex();
	U8 profile;
	U8 path;
	switch ( selected_type )
	{
	case MI_CYLINDER:
		profile = LL_PCODE_PROFILE_CIRCLE;
		path = LL_PCODE_PATH_LINE;
		break;

	case MI_BOX:
		profile = LL_PCODE_PROFILE_SQUARE;
		path = LL_PCODE_PATH_LINE;
		break;

	case MI_PRISM:
		profile = LL_PCODE_PROFILE_EQUALTRI;
		path = LL_PCODE_PATH_LINE;
		break;

	case MI_SPHERE:
		profile = LL_PCODE_PROFILE_CIRCLE_HALF;
		path = LL_PCODE_PATH_CIRCLE;
		break;

	case MI_TORUS:
		profile = LL_PCODE_PROFILE_CIRCLE;
		path = LL_PCODE_PATH_CIRCLE;
		break;

	case MI_TUBE:
		profile = LL_PCODE_PROFILE_SQUARE;
		path = LL_PCODE_PATH_CIRCLE;
		break;

	case MI_RING:
		profile = LL_PCODE_PROFILE_EQUALTRI;
		path = LL_PCODE_PATH_CIRCLE;
		break;

	case MI_SCULPT:
		profile = LL_PCODE_PROFILE_CIRCLE;
		path = LL_PCODE_PATH_CIRCLE;
		break;
		
	case MI_PATH_LINE_PROFILE_CIRCLE_HALF:
		profile = LL_PCODE_PROFILE_CIRCLE_HALF;
		path = LL_PCODE_PATH_LINE;
		break;

	case MI_PATH_CIRCLE_PROFILE_CIRCLE_HALF:
		profile = LL_PCODE_PROFILE_CIRCLE_HALF;
		path = LL_PCODE_PATH_CIRCLE;
		break;

	case MI_PATH_CIRCLE2_PROFILE_SQUARE:
		profile = LL_PCODE_PROFILE_SQUARE;
		path = LL_PCODE_PATH_CIRCLE2;
		break;

	case MI_PATH_CIRCLE2_PROFILE_TRI:
		profile = LL_PCODE_PROFILE_EQUALTRI;
		path = LL_PCODE_PATH_CIRCLE2;
		break;

	case MI_PATH_CIRCLE2_PROFILE_CIRCLE:
		profile = LL_PCODE_PROFILE_CIRCLE;
		path = LL_PCODE_PATH_CIRCLE2;
		break;

	case MI_PATH_CIRCLE2_PROFILE_CIRCLE_HALF:
		profile = LL_PCODE_PROFILE_CIRCLE_HALF;
		path = LL_PCODE_PATH_CIRCLE2;
		break;

	case MI_PATH_TEST_PROFILE_SQUARE:
		profile = LL_PCODE_PROFILE_SQUARE;
		path = LL_PCODE_PATH_TEST;
		break;

	case MI_PATH_TEST_PROFILE_TRI:
		profile = LL_PCODE_PROFILE_EQUALTRI;
		path = LL_PCODE_PATH_TEST;
		break;

	case MI_PATH_TEST_PROFILE_CIRCLE:
		profile = LL_PCODE_PROFILE_CIRCLE;
		path = LL_PCODE_PATH_TEST;
		break;

	case MI_PATH_TEST_PROFILE_CIRCLE_HALF:
		profile = LL_PCODE_PROFILE_CIRCLE_HALF;
		path = LL_PCODE_PATH_TEST;
		break;

//<-- Working33 by Gregory Maurer
	case MI_PATH_33_PROFILE_CIRCLE:
		profile = LL_PCODE_PROFILE_CIRCLE;
		path = LL_PCODE_PATH_CIRCLE_33;
		break;

	case MI_PATH_33_PROFILE_SQUARE:
		profile = LL_PCODE_PROFILE_SQUARE;
		path = LL_PCODE_PATH_CIRCLE_33;
		break;

	case MI_PATH_33_PROFILE_TRIANGLE:
		profile = LL_PCODE_PROFILE_ISOTRI;
		path = LL_PCODE_PATH_CIRCLE_33;
		break;

	case MI_PATH_33_PROFILE_HALFCIRCLE:
		profile = LL_PCODE_PROFILE_CIRCLE_HALF;
		path = LL_PCODE_PATH_CIRCLE_33;
		break;
//Working33 -->

	default:
		LL_WARNS() << "Unknown base type " << selected_type 
			<< " in getVolumeParams()" << LL_ENDL;
		// assume a box
		selected_type = MI_BOX;
		profile = LL_PCODE_PROFILE_SQUARE;
		path = LL_PCODE_PATH_LINE;
		break;
	}


	if (path == LL_PCODE_PATH_LINE)
	{
		LLVOVolume *volobjp = (LLVOVolume *)(LLViewerObject*)(mObject);
		if (volobjp->isFlexible())
		{
			path = LL_PCODE_PATH_FLEXIBLE;
		}
	}
	
	S32 selected_hole = mComboHoleType->getCurrentIndex();
	U8 hole;
	switch (selected_hole)
	{
	case MI_HOLE_CIRCLE: 
		hole = LL_PCODE_HOLE_CIRCLE;
		break;
	case MI_HOLE_SQUARE:
		hole = LL_PCODE_HOLE_SQUARE;
		break;
	case MI_HOLE_TRIANGLE:
		hole = LL_PCODE_HOLE_TRIANGLE;
		break;
	case MI_HOLE_SAME:
	default:
		hole = LL_PCODE_HOLE_SAME;
		break;
	}

	volume_params.setType(profile | hole, path);
	mSelectedType = selected_type;
	
	// Compute cut start/end
	F32 cut_begin	= mSpinCutBegin->get();
	F32 cut_end		= mSpinCutEnd->get();

	// Make sure at least OBJECT_CUT_INC of the object survives
	if (cut_begin > cut_end - OBJECT_MIN_CUT_INC)
	{
		cut_begin = cut_end - OBJECT_MIN_CUT_INC;
		mSpinCutBegin->set(cut_begin);
	}

	F32 adv_cut_begin	= mCtrlPathBegin->get();
	F32 adv_cut_end		= mCtrlPathEnd->get();

	// Make sure at least OBJECT_CUT_INC of the object survives
	if (adv_cut_begin > adv_cut_end - OBJECT_MIN_CUT_INC)
	{
		adv_cut_begin = adv_cut_end - OBJECT_MIN_CUT_INC;
		mCtrlPathBegin->set(adv_cut_begin);
	}

	F32 begin_s, end_s;
	F32 begin_t, end_t;

	if (selected_type == MI_SPHERE || selected_type == MI_TORUS || 
		selected_type == MI_TUBE   || selected_type == MI_RING)
	{
		begin_s = adv_cut_begin;
		end_s	= adv_cut_end;

		begin_t = cut_begin;
		end_t	= cut_end;
	}
	else
	{
		begin_s = cut_begin;
		end_s	= cut_end;

		begin_t = adv_cut_begin;
		end_t	= adv_cut_end;
	}

	volume_params.setBeginAndEndS(begin_s, end_s);
	volume_params.setBeginAndEndT(begin_t, end_t);

	// Hollowness
	F32 hollow = mSpinHollow->get() / 100.f;

//KC: Phoenix capability
#if 0
	if (  selected_hole == MI_HOLE_SQUARE && 
		( selected_type == MI_CYLINDER || selected_type == MI_TORUS ||
		  selected_type == MI_PRISM    || selected_type == MI_RING  ||
		  selected_type == MI_SPHERE ) )
	{
		if (hollow > 0.7f) hollow = 0.7f;
	}
#endif

	volume_params.setHollow( hollow );

	// Twist Begin,End
	F32 twist_begin = mSpinTwistBegin->get();
	F32 twist		= mSpinTwist->get();
	// Check the path type for twist conversion.
	if (path == LL_PCODE_PATH_LINE || path == LL_PCODE_PATH_FLEXIBLE)
	{
		twist_begin	/= OBJECT_TWIST_LINEAR_MAX;
		twist		/= OBJECT_TWIST_LINEAR_MAX;
	}
	else
	{
		twist_begin	/= OBJECT_TWIST_MAX;
		twist		/= OBJECT_TWIST_MAX;
	}

	volume_params.setTwistBegin(twist_begin);
	volume_params.setTwist(twist);

	// Scale X,Y
	F32 scale_x = mSpinScaleX->get();
	F32 scale_y = mSpinScaleY->get();
	if ( was_selected_type == MI_BOX || was_selected_type == MI_CYLINDER || was_selected_type == MI_PRISM)
	{
		scale_x = 1.f - scale_x;
		scale_y = 1.f - scale_y;
	}
	
	// Skew
	F32 skew = mSpinSkew->get();

	// Taper X,Y
	F32 taper_x = mSpinTaperX->get();
	F32 taper_y = mSpinTaperY->get();

	// Radius offset
	F32 radius_offset = mSpinRadiusOffset->get();

	// Revolutions
	F32 revolutions	  = mSpinRevolutions->get();

//KC: Phoenix capability
#if 0
	if ( selected_type == MI_SPHERE )
	{
		// Snap values to valid sphere parameters.
		scale_x			= 1.0f;
		scale_y			= 1.0f;
		skew			= 0.0f;
		taper_x			= 0.0f;
		taper_y			= 0.0f;
		radius_offset	= 0.0f;
		revolutions		= 1.0f;
	}
	else if ( selected_type == MI_TORUS || selected_type == MI_TUBE ||
			  selected_type == MI_RING )
	{
		scale_x = llclamp(
			scale_x,
//			OBJECT_MIN_HOLE_SIZE,
			mMinHoleSize,// <AW: opensim-limits>
			OBJECT_MAX_HOLE_SIZE_X);
		scale_y = llclamp(
			scale_y,
// 			OBJECT_MIN_HOLE_SIZE,
			mMinHoleSize,// <AW: opensim-limits>
			OBJECT_MAX_HOLE_SIZE_Y);

		// Limit radius offset, based on taper and hole size y.
		F32 radius_mag = fabs(radius_offset);
		F32 hole_y_mag = fabs(scale_y);
		F32 taper_y_mag  = fabs(taper_y);
		// Check to see if the taper effects us.
		if ( (radius_offset > 0.f && taper_y < 0.f) ||
			 (radius_offset < 0.f && taper_y > 0.f) )
		{
			// The taper does not help increase the radius offset range.
			taper_y_mag = 0.f;
		}
		F32 max_radius_mag = 1.f - hole_y_mag * (1.f - taper_y_mag) / (1.f - hole_y_mag);
		// Enforce the maximum magnitude.
		if (radius_mag > max_radius_mag)
		{
			// Check radius offset sign.
			if (radius_offset < 0.f)
			{
				radius_offset = -max_radius_mag;
			}
			else
			{
				radius_offset = max_radius_mag;
			}
		}
			
		// Check the skew value against the revolutions.
		F32 skew_mag= fabs(skew);
		F32 min_skew_mag = 1.0f - 1.0f / (revolutions * scale_x + 1.0f);
		// Discontinuity; A revolution of 1 allows skews below 0.5.
		if ( fabs(revolutions - 1.0f) < 0.001)
			min_skew_mag = 0.0f;

		// Clip skew.
		if (skew_mag < min_skew_mag)
		{
			// Check skew sign.
			if (skew < 0.0f)
			{
				skew = -min_skew_mag;
			}
			else 
			{
				skew = min_skew_mag;
			}
		}
	}
#endif

	volume_params.setRatio( scale_x, scale_y );
	volume_params.setSkew(skew);
	volume_params.setTaper( taper_x, taper_y );
	volume_params.setRadiusOffset(radius_offset);
	volume_params.setRevolutions(revolutions);

	// Shear X,Y
	F32 shear_x = mSpinShearX->get();
	F32 shear_y = mSpinShearY->get();
	volume_params.setShear( shear_x, shear_y );

	if (selected_type == MI_SCULPT)
	{
		volume_params.setSculptID(LLUUID::null, 0);
		volume_params.setBeginAndEndT   (0, 1);
		volume_params.setBeginAndEndS   (0, 1);
		volume_params.setHollow         (0);
		volume_params.setTwistBegin     (0);
		volume_params.setTwistEnd       (0);
		volume_params.setRatio          (1, 0.5);
		volume_params.setShear          (0, 0);
		volume_params.setTaper          (0, 0);
		volume_params.setRevolutions    (1);
		volume_params.setRadiusOffset   (0);
		volume_params.setSkew           (0);
	}

}

// BUG: Make work with multiple objects
void LLPanelObject::sendRotation(BOOL btn_down)
{
	if (mObject.isNull()) return;

	LLVector3 new_rot(mCtrlRotX->get(), mCtrlRotY->get(), mCtrlRotZ->get());
	new_rot.mV[VX] = ll_round(new_rot.mV[VX], OBJECT_ROTATION_PRECISION);
	new_rot.mV[VY] = ll_round(new_rot.mV[VY], OBJECT_ROTATION_PRECISION);
	new_rot.mV[VZ] = ll_round(new_rot.mV[VZ], OBJECT_ROTATION_PRECISION);

	// Note: must compare before conversion to radians
	LLVector3 delta = new_rot - mCurEulerDegrees;

	if (delta.magVec() >= 0.0005f)
	{
		mCurEulerDegrees = new_rot;
		new_rot *= DEG_TO_RAD;

		LLQuaternion rotation;
		rotation.setQuat(new_rot.mV[VX], new_rot.mV[VY], new_rot.mV[VZ]);

		if (mRootObject != mObject)
		{
			// ## Zi: Building spin controls for attachments
			if(mObject->isAttachment())
				rotation = rotation * ~mRootObject->getRotation();
			else
				rotation = rotation * ~mRootObject->getRotationRegion();
			// ## Zi: Building spin controls for attachments
		}

		// To include avatars into movements and rotation
		// If false, all children are selected anyway - move avatar
		// If true, not all children are selected - save positions
		bool individual_selection = gSavedSettings.getBOOL("EditLinkedParts");
		std::vector<LLVector3>& child_positions = mObject->mUnselectedChildrenPositions ;
		std::vector<LLQuaternion> child_rotations;
		if (mObject->isRootEdit() && individual_selection)
		{
			mObject->saveUnselectedChildrenRotation(child_rotations) ;
			mObject->saveUnselectedChildrenPosition(child_positions) ;			
		}

		mObject->setRotation(rotation);
		LLManip::rebuild(mObject) ;

		// for individually selected roots, we need to counterrotate all the children
		if (mObject->isRootEdit() && individual_selection)
		{
			mObject->resetChildrenRotationAndPosition(child_rotations, child_positions) ;			
		}

		if(!btn_down)
		{
			child_positions.clear() ;
			LLSelectMgr::getInstance()->sendMultipleUpdate(UPD_ROTATION | UPD_POSITION);
		}
	}
}

// patch up for mesh, to be removed during real mesh merge -Zi
F32 llpanelobject_max_prim_scale()
{
// <AW: opensim-limits>
//	if(gAgent.getRegion()->getCapability("GetMesh").empty())
//		return DEFAULT_MAX_PRIM_SCALE;
//	return 64.f;
	return LLWorld::getInstance()->getRegionMaxPrimScale();
// </AW: opensim-limits>
}

// BUG: Make work with multiple objects
void LLPanelObject::sendScale(BOOL btn_down)
{
	if (mObject.isNull()) return;

	// make sure not to send larger/smaller values than permitted -Zi
// <AW: opensim-limits>
//	LLVector3 newscale(llclamp(mCtrlScaleX->get(), MIN_PRIM_SCALE, llpanelobject_max_prim_scale()),
//					   llclamp(mCtrlScaleY->get(), MIN_PRIM_SCALE, llpanelobject_max_prim_scale()),
//					   llclamp(mCtrlScaleZ->get(), MIN_PRIM_SCALE, llpanelobject_max_prim_scale()));
	LLVector3 newscale(llclamp(mCtrlScaleX->get(), mMinScale, llpanelobject_max_prim_scale()),
					   llclamp(mCtrlScaleY->get(), mMinScale, llpanelobject_max_prim_scale()),
					   llclamp(mCtrlScaleZ->get(), mMinScale, llpanelobject_max_prim_scale()));
// </AW: opensim-limits>

	LLVector3 delta = newscale - mObject->getScale();
	if (delta.magVec() >= 0.00005f || (mSizeChanged && !btn_down))
	{
		// scale changed by more than 1/20 millimeter
		mSizeChanged = btn_down;

		// check to see if we aren't scaling the textures
		// (in which case the tex coord's need to be recomputed)
		BOOL dont_stretch_textures = !LLManipScale::getStretchTextures();
		if (dont_stretch_textures)
		{
			LLSelectMgr::getInstance()->saveSelectedObjectTransform(SELECT_ACTION_TYPE_SCALE);
		}

		mObject->setScale(newscale, TRUE);

		if(!btn_down)
		{
			LLSelectMgr::getInstance()->sendMultipleUpdate(UPD_SCALE | UPD_POSITION);
		}

		LLSelectMgr::getInstance()->adjustTexturesByScale(TRUE, !dont_stretch_textures);
//		LL_INFOS() << "scale sent" << LL_ENDL;
	}
	else
	{
//		LL_INFOS() << "scale not changed" << LL_ENDL;
	}
}


void LLPanelObject::sendPosition(BOOL btn_down)
{	
	if (mObject.isNull()) return;

	LLVector3 newpos(mCtrlPosX->get(), mCtrlPosY->get(), mCtrlPosZ->get());

	LLViewerRegion* regionp = mObject->getRegion();

	// ## Zi: Building spin controls for attachments
	LLVector3d new_pos_global;

	if (mObject->isAttachment())
	{
		newpos.clamp(LLVector3(-MAX_ATTACHMENT_DIST,-MAX_ATTACHMENT_DIST,-MAX_ATTACHMENT_DIST),LLVector3(MAX_ATTACHMENT_DIST,MAX_ATTACHMENT_DIST,MAX_ATTACHMENT_DIST));
	}
	// ## Zi: Building spin controls for attachments
	else
	{
		// Clamp the Z height
		const F32 height = newpos.mV[VZ];
		// <FS:Ansariel> FIRE-12478: Clamp min Z height at new position instead of current if new position is valid
		//const F32 min_height = LLWorld::getInstance()->getMinAllowedZ(mObject, mObject->getPositionGlobal());
		LLVector3d height_check_pos = mObject->getPositionGlobal();
		if (LLWorld::getInstance()->positionRegionValidGlobal(regionp->getPosGlobalFromRegion(newpos)))
		{
			height_check_pos = regionp->getPosGlobalFromRegion(newpos);
		}
		const F32 min_height = LLWorld::getInstance()->getMinAllowedZ(mObject, height_check_pos);
		// </FS:Ansariel>
		const F32 max_height = LLWorld::getInstance()->getRegionMaxHeight();

		if ( height < min_height)
		{
			newpos.mV[VZ] = min_height;
			mCtrlPosZ->set( min_height );
		}
		else if ( height > max_height )
		{
			newpos.mV[VZ] = max_height;
			mCtrlPosZ->set( max_height );
		}

		// Grass is always drawn on the ground, so clamp its position to the ground
		if (mObject->getPCode() == LL_PCODE_LEGACY_GRASS)
		{
			mCtrlPosZ->set(LLWorld::getInstance()->resolveLandHeightAgent(newpos) + 1.f);
		}
		// Make sure new position is in a valid region, so the object
		// won't get dumped by the simulator.
		new_pos_global = regionp->getPosGlobalFromRegion(newpos);
	}

	// <FS:Zi> Building spin controls for attachments
	// partly copied from llmaniptranslate.cpp to get the positioning right
	if (mObject->isAttachment())
	{
		LLVector3 old_position_local = mObject->getPosition();

		if (mRootObject != mObject)
		{
			newpos = newpos - mRootObject->getPosition();
			newpos = newpos * ~mRootObject->getRotation();
			mObject->setPositionParent(newpos);
		}
		else
		{
			mObject->setPosition(newpos);
		}
		LLManip::rebuild(mObject);

		gAgentAvatarp->clampAttachmentPositions();

		LLVector3 new_position_local = mObject->getPosition();

		// for individually selected roots, we need to counter-translate all unselected children
		if (mObject->isRootEdit())
		{
			// counter-translate child objects if we are moving the root as an individual
			mObject->resetChildrenPosition(old_position_local - new_position_local, TRUE);
		}

		if (!btn_down)
		{
			LLSelectMgr::getInstance()->sendMultipleUpdate(UPD_POSITION);
		}

		LLSelectMgr::getInstance()->updateSelectionCenter();
	}
	// </FS:Zi> Building spin controls for attachments
	else if (LLWorld::getInstance()->positionRegionValidGlobal(new_pos_global) )
	{
		// send only if the position is changed, that is, the delta vector is not zero
		LLVector3d old_pos_global = mObject->getPositionGlobal();
		LLVector3d delta = new_pos_global - old_pos_global;
		// moved more than 1/20 millimeter
		if (delta.magVec() >= 0.00005f)
		{			
			if (mRootObject != mObject)
			{
				newpos = newpos - mRootObject->getPositionRegion();
				newpos = newpos * ~mRootObject->getRotationRegion();
				mObject->setPositionParent(newpos);
			}
			else
			{
				mObject->setPositionEdit(newpos);
			}			
			
			LLManip::rebuild(mObject) ;

			// for individually selected roots, we need to counter-translate all unselected children
			if (mObject->isRootEdit())
			{								
				// only offset by parent's translation
				mObject->resetChildrenPosition(LLVector3(-delta), TRUE, TRUE) ;
			}

			if(!btn_down)
			{
				LLSelectMgr::getInstance()->sendMultipleUpdate(UPD_POSITION);
			}

			LLSelectMgr::getInstance()->updateSelectionCenter();
		}
	}
	else
	{
		// move failed, so we update the UI with the correct values
		LLVector3 vec = mRootObject->getPositionRegion();
		mCtrlPosX->set(vec.mV[VX]);
		mCtrlPosY->set(vec.mV[VY]);
		mCtrlPosZ->set(vec.mV[VZ]);
	}
}

void LLPanelObject::sendSculpt()
{
	if (mObject.isNull())
		return;
	
	LLSculptParams sculpt_params;
	LLUUID sculpt_id = LLUUID::null;

	if (mCtrlSculptTexture)
		sculpt_id = mCtrlSculptTexture->getImageAssetID();

	U8 sculpt_type = 0;
	
	if (mCtrlSculptType)
		sculpt_type |= mCtrlSculptType->getValue().asInteger();

	bool enabled = sculpt_type != LL_SCULPT_TYPE_MESH;

	if (mCtrlSculptMirror)
	{
		mCtrlSculptMirror->setEnabled(enabled ? TRUE : FALSE);
	}
	if (mCtrlSculptInvert)
	{
		mCtrlSculptInvert->setEnabled(enabled ? TRUE : FALSE);
	}
	
	if ((mCtrlSculptMirror) && (mCtrlSculptMirror->get()))
		sculpt_type |= LL_SCULPT_FLAG_MIRROR;

	if ((mCtrlSculptInvert) && (mCtrlSculptInvert->get()))
		sculpt_type |= LL_SCULPT_FLAG_INVERT;
	
	sculpt_params.setSculptTexture(sculpt_id, sculpt_type);
	mObject->setParameterEntry(LLNetworkData::PARAMS_SCULPT, sculpt_params, TRUE);
}

void LLPanelObject::refresh()
{
	getState();
	if (mObject.notNull() && mObject->isDead())
	{
		mObject = NULL;
	}

	if (mRootObject.notNull() && mRootObject->isDead())
	{
		mRootObject = NULL;
	}
	
	F32 max_scale = get_default_max_prim_scale(LLPickInfo::isFlora(mObject));

	// <FS:Ansariel> Performance improvement
	//getChild<LLSpinCtrl>("Scale X")->setMaxValue(max_scale);
	//getChild<LLSpinCtrl>("Scale Y")->setMaxValue(max_scale);
	//getChild<LLSpinCtrl>("Scale Z")->setMaxValue(max_scale);
	mCtrlScaleX->setMaxValue(max_scale);
	mCtrlScaleY->setMaxValue(max_scale);
	mCtrlScaleZ->setMaxValue(max_scale);
	// </FS:Ansariel>
}


void LLPanelObject::draw()
{
	const LLColor4	white(	1.0f,	1.0f,	1.0f,	1);
	const LLColor4	red(	1.0f,	0.25f,	0.f,	1);
	const LLColor4	green(	0.f,	1.0f,	0.f,	1);
	const LLColor4	blue(	0.f,	0.5f,	1.0f,	1);

	// Tune the colors of the labels
	LLTool* tool = LLToolMgr::getInstance()->getCurrentTool();

	if (tool == LLToolCompTranslate::getInstance())
	{
		mCtrlPosX	->setLabelColor(red);
		mCtrlPosY	->setLabelColor(green);
		mCtrlPosZ	->setLabelColor(blue);

		mCtrlScaleX	->setLabelColor(white);
		mCtrlScaleY	->setLabelColor(white);
		mCtrlScaleZ	->setLabelColor(white);

		mCtrlRotX	->setLabelColor(white);
		mCtrlRotY	->setLabelColor(white);
		mCtrlRotZ	->setLabelColor(white);
	}
	else if ( tool == LLToolCompScale::getInstance() )
	{
		mCtrlPosX	->setLabelColor(white);
		mCtrlPosY	->setLabelColor(white);
		mCtrlPosZ	->setLabelColor(white);

		mCtrlScaleX	->setLabelColor(red);
		mCtrlScaleY	->setLabelColor(green);
		mCtrlScaleZ	->setLabelColor(blue);

		mCtrlRotX	->setLabelColor(white);
		mCtrlRotY	->setLabelColor(white);
		mCtrlRotZ	->setLabelColor(white);
	}
	else if ( tool == LLToolCompRotate::getInstance() )
	{
		mCtrlPosX	->setLabelColor(white);
		mCtrlPosY	->setLabelColor(white);
		mCtrlPosZ	->setLabelColor(white);

		mCtrlScaleX	->setLabelColor(white);
		mCtrlScaleY	->setLabelColor(white);
		mCtrlScaleZ	->setLabelColor(white);

		mCtrlRotX	->setLabelColor(red);
		mCtrlRotY	->setLabelColor(green);
		mCtrlRotZ	->setLabelColor(blue);
	}
	else
	{
		mCtrlPosX	->setLabelColor(white);
		mCtrlPosY	->setLabelColor(white);
		mCtrlPosZ	->setLabelColor(white);

		mCtrlScaleX	->setLabelColor(white);
		mCtrlScaleY	->setLabelColor(white);
		mCtrlScaleZ	->setLabelColor(white);

		mCtrlRotX	->setLabelColor(white);
		mCtrlRotY	->setLabelColor(white);
		mCtrlRotZ	->setLabelColor(white);
	}

	LLPanel::draw();
}

// virtual
void LLPanelObject::clearCtrls()
{
	LLPanel::clearCtrls();

	mCheckLock		->set(FALSE);
	mCheckLock		->setEnabled( FALSE );
	mCheckPhysics	->set(FALSE);
	mCheckPhysics	->setEnabled( FALSE );
	mCheckTemporary	->set(FALSE);
	mCheckTemporary	->setEnabled( FALSE );
	mCheckPhantom	->set(FALSE);
	mCheckPhantom	->setEnabled( FALSE );
	
	// Disable text labels
	mLabelPosition	->setEnabled( FALSE );
	mLabelSize		->setEnabled( FALSE );
	mLabelRotation	->setEnabled( FALSE );
	mLabelCut		->setEnabled( FALSE );
	mLabelHollow	->setEnabled( FALSE );
	mLabelHoleType	->setEnabled( FALSE );
	mLabelTwist		->setEnabled( FALSE );
	mLabelSkew		->setEnabled( FALSE );
	mLabelShear		->setEnabled( FALSE );
	mLabelTaper		->setEnabled( FALSE );
	mLabelRadiusOffset->setEnabled( FALSE );
	mLabelRevolutions->setEnabled( FALSE );
	
	getChildView("scale_hole")->setEnabled(FALSE);
	getChildView("scale_taper")->setEnabled(FALSE);
	getChildView("advanced_cut")->setEnabled(FALSE);
	getChildView("advanced_dimple")->setEnabled(FALSE);
	getChildView("advanced_slice")->setVisible( FALSE);
}

//
// Static functions
//

// static
void LLPanelObject::onCommitLock(LLUICtrl *ctrl, void *data)
{
	// Checkbox will have toggled itself
	LLPanelObject *self = (LLPanelObject *)data;

	if(self->mRootObject.isNull()) return;

	BOOL new_state = self->mCheckLock->get();
	
	LLSelectMgr::getInstance()->selectionSetObjectPermissions(PERM_OWNER, !new_state, PERM_MOVE | PERM_MODIFY);
}

// static
void LLPanelObject::onCommitPosition( LLUICtrl* ctrl, void* userdata )
{
	LLPanelObject* self = (LLPanelObject*) userdata;
	BOOL btn_down = ((LLSpinCtrl*)ctrl)->isMouseHeldDown() ;
	self->sendPosition(btn_down);
}

// static
void LLPanelObject::onCommitScale( LLUICtrl* ctrl, void* userdata )
{
	LLPanelObject* self = (LLPanelObject*) userdata;
	BOOL btn_down = ((LLSpinCtrl*)ctrl)->isMouseHeldDown() ;
	self->sendScale(btn_down);
}

// static
void LLPanelObject::onCommitRotation( LLUICtrl* ctrl, void* userdata )
{
	LLPanelObject* self = (LLPanelObject*) userdata;
	BOOL btn_down = ((LLSpinCtrl*)ctrl)->isMouseHeldDown() ;
	self->sendRotation(btn_down);
}

// static
void LLPanelObject::onCommitPhysics( LLUICtrl* ctrl, void* userdata )
{
	LLPanelObject* self = (LLPanelObject*) userdata;
	self->sendIsPhysical();
}

// static
void LLPanelObject::onCommitTemporary( LLUICtrl* ctrl, void* userdata )
{
	LLPanelObject* self = (LLPanelObject*) userdata;
	self->sendIsTemporary();
}

// static
void LLPanelObject::onCommitPhantom( LLUICtrl* ctrl, void* userdata )
{
	LLPanelObject* self = (LLPanelObject*) userdata;
	self->sendIsPhantom();
}

void LLPanelObject::onSelectSculpt(const LLSD& data)
{
    LLTextureCtrl* mTextureCtrl = getChild<LLTextureCtrl>("sculpt texture control");

	if (mTextureCtrl)
	{
		mSculptTextureRevert = mTextureCtrl->getImageAssetID();
	}
	
	sendSculpt();
}


void LLPanelObject::onCommitSculpt( const LLSD& data )
{
	sendSculpt();
}

BOOL LLPanelObject::onDropSculpt(LLInventoryItem* item)
{
    LLTextureCtrl* mTextureCtrl = getChild<LLTextureCtrl>("sculpt texture control");

	if (mTextureCtrl)
	{
		LLUUID asset = item->getAssetUUID();

		mTextureCtrl->setImageAssetID(asset);
		mSculptTextureRevert = asset;
	}

	return TRUE;
}


void LLPanelObject::onCancelSculpt(const LLSD& data)
{
	LLTextureCtrl* mTextureCtrl = getChild<LLTextureCtrl>("sculpt texture control");
	if(!mTextureCtrl)
		return;

	if(mSculptTextureRevert == LLUUID::null)
	{
		mSculptTextureRevert = LLUUID(SCULPT_DEFAULT_TEXTURE);
	}
	mTextureCtrl->setImageAssetID(mSculptTextureRevert);
	
	sendSculpt();
}

// static
void LLPanelObject::onCommitSculptType(LLUICtrl *ctrl, void* userdata)
{
	LLPanelObject* self = (LLPanelObject*) userdata;

	self->sendSculpt();
}

std::string get_vector_format_string()
{
	S32 precision = gSavedSettings.getS32("FSBuildToolDecimalPrecision");
	return llformat("<%%.%df, %%.%df, %%.%df>", precision, precision, precision);
}

void copy_vector_to_clipboard(const LLVector3& vec)
{
	std::string stringVec = llformat(get_vector_format_string().c_str(), vec.mV[VX], vec.mV[VY], vec.mV[VZ]);
	LLView::getWindow()->copyTextToClipboard(utf8str_to_wstring(stringVec));
}

void LLPanelObject::onCopyPos(const LLSD& data)
{
	mClipboardPos = LLVector3(mCtrlPosX->get(), mCtrlPosY->get(), mCtrlPosZ->get());
	copy_vector_to_clipboard(mClipboardPos);
	LLStringUtil::format_map_t args;
	args["VALUE"] = llformat(get_vector_format_string().c_str(), mClipboardPos.mV[VX], mClipboardPos.mV[VY], mClipboardPos.mV[VZ]);
	mBtnPastePos->setToolTip(getString("Paste Position", args));
	mHasPosClipboard = TRUE;
}

void LLPanelObject::onCopySize(const LLSD& data)
{
	mClipboardSize = LLVector3(mCtrlScaleX->get(), mCtrlScaleY->get(), mCtrlScaleZ->get());
	copy_vector_to_clipboard(mClipboardSize);
	LLStringUtil::format_map_t args;
	args["VALUE"] = llformat(get_vector_format_string().c_str(), mClipboardSize.mV[VX], mClipboardSize.mV[VY], mClipboardSize.mV[VZ]);
	mBtnPasteSize->setToolTip(getString("Paste Size", args));
	mHasSizeClipboard = TRUE;
}

void LLPanelObject::onCopyRot(const LLSD& data)
{
	mClipboardRot = LLVector3(mCtrlRotX->get(), mCtrlRotY->get(), mCtrlRotZ->get());
	copy_vector_to_clipboard(mClipboardRot);
	LLStringUtil::format_map_t args;
	args["VALUE"] = llformat(get_vector_format_string().c_str(), mClipboardRot.mV[VX], mClipboardRot.mV[VY], mClipboardRot.mV[VZ]);
	mBtnPasteRot->setToolTip(getString("Paste Rotation", args));
	mHasRotClipboard = TRUE;
}


void LLPanelObject::onPastePos(const LLSD& data)
{
	if(!mHasPosClipboard) return;

	//clamp pos on non-attachments, just keep the prims on the sim
	if (!mObject->isAttachment())
	{
// <FS:CR> Aurora Sim
		//mClipboardPos.mV[VX] = llclamp( mClipboardPos.mV[VX], 0.f, 256.f);
		//mClipboardPos.mV[VY] = llclamp( mClipboardPos.mV[VY], 0.f, 256.f);
		mClipboardPos.mV[VX] = llclamp( mClipboardPos.mV[VX], 0.f, gAgent.getRegion()->getWidth());
		mClipboardPos.mV[VY] = llclamp( mClipboardPos.mV[VY], 0.f, gAgent.getRegion()->getWidth());
// </FS:CR> Aurora Sim
		//height will get properly clammed by sendPosition
	}

	mCtrlPosX->set( mClipboardPos.mV[VX] );
	mCtrlPosY->set( mClipboardPos.mV[VY] );
	mCtrlPosZ->set( mClipboardPos.mV[VZ] );

	LLCalc* calcp = LLCalc::getInstance();
	calcp->setVar(LLCalc::X_POS, mClipboardPos.mV[VX]);
	calcp->setVar(LLCalc::Y_POS, mClipboardPos.mV[VY]);
	calcp->setVar(LLCalc::Z_POS, mClipboardPos.mV[VZ]);

	sendPosition(FALSE);
}

void LLPanelObject::onPasteSize(const LLSD& data)
{
	if(!mHasSizeClipboard) return;
// <AW: opensim-limits>
//	mClipboardSize.mV[VX] = llclamp(mClipboardSize.mV[VX], MIN_PRIM_SCALE, llpanelobject_max_prim_scale());
//	mClipboardSize.mV[VY] = llclamp(mClipboardSize.mV[VY], MIN_PRIM_SCALE, llpanelobject_max_prim_scale());
//	mClipboardSize.mV[VZ] = llclamp(mClipboardSize.mV[VZ], MIN_PRIM_SCALE, llpanelobject_max_prim_scale());
	mClipboardSize.mV[VX] = llclamp(mClipboardSize.mV[VX], mMinScale, llpanelobject_max_prim_scale());
	mClipboardSize.mV[VY] = llclamp(mClipboardSize.mV[VY], mMinScale, llpanelobject_max_prim_scale());
	mClipboardSize.mV[VZ] = llclamp(mClipboardSize.mV[VZ], mMinScale, llpanelobject_max_prim_scale());
// </AW: opensim-limits>

	mCtrlScaleX->set( mClipboardSize.mV[VX] );
	mCtrlScaleY->set( mClipboardSize.mV[VY] );
	mCtrlScaleZ->set( mClipboardSize.mV[VZ] );

	LLCalc* calcp = LLCalc::getInstance();
	calcp->setVar(LLCalc::X_SCALE, mClipboardSize.mV[VX]);
	calcp->setVar(LLCalc::Y_SCALE, mClipboardSize.mV[VY]);
	calcp->setVar(LLCalc::Z_SCALE, mClipboardSize.mV[VZ]);

	sendScale(FALSE);
}

void LLPanelObject::onPasteRot(const LLSD& data)
{
	if(!mHasRotClipboard) return;
	
	mCtrlRotX->set( mClipboardRot.mV[VX] );
	mCtrlRotY->set( mClipboardRot.mV[VY] );
	mCtrlRotZ->set( mClipboardRot.mV[VZ] );

	LLCalc* calcp = LLCalc::getInstance();
	calcp->setVar(LLCalc::X_ROT, mClipboardRot.mV[VX]);
	calcp->setVar(LLCalc::Y_ROT, mClipboardRot.mV[VY]);
	calcp->setVar(LLCalc::Z_ROT, mClipboardRot.mV[VZ]);

	sendRotation(FALSE);
}

//Paste from clip board
BOOL get_vector_from_clipboard(LLVector3* value)
{
	LLWString temp_string;
	LLView::getWindow()->pasteTextFromClipboard(temp_string);
	const std::string stringVec = wstring_to_utf8str(temp_string);

	if(stringVec.empty() || value == NULL) return FALSE;

	LLVector3 vec;
	S32 count = sscanf( stringVec.c_str(), "<%f, %f, %f>", vec.mV + 0, vec.mV + 1, vec.mV + 2 );
	if( 3 == count )
	{
		value->setVec( vec );
		return TRUE;
	}

	return FALSE;
}
void LLPanelObject::onPastePosClip(const LLSD& data)
{
	if(get_vector_from_clipboard(&mClipboardPos))
	{
		mHasPosClipboard = TRUE;
		onPastePos(data);
	}
	else
	{
		LL_INFOS() << "Couldn't get position vector from clipboard" << LL_ENDL;
	}
}
void LLPanelObject::onPasteSizeClip(const LLSD& data)
{
	if(get_vector_from_clipboard(&mClipboardSize))
	{
		mHasSizeClipboard = TRUE;
		onPasteSize(data);
	}
	else
	{
		LL_INFOS() << "Couldn't get size vector from clipboard" << LL_ENDL;
	}
}
void LLPanelObject::onPasteRotClip(const LLSD& data)
{
	if(get_vector_from_clipboard(&mClipboardRot))
	{
		mHasRotClipboard = TRUE;
		onPasteRot(data);
	}
	else
	{
		LL_INFOS() << "Couldn't get rotation vector from clipboard" << LL_ENDL;
	}
}


void LLPanelObject::onCopyParams(const LLSD& data)
{
	getVolumeParams(mClipboardVolumeParams);
	mHasParamsClipboard = TRUE;
	
	LLViewerObject* objectp = mObject;
	if (!objectp)
		return;

	LLVOVolume *volobjp = NULL;
	if ( objectp && (objectp->getPCode() == LL_PCODE_VOLUME))
		volobjp = (LLVOVolume *)objectp;
	
	mHasFlexiParam = FALSE;
	if(volobjp && volobjp->isFlexible())
	{
		LLFlexibleObjectData *attributes = (LLFlexibleObjectData *)objectp->getParameterEntry(LLNetworkData::PARAMS_FLEXIBLE);
		if (attributes)
		{
			mParamsClipboard["lod"] = attributes->getSimulateLOD();
			mParamsClipboard["gav"] = attributes->getGravity();
			mParamsClipboard["ten"] = attributes->getTension();
			mParamsClipboard["fri"] = attributes->getAirFriction();
			mParamsClipboard["sen"] = attributes->getWindSensitivity();
			LLVector3 force = attributes->getUserForce();
			mParamsClipboard["forx"] = force.mV[0];
			mParamsClipboard["fory"] = force.mV[1];
			mParamsClipboard["forz"] = force.mV[2];
			mHasFlexiParam = TRUE;
		}
	}

	if (objectp->getParameterEntryInUse(LLNetworkData::PARAMS_SCULPT))
	{
		LLSculptParams *sculpt_params = (LLSculptParams *)objectp->getParameterEntry(LLNetworkData::PARAMS_SCULPT);

		LLUUID image_id = sculpt_params->getSculptTexture();
		BOOL allow_texture = FALSE;
		if (gInventory.isObjectDescendentOf(image_id, gInventory.getLibraryRootFolderID())
			|| image_id == LLUUID(gSavedSettings.getString( "DefaultObjectTexture" ))
			|| image_id == LLUUID(gSavedSettings.getString( "UIImgWhiteUUID" ))
			|| image_id == LLUUID(gSavedSettings.getString( "UIImgInvisibleUUID" ))
			|| image_id == LLUUID(SCULPT_DEFAULT_TEXTURE)
		)
			allow_texture = TRUE;
		else
		{
			LLUUID inventory_item_id;
			LLViewerInventoryCategory::cat_array_t cats;
			LLViewerInventoryItem::item_array_t items;
			LLAssetIDMatches asset_id_matches(image_id);
			gInventory.collectDescendentsIf(LLUUID::null,
									cats,
									items,
									LLInventoryModel::INCLUDE_TRASH,
									asset_id_matches);

			if (items.size())
			{
				// search for copyable version first
				for (S32 i = 0; i < items.size(); i++)
				{
					LLInventoryItem* itemp = items[i];
					LLPermissions item_permissions = itemp->getPermissions();
					if (item_permissions.allowCopyBy(gAgent.getID(), gAgent.getGroupID()))
					{
						inventory_item_id = itemp->getUUID();
						break;
					}
				}
			}
			if (inventory_item_id.notNull())
			{
				LLInventoryItem* itemp = gInventory.getItem(inventory_item_id);
				if (itemp)
				{
					LLPermissions perm = itemp->getPermissions();
					if ( (perm.getMaskBase() & PERM_ITEM_UNRESTRICTED) == PERM_ITEM_UNRESTRICTED )
						allow_texture = TRUE;
				}
			}
		}
		if (allow_texture)
			mParamsClipboard["sculptid"] = image_id;
		else
			mParamsClipboard["sculptid"] = LLUUID(SCULPT_DEFAULT_TEXTURE);

		mParamsClipboard["sculpt_type"] = sculpt_params->getSculptType();
		mHasSculptParam = TRUE;
	}
	else
	{
		mHasSculptParam = FALSE;
	}

	if (volobjp && volobjp->getIsLight())
	{
		mParamsClipboard["Light Intensity"] = volobjp->getLightIntensity();
		mParamsClipboard["Light Radius"] = volobjp->getLightRadius();
		mParamsClipboard["Light Falloff"] = volobjp->getLightFalloff();
		LLColor3 color = volobjp->getLightColor();
		mParamsClipboard["r"] = color.mV[0];
		mParamsClipboard["g"] = color.mV[1];
		mParamsClipboard["b"] = color.mV[2];
		mHasLightParam = TRUE;
	}
	else
	{
		mHasLightParam = FALSE;
	}

	mParamsClipboard["physics_shape"] = objectp->getPhysicsShapeType();
}

void LLPanelObject::onPasteParams(const LLSD& data)
{
	LLViewerObject* objectp = mObject;
	if (!objectp)
		return;

	if (mHasFlexiParam && (objectp->getPCode() == LL_PCODE_VOLUME))
	{
		LLFlexibleObjectData *attributes = (LLFlexibleObjectData *)objectp->getParameterEntry(LLNetworkData::PARAMS_FLEXIBLE);
		if (attributes)
		{
			LLFlexibleObjectData new_attributes;
			new_attributes = *attributes;

			new_attributes.setSimulateLOD(mParamsClipboard["lod"].asInteger());
			new_attributes.setGravity(mParamsClipboard["gav"].asReal());
			new_attributes.setTension(mParamsClipboard["ten"].asReal());
			new_attributes.setAirFriction(mParamsClipboard["fri"].asReal());
			new_attributes.setWindSensitivity(mParamsClipboard["sen"].asReal());
			F32 fx = (F32)mParamsClipboard["forx"].asReal();
			F32 fy = (F32)mParamsClipboard["fory"].asReal();
			F32 fz = (F32)mParamsClipboard["forz"].asReal();
			LLVector3 force(fx,fy,fz);
			new_attributes.setUserForce(force);
			objectp->setParameterEntry(LLNetworkData::PARAMS_FLEXIBLE, new_attributes, true);
		}
	}

	if (mHasSculptParam)
	{
		LLSculptParams sculpt_params;

		if (mParamsClipboard.has("sculptid"))
			sculpt_params.setSculptTexture(mParamsClipboard["sculptid"].asUUID(), (U8)mParamsClipboard["sculpt_type"].asInteger());

		objectp->setParameterEntry(LLNetworkData::PARAMS_SCULPT, sculpt_params, TRUE);
	}
	else
	{
		LLSculptParams *sculpt_params = (LLSculptParams *)objectp->getParameterEntry(LLNetworkData::PARAMS_SCULPT);
		if (sculpt_params)
			objectp->setParameterEntryInUse(LLNetworkData::PARAMS_SCULPT, FALSE, TRUE);
	}
	
	LLVOVolume *volobjp = NULL;
	if ( objectp && (objectp->getPCode() == LL_PCODE_VOLUME))
		volobjp = (LLVOVolume *)objectp;

	if (volobjp && mHasLightParam)
	{
		volobjp->setIsLight(TRUE);
		volobjp->setLightIntensity((F32)mParamsClipboard["Light Intensity"].asReal());
		volobjp->setLightRadius((F32)mParamsClipboard["Light Radius"].asReal());
		volobjp->setLightFalloff((F32)mParamsClipboard["Light Falloff"].asReal());
		F32 r = (F32)mParamsClipboard["r"].asReal();
		F32 g = (F32)mParamsClipboard["g"].asReal();
		F32 b = (F32)mParamsClipboard["b"].asReal();
		volobjp->setLightColor(LLColor3(r,g,b));
	}

	if (mParamsClipboard.has("physics_shape"))
	{
		objectp->setPhysicsShapeType((U8)mParamsClipboard["physics_shape"].asInteger());
	}
	
	if(mHasParamsClipboard)
		objectp->updateVolume(mClipboardVolumeParams);
}<|MERGE_RESOLUTION|>--- conflicted
+++ resolved
@@ -500,19 +500,11 @@
 	BOOL single_volume = (LLSelectMgr::getInstance()->selectionAllPCode( LL_PCODE_VOLUME ))
 						 && (selected_count == 1);
 
-<<<<<<< HEAD
 //<FS:TS> FIRE-8205: Unable to edit attachment to negative coordinates
 //  Update the position limits depending on whether this is an attachment.
 	updateLimits(objectp->isAttachment());
 //</FS:TS> FIRE-8205
 
-	if (LLSelectMgr::getInstance()->getSelection()->getRootObjectCount() > 1)
-	{
-		enable_move = FALSE;
-		enable_scale = FALSE;
-		enable_rotate = FALSE;
-	}
-=======
 	bool enable_move;
 	bool enable_modify;
 
@@ -520,15 +512,6 @@
 
 	BOOL enable_scale = enable_modify;
 	BOOL enable_rotate = enable_move; // already accounts for a case of children, which needs permModify() as well
->>>>>>> 344d02af
-
-// [RLVa:KB] - Checked: 2010-03-31 (RLVa-1.2.0c) | Modified: RLVa-1.0.0g
-	if ( (rlv_handler_t::isEnabled()) && ((gRlvHandler.hasBehaviour(RLV_BHVR_UNSIT)) || (gRlvHandler.hasBehaviour(RLV_BHVR_SITTP))) )
-	{
-		if ( (isAgentAvatarValid()) && (gAgentAvatarp->isSitting()) && (gAgentAvatarp->getRoot() == objectp->getRootEdit()) )
-			enable_move = enable_scale = enable_rotate = FALSE;
-	}
-// [/RLVa:KB]
 
 	LLVector3 vec;
 	if (enable_move)
