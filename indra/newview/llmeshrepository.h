/** 
 * @file llmeshrepository.h
 * @brief Client-side repository of mesh assets.
 *
 * $LicenseInfo:firstyear=2001&license=viewerlgpl$
 * Second Life Viewer Source Code
 * Copyright (C) 2010-2013, Linden Research, Inc.
 * 
 * This library is free software; you can redistribute it and/or
 * modify it under the terms of the GNU Lesser General Public
 * License as published by the Free Software Foundation;
 * version 2.1 of the License only.
 * 
 * This library is distributed in the hope that it will be useful,
 * but WITHOUT ANY WARRANTY; without even the implied warranty of
 * MERCHANTABILITY or FITNESS FOR A PARTICULAR PURPOSE.  See the GNU
 * Lesser General Public License for more details.
 * 
 * You should have received a copy of the GNU Lesser General Public
 * License along with this library; if not, write to the Free Software
 * Foundation, Inc., 51 Franklin Street, Fifth Floor, Boston, MA  02110-1301  USA
 * 
 * Linden Research, Inc., 945 Battery Street, San Francisco, CA  94111  USA
 * $/LicenseInfo$
 */

#ifndef LL_MESH_REPOSITORY_H
#define LL_MESH_REPOSITORY_H

#include "llassettype.h"
#include "llmodel.h"
#include "lluuid.h"
#include "llviewertexture.h"
#include "llvolume.h"
#include "lldeadmantimer.h"
#include "httpcommon.h"
#include "httprequest.h"
#include "httpoptions.h"
#include "httpheaders.h"
#include "httphandler.h"
#include "llthread.h"

#include <boost/unordered_map.hpp>

#define LLCONVEXDECOMPINTER_STATIC 1

#include "llconvexdecomposition.h"
#include "lluploadfloaterobservers.h"

class LLVOVolume;
class LLMutex;
class LLCondition;
class LLVFS;
class LLMeshRepository;

typedef enum e_mesh_processing_result_enum
{
    MESH_OK = 0,
    MESH_NO_DATA = 1,
    MESH_OUT_OF_MEMORY,
    MESH_HTTP_REQUEST_FAILED,
    MESH_PARSE_FAILURE,
    MESH_INVALID,
    MESH_UNKNOWN
} EMeshProcessingResult;

class LLMeshUploadData
{
public:
	LLPointer<LLModel> mBaseModel;
	LLPointer<LLModel> mModel[5];
	LLUUID mUUID;
	U32 mRetries;
	std::string mRSVP;
	std::string mAssetData;
	LLSD mPostData;

	LLMeshUploadData()
	{
		mRetries = 0;
	}
};

class LLTextureUploadData
{
public:
	LLViewerFetchedTexture* mTexture;
	LLUUID mUUID;
	std::string mRSVP;
	std::string mLabel;
	U32 mRetries;
	std::string mAssetData;
	LLSD mPostData;

	LLTextureUploadData()
	{
		mRetries = 0;
	}

	LLTextureUploadData(LLViewerFetchedTexture* texture, std::string& label)
		: mTexture(texture), mLabel(label)
	{
		mRetries = 0;
	}
};

class LLPhysicsDecomp : public LLThread
{
public:

	typedef std::map<std::string, LLSD> decomp_params;

	class Request : public LLRefCount
	{
	public:
		//input params
		S32* mDecompID;
		std::string mStage;
		std::vector<LLVector3> mPositions;
		std::vector<U16> mIndices;
		decomp_params mParams;
				
		//output state
		std::string mStatusMessage;
		std::vector<LLModel::PhysicsMesh> mHullMesh;
		LLModel::convex_hull_decomposition mHull;
			
		//status message callback, called from decomposition thread
		virtual S32 statusCallback(const char* status, S32 p1, S32 p2) = 0;

		//completed callback, called from the main thread
		virtual void completed() = 0;

		virtual void setStatusMessage(const std::string& msg);

		bool isValid() const {return mPositions.size() > 2 && mIndices.size() > 2 ;}

	protected:
		//internal use
		LLVector3 mBBox[2] ;
		F32 mTriangleAreaThreshold ;

		void assignData(LLModel* mdl) ;
		void updateTriangleAreaThreshold() ;
		bool isValidTriangle(U16 idx1, U16 idx2, U16 idx3) ;
	};

	LLCondition* mSignal;
	LLMutex* mMutex;
	
	bool mInited;
	bool mQuitting;
	bool mDone;
	
	LLPhysicsDecomp();
	~LLPhysicsDecomp();

	void shutdown();
		
	void submitRequest(Request* request);
	static S32 llcdCallback(const char*, S32, S32);
	void cancel();

	void setMeshData(LLCDMeshData& mesh, bool vertex_based);
	void doDecomposition();
	void doDecompositionSingleHull();

	virtual void run();
	
	void completeCurrent();
	void notifyCompleted();

	std::map<std::string, S32> mStageID;

	typedef std::queue<LLPointer<Request> > request_queue;
	request_queue mRequestQ;

	LLPointer<Request> mCurRequest;

	std::queue<LLPointer<Request> > mCompletedQ;

};

class RequestStats
{
public:
    RequestStats() : mRetries(0) {};

    void updateTime();
    bool canRetry() const;
    bool isDelayed() const;
    U32 getRetries() { return mRetries; }

private:
    U32 mRetries;
    LLFrameTimer mTimer;
};

class LLMeshRepoThread : public LLThread
{
public:

	volatile static S32 sActiveHeaderRequests;
	volatile static S32 sActiveLODRequests;
	static U32 sMaxConcurrentRequests;
	static S32 sRequestLowWater;
	static S32 sRequestHighWater;
	static S32 sRequestWaterLevel;			// Stats-use only, may read outside of thread

	LLMutex*	mMutex;
	LLMutex*	mHeaderMutex;
	LLCondition* mSignal;

	//map of known mesh headers
	typedef std::map<LLUUID, LLSD> mesh_header_map;
	mesh_header_map mMeshHeader;
	
	std::map<LLUUID, U32> mMeshHeaderSize;

	class HeaderRequest : public RequestStats
	{ 
	public:
		const LLVolumeParams mMeshParams;

		HeaderRequest(const LLVolumeParams&  mesh_params)
			: RequestStats(), mMeshParams(mesh_params)
		{
		}

		bool operator<(const HeaderRequest& rhs) const
		{
			return mMeshParams < rhs.mMeshParams;
		}
	};

	class LODRequest : public RequestStats
	{
	public:
		LLVolumeParams  mMeshParams;
		S32 mLOD;
		F32 mScore;

		LODRequest(const LLVolumeParams&  mesh_params, S32 lod)
			: RequestStats(), mMeshParams(mesh_params), mLOD(lod), mScore(0.f)
		{
		}
	};

	struct CompareScoreGreater
	{
		bool operator()(const LODRequest& lhs, const LODRequest& rhs)
		{
			return lhs.mScore > rhs.mScore; // greatest = first
		}
	};

	class UUIDBasedRequest : public RequestStats
	{
	public:
		LLUUID mId;

		UUIDBasedRequest(const LLUUID& id)
			: RequestStats(), mId(id)
		{
        }

        bool operator<(const UUIDBasedRequest& rhs) const
        {
            return mId < rhs.mId;
        }
	};

	class LoadedMesh
	{
	public:
		LLPointer<LLVolume> mVolume;
		LLVolumeParams mMeshParams;
		S32 mLOD;

		LoadedMesh(LLVolume* volume, const LLVolumeParams&  mesh_params, S32 lod)
			: mVolume(volume), mMeshParams(mesh_params), mLOD(lod)
		{
		}

	};

	//set of requested skin info
	std::set<UUIDBasedRequest> mSkinRequests;
	
	// list of completed skin info requests
	std::list<LLMeshSkinInfo> mSkinInfoQ;

	//set of requested decompositions
	std::set<UUIDBasedRequest> mDecompositionRequests;

	//set of requested physics shapes
	std::set<UUIDBasedRequest> mPhysicsShapeRequests;

	// list of completed Decomposition info requests
	std::list<LLModel::Decomposition*> mDecompositionQ;

	//queue of requested headers
	std::queue<HeaderRequest> mHeaderReqQ;

	//queue of requested LODs
	std::queue<LODRequest> mLODReqQ;

	//queue of unavailable LODs (either asset doesn't exist or asset doesn't have desired LOD)
	std::queue<LODRequest> mUnavailableQ;

	//queue of successfully loaded meshes
	std::queue<LoadedMesh> mLoadedQ;

	//map of pending header requests and currently desired LODs
	typedef std::map<LLVolumeParams, std::vector<S32> > pending_lod_map;
	pending_lod_map mPendingLOD;

	// llcorehttp library interface objects.
	LLCore::HttpStatus					mHttpStatus;
	LLCore::HttpRequest *				mHttpRequest;
	LLCore::HttpOptions::ptr_t			mHttpOptions;
	LLCore::HttpOptions::ptr_t			mHttpLargeOptions;
	LLCore::HttpHeaders::ptr_t			mHttpHeaders;
	LLCore::HttpRequest::policy_t		mHttpPolicyClass;
	LLCore::HttpRequest::policy_t		mHttpLegacyPolicyClass; // <FS:Ansariel> [UDP Assets]
	LLCore::HttpRequest::policy_t		mHttpLargePolicyClass;
	LLCore::HttpRequest::priority_t		mHttpPriority;

	typedef std::set<LLCore::HttpHandler::ptr_t> http_request_set;
	http_request_set					mHttpRequestSet;			// Outstanding HTTP requests

	// <FS:Ansariel> [UDP Assets]
	std::string mLegacyGetMeshCapability;
	std::string mLegacyGetMesh2Capability;
	int mLegacyGetMeshVersion;
	// </FS:Ansariel> [UDP Assets]
	std::string mGetMeshCapability;

	LLMeshRepoThread();
	~LLMeshRepoThread();

	virtual void run();

	void lockAndLoadMeshLOD(const LLVolumeParams& mesh_params, S32 lod);
	void loadMeshLOD(const LLVolumeParams& mesh_params, S32 lod);

	bool fetchMeshHeader(const LLVolumeParams& mesh_params, bool can_retry = true);
	bool fetchMeshLOD(const LLVolumeParams& mesh_params, S32 lod, bool can_retry = true);
	EMeshProcessingResult headerReceived(const LLVolumeParams& mesh_params, U8* data, S32 data_size);
	EMeshProcessingResult lodReceived(const LLVolumeParams& mesh_params, S32 lod, U8* data, S32 data_size);
	bool skinInfoReceived(const LLUUID& mesh_id, U8* data, S32 data_size);
	bool decompositionReceived(const LLUUID& mesh_id, U8* data, S32 data_size);
<<<<<<< HEAD
	bool physicsShapeReceived(const LLUUID& mesh_id, U8* data, S32 data_size);
	bool hasPhysicsShapeInHeader(const LLUUID& mesh_id);
=======
	EMeshProcessingResult physicsShapeReceived(const LLUUID& mesh_id, U8* data, S32 data_size);
	LLSD& getMeshHeader(const LLUUID& mesh_id);
>>>>>>> 4b06f8fd

	void notifyLoadedMeshes();
	S32 getActualMeshLOD(const LLVolumeParams& mesh_params, S32 lod);
	
	void loadMeshSkinInfo(const LLUUID& mesh_id);
	void loadMeshDecomposition(const LLUUID& mesh_id);
	void loadMeshPhysicsShape(const LLUUID& mesh_id);

	//send request for skin info, returns true if header info exists 
	//  (should hold onto mesh_id and try again later if header info does not exist)
	bool fetchMeshSkinInfo(const LLUUID& mesh_id);

	//send request for decomposition, returns true if header info exists 
	//  (should hold onto mesh_id and try again later if header info does not exist)
	bool fetchMeshDecomposition(const LLUUID& mesh_id);

	//send request for PhysicsShape, returns true if header info exists 
	//  (should hold onto mesh_id and try again later if header info does not exist)
	bool fetchMeshPhysicsShape(const LLUUID& mesh_id);

	static void incActiveLODRequests();
	static void decActiveLODRequests();
	static void incActiveHeaderRequests();
	static void decActiveHeaderRequests();

	// Set the caps strings and preferred version for constructing
	// mesh fetch URLs.
	//
	// Mutex:  must be holding mMutex when called
	// <FS:Ansariel> [UDP Assets]
	//void setGetMeshCap(const std::string & get_mesh);
	void setGetMeshCap(const std::string & get_mesh, const std::string & legacy_get_mesh1, const std::string & legacy_get_mesh2, int legacy_pref_version);
	// </FS:Ansariel> [UDP Assets]

	// Mutex:  acquires mMutex
	// <FS:Ansariel> [UDP Assets]
	//void constructUrl(LLUUID mesh_id, std::string * url);
	void constructUrl(LLUUID mesh_id, std::string * url, int * legacy_version);
	// </FS:Ansariel> [UDP Assets]

	// <FS:Ansariel> DAE export
	LLUUID getCreatorFromHeader(const LLUUID& mesh_id);

private:
	// Issue a GET request to a URL with 'Range' header using
	// the correct policy class and other attributes.  If an invalid
	// handle is returned, the request failed and caller must retry
	// or dispose of handler.
	//
	// Threads:  Repo thread only
	// <FS:Ansariel> [UDP Assets]
	//LLCore::HttpHandle getByteRange(const std::string & url, 
	LLCore::HttpHandle getByteRange(const std::string & url, int legacy_cap_version,
	// </FS:Ansariel> [UDP Assets]
									size_t offset, size_t len, 
									const LLCore::HttpHandler::ptr_t &handler);
};


// Class whose instances represent a single upload-type request for
// meshes:  one fee query or one actual upload attempt.  Yes, it creates
// a unique thread for that single request.  As it is 1:1, it can also
// trivially serve as the HttpHandler object for request completion
// notifications.

class LLMeshUploadThread : public LLThread, public LLCore::HttpHandler 
{
private:
	S32 mMeshUploadTimeOut ; //maximum time in seconds to execute an uploading request.

public:
	class DecompRequest : public LLPhysicsDecomp::Request
	{
	public:
		LLPointer<LLModel> mModel;
		LLPointer<LLModel> mBaseModel;

		LLMeshUploadThread* mThread;

		DecompRequest(LLModel* mdl, LLModel* base_model, LLMeshUploadThread* thread);

		S32 statusCallback(const char* status, S32 p1, S32 p2) { return 1; }
		void completed();
	};

	LLPointer<DecompRequest> mFinalDecomp;
	volatile bool	mPhysicsComplete;

	typedef std::map<LLPointer<LLModel>, std::vector<LLVector3> > hull_map;
	hull_map		mHullMap;

	typedef std::vector<LLModelInstance> instance_list;
	instance_list	mInstanceList;

	typedef std::map<LLPointer<LLModel>, instance_list> instance_map;
	instance_map	mInstance;

	LLMutex*		mMutex;
	S32				mPendingUploads;
	LLVector3		mOrigin;
	bool			mFinished;	
	bool			mUploadTextures;
	bool			mUploadSkin;
	bool			mUploadJoints;
    bool			mLockScaleIfJointPosition;
	volatile bool	mDiscarded;

	LLHost			mHost;
	std::string		mWholeModelFeeCapability;
	std::string		mWholeModelUploadURL;

	LLMeshUploadThread(instance_list& data, LLVector3& scale, bool upload_textures,
					   bool upload_skin, bool upload_joints, bool lock_scale_if_joint_position,
                       const std::string & upload_url, bool do_upload = true,
					   LLHandle<LLWholeModelFeeObserver> fee_observer = (LLHandle<LLWholeModelFeeObserver>()),
					   LLHandle<LLWholeModelUploadObserver> upload_observer = (LLHandle<LLWholeModelUploadObserver>()));
	~LLMeshUploadThread();

	bool finished() const { return mFinished; }
	virtual void run();
	void preStart();
	void discard() ;
	bool isDiscarded() const;

	void generateHulls();

	void doWholeModelUpload();
	void requestWholeModelFee();

	void wholeModelToLLSD(LLSD& dest, bool include_textures);

	void decomposeMeshMatrix(LLMatrix4& transformation,
							 LLVector3& result_pos,
							 LLQuaternion& result_rot,
							 LLVector3& result_scale);

	void setFeeObserverHandle(LLHandle<LLWholeModelFeeObserver> observer_handle) { mFeeObserverHandle = observer_handle; }
	void setUploadObserverHandle(LLHandle<LLWholeModelUploadObserver> observer_handle) { mUploadObserverHandle = observer_handle; }

	// Inherited from LLCore::HttpHandler
	virtual void onCompleted(LLCore::HttpHandle handle, LLCore::HttpResponse * response);

        LLViewerFetchedTexture* FindViewerTexture(const LLImportMaterial& material);

private:
	LLHandle<LLWholeModelFeeObserver> mFeeObserverHandle;
	LLHandle<LLWholeModelUploadObserver> mUploadObserverHandle;

	bool mDoUpload; // if FALSE only model data will be requested, otherwise the model will be uploaded
	LLSD mModelData;
	
	// llcorehttp library interface objects.
	LLCore::HttpStatus					mHttpStatus;
	LLCore::HttpRequest *				mHttpRequest;
	LLCore::HttpOptions::ptr_t			mHttpOptions;
	LLCore::HttpHeaders::ptr_t			mHttpHeaders;
	LLCore::HttpRequest::policy_t		mHttpPolicyClass;
	LLCore::HttpRequest::priority_t		mHttpPriority;
};

// Params related to streaming cost, render cost, and scene complexity tracking.
class LLMeshCostData
{
public:
    LLMeshCostData();

    bool init(const LLSD& header);
    
    // Size for given LOD
    S32 getSizeByLOD(S32 lod);

    // Sum of all LOD sizes.
    S32 getSizeTotal();

    // Estimated triangle counts for the given LOD.
    F32 getEstTrisByLOD(S32 lod);
    
    // Estimated triangle counts for the largest LOD. Typically this
    // is also the "high" LOD, but not necessarily.
    F32 getEstTrisMax();

    // Triangle count as computed by original streaming cost
    // formula. Triangles in each LOD are weighted based on how
    // frequently they will be seen.
    // This was called "unscaled_value" in the original getStreamingCost() functions.
    F32 getRadiusWeightedTris(F32 radius);

    // Triangle count used by triangle-based cost formula. Based on
    // triangles in highest LOD plus potentially partial charges for
    // lower LODs depending on complexity.
    F32 getEstTrisForStreamingCost();

    // Streaming cost. This should match the server-side calculation
    // for the corresponding volume.
    F32 getRadiusBasedStreamingCost(F32 radius);

    // New streaming cost formula, currently only used for animated objects.
    F32 getTriangleBasedStreamingCost();

private:
    // From the "size" field of the mesh header. LOD 0=lowest, 3=highest.
    std::vector<S32> mSizeByLOD;

    // Estimated triangle counts derived from the LOD sizes. LOD 0=lowest, 3=highest.
    std::vector<F32> mEstTrisByLOD;
};

class LLMeshRepository
{
public:

	//metrics
	static U32 sBytesReceived;
	static U32 sMeshRequestCount;				// Total request count, http or cached, all component types
	static U32 sHTTPRequestCount;				// Http GETs issued (not large)
	static U32 sHTTPLargeRequestCount;			// Http GETs issued for large requests
	static U32 sHTTPRetryCount;					// Total request retries whether successful or failed
	static U32 sHTTPErrorCount;					// Requests ending in error
	static U32 sLODPending;
	static U32 sLODProcessing;
	static U32 sCacheBytesRead;
	static U32 sCacheBytesWritten;
	static U32 sCacheReads;						
	static U32 sCacheWrites;
	static U32 sMaxLockHoldoffs;				// Maximum sequential locking failures
	
	static LLDeadmanTimer sQuiescentTimer;		// Time-to-complete-mesh-downloads after significant events

    // Estimated triangle count of the largest LOD
    F32 getEstTrianglesMax(LLUUID mesh_id);
    F32 getEstTrianglesStreamingCost(LLUUID mesh_id);
	F32 getStreamingCostLegacy(LLUUID mesh_id, F32 radius, S32* bytes = NULL, S32* visible_bytes = NULL, S32 detail = -1, F32 *unscaled_value = NULL);
	static F32 getStreamingCostLegacy(LLSD& header, F32 radius, S32* bytes = NULL, S32* visible_bytes = NULL, S32 detail = -1, F32 *unscaled_value = NULL);
    bool getCostData(LLUUID mesh_id, LLMeshCostData& data);

    // <FS:ND> Use a const ref, just to make sure no one modifies header and we can pass a copy.
    // bool getCostData(LLSD& header, LLMeshCostData& data);
    bool getCostData(LLSD const& header, LLMeshCostData& data);
    // </FS:ND>

	LLMeshRepository();

	void init();
	void shutdown();
	S32 update();

	//mesh management functions
	S32 loadMesh(LLVOVolume* volume, const LLVolumeParams& mesh_params, S32 detail = 0, S32 last_lod = -1);
	
	void notifyLoadedMeshes();
	void notifyMeshLoaded(const LLVolumeParams& mesh_params, LLVolume* volume);
	void notifyMeshUnavailable(const LLVolumeParams& mesh_params, S32 lod);
	void notifySkinInfoReceived(LLMeshSkinInfo& info);
	void notifyDecompositionReceived(LLModel::Decomposition* info);

	S32 getActualMeshLOD(const LLVolumeParams& mesh_params, S32 lod);
	static S32 getActualMeshLOD(LLSD& header, S32 lod);
	const LLMeshSkinInfo* getSkinInfo(const LLUUID& mesh_id, const LLVOVolume* requesting_obj);
	LLModel::Decomposition* getDecomposition(const LLUUID& mesh_id);
	void fetchPhysicsShape(const LLUUID& mesh_id);
	bool hasPhysicsShape(const LLUUID& mesh_id);
	
	void buildHull(const LLVolumeParams& params, S32 detail);
	void buildPhysicsMesh(LLModel::Decomposition& decomp);
	
	bool meshUploadEnabled();
	bool meshRezEnabled();

	void uploadModel(std::vector<LLModelInstance>& data, LLVector3& scale, bool upload_textures,
                     bool upload_skin, bool upload_joints, bool lock_scale_if_joint_position,
                     std::string upload_url, bool do_upload = true,
					 LLHandle<LLWholeModelFeeObserver> fee_observer= (LLHandle<LLWholeModelFeeObserver>()), 
                     LLHandle<LLWholeModelUploadObserver> upload_observer = (LLHandle<LLWholeModelUploadObserver>()));

	S32 getMeshSize(const LLUUID& mesh_id, S32 lod);

	// Quiescent timer management, main thread only.
	static void metricsStart();
	static void metricsStop();
	static void metricsProgress(unsigned int count);
	static void metricsUpdate();
	
	typedef std::map<LLVolumeParams, std::set<LLUUID> > mesh_load_map;
	mesh_load_map mLoadingMeshes[4];
	
	// <FS:Ansariel> DAE export
	LLUUID getCreatorFromHeader(const LLUUID& mesh_id);

	// <FS:Ansariel> Faster lookup
	//typedef std::map<LLUUID, LLMeshSkinInfo> skin_map;
	typedef boost::unordered_map<LLUUID, LLMeshSkinInfo, FSUUIDHash> skin_map;
	// </FS:Ansariel>
	skin_map mSkinMap;

	typedef std::map<LLUUID, LLModel::Decomposition*> decomposition_map;
	decomposition_map mDecompositionMap;

	LLMutex*					mMeshMutex;
	
	std::vector<LLMeshRepoThread::LODRequest> mPendingRequests;
	
	//list of mesh ids awaiting skin info
	typedef std::map<LLUUID, std::set<LLUUID> > skin_load_map;
	skin_load_map mLoadingSkins;

	//list of mesh ids that need to send skin info fetch requests
	std::queue<LLUUID> mPendingSkinRequests;

	//list of mesh ids awaiting decompositions
	std::set<LLUUID> mLoadingDecompositions;

	//list of mesh ids that need to send decomposition fetch requests
	std::queue<LLUUID> mPendingDecompositionRequests;
	
	//list of mesh ids awaiting physics shapes
	std::set<LLUUID> mLoadingPhysicsShapes;

	//list of mesh ids that need to send physics shape fetch requests
	std::queue<LLUUID> mPendingPhysicsShapeRequests;
	
	U32 mMeshThreadCount;

	void cacheOutgoingMesh(LLMeshUploadData& data, LLSD& header);
	
	LLMeshRepoThread* mThread;
	std::vector<LLMeshUploadThread*> mUploads;
	std::vector<LLMeshUploadThread*> mUploadWaitList;

	LLPhysicsDecomp* mDecompThread;
	
	class inventory_data
	{
	public:
		LLSD mPostData;
		LLSD mResponse;

		inventory_data(const LLSD& data, const LLSD& content)
			: mPostData(data), mResponse(content)
		{
		}
	};

	std::queue<inventory_data> mInventoryQ;

	std::queue<LLSD> mUploadErrorQ;

	void uploadError(LLSD& args);
	void updateInventory(inventory_data data);

	// <FS:Ansariel> [UDP Assets]
	int mLegacyGetMeshVersion;		// Shadows value in LLMeshRepoThread
};

extern LLMeshRepository gMeshRepo;

const F32 ANIMATED_OBJECT_BASE_COST = 15.0f;
const F32 ANIMATED_OBJECT_COST_PER_KTRI = 1.5f;

#endif
<|MERGE_RESOLUTION|>--- conflicted
+++ resolved
@@ -350,13 +350,8 @@
 	EMeshProcessingResult lodReceived(const LLVolumeParams& mesh_params, S32 lod, U8* data, S32 data_size);
 	bool skinInfoReceived(const LLUUID& mesh_id, U8* data, S32 data_size);
 	bool decompositionReceived(const LLUUID& mesh_id, U8* data, S32 data_size);
-<<<<<<< HEAD
-	bool physicsShapeReceived(const LLUUID& mesh_id, U8* data, S32 data_size);
+	EMeshProcessingResult physicsShapeReceived(const LLUUID& mesh_id, U8* data, S32 data_size);
 	bool hasPhysicsShapeInHeader(const LLUUID& mesh_id);
-=======
-	EMeshProcessingResult physicsShapeReceived(const LLUUID& mesh_id, U8* data, S32 data_size);
-	LLSD& getMeshHeader(const LLUUID& mesh_id);
->>>>>>> 4b06f8fd
 
 	void notifyLoadedMeshes();
 	S32 getActualMeshLOD(const LLVolumeParams& mesh_params, S32 lod);
