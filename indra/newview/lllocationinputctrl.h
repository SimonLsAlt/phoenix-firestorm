--- conflicted
+++ resolved
@@ -57,59 +57,6 @@
     friend class LLParcelChangeObserver;
 
 public:
-<<<<<<< HEAD
-	struct Params 
-	:	public LLInitParam::Block<Params, LLComboBox::Params>
-	{
-		Optional<LLUIImage*>				icon_maturity_general,
-											icon_maturity_adult,
-											icon_maturity_moderate,
-											add_landmark_image_enabled,
-											add_landmark_image_disabled,
-											add_landmark_image_hover,
-											add_landmark_image_selected;
-		Optional<std::string>				maturity_help_topic;
-		Optional<S32>						icon_hpad,
-											add_landmark_hpad;
-		Optional<LLButton::Params>			maturity_button,
-											add_landmark_button,
-											for_sale_button,
-											info_button;
-		Optional<LLIconCtrl::Params>		voice_icon,
-											fly_icon,
-											push_icon,
-											build_icon,
-											scripts_icon,
-											damage_icon,
-											see_avatars_icon,
-											pathfinding_dirty_icon,
-											pathfinding_disabled_icon;
-		Optional<LLTextBox::Params>			damage_text;
-		Params();
-	};
-
-	// LLView interface
-	/*virtual*/ void		setEnabled(bool enabled);
-	/*virtual*/ bool		handleToolTip(S32 x, S32 y, MASK mask);
-	/*virtual*/ bool		handleKeyHere(KEY key, MASK mask);
-	/*virtual*/ void		onFocusReceived();
-	/*virtual*/ void		onFocusLost();
-	/*virtual*/ void		draw();
-	/*virtual*/ void		reshape(S32 width, S32 height, bool called_from_parent = true);
-	//========================================================================
-
-	// LLUICtrl interface
-	/*virtual*/ void		setFocus(bool b);
-	//========================================================================
-
-	// LLComboBox interface
-	void					hideList();
-	void					onTextEntry(LLLineEditor* line_editor);
-	//========================================================================
-
-	LLLineEditor*			getTextEntry() const { return mTextEntry; }
-	void					handleLoginComplete();
-=======
     struct Params
     :   public LLInitParam::Block<Params, LLComboBox::Params>
     {
@@ -141,17 +88,17 @@
     };
 
     // LLView interface
-    /*virtual*/ void        setEnabled(BOOL enabled);
-    /*virtual*/ BOOL        handleToolTip(S32 x, S32 y, MASK mask);
-    /*virtual*/ BOOL        handleKeyHere(KEY key, MASK mask);
+    /*virtual*/ void        setEnabled(bool enabled);
+    /*virtual*/ bool        handleToolTip(S32 x, S32 y, MASK mask);
+    /*virtual*/ bool        handleKeyHere(KEY key, MASK mask);
     /*virtual*/ void        onFocusReceived();
     /*virtual*/ void        onFocusLost();
     /*virtual*/ void        draw();
-    /*virtual*/ void        reshape(S32 width, S32 height, BOOL called_from_parent = TRUE);
+    /*virtual*/ void        reshape(S32 width, S32 height, bool called_from_parent = true);
     //========================================================================
 
     // LLUICtrl interface
-    /*virtual*/ void        setFocus(BOOL b);
+    /*virtual*/ void        setFocus(bool b);
     //========================================================================
 
     // LLComboBox interface
@@ -161,7 +108,6 @@
 
     LLLineEditor*           getTextEntry() const { return mTextEntry; }
     void                    handleLoginComplete();
->>>>>>> c06fb4e0
 
     bool isNavMeshDirty() { return mIsNavMeshDirty; }
 
@@ -171,112 +117,6 @@
 
 private:
 
-<<<<<<< HEAD
-	enum EParcelIcon
-	{
-		VOICE_ICON = 0,
-		FLY_ICON,			      // 1
-		PUSH_ICON,			      // 2
-		BUILD_ICON,			      // 3
-		SCRIPTS_ICON,		      // 4
-		DAMAGE_ICON,		      // 5
-		SEE_AVATARS_ICON,         // 6
-		PATHFINDING_DIRTY_ICON,   // 7
-		PATHFINDING_DISABLED_ICON,// 8
-		ICON_COUNT			      // 9 total
-	};
-
-	friend class LLUICtrlFactory;
-	LLLocationInputCtrl(const Params&);
-	virtual ~LLLocationInputCtrl();
-
-	void					focusTextEntry();
-	/**
-	 * Changes the "Add landmark" button image
-	 * depending on whether current parcel has been landmarked.
-	 */
-	void					enableAddLandmarkButton(bool val);
-//	void					refresh();
-	void					refreshLocation();
-	void					refreshParcelIcons();
-	// Refresh the value in the health percentage text field
-	void					refreshHealth();
-	void					refreshMaturityButton();
-	void					positionMaturityButton();
-	
-	void					rebuildLocationHistory(const std::string& filter = LLStringUtil::null);
-	bool 					findTeleportItemsByTitle(const LLTeleportHistoryItem& item, const std::string& filter);
-	void					setText(const LLStringExplicit& text);
-	void					updateAddLandmarkButton();
-	void 					updateAddLandmarkTooltip();
-	void 					updateContextMenu();
-	void					updateWidgetlayout();
-	void					changeLocationPresentation();
-
-	void					onInfoButtonClicked();
-	void					onLocationHistoryChanged(LLLocationHistory::EChangeType event);
-	void					onLocationPrearrange(const LLSD& data);
-	void 					onTextEditorRightClicked(S32 x, S32 y, MASK mask);
-	void					onLandmarkLoaded(LLLandmark* lm);
-	void					onForSaleButtonClicked();
-	void					onAddLandmarkButtonClicked();
-	void					onAgentParcelChange();
-	void					onMaturityButtonClicked(); // <FS:Ansariel> Keep help links
-	void                    onRegionBoundaryCrossed();
-	void                    onNavMeshStatusChange(const LLPathfindingNavMeshStatus &pNavMeshStatus);
-	// callbacks
-	bool					onLocationContextMenuItemEnabled(const LLSD& userdata);
-	void 					onLocationContextMenuItemClicked(const LLSD& userdata);
-	void					callbackRebakeRegion(const LLSD& notification, const LLSD& response);
-	void					onParcelIconClick(EParcelIcon icon);
-
-	void                    createNavMeshStatusListenerForCurrentRegion();
-
-	LLMenuGL*				mLocationContextMenu;
-	LLButton*				mAddLandmarkBtn;
-	LLButton*				mForSaleBtn;
-	LLButton*				mInfoBtn;
-	S32						mIconHPad;			// pad between all icons
-	S32						mAddLandmarkHPad;	// pad to left of landmark star
-
-	LLButton*	mMaturityButton;
-	LLIconCtrl*	mParcelIcon[ICON_COUNT];
-	LLTextBox* mDamageText;
-
-	LLAddLandmarkObserver*		mAddLandmarkObserver;
-	LLRemoveLandmarkObserver*	mRemoveLandmarkObserver;
-	LLParcelChangeObserver*		mParcelChangeObserver;
-
-	boost::signals2::connection	mCoordinatesControlConnection;
-	boost::signals2::connection	mParcelPropertiesControlConnection;
-	boost::signals2::connection	mParcelMgrConnection;
-	boost::signals2::connection	mLocationHistoryConnection;
-	boost::signals2::connection	mRegionCrossingSlot;
-	LLPathfindingNavMesh::navmesh_slot_t mNavMeshSlot;
-	bool mIsNavMeshDirty;
-	LLUIImage* mLandmarkImageOn;
-	LLUIImage* mLandmarkImageOff;
-	LLPointer<LLUIImage> mIconMaturityGeneral;
-	LLPointer<LLUIImage> mIconMaturityAdult;
-	LLPointer<LLUIImage> mIconMaturityModerate;
-	LLPointer<LLUIImage> mIconPathfindingDynamic;
-
-	std::string mAddLandmarkTooltip;
-	std::string mEditLandmarkTooltip;
-	// this field holds a human-readable form of the location string, it is needed to be able to compare copy-pated value and real location
-	std::string mHumanReadableLocation;
-	bool isHumanReadableLocationVisible;
-	std::string mMaturityHelpTopic;
-
-	// <FS:Zi> Pathfinding rebake functions
-	bool	rebakeRegionCallback(const LLSD& notification,const LLSD& response);
-	// </FS:Zi>
-
-	// <FS:ND> Prevent querying LLTrans each frame
-	enum ETooltip{ eGeneral, eAdult, eModerate };
-	std::vector< std::string > mTooltips;
-	// </FS:ND>
-=======
     enum EParcelIcon
     {
         VOICE_ICON = 0,
@@ -375,14 +215,13 @@
     std::string mMaturityHelpTopic;
 
     // <FS:Zi> Pathfinding rebake functions
-    BOOL    rebakeRegionCallback(const LLSD& notification,const LLSD& response);
+    bool    rebakeRegionCallback(const LLSD& notification,const LLSD& response);
     // </FS:Zi>
 
     // <FS:ND> Prevent querying LLTrans each frame
     enum ETooltip{ eGeneral, eAdult, eModerate };
     std::vector< std::string > mTooltips;
     // </FS:ND>
->>>>>>> c06fb4e0
 };
 
 #endif