--- conflicted
+++ resolved
@@ -35,15 +35,9 @@
 class LLPanelVolumePulldown : public LLPanelPulldown
 {
  public:
-<<<<<<< HEAD
-	LLPanelVolumePulldown();
-	bool postBuild() override;
-	
-=======
     LLPanelVolumePulldown();
-    /*virtual*/ BOOL postBuild();
+    bool postBuild() override;
 
->>>>>>> c06fb4e0
  private:
     /*//<FS:KC> Handled centrally now
     void setControlFalse(const LLSD& user_data);
