--- conflicted
+++ resolved
@@ -99,19 +99,11 @@
 constexpr F32 LLNetMap::MAP_SCALE_VERY_CLOSE = 1024;
 constexpr F32 LLNetMap::MAP_SCALE_MAX = 4096;
 
-<<<<<<< HEAD
 constexpr F32 MAP_SCALE_ZOOM_FACTOR = 1.04f; // Zoom in factor per click of scroll wheel (4%)
 constexpr F32 MIN_DOT_RADIUS = 3.5f;
 constexpr F32 DOT_SCALE = 0.75f;
 constexpr F32 MIN_PICK_SCALE = 2.f;
-constexpr S32 MOUSE_DRAG_SLOP = 2;		// How far the mouse needs to move before we think it's a drag
-=======
-const F32 MAP_SCALE_ZOOM_FACTOR = 1.04f; // Zoom in factor per click of scroll wheel (4%)
-const F32 MIN_DOT_RADIUS = 3.5f;
-const F32 DOT_SCALE = 0.75f;
-const F32 MIN_PICK_SCALE = 2.f;
-const S32 MOUSE_DRAG_SLOP = 2;      // How far the mouse needs to move before we think it's a drag
->>>>>>> c06fb4e0
+constexpr S32 MOUSE_DRAG_SLOP = 2;      // How far the mouse needs to move before we think it's a drag
 
 constexpr F64 COARSEUPDATE_MAX_Z = 1020.0f;
 
@@ -269,7 +261,7 @@
     LLMenuGL* menu = LLUICtrlFactory::getInstance()->createFromFile<LLMenuGL>("menu_mini_map.xml", gMenuHolder, LLViewerMenuHolderGL::child_registry_t::instance());
     mPopupMenuHandle = menu->getHandle();
     menu->setItemEnabled("Re-center map", false);
-	return true;
+    return true;
 }
 
 void LLNetMap::setScale( F32 scale )
@@ -627,19 +619,13 @@
             mObjectImageCenterGlobal = posCenterGlobal;
 // [/SL:KB]
 
-<<<<<<< HEAD
-			// Create the base texture.
-			LLImageDataLock lock(mObjectRawImagep);
-			U8 *default_texture = mObjectRawImagep->getData();
-			memset( default_texture, 0, mObjectImagep->getWidth() * mObjectImagep->getHeight() * mObjectImagep->getComponents() );
-=======
             // Create the base texture.
+            LLImageDataLock lock(mObjectRawImagep);
             U8 *default_texture = mObjectRawImagep->getData();
             memset( default_texture, 0, mObjectImagep->getWidth() * mObjectImagep->getHeight() * mObjectImagep->getComponents() );
 
             // Draw objects
             gObjectList.renderObjectsForMap(*this);
->>>>>>> c06fb4e0
 
             mObjectImagep->setSubImage(mObjectRawImagep, 0, 0, mObjectImagep->getWidth(), mObjectImagep->getHeight());
 
@@ -1042,52 +1028,17 @@
     //F32 meters_to_pixels = mScale / LLWorld::getInstance()->getRegionWidthInMeters();
     F32 meters_to_pixels = mScale / REGION_WIDTH_METERS;
 // </FS:CR> Aurora Sim
-<<<<<<< HEAD
-	F32 radius_pixels = radius * meters_to_pixels;
-
-	gGL.matrixMode(LLRender::MM_MODELVIEW);
-	gGL.pushMatrix();
-	gGL.translatef((F32)pos_map.mV[VX], (F32)pos_map.mV[VY], 0.f);
-	gl_ring(radius_pixels, WIDTH_PIXELS, color, color, CIRCLE_STEPS, false);
-	gGL.popMatrix();
-}
-
-void LLNetMap::drawTracking(const LLVector3d& pos_global, const LLColor4& color, 
-							bool draw_arrow )
-{
-	LLVector3 pos_local = globalPosToView(pos_global);
-	if( (pos_local.mV[VX] < 0) ||
-		(pos_local.mV[VY] < 0) ||
-		(pos_local.mV[VX] >= getRect().getWidth()) ||
-		(pos_local.mV[VY] >= getRect().getHeight()) )
-	{
-		if (draw_arrow)
-		{
-			S32 x = ll_round( pos_local.mV[VX] );
-			S32 y = ll_round( pos_local.mV[VY] );
-			LLWorldMapView::drawTrackingCircle( getRect(), x, y, color, 1, 10 );
-			LLWorldMapView::drawTrackingArrow( getRect(), x, y, color );
-		}
-	}
-	else
-	{
-		LLWorldMapView::drawTrackingDot(pos_local.mV[VX], 
-										pos_local.mV[VY], 
-										color,
-										pos_local.mV[VZ]);
-	}
-=======
     F32 radius_pixels = radius * meters_to_pixels;
 
     gGL.matrixMode(LLRender::MM_MODELVIEW);
     gGL.pushMatrix();
     gGL.translatef((F32)pos_map.mV[VX], (F32)pos_map.mV[VY], 0.f);
-    gl_ring(radius_pixels, WIDTH_PIXELS, color, color, CIRCLE_STEPS, FALSE);
+    gl_ring(radius_pixels, WIDTH_PIXELS, color, color, CIRCLE_STEPS, false);
     gGL.popMatrix();
 }
 
 void LLNetMap::drawTracking(const LLVector3d& pos_global, const LLColor4& color,
-                            BOOL draw_arrow )
+                            bool draw_arrow )
 {
     LLVector3 pos_local = globalPosToView(pos_global);
     if( (pos_local.mV[VX] < 0) ||
@@ -1110,7 +1061,6 @@
                                         color,
                                         pos_local.mV[VZ]);
     }
->>>>>>> c06fb4e0
 }
 
 bool LLNetMap::isMouseOnPopupMenu()
@@ -1387,84 +1337,10 @@
 
 bool LLNetMap::handleToolTipAgent(const LLUUID& avatar_id)
 {
-<<<<<<< HEAD
-	LLAvatarName av_name;
-	if (avatar_id.isNull() || !LLAvatarNameCache::get(avatar_id, &av_name))
-	{
-		return false;
-	}
-
-	// only show tooltip if same inspector not already open
-	LLFloater* existing_inspector = LLFloaterReg::findInstance("inspect_avatar");
-	if (!existing_inspector
-		|| !existing_inspector->getVisible()
-		|| existing_inspector->getKey()["avatar_id"].asUUID() != avatar_id)
-	{
-		LLInspector::Params p;
-		p.fillFrom(LLUICtrlFactory::instance().getDefaultParams<LLInspector>());
-		
-		// Add distance to avatars in hovertip for minimap
-		if (avatar_id != gAgentID)
-		{
-			F32 distance(0.f);
-
-			// If avatar is >=1020, the value for Z might be returned as AVATAR_UNKNOWN_Z_OFFSET
-			bool isHigher1020mBug = (mClosestAgentPosition[VZ] == AVATAR_UNKNOWN_Z_OFFSET);
-
-			// <FS:Ansariel> Try to get distance from the nearby people panel
-			//               aka radar when above 1020m.
-			if (isHigher1020mBug)
-			{
-				if (auto entry = FSRadar::getInstance()->getEntry(avatar_id); entry)
-				{
-					if (F32 radar_distance = entry->getRange(); radar_distance > AVATAR_UNKNOWN_RANGE)
-					{
-						distance = radar_distance;
-						isHigher1020mBug = false;
-					}
-				}
-			}
-			else
-			{
-				distance = dist_vec(gAgent.getPositionGlobal(), mClosestAgentPosition);
-			}
-
-			LLStringUtil::format_map_t args;
-
-			if (!isHigher1020mBug)
-			{
-				args["DISTANCE"] = llformat("%.02f", distance);
-			}
-			else
-			{
-				static LLCachedControl<F32> farClip(gSavedSettings, "RenderFarClip");
-				args["DISTANCE"] = llformat("> %.02f", farClip());
-			}
-			std::string distanceLabel = LLTrans::getString("minimap_distance");
-			LLStringUtil::format(distanceLabel, args);
-			p.message(av_name.getCompleteName() + "\n" + distanceLabel);
-		}
-		else
-		{
-			p.message(av_name.getCompleteName());
-		}
-		
-		// <FS:Ansariel> Get rid of the useless and clumsy I-button on the hovertip
-		//p.image.name("Inspector_I");
-		p.click_callback(boost::bind(showAvatarInspector, avatar_id));
-		p.visible_time_near(6.f);
-		p.visible_time_far(3.f);
-		p.delay_time(0.35f);
-		p.wrap(false);
-
-		LLToolTipMgr::instance().show(p);
-	}
-	return true;
-=======
     LLAvatarName av_name;
     if (avatar_id.isNull() || !LLAvatarNameCache::get(avatar_id, &av_name))
     {
-        return FALSE;
+        return false;
     }
 
     // only show tooltip if same inspector not already open
@@ -1532,8 +1408,7 @@
 
         LLToolTipMgr::instance().show(p);
     }
-    return TRUE;
->>>>>>> c06fb4e0
+    return true;
 }
 
 // static
@@ -1564,100 +1439,6 @@
 
 void LLNetMap::renderScaledPointGlobal( const LLVector3d& pos, const LLColor4U &color, F32 radius_meters )
 {
-<<<<<<< HEAD
-	LLVector3 local_pos;
-	local_pos.setVec( pos - mObjectImageCenterGlobal );
-
-	S32 diameter_pixels = ll_round(2 * radius_meters * mObjectMapTPM);
-	renderPoint( local_pos, color, diameter_pixels );
-}
-
-
-void LLNetMap::renderPoint(const LLVector3 &pos_local, const LLColor4U &color, 
-						   S32 diameter, S32 relative_height)
-{
-	if (diameter <= 0)
-	{
-		return;
-	}
-
-	const S32 image_width = (S32)mObjectImagep->getWidth();
-	const S32 image_height = (S32)mObjectImagep->getHeight();
-
-	S32 x_offset = ll_round(pos_local.mV[VX] * mObjectMapTPM + image_width / 2);
-	S32 y_offset = ll_round(pos_local.mV[VY] * mObjectMapTPM + image_height / 2);
-
-	if ((x_offset < 0) || (x_offset >= image_width))
-	{
-		return;
-	}
-	if ((y_offset < 0) || (y_offset >= image_height))
-	{
-		return;
-	}
-
-	LLImageDataLock lock(mObjectRawImagep);
-	U8 *datap = mObjectRawImagep->getData();
-
-	S32 neg_radius = diameter / 2;
-	S32 pos_radius = diameter - neg_radius;
-	S32 x, y;
-
-	if (relative_height > 0)
-	{
-		// ...point above agent
-		S32 px, py;
-
-		// vertical line
-		px = x_offset;
-		for (y = -neg_radius; y < pos_radius; y++)
-		{
-			py = y_offset + y;
-			if ((py < 0) || (py >= image_height))
-			{
-				continue;
-			}
-			S32 offset = px + py * image_width;
-			((U32*)datap)[offset] = color.asRGBA();
-		}
-
-		// top line
-		py = y_offset + pos_radius - 1;
-		for (x = -neg_radius; x < pos_radius; x++)
-		{
-			px = x_offset + x;
-			if ((px < 0) || (px >= image_width))
-			{
-				continue;
-			}
-			S32 offset = px + py * image_width;
-			((U32*)datap)[offset] = color.asRGBA();
-		}
-	}
-	else
-	{
-		// ...point level with agent
-		for (x = -neg_radius; x < pos_radius; x++)
-		{
-			S32 p_x = x_offset + x;
-			if ((p_x < 0) || (p_x >= image_width))
-			{
-				continue;
-			}
-
-			for (y = -neg_radius; y < pos_radius; y++)
-			{
-				S32 p_y = y_offset + y;
-				if ((p_y < 0) || (p_y >= image_height))
-				{
-					continue;
-				}
-				S32 offset = p_x + p_y * image_width;
-				((U32*)datap)[offset] = color.asRGBA();
-			}
-		}
-	}
-=======
     LLVector3 local_pos;
     local_pos.setVec( pos - mObjectImageCenterGlobal );
 
@@ -1689,6 +1470,7 @@
         return;
     }
 
+    LLImageDataLock lock(mObjectRawImagep);
     U8 *datap = mObjectRawImagep->getData();
 
     S32 neg_radius = diameter / 2;
@@ -1749,7 +1531,6 @@
             }
         }
     }
->>>>>>> c06fb4e0
 }
 
 // [SL:KB] - Patch: World-MinimapOverlay | Checked: 2012-06-20 (Catznip-3.3)
@@ -1886,19 +1667,6 @@
     }
     return false;
 // [/SL:KB]
-<<<<<<< HEAD
-//	if( mObjectImagep.isNull() ||
-//		(mObjectImagep->getWidth() != img_size) ||
-//		(mObjectImagep->getHeight() != img_size) )
-//	{
-//		mObjectRawImagep = new LLImageRaw(img_size, img_size, 4);
-//		U8* data = mObjectRawImagep->getData();
-//		memset( data, 0, img_size * img_size * 4 );
-//		mObjectImagep = LLViewerTextureManager::getLocalTexture( mObjectRawImagep.get(), false);
-//	}
-//	setScale(mScale);
-//	mUpdateNow = true;
-=======
 //  if( mObjectImagep.isNull() ||
 //      (mObjectImagep->getWidth() != img_size) ||
 //      (mObjectImagep->getHeight() != img_size) )
@@ -1906,46 +1674,29 @@
 //      mObjectRawImagep = new LLImageRaw(img_size, img_size, 4);
 //      U8* data = mObjectRawImagep->getData();
 //      memset( data, 0, img_size * img_size * 4 );
-//      mObjectImagep = LLViewerTextureManager::getLocalTexture( mObjectRawImagep.get(), FALSE);
+//      mObjectImagep = LLViewerTextureManager::getLocalTexture( mObjectRawImagep.get(), false);
 //  }
 //  setScale(mScale);
 //  mUpdateNow = true;
->>>>>>> c06fb4e0
 }
 
 // [SL:KB] - Patch: World-MinimapOverlay | Checked: 2012-06-20 (Catznip-3.3)
 void LLNetMap::createObjectImage()
 {
-<<<<<<< HEAD
-	if (createImage(mObjectRawImagep))
-		mObjectImagep = LLViewerTextureManager::getLocalTexture( mObjectRawImagep.get(), false);
-	// <FS:Ansariel> Synchronize scale throughout instances
-	//setScale(mScale);
-	setScale(sScale);
-	// </FS:Ansariel> Synchronize scale throughout instances
-	mUpdateObjectImage = true;
-=======
     if (createImage(mObjectRawImagep))
-        mObjectImagep = LLViewerTextureManager::getLocalTexture( mObjectRawImagep.get(), FALSE);
+        mObjectImagep = LLViewerTextureManager::getLocalTexture( mObjectRawImagep.get(), false);
     // <FS:Ansariel> Synchronize scale throughout instances
     //setScale(mScale);
     setScale(sScale);
     // </FS:Ansariel> Synchronize scale throughout instances
     mUpdateObjectImage = true;
->>>>>>> c06fb4e0
 }
 
 void LLNetMap::createParcelImage()
 {
-<<<<<<< HEAD
-	if (createImage(mParcelRawImagep))
-		mParcelImagep = LLViewerTextureManager::getLocalTexture( mParcelRawImagep.get(), false);
-	mUpdateParcelImage = true;
-=======
     if (createImage(mParcelRawImagep))
-        mParcelImagep = LLViewerTextureManager::getLocalTexture( mParcelRawImagep.get(), FALSE);
+        mParcelImagep = LLViewerTextureManager::getLocalTexture( mParcelRawImagep.get(), false);
     mUpdateParcelImage = true;
->>>>>>> c06fb4e0
 }
 // [/SL:KB]
 
@@ -1999,28 +1750,6 @@
 // [SL:KB] - Patch: World-MiniMap | Checked: 2012-07-08 (Catznip-3.3)
 void LLNetMap::setAvatarProfileLabel(const LLUUID& av_id, const LLAvatarName& avName, const std::string& item_name)
 {
-<<<<<<< HEAD
-	avatar_name_cache_connection_map_t::iterator it = mAvatarNameCacheConnections.find(av_id);
-	if (it != mAvatarNameCacheConnections.end())
-	{
-		if (it->second.connected())
-		{
-			it->second.disconnect();
-		}
-		mAvatarNameCacheConnections.erase(it);
-	}
-
-	auto menu = static_cast<LLMenuGL*>(mPopupMenuHandle.get());
-	if (menu)
-	{
-		LLMenuItemGL* pItem = menu->findChild<LLMenuItemGL>(item_name, true /*recurse*/);
-		if (pItem)
-		{
-			pItem->setLabel(avName.getCompleteName());
-			pItem->getMenu()->arrange();
-		}
-	}
-=======
     avatar_name_cache_connection_map_t::iterator it = mAvatarNameCacheConnections.find(av_id);
     if (it != mAvatarNameCacheConnections.end())
     {
@@ -2034,29 +1763,21 @@
     auto menu = static_cast<LLMenuGL*>(mPopupMenuHandle.get());
     if (menu)
     {
-        LLMenuItemGL* pItem = menu->findChild<LLMenuItemGL>(item_name, TRUE /*recurse*/);
+        LLMenuItemGL* pItem = menu->findChild<LLMenuItemGL>(item_name, true /*recurse*/);
         if (pItem)
         {
             pItem->setLabel(avName.getCompleteName());
             pItem->getMenu()->arrange();
         }
     }
->>>>>>> c06fb4e0
 }
 
 void LLNetMap::handleOverlayToggle(const LLSD& sdParam)
 {
-<<<<<<< HEAD
-	// Toggle the setting
-	const std::string strControl = sdParam.asString();
-	bool fCurValue = gSavedSettings.getBOOL(strControl);
-	gSavedSettings.setBOOL(strControl, !fCurValue);
-=======
     // Toggle the setting
     const std::string strControl = sdParam.asString();
-    BOOL fCurValue = gSavedSettings.getBOOL(strControl);
+    bool fCurValue = gSavedSettings.getBOOL(strControl);
     gSavedSettings.setBOOL(strControl, !fCurValue);
->>>>>>> c06fb4e0
 
     // Force an overlay update
     mUpdateParcelImage = true;
@@ -2171,74 +1892,24 @@
         menu->setItemVisible("Stop Tracking", LLTracker::isTracking(0));
         menu->setItemVisible("Stop Tracking Separator", LLTracker::isTracking(0));
 // [/SL:KB]
-<<<<<<< HEAD
-//		menu->setItemEnabled("Stop Tracking", LLTracker::isTracking(0));
-		LLMenuGL::showPopup(this, menu, x, y);
-	}
-	return true;
-=======
 //      menu->setItemEnabled("Stop Tracking", LLTracker::isTracking(0));
         LLMenuGL::showPopup(this, menu, x, y);
     }
-    return TRUE;
->>>>>>> c06fb4e0
+    return true;
 }
 
 bool LLNetMap::handleClick(S32 x, S32 y, MASK mask)
 {
-<<<<<<< HEAD
-	// TODO: allow clicking an avatar on minimap to select avatar in the nearby avatar list
-	// if(mClosestAgentToCursor.notNull())
-	//     mNearbyList->selectUser(mClosestAgentToCursor);
-	// Needs a registered observer i guess to accomplish this without using
-	// globals to tell the mNearbyList in llpeoplepanel to select the user
-	return true;
-=======
     // TODO: allow clicking an avatar on minimap to select avatar in the nearby avatar list
     // if(mClosestAgentToCursor.notNull())
     //     mNearbyList->selectUser(mClosestAgentToCursor);
     // Needs a registered observer i guess to accomplish this without using
     // globals to tell the mNearbyList in llpeoplepanel to select the user
-    return TRUE;
->>>>>>> c06fb4e0
+    return true;
 }
 
 bool LLNetMap::handleDoubleClick(S32 x, S32 y, MASK mask)
 {
-<<<<<<< HEAD
-	LLVector3d pos_global = viewPosToGlobal(x, y);
-
-	// <FS:Ansariel> Synchronize double click handling throughout instances
-	//bool double_click_teleport = gSavedSettings.getBOOL("DoubleClickTeleport");
-	//bool double_click_show_world_map = gSavedSettings.getBOOL("DoubleClickShowWorldMap");
-
-	//if (double_click_teleport || double_click_show_world_map)
-	//{
-	//	// If we're not tracking a beacon already, double-click will set one 
-	//	if (!LLTracker::isTracking(NULL))
-	//	{
-	//		LLFloaterWorldMap* world_map = LLFloaterWorldMap::getInstance();
-	//		if (world_map)
-	//		{
-	//			world_map->trackLocation(pos_global);
-	//		}
-	//	}
-	//}
-
-	//if (double_click_teleport)
-	//{
-	//	// If DoubleClickTeleport is on, double clicking the minimap will teleport there
-	//	gAgent.teleportViaLocationLookAt(pos_global);
-	//}
-	//else if (double_click_show_world_map)
-	//{
-	//	LLFloaterReg::showInstance("world_map");
-	//}
-	performDoubleClickAction(pos_global);
-	// </FS:Ansariel> Synchronize double click handling throughout instances
-
-	return true;
-=======
     LLVector3d pos_global = viewPosToGlobal(x, y);
 
     // <FS:Ansariel> Synchronize double click handling throughout instances
@@ -2270,8 +1941,7 @@
     performDoubleClickAction(pos_global);
     // </FS:Ansariel> Synchronize double click handling throughout instances
 
-    return TRUE;
->>>>>>> c06fb4e0
+    return true;
 }
 
 F32 LLNetMap::getScaleForName(std::string scale_name)
@@ -2338,11 +2008,7 @@
         gViewerWindow->setCursor( UI_CURSOR_CROSS );
     }
 
-<<<<<<< HEAD
-	return true;
-=======
-    return TRUE;
->>>>>>> c06fb4e0
+    return true;
 }
 
 bool LLNetMap::isZoomChecked(const LLSD &userdata)
