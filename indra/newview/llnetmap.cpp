/** 
 * @file llnetmap.cpp
 * @author James Cook
 * @brief Display of surrounding regions, objects, and agents. 
 *
 * $LicenseInfo:firstyear=2001&license=viewerlgpl$
 * Second Life Viewer Source Code
 * Copyright (C) 2001-2010, Linden Research, Inc.
 * 
 * This library is free software; you can redistribute it and/or
 * modify it under the terms of the GNU Lesser General Public
 * License as published by the Free Software Foundation;
 * version 2.1 of the License only.
 * 
 * This library is distributed in the hope that it will be useful,
 * but WITHOUT ANY WARRANTY; without even the implied warranty of
 * MERCHANTABILITY or FITNESS FOR A PARTICULAR PURPOSE.  See the GNU
 * Lesser General Public License for more details.
 * 
 * You should have received a copy of the GNU Lesser General Public
 * License along with this library; if not, write to the Free Software
 * Foundation, Inc., 51 Franklin Street, Fifth Floor, Boston, MA  02110-1301  USA
 * 
 * Linden Research, Inc., 945 Battery Street, San Francisco, CA  94111  USA
 * $/LicenseInfo$
 */

#include "llviewerprecompiledheaders.h"

#include "llnetmap.h"

// Library includes (should move below)
#include "indra_constants.h"
#include "llavatarnamecache.h"
#include "llmath.h"
#include "llfloaterreg.h"
#include "llfocusmgr.h"
#include "lllocalcliprect.h"
#include "llrender.h"
#include "llui.h"
#include "lltooltip.h"

#include "llglheaders.h"

// Viewer includes
#include "llagent.h"
#include "llagentcamera.h"
#include "llappviewer.h" // for gDisconnected
#include "llcallingcard.h" // LLAvatarTracker
#include "llfloaterworldmap.h"
#include "lltracker.h"
#include "llsurface.h"
#include "llviewercamera.h"
#include "llviewercontrol.h"
#include "llviewertexture.h"
#include "llviewertexturelist.h"
#include "llviewermenu.h"
#include "llviewerobjectlist.h"
#include "llviewerregion.h"
#include "llviewerwindow.h"
#include "llworld.h"
#include "llworldmapview.h"		// shared draw code
// [RLVa:KB] - Checked: 2010-04-19 (RLVa-1.2.0f)
#include "rlvhandler.h"
// [/RLVa:KB]
#include "lltrans.h"
#include "llmutelist.h"

// Ansariel: For accessing the radar data
#include "llavatarlist.h"
#include "llavatarlistitem.h"
#include "llpanelpeople.h"
#include "llsidetray.h"

static LLDefaultChildRegistry::Register<LLNetMap> r1("net_map");

const F32 LLNetMap::MAP_SCALE_MIN = 32;
const F32 LLNetMap::MAP_SCALE_MID = 1024;
const F32 LLNetMap::MAP_SCALE_MAX = 4096;

const F32 MAP_SCALE_INCREMENT = 16;
const F32 MAP_SCALE_ZOOM_FACTOR = 1.04f; // Zoom in factor per click of scroll wheel (4%)
const F32 MIN_DOT_RADIUS = 3.5f;
const F32 DOT_SCALE = 0.75f;
const F32 MIN_PICK_SCALE = 2.f;
const S32 MOUSE_DRAG_SLOP = 2;		// How far the mouse needs to move before we think it's a drag

const F32 WIDTH_PIXELS = 2.f;
const S32 CIRCLE_STEPS = 100;

LLNetMap::LLNetMap (const Params & p)
:	LLUICtrl (p),
	mBackgroundColor (p.bg_color()),
	mObjectMapTPM(0.f),
	mObjectMapPixels(0.f),
	mTargetPan(0.f, 0.f),
	mCurPan(0.f, 0.f),
	mStartPan(0.f, 0.f),
	mMouseDown(0, 0),
	mPanning(false),
	mUpdateNow(false),
	mObjectImageCenterGlobal( gAgentCamera.getCameraPositionGlobal() ),
	mObjectRawImagep(),
	mObjectImagep(),
	mClosestAgentToCursor(),
	mClosestAgentAtLastRightClick(),
	mToolTipMsg(),
	mPopupMenu(NULL)
{
	mScale = gSavedSettings.getF32("MiniMapScale");
	mPixelsPerMeter = mScale / REGION_WIDTH_METERS;
	mDotRadius = llmax(DOT_SCALE * mPixelsPerMeter, MIN_DOT_RADIUS);
	// Ansariel: Fixing borked minimap zoom level persistance
	//setScale(gSavedSettings.getF32("MiniMapScale"));
	// END Ansariel: Fixing borked minimap zoom level persistance
}

LLNetMap::~LLNetMap()
{
	// Ansariel: Fixing borked minimap zoom level persistance
	//gSavedSettings.setF32("MiniMapScale", mScale);
	// END Ansariel: Fixing borked minimap zoom level persistance
}

BOOL LLNetMap::postBuild()
{
	LLUICtrl::CommitCallbackRegistry::ScopedRegistrar registrar;
	
	registrar.add("Minimap.Zoom", boost::bind(&LLNetMap::handleZoom, this, _2));
	registrar.add("Minimap.Tracker", boost::bind(&LLNetMap::handleStopTracking, this, _2));

	mPopupMenu = LLUICtrlFactory::getInstance()->createFromFile<LLMenuGL>("menu_mini_map.xml", gMenuHolder, LLViewerMenuHolderGL::child_registry_t::instance());
	return TRUE;
}

void LLNetMap::setScale( F32 scale )
{
	scale = llclamp(scale, MAP_SCALE_MIN, MAP_SCALE_MAX);
	mCurPan *= scale / mScale;
	mScale = scale;

	gSavedSettings.setF32("MiniMapScale", mScale);
	
	if (mObjectImagep.notNull())
	{
		F32 width = (F32)(getRect().getWidth());
		F32 height = (F32)(getRect().getHeight());
		F32 diameter = sqrt(width * width + height * height);
		F32 region_widths = diameter / mScale;
		F32 meters = region_widths * LLWorld::getInstance()->getRegionWidthInMeters();
		F32 num_pixels = (F32)mObjectImagep->getWidth();
		mObjectMapTPM = num_pixels / meters;
		mObjectMapPixels = diameter;
	}

	mPixelsPerMeter = mScale / REGION_WIDTH_METERS;
	mDotRadius = llmax(DOT_SCALE * mPixelsPerMeter, MIN_DOT_RADIUS);

	mUpdateNow = true;
}


///////////////////////////////////////////////////////////////////////////////////

void LLNetMap::draw()
{
 	static LLFrameTimer map_timer;
	static LLUIColor map_avatar_color = LLUIColorTable::instance().getColor("MapAvatarColor", LLColor4::white);
	static LLUIColor map_avatar_friend_color = LLUIColorTable::instance().getColor("MapAvatarFriendColor", LLColor4::white);
	static LLUIColor map_avatar_linden_color = LLUIColorTable::instance().getColor("MapAvatarLindenColor", LLColor4::blue);
	static LLUIColor map_avatar_muted_color = LLUIColorTable::instance().getColor("MapAvatarMutedColor", LLColor4::grey3);
	static LLUIColor map_track_color = LLUIColorTable::instance().getColor("MapTrackColor", LLColor4::white);
	static LLUIColor map_track_disabled_color = LLUIColorTable::instance().getColor("MapTrackDisabledColor", LLColor4::white);
	static LLUIColor map_frustum_color = LLUIColorTable::instance().getColor("MapFrustumColor", LLColor4::white);
	static LLUIColor map_frustum_rotating_color = LLUIColorTable::instance().getColor("MapFrustumRotatingColor", LLColor4::white);
	static LLUIColor map_chat_ring_color = LLUIColorTable::instance().getColor("MapChatRingColor", LLColor4::white);
	
	if (mObjectImagep.isNull())
	{
		createObjectImage();
	}

	static LLUICachedControl<bool> auto_center("MiniMapAutoCenter", true);
	if (auto_center)
	{
		mCurPan = lerp(mCurPan, mTargetPan, LLCriticalDamp::getInterpolant(0.1f));
	}

	// Prepare a scissor region
	F32 rotation = 0;

	gGL.pushMatrix();
	gGL.pushUIMatrix();
	
	LLVector3 offset = gGL.getUITranslation();
	LLVector3 scale = gGL.getUIScale();

	glLoadIdentity();
	gGL.loadUIIdentity();

	glScalef(scale.mV[0], scale.mV[1], scale.mV[2]);
	gGL.translatef(offset.mV[0], offset.mV[1], offset.mV[2]);
	
	{
		LLLocalClipRect clip(getLocalRect());
		{
			gGL.getTexUnit(0)->unbind(LLTexUnit::TT_TEXTURE);

			glMatrixMode(GL_MODELVIEW);

			// Draw background rectangle
			LLColor4 background_color = mBackgroundColor.get();
			gGL.color4fv( background_color.mV );
			gl_rect_2d(0, getRect().getHeight(), getRect().getWidth(), 0);
		}

		// region 0,0 is in the middle
		S32 center_sw_left = getRect().getWidth() / 2 + llfloor(mCurPan.mV[VX]);
		S32 center_sw_bottom = getRect().getHeight() / 2 + llfloor(mCurPan.mV[VY]);

		gGL.pushMatrix();

		gGL.translatef( (F32) center_sw_left, (F32) center_sw_bottom, 0.f);

		static LLUICachedControl<bool> rotate_map("MiniMapRotate", true);
		if( rotate_map )
		{
			// rotate subsequent draws to agent rotation
			rotation = atan2( LLViewerCamera::getInstance()->getAtAxis().mV[VX], LLViewerCamera::getInstance()->getAtAxis().mV[VY] );
			glRotatef( rotation * RAD_TO_DEG, 0.f, 0.f, 1.f);
		}

		// figure out where agent is
		S32 region_width = llround(LLWorld::getInstance()->getRegionWidthInMeters());

		for (LLWorld::region_list_t::const_iterator iter = LLWorld::getInstance()->getRegionList().begin();
			 iter != LLWorld::getInstance()->getRegionList().end(); ++iter)
		{
			LLViewerRegion* regionp = *iter;
			// Find x and y position relative to camera's center.
			LLVector3 origin_agent = regionp->getOriginAgent();
			LLVector3 rel_region_pos = origin_agent - gAgentCamera.getCameraPositionAgent();
			F32 relative_x = (rel_region_pos.mV[0] / region_width) * mScale;
			F32 relative_y = (rel_region_pos.mV[1] / region_width) * mScale;

			// background region rectangle
			F32 bottom =	relative_y;
			F32 left =		relative_x;
			F32 top =		bottom + mScale ;
			F32 right =		left + mScale ;

			if (regionp == gAgent.getRegion())
			{
				gGL.color4f(1.f, 1.f, 1.f, 1.f);
			}
			else
			{
				gGL.color4f(0.8f, 0.8f, 0.8f, 1.f);
			}

			if (!regionp->isAlive())
			{
				gGL.color4f(1.f, 0.5f, 0.5f, 1.f);
			}


			// Draw using texture.
			gGL.getTexUnit(0)->bind(regionp->getLand().getSTexture());
			gGL.begin(LLRender::QUADS);
				gGL.texCoord2f(0.f, 1.f);
				gGL.vertex2f(left, top);
				gGL.texCoord2f(0.f, 0.f);
				gGL.vertex2f(left, bottom);
				gGL.texCoord2f(1.f, 0.f);
				gGL.vertex2f(right, bottom);
				gGL.texCoord2f(1.f, 1.f);
				gGL.vertex2f(right, top);
			gGL.end();

			// Draw water
			gGL.setAlphaRejectSettings(LLRender::CF_GREATER, ABOVE_WATERLINE_ALPHA / 255.f);
			{
				if (regionp->getLand().getWaterTexture())
				{
					gGL.getTexUnit(0)->bind(regionp->getLand().getWaterTexture());
					gGL.begin(LLRender::QUADS);
						gGL.texCoord2f(0.f, 1.f);
						gGL.vertex2f(left, top);
						gGL.texCoord2f(0.f, 0.f);
						gGL.vertex2f(left, bottom);
						gGL.texCoord2f(1.f, 0.f);
						gGL.vertex2f(right, bottom);
						gGL.texCoord2f(1.f, 1.f);
						gGL.vertex2f(right, top);
					gGL.end();
				}
			}
			gGL.setAlphaRejectSettings(LLRender::CF_DEFAULT);
		}

		// Redraw object layer periodically
		if (mUpdateNow || (map_timer.getElapsedTimeF32() > 0.5f))
		{
			mUpdateNow = false;

			// Locate the centre of the object layer, accounting for panning
			LLVector3 new_center = globalPosToView(gAgentCamera.getCameraPositionGlobal());
			new_center.mV[VX] -= mCurPan.mV[VX];
			new_center.mV[VY] -= mCurPan.mV[VY];
			new_center.mV[VZ] = 0.f;
			mObjectImageCenterGlobal = viewPosToGlobal(llfloor(new_center.mV[VX]), llfloor(new_center.mV[VY]));

			// Create the base texture.
			U8 *default_texture = mObjectRawImagep->getData();
			memset( default_texture, 0, mObjectImagep->getWidth() * mObjectImagep->getHeight() * mObjectImagep->getComponents() );

			// Draw objects
			gObjectList.renderObjectsForMap(*this);

			mObjectImagep->setSubImage(mObjectRawImagep, 0, 0, mObjectImagep->getWidth(), mObjectImagep->getHeight());
			
			map_timer.reset();
		}

		LLVector3 map_center_agent = gAgent.getPosAgentFromGlobal(mObjectImageCenterGlobal);
		map_center_agent -= gAgentCamera.getCameraPositionAgent();
		map_center_agent.mV[VX] *= mScale/region_width;
		map_center_agent.mV[VY] *= mScale/region_width;

		gGL.getTexUnit(0)->bind(mObjectImagep);
		F32 image_half_width = 0.5f*mObjectMapPixels;
		F32 image_half_height = 0.5f*mObjectMapPixels;

		gGL.begin(LLRender::QUADS);
			gGL.texCoord2f(0.f, 1.f);
			gGL.vertex2f(map_center_agent.mV[VX] - image_half_width, image_half_height + map_center_agent.mV[VY]);
			gGL.texCoord2f(0.f, 0.f);
			gGL.vertex2f(map_center_agent.mV[VX] - image_half_width, map_center_agent.mV[VY] - image_half_height);
			gGL.texCoord2f(1.f, 0.f);
			gGL.vertex2f(image_half_width + map_center_agent.mV[VX], map_center_agent.mV[VY] - image_half_height);
			gGL.texCoord2f(1.f, 1.f);
			gGL.vertex2f(image_half_width + map_center_agent.mV[VX], image_half_height + map_center_agent.mV[VY]);
		gGL.end();

		gGL.popMatrix();

		LLVector3d pos_global;
		LLVector3 pos_map;

		// Mouse pointer in local coordinates
		S32 local_mouse_x;
		S32 local_mouse_y;
		//localMouse(&local_mouse_x, &local_mouse_y);
		LLUI::getMousePositionLocal(this, &local_mouse_x, &local_mouse_y);
		mClosestAgentToCursor.setNull();
<<<<<<< HEAD
		F32 closest_dist = F32_MAX;
		F32 min_pick_dist = mDotRadius * MIN_PICK_SCALE;
=======
		F32 closest_dist_squared = F32_MAX; // value will be overridden in the loop
		F32 min_pick_dist_squared = (mDotRadius * MIN_PICK_SCALE) * (mDotRadius * MIN_PICK_SCALE);
>>>>>>> 113f532e

		// Draw avatars
		for (LLWorld::region_list_t::const_iterator iter = LLWorld::getInstance()->getRegionList().begin();
			 iter != LLWorld::getInstance()->getRegionList().end(); ++iter)
		{
			LLViewerRegion* regionp = *iter;
			const LLVector3d& origin_global = regionp->getOriginGlobal();

			S32 count = regionp->mMapAvatars.count();
			S32 i;
			LLVector3 pos_local;
			U32 compact_local;
			U8 bits;
			// TODO: it'd be very cool to draw these in sorted order from lowest Z to highest.
			// just be careful to sort the avatar IDs along with the positions. -MG
			for (i = 0; i < count; i++)
			{
				compact_local = regionp->mMapAvatars.get(i);

				bits = compact_local & 0xFF;
				pos_local.mV[VZ] = F32(bits) * 4.f;
				compact_local >>= 8;

				bits = compact_local & 0xFF;
				pos_local.mV[VY] = (F32)bits;
				compact_local >>= 8;

				bits = compact_local & 0xFF;
				pos_local.mV[VX] = (F32)bits;

				// Ansariel: Moved further down
				//pos_global.setVec( pos_local );
				//pos_global += origin_global;

				//pos_map = globalPosToView(pos_global);
				// END Ansariel: Moved further down

				LLUUID uuid(NULL);
				BOOL show_as_friend = FALSE;
				if( i < regionp->mMapAvatarIDs.count())
				{
					uuid = regionp->mMapAvatarIDs.get(i);
//					show_as_friend = (LLAvatarTracker::instance().getBuddyInfo(uuid) != NULL);
// [RLVa:KB] - Checked: 2010-04-19 (RLVa-1.2.0f) | Modified: RLVa-1.2.0f
					show_as_friend = (LLAvatarTracker::instance().getBuddyInfo(uuid) != NULL) &&
						(!gRlvHandler.hasBehaviour(RLV_BHVR_SHOWNAMES));
// [/RLVa:KB]
				}

				LLColor4 color = show_as_friend ? map_avatar_friend_color : map_avatar_color;

				// Ansariel: Colorize and make use of avatar viewer objects
				//           for improved height indication
				bool isHeightUnknown = (pos_local.mV[VZ] == 0.f);
				if (uuid.notNull())
				{
					// Colorize muted avatars and Lindens
					std::string fullName;
					LLMuteList* muteListInstance = LLMuteList::getInstance();

					if (muteListInstance->isMuted(uuid)) color = map_avatar_muted_color;
					else if (gCacheName->getFullName(uuid, fullName) && muteListInstance->isLinden(fullName)) color = map_avatar_linden_color;			

					// Try to workaround 1020m bug by using
					// the viewer object for the avatar.
					if (isHeightUnknown)
					{
						LLViewerObject* viewerObject = gObjectList.findObject(uuid);
						if (viewerObject)
						{
							pos_local.mV[VZ] = viewerObject->getPositionGlobal().mdV[VZ];
							isHeightUnknown = false;
						}
					}
				}

				// Ansariel: Moved down here so we can take precise
				//           height data into account
				pos_global.setVec( pos_local );
				pos_global += origin_global;
				pos_map = globalPosToView(pos_global);

				LLWorldMapView::drawAvatar(
					pos_map.mV[VX], pos_map.mV[VY], 
					color, 
					pos_map.mV[VZ], mDotRadius,
					isHeightUnknown);

				if(uuid.notNull())
				{
					bool selected = false;
					uuid_vec_t::iterator sel_iter = gmSelected.begin();
					for (; sel_iter != gmSelected.end(); sel_iter++)
					{
						if(*sel_iter == uuid)
						{
							selected = true;
							break;
						}
					}
					if(selected)
					{
						if( (pos_map.mV[VX] < 0) ||
							(pos_map.mV[VY] < 0) ||
							(pos_map.mV[VX] >= getRect().getWidth()) ||
							(pos_map.mV[VY] >= getRect().getHeight()) )
						{
							S32 x = llround( pos_map.mV[VX] );
							S32 y = llround( pos_map.mV[VY] );
							LLWorldMapView::drawTrackingCircle( getRect(), x, y, color, 1, 10);
						} else
						{
							LLWorldMapView::drawTrackingDot(pos_map.mV[VX],pos_map.mV[VY],color,0.f);
						}
					}
				}

				F32	dist_to_cursor_squared = dist_vec_squared(LLVector2(pos_map.mV[VX], pos_map.mV[VY]),
											  LLVector2(local_mouse_x,local_mouse_y));
				if(dist_to_cursor_squared < min_pick_dist_squared && dist_to_cursor_squared < closest_dist_squared)
				{
					closest_dist_squared = dist_to_cursor_squared;
					mClosestAgentToCursor = regionp->mMapAvatarIDs.get(i);
					mClosestAgentPosition = pos_global;
				}
			}
		}

		// Draw dot for autopilot target
		if (gAgent.getAutoPilot())
		{
			drawTracking( gAgent.getAutoPilotTargetGlobal(), map_track_color );
		}
		else
		{
			LLTracker::ETrackingStatus tracking_status = LLTracker::getTrackingStatus();
			if (  LLTracker::TRACKING_AVATAR == tracking_status )
			{
				drawTracking( LLAvatarTracker::instance().getGlobalPos(), map_track_color );
			} 
			else if ( LLTracker::TRACKING_LANDMARK == tracking_status 
					|| LLTracker::TRACKING_LOCATION == tracking_status )
			{
				drawTracking( LLTracker::getTrackedPositionGlobal(), map_track_color );
			}
		}

		// Draw dot for self avatar position
		pos_global = gAgent.getPositionGlobal();
		pos_map = globalPosToView(pos_global);
		S32 dot_width = llround(mDotRadius * 2.f);
		LLUIImagePtr you = LLWorldMapView::sAvatarYouLargeImage;
		if (you)
		{
			you->draw(llround(pos_map.mV[VX] - mDotRadius),
					  llround(pos_map.mV[VY] - mDotRadius),
					  dot_width,
					  dot_width);

			F32	dist_to_cursor_squared = dist_vec_squared(LLVector2(pos_map.mV[VX], pos_map.mV[VY]),
										  LLVector2(local_mouse_x,local_mouse_y));
			if(dist_to_cursor_squared < min_pick_dist_squared && dist_to_cursor_squared < closest_dist_squared)
			{
				mClosestAgentToCursor = gAgent.getID();
			}

			// Draw chat range ring(s)
			static LLUICachedControl<bool> chat_ring("MiniMapChatRing", true);
			if(chat_ring)
			{
				drawRing(20.0, pos_map, map_chat_ring_color);
				drawRing(100.0, pos_map, map_chat_ring_color);
			}
		}

		// Draw frustum
		F32 meters_to_pixels = mScale / LLWorld::getInstance()->getRegionWidthInMeters();
		F32 horiz_fov = LLViewerCamera::getInstance()->getView() * LLViewerCamera::getInstance()->getAspect();
		F32 far_clip_meters = LLViewerCamera::getInstance()->getFar();
		F32 far_clip_pixels = far_clip_meters * meters_to_pixels;

		F32 half_width_meters = far_clip_meters * tan( horiz_fov / 2 );
		F32 half_width_pixels = half_width_meters * meters_to_pixels;
		
		F32 ctr_x = (F32)center_sw_left;
		F32 ctr_y = (F32)center_sw_bottom;


		gGL.getTexUnit(0)->unbind(LLTexUnit::TT_TEXTURE);

		if( rotate_map )
		{
			gGL.color4fv((map_frustum_color()).mV);

			gGL.begin( LLRender::TRIANGLES  );
				gGL.vertex2f( ctr_x, ctr_y );
				gGL.vertex2f( ctr_x - half_width_pixels, ctr_y + far_clip_pixels );
				gGL.vertex2f( ctr_x + half_width_pixels, ctr_y + far_clip_pixels );
			gGL.end();
		}
		else
		{
			gGL.color4fv((map_frustum_rotating_color()).mV);
			
			// If we don't rotate the map, we have to rotate the frustum.
			gGL.pushMatrix();
				gGL.translatef( ctr_x, ctr_y, 0 );
				glRotatef( atan2( LLViewerCamera::getInstance()->getAtAxis().mV[VX], LLViewerCamera::getInstance()->getAtAxis().mV[VY] ) * RAD_TO_DEG, 0.f, 0.f, -1.f);
				gGL.begin( LLRender::TRIANGLES  );
					gGL.vertex2f( 0, 0 );
					gGL.vertex2f( -half_width_pixels, far_clip_pixels );
					gGL.vertex2f(  half_width_pixels, far_clip_pixels );
				gGL.end();
			gGL.popMatrix();
		}
	}
	
	gGL.popMatrix();
	gGL.popUIMatrix();

	LLUICtrl::draw();
}

void LLNetMap::reshape(S32 width, S32 height, BOOL called_from_parent)
{
	LLUICtrl::reshape(width, height, called_from_parent);
	createObjectImage();
}

LLVector3 LLNetMap::globalPosToView( const LLVector3d& global_pos )
{
	LLVector3d relative_pos_global = global_pos - gAgentCamera.getCameraPositionGlobal();
	LLVector3 pos_local;
	pos_local.setVec(relative_pos_global);  // convert to floats from doubles

	pos_local.mV[VX] *= mPixelsPerMeter;
	pos_local.mV[VY] *= mPixelsPerMeter;
	// leave Z component in meters

	static LLUICachedControl<bool> rotate_map("MiniMapRotate", true);
	if( rotate_map )
	{
		F32 radians = atan2( LLViewerCamera::getInstance()->getAtAxis().mV[VX], LLViewerCamera::getInstance()->getAtAxis().mV[VY] );
		LLQuaternion rot(radians, LLVector3(0.f, 0.f, 1.f));
		pos_local.rotVec( rot );
	}

	pos_local.mV[VX] += getRect().getWidth() / 2 + mCurPan.mV[VX];
	pos_local.mV[VY] += getRect().getHeight() / 2 + mCurPan.mV[VY];

	return pos_local;
}

void LLNetMap::drawRing(const F32 radius, const LLVector3 pos_map, const LLUIColor& color)

{
	F32 meters_to_pixels = mScale / LLWorld::getInstance()->getRegionWidthInMeters();
	F32 radius_pixels = radius * meters_to_pixels;

	glMatrixMode(GL_MODELVIEW);
	gGL.pushMatrix();
	gGL.translatef((F32)pos_map.mV[VX], (F32)pos_map.mV[VY], 0.f);
	gl_ring(radius_pixels, WIDTH_PIXELS, color, color, CIRCLE_STEPS, FALSE);
	gGL.popMatrix();
}

void LLNetMap::drawTracking(const LLVector3d& pos_global, const LLColor4& color, 
							BOOL draw_arrow )
{
	LLVector3 pos_local = globalPosToView( pos_global );
	if( (pos_local.mV[VX] < 0) ||
		(pos_local.mV[VY] < 0) ||
		(pos_local.mV[VX] >= getRect().getWidth()) ||
		(pos_local.mV[VY] >= getRect().getHeight()) )
	{
		if (draw_arrow)
		{
			S32 x = llround( pos_local.mV[VX] );
			S32 y = llround( pos_local.mV[VY] );
			LLWorldMapView::drawTrackingCircle( getRect(), x, y, color, 1, 10 );
			LLWorldMapView::drawTrackingArrow( getRect(), x, y, color );
		}
	}
	else
	{
		LLWorldMapView::drawTrackingDot(pos_local.mV[VX], 
										pos_local.mV[VY], 
										color,
										pos_local.mV[VZ]);
	}
}

LLVector3d LLNetMap::viewPosToGlobal( S32 x, S32 y )
{
	x -= llround(getRect().getWidth() / 2 + mCurPan.mV[VX]);
	y -= llround(getRect().getHeight() / 2 + mCurPan.mV[VY]);

	LLVector3 pos_local( (F32)x, (F32)y, 0 );

	F32 radians = - atan2( LLViewerCamera::getInstance()->getAtAxis().mV[VX], LLViewerCamera::getInstance()->getAtAxis().mV[VY] );

	static LLUICachedControl<bool> rotate_map("MiniMapRotate", true);
	if( rotate_map )
	{
		LLQuaternion rot(radians, LLVector3(0.f, 0.f, 1.f));
		pos_local.rotVec( rot );
	}

	pos_local *= ( LLWorld::getInstance()->getRegionWidthInMeters() / mScale );
	
	LLVector3d pos_global;
	pos_global.setVec( pos_local );
	pos_global += gAgentCamera.getCameraPositionGlobal();

	return pos_global;
}

BOOL LLNetMap::handleScrollWheel(S32 x, S32 y, S32 clicks)
{
	// note that clicks are reversed from what you'd think: i.e. > 0  means zoom out, < 0 means zoom in
	F32 new_scale = mScale * pow(MAP_SCALE_ZOOM_FACTOR, -clicks);
	F32 old_scale = mScale;

	setScale(new_scale);

	static LLUICachedControl<bool> auto_center("MiniMapAutoCenter", true);
	if (!auto_center)
	{
		// Adjust pan to center the zoom on the mouse pointer
		LLVector2 zoom_offset;
		zoom_offset.mV[VX] = x - getRect().getWidth() / 2;
		zoom_offset.mV[VY] = y - getRect().getHeight() / 2;
		mCurPan -= zoom_offset * mScale / old_scale - zoom_offset;
	}

	return TRUE;
}

BOOL LLNetMap::handleToolTip( S32 x, S32 y, MASK mask )
{
	if (gDisconnected)
	{
		return FALSE;
	}

	// If the cursor is near an avatar on the minimap, a mini-inspector will be
	// shown for the avatar, instead of the normal map tooltip.
//	if (handleToolTipAgent(mClosestAgentToCursor))
// [RLVa:KB] - Checked: 2010-10-31 (RLVa-1.2.2a) | Modified: RLVa-1.2.2a
	if ( (!gRlvHandler.hasBehaviour(RLV_BHVR_SHOWNAMES)) && (handleToolTipAgent(mClosestAgentToCursor)) )
// [/RLVa:KB]
	{
		return TRUE;
	}

// [RLVa:KB] - Checked: 2010-10-31 (RLVa-1.2.2a) | Modified: RLVa-1.2.2a
	LLStringUtil::format_map_t args;

	LLAvatarName avName;
	if ( (gRlvHandler.hasBehaviour(RLV_BHVR_SHOWNAMES)) && 
		 (mClosestAgentToCursor.notNull()) && (LLAvatarNameCache::get(mClosestAgentToCursor, &avName)) )
	{
		args["[AGENT]"] = RlvStrings::getAnonym(avName) + "\n";
	}
	else
	{
		args["[AGENT]"] = "";
	}
// [/RLVa:KB]

	LLRect sticky_rect;
	std::string region_name;
	LLViewerRegion*	region = LLWorld::getInstance()->getRegionFromPosGlobal( viewPosToGlobal( x, y ) );
	if(region)
	{
		// set sticky_rect
		S32 SLOP = 4;
		localPointToScreen(x - SLOP, y - SLOP, &(sticky_rect.mLeft), &(sticky_rect.mBottom));
		sticky_rect.mRight = sticky_rect.mLeft + 2 * SLOP;
		sticky_rect.mTop = sticky_rect.mBottom + 2 * SLOP;

//		region_name = region->getName();
// [RLVa:KB] - Checked: 2010-10-19 (RLVa-1.2.2b) | Modified: RLVa-1.2.2b
		region_name = ((!gRlvHandler.hasBehaviour(RLV_BHVR_SHOWLOC)) ? region->getName() : RlvStrings::getString(RLV_STRING_HIDDEN_REGION));
// [/RLVa:KB]
		if (!region_name.empty())
		{
			region_name += "\n";
		}
	}

//	LLStringUtil::format_map_t args;
	args["[REGION]"] = region_name;
	std::string msg = mToolTipMsg;
	LLStringUtil::format(msg, args);
	LLToolTipMgr::instance().show(LLToolTip::Params()
		.message(msg)
		.sticky_rect(sticky_rect));
		
	return TRUE;
}

BOOL LLNetMap::handleToolTipAgent(const LLUUID& avatar_id)
{
	LLAvatarName av_name;
	if (avatar_id.isNull() || !LLAvatarNameCache::get(avatar_id, &av_name))
	{
		return FALSE;
	}

	// only show tooltip if same inspector not already open
	LLFloater* existing_inspector = LLFloaterReg::findInstance("inspect_avatar");
	if (!existing_inspector
		|| !existing_inspector->getVisible()
		|| existing_inspector->getKey()["avatar_id"].asUUID() != avatar_id)
	{
		LLInspector::Params p;
		p.fillFrom(LLUICtrlFactory::instance().getDefaultParams<LLInspector>());
		
		// Add distance to avatars in hovertip for minimap
		if (avatar_id != gAgent.getID())
		{
			LLVector3d myPosition = gAgent.getPositionGlobal();
			LLVector3d otherPosition = mClosestAgentPosition;
			LLVector3d delta = otherPosition - myPosition;
			F32 distance = (F32)delta.magVec();

			// If avatar is >1020, the value for Z is returned as 0
			bool isHigher1020mBug = (otherPosition[VZ] == 0.0);

			// Ansariel: Try to get distance from the nearby people panel
			//           aka radar. This usually contains better data,
			//           especially when above 1020m.
			LLPanel* panel_people = LLSideTray::getInstance()->getPanel("panel_people");
			if (panel_people != NULL)
			{
				LLAvatarListItem* avatar_list_item = ((LLPanelPeople*)panel_people)->getNearbyList()->getAvatarListItem(avatar_id);
				if (avatar_list_item != NULL)
				{
					distance = avatar_list_item->getRange();

					// If avatar is >1020m and no viewer object exists,
					// it is beyond far clip, so the distance value is wrong!
					isHigher1020mBug = (isHigher1020mBug && gObjectList.findObject(avatar_id) == NULL);
				}
			}

			LLStringUtil::format_map_t args;

			if (!isHigher1020mBug)
			{
				args["DISTANCE"] = llformat("%.02f", distance);
			}
			else
			{
				static LLCachedControl<F32> farClip(gSavedSettings, "RenderFarClip");
				args["DISTANCE"] = llformat("> %.02f", F32(farClip));
			}
			std::string distanceLabel = LLTrans::getString("minimap_distance");
			LLStringUtil::format(distanceLabel, args);
			p.message(av_name.getCompleteName() + "\n" + distanceLabel);
		}
		else
		{
			p.message(av_name.getCompleteName());
		}
		
		p.image.name("Inspector_I");
		p.click_callback(boost::bind(showAvatarInspector, avatar_id));
		p.visible_time_near(6.f);
		p.visible_time_far(3.f);
		p.delay_time(0.35f);
		p.wrap(false);

		LLToolTipMgr::instance().show(p);
	}
	return TRUE;
}

// static
void LLNetMap::showAvatarInspector(const LLUUID& avatar_id)
{
	LLSD params;
	params["avatar_id"] = avatar_id;

	if (LLToolTipMgr::instance().toolTipVisible())
	{
		LLRect rect = LLToolTipMgr::instance().getToolTipRect();
		params["pos"]["x"] = rect.mLeft;
		params["pos"]["y"] = rect.mTop;
	}

	LLFloaterReg::showInstance("inspect_avatar", params);
}

void LLNetMap::renderScaledPointGlobal( const LLVector3d& pos, const LLColor4U &color, F32 radius_meters )
{
	LLVector3 local_pos;
	local_pos.setVec( pos - mObjectImageCenterGlobal );

	S32 diameter_pixels = llround(2 * radius_meters * mObjectMapTPM);
	renderPoint( local_pos, color, diameter_pixels );
}


void LLNetMap::renderPoint(const LLVector3 &pos_local, const LLColor4U &color, 
						   S32 diameter, S32 relative_height)
{
	if (diameter <= 0)
	{
		return;
	}

	const S32 image_width = (S32)mObjectImagep->getWidth();
	const S32 image_height = (S32)mObjectImagep->getHeight();

	S32 x_offset = llround(pos_local.mV[VX] * mObjectMapTPM + image_width / 2);
	S32 y_offset = llround(pos_local.mV[VY] * mObjectMapTPM + image_height / 2);

	if ((x_offset < 0) || (x_offset >= image_width))
	{
		return;
	}
	if ((y_offset < 0) || (y_offset >= image_height))
	{
		return;
	}

	U8 *datap = mObjectRawImagep->getData();

	S32 neg_radius = diameter / 2;
	S32 pos_radius = diameter - neg_radius;
	S32 x, y;

	if (relative_height > 0)
	{
		// ...point above agent
		S32 px, py;

		// vertical line
		px = x_offset;
		for (y = -neg_radius; y < pos_radius; y++)
		{
			py = y_offset + y;
			if ((py < 0) || (py >= image_height))
			{
				continue;
			}
			S32 offset = px + py * image_width;
			((U32*)datap)[offset] = color.mAll;
		}

		// top line
		py = y_offset + pos_radius - 1;
		for (x = -neg_radius; x < pos_radius; x++)
		{
			px = x_offset + x;
			if ((px < 0) || (px >= image_width))
			{
				continue;
			}
			S32 offset = px + py * image_width;
			((U32*)datap)[offset] = color.mAll;
		}
	}
	else
	{
		// ...point level with agent
		for (x = -neg_radius; x < pos_radius; x++)
		{
			S32 p_x = x_offset + x;
			if ((p_x < 0) || (p_x >= image_width))
			{
				continue;
			}

			for (y = -neg_radius; y < pos_radius; y++)
			{
				S32 p_y = y_offset + y;
				if ((p_y < 0) || (p_y >= image_height))
				{
					continue;
				}
				S32 offset = p_x + p_y * image_width;
				((U32*)datap)[offset] = color.mAll;
			}
		}
	}
}

void LLNetMap::createObjectImage()
{
	// Find the size of the side of a square that surrounds the circle that surrounds getRect().
	// ... which is, the diagonal of the rect.
	F32 width = (F32)getRect().getWidth();
	F32 height = (F32)getRect().getHeight();
	S32 square_size = llround( sqrt(width*width + height*height) );

	// Find the least power of two >= the minimum size.
	const S32 MIN_SIZE = 64;
	const S32 MAX_SIZE = 256;
	S32 img_size = MIN_SIZE;
	while( (img_size*2 < square_size ) && (img_size < MAX_SIZE) )
	{
		img_size <<= 1;
	}

	if( mObjectImagep.isNull() ||
		(mObjectImagep->getWidth() != img_size) ||
		(mObjectImagep->getHeight() != img_size) )
	{
		mObjectRawImagep = new LLImageRaw(img_size, img_size, 4);
		U8* data = mObjectRawImagep->getData();
		memset( data, 0, img_size * img_size * 4 );
		mObjectImagep = LLViewerTextureManager::getLocalTexture( mObjectRawImagep.get(), FALSE);
	}
	setScale(mScale);
	mUpdateNow = true;
}

BOOL LLNetMap::handleMouseDown( S32 x, S32 y, MASK mask )
{
	if (!(mask & MASK_SHIFT)) return FALSE;

	// Start panning
	gFocusMgr.setMouseCapture(this);

	mStartPan = mCurPan;
	mMouseDown.mX = x;
	mMouseDown.mY = y;
	return TRUE;
}

BOOL LLNetMap::handleMouseUp( S32 x, S32 y, MASK mask )
{
	if(abs(mMouseDown.mX-x)<3 && abs(mMouseDown.mY-y)<3)
		handleClick(x,y,mask);

	if (hasMouseCapture())
	{
		if (mPanning)
		{
			// restore mouse cursor
			S32 local_x, local_y;
			local_x = mMouseDown.mX + llfloor(mCurPan.mV[VX] - mStartPan.mV[VX]);
			local_y = mMouseDown.mY + llfloor(mCurPan.mV[VY] - mStartPan.mV[VY]);
			LLRect clip_rect = getRect();
			clip_rect.stretch(-8);
			clip_rect.clipPointToRect(mMouseDown.mX, mMouseDown.mY, local_x, local_y);
			LLUI::setMousePositionLocal(this, local_x, local_y);

			// finish the pan
			mPanning = false;

			mMouseDown.set(0, 0);

			// auto centre
			mTargetPan.setZero();
		}
		gViewerWindow->showCursor();
		gFocusMgr.setMouseCapture(NULL);
		return TRUE;
	}
	return FALSE;
}

BOOL LLNetMap::handleRightMouseDown(S32 x, S32 y, MASK mask)
{
	if (mPopupMenu)
	{
		mPopupMenu->buildDrawLabels();
		mPopupMenu->updateParent(LLMenuGL::sMenuContainer);
		mPopupMenu->setItemEnabled("Stop Tracking", LLTracker::isTracking(0));
		LLMenuGL::showPopup(this, mPopupMenu, x, y);
	}
	return TRUE;
}

BOOL LLNetMap::handleClick(S32 x, S32 y, MASK mask)
{
	// TODO: allow clicking an avatar on minimap to select avatar in the nearby avatar list
	// if(mClosestAgentToCursor.notNull())
	//     mNearbyList->selectUser(mClosestAgentToCursor);
	// Needs a registered observer i guess to accomplish this without using
	// globals to tell the mNearbyList in llpeoplepanel to select the user
	return TRUE;
}

BOOL LLNetMap::handleDoubleClick(S32 x, S32 y, MASK mask)
{
	LLVector3d pos_global = viewPosToGlobal(x, y);

	bool double_click_teleport = gSavedSettings.getBOOL("DoubleClickTeleport");
	bool double_click_show_world_map = gSavedSettings.getBOOL("DoubleClickShowWorldMap");

	if (double_click_teleport || double_click_show_world_map)
	{
		// If we're not tracking a beacon already, double-click will set one 
		if (!LLTracker::isTracking(NULL))
		{
			LLFloaterWorldMap* world_map = LLFloaterWorldMap::getInstance();
			if (world_map)
			{
				world_map->trackLocation(pos_global);
			}
		}
	}

	if (double_click_teleport)
	{
		// If DoubleClickTeleport is on, double clicking the minimap will teleport there
		gAgent.teleportViaLocationLookAt(pos_global);
	}
	else if (double_click_show_world_map)
	{
		LLFloaterReg::showInstance("world_map");
	}
	return TRUE;
}

// static
bool LLNetMap::outsideSlop( S32 x, S32 y, S32 start_x, S32 start_y, S32 slop )
{
	S32 dx = x - start_x;
	S32 dy = y - start_y;

	return (dx <= -slop || slop <= dx || dy <= -slop || slop <= dy);
}

BOOL LLNetMap::handleHover( S32 x, S32 y, MASK mask )
{
	if (hasMouseCapture())
	{
		if (mPanning || outsideSlop(x, y, mMouseDown.mX, mMouseDown.mY, MOUSE_DRAG_SLOP))
		{
			if (!mPanning)
			{
				// just started panning, so hide cursor
				mPanning = true;
				gViewerWindow->hideCursor();
			}

			LLVector2 delta(static_cast<F32>(gViewerWindow->getCurrentMouseDX()),
							static_cast<F32>(gViewerWindow->getCurrentMouseDY()));

			// Set pan to value at start of drag + offset
			mCurPan += delta;
			mTargetPan = mCurPan;

			gViewerWindow->moveCursorToCenter();
		}

		// Doesn't really matter, cursor should be hidden
		gViewerWindow->setCursor( UI_CURSOR_TOOLPAN );
	}
	else
	{
		if (mask & MASK_SHIFT)
		{
			// If shift is held, change the cursor to hint that the map can be dragged
			gViewerWindow->setCursor( UI_CURSOR_TOOLPAN );
		}
		else
		{
			gViewerWindow->setCursor( UI_CURSOR_CROSS );
		}
	}

	return TRUE;
}

void LLNetMap::handleZoom(const LLSD& userdata)
{
	std::string level = userdata.asString();
	
	F32 scale = 0.0f;
	if (level == std::string("default"))
	{
		LLControlVariable *pvar = gSavedSettings.getControl("MiniMapScale");
		if(pvar)
		{
			pvar->resetToDefault();
			scale = gSavedSettings.getF32("MiniMapScale");
		}
	}
	else if (level == std::string("close"))
		scale = LLNetMap::MAP_SCALE_MAX;
	else if (level == std::string("medium"))
		scale = LLNetMap::MAP_SCALE_MID;
	else if (level == std::string("far"))
		scale = LLNetMap::MAP_SCALE_MIN;
	if (scale != 0.0f)
	{
		setScale(scale);
	}
}

void LLNetMap::handleStopTracking (const LLSD& userdata)
{
	if (mPopupMenu)
	{
		mPopupMenu->setItemEnabled ("Stop Tracking", false);
		LLTracker::stopTracking ((void*)LLTracker::isTracking(NULL));
	}
}<|MERGE_RESOLUTION|>--- conflicted
+++ resolved
@@ -353,13 +353,9 @@
 		//localMouse(&local_mouse_x, &local_mouse_y);
 		LLUI::getMousePositionLocal(this, &local_mouse_x, &local_mouse_y);
 		mClosestAgentToCursor.setNull();
-<<<<<<< HEAD
-		F32 closest_dist = F32_MAX;
-		F32 min_pick_dist = mDotRadius * MIN_PICK_SCALE;
-=======
+
 		F32 closest_dist_squared = F32_MAX; // value will be overridden in the loop
 		F32 min_pick_dist_squared = (mDotRadius * MIN_PICK_SCALE) * (mDotRadius * MIN_PICK_SCALE);
->>>>>>> 113f532e
 
 		// Draw avatars
 		for (LLWorld::region_list_t::const_iterator iter = LLWorld::getInstance()->getRegionList().begin();
