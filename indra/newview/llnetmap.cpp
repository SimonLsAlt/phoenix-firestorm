--- conflicted
+++ resolved
@@ -140,14 +140,16 @@
 	//mToolTipMsg(),
 	mPopupMenu(NULL)
 {
-	mScale = gSavedSettings.getF32("MiniMapScale");
-	mPixelsPerMeter = mScale / REGION_WIDTH_METERS;
-	mDotRadius = llmax(DOT_SCALE * mPixelsPerMeter, MIN_DOT_RADIUS);
+	// <FS:Ansariel> Fixing borked minimap zoom level persistance
+	//mScale = gSavedSettings.getF32("MiniMapScale");
+	//mPixelsPerMeter = mScale / REGION_WIDTH_METERS;
+	//mDotRadius = llmax(DOT_SCALE * mPixelsPerMeter, MIN_DOT_RADIUS);
+	setScale(gSavedSettings.getF32("MiniMapScale"));
+	// </FS:Ansariel>
 }
 
 LLNetMap::~LLNetMap()
 {
-<<<<<<< HEAD
 	// <FS:Ansariel> Protect avatar name lookup callbacks
 	for (avatar_name_cache_connection_map_t::iterator it = mAvatarNameCacheConnections.begin(); it != mAvatarNameCacheConnections.end(); ++it)
 	{
@@ -160,9 +162,7 @@
 	// </FS:Ansariel>
 
 	// <FS:Ansariel> Fixing borked minimap zoom level persistance
-	//gSavedSettings.setF32("MiniMapScale", mScale);
 	gSavedSettings.setF32("MiniMapScale", sScale);
-	// </FS:Ansariel> Fixing borked minimap zoom level persistance
 
 // [SL:KB] - Patch: World-MinimapOverlay | Checked: 2012-06-20 (Catznip-3.3)
 	if (mParcelMgrConn.connected())
@@ -174,8 +174,6 @@
 		mParcelOverlayConn.disconnect();
 	}
 // [/SL:KB]
-=======
->>>>>>> 9367a378
 }
 
 BOOL LLNetMap::postBuild()
@@ -273,17 +271,14 @@
 	mPixelsPerMeter = mScale / REGION_WIDTH_METERS;
 	mDotRadius = llmax(DOT_SCALE * mPixelsPerMeter, MIN_DOT_RADIUS);
 
-<<<<<<< HEAD
+	// <FS:Ansariel> Fixing borked minimap zoom level persistance
+	//gSavedSettings.setF32("MiniMapScale", mScale);
+
 // [SL:KB] - Patch: World-MinimapOverlay | Checked: 2012-06-20 (Catznip-3.3)
 	mUpdateObjectImage = true;
 	mUpdateParcelImage = true;
 // [/SL:KB]
 //	mUpdateNow = true;
-=======
-	gSavedSettings.setF32("MiniMapScale", mScale);
-
-	mUpdateNow = true;
->>>>>>> 9367a378
 }
 
 
