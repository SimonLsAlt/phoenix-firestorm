--- conflicted
+++ resolved
@@ -370,14 +370,10 @@
 		}
 
 		// figure out where agent is
-<<<<<<< HEAD
 // <FS:CR> Aurora Sim
-		//S32 region_width = llround(LLWorld::getInstance()->getRegionWidthInMeters());
-		S32 region_width = llround(REGION_WIDTH_METERS);
+		//S32 region_width = ll_round(LLWorld::getInstance()->getRegionWidthInMeters());
+		S32 region_width = ll_round(REGION_WIDTH_METERS);
 // </FS:CR> Aurora Sim
-=======
-		S32 region_width = ll_round(LLWorld::getInstance()->getRegionWidthInMeters());
->>>>>>> fde08682
 
 		for (LLWorld::region_list_t::const_iterator iter = LLWorld::getInstance()->getRegionList().begin();
 			 iter != LLWorld::getInstance()->getRegionList().end(); ++iter)
