--- conflicted
+++ resolved
@@ -57,12 +57,9 @@
 #include "llparcel.h"
 #include "lltracker.h"
 #include "llsurface.h"
-<<<<<<< HEAD
 // [SL:KB] - Patch: World-MiniMap | Checked: 2012-07-08 (Catznip-3.3)
 #include "lltrans.h"
 // [/SL:KB]
-=======
->>>>>>> b5406352
 #include "llurlmatch.h"
 #include "llurlregistry.h"
 #include "llviewercamera.h"
@@ -184,74 +181,8 @@
 
 BOOL LLNetMap::postBuild()
 {
-<<<<<<< HEAD
-	LLUICtrl::CommitCallbackRegistry::ScopedRegistrar registrar;
-	
-	registrar.add("Minimap.Zoom", boost::bind(&LLNetMap::handleZoom, this, _2));
-	registrar.add("Minimap.Tracker", boost::bind(&LLNetMap::handleStopTracking, this, _2));
-	// <FS:Ansariel>
-	registrar.add("Minimap.Mark", boost::bind(&LLNetMap::handleMark, this, _2));
-	registrar.add("Minimap.ClearMark", boost::bind(&LLNetMap::handleClearMark, this));
-	registrar.add("Minimap.ClearMarks", boost::bind(&LLNetMap::handleClearMarks, this));
-	// </FS:Ansariel>
-	registrar.add("Minimap.Cam", boost::bind(&LLNetMap::handleCam, this));
-	registrar.add("Minimap.StartTracking", boost::bind(&LLNetMap::handleStartTracking, this));
-// [SL:KB] - Patch: World-MiniMap | Checked: 2012-07-08 (Catznip-3.3)
-	registrar.add("Minimap.ShowProfile", boost::bind(&LLNetMap::handleShowProfile, this, _2));
-	registrar.add("Minimap.TextureType", boost::bind(&LLNetMap::handleTextureType, this, _2));
-	registrar.add("Minimap.ToggleOverlay", boost::bind(&LLNetMap::handleOverlayToggle, this, _2));
-
-	registrar.add("Minimap.AddFriend", boost::bind(&LLNetMap::handleAddFriend, this));
-	registrar.add("Minimap.AddToContactSet", boost::bind(&LLNetMap::handleAddToContactSet, this));
-	registrar.add("Minimap.RemoveFriend", boost::bind(&LLNetMap::handleRemoveFriend, this));
-	registrar.add("Minimap.IM", boost::bind(&LLNetMap::handleIM, this));
-	registrar.add("Minimap.Call", boost::bind(&LLNetMap::handleCall, this));
-	registrar.add("Minimap.Map", boost::bind(&LLNetMap::handleMap, this));
-	registrar.add("Minimap.Share", boost::bind(&LLNetMap::handleShare, this));
-	registrar.add("Minimap.Pay", boost::bind(&LLNetMap::handlePay, this));
-	registrar.add("Minimap.OfferTeleport", boost::bind(&LLNetMap::handleOfferTeleport, this));
-	registrar.add("Minimap.RequestTeleport", boost::bind(&LLNetMap::handleRequestTeleport, this));
-	registrar.add("Minimap.TeleportToAvatar", boost::bind(&LLNetMap::handleTeleportToAvatar, this));
-	registrar.add("Minimap.GroupInvite", boost::bind(&LLNetMap::handleGroupInvite, this));
-	registrar.add("Minimap.GetScriptInfo", boost::bind(&LLNetMap::handleGetScriptInfo, this));
-	registrar.add("Minimap.BlockUnblock", boost::bind(&LLNetMap::handleBlockUnblock, this));
-	registrar.add("Minimap.Report", boost::bind(&LLNetMap::handleReport, this));
-	registrar.add("Minimap.Freeze", boost::bind(&LLNetMap::handleFreeze, this));
-	registrar.add("Minimap.Eject", boost::bind(&LLNetMap::handleEject, this));
-	registrar.add("Minimap.Kick", boost::bind(&LLNetMap::handleKick, this));
-	registrar.add("Minimap.TeleportHome", boost::bind(&LLNetMap::handleTeleportHome, this));
-	registrar.add("Minimap.EstateBan", boost::bind(&LLNetMap::handleEstateBan, this));
-	registrar.add("Minimap.Derender", boost::bind(&LLNetMap::handleDerender, this, false));
-	registrar.add("Minimap.DerenderPermanent", boost::bind(&LLNetMap::handleDerender, this, true));
-
-	LLUICtrl::EnableCallbackRegistry::ScopedRegistrar enable_registrar;
-	enable_registrar.add("Minimap.CheckTextureType", boost::bind(&LLNetMap::checkTextureType, this, _2));
-
-	enable_registrar.add("Minimap.CanAddFriend", boost::bind(&LLNetMap::canAddFriend, this));
-	enable_registrar.add("Minimap.CanRemoveFriend", boost::bind(&LLNetMap::canRemoveFriend, this));
-	enable_registrar.add("Minimap.CanCall", boost::bind(&LLNetMap::canCall, this));
-	enable_registrar.add("Minimap.CanMap", boost::bind(&LLNetMap::canMap, this));
-	enable_registrar.add("Minimap.CanShare", boost::bind(&LLNetMap::canShare, this));
-	enable_registrar.add("Minimap.CanOfferTeleport", boost::bind(&LLNetMap::canOfferTeleport, this));
-	enable_registrar.add("Minimap.CanRequestTeleport", boost::bind(&LLNetMap::canRequestTeleport, this));
-	enable_registrar.add("Minimap.IsBlocked", boost::bind(&LLNetMap::isBlocked, this));
-	enable_registrar.add("Minimap.CanBlock", boost::bind(&LLNetMap::canBlock, this));
-	enable_registrar.add("Minimap.VisibleFreezeEject", boost::bind(&LLNetMap::canFreezeEject, this));
-	enable_registrar.add("Minimap.VisibleKickTeleportHome", boost::bind(&LLNetMap::canKickTeleportHome, this));
-// [/SL:KB]
-
-// [SL:KB] - Patch: World-MinimapOverlay | Checked: 2012-06-20 (Catznip-3.3)
-	mParcelMgrConn = LLViewerParcelMgr::instance().setCollisionUpdateCallback(boost::bind(&LLNetMap::refreshParcelOverlay, this));
-	mParcelOverlayConn = LLViewerParcelOverlay::setUpdateCallback(boost::bind(&LLNetMap::refreshParcelOverlay, this));
-// [/SL:KB]
-
-	mPopupMenu = LLUICtrlFactory::getInstance()->createFromFile<LLMenuGL>("menu_mini_map.xml", gMenuHolder, LLViewerMenuHolderGL::child_registry_t::instance());
-
-	return TRUE;
-=======
     LLUICtrl::CommitCallbackRegistry::ScopedRegistrar commitRegistrar;
     LLUICtrl::EnableCallbackRegistry::ScopedRegistrar enableRegistrar;
-
     enableRegistrar.add("Minimap.Zoom.Check", boost::bind(&LLNetMap::isZoomChecked, this, _2));
     commitRegistrar.add("Minimap.Zoom.Set", boost::bind(&LLNetMap::setZoom, this, _2));
     commitRegistrar.add("Minimap.Tracker", boost::bind(&LLNetMap::handleStopTracking, this, _2));
@@ -259,13 +190,66 @@
     enableRegistrar.add("Minimap.MapOrientation.Check", boost::bind(&LLNetMap::isMapOrientationChecked, this, _2));
     commitRegistrar.add("Minimap.MapOrientation.Set", boost::bind(&LLNetMap::setMapOrientation, this, _2));
     commitRegistrar.add("Minimap.AboutLand", boost::bind(&LLNetMap::popupShowAboutLand, this, _2));
+	// <FS:Ansariel>
+	commitRegistrar.add("Minimap.Mark", boost::bind(&LLNetMap::handleMark, this, _2));
+	commitRegistrar.add("Minimap.ClearMark", boost::bind(&LLNetMap::handleClearMark, this));
+	commitRegistrar.add("Minimap.ClearMarks", boost::bind(&LLNetMap::handleClearMarks, this));
+	// </FS:Ansariel>
+	commitRegistrar.add("Minimap.Cam", boost::bind(&LLNetMap::handleCam, this));
+	commitRegistrar.add("Minimap.StartTracking", boost::bind(&LLNetMap::handleStartTracking, this));
+// [SL:KB] - Patch: World-MiniMap | Checked: 2012-07-08 (Catznip-3.3)
+	commitRegistrar.add("Minimap.ShowProfile", boost::bind(&LLNetMap::handleShowProfile, this, _2));
+	commitRegistrar.add("Minimap.TextureType", boost::bind(&LLNetMap::handleTextureType, this, _2));
+	commitRegistrar.add("Minimap.ToggleOverlay", boost::bind(&LLNetMap::handleOverlayToggle, this, _2));
+
+	commitRegistrar.add("Minimap.AddFriend", boost::bind(&LLNetMap::handleAddFriend, this));
+	commitRegistrar.add("Minimap.AddToContactSet", boost::bind(&LLNetMap::handleAddToContactSet, this));
+	commitRegistrar.add("Minimap.RemoveFriend", boost::bind(&LLNetMap::handleRemoveFriend, this));
+	commitRegistrar.add("Minimap.IM", boost::bind(&LLNetMap::handleIM, this));
+	commitRegistrar.add("Minimap.Call", boost::bind(&LLNetMap::handleCall, this));
+	commitRegistrar.add("Minimap.Map", boost::bind(&LLNetMap::handleMap, this));
+	commitRegistrar.add("Minimap.Share", boost::bind(&LLNetMap::handleShare, this));
+	commitRegistrar.add("Minimap.Pay", boost::bind(&LLNetMap::handlePay, this));
+	commitRegistrar.add("Minimap.OfferTeleport", boost::bind(&LLNetMap::handleOfferTeleport, this));
+	commitRegistrar.add("Minimap.RequestTeleport", boost::bind(&LLNetMap::handleRequestTeleport, this));
+	commitRegistrar.add("Minimap.TeleportToAvatar", boost::bind(&LLNetMap::handleTeleportToAvatar, this));
+	commitRegistrar.add("Minimap.GroupInvite", boost::bind(&LLNetMap::handleGroupInvite, this));
+	commitRegistrar.add("Minimap.GetScriptInfo", boost::bind(&LLNetMap::handleGetScriptInfo, this));
+	commitRegistrar.add("Minimap.BlockUnblock", boost::bind(&LLNetMap::handleBlockUnblock, this));
+	commitRegistrar.add("Minimap.Report", boost::bind(&LLNetMap::handleReport, this));
+	commitRegistrar.add("Minimap.Freeze", boost::bind(&LLNetMap::handleFreeze, this));
+	commitRegistrar.add("Minimap.Eject", boost::bind(&LLNetMap::handleEject, this));
+	commitRegistrar.add("Minimap.Kick", boost::bind(&LLNetMap::handleKick, this));
+	commitRegistrar.add("Minimap.TeleportHome", boost::bind(&LLNetMap::handleTeleportHome, this));
+	commitRegistrar.add("Minimap.EstateBan", boost::bind(&LLNetMap::handleEstateBan, this));
+	commitRegistrar.add("Minimap.Derender", boost::bind(&LLNetMap::handleDerender, this, false));
+	commitRegistrar.add("Minimap.DerenderPermanent", boost::bind(&LLNetMap::handleDerender, this, true));
+
+	enableRegistrar.add("Minimap.CheckTextureType", boost::bind(&LLNetMap::checkTextureType, this, _2));
+
+	enableRegistrar.add("Minimap.CanAddFriend", boost::bind(&LLNetMap::canAddFriend, this));
+	enableRegistrar.add("Minimap.CanRemoveFriend", boost::bind(&LLNetMap::canRemoveFriend, this));
+	enableRegistrar.add("Minimap.CanCall", boost::bind(&LLNetMap::canCall, this));
+	enableRegistrar.add("Minimap.CanMap", boost::bind(&LLNetMap::canMap, this));
+	enableRegistrar.add("Minimap.CanShare", boost::bind(&LLNetMap::canShare, this));
+	enableRegistrar.add("Minimap.CanOfferTeleport", boost::bind(&LLNetMap::canOfferTeleport, this));
+	enableRegistrar.add("Minimap.CanRequestTeleport", boost::bind(&LLNetMap::canRequestTeleport, this));
+	enableRegistrar.add("Minimap.IsBlocked", boost::bind(&LLNetMap::isBlocked, this));
+	enableRegistrar.add("Minimap.CanBlock", boost::bind(&LLNetMap::canBlock, this));
+	enableRegistrar.add("Minimap.VisibleFreezeEject", boost::bind(&LLNetMap::canFreezeEject, this));
+	enableRegistrar.add("Minimap.VisibleKickTeleportHome", boost::bind(&LLNetMap::canKickTeleportHome, this));
+// [/SL:KB]
+
+// [SL:KB] - Patch: World-MinimapOverlay | Checked: 2012-06-20 (Catznip-3.3)
+	mParcelMgrConn = LLViewerParcelMgr::instance().setCollisionUpdateCallback(boost::bind(&LLNetMap::refreshParcelOverlay, this));
+	mParcelOverlayConn = LLViewerParcelOverlay::setUpdateCallback(boost::bind(&LLNetMap::refreshParcelOverlay, this));
+// [/SL:KB]
 
     mPopupMenu = LLUICtrlFactory::getInstance()->createFromFile<LLMenuGL>("menu_mini_map.xml", gMenuHolder,
                                                                           LLViewerMenuHolderGL::child_registry_t::instance());
     mPopupMenu->setItemEnabled("Re-center map", false);
 
-    return true;
->>>>>>> b5406352
+    return TRUE;
 }
 
 void LLNetMap::setScale( F32 scale )
@@ -328,22 +312,16 @@
 	static LLUIColor map_track_color = LLUIColorTable::instance().getColor("MapTrackColor", LLColor4::white);
 	//static LLUIColor map_track_disabled_color = LLUIColorTable::instance().getColor("MapTrackDisabledColor", LLColor4::white);
 	static LLUIColor map_frustum_color = LLUIColorTable::instance().getColor("MapFrustumColor", LLColor4::white);
-<<<<<<< HEAD
-	static LLUIColor map_frustum_rotating_color = LLUIColorTable::instance().getColor("MapFrustumRotatingColor", LLColor4::white);
 	static LLUIColor map_parcel_outline_color = LLUIColorTable::instance().getColor("MapParcelOutlineColor", LLColor4(LLColor3(LLColor4::yellow), 0.5f));
 	static LLUIColor map_whisper_ring_color = LLUIColorTable::instance().getColor("MapWhisperRingColor", LLColor4::blue); // <FS:LO> FIRE-17460 Add Whisper Chat Ring to Minimap
 	static LLUIColor map_chat_ring_color = LLUIColorTable::instance().getColor("MapChatRingColor", LLColor4::yellow);
 	static LLUIColor map_shout_ring_color = LLUIColorTable::instance().getColor("MapShoutRingColor", LLColor4::red);
-=======
-	static LLUIColor map_parcel_outline_color = LLUIColorTable::instance().getColor("MapParcelOutlineColor", LLColor4(LLColor3(LLColor4::yellow), 0.5f));
->>>>>>> b5406352
 	
 	if (mObjectImagep.isNull())
 	{
 		createObjectImage();
 	}
 
-<<<<<<< HEAD
 // [SL:KB] - Patch: World-MinimapOverlay | Checked: 2012-06-20 (Catznip-3.3)
 	if (mParcelImagep.isNull())
 	{
@@ -351,15 +329,11 @@
 	}
 // [/SL:KB]
 
-	static LLUICachedControl<bool> auto_center("MiniMapAutoCenter", true);
-	if (auto_center)
-=======
     static LLUICachedControl<bool> auto_center("MiniMapAutoCenter", true);
     bool auto_centering = auto_center && !mPanning;
     mCentering = mCentering && !mPanning;
 
     if (auto_centering || mCentering)
->>>>>>> b5406352
 	{
         mCurPan = lerp(mCurPan, LLVector2(0.0f, 0.0f) , LLSmoothInterpolation::getInterpolant(0.1f));
 	}
@@ -420,14 +394,10 @@
 		}
 
 		// figure out where agent is
-<<<<<<< HEAD
 // <FS:CR> Aurora Sim
 		//S32 region_width = ll_round(LLWorld::getInstance()->getRegionWidthInMeters());
 		S32 region_width = ll_round(REGION_WIDTH_METERS);
 // </FS:CR> Aurora Sim
-=======
-		const S32 region_width = ll_round(LLWorld::getInstance()->getRegionWidthInMeters());
->>>>>>> b5406352
         const F32 scale_pixels_per_meter = mScale / region_width;
 
 		for (LLWorld::region_list_t::const_iterator iter = LLWorld::getInstance()->getRegionList().begin();
@@ -469,7 +439,6 @@
 			static LLCachedControl<bool> s_fUseWorldMapTextures(gSavedSettings, "MiniMapWorldMapTextures") ;
 			bool fRenderTerrain = true;
 
-<<<<<<< HEAD
 			if (s_fUseWorldMapTextures)
 			{
 				const LLViewerRegion::tex_matrix_t& tiles(regionp->getWorldMapTiles());
@@ -510,21 +479,6 @@
 				}
 			}
 // [/SL:KB]
-=======
-
-			// Draw using texture.
-			gGL.getTexUnit(0)->bind(regionp->getLand().getSTexture());
-			gGL.begin(LLRender::QUADS);
-				gGL.texCoord2f(0.f, 1.f);
-				gGL.vertex2f(left, top);
-				gGL.texCoord2f(0.f, 0.f);
-				gGL.vertex2f(left, bottom);
-				gGL.texCoord2f(1.f, 0.f);
-				gGL.vertex2f(right, bottom);
-				gGL.texCoord2f(1.f, 1.f);
-				gGL.vertex2f(right, top);
-			gGL.end();
->>>>>>> b5406352
 
 // [SL:KB] - Patch: World-MinimapOverlay | Checked: 2012-07-26 (Catznip-3.3)
 			if (fRenderTerrain)
@@ -681,7 +635,6 @@
 		F32 image_half_width = 0.5f*mObjectMapPixels;
 		F32 image_half_height = 0.5f*mObjectMapPixels;
 
-<<<<<<< HEAD
 // [SL:KB] - Patch: World-MinimapOverlay | Checked: 2012-07-26 (Catznip-3.3)
 		if (s_fShowObjects)
 		{
@@ -754,25 +707,6 @@
 		//	regionp->renderPropertyLinesOnMinimap(scale_pixels_per_meter, map_parcel_outline_color.get().mV);
 		//}
 		// </FS:Ansariel>
-=======
-		gGL.begin(LLRender::QUADS);
-			gGL.texCoord2f(0.f, 1.f);
-			gGL.vertex2f(map_center_agent.mV[VX] - image_half_width, image_half_height + map_center_agent.mV[VY]);
-			gGL.texCoord2f(0.f, 0.f);
-			gGL.vertex2f(map_center_agent.mV[VX] - image_half_width, map_center_agent.mV[VY] - image_half_height);
-			gGL.texCoord2f(1.f, 0.f);
-			gGL.vertex2f(image_half_width + map_center_agent.mV[VX], map_center_agent.mV[VY] - image_half_height);
-			gGL.texCoord2f(1.f, 1.f);
-			gGL.vertex2f(image_half_width + map_center_agent.mV[VX], image_half_height + map_center_agent.mV[VY]);
-		gGL.end();
-        
-		for (LLWorld::region_list_t::const_iterator iter = LLWorld::getInstance()->getRegionList().begin();
-			 iter != LLWorld::getInstance()->getRegionList().end(); ++iter)
-		{
-			LLViewerRegion* regionp = *iter;
-            regionp->renderPropertyLinesOnMinimap(scale_pixels_per_meter, map_parcel_outline_color.get().mV);
-        }
->>>>>>> b5406352
 
 		gGL.popMatrix();
 
@@ -975,45 +909,6 @@
 		F32 far_clip_meters = LLViewerCamera::getInstance()->getFar();
 		F32 far_clip_pixels = far_clip_meters * meters_to_pixels;
 		
-<<<<<<< HEAD
-		F32 ctr_x = (F32)center_sw_left;
-		F32 ctr_y = (F32)center_sw_bottom;
-
-
-		gGL.getTexUnit(0)->unbind(LLTexUnit::TT_TEXTURE);
-
-		// <FS:Ansariel> Draw pick radius; from Ayamo Nozaki (Exodus Viewer)
-		static LLUIColor pick_radius_color = LLUIColorTable::instance().getColor("MapPickRadiusColor", map_frustum_color());
-		gGL.color4fv((pick_radius_color()).mV);
-		gl_circle_2d(local_mouse_x, local_mouse_y, mDotRadius * fsMinimapPickScale, 32, true);
-		// </FS:Ansariel>
-
-		if( rotate_map )
-		{
-			gGL.color4fv((map_frustum_color()).mV);
-
-			gGL.begin( LLRender::TRIANGLES  );
-				gGL.vertex2f( ctr_x, ctr_y );
-				gGL.vertex2f( ctr_x - half_width_pixels, ctr_y + far_clip_pixels );
-				gGL.vertex2f( ctr_x + half_width_pixels, ctr_y + far_clip_pixels );
-			gGL.end();
-		}
-		else
-		{
-			gGL.color4fv((map_frustum_rotating_color()).mV);
-			
-			// If we don't rotate the map, we have to rotate the frustum.
-			gGL.pushMatrix();
-				gGL.translatef( ctr_x, ctr_y, 0 );
-				gGL.rotatef( atan2( LLViewerCamera::getInstance()->getAtAxis().mV[VX], LLViewerCamera::getInstance()->getAtAxis().mV[VY] ) * RAD_TO_DEG, 0.f, 0.f, -1.f);
-				gGL.begin( LLRender::TRIANGLES  );
-					gGL.vertex2f( 0, 0 );
-					gGL.vertex2f( -half_width_pixels, far_clip_pixels );
-					gGL.vertex2f(  half_width_pixels, far_clip_pixels );
-				gGL.end();
-			gGL.popMatrix();
-		}
-=======
         F32 ctr_x = (F32)center_sw_left;
         F32 ctr_y = (F32)center_sw_bottom;
 
@@ -1024,6 +919,12 @@
         const S32 steps = llmax(1, (S32)((horiz_fov * steps_per_radian) + 0.5f));
 
         gGL.getTexUnit(0)->unbind(LLTexUnit::TT_TEXTURE);
+
+        // <FS:Ansariel> Draw pick radius; from Ayamo Nozaki (Exodus Viewer)
+        static LLUIColor pick_radius_color = LLUIColorTable::instance().getColor("MapPickRadiusColor", map_frustum_color());
+        gGL.color4fv((pick_radius_color()).mV);
+        gl_circle_2d(local_mouse_x, local_mouse_y, mDotRadius * fsMinimapPickScale, 32, true);
+        // </FS:Ansariel>
 
         if( rotate_map )
         {
@@ -1041,7 +942,6 @@
                 gl_washer_segment_2d(far_clip_pixels, 0, arc_start, arc_end, steps, map_frustum_color(), map_frustum_color());
             gGL.popMatrix();
         }
->>>>>>> b5406352
 	}
 	
 	gGL.popMatrix();
@@ -1247,7 +1147,6 @@
 
     // If the cursor is near an avatar on the minimap, a mini-inspector will be
     // shown for the avatar, instead of the normal map tooltip.
-<<<<<<< HEAD
 //  if (handleToolTipAgent(mClosestAgentToCursor))
 // [RLVa:KB] - Checked: RLVa-1.2.2
     bool fRlvCanShowName = (mClosestAgentToCursor.notNull()) && (RlvActions::canShowName(RlvActions::SNC_DEFAULT, mClosestAgentToCursor));
@@ -1257,16 +1156,6 @@
         return TRUE;
     }
 
-// [RLVa:KB] - Checked: RLVa-1.2.2
-    LLStringUtil::format_map_t args; LLAvatarName avName;
-    args["[AGENT]"] = ( (!fRlvCanShowName) && (mClosestAgentToCursor.notNull()) && (LLAvatarNameCache::get(mClosestAgentToCursor, &avName)) ) ? RlvStrings::getAnonym(avName) + "\n" : "";
-// [/RLVa:KB]
-=======
-    if (handleToolTipAgent(mClosestAgentToCursor))
-    {
-        return true;
-    }
-
     // The popup menu uses the hover parcel when it is open and the mouse is on
     // top of it, with some additional tolerance. Returning early here prevents
     // fighting over that hover parcel when getting tooltip info in the
@@ -1275,7 +1164,11 @@
     {
         return false;
     }
->>>>>>> b5406352
+
+// [RLVa:KB] - Checked: RLVa-1.2.2
+    LLStringUtil::format_map_t args; LLAvatarName avName;
+    args["[AGENT]"] = ( (!fRlvCanShowName) && (mClosestAgentToCursor.notNull()) && (LLAvatarNameCache::get(mClosestAgentToCursor, &avName)) ) ? RlvStrings::getAnonym(avName) + "\n" : "";
+// [/RLVa:KB]
 
     LLRect sticky_rect;
     S32 SLOP = 4;
@@ -1293,14 +1186,10 @@
     LLViewerRegion *region    = LLWorld::getInstance()->getRegionFromPosGlobal(posGlobal);
     if (region)
     {
-<<<<<<< HEAD
 //      std::string region_name = region->getName();
 // [RLVa:KB] - Checked: RLVa-1.2.2
         std::string region_name = (RlvActions::canShowLocation()) ? region->getName() : RlvStrings::getString(RlvStringKeys::Hidden::Region);
 // [/RLVa:KB]
-=======
-        std::string region_name = region->getName();
->>>>>>> b5406352
         if (!region_name.empty())
         {
             region_name_msg = mRegionNameMsg;
@@ -1315,14 +1204,10 @@
             LLParcel *hover_parcel = LLViewerParcelMgr::getInstance()->getHoverParcel();
             if (hover_parcel)
             {
-<<<<<<< HEAD
                 //std::string parcel_name = hover_parcel->getName();
 // [RLVa:KB] - Checked: RLVa-1.2.2
                 std::string parcel_name = (RlvActions::canShowLocation()) ? hover_parcel->getName() : RlvStrings::getString(RlvStringKeys::Hidden::Parcel);
 // [/RLVa:KB]
-=======
-                std::string parcel_name = hover_parcel->getName();
->>>>>>> b5406352
                 if (!parcel_name.empty())
                 {
                     parcel_name_msg = mParcelNameMsg;
@@ -1330,14 +1215,10 @@
                 }
 
                 const LLUUID      parcel_owner          = hover_parcel->getOwnerID();
-<<<<<<< HEAD
 // [RLVa:KB] - Checked: RLVa-1.2.2
                 //std::string       parcel_owner_name_url = LLSLURL("agent", parcel_owner, "inspect").getSLURLString();
                 std::string       parcel_owner_name_url = LLSLURL("agent", parcel_owner, RlvActions::canShowName(RlvActions::SNC_DEFAULT, parcel_owner) ? "inspect" : "rlvanonym").getSLURLString();
 // [/RLVa:KB]
-=======
-                std::string       parcel_owner_name_url = LLSLURL("agent", parcel_owner, "inspect").getSLURLString();
->>>>>>> b5406352
                 static LLUrlMatch parcel_owner_name_url_match;
                 LLUrlRegistry::getInstance()->findUrl(parcel_owner_name_url, parcel_owner_name_url_match);
                 if (!parcel_owner_name_url_match.empty())
@@ -1375,7 +1256,6 @@
         }
     }
 
-<<<<<<< HEAD
     // <FS:Ansariel> Synchronize double click handling throughout instances
     std::string tool_tip_hint_msg;
     //if (gSavedSettings.getBOOL("DoubleClickTeleport"))
@@ -1402,19 +1282,6 @@
 // [RLVa:KB] - Checked: RLVa-1.2.2
     //LLStringUtil::format_map_t args;
 // [/RLVa:KB]
-=======
-    std::string tool_tip_hint_msg;
-    if (gSavedSettings.getBOOL("DoubleClickTeleport"))
-    {
-        tool_tip_hint_msg = mAltToolTipHintMsg;
-    }
-    else if (gSavedSettings.getBOOL("DoubleClickShowWorldMap"))
-    {
-        tool_tip_hint_msg = mToolTipHintMsg;
-    }
-
-    LLStringUtil::format_map_t args;
->>>>>>> b5406352
     args["[PARCEL_NAME_MSG]"]       = parcel_name_msg.empty() ? "" : parcel_name_msg + '\n';
     args["[PARCEL_SALE_PRICE_MSG]"] = parcel_sale_price_msg.empty() ? "" : parcel_sale_price_msg + '\n';
     args["[PARCEL_SALE_AREA_MSG]"]  = parcel_sale_area_msg.empty() ? "" : parcel_sale_area_msg + '\n';
@@ -1796,7 +1663,6 @@
 	mUpdateObjectImage = true;
 }
 
-<<<<<<< HEAD
 void LLNetMap::createParcelImage()
 {
 	if (createImage(mParcelRawImagep))
@@ -1805,10 +1671,7 @@
 }
 // [/SL:KB]
 
-BOOL LLNetMap::handleMouseDown( S32 x, S32 y, MASK mask )
-=======
 BOOL LLNetMap::handleMouseDown(S32 x, S32 y, MASK mask)
->>>>>>> b5406352
 {
     // Start panning
     gFocusMgr.setMouseCapture(this);
@@ -1895,9 +1758,9 @@
 	{
 		LLSD sdParams;
 		sdParams["type"] = "remote_place";
-		sdParams["x"] = mPosGlobalRightClick.mdV[VX];
-		sdParams["y"] = mPosGlobalRightClick.mdV[VY];
-		sdParams["z"] = mPosGlobalRightClick.mdV[VZ];
+		sdParams["x"] = mPopupWorldPos.mdV[VX];
+		sdParams["y"] = mPopupWorldPos.mdV[VY];
+		sdParams["z"] = mPopupWorldPos.mdV[VZ];
 
 		FSFloaterPlaceDetails::showPlaceDetails(sdParams);
 	}
@@ -1925,11 +1788,10 @@
 {
 	if (mPopupMenu)
 	{
-<<<<<<< HEAD
+		mPopupWorldPos = viewPosToGlobal(x, y);
 // [SL:KB] - Patch: World-MiniMap | Checked: 2012-07-08 (Catznip-3.3)
 		mClosestAgentRightClick = mClosestAgentToCursor;
 		mClosestAgentsRightClick = mClosestAgentsToCursor;
-		mPosGlobalRightClick = viewPosToGlobal(x, y);
 
 		mPopupMenu->setItemVisible("Add to Set Multiple", mClosestAgentsToCursor.size() > 1);
 		mPopupMenu->setItemVisible("More Options", mClosestAgentsToCursor.size() == 1);
@@ -1990,16 +1852,10 @@
 		mPopupMenu->buildDrawLabels();
 		mPopupMenu->updateParent(LLMenuGL::sMenuContainer);
 // [SL:KB] - Patch: World-MiniMap | Checked: 2012-07-08 (Catznip-3.3)
-		mPopupMenu->setItemVisible("Stop Tracking", LLTracker::isTracking(0));
+		mPopupMenu->setItemVisible("Stop tracking", LLTracker::isTracking(0));
 		mPopupMenu->setItemVisible("Stop Tracking Separator", LLTracker::isTracking(0));
 // [/SL:KB]
-//		mPopupMenu->setItemEnabled("Stop Tracking", LLTracker::isTracking(0));
-=======
-        mPopupWorldPos = viewPosToGlobal(x, y);
-		mPopupMenu->buildDrawLabels();
-		mPopupMenu->updateParent(LLMenuGL::sMenuContainer);
-		mPopupMenu->setItemEnabled("Stop tracking", LLTracker::isTracking(0));
->>>>>>> b5406352
+//		mPopupMenu->setItemEnabled("Stop tracking", LLTracker::isTracking(0));
 		LLMenuGL::showPopup(this, mPopupMenu, x, y);
 	}
 	return TRUE;
@@ -2120,38 +1976,6 @@
 
 bool LLNetMap::isZoomChecked(const LLSD &userdata)
 {
-<<<<<<< HEAD
-	std::string level = userdata.asString();
-	
-	F32 scale = 0.0f;
-// [SL:KB] - Patch: World-MinimapZoom | Checked: 2012-08-15 (Catznip-3.3)
-	//if (level == "close")
-	//	scale = 2048.f;
-	//else if (level == "medium")
-	//	scale = 512.f;
-	//else if (level == "far")
-	//	scale = 128.f;
-// [/Sl:KB]
-	if (level == std::string("default"))
-	{
-		LLControlVariable *pvar = gSavedSettings.getControl("MiniMapScale");
-		if(pvar)
-		{
-			pvar->resetToDefault();
-			scale = gSavedSettings.getF32("MiniMapScale");
-		}
-	}
-	else if (level == std::string("close"))
-		scale = LLNetMap::MAP_SCALE_MAX;
-	else if (level == std::string("medium"))
-		scale = LLNetMap::MAP_SCALE_MID;
-	else if (level == std::string("far"))
-		scale = LLNetMap::MAP_SCALE_MIN;
-	if (scale != 0.0f)
-	{
-		setScale(scale);
-	}
-=======
     std::string level = userdata.asString();
     F32         scale = getScaleForName(level);
     return scale == mScale;
@@ -2165,7 +1989,6 @@
     {
         setScale(scale);
     }
->>>>>>> b5406352
 }
 
 // <FS:Ansariel> Mark avatar feature
@@ -2297,19 +2120,56 @@
 {
 	if (mPopupMenu)
 	{
-<<<<<<< HEAD
 		// <FS:Ansariel> Hide tracking option instead of disabling
-		//mPopupMenu->setItemEnabled ("Stop Tracking", false);
-		mPopupMenu->setItemVisible ("Stop Tracking", false);
+		//mPopupMenu->setItemEnabled ("Stop tracking", false);
+		mPopupMenu->setItemVisible ("Stop tracking", false);
 		// </FS:Ansariel>
-=======
-		mPopupMenu->setItemEnabled ("Stop tracking", false);
->>>>>>> b5406352
 		LLTracker::stopTracking (LLTracker::isTracking(NULL));
 	}
 }
 
-<<<<<<< HEAD
+void LLNetMap::activateCenterMap(const LLSD &userdata) { mCentering = true; }
+
+bool LLNetMap::isMapOrientationChecked(const LLSD &userdata)
+{
+    const std::string command_name = userdata.asString();
+    const bool        rotate_map   = gSavedSettings.getBOOL("MiniMapRotate");
+    if (command_name == "north_at_top")
+    {
+        return !rotate_map;
+    }
+
+    if (command_name == "camera_at_top")
+    {
+        return rotate_map;
+    }
+
+    return false;
+}
+
+void LLNetMap::setMapOrientation(const LLSD &userdata)
+{
+    const std::string command_name = userdata.asString();
+    if (command_name == "north_at_top")
+    {
+        gSavedSettings.setBOOL("MiniMapRotate", false);
+    }
+    else if (command_name == "camera_at_top")
+    {
+        gSavedSettings.setBOOL("MiniMapRotate", true);
+    }
+}
+
+void LLNetMap::popupShowAboutLand(const LLSD &userdata)
+{
+    // Update parcel selection. It's important to deselect land first so the "About Land" floater doesn't refresh with the old selection.
+    LLViewerParcelMgr::getInstance()->deselectLand();
+    LLParcelSelectionHandle selection = LLViewerParcelMgr::getInstance()->selectParcelAt(mPopupWorldPos);
+    gMenuHolder->setParcelSelection(selection);
+
+    LLFloaterReg::showInstance("about_land", LLSD(), false);
+}
+
 // <FS:Ansariel> Synchronize double click handling throughout instances
 void LLNetMap::performDoubleClickAction(LLVector3d pos_global)
 {
@@ -2505,46 +2365,4 @@
 void LLNetMap::handleDerender(bool permanent)
 {
 	LLAvatarActions::derender(mClosestAgentRightClick, permanent);
-=======
-void LLNetMap::activateCenterMap(const LLSD &userdata) { mCentering = true; }
-
-bool LLNetMap::isMapOrientationChecked(const LLSD &userdata)
-{
-    const std::string command_name = userdata.asString();
-    const bool        rotate_map   = gSavedSettings.getBOOL("MiniMapRotate");
-    if (command_name == "north_at_top")
-    {
-        return !rotate_map;
-    }
-
-    if (command_name == "camera_at_top")
-    {
-        return rotate_map;
-    }
-
-    return false;
-}
-
-void LLNetMap::setMapOrientation(const LLSD &userdata)
-{
-    const std::string command_name = userdata.asString();
-    if (command_name == "north_at_top")
-    {
-        gSavedSettings.setBOOL("MiniMapRotate", false);
-    }
-    else if (command_name == "camera_at_top")
-    {
-        gSavedSettings.setBOOL("MiniMapRotate", true);
-    }
-}
-
-void LLNetMap::popupShowAboutLand(const LLSD &userdata)
-{
-    // Update parcel selection. It's important to deselect land first so the "About Land" floater doesn't refresh with the old selection.
-    LLViewerParcelMgr::getInstance()->deselectLand();
-    LLParcelSelectionHandle selection = LLViewerParcelMgr::getInstance()->selectParcelAt(mPopupWorldPos);
-    gMenuHolder->setParcelSelection(selection);
-
-    LLFloaterReg::showInstance("about_land", LLSD(), false);
->>>>>>> b5406352
 }