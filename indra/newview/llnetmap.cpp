/** 
 * @file llnetmap.cpp
 * @author James Cook
 * @brief Display of surrounding regions, objects, and agents. 
 *
 * $LicenseInfo:firstyear=2001&license=viewerlgpl$
 * Second Life Viewer Source Code
 * Copyright (C) 2001-2010, Linden Research, Inc.
 * 
 * This library is free software; you can redistribute it and/or
 * modify it under the terms of the GNU Lesser General Public
 * License as published by the Free Software Foundation;
 * version 2.1 of the License only.
 * 
 * This library is distributed in the hope that it will be useful,
 * but WITHOUT ANY WARRANTY; without even the implied warranty of
 * MERCHANTABILITY or FITNESS FOR A PARTICULAR PURPOSE.  See the GNU
 * Lesser General Public License for more details.
 * 
 * You should have received a copy of the GNU Lesser General Public
 * License along with this library; if not, write to the Free Software
 * Foundation, Inc., 51 Franklin Street, Fifth Floor, Boston, MA  02110-1301  USA
 * 
 * Linden Research, Inc., 945 Battery Street, San Francisco, CA  94111  USA
 * $/LicenseInfo$
 */

#include "llviewerprecompiledheaders.h"

#include "llnetmap.h"

// Library includes (should move below)
#include "indra_constants.h"
#include "llavatarnamecache.h"
#include "llmath.h"
#include "llfloaterreg.h"
#include "llfocusmgr.h"
#include "lllocalcliprect.h"
#include "llrender.h"
#include "llresmgr.h"
#include "llui.h"
#include "lltooltip.h"

#include "llglheaders.h"

// Viewer includes
#include "llagent.h"
#include "llagentcamera.h"
#include "llappviewer.h" // for gDisconnected
// [SL:KB] - Patch: World-MiniMap | Checked: 2012-07-08 (Catznip-3.3)
#include "llavataractions.h"
#include "llfloatersidepanelcontainer.h"
// [/SL:KB]
#include "llcallingcard.h" // LLAvatarTracker
#include "llfloaterland.h"
#include "llfloaterworldmap.h"
#include "llparcel.h"
#include "lltracker.h"
#include "llsurface.h"
// [SL:KB] - Patch: World-MiniMap | Checked: 2012-07-08 (Catznip-3.3)
#include "lltrans.h"
// [/SL:KB]
#include "llurlmatch.h"
#include "llurlregistry.h"
#include "llviewercamera.h"
#include "llviewercontrol.h"
#include "llviewerparcelmgr.h"
#include "llviewertexture.h"
#include "llviewertexturelist.h"
#include "llviewermenu.h"
#include "llviewerobjectlist.h"
// [SL:KB] - Patch: World-MinimapOverlay | Checked: 2012-06-20 (Catznip-3.3)
#include "llviewerparcelmgr.h"
#include "llviewerparceloverlay.h"
// [/SL:KB]
#include "llviewerregion.h"
#include "llviewerwindow.h"
#include "llworld.h"
#include "llworldmapview.h"		// shared draw code
// [RLVa:KB] - Checked: RLVa-2.0.1
#include "rlvactions.h"
#include "rlvcommon.h"
// [/RLVa:KB]
#include "llmutelist.h"
#include "lfsimfeaturehandler.h"
#include "fsfloaterplacedetails.h"

// Ansariel: For accessing the radar data
#include "fsradar.h"
#include "lggcontactsets.h"
#include "fscommon.h"

static LLDefaultChildRegistry::Register<LLNetMap> r1("net_map");

const F32 LLNetMap::MAP_SCALE_MIN = 32;
const F32 LLNetMap::MAP_SCALE_FAR = 32;
const F32 LLNetMap::MAP_SCALE_MEDIUM = 128;
const F32 LLNetMap::MAP_SCALE_CLOSE = 256;
const F32 LLNetMap::MAP_SCALE_VERY_CLOSE = 1024;
const F32 LLNetMap::MAP_SCALE_MAX = 4096;

const F32 MAP_SCALE_ZOOM_FACTOR = 1.04f; // Zoom in factor per click of scroll wheel (4%)
const F32 MIN_DOT_RADIUS = 3.5f;
const F32 DOT_SCALE = 0.75f;
const F32 MIN_PICK_SCALE = 2.f;
const S32 MOUSE_DRAG_SLOP = 2;		// How far the mouse needs to move before we think it's a drag

const F64 COARSEUPDATE_MAX_Z = 1020.0f;

const F32 WIDTH_PIXELS = 2.f;
const S32 CIRCLE_STEPS = 100;

LLNetMap::avatar_marks_map_t LLNetMap::sAvatarMarksMap; // <FS:Ansariel>
F32 LLNetMap::sScale; // <FS:Ansariel> Synchronizing netmaps throughout instances

LLNetMap::LLNetMap (const Params & p)
:	LLUICtrl (p),
	mBackgroundColor (p.bg_color()),
    mScale( MAP_SCALE_MEDIUM ),
    mPixelsPerMeter( MAP_SCALE_MEDIUM / REGION_WIDTH_METERS ),
	mObjectMapTPM(0.f),
	mObjectMapPixels(0.f),
	mCurPan(0.f, 0.f),
	mStartPan(0.f, 0.f),
    mPopupWorldPos(0.f, 0.f, 0.f),
	mMouseDown(0, 0),
	mPanning(false),
//	mUpdateNow(false),
// [SL:KB] - Patch: World-MinimapOverlay | Checked: 2012-06-20 (Catznip-3.3)
	mUpdateObjectImage(false),
	mUpdateParcelImage(false),
// [/SL:KB]
	mObjectImageCenterGlobal( gAgentCamera.getCameraPositionGlobal() ),
	mObjectRawImagep(),
	mObjectImagep(),
// [SL:KB] - Patch: World-MinimapOverlay | Checked: 2012-06-20 (Catznip-3.3)
	mParcelImageCenterGlobal( gAgentCamera.getCameraPositionGlobal() ),
	mParcelRawImagep(),
	mParcelImagep(),
// [/SL:KB]
	mClosestAgentToCursor(),
<<<<<<< HEAD
//	mClosestAgentAtLastRightClick(),
=======
	mClosestAgentAtLastRightClick(),
>>>>>>> 58d62656
	mToolTipMsg()
{
	// <FS:Ansariel> Fixing borked minimap zoom level persistance
	//mScale = gSavedSettings.getF32("MiniMapScale");
    if (gAgent.isFirstLogin())
    {
        // *HACK: On first run, set this to false for new users, otherwise the
        // default is true to maintain consistent experience for existing
        // users.
        gSavedSettings.setBOOL("MiniMapRotate", false);
    }
	//mPixelsPerMeter = mScale / REGION_WIDTH_METERS;
	//mDotRadius = llmax(DOT_SCALE * mPixelsPerMeter, MIN_DOT_RADIUS);
	setScale(gSavedSettings.getF32("MiniMapScale"));
	// </FS:Ansariel>
}

LLNetMap::~LLNetMap()
{
<<<<<<< HEAD
	auto menu = static_cast<LLMenuGL*>(mPopupMenuHandle.get());
	if (menu)
	{
		menu->die();
		mPopupMenuHandle.markDead();
	}

	// <FS:Ansariel> Protect avatar name lookup callbacks
	for (avatar_name_cache_connection_map_t::iterator it = mAvatarNameCacheConnections.begin(); it != mAvatarNameCacheConnections.end(); ++it)
	{
		if (it->second.connected())
		{
			it->second.disconnect();
		}
	}
	mAvatarNameCacheConnections.clear();
	// </FS:Ansariel>

	// <FS:Ansariel> Fixing borked minimap zoom level persistance
	gSavedSettings.setF32("MiniMapScale", sScale);

// [SL:KB] - Patch: World-MinimapOverlay | Checked: 2012-06-20 (Catznip-3.3)
	if (mParcelMgrConn.connected())
	{
		mParcelMgrConn.disconnect();
	}
	if (mParcelOverlayConn.connected())
	{
		mParcelOverlayConn.disconnect();
	}
// [/SL:KB]
=======
    auto menu = static_cast<LLMenuGL*>(mPopupMenuHandle.get());
    if (menu)
    {
        menu->die();
        mPopupMenuHandle.markDead();
    }
>>>>>>> 58d62656
}

BOOL LLNetMap::postBuild()
{
    LLUICtrl::CommitCallbackRegistry::ScopedRegistrar commitRegistrar;
    LLUICtrl::EnableCallbackRegistry::ScopedRegistrar enableRegistrar;
    enableRegistrar.add("Minimap.Zoom.Check", boost::bind(&LLNetMap::isZoomChecked, this, _2));
    commitRegistrar.add("Minimap.Zoom.Set", boost::bind(&LLNetMap::setZoom, this, _2));
    commitRegistrar.add("Minimap.Tracker", boost::bind(&LLNetMap::handleStopTracking, this, _2));
    commitRegistrar.add("Minimap.Center.Activate", boost::bind(&LLNetMap::activateCenterMap, this, _2));
    enableRegistrar.add("Minimap.MapOrientation.Check", boost::bind(&LLNetMap::isMapOrientationChecked, this, _2));
    commitRegistrar.add("Minimap.MapOrientation.Set", boost::bind(&LLNetMap::setMapOrientation, this, _2));
    commitRegistrar.add("Minimap.AboutLand", boost::bind(&LLNetMap::popupShowAboutLand, this, _2));
<<<<<<< HEAD
	// <FS:Ansariel>
	commitRegistrar.add("Minimap.Mark", boost::bind(&LLNetMap::handleMark, this, _2));
	commitRegistrar.add("Minimap.ClearMark", boost::bind(&LLNetMap::handleClearMark, this));
	commitRegistrar.add("Minimap.ClearMarks", boost::bind(&LLNetMap::handleClearMarks, this));
	// </FS:Ansariel>
	commitRegistrar.add("Minimap.Cam", boost::bind(&LLNetMap::handleCam, this));
	commitRegistrar.add("Minimap.StartTracking", boost::bind(&LLNetMap::handleStartTracking, this));
// [SL:KB] - Patch: World-MiniMap | Checked: 2012-07-08 (Catznip-3.3)
	commitRegistrar.add("Minimap.ShowProfile", boost::bind(&LLNetMap::handleShowProfile, this, _2));
	commitRegistrar.add("Minimap.TextureType", boost::bind(&LLNetMap::handleTextureType, this, _2));
	commitRegistrar.add("Minimap.ToggleOverlay", boost::bind(&LLNetMap::handleOverlayToggle, this, _2));

	commitRegistrar.add("Minimap.AddFriend", boost::bind(&LLNetMap::handleAddFriend, this));
	commitRegistrar.add("Minimap.AddToContactSet", boost::bind(&LLNetMap::handleAddToContactSet, this));
	commitRegistrar.add("Minimap.RemoveFriend", boost::bind(&LLNetMap::handleRemoveFriend, this));
	commitRegistrar.add("Minimap.IM", boost::bind(&LLNetMap::handleIM, this));
	commitRegistrar.add("Minimap.Call", boost::bind(&LLNetMap::handleCall, this));
	commitRegistrar.add("Minimap.Map", boost::bind(&LLNetMap::handleMap, this));
	commitRegistrar.add("Minimap.Share", boost::bind(&LLNetMap::handleShare, this));
	commitRegistrar.add("Minimap.Pay", boost::bind(&LLNetMap::handlePay, this));
	commitRegistrar.add("Minimap.OfferTeleport", boost::bind(&LLNetMap::handleOfferTeleport, this));
	commitRegistrar.add("Minimap.RequestTeleport", boost::bind(&LLNetMap::handleRequestTeleport, this));
	commitRegistrar.add("Minimap.TeleportToAvatar", boost::bind(&LLNetMap::handleTeleportToAvatar, this));
	commitRegistrar.add("Minimap.GroupInvite", boost::bind(&LLNetMap::handleGroupInvite, this));
	commitRegistrar.add("Minimap.GetScriptInfo", boost::bind(&LLNetMap::handleGetScriptInfo, this));
	commitRegistrar.add("Minimap.BlockUnblock", boost::bind(&LLNetMap::handleBlockUnblock, this));
	commitRegistrar.add("Minimap.Report", boost::bind(&LLNetMap::handleReport, this));
	commitRegistrar.add("Minimap.Freeze", boost::bind(&LLNetMap::handleFreeze, this));
	commitRegistrar.add("Minimap.Eject", boost::bind(&LLNetMap::handleEject, this));
	commitRegistrar.add("Minimap.Kick", boost::bind(&LLNetMap::handleKick, this));
	commitRegistrar.add("Minimap.TeleportHome", boost::bind(&LLNetMap::handleTeleportHome, this));
	commitRegistrar.add("Minimap.EstateBan", boost::bind(&LLNetMap::handleEstateBan, this));
	commitRegistrar.add("Minimap.Derender", boost::bind(&LLNetMap::handleDerender, this, false));
	commitRegistrar.add("Minimap.DerenderPermanent", boost::bind(&LLNetMap::handleDerender, this, true));

	enableRegistrar.add("Minimap.CheckTextureType", boost::bind(&LLNetMap::checkTextureType, this, _2));

	enableRegistrar.add("Minimap.CanAddFriend", boost::bind(&LLNetMap::canAddFriend, this));
	enableRegistrar.add("Minimap.CanRemoveFriend", boost::bind(&LLNetMap::canRemoveFriend, this));
	enableRegistrar.add("Minimap.CanCall", boost::bind(&LLNetMap::canCall, this));
	enableRegistrar.add("Minimap.CanMap", boost::bind(&LLNetMap::canMap, this));
	enableRegistrar.add("Minimap.CanShare", boost::bind(&LLNetMap::canShare, this));
	enableRegistrar.add("Minimap.CanOfferTeleport", boost::bind(&LLNetMap::canOfferTeleport, this));
	enableRegistrar.add("Minimap.CanRequestTeleport", boost::bind(&LLNetMap::canRequestTeleport, this));
	enableRegistrar.add("Minimap.IsBlocked", boost::bind(&LLNetMap::isBlocked, this));
	enableRegistrar.add("Minimap.CanBlock", boost::bind(&LLNetMap::canBlock, this));
	enableRegistrar.add("Minimap.VisibleFreezeEject", boost::bind(&LLNetMap::canFreezeEject, this));
	enableRegistrar.add("Minimap.VisibleKickTeleportHome", boost::bind(&LLNetMap::canKickTeleportHome, this));
// [/SL:KB]

// [SL:KB] - Patch: World-MinimapOverlay | Checked: 2012-06-20 (Catznip-3.3)
	mParcelMgrConn = LLViewerParcelMgr::instance().setCollisionUpdateCallback(boost::bind(&LLNetMap::refreshParcelOverlay, this));
	mParcelOverlayConn = LLViewerParcelOverlay::setUpdateCallback(boost::bind(&LLNetMap::refreshParcelOverlay, this));
// [/SL:KB]
=======
>>>>>>> 58d62656

    LLMenuGL* menu = LLUICtrlFactory::getInstance()->createFromFile<LLMenuGL>("menu_mini_map.xml", gMenuHolder, LLViewerMenuHolderGL::child_registry_t::instance());
    mPopupMenuHandle = menu->getHandle();
    menu->setItemEnabled("Re-center map", false);
<<<<<<< HEAD

    return TRUE;
=======
	return TRUE;
>>>>>>> 58d62656
}

void LLNetMap::setScale( F32 scale )
{
	scale = llclamp(scale, MAP_SCALE_MIN, MAP_SCALE_MAX);
	mCurPan *= scale / mScale;
	mScale = scale;
	// <FS:Ansariel> Synchronize scale throughout instances
	sScale = scale;
	
	if (mObjectImagep.notNull())
	{
		F32 width = (F32)(getRect().getWidth());
		F32 height = (F32)(getRect().getHeight());
		F32 diameter = sqrt(width * width + height * height);
		F32 region_widths = diameter / mScale;
// <FS:CR> Aurora Sim
		//F32 meters = region_widths * LLWorld::getInstance()->getRegionWidthInMeters();
		F32 meters = region_widths * REGION_WIDTH_METERS;
// </FS:CR> Aurora Sim
		F32 num_pixels = (F32)mObjectImagep->getWidth();
		mObjectMapTPM = num_pixels / meters;
		mObjectMapPixels = diameter;
	}

	mPixelsPerMeter = mScale / REGION_WIDTH_METERS;
	mDotRadius = llmax(DOT_SCALE * mPixelsPerMeter, MIN_DOT_RADIUS);

	// <FS:Ansariel> Fixing borked minimap zoom level persistance
	//gSavedSettings.setF32("MiniMapScale", mScale);

// [SL:KB] - Patch: World-MinimapOverlay | Checked: 2012-06-20 (Catznip-3.3)
	mUpdateObjectImage = true;
	mUpdateParcelImage = true;
// [/SL:KB]
//	mUpdateNow = true;
}


///////////////////////////////////////////////////////////////////////////////////

void LLNetMap::draw()
{
    if (!LLWorld::instanceExists())
    {
        return;
    }
    LL_PROFILE_ZONE_SCOPED;
 	static LLFrameTimer map_timer;

	// <FS:Ansariel>: Synchronize netmap scale throughout instances
	if (mScale != sScale)
	{
		setScale(sScale);
	}
	// </FS:Ansariel>: Synchronize netmap scale throughout instances

// <FS:Ansariel> Aurora Sim
	if (!LLWorld::getInstance()->getAllowMinimap())
	{
		return;
	}
// <FS:Ansariel> Aurora Sim

	static LLUIColor map_avatar_color = LLUIColorTable::instance().getColor("MapAvatarColor", LLColor4::white);
	static LLUIColor map_track_color = LLUIColorTable::instance().getColor("MapTrackColor", LLColor4::white);
	//static LLUIColor map_track_disabled_color = LLUIColorTable::instance().getColor("MapTrackDisabledColor", LLColor4::white);
	static LLUIColor map_frustum_color = LLUIColorTable::instance().getColor("MapFrustumColor", LLColor4::white);
	static LLUIColor map_parcel_outline_color = LLUIColorTable::instance().getColor("MapParcelOutlineColor", LLColor4(LLColor3(LLColor4::yellow), 0.5f));
	static LLUIColor map_whisper_ring_color = LLUIColorTable::instance().getColor("MapWhisperRingColor", LLColor4::blue); // <FS:LO> FIRE-17460 Add Whisper Chat Ring to Minimap
	static LLUIColor map_chat_ring_color = LLUIColorTable::instance().getColor("MapChatRingColor", LLColor4::yellow);
	static LLUIColor map_shout_ring_color = LLUIColorTable::instance().getColor("MapShoutRingColor", LLColor4::red);
	
	if (mObjectImagep.isNull())
	{
		createObjectImage();
	}

// [SL:KB] - Patch: World-MinimapOverlay | Checked: 2012-06-20 (Catznip-3.3)
	if (mParcelImagep.isNull())
	{
		createParcelImage();
	}
// [/SL:KB]

    static LLUICachedControl<bool> auto_center("MiniMapAutoCenter", true);
    bool auto_centering = auto_center && !mPanning;
    mCentering = mCentering && !mPanning;

    if (auto_centering || mCentering)
	{
        mCurPan = lerp(mCurPan, LLVector2(0.0f, 0.0f) , LLSmoothInterpolation::getInterpolant(0.1f));
	}
    bool centered = abs(mCurPan.mV[VX]) < 0.5f && abs(mCurPan.mV[VY]) < 0.5f;
    if (centered)
    {
        mCurPan.mV[0] = 0.0f;
        mCurPan.mV[1] = 0.0f;
        mCentering = false;
    }

    auto menu = static_cast<LLMenuGL*>(mPopupMenuHandle.get());
    if (menu)
    {
        bool can_recenter_map = !(centered || mCentering || auto_centering);
        menu->setItemEnabled("Re-center map", can_recenter_map);
    }
    updateAboutLandPopupButton();

	// Prepare a scissor region
	F32 rotation = 0;

	gGL.pushMatrix();
	gGL.pushUIMatrix();
	
	LLVector3 offset = gGL.getUITranslation();
	LLVector3 scale = gGL.getUIScale();

	gGL.loadIdentity();
	gGL.loadUIIdentity();

	gGL.scalef(scale.mV[0], scale.mV[1], scale.mV[2]);
	gGL.translatef(offset.mV[0], offset.mV[1], offset.mV[2]);
	
	{
		LLLocalClipRect clip(getLocalRect());
		{
			gGL.getTexUnit(0)->unbind(LLTexUnit::TT_TEXTURE);

			gGL.matrixMode(LLRender::MM_MODELVIEW);

			// Draw background rectangle
			LLColor4 background_color = mBackgroundColor.get();
			gGL.color4fv( background_color.mV );
			gl_rect_2d(0, getRect().getHeight(), getRect().getWidth(), 0);
		}

		// region 0,0 is in the middle
		S32 center_sw_left = getRect().getWidth() / 2 + llfloor(mCurPan.mV[VX]);
		S32 center_sw_bottom = getRect().getHeight() / 2 + llfloor(mCurPan.mV[VY]);

		gGL.pushMatrix();

		gGL.translatef( (F32) center_sw_left, (F32) center_sw_bottom, 0.f);

		static LLUICachedControl<bool> rotate_map("MiniMapRotate", true);
		if( rotate_map )
		{
			// rotate subsequent draws to agent rotation
			rotation = atan2( LLViewerCamera::getInstance()->getAtAxis().mV[VX], LLViewerCamera::getInstance()->getAtAxis().mV[VY] );
			gGL.rotatef( rotation * RAD_TO_DEG, 0.f, 0.f, 1.f);
		}

		// figure out where agent is
// <FS:CR> Aurora Sim
		//S32 region_width = ll_round(LLWorld::getInstance()->getRegionWidthInMeters());
		S32 region_width = ll_round(REGION_WIDTH_METERS);
// </FS:CR> Aurora Sim
        const F32 scale_pixels_per_meter = mScale / region_width;

		for (LLWorld::region_list_t::const_iterator iter = LLWorld::getInstance()->getRegionList().begin();
			 iter != LLWorld::getInstance()->getRegionList().end(); ++iter)
		{
			LLViewerRegion* regionp = *iter;
			// Find x and y position relative to camera's center.
			LLVector3 origin_agent = regionp->getOriginAgent();
			LLVector3 rel_region_pos = origin_agent - gAgentCamera.getCameraPositionAgent();
			F32 relative_x = rel_region_pos.mV[0] * scale_pixels_per_meter;
			F32 relative_y = rel_region_pos.mV[1] * scale_pixels_per_meter;

			// background region rectangle
			F32 bottom =	relative_y;
			F32 left =		relative_x;
// <FS:CR> Aurora Sim
			//F32 top =		bottom + mScale ;
			//F32 right =		left + mScale ;
			const F32 real_width(regionp->getWidth());
			F32 top =		bottom + (real_width / region_width) * mScale ;
			F32 right =		left + (real_width / region_width) * mScale ;
// </FS:CR> Aurora Sim

			if (regionp == gAgent.getRegion())
			{
				gGL.color4f(1.f, 1.f, 1.f, 1.f);
			}
			else
			{
				gGL.color4f(0.8f, 0.8f, 0.8f, 1.f);
			}

			if (!regionp->isAlive())
			{
				gGL.color4f(1.f, 0.5f, 0.5f, 1.f);
			}

// [SL:KB] - Patch: World-MinimapOverlay | Checked: 2012-07-26 (Catznip-3.3)
			static LLCachedControl<bool> s_fUseWorldMapTextures(gSavedSettings, "MiniMapWorldMapTextures") ;
			bool fRenderTerrain = true;

			if (s_fUseWorldMapTextures)
			{
				const LLViewerRegion::tex_matrix_t& tiles(regionp->getWorldMapTiles());
				for (S32 i(0), scaled_width(real_width / region_width), square_width(scaled_width * scaled_width);
					i < square_width; ++i)
				{
					const F32 y(i / scaled_width);
					const F32 x(i - y * scaled_width);
					const F32 local_left(left + x * mScale);
					const F32 local_right(local_left + mScale);
					const F32 local_bottom(bottom + y * mScale);
					const F32 local_top(local_bottom + mScale);
					LLViewerTexture* pRegionImage = tiles[x * scaled_width + y];
					if (pRegionImage && pRegionImage->hasGLTexture())
					{
						gGL.getTexUnit(0)->bind(pRegionImage);
						gGL.begin(LLRender::TRIANGLES);
						{
							gGL.texCoord2f(0.f, 1.f);
							gGL.vertex2f(local_left, local_top);
							gGL.texCoord2f(0.f, 0.f);
							gGL.vertex2f(local_left, local_bottom);
							gGL.texCoord2f(1.f, 0.f);
							gGL.vertex2f(local_right, local_bottom);

							gGL.texCoord2f(0.f, 1.f);
							gGL.vertex2f(local_left, local_top);
							gGL.texCoord2f(1.f, 0.f);
							gGL.vertex2f(local_right, local_bottom);
							gGL.texCoord2f(1.f, 1.f);
							gGL.vertex2f(local_right, local_top);
						}
						gGL.end();

						pRegionImage->setBoostLevel(LLViewerTexture::BOOST_MAP_VISIBLE);
						fRenderTerrain = false;
					}
				}
			}
// [/SL:KB]

// [SL:KB] - Patch: World-MinimapOverlay | Checked: 2012-07-26 (Catznip-3.3)
			if (fRenderTerrain)
			{
// [/SL:KB]
				// Draw using texture.
				gGL.getTexUnit(0)->bind(regionp->getLand().getSTexture());
				// <FS:Ansariel> Remove QUADS rendering mode
				//gGL.begin(LLRender::QUADS);
				//	gGL.texCoord2f(0.f, 1.f);
				//	gGL.vertex2f(left, top);
				//	gGL.texCoord2f(0.f, 0.f);
				//	gGL.vertex2f(left, bottom);
				//	gGL.texCoord2f(1.f, 0.f);
				//	gGL.vertex2f(right, bottom);
				//	gGL.texCoord2f(1.f, 1.f);
				//	gGL.vertex2f(right, top);
				//gGL.end();
				gGL.begin(LLRender::TRIANGLES);
				{
					gGL.texCoord2f(0.f, 1.f);
					gGL.vertex2f(left, top);
					gGL.texCoord2f(0.f, 0.f);
					gGL.vertex2f(left, bottom);
					gGL.texCoord2f(1.f, 0.f);
					gGL.vertex2f(right, bottom);

					gGL.texCoord2f(0.f, 1.f);
					gGL.vertex2f(left, top);
					gGL.texCoord2f(1.f, 0.f);
					gGL.vertex2f(right, bottom);
					gGL.texCoord2f(1.f, 1.f);
					gGL.vertex2f(right, top);
				}
				gGL.end();
				// </FS:Ansariel>

				// Draw water
				gGL.flush();
				{
					if (regionp->getLand().getWaterTexture())
					{
						gGL.getTexUnit(0)->bind(regionp->getLand().getWaterTexture());
						// <FS:Ansariel> Remove QUADS rendering mode
						//gGL.begin(LLRender::QUADS);
						//	gGL.texCoord2f(0.f, 1.f);
						//	gGL.vertex2f(left, top);
						//	gGL.texCoord2f(0.f, 0.f);
						//	gGL.vertex2f(left, bottom);
						//	gGL.texCoord2f(1.f, 0.f);
						//	gGL.vertex2f(right, bottom);
						//	gGL.texCoord2f(1.f, 1.f);
						//	gGL.vertex2f(right, top);
						//gGL.end();
						gGL.begin(LLRender::TRIANGLES);
						{
							gGL.texCoord2f(0.f, 1.f);
							gGL.vertex2f(left, top);
							gGL.texCoord2f(0.f, 0.f);
							gGL.vertex2f(left, bottom);
							gGL.texCoord2f(1.f, 0.f);
							gGL.vertex2f(right, bottom);

							gGL.texCoord2f(0.f, 1.f);
							gGL.vertex2f(left, top);
							gGL.texCoord2f(1.f, 0.f);
							gGL.vertex2f(right, bottom);
							gGL.texCoord2f(1.f, 1.f);
							gGL.vertex2f(right, top);
						}
						gGL.end();
						// </FS:Ansariel>
					}
				}
				gGL.flush();
// [SL:KB] - Patch: World-MinimapOverlay | Checked: 2012-07-26 (Catznip-3.3)
			}
            gGL.flush();
		}

		// Redraw object layer periodically
//		if (mUpdateNow || (map_timer.getElapsedTimeF32() > 0.5f))
//		{
//			mUpdateNow = false;
// [SL:KB] - Patch: World-MinimapOverlay | Checked: 2012-06-20 (Catznip-3.3)
		// Locate the center
		LLVector3 posCenter = globalPosToView(gAgentCamera.getCameraPositionGlobal());
		posCenter.mV[VX] -= mCurPan.mV[VX];
		posCenter.mV[VY] -= mCurPan.mV[VY];
		posCenter.mV[VZ] = 0.f;
		LLVector3d posCenterGlobal = viewPosToGlobal(llfloor(posCenter.mV[VX]), llfloor(posCenter.mV[VY]));

		static LLCachedControl<bool> s_fShowObjects(gSavedSettings, "MiniMapObjects") ;
		if ( (s_fShowObjects) && ((mUpdateObjectImage) || (map_timer.getElapsedTimeF32() > 0.5f)) )
		{
			mUpdateObjectImage = false;
// [/SL:KB]

//			// Locate the centre of the object layer, accounting for panning
//			LLVector3 new_center = globalPosToView(gAgentCamera.getCameraPositionGlobal());
//			new_center.mV[VX] -= mCurPan.mV[VX];
//			new_center.mV[VY] -= mCurPan.mV[VY];
//			new_center.mV[VZ] = 0.f;
//			mObjectImageCenterGlobal = viewPosToGlobal(llfloor(new_center.mV[VX]), llfloor(new_center.mV[VY]));
// [SL:KB] - Patch: World-MinimapOverlay | Checked: 2012-06-20 (Catznip-3.3)
			mObjectImageCenterGlobal = posCenterGlobal;
// [/SL:KB]

			// Create the base texture.
			U8 *default_texture = mObjectRawImagep->getData();
			memset( default_texture, 0, mObjectImagep->getWidth() * mObjectImagep->getHeight() * mObjectImagep->getComponents() );

			// Draw objects
			gObjectList.renderObjectsForMap(*this);

			mObjectImagep->setSubImage(mObjectRawImagep, 0, 0, mObjectImagep->getWidth(), mObjectImagep->getHeight());
			
			map_timer.reset();
		}

// [SL:KB] - Patch: World-MinimapOverlay | Checked: 2012-06-20 (Catznip-3.3)
		static LLCachedControl<bool> s_fShowPropertyLines(gSavedSettings, "MiniMapShowPropertyLines") ;
		if ( (s_fShowPropertyLines) && ((mUpdateParcelImage) || (dist_vec_squared2D(mParcelImageCenterGlobal, posCenterGlobal) > 9.0f)) )
		{
			mUpdateParcelImage = false;
			mParcelImageCenterGlobal = posCenterGlobal;

			U8* pTextureData = mParcelRawImagep->getData();
			memset(pTextureData, 0, mParcelImagep->getWidth() * mParcelImagep->getHeight() * mParcelImagep->getComponents());

			// Process each region
			for (LLWorld::region_list_t::const_iterator itRegion = LLWorld::getInstance()->getRegionList().begin();
					itRegion != LLWorld::getInstance()->getRegionList().end(); ++itRegion)
			{
				const LLViewerRegion* pRegion = *itRegion; LLColor4U clrOverlay;
				if (pRegion->isAlive())
					clrOverlay = map_parcel_outline_color.get();
				else
					clrOverlay = LLColor4U(255, 128, 128, 255);
				renderPropertyLinesForRegion(pRegion, clrOverlay);
			}

			mParcelImagep->setSubImage(mParcelRawImagep, 0, 0, mParcelImagep->getWidth(), mParcelImagep->getHeight());
		}
// [/SL:KB]

		LLVector3 map_center_agent = gAgent.getPosAgentFromGlobal(mObjectImageCenterGlobal);
		LLVector3 camera_position = gAgentCamera.getCameraPositionAgent();
		map_center_agent -= camera_position;
		map_center_agent.mV[VX] *= scale_pixels_per_meter;
		map_center_agent.mV[VY] *= scale_pixels_per_meter;

//		gGL.getTexUnit(0)->bind(mObjectImagep);
		F32 image_half_width = 0.5f*mObjectMapPixels;
		F32 image_half_height = 0.5f*mObjectMapPixels;

// [SL:KB] - Patch: World-MinimapOverlay | Checked: 2012-07-26 (Catznip-3.3)
		if (s_fShowObjects)
		{
			gGL.color4f(1.f, 1.f, 1.f, 1.f);
			gGL.getTexUnit(0)->bind(mObjectImagep);
// [/SL:KB]
			// <FS:Ansariel> Remove QUADS rendering mode
			//gGL.begin(LLRender::QUADS);
			//	gGL.texCoord2f(0.f, 1.f);
			//	gGL.vertex2f(map_center_agent.mV[VX] - image_half_width, image_half_height + map_center_agent.mV[VY]);
			//	gGL.texCoord2f(0.f, 0.f);
			//	gGL.vertex2f(map_center_agent.mV[VX] - image_half_width, map_center_agent.mV[VY] - image_half_height);
			//	gGL.texCoord2f(1.f, 0.f);
			//	gGL.vertex2f(image_half_width + map_center_agent.mV[VX], map_center_agent.mV[VY] - image_half_height);
			//	gGL.texCoord2f(1.f, 1.f);
			//	gGL.vertex2f(image_half_width + map_center_agent.mV[VX], image_half_height + map_center_agent.mV[VY]);
			//gGL.end();
			gGL.begin(LLRender::TRIANGLES);
				gGL.texCoord2f(0.f, 1.f);
				gGL.vertex2f(map_center_agent.mV[VX] - image_half_width, image_half_height + map_center_agent.mV[VY]);
				gGL.texCoord2f(0.f, 0.f);
				gGL.vertex2f(map_center_agent.mV[VX] - image_half_width, map_center_agent.mV[VY] - image_half_height);
				gGL.texCoord2f(1.f, 0.f);
				gGL.vertex2f(image_half_width + map_center_agent.mV[VX], map_center_agent.mV[VY] - image_half_height);

				gGL.texCoord2f(0.f, 1.f);
				gGL.vertex2f(map_center_agent.mV[VX] - image_half_width, image_half_height + map_center_agent.mV[VY]);
				gGL.texCoord2f(1.f, 0.f);
				gGL.vertex2f(image_half_width + map_center_agent.mV[VX], map_center_agent.mV[VY] - image_half_height);
				gGL.texCoord2f(1.f, 1.f);
				gGL.vertex2f(image_half_width + map_center_agent.mV[VX], image_half_height + map_center_agent.mV[VY]);
			gGL.end();
			// </FS:Ansariel>
// [SL:KB] - Patch: World-MinimapOverlay | Checked: 2012-07-26 (Catznip-3.3)
		}
// [/SL:KB]

// [SL:KB] - Patch: World-MinimapOverlay | Checked: 2012-06-20 (Catznip-3.3)
		if (s_fShowPropertyLines)
		{
			map_center_agent = gAgent.getPosAgentFromGlobal(mParcelImageCenterGlobal) - camera_position;
			map_center_agent.mV[VX] *= mScale / region_width;
			map_center_agent.mV[VY] *= mScale / region_width;

			gGL.color4f(1.f, 1.f, 1.f, 1.f);
			gGL.getTexUnit(0)->bind(mParcelImagep);
			gGL.begin(LLRender::TRIANGLES);
				gGL.texCoord2f(0.f, 1.f);
				gGL.vertex2f(map_center_agent.mV[VX] - image_half_width, image_half_height + map_center_agent.mV[VY]);
				gGL.texCoord2f(0.f, 0.f);
				gGL.vertex2f(map_center_agent.mV[VX] - image_half_width, map_center_agent.mV[VY] - image_half_height);
				gGL.texCoord2f(1.f, 0.f);
				gGL.vertex2f(image_half_width + map_center_agent.mV[VX], map_center_agent.mV[VY] - image_half_height);

				gGL.texCoord2f(0.f, 1.f);
				gGL.vertex2f(map_center_agent.mV[VX] - image_half_width, image_half_height + map_center_agent.mV[VY]);
				gGL.texCoord2f(1.f, 0.f);
				gGL.vertex2f(image_half_width + map_center_agent.mV[VX], map_center_agent.mV[VY] - image_half_height);
				gGL.texCoord2f(1.f, 1.f);
				gGL.vertex2f(image_half_width + map_center_agent.mV[VX], image_half_height + map_center_agent.mV[VY]);
			gGL.end();
		}
// [/SL:KB]

		// <FS:Ansariel> Replaced with Kitty's implementation
		//for (LLWorld::region_list_t::const_iterator iter = LLWorld::getInstance()->getRegionList().begin();
		//	iter != LLWorld::getInstance()->getRegionList().end(); ++iter)
		//{
		//	LLViewerRegion* regionp = *iter;
		//	regionp->renderPropertyLinesOnMinimap(scale_pixels_per_meter, map_parcel_outline_color.get().mV);
		//}
		// </FS:Ansariel>

		gGL.popMatrix();

		// Mouse pointer in local coordinates
		S32 local_mouse_x;
		S32 local_mouse_y;
		//localMouse(&local_mouse_x, &local_mouse_y);
		LLUI::getInstance()->getMousePositionLocal(this, &local_mouse_x, &local_mouse_y);
// [SL:KB] - Patch: World-MiniMap | Checked: 2012-07-08 (Catznip-3.3)
		bool local_mouse = this->pointInView(local_mouse_x, local_mouse_y);
// [/SL:KB]
		mClosestAgentToCursor.setNull();
// [SL:KB] - Patch: World-MiniMap | Checked: 2012-07-08 (Catznip-3.3)
		mClosestAgentsToCursor.clear();
// [/SL:KB]
		F32 closest_dist_squared = F32_MAX; // value will be overridden in the loop
		// <FS:Ansariel> Configurable pick distance
		//F32 min_pick_dist_squared = (mDotRadius * MIN_PICK_SCALE) * (mDotRadius * MIN_PICK_SCALE);
		static LLCachedControl<F32> fsMinimapPickScale(gSavedSettings, "FSMinimapPickScale");
		F32 min_pick_dist_squared = (mDotRadius * fsMinimapPickScale) * (mDotRadius * fsMinimapPickScale);
		// </FS:Ansariel>

		LLVector3 pos_map;
		uuid_vec_t avatar_ids;
		std::vector<LLVector3d> positions;
		bool unknown_relative_z;

		LLWorld::getInstance()->getAvatars(&avatar_ids, &positions, gAgentCamera.getCameraPositionGlobal());

		// Draw avatars
		for (U32 i = 0; i < avatar_ids.size(); i++)
		{
			LLUUID uuid = avatar_ids[i];
			// Skip self, we'll draw it later
			if (uuid == gAgent.getID()) continue;

			pos_map = globalPosToView(positions[i]);

			// <FS:Ansariel> Check for unknown Z-offset => AVATAR_UNKNOWN_Z_OFFSET
			//unknown_relative_z = positions[i].mdV[VZ] >= COARSEUPDATE_MAX_Z &&
			//		camera_position.mV[VZ] >= COARSEUPDATE_MAX_Z;
			unknown_relative_z = false;
			if (positions[i].mdV[VZ] == AVATAR_UNKNOWN_Z_OFFSET)
			{
				if (camera_position.mV[VZ] >= COARSEUPDATE_MAX_Z)
				{
					// No exact data and cam >=1020 => we don't know if
					// other avatar is above or below us => unknown
					unknown_relative_z = true;
				}
				else
				{
					// No exact data but cam is below 1020 => other avatar
					// is definitely above us => bump Z-offset to F32_MAX
					// so we get the up chevron
					pos_map.mV[VZ] = F32_MAX;
				}
			}
			// </FS:Ansariel>	
			
			LLColor4 color = getAvatarColor(uuid);	// <FS:CR>

// [RLVa:KB] - Checked: 2010-04-19 (RLVa-1.2.0f) | Modified: RLVa-1.2.0f | FS-Specific
			LLWorldMapView::drawAvatar(
				pos_map.mV[VX], pos_map.mV[VY],
				(RlvActions::canShowName(RlvActions::SNC_DEFAULT, uuid)) ? color : map_avatar_color.get(),
				pos_map.mV[VZ], mDotRadius,
				unknown_relative_z);
// [/RLVa:KB]
//			LLWorldMapView::drawAvatar(
//				pos_map.mV[VX], pos_map.mV[VY], 
//				color, 
//				pos_map.mV[VZ], mDotRadius,
//				unknown_relative_z);

			if(uuid.notNull())
			{
				bool selected = false;
				uuid_vec_t::iterator sel_iter = gmSelected.begin();
				for (; sel_iter != gmSelected.end(); sel_iter++)
				{
					if(*sel_iter == uuid)
					{
						selected = true;
						break;
					}
				}
				if(selected)
				{
					if( (pos_map.mV[VX] < 0) ||
						(pos_map.mV[VY] < 0) ||
						(pos_map.mV[VX] >= getRect().getWidth()) ||
						(pos_map.mV[VY] >= getRect().getHeight()) )
					{
						S32 x = ll_round( pos_map.mV[VX] );
						S32 y = ll_round( pos_map.mV[VY] );
						LLWorldMapView::drawTrackingCircle( getRect(), x, y, color, 1, 10);
					} else
					{
						LLWorldMapView::drawTrackingDot(pos_map.mV[VX],pos_map.mV[VY],color,0.f);
					}
				}
			}

// [SL:KB] - Patch: World-MiniMap | Checked: 2012-07-08 (Catznip-3.3)
			if (local_mouse)
			{
// [/SL:KB]
				F32 dist_to_cursor_squared = dist_vec_squared(LLVector2(pos_map.mV[VX], pos_map.mV[VY]), 
												LLVector2(local_mouse_x,local_mouse_y));
				if (dist_to_cursor_squared < min_pick_dist_squared)
				{
					if (dist_to_cursor_squared < closest_dist_squared)
					{
						closest_dist_squared = dist_to_cursor_squared;
						mClosestAgentToCursor = uuid;
						mClosestAgentPosition = positions[i];
					}
					mClosestAgentsToCursor.push_back(uuid);
				}
// [SL:KB] - Patch: World-MiniMap | Checked: 2012-07-08 (Catznip-3.3)
			}
// [/SL:KB]
//			F32	dist_to_cursor_squared = dist_vec_squared(LLVector2(pos_map.mV[VX], pos_map.mV[VY]),
//											LLVector2(local_mouse_x,local_mouse_y));
//			if(dist_to_cursor_squared < min_pick_dist_squared && dist_to_cursor_squared < closest_dist_squared)
//			{
//				closest_dist_squared = dist_to_cursor_squared;
//				mClosestAgentToCursor = uuid;
//			}
		}

		// Draw dot for autopilot target
		if (gAgent.getAutoPilot())
		{
			drawTracking( gAgent.getAutoPilotTargetGlobal(), map_track_color );
		}
		else
		{
			LLTracker::ETrackingStatus tracking_status = LLTracker::getTrackingStatus();
			if (  LLTracker::TRACKING_AVATAR == tracking_status )
			{
				drawTracking( LLAvatarTracker::instance().getGlobalPos(), map_track_color );
			} 
			else if ( LLTracker::TRACKING_LANDMARK == tracking_status 
					|| LLTracker::TRACKING_LOCATION == tracking_status )
			{
				drawTracking( LLTracker::getTrackedPositionGlobal(), map_track_color );
			}
		}

		// Draw dot for self avatar position
		static LLUIColor self_tag_color = LLUIColorTable::instance().getColor("MapAvatarSelfColor", LLColor4::yellow); // <FS:CR> FIRE-1061
		LLVector3d pos_global = gAgent.getPositionGlobal();
		pos_map = globalPosToView(pos_global);
		S32 dot_width = ll_round(mDotRadius * 2.f);
		LLUIImagePtr you = LLWorldMapView::sAvatarYouLargeImage;
		if (you)
		{
			you->draw(ll_round(pos_map.mV[VX] - mDotRadius),
					  ll_round(pos_map.mV[VY] - mDotRadius),
					  dot_width,
					  dot_width,
					  self_tag_color);	// <FS:CR> FIRE-1061

			F32	dist_to_cursor_squared = dist_vec_squared(LLVector2(pos_map.mV[VX], pos_map.mV[VY]),
										  LLVector2(local_mouse_x,local_mouse_y));
			if(dist_to_cursor_squared < min_pick_dist_squared && dist_to_cursor_squared < closest_dist_squared)
			{
				mClosestAgentToCursor = gAgent.getID();
				mClosestAgentPosition = pos_global;
			}

			// Draw chat range ring(s)
			static LLUICachedControl<bool> chat_ring("MiniMapChatRing", true);
			// <FS:LO> FIRE-22954 Make each chat range ring in the minimap optional
			static LLUICachedControl<bool> fs_whisper_ring("FSMiniMapWhisperRing", true);
			static LLUICachedControl<bool> fs_chat_ring("FSMiniMapChatRing", true);
			static LLUICachedControl<bool> fs_shout_ring("FSMiniMapShoutRing", true);
			// </FS:LO>
			if(chat_ring)
			{
// <FS:CR> Opensim
				//drawRing(20.0, pos_map, map_chat_ring_color);
				//drawRing(100.0, pos_map, map_shout_ring_color);
				if (fs_whisper_ring) drawRing(LFSimFeatureHandler::getInstance()->whisperRange(), pos_map, map_whisper_ring_color);
				if (fs_chat_ring) drawRing(LFSimFeatureHandler::getInstance()->sayRange(), pos_map, map_chat_ring_color);
				if (fs_shout_ring) drawRing(LFSimFeatureHandler::getInstance()->shoutRange(), pos_map, map_shout_ring_color);
// </FS:CR> Opensim
			}
		}

		// Draw frustum
// <FS:CR> Aurora Sim
		//F32 meters_to_pixels = mScale/ LLWorld::getInstance()->getRegionWidthInMeters();
		F32 meters_to_pixels = mScale/ REGION_WIDTH_METERS;
// </FS:CR> Aurora Sim

		F32 horiz_fov = LLViewerCamera::getInstance()->getView() * LLViewerCamera::getInstance()->getAspect();
		F32 far_clip_meters = LLViewerCamera::getInstance()->getFar();
		F32 far_clip_pixels = far_clip_meters * meters_to_pixels;
		
        F32 ctr_x = (F32)center_sw_left;
        F32 ctr_y = (F32)center_sw_bottom;

        const F32 steps_per_circle = 40.0f;
        const F32 steps_per_radian = steps_per_circle / F_TWO_PI;
        const F32 arc_start = -(horiz_fov / 2.0f) + F_PI_BY_TWO;
        const F32 arc_end = (horiz_fov / 2.0f) + F_PI_BY_TWO;
        const S32 steps = llmax(1, (S32)((horiz_fov * steps_per_radian) + 0.5f));

        gGL.getTexUnit(0)->unbind(LLTexUnit::TT_TEXTURE);

        // <FS:Ansariel> Draw pick radius; from Ayamo Nozaki (Exodus Viewer)
        static LLUIColor pick_radius_color = LLUIColorTable::instance().getColor("MapPickRadiusColor", map_frustum_color());
        gGL.color4fv((pick_radius_color()).mV);
        gl_circle_2d(local_mouse_x, local_mouse_y, mDotRadius * fsMinimapPickScale, 32, true);
        // </FS:Ansariel>

        if( rotate_map )
        {
            gGL.pushMatrix();
                gGL.translatef( ctr_x, ctr_y, 0 );
                gl_washer_segment_2d(far_clip_pixels, 0, arc_start, arc_end, steps, map_frustum_color(), map_frustum_color());
            gGL.popMatrix();
        }
        else
        {
            gGL.pushMatrix();
                gGL.translatef( ctr_x, ctr_y, 0 );
                // If we don't rotate the map, we have to rotate the frustum.
                gGL.rotatef( atan2( LLViewerCamera::getInstance()->getAtAxis().mV[VX], LLViewerCamera::getInstance()->getAtAxis().mV[VY] ) * RAD_TO_DEG, 0.f, 0.f, -1.f);
                gl_washer_segment_2d(far_clip_pixels, 0, arc_start, arc_end, steps, map_frustum_color(), map_frustum_color());
            gGL.popMatrix();
        }
	}
	
	gGL.popMatrix();
	gGL.popUIMatrix();

	LLUICtrl::draw();
}

void LLNetMap::reshape(S32 width, S32 height, BOOL called_from_parent)
{
	LLUICtrl::reshape(width, height, called_from_parent);
	createObjectImage();
// [SL:KB] - Patch: World-MinimapOverlay | Checked: 2012-07-28 (Catznip-3.3)
	createParcelImage();
// [/SL:KB]
}

LLVector3 LLNetMap::globalPosToView(const LLVector3d& global_pos)
{
	LLVector3d camera_position = gAgentCamera.getCameraPositionGlobal();

	LLVector3d relative_pos_global = global_pos - camera_position;
	LLVector3 pos_local;
	pos_local.setVec(relative_pos_global);  // convert to floats from doubles

// <FS:CR> Aurora Sim
	mPixelsPerMeter = mScale / REGION_WIDTH_METERS;
// </FS:CR> Aurora Sim
	pos_local.mV[VX] *= mPixelsPerMeter;
	pos_local.mV[VY] *= mPixelsPerMeter;
	// leave Z component in meters

	static LLUICachedControl<bool> rotate_map("MiniMapRotate", true);
	if( rotate_map )
	{
		F32 radians = atan2( LLViewerCamera::getInstance()->getAtAxis().mV[VX], LLViewerCamera::getInstance()->getAtAxis().mV[VY] );
		LLQuaternion rot(radians, LLVector3(0.f, 0.f, 1.f));
		pos_local.rotVec( rot );
	}

	pos_local.mV[VX] += getRect().getWidth() / 2 + mCurPan.mV[VX];
	pos_local.mV[VY] += getRect().getHeight() / 2 + mCurPan.mV[VY];

	return pos_local;
}

void LLNetMap::drawRing(const F32 radius, const LLVector3 pos_map, const LLUIColor& color)

{
// <FS:CR> Aurora Sim
	//F32 meters_to_pixels = mScale / LLWorld::getInstance()->getRegionWidthInMeters();
	F32 meters_to_pixels = mScale / REGION_WIDTH_METERS;
// </FS:CR> Aurora Sim
	F32 radius_pixels = radius * meters_to_pixels;

	gGL.matrixMode(LLRender::MM_MODELVIEW);
	gGL.pushMatrix();
	gGL.translatef((F32)pos_map.mV[VX], (F32)pos_map.mV[VY], 0.f);
	gl_ring(radius_pixels, WIDTH_PIXELS, color, color, CIRCLE_STEPS, FALSE);
	gGL.popMatrix();
}

void LLNetMap::drawTracking(const LLVector3d& pos_global, const LLColor4& color, 
							BOOL draw_arrow )
{
	LLVector3 pos_local = globalPosToView(pos_global);
	if( (pos_local.mV[VX] < 0) ||
		(pos_local.mV[VY] < 0) ||
		(pos_local.mV[VX] >= getRect().getWidth()) ||
		(pos_local.mV[VY] >= getRect().getHeight()) )
	{
		if (draw_arrow)
		{
			S32 x = ll_round( pos_local.mV[VX] );
			S32 y = ll_round( pos_local.mV[VY] );
			LLWorldMapView::drawTrackingCircle( getRect(), x, y, color, 1, 10 );
			LLWorldMapView::drawTrackingArrow( getRect(), x, y, color );
		}
	}
	else
	{
		LLWorldMapView::drawTrackingDot(pos_local.mV[VX], 
										pos_local.mV[VY], 
										color,
										pos_local.mV[VZ]);
	}
}

bool LLNetMap::isMouseOnPopupMenu()
{
    auto menu = static_cast<LLMenuGL*>(mPopupMenuHandle.get());
    if (!menu || !menu->isOpen())
    {
        return false;
    }

    S32 popup_x;
    S32 popup_y;
    LLUI::getInstance()->getMousePositionLocal(menu, &popup_x, &popup_y);
    // *NOTE: Tolerance is larger than it needs to be because the context menu is offset from the mouse when the menu is opened from certain
    // directions. This may be a quirk of LLMenuGL::showPopup. -Cosmic,2022-03-22
    constexpr S32 tolerance = 10;
    // Test tolerance from all four corners, as the popup menu can appear from a different direction if there's not enough space.
    // Assume the size of the popup menu is much larger than the provided tolerance.
    // In practice, this is a [tolerance]px margin around the popup menu.
    for (S32 sign_x = -1; sign_x <= 1; sign_x += 2)
    {
        for (S32 sign_y = -1; sign_y <= 1; sign_y += 2)
        {
            if (menu->pointInView(popup_x + (sign_x * tolerance), popup_y + (sign_y * tolerance)))
            {
                return true;
            }
        }
    }
    return false;
}

void LLNetMap::updateAboutLandPopupButton()
{
    auto menu = static_cast<LLMenuGL*>(mPopupMenuHandle.get());
    if (!menu || !menu->isOpen())
    {
        return;
    }

    LLViewerRegion *region = LLWorld::getInstance()->getRegionFromPosGlobal(mPopupWorldPos);
    if (!region)
    {
        menu->setItemEnabled("About Land", false);
    }
    else
    {
        // Check if the mouse is in the bounds of the popup. If so, it's safe to assume no other hover function will be called, so the hover
        // parcel can be used to check if location-sensitive tooltip options are available.
        if (isMouseOnPopupMenu())
        {
            LLViewerParcelMgr::getInstance()->setHoverParcel(mPopupWorldPos);
            LLParcel *hover_parcel = LLViewerParcelMgr::getInstance()->getHoverParcel();
            bool      valid_parcel = false;
            if (hover_parcel)
            {
                valid_parcel = hover_parcel->getOwnerID().notNull();
            }
            menu->setItemEnabled("About Land", valid_parcel);
        }
    }
}

LLVector3d LLNetMap::viewPosToGlobal( S32 x, S32 y )
{
	x -= ll_round(getRect().getWidth() / 2 + mCurPan.mV[VX]);
	y -= ll_round(getRect().getHeight() / 2 + mCurPan.mV[VY]);

	LLVector3 pos_local( (F32)x, (F32)y, 0 );

	F32 radians = - atan2( LLViewerCamera::getInstance()->getAtAxis().mV[VX], LLViewerCamera::getInstance()->getAtAxis().mV[VY] );

	static LLUICachedControl<bool> rotate_map("MiniMapRotate", true);
	if( rotate_map )
	{
		LLQuaternion rot(radians, LLVector3(0.f, 0.f, 1.f));
		pos_local.rotVec( rot );
	}

// <FS:CR> Aurora Sim
	//pos_local *= ( LLWorld::getInstance()->getRegionWidthInMeters() / mScale );
	pos_local *= ( REGION_WIDTH_METERS / mScale );
// </FS:CR> Aurora Sim
	
	LLVector3d pos_global;
	pos_global.setVec( pos_local );
	pos_global += gAgentCamera.getCameraPositionGlobal();

	return pos_global;
}

BOOL LLNetMap::handleScrollWheel(S32 x, S32 y, S32 clicks)
{
    // note that clicks are reversed from what you'd think: i.e. > 0  means zoom out, < 0 means zoom in
    F32 new_scale = mScale * pow(MAP_SCALE_ZOOM_FACTOR, -clicks);
	F32 old_scale = mScale;

    setScale(new_scale);

    static LLUICachedControl<bool> auto_center("MiniMapAutoCenter", true);
    if (!auto_center)
    {
        // Adjust pan to center the zoom on the mouse pointer
        LLVector2 zoom_offset;
        zoom_offset.mV[VX] = x - getRect().getWidth() / 2;
        zoom_offset.mV[VY] = y - getRect().getHeight() / 2;
        mCurPan -= zoom_offset * mScale / old_scale - zoom_offset;
    }

    return true;
}

BOOL LLNetMap::handleToolTip(S32 x, S32 y, MASK mask)
{
    if (gDisconnected)
    {
        return false;
    }

    // If the cursor is near an avatar on the minimap, a mini-inspector will be
    // shown for the avatar, instead of the normal map tooltip.
//  if (handleToolTipAgent(mClosestAgentToCursor))
// [RLVa:KB] - Checked: RLVa-1.2.2
    bool fRlvCanShowName = (mClosestAgentToCursor.notNull()) && (RlvActions::canShowName(RlvActions::SNC_DEFAULT, mClosestAgentToCursor));
    if ( (fRlvCanShowName) && (handleToolTipAgent(mClosestAgentToCursor)) )
// [/RLVa:KB]
    {
        return TRUE;
    }

    // The popup menu uses the hover parcel when it is open and the mouse is on
    // top of it, with some additional tolerance. Returning early here prevents
    // fighting over that hover parcel when getting tooltip info in the
    // tolerance region.
    if (isMouseOnPopupMenu())
    {
        return false;
    }

// [RLVa:KB] - Checked: RLVa-1.2.2
    LLStringUtil::format_map_t args; LLAvatarName avName;
    args["[AGENT]"] = ( (!fRlvCanShowName) && (mClosestAgentToCursor.notNull()) && (LLAvatarNameCache::get(mClosestAgentToCursor, &avName)) ) ? RlvStrings::getAnonym(avName) + "\n" : "";
// [/RLVa:KB]

    LLRect sticky_rect;
    S32 SLOP = 4;
    localPointToScreen(x - SLOP, y - SLOP, &(sticky_rect.mLeft), &(sticky_rect.mBottom));
    sticky_rect.mRight = sticky_rect.mLeft + 2 * SLOP;
    sticky_rect.mTop   = sticky_rect.mBottom + 2 * SLOP;

    std::string parcel_name_msg;
    std::string parcel_sale_price_msg;
    std::string parcel_sale_area_msg;
    std::string parcel_owner_msg;
    std::string region_name_msg;

    LLVector3d      posGlobal = viewPosToGlobal(x, y);
    LLViewerRegion *region    = LLWorld::getInstance()->getRegionFromPosGlobal(posGlobal);
    if (region)
    {
//      std::string region_name = region->getName();
// [RLVa:KB] - Checked: RLVa-1.2.2
        std::string region_name = (RlvActions::canShowLocation()) ? region->getName() : RlvStrings::getString(RlvStringKeys::Hidden::Region);
// [/RLVa:KB]
        if (!region_name.empty())
        {
            region_name_msg = mRegionNameMsg;
            LLStringUtil::format(region_name_msg, {{"[REGION_NAME]", region_name}});
        }

        // Only show parcel information in the tooltip if property lines are visible. Otherwise, the parcel the tooltip is referring to is
        // ambiguous.
        if (gSavedSettings.getBOOL("MiniMapShowPropertyLines"))
        {
            LLViewerParcelMgr::getInstance()->setHoverParcel(posGlobal);
            LLParcel *hover_parcel = LLViewerParcelMgr::getInstance()->getHoverParcel();
            if (hover_parcel)
            {
                //std::string parcel_name = hover_parcel->getName();
// [RLVa:KB] - Checked: RLVa-1.2.2
                std::string parcel_name = (RlvActions::canShowLocation()) ? hover_parcel->getName() : RlvStrings::getString(RlvStringKeys::Hidden::Parcel);
// [/RLVa:KB]
                if (!parcel_name.empty())
                {
                    parcel_name_msg = mParcelNameMsg;
                    LLStringUtil::format(parcel_name_msg, {{"[PARCEL_NAME]", parcel_name}});
                }

                const LLUUID      parcel_owner          = hover_parcel->getOwnerID();
// [RLVa:KB] - Checked: RLVa-1.2.2
                //std::string       parcel_owner_name_url = LLSLURL("agent", parcel_owner, "inspect").getSLURLString();
                std::string       parcel_owner_name_url = LLSLURL("agent", parcel_owner, RlvActions::canShowName(RlvActions::SNC_DEFAULT, parcel_owner) ? "inspect" : "rlvanonym").getSLURLString();
// [/RLVa:KB]
                static LLUrlMatch parcel_owner_name_url_match;
                LLUrlRegistry::getInstance()->findUrl(parcel_owner_name_url, parcel_owner_name_url_match);
                if (!parcel_owner_name_url_match.empty())
                {
                    parcel_owner_msg              = mParcelOwnerMsg;
                    std::string parcel_owner_name = parcel_owner_name_url_match.getLabel();
                    LLStringUtil::format(parcel_owner_msg, {{"[PARCEL_OWNER]", parcel_owner_name}});
                }

                if (hover_parcel->getForSale())
                {
                    const LLUUID auth_buyer_id = hover_parcel->getAuthorizedBuyerID();
                    const LLUUID agent_id      = gAgent.getID();
                    bool         show_for_sale = auth_buyer_id.isNull() || auth_buyer_id == agent_id || parcel_owner == agent_id;
                    if (show_for_sale)
                    {
                        S32 price        = hover_parcel->getSalePrice();
                        S32 area         = hover_parcel->getArea();
                        F32 cost_per_sqm = 0.0f;
                        if (area > 0)
                        {
                            cost_per_sqm = F32(price) / area;
                        }
                        std::string formatted_price          = LLResMgr::getInstance()->getMonetaryString(price);
                        std::string formatted_cost_per_meter = llformat("%.1f", cost_per_sqm);
                        parcel_sale_price_msg                = mParcelSalePriceMsg;
                        LLStringUtil::format(parcel_sale_price_msg,
                                             {{"[PRICE]", formatted_price}, {"[PRICE_PER_SQM]", formatted_cost_per_meter}});
                        std::string formatted_area = llformat("%d", area);
                        parcel_sale_area_msg       = mParcelSaleAreaMsg;
                        LLStringUtil::format(parcel_sale_area_msg, {{"[AREA]", formatted_area}});
                    }
                }
            }
        }
    }

    // <FS:Ansariel> Synchronize double click handling throughout instances
    std::string tool_tip_hint_msg;
    //if (gSavedSettings.getBOOL("DoubleClickTeleport"))
    //{
    //    tool_tip_hint_msg = mAltToolTipHintMsg;
    //}
    //else if (gSavedSettings.getBOOL("DoubleClickShowWorldMap"))
    //{
    //    tool_tip_hint_msg = mToolTipHintMsg;
    //}
    switch (gSavedSettings.getS32("FSNetMapDoubleClickAction"))
    {
    case 1:
        tool_tip_hint_msg = mToolTipHintMsg;
        break;
    case 2:
        tool_tip_hint_msg = mAltToolTipHintMsg;
        break;
    default:
        break;
    }
    // </FS:Ansariel>

// [RLVa:KB] - Checked: RLVa-1.2.2
    //LLStringUtil::format_map_t args;
// [/RLVa:KB]
    args["[PARCEL_NAME_MSG]"]       = parcel_name_msg.empty() ? "" : parcel_name_msg + '\n';
    args["[PARCEL_SALE_PRICE_MSG]"] = parcel_sale_price_msg.empty() ? "" : parcel_sale_price_msg + '\n';
    args["[PARCEL_SALE_AREA_MSG]"]  = parcel_sale_area_msg.empty() ? "" : parcel_sale_area_msg + '\n';
    args["[PARCEL_OWNER_MSG]"]      = parcel_owner_msg.empty() ? "" : parcel_owner_msg + '\n';
    args["[REGION_NAME_MSG]"]       = region_name_msg.empty() ? "" : region_name_msg + '\n';
    args["[TOOL_TIP_HINT_MSG]"]     = tool_tip_hint_msg.empty() ? "" : tool_tip_hint_msg + '\n';

    std::string msg                 = mToolTipMsg;
    LLStringUtil::format(msg, args);
    if (msg.back() == '\n')
    {
        msg.resize(msg.size() - 1);
    }
    LLToolTipMgr::instance().show(LLToolTip::Params().message(msg).sticky_rect(sticky_rect));

    return true;
}

BOOL LLNetMap::handleToolTipAgent(const LLUUID& avatar_id)
{
	LLAvatarName av_name;
	if (avatar_id.isNull() || !LLAvatarNameCache::get(avatar_id, &av_name))
	{
		return FALSE;
	}

	// only show tooltip if same inspector not already open
	LLFloater* existing_inspector = LLFloaterReg::findInstance("inspect_avatar");
	if (!existing_inspector
		|| !existing_inspector->getVisible()
		|| existing_inspector->getKey()["avatar_id"].asUUID() != avatar_id)
	{
		LLInspector::Params p;
		p.fillFrom(LLUICtrlFactory::instance().getDefaultParams<LLInspector>());
		
		// Add distance to avatars in hovertip for minimap
		if (avatar_id != gAgentID)
		{
			F32 distance(0.f);

			// If avatar is >=1020, the value for Z might be returned as AVATAR_UNKNOWN_Z_OFFSET
			bool isHigher1020mBug = (mClosestAgentPosition[VZ] == AVATAR_UNKNOWN_Z_OFFSET);

			// <FS:Ansariel> Try to get distance from the nearby people panel
			//               aka radar when above 1020m.
			if (isHigher1020mBug)
			{
				FSRadar* radar = FSRadar::getInstance();
				if (radar)
				{
					FSRadarEntry* entry = radar->getEntry(avatar_id);
					if (entry)
					{
						F32 radar_distance = entry->getRange();

						if (radar_distance > AVATAR_UNKNOWN_RANGE)
						{
							distance = radar_distance;
							isHigher1020mBug = false;
						}
					}
				}
			}
			else
			{
				distance = dist_vec(gAgent.getPositionGlobal(), mClosestAgentPosition);
			}

			LLStringUtil::format_map_t args;

			if (!isHigher1020mBug)
			{
				args["DISTANCE"] = llformat("%.02f", distance);
			}
			else
			{
				static LLCachedControl<F32> farClip(gSavedSettings, "RenderFarClip");
				args["DISTANCE"] = llformat("> %.02f", farClip());
			}
			std::string distanceLabel = LLTrans::getString("minimap_distance");
			LLStringUtil::format(distanceLabel, args);
			p.message(av_name.getCompleteName() + "\n" + distanceLabel);
		}
		else
		{
			p.message(av_name.getCompleteName());
		}
		
		// <FS:Ansariel> Get rid of the useless and clumsy I-button on the hovertip
		//p.image.name("Inspector_I");
		p.click_callback(boost::bind(showAvatarInspector, avatar_id));
		p.visible_time_near(6.f);
		p.visible_time_far(3.f);
		p.delay_time(0.35f);
		p.wrap(false);

		LLToolTipMgr::instance().show(p);
	}
	return TRUE;
}

// static
void LLNetMap::showAvatarInspector(const LLUUID& avatar_id)
{
	LLSD params;
	params["avatar_id"] = avatar_id;

	if (LLToolTipMgr::instance().toolTipVisible())
	{
		LLRect rect = LLToolTipMgr::instance().getToolTipRect();
		params["pos"]["x"] = rect.mLeft;
		params["pos"]["y"] = rect.mTop;
	}

	// <FS:Ansariel> FIRE-9045: Remove avatar inspector
	//LLFloaterReg::showInstance("inspect_avatar", params);
	if (gSavedSettings.getBOOL("FSInspectAvatarSlurlOpensProfile"))
	{
		LLAvatarActions::showProfile(avatar_id);
	}
	else
	{
		LLFloaterReg::showInstance("inspect_avatar", params);
	}
	// </FS:Ansariel>
}

void LLNetMap::renderScaledPointGlobal( const LLVector3d& pos, const LLColor4U &color, F32 radius_meters )
{
	LLVector3 local_pos;
	local_pos.setVec( pos - mObjectImageCenterGlobal );

	S32 diameter_pixels = ll_round(2 * radius_meters * mObjectMapTPM);
	renderPoint( local_pos, color, diameter_pixels );
}


void LLNetMap::renderPoint(const LLVector3 &pos_local, const LLColor4U &color, 
						   S32 diameter, S32 relative_height)
{
	if (diameter <= 0)
	{
		return;
	}

	const S32 image_width = (S32)mObjectImagep->getWidth();
	const S32 image_height = (S32)mObjectImagep->getHeight();

	S32 x_offset = ll_round(pos_local.mV[VX] * mObjectMapTPM + image_width / 2);
	S32 y_offset = ll_round(pos_local.mV[VY] * mObjectMapTPM + image_height / 2);

	if ((x_offset < 0) || (x_offset >= image_width))
	{
		return;
	}
	if ((y_offset < 0) || (y_offset >= image_height))
	{
		return;
	}

	U8 *datap = mObjectRawImagep->getData();

	S32 neg_radius = diameter / 2;
	S32 pos_radius = diameter - neg_radius;
	S32 x, y;

	if (relative_height > 0)
	{
		// ...point above agent
		S32 px, py;

		// vertical line
		px = x_offset;
		for (y = -neg_radius; y < pos_radius; y++)
		{
			py = y_offset + y;
			if ((py < 0) || (py >= image_height))
			{
				continue;
			}
			S32 offset = px + py * image_width;
			((U32*)datap)[offset] = color.asRGBA();
		}

		// top line
		py = y_offset + pos_radius - 1;
		for (x = -neg_radius; x < pos_radius; x++)
		{
			px = x_offset + x;
			if ((px < 0) || (px >= image_width))
			{
				continue;
			}
			S32 offset = px + py * image_width;
			((U32*)datap)[offset] = color.asRGBA();
		}
	}
	else
	{
		// ...point level with agent
		for (x = -neg_radius; x < pos_radius; x++)
		{
			S32 p_x = x_offset + x;
			if ((p_x < 0) || (p_x >= image_width))
			{
				continue;
			}

			for (y = -neg_radius; y < pos_radius; y++)
			{
				S32 p_y = y_offset + y;
				if ((p_y < 0) || (p_y >= image_height))
				{
					continue;
				}
				S32 offset = p_x + p_y * image_width;
				((U32*)datap)[offset] = color.asRGBA();
			}
		}
	}
}

// [SL:KB] - Patch: World-MinimapOverlay | Checked: 2012-06-20 (Catznip-3.3)
void LLNetMap::renderPropertyLinesForRegion(const LLViewerRegion* pRegion, const LLColor4U& clrOverlay)
{
	const S32 imgWidth = (S32)mParcelImagep->getWidth();
	const S32 imgHeight = (S32)mParcelImagep->getHeight();

	const LLVector3 originLocal(pRegion->getOriginGlobal() - mParcelImageCenterGlobal);
	const S32 originX = ll_round(originLocal.mV[VX] * mObjectMapTPM + imgWidth / 2);
	const S32 originY = ll_round(originLocal.mV[VY] * mObjectMapTPM + imgHeight / 2);

	U32* pTextureData = (U32*)mParcelRawImagep->getData();

	//
	// Draw the north and east region borders
	//
	const F32 real_width(pRegion->getWidth());
	const S32 borderY = originY + ll_round(real_width * mObjectMapTPM);
	if ( (borderY >= 0) && (borderY < imgHeight) )
	{
		S32 curX = llclamp(originX, 0, imgWidth), endX = llclamp(originX + ll_round(real_width * mObjectMapTPM), 0, imgWidth - 1);
		for (; curX <= endX; curX++)
			pTextureData[borderY * imgWidth + curX] = clrOverlay.asRGBA();
	}
	const S32 borderX = originX + ll_round(real_width * mObjectMapTPM);
	if ( (borderX >= 0) && (borderX < imgWidth) )
	{
		S32 curY = llclamp(originY, 0, imgHeight), endY = llclamp(originY + ll_round(real_width * mObjectMapTPM), 0, imgHeight - 1);
		for (; curY <= endY; curY++)
			pTextureData[curY * imgWidth + borderX] = clrOverlay.asRGBA();
	}

	//
	// Render parcel lines
	//
	const F32 GRID_STEP = PARCEL_GRID_STEP_METERS;
	const S32 GRIDS_PER_EDGE = real_width / GRID_STEP;

	const U8* pOwnership = pRegion->getParcelOverlay()->getOwnership();
	const U8* pCollision = (pRegion->getHandle() == LLViewerParcelMgr::instance().getCollisionRegionHandle()) ? LLViewerParcelMgr::instance().getCollisionBitmap() : NULL;
	for (S32 idxRow = 0; idxRow < GRIDS_PER_EDGE; idxRow++)
	{
		for (S32 idxCol = 0; idxCol < GRIDS_PER_EDGE; idxCol++)
		{
			S32 overlay = pOwnership[idxRow * GRIDS_PER_EDGE + idxCol];
			S32 idxCollision = idxRow * GRIDS_PER_EDGE + idxCol;
			bool fForSale = ((overlay & PARCEL_COLOR_MASK) == PARCEL_FOR_SALE);
			bool fAuction = ((overlay & PARCEL_COLOR_MASK) == PARCEL_AUCTION);
			bool fCollision = (pCollision) && (pCollision[idxCollision / 8] & (1 << (idxCollision % 8)));
			if ( (!fForSale) && (!fCollision) && (!fAuction) && (0 == (overlay & (PARCEL_SOUTH_LINE | PARCEL_WEST_LINE))) )
				continue;

			const S32 posX = originX + ll_round(idxCol * GRID_STEP * mObjectMapTPM);
			const S32 posY = originY + ll_round(idxRow * GRID_STEP * mObjectMapTPM);

			static LLCachedControl<bool> s_fForSaleParcels(gSavedSettings, "MiniMapForSaleParcels");
			static LLCachedControl<bool> s_fShowCollisionParcels(gSavedSettings, "MiniMapCollisionParcels");
			if ( ((s_fForSaleParcels) && (fForSale || fAuction)) || ((s_fShowCollisionParcels) && (fCollision)) )
			{
				S32 curY = llclamp(posY, 0, imgHeight), endY = llclamp(posY + ll_round(GRID_STEP * mObjectMapTPM), 0, imgHeight - 1);
				for (; curY <= endY; curY++)
				{
					S32 curX = llclamp(posX, 0, imgWidth) , endX = llclamp(posX + ll_round(GRID_STEP * mObjectMapTPM), 0, imgWidth - 1);
					for (; curX <= endX; curX++)
					{
						U32 texcolor = LLColor4U(255, 128, 128, 192).asRGBA();
						if (fForSale)
						{
							texcolor = LLColor4U(255, 255, 128, 192).asRGBA();
						}
						else if (fAuction)
						{
							texcolor = LLColor4U(128, 0, 255, 102).asRGBA();
						}
						
						pTextureData[curY * imgWidth + curX] = texcolor;
					}
				}
			}
			if (overlay & PARCEL_SOUTH_LINE)
			{
				if ( (posY >= 0) && (posY < imgHeight) )
				{
					S32 curX = llclamp(posX, 0, imgWidth), endX = llclamp(posX + ll_round(GRID_STEP * mObjectMapTPM), 0, imgWidth - 1);
					for (; curX <= endX; curX++)
						pTextureData[posY * imgWidth + curX] = clrOverlay.asRGBA();
				}
			}
			if (overlay & PARCEL_WEST_LINE)
			{
				if ( (posX >= 0) && (posX < imgWidth) )
				{
					S32 curY = llclamp(posY, 0, imgHeight), endY = llclamp(posY + ll_round(GRID_STEP * mObjectMapTPM), 0, imgHeight - 1);
					for (; curY <= endY; curY++)
						pTextureData[curY * imgWidth + posX] = clrOverlay.asRGBA();
				}
			}
		}
	}
}
// [/SL:KB]

//void LLNetMap::createObjectImage()
// [SL:KB] - Patch: World-MinimapOverlay | Checked: 2012-06-20 (Catznip-3.3)
bool LLNetMap::createImage(LLPointer<LLImageRaw>& rawimagep) const
// [/SL:KB]
{
	// Find the size of the side of a square that surrounds the circle that surrounds getRect().
	// ... which is, the diagonal of the rect.
	F32 width = (F32)getRect().getWidth();
	F32 height = (F32)getRect().getHeight();
	S32 square_size = ll_round( sqrt(width*width + height*height) );

	// Find the least power of two >= the minimum size.
	const S32 MIN_SIZE = 64;
// [SL:KB] - Patch: World-MinimapOverlay | Checked: 2012-07-28 (Catznip-3.3)
	const S32 MAX_SIZE = 512;
// [/SL:KB]
//	const S32 MAX_SIZE = 256;
	S32 img_size = MIN_SIZE;
	while( (img_size*2 < square_size ) && (img_size < MAX_SIZE) )
	{
		img_size <<= 1;
	}

// [SL:KB] - Patch: World-MinimapOverlay | Checked: 2012-06-20 (Catznip-3.3)
	if( rawimagep.isNull() || (rawimagep->getWidth() != img_size) || (rawimagep->getHeight() != img_size) )
	{
		rawimagep = new LLImageRaw(img_size, img_size, 4);
		U8* data = rawimagep->getData();
		memset( data, 0, img_size * img_size * 4 );
		return true;
	}
	return false;
// [/SL:KB]
//	if( mObjectImagep.isNull() ||
//		(mObjectImagep->getWidth() != img_size) ||
//		(mObjectImagep->getHeight() != img_size) )
//	{
//		mObjectRawImagep = new LLImageRaw(img_size, img_size, 4);
//		U8* data = mObjectRawImagep->getData();
//		memset( data, 0, img_size * img_size * 4 );
//		mObjectImagep = LLViewerTextureManager::getLocalTexture( mObjectRawImagep.get(), FALSE);
//	}
//	setScale(mScale);
//	mUpdateNow = true;
}

// [SL:KB] - Patch: World-MinimapOverlay | Checked: 2012-06-20 (Catznip-3.3)
void LLNetMap::createObjectImage()
{
	if (createImage(mObjectRawImagep))
		mObjectImagep = LLViewerTextureManager::getLocalTexture( mObjectRawImagep.get(), FALSE);
	// <FS:Ansariel> Synchronize scale throughout instances
	//setScale(mScale);
	setScale(sScale);
	// </FS:Ansariel> Synchronize scale throughout instances
	mUpdateObjectImage = true;
}

void LLNetMap::createParcelImage()
{
	if (createImage(mParcelRawImagep))
		mParcelImagep = LLViewerTextureManager::getLocalTexture( mParcelRawImagep.get(), FALSE);
	mUpdateParcelImage = true;
}
// [/SL:KB]

BOOL LLNetMap::handleMouseDown(S32 x, S32 y, MASK mask)
{
    // Start panning
    gFocusMgr.setMouseCapture(this);

    mStartPan     = mCurPan;
    mMouseDown.mX = x;
    mMouseDown.mY = y;
    return true;
}

BOOL LLNetMap::handleMouseUp(S32 x, S32 y, MASK mask)
{
    if (abs(mMouseDown.mX - x) < 3 && abs(mMouseDown.mY - y) < 3)
    {
        handleClick(x, y, mask);
    }

    if (hasMouseCapture())
    {
        if (mPanning)
        {
            // restore mouse cursor
            S32 local_x, local_y;
            local_x          = mMouseDown.mX + llfloor(mCurPan.mV[VX] - mStartPan.mV[VX]);
            local_y          = mMouseDown.mY + llfloor(mCurPan.mV[VY] - mStartPan.mV[VY]);
            LLRect clip_rect = getRect();
            clip_rect.stretch(-8);
            clip_rect.clipPointToRect(mMouseDown.mX, mMouseDown.mY, local_x, local_y);
            LLUI::getInstance()->setMousePositionLocal(this, local_x, local_y);

            // finish the pan
            mPanning = false;

            mMouseDown.set(0, 0);
        }
        gViewerWindow->showCursor();
        gFocusMgr.setMouseCapture(NULL);
        return true;
    }

    return false;
}

// [SL:KB] - Patch: World-MiniMap | Checked: 2012-07-08 (Catznip-3.3)
void LLNetMap::setAvatarProfileLabel(const LLUUID& av_id, const LLAvatarName& avName, const std::string& item_name)
{
	avatar_name_cache_connection_map_t::iterator it = mAvatarNameCacheConnections.find(av_id);
	if (it != mAvatarNameCacheConnections.end())
	{
		if (it->second.connected())
		{
			it->second.disconnect();
		}
		mAvatarNameCacheConnections.erase(it);
	}

	auto menu = static_cast<LLMenuGL*>(mPopupMenuHandle.get());
	if (menu)
	{
		LLMenuItemGL* pItem = menu->findChild<LLMenuItemGL>(item_name, TRUE /*recurse*/);
		if (pItem)
		{
			pItem->setLabel(avName.getCompleteName());
			pItem->getMenu()->arrange();
		}
	}
}

void LLNetMap::handleOverlayToggle(const LLSD& sdParam)
{
	// Toggle the setting
	const std::string strControl = sdParam.asString();
	BOOL fCurValue = gSavedSettings.getBOOL(strControl);
	gSavedSettings.setBOOL(strControl, !fCurValue);

	// Force an overlay update
	mUpdateParcelImage = true;
}

void LLNetMap::handleShowProfile(const LLSD& sdParam) const
{
	const std::string strParam = sdParam.asString();
	if ("closest" == strParam)
	{
		LLAvatarActions::showProfile(mClosestAgentRightClick);
	}
	else if ("place" == strParam)
	{
		LLSD sdParams;
		sdParams["type"] = "remote_place";
		sdParams["x"] = mPopupWorldPos.mdV[VX];
		sdParams["y"] = mPopupWorldPos.mdV[VY];
		sdParams["z"] = mPopupWorldPos.mdV[VZ];

		FSFloaterPlaceDetails::showPlaceDetails(sdParams);
	}
}

bool LLNetMap::checkTextureType(const LLSD& sdParam) const
{
	const std::string strParam = sdParam.asString();

	bool fWorldMapTextures = gSavedSettings.getBOOL("MiniMapWorldMapTextures");
	if ("maptile" == strParam)
		return fWorldMapTextures;
	else if ("terrain" == strParam)
		return !fWorldMapTextures;
	return false;
}

void LLNetMap::handleTextureType(const LLSD& sdParam) const
{
	gSavedSettings.setBOOL("MiniMapWorldMapTextures", ("maptile" == sdParam.asString()));
}
// [/SL:KB]

BOOL LLNetMap::handleRightMouseDown(S32 x, S32 y, MASK mask)
{
<<<<<<< HEAD
	auto menu = static_cast<LLMenuGL*>(mPopupMenuHandle.get());
	if (menu)
	{
		mPopupWorldPos = viewPosToGlobal(x, y);
// [SL:KB] - Patch: World-MiniMap | Checked: 2012-07-08 (Catznip-3.3)
		mClosestAgentRightClick = mClosestAgentToCursor;
		mClosestAgentsRightClick = mClosestAgentsToCursor;

		menu->setItemVisible("Add to Set Multiple", mClosestAgentsToCursor.size() > 1);
		menu->setItemVisible("More Options", mClosestAgentsToCursor.size() == 1);
		menu->setItemVisible("View Profile", mClosestAgentsToCursor.size() == 1);

		bool can_show_names = !RlvActions::hasBehaviour(RLV_BHVR_SHOWNAMES);
		menu->setItemEnabled("Add to Set Multiple", can_show_names);
		menu->setItemEnabled("More Options", can_show_names);
		menu->setItemEnabled("View Profile", can_show_names);

		LLMenuItemBranchGL* pProfilesMenu = menu->getChild<LLMenuItemBranchGL>("View Profiles");
		if (pProfilesMenu)
		{
			pProfilesMenu->setVisible(mClosestAgentsToCursor.size() > 1);
			pProfilesMenu->setEnabled(can_show_names);

			pProfilesMenu->getBranch()->empty();
			for (uuid_vec_t::const_iterator itAgent = mClosestAgentsToCursor.begin(); itAgent != mClosestAgentsToCursor.end(); ++itAgent)
			{
				LLMenuItemCallGL::Params p;
				p.name = llformat("Profile Item %d", itAgent - mClosestAgentsToCursor.begin());

				LLAvatarName avName; const LLUUID& idAgent = *itAgent;
				if (LLAvatarNameCache::get(idAgent, &avName))
				{
					p.label = avName.getCompleteName();
				}
				else
				{
					p.label = LLTrans::getString("LoadingData");
					avatar_name_cache_connection_map_t::iterator it = mAvatarNameCacheConnections.find(idAgent);
					if (it != mAvatarNameCacheConnections.end())
					{
						if (it->second.connected())
						{
							it->second.disconnect();
						}
						mAvatarNameCacheConnections.erase(it);
					}
					mAvatarNameCacheConnections[idAgent] = LLAvatarNameCache::get(idAgent, boost::bind(&LLNetMap::setAvatarProfileLabel, this, _1, _2, p.name.getValue()));
				}
				p.on_click.function = boost::bind(&LLAvatarActions::showProfile, _2);
				p.on_click.parameter = idAgent;

				LLMenuItemCallGL* pMenuItem  = LLUICtrlFactory::create<LLMenuItemCallGL>(p);
				if (pMenuItem)
					pProfilesMenu->getBranch()->addChild(pMenuItem);
			}
		}
		menu->setItemVisible("Cam", LLAvatarActions::canZoomIn(mClosestAgentToCursor));
		menu->setItemVisible("MarkAvatar", mClosestAgentToCursor.notNull());
		menu->setItemVisible("Start Tracking", mClosestAgentToCursor.notNull());
		menu->setItemVisible("Profile Separator", (mClosestAgentsToCursor.size() >= 1 || mClosestAgentToCursor.notNull()));
		menu->setItemEnabled("Place Profile", RlvActions::canShowLocation());
		menu->setItemEnabled("World Map", !RlvActions::hasBehaviour(RLV_BHVR_SHOWWORLDMAP));

// [/SL:KB]
		menu->buildDrawLabels();
		menu->updateParent(LLMenuGL::sMenuContainer);
// [SL:KB] - Patch: World-MiniMap | Checked: 2012-07-08 (Catznip-3.3)
		menu->setItemVisible("Stop tracking", LLTracker::isTracking(0));
		menu->setItemVisible("Stop Tracking Separator", LLTracker::isTracking(0));
// [/SL:KB]
//		menu->setItemEnabled("Stop tracking", LLTracker::isTracking(0));
=======
    auto menu = static_cast<LLMenuGL*>(mPopupMenuHandle.get());
    if (menu)
	{
		mPopupWorldPos = viewPosToGlobal(x, y);
        menu->buildDrawLabels();
        menu->updateParent(LLMenuGL::sMenuContainer);
        menu->setItemEnabled("Stop Tracking", LLTracker::isTracking(0));
>>>>>>> 58d62656
		LLMenuGL::showPopup(this, menu, x, y);
	}
	return TRUE;
}

BOOL LLNetMap::handleClick(S32 x, S32 y, MASK mask)
{
	// TODO: allow clicking an avatar on minimap to select avatar in the nearby avatar list
	// if(mClosestAgentToCursor.notNull())
	//     mNearbyList->selectUser(mClosestAgentToCursor);
	// Needs a registered observer i guess to accomplish this without using
	// globals to tell the mNearbyList in llpeoplepanel to select the user
	return TRUE;
}

BOOL LLNetMap::handleDoubleClick(S32 x, S32 y, MASK mask)
{
	LLVector3d pos_global = viewPosToGlobal(x, y);

	// <FS:Ansariel> Synchronize double click handling throughout instances
	//bool double_click_teleport = gSavedSettings.getBOOL("DoubleClickTeleport");
	//bool double_click_show_world_map = gSavedSettings.getBOOL("DoubleClickShowWorldMap");

	//if (double_click_teleport || double_click_show_world_map)
	//{
	//	// If we're not tracking a beacon already, double-click will set one 
	//	if (!LLTracker::isTracking(NULL))
	//	{
	//		LLFloaterWorldMap* world_map = LLFloaterWorldMap::getInstance();
	//		if (world_map)
	//		{
	//			world_map->trackLocation(pos_global);
	//		}
	//	}
	//}

	//if (double_click_teleport)
	//{
	//	// If DoubleClickTeleport is on, double clicking the minimap will teleport there
	//	gAgent.teleportViaLocationLookAt(pos_global);
	//}
	//else if (double_click_show_world_map)
	//{
	//	LLFloaterReg::showInstance("world_map");
	//}
	performDoubleClickAction(pos_global);
	// </FS:Ansariel> Synchronize double click handling throughout instances

	return TRUE;
}

F32 LLNetMap::getScaleForName(std::string scale_name)
{
    if (scale_name == "very close")
    {
        return LLNetMap::MAP_SCALE_VERY_CLOSE;
    }
    else if (scale_name == "close")
    {
        return LLNetMap::MAP_SCALE_CLOSE;
    }
    else if (scale_name == "medium")
    {
        return LLNetMap::MAP_SCALE_MEDIUM;
    }
    else if (scale_name == "far")
    {
        return LLNetMap::MAP_SCALE_FAR;
    }
    return 0.0f;
}

// static
bool LLNetMap::outsideSlop( S32 x, S32 y, S32 start_x, S32 start_y, S32 slop )
{
	S32 dx = x - start_x;
	S32 dy = y - start_y;

	return (dx <= -slop || slop <= dx || dy <= -slop || slop <= dy);
}

BOOL LLNetMap::handleHover( S32 x, S32 y, MASK mask )
{
	if (hasMouseCapture())
	{
		if (mPanning || outsideSlop(x, y, mMouseDown.mX, mMouseDown.mY, MOUSE_DRAG_SLOP))
		{
			if (!mPanning)
			{
                // Just started panning. Hide cursor.
				mPanning = true;
				gViewerWindow->hideCursor();
			}

			LLVector2 delta(static_cast<F32>(gViewerWindow->getCurrentMouseDX()),
							static_cast<F32>(gViewerWindow->getCurrentMouseDY()));

			// Set pan to value at start of drag + offset
			mCurPan += delta;

			gViewerWindow->moveCursorToCenter();
		}
	}

    if (mask & MASK_SHIFT)
    {
        // If shift is held, change the cursor to hint that the map can be
        // dragged. However, holding shift is not required to drag the map.
        gViewerWindow->setCursor( UI_CURSOR_TOOLPAN );
    }
    else
    {
        gViewerWindow->setCursor( UI_CURSOR_CROSS );
    }

	return TRUE;
}

bool LLNetMap::isZoomChecked(const LLSD &userdata)
{
    std::string level = userdata.asString();
    F32         scale = getScaleForName(level);
    return scale == mScale;
}

void LLNetMap::setZoom(const LLSD &userdata)
{
    std::string level = userdata.asString();
    F32         scale = getScaleForName(level);
    if (scale != 0.0f)
    {
        setScale(scale);
    }
}

// <FS:Ansariel> Mark avatar feature
void LLNetMap::handleMark(const LLSD& userdata)
{
	setAvatarMarkColors(mClosestAgentsRightClick, userdata);
}

void LLNetMap::handleClearMark()
{
	clearAvatarMarkColors(mClosestAgentsRightClick);
}

void LLNetMap::handleClearMarks()
{
	clearAvatarMarkColors();
}

// static
bool LLNetMap::getAvatarMarkColor(const LLUUID& avatar_id, LLColor4& color)
{
	avatar_marks_map_t::iterator found = sAvatarMarksMap.find(avatar_id);
	if (found != sAvatarMarksMap.end())
	{
		color = found->second;
		return true;
	}
	return false;
}

// static
void LLNetMap::setAvatarMarkColor(const LLUUID& avatar_id, const LLSD& color)
{
	uuid_vec_t ids;
	ids.push_back(avatar_id);
	setAvatarMarkColors(ids, color);
}

// static
void LLNetMap::setAvatarMarkColors(const uuid_vec_t& avatar_ids, const LLSD& color)
{
	// Use the name as color definition name from colors.xml
	LLColor4 mark_color = LLUIColorTable::instance().getColor(color.asString(), LLColor4::green);

	for (const auto& avatar_id : avatar_ids)
	{
		sAvatarMarksMap[avatar_id] = mark_color;
	}
}

// static
void LLNetMap::clearAvatarMarkColor(const LLUUID& avatar_id)
{
	uuid_vec_t ids;
	ids.push_back(avatar_id);
	clearAvatarMarkColors(ids);
}

// static
void LLNetMap::clearAvatarMarkColors(const uuid_vec_t& avatar_ids)
{
	for (const auto& avatar_id : avatar_ids)
	{
		sAvatarMarksMap.erase(avatar_id);
	}
}

// static
void LLNetMap::clearAvatarMarkColors()
{
	sAvatarMarksMap.clear();
}

// static
LLColor4 LLNetMap::getAvatarColor(const LLUUID& avatar_id)
{
	static LLUIColor map_avatar_color = LLUIColorTable::instance().getColor("MapAvatarColor", LLColor4::white);
	LLColor4 color = map_avatar_color;

	LGGContactSets& cs_instance = LGGContactSets::instance();

	// Color "special" avatars with special colors (Friends, muted, Lindens, etc)
	color = cs_instance.colorize(avatar_id, color, LGG_CS_MINIMAP);

	// Color based on contact sets prefs
	cs_instance.hasFriendColorThatShouldShow(avatar_id, LGG_CS_MINIMAP, color);

	// Mark Avatars with special colors
	avatar_marks_map_t::iterator found = sAvatarMarksMap.find(avatar_id);
	if (found != sAvatarMarksMap.end())
	{
		color = found->second;
	}

	return color;
}
//</FS:Ansariel>

void LLNetMap::handleCam()
{
	if (LLAvatarActions::canZoomIn(mClosestAgentRightClick))
	{
		LLAvatarActions::zoomIn(mClosestAgentRightClick);
	}
	else
	{
		report_to_nearby_chat(LLTrans::getString("minimap_no_focus"));
	}
}

// <FS:Ansariel> Avatar tracking feature
void LLNetMap::handleStartTracking()
{
	if (mClosestAgentRightClick.notNull())
	{
		LLAvatarActions::track(mClosestAgentRightClick);
	}
}
// </FS:Ansariel> Avatar tracking feature

void LLNetMap::handleStopTracking (const LLSD& userdata)
{
<<<<<<< HEAD
	auto menu = static_cast<LLMenuGL*>(mPopupMenuHandle.get());
	if (menu)
	{
		// <FS:Ansariel> Hide tracking option instead of disabling
		//menu->setItemEnabled ("Stop tracking", false);
		menu->setItemVisible ("Stop tracking", false);
		// </FS:Ansariel>
=======
    auto menu = static_cast<LLMenuGL*>(mPopupMenuHandle.get());
    if (menu)
	{
        menu->setItemEnabled ("Stop Tracking", false);
>>>>>>> 58d62656
		LLTracker::stopTracking (LLTracker::isTracking(NULL));
	}
}

void LLNetMap::activateCenterMap(const LLSD &userdata) { mCentering = true; }

bool LLNetMap::isMapOrientationChecked(const LLSD &userdata)
{
    const std::string command_name = userdata.asString();
    const bool        rotate_map   = gSavedSettings.getBOOL("MiniMapRotate");
    if (command_name == "north_at_top")
    {
        return !rotate_map;
    }

    if (command_name == "camera_at_top")
    {
        return rotate_map;
    }

    return false;
}

void LLNetMap::setMapOrientation(const LLSD &userdata)
{
    const std::string command_name = userdata.asString();
    if (command_name == "north_at_top")
    {
        gSavedSettings.setBOOL("MiniMapRotate", false);
    }
    else if (command_name == "camera_at_top")
    {
        gSavedSettings.setBOOL("MiniMapRotate", true);
    }
}

void LLNetMap::popupShowAboutLand(const LLSD &userdata)
{
    // Update parcel selection. It's important to deselect land first so the "About Land" floater doesn't refresh with the old selection.
    LLViewerParcelMgr::getInstance()->deselectLand();
    LLParcelSelectionHandle selection = LLViewerParcelMgr::getInstance()->selectParcelAt(mPopupWorldPos);
    gMenuHolder->setParcelSelection(selection);

    LLFloaterReg::showInstance("about_land", LLSD(), false);
}

// <FS:Ansariel> Synchronize double click handling throughout instances
void LLNetMap::performDoubleClickAction(LLVector3d pos_global)
{
	S32 fsNetMapDoubleClickAction = gSavedSettings.getS32("FSNetMapDoubleClickAction");
	
	// 1 = Double click show world map
	// 2 = Double click teleport
	if (fsNetMapDoubleClickAction == 1 || fsNetMapDoubleClickAction == 2)
	{
		// If we're not tracking a beacon already, double-click will set one 
		if (!LLTracker::isTracking(NULL))
		{
			LLFloaterWorldMap* world_map = LLFloaterWorldMap::getInstance();
			if (world_map)
			{
				world_map->trackLocation(pos_global);
			}
		}
	}

	switch (fsNetMapDoubleClickAction)
	{
		case 1:
			LLFloaterReg::showInstance("world_map");
			break;
		case 2:
			gAgent.teleportViaLocationLookAt(pos_global);
			break;
		default:
			break;
	}
}
// </FS:Ansariel> Synchronize double click handling throughout instances


bool LLNetMap::canAddFriend()
{
	return FSCommon::checkIsActionEnabled(mClosestAgentRightClick, FS_RGSTR_ACT_ADD_FRIEND);
}

bool LLNetMap::canRemoveFriend()
{
	return FSCommon::checkIsActionEnabled(mClosestAgentRightClick, FS_RGSTR_ACT_REMOVE_FRIEND);
}

bool LLNetMap::canCall()
{
	return LLAvatarActions::canCall();
}

bool LLNetMap::canMap()
{
	return (LLAvatarTracker::instance().isBuddyOnline(mClosestAgentRightClick) && is_agent_mappable(mClosestAgentRightClick));
}

bool LLNetMap::canShare()
{
	return (!RlvActions::hasBehaviour(RLV_BHVR_SHOWINV));
}

bool LLNetMap::canOfferTeleport()
{
	return FSCommon::checkIsActionEnabled(mClosestAgentRightClick, FS_RGSTR_ACT_OFFER_TELEPORT);
}

// <FS:Ansariel> Extra request teleport
bool LLNetMap::canRequestTeleport()
{
	return FSCommon::checkIsActionEnabled(mClosestAgentRightClick, FS_RGSTR_ACT_REQUEST_TELEPORT);
}
// </FS:Ansariel>

bool LLNetMap::canBlock()
{
	return LLAvatarActions::canBlock(mClosestAgentRightClick);
}

bool LLNetMap::canFreezeEject()
{
	return LLAvatarActions::canLandFreezeOrEject(mClosestAgentRightClick);
}

bool LLNetMap::canKickTeleportHome()
{
	return LLAvatarActions::canEstateKickOrTeleportHome(mClosestAgentRightClick);
}

bool LLNetMap::isBlocked()
{
	return LLAvatarActions::isBlocked(mClosestAgentRightClick);
}

void LLNetMap::handleAddFriend()
{
	LLAvatarActions::requestFriendshipDialog(mClosestAgentRightClick);
}

void LLNetMap::handleAddToContactSet()
{
	LLAvatarActions::addToContactSet(mClosestAgentsRightClick);
}

void LLNetMap::handleRemoveFriend()
{
	LLAvatarActions::removeFriendDialog(mClosestAgentRightClick);
}

void LLNetMap::handleIM()
{
	LLAvatarActions::startIM(mClosestAgentRightClick);
}

void LLNetMap::handleCall()
{
	LLAvatarActions::startCall(mClosestAgentRightClick);
}

void LLNetMap::handleMap()
{
	LLAvatarActions::showOnMap(mClosestAgentRightClick);
}

void LLNetMap::handleShare()
{
	LLAvatarActions::share(mClosestAgentRightClick);
}

void LLNetMap::handlePay()
{
	LLAvatarActions::pay(mClosestAgentRightClick);
}

void LLNetMap::handleOfferTeleport()
{
	LLAvatarActions::offerTeleport(mClosestAgentRightClick);
}

void LLNetMap::handleRequestTeleport()
{
	LLAvatarActions::teleportRequest(mClosestAgentRightClick);
}

void LLNetMap::handleTeleportToAvatar()
{
	LLAvatarActions::teleportTo(mClosestAgentRightClick);
}

void LLNetMap::handleGroupInvite()
{
	LLAvatarActions::inviteToGroup(mClosestAgentRightClick);
}

void LLNetMap::handleGetScriptInfo()
{
	LLAvatarActions::getScriptInfo(mClosestAgentRightClick);
}

void LLNetMap::handleBlockUnblock()
{
	LLAvatarActions::toggleBlock(mClosestAgentRightClick);
}

void LLNetMap::handleReport()
{
	LLAvatarActions::report(mClosestAgentRightClick);
}

void LLNetMap::handleFreeze()
{
	LLAvatarActions::landFreeze(mClosestAgentRightClick);
}

void LLNetMap::handleEject()
{
	LLAvatarActions::landEject(mClosestAgentRightClick);
}

void LLNetMap::handleKick()
{
	LLAvatarActions::estateKick(mClosestAgentRightClick);
}

void LLNetMap::handleTeleportHome()
{
	LLAvatarActions::estateTeleportHome(mClosestAgentRightClick);
}

void LLNetMap::handleEstateBan()
{
	LLAvatarActions::estateBan(mClosestAgentRightClick);
}

void LLNetMap::handleDerender(bool permanent)
{
	LLAvatarActions::derender(mClosestAgentRightClick, permanent);
}<|MERGE_RESOLUTION|>--- conflicted
+++ resolved
@@ -139,11 +139,7 @@
 	mParcelImagep(),
 // [/SL:KB]
 	mClosestAgentToCursor(),
-<<<<<<< HEAD
 //	mClosestAgentAtLastRightClick(),
-=======
-	mClosestAgentAtLastRightClick(),
->>>>>>> 58d62656
 	mToolTipMsg()
 {
 	// <FS:Ansariel> Fixing borked minimap zoom level persistance
@@ -163,13 +159,12 @@
 
 LLNetMap::~LLNetMap()
 {
-<<<<<<< HEAD
-	auto menu = static_cast<LLMenuGL*>(mPopupMenuHandle.get());
-	if (menu)
-	{
-		menu->die();
-		mPopupMenuHandle.markDead();
-	}
+    auto menu = static_cast<LLMenuGL*>(mPopupMenuHandle.get());
+    if (menu)
+    {
+        menu->die();
+        mPopupMenuHandle.markDead();
+    }
 
 	// <FS:Ansariel> Protect avatar name lookup callbacks
 	for (avatar_name_cache_connection_map_t::iterator it = mAvatarNameCacheConnections.begin(); it != mAvatarNameCacheConnections.end(); ++it)
@@ -195,14 +190,6 @@
 		mParcelOverlayConn.disconnect();
 	}
 // [/SL:KB]
-=======
-    auto menu = static_cast<LLMenuGL*>(mPopupMenuHandle.get());
-    if (menu)
-    {
-        menu->die();
-        mPopupMenuHandle.markDead();
-    }
->>>>>>> 58d62656
 }
 
 BOOL LLNetMap::postBuild()
@@ -216,7 +203,6 @@
     enableRegistrar.add("Minimap.MapOrientation.Check", boost::bind(&LLNetMap::isMapOrientationChecked, this, _2));
     commitRegistrar.add("Minimap.MapOrientation.Set", boost::bind(&LLNetMap::setMapOrientation, this, _2));
     commitRegistrar.add("Minimap.AboutLand", boost::bind(&LLNetMap::popupShowAboutLand, this, _2));
-<<<<<<< HEAD
 	// <FS:Ansariel>
 	commitRegistrar.add("Minimap.Mark", boost::bind(&LLNetMap::handleMark, this, _2));
 	commitRegistrar.add("Minimap.ClearMark", boost::bind(&LLNetMap::handleClearMark, this));
@@ -271,18 +257,11 @@
 	mParcelMgrConn = LLViewerParcelMgr::instance().setCollisionUpdateCallback(boost::bind(&LLNetMap::refreshParcelOverlay, this));
 	mParcelOverlayConn = LLViewerParcelOverlay::setUpdateCallback(boost::bind(&LLNetMap::refreshParcelOverlay, this));
 // [/SL:KB]
-=======
->>>>>>> 58d62656
 
     LLMenuGL* menu = LLUICtrlFactory::getInstance()->createFromFile<LLMenuGL>("menu_mini_map.xml", gMenuHolder, LLViewerMenuHolderGL::child_registry_t::instance());
     mPopupMenuHandle = menu->getHandle();
     menu->setItemEnabled("Re-center map", false);
-<<<<<<< HEAD
-
     return TRUE;
-=======
-	return TRUE;
->>>>>>> 58d62656
 }
 
 void LLNetMap::setScale( F32 scale )
@@ -1835,9 +1814,8 @@
 
 BOOL LLNetMap::handleRightMouseDown(S32 x, S32 y, MASK mask)
 {
-<<<<<<< HEAD
-	auto menu = static_cast<LLMenuGL*>(mPopupMenuHandle.get());
-	if (menu)
+    auto menu = static_cast<LLMenuGL*>(mPopupMenuHandle.get());
+    if (menu)
 	{
 		mPopupWorldPos = viewPosToGlobal(x, y);
 // [SL:KB] - Patch: World-MiniMap | Checked: 2012-07-08 (Catznip-3.3)
@@ -1907,15 +1885,6 @@
 		menu->setItemVisible("Stop Tracking Separator", LLTracker::isTracking(0));
 // [/SL:KB]
 //		menu->setItemEnabled("Stop tracking", LLTracker::isTracking(0));
-=======
-    auto menu = static_cast<LLMenuGL*>(mPopupMenuHandle.get());
-    if (menu)
-	{
-		mPopupWorldPos = viewPosToGlobal(x, y);
-        menu->buildDrawLabels();
-        menu->updateParent(LLMenuGL::sMenuContainer);
-        menu->setItemEnabled("Stop Tracking", LLTracker::isTracking(0));
->>>>>>> 58d62656
 		LLMenuGL::showPopup(this, menu, x, y);
 	}
 	return TRUE;
@@ -2171,20 +2140,13 @@
 
 void LLNetMap::handleStopTracking (const LLSD& userdata)
 {
-<<<<<<< HEAD
-	auto menu = static_cast<LLMenuGL*>(mPopupMenuHandle.get());
-	if (menu)
-	{
-		// <FS:Ansariel> Hide tracking option instead of disabling
-		//menu->setItemEnabled ("Stop tracking", false);
-		menu->setItemVisible ("Stop tracking", false);
-		// </FS:Ansariel>
-=======
     auto menu = static_cast<LLMenuGL*>(mPopupMenuHandle.get());
     if (menu)
 	{
-        menu->setItemEnabled ("Stop Tracking", false);
->>>>>>> 58d62656
+		// <FS:Ansariel> Hide tracking option instead of disabling
+		//menu->setItemEnabled ("Stop Tracking", false);
+		menu->setItemVisible ("Stop Tracking", false);
+		// </FS:Ansariel>
 		LLTracker::stopTracking (LLTracker::isTracking(NULL));
 	}
 }
