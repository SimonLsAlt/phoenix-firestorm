--- conflicted
+++ resolved
@@ -63,11 +63,7 @@
 // [RLVa:KB] - Checked: 2010-04-19 (RLVa-1.2.0f)
 #include "rlvhandler.h"
 // [/RLVa:KB]
-<<<<<<< HEAD
-
 #include "lltrans.h"
-=======
->>>>>>> 7b0455ba
 
 static LLDefaultChildRegistry::Register<LLNetMap> r1("net_map");
 
@@ -385,20 +381,12 @@
 				BOOL show_as_friend = FALSE;
 				if( i < regionp->mMapAvatarIDs.count())
 				{
-<<<<<<< HEAD
-// [RLVa:KB] - Checked: 2010-04-19 (RLVa-1.2.0f) | Modified: RLVa-1.2.0f
-					show_as_friend = (LLAvatarTracker::instance().getBuddyInfo(regionp->mMapAvatarIDs.get(i)) != NULL) &&
-						(!gRlvHandler.hasBehaviour(RLV_BHVR_SHOWNAMES));
-// [/RLVa:KB]
-//					show_as_friend = (LLAvatarTracker::instance().getBuddyInfo(regionp->mMapAvatarIDs.get(i)) != NULL);
-=======
 					uuid = regionp->mMapAvatarIDs.get(i);
 //					show_as_friend = (LLAvatarTracker::instance().getBuddyInfo(uuid) != NULL);
 // [RLVa:KB] - Checked: 2010-04-19 (RLVa-1.2.0f) | Modified: RLVa-1.2.0f
 					show_as_friend = (LLAvatarTracker::instance().getBuddyInfo(uuid) != NULL) &&
 						(!gRlvHandler.hasBehaviour(RLV_BHVR_SHOWNAMES));
 // [/RLVa:KB]
->>>>>>> 7b0455ba
 				}
 
 				LLColor4 color = show_as_friend ? map_avatar_friend_color : map_avatar_color;
