--- conflicted
+++ resolved
@@ -53,22 +53,14 @@
 // [/SL:KB]
 #include "llcallingcard.h" // LLAvatarTracker
 #include "llfloaterworldmap.h"
-<<<<<<< HEAD
-// [SL:KB] - Patch: World-MinimapOverlay | Checked: 2012-06-20 (Catznip-3.3)
 #include "llparcel.h"
-// [/SL:KB]
 #include "lltracker.h"
 #include "llsurface.h"
 // [SL:KB] - Patch: World-MiniMap | Checked: 2012-07-08 (Catznip-3.3)
 #include "lltrans.h"
 // [/SL:KB]
-=======
-#include "llparcel.h"
-#include "lltracker.h"
-#include "llsurface.h"
 #include "llurlmatch.h"
 #include "llurlregistry.h"
->>>>>>> 322320a9
 #include "llviewercamera.h"
 #include "llviewercontrol.h"
 #include "llviewerparcelmgr.h"
@@ -116,10 +108,6 @@
 
 LLNetMap::avatar_marks_map_t LLNetMap::sAvatarMarksMap; // <FS:Ansariel>
 F32 LLNetMap::sScale; // <FS:Ansariel> Synchronizing netmaps throughout instances
-
-// <FS:Ansariel> Synchronize tooltips throughout instances
-std::string LLNetMap::sToolTipMsg;
-// </FS:Ansariel> Synchronize tooltips throughout instances
 
 LLNetMap::LLNetMap (const Params & p)
 :	LLUICtrl (p),
@@ -148,8 +136,7 @@
 // [/SL:KB]
 	mClosestAgentToCursor(),
 //	mClosestAgentAtLastRightClick(),
-	// <FS:Ansariel> Synchronize tooltips throughout instances
-	//mToolTipMsg(),
+	mToolTipMsg(),
 	mPopupMenu(NULL)
 {
 	// <FS:Ansariel> Fixing borked minimap zoom level persistance
@@ -252,8 +239,6 @@
 
 	mPopupMenu = LLUICtrlFactory::getInstance()->createFromFile<LLMenuGL>("menu_mini_map.xml", gMenuHolder, LLViewerMenuHolderGL::child_registry_t::instance());
 
-	// <FS:Ansariel> Synchronize tooltips throughout instances
-	LLNetMap::updateToolTipMsg();
 	return TRUE;
 }
 
@@ -318,16 +303,10 @@
 	//static LLUIColor map_track_disabled_color = LLUIColorTable::instance().getColor("MapTrackDisabledColor", LLColor4::white);
 	static LLUIColor map_frustum_color = LLUIColorTable::instance().getColor("MapFrustumColor", LLColor4::white);
 	static LLUIColor map_frustum_rotating_color = LLUIColorTable::instance().getColor("MapFrustumRotatingColor", LLColor4::white);
-<<<<<<< HEAD
+	static LLUIColor map_parcel_outline_color = LLUIColorTable::instance().getColor("MapParcelOutlineColor", LLColor4(LLColor3(LLColor4::yellow), 0.5f));
 	static LLUIColor map_whisper_ring_color = LLUIColorTable::instance().getColor("MapWhisperRingColor", LLColor4::blue); // <FS:LO> FIRE-17460 Add Whisper Chat Ring to Minimap
 	static LLUIColor map_chat_ring_color = LLUIColorTable::instance().getColor("MapChatRingColor", LLColor4::yellow);
 	static LLUIColor map_shout_ring_color = LLUIColorTable::instance().getColor("MapShoutRingColor", LLColor4::red);
-// [SL:KB] - Patch: World-MinimapOverlay | Checked: 2012-08-17 (Catznip-3.3)
-	static LLUIColor map_property_line = LLUIColorTable::instance().getColor("MiniMapPropertyLine", LLColor4::white);
-// [/SL:KB]
-=======
-	static LLUIColor map_parcel_outline_color = LLUIColorTable::instance().getColor("MapParcelOutlineColor", LLColor4(LLColor3(LLColor4::yellow), 0.5f));
->>>>>>> 322320a9
 	
 	if (mObjectImagep.isNull())
 	{
@@ -392,15 +371,11 @@
 		}
 
 		// figure out where agent is
-<<<<<<< HEAD
 // <FS:CR> Aurora Sim
 		//S32 region_width = ll_round(LLWorld::getInstance()->getRegionWidthInMeters());
 		S32 region_width = ll_round(REGION_WIDTH_METERS);
 // </FS:CR> Aurora Sim
-=======
-		const S32 region_width = ll_round(LLWorld::getInstance()->getRegionWidthInMeters());
         const F32 scale_pixels_per_meter = mScale / region_width;
->>>>>>> 322320a9
 
 		for (LLWorld::region_list_t::const_iterator iter = LLWorld::getInstance()->getRegionList().begin();
 			 iter != LLWorld::getInstance()->getRegionList().end(); ++iter)
@@ -441,7 +416,6 @@
 			static LLCachedControl<bool> s_fUseWorldMapTextures(gSavedSettings, "MiniMapWorldMapTextures") ;
 			bool fRenderTerrain = true;
 
-<<<<<<< HEAD
 			if (s_fUseWorldMapTextures)
 			{
 				const LLViewerRegion::tex_matrix_t& tiles(regionp->getWorldMapTiles());
@@ -482,21 +456,6 @@
 				}
 			}
 // [/SL:KB]
-=======
-
-			// Draw using texture.
-			gGL.getTexUnit(0)->bind(regionp->getLand().getSTexture());
-			gGL.begin(LLRender::QUADS);
-				gGL.texCoord2f(0.f, 1.f);
-				gGL.vertex2f(left, top);
-				gGL.texCoord2f(0.f, 0.f);
-				gGL.vertex2f(left, bottom);
-				gGL.texCoord2f(1.f, 0.f);
-				gGL.vertex2f(right, bottom);
-				gGL.texCoord2f(1.f, 1.f);
-				gGL.vertex2f(right, top);
-			gGL.end();
->>>>>>> 322320a9
 
 // [SL:KB] - Patch: World-MinimapOverlay | Checked: 2012-07-26 (Catznip-3.3)
 			if (fRenderTerrain)
@@ -618,7 +577,7 @@
 		}
 
 // [SL:KB] - Patch: World-MinimapOverlay | Checked: 2012-06-20 (Catznip-3.3)
-		static LLCachedControl<bool> s_fShowPropertyLines(gSavedSettings, "MiniMapPropertyLines") ;
+		static LLCachedControl<bool> s_fShowPropertyLines(gSavedSettings, "MiniMapShowPropertyLines") ;
 		if ( (s_fShowPropertyLines) && ((mUpdateParcelImage) || (dist_vec_squared2D(mParcelImageCenterGlobal, posCenterGlobal) > 9.0f)) )
 		{
 			mUpdateParcelImage = false;
@@ -633,7 +592,7 @@
 			{
 				const LLViewerRegion* pRegion = *itRegion; LLColor4U clrOverlay;
 				if (pRegion->isAlive())
-					clrOverlay = map_property_line.get();
+					clrOverlay = map_parcel_outline_color.get();
 				else
 					clrOverlay = LLColor4U(255, 128, 128, 255);
 				renderPropertyLinesForRegion(pRegion, clrOverlay);
@@ -653,7 +612,6 @@
 		F32 image_half_width = 0.5f*mObjectMapPixels;
 		F32 image_half_height = 0.5f*mObjectMapPixels;
 
-<<<<<<< HEAD
 // [SL:KB] - Patch: World-MinimapOverlay | Checked: 2012-07-26 (Catznip-3.3)
 		if (s_fShowObjects)
 		{
@@ -717,25 +675,15 @@
 			gGL.end();
 		}
 // [/SL:KB]
-=======
-		gGL.begin(LLRender::QUADS);
-			gGL.texCoord2f(0.f, 1.f);
-			gGL.vertex2f(map_center_agent.mV[VX] - image_half_width, image_half_height + map_center_agent.mV[VY]);
-			gGL.texCoord2f(0.f, 0.f);
-			gGL.vertex2f(map_center_agent.mV[VX] - image_half_width, map_center_agent.mV[VY] - image_half_height);
-			gGL.texCoord2f(1.f, 0.f);
-			gGL.vertex2f(image_half_width + map_center_agent.mV[VX], map_center_agent.mV[VY] - image_half_height);
-			gGL.texCoord2f(1.f, 1.f);
-			gGL.vertex2f(image_half_width + map_center_agent.mV[VX], image_half_height + map_center_agent.mV[VY]);
-		gGL.end();
-        
-		for (LLWorld::region_list_t::const_iterator iter = LLWorld::getInstance()->getRegionList().begin();
-			 iter != LLWorld::getInstance()->getRegionList().end(); ++iter)
-		{
-			LLViewerRegion* regionp = *iter;
-            regionp->renderPropertyLinesOnMinimap(scale_pixels_per_meter, map_parcel_outline_color.get().mV);
-        }
->>>>>>> 322320a9
+
+		// <FS:Ansariel> Replaced with Kitty's implementation
+		//for (LLWorld::region_list_t::const_iterator iter = LLWorld::getInstance()->getRegionList().begin();
+		//	iter != LLWorld::getInstance()->getRegionList().end(); ++iter)
+		//{
+		//	LLViewerRegion* regionp = *iter;
+		//	regionp->renderPropertyLinesOnMinimap(scale_pixels_per_meter, map_parcel_outline_color.get().mV);
+		//}
+		// </FS:Ansariel>
 
 		gGL.popMatrix();
 
@@ -1117,64 +1065,6 @@
 
 BOOL LLNetMap::handleToolTip(S32 x, S32 y, MASK mask)
 {
-<<<<<<< HEAD
-	if (gDisconnected)
-	{
-		return FALSE;
-	}
-
-	// If the cursor is near an avatar on the minimap, a mini-inspector will be
-	// shown for the avatar, instead of the normal map tooltip.
-//	if (handleToolTipAgent(mClosestAgentToCursor))
-// [RLVa:KB] - Checked: RLVa-1.2.2
-	bool fRlvCanShowName = (mClosestAgentToCursor.notNull()) && (RlvActions::canShowName(RlvActions::SNC_DEFAULT, mClosestAgentToCursor));
-	if ( (fRlvCanShowName) && (handleToolTipAgent(mClosestAgentToCursor)) )
-// [/RLVa:KB]
-	{
-		return TRUE;
-	}
-
-// [RLVa:KB] - Checked: RLVa-1.2.2
-	LLStringUtil::format_map_t args; LLAvatarName avName;
-	args["[AGENT]"] = ( (!fRlvCanShowName) && (mClosestAgentToCursor.notNull()) && (LLAvatarNameCache::get(mClosestAgentToCursor, &avName)) ) ? RlvStrings::getAnonym(avName) + "\n" : "";
-// [/RLVa:KB]
-
-	LLRect sticky_rect;
-	std::string region_name;
-	LLViewerRegion*	region = LLWorld::getInstance()->getRegionFromPosGlobal( viewPosToGlobal( x, y ) );
-	if(region)
-	{
-		// set sticky_rect
-		S32 SLOP = 4;
-		localPointToScreen(x - SLOP, y - SLOP, &(sticky_rect.mLeft), &(sticky_rect.mBottom));
-		sticky_rect.mRight = sticky_rect.mLeft + 2 * SLOP;
-		sticky_rect.mTop = sticky_rect.mBottom + 2 * SLOP;
-
-//		region_name = region->getName();
-// [RLVa:KB] - Checked: RLVa-1.2.2
-		region_name = (RlvActions::canShowLocation()) ? region->getName() : RlvStrings::getString(RlvStringKeys::Hidden::Region);
-// [/RLVa:KB]
-		// <FS:Ansariel> Synchronize tooltips throughout instances
-		//if (!region_name.empty())
-		if (!region_name.empty() && LLNetMap::sToolTipMsg != "[REGION]")
-		{
-			region_name += "\n";
-		}
-	}
-
-//	LLStringUtil::format_map_t args;
-	args["[REGION]"] = region_name;
-	// <FS:Ansariel> Synchronize tooltips throughout instances
-	//std::string msg = mToolTipMsg;
-	std::string msg = LLNetMap::sToolTipMsg;
-	// </FS:Ansariel> Synchronize tooltips throughout instances
-	LLStringUtil::format(msg, args);
-	LLToolTipMgr::instance().show(LLToolTip::Params()
-		.message(msg)
-		.sticky_rect(sticky_rect));
-		
-	return TRUE;
-=======
     if (gDisconnected)
     {
         return false;
@@ -1182,10 +1072,19 @@
 
     // If the cursor is near an avatar on the minimap, a mini-inspector will be
     // shown for the avatar, instead of the normal map tooltip.
-    if (handleToolTipAgent(mClosestAgentToCursor))
+//  if (handleToolTipAgent(mClosestAgentToCursor))
+// [RLVa:KB] - Checked: RLVa-1.2.2
+    bool fRlvCanShowName = (mClosestAgentToCursor.notNull()) && (RlvActions::canShowName(RlvActions::SNC_DEFAULT, mClosestAgentToCursor));
+    if ( (fRlvCanShowName) && (handleToolTipAgent(mClosestAgentToCursor)) )
+// [/RLVa:KB]
     {
-        return true;
+        return TRUE;
     }
+
+// [RLVa:KB] - Checked: RLVa-1.2.2
+    LLStringUtil::format_map_t args; LLAvatarName avName;
+    args["[AGENT]"] = ( (!fRlvCanShowName) && (mClosestAgentToCursor.notNull()) && (LLAvatarNameCache::get(mClosestAgentToCursor, &avName)) ) ? RlvStrings::getAnonym(avName) + "\n" : "";
+// [/RLVa:KB]
 
     LLRect sticky_rect;
     S32 SLOP = 4;
@@ -1203,7 +1102,10 @@
     LLViewerRegion *region    = LLWorld::getInstance()->getRegionFromPosGlobal(posGlobal);
     if (region)
     {
-        std::string region_name = region->getName();
+//      std::string region_name = region->getName();
+// [RLVa:KB] - Checked: RLVa-1.2.2
+        std::string region_name = (RlvActions::canShowLocation()) ? region->getName() : RlvStrings::getString(RlvStringKeys::Hidden::Region);
+// [/RLVa:KB]
         if (!region_name.empty())
         {
             region_name_msg = mRegionNameMsg;
@@ -1218,7 +1120,10 @@
             LLParcel *hover_parcel = LLViewerParcelMgr::getInstance()->getHoverParcel();
             if (hover_parcel)
             {
-                std::string parcel_name = hover_parcel->getName();
+                //std::string parcel_name = hover_parcel->getName();
+// [RLVa:KB] - Checked: RLVa-1.2.2
+                std::string parcel_name = (RlvActions::canShowLocation()) ? hover_parcel->getName() : RlvStrings::getString(RlvStringKeys::Hidden::Parcel);
+// [/RLVa:KB]
                 if (!parcel_name.empty())
                 {
                     parcel_name_msg = mParcelNameMsg;
@@ -1226,7 +1131,10 @@
                 }
 
                 const LLUUID      parcel_owner          = hover_parcel->getOwnerID();
-                std::string       parcel_owner_name_url = LLSLURL("agent", parcel_owner, "inspect").getSLURLString();
+// [RLVa:KB] - Checked: RLVa-1.2.2
+                //std::string       parcel_owner_name_url = LLSLURL("agent", parcel_owner, "inspect").getSLURLString();
+                std::string       parcel_owner_name_url = LLSLURL("agent", parcel_owner, RlvActions::canShowName(RlvActions::SNC_DEFAULT, parcel_owner) ? "inspect" : "rlvanonym").getSLURLString();
+// [/RLVa:KB]
                 static LLUrlMatch parcel_owner_name_url_match;
                 LLUrlRegistry::getInstance()->findUrl(parcel_owner_name_url, parcel_owner_name_url_match);
                 if (!parcel_owner_name_url_match.empty())
@@ -1264,17 +1172,32 @@
         }
     }
 
+    // <FS:Ansariel> Synchronize double click handling throughout instances
     std::string tool_tip_hint_msg;
-    if (gSavedSettings.getBOOL("DoubleClickTeleport"))
+    //if (gSavedSettings.getBOOL("DoubleClickTeleport"))
+    //{
+    //    tool_tip_hint_msg = mAltToolTipHintMsg;
+    //}
+    //else if (gSavedSettings.getBOOL("DoubleClickShowWorldMap"))
+    //{
+    //    tool_tip_hint_msg = mToolTipHintMsg;
+    //}
+    switch (gSavedSettings.getS32("FSNetMapDoubleClickAction"))
     {
+    case 1:
+        tool_tip_hint_msg = mToolTipHintMsg;
+        break;
+    case 2:
         tool_tip_hint_msg = mAltToolTipHintMsg;
+        break;
+    default:
+        break;
     }
-    else if (gSavedSettings.getBOOL("DoubleClickShowWorldMap"))
-    {
-        tool_tip_hint_msg = mToolTipHintMsg;
-    }
-
-    LLStringUtil::format_map_t args;
+    // </FS:Ansariel>
+
+// [RLVa:KB] - Checked: RLVa-1.2.2
+    //LLStringUtil::format_map_t args;
+// [/RLVa:KB]
     args["[PARCEL_NAME_MSG]"]       = parcel_name_msg.empty() ? "" : parcel_name_msg + '\n';
     args["[PARCEL_SALE_PRICE_MSG]"] = parcel_sale_price_msg.empty() ? "" : parcel_sale_price_msg + '\n';
     args["[PARCEL_SALE_AREA_MSG]"]  = parcel_sale_area_msg.empty() ? "" : parcel_sale_area_msg + '\n';
@@ -1291,7 +1214,6 @@
     LLToolTipMgr::instance().show(LLToolTip::Params().message(msg).sticky_rect(sticky_rect));
 
     return true;
->>>>>>> 322320a9
 }
 
 BOOL LLNetMap::handleToolTipAgent(const LLUUID& avatar_id)
@@ -2125,26 +2047,6 @@
 	}
 }
 
-// <FS:Ansariel> Synchronize tooltips throughout instances
-// static
-void LLNetMap::updateToolTipMsg()
-{
-	S32 fsNetMapDoubleClickAction = gSavedSettings.getS32("FSNetMapDoubleClickAction");
-	switch (fsNetMapDoubleClickAction)
-	{
-		case 1:
-			LLNetMap::setToolTipMsg(LLTrans::getString("NetMapDoubleClickShowWorldMapToolTipMsg"));
-			break;
-		case 2:
-			LLNetMap::setToolTipMsg(LLTrans::getString("NetMapDoubleClickTeleportToolTipMsg"));
-			break;
-		default:
-			LLNetMap::setToolTipMsg(LLTrans::getString("NetMapDoubleClickNoActionToolTipMsg"));
-			break;
-	}
-}
-// </FS:Ansariel> Synchronize tooltips throughout instances
-
 // <FS:Ansariel> Synchronize double click handling throughout instances
 void LLNetMap::performDoubleClickAction(LLVector3d pos_global)
 {
