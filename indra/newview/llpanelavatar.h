/**
 * @file llpanelavatar.h
 * @brief Legacy profile panel base class
 *
 * $LicenseInfo:firstyear=2019&license=viewerlgpl$
 * Second Life Viewer Source Code
 * Copyright (C) 2019, Linden Research, Inc.
 *
 * This library is free software; you can redistribute it and/or
 * modify it under the terms of the GNU Lesser General Public
 * License as published by the Free Software Foundation;
 * version 2.1 of the License only.
 *
 * This library is distributed in the hope that it will be useful,
 * but WITHOUT ANY WARRANTY; without even the implied warranty of
 * MERCHANTABILITY or FITNESS FOR A PARTICULAR PURPOSE.  See the GNU
 * Lesser General Public License for more details.
 *
 * You should have received a copy of the GNU Lesser General Public
 * License along with this library; if not, write to the Free Software
 * Foundation, Inc., 51 Franklin Street, Fifth Floor, Boston, MA  02110-1301  USA
 *
 * Linden Research, Inc., 945 Battery Street, San Francisco, CA  94111  USA
 * $/LicenseInfo$
 */

#ifndef LL_LLPANELAVATAR_H
#define LL_LLPANELAVATAR_H

#include "llpanel.h"
#include "llavatarpropertiesprocessor.h"
#include "llavatarnamecache.h"

class LLComboBox;
class LLLineEditor;

//~~~~~~~~~~~~~~~~~~~~~~~~~~~~~~~~~~~~~~~~~~~~~~~~~~~~~~~~~~~~~~~~~~~~~~~~~~~~~
// Class LLProfileDropTarget
//
// This handy class is a simple way to drop something on another
// view. It handles drop events, always setting itself to the size of
// its parent.
//~~~~~~~~~~~~~~~~~~~~~~~~~~~~~~~~~~~~~~~~~~~~~~~~~~~~~~~~~~~~~~~~~~~~~~~~~~~~~

class LLProfileDropTarget : public LLView
{
public:
    struct Params : public LLInitParam::Block<Params, LLView::Params>
    {
        Optional<LLUUID> agent_id;
        Params()
        :   agent_id("agent_id")
        {
            changeDefault(mouse_opaque, false);
            changeDefault(follows.flags, FOLLOWS_ALL);
        }
    };

    LLProfileDropTarget(const Params&);
    ~LLProfileDropTarget() {}

    void doDrop(EDragAndDropType cargo_type, void* cargo_data);

    //
    // LLView functionality
    virtual BOOL handleDragAndDrop(S32 x, S32 y, MASK mask, BOOL drop,
                                   EDragAndDropType cargo_type,
                                   void* cargo_data,
                                   EAcceptance* accept,
                                   std::string& tooltip_msg);

    void setAgentID(const LLUUID &agent_id)     { mAgentID = agent_id; }

protected:
    LLUUID mAgentID;
};


/**
* Base class for any Profile View.
*/
class LLPanelProfileTab
    : public LLPanel
<<<<<<< HEAD
    , public LLAvatarPropertiesObserver
=======
>>>>>>> 8c96cd35
{
public:

    /**
     * Sets avatar ID, sets panel as observer of avatar related info replies from server.
     */
    virtual void setAvatarId(const LLUUID& avatar_id);

    /**
     * Returns avatar ID.
     */
    virtual const LLUUID& getAvatarId() { return mAvatarId; }

    /**
     * Sends update data request to server.
     */
    virtual void updateData() {};

    /**
     * Clears panel data if viewing avatar info for first time and sends update data request.
     */
    virtual void onOpen(const LLSD& key);

    /**
<<<<<<< HEAD
     * Processes data received from server.
     */
    virtual void processProperties(void* data, EAvatarProcessorType type) = 0;

    /**
=======
>>>>>>> 8c96cd35
     * Clears all data received from server.
     */
    virtual void resetData(){};

    /*virtual*/ ~LLPanelProfileTab();
<<<<<<< HEAD

    void setEmbedded(bool embedded) { mEmbedded = embedded; }
=======
>>>>>>> 8c96cd35

protected:

    LLPanelProfileTab();

<<<<<<< HEAD
=======
    enum ELoadingState
    {
        PROFILE_INIT,
        PROFILE_LOADING,
        PROFILE_LOADED,
    };

>>>>>>> 8c96cd35

    // mLoading: false: Initial state, can request
    //           true:  Data requested, skip duplicate requests (happens due to LLUI's habit of repeated callbacks)
    // mLoaded:  false: Initial state, show loading indicator
    //           true:  Data recieved, which comes in a single message, hide indicator
<<<<<<< HEAD
    bool getIsLoading() { return mLoading; }
    void setIsLoading() { mLoading = true; }
    bool getIsLoaded() { return mLoaded; }
    void resetLoading() { mLoading = false; mLoaded = false; }

    const bool getEmbedded() const { return mEmbedded; }

    const bool getSelfProfile() const { return mSelfProfile; }

    void setApplyProgress(bool started);

    virtual void updateButtons();
=======
    ELoadingState getLoadingState() { return mLoadingState; }
    void setIsLoading() { mLoadingState = PROFILE_LOADING; }
    virtual void setLoaded();
    void resetLoading() { mLoadingState = PROFILE_INIT; }

    bool getStarted() { return mLoadingState != PROFILE_INIT; }
    bool getIsLoaded() { return mLoadingState == PROFILE_LOADED; }

    const bool getSelfProfile() const { return mSelfProfile; }

    void setApplyProgress(bool started);
>>>>>>> 8c96cd35

private:

    LLUUID  mAvatarId;
<<<<<<< HEAD
    bool    mLoading;
    bool    mLoaded;
    bool    mEmbedded;
    bool    mSelfProfile;
=======
    ELoadingState    mLoadingState;
    bool    mSelfProfile;
};

class LLPanelProfilePropertiesProcessorTab
    : public LLPanelProfileTab
    , public LLAvatarPropertiesObserver
{
public:
    LLPanelProfilePropertiesProcessorTab();
    ~LLPanelProfilePropertiesProcessorTab();

    /*virtual*/ void setAvatarId(const LLUUID& avatar_id);

    /**
     * Processes data received from server via LLAvatarPropertiesObserver.
     */
    virtual void processProperties(void* data, EAvatarProcessorType type) = 0;
>>>>>>> 8c96cd35
};

#endif // LL_LLPANELAVATAR_H<|MERGE_RESOLUTION|>--- conflicted
+++ resolved
@@ -81,10 +81,6 @@
 */
 class LLPanelProfileTab
     : public LLPanel
-<<<<<<< HEAD
-    , public LLAvatarPropertiesObserver
-=======
->>>>>>> 8c96cd35
 {
 public:
 
@@ -109,31 +105,16 @@
     virtual void onOpen(const LLSD& key);
 
     /**
-<<<<<<< HEAD
-     * Processes data received from server.
-     */
-    virtual void processProperties(void* data, EAvatarProcessorType type) = 0;
-
-    /**
-=======
->>>>>>> 8c96cd35
      * Clears all data received from server.
      */
     virtual void resetData(){};
 
     /*virtual*/ ~LLPanelProfileTab();
-<<<<<<< HEAD
-
-    void setEmbedded(bool embedded) { mEmbedded = embedded; }
-=======
->>>>>>> 8c96cd35
 
 protected:
 
     LLPanelProfileTab();
 
-<<<<<<< HEAD
-=======
     enum ELoadingState
     {
         PROFILE_INIT,
@@ -141,26 +122,11 @@
         PROFILE_LOADED,
     };
 
->>>>>>> 8c96cd35
 
     // mLoading: false: Initial state, can request
     //           true:  Data requested, skip duplicate requests (happens due to LLUI's habit of repeated callbacks)
     // mLoaded:  false: Initial state, show loading indicator
     //           true:  Data recieved, which comes in a single message, hide indicator
-<<<<<<< HEAD
-    bool getIsLoading() { return mLoading; }
-    void setIsLoading() { mLoading = true; }
-    bool getIsLoaded() { return mLoaded; }
-    void resetLoading() { mLoading = false; mLoaded = false; }
-
-    const bool getEmbedded() const { return mEmbedded; }
-
-    const bool getSelfProfile() const { return mSelfProfile; }
-
-    void setApplyProgress(bool started);
-
-    virtual void updateButtons();
-=======
     ELoadingState getLoadingState() { return mLoadingState; }
     void setIsLoading() { mLoadingState = PROFILE_LOADING; }
     virtual void setLoaded();
@@ -172,17 +138,10 @@
     const bool getSelfProfile() const { return mSelfProfile; }
 
     void setApplyProgress(bool started);
->>>>>>> 8c96cd35
 
 private:
 
     LLUUID  mAvatarId;
-<<<<<<< HEAD
-    bool    mLoading;
-    bool    mLoaded;
-    bool    mEmbedded;
-    bool    mSelfProfile;
-=======
     ELoadingState    mLoadingState;
     bool    mSelfProfile;
 };
@@ -201,7 +160,6 @@
      * Processes data received from server via LLAvatarPropertiesObserver.
      */
     virtual void processProperties(void* data, EAvatarProcessorType type) = 0;
->>>>>>> 8c96cd35
 };
 
 #endif // LL_LLPANELAVATAR_H