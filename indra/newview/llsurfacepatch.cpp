/**
 * @file llsurfacepatch.cpp
 * @brief LLSurfacePatch class implementation
 *
 * $LicenseInfo:firstyear=2001&license=viewerlgpl$
 * Second Life Viewer Source Code
 * Copyright (C) 2010, Linden Research, Inc.
 *
 * This library is free software; you can redistribute it and/or
 * modify it under the terms of the GNU Lesser General Public
 * License as published by the Free Software Foundation;
 * version 2.1 of the License only.
 *
 * This library is distributed in the hope that it will be useful,
 * but WITHOUT ANY WARRANTY; without even the implied warranty of
 * MERCHANTABILITY or FITNESS FOR A PARTICULAR PURPOSE.  See the GNU
 * Lesser General Public License for more details.
 *
 * You should have received a copy of the GNU Lesser General Public
 * License along with this library; if not, write to the Free Software
 * Foundation, Inc., 51 Franklin Street, Fifth Floor, Boston, MA  02110-1301  USA
 *
 * Linden Research, Inc., 945 Battery Street, San Francisco, CA  94111  USA
 * $/LicenseInfo$
 */

#include "llviewerprecompiledheaders.h"

#include "llsurfacepatch.h"
#include "llpatchvertexarray.h"
#include "llviewerobjectlist.h"
#include "llvosurfacepatch.h"
#include "llsurface.h"
#include "pipeline.h"
#include "llagent.h"
#include "llsky.h"
#include "llviewercamera.h"
#include "llregionhandle.h" // <FS:CR> Aurora Sim

// For getting composition values
#include "llviewerregion.h"
#include "llvlcomposition.h"
#include "lldrawpool.h"
#include "noise.h"

extern bool gShiftFrame;
extern U64MicrosecondsImplicit gFrameTime;
extern LLPipeline gPipeline;

LLSurfacePatch::LLSurfacePatch()
:   mHasReceivedData(FALSE),
    mSTexUpdate(FALSE),
    mDirty(FALSE),
    mDirtyZStats(TRUE),
    mHeightsGenerated(FALSE),
    mDataOffset(0),
    mDataZ(NULL),
    mDataNorm(NULL),
    mVObjp(NULL),
    mOriginRegion(0.f, 0.f, 0.f),
    mCenterRegion(0.f, 0.f, 0.f),
    mMinZ(0.f),
    mMaxZ(0.f),
    mMeanZ(0.f),
    mRadius(0.f),
    mMinComposition(0.f),
    mMaxComposition(0.f),
    mMeanComposition(0.f),
    // This flag is used to communicate between adjacent surfaces and is
    // set to non-zero values by higher classes.
    mConnectedEdge(NO_EDGE),
    mLastUpdateTime(0),
    mSurfacep(NULL)
{
    S32 i;
    for (i = 0; i < 8; i++)
    {
        setNeighborPatch(i, NULL);
    }
    for (i = 0; i < 9; i++)
    {
        mNormalsInvalid[i] = TRUE;
    }
}


LLSurfacePatch::~LLSurfacePatch()
{
    mVObjp = NULL;
}


void LLSurfacePatch::dirty()
{
    // These are outside of the loop in case we're still waiting for a dirty from the
    // texture being updated...
    if (mVObjp)
    {
        mVObjp->dirtyGeom();
    }
    else
    {
        LL_WARNS("Terrain") << "No viewer object for this surface patch!" << LL_ENDL;
    }

    mDirtyZStats = TRUE;
    mHeightsGenerated = FALSE;

    if (!mDirty)
    {
        mDirty = TRUE;
        mSurfacep->dirtySurfacePatch(this);
    }
}


void LLSurfacePatch::setSurface(LLSurface *surfacep)
{
    mSurfacep = surfacep;
    if (mVObjp == (LLVOSurfacePatch *)NULL)
    {
        llassert(mSurfacep->mType == 'l');

        mVObjp = (LLVOSurfacePatch *)gObjectList.createObjectViewer(LLViewerObject::LL_VO_SURFACE_PATCH, mSurfacep->getRegion());
        mVObjp->setPatch(this);
        mVObjp->setPositionRegion(mCenterRegion);
        gPipeline.createObject(mVObjp);
    }
}

void LLSurfacePatch::disconnectNeighbor(LLSurface *surfacep)
{
<<<<<<< HEAD
	U32 i;
	for (i = 0; i < 8; i++)
	{
		// <FS:Beq> cleanup disconnect logic a bit to see if it helps reduce OpenSim crashes.
		// if (getNeighborPatch(i))
		// {
		// 	if (getNeighborPatch(i)->mSurfacep == surfacep)
		// 	{
		if (auto patch = getNeighborPatch(i))
		{
			if (patch->mSurfacep == surfacep)
			{
				// Clean up connected edges
				switch(i)
				{
					case EAST:
						mConnectedEdge &= ~EAST_EDGE;
						break;
					case NORTH:
						mConnectedEdge &= ~NORTH_EDGE;
						break;
					case WEST:
						mConnectedEdge &= ~WEST_EDGE;
						break;
					case SOUTH:
						mConnectedEdge &= ~SOUTH_EDGE;
						break;
				}
		// </FS:Beq>
				setNeighborPatch(i, NULL);
				mNormalsInvalid[i] = TRUE;
			}
		}
	}

	// <FS:Beq> cleanup disconnect logic a bit to see if it helps reduce OpenSim crashes.
	// // Clean up connected edges
	// if (getNeighborPatch(EAST))
	// {
	// 	if (getNeighborPatch(EAST)->mSurfacep == surfacep)
	// 	{
	// 		mConnectedEdge &= ~EAST_EDGE;
	// 	}
	// }
	// if (getNeighborPatch(NORTH))
	// {
	// 	if (getNeighborPatch(NORTH)->mSurfacep == surfacep)
	// 	{
	// 		mConnectedEdge &= ~NORTH_EDGE;
	// 	}
	// }
	// if (getNeighborPatch(WEST))
	// {
	// 	if (getNeighborPatch(WEST)->mSurfacep == surfacep)
	// 	{
	// 		mConnectedEdge &= ~WEST_EDGE;
	// 	}
	// }
	// if (getNeighborPatch(SOUTH))
	// {
	// 	if (getNeighborPatch(SOUTH)->mSurfacep == surfacep)
	// 	{
	// 		mConnectedEdge &= ~SOUTH_EDGE;
	// 	}
	// }
	// </FS:Beq>
=======
    U32 i;
    for (i = 0; i < 8; i++)
    {
        if (getNeighborPatch(i))
        {
            if (getNeighborPatch(i)->mSurfacep == surfacep)
            {
                setNeighborPatch(i, NULL);
                mNormalsInvalid[i] = TRUE;
            }
        }
    }

    // Clean up connected edges
    if (getNeighborPatch(EAST))
    {
        if (getNeighborPatch(EAST)->mSurfacep == surfacep)
        {
            mConnectedEdge &= ~EAST_EDGE;
        }
    }
    if (getNeighborPatch(NORTH))
    {
        if (getNeighborPatch(NORTH)->mSurfacep == surfacep)
        {
            mConnectedEdge &= ~NORTH_EDGE;
        }
    }
    if (getNeighborPatch(WEST))
    {
        if (getNeighborPatch(WEST)->mSurfacep == surfacep)
        {
            mConnectedEdge &= ~WEST_EDGE;
        }
    }
    if (getNeighborPatch(SOUTH))
    {
        if (getNeighborPatch(SOUTH)->mSurfacep == surfacep)
        {
            mConnectedEdge &= ~SOUTH_EDGE;
        }
    }
>>>>>>> 38c2a5bd
}

LLVector3 LLSurfacePatch::getPointAgent(const U32 x, const U32 y) const
{
    U32 surface_stride = mSurfacep->getGridsPerEdge();
    U32 point_offset = x + y*surface_stride;
    LLVector3 pos;
    pos = getOriginAgent();
    pos.mV[VX] += x * mSurfacep->getMetersPerGrid();
    pos.mV[VY] += y * mSurfacep->getMetersPerGrid();
    pos.mV[VZ] = *(mDataZ + point_offset);
    return pos;
}

LLVector2 LLSurfacePatch::getTexCoords(const U32 x, const U32 y) const
{
    U32 surface_stride = mSurfacep->getGridsPerEdge();
    U32 point_offset = x + y*surface_stride;
    LLVector3 pos, rel_pos;
    pos = getOriginAgent();
    pos.mV[VX] += x * mSurfacep->getMetersPerGrid();
    pos.mV[VY] += y * mSurfacep->getMetersPerGrid();
    pos.mV[VZ] = *(mDataZ + point_offset);
    rel_pos = pos - mSurfacep->getOriginAgent();
    rel_pos *= 1.f/surface_stride;
    return LLVector2(rel_pos.mV[VX], rel_pos.mV[VY]);
}


void LLSurfacePatch::eval(const U32 x, const U32 y, const U32 stride, LLVector3 *vertex, LLVector3 *normal,
                          LLVector2 *tex0, LLVector2 *tex1)
{
    if (!mSurfacep || !mSurfacep->getRegion() || !mSurfacep->getGridsPerEdge() || !mVObjp)
    {
        return; // failsafe
    }
    llassert_always(vertex && normal && tex0 && tex1);

    U32 surface_stride = mSurfacep->getGridsPerEdge();
    U32 point_offset = x + y*surface_stride;

    *normal = getNormal(x, y);

    LLVector3 pos_agent = getOriginAgent();
    pos_agent.mV[VX] += x * mSurfacep->getMetersPerGrid();
    pos_agent.mV[VY] += y * mSurfacep->getMetersPerGrid();
    pos_agent.mV[VZ]  = *(mDataZ + point_offset);
    *vertex     = pos_agent-mVObjp->getRegion()->getOriginAgent();

    LLVector3 rel_pos = pos_agent - mSurfacep->getOriginAgent();
    LLVector3 tex_pos = rel_pos * (1.f/surface_stride);
    tex0->mV[0]  = tex_pos.mV[0];
    tex0->mV[1]  = tex_pos.mV[1];
    tex1->mV[0] = mSurfacep->getRegion()->getCompositionXY(llfloor(mOriginRegion.mV[0])+x, llfloor(mOriginRegion.mV[1])+y);

    const F32 xyScale = 4.9215f*7.f; //0.93284f;
    const F32 xyScaleInv = (1.f / xyScale)*(0.2222222222f);

    F32 vec[3] = {
                    (F32)fmod((F32)(mOriginGlobal.mdV[0] + x)*xyScaleInv, 256.f),
                    (F32)fmod((F32)(mOriginGlobal.mdV[1] + y)*xyScaleInv, 256.f),
                    0.f
                };
    F32 rand_val = llclamp(noise2(vec)* 0.75f + 0.5f, 0.f, 1.f);
    tex1->mV[1] = rand_val;


}


void LLSurfacePatch::calcNormal(const U32 x, const U32 y, const U32 stride)
{
<<<<<<< HEAD
	U32 patch_width = mSurfacep->mPVArray.mPatchWidth;
	U32 surface_stride = mSurfacep->getGridsPerEdge();

	const F32 mpg = mSurfacep->getMetersPerGrid() * stride;

// <FS:CR> Aurora Sim
	//S32 poffsets[2][2][2];
	S32 poffsets[2][2][3];
// </FS:CR> Aurora Sim
	poffsets[0][0][0] = x - stride;
	poffsets[0][0][1] = y - stride;
// <FS:CR> Aurora Sim
	poffsets[0][0][2] = surface_stride;
// </FS:CR> Aurora Sim

	poffsets[0][1][0] = x - stride;
	poffsets[0][1][1] = y + stride;
// <FS:CR> Aurora Sim
	poffsets[0][1][2] = surface_stride;
// </FS:CR> Aurora Sim

	poffsets[1][0][0] = x + stride;
	poffsets[1][0][1] = y - stride;
// <FS:CR> Aurora Sim
	poffsets[1][0][2] = surface_stride;
// </FS:CR> Aurora Sim

	poffsets[1][1][0] = x + stride;
	poffsets[1][1][1] = y + stride;
// <FS:CR> Aurora Sim
	poffsets[1][1][2] = surface_stride;
// </FS:CR> Aurora Sim

	const LLSurfacePatch *ppatches[2][2];

	// LLVector3 p1, p2, p3, p4;

	ppatches[0][0] = this;
	ppatches[0][1] = this;
	ppatches[1][0] = this;
	ppatches[1][1] = this;

	U32 i, j;
	for (i = 0; i < 2; i++)
	{
		for (j = 0; j < 2; j++)
		{
			if (poffsets[i][j][0] < 0)
			{
				if (!ppatches[i][j]->getNeighborPatch(WEST))
				{
					poffsets[i][j][0] = 0;
				}
				else
				{
// <FS:CR> Aurora Sim
					ppatches[i][j] = ppatches[i][j]->getNeighborPatch(WEST);
					poffsets[i][j][0] += patch_width;
					poffsets[i][j][2] = ppatches[i][j]->getSurface()->getGridsPerEdge();
// </FS:CR> Aurora Sim
				}
			}
			if (poffsets[i][j][1] < 0)
			{
				if (!ppatches[i][j]->getNeighborPatch(SOUTH))
				{
					poffsets[i][j][1] = 0;
				}
				else
				{
// <FS:CR> Aurora Sim
					ppatches[i][j] = ppatches[i][j]->getNeighborPatch(SOUTH);
					poffsets[i][j][1] += patch_width;
					poffsets[i][j][2] = ppatches[i][j]->getSurface()->getGridsPerEdge();
// </FS>CR> Aurora Sim
				}
			}
			if (poffsets[i][j][0] >= (S32)patch_width)
			{
				if (!ppatches[i][j]->getNeighborPatch(EAST))
				{
					poffsets[i][j][0] = patch_width - 1;
				}
				else
				{
// <FS:CR> Aurora Sim
					ppatches[i][j] = ppatches[i][j]->getNeighborPatch(EAST);
					poffsets[i][j][0] -= patch_width;
					poffsets[i][j][2] = ppatches[i][j]->getSurface()->getGridsPerEdge();
// </FS:CR> Aurora Sim
				}
			}
			if (poffsets[i][j][1] >= (S32)patch_width)
			{
				if (!ppatches[i][j]->getNeighborPatch(NORTH))
				{
					poffsets[i][j][1] = patch_width - 1;
				}
				else
				{
// <FS:CR> Aurora Sim
					ppatches[i][j] = ppatches[i][j]->getNeighborPatch(NORTH);
					poffsets[i][j][1] -= patch_width;
					poffsets[i][j][2] = ppatches[i][j]->getSurface()->getGridsPerEdge();
// </FS:CR> Aurora Sim
				}
			}
		}
	}

	LLVector3 p00(-mpg,-mpg,
				  *(ppatches[0][0]->mDataZ
				  + poffsets[0][0][0]
// <FS:CR> Aurora Sim
				  //+ poffsets[0][0][1]*surface_stride));
				  + poffsets[0][0][1]*poffsets[0][0][2]));
// </FS:CR> Aurora Sim
	LLVector3 p01(-mpg,+mpg,
				  *(ppatches[0][1]->mDataZ
				  + poffsets[0][1][0]
// <FS:CR> Aurora Sim
				  //+ poffsets[0][1][1]*surface_stride));
				  + poffsets[0][1][1]*poffsets[0][1][2]));
// </FS:CR> Aurora Sim
	LLVector3 p10(+mpg,-mpg,
				  *(ppatches[1][0]->mDataZ
				  + poffsets[1][0][0]
// <FS:CR> Aurora Sim
				  //+ poffsets[1][0][1]*surface_stride));
				  + poffsets[1][0][1]*poffsets[1][0][2]));
// </FS:CR> Aurora Sim
	LLVector3 p11(+mpg,+mpg,
				  *(ppatches[1][1]->mDataZ
				  + poffsets[1][1][0]
// <FS:CR> Aurora Sim
				  //+ poffsets[1][1][1]*surface_stride));
				  + poffsets[1][1][1]*poffsets[1][1][2]));
// </FS:CR> Aurora Sim

	LLVector3 c1 = p11 - p00;
	LLVector3 c2 = p01 - p10;

	LLVector3 normal = c1;
	normal %= c2;
	normal.normVec();

	llassert(mDataNorm);
	*(mDataNorm + surface_stride * y + x) = normal;
=======
    U32 patch_width = mSurfacep->mPVArray.mPatchWidth;
    U32 surface_stride = mSurfacep->getGridsPerEdge();

    const F32 mpg = mSurfacep->getMetersPerGrid() * stride;

    S32 poffsets[2][2][2];
    poffsets[0][0][0] = x - stride;
    poffsets[0][0][1] = y - stride;

    poffsets[0][1][0] = x - stride;
    poffsets[0][1][1] = y + stride;

    poffsets[1][0][0] = x + stride;
    poffsets[1][0][1] = y - stride;

    poffsets[1][1][0] = x + stride;
    poffsets[1][1][1] = y + stride;

    const LLSurfacePatch *ppatches[2][2];

    // LLVector3 p1, p2, p3, p4;

    ppatches[0][0] = this;
    ppatches[0][1] = this;
    ppatches[1][0] = this;
    ppatches[1][1] = this;

    U32 i, j;
    for (i = 0; i < 2; i++)
    {
        for (j = 0; j < 2; j++)
        {
            if (poffsets[i][j][0] < 0)
            {
                if (!ppatches[i][j]->getNeighborPatch(WEST))
                {
                    poffsets[i][j][0] = 0;
                }
                else
                {
                    poffsets[i][j][0] += patch_width;
                    ppatches[i][j] = ppatches[i][j]->getNeighborPatch(WEST);
                }
            }
            if (poffsets[i][j][1] < 0)
            {
                if (!ppatches[i][j]->getNeighborPatch(SOUTH))
                {
                    poffsets[i][j][1] = 0;
                }
                else
                {
                    poffsets[i][j][1] += patch_width;
                    ppatches[i][j] = ppatches[i][j]->getNeighborPatch(SOUTH);
                }
            }
            if (poffsets[i][j][0] >= (S32)patch_width)
            {
                if (!ppatches[i][j]->getNeighborPatch(EAST))
                {
                    poffsets[i][j][0] = patch_width - 1;
                }
                else
                {
                    poffsets[i][j][0] -= patch_width;
                    ppatches[i][j] = ppatches[i][j]->getNeighborPatch(EAST);
                }
            }
            if (poffsets[i][j][1] >= (S32)patch_width)
            {
                if (!ppatches[i][j]->getNeighborPatch(NORTH))
                {
                    poffsets[i][j][1] = patch_width - 1;
                }
                else
                {
                    poffsets[i][j][1] -= patch_width;
                    ppatches[i][j] = ppatches[i][j]->getNeighborPatch(NORTH);
                }
            }
        }
    }

    LLVector3 p00(-mpg,-mpg,
                  *(ppatches[0][0]->mDataZ
                  + poffsets[0][0][0]
                  + poffsets[0][0][1]*surface_stride));
    LLVector3 p01(-mpg,+mpg,
                  *(ppatches[0][1]->mDataZ
                  + poffsets[0][1][0]
                  + poffsets[0][1][1]*surface_stride));
    LLVector3 p10(+mpg,-mpg,
                  *(ppatches[1][0]->mDataZ
                  + poffsets[1][0][0]
                  + poffsets[1][0][1]*surface_stride));
    LLVector3 p11(+mpg,+mpg,
                  *(ppatches[1][1]->mDataZ
                  + poffsets[1][1][0]
                  + poffsets[1][1][1]*surface_stride));

    LLVector3 c1 = p11 - p00;
    LLVector3 c2 = p01 - p10;

    LLVector3 normal = c1;
    normal %= c2;
    normal.normVec();

    llassert(mDataNorm);
    *(mDataNorm + surface_stride * y + x) = normal;
>>>>>>> 38c2a5bd
}

const LLVector3 &LLSurfacePatch::getNormal(const U32 x, const U32 y) const
{
    U32 surface_stride = mSurfacep->getGridsPerEdge();
    llassert(mDataNorm);
    return *(mDataNorm + surface_stride * y + x);
}


void LLSurfacePatch::updateCameraDistanceRegion(const LLVector3 &pos_region)
{
    if (LLPipeline::sDynamicLOD)
    {
        if (!gShiftFrame)
        {
            LLVector3 dv = pos_region;
            dv -= mCenterRegion;
            mVisInfo.mDistance = llmax(0.f, (F32)(dv.magVec() - mRadius))/
                llmax(LLVOSurfacePatch::sLODFactor, 0.1f);
        }
    }
    else
    {
        mVisInfo.mDistance = 0.f;
    }
}

F32 LLSurfacePatch::getDistance() const
{
    return mVisInfo.mDistance;
}


// Called when a patch has changed its height field
// data.
void LLSurfacePatch::updateVerticalStats()
{
    if (!mDirtyZStats)
    {
        return;
    }

    U32 grids_per_patch_edge = mSurfacep->getGridsPerPatchEdge();
    U32 grids_per_edge = mSurfacep->getGridsPerEdge();
    F32 meters_per_grid = mSurfacep->getMetersPerGrid();

    U32 i, j, k;
    F32 z, total;

    llassert(mDataZ);
    z = *(mDataZ);

    mMinZ = z;
    mMaxZ = z;

    k = 0;
    total = 0.0f;

    // Iterate to +1 because we need to do the edges correctly.
    for (j=0; j<(grids_per_patch_edge+1); j++)
    {
        for (i=0; i<(grids_per_patch_edge+1); i++)
        {
            z = *(mDataZ + i + j*grids_per_edge);

            if (z < mMinZ)
            {
                mMinZ = z;
            }
            if (z > mMaxZ)
            {
                mMaxZ = z;
            }
            total += z;
            k++;
        }
    }
    mMeanZ = total / (F32) k;
    mCenterRegion.mV[VZ] = 0.5f * (mMinZ + mMaxZ);

    LLVector3 diam_vec(meters_per_grid*grids_per_patch_edge,
                        meters_per_grid*grids_per_patch_edge,
                        mMaxZ - mMinZ);
    mRadius = diam_vec.magVec() * 0.5f;

    mSurfacep->mMaxZ = llmax(mMaxZ, mSurfacep->mMaxZ);
    mSurfacep->mMinZ = llmin(mMinZ, mSurfacep->mMinZ);
    mSurfacep->mHasZData = TRUE;
    mSurfacep->getRegion()->calculateCenterGlobal();

    if (mVObjp)
    {
        mVObjp->dirtyPatch();
    }
    mDirtyZStats = FALSE;
}


void LLSurfacePatch::updateNormals()
{
<<<<<<< HEAD
	if (mSurfacep->mType == 'w')
	{
		return;
	}
	U32 grids_per_patch_edge = mSurfacep->getGridsPerPatchEdge();
	U32 grids_per_edge = mSurfacep->getGridsPerEdge();

	BOOL dirty_patch = FALSE;

	U32 i, j;
	// update the east edge
	if (mNormalsInvalid[EAST] || mNormalsInvalid[NORTHEAST] || mNormalsInvalid[SOUTHEAST])
	{
		for (j = 0; j <= grids_per_patch_edge; j++)
		{
			calcNormal(grids_per_patch_edge, j, 2);
			calcNormal(grids_per_patch_edge - 1, j, 2);
			calcNormal(grids_per_patch_edge - 2, j, 2);
		}

		dirty_patch = TRUE;
	}

	// update the north edge
	if (mNormalsInvalid[NORTHEAST] || mNormalsInvalid[NORTH] || mNormalsInvalid[NORTHWEST])
	{
// <FS:CR> Aurora Sim
		/*
		if(!getNeighborPatch(EAST) && getNeighborPatch(NORTHEAST))
		{
			if(getNeighborPatch(NORTHEAST)->getHasReceivedData())
			{
				*(getNeighborPatch(NORTHEAST)->mDataZ) = 100.0f;
			}
		}
		*/
// </FS:CR> Aurora Sim

		for (i = 0; i <= grids_per_patch_edge; i++)
		{
			calcNormal(i, grids_per_patch_edge, 2);
			calcNormal(i, grids_per_patch_edge - 1, 2);
			calcNormal(i, grids_per_patch_edge - 2, 2);
		}

		dirty_patch = TRUE;
	}

	// update the west edge
	if (mNormalsInvalid[NORTHWEST] || mNormalsInvalid[WEST] || mNormalsInvalid[SOUTHWEST])
	{
// <FS:CR> Aurora Sim
		if(!getNeighborPatch(NORTH) && getNeighborPatch(NORTHWEST))
		{
			if(getNeighborPatch(NORTHWEST)->getHasReceivedData())
			{
				*(mDataZ + grids_per_patch_edge*grids_per_edge) = *(getNeighborPatch(NORTHWEST)->mDataZ + grids_per_patch_edge);
			}
		}
// </FS:CR> Aurora Sim

		for (j = 0; j < grids_per_patch_edge; j++)
		{
			calcNormal(0, j, 2);
			calcNormal(1, j, 2);
		}
		dirty_patch = TRUE;
	}

	// update the south edge
	if (mNormalsInvalid[SOUTHWEST] || mNormalsInvalid[SOUTH] || mNormalsInvalid[SOUTHEAST])
	{
// <FS:CR> Aurora Sim
		if(!getNeighborPatch(EAST) && getNeighborPatch(SOUTHEAST))
		{
			if(getNeighborPatch(SOUTHEAST)->getHasReceivedData())
			{
				*(mDataZ + grids_per_patch_edge) = 
				*(getNeighborPatch(SOUTHEAST)->mDataZ + grids_per_patch_edge * getNeighborPatch(SOUTHEAST)->getSurface()->getGridsPerEdge());
			}
		}
// </FS:CR> Aurora Sim

		for (i = 0; i < grids_per_patch_edge; i++)
		{
			calcNormal(i, 0, 2);
			calcNormal(i, 1, 2);
		}
		dirty_patch = TRUE;
	}

	// Invalidating the northeast corner is different, because depending on what the adjacent neighbors are,
	// we'll want to do different things.
	if (mNormalsInvalid[NORTHEAST])
	{
		if (!getNeighborPatch(NORTHEAST))
		{
			if (!getNeighborPatch(NORTH))
			{
				if (!getNeighborPatch(EAST))
				{
					// No north or east neighbors.  Pull from the diagonal in your own patch.
					*(mDataZ + grids_per_patch_edge + grids_per_patch_edge*grids_per_edge) =
						*(mDataZ + grids_per_patch_edge - 1 + (grids_per_patch_edge - 1)*grids_per_edge);
				}
				else
				{
					if (getNeighborPatch(EAST)->getHasReceivedData())
					{
						// East, but not north.  Pull from your east neighbor's northwest point.
						*(mDataZ + grids_per_patch_edge + grids_per_patch_edge*grids_per_edge) =
// <FS:CR> Aurora Sim
							//*(getNeighborPatch(EAST)->mDataZ + (grids_per_patch_edge - 1)*grids_per_edge);
							*(getNeighborPatch(EAST)->mDataZ + (getNeighborPatch(EAST)->getSurface()->getGridsPerPatchEdge() - 1)*getNeighborPatch(EAST)->getSurface()->getGridsPerEdge());
// </FS:CR> Aurora Sim
					}
					else
					{
						*(mDataZ + grids_per_patch_edge + grids_per_patch_edge*grids_per_edge) =
							*(mDataZ + grids_per_patch_edge - 1 + (grids_per_patch_edge - 1)*grids_per_edge);
					}
				}
			}
			else
			{
				// We have a north.
				if (getNeighborPatch(EAST))
				{
					// North and east neighbors, but not northeast.
					// Pull from diagonal in your own patch.
					*(mDataZ + grids_per_patch_edge + grids_per_patch_edge*grids_per_edge) =
						*(mDataZ + grids_per_patch_edge - 1 + (grids_per_patch_edge - 1)*grids_per_edge);
				}
				else
				{
					if (getNeighborPatch(NORTH)->getHasReceivedData())
					{
						// North, but not east.  Pull from your north neighbor's southeast corner.
						*(mDataZ + grids_per_patch_edge + grids_per_patch_edge*grids_per_edge) =
// <FS:CR> Aurora Sim
							//*(getNeighborPatch(NORTH)->mDataZ + (grids_per_patch_edge - 1));
							*(getNeighborPatch(NORTH)->mDataZ + (getNeighborPatch(NORTH)->getSurface()->getGridsPerPatchEdge() - 1));
// </FS:CR> Aurora Sim
					}
					else
					{
						*(mDataZ + grids_per_patch_edge + grids_per_patch_edge*grids_per_edge) =
							*(mDataZ + grids_per_patch_edge - 1 + (grids_per_patch_edge - 1)*grids_per_edge);
					}
				}
			}
		}
		else if (getNeighborPatch(NORTHEAST)->mSurfacep != mSurfacep)
		{
			if (
				(!getNeighborPatch(NORTH) || (getNeighborPatch(NORTH)->mSurfacep != mSurfacep))
				&&
				(!getNeighborPatch(EAST) || (getNeighborPatch(EAST)->mSurfacep != mSurfacep)))
			{
// <FS:CR> Aurora Sim
				U32 own_xpos, own_ypos, neighbor_xpos, neighbor_ypos;
				S32 own_offset = 0, neighbor_offset = 0;
				from_region_handle(mSurfacep->getRegion()->getHandle(), &own_xpos, &own_ypos);
				from_region_handle(getNeighborPatch(NORTHEAST)->mSurfacep->getRegion()->getHandle(), &neighbor_xpos, &neighbor_ypos);
				if(own_ypos >= neighbor_ypos) {
					neighbor_offset = own_ypos - neighbor_ypos;
				}
				else {
					own_offset = neighbor_ypos - own_ypos;
				}
// </FS:CR> Aurora Sim

				*(mDataZ + grids_per_patch_edge + grids_per_patch_edge*grids_per_edge) =
										*(getNeighborPatch(NORTHEAST)->mDataZ + 
// <FS:CR> Aurora Sim
											(grids_per_edge + neighbor_offset - own_offset - 1) * 
											getNeighborPatch(NORTHEAST)->getSurface()->getGridsPerEdge() );
// </FS:CR> Aurora Sim
			}
		}
		else
		{
			// We've got a northeast patch in the same surface.
			// The z and normals will be handled by that patch.
		}
		calcNormal(grids_per_patch_edge, grids_per_patch_edge, 2);
		calcNormal(grids_per_patch_edge, grids_per_patch_edge - 1, 2);
		calcNormal(grids_per_patch_edge - 1, grids_per_patch_edge, 2);
		calcNormal(grids_per_patch_edge - 1, grids_per_patch_edge - 1, 2);
		dirty_patch = TRUE;
	}

	// update the middle normals
	if (mNormalsInvalid[MIDDLE])
	{
		for (j=2; j < grids_per_patch_edge - 2; j++)
		{
			for (i=2; i < grids_per_patch_edge - 2; i++)
			{
				calcNormal(i, j, 2);
			}
		}
		dirty_patch = TRUE;
	}

	if (dirty_patch)
	{
		mSurfacep->dirtySurfacePatch(this);
	}

	for (i = 0; i < 9; i++)
	{
		mNormalsInvalid[i] = FALSE;
	}
=======
    if (mSurfacep->mType == 'w')
    {
        return;
    }
    U32 grids_per_patch_edge = mSurfacep->getGridsPerPatchEdge();
    U32 grids_per_edge = mSurfacep->getGridsPerEdge();

    BOOL dirty_patch = FALSE;

    U32 i, j;
    // update the east edge
    if (mNormalsInvalid[EAST] || mNormalsInvalid[NORTHEAST] || mNormalsInvalid[SOUTHEAST])
    {
        for (j = 0; j <= grids_per_patch_edge; j++)
        {
            calcNormal(grids_per_patch_edge, j, 2);
            calcNormal(grids_per_patch_edge - 1, j, 2);
            calcNormal(grids_per_patch_edge - 2, j, 2);
        }

        dirty_patch = TRUE;
    }

    // update the north edge
    if (mNormalsInvalid[NORTHEAST] || mNormalsInvalid[NORTH] || mNormalsInvalid[NORTHWEST])
    {
        for (i = 0; i <= grids_per_patch_edge; i++)
        {
            calcNormal(i, grids_per_patch_edge, 2);
            calcNormal(i, grids_per_patch_edge - 1, 2);
            calcNormal(i, grids_per_patch_edge - 2, 2);
        }

        dirty_patch = TRUE;
    }

    // update the west edge
    if (mNormalsInvalid[NORTHWEST] || mNormalsInvalid[WEST] || mNormalsInvalid[SOUTHWEST])
    {
        for (j = 0; j < grids_per_patch_edge; j++)
        {
            calcNormal(0, j, 2);
            calcNormal(1, j, 2);
        }
        dirty_patch = TRUE;
    }

    // update the south edge
    if (mNormalsInvalid[SOUTHWEST] || mNormalsInvalid[SOUTH] || mNormalsInvalid[SOUTHEAST])
    {
        for (i = 0; i < grids_per_patch_edge; i++)
        {
            calcNormal(i, 0, 2);
            calcNormal(i, 1, 2);
        }
        dirty_patch = TRUE;
    }

    // Invalidating the northeast corner is different, because depending on what the adjacent neighbors are,
    // we'll want to do different things.
    if (mNormalsInvalid[NORTHEAST])
    {
        if (!getNeighborPatch(NORTHEAST))
        {
            if (!getNeighborPatch(NORTH))
            {
                if (!getNeighborPatch(EAST))
                {
                    // No north or east neighbors.  Pull from the diagonal in your own patch.
                    *(mDataZ + grids_per_patch_edge + grids_per_patch_edge*grids_per_edge) =
                        *(mDataZ + grids_per_patch_edge - 1 + (grids_per_patch_edge - 1)*grids_per_edge);
                }
                else
                {
                    if (getNeighborPatch(EAST)->getHasReceivedData())
                    {
                        // East, but not north.  Pull from your east neighbor's northwest point.
                        *(mDataZ + grids_per_patch_edge + grids_per_patch_edge*grids_per_edge) =
                            *(getNeighborPatch(EAST)->mDataZ + (grids_per_patch_edge - 1)*grids_per_edge);
                    }
                    else
                    {
                        *(mDataZ + grids_per_patch_edge + grids_per_patch_edge*grids_per_edge) =
                            *(mDataZ + grids_per_patch_edge - 1 + (grids_per_patch_edge - 1)*grids_per_edge);
                    }
                }
            }
            else
            {
                // We have a north.
                if (getNeighborPatch(EAST))
                {
                    // North and east neighbors, but not northeast.
                    // Pull from diagonal in your own patch.
                    *(mDataZ + grids_per_patch_edge + grids_per_patch_edge*grids_per_edge) =
                        *(mDataZ + grids_per_patch_edge - 1 + (grids_per_patch_edge - 1)*grids_per_edge);
                }
                else
                {
                    if (getNeighborPatch(NORTH)->getHasReceivedData())
                    {
                        // North, but not east.  Pull from your north neighbor's southeast corner.
                        *(mDataZ + grids_per_patch_edge + grids_per_patch_edge*grids_per_edge) =
                            *(getNeighborPatch(NORTH)->mDataZ + (grids_per_patch_edge - 1));
                    }
                    else
                    {
                        *(mDataZ + grids_per_patch_edge + grids_per_patch_edge*grids_per_edge) =
                            *(mDataZ + grids_per_patch_edge - 1 + (grids_per_patch_edge - 1)*grids_per_edge);
                    }
                }
            }
        }
        else if (getNeighborPatch(NORTHEAST)->mSurfacep != mSurfacep)
        {
            if (
                (!getNeighborPatch(NORTH) || (getNeighborPatch(NORTH)->mSurfacep != mSurfacep))
                &&
                (!getNeighborPatch(EAST) || (getNeighborPatch(EAST)->mSurfacep != mSurfacep)))
            {
                *(mDataZ + grids_per_patch_edge + grids_per_patch_edge*grids_per_edge) =
                                        *(getNeighborPatch(NORTHEAST)->mDataZ);
            }
        }
        else
        {
            // We've got a northeast patch in the same surface.
            // The z and normals will be handled by that patch.
        }
        calcNormal(grids_per_patch_edge, grids_per_patch_edge, 2);
        calcNormal(grids_per_patch_edge, grids_per_patch_edge - 1, 2);
        calcNormal(grids_per_patch_edge - 1, grids_per_patch_edge, 2);
        calcNormal(grids_per_patch_edge - 1, grids_per_patch_edge - 1, 2);
        dirty_patch = TRUE;
    }

    // update the middle normals
    if (mNormalsInvalid[MIDDLE])
    {
        for (j=2; j < grids_per_patch_edge - 2; j++)
        {
            for (i=2; i < grids_per_patch_edge - 2; i++)
            {
                calcNormal(i, j, 2);
            }
        }
        dirty_patch = TRUE;
    }

    if (dirty_patch)
    {
        mSurfacep->dirtySurfacePatch(this);
    }

    for (i = 0; i < 9; i++)
    {
        mNormalsInvalid[i] = FALSE;
    }
>>>>>>> 38c2a5bd
}

void LLSurfacePatch::updateEastEdge()
{
<<<<<<< HEAD
	U32 grids_per_patch_edge = mSurfacep->getGridsPerPatchEdge();
	U32 grids_per_edge = mSurfacep->getGridsPerEdge();
// <FS:CR> Aurora Sim
	U32 grids_per_edge_east = grids_per_edge;

	//U32 j, k;
	U32 j, k, h;
// <FS:CR> Aurora Sim
	F32 *west_surface, *east_surface;

	if (!getNeighborPatch(EAST))
	{
		west_surface = mDataZ + grids_per_patch_edge;
		east_surface = mDataZ + grids_per_patch_edge - 1;
	}
	else if (mConnectedEdge & EAST_EDGE)
	{
		west_surface = mDataZ + grids_per_patch_edge;
		east_surface = getNeighborPatch(EAST)->mDataZ;
// <FS:CR> Aurora Sim
		grids_per_edge_east = getNeighborPatch(EAST)->getSurface()->getGridsPerEdge();
// <FS:CR> Aurora Sim
	}
	else
	{
		return;
	}

	// If patchp is on the east edge of its surface, then we update the east
	// side buffer
	for (j=0; j < grids_per_patch_edge; j++)
	{
		k = j * grids_per_edge;
// <FS:CR> Aurora Sim
		h = j * grids_per_edge_east;
		*(west_surface + k) = *(east_surface + h);	// update buffer Z
		//*(west_surface + k) = *(east_surface + k);	// update buffer Z
// </FS:CR> Aurora Sim
	}
=======
    U32 grids_per_patch_edge = mSurfacep->getGridsPerPatchEdge();
    U32 grids_per_edge = mSurfacep->getGridsPerEdge();

    U32 j, k;
    F32 *west_surface, *east_surface;

    if (!getNeighborPatch(EAST))
    {
        west_surface = mDataZ + grids_per_patch_edge;
        east_surface = mDataZ + grids_per_patch_edge - 1;
    }
    else if (mConnectedEdge & EAST_EDGE)
    {
        west_surface = mDataZ + grids_per_patch_edge;
        east_surface = getNeighborPatch(EAST)->mDataZ;
    }
    else
    {
        return;
    }

    // If patchp is on the east edge of its surface, then we update the east
    // side buffer
    for (j=0; j < grids_per_patch_edge; j++)
    {
        k = j * grids_per_edge;
        *(west_surface + k) = *(east_surface + k);  // update buffer Z
    }
>>>>>>> 38c2a5bd
}


void LLSurfacePatch::updateNorthEdge()
{
<<<<<<< HEAD
	U32 grids_per_patch_edge = mSurfacep->getGridsPerPatchEdge();
	U32 grids_per_edge = mSurfacep->getGridsPerEdge();

	U32 i;
	F32 *south_surface, *north_surface;

	if (!getNeighborPatch(NORTH))
	{
		south_surface = mDataZ + grids_per_patch_edge*grids_per_edge;
		north_surface = mDataZ + (grids_per_patch_edge - 1) * grids_per_edge;
	}
	else if (mConnectedEdge & NORTH_EDGE)
	{
		south_surface = mDataZ + grids_per_patch_edge*grids_per_edge;
		north_surface = getNeighborPatch(NORTH)->mDataZ;
	}
	else
	{
		return;
	}

	// Update patchp's north edge ...
	for (i = 0; i<grids_per_patch_edge; i++)
	{
		*(south_surface + i) = *(north_surface + i);	// update buffer Z
	}
=======
    U32 grids_per_patch_edge = mSurfacep->getGridsPerPatchEdge();
    U32 grids_per_edge = mSurfacep->getGridsPerEdge();

    U32 i;
    F32 *south_surface, *north_surface;

    if (!getNeighborPatch(NORTH))
    {
        south_surface = mDataZ + grids_per_patch_edge*grids_per_edge;
        north_surface = mDataZ + (grids_per_patch_edge - 1) * grids_per_edge;
    }
    else if (mConnectedEdge & NORTH_EDGE)
    {
        south_surface = mDataZ + grids_per_patch_edge*grids_per_edge;
        north_surface = getNeighborPatch(NORTH)->mDataZ;
    }
    else
    {
        return;
    }

    // Update patchp's north edge ...
    for (i=0; i<grids_per_patch_edge; i++)
    {
        *(south_surface + i) = *(north_surface + i);    // update buffer Z
    }
>>>>>>> 38c2a5bd
}

BOOL LLSurfacePatch::updateTexture()
{
    if (mSTexUpdate)        //  Update texture as needed
    {
        F32 meters_per_grid = getSurface()->getMetersPerGrid();
        F32 grids_per_patch_edge = (F32)getSurface()->getGridsPerPatchEdge();

        if ((!getNeighborPatch(EAST) || getNeighborPatch(EAST)->getHasReceivedData())
            && (!getNeighborPatch(WEST) || getNeighborPatch(WEST)->getHasReceivedData())
            && (!getNeighborPatch(SOUTH) || getNeighborPatch(SOUTH)->getHasReceivedData())
            && (!getNeighborPatch(NORTH) || getNeighborPatch(NORTH)->getHasReceivedData()))
        {
            LLViewerRegion *regionp = getSurface()->getRegion();
            LLVector3d origin_region = getOriginGlobal() - getSurface()->getOriginGlobal();

            // Have to figure out a better way to deal with these edge conditions...
            LLVLComposition* comp = regionp->getComposition();
            if (!mHeightsGenerated)
            {
                F32 patch_size = meters_per_grid*(grids_per_patch_edge+1);
                if (comp->generateHeights((F32)origin_region[VX], (F32)origin_region[VY],
                                          patch_size, patch_size))
                {
                    mHeightsGenerated = TRUE;
                }
                else
                {
                    return FALSE;
                }
            }

            if (comp->generateComposition())
            {
                if (mVObjp)
                {
                    mVObjp->dirtyGeom();
                    gPipeline.markGLRebuild(mVObjp);
                    return !mSTexUpdate;
                }
            }
        }
        return FALSE;
    }
    else
    {
        return TRUE;
    }
}

void LLSurfacePatch::updateGL()
{
    LL_PROFILE_ZONE_SCOPED
    F32 meters_per_grid = getSurface()->getMetersPerGrid();
    F32 grids_per_patch_edge = (F32)getSurface()->getGridsPerPatchEdge();

    LLViewerRegion *regionp = getSurface()->getRegion();
    LLVector3d origin_region = getOriginGlobal() - getSurface()->getOriginGlobal();

    LLVLComposition* comp = regionp->getComposition();

    updateCompositionStats();
    F32 tex_patch_size = meters_per_grid*grids_per_patch_edge;
    if (comp->generateTexture((F32)origin_region[VX], (F32)origin_region[VY],
                              tex_patch_size, tex_patch_size))
    {
        mSTexUpdate = FALSE;

        // Also generate the water texture
        mSurfacep->generateWaterTexture((F32)origin_region.mdV[VX], (F32)origin_region.mdV[VY],
                                        tex_patch_size, tex_patch_size);
    }
}

void LLSurfacePatch::dirtyZ()
{
    mSTexUpdate = TRUE;

    // Invalidate all normals in this patch
    U32 i;
    for (i = 0; i < 9; i++)
    {
        mNormalsInvalid[i] = TRUE;
    }

    // Invalidate normals in this and neighboring patches
    for (i = 0; i < 8; i++)
    {
        if (getNeighborPatch(i))
        {
            getNeighborPatch(i)->mNormalsInvalid[gDirOpposite[i]] = TRUE;
            getNeighborPatch(i)->dirty();
            if (i < 4)
            {
                getNeighborPatch(i)->mNormalsInvalid[gDirAdjacent[gDirOpposite[i]][0]] = TRUE;
                getNeighborPatch(i)->mNormalsInvalid[gDirAdjacent[gDirOpposite[i]][1]] = TRUE;
            }
        }
    }

    dirty();
    mLastUpdateTime = gFrameTime;
}


const U64 &LLSurfacePatch::getLastUpdateTime() const
{
    return mLastUpdateTime;
}

F32 LLSurfacePatch::getMaxZ() const
{
    return mMaxZ;
}

F32 LLSurfacePatch::getMinZ() const
{
    return mMinZ;
}

void LLSurfacePatch::setOriginGlobal(const LLVector3d &origin_global)
{
    mOriginGlobal = origin_global;

    LLVector3 origin_region;
    origin_region.setVec(mOriginGlobal - mSurfacep->getOriginGlobal());

    mOriginRegion = origin_region;
    mCenterRegion.mV[VX] = origin_region.mV[VX] + 0.5f*mSurfacep->getGridsPerPatchEdge()*mSurfacep->getMetersPerGrid();
    mCenterRegion.mV[VY] = origin_region.mV[VY] + 0.5f*mSurfacep->getGridsPerPatchEdge()*mSurfacep->getMetersPerGrid();

    mVisInfo.mbIsVisible = FALSE;
    mVisInfo.mDistance = 512.0f;
    mVisInfo.mRenderLevel = 0;
    mVisInfo.mRenderStride = mSurfacep->getGridsPerPatchEdge();

}

void LLSurfacePatch::connectNeighbor(LLSurfacePatch *neighbor_patchp, const U32 direction)
{
    llassert(neighbor_patchp);
    mNormalsInvalid[direction] = TRUE;
    neighbor_patchp->mNormalsInvalid[gDirOpposite[direction]] = TRUE;

    setNeighborPatch(direction, neighbor_patchp);
    neighbor_patchp->setNeighborPatch(gDirOpposite[direction], this);

    if (EAST == direction)
    {
        mConnectedEdge |= EAST_EDGE;
        neighbor_patchp->mConnectedEdge |= WEST_EDGE;
    }
    else if (NORTH == direction)
    {
        mConnectedEdge |= NORTH_EDGE;
        neighbor_patchp->mConnectedEdge |= SOUTH_EDGE;
    }
    else if (WEST == direction)
    {
        mConnectedEdge |= WEST_EDGE;
        neighbor_patchp->mConnectedEdge |= EAST_EDGE;
    }
    else if (SOUTH == direction)
    {
        mConnectedEdge |= SOUTH_EDGE;
        neighbor_patchp->mConnectedEdge |= NORTH_EDGE;
    }
}

void LLSurfacePatch::updateVisibility()
{
<<<<<<< HEAD
	if (mVObjp.isNull())
	{
		return;
	}

	const F32 DEFAULT_DELTA_ANGLE 	= (0.15f);
	U32 old_render_stride, max_render_stride;
	U32 new_render_level;
	F32 stride_per_distance = DEFAULT_DELTA_ANGLE / mSurfacep->getMetersPerGrid();
	U32 grids_per_patch_edge = mSurfacep->getGridsPerPatchEdge();

	LLVector4a center;
	center.load3( (mCenterRegion + mSurfacep->getOriginAgent()).mV);
	LLVector4a radius;
	radius.splat(mRadius);

	// sphere in frustum on global coordinates
	if (LLViewerCamera::getInstance()->AABBInFrustumNoFarClip(center, radius))
	{
		// We now need to calculate the render stride based on patchp's distance 
		// from LLCamera render_stride is governed by a relation something like this...
		//
		//                       delta_angle * patch.distance
		// render_stride <=  ----------------------------------------
		//                           mMetersPerGrid
		//
		// where 'delta_angle' is the desired solid angle of the average polgon on a patch.
		//
		// Any render_stride smaller than the RHS would be 'satisfactory'.  Smaller 
		// strides give more resolution, but efficiency suggests that we use the largest 
		// of the render_strides that obey the relation.  Flexibility is achieved by 
		// modulating 'delta_angle' until we have an acceptable number of triangles.
	
		old_render_stride = mVisInfo.mRenderStride;

		// Calculate the render_stride using information in agent
		max_render_stride = lltrunc(mVisInfo.mDistance * stride_per_distance);
		max_render_stride = llmin(max_render_stride , 2*grids_per_patch_edge);

		// We only use render_strides that are powers of two, so we use look-up tables to figure out
		// the render_level and corresponding render_stride
		new_render_level = mVisInfo.mRenderLevel = mSurfacep->getRenderLevel(max_render_stride);
		mVisInfo.mRenderStride = mSurfacep->getRenderStride(new_render_level);

		if ((mVisInfo.mRenderStride != old_render_stride)) 
			// The reason we check !mbIsVisible is because non-visible patches normals 
			// are not updated when their data is changed.  When this changes we can get 
			// rid of mbIsVisible altogether.
		{
			if (mVObjp)
			{
				mVObjp->dirtyGeom();
				// <FS:Ansariel> FIRE-19720: Crash when teleporting on Littlefield grid - LLVOSurfacePatch::dirtyGeom()
				//if (getNeighborPatch(WEST))
				//{
				//	getNeighborPatch(WEST)->mVObjp->dirtyGeom();
				//}
				//if (getNeighborPatch(SOUTH))
				//{
				//	getNeighborPatch(SOUTH)->mVObjp->dirtyGeom();
				//}
				LLSurfacePatch* neighbor = getNeighborPatch(WEST);
				if (neighbor && neighbor->mVObjp.notNull())
				{
					neighbor->mVObjp->dirtyGeom();
				}
				neighbor = getNeighborPatch(SOUTH);
				if (neighbor && neighbor->mVObjp.notNull())
				{
					neighbor->mVObjp->dirtyGeom();
				}
				// </FS:Ansariel>
			}
		}
		mVisInfo.mbIsVisible = TRUE;
	}
	else
	{
		mVisInfo.mbIsVisible = FALSE;
	}
=======
    if (mVObjp.isNull())
    {
        return;
    }

    const F32 DEFAULT_DELTA_ANGLE   = (0.15f);
    U32 old_render_stride, max_render_stride;
    U32 new_render_level;
    F32 stride_per_distance = DEFAULT_DELTA_ANGLE / mSurfacep->getMetersPerGrid();
    U32 grids_per_patch_edge = mSurfacep->getGridsPerPatchEdge();

    LLVector4a center;
    center.load3( (mCenterRegion + mSurfacep->getOriginAgent()).mV);
    LLVector4a radius;
    radius.splat(mRadius);

    // sphere in frustum on global coordinates
    if (LLViewerCamera::getInstance()->AABBInFrustumNoFarClip(center, radius))
    {
        // We now need to calculate the render stride based on patchp's distance
        // from LLCamera render_stride is governed by a relation something like this...
        //
        //                       delta_angle * patch.distance
        // render_stride <=  ----------------------------------------
        //                           mMetersPerGrid
        //
        // where 'delta_angle' is the desired solid angle of the average polgon on a patch.
        //
        // Any render_stride smaller than the RHS would be 'satisfactory'.  Smaller
        // strides give more resolution, but efficiency suggests that we use the largest
        // of the render_strides that obey the relation.  Flexibility is achieved by
        // modulating 'delta_angle' until we have an acceptable number of triangles.

        old_render_stride = mVisInfo.mRenderStride;

        // Calculate the render_stride using information in agent
        max_render_stride = lltrunc(mVisInfo.mDistance * stride_per_distance);
        max_render_stride = llmin(max_render_stride , 2*grids_per_patch_edge);

        // We only use render_strides that are powers of two, so we use look-up tables to figure out
        // the render_level and corresponding render_stride
        new_render_level = mVisInfo.mRenderLevel = mSurfacep->getRenderLevel(max_render_stride);
        mVisInfo.mRenderStride = mSurfacep->getRenderStride(new_render_level);

        if ((mVisInfo.mRenderStride != old_render_stride))
            // The reason we check !mbIsVisible is because non-visible patches normals
            // are not updated when their data is changed.  When this changes we can get
            // rid of mbIsVisible altogether.
        {
            if (mVObjp)
            {
                mVObjp->dirtyGeom();
                if (getNeighborPatch(WEST))
                {
                    getNeighborPatch(WEST)->mVObjp->dirtyGeom();
                }
                if (getNeighborPatch(SOUTH))
                {
                    getNeighborPatch(SOUTH)->mVObjp->dirtyGeom();
                }
            }
        }
        mVisInfo.mbIsVisible = TRUE;
    }
    else
    {
        mVisInfo.mbIsVisible = FALSE;
    }
>>>>>>> 38c2a5bd
}


const LLVector3d &LLSurfacePatch::getOriginGlobal() const
{
    return mOriginGlobal;
}

LLVector3 LLSurfacePatch::getOriginAgent() const
{
    return gAgent.getPosAgentFromGlobal(mOriginGlobal);
}

BOOL LLSurfacePatch::getVisible() const
{
    return mVisInfo.mbIsVisible;
}

U32 LLSurfacePatch::getRenderStride() const
{
    return mVisInfo.mRenderStride;
}

S32 LLSurfacePatch::getRenderLevel() const
{
    return mVisInfo.mRenderLevel;
}

void LLSurfacePatch::setHasReceivedData()
{
    mHasReceivedData = TRUE;
}

BOOL LLSurfacePatch::getHasReceivedData() const
{
    return mHasReceivedData;
}

const LLVector3 &LLSurfacePatch::getCenterRegion() const
{
    return mCenterRegion;
}


void LLSurfacePatch::updateCompositionStats()
{
    LLViewerLayer *vlp = mSurfacep->getRegion()->getComposition();

    F32 x, y, width, height, mpg, min, mean, max;

    LLVector3 origin = getOriginAgent() - mSurfacep->getOriginAgent();
    mpg = mSurfacep->getMetersPerGrid();
    x = origin.mV[VX];
    y = origin.mV[VY];
    width = mpg*(mSurfacep->getGridsPerPatchEdge()+1);
    height = mpg*(mSurfacep->getGridsPerPatchEdge()+1);

    mean = 0.f;
    min = vlp->getValueScaled(x, y);
    max= min;
    U32 count = 0;
    F32 i, j;
    for (j = 0; j < height; j += mpg)
    {
        for (i = 0; i < width; i += mpg)
        {
            F32 comp = vlp->getValueScaled(x + i, y + j);
            mean += comp;
            min = llmin(min, comp);
            max = llmax(max, comp);
            count++;
        }
    }
    mean /= count;

    mMinComposition = min;
    mMeanComposition = mean;
    mMaxComposition = max;
}

F32 LLSurfacePatch::getMeanComposition() const
{
    return mMeanComposition;
}

F32 LLSurfacePatch::getMinComposition() const
{
    return mMinComposition;
}

F32 LLSurfacePatch::getMaxComposition() const
{
    return mMaxComposition;
}

void LLSurfacePatch::setNeighborPatch(const U32 direction, LLSurfacePatch *neighborp)
{
    mNeighborPatches[direction] = neighborp;
    mNormalsInvalid[direction] = TRUE;
    if (direction < 4)
    {
        mNormalsInvalid[gDirAdjacent[direction][0]] = TRUE;
        mNormalsInvalid[gDirAdjacent[direction][1]] = TRUE;
    }
}

LLSurfacePatch *LLSurfacePatch::getNeighborPatch(const U32 direction) const
{
    return mNeighborPatches[direction];
}

void LLSurfacePatch::clearVObj()
{
    mVObjp = NULL;
}<|MERGE_RESOLUTION|>--- conflicted
+++ resolved
@@ -130,117 +130,72 @@
 
 void LLSurfacePatch::disconnectNeighbor(LLSurface *surfacep)
 {
-<<<<<<< HEAD
-	U32 i;
-	for (i = 0; i < 8; i++)
-	{
-		// <FS:Beq> cleanup disconnect logic a bit to see if it helps reduce OpenSim crashes.
-		// if (getNeighborPatch(i))
-		// {
-		// 	if (getNeighborPatch(i)->mSurfacep == surfacep)
-		// 	{
-		if (auto patch = getNeighborPatch(i))
-		{
-			if (patch->mSurfacep == surfacep)
-			{
-				// Clean up connected edges
-				switch(i)
-				{
-					case EAST:
-						mConnectedEdge &= ~EAST_EDGE;
-						break;
-					case NORTH:
-						mConnectedEdge &= ~NORTH_EDGE;
-						break;
-					case WEST:
-						mConnectedEdge &= ~WEST_EDGE;
-						break;
-					case SOUTH:
-						mConnectedEdge &= ~SOUTH_EDGE;
-						break;
-				}
-		// </FS:Beq>
-				setNeighborPatch(i, NULL);
-				mNormalsInvalid[i] = TRUE;
-			}
-		}
-	}
-
-	// <FS:Beq> cleanup disconnect logic a bit to see if it helps reduce OpenSim crashes.
-	// // Clean up connected edges
-	// if (getNeighborPatch(EAST))
-	// {
-	// 	if (getNeighborPatch(EAST)->mSurfacep == surfacep)
-	// 	{
-	// 		mConnectedEdge &= ~EAST_EDGE;
-	// 	}
-	// }
-	// if (getNeighborPatch(NORTH))
-	// {
-	// 	if (getNeighborPatch(NORTH)->mSurfacep == surfacep)
-	// 	{
-	// 		mConnectedEdge &= ~NORTH_EDGE;
-	// 	}
-	// }
-	// if (getNeighborPatch(WEST))
-	// {
-	// 	if (getNeighborPatch(WEST)->mSurfacep == surfacep)
-	// 	{
-	// 		mConnectedEdge &= ~WEST_EDGE;
-	// 	}
-	// }
-	// if (getNeighborPatch(SOUTH))
-	// {
-	// 	if (getNeighborPatch(SOUTH)->mSurfacep == surfacep)
-	// 	{
-	// 		mConnectedEdge &= ~SOUTH_EDGE;
-	// 	}
-	// }
-	// </FS:Beq>
-=======
     U32 i;
     for (i = 0; i < 8; i++)
     {
-        if (getNeighborPatch(i))
-        {
-            if (getNeighborPatch(i)->mSurfacep == surfacep)
-            {
+        // <FS:Beq> cleanup disconnect logic a bit to see if it helps reduce OpenSim crashes.
+        // if (getNeighborPatch(i))
+        // {
+        //  if (getNeighborPatch(i)->mSurfacep == surfacep)
+        //  {
+        if (auto patch = getNeighborPatch(i))
+        {
+            if (patch->mSurfacep == surfacep)
+            {
+                // Clean up connected edges
+                switch(i)
+                {
+                    case EAST:
+                        mConnectedEdge &= ~EAST_EDGE;
+                        break;
+                    case NORTH:
+                        mConnectedEdge &= ~NORTH_EDGE;
+                        break;
+                    case WEST:
+                        mConnectedEdge &= ~WEST_EDGE;
+                        break;
+                    case SOUTH:
+                        mConnectedEdge &= ~SOUTH_EDGE;
+                        break;
+                }
+        // </FS:Beq>
                 setNeighborPatch(i, NULL);
                 mNormalsInvalid[i] = TRUE;
             }
         }
     }
 
-    // Clean up connected edges
-    if (getNeighborPatch(EAST))
-    {
-        if (getNeighborPatch(EAST)->mSurfacep == surfacep)
-        {
-            mConnectedEdge &= ~EAST_EDGE;
-        }
-    }
-    if (getNeighborPatch(NORTH))
-    {
-        if (getNeighborPatch(NORTH)->mSurfacep == surfacep)
-        {
-            mConnectedEdge &= ~NORTH_EDGE;
-        }
-    }
-    if (getNeighborPatch(WEST))
-    {
-        if (getNeighborPatch(WEST)->mSurfacep == surfacep)
-        {
-            mConnectedEdge &= ~WEST_EDGE;
-        }
-    }
-    if (getNeighborPatch(SOUTH))
-    {
-        if (getNeighborPatch(SOUTH)->mSurfacep == surfacep)
-        {
-            mConnectedEdge &= ~SOUTH_EDGE;
-        }
-    }
->>>>>>> 38c2a5bd
+    // <FS:Beq> cleanup disconnect logic a bit to see if it helps reduce OpenSim crashes.
+    // // Clean up connected edges
+    // if (getNeighborPatch(EAST))
+    // {
+    //  if (getNeighborPatch(EAST)->mSurfacep == surfacep)
+    //  {
+    //      mConnectedEdge &= ~EAST_EDGE;
+    //  }
+    // }
+    // if (getNeighborPatch(NORTH))
+    // {
+    //  if (getNeighborPatch(NORTH)->mSurfacep == surfacep)
+    //  {
+    //      mConnectedEdge &= ~NORTH_EDGE;
+    //  }
+    // }
+    // if (getNeighborPatch(WEST))
+    // {
+    //  if (getNeighborPatch(WEST)->mSurfacep == surfacep)
+    //  {
+    //      mConnectedEdge &= ~WEST_EDGE;
+    //  }
+    // }
+    // if (getNeighborPatch(SOUTH))
+    // {
+    //  if (getNeighborPatch(SOUTH)->mSurfacep == surfacep)
+    //  {
+    //      mConnectedEdge &= ~SOUTH_EDGE;
+    //  }
+    // }
+    // </FS:Beq>
 }
 
 LLVector3 LLSurfacePatch::getPointAgent(const U32 x, const U32 y) const
@@ -313,173 +268,38 @@
 
 void LLSurfacePatch::calcNormal(const U32 x, const U32 y, const U32 stride)
 {
-<<<<<<< HEAD
-	U32 patch_width = mSurfacep->mPVArray.mPatchWidth;
-	U32 surface_stride = mSurfacep->getGridsPerEdge();
-
-	const F32 mpg = mSurfacep->getMetersPerGrid() * stride;
-
-// <FS:CR> Aurora Sim
-	//S32 poffsets[2][2][2];
-	S32 poffsets[2][2][3];
-// </FS:CR> Aurora Sim
-	poffsets[0][0][0] = x - stride;
-	poffsets[0][0][1] = y - stride;
-// <FS:CR> Aurora Sim
-	poffsets[0][0][2] = surface_stride;
-// </FS:CR> Aurora Sim
-
-	poffsets[0][1][0] = x - stride;
-	poffsets[0][1][1] = y + stride;
-// <FS:CR> Aurora Sim
-	poffsets[0][1][2] = surface_stride;
-// </FS:CR> Aurora Sim
-
-	poffsets[1][0][0] = x + stride;
-	poffsets[1][0][1] = y - stride;
-// <FS:CR> Aurora Sim
-	poffsets[1][0][2] = surface_stride;
-// </FS:CR> Aurora Sim
-
-	poffsets[1][1][0] = x + stride;
-	poffsets[1][1][1] = y + stride;
-// <FS:CR> Aurora Sim
-	poffsets[1][1][2] = surface_stride;
-// </FS:CR> Aurora Sim
-
-	const LLSurfacePatch *ppatches[2][2];
-
-	// LLVector3 p1, p2, p3, p4;
-
-	ppatches[0][0] = this;
-	ppatches[0][1] = this;
-	ppatches[1][0] = this;
-	ppatches[1][1] = this;
-
-	U32 i, j;
-	for (i = 0; i < 2; i++)
-	{
-		for (j = 0; j < 2; j++)
-		{
-			if (poffsets[i][j][0] < 0)
-			{
-				if (!ppatches[i][j]->getNeighborPatch(WEST))
-				{
-					poffsets[i][j][0] = 0;
-				}
-				else
-				{
-// <FS:CR> Aurora Sim
-					ppatches[i][j] = ppatches[i][j]->getNeighborPatch(WEST);
-					poffsets[i][j][0] += patch_width;
-					poffsets[i][j][2] = ppatches[i][j]->getSurface()->getGridsPerEdge();
-// </FS:CR> Aurora Sim
-				}
-			}
-			if (poffsets[i][j][1] < 0)
-			{
-				if (!ppatches[i][j]->getNeighborPatch(SOUTH))
-				{
-					poffsets[i][j][1] = 0;
-				}
-				else
-				{
-// <FS:CR> Aurora Sim
-					ppatches[i][j] = ppatches[i][j]->getNeighborPatch(SOUTH);
-					poffsets[i][j][1] += patch_width;
-					poffsets[i][j][2] = ppatches[i][j]->getSurface()->getGridsPerEdge();
-// </FS>CR> Aurora Sim
-				}
-			}
-			if (poffsets[i][j][0] >= (S32)patch_width)
-			{
-				if (!ppatches[i][j]->getNeighborPatch(EAST))
-				{
-					poffsets[i][j][0] = patch_width - 1;
-				}
-				else
-				{
-// <FS:CR> Aurora Sim
-					ppatches[i][j] = ppatches[i][j]->getNeighborPatch(EAST);
-					poffsets[i][j][0] -= patch_width;
-					poffsets[i][j][2] = ppatches[i][j]->getSurface()->getGridsPerEdge();
-// </FS:CR> Aurora Sim
-				}
-			}
-			if (poffsets[i][j][1] >= (S32)patch_width)
-			{
-				if (!ppatches[i][j]->getNeighborPatch(NORTH))
-				{
-					poffsets[i][j][1] = patch_width - 1;
-				}
-				else
-				{
-// <FS:CR> Aurora Sim
-					ppatches[i][j] = ppatches[i][j]->getNeighborPatch(NORTH);
-					poffsets[i][j][1] -= patch_width;
-					poffsets[i][j][2] = ppatches[i][j]->getSurface()->getGridsPerEdge();
-// </FS:CR> Aurora Sim
-				}
-			}
-		}
-	}
-
-	LLVector3 p00(-mpg,-mpg,
-				  *(ppatches[0][0]->mDataZ
-				  + poffsets[0][0][0]
-// <FS:CR> Aurora Sim
-				  //+ poffsets[0][0][1]*surface_stride));
-				  + poffsets[0][0][1]*poffsets[0][0][2]));
-// </FS:CR> Aurora Sim
-	LLVector3 p01(-mpg,+mpg,
-				  *(ppatches[0][1]->mDataZ
-				  + poffsets[0][1][0]
-// <FS:CR> Aurora Sim
-				  //+ poffsets[0][1][1]*surface_stride));
-				  + poffsets[0][1][1]*poffsets[0][1][2]));
-// </FS:CR> Aurora Sim
-	LLVector3 p10(+mpg,-mpg,
-				  *(ppatches[1][0]->mDataZ
-				  + poffsets[1][0][0]
-// <FS:CR> Aurora Sim
-				  //+ poffsets[1][0][1]*surface_stride));
-				  + poffsets[1][0][1]*poffsets[1][0][2]));
-// </FS:CR> Aurora Sim
-	LLVector3 p11(+mpg,+mpg,
-				  *(ppatches[1][1]->mDataZ
-				  + poffsets[1][1][0]
-// <FS:CR> Aurora Sim
-				  //+ poffsets[1][1][1]*surface_stride));
-				  + poffsets[1][1][1]*poffsets[1][1][2]));
-// </FS:CR> Aurora Sim
-
-	LLVector3 c1 = p11 - p00;
-	LLVector3 c2 = p01 - p10;
-
-	LLVector3 normal = c1;
-	normal %= c2;
-	normal.normVec();
-
-	llassert(mDataNorm);
-	*(mDataNorm + surface_stride * y + x) = normal;
-=======
     U32 patch_width = mSurfacep->mPVArray.mPatchWidth;
     U32 surface_stride = mSurfacep->getGridsPerEdge();
 
     const F32 mpg = mSurfacep->getMetersPerGrid() * stride;
 
-    S32 poffsets[2][2][2];
+// <FS:CR> Aurora Sim
+    //S32 poffsets[2][2][2];
+    S32 poffsets[2][2][3];
+// </FS:CR> Aurora Sim
     poffsets[0][0][0] = x - stride;
     poffsets[0][0][1] = y - stride;
+// <FS:CR> Aurora Sim
+    poffsets[0][0][2] = surface_stride;
+// </FS:CR> Aurora Sim
 
     poffsets[0][1][0] = x - stride;
     poffsets[0][1][1] = y + stride;
+// <FS:CR> Aurora Sim
+    poffsets[0][1][2] = surface_stride;
+// </FS:CR> Aurora Sim
 
     poffsets[1][0][0] = x + stride;
     poffsets[1][0][1] = y - stride;
+// <FS:CR> Aurora Sim
+    poffsets[1][0][2] = surface_stride;
+// </FS:CR> Aurora Sim
 
     poffsets[1][1][0] = x + stride;
     poffsets[1][1][1] = y + stride;
+// <FS:CR> Aurora Sim
+    poffsets[1][1][2] = surface_stride;
+// </FS:CR> Aurora Sim
 
     const LLSurfacePatch *ppatches[2][2];
 
@@ -503,8 +323,11 @@
                 }
                 else
                 {
+// <FS:CR> Aurora Sim
+                    ppatches[i][j] = ppatches[i][j]->getNeighborPatch(WEST);
                     poffsets[i][j][0] += patch_width;
-                    ppatches[i][j] = ppatches[i][j]->getNeighborPatch(WEST);
+                    poffsets[i][j][2] = ppatches[i][j]->getSurface()->getGridsPerEdge();
+// </FS:CR> Aurora Sim
                 }
             }
             if (poffsets[i][j][1] < 0)
@@ -515,8 +338,11 @@
                 }
                 else
                 {
+// <FS:CR> Aurora Sim
+                    ppatches[i][j] = ppatches[i][j]->getNeighborPatch(SOUTH);
                     poffsets[i][j][1] += patch_width;
-                    ppatches[i][j] = ppatches[i][j]->getNeighborPatch(SOUTH);
+                    poffsets[i][j][2] = ppatches[i][j]->getSurface()->getGridsPerEdge();
+// </FS>CR> Aurora Sim
                 }
             }
             if (poffsets[i][j][0] >= (S32)patch_width)
@@ -527,8 +353,11 @@
                 }
                 else
                 {
+// <FS:CR> Aurora Sim
+                    ppatches[i][j] = ppatches[i][j]->getNeighborPatch(EAST);
                     poffsets[i][j][0] -= patch_width;
-                    ppatches[i][j] = ppatches[i][j]->getNeighborPatch(EAST);
+                    poffsets[i][j][2] = ppatches[i][j]->getSurface()->getGridsPerEdge();
+// </FS:CR> Aurora Sim
                 }
             }
             if (poffsets[i][j][1] >= (S32)patch_width)
@@ -539,8 +368,11 @@
                 }
                 else
                 {
+// <FS:CR> Aurora Sim
+                    ppatches[i][j] = ppatches[i][j]->getNeighborPatch(NORTH);
                     poffsets[i][j][1] -= patch_width;
-                    ppatches[i][j] = ppatches[i][j]->getNeighborPatch(NORTH);
+                    poffsets[i][j][2] = ppatches[i][j]->getSurface()->getGridsPerEdge();
+// </FS:CR> Aurora Sim
                 }
             }
         }
@@ -549,19 +381,31 @@
     LLVector3 p00(-mpg,-mpg,
                   *(ppatches[0][0]->mDataZ
                   + poffsets[0][0][0]
-                  + poffsets[0][0][1]*surface_stride));
+// <FS:CR> Aurora Sim
+                  //+ poffsets[0][0][1]*surface_stride));
+                  + poffsets[0][0][1]*poffsets[0][0][2]));
+// </FS:CR> Aurora Sim
     LLVector3 p01(-mpg,+mpg,
                   *(ppatches[0][1]->mDataZ
                   + poffsets[0][1][0]
-                  + poffsets[0][1][1]*surface_stride));
+// <FS:CR> Aurora Sim
+                  //+ poffsets[0][1][1]*surface_stride));
+                  + poffsets[0][1][1]*poffsets[0][1][2]));
+// </FS:CR> Aurora Sim
     LLVector3 p10(+mpg,-mpg,
                   *(ppatches[1][0]->mDataZ
                   + poffsets[1][0][0]
-                  + poffsets[1][0][1]*surface_stride));
+// <FS:CR> Aurora Sim
+                  //+ poffsets[1][0][1]*surface_stride));
+                  + poffsets[1][0][1]*poffsets[1][0][2]));
+// </FS:CR> Aurora Sim
     LLVector3 p11(+mpg,+mpg,
                   *(ppatches[1][1]->mDataZ
                   + poffsets[1][1][0]
-                  + poffsets[1][1][1]*surface_stride));
+// <FS:CR> Aurora Sim
+                  //+ poffsets[1][1][1]*surface_stride));
+                  + poffsets[1][1][1]*poffsets[1][1][2]));
+// </FS:CR> Aurora Sim
 
     LLVector3 c1 = p11 - p00;
     LLVector3 c2 = p01 - p10;
@@ -572,7 +416,6 @@
 
     llassert(mDataNorm);
     *(mDataNorm + surface_stride * y + x) = normal;
->>>>>>> 38c2a5bd
 }
 
 const LLVector3 &LLSurfacePatch::getNormal(const U32 x, const U32 y) const
@@ -674,222 +517,6 @@
 
 void LLSurfacePatch::updateNormals()
 {
-<<<<<<< HEAD
-	if (mSurfacep->mType == 'w')
-	{
-		return;
-	}
-	U32 grids_per_patch_edge = mSurfacep->getGridsPerPatchEdge();
-	U32 grids_per_edge = mSurfacep->getGridsPerEdge();
-
-	BOOL dirty_patch = FALSE;
-
-	U32 i, j;
-	// update the east edge
-	if (mNormalsInvalid[EAST] || mNormalsInvalid[NORTHEAST] || mNormalsInvalid[SOUTHEAST])
-	{
-		for (j = 0; j <= grids_per_patch_edge; j++)
-		{
-			calcNormal(grids_per_patch_edge, j, 2);
-			calcNormal(grids_per_patch_edge - 1, j, 2);
-			calcNormal(grids_per_patch_edge - 2, j, 2);
-		}
-
-		dirty_patch = TRUE;
-	}
-
-	// update the north edge
-	if (mNormalsInvalid[NORTHEAST] || mNormalsInvalid[NORTH] || mNormalsInvalid[NORTHWEST])
-	{
-// <FS:CR> Aurora Sim
-		/*
-		if(!getNeighborPatch(EAST) && getNeighborPatch(NORTHEAST))
-		{
-			if(getNeighborPatch(NORTHEAST)->getHasReceivedData())
-			{
-				*(getNeighborPatch(NORTHEAST)->mDataZ) = 100.0f;
-			}
-		}
-		*/
-// </FS:CR> Aurora Sim
-
-		for (i = 0; i <= grids_per_patch_edge; i++)
-		{
-			calcNormal(i, grids_per_patch_edge, 2);
-			calcNormal(i, grids_per_patch_edge - 1, 2);
-			calcNormal(i, grids_per_patch_edge - 2, 2);
-		}
-
-		dirty_patch = TRUE;
-	}
-
-	// update the west edge
-	if (mNormalsInvalid[NORTHWEST] || mNormalsInvalid[WEST] || mNormalsInvalid[SOUTHWEST])
-	{
-// <FS:CR> Aurora Sim
-		if(!getNeighborPatch(NORTH) && getNeighborPatch(NORTHWEST))
-		{
-			if(getNeighborPatch(NORTHWEST)->getHasReceivedData())
-			{
-				*(mDataZ + grids_per_patch_edge*grids_per_edge) = *(getNeighborPatch(NORTHWEST)->mDataZ + grids_per_patch_edge);
-			}
-		}
-// </FS:CR> Aurora Sim
-
-		for (j = 0; j < grids_per_patch_edge; j++)
-		{
-			calcNormal(0, j, 2);
-			calcNormal(1, j, 2);
-		}
-		dirty_patch = TRUE;
-	}
-
-	// update the south edge
-	if (mNormalsInvalid[SOUTHWEST] || mNormalsInvalid[SOUTH] || mNormalsInvalid[SOUTHEAST])
-	{
-// <FS:CR> Aurora Sim
-		if(!getNeighborPatch(EAST) && getNeighborPatch(SOUTHEAST))
-		{
-			if(getNeighborPatch(SOUTHEAST)->getHasReceivedData())
-			{
-				*(mDataZ + grids_per_patch_edge) = 
-				*(getNeighborPatch(SOUTHEAST)->mDataZ + grids_per_patch_edge * getNeighborPatch(SOUTHEAST)->getSurface()->getGridsPerEdge());
-			}
-		}
-// </FS:CR> Aurora Sim
-
-		for (i = 0; i < grids_per_patch_edge; i++)
-		{
-			calcNormal(i, 0, 2);
-			calcNormal(i, 1, 2);
-		}
-		dirty_patch = TRUE;
-	}
-
-	// Invalidating the northeast corner is different, because depending on what the adjacent neighbors are,
-	// we'll want to do different things.
-	if (mNormalsInvalid[NORTHEAST])
-	{
-		if (!getNeighborPatch(NORTHEAST))
-		{
-			if (!getNeighborPatch(NORTH))
-			{
-				if (!getNeighborPatch(EAST))
-				{
-					// No north or east neighbors.  Pull from the diagonal in your own patch.
-					*(mDataZ + grids_per_patch_edge + grids_per_patch_edge*grids_per_edge) =
-						*(mDataZ + grids_per_patch_edge - 1 + (grids_per_patch_edge - 1)*grids_per_edge);
-				}
-				else
-				{
-					if (getNeighborPatch(EAST)->getHasReceivedData())
-					{
-						// East, but not north.  Pull from your east neighbor's northwest point.
-						*(mDataZ + grids_per_patch_edge + grids_per_patch_edge*grids_per_edge) =
-// <FS:CR> Aurora Sim
-							//*(getNeighborPatch(EAST)->mDataZ + (grids_per_patch_edge - 1)*grids_per_edge);
-							*(getNeighborPatch(EAST)->mDataZ + (getNeighborPatch(EAST)->getSurface()->getGridsPerPatchEdge() - 1)*getNeighborPatch(EAST)->getSurface()->getGridsPerEdge());
-// </FS:CR> Aurora Sim
-					}
-					else
-					{
-						*(mDataZ + grids_per_patch_edge + grids_per_patch_edge*grids_per_edge) =
-							*(mDataZ + grids_per_patch_edge - 1 + (grids_per_patch_edge - 1)*grids_per_edge);
-					}
-				}
-			}
-			else
-			{
-				// We have a north.
-				if (getNeighborPatch(EAST))
-				{
-					// North and east neighbors, but not northeast.
-					// Pull from diagonal in your own patch.
-					*(mDataZ + grids_per_patch_edge + grids_per_patch_edge*grids_per_edge) =
-						*(mDataZ + grids_per_patch_edge - 1 + (grids_per_patch_edge - 1)*grids_per_edge);
-				}
-				else
-				{
-					if (getNeighborPatch(NORTH)->getHasReceivedData())
-					{
-						// North, but not east.  Pull from your north neighbor's southeast corner.
-						*(mDataZ + grids_per_patch_edge + grids_per_patch_edge*grids_per_edge) =
-// <FS:CR> Aurora Sim
-							//*(getNeighborPatch(NORTH)->mDataZ + (grids_per_patch_edge - 1));
-							*(getNeighborPatch(NORTH)->mDataZ + (getNeighborPatch(NORTH)->getSurface()->getGridsPerPatchEdge() - 1));
-// </FS:CR> Aurora Sim
-					}
-					else
-					{
-						*(mDataZ + grids_per_patch_edge + grids_per_patch_edge*grids_per_edge) =
-							*(mDataZ + grids_per_patch_edge - 1 + (grids_per_patch_edge - 1)*grids_per_edge);
-					}
-				}
-			}
-		}
-		else if (getNeighborPatch(NORTHEAST)->mSurfacep != mSurfacep)
-		{
-			if (
-				(!getNeighborPatch(NORTH) || (getNeighborPatch(NORTH)->mSurfacep != mSurfacep))
-				&&
-				(!getNeighborPatch(EAST) || (getNeighborPatch(EAST)->mSurfacep != mSurfacep)))
-			{
-// <FS:CR> Aurora Sim
-				U32 own_xpos, own_ypos, neighbor_xpos, neighbor_ypos;
-				S32 own_offset = 0, neighbor_offset = 0;
-				from_region_handle(mSurfacep->getRegion()->getHandle(), &own_xpos, &own_ypos);
-				from_region_handle(getNeighborPatch(NORTHEAST)->mSurfacep->getRegion()->getHandle(), &neighbor_xpos, &neighbor_ypos);
-				if(own_ypos >= neighbor_ypos) {
-					neighbor_offset = own_ypos - neighbor_ypos;
-				}
-				else {
-					own_offset = neighbor_ypos - own_ypos;
-				}
-// </FS:CR> Aurora Sim
-
-				*(mDataZ + grids_per_patch_edge + grids_per_patch_edge*grids_per_edge) =
-										*(getNeighborPatch(NORTHEAST)->mDataZ + 
-// <FS:CR> Aurora Sim
-											(grids_per_edge + neighbor_offset - own_offset - 1) * 
-											getNeighborPatch(NORTHEAST)->getSurface()->getGridsPerEdge() );
-// </FS:CR> Aurora Sim
-			}
-		}
-		else
-		{
-			// We've got a northeast patch in the same surface.
-			// The z and normals will be handled by that patch.
-		}
-		calcNormal(grids_per_patch_edge, grids_per_patch_edge, 2);
-		calcNormal(grids_per_patch_edge, grids_per_patch_edge - 1, 2);
-		calcNormal(grids_per_patch_edge - 1, grids_per_patch_edge, 2);
-		calcNormal(grids_per_patch_edge - 1, grids_per_patch_edge - 1, 2);
-		dirty_patch = TRUE;
-	}
-
-	// update the middle normals
-	if (mNormalsInvalid[MIDDLE])
-	{
-		for (j=2; j < grids_per_patch_edge - 2; j++)
-		{
-			for (i=2; i < grids_per_patch_edge - 2; i++)
-			{
-				calcNormal(i, j, 2);
-			}
-		}
-		dirty_patch = TRUE;
-	}
-
-	if (dirty_patch)
-	{
-		mSurfacep->dirtySurfacePatch(this);
-	}
-
-	for (i = 0; i < 9; i++)
-	{
-		mNormalsInvalid[i] = FALSE;
-	}
-=======
     if (mSurfacep->mType == 'w')
     {
         return;
@@ -916,6 +543,18 @@
     // update the north edge
     if (mNormalsInvalid[NORTHEAST] || mNormalsInvalid[NORTH] || mNormalsInvalid[NORTHWEST])
     {
+// <FS:CR> Aurora Sim
+        /*
+        if(!getNeighborPatch(EAST) && getNeighborPatch(NORTHEAST))
+        {
+            if(getNeighborPatch(NORTHEAST)->getHasReceivedData())
+            {
+                *(getNeighborPatch(NORTHEAST)->mDataZ) = 100.0f;
+            }
+        }
+        */
+// </FS:CR> Aurora Sim
+
         for (i = 0; i <= grids_per_patch_edge; i++)
         {
             calcNormal(i, grids_per_patch_edge, 2);
@@ -929,6 +568,16 @@
     // update the west edge
     if (mNormalsInvalid[NORTHWEST] || mNormalsInvalid[WEST] || mNormalsInvalid[SOUTHWEST])
     {
+// <FS:CR> Aurora Sim
+        if(!getNeighborPatch(NORTH) && getNeighborPatch(NORTHWEST))
+        {
+            if(getNeighborPatch(NORTHWEST)->getHasReceivedData())
+            {
+                *(mDataZ + grids_per_patch_edge*grids_per_edge) = *(getNeighborPatch(NORTHWEST)->mDataZ + grids_per_patch_edge);
+            }
+        }
+// </FS:CR> Aurora Sim
+
         for (j = 0; j < grids_per_patch_edge; j++)
         {
             calcNormal(0, j, 2);
@@ -940,6 +589,17 @@
     // update the south edge
     if (mNormalsInvalid[SOUTHWEST] || mNormalsInvalid[SOUTH] || mNormalsInvalid[SOUTHEAST])
     {
+// <FS:CR> Aurora Sim
+        if(!getNeighborPatch(EAST) && getNeighborPatch(SOUTHEAST))
+        {
+            if(getNeighborPatch(SOUTHEAST)->getHasReceivedData())
+            {
+                *(mDataZ + grids_per_patch_edge) =
+                *(getNeighborPatch(SOUTHEAST)->mDataZ + grids_per_patch_edge * getNeighborPatch(SOUTHEAST)->getSurface()->getGridsPerEdge());
+            }
+        }
+// </FS:CR> Aurora Sim
+
         for (i = 0; i < grids_per_patch_edge; i++)
         {
             calcNormal(i, 0, 2);
@@ -968,7 +628,10 @@
                     {
                         // East, but not north.  Pull from your east neighbor's northwest point.
                         *(mDataZ + grids_per_patch_edge + grids_per_patch_edge*grids_per_edge) =
-                            *(getNeighborPatch(EAST)->mDataZ + (grids_per_patch_edge - 1)*grids_per_edge);
+// <FS:CR> Aurora Sim
+                            //*(getNeighborPatch(EAST)->mDataZ + (grids_per_patch_edge - 1)*grids_per_edge);
+                            *(getNeighborPatch(EAST)->mDataZ + (getNeighborPatch(EAST)->getSurface()->getGridsPerPatchEdge() - 1)*getNeighborPatch(EAST)->getSurface()->getGridsPerEdge());
+// </FS:CR> Aurora Sim
                     }
                     else
                     {
@@ -993,7 +656,10 @@
                     {
                         // North, but not east.  Pull from your north neighbor's southeast corner.
                         *(mDataZ + grids_per_patch_edge + grids_per_patch_edge*grids_per_edge) =
-                            *(getNeighborPatch(NORTH)->mDataZ + (grids_per_patch_edge - 1));
+// <FS:CR> Aurora Sim
+                            //*(getNeighborPatch(NORTH)->mDataZ + (grids_per_patch_edge - 1));
+                            *(getNeighborPatch(NORTH)->mDataZ + (getNeighborPatch(NORTH)->getSurface()->getGridsPerPatchEdge() - 1));
+// </FS:CR> Aurora Sim
                     }
                     else
                     {
@@ -1010,8 +676,25 @@
                 &&
                 (!getNeighborPatch(EAST) || (getNeighborPatch(EAST)->mSurfacep != mSurfacep)))
             {
+// <FS:CR> Aurora Sim
+                U32 own_xpos, own_ypos, neighbor_xpos, neighbor_ypos;
+                S32 own_offset = 0, neighbor_offset = 0;
+                from_region_handle(mSurfacep->getRegion()->getHandle(), &own_xpos, &own_ypos);
+                from_region_handle(getNeighborPatch(NORTHEAST)->mSurfacep->getRegion()->getHandle(), &neighbor_xpos, &neighbor_ypos);
+                if(own_ypos >= neighbor_ypos) {
+                    neighbor_offset = own_ypos - neighbor_ypos;
+                }
+                else {
+                    own_offset = neighbor_ypos - own_ypos;
+                }
+// </FS:CR> Aurora Sim
+
                 *(mDataZ + grids_per_patch_edge + grids_per_patch_edge*grids_per_edge) =
-                                        *(getNeighborPatch(NORTHEAST)->mDataZ);
+                                        *(getNeighborPatch(NORTHEAST)->mDataZ +
+// <FS:CR> Aurora Sim
+                                            (grids_per_edge + neighbor_offset - own_offset - 1) *
+                                            getNeighborPatch(NORTHEAST)->getSurface()->getGridsPerEdge() );
+// </FS:CR> Aurora Sim
             }
         }
         else
@@ -1048,56 +731,18 @@
     {
         mNormalsInvalid[i] = FALSE;
     }
->>>>>>> 38c2a5bd
 }
 
 void LLSurfacePatch::updateEastEdge()
 {
-<<<<<<< HEAD
-	U32 grids_per_patch_edge = mSurfacep->getGridsPerPatchEdge();
-	U32 grids_per_edge = mSurfacep->getGridsPerEdge();
-// <FS:CR> Aurora Sim
-	U32 grids_per_edge_east = grids_per_edge;
-
-	//U32 j, k;
-	U32 j, k, h;
-// <FS:CR> Aurora Sim
-	F32 *west_surface, *east_surface;
-
-	if (!getNeighborPatch(EAST))
-	{
-		west_surface = mDataZ + grids_per_patch_edge;
-		east_surface = mDataZ + grids_per_patch_edge - 1;
-	}
-	else if (mConnectedEdge & EAST_EDGE)
-	{
-		west_surface = mDataZ + grids_per_patch_edge;
-		east_surface = getNeighborPatch(EAST)->mDataZ;
-// <FS:CR> Aurora Sim
-		grids_per_edge_east = getNeighborPatch(EAST)->getSurface()->getGridsPerEdge();
-// <FS:CR> Aurora Sim
-	}
-	else
-	{
-		return;
-	}
-
-	// If patchp is on the east edge of its surface, then we update the east
-	// side buffer
-	for (j=0; j < grids_per_patch_edge; j++)
-	{
-		k = j * grids_per_edge;
-// <FS:CR> Aurora Sim
-		h = j * grids_per_edge_east;
-		*(west_surface + k) = *(east_surface + h);	// update buffer Z
-		//*(west_surface + k) = *(east_surface + k);	// update buffer Z
-// </FS:CR> Aurora Sim
-	}
-=======
     U32 grids_per_patch_edge = mSurfacep->getGridsPerPatchEdge();
     U32 grids_per_edge = mSurfacep->getGridsPerEdge();
-
-    U32 j, k;
+// <FS:CR> Aurora Sim
+    U32 grids_per_edge_east = grids_per_edge;
+
+    //U32 j, k;
+    U32 j, k, h;
+// <FS:CR> Aurora Sim
     F32 *west_surface, *east_surface;
 
     if (!getNeighborPatch(EAST))
@@ -1109,6 +754,9 @@
     {
         west_surface = mDataZ + grids_per_patch_edge;
         east_surface = getNeighborPatch(EAST)->mDataZ;
+// <FS:CR> Aurora Sim
+        grids_per_edge_east = getNeighborPatch(EAST)->getSurface()->getGridsPerEdge();
+// <FS:CR> Aurora Sim
     }
     else
     {
@@ -1120,42 +768,17 @@
     for (j=0; j < grids_per_patch_edge; j++)
     {
         k = j * grids_per_edge;
-        *(west_surface + k) = *(east_surface + k);  // update buffer Z
-    }
->>>>>>> 38c2a5bd
+// <FS:CR> Aurora Sim
+        h = j * grids_per_edge_east;
+        *(west_surface + k) = *(east_surface + h);  // update buffer Z
+        //*(west_surface + k) = *(east_surface + k);    // update buffer Z
+// </FS:CR> Aurora Sim
+    }
 }
 
 
 void LLSurfacePatch::updateNorthEdge()
 {
-<<<<<<< HEAD
-	U32 grids_per_patch_edge = mSurfacep->getGridsPerPatchEdge();
-	U32 grids_per_edge = mSurfacep->getGridsPerEdge();
-
-	U32 i;
-	F32 *south_surface, *north_surface;
-
-	if (!getNeighborPatch(NORTH))
-	{
-		south_surface = mDataZ + grids_per_patch_edge*grids_per_edge;
-		north_surface = mDataZ + (grids_per_patch_edge - 1) * grids_per_edge;
-	}
-	else if (mConnectedEdge & NORTH_EDGE)
-	{
-		south_surface = mDataZ + grids_per_patch_edge*grids_per_edge;
-		north_surface = getNeighborPatch(NORTH)->mDataZ;
-	}
-	else
-	{
-		return;
-	}
-
-	// Update patchp's north edge ...
-	for (i = 0; i<grids_per_patch_edge; i++)
-	{
-		*(south_surface + i) = *(north_surface + i);	// update buffer Z
-	}
-=======
     U32 grids_per_patch_edge = mSurfacep->getGridsPerPatchEdge();
     U32 grids_per_edge = mSurfacep->getGridsPerEdge();
 
@@ -1178,11 +801,10 @@
     }
 
     // Update patchp's north edge ...
-    for (i=0; i<grids_per_patch_edge; i++)
+    for (i = 0; i<grids_per_patch_edge; i++)
     {
         *(south_surface + i) = *(north_surface + i);    // update buffer Z
     }
->>>>>>> 38c2a5bd
 }
 
 BOOL LLSurfacePatch::updateTexture()
@@ -1355,88 +977,6 @@
 
 void LLSurfacePatch::updateVisibility()
 {
-<<<<<<< HEAD
-	if (mVObjp.isNull())
-	{
-		return;
-	}
-
-	const F32 DEFAULT_DELTA_ANGLE 	= (0.15f);
-	U32 old_render_stride, max_render_stride;
-	U32 new_render_level;
-	F32 stride_per_distance = DEFAULT_DELTA_ANGLE / mSurfacep->getMetersPerGrid();
-	U32 grids_per_patch_edge = mSurfacep->getGridsPerPatchEdge();
-
-	LLVector4a center;
-	center.load3( (mCenterRegion + mSurfacep->getOriginAgent()).mV);
-	LLVector4a radius;
-	radius.splat(mRadius);
-
-	// sphere in frustum on global coordinates
-	if (LLViewerCamera::getInstance()->AABBInFrustumNoFarClip(center, radius))
-	{
-		// We now need to calculate the render stride based on patchp's distance 
-		// from LLCamera render_stride is governed by a relation something like this...
-		//
-		//                       delta_angle * patch.distance
-		// render_stride <=  ----------------------------------------
-		//                           mMetersPerGrid
-		//
-		// where 'delta_angle' is the desired solid angle of the average polgon on a patch.
-		//
-		// Any render_stride smaller than the RHS would be 'satisfactory'.  Smaller 
-		// strides give more resolution, but efficiency suggests that we use the largest 
-		// of the render_strides that obey the relation.  Flexibility is achieved by 
-		// modulating 'delta_angle' until we have an acceptable number of triangles.
-	
-		old_render_stride = mVisInfo.mRenderStride;
-
-		// Calculate the render_stride using information in agent
-		max_render_stride = lltrunc(mVisInfo.mDistance * stride_per_distance);
-		max_render_stride = llmin(max_render_stride , 2*grids_per_patch_edge);
-
-		// We only use render_strides that are powers of two, so we use look-up tables to figure out
-		// the render_level and corresponding render_stride
-		new_render_level = mVisInfo.mRenderLevel = mSurfacep->getRenderLevel(max_render_stride);
-		mVisInfo.mRenderStride = mSurfacep->getRenderStride(new_render_level);
-
-		if ((mVisInfo.mRenderStride != old_render_stride)) 
-			// The reason we check !mbIsVisible is because non-visible patches normals 
-			// are not updated when their data is changed.  When this changes we can get 
-			// rid of mbIsVisible altogether.
-		{
-			if (mVObjp)
-			{
-				mVObjp->dirtyGeom();
-				// <FS:Ansariel> FIRE-19720: Crash when teleporting on Littlefield grid - LLVOSurfacePatch::dirtyGeom()
-				//if (getNeighborPatch(WEST))
-				//{
-				//	getNeighborPatch(WEST)->mVObjp->dirtyGeom();
-				//}
-				//if (getNeighborPatch(SOUTH))
-				//{
-				//	getNeighborPatch(SOUTH)->mVObjp->dirtyGeom();
-				//}
-				LLSurfacePatch* neighbor = getNeighborPatch(WEST);
-				if (neighbor && neighbor->mVObjp.notNull())
-				{
-					neighbor->mVObjp->dirtyGeom();
-				}
-				neighbor = getNeighborPatch(SOUTH);
-				if (neighbor && neighbor->mVObjp.notNull())
-				{
-					neighbor->mVObjp->dirtyGeom();
-				}
-				// </FS:Ansariel>
-			}
-		}
-		mVisInfo.mbIsVisible = TRUE;
-	}
-	else
-	{
-		mVisInfo.mbIsVisible = FALSE;
-	}
-=======
     if (mVObjp.isNull())
     {
         return;
@@ -1489,14 +1029,26 @@
             if (mVObjp)
             {
                 mVObjp->dirtyGeom();
-                if (getNeighborPatch(WEST))
-                {
-                    getNeighborPatch(WEST)->mVObjp->dirtyGeom();
-                }
-                if (getNeighborPatch(SOUTH))
-                {
-                    getNeighborPatch(SOUTH)->mVObjp->dirtyGeom();
-                }
+                // <FS:Ansariel> FIRE-19720: Crash when teleporting on Littlefield grid - LLVOSurfacePatch::dirtyGeom()
+                //if (getNeighborPatch(WEST))
+                //{
+                //  getNeighborPatch(WEST)->mVObjp->dirtyGeom();
+                //}
+                //if (getNeighborPatch(SOUTH))
+                //{
+                //  getNeighborPatch(SOUTH)->mVObjp->dirtyGeom();
+                //}
+                LLSurfacePatch* neighbor = getNeighborPatch(WEST);
+                if (neighbor && neighbor->mVObjp.notNull())
+                {
+                    neighbor->mVObjp->dirtyGeom();
+                }
+                neighbor = getNeighborPatch(SOUTH);
+                if (neighbor && neighbor->mVObjp.notNull())
+                {
+                    neighbor->mVObjp->dirtyGeom();
+                }
+                // </FS:Ansariel>
             }
         }
         mVisInfo.mbIsVisible = TRUE;
@@ -1505,7 +1057,6 @@
     {
         mVisInfo.mbIsVisible = FALSE;
     }
->>>>>>> 38c2a5bd
 }
 
 
