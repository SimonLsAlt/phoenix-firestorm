--- conflicted
+++ resolved
@@ -165,32 +165,19 @@
 
 bool LLPanelInventoryListItemBase::postBuild()
 {
-<<<<<<< HEAD
-	LLViewerInventoryItem* inv_item = getItem();
-	if (inv_item)
-	{
-		mIconImage = LLInventoryIcon::getIcon(inv_item->getType(), inv_item->getInventoryType(), inv_item->getFlags(), false);
-		updateItem(inv_item->getName());
-	}
-=======
     LLViewerInventoryItem* inv_item = getItem();
     if (inv_item)
     {
-        mIconImage = LLInventoryIcon::getIcon(inv_item->getType(), inv_item->getInventoryType(), inv_item->getFlags(), FALSE);
+        mIconImage = LLInventoryIcon::getIcon(inv_item->getType(), inv_item->getInventoryType(), inv_item->getFlags(), false);
         updateItem(inv_item->getName());
     }
->>>>>>> c06fb4e0
 
     setNeedsRefresh(true);
 
     setWidgetsVisible(false);
     reshapeWidgets();
 
-<<<<<<< HEAD
-	return true;
-=======
-    return TRUE;
->>>>>>> c06fb4e0
+    return true;
 }
 
 void LLPanelInventoryListItemBase::setValue(const LLSD& value)
@@ -435,43 +422,6 @@
 
 bool LLPanelInventoryListItemBase::handleToolTip( S32 x, S32 y, MASK mask)
 {
-<<<<<<< HEAD
-	const LLRect& text_box_rect = mTitleCtrl->getRect();
-
-	// <FS:Ansariel> Make inventory thumbnail tooltips work with inventory lists
-	static LLCachedControl<bool> showInventoryThumbnailTooltips(gSavedSettings, "FSShowInventoryThumbnailTooltips");
-	if (showInventoryThumbnailTooltips && text_box_rect.pointInRect(x, y))
-	{
-		if (auto inventoryItem = gInventory.getItem(mInventoryItemUUID); inventoryItem)
-		{
-			if (const LLUUID& thumbnailUUID = inventoryItem->getThumbnailUUID(); !thumbnailUUID.isNull())
-			{
-				static LLCachedControl<F32> inventoryThumbnailTooltipsDelay(gSavedSettings, "FSInventoryThumbnailTooltipsDelay");
-				static LLCachedControl<F32> tooltip_fast_delay(gSavedSettings, "ToolTipFastDelay");
-				F32 tooltipDelay = LLToolTipMgr::instance().toolTipVisible() ? tooltip_fast_delay() : inventoryThumbnailTooltipsDelay();
-
-				LLSD params;
-				params["thumbnail_id"] = thumbnailUUID;
-
-				LLToolTipMgr::instance().show(LLToolTip::Params()
-					.message(inventoryItem->getName())
-					.sticky_rect(calcScreenRect())
-					.delay_time(tooltipDelay)
-					.create_callback(boost::bind(&LLInspectTextureUtil::createInventoryToolTip, _1))
-					.create_params(params));
-				return true;
-			}
-		}
-	}
-	// </FS:Ansariel>
-
-	if (text_box_rect.pointInRect(x, y) &&
-		mTitleCtrl->getTextPixelWidth() <= text_box_rect.getWidth())
-	{
-		return false;
-	}
-	return LLPanel::handleToolTip(x, y, mask);
-=======
     const LLRect& text_box_rect = mTitleCtrl->getRect();
 
     // <FS:Ansariel> Make inventory thumbnail tooltips work with inventory lists
@@ -495,7 +445,7 @@
                     .delay_time(tooltipDelay)
                     .create_callback(boost::bind(&LLInspectTextureUtil::createInventoryToolTip, _1))
                     .create_params(params));
-                return TRUE;
+                return true;
             }
         }
     }
@@ -504,10 +454,9 @@
     if (text_box_rect.pointInRect(x, y) &&
         mTitleCtrl->getTextPixelWidth() <= text_box_rect.getWidth())
     {
-        return FALSE;
+        return false;
     }
     return LLPanel::handleToolTip(x, y, mask);
->>>>>>> c06fb4e0
 }
 
 void LLPanelInventoryListItemBase::reshapeLeftWidgets()
