--- conflicted
+++ resolved
@@ -1195,19 +1195,6 @@
 
 void AISUpdate::parseItem(const LLSD& item_map)
 {
-<<<<<<< HEAD
-	LLUUID item_id = item_map["item_id"].asUUID();
-	LLPointer<LLViewerInventoryItem> new_item(new LLViewerInventoryItem);
-	LLViewerInventoryItem *curr_item = gInventory.getItem(item_id);
-	if (curr_item)
-	{
-		// Default to current values where not provided.
-		new_item->copyViewerItem(curr_item);
-	}
-	bool rv = new_item->unpackMessage(item_map);
-	if (rv)
-	{
-=======
     LLUUID item_id = item_map["item_id"].asUUID();
     LLPointer<LLViewerInventoryItem> new_item(new LLViewerInventoryItem);
     LLViewerInventoryItem *curr_item = gInventory.getItem(item_id);
@@ -1219,7 +1206,6 @@
     bool rv = new_item->unpackMessage(item_map);
     if (rv)
     {
->>>>>>> 1a8a5404
         if (mFetch)
         {
             mItemsCreated[item_id] = new_item;
@@ -1254,20 +1240,6 @@
 
 void AISUpdate::parseLink(const LLSD& link_map, S32 depth)
 {
-<<<<<<< HEAD
-	LLUUID item_id = link_map["item_id"].asUUID();
-	LLPointer<LLViewerInventoryItem> new_link(new LLViewerInventoryItem);
-	LLViewerInventoryItem *curr_link = gInventory.getItem(item_id);
-	if (curr_link)
-	{
-		// Default to current values where not provided.
-		new_link->copyViewerItem(curr_link);
-	}
-	bool rv = new_link->unpackMessage(link_map);
-	if (rv)
-	{
-		const LLUUID& parent_id = new_link->getParentUUID();
-=======
     LLUUID item_id = link_map["item_id"].asUUID();
     LLPointer<LLViewerInventoryItem> new_link(new LLViewerInventoryItem);
     LLViewerInventoryItem *curr_link = gInventory.getItem(item_id);
@@ -1280,7 +1252,6 @@
     if (rv)
     {
         const LLUUID& parent_id = new_link->getParentUUID();
->>>>>>> 1a8a5404
         if (mFetch)
         {
             LLPermissions default_perms;
@@ -1383,17 +1354,10 @@
             new_cat = new LLViewerInventoryCategory(LLUUID::null);
         }
     }
-<<<<<<< HEAD
-	bool rv = new_cat->unpackMessage(category_map);
-	// *NOTE: unpackMessage does not unpack version or descendent count.
-	if (rv)
-	{
-=======
     bool rv = new_cat->unpackMessage(category_map);
     // *NOTE: unpackMessage does not unpack version or descendent count.
     if (rv)
     {
->>>>>>> 1a8a5404
         // Check descendent count first, as it may be needed
         // to populate newly created categories
         if (category_map.has("_embedded"))
@@ -1634,49 +1598,6 @@
 {
     checkTimeout();
 
-<<<<<<< HEAD
-	// Do version/descendant accounting.
- 	for (std::map<LLUUID,S32>::const_iterator catit = mCatDescendentDeltas.begin();
-		 catit != mCatDescendentDeltas.end(); ++catit)
-	{
-		LL_DEBUGS("Inventory") << "descendant accounting for " << catit->first << LL_ENDL;
-
-		const LLUUID cat_id(catit->first);
-		// Don't account for update if we just created this category.
-		if (mCategoriesCreated.find(cat_id) != mCategoriesCreated.end())
-		{
-			LL_DEBUGS("Inventory") << "Skipping version increment for new category " << cat_id << LL_ENDL;
-			continue;
-		}
-
-		// Don't account for update unless AIS told us it updated that category.
-		if (mCatVersionsUpdated.find(cat_id) == mCatVersionsUpdated.end())
-		{
-			LL_DEBUGS("Inventory") << "Skipping version increment for non-updated category " << cat_id << LL_ENDL;
-			continue;
-		}
-
-		// If we have a known descendant count, set that now.
-		LLViewerInventoryCategory* cat = gInventory.getCategory(cat_id);
-		if (cat)
-		{
-			S32 descendent_delta = catit->second;
-			S32 old_count = cat->getDescendentCount();
-			LL_DEBUGS("Inventory") << "Updating descendant count for "
-								   << cat->getName() << " " << cat_id
-								   << " with delta " << descendent_delta << " from "
-								   << old_count << " to " << (old_count+descendent_delta) << LL_ENDL;
-			LLInventoryModel::LLCategoryUpdate up(cat_id, descendent_delta);
-			gInventory.accountForUpdate(up);
-		}
-		else
-		{
-			LL_DEBUGS("Inventory") << "Skipping version accounting for unknown category " << cat_id << LL_ENDL;
-		}
-	}
-
-	// CREATE CATEGORIES
-=======
     // Do version/descendant accounting.
     for (std::map<LLUUID,S32>::const_iterator catit = mCatDescendentDeltas.begin();
          catit != mCatDescendentDeltas.end(); ++catit)
@@ -1718,7 +1639,6 @@
     }
 
     // CREATE CATEGORIES
->>>>>>> 1a8a5404
     const S32 MAX_UPDATE_BACKLOG = 50; // stall prevention
     for (deferred_category_map_t::const_iterator create_it = mCategoriesCreated.begin();
          create_it != mCategoriesCreated.end(); ++create_it)
