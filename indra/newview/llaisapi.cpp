--- conflicted
+++ resolved
@@ -468,19 +468,11 @@
     {
         // can specify depth=*, but server side is going to cap requests
         // and reject everything 'over the top',.
-<<<<<<< HEAD
-        depth = 50;
+        depth = MAX_FOLDER_DEPTH_REQUEST;
     }
     else
     {
-        depth = llmax(depth, 50);
-=======
-        depth = MAX_FOLDER_DEPTH_REQUEST;
-    }
-    else
-    {
         depth = llmin(depth, MAX_FOLDER_DEPTH_REQUEST);
->>>>>>> 18663686
     }
 
     url += "?depth=" + std::to_string(depth);
@@ -529,19 +521,11 @@
     {
         // can specify depth=*, but server side is going to cap requests
         // and reject everything 'over the top',.
-<<<<<<< HEAD
-        depth = 50;
+        depth = MAX_FOLDER_DEPTH_REQUEST;
     }
     else
     {
-        depth = llmax(depth, 50);
-=======
-        depth = MAX_FOLDER_DEPTH_REQUEST;
-    }
-    else
-    {
         depth = llmin(depth, MAX_FOLDER_DEPTH_REQUEST);
->>>>>>> 18663686
     }
 
     url += "?depth=" + std::to_string(depth);
@@ -588,19 +572,11 @@
     {
         // can specify depth=*, but server side is going to cap requests
         // and reject everything 'over the top',.
-<<<<<<< HEAD
-        depth = 50;
+        depth = MAX_FOLDER_DEPTH_REQUEST;
     }
     else
     {
-        depth = llmax(depth, 50);
-=======
-        depth = MAX_FOLDER_DEPTH_REQUEST;
-    }
-    else
-    {
         depth = llmin(depth, MAX_FOLDER_DEPTH_REQUEST);
->>>>>>> 18663686
     }
 
     url += "?depth=" + std::to_string(depth);
@@ -626,8 +602,6 @@
     EnqueueAISCommand("FetchCategoryCategories", proc);
 }
 
-<<<<<<< HEAD
-=======
 void AISAPI::FetchCategorySubset(const LLUUID& catId,
                                    const uuid_vec_t specificChildren,
                                    ITEM_TYPE type,
@@ -739,7 +713,6 @@
     EnqueueAISCommand("FetchCOF", proc);
 }
 
->>>>>>> 18663686
 /*static*/
 void AISAPI::FetchOrphans(completion_t callback)
 {
@@ -824,11 +797,7 @@
 }
 
 /*static*/
-<<<<<<< HEAD
-void AISAPI::onUpdateReceived(const std::string& context, const LLSD& update, COMMAND_TYPE type, const LLSD& request_body)
-=======
 void AISAPI::onUpdateReceived(const LLSD& update, COMMAND_TYPE type, const LLSD& request_body)
->>>>>>> 18663686
 {
     LLTimer timer;
     if ( (type == UPDATECATEGORY || type == UPDATEITEM)
@@ -836,22 +805,8 @@
     {
         dump_sequential_xml(gAgentAvatarp->getFullname() + "_ais_update", update);
     }
-<<<<<<< HEAD
-    bool is_fetch = (type == FETCHITEM)
-        || (type == FETCHCATEGORYCHILDREN)
-        || (type == FETCHCATEGORYCATEGORIES)
-        || (type == FETCHORPHANS);
-    // parse update llsd into stuff to do or parse received items.
-    S32 depth = 0;
-    if (is_fetch && request_body.has("depth"))
-    {
-        depth = request_body["depth"].asInteger();
-    }
-    AISUpdate ais_update(update, is_fetch, depth);
-=======
 
     AISUpdate ais_update(update, type, request_body);
->>>>>>> 18663686
     ais_update.doUpdate(); // execute the updates in the appropriate order.
     LL_DEBUGS("Inventory", "AIS3") << "Elapsed processing: " << timer.getElapsedTimeF32() << LL_ENDL;
 }
@@ -874,11 +829,7 @@
     LLCore::HttpRequest::ptr_t httpRequest(new LLCore::HttpRequest());
     LLCore::HttpHeaders::ptr_t httpHeaders;
 
-<<<<<<< HEAD
-    httpOptions->setTimeout(180);
-=======
     httpOptions->setTimeout(HTTP_TIMEOUT);
->>>>>>> 18663686
 
     LL_DEBUGS("Inventory") << "Request url: " << url << LL_ENDL;
 
@@ -897,11 +848,7 @@
 
         LL_DEBUGS("Inventory") << "Request type: " << (S32)type
             << " \nRequest target: " << targetId
-<<<<<<< HEAD
-            << " \nElapsed time ince request: " << elapsed_time
-=======
             << " \nElapsed time since request: " << elapsed_time
->>>>>>> 18663686
             << " \nstatus: " << status.toULong() << LL_ENDL;
     }
     else
@@ -963,8 +910,7 @@
     }
 
 	LL_DEBUGS("Inventory", "AIS3") << "Result: " << result << LL_ENDL;
-<<<<<<< HEAD
-    onUpdateReceived("AISCommand", result, type, body);
+    onUpdateReceived(result, type, body);
 
     if (callback && !callback.empty())
     {
@@ -975,6 +921,8 @@
             case COPYLIBRARYCATEGORY:
             case FETCHCATEGORYCATEGORIES:
             case FETCHCATEGORYCHILDREN:
+            case FETCHCATEGORYSUBSET:
+            case FETCHCOF:
                 if (result.has("category_id"))
                 {
                     ids.emplace(result["category_id"]);
@@ -1026,6 +974,8 @@
         //case COPYLIBRARYCATEGORY:
         //case FETCHCATEGORYCATEGORIES:
         //case FETCHCATEGORYCHILDREN:
+        //case FETCHCATEGORYSUBSET:
+        //case FETCHCOF:
         //    if (result.has("category_id"))
         //    {
         //        id = result["category_id"];
@@ -1081,82 +1031,8 @@
 }
 
 //-------------------------------------------------------------------------
-AISUpdate::AISUpdate(const LLSD& update, bool fetch, S32 depth)
-: mFetch(fetch)
-, mFetchDepth(depth)
-=======
-    onUpdateReceived(result, type, body);
-
-    if (callback && !callback.empty())
-    {
-        bool needs_callback = true;
-        LLUUID id(LLUUID::null);
-
-        switch (type)
-        {
-        case COPYLIBRARYCATEGORY:
-        case FETCHCATEGORYCATEGORIES:
-        case FETCHCATEGORYCHILDREN:
-        case FETCHCATEGORYSUBSET:
-        case FETCHCOF:
-            if (result.has("category_id"))
-            {
-                id = result["category_id"];
-            }
-            break;
-        case FETCHITEM:
-            if (result.has("item_id"))
-            {
-                id = result["item_id"];
-            }
-            if (result.has("linked_id"))
-            {
-                id = result["linked_id"];
-            }
-            break;
-        case CREATEINVENTORY:
-            // CREATEINVENTORY can have multiple callbacks
-            if (result.has("_created_categories"))
-            {
-                LLSD& cats = result["_created_categories"];
-                LLSD::array_const_iterator cat_iter;
-                for (cat_iter = cats.beginArray(); cat_iter != cats.endArray(); ++cat_iter)
-                {
-                    LLUUID cat_id = *cat_iter;
-                    callback(cat_id);
-                    needs_callback = false;
-                }
-            }
-            if (result.has("_created_items"))
-            {
-                LLSD& items = result["_created_items"];
-                LLSD::array_const_iterator item_iter;
-                for (item_iter = items.beginArray(); item_iter != items.endArray(); ++item_iter)
-                {
-                    LLUUID item_id = *item_iter;
-                    callback(item_id);
-                    needs_callback = false;
-                }
-            }
-            break;
-        default:
-            break;
-        }
-
-        if (needs_callback)
-        {
-            // Call callback at least once regardless of failure.
-            // UPDATEITEM doesn't expect an id
-            callback(id);
-        }
-    }
-
-}
-
-//-------------------------------------------------------------------------
 AISUpdate::AISUpdate(const LLSD& update, AISAPI::COMMAND_TYPE type, const LLSD& request_body)
 : mType(type)
->>>>>>> 18663686
 {
     mFetch = (type == AISAPI::FETCHITEM)
         || (type == AISAPI::FETCHCATEGORYCHILDREN)
@@ -1297,12 +1173,6 @@
 		parseItem(update);
 	}
 
-<<<<<<< HEAD
-	if (update.has("category_id"))
-	{
-		parseCategory(update, mFetchDepth);
-	}
-=======
     if (mType == AISAPI::FETCHCATEGORYSUBSET)
     {
         // initial category is incomplete, don't process it,
@@ -1316,7 +1186,6 @@
     {
         parseCategory(update, mFetchDepth);
     }
->>>>>>> 18663686
 	else
 	{
 		if (update.has("_embedded"))
