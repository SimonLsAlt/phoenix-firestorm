--- conflicted
+++ resolved
@@ -488,7 +488,6 @@
 
     if (callback && !callback.empty())
     {   
-<<<<<<< HEAD
 // [SL:KB] - Patch: Appearance-SyncAttach | Checked: Catznip-3.7
 		uuid_list_t ids;
 		switch (type)
@@ -500,6 +499,7 @@
 				}
 				break;
 			case COPYINVENTORY:
+			case CREATEINVENTORY:
 				{
 					AISUpdate::parseUUIDArray(result, "_created_items", ids);
 					AISUpdate::parseUUIDArray(result, "_created_categories", ids);
@@ -514,52 +514,42 @@
 				break;
 		}
 
-		// If we were feeling daring we'd call LLInventoryCallback::fire for every item but it would take additional work to investigate whether all LLInventoryCallback derived classes
-		// were designed to handle multiple fire calls (with legacy link creation only one would ever fire per link creation) so we'll be cautious and only call for the first one for now
-		// (note that the LL code as written below will always call fire once with the NULL UUID for anything but CopyLibraryCategoryCommand so even the above is an improvement)
-		callback( (!ids.empty()) ? *ids.begin() : LLUUID::null);
+		if (!ids.empty())
+		{
+			for (const auto& id : ids)
+				callback(id);
+		}
 // [/SL:KB]
 //        LLUUID id(LLUUID::null);
 //
 //        if (result.has("category_id") && (type == COPYLIBRARYCATEGORY))
 //	    {
 //		    id = result["category_id"];
+//			callback(id);
 //	    }
-//
-//        callback(id);
-=======
-        LLUUID id(LLUUID::null);
-
-        if (result.has("category_id") && (type == COPYLIBRARYCATEGORY))
-	    {
-		    id = result["category_id"];
-			callback(id);
-	    }
-		if (type == CREATEINVENTORY)
-		{
-			if (result.has("_created_categories"))
-			{
-				LLSD& cats = result["_created_categories"];
-				LLSD::array_const_iterator cat_iter;
-				for (cat_iter = cats.beginArray(); cat_iter != cats.endArray(); ++cat_iter)
-				{
-					LLUUID cat_id = *cat_iter;
-					callback(cat_id);
-				}
-			}
-			if (result.has("_created_items"))
-			{
-				LLSD& items = result["_created_items"];
-				LLSD::array_const_iterator item_iter;
-				for (item_iter = items.beginArray(); item_iter != items.endArray(); ++item_iter)
-				{
-					LLUUID item_id = *item_iter;
-					callback(item_id);
-				}
-			}
-		}
-
->>>>>>> c364d878
+//		if (type == CREATEINVENTORY)
+//		{
+//			if (result.has("_created_categories"))
+//			{
+//				LLSD& cats = result["_created_categories"];
+//				LLSD::array_const_iterator cat_iter;
+//				for (cat_iter = cats.beginArray(); cat_iter != cats.endArray(); ++cat_iter)
+//				{
+//					LLUUID cat_id = *cat_iter;
+//					callback(cat_id);
+//				}
+//			}
+//			if (result.has("_created_items"))
+//			{
+//				LLSD& items = result["_created_items"];
+//				LLSD::array_const_iterator item_iter;
+//				for (item_iter = items.beginArray(); item_iter != items.endArray(); ++item_iter)
+//				{
+//					LLUUID item_id = *item_iter;
+//					callback(item_id);
+//				}
+//			}
+//		}
     }
 
 }
