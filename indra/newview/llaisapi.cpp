--- conflicted
+++ resolved
@@ -639,164 +639,114 @@
 
     if (callback && !callback.empty())
     {
-<<<<<<< HEAD
 // [SL:KB] - Patch: Appearance-SyncAttach | Checked: Catznip-3.7
-		uuid_list_t ids;
-		switch (type)
-		{
-			case COPYLIBRARYCATEGORY:
-			case FETCHCATEGORYCATEGORIES:
-			case FETCHCATEGORYCHILDREN:
-				if (result.has("category_id"))
-				{
-					ids.emplace(result["category_id"]);
-				}
-				break;
-			case FETCHITEM:
-				if (result.has("linked_id"))
-				{
-					ids.emplace(result["linked_id"]);
-				}
-				else if (result.has("item_id"))
-				{
-					ids.emplace(result["item_id"]);
-				}
-				break;
-			case COPYINVENTORY:
-			case CREATEINVENTORY:
-				{
-					AISUpdate::parseUUIDArray(result, "_created_items", ids);
-					AISUpdate::parseUUIDArray(result, "_created_categories", ids);
-				}
-				break;
-			case UPDATECATEGORY:
-				{
-					AISUpdate::parseUUIDArray(result, "_updated_categories", ids);
-				}
-				break;
-			default:
-				break;
-		}
-=======
-        bool needs_callback = true;
-        LLUUID id(LLUUID::null);
-
+        uuid_list_t ids;
         switch (type)
         {
-        case COPYLIBRARYCATEGORY:
-        case FETCHCATEGORYCATEGORIES:
-        case FETCHCATEGORYCHILDREN:
-            if (result.has("category_id"))
-            {
-                id = result["category_id"];
-            }
-            break;
-        case FETCHITEM:
-            if (result.has("item_id"))
-            {
-                id = result["item_id"];
-            }
-            if (result.has("linked_id"))
-            {
-                id = result["linked_id"];
-            }
-            break;
-        case CREATEINVENTORY:
-            // CREATEINVENTORY can have multiple callbacks
-            if (result.has("_created_categories"))
-            {
-                LLSD& cats = result["_created_categories"];
-                LLSD::array_const_iterator cat_iter;
-                for (cat_iter = cats.beginArray(); cat_iter != cats.endArray(); ++cat_iter)
+            case COPYLIBRARYCATEGORY:
+            case FETCHCATEGORYCATEGORIES:
+            case FETCHCATEGORYCHILDREN:
+                if (result.has("category_id"))
                 {
-                    LLUUID cat_id = *cat_iter;
-                    callback(cat_id);
-                    needs_callback = false;
+                    ids.emplace(result["category_id"]);
                 }
-            }
-            if (result.has("_created_items"))
-            {
-                LLSD& items = result["_created_items"];
-                LLSD::array_const_iterator item_iter;
-                for (item_iter = items.beginArray(); item_iter != items.endArray(); ++item_iter)
+                break;
+            case FETCHITEM:
+                if (result.has("linked_id"))
                 {
-                    LLUUID item_id = *item_iter;
-                    callback(item_id);
-                    needs_callback = false;
+                    ids.emplace(result["linked_id"]);
                 }
-            }
-            break;
-        default:
-            break;
+                else if (result.has("item_id"))
+                {
+                    ids.emplace(result["item_id"]);
+                }
+                break;
+            case COPYINVENTORY:
+            case CREATEINVENTORY:
+                {
+                    AISUpdate::parseUUIDArray(result, "_created_items", ids);
+                    AISUpdate::parseUUIDArray(result, "_created_categories", ids);
+                }
+                break;
+            case UPDATECATEGORY:
+                {
+                    AISUpdate::parseUUIDArray(result, "_updated_categories", ids);
+                }
+                break;
+            default:
+                break;
         }
->>>>>>> d21a1aac
-
-		// Call callback at least once regardless of failure.
-		if (ids.empty())
-		{
-			ids.emplace(LLUUID::null);
-		}
-
-		for (const auto& id : ids)
-		{
-			callback(id);
-		}
+
+        // Call callback at least once regardless of failure.
+        if (ids.empty())
+        {
+            ids.emplace(LLUUID::null);
+        }
+
+        for (const auto& id : ids)
+        {
+            callback(id);
+        }
 
 // [/SL:KB]
-  //      bool needs_callback = true;
-  //      LLUUID id(LLUUID::null);
-
-  //      if ( ( (type == COPYLIBRARYCATEGORY)
-  //             || (type == FETCHCATEGORYCATEGORIES)
-  //             || (type == FETCHCATEGORYCHILDREN))
-  //           && result.has("category_id"))
-  //      {
-  //          id = result["category_id"];
-	 //   }
-  //      if (type == FETCHITEM)
-  //      {
-  //          if (result.has("item_id"))
-  //          {
-  //              id = result["item_id"];
-  //          }
-  //          if (result.has("linked_id"))
-  //          {
-  //              id = result["linked_id"];
-  //          }
-  //      }
-		//if (type == CREATEINVENTORY)
-		//{
-  //          // CREATEINVENTORY can have multiple callbacks
-		//	if (result.has("_created_categories"))
-		//	{
-		//		LLSD& cats = result["_created_categories"];
-		//		LLSD::array_const_iterator cat_iter;
-		//		for (cat_iter = cats.beginArray(); cat_iter != cats.endArray(); ++cat_iter)
-		//		{
-		//			LLUUID cat_id = *cat_iter;
-		//			callback(cat_id);
-  //                  needs_callback = false;
-		//		}
-		//	}
-		//	if (result.has("_created_items"))
-		//	{
-		//		LLSD& items = result["_created_items"];
-		//		LLSD::array_const_iterator item_iter;
-		//		for (item_iter = items.beginArray(); item_iter != items.endArray(); ++item_iter)
-		//		{
-		//			LLUUID item_id = *item_iter;
-		//			callback(item_id);
-  //                  needs_callback = false;
-		//		}
-		//	}
-		//}
-
-  //      if (needs_callback)
-  //      {
-  //          // Call callback at least once regardless of failure.
-  //          // UPDATEITEM doesn't expect an id
-  //          callback(id);
-  //      }
+        //bool needs_callback = true;
+        //LLUUID id(LLUUID::null);
+
+        //switch (type)
+        //{
+        //case COPYLIBRARYCATEGORY:
+        //case FETCHCATEGORYCATEGORIES:
+        //case FETCHCATEGORYCHILDREN:
+        //    if (result.has("category_id"))
+        //    {
+        //        id = result["category_id"];
+        //    }
+        //    break;
+        //case FETCHITEM:
+        //    if (result.has("item_id"))
+        //    {
+        //        id = result["item_id"];
+        //    }
+        //    if (result.has("linked_id"))
+        //    {
+        //        id = result["linked_id"];
+        //    }
+        //    break;
+        //case CREATEINVENTORY:
+        //    // CREATEINVENTORY can have multiple callbacks
+        //    if (result.has("_created_categories"))
+        //    {
+        //        LLSD& cats = result["_created_categories"];
+        //        LLSD::array_const_iterator cat_iter;
+        //        for (cat_iter = cats.beginArray(); cat_iter != cats.endArray(); ++cat_iter)
+        //        {
+        //            LLUUID cat_id = *cat_iter;
+        //            callback(cat_id);
+        //            needs_callback = false;
+        //        }
+        //    }
+        //    if (result.has("_created_items"))
+        //    {
+        //        LLSD& items = result["_created_items"];
+        //        LLSD::array_const_iterator item_iter;
+        //        for (item_iter = items.beginArray(); item_iter != items.endArray(); ++item_iter)
+        //        {
+        //            LLUUID item_id = *item_iter;
+        //            callback(item_id);
+        //            needs_callback = false;
+        //        }
+        //    }
+        //    break;
+        //default:
+        //    break;
+        //}
+
+        //if (needs_callback)
+        //{
+        //    // Call callback at least once regardless of failure.
+        //    // UPDATEITEM doesn't expect an id
+        //    callback(id);
+        //}
     }
 
 }
