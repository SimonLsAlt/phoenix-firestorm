/** 
 * @file llaisapi.cpp
 * @brief classes and functions for interfacing with the v3+ ais inventory service. 
 *
 * $LicenseInfo:firstyear=2013&license=viewerlgpl$
 * Second Life Viewer Source Code
 * Copyright (C) 2013, Linden Research, Inc.
 * 
 * This library is free software; you can redistribute it and/or
 * modify it under the terms of the GNU Lesser General Public
 * License as published by the Free Software Foundation;
 * version 2.1 of the License only.
 * 
 * This library is distributed in the hope that it will be useful,
 * but WITHOUT ANY WARRANTY; without even the implied warranty of
 * MERCHANTABILITY or FITNESS FOR A PARTICULAR PURPOSE.  See the GNU
 * Lesser General Public License for more details.
 * 
 * You should have received a copy of the GNU Lesser General Public
 * License along with this library; if not, write to the Free Software
 * Foundation, Inc., 51 Franklin Street, Fifth Floor, Boston, MA  02110-1301  USA
 * 
 * Linden Research, Inc., 945 Battery Street, San Francisco, CA  94111  USA
 * $/LicenseInfo$
 *
 */

#include "llviewerprecompiledheaders.h"
#include "llaisapi.h"

#include "llagent.h"
#include "llappviewer.h"
#include "llcallbacklist.h"
#include "llinventorymodel.h"
#include "llinventoryobserver.h"
#include "llnotificationsutil.h"
#include "llsdutil.h"
#include "llviewerregion.h"
#include "llvoavatar.h"
#include "llvoavatarself.h"
#include "llviewercontrol.h"

#include "llviewernetwork.h"

///----------------------------------------------------------------------------
/// Classes for AISv3 support.
///----------------------------------------------------------------------------

//=========================================================================
const std::string AISAPI::INVENTORY_CAP_NAME("InventoryAPIv3");
const std::string AISAPI::LIBRARY_CAP_NAME("LibraryAPIv3");
const S32 AISAPI::HTTP_TIMEOUT = 180;

std::list<AISAPI::ais_query_item_t> AISAPI::sPostponedQuery;

const S32 MAX_SIMULTANEOUS_COROUTINES = 2048;

// AIS3 allows '*' requests, but in reality those will be cut at some point
// Specify own depth to be able to anticipate it and mark folders as incomplete
const S32 MAX_FOLDER_DEPTH_REQUEST = 50;

//-------------------------------------------------------------------------
/*static*/
bool AISAPI::isAvailable()
{
    // <FS:Ansariel> Add AIS3 debug setting
    //if (gAgent.getRegion())
    if (gAgent.getRegion() && (gSavedSettings.getBOOL("FSUseAis3Api") || LLGridManager::instance().isInSecondLife()))
    // </FS:Ansariel>
    {
        return gAgent.getRegion()->isCapabilityAvailable(INVENTORY_CAP_NAME);
    }
    return false;
}

/*static*/
void AISAPI::getCapNames(LLSD& capNames)
{
    capNames.append(INVENTORY_CAP_NAME);
    capNames.append(LIBRARY_CAP_NAME);
}

/*static*/
std::string AISAPI::getInvCap()
{
    if (gAgent.getRegion())
    {
        return gAgent.getRegion()->getCapability(INVENTORY_CAP_NAME);
    }
    return std::string();
}

/*static*/
std::string AISAPI::getLibCap()
{
    if (gAgent.getRegion())
    {
        return gAgent.getRegion()->getCapability(LIBRARY_CAP_NAME);
    }
    return std::string();
}

/*static*/ 
void AISAPI::CreateInventory(const LLUUID& parentId, const LLSD& newInventory, completion_t callback)
{
    std::string cap = getInvCap();
    if (cap.empty())
    {
        LL_WARNS("Inventory") << "Inventory cap not found!" << LL_ENDL;
        if (callback)
        {
            callback(LLUUID::null);
        }
        return;
    }

    LLUUID tid;
    tid.generate();

    std::string url = cap + std::string("/category/") + parentId.asString() + "?tid=" + tid.asString();
    LL_DEBUGS("Inventory") << "url: " << url << " parentID " << parentId << " newInventory " << newInventory << LL_ENDL;

    // I may be suffering from golden hammer here, but the first part of this bind 
    // is actually a static cast for &HttpCoroutineAdapter::postAndSuspend so that 
    // the compiler can identify the correct signature to select.
    // 
    // Reads as follows:
    // LLSD     - method returning LLSD
    // (LLCoreHttpUtil::HttpCoroutineAdapter::*) - pointer to member function of HttpCoroutineAdapter
    // (LLCore::HttpRequest::ptr_t, const std::string &, const LLSD &, LLCore::HttpOptions::ptr_t, LLCore::HttpHeaders::ptr_t) - signature of method
    //  
    invokationFn_t postFn = boost::bind(
        // Humans ignore next line.  It is just a cast.
        static_cast<LLSD (LLCoreHttpUtil::HttpCoroutineAdapter::*)(LLCore::HttpRequest::ptr_t, const std::string &, const LLSD &, LLCore::HttpOptions::ptr_t, LLCore::HttpHeaders::ptr_t)>
        //----
        // _1 -> httpAdapter
        // _2 -> httpRequest
        // _3 -> url
        // _4 -> body 
        // _5 -> httpOptions
        // _6 -> httpHeaders
        (&LLCoreHttpUtil::HttpCoroutineAdapter::postAndSuspend), _1, _2, _3, _4, _5, _6);

    LLCoprocedureManager::CoProcedure_t proc(boost::bind(&AISAPI::InvokeAISCommandCoro,
        _1, postFn, url, parentId, newInventory, callback, CREATEINVENTORY));
    EnqueueAISCommand("CreateInventory", proc);
}

/*static*/ 
void AISAPI::SlamFolder(const LLUUID& folderId, const LLSD& newInventory, completion_t callback)
{
    std::string cap = getInvCap();
    if (cap.empty())
    {
        LL_WARNS("Inventory") << "Inventory cap not found!" << LL_ENDL;
        if (callback)
        {
            callback(LLUUID::null);
        }
        return;
    }

    LLUUID tid;
    tid.generate();

    std::string url = cap + std::string("/category/") + folderId.asString() + "/links?tid=" + tid.asString();

    // see comment above in CreateInventoryCommand
    invokationFn_t putFn = boost::bind(
        // Humans ignore next line.  It is just a cast to specify which LLCoreHttpUtil::HttpCoroutineAdapter routine overload.
        static_cast<LLSD(LLCoreHttpUtil::HttpCoroutineAdapter::*)(LLCore::HttpRequest::ptr_t, const std::string &, const LLSD &, LLCore::HttpOptions::ptr_t, LLCore::HttpHeaders::ptr_t)>
        //----
        // _1 -> httpAdapter
        // _2 -> httpRequest
        // _3 -> url
        // _4 -> body 
        // _5 -> httpOptions
        // _6 -> httpHeaders
        (&LLCoreHttpUtil::HttpCoroutineAdapter::putAndSuspend), _1, _2, _3, _4, _5, _6);

    LLCoprocedureManager::CoProcedure_t proc(boost::bind(&AISAPI::InvokeAISCommandCoro,
        _1, putFn, url, folderId, newInventory, callback, SLAMFOLDER));

    EnqueueAISCommand("SlamFolder", proc);
}

void AISAPI::RemoveCategory(const LLUUID &categoryId, completion_t callback)
{
    std::string cap;

    cap = getInvCap();
    if (cap.empty())
    {
        LL_WARNS("Inventory") << "Inventory cap not found!" << LL_ENDL;
        if (callback)
        {
            callback(LLUUID::null);
        }
        return;
    }

    std::string url = cap + std::string("/category/") + categoryId.asString();
    LL_DEBUGS("Inventory") << "url: " << url << LL_ENDL;

    invokationFn_t delFn = boost::bind(
        // Humans ignore next line.  It is just a cast to specify which LLCoreHttpUtil::HttpCoroutineAdapter routine overload.
        static_cast<LLSD(LLCoreHttpUtil::HttpCoroutineAdapter::*)(LLCore::HttpRequest::ptr_t, const std::string &, LLCore::HttpOptions::ptr_t, LLCore::HttpHeaders::ptr_t)>
        //----
        // _1 -> httpAdapter
        // _2 -> httpRequest
        // _3 -> url
        // _4 -> body 
        // _5 -> httpOptions
        // _6 -> httpHeaders
        (&LLCoreHttpUtil::HttpCoroutineAdapter::deleteAndSuspend), _1, _2, _3, _5, _6);

    LLCoprocedureManager::CoProcedure_t proc(boost::bind(&AISAPI::InvokeAISCommandCoro,
        _1, delFn, url, categoryId, LLSD(), callback, REMOVECATEGORY));

    EnqueueAISCommand("RemoveCategory", proc);
}

/*static*/ 
void AISAPI::RemoveItem(const LLUUID &itemId, completion_t callback)
{
    std::string cap;

    cap = getInvCap();
    if (cap.empty())
    {
        LL_WARNS("Inventory") << "Inventory cap not found!" << LL_ENDL;
        if (callback)
        {
            callback(LLUUID::null);
        }
        return;
    }

    std::string url = cap + std::string("/item/") + itemId.asString();
    LL_DEBUGS("Inventory") << "url: " << url << LL_ENDL;

    invokationFn_t delFn = boost::bind(
        // Humans ignore next line.  It is just a cast to specify which LLCoreHttpUtil::HttpCoroutineAdapter routine overload.
        static_cast<LLSD(LLCoreHttpUtil::HttpCoroutineAdapter::*)(LLCore::HttpRequest::ptr_t, const std::string &, LLCore::HttpOptions::ptr_t, LLCore::HttpHeaders::ptr_t)>
        //----
        // _1 -> httpAdapter
        // _2 -> httpRequest
        // _3 -> url
        // _4 -> body 
        // _5 -> httpOptions
        // _6 -> httpHeaders
        (&LLCoreHttpUtil::HttpCoroutineAdapter::deleteAndSuspend), _1, _2, _3, _5, _6);

    LLCoprocedureManager::CoProcedure_t proc(boost::bind(&AISAPI::InvokeAISCommandCoro,
        _1, delFn, url, itemId, LLSD(), callback, REMOVEITEM));

    EnqueueAISCommand("RemoveItem", proc);
}

void AISAPI::CopyLibraryCategory(const LLUUID& sourceId, const LLUUID& destId, bool copySubfolders, completion_t callback)
{
    std::string cap;

    cap = getLibCap();
    if (cap.empty())
    {
        LL_WARNS("Inventory") << "Library cap not found!" << LL_ENDL;
        if (callback)
        {
            callback(LLUUID::null);
        }
        return;
    }

    LL_DEBUGS("Inventory") << "Copying library category: " << sourceId << " => " << destId << LL_ENDL;

    LLUUID tid;
    tid.generate();

    std::string url = cap + std::string("/category/") + sourceId.asString() + "?tid=" + tid.asString();
    if (!copySubfolders)
    {
        url += ",depth=0";
    }
    LL_INFOS() << url << LL_ENDL;

    std::string destination = destId.asString();

    invokationFn_t copyFn = boost::bind(
        // Humans ignore next line.  It is just a cast to specify which LLCoreHttpUtil::HttpCoroutineAdapter routine overload.
        static_cast<LLSD(LLCoreHttpUtil::HttpCoroutineAdapter::*)(LLCore::HttpRequest::ptr_t, const std::string &, const std::string, LLCore::HttpOptions::ptr_t, LLCore::HttpHeaders::ptr_t)>
        //----
        // _1 -> httpAdapter
        // _2 -> httpRequest
        // _3 -> url
        // _4 -> body 
        // _5 -> httpOptions
        // _6 -> httpHeaders
        (&LLCoreHttpUtil::HttpCoroutineAdapter::copyAndSuspend), _1, _2, _3, destination, _5, _6);
         
    LLCoprocedureManager::CoProcedure_t proc(boost::bind(&AISAPI::InvokeAISCommandCoro,
        _1, copyFn, url, destId, LLSD(), callback, COPYLIBRARYCATEGORY));

    EnqueueAISCommand("CopyLibraryCategory", proc);
}

/*static*/ 
void AISAPI::PurgeDescendents(const LLUUID &categoryId, completion_t callback)
{
    std::string cap;

    cap = getInvCap();
    if (cap.empty())
    {
        LL_WARNS("Inventory") << "Inventory cap not found!" << LL_ENDL;
        if (callback)
        {
            callback(LLUUID::null);
        }
        return;
    }

    std::string url = cap + std::string("/category/") + categoryId.asString() + "/children";
    LL_DEBUGS("Inventory") << "url: " << url << LL_ENDL;

    invokationFn_t delFn = boost::bind(
        // Humans ignore next line.  It is just a cast to specify which LLCoreHttpUtil::HttpCoroutineAdapter routine overload.
        static_cast<LLSD(LLCoreHttpUtil::HttpCoroutineAdapter::*)(LLCore::HttpRequest::ptr_t, const std::string &, LLCore::HttpOptions::ptr_t, LLCore::HttpHeaders::ptr_t)>
        //----
        // _1 -> httpAdapter
        // _2 -> httpRequest
        // _3 -> url
        // _4 -> body 
        // _5 -> httpOptions
        // _6 -> httpHeaders
        (&LLCoreHttpUtil::HttpCoroutineAdapter::deleteAndSuspend), _1, _2, _3, _5, _6);

    LLCoprocedureManager::CoProcedure_t proc(boost::bind(&AISAPI::InvokeAISCommandCoro,
        _1, delFn, url, categoryId, LLSD(), callback, PURGEDESCENDENTS));

    EnqueueAISCommand("PurgeDescendents", proc);
}


/*static*/
void AISAPI::UpdateCategory(const LLUUID &categoryId, const LLSD &updates, completion_t callback)
{
    std::string cap;

    cap = getInvCap();
    if (cap.empty())
    {
        LL_WARNS("Inventory") << "Inventory cap not found!" << LL_ENDL;
        if (callback)
        {
            callback(LLUUID::null);
        }
        return;
    }
    std::string url = cap + std::string("/category/") + categoryId.asString();

    invokationFn_t patchFn = boost::bind(
        // Humans ignore next line.  It is just a cast to specify which LLCoreHttpUtil::HttpCoroutineAdapter routine overload.
        static_cast<LLSD(LLCoreHttpUtil::HttpCoroutineAdapter::*)(LLCore::HttpRequest::ptr_t, const std::string &, const LLSD &, LLCore::HttpOptions::ptr_t, LLCore::HttpHeaders::ptr_t)>
        //----
        // _1 -> httpAdapter
        // _2 -> httpRequest
        // _3 -> url
        // _4 -> body 
        // _5 -> httpOptions
        // _6 -> httpHeaders
        (&LLCoreHttpUtil::HttpCoroutineAdapter::patchAndSuspend), _1, _2, _3, _4, _5, _6);

    LLCoprocedureManager::CoProcedure_t proc(boost::bind(&AISAPI::InvokeAISCommandCoro,
        _1, patchFn, url, categoryId, updates, callback, UPDATECATEGORY));

    EnqueueAISCommand("UpdateCategory", proc);
}

/*static*/
void AISAPI::UpdateItem(const LLUUID &itemId, const LLSD &updates, completion_t callback)
{

    std::string cap;

    cap = getInvCap();
    if (cap.empty())
    {
        LL_WARNS("Inventory") << "Inventory cap not found!" << LL_ENDL;
        if (callback)
        {
            callback(LLUUID::null);
        }
        return;
    }
    std::string url = cap + std::string("/item/") + itemId.asString();

    invokationFn_t patchFn = boost::bind(
        // Humans ignore next line.  It is just a cast to specify which LLCoreHttpUtil::HttpCoroutineAdapter routine overload.
        static_cast<LLSD(LLCoreHttpUtil::HttpCoroutineAdapter::*)(LLCore::HttpRequest::ptr_t, const std::string &, const LLSD &, LLCore::HttpOptions::ptr_t, LLCore::HttpHeaders::ptr_t)>
        //----
        // _1 -> httpAdapter
        // _2 -> httpRequest
        // _3 -> url
        // _4 -> body 
        // _5 -> httpOptions
        // _6 -> httpHeaders
        (&LLCoreHttpUtil::HttpCoroutineAdapter::patchAndSuspend), _1, _2, _3, _4, _5, _6);

    LLCoprocedureManager::CoProcedure_t proc(boost::bind(&AISAPI::InvokeAISCommandCoro,
        _1, patchFn, url, itemId, updates, callback, UPDATEITEM));

    EnqueueAISCommand("UpdateItem", proc);
}

/*static*/
void AISAPI::FetchItem(const LLUUID &itemId, ITEM_TYPE type, completion_t callback)
{
	std::string cap;

	cap = (type == INVENTORY) ? getInvCap() : getLibCap();
	if (cap.empty())
	{
		LL_WARNS("Inventory") << "Inventory cap not found!" << LL_ENDL;
        if (callback)
        {
            callback(LLUUID::null);
        }
		return;
	}
	std::string url = cap + std::string("/item/") + itemId.asString();

	invokationFn_t getFn = boost::bind(
		// Humans ignore next line.  It is just a cast to specify which LLCoreHttpUtil::HttpCoroutineAdapter routine overload.
		static_cast<LLSD(LLCoreHttpUtil::HttpCoroutineAdapter::*)(LLCore::HttpRequest::ptr_t, const std::string &, LLCore::HttpOptions::ptr_t, LLCore::HttpHeaders::ptr_t)>
		//----
		// _1 -> httpAdapter
		// _2 -> httpRequest
		// _3 -> url
		// _4 -> body 
		// _5 -> httpOptions
		// _6 -> httpHeaders
		(&LLCoreHttpUtil::HttpCoroutineAdapter::getAndSuspend), _1, _2, _3, _5, _6);

	LLCoprocedureManager::CoProcedure_t proc(boost::bind(&AISAPI::InvokeAISCommandCoro,
		_1, getFn, url, itemId, LLSD(), callback, FETCHITEM));

	EnqueueAISCommand("FetchItem", proc);
}

/*static*/
void AISAPI::FetchCategoryChildren(const LLUUID &catId, ITEM_TYPE type, bool recursive, completion_t callback, S32 depth)
{
    std::string cap;

    cap = (type == INVENTORY) ? getInvCap() : getLibCap();
    if (cap.empty())
    {
        LL_WARNS("Inventory") << "Inventory cap not found!" << LL_ENDL;
        if (callback)
        {
            callback(LLUUID::null);
        }
        return;
    }
    std::string url = cap + std::string("/category/") + catId.asString() + "/children";

    if (recursive)
    {
        // can specify depth=*, but server side is going to cap requests
        // and reject everything 'over the top',.
        depth = MAX_FOLDER_DEPTH_REQUEST;
    }
    else
    {
        depth = llmin(depth, MAX_FOLDER_DEPTH_REQUEST);
    }

    url += "?depth=" + std::to_string(depth);

    invokationFn_t getFn = boost::bind(
        // Humans ignore next line.  It is just a cast to specify which LLCoreHttpUtil::HttpCoroutineAdapter routine overload.
        static_cast<LLSD(LLCoreHttpUtil::HttpCoroutineAdapter::*)(LLCore::HttpRequest::ptr_t, const std::string &, LLCore::HttpOptions::ptr_t, LLCore::HttpHeaders::ptr_t)>
        //----
        // _1 -> httpAdapter
        // _2 -> httpRequest
        // _3 -> url
        // _4 -> body 
        // _5 -> httpOptions
        // _6 -> httpHeaders
        (&LLCoreHttpUtil::HttpCoroutineAdapter::getAndSuspend), _1, _2, _3, _5, _6);

    // get doesn't use body, can pass additional data
    LLSD body;
    body["depth"] = depth;
    LLCoprocedureManager::CoProcedure_t proc(boost::bind(&AISAPI::InvokeAISCommandCoro,
        _1, getFn, url, catId, body, callback, FETCHCATEGORYCHILDREN));

    EnqueueAISCommand("FetchCategoryChildren", proc);
}

// some folders can be requested by name, like
// animatn | bodypart | clothing | current | favorite | gesture | inbox | landmark | lsltext
// lstndfnd | my_otfts | notecard | object | outbox | root | snapshot | sound | texture | trash
void AISAPI::FetchCategoryChildren(const std::string &identifier, bool recursive, completion_t callback, S32 depth)
{
    std::string cap;

    cap = getInvCap();
    if (cap.empty())
    {
        LL_WARNS("Inventory") << "Inventory cap not found!" << LL_ENDL;
        if (callback)
        {
            callback(LLUUID::null);
        }
        return;
    }
    std::string url = cap + std::string("/category/") + identifier + "/children";

    if (recursive)
    {
        // can specify depth=*, but server side is going to cap requests
        // and reject everything 'over the top',.
        depth = MAX_FOLDER_DEPTH_REQUEST;
    }
    else
    {
        depth = llmin(depth, MAX_FOLDER_DEPTH_REQUEST);
    }

    url += "?depth=" + std::to_string(depth);

    invokationFn_t getFn = boost::bind(
        // Humans ignore next line.  It is just a cast to specify which LLCoreHttpUtil::HttpCoroutineAdapter routine overload.
        static_cast<LLSD(LLCoreHttpUtil::HttpCoroutineAdapter::*)(LLCore::HttpRequest::ptr_t, const std::string &, LLCore::HttpOptions::ptr_t, LLCore::HttpHeaders::ptr_t)>
        //----
        // _1 -> httpAdapter
        // _2 -> httpRequest
        // _3 -> url
        // _4 -> body 
        // _5 -> httpOptions
        // _6 -> httpHeaders
        (&LLCoreHttpUtil::HttpCoroutineAdapter::getAndSuspend), _1, _2, _3, _5, _6);

    // get doesn't use body, can pass additional data
    LLSD body;
    body["depth"] = depth;
    LLCoprocedureManager::CoProcedure_t proc(boost::bind(&AISAPI::InvokeAISCommandCoro,
        _1, getFn, url, LLUUID::null, body, callback, FETCHCATEGORYCHILDREN));

    EnqueueAISCommand("FetchCategoryChildren", proc);
}

/*static*/
void AISAPI::FetchCategoryCategories(const LLUUID &catId, ITEM_TYPE type, bool recursive, completion_t callback, S32 depth)
{
    std::string cap;

    cap = (type == INVENTORY) ? getInvCap() : getLibCap();
    if (cap.empty())
    {
        LL_WARNS("Inventory") << "Inventory cap not found!" << LL_ENDL;
        if (callback)
        {
            callback(LLUUID::null);
        }
        return;
    }
    std::string url = cap + std::string("/category/") + catId.asString() + "/categories";

    if (recursive)
    {
        // can specify depth=*, but server side is going to cap requests
        // and reject everything 'over the top',.
        depth = MAX_FOLDER_DEPTH_REQUEST;
    }
    else
    {
        depth = llmin(depth, MAX_FOLDER_DEPTH_REQUEST);
    }

    url += "?depth=" + std::to_string(depth);

    invokationFn_t getFn = boost::bind(
        // Humans ignore next line.  It is just a cast to specify which LLCoreHttpUtil::HttpCoroutineAdapter routine overload.
        static_cast<LLSD(LLCoreHttpUtil::HttpCoroutineAdapter::*)(LLCore::HttpRequest::ptr_t, const std::string &, LLCore::HttpOptions::ptr_t, LLCore::HttpHeaders::ptr_t)>
        //----
        // _1 -> httpAdapter
        // _2 -> httpRequest
        // _3 -> url
        // _4 -> body 
        // _5 -> httpOptions
        // _6 -> httpHeaders
        (&LLCoreHttpUtil::HttpCoroutineAdapter::getAndSuspend), _1, _2, _3, _5, _6);

    // get doesn't use body, can pass additional data
    LLSD body;
    body["depth"] = depth;
    LLCoprocedureManager::CoProcedure_t proc(boost::bind(&AISAPI::InvokeAISCommandCoro,
        _1, getFn, url, catId, body, callback, FETCHCATEGORYCATEGORIES));

    EnqueueAISCommand("FetchCategoryCategories", proc);
}

void AISAPI::FetchCategorySubset(const LLUUID& catId,
                                   const uuid_vec_t specificChildren,
                                   ITEM_TYPE type,
                                   bool recursive,
                                   completion_t callback,
                                   S32 depth)
{
    std::string cap = (type == INVENTORY) ? getInvCap() : getLibCap();
    if (cap.empty())
    {
        LL_WARNS("Inventory") << "Inventory cap not found!" << LL_ENDL;
        if (callback)
        {
            callback(LLUUID::null);
        }
        return;
    }
    if (specificChildren.empty())
    {
        LL_WARNS("Inventory") << "Empty request!" << LL_ENDL;
        if (callback)
        {
            callback(LLUUID::null);
        }
        return;
    }
    // category/any_folder_id/children?depth=*&children=child_id1,child_id2,child_id3
    std::string url = cap + std::string("/category/") + catId.asString() + "/children";

    if (recursive)
    {
        depth = MAX_FOLDER_DEPTH_REQUEST;
    }
    else
    {
        depth = llmin(depth, MAX_FOLDER_DEPTH_REQUEST);
    }

    uuid_vec_t::const_iterator iter = specificChildren.begin();
    uuid_vec_t::const_iterator end = specificChildren.end();

    url += "?depth=" + std::to_string(depth) + "&children=" + iter->asString();
    iter++;

    while (iter != end)
    {
        url += "," + iter->asString();
        iter++;
    }

    const S32 MAX_URL_LENGH = 2000; // RFC documentation specifies a maximum length of 2048
    if (url.length() > MAX_URL_LENGH)
    {
        LL_WARNS("Inventory") << "Request url is too long, url: " << url << LL_ENDL;
    }

    invokationFn_t getFn = boost::bind(
        // Humans ignore next line.  It is just a cast to specify which LLCoreHttpUtil::HttpCoroutineAdapter routine overload.
        static_cast<LLSD(LLCoreHttpUtil::HttpCoroutineAdapter::*)(LLCore::HttpRequest::ptr_t, const std::string&, LLCore::HttpOptions::ptr_t, LLCore::HttpHeaders::ptr_t)>
        //----
        // _1 -> httpAdapter
        // _2 -> httpRequest
        // _3 -> url
        // _4 -> body 
        // _5 -> httpOptions
        // _6 -> httpHeaders
        (&LLCoreHttpUtil::HttpCoroutineAdapter::getAndSuspend), _1, _2, _3, _5, _6);

    // get doesn't use body, can pass additional data
    LLSD body;
    body["depth"] = depth;
    LLCoprocedureManager::CoProcedure_t proc(boost::bind(&AISAPI::InvokeAISCommandCoro,
                                                         _1, getFn, url, catId, body, callback, FETCHCATEGORYSUBSET));

    EnqueueAISCommand("FetchCategorySubset", proc);
}

/*static*/
// Will get COF folder, links in it and items those links point to
void AISAPI::FetchCOF(completion_t callback)
{
    std::string cap = getInvCap();
    if (cap.empty())
    {
        LL_WARNS("Inventory") << "Inventory cap not found!" << LL_ENDL;
        if (callback)
        {
            callback(LLUUID::null);
        }
        return;
    }
    std::string url = cap + std::string("/category/current/links");

    invokationFn_t getFn = boost::bind(
        // Humans ignore next line.  It is just a cast to specify which LLCoreHttpUtil::HttpCoroutineAdapter routine overload.
        static_cast<LLSD(LLCoreHttpUtil::HttpCoroutineAdapter::*)(LLCore::HttpRequest::ptr_t, const std::string&, LLCore::HttpOptions::ptr_t, LLCore::HttpHeaders::ptr_t)>
        //----
        // _1 -> httpAdapter
        // _2 -> httpRequest
        // _3 -> url
        // _4 -> body 
        // _5 -> httpOptions
        // _6 -> httpHeaders
        (&LLCoreHttpUtil::HttpCoroutineAdapter::getAndSuspend), _1, _2, _3, _5, _6);

    LLSD body;
    // Only cof folder will be full, but cof can contain an outfit
    // link with embedded outfit folder for request to parse
    body["depth"] = 0;
    LLCoprocedureManager::CoProcedure_t proc(boost::bind(&AISAPI::InvokeAISCommandCoro,
                                                         _1, getFn, url, LLUUID::null, body, callback, FETCHCOF));

    EnqueueAISCommand("FetchCOF", proc);
}

void AISAPI::FetchCategoryLinks(const LLUUID &catId, completion_t callback)
{
    std::string cap = getInvCap();
    if (cap.empty())
    {
        LL_WARNS("Inventory") << "Inventory cap not found!" << LL_ENDL;
        if (callback)
        {
            callback(LLUUID::null);
        }
        return;
    }
    std::string url = cap + std::string("/category/") + catId.asString() + "/links";

    invokationFn_t getFn = boost::bind(
        // Humans ignore next line.  It is just a cast to specify which LLCoreHttpUtil::HttpCoroutineAdapter routine overload.
        static_cast<LLSD (LLCoreHttpUtil::HttpCoroutineAdapter::*)(LLCore::HttpRequest::ptr_t, const std::string &,
                                                                   LLCore::HttpOptions::ptr_t, LLCore::HttpHeaders::ptr_t)>
        //----
        // _1 -> httpAdapter
        // _2 -> httpRequest
        // _3 -> url
        // _4 -> body
        // _5 -> httpOptions
        // _6 -> httpHeaders
        (&LLCoreHttpUtil::HttpCoroutineAdapter::getAndSuspend),
        _1, _2, _3, _5, _6);

    LLCoprocedureManager::CoProcedure_t proc(
        boost::bind(&AISAPI::InvokeAISCommandCoro, _1, getFn, url, LLUUID::null, LLSD(), callback, FETCHCATEGORYLINKS));

    EnqueueAISCommand("FetchCategoryLinks", proc);
}

/*static*/
void AISAPI::FetchOrphans(completion_t callback)
{
    std::string cap = getInvCap();
    if (cap.empty())
    {
        LL_WARNS("Inventory") << "Inventory cap not found!" << LL_ENDL;
        if (callback)
        {
            callback(LLUUID::null);
        }
        return;
    }
    std::string url = cap + std::string("/orphans");

    invokationFn_t getFn = boost::bind(
        // Humans ignore next line.  It is just a cast to specify which LLCoreHttpUtil::HttpCoroutineAdapter routine overload.
        static_cast<LLSD(LLCoreHttpUtil::HttpCoroutineAdapter::*)(LLCore::HttpRequest::ptr_t , const std::string& , LLCore::HttpOptions::ptr_t , LLCore::HttpHeaders::ptr_t)>
        //----
        // _1 -> httpAdapter
        // _2 -> httpRequest
        // _3 -> url
        // _4 -> body 
        // _5 -> httpOptions
        // _6 -> httpHeaders
        (&LLCoreHttpUtil::HttpCoroutineAdapter::getAndSuspend) , _1 , _2 , _3 , _5 , _6);

    LLCoprocedureManager::CoProcedure_t proc(boost::bind(&AISAPI::InvokeAISCommandCoro ,
                                                         _1 , getFn , url , LLUUID::null , LLSD() , callback , FETCHORPHANS));

    EnqueueAISCommand("FetchOrphans" , proc);
}

/*static*/
void AISAPI::EnqueueAISCommand(const std::string &procName, LLCoprocedureManager::CoProcedure_t proc)
{
    LLCoprocedureManager &inst = LLCoprocedureManager::instance();
    S32 pending_in_pool = inst.countPending("AIS");
    std::string procFullName = "AIS(" + procName + ")";
    if (pending_in_pool < MAX_SIMULTANEOUS_COROUTINES)
    {
        inst.enqueueCoprocedure("AIS", procFullName, proc);
    }
    else
    {
        // As I understand it, coroutines have built-in 'pending' pool
        // but unfortunately it has limited size which inventory often goes over
        // so this is a workaround to not overfill it.
        if (sPostponedQuery.empty())
        {
            sPostponedQuery.push_back(ais_query_item_t(procFullName, proc));
            gIdleCallbacks.addFunction(onIdle, NULL);
        }
        else
        {
            sPostponedQuery.push_back(ais_query_item_t(procFullName, proc));
        }
    }
}

/*static*/
void AISAPI::onIdle(void *userdata)
{
    if (!sPostponedQuery.empty())
    {
        LLCoprocedureManager &inst = LLCoprocedureManager::instance();
        S32 pending_in_pool = inst.countPending("AIS");
        while (pending_in_pool < MAX_SIMULTANEOUS_COROUTINES && !sPostponedQuery.empty())
        {
            ais_query_item_t &item = sPostponedQuery.front();
            inst.enqueueCoprocedure("AIS", item.first, item.second);
            sPostponedQuery.pop_front();
            pending_in_pool++;
        }
    }
    
    if (sPostponedQuery.empty())
    {
        // Nothing to do anymore
        gIdleCallbacks.deleteFunction(onIdle, NULL);
    }
}

/*static*/
void AISAPI::onUpdateReceived(const LLSD& update, COMMAND_TYPE type, const LLSD& request_body)
{
    LLTimer timer;
    if ( (type == UPDATECATEGORY || type == UPDATEITEM)
        && gSavedSettings.getBOOL("DebugAvatarAppearanceMessage"))
    {
        dump_sequential_xml(gAgentAvatarp->getFullname() + "_ais_update", update);
    }

    AISUpdate ais_update(update, type, request_body);
    ais_update.doUpdate(); // execute the updates in the appropriate order.
    LL_DEBUGS("Inventory", "AIS3") << "Elapsed processing: " << timer.getElapsedTimeF32() << LL_ENDL;
}

/*static*/
void AISAPI::InvokeAISCommandCoro(LLCoreHttpUtil::HttpCoroutineAdapter::ptr_t httpAdapter, 
        invokationFn_t invoke, std::string url, 
        LLUUID targetId, LLSD body, completion_t callback, COMMAND_TYPE type)
{
    if (gDisconnected)
    {
        if (callback)
        {
            callback(LLUUID::null);
        }
        return;
    }

    LLCore::HttpOptions::ptr_t httpOptions(new LLCore::HttpOptions);
    LLCore::HttpRequest::ptr_t httpRequest(new LLCore::HttpRequest());
    LLCore::HttpHeaders::ptr_t httpHeaders;

    httpOptions->setTimeout(HTTP_TIMEOUT);

    LL_DEBUGS("Inventory") << "Request url: " << url << LL_ENDL;

    LLSD result;
    LLSD httpResults;
    LLCore::HttpStatus status;

    if (debugLoggingEnabled("Inventory"))
    {
        LLTimer ais_timer;
        ais_timer.start();
        result = invoke(httpAdapter , httpRequest , url , body , httpOptions , httpHeaders);
        httpResults = result[LLCoreHttpUtil::HttpCoroutineAdapter::HTTP_RESULTS];
        status = LLCoreHttpUtil::HttpCoroutineAdapter::getStatusFromLLSD(httpResults);
        F32MillisecondsImplicit elapsed_time = ais_timer.getElapsedTimeF32();

        LL_DEBUGS("Inventory") << "Request type: " << (S32)type
            << " \nRequest target: " << targetId
            << " \nElapsed time since request: " << elapsed_time
            << " \nstatus: " << status.toULong() << LL_ENDL;
    }
    else
    {
        result = invoke(httpAdapter , httpRequest , url , body , httpOptions , httpHeaders);
        httpResults = result[LLCoreHttpUtil::HttpCoroutineAdapter::HTTP_RESULTS];
        status = LLCoreHttpUtil::HttpCoroutineAdapter::getStatusFromLLSD(httpResults);
    }

    if (!status || !result.isMap())
    {
        if (!result.isMap())
        {
            status = LLCore::HttpStatus(HTTP_INTERNAL_ERROR, "Malformed response contents");
        }
        else if (status.getType() == 410) //GONE
        {
            // Item does not exist or was already deleted from server.
            // parent folder is out of sync
            if (type == REMOVECATEGORY)
            {
                LLViewerInventoryCategory *cat = gInventory.getCategory(targetId);
                if (cat)
                {
                    LL_WARNS("Inventory") << "Purge failed for '" << cat->getName()
                        << "' local version:" << cat->getVersion()
                        << " since folder no longer exists at server. Descendent count: server == " << cat->getDescendentCount()
                        << ", viewer == " << cat->getViewerDescendentCount()
                        << LL_ENDL;
                    gInventory.fetchDescendentsOf(cat->getParentUUID());
                    // Note: don't delete folder here - contained items will be deparented (or deleted)
                    // and since we are clearly out of sync we can't be sure we won't get rid of something we need.
                    // For example folder could have been moved or renamed with items intact, let it fetch first.
                }
            }
            else if (type == REMOVEITEM)
            {
                LLViewerInventoryItem *item = gInventory.getItem(targetId);
                if (item)
                {
                    LL_WARNS("Inventory") << "Purge failed for '" << item->getName()
                        << "' since item no longer exists at server." << LL_ENDL;
                    gInventory.fetchDescendentsOf(item->getParentUUID());
                    // since item not on the server and exists at viewer, so it needs an update at the least,
                    // so delete it, in worst case item will be refetched with new params.
                    gInventory.onObjectDeletedFromServer(targetId);
                }
            }
        }
        else if (status == LLCore::HttpStatus(HTTP_FORBIDDEN) /*403*/)
        {
            if (type == FETCHCATEGORYCHILDREN)
            {
                if (body.has("depth") && body["depth"].asInteger() == 0)
                {
                    // Can't fetch a single folder with depth 0, folder is too big.
                    static bool first_call = true;
                    if (first_call)
                    {
                        first_call = false;
                        LLNotificationsUtil::add("InventoryLimitReachedAISAlert");
                    }
                    else
                    {
                        LLNotificationsUtil::add("InventoryLimitReachedAIS");
                    }
                    LL_WARNS("Inventory") << "Fetch failed, content is over limit, url: " << url << LL_ENDL;
                }
                else
                {
                    // Result was too big, but situation is recoverable by requesting with lower depth
                    LL_DEBUGS("Inventory") << "Fetch failed, content is over limit, url: " << url << LL_ENDL;
                }
            }
        }
        LL_WARNS("Inventory") << "Inventory error: " << status.toString() << LL_ENDL;
        LL_WARNS("Inventory") << ll_pretty_print_sd(result) << LL_ENDL;
    }

	LL_DEBUGS("Inventory", "AIS3") << "Result: " << result << LL_ENDL;
    onUpdateReceived(result, type, body);

    if (callback && !callback.empty())
    {
<<<<<<< HEAD
// [SL:KB] - Patch: Appearance-SyncAttach | Checked: Catznip-3.7
        uuid_list_t ids;
        switch (type)
        {
            case COPYLIBRARYCATEGORY:
            case FETCHCATEGORYCATEGORIES:
            case FETCHCATEGORYCHILDREN:
            case FETCHCATEGORYSUBSET:
            case FETCHCATEGORYLINKS:
            case FETCHCOF:
                if (result.has("category_id"))
                {
                    ids.emplace(result["category_id"]);
                }
                break;
            case FETCHITEM:
                if (result.has("linked_id"))
                {
                    ids.emplace(result["linked_id"]);
                }
                else if (result.has("item_id"))
                {
                    ids.emplace(result["item_id"]);
                }
                break;
            case COPYINVENTORY:
            case CREATEINVENTORY:
                {
                    AISUpdate::parseUUIDArray(result, "_created_items", ids);
                    AISUpdate::parseUUIDArray(result, "_created_categories", ids);
                }
                break;
            case UPDATECATEGORY:
                {
                    AISUpdate::parseUUIDArray(result, "_updated_categories", ids);
                }
                break;
            default:
                break;
        }

        // Call callback at least once regardless of failure.
        if (ids.empty())
        {
            ids.emplace(LLUUID::null);
        }

        for (const auto& id : ids)
        {
            callback(id);
        }

// [/SL:KB]
        //bool needs_callback = true;
        //LLUUID id(LLUUID::null);

        //switch (type)
        //{
        //case COPYLIBRARYCATEGORY:
        //case FETCHCATEGORYCATEGORIES:
        //case FETCHCATEGORYCHILDREN:
        //case FETCHCATEGORYSUBSET:
        //case FETCHCATEGORYLINKS:
        //case FETCHCOF:
        //    if (result.has("category_id"))
        //    {
        //        id = result["category_id"];
        //    }
        //    break;
        //case FETCHITEM:
        //    if (result.has("item_id"))
        //    {
        //        id = result["item_id"];
        //    }
        //    if (result.has("linked_id"))
        //    {
        //        id = result["linked_id"];
        //    }
        //    break;
        //case CREATEINVENTORY:
        //    // CREATEINVENTORY can have multiple callbacks
        //    if (result.has("_created_categories"))
        //    {
        //        LLSD& cats = result["_created_categories"];
        //        LLSD::array_const_iterator cat_iter;
        //        for (cat_iter = cats.beginArray(); cat_iter != cats.endArray(); ++cat_iter)
        //        {
        //            LLUUID cat_id = *cat_iter;
        //            callback(cat_id);
        //            needs_callback = false;
        //        }
        //    }
        //    if (result.has("_created_items"))
        //    {
        //        LLSD& items = result["_created_items"];
        //        LLSD::array_const_iterator item_iter;
        //        for (item_iter = items.beginArray(); item_iter != items.endArray(); ++item_iter)
        //        {
        //            LLUUID item_id = *item_iter;
        //            callback(item_id);
        //            needs_callback = false;
        //        }
        //    }
        //    break;
        //default:
        //    break;
        //}

        //if (needs_callback)
        //{
        //    // Call callback at least once regardless of failure.
        //    // UPDATEITEM doesn't expect an id
        //    callback(id);
        //}
=======
        bool needs_callback = true;
        LLUUID id(LLUUID::null);

        switch (type)
        {
        case COPYLIBRARYCATEGORY:
        case FETCHCATEGORYCATEGORIES:
        case FETCHCATEGORYCHILDREN:
        case FETCHCATEGORYSUBSET:
        case FETCHCATEGORYLINKS:
        case FETCHCOF:
            if (result.has("category_id"))
            {
                id = result["category_id"];
            }
            break;
        case FETCHITEM:
            if (result.has("item_id"))
            {
                // Error message might contain an item_id!!!
                id = result["item_id"];
            }
            if (result.has("linked_id"))
            {
                id = result["linked_id"];
            }
            break;
        case CREATEINVENTORY:
            // CREATEINVENTORY can have multiple callbacks
            if (result.has("_created_categories"))
            {
                LLSD& cats = result["_created_categories"];
                LLSD::array_const_iterator cat_iter;
                for (cat_iter = cats.beginArray(); cat_iter != cats.endArray(); ++cat_iter)
                {
                    LLUUID cat_id = *cat_iter;
                    callback(cat_id);
                    needs_callback = false;
                }
            }
            if (result.has("_created_items"))
            {
                LLSD& items = result["_created_items"];
                LLSD::array_const_iterator item_iter;
                for (item_iter = items.beginArray(); item_iter != items.endArray(); ++item_iter)
                {
                    LLUUID item_id = *item_iter;
                    callback(item_id);
                    needs_callback = false;
                }
            }
            break;
        default:
            break;
        }

        if (needs_callback)
        {
            // Call callback at least once regardless of failure.
            // UPDATEITEM doesn't expect an id
            callback(id);
        }
>>>>>>> 3d73a10d
    }

}

//-------------------------------------------------------------------------
AISUpdate::AISUpdate(const LLSD& update, AISAPI::COMMAND_TYPE type, const LLSD& request_body)
: mType(type)
{
    mFetch = (type == AISAPI::FETCHITEM)
        || (type == AISAPI::FETCHCATEGORYCHILDREN)
        || (type == AISAPI::FETCHCATEGORYCATEGORIES)
        || (type == AISAPI::FETCHCATEGORYSUBSET)
        || (type == AISAPI::FETCHCOF)
        || (type == AISAPI::FETCHCATEGORYLINKS)
        || (type == AISAPI::FETCHORPHANS);
    // parse update llsd into stuff to do or parse received items.
    mFetchDepth = MAX_FOLDER_DEPTH_REQUEST;
    if (mFetch && request_body.has("depth"))
    {
        mFetchDepth = request_body["depth"].asInteger();
    }

    mTimer.setTimerExpirySec(debugLoggingEnabled("Inventory") ? EXPIRY_SECONDS_DEBUG : EXPIRY_SECONDS_LIVE);
    mTimer.start();
	parseUpdate(update);
}

void AISUpdate::clearParseResults()
{
	mCatDescendentDeltas.clear();
	mCatDescendentsKnown.clear();
	mCatVersionsUpdated.clear();
	mItemsCreated.clear();
    mItemsLost.clear();
	mItemsUpdated.clear();
	mCategoriesCreated.clear();
	mCategoriesUpdated.clear();
	mObjectsDeletedIds.clear();
	mItemIds.clear();
	mCategoryIds.clear();
}

void AISUpdate::checkTimeout()
{
    if (mTimer.hasExpired())
    {
        llcoro::suspend();
        LLCoros::checkStop();
        mTimer.setTimerExpirySec(debugLoggingEnabled("Inventory") ? EXPIRY_SECONDS_DEBUG : EXPIRY_SECONDS_LIVE);
    }
}

void AISUpdate::parseUpdate(const LLSD& update)
{
	clearParseResults();
	parseMeta(update);
	parseContent(update);
}

void AISUpdate::parseMeta(const LLSD& update)
{
	// parse _categories_removed -> mObjectsDeletedIds
	uuid_list_t cat_ids;
	parseUUIDArray(update,"_categories_removed",cat_ids);
	for (uuid_list_t::const_iterator it = cat_ids.begin();
		 it != cat_ids.end(); ++it)
	{
		LLViewerInventoryCategory *cat = gInventory.getCategory(*it);
		if(cat)
		{
			mCatDescendentDeltas[cat->getParentUUID()]--;
			mObjectsDeletedIds.insert(*it);
		}
		else
		{
			LL_WARNS("Inventory") << "removed category not found " << *it << LL_ENDL;
		}
	}

	// parse _categories_items_removed -> mObjectsDeletedIds
	uuid_list_t item_ids;
	parseUUIDArray(update,"_category_items_removed",item_ids);
	parseUUIDArray(update,"_removed_items",item_ids);
	for (uuid_list_t::const_iterator it = item_ids.begin();
		 it != item_ids.end(); ++it)
	{
		LLViewerInventoryItem *item = gInventory.getItem(*it);
		if(item)
		{
			mCatDescendentDeltas[item->getParentUUID()]--;
			mObjectsDeletedIds.insert(*it);
		}
		else
		{
			LL_WARNS("Inventory") << "removed item not found " << *it << LL_ENDL;
		}
	}

	// parse _broken_links_removed -> mObjectsDeletedIds
	uuid_list_t broken_link_ids;
	parseUUIDArray(update,"_broken_links_removed",broken_link_ids);
	for (uuid_list_t::const_iterator it = broken_link_ids.begin();
		 it != broken_link_ids.end(); ++it)
	{
		LLViewerInventoryItem *item = gInventory.getItem(*it);
		if(item)
		{
			mCatDescendentDeltas[item->getParentUUID()]--;
			mObjectsDeletedIds.insert(*it);
		}
		else
		{
			LL_WARNS("Inventory") << "broken link not found " << *it << LL_ENDL;
		}
	}

	// parse _created_items
	parseUUIDArray(update,"_created_items",mItemIds);

	// parse _created_categories
	parseUUIDArray(update,"_created_categories",mCategoryIds);

	// Parse updated category versions.
	const std::string& ucv = "_updated_category_versions";
	if (update.has(ucv))
	{
		for(LLSD::map_const_iterator it = update[ucv].beginMap(),
				end = update[ucv].endMap();
			it != end; ++it)
		{
			const LLUUID id((*it).first);
			S32 version = (*it).second.asInteger();
			mCatVersionsUpdated[id] = version;
		}
	}
}

void AISUpdate::parseContent(const LLSD& update)
{
    // Errors from a fetch request might contain id without
    // full item or folder.
    // Todo: Depending on error we might want to do something,
    // like removing a 404 item or refetching parent folder
	if (update.has("linked_id") && update.has("parent_id"))
	{
		parseLink(update, mFetchDepth);
	}
	else if (update.has("item_id") && update.has("parent_id"))
	{
		parseItem(update);
	}

    if (mType == AISAPI::FETCHCATEGORYSUBSET)
    {
        // initial category is incomplete, don't process it,
        // go for content instead
        if (update.has("_embedded"))
        {
            parseEmbedded(update["_embedded"], mFetchDepth - 1);
        }
    }
<<<<<<< HEAD
    else if (update.has("category_id"))
=======
    else if (update.has("category_id") && update.has("parent_id"))
>>>>>>> 3d73a10d
    {
        parseCategory(update, mFetchDepth);
    }
	else
	{
		if (update.has("_embedded"))
		{
			parseEmbedded(update["_embedded"], mFetchDepth);
		}
	}
}

void AISUpdate::parseItem(const LLSD& item_map)
{
	LLUUID item_id = item_map["item_id"].asUUID();
	LLPointer<LLViewerInventoryItem> new_item(new LLViewerInventoryItem);
	LLViewerInventoryItem *curr_item = gInventory.getItem(item_id);
	if (curr_item)
	{
		// Default to current values where not provided.
		new_item->copyViewerItem(curr_item);
	}
	BOOL rv = new_item->unpackMessage(item_map);
	if (rv)
	{
        if (mFetch)
        {
            mItemsCreated[item_id] = new_item;
            new_item->setComplete(true);

            if (new_item->getParentUUID().isNull())
            {
                mItemsLost[item_id] = new_item;
            }
        }
        else if (curr_item)
		{
			mItemsUpdated[item_id] = new_item;
			// This statement is here to cause a new entry with 0
			// delta to be created if it does not already exist;
			// otherwise has no effect.
			mCatDescendentDeltas[new_item->getParentUUID()];
		}
		else
		{
			mItemsCreated[item_id] = new_item;
			mCatDescendentDeltas[new_item->getParentUUID()]++;
            new_item->setComplete(true);
		}
	}
	else
	{
		// *TODO: Wow, harsh.  Should we just complain and get out?
		LL_ERRS() << "unpack failed" << LL_ENDL;
	}
}

void AISUpdate::parseLink(const LLSD& link_map, S32 depth)
{
	LLUUID item_id = link_map["item_id"].asUUID();
	LLPointer<LLViewerInventoryItem> new_link(new LLViewerInventoryItem);
	LLViewerInventoryItem *curr_link = gInventory.getItem(item_id);
	if (curr_link)
	{
		// Default to current values where not provided.
		new_link->copyViewerItem(curr_link);
	}
	BOOL rv = new_link->unpackMessage(link_map);
	if (rv)
	{
		const LLUUID& parent_id = new_link->getParentUUID();
        if (mFetch)
        {
            LLPermissions default_perms;
            default_perms.init(gAgent.getID(), gAgent.getID(), LLUUID::null, LLUUID::null);
            default_perms.initMasks(PERM_NONE, PERM_NONE, PERM_NONE, PERM_NONE, PERM_NONE);
            new_link->setPermissions(default_perms);
            LLSaleInfo default_sale_info;
            new_link->setSaleInfo(default_sale_info);
            //LL_DEBUGS("Inventory") << "creating link from llsd: " << ll_pretty_print_sd(link_map) << LL_ENDL;
            mItemsCreated[item_id] = new_link;
            new_link->setComplete(true);

            if (new_link->getParentUUID().isNull())
            {
                mItemsLost[item_id] = new_link;
            }
        }
		else if (curr_link)
		{
			mItemsUpdated[item_id] = new_link;
			// This statement is here to cause a new entry with 0
			// delta to be created if it does not already exist;
			// otherwise has no effect.
			mCatDescendentDeltas[parent_id];
		}
		else
		{
			LLPermissions default_perms;
			default_perms.init(gAgent.getID(),gAgent.getID(),LLUUID::null,LLUUID::null);
			default_perms.initMasks(PERM_NONE,PERM_NONE,PERM_NONE,PERM_NONE,PERM_NONE);
			new_link->setPermissions(default_perms);
			LLSaleInfo default_sale_info;
			new_link->setSaleInfo(default_sale_info);
			//LL_DEBUGS("Inventory") << "creating link from llsd: " << ll_pretty_print_sd(link_map) << LL_ENDL;
			mItemsCreated[item_id] = new_link;
			mCatDescendentDeltas[parent_id]++;
            new_link->setComplete(true);
		}

        if (link_map.has("_embedded"))
        {
            parseEmbedded(link_map["_embedded"], depth);
        }
	}
	else
	{
		// *TODO: Wow, harsh.  Should we just complain and get out?
		LL_ERRS() << "unpack failed" << LL_ENDL;
	}
}


void AISUpdate::parseCategory(const LLSD& category_map, S32 depth)
{
    LLUUID category_id = category_map["category_id"].asUUID();
    S32 version = LLViewerInventoryCategory::VERSION_UNKNOWN;

    if (category_map.has("version"))
    {
        version = category_map["version"].asInteger();
    }

    LLViewerInventoryCategory *curr_cat = gInventory.getCategory(category_id);

    if (curr_cat
        && curr_cat->getVersion() > LLViewerInventoryCategory::VERSION_UNKNOWN
        && curr_cat->getDescendentCount() != LLViewerInventoryCategory::DESCENDENT_COUNT_UNKNOWN
        && version > LLViewerInventoryCategory::VERSION_UNKNOWN
        && version < curr_cat->getVersion())
    {
        LL_WARNS() << "Got stale folder, known: " << curr_cat->getVersion()
            << ", received: " << version << LL_ENDL;
        return;
    }

	// Check descendent count first, as it may be needed
	// to populate newly created categories
	if (category_map.has("_embedded"))
	{
		parseDescendentCount(category_id, category_map["_embedded"]);
	}

	LLPointer<LLViewerInventoryCategory> new_cat;
	if (curr_cat)
	{
		// Default to current values where not provided.
        new_cat = new LLViewerInventoryCategory(curr_cat);
    }
    else
    {
        if (category_map.has("agent_id"))
        {
            new_cat = new LLViewerInventoryCategory(category_map["agent_id"].asUUID());
        }
        else
        {
            LL_DEBUGS() << "No owner provided, folder might be assigned wrong owner" << LL_ENDL;
            new_cat = new LLViewerInventoryCategory(LLUUID::null);
        }
    }
	BOOL rv = new_cat->unpackMessage(category_map);
	// *NOTE: unpackMessage does not unpack version or descendent count.
	if (rv)
	{
        if (mFetch)
        {
            uuid_int_map_t::const_iterator lookup_it = mCatDescendentsKnown.find(category_id);
            if (mCatDescendentsKnown.end() != lookup_it)
            {
                S32 descendent_count = lookup_it->second;
                LL_DEBUGS("Inventory") << "Setting descendents count to " << descendent_count
                    << " for category " << category_id << LL_ENDL;
                new_cat->setDescendentCount(descendent_count);

                // set version only if we are sure this update has full data and embeded items
                // since viewer uses version to decide if folder and content still need fetching
                if (version > LLViewerInventoryCategory::VERSION_UNKNOWN
                    && (depth >= 0 || (curr_cat && curr_cat->getVersion() > LLViewerInventoryCategory::VERSION_UNKNOWN)))
                {
                    LL_DEBUGS("Inventory") << "Setting version to " << version
                        << " for category " << category_id << LL_ENDL;
                    new_cat->setVersion(version);
                }
            }
            else if (curr_cat
                     && curr_cat->getVersion() > LLViewerInventoryCategory::VERSION_UNKNOWN
                     && version > curr_cat->getVersion())
            {
                // Potentially should new_cat->setVersion(unknown) here,
                // but might be waiting for a callback that would increment
                LL_DEBUGS("Inventory") << "Category " << category_id
                    << " is stale. Known version: " << curr_cat->getVersion()
                    << " server version: " << version << LL_ENDL;
            }
            mCategoriesCreated[category_id] = new_cat;
        }
		else if (curr_cat)
		{
			mCategoriesUpdated[category_id] = new_cat;
			// This statement is here to cause a new entry with 0
			// delta to be created if it does not already exist;
			// otherwise has no effect.
			mCatDescendentDeltas[new_cat->getParentUUID()];
			// Capture update for the category itself as well.
			mCatDescendentDeltas[category_id];
		}
		else
		{
			// Set version/descendents for newly created categories.
            uuid_int_map_t::const_iterator lookup_it = mCatDescendentsKnown.find(category_id);
            if (mCatDescendentsKnown.end() != lookup_it)
            {
                S32 descendent_count = lookup_it->second;
                LL_DEBUGS("Inventory") << "Setting descendents count to " << descendent_count
                    << " for new category " << category_id << LL_ENDL;
                new_cat->setDescendentCount(descendent_count);

                // Don't set version unles correct children count is present
                if (category_map.has("version"))
                {
                    S32 version = category_map["version"].asInteger();
                    LL_DEBUGS("Inventory") << "Setting version to " << version
                        << " for new category " << category_id << LL_ENDL;
                    new_cat->setVersion(version);
                }
			}
			mCategoriesCreated[category_id] = new_cat;
			mCatDescendentDeltas[new_cat->getParentUUID()]++;
		}
	}
	else
	{
		// *TODO: Wow, harsh.  Should we just complain and get out?
		LL_ERRS() << "unpack failed" << LL_ENDL;
	}

	// Check for more embedded content.
	if (category_map.has("_embedded"))
	{
		parseEmbedded(category_map["_embedded"], depth - 1);
	}
}

void AISUpdate::parseDescendentCount(const LLUUID& category_id, const LLSD& embedded)
{
    if (mType == AISAPI::FETCHCOF)
    {
        // contains only links
        if (embedded.has("links"))
        {
            mCatDescendentsKnown[category_id] = embedded["links"].size();
        }
    }
    else
    {
        // We can only determine true descendent count if this contains all descendent types.
        if (embedded.has("categories") &&
            embedded.has("links") &&
            embedded.has("items"))
        {
            mCatDescendentsKnown[category_id] = embedded["categories"].size();
            mCatDescendentsKnown[category_id] += embedded["links"].size();
            mCatDescendentsKnown[category_id] += embedded["items"].size();
        }
    }
}

void AISUpdate::parseEmbedded(const LLSD& embedded, S32 depth)
{
    checkTimeout();

	if (embedded.has("links")) // _embedded in a category
	{
		parseEmbeddedLinks(embedded["links"], depth);
	}
	if (embedded.has("items")) // _embedded in a category
	{
		parseEmbeddedItems(embedded["items"]);
	}
	if (embedded.has("item")) // _embedded in a link
	{
		parseEmbeddedItem(embedded["item"]);
	}
	if (embedded.has("categories")) // _embedded in a category
	{
		parseEmbeddedCategories(embedded["categories"], depth);
	}
	if (embedded.has("category")) // _embedded in a link
	{
		parseEmbeddedCategory(embedded["category"], depth);
	}
}

void AISUpdate::parseUUIDArray(const LLSD& content, const std::string& name, uuid_list_t& ids)
{
	if (content.has(name))
	{
		for(LLSD::array_const_iterator it = content[name].beginArray(),
				end = content[name].endArray();
				it != end; ++it)
		{
			ids.insert((*it).asUUID());
		}
	}
}

void AISUpdate::parseEmbeddedLinks(const LLSD& links, S32 depth)
{
	for(LLSD::map_const_iterator linkit = links.beginMap(),
			linkend = links.endMap();
		linkit != linkend; ++linkit)
	{
		const LLUUID link_id((*linkit).first);
		const LLSD& link_map = (*linkit).second;
		if (!mFetch && mItemIds.end() == mItemIds.find(link_id))
		{
			LL_DEBUGS("Inventory") << "Ignoring link not in items list " << link_id << LL_ENDL;
		}
		else
		{
			parseLink(link_map, depth);
		}
	}
}

void AISUpdate::parseEmbeddedItem(const LLSD& item)
{
	// a single item (_embedded in a link)
	if (item.has("item_id"))
	{
		if (mFetch || mItemIds.end() != mItemIds.find(item["item_id"].asUUID()))
		{
			parseItem(item);
		}
	}
}

void AISUpdate::parseEmbeddedItems(const LLSD& items)
{
	// a map of items (_embedded in a category)
	for(LLSD::map_const_iterator itemit = items.beginMap(),
			itemend = items.endMap();
		itemit != itemend; ++itemit)
	{
		const LLUUID item_id((*itemit).first);
		const LLSD& item_map = (*itemit).second;
		if (!mFetch && mItemIds.end() == mItemIds.find(item_id))
		{
			LL_DEBUGS("Inventory") << "Ignoring item not in items list " << item_id << LL_ENDL;
		}
		else
		{
			parseItem(item_map);
		}
	}
}

void AISUpdate::parseEmbeddedCategory(const LLSD& category, S32 depth)
{
	// a single category (_embedded in a link)
	if (category.has("category_id"))
	{
		if (mFetch || mCategoryIds.end() != mCategoryIds.find(category["category_id"].asUUID()))
		{
			parseCategory(category, depth);
		}
	}
}

void AISUpdate::parseEmbeddedCategories(const LLSD& categories, S32 depth)
{
	// a map of categories (_embedded in a category)
	for(LLSD::map_const_iterator categoryit = categories.beginMap(),
			categoryend = categories.endMap();
		categoryit != categoryend; ++categoryit)
	{
		const LLUUID category_id((*categoryit).first);
		const LLSD& category_map = (*categoryit).second;
		if (!mFetch && mCategoryIds.end() == mCategoryIds.find(category_id))
		{
			LL_DEBUGS("Inventory") << "Ignoring category not in categories list " << category_id << LL_ENDL;
		}
		else
		{
			parseCategory(category_map, depth);
		}
	}
}

void AISUpdate::doUpdate()
{
    checkTimeout();

	// Do version/descendant accounting.
	for (std::map<LLUUID,S32>::const_iterator catit = mCatDescendentDeltas.begin();
		 catit != mCatDescendentDeltas.end(); ++catit)
	{
		LL_DEBUGS("Inventory") << "descendant accounting for " << catit->first << LL_ENDL;

		const LLUUID cat_id(catit->first);
		// Don't account for update if we just created this category.
		if (mCategoriesCreated.find(cat_id) != mCategoriesCreated.end())
		{
			LL_DEBUGS("Inventory") << "Skipping version increment for new category " << cat_id << LL_ENDL;
			continue;
		}

		// Don't account for update unless AIS told us it updated that category.
		if (mCatVersionsUpdated.find(cat_id) == mCatVersionsUpdated.end())
		{
			LL_DEBUGS("Inventory") << "Skipping version increment for non-updated category " << cat_id << LL_ENDL;
			continue;
		}

		// If we have a known descendant count, set that now.
		LLViewerInventoryCategory* cat = gInventory.getCategory(cat_id);
		if (cat)
		{
			S32 descendent_delta = catit->second;
			S32 old_count = cat->getDescendentCount();
			LL_DEBUGS("Inventory") << "Updating descendant count for "
								   << cat->getName() << " " << cat_id
								   << " with delta " << descendent_delta << " from "
								   << old_count << " to " << (old_count+descendent_delta) << LL_ENDL;
			LLInventoryModel::LLCategoryUpdate up(cat_id, descendent_delta);
			gInventory.accountForUpdate(up);
		}
		else
		{
			LL_DEBUGS("Inventory") << "Skipping version accounting for unknown category " << cat_id << LL_ENDL;
		}
	}

	// CREATE CATEGORIES
    const S32 MAX_UPDATE_BACKLOG = 50; // stall prevention
	for (deferred_category_map_t::const_iterator create_it = mCategoriesCreated.begin();
		 create_it != mCategoriesCreated.end(); ++create_it)
	{
		LLUUID category_id(create_it->first);
		LLPointer<LLViewerInventoryCategory> new_category = create_it->second;

		gInventory.updateCategory(new_category, LLInventoryObserver::CREATE);
		LL_DEBUGS("Inventory") << "created category " << category_id << LL_ENDL;

<<<<<<< HEAD
        // fetching can receive massive amount of items and fodlers
=======
        // fetching can receive massive amount of items and folders
>>>>>>> 3d73a10d
        if (gInventory.getChangedIDs().size() > MAX_UPDATE_BACKLOG)
        {
            gInventory.notifyObservers();
            checkTimeout();
        }
	}

	// UPDATE CATEGORIES
	for (deferred_category_map_t::const_iterator update_it = mCategoriesUpdated.begin();
		 update_it != mCategoriesUpdated.end(); ++update_it)
	{
		LLUUID category_id(update_it->first);
		LLPointer<LLViewerInventoryCategory> new_category = update_it->second;
		// Since this is a copy of the category *before* the accounting update, above,
		// we need to transfer back the updated version/descendant count.
		LLViewerInventoryCategory* curr_cat = gInventory.getCategory(new_category->getUUID());
		if (!curr_cat)
		{
			LL_WARNS("Inventory") << "Failed to update unknown category " << new_category->getUUID() << LL_ENDL;
		}
		else
		{
			new_category->setVersion(curr_cat->getVersion());
			new_category->setDescendentCount(curr_cat->getDescendentCount());
			gInventory.updateCategory(new_category);
			LL_DEBUGS("Inventory") << "updated category " << new_category->getName() << " " << category_id << LL_ENDL;
		}
	}

    // LOST ITEMS
    if (!mItemsLost.empty())
    {
        LL_INFOS("Inventory") << "Received " << (S32)mItemsLost.size() << " items without a parent" << LL_ENDL;
        const LLUUID lost_uuid(gInventory.findCategoryUUIDForType(LLFolderType::FT_LOST_AND_FOUND));
        if (lost_uuid.notNull())
        {
            for (deferred_item_map_t::const_iterator lost_it = mItemsLost.begin();
                 lost_it != mItemsLost.end(); ++lost_it)
            {
                LLPointer<LLViewerInventoryItem> new_item = lost_it->second;

                new_item->setParent(lost_uuid);
                new_item->updateParentOnServer(FALSE);
            }
        }
    }

	// CREATE ITEMS
	for (deferred_item_map_t::const_iterator create_it = mItemsCreated.begin();
		 create_it != mItemsCreated.end(); ++create_it)
	{
		LLUUID item_id(create_it->first);
		LLPointer<LLViewerInventoryItem> new_item = create_it->second;

		// FIXME risky function since it calls updateServer() in some
		// cases.  Maybe break out the update/create cases, in which
		// case this is create.
		LL_DEBUGS("Inventory") << "created item " << item_id << LL_ENDL;
		gInventory.updateItem(new_item, LLInventoryObserver::CREATE);

<<<<<<< HEAD
        // fetching can receive massive amount of items and fodlers
=======
        // fetching can receive massive amount of items and folders
>>>>>>> 3d73a10d
        if (gInventory.getChangedIDs().size() > MAX_UPDATE_BACKLOG)
        {
            gInventory.notifyObservers();
            checkTimeout();
        }
	}
	
	// UPDATE ITEMS
	for (deferred_item_map_t::const_iterator update_it = mItemsUpdated.begin();
		 update_it != mItemsUpdated.end(); ++update_it)
	{
		LLUUID item_id(update_it->first);
		LLPointer<LLViewerInventoryItem> new_item = update_it->second;
		// FIXME risky function since it calls updateServer() in some
		// cases.  Maybe break out the update/create cases, in which
		// case this is update.
		LL_DEBUGS("Inventory") << "updated item " << item_id << LL_ENDL;
		//LL_DEBUGS("Inventory") << ll_pretty_print_sd(new_item->asLLSD()) << LL_ENDL;
		gInventory.updateItem(new_item);
	}

	// DELETE OBJECTS
	for (uuid_list_t::const_iterator del_it = mObjectsDeletedIds.begin();
		 del_it != mObjectsDeletedIds.end(); ++del_it)
	{
		LL_DEBUGS("Inventory") << "deleted item " << *del_it << LL_ENDL;
		gInventory.onObjectDeletedFromServer(*del_it, false, false, false);
	}

	// TODO - how can we use this version info? Need to be sure all
	// changes are going through AIS first, or at least through
	// something with a reliable responder.
	for (uuid_int_map_t::iterator ucv_it = mCatVersionsUpdated.begin();
		 ucv_it != mCatVersionsUpdated.end(); ++ucv_it)
	{
		const LLUUID id = ucv_it->first;
		S32 version = ucv_it->second;
		LLViewerInventoryCategory *cat = gInventory.getCategory(id);
		LL_DEBUGS("Inventory") << "cat version update " << cat->getName() << " to version " << cat->getVersion() << LL_ENDL;
		if (cat->getVersion() != version)
		{
			LL_WARNS() << "Possible version mismatch for category " << cat->getName()
					<< ", viewer version " << cat->getVersion()
					<< " AIS version " << version << " !!!Adjusting local version!!!" <<  LL_ENDL;

            // the AIS version should be considered the true version. Adjust 
            // our local category model to reflect this version number.  Otherwise 
            // it becomes possible to get stuck with the viewer being out of 
            // sync with the inventory system.  Under normal circumstances 
            // inventory COF is maintained on the viewer through calls to 
            // LLInventoryModel::accountForUpdate when a changing operation 
            // is performed.  This occasionally gets out of sync however.
            if (version != LLViewerInventoryCategory::VERSION_UNKNOWN)
            {
                cat->setVersion(version);
            }
            else
            {
                // We do not account for update if version is UNKNOWN, so we shouldn't rise version
                // either or viewer will get stuck on descendants count -1, try to refetch folder instead
                cat->fetch();
            }
		}
	}

    checkTimeout();

	gInventory.notifyObservers();
}
<|MERGE_RESOLUTION|>--- conflicted
+++ resolved
@@ -972,7 +972,6 @@
 
     if (callback && !callback.empty())
     {
-<<<<<<< HEAD
 // [SL:KB] - Patch: Appearance-SyncAttach | Checked: Catznip-3.7
         uuid_list_t ids;
         switch (type)
@@ -995,6 +994,7 @@
                 }
                 else if (result.has("item_id"))
                 {
+                    // Error message might contain an item_id!!!
                     ids.emplace(result["item_id"]);
                 }
                 break;
@@ -1045,6 +1045,7 @@
         //case FETCHITEM:
         //    if (result.has("item_id"))
         //    {
+        //        // Error message might contain an item_id!!!
         //        id = result["item_id"];
         //    }
         //    if (result.has("linked_id"))
@@ -1087,70 +1088,6 @@
         //    // UPDATEITEM doesn't expect an id
         //    callback(id);
         //}
-=======
-        bool needs_callback = true;
-        LLUUID id(LLUUID::null);
-
-        switch (type)
-        {
-        case COPYLIBRARYCATEGORY:
-        case FETCHCATEGORYCATEGORIES:
-        case FETCHCATEGORYCHILDREN:
-        case FETCHCATEGORYSUBSET:
-        case FETCHCATEGORYLINKS:
-        case FETCHCOF:
-            if (result.has("category_id"))
-            {
-                id = result["category_id"];
-            }
-            break;
-        case FETCHITEM:
-            if (result.has("item_id"))
-            {
-                // Error message might contain an item_id!!!
-                id = result["item_id"];
-            }
-            if (result.has("linked_id"))
-            {
-                id = result["linked_id"];
-            }
-            break;
-        case CREATEINVENTORY:
-            // CREATEINVENTORY can have multiple callbacks
-            if (result.has("_created_categories"))
-            {
-                LLSD& cats = result["_created_categories"];
-                LLSD::array_const_iterator cat_iter;
-                for (cat_iter = cats.beginArray(); cat_iter != cats.endArray(); ++cat_iter)
-                {
-                    LLUUID cat_id = *cat_iter;
-                    callback(cat_id);
-                    needs_callback = false;
-                }
-            }
-            if (result.has("_created_items"))
-            {
-                LLSD& items = result["_created_items"];
-                LLSD::array_const_iterator item_iter;
-                for (item_iter = items.beginArray(); item_iter != items.endArray(); ++item_iter)
-                {
-                    LLUUID item_id = *item_iter;
-                    callback(item_id);
-                    needs_callback = false;
-                }
-            }
-            break;
-        default:
-            break;
-        }
-
-        if (needs_callback)
-        {
-            // Call callback at least once regardless of failure.
-            // UPDATEITEM doesn't expect an id
-            callback(id);
-        }
->>>>>>> 3d73a10d
     }
 
 }
@@ -1312,11 +1249,7 @@
             parseEmbedded(update["_embedded"], mFetchDepth - 1);
         }
     }
-<<<<<<< HEAD
-    else if (update.has("category_id"))
-=======
     else if (update.has("category_id") && update.has("parent_id"))
->>>>>>> 3d73a10d
     {
         parseCategory(update, mFetchDepth);
     }
@@ -1772,11 +1705,7 @@
 		gInventory.updateCategory(new_category, LLInventoryObserver::CREATE);
 		LL_DEBUGS("Inventory") << "created category " << category_id << LL_ENDL;
 
-<<<<<<< HEAD
-        // fetching can receive massive amount of items and fodlers
-=======
         // fetching can receive massive amount of items and folders
->>>>>>> 3d73a10d
         if (gInventory.getChangedIDs().size() > MAX_UPDATE_BACKLOG)
         {
             gInventory.notifyObservers();
@@ -1837,11 +1766,7 @@
 		LL_DEBUGS("Inventory") << "created item " << item_id << LL_ENDL;
 		gInventory.updateItem(new_item, LLInventoryObserver::CREATE);
 
-<<<<<<< HEAD
-        // fetching can receive massive amount of items and fodlers
-=======
         // fetching can receive massive amount of items and folders
->>>>>>> 3d73a10d
         if (gInventory.getChangedIDs().size() > MAX_UPDATE_BACKLOG)
         {
             gInventory.notifyObservers();
