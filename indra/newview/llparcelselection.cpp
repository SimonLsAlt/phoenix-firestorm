--- conflicted
+++ resolved
@@ -35,40 +35,22 @@
 // LLParcelSelection
 //
 LLParcelSelection::LLParcelSelection() :
-<<<<<<< HEAD
-	mParcel(NULL),
-	mSelectedMultipleOwners(false),
-	mWholeParcelSelected(false),
-	mSelectedSelfCount(0),
-	mSelectedOtherCount(0),
-	mSelectedPublicCount(0)
-=======
     mParcel(NULL),
-    mSelectedMultipleOwners(FALSE),
-    mWholeParcelSelected(FALSE),
+    mSelectedMultipleOwners(false),
+    mWholeParcelSelected(false),
     mSelectedSelfCount(0),
     mSelectedOtherCount(0),
     mSelectedPublicCount(0)
->>>>>>> c06fb4e0
 {
 }
 
 LLParcelSelection::LLParcelSelection(LLParcel* parcel)  :
-<<<<<<< HEAD
-	mParcel(parcel),
-	mSelectedMultipleOwners(false),
-	mWholeParcelSelected(false),
-	mSelectedSelfCount(0),
-	mSelectedOtherCount(0),
-	mSelectedPublicCount(0)
-=======
     mParcel(parcel),
-    mSelectedMultipleOwners(FALSE),
-    mWholeParcelSelected(FALSE),
+    mSelectedMultipleOwners(false),
+    mWholeParcelSelected(false),
     mSelectedSelfCount(0),
     mSelectedOtherCount(0),
     mSelectedPublicCount(0)
->>>>>>> c06fb4e0
 {
 }
 
