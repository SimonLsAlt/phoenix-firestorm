/** 
 * @file llfloatermap.cpp
 * @brief The "mini-map" or radar in the upper right part of the screen.
 *
 * $LicenseInfo:firstyear=2001&license=viewerlgpl$
 * Second Life Viewer Source Code
 * Copyright (C) 2010, Linden Research, Inc.
 * 
 * This library is free software; you can redistribute it and/or
 * modify it under the terms of the GNU Lesser General Public
 * License as published by the Free Software Foundation;
 * version 2.1 of the License only.
 * 
 * This library is distributed in the hope that it will be useful,
 * but WITHOUT ANY WARRANTY; without even the implied warranty of
 * MERCHANTABILITY or FITNESS FOR A PARTICULAR PURPOSE.  See the GNU
 * Lesser General Public License for more details.
 * 
 * You should have received a copy of the GNU Lesser General Public
 * License along with this library; if not, write to the Free Software
 * Foundation, Inc., 51 Franklin Street, Fifth Floor, Boston, MA  02110-1301  USA
 * 
 * Linden Research, Inc., 945 Battery Street, San Francisco, CA  94111  USA
 * $/LicenseInfo$
 */

#include "llviewerprecompiledheaders.h"

// self include
#include "llfloatermap.h"

// Library includes
#include "llfloaterreg.h"
#include "llfontgl.h"
#include "llglheaders.h"

// Viewer includes
#include "llagentcamera.h"
#include "llviewercontrol.h"
#include "llnetmap.h"
#include "lltracker.h"
#include "llviewercamera.h"
#include "lldraghandle.h"
#include "lltextbox.h"
#include "llfloaterworldmap.h"
#include "llagent.h"

//
// Constants
//

// The minor cardinal direction labels are hidden if their height is more
// than this proportion of the map.
const F32 MAP_MINOR_DIR_THRESHOLD = 0.035f;

const S32 MAP_PADDING_LEFT = 0;
const S32 MAP_PADDING_TOP = 2;
const S32 MAP_PADDING_RIGHT = 2;
const S32 MAP_PADDING_BOTTOM = 0;
//
// Member functions
//

LLFloaterMap::LLFloaterMap(const LLSD& key) 
	: LLFloater(key),
	  mTextBoxEast(NULL),
	  mTextBoxNorth(NULL),
	  mTextBoxWest(NULL),
	  mTextBoxSouth(NULL),
	  mTextBoxSouthEast(NULL),
	  mTextBoxNorthEast(NULL),
	  mTextBoxNorthWest(NULL),
	  mTextBoxSouthWest(NULL),
	  mMap(NULL)
{
}

LLFloaterMap::~LLFloaterMap()
{
}

BOOL LLFloaterMap::postBuild()
{
    mMap = getChild<LLNetMap>("Net Map");
    mMap->setToolTipMsg(getString("ToolTipMsg"));
    mMap->setParcelNameMsg(getString("ParcelNameMsg"));
    mMap->setParcelSalePriceMsg(getString("ParcelSalePriceMsg"));
    mMap->setParcelSaleAreaMsg(getString("ParcelSaleAreaMsg"));
    mMap->setParcelOwnerMsg(getString("ParcelOwnerMsg"));
    mMap->setRegionNameMsg(getString("RegionNameMsg"));
    mMap->setToolTipHintMsg(getString("ToolTipHintMsg"));
    mMap->setAltToolTipHintMsg(getString("AltToolTipHintMsg"));
    sendChildToBack(mMap);

    mTextBoxNorth     = getChild<LLTextBox>("floater_map_north");
    mTextBoxEast      = getChild<LLTextBox>("floater_map_east");
    mTextBoxWest      = getChild<LLTextBox>("floater_map_west");
    mTextBoxSouth     = getChild<LLTextBox>("floater_map_south");
    mTextBoxSouthEast = getChild<LLTextBox>("floater_map_southeast");
    mTextBoxNorthEast = getChild<LLTextBox>("floater_map_northeast");
    mTextBoxSouthWest = getChild<LLTextBox>("floater_map_southwest");
    mTextBoxNorthWest = getChild<LLTextBox>("floater_map_northwest");

    mTextBoxNorth->reshapeToFitText();
    mTextBoxEast->reshapeToFitText();
    mTextBoxWest->reshapeToFitText();
    mTextBoxSouth->reshapeToFitText();
    mTextBoxSouthEast->reshapeToFitText();
    mTextBoxNorthEast->reshapeToFitText();
    mTextBoxSouthWest->reshapeToFitText();
    mTextBoxNorthWest->reshapeToFitText();

<<<<<<< HEAD

    // <FS:Ansariel> Remove titlebar
    stretchMiniMap(getRect().getWidth() - MAP_PADDING_LEFT - MAP_PADDING_RIGHT,
        getRect().getHeight() - MAP_PADDING_TOP - MAP_PADDING_BOTTOM);

=======
>>>>>>> b5406352
    updateMinorDirections();

    // Get the drag handle all the way in back
    sendChildToBack(getDragHandle());

<<<<<<< HEAD
    // <FS:Ansariel> Remove titlebar
    setIsChrome(TRUE);
    getDragHandle()->setTitleVisible(TRUE);
    // </FS:Ansariel>

=======
>>>>>>> b5406352
    // keep onscreen
    gFloaterView->adjustToFitScreen(this, false);

    return true;
}

BOOL LLFloaterMap::handleDoubleClick(S32 x, S32 y, MASK mask)
{
	// If floater is minimized, minimap should be shown on doubleclick (STORM-299)
	if (isMinimized())
	{
		setMinimized(FALSE);
		return TRUE;
	}

	LLVector3d pos_global = mMap->viewPosToGlobal(x, y);
	
	// <FS:Ansariel> Synchronize double click handling throughout instances
	//LLTracker::stopTracking(false);
	//LLFloaterWorldMap* world_map = LLFloaterWorldMap::getInstance();
	//if (world_map)
	//{
	//	world_map->trackLocation(pos_global);
	//}
	//
	//if (gSavedSettings.getBOOL("DoubleClickTeleport"))
	//{
	//	// If DoubleClickTeleport is on, double clicking the minimap will teleport there
	//	gAgent.teleportViaLocationLookAt(pos_global);
	//}
	//else if (gSavedSettings.getBOOL("DoubleClickShowWorldMap"))
	//{
	//	LLFloaterReg::showInstance("world_map");
	//}
	mMap->performDoubleClickAction(pos_global);
	// </FS:Ansariel> Synchronize double click handling throughout instances
    return TRUE;
}

void LLFloaterMap::setDirectionPos(LLTextBox *text_box, F32 rotation)
{
    // Rotation is in radians.
    // Rotation of 0 means x = 1, y = 0 on the unit circle.

    F32 map_half_height  = (F32) (getRect().getHeight() / 2) - (getHeaderHeight() / 2);
    F32 map_half_width   = (F32) (getRect().getWidth() / 2);
    F32 text_half_height = (F32) (text_box->getRect().getHeight() / 2);
    F32 text_half_width  = (F32) (text_box->getRect().getWidth() / 2);
    F32 extra_padding    = (F32) (mTextBoxNorth->getRect().getWidth() / 2);
    F32 pos_half_height  = map_half_height - text_half_height - extra_padding;
    F32 pos_half_width   = map_half_width - text_half_width - extra_padding;

    F32 corner_angle               = atan2(pos_half_height, pos_half_width);
    F32 rotation_mirrored_into_top = abs(fmodf(rotation, F_PI));
    if (rotation < 0)
    {
        rotation_mirrored_into_top = F_PI - rotation_mirrored_into_top;
    }
    F32  rotation_mirrored_into_top_right = (F_PI_BY_TWO - abs(rotation_mirrored_into_top - F_PI_BY_TWO));
    bool at_left_right_edge               = rotation_mirrored_into_top_right < corner_angle;

    F32 part_x = cos(rotation);
    F32 part_y = sin(rotation);
    F32 y;
    F32 x;
    if (at_left_right_edge)
    {
        x = std::copysign(pos_half_width, part_x);
        y = x * part_y / part_x;
    }
    else
    {
        y = std::copysign(pos_half_height, part_y);
        x = y * part_x / part_y;
    }

    text_box->setOrigin(ll_round(map_half_width + x - text_half_width), ll_round(map_half_height + y - text_half_height));
}

void LLFloaterMap::updateMinorDirections()
{
	if (mTextBoxNorthEast == NULL)
	{
		return;
	}

	// Hide minor directions if they cover too much of the map
	bool show_minors = mTextBoxNorthEast->getRect().getHeight() < MAP_MINOR_DIR_THRESHOLD *
		llmin(getRect().getWidth(), getRect().getHeight());

	mTextBoxNorthEast->setVisible(show_minors);
	mTextBoxNorthWest->setVisible(show_minors);
	mTextBoxSouthWest->setVisible(show_minors);
	mTextBoxSouthEast->setVisible(show_minors);
}

// virtual
void LLFloaterMap::draw()
{
	F32 rotation = 0;

	static LLUICachedControl<bool> rotate_map("MiniMapRotate", true);
	if( rotate_map )
	{
		// rotate subsequent draws to agent rotation
		rotation = atan2( LLViewerCamera::getInstance()->getAtAxis().mV[VX], LLViewerCamera::getInstance()->getAtAxis().mV[VY] );
	}

	setDirectionPos( mTextBoxEast,  rotation );
	setDirectionPos( mTextBoxNorth, rotation + F_PI_BY_TWO );
	setDirectionPos( mTextBoxWest,  rotation + F_PI );
	setDirectionPos( mTextBoxSouth, rotation + F_PI + F_PI_BY_TWO );

	setDirectionPos( mTextBoxNorthEast, rotation +						F_PI_BY_TWO / 2);
	setDirectionPos( mTextBoxNorthWest, rotation + F_PI_BY_TWO +		F_PI_BY_TWO / 2);
	setDirectionPos( mTextBoxSouthWest, rotation + F_PI +				F_PI_BY_TWO / 2);
	setDirectionPos( mTextBoxSouthEast, rotation + F_PI + F_PI_BY_TWO + F_PI_BY_TWO / 2);

	// Note: we can't just gAgent.check cameraMouselook() because the transition states are wrong.
	if(gAgentCamera.cameraMouselook())
	{
		setMouseOpaque(FALSE);
		getDragHandle()->setMouseOpaque(FALSE);
	}
	else
	{
		setMouseOpaque(TRUE);
		getDragHandle()->setMouseOpaque(TRUE);
	}
	
	LLFloater::draw();
}

void LLFloaterMap::reshape(S32 width, S32 height, BOOL called_from_parent)
{
	LLFloater::reshape(width, height, called_from_parent);
	
	// <FS:Ansariel> Remove titlebar
	stretchMiniMap(width - MAP_PADDING_LEFT - MAP_PADDING_RIGHT, height - MAP_PADDING_TOP - MAP_PADDING_BOTTOM);

	updateMinorDirections();
}

<<<<<<< HEAD
// <FS:Ansariel> Unused as of 06-02-2014; Handled in LLNetMap
//void LLFloaterMap::handleZoom(const LLSD& userdata)
//{
//	std::string level = userdata.asString();
//	
//	F32 scale = 0.0f;
//	if (level == std::string("default"))
//	{
//		LLControlVariable *pvar = gSavedSettings.getControl("MiniMapScale");
//		if(pvar)
//		{
//			pvar->resetToDefault();
//			scale = gSavedSettings.getF32("MiniMapScale");
//		}
//	}
//	else if (level == std::string("close"))
//		scale = LLNetMap::MAP_SCALE_MAX;
//	else if (level == std::string("medium"))
//		scale = LLNetMap::MAP_SCALE_MID;
//	else if (level == std::string("far"))
//		scale = LLNetMap::MAP_SCALE_MIN;
//	if (scale != 0.0f)
//	{
//		mMap->setScale(scale);
//	}
//}
// </FS:Ansariel>

LLFloaterMap* LLFloaterMap::getInstance()
{
	return LLFloaterReg::getTypedInstance<LLFloaterMap>("mini_map");
}

// <FS:Ansariel> FIRE-1825: Minimap floater background transparency
// virtual
F32 LLFloaterMap::getCurrentTransparency()
{
	static LLCachedControl<F32> fsMiniMapOpacity(gSavedSettings, "FSMiniMapOpacity");
	return fsMiniMapOpacity();
}

// <FS:Ansariel> Remove titlebar
void LLFloaterMap::setMinimized(BOOL b)
{
	LLFloater::setMinimized(b);
	if (b)
	{
		setTitle(getString("mini_map_caption"));
	}
	else
	{
		setTitle("");
	}
}

void LLFloaterMap::stretchMiniMap(S32 width,S32 height)
=======
LLFloaterMap* LLFloaterMap::getInstance()
>>>>>>> b5406352
{
	//fix for ext-7112
	//by default ctrl can't overlap caption area
	if(mMap)
	{
		LLRect map_rect;
		map_rect.setLeftTopAndSize( MAP_PADDING_LEFT, getRect().getHeight() - MAP_PADDING_TOP, width, height);
		mMap->reshape( width, height, 1);
		mMap->setRect(map_rect);
	}
}
// </FS:Ansariel><|MERGE_RESOLUTION|>--- conflicted
+++ resolved
@@ -110,27 +110,21 @@
     mTextBoxSouthWest->reshapeToFitText();
     mTextBoxNorthWest->reshapeToFitText();
 
-<<<<<<< HEAD
 
     // <FS:Ansariel> Remove titlebar
     stretchMiniMap(getRect().getWidth() - MAP_PADDING_LEFT - MAP_PADDING_RIGHT,
         getRect().getHeight() - MAP_PADDING_TOP - MAP_PADDING_BOTTOM);
 
-=======
->>>>>>> b5406352
     updateMinorDirections();
 
     // Get the drag handle all the way in back
     sendChildToBack(getDragHandle());
 
-<<<<<<< HEAD
     // <FS:Ansariel> Remove titlebar
     setIsChrome(TRUE);
     getDragHandle()->setTitleVisible(TRUE);
     // </FS:Ansariel>
 
-=======
->>>>>>> b5406352
     // keep onscreen
     gFloaterView->adjustToFitScreen(this, false);
 
@@ -274,35 +268,6 @@
 	updateMinorDirections();
 }
 
-<<<<<<< HEAD
-// <FS:Ansariel> Unused as of 06-02-2014; Handled in LLNetMap
-//void LLFloaterMap::handleZoom(const LLSD& userdata)
-//{
-//	std::string level = userdata.asString();
-//	
-//	F32 scale = 0.0f;
-//	if (level == std::string("default"))
-//	{
-//		LLControlVariable *pvar = gSavedSettings.getControl("MiniMapScale");
-//		if(pvar)
-//		{
-//			pvar->resetToDefault();
-//			scale = gSavedSettings.getF32("MiniMapScale");
-//		}
-//	}
-//	else if (level == std::string("close"))
-//		scale = LLNetMap::MAP_SCALE_MAX;
-//	else if (level == std::string("medium"))
-//		scale = LLNetMap::MAP_SCALE_MID;
-//	else if (level == std::string("far"))
-//		scale = LLNetMap::MAP_SCALE_MIN;
-//	if (scale != 0.0f)
-//	{
-//		mMap->setScale(scale);
-//	}
-//}
-// </FS:Ansariel>
-
 LLFloaterMap* LLFloaterMap::getInstance()
 {
 	return LLFloaterReg::getTypedInstance<LLFloaterMap>("mini_map");
@@ -331,9 +296,6 @@
 }
 
 void LLFloaterMap::stretchMiniMap(S32 width,S32 height)
-=======
-LLFloaterMap* LLFloaterMap::getInstance()
->>>>>>> b5406352
 {
 	//fix for ext-7112
 	//by default ctrl can't overlap caption area
