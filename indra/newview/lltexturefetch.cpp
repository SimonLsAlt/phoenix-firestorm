/** 
 * @file lltexturefetch.cpp
 * @brief Object which fetches textures from the cache and/or network
 *
 * $LicenseInfo:firstyear=2000&license=viewerlgpl$
 * Second Life Viewer Source Code
 * Copyright (C) 2012-2014, Linden Research, Inc.
 * 
 * This library is free software; you can redistribute it and/or
 * modify it under the terms of the GNU Lesser General Public
 * License as published by the Free Software Foundation;
 * version 2.1 of the License only.
 * 
 * This library is distributed in the hope that it will be useful,
 * but WITHOUT ANY WARRANTY; without even the implied warranty of
 * MERCHANTABILITY or FITNESS FOR A PARTICULAR PURPOSE.  See the GNU
 * Lesser General Public License for more details.
 * 
 * You should have received a copy of the GNU Lesser General Public
 * License along with this library; if not, write to the Free Software
 * Foundation, Inc., 51 Franklin Street, Fifth Floor, Boston, MA  02110-1301  USA
 * 
 * Linden Research, Inc., 945 Battery Street, San Francisco, CA  94111  USA
 * $/LicenseInfo$
 */

#include "llviewerprecompiledheaders.h"

#include <iostream>
#include <map>
#include <algorithm>

#include "lltexturefetch.h"

#include "lldir.h"
#include "llhttpconstants.h"
#include "llimage.h"
#include "llimagej2c.h"
#include "llimageworker.h"
#include "llworkerthread.h"
#include "message.h"

#include "llagent.h"
#include "lltexturecache.h"
#include "llviewercontrol.h"
#include "llviewertexturelist.h"
#include "llviewertexture.h"
#include "llviewerregion.h"
#include "llviewerstats.h"
#include "llviewerstatsrecorder.h"
#include "llviewerassetstats.h"
#include "llworld.h"
#include "llsdparam.h"
#include "llsdutil.h"
#include "llstartup.h"

#include "httprequest.h"
#include "httphandler.h"
#include "httpresponse.h"
#include "bufferarray.h"
#include "bufferstream.h"
#include "llcorehttputil.h"
#include "llhttpretrypolicy.h"
#include "fsassetblacklist.h" //For Asset blacklist
#include "llviewermenu.h"
#include "llviewernetwork.h" // <FS:Ansariel> OpenSim compatibility

bool LLTextureFetchDebugger::sDebuggerEnabled = false ;

LLTrace::CountStatHandle<F64> LLTextureFetch::sCacheHit("texture_cache_hit");
LLTrace::CountStatHandle<F64> LLTextureFetch::sCacheAttempt("texture_cache_attempt");
LLTrace::EventStatHandle<LLUnit<F32, LLUnits::Percent> > LLTextureFetch::sCacheHitRate("texture_cache_hits");

LLTrace::SampleStatHandle<F32Seconds> LLTextureFetch::sCacheReadLatency("texture_cache_read_latency");
LLTrace::SampleStatHandle<F32Seconds> LLTextureFetch::sTexDecodeLatency("texture_decode_latency");
LLTrace::SampleStatHandle<F32Seconds> LLTextureFetch::sCacheWriteLatency("texture_write_latency");
LLTrace::SampleStatHandle<F32Seconds> LLTextureFetch::sTexFetchLatency("texture_fetch_latency");

LLTextureFetchTester* LLTextureFetch::sTesterp = NULL ;
const std::string sTesterName("TextureFetchTester");

//////////////////////////////////////////////////////////////////////////////
//
// Introduction
//
// This is an attempt to document what's going on in here after-the-fact.
// It's a sincere attempt to be accurate but there will be mistakes.
//
//
// Purpose
//
// What is this module trying to do?  It accepts requests to load textures
// at a given priority and discard level and notifies the caller when done
// (successfully or not).  Additional constraints are:
//
// * Support a local texture cache.  Don't hit network when possible
//   to avoid it.
// * Use UDP or HTTP as directed or as fallback.  HTTP is tried when
//   not disabled and a URL is available.  UDP when a URL isn't
//   available or HTTP attempts fail.
// * Asynchronous (using threads).  Main thread is not to be blocked or
//   burdened.
// * High concurrency.  Many requests need to be in-flight and at various
//   stages of completion.
// * Tolerate frequent re-prioritizations of requests.  Priority is
//   a reflection of a camera's viewpoint and as that viewpoint changes,
//   objects and textures become more and less relevant and that is
//   expressed at this level by priority changes and request cancelations.
//
// The caller interfaces that fall out of the above and shape the
// implementation are:
// * createRequest - Load j2c image via UDP or HTTP at given discard level and priority
// * deleteRequest - Request removal of prior request
// * getRequestFinished - Test if request is finished returning data to caller
// * updateRequestPriority - Change priority of existing request
// * getFetchState - Retrieve progress on existing request
//
// Everything else in here is mostly plumbing, metrics and debug.
//
//
// The Work Queue
//
// The two central classes are LLTextureFetch and LLTextureFetchWorker.
// LLTextureFetch combines threading with a priority queue of work
// requests.  The priority queue is sorted by a U32 priority derived
// from the F32 priority in the APIs.  The *only* work request that
// receives service time by this thread is the highest priority
// request.  All others wait until it is complete or a dynamic priority
// change has re-ordered work.
//
// LLTextureFetchWorker implements the work request and is 1:1 with
// texture fetch requests.  Embedded in each is a state machine that
// walks it through the cache, HTTP, UDP, image decode and retry
// steps of texture acquisition.
//
//
// Threads
//
// Several threads are actively invoking code in this module.  They
// include:
//
// 1.  Tmain    Main thread of execution
// 2.  Ttf      LLTextureFetch's worker thread provided by LLQueuedThread
// 3.  Tcurl    LLCurl's worker thread (should disappear over time)
// 4.  Ttc      LLTextureCache's worker thread
// 5.  Tid      Image decoder's worker thread
// 6.  Thl      HTTP library's worker thread
//
//
// Mutexes/Condition Variables
//
// 1.  Mt       Mutex defined for LLThread's condition variable (base class of
//              LLTextureFetch)
// 2.  Ct       Condition variable for LLThread and used by lock/unlockData().
// 3.  Mwtd     Special LLWorkerThread mutex used for request deletion
//              operations (base class of LLTextureFetch)
// 4.  Mfq      LLTextureFetch's mutex covering request and command queue
//              data.
// 5.  Mfnq     LLTextureFetch's mutex covering udp and http request
//              queue data.
// 6.  Mwc      Mutex covering LLWorkerClass's members (base class of
//              LLTextureFetchWorker).  One per request.
// 7.  Mw       LLTextureFetchWorker's mutex.  One per request.
//
//
// Lock Ordering Rules
//
// Not an exhaustive list but shows the order of lock acquisition
// needed to prevent deadlocks.  'A < B' means acquire 'A' before
// acquiring 'B'.
//
// 1.    Mw < Mfnq
// (there are many more...)
//
//
// Method and Member Definitions
//
// With the above, we'll try to document what threads can call what
// methods (using T* for any), what locks must be held on entry and
// are taken out during execution and what data is covered by which
// lock (if any).  This latter category will be especially prone to
// error so be skeptical.
//
// A line like:  "// Locks:  M<xxx>" indicates a method that must
// be invoked by a caller holding the 'M<xxx>' lock.  Similarly,
// "// Threads:  T<xxx>" means that a caller should be running in
// the indicated thread.
//
// For data members, a trailing comment like "// M<xxx>" means that
// the data member is covered by the specified lock.  Absence of a
// comment can mean the member is unlocked or that I didn't bother
// to do the archaeology.  In the case of LLTextureFetchWorker,
// most data members added by the leaf class are actually covered
// by the Mw lock.  You may also see "// T<xxx>" which means that
// the member's usage is restricted to one thread (except for
// perhaps construction and destruction) and so explicit locking
// isn't used.
//
// In code, a trailing comment like "// [-+]M<xxx>" indicates a
// lock acquision or release point.
//
//
// Worker Lifecycle
//
// The threading and responder model makes it very likely that
// other components are holding on to a pointer to a worker request.
// So, uncoordinated deletions of requests is a guarantee of memory
// corruption in a short time.  So destroying a request involves
// invocations's of LLQueuedThread/LLWorkerThread's abort/stop
// logic that removes workers and puts them ona delete queue for
// 2-phase destruction.  That second phase is deferrable by calls
// to deleteOK() which only allow final destruction (via dtor)
// once deleteOK has determined that the request is in a safe
// state.
//
//
// Worker State Machine
//
// (ASCII art needed)
//
//
// Priority Scheme
//
// [PRIORITY_LOW, PRIORITY_NORMAL)   - for WAIT_HTTP_RESOURCE state
//									   and other wait states
// [PRIORITY_HIGH, PRIORITY_URGENT)  - External event delivered,
//                                     rapidly transitioning through states,
//                                     no waiting allowed
//
// By itself, the above work queue model would fail the concurrency
// and liveness requirements of the interface.  A high priority
// request could find itself on the head and stalled for external
// reasons (see VWR-28996).  So a few additional constraints are
// required to keep things running:
// * Anything that can make forward progress must be kept at a
//   higher priority than anything that can't.
// * On completion of external events, the associated request
//   needs to be elevated beyond the normal range to handle
//   any data delivery and release any external resource.
//
// This effort is made to keep higher-priority entities moving
// forward in their state machines at every possible step of
// processing.  It's not entirely proven that this produces the
// experiencial benefits promised.
//


//////////////////////////////////////////////////////////////////////////////

// Tuning/Parameterization Constants

static const S32 HTTP_PIPE_REQUESTS_HIGH_WATER = 100;		// Maximum requests to have active in HTTP (pipelined)
static const S32 HTTP_PIPE_REQUESTS_LOW_WATER = 50;			// Active level at which to refill
static const S32 HTTP_NONPIPE_REQUESTS_HIGH_WATER = 40;
static const S32 HTTP_NONPIPE_REQUESTS_LOW_WATER = 20;

// BUG-3323/SH-4375
// *NOTE:  This is a heuristic value.  Texture fetches have a habit of using a
// value of 32MB to indicate 'get the rest of the image'.  Certain ISPs and
// network equipment get confused when they see this in a Range: header.  So,
// if the request end is beyond this value, we issue an open-ended Range:
// request (e.g. 'Range: <start>-') which seems to fix the problem.
static const S32 HTTP_REQUESTS_RANGE_END_MAX = 20000000;

//////////////////////////////////////////////////////////////////////////////
namespace
{
    // The NoOpDeletor is used when passing certain objects (the LLTextureFetchWorker and
    // the LLTextureFetchDebugger) in a smart pointer below for passage into 
    // the LLCore::Http libararies. When the smart pointer is destroyed,  no 
    // action will be taken since we do not in these cases want the object to 
    // be destroyed at the end of the call.
    // 
    // *NOTE$: Yes! It is "Deletor" 
    // http://english.stackexchange.com/questions/4733/what-s-the-rule-for-adding-er-vs-or-when-nouning-a-verb
    // "delete" derives from Latin "deletus"
    void NoOpDeletor(LLCore::HttpHandler *)
    { /*NoOp*/ }
}

static const char* e_state_name[] =
{
	"INVALID",
	"INIT",
	"LOAD_FROM_TEXTURE_CACHE",
	"CACHE_POST",
	"LOAD_FROM_NETWORK",
<<<<<<< HEAD
	"LOAD_FROM_SIMULATOR", // <FS:Ansariel> OpenSim compatibility
=======
>>>>>>> 97b676b6
	"WAIT_HTTP_RESOURCE",
	"WAIT_HTTP_RESOURCE2",
	"SEND_HTTP_REQ",
	"WAIT_HTTP_REQ",
	"DECODE_IMAGE",
	"DECODE_IMAGE_UPDATE",
	"WRITE_TO_CACHE",
	"WAIT_ON_WRITE",
	"DONE"
};

// Log scope
static const char * const LOG_TXT = "Texture";

class LLTextureFetchWorker : public LLWorkerClass, public LLCore::HttpHandler

{
	friend class LLTextureFetch;
	friend class LLTextureFetchDebugger;
	
private:
	class CacheReadResponder : public LLTextureCache::ReadResponder
	{
	public:

		// Threads:  Ttf
		CacheReadResponder(LLTextureFetch* fetcher, const LLUUID& id, LLImageFormatted* image)
			: mFetcher(fetcher), mID(id)
		{
			setImage(image);
		}

		// Threads:  Ttc
		virtual void completed(bool success)
		{
            LL_PROFILE_ZONE_SCOPED;
			LLTextureFetchWorker* worker = mFetcher->getWorker(mID);
			if (worker)
			{
 				worker->callbackCacheRead(success, mFormattedImage, mImageSize, mImageLocal);
			}
		}
	private:
		LLTextureFetch* mFetcher;
		LLUUID mID;
	};

	class CacheWriteResponder : public LLTextureCache::WriteResponder
	{
	public:

		// Threads:  Ttf
		CacheWriteResponder(LLTextureFetch* fetcher, const LLUUID& id)
			: mFetcher(fetcher), mID(id)
		{
		}

		// Threads:  Ttc
		virtual void completed(bool success)
		{
            LL_PROFILE_ZONE_SCOPED;
			LLTextureFetchWorker* worker = mFetcher->getWorker(mID);
			if (worker)
			{
				worker->callbackCacheWrite(success);
			}
		}
	private:
		LLTextureFetch* mFetcher;
		LLUUID mID;
	};
	
	class DecodeResponder : public LLImageDecodeThread::Responder
	{
	public:

		// Threads:  Ttf
		DecodeResponder(LLTextureFetch* fetcher, const LLUUID& id, LLTextureFetchWorker* worker)
			: mFetcher(fetcher), mID(id)
		{
		}

		// Threads:  Tid
		virtual void completed(bool success, LLImageRaw* raw, LLImageRaw* aux)
		{
            LL_PROFILE_ZONE_SCOPED;
			LLTextureFetchWorker* worker = mFetcher->getWorker(mID);
			if (worker)
			{
 				worker->callbackDecoded(success, raw, aux);
			}
		}
	private:
		LLTextureFetch* mFetcher;
		LLUUID mID;
	};

	struct Compare
	{
		// lhs < rhs
		bool operator()(const LLTextureFetchWorker* lhs, const LLTextureFetchWorker* rhs) const
		{
			// greater priority is "less"
			const F32 lpriority = lhs->mImagePriority;
			const F32 rpriority = rhs->mImagePriority;
			if (lpriority > rpriority) // higher priority
				return true;
			else if (lpriority < rpriority)
				return false;
			else
				return lhs < rhs;
		}
	};
	
public:

	// Threads:  Ttf
	/*virtual*/ bool doWork(S32 param); // Called from LLWorkerThread::processRequest()

	// Threads:  Ttf
	/*virtual*/ void finishWork(S32 param, bool completed); // called from finishRequest() (WORK THREAD)

	// Threads:  Tmain
	/*virtual*/ bool deleteOK(); // called from update()

	~LLTextureFetchWorker();

	// Threads:  Ttf
	// Locks:  Mw
	S32 callbackHttpGet(LLCore::HttpResponse * response,
						bool partial, bool success);

	// Threads:  Ttc
	void callbackCacheRead(bool success, LLImageFormatted* image,
						   S32 imagesize, BOOL islocal);

	// Threads:  Ttc
	void callbackCacheWrite(bool success);

	// Threads:  Tid
	void callbackDecoded(bool success, LLImageRaw* raw, LLImageRaw* aux);
	
	// Threads:  T*
	void setGetStatus(LLCore::HttpStatus status, const std::string& reason)
	{
		LLMutexLock lock(&mWorkMutex);

		mGetStatus = status;
		mGetReason = reason;
	}

	void setCanUseHTTP(bool can_use_http) { mCanUseHTTP = can_use_http; }
	bool getCanUseHTTP() const { return mCanUseHTTP; }

	void setUrl(const std::string& url) { mUrl = url; }

	LLTextureFetch & getFetcher() { return *mFetcher; }

	// Inherited from LLCore::HttpHandler
	// Threads:  Ttf
	virtual void onCompleted(LLCore::HttpHandle handle, LLCore::HttpResponse * response);

	enum e_state // mState
	{
		// *NOTE:  Do not change the order/value of state variables, some code
		// depends upon specific ordering/adjacency.

		// NOTE: Affects LLTextureBar::draw in lltextureview.cpp (debug hack)
		INVALID = 0,
		INIT,
		LOAD_FROM_TEXTURE_CACHE,
		CACHE_POST,
		LOAD_FROM_NETWORK,
<<<<<<< HEAD
		LOAD_FROM_SIMULATOR, // <FS:Ansariel> OpenSim compatibility
=======
>>>>>>> 97b676b6
		WAIT_HTTP_RESOURCE,				// Waiting for HTTP resources
		WAIT_HTTP_RESOURCE2,			// Waiting for HTTP resources
		SEND_HTTP_REQ,					// Commit to sending as HTTP
		WAIT_HTTP_REQ,					// Request sent, wait for completion
		DECODE_IMAGE,
		DECODE_IMAGE_UPDATE,
		WRITE_TO_CACHE,
		WAIT_ON_WRITE,
		DONE
	};

protected:
	LLTextureFetchWorker(LLTextureFetch* fetcher, FTType f_type,
						 const std::string& url, const LLUUID& id, const LLHost& host,
						 F32 priority, S32 discard, S32 size);

private:

	// Threads:  Tmain
	/*virtual*/ void startWork(S32 param); // called from addWork() (MAIN THREAD)

	// Threads:  Tmain
	/*virtual*/ void endWork(S32 param, bool aborted); // called from doWork() (MAIN THREAD)

	// Locks:  Mw
	void resetFormattedData();
	
	// Locks:  Mw
	void setImagePriority(F32 priority);

	// Locks:  Mw (ctor invokes without lock)
	void setDesiredDiscard(S32 discard, S32 size);

    // Threads:  T*
	// Locks:  Mw
	bool insertPacket(S32 index, U8* data, S32 size);

	// Locks:  Mw
	void clearPackets();

<<<<<<< HEAD
	// <FS:Ansariel> OpenSim compatibility
	// Locks:  Mw
	void setupPacketData();
	// </FS:Ansariel>
=======
>>>>>>> 97b676b6

	// Locks:  Mw (ctor invokes without lock)
	U32 calcWorkPriority();
	
	// Locks:  Mw
	void removeFromCache();

	// Threads:  Ttf
<<<<<<< HEAD
	// <FS:Ansariel> OpenSim compatibility
	// Locks:  Mw
	bool processSimulatorPackets();
	// </FS:Ansariel>

	// Threads:  Ttf
=======
>>>>>>> 97b676b6
	bool writeToCacheComplete();
	
	// Threads:  Ttf
	void recordTextureStart(bool is_http);

	// Threads:  Ttf
	void recordTextureDone(bool is_http, F64 byte_count);

	void lockWorkMutex() { mWorkMutex.lock(); }
	void unlockWorkMutex() { mWorkMutex.unlock(); }

	// Threads:  Ttf
	// Locks:  Mw
	bool acquireHttpSemaphore()
		{
			llassert(! mHttpHasResource);
			if (mFetcher->mHttpSemaphore >= mFetcher->mHttpHighWater)
			{
				return false;
			}
			mHttpHasResource = true;
			mFetcher->mHttpSemaphore++;
			return true;
		}

	// Threads:  Ttf
	// Locks:  Mw
	void releaseHttpSemaphore()
		{
			llassert(mHttpHasResource);
			mHttpHasResource = false;
			mFetcher->mHttpSemaphore--;
			llassert_always(mFetcher->mHttpSemaphore >= 0);
		}
	
private:
	enum e_request_state // mSentRequest
	{
		UNSENT = 0,
		QUEUED = 1,
		SENT_SIM = 2
	};
	enum e_write_to_cache_state //mWriteToCacheState
	{
		NOT_WRITE = 0,
		CAN_WRITE = 1,
		SHOULD_WRITE = 2
	};

	e_state mState;
	void setState(e_state new_state);

	e_write_to_cache_state mWriteToCacheState;
	LLTextureFetch* mFetcher;
	LLPointer<LLImageFormatted> mFormattedImage;
	LLPointer<LLImageRaw>       mRawImage,
								mAuxImage;
	FTType mFTType;
	LLUUID mID;
	LLHost mHost;
	std::string mUrl;
	U8 mType;
	F32 mImagePriority;
	U32 mWorkPriority;
	F32 mRequestedPriority;
	S32 mDesiredDiscard;
	S32 mSimRequestedDiscard;
	S32 mRequestedDiscard;
    S32 mLoadedDiscard;
    S32 mDecodedDiscard;
	S32 mFullWidth;
	S32 mFullHeight;
	LLFrameTimer mRequestedDeltaTimer;
	LLFrameTimer mFetchDeltaTimer;
	LLTimer mCacheReadTimer;
    LLTimer mDecodeTimer;
	LLTimer mCacheWriteTimer;
    LLTimer mFetchTimer;
	LLTimer mStateTimer;
	F32 mCacheReadTime; // time for cache read only
    F32 mDecodeTime;    // time for decode only
	F32 mCacheWriteTime;
    F32 mFetchTime;     // total time from req to finished fetch
	std::map<S32, F32> mStateTimersMap;
	F32 mSkippedStatesTime;
	LLTextureCache::handle_t    mCacheReadHandle,
								mCacheWriteHandle;
	S32                         mRequestedSize,
								mRequestedOffset,
								mDesiredSize,
								mFileSize,
								mCachedSize;
	e_request_state mSentRequest;
	handle_t mDecodeHandle;
	BOOL mLoaded;
	BOOL mDecoded;
	BOOL mWritten;
	BOOL mNeedsAux;
	BOOL mHaveAllData;
	BOOL mInLocalCache;
	BOOL mInCache;
<<<<<<< HEAD
	bool                        mCanUseHTTP,
								mCanUseNET ; //can get from asset server. // <FS:Ansariel> OpenSim compatibility
=======
    bool                        mCanUseHTTP;
>>>>>>> 97b676b6
	S32 mRetryAttempt;
	S32 mActiveCount;
	LLCore::HttpStatus mGetStatus;
	std::string mGetReason;
	LLAdaptiveRetryPolicy mFetchRetryPolicy;

	
	// Work Data
	LLMutex mWorkMutex;
	struct PacketData
	{
		PacketData(U8* data, S32 size) 
		:	mData(data), mSize(size) 
		{}
		~PacketData() { clearData(); }
		void clearData() { delete[] mData; mData = NULL; }

		U8* mData;
		U32 mSize;
	};
	std::vector<PacketData*> mPackets;
	S32 mFirstPacket;
	S32 mLastPacket;
	U16 mTotalPackets;
	U8 mImageCodec;

	LLViewerAssetStats::duration_t mMetricsStartTime;

	LLCore::HttpHandle		mHttpHandle;				// Handle of any active request
	LLCore::BufferArray	*	mHttpBufferArray;			// Refcounted pointer to response data 
	S32						mHttpPolicyClass;
	bool					mHttpActive;				// Active request to http library
	U32						mHttpReplySize,				// Actual received data size
							mHttpReplyOffset;			// Actual received data offset
	bool					mHttpHasResource;			// Counts against Fetcher's mHttpSemaphore

	// State history
	U32						mCacheReadCount,
							mCacheWriteCount,
							mResourceWaitCount;			// Requests entering WAIT_HTTP_RESOURCE2
};

//////////////////////////////////////////////////////////////////////////////

// Cross-thread messaging for asset metrics.

/**
 * @brief Base class for cross-thread requests made of the fetcher
 *
 * I believe the intent of the LLQueuedThread class was to
 * have these operations derived from LLQueuedThread::QueuedRequest
 * but the texture fetcher has elected to manage the queue
 * in its own manner.  So these are free-standing objects which are
 * managed in simple FIFO order on the mCommands queue of the
 * LLTextureFetch object.
 *
 * What each represents is a simple command sent from an
 * outside thread into the TextureFetch thread to be processed
 * in order and in a timely fashion (though not an absolute
 * higher priority than other operations of the thread).
 * Each operation derives a new class from the base customizing
 * members, constructors and the doWork() method to effect
 * the command.
 *
 * The flow is one-directional.  There are two global instances
 * of the LLViewerAssetStats collector, one for the main program's
 * thread pointed to by gViewerAssetStatsMain and one for the
 * TextureFetch thread pointed to by gViewerAssetStatsThread1.
 * Common operations has each thread recording metrics events
 * into the respective collector unconcerned with locking and
 * the state of any other thread.  But when the agent moves into
 * a different region or the metrics timer expires and a report
 * needs to be sent back to the grid, messaging across threads
 * is required to distribute data and perform global actions.
 * In pseudo-UML, it looks like:
 *
 * @verbatim
 *                       Main                 Thread1
 *                        .                      .
 *                        .                      .
 *                     +-----+                   .
 *                     | AM  |                   .
 *                     +--+--+                   .
 *      +-------+         |                      .
 *      | Main  |      +--+--+                   .
 *      |       |      | SRE |---.               .
 *      | Stats |      +-----+    \              .
 *      |       |         |        \  (uuid)  +-----+
 *      | Coll. |      +--+--+      `-------->| SR  |
 *      +-------+      | MSC |                +--+--+
 *         | ^         +-----+                   |
 *         | |  (uuid)  / .                   +-----+ (uuid)
 *         |  `--------'  .                   | MSC |---------.
 *         |              .                   +-----+         |
 *         |           +-----+                   .            v
 *         |           | TE  |                   .        +-------+
 *         |           +--+--+                   .        | Thd1  |
 *         |              |                      .        |       |
 *         |           +-----+                   .        | Stats |
 *          `--------->| RSC |                   .        |       |
 *                     +--+--+                   .        | Coll. |
 *                        |                      .        +-------+
 *                     +--+--+                   .            |
 *                     | SME |---.               .            |
 *                     +-----+    \              .            |
 *                        .        \ (clone)  +-----+         |
 *                        .         `-------->| SM  |         |
 *                        .                   +--+--+         |
 *                        .                      |            |
 *                        .                   +-----+         |
 *                        .                   | RSC |<--------'
 *                        .                   +-----+
 *                        .                      |
 *                        .                   +-----+
 *                        .                   | CP  |--> HTTP POST
 *                        .                   +-----+
 *                        .                      .
 *                        .                      .
 *
 * Key:
 *
 * SRE - Set Region Enqueued.  Enqueue a 'Set Region' command in
 *       the other thread providing the new UUID of the region.
 *       TFReqSetRegion carries the data.
 * SR  - Set Region.  New region UUID is sent to the thread-local
 *       collector.
 * SME - Send Metrics Enqueued.  Enqueue a 'Send Metrics' command
 *       including an ownership transfer of a cloned LLViewerAssetStats.
 *       TFReqSendMetrics carries the data.
 * SM  - Send Metrics.  Global metrics reporting operation.  Takes
 *       the cloned stats from the command, merges it with the
 *       thread's local stats, converts to LLSD and sends it on
 *       to the grid.
 * AM  - Agent Moved.  Agent has completed some sort of move to a
 *       new region.
 * TE  - Timer Expired.  Metrics timer has expired (on the order
 *       of 10 minutes).
 * CP  - CURL Post
 * MSC - Modify Stats Collector.  State change in the thread-local
 *       collector.  Typically a region change which affects the
 *       global pointers used to find the 'current stats'.
 * RSC - Read Stats Collector.  Extract collector data cloning it
 *       (i.e. deep copy) when necessary.
 * @endverbatim
 *
 */
class LLTextureFetch::TFRequest // : public LLQueuedThread::QueuedRequest
{
public:
	// Default ctors and assignment operator are correct.

	virtual ~TFRequest()
		{}

	// Patterned after QueuedRequest's method but expected behavior
	// is different.  Always expected to complete on the first call
	// and work dispatcher will assume the same and delete the
	// request after invocation.
	virtual bool doWork(LLTextureFetch * fetcher) = 0;
};

namespace 
{

/**
 * @brief Implements a 'Set Region' cross-thread command.
 *
 * When an agent moves to a new region, subsequent metrics need
 * to be binned into a new or existing stats collection in 1:1
 * relationship with the region.  We communicate this region
 * change across the threads involved in the communication with
 * this message.
 *
 * Corresponds to LLTextureFetch::commandSetRegion()
 */
class TFReqSetRegion : public LLTextureFetch::TFRequest
{
public:
	TFReqSetRegion(U64 region_handle)
		: LLTextureFetch::TFRequest(),
		  mRegionHandle(region_handle)
		{}
	TFReqSetRegion & operator=(const TFReqSetRegion &);	// Not defined

	virtual ~TFReqSetRegion()
		{}

	virtual bool doWork(LLTextureFetch * fetcher);
		
public:
	const U64 mRegionHandle;
};


/**
 * @brief Implements a 'Send Metrics' cross-thread command.
 *
 * This is the big operation.  The main thread gathers metrics
 * for a period of minutes into LLViewerAssetStats and other
 * objects then makes a snapshot of the data by cloning the
 * collector.  This command transfers the clone, along with a few
 * additional arguments (UUIDs), handing ownership to the
 * TextureFetch thread.  It then merges its own data into the
 * cloned copy, converts to LLSD and kicks off an HTTP POST of
 * the resulting data to the currently active metrics collector.
 *
 * Corresponds to LLTextureFetch::commandSendMetrics()
 */
class TFReqSendMetrics : public LLTextureFetch::TFRequest
{
public:
    /**
	 * Construct the 'Send Metrics' command to have the TextureFetch
	 * thread add and log metrics data.
	 *
	 * @param	caps_url		URL of a "ViewerMetrics" Caps target
	 *							to receive the data.  Does not have to
	 *							be associated with a particular region.
	 *
	 * @param	session_id		UUID of the agent's session.
	 *
	 * @param	agent_id		UUID of the agent.  (Being pure here...)
	 *
	 * @param	main_stats		Pointer to a clone of the main thread's
	 *							LLViewerAssetStats data.  Thread1 takes
	 *							ownership of the copy and disposes of it
	 *							when done.
	 */
    TFReqSendMetrics(const std::string & caps_url,
        const LLUUID & session_id,
        const LLUUID & agent_id,
        LLSD& stats_sd);
	TFReqSendMetrics & operator=(const TFReqSendMetrics &);	// Not defined

	virtual ~TFReqSendMetrics();

	virtual bool doWork(LLTextureFetch * fetcher);
		
public:
	const std::string mCapsURL;
	const LLUUID mSessionID;
	const LLUUID mAgentID;
    LLSD mStatsSD;

private:
    LLCore::HttpHandler::ptr_t  mHandler;
};

/*
 * Examines the merged viewer metrics report and if found to be too long,
 * will attempt to truncate it in some reasonable fashion.
 *
 * @param		max_regions		Limit of regions allowed in report.
 *
 * @param		metrics			Full, merged viewer metrics report.
 *
 * @returns		If data was truncated, returns true.
 */
bool truncate_viewer_metrics(int max_regions, LLSD & metrics);

} // end of anonymous namespace


//////////////////////////////////////////////////////////////////////////////

const char* sStateDescs[] = {
	"INVALID",
	"INIT",
	"LOAD_FROM_TEXTURE_CACHE",
	"CACHE_POST",
	"LOAD_FROM_NETWORK",
<<<<<<< HEAD
	"LOAD_FROM_SIMULATOR", // <FS:Ansariel> OpenSim compatibility
=======
>>>>>>> 97b676b6
	"WAIT_HTTP_RESOURCE",
	"WAIT_HTTP_RESOURCE2",
	"SEND_HTTP_REQ",
	"WAIT_HTTP_REQ",
	"DECODE_IMAGE",
	"DECODE_IMAGE_UPDATE",
	"WRITE_TO_CACHE",
	"WAIT_ON_WRITE",
	"DONE"
};

<<<<<<< HEAD
const std::set<S32> LOGGED_STATES = { LLTextureFetchWorker::LOAD_FROM_TEXTURE_CACHE, LLTextureFetchWorker::LOAD_FROM_NETWORK, LLTextureFetchWorker::LOAD_FROM_SIMULATOR, // <FS:Ansariel> OpenSim compatibility
=======
const std::set<S32> LOGGED_STATES = { LLTextureFetchWorker::LOAD_FROM_TEXTURE_CACHE, LLTextureFetchWorker::LOAD_FROM_NETWORK,
>>>>>>> 97b676b6
										LLTextureFetchWorker::WAIT_HTTP_REQ, LLTextureFetchWorker::DECODE_IMAGE_UPDATE, LLTextureFetchWorker::WAIT_ON_WRITE };

// static
volatile bool LLTextureFetch::svMetricsDataBreak(true);	// Start with a data break

// called from MAIN THREAD

LLTextureFetchWorker::LLTextureFetchWorker(LLTextureFetch* fetcher,
										   FTType f_type, // Fetched image type
										   const std::string& url, // Optional URL
										   const LLUUID& id,	// Image UUID
										   const LLHost& host,	// Simulator host
										   F32 priority,		// Priority
										   S32 discard,			// Desired discard
										   S32 size)			// Desired size
	: LLWorkerClass(fetcher, "TextureFetch"),
	  LLCore::HttpHandler(),
	  mState(INIT),
	  mWriteToCacheState(NOT_WRITE),
	  mFetcher(fetcher),
	  mFTType(f_type),
	  mID(id),
	  mHost(host),
	  mUrl(url),
	  mImagePriority(priority),
	  mWorkPriority(0),
	  mRequestedPriority(0.f),
	  mDesiredDiscard(-1),
	  mSimRequestedDiscard(-1),
	  mRequestedDiscard(-1),
	  mLoadedDiscard(-1),
	  mDecodedDiscard(-1),
	  mCacheReadTime(0.f),
	  mCacheWriteTime(0.f),
	  mDecodeTime(0.f),
      mFetchTime(0.f),
	  mCacheReadHandle(LLTextureCache::nullHandle()),
	  mCacheWriteHandle(LLTextureCache::nullHandle()),
	  mRequestedSize(0),
	  mRequestedOffset(0),
	  mDesiredSize(TEXTURE_CACHE_ENTRY_SIZE),
	  mFileSize(0),
	  mSkippedStatesTime(0),
	  mCachedSize(0),
	  mLoaded(FALSE),
	  mSentRequest(UNSENT),
	  mDecodeHandle(0),
	  mDecoded(FALSE),
	  mWritten(FALSE),
	  mNeedsAux(FALSE),
	  mHaveAllData(FALSE),
	  mInLocalCache(FALSE),
	  mInCache(FALSE),
	  mCanUseHTTP(true),
	  mRetryAttempt(0),
	  mActiveCount(0),
	  mWorkMutex(),
	  mFirstPacket(0),
	  mLastPacket(-1),
	  mTotalPackets(0),
	  mImageCodec(IMG_CODEC_INVALID),
	  mMetricsStartTime(0),
	  mHttpHandle(LLCORE_HTTP_HANDLE_INVALID),
	  mHttpBufferArray(NULL),
	  mHttpPolicyClass(mFetcher->mHttpPolicyClass),
	  mHttpActive(false),
	  mHttpReplySize(0U),
	  mHttpReplyOffset(0U),
	  mHttpHasResource(false),
	  mCacheReadCount(0U),
	  mCacheWriteCount(0U),
	  mResourceWaitCount(0U),
	  mFetchRetryPolicy(10.0,3600.0,2.0,10)
{
<<<<<<< HEAD
	// <FS:Ansariel> OpenSim compatibility
	mCanUseNET = !LLGridManager::instance().isInSecondLife() && mUrl.empty() ;

=======
>>>>>>> 97b676b6
	calcWorkPriority();
	mType = host.isOk() ? LLImageBase::TYPE_AVATAR_BAKE : LLImageBase::TYPE_NORMAL;
// 	LL_INFOS(LOG_TXT) << "Create: " << mID << " mHost:" << host << " Discard=" << discard << LL_ENDL;
	if (!mFetcher->mDebugPause)
	{
		U32 work_priority = mWorkPriority | LLWorkerThread::PRIORITY_HIGH;
		addWork(0, work_priority );
	}
	setDesiredDiscard(discard, size);
}

LLTextureFetchWorker::~LLTextureFetchWorker()
{
// 	LL_INFOS(LOG_TXT) << "Destroy: " << mID
// 			<< " Decoded=" << mDecodedDiscard
// 			<< " Requested=" << mRequestedDiscard
// 			<< " Desired=" << mDesiredDiscard << LL_ENDL;
	llassert_always(!haveWork());

	lockWorkMutex();													// +Mw (should be useless)
	if (mHttpHasResource)
	{
		// Last-chance catchall to recover the resource.  Using an
		// atomic datatype solely because this can be running in
		// another thread.
		releaseHttpSemaphore();
	}
	if (mHttpActive)
	{
		// Issue a cancel on a live request...
        mFetcher->getHttpRequest().requestCancel(mHttpHandle, LLCore::HttpHandler::ptr_t());
	}
	if (mCacheReadHandle != LLTextureCache::nullHandle() && mFetcher->mTextureCache)
	{
		mFetcher->mTextureCache->readComplete(mCacheReadHandle, true);
	}
	if (mCacheWriteHandle != LLTextureCache::nullHandle() && mFetcher->mTextureCache)
	{
		mFetcher->mTextureCache->writeComplete(mCacheWriteHandle, true);
	}
	mFormattedImage = NULL;
	clearPackets();
	if (mHttpBufferArray)
	{
		mHttpBufferArray->release();
		mHttpBufferArray = NULL;
	}
	unlockWorkMutex();													// -Mw
	mFetcher->removeFromHTTPQueue(mID, (S32Bytes)0);
	mFetcher->removeHttpWaiter(mID);
	mFetcher->updateStateStats(mCacheReadCount, mCacheWriteCount, mResourceWaitCount);
}

// Locks:  Mw
void LLTextureFetchWorker::clearPackets()
{
	for_each(mPackets.begin(), mPackets.end(), DeletePointer());
	mPackets.clear();
	mTotalPackets = 0;
	mLastPacket = -1;
	mFirstPacket = 0;
}

<<<<<<< HEAD
// <FS:Ansariel> OpenSim compatibility
// Locks:  Mw
void LLTextureFetchWorker::setupPacketData()
{
	S32 data_size = 0;
	if (mFormattedImage.notNull())
	{
		data_size = mFormattedImage->getDataSize();
	}
	if (data_size > 0)
	{
		// Only used for simulator requests
		mFirstPacket = (data_size - FIRST_PACKET_SIZE) / MAX_IMG_PACKET_SIZE + 1;
		if (FIRST_PACKET_SIZE + (mFirstPacket-1) * MAX_IMG_PACKET_SIZE != data_size)
		{
			LL_WARNS(LOG_TXT) << "Bad CACHED TEXTURE size: " << data_size << " removing." << LL_ENDL;
			removeFromCache();
			resetFormattedData();
			clearPackets();
		}
		else if (mFileSize > 0)
		{
			mLastPacket = mFirstPacket-1;
			mTotalPackets = (mFileSize - FIRST_PACKET_SIZE + MAX_IMG_PACKET_SIZE-1) / MAX_IMG_PACKET_SIZE + 1;
		}
		else
		{
			// This file was cached using HTTP so we have to refetch the first packet
			resetFormattedData();
			clearPackets();
		}
	}
}
// </FS:Ansariel>

=======
>>>>>>> 97b676b6
// Locks:  Mw (ctor invokes without lock)
U32 LLTextureFetchWorker::calcWorkPriority()
{
 	//llassert_always(mImagePriority >= 0 && mImagePriority <= LLViewerFetchedTexture::maxDecodePriority());
	static const F32 PRIORITY_SCALE = (F32)LLWorkerThread::PRIORITY_LOWBITS / LLViewerFetchedTexture::maxDecodePriority();

	mWorkPriority = llmin((U32)LLWorkerThread::PRIORITY_LOWBITS, (U32)(mImagePriority * PRIORITY_SCALE));
	return mWorkPriority;
}

// Locks:  Mw (ctor invokes without lock)
void LLTextureFetchWorker::setDesiredDiscard(S32 discard, S32 size)
{
	bool prioritize = false;
	if (mDesiredDiscard != discard)
	{
		if (!haveWork())
		{
			calcWorkPriority();
			if (!mFetcher->mDebugPause)
			{
				U32 work_priority = mWorkPriority | LLWorkerThread::PRIORITY_HIGH;
				addWork(0, work_priority);
			}
		}
		else if (mDesiredDiscard < discard)
		{
			prioritize = true;
		}
		mDesiredDiscard = discard;
		mDesiredSize = size;
	}
	else if (size > mDesiredSize)
	{
		mDesiredSize = size;
		prioritize = true;
	}
	mDesiredSize = llmax(mDesiredSize, TEXTURE_CACHE_ENTRY_SIZE);
	if ((prioritize && mState == INIT) || mState == DONE)
	{
		setState(INIT);
		U32 work_priority = mWorkPriority | LLWorkerThread::PRIORITY_HIGH;
		setPriority(work_priority);
	}
}

// Locks:  Mw
void LLTextureFetchWorker::setImagePriority(F32 priority)
{
// 	llassert_always(priority >= 0 && priority <= LLViewerTexture::maxDecodePriority());
	F32 delta = fabs(priority - mImagePriority);
	if (delta > (mImagePriority * .05f) || mState == DONE)
	{
		mImagePriority = priority;
		calcWorkPriority();
		U32 work_priority = mWorkPriority | (getPriority() & LLWorkerThread::PRIORITY_HIGHBITS);
		setPriority(work_priority);
	}
}

// Locks:  Mw
void LLTextureFetchWorker::resetFormattedData()
{
	if (mHttpBufferArray)
	{
		mHttpBufferArray->release();
		mHttpBufferArray = NULL;
	}
	if (mFormattedImage.notNull())
	{
		mFormattedImage->deleteData();
	}
	mHttpReplySize = 0;
	mHttpReplyOffset = 0;
	mHaveAllData = FALSE;
}

// Threads:  Tmain
void LLTextureFetchWorker::startWork(S32 param)
{
	llassert(mFormattedImage.isNull());
}

// Threads:  Ttf
bool LLTextureFetchWorker::doWork(S32 param)
{
    LL_PROFILE_ZONE_SCOPED;
	if (gNonInteractive)
	{
		return true;
	}
	static const LLCore::HttpStatus http_not_found(HTTP_NOT_FOUND);						// 404
	static const LLCore::HttpStatus http_service_unavail(HTTP_SERVICE_UNAVAILABLE);		// 503
	static const LLCore::HttpStatus http_not_sat(HTTP_REQUESTED_RANGE_NOT_SATISFIABLE);	// 416;
	
	LLMutexLock lock(&mWorkMutex);										// +Mw

	if ((mFetcher->isQuitting() || getFlags(LLWorkerClass::WCF_DELETE_REQUESTED)))
	{
		if (mState < DECODE_IMAGE)
		{
			return true; // abort
		}
	}

	if(mImagePriority < F_ALMOST_ZERO)
	{
<<<<<<< HEAD
		// <FS:Ansariel> OpenSim compatibility
		//if (mState == INIT || mState == LOAD_FROM_NETWORK)
		if (mState == INIT || mState == LOAD_FROM_NETWORK || mState == LOAD_FROM_SIMULATOR)
		// </FS:Ansariel>
=======
		if (mState == INIT || mState == LOAD_FROM_NETWORK)
>>>>>>> 97b676b6
		{
			LL_DEBUGS(LOG_TXT) << mID << " abort: mImagePriority < F_ALMOST_ZERO" << LL_ENDL;
			return true; // abort
		}
	}
<<<<<<< HEAD
	// <FS:Ansariel> OpenSim compatibility
	//if(mState > CACHE_POST && !mCanUseHTTP)
	if(mState > CACHE_POST && !mCanUseNET && !mCanUseHTTP)
	// </FS:Ansariel>
=======
	if(mState > CACHE_POST && !mCanUseHTTP)
>>>>>>> 97b676b6
	{
		//nowhere to get data, abort.
		LL_WARNS(LOG_TXT) << mID << " abort, nowhere to get data" << LL_ENDL;
		return true ;
	}

	if (mFetcher->mDebugPause)
	{
		return false; // debug: don't do any work
	}
	if (mID == mFetcher->mDebugID)
	{
		mFetcher->mDebugCount++; // for setting breakpoints
	}

	if (mState != DONE)
	{
		mFetchDeltaTimer.reset();
	}

	if (mState == INIT)
	{		
		// <FS> Asset Blacklist
		if (FSAssetBlacklist::getInstance()->isBlacklisted(mID, LLAssetType::AT_TEXTURE))
		{
			LL_INFOS() << "Blacklisted texture asset blocked." << LL_ENDL;
			mState = DONE;
			return true;
		}
		// </FS> Asset Blacklist

		mStateTimer.reset();
		mFetchTimer.reset();
		for(auto i : LOGGED_STATES) 
		{
			mStateTimersMap[i] = 0;
		}
		mSkippedStatesTime = 0;
		mRawImage = NULL ;
		mRequestedDiscard = -1;
		mLoadedDiscard = -1;
		mDecodedDiscard = -1;
		mRequestedSize = 0;
		mRequestedOffset = 0;
		mFileSize = 0;
		mCachedSize = 0;
		mLoaded = FALSE;
		mSentRequest = UNSENT;
		mDecoded  = FALSE;
		mWritten  = FALSE;
		if (mHttpBufferArray)
		{
			mHttpBufferArray->release();
			mHttpBufferArray = NULL;
		}
		mHttpReplySize = 0;
		mHttpReplyOffset = 0;
		mHaveAllData = FALSE;
		clearPackets(); // TODO: Shouldn't be necessary
		mCacheReadHandle = LLTextureCache::nullHandle();
		mCacheWriteHandle = LLTextureCache::nullHandle();
		setState(LOAD_FROM_TEXTURE_CACHE);
		mInCache = FALSE;
		mDesiredSize = llmax(mDesiredSize, TEXTURE_CACHE_ENTRY_SIZE); // min desired size is TEXTURE_CACHE_ENTRY_SIZE
		LL_DEBUGS(LOG_TXT) << mID << ": Priority: " << llformat("%8.0f",mImagePriority)
						   << " Desired Discard: " << mDesiredDiscard << " Desired Size: " << mDesiredSize << LL_ENDL;

		// fall through
	}

	if (mState == LOAD_FROM_TEXTURE_CACHE)
	{
		if (mCacheReadHandle == LLTextureCache::nullHandle())
		{
			U32 cache_priority = mWorkPriority;
			S32 offset = mFormattedImage.notNull() ? mFormattedImage->getDataSize() : 0;
			S32 size = mDesiredSize - offset;
			if (size <= 0)
			{
				setState(CACHE_POST);
				return false;
			}
			mFileSize = 0;
			mLoaded = FALSE;			

            add(LLTextureFetch::sCacheAttempt, 1.0);

			if (mUrl.compare(0, 7, "file://") == 0)
			{
				setPriority(LLWorkerThread::PRIORITY_LOW | mWorkPriority); // Set priority first since Responder may change it

				// read file from local disk
				++mCacheReadCount;
				std::string filename = mUrl.substr(7, std::string::npos);
				CacheReadResponder* responder = new CacheReadResponder(mFetcher, mID, mFormattedImage);
				mCacheReadTimer.reset();  
				mCacheReadHandle = mFetcher->mTextureCache->readFromCache(filename, mID, cache_priority,
																		  offset, size, responder);
              
			}
			else if ((mUrl.empty() || mFTType==FTT_SERVER_BAKE) && mFetcher->canLoadFromCache())
			{
				setPriority(LLWorkerThread::PRIORITY_LOW | mWorkPriority); // Set priority first since Responder may change it

				++mCacheReadCount;
				CacheReadResponder* responder = new CacheReadResponder(mFetcher, mID, mFormattedImage);
				mCacheReadTimer.reset();
				mCacheReadHandle = mFetcher->mTextureCache->readFromCache(mID, cache_priority,
																		  offset, size, responder);;
			}
			else if(!mUrl.empty() && mCanUseHTTP)
			{
				setPriority(LLWorkerThread::PRIORITY_HIGH | mWorkPriority);
				setState(WAIT_HTTP_RESOURCE);
			}
			else
			{
				setPriority(LLWorkerThread::PRIORITY_HIGH | mWorkPriority);
				setState(LOAD_FROM_NETWORK);
			}
		}

		if (mLoaded)
		{
			// Make sure request is complete. *TODO: make this auto-complete
			if (mFetcher->mTextureCache->readComplete(mCacheReadHandle, false))
			{
				mCacheReadHandle = LLTextureCache::nullHandle();
				setState(CACHE_POST);
                add(LLTextureFetch::sCacheHit, 1.0);
				mCacheReadTime = mCacheReadTimer.getElapsedTimeF32();
				// fall through
			}
			else
			{
				//
				//This should never happen
				//
				LL_DEBUGS(LOG_TXT) << mID << " this should never happen" << LL_ENDL;
				return false;
			}
		}
		else
		{
			return false;
		}
	}

	if (mState == CACHE_POST)
	{
		mCachedSize = mFormattedImage.notNull() ? mFormattedImage->getDataSize() : 0;
		// Successfully loaded
		if ((mCachedSize >= mDesiredSize) || mHaveAllData)
		{
			// we have enough data, decode it
			llassert_always(mFormattedImage->getDataSize() > 0);
			mLoadedDiscard = mDesiredDiscard;
			if (mLoadedDiscard < 0)
			{
				LL_WARNS(LOG_TXT) << mID << " mLoadedDiscard is " << mLoadedDiscard
								  << ", should be >=0" << LL_ENDL;
			}
			setState(DECODE_IMAGE);
			mInCache = TRUE;
			mWriteToCacheState = NOT_WRITE ;
			LL_DEBUGS(LOG_TXT) << mID << ": Cached. Bytes: " << mFormattedImage->getDataSize()
							   << " Size: " << llformat("%dx%d",mFormattedImage->getWidth(),mFormattedImage->getHeight())
							   << " Desired Discard: " << mDesiredDiscard << " Desired Size: " << mDesiredSize << LL_ENDL;
			record(LLTextureFetch::sCacheHitRate, LLUnits::Ratio::fromValue(1));
		}
		else
		{
			if (mUrl.compare(0, 7, "file://") == 0)
			{
				// failed to load local file, we're done.
				LL_WARNS(LOG_TXT) << mID << ": abort, failed to load local file " << mUrl << LL_ENDL;
				return true;
			}
			// need more data
			else
			{
				LL_DEBUGS(LOG_TXT) << mID << ": Not in Cache" << LL_ENDL;
				setState(LOAD_FROM_NETWORK);
			}
			record(LLTextureFetch::sCacheHitRate, LLUnits::Ratio::fromValue(0));
			// fall through
		}
	}

	if (mState == LOAD_FROM_NETWORK)
	{
		// Check for retries to previous server failures.
		F32 wait_seconds;
		if (mFetchRetryPolicy.shouldRetry(wait_seconds))
		{
			if (wait_seconds <= 0.0)
			{
				LL_INFOS(LOG_TXT) << mID << " retrying now" << LL_ENDL;
			}
			else
			{
				//LL_INFOS(LOG_TXT) << mID << " waiting to retry for " << wait_seconds << " seconds" << LL_ENDL;
				return false;
			}
		}

		// <FS:Ansariel> Force HTTP features on SL
		//static LLCachedControl<bool> use_http(gSavedSettings, "ImagePipelineUseHTTP", true);

// 		if (mHost != LLHost::invalid) get_url = false;
		//if ( use_http && mCanUseHTTP && mUrl.empty())//get http url.
		if ( use_http_textures() && mCanUseHTTP && mUrl.empty())//get http url.
		// </FS:Ansariel>
		{
			LLViewerRegion* region = NULL;
            if (mHost.isInvalid())
            {
                region = gAgent.getRegion();
            }
            else if (LLWorld::instanceExists())
            {
                region = LLWorld::getInstance()->getRegion(mHost);
            }

			if (region)
			{
				std::string http_url = region->getViewerAssetUrl();
				// <FS:Ansariel> [UDP Assets]
				if (http_url.empty())
				{
					http_url = region->getHttpUrl();
				}
				// </FS:Ansariel> [UDP Assets]
				if (!http_url.empty())
				{
					if (mFTType != FTT_DEFAULT)
					{
						LL_WARNS(LOG_TXT) << "trying to seek a non-default texture on the sim. Bad!" << LL_ENDL;
					}
					setUrl(http_url + "/?texture_id=" + mID.asString().c_str());
					LL_WARNS(LOG_TXT) << "Texture URL: " << mUrl << LL_ENDL;
					mWriteToCacheState = CAN_WRITE ; //because this texture has a fixed texture id.
				}
				else
				{
					mCanUseHTTP = false ;
					LL_WARNS(LOG_TXT) << "Texture not available via HTTP: empty URL." << LL_ENDL;
				}
			}
			else
			{
				// This will happen if not logged in or if a region deoes not have HTTP Texture enabled
				//LL_WARNS(LOG_TXT) << "Region not found for host: " << mHost << LL_ENDL;
                LL_WARNS(LOG_TXT) << "Texture not available via HTTP: no region " << mUrl << LL_ENDL;
				mCanUseHTTP = false;
			}
		}
		else if (mFTType == FTT_SERVER_BAKE)
		{
			mWriteToCacheState = CAN_WRITE;
		}

		if (mCanUseHTTP && !mUrl.empty())
		{
			setState(WAIT_HTTP_RESOURCE);
			setPriority(LLWorkerThread::PRIORITY_HIGH | mWorkPriority);
			if(mWriteToCacheState != NOT_WRITE)
			{
				mWriteToCacheState = CAN_WRITE ;
			}
			// don't return, fall through to next state
		}
<<<<<<< HEAD
		// <FS:Ansariel> OpenSim compatibility
		else if (mSentRequest == UNSENT && mCanUseNET)
		{
			// Add this to the network queue and sit here.
			// LLTextureFetch::update() will send off a request which will change our state
			mWriteToCacheState = CAN_WRITE ;
			mRequestedSize = mDesiredSize;
			mRequestedDiscard = mDesiredDiscard;
			mSentRequest = QUEUED;
			mFetcher->addToNetworkQueue(this);
			recordTextureStart(false);
			setPriority(LLWorkerThread::PRIORITY_LOW | mWorkPriority);
			
			return false;
		}
		// </FS:Ansariel>
=======
>>>>>>> 97b676b6
		else
		{
			return false;
		}
	}
<<<<<<< HEAD

	// <FS:Ansariel> OpenSim compatibility
	if (mState == LOAD_FROM_SIMULATOR)
	{
		if (mFormattedImage.isNull())
		{
			mFormattedImage = new LLImageJ2C;
		}
		if (processSimulatorPackets())
		{
            // Capture some measure of total size for metrics
            F64 byte_count = 0;
            if (mLastPacket >= mFirstPacket)
            {
                for (S32 i=mFirstPacket; i<=mLastPacket; i++)
                {
                    llassert_always((i>=0) && (i<mPackets.size()));
                    if (mPackets[i])
                    {
                        byte_count += mPackets[i]->mSize;
                    }
                }
            }

			LL_DEBUGS(LOG_TXT) << mID << ": Loaded from Sim. Bytes: " << mFormattedImage->getDataSize() << LL_ENDL;
			mFetcher->removeFromNetworkQueue(this, false);
			if (mFormattedImage.isNull() || !mFormattedImage->getDataSize())
			{
				// processSimulatorPackets() failed
// 				LL_WARNS(LOG_TXT) << "processSimulatorPackets() failed to load buffer" << LL_ENDL;
				LL_WARNS(LOG_TXT) << mID << " processSimulatorPackets() failed to load buffer" << LL_ENDL;
				return true; // failed
			}
			setPriority(LLWorkerThread::PRIORITY_HIGH | mWorkPriority);
			if (mLoadedDiscard < 0)
			{
				LL_WARNS(LOG_TXT) << mID << " mLoadedDiscard is " << mLoadedDiscard
								  << ", should be >=0" << LL_ENDL;
			}
			setState(DECODE_IMAGE);
			mWriteToCacheState = SHOULD_WRITE;

			recordTextureDone(false, byte_count);
		}
		else
		{
			mFetcher->addToNetworkQueue(this); // failsafe
			setPriority(LLWorkerThread::PRIORITY_LOW | mWorkPriority);
			recordTextureStart(false);
		}
		return false;
	}
	// </FS:Ansariel>
=======
>>>>>>> 97b676b6
	
	if (mState == WAIT_HTTP_RESOURCE)
	{
		// NOTE:
		// control the number of the http requests issued for:
		// 1, not openning too many file descriptors at the same time;
		// 2, control the traffic of http so udp gets bandwidth.
		//
		// If it looks like we're busy, keep this request here.
		// Otherwise, advance into the HTTP states.
		if (mFetcher->getHttpWaitersCount() || ! acquireHttpSemaphore())
		{
			setState(WAIT_HTTP_RESOURCE2);
			setPriority(LLWorkerThread::PRIORITY_LOW | mWorkPriority);
			mFetcher->addHttpWaiter(this->mID);
			++mResourceWaitCount;
			return false;
		}
		
		setState(SEND_HTTP_REQ);
		// *NOTE:  You must invoke releaseHttpSemaphore() if you transition
		// to a state other than SEND_HTTP_REQ or WAIT_HTTP_REQ or abort
		// the request.
	}

	if (mState == WAIT_HTTP_RESOURCE2)
	{
		// Just idle it if we make it to the head...
		return false;
	}
	
	if (mState == SEND_HTTP_REQ)
	{
		// Also used in llmeshrepository
		static LLCachedControl<bool> disable_range_req(gSavedSettings, "HttpRangeRequestsDisable", false);
		
		if (! mCanUseHTTP)
		{
			releaseHttpSemaphore();
			LL_WARNS(LOG_TXT) << mID << " abort: SEND_HTTP_REQ but !mCanUseHTTP" << LL_ENDL;
			return true; // abort
		}
<<<<<<< HEAD

		mFetcher->removeFromNetworkQueue(this, false); // <FS:Ansariel> OpenSim compatibility
=======
>>>>>>> 97b676b6
			
		S32 cur_size = 0;
		if (mFormattedImage.notNull())
		{
			cur_size = mFormattedImage->getDataSize(); // amount of data we already have
			if (mFormattedImage->getDiscardLevel() == 0)
			{
				if (cur_size > 0)
				{
					// We already have all the data, just decode it
					mLoadedDiscard = mFormattedImage->getDiscardLevel();
					setPriority(LLWorkerThread::PRIORITY_HIGH | mWorkPriority);
					if (mLoadedDiscard < 0)
					{
						LL_WARNS(LOG_TXT) << mID << " mLoadedDiscard is " << mLoadedDiscard
										  << ", should be >=0" << LL_ENDL;
					}
					setState(DECODE_IMAGE);
					releaseHttpSemaphore();
					return false;
				}
				else
				{
					releaseHttpSemaphore();
					LL_WARNS(LOG_TXT) << mID << " SEND_HTTP_REQ abort: cur_size " << cur_size << " <=0" << LL_ENDL;
					return true; // abort.
				}
			}
		}
		mRequestedSize = mDesiredSize;
		mRequestedDiscard = mDesiredDiscard;
		mRequestedSize -= cur_size;
		mRequestedOffset = cur_size;
		if (mRequestedOffset)
		{
			// Texture fetching often issues 'speculative' loads that
			// start beyond the end of the actual asset.  Some cache/web
			// systems, e.g. Varnish, will respond to this not with a
			// 416 but with a 200 and the entire asset in the response
			// body.  By ensuring that we always have a partially
			// satisfiable Range request, we avoid that hit to the network.
			// We just have to deal with the overlapping data which is made
			// somewhat harder by the fact that grid services don't necessarily
			// return the Content-Range header on 206 responses.  *Sigh*
			mRequestedOffset -= 1;
			mRequestedSize += 1;
		}
		mHttpHandle = LLCORE_HTTP_HANDLE_INVALID;

		if (mUrl.empty())
		{
			// *FIXME:  This should not be reachable except it has become
			// so after some recent 'work'.  Need to track this down
			// and illuminate the unenlightened.
			LL_WARNS(LOG_TXT) << "HTTP GET request failed for " << mID
							  << " on empty URL." << LL_ENDL;
			resetFormattedData();
			releaseHttpSemaphore();
			return true; // failed
		}
		
		mRequestedDeltaTimer.reset();
		mLoaded = FALSE;
		mGetStatus = LLCore::HttpStatus();
		mGetReason.clear();
		LL_DEBUGS(LOG_TXT) << "HTTP GET: " << mID << " Offset: " << mRequestedOffset
						   << " Bytes: " << mRequestedSize
						   << " Bandwidth(kbps): " << mFetcher->getTextureBandwidth() << "/" << mFetcher->mMaxBandwidth
						   << LL_ENDL;

		// Will call callbackHttpGet when curl request completes
		// Only server bake images use the returned headers currently, for getting retry-after field.
		LLCore::HttpOptions::ptr_t options = (mFTType == FTT_SERVER_BAKE) ? mFetcher->mHttpOptionsWithHeaders: mFetcher->mHttpOptions;
		if (disable_range_req)
		{
			// 'Range:' requests may be disabled in which case all HTTP
			// texture fetches result in full fetches.  This can be used
			// by people with questionable ISPs or networking gear that
			// doesn't handle these well.
			mHttpHandle = mFetcher->mHttpRequest->requestGet(mHttpPolicyClass,
															 mWorkPriority,
															 mUrl,
															 options,
															 mFetcher->mHttpHeaders,
                                                             LLCore::HttpHandler::ptr_t(this, &NoOpDeletor));
		}
		else
		{
			mHttpHandle = mFetcher->mHttpRequest->requestGetByteRange(mHttpPolicyClass,
																	  mWorkPriority,
																	  mUrl,
																	  mRequestedOffset,
																	  (mRequestedOffset + mRequestedSize) > HTTP_REQUESTS_RANGE_END_MAX
																	  ? 0
																	  : mRequestedSize,
																	  options,
																	  mFetcher->mHttpHeaders,
                                                                      LLCore::HttpHandler::ptr_t(this, &NoOpDeletor));
		}
		if (LLCORE_HTTP_HANDLE_INVALID == mHttpHandle)
		{
			LLCore::HttpStatus status(mFetcher->mHttpRequest->getStatus());
			LL_WARNS(LOG_TXT) << "HTTP GET request failed for " << mID
							  << ", Status: " << status.toTerseString()
							  << " Reason: '" << status.toString() << "'"
							  << LL_ENDL;
			resetFormattedData();
			releaseHttpSemaphore();
			return true; // failed
		}

		mHttpActive = true;
		mFetcher->addToHTTPQueue(mID);
		recordTextureStart(true);
		setPriority(LLWorkerThread::PRIORITY_LOW | mWorkPriority);
		setState(WAIT_HTTP_REQ);	
		
		// fall through
	}
	
	if (mState == WAIT_HTTP_REQ)
	{
		// *NOTE:  As stated above, all transitions out of this state should
		// call releaseHttpSemaphore().
		if (mLoaded)
		{
			S32 cur_size = mFormattedImage.notNull() ? mFormattedImage->getDataSize() : 0;
			if (mRequestedSize < 0)
			{
				if (http_not_found == mGetStatus)
				{
					if (mFTType != FTT_MAP_TILE)
					{
						LL_WARNS(LOG_TXT) << "Texture missing from server (404): " << mUrl << LL_ENDL;
					}

					if(mWriteToCacheState == NOT_WRITE) //map tiles or server bakes
					{
						setState(DONE);
						releaseHttpSemaphore();
						if (mFTType != FTT_MAP_TILE)
						{
							LL_WARNS(LOG_TXT) << mID << " abort: WAIT_HTTP_REQ not found" << LL_ENDL;
						}
						return true; 
					}
<<<<<<< HEAD

					// <FS:Ansariel> OpenSim compatibility
					// roll back to try UDP
					if (mCanUseNET)
					{
						setState(INIT);
						mCanUseHTTP = false;
						mUrl.clear();
						setPriority(LLWorkerThread::PRIORITY_HIGH | mWorkPriority);
						releaseHttpSemaphore();
						return false;
					}
					// </FS:Ansariel>
=======
>>>>>>> 97b676b6
				}
				else if (http_service_unavail == mGetStatus)
				{
					LL_INFOS_ONCE(LOG_TXT) << "Texture server busy (503): " << mUrl << LL_ENDL;
				}
				else if (http_not_sat == mGetStatus)
				{
					// Allowed, we'll accept whatever data we have as complete.
					mHaveAllData = TRUE;
				}
				else
				{
					LL_INFOS(LOG_TXT) << "HTTP GET failed for: " << mUrl
									  << " Status: " << mGetStatus.toTerseString()
									  << " Reason: '" << mGetReason << "'"
									  << LL_ENDL;
				}

				if (mFTType != FTT_SERVER_BAKE)
				{
					mUrl.clear();
				}
				if (cur_size > 0)
				{
					// Use available data
					mLoadedDiscard = mFormattedImage->getDiscardLevel();
					setPriority(LLWorkerThread::PRIORITY_HIGH | mWorkPriority);
					if (mLoadedDiscard < 0)
					{
						LL_WARNS(LOG_TXT) << mID << " mLoadedDiscard is " << mLoadedDiscard
										  << ", should be >=0" << LL_ENDL;
					}
					setState(DECODE_IMAGE);
					releaseHttpSemaphore();
					return false; 
				}

				// Fail harder
				resetFormattedData();
				setState(DONE);
				releaseHttpSemaphore();
				LL_WARNS(LOG_TXT) << mID << " abort: fail harder" << LL_ENDL;
				return true; // failed
			}
			
			// Clear the url since we're done with the fetch
			// Note: mUrl is used to check is fetching is required so failure to clear it will force an http fetch
			// next time the texture is requested, even if the data have already been fetched.
			if(mWriteToCacheState != NOT_WRITE && mFTType != FTT_SERVER_BAKE)
			{
				// Why do we want to keep url if NOT_WRITE - is this a proxy for map tiles?
				mUrl.clear();
			}
			
			if (! mHttpBufferArray || ! mHttpBufferArray->size())
			{
				// no data received.
				if (mHttpBufferArray)
				{
					mHttpBufferArray->release();
					mHttpBufferArray = NULL;
				}

				// abort.
				setState(DONE);
				LL_WARNS(LOG_TXT) << mID << " abort: no data received" << LL_ENDL;
				releaseHttpSemaphore();
				return true;
			}

			S32 append_size(mHttpBufferArray->size());
			S32 total_size(cur_size + append_size);
			S32 src_offset(0);
			llassert_always(append_size == mRequestedSize);
			if (mHttpReplyOffset && mHttpReplyOffset != cur_size)
			{
				// In case of a partial response, our offset may
				// not be trivially contiguous with the data we have.
				// Get back into alignment.
				if ( (mHttpReplyOffset > cur_size) || (cur_size > mHttpReplyOffset + append_size))
				{
					LL_WARNS(LOG_TXT) << "Partial HTTP response produces break in image data for texture "
									  << mID << ".  Aborting load."  << LL_ENDL;
					setState(DONE);
					releaseHttpSemaphore();
					return true;
				}
				src_offset = cur_size - mHttpReplyOffset;
				append_size -= src_offset;
				total_size -= src_offset;
				mRequestedSize -= src_offset;			// Make requested values reflect useful part
				mRequestedOffset += src_offset;
			}

			U8 * buffer = (U8 *)ll_aligned_malloc_16(total_size);
			if (!buffer)
			{
				// abort. If we have no space for packet, we have not enough space to decode image
				setState(DONE);
				LL_WARNS(LOG_TXT) << mID << " abort: out of memory" << LL_ENDL;
				releaseHttpSemaphore();
				return true;
			}

			if (mFormattedImage.isNull())
			{
				// For now, create formatted image based on extension
				std::string extension = gDirUtilp->getExtension(mUrl);
				mFormattedImage = LLImageFormatted::createFromType(LLImageBase::getCodecFromExtension(extension));
				if (mFormattedImage.isNull())
				{
					mFormattedImage = new LLImageJ2C; // default
				}
			}
						
			if (mHaveAllData) //the image file is fully loaded.
			{
				mFileSize = total_size;
			}
			else //the file size is unknown.
			{
				mFileSize = total_size + 1 ; //flag the file is not fully loaded.
			}

			if (cur_size > 0)
			{
				// Copy previously collected data into buffer
				memcpy(buffer, mFormattedImage->getData(), cur_size);
			}
			mHttpBufferArray->read(src_offset, (char *) buffer + cur_size, append_size);

			// NOTE: setData releases current data and owns new data (buffer)
			mFormattedImage->setData(buffer, total_size);

			// Done with buffer array
			mHttpBufferArray->release();
			mHttpBufferArray = NULL;
			mHttpReplySize = 0;
			mHttpReplyOffset = 0;
			
			mLoadedDiscard = mRequestedDiscard;
			if (mLoadedDiscard < 0)
			{
				LL_WARNS(LOG_TXT) << mID << " mLoadedDiscard is " << mLoadedDiscard
								  << ", should be >=0" << LL_ENDL;
			}
			setState(DECODE_IMAGE);
			if (mWriteToCacheState != NOT_WRITE)
			{
				mWriteToCacheState = SHOULD_WRITE ;
			}
			setPriority(LLWorkerThread::PRIORITY_HIGH | mWorkPriority);
			releaseHttpSemaphore();
			return false;
		}
		else
		{
			// *HISTORY:  There was a texture timeout test here originally that
			// would cancel a request that was over 120 seconds old.  That's
			// probably not a good idea.  Particularly rich regions can take
			// an enormous amount of time to load textures.  We'll revisit the
			// various possible timeout components (total request time, connection
			// time, I/O time, with and without retries, etc.) in the future.

			setPriority(LLWorkerThread::PRIORITY_LOW | mWorkPriority);
			return false;
		}
	}
	
	if (mState == DECODE_IMAGE)
	{
		static LLCachedControl<bool> textures_decode_disabled(gSavedSettings, "TextureDecodeDisabled", false);

		setPriority(LLWorkerThread::PRIORITY_LOW | mWorkPriority); // Set priority first since Responder may change it
		if (textures_decode_disabled)
		{
			// for debug use, don't decode
			setState(DONE);
			return true;
		}

		if (mDesiredDiscard < 0)
		{
			// We aborted, don't decode
			setState(DONE);
			LL_DEBUGS(LOG_TXT) << mID << " DECODE_IMAGE abort: desired discard " << mDesiredDiscard << "<0" << LL_ENDL;
			return true;
		}
		
		if (mFormattedImage->getDataSize() <= 0)
		{
			LL_WARNS(LOG_TXT) << "Decode entered with invalid mFormattedImage. ID = " << mID << LL_ENDL;
			
			//abort, don't decode
			setState(DONE);
			LL_DEBUGS(LOG_TXT) << mID << " DECODE_IMAGE abort: (mFormattedImage->getDataSize() <= 0)" << LL_ENDL;
			return true;
		}
		if (mLoadedDiscard < 0)
		{
			LL_WARNS(LOG_TXT) << "Decode entered with invalid mLoadedDiscard. ID = " << mID << LL_ENDL;

			//abort, don't decode
			setState(DONE);
			LL_DEBUGS(LOG_TXT) << mID << " DECODE_IMAGE abort: mLoadedDiscard < 0" << LL_ENDL;
			return true;
		}
		mDecodeTimer.reset();
		mRawImage = NULL;
		mAuxImage = NULL;
		llassert_always(mFormattedImage.notNull());
		S32 discard = mHaveAllData ? 0 : mLoadedDiscard;
		U32 image_priority = LLWorkerThread::PRIORITY_NORMAL | mWorkPriority;
		mDecoded  = FALSE;
		setState(DECODE_IMAGE_UPDATE);
		LL_DEBUGS(LOG_TXT) << mID << ": Decoding. Bytes: " << mFormattedImage->getDataSize() << " Discard: " << discard
						   << " All Data: " << mHaveAllData << LL_ENDL;
		mDecodeHandle = mFetcher->mImageDecodeThread->decodeImage(mFormattedImage, image_priority, discard, mNeedsAux,
																  new DecodeResponder(mFetcher, mID, this));
		// fall though
	}
	
	if (mState == DECODE_IMAGE_UPDATE)
	{
		if (mDecoded)
		{
			if(mFetcher->getFetchDebugger() && !mInLocalCache)
			{
				mFetcher->getFetchDebugger()->addHistoryEntry(this);
			}

            mDecodeTime = mDecodeTimer.getElapsedTimeF32();

			if (mDecodedDiscard < 0)
			{
				if (mCachedSize > 0 && !mInLocalCache && mRetryAttempt == 0)
				{
					// Cache file should be deleted, try again
 					LL_DEBUGS(LOG_TXT) << mID << ": Decode of cached file failed (removed), retrying" << LL_ENDL;
					llassert_always(mDecodeHandle == 0);
					mFormattedImage = NULL;
					++mRetryAttempt;
					setPriority(LLWorkerThread::PRIORITY_HIGH | mWorkPriority);
					setState(INIT);
					return false;
				}
				else
				{
					LL_DEBUGS(LOG_TXT) << "Failed to Decode image " << mID << " after " << mRetryAttempt << " retries" << LL_ENDL;
					setState(DONE); // failed
				}
			}
			else
			{
				llassert_always(mRawImage.notNull());
				LL_DEBUGS(LOG_TXT) << mID << ": Decoded. Discard: " << mDecodedDiscard
								   << " Raw Image: " << llformat("%dx%d",mRawImage->getWidth(),mRawImage->getHeight()) << LL_ENDL;
				setPriority(LLWorkerThread::PRIORITY_HIGH | mWorkPriority);
				setState(WRITE_TO_CACHE);
			}
			// fall through
		}
		else
		{
			return false;
		}
	}

	if (mState == WRITE_TO_CACHE)
	{
		if (mWriteToCacheState != SHOULD_WRITE || mFormattedImage.isNull())
		{
			// If we're in a local cache or we didn't actually receive any new data,
			// or we failed to load anything, skip
			setState(DONE);
			return false;
		}
		S32 datasize = mFormattedImage->getDataSize();
		if(mFileSize < datasize)//This could happen when http fetching and sim fetching mixed.
		{
			if(mHaveAllData)
			{
				mFileSize = datasize ;
			}
			else
			{
				mFileSize = datasize + 1 ; //flag not fully loaded.
			}
		}
		llassert_always(datasize);
		setPriority(LLWorkerThread::PRIORITY_LOW | mWorkPriority); // Set priority first since Responder may change it
		U32 cache_priority = mWorkPriority;
		mWritten = FALSE;
		setState(WAIT_ON_WRITE);
		++mCacheWriteCount;
		CacheWriteResponder* responder = new CacheWriteResponder(mFetcher, mID);
        // This call might be under work mutex, but mRawImage is not nessesary safe here.
        // If something retrieves it via getRequestFinished() and modifies, image won't
        // be protected by work mutex and won't be safe to use here nor in cache worker.
        // So make sure users of getRequestFinished() does not attempt to modify image while
        // fetcher is working
		mCacheWriteTimer.reset();
		mCacheWriteHandle = mFetcher->mTextureCache->writeToCache(mID, cache_priority,
																  mFormattedImage->getData(), datasize,
																  mFileSize, mRawImage, mDecodedDiscard, responder);
		// fall through
	}
	
	if (mState == WAIT_ON_WRITE)
	{
		if (writeToCacheComplete())
		{
			mCacheWriteTime = mCacheWriteTimer.getElapsedTimeF32();
			setState(DONE);
			// fall through
		}
		else
		{
			if (mDesiredDiscard < mDecodedDiscard)
			{
				// We're waiting for this write to complete before we can receive more data
				// (we can't touch mFormattedImage until the write completes)
				// Prioritize the write
				mFetcher->mTextureCache->prioritizeWrite(mCacheWriteHandle);
			}
			return false;
		}
	}

	if (mState == DONE)
	{
		if (mDecodedDiscard >= 0 && mDesiredDiscard < mDecodedDiscard)
		{
			// More data was requested, return to INIT
			setState(INIT);
			LL_DEBUGS(LOG_TXT) << mID << " more data requested, returning to INIT: " 
							   << " mDecodedDiscard " << mDecodedDiscard << ">= 0 && mDesiredDiscard " << mDesiredDiscard
							   << "<" << " mDecodedDiscard " << mDecodedDiscard << LL_ENDL;
			setPriority(LLWorkerThread::PRIORITY_HIGH | mWorkPriority);
			return false;
		}
		else
		{
			setPriority(LLWorkerThread::PRIORITY_LOW | mWorkPriority);
            mFetchTime = mFetchTimer.getElapsedTimeF32();
			return true;
		}
	}
	
	return false;
}																		// -Mw

// Threads:  Ttf
// virtual
void LLTextureFetchWorker::onCompleted(LLCore::HttpHandle handle, LLCore::HttpResponse * response)
{
	static LLCachedControl<bool> log_to_viewer_log(gSavedSettings, "LogTextureDownloadsToViewerLog", false);
	static LLCachedControl<bool> log_to_sim(gSavedSettings, "LogTextureDownloadsToSimulator", false);
	static LLCachedControl<bool> log_texture_traffic(gSavedSettings, "LogTextureNetworkTraffic", false) ;

	LLMutexLock lock(&mWorkMutex);										// +Mw

	mHttpActive = false;
	
	if (log_to_viewer_log || log_to_sim)
	{
		mFetcher->mTextureInfo.setRequestStartTime(mID, mMetricsStartTime.value());
		mFetcher->mTextureInfo.setRequestType(mID, LLTextureInfoDetails::REQUEST_TYPE_HTTP);
		mFetcher->mTextureInfo.setRequestSize(mID, mRequestedSize);
		mFetcher->mTextureInfo.setRequestOffset(mID, mRequestedOffset);
		mFetcher->mTextureInfo.setRequestCompleteTimeAndLog(mID, LLTimer::getTotalTime());
	}

	static LLCachedControl<F32> fake_failure_rate(gSavedSettings, "TextureFetchFakeFailureRate", 0.0f);
	F32 rand_val = ll_frand();
	F32 rate = fake_failure_rate;
	if (mFTType == FTT_SERVER_BAKE && (fake_failure_rate > 0.0) && (rand_val < fake_failure_rate))
	{
		LL_WARNS(LOG_TXT) << mID << " for debugging, setting fake failure status for texture " << mID
						  << " (rand was " << rand_val << "/" << rate << ")" << LL_ENDL;
		response->setStatus(LLCore::HttpStatus(503));
	}
	bool success = true;
	bool partial = false;
	LLCore::HttpStatus status(response->getStatus());
	if (!status && (mFTType == FTT_SERVER_BAKE))
	{
		LL_INFOS(LOG_TXT) << mID << " state " << e_state_name[mState] << LL_ENDL;
		mFetchRetryPolicy.onFailure(response);
		F32 retry_after;
		if (mFetchRetryPolicy.shouldRetry(retry_after))
		{
			LL_INFOS(LOG_TXT) << mID << " will retry after " << retry_after << " seconds, resetting state to LOAD_FROM_NETWORK" << LL_ENDL;
			mFetcher->removeFromHTTPQueue(mID, S32Bytes(0));
			std::string reason(status.toString());
			setGetStatus(status, reason);
			releaseHttpSemaphore();
			setState(LOAD_FROM_NETWORK);
			return;
		}
		else
		{
			LL_INFOS(LOG_TXT) << mID << " will not retry" << LL_ENDL;
		}
	}
	else
	{
		mFetchRetryPolicy.onSuccess();
	}
	
	std::string reason(status.toString());
	setGetStatus(status, reason);
	LL_DEBUGS(LOG_TXT) << "HTTP COMPLETE: " << mID
					   << " status: " << status.toTerseString()
					   << " '" << reason << "'"
					   << LL_ENDL;

	if (! status)
	{
		success = false;
		if (mFTType != FTT_MAP_TILE) // missing map tiles are normal, don't complain about them.
		{
			LL_WARNS(LOG_TXT) << "CURL GET FAILED, status: " << status.toTerseString()
							  << " reason: " << reason << LL_ENDL;
		}
	}
	else
	{
		// A warning about partial (HTTP 206) data.  Some grid services
		// do *not* return a 'Content-Range' header in the response to
		// Range requests with a 206 status.  We're forced to assume
		// we get what we asked for in these cases until we can fix
		// the services.
		static const LLCore::HttpStatus par_status(HTTP_PARTIAL_CONTENT);

		partial = (par_status == status);
	}
	
	S32BytesImplicit data_size = callbackHttpGet(response, partial, success);
			
	if (log_texture_traffic && data_size > 0)
	{
        // one worker per multiple textures
        std::vector<LLViewerTexture*> textures;
        LLViewerTextureManager::findTextures(mID, textures);
        std::vector<LLViewerTexture*>::iterator iter = textures.begin();
        while (iter != textures.end())
        {
            LLViewerTexture* tex = *iter++;
            if (tex)
            {
                gTotalTextureBytesPerBoostLevel[tex->getBoostLevel()] += data_size;
            }
        }
	}

	mFetcher->removeFromHTTPQueue(mID, data_size);
	
	recordTextureDone(true, data_size);
}																		// -Mw


// Threads:  Tmain
void LLTextureFetchWorker::endWork(S32 param, bool aborted)
{
	if (mDecodeHandle != 0)
	{
		mFetcher->mImageDecodeThread->abortRequest(mDecodeHandle, false);
		mDecodeHandle = 0;
	}
	mFormattedImage = NULL;
}

//////////////////////////////////////////////////////////////////////////////

// Threads:  Ttf

// virtual
void LLTextureFetchWorker::finishWork(S32 param, bool completed)
{
	// The following are required in case the work was aborted
	if (mCacheReadHandle != LLTextureCache::nullHandle())
	{
		mFetcher->mTextureCache->readComplete(mCacheReadHandle, true);
		mCacheReadHandle = LLTextureCache::nullHandle();
	}
	if (mCacheWriteHandle != LLTextureCache::nullHandle())
	{
		mFetcher->mTextureCache->writeComplete(mCacheWriteHandle, true);
		mCacheWriteHandle = LLTextureCache::nullHandle();
	}
}

// LLQueuedThread's update() method is asking if it's okay to
// delete this worker.  You'll notice we're not locking in here
// which is a slight concern.  Caller is expected to have made
// this request 'quiet' by whatever means... 
//
// Threads:  Tmain

// virtual
bool LLTextureFetchWorker::deleteOK()
{
	bool delete_ok = true;

	if (mHttpActive)
	{
		// HTTP library has a pointer to this worker
		// and will dereference it to do notification.
		delete_ok = false;
	}

	if (WAIT_HTTP_RESOURCE2 == mState)
	{
		if (mFetcher->isHttpWaiter(mID))
		{
			// Don't delete the worker out from under the releaseHttpWaiters()
			// method.  Keep the pointers valid, clean up after that method
			// has recognized the cancelation and removed the UUID from the
			// waiter list.
			delete_ok = false;
		}
	}
	
	// Allow any pending reads or writes to complete
	if (mCacheReadHandle != LLTextureCache::nullHandle())
	{
		if (mFetcher->mTextureCache->readComplete(mCacheReadHandle, true))
		{
			mCacheReadHandle = LLTextureCache::nullHandle();
		}
		else
		{
			delete_ok = false;
		}
	}
	if (mCacheWriteHandle != LLTextureCache::nullHandle())
	{
		if (mFetcher->mTextureCache->writeComplete(mCacheWriteHandle))
		{
			mCacheWriteHandle = LLTextureCache::nullHandle();
		}
		else
		{
			delete_ok = false;
		}
	}

	if ((haveWork() &&
		 // not ok to delete from these states
		 ((mState >= WRITE_TO_CACHE && mState <= WAIT_ON_WRITE))))
	{
		delete_ok = false;
	}
	
	return delete_ok;
}

// Threads:  Ttf
void LLTextureFetchWorker::removeFromCache()
{
	if (!mInLocalCache)
	{
		mFetcher->mTextureCache->removeFromCache(mID);
	}
}

// <FS:Ansariel> OpenSim compatibility
//////////////////////////////////////////////////////////////////////////////

// Threads:  Ttf
// Locks:  Mw
<<<<<<< HEAD
bool LLTextureFetchWorker::processSimulatorPackets()
{
	if (mFormattedImage.isNull() || mRequestedSize < 0)
	{
		// not sure how we got here, but not a valid state, abort!
		llassert_always(mDecodeHandle == 0);
		mFormattedImage = NULL;
		return true;
	}
	
	if (mLastPacket >= mFirstPacket)
	{
		S32 buffer_size = mFormattedImage->getDataSize();
		for (S32 i = mFirstPacket; i<=mLastPacket; i++)
		{
            llassert_always((i>=0) && (i<mPackets.size()));
			llassert_always(mPackets[i]);
			buffer_size += mPackets[i]->mSize;
		}
		bool have_all_data = mLastPacket >= mTotalPackets-1;
		if (mRequestedSize <= 0)
		{
			// We received a packed but haven't requested anything yet (edge case)
			// Return true (we're "done") since we didn't request anything
			return true;
		}
		if (buffer_size >= mRequestedSize || have_all_data)
		{
			/// We have enough (or all) data
			if (have_all_data)
			{
				mHaveAllData = TRUE;
			}
			S32 cur_size = mFormattedImage->getDataSize();
			if (buffer_size > cur_size)
			{
				/// We have new data
				U8* buffer = (U8*)ll_aligned_malloc_16(buffer_size);
				S32 offset = 0;
				if (cur_size > 0 && mFirstPacket > 0)
				{
					memcpy(buffer, mFormattedImage->getData(), cur_size);
					offset = cur_size;
				}
				for (S32 i=mFirstPacket; i<=mLastPacket; i++)
				{
					memcpy(buffer + offset, mPackets[i]->mData, mPackets[i]->mSize);
					offset += mPackets[i]->mSize;
				}
				// NOTE: setData releases current data
				mFormattedImage->setData(buffer, buffer_size);
			}
			mLoadedDiscard = mRequestedDiscard;
			return true;
		}
	}
	return false;
}
// </FS:Ansariel>

//////////////////////////////////////////////////////////////////////////////

// Threads:  Ttf
// Locks:  Mw
=======
>>>>>>> 97b676b6
S32 LLTextureFetchWorker::callbackHttpGet(LLCore::HttpResponse * response,
										  bool partial, bool success)
{
	S32 data_size = 0 ;

	if (mState != WAIT_HTTP_REQ)
	{
		LL_WARNS(LOG_TXT) << "callbackHttpGet for unrequested fetch worker: " << mID
						  << " req=" << mSentRequest << " state= " << mState << LL_ENDL;
		return data_size;
	}
	if (mLoaded)
	{
		LL_WARNS(LOG_TXT) << "Duplicate callback for " << mID.asString() << LL_ENDL;
		return data_size ; // ignore duplicate callback
	}
	if (success)
	{
		// get length of stream:
		LLCore::BufferArray * body(response->getBody());
		data_size = body ? body->size() : 0;

		LL_DEBUGS(LOG_TXT) << "HTTP RECEIVED: " << mID.asString() << " Bytes: " << data_size << LL_ENDL;
		if (data_size > 0)
		{
			LLViewerStatsRecorder::instance().textureFetch(data_size);
			// *TODO: set the formatted image data here directly to avoid the copy

			// Hold on to body for later copy
			llassert_always(NULL == mHttpBufferArray);
			body->addRef();
			mHttpBufferArray = body;

			if (partial)
			{
				unsigned int offset(0), length(0), full_length(0);
				response->getRange(&offset, &length, &full_length);
				if (! offset && ! length)
				{
					// This is the case where we receive a 206 status but
					// there wasn't a useful Content-Range header in the response.
					// This could be because it was badly formatted but is more
					// likely due to capabilities services which scrub headers
					// from responses.  Assume we got what we asked for...
					mHttpReplySize = data_size;
					mHttpReplyOffset = mRequestedOffset;
				}
				else
				{
					mHttpReplySize = length;
					mHttpReplyOffset = offset;
				}
			}

			if (! partial)
			{
				// Response indicates this is the entire asset regardless
				// of our asking for a byte range.  Mark it so and drop
				// any partial data we might have so that the current
				// response body becomes the entire dataset.
				if (data_size <= mRequestedOffset)
				{
					LL_WARNS(LOG_TXT) << "Fetched entire texture " << mID
									  << " when it was expected to be marked complete.  mImageSize:  "
									  << mFileSize << " datasize:  " << mFormattedImage->getDataSize()
									  << LL_ENDL;
				}
				mHaveAllData = TRUE;
				llassert_always(mDecodeHandle == 0);
				mFormattedImage = NULL; // discard any previous data we had
			}
			else if (data_size < mRequestedSize)
			{
				mHaveAllData = TRUE;
			}
			else if (data_size > mRequestedSize)
			{
				// *TODO: This shouldn't be happening any more  (REALLY don't expect this anymore)
				LL_WARNS(LOG_TXT) << "data_size = " << data_size << " > requested: " << mRequestedSize << LL_ENDL;
				mHaveAllData = TRUE;
				llassert_always(mDecodeHandle == 0);
				mFormattedImage = NULL; // discard any previous data we had
			}
		}
		else
		{
			// We requested data but received none (and no error),
			// so presumably we have all of it
			mHaveAllData = TRUE;
		}
		mRequestedSize = data_size;
	}
	else
	{
		mRequestedSize = -1; // error
	}
	
	mLoaded = TRUE;
	setPriority(LLWorkerThread::PRIORITY_HIGH | mWorkPriority);

	if (LLViewerStatsRecorder::instanceExists())
	{
		// Do not create this instance inside thread
		LLViewerStatsRecorder::instance().log(0.2f);
	}
	return data_size ;
}

//////////////////////////////////////////////////////////////////////////////

// Threads:  Ttc
void LLTextureFetchWorker::callbackCacheRead(bool success, LLImageFormatted* image,
											 S32 imagesize, BOOL islocal)
{
	LLMutexLock lock(&mWorkMutex);										// +Mw
	if (mState != LOAD_FROM_TEXTURE_CACHE)
	{
// 		LL_WARNS(LOG_TXT) << "Read callback for " << mID << " with state = " << mState << LL_ENDL;
		return;
	}
	if (success)
	{
		llassert_always(imagesize >= 0);
		mFileSize = imagesize;
		mFormattedImage = image;
		mImageCodec = image->getCodec();
		mInLocalCache = islocal;
		if (mFileSize != 0 && mFormattedImage->getDataSize() >= mFileSize)
		{
			mHaveAllData = TRUE;
		}
	}
	mLoaded = TRUE;
	setPriority(LLWorkerThread::PRIORITY_HIGH | mWorkPriority);
}																		// -Mw

// Threads:  Ttc
void LLTextureFetchWorker::callbackCacheWrite(bool success)
{
	LLMutexLock lock(&mWorkMutex);										// +Mw
	if (mState != WAIT_ON_WRITE)
	{
// 		LL_WARNS(LOG_TXT) << "Write callback for " << mID << " with state = " << mState << LL_ENDL;
		return;
	}
	mWritten = TRUE;
	setPriority(LLWorkerThread::PRIORITY_HIGH | mWorkPriority);
}																		// -Mw

//////////////////////////////////////////////////////////////////////////////

// Threads:  Tid
void LLTextureFetchWorker::callbackDecoded(bool success, LLImageRaw* raw, LLImageRaw* aux)
{
	LLMutexLock lock(&mWorkMutex);										// +Mw
	if (mDecodeHandle == 0)
	{
		return; // aborted, ignore
	}
	if (mState != DECODE_IMAGE_UPDATE)
	{
// 		LL_WARNS(LOG_TXT) << "Decode callback for " << mID << " with state = " << mState << LL_ENDL;
		mDecodeHandle = 0;
		return;
	}
	llassert_always(mFormattedImage.notNull());
	
	mDecodeHandle = 0;
	if (success)
	{
		llassert_always(raw);
		mRawImage = raw;
		mAuxImage = aux;
		mDecodedDiscard = mFormattedImage->getDiscardLevel();
 		LL_DEBUGS(LOG_TXT) << mID << ": Decode Finished. Discard: " << mDecodedDiscard
						   << " Raw Image: " << llformat("%dx%d",mRawImage->getWidth(),mRawImage->getHeight()) << LL_ENDL;
	}
	else
	{
		LL_WARNS(LOG_TXT) << "DECODE FAILED: " << mID << " Discard: " << (S32)mFormattedImage->getDiscardLevel() << LL_ENDL;
		removeFromCache();
		mDecodedDiscard = -1; // Redundant, here for clarity and paranoia
	}
	mDecoded = TRUE;
// 	LL_INFOS(LOG_TXT) << mID << " : DECODE COMPLETE " << LL_ENDL;
	setPriority(LLWorkerThread::PRIORITY_HIGH | mWorkPriority);
}																		// -Mw

//////////////////////////////////////////////////////////////////////////////

// Threads:  Ttf
bool LLTextureFetchWorker::writeToCacheComplete()
{
	// Complete write to cache
	if (mCacheWriteHandle != LLTextureCache::nullHandle())
	{
		if (!mWritten)
		{
			return false;
		}
		if (mFetcher->mTextureCache->writeComplete(mCacheWriteHandle))
		{
			mCacheWriteHandle = LLTextureCache::nullHandle();
		}
		else
		{
			return false;
		}
	}
	return true;
}


// Threads:  Ttf
void LLTextureFetchWorker::recordTextureStart(bool is_http)
{
	if (! mMetricsStartTime.value())
	{
		mMetricsStartTime = LLViewerAssetStatsFF::get_timestamp();
	}
	LLViewerAssetStatsFF::record_enqueue(LLViewerAssetType::AT_TEXTURE,
												 is_http,
												 LLImageBase::TYPE_AVATAR_BAKE == mType);
}


// Threads:  Ttf
void LLTextureFetchWorker::recordTextureDone(bool is_http, F64 byte_count)
{
	if (mMetricsStartTime.value())
	{
		LLViewerAssetStatsFF::record_response(LLViewerAssetType::AT_TEXTURE,
                                              is_http,
                                              LLImageBase::TYPE_AVATAR_BAKE == mType,
                                              LLViewerAssetStatsFF::get_timestamp() - mMetricsStartTime,
                                              byte_count);
		mMetricsStartTime = (U32Seconds)0;
	}
	LLViewerAssetStatsFF::record_dequeue(LLViewerAssetType::AT_TEXTURE,
												 is_http,
												 LLImageBase::TYPE_AVATAR_BAKE == mType);
}


//////////////////////////////////////////////////////////////////////////////
//////////////////////////////////////////////////////////////////////////////
// public

LLTextureFetch::LLTextureFetch(LLTextureCache* cache, LLImageDecodeThread* imagedecodethread, bool threaded, bool qa_mode)
	: LLWorkerThread("TextureFetch", threaded, true),
	  mDebugCount(0),
	  mDebugPause(FALSE),
	  mPacketCount(0),
	  mBadPacketCount(0),
	  mQueueMutex(),
	  mNetworkQueueMutex(),
	  mTextureCache(cache),
	  mImageDecodeThread(imagedecodethread),
	  mTextureBandwidth(0),
	  mHTTPTextureBits(0),
	  mTotalHTTPRequests(0),
	  mQAMode(qa_mode),
	  mHttpRequest(NULL),
	  mHttpOptions(),
	  mHttpOptionsWithHeaders(),
	  mHttpHeaders(),
	  mHttpPolicyClass(LLCore::HttpRequest::DEFAULT_POLICY_ID),
	  mHttpMetricsHeaders(),
	  mHttpMetricsPolicyClass(LLCore::HttpRequest::DEFAULT_POLICY_ID),
	  mTotalCacheReadCount(0U),
	  mTotalCacheWriteCount(0U),
	  mTotalResourceWaitCount(0U),
	  mFetchDebugger(NULL),
	  mFetchSource(LLTextureFetch::FROM_ALL),
	  mOriginFetchSource(LLTextureFetch::FROM_ALL),
	  mFetcherLocked(FALSE),
	  mTextureInfoMainThread(false)
{
	mMaxBandwidth = gSavedSettings.getF32("ThrottleBandwidthKBPS");
	mTextureInfo.setLogging(true);

	LLAppCoreHttp & app_core_http(LLAppViewer::instance()->getAppCoreHttp());
	mHttpRequest = new LLCore::HttpRequest;
	mHttpOptions = LLCore::HttpOptions::ptr_t(new LLCore::HttpOptions);
	mHttpOptionsWithHeaders = LLCore::HttpOptions::ptr_t(new LLCore::HttpOptions);
	mHttpOptionsWithHeaders->setWantHeaders(true);
    mHttpHeaders = LLCore::HttpHeaders::ptr_t(new LLCore::HttpHeaders);
	mHttpHeaders->append(HTTP_OUT_HEADER_ACCEPT, HTTP_CONTENT_IMAGE_X_J2C);
	mHttpPolicyClass = app_core_http.getPolicy(LLAppCoreHttp::AP_TEXTURE);
    mHttpMetricsHeaders = LLCore::HttpHeaders::ptr_t(new LLCore::HttpHeaders);
	mHttpMetricsHeaders->append(HTTP_OUT_HEADER_CONTENT_TYPE, HTTP_CONTENT_LLSD_XML);
	mHttpMetricsPolicyClass = app_core_http.getPolicy(LLAppCoreHttp::AP_REPORTING);
	mHttpHighWater = HTTP_NONPIPE_REQUESTS_HIGH_WATER;
	mHttpLowWater = HTTP_NONPIPE_REQUESTS_LOW_WATER;
	mHttpSemaphore = 0;

	// Conditionally construct debugger object after 'this' is
	// fully initialized.
	LLTextureFetchDebugger::sDebuggerEnabled = gSavedSettings.getBOOL("TextureFetchDebuggerEnabled");
	if(LLTextureFetchDebugger::isEnabled())
	{
		mFetchDebugger = new LLTextureFetchDebugger(this, cache, imagedecodethread) ;
		mFetchSource = (e_tex_source)gSavedSettings.getS32("TextureFetchSource");
		// <FS:ND> && makes no sense at all (always false)
		// if(mFetchSource < 0 && mFetchSource >= INVALID_SOURCE)
		if(mFetchSource < 0 || mFetchSource >= INVALID_SOURCE)
		// </FS:ND>
		{
			mFetchSource = LLTextureFetch::FROM_ALL;
			gSavedSettings.setS32("TextureFetchSource", 0);
		}
		mOriginFetchSource = mFetchSource;
	}

	// If that test log has ben requested but not yet created, create it
	if (LLMetricPerformanceTesterBasic::isMetricLogRequested(sTesterName) && !LLMetricPerformanceTesterBasic::getTester(sTesterName))
	{
		sTesterp = new LLTextureFetchTester() ;
		if (!sTesterp->isValid())
		{
			delete sTesterp;
			sTesterp = NULL;
		}
	}
}

LLTextureFetch::~LLTextureFetch()
{
	clearDeleteList();

	while (! mCommands.empty())
	{
		TFRequest * req(mCommands.front());
		mCommands.erase(mCommands.begin());
		delete req;
	}

	mHttpWaitResource.clear();
	
	delete mHttpRequest;
	mHttpRequest = NULL;

	delete mFetchDebugger;
	mFetchDebugger = NULL;
	
	// ~LLQueuedThread() called here
}

bool LLTextureFetch::createRequest(FTType f_type, const std::string& url, const LLUUID& id, const LLHost& host, F32 priority,
								   S32 w, S32 h, S32 c, S32 desired_discard, bool needs_aux, bool can_use_http)
{
	if(mFetcherLocked)
	{
		return false;
	}
	if (mDebugPause)
	{
		return false;
	}

	if (f_type == FTT_SERVER_BAKE)
	{
		LL_DEBUGS("Avatar") << " requesting " << id << " " << w << "x" << h << " discard " << desired_discard << " type " << f_type << LL_ENDL;
	}
	LLTextureFetchWorker* worker = getWorker(id) ;
	if (worker)
	{
		if (worker->mHost != host)
		{
			LL_WARNS(LOG_TXT) << "LLTextureFetch::createRequest " << id << " called with multiple hosts: "
							  << host << " != " << worker->mHost << LL_ENDL;
			removeRequest(worker, true);
			worker = NULL;
			return false;
		}
	}

	S32 desired_size;
	std::string exten = gDirUtilp->getExtension(url);
	//if (f_type == FTT_SERVER_BAKE)
    if ((f_type == FTT_SERVER_BAKE) && !url.empty() && !exten.empty() && (LLImageBase::getCodecFromExtension(exten) != IMG_CODEC_J2C))
	{
		// SH-4030: This case should be redundant with the following one, just
		// breaking it out here to clarify that it's intended behavior.
		llassert(!url.empty() && (!exten.empty() && LLImageBase::getCodecFromExtension(exten) != IMG_CODEC_J2C));

		// Do full requests for baked textures to reduce interim blurring.
		LL_DEBUGS(LOG_TXT) << "full request for " << id << " texture is FTT_SERVER_BAKE" << LL_ENDL;
		desired_size = MAX_IMAGE_DATA_SIZE;
		desired_discard = 0;
	}
	else if (!url.empty() && (!exten.empty() && LLImageBase::getCodecFromExtension(exten) != IMG_CODEC_J2C))
	{
		LL_DEBUGS(LOG_TXT) << "full request for " << id << " exten is not J2C: " << exten << LL_ENDL;
		// Only do partial requests for J2C at the moment
		desired_size = MAX_IMAGE_DATA_SIZE;
		desired_discard = 0;
	}
	else if (desired_discard == 0)
	{
		// if we want the entire image, and we know its size, then get it all
		// (calcDataSizeJ2C() below makes assumptions about how the image
		// was compressed - this code ensures that when we request the entire image,
		// we really do get it.)
		desired_size = MAX_IMAGE_DATA_SIZE;
	}
	else if (w*h*c > 0)
	{
		// If the requester knows the dimensions of the image,
		// this will calculate how much data we need without having to parse the header

		desired_size = LLImageJ2C::calcDataSizeJ2C(w, h, c, desired_discard);
	}
	else
	{
		// If the requester knows nothing about the file, we fetch the smallest
		// amount of data at the lowest resolution (highest discard level) possible.
		desired_size = TEXTURE_CACHE_ENTRY_SIZE;
		desired_discard = MAX_DISCARD_LEVEL;
	}

	
	if (worker)
	{
		if (worker->wasAborted())
		{
			return false; // need to wait for previous aborted request to complete
		}
		worker->lockWorkMutex();										// +Mw
		worker->mActiveCount++;
		worker->mNeedsAux = needs_aux;
		worker->setImagePriority(priority);
		worker->setDesiredDiscard(desired_discard, desired_size);
		worker->setCanUseHTTP(can_use_http);

		//MAINT-4184 url is always empty.  Do not set with it.

		if (!worker->haveWork())
		{
			worker->setState(LLTextureFetchWorker::INIT);
			worker->unlockWorkMutex();									// -Mw

			worker->addWork(0, LLWorkerThread::PRIORITY_HIGH | worker->mWorkPriority);
		}
		else
		{
			worker->unlockWorkMutex();									// -Mw
		}
	}
	else
	{
		worker = new LLTextureFetchWorker(this, f_type, url, id, host, priority, desired_discard, desired_size);
		lockQueue();													// +Mfq
		mRequestMap[id] = worker;
		unlockQueue();													// -Mfq

		worker->lockWorkMutex();										// +Mw
		worker->mActiveCount++;
		worker->mNeedsAux = needs_aux;
		worker->setCanUseHTTP(can_use_http) ;
		worker->unlockWorkMutex();										// -Mw
	}
	
 	LL_DEBUGS(LOG_TXT) << "REQUESTED: " << id << " f_type " << fttype_to_string(f_type)
					   << " Discard: " << desired_discard << " size " << desired_size << LL_ENDL;
	return true;
}


<<<<<<< HEAD
// <FS:Ansariel> OpenSim compatibility
// Threads:  T* (but Ttf in practice)

// protected
void LLTextureFetch::addToNetworkQueue(LLTextureFetchWorker* worker)
{
	lockQueue();														// +Mfq
	bool in_request_map = (mRequestMap.find(worker->mID) != mRequestMap.end()) ;
	unlockQueue();														// -Mfq

	LLMutexLock lock(&mNetworkQueueMutex);								// +Mfnq		
	if (in_request_map)
	{
		// only add to the queue if in the request map
		// i.e. a delete has not been requested
		mNetworkQueue.insert(worker->mID);
	}
	for (cancel_queue_t::iterator iter1 = mCancelQueue.begin();
		 iter1 != mCancelQueue.end(); ++iter1)
	{
		iter1->second.erase(worker->mID);
	}
}																		// -Mfnq

// Threads:  T*
void LLTextureFetch::removeFromNetworkQueue(LLTextureFetchWorker* worker, bool cancel)
{
	LLMutexLock lock(&mNetworkQueueMutex);								// +Mfnq
	size_t erased = mNetworkQueue.erase(worker->mID);
	if (cancel && erased > 0)
	{
		mCancelQueue[worker->mHost].insert(worker->mID);
	}
}																		// -Mfnq
// </FS:Ansariel>

=======
>>>>>>> 97b676b6
// Threads:  T*
//
// protected
void LLTextureFetch::addToHTTPQueue(const LLUUID& id)
{
	LLMutexLock lock(&mNetworkQueueMutex);								// +Mfnq
	mHTTPTextureQueue.insert(id);
	mTotalHTTPRequests++;
}																		// -Mfnq

// Threads:  T*
void LLTextureFetch::removeFromHTTPQueue(const LLUUID& id, S32Bytes received_size)
{
	LLMutexLock lock(&mNetworkQueueMutex);								// +Mfnq
	mHTTPTextureQueue.erase(id);
	mHTTPTextureBits += received_size; // Approximate - does not include header bits	
}																		// -Mfnq

// NB:  If you change deleteRequest() you should probably make
// parallel changes in removeRequest().  They're functionally
// identical with only argument variations.
//
// Threads:  T*
void LLTextureFetch::deleteRequest(const LLUUID& id, bool cancel)
{
	lockQueue();														// +Mfq
	LLTextureFetchWorker* worker = getWorkerAfterLock(id);
	if (worker)
	{		
		size_t erased_1 = mRequestMap.erase(worker->mID);
		unlockQueue();													// -Mfq

		llassert_always(erased_1 > 0) ;
<<<<<<< HEAD
		removeFromNetworkQueue(worker, cancel); // <FS:Ansariel> OpenSim compatibility
=======
>>>>>>> 97b676b6
		llassert_always(!(worker->getFlags(LLWorkerClass::WCF_DELETE_REQUESTED))) ;

		worker->scheduleDelete();	
	}
	else
	{
		unlockQueue();													// -Mfq
	}
}

// NB:  If you change removeRequest() you should probably make
// parallel changes in deleteRequest().  They're functionally
// identical with only argument variations.
//
// Threads:  T*
void LLTextureFetch::removeRequest(LLTextureFetchWorker* worker, bool cancel)
{
	if(!worker)
	{
		return;
	}

	lockQueue();														// +Mfq
	size_t erased_1 = mRequestMap.erase(worker->mID);
	unlockQueue();														// -Mfq

	llassert_always(erased_1 > 0) ;
<<<<<<< HEAD
	removeFromNetworkQueue(worker, cancel); // <FS:Ansariel> OpenSim compatibility
=======
>>>>>>> 97b676b6
	llassert_always(!(worker->getFlags(LLWorkerClass::WCF_DELETE_REQUESTED))) ;

	worker->scheduleDelete();	
}

void LLTextureFetch::deleteAllRequests()
{
	while(1)
	{
		lockQueue();
		if(mRequestMap.empty())
		{
			unlockQueue() ;
			break;
		}

		LLTextureFetchWorker* worker = mRequestMap.begin()->second;
		unlockQueue() ;

		removeRequest(worker, true);
	}
}

// Threads:  T*
S32 LLTextureFetch::getNumRequests() 
{ 
	lockQueue();														// +Mfq
	S32 size = (S32)mRequestMap.size(); 
	unlockQueue();														// -Mfq

	return size;
}

// Threads:  T*
S32 LLTextureFetch::getNumHTTPRequests() 
{ 
	mNetworkQueueMutex.lock();											// +Mfq
	S32 size = (S32)mHTTPTextureQueue.size(); 
	mNetworkQueueMutex.unlock();										// -Mfq

	return size;
}

// Threads:  T*
U32 LLTextureFetch::getTotalNumHTTPRequests()
{
	mNetworkQueueMutex.lock();											// +Mfq
	U32 size = mTotalHTTPRequests;
	mNetworkQueueMutex.unlock();										// -Mfq

	return size;
}

// call lockQueue() first!
// Threads:  T*
// Locks:  Mfq
LLTextureFetchWorker* LLTextureFetch::getWorkerAfterLock(const LLUUID& id)
{
	LLTextureFetchWorker* res = NULL;
	map_t::iterator iter = mRequestMap.find(id);
	if (iter != mRequestMap.end())
	{
		res = iter->second;
	}
	return res;
}

// Threads:  T*
LLTextureFetchWorker* LLTextureFetch::getWorker(const LLUUID& id)
{
	LLMutexLock lock(&mQueueMutex);										// +Mfq

	return getWorkerAfterLock(id);
}																		// -Mfq


// Threads:  T*
bool LLTextureFetch::getRequestFinished(const LLUUID& id, S32& discard_level,
										LLPointer<LLImageRaw>& raw, LLPointer<LLImageRaw>& aux,
										LLCore::HttpStatus& last_http_get_status)
{
	bool res = false;
	LLTextureFetchWorker* worker = getWorker(id);
	if (worker)
	{
		if (worker->wasAborted())
		{
			res = true;
		}
		else if (!worker->haveWork())
		{
			// Should only happen if we set mDebugPause...
			if (!mDebugPause)
			{
// 				LL_WARNS(LOG_TXT) << "Adding work for inactive worker: " << id << LL_ENDL;
				worker->addWork(0, LLWorkerThread::PRIORITY_HIGH | worker->mWorkPriority);
			}
		}
		else if (worker->checkWork())
		{
			F32 decode_time;
			F32 fetch_time;
			F32 cache_read_time;
			F32 cache_write_time;
			S32 file_size;
			std::map<S32, F32> logged_state_timers;
			F32 skipped_states_time;
			worker->lockWorkMutex();									// +Mw
			last_http_get_status = worker->mGetStatus;
			discard_level = worker->mDecodedDiscard;
			raw = worker->mRawImage;
			aux = worker->mAuxImage;

			decode_time = worker->mDecodeTime;
			fetch_time = worker->mFetchTime;
			cache_read_time = worker->mCacheReadTime;
			cache_write_time = worker->mCacheWriteTime;
			file_size = worker->mFileSize;
            worker->mCacheReadTimer.reset();
            worker->mDecodeTimer.reset();
			worker->mCacheWriteTimer.reset();
            worker->mFetchTimer.reset();
			logged_state_timers = worker->mStateTimersMap;
			skipped_states_time = worker->mSkippedStatesTime;
			worker->mStateTimer.reset();
			res = true;
			LL_DEBUGS(LOG_TXT) << id << ": Request Finished. State: " << worker->mState << " Discard: " << discard_level << LL_ENDL;
			worker->unlockWorkMutex();									// -Mw
			
			sample(sTexDecodeLatency, decode_time);
			sample(sTexFetchLatency, fetch_time);
			sample(sCacheReadLatency, cache_read_time);
			sample(sCacheWriteLatency, cache_write_time);
			
			static LLCachedControl<F32> min_time_to_log(gSavedSettings, "TextureFetchMinTimeToLog", 2.f);
			if (fetch_time > min_time_to_log)
			{
				//LL_INFOS() << "fetch_time: " << fetch_time << " cache_read_time: " << cache_read_time << " decode_time: " << decode_time << " cache_write_time: " << cache_write_time << LL_ENDL;

				LLTextureFetchTester* tester = (LLTextureFetchTester*)LLMetricPerformanceTesterBasic::getTester(sTesterName);
				if (tester)
				{
					tester->updateStats(logged_state_timers, fetch_time, skipped_states_time, file_size) ;
				}
			}
		}
		else
		{
			worker->lockWorkMutex();									// +Mw
			if ((worker->mDecodedDiscard >= 0) &&
				(worker->mDecodedDiscard < discard_level || discard_level < 0) &&
				(worker->mState >= LLTextureFetchWorker::WAIT_ON_WRITE))
			{
				// Not finished, but data is ready
				discard_level = worker->mDecodedDiscard;
				raw = worker->mRawImage;
				aux = worker->mAuxImage;
			}
			worker->unlockWorkMutex();									// -Mw
		}
	}
	else
	{
		res = true;
	}
	return res;
}

// Threads:  T*
bool LLTextureFetch::updateRequestPriority(const LLUUID& id, F32 priority)
{
	bool res = false;
	LLTextureFetchWorker* worker = getWorker(id);
	if (worker)
	{
		worker->lockWorkMutex();										// +Mw
		worker->setImagePriority(priority);
		worker->unlockWorkMutex();										// -Mw
		res = true;
	}
	return res;
}

// Replicates and expands upon the base class's
// getPending() implementation.  getPending() and
// runCondition() replicate one another's logic to
// an extent and are sometimes used for the same
// function (deciding whether or not to sleep/pause
// a thread).  So the implementations need to stay
// in step, at least until this can be refactored and
// the redundancy eliminated.
//
// Threads:  T*

//virtual
S32 LLTextureFetch::getPending()
{
	S32 res;
	lockData();															// +Ct
    {
        LLMutexLock lock(&mQueueMutex);									// +Mfq
        
        res = mRequestQueue.size();
        res += mCommands.size();
    }																	// -Mfq
	unlockData();														// -Ct
	return res;
}

// Locks:  Ct
// virtual
bool LLTextureFetch::runCondition()
{
	// Caller is holding the lock on LLThread's condition variable.
	
	// LLQueuedThread, unlike its base class LLThread, makes this a
	// private method which is unfortunate.  I want to use it directly
	// but I'm going to have to re-implement the logic here (or change
	// declarations, which I don't want to do right now).
	//
	// Changes here may need to be reflected in getPending().
	
	bool have_no_commands(false);
	{
		LLMutexLock lock(&mQueueMutex);									// +Mfq
		
		have_no_commands = mCommands.empty();
	}																	// -Mfq
	
	return ! (have_no_commands
			  && (mRequestQueue.empty() && mIdleThread));		// From base class
}

//////////////////////////////////////////////////////////////////////////////

// Threads:  Ttf
void LLTextureFetch::commonUpdate()
{
	// Update low/high water levels based on pipelining.  We pick
	// up setting eventually, so the semaphore/request level can
	// fall outside the [0..HIGH_WATER] range.  Expect that.
	if (LLAppViewer::instance()->getAppCoreHttp().isPipelined(LLAppCoreHttp::AP_TEXTURE))
	{
		mHttpHighWater = HTTP_PIPE_REQUESTS_HIGH_WATER;
		mHttpLowWater = HTTP_PIPE_REQUESTS_LOW_WATER;
	}
	else
	{
		mHttpHighWater = HTTP_NONPIPE_REQUESTS_HIGH_WATER;
		mHttpLowWater = HTTP_NONPIPE_REQUESTS_LOW_WATER;
	}

	// Release waiters
	releaseHttpWaiters();
	
	// Run a cross-thread command, if any.
	cmdDoWork();
	
	// Deliver all completion notifications
	LLCore::HttpStatus status = mHttpRequest->update(0);
	if (! status)
	{
		LL_INFOS_ONCE(LOG_TXT) << "Problem during HTTP servicing.  Reason:  "
							   << status.toString()
							   << LL_ENDL;
	}
}


// Threads:  Tmain

//virtual
S32 LLTextureFetch::update(F32 max_time_ms)
{
	static LLCachedControl<F32> band_width(gSavedSettings,"ThrottleBandwidthKBPS", 3000.0);

	{
		mNetworkQueueMutex.lock();										// +Mfnq
		mMaxBandwidth = band_width();

		add(LLStatViewer::TEXTURE_NETWORK_DATA_RECEIVED, mHTTPTextureBits);
		mHTTPTextureBits = (U32Bits)0;

		mNetworkQueueMutex.unlock();									// -Mfnq
	}

	S32 res = LLWorkerThread::update(max_time_ms);
	
<<<<<<< HEAD
	// <FS:Ansariel> OpenSim compatibility
	if (!mDebugPause)
	{
		// this is the startup state when send_complete_agent_movement() message is sent.
		// Before this, the RequestImages message sent by sendRequestListToSimulators 
		// won't work so don't bother trying
		if (LLStartUp::getStartupState() > STATE_AGENT_SEND)
		{
			sendRequestListToSimulators();			
		}
	}
	// </FS:Ansariel>

=======
>>>>>>> 97b676b6
	if (!mThreaded)
	{
		commonUpdate();
	}

	if (mFetchDebugger)
	{
		mFetchDebugger->tryToStopDebug(); //check if need to stop debugger.
	}

	return res;
}

// called in the MAIN thread after the TextureCacheThread shuts down.
//
// Threads:  Tmain
void LLTextureFetch::shutDownTextureCacheThread() 
{
	if(mTextureCache)
	{
		llassert_always(mTextureCache->isQuitting() || mTextureCache->isStopped()) ;
		mTextureCache = NULL ;
	}
}
	
// called in the MAIN thread after the ImageDecodeThread shuts down.
//
// Threads:  Tmain
void LLTextureFetch::shutDownImageDecodeThread() 
{
	if(mImageDecodeThread)
	{
		llassert_always(mImageDecodeThread->isQuitting() || mImageDecodeThread->isStopped()) ;
		mImageDecodeThread = NULL ;
	}
}

// Threads:  Ttf
void LLTextureFetch::startThread()
{
	mTextureInfo.startRecording();
}

// Threads:  Ttf
void LLTextureFetch::endThread()
{
	LL_INFOS(LOG_TXT) << "CacheReads:  " << mTotalCacheReadCount
					  << ", CacheWrites:  " << mTotalCacheWriteCount
					  << ", ResWaits:  " << mTotalResourceWaitCount
					  << ", TotalHTTPReq:  " << getTotalNumHTTPRequests()
					  << LL_ENDL;

	mTextureInfo.stopRecording();
}

// Threads:  Ttf
void LLTextureFetch::threadedUpdate()
{
	llassert_always(mHttpRequest);

#if 0
	// Limit update frequency
	const F32 PROCESS_TIME = 0.05f; 
	static LLFrameTimer process_timer;
	if (process_timer.getElapsedTimeF32() < PROCESS_TIME)
	{
		return;
	}
	process_timer.reset();
#endif
	
	commonUpdate();
	
#if 0
	const F32 INFO_TIME = 1.0f; 
	static LLFrameTimer info_timer;
	if (info_timer.getElapsedTimeF32() >= INFO_TIME)
	{
		S32 q = mCurlGetRequest->getQueued();
		if (q > 0)
		{
			LL_INFOS(LOG_TXT) << "Queued gets: " << q << LL_ENDL;
			info_timer.reset();
		}
	}
#endif
}

// <FS:Ansariel> OpenSim compatibility
//////////////////////////////////////////////////////////////////////////////

<<<<<<< HEAD
// Threads:  Tmain
void LLTextureFetch::sendRequestListToSimulators()
{
	// All requests
	const F32 REQUEST_DELTA_TIME = 0.10f; // 10 fps
	
	// Sim requests
	const S32 IMAGES_PER_REQUEST = 50;
	const F32 SIM_LAZY_FLUSH_TIMEOUT = 10.0f; // temp
	const F32 MIN_REQUEST_TIME = 1.0f;
	const F32 MIN_DELTA_PRIORITY = 1000.f;

	// Periodically, gather the list of textures that need data from the network
	// And send the requests out to the simulators
	static LLFrameTimer timer;
	if (timer.getElapsedTimeF32() < REQUEST_DELTA_TIME)
	{
		return;
	}
	timer.reset();
	
	// Send requests
	typedef std::set<LLTextureFetchWorker*,LLTextureFetchWorker::Compare> request_list_t;
	typedef std::map< LLHost, request_list_t > work_request_map_t;
	work_request_map_t requests;
	{
		LLMutexLock lock2(&mNetworkQueueMutex);							// +Mfnq
		for (queue_t::iterator iter = mNetworkQueue.begin(); iter != mNetworkQueue.end(); )
		{
			queue_t::iterator curiter = iter++;
			LLTextureFetchWorker* req = getWorker(*curiter);
			if (!req)
			{
				mNetworkQueue.erase(curiter);
				continue; // paranoia
			}
			if ((req->mState != LLTextureFetchWorker::LOAD_FROM_NETWORK) &&
				(req->mState != LLTextureFetchWorker::LOAD_FROM_SIMULATOR))
			{
				// We already received our URL, remove from the queue
				LL_WARNS(LOG_TXT) << "Worker: " << req->mID << " in mNetworkQueue but in wrong state: " << req->mState << LL_ENDL;
				mNetworkQueue.erase(curiter);
				continue;
			}
			if (req->mID == mDebugID)
			{
				mDebugCount++; // for setting breakpoints
			}
			if (req->mSentRequest == LLTextureFetchWorker::SENT_SIM &&
				req->mTotalPackets > 0 &&
				req->mLastPacket >= req->mTotalPackets-1)
			{
				// We have all the packets... make sure this is high priority
// 			req->setPriority(LLWorkerThread::PRIORITY_HIGH | req->mWorkPriority);
				continue;
			}
			F32 elapsed = req->mRequestedDeltaTimer.getElapsedTimeF32();
			{
				F32 delta_priority = llabs(req->mRequestedPriority - req->mImagePriority);
				if ((req->mSimRequestedDiscard != req->mDesiredDiscard) ||
					(delta_priority > MIN_DELTA_PRIORITY && elapsed >= MIN_REQUEST_TIME) ||
					(elapsed >= SIM_LAZY_FLUSH_TIMEOUT))
				{
					requests[req->mHost].insert(req);
				}
			}
		}
	}																	// -Mfnq

	for (work_request_map_t::iterator iter1 = requests.begin();
		 iter1 != requests.end(); ++iter1)
	{
		LLHost host = iter1->first;
		// invalid host = use agent host
		if (host.isInvalid())
		{
			host = gAgent.getRegionHost();
		}

		S32 sim_request_count = 0;
		
		for (request_list_t::iterator iter2 = iter1->second.begin();
			 iter2 != iter1->second.end(); ++iter2)
		{
			LLTextureFetchWorker* req = *iter2;
			if (gMessageSystem)
			{
				if (req->mSentRequest != LLTextureFetchWorker::SENT_SIM)
				{
					// Initialize packet data based on data read from cache
					req->lockWorkMutex();								// +Mw
					req->setupPacketData();
					req->unlockWorkMutex();								// -Mw		
				}
				if (0 == sim_request_count)
				{
					gMessageSystem->newMessageFast(_PREHASH_RequestImage);
					gMessageSystem->nextBlockFast(_PREHASH_AgentData);
					gMessageSystem->addUUIDFast(_PREHASH_AgentID, gAgent.getID());
					gMessageSystem->addUUIDFast(_PREHASH_SessionID, gAgent.getSessionID());
				}
				S32 packet = req->mLastPacket + 1;
				gMessageSystem->nextBlockFast(_PREHASH_RequestImage);
				gMessageSystem->addUUIDFast(_PREHASH_Image, req->mID);
				gMessageSystem->addS8Fast(_PREHASH_DiscardLevel, (S8)req->mDesiredDiscard);
				gMessageSystem->addF32Fast(_PREHASH_DownloadPriority, req->mImagePriority);
				gMessageSystem->addU32Fast(_PREHASH_Packet, packet);
				gMessageSystem->addU8Fast(_PREHASH_Type, req->mType);
// 				LL_INFOS(LOG_TXT) << "IMAGE REQUEST: " << req->mID << " Discard: " << req->mDesiredDiscard
// 						<< " Packet: " << packet << " Priority: " << req->mImagePriority << LL_ENDL;

				static LLCachedControl<bool> log_to_viewer_log(gSavedSettings,"LogTextureDownloadsToViewerLog", false);
				static LLCachedControl<bool> log_to_sim(gSavedSettings,"LogTextureDownloadsToSimulator", false);
				if (log_to_viewer_log || log_to_sim)
				{
					mTextureInfo.setRequestStartTime(req->mID, LLTimer::getTotalTime());
					mTextureInfo.setRequestOffset(req->mID, 0);
					mTextureInfo.setRequestSize(req->mID, 0);
					mTextureInfo.setRequestType(req->mID, LLTextureInfoDetails::REQUEST_TYPE_UDP);
				}

				req->lockWorkMutex();									// +Mw
				req->mSentRequest = LLTextureFetchWorker::SENT_SIM;
				req->mSimRequestedDiscard = req->mDesiredDiscard;
				req->mRequestedPriority = req->mImagePriority;
				req->mRequestedDeltaTimer.reset();
				req->unlockWorkMutex();									// -Mw
				sim_request_count++;
				if (sim_request_count >= IMAGES_PER_REQUEST)
				{
// 					LL_INFOS(LOG_TXT) << "REQUESTING " << sim_request_count << " IMAGES FROM HOST: " << host.getIPString() << LL_ENDL;

					gMessageSystem->sendSemiReliable(host, NULL, NULL);
					sim_request_count = 0;
				}
			}
		}
		if (gMessageSystem && sim_request_count > 0 && sim_request_count < IMAGES_PER_REQUEST)
		{
// 			LL_INFOS(LOG_TXT) << "REQUESTING " << sim_request_count << " IMAGES FROM HOST: " << host.getIPString() << LL_ENDL;
			gMessageSystem->sendSemiReliable(host, NULL, NULL);
			sim_request_count = 0;
		}
	}
	
	// Send cancelations
	{
		LLMutexLock lock2(&mNetworkQueueMutex);							// +Mfnq
		if (gMessageSystem && !mCancelQueue.empty())
		{
			for (cancel_queue_t::iterator iter1 = mCancelQueue.begin();
				 iter1 != mCancelQueue.end(); ++iter1)
			{
				LLHost host = iter1->first;
				if (host.isInvalid())
				{
					host = gAgent.getRegionHost();
				}
				S32 request_count = 0;
				for (queue_t::iterator iter2 = iter1->second.begin();
					 iter2 != iter1->second.end(); ++iter2)
				{
					if (0 == request_count)
					{
						gMessageSystem->newMessageFast(_PREHASH_RequestImage);
						gMessageSystem->nextBlockFast(_PREHASH_AgentData);
						gMessageSystem->addUUIDFast(_PREHASH_AgentID, gAgent.getID());
						gMessageSystem->addUUIDFast(_PREHASH_SessionID, gAgent.getSessionID());
					}
					gMessageSystem->nextBlockFast(_PREHASH_RequestImage);
					gMessageSystem->addUUIDFast(_PREHASH_Image, *iter2);
					gMessageSystem->addS8Fast(_PREHASH_DiscardLevel, -1);
					gMessageSystem->addF32Fast(_PREHASH_DownloadPriority, 0);
					gMessageSystem->addU32Fast(_PREHASH_Packet, 0);
					gMessageSystem->addU8Fast(_PREHASH_Type, 0);
// 				LL_INFOS(LOG_TXT) << "CANCELING IMAGE REQUEST: " << (*iter2) << LL_ENDL;

					request_count++;
					if (request_count >= IMAGES_PER_REQUEST)
					{
						gMessageSystem->sendSemiReliable(host, NULL, NULL);
						request_count = 0;
					}
				}
				if (request_count > 0 && request_count < IMAGES_PER_REQUEST)
				{
					gMessageSystem->sendSemiReliable(host, NULL, NULL);
				}
			}
			mCancelQueue.clear();
		}
	}																	// -Mfnq
}
// </FS:Ansariel>

//////////////////////////////////////////////////////////////////////////////

=======
>>>>>>> 97b676b6
// Threads:  T*
// Locks:  Mw
bool LLTextureFetchWorker::insertPacket(S32 index, U8* data, S32 size)
{
	mRequestedDeltaTimer.reset();
	if (index >= mTotalPackets)
	{
// 		LL_WARNS(LOG_TXT) << "Received Image Packet " << index << " > max: " << mTotalPackets << " for image: " << mID << LL_ENDL;
		return false;
	}
	if (index > 0 && index < mTotalPackets-1 && size != MAX_IMG_PACKET_SIZE)
	{
// 		LL_WARNS(LOG_TXT) << "Received bad sized packet: " << index << ", " << size << " != " << MAX_IMG_PACKET_SIZE << " for image: " << mID << LL_ENDL;
		return false;
	}
	
	if (index >= (S32)mPackets.size())
	{
		mPackets.resize(index+1, (PacketData*)NULL); // initializes v to NULL pointers
	}
	else if (mPackets[index] != NULL)
	{
// 		LL_WARNS(LOG_TXT) << "Received duplicate packet: " << index << " for image: " << mID << LL_ENDL;
		return false;
	}

	mPackets[index] = new PacketData(data, size);
	while (mLastPacket+1 < (S32)mPackets.size() && mPackets[mLastPacket+1] != NULL)
	{
		++mLastPacket;
	}
	return true;
}

void LLTextureFetchWorker::setState(e_state new_state)
{
	if (mFTType == FTT_SERVER_BAKE)
	{
	// NOTE: turning on these log statements is a reliable way to get
	// blurry images fairly frequently. Presumably this is an
	// indication of some subtle timing or locking issue.

//		LL_INFOS(LOG_TXT) << "id: " << mID << " FTType: " << mFTType << " disc: " << mDesiredDiscard << " sz: " << mDesiredSize << " state: " << e_state_name[mState] << " => " << e_state_name[new_state] << LL_ENDL;
	}
	
	F32 d_time = mStateTimer.getElapsedTimeF32();
	if (d_time >= 0.0001F)
	{
		if (LOGGED_STATES.count(mState))
		{
			mStateTimersMap[mState] = d_time;
		}
		else
		{
			mSkippedStatesTime += d_time;
		}
	}
	
	mStateTimer.reset();
	mState = new_state;
}

<<<<<<< HEAD
// <FS:Ansariel> OpenSim compatibility
// Threads:  T*
bool LLTextureFetch::receiveImageHeader(const LLHost& host, const LLUUID& id, U8 codec, U16 packets, U32 totalbytes,
										U16 data_size, U8* data)
{
	LLTextureFetchWorker* worker = getWorker(id);
	bool res = true;

	++mPacketCount;
	
	if (!worker)
	{
// 		LL_WARNS(LOG_TXT) << "Received header for non active worker: " << id << LL_ENDL;
		res = false;
	}
	else if (worker->mState != LLTextureFetchWorker::LOAD_FROM_NETWORK ||
			 worker->mSentRequest != LLTextureFetchWorker::SENT_SIM)
	{
// 		LL_WARNS(LOG_TXT) << "receiveImageHeader for worker: " << id
// 				<< " in state: " << LLTextureFetchWorker::sStateDescs[worker->mState]
// 				<< " sent: " << worker->mSentRequest << LL_ENDL;
		res = false;
	}
	else if (worker->mLastPacket != -1)
	{
		// check to see if we've gotten this packet before
// 		LL_WARNS(LOG_TXT) << "Received duplicate header for: " << id << LL_ENDL;
		res = false;
	}
	else if (!data_size)
	{
// 		LL_WARNS(LOG_TXT) << "Img: " << id << ":" << " Empty Image Header" << LL_ENDL;
		res = false;
	}
	if (!res)
	{
		mNetworkQueueMutex.lock();										// +Mfnq
		++mBadPacketCount;
		mCancelQueue[host].insert(id);
		mNetworkQueueMutex.unlock();									// -Mfnq 
		return false;
	}

	LLViewerStatsRecorder::instance().textureFetch(data_size);
	LLViewerStatsRecorder::instance().log(0.1f);

	worker->lockWorkMutex();


	//	Copy header data into image object
	worker->mImageCodec = codec;
	worker->mTotalPackets = packets;
	worker->mFileSize = (S32)totalbytes;	
	llassert_always(totalbytes > 0);
	llassert_always(data_size == FIRST_PACKET_SIZE || data_size == worker->mFileSize);
	res = worker->insertPacket(0, data, data_size);
	worker->setPriority(LLWorkerThread::PRIORITY_HIGH | worker->mWorkPriority);
	worker->setState(LLTextureFetchWorker::LOAD_FROM_SIMULATOR);
	worker->unlockWorkMutex();											// -Mw
	return res;
}


// Threads:  T*
bool LLTextureFetch::receiveImagePacket(const LLHost& host, const LLUUID& id, U16 packet_num, U16 data_size, U8* data)
{
	LLTextureFetchWorker* worker = getWorker(id);
	bool res = true;

	++mPacketCount;
	
	if (!worker)
	{
// 		LL_WARNS(LOG_TXT) << "Received packet " << packet_num << " for non active worker: " << id << LL_ENDL;
		res = false;
	}
	else if (worker->mLastPacket == -1)
	{
// 		LL_WARNS(LOG_TXT) << "Received packet " << packet_num << " before header for: " << id << LL_ENDL;
		res = false;
	}
	else if (!data_size)
	{
// 		LL_WARNS(LOG_TXT) << "Img: " << id << ":" << " Empty Image Header" << LL_ENDL;
		res = false;
	}
	if (!res)
	{
		mNetworkQueueMutex.lock();										// +Mfnq
		++mBadPacketCount;
		mCancelQueue[host].insert(id);
		mNetworkQueueMutex.unlock();									// -Mfnq
		return false;
	}
	
	LLViewerStatsRecorder::instance().textureFetch(data_size);
	LLViewerStatsRecorder::instance().log(0.1f);

	worker->lockWorkMutex();

	
	res = worker->insertPacket(packet_num, data, data_size);
	
	if ((worker->mState == LLTextureFetchWorker::LOAD_FROM_SIMULATOR) ||
		(worker->mState == LLTextureFetchWorker::LOAD_FROM_NETWORK))
	{
		worker->setPriority(LLWorkerThread::PRIORITY_HIGH | worker->mWorkPriority);
		worker->setState(LLTextureFetchWorker::LOAD_FROM_SIMULATOR);
	}
	else
	{
// 		LL_WARNS(LOG_TXT) << "receiveImagePacket " << packet_num << "/" << worker->mLastPacket << " for worker: " << id
// 				<< " in state: " << LLTextureFetchWorker::sStateDescs[worker->mState] << LL_ENDL;
		removeFromNetworkQueue(worker, true); // failsafe
	}

	if (packet_num >= (worker->mTotalPackets - 1))
	{
		static LLCachedControl<bool> log_to_viewer_log(gSavedSettings,"LogTextureDownloadsToViewerLog", false);
		static LLCachedControl<bool> log_to_sim(gSavedSettings,"LogTextureDownloadsToSimulator", false);

		if (log_to_viewer_log || log_to_sim)
		{
			U64Microseconds timeNow = LLTimer::getTotalTime();
			mTextureInfoMainThread.setRequestSize(id, worker->mFileSize);
			mTextureInfoMainThread.setRequestCompleteTimeAndLog(id, timeNow);
		}
	}
	worker->unlockWorkMutex();											// -Mw

	return res;
}
// </FS:Ansariel>

=======
>>>>>>> 97b676b6
//////////////////////////////////////////////////////////////////////////////

// Threads:  T*
BOOL LLTextureFetch::isFromLocalCache(const LLUUID& id)
{
	BOOL from_cache = FALSE ;

	LLTextureFetchWorker* worker = getWorker(id);
	if (worker)
	{
		worker->lockWorkMutex();										// +Mw
		from_cache = worker->mInLocalCache;
		worker->unlockWorkMutex();										// -Mw
	}

	return from_cache ;
}

// Threads:  T*
S32 LLTextureFetch::getFetchState(const LLUUID& id, F32& data_progress_p, F32& requested_priority_p,
								  U32& fetch_priority_p, F32& fetch_dtime_p, F32& request_dtime_p, bool& can_use_http)
{
	S32 state = LLTextureFetchWorker::INVALID;
	F32 data_progress = 0.0f;
	F32 requested_priority = 0.0f;
	F32 fetch_dtime = 999999.f;
	F32 request_dtime = 999999.f;
	U32 fetch_priority = 0;
	
	LLTextureFetchWorker* worker = getWorker(id);
	if (worker && worker->haveWork())
	{
		worker->lockWorkMutex();										// +Mw
		state = worker->mState;
		fetch_dtime = worker->mFetchDeltaTimer.getElapsedTimeF32();
		request_dtime = worker->mRequestedDeltaTimer.getElapsedTimeF32();
		if (worker->mFileSize > 0)
		{
<<<<<<< HEAD
			// <FS:Ansariel> OpenSim compatibility
			//if (worker->mFormattedImage.notNull())
			if (state == LLTextureFetchWorker::LOAD_FROM_SIMULATOR)
			{
				S32 data_size = FIRST_PACKET_SIZE + (worker->mLastPacket-1) * MAX_IMG_PACKET_SIZE;
				data_size = llmax(data_size, 0);
				data_progress = (F32)data_size / (F32)worker->mFileSize;
			}
			else if (worker->mFormattedImage.notNull())
			// </FS:Ansariel>
=======
			if (worker->mFormattedImage.notNull())
>>>>>>> 97b676b6
			{
				data_progress = (F32)worker->mFormattedImage->getDataSize() / (F32)worker->mFileSize;
			}
		}
		if (state >= LLTextureFetchWorker::LOAD_FROM_NETWORK && state <= LLTextureFetchWorker::WAIT_HTTP_REQ)
		{
			requested_priority = worker->mRequestedPriority;
		}
		else
		{
			requested_priority = worker->mImagePriority;
		}
		fetch_priority = worker->getPriority();
		can_use_http = worker->getCanUseHTTP() ;
		worker->unlockWorkMutex();										// -Mw
	}
	data_progress_p = data_progress;
	requested_priority_p = requested_priority;
	fetch_priority_p = fetch_priority;
	fetch_dtime_p = fetch_dtime;
	request_dtime_p = request_dtime;
	return state;
}

void LLTextureFetch::dump()
{
	LL_INFOS(LOG_TXT) << "LLTextureFetch REQUESTS:" << LL_ENDL;
	for (request_queue_t::iterator iter = mRequestQueue.begin();
		 iter != mRequestQueue.end(); ++iter)
	{
		LLQueuedThread::QueuedRequest* qreq = *iter;
		LLWorkerThread::WorkRequest* wreq = (LLWorkerThread::WorkRequest*)qreq;
		LLTextureFetchWorker* worker = (LLTextureFetchWorker*)wreq->getWorkerClass();
		LL_INFOS(LOG_TXT) << " ID: " << worker->mID
						  << " PRI: " << llformat("0x%08x",wreq->getPriority())
						  << " STATE: " << sStateDescs[worker->mState]
						  << LL_ENDL;
	}

	LL_INFOS(LOG_TXT) << "LLTextureFetch ACTIVE_HTTP:" << LL_ENDL;
	for (queue_t::const_iterator iter(mHTTPTextureQueue.begin());
		 mHTTPTextureQueue.end() != iter;
		 ++iter)
	{
		LL_INFOS(LOG_TXT) << " ID: " << (*iter) << LL_ENDL;
	}

	LL_INFOS(LOG_TXT) << "LLTextureFetch WAIT_HTTP_RESOURCE:" << LL_ENDL;
	for (wait_http_res_queue_t::const_iterator iter(mHttpWaitResource.begin());
		 mHttpWaitResource.end() != iter;
		 ++iter)
	{
		LL_INFOS(LOG_TXT) << " ID: " << (*iter) << LL_ENDL;
	}
}

//////////////////////////////////////////////////////////////////////////////

// HTTP Resource Waiting Methods

// Threads:  Ttf
void LLTextureFetch::addHttpWaiter(const LLUUID & tid)
{
	mNetworkQueueMutex.lock();											// +Mfnq
	mHttpWaitResource.insert(tid);
	mNetworkQueueMutex.unlock();										// -Mfnq
}

// Threads:  Ttf
void LLTextureFetch::removeHttpWaiter(const LLUUID & tid)
{
	mNetworkQueueMutex.lock();											// +Mfnq
	wait_http_res_queue_t::iterator iter(mHttpWaitResource.find(tid));
	if (mHttpWaitResource.end() != iter)
	{
		mHttpWaitResource.erase(iter);
	}
	mNetworkQueueMutex.unlock();										// -Mfnq
}

// Threads:  T*
bool LLTextureFetch::isHttpWaiter(const LLUUID & tid)
{
	mNetworkQueueMutex.lock();											// +Mfnq
	wait_http_res_queue_t::iterator iter(mHttpWaitResource.find(tid));
	const bool ret(mHttpWaitResource.end() != iter);
	mNetworkQueueMutex.unlock();										// -Mfnq
	return ret;
}

// Release as many requests as permitted from the WAIT_HTTP_RESOURCE2
// state to the SEND_HTTP_REQ state based on their current priority.
//
// This data structures and code associated with this looks a bit
// indirect and naive but it's done in the name of safety.  An
// ordered container may become invalid from time to time due to
// priority changes caused by actions in other threads.  State itself
// could also suffer the same fate with canceled operations.  Even
// done this way, I'm not fully trusting we're truly safe.  This
// module is due for a major refactoring and we'll deal with it then.
//
// Threads:  Ttf
// Locks:  -Mw (must not hold any worker when called)
void LLTextureFetch::releaseHttpWaiters()
{
	// Use mHttpSemaphore rather than mHTTPTextureQueue.size()
	// to avoid a lock.  
	if (mHttpSemaphore >= mHttpLowWater)
		return;
	S32 needed(mHttpHighWater - mHttpSemaphore);
	if (needed <= 0)
	{
		// Would only happen if High/LowWater were changed behind
		// our back.  In that case, defer fill until usage falls within
		// limits.
		return;
	}

	// Quickly make a copy of all the LLUIDs.  Get off the
	// mutex as early as possible.
	typedef std::vector<LLUUID> uuid_vec_t;
	uuid_vec_t tids;

	{
		LLMutexLock lock(&mNetworkQueueMutex);							// +Mfnq

		if (mHttpWaitResource.empty())
			return;
		tids.reserve(mHttpWaitResource.size());
		tids.assign(mHttpWaitResource.begin(), mHttpWaitResource.end());
	}																	// -Mfnq

	// Now lookup the UUUIDs to find valid requests and sort
	// them in priority order, highest to lowest.  We're going
	// to modify priority later as a side-effect of releasing
	// these objects.  That, in turn, would violate the partial
	// ordering assumption of std::set, std::map, etc. so we
	// don't use those containers.  We use a vector and an explicit
	// sort to keep the containers valid later.
	typedef std::vector<LLTextureFetchWorker *> worker_list_t;
	worker_list_t tids2;

	tids2.reserve(tids.size());
	for (uuid_vec_t::iterator iter(tids.begin());
		 tids.end() != iter;
		 ++iter)
	{
		LLTextureFetchWorker * worker(getWorker(* iter));
		if (worker)
		{
			tids2.push_back(worker);
		}
		else
		{
			// If worker isn't found, this should be due to a request
			// for deletion.  We signal our recognition that this
			// uuid shouldn't be used for resource waiting anymore by
			// erasing it from the resource waiter list.  That allows
			// deleteOK to do final deletion on the worker.
			removeHttpWaiter(* iter);
		}
	}
	tids.clear();

	// Sort into priority order, if necessary and only as much as needed
	if (tids2.size() > needed)
	{
		LLTextureFetchWorker::Compare compare;
		std::partial_sort(tids2.begin(), tids2.begin() + needed, tids2.end(), compare);
	}

	// Release workers up to the high water mark.  Since we aren't
	// holding any locks at this point, we can be in competition
	// with other callers.  Do defensive things like getting
	// refreshed counts of requests and checking if someone else
	// has moved any worker state around....
	for (worker_list_t::iterator iter2(tids2.begin()); tids2.end() != iter2; ++iter2)
	{
		LLTextureFetchWorker * worker(* iter2);

		worker->lockWorkMutex();										// +Mw
		if (LLTextureFetchWorker::WAIT_HTTP_RESOURCE2 != worker->mState)
		{
			// Not in expected state, remove it, try the next one
			worker->unlockWorkMutex();									// -Mw
			LL_WARNS(LOG_TXT) << "Resource-waited texture " << worker->mID
							  << " in unexpected state:  " << worker->mState
							  << ".  Removing from wait list."
							  << LL_ENDL;
			removeHttpWaiter(worker->mID);
			continue;
		}

		if (! worker->acquireHttpSemaphore())
		{
			// Out of active slots, quit
			worker->unlockWorkMutex();									// -Mw
			break;
		}
		
		worker->setState(LLTextureFetchWorker::SEND_HTTP_REQ);
		worker->setPriority(LLWorkerThread::PRIORITY_HIGH | worker->mWorkPriority);
		worker->unlockWorkMutex();										// -Mw

		removeHttpWaiter(worker->mID);
	}
}

// Threads:  T*
void LLTextureFetch::cancelHttpWaiters()
{
	mNetworkQueueMutex.lock();											// +Mfnq
	mHttpWaitResource.clear();
	mNetworkQueueMutex.unlock();										// -Mfnq
}

// Threads:  T*
int LLTextureFetch::getHttpWaitersCount()
{
	mNetworkQueueMutex.lock();											// +Mfnq
	int ret(mHttpWaitResource.size());
	mNetworkQueueMutex.unlock();										// -Mfnq
	return ret;
}


// Threads:  T*
void LLTextureFetch::updateStateStats(U32 cache_read, U32 cache_write, U32 res_wait)
{
	LLMutexLock lock(&mQueueMutex);										// +Mfq

	mTotalCacheReadCount += cache_read;
	mTotalCacheWriteCount += cache_write;
	mTotalResourceWaitCount += res_wait;
}																		// -Mfq


// Threads:  T*
void LLTextureFetch::getStateStats(U32 * cache_read, U32 * cache_write, U32 * res_wait)
{
	U32 ret1(0U), ret2(0U), ret3(0U);
	
	{
		LLMutexLock lock(&mQueueMutex);									// +Mfq
		ret1 = mTotalCacheReadCount;
		ret2 = mTotalCacheWriteCount;
		ret3 = mTotalResourceWaitCount;
	}																	// -Mfq
	
	*cache_read = ret1;
	*cache_write = ret2;
	*res_wait = ret3;
}

//////////////////////////////////////////////////////////////////////////////

// cross-thread command methods

// Threads:  T*
void LLTextureFetch::commandSetRegion(U64 region_handle)
{
	TFReqSetRegion * req = new TFReqSetRegion(region_handle);

	cmdEnqueue(req);
}

// Threads:  T*
void LLTextureFetch::commandSendMetrics(const std::string & caps_url,
										const LLUUID & session_id,
										const LLUUID & agent_id,
										LLSD& stats_sd)
{
	TFReqSendMetrics * req = new TFReqSendMetrics(caps_url, session_id, agent_id, stats_sd);

	cmdEnqueue(req);
}

// Threads:  T*
void LLTextureFetch::commandDataBreak()
{
	// The pedantically correct way to implement this is to create a command
	// request object in the above fashion and enqueue it.  However, this is
	// simple data of an advisorial not operational nature and this case
	// of shared-write access is tolerable.

	LLTextureFetch::svMetricsDataBreak = true;
}

// Threads:  T*
void LLTextureFetch::cmdEnqueue(TFRequest * req)
{
	lockQueue();														// +Mfq
	mCommands.push_back(req);
	unlockQueue();														// -Mfq

	unpause();
}

// Threads:  T*
LLTextureFetch::TFRequest * LLTextureFetch::cmdDequeue()
{
	TFRequest * ret = 0;
	
	lockQueue();														// +Mfq
	if (! mCommands.empty())
	{
		ret = mCommands.front();
		mCommands.erase(mCommands.begin());
	}
	unlockQueue();														// -Mfq

	return ret;
}

// Threads:  Ttf
void LLTextureFetch::cmdDoWork()
{
	if (mDebugPause)
	{
		return;  // debug: don't do any work
	}

	TFRequest * req = cmdDequeue();
	if (req)
	{
		// One request per pass should really be enough for this.
		req->doWork(this);
		delete req;
	}
}

//////////////////////////////////////////////////////////////////////////////

// Private (anonymous) class methods implementing the command scheme.

namespace
{


// Example of a simple notification handler for metrics
// delivery notification.  Earlier versions of the code used
// a Responder that tried harder to detect delivery breaks
// but it really isn't that important.  If someone wants to
// revisit that effort, here is a place to start.
class AssetReportHandler : public LLCore::HttpHandler
{
public:

	// Threads:  Ttf
	virtual void onCompleted(LLCore::HttpHandle handle, LLCore::HttpResponse * response)
	{
		LLCore::HttpStatus status(response->getStatus());

		if (status)
		{
			LL_DEBUGS(LOG_TXT) << "Successfully delivered asset metrics to grid."
							   << LL_ENDL;
		}
		else
		{
			LL_WARNS(LOG_TXT) << "Error delivering asset metrics to grid.  Status:  "
							  << status.toTerseString()
							  << ", Reason:  " << status.toString() << LL_ENDL;
		}
	}
}; // end class AssetReportHandler

/**
 * Implements the 'Set Region' command.
 *
 * Thread:  Thread1 (TextureFetch)
 */
bool
TFReqSetRegion::doWork(LLTextureFetch *)
{
	LLViewerAssetStatsFF::set_region(mRegionHandle);

	return true;
}

TFReqSendMetrics::TFReqSendMetrics(const std::string & caps_url,
                                   const LLUUID & session_id,
                                   const LLUUID & agent_id,
                                   LLSD& stats_sd):
    LLTextureFetch::TFRequest(),
    mCapsURL(caps_url),
    mSessionID(session_id),
    mAgentID(agent_id),
    mStatsSD(stats_sd),
    mHandler(new AssetReportHandler)
{}


TFReqSendMetrics::~TFReqSendMetrics()
{
}


/**
 * Implements the 'Send Metrics' command.  Takes over
 * ownership of the passed LLViewerAssetStats pointer.
 *
 * Thread:  Thread1 (TextureFetch)
 */
bool
TFReqSendMetrics::doWork(LLTextureFetch * fetcher)
{
	static const U32 report_priority(1);
	
	//if (! gViewerAssetStatsThread1)
	//	return true;

	static volatile bool reporting_started(false);
	static volatile S32 report_sequence(0);
    
	// In mStatsSD, we have a copy we own of the LLSD representation
	// of the asset stats. Add some additional fields and ship it off.

    static const S32 metrics_data_version = 2;
    
	bool initial_report = !reporting_started;
	mStatsSD["session_id"] = mSessionID;
	mStatsSD["agent_id"] = mAgentID;
	mStatsSD["message"] = "ViewerAssetMetrics";
	mStatsSD["sequence"] = report_sequence;
	mStatsSD["initial"] = initial_report;
	mStatsSD["version"] = metrics_data_version;
	mStatsSD["break"] = static_cast<bool>(LLTextureFetch::svMetricsDataBreak);
		
	// Update sequence number
	if (S32_MAX == ++report_sequence)
	{
		report_sequence = 0;
	}
	reporting_started = true;
	
	// Limit the size of the stats report if necessary.
	
	mStatsSD["truncated"] = truncate_viewer_metrics(10, mStatsSD);

    if (gSavedSettings.getBOOL("QAModeMetrics"))
    {
        dump_sequential_xml("metric_asset_stats",mStatsSD);
    }
            
	if (! mCapsURL.empty())
	{
		// Don't care about handle, this is a fire-and-forget operation.  
		LLCoreHttpUtil::requestPostWithLLSD(&fetcher->getHttpRequest(),
											fetcher->getMetricsPolicyClass(),
											report_priority,
											mCapsURL,
											mStatsSD,
											LLCore::HttpOptions::ptr_t(),
											fetcher->getMetricsHeaders(),
											mHandler);
		LLTextureFetch::svMetricsDataBreak = false;
	}
	else
	{
		LLTextureFetch::svMetricsDataBreak = true;
	}

	// In QA mode, Metrics submode, log the result for ease of testing
	if (fetcher->isQAMode())
	{
		LL_INFOS(LOG_TXT) << "ViewerAssetMetrics as submitted\n" << ll_pretty_print_sd(mStatsSD) << LL_ENDL;
	}

	return true;
}


bool
truncate_viewer_metrics(int max_regions, LLSD & metrics)
{
	static const LLSD::String reg_tag("regions");
	static const LLSD::String duration_tag("duration");
	
	LLSD & reg_map(metrics[reg_tag]);
	if (reg_map.size() <= max_regions)
	{
		return false;
	}

	// Build map of region hashes ordered by duration
	typedef std::multimap<LLSD::Real, int> reg_ordered_list_t;
	reg_ordered_list_t regions_by_duration;

	int ind(0);
	LLSD::array_const_iterator it_end(reg_map.endArray());
	for (LLSD::array_const_iterator it(reg_map.beginArray()); it_end != it; ++it, ++ind)
	{
		LLSD::Real duration = (*it)[duration_tag].asReal();
		regions_by_duration.insert(reg_ordered_list_t::value_type(duration, ind));
	}

	// Build a replacement regions array with the longest-persistence regions
	LLSD new_region(LLSD::emptyArray());
	reg_ordered_list_t::const_reverse_iterator it2_end(regions_by_duration.rend());
	reg_ordered_list_t::const_reverse_iterator it2(regions_by_duration.rbegin());
	for (int i(0); i < max_regions && it2_end != it2; ++i, ++it2)
	{
		new_region.append(reg_map[it2->second]);
	}
	reg_map = new_region;
	
	return true;
}

} // end of anonymous namespace


///////////////////////////////////////////////////////////////////////////////////////////
//Start LLTextureFetchDebugger
///////////////////////////////////////////////////////////////////////////////////////////
//---------------------
class LLDebuggerCacheReadResponder : public LLTextureCache::ReadResponder
{
public:
	LLDebuggerCacheReadResponder(LLTextureFetchDebugger* debugger, S32 id, LLImageFormatted* image)
		: mDebugger(debugger), mID(id)
	{
		setImage(image);
	}
	virtual void completed(bool success)
	{
		mDebugger->callbackCacheRead(mID, success, mFormattedImage, mImageSize, mImageLocal);
	}
private:
	LLTextureFetchDebugger* mDebugger;
	S32 mID;
};

class LLDebuggerCacheWriteResponder : public LLTextureCache::WriteResponder
{
public:
	LLDebuggerCacheWriteResponder(LLTextureFetchDebugger* debugger, S32 id)
		: mDebugger(debugger), mID(id)
	{
	}
	virtual void completed(bool success)
	{
		mDebugger->callbackCacheWrite(mID, success);
	}
private:
	LLTextureFetchDebugger* mDebugger;
	S32 mID;
};

class LLDebuggerDecodeResponder : public LLImageDecodeThread::Responder
{
public:
	LLDebuggerDecodeResponder(LLTextureFetchDebugger* debugger, S32 id)
		: mDebugger(debugger), mID(id)
	{
	}
	virtual void completed(bool success, LLImageRaw* raw, LLImageRaw* aux)
	{
		mDebugger->callbackDecoded(mID, success, raw, aux);
	}
private:
	LLTextureFetchDebugger* mDebugger;
	S32 mID;
};


LLTextureFetchDebugger::LLTextureFetchDebugger(LLTextureFetch* fetcher, LLTextureCache* cache, LLImageDecodeThread* imagedecodethread) :
	LLCore::HttpHandler(),
	mFetcher(fetcher),
	mTextureCache(cache),
	mImageDecodeThread(imagedecodethread),
	mHttpHeaders(),
	mHttpPolicyClass(fetcher->getPolicyClass()),
	mNbCurlCompleted(0),
	mTempIndex(0),
	mHistoryListIndex(0)
{
	init();
}
	
LLTextureFetchDebugger::~LLTextureFetchDebugger()
{
	mFetchingHistory.clear();
	mStopDebug = TRUE;
	tryToStopDebug();
}

void LLTextureFetchDebugger::init()
{
	setDebuggerState(IDLE);
	
	mCacheReadTime = -1.f;
	mCacheWriteTime = -1.f;
	mDecodingTime = -1.f;
	mHTTPTime = -1.f;
	mGLCreationTime = -1.f;

	mTotalFetchingTime = 0.f;
	mRefetchVisCacheTime = -1.f;
	mRefetchVisHTTPTime = -1.f;
	mRefetchAllCacheTime = -1.f;
	mRefetchAllHTTPTime = -1.f;

	mNumFetchedTextures = 0;
	mNumCacheHits = 0;
	mNumVisibleFetchedTextures = 0;
	mNumVisibleFetchingRequests = 0;
	mFetchedData = 0;
	mDecodedData = 0;
	mVisibleFetchedData = 0;
	mVisibleDecodedData = 0;
	mRenderedData = 0;
	mRenderedDecodedData = 0;
	mFetchedPixels = 0;
	mRenderedPixels = 0;
	mRefetchedVisData = 0;
	mRefetchedVisPixels = 0;
	mRefetchedAllData = 0;
	mRefetchedAllPixels = 0;

	mFreezeHistory = FALSE;
	mStopDebug = FALSE;
	mClearHistory = FALSE;
	mRefetchNonVis = FALSE;
	
	mNbCurlRequests = 0;

	if (! mHttpHeaders)
	{
        mHttpHeaders = LLCore::HttpHeaders::ptr_t(new LLCore::HttpHeaders);
		mHttpHeaders->append(HTTP_OUT_HEADER_ACCEPT, HTTP_CONTENT_IMAGE_X_J2C);
	}
}

void LLTextureFetchDebugger::startWork(e_debug_state state)
{
	switch(state)
	{
		case IDLE:
			break;
		case START_DEBUG:
			startDebug();
			break;
		case READ_CACHE:			
			debugCacheRead();
			break;
		case WRITE_CACHE:
			debugCacheWrite();
			break;
		case DECODING:
			debugDecoder();
			break;
		case HTTP_FETCHING:
			debugHTTP();
			break;
		case GL_TEX:
			debugGLTextureCreation();
			break;
		case REFETCH_VIS_CACHE:
			debugRefetchVisibleFromCache();
			break;
		case REFETCH_VIS_HTTP:
			debugRefetchVisibleFromHTTP();
			break;
		case REFETCH_ALL_CACHE:
			debugRefetchAllFromCache();
			break;
		case REFETCH_ALL_HTTP:
			debugRefetchAllFromHTTP();
			break;
		default:
			break;
	}
	return;
}

void LLTextureFetchDebugger::startDebug()
{
	//lock the fetcher
	mFetcher->lockFetcher(true);
	mFreezeHistory = TRUE;
	mFetcher->resetLoadSource();

	//clear the current fetching queue
	gTextureList.clearFetchingRequests();

	setDebuggerState(START_DEBUG);
}

bool LLTextureFetchDebugger::processStartDebug(F32 max_time)
{
	mTimer.reset();

	//wait for all works to be done
	while(1)
	{
		S32 pending = 0;
		pending += LLAppViewer::getTextureCache()->update(1); 
		pending += LLAppViewer::getImageDecodeThread()->update(1); 
		// pending += LLAppViewer::getTextureFetch()->update(1);  // This causes infinite recursion in some cases
		pending += mNbCurlRequests;
		if(!pending)
		{
			break;
		}

		if(mTimer.getElapsedTimeF32() > max_time)
		{
			return false;
		}
	}

	//collect statistics
	mTotalFetchingTime = gTextureTimer.getElapsedTimeF32() - mTotalFetchingTime;
	
	std::set<LLUUID> fetched_textures;
	S32 size = mFetchingHistory.size();
	for(S32 i = 0 ; i < size; i++)
	{
		bool in_list = true;
		if(fetched_textures.find(mFetchingHistory[i].mID) == fetched_textures.end())
		{
			fetched_textures.insert(mFetchingHistory[i].mID);
			in_list = false;
		}

        std::vector<LLViewerFetchedTexture*> textures;
        LLViewerTextureManager::findFetchedTextures(mFetchingHistory[i].mID, textures);
        std::vector<LLViewerFetchedTexture*>::iterator iter = textures.begin();
        while (iter != textures.end())
        {
            LLViewerFetchedTexture* tex = *iter++;
            // fetched data will be counted for both ui and regular elements
            if (tex && tex->isJustBound()) //visible
            {
                if (!in_list)
                {
                    mNumVisibleFetchedTextures++;
                }
                mNumVisibleFetchingRequests++;

                mVisibleFetchedData += mFetchingHistory[i].mFetchedSize;
                mVisibleDecodedData += mFetchingHistory[i].mDecodedSize;

                if (tex->getDiscardLevel() >= mFetchingHistory[i].mDecodedLevel)
                {
                    mRenderedData += mFetchingHistory[i].mFetchedSize;
                    mRenderedDecodedData += mFetchingHistory[i].mDecodedSize;
                    mRenderedPixels += tex->getWidth() * tex->getHeight();
                }
            }
        }
	}

	mNumFetchedTextures = fetched_textures.size();

	return true;
}

void LLTextureFetchDebugger::tryToStopDebug()
{
	if(!mStopDebug)
	{
		return;
	}

	//clear the current debug work
	S32 size = mFetchingHistory.size();
	switch(mDebuggerState)
	{
	case READ_CACHE:		
		for(S32 i = 0 ; i < size; i++)
		{
			if (mFetchingHistory[i]. mCacheHandle != LLTextureCache::nullHandle())
			{
				mTextureCache->readComplete(mFetchingHistory[i].mCacheHandle, true);
			}
 		}	
		break;
	case WRITE_CACHE:
		for(S32 i = 0 ; i < size; i++)
		{
			if (mFetchingHistory[i].mCacheHandle != LLTextureCache::nullHandle())
			{
				mTextureCache->writeComplete(mFetchingHistory[i].mCacheHandle, true);
			}
		}
		break;
	case DECODING:
		break;
	case HTTP_FETCHING:
		break;
	case GL_TEX:
		break;
	case REFETCH_VIS_CACHE:
		break;
	case REFETCH_VIS_HTTP:
		break;
	case REFETCH_ALL_CACHE:
		mRefetchList.clear();
		break;
	case REFETCH_ALL_HTTP:
		mRefetchList.clear();
		break;
	default:
		break;
	}

	if(update(0.005f))
	{
		//unlock the fetcher
		mFetcher->lockFetcher(false);
		mFetcher->resetLoadSource();
		mFreezeHistory = FALSE;		
		mStopDebug = FALSE;

		if(mClearHistory)
		{
			mFetchingHistory.clear();
			mHandleToFetchIndex.clear();
			init();	
			mTotalFetchingTime = gTextureTimer.getElapsedTimeF32(); //reset
		}
	}
}

//called in the main thread and when the fetching queue is empty
void LLTextureFetchDebugger::clearHistory()
{
	mClearHistory = TRUE;	
}

void LLTextureFetchDebugger::addHistoryEntry(LLTextureFetchWorker* worker)
{
	if(worker->mRawImage.isNull() || worker->mFormattedImage.isNull())
	{
		return;
	}

	if(mFreezeHistory)
	{
		if(mDebuggerState == REFETCH_VIS_CACHE || mDebuggerState == REFETCH_VIS_HTTP)
		{
			mRefetchedVisPixels += worker->mRawImage->getWidth() * worker->mRawImage->getHeight();
			mRefetchedVisData += worker->mFormattedImage->getDataSize();
		}
		else
		{
			mRefetchedAllPixels += worker->mRawImage->getWidth() * worker->mRawImage->getHeight();
			mRefetchedAllData += worker->mFormattedImage->getDataSize();

			// refetch list only requests/creates normal images, so requesting ui='false'
			LLViewerFetchedTexture* tex = LLViewerTextureManager::findFetchedTexture(worker->mID, TEX_LIST_STANDARD);
			if(tex && mRefetchList[tex].begin() != mRefetchList[tex].end())
			{
				if(worker->mDecodedDiscard == mFetchingHistory[mRefetchList[tex][0]].mDecodedLevel)
				{
					mRefetchList[tex].erase(mRefetchList[tex].begin());
				}
			}
		}
		return;
	}

	if(worker->mInCache)
	{
		mNumCacheHits++;
	}
	mFetchedData += worker->mFormattedImage->getDataSize();
	mDecodedData += worker->mRawImage->getDataSize();
	mFetchedPixels += worker->mRawImage->getWidth() * worker->mRawImage->getHeight();

	mFetchingHistory.push_back(FetchEntry(worker->mID, worker->mDesiredSize, worker->mDecodedDiscard, 
		worker->mFormattedImage->getDataSize(), worker->mRawImage->getDataSize()));
}

void LLTextureFetchDebugger::lockCache()
{
}
	
void LLTextureFetchDebugger::unlockCache()
{
}
	
void LLTextureFetchDebugger::debugCacheRead()
{
	lockCache();
	llassert_always(mDebuggerState == IDLE);
	mTimer.reset();
	setDebuggerState(READ_CACHE);
	mCacheReadTime = -1.f;

	S32 size = mFetchingHistory.size();
	for(S32 i = 0 ; i < size ; i++)
	{		
		mFetchingHistory[i].mFormattedImage = NULL;
		mFetchingHistory[i].mCacheHandle = mTextureCache->readFromCache(mFetchingHistory[i].mID, LLWorkerThread::PRIORITY_NORMAL, 0, mFetchingHistory[i].mFetchedSize, 
			new LLDebuggerCacheReadResponder(this, i, mFetchingHistory[i].mFormattedImage));
	}
}
	
void LLTextureFetchDebugger::clearCache()
{
	S32 size = mFetchingHistory.size();
	{
		std::set<LLUUID> deleted_list;
		for(S32 i = 0 ; i < size ; i++)
		{
			if(deleted_list.find(mFetchingHistory[i].mID) == deleted_list.end())
			{
				deleted_list.insert(mFetchingHistory[i].mID);
				mTextureCache->removeFromCache(mFetchingHistory[i].mID);
			}
		}
	}
}

void LLTextureFetchDebugger::debugCacheWrite()
{
	//remove from cache
	clearCache();

	lockCache();
	llassert_always(mDebuggerState == IDLE);
	mTimer.reset();
	setDebuggerState(WRITE_CACHE);
	mCacheWriteTime = -1.f;

	S32 size = mFetchingHistory.size();
	for(S32 i = 0 ; i < size ; i++)
	{		
		if(mFetchingHistory[i].mFormattedImage.notNull())
		{
			mFetchingHistory[i].mCacheHandle = mTextureCache->writeToCache(mFetchingHistory[i].mID, LLWorkerThread::PRIORITY_NORMAL, 
				mFetchingHistory[i].mFormattedImage->getData(), mFetchingHistory[i].mFetchedSize,
				mFetchingHistory[i].mDecodedLevel == 0 ? mFetchingHistory[i].mFetchedSize : mFetchingHistory[i].mFetchedSize + 1, 
				NULL, 0, new LLDebuggerCacheWriteResponder(this, i));					
		}
	}
}

void LLTextureFetchDebugger::lockDecoder()
{
}
	
void LLTextureFetchDebugger::unlockDecoder()
{
}

void LLTextureFetchDebugger::debugDecoder()
{
	lockDecoder();
	llassert_always(mDebuggerState == IDLE);
	mTimer.reset();
	setDebuggerState(DECODING);
	mDecodingTime = -1.f;

	S32 size = mFetchingHistory.size();
	for(S32 i = 0 ; i < size ; i++)
	{		
		if(mFetchingHistory[i].mFormattedImage.isNull())
		{
			continue;
		}

		mImageDecodeThread->decodeImage(mFetchingHistory[i].mFormattedImage, LLWorkerThread::PRIORITY_NORMAL, 
			mFetchingHistory[i].mDecodedLevel, mFetchingHistory[i].mNeedsAux,
			new LLDebuggerDecodeResponder(this, i));
	}
}

void LLTextureFetchDebugger::debugHTTP()
{
	llassert_always(mDebuggerState == IDLE);

	LLViewerRegion* region = gAgent.getRegion();
	if (!region)
	{
		LL_INFOS(LOG_TXT) << "Fetch Debugger : Current region undefined. Cannot fetch textures through HTTP." << LL_ENDL;
		return;
	}
	
	mHTTPUrl = region->getViewerAssetUrl();
	// <FS:Ansariel> [UDP Assets]
	if (mHTTPUrl.empty())
	{
		mHTTPUrl = region->getHttpUrl();
	}
	// </FS:Ansariel> [UDP Assets]
	if (mHTTPUrl.empty())
	{
		LL_INFOS(LOG_TXT) << "Fetch Debugger : Current region URL undefined. Cannot fetch textures through HTTP." << LL_ENDL;
		return;
	}
	
	mTimer.reset();
	setDebuggerState(HTTP_FETCHING);
	mHTTPTime = -1.f;
	
	S32 size = mFetchingHistory.size();
	for (S32 i = 0 ; i < size ; i++)
	{
		mFetchingHistory[i].mCurlState = FetchEntry::CURL_NOT_DONE;
		mFetchingHistory[i].mCurlReceivedSize = 0;
		mFetchingHistory[i].mFormattedImage = NULL;
	}
	mNbCurlRequests = 0;
	mNbCurlCompleted = 0;
	
	fillCurlQueue();
}

S32 LLTextureFetchDebugger::fillCurlQueue()
{
	if(mStopDebug) //stop
	{
		mNbCurlCompleted = mFetchingHistory.size();
		return 0;
	}
	if (mNbCurlRequests > HTTP_NONPIPE_REQUESTS_LOW_WATER)
	{
		return mNbCurlRequests;
	}
	
	S32 size = mFetchingHistory.size();
	for (S32 i = 0 ; i < size ; i++)
	{		
		if (mFetchingHistory[i].mCurlState != FetchEntry::CURL_NOT_DONE)
		{
			continue;
		}
		std::string texture_url = mHTTPUrl + "/?texture_id=" + mFetchingHistory[i].mID.asString().c_str();
		S32 requestedSize = mFetchingHistory[i].mRequestedSize;
		// We request the whole file if the size was not set.
		requestedSize = llmax(0,requestedSize);
		// We request the whole file if the size was set to an absurdly high value (meaning all file)
		requestedSize = (requestedSize == 33554432 ? 0 : requestedSize);

		LLCore::HttpHandle handle = mFetcher->getHttpRequest().requestGetByteRange(mHttpPolicyClass,
																				   LLWorkerThread::PRIORITY_LOWBITS,
																				   texture_url,
																				   0,
																				   requestedSize,
																				   LLCore::HttpOptions::ptr_t(),
																				   mHttpHeaders,
                                                                                   LLCore::HttpHandler::ptr_t(this, &NoOpDeletor));
		if (LLCORE_HTTP_HANDLE_INVALID != handle)
		{
			mHandleToFetchIndex[handle] = i;
			mFetchingHistory[i].mHttpHandle = handle;
			mFetchingHistory[i].mCurlState = FetchEntry::CURL_IN_PROGRESS;
			mNbCurlRequests++;
			if (mNbCurlRequests >= HTTP_NONPIPE_REQUESTS_HIGH_WATER)	// emulate normal pipeline
			{
				break;
			}
		}
		else 
		{
			// Failed to queue request, log it and mark it done.
			LLCore::HttpStatus status(mFetcher->getHttpRequest().getStatus());

			LL_WARNS(LOG_TXT) << "Couldn't issue HTTP request in debugger for texture "
							  << mFetchingHistory[i].mID
							  << ", status: " << status.toTerseString()
							  << " reason:  " << status.toString()
							  << LL_ENDL;
			mFetchingHistory[i].mCurlState = FetchEntry::CURL_DONE;
		}
	}
	//LL_INFOS(LOG_TXT) << "Fetch Debugger : Having " << mNbCurlRequests << " requests through the curl thread." << LL_ENDL;
	return mNbCurlRequests;
}

void LLTextureFetchDebugger::debugGLTextureCreation()
{
	llassert_always(mDebuggerState == IDLE);
	setDebuggerState(GL_TEX);
	mTempTexList.clear();

	S32 size = mFetchingHistory.size();
	for(S32 i = 0 ; i < size ; i++)
	{
		if(mFetchingHistory[i].mRawImage.notNull())
		{
            std::vector<LLViewerFetchedTexture*> textures;
            gTextureList.findTexturesByID(mFetchingHistory[i].mID, textures);
            std::vector<LLViewerFetchedTexture*>::iterator iter = textures.begin();
            while (iter != textures.end())
            {
                LLViewerFetchedTexture* tex = *iter++;
                if (tex && !tex->isForSculptOnly())
                {
                    tex->destroyGLTexture();
                    mTempTexList.push_back(tex);
                }
            }
		}
	}
	
	mGLCreationTime = -1.f;
	mTempIndex = 0;
	mHistoryListIndex = 0;
	
	return;
}

bool LLTextureFetchDebugger::processGLCreation(F32 max_time)
{
	mTimer.reset();

	bool done = true;
	S32 size = mFetchingHistory.size();
	S32 size1 = mTempTexList.size();
	for(; mHistoryListIndex < size && mTempIndex < size1; mHistoryListIndex++)
	{
		if(mFetchingHistory[mHistoryListIndex].mRawImage.notNull())
		{
			if(mFetchingHistory[mHistoryListIndex].mID == mTempTexList[mTempIndex]->getID())
			{
				mTempTexList[mTempIndex]->createGLTexture(mFetchingHistory[mHistoryListIndex].mDecodedLevel, 
					mFetchingHistory[mHistoryListIndex].mRawImage, 0, TRUE, mTempTexList[mTempIndex]->getBoostLevel());
				mTempIndex++;
			}
		}

		if(mTimer.getElapsedTimeF32() > max_time)
		{
			done = false;
			break;
		}
	}

	if(mGLCreationTime < 0.f)
	{
		mGLCreationTime = mTimer.getElapsedTimeF32() ;
	}
	else
	{
		mGLCreationTime += mTimer.getElapsedTimeF32() ;
	}

	return done;
}

//clear fetching results of all textures.
void LLTextureFetchDebugger::clearTextures()
{
	S32 size = mFetchingHistory.size();
	for(S32 i = 0 ; i < size ; i++)
	{
        std::vector<LLViewerFetchedTexture*> textures;
        gTextureList.findTexturesByID(mFetchingHistory[i].mID, textures);
        std::vector<LLViewerFetchedTexture*>::iterator iter = textures.begin();
        while (iter != textures.end())
        {
            LLViewerFetchedTexture* tex = *iter++;
            if (tex)
            {
                tex->clearFetchedResults();
            }
        }
	}
}

void LLTextureFetchDebugger::makeRefetchList()
{
	mRefetchList.clear();
	S32 size = mFetchingHistory.size();
	for(S32 i = 0 ; i < size; i++)
	{		
		LLViewerFetchedTexture* tex = LLViewerTextureManager::getFetchedTexture(mFetchingHistory[i].mID);
		if(tex && tex->isJustBound()) //visible
		{
			continue; //the texture fetch pipeline will take care of visible textures.
		}

		// todo: Will attempt to refetch icons and ui elements as normal images (boost_none)
		// thus will create unnecessary LLViewerFetchedTexture, consider supporting separate UI textures
		mRefetchList[tex].push_back(i); 		
	}
}

void LLTextureFetchDebugger::scanRefetchList()
{
	if(mStopDebug)
	{
		return;
	}
	if(!mRefetchNonVis)
	{
		return;
	}

	for(std::map< LLPointer<LLViewerFetchedTexture>, std::vector<S32> >::iterator iter = mRefetchList.begin();
		iter != mRefetchList.end(); )
	{
		if(iter->second.empty())
		{
			gTextureList.setDebugFetching(iter->first, -1);
			mRefetchList.erase(iter++);		// This is the correct method to "erase and move on" in an std::map
		}
		else
		{
			gTextureList.setDebugFetching(iter->first, mFetchingHistory[iter->second[0]].mDecodedLevel);
			++iter;
		}
	}
}

void LLTextureFetchDebugger::debugRefetchVisibleFromCache()
{
	llassert_always(mDebuggerState == IDLE);
	setDebuggerState(REFETCH_VIS_CACHE);

	clearTextures();
	mFetcher->setLoadSource(LLTextureFetch::FROM_ALL);
	
	mTimer.reset();
	mFetcher->lockFetcher(false);
	mRefetchVisCacheTime = -1.f;
	mRefetchedVisData = 0;
	mRefetchedVisPixels = 0;
}

void LLTextureFetchDebugger::debugRefetchVisibleFromHTTP()
{
	llassert_always(mDebuggerState == IDLE);
	setDebuggerState(REFETCH_VIS_HTTP);

	clearTextures();
	mFetcher->setLoadSource(LLTextureFetch::FROM_HTTP_ONLY);

	mTimer.reset();
	mFetcher->lockFetcher(false);
	mRefetchVisHTTPTime = -1.f;
	mRefetchedVisData = 0;
	mRefetchedVisPixels = 0;
}

void LLTextureFetchDebugger::debugRefetchAllFromCache()
{
	llassert_always(mDebuggerState == IDLE);
	setDebuggerState(REFETCH_ALL_CACHE);

	clearTextures();
	makeRefetchList();
	mFetcher->setLoadSource(LLTextureFetch::FROM_ALL);

	mTimer.reset();
	mFetcher->lockFetcher(false);
	mRefetchAllCacheTime = -1.f;
	mRefetchedAllData = 0;
	mRefetchedAllPixels = 0;
	mRefetchNonVis = FALSE;
}

void LLTextureFetchDebugger::debugRefetchAllFromHTTP()
{
	llassert_always(mDebuggerState == IDLE);
	setDebuggerState(REFETCH_ALL_HTTP);

	clearTextures();
	makeRefetchList();
	mFetcher->setLoadSource(LLTextureFetch::FROM_HTTP_ONLY);

	mTimer.reset();
	mFetcher->lockFetcher(false);
	mRefetchAllHTTPTime = -1.f;
	mRefetchedAllData = 0;
	mRefetchedAllPixels = 0;
	mRefetchNonVis = TRUE;
}

bool LLTextureFetchDebugger::update(F32 max_time)
{
	switch(mDebuggerState)
	{
	case START_DEBUG:
		if(processStartDebug(max_time))
		{
			setDebuggerState(IDLE);
		}
		break;
	case READ_CACHE:
		if(!mTextureCache->update(1))
		{
			mCacheReadTime = mTimer.getElapsedTimeF32() ;
			setDebuggerState(IDLE);
			unlockCache();
		}
		break;
	case WRITE_CACHE:
		if(!mTextureCache->update(1))
		{
			mCacheWriteTime = mTimer.getElapsedTimeF32() ;
			setDebuggerState(IDLE);
			unlockCache();
		}
		break;
	case DECODING:
		if(!mImageDecodeThread->update(1))
		{
			mDecodingTime =  mTimer.getElapsedTimeF32() ;
			setDebuggerState(IDLE);
			unlockDecoder();
		}
		break;
	case HTTP_FETCHING:
		// Do some notifications...
		mFetcher->getHttpRequest().update(10);
		if (!fillCurlQueue() && mNbCurlCompleted == mFetchingHistory.size())
		{
			mHTTPTime =  mTimer.getElapsedTimeF32() ;
			setDebuggerState(IDLE);
		}
		break;
	case GL_TEX:
		if(processGLCreation(max_time))
		{
			setDebuggerState(IDLE);
			mTempTexList.clear();
		}
		break;
	case REFETCH_VIS_CACHE:
		if (LLAppViewer::getTextureFetch()->getNumRequests() == 0)
		{
			mRefetchVisCacheTime = mTimer.getElapsedTimeF32() ;
			setDebuggerState(IDLE);
			mFetcher->lockFetcher(true);
			mFetcher->resetLoadSource();
		}
		break;
	case REFETCH_VIS_HTTP:
		if (LLAppViewer::getTextureFetch()->getNumRequests() == 0)
		{
			mRefetchVisHTTPTime = mTimer.getElapsedTimeF32() ;
			setDebuggerState(IDLE);
			mFetcher->lockFetcher(true);
			mFetcher->resetLoadSource();
		}
		break;
	case REFETCH_ALL_CACHE:
		scanRefetchList();
		if (LLAppViewer::getTextureFetch()->getNumRequests() == 0)
		{
			if(!mRefetchNonVis)
			{
				mRefetchNonVis = TRUE; //start to fetch non-vis
				scanRefetchList();
				break;
			}

			mRefetchAllCacheTime = mTimer.getElapsedTimeF32() ;
			setDebuggerState(IDLE); 
			mFetcher->lockFetcher(true);
			mFetcher->resetLoadSource();
			mRefetchList.clear();
			mRefetchNonVis = FALSE;
		}
		break;
	case REFETCH_ALL_HTTP:
		scanRefetchList();
		if (LLAppViewer::getTextureFetch()->getNumRequests() == 0)
		{
			mRefetchAllHTTPTime = mTimer.getElapsedTimeF32() ;
			setDebuggerState(IDLE);
			mFetcher->lockFetcher(true);
			mFetcher->resetLoadSource();
			mRefetchList.clear();
			mRefetchNonVis = FALSE;
		}
		break;
	default:
		setDebuggerState(IDLE);
		break;
	}

	return mDebuggerState == IDLE;
}

void LLTextureFetchDebugger::onCompleted(LLCore::HttpHandle handle, LLCore::HttpResponse * response)
{
	handle_fetch_map_t::iterator iter(mHandleToFetchIndex.find(handle));
	if (mHandleToFetchIndex.end() == iter)
	{
		LL_INFOS(LOG_TXT) << "Fetch Debugger : Couldn't find handle " << handle << " in fetch list." << LL_ENDL;
		return;
	}
	
	S32 fetch_ind(iter->second);
	mHandleToFetchIndex.erase(iter);
	if (fetch_ind >= mFetchingHistory.size() || mFetchingHistory[fetch_ind].mHttpHandle != handle)
	{
		LL_INFOS(LOG_TXT) << "Fetch Debugger : Handle and fetch object in disagreement.  Punting." << LL_ENDL;
	}
	else
	{
		callbackHTTP(mFetchingHistory[fetch_ind], response);
		mFetchingHistory[fetch_ind].mHttpHandle = LLCORE_HTTP_HANDLE_INVALID;	// Not valid after notification
	}
}

void LLTextureFetchDebugger::callbackCacheRead(S32 id, bool success, LLImageFormatted* image,
						   S32 imagesize, BOOL islocal)
{
	if (success)
	{
		mFetchingHistory[id].mFormattedImage = image;
	}
	mTextureCache->readComplete(mFetchingHistory[id].mCacheHandle, false);
	mFetchingHistory[id].mCacheHandle = LLTextureCache::nullHandle();
}

void LLTextureFetchDebugger::callbackCacheWrite(S32 id, bool success)
{
	mTextureCache->writeComplete(mFetchingHistory[id].mCacheHandle);
	mFetchingHistory[id].mCacheHandle = LLTextureCache::nullHandle();
}

void LLTextureFetchDebugger::callbackDecoded(S32 id, bool success, LLImageRaw* raw, LLImageRaw* aux)
{
	if (success)
	{
		llassert_always(raw);
		mFetchingHistory[id].mRawImage = raw;
	}
}

void LLTextureFetchDebugger::callbackHTTP(FetchEntry & fetch, LLCore::HttpResponse * response)
{
	static const LLCore::HttpStatus par_status(HTTP_PARTIAL_CONTENT);
	
	LLCore::HttpStatus status(response->getStatus());
	mNbCurlRequests--;
	mNbCurlCompleted++;
	fetch.mCurlState = FetchEntry::CURL_DONE;
	if (status)
	{
		const bool partial(par_status == status);
		LLCore::BufferArray * ba(response->getBody());	// *Not* holding reference to body
		
		S32 data_size = ba ? ba->size() : 0;
		fetch.mCurlReceivedSize += data_size;
		//LL_INFOS(LOG_TXT) << "Fetch Debugger : got results for " << fetch.mID << ", data_size = " << data_size << ", received = " << fetch.mCurlReceivedSize << ", requested = " << fetch.mRequestedSize << ", partial = " << partial << LL_ENDL;
		if ((fetch.mCurlReceivedSize >= fetch.mRequestedSize) || !partial || (fetch.mRequestedSize == 600))
		{
			U8* d_buffer = (U8*)ll_aligned_malloc_16(data_size);
			if (ba)
			{
				ba->read(0, d_buffer, data_size);
			}
			
			llassert_always(fetch.mFormattedImage.isNull());
			{
				// For now, create formatted image based on extension
				std::string texture_url = mHTTPUrl + "/?texture_id=" + fetch.mID.asString().c_str();
				std::string extension = gDirUtilp->getExtension(texture_url);
				fetch.mFormattedImage = LLImageFormatted::createFromType(LLImageBase::getCodecFromExtension(extension));
				if (fetch.mFormattedImage.isNull())
				{
					fetch.mFormattedImage = new LLImageJ2C; // default
				}
			}
						
			fetch.mFormattedImage->setData(d_buffer, data_size);	
		}
	}
	else //failed
	{
		LL_INFOS(LOG_TXT) << "Fetch Debugger : CURL GET FAILED,  ID = " << fetch.mID
						  << ", status: " << status.toTerseString()
						  << " reason:  " << status.toString() << LL_ENDL;
	}
}


//---------------------
///////////////////////////////////////////////////////////////////////////////////////////
//End LLTextureFetchDebugger
///////////////////////////////////////////////////////////////////////////////////////////

LLTextureFetchTester::LLTextureFetchTester() : LLMetricPerformanceTesterBasic(sTesterName) 
{
	mTextureFetchTime = 0;
	mSkippedStatesTime = 0;
	mFileSize = 0;
}

LLTextureFetchTester::~LLTextureFetchTester()
{
	outputTestResults();
	LLTextureFetch::sTesterp = NULL;
}

//virtual 
void LLTextureFetchTester::outputTestRecord(LLSD *sd) 
{	
	std::string currentLabel = getCurrentLabelName();

	(*sd)[currentLabel]["Texture Fetch Time"]	= (LLSD::Real)mTextureFetchTime;
	(*sd)[currentLabel]["File Size"]			= (LLSD::Integer)mFileSize;
	(*sd)[currentLabel]["Skipped States Time"]	= (LLSD::String)llformat("%.6f", mSkippedStatesTime);

	for(auto i : LOGGED_STATES) 
	{
		(*sd)[currentLabel][sStateDescs[i]] = mStateTimersMap[i];
	}
}

void LLTextureFetchTester::updateStats(const std::map<S32, F32> state_timers, const F32 fetch_time, const F32 skipped_states_time, const S32 file_size)
{
	mTextureFetchTime = fetch_time;
	mStateTimersMap = state_timers;
	mFileSize = file_size;
	mSkippedStatesTime = skipped_states_time;
	outputTestResults();
}
<|MERGE_RESOLUTION|>--- conflicted
+++ resolved
@@ -285,10 +285,7 @@
 	"LOAD_FROM_TEXTURE_CACHE",
 	"CACHE_POST",
 	"LOAD_FROM_NETWORK",
-<<<<<<< HEAD
 	"LOAD_FROM_SIMULATOR", // <FS:Ansariel> OpenSim compatibility
-=======
->>>>>>> 97b676b6
 	"WAIT_HTTP_RESOURCE",
 	"WAIT_HTTP_RESOURCE2",
 	"SEND_HTTP_REQ",
@@ -462,10 +459,7 @@
 		LOAD_FROM_TEXTURE_CACHE,
 		CACHE_POST,
 		LOAD_FROM_NETWORK,
-<<<<<<< HEAD
 		LOAD_FROM_SIMULATOR, // <FS:Ansariel> OpenSim compatibility
-=======
->>>>>>> 97b676b6
 		WAIT_HTTP_RESOURCE,				// Waiting for HTTP resources
 		WAIT_HTTP_RESOURCE2,			// Waiting for HTTP resources
 		SEND_HTTP_REQ,					// Commit to sending as HTTP
@@ -506,13 +500,10 @@
 	// Locks:  Mw
 	void clearPackets();
 
-<<<<<<< HEAD
 	// <FS:Ansariel> OpenSim compatibility
 	// Locks:  Mw
 	void setupPacketData();
 	// </FS:Ansariel>
-=======
->>>>>>> 97b676b6
 
 	// Locks:  Mw (ctor invokes without lock)
 	U32 calcWorkPriority();
@@ -521,15 +512,12 @@
 	void removeFromCache();
 
 	// Threads:  Ttf
-<<<<<<< HEAD
 	// <FS:Ansariel> OpenSim compatibility
 	// Locks:  Mw
 	bool processSimulatorPackets();
 	// </FS:Ansariel>
 
 	// Threads:  Ttf
-=======
->>>>>>> 97b676b6
 	bool writeToCacheComplete();
 	
 	// Threads:  Ttf
@@ -631,12 +619,8 @@
 	BOOL mHaveAllData;
 	BOOL mInLocalCache;
 	BOOL mInCache;
-<<<<<<< HEAD
 	bool                        mCanUseHTTP,
 								mCanUseNET ; //can get from asset server. // <FS:Ansariel> OpenSim compatibility
-=======
-    bool                        mCanUseHTTP;
->>>>>>> 97b676b6
 	S32 mRetryAttempt;
 	S32 mActiveCount;
 	LLCore::HttpStatus mGetStatus;
@@ -908,10 +892,7 @@
 	"LOAD_FROM_TEXTURE_CACHE",
 	"CACHE_POST",
 	"LOAD_FROM_NETWORK",
-<<<<<<< HEAD
 	"LOAD_FROM_SIMULATOR", // <FS:Ansariel> OpenSim compatibility
-=======
->>>>>>> 97b676b6
 	"WAIT_HTTP_RESOURCE",
 	"WAIT_HTTP_RESOURCE2",
 	"SEND_HTTP_REQ",
@@ -923,11 +904,7 @@
 	"DONE"
 };
 
-<<<<<<< HEAD
 const std::set<S32> LOGGED_STATES = { LLTextureFetchWorker::LOAD_FROM_TEXTURE_CACHE, LLTextureFetchWorker::LOAD_FROM_NETWORK, LLTextureFetchWorker::LOAD_FROM_SIMULATOR, // <FS:Ansariel> OpenSim compatibility
-=======
-const std::set<S32> LOGGED_STATES = { LLTextureFetchWorker::LOAD_FROM_TEXTURE_CACHE, LLTextureFetchWorker::LOAD_FROM_NETWORK,
->>>>>>> 97b676b6
 										LLTextureFetchWorker::WAIT_HTTP_REQ, LLTextureFetchWorker::DECODE_IMAGE_UPDATE, LLTextureFetchWorker::WAIT_ON_WRITE };
 
 // static
@@ -1002,12 +979,9 @@
 	  mResourceWaitCount(0U),
 	  mFetchRetryPolicy(10.0,3600.0,2.0,10)
 {
-<<<<<<< HEAD
 	// <FS:Ansariel> OpenSim compatibility
 	mCanUseNET = !LLGridManager::instance().isInSecondLife() && mUrl.empty() ;
 
-=======
->>>>>>> 97b676b6
 	calcWorkPriority();
 	mType = host.isOk() ? LLImageBase::TYPE_AVATAR_BAKE : LLImageBase::TYPE_NORMAL;
 // 	LL_INFOS(LOG_TXT) << "Create: " << mID << " mHost:" << host << " Discard=" << discard << LL_ENDL;
@@ -1071,7 +1045,6 @@
 	mFirstPacket = 0;
 }
 
-<<<<<<< HEAD
 // <FS:Ansariel> OpenSim compatibility
 // Locks:  Mw
 void LLTextureFetchWorker::setupPacketData()
@@ -1107,8 +1080,6 @@
 }
 // </FS:Ansariel>
 
-=======
->>>>>>> 97b676b6
 // Locks:  Mw (ctor invokes without lock)
 U32 LLTextureFetchWorker::calcWorkPriority()
 {
@@ -1216,27 +1187,19 @@
 
 	if(mImagePriority < F_ALMOST_ZERO)
 	{
-<<<<<<< HEAD
 		// <FS:Ansariel> OpenSim compatibility
 		//if (mState == INIT || mState == LOAD_FROM_NETWORK)
 		if (mState == INIT || mState == LOAD_FROM_NETWORK || mState == LOAD_FROM_SIMULATOR)
 		// </FS:Ansariel>
-=======
-		if (mState == INIT || mState == LOAD_FROM_NETWORK)
->>>>>>> 97b676b6
 		{
 			LL_DEBUGS(LOG_TXT) << mID << " abort: mImagePriority < F_ALMOST_ZERO" << LL_ENDL;
 			return true; // abort
 		}
 	}
-<<<<<<< HEAD
 	// <FS:Ansariel> OpenSim compatibility
 	//if(mState > CACHE_POST && !mCanUseHTTP)
 	if(mState > CACHE_POST && !mCanUseNET && !mCanUseHTTP)
 	// </FS:Ansariel>
-=======
-	if(mState > CACHE_POST && !mCanUseHTTP)
->>>>>>> 97b676b6
 	{
 		//nowhere to get data, abort.
 		LL_WARNS(LOG_TXT) << mID << " abort, nowhere to get data" << LL_ENDL;
@@ -1490,7 +1453,7 @@
 			{
 				// This will happen if not logged in or if a region deoes not have HTTP Texture enabled
 				//LL_WARNS(LOG_TXT) << "Region not found for host: " << mHost << LL_ENDL;
-                LL_WARNS(LOG_TXT) << "Texture not available via HTTP: no region " << mUrl << LL_ENDL;
+				LL_DEBUGS(LOG_TXT) << "Texture not available via HTTP: no region " << mUrl << LL_ENDL;
 				mCanUseHTTP = false;
 			}
 		}
@@ -1509,7 +1472,6 @@
 			}
 			// don't return, fall through to next state
 		}
-<<<<<<< HEAD
 		// <FS:Ansariel> OpenSim compatibility
 		else if (mSentRequest == UNSENT && mCanUseNET)
 		{
@@ -1526,14 +1488,11 @@
 			return false;
 		}
 		// </FS:Ansariel>
-=======
->>>>>>> 97b676b6
 		else
 		{
 			return false;
 		}
 	}
-<<<<<<< HEAD
 
 	// <FS:Ansariel> OpenSim compatibility
 	if (mState == LOAD_FROM_SIMULATOR)
@@ -1587,8 +1546,6 @@
 		return false;
 	}
 	// </FS:Ansariel>
-=======
->>>>>>> 97b676b6
 	
 	if (mState == WAIT_HTTP_RESOURCE)
 	{
@@ -1631,11 +1588,8 @@
 			LL_WARNS(LOG_TXT) << mID << " abort: SEND_HTTP_REQ but !mCanUseHTTP" << LL_ENDL;
 			return true; // abort
 		}
-<<<<<<< HEAD
 
 		mFetcher->removeFromNetworkQueue(this, false); // <FS:Ansariel> OpenSim compatibility
-=======
->>>>>>> 97b676b6
 			
 		S32 cur_size = 0;
 		if (mFormattedImage.notNull())
@@ -1782,7 +1736,6 @@
 						}
 						return true; 
 					}
-<<<<<<< HEAD
 
 					// <FS:Ansariel> OpenSim compatibility
 					// roll back to try UDP
@@ -1796,8 +1749,6 @@
 						return false;
 					}
 					// </FS:Ansariel>
-=======
->>>>>>> 97b676b6
 				}
 				else if (http_service_unavail == mGetStatus)
 				{
@@ -2370,7 +2321,6 @@
 
 // Threads:  Ttf
 // Locks:  Mw
-<<<<<<< HEAD
 bool LLTextureFetchWorker::processSimulatorPackets()
 {
 	if (mFormattedImage.isNull() || mRequestedSize < 0)
@@ -2435,8 +2385,6 @@
 
 // Threads:  Ttf
 // Locks:  Mw
-=======
->>>>>>> 97b676b6
 S32 LLTextureFetchWorker::callbackHttpGet(LLCore::HttpResponse * response,
 										  bool partial, bool success)
 {
@@ -2906,7 +2854,6 @@
 }
 
 
-<<<<<<< HEAD
 // <FS:Ansariel> OpenSim compatibility
 // Threads:  T* (but Ttf in practice)
 
@@ -2943,8 +2890,6 @@
 }																		// -Mfnq
 // </FS:Ansariel>
 
-=======
->>>>>>> 97b676b6
 // Threads:  T*
 //
 // protected
@@ -2978,10 +2923,7 @@
 		unlockQueue();													// -Mfq
 
 		llassert_always(erased_1 > 0) ;
-<<<<<<< HEAD
 		removeFromNetworkQueue(worker, cancel); // <FS:Ansariel> OpenSim compatibility
-=======
->>>>>>> 97b676b6
 		llassert_always(!(worker->getFlags(LLWorkerClass::WCF_DELETE_REQUESTED))) ;
 
 		worker->scheduleDelete();	
@@ -3009,10 +2951,7 @@
 	unlockQueue();														// -Mfq
 
 	llassert_always(erased_1 > 0) ;
-<<<<<<< HEAD
 	removeFromNetworkQueue(worker, cancel); // <FS:Ansariel> OpenSim compatibility
-=======
->>>>>>> 97b676b6
 	llassert_always(!(worker->getFlags(LLWorkerClass::WCF_DELETE_REQUESTED))) ;
 
 	worker->scheduleDelete();	
@@ -3301,7 +3240,6 @@
 
 	S32 res = LLWorkerThread::update(max_time_ms);
 	
-<<<<<<< HEAD
 	// <FS:Ansariel> OpenSim compatibility
 	if (!mDebugPause)
 	{
@@ -3315,8 +3253,6 @@
 	}
 	// </FS:Ansariel>
 
-=======
->>>>>>> 97b676b6
 	if (!mThreaded)
 	{
 		commonUpdate();
@@ -3408,7 +3344,6 @@
 // <FS:Ansariel> OpenSim compatibility
 //////////////////////////////////////////////////////////////////////////////
 
-<<<<<<< HEAD
 // Threads:  Tmain
 void LLTextureFetch::sendRequestListToSimulators()
 {
@@ -3606,8 +3541,6 @@
 
 //////////////////////////////////////////////////////////////////////////////
 
-=======
->>>>>>> 97b676b6
 // Threads:  T*
 // Locks:  Mw
 bool LLTextureFetchWorker::insertPacket(S32 index, U8* data, S32 size)
@@ -3670,7 +3603,6 @@
 	mState = new_state;
 }
 
-<<<<<<< HEAD
 // <FS:Ansariel> OpenSim compatibility
 // Threads:  T*
 bool LLTextureFetch::receiveImageHeader(const LLHost& host, const LLUUID& id, U8 codec, U16 packets, U32 totalbytes,
@@ -3805,8 +3737,6 @@
 }
 // </FS:Ansariel>
 
-=======
->>>>>>> 97b676b6
 //////////////////////////////////////////////////////////////////////////////
 
 // Threads:  T*
@@ -3845,7 +3775,6 @@
 		request_dtime = worker->mRequestedDeltaTimer.getElapsedTimeF32();
 		if (worker->mFileSize > 0)
 		{
-<<<<<<< HEAD
 			// <FS:Ansariel> OpenSim compatibility
 			//if (worker->mFormattedImage.notNull())
 			if (state == LLTextureFetchWorker::LOAD_FROM_SIMULATOR)
@@ -3856,9 +3785,6 @@
 			}
 			else if (worker->mFormattedImage.notNull())
 			// </FS:Ansariel>
-=======
-			if (worker->mFormattedImage.notNull())
->>>>>>> 97b676b6
 			{
 				data_progress = (F32)worker->mFormattedImage->getDataSize() / (F32)worker->mFileSize;
 			}
