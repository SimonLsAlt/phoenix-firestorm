/** 
 * @file lltexturefetch.cpp
 * @brief Object which fetches textures from the cache and/or network
 *
 * $LicenseInfo:firstyear=2000&license=viewerlgpl$
 * Second Life Viewer Source Code
 * Copyright (C) 2012, Linden Research, Inc.
 * 
 * This library is free software; you can redistribute it and/or
 * modify it under the terms of the GNU Lesser General Public
 * License as published by the Free Software Foundation;
 * version 2.1 of the License only.
 * 
 * This library is distributed in the hope that it will be useful,
 * but WITHOUT ANY WARRANTY; without even the implied warranty of
 * MERCHANTABILITY or FITNESS FOR A PARTICULAR PURPOSE.  See the GNU
 * Lesser General Public License for more details.
 * 
 * You should have received a copy of the GNU Lesser General Public
 * License along with this library; if not, write to the Free Software
 * Foundation, Inc., 51 Franklin Street, Fifth Floor, Boston, MA  02110-1301  USA
 * 
 * Linden Research, Inc., 945 Battery Street, San Francisco, CA  94111  USA
 * $/LicenseInfo$
 */

#include "llviewerprecompiledheaders.h"

#include <iostream>
#include <map>
#include <algorithm>

#include "llstl.h"

#include "lltexturefetch.h"

#include "lldir.h"
#include "llhttpclient.h"
#include "llhttpstatuscodes.h"
#include "llimage.h"
#include "llimagej2c.h"
#include "llimageworker.h"
#include "llworkerthread.h"
#include "message.h"

#include "llagent.h"
#include "lltexturecache.h"
#include "llviewercontrol.h"
#include "llviewertexturelist.h"
#include "llviewertexture.h"
#include "llviewerregion.h"
#include "llviewerstats.h"
#include "llviewerassetstats.h"
#include "llworld.h"
#include "llsdutil.h"
#include "llstartup.h"
#include "llsdserialize.h"

#include "httprequest.h"
#include "httphandler.h"
#include "httpresponse.h"
#include "bufferarray.h"
#include "bufferstream.h"

bool LLTextureFetchDebugger::sDebuggerEnabled = false ;
LLStat LLTextureFetch::sCacheHitRate("texture_cache_hits", 128);
LLStat LLTextureFetch::sCacheReadLatency("texture_cache_read_latency", 128);


//////////////////////////////////////////////////////////////////////////////
//
// Introduction
//
// This is an attempt to document what's going on in here after-the-fact.
// It's a sincere attempt to be accurate but there will be mistakes.
//
//
// Purpose
//
// What is this module trying to do?  It accepts requests to load textures
// at a given priority and discard level and notifies the caller when done
// (successfully or not).  Additional constraints are:
//
// * Support a local texture cache.  Don't hit network when possible
//   to avoid it.
// * Use UDP or HTTP as directed or as fallback.  HTTP is tried when
//   not disabled and a URL is available.  UDP when a URL isn't
//   available or HTTP attempts fail.
// * Asynchronous (using threads).  Main thread is not to be blocked or
//   burdened.
// * High concurrency.  Many requests need to be in-flight and at various
//   stages of completion.
// * Tolerate frequent re-prioritizations of requests.  Priority is
//   a reflection of a camera's viewpoint and as that viewpoint changes,
//   objects and textures become more and less relevant and that is
//   expressed at this level by priority changes and request cancelations.
//
// The caller interfaces that fall out of the above and shape the
// implementation are:
// * createRequest - Load j2c image via UDP or HTTP at given discard level and priority
// * deleteRequest - Request removal of prior request
// * getRequestFinished - Test if request is finished returning data to caller
// * updateRequestPriority - Change priority of existing request
// * getFetchState - Retrieve progress on existing request
//
// Everything else in here is mostly plumbing, metrics and debug.
//
//
// The Work Queue
//
// The two central classes are LLTextureFetch and LLTextureFetchWorker.
// LLTextureFetch combines threading with a priority queue of work
// requests.  The priority queue is sorted by a U32 priority derived
// from the F32 priority in the APIs.  The *only* work request that
// receives service time by this thread is the highest priority
// request.  All others wait until it is complete or a dynamic priority
// change has re-ordered work.
//
// LLTextureFetchWorker implements the work request and is 1:1 with
// texture fetch requests.  Embedded in each is a state machine that
// walks it through the cache, HTTP, UDP, image decode and retry
// steps of texture acquisition.
//
//
// Threads
//
// Several threads are actively invoking code in this module.  They
// include:
//
// 1.  Tmain    Main thread of execution
// 2.  Ttf      LLTextureFetch's worker thread provided by LLQueuedThread
// 3.  Tcurl    LLCurl's worker thread (should disappear over time)
// 4.  Ttc      LLTextureCache's worker thread
// 5.  Tid      Image decoder's worker thread
// 6.  Thl      HTTP library's worker thread
//
//
// Mutexes/Condition Variables
//
// 1.  Mt       Mutex defined for LLThread's condition variable (base class of
//              LLTextureFetch)
// 2.  Ct       Condition variable for LLThread and used by lock/unlockData().
// 3.  Mwtd     Special LLWorkerThread mutex used for request deletion
//              operations (base class of LLTextureFetch)
// 4.  Mfq      LLTextureFetch's mutex covering request and command queue
//              data.
// 5.  Mfnq     LLTextureFetch's mutex covering udp and http request
//              queue data.
// 6.  Mwc      Mutex covering LLWorkerClass's members (base class of
//              LLTextureFetchWorker).  One per request.
// 7.  Mw       LLTextureFetchWorker's mutex.  One per request.
//
//
// Lock Ordering Rules
//
// Not an exhaustive list but shows the order of lock acquisition
// needed to prevent deadlocks.  'A < B' means acquire 'A' before
// acquiring 'B'.
//
// 1.    Mw < Mfnq
// (there are many more...)
//
//
// Method and Member Definitions
//
// With the above, we'll try to document what threads can call what
// methods (using T* for any), what locks must be held on entry and
// are taken out during execution and what data is covered by which
// lock (if any).  This latter category will be especially prone to
// error so be skeptical.
//
// A line like:  "// Locks:  M<xxx>" indicates a method that must
// be invoked by a caller holding the 'M<xxx>' lock.  Similarly,
// "// Threads:  T<xxx>" means that a caller should be running in
// the indicated thread.
//
// For data members, a trailing comment like "// M<xxx>" means that
// the data member is covered by the specified lock.  Absence of a
// comment can mean the member is unlocked or that I didn't bother
// to do the archaeology.  In the case of LLTextureFetchWorker,
// most data members added by the leaf class are actually covered
// by the Mw lock.  You may also see "// T<xxx>" which means that
// the member's usage is restricted to one thread (except for
// perhaps construction and destruction) and so explicit locking
// isn't used.
//
// In code, a trailing comment like "// [-+]M<xxx>" indicates a
// lock acquision or release point.
//
//
// Worker Lifecycle
//
// The threading and responder model makes it very likely that
// other components are holding on to a pointer to a worker request.
// So, uncoordinated deletions of requests is a guarantee of memory
// corruption in a short time.  So destroying a request involves
// invocations's of LLQueuedThread/LLWorkerThread's abort/stop
// logic that removes workers and puts them ona delete queue for
// 2-phase destruction.  That second phase is deferrable by calls
// to deleteOK() which only allow final destruction (via dtor)
// once deleteOK has determined that the request is in a safe
// state.
//
//
// Worker State Machine
//
// (ASCII art needed)
//
//
// Priority Scheme
//
// [PRIORITY_LOW, PRIORITY_NORMAL)   - for WAIT_HTTP_RESOURCE state
//									   and other wait states
// [PRIORITY_HIGH, PRIORITY_URGENT)  - External event delivered,
//                                     rapidly transitioning through states,
//                                     no waiting allowed
//
// By itself, the above work queue model would fail the concurrency
// and liveness requirements of the interface.  A high priority
// request could find itself on the head and stalled for external
// reasons (see VWR-28996).  So a few additional constraints are
// required to keep things running:
// * Anything that can make forward progress must be kept at a
//   higher priority than anything that can't.
// * On completion of external events, the associated request
//   needs to be elevated beyond the normal range to handle
//   any data delivery and release any external resource.
//
// This effort is made to keep higher-priority entities moving
// forward in their state machines at every possible step of
// processing.  It's not entirely proven that this produces the
// experiencial benefits promised.
//


//////////////////////////////////////////////////////////////////////////////

// Tuning/Parameterization Constants

static const S32 HTTP_REQUESTS_IN_QUEUE_HIGH_WATER = 40;		// Maximum requests to have active in HTTP
static const S32 HTTP_REQUESTS_IN_QUEUE_LOW_WATER = 20;			// Active level at which to refill


//////////////////////////////////////////////////////////////////////////////

class LLTextureFetchWorker : public LLWorkerClass, public LLCore::HttpHandler

{
	friend class LLTextureFetch;
	friend class LLTextureFetchDebugger;
	
private:
	class CacheReadResponder : public LLTextureCache::ReadResponder
	{
	public:

		// Threads:  Ttf
		CacheReadResponder(LLTextureFetch* fetcher, const LLUUID& id, LLImageFormatted* image)
			: mFetcher(fetcher), mID(id)
		{
			setImage(image);
		}

		// Threads:  Ttc
		virtual void completed(bool success)
		{
			LLTextureFetchWorker* worker = mFetcher->getWorker(mID);
			if (worker)
			{
 				worker->callbackCacheRead(success, mFormattedImage, mImageSize, mImageLocal);
			}
		}
	private:
		LLTextureFetch* mFetcher;
		LLUUID mID;
	};

	class CacheWriteResponder : public LLTextureCache::WriteResponder
	{
	public:

		// Threads:  Ttf
		CacheWriteResponder(LLTextureFetch* fetcher, const LLUUID& id)
			: mFetcher(fetcher), mID(id)
		{
		}

		// Threads:  Ttc
		virtual void completed(bool success)
		{
			LLTextureFetchWorker* worker = mFetcher->getWorker(mID);
			if (worker)
			{
				worker->callbackCacheWrite(success);
			}
		}
	private:
		LLTextureFetch* mFetcher;
		LLUUID mID;
	};
	
	class DecodeResponder : public LLImageDecodeThread::Responder
	{
	public:

		// Threads:  Ttf
		DecodeResponder(LLTextureFetch* fetcher, const LLUUID& id, LLTextureFetchWorker* worker)
			: mFetcher(fetcher), mID(id), mWorker(worker)
		{
		}

		// Threads:  Tid
		virtual void completed(bool success, LLImageRaw* raw, LLImageRaw* aux)
		{
			LLTextureFetchWorker* worker = mFetcher->getWorker(mID);
			if (worker)
			{
 				worker->callbackDecoded(success, raw, aux);
			}
		}
	private:
		LLTextureFetch* mFetcher;
		LLUUID mID;
		LLTextureFetchWorker* mWorker; // debug only (may get deleted from under us, use mFetcher/mID)
	};

	struct Compare
	{
		// lhs < rhs
		bool operator()(const LLTextureFetchWorker* lhs, const LLTextureFetchWorker* rhs) const
		{
			// greater priority is "less"
			const F32 lpriority = lhs->mImagePriority;
			const F32 rpriority = rhs->mImagePriority;
			if (lpriority > rpriority) // higher priority
				return true;
			else if (lpriority < rpriority)
				return false;
			else
				return lhs < rhs;
		}
	};
	
public:

	// Threads:  Ttf
	/*virtual*/ bool doWork(S32 param); // Called from LLWorkerThread::processRequest()

	// Threads:  Ttf
	/*virtual*/ void finishWork(S32 param, bool completed); // called from finishRequest() (WORK THREAD)

	// Threads:  Tmain
	/*virtual*/ bool deleteOK(); // called from update()

	~LLTextureFetchWorker();

	// Threads:  Ttf
	// Locks:  Mw
	S32 callbackHttpGet(LLCore::HttpResponse * response,
						bool partial, bool success);

	// Threads:  Ttc
	void callbackCacheRead(bool success, LLImageFormatted* image,
						   S32 imagesize, BOOL islocal);

	// Threads:  Ttc
	void callbackCacheWrite(bool success);

	// Threads:  Tid
	void callbackDecoded(bool success, LLImageRaw* raw, LLImageRaw* aux);
	
	// Threads:  T*
	void setGetStatus(LLCore::HttpStatus status, const std::string& reason)
	{
		LLMutexLock lock(&mWorkMutex);

		mGetStatus = status;
		mGetReason = reason;
	}

	void setCanUseHTTP(bool can_use_http) { mCanUseHTTP = can_use_http; }
	bool getCanUseHTTP() const { return mCanUseHTTP; }

	LLTextureFetch & getFetcher() { return *mFetcher; }

	// Inherited from LLCore::HttpHandler
	// Threads:  Ttf
	virtual void onCompleted(LLCore::HttpHandle handle, LLCore::HttpResponse * response);
	
protected:
	LLTextureFetchWorker(LLTextureFetch* fetcher, const std::string& url, const LLUUID& id, const LLHost& host,
						 F32 priority, S32 discard, S32 size);

private:

	// Threads:  Tmain
	/*virtual*/ void startWork(S32 param); // called from addWork() (MAIN THREAD)

	// Threads:  Tmain
	/*virtual*/ void endWork(S32 param, bool aborted); // called from doWork() (MAIN THREAD)

	// Locks:  Mw
	void resetFormattedData();
	
	// Locks:  Mw
	void setImagePriority(F32 priority);

	// Locks:  Mw (ctor invokes without lock)
	void setDesiredDiscard(S32 discard, S32 size);

    // Threads:  T*
	// Locks:  Mw
	bool insertPacket(S32 index, U8* data, S32 size);

	// Locks:  Mw
	void clearPackets();

	// Locks:  Mw
	void setupPacketData();

	// Locks:  Mw (ctor invokes without lock)
	U32 calcWorkPriority();
	
	// Locks:  Mw
	void removeFromCache();

	// Threads:  Ttf
	// Locks:  Mw
	bool processSimulatorPackets();

	// Threads:  Ttf
	bool writeToCacheComplete();
	
	// Threads:  Ttf
	void recordTextureStart(bool is_http);

	// Threads:  Ttf
	void recordTextureDone(bool is_http);

	void lockWorkMutex() { mWorkMutex.lock(); }
	void unlockWorkMutex() { mWorkMutex.unlock(); }

	// Threads:  Ttf
	// Locks:  Mw
	bool acquireHttpSemaphore()
		{
			llassert(! mHttpHasResource);
			if (mFetcher->mHttpSemaphore <= 0)
			{
				return false;
			}
			mHttpHasResource = true;
			mFetcher->mHttpSemaphore--;
			return true;
		}

	// Threads:  Ttf
	// Locks:  Mw
	void releaseHttpSemaphore()
		{
			llassert(mHttpHasResource);
			mHttpHasResource = false;
			mFetcher->mHttpSemaphore++;
		}
	
private:
	enum e_state // mState
	{
		// *NOTE:  Do not change the order/value of state variables, some code
		// depends upon specific ordering/adjacency.
		
		// NOTE: Affects LLTextureBar::draw in lltextureview.cpp (debug hack)
		INVALID = 0,
		INIT,
		LOAD_FROM_TEXTURE_CACHE,
		CACHE_POST,
		LOAD_FROM_NETWORK,
		LOAD_FROM_SIMULATOR,
		WAIT_HTTP_RESOURCE,				// Waiting for HTTP resources
		WAIT_HTTP_RESOURCE2,			// Waiting for HTTP resources
		SEND_HTTP_REQ,					// Commit to sending as HTTP
		WAIT_HTTP_REQ,					// Request sent, wait for completion
		DECODE_IMAGE,
		DECODE_IMAGE_UPDATE,
		WRITE_TO_CACHE,
		WAIT_ON_WRITE,
		DONE
	};
	enum e_request_state // mSentRequest
	{
		UNSENT = 0,
		QUEUED = 1,
		SENT_SIM = 2
	};
	enum e_write_to_cache_state //mWriteToCacheState
	{
		NOT_WRITE = 0,
		CAN_WRITE = 1,
		SHOULD_WRITE = 2
	};
	static const char* sStateDescs[];
	e_state mState;
	e_write_to_cache_state mWriteToCacheState;
	LLTextureFetch* mFetcher;
	LLPointer<LLImageFormatted> mFormattedImage;
	LLPointer<LLImageRaw> mRawImage;
	LLPointer<LLImageRaw> mAuxImage;
	LLUUID mID;
	LLHost mHost;
	std::string mUrl;
	U8 mType;
	F32 mImagePriority;
	U32 mWorkPriority;
	F32 mRequestedPriority;
	S32 mDesiredDiscard;
	S32 mSimRequestedDiscard;
	S32 mRequestedDiscard;
	S32 mLoadedDiscard;
	S32 mDecodedDiscard;
	LLFrameTimer mRequestedTimer;
	LLFrameTimer mFetchTimer;
	LLTimer			mCacheReadTimer;
	F32				mCacheReadTime;
	LLTextureCache::handle_t mCacheReadHandle;
	LLTextureCache::handle_t mCacheWriteHandle;
	S32 mRequestedSize;
	S32 mRequestedOffset;
	S32 mDesiredSize;
	S32 mFileSize;
	S32 mCachedSize;	
	e_request_state mSentRequest;
	handle_t mDecodeHandle;
	BOOL mLoaded;
	BOOL mDecoded;
	BOOL mWritten;
	BOOL mNeedsAux;
	BOOL mHaveAllData;
	BOOL mInLocalCache;
	BOOL mInCache;
	bool mCanUseHTTP ;
	bool mCanUseNET ; //can get from asset server.
	S32 mRetryAttempt;
	S32 mActiveCount;
	LLCore::HttpStatus mGetStatus;
	std::string mGetReason;
	
	// Work Data
	LLMutex mWorkMutex;
	struct PacketData
	{
		PacketData(U8* data, S32 size) { mData = data; mSize = size; }
		~PacketData() { clearData(); }
		void clearData() { delete[] mData; mData = NULL; }
		U8* mData;
		U32 mSize;
	};
	std::vector<PacketData*> mPackets;
	S32 mFirstPacket;
	S32 mLastPacket;
	U16 mTotalPackets;
	U8 mImageCodec;

	LLViewerAssetStats::duration_t mMetricsStartTime;
<<<<<<< HEAD
};

//////////////////////////////////////////////////////////////////////////////

class HTTPGetResponder : public LLCurl::Responder
{
	LOG_CLASS(HTTPGetResponder);
public:
	HTTPGetResponder(LLTextureFetch* fetcher, const LLUUID& id, U64 startTime, S32 requestedSize, U32 offset, bool redir)
		: mFetcher(fetcher), mID(id), mStartTime(startTime), mRequestedSize(requestedSize), mOffset(offset), mFollowRedir(redir)
	{
	}
	~HTTPGetResponder()
	{
	}

	virtual void completedRaw(U32 status, const std::string& reason,
							  const LLChannelDescriptors& channels,
							  const LLIOPipe::buffer_ptr_t& buffer)
	{
		static LLCachedControl<bool> log_to_viewer_log(gSavedSettings,"LogTextureDownloadsToViewerLog");
		static LLCachedControl<bool> log_to_sim(gSavedSettings,"LogTextureDownloadsToSimulator");
		static LLCachedControl<bool> log_texture_traffic(gSavedSettings,"LogTextureNetworkTraffic") ;

		if (log_to_viewer_log || log_to_sim)
		{
			mFetcher->mTextureInfo.setRequestStartTime(mID, mStartTime);
			U64 timeNow = LLTimer::getTotalTime();
			mFetcher->mTextureInfo.setRequestType(mID, LLTextureInfoDetails::REQUEST_TYPE_HTTP);
			mFetcher->mTextureInfo.setRequestSize(mID, mRequestedSize);
			mFetcher->mTextureInfo.setRequestOffset(mID, mOffset);
			mFetcher->mTextureInfo.setRequestCompleteTimeAndLog(mID, timeNow);
		}

		S32 data_size = 0;
		lldebugs << "HTTP COMPLETE: " << mID << llendl;
		LLTextureFetchWorker* worker = mFetcher->getWorker(mID);
		if (worker)
		{
			bool success = false;
			bool partial = false;
			if (HTTP_OK <= status &&  status < HTTP_MULTIPLE_CHOICES)
			{
				success = true;
				if (HTTP_PARTIAL_CONTENT == status) // partial information
				{
					partial = true;
				}
			}

			if (!success)
			{
				worker->setGetStatus(status, reason);
 				llwarns << "CURL GET FAILED, status:" << status << " reason:" << reason << " id: " << mID <<llendl;
			}
			
			data_size = worker->callbackHttpGet(channels, buffer, partial, success);
			
			if(log_texture_traffic && data_size > 0)
			{
				LLViewerTexture* tex = LLViewerTextureManager::findTexture(mID) ;
				if(tex)
				{
					gTotalTextureBytesPerBoostLevel[tex->getBoostLevel()] += data_size ;
				}
			}
		
			if (worker->mMetricsStartTime)
			{
				LLViewerAssetStatsFF::record_response_thread1(LLViewerAssetType::AT_TEXTURE,
															  true,
															  LLImageBase::TYPE_AVATAR_BAKE == worker->mType,
															  LLViewerAssetStatsFF::get_timestamp() - worker->mMetricsStartTime);
				worker->mMetricsStartTime = 0;
			}
			LLViewerAssetStatsFF::record_dequeue_thread1(LLViewerAssetType::AT_TEXTURE,
														 true,
														 LLImageBase::TYPE_AVATAR_BAKE == worker->mType);
		}
		else
		{
			llwarns << "Worker not found: " << mID << llendl;
		}
=======
>>>>>>> f5a47417

	LLCore::HttpHandle		mHttpHandle;				// Handle of any active request
	LLCore::BufferArray	*	mHttpBufferArray;			// Refcounted pointer to response data 
	int						mHttpPolicyClass;
	bool					mHttpActive;				// Active request to http library
	unsigned int			mHttpReplySize;				// Actual received data size
	unsigned int			mHttpReplyOffset;			// Actual received data offset
	bool					mHttpHasResource;			// Counts against Fetcher's mHttpSemaphore

	// State history
	U32						mCacheReadCount;
	U32						mCacheWriteCount;
	U32						mResourceWaitCount;			// Requests entering WAIT_HTTP_RESOURCE2
};

//////////////////////////////////////////////////////////////////////////////

// Cross-thread messaging for asset metrics.

/**
 * @brief Base class for cross-thread requests made of the fetcher
 *
 * I believe the intent of the LLQueuedThread class was to
 * have these operations derived from LLQueuedThread::QueuedRequest
 * but the texture fetcher has elected to manage the queue
 * in its own manner.  So these are free-standing objects which are
 * managed in simple FIFO order on the mCommands queue of the
 * LLTextureFetch object.
 *
 * What each represents is a simple command sent from an
 * outside thread into the TextureFetch thread to be processed
 * in order and in a timely fashion (though not an absolute
 * higher priority than other operations of the thread).
 * Each operation derives a new class from the base customizing
 * members, constructors and the doWork() method to effect
 * the command.
 *
 * The flow is one-directional.  There are two global instances
 * of the LLViewerAssetStats collector, one for the main program's
 * thread pointed to by gViewerAssetStatsMain and one for the
 * TextureFetch thread pointed to by gViewerAssetStatsThread1.
 * Common operations has each thread recording metrics events
 * into the respective collector unconcerned with locking and
 * the state of any other thread.  But when the agent moves into
 * a different region or the metrics timer expires and a report
 * needs to be sent back to the grid, messaging across threads
 * is required to distribute data and perform global actions.
 * In pseudo-UML, it looks like:
 *
 *                       Main                 Thread1
 *                        .                      .
 *                        .                      .
 *                     +-----+                   .
 *                     | AM  |                   .
 *                     +--+--+                   .
 *      +-------+         |                      .
 *      | Main  |      +--+--+                   .
 *      |       |      | SRE |---.               .
 *      | Stats |      +-----+    \              .
 *      |       |         |        \  (uuid)  +-----+
 *      | Coll. |      +--+--+      `-------->| SR  |
 *      +-------+      | MSC |                +--+--+
 *         | ^         +-----+                   |
 *         | |  (uuid)  / .                   +-----+ (uuid)
 *         |  `--------'  .                   | MSC |---------.
 *         |              .                   +-----+         |
 *         |           +-----+                   .            v
 *         |           | TE  |                   .        +-------+
 *         |           +--+--+                   .        | Thd1  |
 *         |              |                      .        |       |
 *         |           +-----+                   .        | Stats |
 *          `--------->| RSC |                   .        |       |
 *                     +--+--+                   .        | Coll. |
 *                        |                      .        +-------+
 *                     +--+--+                   .            |
 *                     | SME |---.               .            |
 *                     +-----+    \              .            |
 *                        .        \ (clone)  +-----+         |
 *                        .         `-------->| SM  |         |
 *                        .                   +--+--+         |
 *                        .                      |            |
 *                        .                   +-----+         |
 *                        .                   | RSC |<--------'
 *                        .                   +-----+
 *                        .                      |
 *                        .                   +-----+
 *                        .                   | CP  |--> HTTP POST
 *                        .                   +-----+
 *                        .                      .
 *                        .                      .
 *
 *
 * Key:
 *
 * SRE - Set Region Enqueued.  Enqueue a 'Set Region' command in
 *       the other thread providing the new UUID of the region.
 *       TFReqSetRegion carries the data.
 * SR  - Set Region.  New region UUID is sent to the thread-local
 *       collector.
 * SME - Send Metrics Enqueued.  Enqueue a 'Send Metrics' command
 *       including an ownership transfer of a cloned LLViewerAssetStats.
 *       TFReqSendMetrics carries the data.
 * SM  - Send Metrics.  Global metrics reporting operation.  Takes
 *       the cloned stats from the command, merges it with the
 *       thread's local stats, converts to LLSD and sends it on
 *       to the grid.
 * AM  - Agent Moved.  Agent has completed some sort of move to a
 *       new region.
 * TE  - Timer Expired.  Metrics timer has expired (on the order
 *       of 10 minutes).
 * CP  - CURL Post
 * MSC - Modify Stats Collector.  State change in the thread-local
 *       collector.  Typically a region change which affects the
 *       global pointers used to find the 'current stats'.
 * RSC - Read Stats Collector.  Extract collector data cloning it
 *       (i.e. deep copy) when necessary.
 *
 */
class LLTextureFetch::TFRequest // : public LLQueuedThread::QueuedRequest
{
public:
	// Default ctors and assignment operator are correct.

	virtual ~TFRequest()
		{}

	// Patterned after QueuedRequest's method but expected behavior
	// is different.  Always expected to complete on the first call
	// and work dispatcher will assume the same and delete the
	// request after invocation.
	virtual bool doWork(LLTextureFetch * fetcher) = 0;
};

namespace 
{

/**
 * @brief Implements a 'Set Region' cross-thread command.
 *
 * When an agent moves to a new region, subsequent metrics need
 * to be binned into a new or existing stats collection in 1:1
 * relationship with the region.  We communicate this region
 * change across the threads involved in the communication with
 * this message.
 *
 * Corresponds to LLTextureFetch::commandSetRegion()
 */
class TFReqSetRegion : public LLTextureFetch::TFRequest
{
public:
	TFReqSetRegion(U64 region_handle)
		: LLTextureFetch::TFRequest(),
		  mRegionHandle(region_handle)
		{}
	TFReqSetRegion & operator=(const TFReqSetRegion &);	// Not defined

	virtual ~TFReqSetRegion()
		{}

	virtual bool doWork(LLTextureFetch * fetcher);
		
public:
	const U64 mRegionHandle;
};


/**
 * @brief Implements a 'Send Metrics' cross-thread command.
 *
 * This is the big operation.  The main thread gathers metrics
 * for a period of minutes into LLViewerAssetStats and other
 * objects then makes a snapshot of the data by cloning the
 * collector.  This command transfers the clone, along with a few
 * additional arguments (UUIDs), handing ownership to the
 * TextureFetch thread.  It then merges its own data into the
 * cloned copy, converts to LLSD and kicks off an HTTP POST of
 * the resulting data to the currently active metrics collector.
 *
 * Corresponds to LLTextureFetch::commandSendMetrics()
 */
class TFReqSendMetrics : public LLTextureFetch::TFRequest
{
public:
    /**
	 * Construct the 'Send Metrics' command to have the TextureFetch
	 * thread add and log metrics data.
	 *
	 * @param	caps_url		URL of a "ViewerMetrics" Caps target
	 *							to receive the data.  Does not have to
	 *							be associated with a particular region.
	 *
	 * @param	session_id		UUID of the agent's session.
	 *
	 * @param	agent_id		UUID of the agent.  (Being pure here...)
	 *
	 * @param	main_stats		Pointer to a clone of the main thread's
	 *							LLViewerAssetStats data.  Thread1 takes
	 *							ownership of the copy and disposes of it
	 *							when done.
	 */
	TFReqSendMetrics(const std::string & caps_url,
					 const LLUUID & session_id,
					 const LLUUID & agent_id,
					 LLViewerAssetStats * main_stats)
		: LLTextureFetch::TFRequest(),
		  mCapsURL(caps_url),
		  mSessionID(session_id),
		  mAgentID(agent_id),
		  mMainStats(main_stats)
		{}
	TFReqSendMetrics & operator=(const TFReqSendMetrics &);	// Not defined

	virtual ~TFReqSendMetrics();

	virtual bool doWork(LLTextureFetch * fetcher);
		
public:
	const std::string mCapsURL;
	const LLUUID mSessionID;
	const LLUUID mAgentID;
	LLViewerAssetStats * mMainStats;
};

/*
 * Examines the merged viewer metrics report and if found to be too long,
 * will attempt to truncate it in some reasonable fashion.
 *
 * @param		max_regions		Limit of regions allowed in report.
 *
 * @param		metrics			Full, merged viewer metrics report.
 *
 * @returns		If data was truncated, returns true.
 */
bool truncate_viewer_metrics(int max_regions, LLSD & metrics);

} // end of anonymous namespace


//////////////////////////////////////////////////////////////////////////////

//static
const char* LLTextureFetchWorker::sStateDescs[] = {
	"INVALID",
	"INIT",
	"LOAD_FROM_TEXTURE_CACHE",
	"CACHE_POST",
	"LOAD_FROM_NETWORK",
	"LOAD_FROM_SIMULATOR",
	"WAIT_HTTP_RESOURCE",
	"WAIT_HTTP_RESOURCE2",
	"SEND_HTTP_REQ",
	"WAIT_HTTP_REQ",
	"DECODE_IMAGE",
	"DECODE_IMAGE_UPDATE",
	"WRITE_TO_CACHE",
	"WAIT_ON_WRITE",
	"DONE"
};

// static
volatile bool LLTextureFetch::svMetricsDataBreak(true);	// Start with a data break

// called from MAIN THREAD

LLTextureFetchWorker::LLTextureFetchWorker(LLTextureFetch* fetcher,
										   const std::string& url, // Optional URL
										   const LLUUID& id,	// Image UUID
										   const LLHost& host,	// Simulator host
										   F32 priority,		// Priority
										   S32 discard,			// Desired discard
										   S32 size)			// Desired size
	: LLWorkerClass(fetcher, "TextureFetch"),
	  LLCore::HttpHandler(),
	  mState(INIT),
	  mWriteToCacheState(NOT_WRITE),
	  mFetcher(fetcher),
	  mID(id),
	  mHost(host),
	  mUrl(url),
	  mImagePriority(priority),
	  mWorkPriority(0),
	  mRequestedPriority(0.f),
	  mDesiredDiscard(-1),
	  mSimRequestedDiscard(-1),
	  mRequestedDiscard(-1),
	  mLoadedDiscard(-1),
	  mDecodedDiscard(-1),
	  mCacheReadTime(0.f),
	  mCacheReadHandle(LLTextureCache::nullHandle()),
	  mCacheWriteHandle(LLTextureCache::nullHandle()),
	  mRequestedSize(0),
	  mRequestedOffset(0),
	  mDesiredSize(TEXTURE_CACHE_ENTRY_SIZE),
	  mFileSize(0),
	  mCachedSize(0),
	  mLoaded(FALSE),
	  mSentRequest(UNSENT),
	  mDecodeHandle(0),
	  mDecoded(FALSE),
	  mWritten(FALSE),
	  mNeedsAux(FALSE),
	  mHaveAllData(FALSE),
	  mInLocalCache(FALSE),
	  mInCache(FALSE),
	  mCanUseHTTP(true),
	  mRetryAttempt(0),
	  mActiveCount(0),
	  mWorkMutex(NULL),
	  mFirstPacket(0),
	  mLastPacket(-1),
	  mTotalPackets(0),
	  mImageCodec(IMG_CODEC_INVALID),
	  mMetricsStartTime(0),
	  mHttpHandle(LLCORE_HTTP_HANDLE_INVALID),
	  mHttpBufferArray(NULL),
	  mHttpPolicyClass(mFetcher->mHttpPolicyClass),
	  mHttpActive(false),
	  mHttpReplySize(0U),
	  mHttpReplyOffset(0U),
	  mHttpHasResource(false),
	  mCacheReadCount(0U),
	  mCacheWriteCount(0U),
	  mResourceWaitCount(0U)
{
	mCanUseNET = mUrl.empty() ;
	
	calcWorkPriority();
	mType = host.isOk() ? LLImageBase::TYPE_AVATAR_BAKE : LLImageBase::TYPE_NORMAL;
// 	llinfos << "Create: " << mID << " mHost:" << host << " Discard=" << discard << llendl;
	if (!mFetcher->mDebugPause)
	{
		U32 work_priority = mWorkPriority | LLWorkerThread::PRIORITY_HIGH;
		addWork(0, work_priority );
	}
	setDesiredDiscard(discard, size);
}

LLTextureFetchWorker::~LLTextureFetchWorker()
{
// 	llinfos << "Destroy: " << mID
// 			<< " Decoded=" << mDecodedDiscard
// 			<< " Requested=" << mRequestedDiscard
// 			<< " Desired=" << mDesiredDiscard << llendl;
	llassert_always(!haveWork());

	lockWorkMutex();													// +Mw (should be useless)
	if (mHttpHasResource)
	{
		// Last-chance catchall to recover the resource.  Using an
		// atomic datatype solely because this can be running in
		// another thread.
		releaseHttpSemaphore();
	}
	if (mHttpActive)
	{
		// Issue a cancel on a live request...
		mFetcher->getHttpRequest().requestCancel(mHttpHandle, NULL);
	}
	if (mCacheReadHandle != LLTextureCache::nullHandle() && mFetcher->mTextureCache)
	{
		mFetcher->mTextureCache->readComplete(mCacheReadHandle, true);
	}
	if (mCacheWriteHandle != LLTextureCache::nullHandle() && mFetcher->mTextureCache)
	{
		mFetcher->mTextureCache->writeComplete(mCacheWriteHandle, true);
	}
	mFormattedImage = NULL;
	clearPackets();
	if (mHttpBufferArray)
	{
		mHttpBufferArray->release();
		mHttpBufferArray = NULL;
	}
	unlockWorkMutex();													// -Mw
	mFetcher->removeFromHTTPQueue(mID, 0);
	mFetcher->removeHttpWaiter(mID);
	mFetcher->updateStateStats(mCacheReadCount, mCacheWriteCount, mResourceWaitCount);
}

// Locks:  Mw
void LLTextureFetchWorker::clearPackets()
{
	for_each(mPackets.begin(), mPackets.end(), DeletePointer());
	mPackets.clear();
	mTotalPackets = 0;
	mLastPacket = -1;
	mFirstPacket = 0;
}

// Locks:  Mw
void LLTextureFetchWorker::setupPacketData()
{
	S32 data_size = 0;
	if (mFormattedImage.notNull())
	{
		data_size = mFormattedImage->getDataSize();
	}
	if (data_size > 0)
	{
		// Only used for simulator requests
		mFirstPacket = (data_size - FIRST_PACKET_SIZE) / MAX_IMG_PACKET_SIZE + 1;
		if (FIRST_PACKET_SIZE + (mFirstPacket-1) * MAX_IMG_PACKET_SIZE != data_size)
		{
			llwarns << "Bad CACHED TEXTURE size: " << data_size << " removing." << llendl;
			removeFromCache();
			resetFormattedData();
			clearPackets();
		}
		else if (mFileSize > 0)
		{
			mLastPacket = mFirstPacket-1;
			mTotalPackets = (mFileSize - FIRST_PACKET_SIZE + MAX_IMG_PACKET_SIZE-1) / MAX_IMG_PACKET_SIZE + 1;
		}
		else
		{
			// This file was cached using HTTP so we have to refetch the first packet
			resetFormattedData();
			clearPackets();
		}
	}
}

// Locks:  Mw (ctor invokes without lock)
U32 LLTextureFetchWorker::calcWorkPriority()
{
 	//llassert_always(mImagePriority >= 0 && mImagePriority <= LLViewerFetchedTexture::maxDecodePriority());
	static const F32 PRIORITY_SCALE = (F32)LLWorkerThread::PRIORITY_LOWBITS / LLViewerFetchedTexture::maxDecodePriority();

	mWorkPriority = llmin((U32)LLWorkerThread::PRIORITY_LOWBITS, (U32)(mImagePriority * PRIORITY_SCALE));
	return mWorkPriority;
}

// Locks:  Mw (ctor invokes without lock)
void LLTextureFetchWorker::setDesiredDiscard(S32 discard, S32 size)
{
	bool prioritize = false;
	if (mDesiredDiscard != discard)
	{
		if (!haveWork())
		{
			calcWorkPriority();
			if (!mFetcher->mDebugPause)
			{
				U32 work_priority = mWorkPriority | LLWorkerThread::PRIORITY_HIGH;
				addWork(0, work_priority);
			}
		}
		else if (mDesiredDiscard < discard)
		{
			prioritize = true;
		}
		mDesiredDiscard = discard;
		mDesiredSize = size;
	}
	else if (size > mDesiredSize)
	{
		mDesiredSize = size;
		prioritize = true;
	}
	mDesiredSize = llmax(mDesiredSize, TEXTURE_CACHE_ENTRY_SIZE);
	if ((prioritize && mState == INIT) || mState == DONE)
	{
		mState = INIT;
		U32 work_priority = mWorkPriority | LLWorkerThread::PRIORITY_HIGH;
		setPriority(work_priority);
	}
}

// Locks:  Mw
void LLTextureFetchWorker::setImagePriority(F32 priority)
{
// 	llassert_always(priority >= 0 && priority <= LLViewerTexture::maxDecodePriority());
	F32 delta = fabs(priority - mImagePriority);
	if (delta > (mImagePriority * .05f) || mState == DONE)
	{
		mImagePriority = priority;
		calcWorkPriority();
		U32 work_priority = mWorkPriority | (getPriority() & LLWorkerThread::PRIORITY_HIGHBITS);
		setPriority(work_priority);
	}
}

// Locks:  Mw
void LLTextureFetchWorker::resetFormattedData()
{
	if (mHttpBufferArray)
	{
		mHttpBufferArray->release();
		mHttpBufferArray = NULL;
	}
	if (mFormattedImage.notNull())
	{
		mFormattedImage->deleteData();
	}
	mHttpReplySize = 0;
	mHttpReplyOffset = 0;
	mHaveAllData = FALSE;
}

// Threads:  Tmain
void LLTextureFetchWorker::startWork(S32 param)
{
	llassert(mFormattedImage.isNull());
}

// Threads:  Ttf
bool LLTextureFetchWorker::doWork(S32 param)
{
	static const LLCore::HttpStatus http_not_found(HTTP_NOT_FOUND);						// 404
	static const LLCore::HttpStatus http_service_unavail(HTTP_SERVICE_UNAVAILABLE);		// 503
	static const LLCore::HttpStatus http_not_sat(HTTP_REQUESTED_RANGE_NOT_SATISFIABLE);	// 416;
	
	LLMutexLock lock(&mWorkMutex);										// +Mw

	if ((mFetcher->isQuitting() || getFlags(LLWorkerClass::WCF_DELETE_REQUESTED)))
	{
		if (mState < DECODE_IMAGE)
		{
			return true; // abort
		}
	}

	if(mImagePriority < F_ALMOST_ZERO)
	{
		if (mState == INIT || mState == LOAD_FROM_NETWORK || mState == LOAD_FROM_SIMULATOR)
		{
			return true; // abort
		}
	}
	if(mState > CACHE_POST && !mCanUseNET && !mCanUseHTTP)
	{
		//nowhere to get data, abort.
		return true ;
	}

	if (mFetcher->mDebugPause)
	{
		return false; // debug: don't do any work
	}
	if (mID == mFetcher->mDebugID)
	{
		mFetcher->mDebugCount++; // for setting breakpoints
	}

	if (mState != DONE)
	{
		mFetchTimer.reset();
	}

	if (mState == INIT)
	{		
		mRawImage = NULL ;
		mRequestedDiscard = -1;
		mLoadedDiscard = -1;
		mDecodedDiscard = -1;
		mRequestedSize = 0;
		mRequestedOffset = 0;
		mFileSize = 0;
		mCachedSize = 0;
		mLoaded = FALSE;
		mSentRequest = UNSENT;
		mDecoded  = FALSE;
		mWritten  = FALSE;
		if (mHttpBufferArray)
		{
			mHttpBufferArray->release();
			mHttpBufferArray = NULL;
		}
		mHttpReplySize = 0;
		mHttpReplyOffset = 0;
		mHaveAllData = FALSE;
		clearPackets(); // TODO: Shouldn't be necessary
		mCacheReadHandle = LLTextureCache::nullHandle();
		mCacheWriteHandle = LLTextureCache::nullHandle();
		mState = LOAD_FROM_TEXTURE_CACHE;
		mInCache = FALSE;
		mDesiredSize = llmax(mDesiredSize, TEXTURE_CACHE_ENTRY_SIZE); // min desired size is TEXTURE_CACHE_ENTRY_SIZE
		LL_DEBUGS("Texture") << mID << ": Priority: " << llformat("%8.0f",mImagePriority)
							 << " Desired Discard: " << mDesiredDiscard << " Desired Size: " << mDesiredSize << LL_ENDL;
		// fall through
	}

	if (mState == LOAD_FROM_TEXTURE_CACHE)
	{
		if (mCacheReadHandle == LLTextureCache::nullHandle())
		{
			U32 cache_priority = mWorkPriority;
			S32 offset = mFormattedImage.notNull() ? mFormattedImage->getDataSize() : 0;
			S32 size = mDesiredSize - offset;
			if (size <= 0)
			{
				mState = CACHE_POST;
				return false;
			}
			mFileSize = 0;
			mLoaded = FALSE;			
			
			if (mUrl.compare(0, 7, "file://") == 0)
			{
				setPriority(LLWorkerThread::PRIORITY_LOW | mWorkPriority); // Set priority first since Responder may change it

				// read file from local disk
				++mCacheReadCount;
				std::string filename = mUrl.substr(7, std::string::npos);
				CacheReadResponder* responder = new CacheReadResponder(mFetcher, mID, mFormattedImage);
				mCacheReadHandle = mFetcher->mTextureCache->readFromCache(filename, mID, cache_priority,
																		  offset, size, responder);
				mCacheReadTimer.reset();
			}
			else if (mUrl.empty() && mFetcher->canLoadFromCache())
			{
				setPriority(LLWorkerThread::PRIORITY_LOW | mWorkPriority); // Set priority first since Responder may change it

				++mCacheReadCount;
				CacheReadResponder* responder = new CacheReadResponder(mFetcher, mID, mFormattedImage);
				mCacheReadHandle = mFetcher->mTextureCache->readFromCache(mID, cache_priority,
																		  offset, size, responder);
				mCacheReadTimer.reset();
			}
			else if(!mUrl.empty() && mCanUseHTTP)
			{
				setPriority(LLWorkerThread::PRIORITY_HIGH | mWorkPriority);
				mState = WAIT_HTTP_RESOURCE;
			}
			else
			{
				setPriority(LLWorkerThread::PRIORITY_HIGH | mWorkPriority);
				mState = LOAD_FROM_NETWORK;
			}
		}

		if (mLoaded)
		{
			// Make sure request is complete. *TODO: make this auto-complete
			if (mFetcher->mTextureCache->readComplete(mCacheReadHandle, false))
			{
				mCacheReadHandle = LLTextureCache::nullHandle();
				mState = CACHE_POST;
				// fall through
			}
			else
			{
				//
				//This should never happen
				//
				return false;
			}
		}
		else
		{
			return false;
		}
	}

	if (mState == CACHE_POST)
	{
		mCachedSize = mFormattedImage.notNull() ? mFormattedImage->getDataSize() : 0;
		// Successfully loaded
		if ((mCachedSize >= mDesiredSize) || mHaveAllData)
		{
			// we have enough data, decode it
			llassert_always(mFormattedImage->getDataSize() > 0);
			mLoadedDiscard = mDesiredDiscard;
			mState = DECODE_IMAGE;
			mInCache = TRUE;
			mWriteToCacheState = NOT_WRITE ;
			LL_DEBUGS("Texture") << mID << ": Cached. Bytes: " << mFormattedImage->getDataSize()
								 << " Size: " << llformat("%dx%d",mFormattedImage->getWidth(),mFormattedImage->getHeight())
								 << " Desired Discard: " << mDesiredDiscard << " Desired Size: " << mDesiredSize << LL_ENDL;
			LLTextureFetch::sCacheHitRate.addValue(100.f);
		}
		else
		{
			if (mUrl.compare(0, 7, "file://") == 0)
			{
				// failed to load local file, we're done.
				return true;
			}
			// need more data
			else
			{
				LL_DEBUGS("Texture") << mID << ": Not in Cache" << LL_ENDL;
				mState = LOAD_FROM_NETWORK;
			}
			
			// fall through
			LLTextureFetch::sCacheHitRate.addValue(0.f);
		}
	}

	if (mState == LOAD_FROM_NETWORK)
	{
		static LLCachedControl<bool> use_http(gSavedSettings,"ImagePipelineUseHTTP");

// 		if (mHost != LLHost::invalid) get_url = false;
		if ( use_http && mCanUseHTTP && mUrl.empty())//get http url.
		{
			LLViewerRegion* region = NULL;
			if (mHost == LLHost::invalid)
				region = gAgent.getRegion();
			else
				region = LLWorld::getInstance()->getRegion(mHost);

			if (region)
			{
				std::string http_url = region->getHttpUrl() ;
				if (!http_url.empty())
				{
					mUrl = http_url + "/?texture_id=" + mID.asString().c_str();
					mWriteToCacheState = CAN_WRITE ; //because this texture has a fixed texture id.
				}
				else
				{
					mCanUseHTTP = false ;
				}
			}
			else
			{
				// This will happen if not logged in or if a region deoes not have HTTP Texture enabled
				//llwarns << "Region not found for host: " << mHost << llendl;
				mCanUseHTTP = false;
			}
		}
		if (mCanUseHTTP && !mUrl.empty())
		{
			mState = WAIT_HTTP_RESOURCE;
			setPriority(LLWorkerThread::PRIORITY_HIGH | mWorkPriority);
			if(mWriteToCacheState != NOT_WRITE)
			{
				mWriteToCacheState = CAN_WRITE ;
			}
			// don't return, fall through to next state
		}
		else if (mSentRequest == UNSENT && mCanUseNET)
		{
			// Add this to the network queue and sit here.
			// LLTextureFetch::update() will send off a request which will change our state
			mWriteToCacheState = CAN_WRITE ;
			mRequestedSize = mDesiredSize;
			mRequestedDiscard = mDesiredDiscard;
			mSentRequest = QUEUED;
			mFetcher->addToNetworkQueue(this);
			recordTextureStart(false);
			setPriority(LLWorkerThread::PRIORITY_LOW | mWorkPriority);
			
			return false;
		}
		else
		{
			// Shouldn't need to do anything here
			//llassert_always(mFetcher->mNetworkQueue.find(mID) != mFetcher->mNetworkQueue.end());
			// Make certain this is in the network queue
			//mFetcher->addToNetworkQueue(this);
			//recordTextureStart(false);
			//setPriority(LLWorkerThread::PRIORITY_LOW | mWorkPriority);
			return false;
		}
	}
	
	if (mState == LOAD_FROM_SIMULATOR)
	{
		if (mFormattedImage.isNull())
		{
			mFormattedImage = new LLImageJ2C;
		}
		if (processSimulatorPackets())
		{
			LL_DEBUGS("Texture") << mID << ": Loaded from Sim. Bytes: " << mFormattedImage->getDataSize() << LL_ENDL;
			mFetcher->removeFromNetworkQueue(this, false);
			if (mFormattedImage.isNull() || !mFormattedImage->getDataSize())
			{
				// processSimulatorPackets() failed
// 				llwarns << "processSimulatorPackets() failed to load buffer" << llendl;
				return true; // failed
			}
			setPriority(LLWorkerThread::PRIORITY_HIGH | mWorkPriority);
			mState = DECODE_IMAGE;
			mWriteToCacheState = SHOULD_WRITE;
			recordTextureDone(false);
		}
		else
		{
			mFetcher->addToNetworkQueue(this); // failsafe
			setPriority(LLWorkerThread::PRIORITY_LOW | mWorkPriority);
			recordTextureStart(false);
		}
		return false;
	}
	
	if (mState == WAIT_HTTP_RESOURCE)
	{
		// NOTE:
		// control the number of the http requests issued for:
		// 1, not openning too many file descriptors at the same time;
		// 2, control the traffic of http so udp gets bandwidth.
		//
		// If it looks like we're busy, keep this request here.
		// Otherwise, advance into the HTTP states.
		if (mFetcher->getHttpWaitersCount() || ! acquireHttpSemaphore())
		{
			mState = WAIT_HTTP_RESOURCE2;
			setPriority(LLWorkerThread::PRIORITY_LOW | mWorkPriority);
			mFetcher->addHttpWaiter(this->mID);
			++mResourceWaitCount;
			return false;
		}
		
		mState = SEND_HTTP_REQ;
		// *NOTE:  You must invoke releaseHttpSemaphore() if you transition
		// to a state other than SEND_HTTP_REQ or WAIT_HTTP_REQ or abort
		// the request.
	}

	if (mState == WAIT_HTTP_RESOURCE2)
	{
		// Just idle it if we make it to the head...
		return false;
	}
	
	if (mState == SEND_HTTP_REQ)
	{
		if (! mCanUseHTTP)
		{
			releaseHttpSemaphore();
			return true; // abort
		}

		mFetcher->removeFromNetworkQueue(this, false);
			
		S32 cur_size = 0;
		if (mFormattedImage.notNull())
		{
			cur_size = mFormattedImage->getDataSize(); // amount of data we already have
			if (mFormattedImage->getDiscardLevel() == 0)
			{
				if (cur_size > 0)
				{
					// We already have all the data, just decode it
					mLoadedDiscard = mFormattedImage->getDiscardLevel();
					setPriority(LLWorkerThread::PRIORITY_HIGH | mWorkPriority);
					mState = DECODE_IMAGE;
					releaseHttpSemaphore();
					return false;
				}
				else
				{
					releaseHttpSemaphore();
					return true; // abort.
				}
			}
		}
		mRequestedSize = mDesiredSize;
		mRequestedDiscard = mDesiredDiscard;
		mRequestedSize -= cur_size;
		mRequestedOffset = cur_size;
		if (mRequestedOffset)
		{
			// Texture fetching often issues 'speculative' loads that
			// start beyond the end of the actual asset.  Some cache/web
			// systems, e.g. Varnish, will respond to this not with a
			// 416 but with a 200 and the entire asset in the response
			// body.  By ensuring that we always have a partially
			// satisfiable Range request, we avoid that hit to the network.
			// We just have to deal with the overlapping data which is made
			// somewhat harder by the fact that grid services don't necessarily
			// return the Content-Range header on 206 responses.  *Sigh*
			mRequestedOffset -= 1;
			mRequestedSize += 1;
		}
		
		mHttpHandle = LLCORE_HTTP_HANDLE_INVALID;
		if (!mUrl.empty())
		{
			mRequestedTimer.reset();
			mLoaded = FALSE;
			mGetStatus = LLCore::HttpStatus();
			mGetReason.clear();
			LL_DEBUGS("Texture") << "HTTP GET: " << mID << " Offset: " << mRequestedOffset
								 << " Bytes: " << mRequestedSize
								 << " Bandwidth(kbps): " << mFetcher->getTextureBandwidth() << "/" << mFetcher->mMaxBandwidth
								 << LL_ENDL;

			// Will call callbackHttpGet when curl request completes
			mHttpHandle = mFetcher->mHttpRequest->requestGetByteRange(mHttpPolicyClass,
																	  mWorkPriority,
																	  mUrl,
																	  mRequestedOffset,
																	  mRequestedSize,
																	  mFetcher->mHttpOptions,
																	  mFetcher->mHttpHeaders,
																	  this);
		}
		if (LLCORE_HTTP_HANDLE_INVALID == mHttpHandle)
		{
			llwarns << "HTTP GET request failed for " << mID << llendl;
			resetFormattedData();
			releaseHttpSemaphore();
			return true; // failed
		}

		mHttpActive = true;
		mFetcher->addToHTTPQueue(mID);
		recordTextureStart(true);
		setPriority(LLWorkerThread::PRIORITY_LOW | mWorkPriority);
		mState = WAIT_HTTP_REQ;	
		
		// fall through
	}
	
	if (mState == WAIT_HTTP_REQ)
	{
		// *NOTE:  As stated above, all transitions out of this state should
		// call releaseHttpSemaphore().
		if (mLoaded)
		{
			S32 cur_size = mFormattedImage.notNull() ? mFormattedImage->getDataSize() : 0;
			if (mRequestedSize < 0)
			{
				if (http_not_found == mGetStatus)
				{
					if(mWriteToCacheState == NOT_WRITE) //map tiles
					{
						mState = DONE;
						releaseHttpSemaphore();
						return true; // failed, means no map tile on the empty region.
					}

					llwarns << "Texture missing from server (404): " << mUrl << llendl;

					// roll back to try UDP
					if (mCanUseNET)
					{
						mState = INIT;
						mCanUseHTTP = false;
						mUrl.clear();
						setPriority(LLWorkerThread::PRIORITY_HIGH | mWorkPriority);
						releaseHttpSemaphore();
						return false;
					}
				}
				else if (http_service_unavail == mGetStatus)
				{
					LL_INFOS_ONCE("Texture") << "Texture server busy (503): " << mUrl << LL_ENDL;
				}
				else if (http_not_sat == mGetStatus)
				{
					// Allowed, we'll accept whatever data we have as complete.
					mHaveAllData = TRUE;
				}
				else
				{
					llinfos << "HTTP GET failed for: " << mUrl
							<< " Status: " << mGetStatus.toHex()
							<< " Reason: '" << mGetReason << "'"
							<< llendl;
				}

				mUrl.clear();
				if (cur_size > 0)
				{
					// Use available data
					mLoadedDiscard = mFormattedImage->getDiscardLevel();
					setPriority(LLWorkerThread::PRIORITY_HIGH | mWorkPriority);
					mState = DECODE_IMAGE;
					releaseHttpSemaphore();
					return false; 
				}

				// Fail harder
				resetFormattedData();
				mState = DONE;
				releaseHttpSemaphore();
				return true; // failed
			}
			
			// Clear the url since we're done with the fetch
			// Note: mUrl is used to check is fetching is required so failure to clear it will force an http fetch
			// next time the texture is requested, even if the data have already been fetched.
			if(mWriteToCacheState != NOT_WRITE)
			{
				mUrl.clear();
			}
			
			if (! mHttpBufferArray || ! mHttpBufferArray->size())
			{
				// no data received.
				if (mHttpBufferArray)
				{
					mHttpBufferArray->release();
					mHttpBufferArray = NULL;
				}

				// abort.
				mState = DONE;
				releaseHttpSemaphore();
				return true;
			}

			S32 append_size(mHttpBufferArray->size());
			S32 total_size(cur_size + append_size);
			S32 src_offset(0);
			llassert_always(append_size == mRequestedSize);
			if (mHttpReplyOffset && mHttpReplyOffset != cur_size)
			{
				// In case of a partial response, our offset may
				// not be trivially contiguous with the data we have.
				// Get back into alignment.
				if (mHttpReplyOffset > cur_size)
				{
					LL_WARNS("Texture") << "Partial HTTP response produces break in image data for texture "
										<< mID << ".  Aborting load."  << LL_ENDL;
					mState = DONE;
					releaseHttpSemaphore();
					return true;
				}
				src_offset = cur_size - mHttpReplyOffset;
				append_size -= src_offset;
				total_size -= src_offset;
				mRequestedSize -= src_offset;			// Make requested values reflect useful part
				mRequestedOffset += src_offset;
			}
			
			if (mFormattedImage.isNull())
			{
				// For now, create formatted image based on extension
				std::string extension = gDirUtilp->getExtension(mUrl);
				mFormattedImage = LLImageFormatted::createFromType(LLImageBase::getCodecFromExtension(extension));
				if (mFormattedImage.isNull())
				{
					mFormattedImage = new LLImageJ2C; // default
				}
			}
						
			if (mHaveAllData) //the image file is fully loaded.
			{
				mFileSize = total_size;
			}
			else //the file size is unknown.
			{
				mFileSize = total_size + 1 ; //flag the file is not fully loaded.
			}
			
			U8 * buffer = (U8 *) ALLOCATE_MEM(LLImageBase::getPrivatePool(), total_size);
			if (cur_size > 0)
			{
				memcpy(buffer, mFormattedImage->getData(), cur_size);
			}
			mHttpBufferArray->read(src_offset, (char *) buffer + cur_size, append_size);

			// NOTE: setData releases current data and owns new data (buffer)
			mFormattedImage->setData(buffer, total_size);

			// Done with buffer array
			mHttpBufferArray->release();
			mHttpBufferArray = NULL;
			mHttpReplySize = 0;
			mHttpReplyOffset = 0;
			
			mLoadedDiscard = mRequestedDiscard;
			mState = DECODE_IMAGE;
			if (mWriteToCacheState != NOT_WRITE)
			{
				mWriteToCacheState = SHOULD_WRITE ;
			}
			setPriority(LLWorkerThread::PRIORITY_HIGH | mWorkPriority);
			releaseHttpSemaphore();
			return false;
		}
		else
		{
			// *HISTORY:  There was a texture timeout test here originally that
			// would cancel a request that was over 120 seconds old.  That's
			// probably not a good idea.  Particularly rich regions can take
			// an enormous amount of time to load textures.  We'll revisit the
			// various possible timeout components (total request time, connection
			// time, I/O time, with and without retries, etc.) in the future.

			setPriority(LLWorkerThread::PRIORITY_LOW | mWorkPriority);
			return false;
		}
	}
	
	if (mState == DECODE_IMAGE)
	{
		static LLCachedControl<bool> textures_decode_disabled(gSavedSettings,"TextureDecodeDisabled");

		setPriority(LLWorkerThread::PRIORITY_LOW | mWorkPriority); // Set priority first since Responder may change it
		if (textures_decode_disabled)
		{
			// for debug use, don't decode
			mState = DONE;
			return true;
		}

		if (mDesiredDiscard < 0)
		{
			// We aborted, don't decode
			mState = DONE;
			return true;
		}
		
		if (mFormattedImage->getDataSize() <= 0)
		{
			//llerrs << "Decode entered with invalid mFormattedImage. ID = " << mID << llendl;
			
			//abort, don't decode
			mState = DONE;
			return true;
		}
		if (mLoadedDiscard < 0)
		{
			//llerrs << "Decode entered with invalid mLoadedDiscard. ID = " << mID << llendl;

			//abort, don't decode
			mState = DONE;
			return true;
		}

		mRawImage = NULL;
		mAuxImage = NULL;
		llassert_always(mFormattedImage.notNull());
		S32 discard = mHaveAllData ? 0 : mLoadedDiscard;
		U32 image_priority = LLWorkerThread::PRIORITY_NORMAL | mWorkPriority;
		mDecoded  = FALSE;
		mState = DECODE_IMAGE_UPDATE;
		LL_DEBUGS("Texture") << mID << ": Decoding. Bytes: " << mFormattedImage->getDataSize() << " Discard: " << discard
				<< " All Data: " << mHaveAllData << LL_ENDL;
		mDecodeHandle = mFetcher->mImageDecodeThread->decodeImage(mFormattedImage, image_priority, discard, mNeedsAux,
																  new DecodeResponder(mFetcher, mID, this));
		// fall though
	}
	
	if (mState == DECODE_IMAGE_UPDATE)
	{
		if (mDecoded)
		{
			if(mFetcher->getFetchDebugger() && !mInLocalCache)
			{
				mFetcher->getFetchDebugger()->addHistoryEntry(this);
			}

			if (mDecodedDiscard < 0)
			{
				LL_DEBUGS("Texture") << mID << ": Failed to Decode." << LL_ENDL;
				if (mCachedSize > 0 && !mInLocalCache && mRetryAttempt == 0)
				{
					// Cache file should be deleted, try again
// 					llwarns << mID << ": Decode of cached file failed (removed), retrying" << llendl;
					llassert_always(mDecodeHandle == 0);
					mFormattedImage = NULL;
					++mRetryAttempt;
					setPriority(LLWorkerThread::PRIORITY_HIGH | mWorkPriority);
					mState = INIT;
					return false;
				}
				else
				{
// 					llwarns << "UNABLE TO LOAD TEXTURE: " << mID << " RETRIES: " << mRetryAttempt << llendl;
					mState = DONE; // failed
				}
			}
			else
			{
				llassert_always(mRawImage.notNull());
				LL_DEBUGS("Texture") << mID << ": Decoded. Discard: " << mDecodedDiscard
						<< " Raw Image: " << llformat("%dx%d",mRawImage->getWidth(),mRawImage->getHeight()) << LL_ENDL;
				setPriority(LLWorkerThread::PRIORITY_HIGH | mWorkPriority);
				mState = WRITE_TO_CACHE;
			}
			// fall through
		}
		else
		{
			return false;
		}
	}

	if (mState == WRITE_TO_CACHE)
	{
		if (mWriteToCacheState != SHOULD_WRITE || mFormattedImage.isNull())
		{
			// If we're in a local cache or we didn't actually receive any new data,
			// or we failed to load anything, skip
			mState = DONE;
			return false;
		}
		S32 datasize = mFormattedImage->getDataSize();
		if(mFileSize < datasize)//This could happen when http fetching and sim fetching mixed.
		{
			if(mHaveAllData)
			{
				mFileSize = datasize ;
			}
			else
			{
				mFileSize = datasize + 1 ; //flag not fully loaded.
			}
		}
		llassert_always(datasize);
		setPriority(LLWorkerThread::PRIORITY_LOW | mWorkPriority); // Set priority first since Responder may change it
		U32 cache_priority = mWorkPriority;
		mWritten = FALSE;
		mState = WAIT_ON_WRITE;
		++mCacheWriteCount;
		CacheWriteResponder* responder = new CacheWriteResponder(mFetcher, mID);
		mCacheWriteHandle = mFetcher->mTextureCache->writeToCache(mID, cache_priority,
																  mFormattedImage->getData(), datasize,
																  mFileSize, mRawImage, mDecodedDiscard, responder);
		// fall through
	}
	
	if (mState == WAIT_ON_WRITE)
	{
		if (writeToCacheComplete())
		{
			mState = DONE;
			// fall through
		}
		else
		{
			if (mDesiredDiscard < mDecodedDiscard)
			{
				// We're waiting for this write to complete before we can receive more data
				// (we can't touch mFormattedImage until the write completes)
				// Prioritize the write
				mFetcher->mTextureCache->prioritizeWrite(mCacheWriteHandle);
			}
			return false;
		}
	}

	if (mState == DONE)
	{
		if (mDecodedDiscard >= 0 && mDesiredDiscard < mDecodedDiscard)
		{
			// More data was requested, return to INIT
			mState = INIT;
			setPriority(LLWorkerThread::PRIORITY_HIGH | mWorkPriority);
			return false;
		}
		else
		{
			setPriority(LLWorkerThread::PRIORITY_LOW | mWorkPriority);
			return true;
		}
	}
	
	return false;
}																		// -Mw

// Threads:  Ttf
// virtual
void LLTextureFetchWorker::onCompleted(LLCore::HttpHandle handle, LLCore::HttpResponse * response)
{
	static LLCachedControl<bool> log_to_viewer_log(gSavedSettings, "LogTextureDownloadsToViewerLog");
	static LLCachedControl<bool> log_to_sim(gSavedSettings, "LogTextureDownloadsToSimulator");
	static LLCachedControl<bool> log_texture_traffic(gSavedSettings, "LogTextureNetworkTraffic") ;

	LLMutexLock lock(&mWorkMutex);										// +Mw

	mHttpActive = false;
	
	if (log_to_viewer_log || log_to_sim)
	{
		U64 timeNow = LLTimer::getTotalTime();
		mFetcher->mTextureInfo.setRequestStartTime(mID, mMetricsStartTime);
		mFetcher->mTextureInfo.setRequestType(mID, LLTextureInfoDetails::REQUEST_TYPE_HTTP);
		mFetcher->mTextureInfo.setRequestSize(mID, mRequestedSize);
		mFetcher->mTextureInfo.setRequestOffset(mID, mRequestedOffset);
		mFetcher->mTextureInfo.setRequestCompleteTimeAndLog(mID, timeNow);
	}

	bool success = true;
	bool partial = false;
	LLCore::HttpStatus status(response->getStatus());
	
	lldebugs << "HTTP COMPLETE: " << mID
			 << " status: " << status.toHex()
			 << " '" << status.toString() << "'"
			 << llendl;
//	unsigned int offset(0), length(0), full_length(0);
//	response->getRange(&offset, &length, &full_length);
// 	llwarns << "HTTP COMPLETE: " << mID << " handle: " << handle
// 			<< " status: " << status.toULong() << " '" << status.toString() << "'"
// 			<< " req offset: " << mRequestedOffset << " req length: " << mRequestedSize
// 			<< " offset: " << offset << " length: " << length
// 			<< llendl;

	if (! status)
	{
		success = false;
		std::string reason(status.toString());
		setGetStatus(status, reason);
		llwarns << "CURL GET FAILED, status: " << status.toHex()
				<< " reason: " << reason << llendl;
	}
	else
	{
		// A warning about partial (HTTP 206) data.  Some grid services
		// do *not* return a 'Content-Range' header in the response to
		// Range requests with a 206 status.  We're forced to assume
		// we get what we asked for in these cases until we can fix
		// the services.
		static const LLCore::HttpStatus par_status(HTTP_PARTIAL_CONTENT);

		partial = (par_status == status);
	}
	
	S32 data_size = callbackHttpGet(response, partial, success);
			
	if (log_texture_traffic && data_size > 0)
	{
		LLViewerTexture* tex = LLViewerTextureManager::findTexture(mID);
		if (tex)
		{
			gTotalTextureBytesPerBoostLevel[tex->getBoostLevel()] += data_size ;
		}
	}

	mFetcher->removeFromHTTPQueue(mID, data_size);
	
	recordTextureDone(true);
}																		// -Mw


// Threads:  Tmain
void LLTextureFetchWorker::endWork(S32 param, bool aborted)
{
	if (mDecodeHandle != 0)
	{
		mFetcher->mImageDecodeThread->abortRequest(mDecodeHandle, false);
		mDecodeHandle = 0;
	}
	mFormattedImage = NULL;
}

//////////////////////////////////////////////////////////////////////////////

// Threads:  Ttf

// virtual
void LLTextureFetchWorker::finishWork(S32 param, bool completed)
{
	// The following are required in case the work was aborted
	if (mCacheReadHandle != LLTextureCache::nullHandle())
	{
		mFetcher->mTextureCache->readComplete(mCacheReadHandle, true);
		mCacheReadHandle = LLTextureCache::nullHandle();
	}
	if (mCacheWriteHandle != LLTextureCache::nullHandle())
	{
		mFetcher->mTextureCache->writeComplete(mCacheWriteHandle, true);
		mCacheWriteHandle = LLTextureCache::nullHandle();
	}
}

// LLQueuedThread's update() method is asking if it's okay to
// delete this worker.  You'll notice we're not locking in here
// which is a slight concern.  Caller is expected to have made
// this request 'quiet' by whatever means... 
//
// Threads:  Tmain

// virtual
bool LLTextureFetchWorker::deleteOK()
{
	bool delete_ok = true;

	if (mHttpActive)
	{
		// HTTP library has a pointer to this worker
		// and will dereference it to do notification.
		delete_ok = false;
	}

	if (WAIT_HTTP_RESOURCE2 == mState)
	{
		if (mFetcher->isHttpWaiter(mID))
		{
			// Don't delete the worker out from under the releaseHttpWaiters()
			// method.  Keep the pointers valid, clean up after that method
			// has recognized the cancelation and removed the UUID from the
			// waiter list.
			delete_ok = false;
		}
	}
	
	// Allow any pending reads or writes to complete
	if (mCacheReadHandle != LLTextureCache::nullHandle())
	{
		if (mFetcher->mTextureCache->readComplete(mCacheReadHandle, true))
		{
			mCacheReadHandle = LLTextureCache::nullHandle();
		}
		else
		{
			delete_ok = false;
		}
	}
	if (mCacheWriteHandle != LLTextureCache::nullHandle())
	{
		if (mFetcher->mTextureCache->writeComplete(mCacheWriteHandle))
		{
			mCacheWriteHandle = LLTextureCache::nullHandle();
		}
		else
		{
			delete_ok = false;
		}
	}

	if ((haveWork() &&
		 // not ok to delete from these states
		 ((mState >= WRITE_TO_CACHE && mState <= WAIT_ON_WRITE))))
	{
		delete_ok = false;
	}
	
	return delete_ok;
}

// Threads:  Ttf
void LLTextureFetchWorker::removeFromCache()
{
	if (!mInLocalCache)
	{
		mFetcher->mTextureCache->removeFromCache(mID);
	}
}


//////////////////////////////////////////////////////////////////////////////

// Threads:  Ttf
// Locks:  Mw
bool LLTextureFetchWorker::processSimulatorPackets()
{
	if (mFormattedImage.isNull() || mRequestedSize < 0)
	{
		// not sure how we got here, but not a valid state, abort!
		llassert_always(mDecodeHandle == 0);
		mFormattedImage = NULL;
		return true;
	}
	
	if (mLastPacket >= mFirstPacket)
	{
		S32 buffer_size = mFormattedImage->getDataSize();
		for (S32 i = mFirstPacket; i<=mLastPacket; i++)
		{
			llassert_always(mPackets[i]);
			buffer_size += mPackets[i]->mSize;
		}
		bool have_all_data = mLastPacket >= mTotalPackets-1;
		if (mRequestedSize <= 0)
		{
			// We received a packed but haven't requested anything yet (edge case)
			// Return true (we're "done") since we didn't request anything
			return true;
		}
		if (buffer_size >= mRequestedSize || have_all_data)
		{
			/// We have enough (or all) data
			if (have_all_data)
			{
				mHaveAllData = TRUE;
			}
			S32 cur_size = mFormattedImage->getDataSize();
			if (buffer_size > cur_size)
			{
				/// We have new data
				U8* buffer = (U8*)ALLOCATE_MEM(LLImageBase::getPrivatePool(), buffer_size);
				S32 offset = 0;
				if (cur_size > 0 && mFirstPacket > 0)
				{
					memcpy(buffer, mFormattedImage->getData(), cur_size);
					offset = cur_size;
				}
				for (S32 i=mFirstPacket; i<=mLastPacket; i++)
				{
					memcpy(buffer + offset, mPackets[i]->mData, mPackets[i]->mSize);
					offset += mPackets[i]->mSize;
				}
				// NOTE: setData releases current data
				mFormattedImage->setData(buffer, buffer_size);
			}
			mLoadedDiscard = mRequestedDiscard;
			return true;
		}
	}
	return false;
}

//////////////////////////////////////////////////////////////////////////////

// Threads:  Ttf
// Locks:  Mw
S32 LLTextureFetchWorker::callbackHttpGet(LLCore::HttpResponse * response,
										  bool partial, bool success)
{
	S32 data_size = 0 ;

	if (mState != WAIT_HTTP_REQ)
	{
		llwarns << "callbackHttpGet for unrequested fetch worker: " << mID
				<< " req=" << mSentRequest << " state= " << mState << llendl;
		return data_size;
	}
	if (mLoaded)
	{
		llwarns << "Duplicate callback for " << mID.asString() << llendl;
		return data_size ; // ignore duplicate callback
	}
	if (success)
	{
		// get length of stream:
		LLCore::BufferArray * body(response->getBody());
		data_size = body ? body->size() : 0;

		LL_DEBUGS("Texture") << "HTTP RECEIVED: " << mID.asString() << " Bytes: " << data_size << LL_ENDL;
		if (data_size > 0)
		{
			// *TODO: set the formatted image data here directly to avoid the copy

			// Hold on to body for later copy
			llassert_always(NULL == mHttpBufferArray);
			body->addRef();
			mHttpBufferArray = body;

			if (partial)
			{
				unsigned int offset(0), length(0), full_length(0);
				response->getRange(&offset, &length, &full_length);
				if (! offset && ! length)
				{
					// This is the case where we receive a 206 status but
					// there wasn't a useful Content-Range header in the response.
					// This could be because it was badly formatted but is more
					// likely due to capabilities services which scrub headers
					// from responses.  Assume we got what we asked for...
					mHttpReplySize = data_size;
					mHttpReplyOffset = mRequestedOffset;
				}
				else
				{
					mHttpReplySize = length;
					mHttpReplyOffset = offset;
				}
			}

			if (! partial)
			{
				// Response indicates this is the entire asset regardless
				// of our asking for a byte range.  Mark it so and drop
				// any partial data we might have so that the current
				// response body becomes the entire dataset.
				if (data_size <= mRequestedOffset)
				{
					LL_WARNS("Texture") << "Fetched entire texture " << mID
										<< " when it was expected to be marked complete.  mImageSize:  "
										<< mFileSize << " datasize:  " << mFormattedImage->getDataSize()
										<< LL_ENDL;
				}
				mHaveAllData = TRUE;
				llassert_always(mDecodeHandle == 0);
				mFormattedImage = NULL; // discard any previous data we had
			}
			else if (data_size < mRequestedSize)
			{
				mHaveAllData = TRUE;
			}
			else if (data_size > mRequestedSize)
			{
				// *TODO: This shouldn't be happening any more  (REALLY don't expect this anymore)
				llwarns << "data_size = " << data_size << " > requested: " << mRequestedSize << llendl;
				mHaveAllData = TRUE;
				llassert_always(mDecodeHandle == 0);
				mFormattedImage = NULL; // discard any previous data we had
			}
		}
		else
		{
			// We requested data but received none (and no error),
			// so presumably we have all of it
			mHaveAllData = TRUE;
		}
		mRequestedSize = data_size;
	}
	else
	{
		mRequestedSize = -1; // error
	}
	
	mLoaded = TRUE;
	setPriority(LLWorkerThread::PRIORITY_HIGH | mWorkPriority);

	return data_size ;
}

//////////////////////////////////////////////////////////////////////////////

// Threads:  Ttc
void LLTextureFetchWorker::callbackCacheRead(bool success, LLImageFormatted* image,
											 S32 imagesize, BOOL islocal)
{
	LLMutexLock lock(&mWorkMutex);										// +Mw
	if (mState != LOAD_FROM_TEXTURE_CACHE)
	{
// 		llwarns << "Read callback for " << mID << " with state = " << mState << llendl;
		return;
	}
	if (success)
	{
		llassert_always(imagesize >= 0);
		mFileSize = imagesize;
		mFormattedImage = image;
		mImageCodec = image->getCodec();
		mInLocalCache = islocal;
		if (mFileSize != 0 && mFormattedImage->getDataSize() >= mFileSize)
		{
			mHaveAllData = TRUE;
		}
	}
	mLoaded = TRUE;
	setPriority(LLWorkerThread::PRIORITY_HIGH | mWorkPriority);
}																		// -Mw

// Threads:  Ttc
void LLTextureFetchWorker::callbackCacheWrite(bool success)
{
	LLMutexLock lock(&mWorkMutex);										// +Mw
	if (mState != WAIT_ON_WRITE)
	{
// 		llwarns << "Write callback for " << mID << " with state = " << mState << llendl;
		return;
	}
	mWritten = TRUE;
	setPriority(LLWorkerThread::PRIORITY_HIGH | mWorkPriority);
}																		// -Mw

//////////////////////////////////////////////////////////////////////////////

// Threads:  Tid
void LLTextureFetchWorker::callbackDecoded(bool success, LLImageRaw* raw, LLImageRaw* aux)
{
	LLMutexLock lock(&mWorkMutex);										// +Mw
	if (mDecodeHandle == 0)
	{
		return; // aborted, ignore
	}
	if (mState != DECODE_IMAGE_UPDATE)
	{
// 		llwarns << "Decode callback for " << mID << " with state = " << mState << llendl;
		mDecodeHandle = 0;
		return;
	}
	llassert_always(mFormattedImage.notNull());
	
	mDecodeHandle = 0;
	if (success)
	{
		llassert_always(raw);
		mRawImage = raw;
		mAuxImage = aux;
		mDecodedDiscard = mFormattedImage->getDiscardLevel();
 		LL_DEBUGS("Texture") << mID << ": Decode Finished. Discard: " << mDecodedDiscard
							 << " Raw Image: " << llformat("%dx%d",mRawImage->getWidth(),mRawImage->getHeight()) << LL_ENDL;
	}
	else
	{
		llwarns << "DECODE FAILED: " << mID << " Discard: " << (S32)mFormattedImage->getDiscardLevel() << llendl;
		removeFromCache();
		mDecodedDiscard = -1; // Redundant, here for clarity and paranoia
	}
	mDecoded = TRUE;
// 	llinfos << mID << " : DECODE COMPLETE " << llendl;
	setPriority(LLWorkerThread::PRIORITY_HIGH | mWorkPriority);
	mCacheReadTime = mCacheReadTimer.getElapsedTimeF32();
}																		// -Mw

//////////////////////////////////////////////////////////////////////////////

// Threads:  Ttf
bool LLTextureFetchWorker::writeToCacheComplete()
{
	// Complete write to cache
	if (mCacheWriteHandle != LLTextureCache::nullHandle())
	{
		if (!mWritten)
		{
			return false;
		}
		if (mFetcher->mTextureCache->writeComplete(mCacheWriteHandle))
		{
			mCacheWriteHandle = LLTextureCache::nullHandle();
		}
		else
		{
			return false;
		}
	}
	return true;
}


// Threads:  Ttf
void LLTextureFetchWorker::recordTextureStart(bool is_http)
{
	if (! mMetricsStartTime)
	{
		mMetricsStartTime = LLViewerAssetStatsFF::get_timestamp();
	}
	LLViewerAssetStatsFF::record_enqueue_thread1(LLViewerAssetType::AT_TEXTURE,
												 is_http,
												 LLImageBase::TYPE_AVATAR_BAKE == mType);
}


// Threads:  Ttf
void LLTextureFetchWorker::recordTextureDone(bool is_http)
{
	if (mMetricsStartTime)
	{
		LLViewerAssetStatsFF::record_response_thread1(LLViewerAssetType::AT_TEXTURE,
													  is_http,
													  LLImageBase::TYPE_AVATAR_BAKE == mType,
													  LLViewerAssetStatsFF::get_timestamp() - mMetricsStartTime);
		mMetricsStartTime = 0;
	}
	LLViewerAssetStatsFF::record_dequeue_thread1(LLViewerAssetType::AT_TEXTURE,
												 is_http,
												 LLImageBase::TYPE_AVATAR_BAKE == mType);
}


//////////////////////////////////////////////////////////////////////////////
//////////////////////////////////////////////////////////////////////////////
// public

LLTextureFetch::LLTextureFetch(LLTextureCache* cache, LLImageDecodeThread* imagedecodethread, bool threaded, bool qa_mode)
	: LLWorkerThread("TextureFetch", threaded, true),
	  mDebugCount(0),
	  mDebugPause(FALSE),
	  mPacketCount(0),
	  mBadPacketCount(0),
	  mQueueMutex(getAPRPool()),
	  mNetworkQueueMutex(getAPRPool()),
	  mTextureCache(cache),
	  mImageDecodeThread(imagedecodethread),
	  mTextureBandwidth(0),
	  mHTTPTextureBits(0),
	  mTotalHTTPRequests(0),
	  mQAMode(qa_mode),
	  mHttpRequest(NULL),
	  mHttpOptions(NULL),
	  mHttpHeaders(NULL),
	  mHttpMetricsHeaders(NULL),
	  mHttpPolicyClass(LLCore::HttpRequest::DEFAULT_POLICY_ID),
	  mHttpSemaphore(HTTP_REQUESTS_IN_QUEUE_HIGH_WATER),
	  mTotalCacheReadCount(0U),
	  mTotalCacheWriteCount(0U),
	  mTotalResourceWaitCount(0U),
	  mFetchDebugger(NULL),
	  mFetchSource(LLTextureFetch::FROM_ALL),
	  mOriginFetchSource(LLTextureFetch::FROM_ALL),
	  mFetcherLocked(FALSE)
{
	mMaxBandwidth = gSavedSettings.getF32("ThrottleBandwidthKBPS");
	mTextureInfo.setUpLogging(gSavedSettings.getBOOL("LogTextureDownloadsToViewerLog"), gSavedSettings.getBOOL("LogTextureDownloadsToSimulator"), gSavedSettings.getU32("TextureLoggingThreshold"));

	LLTextureFetchDebugger::sDebuggerEnabled = gSavedSettings.getBOOL("TextureFetchDebuggerEnabled");
	if(LLTextureFetchDebugger::isEnabled())
	{
		mFetchDebugger = new LLTextureFetchDebugger(this, cache, imagedecodethread) ;
		mFetchSource = (e_tex_source)gSavedSettings.getS32("TextureFetchSource");
		if(mFetchSource < 0 && mFetchSource >= INVALID_SOURCE)
		{
			mFetchSource = LLTextureFetch::FROM_ALL;
			gSavedSettings.setS32("TextureFetchSource", 0);
		}
		mOriginFetchSource = mFetchSource;
	}
	
	mHttpRequest = new LLCore::HttpRequest;
	mHttpOptions = new LLCore::HttpOptions;
	mHttpHeaders = new LLCore::HttpHeaders;
	mHttpHeaders->mHeaders.push_back("Accept: image/x-j2c");
	mHttpMetricsHeaders = new LLCore::HttpHeaders;
	mHttpMetricsHeaders->mHeaders.push_back("Content-Type: application/llsd+xml");
	mHttpPolicyClass = LLAppViewer::instance()->getAppCoreHttp().getPolicyDefault();
}

LLTextureFetch::~LLTextureFetch()
{
	clearDeleteList();

	while (! mCommands.empty())
	{
		TFRequest * req(mCommands.front());
		mCommands.erase(mCommands.begin());
		delete req;
	}

	if (mHttpOptions)
	{
		mHttpOptions->release();
		mHttpOptions = NULL;
	}

	if (mHttpHeaders)
	{
		mHttpHeaders->release();
		mHttpHeaders = NULL;
	}

	if (mHttpMetricsHeaders)
	{
		mHttpMetricsHeaders->release();
		mHttpMetricsHeaders = NULL;
	}

	mHttpWaitResource.clear();
	
	delete mHttpRequest;
	mHttpRequest = NULL;

	delete mFetchDebugger;
	mFetchDebugger = NULL;
	
	// ~LLQueuedThread() called here
}

bool LLTextureFetch::createRequest(const std::string& url, const LLUUID& id, const LLHost& host, F32 priority,
								   S32 w, S32 h, S32 c, S32 desired_discard, bool needs_aux, bool can_use_http)
{
	if(mFetcherLocked)
	{
		return false;
	}
	if (mDebugPause)
	{
		return false;
	}
	
	LLTextureFetchWorker* worker = getWorker(id) ;
	if (worker)
	{
		if (worker->mHost != host)
		{
			llwarns << "LLTextureFetch::createRequest " << id << " called with multiple hosts: "
					<< host << " != " << worker->mHost << llendl;
			removeRequest(worker, true);
			worker = NULL;
			return false;
		}
	}

	S32 desired_size;
	std::string exten = gDirUtilp->getExtension(url);
	if (!url.empty() && (!exten.empty() && LLImageBase::getCodecFromExtension(exten) != IMG_CODEC_J2C))
	{
		// Only do partial requests for J2C at the moment
		desired_size = MAX_IMAGE_DATA_SIZE;
		desired_discard = 0;
	}
	else if (desired_discard == 0)
	{
		// if we want the entire image, and we know its size, then get it all
		// (calcDataSizeJ2C() below makes assumptions about how the image
		// was compressed - this code ensures that when we request the entire image,
		// we really do get it.)
		desired_size = MAX_IMAGE_DATA_SIZE;
	}
	else if (w*h*c > 0)
	{
		// If the requester knows the dimensions of the image,
		// this will calculate how much data we need without having to parse the header

		desired_size = LLImageJ2C::calcDataSizeJ2C(w, h, c, desired_discard);
	}
	else
	{
		// If the requester knows nothing about the file, we fetch the smallest
		// amount of data at the lowest resolution (highest discard level) possible.
		desired_size = TEXTURE_CACHE_ENTRY_SIZE;
		desired_discard = MAX_DISCARD_LEVEL;
	}

	
	if (worker)
	{
		if (worker->wasAborted())
		{
			return false; // need to wait for previous aborted request to complete
		}
		worker->lockWorkMutex();										// +Mw
		worker->mActiveCount++;
		worker->mNeedsAux = needs_aux;
		worker->setImagePriority(priority);
		worker->setDesiredDiscard(desired_discard, desired_size);
		worker->setCanUseHTTP(can_use_http) ;
		if (!worker->haveWork())
		{
			worker->mState = LLTextureFetchWorker::INIT;
			worker->unlockWorkMutex();									// -Mw

			worker->addWork(0, LLWorkerThread::PRIORITY_HIGH | worker->mWorkPriority);
		}
		else
		{
			worker->unlockWorkMutex();									// -Mw
		}
	}
	else
	{
		worker = new LLTextureFetchWorker(this, url, id, host, priority, desired_discard, desired_size);
		lockQueue();													// +Mfq
		mRequestMap[id] = worker;
		unlockQueue();													// -Mfq

		worker->lockWorkMutex();										// +Mw
		worker->mActiveCount++;
		worker->mNeedsAux = needs_aux;
		worker->setCanUseHTTP(can_use_http) ;
		worker->unlockWorkMutex();										// -Mw
	}
	
// 	llinfos << "REQUESTED: " << id << " Discard: " << desired_discard << llendl;
	return true;
}


// Threads:  T* (but Ttf in practice)

// protected
void LLTextureFetch::addToNetworkQueue(LLTextureFetchWorker* worker)
{
	lockQueue();														// +Mfq
	bool in_request_map = (mRequestMap.find(worker->mID) != mRequestMap.end()) ;
	unlockQueue();														// -Mfq

	LLMutexLock lock(&mNetworkQueueMutex);								// +Mfnq		
	if (in_request_map)
	{
		// only add to the queue if in the request map
		// i.e. a delete has not been requested
		mNetworkQueue.insert(worker->mID);
	}
	for (cancel_queue_t::iterator iter1 = mCancelQueue.begin();
		 iter1 != mCancelQueue.end(); ++iter1)
	{
		iter1->second.erase(worker->mID);
	}
}																		// -Mfnq

// Threads:  T*
void LLTextureFetch::removeFromNetworkQueue(LLTextureFetchWorker* worker, bool cancel)
{
	LLMutexLock lock(&mNetworkQueueMutex);								// +Mfnq
	size_t erased = mNetworkQueue.erase(worker->mID);
	if (cancel && erased > 0)
	{
		mCancelQueue[worker->mHost].insert(worker->mID);
	}
}																		// -Mfnq

// Threads:  T*
//
// protected
void LLTextureFetch::addToHTTPQueue(const LLUUID& id)
{
	LLMutexLock lock(&mNetworkQueueMutex);								// +Mfnq
	mHTTPTextureQueue.insert(id);
	mTotalHTTPRequests++;
}																		// -Mfnq

// Threads:  T*
void LLTextureFetch::removeFromHTTPQueue(const LLUUID& id, S32 received_size)
{
	LLMutexLock lock(&mNetworkQueueMutex);								// +Mfnq
	mHTTPTextureQueue.erase(id);
	mHTTPTextureBits += received_size * 8; // Approximate - does not include header bits	
}																		// -Mfnq

// NB:  If you change deleteRequest() you should probably make
// parallel changes in removeRequest().  They're functionally
// identical with only argument variations.
//
// Threads:  T*
void LLTextureFetch::deleteRequest(const LLUUID& id, bool cancel)
{
	lockQueue();														// +Mfq
	LLTextureFetchWorker* worker = getWorkerAfterLock(id);
	if (worker)
	{		
		size_t erased_1 = mRequestMap.erase(worker->mID);
		unlockQueue();													// -Mfq

		llassert_always(erased_1 > 0) ;
		removeFromNetworkQueue(worker, cancel);
		llassert_always(!(worker->getFlags(LLWorkerClass::WCF_DELETE_REQUESTED))) ;

		worker->scheduleDelete();	
	}
	else
	{
		unlockQueue();													// -Mfq
	}
}

// NB:  If you change removeRequest() you should probably make
// parallel changes in deleteRequest().  They're functionally
// identical with only argument variations.
//
// Threads:  T*
void LLTextureFetch::removeRequest(LLTextureFetchWorker* worker, bool cancel)
{
	if(!worker)
	{
		return;
	}

	lockQueue();														// +Mfq
	size_t erased_1 = mRequestMap.erase(worker->mID);
	unlockQueue();														// -Mfq

	llassert_always(erased_1 > 0) ;
	removeFromNetworkQueue(worker, cancel);
	llassert_always(!(worker->getFlags(LLWorkerClass::WCF_DELETE_REQUESTED))) ;

	worker->scheduleDelete();	
}

void LLTextureFetch::deleteAllRequests()
{
	while(1)
	{
		lockQueue();
		if(mRequestMap.empty())
		{
			unlockQueue() ;
			break;
		}

		LLTextureFetchWorker* worker = mRequestMap.begin()->second;
		unlockQueue() ;

		removeRequest(worker, true);
	}
}

// Threads:  T*
S32 LLTextureFetch::getNumRequests() 
{ 
	lockQueue();														// +Mfq
	S32 size = (S32)mRequestMap.size(); 
	unlockQueue();														// -Mfq

	return size;
}

// Threads:  T*
S32 LLTextureFetch::getNumHTTPRequests() 
{ 
	mNetworkQueueMutex.lock();											// +Mfq
	S32 size = (S32)mHTTPTextureQueue.size(); 
	mNetworkQueueMutex.unlock();										// -Mfq

	return size;
}

// Threads:  T*
U32 LLTextureFetch::getTotalNumHTTPRequests()
{
	mNetworkQueueMutex.lock();											// +Mfq
	U32 size = mTotalHTTPRequests;
	mNetworkQueueMutex.unlock();										// -Mfq

	return size;
}

// call lockQueue() first!
// Threads:  T*
// Locks:  Mfq
LLTextureFetchWorker* LLTextureFetch::getWorkerAfterLock(const LLUUID& id)
{
	LLTextureFetchWorker* res = NULL;
	map_t::iterator iter = mRequestMap.find(id);
	if (iter != mRequestMap.end())
	{
		res = iter->second;
	}
	return res;
}

// Threads:  T*
LLTextureFetchWorker* LLTextureFetch::getWorker(const LLUUID& id)
{
	LLMutexLock lock(&mQueueMutex);										// +Mfq

	return getWorkerAfterLock(id);
}																		// -Mfq


// Threads:  T*
bool LLTextureFetch::getRequestFinished(const LLUUID& id, S32& discard_level,
										LLPointer<LLImageRaw>& raw, LLPointer<LLImageRaw>& aux)
{
	bool res = false;
	LLTextureFetchWorker* worker = getWorker(id);
	if (worker)
	{
		if (worker->wasAborted())
		{
			res = true;
		}
		else if (!worker->haveWork())
		{
			// Should only happen if we set mDebugPause...
			if (!mDebugPause)
			{
// 				llwarns << "Adding work for inactive worker: " << id << llendl;
				worker->addWork(0, LLWorkerThread::PRIORITY_HIGH | worker->mWorkPriority);
			}
		}
		else if (worker->checkWork())
		{
			worker->lockWorkMutex();									// +Mw
			discard_level = worker->mDecodedDiscard;
			raw = worker->mRawImage;
			aux = worker->mAuxImage;
			F32 cache_read_time = worker->mCacheReadTime;
			if (cache_read_time != 0.f)
			{
				sCacheReadLatency.addValue(cache_read_time * 1000.f);
			}
			res = true;
			LL_DEBUGS("Texture") << id << ": Request Finished. State: " << worker->mState << " Discard: " << discard_level << LL_ENDL;
			worker->unlockWorkMutex();									// -Mw
		}
		else
		{
			worker->lockWorkMutex();									// +Mw
			if ((worker->mDecodedDiscard >= 0) &&
				(worker->mDecodedDiscard < discard_level || discard_level < 0) &&
				(worker->mState >= LLTextureFetchWorker::WAIT_ON_WRITE))
			{
				// Not finished, but data is ready
				discard_level = worker->mDecodedDiscard;
				raw = worker->mRawImage;
				aux = worker->mAuxImage;
			}
			worker->unlockWorkMutex();									// -Mw
		}
	}
	else
	{
		res = true;
	}
	return res;
}

// Threads:  T*
bool LLTextureFetch::updateRequestPriority(const LLUUID& id, F32 priority)
{
	bool res = false;
	LLTextureFetchWorker* worker = getWorker(id);
	if (worker)
	{
		worker->lockWorkMutex();										// +Mw
		worker->setImagePriority(priority);
		worker->unlockWorkMutex();										// -Mw
		res = true;
	}
	return res;
}

// Replicates and expands upon the base class's
// getPending() implementation.  getPending() and
// runCondition() replicate one another's logic to
// an extent and are sometimes used for the same
// function (deciding whether or not to sleep/pause
// a thread).  So the implementations need to stay
// in step, at least until this can be refactored and
// the redundancy eliminated.
//
// Threads:  T*

//virtual
S32 LLTextureFetch::getPending()
{
	S32 res;
	lockData();															// +Ct
    {
        LLMutexLock lock(&mQueueMutex);									// +Mfq
        
        res = mRequestQueue.size();
        res += mCommands.size();
    }																	// -Mfq
	unlockData();														// -Ct
	return res;
}

// Locks:  Ct
// virtual
bool LLTextureFetch::runCondition()
{
	// Caller is holding the lock on LLThread's condition variable.
	
	// LLQueuedThread, unlike its base class LLThread, makes this a
	// private method which is unfortunate.  I want to use it directly
	// but I'm going to have to re-implement the logic here (or change
	// declarations, which I don't want to do right now).
	//
	// Changes here may need to be reflected in getPending().
	
	bool have_no_commands(false);
	{
		LLMutexLock lock(&mQueueMutex);									// +Mfq
		
		have_no_commands = mCommands.empty();
	}																	// -Mfq
	
	return ! (have_no_commands
			  && (mRequestQueue.empty() && mIdleThread));		// From base class
}

//////////////////////////////////////////////////////////////////////////////

// Threads:  Ttf
void LLTextureFetch::commonUpdate()
{
	// Release waiters
	releaseHttpWaiters();
	
	// Run a cross-thread command, if any.
	cmdDoWork();
	
	// Deliver all completion notifications
	LLCore::HttpStatus status = mHttpRequest->update(0);
	if (! status)
	{
		LL_INFOS_ONCE("Texture") << "Problem during HTTP servicing.  Reason:  "
								 << status.toString()
								 << LL_ENDL;
	}
}


// Threads:  Tmain

//virtual
S32 LLTextureFetch::update(F32 max_time_ms)
{
	static LLCachedControl<F32> band_width(gSavedSettings,"ThrottleBandwidthKBPS");

	{
		mNetworkQueueMutex.lock();										// +Mfnq
		mMaxBandwidth = band_width;

		gTextureList.sTextureBits += mHTTPTextureBits;
		mHTTPTextureBits = 0;

		mNetworkQueueMutex.unlock();									// -Mfnq
	}

	S32 res = LLWorkerThread::update(max_time_ms);
	
	if (!mDebugPause)
	{
		// this is the startup state when send_complete_agent_movement() message is sent.
		// Before this, the RequestImages message sent by sendRequestListToSimulators 
		// won't work so don't bother trying
		if (LLStartUp::getStartupState() > STATE_AGENT_SEND)
		{
			sendRequestListToSimulators();			
		}
	}

	if (!mThreaded)
	{
		commonUpdate();
	}

	if (mFetchDebugger)
	{
		mFetchDebugger->tryToStopDebug(); //check if need to stop debugger.
	}

	return res;
}

// called in the MAIN thread after the TextureCacheThread shuts down.
//
// Threads:  Tmain
void LLTextureFetch::shutDownTextureCacheThread() 
{
	if(mTextureCache)
	{
		llassert_always(mTextureCache->isQuitting() || mTextureCache->isStopped()) ;
		mTextureCache = NULL ;
	}
}
	
// called in the MAIN thread after the ImageDecodeThread shuts down.
//
// Threads:  Tmain
void LLTextureFetch::shutDownImageDecodeThread() 
{
	if(mImageDecodeThread)
	{
		llassert_always(mImageDecodeThread->isQuitting() || mImageDecodeThread->isStopped()) ;
		mImageDecodeThread = NULL ;
	}
}

// Threads:  Ttf
void LLTextureFetch::startThread()
{
}

// Threads:  Ttf
void LLTextureFetch::endThread()
{
	LL_INFOS("Texture") << "CacheReads:  " << mTotalCacheReadCount
						<< ", CacheWrites:  " << mTotalCacheWriteCount
						<< ", ResWaits:  " << mTotalResourceWaitCount
						<< ", TotalHTTPReq:  " << getTotalNumHTTPRequests()
						<< LL_ENDL;
}

// Threads:  Ttf
void LLTextureFetch::threadedUpdate()
{
	llassert_always(mHttpRequest);

#if 0
	// Limit update frequency
	const F32 PROCESS_TIME = 0.05f; 
	static LLFrameTimer process_timer;
	if (process_timer.getElapsedTimeF32() < PROCESS_TIME)
	{
		return;
	}
	process_timer.reset();
#endif
	
	commonUpdate();
	
#if 0
	const F32 INFO_TIME = 1.0f; 
	static LLFrameTimer info_timer;
	if (info_timer.getElapsedTimeF32() >= INFO_TIME)
	{
		S32 q = mCurlGetRequest->getQueued();
		if (q > 0)
		{
			llinfos << "Queued gets: " << q << llendl;
			info_timer.reset();
		}
	}
#endif
}

//////////////////////////////////////////////////////////////////////////////

// Threads:  Tmain
void LLTextureFetch::sendRequestListToSimulators()
{
	// All requests
	const F32 REQUEST_DELTA_TIME = 0.10f; // 10 fps
	
	// Sim requests
	const S32 IMAGES_PER_REQUEST = 50;
	const F32 SIM_LAZY_FLUSH_TIMEOUT = 10.0f; // temp
	const F32 MIN_REQUEST_TIME = 1.0f;
	const F32 MIN_DELTA_PRIORITY = 1000.f;

	// Periodically, gather the list of textures that need data from the network
	// And send the requests out to the simulators
	static LLFrameTimer timer;
	if (timer.getElapsedTimeF32() < REQUEST_DELTA_TIME)
	{
		return;
	}
	timer.reset();
	
	// Send requests
	typedef std::set<LLTextureFetchWorker*,LLTextureFetchWorker::Compare> request_list_t;
	typedef std::map< LLHost, request_list_t > work_request_map_t;
	work_request_map_t requests;
	{
		LLMutexLock lock2(&mNetworkQueueMutex);							// +Mfnq
		for (queue_t::iterator iter = mNetworkQueue.begin(); iter != mNetworkQueue.end(); )
		{
			queue_t::iterator curiter = iter++;
			LLTextureFetchWorker* req = getWorker(*curiter);
			if (!req)
			{
				mNetworkQueue.erase(curiter);
				continue; // paranoia
			}
			if ((req->mState != LLTextureFetchWorker::LOAD_FROM_NETWORK) &&
				(req->mState != LLTextureFetchWorker::LOAD_FROM_SIMULATOR))
			{
				// We already received our URL, remove from the queue
				llwarns << "Worker: " << req->mID << " in mNetworkQueue but in wrong state: " << req->mState << llendl;
				mNetworkQueue.erase(curiter);
				continue;
			}
			if (req->mID == mDebugID)
			{
				mDebugCount++; // for setting breakpoints
			}
			if (req->mSentRequest == LLTextureFetchWorker::SENT_SIM &&
				req->mTotalPackets > 0 &&
				req->mLastPacket >= req->mTotalPackets-1)
			{
				// We have all the packets... make sure this is high priority
// 			req->setPriority(LLWorkerThread::PRIORITY_HIGH | req->mWorkPriority);
				continue;
			}
			F32 elapsed = req->mRequestedTimer.getElapsedTimeF32();
			{
				F32 delta_priority = llabs(req->mRequestedPriority - req->mImagePriority);
				if ((req->mSimRequestedDiscard != req->mDesiredDiscard) ||
					(delta_priority > MIN_DELTA_PRIORITY && elapsed >= MIN_REQUEST_TIME) ||
					(elapsed >= SIM_LAZY_FLUSH_TIMEOUT))
				{
					requests[req->mHost].insert(req);
				}
			}
		}
	}																	// -Mfnq

	for (work_request_map_t::iterator iter1 = requests.begin();
		 iter1 != requests.end(); ++iter1)
	{
		LLHost host = iter1->first;
		// invalid host = use agent host
		if (host == LLHost::invalid)
		{
			host = gAgent.getRegionHost();
		}

		S32 sim_request_count = 0;
		
		for (request_list_t::iterator iter2 = iter1->second.begin();
			 iter2 != iter1->second.end(); ++iter2)
		{
			LLTextureFetchWorker* req = *iter2;
			if (gMessageSystem)
			{
				if (req->mSentRequest != LLTextureFetchWorker::SENT_SIM)
				{
					// Initialize packet data based on data read from cache
					req->lockWorkMutex();								// +Mw
					req->setupPacketData();
					req->unlockWorkMutex();								// -Mw		
				}
				if (0 == sim_request_count)
				{
					gMessageSystem->newMessageFast(_PREHASH_RequestImage);
					gMessageSystem->nextBlockFast(_PREHASH_AgentData);
					gMessageSystem->addUUIDFast(_PREHASH_AgentID, gAgent.getID());
					gMessageSystem->addUUIDFast(_PREHASH_SessionID, gAgent.getSessionID());
				}
				S32 packet = req->mLastPacket + 1;
				gMessageSystem->nextBlockFast(_PREHASH_RequestImage);
				gMessageSystem->addUUIDFast(_PREHASH_Image, req->mID);
				gMessageSystem->addS8Fast(_PREHASH_DiscardLevel, (S8)req->mDesiredDiscard);
				gMessageSystem->addF32Fast(_PREHASH_DownloadPriority, req->mImagePriority);
				gMessageSystem->addU32Fast(_PREHASH_Packet, packet);
				gMessageSystem->addU8Fast(_PREHASH_Type, req->mType);
// 				llinfos << "IMAGE REQUEST: " << req->mID << " Discard: " << req->mDesiredDiscard
// 						<< " Packet: " << packet << " Priority: " << req->mImagePriority << llendl;

				static LLCachedControl<bool> log_to_viewer_log(gSavedSettings,"LogTextureDownloadsToViewerLog");
				static LLCachedControl<bool> log_to_sim(gSavedSettings,"LogTextureDownloadsToSimulator");
				if (log_to_viewer_log || log_to_sim)
				{
					mTextureInfo.setRequestStartTime(req->mID, LLTimer::getTotalTime());
					mTextureInfo.setRequestOffset(req->mID, 0);
					mTextureInfo.setRequestSize(req->mID, 0);
					mTextureInfo.setRequestType(req->mID, LLTextureInfoDetails::REQUEST_TYPE_UDP);
				}

				req->lockWorkMutex();									// +Mw
				req->mSentRequest = LLTextureFetchWorker::SENT_SIM;
				req->mSimRequestedDiscard = req->mDesiredDiscard;
				req->mRequestedPriority = req->mImagePriority;
				req->mRequestedTimer.reset();
				req->unlockWorkMutex();									// -Mw
				sim_request_count++;
				if (sim_request_count >= IMAGES_PER_REQUEST)
				{
// 					llinfos << "REQUESTING " << sim_request_count << " IMAGES FROM HOST: " << host.getIPString() << llendl;

					gMessageSystem->sendSemiReliable(host, NULL, NULL);
					sim_request_count = 0;
				}
			}
		}
		if (gMessageSystem && sim_request_count > 0 && sim_request_count < IMAGES_PER_REQUEST)
		{
// 			llinfos << "REQUESTING " << sim_request_count << " IMAGES FROM HOST: " << host.getIPString() << llendl;
			gMessageSystem->sendSemiReliable(host, NULL, NULL);
			sim_request_count = 0;
		}
	}
	
	// Send cancelations
	{
		LLMutexLock lock2(&mNetworkQueueMutex);							// +Mfnq
		if (gMessageSystem && !mCancelQueue.empty())
		{
			for (cancel_queue_t::iterator iter1 = mCancelQueue.begin();
				 iter1 != mCancelQueue.end(); ++iter1)
			{
				LLHost host = iter1->first;
				if (host == LLHost::invalid)
				{
					host = gAgent.getRegionHost();
				}
				S32 request_count = 0;
				for (queue_t::iterator iter2 = iter1->second.begin();
					 iter2 != iter1->second.end(); ++iter2)
				{
					if (0 == request_count)
					{
						gMessageSystem->newMessageFast(_PREHASH_RequestImage);
						gMessageSystem->nextBlockFast(_PREHASH_AgentData);
						gMessageSystem->addUUIDFast(_PREHASH_AgentID, gAgent.getID());
						gMessageSystem->addUUIDFast(_PREHASH_SessionID, gAgent.getSessionID());
					}
					gMessageSystem->nextBlockFast(_PREHASH_RequestImage);
					gMessageSystem->addUUIDFast(_PREHASH_Image, *iter2);
					gMessageSystem->addS8Fast(_PREHASH_DiscardLevel, -1);
					gMessageSystem->addF32Fast(_PREHASH_DownloadPriority, 0);
					gMessageSystem->addU32Fast(_PREHASH_Packet, 0);
					gMessageSystem->addU8Fast(_PREHASH_Type, 0);
// 				llinfos << "CANCELING IMAGE REQUEST: " << (*iter2) << llendl;

					request_count++;
					if (request_count >= IMAGES_PER_REQUEST)
					{
						gMessageSystem->sendSemiReliable(host, NULL, NULL);
						request_count = 0;
					}
				}
				if (request_count > 0 && request_count < IMAGES_PER_REQUEST)
				{
					gMessageSystem->sendSemiReliable(host, NULL, NULL);
				}
			}
			mCancelQueue.clear();
		}
	}																	// -Mfnq
}

//////////////////////////////////////////////////////////////////////////////

// Threads:  T*
// Locks:  Mw
bool LLTextureFetchWorker::insertPacket(S32 index, U8* data, S32 size)
{
	mRequestedTimer.reset();
	if (index >= mTotalPackets)
	{
// 		llwarns << "Received Image Packet " << index << " > max: " << mTotalPackets << " for image: " << mID << llendl;
		return false;
	}
	if (index > 0 && index < mTotalPackets-1 && size != MAX_IMG_PACKET_SIZE)
	{
// 		llwarns << "Received bad sized packet: " << index << ", " << size << " != " << MAX_IMG_PACKET_SIZE << " for image: " << mID << llendl;
		return false;
	}
	
	if (index >= (S32)mPackets.size())
	{
		mPackets.resize(index+1, (PacketData*)NULL); // initializes v to NULL pointers
	}
	else if (mPackets[index] != NULL)
	{
// 		llwarns << "Received duplicate packet: " << index << " for image: " << mID << llendl;
		return false;
	}

	mPackets[index] = new PacketData(data, size);
	while (mLastPacket+1 < (S32)mPackets.size() && mPackets[mLastPacket+1] != NULL)
	{
		++mLastPacket;
	}
	return true;
}

// Threads:  T*
bool LLTextureFetch::receiveImageHeader(const LLHost& host, const LLUUID& id, U8 codec, U16 packets, U32 totalbytes,
										U16 data_size, U8* data)
{
	LLTextureFetchWorker* worker = getWorker(id);
	bool res = true;

	++mPacketCount;
	
	if (!worker)
	{
// 		llwarns << "Received header for non active worker: " << id << llendl;
		res = false;
	}
	else if (worker->mState != LLTextureFetchWorker::LOAD_FROM_NETWORK ||
			 worker->mSentRequest != LLTextureFetchWorker::SENT_SIM)
	{
// 		llwarns << "receiveImageHeader for worker: " << id
// 				<< " in state: " << LLTextureFetchWorker::sStateDescs[worker->mState]
// 				<< " sent: " << worker->mSentRequest << llendl;
		res = false;
	}
	else if (worker->mLastPacket != -1)
	{
		// check to see if we've gotten this packet before
// 		llwarns << "Received duplicate header for: " << id << llendl;
		res = false;
	}
	else if (!data_size)
	{
// 		llwarns << "Img: " << id << ":" << " Empty Image Header" << llendl;
		res = false;
	}
	if (!res)
	{
		mNetworkQueueMutex.lock();										// +Mfnq
		++mBadPacketCount;
		mCancelQueue[host].insert(id);
		mNetworkQueueMutex.unlock();									// -Mfnq 
		return false;
	}

	worker->lockWorkMutex();											// +Mw

	//	Copy header data into image object
	worker->mImageCodec = codec;
	worker->mTotalPackets = packets;
	worker->mFileSize = (S32)totalbytes;	
	llassert_always(totalbytes > 0);
	llassert_always(data_size == FIRST_PACKET_SIZE || data_size == worker->mFileSize);
	res = worker->insertPacket(0, data, data_size);
	worker->setPriority(LLWorkerThread::PRIORITY_HIGH | worker->mWorkPriority);
	worker->mState = LLTextureFetchWorker::LOAD_FROM_SIMULATOR;
	worker->unlockWorkMutex();											// -Mw
	return res;
}


// Threads:  T*
bool LLTextureFetch::receiveImagePacket(const LLHost& host, const LLUUID& id, U16 packet_num, U16 data_size, U8* data)
{
	LLTextureFetchWorker* worker = getWorker(id);
	bool res = true;

	++mPacketCount;
	
	if (!worker)
	{
// 		llwarns << "Received packet " << packet_num << " for non active worker: " << id << llendl;
		res = false;
	}
	else if (worker->mLastPacket == -1)
	{
// 		llwarns << "Received packet " << packet_num << " before header for: " << id << llendl;
		res = false;
	}
	else if (!data_size)
	{
// 		llwarns << "Img: " << id << ":" << " Empty Image Header" << llendl;
		res = false;
	}
	if (!res)
	{
		mNetworkQueueMutex.lock();										// +Mfnq
		++mBadPacketCount;
		mCancelQueue[host].insert(id);
		mNetworkQueueMutex.unlock();									// -Mfnq
		return false;
	}

	worker->lockWorkMutex();											// +Mw
	
	res = worker->insertPacket(packet_num, data, data_size);
	
	if ((worker->mState == LLTextureFetchWorker::LOAD_FROM_SIMULATOR) ||
		(worker->mState == LLTextureFetchWorker::LOAD_FROM_NETWORK))
	{
		worker->setPriority(LLWorkerThread::PRIORITY_HIGH | worker->mWorkPriority);
		worker->mState = LLTextureFetchWorker::LOAD_FROM_SIMULATOR;
	}
	else
	{
// 		llwarns << "receiveImagePacket " << packet_num << "/" << worker->mLastPacket << " for worker: " << id
// 				<< " in state: " << LLTextureFetchWorker::sStateDescs[worker->mState] << llendl;
		removeFromNetworkQueue(worker, true); // failsafe
	}

	if (packet_num >= (worker->mTotalPackets - 1))
	{
		static LLCachedControl<bool> log_to_viewer_log(gSavedSettings,"LogTextureDownloadsToViewerLog");
		static LLCachedControl<bool> log_to_sim(gSavedSettings,"LogTextureDownloadsToSimulator");

		if (log_to_viewer_log || log_to_sim)
		{
			U64 timeNow = LLTimer::getTotalTime();
			mTextureInfo.setRequestSize(id, worker->mFileSize);
			mTextureInfo.setRequestCompleteTimeAndLog(id, timeNow);
		}
	}
	worker->unlockWorkMutex();											// -Mw

	return res;
}

//////////////////////////////////////////////////////////////////////////////

// Threads:  T*
BOOL LLTextureFetch::isFromLocalCache(const LLUUID& id)
{
	BOOL from_cache = FALSE ;

	LLTextureFetchWorker* worker = getWorker(id);
	if (worker)
	{
		worker->lockWorkMutex();										// +Mw
		from_cache = worker->mInLocalCache;
		worker->unlockWorkMutex();										// -Mw
	}

	return from_cache ;
}

// Threads:  T*
S32 LLTextureFetch::getFetchState(const LLUUID& id, F32& data_progress_p, F32& requested_priority_p,
								  U32& fetch_priority_p, F32& fetch_dtime_p, F32& request_dtime_p, bool& can_use_http)
{
	S32 state = LLTextureFetchWorker::INVALID;
	F32 data_progress = 0.0f;
	F32 requested_priority = 0.0f;
	F32 fetch_dtime = 999999.f;
	F32 request_dtime = 999999.f;
	U32 fetch_priority = 0;
	
	LLTextureFetchWorker* worker = getWorker(id);
	if (worker && worker->haveWork())
	{
		worker->lockWorkMutex();										// +Mw
		state = worker->mState;
		fetch_dtime = worker->mFetchTimer.getElapsedTimeF32();
		request_dtime = worker->mRequestedTimer.getElapsedTimeF32();
		if (worker->mFileSize > 0)
		{
			if (state == LLTextureFetchWorker::LOAD_FROM_SIMULATOR)
			{
				S32 data_size = FIRST_PACKET_SIZE + (worker->mLastPacket-1) * MAX_IMG_PACKET_SIZE;
				data_size = llmax(data_size, 0);
				data_progress = (F32)data_size / (F32)worker->mFileSize;
			}
			else if (worker->mFormattedImage.notNull())
			{
				data_progress = (F32)worker->mFormattedImage->getDataSize() / (F32)worker->mFileSize;
			}
		}
		if (state >= LLTextureFetchWorker::LOAD_FROM_NETWORK && state <= LLTextureFetchWorker::WAIT_HTTP_REQ)
		{
			requested_priority = worker->mRequestedPriority;
		}
		else
		{
			requested_priority = worker->mImagePriority;
		}
		fetch_priority = worker->getPriority();
		can_use_http = worker->getCanUseHTTP() ;
		worker->unlockWorkMutex();										// -Mw
	}
	data_progress_p = data_progress;
	requested_priority_p = requested_priority;
	fetch_priority_p = fetch_priority;
	fetch_dtime_p = fetch_dtime;
	request_dtime_p = request_dtime;
	return state;
}

void LLTextureFetch::dump()
{
	llinfos << "LLTextureFetch REQUESTS:" << llendl;
	for (request_queue_t::iterator iter = mRequestQueue.begin();
		 iter != mRequestQueue.end(); ++iter)
	{
		LLQueuedThread::QueuedRequest* qreq = *iter;
		LLWorkerThread::WorkRequest* wreq = (LLWorkerThread::WorkRequest*)qreq;
		LLTextureFetchWorker* worker = (LLTextureFetchWorker*)wreq->getWorkerClass();
		llinfos << " ID: " << worker->mID
				<< " PRI: " << llformat("0x%08x",wreq->getPriority())
				<< " STATE: " << worker->sStateDescs[worker->mState]
				<< llendl;
	}

	llinfos << "LLTextureFetch ACTIVE_HTTP:" << llendl;
	for (queue_t::const_iterator iter(mHTTPTextureQueue.begin());
		 mHTTPTextureQueue.end() != iter;
		 ++iter)
	{
		llinfos << " ID: " << (*iter) << llendl;
	}

	llinfos << "LLTextureFetch WAIT_HTTP_RESOURCE:" << llendl;
	for (wait_http_res_queue_t::const_iterator iter(mHttpWaitResource.begin());
		 mHttpWaitResource.end() != iter;
		 ++iter)
	{
		llinfos << " ID: " << (*iter) << llendl;
	}
}

//////////////////////////////////////////////////////////////////////////////

// HTTP Resource Waiting Methods

// Threads:  Ttf
void LLTextureFetch::addHttpWaiter(const LLUUID & tid)
{
	mNetworkQueueMutex.lock();											// +Mfnq
	mHttpWaitResource.insert(tid);
	mNetworkQueueMutex.unlock();										// -Mfnq
}

// Threads:  Ttf
void LLTextureFetch::removeHttpWaiter(const LLUUID & tid)
{
	mNetworkQueueMutex.lock();											// +Mfnq
	wait_http_res_queue_t::iterator iter(mHttpWaitResource.find(tid));
	if (mHttpWaitResource.end() != iter)
	{
		mHttpWaitResource.erase(iter);
	}
	mNetworkQueueMutex.unlock();										// -Mfnq
}

// Threads:  T*
bool LLTextureFetch::isHttpWaiter(const LLUUID & tid)
{
	mNetworkQueueMutex.lock();											// +Mfnq
	wait_http_res_queue_t::iterator iter(mHttpWaitResource.find(tid));
	const bool ret(mHttpWaitResource.end() != iter);
	mNetworkQueueMutex.unlock();										// -Mfnq
	return ret;
}

// Release as many requests as permitted from the WAIT_HTTP_RESOURCE2
// state to the SEND_HTTP_REQ state based on their current priority.
//
// This data structures and code associated with this looks a bit
// indirect and naive but it's done in the name of safety.  An
// ordered container may become invalid from time to time due to
// priority changes caused by actions in other threads.  State itself
// could also suffer the same fate with canceled operations.  Even
// done this way, I'm not fully trusting we're truly safe.  This
// module is due for a major refactoring and we'll deal with it then.
//
// Threads:  Ttf
// Locks:  -Mw (must not hold any worker when called)
void LLTextureFetch::releaseHttpWaiters()
{
	// Use mHttpSemaphore rather than mHTTPTextureQueue.size()
	// to avoid a lock.  
	if (mHttpSemaphore < (HTTP_REQUESTS_IN_QUEUE_HIGH_WATER - HTTP_REQUESTS_IN_QUEUE_LOW_WATER))
		return;

	// Quickly make a copy of all the LLUIDs.  Get off the
	// mutex as early as possible.
	typedef std::vector<LLUUID> uuid_vec_t;
	uuid_vec_t tids;

	{
		LLMutexLock lock(&mNetworkQueueMutex);							// +Mfnq

		if (mHttpWaitResource.empty())
			return;
		tids.reserve(mHttpWaitResource.size());
		tids.assign(mHttpWaitResource.begin(), mHttpWaitResource.end());
	}																	// -Mfnq

	// Now lookup the UUUIDs to find valid requests and sort
	// them in priority order, highest to lowest.  We're going
	// to modify priority later as a side-effect of releasing
	// these objects.  That, in turn, would violate the partial
	// ordering assumption of std::set, std::map, etc. so we
	// don't use those containers.  We use a vector and an explicit
	// sort to keep the containers valid later.
	typedef std::vector<LLTextureFetchWorker *> worker_list_t;
	worker_list_t tids2;

	tids2.reserve(tids.size());
	for (uuid_vec_t::iterator iter(tids.begin());
		 tids.end() != iter;
		 ++iter)
	{
		LLTextureFetchWorker * worker(getWorker(* iter));
		if (worker)
		{
			tids2.push_back(worker);
		}
		else
		{
			// If worker isn't found, this should be due to a request
			// for deletion.  We signal our recognition that this
			// uuid shouldn't be used for resource waiting anymore by
			// erasing it from the resource waiter list.  That allows
			// deleteOK to do final deletion on the worker.
			removeHttpWaiter(* iter);
		}
	}
	tids.clear();

	// Sort into priority order, if necessary and only as much as needed
	if (tids2.size() > mHttpSemaphore)
	{
		LLTextureFetchWorker::Compare compare;
		std::partial_sort(tids2.begin(), tids2.begin() + mHttpSemaphore, tids2.end(), compare);
	}

	// Release workers up to the high water mark.  Since we aren't
	// holding any locks at this point, we can be in competition
	// with other callers.  Do defensive things like getting
	// refreshed counts of requests and checking if someone else
	// has moved any worker state around....
	for (worker_list_t::iterator iter2(tids2.begin()); tids2.end() != iter2; ++iter2)
	{
		LLTextureFetchWorker * worker(* iter2);

		worker->lockWorkMutex();										// +Mw
		if (LLTextureFetchWorker::WAIT_HTTP_RESOURCE2 != worker->mState)
		{
			// Not in expected state, remove it, try the next one
			worker->unlockWorkMutex();									// -Mw
			LL_WARNS("Texture") << "Resource-waited texture " << worker->mID
								<< " in unexpected state:  " << worker->mState
								<< ".  Removing from wait list."
								<< LL_ENDL;
			removeHttpWaiter(worker->mID);
			continue;
		}

		if (! worker->acquireHttpSemaphore())
		{
			// Out of active slots, quit
			worker->unlockWorkMutex();									// -Mw
			break;
		}
		
		worker->mState = LLTextureFetchWorker::SEND_HTTP_REQ;
		worker->setPriority(LLWorkerThread::PRIORITY_HIGH | worker->mWorkPriority);
		worker->unlockWorkMutex();										// -Mw

		removeHttpWaiter(worker->mID);
	}
}

// Threads:  T*
void LLTextureFetch::cancelHttpWaiters()
{
	mNetworkQueueMutex.lock();											// +Mfnq
	mHttpWaitResource.clear();
	mNetworkQueueMutex.unlock();										// -Mfnq
}

// Threads:  T*
int LLTextureFetch::getHttpWaitersCount()
{
	mNetworkQueueMutex.lock();											// +Mfnq
	int ret(mHttpWaitResource.size());
	mNetworkQueueMutex.unlock();										// -Mfnq
	return ret;
}


// Threads:  T*
void LLTextureFetch::updateStateStats(U32 cache_read, U32 cache_write, U32 res_wait)
{
	LLMutexLock lock(&mQueueMutex);										// +Mfq

	mTotalCacheReadCount += cache_read;
	mTotalCacheWriteCount += cache_write;
	mTotalResourceWaitCount += res_wait;
}																		// -Mfq


// Threads:  T*
void LLTextureFetch::getStateStats(U32 * cache_read, U32 * cache_write, U32 * res_wait)
{
	U32 ret1(0U), ret2(0U), ret3(0U);
	
	{
		LLMutexLock lock(&mQueueMutex);									// +Mfq
		ret1 = mTotalCacheReadCount;
		ret2 = mTotalCacheWriteCount;
		ret3 = mTotalResourceWaitCount;
	}																	// -Mfq
	
	*cache_read = ret1;
	*cache_write = ret2;
	*res_wait = ret3;
}

//////////////////////////////////////////////////////////////////////////////

// cross-thread command methods

// Threads:  T*
void LLTextureFetch::commandSetRegion(U64 region_handle)
{
	TFReqSetRegion * req = new TFReqSetRegion(region_handle);

	cmdEnqueue(req);
}

// Threads:  T*
void LLTextureFetch::commandSendMetrics(const std::string & caps_url,
										const LLUUID & session_id,
										const LLUUID & agent_id,
										LLViewerAssetStats * main_stats)
{
	TFReqSendMetrics * req = new TFReqSendMetrics(caps_url, session_id, agent_id, main_stats);

	cmdEnqueue(req);
}

// Threads:  T*
void LLTextureFetch::commandDataBreak()
{
	// The pedantically correct way to implement this is to create a command
	// request object in the above fashion and enqueue it.  However, this is
	// simple data of an advisorial not operational nature and this case
	// of shared-write access is tolerable.

	LLTextureFetch::svMetricsDataBreak = true;
}

// Threads:  T*
void LLTextureFetch::cmdEnqueue(TFRequest * req)
{
	lockQueue();														// +Mfq
	mCommands.push_back(req);
	unlockQueue();														// -Mfq

	unpause();
}

// Threads:  T*
LLTextureFetch::TFRequest * LLTextureFetch::cmdDequeue()
{
	TFRequest * ret = 0;
	
	lockQueue();														// +Mfq
	if (! mCommands.empty())
	{
		ret = mCommands.front();
		mCommands.erase(mCommands.begin());
	}
	unlockQueue();														// -Mfq

	return ret;
}

// Threads:  Ttf
void LLTextureFetch::cmdDoWork()
{
	if (mDebugPause)
	{
		return;  // debug: don't do any work
	}

	TFRequest * req = cmdDequeue();
	if (req)
	{
		// One request per pass should really be enough for this.
		req->doWork(this);
		delete req;
	}
}

//////////////////////////////////////////////////////////////////////////////

// Private (anonymous) class methods implementing the command scheme.

namespace
{


// Example of a simple notification handler for metrics
// delivery notification.  Earlier versions of the code used
// a Responder that tried harder to detect delivery breaks
// but it really isn't that important.  If someone wants to
// revisit that effort, here is a place to start.
class AssetReportHandler : public LLCore::HttpHandler
{
public:

	// Threads:  Ttf
	virtual void onCompleted(LLCore::HttpHandle handle, LLCore::HttpResponse * response)
	{
		LLCore::HttpStatus status(response->getStatus());

		if (status)
		{
			LL_WARNS("Texture") << "Successfully delivered asset metrics to grid."
								<< LL_ENDL;
		}
		else
		{
			LL_WARNS("Texture") << "Error delivering asset metrics to grid.  Reason:  "
								<< status.toString() << LL_ENDL;
		}
	}
}; // end class AssetReportHandler

AssetReportHandler stats_handler;


/**
 * Implements the 'Set Region' command.
 *
 * Thread:  Thread1 (TextureFetch)
 */
bool
TFReqSetRegion::doWork(LLTextureFetch *)
{
	LLViewerAssetStatsFF::set_region_thread1(mRegionHandle);

	return true;
}


TFReqSendMetrics::~TFReqSendMetrics()
{
	delete mMainStats;
	mMainStats = 0;
}


/**
 * Implements the 'Send Metrics' command.  Takes over
 * ownership of the passed LLViewerAssetStats pointer.
 *
 * Thread:  Thread1 (TextureFetch)
 */
bool
TFReqSendMetrics::doWork(LLTextureFetch * fetcher)
{
	static const U32 report_priority(1);
	static LLCore::HttpHandler * const handler(fetcher->isQAMode() || true ? &stats_handler : NULL);
	
	if (! gViewerAssetStatsThread1)
		return true;

	static volatile bool reporting_started(false);
	static volatile S32 report_sequence(0);
    
	// We've taken over ownership of the stats copy at this
	// point.  Get a working reference to it for merging here
	// but leave it in 'this'.  Destructor will rid us of it.
	LLViewerAssetStats & main_stats = *mMainStats;

	// Merge existing stats into those from main, convert to LLSD
	main_stats.merge(*gViewerAssetStatsThread1);
	LLSD merged_llsd = main_stats.asLLSD(true);

	// Add some additional meta fields to the content
	merged_llsd["session_id"] = mSessionID;
	merged_llsd["agent_id"] = mAgentID;
	merged_llsd["message"] = "ViewerAssetMetrics";					// Identifies the type of metrics
	merged_llsd["sequence"] = report_sequence;						// Sequence number
	merged_llsd["initial"] = ! reporting_started;					// Initial data from viewer
	merged_llsd["break"] = LLTextureFetch::svMetricsDataBreak;		// Break in data prior to this report
		
	// Update sequence number
	if (S32_MAX == ++report_sequence)
		report_sequence = 0;
	reporting_started = true;
	
	// Limit the size of the stats report if necessary.
	merged_llsd["truncated"] = truncate_viewer_metrics(10, merged_llsd);

	if (! mCapsURL.empty())
	{
		LLCore::BufferArray * ba = new LLCore::BufferArray;
		LLCore::BufferArrayStream bas(ba);
		LLSDSerialize::toXML(merged_llsd, bas);
		
		fetcher->getHttpRequest().requestPost(fetcher->getPolicyClass(),
											  report_priority,
											  mCapsURL,
											  ba,
											  NULL,
											  fetcher->getMetricsHeaders(),
											  handler);
		ba->release();
		LLTextureFetch::svMetricsDataBreak = false;
	}
	else
	{
		LLTextureFetch::svMetricsDataBreak = true;
	}

	// In QA mode, Metrics submode, log the result for ease of testing
	if (fetcher->isQAMode())
	{
		LL_INFOS("Textures") << ll_pretty_print_sd(merged_llsd) << LL_ENDL;
	}

	gViewerAssetStatsThread1->reset();

	return true;
}


bool
truncate_viewer_metrics(int max_regions, LLSD & metrics)
{
	static const LLSD::String reg_tag("regions");
	static const LLSD::String duration_tag("duration");
	
	LLSD & reg_map(metrics[reg_tag]);
	if (reg_map.size() <= max_regions)
	{
		return false;
	}

	// Build map of region hashes ordered by duration
	typedef std::multimap<LLSD::Real, int> reg_ordered_list_t;
	reg_ordered_list_t regions_by_duration;

	int ind(0);
	LLSD::array_const_iterator it_end(reg_map.endArray());
	for (LLSD::array_const_iterator it(reg_map.beginArray()); it_end != it; ++it, ++ind)
	{
		LLSD::Real duration = (*it)[duration_tag].asReal();
		regions_by_duration.insert(reg_ordered_list_t::value_type(duration, ind));
	}

	// Build a replacement regions array with the longest-persistence regions
	LLSD new_region(LLSD::emptyArray());
	reg_ordered_list_t::const_reverse_iterator it2_end(regions_by_duration.rend());
	reg_ordered_list_t::const_reverse_iterator it2(regions_by_duration.rbegin());
	for (int i(0); i < max_regions && it2_end != it2; ++i, ++it2)
	{
		new_region.append(reg_map[it2->second]);
	}
	reg_map = new_region;
	
	return true;
}

} // end of anonymous namespace


///////////////////////////////////////////////////////////////////////////////////////////
//Start LLTextureFetchDebugger
///////////////////////////////////////////////////////////////////////////////////////////
//---------------------
class LLDebuggerCacheReadResponder : public LLTextureCache::ReadResponder
{
public:
	LLDebuggerCacheReadResponder(LLTextureFetchDebugger* debugger, S32 id, LLImageFormatted* image)
		: mDebugger(debugger), mID(id)
	{
		setImage(image);
	}
	virtual void completed(bool success)
	{
		mDebugger->callbackCacheRead(mID, success, mFormattedImage, mImageSize, mImageLocal);
	}
private:
	LLTextureFetchDebugger* mDebugger;
	S32 mID;
};

class LLDebuggerCacheWriteResponder : public LLTextureCache::WriteResponder
{
public:
	LLDebuggerCacheWriteResponder(LLTextureFetchDebugger* debugger, S32 id)
		: mDebugger(debugger), mID(id)
	{
	}
	virtual void completed(bool success)
	{
		mDebugger->callbackCacheWrite(mID, success);
	}
private:
	LLTextureFetchDebugger* mDebugger;
	S32 mID;
};

class LLDebuggerDecodeResponder : public LLImageDecodeThread::Responder
{
public:
	LLDebuggerDecodeResponder(LLTextureFetchDebugger* debugger, S32 id)
		: mDebugger(debugger), mID(id)
	{
	}
	virtual void completed(bool success, LLImageRaw* raw, LLImageRaw* aux)
	{
		mDebugger->callbackDecoded(mID, success, raw, aux);
	}
private:
	LLTextureFetchDebugger* mDebugger;
	S32 mID;
};


LLTextureFetchDebugger::LLTextureFetchDebugger(LLTextureFetch* fetcher, LLTextureCache* cache, LLImageDecodeThread* imagedecodethread) :
	mFetcher(fetcher),
	mTextureCache(cache),
	mImageDecodeThread(imagedecodethread),
	mHttpHeaders(NULL),
	mHttpPolicyClass(fetcher->getPolicyClass())
{
	init();
}
	
LLTextureFetchDebugger::~LLTextureFetchDebugger()
{
	mFetchingHistory.clear();
	mStopDebug = TRUE;
	tryToStopDebug();
	if (mHttpHeaders)
	{
		mHttpHeaders->release();
		mHttpHeaders = NULL;
	}
}

void LLTextureFetchDebugger::init()
{
	mState = IDLE;
	
	mCacheReadTime = -1.f;
	mCacheWriteTime = -1.f;
	mDecodingTime = -1.f;
	mHTTPTime = -1.f;
	mGLCreationTime = -1.f;
	mTotalFetchingTime = 0.f;
	mRefetchVisCacheTime = -1.f;
	mRefetchVisHTTPTime = -1.f;
	mRefetchAllCacheTime = -1.f;
	mRefetchAllHTTPTime = -1.f;

	mNumFetchedTextures = 0;
	mNumCacheHits = 0;
	mNumVisibleFetchedTextures = 0;
	mNumVisibleFetchingRequests = 0;
	mFetchedData = 0;
	mDecodedData = 0;
	mVisibleFetchedData = 0;
	mVisibleDecodedData = 0;
	mRenderedData = 0;
	mRenderedDecodedData = 0;
	mFetchedPixels = 0;
	mRenderedPixels = 0;
	mRefetchedVisData = 0;
	mRefetchedVisPixels = 0;
	mRefetchedAllData = 0;
	mRefetchedAllPixels = 0;

	mFreezeHistory = FALSE;
	mStopDebug = FALSE;
	mClearHistory = FALSE;

	if (! mHttpHeaders)
	{
		mHttpHeaders = new LLCore::HttpHeaders;
		mHttpHeaders->mHeaders.push_back("Accept: image/x-j2c");
	}
}

void LLTextureFetchDebugger::startWork(e_debug_state state)
{
	switch(state)
	{
		case IDLE:
			break;
		case START_DEBUG:
			startDebug();
			break;
		case READ_CACHE:			
			debugCacheRead();
			break;
		case WRITE_CACHE:
			debugCacheWrite();
			break;
		case DECODING:
			debugDecoder();
			break;
		case HTTP_FETCHING:
			debugHTTP();
			break;
		case GL_TEX:
			debugGLTextureCreation();
			break;
		case REFETCH_VIS_CACHE:
			debugRefetchVisibleFromCache();
			break;
		case REFETCH_VIS_HTTP:
			debugRefetchVisibleFromHTTP();
			break;
		case REFETCH_ALL_CACHE:
			debugRefetchAllFromCache();
			break;
		case REFETCH_ALL_HTTP:
			debugRefetchAllFromHTTP();
			break;
		default:
			break;
	}
	return;
}

void LLTextureFetchDebugger::startDebug()
{
	//lock the fetcher
	mFetcher->lockFetcher(true);
	mFreezeHistory = TRUE;
	mFetcher->resetLoadSource();

	//clear the current fetching queue
	gTextureList.clearFetchingRequests();

	mState = START_DEBUG;
}

bool LLTextureFetchDebugger::processStartDebug(F32 max_time)
{
	mTimer.reset();

	//wait for all works to be done
	while(1)
	{
		S32 pending = 0;
		pending += LLAppViewer::getTextureCache()->update(1); 
		pending += LLAppViewer::getImageDecodeThread()->update(1); 
		pending += LLAppViewer::getTextureFetch()->update(1); 
		if(!pending)
		{
			break;
		}

		if(mTimer.getElapsedTimeF32() > max_time)
		{
			return false;
		}
	}

	//collect statistics
	mTotalFetchingTime = gDebugTimers[0].getElapsedTimeF32() - mTotalFetchingTime;
	
	std::set<LLUUID> fetched_textures;
	S32 size = mFetchingHistory.size();
	for(S32 i = 0 ; i < size; i++)
	{
		bool in_list = true;
		if(fetched_textures.find(mFetchingHistory[i].mID) == fetched_textures.end())
		{
			fetched_textures.insert(mFetchingHistory[i].mID);
			in_list = false;
		}
		
		LLViewerFetchedTexture* tex = LLViewerTextureManager::findFetchedTexture(mFetchingHistory[i].mID);
		if(tex && tex->isJustBound()) //visible
		{
			if(!in_list)
			{
				mNumVisibleFetchedTextures++;
			}
			mNumVisibleFetchingRequests++;
	
			mVisibleFetchedData += mFetchingHistory[i].mFetchedSize;
			mVisibleDecodedData += mFetchingHistory[i].mDecodedSize;
	
			if(tex->getDiscardLevel() >= mFetchingHistory[i].mDecodedLevel)
			{
				mRenderedData += mFetchingHistory[i].mFetchedSize;
				mRenderedDecodedData += mFetchingHistory[i].mDecodedSize;
				mRenderedPixels += tex->getWidth() * tex->getHeight();
			}
		}
	}

	mNumFetchedTextures = fetched_textures.size();

	return true;
}

void LLTextureFetchDebugger::tryToStopDebug()
{
	if(!mStopDebug)
	{
		return;
	}

	//clear the current debug work
	S32 size = mFetchingHistory.size();
	switch(mState)
	{
	case READ_CACHE:		
		for(S32 i = 0 ; i < size; i++)
		{
			if (mFetchingHistory[i]. mCacheHandle != LLTextureCache::nullHandle())
			{
				mTextureCache->readComplete(mFetchingHistory[i].mCacheHandle, true);
			}
 		}	
		break;
	case WRITE_CACHE:
		for(S32 i = 0 ; i < size; i++)
		{
			if (mFetchingHistory[i].mCacheHandle != LLTextureCache::nullHandle())
			{
				mTextureCache->writeComplete(mFetchingHistory[i].mCacheHandle, true);
			}
		}
		break;
	case DECODING:
		break;
	case HTTP_FETCHING:
		break;
	case GL_TEX:
		break;
	case REFETCH_VIS_CACHE:
		break;
	case REFETCH_VIS_HTTP:
		break;
	case REFETCH_ALL_CACHE:
		mRefetchList.clear();
		break;
	case REFETCH_ALL_HTTP:
		mRefetchList.clear();
		break;
	default:
		break;
	}

	if(update(0.005f))
	{
		//unlock the fetcher
		mFetcher->lockFetcher(false);
		mFetcher->resetLoadSource();
		mFreezeHistory = FALSE;		
		mStopDebug = FALSE;

		if(mClearHistory)
		{
			mFetchingHistory.clear();
			mHandleToFetchIndex.clear();
			init();	
			mTotalFetchingTime = gDebugTimers[0].getElapsedTimeF32(); //reset
		}
	}
}

//called in the main thread and when the fetching queue is empty
void LLTextureFetchDebugger::clearHistory()
{
	mClearHistory = TRUE;	
}

void LLTextureFetchDebugger::addHistoryEntry(LLTextureFetchWorker* worker)
{
	if(worker->mRawImage.isNull() || worker->mFormattedImage.isNull())
	{
		return;
	}

	if(mFreezeHistory)
	{
		if(mState == REFETCH_VIS_CACHE || mState == REFETCH_VIS_HTTP)
		{
			mRefetchedVisPixels += worker->mRawImage->getWidth() * worker->mRawImage->getHeight();
			mRefetchedVisData += worker->mFormattedImage->getDataSize();
		}
		else
		{
			mRefetchedAllPixels += worker->mRawImage->getWidth() * worker->mRawImage->getHeight();
			mRefetchedAllData += worker->mFormattedImage->getDataSize();

			LLViewerFetchedTexture* tex = LLViewerTextureManager::findFetchedTexture(worker->mID);
			if(tex && mRefetchList[tex].begin() != mRefetchList[tex].end())
			{
				if(worker->mDecodedDiscard == mFetchingHistory[mRefetchList[tex][0]].mDecodedLevel)
				{
					mRefetchList[tex].erase(mRefetchList[tex].begin());
				}
			}
		}
		return;
	}

	if(worker->mInCache)
	{
		mNumCacheHits++;
	}
	mFetchedData += worker->mFormattedImage->getDataSize();
	mDecodedData += worker->mRawImage->getDataSize();
	mFetchedPixels += worker->mRawImage->getWidth() * worker->mRawImage->getHeight();

	mFetchingHistory.push_back(FetchEntry(worker->mID, worker->mDesiredSize, worker->mDecodedDiscard, 
		worker->mFormattedImage->getDataSize(), worker->mRawImage->getDataSize()));
}

void LLTextureFetchDebugger::lockCache()
{
}
	
void LLTextureFetchDebugger::unlockCache()
{
}
	
void LLTextureFetchDebugger::debugCacheRead()
{
	lockCache();
	llassert_always(mState == IDLE);
	mTimer.reset();
	mState = READ_CACHE;
	mCacheReadTime = -1.f;

	S32 size = mFetchingHistory.size();
	for(S32 i = 0 ; i < size ; i++)
	{		
		mFetchingHistory[i].mFormattedImage = NULL;
		mFetchingHistory[i].mCacheHandle = mTextureCache->readFromCache(mFetchingHistory[i].mID, LLWorkerThread::PRIORITY_NORMAL, 0, mFetchingHistory[i].mFetchedSize, 
			new LLDebuggerCacheReadResponder(this, i, mFetchingHistory[i].mFormattedImage));
	}
}
	
void LLTextureFetchDebugger::clearCache()
{
	S32 size = mFetchingHistory.size();
	{
		std::set<LLUUID> deleted_list;
		for(S32 i = 0 ; i < size ; i++)
		{
			if(deleted_list.find(mFetchingHistory[i].mID) == deleted_list.end())
			{
				deleted_list.insert(mFetchingHistory[i].mID);
				mTextureCache->removeFromCache(mFetchingHistory[i].mID);
			}
		}
	}
}

void LLTextureFetchDebugger::debugCacheWrite()
{
	//remove from cache
	clearCache();

	lockCache();
	llassert_always(mState == IDLE);
	mTimer.reset();
	mState = WRITE_CACHE;
	mCacheWriteTime = -1.f;

	S32 size = mFetchingHistory.size();
	for(S32 i = 0 ; i < size ; i++)
	{		
		if(mFetchingHistory[i].mFormattedImage.notNull())
		{
			mFetchingHistory[i].mCacheHandle = mTextureCache->writeToCache(mFetchingHistory[i].mID, LLWorkerThread::PRIORITY_NORMAL, 
				mFetchingHistory[i].mFormattedImage->getData(), mFetchingHistory[i].mFetchedSize,
				mFetchingHistory[i].mDecodedLevel == 0 ? mFetchingHistory[i].mFetchedSize : mFetchingHistory[i].mFetchedSize + 1, 
				NULL, 0, new LLDebuggerCacheWriteResponder(this, i));					
		}
	}
}

void LLTextureFetchDebugger::lockDecoder()
{
}
	
void LLTextureFetchDebugger::unlockDecoder()
{
}

void LLTextureFetchDebugger::debugDecoder()
{
	lockDecoder();
	llassert_always(mState == IDLE);
	mTimer.reset();
	mState = DECODING;
	mDecodingTime = -1.f;

	S32 size = mFetchingHistory.size();
	for(S32 i = 0 ; i < size ; i++)
	{		
		if(mFetchingHistory[i].mFormattedImage.isNull())
		{
			continue;
		}

		mImageDecodeThread->decodeImage(mFetchingHistory[i].mFormattedImage, LLWorkerThread::PRIORITY_NORMAL, 
			mFetchingHistory[i].mDecodedLevel, mFetchingHistory[i].mNeedsAux,
			new LLDebuggerDecodeResponder(this, i));
	}
}

void LLTextureFetchDebugger::debugHTTP()
{
	llassert_always(mState == IDLE);

	LLViewerRegion* region = gAgent.getRegion();
	if (!region)
	{
		llinfos << "Fetch Debugger : Current region undefined. Cannot fetch textures through HTTP." << llendl;
		return;
	}
	
	mHTTPUrl = region->getHttpUrl();
	if (mHTTPUrl.empty())
	{
		llinfos << "Fetch Debugger : Current region URL undefined. Cannot fetch textures through HTTP." << llendl;
		return;
	}
	
	mTimer.reset();
	mState = HTTP_FETCHING;
	mHTTPTime = -1.f;
	
	S32 size = mFetchingHistory.size();
	for (S32 i = 0 ; i < size ; i++)
	{
		mFetchingHistory[i].mCurlState = FetchEntry::CURL_NOT_DONE;
		mFetchingHistory[i].mCurlReceivedSize = 0;
		mFetchingHistory[i].mHTTPFailCount = 0;
		mFetchingHistory[i].mFormattedImage = NULL;
	}
	mNbCurlRequests = 0;
	mNbCurlCompleted = 0;
	
	fillCurlQueue();
}

S32 LLTextureFetchDebugger::fillCurlQueue()
{
	if(mStopDebug) //stop
	{
		mNbCurlCompleted = mFetchingHistory.size();
		return 0;
	}
	if (mNbCurlRequests > HTTP_REQUESTS_IN_QUEUE_LOW_WATER)
	{
		return mNbCurlRequests;
	}
	
	S32 size = mFetchingHistory.size();
	for (S32 i = 0 ; i < size ; i++)
	{		
		mNbCurlRequests++;

		if (mFetchingHistory[i].mCurlState != FetchEntry::CURL_NOT_DONE)
		{
			continue;
		}
		std::string texture_url = mHTTPUrl + "/?texture_id=" + mFetchingHistory[i].mID.asString().c_str();
		S32 requestedSize = mFetchingHistory[i].mRequestedSize;
		// We request the whole file if the size was not set.
		requestedSize = llmax(0,requestedSize);
		// We request the whole file if the size was set to an absurdly high value (meaning all file)
		requestedSize = (requestedSize == 33554432 ? 0 : requestedSize);

		LLCore::HttpHandle handle = mFetcher->getHttpRequest().requestGetByteRange(mHttpPolicyClass,
																				   LLWorkerThread::PRIORITY_LOWBITS,
																				   texture_url,
																				   0,
																				   requestedSize,
																				   NULL,
																				   mHttpHeaders,
																				   this);
		if (LLCORE_HTTP_HANDLE_INVALID != handle)
		{
			mHandleToFetchIndex[handle] = i;
			mFetchingHistory[i].mHttpHandle = handle;
			mFetchingHistory[i].mCurlState = FetchEntry::CURL_IN_PROGRESS;
			mNbCurlRequests++;
			// Hack
			if (mNbCurlRequests == HTTP_REQUESTS_IN_QUEUE_HIGH_WATER)	// emulate normal pipeline
			{
				break;
			}
		}
		else 
		{
			break;
		}
	}
	//llinfos << "Fetch Debugger : Having " << mNbCurlRequests << " requests through the curl thread." << llendl;
	return mNbCurlRequests;
}

void LLTextureFetchDebugger::debugGLTextureCreation()
{
	llassert_always(mState == IDLE);
	mState = GL_TEX;
	mTempTexList.clear();

	S32 size = mFetchingHistory.size();
	for(S32 i = 0 ; i < size ; i++)
	{
		if(mFetchingHistory[i].mRawImage.notNull())
		{
			LLViewerFetchedTexture* tex = gTextureList.findImage(mFetchingHistory[i].mID) ;
			if(tex && !tex->isForSculptOnly())
			{
				tex->destroyGLTexture() ;
				mTempTexList.push_back(tex);
			}
		}
	}
	
	mGLCreationTime = -1.f;
	mTempIndex = 0;
	mHistoryListIndex = 0;
	
	return;
}

bool LLTextureFetchDebugger::processGLCreation(F32 max_time)
{
	mTimer.reset();

	bool done = true;
	S32 size = mFetchingHistory.size();
	S32 size1 = mTempTexList.size();
	for(; mHistoryListIndex < size && mTempIndex < size1; mHistoryListIndex++)
	{
		if(mFetchingHistory[mHistoryListIndex].mRawImage.notNull())
		{
			if(mFetchingHistory[mHistoryListIndex].mID == mTempTexList[mTempIndex]->getID())
			{
				mTempTexList[mTempIndex]->createGLTexture(mFetchingHistory[mHistoryListIndex].mDecodedLevel, 
					mFetchingHistory[mHistoryListIndex].mRawImage, 0, TRUE, mTempTexList[mTempIndex]->getBoostLevel());
				mTempIndex++;
			}
		}

		if(mTimer.getElapsedTimeF32() > max_time)
		{
			done = false;
			break;
		}
	}

	if(mGLCreationTime < 0.f)
	{
		mGLCreationTime = mTimer.getElapsedTimeF32() ;
	}
	else
	{
		mGLCreationTime += mTimer.getElapsedTimeF32() ;
	}

	return done;
}

//clear fetching results of all textures.
void LLTextureFetchDebugger::clearTextures()
{
	S32 size = mFetchingHistory.size();
	for(S32 i = 0 ; i < size ; i++)
	{
		LLViewerFetchedTexture* tex = gTextureList.findImage(mFetchingHistory[i].mID) ;
		if(tex)
		{
			tex->clearFetchedResults() ;
		}
	}
}

void LLTextureFetchDebugger::makeRefetchList()
{
	mRefetchList.clear();
	S32 size = mFetchingHistory.size();
	for(S32 i = 0 ; i < size; i++)
	{		
		LLViewerFetchedTexture* tex = LLViewerTextureManager::getFetchedTexture(mFetchingHistory[i].mID);
		if(tex && tex->isJustBound()) //visible
		{
			continue; //the texture fetch pipeline will take care of visible textures.
		}

		mRefetchList[tex].push_back(i); 		
	}
}

void LLTextureFetchDebugger::scanRefetchList()
{
	if(mStopDebug)
	{
		return;
	}
	if(!mRefetchNonVis)
	{
		return;
	}

	for(std::map< LLPointer<LLViewerFetchedTexture>, std::vector<S32> >::iterator iter = mRefetchList.begin();
		iter != mRefetchList.end(); )
	{
		if(iter->second.empty())
		{
			gTextureList.setDebugFetching(iter->first, -1);
			mRefetchList.erase(iter++);		// This is the correct method to "erase and move on" in an std::map
		}
		else
		{
			gTextureList.setDebugFetching(iter->first, mFetchingHistory[iter->second[0]].mDecodedLevel);
			++iter;
		}
	}
}

void LLTextureFetchDebugger::debugRefetchVisibleFromCache()
{
	llassert_always(mState == IDLE);
	mState = REFETCH_VIS_CACHE;

	clearTextures();
	mFetcher->setLoadSource(LLTextureFetch::FROM_ALL);
	
	mTimer.reset();
	mFetcher->lockFetcher(false);
	mRefetchVisCacheTime = -1.f;
	mRefetchedVisData = 0;
	mRefetchedVisPixels = 0;
}

void LLTextureFetchDebugger::debugRefetchVisibleFromHTTP()
{
	llassert_always(mState == IDLE);
	mState = REFETCH_VIS_HTTP;

	clearTextures();
	mFetcher->setLoadSource(LLTextureFetch::FROM_HTTP_ONLY);

	mTimer.reset();
	mFetcher->lockFetcher(false);
	mRefetchVisHTTPTime = -1.f;
	mRefetchedVisData = 0;
	mRefetchedVisPixels = 0;
}

void LLTextureFetchDebugger::debugRefetchAllFromCache()
{
	llassert_always(mState == IDLE);
	mState = REFETCH_ALL_CACHE;

	clearTextures();
	makeRefetchList();
	mFetcher->setLoadSource(LLTextureFetch::FROM_ALL);

	mTimer.reset();
	mFetcher->lockFetcher(false);
	mRefetchAllCacheTime = -1.f;
	mRefetchedAllData = 0;
	mRefetchedAllPixels = 0;
	mRefetchNonVis = FALSE;
}

void LLTextureFetchDebugger::debugRefetchAllFromHTTP()
{
	llassert_always(mState == IDLE);
	mState = REFETCH_ALL_HTTP;

	clearTextures();
	makeRefetchList();
	mFetcher->setLoadSource(LLTextureFetch::FROM_HTTP_ONLY);

	mTimer.reset();
	mFetcher->lockFetcher(false);
	mRefetchAllHTTPTime = -1.f;
	mRefetchedAllData = 0;
	mRefetchedAllPixels = 0;
	mRefetchNonVis = TRUE;
}

bool LLTextureFetchDebugger::update(F32 max_time)
{
	switch(mState)
	{
	case START_DEBUG:
		if(processStartDebug(max_time))
		{
			mState = IDLE;
		}
		break;
	case READ_CACHE:
		if(!mTextureCache->update(1))
		{
			mCacheReadTime = mTimer.getElapsedTimeF32() ;
			mState = IDLE;
			unlockCache();
		}
		break;
	case WRITE_CACHE:
		if(!mTextureCache->update(1))
		{
			mCacheWriteTime = mTimer.getElapsedTimeF32() ;
			mState = IDLE;
			unlockCache();
		}
		break;
	case DECODING:
		if(!mImageDecodeThread->update(1))
		{
			mDecodingTime =  mTimer.getElapsedTimeF32() ;
			mState = IDLE;
			unlockDecoder();
		}
		break;
	case HTTP_FETCHING:
		// Do some notifications...
		mFetcher->getHttpRequest().update(10);
		if (!fillCurlQueue() && mNbCurlCompleted == mFetchingHistory.size())
		{
			mHTTPTime =  mTimer.getElapsedTimeF32() ;
			mState = IDLE;
		}
		break;
	case GL_TEX:
		if(processGLCreation(max_time))
		{
			mState = IDLE;
			mTempTexList.clear();
		}
		break;
	case REFETCH_VIS_CACHE:
		if (LLAppViewer::getTextureFetch()->getNumRequests() == 0)
		{
			mRefetchVisCacheTime = mTimer.getElapsedTimeF32() ;
			mState = IDLE;
			mFetcher->lockFetcher(true);
			mFetcher->resetLoadSource();
		}
		break;
	case REFETCH_VIS_HTTP:
		if (LLAppViewer::getTextureFetch()->getNumRequests() == 0)
		{
			mRefetchVisHTTPTime = mTimer.getElapsedTimeF32() ;
			mState = IDLE;
			mFetcher->lockFetcher(true);
			mFetcher->resetLoadSource();
		}
		break;
	case REFETCH_ALL_CACHE:
		scanRefetchList();
		if (LLAppViewer::getTextureFetch()->getNumRequests() == 0)
		{
			if(!mRefetchNonVis)
			{
				mRefetchNonVis = TRUE; //start to fetch non-vis
				scanRefetchList();
				break;
			}

			mRefetchAllCacheTime = mTimer.getElapsedTimeF32() ;
			mState = IDLE; 
			mFetcher->lockFetcher(true);
			mFetcher->resetLoadSource();
			mRefetchList.clear();
			mRefetchNonVis = FALSE;
		}
		break;
	case REFETCH_ALL_HTTP:
		scanRefetchList();
		if (LLAppViewer::getTextureFetch()->getNumRequests() == 0)
		{
			mRefetchAllHTTPTime = mTimer.getElapsedTimeF32() ;
			mState = IDLE;
			mFetcher->lockFetcher(true);
			mFetcher->resetLoadSource();
			mRefetchList.clear();
			mRefetchNonVis = FALSE;
		}
		break;
	default:
		mState = IDLE;
		break;
	}

	return mState == IDLE;
}

void LLTextureFetchDebugger::onCompleted(LLCore::HttpHandle handle, LLCore::HttpResponse * response)
{
	handle_fetch_map_t::iterator iter(mHandleToFetchIndex.find(handle));
	if (mHandleToFetchIndex.end() == iter)
	{
		llinfos << "Fetch Debugger : Couldn't find handle " << handle << " in fetch list." << llendl;
		return;
	}
	
	S32 fetch_ind(iter->second);
	mHandleToFetchIndex.erase(iter);
	if (fetch_ind >= mFetchingHistory.size() || mFetchingHistory[fetch_ind].mHttpHandle != handle)
	{
		llinfos << "Fetch Debugger : Handle and fetch object in disagreement.  Punting." << llendl;
	}
	else
	{
		callbackHTTP(mFetchingHistory[fetch_ind], response);
		mFetchingHistory[fetch_ind].mHttpHandle = LLCORE_HTTP_HANDLE_INVALID;	// Not valid after notification
	}
}

void LLTextureFetchDebugger::callbackCacheRead(S32 id, bool success, LLImageFormatted* image,
						   S32 imagesize, BOOL islocal)
{
	if (success)
	{
		mFetchingHistory[id].mFormattedImage = image;
	}
	mTextureCache->readComplete(mFetchingHistory[id].mCacheHandle, false);
	mFetchingHistory[id].mCacheHandle = LLTextureCache::nullHandle();
}

void LLTextureFetchDebugger::callbackCacheWrite(S32 id, bool success)
{
	mTextureCache->writeComplete(mFetchingHistory[id].mCacheHandle);
	mFetchingHistory[id].mCacheHandle = LLTextureCache::nullHandle();
}

void LLTextureFetchDebugger::callbackDecoded(S32 id, bool success, LLImageRaw* raw, LLImageRaw* aux)
{
	if (success)
	{
		llassert_always(raw);
		mFetchingHistory[id].mRawImage = raw;
	}
}

void LLTextureFetchDebugger::callbackHTTP(FetchEntry & fetch, LLCore::HttpResponse * response)
{
	static const LLCore::HttpStatus par_status(HTTP_PARTIAL_CONTENT);
	
	LLCore::HttpStatus status(response->getStatus());
	mNbCurlRequests--;
	if (status)
	{
		const bool partial(par_status == status);
		LLCore::BufferArray * ba(response->getBody());	// *Not* holding reference to body
		
		fetch.mCurlState = FetchEntry::CURL_DONE;
		mNbCurlCompleted++;

		S32 data_size = ba ? ba->size() : 0;
		fetch.mCurlReceivedSize += data_size;
		//llinfos << "Fetch Debugger : got results for " << fetch.mID << ", data_size = " << data_size << ", received = " << fetch.mCurlReceivedSize << ", requested = " << fetch.mRequestedSize << ", partial = " << partial << llendl;
		if ((fetch.mCurlReceivedSize >= fetch.mRequestedSize) || !partial || (fetch.mRequestedSize == 600))
		{
			U8* d_buffer = (U8*)ALLOCATE_MEM(LLImageBase::getPrivatePool(), data_size);
			if (ba)
			{
				ba->read(0, d_buffer, data_size);
			}
			
			llassert_always(fetch.mFormattedImage.isNull());
			{
				// For now, create formatted image based on extension
				std::string texture_url = mHTTPUrl + "/?texture_id=" + fetch.mID.asString().c_str();
				std::string extension = gDirUtilp->getExtension(texture_url);
				fetch.mFormattedImage = LLImageFormatted::createFromType(LLImageBase::getCodecFromExtension(extension));
				if (fetch.mFormattedImage.isNull())
				{
					fetch.mFormattedImage = new LLImageJ2C; // default
				}
			}
						
			fetch.mFormattedImage->setData(d_buffer, data_size);	
		}
	}
	else //failed
	{
		llinfos << "Fetch Debugger : CURL GET FAILED,  ID = " << fetch.mID
				<< ", status: " << status.toHex()
				<< " reason:  " << status.toString() << llendl;
		fetch.mHTTPFailCount++;
		if(fetch.mHTTPFailCount < 5)
		{
			// Fetch will have to be redone
			fetch.mCurlState = FetchEntry::CURL_NOT_DONE;
		}
		else //skip
		{
			fetch.mCurlState = FetchEntry::CURL_DONE;
			mNbCurlCompleted++;
		}
	}
}


//---------------------
///////////////////////////////////////////////////////////////////////////////////////////
//End LLTextureFetchDebugger
///////////////////////////////////////////////////////////////////////////////////////////

<|MERGE_RESOLUTION|>--- conflicted
+++ resolved
@@ -561,92 +561,6 @@
 	U8 mImageCodec;
 
 	LLViewerAssetStats::duration_t mMetricsStartTime;
-<<<<<<< HEAD
-};
-
-//////////////////////////////////////////////////////////////////////////////
-
-class HTTPGetResponder : public LLCurl::Responder
-{
-	LOG_CLASS(HTTPGetResponder);
-public:
-	HTTPGetResponder(LLTextureFetch* fetcher, const LLUUID& id, U64 startTime, S32 requestedSize, U32 offset, bool redir)
-		: mFetcher(fetcher), mID(id), mStartTime(startTime), mRequestedSize(requestedSize), mOffset(offset), mFollowRedir(redir)
-	{
-	}
-	~HTTPGetResponder()
-	{
-	}
-
-	virtual void completedRaw(U32 status, const std::string& reason,
-							  const LLChannelDescriptors& channels,
-							  const LLIOPipe::buffer_ptr_t& buffer)
-	{
-		static LLCachedControl<bool> log_to_viewer_log(gSavedSettings,"LogTextureDownloadsToViewerLog");
-		static LLCachedControl<bool> log_to_sim(gSavedSettings,"LogTextureDownloadsToSimulator");
-		static LLCachedControl<bool> log_texture_traffic(gSavedSettings,"LogTextureNetworkTraffic") ;
-
-		if (log_to_viewer_log || log_to_sim)
-		{
-			mFetcher->mTextureInfo.setRequestStartTime(mID, mStartTime);
-			U64 timeNow = LLTimer::getTotalTime();
-			mFetcher->mTextureInfo.setRequestType(mID, LLTextureInfoDetails::REQUEST_TYPE_HTTP);
-			mFetcher->mTextureInfo.setRequestSize(mID, mRequestedSize);
-			mFetcher->mTextureInfo.setRequestOffset(mID, mOffset);
-			mFetcher->mTextureInfo.setRequestCompleteTimeAndLog(mID, timeNow);
-		}
-
-		S32 data_size = 0;
-		lldebugs << "HTTP COMPLETE: " << mID << llendl;
-		LLTextureFetchWorker* worker = mFetcher->getWorker(mID);
-		if (worker)
-		{
-			bool success = false;
-			bool partial = false;
-			if (HTTP_OK <= status &&  status < HTTP_MULTIPLE_CHOICES)
-			{
-				success = true;
-				if (HTTP_PARTIAL_CONTENT == status) // partial information
-				{
-					partial = true;
-				}
-			}
-
-			if (!success)
-			{
-				worker->setGetStatus(status, reason);
- 				llwarns << "CURL GET FAILED, status:" << status << " reason:" << reason << " id: " << mID <<llendl;
-			}
-			
-			data_size = worker->callbackHttpGet(channels, buffer, partial, success);
-			
-			if(log_texture_traffic && data_size > 0)
-			{
-				LLViewerTexture* tex = LLViewerTextureManager::findTexture(mID) ;
-				if(tex)
-				{
-					gTotalTextureBytesPerBoostLevel[tex->getBoostLevel()] += data_size ;
-				}
-			}
-		
-			if (worker->mMetricsStartTime)
-			{
-				LLViewerAssetStatsFF::record_response_thread1(LLViewerAssetType::AT_TEXTURE,
-															  true,
-															  LLImageBase::TYPE_AVATAR_BAKE == worker->mType,
-															  LLViewerAssetStatsFF::get_timestamp() - worker->mMetricsStartTime);
-				worker->mMetricsStartTime = 0;
-			}
-			LLViewerAssetStatsFF::record_dequeue_thread1(LLViewerAssetType::AT_TEXTURE,
-														 true,
-														 LLImageBase::TYPE_AVATAR_BAKE == worker->mType);
-		}
-		else
-		{
-			llwarns << "Worker not found: " << mID << llendl;
-		}
-=======
->>>>>>> f5a47417
 
 	LLCore::HttpHandle		mHttpHandle;				// Handle of any active request
 	LLCore::BufferArray	*	mHttpBufferArray;			// Refcounted pointer to response data 
