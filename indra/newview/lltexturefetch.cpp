--- conflicted
+++ resolved
@@ -472,7 +472,7 @@
     // Locks:  Mw (ctor invokes without lock)
     void setDesiredDiscard(S32 discard, S32 size);
 
-<<<<<<< HEAD
+    // <FS:Ansariel> OpenSim compatibility
     // Threads:  T*
     // Locks:  Mw
     bool insertPacket(S32 index, U8* data, S32 size);
@@ -480,13 +480,10 @@
     // Locks:  Mw
     void clearPackets();
 
-    // <FS:Ansariel> OpenSim compatibility
     // Locks:  Mw
     void setupPacketData();
     // </FS:Ansariel>
 
-=======
->>>>>>> db376f2a
     // Locks:  Mw
     void removeFromCache();
 
@@ -611,6 +608,23 @@
 
     // Work Data
     LLMutex mWorkMutex;
+    // <FS:Ansariel> OpenSim compatibility
+    struct PacketData
+    {
+        PacketData(U8* data, S32 size)
+        :   mData(data), mSize(size)
+        {}
+        ~PacketData() { clearData(); }
+        void clearData() { delete[] mData; mData = NULL; }
+
+        U8* mData;
+        U32 mSize;
+    };
+    std::vector<PacketData*> mPackets;
+    S32 mFirstPacket;
+    S32 mLastPacket;
+    U16 mTotalPackets;
+    // </FS:Ansariel>
     U8 mImageCodec;
 
     LLViewerAssetStats::duration_t mMetricsStartTime;
@@ -927,6 +941,11 @@
       mRetryAttempt(0),
       mActiveCount(0),
       mWorkMutex(),
+      // <FS:Ansariel> OpenSim compatibility
+      mFirstPacket(0),
+      mLastPacket(-1),
+      mTotalPackets(0),
+      // </FS:Ansariel>
       mImageCodec(IMG_CODEC_INVALID),
       mMetricsStartTime(0),
       mHttpHandle(LLCORE_HTTP_HANDLE_INVALID),
@@ -985,6 +1004,7 @@
         mFetcher->mTextureCache->writeComplete(mCacheWriteHandle, true);
     }
     mFormattedImage = NULL;
+    clearPackets(); // <FS:Ansariel> OpenSim compatibility
     if (mHttpBufferArray)
     {
         mHttpBufferArray->release();
@@ -996,7 +1016,7 @@
     mFetcher->updateStateStats(mCacheReadCount, mCacheWriteCount, mResourceWaitCount);
 }
 
-<<<<<<< HEAD
+// <FS:Ansariel> OpenSim compatibility
 // Locks:  Mw
 void LLTextureFetchWorker::clearPackets()
 {
@@ -1007,7 +1027,6 @@
     mFirstPacket = 0;
 }
 
-// <FS:Ansariel> OpenSim compatibility
 // Locks:  Mw
 void LLTextureFetchWorker::setupPacketData()
 {
@@ -1042,8 +1061,6 @@
 }
 // </FS:Ansariel>
 
-=======
->>>>>>> db376f2a
 // Locks:  Mw (ctor invokes without lock)
 void LLTextureFetchWorker::setDesiredDiscard(S32 discard, S32 size)
 {
@@ -1222,6 +1239,7 @@
         mHttpReplySize = 0;
         mHttpReplyOffset = 0;
         mHaveAllData = false;
+        clearPackets(); // <FS:Ansariel> OpenSim compatibility
         mCacheReadHandle = LLTextureCache::nullHandle();
         mCacheWriteHandle = LLTextureCache::nullHandle();
         setState(LOAD_FROM_TEXTURE_CACHE);
@@ -2652,6 +2670,8 @@
     : LLWorkerThread("TextureFetch", threaded, true),
       mDebugCount(0),
       mDebugPause(false),
+      mPacketCount(0), // <FS:Ansariel> OpenSim compatibility
+      mBadPacketCount(0), // <FS:Ansariel> OpenSim compatibility
       mQueueMutex(),
       mNetworkQueueMutex(),
       mTextureCache(cache),
@@ -3330,7 +3350,6 @@
 #endif
 }
 
-<<<<<<< HEAD
 // <FS:Ansariel> OpenSim compatibility
 //////////////////////////////////////////////////////////////////////////////
 
@@ -3528,7 +3547,6 @@
         }
     }                                                                   // -Mfnq
 }
-// </FS:Ansariel>
 
 //////////////////////////////////////////////////////////////////////////////
 
@@ -3566,9 +3584,8 @@
     }
     return true;
 }
-
-=======
->>>>>>> db376f2a
+// </FS:Ansariel>
+
 void LLTextureFetchWorker::setState(e_state new_state)
 {
     LL_PROFILE_ZONE_SCOPED_CATEGORY_TEXTURE;
