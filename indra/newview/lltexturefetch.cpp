/** 
 * @file lltexturefetch.cpp
 * @brief Object which fetches textures from the cache and/or network
 *
 * $LicenseInfo:firstyear=2000&license=viewerlgpl$
 * Second Life Viewer Source Code
 * Copyright (C) 2012-2014, Linden Research, Inc.
 * 
 * This library is free software; you can redistribute it and/or
 * modify it under the terms of the GNU Lesser General Public
 * License as published by the Free Software Foundation;
 * version 2.1 of the License only.
 * 
 * This library is distributed in the hope that it will be useful,
 * but WITHOUT ANY WARRANTY; without even the implied warranty of
 * MERCHANTABILITY or FITNESS FOR A PARTICULAR PURPOSE.  See the GNU
 * Lesser General Public License for more details.
 * 
 * You should have received a copy of the GNU Lesser General Public
 * License along with this library; if not, write to the Free Software
 * Foundation, Inc., 51 Franklin Street, Fifth Floor, Boston, MA  02110-1301  USA
 * 
 * Linden Research, Inc., 945 Battery Street, San Francisco, CA  94111  USA
 * $/LicenseInfo$
 */

#include "llviewerprecompiledheaders.h"

#include <iostream>
#include <map>
#include <algorithm>

#include "lltexturefetch.h"

#include "lldir.h"
#include "llhttpconstants.h"
#include "llimage.h"
#include "llimagej2c.h"
#include "llimageworker.h"
#include "llworkerthread.h"
#include "message.h"

#include "llagent.h"
#include "lltexturecache.h"
#include "llviewercontrol.h"
#include "llviewertexturelist.h"
#include "llviewertexture.h"
#include "llviewerregion.h"
#include "llviewerstats.h"
#include "llviewerstatsrecorder.h"
#include "llviewerassetstats.h"
#include "llworld.h"
#include "llsdparam.h"
#include "llsdutil.h"
#include "llstartup.h"

#include "httprequest.h"
#include "httphandler.h"
#include "httpresponse.h"
#include "bufferarray.h"
#include "bufferstream.h"
#include "llcorehttputil.h"
#include "llhttpretrypolicy.h"
#include "fsassetblacklist.h" //For Asset blacklist
#include "llviewermenu.h"
#include "llviewernetwork.h" // <FS:Ansariel> OpenSim compatibility

LLTrace::CountStatHandle<F64> LLTextureFetch::sCacheHit("texture_cache_hit");
LLTrace::CountStatHandle<F64> LLTextureFetch::sCacheAttempt("texture_cache_attempt");
LLTrace::EventStatHandle<LLUnit<F32, LLUnits::Percent> > LLTextureFetch::sCacheHitRate("texture_cache_hits");

LLTrace::SampleStatHandle<F32Seconds> LLTextureFetch::sCacheReadLatency("texture_cache_read_latency");
LLTrace::SampleStatHandle<F32Seconds> LLTextureFetch::sTexDecodeLatency("texture_decode_latency");
LLTrace::SampleStatHandle<F32Seconds> LLTextureFetch::sCacheWriteLatency("texture_write_latency");
LLTrace::SampleStatHandle<F32Seconds> LLTextureFetch::sTexFetchLatency("texture_fetch_latency");

LLTextureFetchTester* LLTextureFetch::sTesterp = NULL ;
const std::string sTesterName("TextureFetchTester");

//////////////////////////////////////////////////////////////////////////////
//
// Introduction
//
// This is an attempt to document what's going on in here after-the-fact.
// It's a sincere attempt to be accurate but there will be mistakes.
//
//
// Purpose
//
// What is this module trying to do?  It accepts requests to load textures
// at a given priority and discard level and notifies the caller when done
// (successfully or not).  Additional constraints are:
//
// * Support a local texture cache.  Don't hit network when possible
//   to avoid it.
// * Use UDP or HTTP as directed or as fallback.  HTTP is tried when
//   not disabled and a URL is available.  UDP when a URL isn't
//   available or HTTP attempts fail.
// * Asynchronous (using threads).  Main thread is not to be blocked or
//   burdened.
// * High concurrency.  Many requests need to be in-flight and at various
//   stages of completion.
// * Tolerate frequent re-prioritizations of requests.  Priority is
//   a reflection of a camera's viewpoint and as that viewpoint changes,
//   objects and textures become more and less relevant and that is
//   expressed at this level by priority changes and request cancelations.
//
// The caller interfaces that fall out of the above and shape the
// implementation are:
// * createRequest - Load j2c image via UDP or HTTP at given discard level and priority
// * deleteRequest - Request removal of prior request
// * getRequestFinished - Test if request is finished returning data to caller
// * updateRequestPriority - Change priority of existing request
// * getFetchState - Retrieve progress on existing request
//
// Everything else in here is mostly plumbing, metrics and debug.
//
//
// The Work Queue
//
// The two central classes are LLTextureFetch and LLTextureFetchWorker.
// LLTextureFetch combines threading with a priority queue of work
// requests.  The priority queue is sorted by a U32 priority derived
// from the F32 priority in the APIs.  The *only* work request that
// receives service time by this thread is the highest priority
// request.  All others wait until it is complete or a dynamic priority
// change has re-ordered work.
//
// LLTextureFetchWorker implements the work request and is 1:1 with
// texture fetch requests.  Embedded in each is a state machine that
// walks it through the cache, HTTP, UDP, image decode and retry
// steps of texture acquisition.
//
//
// Threads
//
// Several threads are actively invoking code in this module.  They
// include:
//
// 1.  Tmain    Main thread of execution
// 2.  Ttf      LLTextureFetch's worker thread provided by LLQueuedThread
// 3.  Tcurl    LLCurl's worker thread (should disappear over time)
// 4.  Ttc      LLTextureCache's worker thread
// 5.  Tid      Image decoder's worker thread
// 6.  Thl      HTTP library's worker thread
//
//
// Mutexes/Condition Variables
//
// 1.  Mt       Mutex defined for LLThread's condition variable (base class of
//              LLTextureFetch)
// 2.  Ct       Condition variable for LLThread and used by lock/unlockData().
// 3.  Mwtd     Special LLWorkerThread mutex used for request deletion
//              operations (base class of LLTextureFetch)
// 4.  Mfq      LLTextureFetch's mutex covering request and command queue
//              data.
// 5.  Mfnq     LLTextureFetch's mutex covering udp and http request
//              queue data.
// 6.  Mwc      Mutex covering LLWorkerClass's members (base class of
//              LLTextureFetchWorker).  One per request.
// 7.  Mw       LLTextureFetchWorker's mutex.  One per request.
//
//
// Lock Ordering Rules
//
// Not an exhaustive list but shows the order of lock acquisition
// needed to prevent deadlocks.  'A < B' means acquire 'A' before
// acquiring 'B'.
//
// 1.    Mw < Mfnq
// (there are many more...)
//
//
// Method and Member Definitions
//
// With the above, we'll try to document what threads can call what
// methods (using T* for any), what locks must be held on entry and
// are taken out during execution and what data is covered by which
// lock (if any).  This latter category will be especially prone to
// error so be skeptical.
//
// A line like:  "// Locks:  M<xxx>" indicates a method that must
// be invoked by a caller holding the 'M<xxx>' lock.  Similarly,
// "// Threads:  T<xxx>" means that a caller should be running in
// the indicated thread.
//
// For data members, a trailing comment like "// M<xxx>" means that
// the data member is covered by the specified lock.  Absence of a
// comment can mean the member is unlocked or that I didn't bother
// to do the archaeology.  In the case of LLTextureFetchWorker,
// most data members added by the leaf class are actually covered
// by the Mw lock.  You may also see "// T<xxx>" which means that
// the member's usage is restricted to one thread (except for
// perhaps construction and destruction) and so explicit locking
// isn't used.
//
// In code, a trailing comment like "// [-+]M<xxx>" indicates a
// lock acquision or release point.
//
//
// Worker Lifecycle
//
// The threading and responder model makes it very likely that
// other components are holding on to a pointer to a worker request.
// So, uncoordinated deletions of requests is a guarantee of memory
// corruption in a short time.  So destroying a request involves
// invocations's of LLQueuedThread/LLWorkerThread's abort/stop
// logic that removes workers and puts them ona delete queue for
// 2-phase destruction.  That second phase is deferrable by calls
// to deleteOK() which only allow final destruction (via dtor)
// once deleteOK has determined that the request is in a safe
// state.
//
//
// Worker State Machine
//
// "doWork" will be executed for a given worker on its respective
// LLQueuedThread.  If doWork returns true, the worker is treated 
// as completed.  If doWork returns false, the worker will be 
// put on the back of the work queue at the start of the next iteration
// of the mainloop.  If a worker is waiting on a resource, it should
// return false as soon as possible and not block to avoid starving
// other workers of cpu cycles.
//



//////////////////////////////////////////////////////////////////////////////

// Tuning/Parameterization Constants

static const S32 HTTP_PIPE_REQUESTS_HIGH_WATER = 100;		// Maximum requests to have active in HTTP (pipelined)
static const S32 HTTP_PIPE_REQUESTS_LOW_WATER = 50;			// Active level at which to refill
static const S32 HTTP_NONPIPE_REQUESTS_HIGH_WATER = 40;
static const S32 HTTP_NONPIPE_REQUESTS_LOW_WATER = 20;

// BUG-3323/SH-4375
// *NOTE:  This is a heuristic value.  Texture fetches have a habit of using a
// value of 32MB to indicate 'get the rest of the image'.  Certain ISPs and
// network equipment get confused when they see this in a Range: header.  So,
// if the request end is beyond this value, we issue an open-ended Range:
// request (e.g. 'Range: <start>-') which seems to fix the problem.
static const S32 HTTP_REQUESTS_RANGE_END_MAX = 20000000;

// stop after 720 seconds, might be overkill, but cap request can keep going forever.
static const S32 MAX_CAP_MISSING_RETRIES = 720;
static const S32 CAP_MISSING_EXPIRATION_DELAY = 1; // seconds

//////////////////////////////////////////////////////////////////////////////
namespace
{
    // The NoOpDeletor is used when passing certain objects (the LLTextureFetchWorker)
    // in a smart pointer below for passage into 
    // the LLCore::Http libararies. When the smart pointer is destroyed,  no 
    // action will be taken since we do not in these cases want the object to 
    // be destroyed at the end of the call.
    // 
    // *NOTE$: Yes! It is "Deletor" 
    // http://english.stackexchange.com/questions/4733/what-s-the-rule-for-adding-er-vs-or-when-nouning-a-verb
    // "delete" derives from Latin "deletus"
    void NoOpDeletor(LLCore::HttpHandler *)
    { /*NoOp*/ }
}

static const char* e_state_name[] =
{
	"INVALID",
	"INIT",
	"LOAD_FROM_TEXTURE_CACHE",
	"CACHE_POST",
	"LOAD_FROM_NETWORK",
	"LOAD_FROM_SIMULATOR", // <FS:Ansariel> OpenSim compatibility
	"WAIT_HTTP_RESOURCE",
	"WAIT_HTTP_RESOURCE2",
	"SEND_HTTP_REQ",
	"WAIT_HTTP_REQ",
	"DECODE_IMAGE",
	"DECODE_IMAGE_UPDATE",
	"WRITE_TO_CACHE",
	"WAIT_ON_WRITE",
	"DONE"
};

// Log scope
static const char * const LOG_TXT = "Texture";

class LLTextureFetchWorker : public LLWorkerClass, public LLCore::HttpHandler

{
	friend class LLTextureFetch;
	
private:
	class CacheReadResponder : public LLTextureCache::ReadResponder
	{
	public:

		// Threads:  Ttf
		CacheReadResponder(LLTextureFetch* fetcher, const LLUUID& id, LLImageFormatted* image)
			: mFetcher(fetcher), mID(id)
		{
			setImage(image);
		}

		// Threads:  Ttc
		virtual void completed(bool success)
		{
            LL_PROFILE_ZONE_SCOPED;
			LLTextureFetchWorker* worker = mFetcher->getWorker(mID);
			if (worker)
			{
 				worker->callbackCacheRead(success, mFormattedImage, mImageSize, mImageLocal);
			}
		}
	private:
		LLTextureFetch* mFetcher;
		LLUUID mID;
	};

	class CacheWriteResponder : public LLTextureCache::WriteResponder
	{
	public:

		// Threads:  Ttf
		CacheWriteResponder(LLTextureFetch* fetcher, const LLUUID& id)
			: mFetcher(fetcher), mID(id)
		{
		}

		// Threads:  Ttc
		virtual void completed(bool success)
		{
            LL_PROFILE_ZONE_SCOPED;
			LLTextureFetchWorker* worker = mFetcher->getWorker(mID);
			if (worker)
			{
				worker->callbackCacheWrite(success);
			}
		}
	private:
		LLTextureFetch* mFetcher;
		LLUUID mID;
	};
	
	class DecodeResponder : public LLImageDecodeThread::Responder
	{
	public:

		// Threads:  Ttf
		DecodeResponder(LLTextureFetch* fetcher, const LLUUID& id, LLTextureFetchWorker* worker)
			: mFetcher(fetcher), mID(id)
		{
		}

		// Threads:  Tid
		virtual void completed(bool success, LLImageRaw* raw, LLImageRaw* aux)
		{
            LL_PROFILE_ZONE_SCOPED;
			LLTextureFetchWorker* worker = mFetcher->getWorker(mID);
			if (worker)
			{
 				worker->callbackDecoded(success, raw, aux);
			}
		}
	private:
		LLTextureFetch* mFetcher;
		LLUUID mID;
	};

	struct Compare
	{
		// lhs < rhs
		bool operator()(const LLTextureFetchWorker* lhs, const LLTextureFetchWorker* rhs) const
		{
			// greater priority is "less"
            return lhs->mImagePriority > rhs->mImagePriority;
		}
	};
	
public:

	// Threads:  Ttf
	/*virtual*/ bool doWork(S32 param); // Called from LLWorkerThread::processRequest()

	// Threads:  Ttf
	/*virtual*/ void finishWork(S32 param, bool completed); // called from finishRequest() (WORK THREAD)

	// Threads:  Tmain
	/*virtual*/ bool deleteOK(); // called from update()

	~LLTextureFetchWorker();

	// Threads:  Ttf
	// Locks:  Mw
	S32 callbackHttpGet(LLCore::HttpResponse * response,
						bool partial, bool success);

	// Threads:  Ttc
	void callbackCacheRead(bool success, LLImageFormatted* image,
						   S32 imagesize, BOOL islocal);

	// Threads:  Ttc
	void callbackCacheWrite(bool success);

	// Threads:  Tid
	void callbackDecoded(bool success, LLImageRaw* raw, LLImageRaw* aux);
	
	// Threads:  T*
	void setGetStatus(LLCore::HttpStatus status, const std::string& reason)
	{
		LLMutexLock lock(&mWorkMutex);

		mGetStatus = status;
		mGetReason = reason;
	}

	void setCanUseHTTP(bool can_use_http) { mCanUseHTTP = can_use_http; }
	bool getCanUseHTTP() const { return mCanUseHTTP; }

	void setUrl(const std::string& url) { mUrl = url; }

	LLTextureFetch & getFetcher() { return *mFetcher; }

	// Inherited from LLCore::HttpHandler
	// Threads:  Ttf
	virtual void onCompleted(LLCore::HttpHandle handle, LLCore::HttpResponse * response);

	enum e_state // mState
	{
		// *NOTE:  Do not change the order/value of state variables, some code
		// depends upon specific ordering/adjacency.

		// NOTE: Affects LLTextureBar::draw in lltextureview.cpp (debug hack)
		INVALID = 0,
		INIT,
		LOAD_FROM_TEXTURE_CACHE,
		CACHE_POST,
		LOAD_FROM_NETWORK,
		LOAD_FROM_SIMULATOR, // <FS:Ansariel> OpenSim compatibility
		WAIT_HTTP_RESOURCE,				// Waiting for HTTP resources
		WAIT_HTTP_RESOURCE2,			// Waiting for HTTP resources
		SEND_HTTP_REQ,					// Commit to sending as HTTP
		WAIT_HTTP_REQ,					// Request sent, wait for completion
		DECODE_IMAGE,
		DECODE_IMAGE_UPDATE,
		WRITE_TO_CACHE,
		WAIT_ON_WRITE,
		DONE
	};

protected:
	LLTextureFetchWorker(LLTextureFetch* fetcher, FTType f_type,
						 const std::string& url, const LLUUID& id, const LLHost& host,
						 F32 priority, S32 discard, S32 size);

private:

	// Threads:  Tmain
	/*virtual*/ void startWork(S32 param); // called from addWork() (MAIN THREAD)

	// Threads:  Tmain
	/*virtual*/ void endWork(S32 param, bool aborted); // called from doWork() (MAIN THREAD)

	// Locks:  Mw
	void resetFormattedData();
	
    // get the relative priority of this worker (should map to max virtual size)
    F32 getImagePriority() const;

	// Locks:  Mw
	void setImagePriority(F32 priority);

	// Locks:  Mw (ctor invokes without lock)
	void setDesiredDiscard(S32 discard, S32 size);

    // Threads:  T*
	// Locks:  Mw
	bool insertPacket(S32 index, U8* data, S32 size);

	// Locks:  Mw
	void clearPackets();

	// <FS:Ansariel> OpenSim compatibility
	// Locks:  Mw
	void setupPacketData();
	// </FS:Ansariel>

	// Locks:  Mw
	void removeFromCache();

	// Threads:  Ttf
	// <FS:Ansariel> OpenSim compatibility
	// Locks:  Mw
	bool processSimulatorPackets();
	// </FS:Ansariel>

	// Threads:  Ttf
	bool writeToCacheComplete();
	
	// Threads:  Ttf
	void recordTextureStart(bool is_http);

	// Threads:  Ttf
	void recordTextureDone(bool is_http, F64 byte_count);

	void lockWorkMutex() { mWorkMutex.lock(); }
	void unlockWorkMutex() { mWorkMutex.unlock(); }

	// Threads:  Ttf
	// Locks:  Mw
	bool acquireHttpSemaphore()
		{
			llassert(! mHttpHasResource);
			if (mFetcher->mHttpSemaphore >= mFetcher->mHttpHighWater)
			{
				return false;
			}
			mHttpHasResource = true;
			mFetcher->mHttpSemaphore++;
			return true;
		}

	// Threads:  Ttf
	// Locks:  Mw
	void releaseHttpSemaphore()
		{
			llassert(mHttpHasResource);
			mHttpHasResource = false;
			mFetcher->mHttpSemaphore--;
			llassert_always(mFetcher->mHttpSemaphore >= 0);
		}
	
private:
	enum e_request_state // mSentRequest
	{
		UNSENT = 0,
		QUEUED = 1,
		SENT_SIM = 2
	};
	enum e_write_to_cache_state //mWriteToCacheState
	{
		NOT_WRITE = 0,
		CAN_WRITE = 1,
		SHOULD_WRITE = 2
	};

	e_state mState;
	void setState(e_state new_state);
    LLViewerRegion* getRegion();

	e_write_to_cache_state mWriteToCacheState;
	LLTextureFetch* mFetcher;
	LLPointer<LLImageFormatted> mFormattedImage;
	LLPointer<LLImageRaw>       mRawImage,
								mAuxImage;
	FTType mFTType;
	LLUUID mID;
	LLHost mHost;
	std::string mUrl;
	U8 mType;
	F32 mImagePriority; // should map to max virtual size
	F32 mRequestedPriority;
	S32 mDesiredDiscard;
	S32 mSimRequestedDiscard;
	S32 mRequestedDiscard;
    S32 mLoadedDiscard;
    S32 mDecodedDiscard;
	LLFrameTimer mRequestedDeltaTimer;
	LLFrameTimer mFetchDeltaTimer;
	LLTimer mCacheReadTimer;
    LLTimer mDecodeTimer;
	LLTimer mCacheWriteTimer;
    LLTimer mFetchTimer;
	LLTimer mStateTimer;
	F32 mCacheReadTime; // time for cache read only
    F32 mDecodeTime;    // time for decode only
	F32 mCacheWriteTime;
    F32 mFetchTime;     // total time from req to finished fetch
	std::map<S32, F32> mStateTimersMap;
	F32 mSkippedStatesTime;
	LLTextureCache::handle_t    mCacheReadHandle,
								mCacheWriteHandle;
	S32                         mRequestedSize,
								mRequestedOffset,
								mDesiredSize,
								mFileSize,
								mCachedSize;
	e_request_state mSentRequest;
	handle_t mDecodeHandle;
	BOOL mLoaded;
	BOOL mDecoded;
	BOOL mWritten;
	BOOL mNeedsAux;
	BOOL mHaveAllData;
	BOOL mInLocalCache;
	BOOL mInCache;
	bool                        mCanUseHTTP,
								mCanUseNET ; //can get from asset server. // <FS:Ansariel> OpenSim compatibility
	S32 mRetryAttempt;
	S32 mActiveCount;
	LLCore::HttpStatus mGetStatus;
	std::string mGetReason;
	LLAdaptiveRetryPolicy mFetchRetryPolicy;
    bool mCanUseCapability;
    LLTimer mRegionRetryTimer;
    S32 mRegionRetryAttempt;
    LLUUID mLastRegionId;

	
	// Work Data
	LLMutex mWorkMutex;
	struct PacketData
	{
		PacketData(U8* data, S32 size) 
		:	mData(data), mSize(size) 
		{}
		~PacketData() { clearData(); }
		void clearData() { delete[] mData; mData = NULL; }

		U8* mData;
		U32 mSize;
	};
	std::vector<PacketData*> mPackets;
	S32 mFirstPacket;
	S32 mLastPacket;
	U16 mTotalPackets;
	U8 mImageCodec;

	LLViewerAssetStats::duration_t mMetricsStartTime;

	LLCore::HttpHandle		mHttpHandle;				// Handle of any active request
	LLCore::BufferArray	*	mHttpBufferArray;			// Refcounted pointer to response data 
	S32						mHttpPolicyClass;
	bool					mHttpActive;				// Active request to http library
	U32						mHttpReplySize,				// Actual received data size
							mHttpReplyOffset;			// Actual received data offset
	bool					mHttpHasResource;			// Counts against Fetcher's mHttpSemaphore

	// State history
	U32						mCacheReadCount,
							mCacheWriteCount,
							mResourceWaitCount;			// Requests entering WAIT_HTTP_RESOURCE2
};

//////////////////////////////////////////////////////////////////////////////

// Cross-thread messaging for asset metrics.

/**
 * @brief Base class for cross-thread requests made of the fetcher
 *
 * I believe the intent of the LLQueuedThread class was to
 * have these operations derived from LLQueuedThread::QueuedRequest
 * but the texture fetcher has elected to manage the queue
 * in its own manner.  So these are free-standing objects which are
 * managed in simple FIFO order on the mCommands queue of the
 * LLTextureFetch object.
 *
 * What each represents is a simple command sent from an
 * outside thread into the TextureFetch thread to be processed
 * in order and in a timely fashion (though not an absolute
 * higher priority than other operations of the thread).
 * Each operation derives a new class from the base customizing
 * members, constructors and the doWork() method to effect
 * the command.
 *
 * The flow is one-directional.  There are two global instances
 * of the LLViewerAssetStats collector, one for the main program's
 * thread pointed to by gViewerAssetStatsMain and one for the
 * TextureFetch thread pointed to by gViewerAssetStatsThread1.
 * Common operations has each thread recording metrics events
 * into the respective collector unconcerned with locking and
 * the state of any other thread.  But when the agent moves into
 * a different region or the metrics timer expires and a report
 * needs to be sent back to the grid, messaging across threads
 * is required to distribute data and perform global actions.
 * In pseudo-UML, it looks like:
 *
 * @verbatim
 *                       Main                 Thread1
 *                        .                      .
 *                        .                      .
 *                     +-----+                   .
 *                     | AM  |                   .
 *                     +--+--+                   .
 *      +-------+         |                      .
 *      | Main  |      +--+--+                   .
 *      |       |      | SRE |---.               .
 *      | Stats |      +-----+    \              .
 *      |       |         |        \  (uuid)  +-----+
 *      | Coll. |      +--+--+      `-------->| SR  |
 *      +-------+      | MSC |                +--+--+
 *         | ^         +-----+                   |
 *         | |  (uuid)  / .                   +-----+ (uuid)
 *         |  `--------'  .                   | MSC |---------.
 *         |              .                   +-----+         |
 *         |           +-----+                   .            v
 *         |           | TE  |                   .        +-------+
 *         |           +--+--+                   .        | Thd1  |
 *         |              |                      .        |       |
 *         |           +-----+                   .        | Stats |
 *          `--------->| RSC |                   .        |       |
 *                     +--+--+                   .        | Coll. |
 *                        |                      .        +-------+
 *                     +--+--+                   .            |
 *                     | SME |---.               .            |
 *                     +-----+    \              .            |
 *                        .        \ (clone)  +-----+         |
 *                        .         `-------->| SM  |         |
 *                        .                   +--+--+         |
 *                        .                      |            |
 *                        .                   +-----+         |
 *                        .                   | RSC |<--------'
 *                        .                   +-----+
 *                        .                      |
 *                        .                   +-----+
 *                        .                   | CP  |--> HTTP POST
 *                        .                   +-----+
 *                        .                      .
 *                        .                      .
 *
 * Key:
 *
 * SRE - Set Region Enqueued.  Enqueue a 'Set Region' command in
 *       the other thread providing the new UUID of the region.
 *       TFReqSetRegion carries the data.
 * SR  - Set Region.  New region UUID is sent to the thread-local
 *       collector.
 * SME - Send Metrics Enqueued.  Enqueue a 'Send Metrics' command
 *       including an ownership transfer of a cloned LLViewerAssetStats.
 *       TFReqSendMetrics carries the data.
 * SM  - Send Metrics.  Global metrics reporting operation.  Takes
 *       the cloned stats from the command, merges it with the
 *       thread's local stats, converts to LLSD and sends it on
 *       to the grid.
 * AM  - Agent Moved.  Agent has completed some sort of move to a
 *       new region.
 * TE  - Timer Expired.  Metrics timer has expired (on the order
 *       of 10 minutes).
 * CP  - CURL Post
 * MSC - Modify Stats Collector.  State change in the thread-local
 *       collector.  Typically a region change which affects the
 *       global pointers used to find the 'current stats'.
 * RSC - Read Stats Collector.  Extract collector data cloning it
 *       (i.e. deep copy) when necessary.
 * @endverbatim
 *
 */
class LLTextureFetch::TFRequest // : public LLQueuedThread::QueuedRequest
{
public:
	// Default ctors and assignment operator are correct.

	virtual ~TFRequest()
		{}

	// Patterned after QueuedRequest's method but expected behavior
	// is different.  Always expected to complete on the first call
	// and work dispatcher will assume the same and delete the
	// request after invocation.
	virtual bool doWork(LLTextureFetch * fetcher) = 0;
};

namespace 
{

/**
 * @brief Implements a 'Set Region' cross-thread command.
 *
 * When an agent moves to a new region, subsequent metrics need
 * to be binned into a new or existing stats collection in 1:1
 * relationship with the region.  We communicate this region
 * change across the threads involved in the communication with
 * this message.
 *
 * Corresponds to LLTextureFetch::commandSetRegion()
 */
class TFReqSetRegion : public LLTextureFetch::TFRequest
{
public:
	TFReqSetRegion(U64 region_handle)
		: LLTextureFetch::TFRequest(),
		  mRegionHandle(region_handle)
		{}
	TFReqSetRegion & operator=(const TFReqSetRegion &);	// Not defined

	virtual ~TFReqSetRegion()
		{}

	virtual bool doWork(LLTextureFetch * fetcher);
		
public:
	const U64 mRegionHandle;
};


/**
 * @brief Implements a 'Send Metrics' cross-thread command.
 *
 * This is the big operation.  The main thread gathers metrics
 * for a period of minutes into LLViewerAssetStats and other
 * objects then makes a snapshot of the data by cloning the
 * collector.  This command transfers the clone, along with a few
 * additional arguments (UUIDs), handing ownership to the
 * TextureFetch thread.  It then merges its own data into the
 * cloned copy, converts to LLSD and kicks off an HTTP POST of
 * the resulting data to the currently active metrics collector.
 *
 * Corresponds to LLTextureFetch::commandSendMetrics()
 */
class TFReqSendMetrics : public LLTextureFetch::TFRequest
{
public:
    /**
	 * Construct the 'Send Metrics' command to have the TextureFetch
	 * thread add and log metrics data.
	 *
	 * @param	caps_url		URL of a "ViewerMetrics" Caps target
	 *							to receive the data.  Does not have to
	 *							be associated with a particular region.
	 *
	 * @param	session_id		UUID of the agent's session.
	 *
	 * @param	agent_id		UUID of the agent.  (Being pure here...)
	 *
	 * @param	main_stats		Pointer to a clone of the main thread's
	 *							LLViewerAssetStats data.  Thread1 takes
	 *							ownership of the copy and disposes of it
	 *							when done.
	 */
    TFReqSendMetrics(const std::string & caps_url,
        const LLUUID & session_id,
        const LLUUID & agent_id,
        LLSD& stats_sd);
	TFReqSendMetrics & operator=(const TFReqSendMetrics &);	// Not defined

	virtual ~TFReqSendMetrics();

	virtual bool doWork(LLTextureFetch * fetcher);
		
public:
	const std::string mCapsURL;
	const LLUUID mSessionID;
	const LLUUID mAgentID;
    LLSD mStatsSD;

private:
    LLCore::HttpHandler::ptr_t  mHandler;
};

/*
 * Examines the merged viewer metrics report and if found to be too long,
 * will attempt to truncate it in some reasonable fashion.
 *
 * @param		max_regions		Limit of regions allowed in report.
 *
 * @param		metrics			Full, merged viewer metrics report.
 *
 * @returns		If data was truncated, returns true.
 */
bool truncate_viewer_metrics(int max_regions, LLSD & metrics);

} // end of anonymous namespace


//////////////////////////////////////////////////////////////////////////////

const char* sStateDescs[] = {
	"INVALID",
	"INIT",
	"LOAD_FROM_TEXTURE_CACHE",
	"CACHE_POST",
	"LOAD_FROM_NETWORK",
	"LOAD_FROM_SIMULATOR", // <FS:Ansariel> OpenSim compatibility
	"WAIT_HTTP_RESOURCE",
	"WAIT_HTTP_RESOURCE2",
	"SEND_HTTP_REQ",
	"WAIT_HTTP_REQ",
	"DECODE_IMAGE",
	"DECODE_IMAGE_UPDATE",
	"WRITE_TO_CACHE",
	"WAIT_ON_WRITE",
	"DONE"
};

const std::set<S32> LOGGED_STATES = { LLTextureFetchWorker::LOAD_FROM_TEXTURE_CACHE, LLTextureFetchWorker::LOAD_FROM_NETWORK, LLTextureFetchWorker::LOAD_FROM_SIMULATOR, // <FS:Ansariel> OpenSim compatibility
										LLTextureFetchWorker::WAIT_HTTP_REQ, LLTextureFetchWorker::DECODE_IMAGE_UPDATE, LLTextureFetchWorker::WAIT_ON_WRITE };

// static
volatile bool LLTextureFetch::svMetricsDataBreak(true);	// Start with a data break

// called from MAIN THREAD

LLTextureFetchWorker::LLTextureFetchWorker(LLTextureFetch* fetcher,
										   FTType f_type, // Fetched image type
										   const std::string& url, // Optional URL
										   const LLUUID& id,	// Image UUID
										   const LLHost& host,	// Simulator host
										   F32 priority,		// Priority
										   S32 discard,			// Desired discard
										   S32 size)			// Desired size
	: LLWorkerClass(fetcher, "TextureFetch"),
	  LLCore::HttpHandler(),
	  mState(INIT),
	  mWriteToCacheState(NOT_WRITE),
	  mFetcher(fetcher),
	  mFTType(f_type),
	  mID(id),
	  mHost(host),
	  mUrl(url),
	  mImagePriority(priority),
	  mRequestedPriority(0.f),
	  mDesiredDiscard(-1),
	  mSimRequestedDiscard(-1),
	  mRequestedDiscard(-1),
	  mLoadedDiscard(-1),
	  mDecodedDiscard(-1),
	  mCacheReadTime(0.f),
	  mCacheWriteTime(0.f),
	  mDecodeTime(0.f),
      mFetchTime(0.f),
	  mCacheReadHandle(LLTextureCache::nullHandle()),
	  mCacheWriteHandle(LLTextureCache::nullHandle()),
	  mRequestedSize(0),
	  mRequestedOffset(0),
	  mDesiredSize(TEXTURE_CACHE_ENTRY_SIZE),
	  mFileSize(0),
	  mSkippedStatesTime(0),
	  mCachedSize(0),
	  mLoaded(FALSE),
	  mSentRequest(UNSENT),
	  mDecodeHandle(0),
	  mDecoded(FALSE),
	  mWritten(FALSE),
	  mNeedsAux(FALSE),
	  mHaveAllData(FALSE),
	  mInLocalCache(FALSE),
	  mInCache(FALSE),
	  mCanUseHTTP(true),
	  mRetryAttempt(0),
	  mActiveCount(0),
	  mWorkMutex(),
	  mFirstPacket(0),
	  mLastPacket(-1),
	  mTotalPackets(0),
	  mImageCodec(IMG_CODEC_INVALID),
	  mMetricsStartTime(0),
	  mHttpHandle(LLCORE_HTTP_HANDLE_INVALID),
	  mHttpBufferArray(NULL),
	  mHttpPolicyClass(mFetcher->mHttpPolicyClass),
	  mHttpActive(false),
	  mHttpReplySize(0U),
	  mHttpReplyOffset(0U),
	  mHttpHasResource(false),
	  mCacheReadCount(0U),
	  mCacheWriteCount(0U),
	  mResourceWaitCount(0U),
<<<<<<< HEAD
      mFetchRetryPolicy(10.0, 3600.0,2.0,10),
=======
      mFetchRetryPolicy(10.f,3600.f,2.f,10),
>>>>>>> 364c4b0b
      mCanUseCapability(true),
      mRegionRetryAttempt(0)
{
	// <FS:Ansariel> OpenSim compatibility
	mCanUseNET = !LLGridManager::instance().isInSecondLife() && mUrl.empty() ;

	mType = host.isOk() ? LLImageBase::TYPE_AVATAR_BAKE : LLImageBase::TYPE_NORMAL;
// 	LL_INFOS(LOG_TXT) << "Create: " << mID << " mHost:" << host << " Discard=" << discard << LL_ENDL;
	if (!mFetcher->mDebugPause)
	{
		addWork(0);
	}
	setDesiredDiscard(discard, size);
}

LLTextureFetchWorker::~LLTextureFetchWorker()
{
// 	LL_INFOS(LOG_TXT) << "Destroy: " << mID
// 			<< " Decoded=" << mDecodedDiscard
// 			<< " Requested=" << mRequestedDiscard
// 			<< " Desired=" << mDesiredDiscard << LL_ENDL;
	llassert_always(!haveWork());

	lockWorkMutex();													// +Mw (should be useless)
	if (mHttpHasResource)
	{
		// Last-chance catchall to recover the resource.  Using an
		// atomic datatype solely because this can be running in
		// another thread.
		releaseHttpSemaphore();
	}
	if (mHttpActive)
	{
		// Issue a cancel on a live request...
        mFetcher->getHttpRequest().requestCancel(mHttpHandle, LLCore::HttpHandler::ptr_t());
	}
	if (mCacheReadHandle != LLTextureCache::nullHandle() && mFetcher->mTextureCache)
	{
		mFetcher->mTextureCache->readComplete(mCacheReadHandle, true);
	}
	if (mCacheWriteHandle != LLTextureCache::nullHandle() && mFetcher->mTextureCache)
	{
		mFetcher->mTextureCache->writeComplete(mCacheWriteHandle, true);
	}
	mFormattedImage = NULL;
	clearPackets();
	if (mHttpBufferArray)
	{
		mHttpBufferArray->release();
		mHttpBufferArray = NULL;
	}
	unlockWorkMutex();													// -Mw
	mFetcher->removeFromHTTPQueue(mID, (S32Bytes)0);
	mFetcher->removeHttpWaiter(mID);
	mFetcher->updateStateStats(mCacheReadCount, mCacheWriteCount, mResourceWaitCount);
}

// Locks:  Mw
void LLTextureFetchWorker::clearPackets()
{
	for_each(mPackets.begin(), mPackets.end(), DeletePointer());
	mPackets.clear();
	mTotalPackets = 0;
	mLastPacket = -1;
	mFirstPacket = 0;
}

// <FS:Ansariel> OpenSim compatibility
// Locks:  Mw
void LLTextureFetchWorker::setupPacketData()
{
	S32 data_size = 0;
	if (mFormattedImage.notNull())
	{
		data_size = mFormattedImage->getDataSize();
	}
	if (data_size > 0)
	{
		// Only used for simulator requests
		mFirstPacket = (data_size - FIRST_PACKET_SIZE) / MAX_IMG_PACKET_SIZE + 1;
		if (FIRST_PACKET_SIZE + (mFirstPacket-1) * MAX_IMG_PACKET_SIZE != data_size)
		{
			LL_WARNS(LOG_TXT) << "Bad CACHED TEXTURE size: " << data_size << " removing." << LL_ENDL;
			removeFromCache();
			resetFormattedData();
			clearPackets();
		}
		else if (mFileSize > 0)
		{
			mLastPacket = mFirstPacket-1;
			mTotalPackets = (mFileSize - FIRST_PACKET_SIZE + MAX_IMG_PACKET_SIZE-1) / MAX_IMG_PACKET_SIZE + 1;
		}
		else
		{
			// This file was cached using HTTP so we have to refetch the first packet
			resetFormattedData();
			clearPackets();
		}
	}
}
// </FS:Ansariel>

// Locks:  Mw (ctor invokes without lock)
void LLTextureFetchWorker::setDesiredDiscard(S32 discard, S32 size)
{
	bool prioritize = false;
	if (mDesiredDiscard != discard)
	{
		if (!haveWork())
		{
			if (!mFetcher->mDebugPause)
			{
				addWork(0);
			}
		}
		else if (mDesiredDiscard < discard)
		{
			prioritize = true;
		}
		mDesiredDiscard = discard;
		mDesiredSize = size;
	}
	else if (size > mDesiredSize)
	{
		mDesiredSize = size;
		prioritize = true;
	}
	mDesiredSize = llmax(mDesiredSize, TEXTURE_CACHE_ENTRY_SIZE);
	if ((prioritize && mState == INIT) || mState == DONE)
	{
		setState(INIT);
	}
}

// Locks:  Mw
void LLTextureFetchWorker::setImagePriority(F32 priority)
{
	mImagePriority = priority; //should map to max virtual size, abort if zero
}

// Locks:  Mw
void LLTextureFetchWorker::resetFormattedData()
{
	if (mHttpBufferArray)
	{
		mHttpBufferArray->release();
		mHttpBufferArray = NULL;
	}
	if (mFormattedImage.notNull())
	{
		mFormattedImage->deleteData();
	}
	mHttpReplySize = 0;
	mHttpReplyOffset = 0;
	mHaveAllData = FALSE;
}

F32 LLTextureFetchWorker::getImagePriority() const
{
    return mImagePriority;
}

// Threads:  Tmain
void LLTextureFetchWorker::startWork(S32 param)
{
	llassert(mFormattedImage.isNull());
}

// Threads:  Ttf
bool LLTextureFetchWorker::doWork(S32 param)
{
    LL_PROFILE_ZONE_SCOPED_CATEGORY_THREAD;
	if (gNonInteractive)
	{
		return true;
	}
	static const LLCore::HttpStatus http_not_found(HTTP_NOT_FOUND);						// 404
	static const LLCore::HttpStatus http_service_unavail(HTTP_SERVICE_UNAVAILABLE);		// 503
	static const LLCore::HttpStatus http_not_sat(HTTP_REQUESTED_RANGE_NOT_SATISFIABLE);	// 416;
	
	LLMutexLock lock(&mWorkMutex);										// +Mw

	if ((mFetcher->isQuitting() || getFlags(LLWorkerClass::WCF_DELETE_REQUESTED)))
	{
		if (mState < DECODE_IMAGE)
		{
            LL_PROFILE_ZONE_NAMED_CATEGORY_THREAD("tfwdw - state < decode");
			return true; // abort
		}
	}

	if (mImagePriority < F_ALMOST_ZERO)
	{
		// <FS:Ansariel> OpenSim compatibility
		//if (mState == INIT || mState == LOAD_FROM_NETWORK)
		if (mState == INIT || mState == LOAD_FROM_NETWORK || mState == LOAD_FROM_SIMULATOR)
		// </FS:Ansariel>
		{
            LL_PROFILE_ZONE_NAMED_CATEGORY_THREAD("tfwdw - priority < 0");
			LL_DEBUGS(LOG_TXT) << mID << " abort: mImagePriority < F_ALMOST_ZERO" << LL_ENDL;
			return true; // abort
		}
	}
    if (mState > CACHE_POST && !mCanUseCapability && mCanUseHTTP)
    {
        if (mRegionRetryAttempt > MAX_CAP_MISSING_RETRIES)
        {
            mCanUseHTTP = false;
        }
        else if (!mRegionRetryTimer.hasExpired())
        {
<<<<<<< HEAD
            setPriority(LLWorkerThread::PRIORITY_LOW | mWorkPriority);
=======
>>>>>>> 364c4b0b
            return false;
        }
        // else retry
    }
	// <FS:Ansariel> OpenSim compatibility
	//if(mState > CACHE_POST && !mCanUseHTTP)
	if(mState > CACHE_POST && !mCanUseNET && !mCanUseHTTP)
	// </FS:Ansariel>
	{
        LL_PROFILE_ZONE_NAMED_CATEGORY_THREAD("tfwdw - state > cache_post");
		//nowhere to get data, abort.
		LL_WARNS(LOG_TXT) << mID << " abort, nowhere to get data" << LL_ENDL;
		return true ;
	}

	if (mFetcher->mDebugPause)
	{
		return false; // debug: don't do any work
	}
	if (mID == mFetcher->mDebugID)
	{
		mFetcher->mDebugCount++; // for setting breakpoints
	}

	if (mState != DONE)
	{
		mFetchDeltaTimer.reset();
	}

	if (mState == INIT)
	{		
        LL_PROFILE_ZONE_NAMED_CATEGORY_THREAD("tfwdw - INIT");

		// <FS> Asset Blacklist
		if (FSAssetBlacklist::getInstance()->isBlacklisted(mID, LLAssetType::AT_TEXTURE))
		{
			LL_INFOS() << "Blacklisted texture asset blocked." << LL_ENDL;
			mState = DONE;
			return true;
		}
		// </FS> Asset Blacklist

		mStateTimer.reset();
		mFetchTimer.reset();
		for(auto i : LOGGED_STATES) 
		{
			mStateTimersMap[i] = 0;
		}
		mSkippedStatesTime = 0;
		mRawImage = NULL ;
		mRequestedDiscard = -1;
		mLoadedDiscard = -1;
		mDecodedDiscard = -1;
		mRequestedSize = 0;
		mRequestedOffset = 0;
		mFileSize = 0;
		mCachedSize = 0;
		mLoaded = FALSE;
		mSentRequest = UNSENT;
		mDecoded  = FALSE;
		mWritten  = FALSE;
		if (mHttpBufferArray)
		{
			mHttpBufferArray->release();
			mHttpBufferArray = NULL;
		}
		mHttpReplySize = 0;
		mHttpReplyOffset = 0;
		mHaveAllData = FALSE;
		clearPackets(); // TODO: Shouldn't be necessary
		mCacheReadHandle = LLTextureCache::nullHandle();
		mCacheWriteHandle = LLTextureCache::nullHandle();
		setState(LOAD_FROM_TEXTURE_CACHE);
		mInCache = FALSE;
		mDesiredSize = llmax(mDesiredSize, TEXTURE_CACHE_ENTRY_SIZE); // min desired size is TEXTURE_CACHE_ENTRY_SIZE
		LL_DEBUGS(LOG_TXT) << mID << ": Priority: " << llformat("%8.0f",mImagePriority)
						   << " Desired Discard: " << mDesiredDiscard << " Desired Size: " << mDesiredSize << LL_ENDL;

		// fall through
	}

	if (mState == LOAD_FROM_TEXTURE_CACHE)
	{
        LL_PROFILE_ZONE_NAMED_CATEGORY_THREAD("tfwdw - LOAD_FROM_TEXTURE_CACHE");
		if (mCacheReadHandle == LLTextureCache::nullHandle())
		{
			S32 offset = mFormattedImage.notNull() ? mFormattedImage->getDataSize() : 0;
			S32 size = mDesiredSize - offset;
			if (size <= 0)
			{
				setState(CACHE_POST);
                return doWork(param);
                // return false;
			}
			mFileSize = 0;
			mLoaded = FALSE;			

            add(LLTextureFetch::sCacheAttempt, 1.0);

			if (mUrl.compare(0, 7, "file://") == 0)
			{
				// read file from local disk
				++mCacheReadCount;
				std::string filename = mUrl.substr(7, std::string::npos);
				CacheReadResponder* responder = new CacheReadResponder(mFetcher, mID, mFormattedImage);
				mCacheReadTimer.reset();  
				mCacheReadHandle = mFetcher->mTextureCache->readFromCache(filename, mID, offset, size, responder);
              
			}
			else if ((mUrl.empty() || mFTType==FTT_SERVER_BAKE) && mFetcher->canLoadFromCache())
			{
				++mCacheReadCount;
				CacheReadResponder* responder = new CacheReadResponder(mFetcher, mID, mFormattedImage);
				mCacheReadTimer.reset();
				mCacheReadHandle = mFetcher->mTextureCache->readFromCache(mID,
																		  offset, size, responder);;
			}
			else if(!mUrl.empty() && mCanUseHTTP)
			{
				setState(WAIT_HTTP_RESOURCE);
			}
			else
			{
				setState(LOAD_FROM_NETWORK);
			}
		}

		if (mLoaded)
		{
			// Make sure request is complete. *TODO: make this auto-complete
			if (mFetcher->mTextureCache->readComplete(mCacheReadHandle, false))
			{
				mCacheReadHandle = LLTextureCache::nullHandle();
				setState(CACHE_POST);
                add(LLTextureFetch::sCacheHit, 1.0);
				mCacheReadTime = mCacheReadTimer.getElapsedTimeF32();
				// fall through
			}
			else
			{
				//
				//This should never happen
				//
				LL_DEBUGS(LOG_TXT) << mID << " this should never happen" << LL_ENDL;
				return false;
			}
		}
		else
		{
			return false;
		}
	}

	if (mState == CACHE_POST)
	{
        LL_PROFILE_ZONE_NAMED_CATEGORY_THREAD("tfwdw - CACHE_POST");
		mCachedSize = mFormattedImage.notNull() ? mFormattedImage->getDataSize() : 0;
		// Successfully loaded
		if ((mCachedSize >= mDesiredSize) || mHaveAllData)
		{
			// we have enough data, decode it
			llassert_always(mFormattedImage->getDataSize() > 0);
			mLoadedDiscard = mDesiredDiscard;
			if (mLoadedDiscard < 0)
			{
				LL_WARNS(LOG_TXT) << mID << " mLoadedDiscard is " << mLoadedDiscard
								  << ", should be >=0" << LL_ENDL;
			}
			setState(DECODE_IMAGE);
			mInCache = TRUE;
			mWriteToCacheState = NOT_WRITE ;
			LL_DEBUGS(LOG_TXT) << mID << ": Cached. Bytes: " << mFormattedImage->getDataSize()
							   << " Size: " << llformat("%dx%d",mFormattedImage->getWidth(),mFormattedImage->getHeight())
							   << " Desired Discard: " << mDesiredDiscard << " Desired Size: " << mDesiredSize << LL_ENDL;
			record(LLTextureFetch::sCacheHitRate, LLUnits::Ratio::fromValue(1));
		}
		else
		{
			if (mUrl.compare(0, 7, "file://") == 0)
			{
				// failed to load local file, we're done.
				LL_WARNS(LOG_TXT) << mID << ": abort, failed to load local file " << mUrl << LL_ENDL;
				return true;
			}
			// need more data
			else
			{
				LL_DEBUGS(LOG_TXT) << mID << ": Not in Cache" << LL_ENDL;
				setState(LOAD_FROM_NETWORK);
			}
			record(LLTextureFetch::sCacheHitRate, LLUnits::Ratio::fromValue(0));
			// fall through
		}
	}

	if (mState == LOAD_FROM_NETWORK)
	{
        LL_PROFILE_ZONE_NAMED_CATEGORY_THREAD("tfwdw - LOAD_FROM_NETWORK");
		// Check for retries to previous server failures.
		F32 wait_seconds;
		if (mFetchRetryPolicy.shouldRetry(wait_seconds))
		{
			if (wait_seconds <= 0.0)
			{
				LL_INFOS(LOG_TXT) << mID << " retrying now" << LL_ENDL;
			}
			else
			{
				//LL_INFOS(LOG_TXT) << mID << " waiting to retry for " << wait_seconds << " seconds" << LL_ENDL;
				return false;
			}
		}

		// <FS:Ansariel> Force HTTP features on SL
		//static LLCachedControl<bool> use_http(gSavedSettings, "ImagePipelineUseHTTP", true);

// 		if (mHost != LLHost::invalid) get_url = false;
		//if ( use_http && mCanUseHTTP && mUrl.empty())//get http url.
		if ( use_http_textures() && mCanUseHTTP && mUrl.empty())//get http url.
		// </FS:Ansariel>
		{
			LLViewerRegion* region = getRegion();
			if (region)
			{
				std::string http_url = region->getViewerAssetUrl();
				// <FS:Ansariel> [UDP Assets]
				if (http_url.empty())
				{
					http_url = region->getHttpUrl();
				}
				// </FS:Ansariel> [UDP Assets]
				if (!http_url.empty())
				{
					if (mFTType != FTT_DEFAULT)
					{
                        LL_WARNS(LOG_TXT) << "Trying to fetch a texture of non-default type by UUID. This probably won't work!" << LL_ENDL;
					}
					setUrl(http_url + "/?texture_id=" + mID.asString().c_str());
					LL_DEBUGS(LOG_TXT) << "Texture URL: " << mUrl << LL_ENDL;
					mWriteToCacheState = CAN_WRITE ; //because this texture has a fixed texture id.
                    mCanUseCapability = true;
                    mRegionRetryAttempt = 0;
                    mLastRegionId = region->getRegionID();
				}
				else
				{
					mCanUseCapability = false;
                    mRegionRetryAttempt++;
                    mRegionRetryTimer.setTimerExpirySec(CAP_MISSING_EXPIRATION_DELAY);
<<<<<<< HEAD
                    setPriority(LLWorkerThread::PRIORITY_LOW | mWorkPriority);
=======
>>>>>>> 364c4b0b
                    // ex: waiting for caps
					LL_INFOS_ONCE(LOG_TXT) << "Texture not available via HTTP: empty URL." << LL_ENDL;
				}
			}
			else
			{
                mCanUseCapability = false;
                mRegionRetryAttempt++;
                mRegionRetryTimer.setTimerExpirySec(CAP_MISSING_EXPIRATION_DELAY);
<<<<<<< HEAD
                setPriority(LLWorkerThread::PRIORITY_LOW | mWorkPriority);
				// This will happen if not logged in or if a region deoes not have HTTP Texture enabled
				//LL_WARNS(LOG_TXT) << "Region not found for host: " << mHost << LL_ENDL;
				LL_DEBUGS(LOG_TXT) << "Texture not available via HTTP: no region " << mUrl << LL_ENDL;
=======
				// This will happen if not logged in or if a region deoes not have HTTP Texture enabled
				//LL_WARNS(LOG_TXT) << "Region not found for host: " << mHost << LL_ENDL;
                LL_INFOS_ONCE(LOG_TXT) << "Texture not available via HTTP: no region " << mUrl << LL_ENDL;
>>>>>>> 364c4b0b
			}
		}
		else if (mFTType == FTT_SERVER_BAKE)
		{
			mWriteToCacheState = CAN_WRITE;
		}

		if (mCanUseCapability && mCanUseHTTP && !mUrl.empty())
		{
			setState(WAIT_HTTP_RESOURCE);
			if(mWriteToCacheState != NOT_WRITE)
			{
				mWriteToCacheState = CAN_WRITE ;
			}
			// don't return, fall through to next state
		}
		// <FS:Ansariel> OpenSim compatibility
		else if (mSentRequest == UNSENT && !mCanUseHTTP && mCanUseNET)
		{
			// Add this to the network queue and sit here.
			// LLTextureFetch::update() will send off a request which will change our state
			mWriteToCacheState = CAN_WRITE ;
			mRequestedSize = mDesiredSize;
			mRequestedDiscard = mDesiredDiscard;
			mSentRequest = QUEUED;
			mFetcher->addToNetworkQueue(this);
			recordTextureStart(false);
			return false;
		}
		// </FS:Ansariel>
		else
		{
			return false;
		}
	}

	// <FS:Ansariel> OpenSim compatibility
	if (mState == LOAD_FROM_SIMULATOR)
	{
        LL_PROFILE_ZONE_NAMED_CATEGORY_THREAD("tfwdw - LOAD_FROM_SIMULATOR");
		if (mFormattedImage.isNull())
		{
			mFormattedImage = new LLImageJ2C;
		}
		if (processSimulatorPackets())
		{
            // Capture some measure of total size for metrics
            F64 byte_count = 0;
            if (mLastPacket >= mFirstPacket)
            {
                for (S32 i=mFirstPacket; i<=mLastPacket; i++)
                {
                    llassert_always((i>=0) && (i<mPackets.size()));
                    if (mPackets[i])
                    {
                        byte_count += mPackets[i]->mSize;
                    }
                }
            }

			LL_DEBUGS(LOG_TXT) << mID << ": Loaded from Sim. Bytes: " << mFormattedImage->getDataSize() << LL_ENDL;
			mFetcher->removeFromNetworkQueue(this, false);
			if (mFormattedImage.isNull() || !mFormattedImage->getDataSize())
			{
				// processSimulatorPackets() failed
// 				LL_WARNS(LOG_TXT) << "processSimulatorPackets() failed to load buffer" << LL_ENDL;
				LL_WARNS(LOG_TXT) << mID << " processSimulatorPackets() failed to load buffer" << LL_ENDL;
				return true; // failed
			}

			if (mLoadedDiscard < 0)
			{
				LL_WARNS(LOG_TXT) << mID << " mLoadedDiscard is " << mLoadedDiscard
								  << ", should be >=0" << LL_ENDL;
			}
			setState(DECODE_IMAGE);
			mWriteToCacheState = SHOULD_WRITE;

			recordTextureDone(false, byte_count);
		}
		else
		{
			mFetcher->addToNetworkQueue(this); // failsafe
			recordTextureStart(false);
		}
		return false;
	}
	// </FS:Ansariel>
	
	if (mState == WAIT_HTTP_RESOURCE)
	{
        LL_PROFILE_ZONE_NAMED_CATEGORY_THREAD("tfwdw - WAIT_HTTP_RESOURCE");
		// NOTE:
		// control the number of the http requests issued for:
		// 1, not openning too many file descriptors at the same time;
		// 2, control the traffic of http so udp gets bandwidth.
		//
		// If it looks like we're busy, keep this request here.
		// Otherwise, advance into the HTTP states.
        
		if (!mHttpHasResource && // sometimes we get into this state when we already have an http resource, go ahead and send the request in that case
            (mFetcher->getHttpWaitersCount() || ! acquireHttpSemaphore()))
		{
			setState(WAIT_HTTP_RESOURCE2);
			mFetcher->addHttpWaiter(this->mID);
			++mResourceWaitCount;
			return false;
		}
		
		setState(SEND_HTTP_REQ);
		// *NOTE:  You must invoke releaseHttpSemaphore() if you transition
		// to a state other than SEND_HTTP_REQ or WAIT_HTTP_REQ or abort
		// the request.
	}

	if (mState == WAIT_HTTP_RESOURCE2)
	{
        LL_PROFILE_ZONE_NAMED_CATEGORY_THREAD("tfwdw - WAIT_HTTP_RESOURCE2");
		// Just idle it if we make it to the head...
		return false;
	}
	
	if (mState == SEND_HTTP_REQ)
	{
        LL_PROFILE_ZONE_NAMED_CATEGORY_THREAD("tfwdw - SEND_HTTP_REQ");
		// Also used in llmeshrepository
		static LLCachedControl<bool> disable_range_req(gSavedSettings, "HttpRangeRequestsDisable", false);
		
		if (! mCanUseHTTP)
		{
			releaseHttpSemaphore();
			LL_WARNS(LOG_TXT) << mID << " abort: SEND_HTTP_REQ but !mCanUseHTTP" << LL_ENDL;
			return true; // abort
		}

		mFetcher->removeFromNetworkQueue(this, false); // <FS:Ansariel> OpenSim compatibility
			
		S32 cur_size = 0;
		if (mFormattedImage.notNull())
		{
			cur_size = mFormattedImage->getDataSize(); // amount of data we already have
			if (mFormattedImage->getDiscardLevel() == 0)
			{
				if (cur_size > 0)
				{
					// We already have all the data, just decode it
					mLoadedDiscard = mFormattedImage->getDiscardLevel();
					if (mLoadedDiscard < 0)
					{
						LL_WARNS(LOG_TXT) << mID << " mLoadedDiscard is " << mLoadedDiscard
										  << ", should be >=0" << LL_ENDL;
					}
					setState(DECODE_IMAGE);
					releaseHttpSemaphore();
					//return false;
                    return doWork(param);
				}
				else
				{
					releaseHttpSemaphore();
					LL_WARNS(LOG_TXT) << mID << " SEND_HTTP_REQ abort: cur_size " << cur_size << " <=0" << LL_ENDL;
					return true; // abort.
				}
			}
		}
		mRequestedSize = mDesiredSize;
		mRequestedDiscard = mDesiredDiscard;
		mRequestedSize -= cur_size;
		mRequestedOffset = cur_size;
		if (mRequestedOffset)
		{
			// Texture fetching often issues 'speculative' loads that
			// start beyond the end of the actual asset.  Some cache/web
			// systems, e.g. Varnish, will respond to this not with a
			// 416 but with a 200 and the entire asset in the response
			// body.  By ensuring that we always have a partially
			// satisfiable Range request, we avoid that hit to the network.
			// We just have to deal with the overlapping data which is made
			// somewhat harder by the fact that grid services don't necessarily
			// return the Content-Range header on 206 responses.  *Sigh*
			mRequestedOffset -= 1;
			mRequestedSize += 1;
		}
		mHttpHandle = LLCORE_HTTP_HANDLE_INVALID;

		if (mUrl.empty())
		{
			// *FIXME:  This should not be reachable except it has become
			// so after some recent 'work'.  Need to track this down
			// and illuminate the unenlightened.
			LL_WARNS(LOG_TXT) << "HTTP GET request failed for " << mID
							  << " on empty URL." << LL_ENDL;
			resetFormattedData();
			releaseHttpSemaphore();
			return true; // failed
		}
		
		mRequestedDeltaTimer.reset();
		mLoaded = FALSE;
		mGetStatus = LLCore::HttpStatus();
		mGetReason.clear();
		LL_DEBUGS(LOG_TXT) << "HTTP GET: " << mID << " Offset: " << mRequestedOffset
						   << " Bytes: " << mRequestedSize
						   << " Bandwidth(kbps): " << mFetcher->getTextureBandwidth() << "/" << mFetcher->mMaxBandwidth
						   << LL_ENDL;

		// Will call callbackHttpGet when curl request completes
		// Only server bake images use the returned headers currently, for getting retry-after field.
		LLCore::HttpOptions::ptr_t options = (mFTType == FTT_SERVER_BAKE) ? mFetcher->mHttpOptionsWithHeaders: mFetcher->mHttpOptions;
		if (disable_range_req)
		{
			// 'Range:' requests may be disabled in which case all HTTP
			// texture fetches result in full fetches.  This can be used
			// by people with questionable ISPs or networking gear that
			// doesn't handle these well.
			mHttpHandle = mFetcher->mHttpRequest->requestGet(mHttpPolicyClass,
															 mUrl,
															 options,
															 mFetcher->mHttpHeaders,
                                                             LLCore::HttpHandler::ptr_t(this, &NoOpDeletor));
		}
		else
		{
			mHttpHandle = mFetcher->mHttpRequest->requestGetByteRange(mHttpPolicyClass,
																	  mUrl,
																	  mRequestedOffset,
																	  (mRequestedOffset + mRequestedSize) > HTTP_REQUESTS_RANGE_END_MAX
																	  ? 0
																	  : mRequestedSize,
																	  options,
																	  mFetcher->mHttpHeaders,
                                                                      LLCore::HttpHandler::ptr_t(this, &NoOpDeletor));
		}
		if (LLCORE_HTTP_HANDLE_INVALID == mHttpHandle)
		{
			LLCore::HttpStatus status(mFetcher->mHttpRequest->getStatus());
			LL_WARNS(LOG_TXT) << "HTTP GET request failed for " << mID
							  << ", Status: " << status.toTerseString()
							  << " Reason: '" << status.toString() << "'"
							  << LL_ENDL;
			resetFormattedData();
			releaseHttpSemaphore();
			return true; // failed
		}

		mHttpActive = true;
		mFetcher->addToHTTPQueue(mID);
		recordTextureStart(true);
		setState(WAIT_HTTP_REQ);	
		
		// fall through
	}
	
	if (mState == WAIT_HTTP_REQ)
	{
        LL_PROFILE_ZONE_NAMED_CATEGORY_THREAD("tfwdw - WAIT_HTTP_REQ");
		// *NOTE:  As stated above, all transitions out of this state should
		// call releaseHttpSemaphore().
		if (mLoaded)
		{
			S32 cur_size = mFormattedImage.notNull() ? mFormattedImage->getDataSize() : 0;
			if (mRequestedSize < 0)
			{
				if (http_not_found == mGetStatus)
				{
					if (mFTType != FTT_MAP_TILE)
					{
						LL_WARNS(LOG_TXT) << "Texture missing from server (404): " << mUrl << LL_ENDL;
					}

					if(mWriteToCacheState == NOT_WRITE) //map tiles or server bakes
					{
						setState(DONE);
						releaseHttpSemaphore();
						if (mFTType != FTT_MAP_TILE)
						{
							LL_WARNS(LOG_TXT) << mID << " abort: WAIT_HTTP_REQ not found" << LL_ENDL;
						}
						return true; 
					}

                    if (mCanUseHTTP && !mUrl.empty() && cur_size <= 0)
                    {
                        LLViewerRegion* region = getRegion();
                        if (!region || mLastRegionId != region->getRegionID())
                        {
                            // cap failure? try on new region.
                            mUrl.clear();
                            ++mRetryAttempt;
                            mLastRegionId.setNull();
<<<<<<< HEAD
                            setPriority(LLWorkerThread::PRIORITY_HIGH | mWorkPriority);
=======
>>>>>>> 364c4b0b
                            setState(INIT);
                            return false;
                        }
                    }
					// <FS:Ansariel> OpenSim compatibility
					// roll back to try UDP
					else if (mCanUseNET)
					{
						setState(INIT);
						mCanUseHTTP = false;
						mUrl.clear();
						releaseHttpSemaphore();
						//return false;
                        return doWork(param);
					}
					// </FS:Ansariel>
				}
				else if (http_service_unavail == mGetStatus)
				{
					LL_INFOS_ONCE(LOG_TXT) << "Texture server busy (503): " << mUrl << LL_ENDL;
                    if (mCanUseHTTP && !mUrl.empty() && cur_size <= 0)
                    {
                        LLViewerRegion* region = getRegion();
                        if (!region || mLastRegionId != region->getRegionID())
                        {
                            // try on new region.
                            mUrl.clear();
                            ++mRetryAttempt;
                            mLastRegionId.setNull();
<<<<<<< HEAD
                            setPriority(LLWorkerThread::PRIORITY_HIGH | mWorkPriority);
=======
>>>>>>> 364c4b0b
                            setState(INIT);
                            return false;
                        }
                    }
				}
				else if (http_not_sat == mGetStatus)
				{
					// Allowed, we'll accept whatever data we have as complete.
					mHaveAllData = TRUE;
				}
				else
				{
					LL_INFOS(LOG_TXT) << "HTTP GET failed for: " << mUrl
									  << " Status: " << mGetStatus.toTerseString()
									  << " Reason: '" << mGetReason << "'"
									  << LL_ENDL;
				}

                if (mFTType != FTT_SERVER_BAKE && mFTType != FTT_MAP_TILE)
				{
					mUrl.clear();
				}
				if (cur_size > 0)
				{
					// Use available data
					mLoadedDiscard = mFormattedImage->getDiscardLevel();
					if (mLoadedDiscard < 0)
					{
						LL_WARNS(LOG_TXT) << mID << " mLoadedDiscard is " << mLoadedDiscard
										  << ", should be >=0" << LL_ENDL;
					}
					setState(DECODE_IMAGE);
					releaseHttpSemaphore();
					//return false; 
                    return doWork(param);
				}

				// Fail harder
				resetFormattedData();
				setState(DONE);
				releaseHttpSemaphore();
				LL_WARNS(LOG_TXT) << mID << " abort: fail harder" << LL_ENDL;
				return true; // failed
			}
			
			// Clear the url since we're done with the fetch
			// Note: mUrl is used to check is fetching is required so failure to clear it will force an http fetch
			// next time the texture is requested, even if the data have already been fetched.
			if(mWriteToCacheState != NOT_WRITE && mFTType != FTT_SERVER_BAKE)
			{
				// Why do we want to keep url if NOT_WRITE - is this a proxy for map tiles?
				mUrl.clear();
			}
			
			if (! mHttpBufferArray || ! mHttpBufferArray->size())
			{
				// no data received.
				if (mHttpBufferArray)
				{
					mHttpBufferArray->release();
					mHttpBufferArray = NULL;
				}

				// abort.
				setState(DONE);
				LL_WARNS(LOG_TXT) << mID << " abort: no data received" << LL_ENDL;
				releaseHttpSemaphore();
				return true;
			}

			S32 append_size(mHttpBufferArray->size());
			S32 total_size(cur_size + append_size);
			S32 src_offset(0);
			llassert_always(append_size == mRequestedSize);
			if (mHttpReplyOffset && mHttpReplyOffset != cur_size)
			{
				// In case of a partial response, our offset may
				// not be trivially contiguous with the data we have.
				// Get back into alignment.
				if ( (mHttpReplyOffset > cur_size) || (cur_size > mHttpReplyOffset + append_size))
				{
					LL_WARNS(LOG_TXT) << "Partial HTTP response produces break in image data for texture "
									  << mID << ".  Aborting load."  << LL_ENDL;
					setState(DONE);
					releaseHttpSemaphore();
					return true;
				}
				src_offset = cur_size - mHttpReplyOffset;
				append_size -= src_offset;
				total_size -= src_offset;
				mRequestedSize -= src_offset;			// Make requested values reflect useful part
				mRequestedOffset += src_offset;
			}

			U8 * buffer = (U8 *)ll_aligned_malloc_16(total_size);
			if (!buffer)
			{
				// abort. If we have no space for packet, we have not enough space to decode image
				setState(DONE);
				LL_WARNS(LOG_TXT) << mID << " abort: out of memory" << LL_ENDL;
				releaseHttpSemaphore();
				return true;
			}

			if (mFormattedImage.isNull())
			{
				// For now, create formatted image based on extension
				std::string extension = gDirUtilp->getExtension(mUrl);
				mFormattedImage = LLImageFormatted::createFromType(LLImageBase::getCodecFromExtension(extension));
				if (mFormattedImage.isNull())
				{
					mFormattedImage = new LLImageJ2C; // default
				}
			}
						
			if (mHaveAllData) //the image file is fully loaded.
			{
				mFileSize = total_size;
			}
			else //the file size is unknown.
			{
				mFileSize = total_size + 1 ; //flag the file is not fully loaded.
			}

			if (cur_size > 0)
			{
				// Copy previously collected data into buffer
				memcpy(buffer, mFormattedImage->getData(), cur_size);
			}
			mHttpBufferArray->read(src_offset, (char *) buffer + cur_size, append_size);

			// NOTE: setData releases current data and owns new data (buffer)
			mFormattedImage->setData(buffer, total_size);

			// Done with buffer array
			mHttpBufferArray->release();
			mHttpBufferArray = NULL;
			mHttpReplySize = 0;
			mHttpReplyOffset = 0;
			
			mLoadedDiscard = mRequestedDiscard;
			if (mLoadedDiscard < 0)
			{
				LL_WARNS(LOG_TXT) << mID << " mLoadedDiscard is " << mLoadedDiscard
								  << ", should be >=0" << LL_ENDL;
			}
			setState(DECODE_IMAGE);
			if (mWriteToCacheState != NOT_WRITE)
			{
				mWriteToCacheState = SHOULD_WRITE ;
			}
			releaseHttpSemaphore();
			//return false;
            return doWork(param);
		}
		else
		{
			// *HISTORY:  There was a texture timeout test here originally that
			// would cancel a request that was over 120 seconds old.  That's
			// probably not a good idea.  Particularly rich regions can take
			// an enormous amount of time to load textures.  We'll revisit the
			// various possible timeout components (total request time, connection
			// time, I/O time, with and without retries, etc.) in the future.
			
			return false;
		}
	}
	
	if (mState == DECODE_IMAGE)
	{
        LL_PROFILE_ZONE_NAMED_CATEGORY_THREAD("tfwdw - DECODE_IMAGE");
		static LLCachedControl<bool> textures_decode_disabled(gSavedSettings, "TextureDecodeDisabled", false);

		if (textures_decode_disabled)
		{
			// for debug use, don't decode
			setState(DONE);
			return true;
		}

		if (mDesiredDiscard < 0)
		{
			// We aborted, don't decode
			setState(DONE);
			LL_DEBUGS(LOG_TXT) << mID << " DECODE_IMAGE abort: desired discard " << mDesiredDiscard << "<0" << LL_ENDL;
			return true;
		}
		
		if (mFormattedImage->getDataSize() <= 0)
		{
			LL_WARNS(LOG_TXT) << "Decode entered with invalid mFormattedImage. ID = " << mID << LL_ENDL;
			
			//abort, don't decode
			setState(DONE);
			LL_DEBUGS(LOG_TXT) << mID << " DECODE_IMAGE abort: (mFormattedImage->getDataSize() <= 0)" << LL_ENDL;
			return true;
		}
		if (mLoadedDiscard < 0)
		{
			LL_WARNS(LOG_TXT) << "Decode entered with invalid mLoadedDiscard. ID = " << mID << LL_ENDL;

			//abort, don't decode
			setState(DONE);
			LL_DEBUGS(LOG_TXT) << mID << " DECODE_IMAGE abort: mLoadedDiscard < 0" << LL_ENDL;
			return true;
		}
		mDecodeTimer.reset();
		mRawImage = NULL;
		mAuxImage = NULL;
		llassert_always(mFormattedImage.notNull());
		S32 discard = mHaveAllData ? 0 : mLoadedDiscard;
		mDecoded  = FALSE;
		setState(DECODE_IMAGE_UPDATE);
		LL_DEBUGS(LOG_TXT) << mID << ": Decoding. Bytes: " << mFormattedImage->getDataSize() << " Discard: " << discard
						   << " All Data: " << mHaveAllData << LL_ENDL;
		mDecodeHandle = LLAppViewer::getImageDecodeThread()->decodeImage(mFormattedImage, discard, mNeedsAux,
																  new DecodeResponder(mFetcher, mID, this));
		// fall though
	}
	
	if (mState == DECODE_IMAGE_UPDATE)
	{
        LL_PROFILE_ZONE_NAMED_CATEGORY_THREAD("tfwdw - DECODE_IMAGE_UPDATE");
		if (mDecoded)
		{
            mDecodeTime = mDecodeTimer.getElapsedTimeF32();

			if (mDecodedDiscard < 0)
			{
				if (mCachedSize > 0 && !mInLocalCache && mRetryAttempt == 0)
				{
					// Cache file should be deleted, try again
 					LL_DEBUGS(LOG_TXT) << mID << ": Decode of cached file failed (removed), retrying" << LL_ENDL;
					llassert_always(mDecodeHandle == 0);
					mFormattedImage = NULL;
					++mRetryAttempt;
					setState(INIT);
					//return false;
                    return doWork(param);
				}
				else
				{
					LL_DEBUGS(LOG_TXT) << "Failed to Decode image " << mID << " after " << mRetryAttempt << " retries" << LL_ENDL;
					setState(DONE); // failed
				}
			}
			else
			{
				llassert_always(mRawImage.notNull());
				LL_DEBUGS(LOG_TXT) << mID << ": Decoded. Discard: " << mDecodedDiscard
								   << " Raw Image: " << llformat("%dx%d",mRawImage->getWidth(),mRawImage->getHeight()) << LL_ENDL;
				setState(WRITE_TO_CACHE);
			}
			// fall through
		}
		else
		{
			return false;
		}
	}

	if (mState == WRITE_TO_CACHE)
	{
        LL_PROFILE_ZONE_NAMED_CATEGORY_THREAD("tfwdw - WRITE_TO_CACHE");
		if (mWriteToCacheState != SHOULD_WRITE || mFormattedImage.isNull())
		{
			// If we're in a local cache or we didn't actually receive any new data,
			// or we failed to load anything, skip
			setState(DONE);
			//return false;
            return doWork(param);
		}
		S32 datasize = mFormattedImage->getDataSize();
		if(mFileSize < datasize)//This could happen when http fetching and sim fetching mixed.
		{
			if(mHaveAllData)
			{
				mFileSize = datasize ;
			}
			else
			{
				mFileSize = datasize + 1 ; //flag not fully loaded.
			}
		}
		llassert_always(datasize);
		mWritten = FALSE;
		setState(WAIT_ON_WRITE);
		++mCacheWriteCount;
		CacheWriteResponder* responder = new CacheWriteResponder(mFetcher, mID);
        // This call might be under work mutex, but mRawImage is not nessesary safe here.
        // If something retrieves it via getRequestFinished() and modifies, image won't
        // be protected by work mutex and won't be safe to use here nor in cache worker.
        // So make sure users of getRequestFinished() does not attempt to modify image while
        // fetcher is working
		mCacheWriteTimer.reset();
		mCacheWriteHandle = mFetcher->mTextureCache->writeToCache(mID,
																  mFormattedImage->getData(), datasize,
																  mFileSize, mRawImage, mDecodedDiscard, responder);
		// fall through
	}
	
	if (mState == WAIT_ON_WRITE)
	{
        LL_PROFILE_ZONE_NAMED_CATEGORY_THREAD("tfwdw - WAIT_ON_WRITE");
		if (writeToCacheComplete())
		{
			mCacheWriteTime = mCacheWriteTimer.getElapsedTimeF32();
			setState(DONE);
			// fall through
		}
		else
		{
			if (mDesiredDiscard < mDecodedDiscard)
			{
				// We're waiting for this write to complete before we can receive more data
				// (we can't touch mFormattedImage until the write completes)
				// Prioritize the write
				mFetcher->mTextureCache->prioritizeWrite(mCacheWriteHandle);
			}
			return false;
		}
	}

	if (mState == DONE)
	{
        LL_PROFILE_ZONE_NAMED_CATEGORY_THREAD("tfwdw - DONE");
		if (mDecodedDiscard >= 0 && mDesiredDiscard < mDecodedDiscard)
		{
			// More data was requested, return to INIT
			setState(INIT);
			LL_DEBUGS(LOG_TXT) << mID << " more data requested, returning to INIT: " 
							   << " mDecodedDiscard " << mDecodedDiscard << ">= 0 && mDesiredDiscard " << mDesiredDiscard
							   << "<" << " mDecodedDiscard " << mDecodedDiscard << LL_ENDL;
			// return false;
            return doWork(param);
		}
		else
		{
            mFetchTime = mFetchTimer.getElapsedTimeF32();
			return true;
		}
	}
	
	return false;
}																		// -Mw

// Threads:  Ttf
// virtual
void LLTextureFetchWorker::onCompleted(LLCore::HttpHandle handle, LLCore::HttpResponse * response)
{
    LL_PROFILE_ZONE_SCOPED;
	static LLCachedControl<bool> log_to_viewer_log(gSavedSettings, "LogTextureDownloadsToViewerLog", false);
	static LLCachedControl<bool> log_to_sim(gSavedSettings, "LogTextureDownloadsToSimulator", false);
	static LLCachedControl<bool> log_texture_traffic(gSavedSettings, "LogTextureNetworkTraffic", false) ;

	LLMutexLock lock(&mWorkMutex);										// +Mw

	mHttpActive = false;
	
	if (log_to_viewer_log || log_to_sim)
	{
		mFetcher->mTextureInfo.setRequestStartTime(mID, mMetricsStartTime.value());
		mFetcher->mTextureInfo.setRequestType(mID, LLTextureInfoDetails::REQUEST_TYPE_HTTP);
		mFetcher->mTextureInfo.setRequestSize(mID, mRequestedSize);
		mFetcher->mTextureInfo.setRequestOffset(mID, mRequestedOffset);
		mFetcher->mTextureInfo.setRequestCompleteTimeAndLog(mID, LLTimer::getTotalTime());
	}

	static LLCachedControl<F32> fake_failure_rate(gSavedSettings, "TextureFetchFakeFailureRate", 0.0f);
	F32 rand_val = ll_frand();
	F32 rate = fake_failure_rate;
	if (mFTType == FTT_SERVER_BAKE && (fake_failure_rate > 0.0) && (rand_val < fake_failure_rate))
	{
		LL_WARNS(LOG_TXT) << mID << " for debugging, setting fake failure status for texture " << mID
						  << " (rand was " << rand_val << "/" << rate << ")" << LL_ENDL;
		response->setStatus(LLCore::HttpStatus(503));
	}
	bool success = true;
	bool partial = false;
	LLCore::HttpStatus status(response->getStatus());
	if (!status && (mFTType == FTT_SERVER_BAKE))
	{
		LL_INFOS(LOG_TXT) << mID << " state " << e_state_name[mState] << LL_ENDL;
		mFetchRetryPolicy.onFailure(response);
		F32 retry_after;
		if (mFetchRetryPolicy.shouldRetry(retry_after))
		{
			LL_INFOS(LOG_TXT) << mID << " will retry after " << retry_after << " seconds, resetting state to LOAD_FROM_NETWORK" << LL_ENDL;
			mFetcher->removeFromHTTPQueue(mID, S32Bytes(0));
			std::string reason(status.toString());
			setGetStatus(status, reason);
			releaseHttpSemaphore();
			setState(LOAD_FROM_NETWORK);
			return;
		}
		else
		{
			LL_INFOS(LOG_TXT) << mID << " will not retry" << LL_ENDL;
		}
	}
	else
	{
		mFetchRetryPolicy.onSuccess();
	}
	
	std::string reason(status.toString());
	setGetStatus(status, reason);
	LL_DEBUGS(LOG_TXT) << "HTTP COMPLETE: " << mID
					   << " status: " << status.toTerseString()
					   << " '" << reason << "'"
					   << LL_ENDL;

	if (! status)
	{
		success = false;
		if (mFTType != FTT_MAP_TILE) // missing map tiles are normal, don't complain about them.
		{
			LL_WARNS(LOG_TXT) << "CURL GET FAILED, status: " << status.toTerseString()
							  << " reason: " << reason << LL_ENDL;
		}
	}
	else
	{
		// A warning about partial (HTTP 206) data.  Some grid services
		// do *not* return a 'Content-Range' header in the response to
		// Range requests with a 206 status.  We're forced to assume
		// we get what we asked for in these cases until we can fix
		// the services.
		static const LLCore::HttpStatus par_status(HTTP_PARTIAL_CONTENT);

		partial = (par_status == status);
	}
	
	S32BytesImplicit data_size = callbackHttpGet(response, partial, success);
			
	if (log_texture_traffic && data_size > 0)
	{
        // one worker per multiple textures
        std::vector<LLViewerTexture*> textures;
        LLViewerTextureManager::findTextures(mID, textures);
        std::vector<LLViewerTexture*>::iterator iter = textures.begin();
        while (iter != textures.end())
        {
            LLViewerTexture* tex = *iter++;
            if (tex)
            {
                gTotalTextureBytesPerBoostLevel[tex->getBoostLevel()] += data_size;
            }
        }
	}

	mFetcher->removeFromHTTPQueue(mID, data_size);
	
	recordTextureDone(true, data_size);
}																		// -Mw


// Threads:  Tmain
void LLTextureFetchWorker::endWork(S32 param, bool aborted)
{
	LL_PROFILE_ZONE_SCOPED;
	if (mDecodeHandle != 0)
	{
		// LL::ThreadPool has no operation to cancel a particular work item
		mDecodeHandle = 0;
	}
	mFormattedImage = NULL;
}

//////////////////////////////////////////////////////////////////////////////

// Threads:  Ttf

// virtual
void LLTextureFetchWorker::finishWork(S32 param, bool completed)
{
    LL_PROFILE_ZONE_SCOPED;
	// The following are required in case the work was aborted
	if (mCacheReadHandle != LLTextureCache::nullHandle())
	{
		mFetcher->mTextureCache->readComplete(mCacheReadHandle, true);
		mCacheReadHandle = LLTextureCache::nullHandle();
	}
	if (mCacheWriteHandle != LLTextureCache::nullHandle())
	{
		mFetcher->mTextureCache->writeComplete(mCacheWriteHandle, true);
		mCacheWriteHandle = LLTextureCache::nullHandle();
	}
}

// LLQueuedThread's update() method is asking if it's okay to
// delete this worker.  You'll notice we're not locking in here
// which is a slight concern.  Caller is expected to have made
// this request 'quiet' by whatever means... 
//
// Threads:  Tmain

// virtual
bool LLTextureFetchWorker::deleteOK()
{
	bool delete_ok = true;

	if (mHttpActive)
	{
		// HTTP library has a pointer to this worker
		// and will dereference it to do notification.
		delete_ok = false;
	}

	if (WAIT_HTTP_RESOURCE2 == mState)
	{
		if (mFetcher->isHttpWaiter(mID))
		{
			// Don't delete the worker out from under the releaseHttpWaiters()
			// method.  Keep the pointers valid, clean up after that method
			// has recognized the cancelation and removed the UUID from the
			// waiter list.
			delete_ok = false;
		}
	}
	
	// Allow any pending reads or writes to complete
	if (mCacheReadHandle != LLTextureCache::nullHandle())
	{
		if (mFetcher->mTextureCache->readComplete(mCacheReadHandle, true))
		{
			mCacheReadHandle = LLTextureCache::nullHandle();
		}
		else
		{
			delete_ok = false;
		}
	}
	if (mCacheWriteHandle != LLTextureCache::nullHandle())
	{
		if (mFetcher->mTextureCache->writeComplete(mCacheWriteHandle))
		{
			mCacheWriteHandle = LLTextureCache::nullHandle();
		}
		else
		{
			delete_ok = false;
		}
	}

	if ((haveWork() &&
		 // not ok to delete from these states
		 ((mState >= WRITE_TO_CACHE && mState <= WAIT_ON_WRITE))))
	{
		delete_ok = false;
	}
	
	return delete_ok;
}

// Threads:  Ttf
void LLTextureFetchWorker::removeFromCache()
{
	if (!mInLocalCache)
	{
		mFetcher->mTextureCache->removeFromCache(mID);
	}
}

// <FS:Ansariel> OpenSim compatibility
//////////////////////////////////////////////////////////////////////////////

// Threads:  Ttf
// Locks:  Mw
bool LLTextureFetchWorker::processSimulatorPackets()
{
	if (mFormattedImage.isNull() || mRequestedSize < 0)
	{
		// not sure how we got here, but not a valid state, abort!
		llassert_always(mDecodeHandle == 0);
		mFormattedImage = NULL;
		return true;
	}
	
	if (mLastPacket >= mFirstPacket)
	{
		S32 buffer_size = mFormattedImage->getDataSize();
		for (S32 i = mFirstPacket; i<=mLastPacket; i++)
		{
            llassert_always((i>=0) && (i<mPackets.size()));
			llassert_always(mPackets[i]);
			buffer_size += mPackets[i]->mSize;
		}
		bool have_all_data = mLastPacket >= mTotalPackets-1;
		if (mRequestedSize <= 0)
		{
			// We received a packed but haven't requested anything yet (edge case)
			// Return true (we're "done") since we didn't request anything
			return true;
		}
		if (buffer_size >= mRequestedSize || have_all_data)
		{
			/// We have enough (or all) data
			if (have_all_data)
			{
				mHaveAllData = TRUE;
			}
			S32 cur_size = mFormattedImage->getDataSize();
			if (buffer_size > cur_size)
			{
				/// We have new data
				U8* buffer = (U8*)ll_aligned_malloc_16(buffer_size);
				S32 offset = 0;
				if (cur_size > 0 && mFirstPacket > 0)
				{
					memcpy(buffer, mFormattedImage->getData(), cur_size);
					offset = cur_size;
				}
				for (S32 i=mFirstPacket; i<=mLastPacket; i++)
				{
					memcpy(buffer + offset, mPackets[i]->mData, mPackets[i]->mSize);
					offset += mPackets[i]->mSize;
				}
				// NOTE: setData releases current data
				mFormattedImage->setData(buffer, buffer_size);
			}
			mLoadedDiscard = mRequestedDiscard;
			return true;
		}
	}
	return false;
}
// </FS:Ansariel>

//////////////////////////////////////////////////////////////////////////////

// Threads:  Ttf
// Locks:  Mw
S32 LLTextureFetchWorker::callbackHttpGet(LLCore::HttpResponse * response,
										  bool partial, bool success)
{
	S32 data_size = 0 ;

	if (mState != WAIT_HTTP_REQ)
	{
		LL_WARNS(LOG_TXT) << "callbackHttpGet for unrequested fetch worker: " << mID
						  << " req=" << mSentRequest << " state= " << mState << LL_ENDL;
		return data_size;
	}
	if (mLoaded)
	{
		LL_WARNS(LOG_TXT) << "Duplicate callback for " << mID.asString() << LL_ENDL;
		return data_size ; // ignore duplicate callback
	}
	if (success)
	{
		// get length of stream:
		LLCore::BufferArray * body(response->getBody());
		data_size = body ? body->size() : 0;

		LL_DEBUGS(LOG_TXT) << "HTTP RECEIVED: " << mID.asString() << " Bytes: " << data_size << LL_ENDL;
		if (data_size > 0)
		{
			// *TODO: set the formatted image data here directly to avoid the copy

			// Hold on to body for later copy
			llassert_always(NULL == mHttpBufferArray);
			body->addRef();
			mHttpBufferArray = body;

			if (partial)
			{
				unsigned int offset(0), length(0), full_length(0);
				response->getRange(&offset, &length, &full_length);
				if (! offset && ! length)
				{
					// This is the case where we receive a 206 status but
					// there wasn't a useful Content-Range header in the response.
					// This could be because it was badly formatted but is more
					// likely due to capabilities services which scrub headers
					// from responses.  Assume we got what we asked for...
					mHttpReplySize = data_size;
					mHttpReplyOffset = mRequestedOffset;
				}
				else
				{
					mHttpReplySize = length;
					mHttpReplyOffset = offset;
				}
			}

			if (! partial)
			{
				// Response indicates this is the entire asset regardless
				// of our asking for a byte range.  Mark it so and drop
				// any partial data we might have so that the current
				// response body becomes the entire dataset.
				if (data_size <= mRequestedOffset)
				{
					LL_WARNS(LOG_TXT) << "Fetched entire texture " << mID
									  << " when it was expected to be marked complete.  mImageSize:  "
									  << mFileSize << " datasize:  " << mFormattedImage->getDataSize()
									  << LL_ENDL;
				}
				mHaveAllData = TRUE;
				llassert_always(mDecodeHandle == 0);
				mFormattedImage = NULL; // discard any previous data we had
			}
			else if (data_size < mRequestedSize)
			{
				mHaveAllData = TRUE;
			}
			else if (data_size > mRequestedSize)
			{
				// *TODO: This shouldn't be happening any more  (REALLY don't expect this anymore)
				LL_WARNS(LOG_TXT) << "data_size = " << data_size << " > requested: " << mRequestedSize << LL_ENDL;
				mHaveAllData = TRUE;
				llassert_always(mDecodeHandle == 0);
				mFormattedImage = NULL; // discard any previous data we had
			}
		}
		else
		{
			// We requested data but received none (and no error),
			// so presumably we have all of it
			mHaveAllData = TRUE;
		}
		mRequestedSize = data_size;

		if (mHaveAllData)
        {
            LLViewerStatsRecorder::instance().textureFetch();
        }

        // *TODO: set the formatted image data here directly to avoid the copy
	}
	else
	{
		mRequestedSize = -1; // error
	}
	
	mLoaded = TRUE;

	return data_size ;
}

//////////////////////////////////////////////////////////////////////////////

// Threads:  Ttc
void LLTextureFetchWorker::callbackCacheRead(bool success, LLImageFormatted* image,
											 S32 imagesize, BOOL islocal)
{
    LL_PROFILE_ZONE_SCOPED_CATEGORY_TEXTURE;
	LLMutexLock lock(&mWorkMutex);										// +Mw
	if (mState != LOAD_FROM_TEXTURE_CACHE)
	{
// 		LL_WARNS(LOG_TXT) << "Read callback for " << mID << " with state = " << mState << LL_ENDL;
		return;
	}
	if (success)
	{
		llassert_always(imagesize >= 0);
		mFileSize = imagesize;
		mFormattedImage = image;
		mImageCodec = image->getCodec();
		mInLocalCache = islocal;
		if (mFileSize != 0 && mFormattedImage->getDataSize() >= mFileSize)
		{
			mHaveAllData = TRUE;
		}
	}
	mLoaded = TRUE;
}																		// -Mw

// Threads:  Ttc
void LLTextureFetchWorker::callbackCacheWrite(bool success)
{
	LLMutexLock lock(&mWorkMutex);										// +Mw
	if (mState != WAIT_ON_WRITE)
	{
// 		LL_WARNS(LOG_TXT) << "Write callback for " << mID << " with state = " << mState << LL_ENDL;
		return;
	}
	mWritten = TRUE;
}																		// -Mw

//////////////////////////////////////////////////////////////////////////////

// Threads:  Tid
void LLTextureFetchWorker::callbackDecoded(bool success, LLImageRaw* raw, LLImageRaw* aux)
{
	LLMutexLock lock(&mWorkMutex);										// +Mw
	if (mDecodeHandle == 0)
	{
		return; // aborted, ignore
	}
	if (mState != DECODE_IMAGE_UPDATE)
	{
// 		LL_WARNS(LOG_TXT) << "Decode callback for " << mID << " with state = " << mState << LL_ENDL;
		mDecodeHandle = 0;
		return;
	}
	llassert_always(mFormattedImage.notNull());
	
	mDecodeHandle = 0;
	if (success)
	{
		llassert_always(raw);
		mRawImage = raw;
		mAuxImage = aux;
		mDecodedDiscard = mFormattedImage->getDiscardLevel();
 		LL_DEBUGS(LOG_TXT) << mID << ": Decode Finished. Discard: " << mDecodedDiscard
						   << " Raw Image: " << llformat("%dx%d",mRawImage->getWidth(),mRawImage->getHeight()) << LL_ENDL;
	}
	else
	{
		LL_WARNS(LOG_TXT) << "DECODE FAILED: " << mID << " Discard: " << (S32)mFormattedImage->getDiscardLevel() << LL_ENDL;
		removeFromCache();
		mDecodedDiscard = -1; // Redundant, here for clarity and paranoia
	}
	mDecoded = TRUE;
// 	LL_INFOS(LOG_TXT) << mID << " : DECODE COMPLETE " << LL_ENDL;
}																		// -Mw

//////////////////////////////////////////////////////////////////////////////

// Threads:  Ttf
bool LLTextureFetchWorker::writeToCacheComplete()
{
	// Complete write to cache
	if (mCacheWriteHandle != LLTextureCache::nullHandle())
	{
		if (!mWritten)
		{
			return false;
		}
		if (mFetcher->mTextureCache->writeComplete(mCacheWriteHandle))
		{
			mCacheWriteHandle = LLTextureCache::nullHandle();
		}
		else
		{
			return false;
		}
	}
	return true;
}


// Threads:  Ttf
void LLTextureFetchWorker::recordTextureStart(bool is_http)
{
	if (! mMetricsStartTime.value())
	{
		mMetricsStartTime = LLViewerAssetStatsFF::get_timestamp();
	}
	LLViewerAssetStatsFF::record_enqueue(LLViewerAssetType::AT_TEXTURE,
												 is_http,
												 LLImageBase::TYPE_AVATAR_BAKE == mType);
}


// Threads:  Ttf
void LLTextureFetchWorker::recordTextureDone(bool is_http, F64 byte_count)
{
	if (mMetricsStartTime.value())
	{
		LLViewerAssetStatsFF::record_response(LLViewerAssetType::AT_TEXTURE,
                                              is_http,
                                              LLImageBase::TYPE_AVATAR_BAKE == mType,
                                              LLViewerAssetStatsFF::get_timestamp() - mMetricsStartTime,
                                              byte_count);
		mMetricsStartTime = (U32Seconds)0;
	}
	LLViewerAssetStatsFF::record_dequeue(LLViewerAssetType::AT_TEXTURE,
												 is_http,
												 LLImageBase::TYPE_AVATAR_BAKE == mType);
}


//////////////////////////////////////////////////////////////////////////////
//////////////////////////////////////////////////////////////////////////////
// public

std::string LLTextureFetch::getStateString(S32 state)
{
    if (state < 0 || state > sizeof(e_state_name) / sizeof(char*))
    {
        return llformat("%d", state);
    }

    return e_state_name[state];
}

LLTextureFetch::LLTextureFetch(LLTextureCache* cache, bool threaded, bool qa_mode)
	: LLWorkerThread("TextureFetch", threaded, true),
	  mDebugCount(0),
	  mDebugPause(FALSE),
	  mPacketCount(0),
	  mBadPacketCount(0),
	  mQueueMutex(),
	  mNetworkQueueMutex(),
	  mTextureCache(cache),
	  mTextureBandwidth(0),
	  mHTTPTextureBits(0),
	  mTotalHTTPRequests(0),
	  mQAMode(qa_mode),
	  mHttpRequest(NULL),
	  mHttpOptions(),
	  mHttpOptionsWithHeaders(),
	  mHttpHeaders(),
	  mHttpPolicyClass(LLCore::HttpRequest::DEFAULT_POLICY_ID),
	  mHttpMetricsHeaders(),
	  mHttpMetricsPolicyClass(LLCore::HttpRequest::DEFAULT_POLICY_ID),
	  mTotalCacheReadCount(0U),
	  mTotalCacheWriteCount(0U),
	  mTotalResourceWaitCount(0U),
	  mFetchSource(LLTextureFetch::FROM_ALL),
	  mOriginFetchSource(LLTextureFetch::FROM_ALL),
	  mTextureInfoMainThread(false)
{
	mMaxBandwidth = gSavedSettings.getF32("ThrottleBandwidthKBPS");
	mTextureInfo.setLogging(true);

	LLAppCoreHttp & app_core_http(LLAppViewer::instance()->getAppCoreHttp());
	mHttpRequest = new LLCore::HttpRequest;
	mHttpOptions = LLCore::HttpOptions::ptr_t(new LLCore::HttpOptions);
	mHttpOptionsWithHeaders = LLCore::HttpOptions::ptr_t(new LLCore::HttpOptions);
	mHttpOptionsWithHeaders->setWantHeaders(true);
    mHttpHeaders = LLCore::HttpHeaders::ptr_t(new LLCore::HttpHeaders);
	mHttpHeaders->append(HTTP_OUT_HEADER_ACCEPT, HTTP_CONTENT_IMAGE_X_J2C);
	mHttpPolicyClass = app_core_http.getPolicy(LLAppCoreHttp::AP_TEXTURE);
    mHttpMetricsHeaders = LLCore::HttpHeaders::ptr_t(new LLCore::HttpHeaders);
	mHttpMetricsHeaders->append(HTTP_OUT_HEADER_CONTENT_TYPE, HTTP_CONTENT_LLSD_XML);
	mHttpMetricsPolicyClass = app_core_http.getPolicy(LLAppCoreHttp::AP_REPORTING);
	mHttpHighWater = HTTP_NONPIPE_REQUESTS_HIGH_WATER;
	mHttpLowWater = HTTP_NONPIPE_REQUESTS_LOW_WATER;
	mHttpSemaphore = 0;

	// If that test log has ben requested but not yet created, create it
	if (LLMetricPerformanceTesterBasic::isMetricLogRequested(sTesterName) && !LLMetricPerformanceTesterBasic::getTester(sTesterName))
	{
		sTesterp = new LLTextureFetchTester() ;
		if (!sTesterp->isValid())
		{
			delete sTesterp;
			sTesterp = NULL;
		}
	}
}

LLTextureFetch::~LLTextureFetch()
{
	clearDeleteList();

	while (! mCommands.empty())
	{
		TFRequest * req(mCommands.front());
		mCommands.erase(mCommands.begin());
		delete req;
	}

	mHttpWaitResource.clear();
	
	delete mHttpRequest;
	mHttpRequest = NULL;

	// ~LLQueuedThread() called here
}

S32 LLTextureFetch::createRequest(FTType f_type, const std::string& url, const LLUUID& id, const LLHost& host, F32 priority,
								   S32 w, S32 h, S32 c, S32 desired_discard, bool needs_aux, bool can_use_http)
{
    LL_PROFILE_ZONE_SCOPED;
	if (mDebugPause)
	{
		return -1;
	}

	if (f_type == FTT_SERVER_BAKE)
	{
		LL_DEBUGS("Avatar") << " requesting " << id << " " << w << "x" << h << " discard " << desired_discard << " type " << f_type << LL_ENDL;
	}
	LLTextureFetchWorker* worker = getWorker(id) ;
	if (worker)
	{
		if (worker->mHost != host)
		{
			LL_WARNS(LOG_TXT) << "LLTextureFetch::createRequest " << id << " called with multiple hosts: "
							  << host << " != " << worker->mHost << LL_ENDL;
			removeRequest(worker, true);
			worker = NULL;
			return -1;
		}
	}

	S32 desired_size;
	std::string exten = gDirUtilp->getExtension(url);
	//if (f_type == FTT_SERVER_BAKE)
    if ((f_type == FTT_SERVER_BAKE) && !url.empty() && !exten.empty() && (LLImageBase::getCodecFromExtension(exten) != IMG_CODEC_J2C))
	{
		// SH-4030: This case should be redundant with the following one, just
		// breaking it out here to clarify that it's intended behavior.
		llassert(!url.empty() && (!exten.empty() && LLImageBase::getCodecFromExtension(exten) != IMG_CODEC_J2C));

		// Do full requests for baked textures to reduce interim blurring.
		LL_DEBUGS(LOG_TXT) << "full request for " << id << " texture is FTT_SERVER_BAKE" << LL_ENDL;
		desired_size = MAX_IMAGE_DATA_SIZE;
		desired_discard = 0;
	}
	else if (!url.empty() && (!exten.empty() && LLImageBase::getCodecFromExtension(exten) != IMG_CODEC_J2C))
	{
		LL_DEBUGS(LOG_TXT) << "full request for " << id << " exten is not J2C: " << exten << LL_ENDL;
		// Only do partial requests for J2C at the moment
		desired_size = MAX_IMAGE_DATA_SIZE;
		desired_discard = 0;
	}
	else if (desired_discard == 0)
	{
		// if we want the entire image, and we know its size, then get it all
		// (calcDataSizeJ2C() below makes assumptions about how the image
		// was compressed - this code ensures that when we request the entire image,
		// we really do get it.)
		desired_size = MAX_IMAGE_DATA_SIZE;
	}
	else if (w*h*c > 0)
	{
		// If the requester knows the dimensions of the image,
		// this will calculate how much data we need without having to parse the header

		desired_size = LLImageJ2C::calcDataSizeJ2C(w, h, c, desired_discard);
	}
	else
	{
		// If the requester knows nothing about the file, we fetch the smallest
		// amount of data at the lowest resolution (highest discard level) possible.
		desired_size = TEXTURE_CACHE_ENTRY_SIZE;
		desired_discard = MAX_DISCARD_LEVEL;
	}

	
	if (worker)
	{
		if (worker->wasAborted())
		{
			return -1; // need to wait for previous aborted request to complete
		}
		worker->lockWorkMutex();										// +Mw
        if (worker->mState == LLTextureFetchWorker::DONE && worker->mDesiredSize == llmax(desired_size, TEXTURE_CACHE_ENTRY_SIZE) && worker->mDesiredDiscard == desired_discard) {
			worker->unlockWorkMutex();									// -Mw

            return -1; // similar request has failed or is in a transitional state
        }
		worker->mActiveCount++;
		worker->mNeedsAux = needs_aux;
		worker->setImagePriority(priority);
		worker->setDesiredDiscard(desired_discard, desired_size);
		worker->setCanUseHTTP(can_use_http);

		//MAINT-4184 url is always empty.  Do not set with it.

		if (!worker->haveWork())
		{
			worker->setState(LLTextureFetchWorker::INIT);
			worker->unlockWorkMutex();									// -Mw

			worker->addWork(0);
		}
		else
		{
			worker->unlockWorkMutex();									// -Mw
		}
	}
	else
	{
		worker = new LLTextureFetchWorker(this, f_type, url, id, host, priority, desired_discard, desired_size);
		lockQueue();													// +Mfq
		mRequestMap[id] = worker;
		unlockQueue();													// -Mfq

		worker->lockWorkMutex();										// +Mw
		worker->mActiveCount++;
		worker->mNeedsAux = needs_aux;
		worker->setCanUseHTTP(can_use_http) ;
		worker->unlockWorkMutex();										// -Mw
	}

 	LL_DEBUGS(LOG_TXT) << "REQUESTED: " << id << " f_type " << fttype_to_string(f_type)
					   << " Discard: " << desired_discard << " size " << desired_size << LL_ENDL;
	return desired_discard;
}


// <FS:Ansariel> OpenSim compatibility
// Threads:  T* (but Ttf in practice)

// protected
void LLTextureFetch::addToNetworkQueue(LLTextureFetchWorker* worker)
{
    LL_PROFILE_ZONE_SCOPED;
	lockQueue();														// +Mfq
	bool in_request_map = (mRequestMap.find(worker->mID) != mRequestMap.end()) ;
	unlockQueue();														// -Mfq

	LLMutexLock lock(&mNetworkQueueMutex);								// +Mfnq		
	if (in_request_map)
	{
		// only add to the queue if in the request map
		// i.e. a delete has not been requested
		mNetworkQueue.insert(worker->mID);
	}
	for (cancel_queue_t::iterator iter1 = mCancelQueue.begin();
		 iter1 != mCancelQueue.end(); ++iter1)
	{
		iter1->second.erase(worker->mID);
	}
}																		// -Mfnq

// Threads:  T*
void LLTextureFetch::removeFromNetworkQueue(LLTextureFetchWorker* worker, bool cancel)
{
    LL_PROFILE_ZONE_SCOPED;
	LLMutexLock lock(&mNetworkQueueMutex);								// +Mfnq
	size_t erased = mNetworkQueue.erase(worker->mID);
	if (cancel && erased > 0)
	{
		mCancelQueue[worker->mHost].insert(worker->mID);
	}
}																		// -Mfnq
// </FS:Ansariel>

// Threads:  T*
//
// protected
void LLTextureFetch::addToHTTPQueue(const LLUUID& id)
{
    LL_PROFILE_ZONE_SCOPED;
	LLMutexLock lock(&mNetworkQueueMutex);								// +Mfnq
	mHTTPTextureQueue.insert(id);
	mTotalHTTPRequests++;
}																		// -Mfnq

// Threads:  T*
void LLTextureFetch::removeFromHTTPQueue(const LLUUID& id, S32Bytes received_size)
{
    LL_PROFILE_ZONE_SCOPED;
	LLMutexLock lock(&mNetworkQueueMutex);								// +Mfnq
	mHTTPTextureQueue.erase(id);
	mHTTPTextureBits += received_size; // Approximate - does not include header bits	
}																		// -Mfnq

// NB:  If you change deleteRequest() you should probably make
// parallel changes in removeRequest().  They're functionally
// identical with only argument variations.
//
// Threads:  T*
void LLTextureFetch::deleteRequest(const LLUUID& id, bool cancel)
{
    LL_PROFILE_ZONE_SCOPED;
	lockQueue();														// +Mfq
	LLTextureFetchWorker* worker = getWorkerAfterLock(id);
	if (worker)
	{		
		size_t erased_1 = mRequestMap.erase(worker->mID);
		unlockQueue();													// -Mfq

		llassert_always(erased_1 > 0) ;
		removeFromNetworkQueue(worker, cancel); // <FS:Ansariel> OpenSim compatibility
		llassert_always(!(worker->getFlags(LLWorkerClass::WCF_DELETE_REQUESTED))) ;

		worker->scheduleDelete();	
	}
	else
	{
		unlockQueue();													// -Mfq
	}
}

// NB:  If you change removeRequest() you should probably make
// parallel changes in deleteRequest().  They're functionally
// identical with only argument variations.
//
// Threads:  T*
void LLTextureFetch::removeRequest(LLTextureFetchWorker* worker, bool cancel)
{
    LL_PROFILE_ZONE_SCOPED;
	if(!worker)
	{
		return;
	}

	lockQueue();														// +Mfq
	size_t erased_1 = mRequestMap.erase(worker->mID);
	unlockQueue();														// -Mfq

	llassert_always(erased_1 > 0) ;
	removeFromNetworkQueue(worker, cancel); // <FS:Ansariel> OpenSim compatibility
	llassert_always(!(worker->getFlags(LLWorkerClass::WCF_DELETE_REQUESTED))) ;

	worker->scheduleDelete();	
}

void LLTextureFetch::deleteAllRequests()
{
	while(1)
	{
		lockQueue();
		if(mRequestMap.empty())
		{
			unlockQueue() ;
			break;
		}

		LLTextureFetchWorker* worker = mRequestMap.begin()->second;
		unlockQueue() ;

		removeRequest(worker, true);
	}
}

// Threads:  T*
S32 LLTextureFetch::getNumRequests() 
{ 
	lockQueue();														// +Mfq
	S32 size = (S32)mRequestMap.size(); 
	unlockQueue();														// -Mfq

	return size;
}

// Threads:  T*
S32 LLTextureFetch::getNumHTTPRequests() 
{ 
	mNetworkQueueMutex.lock();											// +Mfq
	S32 size = (S32)mHTTPTextureQueue.size(); 
	mNetworkQueueMutex.unlock();										// -Mfq

	return size;
}

// Threads:  T*
U32 LLTextureFetch::getTotalNumHTTPRequests()
{
	mNetworkQueueMutex.lock();											// +Mfq
	U32 size = mTotalHTTPRequests;
	mNetworkQueueMutex.unlock();										// -Mfq

	return size;
}

// call lockQueue() first!
// Threads:  T*
// Locks:  Mfq
LLTextureFetchWorker* LLTextureFetch::getWorkerAfterLock(const LLUUID& id)
{
    LL_PROFILE_ZONE_SCOPED;
	LLTextureFetchWorker* res = NULL;
	map_t::iterator iter = mRequestMap.find(id);
	if (iter != mRequestMap.end())
	{
		res = iter->second;
	}
	return res;
}

// Threads:  T*
LLTextureFetchWorker* LLTextureFetch::getWorker(const LLUUID& id)
{
	LLMutexLock lock(&mQueueMutex);										// +Mfq

	return getWorkerAfterLock(id);
}																		// -Mfq


// Threads:  T*
bool LLTextureFetch::getRequestFinished(const LLUUID& id, S32& discard_level,
										LLPointer<LLImageRaw>& raw, LLPointer<LLImageRaw>& aux,
										LLCore::HttpStatus& last_http_get_status)
{
    LL_PROFILE_ZONE_SCOPED;
	bool res = false;
	LLTextureFetchWorker* worker = getWorker(id);
	if (worker)
	{
		if (worker->wasAborted())
		{
			res = true;
		}
		else if (!worker->haveWork())
		{
			// Should only happen if we set mDebugPause...
			if (!mDebugPause)
			{
// 				LL_WARNS(LOG_TXT) << "Adding work for inactive worker: " << id << LL_ENDL;
				worker->addWork(0);
			}
		}
		else if (worker->checkWork())
		{
			F32 decode_time;
			F32 fetch_time;
			F32 cache_read_time;
			F32 cache_write_time;
			S32 file_size;
			std::map<S32, F32> logged_state_timers;
			F32 skipped_states_time;
			worker->lockWorkMutex();									// +Mw
			last_http_get_status = worker->mGetStatus;
			discard_level = worker->mDecodedDiscard;
			raw = worker->mRawImage;
			aux = worker->mAuxImage;

			decode_time = worker->mDecodeTime;
			fetch_time = worker->mFetchTime;
			cache_read_time = worker->mCacheReadTime;
			cache_write_time = worker->mCacheWriteTime;
			file_size = worker->mFileSize;
            worker->mCacheReadTimer.reset();
            worker->mDecodeTimer.reset();
			worker->mCacheWriteTimer.reset();
            worker->mFetchTimer.reset();
			logged_state_timers = worker->mStateTimersMap;
			skipped_states_time = worker->mSkippedStatesTime;
			worker->mStateTimer.reset();
			res = true;
			LL_DEBUGS(LOG_TXT) << id << ": Request Finished. State: " << worker->mState << " Discard: " << discard_level << LL_ENDL;
			worker->unlockWorkMutex();									// -Mw
			
			sample(sTexDecodeLatency, decode_time);
			sample(sTexFetchLatency, fetch_time);
			sample(sCacheReadLatency, cache_read_time);
			sample(sCacheWriteLatency, cache_write_time);
			
			static LLCachedControl<F32> min_time_to_log(gSavedSettings, "TextureFetchMinTimeToLog", 2.f);
			if (fetch_time > min_time_to_log)
			{
				//LL_INFOS() << "fetch_time: " << fetch_time << " cache_read_time: " << cache_read_time << " decode_time: " << decode_time << " cache_write_time: " << cache_write_time << LL_ENDL;

				LLTextureFetchTester* tester = (LLTextureFetchTester*)LLMetricPerformanceTesterBasic::getTester(sTesterName);
				if (tester)
				{
					tester->updateStats(logged_state_timers, fetch_time, skipped_states_time, file_size) ;
				}
			}
		}
		else
		{
			worker->lockWorkMutex();									// +Mw
			if ((worker->mDecodedDiscard >= 0) &&
				(worker->mDecodedDiscard < discard_level || discard_level < 0) &&
				(worker->mState >= LLTextureFetchWorker::WAIT_ON_WRITE))
			{
				// Not finished, but data is ready
				discard_level = worker->mDecodedDiscard;
				raw = worker->mRawImage;
				aux = worker->mAuxImage;
			}
			worker->unlockWorkMutex();									// -Mw
		}
	}
	else
	{
		res = true;
	}
	return res;
}

// Threads:  T*
bool LLTextureFetch::updateRequestPriority(const LLUUID& id, F32 priority)
{
    LL_PROFILE_ZONE_SCOPED;
    mRequestQueue.tryPost([=]()
        {
            LLTextureFetchWorker* worker = getWorker(id);
            if (worker)
            {
                worker->lockWorkMutex();										// +Mw
                worker->setImagePriority(priority);
                worker->unlockWorkMutex();										// -Mw
            }
        });
	
	return true;
}

// Replicates and expands upon the base class's
// getPending() implementation.  getPending() and
// runCondition() replicate one another's logic to
// an extent and are sometimes used for the same
// function (deciding whether or not to sleep/pause
// a thread).  So the implementations need to stay
// in step, at least until this can be refactored and
// the redundancy eliminated.
//
// Threads:  T*

//virtual
size_t LLTextureFetch::getPending()
{
    LL_PROFILE_ZONE_SCOPED;
    size_t res;
    lockData();															// +Ct
    {
        LLMutexLock lock(&mQueueMutex);									// +Mfq
        
        res = mRequestQueue.size();
        res += mCommands.size();
    }																	// -Mfq
    unlockData();														// -Ct
    return res;
}

// Locks:  Ct
// virtual
bool LLTextureFetch::runCondition()
{
	// Caller is holding the lock on LLThread's condition variable.
	
	// LLQueuedThread, unlike its base class LLThread, makes this a
	// private method which is unfortunate.  I want to use it directly
	// but I'm going to have to re-implement the logic here (or change
	// declarations, which I don't want to do right now).
	//
	// Changes here may need to be reflected in getPending().
	
	bool have_no_commands(false);
	{
		LLMutexLock lock(&mQueueMutex);									// +Mfq
		
		have_no_commands = mCommands.empty();
	}																	// -Mfq
	
	return ! (have_no_commands
			  && (mRequestQueue.size() == 0 && mIdleThread));		// From base class
}

//////////////////////////////////////////////////////////////////////////////

// Threads:  Ttf
void LLTextureFetch::commonUpdate()
{
    LL_PROFILE_ZONE_SCOPED;
	// Update low/high water levels based on pipelining.  We pick
	// up setting eventually, so the semaphore/request level can
	// fall outside the [0..HIGH_WATER] range.  Expect that.
	if (LLAppViewer::instance()->getAppCoreHttp().isPipelined(LLAppCoreHttp::AP_TEXTURE))
	{
		mHttpHighWater = HTTP_PIPE_REQUESTS_HIGH_WATER;
		mHttpLowWater = HTTP_PIPE_REQUESTS_LOW_WATER;
	}
	else
	{
		mHttpHighWater = HTTP_NONPIPE_REQUESTS_HIGH_WATER;
		mHttpLowWater = HTTP_NONPIPE_REQUESTS_LOW_WATER;
	}

	// Release waiters
	releaseHttpWaiters();
	
	// Run a cross-thread command, if any.
	cmdDoWork();
	
	// Deliver all completion notifications
	LLCore::HttpStatus status = mHttpRequest->update(0);
	if (! status)
	{
		LL_INFOS_ONCE(LOG_TXT) << "Problem during HTTP servicing.  Reason:  "
							   << status.toString()
							   << LL_ENDL;
	}
}


// Threads:  Tmain

//virtual
size_t LLTextureFetch::update(F32 max_time_ms)
{
    LL_PROFILE_ZONE_SCOPED;
	static LLCachedControl<F32> band_width(gSavedSettings,"ThrottleBandwidthKBPS", 3000.0);

	{
		mNetworkQueueMutex.lock();										// +Mfnq
		mMaxBandwidth = band_width();

		add(LLStatViewer::TEXTURE_NETWORK_DATA_RECEIVED, mHTTPTextureBits);
		mHTTPTextureBits = (U32Bits)0;

		mNetworkQueueMutex.unlock();									// -Mfnq
	}

	size_t res = LLWorkerThread::update(max_time_ms);
	
	// <FS:Ansariel> OpenSim compatibility
	if (!mDebugPause)
	{
		// this is the startup state when send_complete_agent_movement() message is sent.
		// Before this, the RequestImages message sent by sendRequestListToSimulators 
		// won't work so don't bother trying
		if (LLStartUp::getStartupState() > STATE_AGENT_SEND)
		{
			sendRequestListToSimulators();			
		}
	}
	// </FS:Ansariel>

	if (!mThreaded)
	{
		commonUpdate();
	}

	return res;
}

// called in the MAIN thread after the TextureCacheThread shuts down.
//
// Threads:  Tmain
void LLTextureFetch::shutDownTextureCacheThread() 
{
	if(mTextureCache)
	{
		llassert_always(mTextureCache->isQuitting() || mTextureCache->isStopped()) ;
		mTextureCache = NULL ;
	}
}
	
// Threads:  Ttf
void LLTextureFetch::startThread()
{
	mTextureInfo.startRecording();
}

// Threads:  Ttf
void LLTextureFetch::endThread()
{
	LL_INFOS(LOG_TXT) << "CacheReads:  " << mTotalCacheReadCount
					  << ", CacheWrites:  " << mTotalCacheWriteCount
					  << ", ResWaits:  " << mTotalResourceWaitCount
					  << ", TotalHTTPReq:  " << getTotalNumHTTPRequests()
					  << LL_ENDL;

	mTextureInfo.stopRecording();
}

// Threads:  Ttf
void LLTextureFetch::threadedUpdate()
{
    LL_PROFILE_ZONE_SCOPED;
	llassert_always(mHttpRequest);

#if 0
	// Limit update frequency
	const F32 PROCESS_TIME = 0.05f; 
	static LLFrameTimer process_timer;
	if (process_timer.getElapsedTimeF32() < PROCESS_TIME)
	{
		return;
	}
	process_timer.reset();
#endif
	
	commonUpdate();
	
#if 0
	const F32 INFO_TIME = 1.0f; 
	static LLFrameTimer info_timer;
	if (info_timer.getElapsedTimeF32() >= INFO_TIME)
	{
		S32 q = mCurlGetRequest->getQueued();
		if (q > 0)
		{
			LL_INFOS(LOG_TXT) << "Queued gets: " << q << LL_ENDL;
			info_timer.reset();
		}
	}
#endif
}

// <FS:Ansariel> OpenSim compatibility
//////////////////////////////////////////////////////////////////////////////

// Threads:  Tmain
void LLTextureFetch::sendRequestListToSimulators()
{
    LL_PROFILE_ZONE_SCOPED;
	// All requests
	const F32 REQUEST_DELTA_TIME = 0.10f; // 10 fps
	
	// Sim requests
	const S32 IMAGES_PER_REQUEST = 50;
	const F32 SIM_LAZY_FLUSH_TIMEOUT = 10.0f; // temp
	const F32 MIN_REQUEST_TIME = 1.0f;
	const F32 MIN_DELTA_PRIORITY = 1000.f;

	// Periodically, gather the list of textures that need data from the network
	// And send the requests out to the simulators
	static LLFrameTimer timer;
	if (timer.getElapsedTimeF32() < REQUEST_DELTA_TIME)
	{
		return;
	}
	timer.reset();
	
	// Send requests
	typedef std::set<LLTextureFetchWorker*,LLTextureFetchWorker::Compare> request_list_t;
	typedef std::map< LLHost, request_list_t > work_request_map_t;
	work_request_map_t requests;
	{
		LLMutexLock lock2(&mNetworkQueueMutex);							// +Mfnq
		for (queue_t::iterator iter = mNetworkQueue.begin(); iter != mNetworkQueue.end(); )
		{
			queue_t::iterator curiter = iter++;
			LLTextureFetchWorker* req = getWorker(*curiter);
			if (!req)
			{
				mNetworkQueue.erase(curiter);
				continue; // paranoia
			}
			if ((req->mState != LLTextureFetchWorker::LOAD_FROM_NETWORK) &&
				(req->mState != LLTextureFetchWorker::LOAD_FROM_SIMULATOR))
			{
				// We already received our URL, remove from the queue
				LL_WARNS(LOG_TXT) << "Worker: " << req->mID << " in mNetworkQueue but in wrong state: " << req->mState << LL_ENDL;
				mNetworkQueue.erase(curiter);
				continue;
			}
			if (req->mID == mDebugID)
			{
				mDebugCount++; // for setting breakpoints
			}
			if (req->mSentRequest == LLTextureFetchWorker::SENT_SIM &&
				req->mTotalPackets > 0 &&
				req->mLastPacket >= req->mTotalPackets-1)
			{
				// We have all the packets... make sure this is high priority
				continue;
			}
			F32 elapsed = req->mRequestedDeltaTimer.getElapsedTimeF32();
			{
				F32 delta_priority = llabs(req->mRequestedPriority - req->mImagePriority);
				if ((req->mSimRequestedDiscard != req->mDesiredDiscard) ||
					(delta_priority > MIN_DELTA_PRIORITY && elapsed >= MIN_REQUEST_TIME) ||
					(elapsed >= SIM_LAZY_FLUSH_TIMEOUT))
				{
					requests[req->mHost].insert(req);
				}
			}
		}
	}																	// -Mfnq

	for (work_request_map_t::iterator iter1 = requests.begin();
		 iter1 != requests.end(); ++iter1)
	{
		LLHost host = iter1->first;
		// invalid host = use agent host
		if (host.isInvalid())
		{
			host = gAgent.getRegionHost();
		}

		S32 sim_request_count = 0;
		
		for (request_list_t::iterator iter2 = iter1->second.begin();
			 iter2 != iter1->second.end(); ++iter2)
		{
			LLTextureFetchWorker* req = *iter2;
			if (gMessageSystem)
			{
				if (req->mSentRequest != LLTextureFetchWorker::SENT_SIM)
				{
					// Initialize packet data based on data read from cache
					req->lockWorkMutex();								// +Mw
					req->setupPacketData();
					req->unlockWorkMutex();								// -Mw		
				}
				if (0 == sim_request_count)
				{
					gMessageSystem->newMessageFast(_PREHASH_RequestImage);
					gMessageSystem->nextBlockFast(_PREHASH_AgentData);
					gMessageSystem->addUUIDFast(_PREHASH_AgentID, gAgent.getID());
					gMessageSystem->addUUIDFast(_PREHASH_SessionID, gAgent.getSessionID());
				}
				S32 packet = req->mLastPacket + 1;
                //LL_INFOS() << req->mID << ": " << req->mImagePriority << LL_ENDL;
				gMessageSystem->nextBlockFast(_PREHASH_RequestImage);
				gMessageSystem->addUUIDFast(_PREHASH_Image, req->mID);
				gMessageSystem->addS8Fast(_PREHASH_DiscardLevel, (S8)req->mDesiredDiscard);
				gMessageSystem->addF32Fast(_PREHASH_DownloadPriority, req->mImagePriority);
				gMessageSystem->addU32Fast(_PREHASH_Packet, packet);
				gMessageSystem->addU8Fast(_PREHASH_Type, req->mType);
// 				LL_INFOS(LOG_TXT) << "IMAGE REQUEST: " << req->mID << " Discard: " << req->mDesiredDiscard
// 						<< " Packet: " << packet << " Priority: " << req->mImagePriority << LL_ENDL;

				static LLCachedControl<bool> log_to_viewer_log(gSavedSettings,"LogTextureDownloadsToViewerLog", false);
				static LLCachedControl<bool> log_to_sim(gSavedSettings,"LogTextureDownloadsToSimulator", false);
				if (log_to_viewer_log || log_to_sim)
				{
					mTextureInfo.setRequestStartTime(req->mID, LLTimer::getTotalTime());
					mTextureInfo.setRequestOffset(req->mID, 0);
					mTextureInfo.setRequestSize(req->mID, 0);
					mTextureInfo.setRequestType(req->mID, LLTextureInfoDetails::REQUEST_TYPE_UDP);
				}

				req->lockWorkMutex();									// +Mw
				req->mSentRequest = LLTextureFetchWorker::SENT_SIM;
				req->mSimRequestedDiscard = req->mDesiredDiscard;
				req->mRequestedPriority = req->mImagePriority;
				req->mRequestedDeltaTimer.reset();
				req->unlockWorkMutex();									// -Mw
				sim_request_count++;
				if (sim_request_count >= IMAGES_PER_REQUEST)
				{
// 					LL_INFOS(LOG_TXT) << "REQUESTING " << sim_request_count << " IMAGES FROM HOST: " << host.getIPString() << LL_ENDL;

					gMessageSystem->sendSemiReliable(host, NULL, NULL);
					sim_request_count = 0;
				}
			}
		}
		if (gMessageSystem && sim_request_count > 0 && sim_request_count < IMAGES_PER_REQUEST)
		{
// 			LL_INFOS(LOG_TXT) << "REQUESTING " << sim_request_count << " IMAGES FROM HOST: " << host.getIPString() << LL_ENDL;
			gMessageSystem->sendSemiReliable(host, NULL, NULL);
			sim_request_count = 0;
		}
	}
	
	// Send cancelations
	{
		LLMutexLock lock2(&mNetworkQueueMutex);							// +Mfnq
		if (gMessageSystem && !mCancelQueue.empty())
		{
			for (cancel_queue_t::iterator iter1 = mCancelQueue.begin();
				 iter1 != mCancelQueue.end(); ++iter1)
			{
				LLHost host = iter1->first;
				if (host.isInvalid())
				{
					host = gAgent.getRegionHost();
				}
				S32 request_count = 0;
				for (queue_t::iterator iter2 = iter1->second.begin();
					 iter2 != iter1->second.end(); ++iter2)
				{
					if (0 == request_count)
					{
						gMessageSystem->newMessageFast(_PREHASH_RequestImage);
						gMessageSystem->nextBlockFast(_PREHASH_AgentData);
						gMessageSystem->addUUIDFast(_PREHASH_AgentID, gAgent.getID());
						gMessageSystem->addUUIDFast(_PREHASH_SessionID, gAgent.getSessionID());
					}
					gMessageSystem->nextBlockFast(_PREHASH_RequestImage);
					gMessageSystem->addUUIDFast(_PREHASH_Image, *iter2);
					gMessageSystem->addS8Fast(_PREHASH_DiscardLevel, -1);
					gMessageSystem->addF32Fast(_PREHASH_DownloadPriority, 0);
					gMessageSystem->addU32Fast(_PREHASH_Packet, 0);
					gMessageSystem->addU8Fast(_PREHASH_Type, 0);
// 				LL_INFOS(LOG_TXT) << "CANCELING IMAGE REQUEST: " << (*iter2) << LL_ENDL;

					request_count++;
					if (request_count >= IMAGES_PER_REQUEST)
					{
						gMessageSystem->sendSemiReliable(host, NULL, NULL);
						request_count = 0;
					}
				}
				if (request_count > 0 && request_count < IMAGES_PER_REQUEST)
				{
					gMessageSystem->sendSemiReliable(host, NULL, NULL);
				}
			}
			mCancelQueue.clear();
		}
	}																	// -Mfnq
}
// </FS:Ansariel>

//////////////////////////////////////////////////////////////////////////////

// Threads:  T*
// Locks:  Mw
bool LLTextureFetchWorker::insertPacket(S32 index, U8* data, S32 size)
{
    LL_PROFILE_ZONE_SCOPED;
	mRequestedDeltaTimer.reset();
	if (index >= mTotalPackets)
	{
// 		LL_WARNS(LOG_TXT) << "Received Image Packet " << index << " > max: " << mTotalPackets << " for image: " << mID << LL_ENDL;
		return false;
	}
	if (index > 0 && index < mTotalPackets-1 && size != MAX_IMG_PACKET_SIZE)
	{
// 		LL_WARNS(LOG_TXT) << "Received bad sized packet: " << index << ", " << size << " != " << MAX_IMG_PACKET_SIZE << " for image: " << mID << LL_ENDL;
		return false;
	}
	
	if (index >= (S32)mPackets.size())
	{
		mPackets.resize(index+1, (PacketData*)NULL); // initializes v to NULL pointers
	}
	else if (mPackets[index] != NULL)
	{
// 		LL_WARNS(LOG_TXT) << "Received duplicate packet: " << index << " for image: " << mID << LL_ENDL;
		return false;
	}

	mPackets[index] = new PacketData(data, size);
	while (mLastPacket+1 < (S32)mPackets.size() && mPackets[mLastPacket+1] != NULL)
	{
		++mLastPacket;
	}
	return true;
}

void LLTextureFetchWorker::setState(e_state new_state)
{
    LL_PROFILE_ZONE_SCOPED_CATEGORY_TEXTURE;
	if (mFTType == FTT_SERVER_BAKE)
	{
	// NOTE: turning on these log statements is a reliable way to get
	// blurry images fairly frequently. Presumably this is an
	// indication of some subtle timing or locking issue.

//		LL_INFOS(LOG_TXT) << "id: " << mID << " FTType: " << mFTType << " disc: " << mDesiredDiscard << " sz: " << mDesiredSize << " state: " << e_state_name[mState] << " => " << e_state_name[new_state] << LL_ENDL;
	}
	
	F32 d_time = mStateTimer.getElapsedTimeF32();
	if (d_time >= 0.0001F)
	{
		if (LOGGED_STATES.count(mState))
		{
			mStateTimersMap[mState] = d_time;
		}
		else
		{
			mSkippedStatesTime += d_time;
		}
	}

	mStateTimer.reset();
	mState = new_state;
}

LLViewerRegion* LLTextureFetchWorker::getRegion()
{
    LLViewerRegion* region = NULL;
    if (mHost.isInvalid())
    {
        region = gAgent.getRegion();
    }
    else if (LLWorld::instanceExists())
    {
        region = LLWorld::getInstance()->getRegion(mHost);
    }
    return region;
}

// <FS:Ansariel> OpenSim compatibility
// Threads:  T*
bool LLTextureFetch::receiveImageHeader(const LLHost& host, const LLUUID& id, U8 codec, U16 packets, U32 totalbytes,
										U16 data_size, U8* data)
{
    LL_PROFILE_ZONE_SCOPED;
	LLTextureFetchWorker* worker = getWorker(id);
	bool res = true;

	++mPacketCount;
	
	if (!worker)
	{
// 		LL_WARNS(LOG_TXT) << "Received header for non active worker: " << id << LL_ENDL;
		res = false;
	}
	else if (worker->mState != LLTextureFetchWorker::LOAD_FROM_NETWORK ||
			 worker->mSentRequest != LLTextureFetchWorker::SENT_SIM)
	{
// 		LL_WARNS(LOG_TXT) << "receiveImageHeader for worker: " << id
// 				<< " in state: " << LLTextureFetchWorker::sStateDescs[worker->mState]
// 				<< " sent: " << worker->mSentRequest << LL_ENDL;
		res = false;
	}
	else if (worker->mLastPacket != -1)
	{
		// check to see if we've gotten this packet before
// 		LL_WARNS(LOG_TXT) << "Received duplicate header for: " << id << LL_ENDL;
		res = false;
	}
	else if (!data_size)
	{
// 		LL_WARNS(LOG_TXT) << "Img: " << id << ":" << " Empty Image Header" << LL_ENDL;
		res = false;
	}
	if (!res)
	{
		mNetworkQueueMutex.lock();										// +Mfnq
		++mBadPacketCount;
		mCancelQueue[host].insert(id);
		mNetworkQueueMutex.unlock();									// -Mfnq 
		return false;
	}

	LLViewerStatsRecorder::instance().textureFetch();

	worker->lockWorkMutex();


	//	Copy header data into image object
	worker->mImageCodec = codec;
	worker->mTotalPackets = packets;
	worker->mFileSize = (S32)totalbytes;	
	llassert_always(totalbytes > 0);
	llassert_always(data_size == FIRST_PACKET_SIZE || data_size == worker->mFileSize);
	res = worker->insertPacket(0, data, data_size);
	worker->setState(LLTextureFetchWorker::LOAD_FROM_SIMULATOR);
	worker->unlockWorkMutex();											// -Mw
	return res;
}


// Threads:  T*
bool LLTextureFetch::receiveImagePacket(const LLHost& host, const LLUUID& id, U16 packet_num, U16 data_size, U8* data)
{
    LL_PROFILE_ZONE_SCOPED;
	LLTextureFetchWorker* worker = getWorker(id);
	bool res = true;

	++mPacketCount;
	
	if (!worker)
	{
// 		LL_WARNS(LOG_TXT) << "Received packet " << packet_num << " for non active worker: " << id << LL_ENDL;
		res = false;
	}
	else if (worker->mLastPacket == -1)
	{
// 		LL_WARNS(LOG_TXT) << "Received packet " << packet_num << " before header for: " << id << LL_ENDL;
		res = false;
	}
	else if (!data_size)
	{
// 		LL_WARNS(LOG_TXT) << "Img: " << id << ":" << " Empty Image Header" << LL_ENDL;
		res = false;
	}
	if (!res)
	{
		mNetworkQueueMutex.lock();										// +Mfnq
		++mBadPacketCount;
		mCancelQueue[host].insert(id);
		mNetworkQueueMutex.unlock();									// -Mfnq
		return false;
	}
	
	LLViewerStatsRecorder::instance().textureFetch();

	worker->lockWorkMutex();

	
	res = worker->insertPacket(packet_num, data, data_size);
	
	if ((worker->mState == LLTextureFetchWorker::LOAD_FROM_SIMULATOR) ||
		(worker->mState == LLTextureFetchWorker::LOAD_FROM_NETWORK))
	{
		worker->setState(LLTextureFetchWorker::LOAD_FROM_SIMULATOR);
	}
	else
	{
// 		LL_WARNS(LOG_TXT) << "receiveImagePacket " << packet_num << "/" << worker->mLastPacket << " for worker: " << id
// 				<< " in state: " << LLTextureFetchWorker::sStateDescs[worker->mState] << LL_ENDL;
		removeFromNetworkQueue(worker, true); // failsafe
	}

	if (packet_num >= (worker->mTotalPackets - 1))
	{
		static LLCachedControl<bool> log_to_viewer_log(gSavedSettings,"LogTextureDownloadsToViewerLog", false);
		static LLCachedControl<bool> log_to_sim(gSavedSettings,"LogTextureDownloadsToSimulator", false);

		if (log_to_viewer_log || log_to_sim)
		{
			U64Microseconds timeNow = LLTimer::getTotalTime();
			mTextureInfoMainThread.setRequestSize(id, worker->mFileSize);
			mTextureInfoMainThread.setRequestCompleteTimeAndLog(id, timeNow);
		}
	}
	worker->unlockWorkMutex();											// -Mw

	return res;
}
// </FS:Ansariel>

//////////////////////////////////////////////////////////////////////////////

// Threads:  T*
BOOL LLTextureFetch::isFromLocalCache(const LLUUID& id)
{
	BOOL from_cache = FALSE ;

	LLTextureFetchWorker* worker = getWorker(id);
	if (worker)
	{
		worker->lockWorkMutex();										// +Mw
		from_cache = worker->mInLocalCache;
		worker->unlockWorkMutex();										// -Mw
	}

	return from_cache ;
}

S32 LLTextureFetch::getFetchState(const LLUUID& id)
{
    S32 state = LLTextureFetchWorker::INVALID;
    LLTextureFetchWorker* worker = getWorker(id);
    if (worker && worker->haveWork())
    {
        state = worker->mState;
    }

    return state;
}

// Threads:  T*
S32 LLTextureFetch::getFetchState(const LLUUID& id, F32& data_progress_p, F32& requested_priority_p,
								  U32& fetch_priority_p, F32& fetch_dtime_p, F32& request_dtime_p, bool& can_use_http)
{
    LL_PROFILE_ZONE_SCOPED;
	S32 state = LLTextureFetchWorker::INVALID;
	F32 data_progress = 0.0f;
	F32 requested_priority = 0.0f;
	F32 fetch_dtime = 999999.f;
	F32 request_dtime = 999999.f;
	U32 fetch_priority = 0;
	
	LLTextureFetchWorker* worker = getWorker(id);
	if (worker && worker->haveWork())
	{
		worker->lockWorkMutex();										// +Mw
		state = worker->mState;
		fetch_dtime = worker->mFetchDeltaTimer.getElapsedTimeF32();
		request_dtime = worker->mRequestedDeltaTimer.getElapsedTimeF32();
		if (worker->mFileSize > 0)
		{
			// <FS:Ansariel> OpenSim compatibility
			//if (worker->mFormattedImage.notNull())
			if (state == LLTextureFetchWorker::LOAD_FROM_SIMULATOR)
			{
				S32 data_size = FIRST_PACKET_SIZE + (worker->mLastPacket-1) * MAX_IMG_PACKET_SIZE;
				data_size = llmax(data_size, 0);
				data_progress = (F32)data_size / (F32)worker->mFileSize;
			}
			else if (worker->mFormattedImage.notNull())
			// </FS:Ansariel>
			{
				data_progress = (F32)worker->mFormattedImage->getDataSize() / (F32)worker->mFileSize;
			}
		}
		if (state >= LLTextureFetchWorker::LOAD_FROM_NETWORK && state <= LLTextureFetchWorker::WAIT_HTTP_REQ)
		{
			requested_priority = worker->mRequestedPriority;
		}
		else
		{
			requested_priority = worker->mImagePriority;
		}
		fetch_priority = worker->getImagePriority();
		can_use_http = worker->getCanUseHTTP() ;
		worker->unlockWorkMutex();										// -Mw
	}
	data_progress_p = data_progress;
	requested_priority_p = requested_priority;
	fetch_priority_p = fetch_priority;
	fetch_dtime_p = fetch_dtime;
	request_dtime_p = request_dtime;
	return state;
}

void LLTextureFetch::dump()
{
	LL_INFOS(LOG_TXT) << "LLTextureFetch ACTIVE_HTTP:" << LL_ENDL;
	for (queue_t::const_iterator iter(mHTTPTextureQueue.begin());
		 mHTTPTextureQueue.end() != iter;
		 ++iter)
	{
		LL_INFOS(LOG_TXT) << " ID: " << (*iter) << LL_ENDL;
	}

	LL_INFOS(LOG_TXT) << "LLTextureFetch WAIT_HTTP_RESOURCE:" << LL_ENDL;
	for (wait_http_res_queue_t::const_iterator iter(mHttpWaitResource.begin());
		 mHttpWaitResource.end() != iter;
		 ++iter)
	{
		LL_INFOS(LOG_TXT) << " ID: " << (*iter) << LL_ENDL;
	}
}

//////////////////////////////////////////////////////////////////////////////

// HTTP Resource Waiting Methods

// Threads:  Ttf
void LLTextureFetch::addHttpWaiter(const LLUUID & tid)
{
	mNetworkQueueMutex.lock();											// +Mfnq
	mHttpWaitResource.insert(tid);
	mNetworkQueueMutex.unlock();										// -Mfnq
}

// Threads:  Ttf
void LLTextureFetch::removeHttpWaiter(const LLUUID & tid)
{
	mNetworkQueueMutex.lock();											// +Mfnq
	wait_http_res_queue_t::iterator iter(mHttpWaitResource.find(tid));
	if (mHttpWaitResource.end() != iter)
	{
		mHttpWaitResource.erase(iter);
	}
	mNetworkQueueMutex.unlock();										// -Mfnq
}

// Threads:  T*
bool LLTextureFetch::isHttpWaiter(const LLUUID & tid)
{
	mNetworkQueueMutex.lock();											// +Mfnq
	wait_http_res_queue_t::iterator iter(mHttpWaitResource.find(tid));
	const bool ret(mHttpWaitResource.end() != iter);
	mNetworkQueueMutex.unlock();										// -Mfnq
	return ret;
}

// Release as many requests as permitted from the WAIT_HTTP_RESOURCE2
// state to the SEND_HTTP_REQ state based on their current priority.
//
// This data structures and code associated with this looks a bit
// indirect and naive but it's done in the name of safety.  An
// ordered container may become invalid from time to time due to
// priority changes caused by actions in other threads.  State itself
// could also suffer the same fate with canceled operations.  Even
// done this way, I'm not fully trusting we're truly safe.  This
// module is due for a major refactoring and we'll deal with it then.
//
// Threads:  Ttf
// Locks:  -Mw (must not hold any worker when called)
void LLTextureFetch::releaseHttpWaiters()
{
    LL_PROFILE_ZONE_SCOPED;
	// Use mHttpSemaphore rather than mHTTPTextureQueue.size()
	// to avoid a lock.  
	if (mHttpSemaphore >= mHttpLowWater)
		return;
	S32 needed(mHttpHighWater - mHttpSemaphore);
	if (needed <= 0)
	{
		// Would only happen if High/LowWater were changed behind
		// our back.  In that case, defer fill until usage falls within
		// limits.
		return;
	}

	// Quickly make a copy of all the LLUIDs.  Get off the
	// mutex as early as possible.
	typedef std::vector<LLUUID> uuid_vec_t;
	uuid_vec_t tids;

	{
		LLMutexLock lock(&mNetworkQueueMutex);							// +Mfnq

		if (mHttpWaitResource.empty())
			return;
		tids.reserve(mHttpWaitResource.size());
		tids.assign(mHttpWaitResource.begin(), mHttpWaitResource.end());
	}																	// -Mfnq

	// Now lookup the UUUIDs to find valid requests and sort
	// them in priority order, highest to lowest.  We're going
	// to modify priority later as a side-effect of releasing
	// these objects.  That, in turn, would violate the partial
	// ordering assumption of std::set, std::map, etc. so we
	// don't use those containers.  We use a vector and an explicit
	// sort to keep the containers valid later.
	typedef std::vector<LLTextureFetchWorker *> worker_list_t;
	worker_list_t tids2;

	tids2.reserve(tids.size());
	for (uuid_vec_t::iterator iter(tids.begin());
		 tids.end() != iter;
		 ++iter)
	{
		LLTextureFetchWorker * worker(getWorker(* iter));
		if (worker)
		{
			tids2.push_back(worker);
		}
		else
		{
			// If worker isn't found, this should be due to a request
			// for deletion.  We signal our recognition that this
			// uuid shouldn't be used for resource waiting anymore by
			// erasing it from the resource waiter list.  That allows
			// deleteOK to do final deletion on the worker.
			removeHttpWaiter(* iter);
		}
	}
	tids.clear();

	// Sort into priority order, if necessary and only as much as needed
	if (tids2.size() > needed)
	{
		LLTextureFetchWorker::Compare compare;
		std::partial_sort(tids2.begin(), tids2.begin() + needed, tids2.end(), compare);
	}

	// Release workers up to the high water mark.  Since we aren't
	// holding any locks at this point, we can be in competition
	// with other callers.  Do defensive things like getting
	// refreshed counts of requests and checking if someone else
	// has moved any worker state around....
	for (worker_list_t::iterator iter2(tids2.begin()); tids2.end() != iter2; ++iter2)
	{
		LLTextureFetchWorker * worker(* iter2);

		worker->lockWorkMutex();										// +Mw
		if (LLTextureFetchWorker::WAIT_HTTP_RESOURCE2 != worker->mState)
		{
			// Not in expected state, remove it, try the next one
			worker->unlockWorkMutex();									// -Mw
			LL_WARNS(LOG_TXT) << "Resource-waited texture " << worker->mID
							  << " in unexpected state:  " << worker->mState
							  << ".  Removing from wait list."
							  << LL_ENDL;
			removeHttpWaiter(worker->mID);
			continue;
		}

		if (! worker->acquireHttpSemaphore())
		{
			// Out of active slots, quit
			worker->unlockWorkMutex();									// -Mw
			break;
		}
		
		worker->setState(LLTextureFetchWorker::SEND_HTTP_REQ);
		worker->unlockWorkMutex();										// -Mw

		removeHttpWaiter(worker->mID);
	}
}

// Threads:  T*
void LLTextureFetch::cancelHttpWaiters()
{
	mNetworkQueueMutex.lock();											// +Mfnq
	mHttpWaitResource.clear();
	mNetworkQueueMutex.unlock();										// -Mfnq
}

// Threads:  T*
int LLTextureFetch::getHttpWaitersCount()
{
	mNetworkQueueMutex.lock();											// +Mfnq
	int ret(mHttpWaitResource.size());
	mNetworkQueueMutex.unlock();										// -Mfnq
	return ret;
}


// Threads:  T*
void LLTextureFetch::updateStateStats(U32 cache_read, U32 cache_write, U32 res_wait)
{
	LLMutexLock lock(&mQueueMutex);										// +Mfq

	mTotalCacheReadCount += cache_read;
	mTotalCacheWriteCount += cache_write;
	mTotalResourceWaitCount += res_wait;
}																		// -Mfq


// Threads:  T*
void LLTextureFetch::getStateStats(U32 * cache_read, U32 * cache_write, U32 * res_wait)
{
	U32 ret1(0U), ret2(0U), ret3(0U);
	
	{
		LLMutexLock lock(&mQueueMutex);									// +Mfq
		ret1 = mTotalCacheReadCount;
		ret2 = mTotalCacheWriteCount;
		ret3 = mTotalResourceWaitCount;
	}																	// -Mfq
	
	*cache_read = ret1;
	*cache_write = ret2;
	*res_wait = ret3;
}

//////////////////////////////////////////////////////////////////////////////

// cross-thread command methods

// Threads:  T*
void LLTextureFetch::commandSetRegion(U64 region_handle)
{
	TFReqSetRegion * req = new TFReqSetRegion(region_handle);

	cmdEnqueue(req);
}

// Threads:  T*
void LLTextureFetch::commandSendMetrics(const std::string & caps_url,
										const LLUUID & session_id,
										const LLUUID & agent_id,
										LLSD& stats_sd)
{
	TFReqSendMetrics * req = new TFReqSendMetrics(caps_url, session_id, agent_id, stats_sd);

	cmdEnqueue(req);
}

// Threads:  T*
void LLTextureFetch::commandDataBreak()
{
	// The pedantically correct way to implement this is to create a command
	// request object in the above fashion and enqueue it.  However, this is
	// simple data of an advisorial not operational nature and this case
	// of shared-write access is tolerable.

	LLTextureFetch::svMetricsDataBreak = true;
}

// Threads:  T*
void LLTextureFetch::cmdEnqueue(TFRequest * req)
{
    LL_PROFILE_ZONE_SCOPED;
	lockQueue();														// +Mfq
	mCommands.push_back(req);
	unlockQueue();														// -Mfq

	unpause();
}

// Threads:  T*
LLTextureFetch::TFRequest * LLTextureFetch::cmdDequeue()
{
    LL_PROFILE_ZONE_SCOPED;
	TFRequest * ret = 0;
	
	lockQueue();														// +Mfq
	if (! mCommands.empty())
	{
		ret = mCommands.front();
		mCommands.erase(mCommands.begin());
	}
	unlockQueue();														// -Mfq

	return ret;
}

// Threads:  Ttf
void LLTextureFetch::cmdDoWork()
{
    LL_PROFILE_ZONE_SCOPED;
	if (mDebugPause)
	{
		return;  // debug: don't do any work
	}

	TFRequest * req = cmdDequeue();
	if (req)
	{
		// One request per pass should really be enough for this.
		req->doWork(this);
		delete req;
	}
}

//////////////////////////////////////////////////////////////////////////////

// Private (anonymous) class methods implementing the command scheme.

namespace
{


// Example of a simple notification handler for metrics
// delivery notification.  Earlier versions of the code used
// a Responder that tried harder to detect delivery breaks
// but it really isn't that important.  If someone wants to
// revisit that effort, here is a place to start.
class AssetReportHandler : public LLCore::HttpHandler
{
public:

	// Threads:  Ttf
	virtual void onCompleted(LLCore::HttpHandle handle, LLCore::HttpResponse * response)
	{
		LLCore::HttpStatus status(response->getStatus());

		if (status)
		{
			LL_DEBUGS(LOG_TXT) << "Successfully delivered asset metrics to grid."
							   << LL_ENDL;
		}
		else
		{
			LL_WARNS(LOG_TXT) << "Error delivering asset metrics to grid.  Status:  "
							  << status.toTerseString()
							  << ", Reason:  " << status.toString() << LL_ENDL;
		}
	}
}; // end class AssetReportHandler

/**
 * Implements the 'Set Region' command.
 *
 * Thread:  Thread1 (TextureFetch)
 */
bool
TFReqSetRegion::doWork(LLTextureFetch *)
{
	LLViewerAssetStatsFF::set_region(mRegionHandle);

	return true;
}

TFReqSendMetrics::TFReqSendMetrics(const std::string & caps_url,
                                   const LLUUID & session_id,
                                   const LLUUID & agent_id,
                                   LLSD& stats_sd):
    LLTextureFetch::TFRequest(),
    mCapsURL(caps_url),
    mSessionID(session_id),
    mAgentID(agent_id),
    mStatsSD(stats_sd),
    mHandler(new AssetReportHandler)
{}


TFReqSendMetrics::~TFReqSendMetrics()
{
}


/**
 * Implements the 'Send Metrics' command.  Takes over
 * ownership of the passed LLViewerAssetStats pointer.
 *
 * Thread:  Thread1 (TextureFetch)
 */
bool
TFReqSendMetrics::doWork(LLTextureFetch * fetcher)
{
    LL_PROFILE_ZONE_SCOPED;
	
	//if (! gViewerAssetStatsThread1)
	//	return true;

	static volatile bool reporting_started(false);
	static volatile S32 report_sequence(0);
    
	// In mStatsSD, we have a copy we own of the LLSD representation
	// of the asset stats. Add some additional fields and ship it off.

    static const S32 metrics_data_version = 2;
    
	bool initial_report = !reporting_started;
	mStatsSD["session_id"] = mSessionID;
	mStatsSD["agent_id"] = mAgentID;
	mStatsSD["message"] = "ViewerAssetMetrics";
	mStatsSD["sequence"] = report_sequence;
	mStatsSD["initial"] = initial_report;
	mStatsSD["version"] = metrics_data_version;
	mStatsSD["break"] = static_cast<bool>(LLTextureFetch::svMetricsDataBreak);
		
	// Update sequence number
	if (S32_MAX == ++report_sequence)
	{
		report_sequence = 0;
	}
	reporting_started = true;
	
	// Limit the size of the stats report if necessary.
	
	mStatsSD["truncated"] = truncate_viewer_metrics(10, mStatsSD);

    if (gSavedSettings.getBOOL("QAModeMetrics"))
    {
        dump_sequential_xml("metric_asset_stats",mStatsSD);
    }
            
	if (! mCapsURL.empty())
	{
		// Don't care about handle, this is a fire-and-forget operation.  
		LLCoreHttpUtil::requestPostWithLLSD(&fetcher->getHttpRequest(),
											fetcher->getMetricsPolicyClass(),
											mCapsURL,
											mStatsSD,
											LLCore::HttpOptions::ptr_t(),
											fetcher->getMetricsHeaders(),
											mHandler);
		LLTextureFetch::svMetricsDataBreak = false;
	}
	else
	{
		LLTextureFetch::svMetricsDataBreak = true;
	}

	// In QA mode, Metrics submode, log the result for ease of testing
	if (fetcher->isQAMode())
	{
		LL_INFOS(LOG_TXT) << "ViewerAssetMetrics as submitted\n" << ll_pretty_print_sd(mStatsSD) << LL_ENDL;
	}

	return true;
}


bool
truncate_viewer_metrics(int max_regions, LLSD & metrics)
{
	static const LLSD::String reg_tag("regions");
	static const LLSD::String duration_tag("duration");
	
	LLSD & reg_map(metrics[reg_tag]);
	if (reg_map.size() <= max_regions)
	{
		return false;
	}

	// Build map of region hashes ordered by duration
	typedef std::multimap<LLSD::Real, int> reg_ordered_list_t;
	reg_ordered_list_t regions_by_duration;

	int ind(0);
	LLSD::array_const_iterator it_end(reg_map.endArray());
	for (LLSD::array_const_iterator it(reg_map.beginArray()); it_end != it; ++it, ++ind)
	{
		LLSD::Real duration = (*it)[duration_tag].asReal();
		regions_by_duration.insert(reg_ordered_list_t::value_type(duration, ind));
	}

	// Build a replacement regions array with the longest-persistence regions
	LLSD new_region(LLSD::emptyArray());
	reg_ordered_list_t::const_reverse_iterator it2_end(regions_by_duration.rend());
	reg_ordered_list_t::const_reverse_iterator it2(regions_by_duration.rbegin());
	for (int i(0); i < max_regions && it2_end != it2; ++i, ++it2)
	{
		new_region.append(reg_map[it2->second]);
	}
	reg_map = new_region;
	
	return true;
}

} // end of anonymous namespace

LLTextureFetchTester::LLTextureFetchTester() : LLMetricPerformanceTesterBasic(sTesterName) 
{
	mTextureFetchTime = 0;
	mSkippedStatesTime = 0;
	mFileSize = 0;
}

LLTextureFetchTester::~LLTextureFetchTester()
{
	outputTestResults();
	LLTextureFetch::sTesterp = NULL;
}

//virtual 
void LLTextureFetchTester::outputTestRecord(LLSD *sd) 
{	
	std::string currentLabel = getCurrentLabelName();

	(*sd)[currentLabel]["Texture Fetch Time"]	= (LLSD::Real)mTextureFetchTime;
	(*sd)[currentLabel]["File Size"]			= (LLSD::Integer)mFileSize;
	(*sd)[currentLabel]["Skipped States Time"]	= (LLSD::String)llformat("%.6f", mSkippedStatesTime);

	for(auto i : LOGGED_STATES) 
	{
		(*sd)[currentLabel][sStateDescs[i]] = mStateTimersMap[i];
	}
}

void LLTextureFetchTester::updateStats(const std::map<S32, F32> state_timers, const F32 fetch_time, const F32 skipped_states_time, const S32 file_size)
{
	mTextureFetchTime = fetch_time;
	mStateTimersMap = state_timers;
	mFileSize = file_size;
	mSkippedStatesTime = skipped_states_time;
	outputTestResults();
}
<|MERGE_RESOLUTION|>--- conflicted
+++ resolved
@@ -954,11 +954,7 @@
 	  mCacheReadCount(0U),
 	  mCacheWriteCount(0U),
 	  mResourceWaitCount(0U),
-<<<<<<< HEAD
-      mFetchRetryPolicy(10.0, 3600.0,2.0,10),
-=======
       mFetchRetryPolicy(10.f,3600.f,2.f,10),
->>>>>>> 364c4b0b
       mCanUseCapability(true),
       mRegionRetryAttempt(0)
 {
@@ -1170,10 +1166,6 @@
         }
         else if (!mRegionRetryTimer.hasExpired())
         {
-<<<<<<< HEAD
-            setPriority(LLWorkerThread::PRIORITY_LOW | mWorkPriority);
-=======
->>>>>>> 364c4b0b
             return false;
         }
         // else retry
@@ -1423,10 +1415,6 @@
 					mCanUseCapability = false;
                     mRegionRetryAttempt++;
                     mRegionRetryTimer.setTimerExpirySec(CAP_MISSING_EXPIRATION_DELAY);
-<<<<<<< HEAD
-                    setPriority(LLWorkerThread::PRIORITY_LOW | mWorkPriority);
-=======
->>>>>>> 364c4b0b
                     // ex: waiting for caps
 					LL_INFOS_ONCE(LOG_TXT) << "Texture not available via HTTP: empty URL." << LL_ENDL;
 				}
@@ -1436,16 +1424,9 @@
                 mCanUseCapability = false;
                 mRegionRetryAttempt++;
                 mRegionRetryTimer.setTimerExpirySec(CAP_MISSING_EXPIRATION_DELAY);
-<<<<<<< HEAD
-                setPriority(LLWorkerThread::PRIORITY_LOW | mWorkPriority);
-				// This will happen if not logged in or if a region deoes not have HTTP Texture enabled
-				//LL_WARNS(LOG_TXT) << "Region not found for host: " << mHost << LL_ENDL;
-				LL_DEBUGS(LOG_TXT) << "Texture not available via HTTP: no region " << mUrl << LL_ENDL;
-=======
 				// This will happen if not logged in or if a region deoes not have HTTP Texture enabled
 				//LL_WARNS(LOG_TXT) << "Region not found for host: " << mHost << LL_ENDL;
                 LL_INFOS_ONCE(LOG_TXT) << "Texture not available via HTTP: no region " << mUrl << LL_ENDL;
->>>>>>> 364c4b0b
 			}
 		}
 		else if (mFTType == FTT_SERVER_BAKE)
@@ -1736,10 +1717,6 @@
                             mUrl.clear();
                             ++mRetryAttempt;
                             mLastRegionId.setNull();
-<<<<<<< HEAD
-                            setPriority(LLWorkerThread::PRIORITY_HIGH | mWorkPriority);
-=======
->>>>>>> 364c4b0b
                             setState(INIT);
                             return false;
                         }
@@ -1769,10 +1746,6 @@
                             mUrl.clear();
                             ++mRetryAttempt;
                             mLastRegionId.setNull();
-<<<<<<< HEAD
-                            setPriority(LLWorkerThread::PRIORITY_HIGH | mWorkPriority);
-=======
->>>>>>> 364c4b0b
                             setState(INIT);
                             return false;
                         }
