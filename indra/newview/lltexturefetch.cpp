--- conflicted
+++ resolved
@@ -1142,14 +1142,11 @@
 // Threads:  Ttf
 bool LLTextureFetchWorker::doWork(S32 param)
 {
-<<<<<<< HEAD
+    LL_PROFILE_ZONE_SCOPED;
 	if (gNonInteractive)
 	{
 		return true;
 	}
-=======
-    LL_PROFILE_ZONE_SCOPED;
->>>>>>> da183230
 	static const LLCore::HttpStatus http_not_found(HTTP_NOT_FOUND);						// 404
 	static const LLCore::HttpStatus http_service_unavail(HTTP_SERVICE_UNAVAILABLE);		// 503
 	static const LLCore::HttpStatus http_not_sat(HTTP_REQUESTED_RANGE_NOT_SATISFIABLE);	// 416;
