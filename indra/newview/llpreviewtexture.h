--- conflicted
+++ resolved
@@ -68,26 +68,15 @@
     virtual void        onFocusReceived();
 
     static void         onFileLoadedForSaveTGA(
-<<<<<<< HEAD
-                            BOOL success,
-=======
                             bool success,
->>>>>>> 050d2fef
                             LLViewerFetchedTexture *src_vi,
                             LLImageRaw* src,
                             LLImageRaw* aux_src,
                             S32 discard_level,
-<<<<<<< HEAD
-                            BOOL final,
-                            void* userdata );
-    static void         onFileLoadedForSavePNG(
-                            BOOL success,
-=======
                             bool final,
                             void* userdata );
     static void         onFileLoadedForSavePNG(
                             bool success,
->>>>>>> 050d2fef
                             LLViewerFetchedTexture *src_vi,
                             LLImageRaw* src,
                             LLImageRaw* aux_src,
@@ -113,19 +102,11 @@
     void callbackLoadName(const LLUUID& agent_id, const LLAvatarName& av_name);
     void onButtonClickProfile();
     void onButtonClickUUID();
-<<<<<<< HEAD
-    static void onTextureLoaded(BOOL success, LLViewerFetchedTexture *src_vi, LLImageRaw* src, LLImageRaw* aux_src, S32 discard_level, BOOL final, void* userdata);
-    // </FS:Techwolf Lupindo>
-
-    // <FS:Ansariel> For requesting dimensions update
-    void setUpdateDimensions(BOOL update) { mUpdateDimensions = update; }
-=======
     static void onTextureLoaded(bool success, LLViewerFetchedTexture *src_vi, LLImageRaw* src, LLImageRaw* aux_src, S32 discard_level, bool final, void* userdata);
     // </FS:Techwolf Lupindo>
 
     // <FS:Ansariel> For requesting dimensions update
     void setUpdateDimensions(bool update) { mUpdateDimensions = update; }
->>>>>>> 050d2fef
 
     // <FS:Ansariel> FIRE-20150: Add refresh button to texture preview
     void onButtonRefresh();
