--- conflicted
+++ resolved
@@ -41,81 +41,13 @@
 class LLPreviewTexture : public LLPreview
 {
 public:
-<<<<<<< HEAD
-	enum EFileformatType
-	{
-		FORMAT_TGA,
-		FORMAT_PNG
-	};
+    enum EFileformatType
+    {
+        FORMAT_TGA,
+        FORMAT_PNG
+    };
 
 
-	LLPreviewTexture(const LLSD& key);
-	~LLPreviewTexture();
-
-	virtual void		draw();
-
-	virtual BOOL		canSaveAs() const;
-	virtual void		saveAs();
-	// <FS:Ansariel> FIRE-22851: Show texture "Save as" file picker subsequently instead all at once
-	//void				saveAs(EFileformatType format);
-	void				saveAs(uuid_vec_t remaining_ids);
-	void				saveAs(EFileformatType format, uuid_vec_t remaining_ids = uuid_vec_t());
-	// </FS:Ansariel<
-
-	virtual void		loadAsset();
-	virtual EAssetStatus	getAssetStatus();
-	
-	virtual void		reshape(S32 width, S32 height, BOOL called_from_parent = TRUE);
-	virtual void 		onFocusReceived();
-	
-	static void			onFileLoadedForSaveTGA( 
-							BOOL success,
-							LLViewerFetchedTexture *src_vi,
-							LLImageRaw* src, 
-							LLImageRaw* aux_src,
-							S32 discard_level, 
-							BOOL final,
-							void* userdata );
-	static void			onFileLoadedForSavePNG( 
-							BOOL success,
-							LLViewerFetchedTexture *src_vi,
-							LLImageRaw* src, 
-							LLImageRaw* aux_src,
-							S32 discard_level, 
-							BOOL final,
-							void* userdata );
-	void 				openToSave();
-
-	// <FS:Ansariel> Undo MAINT-2897 and use our own texture format selection
-	//void				saveTextureToFile(const std::vector<std::string>& filenames);
-	void				saveTextureToFile(const std::vector<std::string>& filenames, EFileformatType format, loaded_callback_func callback, uuid_vec_t remaining_ids = uuid_vec_t());
-	// </FS:Ansariel>
-    void                saveMultipleToFile(const std::string& file_name = "");
-	
-	static void			onSaveAsBtn(LLUICtrl* ctrl, void* data);
-
-	// <FS:Ansariel> Texture preview mode
-	//void				hideCtrlButtons();
-
-	/*virtual*/ void setObjectID(const LLUUID& object_id);
-
-	// <FS:Techwolf Lupindo> texture comment metadata reader
-	void callbackLoadName(const LLUUID& agent_id, const LLAvatarName& av_name);
-	void onButtonClickProfile();
-	void onButtonClickUUID();
-	static void onTextureLoaded(BOOL success, LLViewerFetchedTexture *src_vi, LLImageRaw* src, LLImageRaw* aux_src, S32 discard_level, BOOL final, void* userdata);
-	// </FS:Techwolf Lupindo>
-
-	// <FS:Ansariel> For requesting dimensions update
-	void setUpdateDimensions(BOOL update) { mUpdateDimensions = update; }
-	
-	// <FS:Ansariel> FIRE-20150: Add refresh button to texture preview
-	void onButtonRefresh();
-
-	// <FS:Ansariel> FIRE-22851: Show texture "Save as" file picker subsequently instead all at once
-	static void saveMultiple(uuid_vec_t ids);
-
-=======
     LLPreviewTexture(const LLSD& key);
     ~LLPreviewTexture();
 
@@ -123,6 +55,11 @@
 
     virtual BOOL        canSaveAs() const;
     virtual void        saveAs();
+    // <FS:Ansariel> FIRE-22851: Show texture "Save as" file picker subsequently instead all at once
+    //void              saveAs(EFileformatType format);
+    void                saveAs(uuid_vec_t remaining_ids);
+    void                saveAs(EFileformatType format, uuid_vec_t remaining_ids = uuid_vec_t());
+    // </FS:Ansariel<
 
     virtual void        loadAsset();
     virtual EAssetStatus    getAssetStatus();
@@ -130,7 +67,15 @@
     virtual void        reshape(S32 width, S32 height, BOOL called_from_parent = TRUE);
     virtual void        onFocusReceived();
 
-    static void         onFileLoadedForSave(
+    static void         onFileLoadedForSaveTGA(
+                            BOOL success,
+                            LLViewerFetchedTexture *src_vi,
+                            LLImageRaw* src,
+                            LLImageRaw* aux_src,
+                            S32 discard_level,
+                            BOOL final,
+                            void* userdata );
+    static void         onFileLoadedForSavePNG(
                             BOOL success,
                             LLViewerFetchedTexture *src_vi,
                             LLImageRaw* src,
@@ -140,15 +85,35 @@
                             void* userdata );
     void                openToSave();
 
-    void                saveTextureToFile(const std::vector<std::string>& filenames);
+    // <FS:Ansariel> Undo MAINT-2897 and use our own texture format selection
+    //void              saveTextureToFile(const std::vector<std::string>& filenames);
+    void                saveTextureToFile(const std::vector<std::string>& filenames, EFileformatType format, loaded_callback_func callback, uuid_vec_t remaining_ids = uuid_vec_t());
+    // </FS:Ansariel>
     void                saveMultipleToFile(const std::string& file_name = "");
 
-    static void         onSaveAsBtn(void* data);
+    static void         onSaveAsBtn(LLUICtrl* ctrl, void* data);
 
-    void                hideCtrlButtons();
+    // <FS:Ansariel> Texture preview mode
+    //void              hideCtrlButtons();
 
     /*virtual*/ void setObjectID(const LLUUID& object_id);
->>>>>>> 38c2a5bd
+
+    // <FS:Techwolf Lupindo> texture comment metadata reader
+    void callbackLoadName(const LLUUID& agent_id, const LLAvatarName& av_name);
+    void onButtonClickProfile();
+    void onButtonClickUUID();
+    static void onTextureLoaded(BOOL success, LLViewerFetchedTexture *src_vi, LLImageRaw* src, LLImageRaw* aux_src, S32 discard_level, BOOL final, void* userdata);
+    // </FS:Techwolf Lupindo>
+
+    // <FS:Ansariel> For requesting dimensions update
+    void setUpdateDimensions(BOOL update) { mUpdateDimensions = update; }
+
+    // <FS:Ansariel> FIRE-20150: Add refresh button to texture preview
+    void onButtonRefresh();
+
+    // <FS:Ansariel> FIRE-22851: Show texture "Save as" file picker subsequently instead all at once
+    static void saveMultiple(uuid_vec_t ids);
+
 protected:
     void                init();
     void                populateRatioList();
@@ -158,41 +123,6 @@
     void                adjustAspectRatio();
 
 private:
-<<<<<<< HEAD
-	void				updateImageID(); // set what image is being uploaded.
-	void				updateDimensions();
-	LLUUID				mImageID;
-	LLPointer<LLViewerFetchedTexture>		mImage;
-	S32                 mImageOldBoostLevel;
-	std::string			mSaveFileName;
-	LLFrameTimer		mSavedFileTimer;
-	BOOL				mLoadingFullImage;
-	BOOL                mShowKeepDiscard;
-	BOOL                mCopyToInv;
-
-	// Save the image once it's loaded.
-	BOOL                mPreviewToSave;
-
-	// This is stored off in a member variable, because the save-as
-	// button and drag and drop functionality need to know.
-	BOOL mIsCopyable;
-	BOOL mIsFullPerm;
-	BOOL mUpdateDimensions;
-	S32 mLastHeight;
-	S32 mLastWidth;
-	F32 mAspectRatio;
-
-	bool mShowingButtons;
-	bool mDisplayNameCallback;
-	LLAvatarNameCache::callback_connection_t mAvatarNameCallbackConnection;
-	LLUIString mUploaderDateTime;
-
-	// <FS:Ansariel> Performance improvement
-	LLUICtrl*	mDimensionsCtrl;
-
-	LLLoadedCallbackEntry::source_callback_list_t mCallbackTextureList ; 
-	std::vector<std::string>		mRatiosList;
-=======
     void                updateImageID(); // set what image is being uploaded.
     void                updateDimensions();
     LLUUID              mImageID;
@@ -216,8 +146,15 @@
     S32 mLastWidth;
     F32 mAspectRatio;
 
+    bool mShowingButtons;
+    bool mDisplayNameCallback;
+    LLAvatarNameCache::callback_connection_t mAvatarNameCallbackConnection;
+    LLUIString mUploaderDateTime;
+
+    // <FS:Ansariel> Performance improvement
+    LLUICtrl*   mDimensionsCtrl;
+
     LLLoadedCallbackEntry::source_callback_list_t mCallbackTextureList ;
     std::vector<std::string>        mRatiosList;
->>>>>>> 38c2a5bd
 };
 #endif  // LL_LLPREVIEWTEXTURE_H