--- conflicted
+++ resolved
@@ -302,11 +302,7 @@
 						}
 
 						LLSpeakerMgr::speaker_list_t speakers;
-<<<<<<< HEAD
 						pIMSession->mSpeakers->getSpeakerList(&speakers, true);
-=======
-						pIMSession->mSpeakers->getSpeakerList(&speakers, TRUE);
->>>>>>> cfdca912
 						for (LLSpeakerMgr::speaker_list_t::const_iterator itSpeaker = speakers.begin(); 
 								itSpeaker != speakers.end(); ++itSpeaker)
 						{
