--- conflicted
+++ resolved
@@ -303,11 +303,7 @@
                         }
 
                         LLSpeakerMgr::speaker_list_t speakers;
-<<<<<<< HEAD
-                        pIMSession->mSpeakers->getSpeakerList(&speakers, TRUE);
-=======
                         pIMSession->mSpeakers->getSpeakerList(&speakers, true);
->>>>>>> 050d2fef
                         for (LLSpeakerMgr::speaker_list_t::const_iterator itSpeaker = speakers.begin();
                                 itSpeaker != speakers.end(); ++itSpeaker)
                         {
