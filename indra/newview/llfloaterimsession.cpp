/**
 * @file llfloaterimsession.cpp
 * @brief LLFloaterIMSession class definition
 *
 * $LicenseInfo:firstyear=2009&license=viewerlgpl$
 * Second Life Viewer Source Code
 * Copyright (C) 2010, Linden Research, Inc.
 *
 * This library is free software; you can redistribute it and/or
 * modify it under the terms of the GNU Lesser General Public
 * License as published by the Free Software Foundation;
 * version 2.1 of the License only.
 *
 * This library is distributed in the hope that it will be useful,
 * but WITHOUT ANY WARRANTY; without even the implied warranty of
 * MERCHANTABILITY or FITNESS FOR A PARTICULAR PURPOSE.  See the GNU
 * Lesser General Public License for more details.
 *
 * You should have received a copy of the GNU Lesser General Public
 * License along with this library; if not, write to the Free Software
 * Foundation, Inc., 51 Franklin Street, Fifth Floor, Boston, MA  02110-1301  USA
 *
 * Linden Research, Inc., 945 Battery Street, San Francisco, CA  94111  USA
 * $/LicenseInfo$
 */

#include "llviewerprecompiledheaders.h"

#if 0
#include "llfloaterimsession.h"

#include "lldraghandle.h"
#include "llnotificationsutil.h"

#include "llagent.h"
#include "llappviewer.h"
#include "llavataractions.h"
#include "llavatarnamecache.h"
#include "llbutton.h"
#include "llchannelmanager.h"
#include "llchiclet.h"
#include "llchicletbar.h"
#include "lldonotdisturbnotificationstorage.h"
#include "llfloaterreg.h"
#include "llfloateravatarpicker.h"
#include "llfloaterimcontainer.h" // to replace separate IM Floaters with multifloater container
#include "llinventoryfunctions.h"
//#include "lllayoutstack.h"
#include "llchatentry.h"
#include "lllogchat.h"
#include "llscreenchannel.h"
#include "llsyswellwindow.h"
#include "lltrans.h"
#include "llchathistory.h"
#include "llnotifications.h"
#include "llviewerregion.h"
#include "llviewerwindow.h"
#include "lltransientfloatermgr.h"
#include "llinventorymodel.h"
#include "llrootview.h"
#include "llspeakers.h"
#include "llviewerchat.h"
#include "llnotificationmanager.h"
#include "llautoreplace.h"
#include "llcorehttputil.h"
// [RLVa:KB] - Checked: 2013-05-10 (RLVa-1.4.9)
#include "rlvactions.h"
#include "rlvcommon.h"
// [/RLVa:KB]

const F32 ME_TYPING_TIMEOUT = 4.0f;
const F32 OTHER_TYPING_TIMEOUT = 9.0f;

floater_showed_signal_t LLFloaterIMSession::sIMFloaterShowedSignal;

LLFloaterIMSession::LLFloaterIMSession(const LLUUID& session_id)
  : LLFloaterIMSessionTab(session_id),
    mLastMessageIndex(-1),
    mDialog(IM_NOTHING_SPECIAL),
    mTypingStart(),
    mShouldSendTypingState(false),
    mMeTyping(false),
    mOtherTyping(false),
    mSessionNameUpdatedForTyping(false),
    mTypingTimer(),
    mTypingTimeoutTimer(),
    mPositioned(false),
    mSessionInitialized(false),
    mMeTypingTimer(),
    mOtherTypingTimer()
{
    mIsNearbyChat = false;

    initIMSession(session_id);

    setOverlapsScreenChannel(true);

    LLTransientFloaterMgr::getInstance()->addControlView(LLTransientFloaterMgr::IM, this);
    mEnableCallbackRegistrar.add("Avatar.EnableGearItem", boost::bind(&LLFloaterIMSession::enableGearMenuItem, this, _2));
    mCommitCallbackRegistrar.add("Avatar.GearDoToSelected", boost::bind(&LLFloaterIMSession::GearDoToSelected, this, _2));
    mEnableCallbackRegistrar.add("Avatar.CheckGearItem", boost::bind(&LLFloaterIMSession::checkGearMenuItem, this, _2));

    setDocked(true);
}


// virtual
void LLFloaterIMSession::refresh()
{
    if (mMeTyping)
{
        // Send an additional Start Typing packet every ME_TYPING_TIMEOUT seconds
        if (mMeTypingTimer.getElapsedTimeF32() > ME_TYPING_TIMEOUT && false == mShouldSendTypingState)
        {
            LL_DEBUGS("TypingMsgs") << "Send additional Start Typing packet" << LL_ENDL;
            LLIMModel::instance().sendTypingState(mSessionID, mOtherParticipantUUID, TRUE);
            mMeTypingTimer.reset();
        }

        // Time out if user hasn't typed for a while.
        if (mTypingTimeoutTimer.getElapsedTimeF32() > LLAgent::TYPING_TIMEOUT_SECS)
        {
    setTyping(false);
            LL_DEBUGS("TypingMsgs") << "Send stop typing due to timeout" << LL_ENDL;
        }
    }

    // Clear <name is typing> message if no data received for OTHER_TYPING_TIMEOUT seconds
    if (mOtherTyping && mOtherTypingTimer.getElapsedTimeF32() > OTHER_TYPING_TIMEOUT)
    {
        LL_DEBUGS("TypingMsgs") << "Received: is typing cleared due to timeout" << LL_ENDL;
        removeTypingIndicator(mImFromId);
        mOtherTyping = false;
    }

}

// virtual
void LLFloaterIMSession::onTearOffClicked()
{
    LLFloaterIMSessionTab::onTearOffClicked();
}

// virtual
void LLFloaterIMSession::onClickCloseBtn(bool)
{
    LLIMModel::LLIMSession* session = LLIMModel::instance().findIMSession(mSessionID);

    if (session != NULL)
    {
        bool is_call_with_chat = session->isGroupSessionType()
                || session->isAdHocSessionType() || session->isP2PSessionType();

        LLVoiceChannel* voice_channel = LLIMModel::getInstance()->getVoiceChannel(mSessionID);

        if (is_call_with_chat && voice_channel != NULL
                && voice_channel->isActive())
        {
            LLSD payload;
            payload["session_id"] = mSessionID;
            LLNotificationsUtil::add("ConfirmLeaveCall", LLSD(), payload, confirmLeaveCallCallback);
            return;
        }
    }
    else
    {
        LL_WARNS() << "Empty session with id: " << (mSessionID.asString()) << LL_ENDL;
    }

    LLFloaterIMSessionTab::onClickCloseBtn();
}

/* static */
void LLFloaterIMSession::newIMCallback(const LLSD& data)
{
    if (data["num_unread"].asInteger() > 0 || data["from_id"].asUUID().isNull())
    {
        LLUUID session_id = data["session_id"].asUUID();

        LLFloaterIMSession* floater = LLFloaterReg::findTypedInstance<LLFloaterIMSession>("impanel", session_id);

        // update if visible, otherwise will be updated when opened
        if (floater && floater->isInVisibleChain())
        {
            floater->updateMessages();
        }
    }
}

void LLFloaterIMSession::onVisibilityChanged(const LLSD& new_visibility)
{
    bool visible = new_visibility.asBoolean();

    LLVoiceChannel* voice_channel = LLIMModel::getInstance()->getVoiceChannel(mSessionID);

    if (visible && voice_channel &&
        voice_channel->getState() == LLVoiceChannel::STATE_CONNECTED)
    {
        LLFloaterReg::showInstance("voice_call", mSessionID);
    }
    else
    {
        LLFloaterReg::hideInstance("voice_call", mSessionID);
    }
}

void LLFloaterIMSession::onSendMsg( LLUICtrl* ctrl, void* userdata )
{
    LLFloaterIMSession* self = (LLFloaterIMSession*) userdata;
    self->sendMsgFromInputEditor();
    self->setTyping(false);
}

bool LLFloaterIMSession::enableGearMenuItem(const LLSD& userdata)
{
    std::string command = userdata.asString();
    uuid_vec_t selected_uuids;
    selected_uuids.push_back(mOtherParticipantUUID);

    LLFloaterIMContainer* floater_container = LLFloaterIMContainer::getInstance();
    return floater_container->enableContextMenuItem(command, selected_uuids);
}

void LLFloaterIMSession::GearDoToSelected(const LLSD& userdata)
{
    std::string command = userdata.asString();
    uuid_vec_t selected_uuids;
    selected_uuids.push_back(mOtherParticipantUUID);

    LLFloaterIMContainer* floater_container = LLFloaterIMContainer::getInstance();
    floater_container->doToParticipants(command, selected_uuids);
}

bool LLFloaterIMSession::checkGearMenuItem(const LLSD& userdata)
{
    std::string command = userdata.asString();
    uuid_vec_t selected_uuids;
    selected_uuids.push_back(mOtherParticipantUUID);

    LLFloaterIMContainer* floater_container = LLFloaterIMContainer::getInstance();
    return floater_container->checkContextMenuItem(command, selected_uuids);
}

void LLFloaterIMSession::sendMsgFromInputEditor()
{
    if (gAgent.isGodlike()
        || (mDialog != IM_NOTHING_SPECIAL)
        || !mOtherParticipantUUID.isNull())
    {
        if (mInputEditor)
        {
            LLWString text = mInputEditor->getWText();
            LLWStringUtil::trim(text);
            LLWStringUtil::replaceChar(text,182,'\n'); // Convert paragraph symbols back into newlines.
            if(!text.empty())
            {
                updateUsedEmojis(text);

                // Truncate and convert to UTF8 for transport
                std::string utf8_text = wstring_to_utf8str(text);

                sendMsg(utf8_text);

                mInputEditor->setText(LLStringUtil::null);
            }
        }
    }
    else
    {
        LL_INFOS() << "Cannot send IM to everyone unless you're a god." << LL_ENDL;
    }
}

void LLFloaterIMSession::sendMsg(const std::string& msg)
{
<<<<<<< HEAD
//	const std::string utf8_text = utf8str_truncate(msg, MAX_MSG_BUF_SIZE - 1);
// [RLVa:KB] - Checked: 2010-11-30 (RLVa-1.3.0)
	std::string utf8_text = utf8str_truncate(msg, MAX_MSG_BUF_SIZE - 1);

	if ( (RlvActions::hasBehaviour(RLV_BHVR_SENDIM)) || (RlvActions::hasBehaviour(RLV_BHVR_SENDIMTO)) )
	{
		const LLIMModel::LLIMSession* pIMSession = LLIMModel::instance().findIMSession(mSessionID);
		RLV_ASSERT(pIMSession);

		bool fRlvFilter = !pIMSession;
		if (pIMSession)
		{
			switch (pIMSession->mSessionType)
			{
				case LLIMModel::LLIMSession::P2P_SESSION:	// One-on-one IM
					fRlvFilter = !RlvActions::canSendIM(mOtherParticipantUUID);
					break;
				case LLIMModel::LLIMSession::GROUP_SESSION:	// Group chat
					fRlvFilter = !RlvActions::canSendIM(mSessionID);
					break;
				case LLIMModel::LLIMSession::ADHOC_SESSION:	// Conference chat: allow if all participants can be sent an IM
					{
						if (!pIMSession->mSpeakers)
						{
							fRlvFilter = true;
							break;
						}

						LLSpeakerMgr::speaker_list_t speakers;
						pIMSession->mSpeakers->getSpeakerList(&speakers, TRUE);
						for (LLSpeakerMgr::speaker_list_t::const_iterator itSpeaker = speakers.begin(); 
								itSpeaker != speakers.end(); ++itSpeaker)
						{
							const LLSpeaker* pSpeaker = *itSpeaker;
							if ( (gAgent.getID() != pSpeaker->mID) && (!RlvActions::canSendIM(pSpeaker->mID)) )
							{
								fRlvFilter = true;
								break;
							}
						}
					}
					break;
				default:
					fRlvFilter = true;
					break;
			}
		}

		if (fRlvFilter)
		{
			utf8_text = RlvStrings::getString(RlvStringKeys::Blocked::SendIm);
		}
	}
// [/RLVa:KB]

	if (mSessionInitialized)
	{
		LLIMModel::sendMessage(utf8_text, mSessionID, mOtherParticipantUUID, mDialog);
	}
	else
	{
		//queue up the message to send once the session is initialized
		mQueuedMsgsForInit.append(utf8_text);
	}

	updateMessages();
=======
    const std::string utf8_text = utf8str_truncate(msg, MAX_MSG_BUF_SIZE - 1);

    if (mSessionInitialized)
    {
        LLIMModel::sendMessage(utf8_text, mSessionID, mOtherParticipantUUID, mDialog);
    }
    else
    {
        //queue up the message to send once the session is initialized
        mQueuedMsgsForInit.append(utf8_text);
    }

    updateMessages();
>>>>>>> 38c2a5bd
}

LLFloaterIMSession::~LLFloaterIMSession()
{
    mVoiceChannelStateChangeConnection.disconnect();
    if(LLVoiceClient::instanceExists())
    {
        LLVoiceClient::getInstance()->removeObserver(this);
    }

    LLTransientFloaterMgr::getInstance()->removeControlView(LLTransientFloaterMgr::IM, this);
}


void LLFloaterIMSession::initIMSession(const LLUUID& session_id)
{
    // Change the floater key to bind it to a new session.
    setKey(session_id);

    mSessionID = session_id;
    mSession = LLIMModel::getInstance()->findIMSession(mSessionID);

    if (mSession)
    {
        mIsP2PChat = mSession->isP2PSessionType();
        mSessionInitialized = mSession->mSessionInitialized;
        mDialog = mSession->mType;
    }
}

void LLFloaterIMSession::initIMFloater()
{
    const LLUUID& other_party_id =
            LLIMModel::getInstance()->getOtherParticipantID(mSessionID);
    if (other_party_id.notNull())
    {
        mOtherParticipantUUID = other_party_id;
    }

    boundVoiceChannel();

    mTypingStart = LLTrans::getString("IM_typing_start_string");

    // Show control panel in torn off floaters only.
    mParticipantListPanel->setVisible(!getHost() && gSavedSettings.getBOOL("IMShowControlPanel"));

    // Disable input editor if session cannot accept text
    if ( mSession && !mSession->mTextIMPossible )
    {
        mInputEditor->setEnabled(FALSE);
        mInputEditor->setLabel(LLTrans::getString("IM_unavailable_text_label"));
    }

    if (!mIsP2PChat)
    {
        std::string session_name(LLIMModel::instance().getName(mSessionID));
        updateSessionName(session_name);
    }
}

//virtual
BOOL LLFloaterIMSession::postBuild()
{
    BOOL result = LLFloaterIMSessionTab::postBuild();

    mInputEditor->setMaxTextLength(1023);
    mInputEditor->setAutoreplaceCallback(boost::bind(&LLAutoReplace::autoreplaceCallback, LLAutoReplace::getInstance(), _1, _2, _3, _4, _5));
    mInputEditor->setFocusReceivedCallback( boost::bind(onInputEditorFocusReceived, _1, this) );
    mInputEditor->setFocusLostCallback( boost::bind(onInputEditorFocusLost, _1, this) );
    mInputEditor->setKeystrokeCallback( boost::bind(onInputEditorKeystroke, _1, this) );
    mInputEditor->setCommitCallback(boost::bind(onSendMsg, _1, this));

    setDocked(true);

    LLButton* add_btn = getChild<LLButton>("add_btn");

    // Allow to add chat participants depending on the session type
    add_btn->setEnabled(isInviteAllowed());
    add_btn->setClickedCallback(boost::bind(&LLFloaterIMSession::onAddButtonClicked, this));

    childSetAction("voice_call_btn", boost::bind(&LLFloaterIMSession::onCallButtonClicked, this));

    LLVoiceClient::getInstance()->addObserver(this);

    //*TODO if session is not initialized yet, add some sort of a warning message like "starting session...blablabla"
    //see LLFloaterIMPanel for how it is done (IB)

    initIMFloater();

    return result;
}

void LLFloaterIMSession::onAddButtonClicked()
{
    LLView * button = findChild<LLView>("toolbar_panel")->findChild<LLButton>("add_btn");
    LLFloater* root_floater = gFloaterView->getParentFloater(this);
    LLFloaterAvatarPicker* picker = LLFloaterAvatarPicker::show(boost::bind(&LLFloaterIMSession::addSessionParticipants, this, _1), TRUE, TRUE, FALSE, root_floater->getName(), button);
    if (!picker)
    {
        return;
    }

    // Need to disable 'ok' button when selected users are already in conversation.
    picker->setOkBtnEnableCb(boost::bind(&LLFloaterIMSession::canAddSelectedToChat, this, _1));

    if (root_floater)
    {
        root_floater->addDependentFloater(picker);
    }
}

bool LLFloaterIMSession::canAddSelectedToChat(const uuid_vec_t& uuids)
{
    if (!mSession
        || mDialog == IM_SESSION_GROUP_START
        || (mDialog == IM_SESSION_INVITE && gAgent.isInGroup(mSessionID)))
    {
        return false;
    }

    if (mIsP2PChat)
    {
        // For a P2P session just check if we are not adding the other participant.

        for (uuid_vec_t::const_iterator id = uuids.begin();
                id != uuids.end(); ++id)
        {
            if (*id == mOtherParticipantUUID)
            {
                return false;
            }
        }
    }
    else
    {
        // For a conference session we need to check against the list from LLSpeakerMgr,
        // because this list may change when participants join or leave the session.

        LLSpeakerMgr::speaker_list_t speaker_list;
        LLIMSpeakerMgr* speaker_mgr = LLIMModel::getInstance()->getSpeakerManager(mSessionID);
        if (speaker_mgr)
        {
            speaker_mgr->getSpeakerList(&speaker_list, true);
        }

        for (uuid_vec_t::const_iterator id = uuids.begin();
                id != uuids.end(); ++id)
        {
            for (LLSpeakerMgr::speaker_list_t::const_iterator it = speaker_list.begin();
                    it != speaker_list.end(); ++it)
            {
                const LLPointer<LLSpeaker>& speaker = *it;
                if (*id == speaker->mID)
                {
                    return false;
                }
            }
        }
    }

    return true;
}

void LLFloaterIMSession::addSessionParticipants(const uuid_vec_t& uuids)
{
    if (mIsP2PChat)
    {
        LLSD payload;
        LLSD args;

        LLNotificationsUtil::add("ConfirmAddingChatParticipants", args, payload,
                boost::bind(&LLFloaterIMSession::addP2PSessionParticipants, this, _1, _2, uuids));
    }
    else
    {
        if(findInstance(mSessionID))
        {
            // remember whom we have invited, to notify others later, when the invited ones actually join
            mInvitedParticipants.insert(mInvitedParticipants.end(), uuids.begin(), uuids.end());
        }

        inviteToSession(uuids);
    }
}

void LLFloaterIMSession::addP2PSessionParticipants(const LLSD& notification, const LLSD& response, const uuid_vec_t& uuids)
{
    S32 option = LLNotificationsUtil::getSelectedOption(notification, response);
    if (option != 0)
    {
        return;
    }

    LLVoiceChannel* voice_channel = LLIMModel::getInstance()->getVoiceChannel(mSessionID);

    // first check whether this is a voice session
    bool is_voice_call = voice_channel != NULL && voice_channel->isActive();

    uuid_vec_t temp_ids;

    // Add the initial participant of a P2P session
    temp_ids.push_back(mOtherParticipantUUID);
    temp_ids.insert(temp_ids.end(), uuids.begin(), uuids.end());

    // then we can close the current session
    if(findInstance(mSessionID))
    {
        onClose(false);

        // remember whom we have invited, to notify others later, when the invited ones actually join
        mInvitedParticipants.insert(mInvitedParticipants.end(), uuids.begin(), uuids.end());
    }

    // we start a new session so reset the initialization flag
    mSessionInitialized = false;



    // Start a new ad hoc voice call if we invite new participants to a P2P call,
    // or start a text chat otherwise.
    if (is_voice_call)
    {
        LLAvatarActions::startAdhocCall(temp_ids, mSessionID);
    }
    else
    {
        LLAvatarActions::startConference(temp_ids, mSessionID);
    }
}

void LLFloaterIMSession::sendParticipantsAddedNotification(const uuid_vec_t& uuids)
{
    std::string names_string;
    LLAvatarActions::buildResidentsString(uuids, names_string);
    LLStringUtil::format_map_t args;
    args["[NAME]"] = names_string;

    sendMsg(getString(uuids.size() > 1 ? "multiple_participants_added" : "participant_added", args));
}

void LLFloaterIMSession::boundVoiceChannel()
{
    LLVoiceChannel* voice_channel = LLIMModel::getInstance()->getVoiceChannel(mSessionID);
    if(voice_channel)
    {
        mVoiceChannelStateChangeConnection = voice_channel->setStateChangedCallback(
                boost::bind(&LLFloaterIMSession::onVoiceChannelStateChanged, this, _1, _2));

        //call (either p2p, group or ad-hoc) can be already in started state
        bool callIsActive = voice_channel->getState() >= LLVoiceChannel::STATE_CALL_STARTED;
        updateCallBtnState(callIsActive);
    }
}

void LLFloaterIMSession::onCallButtonClicked()
{
    LLVoiceChannel* voice_channel = LLIMModel::getInstance()->getVoiceChannel(mSessionID);
    if (voice_channel)
    {
        bool is_call_active = voice_channel->getState() >= LLVoiceChannel::STATE_CALL_STARTED;
        if (is_call_active)
        {
            gIMMgr->endCall(mSessionID);
        }
        else
        {
            gIMMgr->startCall(mSessionID);
        }
    }
}

void LLFloaterIMSession::onChange(EStatusType status, const std::string &channelURI, bool proximal)
{
    if(status != STATUS_JOINING && status != STATUS_LEFT_CHANNEL)
    {
        enableDisableCallBtn();
    }
}

void LLFloaterIMSession::onVoiceChannelStateChanged(
        const LLVoiceChannel::EState& old_state, const LLVoiceChannel::EState& new_state)
{
    bool callIsActive = new_state >= LLVoiceChannel::STATE_CALL_STARTED;
    updateCallBtnState(callIsActive);
}

void LLFloaterIMSession::updateSessionName(const std::string& name)
{
    if (!name.empty())
    {
        LLFloaterIMSessionTab::updateSessionName(name);
        mTypingStart.setArg("[NAME]", name);
        setTitle (mOtherTyping ? mTypingStart.getString() : name);
        mSessionNameUpdatedForTyping = mOtherTyping;
    }
}

//static
LLFloaterIMSession* LLFloaterIMSession::show(const LLUUID& session_id)
{
    closeHiddenIMToasts();

    if (!gIMMgr->hasSession(session_id))
        return NULL;

    // Test the existence of the floater before we try to create it
    bool exist = findInstance(session_id);

    // Get the floater: this will create the instance if it didn't exist
    LLFloaterIMSession* floater = getInstance(session_id);
    if (!floater)
        return NULL;

    LLFloaterIMContainer* floater_container = LLFloaterIMContainer::getInstance();

    // Do not add again existing floaters
    if (!exist)
    {
        //      LLTabContainer::eInsertionPoint i_pt = user_initiated ? LLTabContainer::RIGHT_OF_CURRENT : LLTabContainer::END;
        // TODO: mantipov: use LLTabContainer::RIGHT_OF_CURRENT if it exists
        LLTabContainer::eInsertionPoint i_pt = LLTabContainer::END;
        if (floater_container)
        {
            floater_container->addFloater(floater, TRUE, i_pt);
        }
    }

    floater->openFloater(floater->getKey());

    floater->setVisible(TRUE);

    return floater;
}
//static
LLFloaterIMSession* LLFloaterIMSession::findInstance(const LLUUID& session_id)
{
    LLFloaterIMSession* conversation =
            LLFloaterReg::findTypedInstance<LLFloaterIMSession>("impanel", session_id);

    return conversation;
}

LLFloaterIMSession* LLFloaterIMSession::getInstance(const LLUUID& session_id)
{
    LLFloaterIMSession* conversation =
                LLFloaterReg::getTypedInstance<LLFloaterIMSession>("impanel", session_id);

    return conversation;
}

void LLFloaterIMSession::onClose(bool app_quitting)
{
    setTyping(false);

    // The source of much argument and design thrashing
    // Should the window hide or the session close when the X is clicked?
    //
    // Last change:
    // EXT-3516 X Button should end IM session, _ button should hide
    gIMMgr->leaveSession(mSessionID);
    // *TODO: Study why we need to restore the floater before we close it.
    // Might be because we want to save some state data in some clean open state.
    LLFloaterIMSessionTab::restoreFloater();
    // Clean up the conversation *after* the session has been ended
    LLFloaterIMSessionTab::onClose(app_quitting);
}

void LLFloaterIMSession::setDocked(bool docked, bool pop_on_undock)
{
    // update notification channel state
    LLNotificationsUI::LLScreenChannel* channel = static_cast<LLNotificationsUI::LLScreenChannel*>
        (LLNotificationsUI::LLChannelManager::getInstance()->
                                            findChannelByID(LLNotificationsUI::NOTIFICATION_CHANNEL_UUID));

    if(!isChatMultiTab())
    {
        LLTransientDockableFloater::setDocked(docked, pop_on_undock);
    }

    // update notification channel state
    if(channel)
    {
        channel->updateShowToastsState();
        channel->redrawToasts();
    }
}

void LLFloaterIMSession::setMinimized(BOOL b)
{
    bool wasMinimized = isMinimized();
    LLFloaterIMSessionTab::setMinimized(b);

    //Switching from minimized state to un-minimized state
    if(wasMinimized && !b)
    {
        //When in DND mode, remove stored IM notifications
        //Nearby chat (Null) IMs are not stored while in DND mode, so can ignore removal
        if(gAgent.isDoNotDisturb())
        {
            LLDoNotDisturbNotificationStorage::getInstance()->removeNotification(LLDoNotDisturbNotificationStorage::toastName, mSessionID);
        }
    }
}

void LLFloaterIMSession::setVisible(BOOL visible)
{
    LLNotificationsUI::LLScreenChannel* channel = static_cast<LLNotificationsUI::LLScreenChannel*>
        (LLNotificationsUI::LLChannelManager::getInstance()->
                                            findChannelByID(LLNotificationsUI::NOTIFICATION_CHANNEL_UUID));

    LLFloaterIMSessionTab::setVisible(visible);

    // update notification channel state
    if(channel)
    {
        channel->updateShowToastsState();
        channel->redrawToasts();
    }

    if(!visible)
    {
        LLChicletPanel * chiclet_panelp = LLChicletBar::getInstance()->getChicletPanel();
        if (NULL != chiclet_panelp)
        {
            LLIMChiclet * chicletp = chiclet_panelp->findChiclet<LLIMChiclet>(mSessionID);
            if(NULL != chicletp)
            {
                chicletp->setToggleState(false);
            }
        }
    }

    if (visible && isInVisibleChain())
    {
        sIMFloaterShowedSignal(mSessionID);
        updateMessages();
    }

}

BOOL LLFloaterIMSession::getVisible()
{
    bool visible;

    if(isChatMultiTab())
    {
        LLFloaterIMContainer* im_container =
                LLFloaterIMContainer::getInstance();

        // Treat inactive floater as invisible.
        bool is_active = im_container->getActiveFloater() == this;

        //torn off floater is always inactive
        if (!is_active && getHost() != im_container)
        {
            visible = LLTransientDockableFloater::getVisible();
        }
        else
        {
        // getVisible() returns TRUE when Tabbed IM window is minimized.
            visible = is_active && !im_container->isMinimized()
                        && im_container->getVisible();
        }
    }
    else
    {
        visible = LLTransientDockableFloater::getVisible();
    }

    return visible;
}

void LLFloaterIMSession::setFocus(BOOL focus)
{
    LLFloaterIMSessionTab::setFocus(focus);

    //When in DND mode, remove stored IM notifications
    //Nearby chat (Null) IMs are not stored while in DND mode, so can ignore removal
    if(focus && gAgent.isDoNotDisturb())
    {
        LLDoNotDisturbNotificationStorage::getInstance()->removeNotification(LLDoNotDisturbNotificationStorage::toastName, mSessionID);
    }
}

//static
bool LLFloaterIMSession::toggle(const LLUUID& session_id)
{
    if(!isChatMultiTab())
    {
        LLFloaterIMSession* floater = LLFloaterReg::findTypedInstance<LLFloaterIMSession>(
                "impanel", session_id);
        if (floater && floater->getVisible() && floater->hasFocus())
        {
            // clicking on chiclet to close floater just hides it to maintain existing
            // scroll/text entry state
            floater->setVisible(false);
            return false;
        }
        else if(floater && ((!floater->isDocked() || floater->getVisible()) && !floater->hasFocus()))
        {
            floater->setVisible(TRUE);
            floater->setFocus(TRUE);
            return true;
        }
    }

    // ensure the list of messages is updated when floater is made visible
    show(session_id);
    return true;
}

void LLFloaterIMSession::sessionInitReplyReceived(const LLUUID& im_session_id)
{
    mSessionInitialized = true;

    //will be different only for an ad-hoc im session
    if (mSessionID != im_session_id)
    {
        initIMSession(im_session_id);
        buildConversationViewParticipant();
    }

    initIMFloater();
    LLFloaterIMSessionTab::updateGearBtn();
    //*TODO here we should remove "starting session..." warning message if we added it in postBuild() (IB)

    //need to send delayed messages collected while waiting for session initialization
    if (mQueuedMsgsForInit.size())
    {
        LLSD::array_iterator iter;
        for ( iter = mQueuedMsgsForInit.beginArray();
                    iter != mQueuedMsgsForInit.endArray(); ++iter)
        {
            LLIMModel::sendMessage(iter->asString(), mSessionID,
                mOtherParticipantUUID, mDialog);
        }

        mQueuedMsgsForInit.clear();
    }
}

void LLFloaterIMSession::updateMessages()
{
    std::list<LLSD> messages;

    // we shouldn't reset unread message counters if IM floater doesn't have focus
    LLIMModel::instance().getMessages(
            mSessionID, messages, mLastMessageIndex + 1, hasFocus());

    if (messages.size())
    {
        std::ostringstream message;
        std::list<LLSD>::const_reverse_iterator iter = messages.rbegin();
        std::list<LLSD>::const_reverse_iterator iter_end = messages.rend();
        for (; iter != iter_end; ++iter)
        {
            LLSD msg = *iter;

            std::string time = msg["time"].asString();
            LLUUID from_id = msg["from_id"].asUUID();
            std::string from = msg["from"].asString();
            std::string message = msg["message"].asString();
            bool is_history = msg["is_history"].asBoolean();
            bool is_region_msg = msg["is_region_msg"].asBoolean();

            LLChat chat;
            chat.mFromID = from_id;
            chat.mSessionID = mSessionID;
            chat.mFromName = from;
            chat.mTimeStr = time;
            chat.mChatStyle = is_history ? CHAT_STYLE_HISTORY : chat.mChatStyle;
            if (is_region_msg)
            {
                chat.mSourceType = CHAT_SOURCE_REGION;
            }

            // process offer notification
            if (msg.has("notification_id"))
            {
                chat.mNotifId = msg["notification_id"].asUUID();
                // if notification exists - embed it
                if (LLNotificationsUtil::find(chat.mNotifId) != NULL)
                {
                    // remove embedded notification from channel
                    LLNotificationsUI::LLScreenChannel* channel = static_cast<LLNotificationsUI::LLScreenChannel*>
                            (LLNotificationsUI::LLChannelManager::getInstance()->
                                                                findChannelByID(LLNotificationsUI::NOTIFICATION_CHANNEL_UUID));
                    if (getVisible())
                    {
                        // toast will be automatically closed since it is not storable toast
                        channel->hideToast(chat.mNotifId);
                    }
                }
                // if notification doesn't exist - try to use next message which should be log entry
                else
                {
                    continue;
                }
            }
            //process text message
            else
            {
                chat.mText = message;
            }

            // Add the message to the chat log
            appendMessage(chat);
            mLastMessageIndex = msg["index"].asInteger();

            // if it is a notification - next message is a notification history log, so skip it
            if (chat.mNotifId.notNull() && LLNotificationsUtil::find(chat.mNotifId) != NULL)
            {
                if (++iter == iter_end)
                {
                    break;
                }
                else
                {
                    mLastMessageIndex++;
                }
            }
        }
    }
}

void LLFloaterIMSession::reloadMessages(bool clean_messages/* = false*/)
{
    if (clean_messages)
    {
        LLIMModel::LLIMSession * sessionp = LLIMModel::instance().findIMSession(mSessionID);

        if (NULL != sessionp)
        {
            sessionp->loadHistory();
        }
    }

    mChatHistory->clear();
    mLastMessageIndex = -1;
    updateMessages();
    mInputEditor->setFont(LLViewerChat::getChatFont());
}

// static
void LLFloaterIMSession::onInputEditorFocusReceived( LLFocusableElement* caller, void* userdata )
{
    LLFloaterIMSession* self= (LLFloaterIMSession*) userdata;

    // Allow enabling the LLFloaterIMSession input editor only if session can accept text
    LLIMModel::LLIMSession* im_session =
        LLIMModel::instance().findIMSession(self->mSessionID);
    if( im_session && im_session->mTextIMPossible && !self->mInputEditor->getReadOnly())
    {
        //in disconnected state IM input editor should be disabled
        self->mInputEditor->setEnabled(!gDisconnected);
    }
}

// static
void LLFloaterIMSession::onInputEditorFocusLost(LLFocusableElement* caller, void* userdata)
{
    LLFloaterIMSession* self = (LLFloaterIMSession*) userdata;
    self->setTyping(false);
}

// static
void LLFloaterIMSession::onInputEditorKeystroke(LLTextEditor* caller, void* userdata)
{
    LLFloaterIMSession* self = (LLFloaterIMSession*)userdata;
    LLFloaterIMContainer* im_box = LLFloaterIMContainer::findInstance();
    if (im_box)
    {
        im_box->flashConversationItemWidget(self->mSessionID,false);
    }
    std::string text = self->mInputEditor->getText();

        // Deleting all text counts as stopping typing.
    self->setTyping(!text.empty());
}

void LLFloaterIMSession::setTyping(bool typing)
{
    if ( typing )
    {
        // Started or proceeded typing, reset the typing timeout timer
        mTypingTimeoutTimer.reset();
    }

    if ( mMeTyping != typing )
    {
        // Typing state is changed
        mMeTyping = typing;
        // So, should send current state
        mShouldSendTypingState = true;
        // In case typing is started, send state after some delay
        mTypingTimer.reset();
    }

    // Don't want to send typing indicators to multiple people, potentially too
    // much network traffic. Only send in person-to-person IMs.
    if ( mShouldSendTypingState && mDialog == IM_NOTHING_SPECIAL )
    {
        if ( mMeTyping )
        {
            if ( mTypingTimer.getElapsedTimeF32() > 1.f )
        {
                // Still typing, send 'start typing' notification
                LLIMModel::instance().sendTypingState(mSessionID, mOtherParticipantUUID, TRUE);
                mShouldSendTypingState = false;
                mMeTypingTimer.reset();
            }
        }
        else
        {
            // Send 'stop typing' notification immediately
            LLIMModel::instance().sendTypingState(mSessionID, mOtherParticipantUUID, FALSE);
                    mShouldSendTypingState = false;
        }
    }

    if (!mIsNearbyChat)
    {
        LLIMSpeakerMgr* speaker_mgr = LLIMModel::getInstance()->getSpeakerManager(mSessionID);
        if (speaker_mgr)
        {
            speaker_mgr->setSpeakerTyping(gAgent.getID(), FALSE);
        }
    }
}

void LLFloaterIMSession::processIMTyping(const LLUUID& from_id, BOOL typing)
{
    LL_DEBUGS("TypingMsgs") << "typing=" << typing << LL_ENDL;
    if ( typing )
    {
        // other user started typing
        addTypingIndicator(from_id);
        mOtherTypingTimer.reset();
    }
    else
    {
        // other user stopped typing
        removeTypingIndicator(from_id);
    }
}

void LLFloaterIMSession::processAgentListUpdates(const LLSD& body)
{
    uuid_vec_t joined_uuids;

    if (body.isMap() && body.has("agent_updates") && body["agent_updates"].isMap())
    {
        LLSD::map_const_iterator update_it;
        for(update_it = body["agent_updates"].beginMap();
            update_it != body["agent_updates"].endMap();
            ++update_it)
        {
            LLUUID agent_id(update_it->first);
            LLSD agent_data = update_it->second;

            if (agent_data.isMap())
            {
                // store the new participants in joined_uuids
                if (agent_data.has("transition") && agent_data["transition"].asString() == "ENTER")
                {
                    joined_uuids.push_back(agent_id);
                }

                // process the moderator mutes
                if (agent_id == gAgentID && agent_data.has("info") && agent_data["info"].has("mutes"))
                {
                    BOOL moderator_muted_text = agent_data["info"]["mutes"]["text"].asBoolean();
                    mInputEditor->setEnabled(!moderator_muted_text);
                    std::string label;
                    if (moderator_muted_text)
                        label = LLTrans::getString("IM_muted_text_label");
                    else
                        label = LLTrans::getString("IM_to_label") + " " + LLIMModel::instance().getName(mSessionID);
                    mInputEditor->setLabel(label);

                    if (moderator_muted_text)
                        LLNotificationsUtil::add("TextChatIsMutedByModerator");
                }
            }
        }
    }

    // the vectors need to be sorted for computing the intersection and difference
    std::sort(mInvitedParticipants.begin(), mInvitedParticipants.end());
    std::sort(joined_uuids.begin(), joined_uuids.end());

    uuid_vec_t intersection; // uuids of invited residents who have joined the conversation
    std::set_intersection(mInvitedParticipants.begin(), mInvitedParticipants.end(),
                          joined_uuids.begin(), joined_uuids.end(),
                          std::back_inserter(intersection));

    if (intersection.size() > 0)
    {
        sendParticipantsAddedNotification(intersection);
    }

    // Remove all joined participants from invited array.
    // The difference between the two vectors (the elements in mInvitedParticipants which are not in joined_uuids)
    // is placed at the beginning of mInvitedParticipants, then all other elements are erased.
    mInvitedParticipants.erase(std::set_difference(mInvitedParticipants.begin(), mInvitedParticipants.end(),
                                                   joined_uuids.begin(), joined_uuids.end(),
                                                   mInvitedParticipants.begin()),
                               mInvitedParticipants.end());
}

void LLFloaterIMSession::processSessionUpdate(const LLSD& session_update)
{
    // *TODO : verify following code when moderated mode will be implemented
    if ( false && session_update.has("moderated_mode") &&
         session_update["moderated_mode"].has("voice") )
    {
        BOOL voice_moderated = session_update["moderated_mode"]["voice"];
        const std::string session_label = LLIMModel::instance().getName(mSessionID);

        if (voice_moderated)
        {
            setTitle(session_label + std::string(" ")
                            + LLTrans::getString("IM_moderated_chat_label"));
        }
        else
        {
            setTitle(session_label);
        }

        // *TODO : uncomment this when/if LLPanelActiveSpeakers panel will be added
        //update the speakers dropdown too
        //mSpeakerPanel->setVoiceModerationCtrlMode(voice_moderated);
    }
}

// virtual
void LLFloaterIMSession::draw()
{
    // add people who were added via dropPerson()
    if (!mPendingParticipants.empty())
    {
        addSessionParticipants(mPendingParticipants);
        mPendingParticipants.clear();
    }

    LLFloaterIMSessionTab::draw();
}

// virtual
BOOL LLFloaterIMSession::handleDragAndDrop(S32 x, S32 y, MASK mask, BOOL drop,
                                    EDragAndDropType cargo_type,
                                    void* cargo_data,
                                    EAcceptance* accept,
                           std::string& tooltip_msg)
{
    if (cargo_type == DAD_PERSON)
    {
        if (dropPerson(static_cast<LLUUID*>(cargo_data), drop))
        {
            *accept = ACCEPT_YES_MULTI;
        }
        else
        {
            *accept = ACCEPT_NO;
        }
    }
    else if (mDialog == IM_NOTHING_SPECIAL)
    {
        LLToolDragAndDrop::handleGiveDragAndDrop(mOtherParticipantUUID, mSessionID, drop,
                cargo_type, cargo_data, accept);
    }

    return TRUE;
}

bool LLFloaterIMSession::dropPerson(LLUUID* person_id, bool drop)
{
    bool res = person_id && person_id->notNull();
    if(res)
    {
        uuid_vec_t ids;
        ids.push_back(*person_id);

        res = canAddSelectedToChat(ids);
        if(res && drop)
        {
            // these people will be added during the next draw() call
            // (so they can be added all at once)
            mPendingParticipants.push_back(*person_id);
        }
    }

    return res;
}

BOOL LLFloaterIMSession::isInviteAllowed() const
{
    return ( (IM_SESSION_CONFERENCE_START == mDialog)
             || (IM_SESSION_INVITE == mDialog && !gAgent.isInGroup(mSessionID))
             || mIsP2PChat);
}

BOOL LLFloaterIMSession::inviteToSession(const uuid_vec_t& ids)
{
    LLViewerRegion* region = gAgent.getRegion();
    bool is_region_exist = region != NULL;

    if (is_region_exist)
    {
        S32 count = ids.size();

        if( isInviteAllowed() && (count > 0) )
        {
            LL_INFOS() << "LLFloaterIMSession::inviteToSession() - inviting participants" << LL_ENDL;

            std::string url = region->getCapability("ChatSessionRequest");

            LLSD data;
            data["params"] = LLSD::emptyArray();
            for (int i = 0; i < count; i++)
            {
                data["params"].append(ids[i]);
            }
            data["method"] = "invite";
            data["session-id"] = mSessionID;

            LLCoreHttpUtil::HttpCoroutineAdapter::messageHttpPost(url, data,
                "Session invite sent", "Session invite failed");
        }
        else
        {
            LL_INFOS() << "LLFloaterIMSession::inviteToSession -"
                    << " no need to invite agents for "
                    << mDialog << LL_ENDL;
            // successful add, because everyone that needed to get added
            // was added.
        }
    }

    return is_region_exist;
}

void LLFloaterIMSession::addTypingIndicator(const LLUUID& from_id)
{
/* Operation of "<name> is typing" state machine:
Not Typing state:

    User types in P2P IM chat ... Send Start Typing, save Started time,
    start Idle Timer (N seconds) go to Typing state

Typing State:

    User enters a non-return character: if Now - Started > ME_TYPING_TIMEOUT, send
    Start Typing, restart Idle Timer
    User enters a return character: stop Idle Timer, send IM and Stop
    Typing, go to Not Typing state
    Idle Timer expires: send Stop Typing, go to Not Typing state

The recipient has a complementary state machine in which a Start Typing
that is not followed by either an IM or another Start Typing within OTHER_TYPING_TIMEOUT
seconds switches the sender out of typing state.

This has the nice quality of being self-healing for lost start/stop
messages while adding messages only for the (relatively rare) case of a
user who types a very long message (one that takes more than ME_TYPING_TIMEOUT seconds
to type).

Note: OTHER_TYPING_TIMEOUT must be > ME_TYPING_TIMEOUT for proper operation of the state machine

*/

    // We may have lost a "stop-typing" packet, don't add it twice
    if (from_id.notNull() && !mOtherTyping)
    {
        mOtherTyping = true;
        mOtherTypingTimer.reset();
        // Save im_info so that removeTypingIndicator can be properly called because a timeout has occurred
        mImFromId = from_id;

        // Update speaker
        LLIMSpeakerMgr* speaker_mgr = LLIMModel::getInstance()->getSpeakerManager(mSessionID);
        if ( speaker_mgr )
        {
            speaker_mgr->setSpeakerTyping(from_id, TRUE);
        }
    }
}

void LLFloaterIMSession::removeTypingIndicator(const LLUUID& from_id)
{
    if (mOtherTyping)
    {
        mOtherTyping = false;

        if (from_id.notNull())
        {
            // Update speaker
            LLIMSpeakerMgr* speaker_mgr = LLIMModel::getInstance()->getSpeakerManager(mSessionID);
            if (speaker_mgr)
            {
                speaker_mgr->setSpeakerTyping(from_id, FALSE);
            }
        }
    }
}

// static
void LLFloaterIMSession::closeHiddenIMToasts()
{
    class IMToastMatcher: public LLNotificationsUI::LLScreenChannel::Matcher
    {
    public:
        bool matches(const LLNotificationPtr notification) const
        {
            // "notifytoast" type of notifications is reserved for IM notifications
            return "notifytoast" == notification->getType();
        }
    };

    LLNotificationsUI::LLScreenChannel* channel =
            LLNotificationsUI::LLChannelManager::getNotificationScreenChannel();
    if (channel != NULL)
    {
        channel->closeHiddenToasts(IMToastMatcher());
    }
}
// static
void LLFloaterIMSession::confirmLeaveCallCallback(const LLSD& notification, const LLSD& response)
{
    S32 option = LLNotificationsUtil::getSelectedOption(notification, response);
    const LLSD& payload = notification["payload"];
    LLUUID session_id = payload["session_id"];

    LLFloater* im_floater = findInstance(session_id);
    if (option == 0 && im_floater != NULL)
    {
        im_floater->closeFloater();
    }

    return;
}

// static
void LLFloaterIMSession::sRemoveTypingIndicator(const LLSD& data)
{
    LLUUID session_id = data["session_id"];
    if (session_id.isNull())
        return;

    LLUUID from_id = data["from_id"];
    if (gAgentID == from_id || LLUUID::null == from_id)
        return;

    LLFloaterIMSession* floater = LLFloaterIMSession::findInstance(session_id);
    if (!floater)
        return;

    if (IM_NOTHING_SPECIAL != floater->mDialog)
        return;

    floater->removeTypingIndicator();
}

// static
void LLFloaterIMSession::onIMChicletCreated( const LLUUID& session_id )
{
    LLFloaterIMSession::addToHost(session_id);
}

boost::signals2::connection LLFloaterIMSession::setIMFloaterShowedCallback(const floater_showed_signal_t::slot_type& cb)
{
<<<<<<< HEAD
	return LLFloaterIMSession::sIMFloaterShowedSignal.connect(cb);
}

#endif
=======
    return LLFloaterIMSession::sIMFloaterShowedSignal.connect(cb);
}
>>>>>>> 38c2a5bd
<|MERGE_RESOLUTION|>--- conflicted
+++ resolved
@@ -273,75 +273,60 @@
 
 void LLFloaterIMSession::sendMsg(const std::string& msg)
 {
-<<<<<<< HEAD
-//	const std::string utf8_text = utf8str_truncate(msg, MAX_MSG_BUF_SIZE - 1);
+//  const std::string utf8_text = utf8str_truncate(msg, MAX_MSG_BUF_SIZE - 1);
 // [RLVa:KB] - Checked: 2010-11-30 (RLVa-1.3.0)
-	std::string utf8_text = utf8str_truncate(msg, MAX_MSG_BUF_SIZE - 1);
-
-	if ( (RlvActions::hasBehaviour(RLV_BHVR_SENDIM)) || (RlvActions::hasBehaviour(RLV_BHVR_SENDIMTO)) )
-	{
-		const LLIMModel::LLIMSession* pIMSession = LLIMModel::instance().findIMSession(mSessionID);
-		RLV_ASSERT(pIMSession);
-
-		bool fRlvFilter = !pIMSession;
-		if (pIMSession)
-		{
-			switch (pIMSession->mSessionType)
-			{
-				case LLIMModel::LLIMSession::P2P_SESSION:	// One-on-one IM
-					fRlvFilter = !RlvActions::canSendIM(mOtherParticipantUUID);
-					break;
-				case LLIMModel::LLIMSession::GROUP_SESSION:	// Group chat
-					fRlvFilter = !RlvActions::canSendIM(mSessionID);
-					break;
-				case LLIMModel::LLIMSession::ADHOC_SESSION:	// Conference chat: allow if all participants can be sent an IM
-					{
-						if (!pIMSession->mSpeakers)
-						{
-							fRlvFilter = true;
-							break;
-						}
-
-						LLSpeakerMgr::speaker_list_t speakers;
-						pIMSession->mSpeakers->getSpeakerList(&speakers, TRUE);
-						for (LLSpeakerMgr::speaker_list_t::const_iterator itSpeaker = speakers.begin(); 
-								itSpeaker != speakers.end(); ++itSpeaker)
-						{
-							const LLSpeaker* pSpeaker = *itSpeaker;
-							if ( (gAgent.getID() != pSpeaker->mID) && (!RlvActions::canSendIM(pSpeaker->mID)) )
-							{
-								fRlvFilter = true;
-								break;
-							}
-						}
-					}
-					break;
-				default:
-					fRlvFilter = true;
-					break;
-			}
-		}
-
-		if (fRlvFilter)
-		{
-			utf8_text = RlvStrings::getString(RlvStringKeys::Blocked::SendIm);
-		}
-	}
+    std::string utf8_text = utf8str_truncate(msg, MAX_MSG_BUF_SIZE - 1);
+
+    if ( (RlvActions::hasBehaviour(RLV_BHVR_SENDIM)) || (RlvActions::hasBehaviour(RLV_BHVR_SENDIMTO)) )
+    {
+        const LLIMModel::LLIMSession* pIMSession = LLIMModel::instance().findIMSession(mSessionID);
+        RLV_ASSERT(pIMSession);
+
+        bool fRlvFilter = !pIMSession;
+        if (pIMSession)
+        {
+            switch (pIMSession->mSessionType)
+            {
+                case LLIMModel::LLIMSession::P2P_SESSION:   // One-on-one IM
+                    fRlvFilter = !RlvActions::canSendIM(mOtherParticipantUUID);
+                    break;
+                case LLIMModel::LLIMSession::GROUP_SESSION: // Group chat
+                    fRlvFilter = !RlvActions::canSendIM(mSessionID);
+                    break;
+                case LLIMModel::LLIMSession::ADHOC_SESSION: // Conference chat: allow if all participants can be sent an IM
+                    {
+                        if (!pIMSession->mSpeakers)
+                        {
+                            fRlvFilter = true;
+                            break;
+                        }
+
+                        LLSpeakerMgr::speaker_list_t speakers;
+                        pIMSession->mSpeakers->getSpeakerList(&speakers, TRUE);
+                        for (LLSpeakerMgr::speaker_list_t::const_iterator itSpeaker = speakers.begin();
+                                itSpeaker != speakers.end(); ++itSpeaker)
+                        {
+                            const LLSpeaker* pSpeaker = *itSpeaker;
+                            if ( (gAgent.getID() != pSpeaker->mID) && (!RlvActions::canSendIM(pSpeaker->mID)) )
+                            {
+                                fRlvFilter = true;
+                                break;
+                            }
+                        }
+                    }
+                    break;
+                default:
+                    fRlvFilter = true;
+                    break;
+            }
+        }
+
+        if (fRlvFilter)
+        {
+            utf8_text = RlvStrings::getString(RlvStringKeys::Blocked::SendIm);
+        }
+    }
 // [/RLVa:KB]
-
-	if (mSessionInitialized)
-	{
-		LLIMModel::sendMessage(utf8_text, mSessionID, mOtherParticipantUUID, mDialog);
-	}
-	else
-	{
-		//queue up the message to send once the session is initialized
-		mQueuedMsgsForInit.append(utf8_text);
-	}
-
-	updateMessages();
-=======
-    const std::string utf8_text = utf8str_truncate(msg, MAX_MSG_BUF_SIZE - 1);
 
     if (mSessionInitialized)
     {
@@ -354,7 +339,6 @@
     }
 
     updateMessages();
->>>>>>> 38c2a5bd
 }
 
 LLFloaterIMSession::~LLFloaterIMSession()
@@ -1426,12 +1410,7 @@
 
 boost::signals2::connection LLFloaterIMSession::setIMFloaterShowedCallback(const floater_showed_signal_t::slot_type& cb)
 {
-<<<<<<< HEAD
-	return LLFloaterIMSession::sIMFloaterShowedSignal.connect(cb);
-}
-
-#endif
-=======
     return LLFloaterIMSession::sIMFloaterShowedSignal.connect(cb);
 }
->>>>>>> 38c2a5bd
+
+#endif