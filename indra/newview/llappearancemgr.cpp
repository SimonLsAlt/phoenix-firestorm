/** 
 * @file llappearancemgr.cpp
 * @brief Manager for initiating appearance changes on the viewer
 *
 * $LicenseInfo:firstyear=2004&license=viewerlgpl$
 * Second Life Viewer Source Code
 * Copyright (C) 2010, Linden Research, Inc.
 * 
 * This library is free software; you can redistribute it and/or
 * modify it under the terms of the GNU Lesser General Public
 * License as published by the Free Software Foundation;
 * version 2.1 of the License only.
 * 
 * This library is distributed in the hope that it will be useful,
 * but WITHOUT ANY WARRANTY; without even the implied warranty of
 * MERCHANTABILITY or FITNESS FOR A PARTICULAR PURPOSE.  See the GNU
 * Lesser General Public License for more details.
 * 
 * You should have received a copy of the GNU Lesser General Public
 * License along with this library; if not, write to the Free Software
 * Foundation, Inc., 51 Franklin Street, Fifth Floor, Boston, MA  02110-1301  USA
 * 
 * Linden Research, Inc., 945 Battery Street, San Francisco, CA  94111  USA
 * $/LicenseInfo$
 */

#include "llviewerprecompiledheaders.h"

#include <boost/lexical_cast.hpp>
#include "llaccordionctrltab.h"
#include "llagent.h"
#include "llagentcamera.h"
#include "llagentwearables.h"
#include "llappearancemgr.h"
#include "llattachmentsmgr.h"
#include "llcommandhandler.h"
#include "lleventtimer.h"
#include "llfloatersidepanelcontainer.h"
#include "llgesturemgr.h"
#include "llinventorybridge.h"
#include "llinventoryfunctions.h"
#include "llinventoryobserver.h"
#include "llnotificationsutil.h"
#include "lloutfitobserver.h"
#include "lloutfitslist.h"
#include "llselectmgr.h"
#include "llsidepanelappearance.h"
#include "llviewerobjectlist.h"
#include "llvoavatar.h"
#include "llvoavatarself.h"
#include "llviewerregion.h"
#include "llwearablelist.h"
#include "llsdutil.h"
#include "llsdserialize.h"
#include "llhttpretrypolicy.h"
#include "llaisapi.h"
// [RLVa:KB] - Checked: 2011-05-22 (RLVa-1.3.1)
#include "rlvhandler.h"
#include "rlvhelper.h"
#include "rlvlocks.h"
// [/RLVa:KB]
#include "fslslbridge.h"

#if LL_MSVC
// disable boost::lexical_cast warning
#pragma warning (disable:4702)
#endif

std::string self_av_string()
{
	// On logout gAgentAvatarp can already be invalid
	return isAgentAvatarValid() ? gAgentAvatarp->avString() : "";
}

// RAII thingy to guarantee that a variable gets reset when the Setter
// goes out of scope.  More general utility would be handy - TODO:
// check boost.
class BoolSetter
{
public:
	BoolSetter(bool& var):
		mVar(var)
	{
		mVar = true;
	}
	~BoolSetter()
	{
		mVar = false; 
	}
private:
	bool& mVar;
};

char ORDER_NUMBER_SEPARATOR('@');

class LLOutfitUnLockTimer: public LLEventTimer
{
public:
	LLOutfitUnLockTimer(F32 period) : LLEventTimer(period)
	{
		// restart timer on BOF changed event
		LLOutfitObserver::instance().addBOFChangedCallback(boost::bind(
				&LLOutfitUnLockTimer::reset, this));
		stop();
	}

	/*virtual*/
	BOOL tick()
	{
		if(mEventTimer.hasExpired())
		{
			LLAppearanceMgr::instance().setOutfitLocked(false);
		}
		return FALSE;
	}
	void stop() { mEventTimer.stop(); }
	void start() { mEventTimer.start(); }
	void reset() { mEventTimer.reset(); }
	BOOL getStarted() { return mEventTimer.getStarted(); }

	LLTimer&  getEventTimer() { return mEventTimer;}
};

// support for secondlife:///app/appearance SLapps
class LLAppearanceHandler : public LLCommandHandler
{
public:
	// requests will be throttled from a non-trusted browser
	LLAppearanceHandler() : LLCommandHandler("appearance", UNTRUSTED_THROTTLE) {}

	bool handle(const LLSD& params, const LLSD& query_map, LLMediaCtrl* web)
	{
		// support secondlife:///app/appearance/show, but for now we just
		// make all secondlife:///app/appearance SLapps behave this way
		if (!LLUI::sSettingGroups["config"]->getBOOL("EnableAppearance"))
		{
			LLNotificationsUtil::add("NoAppearance", LLSD(), LLSD(), std::string("SwitchToStandardSkinAndQuit"));
			return true;
		}

		LLFloaterSidePanelContainer::showPanel("appearance", LLSD());
		return true;
	}
};

LLAppearanceHandler gAppearanceHandler;


LLUUID findDescendentCategoryIDByName(const LLUUID& parent_id, const std::string& name)
{
	LLInventoryModel::cat_array_t cat_array;
	LLInventoryModel::item_array_t item_array;
	LLNameCategoryCollector has_name(name);
	gInventory.collectDescendentsIf(parent_id,
									cat_array,
									item_array,
									LLInventoryModel::EXCLUDE_TRASH,
									has_name);
	if (0 == cat_array.size())
		return LLUUID();
	else
	{
		LLViewerInventoryCategory *cat = cat_array.at(0);
		if (cat)
			return cat->getUUID();
		else
		{
			LL_WARNS() << "null cat" << LL_ENDL;
			return LLUUID();
		}
	}
}

// We want this to be much lower (e.g. 15.0 is usually fine), bumping
// up for now until we can diagnose some cases of very slow response
// to requests.
const F32 DEFAULT_RETRY_AFTER_INTERVAL = 300.0;

// Given the current back-end problems, retrying is causing too many
// duplicate items. Bump this back to 2 once they are resolved (or can
// leave at 0 if the operations become actually reliable).
const S32 DEFAULT_MAX_RETRIES = 0;

class LLCallAfterInventoryBatchMgr: public LLEventTimer 
{
public:
	LLCallAfterInventoryBatchMgr(const LLUUID& dst_cat_id,
								 const std::string& phase_name,
								 nullary_func_t on_completion_func,
								 nullary_func_t on_failure_func = no_op,
								 F32 retry_after = DEFAULT_RETRY_AFTER_INTERVAL,
								 S32 max_retries = DEFAULT_MAX_RETRIES
		):
		mDstCatID(dst_cat_id),
		mTrackingPhase(phase_name),
		mOnCompletionFunc(on_completion_func),
		mOnFailureFunc(on_failure_func),
		mRetryAfter(retry_after),
		mMaxRetries(max_retries),
		mPendingRequests(0),
		mFailCount(0),
		mCompletionOrFailureCalled(false),
		mRetryCount(0),
		LLEventTimer(5.0)
	{
		if (!mTrackingPhase.empty())
		{
			selfStartPhase(mTrackingPhase);
		}
	}

	void addItems(LLInventoryModel::item_array_t& src_items)
	{
		for (LLInventoryModel::item_array_t::const_iterator it = src_items.begin();
			 it != src_items.end();
			 ++it)
		{
			LLViewerInventoryItem* item = *it;
			llassert(item);
			addItem(item->getUUID());
		}
	}

	// Request or re-request operation for specified item.
	void addItem(const LLUUID& item_id)
	{
		LL_DEBUGS("Avatar") << "item_id " << item_id << LL_ENDL;
		if (!requestOperation(item_id))
		{
			LL_DEBUGS("Avatar") << "item_id " << item_id << " requestOperation false, skipping" << LL_ENDL;
			return;
		}

		mPendingRequests++;
		// On a re-request, this will reset the timer.
		mWaitTimes[item_id] = LLTimer();
		if (mRetryCounts.find(item_id) == mRetryCounts.end())
		{
			mRetryCounts[item_id] = 0;
		}
		else
		{
			mRetryCounts[item_id]++;
		}
	}

	virtual bool requestOperation(const LLUUID& item_id) = 0;

	void onOp(const LLUUID& src_id, const LLUUID& dst_id, LLTimer timestamp)
	{
		if (ll_frand() < gSavedSettings.getF32("InventoryDebugSimulateLateOpRate"))
		{
			LL_WARNS() << "Simulating late operation by punting handling to later" << LL_ENDL;
			doAfterInterval(boost::bind(&LLCallAfterInventoryBatchMgr::onOp,this,src_id,dst_id,timestamp),
							mRetryAfter);
			return;
		}
		mPendingRequests--;
		F32 elapsed = timestamp.getElapsedTimeF32();
		LL_DEBUGS("Avatar") << "op done, src_id " << src_id << " dst_id " << dst_id << " after " << elapsed << " seconds" << LL_ENDL;
		if (mWaitTimes.find(src_id) == mWaitTimes.end())
		{
			// No longer waiting for this item - either serviced
			// already or gave up after too many retries.
			LL_WARNS() << "duplicate or late operation, src_id " << src_id << "dst_id " << dst_id
					<< " elapsed " << elapsed << " after end " << (S32) mCompletionOrFailureCalled << LL_ENDL;
		}
		mTimeStats.push(elapsed);
		mWaitTimes.erase(src_id);
		if (mWaitTimes.empty() && !mCompletionOrFailureCalled)
		{
			onCompletionOrFailure();
		}
	}

	void onCompletionOrFailure()
	{
		assert (!mCompletionOrFailureCalled);
		mCompletionOrFailureCalled = true;
		
		// Will never call onCompletion() if any item has been flagged as
		// a failure - otherwise could wind up with corrupted
		// outfit, involuntary nudity, etc.
		reportStats();
		if (!mTrackingPhase.empty())
		{
			selfStopPhase(mTrackingPhase);
		}
		if (!mFailCount)
		{
			onCompletion();
		}
		else
		{
			onFailure();
		}
	}

	void onFailure()
	{
		LL_INFOS() << "failed" << LL_ENDL;
		mOnFailureFunc();
	}

	void onCompletion()
	{
		LL_INFOS() << "done" << LL_ENDL;
		mOnCompletionFunc();
	}
	
	// virtual
	// Will be deleted after returning true - only safe to do this if all callbacks have fired.
	BOOL tick()
	{
		// mPendingRequests will be zero if all requests have been
		// responded to.  mWaitTimes.empty() will be true if we have
		// received at least one reply for each UUID.  If requests
		// have been dropped and retried, these will not necessarily
		// be the same.  Only safe to return true if all requests have
		// been serviced, since it will result in this object being
		// deleted.
		bool all_done = (mPendingRequests==0);

		if (!mWaitTimes.empty())
		{
			LL_WARNS() << "still waiting on " << mWaitTimes.size() << " items" << LL_ENDL;
			for (std::map<LLUUID,LLTimer>::iterator it = mWaitTimes.begin();
				 it != mWaitTimes.end();)
			{
				// Use a copy of iterator because it may be erased/invalidated.
				std::map<LLUUID,LLTimer>::iterator curr_it = it;
				++it;
				
				F32 time_waited = curr_it->second.getElapsedTimeF32();
				S32 retries = mRetryCounts[curr_it->first];
				if (time_waited > mRetryAfter)
				{
					if (retries < mMaxRetries)
					{
						LL_DEBUGS("Avatar") << "Waited " << time_waited <<
							" for " << curr_it->first << ", retrying" << LL_ENDL;
						mRetryCount++;
						addItem(curr_it->first);
					}
					else
					{
						LL_WARNS() << "Giving up on " << curr_it->first << " after too many retries" << LL_ENDL;
						mWaitTimes.erase(curr_it);
						mFailCount++;
					}
				}
				if (mWaitTimes.empty())
				{
					onCompletionOrFailure();
				}

			}
		}
		return all_done;
	}

	void reportStats()
	{
		LL_DEBUGS("Avatar") << "Phase: " << mTrackingPhase << LL_ENDL;
		LL_DEBUGS("Avatar") << "mFailCount: " << mFailCount << LL_ENDL;
		LL_DEBUGS("Avatar") << "mRetryCount: " << mRetryCount << LL_ENDL;
		LL_DEBUGS("Avatar") << "Times: n " << mTimeStats.getCount() << " min " << mTimeStats.getMinValue() << " max " << mTimeStats.getMaxValue() << LL_ENDL;
		LL_DEBUGS("Avatar") << "Mean " << mTimeStats.getMean() << " stddev " << mTimeStats.getStdDev() << LL_ENDL;
	}
	
	virtual ~LLCallAfterInventoryBatchMgr()
	{
		LL_DEBUGS("Avatar") << "deleting" << LL_ENDL;
	}

protected:
	std::string mTrackingPhase;
	std::map<LLUUID,LLTimer> mWaitTimes;
	std::map<LLUUID,S32> mRetryCounts;
	LLUUID mDstCatID;
	nullary_func_t mOnCompletionFunc;
	nullary_func_t mOnFailureFunc;
	F32 mRetryAfter;
	S32 mMaxRetries;
	S32 mPendingRequests;
	S32 mFailCount;
	S32 mRetryCount;
	bool mCompletionOrFailureCalled;
	LLViewerStats::StatsAccumulator mTimeStats;
};

class LLCallAfterInventoryCopyMgr: public LLCallAfterInventoryBatchMgr
{
public:
	LLCallAfterInventoryCopyMgr(LLInventoryModel::item_array_t& src_items,
								const LLUUID& dst_cat_id,
								const std::string& phase_name,
								nullary_func_t on_completion_func,
								nullary_func_t on_failure_func = no_op,
								 F32 retry_after = DEFAULT_RETRY_AFTER_INTERVAL,
								 S32 max_retries = DEFAULT_MAX_RETRIES
		):
		LLCallAfterInventoryBatchMgr(dst_cat_id, phase_name, on_completion_func, on_failure_func, retry_after, max_retries)
	{
		addItems(src_items);
		sInstanceCount++;
	}

	~LLCallAfterInventoryCopyMgr()
	{
		sInstanceCount--;
	}
	
	virtual bool requestOperation(const LLUUID& item_id)
	{
		LLViewerInventoryItem *item = gInventory.getItem(item_id);
		llassert(item);
		LL_DEBUGS("Avatar") << "copying item " << item_id << LL_ENDL;
		if (ll_frand() < gSavedSettings.getF32("InventoryDebugSimulateOpFailureRate"))
		{
			LL_DEBUGS("Avatar") << "simulating failure by not sending request for item " << item_id << LL_ENDL;
			return true;
		}
		copy_inventory_item(
			gAgent.getID(),
			item->getPermissions().getOwner(),
			item->getUUID(),
			mDstCatID,
			std::string(),
			new LLBoostFuncInventoryCallback(boost::bind(&LLCallAfterInventoryBatchMgr::onOp,this,item_id,_1,LLTimer()))
			);
		return true;
	}

	static S32 getInstanceCount() { return sInstanceCount; }
	
private:
	static S32 sInstanceCount;
};

S32 LLCallAfterInventoryCopyMgr::sInstanceCount = 0;

class LLWearCategoryAfterCopy: public LLInventoryCallback
{
public:
	LLWearCategoryAfterCopy(bool append):
		mAppend(append)
	{}

	// virtual
	void fire(const LLUUID& id)
	{
		// Wear the inventory category.
		LLInventoryCategory* cat = gInventory.getCategory(id);
		LLAppearanceMgr::instance().wearInventoryCategoryOnAvatar(cat, mAppend);
	}

private:
	bool mAppend;
};

class LLTrackPhaseWrapper : public LLInventoryCallback
{
public:
	LLTrackPhaseWrapper(const std::string& phase_name, LLPointer<LLInventoryCallback> cb = NULL):
		mTrackingPhase(phase_name),
		mCB(cb)
	{
		selfStartPhase(mTrackingPhase);
	}

	// virtual
	void fire(const LLUUID& id)
	{
		if (mCB)
		{
			mCB->fire(id);
		}
	}

	// virtual
	~LLTrackPhaseWrapper()
	{
		selfStopPhase(mTrackingPhase);
	}

protected:
	std::string mTrackingPhase;
	LLPointer<LLInventoryCallback> mCB;
};

LLUpdateAppearanceOnDestroy::LLUpdateAppearanceOnDestroy(bool enforce_item_restrictions,
														 bool enforce_ordering,
														 nullary_func_t post_update_func 
	):
	mFireCount(0),
	mEnforceItemRestrictions(enforce_item_restrictions),
	mEnforceOrdering(enforce_ordering),
	mPostUpdateFunc(post_update_func)
{
	selfStartPhase("update_appearance_on_destroy");
}

void LLUpdateAppearanceOnDestroy::fire(const LLUUID& inv_item)
{
	LLViewerInventoryItem* item = (LLViewerInventoryItem*)gInventory.getItem(inv_item);
	const std::string item_name = item ? item->getName() : "ITEM NOT FOUND";
#ifndef LL_RELEASE_FOR_DOWNLOAD
	LL_DEBUGS("Avatar") << self_av_string() << "callback fired [ name:" << item_name << " UUID:" << inv_item << " count:" << mFireCount << " ] " << LL_ENDL;
#endif
	mFireCount++;
}

LLUpdateAppearanceOnDestroy::~LLUpdateAppearanceOnDestroy()
{
	if (!LLApp::isExiting())
	{
		// speculative fix for MAINT-1150
		LL_INFOS("Avatar") << self_av_string() << "done update appearance on destroy" << LL_ENDL;

		selfStopPhase("update_appearance_on_destroy");

		LLAppearanceMgr::instance().updateAppearanceFromCOF(mEnforceItemRestrictions,
															mEnforceOrdering,
															mPostUpdateFunc);
	}
}

LLUpdateAppearanceAndEditWearableOnDestroy::LLUpdateAppearanceAndEditWearableOnDestroy(const LLUUID& item_id):
	mItemID(item_id)
{
}

LLRequestServerAppearanceUpdateOnDestroy::~LLRequestServerAppearanceUpdateOnDestroy()
{
	LL_DEBUGS("Avatar") << "ATT requesting server appearance update" << LL_ENDL;
    if (!LLApp::isExiting())
    {
        LLAppearanceMgr::instance().requestServerAppearanceUpdate();
    }
}

void edit_wearable_and_customize_avatar(LLUUID item_id)
{
	// Start editing the item if previously requested.
	gAgentWearables.editWearableIfRequested(item_id);
	
	// TODO: camera mode may not be changed if a debug setting is tweaked
	if( gAgentCamera.cameraCustomizeAvatar() )
	{
		// If we're in appearance editing mode, the current tab may need to be refreshed
		LLSidepanelAppearance *panel = dynamic_cast<LLSidepanelAppearance*>(
			LLFloaterSidePanelContainer::getPanel("appearance"));
		if (panel)
		{
			panel->showDefaultSubpart();
		}
	}
}

LLUpdateAppearanceAndEditWearableOnDestroy::~LLUpdateAppearanceAndEditWearableOnDestroy()
{
	if (!LLApp::isExiting())
	{
		LLAppearanceMgr::instance().updateAppearanceFromCOF(
			true,true,
			boost::bind(edit_wearable_and_customize_avatar, mItemID));
	}
}


struct LLFoundData
{
	LLFoundData() :
		mAssetType(LLAssetType::AT_NONE),
		mWearableType(LLWearableType::WT_INVALID),
		mWearable(NULL) {}

	LLFoundData(const LLUUID& item_id,
				const LLUUID& asset_id,
				const std::string& name,
				const LLAssetType::EType& asset_type,
				const LLWearableType::EType& wearable_type,
				const bool is_replacement = false
		) :
		mItemID(item_id),
		mAssetID(asset_id),
		mName(name),
		mAssetType(asset_type),
		mWearableType(wearable_type),
		mIsReplacement(is_replacement),
		mWearable( NULL ) {}
	
	LLUUID mItemID;
	LLUUID mAssetID;
	std::string mName;
	LLAssetType::EType mAssetType;
	LLWearableType::EType mWearableType;
	LLViewerWearable* mWearable;
	bool mIsReplacement;
};

	
class LLWearableHoldingPattern
{
	LOG_CLASS(LLWearableHoldingPattern);

public:
	LLWearableHoldingPattern();
	~LLWearableHoldingPattern();

	bool pollFetchCompletion();
	void onFetchCompletion();
	bool isFetchCompleted();
	bool isTimedOut();

	void checkMissingWearables();
	bool pollMissingWearables();
	bool isMissingCompleted();
	void recoverMissingWearable(LLWearableType::EType type);
//	void clearCOFLinksForMissingWearables();
	
	void onWearableAssetFetch(LLViewerWearable *wearable);
	void onAllComplete();

// [SL:KB] - Patch: Appearance-COFCorruption | Checked: 2010-04-14 (Catznip-2.0)
	bool pollStopped();
// [/SL:KB]

	typedef std::list<LLFoundData> found_list_t;
	found_list_t& getFoundList();
	void eraseTypeToLink(LLWearableType::EType type);
	void eraseTypeToRecover(LLWearableType::EType type);
//	void setObjItems(const LLInventoryModel::item_array_t& items);
	void setGestItems(const LLInventoryModel::item_array_t& items);
	bool isMostRecent();
	void handleLateArrivals();
	void resetTime(F32 timeout);
	static S32 countActive() { return sActiveHoldingPatterns.size(); }
	S32 index() { return mIndex; }
	
private:
	found_list_t mFoundList;
//	LLInventoryModel::item_array_t mObjItems;
	LLInventoryModel::item_array_t mGestItems;
	typedef std::set<S32> type_set_t;
	type_set_t mTypesToRecover;
	type_set_t mTypesToLink;
	S32 mResolved;
	LLTimer mWaitTime;
	bool mFired;
	typedef std::set<LLWearableHoldingPattern*> type_set_hp;
	static type_set_hp sActiveHoldingPatterns;
	static S32 sNextIndex;
	S32 mIndex;
	bool mIsMostRecent;
	std::set<LLViewerWearable*> mLateArrivals;
	bool mIsAllComplete;
};

LLWearableHoldingPattern::type_set_hp LLWearableHoldingPattern::sActiveHoldingPatterns;
S32 LLWearableHoldingPattern::sNextIndex = 0;

LLWearableHoldingPattern::LLWearableHoldingPattern():
	mResolved(0),
	mFired(false),
	mIsMostRecent(true),
	mIsAllComplete(false)
{
	if (countActive()>0)
	{
		LL_INFOS() << "Creating LLWearableHoldingPattern when "
				   << countActive()
				   << " other attempts are active."
				   << " Flagging others as invalid."
				   << LL_ENDL;
		for (type_set_hp::iterator it = sActiveHoldingPatterns.begin();
			 it != sActiveHoldingPatterns.end();
			 ++it)
		{
			(*it)->mIsMostRecent = false;
		}
			 
	}
	mIndex = sNextIndex++;
	sActiveHoldingPatterns.insert(this);
	LL_DEBUGS("Avatar") << "HP " << index() << " created" << LL_ENDL;
	selfStartPhase("holding_pattern");
}

LLWearableHoldingPattern::~LLWearableHoldingPattern()
{
	sActiveHoldingPatterns.erase(this);
	if (isMostRecent())
	{
		selfStopPhase("holding_pattern");
	}
	LL_DEBUGS("Avatar") << "HP " << index() << " deleted" << LL_ENDL;
}

bool LLWearableHoldingPattern::isMostRecent()
{
	return mIsMostRecent;
}

LLWearableHoldingPattern::found_list_t& LLWearableHoldingPattern::getFoundList()
{
	return mFoundList;
}

void LLWearableHoldingPattern::eraseTypeToLink(LLWearableType::EType type)
{
	mTypesToLink.erase(type);
}

void LLWearableHoldingPattern::eraseTypeToRecover(LLWearableType::EType type)
{
	mTypesToRecover.erase(type);
}

// [SL:KB] - Patch: Appearance-SyncAttach | Checked: 2010-06-19 (Catznip-2.1)
//void LLWearableHoldingPattern::setObjItems(const LLInventoryModel::item_array_t& items)
//{
//	mObjItems = items;
//}

void LLWearableHoldingPattern::setGestItems(const LLInventoryModel::item_array_t& items)
{
	mGestItems = items;
}

bool LLWearableHoldingPattern::isFetchCompleted()
{
	return (mResolved >= (S32)getFoundList().size()); // have everything we were waiting for?
}

bool LLWearableHoldingPattern::isTimedOut()
{
	return mWaitTime.hasExpired();
}

void LLWearableHoldingPattern::checkMissingWearables()
{
	if (!isMostRecent())
	{
		// runway why don't we actually skip here?
		LL_WARNS() << self_av_string() << "skipping because LLWearableHolding pattern is invalid (superceded by later outfit request)" << LL_ENDL;
	}

	std::vector<S32> found_by_type(LLWearableType::WT_COUNT,0);
	std::vector<S32> requested_by_type(LLWearableType::WT_COUNT,0);
	for (found_list_t::iterator it = getFoundList().begin(); it != getFoundList().end(); ++it)
	{
		LLFoundData &data = *it;
		if (data.mWearableType < LLWearableType::WT_COUNT)
			requested_by_type[data.mWearableType]++;
		if (data.mWearable)
			found_by_type[data.mWearableType]++;
	}

	for (S32 type = 0; type < LLWearableType::WT_COUNT; ++type)
	{
		if (requested_by_type[type] > found_by_type[type])
		{
			LL_WARNS() << self_av_string() << "got fewer wearables than requested, type " << type << ": requested " << requested_by_type[type] << ", found " << found_by_type[type] << LL_ENDL;
		}
		if (found_by_type[type] > 0)
			continue;
		if (
			// If at least one wearable of certain types (pants/shirt/skirt)
			// was requested but none was found, create a default asset as a replacement.
			// In all other cases, don't do anything.
			// For critical types (shape/hair/skin/eyes), this will keep the avatar as a cloud 
			// due to logic in LLVOAvatarSelf::getIsCloud().
			// For non-critical types (tatoo, socks, etc.) the wearable will just be missing.
			(requested_by_type[type] > 0) &&  
			((type == LLWearableType::WT_PANTS) || (type == LLWearableType::WT_SHIRT) || (type == LLWearableType::WT_SKIRT)))
		{
			mTypesToRecover.insert(type);
			mTypesToLink.insert(type);
			recoverMissingWearable((LLWearableType::EType)type);
			LL_WARNS() << self_av_string() << "need to replace " << type << LL_ENDL; 
		}
	}

	resetTime(60.0F);

	if (isMostRecent())
	{
		selfStartPhase("get_missing_wearables_2");
	}
	if (!pollMissingWearables())
	{
		doOnIdleRepeating(boost::bind(&LLWearableHoldingPattern::pollMissingWearables,this));
	}
}

void LLWearableHoldingPattern::onAllComplete()
{
	if (isAgentAvatarValid())
	{
		gAgentAvatarp->outputRezTiming("Agent wearables fetch complete");
	}

	if (!isMostRecent())
	{
		// runway need to skip here?
		LL_WARNS() << self_av_string() << "skipping because LLWearableHolding pattern is invalid (superceded by later outfit request)" << LL_ENDL;
	}

	// Activate all gestures in this folder
	if (mGestItems.size() > 0)
	{
		LL_DEBUGS("Avatar") << self_av_string() << "Activating " << mGestItems.size() << " gestures" << LL_ENDL;
		
		LLGestureMgr::instance().activateGestures(mGestItems);
		
		// Update the inventory item labels to reflect the fact
		// they are active.
		LLViewerInventoryCategory* catp =
			gInventory.getCategory(LLAppearanceMgr::instance().getCOF());
		
		if (catp)
		{
			gInventory.updateCategory(catp);
			gInventory.notifyObservers();
		}
	}

	if (isAgentAvatarValid())
	{
//		LL_DEBUGS("Avatar") << self_av_string() << "Updating " << mObjItems.size() << " attachments" << LL_ENDL;
//		LLAgentWearables::llvo_vec_t objects_to_remove;
//		LLAgentWearables::llvo_vec_t objects_to_retain;
//		LLInventoryModel::item_array_t items_to_add;
//
//		LLAgentWearables::findAttachmentsAddRemoveInfo(mObjItems,
//													   objects_to_remove,
//													   objects_to_retain,
//													   items_to_add);
//
//		LL_DEBUGS("Avatar") << self_av_string() << "Removing " << objects_to_remove.size()
//							<< " attachments" << LL_ENDL;
//
//		// Here we remove the attachment pos overrides for *all*
//		// attachments, even those that are not being removed. This is
//		// needed to get joint positions all slammed down to their
//		// pre-attachment states.
//		gAgentAvatarp->clearAttachmentPosOverrides();
//
//		if (objects_to_remove.size() || items_to_add.size())
//		{
//			LL_DEBUGS("Avatar") << "ATT will remove " << objects_to_remove.size()
//								<< " and add " << items_to_add.size() << " items" << LL_ENDL;
//		}
//
//		// Take off the attachments that will no longer be in the outfit.
//		LLAgentWearables::userRemoveMultipleAttachments(objects_to_remove);
		
		// Update wearables.
		LL_INFOS("Avatar") << self_av_string() << "HP " << index() << " updating agent wearables with "
						   << mResolved << " wearable items " << LL_ENDL;
		LLAppearanceMgr::instance().updateAgentWearables(this);
		
//		// Restore attachment pos overrides for the attachments that
//		// are remaining in the outfit.
//		for (LLAgentWearables::llvo_vec_t::iterator it = objects_to_retain.begin();
//			 it != objects_to_retain.end();
//			 ++it)
//		{
//			LLViewerObject *objectp = *it;
//			gAgentAvatarp->addAttachmentPosOverridesForObject(objectp);
//		}
		
//		// Add new attachments to match those requested.
//		LL_DEBUGS("Avatar") << self_av_string() << "Adding " << items_to_add.size() << " attachments" << LL_ENDL;
//		LLAgentWearables::userAttachMultipleAttachments(items_to_add);
	}

	if (isFetchCompleted() && isMissingCompleted())
	{
		// Only safe to delete if all wearable callbacks and all missing wearables completed.
		delete this;
	}
	else
	{
		mIsAllComplete = true;
		handleLateArrivals();
	}
}

void LLWearableHoldingPattern::onFetchCompletion()
{
	if (isMostRecent())
	{
		selfStopPhase("get_wearables_2");
	}
		
	if (!isMostRecent())
	{
		// runway skip here?
		LL_WARNS() << self_av_string() << "skipping because LLWearableHolding pattern is invalid (superceded by later outfit request)" << LL_ENDL;
	}

	checkMissingWearables();
}

// Runs as an idle callback until all wearables are fetched (or we time out).
bool LLWearableHoldingPattern::pollFetchCompletion()
{
	if (!isMostRecent())
	{
		// runway skip here?
		LL_WARNS() << self_av_string() << "skipping because LLWearableHolding pattern is invalid (superceded by later outfit request)" << LL_ENDL;

// [SL:KB] - Patch: Appearance-COFCorruption | Checked: 2010-04-14 (Catznip-2.0)
		// If we were signalled to stop then we shouldn't do anything else except poll for when it's safe to delete ourselves
		doOnIdleRepeating(boost::bind(&LLWearableHoldingPattern::pollStopped, this));
		return true;
// [/SL:KB]
	}

	bool completed = isFetchCompleted();
	bool timed_out = isTimedOut();
	bool done = completed || timed_out;

	if (done)
	{
		LL_INFOS("Avatar") << self_av_string() << "HP " << index() << " polling, done status: " << completed << " timed out " << timed_out
				<< " elapsed " << mWaitTime.getElapsedTimeF32() << LL_ENDL;

		mFired = true;
		
		if (timed_out)
		{
			LL_WARNS() << self_av_string() << "Exceeded max wait time for wearables, updating appearance based on what has arrived" << LL_ENDL;
		}

		onFetchCompletion();
	}
	return done;
}

void recovered_item_link_cb(const LLUUID& item_id, LLWearableType::EType type, LLViewerWearable *wearable, LLWearableHoldingPattern* holder)
{
	if (!holder->isMostRecent())
	{
		LL_WARNS() << "HP " << holder->index() << " skipping because LLWearableHolding pattern is invalid (superceded by later outfit request)" << LL_ENDL;
		// runway skip here?
	}

	LL_INFOS() << "HP " << holder->index() << " recovered item link for type " << type << LL_ENDL;
	holder->eraseTypeToLink(type);
	// Add wearable to FoundData for actual wearing
	LLViewerInventoryItem *item = gInventory.getItem(item_id);
	LLViewerInventoryItem *linked_item = item ? item->getLinkedItem() : NULL;

	if (linked_item)
	{
		gInventory.addChangedMask(LLInventoryObserver::LABEL, linked_item->getUUID());
			
		if (item)
		{
			LLFoundData found(linked_item->getUUID(),
							  linked_item->getAssetUUID(),
							  linked_item->getName(),
							  linked_item->getType(),
							  linked_item->isWearableType() ? linked_item->getWearableType() : LLWearableType::WT_INVALID,
							  true // is replacement
				);
			found.mWearable = wearable;
			holder->getFoundList().push_front(found);
		}
		else
		{
			LL_WARNS() << self_av_string() << "inventory link not found for recovered wearable" << LL_ENDL;
		}
	}
	else
	{
		LL_WARNS() << self_av_string() << "HP " << holder->index() << " inventory link not found for recovered wearable" << LL_ENDL;
	}
}

void recovered_item_cb(const LLUUID& item_id, LLWearableType::EType type, LLViewerWearable *wearable, LLWearableHoldingPattern* holder)
{
	if (!holder->isMostRecent())
	{
		// runway skip here?
		LL_WARNS() << self_av_string() << "skipping because LLWearableHolding pattern is invalid (superceded by later outfit request)" << LL_ENDL;

// [SL:KB] - Patch: Appearance-COFCorruption | Checked: 2010-04-14 (Catznip-2.0)
		// If we were signalled to stop then we shouldn't do anything else except poll for when it's safe to delete ourselves
		return;
// [/SL:KB]
	}

	LL_DEBUGS("Avatar") << self_av_string() << "Recovered item for type " << type << LL_ENDL;
	LLConstPointer<LLInventoryObject> itemp = gInventory.getItem(item_id);
	wearable->setItemID(item_id);
	holder->eraseTypeToRecover(type);
	llassert(itemp);
	if (itemp)
	{
		LLPointer<LLInventoryCallback> cb = new LLBoostFuncInventoryCallback(boost::bind(recovered_item_link_cb,_1,type,wearable,holder));

		link_inventory_object(LLAppearanceMgr::instance().getCOF(), itemp, cb);
	}
}

void LLWearableHoldingPattern::recoverMissingWearable(LLWearableType::EType type)
{
	if (!isMostRecent())
	{
		// runway skip here?
		LL_WARNS() << self_av_string() << "skipping because LLWearableHolding pattern is invalid (superceded by later outfit request)" << LL_ENDL;
	}
	
		// Try to recover by replacing missing wearable with a new one.
	LLNotificationsUtil::add("ReplacedMissingWearable");
	LL_DEBUGS() << "Wearable " << LLWearableType::getTypeLabel(type)
				<< " could not be downloaded.  Replaced inventory item with default wearable." << LL_ENDL;
	LLViewerWearable* wearable = LLWearableList::instance().createNewWearable(type, gAgentAvatarp);

	// Add a new one in the lost and found folder.
	const LLUUID lost_and_found_id = gInventory.findCategoryUUIDForType(LLFolderType::FT_LOST_AND_FOUND);
	LLPointer<LLInventoryCallback> cb = new LLBoostFuncInventoryCallback(boost::bind(recovered_item_cb,_1,type,wearable,this));

	create_inventory_item(gAgent.getID(),
						  gAgent.getSessionID(),
						  lost_and_found_id,
						  wearable->getTransactionID(),
						  wearable->getName(),
						  wearable->getDescription(),
						  wearable->getAssetType(),
						  LLInventoryType::IT_WEARABLE,
						  wearable->getType(),
						  wearable->getPermissions().getMaskNextOwner(),
						  cb);
}

bool LLWearableHoldingPattern::isMissingCompleted()
{
	return mTypesToLink.size()==0 && mTypesToRecover.size()==0;
}

//void LLWearableHoldingPattern::clearCOFLinksForMissingWearables()
//{
//	for (found_list_t::iterator it = getFoundList().begin(); it != getFoundList().end(); ++it)
//	{
//		LLFoundData &data = *it;
//		if ((data.mWearableType < LLWearableType::WT_COUNT) && (!data.mWearable))
//		{
//			// Wearable link that was never resolved; remove links to it from COF
//			LL_INFOS("Avatar") << self_av_string() << "HP " << index() << " removing link for unresolved item " << data.mItemID.asString() << LL_ENDL;
//			LLAppearanceMgr::instance().removeCOFItemLinks(data.mItemID);
//		}
//	}
//}

// [SL:KB] - Patch: Appearance-COFCorruption | Checked: 2010-04-14 (Catznip-2.0)
bool LLWearableHoldingPattern::pollStopped()
{
	// We have to keep on polling until we're sure that all callbacks have completed or they'll cause a crash
	if ( (isFetchCompleted()) && (isMissingCompleted()) )
	{
		delete this;
		return true;
	}
	return false;
}
// [/SL:KB]

bool LLWearableHoldingPattern::pollMissingWearables()
{
	if (!isMostRecent())
	{
		// runway skip here?
		LL_WARNS() << self_av_string() << "skipping because LLWearableHolding pattern is invalid (superceded by later outfit request)" << LL_ENDL;

// [SL:KB] - Patch: Appearance-COFCorruption | Checked: 2010-04-14 (Catznip-2.0)
		// If we were signalled to stop then we shouldn't do anything else except poll for when it's safe to delete ourselves
		doOnIdleRepeating(boost::bind(&LLWearableHoldingPattern::pollStopped, this));
		return true;
// [/SL:KB]
	}
	
	bool timed_out = isTimedOut();
	bool missing_completed = isMissingCompleted();
	bool done = timed_out || missing_completed;

	if (!done)
	{
		LL_INFOS("Avatar") << self_av_string() << "HP " << index() << " polling missing wearables, waiting for items " << mTypesToRecover.size()
				<< " links " << mTypesToLink.size()
				<< " wearables, timed out " << timed_out
				<< " elapsed " << mWaitTime.getElapsedTimeF32()
				<< " done " << done << LL_ENDL;
	}

	if (done)
	{
		if (isMostRecent())
		{
			selfStopPhase("get_missing_wearables_2");
		}

		gAgentAvatarp->debugWearablesLoaded();

		// BAP - if we don't call clearCOFLinksForMissingWearables()
		// here, we won't have to add the link back in later if the
		// wearable arrives late.  This is to avoid corruption of
		// wearable ordering info.  Also has the effect of making
		// unworn item links visible in the COF under some
		// circumstances.

		//clearCOFLinksForMissingWearables();
		onAllComplete();
	}
	return done;
}

// Handle wearables that arrived after the timeout period expired.
void LLWearableHoldingPattern::handleLateArrivals()
{
	// Only safe to run if we have previously finished the missing
	// wearables and other processing - otherwise we could be in some
	// intermediate state - but have not been superceded by a later
	// outfit change request.
	if (mLateArrivals.size() == 0)
	{
		// Nothing to process.
		return;
	}
	if (!isMostRecent())
	{
		LL_WARNS() << self_av_string() << "Late arrivals not handled - outfit change no longer valid" << LL_ENDL;
	}
	if (!mIsAllComplete)
	{
		LL_WARNS() << self_av_string() << "Late arrivals not handled - in middle of missing wearables processing" << LL_ENDL;
	}

	LL_INFOS("Avatar") << self_av_string() << "HP " << index() << " need to handle " << mLateArrivals.size() << " late arriving wearables" << LL_ENDL;

	// Update mFoundList using late-arriving wearables.
	std::set<LLWearableType::EType> replaced_types;
	for (LLWearableHoldingPattern::found_list_t::iterator iter = getFoundList().begin();
		 iter != getFoundList().end(); ++iter)
	{
		LLFoundData& data = *iter;
		for (std::set<LLViewerWearable*>::iterator wear_it = mLateArrivals.begin();
			 wear_it != mLateArrivals.end();
			 ++wear_it)
		{
			LLViewerWearable *wearable = *wear_it;

			if(wearable->getAssetID() == data.mAssetID)
			{
				data.mWearable = wearable;

				replaced_types.insert(data.mWearableType);

				// BAP - if we didn't call
				// clearCOFLinksForMissingWearables() earlier, we
				// don't need to restore the link here.  Fixes
				// wearable ordering problems.

				// LLAppearanceMgr::instance().addCOFItemLink(data.mItemID,false);

				// BAP failing this means inventory or asset server
				// are corrupted in a way we don't handle.
				llassert((data.mWearableType < LLWearableType::WT_COUNT) && (wearable->getType() == data.mWearableType));
				break;
			}
		}
	}

	// Remove COF links for any default wearables previously used to replace the late arrivals.
	// All this pussyfooting around with a while loop and explicit
	// iterator incrementing is to allow removing items from the list
	// without clobbering the iterator we're using to navigate.
	LLWearableHoldingPattern::found_list_t::iterator iter = getFoundList().begin();
	while (iter != getFoundList().end())
	{
		LLFoundData& data = *iter;

		// If an item of this type has recently shown up, removed the corresponding replacement wearable from COF.
		if (data.mWearable && data.mIsReplacement &&
			replaced_types.find(data.mWearableType) != replaced_types.end())
		{
			LLAppearanceMgr::instance().removeCOFItemLinks(data.mItemID);
			std::list<LLFoundData>::iterator clobber_ator = iter;
			++iter;
			getFoundList().erase(clobber_ator);
		}
		else
		{
			++iter;
		}
	}

	// Clear contents of late arrivals.
	mLateArrivals.clear();

	// Update appearance based on mFoundList
	LLAppearanceMgr::instance().updateAgentWearables(this);
}

void LLWearableHoldingPattern::resetTime(F32 timeout)
{
	mWaitTime.reset();
	mWaitTime.setTimerExpirySec(timeout);
}

void LLWearableHoldingPattern::onWearableAssetFetch(LLViewerWearable *wearable)
{
	if (!isMostRecent())
	{
		LL_WARNS() << self_av_string() << "skipping because LLWearableHolding pattern is invalid (superceded by later outfit request)" << LL_ENDL;
	}
	
	mResolved += 1;  // just counting callbacks, not successes.
	LL_DEBUGS("Avatar") << self_av_string() << "HP " << index() << " resolved " << mResolved << "/" << getFoundList().size() << LL_ENDL;
	if (!wearable)
	{
		LL_WARNS() << self_av_string() << "no wearable found" << LL_ENDL;
	}

	if (mFired)
	{
		LL_WARNS() << self_av_string() << "called after holder fired" << LL_ENDL;
		if (wearable)
		{
			mLateArrivals.insert(wearable);
			if (mIsAllComplete)
			{
				handleLateArrivals();
			}
		}
		return;
	}

	if (!wearable)
	{
		return;
	}

	for (LLWearableHoldingPattern::found_list_t::iterator iter = getFoundList().begin();
		 iter != getFoundList().end(); ++iter)
	{
		LLFoundData& data = *iter;
		if(wearable->getAssetID() == data.mAssetID)
		{
			// Failing this means inventory or asset server are corrupted in a way we don't handle.
			if ((data.mWearableType >= LLWearableType::WT_COUNT) || (wearable->getType() != data.mWearableType))
			{
				LL_WARNS() << self_av_string() << "recovered wearable but type invalid. inventory wearable type: " << data.mWearableType << " asset wearable type: " << wearable->getType() << LL_ENDL;
				break;
			}

			data.mWearable = wearable;
		}
	}
}

static void onWearableAssetFetch(LLViewerWearable* wearable, void* data)
{
	LLWearableHoldingPattern* holder = (LLWearableHoldingPattern*)data;
	holder->onWearableAssetFetch(wearable);
}


static void removeDuplicateItems(LLInventoryModel::item_array_t& items)
{
	LLInventoryModel::item_array_t new_items;
	std::set<LLUUID> items_seen;
	std::deque<LLViewerInventoryItem*> tmp_list;
	// Traverse from the front and keep the first of each item
	// encountered, so we actually keep the *last* of each duplicate
	// item.  This is needed to give the right priority when adding
	// duplicate items to an existing outfit.
	for (S32 i=items.size()-1; i>=0; i--)
	{
		LLViewerInventoryItem *item = items.at(i);
		LLUUID item_id = item->getLinkedUUID();
		if (items_seen.find(item_id)!=items_seen.end())
			continue;
		items_seen.insert(item_id);
		tmp_list.push_front(item);
	}
	for (std::deque<LLViewerInventoryItem*>::iterator it = tmp_list.begin();
		 it != tmp_list.end();
		 ++it)
	{
		new_items.push_back(*it);
	}
	items = new_items;
}

// [SL:KB] - Patch: Appearance-WearableDuplicateAssets | Checked: 2015-06-30 (Catznip-3.7)
static void removeDuplicateWearableItemsByAssetID(LLInventoryModel::item_array_t& items)
{
	struct is_duplicate_asset
	{
		bool operator()(const LLViewerInventoryItem* pItem)
		{
			if (pItem->isWearableType())
			{
				const LLUUID& idAsset = pItem->getAssetUUID();
				if ( (idAsset.notNull()) &&  (m_idsAsset.end() != m_idsAsset.find(idAsset)) )
					return true;
				m_idsAsset.insert(idAsset);
			}
			return false;
		}
	protected:
		std::set<LLUUID> m_idsAsset;
	};
	items.erase(std::remove_if(items.begin(), items.end(), is_duplicate_asset()), items.end());
}
// [/SL:KB]

const LLUUID LLAppearanceMgr::getCOF() const
{
	return gInventory.findCategoryUUIDForType(LLFolderType::FT_CURRENT_OUTFIT);
}

S32 LLAppearanceMgr::getCOFVersion() const
{
	LLViewerInventoryCategory *cof = gInventory.getCategory(getCOF());
	if (cof)
	{
		return cof->getVersion();
	}
	else
	{
		return LLViewerInventoryCategory::VERSION_UNKNOWN;
	}
}

const LLViewerInventoryItem* LLAppearanceMgr::getBaseOutfitLink()
{
	const LLUUID& current_outfit_cat = getCOF();
	LLInventoryModel::cat_array_t cat_array;
	LLInventoryModel::item_array_t item_array;
	// Can't search on FT_OUTFIT since links to categories return FT_CATEGORY for type since they don't
	// return preferred type.
	LLIsType is_category( LLAssetType::AT_CATEGORY ); 
	gInventory.collectDescendentsIf(current_outfit_cat,
									cat_array,
									item_array,
									false,
									is_category);
	for (LLInventoryModel::item_array_t::const_iterator iter = item_array.begin();
		 iter != item_array.end();
		 iter++)
	{
		const LLViewerInventoryItem *item = (*iter);
		const LLViewerInventoryCategory *cat = item->getLinkedCategory();
		if (cat && cat->getPreferredType() == LLFolderType::FT_OUTFIT)
		{
			const LLUUID parent_id = cat->getParentUUID();
			LLViewerInventoryCategory*  parent_cat =  gInventory.getCategory(parent_id);
			// if base outfit moved to trash it means that we don't have base outfit
			if (parent_cat != NULL && parent_cat->getPreferredType() == LLFolderType::FT_TRASH)
			{
				return NULL;
			}
			return item;
		}
	}
	return NULL;
}

bool LLAppearanceMgr::getBaseOutfitName(std::string& name)
{
	const LLViewerInventoryItem* outfit_link = getBaseOutfitLink();
	if(outfit_link)
	{
		const LLViewerInventoryCategory *cat = outfit_link->getLinkedCategory();
		if (cat)
		{
			name = cat->getName();
			return true;
		}
	}
	return false;
}

const LLUUID LLAppearanceMgr::getBaseOutfitUUID()
{
	const LLViewerInventoryItem* outfit_link = getBaseOutfitLink();
	if (!outfit_link || !outfit_link->getIsLinkType()) return LLUUID::null;

	const LLViewerInventoryCategory* outfit_cat = outfit_link->getLinkedCategory();
	if (!outfit_cat) return LLUUID::null;

	if (outfit_cat->getPreferredType() != LLFolderType::FT_OUTFIT)
	{
		LL_WARNS() << "Expected outfit type:" << LLFolderType::FT_OUTFIT << " but got type:" << outfit_cat->getType() << " for folder name:" << outfit_cat->getName() << LL_ENDL;
		return LLUUID::null;
	}

	return outfit_cat->getUUID();
}

void wear_on_avatar_cb(const LLUUID& inv_item, bool do_replace = false)
{
	if (inv_item.isNull())
		return;
	
	LLViewerInventoryItem *item = gInventory.getItem(inv_item);
	if (item)
	{
		LLAppearanceMgr::instance().wearItemOnAvatar(inv_item, true, do_replace);
	}
}

void LLAppearanceMgr::wearItemsOnAvatar(const uuid_vec_t& item_ids_to_wear,
                                        bool do_update,
                                        bool replace,
                                        LLPointer<LLInventoryCallback> cb)
{
    bool first = true;

    LLInventoryObject::const_object_list_t items_to_link;

    for (uuid_vec_t::const_iterator it = item_ids_to_wear.begin();
         it != item_ids_to_wear.end();
         ++it)
    {
        replace = first && replace;
        first = false;

        const LLUUID& item_id_to_wear = *it;

        if (item_id_to_wear.isNull())
        {
            LL_DEBUGS("Avatar") << "null id " << item_id_to_wear << LL_ENDL;
            continue;
        }

        LLViewerInventoryItem* item_to_wear = gInventory.getItem(item_id_to_wear);
        if (!item_to_wear)
        {
            LL_DEBUGS("Avatar") << "inventory item not found for id " << item_id_to_wear << LL_ENDL;
            continue;
        }

        if (gInventory.isObjectDescendentOf(item_to_wear->getUUID(), gInventory.getLibraryRootFolderID()))
        {
            LL_DEBUGS("Avatar") << "inventory item in library, will copy and wear "
                                << item_to_wear->getName() << " id " << item_id_to_wear << LL_ENDL;
            LLPointer<LLInventoryCallback> cb = new LLBoostFuncInventoryCallback(boost::bind(wear_on_avatar_cb,_1,replace));
            copy_inventory_item(gAgent.getID(), item_to_wear->getPermissions().getOwner(),
                                item_to_wear->getUUID(), LLUUID::null, std::string(), cb);
            continue;
        } 
        else if (!gInventory.isObjectDescendentOf(item_to_wear->getUUID(), gInventory.getRootFolderID()))
        {
			// not in library and not in agent's inventory
            LL_DEBUGS("Avatar") << "inventory item not in user inventory or library, skipping "
                                << item_to_wear->getName() << " id " << item_id_to_wear << LL_ENDL;
            continue; 
        }
        else if (gInventory.isObjectDescendentOf(item_to_wear->getUUID(), gInventory.findCategoryUUIDForType(LLFolderType::FT_TRASH)))
        {
            LLNotificationsUtil::add("CannotWearTrash");
            LL_DEBUGS("Avatar") << "inventory item is in trash, skipping "
                                << item_to_wear->getName() << " id " << item_id_to_wear << LL_ENDL;
            continue;
        }
        else if (isLinkedInCOF(item_to_wear->getUUID())) // EXT-84911
        {
            LL_DEBUGS("Avatar") << "inventory item is already in COF, skipping "
                                << item_to_wear->getName() << " id " << item_id_to_wear << LL_ENDL;
            continue;
        }

// [RLVa:KB] - Checked: 2013-02-12 (RLVa-1.4.8)
		if ( (rlv_handler_t::isEnabled()) && (!rlvPredCanWearItem(item_to_wear, (replace) ? RLV_WEAR_REPLACE : RLV_WEAR_ADD)) )
		{
			continue;
		}
// [/RLVa:KB]

        switch (item_to_wear->getType())
        {
            case LLAssetType::AT_CLOTHING:
            {
                if (gAgentWearables.areWearablesLoaded())
                {
                    if (!cb && do_update)
                    {
                        cb = new LLUpdateAppearanceAndEditWearableOnDestroy(item_id_to_wear);
                    }
                    LLWearableType::EType type = item_to_wear->getWearableType();
                    S32 wearable_count = gAgentWearables.getWearableCount(type);
                    if ((replace && wearable_count != 0) || !gAgentWearables.canAddWearable(type))
                    {
                        LLUUID item_id = gAgentWearables.getWearableItemID(item_to_wear->getWearableType(),
                                                                           wearable_count-1);
// [SL:KB] - Patch: Appearance-AISFilter | Checked: 2015-05-02 (Catznip-3.7)
						removeCOFItemLinks(item_id, NULL, true);
// [/SL:KB]
//						removeCOFItemLinks(item_id, cb);
                    }
                    
                    items_to_link.push_back(item_to_wear);
                } 
            }
            break;

            case LLAssetType::AT_BODYPART:
            {
                // TODO: investigate wearables may not be loaded at this point EXT-8231
                
                // Remove the existing wearables of the same type.
                // Remove existing body parts anyway because we must not be able to wear e.g. two skins.
                removeCOFLinksOfType(item_to_wear->getWearableType());
                if (!cb && do_update)
                {
                    cb = new LLUpdateAppearanceAndEditWearableOnDestroy(item_id_to_wear);
                }
                items_to_link.push_back(item_to_wear);
            }
            break;
                
            case LLAssetType::AT_OBJECT:
            {
                rez_attachment(item_to_wear, NULL, replace);
            }
            break;

            default: continue;
        }
    }

    // Batch up COF link creation - more efficient if using AIS.
    if (items_to_link.size())
    {
        link_inventory_array(getCOF(), items_to_link, cb); 
    }
}

void LLAppearanceMgr::wearItemOnAvatar(const LLUUID& item_id_to_wear,
									   bool do_update,
									   bool replace,
									   LLPointer<LLInventoryCallback> cb)
{
    uuid_vec_t ids;
    ids.push_back(item_id_to_wear);
    wearItemsOnAvatar(ids, do_update, replace, cb);
}

// Update appearance from outfit folder.
void LLAppearanceMgr::changeOutfit(bool proceed, const LLUUID& category, bool append)
{
	if (!proceed)
		return;
	LLAppearanceMgr::instance().updateCOF(category,append);
}

void LLAppearanceMgr::replaceCurrentOutfit(const LLUUID& new_outfit)
{
	LLViewerInventoryCategory* cat = gInventory.getCategory(new_outfit);
	wearInventoryCategory(cat, false, false);
}

// Open outfit renaming dialog.
void LLAppearanceMgr::renameOutfit(const LLUUID& outfit_id)
{
	LLViewerInventoryCategory* cat = gInventory.getCategory(outfit_id);
	if (!cat)
	{
		return;
	}

	LLSD args;
	args["NAME"] = cat->getName();

	LLSD payload;
	payload["cat_id"] = outfit_id;

	LLNotificationsUtil::add("RenameOutfit", args, payload, boost::bind(onOutfitRename, _1, _2));
}

// User typed new outfit name.
// static
void LLAppearanceMgr::onOutfitRename(const LLSD& notification, const LLSD& response)
{
	S32 option = LLNotificationsUtil::getSelectedOption(notification, response);
	if (option != 0) return; // canceled

	std::string outfit_name = response["new_name"].asString();
	LLStringUtil::trim(outfit_name);
	if (!outfit_name.empty())
	{
		// <FS:Ansariel> Debug code for FIRE-15571
		LL_INFOS() << "OUTFIT RENAME: Invoking rename_category()" << LL_ENDL;

		LLUUID cat_id = notification["payload"]["cat_id"].asUUID();
		rename_category(&gInventory, cat_id, outfit_name);
	}
}

void LLAppearanceMgr::setOutfitLocked(bool locked)
{
	if (mOutfitLocked == locked)
	{
		return;
	}

	mOutfitLocked = locked;
	if (locked)
	{
		mUnlockOutfitTimer->reset();
		mUnlockOutfitTimer->start();
	}
	else
	{
		mUnlockOutfitTimer->stop();
	}

	LLOutfitObserver::instance().notifyOutfitLockChanged();
}

void LLAppearanceMgr::addCategoryToCurrentOutfit(const LLUUID& cat_id)
{
	LLViewerInventoryCategory* cat = gInventory.getCategory(cat_id);
	wearInventoryCategory(cat, false, true);
}

void LLAppearanceMgr::takeOffOutfit(const LLUUID& cat_id)
{
	LLInventoryModel::cat_array_t cats;
	LLInventoryModel::item_array_t items;
	LLFindWearablesEx collector(/*is_worn=*/ true, /*include_body_parts=*/ false);

	gInventory.collectDescendentsIf(cat_id, cats, items, FALSE, collector);

// <FS:TT> Client LSL Bridge
	if (FSLSLBridge::instance().canUseBridge())
	{
		LL_INFOS("FSLSLBridge") << "reinserting bridge at outfit remove" << LL_ENDL;
		for (LLInventoryModel::item_array_t::iterator i = items.begin(); i != items.end(); ++i)
		{
			const LLViewerInventoryItem* item = *i;
				
			if (item->getName() == FSLSLBridge::instance().currentFullName())
			{
				items.erase(i);
				break;
			}
		}
	}
// </FS:TT>

	LLInventoryModel::item_array_t::const_iterator it = items.begin();
	const LLInventoryModel::item_array_t::const_iterator it_end = items.end();
	uuid_vec_t uuids_to_remove;
	for( ; it_end != it; ++it)
	{
		LLViewerInventoryItem* item = *it;
		uuids_to_remove.push_back(item->getUUID());
	}
	removeItemsFromAvatar(uuids_to_remove);

	// deactivate all gestures in the outfit folder
	LLInventoryModel::item_array_t gest_items;
	getDescendentsOfAssetType(cat_id, gest_items, LLAssetType::AT_GESTURE);
	for(S32 i = 0; i  < gest_items.size(); ++i)
	{
		LLViewerInventoryItem *gest_item = gest_items[i];
		if ( LLGestureMgr::instance().isGestureActive( gest_item->getLinkedUUID()) )
		{
			LLGestureMgr::instance().deactivateGesture( gest_item->getLinkedUUID() );
		}
	}
}

// Create a copy of src_id + contents as a subfolder of dst_id.
void LLAppearanceMgr::shallowCopyCategory(const LLUUID& src_id, const LLUUID& dst_id,
											  LLPointer<LLInventoryCallback> cb)
{
	LLInventoryCategory *src_cat = gInventory.getCategory(src_id);
	if (!src_cat)
	{
		LL_WARNS() << "folder not found for src " << src_id.asString() << LL_ENDL;
		return;
	}
	LL_INFOS() << "starting, src_id " << src_id << " name " << src_cat->getName() << " dst_id " << dst_id << LL_ENDL;
	LLUUID parent_id = dst_id;
	if(parent_id.isNull())
	{
		parent_id = gInventory.getRootFolderID();
	}
	LLUUID subfolder_id = gInventory.createNewCategory( parent_id,
														LLFolderType::FT_NONE,
														src_cat->getName());
	shallowCopyCategoryContents(src_id, subfolder_id, cb);

	gInventory.notifyObservers();
}

void LLAppearanceMgr::slamCategoryLinks(const LLUUID& src_id, const LLUUID& dst_id,
										bool include_folder_links, LLPointer<LLInventoryCallback> cb)
{
	LLInventoryModel::cat_array_t* cats;
	LLInventoryModel::item_array_t* items;
	LLSD contents = LLSD::emptyArray();
	gInventory.getDirectDescendentsOf(src_id, cats, items);
	LL_INFOS() << "copying " << items->size() << " items" << LL_ENDL;
	for (LLInventoryModel::item_array_t::const_iterator iter = items->begin();
		 iter != items->end();
		 ++iter)
	{
		const LLViewerInventoryItem* item = (*iter);

		// <FS:Ansariel> Don't add LSL bridge to outfit
		if (item->getName() == FSLSLBridge::instance().currentFullName())
		{
			continue;
		}
		// </FS:Ansariel>

		switch (item->getActualType())
		{
			case LLAssetType::AT_LINK:
			{
				LL_DEBUGS("Avatar") << "linking inventory item " << item->getName() << LL_ENDL;
				//getActualDescription() is used for a new description 
				//to propagate ordering information saved in descriptions of links
				LLSD item_contents;
				item_contents["name"] = item->getName();
				item_contents["desc"] = item->getActualDescription();
				item_contents["linked_id"] = item->getLinkedUUID();
				item_contents["type"] = LLAssetType::AT_LINK; 
				contents.append(item_contents);
				break;
			}
			case LLAssetType::AT_LINK_FOLDER:
			{
				LLViewerInventoryCategory *catp = item->getLinkedCategory();
				if (catp && include_folder_links)
				{
					LL_DEBUGS("Avatar") << "linking inventory folder " << item->getName() << LL_ENDL;
					LLSD base_contents;
					base_contents["name"] = catp->getName();
					base_contents["desc"] = ""; // categories don't have descriptions.
					base_contents["linked_id"] = catp->getLinkedUUID();
					base_contents["type"] = LLAssetType::AT_LINK_FOLDER; 
					contents.append(base_contents);
				}
				break;
			}
			default:
			{
				// Linux refuses to compile unless all possible enums are handled. Really, Linux?
				break;
			}
		}
	}
	slam_inventory_folder(dst_id, contents, cb);
}
// Copy contents of src_id to dst_id.
void LLAppearanceMgr::shallowCopyCategoryContents(const LLUUID& src_id, const LLUUID& dst_id,
													  LLPointer<LLInventoryCallback> cb)
{
	LLInventoryModel::cat_array_t* cats;
	LLInventoryModel::item_array_t* items;
	gInventory.getDirectDescendentsOf(src_id, cats, items);
	LL_INFOS() << "copying " << items->size() << " items" << LL_ENDL;
	LLInventoryObject::const_object_list_t link_array;
	for (LLInventoryModel::item_array_t::const_iterator iter = items->begin();
		 iter != items->end();
		 ++iter)
	{
		const LLViewerInventoryItem* item = (*iter);
		// <FS:Ansariel> Skip LSL bridge
		if (item->getName() == FSLSLBridge::instance().currentFullName())
		{
			continue;
		}
		// </FS:Ansariel>
		switch (item->getActualType())
		{
			case LLAssetType::AT_LINK:
			{
				LL_DEBUGS("Avatar") << "linking inventory item " << item->getName() << LL_ENDL;
				link_array.push_back(LLConstPointer<LLInventoryObject>(item));
				break;
			}
			case LLAssetType::AT_LINK_FOLDER:
			{
				LLViewerInventoryCategory *catp = item->getLinkedCategory();
				// Skip copying outfit links.
				if (catp && catp->getPreferredType() != LLFolderType::FT_OUTFIT)
				{
					LL_DEBUGS("Avatar") << "linking inventory folder " << item->getName() << LL_ENDL;
					link_array.push_back(LLConstPointer<LLInventoryObject>(item));
				}
				break;
			}
			case LLAssetType::AT_CLOTHING:
			case LLAssetType::AT_OBJECT:
			case LLAssetType::AT_BODYPART:
			case LLAssetType::AT_GESTURE:
			{
				LL_DEBUGS("Avatar") << "copying inventory item " << item->getName() << LL_ENDL;
				copy_inventory_item(gAgent.getID(),
									item->getPermissions().getOwner(),
									item->getUUID(),
									dst_id,
									item->getName(),
									cb);
				break;
			}
			default:
				// Ignore non-outfit asset types
				break;
		}
	}
	if (!link_array.empty())
	{
		link_inventory_array(dst_id, link_array, cb);
	}
}

BOOL LLAppearanceMgr::getCanMakeFolderIntoOutfit(const LLUUID& folder_id)
{
	// These are the wearable items that are required for considering this
	// folder as containing a complete outfit.
	U32 required_wearables = 0;
	required_wearables |= 1LL << LLWearableType::WT_SHAPE;
	required_wearables |= 1LL << LLWearableType::WT_SKIN;
	required_wearables |= 1LL << LLWearableType::WT_HAIR;
	required_wearables |= 1LL << LLWearableType::WT_EYES;

	// These are the wearables that the folder actually contains.
	U32 folder_wearables = 0;
	LLInventoryModel::cat_array_t* cats;
	LLInventoryModel::item_array_t* items;
	gInventory.getDirectDescendentsOf(folder_id, cats, items);
	for (LLInventoryModel::item_array_t::const_iterator iter = items->begin();
		 iter != items->end();
		 ++iter)
	{
		const LLViewerInventoryItem* item = (*iter);
		if (item->isWearableType())
		{
			const LLWearableType::EType wearable_type = item->getWearableType();
			folder_wearables |= 1LL << wearable_type;
		}
	}

	// If the folder contains the required wearables, return TRUE.
	return ((required_wearables & folder_wearables) == required_wearables);
}

bool LLAppearanceMgr::getCanRemoveOutfit(const LLUUID& outfit_cat_id)
{
	// Disallow removing the base outfit.
	if (outfit_cat_id == getBaseOutfitUUID())
	{
		return false;
	}

	// Check if the outfit folder itself is removable.
	if (!get_is_category_removable(&gInventory, outfit_cat_id))
	{
		return false;
	}

	// Check for the folder's non-removable descendants.
	LLFindNonRemovableObjects filter_non_removable;
	LLInventoryModel::cat_array_t cats;
	LLInventoryModel::item_array_t items;
	LLInventoryModel::item_array_t::const_iterator it;
	gInventory.collectDescendentsIf(outfit_cat_id, cats, items, false, filter_non_removable);
	if (!cats.empty() || !items.empty())
	{
		return false;
	}

	return true;
}

// static
bool LLAppearanceMgr::getCanRemoveFromCOF(const LLUUID& outfit_cat_id)
{
	if (gAgentWearables.isCOFChangeInProgress())
	{
		return false;
	}
	LLInventoryModel::cat_array_t cats;
	LLInventoryModel::item_array_t items;
	LLFindWearablesEx is_worn(/*is_worn=*/ true, /*include_body_parts=*/ false);
	gInventory.collectDescendentsIf(outfit_cat_id,
		cats,
		items,
		LLInventoryModel::EXCLUDE_TRASH,
		is_worn);
	return items.size() > 0;
}

// static
bool LLAppearanceMgr::getCanAddToCOF(const LLUUID& outfit_cat_id)
{
	if (gAgentWearables.isCOFChangeInProgress())
	{
		return false;
	}

	LLInventoryModel::cat_array_t cats;
	LLInventoryModel::item_array_t items;
	LLFindWearablesEx not_worn(/*is_worn=*/ false, /*include_body_parts=*/ false);
	gInventory.collectDescendentsIf(outfit_cat_id,
		cats,
		items,
		LLInventoryModel::EXCLUDE_TRASH,
		not_worn);

	return items.size() > 0;
}

bool LLAppearanceMgr::getCanReplaceCOF(const LLUUID& outfit_cat_id)
{
	// Don't allow wearing anything while we're changing appearance.
	if (gAgentWearables.isCOFChangeInProgress())
	{
		return false;
	}

	// Check whether it's the base outfit.
//	if (outfit_cat_id.isNull() || outfit_cat_id == getBaseOutfitUUID())
// [SL:KB] - Patch: Appearance-Misc | Checked: 2010-09-21 (Catznip-2.1)
	if ( (outfit_cat_id.isNull()) || ((outfit_cat_id == getBaseOutfitUUID()) && (!isOutfitDirty())) )
// [/SL:KB]
	{
		return false;
	}

	// Check whether the outfit contains any wearables we aren't wearing already (STORM-702).
	LLInventoryModel::cat_array_t cats;
	LLInventoryModel::item_array_t items;
	LLFindWearablesEx is_worn(/*is_worn=*/ false, /*include_body_parts=*/ true);
	gInventory.collectDescendentsIf(outfit_cat_id,
		cats,
		items,
		LLInventoryModel::EXCLUDE_TRASH,
		is_worn);

	return items.size() > 0;
}

// Moved from LLWearableList::ContextMenu for wider utility.
bool LLAppearanceMgr::canAddWearables(const uuid_vec_t& item_ids)
{
	// TODO: investigate wearables may not be loaded at this point EXT-8231

	U32 n_objects = 0;
	U32 n_clothes = 0;

	// Count given clothes (by wearable type) and objects.
	for (uuid_vec_t::const_iterator it = item_ids.begin(); it != item_ids.end(); ++it)
	{
		LLViewerInventoryItem* item = gInventory.getItem(*it);
		if (!item)
		{
			return false;
		}

		if (item->getType() == LLAssetType::AT_OBJECT)
		{
			++n_objects;
		}
		else if (item->getType() == LLAssetType::AT_CLOTHING)
		{
			++n_clothes;
		}
		else if (item->getType() == LLAssetType::AT_BODYPART || item->getType() == LLAssetType::AT_GESTURE)
		{
			return isAgentAvatarValid();
		}
		else
		{
			LL_WARNS() << "Unexpected wearable type" << LL_ENDL;
			return false;
		}
	}

	// Check whether we can add all the objects.
	if (!isAgentAvatarValid() || !gAgentAvatarp->canAttachMoreObjects(n_objects))
	{
		return false;
	}

	// Check whether we can add all the clothes.
    U32 sum_clothes = n_clothes + gAgentWearables.getClothingLayerCount();
    return sum_clothes <= LLAgentWearables::MAX_CLOTHING_LAYERS;
}

void LLAppearanceMgr::purgeBaseOutfitLink(const LLUUID& category, LLPointer<LLInventoryCallback> cb)
{
	LLInventoryModel::cat_array_t cats;
	LLInventoryModel::item_array_t items;
	gInventory.collectDescendents(category, cats, items,
								  LLInventoryModel::EXCLUDE_TRASH);
	for (S32 i = 0; i < items.size(); ++i)
	{
		LLViewerInventoryItem *item = items.at(i);
		if (item->getActualType() != LLAssetType::AT_LINK_FOLDER)
			continue;
		LLViewerInventoryCategory* catp = item->getLinkedCategory();
		if(catp && catp->getPreferredType() == LLFolderType::FT_OUTFIT)
		{
			remove_inventory_item(item->getUUID(), cb);
		}
	}
}

// Keep the last N wearables of each type.  For viewer 2.0, N is 1 for
// both body parts and clothing items.
void LLAppearanceMgr::filterWearableItems(
	LLInventoryModel::item_array_t& items, S32 max_per_type, S32 max_total)
{
    // Restrict by max total items first.
    if ((max_total > 0) && (items.size() > max_total))
    {
        LLInventoryModel::item_array_t items_to_keep;
        for (S32 i=0; i<max_total; i++)
        {
            items_to_keep.push_back(items[i]);
        }
        items = items_to_keep;
    }

    if (max_per_type > 0)
    {
        // Divvy items into arrays by wearable type.
        std::vector<LLInventoryModel::item_array_t> items_by_type(LLWearableType::WT_COUNT);
        divvyWearablesByType(items, items_by_type);

        // rebuild items list, retaining the last max_per_type of each array
        items.clear();
        for (S32 i=0; i<LLWearableType::WT_COUNT; i++)
        {
            S32 size = items_by_type[i].size();
            if (size <= 0)
                continue;
//            S32 start_index = llmax(0,size-max_per_type);
// [SL:KB] - Patch: Appearance-Misc | Checked: 2010-05-11 (Catznip-2.0)
			S32 start_index = llmax(0, size - ((LLWearableType::getAllowMultiwear((LLWearableType::EType)i)) ? max_per_type : 1));
// [/SL:KB[
            for (S32 j = start_index; j<size; j++)
            {
                items.push_back(items_by_type[i][j]);
            }
        }
    }
}

//void LLAppearanceMgr::updateCOF(const LLUUID& category, bool append)
// [RLVa:KB] - Checked: 2010-03-05 (RLVa-1.2.0)
void LLAppearanceMgr::updateCOF(const LLUUID& category, bool append)
{
	LLViewerInventoryCategory *pcat = gInventory.getCategory(category);
	if (!pcat)
	{
		LL_WARNS() << "no category found for id " << category << LL_ENDL;
		return;
	}
	LL_INFOS("Avatar") << self_av_string() << "starting, cat '" << (pcat ? pcat->getName() : "[UNKNOWN]") << "'" << LL_ENDL;

	LLInventoryModel::item_array_t body_items_new, wear_items_new, obj_items_new, gest_items_new;
	getDescendentsOfAssetType(category, body_items_new, LLAssetType::AT_BODYPART);
	getDescendentsOfAssetType(category, wear_items_new, LLAssetType::AT_CLOTHING);
	getDescendentsOfAssetType(category, obj_items_new, LLAssetType::AT_OBJECT);
	getDescendentsOfAssetType(category, gest_items_new, LLAssetType::AT_GESTURE);
	updateCOF(body_items_new, wear_items_new, obj_items_new, gest_items_new, append, category);
}

void LLAppearanceMgr::updateCOF(LLInventoryModel::item_array_t& body_items_new, 
								LLInventoryModel::item_array_t& wear_items_new, 
								LLInventoryModel::item_array_t& obj_items_new,
								LLInventoryModel::item_array_t& gest_items_new,
								bool append /*=false*/, const LLUUID& idOutfit /*=LLUUID::null*/, LLPointer<LLInventoryCallback> link_waiter /*= NULL*/)
// [/RLVa:KB]
{
//	LLViewerInventoryCategory *pcat = gInventory.getCategory(category);
//	if (!pcat)
//	{
//		LL_WARNS() << "no category found for id " << category << LL_ENDL;
//		return;
//	}
//	LL_INFOS("Avatar") << self_av_string() << "starting, cat '" << (pcat ? pcat->getName() : "[UNKNOWN]") << "'" << LL_ENDL;
// [RLVa:KB] - Checked: 2010-03-26 (RLVa-1.2.0)
	LL_INFOS("Avatar") << "starting" << LL_ENDL;
// [/RLVa:KB]

	const LLUUID cof = getCOF();

	// Deactivate currently active gestures in the COF, if replacing outfit
	if (!append)
	{
		LLInventoryModel::item_array_t gest_items;
		getDescendentsOfAssetType(cof, gest_items, LLAssetType::AT_GESTURE);
		for(S32 i = 0; i  < gest_items.size(); ++i)
		{
			LLViewerInventoryItem *gest_item = gest_items.at(i);
			if ( LLGestureMgr::instance().isGestureActive( gest_item->getLinkedUUID()) )
			{
				LLGestureMgr::instance().deactivateGesture( gest_item->getLinkedUUID() );
			}
		}
	}
	
	// Collect and filter descendents to determine new COF contents.

	//
	// - Body parts: always include COF contents as a fallback in case any required parts are missing.
	//
	// Preserve body parts from COF if appending.
	LLInventoryModel::item_array_t body_items;
	getDescendentsOfAssetType(cof, body_items, LLAssetType::AT_BODYPART);
//	getDescendentsOfAssetType(category, body_items, LLAssetType::AT_BODYPART);
// [RLVa:KB] - Checked: 2010-03-19 (RLVa-1.2.0)
	// Filter out any new body parts that can't be worn before adding them
	if ( (rlv_handler_t::isEnabled()) && (gRlvWearableLocks.hasLockedWearableType(RLV_LOCK_ANY)) )
		body_items_new.erase(std::remove_if(body_items_new.begin(), body_items_new.end(), RlvPredCanNotWearItem(RLV_WEAR_REPLACE)), body_items_new.end());
	body_items.insert(body_items.end(), body_items_new.begin(), body_items_new.end());
// [/RLVa:KB]
	// NOTE-RLVa: we don't actually want to favour COF body parts over the folder's body parts (if only because it breaks force wear)
//	if (append)
//		reverse(body_items.begin(), body_items.end());
	// Reduce body items to max of one per type.
	removeDuplicateItems(body_items);
	filterWearableItems(body_items, 1, 0);

	//
	// - Wearables: include COF contents only if appending.
	//
	LLInventoryModel::item_array_t wear_items;
	if (append)
		getDescendentsOfAssetType(cof, wear_items, LLAssetType::AT_CLOTHING);
// [RLVa:KB] - Checked: 2010-03-19 (RLVa-1.2.0)
	else if ( (rlv_handler_t::isEnabled()) && (gRlvWearableLocks.hasLockedWearableType(RLV_LOCK_ANY)) )
	{
		// Make sure that all currently locked clothing layers remain in COF when replacing
		getDescendentsOfAssetType(cof, wear_items, LLAssetType::AT_CLOTHING);
		wear_items.erase(std::remove_if(wear_items.begin(), wear_items.end(), RlvPredCanRemoveItem()), wear_items.end());
	}
// [/RLVa:KB]
//	getDescendentsOfAssetType(category, wear_items, LLAssetType::AT_CLOTHING);
// [RLVa:KB] - Checked: 2010-03-19 (RLVa-1.2.0)
	// Filter out any new wearables that can't be worn before adding them
	if ( (rlv_handler_t::isEnabled()) && (gRlvWearableLocks.hasLockedWearableType(RLV_LOCK_ANY)) )
		wear_items_new.erase(std::remove_if(wear_items_new.begin(), wear_items_new.end(), RlvPredCanNotWearItem(RLV_WEAR)), wear_items_new.end());
	wear_items.insert(wear_items.end(), wear_items_new.begin(), wear_items_new.end());
// [/RLVa:KB]
	// Reduce wearables to max of one per type.
	removeDuplicateItems(wear_items);
// [SL:KB] - Patch: Appearance-WearableDuplicateAssets | Checked: 2011-07-24 (Catznip-2.6.0e) | Added: Catznip-2.6.0e
	removeDuplicateWearableItemsByAssetID(wear_items);
// [/SL:KB]
	filterWearableItems(wear_items, 0, LLAgentWearables::MAX_CLOTHING_LAYERS);

	//
	// - Attachments: include COF contents only if appending.
	//
	LLInventoryModel::item_array_t obj_items;
	if (append)
		getDescendentsOfAssetType(cof, obj_items, LLAssetType::AT_OBJECT);
// [RLVa:KB] - Checked: 2010-03-05 (RLVa-1.2.0z) | Modified: RLVa-1.2.0b
	else if ( (rlv_handler_t::isEnabled()) && (gRlvAttachmentLocks.hasLockedAttachmentPoint(RLV_LOCK_ANY)) )
	{
		// Make sure that all currently locked attachments remain in COF when replacing
		getDescendentsOfAssetType(cof, obj_items, LLAssetType::AT_OBJECT);
		obj_items.erase(std::remove_if(obj_items.begin(), obj_items.end(), RlvPredCanRemoveItem()), obj_items.end());
	}
// [/RLVa:KB]
//	getDescendentsOfAssetType(category, obj_items, LLAssetType::AT_OBJECT);
// [RLVa:KB] - Checked: 2010-03-05 (RLVa-1.2.0)
	// Filter out any new attachments that can't be worn before adding them
	if ( (rlv_handler_t::isEnabled()) && (gRlvAttachmentLocks.hasLockedAttachmentPoint(RLV_LOCK_ANY)) )
		obj_items_new.erase(std::remove_if(obj_items_new.begin(), obj_items_new.end(), RlvPredCanNotWearItem(RLV_WEAR)), obj_items_new.end());
	obj_items.insert(obj_items.end(), obj_items_new.begin(), obj_items_new.end());
// [/RLVa:KB]

	// <FS:TT> Client LSL Bridge
	if (FSLSLBridge::instance().canUseBridge())
	{
		//if replacing - make sure bridge stays.
		if (!append && FSLSLBridge::instance().getBridge())
		{
			LL_INFOS("FSLSLBridge") << "reinserting bridge at outfit replace" << LL_ENDL;
			obj_items.insert(obj_items.end(), FSLSLBridge::instance().getBridge());
		}
	}
	// </FS:TT>

	removeDuplicateItems(obj_items);

	//
	// - Gestures: include COF contents only if appending.
	//
	LLInventoryModel::item_array_t gest_items;
	if (append)
		getDescendentsOfAssetType(cof, gest_items, LLAssetType::AT_GESTURE);
//	getDescendentsOfAssetType(category, gest_items, LLAssetType::AT_GESTURE);
// [RLVa:KB] - Checked: 2010-03-05 (RLVa-1.2.0)
	gest_items.insert(gest_items.end(), gest_items_new.begin(), gest_items_new.end());
// [/RLVa:KB]
	removeDuplicateItems(gest_items);
	
	// Create links to new COF contents.
	LLInventoryModel::item_array_t all_items;
	std::copy(body_items.begin(), body_items.end(), std::back_inserter(all_items));
	std::copy(wear_items.begin(), wear_items.end(), std::back_inserter(all_items));
	std::copy(obj_items.begin(), obj_items.end(), std::back_inserter(all_items));
	std::copy(gest_items.begin(), gest_items.end(), std::back_inserter(all_items));

	// Find any wearables that need description set to enforce ordering.
	desc_map_t desc_map;
	getWearableOrderingDescUpdates(wear_items, desc_map);

	// Will link all the above items.
	// link_waiter enforce flags are false because we've already fixed everything up in updateCOF().
//	LLPointer<LLInventoryCallback> link_waiter = new LLUpdateAppearanceOnDestroy(false,false);
// [RLVa:KB] Checked: 2015-05-05 (RLVa-1.4.12)
	if (!link_waiter)
		link_waiter = new LLUpdateAppearanceOnDestroy(false, false);
// [/RLVa:KB]
	LLSD contents = LLSD::emptyArray();

	for (LLInventoryModel::item_array_t::const_iterator it = all_items.begin();
		 it != all_items.end(); ++it)
	{
		LLSD item_contents;
		LLInventoryItem *item = *it;

		std::string desc;
		desc_map_t::const_iterator desc_iter = desc_map.find(item->getUUID());
		if (desc_iter != desc_map.end())
		{
			desc = desc_iter->second;
			LL_DEBUGS("Avatar") << item->getName() << " overriding desc to: " << desc
								<< " (was: " << item->getActualDescription() << ")" << LL_ENDL;
		}
		else
		{
			desc = item->getActualDescription();
		}

		item_contents["name"] = item->getName();
		item_contents["desc"] = desc;
		item_contents["linked_id"] = item->getLinkedUUID();
		item_contents["type"] = LLAssetType::AT_LINK; 
		contents.append(item_contents);
	}
//	const LLUUID& base_id = append ? getBaseOutfitUUID() : category;
//	LLViewerInventoryCategory *base_cat = gInventory.getCategory(base_id);
// [RLVa:KB] - Checked: 2014-11-02 (RLVa-1.4.11)
	const LLUUID& base_id = (append) ? getBaseOutfitUUID() : idOutfit;
	LLViewerInventoryCategory* base_cat = (base_id.notNull()) ? gInventory.getCategory(base_id) : NULL;
// [/RLVa:KB]
//	if (base_cat)
// [SL:KB] - Patch: Appearance-Misc | Checked: 2015-06-27 (Catznip-3.7)
	if ((base_cat) && (base_cat->getPreferredType() == LLFolderType::FT_OUTFIT))
// [/SL:KB]
	{
		LLSD base_contents;
		base_contents["name"] = base_cat->getName();
		base_contents["desc"] = "";
		base_contents["linked_id"] = base_cat->getLinkedUUID();
		base_contents["type"] = LLAssetType::AT_LINK_FOLDER; 
		contents.append(base_contents);
	}
	if (gSavedSettings.getBOOL("DebugAvatarAppearanceMessage"))
	{
		dump_sequential_xml(gAgentAvatarp->getFullname() + "_slam_request", contents);
	}
	slam_inventory_folder(getCOF(), contents, link_waiter);

	LL_DEBUGS("Avatar") << self_av_string() << "waiting for LLUpdateAppearanceOnDestroy" << LL_ENDL;
}

void LLAppearanceMgr::updatePanelOutfitName(const std::string& name)
{
	LLSidepanelAppearance* panel_appearance =
		dynamic_cast<LLSidepanelAppearance *>(LLFloaterSidePanelContainer::getPanel("appearance"));
	if (panel_appearance)
	{
		panel_appearance->refreshCurrentOutfitName(name);
	}
}

void LLAppearanceMgr::createBaseOutfitLink(const LLUUID& category, LLPointer<LLInventoryCallback> link_waiter)
{
	const LLUUID cof = getCOF();
	LLViewerInventoryCategory* catp = gInventory.getCategory(category);
	std::string new_outfit_name = "";

	purgeBaseOutfitLink(cof, link_waiter);

	if (catp && catp->getPreferredType() == LLFolderType::FT_OUTFIT)
	{
		link_inventory_object(cof, catp, link_waiter);
		new_outfit_name = catp->getName();
	}
	
	updatePanelOutfitName(new_outfit_name);
}

void LLAppearanceMgr::updateAgentWearables(LLWearableHoldingPattern* holder)
{
	LL_DEBUGS("Avatar") << "updateAgentWearables()" << LL_ENDL;
	LLInventoryItem::item_array_t items;
	std::vector< LLViewerWearable* > wearables;
	wearables.reserve(32);
// [RLVa:KB] - Checked: 2011-03-31 (RLVa-1.3.0)
	uuid_vec_t idsCurrent; LLInventoryModel::item_array_t itemsNew;
	if (rlv_handler_t::isEnabled())
	{
		// Collect the item UUIDs of all currently worn wearables
		gAgentWearables.getWearableItemIDs(idsCurrent);
	}
// [/RLVa:KB]

	// For each wearable type, find the wearables of that type.
	for( S32 i = 0; i < LLWearableType::WT_COUNT; i++ )
	{
		for (LLWearableHoldingPattern::found_list_t::iterator iter = holder->getFoundList().begin();
			 iter != holder->getFoundList().end(); ++iter)
		{
			LLFoundData& data = *iter;
			LLViewerWearable* wearable = data.mWearable;
			if( wearable && ((S32)wearable->getType() == i) )
			{
				LLViewerInventoryItem* item = (LLViewerInventoryItem*)gInventory.getItem(data.mItemID);
				if( item && (item->getAssetUUID() == wearable->getAssetID()) )
				{
// [RLVa:KB] - Checked: 2010-03-19 (RLVa-1.2.0)
					// TODO-RLVa: [RLVa-1.2.1] This is fall-back code so if we don't ever trigger this code it can just be removed
					//   -> one way to trigger the assertion:
					//			1) "Replace Outfit" on a folder with clothing and an attachment that goes @addoutfit=n
					//			2) updateCOF will add/link the items into COF => no @addoutfit=n present yet => allowed
					//			3) llOwnerSay("@addoutfit=n") executes
					//			4) code below runs => @addoutfit=n conflicts with adding new wearables
					//     => if it's left as-is then the wearables won't get worn (but remain in COF which causes issues of its own)
					//     => if it's changed to debug-only then we make tge assumption that anything that makes it into COF is always OK
#ifdef RLV_DEBUG
					// NOTE: make sure we don't accidentally block setting the initial wearables
					if ( (rlv_handler_t::isEnabled()) && (RLV_WEAR_LOCKED == gRlvWearableLocks.canWear(wearable->getType())) &&
						 (!gAgentWearables.getWearableFromItemID(item->getUUID())) && (gAgentWearables.areWearablesLoaded()) )
					{
						RLV_VERIFY(RLV_WEAR_LOCKED == gRlvWearableLocks.canWear(wearable->getType()));
						continue;
					}
#endif // RLV_DEBUG
// [/RLVa:KB]
					items.push_back(item);
					wearables.push_back(wearable);
// [RLVa:KB] - Checked: 2011-03-31 (RLVa-1.3.0)
					if ( (rlv_handler_t::isEnabled()) && (gAgentWearables.areInitalWearablesLoaded()) )
					{
						// Remove the wearable from current item UUIDs if currently worn and requested, otherwise mark it as a new item
						uuid_vec_t::iterator itItemID = std::find(idsCurrent.begin(), idsCurrent.end(), item->getUUID());
						if (idsCurrent.end() != itItemID)
							idsCurrent.erase(itItemID);
						else
							itemsNew.push_back(item);
					}
// [/RLVa:KB]
				}
			}
		}
	}

// [RLVa:KB] - Checked: 2011-03-31 (RLVa-1.3.0)
	if ( (rlv_handler_t::isEnabled()) && (gAgentWearables.areInitalWearablesLoaded()) )
	{
		// We need to report removals before additions or scripts will get confused
		for (uuid_vec_t::const_iterator itItemID = idsCurrent.begin(); itItemID != idsCurrent.end(); ++itItemID)
		{
			const LLWearable* pWearable = gAgentWearables.getWearableFromItemID(*itItemID);
			if (pWearable)
				RlvBehaviourNotifyHandler::onTakeOff(pWearable->getType(), true);
		}
		for (S32 idxItem = 0, cntItem = itemsNew.size(); idxItem < cntItem; idxItem++)
		{
			RlvBehaviourNotifyHandler::onWear(itemsNew.at(idxItem)->getWearableType(), true);
		}
	}
// [/RLVa:KB]

	if(wearables.size() > 0)
	{
		gAgentWearables.setWearableOutfit(items, wearables);
	}
}

S32 LLAppearanceMgr::countActiveHoldingPatterns()
{
	return LLWearableHoldingPattern::countActive();
}

static void remove_non_link_items(LLInventoryModel::item_array_t &items)
{
	LLInventoryModel::item_array_t pruned_items;
	for (LLInventoryModel::item_array_t::const_iterator iter = items.begin();
		 iter != items.end();
		 ++iter)
	{
 		const LLViewerInventoryItem *item = (*iter);
		if (item && item->getIsLinkType())
		{
			pruned_items.push_back((*iter));
		}
	}
	items = pruned_items;
}

//a predicate for sorting inventory items by actual descriptions
bool sort_by_actual_description(const LLInventoryItem* item1, const LLInventoryItem* item2)
{
	if (!item1 || !item2) 
	{
		LL_WARNS() << "either item1 or item2 is NULL" << LL_ENDL;
		return true;
	}

	return item1->getActualDescription() < item2->getActualDescription();
}

void item_array_diff(LLInventoryModel::item_array_t& full_list,
					 LLInventoryModel::item_array_t& keep_list,
					 LLInventoryModel::item_array_t& kill_list)
	
{
	for (LLInventoryModel::item_array_t::iterator it = full_list.begin();
		 it != full_list.end();
		 ++it)
	{
		LLViewerInventoryItem *item = *it;
		if (std::find(keep_list.begin(), keep_list.end(), item) == keep_list.end())
		{
			kill_list.push_back(item);
		}
	}
}

S32 LLAppearanceMgr::findExcessOrDuplicateItems(const LLUUID& cat_id,
												 LLAssetType::EType type,
												 S32 max_items_per_type,
												 S32 max_items_total,
												 LLInventoryObject::object_list_t& items_to_kill)
{
	S32 to_kill_count = 0;

	LLInventoryModel::item_array_t items;
	getDescendentsOfAssetType(cat_id, items, type);
	LLInventoryModel::item_array_t curr_items = items;
	removeDuplicateItems(items);
	if (max_items_per_type > 0 || max_items_total > 0)
	{
		filterWearableItems(items, max_items_per_type, max_items_total);
	}
	LLInventoryModel::item_array_t kill_items;
	item_array_diff(curr_items,items,kill_items);
	for (LLInventoryModel::item_array_t::iterator it = kill_items.begin();
		 it != kill_items.end();
		 ++it)
	{
		items_to_kill.push_back(LLPointer<LLInventoryObject>(*it));
		to_kill_count++;
	}
	return to_kill_count;
}
	

void LLAppearanceMgr::findAllExcessOrDuplicateItems(const LLUUID& cat_id,
													LLInventoryObject::object_list_t& items_to_kill)
{
	findExcessOrDuplicateItems(cat_id,LLAssetType::AT_BODYPART,
							   1, 0, items_to_kill);
	findExcessOrDuplicateItems(cat_id,LLAssetType::AT_CLOTHING,
							   0, LLAgentWearables::MAX_CLOTHING_LAYERS, items_to_kill);
	findExcessOrDuplicateItems(cat_id,LLAssetType::AT_OBJECT,
							   0, 0, items_to_kill);
}

void LLAppearanceMgr::enforceCOFItemRestrictions(LLPointer<LLInventoryCallback> cb)
{
	LLInventoryObject::object_list_t items_to_kill;
	findAllExcessOrDuplicateItems(getCOF(), items_to_kill);
	if (items_to_kill.size()>0)
	{
		// Remove duplicate or excess wearables. Should normally be enforced at the UI level, but
		// this should catch anything that gets through.
		remove_inventory_items(items_to_kill, cb);
	}
}

void LLAppearanceMgr::updateAppearanceFromCOF(bool enforce_item_restrictions,
											  bool enforce_ordering,
											  nullary_func_t post_update_func)
{
	if (mIsInUpdateAppearanceFromCOF)
	{
		LL_WARNS() << "Called updateAppearanceFromCOF inside updateAppearanceFromCOF, skipping" << LL_ENDL;
		return;
	}

	LL_DEBUGS("Avatar") << self_av_string() << "starting" << LL_ENDL;

	if (enforce_item_restrictions)
	{
		// The point here is just to call
		// updateAppearanceFromCOF() again after excess items
		// have been removed. That time we will set
		// enforce_item_restrictions to false so we don't get
		// caught in a perpetual loop.
		LLPointer<LLInventoryCallback> cb(
			new LLUpdateAppearanceOnDestroy(false, enforce_ordering, post_update_func));
		enforceCOFItemRestrictions(cb);
		return;
	}

	if (enforce_ordering)
	{
		//checking integrity of the COF in terms of ordering of wearables, 
		//checking and updating links' descriptions of wearables in the COF (before analyzed for "dirty" state)
// [SL:KB] - Patch: Appearance-AISFilter | Checked: 2015-03-01 (Catznip-3.7)
		// Ordering information is pre-applied locally so no reason to reason to wait on the inventory backend
		updateClothingOrderingInfo(LLUUID::null);
// [/SL:KB]

//		// As with enforce_item_restrictions handling above, we want
//		// to wait for the update callbacks, then (finally!) call
//		// updateAppearanceFromCOF() with no additional COF munging needed.
//		LLPointer<LLInventoryCallback> cb(
//			new LLUpdateAppearanceOnDestroy(false, false, post_update_func));
//		updateClothingOrderingInfo(LLUUID::null, cb);
//		return;
	}

	if (!validateClothingOrderingInfo())
	{
		LL_WARNS() << "Clothing ordering error" << LL_ENDL;
	}

	BoolSetter setIsInUpdateAppearanceFromCOF(mIsInUpdateAppearanceFromCOF);
	selfStartPhase("update_appearance_from_cof");

	// update dirty flag to see if the state of the COF matches
	// the saved outfit stored as a folder link
	updateIsDirty();

	// Send server request for appearance update
	if (gAgent.getRegion() && gAgent.getRegion()->getCentralBakeVersion())
	{
		requestServerAppearanceUpdate();
	}

	LLUUID current_outfit_id = getCOF();

	// Find all the wearables that are in the COF's subtree.
	LL_DEBUGS() << "LLAppearanceMgr::updateFromCOF()" << LL_ENDL;
	LLInventoryModel::item_array_t wear_items;
	LLInventoryModel::item_array_t obj_items;
	LLInventoryModel::item_array_t gest_items;
	getUserDescendents(current_outfit_id, wear_items, obj_items, gest_items);
	// Get rid of non-links in case somehow the COF was corrupted.
	remove_non_link_items(wear_items);
	remove_non_link_items(obj_items);
	remove_non_link_items(gest_items);
// [SL:KB] - Patch: Apperance-Misc | Checked: 2010-11-24 (Catznip-2.4)
	// Since we're following folder links we might have picked up new duplicates, or exceeded MAX_CLOTHING_LAYERS
	removeDuplicateItems(wear_items);
	removeDuplicateItems(obj_items);
	removeDuplicateItems(gest_items);
	filterWearableItems(wear_items, LLAgentWearables::MAX_CLOTHING_LAYERS, LLAgentWearables::MAX_CLOTHING_LAYERS);
// [/SL:KB]
// [SL:KB] - Patch: Appearance-WearableDuplicateAssets | Checked: 2011-07-24 (Catznip-2.6.0e) | Added: Catznip-2.6.0e
	// Wearing two wearables that share the same asset causes some issues
	removeDuplicateWearableItemsByAssetID(wear_items);
// [/SL:KB]

	dumpItemArray(wear_items,"asset_dump: wear_item");
	dumpItemArray(obj_items,"asset_dump: obj_item");

	LLViewerInventoryCategory *cof = gInventory.getCategory(current_outfit_id);
	if (!gInventory.isCategoryComplete(current_outfit_id))
	{
		LL_WARNS() << "COF info is not complete. Version " << cof->getVersion()
				<< " descendent_count " << cof->getDescendentCount()
				<< " viewer desc count " << cof->getViewerDescendentCount() << LL_ENDL;
	}
	
// [SL:KB] - Patch: Appearance-SyncAttach | Checked: 2010-09-22 (Catznip-2.2)
	// Update attachments to match those requested.
	if (isAgentAvatarValid())
	{
		// Include attachments which should be in COF but don't have their link created yet
		std::set<LLUUID> pendingAttachments;
		if (LLAttachmentsMgr::instance().getPendingAttachments(pendingAttachments))
		{
			for (std::set<LLUUID>::const_iterator itAttachItem = pendingAttachments.begin(); itAttachItem != pendingAttachments.end(); ++itAttachItem)
			{
				const LLUUID& idAttachItem = *itAttachItem;
				if ( (!gAgentAvatarp->isWearingAttachment(idAttachItem)) || (isLinkedInCOF(idAttachItem)) )
				{
					LLAttachmentsMgr::instance().clearPendingAttachmentLink(idAttachItem);
					continue;
				}

				LLViewerInventoryItem* pAttachItem = gInventory.getItem(idAttachItem);
				if (pAttachItem)
				{
					obj_items.push_back(pAttachItem);
				}
			}
		}

		LL_DEBUGS("Avatar") << self_av_string() << "Updating " << obj_items.size() << " attachments" << LL_ENDL;

		LLAgentWearables::llvo_vec_t objects_to_remove;
		LLAgentWearables::llvo_vec_t objects_to_retain;
		LLInventoryModel::item_array_t items_to_add;
		LLAgentWearables::findAttachmentsAddRemoveInfo(obj_items, objects_to_remove, objects_to_retain, items_to_add);

		// Here we remove the attachment pos overrides for *all*
		// attachments, even those that are not being removed. This is
		// needed to get joint positions all slammed down to their
		// pre-attachment states.
		gAgentAvatarp->clearAttachmentPosOverrides();

		// Take off the attachments that will no longer be in the outfit.
		// (but don't remove attachments until avatar is fully loaded - should reduce random attaching/detaching/reattaching at log-on)
		if (gAgentAvatarp->isFullyLoaded())
		{
			LL_DEBUGS("Avatar") << self_av_string() << "Removing " << objects_to_remove.size() << " attachments" << LL_ENDL;
			LLAgentWearables::userRemoveMultipleAttachments(objects_to_remove);
		}
		
		// Restore attachment pos overrides for the attachments that are remaining in the outfit.
		for (LLAgentWearables::llvo_vec_t::iterator it = objects_to_retain.begin(); it != objects_to_retain.end(); ++it)
		{
			LLViewerObject *objectp = *it;
			gAgentAvatarp->addAttachmentPosOverridesForObject(objectp);
		}
		
		// Add new attachments to match those requested.
		LL_DEBUGS("Avatar") << self_av_string() << "Adding " << items_to_add.size() << " attachments" << LL_ENDL;
		LLAgentWearables::userAttachMultipleAttachments(items_to_add);
	}
// [/SL:KB]

	if(!wear_items.size())
	{
		LLNotificationsUtil::add("CouldNotPutOnOutfit");
		return;
	}

	//preparing the list of wearables in the correct order for LLAgentWearables
	sortItemsByActualDescription(wear_items);


	LL_DEBUGS("Avatar") << "HP block starts" << LL_ENDL;
	LLTimer hp_block_timer;
	LLWearableHoldingPattern* holder = new LLWearableHoldingPattern;

//	holder->setObjItems(obj_items);
	holder->setGestItems(gest_items);
		
	// Note: can't do normal iteration, because if all the
	// wearables can be resolved immediately, then the
	// callback will be called (and this object deleted)
	// before the final getNextData().

	for(S32 i = 0; i  < wear_items.size(); ++i)
	{
		LLViewerInventoryItem *item = wear_items.at(i);
		LLViewerInventoryItem *linked_item = item ? item->getLinkedItem() : NULL;

		// Fault injection: use debug setting to test asset 
		// fetch failures (should be replaced by new defaults in
		// lost&found).
		U32 skip_type = gSavedSettings.getU32("ForceAssetFail");
// [RLVa:KB] - Checked: 2010-12-11 (RLVa-1.2.2)
		U32 missing_type = gSavedSettings.getU32("ForceMissingType");
// [/RLVa:KB]

		if (item && item->getIsLinkType() && linked_item)
		{
			LLFoundData found(linked_item->getUUID(),
							  linked_item->getAssetUUID(),
							  linked_item->getName(),
							  linked_item->getType(),
							  linked_item->isWearableType() ? linked_item->getWearableType() : LLWearableType::WT_INVALID
				);

// [RLVa:KB] - Checked: 2010-12-15 (RLVa-1.2.2)
#ifdef LL_RELEASE_FOR_DOWNLOAD
			// Don't allow forcing an invalid wearable if the initial wearables aren't set yet, or if any wearable type is currently locked
			if ( (!rlv_handler_t::isEnabled()) || 
				 ((gAgentWearables.areInitalWearablesLoaded()) && (!gRlvWearableLocks.hasLockedWearableType(RLV_LOCK_REMOVE))) )
#endif // LL_RELEASE_FOR_DOWNLOAD
			{
				if (missing_type != LLWearableType::WT_INVALID && missing_type == found.mWearableType)
				{
					continue;
				}
// [/RLVa:KB]
				if (skip_type != LLWearableType::WT_INVALID && skip_type == found.mWearableType)
				{
					found.mAssetID.generate(); // Replace with new UUID, guaranteed not to exist in DB
				}
// [RLVa:KB] - Checked: 2010-12-15 (RLVa-1.2.2)
			}
// [/RLVa:KB]
			//pushing back, not front, to preserve order of wearables for LLAgentWearables
			holder->getFoundList().push_back(found);
		}
		else
		{
			if (!item)
			{
				LL_WARNS() << "Attempt to wear a null item " << LL_ENDL;
			}
			else if (!linked_item)
			{
				LL_WARNS() << "Attempt to wear a broken link [ name:" << item->getName() << " ] " << LL_ENDL;
			}
		}
	}

	selfStartPhase("get_wearables_2");

	for (LLWearableHoldingPattern::found_list_t::iterator it = holder->getFoundList().begin();
		 it != holder->getFoundList().end(); ++it)
	{
		LLFoundData& found = *it;

		LL_DEBUGS() << self_av_string() << "waiting for onWearableAssetFetch callback, asset " << found.mAssetID.asString() << LL_ENDL;

		// Fetch the wearables about to be worn.
		LLWearableList::instance().getAsset(found.mAssetID,
											found.mName,
											gAgentAvatarp,
											found.mAssetType,
											onWearableAssetFetch,
											(void*)holder);

	}

	holder->resetTime(gSavedSettings.getF32("MaxWearableWaitTime"));
	if (!holder->pollFetchCompletion())
	{
		doOnIdleRepeating(boost::bind(&LLWearableHoldingPattern::pollFetchCompletion,holder));
	}
	post_update_func();

	LL_DEBUGS("Avatar") << "HP block ends, elapsed " << hp_block_timer.getElapsedTimeF32() << LL_ENDL;
}

void LLAppearanceMgr::getDescendentsOfAssetType(const LLUUID& category,
													LLInventoryModel::item_array_t& items,
													LLAssetType::EType type)
{
	LLInventoryModel::cat_array_t cats;
	LLIsType is_of_type(type);
	gInventory.collectDescendentsIf(category,
									cats,
									items,
									LLInventoryModel::EXCLUDE_TRASH,
									is_of_type);
}

void LLAppearanceMgr::getUserDescendents(const LLUUID& category, 
											 LLInventoryModel::item_array_t& wear_items,
											 LLInventoryModel::item_array_t& obj_items,
											 LLInventoryModel::item_array_t& gest_items)
{
	LLInventoryModel::cat_array_t wear_cats;
	LLFindWearables is_wearable;
	gInventory.collectDescendentsIf(category,
									wear_cats,
									wear_items,
									LLInventoryModel::EXCLUDE_TRASH,
									is_wearable);

	LLInventoryModel::cat_array_t obj_cats;
	LLIsType is_object( LLAssetType::AT_OBJECT );
	gInventory.collectDescendentsIf(category,
									obj_cats,
									obj_items,
									LLInventoryModel::EXCLUDE_TRASH,
									is_object);

	// Find all gestures in this folder
	LLInventoryModel::cat_array_t gest_cats;
	LLIsType is_gesture( LLAssetType::AT_GESTURE );
	gInventory.collectDescendentsIf(category,
									gest_cats,
									gest_items,
									LLInventoryModel::EXCLUDE_TRASH,
									is_gesture);
}

void LLAppearanceMgr::wearInventoryCategory(LLInventoryCategory* category, bool copy, bool append)
// <FS:TT> ReplaceWornItemsOnly
{
	wearInventoryCategory(category, copy, append, false);
}
void LLAppearanceMgr::wearInventoryCategory(LLInventoryCategory* category, bool copy, bool append, bool replace)
// </FS:TT>
{
	if(!category) return;

	selfClearPhases();
	selfStartPhase("wear_inventory_category");

	gAgentWearables.notifyLoadingStarted();

	LL_INFOS("Avatar") << self_av_string() << "wearInventoryCategory( " << category->getName()
			 << " )" << LL_ENDL;

	// If we are copying from library, attempt to use AIS to copy the category.
	bool ais_ran=false;
	if (copy && AISCommand::isAPIAvailable())
	{
		LLUUID parent_id;
		parent_id = gInventory.findCategoryUUIDForType(LLFolderType::FT_CLOTHING);
		if (parent_id.isNull())
		{
			parent_id = gInventory.getRootFolderID();
		}

		LLPointer<LLInventoryCallback> copy_cb = new LLWearCategoryAfterCopy(append);
		LLPointer<LLInventoryCallback> track_cb = new LLTrackPhaseWrapper(
													std::string("wear_inventory_category_callback"), copy_cb);
		LLPointer<AISCommand> cmd_ptr = new CopyLibraryCategoryCommand(category->getUUID(), parent_id, track_cb, false);
		ais_ran=cmd_ptr->run_command();
	}

	if (!ais_ran)
	{
		selfStartPhase("wear_inventory_category_fetch");
		callAfterCategoryFetch(category->getUUID(),boost::bind(&LLAppearanceMgr::wearCategoryFinal,
															   &LLAppearanceMgr::instance(),
															   category->getUUID(), copy, append));
// <FS:TT> ReplaceWornItemsOnly
														   //category->getUUID(), copy, append, replace));
// <FS:TT>
	}
}

// <FS:TT> ReplaceWornItemsOnly
void LLAppearanceMgr::replaceCategoryInCurrentOutfit(const LLUUID& cat_id)
{
	LLViewerInventoryCategory* cat = gInventory.getCategory(cat_id);
	wearInventoryCategory(cat, false, true);
}
// </FS:TT>

S32 LLAppearanceMgr::getActiveCopyOperations() const
{
	return LLCallAfterInventoryCopyMgr::getInstanceCount(); 
}

void LLAppearanceMgr::wearCategoryFinal(LLUUID& cat_id, bool copy_items, bool append)
// <FS:TT> ReplaceWornItemsOnly
{
	wearCategoryFinal(cat_id, copy_items, append, false);
}

void LLAppearanceMgr::wearCategoryFinal(LLUUID& cat_id, bool copy_items, bool append, bool replace)
// </FS:TT>
{
	LL_INFOS("Avatar") << self_av_string() << "starting" << LL_ENDL;

	selfStopPhase("wear_inventory_category_fetch");
	
	// We now have an outfit ready to be copied to agent inventory. Do
	// it, and wear that outfit normally.
	LLInventoryCategory* cat = gInventory.getCategory(cat_id);
	if(copy_items)
	{
		LLInventoryModel::cat_array_t* cats;
		LLInventoryModel::item_array_t* items;
		gInventory.getDirectDescendentsOf(cat_id, cats, items);
		std::string name;
		if(!cat)
		{
			// should never happen.
			name = "New Outfit";
		}
		else
		{
			name = cat->getName();
		}
		LLViewerInventoryItem* item = NULL;
		LLInventoryModel::item_array_t::const_iterator it = items->begin();
		LLInventoryModel::item_array_t::const_iterator end = items->end();
		LLUUID pid;
		for(; it < end; ++it)
		{
			item = *it;
			if(item)
			{
				if(LLInventoryType::IT_GESTURE == item->getInventoryType())
				{
					pid = gInventory.findCategoryUUIDForType(LLFolderType::FT_GESTURE);
				}
				else
				{
					pid = gInventory.findCategoryUUIDForType(LLFolderType::FT_CLOTHING);
				}
				break;
			}
		}
		if(pid.isNull())
		{
			pid = gInventory.getRootFolderID();
		}
		
		LLUUID new_cat_id = gInventory.createNewCategory(
			pid,
			LLFolderType::FT_NONE,
			name);

		// Create a CopyMgr that will copy items, manage its own destruction
		new LLCallAfterInventoryCopyMgr(
			*items, new_cat_id, std::string("wear_inventory_category_callback"),
			boost::bind(&LLAppearanceMgr::wearInventoryCategoryOnAvatar,
						LLAppearanceMgr::getInstance(),
						gInventory.getCategory(new_cat_id),
						append));

		// BAP fixes a lag in display of created dir.
		gInventory.notifyObservers();
	}
	else
	{
		// Wear the inventory category.
		LLAppearanceMgr::instance().wearInventoryCategoryOnAvatar(cat, append);
	}
}

// *NOTE: hack to get from avatar inventory to avatar
void LLAppearanceMgr::wearInventoryCategoryOnAvatar( LLInventoryCategory* category, bool append )
{
	// Avoid unintentionally overwriting old wearables.  We have to do
	// this up front to avoid having to deal with the case of multiple
	// wearables being dirty.
	if (!category) return;

	if ( !LLInventoryCallbackManager::is_instantiated() )
	{
		// shutting down, ignore.
		return;
	}

	LL_INFOS("Avatar") << self_av_string() << "wearInventoryCategoryOnAvatar '" << category->getName()
			 << "'" << LL_ENDL;
			 	
	if (gAgentCamera.cameraCustomizeAvatar())
	{
		// switching to outfit editor should automagically save any currently edited wearable
		LLFloaterSidePanelContainer::showPanel("appearance", LLSD().with("type", "edit_outfit"));
	}

	LLAppearanceMgr::changeOutfit(TRUE, category->getUUID(), append);
}

// FIXME do we really want to search entire inventory for matching name?
void LLAppearanceMgr::wearOutfitByName(const std::string& name)
{
	LL_INFOS("Avatar") << self_av_string() << "Wearing category " << name << LL_ENDL;

	LLInventoryModel::cat_array_t cat_array;
	LLInventoryModel::item_array_t item_array;
	LLNameCategoryCollector has_name(name);
	gInventory.collectDescendentsIf(gInventory.getRootFolderID(),
									cat_array,
									item_array,
									LLInventoryModel::EXCLUDE_TRASH,
									has_name);
	bool copy_items = false;
	LLInventoryCategory* cat = NULL;
	if (cat_array.size() > 0)
	{
		// Just wear the first one that matches
		cat = cat_array.at(0);
	}
	else
	{
		gInventory.collectDescendentsIf(LLUUID::null,
										cat_array,
										item_array,
										LLInventoryModel::EXCLUDE_TRASH,
										has_name);
		if(cat_array.size() > 0)
		{
			cat = cat_array.at(0);
			copy_items = true;
		}
	}

	if(cat)
	{
		LLAppearanceMgr::wearInventoryCategory(cat, copy_items, false);
	}
	else
	{
		LL_WARNS() << "Couldn't find outfit " <<name<< " in wearOutfitByName()"
				<< LL_ENDL;
	}
}

bool areMatchingWearables(const LLViewerInventoryItem *a, const LLViewerInventoryItem *b)
{
	return (a->isWearableType() && b->isWearableType() &&
			(a->getWearableType() == b->getWearableType()));
}

class LLDeferredCOFLinkObserver: public LLInventoryObserver
{
public:
	LLDeferredCOFLinkObserver(const LLUUID& item_id, LLPointer<LLInventoryCallback> cb, const std::string& description):
		mItemID(item_id),
		mCallback(cb),
		mDescription(description)
	{
	}

	~LLDeferredCOFLinkObserver()
	{
	}
	
	/* virtual */ void changed(U32 mask)
	{
		const LLInventoryItem *item = gInventory.getItem(mItemID);
		if (item)
		{
			gInventory.removeObserver(this);
			LLAppearanceMgr::instance().addCOFItemLink(item, mCallback, mDescription);
			delete this;
		}
	}

private:
	const LLUUID mItemID;
	std::string mDescription;
	LLPointer<LLInventoryCallback> mCallback;
};


// BAP - note that this runs asynchronously if the item is not already loaded from inventory.
// Dangerous if caller assumes link will exist after calling the function.
void LLAppearanceMgr::addCOFItemLink(const LLUUID &item_id,
									 LLPointer<LLInventoryCallback> cb,
									 const std::string description)
{
	const LLInventoryItem *item = gInventory.getItem(item_id);
	if (!item)
	{
		LLDeferredCOFLinkObserver *observer = new LLDeferredCOFLinkObserver(item_id, cb, description);
		gInventory.addObserver(observer);
	}
	else
	{
		addCOFItemLink(item, cb, description);
	}
}

void LLAppearanceMgr::addCOFItemLink(const LLInventoryItem *item,
									 LLPointer<LLInventoryCallback> cb,
									 const std::string description)
{
	const LLViewerInventoryItem *vitem = dynamic_cast<const LLViewerInventoryItem*>(item);
	if (!vitem)
	{
		LL_WARNS() << "not an llviewerinventoryitem, failed" << LL_ENDL;
		return;
	}

	gInventory.addChangedMask(LLInventoryObserver::LABEL, vitem->getLinkedUUID());

	LLInventoryModel::cat_array_t cat_array;
	LLInventoryModel::item_array_t item_array;
	gInventory.collectDescendents(LLAppearanceMgr::getCOF(),
								  cat_array,
								  item_array,
								  LLInventoryModel::EXCLUDE_TRASH);
	bool linked_already = false;
	for (S32 i=0; i<item_array.size(); i++)
	{
		// Are these links to the same object?
		const LLViewerInventoryItem* inv_item = item_array.at(i).get();
		const LLWearableType::EType wearable_type = inv_item->getWearableType();

		const bool is_body_part =    (wearable_type == LLWearableType::WT_SHAPE) 
								  || (wearable_type == LLWearableType::WT_HAIR) 
								  || (wearable_type == LLWearableType::WT_EYES)
								  || (wearable_type == LLWearableType::WT_SKIN);

		if (inv_item->getLinkedUUID() == vitem->getLinkedUUID())
		{
			linked_already = true;
		}
		// Are these links to different items of the same body part
		// type? If so, new item will replace old.
		else if ((vitem->isWearableType()) && (vitem->getWearableType() == wearable_type))
		{
			if (is_body_part && inv_item->getIsLinkType())
			{
				remove_inventory_item(inv_item->getUUID(), cb);
			}
			else if (!gAgentWearables.canAddWearable(wearable_type))
			{
				// MULTI-WEARABLES: make sure we don't go over clothing limits
				remove_inventory_item(inv_item->getUUID(), cb);
			}
// [SL:KB] - Patch: Appearance-WearableDuplicateAssets | Checked: 2011-07-24 (Catznip-2.6.0e) | Added: Catznip-2.6.0e
			else if ( (vitem->getWearableType() == wearable_type) && (vitem->getAssetUUID() == inv_item->getAssetUUID()) )
			{
				// Only allow one wearable per unique asset
				linked_already = true;
			}
// [/SL:KB]
		}
	}

	if (!linked_already)
	{
		LLViewerInventoryItem *copy_item = new LLViewerInventoryItem;
		copy_item->copyViewerItem(vitem);
		copy_item->setDescription(description);
		link_inventory_object(getCOF(), copy_item, cb);
	}
}

LLInventoryModel::item_array_t LLAppearanceMgr::findCOFItemLinks(const LLUUID& item_id)
{
	LLInventoryModel::item_array_t result;

    LLUUID linked_id = gInventory.getLinkedItemID(item_id);
    LLInventoryModel::cat_array_t cat_array;
    LLInventoryModel::item_array_t item_array;
    gInventory.collectDescendents(LLAppearanceMgr::getCOF(),
                                  cat_array,
                                  item_array,
                                  LLInventoryModel::EXCLUDE_TRASH);
    for (S32 i=0; i<item_array.size(); i++)
    {
        const LLViewerInventoryItem* inv_item = item_array.at(i).get();
        if (inv_item->getLinkedUUID() == linked_id)
        {
            result.push_back(item_array.at(i));
        }
    }
	return result;
}

bool LLAppearanceMgr::isLinkedInCOF(const LLUUID& item_id)
{
	LLInventoryModel::item_array_t links = LLAppearanceMgr::instance().findCOFItemLinks(item_id);
	return links.size() > 0;
}

void LLAppearanceMgr::removeAllClothesFromAvatar()
{
	// Fetch worn clothes (i.e. the ones in COF).
	LLInventoryModel::item_array_t clothing_items;
	LLInventoryModel::cat_array_t dummy;
	LLIsType is_clothing(LLAssetType::AT_CLOTHING);
	gInventory.collectDescendentsIf(getCOF(),
									dummy,
									clothing_items,
									LLInventoryModel::EXCLUDE_TRASH,
									is_clothing);
	uuid_vec_t item_ids;
	for (LLInventoryModel::item_array_t::iterator it = clothing_items.begin();
		it != clothing_items.end(); ++it)
	{
		item_ids.push_back((*it).get()->getLinkedUUID());
	}

	// Take them off by removing from COF.
	removeItemsFromAvatar(item_ids);
}

void LLAppearanceMgr::removeAllAttachmentsFromAvatar()
{
	if (!isAgentAvatarValid()) return;

	LLAgentWearables::llvo_vec_t objects_to_remove;
	
	for (LLVOAvatar::attachment_map_t::iterator iter = gAgentAvatarp->mAttachmentPoints.begin(); 
		 iter != gAgentAvatarp->mAttachmentPoints.end();)
	{
		LLVOAvatar::attachment_map_t::iterator curiter = iter++;
		LLViewerJointAttachment* attachment = curiter->second;
		for (LLViewerJointAttachment::attachedobjs_vec_t::iterator attachment_iter = attachment->mAttachedObjects.begin();
			 attachment_iter != attachment->mAttachedObjects.end();
			 ++attachment_iter)
		{
			LLViewerObject *attached_object = (*attachment_iter);
			if (attached_object)
			{
				objects_to_remove.push_back(attached_object);
			}
		}
	}
	uuid_vec_t ids_to_remove;
	for (LLAgentWearables::llvo_vec_t::iterator it = objects_to_remove.begin();
		 it != objects_to_remove.end();
		 ++it)
	{
		ids_to_remove.push_back((*it)->getAttachmentItemID());
	}
	removeItemsFromAvatar(ids_to_remove);
}

//void LLAppearanceMgr::removeCOFItemLinks(const LLUUID& item_id, LLPointer<LLInventoryCallback> cb)
// [SL:KB] - Patch: Appearance-AISFilter | Checked: 2015-05-02 (Catznip-3.7)
void LLAppearanceMgr::removeCOFItemLinks(const LLUUID& item_id, LLPointer<LLInventoryCallback> cb, bool immediate_delete)
// [/SL:KB]
{
	gInventory.addChangedMask(LLInventoryObserver::LABEL, item_id);

	LLInventoryModel::cat_array_t cat_array;
	LLInventoryModel::item_array_t item_array;
	gInventory.collectDescendents(LLAppearanceMgr::getCOF(),
								  cat_array,
								  item_array,
								  LLInventoryModel::EXCLUDE_TRASH);
	for (S32 i=0; i<item_array.size(); i++)
	{
		const LLViewerInventoryItem* item = item_array.at(i).get();
		if (item->getIsLinkType() && item->getLinkedUUID() == item_id)
		{
// [RLVa:KB] - Checked: 2013-02-12 (RLVa-1.4.8)
			if (rlv_handler_t::isEnabled())
			{
				RLV_ASSERT(rlvPredCanRemoveItem(item));
			}
// [/RLVa:KB]
//			bool immediate_delete = false;
//			if (item->getType() == LLAssetType::AT_OBJECT)
//			{
//				immediate_delete = true;
//			}
			remove_inventory_item(item->getUUID(), cb, immediate_delete);
		}
	}
}

void LLAppearanceMgr::removeCOFLinksOfType(LLWearableType::EType type, LLPointer<LLInventoryCallback> cb)
{
	LLFindWearablesOfType filter_wearables_of_type(type);
	LLInventoryModel::cat_array_t cats;
	LLInventoryModel::item_array_t items;
	LLInventoryModel::item_array_t::const_iterator it;

	gInventory.collectDescendentsIf(getCOF(), cats, items, true, filter_wearables_of_type);
	for (it = items.begin(); it != items.end(); ++it)
	{
		const LLViewerInventoryItem* item = *it;
		if (item->getIsLinkType()) // we must operate on links only
		{
// [RLVa:KB] - Checked: 2013-02-12 (RLVa-1.4.8)
			if (rlv_handler_t::isEnabled())
			{
				RLV_ASSERT(rlvPredCanRemoveItem(item));
			}
// [/RLVa:KB]
			remove_inventory_item(item->getUUID(), cb);
		}
	}
}

bool sort_by_linked_uuid(const LLViewerInventoryItem* item1, const LLViewerInventoryItem* item2)
{
	if (!item1 || !item2)
	{
		LL_WARNS() << "item1, item2 cannot be null, something is very wrong" << LL_ENDL;
		return true;
	}

	return item1->getLinkedUUID() < item2->getLinkedUUID();
}

void LLAppearanceMgr::updateIsDirty()
{
	LLUUID cof = getCOF();
	LLUUID base_outfit;

	// find base outfit link 
	const LLViewerInventoryItem* base_outfit_item = getBaseOutfitLink();
	LLViewerInventoryCategory* catp = NULL;
	if (base_outfit_item && base_outfit_item->getIsLinkType())
	{
		catp = base_outfit_item->getLinkedCategory();
	}
	if(catp && catp->getPreferredType() == LLFolderType::FT_OUTFIT)
	{
		base_outfit = catp->getUUID();
	}

	// Set dirty to "false" if no base outfit found to disable "Save"
	// and leave only "Save As" enabled in My Outfits.
	mOutfitIsDirty = false;

	if (base_outfit.notNull())
	{
		LLIsValidItemLink collector;

		LLInventoryModel::cat_array_t cof_cats;
		LLInventoryModel::item_array_t cof_items;
		gInventory.collectDescendentsIf(cof, cof_cats, cof_items,
									  LLInventoryModel::EXCLUDE_TRASH, collector);

		LLInventoryModel::cat_array_t outfit_cats;
		LLInventoryModel::item_array_t outfit_items;
		gInventory.collectDescendentsIf(base_outfit, outfit_cats, outfit_items,
									  LLInventoryModel::EXCLUDE_TRASH, collector);

		// <FS:TS> FIRE-3018: Ignore the bridge when checking for dirty.
		for (LLInventoryModel::item_array_t::iterator i = cof_items.begin(); i != cof_items.end(); ++i)
		{
			LLViewerInventoryItem *item = *i;

			if (item->getName() == FSLSLBridge::instance().currentFullName())
			{
				cof_items.erase( i );
				break;
			}
		}
		// </FS:TS>

		if(outfit_items.size() != cof_items.size())
		{
			// <FS:Ansariel> Change log tag for easier debugging
			//LL_DEBUGS("Avatar") << "item count different - base " << outfit_items.size() << " cof " << cof_items.size() << LL_ENDL;
			LL_DEBUGS("Outfit") << "item count different - base " << outfit_items.size() << " cof " << cof_items.size() << LL_ENDL;
			// Current outfit folder should have one more item than the outfit folder.
			// this one item is the link back to the outfit folder itself.
			mOutfitIsDirty = true;
			return;
		}

		//"dirty" - also means a difference in linked UUIDs and/or a difference in wearables order (links' descriptions)
		std::sort(cof_items.begin(), cof_items.end(), sort_by_linked_uuid);
		std::sort(outfit_items.begin(), outfit_items.end(), sort_by_linked_uuid);

		for (U32 i = 0; i < cof_items.size(); ++i)
		{
			LLViewerInventoryItem *item1 = cof_items.at(i);
			LLViewerInventoryItem *item2 = outfit_items.at(i);

			if (item1->getLinkedUUID() != item2->getLinkedUUID() || 
				item1->getName() != item2->getName() ||
				item1->getActualDescription() != item2->getActualDescription())
			{
				if (item1->getLinkedUUID() != item2->getLinkedUUID())
				{
					// <FS:Ansariel> Change log tag for easier debugging
					//LL_DEBUGS("Avatar") << "link id different " << LL_ENDL;
					LL_DEBUGS("Outfit") << "link id different for " << item1->getName() << " " << item2->getName() << LL_ENDL;
				}
				else
				{
					if (item1->getName() != item2->getName())
					{
						// <FS:Ansariel> Change log tag for easier debugging
						//LL_DEBUGS("Avatar") << "name different " << item1->getName() << " " << item2->getName() << LL_ENDL;
						LL_DEBUGS("Outfit") << "name different " << item1->getName() << " " << item2->getName() << LL_ENDL;
					}
					if (item1->getActualDescription() != item2->getActualDescription())
					{
						// <FS:Ansariel> Change log tag for easier debugging
						//LL_DEBUGS("Avatar") << "desc different " << item1->getActualDescription()
						LL_DEBUGS("Outfit") << "desc different " << item1->getActualDescription()
											<< " " << item2->getActualDescription() 
											<< " names " << item1->getName() << " " << item2->getName() << LL_ENDL;
					}
				}
				mOutfitIsDirty = true;
				return;
			}
		}
	}
	llassert(!mOutfitIsDirty);
	// <FS:Ansariel> Change log tag for easier debugging
	//LL_DEBUGS("Avatar") << "clean" << LL_ENDL;
	LL_DEBUGS("Outfit") << "clean" << LL_ENDL;
}

// *HACK: Must match name in Library or agent inventory
const std::string ROOT_GESTURES_FOLDER = "Gestures";
const std::string COMMON_GESTURES_FOLDER = "Common Gestures";
const std::string MALE_GESTURES_FOLDER = "Male Gestures";
const std::string FEMALE_GESTURES_FOLDER = "Female Gestures";
const std::string SPEECH_GESTURES_FOLDER = "Speech Gestures";
const std::string OTHER_GESTURES_FOLDER = "Other Gestures";

void LLAppearanceMgr::copyLibraryGestures()
{
	LL_INFOS("Avatar") << self_av_string() << "Copying library gestures" << LL_ENDL;

	// Copy gestures
	LLUUID lib_gesture_cat_id =
		gInventory.findLibraryCategoryUUIDForType(LLFolderType::FT_GESTURE,false);
	if (lib_gesture_cat_id.isNull())
	{
		LL_WARNS() << "Unable to copy gestures, source category not found" << LL_ENDL;
	}
	LLUUID dst_id = gInventory.findCategoryUUIDForType(LLFolderType::FT_GESTURE);

	std::vector<std::string> gesture_folders_to_copy;
	gesture_folders_to_copy.push_back(MALE_GESTURES_FOLDER);
	gesture_folders_to_copy.push_back(FEMALE_GESTURES_FOLDER);
	gesture_folders_to_copy.push_back(COMMON_GESTURES_FOLDER);
	gesture_folders_to_copy.push_back(SPEECH_GESTURES_FOLDER);
	gesture_folders_to_copy.push_back(OTHER_GESTURES_FOLDER);

	for(std::vector<std::string>::iterator it = gesture_folders_to_copy.begin();
		it != gesture_folders_to_copy.end();
		++it)
	{
		std::string& folder_name = *it;

		LLPointer<LLInventoryCallback> cb(NULL);

		// After copying gestures, activate Common, Other, plus
		// Male and/or Female, depending upon the initial outfit gender.
		ESex gender = gAgentAvatarp->getSex();

		std::string activate_male_gestures;
		std::string activate_female_gestures;
		switch (gender) {
			case SEX_MALE:
				activate_male_gestures = MALE_GESTURES_FOLDER;
				break;
			case SEX_FEMALE:
				activate_female_gestures = FEMALE_GESTURES_FOLDER;
				break;
			case SEX_BOTH:
				activate_male_gestures = MALE_GESTURES_FOLDER;
				activate_female_gestures = FEMALE_GESTURES_FOLDER;
				break;
		}

		if (folder_name == activate_male_gestures ||
			folder_name == activate_female_gestures ||
			folder_name == COMMON_GESTURES_FOLDER ||
			folder_name == OTHER_GESTURES_FOLDER)
		{
			cb = new LLBoostFuncInventoryCallback(activate_gesture_cb);
		}

		LLUUID cat_id = findDescendentCategoryIDByName(lib_gesture_cat_id,folder_name);
		if (cat_id.isNull())
		{
			LL_WARNS() << self_av_string() << "failed to find gesture folder for " << folder_name << LL_ENDL;
		}
		else
		{
			LL_DEBUGS("Avatar") << self_av_string() << "initiating fetch and copy for " << folder_name << " cat_id " << cat_id << LL_ENDL;
			callAfterCategoryFetch(cat_id,
								   boost::bind(&LLAppearanceMgr::shallowCopyCategory,
											   &LLAppearanceMgr::instance(),
											   cat_id, dst_id, cb));
		}
	}
}

// Handler for anything that's deferred until avatar de-clouds.
void LLAppearanceMgr::onFirstFullyVisible()
{
	gAgentAvatarp->outputRezTiming("Avatar fully loaded");
	gAgentAvatarp->reportAvatarRezTime();
	gAgentAvatarp->debugAvatarVisible();

	// If this is the first time we've ever logged in,
	// then copy default gestures from the library.
	if (gAgent.isFirstLogin()) {
		copyLibraryGestures();
	}
}

// update "dirty" state - defined outside class to allow for calling
// after appearance mgr instance has been destroyed.
void appearance_mgr_update_dirty_state()
{
	if (LLAppearanceMgr::instanceExists())
	{
		LLAppearanceMgr::getInstance()->updateIsDirty();
		LLAppearanceMgr::getInstance()->setOutfitLocked(false);
		gAgentWearables.notifyLoadingFinished();
	}
}

void update_base_outfit_after_ordering()
{
	LLAppearanceMgr& app_mgr = LLAppearanceMgr::instance();
	
	LLPointer<LLInventoryCallback> dirty_state_updater =
		new LLBoostFuncInventoryCallback(no_op_inventory_func, appearance_mgr_update_dirty_state);

	//COF contains only links so we copy to the Base Outfit only links
	const LLUUID base_outfit_id = app_mgr.getBaseOutfitUUID();
	bool copy_folder_links = false;
	app_mgr.slamCategoryLinks(app_mgr.getCOF(), base_outfit_id, copy_folder_links, dirty_state_updater);

}

// Save COF changes - update the contents of the current base outfit
// to match the current COF. Fails if no current base outfit is set.
bool LLAppearanceMgr::updateBaseOutfit()
{
	if (isOutfitLocked())
	{
		// don't allow modify locked outfit
		llassert(!isOutfitLocked());
		return false;
	}

	setOutfitLocked(true);

	gAgentWearables.notifyLoadingStarted();

	const LLUUID base_outfit_id = getBaseOutfitUUID();
	if (base_outfit_id.isNull()) return false;
	LL_DEBUGS("Avatar") << "saving cof to base outfit " << base_outfit_id << LL_ENDL;

	LLPointer<LLInventoryCallback> cb =
		new LLBoostFuncInventoryCallback(no_op_inventory_func, update_base_outfit_after_ordering);
	// Really shouldn't be needed unless there's a race condition -
	// updateAppearanceFromCOF() already calls updateClothingOrderingInfo.
	updateClothingOrderingInfo(LLUUID::null, cb);

	return true;
}

void LLAppearanceMgr::divvyWearablesByType(const LLInventoryModel::item_array_t& items, wearables_by_type_t& items_by_type)
{
	items_by_type.resize(LLWearableType::WT_COUNT);
	if (items.empty()) return;

	for (S32 i=0; i<items.size(); i++)
	{
		LLViewerInventoryItem *item = items.at(i);
		if (!item)
		{
			LL_WARNS("Appearance") << "NULL item found" << LL_ENDL;
			continue;
		}
		// Ignore non-wearables.
		if (!item->isWearableType())
			continue;
		LLWearableType::EType type = item->getWearableType();
		if(type < 0 || type >= LLWearableType::WT_COUNT)
		{
			LL_WARNS("Appearance") << "Invalid wearable type. Inventory type does not match wearable flag bitfield." << LL_ENDL;
			continue;
		}
		items_by_type[type].push_back(item);
	}
}

std::string build_order_string(LLWearableType::EType type, U32 i)
{
		std::ostringstream order_num;
		order_num << ORDER_NUMBER_SEPARATOR << type * 100 + i;
		return order_num.str();
}

struct WearablesOrderComparator
{
	LOG_CLASS(WearablesOrderComparator);
	WearablesOrderComparator(const LLWearableType::EType type)
	{
		mControlSize = build_order_string(type, 0).size();
	};

	bool operator()(const LLInventoryItem* item1, const LLInventoryItem* item2)
	{
		const std::string& desc1 = item1->getActualDescription();
		const std::string& desc2 = item2->getActualDescription();
		
		bool item1_valid = (desc1.size() == mControlSize) && (ORDER_NUMBER_SEPARATOR == desc1[0]);
		bool item2_valid = (desc2.size() == mControlSize) && (ORDER_NUMBER_SEPARATOR == desc2[0]);

		if (item1_valid && item2_valid)
			return desc1 < desc2;

		//we need to sink down invalid items: items with empty descriptions, items with "Broken link" descriptions,
		//items with ordering information but not for the associated wearables type
		if (!item1_valid && item2_valid) 
			return false;
		else if (item1_valid && !item2_valid)
			return true;

		return item1->getName() < item2->getName();
	}

	U32 mControlSize;
};

void LLAppearanceMgr::getWearableOrderingDescUpdates(LLInventoryModel::item_array_t& wear_items,
													 desc_map_t& desc_map)
{
	wearables_by_type_t items_by_type(LLWearableType::WT_COUNT);
	divvyWearablesByType(wear_items, items_by_type);

	for (U32 type = LLWearableType::WT_SHIRT; type < LLWearableType::WT_COUNT; type++)
	{
		U32 size = items_by_type[type].size();
		if (!size) continue;
		
		//sinking down invalid items which need reordering
		std::sort(items_by_type[type].begin(), items_by_type[type].end(), WearablesOrderComparator((LLWearableType::EType) type));
		
		//requesting updates only for those links which don't have "valid" descriptions
		for (U32 i = 0; i < size; i++)
		{
			LLViewerInventoryItem* item = items_by_type[type][i];
			if (!item) continue;
			
			std::string new_order_str = build_order_string((LLWearableType::EType)type, i);
			if (new_order_str == item->getActualDescription()) continue;
			
			desc_map[item->getUUID()] = new_order_str;
		}
	}
}

bool LLAppearanceMgr::validateClothingOrderingInfo(LLUUID cat_id)
{
	// COF is processed if cat_id is not specified
	if (cat_id.isNull())
	{
		cat_id = getCOF();
	}

	LLInventoryModel::item_array_t wear_items;
	getDescendentsOfAssetType(cat_id, wear_items, LLAssetType::AT_CLOTHING);

	// Identify items for which desc needs to change.
	desc_map_t desc_map;
	getWearableOrderingDescUpdates(wear_items, desc_map);

	for (desc_map_t::const_iterator it = desc_map.begin();
		 it != desc_map.end(); ++it)
	{
		const LLUUID& item_id = it->first;
		const std::string& new_order_str = it->second;
		LLViewerInventoryItem *item = gInventory.getItem(item_id);
		LL_WARNS() << "Order validation fails: " << item->getName()
				<< " needs to update desc to: " << new_order_str
				<< " (from: " << item->getActualDescription() << ")" << LL_ENDL;
	}
	
	return desc_map.size() == 0;
}

void LLAppearanceMgr::updateClothingOrderingInfo(LLUUID cat_id,
												 LLPointer<LLInventoryCallback> cb)
{
	// COF is processed if cat_id is not specified
	if (cat_id.isNull())
	{
		cat_id = getCOF();
	}

	LLInventoryModel::item_array_t wear_items;
	getDescendentsOfAssetType(cat_id, wear_items, LLAssetType::AT_CLOTHING);

	// Identify items for which desc needs to change.
	desc_map_t desc_map;
	getWearableOrderingDescUpdates(wear_items, desc_map);

	for (desc_map_t::const_iterator it = desc_map.begin();
		 it != desc_map.end(); ++it)
	{
		LLSD updates;
		const LLUUID& item_id = it->first;
		const std::string& new_order_str = it->second;
		LLViewerInventoryItem *item = gInventory.getItem(item_id);
		LL_DEBUGS("Avatar") << item->getName() << " updating desc to: " << new_order_str
			<< " (was: " << item->getActualDescription() << ")" << LL_ENDL;
		updates["desc"] = new_order_str;
		update_inventory_item(item_id,updates,cb);
	}
		
}

class RequestAgentUpdateAppearanceResponder: public LLHTTPClient::Responder
{
	LOG_CLASS(RequestAgentUpdateAppearanceResponder);

	friend class LLAppearanceMgr;
	
public:
	RequestAgentUpdateAppearanceResponder();

	virtual ~RequestAgentUpdateAppearanceResponder();

private:
	// Called when sendServerAppearanceUpdate called. May or may not
	// trigger a request depending on various bits of state.
	void onRequestRequested();

	// Post the actual appearance request to cap.
	void sendRequest();

	void debugCOF(const LLSD& content);

protected:
	// Successful completion.
	/* virtual */ void httpSuccess();

	// Error
	/*virtual*/ void httpFailure();

	void onFailure();
	void onSuccess();

	S32 mInFlightCounter;
	LLTimer mInFlightTimer;
	LLPointer<LLHTTPRetryPolicy> mRetryPolicy;
};

RequestAgentUpdateAppearanceResponder::RequestAgentUpdateAppearanceResponder()
{
	bool retry_on_4xx = true;
	mRetryPolicy = new LLAdaptiveRetryPolicy(1.0, 32.0, 2.0, 10, retry_on_4xx);
	mInFlightCounter = 0;
}

RequestAgentUpdateAppearanceResponder::~RequestAgentUpdateAppearanceResponder()
{
}

void RequestAgentUpdateAppearanceResponder::onRequestRequested()
{
	// If we have already received an update for this or higher cof version, ignore.
	S32 cof_version = LLAppearanceMgr::instance().getCOFVersion();
	S32 last_rcv = gAgentAvatarp->mLastUpdateReceivedCOFVersion;
	S32 last_req = gAgentAvatarp->mLastUpdateRequestCOFVersion;
	LL_DEBUGS("Avatar") << "cof_version " << cof_version
						<< " last_rcv " << last_rcv
						<< " last_req " << last_req
						<< " in flight " << mInFlightCounter << LL_ENDL;
	if ((mInFlightCounter>0) && (mInFlightTimer.hasExpired()))
	{
		LL_WARNS("Avatar") << "in flight timer expired, resetting " << LL_ENDL;
		mInFlightCounter = 0;
	}
	if (cof_version < last_rcv)
	{
		LL_DEBUGS("Avatar") << "Have already received update for cof version " << last_rcv
							<< " will not request for " << cof_version << LL_ENDL;
		return;
	}
	if (mInFlightCounter>0 && last_req >= cof_version)
	{
		LL_DEBUGS("Avatar") << "Request already in flight for cof version " << last_req 
							<< " will not request for " << cof_version << LL_ENDL;
		return;
	}

	// Actually send the request.
	LL_DEBUGS("Avatar") << "ATT sending bake request for cof_version " << cof_version << LL_ENDL;
	mRetryPolicy->reset();
	sendRequest();
}
	
void RequestAgentUpdateAppearanceResponder::sendRequest()
{
	if (gAgentAvatarp->isEditingAppearance()) 
	{
		// don't send out appearance updates if in appearance editing mode
		return;
	}

	if (!gAgent.getRegion())
	{
		LL_WARNS() << "Region not set, cannot request server appearance update" << LL_ENDL;
		return;
	}
	if (gAgent.getRegion()->getCentralBakeVersion()==0)
	{
		LL_WARNS() << "Region does not support baking" << LL_ENDL;
	}
	std::string url = gAgent.getRegion()->getCapability("UpdateAvatarAppearance");	
	if (url.empty())
	{
		LL_WARNS() << "No cap for UpdateAvatarAppearance." << LL_ENDL;
		return;
	}
	
	LLSD body;
	S32 cof_version = LLAppearanceMgr::instance().getCOFVersion();
	if (gSavedSettings.getBOOL("DebugAvatarExperimentalServerAppearanceUpdate"))
	{
		body = LLAppearanceMgr::instance().dumpCOF();
	}
	else
	{
		body["cof_version"] = cof_version;
		if (gSavedSettings.getBOOL("DebugForceAppearanceRequestFailure"))
		{
			body["cof_version"] = cof_version+999;
		}
	}
	LL_DEBUGS("Avatar") << "request url " << url << " my_cof_version " << cof_version << LL_ENDL;

	mInFlightCounter++;
	mInFlightTimer.setTimerExpirySec(60.0);
	LLHTTPClient::post(url, body, this);
	llassert(cof_version >= gAgentAvatarp->mLastUpdateRequestCOFVersion);
	gAgentAvatarp->mLastUpdateRequestCOFVersion = cof_version;
}

void RequestAgentUpdateAppearanceResponder::debugCOF(const LLSD& content)
{
	LL_INFOS("Avatar") << "AIS COF, version received: " << content["expected"].asInteger()
					   << " ================================= " << LL_ENDL;
	std::set<LLUUID> ais_items, local_items;
	const LLSD& cof_raw = content["cof_raw"];
	for (LLSD::array_const_iterator it = cof_raw.beginArray();
		 it != cof_raw.endArray(); ++it)
	{
		const LLSD& item = *it;
		if (item["parent_id"].asUUID() == LLAppearanceMgr::instance().getCOF())
		{
			ais_items.insert(item["item_id"].asUUID());
			if (item["type"].asInteger() == 24) // link
			{
				LL_INFOS("Avatar") << "AIS Link: item_id: " << item["item_id"].asUUID()
								   << " linked_item_id: " << item["asset_id"].asUUID()
								   << " name: " << item["name"].asString()
								   << LL_ENDL; 
			}
			else if (item["type"].asInteger() == 25) // folder link
			{
				LL_INFOS("Avatar") << "AIS Folder link: item_id: " << item["item_id"].asUUID()
								   << " linked_item_id: " << item["asset_id"].asUUID()
								   << " name: " << item["name"].asString()
								   << LL_ENDL; 
			}
			else
			{
				LL_INFOS("Avatar") << "AIS Other: item_id: " << item["item_id"].asUUID()
								   << " linked_item_id: " << item["asset_id"].asUUID()
								   << " name: " << item["name"].asString()
								   << " type: " << item["type"].asInteger()
								   << LL_ENDL; 
			}
		}
	}
	LL_INFOS("Avatar") << LL_ENDL;
	LL_INFOS("Avatar") << "Local COF, version requested: " << content["observed"].asInteger() 
					   << " ================================= " << LL_ENDL;
	LLInventoryModel::cat_array_t cat_array;
	LLInventoryModel::item_array_t item_array;
	gInventory.collectDescendents(LLAppearanceMgr::instance().getCOF(),
								  cat_array,item_array,LLInventoryModel::EXCLUDE_TRASH);
	for (S32 i=0; i<item_array.size(); i++)
	{
		const LLViewerInventoryItem* inv_item = item_array.at(i).get();
		local_items.insert(inv_item->getUUID());
		LL_INFOS("Avatar") << "LOCAL: item_id: " << inv_item->getUUID()
						   << " linked_item_id: " << inv_item->getLinkedUUID()
						   << " name: " << inv_item->getName()
						   << " parent: " << inv_item->getParentUUID()
						   << LL_ENDL;
	}
	LL_INFOS("Avatar") << " ================================= " << LL_ENDL;
	S32 local_only = 0, ais_only = 0;
	for (std::set<LLUUID>::iterator it = local_items.begin(); it != local_items.end(); ++it)
	{
		if (ais_items.find(*it) == ais_items.end())
		{
			LL_INFOS("Avatar") << "LOCAL ONLY: " << *it << LL_ENDL;
			local_only++;
		}
	}
	for (std::set<LLUUID>::iterator it = ais_items.begin(); it != ais_items.end(); ++it)
	{
		if (local_items.find(*it) == local_items.end())
		{
			LL_INFOS("Avatar") << "AIS ONLY: " << *it << LL_ENDL;
			ais_only++;
		}
	}
	if (local_only==0 && ais_only==0)
	{
		LL_INFOS("Avatar") << "COF contents identical, only version numbers differ (req "
						   << content["observed"].asInteger()
						   << " rcv " << content["expected"].asInteger()
						   << ")" << LL_ENDL;
	}
}

/* virtual */ void RequestAgentUpdateAppearanceResponder::httpSuccess()
{
	const LLSD& content = getContent();
	if (!content.isMap())
	{
		failureResult(HTTP_INTERNAL_ERROR, "Malformed response contents", content);
		return;
	}
	if (content["success"].asBoolean())
	{
		LL_DEBUGS("Avatar") << "succeeded" << LL_ENDL;
		if (gSavedSettings.getBOOL("DebugAvatarAppearanceMessage"))
		{
			dump_sequential_xml(gAgentAvatarp->getFullname() + "_appearance_request_ok", content);
		}

		onSuccess();
	}
	else
	{
		failureResult(HTTP_INTERNAL_ERROR, "Non-success response", content);
	}
}

void RequestAgentUpdateAppearanceResponder::onSuccess()
{
	mInFlightCounter = llmax(mInFlightCounter-1,0);
}

/*virtual*/ void RequestAgentUpdateAppearanceResponder::httpFailure()
{
	LL_WARNS("Avatar") << "appearance update request failed, status "
					   << getStatus() << " reason " << getReason() << LL_ENDL;

	if (gSavedSettings.getBOOL("DebugAvatarAppearanceMessage"))
	{
		const LLSD& content = getContent();
		dump_sequential_xml(gAgentAvatarp->getFullname() + "_appearance_request_error", content);
		debugCOF(content);
	}
	onFailure();
}

void RequestAgentUpdateAppearanceResponder::onFailure()
{
	mInFlightCounter = llmax(mInFlightCounter-1,0);

	F32 seconds_to_wait;
	mRetryPolicy->onFailure(getStatus(), getResponseHeaders());
	if (mRetryPolicy->shouldRetry(seconds_to_wait))
	{
		LL_INFOS() << "retrying" << LL_ENDL;
		doAfterInterval(boost::bind(&RequestAgentUpdateAppearanceResponder::sendRequest,this),
						seconds_to_wait);
	}
	else
	{
		LL_WARNS() << "giving up after too many retries" << LL_ENDL;
	}
}	


LLSD LLAppearanceMgr::dumpCOF() const
{
	LLSD links = LLSD::emptyArray();
	LLMD5 md5;
	
	LLInventoryModel::cat_array_t cat_array;
	LLInventoryModel::item_array_t item_array;
	gInventory.collectDescendents(getCOF(),cat_array,item_array,LLInventoryModel::EXCLUDE_TRASH);
	for (S32 i=0; i<item_array.size(); i++)
	{
		const LLViewerInventoryItem* inv_item = item_array.at(i).get();
		LLSD item;
		LLUUID item_id(inv_item->getUUID());
		md5.update((unsigned char*)item_id.mData, 16);
		item["description"] = inv_item->getActualDescription();
		md5.update(inv_item->getActualDescription());
		item["asset_type"] = inv_item->getActualType();
		LLUUID linked_id(inv_item->getLinkedUUID());
		item["linked_id"] = linked_id;
		md5.update((unsigned char*)linked_id.mData, 16);

		if (LLAssetType::AT_LINK == inv_item->getActualType())
		{
			const LLViewerInventoryItem* linked_item = inv_item->getLinkedItem();
			if (NULL == linked_item)
			{
				LL_WARNS() << "Broken link for item '" << inv_item->getName()
						<< "' (" << inv_item->getUUID()
						<< ") during requestServerAppearanceUpdate" << LL_ENDL;
				continue;
			}
			// Some assets may be 'hidden' and show up as null in the viewer.
			//if (linked_item->getAssetUUID().isNull())
			//{
			//	LL_WARNS() << "Broken link (null asset) for item '" << inv_item->getName()
			//			<< "' (" << inv_item->getUUID()
			//			<< ") during requestServerAppearanceUpdate" << LL_ENDL;
			//	continue;
			//}
			LLUUID linked_asset_id(linked_item->getAssetUUID());
			md5.update((unsigned char*)linked_asset_id.mData, 16);
			U32 flags = linked_item->getFlags();
			md5.update(boost::lexical_cast<std::string>(flags));
		}
		else if (LLAssetType::AT_LINK_FOLDER != inv_item->getActualType())
		{
			LL_WARNS() << "Non-link item '" << inv_item->getName()
					<< "' (" << inv_item->getUUID()
					<< ") type " << (S32) inv_item->getActualType()
					<< " during requestServerAppearanceUpdate" << LL_ENDL;
			continue;
		}
		links.append(item);
	}
	LLSD result = LLSD::emptyMap();
	result["cof_contents"] = links;
	char cof_md5sum[MD5HEX_STR_SIZE];
	md5.finalize();
	md5.hex_digest(cof_md5sum);
	result["cof_md5sum"] = std::string(cof_md5sum);
	return result;
}

void LLAppearanceMgr::requestServerAppearanceUpdate()
{
	mAppearanceResponder->onRequestRequested();
}

class LLIncrementCofVersionResponder : public LLHTTPClient::Responder
{
	LOG_CLASS(LLIncrementCofVersionResponder);
public:
	LLIncrementCofVersionResponder() : LLHTTPClient::Responder()
	{
		mRetryPolicy = new LLAdaptiveRetryPolicy(1.0, 16.0, 2.0, 5);
	}

	virtual ~LLIncrementCofVersionResponder()
	{
	}

protected:
	virtual void httpSuccess()
	{
		LL_INFOS() << "Successfully incremented agent's COF." << LL_ENDL;
		const LLSD& content = getContent();
		if (!content.isMap())
		{
			failureResult(HTTP_INTERNAL_ERROR, "Malformed response contents", content);
			return;
		}
		S32 new_version = content["category"]["version"].asInteger();

		// cof_version should have increased
		llassert(new_version > gAgentAvatarp->mLastUpdateRequestCOFVersion);

		gAgentAvatarp->mLastUpdateRequestCOFVersion = new_version;
	}

	virtual void httpFailure()
	{
		LL_WARNS("Avatar") << "While attempting to increment the agent's cof we got an error "
						   << dumpResponse() << LL_ENDL;
		F32 seconds_to_wait;
		mRetryPolicy->onFailure(getStatus(), getResponseHeaders());
		if (mRetryPolicy->shouldRetry(seconds_to_wait))
		{
			LL_INFOS() << "retrying" << LL_ENDL;
			doAfterInterval(boost::bind(&LLAppearanceMgr::incrementCofVersion,
										LLAppearanceMgr::getInstance(),
										LLHTTPClient::ResponderPtr(this)),
										seconds_to_wait);
		}
		else
		{
			LL_WARNS() << "giving up after too many retries" << LL_ENDL;
		}
	}

private:
	LLPointer<LLHTTPRetryPolicy> mRetryPolicy;
};

// [SL:KB] - Patch: Appearance-Misc | Checked: 2015-06-27 (Catznip-3.7)
// Bad hack but if the viewer and server COF versions get out of sync all appearance requests will start to fail from that point on and require a relog to fix
class LLSyncCofVersionResponder : public LLHTTPClient::Responder
{
	LOG_CLASS(LLSyncCofVersionResponder);
public:
	LLSyncCofVersionResponder() : LLHTTPClient::Responder()
	{
		mRetryPolicy = new LLAdaptiveRetryPolicy(1.0, 16.0, 2.0, 3);
	}

	virtual ~LLSyncCofVersionResponder()
	{
		// Try and request an update even if we fail
		LLAppearanceMgr::instance().requestServerAppearanceUpdate();
	}

protected:
	virtual void httpSuccess()
	{
		LL_INFOS() << "Successfully incremented agent's COF." << LL_ENDL;

		const LLSD& sdContent = getContent();
		if (!sdContent.isMap())
		{
			failureResult(HTTP_INTERNAL_ERROR, "Malformed response contents", sdContent);
			return;
		}

		// Slam the server version onto the local version
		LLViewerInventoryCategory* pCOF = gInventory.getCategory(LLAppearanceMgr::instance().getCOF());
		if (pCOF)
		{
			S32 cofVersion = sdContent["version"].asInteger();
			LL_INFOS() << "Slamming server COF version: was " << pCOF->getVersion() << " now " << cofVersion << LL_ENDL;
			pCOF->setVersion(cofVersion);
			llassert(gAgentAvatarp->mLastUpdateReceivedCOFVersion < cofVersion);
		}

		// The viewer version tends to be ahead of the server version so make sure our new request doesn't appear to be stale
		gAgentAvatarp->mLastUpdateRequestCOFVersion = gAgentAvatarp->mLastUpdateReceivedCOFVersion;
	}

	virtual void httpFailure()
	{
		LL_WARNS("Avatar") << "While attempting to increment the agent's cof we got an error " << dumpResponse() << LL_ENDL;

		F32 seconds_to_wait;
		mRetryPolicy->onFailure(getStatus(), getResponseHeaders());
		if (mRetryPolicy->shouldRetry(seconds_to_wait))
		{
			LL_INFOS() << "retrying" << LL_ENDL;
			doAfterInterval(boost::bind(&LLAppearanceMgr::incrementCofVersion, LLAppearanceMgr::getInstance(), LLHTTPClient::ResponderPtr(this)), seconds_to_wait);
		}
		else
		{
			LL_WARNS() << "giving up after too many retries" << LL_ENDL;
		}
	}

private:
	LLPointer<LLHTTPRetryPolicy> mRetryPolicy;
};

void LLAppearanceMgr::syncCofVersionAndRefresh()
{
	incrementCofVersion(LLHTTPClient::ResponderPtr(new LLSyncCofVersionResponder()));
}
// [/SL:KB]

void LLAppearanceMgr::incrementCofVersion(LLHTTPClient::ResponderPtr responder_ptr)
{
	// If we don't have a region, report it as an error
	if (gAgent.getRegion() == NULL)
	{
		LL_WARNS() << "Region not set, cannot request cof_version increment" << LL_ENDL;
		return;
	}

//	std::string url = gAgent.getRegion()->getCapability("IncrementCofVersion");
// [SL:KB] - Patch: Appearance-Misc | Checked: 2015-06-27 (Catznip-3.7)
	std::string url = gAgent.getRegion()->getCapability("IncrementCOFVersion");
// [/SL:KB]
	if (url.empty())
	{
		LL_WARNS() << "No cap for IncrementCofVersion." << LL_ENDL;
		return;
	}

	LL_INFOS() << "Requesting cof_version be incremented via capability to: "
			<< url << LL_ENDL;
	LLSD headers;
	LLSD body = LLSD::emptyMap();

	if (!responder_ptr.get())
	{
		responder_ptr = LLHTTPClient::ResponderPtr(new LLIncrementCofVersionResponder());
	}

	LLHTTPClient::get(url, body, responder_ptr, headers, 30.0f);
}

U32 LLAppearanceMgr::getNumAttachmentsInCOF()
{
	const LLUUID cof = getCOF();
	LLInventoryModel::item_array_t obj_items;
	getDescendentsOfAssetType(cof, obj_items, LLAssetType::AT_OBJECT);
	return obj_items.size();
}


std::string LLAppearanceMgr::getAppearanceServiceURL() const
{
	if (gSavedSettings.getString("DebugAvatarAppearanceServiceURLOverride").empty())
	{
		return mAppearanceServiceURL;
	}
	return gSavedSettings.getString("DebugAvatarAppearanceServiceURLOverride");
}

void show_created_outfit(LLUUID& folder_id, bool show_panel = true)
{
	if (!LLApp::isRunning())
	{
		LL_WARNS() << "called during shutdown, skipping" << LL_ENDL;
		return;
	}
	
	LL_DEBUGS("Avatar") << "called" << LL_ENDL;
	LLSD key;
	
	//EXT-7727. For new accounts inventory callback is created during login process
	// and may be processed after login process is finished
	if (show_panel)
	{
		LL_DEBUGS("Avatar") << "showing panel" << LL_ENDL;
		LLFloaterSidePanelContainer::showPanel("appearance", "panel_outfits_inventory", key);
		
	}
	LLOutfitsList *outfits_list =
		dynamic_cast<LLOutfitsList*>(LLFloaterSidePanelContainer::getPanel("appearance", "outfitslist_tab"));
	if (outfits_list)
	{
		outfits_list->setSelectedOutfitByUUID(folder_id);
	}
	
	LLAppearanceMgr::getInstance()->updateIsDirty();
	gAgentWearables.notifyLoadingFinished(); // New outfit is saved.
	LLAppearanceMgr::getInstance()->updatePanelOutfitName("");

	// For SSB, need to update appearance after we add a base outfit
	// link, since, the COF version has changed. There is a race
	// condition in initial outfit setup which can lead to rez
	// failures - SH-3860.
	LL_DEBUGS("Avatar") << "requesting appearance update after createBaseOutfitLink" << LL_ENDL;
	LLPointer<LLInventoryCallback> cb = new LLUpdateAppearanceOnDestroy;
	LLAppearanceMgr::getInstance()->createBaseOutfitLink(folder_id, cb);
}

void LLAppearanceMgr::onOutfitFolderCreated(const LLUUID& folder_id, bool show_panel)
{
	LLPointer<LLInventoryCallback> cb =
		new LLBoostFuncInventoryCallback(no_op_inventory_func,
										 boost::bind(&LLAppearanceMgr::onOutfitFolderCreatedAndClothingOrdered,this,folder_id,show_panel));
	updateClothingOrderingInfo(LLUUID::null, cb);
}

void LLAppearanceMgr::onOutfitFolderCreatedAndClothingOrdered(const LLUUID& folder_id, bool show_panel)
{
	LLPointer<LLInventoryCallback> cb =
		new LLBoostFuncInventoryCallback(no_op_inventory_func,
										 boost::bind(show_created_outfit,folder_id,show_panel));
	bool copy_folder_links = false;
	slamCategoryLinks(getCOF(), folder_id, copy_folder_links, cb);
}

void LLAppearanceMgr::makeNewOutfitLinks(const std::string& new_folder_name, bool show_panel)
{
	if (!isAgentAvatarValid()) return;

	LL_DEBUGS("Avatar") << "creating new outfit" << LL_ENDL;

	gAgentWearables.notifyLoadingStarted();

	// First, make a folder in the My Outfits directory.
	const LLUUID parent_id = gInventory.findCategoryUUIDForType(LLFolderType::FT_MY_OUTFITS);
	if (AISCommand::isAPIAvailable())
	{
		// cap-based category creation was buggy until recently. use
		// existence of AIS as an indicator the fix is present. Does
		// not actually use AIS to create the category.
		inventory_func_type func = boost::bind(&LLAppearanceMgr::onOutfitFolderCreated,this,_1,show_panel);
		LLUUID folder_id = gInventory.createNewCategory(
			parent_id,
			LLFolderType::FT_OUTFIT,
			new_folder_name,
			func);
	}
	else
	{		
		LLUUID folder_id = gInventory.createNewCategory(
			parent_id,
			LLFolderType::FT_OUTFIT,
			new_folder_name);
		onOutfitFolderCreated(folder_id, show_panel);
	}
}

void LLAppearanceMgr::wearBaseOutfit()
{
	const LLUUID& base_outfit_id = getBaseOutfitUUID();
	if (base_outfit_id.isNull()) return;
	
	updateCOF(base_outfit_id);
}

//void LLAppearanceMgr::removeItemsFromAvatar(const uuid_vec_t& ids_to_remove)
// [SL:KB] - Patch: Appearance-Misc | Checked: 2015-05-05 (Catznip-3.7)
void LLAppearanceMgr::removeItemsFromAvatar(const uuid_vec_t& ids_to_remove, LLPointer<LLInventoryCallback> cb /*= NULL*/, bool immediate_delete /*= false*/)
// [/SL:KB]
{
	if (ids_to_remove.empty())
	{
		LL_WARNS() << "called with empty list, nothing to do" << LL_ENDL;
		return;
	}
// [RLVa:KB] - Checked: 2013-02-12 (RLVa-1.4.8)
//	LLPointer<LLInventoryCallback> cb = NULL;
	for (uuid_vec_t::const_iterator it = ids_to_remove.begin(); it != ids_to_remove.end(); ++it)
	{
		const LLUUID& id_to_remove = *it;
		const LLUUID& linked_item_id = gInventory.getLinkedItemID(id_to_remove);

		if ( (rlv_handler_t::isEnabled()) && (!rlvPredCanRemoveItem(linked_item_id)) )
		{
			continue;
		}

		// <FS:Ansariel> LSL Bridge
		if (FSLSLBridge::instance().canUseBridge() && linked_item_id == FSLSLBridge::instance().getBridge()->getUUID())
		{
			continue;
		}
		// </FS:Ansariel>

		LLViewerInventoryItem *item = gInventory.getItem(linked_item_id);
		if (item && item->getType() == LLAssetType::AT_OBJECT)
		{
			LL_DEBUGS("Avatar") << "ATT removing attachment " << item->getName() << " id " << item->getUUID() << LL_ENDL;
		}
<<<<<<< HEAD

		if (!cb)
			cb = new LLUpdateAppearanceOnDestroy();
		removeCOFItemLinks(linked_item_id, cb, immediate_delete);
// [SL:KB] - Patch: Appearance-SyncAttach | Checked: 2015-03-01 (Catznip-3.7)
		LLAttachmentsMgr::instance().clearPendingAttachmentLink(linked_item_id);
// [/SL:KB]
=======
		if (item && item->getType() == LLAssetType::AT_BODYPART)
		{
		    continue;
		}
		removeCOFItemLinks(linked_item_id, cb);
>>>>>>> 4dfd54ee
		addDoomedTempAttachment(linked_item_id);
	}
// [/RLVa:KB]
////	LLPointer<LLInventoryCallback> cb = new LLUpdateAppearanceOnDestroy;
//// [SL:KB] - Patch: Appearance-Misc | Checked: 2015-05-05 (Catznip-3.7)
//	if (!cb)
//	{
//		cb = new LLUpdateAppearanceOnDestroy;
//	}
//// [/SL:KB]
//	for (uuid_vec_t::const_iterator it = ids_to_remove.begin(); it != ids_to_remove.end(); ++it)
//	{
//		const LLUUID& id_to_remove = *it;
//		const LLUUID& linked_item_id = gInventory.getLinkedItemID(id_to_remove);
//// [SL:KB] - Patch: Appearance-Misc | Checked: 2015-05-05 (Catznip-3.7)
//		removeCOFItemLinks(linked_item_id, cb, immediate_delete);
//// [/SL:KB]
////		removeCOFItemLinks(linked_item_id, cb);
//		addDoomedTempAttachment(linked_item_id);
//	}
}

//void LLAppearanceMgr::removeItemFromAvatar(const LLUUID& id_to_remove)
// [SL:KB] - Patch: Appearance-Misc | Checked: 2015-05-05 (Catznip-3.7)
void LLAppearanceMgr::removeItemFromAvatar(const LLUUID& id_to_remove, LLPointer<LLInventoryCallback> cb /*= NULL*/, bool immediate_delete /*= false*/)
// [/SL:KB]
{
	uuid_vec_t ids_to_remove;
	ids_to_remove.push_back(id_to_remove);
// [SL:KB] - Patch: Appearance-Misc | Checked: 2015-05-05 (Catznip-3.7)
	removeItemsFromAvatar(ids_to_remove, cb, immediate_delete);
// [/SL:KB]
//	removeItemsFromAvatar(ids_to_remove);
}


// Adds the given item ID to mDoomedTempAttachmentIDs iff it's a temp attachment
void LLAppearanceMgr::addDoomedTempAttachment(const LLUUID& id_to_remove)
{
	LLViewerObject * attachmentp = gAgentAvatarp->findAttachmentByID(id_to_remove);
	if (attachmentp &&
		attachmentp->isTempAttachment())
	{	// If this is a temp attachment and we want to remove it, record the ID 
		// so it will be deleted when attachments are synced up with COF
		mDoomedTempAttachmentIDs.insert(id_to_remove);
		//LL_INFOS() << "Will remove temp attachment id " << id_to_remove << LL_ENDL;
	}
}

// Find AND REMOVES the given UUID from mDoomedTempAttachmentIDs
bool LLAppearanceMgr::shouldRemoveTempAttachment(const LLUUID& item_id)
{
	doomed_temp_attachments_t::iterator iter = mDoomedTempAttachmentIDs.find(item_id);
	if (iter != mDoomedTempAttachmentIDs.end())
	{
		mDoomedTempAttachmentIDs.erase(iter);
		return true;
	}
	return false;
}


bool LLAppearanceMgr::moveWearable(LLViewerInventoryItem* item, bool closer_to_body)
{
	if (!item || !item->isWearableType()) return false;
	if (item->getType() != LLAssetType::AT_CLOTHING) return false;
	if (!gInventory.isObjectDescendentOf(item->getUUID(), getCOF())) return false;

	LLInventoryModel::cat_array_t cats;
	LLInventoryModel::item_array_t items;
	LLFindWearablesOfType filter_wearables_of_type(item->getWearableType());
	gInventory.collectDescendentsIf(getCOF(), cats, items, true, filter_wearables_of_type);
	if (items.empty()) return false;

	// We assume that the items have valid descriptions.
	std::sort(items.begin(), items.end(), WearablesOrderComparator(item->getWearableType()));

	if (closer_to_body && items.front() == item) return false;
	if (!closer_to_body && items.back() == item) return false;
	
	LLInventoryModel::item_array_t::iterator it = std::find(items.begin(), items.end(), item);
	if (items.end() == it) return false;


	//swapping descriptions
	closer_to_body ? --it : ++it;
	LLViewerInventoryItem* swap_item = *it;
	if (!swap_item) return false;
	std::string tmp = swap_item->getActualDescription();
	swap_item->setDescription(item->getActualDescription());
	item->setDescription(tmp);

	// LL_DEBUGS("Inventory") << "swap, item "
	// 					   << ll_pretty_print_sd(item->asLLSD())
	// 					   << " swap_item "
	// 					   << ll_pretty_print_sd(swap_item->asLLSD()) << LL_ENDL;

	// FIXME switch to use AISv3 where supported.
	//items need to be updated on a dataserver
	item->setComplete(TRUE);
	item->updateServer(FALSE);
	gInventory.updateItem(item);

	swap_item->setComplete(TRUE);
	swap_item->updateServer(FALSE);
	gInventory.updateItem(swap_item);

	//to cause appearance of the agent to be updated
	bool result = false;
	// <FS> Compiler appeasement by Cinder Roxley
	//if (result = gAgentWearables.moveWearable(item, closer_to_body))
	if ((result = gAgentWearables.moveWearable(item, closer_to_body)))
	// </FS>
	{
		// <FS:Ansariel> [Legacy Bake]
		//gAgentAvatarp->wearableUpdated(item->getWearableType());
		gAgentAvatarp->wearableUpdated(item->getWearableType(), FALSE);
	}

	setOutfitDirty(true);

	//*TODO do we need to notify observers here in such a way?
	gInventory.notifyObservers();

	return result;
}

//static
void LLAppearanceMgr::sortItemsByActualDescription(LLInventoryModel::item_array_t& items)
{
	if (items.size() < 2) return;

	std::sort(items.begin(), items.end(), sort_by_actual_description);
}

//#define DUMP_CAT_VERBOSE

void LLAppearanceMgr::dumpCat(const LLUUID& cat_id, const std::string& msg)
{
	LLInventoryModel::cat_array_t cats;
	LLInventoryModel::item_array_t items;
	gInventory.collectDescendents(cat_id, cats, items, LLInventoryModel::EXCLUDE_TRASH);

#ifdef DUMP_CAT_VERBOSE
	LL_INFOS() << LL_ENDL;
	LL_INFOS() << str << LL_ENDL;
	S32 hitcount = 0;
	for(S32 i=0; i<items.size(); i++)
	{
		LLViewerInventoryItem *item = items.get(i);
		if (item)
			hitcount++;
		LL_INFOS() << i <<" "<< item->getName() <<LL_ENDL;
	}
#endif
	LL_INFOS() << msg << " count " << items.size() << LL_ENDL;
}

void LLAppearanceMgr::dumpItemArray(const LLInventoryModel::item_array_t& items,
									const std::string& msg)
{
	for (S32 i=0; i<items.size(); i++)
	{
		LLViewerInventoryItem *item = items.at(i);
		LLViewerInventoryItem *linked_item = item ? item->getLinkedItem() : NULL;
		LLUUID asset_id;
		if (linked_item)
		{
			asset_id = linked_item->getAssetUUID();
		}
		LL_DEBUGS("Avatar") << self_av_string() << msg << " " << i <<" " << (item ? item->getName() : "(nullitem)") << " " << asset_id.asString() << LL_ENDL;
	}
}

LLAppearanceMgr::LLAppearanceMgr():
	mAttachmentInvLinkEnabled(false),
	mOutfitIsDirty(false),
	mOutfitLocked(false),
	mIsInUpdateAppearanceFromCOF(false),
	mAppearanceResponder(new RequestAgentUpdateAppearanceResponder)
{
	LLOutfitObserver& outfit_observer = LLOutfitObserver::instance();

	// unlock outfit on save operation completed
	outfit_observer.addCOFSavedCallback(boost::bind(
			&LLAppearanceMgr::setOutfitLocked, this, false));

	mUnlockOutfitTimer.reset(new LLOutfitUnLockTimer(gSavedSettings.getS32(
			"OutfitOperationsTimeout")));

	gIdleCallbacks.addFunction(&LLAttachmentsMgr::onIdle,NULL);
}

LLAppearanceMgr::~LLAppearanceMgr()
{
}

void LLAppearanceMgr::setAttachmentInvLinkEnable(bool val)
{
	LL_DEBUGS("Avatar") << "setAttachmentInvLinkEnable => " << (int) val << LL_ENDL;
	mAttachmentInvLinkEnabled = val;
}

void dumpAttachmentSet(const std::set<LLUUID>& atts, const std::string& msg)
{
       LL_INFOS() << msg << LL_ENDL;
       for (std::set<LLUUID>::const_iterator it = atts.begin();
               it != atts.end();
               ++it)
       {
               LLUUID item_id = *it;
               LLViewerInventoryItem *item = gInventory.getItem(item_id);
               if (item)
                       LL_INFOS() << "atts " << item->getName() << LL_ENDL;
               else
                       LL_INFOS() << "atts " << "UNKNOWN[" << item_id.asString() << "]" << LL_ENDL;
       }
       LL_INFOS() << LL_ENDL;
}

void LLAppearanceMgr::registerAttachment(const LLUUID& item_id)
{
	LLViewerInventoryItem *item = gInventory.getItem(item_id);
	LL_DEBUGS("Avatar") << "ATT registering attachment "
						<< (item ? item->getName() : "UNKNOWN") << " " << item_id << LL_ENDL;
	gInventory.addChangedMask(LLInventoryObserver::LABEL, item_id);

	LLAttachmentsMgr::instance().onAttachmentArrived(item_id);
}

void LLAppearanceMgr::unregisterAttachment(const LLUUID& item_id)
{
	LLViewerInventoryItem *item = gInventory.getItem(item_id);
	LL_DEBUGS("Avatar") << "ATT unregistering attachment "
						<< (item ? item->getName() : "UNKNOWN") << " " << item_id << LL_ENDL;
	gInventory.addChangedMask(LLInventoryObserver::LABEL, item_id);

    LLAttachmentsMgr::instance().onDetachCompleted(item_id);
	if (mAttachmentInvLinkEnabled && isLinkedInCOF(item_id))
	{
		LL_DEBUGS("Avatar") << "ATT removing COF link for attachment "
							<< (item ? item->getName() : "UNKNOWN") << " " << item_id << LL_ENDL;
		LLAppearanceMgr::removeCOFItemLinks(item_id);
	}
	else
	{
		//LL_INFOS() << "no link changes, inv link not enabled" << LL_ENDL;
	}
}

BOOL LLAppearanceMgr::getIsInCOF(const LLUUID& obj_id) const
{
	const LLUUID& cof = getCOF();
	if (obj_id == cof)
		return TRUE;
	const LLInventoryObject* obj = gInventory.getObject(obj_id);
	if (obj && obj->getParentUUID() == cof)
		return TRUE;
	return FALSE;
}

BOOL LLAppearanceMgr::getIsProtectedCOFItem(const LLUUID& obj_id) const
{
	if (!getIsInCOF(obj_id)) return FALSE;

	// If a non-link somehow ended up in COF, allow deletion.
	const LLInventoryObject *obj = gInventory.getObject(obj_id);
	if (obj && !obj->getIsLinkType())
	{
		return FALSE;
	}

	// For now, don't allow direct deletion from the COF.  Instead, force users
	// to choose "Detach" or "Take Off".
	return TRUE;
}

class CallAfterCategoryFetchStage2: public LLInventoryFetchItemsObserver
{
public:
	CallAfterCategoryFetchStage2(const uuid_vec_t& ids,
								 nullary_func_t callable) :
		LLInventoryFetchItemsObserver(ids),
		mCallable(callable)
	{
	}
	~CallAfterCategoryFetchStage2()
	{
	}
	virtual void done()
	{
		LL_INFOS() << this << " done with incomplete " << mIncomplete.size()
				<< " complete " << mComplete.size() <<  " calling callable" << LL_ENDL;

		gInventory.removeObserver(this);
		doOnIdleOneTime(mCallable);
		delete this;
	}
protected:
	nullary_func_t mCallable;
};

class CallAfterCategoryFetchStage1: public LLInventoryFetchDescendentsObserver
{
public:
	CallAfterCategoryFetchStage1(const LLUUID& cat_id, nullary_func_t callable) :
		LLInventoryFetchDescendentsObserver(cat_id),
		mCallable(callable)
	{
	}
	~CallAfterCategoryFetchStage1()
	{
	}
	virtual void done()
	{
		// What we do here is get the complete information on the
		// items in the requested category, and set up an observer
		// that will wait for that to happen.
		LLInventoryModel::cat_array_t cat_array;
		LLInventoryModel::item_array_t item_array;
		gInventory.collectDescendents(mComplete.front(),
									  cat_array,
									  item_array,
									  LLInventoryModel::EXCLUDE_TRASH);
		S32 count = item_array.size();
		if(!count)
		{
			LL_WARNS() << "Nothing fetched in category " << mComplete.front()
					<< LL_ENDL;
			gInventory.removeObserver(this);
			doOnIdleOneTime(mCallable);

			delete this;
			return;
		}

		LL_INFOS() << "stage1 got " << item_array.size() << " items, passing to stage2 " << LL_ENDL;
		uuid_vec_t ids;
		for(S32 i = 0; i < count; ++i)
		{
			ids.push_back(item_array.at(i)->getUUID());
		}
		
		gInventory.removeObserver(this);
		
		// do the fetch
		CallAfterCategoryFetchStage2 *stage2 = new CallAfterCategoryFetchStage2(ids, mCallable);
		stage2->startFetch();
		if(stage2->isFinished())
		{
			// everything is already here - call done.
			stage2->done();
		}
		else
		{
			// it's all on it's way - add an observer, and the inventory
			// will call done for us when everything is here.
			gInventory.addObserver(stage2);
		}
		delete this;
	}
protected:
	nullary_func_t mCallable;
};

void callAfterCategoryFetch(const LLUUID& cat_id, nullary_func_t cb)
{
	CallAfterCategoryFetchStage1 *stage1 = new CallAfterCategoryFetchStage1(cat_id, cb);
	stage1->startFetch();
	if (stage1->isFinished())
	{
		stage1->done();
	}
	else
	{
		gInventory.addObserver(stage1);
	}
}

void add_wearable_type_counts(const uuid_vec_t& ids,
                              S32& clothing_count,
                              S32& bodypart_count,
                              S32& object_count,
                              S32& other_count)
{
    for (uuid_vec_t::const_iterator it = ids.begin(); it != ids.end(); ++it)
    {
        const LLUUID& item_id_to_wear = *it;
        LLViewerInventoryItem* item_to_wear = gInventory.getItem(item_id_to_wear);
        if (item_to_wear)
        {
            if (item_to_wear->getType() == LLAssetType::AT_CLOTHING)
            {
                clothing_count++;
            }
            else if (item_to_wear->getType() == LLAssetType::AT_BODYPART)
            {
                bodypart_count++;
            }
            else if (item_to_wear->getType() == LLAssetType::AT_OBJECT)
            {
                object_count++;
            }
            else
            {
                other_count++;
            }
        }
        else
        {
            other_count++;
        }
    }
}

void wear_multiple(const uuid_vec_t& ids, bool replace)
{
    S32 clothing_count = 0;
    S32 bodypart_count = 0;
    S32 object_count = 0;
    S32 other_count = 0;
    add_wearable_type_counts(ids, clothing_count, bodypart_count, object_count, other_count);

    LLPointer<LLInventoryCallback> cb = NULL;
    if (clothing_count > 0 || bodypart_count > 0)
    {
        cb = new LLUpdateAppearanceOnDestroy;
    }
	LLAppearanceMgr::instance().wearItemsOnAvatar(ids, true, replace, cb);
}

// SLapp for easy-wearing of a stock (library) avatar
//
class LLWearFolderHandler : public LLCommandHandler
{
public:
	// not allowed from outside the app
	LLWearFolderHandler() : LLCommandHandler("wear_folder", UNTRUSTED_BLOCK) { }

	bool handle(const LLSD& tokens, const LLSD& query_map,
				LLMediaCtrl* web)
	{
		LLSD::UUID folder_uuid;

		if (folder_uuid.isNull() && query_map.has("folder_name"))
		{
			std::string outfit_folder_name = query_map["folder_name"];
			folder_uuid = findDescendentCategoryIDByName(
				gInventory.getLibraryRootFolderID(),
				outfit_folder_name);	
		}
		if (folder_uuid.isNull() && query_map.has("folder_id"))
		{
			folder_uuid = query_map["folder_id"].asUUID();
		}
		
		if (folder_uuid.notNull())
		{
			LLPointer<LLInventoryCategory> category = new LLInventoryCategory(folder_uuid,
																			  LLUUID::null,
																			  LLFolderType::FT_CLOTHING,
																			  "Quick Appearance");
			if ( gInventory.getCategory( folder_uuid ) != NULL )
			{
				LLAppearanceMgr::getInstance()->wearInventoryCategory(category, true, false);
				
				// *TODOw: This may not be necessary if initial outfit is chosen already -- josh
				gAgent.setOutfitChosen(TRUE);
			}
		}

		// release avatar picker keyboard focus
		gFocusMgr.setKeyboardFocus( NULL );

		return true;
	}
};

LLWearFolderHandler gWearFolderHandler;
<|MERGE_RESOLUTION|>--- conflicted
+++ resolved
@@ -4346,7 +4346,10 @@
 		{
 			LL_DEBUGS("Avatar") << "ATT removing attachment " << item->getName() << " id " << item->getUUID() << LL_ENDL;
 		}
-<<<<<<< HEAD
+		if (item && item->getType() == LLAssetType::AT_BODYPART)
+		{
+		    continue;
+		}
 
 		if (!cb)
 			cb = new LLUpdateAppearanceOnDestroy();
@@ -4354,13 +4357,6 @@
 // [SL:KB] - Patch: Appearance-SyncAttach | Checked: 2015-03-01 (Catznip-3.7)
 		LLAttachmentsMgr::instance().clearPendingAttachmentLink(linked_item_id);
 // [/SL:KB]
-=======
-		if (item && item->getType() == LLAssetType::AT_BODYPART)
-		{
-		    continue;
-		}
-		removeCOFItemLinks(linked_item_id, cb);
->>>>>>> 4dfd54ee
 		addDoomedTempAttachment(linked_item_id);
 	}
 // [/RLVa:KB]
