/** 
 * @file llappearancemgr.cpp
 * @brief Manager for initiating appearance changes on the viewer
 *
 * $LicenseInfo:firstyear=2004&license=viewerlgpl$
 * Second Life Viewer Source Code
 * Copyright (C) 2010, Linden Research, Inc.
 * 
 * This library is free software; you can redistribute it and/or
 * modify it under the terms of the GNU Lesser General Public
 * License as published by the Free Software Foundation;
 * version 2.1 of the License only.
 * 
 * This library is distributed in the hope that it will be useful,
 * but WITHOUT ANY WARRANTY; without even the implied warranty of
 * MERCHANTABILITY or FITNESS FOR A PARTICULAR PURPOSE.  See the GNU
 * Lesser General Public License for more details.
 * 
 * You should have received a copy of the GNU Lesser General Public
 * License along with this library; if not, write to the Free Software
 * Foundation, Inc., 51 Franklin Street, Fifth Floor, Boston, MA  02110-1301  USA
 * 
 * Linden Research, Inc., 945 Battery Street, San Francisco, CA  94111  USA
 * $/LicenseInfo$
 */

#include "llviewerprecompiledheaders.h"

#include "llaccordionctrltab.h"
#include "llagent.h"
#include "llagentcamera.h"
#include "llagentwearables.h"
#include "llappearancemgr.h"
#include "llattachmentsmgr.h"
#include "llcommandhandler.h"
#include "lleventtimer.h"
#include "llgesturemgr.h"
#include "llinventorybridge.h"
#include "llinventoryfunctions.h"
#include "llinventoryobserver.h"
#include "llnotificationsutil.h"
#include "lloutfitobserver.h"
#include "lloutfitslist.h"
#include "llselectmgr.h"
#include "llsidepanelappearance.h"
#include "llsidetray.h"
#include "llviewerobjectlist.h"
#include "llvoavatar.h"
#include "llvoavatarself.h"
#include "llviewerregion.h"
#include "llwearablelist.h"
// [RLVa:KB] - Checked: 2011-05-22 (RLVa-1.3.1a)
#include "rlvhandler.h"
#include "rlvhelper.h"
#include "rlvlocks.h"
// [/RLVa:KB]

// RAII thingy to guarantee that a variable gets reset when the Setter
// goes out of scope.  More general utility would be handy - TODO:
// check boost.
class BoolSetter
{
public:
	BoolSetter(bool& var):
		mVar(var)
	{
		mVar = true;
	}
	~BoolSetter()
	{
		mVar = false; 
	}
private:
	bool& mVar;
};

char ORDER_NUMBER_SEPARATOR('@');

class LLOutfitUnLockTimer: public LLEventTimer
{
public:
	LLOutfitUnLockTimer(F32 period) : LLEventTimer(period)
	{
		// restart timer on BOF changed event
		LLOutfitObserver::instance().addBOFChangedCallback(boost::bind(
				&LLOutfitUnLockTimer::reset, this));
		stop();
	}

	/*virtual*/
	BOOL tick()
	{
		if(mEventTimer.hasExpired())
		{
			LLAppearanceMgr::instance().setOutfitLocked(false);
		}
		return FALSE;
	}
	void stop() { mEventTimer.stop(); }
	void start() { mEventTimer.start(); }
	void reset() { mEventTimer.reset(); }
	BOOL getStarted() { return mEventTimer.getStarted(); }

	LLTimer&  getEventTimer() { return mEventTimer;}
};

// support for secondlife:///app/appearance SLapps
class LLAppearanceHandler : public LLCommandHandler
{
public:
	// requests will be throttled from a non-trusted browser
	LLAppearanceHandler() : LLCommandHandler("appearance", UNTRUSTED_THROTTLE) {}

	bool handle(const LLSD& params, const LLSD& query_map, LLMediaCtrl* web)
	{
		// support secondlife:///app/appearance/show, but for now we just
		// make all secondlife:///app/appearance SLapps behave this way
		if (!LLUI::sSettingGroups["config"]->getBOOL("EnableAppearance"))
		{
			LLNotificationsUtil::add("NoAppearance", LLSD(), LLSD(), std::string("SwitchToStandardSkinAndQuit"));
			return true;
		}

		LLSideTray::getInstance()->showPanel("sidepanel_appearance", LLSD());
		return true;
	}
};

LLAppearanceHandler gAppearanceHandler;


LLUUID findDescendentCategoryIDByName(const LLUUID& parent_id, const std::string& name)
{
	LLInventoryModel::cat_array_t cat_array;
	LLInventoryModel::item_array_t item_array;
	LLNameCategoryCollector has_name(name);
	gInventory.collectDescendentsIf(parent_id,
									cat_array,
									item_array,
									LLInventoryModel::EXCLUDE_TRASH,
									has_name);
	if (0 == cat_array.count())
		return LLUUID();
	else
	{
		LLViewerInventoryCategory *cat = cat_array.get(0);
		if (cat)
			return cat->getUUID();
		else
		{
			llwarns << "null cat" << llendl;
			return LLUUID();
		}
	}
}

class LLWearInventoryCategoryCallback : public LLInventoryCallback
{
public:
	LLWearInventoryCategoryCallback(const LLUUID& cat_id, bool append)
	{
		mCatID = cat_id;
		mAppend = append;
	}
	void fire(const LLUUID& item_id)
	{
		/*
		 * Do nothing.  We only care about the destructor
		 *
		 * The reason for this is that this callback is used in a hack where the
		 * same callback is given to dozens of items, and the destructor is called
		 * after the last item has fired the event and dereferenced it -- if all
		 * the events actually fire!
		 */
	}

protected:
	~LLWearInventoryCategoryCallback()
	{
		llinfos << "done all inventory callbacks" << llendl;
		
		// Is the destructor called by ordinary dereference, or because the app's shutting down?
		// If the inventory callback manager goes away, we're shutting down, no longer want the callback.
		if( LLInventoryCallbackManager::is_instantiated() )
		{
			LLAppearanceMgr::instance().wearInventoryCategoryOnAvatar(gInventory.getCategory(mCatID), mAppend);
		}
		else
		{
			llwarns << "Dropping unhandled LLWearInventoryCategoryCallback" << llendl;
		}
	}

private:
	LLUUID mCatID;
	bool mAppend;
};


//Inventory callback updating "dirty" state when destroyed
class LLUpdateDirtyState: public LLInventoryCallback
{
public:
	LLUpdateDirtyState() {}
	virtual ~LLUpdateDirtyState()
	{
		if (LLAppearanceMgr::instanceExists())
		{
			LLAppearanceMgr::getInstance()->updateIsDirty();
		}
	}
	virtual void fire(const LLUUID&) {}
};


LLUpdateAppearanceOnDestroy::LLUpdateAppearanceOnDestroy(bool update_base_outfit_ordering):
	mFireCount(0),
	mUpdateBaseOrder(update_base_outfit_ordering)
{
}

LLUpdateAppearanceOnDestroy::~LLUpdateAppearanceOnDestroy()
{
	llinfos << "done update appearance on destroy" << llendl;
	
	if (!LLApp::isExiting())
	{
		LLAppearanceMgr::instance().updateAppearanceFromCOF(mUpdateBaseOrder);
	}
}

void LLUpdateAppearanceOnDestroy::fire(const LLUUID& inv_item)
{
	LLViewerInventoryItem* item = (LLViewerInventoryItem*)gInventory.getItem(inv_item);
	const std::string item_name = item ? item->getName() : "ITEM NOT FOUND";
#ifndef LL_RELEASE_FOR_DOWNLOAD
	llinfos << "callback fired [ name:" << item_name << " UUID:" << inv_item << " count:" << mFireCount << " ] " << llendl;
#endif
	mFireCount++;
}

struct LLFoundData
{
	LLFoundData() :
		mAssetType(LLAssetType::AT_NONE),
		mWearableType(LLWearableType::WT_INVALID),
		mWearable(NULL) {}

	LLFoundData(const LLUUID& item_id,
				const LLUUID& asset_id,
				const std::string& name,
				const LLAssetType::EType& asset_type,
				const LLWearableType::EType& wearable_type,
				const bool is_replacement = false
		) :
		mItemID(item_id),
		mAssetID(asset_id),
		mName(name),
		mAssetType(asset_type),
		mWearableType(wearable_type),
		mIsReplacement(is_replacement),
		mWearable( NULL ) {}
	
	LLUUID mItemID;
	LLUUID mAssetID;
	std::string mName;
	LLAssetType::EType mAssetType;
	LLWearableType::EType mWearableType;
	LLWearable* mWearable;
	bool mIsReplacement;
};

	
class LLWearableHoldingPattern
{
public:
	LLWearableHoldingPattern();
	~LLWearableHoldingPattern();

	bool pollFetchCompletion();
	void onFetchCompletion();
	bool isFetchCompleted();
	bool isTimedOut();

	void checkMissingWearables();
	bool pollMissingWearables();
	bool isMissingCompleted();
	void recoverMissingWearable(LLWearableType::EType type);
	void clearCOFLinksForMissingWearables();
	
	void onWearableAssetFetch(LLWearable *wearable);
	void onAllComplete();

// [SL:KB] - Patch: Appearance-COFCorruption | Checked: 2010-04-14 (Catznip-2.6.0a) | Added: Catznip-2.0.0a
	bool pollStopped();
// [/SL:KB]

	typedef std::list<LLFoundData> found_list_t;
	found_list_t& getFoundList();
	void eraseTypeToLink(LLWearableType::EType type);
	void eraseTypeToRecover(LLWearableType::EType type);
//	void setObjItems(const LLInventoryModel::item_array_t& items);
	void setGestItems(const LLInventoryModel::item_array_t& items);
	bool isMostRecent();
	void handleLateArrivals();
	void resetTime(F32 timeout);
	
private:
	found_list_t mFoundList;
//	LLInventoryModel::item_array_t mObjItems;
	LLInventoryModel::item_array_t mGestItems;
	typedef std::set<S32> type_set_t;
	type_set_t mTypesToRecover;
	type_set_t mTypesToLink;
	S32 mResolved;
	LLTimer mWaitTime;
	bool mFired;
	typedef std::set<LLWearableHoldingPattern*> type_set_hp;
	static type_set_hp sActiveHoldingPatterns;
	bool mIsMostRecent;
	std::set<LLWearable*> mLateArrivals;
	bool mIsAllComplete;
};

LLWearableHoldingPattern::type_set_hp LLWearableHoldingPattern::sActiveHoldingPatterns;

LLWearableHoldingPattern::LLWearableHoldingPattern():
	mResolved(0),
	mFired(false),
	mIsMostRecent(true),
	mIsAllComplete(false)
{
	if (sActiveHoldingPatterns.size()>0)
	{
		llinfos << "Creating LLWearableHoldingPattern when "
				<< sActiveHoldingPatterns.size()
				<< " other attempts are active."
				<< " Flagging others as invalid."
				<< llendl;
		for (type_set_hp::iterator it = sActiveHoldingPatterns.begin();
			 it != sActiveHoldingPatterns.end();
			 ++it)
		{
			(*it)->mIsMostRecent = false;
		}
			 
	}
	sActiveHoldingPatterns.insert(this);
}

LLWearableHoldingPattern::~LLWearableHoldingPattern()
{
	sActiveHoldingPatterns.erase(this);
}

bool LLWearableHoldingPattern::isMostRecent()
{
	return mIsMostRecent;
}

LLWearableHoldingPattern::found_list_t& LLWearableHoldingPattern::getFoundList()
{
	return mFoundList;
}

void LLWearableHoldingPattern::eraseTypeToLink(LLWearableType::EType type)
{
	mTypesToLink.erase(type);
}

void LLWearableHoldingPattern::eraseTypeToRecover(LLWearableType::EType type)
{
	mTypesToRecover.erase(type);
}

// [SL:KB] - Patch: Appearance-SyncAttach | Checked: 2010-06-19 (Catznip-2.6.0a) | Added: Catznip-2.1.2a
// Fix for http://jira.secondlife.com/browse/VWR-18512
/*
void LLWearableHoldingPattern::setObjItems(const LLInventoryModel::item_array_t& items)
{
	mObjItems = items;
}
*/
// [/SL:KB]

void LLWearableHoldingPattern::setGestItems(const LLInventoryModel::item_array_t& items)
{
	mGestItems = items;
}

bool LLWearableHoldingPattern::isFetchCompleted()
{
	return (mResolved >= (S32)getFoundList().size()); // have everything we were waiting for?
}

bool LLWearableHoldingPattern::isTimedOut()
{
	return mWaitTime.hasExpired();
}

void LLWearableHoldingPattern::checkMissingWearables()
{
	if (!isMostRecent())
	{
		llwarns << "skipping because LLWearableHolding pattern is invalid (superceded by later outfit request)" << llendl;
	}
		
	std::vector<S32> found_by_type(LLWearableType::WT_COUNT,0);
	std::vector<S32> requested_by_type(LLWearableType::WT_COUNT,0);
	for (found_list_t::iterator it = getFoundList().begin(); it != getFoundList().end(); ++it)
	{
		LLFoundData &data = *it;
		if (data.mWearableType < LLWearableType::WT_COUNT)
			requested_by_type[data.mWearableType]++;
		if (data.mWearable)
			found_by_type[data.mWearableType]++;
	}

	for (S32 type = 0; type < LLWearableType::WT_COUNT; ++type)
	{
		if (requested_by_type[type] > found_by_type[type])
		{
			llwarns << "got fewer wearables than requested, type " << type << ": requested " << requested_by_type[type] << ", found " << found_by_type[type] << llendl;
		}
		if (found_by_type[type] > 0)
			continue;
		if (
			// If at least one wearable of certain types (pants/shirt/skirt)
			// was requested but none was found, create a default asset as a replacement.
			// In all other cases, don't do anything.
			// For critical types (shape/hair/skin/eyes), this will keep the avatar as a cloud 
			// due to logic in LLVOAvatarSelf::getIsCloud().
			// For non-critical types (tatoo, socks, etc.) the wearable will just be missing.
			(requested_by_type[type] > 0) &&  
			((type == LLWearableType::WT_PANTS) || (type == LLWearableType::WT_SHIRT) || (type == LLWearableType::WT_SKIRT)))
		{
			mTypesToRecover.insert(type);
			mTypesToLink.insert(type);
			recoverMissingWearable((LLWearableType::EType)type);
			llwarns << "need to replace " << type << llendl; 
		}
	}

	resetTime(60.0F);
	if (!pollMissingWearables())
	{
		doOnIdleRepeating(boost::bind(&LLWearableHoldingPattern::pollMissingWearables,this));
	}
}

void LLWearableHoldingPattern::onAllComplete()
{
	if (!isMostRecent())
	{
		llwarns << "skipping because LLWearableHolding pattern is invalid (superceded by later outfit request)" << llendl;
	}

	// Activate all gestures in this folder
	if (mGestItems.count() > 0)
	{
		llinfos << "Activating " << mGestItems.count() << " gestures" << llendl;
		
		LLGestureMgr::instance().activateGestures(mGestItems);
		
		// Update the inventory item labels to reflect the fact
		// they are active.
		LLViewerInventoryCategory* catp =
			gInventory.getCategory(LLAppearanceMgr::instance().getCOF());
		
		if (catp)
		{
			gInventory.updateCategory(catp);
			gInventory.notifyObservers();
		}
	}

	// Update wearables.
	llinfos << "Updating agent wearables with " << mResolved << " wearable items " << llendl;
	LLAppearanceMgr::instance().updateAgentWearables(this, false);
	
// [SL:KB] - Patch: Appearance-SyncAttach | Checked: 2010-03-22 (Catznip-2.6.0a) | Added: Catznip-2.1.2a
	// Fix for http://jira.secondlife.com/browse/VWR-18512
/*
	// Update attachments to match those requested.
	if (isAgentAvatarValid())
	{
		llinfos << "Updating " << mObjItems.count() << " attachments" << llendl;
		LLAgentWearables::userUpdateAttachments(mObjItems);
	}
*/
// [/SL:KB]

	if (isFetchCompleted() && isMissingCompleted())
	{
		// Only safe to delete if all wearable callbacks and all missing wearables completed.
		delete this;
	}
	else
	{
		mIsAllComplete = true;
		handleLateArrivals();
	}
}

void LLWearableHoldingPattern::onFetchCompletion()
{
	if (!isMostRecent())
	{
		llwarns << "skipping because LLWearableHolding pattern is invalid (superceded by later outfit request)" << llendl;
	}

	checkMissingWearables();
}

// Runs as an idle callback until all wearables are fetched (or we time out).
bool LLWearableHoldingPattern::pollFetchCompletion()
{
	if (!isMostRecent())
	{
		llwarns << "skipping because LLWearableHolding pattern is invalid (superceded by later outfit request)" << llendl;

// [SL:KB] - Patch: Appearance-COFCorruption | Checked: 2010-04-14 (Catznip-2.6.0a) | Added: Catznip-2.0.0a
		// If we were signalled to stop then we shouldn't do anything else except poll for when it's safe to delete ourselves
		doOnIdleRepeating(boost::bind(&LLWearableHoldingPattern::pollStopped, this));
		return true;
// [/SL:KB]
	}

	bool completed = isFetchCompleted();
	bool timed_out = isTimedOut();
	bool done = completed || timed_out;

	if (done)
	{
		llinfos << "polling, done status: " << completed << " timed out " << timed_out
				<< " elapsed " << mWaitTime.getElapsedTimeF32() << llendl;

		mFired = true;
		
		if (timed_out)
		{
			llwarns << "Exceeded max wait time for wearables, updating appearance based on what has arrived" << llendl;
		}

		onFetchCompletion();
	}
	return done;
}

class RecoveredItemLinkCB: public LLInventoryCallback
{
public:
	RecoveredItemLinkCB(LLWearableType::EType type, LLWearable *wearable, LLWearableHoldingPattern* holder):
		mHolder(holder),
		mWearable(wearable),
		mType(type)
	{
	}
	void fire(const LLUUID& item_id)
	{
		if (!mHolder->isMostRecent())
		{
			llwarns << "skipping because LLWearableHolding pattern is invalid (superceded by later outfit request)" << llendl;
		}

		llinfos << "Recovered item link for type " << mType << llendl;
		mHolder->eraseTypeToLink(mType);
		// Add wearable to FoundData for actual wearing
		LLViewerInventoryItem *item = gInventory.getItem(item_id);
		LLViewerInventoryItem *linked_item = item ? item->getLinkedItem() : NULL;

		if (linked_item)
		{
			gInventory.addChangedMask(LLInventoryObserver::LABEL, linked_item->getUUID());
			
			if (item)
			{
				LLFoundData found(linked_item->getUUID(),
								  linked_item->getAssetUUID(),
								  linked_item->getName(),
								  linked_item->getType(),
								  linked_item->isWearableType() ? linked_item->getWearableType() : LLWearableType::WT_INVALID,
								  true // is replacement
					);
				found.mWearable = mWearable;
				mHolder->getFoundList().push_front(found);
			}
			else
			{
				llwarns << "inventory item not found for recovered wearable" << llendl;
			}
		}
		else
		{
			llwarns << "inventory link not found for recovered wearable" << llendl;
		}
	}
private:
	LLWearableHoldingPattern* mHolder;
	LLWearable *mWearable;
	LLWearableType::EType mType;
};

class RecoveredItemCB: public LLInventoryCallback
{
public:
	RecoveredItemCB(LLWearableType::EType type, LLWearable *wearable, LLWearableHoldingPattern* holder):
		mHolder(holder),
		mWearable(wearable),
		mType(type)
	{
	}
	void fire(const LLUUID& item_id)
	{
		if (!mHolder->isMostRecent())
		{
			llwarns << "skipping because LLWearableHolding pattern is invalid (superceded by later outfit request)" << llendl;

// [SL:KB] - Patch: Appearance-COFCorruption | Checked: 2010-04-14 (Catznip-2.6.0a) | Added: Catznip-2.0.0a
			// If we were signalled to stop then we shouldn't do anything else except poll for when it's safe to delete ourselves
			return;
// [/SL:KB]
		}

		llinfos << "Recovered item for type " << mType << llendl;
		LLViewerInventoryItem *itemp = gInventory.getItem(item_id);
		mWearable->setItemID(item_id);
		LLPointer<LLInventoryCallback> cb = new RecoveredItemLinkCB(mType,mWearable,mHolder);
		mHolder->eraseTypeToRecover(mType);
		llassert(itemp);
		if (itemp)
		{
			link_inventory_item( gAgent.getID(),
					     item_id,
					     LLAppearanceMgr::instance().getCOF(),
					     itemp->getName(),
						 itemp->getDescription(),
					     LLAssetType::AT_LINK,
					     cb);
		}
	}
private:
	LLWearableHoldingPattern* mHolder;
	LLWearable *mWearable;
	LLWearableType::EType mType;
};

void LLWearableHoldingPattern::recoverMissingWearable(LLWearableType::EType type)
{
	if (!isMostRecent())
	{
		llwarns << "skipping because LLWearableHolding pattern is invalid (superceded by later outfit request)" << llendl;
	}
	
		// Try to recover by replacing missing wearable with a new one.
	LLNotificationsUtil::add("ReplacedMissingWearable");
	lldebugs << "Wearable " << LLWearableType::getTypeLabel(type)
			 << " could not be downloaded.  Replaced inventory item with default wearable." << llendl;
	LLWearable* wearable = LLWearableList::instance().createNewWearable(type);

	// Add a new one in the lost and found folder.
	const LLUUID lost_and_found_id = gInventory.findCategoryUUIDForType(LLFolderType::FT_LOST_AND_FOUND);
	LLPointer<LLInventoryCallback> cb = new RecoveredItemCB(type,wearable,this);

	create_inventory_item(gAgent.getID(),
						  gAgent.getSessionID(),
						  lost_and_found_id,
						  wearable->getTransactionID(),
						  wearable->getName(),
						  wearable->getDescription(),
						  wearable->getAssetType(),
						  LLInventoryType::IT_WEARABLE,
						  wearable->getType(),
						  wearable->getPermissions().getMaskNextOwner(),
						  cb);
}

bool LLWearableHoldingPattern::isMissingCompleted()
{
	return mTypesToLink.size()==0 && mTypesToRecover.size()==0;
}

void LLWearableHoldingPattern::clearCOFLinksForMissingWearables()
{
	for (found_list_t::iterator it = getFoundList().begin(); it != getFoundList().end(); ++it)
	{
		LLFoundData &data = *it;
		if ((data.mWearableType < LLWearableType::WT_COUNT) && (!data.mWearable))
		{
			// Wearable link that was never resolved; remove links to it from COF
			llinfos << "removing link for unresolved item " << data.mItemID.asString() << llendl;
			LLAppearanceMgr::instance().removeCOFItemLinks(data.mItemID,false);
		}
	}
}

// [SL:KB] - Patch: Appearance-COFCorruption | Checked: 2010-04-14 (Catznip-2.6.0a) | Added: Catznip-2.0.0a
bool LLWearableHoldingPattern::pollStopped()
{
	// We have to keep on polling until we're sure that all callbacks have completed or they'll cause a crash
	if ( (isFetchCompleted()) && (isMissingCompleted()) )
	{
		delete this;
		return true;
	}
	return false;
}
// [/SL:KB]

bool LLWearableHoldingPattern::pollMissingWearables()
{
	if (!isMostRecent())
	{
		llwarns << "skipping because LLWearableHolding pattern is invalid (superceded by later outfit request)" << llendl;

// [SL:KB] - Patch: Appearance-COFCorruption | Checked: 2010-04-14 (Catznip-2.5.0a) | Added: Catznip-2.0.0a
		// If we were signalled to stop then we shouldn't do anything else except poll for when it's safe to delete ourselves
		doOnIdleRepeating(boost::bind(&LLWearableHoldingPattern::pollStopped, this));
		return true;
// [/SL:KB]
	}
	
	bool timed_out = isTimedOut();
	bool missing_completed = isMissingCompleted();
	bool done = timed_out || missing_completed;

	if (!done)
	{
		llinfos << "polling missing wearables, waiting for items " << mTypesToRecover.size()
				<< " links " << mTypesToLink.size()
				<< " wearables, timed out " << timed_out
				<< " elapsed " << mWaitTime.getElapsedTimeF32()
				<< " done " << done << llendl;
	}

	if (done)
	{
		gAgentAvatarp->debugWearablesLoaded();

		// BAP - if we don't call clearCOFLinksForMissingWearables()
		// here, we won't have to add the link back in later if the
		// wearable arrives late.  This is to avoid corruption of
		// wearable ordering info.  Also has the effect of making
		// unworn item links visible in the COF under some
		// circumstances.

		//clearCOFLinksForMissingWearables();
		onAllComplete();
	}
	return done;
}

// Handle wearables that arrived after the timeout period expired.
void LLWearableHoldingPattern::handleLateArrivals()
{
	// Only safe to run if we have previously finished the missing
	// wearables and other processing - otherwise we could be in some
	// intermediate state - but have not been superceded by a later
	// outfit change request.
	if (mLateArrivals.size() == 0)
	{
		// Nothing to process.
		return;
	}
	if (!isMostRecent())
	{
		llwarns << "Late arrivals not handled - outfit change no longer valid" << llendl;
	}
	if (!mIsAllComplete)
	{
		llwarns << "Late arrivals not handled - in middle of missing wearables processing" << llendl;
	}

	llinfos << "Need to handle " << mLateArrivals.size() << " late arriving wearables" << llendl;

	// Update mFoundList using late-arriving wearables.
	std::set<LLWearableType::EType> replaced_types;
	for (LLWearableHoldingPattern::found_list_t::iterator iter = getFoundList().begin();
		 iter != getFoundList().end(); ++iter)
	{
		LLFoundData& data = *iter;
		for (std::set<LLWearable*>::iterator wear_it = mLateArrivals.begin();
			 wear_it != mLateArrivals.end();
			 ++wear_it)
		{
			LLWearable *wearable = *wear_it;

			if(wearable->getAssetID() == data.mAssetID)
			{
				data.mWearable = wearable;

				replaced_types.insert(data.mWearableType);

				// BAP - if we didn't call
				// clearCOFLinksForMissingWearables() earlier, we
				// don't need to restore the link here.  Fixes
				// wearable ordering problems.

				// LLAppearanceMgr::instance().addCOFItemLink(data.mItemID,false);

				// BAP failing this means inventory or asset server
				// are corrupted in a way we don't handle.
				llassert((data.mWearableType < LLWearableType::WT_COUNT) && (wearable->getType() == data.mWearableType));
				break;
			}
		}
	}

	// Remove COF links for any default wearables previously used to replace the late arrivals.
	// All this pussyfooting around with a while loop and explicit
	// iterator incrementing is to allow removing items from the list
	// without clobbering the iterator we're using to navigate.
	LLWearableHoldingPattern::found_list_t::iterator iter = getFoundList().begin();
	while (iter != getFoundList().end())
	{
		LLFoundData& data = *iter;

		// If an item of this type has recently shown up, removed the corresponding replacement wearable from COF.
		if (data.mWearable && data.mIsReplacement &&
			replaced_types.find(data.mWearableType) != replaced_types.end())
		{
			LLAppearanceMgr::instance().removeCOFItemLinks(data.mItemID,false);
			std::list<LLFoundData>::iterator clobber_ator = iter;
			++iter;
			getFoundList().erase(clobber_ator);
		}
		else
		{
			++iter;
		}
	}

	// Clear contents of late arrivals.
	mLateArrivals.clear();

	// Update appearance based on mFoundList
	LLAppearanceMgr::instance().updateAgentWearables(this, false);
}

void LLWearableHoldingPattern::resetTime(F32 timeout)
{
	mWaitTime.reset();
	mWaitTime.setTimerExpirySec(timeout);
}

void LLWearableHoldingPattern::onWearableAssetFetch(LLWearable *wearable)
{
	if (!isMostRecent())
	{
		llwarns << "skipping because LLWearableHolding pattern is invalid (superceded by later outfit request)" << llendl;
	}
	
	mResolved += 1;  // just counting callbacks, not successes.
	llinfos << "resolved " << mResolved << "/" << getFoundList().size() << llendl;
	if (!wearable)
	{
		llwarns << "no wearable found" << llendl;
	}

	if (mFired)
	{
		llwarns << "called after holder fired" << llendl;
		if (wearable)
		{
			mLateArrivals.insert(wearable);
			if (mIsAllComplete)
			{
				handleLateArrivals();
			}
		}
		return;
	}

	if (!wearable)
	{
		return;
	}

	for (LLWearableHoldingPattern::found_list_t::iterator iter = getFoundList().begin();
		 iter != getFoundList().end(); ++iter)
	{
		LLFoundData& data = *iter;
		if(wearable->getAssetID() == data.mAssetID)
		{
			// Failing this means inventory or asset server are corrupted in a way we don't handle.
			if ((data.mWearableType >= LLWearableType::WT_COUNT) || (wearable->getType() != data.mWearableType))
			{
				llwarns << "recovered wearable but type invalid. inventory wearable type: " << data.mWearableType << " asset wearable type: " << wearable->getType() << llendl;
				break;
			}

			data.mWearable = wearable;
		}
	}
}

static void onWearableAssetFetch(LLWearable* wearable, void* data)
{
	LLWearableHoldingPattern* holder = (LLWearableHoldingPattern*)data;
	holder->onWearableAssetFetch(wearable);
}


static void removeDuplicateItems(LLInventoryModel::item_array_t& items)
{
	LLInventoryModel::item_array_t new_items;
	std::set<LLUUID> items_seen;
	std::deque<LLViewerInventoryItem*> tmp_list;
	// Traverse from the front and keep the first of each item
	// encountered, so we actually keep the *last* of each duplicate
	// item.  This is needed to give the right priority when adding
	// duplicate items to an existing outfit.
	for (S32 i=items.count()-1; i>=0; i--)
	{
		LLViewerInventoryItem *item = items.get(i);
		LLUUID item_id = item->getLinkedUUID();
		if (items_seen.find(item_id)!=items_seen.end())
			continue;
		items_seen.insert(item_id);
		tmp_list.push_front(item);
	}
	for (std::deque<LLViewerInventoryItem*>::iterator it = tmp_list.begin();
		 it != tmp_list.end();
		 ++it)
	{
		new_items.put(*it);
	}
	items = new_items;
}

const LLUUID LLAppearanceMgr::getCOF() const
{
	return gInventory.findCategoryUUIDForType(LLFolderType::FT_CURRENT_OUTFIT);
}


const LLViewerInventoryItem* LLAppearanceMgr::getBaseOutfitLink()
{
	const LLUUID& current_outfit_cat = getCOF();
	LLInventoryModel::cat_array_t cat_array;
	LLInventoryModel::item_array_t item_array;
	// Can't search on FT_OUTFIT since links to categories return FT_CATEGORY for type since they don't
	// return preferred type.
	LLIsType is_category( LLAssetType::AT_CATEGORY ); 
	gInventory.collectDescendentsIf(current_outfit_cat,
									cat_array,
									item_array,
									false,
									is_category,
									false);
	for (LLInventoryModel::item_array_t::const_iterator iter = item_array.begin();
		 iter != item_array.end();
		 iter++)
	{
		const LLViewerInventoryItem *item = (*iter);
		const LLViewerInventoryCategory *cat = item->getLinkedCategory();
		if (cat && cat->getPreferredType() == LLFolderType::FT_OUTFIT)
		{
			const LLUUID parent_id = cat->getParentUUID();
			LLViewerInventoryCategory*  parent_cat =  gInventory.getCategory(parent_id);
			// if base outfit moved to trash it means that we don't have base outfit
			if (parent_cat != NULL && parent_cat->getPreferredType() == LLFolderType::FT_TRASH)
			{
				return NULL;
			}
			return item;
		}
	}
	return NULL;
}

bool LLAppearanceMgr::getBaseOutfitName(std::string& name)
{
	const LLViewerInventoryItem* outfit_link = getBaseOutfitLink();
	if(outfit_link)
	{
		const LLViewerInventoryCategory *cat = outfit_link->getLinkedCategory();
		if (cat)
		{
			name = cat->getName();
			return true;
		}
	}
	return false;
}

const LLUUID LLAppearanceMgr::getBaseOutfitUUID()
{
	const LLViewerInventoryItem* outfit_link = getBaseOutfitLink();
	if (!outfit_link || !outfit_link->getIsLinkType()) return LLUUID::null;

	const LLViewerInventoryCategory* outfit_cat = outfit_link->getLinkedCategory();
	if (!outfit_cat) return LLUUID::null;

	if (outfit_cat->getPreferredType() != LLFolderType::FT_OUTFIT)
	{
		llwarns << "Expected outfit type:" << LLFolderType::FT_OUTFIT << " but got type:" << outfit_cat->getType() << " for folder name:" << outfit_cat->getName() << llendl;
		return LLUUID::null;
	}

	return outfit_cat->getUUID();
}

bool LLAppearanceMgr::wearItemOnAvatar(const LLUUID& item_id_to_wear, bool do_update, bool replace, LLPointer<LLInventoryCallback> cb)
{
	if (item_id_to_wear.isNull()) return false;

	// *TODO: issue with multi-wearable should be fixed:
	// in this case this method will be called N times - loading started for each item
	// and than N times will be called - loading completed for each item.
	// That means subscribers will be notified that loading is done after first item in a batch is worn.
	// (loading indicator disappears for example before all selected items are worn)
	// Have not fix this issue for 2.1 because of stability reason. EXT-7777.

	// Disabled for now because it is *not* acceptable to call updateAppearanceFromCOF() multiple times
//	gAgentWearables.notifyLoadingStarted();

	LLViewerInventoryItem* item_to_wear = gInventory.getItem(item_id_to_wear);
	if (!item_to_wear) return false;

	if (gInventory.isObjectDescendentOf(item_to_wear->getUUID(), gInventory.getLibraryRootFolderID()))
	{
		LLPointer<LLInventoryCallback> cb = new WearOnAvatarCallback(replace);
		copy_inventory_item(gAgent.getID(), item_to_wear->getPermissions().getOwner(), item_to_wear->getUUID(), LLUUID::null, std::string(),cb);
		return false;
	} 
	else if (!gInventory.isObjectDescendentOf(item_to_wear->getUUID(), gInventory.getRootFolderID()))
	{
		return false; // not in library and not in agent's inventory
	}
	else if (gInventory.isObjectDescendentOf(item_to_wear->getUUID(), gInventory.findCategoryUUIDForType(LLFolderType::FT_TRASH)))
	{
		LLNotificationsUtil::add("CannotWearTrash");
		return false;
	}
	else if (gInventory.isObjectDescendentOf(item_to_wear->getUUID(), LLAppearanceMgr::instance().getCOF())) // EXT-84911
	{
		return false;
	}

// [RLVa:KB] - Checked: 2010-09-04 (RLVa-1.2.1a) | Modified: RLVa-1.2.1a
	if ( (rlv_handler_t::isEnabled()) && 
		 ((gRlvAttachmentLocks.hasLockedAttachmentPoint(RLV_LOCK_ANY)) || (gRlvWearableLocks.hasLockedWearableType(RLV_LOCK_ANY))) )
	{
		switch (item_to_wear->getType())
		{
			case LLAssetType::AT_BODYPART:
			case LLAssetType::AT_CLOTHING:
				{
					ERlvWearMask eWear = gRlvWearableLocks.canWear(item_to_wear);
					if ( (RLV_WEAR_LOCKED == eWear) || ((replace) && ((RLV_WEAR_REPLACE & eWear) == 0)) )
						return false;
				}
				break;
			case LLAssetType::AT_OBJECT:
				{
					ERlvWearMask eWear = gRlvAttachmentLocks.canAttach(item_to_wear);
					if ( (RLV_WEAR_LOCKED == eWear) || ((replace) && ((RLV_WEAR_REPLACE & eWear) == 0)) )
						return false;
				}
				break;
			default:
				return false;
		}
	}
// [/RLVa:KB]

	switch (item_to_wear->getType())
	{
	case LLAssetType::AT_CLOTHING:
		if (gAgentWearables.areWearablesLoaded())
		{
			S32 wearable_count = gAgentWearables.getWearableCount(item_to_wear->getWearableType());
			if ((replace && wearable_count != 0) ||
				(wearable_count >= LLAgentWearables::MAX_CLOTHING_PER_TYPE) )
			{
				removeCOFItemLinks(gAgentWearables.getWearableItemID(item_to_wear->getWearableType(), wearable_count-1), false);
			}
			addCOFItemLink(item_to_wear, do_update, cb);
		} 
		break;
	case LLAssetType::AT_BODYPART:
		// TODO: investigate wearables may not be loaded at this point EXT-8231
		
		// Remove the existing wearables of the same type.
		// Remove existing body parts anyway because we must not be able to wear e.g. two skins.
		removeCOFLinksOfType(item_to_wear->getWearableType(), false);

		addCOFItemLink(item_to_wear, do_update, cb);
		break;
	case LLAssetType::AT_OBJECT:
		rez_attachment(item_to_wear, NULL, replace);
		break;
	default: return false;;
	}

	return true;
}

// Update appearance from outfit folder.
void LLAppearanceMgr::changeOutfit(bool proceed, const LLUUID& category, bool append)
{
	if (!proceed)
		return;
	LLAppearanceMgr::instance().updateCOF(category,append);
}

void LLAppearanceMgr::replaceCurrentOutfit(const LLUUID& new_outfit)
{
	LLViewerInventoryCategory* cat = gInventory.getCategory(new_outfit);
	wearInventoryCategory(cat, false, false);
}

// Open outfit renaming dialog.
void LLAppearanceMgr::renameOutfit(const LLUUID& outfit_id)
{
	LLViewerInventoryCategory* cat = gInventory.getCategory(outfit_id);
	if (!cat)
	{
		return;
	}

	LLSD args;
	args["NAME"] = cat->getName();

	LLSD payload;
	payload["cat_id"] = outfit_id;

	LLNotificationsUtil::add("RenameOutfit", args, payload, boost::bind(onOutfitRename, _1, _2));
}

// User typed new outfit name.
// static
void LLAppearanceMgr::onOutfitRename(const LLSD& notification, const LLSD& response)
{
	S32 option = LLNotificationsUtil::getSelectedOption(notification, response);
	if (option != 0) return; // canceled

	std::string outfit_name = response["new_name"].asString();
	LLStringUtil::trim(outfit_name);
	if (!outfit_name.empty())
	{
		LLUUID cat_id = notification["payload"]["cat_id"].asUUID();
		rename_category(&gInventory, cat_id, outfit_name);
	}
}

void LLAppearanceMgr::setOutfitLocked(bool locked)
{
	if (mOutfitLocked == locked)
	{
		return;
	}

	mOutfitLocked = locked;
	if (locked)
	{
		mUnlockOutfitTimer->reset();
		mUnlockOutfitTimer->start();
	}
	else
	{
		mUnlockOutfitTimer->stop();
	}

	LLOutfitObserver::instance().notifyOutfitLockChanged();
}

void LLAppearanceMgr::addCategoryToCurrentOutfit(const LLUUID& cat_id)
{
	LLViewerInventoryCategory* cat = gInventory.getCategory(cat_id);
	wearInventoryCategory(cat, false, true);
}

void LLAppearanceMgr::takeOffOutfit(const LLUUID& cat_id)
{
	LLInventoryModel::cat_array_t cats;
	LLInventoryModel::item_array_t items;
	LLFindWearablesEx collector(/*is_worn=*/ true, /*include_body_parts=*/ false);

	gInventory.collectDescendentsIf(cat_id, cats, items, FALSE, collector);

	LLInventoryModel::item_array_t::const_iterator it = items.begin();
	const LLInventoryModel::item_array_t::const_iterator it_end = items.end();
	for( ; it_end != it; ++it)
	{
		LLViewerInventoryItem* item = *it;
		removeItemFromAvatar(item->getUUID());
	}
}

// Create a copy of src_id + contents as a subfolder of dst_id.
void LLAppearanceMgr::shallowCopyCategory(const LLUUID& src_id, const LLUUID& dst_id,
											  LLPointer<LLInventoryCallback> cb)
{
	LLInventoryCategory *src_cat = gInventory.getCategory(src_id);
	if (!src_cat)
	{
		llwarns << "folder not found for src " << src_id.asString() << llendl;
		return;
	}
	llinfos << "starting, src_id " << src_id << " name " << src_cat->getName() << " dst_id " << dst_id << llendl;
	LLUUID parent_id = dst_id;
	if(parent_id.isNull())
	{
		parent_id = gInventory.getRootFolderID();
	}
	LLUUID subfolder_id = gInventory.createNewCategory( parent_id,
														LLFolderType::FT_NONE,
														src_cat->getName());
	shallowCopyCategoryContents(src_id, subfolder_id, cb);

	gInventory.notifyObservers();
}

// Copy contents of src_id to dst_id.
void LLAppearanceMgr::shallowCopyCategoryContents(const LLUUID& src_id, const LLUUID& dst_id,
													  LLPointer<LLInventoryCallback> cb)
{
	LLInventoryModel::cat_array_t* cats;
	LLInventoryModel::item_array_t* items;
	gInventory.getDirectDescendentsOf(src_id, cats, items);
	llinfos << "copying " << items->count() << " items" << llendl;
	for (LLInventoryModel::item_array_t::const_iterator iter = items->begin();
		 iter != items->end();
		 ++iter)
	{
		const LLViewerInventoryItem* item = (*iter);
		switch (item->getActualType())
		{
			case LLAssetType::AT_LINK:
			{
				//LLInventoryItem::getDescription() is used for a new description 
				//to propagate ordering information saved in descriptions of links
				link_inventory_item(gAgent.getID(),
									item->getLinkedUUID(),
									dst_id,
									item->getName(),
									item->LLInventoryItem::getDescription(),
									LLAssetType::AT_LINK, cb);
				break;
			}
			case LLAssetType::AT_LINK_FOLDER:
			{
				LLViewerInventoryCategory *catp = item->getLinkedCategory();
				// Skip copying outfit links.
				if (catp && catp->getPreferredType() != LLFolderType::FT_OUTFIT)
				{
					link_inventory_item(gAgent.getID(),
										item->getLinkedUUID(),
										dst_id,
										item->getName(),
										item->getDescription(),
										LLAssetType::AT_LINK_FOLDER, cb);
				}
				break;
			}
			case LLAssetType::AT_CLOTHING:
			case LLAssetType::AT_OBJECT:
			case LLAssetType::AT_BODYPART:
			case LLAssetType::AT_GESTURE:
			{
				llinfos << "copying inventory item " << item->getName() << llendl;
				copy_inventory_item(gAgent.getID(),
									item->getPermissions().getOwner(),
									item->getUUID(),
									dst_id,
									item->getName(),
									cb);
				break;
			}
			default:
				// Ignore non-outfit asset types
				break;
		}
	}
}

BOOL LLAppearanceMgr::getCanMakeFolderIntoOutfit(const LLUUID& folder_id)
{
	// These are the wearable items that are required for considering this
	// folder as containing a complete outfit.
	U32 required_wearables = 0;
	required_wearables |= 1LL << LLWearableType::WT_SHAPE;
	required_wearables |= 1LL << LLWearableType::WT_SKIN;
	required_wearables |= 1LL << LLWearableType::WT_HAIR;
	required_wearables |= 1LL << LLWearableType::WT_EYES;

	// These are the wearables that the folder actually contains.
	U32 folder_wearables = 0;
	LLInventoryModel::cat_array_t* cats;
	LLInventoryModel::item_array_t* items;
	gInventory.getDirectDescendentsOf(folder_id, cats, items);
	for (LLInventoryModel::item_array_t::const_iterator iter = items->begin();
		 iter != items->end();
		 ++iter)
	{
		const LLViewerInventoryItem* item = (*iter);
		if (item->isWearableType())
		{
			const LLWearableType::EType wearable_type = item->getWearableType();
			folder_wearables |= 1LL << wearable_type;
		}
	}

	// If the folder contains the required wearables, return TRUE.
	return ((required_wearables & folder_wearables) == required_wearables);
}

bool LLAppearanceMgr::getCanRemoveOutfit(const LLUUID& outfit_cat_id)
{
	// Disallow removing the base outfit.
	if (outfit_cat_id == getBaseOutfitUUID())
	{
		return false;
	}

	// Check if the outfit folder itself is removable.
	if (!get_is_category_removable(&gInventory, outfit_cat_id))
	{
		return false;
	}

	// Check for the folder's non-removable descendants.
	LLFindNonRemovableObjects filter_non_removable;
	LLInventoryModel::cat_array_t cats;
	LLInventoryModel::item_array_t items;
	LLInventoryModel::item_array_t::const_iterator it;
	gInventory.collectDescendentsIf(outfit_cat_id, cats, items, false, filter_non_removable);
	if (!cats.empty() || !items.empty())
	{
		return false;
	}

	return true;
}

// static
bool LLAppearanceMgr::getCanRemoveFromCOF(const LLUUID& outfit_cat_id)
{
	LLInventoryModel::cat_array_t cats;
	LLInventoryModel::item_array_t items;
	LLFindWearablesEx is_worn(/*is_worn=*/ true, /*include_body_parts=*/ false);
	gInventory.collectDescendentsIf(outfit_cat_id,
		cats,
		items,
		LLInventoryModel::EXCLUDE_TRASH,
		is_worn);
	return items.size() > 0;
}

// static
bool LLAppearanceMgr::getCanAddToCOF(const LLUUID& outfit_cat_id)
{
	if (gAgentWearables.isCOFChangeInProgress())
	{
		return false;
	}

	LLInventoryModel::cat_array_t cats;
	LLInventoryModel::item_array_t items;
	LLFindWearablesEx not_worn(/*is_worn=*/ false, /*include_body_parts=*/ false);
	gInventory.collectDescendentsIf(outfit_cat_id,
		cats,
		items,
		LLInventoryModel::EXCLUDE_TRASH,
		not_worn);
	return items.size() > 0;
}

bool LLAppearanceMgr::getCanReplaceCOF(const LLUUID& outfit_cat_id)
{
	// Don't allow wearing anything while we're changing appearance.
	if (gAgentWearables.isCOFChangeInProgress())
	{
		return false;
	}

	// Check whether it's the base outfit.
//	if (outfit_cat_id.isNull() || outfit_cat_id == getBaseOutfitUUID())
// [SL:KB] - Patch: Appearance-Misc | Checked: 2010-09-21 (Catznip-2.6.0a) | Added: Catznip-2.1.2d
	if ( (outfit_cat_id.isNull()) || ((outfit_cat_id == getBaseOutfitUUID()) && (!isOutfitDirty())) )
// [/SL:KB]
	{
		return false;
	}

	// Check whether the outfit contains any wearables we aren't wearing already (STORM-702).
	LLInventoryModel::cat_array_t cats;
	LLInventoryModel::item_array_t items;
	LLFindWearablesEx is_worn(/*is_worn=*/ false, /*include_body_parts=*/ true);
	gInventory.collectDescendentsIf(outfit_cat_id,
		cats,
		items,
		LLInventoryModel::EXCLUDE_TRASH,
		is_worn);
	return items.size() > 0;
}

void LLAppearanceMgr::purgeBaseOutfitLink(const LLUUID& category)
{
	LLInventoryModel::cat_array_t cats;
	LLInventoryModel::item_array_t items;
	gInventory.collectDescendents(category, cats, items,
								  LLInventoryModel::EXCLUDE_TRASH);
	for (S32 i = 0; i < items.count(); ++i)
	{
		LLViewerInventoryItem *item = items.get(i);
		if (item->getActualType() != LLAssetType::AT_LINK_FOLDER)
			continue;
		if (item->getIsLinkType())
		{
			LLViewerInventoryCategory* catp = item->getLinkedCategory();
			if(catp && catp->getPreferredType() == LLFolderType::FT_OUTFIT)
			{
				gInventory.purgeObject(item->getUUID());
			}
		}
	}
}

void LLAppearanceMgr::purgeCategory(const LLUUID& category, bool keep_outfit_links)
{
	LLInventoryModel::cat_array_t cats;
	LLInventoryModel::item_array_t items;
	gInventory.collectDescendents(category, cats, items,
								  LLInventoryModel::EXCLUDE_TRASH);
	for (S32 i = 0; i < items.count(); ++i)
	{
		LLViewerInventoryItem *item = items.get(i);
		if (keep_outfit_links && (item->getActualType() == LLAssetType::AT_LINK_FOLDER))
			continue;
		if (item->getIsLinkType())
		{
			gInventory.purgeObject(item->getUUID());
		}
	}
}

// [SL:KB] - Checked: 2010-04-24 (RLVa-1.2.0f) | Added: RLVa-1.2.0f
void LLAppearanceMgr::syncCOF(const LLInventoryModel::item_array_t& items, LLAssetType::EType type, LLPointer<LLInventoryCallback> cb)
{
	const LLUUID idCOF = getCOF();
	LLInventoryModel::item_array_t cur_cof_items, new_cof_items = items;

	// Grab the current COF contents
	LLIsType f(type);
	LLInventoryModel::cat_array_t cats; 
	gInventory.collectDescendentsIf(getCOF(), cats, cur_cof_items, LLInventoryModel::EXCLUDE_TRASH, f);

	// Purge everything in cur_cof_items that isn't part of new_cof_items
	for (S32 idxCurItem = 0, cntCurItem = cur_cof_items.count(); idxCurItem < cntCurItem; idxCurItem++)
	{
		const LLViewerInventoryItem* pItem = cur_cof_items.get(idxCurItem);
		if (std::find_if(new_cof_items.begin(), new_cof_items.end(), RlvPredIsEqualOrLinkedItem(pItem)) == new_cof_items.end())
		{
			// Item doesn't exist in new_cof_items => purge (if it's a link)
			if (pItem->getIsLinkType())
				gInventory.purgeObject(pItem->getUUID());
		}
		else
		{
			// Item exists in new_cof_items => remove *all* occurances in new_cof_items (removes duplicate COF links to this item as well)
			new_cof_items.erase(
				std::remove_if(new_cof_items.begin(), new_cof_items.end(), RlvPredIsEqualOrLinkedItem(pItem)), new_cof_items.end());
		}
	}

	// Link to whatever remains in new_cof_items
	for (S32 idxNewItem = 0, cntNewItem = new_cof_items.count(); idxNewItem < cntNewItem; idxNewItem++)
	{
		const LLInventoryItem* pItem = new_cof_items.get(idxNewItem);
		link_inventory_item(
			gAgent.getID(), pItem->getLinkedUUID(), idCOF, pItem->getName(), pItem->LLInventoryItem::getDescription(), LLAssetType::AT_LINK, cb);
	}
}
// [/SL:KB]

// Keep the last N wearables of each type.  For viewer 2.0, N is 1 for
// both body parts and clothing items.
void LLAppearanceMgr::filterWearableItems(
	LLInventoryModel::item_array_t& items, S32 max_per_type)
{
	// Divvy items into arrays by wearable type.
	std::vector<LLInventoryModel::item_array_t> items_by_type(LLWearableType::WT_COUNT);
	divvyWearablesByType(items, items_by_type);

	// rebuild items list, retaining the last max_per_type of each array
	items.clear();
	for (S32 i=0; i<LLWearableType::WT_COUNT; i++)
	{
		S32 size = items_by_type[i].size();
		if (size <= 0)
			continue;
//		S32 start_index = llmax(0,size-max_per_type);
// [SL:KB] - Patch: Appearance-Misc | Checked: 2010-05-11 (Catznip-2.6.0a) | Added: Catznip-2.0.0h
		S32 start_index = 
			llmax(0, size - ((LLAssetType::AT_BODYPART == LLWearableType::getAssetType((LLWearableType::EType)i)) ? 1 : max_per_type));
// [/SL:KB[
		for (S32 j = start_index; j<size; j++)
		{
			items.push_back(items_by_type[i][j]);
		}
	}
}

// Create links to all listed items.
void LLAppearanceMgr::linkAll(const LLUUID& cat_uuid,
								  LLInventoryModel::item_array_t& items,
								  LLPointer<LLInventoryCallback> cb)
{
	for (S32 i=0; i<items.count(); i++)
	{
		const LLInventoryItem* item = items.get(i).get();
		link_inventory_item(gAgent.getID(),
							item->getLinkedUUID(),
							cat_uuid,
							item->getName(),
							item->LLInventoryItem::getDescription(),
							LLAssetType::AT_LINK,
							cb);

		const LLViewerInventoryCategory *cat = gInventory.getCategory(cat_uuid);
		const std::string cat_name = cat ? cat->getName() : "CAT NOT FOUND";
#ifndef LL_RELEASE_FOR_DOWNLOAD
		llinfos << "Linking Item [ name:" << item->getName() << " UUID:" << item->getUUID() << " ] to Category [ name:" << cat_name << " UUID:" << cat_uuid << " ] " << llendl;
#endif
	}
}

//void LLAppearanceMgr::updateCOF(const LLUUID& category, bool append)
// [RLVa:KB] - Checked: 2010-03-05 (RLVa-1.2.0b) | Added: RLVa-1.2.0b
void LLAppearanceMgr::updateCOF(const LLUUID& category, bool append)
{
	LLInventoryModel::item_array_t body_items_new, wear_items_new, obj_items_new, gest_items_new;
	getDescendentsOfAssetType(category, body_items_new, LLAssetType::AT_BODYPART, false);
	getDescendentsOfAssetType(category, wear_items_new, LLAssetType::AT_CLOTHING, false);
	getDescendentsOfAssetType(category, obj_items_new, LLAssetType::AT_OBJECT, false);
	getDescendentsOfAssetType(category, gest_items_new, LLAssetType::AT_GESTURE, false);
	updateCOF(body_items_new, wear_items_new, obj_items_new, gest_items_new, append, category);
}

void LLAppearanceMgr::updateCOF(LLInventoryModel::item_array_t& body_items_new, 
								LLInventoryModel::item_array_t& wear_items_new, 
								LLInventoryModel::item_array_t& obj_items_new,
								LLInventoryModel::item_array_t& gest_items_new,
								bool append /*=false*/, const LLUUID& idOutfit /*=LLUUID::null*/)
// [/RLVa:KB]
{
//	LLViewerInventoryCategory *pcat = gInventory.getCategory(category);
//	llinfos << "starting, cat " << (pcat ? pcat->getName() : "[UNKNOWN]") << llendl;
// [RLVa:KB] - Checked: 2010-03-26 (RLVa-1.2.0b) | Added: RLVa-1.2.0b
	// RELEASE-RLVa: [SL-2.0.0] If pcat ever gets used for anything further down the beta we'll know about it
	llinfos << "starting" << llendl;
// [/RLVa:KB]

	const LLUUID cof = getCOF();

	// Deactivate currently active gestures in the COF, if replacing outfit
	if (!append)
	{
		LLInventoryModel::item_array_t gest_items;
		getDescendentsOfAssetType(cof, gest_items, LLAssetType::AT_GESTURE, false);
		for(S32 i = 0; i  < gest_items.count(); ++i)
		{
			LLViewerInventoryItem *gest_item = gest_items.get(i);
			if ( LLGestureMgr::instance().isGestureActive( gest_item->getLinkedUUID()) )
			{
				LLGestureMgr::instance().deactivateGesture( gest_item->getLinkedUUID() );
			}
		}
	}
	
	// Collect and filter descendents to determine new COF contents.

	//
	// - Body parts: always include COF contents as a fallback in case any required parts are missing.
	//
	// Preserve body parts from COF if appending.
	LLInventoryModel::item_array_t body_items;
	getDescendentsOfAssetType(cof, body_items, LLAssetType::AT_BODYPART, false);
//	getDescendentsOfAssetType(category, body_items, LLAssetType::AT_BODYPART, false);
// [RLVa:KB] - Checked: 2010-03-19 (RLVa-1.2.0c) | Modified: RLVa-1.2.0b
	// Filter out any new body parts that can't be worn before adding them
	if ( (rlv_handler_t::isEnabled()) && (gRlvWearableLocks.hasLockedWearableType(RLV_LOCK_ANY)) )
		body_items_new.erase(std::remove_if(body_items_new.begin(), body_items_new.end(), RlvPredCanNotWearItem(RLV_WEAR_REPLACE)), body_items_new.end());
	body_items.insert(body_items.end(), body_items_new.begin(), body_items_new.end());
// [/RLVa:KB]
	// NOTE-RLVa: we don't actually want to favour COF body parts over the folder's body parts (if only because it breaks force wear)
//	if (append)
//		reverse(body_items.begin(), body_items.end());
	// Reduce body items to max of one per type.
	removeDuplicateItems(body_items);
	filterWearableItems(body_items, 1);

	//
	// - Wearables: include COF contents only if appending.
	//
	LLInventoryModel::item_array_t wear_items;
	if (append)
		getDescendentsOfAssetType(cof, wear_items, LLAssetType::AT_CLOTHING, false);
// [RLVa:KB] - Checked: 2010-03-19 (RLVa-1.2.0c) | Modified: RLVa-1.2.0b
	else if ( (rlv_handler_t::isEnabled()) && (gRlvWearableLocks.hasLockedWearableType(RLV_LOCK_ANY)) )
	{
		// Make sure that all currently locked clothing layers remain in COF when replacing
		getDescendentsOfAssetType(cof, wear_items, LLAssetType::AT_CLOTHING, false);
		wear_items.erase(std::remove_if(wear_items.begin(), wear_items.end(), rlvPredCanRemoveItem), wear_items.end());
	}
// [/RLVa:KB]
//	getDescendentsOfAssetType(category, wear_items, LLAssetType::AT_CLOTHING, false);
// [RLVa:KB] - Checked: 2010-03-19 (RLVa-1.2.0c) | Modified: RLVa-1.2.0b
	// Filter out any new wearables that can't be worn before adding them
	if ( (rlv_handler_t::isEnabled()) && (gRlvWearableLocks.hasLockedWearableType(RLV_LOCK_ANY)) )
		wear_items_new.erase(std::remove_if(wear_items_new.begin(), wear_items_new.end(), RlvPredCanNotWearItem(RLV_WEAR)), wear_items_new.end());
	wear_items.insert(wear_items.end(), wear_items_new.begin(), wear_items_new.end());
// [/RLVa:KB]
	// Reduce wearables to max of one per type.
	removeDuplicateItems(wear_items);
	filterWearableItems(wear_items, LLAgentWearables::MAX_CLOTHING_PER_TYPE);

	//
	// - Attachments: include COF contents only if appending.
	//
	LLInventoryModel::item_array_t obj_items;
	if (append)
		getDescendentsOfAssetType(cof, obj_items, LLAssetType::AT_OBJECT, false);
// [RLVa:KB] - Checked: 2010-03-05 (RLVa-1.2.0z) | Modified: RLVa-1.2.0b
	else if ( (rlv_handler_t::isEnabled()) && (gRlvAttachmentLocks.hasLockedAttachmentPoint(RLV_LOCK_ANY)) )
	{
		// Make sure that all currently locked attachments remain in COF when replacing
		getDescendentsOfAssetType(cof, obj_items, LLAssetType::AT_OBJECT, false);
		obj_items.erase(std::remove_if(obj_items.begin(), obj_items.end(), rlvPredCanRemoveItem), obj_items.end());
	}
// [/RLVa:KB]
//	getDescendentsOfAssetType(category, obj_items, LLAssetType::AT_OBJECT, false);
// [RLVa:KB] - Checked: 2010-03-05 (RLVa-1.2.0z) | Modified: RLVa-1.2.0b
	// Filter out any new attachments that can't be worn before adding them
	if ( (rlv_handler_t::isEnabled()) && (gRlvAttachmentLocks.hasLockedAttachmentPoint(RLV_LOCK_ANY)) )
		obj_items_new.erase(std::remove_if(obj_items_new.begin(), obj_items_new.end(), RlvPredCanNotWearItem(RLV_WEAR)), obj_items_new.end());
	obj_items.insert(obj_items.end(), obj_items_new.begin(), obj_items_new.end());
// [/RLVa:KB]
	removeDuplicateItems(obj_items);

	//
	// - Gestures: include COF contents only if appending.
	//
	LLInventoryModel::item_array_t gest_items;
	if (append)
		getDescendentsOfAssetType(cof, gest_items, LLAssetType::AT_GESTURE, false);
//	getDescendentsOfAssetType(category, gest_items, LLAssetType::AT_GESTURE, false);
// [RLVa:KB] - Checked: 2010-03-05 (RLVa-1.2.0z) | Added: RLVa-1.2.0b
	gest_items.insert(gest_items.end(), gest_items_new.begin(), gest_items_new.end());
// [/RLVa:KB]
	removeDuplicateItems(gest_items);
	
	// Create links to new COF contents.
	llinfos << "creating LLUpdateAppearanceOnDestroy" << llendl;
	LLPointer<LLInventoryCallback> link_waiter = new LLUpdateAppearanceOnDestroy(!append);

// [SL:KB] - Checked: 2010-04-24 (RLVa-1.2.0f) | Added: RLVa-1.2.0f
	if (!append)
	{
// [/SL:KB]
		// Remove current COF contents.
		bool keep_outfit_links = append;
		purgeCategory(cof, keep_outfit_links);
		gInventory.notifyObservers();
		#ifndef LL_RELEASE_FOR_DOWNLOAD
			llinfos << "Linking body items" << llendl;
		#endif
		linkAll(cof, body_items, link_waiter);

		#ifndef LL_RELEASE_FOR_DOWNLOAD
			llinfos << "Linking wear items" << llendl;
		#endif
		linkAll(cof, wear_items, link_waiter);

		#ifndef LL_RELEASE_FOR_DOWNLOAD
			llinfos << "Linking obj items" << llendl;
		#endif
		linkAll(cof, obj_items, link_waiter);

		#ifndef LL_RELEASE_FOR_DOWNLOAD
			llinfos << "Linking gesture items" << llendl;
		#endif
		linkAll(cof, gest_items, link_waiter);
// [SL:KB] - Checked: 2010-04-24 (RLVa-1.2.0f) | Added: RLVa-1.2.0f
	}
	else
	{
		// Synchronize COF
		//  -> it's possible that we don't link to any new items in which case 'link_waiter' fires when it goes out of scope below
		syncCOF(body_items, LLAssetType::AT_BODYPART, link_waiter);
		syncCOF(wear_items, LLAssetType::AT_CLOTHING, link_waiter);
		syncCOF(obj_items, LLAssetType::AT_OBJECT, link_waiter);
		syncCOF(gest_items, LLAssetType::AT_GESTURE, link_waiter);
		gInventory.notifyObservers();
	}
// [/SL:KB]

	// Add link to outfit if category is an outfit. 
// [RLVa:KB] - Checked: 2010-03-05 (RLVa-1.2.0z) | Added: RLVa-1.2.0b
	if ( (!append) && (idOutfit.notNull()) )
	{
		createBaseOutfitLink(idOutfit, link_waiter);
	}
// [/RLVa:KB]
//	if (!append)
//	{
//		createBaseOutfitLink(category, link_waiter);
//	}

	llinfos << "waiting for LLUpdateAppearanceOnDestroy" << llendl;
}

void LLAppearanceMgr::updatePanelOutfitName(const std::string& name)
{
	LLSidepanelAppearance* panel_appearance =
		dynamic_cast<LLSidepanelAppearance *>(LLSideTray::getInstance()->getPanel("sidepanel_appearance"));
	if (panel_appearance)
	{
		panel_appearance->refreshCurrentOutfitName(name);
	}
}

void LLAppearanceMgr::createBaseOutfitLink(const LLUUID& category, LLPointer<LLInventoryCallback> link_waiter)
{
	const LLUUID cof = getCOF();
	LLViewerInventoryCategory* catp = gInventory.getCategory(category);
	std::string new_outfit_name = "";

	purgeBaseOutfitLink(cof);

	if (catp && catp->getPreferredType() == LLFolderType::FT_OUTFIT)
	{
		link_inventory_item(gAgent.getID(), category, cof, catp->getName(), "",
							LLAssetType::AT_LINK_FOLDER, link_waiter);
		new_outfit_name = catp->getName();
	}
	
	updatePanelOutfitName(new_outfit_name);
}

void LLAppearanceMgr::updateAgentWearables(LLWearableHoldingPattern* holder, bool append)
{
	lldebugs << "updateAgentWearables()" << llendl;
	LLInventoryItem::item_array_t items;
	LLDynamicArray< LLWearable* > wearables;
// [RLVa:KB] - Checked: 2011-03-31 (RLVa-1.3.0f) | Added: RLVa-1.3.0f
	uuid_vec_t idsCurrent; LLInventoryModel::item_array_t itemsNew;
	if (rlv_handler_t::isEnabled())
	{
		// Collect the item UUIDs of all currently worn wearables
		gAgentWearables.getWearableItemIDs(idsCurrent);
	}
// [/RLVa:KB]

	// For each wearable type, find the wearables of that type.
	for( S32 i = 0; i < LLWearableType::WT_COUNT; i++ )
	{
		for (LLWearableHoldingPattern::found_list_t::iterator iter = holder->getFoundList().begin();
			 iter != holder->getFoundList().end(); ++iter)
		{
			LLFoundData& data = *iter;
			LLWearable* wearable = data.mWearable;
			if( wearable && ((S32)wearable->getType() == i) )
			{
				LLViewerInventoryItem* item = (LLViewerInventoryItem*)gInventory.getItem(data.mItemID);
				if( item && (item->getAssetUUID() == wearable->getAssetID()) )
				{
// [RLVa:KB] - Checked: 2010-03-19 (RLVa-1.2.0g) | Modified: RLVa-1.2.0g
					// TODO-RLVa: [RLVa-1.2.1] This is fall-back code so if we don't ever trigger this code it can just be removed
					//   -> one way to trigger the assertion:
					//			1) "Replace Outfit" on a folder with clothing and an attachment that goes @addoutfit=n
					//			2) updateCOF will add/link the items into COF => no @addoutfit=n present yet => allowed
					//			3) llOwnerSay("@addoutfit=n") executes
					//			4) code below runs => @addoutfit=n conflicts with adding new wearables
					//     => if it's left as-is then the wearables won't get worn (but remain in COF which causes issues of its own)
					//     => if it's changed to debug-only then we make tge assumption that anything that makes it into COF is always OK
#ifdef RLV_DEBUG
					// NOTE: make sure we don't accidentally block setting the initial wearables
					if ( (rlv_handler_t::isEnabled()) && (RLV_WEAR_LOCKED == gRlvWearableLocks.canWear(wearable->getType())) &&
						 (!gAgentWearables.getWearableFromItemID(item->getUUID())) && (gAgentWearables.areWearablesLoaded()) )
					{
						RLV_VERIFY(RLV_WEAR_LOCKED == gRlvWearableLocks.canWear(wearable->getType()));
						continue;
					}
#endif // RLV_DEBUG
// [/RLVa:KB]
					items.put(item);
					wearables.put(wearable);
// [RLVa:KB] - Checked: 2011-03-31 (RLVa-1.3.0f) | Added: RLVa-1.3.0f
					if ( (rlv_handler_t::isEnabled()) && (gAgentWearables.areInitalWearablesLoaded()) )
					{
						// Remove the wearable from current item UUIDs if currently worn and requested, otherwise mark it as a new item
						uuid_vec_t::iterator itItemID = std::find(idsCurrent.begin(), idsCurrent.end(), item->getUUID());
						if (idsCurrent.end() != itItemID)
							idsCurrent.erase(itItemID);
						else
							itemsNew.push_back(item);
					}
// [/RLVa:KB]
				}
			}
		}
	}

// [RLVa:KB] - Checked: 2011-03-31 (RLVa-1.3.0f) | Added: RLVa-1.3.0f
	if ( (rlv_handler_t::isEnabled()) && (gAgentWearables.areInitalWearablesLoaded()) )
	{
		// We need to report removals before additions or scripts will get confused
		for (uuid_vec_t::const_iterator itItemID = idsCurrent.begin(); itItemID != idsCurrent.end(); ++itItemID)
		{
			const LLWearable* pWearable = gAgentWearables.getWearableFromItemID(*itItemID);
			if (pWearable)
				RlvBehaviourNotifyHandler::onTakeOff(pWearable->getType(), true);
		}
		for (S32 idxItem = 0, cntItem = itemsNew.count(); idxItem < cntItem; idxItem++)
		{
			RlvBehaviourNotifyHandler::onWear(itemsNew.get(idxItem)->getWearableType(), true);
		}
	}
// [/RLVa:KB]

	if(wearables.count() > 0)
	{
		gAgentWearables.setWearableOutfit(items, wearables, !append);
	}

//	dec_busy_count();
}

static void remove_non_link_items(LLInventoryModel::item_array_t &items)
{
	LLInventoryModel::item_array_t pruned_items;
	for (LLInventoryModel::item_array_t::const_iterator iter = items.begin();
		 iter != items.end();
		 ++iter)
	{
 		const LLViewerInventoryItem *item = (*iter);
		if (item && item->getIsLinkType())
		{
			pruned_items.push_back((*iter));
		}
	}
	items = pruned_items;
}

//a predicate for sorting inventory items by actual descriptions
bool sort_by_description(const LLInventoryItem* item1, const LLInventoryItem* item2)
{
	if (!item1 || !item2) 
	{
		llwarning("either item1 or item2 is NULL", 0);
		return true;
	}

	return item1->LLInventoryItem::getDescription() < item2->LLInventoryItem::getDescription();
}

void item_array_diff(LLInventoryModel::item_array_t& full_list,
					 LLInventoryModel::item_array_t& keep_list,
					 LLInventoryModel::item_array_t& kill_list)
	
{
	for (LLInventoryModel::item_array_t::iterator it = full_list.begin();
		 it != full_list.end();
		 ++it)
	{
		LLViewerInventoryItem *item = *it;
		if (keep_list.find(item) < 0) // Why on earth does LLDynamicArray need to redefine find()?
		{
			kill_list.push_back(item);
		}
	}
}

S32 LLAppearanceMgr::findExcessOrDuplicateItems(const LLUUID& cat_id,
												 LLAssetType::EType type,
												 S32 max_items,
												 LLInventoryModel::item_array_t& items_to_kill)
{
	S32 to_kill_count = 0;

	LLInventoryModel::item_array_t items;
	getDescendentsOfAssetType(cat_id, items, type, false);
	LLInventoryModel::item_array_t curr_items = items;
	removeDuplicateItems(items);
	if (max_items > 0)
	{
		filterWearableItems(items, max_items);
	}
	LLInventoryModel::item_array_t kill_items;
	item_array_diff(curr_items,items,kill_items);
	for (LLInventoryModel::item_array_t::iterator it = kill_items.begin();
		 it != kill_items.end();
		 ++it)
	{
		items_to_kill.push_back(*it);
		to_kill_count++;
	}
	return to_kill_count;
}
	
												 
void LLAppearanceMgr::enforceItemRestrictions()
{
	S32 purge_count = 0;
	LLInventoryModel::item_array_t items_to_kill;

	purge_count += findExcessOrDuplicateItems(getCOF(),LLAssetType::AT_BODYPART,
											  1, items_to_kill);
	purge_count += findExcessOrDuplicateItems(getCOF(),LLAssetType::AT_CLOTHING,
											  LLAgentWearables::MAX_CLOTHING_PER_TYPE, items_to_kill);
	purge_count += findExcessOrDuplicateItems(getCOF(),LLAssetType::AT_OBJECT,
											  -1, items_to_kill);

	if (items_to_kill.size()>0)
	{
		for (LLInventoryModel::item_array_t::iterator it = items_to_kill.begin();
			 it != items_to_kill.end();
			 ++it)
		{
			LLViewerInventoryItem *item = *it;
			llinfos << "purging duplicate or excess item " << item->getName() << llendl;
			gInventory.purgeObject(item->getUUID());
		}
		gInventory.notifyObservers();
	}
}

void LLAppearanceMgr::updateAppearanceFromCOF(bool update_base_outfit_ordering)
{
	if (mIsInUpdateAppearanceFromCOF)
	{
		llwarns << "Called updateAppearanceFromCOF inside updateAppearanceFromCOF, skipping" << llendl;
		return;
	}

	BoolSetter setIsInUpdateAppearanceFromCOF(mIsInUpdateAppearanceFromCOF);

	llinfos << "starting" << llendl;

	//checking integrity of the COF in terms of ordering of wearables, 
	//checking and updating links' descriptions of wearables in the COF (before analyzed for "dirty" state)
	updateClothingOrderingInfo(LLUUID::null, update_base_outfit_ordering);

	// Remove duplicate or excess wearables. Should normally be enforced at the UI level, but
	// this should catch anything that gets through.
	enforceItemRestrictions();
	
	// update dirty flag to see if the state of the COF matches
	// the saved outfit stored as a folder link
	updateIsDirty();

	//dumpCat(getCOF(),"COF, start");

	bool follow_folder_links = true;
	LLUUID current_outfit_id = getCOF();

	// Find all the wearables that are in the COF's subtree.
	lldebugs << "LLAppearanceMgr::updateFromCOF()" << llendl;
	LLInventoryModel::item_array_t wear_items;
	LLInventoryModel::item_array_t obj_items;
	LLInventoryModel::item_array_t gest_items;
	getUserDescendents(current_outfit_id, wear_items, obj_items, gest_items, follow_folder_links);
	// Get rid of non-links in case somehow the COF was corrupted.
	remove_non_link_items(wear_items);
	remove_non_link_items(obj_items);
	remove_non_link_items(gest_items);
// [SL:KB] - Patch: Apperance-Misc | Checked: 2010-11-24 (Catznip-2.6.0a) | Added: Catzip-2.4.0f
	// Since we're following folder links we might have picked up new duplicates, or exceeded MAX_CLOTHING_PER_TYPE
	removeDuplicateItems(wear_items);
	removeDuplicateItems(obj_items);
	removeDuplicateItems(gest_items);
	filterWearableItems(wear_items, LLAgentWearables::MAX_CLOTHING_PER_TYPE);
// [/SL:KB]

	dumpItemArray(wear_items,"asset_dump: wear_item");
	dumpItemArray(obj_items,"asset_dump: obj_item");

// [SL:KB] - Patch: Appearance-SyncAttach | Checked: 2010-09-22 (Catznip-2.6.0a) | Added: Catznip-2.2.0a
	// Update attachments to match those requested.
	if (isAgentAvatarValid())
	{
		// Include attachments which should be in COF but don't have their link created yet
		uuid_vec_t::iterator itPendingAttachLink = mPendingAttachLinks.begin();
		while (itPendingAttachLink != mPendingAttachLinks.end())
		{
			const LLUUID& idItem = *itPendingAttachLink;
			if ( (!gAgentAvatarp->isWearingAttachment(idItem)) || (isLinkInCOF(idItem)) )
			{
				itPendingAttachLink = mPendingAttachLinks.erase(itPendingAttachLink);
				continue;
			}

			LLViewerInventoryItem* pItem = gInventory.getItem(idItem);
			if (pItem)
				obj_items.push_back(pItem);

			++itPendingAttachLink;
		}

		// Don't remove attachments until avatar is fully loaded (should reduce random attaching/detaching/reattaching at log-on)
		llinfos << "Updating " << obj_items.count() << " attachments" << llendl;
		LLAgentWearables::userUpdateAttachments(obj_items, !gAgentAvatarp->isFullyLoaded());
	}
// [/SL:KB]

	if(!wear_items.count())
	{
		LLNotificationsUtil::add("CouldNotPutOnOutfit");
		return;
	}

	//preparing the list of wearables in the correct order for LLAgentWearables
	sortItemsByActualDescription(wear_items);


	LLWearableHoldingPattern* holder = new LLWearableHoldingPattern;

//	holder->setObjItems(obj_items);
	holder->setGestItems(gest_items);
		
	// Note: can't do normal iteration, because if all the
	// wearables can be resolved immediately, then the
	// callback will be called (and this object deleted)
	// before the final getNextData().

	for(S32 i = 0; i  < wear_items.count(); ++i)
	{
		LLViewerInventoryItem *item = wear_items.get(i);
		LLViewerInventoryItem *linked_item = item ? item->getLinkedItem() : NULL;

		// Fault injection: use debug setting to test asset 
		// fetch failures (should be replaced by new defaults in
		// lost&found).
		U32 skip_type = gSavedSettings.getU32("ForceAssetFail");
// [RLVa:KB] - Checked: 2010-12-11 (RLVa-1.2.2c) | Added: RLVa-1.2.2c
		U32 missing_type = gSavedSettings.getU32("ForceMissingType");
// [/RLVa:KB]

		if (item && item->getIsLinkType() && linked_item)
		{
			LLFoundData found(linked_item->getUUID(),
							  linked_item->getAssetUUID(),
							  linked_item->getName(),
							  linked_item->getType(),
							  linked_item->isWearableType() ? linked_item->getWearableType() : LLWearableType::WT_INVALID
				);

// [RLVa:KB] - Checked: 2010-12-15 (RLVa-1.2.2c) | Modified: RLVa-1.2.2c
#ifdef LL_RELEASE_FOR_DOWNLOAD
			// Don't allow forcing an invalid wearable if the initial wearables aren't set yet, or if any wearable type is currently locked
			if ( (!rlv_handler_t::isEnabled()) || 
				 ((gAgentWearables.areInitalWearablesLoaded()) && (!gRlvWearableLocks.hasLockedWearableType(RLV_LOCK_REMOVE))) )
#endif // LL_RELEASE_FOR_DOWNLOAD
			{
				if (missing_type != LLWearableType::WT_INVALID && missing_type == found.mWearableType)
				{
					continue;
				}
// [/RLVa:KB]
				if (skip_type != LLWearableType::WT_INVALID && skip_type == found.mWearableType)
				{
					found.mAssetID.generate(); // Replace with new UUID, guaranteed not to exist in DB
				}
// [RLVa:KB] - Checked: 2010-12-15 (RLVa-1.2.2c) | Modified: RLVa-1.2.2c
			}
// [/RLVa:KB]
			//pushing back, not front, to preserve order of wearables for LLAgentWearables
			holder->getFoundList().push_back(found);
		}
		else
		{
			if (!item)
			{
				llwarns << "Attempt to wear a null item " << llendl;
			}
			else if (!linked_item)
			{
				llwarns << "Attempt to wear a broken link [ name:" << item->getName() << " ] " << llendl;
			}
		}
	}

	for (LLWearableHoldingPattern::found_list_t::iterator it = holder->getFoundList().begin();
		 it != holder->getFoundList().end(); ++it)
	{
		LLFoundData& found = *it;

		lldebugs << "waiting for onWearableAssetFetch callback, asset " << found.mAssetID.asString() << llendl;

		// Fetch the wearables about to be worn.
		LLWearableList::instance().getAsset(found.mAssetID,
											found.mName,
											found.mAssetType,
											onWearableAssetFetch,
											(void*)holder);

	}

	holder->resetTime(gSavedSettings.getF32("MaxWearableWaitTime"));
	if (!holder->pollFetchCompletion())
	{
		doOnIdleRepeating(boost::bind(&LLWearableHoldingPattern::pollFetchCompletion,holder));
	}
}

// [SL:KB] - Patch: Appearance-MixedViewers | Checked: 2010-04-02 (Catznip-2.6.0a) | Added: Catznip-2.0.0a
void LLAppearanceMgr::updateAppearanceFromInitialWearables(LLInventoryModel::item_array_t& initial_items)
{
	const LLUUID& idCOF = getCOF();

	// Remove current COF contents
	purgeCategory(idCOF, false);
	gInventory.notifyObservers();

	// Create links to new COF contents
	LLPointer<LLInventoryCallback> link_waiter = new LLUpdateAppearanceOnDestroy();
	linkAll(idCOF, initial_items, link_waiter);
}
// [/SL:KB]

void LLAppearanceMgr::getDescendentsOfAssetType(const LLUUID& category,
													LLInventoryModel::item_array_t& items,
													LLAssetType::EType type,
													bool follow_folder_links)
{
	LLInventoryModel::cat_array_t cats;
	LLIsType is_of_type(type);
	gInventory.collectDescendentsIf(category,
									cats,
									items,
									LLInventoryModel::EXCLUDE_TRASH,
									is_of_type,
									follow_folder_links);
}

void LLAppearanceMgr::getUserDescendents(const LLUUID& category, 
											 LLInventoryModel::item_array_t& wear_items,
											 LLInventoryModel::item_array_t& obj_items,
											 LLInventoryModel::item_array_t& gest_items,
											 bool follow_folder_links)
{
	LLInventoryModel::cat_array_t wear_cats;
	LLFindWearables is_wearable;
	gInventory.collectDescendentsIf(category,
									wear_cats,
									wear_items,
									LLInventoryModel::EXCLUDE_TRASH,
									is_wearable,
									follow_folder_links);

	LLInventoryModel::cat_array_t obj_cats;
	LLIsType is_object( LLAssetType::AT_OBJECT );
	gInventory.collectDescendentsIf(category,
									obj_cats,
									obj_items,
									LLInventoryModel::EXCLUDE_TRASH,
									is_object,
									follow_folder_links);

	// Find all gestures in this folder
	LLInventoryModel::cat_array_t gest_cats;
	LLIsType is_gesture( LLAssetType::AT_GESTURE );
	gInventory.collectDescendentsIf(category,
									gest_cats,
									gest_items,
									LLInventoryModel::EXCLUDE_TRASH,
									is_gesture,
									follow_folder_links);
}

void LLAppearanceMgr::wearInventoryCategory(LLInventoryCategory* category, bool copy, bool append)
{
	if(!category) return;

	gAgentWearables.notifyLoadingStarted();

	llinfos << "wearInventoryCategory( " << category->getName()
			 << " )" << llendl;

	callAfterCategoryFetch(category->getUUID(),boost::bind(&LLAppearanceMgr::wearCategoryFinal,
														   &LLAppearanceMgr::instance(),
														   category->getUUID(), copy, append));
}

void LLAppearanceMgr::wearCategoryFinal(LLUUID& cat_id, bool copy_items, bool append)
{
	llinfos << "starting" << llendl;
	
	// We now have an outfit ready to be copied to agent inventory. Do
	// it, and wear that outfit normally.
	LLInventoryCategory* cat = gInventory.getCategory(cat_id);
	if(copy_items)
	{
		LLInventoryModel::cat_array_t* cats;
		LLInventoryModel::item_array_t* items;
		gInventory.getDirectDescendentsOf(cat_id, cats, items);
		std::string name;
		if(!cat)
		{
			// should never happen.
			name = "New Outfit";
		}
		else
		{
			name = cat->getName();
		}
		LLViewerInventoryItem* item = NULL;
		LLInventoryModel::item_array_t::const_iterator it = items->begin();
		LLInventoryModel::item_array_t::const_iterator end = items->end();
		LLUUID pid;
		for(; it < end; ++it)
		{
			item = *it;
			if(item)
			{
				if(LLInventoryType::IT_GESTURE == item->getInventoryType())
				{
					pid = gInventory.findCategoryUUIDForType(LLFolderType::FT_GESTURE);
				}
				else
				{
					pid = gInventory.findCategoryUUIDForType(LLFolderType::FT_CLOTHING);
				}
				break;
			}
		}
		if(pid.isNull())
		{
			pid = gInventory.getRootFolderID();
		}
		
		LLUUID new_cat_id = gInventory.createNewCategory(
			pid,
			LLFolderType::FT_NONE,
			name);
		LLPointer<LLInventoryCallback> cb = new LLWearInventoryCategoryCallback(new_cat_id, append);
		it = items->begin();
		for(; it < end; ++it)
		{
			item = *it;
			if(item)
			{
				copy_inventory_item(
					gAgent.getID(),
					item->getPermissions().getOwner(),
					item->getUUID(),
					new_cat_id,
					std::string(),
					cb);
			}
		}
		// BAP fixes a lag in display of created dir.
		gInventory.notifyObservers();
	}
	else
	{
		// Wear the inventory category.
		LLAppearanceMgr::instance().wearInventoryCategoryOnAvatar(cat, append);
	}
}

// *NOTE: hack to get from avatar inventory to avatar
void LLAppearanceMgr::wearInventoryCategoryOnAvatar( LLInventoryCategory* category, bool append )
{
	// Avoid unintentionally overwriting old wearables.  We have to do
	// this up front to avoid having to deal with the case of multiple
	// wearables being dirty.
	if(!category) return;

	llinfos << "wearInventoryCategoryOnAvatar( " << category->getName()
			 << " )" << llendl;
			 	
	if (gAgentCamera.cameraCustomizeAvatar())
	{
		// switching to outfit editor should automagically save any currently edited wearable
		LLSideTray::getInstance()->showPanel("sidepanel_appearance", LLSD().with("type", "edit_outfit"));
	}

	LLAppearanceMgr::changeOutfit(TRUE, category->getUUID(), append);
}

void LLAppearanceMgr::wearOutfitByName(const std::string& name)
{
	llinfos << "Wearing category " << name << llendl;
	//inc_busy_count();

	LLInventoryModel::cat_array_t cat_array;
	LLInventoryModel::item_array_t item_array;
	LLNameCategoryCollector has_name(name);
	gInventory.collectDescendentsIf(gInventory.getRootFolderID(),
									cat_array,
									item_array,
									LLInventoryModel::EXCLUDE_TRASH,
									has_name);
	bool copy_items = false;
	LLInventoryCategory* cat = NULL;
	if (cat_array.count() > 0)
	{
		// Just wear the first one that matches
		cat = cat_array.get(0);
	}
	else
	{
		gInventory.collectDescendentsIf(LLUUID::null,
										cat_array,
										item_array,
										LLInventoryModel::EXCLUDE_TRASH,
										has_name);
		if(cat_array.count() > 0)
		{
			cat = cat_array.get(0);
			copy_items = true;
		}
	}

	if(cat)
	{
		LLAppearanceMgr::wearInventoryCategory(cat, copy_items, false);
	}
	else
	{
		llwarns << "Couldn't find outfit " <<name<< " in wearOutfitByName()"
				<< llendl;
	}

	//dec_busy_count();
}

bool areMatchingWearables(const LLViewerInventoryItem *a, const LLViewerInventoryItem *b)
{
	return (a->isWearableType() && b->isWearableType() &&
			(a->getWearableType() == b->getWearableType()));
}

class LLDeferredCOFLinkObserver: public LLInventoryObserver
{
public:
	LLDeferredCOFLinkObserver(const LLUUID& item_id, bool do_update, LLPointer<LLInventoryCallback> cb = NULL):
		mItemID(item_id),
		mDoUpdate(do_update),
		mCallback(cb)
	{
	}

	~LLDeferredCOFLinkObserver()
	{
	}
	
	/* virtual */ void changed(U32 mask)
	{
		const LLInventoryItem *item = gInventory.getItem(mItemID);
		if (item)
		{
			gInventory.removeObserver(this);
			LLAppearanceMgr::instance().addCOFItemLink(item,mDoUpdate,mCallback);
			delete this;
		}
	}

private:
	const LLUUID mItemID;
	bool mDoUpdate;
	LLPointer<LLInventoryCallback> mCallback;
};


// BAP - note that this runs asynchronously if the item is not already loaded from inventory.
// Dangerous if caller assumes link will exist after calling the function.
void LLAppearanceMgr::addCOFItemLink(const LLUUID &item_id, bool do_update, LLPointer<LLInventoryCallback> cb)
{
	const LLInventoryItem *item = gInventory.getItem(item_id);
	if (!item)
	{
		LLDeferredCOFLinkObserver *observer = new LLDeferredCOFLinkObserver(item_id, do_update, cb);
		gInventory.addObserver(observer);
	}
	else
	{
		addCOFItemLink(item, do_update, cb);
	}
}

void LLAppearanceMgr::addCOFItemLink(const LLInventoryItem *item, bool do_update, LLPointer<LLInventoryCallback> cb)
{		
	const LLViewerInventoryItem *vitem = dynamic_cast<const LLViewerInventoryItem*>(item);
	if (!vitem)
	{
		llwarns << "not an llviewerinventoryitem, failed" << llendl;
		return;
	}

	gInventory.addChangedMask(LLInventoryObserver::LABEL, vitem->getLinkedUUID());

	LLInventoryModel::cat_array_t cat_array;
	LLInventoryModel::item_array_t item_array;
	gInventory.collectDescendents(LLAppearanceMgr::getCOF(),
								  cat_array,
								  item_array,
								  LLInventoryModel::EXCLUDE_TRASH);
	bool linked_already = false;
	U32 count = 0;
	for (S32 i=0; i<item_array.count(); i++)
	{
		// Are these links to the same object?
		const LLViewerInventoryItem* inv_item = item_array.get(i).get();
		const LLWearableType::EType wearable_type = inv_item->getWearableType();

		const bool is_body_part =    (wearable_type == LLWearableType::WT_SHAPE) 
								  || (wearable_type == LLWearableType::WT_HAIR) 
								  || (wearable_type == LLWearableType::WT_EYES)
								  || (wearable_type == LLWearableType::WT_SKIN);

		if (inv_item->getLinkedUUID() == vitem->getLinkedUUID())
		{
			linked_already = true;
		}
		// Are these links to different items of the same body part
		// type? If so, new item will replace old.
		else if ((vitem->isWearableType()) && (vitem->getWearableType() == wearable_type))
		{
			++count;
			if (is_body_part && inv_item->getIsLinkType()  && (vitem->getWearableType() == wearable_type))
			{
				gInventory.purgeObject(inv_item->getUUID());
			}
			else if (count >= LLAgentWearables::MAX_CLOTHING_PER_TYPE)
			{
				// MULTI-WEARABLES: make sure we don't go over MAX_CLOTHING_PER_TYPE
				gInventory.purgeObject(inv_item->getUUID());
			}
		}
	}

	if (linked_already)
	{
		if (do_update)
		{	
			LLAppearanceMgr::updateAppearanceFromCOF();
		}
		return;
	}
	else
	{
		if(do_update && cb.isNull())
		{
			cb = new ModifiedCOFCallback;
		}
		const std::string description = vitem->getIsLinkType() ? vitem->getDescription() : "";
		link_inventory_item( gAgent.getID(),
							 vitem->getLinkedUUID(),
							 getCOF(),
							 vitem->getName(),
							 description,
							 LLAssetType::AT_LINK,
							 cb);
	}
	return;
}

// BAP remove ensemble code for 2.1?
void LLAppearanceMgr::addEnsembleLink( LLInventoryCategory* cat, bool do_update )
{
#if SUPPORT_ENSEMBLES
	// BAP add check for already in COF.
	LLPointer<LLInventoryCallback> cb = do_update ? new ModifiedCOFCallback : 0;
	link_inventory_item( gAgent.getID(),
						 cat->getLinkedUUID(),
						 getCOF(),
						 cat->getName(),
						 cat->getDescription(),
						 LLAssetType::AT_LINK_FOLDER,
						 cb);
#endif
}

void LLAppearanceMgr::removeCOFItemLinks(const LLUUID& item_id, bool do_update)
{
	gInventory.addChangedMask(LLInventoryObserver::LABEL, item_id);

	LLInventoryModel::cat_array_t cat_array;
	LLInventoryModel::item_array_t item_array;
	gInventory.collectDescendents(LLAppearanceMgr::getCOF(),
								  cat_array,
								  item_array,
								  LLInventoryModel::EXCLUDE_TRASH);
	for (S32 i=0; i<item_array.count(); i++)
	{
		const LLInventoryItem* item = item_array.get(i).get();
		if (item->getIsLinkType() && item->getLinkedUUID() == item_id)
		{
			gInventory.purgeObject(item->getUUID());
		}
	}
	if (do_update)
	{
		LLAppearanceMgr::updateAppearanceFromCOF();
	}
}

void LLAppearanceMgr::removeCOFLinksOfType(LLWearableType::EType type, bool do_update)
{
	LLFindWearablesOfType filter_wearables_of_type(type);
	LLInventoryModel::cat_array_t cats;
	LLInventoryModel::item_array_t items;
	LLInventoryModel::item_array_t::const_iterator it;

	gInventory.collectDescendentsIf(getCOF(), cats, items, true, filter_wearables_of_type);
	for (it = items.begin(); it != items.end(); ++it)
	{
		const LLViewerInventoryItem* item = *it;
		if (item->getIsLinkType()) // we must operate on links only
		{
			gInventory.purgeObject(item->getUUID());
		}
	}

	if (do_update)
	{
		updateAppearanceFromCOF();
	}
}

bool sort_by_linked_uuid(const LLViewerInventoryItem* item1, const LLViewerInventoryItem* item2)
{
	if (!item1 || !item2)
	{
		llwarning("item1, item2 cannot be null, something is very wrong", 0);
		return true;
	}

	return item1->getLinkedUUID() < item2->getLinkedUUID();
}

void LLAppearanceMgr::updateIsDirty()
{
	LLUUID cof = getCOF();
	LLUUID base_outfit;

	// find base outfit link 
	const LLViewerInventoryItem* base_outfit_item = getBaseOutfitLink();
	LLViewerInventoryCategory* catp = NULL;
	if (base_outfit_item && base_outfit_item->getIsLinkType())
	{
		catp = base_outfit_item->getLinkedCategory();
	}
	if(catp && catp->getPreferredType() == LLFolderType::FT_OUTFIT)
	{
		base_outfit = catp->getUUID();
	}

	// Set dirty to "false" if no base outfit found to disable "Save"
	// and leave only "Save As" enabled in My Outfits.
	mOutfitIsDirty = false;

	if (base_outfit.notNull())
	{
		LLIsOfAssetType collector = LLIsOfAssetType(LLAssetType::AT_LINK);

		LLInventoryModel::cat_array_t cof_cats;
		LLInventoryModel::item_array_t cof_items;
		gInventory.collectDescendentsIf(cof, cof_cats, cof_items,
									  LLInventoryModel::EXCLUDE_TRASH, collector);

		LLInventoryModel::cat_array_t outfit_cats;
		LLInventoryModel::item_array_t outfit_items;
		gInventory.collectDescendentsIf(base_outfit, outfit_cats, outfit_items,
									  LLInventoryModel::EXCLUDE_TRASH, collector);

		if(outfit_items.count() != cof_items.count())
		{
			// Current outfit folder should have one more item than the outfit folder.
			// this one item is the link back to the outfit folder itself.
			mOutfitIsDirty = true;
			return;
		}

		//"dirty" - also means a difference in linked UUIDs and/or a difference in wearables order (links' descriptions)
		std::sort(cof_items.begin(), cof_items.end(), sort_by_linked_uuid);
		std::sort(outfit_items.begin(), outfit_items.end(), sort_by_linked_uuid);

		for (U32 i = 0; i < cof_items.size(); ++i)
		{
			LLViewerInventoryItem *item1 = cof_items.get(i);
			LLViewerInventoryItem *item2 = outfit_items.get(i);

			if (item1->getLinkedUUID() != item2->getLinkedUUID() || 
				item1->getName() != item2->getName() ||
				item1->LLInventoryItem::getDescription() != item2->LLInventoryItem::getDescription())
			{
				mOutfitIsDirty = true;
				return;
			}
		}
	}
}

void LLAppearanceMgr::autopopulateOutfits()
{
	// If this is the very first time the user has logged into viewer2+ (from a legacy viewer, or new account)
	// then auto-populate outfits from the library into the My Outfits folder.

	llinfos << "avatar fully visible" << llendl;

	static bool check_populate_my_outfits = true;
	if (check_populate_my_outfits && 
		(LLInventoryModel::getIsFirstTimeInViewer2() 
		 || gSavedSettings.getBOOL("MyOutfitsAutofill")))
	{
		gAgentWearables.populateMyOutfitsFolder();
	}
	check_populate_my_outfits = false;
}

// Handler for anything that's deferred until avatar de-clouds.
void LLAppearanceMgr::onFirstFullyVisible()
{
	gAgentAvatarp->debugAvatarVisible();
	autopopulateOutfits();
}

bool LLAppearanceMgr::updateBaseOutfit()
{
	if (isOutfitLocked())
	{
		// don't allow modify locked outfit
		llassert(!isOutfitLocked());
		return false;
	}
	setOutfitLocked(true);

	gAgentWearables.notifyLoadingStarted();

	const LLUUID base_outfit_id = getBaseOutfitUUID();
	if (base_outfit_id.isNull()) return false;

	updateClothingOrderingInfo();

	// in a Base Outfit we do not remove items, only links
	purgeCategory(base_outfit_id, false);


	LLPointer<LLInventoryCallback> dirty_state_updater = new LLUpdateDirtyState();

	//COF contains only links so we copy to the Base Outfit only links
	shallowCopyCategoryContents(getCOF(), base_outfit_id, dirty_state_updater);

	return true;
}

void LLAppearanceMgr::divvyWearablesByType(const LLInventoryModel::item_array_t& items, wearables_by_type_t& items_by_type)
{
	items_by_type.resize(LLWearableType::WT_COUNT);
	if (items.empty()) return;

	for (S32 i=0; i<items.count(); i++)
	{
		LLViewerInventoryItem *item = items.get(i);
		if (!item)
		{
			LL_WARNS("Appearance") << "NULL item found" << llendl;
			continue;
		}
		// Ignore non-wearables.
		if (!item->isWearableType())
			continue;
		LLWearableType::EType type = item->getWearableType();
		if(type < 0 || type >= LLWearableType::WT_COUNT)
		{
			LL_WARNS("Appearance") << "Invalid wearable type. Inventory type does not match wearable flag bitfield." << LL_ENDL;
			continue;
		}
		items_by_type[type].push_back(item);
	}
}

std::string build_order_string(LLWearableType::EType type, U32 i)
{
		std::ostringstream order_num;
		order_num << ORDER_NUMBER_SEPARATOR << type * 100 + i;
		return order_num.str();
}

struct WearablesOrderComparator
{
	LOG_CLASS(WearablesOrderComparator);
	WearablesOrderComparator(const LLWearableType::EType type)
	{
		mControlSize = build_order_string(type, 0).size();
	};

	bool operator()(const LLInventoryItem* item1, const LLInventoryItem* item2)
	{
		if (!item1 || !item2)
		{
			llwarning("either item1 or item2 is NULL", 0);
			return true;
		}
		
		const std::string& desc1 = item1->LLInventoryItem::getDescription();
		const std::string& desc2 = item2->LLInventoryItem::getDescription();
		
		bool item1_valid = (desc1.size() == mControlSize) && (ORDER_NUMBER_SEPARATOR == desc1[0]);
		bool item2_valid = (desc2.size() == mControlSize) && (ORDER_NUMBER_SEPARATOR == desc2[0]);

		if (item1_valid && item2_valid)
			return desc1 < desc2;

		//we need to sink down invalid items: items with empty descriptions, items with "Broken link" descriptions,
		//items with ordering information but not for the associated wearables type
		if (!item1_valid && item2_valid) 
			return false;

		return true;
	}

	U32 mControlSize;
};

void LLAppearanceMgr::updateClothingOrderingInfo(LLUUID cat_id, bool update_base_outfit_ordering)
{
	if (cat_id.isNull())
	{
		cat_id = getCOF();
		if (update_base_outfit_ordering)
		{
			const LLUUID base_outfit_id = getBaseOutfitUUID();
			if (base_outfit_id.notNull())
			{
				updateClothingOrderingInfo(base_outfit_id,false);
			}
		}
	}

	// COF is processed if cat_id is not specified
	LLInventoryModel::item_array_t wear_items;
	getDescendentsOfAssetType(cat_id, wear_items, LLAssetType::AT_CLOTHING, false);

	wearables_by_type_t items_by_type(LLWearableType::WT_COUNT);
	divvyWearablesByType(wear_items, items_by_type);

	bool inventory_changed = false;
	for (U32 type = LLWearableType::WT_SHIRT; type < LLWearableType::WT_COUNT; type++)
	{
		
		U32 size = items_by_type[type].size();
		if (!size) continue;

		//sinking down invalid items which need reordering
		std::sort(items_by_type[type].begin(), items_by_type[type].end(), WearablesOrderComparator((LLWearableType::EType) type));

		//requesting updates only for those links which don't have "valid" descriptions
		for (U32 i = 0; i < size; i++)
		{
			LLViewerInventoryItem* item = items_by_type[type][i];
			if (!item) continue;

			std::string new_order_str = build_order_string((LLWearableType::EType)type, i);
			if (new_order_str == item->LLInventoryItem::getDescription()) continue;

			item->setDescription(new_order_str);
			item->setComplete(TRUE);
 			item->updateServer(FALSE);
			gInventory.updateItem(item);
			
			inventory_changed = true;
		}
	}

	//*TODO do we really need to notify observers?
	if (inventory_changed) gInventory.notifyObservers();
}




class LLShowCreatedOutfit: public LLInventoryCallback
{
public:
	LLShowCreatedOutfit(LLUUID& folder_id, bool show_panel = true): mFolderID(folder_id), mShowPanel(show_panel)
	{}

	virtual ~LLShowCreatedOutfit()
	{
		if (!LLApp::isRunning())
		{
			llwarns << "called during shutdown, skipping" << llendl;
			return;
		}

		LLSD key;
		
		//EXT-7727. For new accounts LLShowCreatedOutfit is created during login process
		// add may be processed after login process is finished
		if (mShowPanel)
		{
			LLSideTray::getInstance()->showPanel("panel_outfits_inventory", key);
		}
		LLOutfitsList *outfits_list =
			dynamic_cast<LLOutfitsList*>(LLSideTray::getInstance()->getPanel("outfitslist_tab"));
		if (outfits_list)
		{
			outfits_list->setSelectedOutfitByUUID(mFolderID);
		}

		LLAppearanceMgr::getInstance()->updateIsDirty();
		gAgentWearables.notifyLoadingFinished(); // New outfit is saved.
		LLAppearanceMgr::getInstance()->updatePanelOutfitName("");
	}

	virtual void fire(const LLUUID&)
	{}

private:
	LLUUID mFolderID;
	bool mShowPanel;
};

LLUUID LLAppearanceMgr::makeNewOutfitLinks(const std::string& new_folder_name, bool show_panel)
{
	if (!isAgentAvatarValid()) return LLUUID::null;

	gAgentWearables.notifyLoadingStarted();

	// First, make a folder in the My Outfits directory.
	const LLUUID parent_id = gInventory.findCategoryUUIDForType(LLFolderType::FT_MY_OUTFITS);
	LLUUID folder_id = gInventory.createNewCategory(
		parent_id,
		LLFolderType::FT_OUTFIT,
		new_folder_name);

	updateClothingOrderingInfo();

	LLPointer<LLInventoryCallback> cb = new LLShowCreatedOutfit(folder_id,show_panel);
	shallowCopyCategoryContents(getCOF(),folder_id, cb);
	createBaseOutfitLink(folder_id, cb);

	dumpCat(folder_id,"COF, new outfit");

	return folder_id;
}

void LLAppearanceMgr::wearBaseOutfit()
{
	const LLUUID& base_outfit_id = getBaseOutfitUUID();
	if (base_outfit_id.isNull()) return;
	
	updateCOF(base_outfit_id);
}

void LLAppearanceMgr::removeItemFromAvatar(const LLUUID& id_to_remove)
{
	LLViewerInventoryItem * item_to_remove = gInventory.getItem(id_to_remove);
	if (!item_to_remove) return;

	switch (item_to_remove->getType())
	{
		case LLAssetType::AT_CLOTHING:
//			if (get_is_item_worn(id_to_remove))
//			{
//				//*TODO move here the exact removing code from LLWearableBridge::removeItemFromAvatar in the future
//				LLWearableBridge::removeItemFromAvatar(item_to_remove);
//			}
<<<<<<< HEAD
// [SL:KB] - Patch: Appearance-RemoveWearableFromAvatar | Checked: 2010-08-13 (Catznip-2.6.0a) | Added: Catznip-2.1.1d
=======
// [SL:KB] - Patch: Appearance-RemoveWearableFromAvatar | Checked: 2010-08-13 (Catznip-2.5.0a) | Added: Catznip-2.1.1d
// [RLVa:KB] - Checked: 2010-09-04 (RLVa-1.2.1c) | Added: RLVa-1.2.1c
			if ( (!rlv_handler_t::isEnabled()) || (gRlvWearableLocks.canRemove(item_to_remove)) )
// [/RLVa:KB]
>>>>>>> 74f7984c
			{
				const LLWearable* pWearable = gAgentWearables.getWearableFromItemID(item_to_remove->getLinkedUUID());
				if ( (pWearable) && (LLAssetType::AT_BODYPART != pWearable->getAssetType()) )
				{
					U32 idxWearable = gAgentWearables.getWearableIndex(pWearable);
					if (idxWearable < LLAgentWearables::MAX_CLOTHING_PER_TYPE)
					{
						gAgentWearables.removeWearable(pWearable->getType(), false, idxWearable);

						LLAppearanceMgr::instance().removeCOFItemLinks(item_to_remove->getLinkedUUID(), false);
						gInventory.notifyObservers();
					}
				}
			}
// [/SL:KB]
			break;
		case LLAssetType::AT_OBJECT:
			LLVOAvatarSelf::detachAttachmentIntoInventory(item_to_remove->getLinkedUUID());
		default:
			break;
	}

	// *HACK: Force to remove garbage from COF.
	// Unworn links or objects can't be processed by existed removing functionality
	// since it is not designed for such cases. As example attachment object can't be removed
	// since sever don't sends message _PREHASH_KillObject in that case.
	// Also we can't check is link was successfully removed from COF since in case
	// deleting attachment link removing performs asynchronously in process_kill_object callback.
	removeCOFItemLinks(id_to_remove,false);
}

bool LLAppearanceMgr::moveWearable(LLViewerInventoryItem* item, bool closer_to_body)
{
	if (!item || !item->isWearableType()) return false;
	if (item->getType() != LLAssetType::AT_CLOTHING) return false;
	if (!gInventory.isObjectDescendentOf(item->getUUID(), getCOF())) return false;

	LLInventoryModel::cat_array_t cats;
	LLInventoryModel::item_array_t items;
	LLFindWearablesOfType filter_wearables_of_type(item->getWearableType());
	gInventory.collectDescendentsIf(getCOF(), cats, items, true, filter_wearables_of_type);
	if (items.empty()) return false;

	// We assume that the items have valid descriptions.
	std::sort(items.begin(), items.end(), WearablesOrderComparator(item->getWearableType()));

	if (closer_to_body && items.front() == item) return false;
	if (!closer_to_body && items.back() == item) return false;
	
	LLInventoryModel::item_array_t::iterator it = std::find(items.begin(), items.end(), item);
	if (items.end() == it) return false;


	//swapping descriptions
	closer_to_body ? --it : ++it;
	LLViewerInventoryItem* swap_item = *it;
	if (!swap_item) return false;
	std::string tmp = swap_item->LLInventoryItem::getDescription();
	swap_item->setDescription(item->LLInventoryItem::getDescription());
	item->setDescription(tmp);


	//items need to be updated on a dataserver
	item->setComplete(TRUE);
	item->updateServer(FALSE);
	gInventory.updateItem(item);

	swap_item->setComplete(TRUE);
	swap_item->updateServer(FALSE);
	gInventory.updateItem(swap_item);

	//to cause appearance of the agent to be updated
	bool result = false;
	if (result = gAgentWearables.moveWearable(item, closer_to_body))
	{
		gAgentAvatarp->wearableUpdated(item->getWearableType(), FALSE);
	}

	setOutfitDirty(true);

	//*TODO do we need to notify observers here in such a way?
	gInventory.notifyObservers();

	return result;
}

//static
void LLAppearanceMgr::sortItemsByActualDescription(LLInventoryModel::item_array_t& items)
{
	if (items.size() < 2) return;

	std::sort(items.begin(), items.end(), sort_by_description);
}

//#define DUMP_CAT_VERBOSE

void LLAppearanceMgr::dumpCat(const LLUUID& cat_id, const std::string& msg)
{
	LLInventoryModel::cat_array_t cats;
	LLInventoryModel::item_array_t items;
	gInventory.collectDescendents(cat_id, cats, items, LLInventoryModel::EXCLUDE_TRASH);

#ifdef DUMP_CAT_VERBOSE
	llinfos << llendl;
	llinfos << str << llendl;
	S32 hitcount = 0;
	for(S32 i=0; i<items.count(); i++)
	{
		LLViewerInventoryItem *item = items.get(i);
		if (item)
			hitcount++;
		llinfos << i <<" "<< item->getName() <<llendl;
	}
#endif
	llinfos << msg << " count " << items.count() << llendl;
}

void LLAppearanceMgr::dumpItemArray(const LLInventoryModel::item_array_t& items,
										const std::string& msg)
{
	for (S32 i=0; i<items.count(); i++)
	{
		LLViewerInventoryItem *item = items.get(i);
		LLViewerInventoryItem *linked_item = item ? item->getLinkedItem() : NULL;
		LLUUID asset_id;
		if (linked_item)
		{
			asset_id = linked_item->getAssetUUID();
		}
		llinfos << msg << " " << i <<" " << (item ? item->getName() : "(nullitem)") << " " << asset_id.asString() << llendl;
	}
	llinfos << llendl;
}

LLAppearanceMgr::LLAppearanceMgr():
	mAttachmentInvLinkEnabled(false),
	mOutfitIsDirty(false),
	mOutfitLocked(false),
	mIsInUpdateAppearanceFromCOF(false)
{
	LLOutfitObserver& outfit_observer = LLOutfitObserver::instance();

	// unlock outfit on save operation completed
	outfit_observer.addCOFSavedCallback(boost::bind(
			&LLAppearanceMgr::setOutfitLocked, this, false));

	mUnlockOutfitTimer.reset(new LLOutfitUnLockTimer(gSavedSettings.getS32(
			"OutfitOperationsTimeout")));

	gIdleCallbacks.addFunction(&LLAttachmentsMgr::onIdle,NULL);
}

LLAppearanceMgr::~LLAppearanceMgr()
{
}

void LLAppearanceMgr::setAttachmentInvLinkEnable(bool val)
{
	llinfos << "setAttachmentInvLinkEnable => " << (int) val << llendl;
	mAttachmentInvLinkEnabled = val;
// [SL:KB] - Patch: Appearance-SyncAttach | Checked: 2010-10-05 (Catznip-2.6.0a) | Added: Catznip-2.2.0a
	if (mAttachmentInvLinkEnabled)
	{
		linkPendingAttachments();
	}
// [/SL:KB]
}

void dumpAttachmentSet(const std::set<LLUUID>& atts, const std::string& msg)
{
       llinfos << msg << llendl;
       for (std::set<LLUUID>::const_iterator it = atts.begin();
               it != atts.end();
               ++it)
       {
               LLUUID item_id = *it;
               LLViewerInventoryItem *item = gInventory.getItem(item_id);
               if (item)
                       llinfos << "atts " << item->getName() << llendl;
               else
                       llinfos << "atts " << "UNKNOWN[" << item_id.asString() << "]" << llendl;
       }
       llinfos << llendl;
}

void LLAppearanceMgr::registerAttachment(const LLUUID& item_id)
{
	   gInventory.addChangedMask(LLInventoryObserver::LABEL, item_id);
// [SL:KB] - Patch: Appearance-SyncAttach | Checked: 2010-10-05 (Catznip-2.6.0a) | Added: Catznip-2.2.0a
	   if (isLinkInCOF(item_id))
	   {
		   return;
	   }
	   mPendingAttachLinks.push_back(item_id);
// [/SL:KB]

	   if (mAttachmentInvLinkEnabled)
	   {
		   // we have to pass do_update = true to call LLAppearanceMgr::updateAppearanceFromCOF.
		   // it will trigger gAgentWariables.notifyLoadingFinished()
		   // But it is not acceptable solution. See EXT-7777
//		   LLAppearanceMgr::addCOFItemLink(item_id, false);  // Add COF link for item.
// [SL:KB] - Patch: Appearance-SyncAttach | Checked: 2010-10-05 (Catznip-2.6.0a) | Modified: Catznip-2.2.0a
		   LLPointer<LLInventoryCallback> cb = new LLRegisterAttachmentCallback();
		   LLAppearanceMgr::addCOFItemLink(item_id, false, cb);  // Add COF link for item.
// [/SL:KB]
	   }
	   else
	   {
		   //llinfos << "no link changes, inv link not enabled" << llendl;
	   }
}

void LLAppearanceMgr::unregisterAttachment(const LLUUID& item_id)
{
	   gInventory.addChangedMask(LLInventoryObserver::LABEL, item_id);
// [SL:KB] - Patch: Appearance-SyncAttach | Checked: 2010-10-05 (Catznip-2.6.0a) | Added: Catznip-2.2.0a
		uuid_vec_t::iterator itPendingAttachLink = std::find(mPendingAttachLinks.begin(), mPendingAttachLinks.end(), item_id);
		if (itPendingAttachLink != mPendingAttachLinks.end())
		{
			mPendingAttachLinks.erase(itPendingAttachLink);
		}
// [/SL:KB]

	   if (mAttachmentInvLinkEnabled)
	   {
		   LLAppearanceMgr::removeCOFItemLinks(item_id, false);
	   }
	   else
	   {
		   //llinfos << "no link changes, inv link not enabled" << llendl;
	   }
}

// [SL:KB] - Patch: Appearance-SyncAttach | Checked: 2010-09-18 (Catznip-2.6.0a) | Modified: Catznip-2.2.0a
void LLAppearanceMgr::linkPendingAttachments()
{
   LLPointer<LLInventoryCallback> cb = NULL;
   for (uuid_vec_t::const_iterator itPendingAttachLink = mPendingAttachLinks.begin(); 
			itPendingAttachLink != mPendingAttachLinks.end(); ++itPendingAttachLink)
	{
		const LLUUID& idAttachItem = *itPendingAttachLink;
		if ( (gAgentAvatarp->isWearingAttachment(idAttachItem)) && (!isLinkInCOF(idAttachItem)) )
		{
			if (!cb)
				cb = new LLRegisterAttachmentCallback();
			LLAppearanceMgr::addCOFItemLink(idAttachItem, false, cb);
		}
	}
}

void LLAppearanceMgr::onRegisterAttachmentComplete(const LLUUID& idItem)
{
	const LLUUID& idItemBase = gInventory.getLinkedItemID(idItem);

	// Remove the attachment from the pending list
	uuid_vec_t::iterator itPendingAttachLink = std::find(mPendingAttachLinks.begin(), mPendingAttachLinks.end(), idItemBase);
	if (itPendingAttachLink != mPendingAttachLinks.end())
		mPendingAttachLinks.erase(itPendingAttachLink);

	// It may have been detached already in which case we should remove the COF link
	if ( (isAgentAvatarValid()) && (!gAgentAvatarp->isWearingAttachment(idItemBase)) )
		removeCOFItemLinks(idItemBase, false);
}
// [/SL:KB]

BOOL LLAppearanceMgr::getIsInCOF(const LLUUID& obj_id) const
{
	return gInventory.isObjectDescendentOf(obj_id, getCOF());
}

// static
bool LLAppearanceMgr::isLinkInCOF(const LLUUID& obj_id)
{
	 LLInventoryModel::cat_array_t cats;
	 LLInventoryModel::item_array_t items;
	 LLLinkedItemIDMatches find_links(gInventory.getLinkedItemID(obj_id));
	 gInventory.collectDescendentsIf(LLAppearanceMgr::instance().getCOF(),
									 cats,
									 items,
	 LLInventoryModel::EXCLUDE_TRASH,
	 find_links);

	 return !items.empty();
}

BOOL LLAppearanceMgr::getIsProtectedCOFItem(const LLUUID& obj_id) const
{
	if (!getIsInCOF(obj_id)) return FALSE;

	// If a non-link somehow ended up in COF, allow deletion.
	const LLInventoryObject *obj = gInventory.getObject(obj_id);
	if (obj && !obj->getIsLinkType())
	{
		return FALSE;
	}

	// For now, don't allow direct deletion from the COF.  Instead, force users
	// to choose "Detach" or "Take Off".
	return TRUE;
	/*
	const LLInventoryObject *obj = gInventory.getObject(obj_id);
	if (!obj) return FALSE;

	// Can't delete bodyparts, since this would be equivalent to removing the item.
	if (obj->getType() == LLAssetType::AT_BODYPART) return TRUE;

	// Can't delete the folder link, since this is saved for bookkeeping.
	if (obj->getActualType() == LLAssetType::AT_LINK_FOLDER) return TRUE;

	return FALSE;
	*/
}

// Shim class to allow arbitrary boost::bind
// expressions to be run as one-time idle callbacks.
//
// TODO: rework idle function spec to take a boost::function in the first place.
class OnIdleCallbackOneTime
{
public:
	OnIdleCallbackOneTime(nullary_func_t callable):
		mCallable(callable)
	{
	}
	static void onIdle(void *data)
	{
		gIdleCallbacks.deleteFunction(onIdle, data);
		OnIdleCallbackOneTime* self = reinterpret_cast<OnIdleCallbackOneTime*>(data);
		self->call();
		delete self;
	}
	void call()
	{
		mCallable();
	}
private:
	nullary_func_t mCallable;
};

void doOnIdleOneTime(nullary_func_t callable)
{
	OnIdleCallbackOneTime* cb_functor = new OnIdleCallbackOneTime(callable);
	gIdleCallbacks.addFunction(&OnIdleCallbackOneTime::onIdle,cb_functor);
}

// Shim class to allow generic boost functions to be run as
// recurring idle callbacks.  Callable should return true when done,
// false to continue getting called.
//
// TODO: rework idle function spec to take a boost::function in the first place.
class OnIdleCallbackRepeating
{
public:
	OnIdleCallbackRepeating(bool_func_t callable):
		mCallable(callable)
	{
	}
	// Will keep getting called until the callable returns true.
	static void onIdle(void *data)
	{
		OnIdleCallbackRepeating* self = reinterpret_cast<OnIdleCallbackRepeating*>(data);
		bool done = self->call();
		if (done)
		{
			gIdleCallbacks.deleteFunction(onIdle, data);
			delete self;
		}
	}
	bool call()
	{
		return mCallable();
	}
private:
	bool_func_t mCallable;
};

void doOnIdleRepeating(bool_func_t callable)
{
	OnIdleCallbackRepeating* cb_functor = new OnIdleCallbackRepeating(callable);
	gIdleCallbacks.addFunction(&OnIdleCallbackRepeating::onIdle,cb_functor);
}

class CallAfterCategoryFetchStage2: public LLInventoryFetchItemsObserver
{
public:
	CallAfterCategoryFetchStage2(const uuid_vec_t& ids,
								 nullary_func_t callable) :
		LLInventoryFetchItemsObserver(ids),
		mCallable(callable)
	{
	}
	~CallAfterCategoryFetchStage2()
	{
	}
	virtual void done()
	{
		llinfos << this << " done with incomplete " << mIncomplete.size()
				<< " complete " << mComplete.size() <<  " calling callable" << llendl;

		gInventory.removeObserver(this);
		doOnIdleOneTime(mCallable);
		delete this;
	}
protected:
	nullary_func_t mCallable;
};

class CallAfterCategoryFetchStage1: public LLInventoryFetchDescendentsObserver
{
public:
	CallAfterCategoryFetchStage1(const LLUUID& cat_id, nullary_func_t callable) :
		LLInventoryFetchDescendentsObserver(cat_id),
		mCallable(callable)
	{
	}
	~CallAfterCategoryFetchStage1()
	{
	}
	virtual void done()
	{
		// What we do here is get the complete information on the items in
		// the library, and set up an observer that will wait for that to
		// happen.
		LLInventoryModel::cat_array_t cat_array;
		LLInventoryModel::item_array_t item_array;
		gInventory.collectDescendents(mComplete.front(),
									  cat_array,
									  item_array,
									  LLInventoryModel::EXCLUDE_TRASH);
		S32 count = item_array.count();
		if(!count)
		{
			llwarns << "Nothing fetched in category " << mComplete.front()
					<< llendl;
			//dec_busy_count();
			gInventory.removeObserver(this);

			// lets notify observers that loading is finished.
			gAgentWearables.notifyLoadingFinished();
			delete this;
			return;
		}

		llinfos << "stage1 got " << item_array.count() << " items, passing to stage2 " << llendl;
		uuid_vec_t ids;
		for(S32 i = 0; i < count; ++i)
		{
			ids.push_back(item_array.get(i)->getUUID());
		}
		
		gInventory.removeObserver(this);
		
		// do the fetch
		CallAfterCategoryFetchStage2 *stage2 = new CallAfterCategoryFetchStage2(ids, mCallable);
		stage2->startFetch();
		if(stage2->isFinished())
		{
			// everything is already here - call done.
			stage2->done();
		}
		else
		{
			// it's all on it's way - add an observer, and the inventory
			// will call done for us when everything is here.
			gInventory.addObserver(stage2);
		}
		delete this;
	}
protected:
	nullary_func_t mCallable;
};

void callAfterCategoryFetch(const LLUUID& cat_id, nullary_func_t cb)
{
	CallAfterCategoryFetchStage1 *stage1 = new CallAfterCategoryFetchStage1(cat_id, cb);
	stage1->startFetch();
	if (stage1->isFinished())
	{
		stage1->done();
	}
	else
	{
		gInventory.addObserver(stage1);
	}
}

void wear_multiple(const uuid_vec_t& ids, bool replace)
{
	LLPointer<LLInventoryCallback> cb = new LLUpdateAppearanceOnDestroy;
	
	bool first = true;
	uuid_vec_t::const_iterator it;
	for (it = ids.begin(); it != ids.end(); ++it)
	{
		// if replace is requested, the first item worn will replace the current top
		// item, and others will be added.
		LLAppearanceMgr::instance().wearItemOnAvatar(*it,false,first && replace,cb);
		first = false;
	}
}

// SLapp for easy-wearing of a stock (library) avatar
//
class LLWearFolderHandler : public LLCommandHandler
{
public:
	// not allowed from outside the app
	LLWearFolderHandler() : LLCommandHandler("wear_folder", UNTRUSTED_BLOCK) { }

	bool handle(const LLSD& tokens, const LLSD& query_map,
				LLMediaCtrl* web)
	{
		LLPointer<LLInventoryCategory> category = new LLInventoryCategory(query_map["folder_id"],
																		  LLUUID::null,
																		  LLFolderType::FT_CLOTHING,
																		  "Quick Appearance");
		LLSD::UUID folder_uuid = query_map["folder_id"].asUUID();
		if ( gInventory.getCategory( folder_uuid ) != NULL )
		{
			LLAppearanceMgr::getInstance()->wearInventoryCategory(category, true, false);

			// *TODOw: This may not be necessary if initial outfit is chosen already -- josh
			gAgent.setGenderChosen(TRUE);
		}

		// release avatar picker keyboard focus
		gFocusMgr.setKeyboardFocus( NULL );

		return true;
	}
};

LLWearFolderHandler gWearFolderHandler;<|MERGE_RESOLUTION|>--- conflicted
+++ resolved
@@ -2864,14 +2864,10 @@
 //				//*TODO move here the exact removing code from LLWearableBridge::removeItemFromAvatar in the future
 //				LLWearableBridge::removeItemFromAvatar(item_to_remove);
 //			}
-<<<<<<< HEAD
 // [SL:KB] - Patch: Appearance-RemoveWearableFromAvatar | Checked: 2010-08-13 (Catznip-2.6.0a) | Added: Catznip-2.1.1d
-=======
-// [SL:KB] - Patch: Appearance-RemoveWearableFromAvatar | Checked: 2010-08-13 (Catznip-2.5.0a) | Added: Catznip-2.1.1d
 // [RLVa:KB] - Checked: 2010-09-04 (RLVa-1.2.1c) | Added: RLVa-1.2.1c
 			if ( (!rlv_handler_t::isEnabled()) || (gRlvWearableLocks.canRemove(item_to_remove)) )
 // [/RLVa:KB]
->>>>>>> 74f7984c
 			{
 				const LLWearable* pWearable = gAgentWearables.getWearableFromItemID(item_to_remove->getLinkedUUID());
 				if ( (pWearable) && (LLAssetType::AT_BODYPART != pWearable->getAssetType()) )
