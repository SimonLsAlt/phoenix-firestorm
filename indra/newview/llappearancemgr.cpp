/** 
 * @file llappearancemgr.cpp
 * @brief Manager for initiating appearance changes on the viewer
 *
 * $LicenseInfo:firstyear=2004&license=viewerlgpl$
 * Second Life Viewer Source Code
 * Copyright (C) 2010, Linden Research, Inc.
 * 
 * This library is free software; you can redistribute it and/or
 * modify it under the terms of the GNU Lesser General Public
 * License as published by the Free Software Foundation;
 * version 2.1 of the License only.
 * 
 * This library is distributed in the hope that it will be useful,
 * but WITHOUT ANY WARRANTY; without even the implied warranty of
 * MERCHANTABILITY or FITNESS FOR A PARTICULAR PURPOSE.  See the GNU
 * Lesser General Public License for more details.
 * 
 * You should have received a copy of the GNU Lesser General Public
 * License along with this library; if not, write to the Free Software
 * Foundation, Inc., 51 Franklin Street, Fifth Floor, Boston, MA  02110-1301  USA
 * 
 * Linden Research, Inc., 945 Battery Street, San Francisco, CA  94111  USA
 * $/LicenseInfo$
 */

#include "llviewerprecompiledheaders.h"

#include "llaccordionctrltab.h"
#include "llagent.h"
#include "llagentcamera.h"
#include "llagentwearables.h"
#include "llappearancemgr.h"
#include "llattachmentsmgr.h"
#include "llcommandhandler.h"
#include "lleventtimer.h"
#include "llfloatersidepanelcontainer.h"
#include "llgesturemgr.h"
#include "llinventorybridge.h"
#include "llinventoryfunctions.h"
#include "llinventoryobserver.h"
#include "llnotificationsutil.h"
#include "lloutfitobserver.h"
#include "lloutfitslist.h"
#include "llselectmgr.h"
#include "llsidepanelappearance.h"
#include "llviewerobjectlist.h"
#include "llvoavatar.h"
#include "llvoavatarself.h"
#include "llviewerregion.h"
#include "llwearablelist.h"

std::string self_av_string()
{
	return gAgentAvatarp->avString();
}

// RAII thingy to guarantee that a variable gets reset when the Setter
// goes out of scope.  More general utility would be handy - TODO:
// check boost.
class BoolSetter
{
public:
	BoolSetter(bool& var):
		mVar(var)
	{
		mVar = true;
	}
	~BoolSetter()
	{
		mVar = false; 
	}
private:
	bool& mVar;
};

char ORDER_NUMBER_SEPARATOR('@');

class LLOutfitUnLockTimer: public LLEventTimer
{
public:
	LLOutfitUnLockTimer(F32 period) : LLEventTimer(period)
	{
		// restart timer on BOF changed event
		LLOutfitObserver::instance().addBOFChangedCallback(boost::bind(
				&LLOutfitUnLockTimer::reset, this));
		stop();
	}

	/*virtual*/
	BOOL tick()
	{
		if(mEventTimer.hasExpired())
		{
			LLAppearanceMgr::instance().setOutfitLocked(false);
		}
		return FALSE;
	}
	void stop() { mEventTimer.stop(); }
	void start() { mEventTimer.start(); }
	void reset() { mEventTimer.reset(); }
	BOOL getStarted() { return mEventTimer.getStarted(); }

	LLTimer&  getEventTimer() { return mEventTimer;}
};

// support for secondlife:///app/appearance SLapps
class LLAppearanceHandler : public LLCommandHandler
{
public:
	// requests will be throttled from a non-trusted browser
	LLAppearanceHandler() : LLCommandHandler("appearance", UNTRUSTED_THROTTLE) {}

	bool handle(const LLSD& params, const LLSD& query_map, LLMediaCtrl* web)
	{
		// support secondlife:///app/appearance/show, but for now we just
		// make all secondlife:///app/appearance SLapps behave this way
		if (!LLUI::sSettingGroups["config"]->getBOOL("EnableAppearance"))
		{
			LLNotificationsUtil::add("NoAppearance", LLSD(), LLSD(), std::string("SwitchToStandardSkinAndQuit"));
			return true;
		}

		LLFloaterSidePanelContainer::showPanel("appearance", LLSD());
		return true;
	}
};

LLAppearanceHandler gAppearanceHandler;


LLUUID findDescendentCategoryIDByName(const LLUUID& parent_id, const std::string& name)
{
	LLInventoryModel::cat_array_t cat_array;
	LLInventoryModel::item_array_t item_array;
	LLNameCategoryCollector has_name(name);
	gInventory.collectDescendentsIf(parent_id,
									cat_array,
									item_array,
									LLInventoryModel::EXCLUDE_TRASH,
									has_name);
	if (0 == cat_array.count())
		return LLUUID();
	else
	{
		LLViewerInventoryCategory *cat = cat_array.get(0);
		if (cat)
			return cat->getUUID();
		else
		{
			llwarns << "null cat" << llendl;
			return LLUUID();
		}
	}
}

class LLWearInventoryCategoryCallback : public LLInventoryCallback
{
public:
	LLWearInventoryCategoryCallback(const LLUUID& cat_id, bool append)
	{
		mCatID = cat_id;
		mAppend = append;

		LL_INFOS("Avatar") << self_av_string() << "starting" << LL_ENDL;
		
		selfStartPhase("wear_inventory_category_callback");
	}
	void fire(const LLUUID& item_id)
	{
		/*
		 * Do nothing.  We only care about the destructor
		 *
		 * The reason for this is that this callback is used in a hack where the
		 * same callback is given to dozens of items, and the destructor is called
		 * after the last item has fired the event and dereferenced it -- if all
		 * the events actually fire!
		 */
		LL_DEBUGS("Avatar") << self_av_string() << " fired on copied item, id " << item_id << LL_ENDL;
	}

protected:
	~LLWearInventoryCategoryCallback()
	{
		LL_INFOS("Avatar") << self_av_string() << "done all inventory callbacks" << LL_ENDL;
		
		selfStopPhase("wear_inventory_category_callback");

		// Is the destructor called by ordinary dereference, or because the app's shutting down?
		// If the inventory callback manager goes away, we're shutting down, no longer want the callback.
		if( LLInventoryCallbackManager::is_instantiated() )
		{
			LLAppearanceMgr::instance().wearInventoryCategoryOnAvatar(gInventory.getCategory(mCatID), mAppend);
		}
		else
		{
			llwarns << self_av_string() << "Dropping unhandled LLWearInventoryCategoryCallback" << llendl;
		}
	}

private:
	LLUUID mCatID;
	bool mAppend;
};


//Inventory callback updating "dirty" state when destroyed
class LLUpdateDirtyState: public LLInventoryCallback
{
public:
	LLUpdateDirtyState() {}
	virtual ~LLUpdateDirtyState()
	{
		if (LLAppearanceMgr::instanceExists())
		{
			LLAppearanceMgr::getInstance()->updateIsDirty();
		}
	}
	virtual void fire(const LLUUID&) {}
};


LLUpdateAppearanceOnDestroy::LLUpdateAppearanceOnDestroy(bool update_base_outfit_ordering):
	mFireCount(0),
	mUpdateBaseOrder(update_base_outfit_ordering)
{
	selfStartPhase("update_appearance_on_destroy");
}

LLUpdateAppearanceOnDestroy::~LLUpdateAppearanceOnDestroy()
{
	if (!LLApp::isExiting())
	{
		// speculative fix for MAINT-1150
		LL_INFOS("Avatar") << self_av_string() << "done update appearance on destroy" << LL_ENDL;

		selfStopPhase("update_appearance_on_destroy");

		LLAppearanceMgr::instance().updateAppearanceFromCOF(mUpdateBaseOrder);
	}
}

void LLUpdateAppearanceOnDestroy::fire(const LLUUID& inv_item)
{
	LLViewerInventoryItem* item = (LLViewerInventoryItem*)gInventory.getItem(inv_item);
	const std::string item_name = item ? item->getName() : "ITEM NOT FOUND";
#ifndef LL_RELEASE_FOR_DOWNLOAD
	LL_DEBUGS("Avatar") << self_av_string() << "callback fired [ name:" << item_name << " UUID:" << inv_item << " count:" << mFireCount << " ] " << LL_ENDL;
#endif
	mFireCount++;
}

struct LLFoundData
{
	LLFoundData() :
		mAssetType(LLAssetType::AT_NONE),
		mWearableType(LLWearableType::WT_INVALID),
		mWearable(NULL) {}

	LLFoundData(const LLUUID& item_id,
				const LLUUID& asset_id,
				const std::string& name,
				const LLAssetType::EType& asset_type,
				const LLWearableType::EType& wearable_type,
				const bool is_replacement = false
		) :
		mItemID(item_id),
		mAssetID(asset_id),
		mName(name),
		mAssetType(asset_type),
		mWearableType(wearable_type),
		mIsReplacement(is_replacement),
		mWearable( NULL ) {}
	
	LLUUID mItemID;
	LLUUID mAssetID;
	std::string mName;
	LLAssetType::EType mAssetType;
	LLWearableType::EType mWearableType;
	LLWearable* mWearable;
	bool mIsReplacement;
};

	
class LLWearableHoldingPattern
{
	LOG_CLASS(LLWearableHoldingPattern);

public:
	LLWearableHoldingPattern();
	~LLWearableHoldingPattern();

	bool pollFetchCompletion();
	void onFetchCompletion();
	bool isFetchCompleted();
	bool isTimedOut();

	void checkMissingWearables();
	bool pollMissingWearables();
	bool isMissingCompleted();
	void recoverMissingWearable(LLWearableType::EType type);
	void clearCOFLinksForMissingWearables();
	
	void onWearableAssetFetch(LLWearable *wearable);
	void onAllComplete();

// [SL:KB] - Patch: Appearance-COFCorruption | Checked: 2010-04-14 (Catznip-3.0.0a) | Added: Catznip-2.0.0a
	bool pollStopped();
// [/SL:KB]

	typedef std::list<LLFoundData> found_list_t;
	found_list_t& getFoundList();
	void eraseTypeToLink(LLWearableType::EType type);
	void eraseTypeToRecover(LLWearableType::EType type);
//	void setObjItems(const LLInventoryModel::item_array_t& items);
	void setGestItems(const LLInventoryModel::item_array_t& items);
	bool isMostRecent();
	void handleLateArrivals();
	void resetTime(F32 timeout);
	
private:
	found_list_t mFoundList;
//	LLInventoryModel::item_array_t mObjItems;
	LLInventoryModel::item_array_t mGestItems;
	typedef std::set<S32> type_set_t;
	type_set_t mTypesToRecover;
	type_set_t mTypesToLink;
	S32 mResolved;
	LLTimer mWaitTime;
	bool mFired;
	typedef std::set<LLWearableHoldingPattern*> type_set_hp;
	static type_set_hp sActiveHoldingPatterns;
	bool mIsMostRecent;
	std::set<LLWearable*> mLateArrivals;
	bool mIsAllComplete;
};

LLWearableHoldingPattern::type_set_hp LLWearableHoldingPattern::sActiveHoldingPatterns;

LLWearableHoldingPattern::LLWearableHoldingPattern():
	mResolved(0),
	mFired(false),
	mIsMostRecent(true),
	mIsAllComplete(false)
{
	if (sActiveHoldingPatterns.size()>0)
	{
		llinfos << "Creating LLWearableHoldingPattern when "
				<< sActiveHoldingPatterns.size()
				<< " other attempts are active."
				<< " Flagging others as invalid."
				<< llendl;
		for (type_set_hp::iterator it = sActiveHoldingPatterns.begin();
			 it != sActiveHoldingPatterns.end();
			 ++it)
		{
			(*it)->mIsMostRecent = false;
		}
			 
	}
	sActiveHoldingPatterns.insert(this);
	selfStartPhase("holding_pattern");
}

LLWearableHoldingPattern::~LLWearableHoldingPattern()
{
	sActiveHoldingPatterns.erase(this);
	if (isMostRecent())
	{
		selfStopPhase("holding_pattern");
	}
}

bool LLWearableHoldingPattern::isMostRecent()
{
	return mIsMostRecent;
}

LLWearableHoldingPattern::found_list_t& LLWearableHoldingPattern::getFoundList()
{
	return mFoundList;
}

void LLWearableHoldingPattern::eraseTypeToLink(LLWearableType::EType type)
{
	mTypesToLink.erase(type);
}

void LLWearableHoldingPattern::eraseTypeToRecover(LLWearableType::EType type)
{
	mTypesToRecover.erase(type);
}

// [SL:KB] - Patch: Appearance-SyncAttach | Checked: 2010-06-19 (Catznip-3.0.0a) | Added: Catznip-2.1.2a
//void LLWearableHoldingPattern::setObjItems(const LLInventoryModel::item_array_t& items)
//{
//	mObjItems = items;
//}

void LLWearableHoldingPattern::setGestItems(const LLInventoryModel::item_array_t& items)
{
	mGestItems = items;
}

bool LLWearableHoldingPattern::isFetchCompleted()
{
	return (mResolved >= (S32)getFoundList().size()); // have everything we were waiting for?
}

bool LLWearableHoldingPattern::isTimedOut()
{
	return mWaitTime.hasExpired();
}

void LLWearableHoldingPattern::checkMissingWearables()
{
	if (!isMostRecent())
	{
		// runway why don't we actually skip here?
		llwarns << self_av_string() << "skipping because LLWearableHolding pattern is invalid (superceded by later outfit request)" << llendl;
	}

	std::vector<S32> found_by_type(LLWearableType::WT_COUNT,0);
	std::vector<S32> requested_by_type(LLWearableType::WT_COUNT,0);
	for (found_list_t::iterator it = getFoundList().begin(); it != getFoundList().end(); ++it)
	{
		LLFoundData &data = *it;
		if (data.mWearableType < LLWearableType::WT_COUNT)
			requested_by_type[data.mWearableType]++;
		if (data.mWearable)
			found_by_type[data.mWearableType]++;
	}

	for (S32 type = 0; type < LLWearableType::WT_COUNT; ++type)
	{
		if (requested_by_type[type] > found_by_type[type])
		{
			llwarns << self_av_string() << "got fewer wearables than requested, type " << type << ": requested " << requested_by_type[type] << ", found " << found_by_type[type] << llendl;
		}
		if (found_by_type[type] > 0)
			continue;
		if (
			// If at least one wearable of certain types (pants/shirt/skirt)
			// was requested but none was found, create a default asset as a replacement.
			// In all other cases, don't do anything.
			// For critical types (shape/hair/skin/eyes), this will keep the avatar as a cloud 
			// due to logic in LLVOAvatarSelf::getIsCloud().
			// For non-critical types (tatoo, socks, etc.) the wearable will just be missing.
			(requested_by_type[type] > 0) &&  
			((type == LLWearableType::WT_PANTS) || (type == LLWearableType::WT_SHIRT) || (type == LLWearableType::WT_SKIRT)))
		{
			mTypesToRecover.insert(type);
			mTypesToLink.insert(type);
			recoverMissingWearable((LLWearableType::EType)type);
			llwarns << self_av_string() << "need to replace " << type << llendl; 
		}
	}

	resetTime(60.0F);

	selfStartPhase("get_missing_wearables");
	if (!pollMissingWearables())
	{
		doOnIdleRepeating(boost::bind(&LLWearableHoldingPattern::pollMissingWearables,this));
	}
}

void LLWearableHoldingPattern::onAllComplete()
{
	if (isAgentAvatarValid())
	{
		gAgentAvatarp->outputRezTiming("Agent wearables fetch complete");
	}

	if (!isMostRecent())
	{
		// runway need to skip here?
		llwarns << self_av_string() << "skipping because LLWearableHolding pattern is invalid (superceded by later outfit request)" << llendl;
	}

	// Activate all gestures in this folder
	if (mGestItems.count() > 0)
	{
		LL_DEBUGS("Avatar") << self_av_string() << "Activating " << mGestItems.count() << " gestures" << LL_ENDL;
		
		LLGestureMgr::instance().activateGestures(mGestItems);
		
		// Update the inventory item labels to reflect the fact
		// they are active.
		LLViewerInventoryCategory* catp =
			gInventory.getCategory(LLAppearanceMgr::instance().getCOF());
		
		if (catp)
		{
			gInventory.updateCategory(catp);
			gInventory.notifyObservers();
		}
	}

	// Update wearables.
	LL_INFOS("Avatar") << self_av_string() << "Updating agent wearables with " << mResolved << " wearable items " << LL_ENDL;
	LLAppearanceMgr::instance().updateAgentWearables(this, false);
	
<<<<<<< HEAD
	// Update attachments to match those requested.
	if (isAgentAvatarValid())
	{
		LL_DEBUGS("Avatar") << self_av_string() << "Updating " << mObjItems.count() << " attachments" << LL_ENDL;
		LLAgentWearables::userUpdateAttachments(mObjItems);
	}
=======
// [SL:KB] - Patch: Appearance-SyncAttach | Checked: 2010-03-22 (Catznip-3.0.0a) | Added: Catznip-2.1.2a
//	// Update attachments to match those requested.
//	if (isAgentAvatarValid())
//	{
//		llinfos << "Updating " << mObjItems.count() << " attachments" << llendl;
//		LLAgentWearables::userUpdateAttachments(mObjItems);
//	}
>>>>>>> 423b1f31

	if (isFetchCompleted() && isMissingCompleted())
	{
		// Only safe to delete if all wearable callbacks and all missing wearables completed.
		delete this;
	}
	else
	{
		mIsAllComplete = true;
		handleLateArrivals();
	}
}

void LLWearableHoldingPattern::onFetchCompletion()
{
	selfStopPhase("get_wearables");
		
	if (!isMostRecent())
	{
		// runway skip here?
		llwarns << self_av_string() << "skipping because LLWearableHolding pattern is invalid (superceded by later outfit request)" << llendl;
	}

	checkMissingWearables();
}

// Runs as an idle callback until all wearables are fetched (or we time out).
bool LLWearableHoldingPattern::pollFetchCompletion()
{
	if (!isMostRecent())
	{
<<<<<<< HEAD
		// runway skip here?
		llwarns << self_av_string() << "skipping because LLWearableHolding pattern is invalid (superceded by later outfit request)" << llendl;
=======
		llwarns << "skipping because LLWearableHolding pattern is invalid (superceded by later outfit request)" << llendl;

// [SL:KB] - Patch: Appearance-COFCorruption | Checked: 2010-04-14 (Catznip-3.0.0a) | Added: Catznip-2.0.0a
		// If we were signalled to stop then we shouldn't do anything else except poll for when it's safe to delete ourselves
		doOnIdleRepeating(boost::bind(&LLWearableHoldingPattern::pollStopped, this));
		return true;
// [/SL:KB]
>>>>>>> 423b1f31
	}

	bool completed = isFetchCompleted();
	bool timed_out = isTimedOut();
	bool done = completed || timed_out;

	if (done)
	{
		LL_INFOS("Avatar") << self_av_string() << "polling, done status: " << completed << " timed out " << timed_out
				<< " elapsed " << mWaitTime.getElapsedTimeF32() << LL_ENDL;

		mFired = true;
		
		if (timed_out)
		{
			llwarns << self_av_string() << "Exceeded max wait time for wearables, updating appearance based on what has arrived" << llendl;
		}

		onFetchCompletion();
	}
	return done;
}

class RecoveredItemLinkCB: public LLInventoryCallback
{
public:
	RecoveredItemLinkCB(LLWearableType::EType type, LLWearable *wearable, LLWearableHoldingPattern* holder):
		mHolder(holder),
		mWearable(wearable),
		mType(type)
	{
	}
	void fire(const LLUUID& item_id)
	{
		if (!mHolder->isMostRecent())
		{
			llwarns << "skipping because LLWearableHolding pattern is invalid (superceded by later outfit request)" << llendl;
			// runway skip here?
		}

		llinfos << "Recovered item link for type " << mType << llendl;
		mHolder->eraseTypeToLink(mType);
		// Add wearable to FoundData for actual wearing
		LLViewerInventoryItem *item = gInventory.getItem(item_id);
		LLViewerInventoryItem *linked_item = item ? item->getLinkedItem() : NULL;

		if (linked_item)
		{
			gInventory.addChangedMask(LLInventoryObserver::LABEL, linked_item->getUUID());
			
			if (item)
			{
				LLFoundData found(linked_item->getUUID(),
								  linked_item->getAssetUUID(),
								  linked_item->getName(),
								  linked_item->getType(),
								  linked_item->isWearableType() ? linked_item->getWearableType() : LLWearableType::WT_INVALID,
								  true // is replacement
					);
				found.mWearable = mWearable;
				mHolder->getFoundList().push_front(found);
			}
			else
			{
				llwarns << self_av_string() << "inventory item not found for recovered wearable" << llendl;
			}
		}
		else
		{
			llwarns << self_av_string() << "inventory link not found for recovered wearable" << llendl;
		}
	}
private:
	LLWearableHoldingPattern* mHolder;
	LLWearable *mWearable;
	LLWearableType::EType mType;
};

class RecoveredItemCB: public LLInventoryCallback
{
public:
	RecoveredItemCB(LLWearableType::EType type, LLWearable *wearable, LLWearableHoldingPattern* holder):
		mHolder(holder),
		mWearable(wearable),
		mType(type)
	{
	}
	void fire(const LLUUID& item_id)
	{
		if (!mHolder->isMostRecent())
		{
<<<<<<< HEAD
			// runway skip here?
			llwarns << self_av_string() << "skipping because LLWearableHolding pattern is invalid (superceded by later outfit request)" << llendl;
=======
			llwarns << "skipping because LLWearableHolding pattern is invalid (superceded by later outfit request)" << llendl;

// [SL:KB] - Patch: Appearance-COFCorruption | Checked: 2010-04-14 (Catznip-3.0.0a) | Added: Catznip-2.0.0a
			// If we were signalled to stop then we shouldn't do anything else except poll for when it's safe to delete ourselves
			return;
// [/SL:KB]
>>>>>>> 423b1f31
		}

		LL_DEBUGS("Avatar") << self_av_string() << "Recovered item for type " << mType << LL_ENDL;
		LLViewerInventoryItem *itemp = gInventory.getItem(item_id);
		mWearable->setItemID(item_id);
		LLPointer<LLInventoryCallback> cb = new RecoveredItemLinkCB(mType,mWearable,mHolder);
		mHolder->eraseTypeToRecover(mType);
		llassert(itemp);
		if (itemp)
		{
			link_inventory_item( gAgent.getID(),
					     item_id,
					     LLAppearanceMgr::instance().getCOF(),
					     itemp->getName(),
						 itemp->getDescription(),
					     LLAssetType::AT_LINK,
					     cb);
		}
	}
private:
	LLWearableHoldingPattern* mHolder;
	LLWearable *mWearable;
	LLWearableType::EType mType;
};

void LLWearableHoldingPattern::recoverMissingWearable(LLWearableType::EType type)
{
	if (!isMostRecent())
	{
		// runway skip here?
		llwarns << self_av_string() << "skipping because LLWearableHolding pattern is invalid (superceded by later outfit request)" << llendl;
	}
	
		// Try to recover by replacing missing wearable with a new one.
	LLNotificationsUtil::add("ReplacedMissingWearable");
	lldebugs << "Wearable " << LLWearableType::getTypeLabel(type)
			 << " could not be downloaded.  Replaced inventory item with default wearable." << llendl;
	LLWearable* wearable = LLWearableList::instance().createNewWearable(type);

	// Add a new one in the lost and found folder.
	const LLUUID lost_and_found_id = gInventory.findCategoryUUIDForType(LLFolderType::FT_LOST_AND_FOUND);
	LLPointer<LLInventoryCallback> cb = new RecoveredItemCB(type,wearable,this);

	create_inventory_item(gAgent.getID(),
						  gAgent.getSessionID(),
						  lost_and_found_id,
						  wearable->getTransactionID(),
						  wearable->getName(),
						  wearable->getDescription(),
						  wearable->getAssetType(),
						  LLInventoryType::IT_WEARABLE,
						  wearable->getType(),
						  wearable->getPermissions().getMaskNextOwner(),
						  cb);
}

bool LLWearableHoldingPattern::isMissingCompleted()
{
	return mTypesToLink.size()==0 && mTypesToRecover.size()==0;
}

void LLWearableHoldingPattern::clearCOFLinksForMissingWearables()
{
	for (found_list_t::iterator it = getFoundList().begin(); it != getFoundList().end(); ++it)
	{
		LLFoundData &data = *it;
		if ((data.mWearableType < LLWearableType::WT_COUNT) && (!data.mWearable))
		{
			// Wearable link that was never resolved; remove links to it from COF
			LL_INFOS("Avatar") << self_av_string() << "removing link for unresolved item " << data.mItemID.asString() << LL_ENDL;
			LLAppearanceMgr::instance().removeCOFItemLinks(data.mItemID,false);
		}
	}
}

// [SL:KB] - Patch: Appearance-COFCorruption | Checked: 2010-04-14 (Catznip-3.0.0a) | Added: Catznip-2.0.0a
bool LLWearableHoldingPattern::pollStopped()
{
	// We have to keep on polling until we're sure that all callbacks have completed or they'll cause a crash
	if ( (isFetchCompleted()) && (isMissingCompleted()) )
	{
		delete this;
		return true;
	}
	return false;
}
// [/SL:KB]

bool LLWearableHoldingPattern::pollMissingWearables()
{
	if (!isMostRecent())
	{
<<<<<<< HEAD
		// runway skip here?
		llwarns << self_av_string() << "skipping because LLWearableHolding pattern is invalid (superceded by later outfit request)" << llendl;
=======
		llwarns << "skipping because LLWearableHolding pattern is invalid (superceded by later outfit request)" << llendl;

// [SL:KB] - Patch: Appearance-COFCorruption | Checked: 2010-04-14 (Catznip-3.0.0a) | Added: Catznip-2.0.0a
		// If we were signalled to stop then we shouldn't do anything else except poll for when it's safe to delete ourselves
		doOnIdleRepeating(boost::bind(&LLWearableHoldingPattern::pollStopped, this));
		return true;
// [/SL:KB]
>>>>>>> 423b1f31
	}
	
	bool timed_out = isTimedOut();
	bool missing_completed = isMissingCompleted();
	bool done = timed_out || missing_completed;

	if (!done)
	{
		LL_INFOS("Avatar") << self_av_string() << "polling missing wearables, waiting for items " << mTypesToRecover.size()
				<< " links " << mTypesToLink.size()
				<< " wearables, timed out " << timed_out
				<< " elapsed " << mWaitTime.getElapsedTimeF32()
				<< " done " << done << LL_ENDL;
	}

	if (done)
	{
		selfStopPhase("get_missing_wearables");

		gAgentAvatarp->debugWearablesLoaded();

		// BAP - if we don't call clearCOFLinksForMissingWearables()
		// here, we won't have to add the link back in later if the
		// wearable arrives late.  This is to avoid corruption of
		// wearable ordering info.  Also has the effect of making
		// unworn item links visible in the COF under some
		// circumstances.

		//clearCOFLinksForMissingWearables();
		onAllComplete();
	}
	return done;
}

// Handle wearables that arrived after the timeout period expired.
void LLWearableHoldingPattern::handleLateArrivals()
{
	// Only safe to run if we have previously finished the missing
	// wearables and other processing - otherwise we could be in some
	// intermediate state - but have not been superceded by a later
	// outfit change request.
	if (mLateArrivals.size() == 0)
	{
		// Nothing to process.
		return;
	}
	if (!isMostRecent())
	{
		llwarns << self_av_string() << "Late arrivals not handled - outfit change no longer valid" << llendl;
	}
	if (!mIsAllComplete)
	{
		llwarns << self_av_string() << "Late arrivals not handled - in middle of missing wearables processing" << llendl;
	}

	LL_INFOS("Avatar") << self_av_string() << "Need to handle " << mLateArrivals.size() << " late arriving wearables" << LL_ENDL;

	// Update mFoundList using late-arriving wearables.
	std::set<LLWearableType::EType> replaced_types;
	for (LLWearableHoldingPattern::found_list_t::iterator iter = getFoundList().begin();
		 iter != getFoundList().end(); ++iter)
	{
		LLFoundData& data = *iter;
		for (std::set<LLWearable*>::iterator wear_it = mLateArrivals.begin();
			 wear_it != mLateArrivals.end();
			 ++wear_it)
		{
			LLWearable *wearable = *wear_it;

			if(wearable->getAssetID() == data.mAssetID)
			{
				data.mWearable = wearable;

				replaced_types.insert(data.mWearableType);

				// BAP - if we didn't call
				// clearCOFLinksForMissingWearables() earlier, we
				// don't need to restore the link here.  Fixes
				// wearable ordering problems.

				// LLAppearanceMgr::instance().addCOFItemLink(data.mItemID,false);

				// BAP failing this means inventory or asset server
				// are corrupted in a way we don't handle.
				llassert((data.mWearableType < LLWearableType::WT_COUNT) && (wearable->getType() == data.mWearableType));
				break;
			}
		}
	}

	// Remove COF links for any default wearables previously used to replace the late arrivals.
	// All this pussyfooting around with a while loop and explicit
	// iterator incrementing is to allow removing items from the list
	// without clobbering the iterator we're using to navigate.
	LLWearableHoldingPattern::found_list_t::iterator iter = getFoundList().begin();
	while (iter != getFoundList().end())
	{
		LLFoundData& data = *iter;

		// If an item of this type has recently shown up, removed the corresponding replacement wearable from COF.
		if (data.mWearable && data.mIsReplacement &&
			replaced_types.find(data.mWearableType) != replaced_types.end())
		{
			LLAppearanceMgr::instance().removeCOFItemLinks(data.mItemID,false);
			std::list<LLFoundData>::iterator clobber_ator = iter;
			++iter;
			getFoundList().erase(clobber_ator);
		}
		else
		{
			++iter;
		}
	}

	// Clear contents of late arrivals.
	mLateArrivals.clear();

	// Update appearance based on mFoundList
	LLAppearanceMgr::instance().updateAgentWearables(this, false);
}

void LLWearableHoldingPattern::resetTime(F32 timeout)
{
	mWaitTime.reset();
	mWaitTime.setTimerExpirySec(timeout);
}

void LLWearableHoldingPattern::onWearableAssetFetch(LLWearable *wearable)
{
	if (!isMostRecent())
	{
		llwarns << self_av_string() << "skipping because LLWearableHolding pattern is invalid (superceded by later outfit request)" << llendl;
	}
	
	mResolved += 1;  // just counting callbacks, not successes.
	LL_DEBUGS("Avatar") << self_av_string() << "resolved " << mResolved << "/" << getFoundList().size() << LL_ENDL;
	if (!wearable)
	{
		llwarns << self_av_string() << "no wearable found" << llendl;
	}

	if (mFired)
	{
		llwarns << self_av_string() << "called after holder fired" << llendl;
		if (wearable)
		{
			mLateArrivals.insert(wearable);
			if (mIsAllComplete)
			{
				handleLateArrivals();
			}
		}
		return;
	}

	if (!wearable)
	{
		return;
	}

	for (LLWearableHoldingPattern::found_list_t::iterator iter = getFoundList().begin();
		 iter != getFoundList().end(); ++iter)
	{
		LLFoundData& data = *iter;
		if(wearable->getAssetID() == data.mAssetID)
		{
			// Failing this means inventory or asset server are corrupted in a way we don't handle.
			if ((data.mWearableType >= LLWearableType::WT_COUNT) || (wearable->getType() != data.mWearableType))
			{
				llwarns << self_av_string() << "recovered wearable but type invalid. inventory wearable type: " << data.mWearableType << " asset wearable type: " << wearable->getType() << llendl;
				break;
			}

			data.mWearable = wearable;
		}
	}
}

static void onWearableAssetFetch(LLWearable* wearable, void* data)
{
	LLWearableHoldingPattern* holder = (LLWearableHoldingPattern*)data;
	holder->onWearableAssetFetch(wearable);
}


static void removeDuplicateItems(LLInventoryModel::item_array_t& items)
{
	LLInventoryModel::item_array_t new_items;
	std::set<LLUUID> items_seen;
	std::deque<LLViewerInventoryItem*> tmp_list;
	// Traverse from the front and keep the first of each item
	// encountered, so we actually keep the *last* of each duplicate
	// item.  This is needed to give the right priority when adding
	// duplicate items to an existing outfit.
	for (S32 i=items.count()-1; i>=0; i--)
	{
		LLViewerInventoryItem *item = items.get(i);
		LLUUID item_id = item->getLinkedUUID();
		if (items_seen.find(item_id)!=items_seen.end())
			continue;
		items_seen.insert(item_id);
		tmp_list.push_front(item);
	}
	for (std::deque<LLViewerInventoryItem*>::iterator it = tmp_list.begin();
		 it != tmp_list.end();
		 ++it)
	{
		new_items.put(*it);
	}
	items = new_items;
}

const LLUUID LLAppearanceMgr::getCOF() const
{
	return gInventory.findCategoryUUIDForType(LLFolderType::FT_CURRENT_OUTFIT);
}


const LLViewerInventoryItem* LLAppearanceMgr::getBaseOutfitLink()
{
	const LLUUID& current_outfit_cat = getCOF();
	LLInventoryModel::cat_array_t cat_array;
	LLInventoryModel::item_array_t item_array;
	// Can't search on FT_OUTFIT since links to categories return FT_CATEGORY for type since they don't
	// return preferred type.
	LLIsType is_category( LLAssetType::AT_CATEGORY ); 
	gInventory.collectDescendentsIf(current_outfit_cat,
									cat_array,
									item_array,
									false,
									is_category,
									false);
	for (LLInventoryModel::item_array_t::const_iterator iter = item_array.begin();
		 iter != item_array.end();
		 iter++)
	{
		const LLViewerInventoryItem *item = (*iter);
		const LLViewerInventoryCategory *cat = item->getLinkedCategory();
		if (cat && cat->getPreferredType() == LLFolderType::FT_OUTFIT)
		{
			const LLUUID parent_id = cat->getParentUUID();
			LLViewerInventoryCategory*  parent_cat =  gInventory.getCategory(parent_id);
			// if base outfit moved to trash it means that we don't have base outfit
			if (parent_cat != NULL && parent_cat->getPreferredType() == LLFolderType::FT_TRASH)
			{
				return NULL;
			}
			return item;
		}
	}
	return NULL;
}

bool LLAppearanceMgr::getBaseOutfitName(std::string& name)
{
	const LLViewerInventoryItem* outfit_link = getBaseOutfitLink();
	if(outfit_link)
	{
		const LLViewerInventoryCategory *cat = outfit_link->getLinkedCategory();
		if (cat)
		{
			name = cat->getName();
			return true;
		}
	}
	return false;
}

const LLUUID LLAppearanceMgr::getBaseOutfitUUID()
{
	const LLViewerInventoryItem* outfit_link = getBaseOutfitLink();
	if (!outfit_link || !outfit_link->getIsLinkType()) return LLUUID::null;

	const LLViewerInventoryCategory* outfit_cat = outfit_link->getLinkedCategory();
	if (!outfit_cat) return LLUUID::null;

	if (outfit_cat->getPreferredType() != LLFolderType::FT_OUTFIT)
	{
		llwarns << "Expected outfit type:" << LLFolderType::FT_OUTFIT << " but got type:" << outfit_cat->getType() << " for folder name:" << outfit_cat->getName() << llendl;
		return LLUUID::null;
	}

	return outfit_cat->getUUID();
}

bool LLAppearanceMgr::wearItemOnAvatar(const LLUUID& item_id_to_wear, bool do_update, bool replace, LLPointer<LLInventoryCallback> cb)
{
	if (item_id_to_wear.isNull()) return false;

	// *TODO: issue with multi-wearable should be fixed:
	// in this case this method will be called N times - loading started for each item
	// and than N times will be called - loading completed for each item.
	// That means subscribers will be notified that loading is done after first item in a batch is worn.
	// (loading indicator disappears for example before all selected items are worn)
	// Have not fix this issue for 2.1 because of stability reason. EXT-7777.

	// Disabled for now because it is *not* acceptable to call updateAppearanceFromCOF() multiple times
//	gAgentWearables.notifyLoadingStarted();

	LLViewerInventoryItem* item_to_wear = gInventory.getItem(item_id_to_wear);
	if (!item_to_wear) return false;

	if (gInventory.isObjectDescendentOf(item_to_wear->getUUID(), gInventory.getLibraryRootFolderID()))
	{
		LLPointer<LLInventoryCallback> cb = new WearOnAvatarCallback(replace);
		copy_inventory_item(gAgent.getID(), item_to_wear->getPermissions().getOwner(), item_to_wear->getUUID(), LLUUID::null, std::string(),cb);
		return false;
	} 
	else if (!gInventory.isObjectDescendentOf(item_to_wear->getUUID(), gInventory.getRootFolderID()))
	{
		return false; // not in library and not in agent's inventory
	}
	else if (gInventory.isObjectDescendentOf(item_to_wear->getUUID(), gInventory.findCategoryUUIDForType(LLFolderType::FT_TRASH)))
	{
		LLNotificationsUtil::add("CannotWearTrash");
		return false;
	}
	else if (gInventory.isObjectDescendentOf(item_to_wear->getUUID(), LLAppearanceMgr::instance().getCOF())) // EXT-84911
	{
		return false;
	}

	switch (item_to_wear->getType())
	{
	case LLAssetType::AT_CLOTHING:
		if (gAgentWearables.areWearablesLoaded())
		{
			S32 wearable_count = gAgentWearables.getWearableCount(item_to_wear->getWearableType());
			if ((replace && wearable_count != 0) ||
				(wearable_count >= LLAgentWearables::MAX_CLOTHING_PER_TYPE) )
			{
				removeCOFItemLinks(gAgentWearables.getWearableItemID(item_to_wear->getWearableType(), wearable_count-1), false);
			}
			addCOFItemLink(item_to_wear, do_update, cb);
		} 
		break;
	case LLAssetType::AT_BODYPART:
		// TODO: investigate wearables may not be loaded at this point EXT-8231
		
		// Remove the existing wearables of the same type.
		// Remove existing body parts anyway because we must not be able to wear e.g. two skins.
		removeCOFLinksOfType(item_to_wear->getWearableType(), false);

		addCOFItemLink(item_to_wear, do_update, cb);
		break;
	case LLAssetType::AT_OBJECT:
		rez_attachment(item_to_wear, NULL, replace);
		break;
	default: return false;;
	}

	return true;
}

// Update appearance from outfit folder.
void LLAppearanceMgr::changeOutfit(bool proceed, const LLUUID& category, bool append)
{
	if (!proceed)
		return;
	LLAppearanceMgr::instance().updateCOF(category,append);
}

void LLAppearanceMgr::replaceCurrentOutfit(const LLUUID& new_outfit)
{
	LLViewerInventoryCategory* cat = gInventory.getCategory(new_outfit);
	wearInventoryCategory(cat, false, false);
}

// Open outfit renaming dialog.
void LLAppearanceMgr::renameOutfit(const LLUUID& outfit_id)
{
	LLViewerInventoryCategory* cat = gInventory.getCategory(outfit_id);
	if (!cat)
	{
		return;
	}

	LLSD args;
	args["NAME"] = cat->getName();

	LLSD payload;
	payload["cat_id"] = outfit_id;

	LLNotificationsUtil::add("RenameOutfit", args, payload, boost::bind(onOutfitRename, _1, _2));
}

// User typed new outfit name.
// static
void LLAppearanceMgr::onOutfitRename(const LLSD& notification, const LLSD& response)
{
	S32 option = LLNotificationsUtil::getSelectedOption(notification, response);
	if (option != 0) return; // canceled

	std::string outfit_name = response["new_name"].asString();
	LLStringUtil::trim(outfit_name);
	if (!outfit_name.empty())
	{
		LLUUID cat_id = notification["payload"]["cat_id"].asUUID();
		rename_category(&gInventory, cat_id, outfit_name);
	}
}

void LLAppearanceMgr::setOutfitLocked(bool locked)
{
	if (mOutfitLocked == locked)
	{
		return;
	}

	mOutfitLocked = locked;
	if (locked)
	{
		mUnlockOutfitTimer->reset();
		mUnlockOutfitTimer->start();
	}
	else
	{
		mUnlockOutfitTimer->stop();
	}

	LLOutfitObserver::instance().notifyOutfitLockChanged();
}

void LLAppearanceMgr::addCategoryToCurrentOutfit(const LLUUID& cat_id)
{
	LLViewerInventoryCategory* cat = gInventory.getCategory(cat_id);
	wearInventoryCategory(cat, false, true);
}

void LLAppearanceMgr::takeOffOutfit(const LLUUID& cat_id)
{
	LLInventoryModel::cat_array_t cats;
	LLInventoryModel::item_array_t items;
	LLFindWearablesEx collector(/*is_worn=*/ true, /*include_body_parts=*/ false);

	gInventory.collectDescendentsIf(cat_id, cats, items, FALSE, collector);

	LLInventoryModel::item_array_t::const_iterator it = items.begin();
	const LLInventoryModel::item_array_t::const_iterator it_end = items.end();
	for( ; it_end != it; ++it)
	{
		LLViewerInventoryItem* item = *it;
		removeItemFromAvatar(item->getUUID());
	}
}

// Create a copy of src_id + contents as a subfolder of dst_id.
void LLAppearanceMgr::shallowCopyCategory(const LLUUID& src_id, const LLUUID& dst_id,
											  LLPointer<LLInventoryCallback> cb)
{
	LLInventoryCategory *src_cat = gInventory.getCategory(src_id);
	if (!src_cat)
	{
		llwarns << "folder not found for src " << src_id.asString() << llendl;
		return;
	}
	llinfos << "starting, src_id " << src_id << " name " << src_cat->getName() << " dst_id " << dst_id << llendl;
	LLUUID parent_id = dst_id;
	if(parent_id.isNull())
	{
		parent_id = gInventory.getRootFolderID();
	}
	LLUUID subfolder_id = gInventory.createNewCategory( parent_id,
														LLFolderType::FT_NONE,
														src_cat->getName());
	shallowCopyCategoryContents(src_id, subfolder_id, cb);

	gInventory.notifyObservers();
}

// Copy contents of src_id to dst_id.
void LLAppearanceMgr::shallowCopyCategoryContents(const LLUUID& src_id, const LLUUID& dst_id,
													  LLPointer<LLInventoryCallback> cb)
{
	LLInventoryModel::cat_array_t* cats;
	LLInventoryModel::item_array_t* items;
	gInventory.getDirectDescendentsOf(src_id, cats, items);
	llinfos << "copying " << items->count() << " items" << llendl;
	for (LLInventoryModel::item_array_t::const_iterator iter = items->begin();
		 iter != items->end();
		 ++iter)
	{
		const LLViewerInventoryItem* item = (*iter);
		switch (item->getActualType())
		{
			case LLAssetType::AT_LINK:
			{
				//LLInventoryItem::getDescription() is used for a new description 
				//to propagate ordering information saved in descriptions of links
				link_inventory_item(gAgent.getID(),
									item->getLinkedUUID(),
									dst_id,
									item->getName(),
									item->LLInventoryItem::getDescription(),
									LLAssetType::AT_LINK, cb);
				break;
			}
			case LLAssetType::AT_LINK_FOLDER:
			{
				LLViewerInventoryCategory *catp = item->getLinkedCategory();
				// Skip copying outfit links.
				if (catp && catp->getPreferredType() != LLFolderType::FT_OUTFIT)
				{
					link_inventory_item(gAgent.getID(),
										item->getLinkedUUID(),
										dst_id,
										item->getName(),
										item->getDescription(),
										LLAssetType::AT_LINK_FOLDER, cb);
				}
				break;
			}
			case LLAssetType::AT_CLOTHING:
			case LLAssetType::AT_OBJECT:
			case LLAssetType::AT_BODYPART:
			case LLAssetType::AT_GESTURE:
			{
				llinfos << "copying inventory item " << item->getName() << llendl;
				copy_inventory_item(gAgent.getID(),
									item->getPermissions().getOwner(),
									item->getUUID(),
									dst_id,
									item->getName(),
									cb);
				break;
			}
			default:
				// Ignore non-outfit asset types
				break;
		}
	}
}

BOOL LLAppearanceMgr::getCanMakeFolderIntoOutfit(const LLUUID& folder_id)
{
	// These are the wearable items that are required for considering this
	// folder as containing a complete outfit.
	U32 required_wearables = 0;
	required_wearables |= 1LL << LLWearableType::WT_SHAPE;
	required_wearables |= 1LL << LLWearableType::WT_SKIN;
	required_wearables |= 1LL << LLWearableType::WT_HAIR;
	required_wearables |= 1LL << LLWearableType::WT_EYES;

	// These are the wearables that the folder actually contains.
	U32 folder_wearables = 0;
	LLInventoryModel::cat_array_t* cats;
	LLInventoryModel::item_array_t* items;
	gInventory.getDirectDescendentsOf(folder_id, cats, items);
	for (LLInventoryModel::item_array_t::const_iterator iter = items->begin();
		 iter != items->end();
		 ++iter)
	{
		const LLViewerInventoryItem* item = (*iter);
		if (item->isWearableType())
		{
			const LLWearableType::EType wearable_type = item->getWearableType();
			folder_wearables |= 1LL << wearable_type;
		}
	}

	// If the folder contains the required wearables, return TRUE.
	return ((required_wearables & folder_wearables) == required_wearables);
}

bool LLAppearanceMgr::getCanRemoveOutfit(const LLUUID& outfit_cat_id)
{
	// Disallow removing the base outfit.
	if (outfit_cat_id == getBaseOutfitUUID())
	{
		return false;
	}

	// Check if the outfit folder itself is removable.
	if (!get_is_category_removable(&gInventory, outfit_cat_id))
	{
		return false;
	}

	// Check for the folder's non-removable descendants.
	LLFindNonRemovableObjects filter_non_removable;
	LLInventoryModel::cat_array_t cats;
	LLInventoryModel::item_array_t items;
	LLInventoryModel::item_array_t::const_iterator it;
	gInventory.collectDescendentsIf(outfit_cat_id, cats, items, false, filter_non_removable);
	if (!cats.empty() || !items.empty())
	{
		return false;
	}

	return true;
}

// static
bool LLAppearanceMgr::getCanRemoveFromCOF(const LLUUID& outfit_cat_id)
{
	LLInventoryModel::cat_array_t cats;
	LLInventoryModel::item_array_t items;
	LLFindWearablesEx is_worn(/*is_worn=*/ true, /*include_body_parts=*/ false);
	gInventory.collectDescendentsIf(outfit_cat_id,
		cats,
		items,
		LLInventoryModel::EXCLUDE_TRASH,
		is_worn);
	return items.size() > 0;
}

// static
bool LLAppearanceMgr::getCanAddToCOF(const LLUUID& outfit_cat_id)
{
	if (gAgentWearables.isCOFChangeInProgress())
	{
		return false;
	}

	LLInventoryModel::cat_array_t cats;
	LLInventoryModel::item_array_t items;
	LLFindWearablesEx not_worn(/*is_worn=*/ false, /*include_body_parts=*/ false);
	gInventory.collectDescendentsIf(outfit_cat_id,
		cats,
		items,
		LLInventoryModel::EXCLUDE_TRASH,
		not_worn);
	return items.size() > 0;
}

bool LLAppearanceMgr::getCanReplaceCOF(const LLUUID& outfit_cat_id)
{
	// Don't allow wearing anything while we're changing appearance.
	if (gAgentWearables.isCOFChangeInProgress())
	{
		return false;
	}

	// Check whether it's the base outfit.
//	if (outfit_cat_id.isNull() || outfit_cat_id == getBaseOutfitUUID())
// [SL:KB] - Patch: Appearance-Misc | Checked: 2010-09-21 (Catznip-3.0.0a) | Added: Catznip-2.1.2d
	if ( (outfit_cat_id.isNull()) || ((outfit_cat_id == getBaseOutfitUUID()) && (!isOutfitDirty())) )
// [/SL:KB]
	{
		return false;
	}

	// Check whether the outfit contains any wearables we aren't wearing already (STORM-702).
	LLInventoryModel::cat_array_t cats;
	LLInventoryModel::item_array_t items;
	LLFindWearablesEx is_worn(/*is_worn=*/ false, /*include_body_parts=*/ true);
	gInventory.collectDescendentsIf(outfit_cat_id,
		cats,
		items,
		LLInventoryModel::EXCLUDE_TRASH,
		is_worn);
	return items.size() > 0;
}

void LLAppearanceMgr::purgeBaseOutfitLink(const LLUUID& category)
{
	LLInventoryModel::cat_array_t cats;
	LLInventoryModel::item_array_t items;
	gInventory.collectDescendents(category, cats, items,
								  LLInventoryModel::EXCLUDE_TRASH);
	for (S32 i = 0; i < items.count(); ++i)
	{
		LLViewerInventoryItem *item = items.get(i);
		if (item->getActualType() != LLAssetType::AT_LINK_FOLDER)
			continue;
		if (item->getIsLinkType())
		{
			LLViewerInventoryCategory* catp = item->getLinkedCategory();
			if(catp && catp->getPreferredType() == LLFolderType::FT_OUTFIT)
			{
				gInventory.purgeObject(item->getUUID());
			}
		}
	}
}

void LLAppearanceMgr::purgeCategory(const LLUUID& category, bool keep_outfit_links)
{
	LLInventoryModel::cat_array_t cats;
	LLInventoryModel::item_array_t items;
	gInventory.collectDescendents(category, cats, items,
								  LLInventoryModel::EXCLUDE_TRASH);
	for (S32 i = 0; i < items.count(); ++i)
	{
		LLViewerInventoryItem *item = items.get(i);
		if (keep_outfit_links && (item->getActualType() == LLAssetType::AT_LINK_FOLDER))
			continue;
		if (item->getIsLinkType())
		{
			gInventory.purgeObject(item->getUUID());
		}
	}
}

// Keep the last N wearables of each type.  For viewer 2.0, N is 1 for
// both body parts and clothing items.
void LLAppearanceMgr::filterWearableItems(
	LLInventoryModel::item_array_t& items, S32 max_per_type)
{
	// Divvy items into arrays by wearable type.
	std::vector<LLInventoryModel::item_array_t> items_by_type(LLWearableType::WT_COUNT);
	divvyWearablesByType(items, items_by_type);

	// rebuild items list, retaining the last max_per_type of each array
	items.clear();
	for (S32 i=0; i<LLWearableType::WT_COUNT; i++)
	{
		S32 size = items_by_type[i].size();
		if (size <= 0)
			continue;
//		S32 start_index = llmax(0,size-max_per_type);
// [SL:KB] - Patch: Appearance-Misc | Checked: 2010-05-11 (Catznip-3.0.0a) | Added: Catznip-2.0.0h
		S32 start_index = 
			llmax(0, size - ((LLAssetType::AT_BODYPART == LLWearableType::getAssetType((LLWearableType::EType)i)) ? 1 : max_per_type));
// [/SL:KB[
		for (S32 j = start_index; j<size; j++)
		{
			items.push_back(items_by_type[i][j]);
		}
	}
}

// Create links to all listed items.
void LLAppearanceMgr::linkAll(const LLUUID& cat_uuid,
							  LLInventoryModel::item_array_t& items,
							  LLPointer<LLInventoryCallback> cb)
{
	for (S32 i=0; i<items.count(); i++)
	{
		const LLInventoryItem* item = items.get(i).get();
		link_inventory_item(gAgent.getID(),
							item->getLinkedUUID(),
							cat_uuid,
							item->getName(),
							item->LLInventoryItem::getDescription(),
							LLAssetType::AT_LINK,
							cb);

		const LLViewerInventoryCategory *cat = gInventory.getCategory(cat_uuid);
		const std::string cat_name = cat ? cat->getName() : "CAT NOT FOUND";
#ifndef LL_RELEASE_FOR_DOWNLOAD
		LL_DEBUGS("Avatar") << self_av_string() << "Linking Item [ name:" << item->getName() << " UUID:" << item->getUUID() << " ] to Category [ name:" << cat_name << " UUID:" << cat_uuid << " ] " << LL_ENDL;
#endif
	}
}

void LLAppearanceMgr::updateCOF(const LLUUID& category, bool append)
{
	LLViewerInventoryCategory *pcat = gInventory.getCategory(category);
	LL_INFOS("Avatar") << self_av_string() << "starting, cat '" << (pcat ? pcat->getName() : "[UNKNOWN]") << "'" << LL_ENDL;

	const LLUUID cof = getCOF();

	// Deactivate currently active gestures in the COF, if replacing outfit
	if (!append)
	{
		LLInventoryModel::item_array_t gest_items;
		getDescendentsOfAssetType(cof, gest_items, LLAssetType::AT_GESTURE, false);
		for(S32 i = 0; i  < gest_items.count(); ++i)
		{
			LLViewerInventoryItem *gest_item = gest_items.get(i);
			if ( LLGestureMgr::instance().isGestureActive( gest_item->getLinkedUUID()) )
			{
				LLGestureMgr::instance().deactivateGesture( gest_item->getLinkedUUID() );
			}
		}
	}
	
	// Collect and filter descendents to determine new COF contents.

	// - Body parts: always include COF contents as a fallback in case any
	// required parts are missing.
	// Preserve body parts from COF if appending.
	LLInventoryModel::item_array_t body_items;
	getDescendentsOfAssetType(cof, body_items, LLAssetType::AT_BODYPART, false);
	getDescendentsOfAssetType(category, body_items, LLAssetType::AT_BODYPART, false);
	if (append)
		reverse(body_items.begin(), body_items.end());
	// Reduce body items to max of one per type.
	removeDuplicateItems(body_items);
	filterWearableItems(body_items, 1);

	// - Wearables: include COF contents only if appending.
	LLInventoryModel::item_array_t wear_items;
	if (append)
		getDescendentsOfAssetType(cof, wear_items, LLAssetType::AT_CLOTHING, false);
	getDescendentsOfAssetType(category, wear_items, LLAssetType::AT_CLOTHING, false);
	// Reduce wearables to max of one per type.
	removeDuplicateItems(wear_items);
	filterWearableItems(wear_items, LLAgentWearables::MAX_CLOTHING_PER_TYPE);

	// - Attachments: include COF contents only if appending.
	LLInventoryModel::item_array_t obj_items;
	if (append)
		getDescendentsOfAssetType(cof, obj_items, LLAssetType::AT_OBJECT, false);
	getDescendentsOfAssetType(category, obj_items, LLAssetType::AT_OBJECT, false);
	removeDuplicateItems(obj_items);

	// - Gestures: include COF contents only if appending.
	LLInventoryModel::item_array_t gest_items;
	if (append)
		getDescendentsOfAssetType(cof, gest_items, LLAssetType::AT_GESTURE, false);
	getDescendentsOfAssetType(category, gest_items, LLAssetType::AT_GESTURE, false);
	removeDuplicateItems(gest_items);
	
	// Remove current COF contents.
	bool keep_outfit_links = append;
	purgeCategory(cof, keep_outfit_links);
	gInventory.notifyObservers();

	// Create links to new COF contents.
	LL_DEBUGS("Avatar") << self_av_string() << "creating LLUpdateAppearanceOnDestroy" << LL_ENDL;
	LLPointer<LLInventoryCallback> link_waiter = new LLUpdateAppearanceOnDestroy(!append);

#ifndef LL_RELEASE_FOR_DOWNLOAD
	LL_DEBUGS("Avatar") << self_av_string() << "Linking body items" << LL_ENDL;
#endif
	linkAll(cof, body_items, link_waiter);

#ifndef LL_RELEASE_FOR_DOWNLOAD
	LL_DEBUGS("Avatar") << self_av_string() << "Linking wear items" << LL_ENDL;
#endif
	linkAll(cof, wear_items, link_waiter);

#ifndef LL_RELEASE_FOR_DOWNLOAD
	LL_DEBUGS("Avatar") << self_av_string() << "Linking obj items" << LL_ENDL;
#endif
	linkAll(cof, obj_items, link_waiter);

#ifndef LL_RELEASE_FOR_DOWNLOAD
	LL_DEBUGS("Avatar") << self_av_string() << "Linking gesture items" << LL_ENDL;
#endif
	linkAll(cof, gest_items, link_waiter);

	// Add link to outfit if category is an outfit. 
	if (!append)
	{
		createBaseOutfitLink(category, link_waiter);
	}
	LL_DEBUGS("Avatar") << self_av_string() << "waiting for LLUpdateAppearanceOnDestroy" << LL_ENDL;
}

void LLAppearanceMgr::updatePanelOutfitName(const std::string& name)
{
	LLSidepanelAppearance* panel_appearance =
		dynamic_cast<LLSidepanelAppearance *>(LLFloaterSidePanelContainer::getPanel("appearance"));
	if (panel_appearance)
	{
		panel_appearance->refreshCurrentOutfitName(name);
	}
}

void LLAppearanceMgr::createBaseOutfitLink(const LLUUID& category, LLPointer<LLInventoryCallback> link_waiter)
{
	const LLUUID cof = getCOF();
	LLViewerInventoryCategory* catp = gInventory.getCategory(category);
	std::string new_outfit_name = "";

	purgeBaseOutfitLink(cof);

	if (catp && catp->getPreferredType() == LLFolderType::FT_OUTFIT)
	{
		link_inventory_item(gAgent.getID(), category, cof, catp->getName(), "",
							LLAssetType::AT_LINK_FOLDER, link_waiter);
		new_outfit_name = catp->getName();
	}
	
	updatePanelOutfitName(new_outfit_name);
}

void LLAppearanceMgr::updateAgentWearables(LLWearableHoldingPattern* holder, bool append)
{
	lldebugs << "updateAgentWearables()" << llendl;
	LLInventoryItem::item_array_t items;
	LLDynamicArray< LLWearable* > wearables;

	// For each wearable type, find the wearables of that type.
	for( S32 i = 0; i < LLWearableType::WT_COUNT; i++ )
	{
		for (LLWearableHoldingPattern::found_list_t::iterator iter = holder->getFoundList().begin();
			 iter != holder->getFoundList().end(); ++iter)
		{
			LLFoundData& data = *iter;
			LLWearable* wearable = data.mWearable;
			if( wearable && ((S32)wearable->getType() == i) )
			{
				LLViewerInventoryItem* item = (LLViewerInventoryItem*)gInventory.getItem(data.mItemID);
				if( item && (item->getAssetUUID() == wearable->getAssetID()) )
				{
					items.put(item);
					wearables.put(wearable);
				}
			}
		}
	}

	if(wearables.count() > 0)
	{
		gAgentWearables.setWearableOutfit(items, wearables, !append);
	}

//	dec_busy_count();
}

static void remove_non_link_items(LLInventoryModel::item_array_t &items)
{
	LLInventoryModel::item_array_t pruned_items;
	for (LLInventoryModel::item_array_t::const_iterator iter = items.begin();
		 iter != items.end();
		 ++iter)
	{
 		const LLViewerInventoryItem *item = (*iter);
		if (item && item->getIsLinkType())
		{
			pruned_items.push_back((*iter));
		}
	}
	items = pruned_items;
}

//a predicate for sorting inventory items by actual descriptions
bool sort_by_description(const LLInventoryItem* item1, const LLInventoryItem* item2)
{
	if (!item1 || !item2) 
	{
		llwarning("either item1 or item2 is NULL", 0);
		return true;
	}

	return item1->LLInventoryItem::getDescription() < item2->LLInventoryItem::getDescription();
}

void item_array_diff(LLInventoryModel::item_array_t& full_list,
					 LLInventoryModel::item_array_t& keep_list,
					 LLInventoryModel::item_array_t& kill_list)
	
{
	for (LLInventoryModel::item_array_t::iterator it = full_list.begin();
		 it != full_list.end();
		 ++it)
	{
		LLViewerInventoryItem *item = *it;
		if (keep_list.find(item) < 0) // Why on earth does LLDynamicArray need to redefine find()?
		{
			kill_list.push_back(item);
		}
	}
}

S32 LLAppearanceMgr::findExcessOrDuplicateItems(const LLUUID& cat_id,
												 LLAssetType::EType type,
												 S32 max_items,
												 LLInventoryModel::item_array_t& items_to_kill)
{
	S32 to_kill_count = 0;

	LLInventoryModel::item_array_t items;
	getDescendentsOfAssetType(cat_id, items, type, false);
	LLInventoryModel::item_array_t curr_items = items;
	removeDuplicateItems(items);
	if (max_items > 0)
	{
		filterWearableItems(items, max_items);
	}
	LLInventoryModel::item_array_t kill_items;
	item_array_diff(curr_items,items,kill_items);
	for (LLInventoryModel::item_array_t::iterator it = kill_items.begin();
		 it != kill_items.end();
		 ++it)
	{
		items_to_kill.push_back(*it);
		to_kill_count++;
	}
	return to_kill_count;
}
	
												 
void LLAppearanceMgr::enforceItemRestrictions()
{
	S32 purge_count = 0;
	LLInventoryModel::item_array_t items_to_kill;

	purge_count += findExcessOrDuplicateItems(getCOF(),LLAssetType::AT_BODYPART,
											  1, items_to_kill);
	purge_count += findExcessOrDuplicateItems(getCOF(),LLAssetType::AT_CLOTHING,
											  LLAgentWearables::MAX_CLOTHING_PER_TYPE, items_to_kill);
	purge_count += findExcessOrDuplicateItems(getCOF(),LLAssetType::AT_OBJECT,
											  -1, items_to_kill);

	if (items_to_kill.size()>0)
	{
		for (LLInventoryModel::item_array_t::iterator it = items_to_kill.begin();
			 it != items_to_kill.end();
			 ++it)
		{
			LLViewerInventoryItem *item = *it;
			LL_DEBUGS("Avatar") << self_av_string() << "purging duplicate or excess item " << item->getName() << LL_ENDL;
			gInventory.purgeObject(item->getUUID());
		}
		gInventory.notifyObservers();
	}
}

void LLAppearanceMgr::updateAppearanceFromCOF(bool update_base_outfit_ordering)
{
	if (mIsInUpdateAppearanceFromCOF)
	{
		llwarns << "Called updateAppearanceFromCOF inside updateAppearanceFromCOF, skipping" << llendl;
		return;
	}

	LLVOAvatar::ScopedPhaseSetter(gAgentAvatarp,"update_appearance_from_cof");
	
	BoolSetter setIsInUpdateAppearanceFromCOF(mIsInUpdateAppearanceFromCOF);

	LL_INFOS("Avatar") << self_av_string() << "starting" << LL_ENDL;

	//checking integrity of the COF in terms of ordering of wearables, 
	//checking and updating links' descriptions of wearables in the COF (before analyzed for "dirty" state)
	updateClothingOrderingInfo(LLUUID::null, update_base_outfit_ordering);

	// Remove duplicate or excess wearables. Should normally be enforced at the UI level, but
	// this should catch anything that gets through.
	enforceItemRestrictions();
	
	// update dirty flag to see if the state of the COF matches
	// the saved outfit stored as a folder link
	updateIsDirty();

	//dumpCat(getCOF(),"COF, start");

	bool follow_folder_links = true;
	LLUUID current_outfit_id = getCOF();

	// Find all the wearables that are in the COF's subtree.
	lldebugs << "LLAppearanceMgr::updateFromCOF()" << llendl;
	LLInventoryModel::item_array_t wear_items;
	LLInventoryModel::item_array_t obj_items;
	LLInventoryModel::item_array_t gest_items;
	getUserDescendents(current_outfit_id, wear_items, obj_items, gest_items, follow_folder_links);
	// Get rid of non-links in case somehow the COF was corrupted.
	remove_non_link_items(wear_items);
	remove_non_link_items(obj_items);
	remove_non_link_items(gest_items);
// [SL:KB] - Patch: Apperance-Misc | Checked: 2010-11-24 (Catznip-3.0.0a) | Added: Catzip-2.4.0f
	// Since we're following folder links we might have picked up new duplicates, or exceeded MAX_CLOTHING_PER_TYPE
	removeDuplicateItems(wear_items);
	removeDuplicateItems(obj_items);
	removeDuplicateItems(gest_items);
	filterWearableItems(wear_items, LLAgentWearables::MAX_CLOTHING_PER_TYPE);
// [/SL:KB]

	dumpItemArray(wear_items,"asset_dump: wear_item");
	dumpItemArray(obj_items,"asset_dump: obj_item");

// [SL:KB] - Patch: Appearance-SyncAttach | Checked: 2010-09-22 (Catznip-3.0.0a) | Added: Catznip-2.2.0a
	// Update attachments to match those requested.
	if (isAgentAvatarValid())
	{
		// Include attachments which should be in COF but don't have their link created yet
		uuid_vec_t::iterator itPendingAttachLink = mPendingAttachLinks.begin();
		while (itPendingAttachLink != mPendingAttachLinks.end())
		{
			const LLUUID& idItem = *itPendingAttachLink;
			if ( (!gAgentAvatarp->isWearingAttachment(idItem)) || (isLinkInCOF(idItem)) )
			{
				itPendingAttachLink = mPendingAttachLinks.erase(itPendingAttachLink);
				continue;
			}

			LLViewerInventoryItem* pItem = gInventory.getItem(idItem);
			if (pItem)
				obj_items.push_back(pItem);

			++itPendingAttachLink;
		}

		// Don't remove attachments until avatar is fully loaded (should reduce random attaching/detaching/reattaching at log-on)
		llinfos << "Updating " << obj_items.count() << " attachments" << llendl;
		LLAgentWearables::userUpdateAttachments(obj_items, !gAgentAvatarp->isFullyLoaded());
	}
// [/SL:KB]

	if(!wear_items.count())
	{
		LLNotificationsUtil::add("CouldNotPutOnOutfit");
		return;
	}

	//preparing the list of wearables in the correct order for LLAgentWearables
	sortItemsByActualDescription(wear_items);


	LLWearableHoldingPattern* holder = new LLWearableHoldingPattern;

//	holder->setObjItems(obj_items);
	holder->setGestItems(gest_items);
		
	// Note: can't do normal iteration, because if all the
	// wearables can be resolved immediately, then the
	// callback will be called (and this object deleted)
	// before the final getNextData().

	for(S32 i = 0; i  < wear_items.count(); ++i)
	{
		LLViewerInventoryItem *item = wear_items.get(i);
		LLViewerInventoryItem *linked_item = item ? item->getLinkedItem() : NULL;

		// Fault injection: use debug setting to test asset 
		// fetch failures (should be replaced by new defaults in
		// lost&found).
		U32 skip_type = gSavedSettings.getU32("ForceAssetFail");

		if (item && item->getIsLinkType() && linked_item)
		{
			LLFoundData found(linked_item->getUUID(),
							  linked_item->getAssetUUID(),
							  linked_item->getName(),
							  linked_item->getType(),
							  linked_item->isWearableType() ? linked_item->getWearableType() : LLWearableType::WT_INVALID
				);

			if (skip_type != LLWearableType::WT_INVALID && skip_type == found.mWearableType)
			{
				found.mAssetID.generate(); // Replace with new UUID, guaranteed not to exist in DB
			}
			//pushing back, not front, to preserve order of wearables for LLAgentWearables
			holder->getFoundList().push_back(found);
		}
		else
		{
			if (!item)
			{
				llwarns << "Attempt to wear a null item " << llendl;
			}
			else if (!linked_item)
			{
				llwarns << "Attempt to wear a broken link [ name:" << item->getName() << " ] " << llendl;
			}
		}
	}

	selfStartPhase("get_wearables");

	for (LLWearableHoldingPattern::found_list_t::iterator it = holder->getFoundList().begin();
		 it != holder->getFoundList().end(); ++it)
	{
		LLFoundData& found = *it;

		lldebugs << self_av_string() << "waiting for onWearableAssetFetch callback, asset " << found.mAssetID.asString() << llendl;

		// Fetch the wearables about to be worn.
		LLWearableList::instance().getAsset(found.mAssetID,
											found.mName,
											found.mAssetType,
											onWearableAssetFetch,
											(void*)holder);

	}

	holder->resetTime(gSavedSettings.getF32("MaxWearableWaitTime"));
	if (!holder->pollFetchCompletion())
	{
		doOnIdleRepeating(boost::bind(&LLWearableHoldingPattern::pollFetchCompletion,holder));
	}
}

void LLAppearanceMgr::getDescendentsOfAssetType(const LLUUID& category,
													LLInventoryModel::item_array_t& items,
													LLAssetType::EType type,
													bool follow_folder_links)
{
	LLInventoryModel::cat_array_t cats;
	LLIsType is_of_type(type);
	gInventory.collectDescendentsIf(category,
									cats,
									items,
									LLInventoryModel::EXCLUDE_TRASH,
									is_of_type,
									follow_folder_links);
}

void LLAppearanceMgr::getUserDescendents(const LLUUID& category, 
											 LLInventoryModel::item_array_t& wear_items,
											 LLInventoryModel::item_array_t& obj_items,
											 LLInventoryModel::item_array_t& gest_items,
											 bool follow_folder_links)
{
	LLInventoryModel::cat_array_t wear_cats;
	LLFindWearables is_wearable;
	gInventory.collectDescendentsIf(category,
									wear_cats,
									wear_items,
									LLInventoryModel::EXCLUDE_TRASH,
									is_wearable,
									follow_folder_links);

	LLInventoryModel::cat_array_t obj_cats;
	LLIsType is_object( LLAssetType::AT_OBJECT );
	gInventory.collectDescendentsIf(category,
									obj_cats,
									obj_items,
									LLInventoryModel::EXCLUDE_TRASH,
									is_object,
									follow_folder_links);

	// Find all gestures in this folder
	LLInventoryModel::cat_array_t gest_cats;
	LLIsType is_gesture( LLAssetType::AT_GESTURE );
	gInventory.collectDescendentsIf(category,
									gest_cats,
									gest_items,
									LLInventoryModel::EXCLUDE_TRASH,
									is_gesture,
									follow_folder_links);
}

void LLAppearanceMgr::wearInventoryCategory(LLInventoryCategory* category, bool copy, bool append)
{
	if(!category) return;

	selfClearPhases();
	selfStartPhase("wear_inventory_category");

	gAgentWearables.notifyLoadingStarted();

	LL_INFOS("Avatar") << self_av_string() << "wearInventoryCategory( " << category->getName()
			 << " )" << LL_ENDL;

	selfStartPhase("wear_inventory_category_fetch");
	callAfterCategoryFetch(category->getUUID(),boost::bind(&LLAppearanceMgr::wearCategoryFinal,
														   &LLAppearanceMgr::instance(),
														   category->getUUID(), copy, append));
}

void LLAppearanceMgr::wearCategoryFinal(LLUUID& cat_id, bool copy_items, bool append)
{
	LL_INFOS("Avatar") << self_av_string() << "starting" << LL_ENDL;

	selfStopPhase("wear_inventory_category_fetch");
	
	// We now have an outfit ready to be copied to agent inventory. Do
	// it, and wear that outfit normally.
	LLInventoryCategory* cat = gInventory.getCategory(cat_id);
	if(copy_items)
	{
		LLInventoryModel::cat_array_t* cats;
		LLInventoryModel::item_array_t* items;
		gInventory.getDirectDescendentsOf(cat_id, cats, items);
		std::string name;
		if(!cat)
		{
			// should never happen.
			name = "New Outfit";
		}
		else
		{
			name = cat->getName();
		}
		LLViewerInventoryItem* item = NULL;
		LLInventoryModel::item_array_t::const_iterator it = items->begin();
		LLInventoryModel::item_array_t::const_iterator end = items->end();
		LLUUID pid;
		for(; it < end; ++it)
		{
			item = *it;
			if(item)
			{
				if(LLInventoryType::IT_GESTURE == item->getInventoryType())
				{
					pid = gInventory.findCategoryUUIDForType(LLFolderType::FT_GESTURE);
				}
				else
				{
					pid = gInventory.findCategoryUUIDForType(LLFolderType::FT_CLOTHING);
				}
				break;
			}
		}
		if(pid.isNull())
		{
			pid = gInventory.getRootFolderID();
		}
		
		LLUUID new_cat_id = gInventory.createNewCategory(
			pid,
			LLFolderType::FT_NONE,
			name);
		LLPointer<LLInventoryCallback> cb = new LLWearInventoryCategoryCallback(new_cat_id, append);
		it = items->begin();
		for(; it < end; ++it)
		{
			item = *it;
			if(item)
			{
				copy_inventory_item(
					gAgent.getID(),
					item->getPermissions().getOwner(),
					item->getUUID(),
					new_cat_id,
					std::string(),
					cb);
			}
		}
		// BAP fixes a lag in display of created dir.
		gInventory.notifyObservers();
	}
	else
	{
		// Wear the inventory category.
		LLAppearanceMgr::instance().wearInventoryCategoryOnAvatar(cat, append);
	}
}

// *NOTE: hack to get from avatar inventory to avatar
void LLAppearanceMgr::wearInventoryCategoryOnAvatar( LLInventoryCategory* category, bool append )
{
	// Avoid unintentionally overwriting old wearables.  We have to do
	// this up front to avoid having to deal with the case of multiple
	// wearables being dirty.
	if(!category) return;

	LL_INFOS("Avatar") << self_av_string() << "wearInventoryCategoryOnAvatar '" << category->getName()
			 << "'" << LL_ENDL;
			 	
	if (gAgentCamera.cameraCustomizeAvatar())
	{
		// switching to outfit editor should automagically save any currently edited wearable
		LLFloaterSidePanelContainer::showPanel("appearance", LLSD().with("type", "edit_outfit"));
	}

	LLAppearanceMgr::changeOutfit(TRUE, category->getUUID(), append);
}

void LLAppearanceMgr::wearOutfitByName(const std::string& name)
{
	LL_INFOS("Avatar") << self_av_string() << "Wearing category " << name << LL_ENDL;
	//inc_busy_count();

	LLInventoryModel::cat_array_t cat_array;
	LLInventoryModel::item_array_t item_array;
	LLNameCategoryCollector has_name(name);
	gInventory.collectDescendentsIf(gInventory.getRootFolderID(),
									cat_array,
									item_array,
									LLInventoryModel::EXCLUDE_TRASH,
									has_name);
	bool copy_items = false;
	LLInventoryCategory* cat = NULL;
	if (cat_array.count() > 0)
	{
		// Just wear the first one that matches
		cat = cat_array.get(0);
	}
	else
	{
		gInventory.collectDescendentsIf(LLUUID::null,
										cat_array,
										item_array,
										LLInventoryModel::EXCLUDE_TRASH,
										has_name);
		if(cat_array.count() > 0)
		{
			cat = cat_array.get(0);
			copy_items = true;
		}
	}

	if(cat)
	{
		LLAppearanceMgr::wearInventoryCategory(cat, copy_items, false);
	}
	else
	{
		llwarns << "Couldn't find outfit " <<name<< " in wearOutfitByName()"
				<< llendl;
	}

	//dec_busy_count();
}

bool areMatchingWearables(const LLViewerInventoryItem *a, const LLViewerInventoryItem *b)
{
	return (a->isWearableType() && b->isWearableType() &&
			(a->getWearableType() == b->getWearableType()));
}

class LLDeferredCOFLinkObserver: public LLInventoryObserver
{
public:
	LLDeferredCOFLinkObserver(const LLUUID& item_id, bool do_update, LLPointer<LLInventoryCallback> cb = NULL):
		mItemID(item_id),
		mDoUpdate(do_update),
		mCallback(cb)
	{
	}

	~LLDeferredCOFLinkObserver()
	{
	}
	
	/* virtual */ void changed(U32 mask)
	{
		const LLInventoryItem *item = gInventory.getItem(mItemID);
		if (item)
		{
			gInventory.removeObserver(this);
			LLAppearanceMgr::instance().addCOFItemLink(item,mDoUpdate,mCallback);
			delete this;
		}
	}

private:
	const LLUUID mItemID;
	bool mDoUpdate;
	LLPointer<LLInventoryCallback> mCallback;
};


// BAP - note that this runs asynchronously if the item is not already loaded from inventory.
// Dangerous if caller assumes link will exist after calling the function.
void LLAppearanceMgr::addCOFItemLink(const LLUUID &item_id, bool do_update, LLPointer<LLInventoryCallback> cb)
{
	const LLInventoryItem *item = gInventory.getItem(item_id);
	if (!item)
	{
		LLDeferredCOFLinkObserver *observer = new LLDeferredCOFLinkObserver(item_id, do_update, cb);
		gInventory.addObserver(observer);
	}
	else
	{
		addCOFItemLink(item, do_update, cb);
	}
}

void LLAppearanceMgr::addCOFItemLink(const LLInventoryItem *item, bool do_update, LLPointer<LLInventoryCallback> cb)
{		
	const LLViewerInventoryItem *vitem = dynamic_cast<const LLViewerInventoryItem*>(item);
	if (!vitem)
	{
		llwarns << "not an llviewerinventoryitem, failed" << llendl;
		return;
	}

	gInventory.addChangedMask(LLInventoryObserver::LABEL, vitem->getLinkedUUID());

	LLInventoryModel::cat_array_t cat_array;
	LLInventoryModel::item_array_t item_array;
	gInventory.collectDescendents(LLAppearanceMgr::getCOF(),
								  cat_array,
								  item_array,
								  LLInventoryModel::EXCLUDE_TRASH);
	bool linked_already = false;
	U32 count = 0;
	for (S32 i=0; i<item_array.count(); i++)
	{
		// Are these links to the same object?
		const LLViewerInventoryItem* inv_item = item_array.get(i).get();
		const LLWearableType::EType wearable_type = inv_item->getWearableType();

		const bool is_body_part =    (wearable_type == LLWearableType::WT_SHAPE) 
								  || (wearable_type == LLWearableType::WT_HAIR) 
								  || (wearable_type == LLWearableType::WT_EYES)
								  || (wearable_type == LLWearableType::WT_SKIN);

		if (inv_item->getLinkedUUID() == vitem->getLinkedUUID())
		{
			linked_already = true;
		}
		// Are these links to different items of the same body part
		// type? If so, new item will replace old.
		else if ((vitem->isWearableType()) && (vitem->getWearableType() == wearable_type))
		{
			++count;
			if (is_body_part && inv_item->getIsLinkType()  && (vitem->getWearableType() == wearable_type))
			{
				gInventory.purgeObject(inv_item->getUUID());
			}
			else if (count >= LLAgentWearables::MAX_CLOTHING_PER_TYPE)
			{
				// MULTI-WEARABLES: make sure we don't go over MAX_CLOTHING_PER_TYPE
				gInventory.purgeObject(inv_item->getUUID());
			}
		}
	}

	if (linked_already)
	{
		if (do_update)
		{	
			LLAppearanceMgr::updateAppearanceFromCOF();
		}
		return;
	}
	else
	{
		if(do_update && cb.isNull())
		{
			cb = new ModifiedCOFCallback;
		}
		const std::string description = vitem->getIsLinkType() ? vitem->getDescription() : "";
		link_inventory_item( gAgent.getID(),
							 vitem->getLinkedUUID(),
							 getCOF(),
							 vitem->getName(),
							 description,
							 LLAssetType::AT_LINK,
							 cb);
	}
	return;
}

// BAP remove ensemble code for 2.1?
void LLAppearanceMgr::addEnsembleLink( LLInventoryCategory* cat, bool do_update )
{
#if SUPPORT_ENSEMBLES
	// BAP add check for already in COF.
	LLPointer<LLInventoryCallback> cb = do_update ? new ModifiedCOFCallback : 0;
	link_inventory_item( gAgent.getID(),
						 cat->getLinkedUUID(),
						 getCOF(),
						 cat->getName(),
						 cat->getDescription(),
						 LLAssetType::AT_LINK_FOLDER,
						 cb);
#endif
}

void LLAppearanceMgr::removeCOFItemLinks(const LLUUID& item_id, bool do_update)
{
	gInventory.addChangedMask(LLInventoryObserver::LABEL, item_id);

	LLInventoryModel::cat_array_t cat_array;
	LLInventoryModel::item_array_t item_array;
	gInventory.collectDescendents(LLAppearanceMgr::getCOF(),
								  cat_array,
								  item_array,
								  LLInventoryModel::EXCLUDE_TRASH);
	for (S32 i=0; i<item_array.count(); i++)
	{
		const LLInventoryItem* item = item_array.get(i).get();
		if (item->getIsLinkType() && item->getLinkedUUID() == item_id)
		{
			gInventory.purgeObject(item->getUUID());
		}
	}
	if (do_update)
	{
		LLAppearanceMgr::updateAppearanceFromCOF();
	}
}

void LLAppearanceMgr::removeCOFLinksOfType(LLWearableType::EType type, bool do_update)
{
	LLFindWearablesOfType filter_wearables_of_type(type);
	LLInventoryModel::cat_array_t cats;
	LLInventoryModel::item_array_t items;
	LLInventoryModel::item_array_t::const_iterator it;

	gInventory.collectDescendentsIf(getCOF(), cats, items, true, filter_wearables_of_type);
	for (it = items.begin(); it != items.end(); ++it)
	{
		const LLViewerInventoryItem* item = *it;
		if (item->getIsLinkType()) // we must operate on links only
		{
			gInventory.purgeObject(item->getUUID());
		}
	}

	if (do_update)
	{
		updateAppearanceFromCOF();
	}
}

bool sort_by_linked_uuid(const LLViewerInventoryItem* item1, const LLViewerInventoryItem* item2)
{
	if (!item1 || !item2)
	{
		llwarning("item1, item2 cannot be null, something is very wrong", 0);
		return true;
	}

	return item1->getLinkedUUID() < item2->getLinkedUUID();
}

void LLAppearanceMgr::updateIsDirty()
{
	LLUUID cof = getCOF();
	LLUUID base_outfit;

	// find base outfit link 
	const LLViewerInventoryItem* base_outfit_item = getBaseOutfitLink();
	LLViewerInventoryCategory* catp = NULL;
	if (base_outfit_item && base_outfit_item->getIsLinkType())
	{
		catp = base_outfit_item->getLinkedCategory();
	}
	if(catp && catp->getPreferredType() == LLFolderType::FT_OUTFIT)
	{
		base_outfit = catp->getUUID();
	}

	// Set dirty to "false" if no base outfit found to disable "Save"
	// and leave only "Save As" enabled in My Outfits.
	mOutfitIsDirty = false;

	if (base_outfit.notNull())
	{
		LLIsOfAssetType collector = LLIsOfAssetType(LLAssetType::AT_LINK);

		LLInventoryModel::cat_array_t cof_cats;
		LLInventoryModel::item_array_t cof_items;
		gInventory.collectDescendentsIf(cof, cof_cats, cof_items,
									  LLInventoryModel::EXCLUDE_TRASH, collector);

		LLInventoryModel::cat_array_t outfit_cats;
		LLInventoryModel::item_array_t outfit_items;
		gInventory.collectDescendentsIf(base_outfit, outfit_cats, outfit_items,
									  LLInventoryModel::EXCLUDE_TRASH, collector);

		if(outfit_items.count() != cof_items.count())
		{
			// Current outfit folder should have one more item than the outfit folder.
			// this one item is the link back to the outfit folder itself.
			mOutfitIsDirty = true;
			return;
		}

		//"dirty" - also means a difference in linked UUIDs and/or a difference in wearables order (links' descriptions)
		std::sort(cof_items.begin(), cof_items.end(), sort_by_linked_uuid);
		std::sort(outfit_items.begin(), outfit_items.end(), sort_by_linked_uuid);

		for (U32 i = 0; i < cof_items.size(); ++i)
		{
			LLViewerInventoryItem *item1 = cof_items.get(i);
			LLViewerInventoryItem *item2 = outfit_items.get(i);

			if (item1->getLinkedUUID() != item2->getLinkedUUID() || 
				item1->getName() != item2->getName() ||
				item1->LLInventoryItem::getDescription() != item2->LLInventoryItem::getDescription())
			{
				mOutfitIsDirty = true;
				return;
			}
		}
	}
}

// *HACK: Must match name in Library or agent inventory
const std::string ROOT_GESTURES_FOLDER = "Gestures";
const std::string COMMON_GESTURES_FOLDER = "Common Gestures";
const std::string MALE_GESTURES_FOLDER = "Male Gestures";
const std::string FEMALE_GESTURES_FOLDER = "Female Gestures";
const std::string SPEECH_GESTURES_FOLDER = "Speech Gestures";
const std::string OTHER_GESTURES_FOLDER = "Other Gestures";

void LLAppearanceMgr::copyLibraryGestures()
{
	LL_INFOS("Avatar") << self_av_string() << "Copying library gestures" << LL_ENDL;

	// Copy gestures
	LLUUID lib_gesture_cat_id =
		gInventory.findCategoryUUIDForType(LLFolderType::FT_GESTURE,false,true);
	if (lib_gesture_cat_id.isNull())
	{
		llwarns << "Unable to copy gestures, source category not found" << llendl;
	}
	LLUUID dst_id = gInventory.findCategoryUUIDForType(LLFolderType::FT_GESTURE);

	std::vector<std::string> gesture_folders_to_copy;
	gesture_folders_to_copy.push_back(MALE_GESTURES_FOLDER);
	gesture_folders_to_copy.push_back(FEMALE_GESTURES_FOLDER);
	gesture_folders_to_copy.push_back(COMMON_GESTURES_FOLDER);
	gesture_folders_to_copy.push_back(SPEECH_GESTURES_FOLDER);
	gesture_folders_to_copy.push_back(OTHER_GESTURES_FOLDER);

	for(std::vector<std::string>::iterator it = gesture_folders_to_copy.begin();
		it != gesture_folders_to_copy.end();
		++it)
	{
		std::string& folder_name = *it;

		LLPointer<LLInventoryCallback> cb(NULL);

		// After copying gestures, activate Common, Other, plus
		// Male and/or Female, depending upon the initial outfit gender.
		ESex gender = gAgentAvatarp->getSex();

		std::string activate_male_gestures;
		std::string activate_female_gestures;
		switch (gender) {
			case SEX_MALE:
				activate_male_gestures = MALE_GESTURES_FOLDER;
				break;
			case SEX_FEMALE:
				activate_female_gestures = FEMALE_GESTURES_FOLDER;
				break;
			case SEX_BOTH:
				activate_male_gestures = MALE_GESTURES_FOLDER;
				activate_female_gestures = FEMALE_GESTURES_FOLDER;
				break;
		}

		if (folder_name == activate_male_gestures ||
			folder_name == activate_female_gestures ||
			folder_name == COMMON_GESTURES_FOLDER ||
			folder_name == OTHER_GESTURES_FOLDER)
		{
			cb = new ActivateGestureCallback;
		}

		LLUUID cat_id = findDescendentCategoryIDByName(lib_gesture_cat_id,folder_name);
		if (cat_id.isNull())
		{
			llwarns << self_av_string() << "failed to find gesture folder for " << folder_name << llendl;
		}
		else
		{
			LL_DEBUGS("Avatar") << self_av_string() << "initiating fetch and copy for " << folder_name << " cat_id " << cat_id << LL_ENDL;
			callAfterCategoryFetch(cat_id,
								   boost::bind(&LLAppearanceMgr::shallowCopyCategory,
											   &LLAppearanceMgr::instance(),
											   cat_id, dst_id, cb));
		}
	}
}

void LLAppearanceMgr::autopopulateOutfits()
{
	// If this is the very first time the user has logged into viewer2+ (from a legacy viewer, or new account)
	// then auto-populate outfits from the library into the My Outfits folder.

	LL_INFOS("Avatar") << self_av_string() << "avatar fully visible" << LL_ENDL;

	static bool check_populate_my_outfits = true;
	if (check_populate_my_outfits && 
		(LLInventoryModel::getIsFirstTimeInViewer2() 
		 || gSavedSettings.getBOOL("MyOutfitsAutofill")))
	{
		gAgentWearables.populateMyOutfitsFolder();
	}
	check_populate_my_outfits = false;
}

// Handler for anything that's deferred until avatar de-clouds.
void LLAppearanceMgr::onFirstFullyVisible()
{
	gAgentAvatarp->outputRezTiming("Avatar fully loaded");
	gAgentAvatarp->reportAvatarRezTime();
	gAgentAvatarp->debugAvatarVisible();

	// The auto-populate is failing at the point of generating outfits
	// folders, so don't do the library copy until that is resolved.
	// autopopulateOutfits();

	// If this is the first time we've ever logged in,
	// then copy default gestures from the library.
	if (gAgent.isFirstLogin()) {
		copyLibraryGestures();
	}
}

bool LLAppearanceMgr::updateBaseOutfit()
{
	if (isOutfitLocked())
	{
		// don't allow modify locked outfit
		llassert(!isOutfitLocked());
		return false;
	}
	setOutfitLocked(true);

	gAgentWearables.notifyLoadingStarted();

	const LLUUID base_outfit_id = getBaseOutfitUUID();
	if (base_outfit_id.isNull()) return false;

	updateClothingOrderingInfo();

	// in a Base Outfit we do not remove items, only links
	purgeCategory(base_outfit_id, false);


	LLPointer<LLInventoryCallback> dirty_state_updater = new LLUpdateDirtyState();

	//COF contains only links so we copy to the Base Outfit only links
	shallowCopyCategoryContents(getCOF(), base_outfit_id, dirty_state_updater);

	return true;
}

void LLAppearanceMgr::divvyWearablesByType(const LLInventoryModel::item_array_t& items, wearables_by_type_t& items_by_type)
{
	items_by_type.resize(LLWearableType::WT_COUNT);
	if (items.empty()) return;

	for (S32 i=0; i<items.count(); i++)
	{
		LLViewerInventoryItem *item = items.get(i);
		if (!item)
		{
			LL_WARNS("Appearance") << "NULL item found" << llendl;
			continue;
		}
		// Ignore non-wearables.
		if (!item->isWearableType())
			continue;
		LLWearableType::EType type = item->getWearableType();
		if(type < 0 || type >= LLWearableType::WT_COUNT)
		{
			LL_WARNS("Appearance") << "Invalid wearable type. Inventory type does not match wearable flag bitfield." << LL_ENDL;
			continue;
		}
		items_by_type[type].push_back(item);
	}
}

std::string build_order_string(LLWearableType::EType type, U32 i)
{
		std::ostringstream order_num;
		order_num << ORDER_NUMBER_SEPARATOR << type * 100 + i;
		return order_num.str();
}

struct WearablesOrderComparator
{
	LOG_CLASS(WearablesOrderComparator);
	WearablesOrderComparator(const LLWearableType::EType type)
	{
		mControlSize = build_order_string(type, 0).size();
	};

	bool operator()(const LLInventoryItem* item1, const LLInventoryItem* item2)
	{
		if (!item1 || !item2)
		{
			llwarning("either item1 or item2 is NULL", 0);
			return true;
		}
		
		const std::string& desc1 = item1->LLInventoryItem::getDescription();
		const std::string& desc2 = item2->LLInventoryItem::getDescription();
		
		bool item1_valid = (desc1.size() == mControlSize) && (ORDER_NUMBER_SEPARATOR == desc1[0]);
		bool item2_valid = (desc2.size() == mControlSize) && (ORDER_NUMBER_SEPARATOR == desc2[0]);

		if (item1_valid && item2_valid)
			return desc1 < desc2;

		//we need to sink down invalid items: items with empty descriptions, items with "Broken link" descriptions,
		//items with ordering information but not for the associated wearables type
		if (!item1_valid && item2_valid) 
			return false;

		return true;
	}

	U32 mControlSize;
};

void LLAppearanceMgr::updateClothingOrderingInfo(LLUUID cat_id, bool update_base_outfit_ordering)
{
	if (cat_id.isNull())
	{
		cat_id = getCOF();
		if (update_base_outfit_ordering)
		{
			const LLUUID base_outfit_id = getBaseOutfitUUID();
			if (base_outfit_id.notNull())
			{
				updateClothingOrderingInfo(base_outfit_id,false);
			}
		}
	}

	// COF is processed if cat_id is not specified
	LLInventoryModel::item_array_t wear_items;
	getDescendentsOfAssetType(cat_id, wear_items, LLAssetType::AT_CLOTHING, false);

	wearables_by_type_t items_by_type(LLWearableType::WT_COUNT);
	divvyWearablesByType(wear_items, items_by_type);

	bool inventory_changed = false;
	for (U32 type = LLWearableType::WT_SHIRT; type < LLWearableType::WT_COUNT; type++)
	{
		
		U32 size = items_by_type[type].size();
		if (!size) continue;

		//sinking down invalid items which need reordering
		std::sort(items_by_type[type].begin(), items_by_type[type].end(), WearablesOrderComparator((LLWearableType::EType) type));

		//requesting updates only for those links which don't have "valid" descriptions
		for (U32 i = 0; i < size; i++)
		{
			LLViewerInventoryItem* item = items_by_type[type][i];
			if (!item) continue;

			std::string new_order_str = build_order_string((LLWearableType::EType)type, i);
			if (new_order_str == item->LLInventoryItem::getDescription()) continue;

			item->setDescription(new_order_str);
			item->setComplete(TRUE);
 			item->updateServer(FALSE);
			gInventory.updateItem(item);
			
			inventory_changed = true;
		}
	}

	//*TODO do we really need to notify observers?
	if (inventory_changed) gInventory.notifyObservers();
}




class LLShowCreatedOutfit: public LLInventoryCallback
{
public:
	LLShowCreatedOutfit(LLUUID& folder_id, bool show_panel = true): mFolderID(folder_id), mShowPanel(show_panel)
	{}

	virtual ~LLShowCreatedOutfit()
	{
		if (!LLApp::isRunning())
		{
			llwarns << "called during shutdown, skipping" << llendl;
			return;
		}

		LLSD key;
		
		//EXT-7727. For new accounts LLShowCreatedOutfit is created during login process
		// add may be processed after login process is finished
		if (mShowPanel)
		{
			LLFloaterSidePanelContainer::showPanel("appearance", "panel_outfits_inventory", key);

		}
		LLOutfitsList *outfits_list =
			dynamic_cast<LLOutfitsList*>(LLFloaterSidePanelContainer::getPanel("appearance", "outfitslist_tab"));
		if (outfits_list)
		{
			outfits_list->setSelectedOutfitByUUID(mFolderID);
		}

		LLAppearanceMgr::getInstance()->updateIsDirty();
		gAgentWearables.notifyLoadingFinished(); // New outfit is saved.
		LLAppearanceMgr::getInstance()->updatePanelOutfitName("");
	}

	virtual void fire(const LLUUID&)
	{}

private:
	LLUUID mFolderID;
	bool mShowPanel;
};

LLUUID LLAppearanceMgr::makeNewOutfitLinks(const std::string& new_folder_name, bool show_panel)
{
	if (!isAgentAvatarValid()) return LLUUID::null;

	gAgentWearables.notifyLoadingStarted();

	// First, make a folder in the My Outfits directory.
	const LLUUID parent_id = gInventory.findCategoryUUIDForType(LLFolderType::FT_MY_OUTFITS);
	LLUUID folder_id = gInventory.createNewCategory(
		parent_id,
		LLFolderType::FT_OUTFIT,
		new_folder_name);

	updateClothingOrderingInfo();

	LLPointer<LLInventoryCallback> cb = new LLShowCreatedOutfit(folder_id,show_panel);
	shallowCopyCategoryContents(getCOF(),folder_id, cb);
	createBaseOutfitLink(folder_id, cb);

	dumpCat(folder_id,"COF, new outfit");

	return folder_id;
}

void LLAppearanceMgr::wearBaseOutfit()
{
	const LLUUID& base_outfit_id = getBaseOutfitUUID();
	if (base_outfit_id.isNull()) return;
	
	updateCOF(base_outfit_id);
}

void LLAppearanceMgr::removeItemFromAvatar(const LLUUID& id_to_remove)
{
	LLViewerInventoryItem * item_to_remove = gInventory.getItem(id_to_remove);
	if (!item_to_remove) return;

	switch (item_to_remove->getType())
	{
		case LLAssetType::AT_CLOTHING:
//			if (get_is_item_worn(id_to_remove))
//			{
//				//*TODO move here the exact removing code from LLWearableBridge::removeItemFromAvatar in the future
//				LLWearableBridge::removeItemFromAvatar(item_to_remove);
//			}
// [SL:KB] - Patch: Appearance-RemoveWearableFromAvatar | Checked: 2010-08-13 (Catznip-3.0.0a) | Added: Catznip-2.1.1d
			{
				const LLWearable* pWearable = gAgentWearables.getWearableFromItemID(item_to_remove->getLinkedUUID());
				if ( (pWearable) && (LLAssetType::AT_BODYPART != pWearable->getAssetType()) )
				{
					U32 idxWearable = gAgentWearables.getWearableIndex(pWearable);
					if (idxWearable < LLAgentWearables::MAX_CLOTHING_PER_TYPE)
					{
						gAgentWearables.removeWearable(pWearable->getType(), false, idxWearable);

						LLAppearanceMgr::instance().removeCOFItemLinks(item_to_remove->getLinkedUUID(), false);
						gInventory.notifyObservers();
					}
				}
			}
// [/SL:KB]
			break;
		case LLAssetType::AT_OBJECT:
			LLVOAvatarSelf::detachAttachmentIntoInventory(item_to_remove->getLinkedUUID());
		default:
			break;
	}

	// *HACK: Force to remove garbage from COF.
	// Unworn links or objects can't be processed by existed removing functionality
	// since it is not designed for such cases. As example attachment object can't be removed
	// since sever don't sends message _PREHASH_KillObject in that case.
	// Also we can't check is link was successfully removed from COF since in case
	// deleting attachment link removing performs asynchronously in process_kill_object callback.
	removeCOFItemLinks(id_to_remove,false);
}

bool LLAppearanceMgr::moveWearable(LLViewerInventoryItem* item, bool closer_to_body)
{
	if (!item || !item->isWearableType()) return false;
	if (item->getType() != LLAssetType::AT_CLOTHING) return false;
	if (!gInventory.isObjectDescendentOf(item->getUUID(), getCOF())) return false;

	LLInventoryModel::cat_array_t cats;
	LLInventoryModel::item_array_t items;
	LLFindWearablesOfType filter_wearables_of_type(item->getWearableType());
	gInventory.collectDescendentsIf(getCOF(), cats, items, true, filter_wearables_of_type);
	if (items.empty()) return false;

	// We assume that the items have valid descriptions.
	std::sort(items.begin(), items.end(), WearablesOrderComparator(item->getWearableType()));

	if (closer_to_body && items.front() == item) return false;
	if (!closer_to_body && items.back() == item) return false;
	
	LLInventoryModel::item_array_t::iterator it = std::find(items.begin(), items.end(), item);
	if (items.end() == it) return false;


	//swapping descriptions
	closer_to_body ? --it : ++it;
	LLViewerInventoryItem* swap_item = *it;
	if (!swap_item) return false;
	std::string tmp = swap_item->LLInventoryItem::getDescription();
	swap_item->setDescription(item->LLInventoryItem::getDescription());
	item->setDescription(tmp);


	//items need to be updated on a dataserver
	item->setComplete(TRUE);
	item->updateServer(FALSE);
	gInventory.updateItem(item);

	swap_item->setComplete(TRUE);
	swap_item->updateServer(FALSE);
	gInventory.updateItem(swap_item);

	//to cause appearance of the agent to be updated
	bool result = false;
	if (result = gAgentWearables.moveWearable(item, closer_to_body))
	{
		gAgentAvatarp->wearableUpdated(item->getWearableType(), FALSE);
	}

	setOutfitDirty(true);

	//*TODO do we need to notify observers here in such a way?
	gInventory.notifyObservers();

	return result;
}

//static
void LLAppearanceMgr::sortItemsByActualDescription(LLInventoryModel::item_array_t& items)
{
	if (items.size() < 2) return;

	std::sort(items.begin(), items.end(), sort_by_description);
}

//#define DUMP_CAT_VERBOSE

void LLAppearanceMgr::dumpCat(const LLUUID& cat_id, const std::string& msg)
{
	LLInventoryModel::cat_array_t cats;
	LLInventoryModel::item_array_t items;
	gInventory.collectDescendents(cat_id, cats, items, LLInventoryModel::EXCLUDE_TRASH);

#ifdef DUMP_CAT_VERBOSE
	llinfos << llendl;
	llinfos << str << llendl;
	S32 hitcount = 0;
	for(S32 i=0; i<items.count(); i++)
	{
		LLViewerInventoryItem *item = items.get(i);
		if (item)
			hitcount++;
		llinfos << i <<" "<< item->getName() <<llendl;
	}
#endif
	llinfos << msg << " count " << items.count() << llendl;
}

void LLAppearanceMgr::dumpItemArray(const LLInventoryModel::item_array_t& items,
									const std::string& msg)
{
	for (S32 i=0; i<items.count(); i++)
	{
		LLViewerInventoryItem *item = items.get(i);
		LLViewerInventoryItem *linked_item = item ? item->getLinkedItem() : NULL;
		LLUUID asset_id;
		if (linked_item)
		{
			asset_id = linked_item->getAssetUUID();
		}
		LL_DEBUGS("Avatar") << self_av_string() << msg << " " << i <<" " << (item ? item->getName() : "(nullitem)") << " " << asset_id.asString() << LL_ENDL;
	}
}

LLAppearanceMgr::LLAppearanceMgr():
	mAttachmentInvLinkEnabled(false),
	mOutfitIsDirty(false),
	mOutfitLocked(false),
	mIsInUpdateAppearanceFromCOF(false)
{
	LLOutfitObserver& outfit_observer = LLOutfitObserver::instance();

	// unlock outfit on save operation completed
	outfit_observer.addCOFSavedCallback(boost::bind(
			&LLAppearanceMgr::setOutfitLocked, this, false));

	mUnlockOutfitTimer.reset(new LLOutfitUnLockTimer(gSavedSettings.getS32(
			"OutfitOperationsTimeout")));

	gIdleCallbacks.addFunction(&LLAttachmentsMgr::onIdle,NULL);
}

LLAppearanceMgr::~LLAppearanceMgr()
{
}

void LLAppearanceMgr::setAttachmentInvLinkEnable(bool val)
{
	llinfos << "setAttachmentInvLinkEnable => " << (int) val << llendl;
	mAttachmentInvLinkEnabled = val;
// [SL:KB] - Patch: Appearance-SyncAttach | Checked: 2010-10-05 (Catznip-3.0.0a) | Added: Catznip-2.2.0a
	if (mAttachmentInvLinkEnabled)
	{
		linkPendingAttachments();
	}
// [/SL:KB]
}

void dumpAttachmentSet(const std::set<LLUUID>& atts, const std::string& msg)
{
       llinfos << msg << llendl;
       for (std::set<LLUUID>::const_iterator it = atts.begin();
               it != atts.end();
               ++it)
       {
               LLUUID item_id = *it;
               LLViewerInventoryItem *item = gInventory.getItem(item_id);
               if (item)
                       llinfos << "atts " << item->getName() << llendl;
               else
                       llinfos << "atts " << "UNKNOWN[" << item_id.asString() << "]" << llendl;
       }
       llinfos << llendl;
}

void LLAppearanceMgr::registerAttachment(const LLUUID& item_id)
{
	   gInventory.addChangedMask(LLInventoryObserver::LABEL, item_id);
// [SL:KB] - Patch: Appearance-SyncAttach | Checked: 2010-10-05 (Catznip-3.0.0a) | Added: Catznip-2.2.0a
	   if (isLinkInCOF(item_id))
	   {
		   return;
	   }
	   mPendingAttachLinks.push_back(item_id);
// [/SL:KB]

	   if (mAttachmentInvLinkEnabled)
	   {
		   // we have to pass do_update = true to call LLAppearanceMgr::updateAppearanceFromCOF.
		   // it will trigger gAgentWariables.notifyLoadingFinished()
		   // But it is not acceptable solution. See EXT-7777
//		   LLAppearanceMgr::addCOFItemLink(item_id, false);  // Add COF link for item.
// [SL:KB] - Patch: Appearance-SyncAttach | Checked: 2010-10-05 (Catznip-3.0.0a) | Modified: Catznip-2.2.0a
		   LLPointer<LLInventoryCallback> cb = new LLRegisterAttachmentCallback();
		   LLAppearanceMgr::addCOFItemLink(item_id, false, cb);  // Add COF link for item.
// [/SL:KB]
	   }
	   else
	   {
		   //llinfos << "no link changes, inv link not enabled" << llendl;
	   }
}

void LLAppearanceMgr::unregisterAttachment(const LLUUID& item_id)
{
	   gInventory.addChangedMask(LLInventoryObserver::LABEL, item_id);
// [SL:KB] - Patch: Appearance-SyncAttach | Checked: 2010-10-05 (Catznip-3.0.0a) | Added: Catznip-2.2.0a
		uuid_vec_t::iterator itPendingAttachLink = std::find(mPendingAttachLinks.begin(), mPendingAttachLinks.end(), item_id);
		if (itPendingAttachLink != mPendingAttachLinks.end())
		{
			mPendingAttachLinks.erase(itPendingAttachLink);
		}
// [/SL:KB]

	   if (mAttachmentInvLinkEnabled)
	   {
		   LLAppearanceMgr::removeCOFItemLinks(item_id, false);
	   }
	   else
	   {
		   //llinfos << "no link changes, inv link not enabled" << llendl;
	   }
}

// [SL:KB] - Patch: Appearance-SyncAttach | Checked: 2010-09-18 (Catznip-3.0.0a) | Modified: Catznip-2.2.0a
void LLAppearanceMgr::linkPendingAttachments()
{
   LLPointer<LLInventoryCallback> cb = NULL;
   for (uuid_vec_t::const_iterator itPendingAttachLink = mPendingAttachLinks.begin(); 
			itPendingAttachLink != mPendingAttachLinks.end(); ++itPendingAttachLink)
	{
		const LLUUID& idAttachItem = *itPendingAttachLink;
		if ( (gAgentAvatarp->isWearingAttachment(idAttachItem)) && (!isLinkInCOF(idAttachItem)) )
		{
			if (!cb)
				cb = new LLRegisterAttachmentCallback();
			LLAppearanceMgr::addCOFItemLink(idAttachItem, false, cb);
		}
	}
}

void LLAppearanceMgr::onRegisterAttachmentComplete(const LLUUID& idItem)
{
	const LLUUID& idItemBase = gInventory.getLinkedItemID(idItem);

	// Remove the attachment from the pending list
	uuid_vec_t::iterator itPendingAttachLink = std::find(mPendingAttachLinks.begin(), mPendingAttachLinks.end(), idItemBase);
	if (itPendingAttachLink != mPendingAttachLinks.end())
		mPendingAttachLinks.erase(itPendingAttachLink);

	// It may have been detached already in which case we should remove the COF link
	if ( (isAgentAvatarValid()) && (!gAgentAvatarp->isWearingAttachment(idItemBase)) )
		removeCOFItemLinks(idItemBase, false);
}
// [/SL:KB]

BOOL LLAppearanceMgr::getIsInCOF(const LLUUID& obj_id) const
{
	return gInventory.isObjectDescendentOf(obj_id, getCOF());
}

// static
bool LLAppearanceMgr::isLinkInCOF(const LLUUID& obj_id)
{
	 LLInventoryModel::cat_array_t cats;
	 LLInventoryModel::item_array_t items;
	 LLLinkedItemIDMatches find_links(gInventory.getLinkedItemID(obj_id));
	 gInventory.collectDescendentsIf(LLAppearanceMgr::instance().getCOF(),
									 cats,
									 items,
	 LLInventoryModel::EXCLUDE_TRASH,
	 find_links);

	 return !items.empty();
}

BOOL LLAppearanceMgr::getIsProtectedCOFItem(const LLUUID& obj_id) const
{
	if (!getIsInCOF(obj_id)) return FALSE;

	// If a non-link somehow ended up in COF, allow deletion.
	const LLInventoryObject *obj = gInventory.getObject(obj_id);
	if (obj && !obj->getIsLinkType())
	{
		return FALSE;
	}

	// For now, don't allow direct deletion from the COF.  Instead, force users
	// to choose "Detach" or "Take Off".
	return TRUE;
	/*
	const LLInventoryObject *obj = gInventory.getObject(obj_id);
	if (!obj) return FALSE;

	// Can't delete bodyparts, since this would be equivalent to removing the item.
	if (obj->getType() == LLAssetType::AT_BODYPART) return TRUE;

	// Can't delete the folder link, since this is saved for bookkeeping.
	if (obj->getActualType() == LLAssetType::AT_LINK_FOLDER) return TRUE;

	return FALSE;
	*/
}

class CallAfterCategoryFetchStage2: public LLInventoryFetchItemsObserver
{
public:
	CallAfterCategoryFetchStage2(const uuid_vec_t& ids,
								 nullary_func_t callable) :
		LLInventoryFetchItemsObserver(ids),
		mCallable(callable)
	{
	}
	~CallAfterCategoryFetchStage2()
	{
	}
	virtual void done()
	{
		llinfos << this << " done with incomplete " << mIncomplete.size()
				<< " complete " << mComplete.size() <<  " calling callable" << llendl;

		gInventory.removeObserver(this);
		doOnIdleOneTime(mCallable);
		delete this;
	}
protected:
	nullary_func_t mCallable;
};

class CallAfterCategoryFetchStage1: public LLInventoryFetchDescendentsObserver
{
public:
	CallAfterCategoryFetchStage1(const LLUUID& cat_id, nullary_func_t callable) :
		LLInventoryFetchDescendentsObserver(cat_id),
		mCallable(callable)
	{
	}
	~CallAfterCategoryFetchStage1()
	{
	}
	virtual void done()
	{
		// What we do here is get the complete information on the items in
		// the library, and set up an observer that will wait for that to
		// happen.
		LLInventoryModel::cat_array_t cat_array;
		LLInventoryModel::item_array_t item_array;
		gInventory.collectDescendents(mComplete.front(),
									  cat_array,
									  item_array,
									  LLInventoryModel::EXCLUDE_TRASH);
		S32 count = item_array.count();
		if(!count)
		{
			llwarns << "Nothing fetched in category " << mComplete.front()
					<< llendl;
			//dec_busy_count();
			gInventory.removeObserver(this);

			// lets notify observers that loading is finished.
			gAgentWearables.notifyLoadingFinished();
			delete this;
			return;
		}

		llinfos << "stage1 got " << item_array.count() << " items, passing to stage2 " << llendl;
		uuid_vec_t ids;
		for(S32 i = 0; i < count; ++i)
		{
			ids.push_back(item_array.get(i)->getUUID());
		}
		
		gInventory.removeObserver(this);
		
		// do the fetch
		CallAfterCategoryFetchStage2 *stage2 = new CallAfterCategoryFetchStage2(ids, mCallable);
		stage2->startFetch();
		if(stage2->isFinished())
		{
			// everything is already here - call done.
			stage2->done();
		}
		else
		{
			// it's all on it's way - add an observer, and the inventory
			// will call done for us when everything is here.
			gInventory.addObserver(stage2);
		}
		delete this;
	}
protected:
	nullary_func_t mCallable;
};

void callAfterCategoryFetch(const LLUUID& cat_id, nullary_func_t cb)
{
	CallAfterCategoryFetchStage1 *stage1 = new CallAfterCategoryFetchStage1(cat_id, cb);
	stage1->startFetch();
	if (stage1->isFinished())
	{
		stage1->done();
	}
	else
	{
		gInventory.addObserver(stage1);
	}
}

void wear_multiple(const uuid_vec_t& ids, bool replace)
{
	LLPointer<LLInventoryCallback> cb = new LLUpdateAppearanceOnDestroy;
	
	bool first = true;
	uuid_vec_t::const_iterator it;
	for (it = ids.begin(); it != ids.end(); ++it)
	{
		// if replace is requested, the first item worn will replace the current top
		// item, and others will be added.
		LLAppearanceMgr::instance().wearItemOnAvatar(*it,false,first && replace,cb);
		first = false;
	}
}

// SLapp for easy-wearing of a stock (library) avatar
//
class LLWearFolderHandler : public LLCommandHandler
{
public:
	// not allowed from outside the app
	LLWearFolderHandler() : LLCommandHandler("wear_folder", UNTRUSTED_BLOCK) { }

	bool handle(const LLSD& tokens, const LLSD& query_map,
				LLMediaCtrl* web)
	{
		LLPointer<LLInventoryCategory> category = new LLInventoryCategory(query_map["folder_id"],
																		  LLUUID::null,
																		  LLFolderType::FT_CLOTHING,
																		  "Quick Appearance");
		LLSD::UUID folder_uuid = query_map["folder_id"].asUUID();
		if ( gInventory.getCategory( folder_uuid ) != NULL )
		{
			LLAppearanceMgr::getInstance()->wearInventoryCategory(category, true, false);

			// *TODOw: This may not be necessary if initial outfit is chosen already -- josh
			gAgent.setGenderChosen(TRUE);
		}

		// release avatar picker keyboard focus
		gFocusMgr.setKeyboardFocus( NULL );

		return true;
	}
};

LLWearFolderHandler gWearFolderHandler;<|MERGE_RESOLUTION|>--- conflicted
+++ resolved
@@ -501,22 +501,14 @@
 	LL_INFOS("Avatar") << self_av_string() << "Updating agent wearables with " << mResolved << " wearable items " << LL_ENDL;
 	LLAppearanceMgr::instance().updateAgentWearables(this, false);
 	
-<<<<<<< HEAD
-	// Update attachments to match those requested.
-	if (isAgentAvatarValid())
-	{
-		LL_DEBUGS("Avatar") << self_av_string() << "Updating " << mObjItems.count() << " attachments" << LL_ENDL;
-		LLAgentWearables::userUpdateAttachments(mObjItems);
-	}
-=======
 // [SL:KB] - Patch: Appearance-SyncAttach | Checked: 2010-03-22 (Catznip-3.0.0a) | Added: Catznip-2.1.2a
 //	// Update attachments to match those requested.
 //	if (isAgentAvatarValid())
 //	{
+//		LL_DEBUGS("Avatar") << self_av_string() << "Updating " << mObjItems.count() << " attachments" << LL_ENDL;
 //		llinfos << "Updating " << mObjItems.count() << " attachments" << llendl;
 //		LLAgentWearables::userUpdateAttachments(mObjItems);
 //	}
->>>>>>> 423b1f31
 
 	if (isFetchCompleted() && isMissingCompleted())
 	{
@@ -548,18 +540,14 @@
 {
 	if (!isMostRecent())
 	{
-<<<<<<< HEAD
 		// runway skip here?
 		llwarns << self_av_string() << "skipping because LLWearableHolding pattern is invalid (superceded by later outfit request)" << llendl;
-=======
-		llwarns << "skipping because LLWearableHolding pattern is invalid (superceded by later outfit request)" << llendl;
 
 // [SL:KB] - Patch: Appearance-COFCorruption | Checked: 2010-04-14 (Catznip-3.0.0a) | Added: Catznip-2.0.0a
 		// If we were signalled to stop then we shouldn't do anything else except poll for when it's safe to delete ourselves
 		doOnIdleRepeating(boost::bind(&LLWearableHoldingPattern::pollStopped, this));
 		return true;
 // [/SL:KB]
->>>>>>> 423b1f31
 	}
 
 	bool completed = isFetchCompleted();
@@ -651,17 +639,13 @@
 	{
 		if (!mHolder->isMostRecent())
 		{
-<<<<<<< HEAD
 			// runway skip here?
 			llwarns << self_av_string() << "skipping because LLWearableHolding pattern is invalid (superceded by later outfit request)" << llendl;
-=======
-			llwarns << "skipping because LLWearableHolding pattern is invalid (superceded by later outfit request)" << llendl;
 
 // [SL:KB] - Patch: Appearance-COFCorruption | Checked: 2010-04-14 (Catznip-3.0.0a) | Added: Catznip-2.0.0a
 			// If we were signalled to stop then we shouldn't do anything else except poll for when it's safe to delete ourselves
 			return;
 // [/SL:KB]
->>>>>>> 423b1f31
 		}
 
 		LL_DEBUGS("Avatar") << self_av_string() << "Recovered item for type " << mType << LL_ENDL;
@@ -754,18 +738,14 @@
 {
 	if (!isMostRecent())
 	{
-<<<<<<< HEAD
 		// runway skip here?
 		llwarns << self_av_string() << "skipping because LLWearableHolding pattern is invalid (superceded by later outfit request)" << llendl;
-=======
-		llwarns << "skipping because LLWearableHolding pattern is invalid (superceded by later outfit request)" << llendl;
 
 // [SL:KB] - Patch: Appearance-COFCorruption | Checked: 2010-04-14 (Catznip-3.0.0a) | Added: Catznip-2.0.0a
 		// If we were signalled to stop then we shouldn't do anything else except poll for when it's safe to delete ourselves
 		doOnIdleRepeating(boost::bind(&LLWearableHoldingPattern::pollStopped, this));
 		return true;
 // [/SL:KB]
->>>>>>> 423b1f31
 	}
 	
 	bool timed_out = isTimedOut();
@@ -1844,7 +1824,7 @@
 		}
 
 		// Don't remove attachments until avatar is fully loaded (should reduce random attaching/detaching/reattaching at log-on)
-		llinfos << "Updating " << obj_items.count() << " attachments" << llendl;
+		LL_DEBUGS("Avatar") << self_av_string() << "Updating " << mObjItems.count() << " attachments" << LL_ENDL;
 		LLAgentWearables::userUpdateAttachments(obj_items, !gAgentAvatarp->isFullyLoaded());
 	}
 // [/SL:KB]
