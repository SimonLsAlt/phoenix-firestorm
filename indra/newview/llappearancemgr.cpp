--- conflicted
+++ resolved
@@ -845,7 +845,6 @@
 
 	if (isAgentAvatarValid())
 	{
-<<<<<<< HEAD
 //		LL_DEBUGS("Avatar") << self_av_string() << "Updating " << mObjItems.size() << " attachments" << LL_ENDL;
 //		LLAgentWearables::llvo_vec_t objects_to_remove;
 //		LLAgentWearables::llvo_vec_t objects_to_retain;
@@ -863,7 +862,7 @@
 //		// attachments, even those that are not being removed. This is
 //		// needed to get joint positions all slammed down to their
 //		// pre-attachment states.
-//		gAgentAvatarp->clearAttachmentPosOverrides();
+//		gAgentAvatarp->clearAttachmentOverrides();
 //
 //		if (objects_to_remove.size() || items_to_add.size())
 //		{
@@ -874,42 +873,11 @@
 //		// Take off the attachments that will no longer be in the outfit.
 //		LLAgentWearables::userRemoveMultipleAttachments(objects_to_remove);
  		
-=======
-		LL_DEBUGS("Avatar") << self_av_string() << "Updating " << mObjItems.size() << " attachments" << LL_ENDL;
-		LLAgentWearables::llvo_vec_t objects_to_remove;
-		LLAgentWearables::llvo_vec_t objects_to_retain;
-		LLInventoryModel::item_array_t items_to_add;
-
-		LLAgentWearables::findAttachmentsAddRemoveInfo(mObjItems,
-													   objects_to_remove,
-													   objects_to_retain,
-													   items_to_add);
-
-		LL_DEBUGS("Avatar") << self_av_string() << "Removing " << objects_to_remove.size()
-							<< " attachments" << LL_ENDL;
-
-		// Here we remove the attachment pos overrides for *all*
-		// attachments, even those that are not being removed. This is
-		// needed to get joint positions all slammed down to their
-		// pre-attachment states.
-		gAgentAvatarp->clearAttachmentOverrides();
-
-		if (objects_to_remove.size() || items_to_add.size())
-		{
-			LL_DEBUGS("Avatar") << "ATT will remove " << objects_to_remove.size()
-								<< " and add " << items_to_add.size() << " items" << LL_ENDL;
-		}
-
-		// Take off the attachments that will no longer be in the outfit.
-		LLAgentWearables::userRemoveMultipleAttachments(objects_to_remove);
-		
->>>>>>> 9e592d52
 		// Update wearables.
 		LL_INFOS("Avatar") << self_av_string() << "HP " << index() << " updating agent wearables with "
 						   << mResolved << " wearable items " << LL_ENDL;
 		LLAppearanceMgr::instance().updateAgentWearables(this);
 		
-<<<<<<< HEAD
 //		// Restore attachment pos overrides for the attachments that
 //		// are remaining in the outfit.
 //		for (LLAgentWearables::llvo_vec_t::iterator it = objects_to_retain.begin();
@@ -917,27 +885,12 @@
 //			 ++it)
 //		{
 //			LLViewerObject *objectp = *it;
-//			gAgentAvatarp->addAttachmentPosOverridesForObject(objectp);
+//			gAgentAvatarp->addAttachmentOverridesForObject(objectp);
 //		}
 //		
 //		// Add new attachments to match those requested.
 //		LL_DEBUGS("Avatar") << self_av_string() << "Adding " << items_to_add.size() << " attachments" << LL_ENDL;
 //		LLAgentWearables::userAttachMultipleAttachments(items_to_add);
-=======
-		// Restore attachment pos overrides for the attachments that
-		// are remaining in the outfit.
-		for (LLAgentWearables::llvo_vec_t::iterator it = objects_to_retain.begin();
-			 it != objects_to_retain.end();
-			 ++it)
-		{
-			LLViewerObject *objectp = *it;
-			gAgentAvatarp->addAttachmentOverridesForObject(objectp);
-		}
-		
-		// Add new attachments to match those requested.
-		LL_DEBUGS("Avatar") << self_av_string() << "Adding " << items_to_add.size() << " attachments" << LL_ENDL;
-		LLAgentWearables::userAttachMultipleAttachments(items_to_add);
->>>>>>> 9e592d52
 	}
 
 	if (isFetchCompleted() && isMissingCompleted())
@@ -2538,7 +2491,7 @@
 		// attachments, even those that are not being removed. This is
 		// needed to get joint positions all slammed down to their
 		// pre-attachment states.
-		gAgentAvatarp->clearAttachmentPosOverrides();
+		gAgentAvatarp->clearAttachmentOverrides();
 		// (End of LL code)
 
 		// Take off the attachments that will no longer be in the outfit.
@@ -2554,7 +2507,7 @@
 		for (LLAgentWearables::llvo_vec_t::iterator it = objects_to_retain.begin(); it != objects_to_retain.end(); ++it)
 		{
 			LLViewerObject *objectp = *it;
-			gAgentAvatarp->addAttachmentPosOverridesForObject(objectp);
+			gAgentAvatarp->addAttachmentOverridesForObject(objectp);
 		}
 
 		// Add new attachments to match those requested.
