--- conflicted
+++ resolved
@@ -3800,31 +3800,23 @@
 // [RLVa:KB] - Checked: 2013-02-12 (RLVa-1.4.8)
 	bool fUpdateAppearance = false;
 	for (uuid_vec_t::const_iterator it = ids_to_remove.begin(); it != ids_to_remove.end(); ++it)
-<<<<<<< HEAD
-	{
-		const LLUUID& id_to_remove = *it;
-		const LLUUID& linked_item_id = gInventory.getLinkedItemID(id_to_remove);
+	{
+		const LLUUID& linked_item_id = gInventory.getLinkedItemID(*it);
+
+		if ( (rlv_handler_t::isEnabled()) && (!rlvPredCanRemoveItem(gInventory.getItem(linked_item_id))) )
+		{
+			continue;
+		}
+
+		fUpdateAppearance = true;
 		removeCOFItemLinks(linked_item_id);
 		addDoomedTempAttachment(linked_item_id);
 	}
-	updateAppearanceFromCOF();
-=======
-			{
-		const LLUUID& linked_item_id = gInventory.getLinkedItemID(*it);
-
-		if ( (rlv_handler_t::isEnabled()) && (!rlvPredCanRemoveItem(gInventory.getItem(linked_item_id))) )
-		{
-			continue;
-		}
-
-		fUpdateAppearance = true;
-		removeCOFItemLinks(linked_item_id);
-			}
 
 	if (fUpdateAppearance)
 	{
 		updateAppearanceFromCOF();
-	}
+}
 // [/RLVa:KB]
 //	for (uuid_vec_t::const_iterator it = ids_to_remove.begin(); it != ids_to_remove.end(); ++it)
 //	{
@@ -3833,7 +3825,6 @@
 //		removeCOFItemLinks(linked_item_id);
 //	}
 //	updateAppearanceFromCOF();
->>>>>>> da78d3f2
 }
 
 void LLAppearanceMgr::removeItemFromAvatar(const LLUUID& id_to_remove)
