--- conflicted
+++ resolved
@@ -932,22 +932,15 @@
 void recovered_item_cb(const LLUUID& item_id, LLWearableType::EType type, LLViewerWearable *wearable, LLWearableHoldingPattern* holder)
 {
 	if (!holder->isMostRecent())
-<<<<<<< HEAD
 	{
 		// runway skip here?
 		LL_WARNS() << self_av_string() << "skipping because LLWearableHolding pattern is invalid (superceded by later outfit request)" << LL_ENDL;
-	}
-=======
-		{
-			// runway skip here?
-			LL_WARNS() << self_av_string() << "skipping because LLWearableHolding pattern is invalid (superceded by later outfit request)" << LL_ENDL;
 
 // [SL:KB] - Patch: Appearance-COFCorruption | Checked: 2010-04-14 (Catznip-2.0)
 		// If we were signalled to stop then we shouldn't do anything else except poll for when it's safe to delete ourselves
 		return;
 // [/SL:KB]
-		}
->>>>>>> 63baa0a8
+	}
 
 	LL_DEBUGS("Avatar") << self_av_string() << "Recovered item for type " << type << LL_ENDL;
 	LLConstPointer<LLInventoryObject> itemp = gInventory.getItem(item_id);
@@ -2176,7 +2169,6 @@
 	dumpItemArray(wear_items,"asset_dump: wear_item");
 	dumpItemArray(obj_items,"asset_dump: obj_item");
 
-<<<<<<< HEAD
 	LLViewerInventoryCategory *cof = gInventory.getCategory(current_outfit_id);
 	if (!gInventory.isCategoryComplete(current_outfit_id))
 	{
@@ -2184,7 +2176,7 @@
 				<< " descendent_count " << cof->getDescendentCount()
 				<< " viewer desc count " << cof->getViewerDescendentCount() << LL_ENDL;
 	}
-=======
+	
 // [SL:KB] - Patch: Appearance-SyncAttach | Checked: 2010-09-22 (Catznip-2.2)
 	// Update attachments to match those requested.
 	if (isAgentAvatarValid())
@@ -2215,7 +2207,6 @@
 	}
 // [/SL:KB]
 
->>>>>>> 63baa0a8
 	if(!wear_items.size())
 	{
 		LLNotificationsUtil::add("CouldNotPutOnOutfit");
@@ -3938,19 +3929,15 @@
 		   // we have to pass do_update = true to call LLAppearanceMgr::updateAppearanceFromCOF.
 		   // it will trigger gAgentWariables.notifyLoadingFinished()
 		   // But it is not acceptable solution. See EXT-7777
-<<<<<<< HEAD
 		   if (!isLinkedInCOF(item_id))
 		   {
-			   LLPointer<LLInventoryCallback> cb = new LLUpdateAppearanceOnDestroy();
-			   LLAppearanceMgr::addCOFItemLink(item_id, cb);  // Add COF link for item.
+// [SL:KB] - Patch: Appearance-SyncAttach | Checked: 2010-10-05 (Catznip-2.2)
+	 		   LLPointer<LLInventoryCallback> cb = new LLRegisterAttachmentCallback();
+	 		   LLAppearanceMgr::addCOFItemLink(item_id, cb);  // Add COF link for item.
+// [/SL:KB]
+//			   LLPointer<LLInventoryCallback> cb = new LLUpdateAppearanceOnDestroy();
+//			   LLAppearanceMgr::addCOFItemLink(item_id, cb);  // Add COF link for item.
 		   }
-=======
-//		   LLAppearanceMgr::addCOFItemLink(item_id, false);  // Add COF link for item.
-// [SL:KB] - Patch: Appearance-SyncAttach | Checked: 2010-10-05 (Catznip-2.2)
-		   LLPointer<LLInventoryCallback> cb = new LLRegisterAttachmentCallback();
-		   LLAppearanceMgr::addCOFItemLink(item_id, false, cb);  // Add COF link for item.
-// [/SL:KB]
->>>>>>> 63baa0a8
 	   }
 	   else
 	   {
@@ -3993,7 +3980,7 @@
 			{
 				cb = new LLRegisterAttachmentCallback();
 			}
-			LLAppearanceMgr::addCOFItemLink(idAttachItem, false, cb);
+			LLAppearanceMgr::addCOFItemLink(idAttachItem, cb);
 		}
 	}
 }
