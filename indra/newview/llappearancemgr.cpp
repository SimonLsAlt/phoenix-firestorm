/** 
 * @file llappearancemgr.cpp
 * @brief Manager for initiating appearance changes on the viewer
 *
 * $LicenseInfo:firstyear=2004&license=viewerlgpl$
 * Second Life Viewer Source Code
 * Copyright (C) 2010, Linden Research, Inc.
 * 
 * This library is free software; you can redistribute it and/or
 * modify it under the terms of the GNU Lesser General Public
 * License as published by the Free Software Foundation;
 * version 2.1 of the License only.
 * 
 * This library is distributed in the hope that it will be useful,
 * but WITHOUT ANY WARRANTY; without even the implied warranty of
 * MERCHANTABILITY or FITNESS FOR A PARTICULAR PURPOSE.  See the GNU
 * Lesser General Public License for more details.
 * 
 * You should have received a copy of the GNU Lesser General Public
 * License along with this library; if not, write to the Free Software
 * Foundation, Inc., 51 Franklin Street, Fifth Floor, Boston, MA  02110-1301  USA
 * 
 * Linden Research, Inc., 945 Battery Street, San Francisco, CA  94111  USA
 * $/LicenseInfo$
 */

#include "llviewerprecompiledheaders.h"

#include <boost/lexical_cast.hpp>
#include "llaccordionctrltab.h"
#include "llagent.h"
#include "llagentcamera.h"
#include "llagentwearables.h"
#include "llappearancemgr.h"
#include "llattachmentsmgr.h"
#include "llcommandhandler.h"
#include "lleventtimer.h"
#include "llfloatersidepanelcontainer.h"
#include "llgesturemgr.h"
#include "llinventorybridge.h"
#include "llinventoryfunctions.h"
#include "llinventoryobserver.h"
#include "llnotificationsutil.h"
#include "lloutfitobserver.h"
#include "lloutfitslist.h"
#include "llselectmgr.h"
#include "llsidepanelappearance.h"
#include "llviewerobjectlist.h"
#include "llvoavatar.h"
#include "llvoavatarself.h"
#include "llviewerregion.h"
#include "llwearablelist.h"
#include "llsdutil.h"
#include "llsdserialize.h"
// [RLVa:KB] - Checked: 2011-05-22 (RLVa-1.3.1a)
#include "rlvhandler.h"
#include "rlvhelper.h"
#include "rlvlocks.h"
// [/RLVa:KB]
<<<<<<< HEAD
//-TT Client LSL Bridge
#include "fslslbridge.h"
//-TT
=======
>>>>>>> fe8b4bf1

#if LL_MSVC
// disable boost::lexical_cast warning
#pragma warning (disable:4702)
#endif

std::string self_av_string()
{
	// On logout gAgentAvatarp can already be invalid
	return isAgentAvatarValid() ? gAgentAvatarp->avString() : "";
}

// RAII thingy to guarantee that a variable gets reset when the Setter
// goes out of scope.  More general utility would be handy - TODO:
// check boost.
class BoolSetter
{
public:
	BoolSetter(bool& var):
		mVar(var)
	{
		mVar = true;
	}
	~BoolSetter()
	{
		mVar = false; 
	}
private:
	bool& mVar;
};

char ORDER_NUMBER_SEPARATOR('@');

class LLOutfitUnLockTimer: public LLEventTimer
{
public:
	LLOutfitUnLockTimer(F32 period) : LLEventTimer(period)
	{
		// restart timer on BOF changed event
		LLOutfitObserver::instance().addBOFChangedCallback(boost::bind(
				&LLOutfitUnLockTimer::reset, this));
		stop();
	}

	/*virtual*/
	BOOL tick()
	{
		if(mEventTimer.hasExpired())
		{
			LLAppearanceMgr::instance().setOutfitLocked(false);
		}
		return FALSE;
	}
	void stop() { mEventTimer.stop(); }
	void start() { mEventTimer.start(); }
	void reset() { mEventTimer.reset(); }
	BOOL getStarted() { return mEventTimer.getStarted(); }

	LLTimer&  getEventTimer() { return mEventTimer;}
};

// support for secondlife:///app/appearance SLapps
class LLAppearanceHandler : public LLCommandHandler
{
public:
	// requests will be throttled from a non-trusted browser
	LLAppearanceHandler() : LLCommandHandler("appearance", UNTRUSTED_THROTTLE) {}

	bool handle(const LLSD& params, const LLSD& query_map, LLMediaCtrl* web)
	{
		// support secondlife:///app/appearance/show, but for now we just
		// make all secondlife:///app/appearance SLapps behave this way
		if (!LLUI::sSettingGroups["config"]->getBOOL("EnableAppearance"))
		{
			LLNotificationsUtil::add("NoAppearance", LLSD(), LLSD(), std::string("SwitchToStandardSkinAndQuit"));
			return true;
		}

		LLFloaterSidePanelContainer::showPanel("appearance", LLSD());
		return true;
	}
};

LLAppearanceHandler gAppearanceHandler;


LLUUID findDescendentCategoryIDByName(const LLUUID& parent_id, const std::string& name)
{
	LLInventoryModel::cat_array_t cat_array;
	LLInventoryModel::item_array_t item_array;
	LLNameCategoryCollector has_name(name);
	gInventory.collectDescendentsIf(parent_id,
									cat_array,
									item_array,
									LLInventoryModel::EXCLUDE_TRASH,
									has_name);
	if (0 == cat_array.count())
		return LLUUID();
	else
	{
		LLViewerInventoryCategory *cat = cat_array.get(0);
		if (cat)
			return cat->getUUID();
		else
		{
			llwarns << "null cat" << llendl;
			return LLUUID();
		}
	}
}

// We want this to be much lower (e.g. 15.0 is usually fine), bumping
// up for now until we can diagnose some cases of very slow response
// to requests.
const F32 DEFAULT_RETRY_AFTER_INTERVAL = 300.0;

// Given the current back-end problems, retrying is causing too many
// duplicate items. Bump this back to 2 once they are resolved (or can
// leave at 0 if the operations become actually reliable).
const S32 DEFAULT_MAX_RETRIES = 0;

class LLCallAfterInventoryBatchMgr: public LLEventTimer 
{
public:
	LLCallAfterInventoryBatchMgr(const LLUUID& dst_cat_id,
								 const std::string& phase_name,
								 nullary_func_t on_completion_func,
								 nullary_func_t on_failure_func = no_op,
								 F32 retry_after = DEFAULT_RETRY_AFTER_INTERVAL,
								 S32 max_retries = DEFAULT_MAX_RETRIES
		):
		mDstCatID(dst_cat_id),
		mTrackingPhase(phase_name),
		mOnCompletionFunc(on_completion_func),
		mOnFailureFunc(on_failure_func),
		mRetryAfter(retry_after),
		mMaxRetries(max_retries),
		mPendingRequests(0),
		mFailCount(0),
		mCompletionOrFailureCalled(false),
		mRetryCount(0),
		LLEventTimer(5.0)
	{
		if (!mTrackingPhase.empty())
		{
			selfStartPhase(mTrackingPhase);
		}
	}

	void addItems(LLInventoryModel::item_array_t& src_items)
	{
		for (LLInventoryModel::item_array_t::const_iterator it = src_items.begin();
			 it != src_items.end();
			 ++it)
		{
			LLViewerInventoryItem* item = *it;
			llassert(item);
			addItem(item->getUUID());
		}
	}

	// Request or re-request operation for specified item.
	void addItem(const LLUUID& item_id)
	{
		LL_DEBUGS("Avatar") << "item_id " << item_id << llendl;
		
		if (!requestOperation(item_id))
		{
			LL_DEBUGS("Avatar") << "item_id " << item_id << " requestOperation false, skipping" << llendl;
			return;
		}

		mPendingRequests++;
		// On a re-request, this will reset the timer.
		mWaitTimes[item_id] = LLTimer();
		if (mRetryCounts.find(item_id) == mRetryCounts.end())
		{
			mRetryCounts[item_id] = 0;
		}
		else
		{
			mRetryCounts[item_id]++;
		}
	}

	virtual bool requestOperation(const LLUUID& item_id) = 0;

	void onOp(const LLUUID& src_id, const LLUUID& dst_id, LLTimer timestamp)
	{
		if (ll_frand() < gSavedSettings.getF32("InventoryDebugSimulateLateOpRate"))
		{
			llwarns << "Simulating late operation by punting handling to later" << llendl;
			doAfterInterval(boost::bind(&LLCallAfterInventoryBatchMgr::onOp,this,src_id,dst_id,timestamp),
							mRetryAfter);
			return;
		}
		mPendingRequests--;
		F32 elapsed = timestamp.getElapsedTimeF32();
		LL_DEBUGS("Avatar") << "op done, src_id " << src_id << " dst_id " << dst_id << " after " << elapsed << " seconds" << llendl;
		if (mWaitTimes.find(src_id) == mWaitTimes.end())
		{
			// No longer waiting for this item - either serviced
			// already or gave up after too many retries.
			llwarns << "duplicate or late operation, src_id " << src_id << "dst_id " << dst_id
					<< " elapsed " << elapsed << " after end " << (S32) mCompletionOrFailureCalled << llendl;
		}
		mTimeStats.push(elapsed);
		mWaitTimes.erase(src_id);
		if (mWaitTimes.empty() && !mCompletionOrFailureCalled)
		{
			onCompletionOrFailure();
		}
	}

	void onCompletionOrFailure()
	{
		assert (!mCompletionOrFailureCalled);
		mCompletionOrFailureCalled = true;
		
		// Will never call onCompletion() if any item has been flagged as
		// a failure - otherwise could wind up with corrupted
		// outfit, involuntary nudity, etc.
		reportStats();
		if (!mTrackingPhase.empty())
		{
			selfStopPhase(mTrackingPhase);
		}
		if (!mFailCount)
		{
			onCompletion();
		}
		else
		{
			onFailure();
		}
	}

	void onFailure()
	{
		llinfos << "failed" << llendl;
		mOnFailureFunc();
	}

	void onCompletion()
	{
		llinfos << "done" << llendl;
		mOnCompletionFunc();
	}
	
	// virtual
	// Will be deleted after returning true - only safe to do this if all callbacks have fired.
	BOOL tick()
	{
		// mPendingRequests will be zero if all requests have been
		// responded to.  mWaitTimes.empty() will be true if we have
		// received at least one reply for each UUID.  If requests
		// have been dropped and retried, these will not necessarily
		// be the same.  Only safe to return true if all requests have
		// been serviced, since it will result in this object being
		// deleted.
		bool all_done = (mPendingRequests==0);

		if (!mWaitTimes.empty())
		{
			llwarns << "still waiting on " << mWaitTimes.size() << " items" << llendl;
			for (std::map<LLUUID,LLTimer>::iterator it = mWaitTimes.begin();
				 it != mWaitTimes.end();)
			{
				// Use a copy of iterator because it may be erased/invalidated.
				std::map<LLUUID,LLTimer>::iterator curr_it = it;
				++it;
				
				F32 time_waited = curr_it->second.getElapsedTimeF32();
				S32 retries = mRetryCounts[curr_it->first];
				if (time_waited > mRetryAfter)
				{
					if (retries < mMaxRetries)
					{
						LL_DEBUGS("Avatar") << "Waited " << time_waited <<
							" for " << curr_it->first << ", retrying" << llendl;
						mRetryCount++;
						addItem(curr_it->first);
					}
					else
					{
						llwarns << "Giving up on " << curr_it->first << " after too many retries" << llendl;
						mWaitTimes.erase(curr_it);
						mFailCount++;
					}
				}
				if (mWaitTimes.empty())
				{
					onCompletionOrFailure();
				}

			}
		}
		return all_done;
	}

	void reportStats()
	{
		LL_DEBUGS("Avatar") << "Phase: " << mTrackingPhase << llendl;
		LL_DEBUGS("Avatar") << "mFailCount: " << mFailCount << llendl;
		LL_DEBUGS("Avatar") << "mRetryCount: " << mRetryCount << llendl;
		LL_DEBUGS("Avatar") << "Times: n " << mTimeStats.getCount() << " min " << mTimeStats.getMinValue() << " max " << mTimeStats.getMaxValue() << llendl;
		LL_DEBUGS("Avatar") << "Mean " << mTimeStats.getMean() << " stddev " << mTimeStats.getStdDev() << llendl;
	}
	
	virtual ~LLCallAfterInventoryBatchMgr()
	{
		LL_DEBUGS("Avatar") << "deleting" << llendl;
	}

protected:
	std::string mTrackingPhase;
	std::map<LLUUID,LLTimer> mWaitTimes;
	std::map<LLUUID,S32> mRetryCounts;
	LLUUID mDstCatID;
	nullary_func_t mOnCompletionFunc;
	nullary_func_t mOnFailureFunc;
	F32 mRetryAfter;
	S32 mMaxRetries;
	S32 mPendingRequests;
	S32 mFailCount;
	S32 mRetryCount;
	bool mCompletionOrFailureCalled;
	LLViewerStats::StatsAccumulator mTimeStats;
};

class LLCallAfterInventoryCopyMgr: public LLCallAfterInventoryBatchMgr
{
public:
	LLCallAfterInventoryCopyMgr(LLInventoryModel::item_array_t& src_items,
								const LLUUID& dst_cat_id,
								const std::string& phase_name,
								nullary_func_t on_completion_func,
								nullary_func_t on_failure_func = no_op,
								 F32 retry_after = DEFAULT_RETRY_AFTER_INTERVAL,
								 S32 max_retries = DEFAULT_MAX_RETRIES
		):
		LLCallAfterInventoryBatchMgr(dst_cat_id, phase_name, on_completion_func, on_failure_func, retry_after, max_retries)
	{
		addItems(src_items);
	}
	
	virtual bool requestOperation(const LLUUID& item_id)
	{
		LLViewerInventoryItem *item = gInventory.getItem(item_id);
		llassert(item);
		LL_DEBUGS("Avatar") << "copying item " << item_id << llendl;
		if (ll_frand() < gSavedSettings.getF32("InventoryDebugSimulateOpFailureRate"))
		{
			LL_DEBUGS("Avatar") << "simulating failure by not sending request for item " << item_id << llendl;
			return true;
		}
		copy_inventory_item(
			gAgent.getID(),
			item->getPermissions().getOwner(),
			item->getUUID(),
			mDstCatID,
			std::string(),
			new LLBoostFuncInventoryCallback(boost::bind(&LLCallAfterInventoryBatchMgr::onOp,this,item_id,_1,LLTimer()))
			);
		return true;
	}
};

class LLCallAfterInventoryLinkMgr: public LLCallAfterInventoryBatchMgr
{
public:
	LLCallAfterInventoryLinkMgr(LLInventoryModel::item_array_t& src_items,
								const LLUUID& dst_cat_id,
								const std::string& phase_name,
								nullary_func_t on_completion_func,
								nullary_func_t on_failure_func = no_op,
								 F32 retry_after = DEFAULT_RETRY_AFTER_INTERVAL,
								 S32 max_retries = DEFAULT_MAX_RETRIES
		):
		LLCallAfterInventoryBatchMgr(dst_cat_id, phase_name, on_completion_func, on_failure_func, retry_after, max_retries)
	{
		addItems(src_items);
	}
	
	virtual bool requestOperation(const LLUUID& item_id)
	{
		bool request_sent = false;
		LLViewerInventoryItem *item = gInventory.getItem(item_id);
		if (item)
		{
			if (item->getParentUUID() == mDstCatID)
			{
				LL_DEBUGS("Avatar") << "item " << item_id << " name " << item->getName() << " is already a child of " << mDstCatID << llendl;
				return false;
			}
			LL_DEBUGS("Avatar") << "linking item " << item_id << " name " << item->getName() << " to " << mDstCatID << llendl;
			// create an inventory item link.
			if (ll_frand() < gSavedSettings.getF32("InventoryDebugSimulateOpFailureRate"))
			{
				LL_DEBUGS("Avatar") << "simulating failure by not sending request for item " << item_id << llendl;
				return true;
			}
			link_inventory_item(gAgent.getID(),
								item->getLinkedUUID(),
								mDstCatID,
								item->getName(),
								item->getActualDescription(),
								LLAssetType::AT_LINK,
								new LLBoostFuncInventoryCallback(
									boost::bind(&LLCallAfterInventoryBatchMgr::onOp,this,item_id,_1,LLTimer())));
			return true;
		}
		else
		{
			// create a base outfit link if appropriate.
			LLViewerInventoryCategory *catp = gInventory.getCategory(item_id);
			if (!catp)
			{
				llwarns << "link request failed, id not found as inventory item or category " << item_id << llendl;
				return false;
			}
			const LLUUID cof = LLAppearanceMgr::instance().getCOF();
			std::string new_outfit_name = "";

			LLAppearanceMgr::instance().purgeBaseOutfitLink(cof);

			if (catp && catp->getPreferredType() == LLFolderType::FT_OUTFIT)
			{
				if (ll_frand() < gSavedSettings.getF32("InventoryDebugSimulateOpFailureRate"))
				{
					LL_DEBUGS("Avatar") << "simulating failure by not sending request for item " << item_id << llendl;
					return true;
				}
				LL_DEBUGS("Avatar") << "linking folder " << item_id << " name " << catp->getName() << " to cof " << cof << llendl;
				link_inventory_item(gAgent.getID(), item_id, cof, catp->getName(), "",
									LLAssetType::AT_LINK_FOLDER, 
									new LLBoostFuncInventoryCallback(
										boost::bind(&LLCallAfterInventoryBatchMgr::onOp,this,item_id,_1,LLTimer())));
				new_outfit_name = catp->getName();
				request_sent = true;
			}
	
			LLAppearanceMgr::instance().updatePanelOutfitName(new_outfit_name);
		}
		return request_sent;
	}
};

LLUpdateAppearanceOnDestroy::LLUpdateAppearanceOnDestroy(bool update_base_outfit_ordering):
	mFireCount(0),
	mUpdateBaseOrder(update_base_outfit_ordering)
{
	selfStartPhase("update_appearance_on_destroy");
}

LLUpdateAppearanceOnDestroy::~LLUpdateAppearanceOnDestroy()
{
	if (!LLApp::isExiting())
	{
		// speculative fix for MAINT-1150
		LL_INFOS("Avatar") << self_av_string() << "done update appearance on destroy" << LL_ENDL;

		selfStopPhase("update_appearance_on_destroy");

		LLAppearanceMgr::instance().updateAppearanceFromCOF(mUpdateBaseOrder);
	}
}

void LLUpdateAppearanceOnDestroy::fire(const LLUUID& inv_item)
{
	LLViewerInventoryItem* item = (LLViewerInventoryItem*)gInventory.getItem(inv_item);
	const std::string item_name = item ? item->getName() : "ITEM NOT FOUND";
#ifndef LL_RELEASE_FOR_DOWNLOAD
	LL_DEBUGS("Avatar") << self_av_string() << "callback fired [ name:" << item_name << " UUID:" << inv_item << " count:" << mFireCount << " ] " << LL_ENDL;
#endif
	mFireCount++;
}

struct LLFoundData
{
	LLFoundData() :
		mAssetType(LLAssetType::AT_NONE),
		mWearableType(LLWearableType::WT_INVALID),
		mWearable(NULL) {}

	LLFoundData(const LLUUID& item_id,
				const LLUUID& asset_id,
				const std::string& name,
				const LLAssetType::EType& asset_type,
				const LLWearableType::EType& wearable_type,
				const bool is_replacement = false
		) :
		mItemID(item_id),
		mAssetID(asset_id),
		mName(name),
		mAssetType(asset_type),
		mWearableType(wearable_type),
		mIsReplacement(is_replacement),
		mWearable( NULL ) {}
	
	LLUUID mItemID;
	LLUUID mAssetID;
	std::string mName;
	LLAssetType::EType mAssetType;
	LLWearableType::EType mWearableType;
	LLViewerWearable* mWearable;
	bool mIsReplacement;
};

	
class LLWearableHoldingPattern
{
	LOG_CLASS(LLWearableHoldingPattern);

public:
	LLWearableHoldingPattern();
	~LLWearableHoldingPattern();

	bool pollFetchCompletion();
	void onFetchCompletion();
	bool isFetchCompleted();
	bool isTimedOut();

	void checkMissingWearables();
	bool pollMissingWearables();
	bool isMissingCompleted();
	void recoverMissingWearable(LLWearableType::EType type);
	void clearCOFLinksForMissingWearables();
	
	void onWearableAssetFetch(LLViewerWearable *wearable);
	void onAllComplete();

// [SL:KB] - Patch: Appearance-COFCorruption | Checked: 2010-04-14 (Catznip-2.0)
	bool pollStopped();
// [/SL:KB]

	typedef std::list<LLFoundData> found_list_t;
	found_list_t& getFoundList();
	void eraseTypeToLink(LLWearableType::EType type);
	void eraseTypeToRecover(LLWearableType::EType type);
//	void setObjItems(const LLInventoryModel::item_array_t& items);
	void setGestItems(const LLInventoryModel::item_array_t& items);
	bool isMostRecent();
	void handleLateArrivals();
	void resetTime(F32 timeout);
	
private:
	found_list_t mFoundList;
//	LLInventoryModel::item_array_t mObjItems;
	LLInventoryModel::item_array_t mGestItems;
	typedef std::set<S32> type_set_t;
	type_set_t mTypesToRecover;
	type_set_t mTypesToLink;
	S32 mResolved;
	LLTimer mWaitTime;
	bool mFired;
	typedef std::set<LLWearableHoldingPattern*> type_set_hp;
	static type_set_hp sActiveHoldingPatterns;
	bool mIsMostRecent;
	std::set<LLViewerWearable*> mLateArrivals;
	bool mIsAllComplete;
};

LLWearableHoldingPattern::type_set_hp LLWearableHoldingPattern::sActiveHoldingPatterns;

LLWearableHoldingPattern::LLWearableHoldingPattern():
	mResolved(0),
	mFired(false),
	mIsMostRecent(true),
	mIsAllComplete(false)
{
	if (sActiveHoldingPatterns.size()>0)
	{
		llinfos << "Creating LLWearableHoldingPattern when "
				<< sActiveHoldingPatterns.size()
				<< " other attempts are active."
				<< " Flagging others as invalid."
				<< llendl;
		for (type_set_hp::iterator it = sActiveHoldingPatterns.begin();
			 it != sActiveHoldingPatterns.end();
			 ++it)
		{
			(*it)->mIsMostRecent = false;
		}
			 
	}
	sActiveHoldingPatterns.insert(this);
	selfStartPhase("holding_pattern");
}

LLWearableHoldingPattern::~LLWearableHoldingPattern()
{
	sActiveHoldingPatterns.erase(this);
	if (isMostRecent())
	{
		selfStopPhase("holding_pattern");
	}
}

bool LLWearableHoldingPattern::isMostRecent()
{
	return mIsMostRecent;
}

LLWearableHoldingPattern::found_list_t& LLWearableHoldingPattern::getFoundList()
{
	return mFoundList;
}

void LLWearableHoldingPattern::eraseTypeToLink(LLWearableType::EType type)
{
	mTypesToLink.erase(type);
}

void LLWearableHoldingPattern::eraseTypeToRecover(LLWearableType::EType type)
{
	mTypesToRecover.erase(type);
}

// [SL:KB] - Patch: Appearance-SyncAttach | Checked: 2010-06-19 (Catznip-2.1)
//void LLWearableHoldingPattern::setObjItems(const LLInventoryModel::item_array_t& items)
//{
//	mObjItems = items;
//}

void LLWearableHoldingPattern::setGestItems(const LLInventoryModel::item_array_t& items)
{
	mGestItems = items;
}

bool LLWearableHoldingPattern::isFetchCompleted()
{
	return (mResolved >= (S32)getFoundList().size()); // have everything we were waiting for?
}

bool LLWearableHoldingPattern::isTimedOut()
{
	return mWaitTime.hasExpired();
}

void LLWearableHoldingPattern::checkMissingWearables()
{
	if (!isMostRecent())
	{
		// runway why don't we actually skip here?
		llwarns << self_av_string() << "skipping because LLWearableHolding pattern is invalid (superceded by later outfit request)" << llendl;
	}

	std::vector<S32> found_by_type(LLWearableType::WT_COUNT,0);
	std::vector<S32> requested_by_type(LLWearableType::WT_COUNT,0);
	for (found_list_t::iterator it = getFoundList().begin(); it != getFoundList().end(); ++it)
	{
		LLFoundData &data = *it;
		if (data.mWearableType < LLWearableType::WT_COUNT)
			requested_by_type[data.mWearableType]++;
		if (data.mWearable)
			found_by_type[data.mWearableType]++;
	}

	for (S32 type = 0; type < LLWearableType::WT_COUNT; ++type)
	{
		if (requested_by_type[type] > found_by_type[type])
		{
			llwarns << self_av_string() << "got fewer wearables than requested, type " << type << ": requested " << requested_by_type[type] << ", found " << found_by_type[type] << llendl;
		}
		if (found_by_type[type] > 0)
			continue;
		if (
			// If at least one wearable of certain types (pants/shirt/skirt)
			// was requested but none was found, create a default asset as a replacement.
			// In all other cases, don't do anything.
			// For critical types (shape/hair/skin/eyes), this will keep the avatar as a cloud 
			// due to logic in LLVOAvatarSelf::getIsCloud().
			// For non-critical types (tatoo, socks, etc.) the wearable will just be missing.
			(requested_by_type[type] > 0) &&  
			((type == LLWearableType::WT_PANTS) || (type == LLWearableType::WT_SHIRT) || (type == LLWearableType::WT_SKIRT)))
		{
			mTypesToRecover.insert(type);
			mTypesToLink.insert(type);
			recoverMissingWearable((LLWearableType::EType)type);
			llwarns << self_av_string() << "need to replace " << type << llendl; 
		}
	}

	resetTime(60.0F);

	selfStartPhase("get_missing_wearables");
	if (!pollMissingWearables())
	{
		doOnIdleRepeating(boost::bind(&LLWearableHoldingPattern::pollMissingWearables,this));
	}
}

void LLWearableHoldingPattern::onAllComplete()
{
	if (isAgentAvatarValid())
	{
		gAgentAvatarp->outputRezTiming("Agent wearables fetch complete");
	}

	if (!isMostRecent())
	{
		// runway need to skip here?
		llwarns << self_av_string() << "skipping because LLWearableHolding pattern is invalid (superceded by later outfit request)" << llendl;
	}

	// Activate all gestures in this folder
	if (mGestItems.count() > 0)
	{
		LL_DEBUGS("Avatar") << self_av_string() << "Activating " << mGestItems.count() << " gestures" << LL_ENDL;
		
		LLGestureMgr::instance().activateGestures(mGestItems);
		
		// Update the inventory item labels to reflect the fact
		// they are active.
		LLViewerInventoryCategory* catp =
			gInventory.getCategory(LLAppearanceMgr::instance().getCOF());
		
		if (catp)
		{
			gInventory.updateCategory(catp);
			gInventory.notifyObservers();
		}
	}

	// Update wearables.
	LL_INFOS("Avatar") << self_av_string() << "Updating agent wearables with " << mResolved << " wearable items " << LL_ENDL;
	LLAppearanceMgr::instance().updateAgentWearables(this, false);
	
// [SL:KB] - Patch: Appearance-SyncAttach | Checked: 2010-03-22 (Catznip-2.1)
//	// Update attachments to match those requested.
//	if (isAgentAvatarValid())
//	{
//		LL_DEBUGS("Avatar") << self_av_string() << "Updating " << mObjItems.count() << " attachments" << LL_ENDL;
//		llinfos << "Updating " << mObjItems.count() << " attachments" << llendl;
//		LLAgentWearables::userUpdateAttachments(mObjItems);
//	}

	if (isFetchCompleted() && isMissingCompleted())
	{
		// Only safe to delete if all wearable callbacks and all missing wearables completed.
		delete this;
	}
	else
	{
		mIsAllComplete = true;
		handleLateArrivals();
	}
}

void LLWearableHoldingPattern::onFetchCompletion()
{
	selfStopPhase("get_wearables");
		
	if (!isMostRecent())
	{
		// runway skip here?
		llwarns << self_av_string() << "skipping because LLWearableHolding pattern is invalid (superceded by later outfit request)" << llendl;
	}

	checkMissingWearables();
}

// Runs as an idle callback until all wearables are fetched (or we time out).
bool LLWearableHoldingPattern::pollFetchCompletion()
{
	if (!isMostRecent())
	{
		// runway skip here?
		llwarns << self_av_string() << "skipping because LLWearableHolding pattern is invalid (superceded by later outfit request)" << llendl;

// [SL:KB] - Patch: Appearance-COFCorruption | Checked: 2010-04-14 (Catznip-2.0)
		// If we were signalled to stop then we shouldn't do anything else except poll for when it's safe to delete ourselves
		doOnIdleRepeating(boost::bind(&LLWearableHoldingPattern::pollStopped, this));
		return true;
// [/SL:KB]
	}

	bool completed = isFetchCompleted();
	bool timed_out = isTimedOut();
	bool done = completed || timed_out;

	if (done)
	{
		LL_INFOS("Avatar") << self_av_string() << "polling, done status: " << completed << " timed out " << timed_out
				<< " elapsed " << mWaitTime.getElapsedTimeF32() << LL_ENDL;

		mFired = true;
		
		if (timed_out)
		{
			llwarns << self_av_string() << "Exceeded max wait time for wearables, updating appearance based on what has arrived" << llendl;
		}

		onFetchCompletion();
	}
	return done;
}

void recovered_item_link_cb(const LLUUID& item_id, LLWearableType::EType type, LLViewerWearable *wearable, LLWearableHoldingPattern* holder)
{
	if (!holder->isMostRecent())
	{
		llwarns << "skipping because LLWearableHolding pattern is invalid (superceded by later outfit request)" << llendl;
		// runway skip here?
	}

	llinfos << "Recovered item link for type " << type << llendl;
	holder->eraseTypeToLink(type);
	// Add wearable to FoundData for actual wearing
	LLViewerInventoryItem *item = gInventory.getItem(item_id);
	LLViewerInventoryItem *linked_item = item ? item->getLinkedItem() : NULL;

	if (linked_item)
	{
		gInventory.addChangedMask(LLInventoryObserver::LABEL, linked_item->getUUID());
			
		if (item)
		{
			LLFoundData found(linked_item->getUUID(),
							  linked_item->getAssetUUID(),
							  linked_item->getName(),
							  linked_item->getType(),
							  linked_item->isWearableType() ? linked_item->getWearableType() : LLWearableType::WT_INVALID,
							  true // is replacement
				);
			found.mWearable = wearable;
			holder->getFoundList().push_front(found);
		}
		else
		{
			llwarns << self_av_string() << "inventory item not found for recovered wearable" << llendl;
		}
	}
	else
	{
		llwarns << self_av_string() << "inventory link not found for recovered wearable" << llendl;
	}
}

void recovered_item_cb(const LLUUID& item_id, LLWearableType::EType type, LLViewerWearable *wearable, LLWearableHoldingPattern* holder)
{
	if (!holder->isMostRecent())
	{
		// runway skip here?
		llwarns << self_av_string() << "skipping because LLWearableHolding pattern is invalid (superceded by later outfit request)" << llendl;

// [SL:KB] - Patch: Appearance-COFCorruption | Checked: 2010-04-14 (Catznip-2.0)
		// If we were signalled to stop then we shouldn't do anything else except poll for when it's safe to delete ourselves
		return;
// [/SL:KB]
	}

	LL_DEBUGS("Avatar") << self_av_string() << "Recovered item for type " << type << LL_ENDL;
	LLViewerInventoryItem *itemp = gInventory.getItem(item_id);
	wearable->setItemID(item_id);
	LLPointer<LLInventoryCallback> cb = new LLBoostFuncInventoryCallback(boost::bind(recovered_item_link_cb,_1,type,wearable,holder));
	holder->eraseTypeToRecover(type);
	llassert(itemp);
	if (itemp)
	{
		link_inventory_item( gAgent.getID(),
							 item_id,
							 LLAppearanceMgr::instance().getCOF(),
							 itemp->getName(),
							 itemp->getDescription(),
							 LLAssetType::AT_LINK,
							 cb);
	}
}

void LLWearableHoldingPattern::recoverMissingWearable(LLWearableType::EType type)
{
	if (!isMostRecent())
	{
		// runway skip here?
		llwarns << self_av_string() << "skipping because LLWearableHolding pattern is invalid (superceded by later outfit request)" << llendl;
	}
	
		// Try to recover by replacing missing wearable with a new one.
	LLNotificationsUtil::add("ReplacedMissingWearable");
	lldebugs << "Wearable " << LLWearableType::getTypeLabel(type)
			 << " could not be downloaded.  Replaced inventory item with default wearable." << llendl;
	LLViewerWearable* wearable = LLWearableList::instance().createNewWearable(type, gAgentAvatarp);

	// Add a new one in the lost and found folder.
	const LLUUID lost_and_found_id = gInventory.findCategoryUUIDForType(LLFolderType::FT_LOST_AND_FOUND);
	LLPointer<LLInventoryCallback> cb = new LLBoostFuncInventoryCallback(boost::bind(recovered_item_cb,_1,type,wearable,this));

	create_inventory_item(gAgent.getID(),
						  gAgent.getSessionID(),
						  lost_and_found_id,
						  wearable->getTransactionID(),
						  wearable->getName(),
						  wearable->getDescription(),
						  wearable->getAssetType(),
						  LLInventoryType::IT_WEARABLE,
						  wearable->getType(),
						  wearable->getPermissions().getMaskNextOwner(),
						  cb);
}

bool LLWearableHoldingPattern::isMissingCompleted()
{
	return mTypesToLink.size()==0 && mTypesToRecover.size()==0;
}

void LLWearableHoldingPattern::clearCOFLinksForMissingWearables()
{
	for (found_list_t::iterator it = getFoundList().begin(); it != getFoundList().end(); ++it)
	{
		LLFoundData &data = *it;
		if ((data.mWearableType < LLWearableType::WT_COUNT) && (!data.mWearable))
		{
			// Wearable link that was never resolved; remove links to it from COF
			LL_INFOS("Avatar") << self_av_string() << "removing link for unresolved item " << data.mItemID.asString() << LL_ENDL;
			LLAppearanceMgr::instance().removeCOFItemLinks(data.mItemID);
		}
	}
}

// [SL:KB] - Patch: Appearance-COFCorruption | Checked: 2010-04-14 (Catznip-2.0)
bool LLWearableHoldingPattern::pollStopped()
{
	// We have to keep on polling until we're sure that all callbacks have completed or they'll cause a crash
	if ( (isFetchCompleted()) && (isMissingCompleted()) )
	{
		delete this;
		return true;
	}
	return false;
}
// [/SL:KB]

bool LLWearableHoldingPattern::pollMissingWearables()
{
	if (!isMostRecent())
	{
		// runway skip here?
		llwarns << self_av_string() << "skipping because LLWearableHolding pattern is invalid (superceded by later outfit request)" << llendl;

// [SL:KB] - Patch: Appearance-COFCorruption | Checked: 2010-04-14 (Catznip-2.0)
		// If we were signalled to stop then we shouldn't do anything else except poll for when it's safe to delete ourselves
		doOnIdleRepeating(boost::bind(&LLWearableHoldingPattern::pollStopped, this));
		return true;
// [/SL:KB]
	}
	
	bool timed_out = isTimedOut();
	bool missing_completed = isMissingCompleted();
	bool done = timed_out || missing_completed;

	if (!done)
	{
		LL_INFOS("Avatar") << self_av_string() << "polling missing wearables, waiting for items " << mTypesToRecover.size()
				<< " links " << mTypesToLink.size()
				<< " wearables, timed out " << timed_out
				<< " elapsed " << mWaitTime.getElapsedTimeF32()
				<< " done " << done << LL_ENDL;
	}

	if (done)
	{
		selfStopPhase("get_missing_wearables");

		gAgentAvatarp->debugWearablesLoaded();

		// BAP - if we don't call clearCOFLinksForMissingWearables()
		// here, we won't have to add the link back in later if the
		// wearable arrives late.  This is to avoid corruption of
		// wearable ordering info.  Also has the effect of making
		// unworn item links visible in the COF under some
		// circumstances.

		//clearCOFLinksForMissingWearables();
		onAllComplete();
	}
	return done;
}

// Handle wearables that arrived after the timeout period expired.
void LLWearableHoldingPattern::handleLateArrivals()
{
	// Only safe to run if we have previously finished the missing
	// wearables and other processing - otherwise we could be in some
	// intermediate state - but have not been superceded by a later
	// outfit change request.
	if (mLateArrivals.size() == 0)
	{
		// Nothing to process.
		return;
	}
	if (!isMostRecent())
	{
		llwarns << self_av_string() << "Late arrivals not handled - outfit change no longer valid" << llendl;
	}
	if (!mIsAllComplete)
	{
		llwarns << self_av_string() << "Late arrivals not handled - in middle of missing wearables processing" << llendl;
	}

	LL_INFOS("Avatar") << self_av_string() << "Need to handle " << mLateArrivals.size() << " late arriving wearables" << LL_ENDL;

	// Update mFoundList using late-arriving wearables.
	std::set<LLWearableType::EType> replaced_types;
	for (LLWearableHoldingPattern::found_list_t::iterator iter = getFoundList().begin();
		 iter != getFoundList().end(); ++iter)
	{
		LLFoundData& data = *iter;
		for (std::set<LLViewerWearable*>::iterator wear_it = mLateArrivals.begin();
			 wear_it != mLateArrivals.end();
			 ++wear_it)
		{
			LLViewerWearable *wearable = *wear_it;

			if(wearable->getAssetID() == data.mAssetID)
			{
				data.mWearable = wearable;

				replaced_types.insert(data.mWearableType);

				// BAP - if we didn't call
				// clearCOFLinksForMissingWearables() earlier, we
				// don't need to restore the link here.  Fixes
				// wearable ordering problems.

				// LLAppearanceMgr::instance().addCOFItemLink(data.mItemID,false);

				// BAP failing this means inventory or asset server
				// are corrupted in a way we don't handle.
				llassert((data.mWearableType < LLWearableType::WT_COUNT) && (wearable->getType() == data.mWearableType));
				break;
			}
		}
	}

	// Remove COF links for any default wearables previously used to replace the late arrivals.
	// All this pussyfooting around with a while loop and explicit
	// iterator incrementing is to allow removing items from the list
	// without clobbering the iterator we're using to navigate.
	LLWearableHoldingPattern::found_list_t::iterator iter = getFoundList().begin();
	while (iter != getFoundList().end())
	{
		LLFoundData& data = *iter;

		// If an item of this type has recently shown up, removed the corresponding replacement wearable from COF.
		if (data.mWearable && data.mIsReplacement &&
			replaced_types.find(data.mWearableType) != replaced_types.end())
		{
			LLAppearanceMgr::instance().removeCOFItemLinks(data.mItemID);
			std::list<LLFoundData>::iterator clobber_ator = iter;
			++iter;
			getFoundList().erase(clobber_ator);
		}
		else
		{
			++iter;
		}
	}

	// Clear contents of late arrivals.
	mLateArrivals.clear();

	// Update appearance based on mFoundList
	LLAppearanceMgr::instance().updateAgentWearables(this, false);
}

void LLWearableHoldingPattern::resetTime(F32 timeout)
{
	mWaitTime.reset();
	mWaitTime.setTimerExpirySec(timeout);
}

void LLWearableHoldingPattern::onWearableAssetFetch(LLViewerWearable *wearable)
{
	if (!isMostRecent())
	{
		llwarns << self_av_string() << "skipping because LLWearableHolding pattern is invalid (superceded by later outfit request)" << llendl;
	}
	
	mResolved += 1;  // just counting callbacks, not successes.
	LL_DEBUGS("Avatar") << self_av_string() << "resolved " << mResolved << "/" << getFoundList().size() << LL_ENDL;
	if (!wearable)
	{
		llwarns << self_av_string() << "no wearable found" << llendl;
	}

	if (mFired)
	{
		llwarns << self_av_string() << "called after holder fired" << llendl;
		if (wearable)
		{
			mLateArrivals.insert(wearable);
			if (mIsAllComplete)
			{
				handleLateArrivals();
			}
		}
		return;
	}

	if (!wearable)
	{
		return;
	}

	for (LLWearableHoldingPattern::found_list_t::iterator iter = getFoundList().begin();
		 iter != getFoundList().end(); ++iter)
	{
		LLFoundData& data = *iter;
		if(wearable->getAssetID() == data.mAssetID)
		{
			// Failing this means inventory or asset server are corrupted in a way we don't handle.
			if ((data.mWearableType >= LLWearableType::WT_COUNT) || (wearable->getType() != data.mWearableType))
			{
				llwarns << self_av_string() << "recovered wearable but type invalid. inventory wearable type: " << data.mWearableType << " asset wearable type: " << wearable->getType() << llendl;
				break;
			}

			data.mWearable = wearable;
		}
	}
}

static void onWearableAssetFetch(LLViewerWearable* wearable, void* data)
{
	LLWearableHoldingPattern* holder = (LLWearableHoldingPattern*)data;
	holder->onWearableAssetFetch(wearable);
}


static void removeDuplicateItems(LLInventoryModel::item_array_t& items)
{
	LLInventoryModel::item_array_t new_items;
	std::set<LLUUID> items_seen;
	std::deque<LLViewerInventoryItem*> tmp_list;
	// Traverse from the front and keep the first of each item
	// encountered, so we actually keep the *last* of each duplicate
	// item.  This is needed to give the right priority when adding
	// duplicate items to an existing outfit.
	for (S32 i=items.count()-1; i>=0; i--)
	{
		LLViewerInventoryItem *item = items.get(i);
		LLUUID item_id = item->getLinkedUUID();
		if (items_seen.find(item_id)!=items_seen.end())
			continue;
		items_seen.insert(item_id);
		tmp_list.push_front(item);
	}
	for (std::deque<LLViewerInventoryItem*>::iterator it = tmp_list.begin();
		 it != tmp_list.end();
		 ++it)
	{
		new_items.put(*it);
	}
	items = new_items;
}

// [SL:KB] - Patch: Appearance-WearableDuplicateAssets | Checked: 2011-07-24 (Catznip-2.6.0e) | Added: Catznip-2.6.0e
static void removeDuplicateWearableItemsByAssetID(LLInventoryModel::item_array_t& items)
{
	std::set<LLUUID> idsAsset;
	for (S32 idxItem = items.count() - 1; idxItem >= 0; idxItem--)
	{
		const LLViewerInventoryItem* pItem = items.get(idxItem);
		if (!pItem->isWearableType())
			continue;
		if (idsAsset.end() == idsAsset.find(pItem->getAssetUUID()))
			idsAsset.insert(pItem->getAssetUUID());
		else
			items.remove(idxItem);
	}
}
// [/SL:KB]

const LLUUID LLAppearanceMgr::getCOF() const
{
	return gInventory.findCategoryUUIDForType(LLFolderType::FT_CURRENT_OUTFIT);
}

S32 LLAppearanceMgr::getCOFVersion() const
{
	LLViewerInventoryCategory *cof = gInventory.getCategory(getCOF());
	if (cof)
	{
		return cof->getVersion();
	}
	else
	{
		return LLViewerInventoryCategory::VERSION_UNKNOWN;
	}
}

const LLViewerInventoryItem* LLAppearanceMgr::getBaseOutfitLink()
{
	const LLUUID& current_outfit_cat = getCOF();
	LLInventoryModel::cat_array_t cat_array;
	LLInventoryModel::item_array_t item_array;
	// Can't search on FT_OUTFIT since links to categories return FT_CATEGORY for type since they don't
	// return preferred type.
	LLIsType is_category( LLAssetType::AT_CATEGORY ); 
	gInventory.collectDescendentsIf(current_outfit_cat,
									cat_array,
									item_array,
									false,
									is_category,
									false);
	for (LLInventoryModel::item_array_t::const_iterator iter = item_array.begin();
		 iter != item_array.end();
		 iter++)
	{
		const LLViewerInventoryItem *item = (*iter);
		const LLViewerInventoryCategory *cat = item->getLinkedCategory();
		if (cat && cat->getPreferredType() == LLFolderType::FT_OUTFIT)
		{
			const LLUUID parent_id = cat->getParentUUID();
			LLViewerInventoryCategory*  parent_cat =  gInventory.getCategory(parent_id);
			// if base outfit moved to trash it means that we don't have base outfit
			if (parent_cat != NULL && parent_cat->getPreferredType() == LLFolderType::FT_TRASH)
			{
				return NULL;
			}
			return item;
		}
	}
	return NULL;
}

bool LLAppearanceMgr::getBaseOutfitName(std::string& name)
{
	const LLViewerInventoryItem* outfit_link = getBaseOutfitLink();
	if(outfit_link)
	{
		const LLViewerInventoryCategory *cat = outfit_link->getLinkedCategory();
		if (cat)
		{
			name = cat->getName();
			return true;
		}
	}
	return false;
}

const LLUUID LLAppearanceMgr::getBaseOutfitUUID()
{
	const LLViewerInventoryItem* outfit_link = getBaseOutfitLink();
	if (!outfit_link || !outfit_link->getIsLinkType()) return LLUUID::null;

	const LLViewerInventoryCategory* outfit_cat = outfit_link->getLinkedCategory();
	if (!outfit_cat) return LLUUID::null;

	if (outfit_cat->getPreferredType() != LLFolderType::FT_OUTFIT)
	{
		llwarns << "Expected outfit type:" << LLFolderType::FT_OUTFIT << " but got type:" << outfit_cat->getType() << " for folder name:" << outfit_cat->getName() << llendl;
		return LLUUID::null;
	}

	return outfit_cat->getUUID();
}

void wear_on_avatar_cb(const LLUUID& inv_item, bool do_replace = false)
{
	if (inv_item.isNull())
		return;
	
	LLViewerInventoryItem *item = gInventory.getItem(inv_item);
	if (item)
	{
		LLAppearanceMgr::instance().wearItemOnAvatar(inv_item, true, do_replace);
	}
}

bool LLAppearanceMgr::wearItemOnAvatar(const LLUUID& item_id_to_wear, bool do_update, bool replace, LLPointer<LLInventoryCallback> cb)
{
	if (item_id_to_wear.isNull()) return false;

	// *TODO: issue with multi-wearable should be fixed:
	// in this case this method will be called N times - loading started for each item
	// and than N times will be called - loading completed for each item.
	// That means subscribers will be notified that loading is done after first item in a batch is worn.
	// (loading indicator disappears for example before all selected items are worn)
	// Have not fix this issue for 2.1 because of stability reason. EXT-7777.

	// Disabled for now because it is *not* acceptable to call updateAppearanceFromCOF() multiple times
//	gAgentWearables.notifyLoadingStarted();

	LLViewerInventoryItem* item_to_wear = gInventory.getItem(item_id_to_wear);
	if (!item_to_wear) return false;

	if (gInventory.isObjectDescendentOf(item_to_wear->getUUID(), gInventory.getLibraryRootFolderID()))
	{
		LLPointer<LLInventoryCallback> cb = new LLBoostFuncInventoryCallback(boost::bind(wear_on_avatar_cb,_1,replace));
		copy_inventory_item(gAgent.getID(), item_to_wear->getPermissions().getOwner(), item_to_wear->getUUID(), LLUUID::null, std::string(), cb);
		return false;
	} 
	else if (!gInventory.isObjectDescendentOf(item_to_wear->getUUID(), gInventory.getRootFolderID()))
	{
		return false; // not in library and not in agent's inventory
	}
	else if (gInventory.isObjectDescendentOf(item_to_wear->getUUID(), gInventory.findCategoryUUIDForType(LLFolderType::FT_TRASH)))
	{
		LLNotificationsUtil::add("CannotWearTrash");
		return false;
	}
	else if (gInventory.isObjectDescendentOf(item_to_wear->getUUID(), LLAppearanceMgr::instance().getCOF())) // EXT-84911
	{
		return false;
	}

// [RLVa:KB] - Checked: 2013-02-12 (RLVa-1.4.8)
	replace |= (LLAssetType::AT_BODYPART == item_to_wear->getType()); // Body parts should always replace
	if ( (rlv_handler_t::isEnabled()) && (!rlvPredCanWearItem(item_to_wear, (replace) ? RLV_WEAR_REPLACE : RLV_WEAR_ADD)) )
	{
		return false;
	}
// [/RLVa:KB]

	switch (item_to_wear->getType())
	{
	case LLAssetType::AT_CLOTHING:
		if (gAgentWearables.areWearablesLoaded())
		{
			S32 wearable_count = gAgentWearables.getWearableCount(item_to_wear->getWearableType());
			if ((replace && wearable_count != 0) ||
				(wearable_count >= LLAgentWearables::MAX_CLOTHING_PER_TYPE) )
			{
				removeCOFItemLinks(gAgentWearables.getWearableItemID(item_to_wear->getWearableType(), wearable_count-1));
			}
			addCOFItemLink(item_to_wear, do_update, cb);
		} 
		break;
	case LLAssetType::AT_BODYPART:
		// TODO: investigate wearables may not be loaded at this point EXT-8231
		
		// Remove the existing wearables of the same type.
		// Remove existing body parts anyway because we must not be able to wear e.g. two skins.
		removeCOFLinksOfType(item_to_wear->getWearableType());

		addCOFItemLink(item_to_wear, do_update, cb);
		break;
	case LLAssetType::AT_OBJECT:
		rez_attachment(item_to_wear, NULL, replace);
		break;
	default: return false;;
	}

	return true;
}

// Update appearance from outfit folder.
void LLAppearanceMgr::changeOutfit(bool proceed, const LLUUID& category, bool append)
{
	if (!proceed)
		return;
	LLAppearanceMgr::instance().updateCOF(category,append);
}

void LLAppearanceMgr::replaceCurrentOutfit(const LLUUID& new_outfit)
{
	LLViewerInventoryCategory* cat = gInventory.getCategory(new_outfit);
	wearInventoryCategory(cat, false, false);
}

// Open outfit renaming dialog.
void LLAppearanceMgr::renameOutfit(const LLUUID& outfit_id)
{
	LLViewerInventoryCategory* cat = gInventory.getCategory(outfit_id);
	if (!cat)
	{
		return;
	}

	LLSD args;
	args["NAME"] = cat->getName();

	LLSD payload;
	payload["cat_id"] = outfit_id;

	LLNotificationsUtil::add("RenameOutfit", args, payload, boost::bind(onOutfitRename, _1, _2));
}

// User typed new outfit name.
// static
void LLAppearanceMgr::onOutfitRename(const LLSD& notification, const LLSD& response)
{
	S32 option = LLNotificationsUtil::getSelectedOption(notification, response);
	if (option != 0) return; // canceled

	std::string outfit_name = response["new_name"].asString();
	LLStringUtil::trim(outfit_name);
	if (!outfit_name.empty())
	{
		LLUUID cat_id = notification["payload"]["cat_id"].asUUID();
		rename_category(&gInventory, cat_id, outfit_name);
	}
}

void LLAppearanceMgr::setOutfitLocked(bool locked)
{
	if (mOutfitLocked == locked)
	{
		return;
	}

	mOutfitLocked = locked;
	if (locked)
	{
		mUnlockOutfitTimer->reset();
		mUnlockOutfitTimer->start();
	}
	else
	{
		mUnlockOutfitTimer->stop();
	}

	LLOutfitObserver::instance().notifyOutfitLockChanged();
}

void LLAppearanceMgr::addCategoryToCurrentOutfit(const LLUUID& cat_id)
{
	LLViewerInventoryCategory* cat = gInventory.getCategory(cat_id);
	wearInventoryCategory(cat, false, true);
}

void LLAppearanceMgr::takeOffOutfit(const LLUUID& cat_id)
{
	LLInventoryModel::cat_array_t cats;
	LLInventoryModel::item_array_t items;
	LLFindWearablesEx collector(/*is_worn=*/ true, /*include_body_parts=*/ false);

	gInventory.collectDescendentsIf(cat_id, cats, items, FALSE, collector);

//-TT Client LSL Bridge
	if (gSavedSettings.getBOOL("UseLSLBridge"))
	{
		//if replacing - make sure bridge stays.
		if (FSLSLBridge::instance().getBridge())
		{
			llinfos << "reinserting bridge at outfit remove" << llendl;
			//items.find(FSLSLBridge::instance().getBridge());
			items.removeObj(FSLSLBridge::instance().getBridge());
			llinfos << "reinserted bridge at outfit remove" << llendl;
		}
	}
//-TT

	LLInventoryModel::item_array_t::const_iterator it = items.begin();
	const LLInventoryModel::item_array_t::const_iterator it_end = items.end();
	uuid_vec_t uuids_to_remove;
	for( ; it_end != it; ++it)
	{
		LLViewerInventoryItem* item = *it;
		uuids_to_remove.push_back(item->getUUID());
	}
	removeItemsFromAvatar(uuids_to_remove);
}

// Create a copy of src_id + contents as a subfolder of dst_id.
void LLAppearanceMgr::shallowCopyCategory(const LLUUID& src_id, const LLUUID& dst_id,
											  LLPointer<LLInventoryCallback> cb)
{
	LLInventoryCategory *src_cat = gInventory.getCategory(src_id);
	if (!src_cat)
	{
		llwarns << "folder not found for src " << src_id.asString() << llendl;
		return;
	}
	llinfos << "starting, src_id " << src_id << " name " << src_cat->getName() << " dst_id " << dst_id << llendl;
	LLUUID parent_id = dst_id;
	if(parent_id.isNull())
	{
		parent_id = gInventory.getRootFolderID();
	}
	LLUUID subfolder_id = gInventory.createNewCategory( parent_id,
														LLFolderType::FT_NONE,
														src_cat->getName());
	shallowCopyCategoryContents(src_id, subfolder_id, cb);

	gInventory.notifyObservers();
}

// Copy contents of src_id to dst_id.
void LLAppearanceMgr::shallowCopyCategoryContents(const LLUUID& src_id, const LLUUID& dst_id,
													  LLPointer<LLInventoryCallback> cb)
{
	LLInventoryModel::cat_array_t* cats;
	LLInventoryModel::item_array_t* items;
	gInventory.getDirectDescendentsOf(src_id, cats, items);
	llinfos << "copying " << items->count() << " items" << llendl;
	for (LLInventoryModel::item_array_t::const_iterator iter = items->begin();
		 iter != items->end();
		 ++iter)
	{
		const LLViewerInventoryItem* item = (*iter);
		std::string item_name = item->getName();
		switch (item->getActualType())
		{
			case LLAssetType::AT_LINK:
			{
				if (item_name != FSLSLBridge::instance().currentFullName())
				{
				//getActualDescription() is used for a new description 
				//to propagate ordering information saved in descriptions of links
					link_inventory_item(gAgent.getID(),
										item->getLinkedUUID(),
										dst_id,
										item->getName(),
										item->getActualDescription(),
										LLAssetType::AT_LINK, cb);
				}
				break;
			}
			case LLAssetType::AT_LINK_FOLDER:
			{
				LLViewerInventoryCategory *catp = item->getLinkedCategory();
				// Skip copying outfit links.
				if (catp && catp->getPreferredType() != LLFolderType::FT_OUTFIT)
				{
					link_inventory_item(gAgent.getID(),
										item->getLinkedUUID(),
										dst_id,
										item->getName(),
										item->getDescription(),
										LLAssetType::AT_LINK_FOLDER, cb);
				}
				break;
			}
			case LLAssetType::AT_CLOTHING:
			case LLAssetType::AT_OBJECT:
			case LLAssetType::AT_BODYPART:
			case LLAssetType::AT_GESTURE:
			{
				if (item_name != FSLSLBridge::instance().currentFullName())
				{
					llinfos << "copying inventory item " << item_name << llendl;
					copy_inventory_item(gAgent.getID(),
										item->getPermissions().getOwner(),
										item->getUUID(),
										dst_id,
										item_name,
										cb);
				}
				break;
			}
			default:
				// Ignore non-outfit asset types
				break;
		}
	}
}

BOOL LLAppearanceMgr::getCanMakeFolderIntoOutfit(const LLUUID& folder_id)
{
	// These are the wearable items that are required for considering this
	// folder as containing a complete outfit.
	U32 required_wearables = 0;
	required_wearables |= 1LL << LLWearableType::WT_SHAPE;
	required_wearables |= 1LL << LLWearableType::WT_SKIN;
	required_wearables |= 1LL << LLWearableType::WT_HAIR;
	required_wearables |= 1LL << LLWearableType::WT_EYES;

	// These are the wearables that the folder actually contains.
	U32 folder_wearables = 0;
	LLInventoryModel::cat_array_t* cats;
	LLInventoryModel::item_array_t* items;
	gInventory.getDirectDescendentsOf(folder_id, cats, items);
	for (LLInventoryModel::item_array_t::const_iterator iter = items->begin();
		 iter != items->end();
		 ++iter)
	{
		const LLViewerInventoryItem* item = (*iter);
		if (item->isWearableType())
		{
			const LLWearableType::EType wearable_type = item->getWearableType();
			folder_wearables |= 1LL << wearable_type;
		}
	}

	// If the folder contains the required wearables, return TRUE.
	return ((required_wearables & folder_wearables) == required_wearables);
}

bool LLAppearanceMgr::getCanRemoveOutfit(const LLUUID& outfit_cat_id)
{
	// Disallow removing the base outfit.
	if (outfit_cat_id == getBaseOutfitUUID())
	{
		return false;
	}

	// Check if the outfit folder itself is removable.
	if (!get_is_category_removable(&gInventory, outfit_cat_id))
	{
		return false;
	}

	// Check for the folder's non-removable descendants.
	LLFindNonRemovableObjects filter_non_removable;
	LLInventoryModel::cat_array_t cats;
	LLInventoryModel::item_array_t items;
	LLInventoryModel::item_array_t::const_iterator it;
	gInventory.collectDescendentsIf(outfit_cat_id, cats, items, false, filter_non_removable);
	if (!cats.empty() || !items.empty())
	{
		return false;
	}

	return true;
}

// static
bool LLAppearanceMgr::getCanRemoveFromCOF(const LLUUID& outfit_cat_id)
{
	LLInventoryModel::cat_array_t cats;
	LLInventoryModel::item_array_t items;
	LLFindWearablesEx is_worn(/*is_worn=*/ true, /*include_body_parts=*/ false);
	gInventory.collectDescendentsIf(outfit_cat_id,
		cats,
		items,
		LLInventoryModel::EXCLUDE_TRASH,
		is_worn);
	return items.size() > 0;
}

// static
bool LLAppearanceMgr::getCanAddToCOF(const LLUUID& outfit_cat_id)
{
	if (gAgentWearables.isCOFChangeInProgress())
	{
		return false;
	}

	LLInventoryModel::cat_array_t cats;
	LLInventoryModel::item_array_t items;
	LLFindWearablesEx not_worn(/*is_worn=*/ false, /*include_body_parts=*/ false);
	gInventory.collectDescendentsIf(outfit_cat_id,
		cats,
		items,
		LLInventoryModel::EXCLUDE_TRASH,
		not_worn);
	return items.size() > 0;
}

bool LLAppearanceMgr::getCanReplaceCOF(const LLUUID& outfit_cat_id)
{
	// Don't allow wearing anything while we're changing appearance.
	if (gAgentWearables.isCOFChangeInProgress())
	{
		return false;
	}

	// Check whether it's the base outfit.
//	if (outfit_cat_id.isNull() || outfit_cat_id == getBaseOutfitUUID())
// [SL:KB] - Patch: Appearance-Misc | Checked: 2010-09-21 (Catznip-2.1)
	if ( (outfit_cat_id.isNull()) || ((outfit_cat_id == getBaseOutfitUUID()) && (!isOutfitDirty())) )
// [/SL:KB]
	{
		return false;
	}

	// Check whether the outfit contains any wearables we aren't wearing already (STORM-702).
	LLInventoryModel::cat_array_t cats;
	LLInventoryModel::item_array_t items;
	LLFindWearablesEx is_worn(/*is_worn=*/ false, /*include_body_parts=*/ true);
	gInventory.collectDescendentsIf(outfit_cat_id,
		cats,
		items,
		LLInventoryModel::EXCLUDE_TRASH,
		is_worn);
	return items.size() > 0;
}

void LLAppearanceMgr::purgeBaseOutfitLink(const LLUUID& category)
{
	LLInventoryModel::cat_array_t cats;
	LLInventoryModel::item_array_t items;
	gInventory.collectDescendents(category, cats, items,
								  LLInventoryModel::EXCLUDE_TRASH);
	for (S32 i = 0; i < items.count(); ++i)
	{
		LLViewerInventoryItem *item = items.get(i);
		if (item->getActualType() != LLAssetType::AT_LINK_FOLDER)
			continue;
		if (item->getIsLinkType())
		{
			LLViewerInventoryCategory* catp = item->getLinkedCategory();
			if(catp && catp->getPreferredType() == LLFolderType::FT_OUTFIT)
			{
				gInventory.purgeObject(item->getUUID());
			}
		}
	}
}

void LLAppearanceMgr::purgeCategory(const LLUUID& category, bool keep_outfit_links, LLInventoryModel::item_array_t* keep_items)
{
	LLInventoryModel::cat_array_t cats;
	LLInventoryModel::item_array_t items;
	gInventory.collectDescendents(category, cats, items,
								  LLInventoryModel::EXCLUDE_TRASH);
	for (S32 i = 0; i < items.count(); ++i)
	{
		LLViewerInventoryItem *item = items.get(i);
		if (keep_outfit_links && (item->getActualType() == LLAssetType::AT_LINK_FOLDER))
			continue;
		if (item->getIsLinkType())
		{
#if 0
			if (keep_items && keep_items->find(item) != LLInventoryModel::item_array_t::FAIL)
			{
				llinfos << "preserved item" << llendl;
			}
			else
			{
				gInventory.purgeObject(item->getUUID());
			}
#else
			gInventory.purgeObject(item->getUUID());
		}
#endif
	}
}

// [SL:KB] - Checked: 2010-04-24 (RLVa-1.2.0f) | Added: RLVa-1.2.0f
void LLAppearanceMgr::purgeItems(const LLInventoryModel::item_array_t& items)
{
	for (LLInventoryModel::item_array_t::const_iterator itItem = items.begin(); itItem != items.end(); ++itItem)
	{
		const LLViewerInventoryItem* pItem = *itItem;
		if (pItem->getIsLinkType())
		{
			gInventory.purgeObject(pItem->getUUID());
		}
	}
}

void LLAppearanceMgr::purgeItemsOfType(LLAssetType::EType asset_type)
{
	LLInventoryModel::cat_array_t cats;
	LLInventoryModel::item_array_t items;
	gInventory.collectDescendents(getCOF(), cats, items, LLInventoryModel::EXCLUDE_TRASH);
	for (LLInventoryModel::item_array_t::const_iterator itItem = items.begin(); itItem != items.end(); ++itItem)
	{
		const LLInventoryItem* pItem = *itItem;
		if ( (pItem->getIsLinkType()) && (asset_type == pItem->getType()) )
		{
			gInventory.purgeObject(pItem->getUUID());
		}
	}
}

void LLAppearanceMgr::syncCOF(const LLInventoryModel::item_array_t& items,
                              LLInventoryModel::item_array_t& items_to_add, LLInventoryModel::item_array_t& items_to_remove)
{
	const LLUUID idCOF = getCOF();
	LLInventoryModel::item_array_t cur_cof_items, new_cof_items = items;

	// Grab the current COF contents
	LLInventoryModel::cat_array_t cats; 
	gInventory.collectDescendents(getCOF(), cats, cur_cof_items, LLInventoryModel::EXCLUDE_TRASH);

	// Purge everything in cur_cof_items that isn't part of new_cof_items
	for (S32 idxCurItem = 0, cntCurItem = cur_cof_items.count(); idxCurItem < cntCurItem; idxCurItem++)
	{
		LLViewerInventoryItem* pItem = cur_cof_items.get(idxCurItem);
		if (std::find_if(new_cof_items.begin(), new_cof_items.end(), RlvPredIsEqualOrLinkedItem(pItem)) == new_cof_items.end())
		{
			// Item doesn't exist in new_cof_items => purge (if it's a link)
			if ( (pItem->getIsLinkType()) && 
				 (LLAssetType::AT_LINK_FOLDER != pItem->getActualType()) && 
			     (items_to_remove.end() == std::find(items_to_remove.begin(), items_to_remove.end(), pItem)) )
			{
				items_to_remove.push_back(pItem);
			}
		}
		else
		{
			// Item exists in new_cof_items => remove *all* occurances in new_cof_items (removes duplicate COF links to this item as well)
			new_cof_items.erase(
				std::remove_if(new_cof_items.begin(), new_cof_items.end(), RlvPredIsEqualOrLinkedItem(pItem)), new_cof_items.end());
		}
	}

	// Whatever remains in new_cof_items will need to have a link created
	for (S32 idxNewItem = 0, cntNewItem = new_cof_items.count(); idxNewItem < cntNewItem; idxNewItem++)
	{
		LLViewerInventoryItem* pItem = new_cof_items.get(idxNewItem);
		if (items_to_add.end() == std::find(items_to_add.begin(), items_to_add.end(), pItem))
		{
			items_to_add.push_back(pItem);
		}
	}
}
// [/SL:KB]

// Keep the last N wearables of each type.  For viewer 2.0, N is 1 for
// both body parts and clothing items.
void LLAppearanceMgr::filterWearableItems(
	LLInventoryModel::item_array_t& items, S32 max_per_type)
{
	// Divvy items into arrays by wearable type.
	std::vector<LLInventoryModel::item_array_t> items_by_type(LLWearableType::WT_COUNT);
	divvyWearablesByType(items, items_by_type);

	// rebuild items list, retaining the last max_per_type of each array
	items.clear();
	for (S32 i=0; i<LLWearableType::WT_COUNT; i++)
	{
		S32 size = items_by_type[i].size();
		if (size <= 0)
			continue;
//		S32 start_index = llmax(0,size-max_per_type);
// [SL:KB] - Patch: Appearance-Misc | Checked: 2010-05-11 (Catznip-2.0)
		S32 start_index = llmax(0, size - ((LLAssetType::AT_BODYPART == LLWearableType::getAssetType((LLWearableType::EType)i)) ? 1 : max_per_type));
// [/SL:KB[
		for (S32 j = start_index; j<size; j++)
		{
			items.push_back(items_by_type[i][j]);
		}
	}
}

// Create links to all listed items.
void LLAppearanceMgr::linkAll(const LLUUID& cat_uuid,
							  LLInventoryModel::item_array_t& items,
							  LLPointer<LLInventoryCallback> cb)
{
	for (S32 i=0; i<items.count(); i++)
	{
		const LLInventoryItem* item = items.get(i).get();
		link_inventory_item(gAgent.getID(),
							item->getLinkedUUID(),
							cat_uuid,
							item->getName(),
							item->getActualDescription(),
							LLAssetType::AT_LINK,
							cb);

		const LLViewerInventoryCategory *cat = gInventory.getCategory(cat_uuid);
		const std::string cat_name = cat ? cat->getName() : "CAT NOT FOUND";
#ifndef LL_RELEASE_FOR_DOWNLOAD
		LL_DEBUGS("Avatar") << self_av_string() << "Linking Item [ name:" << item->getName() << " UUID:" << item->getUUID() << " ] to Category [ name:" << cat_name << " UUID:" << cat_uuid << " ] " << LL_ENDL;
#endif
	}
}

//void LLAppearanceMgr::updateCOF(const LLUUID& category, bool append)
// [RLVa:KB] - Checked: 2010-03-05 (RLVa-1.2.0b) | Added: RLVa-1.2.0b
void LLAppearanceMgr::updateCOF(const LLUUID& category, bool append)
{
	LLInventoryModel::item_array_t body_items_new, wear_items_new, obj_items_new, gest_items_new;
	getDescendentsOfAssetType(category, body_items_new, LLAssetType::AT_BODYPART, false);
	getDescendentsOfAssetType(category, wear_items_new, LLAssetType::AT_CLOTHING, false);
	getDescendentsOfAssetType(category, obj_items_new, LLAssetType::AT_OBJECT, false);
	getDescendentsOfAssetType(category, gest_items_new, LLAssetType::AT_GESTURE, false);
	updateCOF(body_items_new, wear_items_new, obj_items_new, gest_items_new, append, category);
}

void LLAppearanceMgr::updateCOF(LLInventoryModel::item_array_t& body_items_new, 
								LLInventoryModel::item_array_t& wear_items_new, 
								LLInventoryModel::item_array_t& obj_items_new,
								LLInventoryModel::item_array_t& gest_items_new,
								bool append /*=false*/, const LLUUID& idOutfit /*=LLUUID::null*/)
// [/RLVa:KB]
{
//	LLViewerInventoryCategory *pcat = gInventory.getCategory(category);
//	LL_INFOS("Avatar") << self_av_string() << "starting, cat '" << (pcat ? pcat->getName() : "[UNKNOWN]") << "'" << LL_ENDL;
// [RLVa:KB] - Checked: 2010-03-26 (RLVa-1.2.0b) | Added: RLVa-1.2.0b
	// RELEASE-RLVa: [SL-2.0.0] If pcat ever gets used for anything further down the beta we'll know about it
	llinfos << "starting" << llendl;
// [/RLVa:KB]

	const LLUUID cof = getCOF();

	// Deactivate currently active gestures in the COF, if replacing outfit
	if (!append)
	{
		LLInventoryModel::item_array_t gest_items;
		getDescendentsOfAssetType(cof, gest_items, LLAssetType::AT_GESTURE, false);
		for(S32 i = 0; i  < gest_items.count(); ++i)
		{
			LLViewerInventoryItem *gest_item = gest_items.get(i);
			if ( LLGestureMgr::instance().isGestureActive( gest_item->getLinkedUUID()) )
			{
				LLGestureMgr::instance().deactivateGesture( gest_item->getLinkedUUID() );
			}
		}
	}
	
	// Collect and filter descendents to determine new COF contents.

	//
	// - Body parts: always include COF contents as a fallback in case any required parts are missing.
	//
	// Preserve body parts from COF if appending.
	LLInventoryModel::item_array_t body_items;
	getDescendentsOfAssetType(cof, body_items, LLAssetType::AT_BODYPART, false);
//	getDescendentsOfAssetType(category, body_items, LLAssetType::AT_BODYPART, false);
// [RLVa:KB] - Checked: 2010-03-19 (RLVa-1.2.0c) | Modified: RLVa-1.2.0b
	// Filter out any new body parts that can't be worn before adding them
	if ( (rlv_handler_t::isEnabled()) && (gRlvWearableLocks.hasLockedWearableType(RLV_LOCK_ANY)) )
		body_items_new.erase(std::remove_if(body_items_new.begin(), body_items_new.end(), RlvPredCanNotWearItem(RLV_WEAR_REPLACE)), body_items_new.end());
	body_items.insert(body_items.end(), body_items_new.begin(), body_items_new.end());
// [/RLVa:KB]
	// NOTE-RLVa: we don't actually want to favour COF body parts over the folder's body parts (if only because it breaks force wear)
//	if (append)
//		reverse(body_items.begin(), body_items.end());
	// Reduce body items to max of one per type.
	removeDuplicateItems(body_items);
	filterWearableItems(body_items, 1);

	//
	// - Wearables: include COF contents only if appending.
	//
	LLInventoryModel::item_array_t wear_items;
	if (append)
		getDescendentsOfAssetType(cof, wear_items, LLAssetType::AT_CLOTHING, false);
// [RLVa:KB] - Checked: 2010-03-19 (RLVa-1.2.0c) | Modified: RLVa-1.2.0b
	else if ( (rlv_handler_t::isEnabled()) && (gRlvWearableLocks.hasLockedWearableType(RLV_LOCK_ANY)) )
	{
		// Make sure that all currently locked clothing layers remain in COF when replacing
		getDescendentsOfAssetType(cof, wear_items, LLAssetType::AT_CLOTHING, false);
		wear_items.erase(std::remove_if(wear_items.begin(), wear_items.end(), rlvPredCanRemoveItem), wear_items.end());
	}
// [/RLVa:KB]
//	getDescendentsOfAssetType(category, wear_items, LLAssetType::AT_CLOTHING, false);
// [RLVa:KB] - Checked: 2010-03-19 (RLVa-1.2.0c) | Modified: RLVa-1.2.0b
	// Filter out any new wearables that can't be worn before adding them
	if ( (rlv_handler_t::isEnabled()) && (gRlvWearableLocks.hasLockedWearableType(RLV_LOCK_ANY)) )
		wear_items_new.erase(std::remove_if(wear_items_new.begin(), wear_items_new.end(), RlvPredCanNotWearItem(RLV_WEAR)), wear_items_new.end());
	wear_items.insert(wear_items.end(), wear_items_new.begin(), wear_items_new.end());
// [/RLVa:KB]
	// Reduce wearables to max of one per type.
	removeDuplicateItems(wear_items);
// [SL:KB] - Patch: Appearance-WearableDuplicateAssets | Checked: 2011-07-24 (Catznip-2.6.0e) | Added: Catznip-2.6.0e
	removeDuplicateWearableItemsByAssetID(wear_items);
// [/SL:KB]
	filterWearableItems(wear_items, LLAgentWearables::MAX_CLOTHING_PER_TYPE);

	//
	// - Attachments: include COF contents only if appending.
	//
	LLInventoryModel::item_array_t obj_items;
	if (append)
		getDescendentsOfAssetType(cof, obj_items, LLAssetType::AT_OBJECT, false);
// [RLVa:KB] - Checked: 2010-03-05 (RLVa-1.2.0z) | Modified: RLVa-1.2.0b
	else if ( (rlv_handler_t::isEnabled()) && (gRlvAttachmentLocks.hasLockedAttachmentPoint(RLV_LOCK_ANY)) )
	{
		// Make sure that all currently locked attachments remain in COF when replacing
		getDescendentsOfAssetType(cof, obj_items, LLAssetType::AT_OBJECT, false);
		obj_items.erase(std::remove_if(obj_items.begin(), obj_items.end(), rlvPredCanRemoveItem), obj_items.end());
	}
// [/RLVa:KB]
//	getDescendentsOfAssetType(category, obj_items, LLAssetType::AT_OBJECT, false);
// [RLVa:KB] - Checked: 2010-03-05 (RLVa-1.2.0z) | Modified: RLVa-1.2.0b
	// Filter out any new attachments that can't be worn before adding them
	if ( (rlv_handler_t::isEnabled()) && (gRlvAttachmentLocks.hasLockedAttachmentPoint(RLV_LOCK_ANY)) )
		obj_items_new.erase(std::remove_if(obj_items_new.begin(), obj_items_new.end(), RlvPredCanNotWearItem(RLV_WEAR)), obj_items_new.end());
	obj_items.insert(obj_items.end(), obj_items_new.begin(), obj_items_new.end());
// [/RLVa:KB]
<<<<<<< HEAD
//-TT Client LSL Bridge
	if (gSavedSettings.getBOOL("UseLSLBridge"))
	{
		//if replacing - make sure bridge stays.
		if (!append && FSLSLBridge::instance().getBridge())
		{
			llinfos << "reinserting bridge at outfit replace" << llendl;
			obj_items.insert(obj_items.end(), FSLSLBridge::instance().getBridge());
			llinfos << "reinserted bridge at outfit replace" << llendl;
		}
	}
//-TT
=======
>>>>>>> fe8b4bf1
	removeDuplicateItems(obj_items);

	//
	// - Gestures: include COF contents only if appending.
	//
	LLInventoryModel::item_array_t gest_items;
	if (append)
		getDescendentsOfAssetType(cof, gest_items, LLAssetType::AT_GESTURE, false);
//	getDescendentsOfAssetType(category, gest_items, LLAssetType::AT_GESTURE, false);
// [RLVa:KB] - Checked: 2010-03-05 (RLVa-1.2.0z) | Added: RLVa-1.2.0b
	gest_items.insert(gest_items.end(), gest_items_new.begin(), gest_items_new.end());
// [/RLVa:KB]
	removeDuplicateItems(gest_items);
	
	// Create links to new COF contents.
	LLInventoryModel::item_array_t all_items;
	all_items += body_items;
	all_items += wear_items;
	all_items += obj_items;
	all_items += gest_items;

// [SL:KB]
	// Synchronize COF
	//  -> it's possible that we don't link to any new items in which case 'link_waiter' fires when it goes out of scope below
	LLInventoryModel::item_array_t items_add, items_remove;
	syncCOF(all_items, items_add, items_remove);
// [/SL:KB]

	// Will link all the above items.
	LLPointer<LLInventoryCallback> link_waiter = new LLUpdateAppearanceOnDestroy;
// [SL:KB] - Checked: 2013-03-05 (RLVa-1.4.8)
	linkAll(cof, items_add, link_waiter);
// [/SL:KB]
//	linkAll(cof,all_items,link_waiter);

	// Add link to outfit if category is an outfit. 
// [SL:KB] - Checked: 2010-04-24 (RLVa-1.2.0f) | Added: RLVa-1.2.0f
	if ( (!append) && (idOutfit.notNull()) )
	{
		createBaseOutfitLink(idOutfit, link_waiter);
	}
// [/SL:KB]
//	if (!append)
//	{
//		createBaseOutfitLink(category, link_waiter);
//	}
//
	// Remove current COF contents.  Have to do this after creating
	// the link_waiter so links can be followed for any items that get
	// carried over (e.g. keeping old shape if the new outfit does not
	// contain one)
// [SL:KB]
	purgeItems(items_remove);

	bool keep_outfit_links = append;
	if (!keep_outfit_links)
	{
		purgeItemsOfType(LLAssetType::AT_LINK_FOLDER);
	}

	gInventory.notifyObservers();
// [/SL:KB]
//	bool keep_outfit_links = append;
//	purgeCategory(cof, keep_outfit_links, &all_items);
//	gInventory.notifyObservers();

	LL_DEBUGS("Avatar") << self_av_string() << "waiting for LLUpdateAppearanceOnDestroy" << LL_ENDL;
}

void LLAppearanceMgr::updatePanelOutfitName(const std::string& name)
{
	LLSidepanelAppearance* panel_appearance =
		dynamic_cast<LLSidepanelAppearance *>(LLFloaterSidePanelContainer::getPanel("appearance"));
	if (panel_appearance)
	{
		panel_appearance->refreshCurrentOutfitName(name);
	}
}

void LLAppearanceMgr::createBaseOutfitLink(const LLUUID& category, LLPointer<LLInventoryCallback> link_waiter)
{
	const LLUUID cof = getCOF();
	LLViewerInventoryCategory* catp = gInventory.getCategory(category);
	std::string new_outfit_name = "";

	purgeBaseOutfitLink(cof);

	if (catp && catp->getPreferredType() == LLFolderType::FT_OUTFIT)
	{
		link_inventory_item(gAgent.getID(), category, cof, catp->getName(), "",
							LLAssetType::AT_LINK_FOLDER, link_waiter);
		new_outfit_name = catp->getName();
	}
	
	updatePanelOutfitName(new_outfit_name);
}

void LLAppearanceMgr::updateAgentWearables(LLWearableHoldingPattern* holder, bool append)
{
	lldebugs << "updateAgentWearables()" << llendl;
	LLInventoryItem::item_array_t items;
	LLDynamicArray< LLViewerWearable* > wearables;
// [RLVa:KB] - Checked: 2011-03-31 (RLVa-1.3.0f) | Added: RLVa-1.3.0f
	uuid_vec_t idsCurrent; LLInventoryModel::item_array_t itemsNew;
	if (rlv_handler_t::isEnabled())
	{
		// Collect the item UUIDs of all currently worn wearables
		gAgentWearables.getWearableItemIDs(idsCurrent);
	}
// [/RLVa:KB]

	// For each wearable type, find the wearables of that type.
	for( S32 i = 0; i < LLWearableType::WT_COUNT; i++ )
	{
		for (LLWearableHoldingPattern::found_list_t::iterator iter = holder->getFoundList().begin();
			 iter != holder->getFoundList().end(); ++iter)
		{
			LLFoundData& data = *iter;
			LLViewerWearable* wearable = data.mWearable;
			if( wearable && ((S32)wearable->getType() == i) )
			{
				LLViewerInventoryItem* item = (LLViewerInventoryItem*)gInventory.getItem(data.mItemID);
				if( item && (item->getAssetUUID() == wearable->getAssetID()) )
				{
// [RLVa:KB] - Checked: 2010-03-19 (RLVa-1.2.0g) | Modified: RLVa-1.2.0g
					// TODO-RLVa: [RLVa-1.2.1] This is fall-back code so if we don't ever trigger this code it can just be removed
					//   -> one way to trigger the assertion:
					//			1) "Replace Outfit" on a folder with clothing and an attachment that goes @addoutfit=n
					//			2) updateCOF will add/link the items into COF => no @addoutfit=n present yet => allowed
					//			3) llOwnerSay("@addoutfit=n") executes
					//			4) code below runs => @addoutfit=n conflicts with adding new wearables
					//     => if it's left as-is then the wearables won't get worn (but remain in COF which causes issues of its own)
					//     => if it's changed to debug-only then we make tge assumption that anything that makes it into COF is always OK
#ifdef RLV_DEBUG
					// NOTE: make sure we don't accidentally block setting the initial wearables
					if ( (rlv_handler_t::isEnabled()) && (RLV_WEAR_LOCKED == gRlvWearableLocks.canWear(wearable->getType())) &&
						 (!gAgentWearables.getWearableFromItemID(item->getUUID())) && (gAgentWearables.areWearablesLoaded()) )
					{
						RLV_VERIFY(RLV_WEAR_LOCKED == gRlvWearableLocks.canWear(wearable->getType()));
						continue;
					}
#endif // RLV_DEBUG
// [/RLVa:KB]
					items.put(item);
					wearables.put(wearable);
// [RLVa:KB] - Checked: 2011-03-31 (RLVa-1.3.0f) | Added: RLVa-1.3.0f
					if ( (rlv_handler_t::isEnabled()) && (gAgentWearables.areInitalWearablesLoaded()) )
					{
						// Remove the wearable from current item UUIDs if currently worn and requested, otherwise mark it as a new item
						uuid_vec_t::iterator itItemID = std::find(idsCurrent.begin(), idsCurrent.end(), item->getUUID());
						if (idsCurrent.end() != itItemID)
							idsCurrent.erase(itItemID);
						else
							itemsNew.push_back(item);
					}
// [/RLVa:KB]
				}
			}
		}
	}

// [RLVa:KB] - Checked: 2011-03-31 (RLVa-1.3.0f) | Added: RLVa-1.3.0f
	if ( (rlv_handler_t::isEnabled()) && (gAgentWearables.areInitalWearablesLoaded()) )
	{
		// We need to report removals before additions or scripts will get confused
		for (uuid_vec_t::const_iterator itItemID = idsCurrent.begin(); itItemID != idsCurrent.end(); ++itItemID)
		{
			const LLWearable* pWearable = gAgentWearables.getWearableFromItemID(*itItemID);
			if (pWearable)
				RlvBehaviourNotifyHandler::onTakeOff(pWearable->getType(), true);
		}
		for (S32 idxItem = 0, cntItem = itemsNew.count(); idxItem < cntItem; idxItem++)
		{
			RlvBehaviourNotifyHandler::onWear(itemsNew.get(idxItem)->getWearableType(), true);
		}
	}
// [/RLVa:KB]

	if(wearables.count() > 0)
	{
		gAgentWearables.setWearableOutfit(items, wearables, !append);
	}
}

static void remove_non_link_items(LLInventoryModel::item_array_t &items)
{
	LLInventoryModel::item_array_t pruned_items;
	for (LLInventoryModel::item_array_t::const_iterator iter = items.begin();
		 iter != items.end();
		 ++iter)
	{
 		const LLViewerInventoryItem *item = (*iter);
		if (item && item->getIsLinkType())
		{
			pruned_items.push_back((*iter));
		}
	}
	items = pruned_items;
}

//a predicate for sorting inventory items by actual descriptions
bool sort_by_actual_description(const LLInventoryItem* item1, const LLInventoryItem* item2)
{
	if (!item1 || !item2) 
	{
		llwarning("either item1 or item2 is NULL", 0);
		return true;
	}

	return item1->getActualDescription() < item2->getActualDescription();
}

void item_array_diff(LLInventoryModel::item_array_t& full_list,
					 LLInventoryModel::item_array_t& keep_list,
					 LLInventoryModel::item_array_t& kill_list)
	
{
	for (LLInventoryModel::item_array_t::iterator it = full_list.begin();
		 it != full_list.end();
		 ++it)
	{
		LLViewerInventoryItem *item = *it;
		if (keep_list.find(item) < 0) // Why on earth does LLDynamicArray need to redefine find()?
		{
			kill_list.push_back(item);
		}
	}
}

S32 LLAppearanceMgr::findExcessOrDuplicateItems(const LLUUID& cat_id,
												 LLAssetType::EType type,
												 S32 max_items,
												 LLInventoryModel::item_array_t& items_to_kill)
{
	S32 to_kill_count = 0;

	LLInventoryModel::item_array_t items;
	getDescendentsOfAssetType(cat_id, items, type, false);
	LLInventoryModel::item_array_t curr_items = items;
	removeDuplicateItems(items);
	if (max_items > 0)
	{
		filterWearableItems(items, max_items);
	}
	LLInventoryModel::item_array_t kill_items;
	item_array_diff(curr_items,items,kill_items);
	for (LLInventoryModel::item_array_t::iterator it = kill_items.begin();
		 it != kill_items.end();
		 ++it)
	{
		items_to_kill.push_back(*it);
		to_kill_count++;
	}
	return to_kill_count;
}
	
												 
void LLAppearanceMgr::enforceItemRestrictions()
{
	S32 purge_count = 0;
	LLInventoryModel::item_array_t items_to_kill;

	purge_count += findExcessOrDuplicateItems(getCOF(),LLAssetType::AT_BODYPART,
											  1, items_to_kill);
	purge_count += findExcessOrDuplicateItems(getCOF(),LLAssetType::AT_CLOTHING,
											  LLAgentWearables::MAX_CLOTHING_PER_TYPE, items_to_kill);
	purge_count += findExcessOrDuplicateItems(getCOF(),LLAssetType::AT_OBJECT,
											  -1, items_to_kill);

	if (items_to_kill.size()>0)
	{
		for (LLInventoryModel::item_array_t::iterator it = items_to_kill.begin();
			 it != items_to_kill.end();
			 ++it)
		{
			LLViewerInventoryItem *item = *it;
			LL_DEBUGS("Avatar") << self_av_string() << "purging duplicate or excess item " << item->getName() << LL_ENDL;
			gInventory.purgeObject(item->getUUID());
		}
		gInventory.notifyObservers();
	}
}

void LLAppearanceMgr::updateAppearanceFromCOF(bool update_base_outfit_ordering)
{
	if (mIsInUpdateAppearanceFromCOF)
	{
		llwarns << "Called updateAppearanceFromCOF inside updateAppearanceFromCOF, skipping" << llendl;
		return;
	}

	BoolSetter setIsInUpdateAppearanceFromCOF(mIsInUpdateAppearanceFromCOF);
	selfStartPhase("update_appearance_from_cof");

	LL_DEBUGS("Avatar") << self_av_string() << "starting" << LL_ENDL;

	//checking integrity of the COF in terms of ordering of wearables, 
	//checking and updating links' descriptions of wearables in the COF (before analyzed for "dirty" state)
	updateClothingOrderingInfo(LLUUID::null, update_base_outfit_ordering);

	// Remove duplicate or excess wearables. Should normally be enforced at the UI level, but
	// this should catch anything that gets through.
	enforceItemRestrictions();
	
	// update dirty flag to see if the state of the COF matches
	// the saved outfit stored as a folder link
	updateIsDirty();

	// Send server request for appearance update
	if (gAgent.getRegion() && gAgent.getRegion()->getCentralBakeVersion())
	{
		requestServerAppearanceUpdate();
	}
	// DRANO really should wait for the appearance message to set this.
	// verify that deleting this line doesn't break anything.
	//gAgentAvatarp->setIsUsingServerBakes(gAgent.getRegion() && gAgent.getRegion()->getCentralBakeVersion());
	
	//dumpCat(getCOF(),"COF, start");

	bool follow_folder_links = false;
	LLUUID current_outfit_id = getCOF();

	// Find all the wearables that are in the COF's subtree.
	lldebugs << "LLAppearanceMgr::updateFromCOF()" << llendl;
	LLInventoryModel::item_array_t wear_items;
	LLInventoryModel::item_array_t obj_items;
	LLInventoryModel::item_array_t gest_items;
	getUserDescendents(current_outfit_id, wear_items, obj_items, gest_items, follow_folder_links);
	// Get rid of non-links in case somehow the COF was corrupted.
	remove_non_link_items(wear_items);
	remove_non_link_items(obj_items);
	remove_non_link_items(gest_items);
// [SL:KB] - Patch: Apperance-Misc | Checked: 2010-11-24 (Catznip-2.4)
	// Since we're following folder links we might have picked up new duplicates, or exceeded MAX_CLOTHING_PER_TYPE
	removeDuplicateItems(wear_items);
	removeDuplicateItems(obj_items);
	removeDuplicateItems(gest_items);
	filterWearableItems(wear_items, LLAgentWearables::MAX_CLOTHING_PER_TYPE);
// [/SL:KB]
// [SL:KB] - Patch: Appearance-WearableDuplicateAssets | Checked: 2011-07-24 (Catznip-2.6.0e) | Added: Catznip-2.6.0e
	// Wearing two wearables that share the same asset causes some issues
	removeDuplicateWearableItemsByAssetID(wear_items);
// [/SL:KB]

	dumpItemArray(wear_items,"asset_dump: wear_item");
	dumpItemArray(obj_items,"asset_dump: obj_item");

// [SL:KB] - Patch: Appearance-SyncAttach | Checked: 2010-09-22 (Catznip-2.2)
	// Update attachments to match those requested.
	if (isAgentAvatarValid())
	{
		// Include attachments which should be in COF but don't have their link created yet
		uuid_vec_t::iterator itPendingAttachLink = mPendingAttachLinks.begin();
		while (itPendingAttachLink != mPendingAttachLinks.end())
		{
			const LLUUID& idItem = *itPendingAttachLink;
			if ( (!gAgentAvatarp->isWearingAttachment(idItem)) || (isLinkInCOF(idItem)) )
			{
				itPendingAttachLink = mPendingAttachLinks.erase(itPendingAttachLink);
				continue;
			}

			LLViewerInventoryItem* pItem = gInventory.getItem(idItem);
			if (pItem)
			{
				obj_items.push_back(pItem);
			}

			++itPendingAttachLink;
		}

		// Don't remove attachments until avatar is fully loaded (should reduce random attaching/detaching/reattaching at log-on)
		LL_DEBUGS("Avatar") << self_av_string() << "Updating " << obj_items.count() << " attachments" << LL_ENDL;
		LLAgentWearables::userUpdateAttachments(obj_items, !gAgentAvatarp->isFullyLoaded());
	}
// [/SL:KB]

	if(!wear_items.count())
	{
		LLNotificationsUtil::add("CouldNotPutOnOutfit");
		return;
	}

	//preparing the list of wearables in the correct order for LLAgentWearables
	sortItemsByActualDescription(wear_items);


	LLWearableHoldingPattern* holder = new LLWearableHoldingPattern;

//	holder->setObjItems(obj_items);
	holder->setGestItems(gest_items);
		
	// Note: can't do normal iteration, because if all the
	// wearables can be resolved immediately, then the
	// callback will be called (and this object deleted)
	// before the final getNextData().

	for(S32 i = 0; i  < wear_items.count(); ++i)
	{
		LLViewerInventoryItem *item = wear_items.get(i);
		LLViewerInventoryItem *linked_item = item ? item->getLinkedItem() : NULL;

		// Fault injection: use debug setting to test asset 
		// fetch failures (should be replaced by new defaults in
		// lost&found).
		U32 skip_type = gSavedSettings.getU32("ForceAssetFail");
// [RLVa:KB] - Checked: 2010-12-11 (RLVa-1.2.2c) | Added: RLVa-1.2.2c
		U32 missing_type = gSavedSettings.getU32("ForceMissingType");
// [/RLVa:KB]

		if (item && item->getIsLinkType() && linked_item)
		{
			LLFoundData found(linked_item->getUUID(),
							  linked_item->getAssetUUID(),
							  linked_item->getName(),
							  linked_item->getType(),
							  linked_item->isWearableType() ? linked_item->getWearableType() : LLWearableType::WT_INVALID
				);

// [RLVa:KB] - Checked: 2010-12-15 (RLVa-1.2.2c) | Modified: RLVa-1.2.2c
#ifdef LL_RELEASE_FOR_DOWNLOAD
			// Don't allow forcing an invalid wearable if the initial wearables aren't set yet, or if any wearable type is currently locked
			if ( (!rlv_handler_t::isEnabled()) || 
				 ((gAgentWearables.areInitalWearablesLoaded()) && (!gRlvWearableLocks.hasLockedWearableType(RLV_LOCK_REMOVE))) )
#endif // LL_RELEASE_FOR_DOWNLOAD
			{
				if (missing_type != LLWearableType::WT_INVALID && missing_type == found.mWearableType)
				{
					continue;
				}
// [/RLVa:KB]
				if (skip_type != LLWearableType::WT_INVALID && skip_type == found.mWearableType)
				{
					found.mAssetID.generate(); // Replace with new UUID, guaranteed not to exist in DB
				}
// [RLVa:KB] - Checked: 2010-12-15 (RLVa-1.2.2c) | Modified: RLVa-1.2.2c
			}
// [/RLVa:KB]
			//pushing back, not front, to preserve order of wearables for LLAgentWearables
			holder->getFoundList().push_back(found);
		}
		else
		{
			if (!item)
			{
				llwarns << "Attempt to wear a null item " << llendl;
			}
			else if (!linked_item)
			{
				llwarns << "Attempt to wear a broken link [ name:" << item->getName() << " ] " << llendl;
			}
		}
	}

	selfStartPhase("get_wearables");

	for (LLWearableHoldingPattern::found_list_t::iterator it = holder->getFoundList().begin();
		 it != holder->getFoundList().end(); ++it)
	{
		LLFoundData& found = *it;

		lldebugs << self_av_string() << "waiting for onWearableAssetFetch callback, asset " << found.mAssetID.asString() << llendl;

		// Fetch the wearables about to be worn.
		LLWearableList::instance().getAsset(found.mAssetID,
											found.mName,
											gAgentAvatarp,
											found.mAssetType,
											onWearableAssetFetch,
											(void*)holder);

	}

	holder->resetTime(gSavedSettings.getF32("MaxWearableWaitTime"));
	if (!holder->pollFetchCompletion())
	{
		doOnIdleRepeating(boost::bind(&LLWearableHoldingPattern::pollFetchCompletion,holder));
	}
}

// [SL:KB] - Patch: Appearance-MixedViewers | Checked: 2010-04-02 (Catznip-3.0.0a) | Added: Catznip-2.0.0a
void LLAppearanceMgr::updateAppearanceFromInitialWearables(LLInventoryModel::item_array_t& initial_items)
{
	const LLUUID& idCOF = getCOF();

	// Remove current COF contents
	purgeCategory(idCOF, false);
	gInventory.notifyObservers();

	// Create links to new COF contents
	LLPointer<LLInventoryCallback> link_waiter = new LLUpdateAppearanceOnDestroy();
	linkAll(idCOF, initial_items, link_waiter);
}
// [/SL:KB]

void LLAppearanceMgr::getDescendentsOfAssetType(const LLUUID& category,
													LLInventoryModel::item_array_t& items,
													LLAssetType::EType type,
													bool follow_folder_links)
{
	LLInventoryModel::cat_array_t cats;
	LLIsType is_of_type(type);
	gInventory.collectDescendentsIf(category,
									cats,
									items,
									LLInventoryModel::EXCLUDE_TRASH,
									is_of_type,
									follow_folder_links);
}

void LLAppearanceMgr::getUserDescendents(const LLUUID& category, 
											 LLInventoryModel::item_array_t& wear_items,
											 LLInventoryModel::item_array_t& obj_items,
											 LLInventoryModel::item_array_t& gest_items,
											 bool follow_folder_links)
{
	LLInventoryModel::cat_array_t wear_cats;
	LLFindWearables is_wearable;
	gInventory.collectDescendentsIf(category,
									wear_cats,
									wear_items,
									LLInventoryModel::EXCLUDE_TRASH,
									is_wearable,
									follow_folder_links);

	LLInventoryModel::cat_array_t obj_cats;
	LLIsType is_object( LLAssetType::AT_OBJECT );
	gInventory.collectDescendentsIf(category,
									obj_cats,
									obj_items,
									LLInventoryModel::EXCLUDE_TRASH,
									is_object,
									follow_folder_links);

	// Find all gestures in this folder
	LLInventoryModel::cat_array_t gest_cats;
	LLIsType is_gesture( LLAssetType::AT_GESTURE );
	gInventory.collectDescendentsIf(category,
									gest_cats,
									gest_items,
									LLInventoryModel::EXCLUDE_TRASH,
									is_gesture,
									follow_folder_links);
}

void LLAppearanceMgr::wearInventoryCategory(LLInventoryCategory* category, bool copy, bool append)
//-TT Patch: ReplaceWornItemsOnly
{
	wearInventoryCategory(category, copy, append, false);
}
void LLAppearanceMgr::wearInventoryCategory(LLInventoryCategory* category, bool copy, bool append, bool replace)
//-TT
{
	if(!category) return;

	selfClearPhases();
	selfStartPhase("wear_inventory_category");

	gAgentWearables.notifyLoadingStarted();

	LL_INFOS("Avatar") << self_av_string() << "wearInventoryCategory( " << category->getName()
			 << " )" << LL_ENDL;

	selfStartPhase("wear_inventory_category_fetch");
	callAfterCategoryFetch(category->getUUID(),boost::bind(&LLAppearanceMgr::wearCategoryFinal,
														   &LLAppearanceMgr::instance(),
														   category->getUUID(), copy, append));
//-TT Patch: ReplaceWornItemsOnly
														   //category->getUUID(), copy, append, replace));
//-TT 
}
//-TT Patch: ReplaceWornItemsOnly
void LLAppearanceMgr::replaceCategoryInCurrentOutfit(const LLUUID& cat_id)
{
	LLViewerInventoryCategory* cat = gInventory.getCategory(cat_id);
	wearInventoryCategory(cat, false, true);
}
//-TT

void LLAppearanceMgr::wearCategoryFinal(LLUUID& cat_id, bool copy_items, bool append)
//-TT Patch: ReplaceWornItemsOnly
{
	wearCategoryFinal(cat_id, copy_items, append, false);
}

void LLAppearanceMgr::wearCategoryFinal(LLUUID& cat_id, bool copy_items, bool append, bool replace)
//-TT 
{
	LL_INFOS("Avatar") << self_av_string() << "starting" << LL_ENDL;

	selfStopPhase("wear_inventory_category_fetch");
	
	// We now have an outfit ready to be copied to agent inventory. Do
	// it, and wear that outfit normally.
	LLInventoryCategory* cat = gInventory.getCategory(cat_id);
	if(copy_items)
	{
		LLInventoryModel::cat_array_t* cats;
		LLInventoryModel::item_array_t* items;
		gInventory.getDirectDescendentsOf(cat_id, cats, items);
		std::string name;
		if(!cat)
		{
			// should never happen.
			name = "New Outfit";
		}
		else
		{
			name = cat->getName();
		}
		LLViewerInventoryItem* item = NULL;
		LLInventoryModel::item_array_t::const_iterator it = items->begin();
		LLInventoryModel::item_array_t::const_iterator end = items->end();
		LLUUID pid;
		for(; it < end; ++it)
		{
			item = *it;
			if(item)
			{
				if(LLInventoryType::IT_GESTURE == item->getInventoryType())
				{
					pid = gInventory.findCategoryUUIDForType(LLFolderType::FT_GESTURE);
				}
				else
				{
					pid = gInventory.findCategoryUUIDForType(LLFolderType::FT_CLOTHING);
				}
				break;
			}
		}
		if(pid.isNull())
		{
			pid = gInventory.getRootFolderID();
		}
		
		LLUUID new_cat_id = gInventory.createNewCategory(
			pid,
			LLFolderType::FT_NONE,
			name);

		// Create a CopyMgr that will copy items, manage its own destruction
		new LLCallAfterInventoryCopyMgr(
			*items, new_cat_id, std::string("wear_inventory_category_callback"),
			boost::bind(&LLAppearanceMgr::wearInventoryCategoryOnAvatar,
						LLAppearanceMgr::getInstance(),
						gInventory.getCategory(new_cat_id),
						append));

		// BAP fixes a lag in display of created dir.
		gInventory.notifyObservers();
	}
	else
	{
		// Wear the inventory category.
		LLAppearanceMgr::instance().wearInventoryCategoryOnAvatar(cat, append);
	}
}

// *NOTE: hack to get from avatar inventory to avatar
void LLAppearanceMgr::wearInventoryCategoryOnAvatar( LLInventoryCategory* category, bool append )
{
	// Avoid unintentionally overwriting old wearables.  We have to do
	// this up front to avoid having to deal with the case of multiple
	// wearables being dirty.
	if (!category) return;

	if ( !LLInventoryCallbackManager::is_instantiated() )
	{
		// shutting down, ignore.
		return;
	}

	LL_INFOS("Avatar") << self_av_string() << "wearInventoryCategoryOnAvatar '" << category->getName()
			 << "'" << LL_ENDL;
			 	
	if (gAgentCamera.cameraCustomizeAvatar())
	{
		// switching to outfit editor should automagically save any currently edited wearable
		LLFloaterSidePanelContainer::showPanel("appearance", LLSD().with("type", "edit_outfit"));
	}

	LLAppearanceMgr::changeOutfit(TRUE, category->getUUID(), append);
}

void LLAppearanceMgr::wearOutfitByName(const std::string& name)
{
	LL_INFOS("Avatar") << self_av_string() << "Wearing category " << name << LL_ENDL;

	LLInventoryModel::cat_array_t cat_array;
	LLInventoryModel::item_array_t item_array;
	LLNameCategoryCollector has_name(name);
	gInventory.collectDescendentsIf(gInventory.getRootFolderID(),
									cat_array,
									item_array,
									LLInventoryModel::EXCLUDE_TRASH,
									has_name);
	bool copy_items = false;
	LLInventoryCategory* cat = NULL;
	if (cat_array.count() > 0)
	{
		// Just wear the first one that matches
		cat = cat_array.get(0);
	}
	else
	{
		gInventory.collectDescendentsIf(LLUUID::null,
										cat_array,
										item_array,
										LLInventoryModel::EXCLUDE_TRASH,
										has_name);
		if(cat_array.count() > 0)
		{
			cat = cat_array.get(0);
			copy_items = true;
		}
	}

	if(cat)
	{
		LLAppearanceMgr::wearInventoryCategory(cat, copy_items, false);
	}
	else
	{
		llwarns << "Couldn't find outfit " <<name<< " in wearOutfitByName()"
				<< llendl;
	}
}

bool areMatchingWearables(const LLViewerInventoryItem *a, const LLViewerInventoryItem *b)
{
	return (a->isWearableType() && b->isWearableType() &&
			(a->getWearableType() == b->getWearableType()));
}

class LLDeferredCOFLinkObserver: public LLInventoryObserver
{
public:
	LLDeferredCOFLinkObserver(const LLUUID& item_id, bool do_update, LLPointer<LLInventoryCallback> cb = NULL, std::string description = ""):
		mItemID(item_id),
		mDoUpdate(do_update),
		mCallback(cb),
		mDescription(description)
	{
	}

	~LLDeferredCOFLinkObserver()
	{
	}
	
	/* virtual */ void changed(U32 mask)
	{
		const LLInventoryItem *item = gInventory.getItem(mItemID);
		if (item)
		{
			gInventory.removeObserver(this);
			LLAppearanceMgr::instance().addCOFItemLink(item,mDoUpdate,mCallback);
			delete this;
		}
	}

private:
	const LLUUID mItemID;
	bool mDoUpdate;
	std::string mDescription;
	LLPointer<LLInventoryCallback> mCallback;
};


// BAP - note that this runs asynchronously if the item is not already loaded from inventory.
// Dangerous if caller assumes link will exist after calling the function.
void LLAppearanceMgr::addCOFItemLink(const LLUUID &item_id, bool do_update, LLPointer<LLInventoryCallback> cb, const std::string description)
{
	const LLInventoryItem *item = gInventory.getItem(item_id);
	if (!item)
	{
		LLDeferredCOFLinkObserver *observer = new LLDeferredCOFLinkObserver(item_id, do_update, cb, description);
		gInventory.addObserver(observer);
	}
	else
	{
		addCOFItemLink(item, do_update, cb, description);
	}
}

void modified_cof_cb(const LLUUID& inv_item)
{
	LLAppearanceMgr::instance().updateAppearanceFromCOF();

	// Start editing the item if previously requested.
	gAgentWearables.editWearableIfRequested(inv_item);

	// TODO: camera mode may not be changed if a debug setting is tweaked
	if( gAgentCamera.cameraCustomizeAvatar() )
	{
		// If we're in appearance editing mode, the current tab may need to be refreshed
		LLSidepanelAppearance *panel = dynamic_cast<LLSidepanelAppearance*>(LLFloaterSidePanelContainer::getPanel("appearance"));
		if (panel)
		{
			panel->showDefaultSubpart();
		}
	}
}

void LLAppearanceMgr::addCOFItemLink(const LLInventoryItem *item, bool do_update, LLPointer<LLInventoryCallback> cb, const std::string description)
{		
	std::string link_description = description;
	const LLViewerInventoryItem *vitem = dynamic_cast<const LLViewerInventoryItem*>(item);
	if (!vitem)
	{
		llwarns << "not an llviewerinventoryitem, failed" << llendl;
		return;
	}

	gInventory.addChangedMask(LLInventoryObserver::LABEL, vitem->getLinkedUUID());

	LLInventoryModel::cat_array_t cat_array;
	LLInventoryModel::item_array_t item_array;
	gInventory.collectDescendents(LLAppearanceMgr::getCOF(),
								  cat_array,
								  item_array,
								  LLInventoryModel::EXCLUDE_TRASH);
	bool linked_already = false;
	U32 count = 0;
	for (S32 i=0; i<item_array.count(); i++)
	{
		// Are these links to the same object?
		const LLViewerInventoryItem* inv_item = item_array.get(i).get();
		const LLWearableType::EType wearable_type = inv_item->getWearableType();

		const bool is_body_part =    (wearable_type == LLWearableType::WT_SHAPE) 
								  || (wearable_type == LLWearableType::WT_HAIR) 
								  || (wearable_type == LLWearableType::WT_EYES)
								  || (wearable_type == LLWearableType::WT_SKIN);

		if (inv_item->getLinkedUUID() == vitem->getLinkedUUID())
		{
			linked_already = true;
		}
		// Are these links to different items of the same body part
		// type? If so, new item will replace old.
		else if ((vitem->isWearableType()) && (vitem->getWearableType() == wearable_type))
		{
			++count;
			if (is_body_part && inv_item->getIsLinkType()  && (vitem->getWearableType() == wearable_type))
			{
				gInventory.purgeObject(inv_item->getUUID());
			}
			else if (count >= LLAgentWearables::MAX_CLOTHING_PER_TYPE)
			{
				// MULTI-WEARABLES: make sure we don't go over MAX_CLOTHING_PER_TYPE
				gInventory.purgeObject(inv_item->getUUID());
			}
// [SL:KB] - Patch: Appearance-WearableDuplicateAssets | Checked: 2011-07-24 (Catznip-2.6.0e) | Added: Catznip-2.6.0e
			else if ( (vitem->getWearableType() == wearable_type) && (vitem->getAssetUUID() == inv_item->getAssetUUID()) )
			{
				// Only allow one wearable per unique asset
				linked_already = true;
			}
// [/SL:KB]
		}
	}

	if (linked_already)
	{
		if (do_update)
		{	
			LLAppearanceMgr::updateAppearanceFromCOF();
		}
		return;
	}
	else
	{
		if(do_update && cb.isNull())
		{
			cb = new LLBoostFuncInventoryCallback(modified_cof_cb);
		}
		if (vitem->getIsLinkType())
		{
			link_description = vitem->getActualDescription();
		}
		link_inventory_item( gAgent.getID(),
							 vitem->getLinkedUUID(),
							 getCOF(),
							 vitem->getName(),
							 link_description,
							 LLAssetType::AT_LINK,
							 cb);
	}
	return;
}

LLInventoryModel::item_array_t LLAppearanceMgr::findCOFItemLinks(const LLUUID& item_id)
{

	LLInventoryModel::item_array_t result;
	const LLViewerInventoryItem *vitem =
		dynamic_cast<const LLViewerInventoryItem*>(gInventory.getItem(item_id));

	if (vitem)
	{
		LLInventoryModel::cat_array_t cat_array;
		LLInventoryModel::item_array_t item_array;
		gInventory.collectDescendents(LLAppearanceMgr::getCOF(),
									  cat_array,
									  item_array,
									  LLInventoryModel::EXCLUDE_TRASH);
		for (S32 i=0; i<item_array.count(); i++)
		{
			const LLViewerInventoryItem* inv_item = item_array.get(i).get();
			if (inv_item->getLinkedUUID() == vitem->getLinkedUUID())
			{
				result.put(item_array.get(i));
			}
		}
	}
	return result;
}

void LLAppearanceMgr::removeAllClothesFromAvatar()
{
	// Fetch worn clothes (i.e. the ones in COF).
	LLInventoryModel::item_array_t clothing_items;
	LLInventoryModel::cat_array_t dummy;
	LLIsType is_clothing(LLAssetType::AT_CLOTHING);
	gInventory.collectDescendentsIf(getCOF(),
									dummy,
									clothing_items,
									LLInventoryModel::EXCLUDE_TRASH,
									is_clothing,
									false);
	uuid_vec_t item_ids;
	for (LLInventoryModel::item_array_t::iterator it = clothing_items.begin();
		it != clothing_items.end(); ++it)
	{
		item_ids.push_back((*it).get()->getLinkedUUID());
	}

	// Take them off by removing from COF.
	removeItemsFromAvatar(item_ids);
}

void LLAppearanceMgr::removeAllAttachmentsFromAvatar()
{
	if (!isAgentAvatarValid()) return;

	LLAgentWearables::llvo_vec_t objects_to_remove;
	
	for (LLVOAvatar::attachment_map_t::iterator iter = gAgentAvatarp->mAttachmentPoints.begin(); 
		 iter != gAgentAvatarp->mAttachmentPoints.end();)
	{
		LLVOAvatar::attachment_map_t::iterator curiter = iter++;
		LLViewerJointAttachment* attachment = curiter->second;
		for (LLViewerJointAttachment::attachedobjs_vec_t::iterator attachment_iter = attachment->mAttachedObjects.begin();
			 attachment_iter != attachment->mAttachedObjects.end();
			 ++attachment_iter)
		{
			LLViewerObject *attached_object = (*attachment_iter);
			if (attached_object)
			{
				objects_to_remove.push_back(attached_object);
			}
		}
	}
	uuid_vec_t ids_to_remove;
	for (LLAgentWearables::llvo_vec_t::iterator it = objects_to_remove.begin();
		 it != objects_to_remove.end();
		 ++it)
	{
		ids_to_remove.push_back((*it)->getAttachmentItemID());
	}
	removeItemsFromAvatar(ids_to_remove);
}

void LLAppearanceMgr::removeCOFItemLinks(const LLUUID& item_id)
{
	gInventory.addChangedMask(LLInventoryObserver::LABEL, item_id);

	LLInventoryModel::cat_array_t cat_array;
	LLInventoryModel::item_array_t item_array;
	gInventory.collectDescendents(LLAppearanceMgr::getCOF(),
								  cat_array,
								  item_array,
								  LLInventoryModel::EXCLUDE_TRASH);
	for (S32 i=0; i<item_array.count(); i++)
	{
		const LLInventoryItem* item = item_array.get(i).get();
		if (item->getIsLinkType() && item->getLinkedUUID() == item_id)
		{
// [RLVa:KB] - Checked: 2013-02-12 (RLVa-1.4.8)
#if LL_RELEASE_WITH_DEBUG_INFO || LL_DEBUG
			// NOTE-RLVa: debug-only, can be removed down the line
			if (rlv_handler_t::isEnabled())
			{
				RLV_ASSERT(rlvPredCanRemoveItem(item));
			}
#endif // LL_RELEASE_WITH_DEBUG_INFO || LL_DEBUG
// [/RLVa:KB]

			gInventory.purgeObject(item->getUUID());
		}
	}
}

void LLAppearanceMgr::removeCOFLinksOfType(LLWearableType::EType type)
{
	LLFindWearablesOfType filter_wearables_of_type(type);
	LLInventoryModel::cat_array_t cats;
	LLInventoryModel::item_array_t items;
	LLInventoryModel::item_array_t::const_iterator it;

	gInventory.collectDescendentsIf(getCOF(), cats, items, true, filter_wearables_of_type);
	for (it = items.begin(); it != items.end(); ++it)
	{
		const LLViewerInventoryItem* item = *it;
		if (item->getIsLinkType()) // we must operate on links only
		{
// [RLVa:KB] - Checked: 2013-02-12 (RLVa-1.4.8)
#if LL_RELEASE_WITH_DEBUG_INFO || LL_DEBUG
			// NOTE-RLVa: debug-only, can be removed down the line
			if (rlv_handler_t::isEnabled())
			{
				RLV_ASSERT(rlvPredCanRemoveItem(item));
			}
#endif // LL_RELEASE_WITH_DEBUG_INFO || LL_DEBUG
// [/RLVa:KB]

			gInventory.purgeObject(item->getUUID());
		}
	}
}

bool sort_by_linked_uuid(const LLViewerInventoryItem* item1, const LLViewerInventoryItem* item2)
{
	if (!item1 || !item2)
	{
		llwarning("item1, item2 cannot be null, something is very wrong", 0);
		return true;
	}

	return item1->getLinkedUUID() < item2->getLinkedUUID();
}

void LLAppearanceMgr::updateIsDirty()
{
	LLUUID cof = getCOF();
	LLUUID base_outfit;

	// find base outfit link 
	const LLViewerInventoryItem* base_outfit_item = getBaseOutfitLink();
	LLViewerInventoryCategory* catp = NULL;
	if (base_outfit_item && base_outfit_item->getIsLinkType())
	{
		catp = base_outfit_item->getLinkedCategory();
	}
	if(catp && catp->getPreferredType() == LLFolderType::FT_OUTFIT)
	{
		base_outfit = catp->getUUID();
	}

	// Set dirty to "false" if no base outfit found to disable "Save"
	// and leave only "Save As" enabled in My Outfits.
	mOutfitIsDirty = false;

	if (base_outfit.notNull())
	{
		LLIsOfAssetType collector = LLIsOfAssetType(LLAssetType::AT_LINK);

		LLInventoryModel::cat_array_t cof_cats;
		LLInventoryModel::item_array_t cof_items;
		gInventory.collectDescendentsIf(cof, cof_cats, cof_items,
									  LLInventoryModel::EXCLUDE_TRASH, collector);

		LLInventoryModel::cat_array_t outfit_cats;
		LLInventoryModel::item_array_t outfit_items;
		gInventory.collectDescendentsIf(base_outfit, outfit_cats, outfit_items,
									  LLInventoryModel::EXCLUDE_TRASH, collector);

		// FIRE-3018: Ignore the bridge when checking for dirty. -- TS
		for (U32 i = 0; i < cof_items.size(); ++i)
		{
			LLViewerInventoryItem *item = cof_items.get(i);

			if (item->getName() == FSLSLBridge::instance().currentFullName())
			{
				cof_items.remove(i);
				break;
			}
		}

		if(outfit_items.count() != cof_items.count())
		{
			// Current outfit folder should have one more item than the outfit folder.
			// this one item is the link back to the outfit folder itself.
			mOutfitIsDirty = true;
			return;
		}

		//"dirty" - also means a difference in linked UUIDs and/or a difference in wearables order (links' descriptions)
		std::sort(cof_items.begin(), cof_items.end(), sort_by_linked_uuid);
		std::sort(outfit_items.begin(), outfit_items.end(), sort_by_linked_uuid);

		for (U32 i = 0; i < cof_items.size(); ++i)
		{
			LLViewerInventoryItem *item1 = cof_items.get(i);
			LLViewerInventoryItem *item2 = outfit_items.get(i);

			if (item1->getLinkedUUID() != item2->getLinkedUUID() || 
				item1->getName() != item2->getName() ||
				item1->getActualDescription() != item2->getActualDescription())
			{
				mOutfitIsDirty = true;
				return;
			}
		}
	}
}

// *HACK: Must match name in Library or agent inventory
const std::string ROOT_GESTURES_FOLDER = "Gestures";
const std::string COMMON_GESTURES_FOLDER = "Common Gestures";
const std::string MALE_GESTURES_FOLDER = "Male Gestures";
const std::string FEMALE_GESTURES_FOLDER = "Female Gestures";
const std::string SPEECH_GESTURES_FOLDER = "Speech Gestures";
const std::string OTHER_GESTURES_FOLDER = "Other Gestures";

void LLAppearanceMgr::copyLibraryGestures()
{
	LL_INFOS("Avatar") << self_av_string() << "Copying library gestures" << LL_ENDL;

	// Copy gestures
	LLUUID lib_gesture_cat_id =
		gInventory.findLibraryCategoryUUIDForType(LLFolderType::FT_GESTURE,false);
	if (lib_gesture_cat_id.isNull())
	{
		llwarns << "Unable to copy gestures, source category not found" << llendl;
	}
	LLUUID dst_id = gInventory.findCategoryUUIDForType(LLFolderType::FT_GESTURE);

	std::vector<std::string> gesture_folders_to_copy;
	gesture_folders_to_copy.push_back(MALE_GESTURES_FOLDER);
	gesture_folders_to_copy.push_back(FEMALE_GESTURES_FOLDER);
	gesture_folders_to_copy.push_back(COMMON_GESTURES_FOLDER);
	gesture_folders_to_copy.push_back(SPEECH_GESTURES_FOLDER);
	gesture_folders_to_copy.push_back(OTHER_GESTURES_FOLDER);

	for(std::vector<std::string>::iterator it = gesture_folders_to_copy.begin();
		it != gesture_folders_to_copy.end();
		++it)
	{
		std::string& folder_name = *it;

		LLPointer<LLInventoryCallback> cb(NULL);

		// After copying gestures, activate Common, Other, plus
		// Male and/or Female, depending upon the initial outfit gender.
		ESex gender = gAgentAvatarp->getSex();

		std::string activate_male_gestures;
		std::string activate_female_gestures;
		switch (gender) {
			case SEX_MALE:
				activate_male_gestures = MALE_GESTURES_FOLDER;
				break;
			case SEX_FEMALE:
				activate_female_gestures = FEMALE_GESTURES_FOLDER;
				break;
			case SEX_BOTH:
				activate_male_gestures = MALE_GESTURES_FOLDER;
				activate_female_gestures = FEMALE_GESTURES_FOLDER;
				break;
		}

		if (folder_name == activate_male_gestures ||
			folder_name == activate_female_gestures ||
			folder_name == COMMON_GESTURES_FOLDER ||
			folder_name == OTHER_GESTURES_FOLDER)
		{
			cb = new LLBoostFuncInventoryCallback(activate_gesture_cb);
		}

		LLUUID cat_id = findDescendentCategoryIDByName(lib_gesture_cat_id,folder_name);
		if (cat_id.isNull())
		{
			llwarns << self_av_string() << "failed to find gesture folder for " << folder_name << llendl;
		}
		else
		{
			LL_DEBUGS("Avatar") << self_av_string() << "initiating fetch and copy for " << folder_name << " cat_id " << cat_id << LL_ENDL;
			callAfterCategoryFetch(cat_id,
								   boost::bind(&LLAppearanceMgr::shallowCopyCategory,
											   &LLAppearanceMgr::instance(),
											   cat_id, dst_id, cb));
		}
	}
}

void LLAppearanceMgr::autopopulateOutfits()
{
	// If this is the very first time the user has logged into viewer2+ (from a legacy viewer, or new account)
	// then auto-populate outfits from the library into the My Outfits folder.

	LL_INFOS("Avatar") << self_av_string() << "avatar fully visible" << LL_ENDL;

	static bool check_populate_my_outfits = true;
	if (check_populate_my_outfits && 
		(LLInventoryModel::getIsFirstTimeInViewer2() 
		 || gSavedSettings.getBOOL("MyOutfitsAutofill")))
	{
		gAgentWearables.populateMyOutfitsFolder();
	}
	check_populate_my_outfits = false;
}

// Handler for anything that's deferred until avatar de-clouds.
void LLAppearanceMgr::onFirstFullyVisible()
{
	gAgentAvatarp->outputRezTiming("Avatar fully loaded");
	gAgentAvatarp->reportAvatarRezTime();
	gAgentAvatarp->debugAvatarVisible();

	// The auto-populate is failing at the point of generating outfits
	// folders, so don't do the library copy until that is resolved.
	// autopopulateOutfits();

	// If this is the first time we've ever logged in,
	// then copy default gestures from the library.
	if (gAgent.isFirstLogin()) {
		copyLibraryGestures();
	}
}

// update "dirty" state - defined outside class to allow for calling
// after appearance mgr instance has been destroyed.
void appearance_mgr_update_dirty_state()
{
	if (LLAppearanceMgr::instanceExists())
	{
		LLAppearanceMgr::getInstance()->updateIsDirty();
	}
}

bool LLAppearanceMgr::updateBaseOutfit()
{
	if (isOutfitLocked())
	{
		// don't allow modify locked outfit
		llassert(!isOutfitLocked());
		return false;
	}
	setOutfitLocked(true);

	gAgentWearables.notifyLoadingStarted();

	const LLUUID base_outfit_id = getBaseOutfitUUID();
	if (base_outfit_id.isNull()) return false;

	updateClothingOrderingInfo();

	// in a Base Outfit we do not remove items, only links
	purgeCategory(base_outfit_id, false);

	LLPointer<LLInventoryCallback> dirty_state_updater =
		new LLBoostFuncInventoryCallback(no_op_inventory_func, appearance_mgr_update_dirty_state);

	//COF contains only links so we copy to the Base Outfit only links
	shallowCopyCategoryContents(getCOF(), base_outfit_id, dirty_state_updater);

	return true;
}

void LLAppearanceMgr::divvyWearablesByType(const LLInventoryModel::item_array_t& items, wearables_by_type_t& items_by_type)
{
	items_by_type.resize(LLWearableType::WT_COUNT);
	if (items.empty()) return;

	for (S32 i=0; i<items.count(); i++)
	{
		LLViewerInventoryItem *item = items.get(i);
		if (!item)
		{
			LL_WARNS("Appearance") << "NULL item found" << llendl;
			continue;
		}
		// Ignore non-wearables.
		if (!item->isWearableType())
			continue;
		LLWearableType::EType type = item->getWearableType();
		if(type < 0 || type >= LLWearableType::WT_COUNT)
		{
			LL_WARNS("Appearance") << "Invalid wearable type. Inventory type does not match wearable flag bitfield." << LL_ENDL;
			continue;
		}
		items_by_type[type].push_back(item);
	}
}

std::string build_order_string(LLWearableType::EType type, U32 i)
{
		std::ostringstream order_num;
		order_num << ORDER_NUMBER_SEPARATOR << type * 100 + i;
		return order_num.str();
}

struct WearablesOrderComparator
{
	LOG_CLASS(WearablesOrderComparator);
	WearablesOrderComparator(const LLWearableType::EType type)
	{
		mControlSize = build_order_string(type, 0).size();
	};

	bool operator()(const LLInventoryItem* item1, const LLInventoryItem* item2)
	{
		if (!item1 || !item2)
		{
			llwarning("either item1 or item2 is NULL", 0);
			return true;
		}
		
		const std::string& desc1 = item1->getActualDescription();
		const std::string& desc2 = item2->getActualDescription();
		
		bool item1_valid = (desc1.size() == mControlSize) && (ORDER_NUMBER_SEPARATOR == desc1[0]);
		bool item2_valid = (desc2.size() == mControlSize) && (ORDER_NUMBER_SEPARATOR == desc2[0]);

		if (item1_valid && item2_valid)
			return desc1 < desc2;

		//we need to sink down invalid items: items with empty descriptions, items with "Broken link" descriptions,
		//items with ordering information but not for the associated wearables type
		if (!item1_valid && item2_valid) 
			return false;

		return true;
	}

	U32 mControlSize;
};

void LLAppearanceMgr::updateClothingOrderingInfo(LLUUID cat_id, bool update_base_outfit_ordering)
{
	if (cat_id.isNull())
	{
		cat_id = getCOF();
		if (update_base_outfit_ordering)
		{
			const LLUUID base_outfit_id = getBaseOutfitUUID();
			if (base_outfit_id.notNull())
			{
				updateClothingOrderingInfo(base_outfit_id,false);
			}
		}
	}

	// COF is processed if cat_id is not specified
	LLInventoryModel::item_array_t wear_items;
	getDescendentsOfAssetType(cat_id, wear_items, LLAssetType::AT_CLOTHING, false);

	wearables_by_type_t items_by_type(LLWearableType::WT_COUNT);
	divvyWearablesByType(wear_items, items_by_type);

	bool inventory_changed = false;
	for (U32 type = LLWearableType::WT_SHIRT; type < LLWearableType::WT_COUNT; type++)
	{
		
		U32 size = items_by_type[type].size();
		if (!size) continue;

		//sinking down invalid items which need reordering
		std::sort(items_by_type[type].begin(), items_by_type[type].end(), WearablesOrderComparator((LLWearableType::EType) type));

		//requesting updates only for those links which don't have "valid" descriptions
		for (U32 i = 0; i < size; i++)
		{
			LLViewerInventoryItem* item = items_by_type[type][i];
			if (!item) continue;

			std::string new_order_str = build_order_string((LLWearableType::EType)type, i);
			if (new_order_str == item->getActualDescription()) continue;

			item->setDescription(new_order_str);
			item->setComplete(TRUE);
 			item->updateServer(FALSE);
			gInventory.updateItem(item);
			
			inventory_changed = true;
		}
	}

	//*TODO do we really need to notify observers?
	if (inventory_changed) gInventory.notifyObservers();
}

// This is intended for use with HTTP Clients/Responders, but is not
// specifically coupled with those classes.
class LLHTTPRetryPolicy: public LLThreadSafeRefCount
{
public:
	LLHTTPRetryPolicy() {}
	virtual ~LLHTTPRetryPolicy() {}
	virtual bool shouldRetry(U32 status, F32& seconds_to_wait) = 0;
};

// Example of simplest possible policy, not necessarily recommended.
class LLAlwaysRetryImmediatelyPolicy: public LLHTTPRetryPolicy
{
public:
	LLAlwaysRetryImmediatelyPolicy() {}
	bool shouldRetry(U32 status, F32& seconds_to_wait)
	{
		seconds_to_wait = 0.0;
		return true;
	}
};

// Very general policy with geometric back-off after failures,
// up to a maximum delay, and maximum number of retries.
class LLAdaptiveRetryPolicy: public LLHTTPRetryPolicy
{
public:
	LLAdaptiveRetryPolicy(F32 min_delay, F32 max_delay, F32 backoff_factor, U32 max_retries):
		mMinDelay(min_delay),
		mMaxDelay(max_delay),
		mBackoffFactor(backoff_factor),
		mMaxRetries(max_retries),
		mDelay(min_delay),
		mRetryCount(0)
	{
	}

	bool shouldRetry(U32 status, F32& seconds_to_wait)
	{
		seconds_to_wait = mDelay;
		mDelay = llclamp(mDelay*mBackoffFactor,mMinDelay,mMaxDelay);
		mRetryCount++;
		return (mRetryCount<=mMaxRetries);
	}

private:
	F32 mMinDelay; // delay never less than this value
	F32 mMaxDelay; // delay never exceeds this value
	F32 mBackoffFactor; // delay increases by this factor after each retry, up to mMaxDelay.
	U32 mMaxRetries; // maximum number of times shouldRetry will return true.
	F32 mDelay; // current delay.
	U32 mRetryCount; // number of times shouldRetry has been called.
};

class RequestAgentUpdateAppearanceResponder: public LLHTTPClient::Responder
{
public:
	RequestAgentUpdateAppearanceResponder()
	{
		mRetryPolicy = new LLAdaptiveRetryPolicy(1.0, 32.0, 2.0, 10);
	}

	virtual ~RequestAgentUpdateAppearanceResponder()
	{
	}

	// Successful completion.
	/* virtual */ void result(const LLSD& content)
	{
		LL_DEBUGS("Avatar") << "content: " << ll_pretty_print_sd(content) << LL_ENDL;
		if (content["success"].asBoolean())
		{
			LL_DEBUGS("Avatar") << "OK" << LL_ENDL;
			if (gSavedSettings.getBOOL("DebugAvatarAppearanceMessage"))
			{
				dumpContents(gAgentAvatarp->getFullname() + "_appearance_request_ok", content);
			}
		}
		else
		{
			onFailure(200);
		}
	}

	// Error
	/*virtual*/ void errorWithContent(U32 status, const std::string& reason, const LLSD& content)
	{
		llwarns << "appearance update request failed, status: " << status << " reason: " << reason << " code: " << content["code"].asInteger() << " error: \"" << content["error"].asString() << "\"" << llendl;
		if (gSavedSettings.getBOOL("DebugAvatarAppearanceMessage"))
		{
			dumpContents(gAgentAvatarp->getFullname() + "_appearance_request_error", content);
			debugCOF(content);
		
		}
		onFailure(status);
	}	

	void onFailure(U32 status)
	{
		F32 seconds_to_wait;
		if (mRetryPolicy->shouldRetry(status,seconds_to_wait))
		{
			llinfos << "retrying" << llendl;
			doAfterInterval(boost::bind(&LLAppearanceMgr::requestServerAppearanceUpdate,
										LLAppearanceMgr::getInstance(),
										LLCurl::ResponderPtr(this)),
							seconds_to_wait);
		}
		else
		{
			llwarns << "giving up after too many retries" << llendl;
		}
	}	

	void dumpContents(const std::string outprefix, const LLSD& content)
	{
		std::string outfilename = get_sequential_numbered_file_name(outprefix,".xml");
		std::string fullpath = gDirUtilp->getExpandedFilename(LL_PATH_LOGS,outfilename);
		std::ofstream ofs(fullpath.c_str(), std::ios_base::out);
		ofs << LLSDOStreamer<LLSDXMLFormatter>(content, LLSDFormatter::OPTIONS_PRETTY);
		LL_DEBUGS("Avatar") << "results saved to: " << fullpath << LL_ENDL;
	}

	void debugCOF(const LLSD& content)
	{
		LL_DEBUGS("Avatar") << "AIS COF, version found: " << content["expected"].asInteger() << llendl;
		std::set<LLUUID> ais_items, local_items;
		const LLSD& cof_raw = content["cof_raw"];
		for (LLSD::array_const_iterator it = cof_raw.beginArray();
			 it != cof_raw.endArray(); ++it)
		{
			const LLSD& item = *it;
			if (item["parent_id"].asUUID() == LLAppearanceMgr::instance().getCOF())
			{
				ais_items.insert(item["item_id"].asUUID());
				if (item["type"].asInteger() == 24) // link
				{
					LL_DEBUGS("Avatar") << "Link: item_id: " << item["item_id"].asUUID()
										<< " linked_item_id: " << item["asset_id"].asUUID()
										<< " name: " << item["name"].asString()
										<< llendl; 
				}
				else if (item["type"].asInteger() == 25) // folder link
				{
					LL_DEBUGS("Avatar") << "Folder link: item_id: " << item["item_id"].asUUID()
										<< " linked_item_id: " << item["asset_id"].asUUID()
										<< " name: " << item["name"].asString()
										<< llendl; 
					
				}
				else
				{
					LL_DEBUGS("Avatar") << "Other: item_id: " << item["item_id"].asUUID()
										<< " linked_item_id: " << item["asset_id"].asUUID()
										<< " name: " << item["name"].asString()
										<< llendl; 
				}
			}
		}
		LL_DEBUGS("Avatar") << llendl;
		LL_DEBUGS("Avatar") << "Local COF, version requested: " << content["observed"].asInteger() << llendl;
		LLInventoryModel::cat_array_t cat_array;
		LLInventoryModel::item_array_t item_array;
		gInventory.collectDescendents(LLAppearanceMgr::instance().getCOF(),
									  cat_array,item_array,LLInventoryModel::EXCLUDE_TRASH);
		for (S32 i=0; i<item_array.count(); i++)
		{
			const LLViewerInventoryItem* inv_item = item_array.get(i).get();
			local_items.insert(inv_item->getUUID());
			LL_DEBUGS("Avatar") << "item_id: " << inv_item->getUUID()
								<< " linked_item_id: " << inv_item->getLinkedUUID()
								<< " name: " << inv_item->getName()
								<< llendl;
		}
		LL_DEBUGS("Avatar") << llendl;
		for (std::set<LLUUID>::iterator it = local_items.begin(); it != local_items.end(); ++it)
		{
			if (ais_items.find(*it) == ais_items.end())
			{
				LL_DEBUGS("Avatar") << "LOCAL ONLY: " << *it << llendl;
			}
		}
		for (std::set<LLUUID>::iterator it = ais_items.begin(); it != ais_items.end(); ++it)
		{
			if (local_items.find(*it) == local_items.end())
			{
				LL_DEBUGS("Avatar") << "AIS ONLY: " << *it << llendl;
			}
		}
	}

	LLPointer<LLHTTPRetryPolicy> mRetryPolicy;
};

LLSD LLAppearanceMgr::dumpCOF() const
{
	LLSD links = LLSD::emptyArray();
	LLMD5 md5;
	
	LLInventoryModel::cat_array_t cat_array;
	LLInventoryModel::item_array_t item_array;
	gInventory.collectDescendents(getCOF(),cat_array,item_array,LLInventoryModel::EXCLUDE_TRASH);
	for (S32 i=0; i<item_array.count(); i++)
	{
		const LLViewerInventoryItem* inv_item = item_array.get(i).get();
		LLSD item;
		LLUUID item_id(inv_item->getUUID());
		md5.update((unsigned char*)item_id.mData, 16);
		item["description"] = inv_item->getActualDescription();
		md5.update(inv_item->getActualDescription());
		item["asset_type"] = inv_item->getActualType();
		LLUUID linked_id(inv_item->getLinkedUUID());
		item["linked_id"] = linked_id;
		md5.update((unsigned char*)linked_id.mData, 16);

		if (LLAssetType::AT_LINK == inv_item->getActualType())
		{
			const LLViewerInventoryItem* linked_item = inv_item->getLinkedItem();
			if (NULL == linked_item)
			{
				llwarns << "Broken link for item '" << inv_item->getName()
						<< "' (" << inv_item->getUUID()
						<< ") during requestServerAppearanceUpdate" << llendl;
				continue;
			}
			// Some assets may be 'hidden' and show up as null in the viewer.
			//if (linked_item->getAssetUUID().isNull())
			//{
			//	llwarns << "Broken link (null asset) for item '" << inv_item->getName()
			//			<< "' (" << inv_item->getUUID()
			//			<< ") during requestServerAppearanceUpdate" << llendl;
			//	continue;
			//}
			LLUUID linked_asset_id(linked_item->getAssetUUID());
			md5.update((unsigned char*)linked_asset_id.mData, 16);
			U32 flags = linked_item->getFlags();
			md5.update(boost::lexical_cast<std::string>(flags));
		}
		else if (LLAssetType::AT_LINK_FOLDER != inv_item->getActualType())
		{
			llwarns << "Non-link item '" << inv_item->getName()
					<< "' (" << inv_item->getUUID()
					<< ") type " << (S32) inv_item->getActualType()
					<< " during requestServerAppearanceUpdate" << llendl;
			continue;
		}
		links.append(item);
	}
	LLSD result = LLSD::emptyMap();
	result["cof_contents"] = links;
	char cof_md5sum[MD5HEX_STR_SIZE];
	md5.finalize();
	md5.hex_digest(cof_md5sum);
	result["cof_md5sum"] = std::string(cof_md5sum);
	return result;
}

void LLAppearanceMgr::requestServerAppearanceUpdate(LLCurl::ResponderPtr responder_ptr)
{
	if (gAgentAvatarp->isEditingAppearance()) 
	{
		// don't send out appearance updates if in appearance editing mode
		return;
	}

	if (!gAgent.getRegion())
	{
		llwarns << "Region not set, cannot request server appearance update" << llendl;
		return;
	}
	if (gAgent.getRegion()->getCentralBakeVersion()==0)
	{
		llwarns << "Region does not support baking" << llendl;
	}
	std::string url = gAgent.getRegion()->getCapability("UpdateAvatarAppearance");	
	if (url.empty())
	{
		llwarns << "No cap for UpdateAvatarAppearance." << llendl;
		return;
	}
	
	LLSD body;
	S32 cof_version = getCOFVersion();
	if (gSavedSettings.getBOOL("DebugAvatarExperimentalServerAppearanceUpdate"))
	{
		body = dumpCOF();
	}
	else
	{
		body["cof_version"] = cof_version;
		if (gSavedSettings.getBOOL("DebugForceAppearanceRequestFailure"))
		{
			body["cof_version"] = cof_version+999;
		}
	}
	LL_DEBUGS("Avatar") << "request url " << url << " my_cof_version " << cof_version << llendl;
	
	//LLCurl::ResponderPtr responder_ptr;
	if (!responder_ptr.get())
	{
		responder_ptr = new RequestAgentUpdateAppearanceResponder;
	}
	LLHTTPClient::post(url, body, responder_ptr);
	llassert(cof_version >= gAgentAvatarp->mLastUpdateRequestCOFVersion);
	gAgentAvatarp->mLastUpdateRequestCOFVersion = cof_version;
}

class LLIncrementCofVersionResponder : public LLHTTPClient::Responder
{
public:
	LLIncrementCofVersionResponder() : LLHTTPClient::Responder()
	{
		mRetryPolicy = new LLAdaptiveRetryPolicy(1.0, 16.0, 2.0, 5);
	}

	virtual ~LLIncrementCofVersionResponder()
	{
	}

	virtual void result(const LLSD &pContent)
	{
		llinfos << "Successfully incremented agent's COF." << llendl;
		S32 new_version = pContent["category"]["version"].asInteger();

		// cof_version should have increased
		llassert(new_version > gAgentAvatarp->mLastUpdateRequestCOFVersion);

		gAgentAvatarp->mLastUpdateRequestCOFVersion = new_version;
	}
	virtual void errorWithContent(U32 pStatus, const std::string& pReason, const LLSD& content)
	{
		llwarns << "While attempting to increment the agent's cof we got an error with [status:"
				<< pStatus << "]: " << content << llendl;
		F32 seconds_to_wait;
		if (mRetryPolicy->shouldRetry(pStatus,seconds_to_wait))
		{
			llinfos << "retrying" << llendl;
			doAfterInterval(boost::bind(&LLAppearanceMgr::incrementCofVersion,
										LLAppearanceMgr::getInstance(),
										LLHTTPClient::ResponderPtr(this)),
										seconds_to_wait);
		}
		else
		{
			llwarns << "giving up after too many retries" << llendl;
		}
	}

	LLPointer<LLHTTPRetryPolicy> mRetryPolicy;
};

void LLAppearanceMgr::incrementCofVersion(LLHTTPClient::ResponderPtr responder_ptr)
{
	// If we don't have a region, report it as an error
	if (gAgent.getRegion() == NULL)
	{
		llwarns << "Region not set, cannot request cof_version increment" << llendl;
		return;
	}

	std::string url = gAgent.getRegion()->getCapability("IncrementCofVersion");
	if (url.empty())
	{
		llwarns << "No cap for IncrementCofVersion." << llendl;
		return;
	}

	llinfos << "Requesting cof_version be incremented via capability to: "
			<< url << llendl;
	LLSD headers;
	LLSD body = LLSD::emptyMap();

	if (!responder_ptr.get())
	{
		responder_ptr = LLHTTPClient::ResponderPtr(new LLIncrementCofVersionResponder());
	}

	LLHTTPClient::get(url, body, responder_ptr, headers, 30.0f);
}

std::string LLAppearanceMgr::getAppearanceServiceURL() const
{
	if (gSavedSettings.getString("DebugAvatarAppearanceServiceURLOverride").empty())
	{
		return mAppearanceServiceURL;
	}
	return gSavedSettings.getString("DebugAvatarAppearanceServiceURLOverride");
}

void show_created_outfit(LLUUID& folder_id, bool show_panel = true)
{
	if (!LLApp::isRunning())
	{
		llwarns << "called during shutdown, skipping" << llendl;
		return;
	}
	
	LLSD key;
	
	//EXT-7727. For new accounts inventory callback is created during login process
	// and may be processed after login process is finished
	if (show_panel)
	{
		LLFloaterSidePanelContainer::showPanel("appearance", "panel_outfits_inventory", key);
		
	}
	LLOutfitsList *outfits_list =
		dynamic_cast<LLOutfitsList*>(LLFloaterSidePanelContainer::getPanel("appearance", "outfitslist_tab"));
	if (outfits_list)
	{
		outfits_list->setSelectedOutfitByUUID(folder_id);
	}
	
	LLAppearanceMgr::getInstance()->updateIsDirty();
	gAgentWearables.notifyLoadingFinished(); // New outfit is saved.
	LLAppearanceMgr::getInstance()->updatePanelOutfitName("");
}

LLUUID LLAppearanceMgr::makeNewOutfitLinks(const std::string& new_folder_name, bool show_panel)
{
	if (!isAgentAvatarValid()) return LLUUID::null;

	gAgentWearables.notifyLoadingStarted();

	// First, make a folder in the My Outfits directory.
	const LLUUID parent_id = gInventory.findCategoryUUIDForType(LLFolderType::FT_MY_OUTFITS);
	LLUUID folder_id = gInventory.createNewCategory(
		parent_id,
		LLFolderType::FT_OUTFIT,
		new_folder_name);

	updateClothingOrderingInfo();

	LLPointer<LLInventoryCallback> cb = new LLBoostFuncInventoryCallback(no_op_inventory_func,
																		 boost::bind(show_created_outfit,folder_id,show_panel));
	shallowCopyCategoryContents(getCOF(),folder_id, cb);
	createBaseOutfitLink(folder_id, cb);

	dumpCat(folder_id,"COF, new outfit");

	return folder_id;
}

void LLAppearanceMgr::wearBaseOutfit()
{
	const LLUUID& base_outfit_id = getBaseOutfitUUID();
	if (base_outfit_id.isNull()) return;
	
	updateCOF(base_outfit_id);
}

void LLAppearanceMgr::removeItemsFromAvatar(const uuid_vec_t& ids_to_remove)
{
	if (ids_to_remove.empty())
	{
		llwarns << "called with empty list, nothing to do" << llendl;
	}

// [RLVa:KB] - Checked: 2013-02-12 (RLVa-1.4.8)
	bool fUpdateAppearance = false;
	for (uuid_vec_t::const_iterator it = ids_to_remove.begin(); it != ids_to_remove.end(); ++it)
	{
<<<<<<< HEAD
		const LLInventoryItem* linked_item = gInventory.getLinkedItem(*it);
		if (linked_item && (rlv_handler_t::isEnabled()) && (!rlvPredCanRemoveItem(linked_item)) )
=======
		const LLUUID& linked_item_id = gInventory.getLinkedItemID(*it);

		if ( (rlv_handler_t::isEnabled()) && (!rlvPredCanRemoveItem(gInventory.getItem(linked_item_id))) )
>>>>>>> fe8b4bf1
		{
			continue;
		}

		fUpdateAppearance = true;
<<<<<<< HEAD
		const LLUUID& linked_item_id = gInventory.getLinkedItemID(*it);
=======
>>>>>>> fe8b4bf1
		removeCOFItemLinks(linked_item_id);
	}

	if (fUpdateAppearance)
	{
		updateAppearanceFromCOF();
	}
// [/RLVa:KB]
//	for (uuid_vec_t::const_iterator it = ids_to_remove.begin(); it != ids_to_remove.end(); ++it)
//	{
//		const LLUUID& id_to_remove = *it;
//		const LLUUID& linked_item_id = gInventory.getLinkedItemID(id_to_remove);
//		removeCOFItemLinks(linked_item_id);
//	}
//	updateAppearanceFromCOF();
}

void LLAppearanceMgr::removeItemFromAvatar(const LLUUID& id_to_remove)
{
// [RLVa:KB] - Checked: 2013-02-12 (RLVa-1.4.8)
	const LLInventoryItem* linked_item = gInventory.getLinkedItem(id_to_remove);

	if (linked_item && (rlv_handler_t::isEnabled()) && (!rlvPredCanRemoveItem(linked_item)) )
	{
		return;
	}
// [/RLVA:KB]
	LLUUID linked_item_id = gInventory.getLinkedItemID(id_to_remove);

// [RLVa:KB] - Checked: 2013-02-12 (RLVa-1.4.8)
	if ( (rlv_handler_t::isEnabled()) && (!rlvPredCanRemoveItem(gInventory.getItem(linked_item_id))) )
	{
		return;
	}
// [/RLVA:KB]

	removeCOFItemLinks(linked_item_id);
	updateAppearanceFromCOF();
}

bool LLAppearanceMgr::moveWearable(LLViewerInventoryItem* item, bool closer_to_body)
{
	if (!item || !item->isWearableType()) return false;
	if (item->getType() != LLAssetType::AT_CLOTHING) return false;
	if (!gInventory.isObjectDescendentOf(item->getUUID(), getCOF())) return false;

	LLInventoryModel::cat_array_t cats;
	LLInventoryModel::item_array_t items;
	LLFindWearablesOfType filter_wearables_of_type(item->getWearableType());
	gInventory.collectDescendentsIf(getCOF(), cats, items, true, filter_wearables_of_type);
	if (items.empty()) return false;

	// We assume that the items have valid descriptions.
	std::sort(items.begin(), items.end(), WearablesOrderComparator(item->getWearableType()));

	if (closer_to_body && items.front() == item) return false;
	if (!closer_to_body && items.back() == item) return false;
	
	LLInventoryModel::item_array_t::iterator it = std::find(items.begin(), items.end(), item);
	if (items.end() == it) return false;


	//swapping descriptions
	closer_to_body ? --it : ++it;
	LLViewerInventoryItem* swap_item = *it;
	if (!swap_item) return false;
	std::string tmp = swap_item->getActualDescription();
	swap_item->setDescription(item->getActualDescription());
	item->setDescription(tmp);


	//items need to be updated on a dataserver
	item->setComplete(TRUE);
	item->updateServer(FALSE);
	gInventory.updateItem(item);

	swap_item->setComplete(TRUE);
	swap_item->updateServer(FALSE);
	gInventory.updateItem(swap_item);

	//to cause appearance of the agent to be updated
	bool result = false;
	if (result = gAgentWearables.moveWearable(item, closer_to_body))
	{
		gAgentAvatarp->wearableUpdated(item->getWearableType(), FALSE);
	}

	setOutfitDirty(true);

	//*TODO do we need to notify observers here in such a way?
	gInventory.notifyObservers();

	return result;
}

//static
void LLAppearanceMgr::sortItemsByActualDescription(LLInventoryModel::item_array_t& items)
{
	if (items.size() < 2) return;

	std::sort(items.begin(), items.end(), sort_by_actual_description);
}

//#define DUMP_CAT_VERBOSE

void LLAppearanceMgr::dumpCat(const LLUUID& cat_id, const std::string& msg)
{
	LLInventoryModel::cat_array_t cats;
	LLInventoryModel::item_array_t items;
	gInventory.collectDescendents(cat_id, cats, items, LLInventoryModel::EXCLUDE_TRASH);

#ifdef DUMP_CAT_VERBOSE
	llinfos << llendl;
	llinfos << str << llendl;
	S32 hitcount = 0;
	for(S32 i=0; i<items.count(); i++)
	{
		LLViewerInventoryItem *item = items.get(i);
		if (item)
			hitcount++;
		llinfos << i <<" "<< item->getName() <<llendl;
	}
#endif
	llinfos << msg << " count " << items.count() << llendl;
}

void LLAppearanceMgr::dumpItemArray(const LLInventoryModel::item_array_t& items,
									const std::string& msg)
{
	for (S32 i=0; i<items.count(); i++)
	{
		LLViewerInventoryItem *item = items.get(i);
		LLViewerInventoryItem *linked_item = item ? item->getLinkedItem() : NULL;
		LLUUID asset_id;
		if (linked_item)
		{
			asset_id = linked_item->getAssetUUID();
		}
		LL_DEBUGS("Avatar") << self_av_string() << msg << " " << i <<" " << (item ? item->getName() : "(nullitem)") << " " << asset_id.asString() << LL_ENDL;
	}
}

LLAppearanceMgr::LLAppearanceMgr():
	mAttachmentInvLinkEnabled(false),
	mOutfitIsDirty(false),
	mOutfitLocked(false),
	mIsInUpdateAppearanceFromCOF(false)
{
	LLOutfitObserver& outfit_observer = LLOutfitObserver::instance();

	// unlock outfit on save operation completed
	outfit_observer.addCOFSavedCallback(boost::bind(
			&LLAppearanceMgr::setOutfitLocked, this, false));

	mUnlockOutfitTimer.reset(new LLOutfitUnLockTimer(gSavedSettings.getS32(
			"OutfitOperationsTimeout")));

	gIdleCallbacks.addFunction(&LLAttachmentsMgr::onIdle,NULL);
}

LLAppearanceMgr::~LLAppearanceMgr()
{
}

void LLAppearanceMgr::setAttachmentInvLinkEnable(bool val)
{
	LL_DEBUGS("Avatar") << "setAttachmentInvLinkEnable => " << (int) val << llendl;
	mAttachmentInvLinkEnabled = val;
// [SL:KB] - Patch: Appearance-SyncAttach | Checked: 2010-10-05 (Catznip-2.2)
	if (mAttachmentInvLinkEnabled)
	{
		linkPendingAttachments();
	}
// [/SL:KB]
}

void dumpAttachmentSet(const std::set<LLUUID>& atts, const std::string& msg)
{
       llinfos << msg << llendl;
       for (std::set<LLUUID>::const_iterator it = atts.begin();
               it != atts.end();
               ++it)
       {
               LLUUID item_id = *it;
               LLViewerInventoryItem *item = gInventory.getItem(item_id);
               if (item)
                       llinfos << "atts " << item->getName() << llendl;
               else
                       llinfos << "atts " << "UNKNOWN[" << item_id.asString() << "]" << llendl;
       }
       llinfos << llendl;
}

void LLAppearanceMgr::registerAttachment(const LLUUID& item_id)
{
	   gInventory.addChangedMask(LLInventoryObserver::LABEL, item_id);
// [SL:KB] - Patch: Appearance-SyncAttach | Checked: 2010-10-05 (Catznip-2.2)
	   if (isLinkInCOF(item_id))
	   {
		   return;
	   }
	   mPendingAttachLinks.push_back(item_id);
// [/SL:KB]

	   if (mAttachmentInvLinkEnabled)
	   {
		   // we have to pass do_update = true to call LLAppearanceMgr::updateAppearanceFromCOF.
		   // it will trigger gAgentWariables.notifyLoadingFinished()
		   // But it is not acceptable solution. See EXT-7777
//		   LLAppearanceMgr::addCOFItemLink(item_id, false);  // Add COF link for item.
// [SL:KB] - Patch: Appearance-SyncAttach | Checked: 2010-10-05 (Catznip-2.2)
		   LLPointer<LLInventoryCallback> cb = new LLRegisterAttachmentCallback();
		   LLAppearanceMgr::addCOFItemLink(item_id, false, cb);  // Add COF link for item.
// [/SL:KB]
	   }
	   else
	   {
		   //llinfos << "no link changes, inv link not enabled" << llendl;
	   }
}

void LLAppearanceMgr::unregisterAttachment(const LLUUID& item_id)
{
	   gInventory.addChangedMask(LLInventoryObserver::LABEL, item_id);
// [SL:KB] - Patch: Appearance-SyncAttach | Checked: 2010-10-05 (Catznip-2.2)
		uuid_vec_t::iterator itPendingAttachLink = std::find(mPendingAttachLinks.begin(), mPendingAttachLinks.end(), item_id);
		if (itPendingAttachLink != mPendingAttachLinks.end())
		{
			mPendingAttachLinks.erase(itPendingAttachLink);
		}
// [/SL:KB]

	   if (mAttachmentInvLinkEnabled)
	   {
		   LLAppearanceMgr::removeCOFItemLinks(item_id);
	   }
	   else
	   {
		   //llinfos << "no link changes, inv link not enabled" << llendl;
	   }
}

// [SL:KB] - Patch: Appearance-SyncAttach | Checked: 2010-09-18 (Catznip-2.2)
void LLAppearanceMgr::linkPendingAttachments()
{
   LLPointer<LLInventoryCallback> cb = NULL;
   for (uuid_vec_t::const_iterator itPendingAttachLink = mPendingAttachLinks.begin(); 
			itPendingAttachLink != mPendingAttachLinks.end(); ++itPendingAttachLink)
	{
		const LLUUID& idAttachItem = *itPendingAttachLink;
		if ( (gAgentAvatarp->isWearingAttachment(idAttachItem)) && (!isLinkInCOF(idAttachItem)) )
		{
			if (!cb)
			{
				cb = new LLRegisterAttachmentCallback();
			}
			LLAppearanceMgr::addCOFItemLink(idAttachItem, false, cb);
		}
	}
}

void LLAppearanceMgr::onRegisterAttachmentComplete(const LLUUID& idItem)
{
	const LLUUID& idItemBase = gInventory.getLinkedItemID(idItem);

	// Remove the attachment from the pending list
	uuid_vec_t::iterator itPendingAttachLink = std::find(mPendingAttachLinks.begin(), mPendingAttachLinks.end(), idItemBase);
	if (itPendingAttachLink != mPendingAttachLinks.end())
	{
		mPendingAttachLinks.erase(itPendingAttachLink);
	}

	// It may have been detached already in which case we should remove the COF link
	if ( (isAgentAvatarValid()) && (!gAgentAvatarp->isWearingAttachment(idItemBase)) )
	{
		removeCOFItemLinks(idItemBase);
	}
}
// [/SL:KB]

BOOL LLAppearanceMgr::getIsInCOF(const LLUUID& obj_id) const
{
	return gInventory.isObjectDescendentOf(obj_id, getCOF());
}

// static
bool LLAppearanceMgr::isLinkInCOF(const LLUUID& obj_id)
{
	 LLInventoryModel::cat_array_t cats;
	 LLInventoryModel::item_array_t items;
	 LLLinkedItemIDMatches find_links(gInventory.getLinkedItemID(obj_id));
	 gInventory.collectDescendentsIf(LLAppearanceMgr::instance().getCOF(),
									 cats,
									 items,
	 LLInventoryModel::EXCLUDE_TRASH,
	 find_links);

	 return !items.empty();
}

BOOL LLAppearanceMgr::getIsProtectedCOFItem(const LLUUID& obj_id) const
{
	if (!getIsInCOF(obj_id)) return FALSE;

	// If a non-link somehow ended up in COF, allow deletion.
	const LLInventoryObject *obj = gInventory.getObject(obj_id);
	if (obj && !obj->getIsLinkType())
	{
		return FALSE;
	}

	// For now, don't allow direct deletion from the COF.  Instead, force users
	// to choose "Detach" or "Take Off".
	return TRUE;
	/*
	const LLInventoryObject *obj = gInventory.getObject(obj_id);
	if (!obj) return FALSE;

	// Can't delete bodyparts, since this would be equivalent to removing the item.
	if (obj->getType() == LLAssetType::AT_BODYPART) return TRUE;

	// Can't delete the folder link, since this is saved for bookkeeping.
	if (obj->getActualType() == LLAssetType::AT_LINK_FOLDER) return TRUE;

	return FALSE;
	*/
}

class CallAfterCategoryFetchStage2: public LLInventoryFetchItemsObserver
{
public:
	CallAfterCategoryFetchStage2(const uuid_vec_t& ids,
								 nullary_func_t callable) :
		LLInventoryFetchItemsObserver(ids),
		mCallable(callable)
	{
	}
	~CallAfterCategoryFetchStage2()
	{
	}
	virtual void done()
	{
		llinfos << this << " done with incomplete " << mIncomplete.size()
				<< " complete " << mComplete.size() <<  " calling callable" << llendl;

		gInventory.removeObserver(this);
		doOnIdleOneTime(mCallable);
		delete this;
	}
protected:
	nullary_func_t mCallable;
};

class CallAfterCategoryFetchStage1: public LLInventoryFetchDescendentsObserver
{
public:
	CallAfterCategoryFetchStage1(const LLUUID& cat_id, nullary_func_t callable) :
		LLInventoryFetchDescendentsObserver(cat_id),
		mCallable(callable)
	{
	}
	~CallAfterCategoryFetchStage1()
	{
	}
	virtual void done()
	{
		// What we do here is get the complete information on the
		// items in the requested category, and set up an observer
		// that will wait for that to happen.
		LLInventoryModel::cat_array_t cat_array;
		LLInventoryModel::item_array_t item_array;
		gInventory.collectDescendents(mComplete.front(),
									  cat_array,
									  item_array,
									  LLInventoryModel::EXCLUDE_TRASH);
		S32 count = item_array.count();
		if(!count)
		{
			llwarns << "Nothing fetched in category " << mComplete.front()
					<< llendl;
			gInventory.removeObserver(this);
			doOnIdleOneTime(mCallable);

			delete this;
			return;
		}

		llinfos << "stage1 got " << item_array.count() << " items, passing to stage2 " << llendl;
		uuid_vec_t ids;
		for(S32 i = 0; i < count; ++i)
		{
			ids.push_back(item_array.get(i)->getUUID());
		}
		
		gInventory.removeObserver(this);
		
		// do the fetch
		CallAfterCategoryFetchStage2 *stage2 = new CallAfterCategoryFetchStage2(ids, mCallable);
		stage2->startFetch();
		if(stage2->isFinished())
		{
			// everything is already here - call done.
			stage2->done();
		}
		else
		{
			// it's all on it's way - add an observer, and the inventory
			// will call done for us when everything is here.
			gInventory.addObserver(stage2);
		}
		delete this;
	}
protected:
	nullary_func_t mCallable;
};

void callAfterCategoryFetch(const LLUUID& cat_id, nullary_func_t cb)
{
	CallAfterCategoryFetchStage1 *stage1 = new CallAfterCategoryFetchStage1(cat_id, cb);
	stage1->startFetch();
	if (stage1->isFinished())
	{
		stage1->done();
	}
	else
	{
		gInventory.addObserver(stage1);
	}
}

void wear_multiple(const uuid_vec_t& ids, bool replace)
{
	LLPointer<LLInventoryCallback> cb = new LLUpdateAppearanceOnDestroy;
	
	bool first = true;
	uuid_vec_t::const_iterator it;
	for (it = ids.begin(); it != ids.end(); ++it)
	{
		// if replace is requested, the first item worn will replace the current top
		// item, and others will be added.
		LLAppearanceMgr::instance().wearItemOnAvatar(*it,false,first && replace,cb);
		first = false;
	}
}

// SLapp for easy-wearing of a stock (library) avatar
//
class LLWearFolderHandler : public LLCommandHandler
{
public:
	// not allowed from outside the app
	LLWearFolderHandler() : LLCommandHandler("wear_folder", UNTRUSTED_BLOCK) { }

	bool handle(const LLSD& tokens, const LLSD& query_map,
				LLMediaCtrl* web)
	{
		LLPointer<LLInventoryCategory> category = new LLInventoryCategory(query_map["folder_id"],
																		  LLUUID::null,
																		  LLFolderType::FT_CLOTHING,
																		  "Quick Appearance");
		LLSD::UUID folder_uuid = query_map["folder_id"].asUUID();
		if ( gInventory.getCategory( folder_uuid ) != NULL )
		{
			LLAppearanceMgr::getInstance()->wearInventoryCategory(category, true, false);

			// *TODOw: This may not be necessary if initial outfit is chosen already -- josh
			gAgent.setGenderChosen(TRUE);
		}

		// release avatar picker keyboard focus
		gFocusMgr.setKeyboardFocus( NULL );

		return true;
	}
};

LLWearFolderHandler gWearFolderHandler;<|MERGE_RESOLUTION|>--- conflicted
+++ resolved
@@ -57,12 +57,9 @@
 #include "rlvhelper.h"
 #include "rlvlocks.h"
 // [/RLVa:KB]
-<<<<<<< HEAD
 //-TT Client LSL Bridge
 #include "fslslbridge.h"
 //-TT
-=======
->>>>>>> fe8b4bf1
 
 #if LL_MSVC
 // disable boost::lexical_cast warning
@@ -2023,7 +2020,6 @@
 		obj_items_new.erase(std::remove_if(obj_items_new.begin(), obj_items_new.end(), RlvPredCanNotWearItem(RLV_WEAR)), obj_items_new.end());
 	obj_items.insert(obj_items.end(), obj_items_new.begin(), obj_items_new.end());
 // [/RLVa:KB]
-<<<<<<< HEAD
 //-TT Client LSL Bridge
 	if (gSavedSettings.getBOOL("UseLSLBridge"))
 	{
@@ -2036,8 +2032,6 @@
 		}
 	}
 //-TT
-=======
->>>>>>> fe8b4bf1
 	removeDuplicateItems(obj_items);
 
 	//
@@ -3893,23 +3887,14 @@
 	bool fUpdateAppearance = false;
 	for (uuid_vec_t::const_iterator it = ids_to_remove.begin(); it != ids_to_remove.end(); ++it)
 	{
-<<<<<<< HEAD
-		const LLInventoryItem* linked_item = gInventory.getLinkedItem(*it);
-		if (linked_item && (rlv_handler_t::isEnabled()) && (!rlvPredCanRemoveItem(linked_item)) )
-=======
 		const LLUUID& linked_item_id = gInventory.getLinkedItemID(*it);
 
 		if ( (rlv_handler_t::isEnabled()) && (!rlvPredCanRemoveItem(gInventory.getItem(linked_item_id))) )
->>>>>>> fe8b4bf1
 		{
 			continue;
 		}
 
 		fUpdateAppearance = true;
-<<<<<<< HEAD
-		const LLUUID& linked_item_id = gInventory.getLinkedItemID(*it);
-=======
->>>>>>> fe8b4bf1
 		removeCOFItemLinks(linked_item_id);
 	}
 
@@ -3929,14 +3914,6 @@
 
 void LLAppearanceMgr::removeItemFromAvatar(const LLUUID& id_to_remove)
 {
-// [RLVa:KB] - Checked: 2013-02-12 (RLVa-1.4.8)
-	const LLInventoryItem* linked_item = gInventory.getLinkedItem(id_to_remove);
-
-	if (linked_item && (rlv_handler_t::isEnabled()) && (!rlvPredCanRemoveItem(linked_item)) )
-	{
-		return;
-	}
-// [/RLVA:KB]
 	LLUUID linked_item_id = gInventory.getLinkedItemID(id_to_remove);
 
 // [RLVa:KB] - Checked: 2013-02-12 (RLVa-1.4.8)
