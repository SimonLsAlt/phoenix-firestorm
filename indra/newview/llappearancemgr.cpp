/** 
 * @file llappearancemgr.cpp
 * @brief Manager for initiating appearance changes on the viewer
 *
 * $LicenseInfo:firstyear=2004&license=viewerlgpl$
 * Second Life Viewer Source Code
 * Copyright (C) 2010, Linden Research, Inc.
 * 
 * This library is free software; you can redistribute it and/or
 * modify it under the terms of the GNU Lesser General Public
 * License as published by the Free Software Foundation;
 * version 2.1 of the License only.
 * 
 * This library is distributed in the hope that it will be useful,
 * but WITHOUT ANY WARRANTY; without even the implied warranty of
 * MERCHANTABILITY or FITNESS FOR A PARTICULAR PURPOSE.  See the GNU
 * Lesser General Public License for more details.
 * 
 * You should have received a copy of the GNU Lesser General Public
 * License along with this library; if not, write to the Free Software
 * Foundation, Inc., 51 Franklin Street, Fifth Floor, Boston, MA  02110-1301  USA
 * 
 * Linden Research, Inc., 945 Battery Street, San Francisco, CA  94111  USA
 * $/LicenseInfo$
 */
 
#include "llviewerprecompiledheaders.h"

#include <boost/lexical_cast.hpp>
#include <boost/foreach.hpp>
#include "llaccordionctrltab.h"
#include "llagent.h"
#include "llagentcamera.h"
#include "llagentwearables.h"
#include "llappearancemgr.h"
#include "llattachmentsmgr.h"
#include "llcommandhandler.h"
#include "lleventtimer.h"
#include "llfloatersidepanelcontainer.h"
#include "llgesturemgr.h"
#include "llinventorybridge.h"
#include "llinventoryfunctions.h"
#include "llinventoryobserver.h"
#include "llnotificationsutil.h"
#include "lloutfitobserver.h"
#include "lloutfitslist.h"
#include "llselectmgr.h"
#include "llsidepanelappearance.h"
#include "llviewerobjectlist.h"
#include "llvoavatar.h"
#include "llvoavatarself.h"
#include "llviewerregion.h"
#include "llwearablelist.h"
#include "llsdutil.h"
#include "llsdserialize.h"
#include "llhttpretrypolicy.h"
#include "llaisapi.h"
#include "llhttpsdhandler.h"
#include "llcorehttputil.h"
#include "llappviewer.h"
#include "llcoros.h"
#include "lleventcoro.h"
#include "llavatarpropertiesprocessor.h"

// [RLVa:KB] - Checked: 2011-05-22 (RLVa-1.3.1)
#include "rlvactions.h"
#include "rlvhandler.h"
#include "rlvhelper.h"
#include "rlvlocks.h"
// [/RLVa:KB]

#include "fslslbridge.h"

#if LL_MSVC
// disable boost::lexical_cast warning
#pragma warning (disable:4702)
#endif

namespace 
{
    const S32   BAKE_RETRY_MAX_COUNT = 5;
    const F32   BAKE_RETRY_TIMEOUT = 2.0F;
}

// *TODO$: LLInventoryCallback should be deprecated to conform to the new boost::bind/coroutine model.
// temp code in transition
void doAppearanceCb(LLPointer<LLInventoryCallback> cb, LLUUID id)
{
    if (cb.notNull())
        cb->fire(id);
}

std::string self_av_string()
{
	// On logout gAgentAvatarp can already be invalid
	return isAgentAvatarValid() ? gAgentAvatarp->avString() : "";
}

// RAII thingy to guarantee that a variable gets reset when the Setter
// goes out of scope.  More general utility would be handy - TODO:
// check boost.
class BoolSetter
{
public:
	BoolSetter(bool& var):
		mVar(var)
	{
		mVar = true;
	}
	~BoolSetter()
	{
		mVar = false; 
	}
private:
	bool& mVar;
};

char ORDER_NUMBER_SEPARATOR('@');

class LLOutfitUnLockTimer: public LLEventTimer
{
public:
	LLOutfitUnLockTimer(F32 period) : LLEventTimer(period)
	{
		// restart timer on BOF changed event
		LLOutfitObserver::instance().addBOFChangedCallback(boost::bind(
				&LLOutfitUnLockTimer::reset, this));
		stop();
	}

	/*virtual*/
	BOOL tick()
	{
		if(mEventTimer.hasExpired())
		{
			LLAppearanceMgr::instance().setOutfitLocked(false);
		}
		return FALSE;
	}
	void stop() { mEventTimer.stop(); }
	void start() { mEventTimer.start(); }
	void reset() { mEventTimer.reset(); }
	BOOL getStarted() { return mEventTimer.getStarted(); }

	LLTimer&  getEventTimer() { return mEventTimer;}
};

// support for secondlife:///app/appearance SLapps
class LLAppearanceHandler : public LLCommandHandler
{
public:
	// requests will be throttled from a non-trusted browser
	LLAppearanceHandler() : LLCommandHandler("appearance", UNTRUSTED_THROTTLE) {}

	bool handle(const LLSD& params, const LLSD& query_map, LLMediaCtrl* web)
	{
		// support secondlife:///app/appearance/show, but for now we just
		// make all secondlife:///app/appearance SLapps behave this way
		if (!LLUI::sSettingGroups["config"]->getBOOL("EnableAppearance"))
		{
			LLNotificationsUtil::add("NoAppearance", LLSD(), LLSD(), std::string("SwitchToStandardSkinAndQuit"));
			return true;
		}

		LLFloaterSidePanelContainer::showPanel("appearance", LLSD());
		return true;
	}
};

LLAppearanceHandler gAppearanceHandler;


LLUUID findDescendentCategoryIDByName(const LLUUID& parent_id, const std::string& name)
{
	LLInventoryModel::cat_array_t cat_array;
	LLInventoryModel::item_array_t item_array;
	LLNameCategoryCollector has_name(name);
	gInventory.collectDescendentsIf(parent_id,
									cat_array,
									item_array,
									LLInventoryModel::EXCLUDE_TRASH,
									has_name);
	if (0 == cat_array.size())
		return LLUUID();
	else
	{
		LLViewerInventoryCategory *cat = cat_array.at(0);
		if (cat)
			return cat->getUUID();
		else
		{
			LL_WARNS() << "null cat" << LL_ENDL;
			return LLUUID();
		}
	}
}

// We want this to be much lower (e.g. 15.0 is usually fine), bumping
// up for now until we can diagnose some cases of very slow response
// to requests.
const F32 DEFAULT_RETRY_AFTER_INTERVAL = 300.0;

// Given the current back-end problems, retrying is causing too many
// duplicate items. Bump this back to 2 once they are resolved (or can
// leave at 0 if the operations become actually reliable).
const S32 DEFAULT_MAX_RETRIES = 0;

class LLCallAfterInventoryBatchMgr: public LLEventTimer 
{
public:
	LLCallAfterInventoryBatchMgr(const LLUUID& dst_cat_id,
								 const std::string& phase_name,
								 nullary_func_t on_completion_func,
								 nullary_func_t on_failure_func = no_op,
								 F32 retry_after = DEFAULT_RETRY_AFTER_INTERVAL,
								 S32 max_retries = DEFAULT_MAX_RETRIES
		):
		mDstCatID(dst_cat_id),
		mTrackingPhase(phase_name),
		mOnCompletionFunc(on_completion_func),
		mOnFailureFunc(on_failure_func),
		mRetryAfter(retry_after),
		mMaxRetries(max_retries),
		mPendingRequests(0),
		mFailCount(0),
		mCompletionOrFailureCalled(false),
		mRetryCount(0),
		LLEventTimer(5.0)
	{
		if (!mTrackingPhase.empty())
		{
			selfStartPhase(mTrackingPhase);
		}
	}

	void addItems(LLInventoryModel::item_array_t& src_items)
	{
		for (LLInventoryModel::item_array_t::const_iterator it = src_items.begin();
			 it != src_items.end();
			 ++it)
		{
			LLViewerInventoryItem* item = *it;
			llassert(item);
			addItem(item->getUUID());
		}
	}

	// Request or re-request operation for specified item.
	void addItem(const LLUUID& item_id)
	{
		LL_DEBUGS("Avatar") << "item_id " << item_id << LL_ENDL;
		if (!requestOperation(item_id))
		{
			LL_DEBUGS("Avatar") << "item_id " << item_id << " requestOperation false, skipping" << LL_ENDL;
			return;
		}

		mPendingRequests++;
		// On a re-request, this will reset the timer.
		mWaitTimes[item_id] = LLTimer();
		if (mRetryCounts.find(item_id) == mRetryCounts.end())
		{
			mRetryCounts[item_id] = 0;
		}
		else
		{
			mRetryCounts[item_id]++;
		}
	}

	virtual bool requestOperation(const LLUUID& item_id) = 0;

	void onOp(const LLUUID& src_id, const LLUUID& dst_id, LLTimer timestamp)
	{
		if (ll_frand() < gSavedSettings.getF32("InventoryDebugSimulateLateOpRate"))
		{
			LL_WARNS() << "Simulating late operation by punting handling to later" << LL_ENDL;
			doAfterInterval(boost::bind(&LLCallAfterInventoryBatchMgr::onOp,this,src_id,dst_id,timestamp),
							mRetryAfter);
			return;
		}
		mPendingRequests--;
		F32 elapsed = timestamp.getElapsedTimeF32();
		LL_DEBUGS("Avatar") << "op done, src_id " << src_id << " dst_id " << dst_id << " after " << elapsed << " seconds" << LL_ENDL;
		if (mWaitTimes.find(src_id) == mWaitTimes.end())
		{
			// No longer waiting for this item - either serviced
			// already or gave up after too many retries.
			LL_WARNS() << "duplicate or late operation, src_id " << src_id << "dst_id " << dst_id
					<< " elapsed " << elapsed << " after end " << (S32) mCompletionOrFailureCalled << LL_ENDL;
		}
		mTimeStats.push(elapsed);
		mWaitTimes.erase(src_id);
		if (mWaitTimes.empty() && !mCompletionOrFailureCalled)
		{
			onCompletionOrFailure();
		}
	}

	void onCompletionOrFailure()
	{
		assert (!mCompletionOrFailureCalled);
		mCompletionOrFailureCalled = true;
		
		// Will never call onCompletion() if any item has been flagged as
		// a failure - otherwise could wind up with corrupted
		// outfit, involuntary nudity, etc.
		reportStats();
		if (!mTrackingPhase.empty())
		{
			selfStopPhase(mTrackingPhase);
		}
		if (!mFailCount)
		{
			onCompletion();
		}
		else
		{
			onFailure();
		}
	}

	void onFailure()
	{
		LL_INFOS() << "failed" << LL_ENDL;
		mOnFailureFunc();
	}

	void onCompletion()
	{
		LL_INFOS() << "done" << LL_ENDL;
		mOnCompletionFunc();
	}
	
	// virtual
	// Will be deleted after returning true - only safe to do this if all callbacks have fired.
	BOOL tick()
	{
		// mPendingRequests will be zero if all requests have been
		// responded to.  mWaitTimes.empty() will be true if we have
		// received at least one reply for each UUID.  If requests
		// have been dropped and retried, these will not necessarily
		// be the same.  Only safe to return true if all requests have
		// been serviced, since it will result in this object being
		// deleted.
		bool all_done = (mPendingRequests==0);

		if (!mWaitTimes.empty())
		{
			LL_WARNS() << "still waiting on " << mWaitTimes.size() << " items" << LL_ENDL;
			for (std::map<LLUUID,LLTimer>::iterator it = mWaitTimes.begin();
				 it != mWaitTimes.end();)
			{
				// Use a copy of iterator because it may be erased/invalidated.
				std::map<LLUUID,LLTimer>::iterator curr_it = it;
				++it;
				
				F32 time_waited = curr_it->second.getElapsedTimeF32();
				S32 retries = mRetryCounts[curr_it->first];
				if (time_waited > mRetryAfter)
				{
					if (retries < mMaxRetries)
					{
						LL_DEBUGS("Avatar") << "Waited " << time_waited <<
							" for " << curr_it->first << ", retrying" << LL_ENDL;
						mRetryCount++;
						addItem(curr_it->first);
					}
					else
					{
						LL_WARNS() << "Giving up on " << curr_it->first << " after too many retries" << LL_ENDL;
						mWaitTimes.erase(curr_it);
						mFailCount++;
					}
				}
				if (mWaitTimes.empty())
				{
					onCompletionOrFailure();
				}

			}
		}
		return all_done;
	}

	void reportStats()
	{
		LL_DEBUGS("Avatar") << "Phase: " << mTrackingPhase << LL_ENDL;
		LL_DEBUGS("Avatar") << "mFailCount: " << mFailCount << LL_ENDL;
		LL_DEBUGS("Avatar") << "mRetryCount: " << mRetryCount << LL_ENDL;
		LL_DEBUGS("Avatar") << "Times: n " << mTimeStats.getCount() << " min " << mTimeStats.getMinValue() << " max " << mTimeStats.getMaxValue() << LL_ENDL;
		LL_DEBUGS("Avatar") << "Mean " << mTimeStats.getMean() << " stddev " << mTimeStats.getStdDev() << LL_ENDL;
	}
	
	virtual ~LLCallAfterInventoryBatchMgr()
	{
		LL_DEBUGS("Avatar") << "deleting" << LL_ENDL;
	}

protected:
	std::string mTrackingPhase;
	std::map<LLUUID,LLTimer> mWaitTimes;
	std::map<LLUUID,S32> mRetryCounts;
	LLUUID mDstCatID;
	nullary_func_t mOnCompletionFunc;
	nullary_func_t mOnFailureFunc;
	F32 mRetryAfter;
	S32 mMaxRetries;
	S32 mPendingRequests;
	S32 mFailCount;
	S32 mRetryCount;
	bool mCompletionOrFailureCalled;
	LLViewerStats::StatsAccumulator mTimeStats;
};

class LLCallAfterInventoryCopyMgr: public LLCallAfterInventoryBatchMgr
{
public:
	LLCallAfterInventoryCopyMgr(LLInventoryModel::item_array_t& src_items,
								const LLUUID& dst_cat_id,
								const std::string& phase_name,
								nullary_func_t on_completion_func,
								nullary_func_t on_failure_func = no_op,
								 F32 retry_after = DEFAULT_RETRY_AFTER_INTERVAL,
								 S32 max_retries = DEFAULT_MAX_RETRIES
		):
		LLCallAfterInventoryBatchMgr(dst_cat_id, phase_name, on_completion_func, on_failure_func, retry_after, max_retries)
	{
		addItems(src_items);
		sInstanceCount++;
	}

	~LLCallAfterInventoryCopyMgr()
	{
		sInstanceCount--;
	}
	
	virtual bool requestOperation(const LLUUID& item_id)
	{
		LLViewerInventoryItem *item = gInventory.getItem(item_id);
		llassert(item);
		LL_DEBUGS("Avatar") << "copying item " << item_id << LL_ENDL;
		if (ll_frand() < gSavedSettings.getF32("InventoryDebugSimulateOpFailureRate"))
		{
			LL_DEBUGS("Avatar") << "simulating failure by not sending request for item " << item_id << LL_ENDL;
			return true;
		}
		copy_inventory_item(
			gAgent.getID(),
			item->getPermissions().getOwner(),
			item->getUUID(),
			mDstCatID,
			std::string(),
			new LLBoostFuncInventoryCallback(boost::bind(&LLCallAfterInventoryBatchMgr::onOp,this,item_id,_1,LLTimer()))
			);
		return true;
	}

	static S32 getInstanceCount() { return sInstanceCount; }
	
private:
	static S32 sInstanceCount;
};

S32 LLCallAfterInventoryCopyMgr::sInstanceCount = 0;

class LLWearCategoryAfterCopy: public LLInventoryCallback
{
public:
	LLWearCategoryAfterCopy(bool append):
		mAppend(append)
	{}

	// virtual
	void fire(const LLUUID& id)
	{
		// Wear the inventory category.
		LLInventoryCategory* cat = gInventory.getCategory(id);
		LLAppearanceMgr::instance().wearInventoryCategoryOnAvatar(cat, mAppend);
	}

private:
	bool mAppend;
};

class LLTrackPhaseWrapper : public LLInventoryCallback
{
public:
	LLTrackPhaseWrapper(const std::string& phase_name, LLPointer<LLInventoryCallback> cb = NULL):
		mTrackingPhase(phase_name),
		mCB(cb)
	{
		selfStartPhase(mTrackingPhase);
	}

	// virtual
	void fire(const LLUUID& id)
	{
		if (mCB)
		{
			mCB->fire(id);
		}
	}

	// virtual
	~LLTrackPhaseWrapper()
	{
		selfStopPhase(mTrackingPhase);
	}

protected:
	std::string mTrackingPhase;
	LLPointer<LLInventoryCallback> mCB;
};

LLUpdateAppearanceOnDestroy::LLUpdateAppearanceOnDestroy(bool enforce_item_restrictions,
														 bool enforce_ordering,
														 nullary_func_t post_update_func 
	):
	mFireCount(0),
	mEnforceItemRestrictions(enforce_item_restrictions),
	mEnforceOrdering(enforce_ordering),
	mPostUpdateFunc(post_update_func)
{
	selfStartPhase("update_appearance_on_destroy");
}

void LLUpdateAppearanceOnDestroy::fire(const LLUUID& inv_item)
{
	LLViewerInventoryItem* item = (LLViewerInventoryItem*)gInventory.getItem(inv_item);
	const std::string item_name = item ? item->getName() : "ITEM NOT FOUND";
#ifndef LL_RELEASE_FOR_DOWNLOAD
	LL_DEBUGS("Avatar") << self_av_string() << "callback fired [ name:" << item_name << " UUID:" << inv_item << " count:" << mFireCount << " ] " << LL_ENDL;
#endif
	mFireCount++;
}

LLUpdateAppearanceOnDestroy::~LLUpdateAppearanceOnDestroy()
{
	if (!LLApp::isExiting())
	{
		// speculative fix for MAINT-1150
		LL_INFOS("Avatar") << self_av_string() << "done update appearance on destroy" << LL_ENDL;

		selfStopPhase("update_appearance_on_destroy");

		LLAppearanceMgr::instance().updateAppearanceFromCOF(mEnforceItemRestrictions,
															mEnforceOrdering,
															mPostUpdateFunc);
	}
}

LLUpdateAppearanceAndEditWearableOnDestroy::LLUpdateAppearanceAndEditWearableOnDestroy(const LLUUID& item_id):
	mItemID(item_id)
{
}

LLRequestServerAppearanceUpdateOnDestroy::~LLRequestServerAppearanceUpdateOnDestroy()
{
	LL_DEBUGS("Avatar") << "ATT requesting server appearance update" << LL_ENDL;
    if (!LLApp::isExiting())
    {
        LLAppearanceMgr::instance().requestServerAppearanceUpdate();
    }
}

void edit_wearable_and_customize_avatar(LLUUID item_id)
{
	// Start editing the item if previously requested.
	gAgentWearables.editWearableIfRequested(item_id);
	
	// TODO: camera mode may not be changed if a debug setting is tweaked
	if( gAgentCamera.cameraCustomizeAvatar() )
	{
		// If we're in appearance editing mode, the current tab may need to be refreshed
		LLSidepanelAppearance *panel = dynamic_cast<LLSidepanelAppearance*>(
			LLFloaterSidePanelContainer::getPanel("appearance"));
		if (panel)
		{
			panel->showDefaultSubpart();
		}
	}
}

LLUpdateAppearanceAndEditWearableOnDestroy::~LLUpdateAppearanceAndEditWearableOnDestroy()
{
	if (!LLApp::isExiting())
	{
		LLAppearanceMgr::instance().updateAppearanceFromCOF(
			true,true,
			boost::bind(edit_wearable_and_customize_avatar, mItemID));
	}
}


struct LLFoundData
{
	LLFoundData() :
		mAssetType(LLAssetType::AT_NONE),
		mWearableType(LLWearableType::WT_INVALID),
		mWearable(NULL) {}

	LLFoundData(const LLUUID& item_id,
				const LLUUID& asset_id,
				const std::string& name,
				const LLAssetType::EType& asset_type,
				const LLWearableType::EType& wearable_type,
				const bool is_replacement = false
		) :
		mItemID(item_id),
		mAssetID(asset_id),
		mName(name),
		mAssetType(asset_type),
		mWearableType(wearable_type),
		mIsReplacement(is_replacement),
		mWearable( NULL ) {}
	
	LLUUID mItemID;
	LLUUID mAssetID;
	std::string mName;
	LLAssetType::EType mAssetType;
	LLWearableType::EType mWearableType;
	LLViewerWearable* mWearable;
	bool mIsReplacement;
};

	
class LLWearableHoldingPattern
{
	LOG_CLASS(LLWearableHoldingPattern);

public:
	LLWearableHoldingPattern();
	~LLWearableHoldingPattern();

	bool pollFetchCompletion();
	void onFetchCompletion();
	bool isFetchCompleted();
	bool isTimedOut();

	void checkMissingWearables();
	bool pollMissingWearables();
	bool isMissingCompleted();
	void recoverMissingWearable(LLWearableType::EType type);
//	void clearCOFLinksForMissingWearables();
	
	void onWearableAssetFetch(LLViewerWearable *wearable);
	void onAllComplete();

// [SL:KB] - Patch: Appearance-COFCorruption | Checked: 2010-04-14 (Catznip-2.0)
	bool pollStopped();
// [/SL:KB]

	typedef std::list<LLFoundData> found_list_t;
	found_list_t& getFoundList();
	void eraseTypeToLink(LLWearableType::EType type);
	void eraseTypeToRecover(LLWearableType::EType type);
//	void setObjItems(const LLInventoryModel::item_array_t& items);
	void setGestItems(const LLInventoryModel::item_array_t& items);
	bool isMostRecent();
	void handleLateArrivals();
	void resetTime(F32 timeout);
	static S32 countActive() { return sActiveHoldingPatterns.size(); }
	S32 index() { return mIndex; }
	
private:
	found_list_t mFoundList;
//	LLInventoryModel::item_array_t mObjItems;
	LLInventoryModel::item_array_t mGestItems;
	typedef std::set<S32> type_set_t;
	type_set_t mTypesToRecover;
	type_set_t mTypesToLink;
	S32 mResolved;
	LLTimer mWaitTime;
	bool mFired;
	typedef std::set<LLWearableHoldingPattern*> type_set_hp;
	static type_set_hp sActiveHoldingPatterns;
	static S32 sNextIndex;
	S32 mIndex;
	bool mIsMostRecent;
	std::set<LLViewerWearable*> mLateArrivals;
	bool mIsAllComplete;
};

LLWearableHoldingPattern::type_set_hp LLWearableHoldingPattern::sActiveHoldingPatterns;
S32 LLWearableHoldingPattern::sNextIndex = 0;

LLWearableHoldingPattern::LLWearableHoldingPattern():
	mResolved(0),
	mFired(false),
	mIsMostRecent(true),
	mIsAllComplete(false)
{
	if (countActive()>0)
	{
		LL_INFOS() << "Creating LLWearableHoldingPattern when "
				   << countActive()
				   << " other attempts are active."
				   << " Flagging others as invalid."
				   << LL_ENDL;
		for (type_set_hp::iterator it = sActiveHoldingPatterns.begin();
			 it != sActiveHoldingPatterns.end();
			 ++it)
		{
			(*it)->mIsMostRecent = false;
		}
			 
	}
	mIndex = sNextIndex++;
	sActiveHoldingPatterns.insert(this);
	LL_DEBUGS("Avatar") << "HP " << index() << " created" << LL_ENDL;
	selfStartPhase("holding_pattern");
}

LLWearableHoldingPattern::~LLWearableHoldingPattern()
{
	sActiveHoldingPatterns.erase(this);
	if (isMostRecent())
	{
		selfStopPhase("holding_pattern");
	}
	LL_DEBUGS("Avatar") << "HP " << index() << " deleted" << LL_ENDL;
}

bool LLWearableHoldingPattern::isMostRecent()
{
	return mIsMostRecent;
}

LLWearableHoldingPattern::found_list_t& LLWearableHoldingPattern::getFoundList()
{
	return mFoundList;
}

void LLWearableHoldingPattern::eraseTypeToLink(LLWearableType::EType type)
{
	mTypesToLink.erase(type);
}

void LLWearableHoldingPattern::eraseTypeToRecover(LLWearableType::EType type)
{
	mTypesToRecover.erase(type);
}

// [SL:KB] - Patch: Appearance-SyncAttach | Checked: Catznip-2.1
//void LLWearableHoldingPattern::setObjItems(const LLInventoryModel::item_array_t& items)
//{
//	mObjItems = items;
//}

void LLWearableHoldingPattern::setGestItems(const LLInventoryModel::item_array_t& items)
{
	mGestItems = items;
}

bool LLWearableHoldingPattern::isFetchCompleted()
{
	return (mResolved >= (S32)getFoundList().size()); // have everything we were waiting for?
}

bool LLWearableHoldingPattern::isTimedOut()
{
	return mWaitTime.hasExpired();
}

void LLWearableHoldingPattern::checkMissingWearables()
{
	if (!isMostRecent())
	{
		// runway why don't we actually skip here?
		LL_WARNS() << self_av_string() << "skipping because LLWearableHolding pattern is invalid (superceded by later outfit request)" << LL_ENDL;
	}

	std::vector<S32> found_by_type(LLWearableType::WT_COUNT,0);
	std::vector<S32> requested_by_type(LLWearableType::WT_COUNT,0);
	for (found_list_t::iterator it = getFoundList().begin(); it != getFoundList().end(); ++it)
	{
		LLFoundData &data = *it;
		if (data.mWearableType < LLWearableType::WT_COUNT)
			requested_by_type[data.mWearableType]++;
		if (data.mWearable)
			found_by_type[data.mWearableType]++;
	}

	for (S32 type = 0; type < LLWearableType::WT_COUNT; ++type)
	{
		if (requested_by_type[type] > found_by_type[type])
		{
			LL_WARNS() << self_av_string() << "got fewer wearables than requested, type " << type << ": requested " << requested_by_type[type] << ", found " << found_by_type[type] << LL_ENDL;
		}
		if (found_by_type[type] > 0)
			continue;
		if (
			// If at least one wearable of certain types (pants/shirt/skirt)
			// was requested but none was found, create a default asset as a replacement.
			// In all other cases, don't do anything.
			// For critical types (shape/hair/skin/eyes), this will keep the avatar as a cloud 
			// due to logic in LLVOAvatarSelf::getIsCloud().
			// For non-critical types (tatoo, socks, etc.) the wearable will just be missing.
			(requested_by_type[type] > 0) &&  
			((type == LLWearableType::WT_PANTS) || (type == LLWearableType::WT_SHIRT) || (type == LLWearableType::WT_SKIRT)))
		{
			mTypesToRecover.insert(type);
			mTypesToLink.insert(type);
			recoverMissingWearable((LLWearableType::EType)type);
			LL_WARNS() << self_av_string() << "need to replace " << type << LL_ENDL; 
		}
	}

	resetTime(60.0F);

	if (isMostRecent())
	{
		selfStartPhase("get_missing_wearables_2");
	}
	if (!pollMissingWearables())
	{
		doOnIdleRepeating(boost::bind(&LLWearableHoldingPattern::pollMissingWearables,this));
	}
}

void LLWearableHoldingPattern::onAllComplete()
{
	if (isAgentAvatarValid())
	{
		gAgentAvatarp->outputRezTiming("Agent wearables fetch complete");
	}

	if (!isMostRecent())
	{
		// runway need to skip here?
		LL_WARNS() << self_av_string() << "skipping because LLWearableHolding pattern is invalid (superceded by later outfit request)" << LL_ENDL;
	}

	// Activate all gestures in this folder
	if (mGestItems.size() > 0)
	{
		LL_DEBUGS("Avatar") << self_av_string() << "Activating " << mGestItems.size() << " gestures" << LL_ENDL;
		
		LLGestureMgr::instance().activateGestures(mGestItems);
		
		// Update the inventory item labels to reflect the fact
		// they are active.
		LLViewerInventoryCategory* catp =
			gInventory.getCategory(LLAppearanceMgr::instance().getCOF());
		
		if (catp)
		{
			gInventory.updateCategory(catp);
			gInventory.notifyObservers();
		}
	}

	if (isAgentAvatarValid())
	{
//		LL_DEBUGS("Avatar") << self_av_string() << "Updating " << mObjItems.size() << " attachments" << LL_ENDL;
//		LLAgentWearables::llvo_vec_t objects_to_remove;
//		LLAgentWearables::llvo_vec_t objects_to_retain;
//		LLInventoryModel::item_array_t items_to_add;
//
//		LLAgentWearables::findAttachmentsAddRemoveInfo(mObjItems,
//													   objects_to_remove,
//													   objects_to_retain,
//													   items_to_add);
//
//		LL_DEBUGS("Avatar") << self_av_string() << "Removing " << objects_to_remove.size()
//							<< " attachments" << LL_ENDL;
//
//		// Here we remove the attachment pos overrides for *all*
//		// attachments, even those that are not being removed. This is
//		// needed to get joint positions all slammed down to their
//		// pre-attachment states.
//		gAgentAvatarp->clearAttachmentOverrides();
//
//		if (objects_to_remove.size() || items_to_add.size())
//		{
//			LL_DEBUGS("Avatar") << "ATT will remove " << objects_to_remove.size()
//								<< " and add " << items_to_add.size() << " items" << LL_ENDL;
//		}
//
//		// Take off the attachments that will no longer be in the outfit.
//		LLAgentWearables::userRemoveMultipleAttachments(objects_to_remove);
 		
		// Update wearables.
		LL_INFOS("Avatar") << self_av_string() << "HP " << index() << " updating agent wearables with "
						   << mResolved << " wearable items " << LL_ENDL;
		LLAppearanceMgr::instance().updateAgentWearables(this);
		
<<<<<<< HEAD
//		// Restore attachment pos overrides for the attachments that
//		// are remaining in the outfit.
//		for (LLAgentWearables::llvo_vec_t::iterator it = objects_to_retain.begin();
//			 it != objects_to_retain.end();
//			 ++it)
//		{
//			LLViewerObject *objectp = *it;
//			gAgentAvatarp->addAttachmentOverridesForObject(objectp);
//		}
//		
//		// Add new attachments to match those requested.
//		LL_DEBUGS("Avatar") << self_av_string() << "Adding " << items_to_add.size() << " attachments" << LL_ENDL;
//		LLAgentWearables::userAttachMultipleAttachments(items_to_add);
=======
		// Restore attachment pos overrides for the attachments that
		// are remaining in the outfit.
		for (LLAgentWearables::llvo_vec_t::iterator it = objects_to_retain.begin();
			 it != objects_to_retain.end();
			 ++it)
		{
			LLViewerObject *objectp = *it;
            if (!objectp->isAnimatedObject())
            {
                gAgentAvatarp->addAttachmentOverridesForObject(objectp);
            }
		}
		
		// Add new attachments to match those requested.
		LL_DEBUGS("Avatar") << self_av_string() << "Adding " << items_to_add.size() << " attachments" << LL_ENDL;
		LLAgentWearables::userAttachMultipleAttachments(items_to_add);
>>>>>>> a634d878
	}

	if (isFetchCompleted() && isMissingCompleted())
	{
		// Only safe to delete if all wearable callbacks and all missing wearables completed.
		delete this;
	}
	else
	{
		mIsAllComplete = true;
		handleLateArrivals();
	}
}

void LLWearableHoldingPattern::onFetchCompletion()
{
	if (isMostRecent())
	{
		selfStopPhase("get_wearables_2");
	}
		
	if (!isMostRecent())
	{
		// runway skip here?
		LL_WARNS() << self_av_string() << "skipping because LLWearableHolding pattern is invalid (superceded by later outfit request)" << LL_ENDL;
	}

	checkMissingWearables();
}

// Runs as an idle callback until all wearables are fetched (or we time out).
bool LLWearableHoldingPattern::pollFetchCompletion()
{
	if (!isMostRecent())
	{
		// runway skip here?
		LL_WARNS() << self_av_string() << "skipping because LLWearableHolding pattern is invalid (superceded by later outfit request)" << LL_ENDL;

// [SL:KB] - Patch: Appearance-COFCorruption | Checked: 2010-04-14 (Catznip-2.0)
		// If we were signalled to stop then we shouldn't do anything else except poll for when it's safe to delete ourselves
		doOnIdleRepeating(boost::bind(&LLWearableHoldingPattern::pollStopped, this));
		return true;
// [/SL:KB]
	}

	bool completed = isFetchCompleted();
	bool timed_out = isTimedOut();
	bool done = completed || timed_out;

	if (done)
	{
		LL_INFOS("Avatar") << self_av_string() << "HP " << index() << " polling, done status: " << completed << " timed out " << timed_out
				<< " elapsed " << mWaitTime.getElapsedTimeF32() << LL_ENDL;

		mFired = true;
		
		if (timed_out)
		{
			LL_WARNS() << self_av_string() << "Exceeded max wait time for wearables, updating appearance based on what has arrived" << LL_ENDL;
		}

		onFetchCompletion();
	}
	return done;
}

void recovered_item_link_cb(const LLUUID& item_id, LLWearableType::EType type, LLViewerWearable *wearable, LLWearableHoldingPattern* holder)
{
	if (!holder->isMostRecent())
	{
		LL_WARNS() << "HP " << holder->index() << " skipping because LLWearableHolding pattern is invalid (superceded by later outfit request)" << LL_ENDL;
		// runway skip here?
	}

	LL_INFOS() << "HP " << holder->index() << " recovered item link for type " << type << LL_ENDL;
	holder->eraseTypeToLink(type);
	// Add wearable to FoundData for actual wearing
	LLViewerInventoryItem *item = gInventory.getItem(item_id);
	LLViewerInventoryItem *linked_item = item ? item->getLinkedItem() : NULL;

	if (linked_item)
	{
		gInventory.addChangedMask(LLInventoryObserver::LABEL, linked_item->getUUID());
			
		if (item)
		{
			LLFoundData found(linked_item->getUUID(),
							  linked_item->getAssetUUID(),
							  linked_item->getName(),
							  linked_item->getType(),
							  linked_item->isWearableType() ? linked_item->getWearableType() : LLWearableType::WT_INVALID,
							  true // is replacement
				);
			found.mWearable = wearable;
			holder->getFoundList().push_front(found);
		}
		else
		{
			LL_WARNS() << self_av_string() << "inventory link not found for recovered wearable" << LL_ENDL;
		}
	}
	else
	{
		LL_WARNS() << self_av_string() << "HP " << holder->index() << " inventory link not found for recovered wearable" << LL_ENDL;
	}
}

void recovered_item_cb(const LLUUID& item_id, LLWearableType::EType type, LLViewerWearable *wearable, LLWearableHoldingPattern* holder)
{
	if (!holder->isMostRecent())
	{
		// runway skip here?
		LL_WARNS() << self_av_string() << "skipping because LLWearableHolding pattern is invalid (superceded by later outfit request)" << LL_ENDL;

// [SL:KB] - Patch: Appearance-COFCorruption | Checked: 2010-04-14 (Catznip-2.0)
		// If we were signalled to stop then we shouldn't do anything else except poll for when it's safe to delete ourselves
		return;
// [/SL:KB]
	}

	LL_DEBUGS("Avatar") << self_av_string() << "Recovered item for type " << type << LL_ENDL;
	LLConstPointer<LLInventoryObject> itemp = gInventory.getItem(item_id);
	wearable->setItemID(item_id);
	holder->eraseTypeToRecover(type);
	llassert(itemp);
	if (itemp)
	{
		LLPointer<LLInventoryCallback> cb = new LLBoostFuncInventoryCallback(boost::bind(recovered_item_link_cb,_1,type,wearable,holder));

		link_inventory_object(LLAppearanceMgr::instance().getCOF(), itemp, cb);
	}
}

void LLWearableHoldingPattern::recoverMissingWearable(LLWearableType::EType type)
{
	if (!isMostRecent())
	{
		// runway skip here?
		LL_WARNS() << self_av_string() << "skipping because LLWearableHolding pattern is invalid (superceded by later outfit request)" << LL_ENDL;
	}
	
		// Try to recover by replacing missing wearable with a new one.
	LLNotificationsUtil::add("ReplacedMissingWearable");
	LL_DEBUGS() << "Wearable " << LLWearableType::getTypeLabel(type)
				<< " could not be downloaded.  Replaced inventory item with default wearable." << LL_ENDL;
	LLViewerWearable* wearable = LLWearableList::instance().createNewWearable(type, gAgentAvatarp);

	// Add a new one in the lost and found folder.
	const LLUUID lost_and_found_id = gInventory.findCategoryUUIDForType(LLFolderType::FT_LOST_AND_FOUND);
	LLPointer<LLInventoryCallback> cb = new LLBoostFuncInventoryCallback(boost::bind(recovered_item_cb,_1,type,wearable,this));

	create_inventory_item(gAgent.getID(),
						  gAgent.getSessionID(),
						  lost_and_found_id,
						  wearable->getTransactionID(),
						  wearable->getName(),
						  wearable->getDescription(),
						  wearable->getAssetType(),
						  LLInventoryType::IT_WEARABLE,
						  wearable->getType(),
						  wearable->getPermissions().getMaskNextOwner(),
						  cb);
}

bool LLWearableHoldingPattern::isMissingCompleted()
{
	return mTypesToLink.size()==0 && mTypesToRecover.size()==0;
}

//void LLWearableHoldingPattern::clearCOFLinksForMissingWearables()
//{
//	for (found_list_t::iterator it = getFoundList().begin(); it != getFoundList().end(); ++it)
//	{
//		LLFoundData &data = *it;
//		if ((data.mWearableType < LLWearableType::WT_COUNT) && (!data.mWearable))
//		{
//			// Wearable link that was never resolved; remove links to it from COF
//			LL_INFOS("Avatar") << self_av_string() << "HP " << index() << " removing link for unresolved item " << data.mItemID.asString() << LL_ENDL;
//			LLAppearanceMgr::instance().removeCOFItemLinks(data.mItemID);
//		}
//	}
//}

// [SL:KB] - Patch: Appearance-COFCorruption | Checked: 2010-04-14 (Catznip-2.0)
bool LLWearableHoldingPattern::pollStopped()
{
	// We have to keep on polling until we're sure that all callbacks have completed or they'll cause a crash
	if ( (isFetchCompleted()) && (isMissingCompleted()) )
	{
		delete this;
		return true;
	}
	return false;
}
// [/SL:KB]

bool LLWearableHoldingPattern::pollMissingWearables()
{
	if (!isMostRecent())
	{
		// runway skip here?
		LL_WARNS() << self_av_string() << "skipping because LLWearableHolding pattern is invalid (superceded by later outfit request)" << LL_ENDL;

// [SL:KB] - Patch: Appearance-COFCorruption | Checked: 2010-04-14 (Catznip-2.0)
		// If we were signalled to stop then we shouldn't do anything else except poll for when it's safe to delete ourselves
		doOnIdleRepeating(boost::bind(&LLWearableHoldingPattern::pollStopped, this));
		return true;
// [/SL:KB]
	}
	
	bool timed_out = isTimedOut();
	bool missing_completed = isMissingCompleted();
	bool done = timed_out || missing_completed;

	if (!done)
	{
		LL_INFOS("Avatar") << self_av_string() << "HP " << index() << " polling missing wearables, waiting for items " << mTypesToRecover.size()
				<< " links " << mTypesToLink.size()
				<< " wearables, timed out " << timed_out
				<< " elapsed " << mWaitTime.getElapsedTimeF32()
				<< " done " << done << LL_ENDL;
	}

	if (done)
	{
		if (isMostRecent())
		{
			selfStopPhase("get_missing_wearables_2");
		}

		gAgentAvatarp->debugWearablesLoaded();

		// BAP - if we don't call clearCOFLinksForMissingWearables()
		// here, we won't have to add the link back in later if the
		// wearable arrives late.  This is to avoid corruption of
		// wearable ordering info.  Also has the effect of making
		// unworn item links visible in the COF under some
		// circumstances.

		//clearCOFLinksForMissingWearables();
		onAllComplete();
	}
	return done;
}

// Handle wearables that arrived after the timeout period expired.
void LLWearableHoldingPattern::handleLateArrivals()
{
	// Only safe to run if we have previously finished the missing
	// wearables and other processing - otherwise we could be in some
	// intermediate state - but have not been superceded by a later
	// outfit change request.
	if (mLateArrivals.size() == 0)
	{
		// Nothing to process.
		return;
	}
	if (!isMostRecent())
	{
		LL_WARNS() << self_av_string() << "Late arrivals not handled - outfit change no longer valid" << LL_ENDL;
	}
	if (!mIsAllComplete)
	{
		LL_WARNS() << self_av_string() << "Late arrivals not handled - in middle of missing wearables processing" << LL_ENDL;
	}

	LL_INFOS("Avatar") << self_av_string() << "HP " << index() << " need to handle " << mLateArrivals.size() << " late arriving wearables" << LL_ENDL;

	// Update mFoundList using late-arriving wearables.
	std::set<LLWearableType::EType> replaced_types;
	for (LLWearableHoldingPattern::found_list_t::iterator iter = getFoundList().begin();
		 iter != getFoundList().end(); ++iter)
	{
		LLFoundData& data = *iter;
		for (std::set<LLViewerWearable*>::iterator wear_it = mLateArrivals.begin();
			 wear_it != mLateArrivals.end();
			 ++wear_it)
		{
			LLViewerWearable *wearable = *wear_it;

			if(wearable->getAssetID() == data.mAssetID)
			{
				data.mWearable = wearable;

				replaced_types.insert(data.mWearableType);

				// BAP - if we didn't call
				// clearCOFLinksForMissingWearables() earlier, we
				// don't need to restore the link here.  Fixes
				// wearable ordering problems.

				// LLAppearanceMgr::instance().addCOFItemLink(data.mItemID,false);

				// BAP failing this means inventory or asset server
				// are corrupted in a way we don't handle.
				llassert((data.mWearableType < LLWearableType::WT_COUNT) && (wearable->getType() == data.mWearableType));
				break;
			}
		}
	}

	// Remove COF links for any default wearables previously used to replace the late arrivals.
	// All this pussyfooting around with a while loop and explicit
	// iterator incrementing is to allow removing items from the list
	// without clobbering the iterator we're using to navigate.
	LLWearableHoldingPattern::found_list_t::iterator iter = getFoundList().begin();
	while (iter != getFoundList().end())
	{
		LLFoundData& data = *iter;

		// If an item of this type has recently shown up, removed the corresponding replacement wearable from COF.
		if (data.mWearable && data.mIsReplacement &&
			replaced_types.find(data.mWearableType) != replaced_types.end())
		{
			LLAppearanceMgr::instance().removeCOFItemLinks(data.mItemID);
			std::list<LLFoundData>::iterator clobber_ator = iter;
			++iter;
			getFoundList().erase(clobber_ator);
		}
		else
		{
			++iter;
		}
	}

	// Clear contents of late arrivals.
	mLateArrivals.clear();

	// Update appearance based on mFoundList
	LLAppearanceMgr::instance().updateAgentWearables(this);
}

void LLWearableHoldingPattern::resetTime(F32 timeout)
{
	mWaitTime.reset();
	mWaitTime.setTimerExpirySec(timeout);
}

void LLWearableHoldingPattern::onWearableAssetFetch(LLViewerWearable *wearable)
{
	if (!isMostRecent())
	{
		LL_WARNS() << self_av_string() << "skipping because LLWearableHolding pattern is invalid (superceded by later outfit request)" << LL_ENDL;
	}
	
	mResolved += 1;  // just counting callbacks, not successes.
	LL_DEBUGS("Avatar") << self_av_string() << "HP " << index() << " resolved " << mResolved << "/" << getFoundList().size() << LL_ENDL;
	if (!wearable)
	{
		LL_WARNS() << self_av_string() << "no wearable found" << LL_ENDL;
	}

	if (mFired)
	{
		LL_WARNS() << self_av_string() << "called after holder fired" << LL_ENDL;
		if (wearable)
		{
			mLateArrivals.insert(wearable);
			if (mIsAllComplete)
			{
				handleLateArrivals();
			}
		}
		return;
	}

	if (!wearable)
	{
		return;
	}

	U32 use_count = 0;
	for (LLWearableHoldingPattern::found_list_t::iterator iter = getFoundList().begin();
		iter != getFoundList().end(); ++iter)
	{
		LLFoundData& data = *iter;
		if (wearable->getAssetID() == data.mAssetID)
		{
			// Failing this means inventory or asset server are corrupted in a way we don't handle.
			if ((data.mWearableType >= LLWearableType::WT_COUNT) || (wearable->getType() != data.mWearableType))
			{
				LL_WARNS() << self_av_string() << "recovered wearable but type invalid. inventory wearable type: " << data.mWearableType << " asset wearable type: " << wearable->getType() << LL_ENDL;
				break;
			}

			if (use_count == 0)
			{
				data.mWearable = wearable;
				use_count++;
			}
			else
			{
				LLViewerInventoryItem* wearable_item = gInventory.getItem(data.mItemID);
				if (wearable_item && wearable_item->isFinished() && wearable_item->getPermissions().allowModifyBy(gAgentID))
				{
					// We can't edit and do some other interactions with same asset twice, copy it
					// Note: can't update incomplete items. Usually attached from previous viewer build, but
					// consider adding fetch and completion callback
					LLViewerWearable* new_wearable = LLWearableList::instance().createCopy(wearable, wearable->getName());
					data.mWearable = new_wearable;
					data.mAssetID = new_wearable->getAssetID();

					// Update existing inventory item
					wearable_item->setAssetUUID(new_wearable->getAssetID());
					wearable_item->setTransactionID(new_wearable->getTransactionID());
					gInventory.updateItem(wearable_item, LLInventoryObserver::INTERNAL);
					wearable_item->updateServer(FALSE);

					use_count++;
				}
				else
				{
					// Note: technically a bug, LLViewerWearable can identify only one item id at a time,
					// yet we are tying it to multiple items here.
					// LLViewerWearable need to support more then one item.
					LL_WARNS() << "Same LLViewerWearable is used by multiple items! " << wearable->getAssetID() << LL_ENDL;
					data.mWearable = wearable;
				}
			}
		}
	}

	if (use_count > 1)
	{
		LL_WARNS() << "Copying wearable, multiple asset id uses! " << wearable->getAssetID() << LL_ENDL;
		gInventory.notifyObservers();
	}
}

static void onWearableAssetFetch(LLViewerWearable* wearable, void* data)
{
	LLWearableHoldingPattern* holder = (LLWearableHoldingPattern*)data;
	holder->onWearableAssetFetch(wearable);
}


static void removeDuplicateItems(LLInventoryModel::item_array_t& items)
{
	LLInventoryModel::item_array_t new_items;
	std::set<LLUUID> items_seen;
	std::deque<LLViewerInventoryItem*> tmp_list;
	// Traverse from the front and keep the first of each item
	// encountered, so we actually keep the *last* of each duplicate
	// item.  This is needed to give the right priority when adding
	// duplicate items to an existing outfit.
	for (S32 i=items.size()-1; i>=0; i--)
	{
		LLViewerInventoryItem *item = items.at(i);
		LLUUID item_id = item->getLinkedUUID();
		if (items_seen.find(item_id)!=items_seen.end())
			continue;
		items_seen.insert(item_id);
		tmp_list.push_front(item);
	}
	for (std::deque<LLViewerInventoryItem*>::iterator it = tmp_list.begin();
		 it != tmp_list.end();
		 ++it)
	{
		new_items.push_back(*it);
	}
	items = new_items;
}

// [SL:KB] - Patch: Appearance-WearableDuplicateAssets | Checked: 2015-06-30 (Catznip-3.7)
static void removeDuplicateWearableItemsByAssetID(LLInventoryModel::item_array_t& items)
{
	std::set<LLUUID> idsAsset;
	items.erase(std::remove_if(items.begin(), items.end(), 
		[&idsAsset](const LLViewerInventoryItem* pItem)
		{
			if (pItem->isWearableType())
			{
				const LLUUID& idAsset = pItem->getAssetUUID();
				if ( (idAsset.notNull()) &&  (idsAsset.end() != idsAsset.find(idAsset)) )
					return true;
				idsAsset.insert(idAsset);
			}
			return false;
		}), items.end());
}
// [/SL:KB]

//=========================================================================

const LLUUID LLAppearanceMgr::getCOF() const
{
	return gInventory.findCategoryUUIDForType(LLFolderType::FT_CURRENT_OUTFIT);
}

S32 LLAppearanceMgr::getCOFVersion() const
{
	LLViewerInventoryCategory *cof = gInventory.getCategory(getCOF());
	if (cof)
	{
		return cof->getVersion();
	}
	else
	{
		return LLViewerInventoryCategory::VERSION_UNKNOWN;
	}
}

const LLViewerInventoryItem* LLAppearanceMgr::getBaseOutfitLink()
{
	const LLUUID& current_outfit_cat = getCOF();
	LLInventoryModel::cat_array_t cat_array;
	LLInventoryModel::item_array_t item_array;
	// Can't search on FT_OUTFIT since links to categories return FT_CATEGORY for type since they don't
	// return preferred type.
	LLIsType is_category( LLAssetType::AT_CATEGORY ); 
	gInventory.collectDescendentsIf(current_outfit_cat,
									cat_array,
									item_array,
									false,
									is_category);
	for (LLInventoryModel::item_array_t::const_iterator iter = item_array.begin();
		 iter != item_array.end();
		 iter++)
	{
		const LLViewerInventoryItem *item = (*iter);
		const LLViewerInventoryCategory *cat = item->getLinkedCategory();
		if (cat && cat->getPreferredType() == LLFolderType::FT_OUTFIT)
		{
			const LLUUID parent_id = cat->getParentUUID();
			LLViewerInventoryCategory*  parent_cat =  gInventory.getCategory(parent_id);
			// if base outfit moved to trash it means that we don't have base outfit
			if (parent_cat != NULL && parent_cat->getPreferredType() == LLFolderType::FT_TRASH)
			{
				return NULL;
			}
			return item;
		}
	}
	return NULL;
}

bool LLAppearanceMgr::getBaseOutfitName(std::string& name)
{
	const LLViewerInventoryItem* outfit_link = getBaseOutfitLink();
	if(outfit_link)
	{
		const LLViewerInventoryCategory *cat = outfit_link->getLinkedCategory();
		if (cat)
		{
			name = cat->getName();
			return true;
		}
	}
	return false;
}

const LLUUID LLAppearanceMgr::getBaseOutfitUUID()
{
	const LLViewerInventoryItem* outfit_link = getBaseOutfitLink();
	if (!outfit_link || !outfit_link->getIsLinkType()) return LLUUID::null;

	const LLViewerInventoryCategory* outfit_cat = outfit_link->getLinkedCategory();
	if (!outfit_cat) return LLUUID::null;

	if (outfit_cat->getPreferredType() != LLFolderType::FT_OUTFIT)
	{
		LL_WARNS() << "Expected outfit type:" << LLFolderType::FT_OUTFIT << " but got type:" << outfit_cat->getType() << " for folder name:" << outfit_cat->getName() << LL_ENDL;
		return LLUUID::null;
	}

	return outfit_cat->getUUID();
}

void wear_on_avatar_cb(const LLUUID& inv_item, bool do_replace = false)
{
	if (inv_item.isNull())
		return;
	
	LLViewerInventoryItem *item = gInventory.getItem(inv_item);
	if (item)
	{
		LLAppearanceMgr::instance().wearItemOnAvatar(inv_item, true, do_replace);
	}
}

void LLAppearanceMgr::wearItemsOnAvatar(const uuid_vec_t& item_ids_to_wear,
                                        bool do_update,
                                        bool replace,
                                        LLPointer<LLInventoryCallback> cb)
{
    bool first = true;

    LLInventoryObject::const_object_list_t items_to_link;

    for (uuid_vec_t::const_iterator it = item_ids_to_wear.begin();
         it != item_ids_to_wear.end();
         ++it)
    {
        replace = first && replace;
        first = false;

        const LLUUID& item_id_to_wear = *it;

        if (item_id_to_wear.isNull())
        {
            LL_DEBUGS("Avatar") << "null id " << item_id_to_wear << LL_ENDL;
            continue;
        }

        LLViewerInventoryItem* item_to_wear = gInventory.getItem(item_id_to_wear);
        if (!item_to_wear)
        {
            LL_DEBUGS("Avatar") << "inventory item not found for id " << item_id_to_wear << LL_ENDL;
            continue;
        }

        if (gInventory.isObjectDescendentOf(item_to_wear->getUUID(), gInventory.getLibraryRootFolderID()))
        {
            LL_DEBUGS("Avatar") << "inventory item in library, will copy and wear "
                                << item_to_wear->getName() << " id " << item_id_to_wear << LL_ENDL;
            LLPointer<LLInventoryCallback> cb = new LLBoostFuncInventoryCallback(boost::bind(wear_on_avatar_cb,_1,replace));
            copy_inventory_item(gAgent.getID(), item_to_wear->getPermissions().getOwner(),
                                item_to_wear->getUUID(), LLUUID::null, std::string(), cb);
            continue;
        } 
        else if (!gInventory.isObjectDescendentOf(item_to_wear->getUUID(), gInventory.getRootFolderID()))
        {
			// not in library and not in agent's inventory
            LL_DEBUGS("Avatar") << "inventory item not in user inventory or library, skipping "
                                << item_to_wear->getName() << " id " << item_id_to_wear << LL_ENDL;
            continue; 
        }
        else if (gInventory.isObjectDescendentOf(item_to_wear->getUUID(), gInventory.findCategoryUUIDForType(LLFolderType::FT_TRASH)))
        {
            LLNotificationsUtil::add("CannotWearTrash");
            LL_DEBUGS("Avatar") << "inventory item is in trash, skipping "
                                << item_to_wear->getName() << " id " << item_id_to_wear << LL_ENDL;
            continue;
        }
        else if (isLinkedInCOF(item_to_wear->getUUID())) // EXT-84911
        {
            LL_DEBUGS("Avatar") << "inventory item is already in COF, skipping "
                                << item_to_wear->getName() << " id " << item_id_to_wear << LL_ENDL;
            continue;
        }

// [RLVa:KB] - Checked: 2013-02-12 (RLVa-1.4.8)
        if ( (rlv_handler_t::isEnabled()) && (!rlvPredCanWearItem(item_to_wear, (item_to_wear->getType() == LLAssetType::AT_BODYPART || replace) ? RLV_WEAR_REPLACE : RLV_WEAR_ADD)) )
        {
            LL_DEBUGS("Avatar") << "inventory item cannot be worn because of RLV restriction, skipping "
                                << item_to_wear->getName() << " id " << item_id_to_wear << LL_ENDL;
            continue;
        }
// [/RLVa:KB]

        switch (item_to_wear->getType())
        {
            case LLAssetType::AT_CLOTHING:
            {
                if (gAgentWearables.areWearablesLoaded())
                {
                    if (!cb && do_update)
                    {
                        cb = new LLUpdateAppearanceAndEditWearableOnDestroy(item_id_to_wear);
                    }
                    LLWearableType::EType type = item_to_wear->getWearableType();
                    S32 wearable_count = gAgentWearables.getWearableCount(type);
                    if ((replace && wearable_count != 0) || !gAgentWearables.canAddWearable(type))
                    {
                        LLUUID item_id = gAgentWearables.getWearableItemID(item_to_wear->getWearableType(),
                                                                           wearable_count-1);
// [SL:KB] - Patch: Appearance-AISFilter | Checked: 2015-05-02 (Catznip-3.7)
                        removeCOFItemLinks(item_id, NULL, true);
// [/SL:KB]
//                      removeCOFItemLinks(item_id, cb);
                    }
                    
                    items_to_link.push_back(item_to_wear);
                } 
            }
            break;

            case LLAssetType::AT_BODYPART:
            {
                // TODO: investigate wearables may not be loaded at this point EXT-8231
                
                // Remove the existing wearables of the same type.
                // Remove existing body parts anyway because we must not be able to wear e.g. two skins.
                removeCOFLinksOfType(item_to_wear->getWearableType());
                if (!cb && do_update)
                {
                    cb = new LLUpdateAppearanceAndEditWearableOnDestroy(item_id_to_wear);
                }
                items_to_link.push_back(item_to_wear);
            }
            break;
                
            case LLAssetType::AT_OBJECT:
            {
                rez_attachment(item_to_wear, NULL, replace);
            }
            break;

            default: continue;
        }
    }

    // Batch up COF link creation - more efficient if using AIS.
    if (items_to_link.size())
    {
        link_inventory_array(getCOF(), items_to_link, cb); 
    }
}

void LLAppearanceMgr::wearItemOnAvatar(const LLUUID& item_id_to_wear,
									   bool do_update,
									   bool replace,
									   LLPointer<LLInventoryCallback> cb)
{
    uuid_vec_t ids;
    ids.push_back(item_id_to_wear);
    wearItemsOnAvatar(ids, do_update, replace, cb);
}

// Update appearance from outfit folder.
void LLAppearanceMgr::changeOutfit(bool proceed, const LLUUID& category, bool append)
{
	if (!proceed)
		return;
	LLAppearanceMgr::instance().updateCOF(category,append);
}

void LLAppearanceMgr::replaceCurrentOutfit(const LLUUID& new_outfit)
{
	LLViewerInventoryCategory* cat = gInventory.getCategory(new_outfit);
	wearInventoryCategory(cat, false, false);
}

// Remove existing photo link from outfit folder.
void LLAppearanceMgr::removeOutfitPhoto(const LLUUID& outfit_id)
{
    LLInventoryModel::cat_array_t sub_cat_array;
    LLInventoryModel::item_array_t outfit_item_array;
    gInventory.collectDescendents(
        outfit_id,
        sub_cat_array,
        outfit_item_array,
        LLInventoryModel::EXCLUDE_TRASH);
    BOOST_FOREACH(LLViewerInventoryItem* outfit_item, outfit_item_array)
    {
        LLViewerInventoryItem* linked_item = outfit_item->getLinkedItem();
        if (linked_item != NULL)
        {
            if (linked_item->getActualType() == LLAssetType::AT_TEXTURE)
            {
                gInventory.removeItem(outfit_item->getUUID());
            }
        }
        else if (outfit_item->getActualType() == LLAssetType::AT_TEXTURE)
        {
            gInventory.removeItem(outfit_item->getUUID());
        }
    }
}

// Open outfit renaming dialog.
void LLAppearanceMgr::renameOutfit(const LLUUID& outfit_id)
{
	LLViewerInventoryCategory* cat = gInventory.getCategory(outfit_id);
	if (!cat)
	{
		return;
	}

	LLSD args;
	args["NAME"] = cat->getName();

	LLSD payload;
	payload["cat_id"] = outfit_id;

	LLNotificationsUtil::add("RenameOutfit", args, payload, boost::bind(onOutfitRename, _1, _2));
}

// User typed new outfit name.
// static
void LLAppearanceMgr::onOutfitRename(const LLSD& notification, const LLSD& response)
{
	S32 option = LLNotificationsUtil::getSelectedOption(notification, response);
	if (option != 0) return; // canceled

	std::string outfit_name = response["new_name"].asString();
	LLStringUtil::trim(outfit_name);
	if (!outfit_name.empty())
	{
		LLUUID cat_id = notification["payload"]["cat_id"].asUUID();
		rename_category(&gInventory, cat_id, outfit_name);
	}
}

void LLAppearanceMgr::setOutfitLocked(bool locked)
{
	if (mOutfitLocked == locked)
	{
		return;
	}

	mOutfitLocked = locked;
	if (locked)
	{
		mUnlockOutfitTimer->reset();
		mUnlockOutfitTimer->start();
	}
	else
	{
		mUnlockOutfitTimer->stop();
	}

	LLOutfitObserver::instance().notifyOutfitLockChanged();
}

void LLAppearanceMgr::addCategoryToCurrentOutfit(const LLUUID& cat_id)
{
	LLViewerInventoryCategory* cat = gInventory.getCategory(cat_id);
	wearInventoryCategory(cat, false, true);
}

void LLAppearanceMgr::takeOffOutfit(const LLUUID& cat_id)
{
	LLInventoryModel::cat_array_t cats;
	LLInventoryModel::item_array_t items;
	LLFindWearablesEx collector(/*is_worn=*/ true, /*include_body_parts=*/ false);

	gInventory.collectDescendentsIf(cat_id, cats, items, FALSE, collector);

// <FS:TT> Client LSL Bridge
	if (FSLSLBridge::instance().canUseBridge())
	{
		LL_INFOS("FSLSLBridge") << "reinserting bridge at outfit remove" << LL_ENDL;
		for (LLInventoryModel::item_array_t::iterator i = items.begin(); i != items.end(); ++i)
		{
			const LLViewerInventoryItem* item = *i;
				
			if (item->getName() == FSLSLBridge::instance().currentFullName())
			{
				items.erase(i);
				break;
			}
		}
	}
// </FS:TT>

	LLInventoryModel::item_array_t::const_iterator it = items.begin();
	const LLInventoryModel::item_array_t::const_iterator it_end = items.end();
	uuid_vec_t uuids_to_remove;
	for( ; it_end != it; ++it)
	{
		LLViewerInventoryItem* item = *it;
		uuids_to_remove.push_back(item->getUUID());
	}
	removeItemsFromAvatar(uuids_to_remove);

	// deactivate all gestures in the outfit folder
	LLInventoryModel::item_array_t gest_items;
	getDescendentsOfAssetType(cat_id, gest_items, LLAssetType::AT_GESTURE);
	for(S32 i = 0; i  < gest_items.size(); ++i)
	{
		LLViewerInventoryItem *gest_item = gest_items[i];
		if ( LLGestureMgr::instance().isGestureActive( gest_item->getLinkedUUID()) )
		{
			LLGestureMgr::instance().deactivateGesture( gest_item->getLinkedUUID() );
		}
	}
}

// Create a copy of src_id + contents as a subfolder of dst_id.
void LLAppearanceMgr::shallowCopyCategory(const LLUUID& src_id, const LLUUID& dst_id,
											  LLPointer<LLInventoryCallback> cb)
{
	LLInventoryCategory *src_cat = gInventory.getCategory(src_id);
	if (!src_cat)
	{
		LL_WARNS() << "folder not found for src " << src_id.asString() << LL_ENDL;
		return;
	}
	LL_INFOS() << "starting, src_id " << src_id << " name " << src_cat->getName() << " dst_id " << dst_id << LL_ENDL;
	LLUUID parent_id = dst_id;
	if(parent_id.isNull())
	{
		parent_id = gInventory.getRootFolderID();
	}
	LLUUID subfolder_id = gInventory.createNewCategory( parent_id,
														LLFolderType::FT_NONE,
														src_cat->getName());
	shallowCopyCategoryContents(src_id, subfolder_id, cb);

	gInventory.notifyObservers();
}

void LLAppearanceMgr::slamCategoryLinks(const LLUUID& src_id, const LLUUID& dst_id,
										bool include_folder_links, LLPointer<LLInventoryCallback> cb)
{
	LLInventoryModel::cat_array_t* cats;
	LLInventoryModel::item_array_t* items;
	LLSD contents = LLSD::emptyArray();
	gInventory.getDirectDescendentsOf(src_id, cats, items);
	LL_INFOS() << "copying " << items->size() << " items" << LL_ENDL;
	for (LLInventoryModel::item_array_t::const_iterator iter = items->begin();
		 iter != items->end();
		 ++iter)
	{
		const LLViewerInventoryItem* item = (*iter);

		// <FS:Ansariel> Don't add LSL bridge to outfit
		if (item->getName() == FSLSLBridge::instance().currentFullName())
		{
			continue;
		}
		// </FS:Ansariel>

		switch (item->getActualType())
		{
			case LLAssetType::AT_LINK:
			{
				LL_DEBUGS("Avatar") << "linking inventory item " << item->getName() << LL_ENDL;
				//getActualDescription() is used for a new description 
				//to propagate ordering information saved in descriptions of links
				LLSD item_contents;
				item_contents["name"] = item->getName();
				item_contents["desc"] = item->getActualDescription();
				item_contents["linked_id"] = item->getLinkedUUID();
				item_contents["type"] = LLAssetType::AT_LINK; 
				contents.append(item_contents);
				break;
			}
			case LLAssetType::AT_LINK_FOLDER:
			{
				LLViewerInventoryCategory *catp = item->getLinkedCategory();
				if (catp && include_folder_links)
				{
					LL_DEBUGS("Avatar") << "linking inventory folder " << item->getName() << LL_ENDL;
					LLSD base_contents;
					base_contents["name"] = catp->getName();
					base_contents["desc"] = ""; // categories don't have descriptions.
					base_contents["linked_id"] = catp->getLinkedUUID();
					base_contents["type"] = LLAssetType::AT_LINK_FOLDER; 
					contents.append(base_contents);
				}
				break;
			}
			default:
			{
				// Linux refuses to compile unless all possible enums are handled. Really, Linux?
				break;
			}
		}
	}
	slam_inventory_folder(dst_id, contents, cb);
}
// Copy contents of src_id to dst_id.
void LLAppearanceMgr::shallowCopyCategoryContents(const LLUUID& src_id, const LLUUID& dst_id,
													  LLPointer<LLInventoryCallback> cb)
{
	LLInventoryModel::cat_array_t* cats;
	LLInventoryModel::item_array_t* items;
	gInventory.getDirectDescendentsOf(src_id, cats, items);
	LL_INFOS() << "copying " << items->size() << " items" << LL_ENDL;
	LLInventoryObject::const_object_list_t link_array;
	for (LLInventoryModel::item_array_t::const_iterator iter = items->begin();
		 iter != items->end();
		 ++iter)
	{
		const LLViewerInventoryItem* item = (*iter);
		// <FS:Ansariel> Skip LSL bridge
		if (item->getName() == FSLSLBridge::instance().currentFullName())
		{
			continue;
		}
		// </FS:Ansariel>
		switch (item->getActualType())
		{
			case LLAssetType::AT_LINK:
			{
				LL_DEBUGS("Avatar") << "linking inventory item " << item->getName() << LL_ENDL;
				link_array.push_back(LLConstPointer<LLInventoryObject>(item));
				break;
			}
			case LLAssetType::AT_LINK_FOLDER:
			{
				LLViewerInventoryCategory *catp = item->getLinkedCategory();
				// Skip copying outfit links.
				if (catp && catp->getPreferredType() != LLFolderType::FT_OUTFIT)
				{
					LL_DEBUGS("Avatar") << "linking inventory folder " << item->getName() << LL_ENDL;
					link_array.push_back(LLConstPointer<LLInventoryObject>(item));
				}
				break;
			}
			case LLAssetType::AT_CLOTHING:
			case LLAssetType::AT_OBJECT:
			case LLAssetType::AT_BODYPART:
			case LLAssetType::AT_GESTURE:
			{
				LL_DEBUGS("Avatar") << "copying inventory item " << item->getName() << LL_ENDL;
				copy_inventory_item(gAgent.getID(),
									item->getPermissions().getOwner(),
									item->getUUID(),
									dst_id,
									item->getName(),
									cb);
				break;
			}
			default:
				// Ignore non-outfit asset types
				break;
		}
	}
	if (!link_array.empty())
	{
		link_inventory_array(dst_id, link_array, cb);
	}
}

BOOL LLAppearanceMgr::getCanMakeFolderIntoOutfit(const LLUUID& folder_id)
{
	// These are the wearable items that are required for considering this
	// folder as containing a complete outfit.
	U32 required_wearables = 0;
	required_wearables |= 1LL << LLWearableType::WT_SHAPE;
	required_wearables |= 1LL << LLWearableType::WT_SKIN;
	required_wearables |= 1LL << LLWearableType::WT_HAIR;
	required_wearables |= 1LL << LLWearableType::WT_EYES;

	// These are the wearables that the folder actually contains.
	U32 folder_wearables = 0;
	LLInventoryModel::cat_array_t* cats;
	LLInventoryModel::item_array_t* items;
	gInventory.getDirectDescendentsOf(folder_id, cats, items);
	for (LLInventoryModel::item_array_t::const_iterator iter = items->begin();
		 iter != items->end();
		 ++iter)
	{
		const LLViewerInventoryItem* item = (*iter);
		if (item->isWearableType())
		{
			const LLWearableType::EType wearable_type = item->getWearableType();
			folder_wearables |= 1LL << wearable_type;
		}
	}

	// If the folder contains the required wearables, return TRUE.
	return ((required_wearables & folder_wearables) == required_wearables);
}

bool LLAppearanceMgr::getCanRemoveOutfit(const LLUUID& outfit_cat_id)
{
	// Disallow removing the base outfit.
	if (outfit_cat_id == getBaseOutfitUUID())
	{
		return false;
	}

	// Check if the outfit folder itself is removable.
	if (!get_is_category_removable(&gInventory, outfit_cat_id))
	{
		return false;
	}

	// Check for the folder's non-removable descendants.
	LLFindNonRemovableObjects filter_non_removable;
	LLInventoryModel::cat_array_t cats;
	LLInventoryModel::item_array_t items;
	LLInventoryModel::item_array_t::const_iterator it;
	gInventory.collectDescendentsIf(outfit_cat_id, cats, items, false, filter_non_removable);
	if (!cats.empty() || !items.empty())
	{
		return false;
	}

	return true;
}

// static
bool LLAppearanceMgr::getCanRemoveFromCOF(const LLUUID& outfit_cat_id)
{
	if (gAgentWearables.isCOFChangeInProgress())
	{
		return false;
	}
// [RLVa:KB] - Checked: RLVa-2.0.3
	if ( (RlvActions::isRlvEnabled()) && (RlvFolderLocks::instance().isLockedFolder(outfit_cat_id, RLV_LOCK_REMOVE)) )
	{
		return false;
	}
// [/RLVa:KB]

	LLInventoryModel::cat_array_t cats;
	LLInventoryModel::item_array_t items;
	LLFindWearablesEx is_worn(/*is_worn=*/ true, /*include_body_parts=*/ false);
	gInventory.collectDescendentsIf(outfit_cat_id,
		cats,
		items,
		LLInventoryModel::EXCLUDE_TRASH,
		is_worn);
	return items.size() > 0;
}

// static
bool LLAppearanceMgr::getCanAddToCOF(const LLUUID& outfit_cat_id)
{
	if (gAgentWearables.isCOFChangeInProgress())
	{
		return false;
	}

// [RLVa:KB] - Checked: RLVa-2.0.3
	if ( (RlvActions::isRlvEnabled()) && (RlvFolderLocks::instance().isLockedFolder(outfit_cat_id, RLV_LOCK_ADD)) )
	{
		return false;
	}
// [/RLVa:KB]

	LLInventoryModel::cat_array_t cats;
	LLInventoryModel::item_array_t items;
	LLFindWearablesEx not_worn(/*is_worn=*/ false, /*include_body_parts=*/ false);
	gInventory.collectDescendentsIf(outfit_cat_id,
		cats,
		items,
		LLInventoryModel::EXCLUDE_TRASH,
		not_worn);

	return items.size() > 0;
}

bool LLAppearanceMgr::getCanReplaceCOF(const LLUUID& outfit_cat_id)
{
	// Don't allow wearing anything while we're changing appearance.
	if (gAgentWearables.isCOFChangeInProgress())
	{
		return false;
	}

// [RLVa:KB] - Checked: RLVa-2.0.3
	// Block "Replace Current Outfit" if the user can't wear the new folder
	if ( (RlvActions::isRlvEnabled()) && (RlvFolderLocks::instance().isLockedFolder(outfit_cat_id, RLV_LOCK_ADD)) )
	{
		return false;
	}
// [/RLVa:KB]

	// Check whether it's the base outfit.
//	if (outfit_cat_id.isNull() || outfit_cat_id == getBaseOutfitUUID())
// [SL:KB] - Patch: Appearance-Misc | Checked: 2010-09-21 (Catznip-2.1)
	if ( (outfit_cat_id.isNull()) || ((outfit_cat_id == getBaseOutfitUUID()) && (!isOutfitDirty())) )
// [/SL:KB]
	{
		return false;
	}

	// Check whether the outfit contains any wearables
	LLInventoryModel::cat_array_t cats;
	LLInventoryModel::item_array_t items;
	LLFindWearables is_wearable;
	gInventory.collectDescendentsIf(outfit_cat_id,
		cats,
		items,
		LLInventoryModel::EXCLUDE_TRASH,
		is_wearable);

	return items.size() > 0;
}

// Moved from LLWearableList::ContextMenu for wider utility.
bool LLAppearanceMgr::canAddWearables(const uuid_vec_t& item_ids)
{
	// TODO: investigate wearables may not be loaded at this point EXT-8231

	U32 n_objects = 0;
	U32 n_clothes = 0;

	// Count given clothes (by wearable type) and objects.
	for (uuid_vec_t::const_iterator it = item_ids.begin(); it != item_ids.end(); ++it)
	{
		LLViewerInventoryItem* item = gInventory.getItem(*it);
		if (!item)
		{
			return false;
		}

		if (item->getType() == LLAssetType::AT_OBJECT)
		{
			++n_objects;
		}
		else if (item->getType() == LLAssetType::AT_CLOTHING)
		{
			++n_clothes;
		}
		else if (item->getType() == LLAssetType::AT_BODYPART || item->getType() == LLAssetType::AT_GESTURE)
		{
			return isAgentAvatarValid();
		}
		else
		{
			LL_WARNS() << "Unexpected wearable type" << LL_ENDL;
			return false;
		}
	}

	// Check whether we can add all the objects.
	if (!isAgentAvatarValid() || !gAgentAvatarp->canAttachMoreObjects(n_objects))
	{
		return false;
	}

	// Check whether we can add all the clothes.
    U32 sum_clothes = n_clothes + gAgentWearables.getClothingLayerCount();
    return sum_clothes <= LLAgentWearables::MAX_CLOTHING_LAYERS;
}

void LLAppearanceMgr::purgeBaseOutfitLink(const LLUUID& category, LLPointer<LLInventoryCallback> cb)
{
	LLInventoryModel::cat_array_t cats;
	LLInventoryModel::item_array_t items;
	gInventory.collectDescendents(category, cats, items,
								  LLInventoryModel::EXCLUDE_TRASH);
	for (S32 i = 0; i < items.size(); ++i)
	{
		LLViewerInventoryItem *item = items.at(i);
		if (item->getActualType() != LLAssetType::AT_LINK_FOLDER)
			continue;
		LLViewerInventoryCategory* catp = item->getLinkedCategory();
		if(catp && catp->getPreferredType() == LLFolderType::FT_OUTFIT)
		{
			remove_inventory_item(item->getUUID(), cb);
		}
	}
}

// Keep the last N wearables of each type.  For viewer 2.0, N is 1 for
// both body parts and clothing items.
void LLAppearanceMgr::filterWearableItems(
	LLInventoryModel::item_array_t& items, S32 max_per_type, S32 max_total)
{
    // Restrict by max total items first.
    if ((max_total > 0) && (items.size() > max_total))
    {
        LLInventoryModel::item_array_t items_to_keep;
        for (S32 i=0; i<max_total; i++)
        {
            items_to_keep.push_back(items[i]);
        }
        items = items_to_keep;
    }

    if (max_per_type > 0)
    {
        // Divvy items into arrays by wearable type.
        std::vector<LLInventoryModel::item_array_t> items_by_type(LLWearableType::WT_COUNT);
        divvyWearablesByType(items, items_by_type);

        // rebuild items list, retaining the last max_per_type of each array
        items.clear();
        for (S32 i=0; i<LLWearableType::WT_COUNT; i++)
        {
            S32 size = items_by_type[i].size();
            if (size <= 0)
                continue;
//            S32 start_index = llmax(0,size-max_per_type);
// [SL:KB] - Patch: Appearance-Misc | Checked: 2010-05-11 (Catznip-2.0)
			S32 start_index = llmax(0, size - ((LLWearableType::getAllowMultiwear((LLWearableType::EType)i)) ? max_per_type : 1));
// [/SL:KB[
            for (S32 j = start_index; j<size; j++)
            {
                items.push_back(items_by_type[i][j]);
            }
        }
    }
}

//void LLAppearanceMgr::updateCOF(const LLUUID& category, bool append)
// [RLVa:KB] - Checked: 2010-03-05 (RLVa-1.2.0)
void LLAppearanceMgr::updateCOF(const LLUUID& category, bool append)
{
	LLViewerInventoryCategory *pcat = gInventory.getCategory(category);
	if (!pcat)
	{
		LL_WARNS() << "no category found for id " << category << LL_ENDL;
		return;
	}
	LL_INFOS("Avatar") << self_av_string() << "starting, cat '" << (pcat ? pcat->getName() : "[UNKNOWN]") << "'" << LL_ENDL;

	LLInventoryModel::item_array_t body_items_new, wear_items_new, obj_items_new, gest_items_new;
	getDescendentsOfAssetType(category, body_items_new, LLAssetType::AT_BODYPART);
	getDescendentsOfAssetType(category, wear_items_new, LLAssetType::AT_CLOTHING);
	getDescendentsOfAssetType(category, obj_items_new, LLAssetType::AT_OBJECT);
	getDescendentsOfAssetType(category, gest_items_new, LLAssetType::AT_GESTURE);
	updateCOF(body_items_new, wear_items_new, obj_items_new, gest_items_new, append, category);
}

void LLAppearanceMgr::updateCOF(LLInventoryModel::item_array_t& body_items_new, 
								LLInventoryModel::item_array_t& wear_items_new, 
								LLInventoryModel::item_array_t& obj_items_new,
								LLInventoryModel::item_array_t& gest_items_new,
								bool append /*=false*/, const LLUUID& idOutfit /*=LLUUID::null*/, LLPointer<LLInventoryCallback> link_waiter /*= NULL*/)
// [/RLVa:KB]
{
//	LLViewerInventoryCategory *pcat = gInventory.getCategory(category);
//	if (!pcat)
//	{
//		LL_WARNS() << "no category found for id " << category << LL_ENDL;
//		return;
//	}
//	LL_INFOS("Avatar") << self_av_string() << "starting, cat '" << (pcat ? pcat->getName() : "[UNKNOWN]") << "'" << LL_ENDL;
// [RLVa:KB] - Checked: 2010-03-26 (RLVa-1.2.0)
	LL_INFOS("Avatar") << "starting" << LL_ENDL;
// [/RLVa:KB]

	const LLUUID cof = getCOF();

	// Deactivate currently active gestures in the COF, if replacing outfit
	if (!append)
	{
		LLInventoryModel::item_array_t gest_items;
		getDescendentsOfAssetType(cof, gest_items, LLAssetType::AT_GESTURE);
		for(S32 i = 0; i  < gest_items.size(); ++i)
		{
			LLViewerInventoryItem *gest_item = gest_items.at(i);
			if ( LLGestureMgr::instance().isGestureActive( gest_item->getLinkedUUID()) )
			{
				LLGestureMgr::instance().deactivateGesture( gest_item->getLinkedUUID() );
			}
		}
	}
	
	// Collect and filter descendents to determine new COF contents.

	// - Body parts: always include COF contents as a fallback in case any
	// required parts are missing.
	// Preserve body parts from COF if appending.
	LLInventoryModel::item_array_t body_items;
	getDescendentsOfAssetType(cof, body_items, LLAssetType::AT_BODYPART);
//	getDescendentsOfAssetType(category, body_items, LLAssetType::AT_BODYPART);
// [RLVa:KB] - Checked: RLVa-2.0.3
	// Filter out any new body parts that can't be worn before adding them
	if ( (RlvActions::isRlvEnabled()) && ((gRlvWearableLocks.hasLockedWearableType(RLV_LOCK_ANY)) || (RlvFolderLocks::instance().hasLockedFolder(RLV_LOCK_ADD))) )
		body_items_new.erase(std::remove_if(body_items_new.begin(), body_items_new.end(), RlvPredCanNotWearItem(RLV_WEAR_REPLACE)), body_items_new.end());
	body_items.insert(body_items.end(), body_items_new.begin(), body_items_new.end());
// [/RLVa:KB]
	// NOTE-RLVa: we don't actually want to favour COF body parts over the folder's body parts (if only because it breaks force wear)
//	if (append)
//		reverse(body_items.begin(), body_items.end());
	// Reduce body items to max of one per type.
	removeDuplicateItems(body_items);
	filterWearableItems(body_items, 1, 0);

	// - Wearables: include COF contents only if appending.
	LLInventoryModel::item_array_t wear_items;
	if (append)
		getDescendentsOfAssetType(cof, wear_items, LLAssetType::AT_CLOTHING);
// [RLVa:KB] - Checked: RLVa-2.0.3
	else if ( (RlvActions::isRlvEnabled()) && ((gRlvWearableLocks.hasLockedWearableType(RLV_LOCK_ANY)) || (RlvFolderLocks::instance().hasLockedFolder(RLV_LOCK_REMOVE))) )
	{
		// Make sure that all currently locked clothing layers remain in COF when replacing
		getDescendentsOfAssetType(cof, wear_items, LLAssetType::AT_CLOTHING);
		wear_items.erase(std::remove_if(wear_items.begin(), wear_items.end(), RlvPredCanRemoveItem()), wear_items.end());
	}
// [/RLVa:KB]
//	getDescendentsOfAssetType(category, wear_items, LLAssetType::AT_CLOTHING);
// [RLVa:KB] - Checked: RLVa-2.0.3
	// Filter out any new wearables that can't be worn before adding them
	if ( (RlvActions::isRlvEnabled()) && ((gRlvWearableLocks.hasLockedWearableType(RLV_LOCK_ANY)) || (RlvFolderLocks::instance().hasLockedFolder(RLV_LOCK_ADD))) )
		wear_items_new.erase(std::remove_if(wear_items_new.begin(), wear_items_new.end(), RlvPredCanNotWearItem(RLV_WEAR)), wear_items_new.end());
	wear_items.insert(wear_items.end(), wear_items_new.begin(), wear_items_new.end());
// [/RLVa:KB]
	// Reduce wearables to max of one per type.
	removeDuplicateItems(wear_items);
// [SL:KB] - Patch: Appearance-WearableDuplicateAssets | Checked: 2011-07-24 (Catznip-2.6.0e) | Added: Catznip-2.6.0e
	removeDuplicateWearableItemsByAssetID(wear_items);
// [/SL:KB]
	filterWearableItems(wear_items, 0, LLAgentWearables::MAX_CLOTHING_LAYERS);

	// - Attachments: include COF contents only if appending.
	LLInventoryModel::item_array_t obj_items;
	if (append)
		getDescendentsOfAssetType(cof, obj_items, LLAssetType::AT_OBJECT);
// [RLVa:KB] - Checked: RLVa-2.0.3
	else if ( (RlvActions::isRlvEnabled()) && ((gRlvAttachmentLocks.hasLockedAttachmentPoint(RLV_LOCK_ANY)) || (RlvFolderLocks::instance().hasLockedFolder(RLV_LOCK_REMOVE))) )
	{
		// Make sure that all currently locked attachments remain in COF when replacing
		getDescendentsOfAssetType(cof, obj_items, LLAssetType::AT_OBJECT);
		obj_items.erase(std::remove_if(obj_items.begin(), obj_items.end(), RlvPredCanRemoveItem()), obj_items.end());
	}
// [/RLVa:KB]
//	getDescendentsOfAssetType(category, obj_items, LLAssetType::AT_OBJECT);
// [RLVa:KB] - Checked: RLVa-2.0.3
	// Filter out any new attachments that can't be worn before adding them
	if ( (RlvActions::isRlvEnabled()) && ((gRlvAttachmentLocks.hasLockedAttachmentPoint(RLV_LOCK_ANY)) || (RlvFolderLocks::instance().hasLockedFolder(RLV_LOCK_ADD))) )
		obj_items_new.erase(std::remove_if(obj_items_new.begin(), obj_items_new.end(), RlvPredCanNotWearItem(RLV_WEAR)), obj_items_new.end());
	obj_items.insert(obj_items.end(), obj_items_new.begin(), obj_items_new.end());
// [/RLVa:KB]

	// <FS:TT> Client LSL Bridge
	if (FSLSLBridge::instance().canUseBridge())
	{
		//if replacing - make sure bridge stays.
		if (!append && FSLSLBridge::instance().getBridge())
		{
			LL_INFOS("FSLSLBridge") << "reinserting bridge at outfit replace" << LL_ENDL;
			obj_items.insert(obj_items.end(), FSLSLBridge::instance().getBridge());
		}
	}
	// </FS:TT>

	removeDuplicateItems(obj_items);

	// - Gestures: include COF contents only if appending.
	LLInventoryModel::item_array_t gest_items;
	if (append)
		getDescendentsOfAssetType(cof, gest_items, LLAssetType::AT_GESTURE);
//	getDescendentsOfAssetType(category, gest_items, LLAssetType::AT_GESTURE);
// [RLVa:KB] - Checked: 2010-03-05 (RLVa-1.2.0)
	gest_items.insert(gest_items.end(), gest_items_new.begin(), gest_items_new.end());
// [/RLVa:KB]
	removeDuplicateItems(gest_items);
	
	// Create links to new COF contents.
	LLInventoryModel::item_array_t all_items;
	std::copy(body_items.begin(), body_items.end(), std::back_inserter(all_items));
	std::copy(wear_items.begin(), wear_items.end(), std::back_inserter(all_items));
	std::copy(obj_items.begin(), obj_items.end(), std::back_inserter(all_items));
	std::copy(gest_items.begin(), gest_items.end(), std::back_inserter(all_items));

	// Find any wearables that need description set to enforce ordering.
	desc_map_t desc_map;
	getWearableOrderingDescUpdates(wear_items, desc_map);

	// Will link all the above items.
	// link_waiter enforce flags are false because we've already fixed everything up in updateCOF().
//	LLPointer<LLInventoryCallback> link_waiter = new LLUpdateAppearanceOnDestroy(false,false);
// [RLVa:KB] Checked: 2015-05-05 (RLVa-1.4.12)
	if (!link_waiter)
		link_waiter = new LLUpdateAppearanceOnDestroy(false, false);
// [/RLVa:KB]
	LLSD contents = LLSD::emptyArray();

	for (LLInventoryModel::item_array_t::const_iterator it = all_items.begin();
		 it != all_items.end(); ++it)
	{
		LLSD item_contents;
		LLInventoryItem *item = *it;

		std::string desc;
		desc_map_t::const_iterator desc_iter = desc_map.find(item->getUUID());
		if (desc_iter != desc_map.end())
		{
			desc = desc_iter->second;
			LL_DEBUGS("Avatar") << item->getName() << " overriding desc to: " << desc
								<< " (was: " << item->getActualDescription() << ")" << LL_ENDL;
		}
		else
		{
			desc = item->getActualDescription();
		}

		item_contents["name"] = item->getName();
		item_contents["desc"] = desc;
		item_contents["linked_id"] = item->getLinkedUUID();
		item_contents["type"] = LLAssetType::AT_LINK; 
		contents.append(item_contents);
	}
//	const LLUUID& base_id = append ? getBaseOutfitUUID() : category;
//	LLViewerInventoryCategory *base_cat = gInventory.getCategory(base_id);
// [RLVa:KB] - Checked: 2014-11-02 (RLVa-1.4.11)
	const LLUUID& base_id = (append) ? getBaseOutfitUUID() : idOutfit;
	LLViewerInventoryCategory* base_cat = (base_id.notNull()) ? gInventory.getCategory(base_id) : NULL;
// [/RLVa:KB]
	if (base_cat && (base_cat->getPreferredType() == LLFolderType::FT_OUTFIT))
	{
		LLSD base_contents;
		base_contents["name"] = base_cat->getName();
		base_contents["desc"] = "";
		base_contents["linked_id"] = base_cat->getLinkedUUID();
		base_contents["type"] = LLAssetType::AT_LINK_FOLDER; 
		contents.append(base_contents);
	}
	if (gSavedSettings.getBOOL("DebugAvatarAppearanceMessage"))
	{
		dump_sequential_xml(gAgentAvatarp->getFullname() + "_slam_request", contents);
	}
	slam_inventory_folder(getCOF(), contents, link_waiter);

	LL_DEBUGS("Avatar") << self_av_string() << "waiting for LLUpdateAppearanceOnDestroy" << LL_ENDL;
}

void LLAppearanceMgr::updatePanelOutfitName(const std::string& name)
{
	LLSidepanelAppearance* panel_appearance =
		dynamic_cast<LLSidepanelAppearance *>(LLFloaterSidePanelContainer::getPanel("appearance"));
	if (panel_appearance)
	{
		panel_appearance->refreshCurrentOutfitName(name);
	}
}

void LLAppearanceMgr::createBaseOutfitLink(const LLUUID& category, LLPointer<LLInventoryCallback> link_waiter)
{
	const LLUUID cof = getCOF();
	LLViewerInventoryCategory* catp = gInventory.getCategory(category);
	std::string new_outfit_name = "";

	purgeBaseOutfitLink(cof, link_waiter);

	if (catp && catp->getPreferredType() == LLFolderType::FT_OUTFIT)
	{
		link_inventory_object(cof, catp, link_waiter);
		new_outfit_name = catp->getName();
	}
	
	updatePanelOutfitName(new_outfit_name);
}

void LLAppearanceMgr::updateAgentWearables(LLWearableHoldingPattern* holder)
{
	LL_DEBUGS("Avatar") << "updateAgentWearables()" << LL_ENDL;
	LLInventoryItem::item_array_t items;
	std::vector< LLViewerWearable* > wearables;
	wearables.reserve(32);
// [RLVa:KB] - Checked: 2011-03-31 (RLVa-1.3.0)
	uuid_vec_t idsCurrent; LLInventoryModel::item_array_t itemsNew;
	if (rlv_handler_t::isEnabled())
	{
		// Collect the item UUIDs of all currently worn wearables
		gAgentWearables.getWearableItemIDs(idsCurrent);
	}
// [/RLVa:KB]

	// For each wearable type, find the wearables of that type.
	for( S32 i = 0; i < LLWearableType::WT_COUNT; i++ )
	{
		for (LLWearableHoldingPattern::found_list_t::iterator iter = holder->getFoundList().begin();
			 iter != holder->getFoundList().end(); ++iter)
		{
			LLFoundData& data = *iter;
			LLViewerWearable* wearable = data.mWearable;
			if( wearable && ((S32)wearable->getType() == i) )
			{
				LLViewerInventoryItem* item = (LLViewerInventoryItem*)gInventory.getItem(data.mItemID);
				if( item && (item->getAssetUUID() == wearable->getAssetID()) )
				{
// [RLVa:KB] - Checked: 2010-03-19 (RLVa-1.2.0)
					// TODO-RLVa: [RLVa-1.2.1] This is fall-back code so if we don't ever trigger this code it can just be removed
					//   -> one way to trigger the assertion:
					//			1) "Replace Outfit" on a folder with clothing and an attachment that goes @addoutfit=n
					//			2) updateCOF will add/link the items into COF => no @addoutfit=n present yet => allowed
					//			3) llOwnerSay("@addoutfit=n") executes
					//			4) code below runs => @addoutfit=n conflicts with adding new wearables
					//     => if it's left as-is then the wearables won't get worn (but remain in COF which causes issues of its own)
					//     => if it's changed to debug-only then we make tge assumption that anything that makes it into COF is always OK
#ifdef RLV_DEBUG
					// NOTE: make sure we don't accidentally block setting the initial wearables
					if ( (rlv_handler_t::isEnabled()) && (RLV_WEAR_LOCKED == gRlvWearableLocks.canWear(wearable->getType())) &&
						 (!gAgentWearables.getWearableFromItemID(item->getUUID())) && (gAgentWearables.areWearablesLoaded()) )
					{
						RLV_VERIFY(RLV_WEAR_LOCKED == gRlvWearableLocks.canWear(wearable->getType()));
						continue;
					}
#endif // RLV_DEBUG
// [/RLVa:KB]
					items.push_back(item);
					wearables.push_back(wearable);
// [RLVa:KB] - Checked: 2011-03-31 (RLVa-1.3.0)
					if ( (rlv_handler_t::isEnabled()) && (gAgentWearables.areInitalWearablesLoaded()) )
					{
						// Remove the wearable from current item UUIDs if currently worn and requested, otherwise mark it as a new item
						uuid_vec_t::iterator itItemID = std::find(idsCurrent.begin(), idsCurrent.end(), item->getUUID());
						if (idsCurrent.end() != itItemID)
							idsCurrent.erase(itItemID);
						else
							itemsNew.push_back(item);
					}
// [/RLVa:KB]
				}
			}
		}
	}

// [RLVa:KB] - Checked: 2011-03-31 (RLVa-1.3.0)
	if ( (rlv_handler_t::isEnabled()) && (gAgentWearables.areInitalWearablesLoaded()) )
	{
		// We need to report removals before additions or scripts will get confused
		for (uuid_vec_t::const_iterator itItemID = idsCurrent.begin(); itItemID != idsCurrent.end(); ++itItemID)
		{
			const LLWearable* pWearable = gAgentWearables.getWearableFromItemID(*itItemID);
			if (pWearable)
				RlvBehaviourNotifyHandler::onTakeOff(pWearable->getType(), true);
		}
		for (S32 idxItem = 0, cntItem = itemsNew.size(); idxItem < cntItem; idxItem++)
		{
			RlvBehaviourNotifyHandler::onWear(itemsNew.at(idxItem)->getWearableType(), true);
		}
	}
// [/RLVa:KB]

	if(wearables.size() > 0)
	{
		gAgentWearables.setWearableOutfit(items, wearables);
	}
}

S32 LLAppearanceMgr::countActiveHoldingPatterns()
{
	return LLWearableHoldingPattern::countActive();
}

static void remove_non_link_items(LLInventoryModel::item_array_t &items)
{
	LLInventoryModel::item_array_t pruned_items;
	for (LLInventoryModel::item_array_t::const_iterator iter = items.begin();
		 iter != items.end();
		 ++iter)
	{
 		const LLViewerInventoryItem *item = (*iter);
		if (item && item->getIsLinkType())
		{
			pruned_items.push_back((*iter));
		}
	}
	items = pruned_items;
}

//a predicate for sorting inventory items by actual descriptions
bool sort_by_actual_description(const LLInventoryItem* item1, const LLInventoryItem* item2)
{
	if (!item1 || !item2) 
	{
		LL_WARNS() << "either item1 or item2 is NULL" << LL_ENDL;
		return true;
	}

	return item1->getActualDescription() < item2->getActualDescription();
}

void item_array_diff(LLInventoryModel::item_array_t& full_list,
					 LLInventoryModel::item_array_t& keep_list,
					 LLInventoryModel::item_array_t& kill_list)
	
{
	for (LLInventoryModel::item_array_t::iterator it = full_list.begin();
		 it != full_list.end();
		 ++it)
	{
		LLViewerInventoryItem *item = *it;
		if (std::find(keep_list.begin(), keep_list.end(), item) == keep_list.end())
		{
			kill_list.push_back(item);
		}
	}
}

S32 LLAppearanceMgr::findExcessOrDuplicateItems(const LLUUID& cat_id,
												 LLAssetType::EType type,
												 S32 max_items_per_type,
												 S32 max_items_total,
												 LLInventoryObject::object_list_t& items_to_kill)
{
	S32 to_kill_count = 0;

	LLInventoryModel::item_array_t items;
	getDescendentsOfAssetType(cat_id, items, type);
	LLInventoryModel::item_array_t curr_items = items;
	removeDuplicateItems(items);
	if (max_items_per_type > 0 || max_items_total > 0)
	{
		filterWearableItems(items, max_items_per_type, max_items_total);
	}
	LLInventoryModel::item_array_t kill_items;
	item_array_diff(curr_items,items,kill_items);
	for (LLInventoryModel::item_array_t::iterator it = kill_items.begin();
		 it != kill_items.end();
		 ++it)
	{
		items_to_kill.push_back(LLPointer<LLInventoryObject>(*it));
		to_kill_count++;
	}
	return to_kill_count;
}
	

void LLAppearanceMgr::findAllExcessOrDuplicateItems(const LLUUID& cat_id,
													LLInventoryObject::object_list_t& items_to_kill)
{
	findExcessOrDuplicateItems(cat_id,LLAssetType::AT_BODYPART,
							   1, 0, items_to_kill);
	findExcessOrDuplicateItems(cat_id,LLAssetType::AT_CLOTHING,
							   0, LLAgentWearables::MAX_CLOTHING_LAYERS, items_to_kill);
	findExcessOrDuplicateItems(cat_id,LLAssetType::AT_OBJECT,
							   0, 0, items_to_kill);
}

void LLAppearanceMgr::enforceCOFItemRestrictions(LLPointer<LLInventoryCallback> cb)
{
	LLInventoryObject::object_list_t items_to_kill;
	findAllExcessOrDuplicateItems(getCOF(), items_to_kill);
	if (items_to_kill.size()>0)
	{
		// Remove duplicate or excess wearables. Should normally be enforced at the UI level, but
		// this should catch anything that gets through.
		remove_inventory_items(items_to_kill, cb);
	}
}

void LLAppearanceMgr::updateAppearanceFromCOF(bool enforce_item_restrictions,
											  bool enforce_ordering,
											  nullary_func_t post_update_func)
{
	if (mIsInUpdateAppearanceFromCOF)
	{
		LL_WARNS() << "Called updateAppearanceFromCOF inside updateAppearanceFromCOF, skipping" << LL_ENDL;
		return;
	}

	LL_DEBUGS("Avatar") << self_av_string() << "starting" << LL_ENDL;

	if (enforce_item_restrictions)
	{
		// The point here is just to call
		// updateAppearanceFromCOF() again after excess items
		// have been removed. That time we will set
		// enforce_item_restrictions to false so we don't get
		// caught in a perpetual loop.
		LLPointer<LLInventoryCallback> cb(
			new LLUpdateAppearanceOnDestroy(false, enforce_ordering, post_update_func));
		enforceCOFItemRestrictions(cb);
		return;
	}

	if (enforce_ordering)
	{
		//checking integrity of the COF in terms of ordering of wearables, 
		//checking and updating links' descriptions of wearables in the COF (before analyzed for "dirty" state)
// [SL:KB] - Patch: Appearance-AISFilter | Checked: 2015-03-01 (Catznip-3.7)
		// Ordering information is pre-applied locally so no reason to reason to wait on the inventory backend
		updateClothingOrderingInfo(LLUUID::null);
// [/SL:KB]

//		// As with enforce_item_restrictions handling above, we want
//		// to wait for the update callbacks, then (finally!) call
//		// updateAppearanceFromCOF() with no additional COF munging needed.
//		LLPointer<LLInventoryCallback> cb(
//			new LLUpdateAppearanceOnDestroy(false, false, post_update_func));
//		updateClothingOrderingInfo(LLUUID::null, cb);
//		return;
	}

	if (!validateClothingOrderingInfo())
	{
		LL_WARNS() << "Clothing ordering error" << LL_ENDL;
	}

	BoolSetter setIsInUpdateAppearanceFromCOF(mIsInUpdateAppearanceFromCOF);
	selfStartPhase("update_appearance_from_cof");

	// update dirty flag to see if the state of the COF matches
	// the saved outfit stored as a folder link
	updateIsDirty();

	// Send server request for appearance update
	if (gAgent.getRegion() && gAgent.getRegion()->getCentralBakeVersion())
	{
		requestServerAppearanceUpdate();
	}

	LLUUID current_outfit_id = getCOF();

	// Find all the wearables that are in the COF's subtree.
	LL_DEBUGS() << "LLAppearanceMgr::updateFromCOF()" << LL_ENDL;
	LLInventoryModel::item_array_t wear_items;
	LLInventoryModel::item_array_t obj_items;
	LLInventoryModel::item_array_t gest_items;
	getUserDescendents(current_outfit_id, wear_items, obj_items, gest_items);
	// Get rid of non-links in case somehow the COF was corrupted.
	remove_non_link_items(wear_items);
	remove_non_link_items(obj_items);
	remove_non_link_items(gest_items);
// [SL:KB] - Patch: Apperance-Misc | Checked: 2010-11-24 (Catznip-2.4)
	// Since we're following folder links we might have picked up new duplicates, or exceeded MAX_CLOTHING_LAYERS
	removeDuplicateItems(wear_items);
	removeDuplicateItems(obj_items);
	removeDuplicateItems(gest_items);
	filterWearableItems(wear_items, LLAgentWearables::MAX_CLOTHING_LAYERS, LLAgentWearables::MAX_CLOTHING_LAYERS);
// [/SL:KB]
// [SL:KB] - Patch: Appearance-WearableDuplicateAssets | Checked: 2011-07-24 (Catznip-2.6.0e) | Added: Catznip-2.6.0e
	// Wearing two wearables that share the same asset causes some issues
	removeDuplicateWearableItemsByAssetID(wear_items);
// [/SL:KB]

	dumpItemArray(wear_items,"asset_dump: wear_item");
	dumpItemArray(obj_items,"asset_dump: obj_item");

	LLViewerInventoryCategory *cof = gInventory.getCategory(current_outfit_id);
	if (!gInventory.isCategoryComplete(current_outfit_id))
	{
		LL_WARNS() << "COF info is not complete. Version " << cof->getVersion()
				<< " descendent_count " << cof->getDescendentCount()
				<< " viewer desc count " << cof->getViewerDescendentCount() << LL_ENDL;
	}
	
// [SL:KB] - Patch: Appearance-SyncAttach | Checked: Catznip-2.2
	// Update attachments to match those requested.
	if (isAgentAvatarValid())
	{
		// Include attachments which should be in COF but don't have their link created yet
		std::set<LLUUID> pendingAttachments;
		if (LLAttachmentsMgr::instance().getPendingAttachments(pendingAttachments))
		{
			for (const LLUUID& idAttachItem : pendingAttachments)
			{
				if ( (!gAgentAvatarp->isWearingAttachment(idAttachItem)) || (isLinkedInCOF(idAttachItem)) )
				{
					LLAttachmentsMgr::instance().clearPendingAttachmentLink(idAttachItem);
					continue;
				}

				LLViewerInventoryItem* pAttachItem = gInventory.getItem(idAttachItem);
				if (pAttachItem)
				{
					obj_items.push_back(pAttachItem);
				}
			}
		}

		// (Start of LL code from LLWearableHoldingPattern::onAllComplete())
		LL_DEBUGS("Avatar") << self_av_string() << "Updating " << obj_items.size() << " attachments" << LL_ENDL;

		LLAgentWearables::llvo_vec_t objects_to_remove;
		LLAgentWearables::llvo_vec_t objects_to_retain;
		LLInventoryModel::item_array_t items_to_add;
		LLAgentWearables::findAttachmentsAddRemoveInfo(obj_items, objects_to_remove, objects_to_retain, items_to_add);

		// Here we remove the attachment pos overrides for *all*
		// attachments, even those that are not being removed. This is
		// needed to get joint positions all slammed down to their
		// pre-attachment states.
		gAgentAvatarp->clearAttachmentOverrides();
		// (End of LL code)

		// Take off the attachments that will no longer be in the outfit.
		// (but don't remove attachments until avatar is fully loaded - should reduce random attaching/detaching/reattaching at log-on)
		if (gAgentAvatarp->isFullyLoaded())
		{
			LL_DEBUGS("Avatar") << self_av_string() << "Removing " << objects_to_remove.size() << " attachments" << LL_ENDL;
			LLAgentWearables::userRemoveMultipleAttachments(objects_to_remove);
		}

		// (Start of LL code from LLWearableHoldingPattern::onAllComplete())
		// Restore attachment pos overrides for the attachments that are remaining in the outfit.
		for (LLAgentWearables::llvo_vec_t::iterator it = objects_to_retain.begin(); it != objects_to_retain.end(); ++it)
		{
			LLViewerObject *objectp = *it;
			gAgentAvatarp->addAttachmentOverridesForObject(objectp);
		}

		// Add new attachments to match those requested.
		LL_DEBUGS("Avatar") << self_av_string() << "Adding " << items_to_add.size() << " attachments" << LL_ENDL;
		LLAgentWearables::userAttachMultipleAttachments(items_to_add);
		// (End of LL code)
	}
// [/SL:KB]

	if(!wear_items.size())
	{
		LLNotificationsUtil::add("CouldNotPutOnOutfit");
		return;
	}

	//preparing the list of wearables in the correct order for LLAgentWearables
	sortItemsByActualDescription(wear_items);


	LL_DEBUGS("Avatar") << "HP block starts" << LL_ENDL;
	LLTimer hp_block_timer;
	LLWearableHoldingPattern* holder = new LLWearableHoldingPattern;

//	holder->setObjItems(obj_items);
	holder->setGestItems(gest_items);
		
	// Note: can't do normal iteration, because if all the
	// wearables can be resolved immediately, then the
	// callback will be called (and this object deleted)
	// before the final getNextData().

	for(S32 i = 0; i  < wear_items.size(); ++i)
	{
		LLViewerInventoryItem *item = wear_items.at(i);
		LLViewerInventoryItem *linked_item = item ? item->getLinkedItem() : NULL;

		// Fault injection: use debug setting to test asset 
		// fetch failures (should be replaced by new defaults in
		// lost&found).
		U32 skip_type = gSavedSettings.getU32("ForceAssetFail");
// [RLVa:KB] - Checked: 2010-12-11 (RLVa-1.2.2)
		U32 missing_type = gSavedSettings.getU32("ForceMissingType");
// [/RLVa:KB]

		if (item && item->getIsLinkType() && linked_item)
		{
			LLFoundData found(linked_item->getUUID(),
							  linked_item->getAssetUUID(),
							  linked_item->getName(),
							  linked_item->getType(),
							  linked_item->isWearableType() ? linked_item->getWearableType() : LLWearableType::WT_INVALID
				);

// [RLVa:KB] - Checked: 2010-12-15 (RLVa-1.2.2)
#ifdef LL_RELEASE_FOR_DOWNLOAD
			// Don't allow forcing an invalid wearable if the initial wearables aren't set yet, or if any wearable type is currently locked
			if ( (!rlv_handler_t::isEnabled()) || 
				 ((gAgentWearables.areInitalWearablesLoaded()) && (!gRlvWearableLocks.hasLockedWearableType(RLV_LOCK_REMOVE))) )
#endif // LL_RELEASE_FOR_DOWNLOAD
			{
				if (missing_type != LLWearableType::WT_INVALID && missing_type == found.mWearableType)
				{
					continue;
				}
// [/RLVa:KB]
				if (skip_type != LLWearableType::WT_INVALID && skip_type == found.mWearableType)
				{
					found.mAssetID.generate(); // Replace with new UUID, guaranteed not to exist in DB
				}
// [RLVa:KB] - Checked: 2010-12-15 (RLVa-1.2.2)
			}
// [/RLVa:KB]
			//pushing back, not front, to preserve order of wearables for LLAgentWearables
			holder->getFoundList().push_back(found);
		}
		else
		{
			if (!item)
			{
				LL_WARNS() << "Attempt to wear a null item " << LL_ENDL;
			}
			else if (!linked_item)
			{
				LL_WARNS() << "Attempt to wear a broken link [ name:" << item->getName() << " ] " << LL_ENDL;
			}
		}
	}

	selfStartPhase("get_wearables_2");

	for (LLWearableHoldingPattern::found_list_t::iterator it = holder->getFoundList().begin();
		 it != holder->getFoundList().end(); ++it)
	{
		LLFoundData& found = *it;

		LL_DEBUGS() << self_av_string() << "waiting for onWearableAssetFetch callback, asset " << found.mAssetID.asString() << LL_ENDL;

		// Fetch the wearables about to be worn.
		LLWearableList::instance().getAsset(found.mAssetID,
											found.mName,
											gAgentAvatarp,
											found.mAssetType,
											onWearableAssetFetch,
											(void*)holder);

	}

	holder->resetTime(gSavedSettings.getF32("MaxWearableWaitTime"));
	if (!holder->pollFetchCompletion())
	{
		doOnIdleRepeating(boost::bind(&LLWearableHoldingPattern::pollFetchCompletion,holder));
	}
	post_update_func();

	LL_DEBUGS("Avatar") << "HP block ends, elapsed " << hp_block_timer.getElapsedTimeF32() << LL_ENDL;
}

void LLAppearanceMgr::getDescendentsOfAssetType(const LLUUID& category,
													LLInventoryModel::item_array_t& items,
													LLAssetType::EType type)
{
	LLInventoryModel::cat_array_t cats;
	LLIsType is_of_type(type);
	gInventory.collectDescendentsIf(category,
									cats,
									items,
									LLInventoryModel::EXCLUDE_TRASH,
									is_of_type);
}

void LLAppearanceMgr::getUserDescendents(const LLUUID& category, 
											 LLInventoryModel::item_array_t& wear_items,
											 LLInventoryModel::item_array_t& obj_items,
											 LLInventoryModel::item_array_t& gest_items)
{
	LLInventoryModel::cat_array_t wear_cats;
	LLFindWearables is_wearable;
	gInventory.collectDescendentsIf(category,
									wear_cats,
									wear_items,
									LLInventoryModel::EXCLUDE_TRASH,
									is_wearable);

	LLInventoryModel::cat_array_t obj_cats;
	LLIsType is_object( LLAssetType::AT_OBJECT );
	gInventory.collectDescendentsIf(category,
									obj_cats,
									obj_items,
									LLInventoryModel::EXCLUDE_TRASH,
									is_object);

	// Find all gestures in this folder
	LLInventoryModel::cat_array_t gest_cats;
	LLIsType is_gesture( LLAssetType::AT_GESTURE );
	gInventory.collectDescendentsIf(category,
									gest_cats,
									gest_items,
									LLInventoryModel::EXCLUDE_TRASH,
									is_gesture);
}

void LLAppearanceMgr::wearInventoryCategory(LLInventoryCategory* category, bool copy, bool append)
{
	if(!category) return;

	// <FS:Ansariel> FIRE-12004: Attachments getting lost on TP; assume we're not changing outfits
	//               during a region crossing and set no region crossing state as a way to unstuck
	//               a stucked region crossing by changing outfits
	if (isAgentAvatarValid())
	{
		gAgentAvatarp->setIsCrossingRegion(false);
	}
	// </FS:Ansariel>

	selfClearPhases();
	selfStartPhase("wear_inventory_category");

	gAgentWearables.notifyLoadingStarted();

	LL_INFOS("Avatar") << self_av_string() << "wearInventoryCategory( " << category->getName()
			 << " )" << LL_ENDL;

	// If we are copying from library, attempt to use AIS to copy the category.
    if (copy && AISAPI::isAvailable())
	{
		LLUUID parent_id;
		parent_id = gInventory.findCategoryUUIDForType(LLFolderType::FT_CLOTHING);
		if (parent_id.isNull())
		{
			parent_id = gInventory.getRootFolderID();
		}

		LLPointer<LLInventoryCallback> copy_cb = new LLWearCategoryAfterCopy(append);
		LLPointer<LLInventoryCallback> track_cb = new LLTrackPhaseWrapper(
													std::string("wear_inventory_category_callback"), copy_cb);

        AISAPI::completion_t cr = boost::bind(&doAppearanceCb, track_cb, _1);
        AISAPI::CopyLibraryCategory(category->getUUID(), parent_id, false, cr);
	}
    else
	{
		selfStartPhase("wear_inventory_category_fetch");
		callAfterCategoryFetch(category->getUUID(),boost::bind(&LLAppearanceMgr::wearCategoryFinal,
															   &LLAppearanceMgr::instance(),
															   category->getUUID(), copy, append));
	}
}

S32 LLAppearanceMgr::getActiveCopyOperations() const
{
	return LLCallAfterInventoryCopyMgr::getInstanceCount(); 
}

void LLAppearanceMgr::wearCategoryFinal(LLUUID& cat_id, bool copy_items, bool append)
{
	LL_INFOS("Avatar") << self_av_string() << "starting" << LL_ENDL;

	selfStopPhase("wear_inventory_category_fetch");
	
	// We now have an outfit ready to be copied to agent inventory. Do
	// it, and wear that outfit normally.
	LLInventoryCategory* cat = gInventory.getCategory(cat_id);
	if(copy_items)
	{
		LLInventoryModel::cat_array_t* cats;
		LLInventoryModel::item_array_t* items;
		gInventory.getDirectDescendentsOf(cat_id, cats, items);
		std::string name;
		if(!cat)
		{
			// should never happen.
			name = "New Outfit";
		}
		else
		{
			name = cat->getName();
		}
		LLViewerInventoryItem* item = NULL;
		LLInventoryModel::item_array_t::const_iterator it = items->begin();
		LLInventoryModel::item_array_t::const_iterator end = items->end();
		LLUUID pid;
		for(; it < end; ++it)
		{
			item = *it;
			if(item)
			{
				if(LLInventoryType::IT_GESTURE == item->getInventoryType())
				{
					pid = gInventory.findCategoryUUIDForType(LLFolderType::FT_GESTURE);
				}
				else
				{
					pid = gInventory.findCategoryUUIDForType(LLFolderType::FT_CLOTHING);
				}
				break;
			}
		}
		if(pid.isNull())
		{
			pid = gInventory.getRootFolderID();
		}
		
		LLUUID new_cat_id = gInventory.createNewCategory(
			pid,
			LLFolderType::FT_NONE,
			name);

		// Create a CopyMgr that will copy items, manage its own destruction
		new LLCallAfterInventoryCopyMgr(
			*items, new_cat_id, std::string("wear_inventory_category_callback"),
			boost::bind(&LLAppearanceMgr::wearInventoryCategoryOnAvatar,
						LLAppearanceMgr::getInstance(),
						gInventory.getCategory(new_cat_id),
						append));

		// BAP fixes a lag in display of created dir.
		gInventory.notifyObservers();
	}
	else
	{
		// Wear the inventory category.
		LLAppearanceMgr::instance().wearInventoryCategoryOnAvatar(cat, append);
	}
}

// *NOTE: hack to get from avatar inventory to avatar
void LLAppearanceMgr::wearInventoryCategoryOnAvatar( LLInventoryCategory* category, bool append )
{
	// Avoid unintentionally overwriting old wearables.  We have to do
	// this up front to avoid having to deal with the case of multiple
	// wearables being dirty.
	if (!category) return;

	if ( !LLInventoryCallbackManager::is_instantiated() )
	{
		// shutting down, ignore.
		return;
	}

	LL_INFOS("Avatar") << self_av_string() << "wearInventoryCategoryOnAvatar '" << category->getName()
			 << "'" << LL_ENDL;
			 	
	if (gAgentCamera.cameraCustomizeAvatar())
	{
		// switching to outfit editor should automagically save any currently edited wearable
		LLFloaterSidePanelContainer::showPanel("appearance", LLSD().with("type", "edit_outfit"));
	}

	LLAppearanceMgr::changeOutfit(TRUE, category->getUUID(), append);
}

// FIXME do we really want to search entire inventory for matching name?
void LLAppearanceMgr::wearOutfitByName(const std::string& name)
{
	LL_INFOS("Avatar") << self_av_string() << "Wearing category " << name << LL_ENDL;

	LLInventoryModel::cat_array_t cat_array;
	LLInventoryModel::item_array_t item_array;
	LLNameCategoryCollector has_name(name);
	gInventory.collectDescendentsIf(gInventory.getRootFolderID(),
									cat_array,
									item_array,
									LLInventoryModel::EXCLUDE_TRASH,
									has_name);
	bool copy_items = false;
	LLInventoryCategory* cat = NULL;
	if (cat_array.size() > 0)
	{
		// Just wear the first one that matches
		cat = cat_array.at(0);
	}
	else
	{
		gInventory.collectDescendentsIf(LLUUID::null,
										cat_array,
										item_array,
										LLInventoryModel::EXCLUDE_TRASH,
										has_name);
		if(cat_array.size() > 0)
		{
			cat = cat_array.at(0);
			copy_items = true;
		}
	}

	if(cat)
	{
		LLAppearanceMgr::wearInventoryCategory(cat, copy_items, false);
	}
	else
	{
		LL_WARNS() << "Couldn't find outfit " <<name<< " in wearOutfitByName()"
				<< LL_ENDL;
	}
}

bool areMatchingWearables(const LLViewerInventoryItem *a, const LLViewerInventoryItem *b)
{
	return (a->isWearableType() && b->isWearableType() &&
			(a->getWearableType() == b->getWearableType()));
}

class LLDeferredCOFLinkObserver: public LLInventoryObserver
{
public:
	LLDeferredCOFLinkObserver(const LLUUID& item_id, LLPointer<LLInventoryCallback> cb, const std::string& description):
		mItemID(item_id),
		mCallback(cb),
		mDescription(description)
	{
	}

	~LLDeferredCOFLinkObserver()
	{
	}
	
	/* virtual */ void changed(U32 mask)
	{
		const LLInventoryItem *item = gInventory.getItem(mItemID);
		if (item)
		{
			gInventory.removeObserver(this);
			LLAppearanceMgr::instance().addCOFItemLink(item, mCallback, mDescription);
			delete this;
		}
	}

private:
	const LLUUID mItemID;
	std::string mDescription;
	LLPointer<LLInventoryCallback> mCallback;
};


// BAP - note that this runs asynchronously if the item is not already loaded from inventory.
// Dangerous if caller assumes link will exist after calling the function.
void LLAppearanceMgr::addCOFItemLink(const LLUUID &item_id,
									 LLPointer<LLInventoryCallback> cb,
									 const std::string description)
{
	const LLInventoryItem *item = gInventory.getItem(item_id);
	if (!item)
	{
		LLDeferredCOFLinkObserver *observer = new LLDeferredCOFLinkObserver(item_id, cb, description);
		gInventory.addObserver(observer);
	}
	else
	{
		addCOFItemLink(item, cb, description);
	}
}

void LLAppearanceMgr::addCOFItemLink(const LLInventoryItem *item,
									 LLPointer<LLInventoryCallback> cb,
									 const std::string description)
{
	const LLViewerInventoryItem *vitem = dynamic_cast<const LLViewerInventoryItem*>(item);
	if (!vitem)
	{
		LL_WARNS() << "not an llviewerinventoryitem, failed" << LL_ENDL;
		return;
	}

	gInventory.addChangedMask(LLInventoryObserver::LABEL, vitem->getLinkedUUID());

	LLInventoryModel::cat_array_t cat_array;
	LLInventoryModel::item_array_t item_array;
	gInventory.collectDescendents(LLAppearanceMgr::getCOF(),
								  cat_array,
								  item_array,
								  LLInventoryModel::EXCLUDE_TRASH);
	bool linked_already = false;
	for (S32 i=0; i<item_array.size(); i++)
	{
		// Are these links to the same object?
		const LLViewerInventoryItem* inv_item = item_array.at(i).get();
		const LLWearableType::EType wearable_type = inv_item->getWearableType();

		const bool is_body_part =    (wearable_type == LLWearableType::WT_SHAPE) 
								  || (wearable_type == LLWearableType::WT_HAIR) 
								  || (wearable_type == LLWearableType::WT_EYES)
								  || (wearable_type == LLWearableType::WT_SKIN);

		if (inv_item->getLinkedUUID() == vitem->getLinkedUUID())
		{
			linked_already = true;
		}
		// Are these links to different items of the same body part
		// type? If so, new item will replace old.
		else if ((vitem->isWearableType()) && (vitem->getWearableType() == wearable_type))
		{
			if (is_body_part && inv_item->getIsLinkType())
			{
				remove_inventory_item(inv_item->getUUID(), cb);
			}
			else if (!gAgentWearables.canAddWearable(wearable_type))
			{
				// MULTI-WEARABLES: make sure we don't go over clothing limits
				remove_inventory_item(inv_item->getUUID(), cb);
			}
// [SL:KB] - Patch: Appearance-WearableDuplicateAssets | Checked: 2011-07-24 (Catznip-2.6.0e) | Added: Catznip-2.6.0e
			else if ( (vitem->getWearableType() == wearable_type) && (vitem->getAssetUUID() == inv_item->getAssetUUID()) )
			{
				// Only allow one wearable per unique asset
				linked_already = true;
			}
// [/SL:KB]
		}
	}

	if (!linked_already)
	{
		LLViewerInventoryItem *copy_item = new LLViewerInventoryItem;
		copy_item->copyViewerItem(vitem);
		copy_item->setDescription(description);
		link_inventory_object(getCOF(), copy_item, cb);
	}
}

LLInventoryModel::item_array_t LLAppearanceMgr::findCOFItemLinks(const LLUUID& item_id)
{
	LLInventoryModel::item_array_t result;

    LLUUID linked_id = gInventory.getLinkedItemID(item_id);
    LLInventoryModel::cat_array_t cat_array;
    LLInventoryModel::item_array_t item_array;
    gInventory.collectDescendents(LLAppearanceMgr::getCOF(),
                                  cat_array,
                                  item_array,
                                  LLInventoryModel::EXCLUDE_TRASH);
    for (S32 i=0; i<item_array.size(); i++)
    {
        const LLViewerInventoryItem* inv_item = item_array.at(i).get();
        if (inv_item->getLinkedUUID() == linked_id)
        {
            result.push_back(item_array.at(i));
        }
    }
	return result;
}

bool LLAppearanceMgr::isLinkedInCOF(const LLUUID& item_id)
{
	LLInventoryModel::item_array_t links = LLAppearanceMgr::instance().findCOFItemLinks(item_id);
	return links.size() > 0;
}

void LLAppearanceMgr::removeAllClothesFromAvatar()
{
	// Fetch worn clothes (i.e. the ones in COF).
	LLInventoryModel::item_array_t clothing_items;
	LLInventoryModel::cat_array_t dummy;
	LLIsType is_clothing(LLAssetType::AT_CLOTHING);
	gInventory.collectDescendentsIf(getCOF(),
									dummy,
									clothing_items,
									LLInventoryModel::EXCLUDE_TRASH,
									is_clothing);
	uuid_vec_t item_ids;
	for (LLInventoryModel::item_array_t::iterator it = clothing_items.begin();
		it != clothing_items.end(); ++it)
	{
		item_ids.push_back((*it).get()->getLinkedUUID());
	}

	// Take them off by removing from COF.
	removeItemsFromAvatar(item_ids);
}

void LLAppearanceMgr::removeAllAttachmentsFromAvatar()
{
	if (!isAgentAvatarValid()) return;

	LLAgentWearables::llvo_vec_t objects_to_remove;
	
	for (LLVOAvatar::attachment_map_t::iterator iter = gAgentAvatarp->mAttachmentPoints.begin(); 
		 iter != gAgentAvatarp->mAttachmentPoints.end();)
	{
		LLVOAvatar::attachment_map_t::iterator curiter = iter++;
		LLViewerJointAttachment* attachment = curiter->second;
		for (LLViewerJointAttachment::attachedobjs_vec_t::iterator attachment_iter = attachment->mAttachedObjects.begin();
			 attachment_iter != attachment->mAttachedObjects.end();
			 ++attachment_iter)
		{
			LLViewerObject *attached_object = (*attachment_iter);
			if (attached_object)
			{
				objects_to_remove.push_back(attached_object);
			}
		}
	}
	uuid_vec_t ids_to_remove;
	for (LLAgentWearables::llvo_vec_t::iterator it = objects_to_remove.begin();
		 it != objects_to_remove.end();
		 ++it)
	{
		ids_to_remove.push_back((*it)->getAttachmentItemID());
	}
	removeItemsFromAvatar(ids_to_remove);
}

class LLUpdateOnCOFLinkRemove : public LLInventoryCallback
{
public:
	LLUpdateOnCOFLinkRemove(const LLUUID& remove_item_id, LLPointer<LLInventoryCallback> cb = NULL):
		mItemID(remove_item_id),
		mCB(cb)
	{
	}

	/* virtual */ void fire(const LLUUID& item_id)
	{
		// just removed cof link, "(wear)" suffix depends on presence of link, so update label
		gInventory.addChangedMask(LLInventoryObserver::LABEL, mItemID);
		if (mCB.notNull())
		{
			mCB->fire(item_id);
		}
	}

private:
	LLUUID mItemID;
	LLPointer<LLInventoryCallback> mCB;
};

//void LLAppearanceMgr::removeCOFItemLinks(const LLUUID& item_id, LLPointer<LLInventoryCallback> cb)
// [SL:KB] - Patch: Appearance-AISFilter | Checked: 2015-05-02 (Catznip-3.7)
void LLAppearanceMgr::removeCOFItemLinks(const LLUUID& item_id, LLPointer<LLInventoryCallback> cb, bool immediate_delete)
// [/SL:KB]
{
	gInventory.addChangedMask(LLInventoryObserver::LABEL, item_id);

	LLInventoryModel::cat_array_t cat_array;
	LLInventoryModel::item_array_t item_array;
	gInventory.collectDescendents(LLAppearanceMgr::getCOF(),
								  cat_array,
								  item_array,
								  LLInventoryModel::EXCLUDE_TRASH);
	for (S32 i=0; i<item_array.size(); i++)
	{
		const LLViewerInventoryItem* item = item_array.at(i).get();
		if (item->getIsLinkType() && item->getLinkedUUID() == item_id)
		{
// [RLVa:KB] - Checked: 2013-02-12 (RLVa-1.4.8)
			if (rlv_handler_t::isEnabled())
			{
				RLV_ASSERT(rlvPredCanRemoveItem(item));
			}
			remove_inventory_item(item->getUUID(), cb, immediate_delete);
// [/RLVa:KB]
//			if (item->getType() == LLAssetType::AT_OBJECT)
//			{
//				// Immediate delete
//				remove_inventory_item(item->getUUID(), cb, true);
//				gInventory.addChangedMask(LLInventoryObserver::LABEL, item_id);
//			}
//			else
//			{
//				// Delayed delete
//				// Pointless to update item_id label here since link still exists and first notifyObservers
//				// call will restore (wear) suffix, mark for update after deletion
//				LLPointer<LLUpdateOnCOFLinkRemove> cb_label = new LLUpdateOnCOFLinkRemove(item_id, cb);
//				remove_inventory_item(item->getUUID(), cb_label, false);
//			}
		}
	}
}

void LLAppearanceMgr::removeCOFLinksOfType(LLWearableType::EType type, LLPointer<LLInventoryCallback> cb)
{
	LLFindWearablesOfType filter_wearables_of_type(type);
	LLInventoryModel::cat_array_t cats;
	LLInventoryModel::item_array_t items;
	LLInventoryModel::item_array_t::const_iterator it;

	gInventory.collectDescendentsIf(getCOF(), cats, items, true, filter_wearables_of_type);
	for (it = items.begin(); it != items.end(); ++it)
	{
		const LLViewerInventoryItem* item = *it;
		if (item->getIsLinkType()) // we must operate on links only
		{
// [RLVa:KB] - Checked: 2013-02-12 (RLVa-1.4.8)
			if (rlv_handler_t::isEnabled())
			{
				RLV_ASSERT(rlvPredCanRemoveItem(item));
			}
// [/RLVa:KB]
			remove_inventory_item(item->getUUID(), cb);
		}
	}
}

bool sort_by_linked_uuid(const LLViewerInventoryItem* item1, const LLViewerInventoryItem* item2)
{
	if (!item1 || !item2)
	{
		LL_WARNS() << "item1, item2 cannot be null, something is very wrong" << LL_ENDL;
		return true;
	}

	return item1->getLinkedUUID() < item2->getLinkedUUID();
}

void LLAppearanceMgr::updateIsDirty()
{
	LLUUID cof = getCOF();
	LLUUID base_outfit;

	// find base outfit link 
	const LLViewerInventoryItem* base_outfit_item = getBaseOutfitLink();
	LLViewerInventoryCategory* catp = NULL;
	if (base_outfit_item && base_outfit_item->getIsLinkType())
	{
		catp = base_outfit_item->getLinkedCategory();
	}
	if(catp && catp->getPreferredType() == LLFolderType::FT_OUTFIT)
	{
		base_outfit = catp->getUUID();
	}

	// Set dirty to "false" if no base outfit found to disable "Save"
	// and leave only "Save As" enabled in My Outfits.
	mOutfitIsDirty = false;

	if (base_outfit.notNull())
	{
		LLIsValidItemLink collector;

		LLInventoryModel::cat_array_t cof_cats;
		LLInventoryModel::item_array_t cof_items;
		gInventory.collectDescendentsIf(cof, cof_cats, cof_items,
									  LLInventoryModel::EXCLUDE_TRASH, collector);

		LLInventoryModel::cat_array_t outfit_cats;
		LLInventoryModel::item_array_t outfit_items;
		gInventory.collectDescendentsIf(base_outfit, outfit_cats, outfit_items,
									  LLInventoryModel::EXCLUDE_TRASH, collector);

		for (U32 i = 0; i < outfit_items.size(); ++i)
		{
			LLViewerInventoryItem* linked_item = outfit_items.at(i)->getLinkedItem();
			if (linked_item != NULL && linked_item->getActualType() == LLAssetType::AT_TEXTURE)
			{
				outfit_items.erase(outfit_items.begin() + i);
				break;
			}
		}

		// <FS:TS> FIRE-3018: Ignore the bridge when checking for dirty.
		for (LLInventoryModel::item_array_t::iterator i = cof_items.begin(); i != cof_items.end(); ++i)
		{
			LLViewerInventoryItem *item = *i;

			if (item->getName() == FSLSLBridge::instance().currentFullName())
			{
				cof_items.erase( i );
				break;
			}
		}
		// </FS:TS>

		if(outfit_items.size() != cof_items.size())
		{
			LL_DEBUGS("Avatar") << "item count different - base " << outfit_items.size() << " cof " << cof_items.size() << LL_ENDL;
			// Current outfit folder should have one more item than the outfit folder.
			// this one item is the link back to the outfit folder itself.
			mOutfitIsDirty = true;
			return;
		}

		//"dirty" - also means a difference in linked UUIDs and/or a difference in wearables order (links' descriptions)
		std::sort(cof_items.begin(), cof_items.end(), sort_by_linked_uuid);
		std::sort(outfit_items.begin(), outfit_items.end(), sort_by_linked_uuid);

		for (U32 i = 0; i < cof_items.size(); ++i)
		{
			LLViewerInventoryItem *item1 = cof_items.at(i);
			LLViewerInventoryItem *item2 = outfit_items.at(i);

			if (item1->getLinkedUUID() != item2->getLinkedUUID() || 
				item1->getName() != item2->getName() ||
				item1->getActualDescription() != item2->getActualDescription())
			{
				if (item1->getLinkedUUID() != item2->getLinkedUUID())
				{
					LL_DEBUGS("Avatar") << "link id different " << LL_ENDL;
				}
				else
				{
					if (item1->getName() != item2->getName())
					{
						LL_DEBUGS("Avatar") << "name different " << item1->getName() << " " << item2->getName() << LL_ENDL;
					}
					if (item1->getActualDescription() != item2->getActualDescription())
					{
						LL_DEBUGS("Avatar") << "desc different " << item1->getActualDescription()
											<< " " << item2->getActualDescription() 
											<< " names " << item1->getName() << " " << item2->getName() << LL_ENDL;
					}
				}
				mOutfitIsDirty = true;
				return;
			}
		}
	}
	llassert(!mOutfitIsDirty);
	LL_DEBUGS("Avatar") << "clean" << LL_ENDL;
}

// *HACK: Must match name in Library or agent inventory
const std::string ROOT_GESTURES_FOLDER = "Gestures";
const std::string COMMON_GESTURES_FOLDER = "Common Gestures";
const std::string MALE_GESTURES_FOLDER = "Male Gestures";
const std::string FEMALE_GESTURES_FOLDER = "Female Gestures";
const std::string SPEECH_GESTURES_FOLDER = "Speech Gestures";
const std::string OTHER_GESTURES_FOLDER = "Other Gestures";

void LLAppearanceMgr::copyLibraryGestures()
{
	LL_INFOS("Avatar") << self_av_string() << "Copying library gestures" << LL_ENDL;

	// Copy gestures
	LLUUID lib_gesture_cat_id =
		gInventory.findLibraryCategoryUUIDForType(LLFolderType::FT_GESTURE,false);
	if (lib_gesture_cat_id.isNull())
	{
		LL_WARNS() << "Unable to copy gestures, source category not found" << LL_ENDL;
	}
	LLUUID dst_id = gInventory.findCategoryUUIDForType(LLFolderType::FT_GESTURE);

	std::vector<std::string> gesture_folders_to_copy;
	gesture_folders_to_copy.push_back(MALE_GESTURES_FOLDER);
	gesture_folders_to_copy.push_back(FEMALE_GESTURES_FOLDER);
	gesture_folders_to_copy.push_back(COMMON_GESTURES_FOLDER);
	gesture_folders_to_copy.push_back(SPEECH_GESTURES_FOLDER);
	gesture_folders_to_copy.push_back(OTHER_GESTURES_FOLDER);

	for(std::vector<std::string>::iterator it = gesture_folders_to_copy.begin();
		it != gesture_folders_to_copy.end();
		++it)
	{
		std::string& folder_name = *it;

		LLPointer<LLInventoryCallback> cb(NULL);

		// After copying gestures, activate Common, Other, plus
		// Male and/or Female, depending upon the initial outfit gender.
		ESex gender = gAgentAvatarp->getSex();

		std::string activate_male_gestures;
		std::string activate_female_gestures;
		switch (gender) {
			case SEX_MALE:
				activate_male_gestures = MALE_GESTURES_FOLDER;
				break;
			case SEX_FEMALE:
				activate_female_gestures = FEMALE_GESTURES_FOLDER;
				break;
			case SEX_BOTH:
				activate_male_gestures = MALE_GESTURES_FOLDER;
				activate_female_gestures = FEMALE_GESTURES_FOLDER;
				break;
		}

		if (folder_name == activate_male_gestures ||
			folder_name == activate_female_gestures ||
			folder_name == COMMON_GESTURES_FOLDER ||
			folder_name == OTHER_GESTURES_FOLDER)
		{
			cb = new LLBoostFuncInventoryCallback(activate_gesture_cb);
		}

		LLUUID cat_id = findDescendentCategoryIDByName(lib_gesture_cat_id,folder_name);
		if (cat_id.isNull())
		{
			LL_WARNS() << self_av_string() << "failed to find gesture folder for " << folder_name << LL_ENDL;
		}
		else
		{
			LL_DEBUGS("Avatar") << self_av_string() << "initiating fetch and copy for " << folder_name << " cat_id " << cat_id << LL_ENDL;
			callAfterCategoryFetch(cat_id,
								   boost::bind(&LLAppearanceMgr::shallowCopyCategory,
											   &LLAppearanceMgr::instance(),
											   cat_id, dst_id, cb));
		}
	}
}

// Handler for anything that's deferred until avatar de-clouds.
void LLAppearanceMgr::onFirstFullyVisible()
{
	gAgentAvatarp->outputRezTiming("Avatar fully loaded");
	gAgentAvatarp->reportAvatarRezTime();
	gAgentAvatarp->debugAvatarVisible();

	// If this is the first time we've ever logged in,
	// then copy default gestures from the library.
	if (gAgent.isFirstLogin()) {
		copyLibraryGestures();
	}
}

// update "dirty" state - defined outside class to allow for calling
// after appearance mgr instance has been destroyed.
void appearance_mgr_update_dirty_state()
{
	if (LLAppearanceMgr::instanceExists())
	{
		LLAppearanceMgr& app_mgr = LLAppearanceMgr::instance();
		LLUUID image_id = app_mgr.getOutfitImage();
		if(image_id.notNull())
		{
			LLPointer<LLInventoryCallback> cb = NULL;
			link_inventory_object(app_mgr.getBaseOutfitUUID(), image_id, cb);
		}

		LLAppearanceMgr::getInstance()->updateIsDirty();
		LLAppearanceMgr::getInstance()->setOutfitLocked(false);
		gAgentWearables.notifyLoadingFinished();
	}
}

void update_base_outfit_after_ordering()
{
	LLAppearanceMgr& app_mgr = LLAppearanceMgr::instance();
	app_mgr.setOutfitImage(LLUUID());
	LLInventoryModel::cat_array_t sub_cat_array;
	LLInventoryModel::item_array_t outfit_item_array;
	gInventory.collectDescendents(app_mgr.getBaseOutfitUUID(),
								sub_cat_array,
								outfit_item_array,
								LLInventoryModel::EXCLUDE_TRASH);
	BOOST_FOREACH(LLViewerInventoryItem* outfit_item, outfit_item_array)
	{
		LLViewerInventoryItem* linked_item = outfit_item->getLinkedItem();
		if (linked_item != NULL && linked_item->getActualType() == LLAssetType::AT_TEXTURE)
		{
			app_mgr.setOutfitImage(linked_item->getLinkedUUID());
		}
	}

	LLPointer<LLInventoryCallback> dirty_state_updater =
		new LLBoostFuncInventoryCallback(no_op_inventory_func, appearance_mgr_update_dirty_state);

	//COF contains only links so we copy to the Base Outfit only links
	const LLUUID base_outfit_id = app_mgr.getBaseOutfitUUID();
	bool copy_folder_links = false;
	app_mgr.slamCategoryLinks(app_mgr.getCOF(), base_outfit_id, copy_folder_links, dirty_state_updater);

}

// Save COF changes - update the contents of the current base outfit
// to match the current COF. Fails if no current base outfit is set.
bool LLAppearanceMgr::updateBaseOutfit()
{
	if (isOutfitLocked())
	{
		// don't allow modify locked outfit
		llassert(!isOutfitLocked());
		return false;
	}

	setOutfitLocked(true);

	gAgentWearables.notifyLoadingStarted();

	const LLUUID base_outfit_id = getBaseOutfitUUID();
	if (base_outfit_id.isNull()) return false;
	LL_DEBUGS("Avatar") << "saving cof to base outfit " << base_outfit_id << LL_ENDL;

	LLPointer<LLInventoryCallback> cb =
		new LLBoostFuncInventoryCallback(no_op_inventory_func, update_base_outfit_after_ordering);
	// Really shouldn't be needed unless there's a race condition -
	// updateAppearanceFromCOF() already calls updateClothingOrderingInfo.
	updateClothingOrderingInfo(LLUUID::null, cb);

	return true;
}

void LLAppearanceMgr::divvyWearablesByType(const LLInventoryModel::item_array_t& items, wearables_by_type_t& items_by_type)
{
	items_by_type.resize(LLWearableType::WT_COUNT);
	if (items.empty()) return;

	for (S32 i=0; i<items.size(); i++)
	{
		LLViewerInventoryItem *item = items.at(i);
		if (!item)
		{
			LL_WARNS("Appearance") << "NULL item found" << LL_ENDL;
			continue;
		}
		// Ignore non-wearables.
		if (!item->isWearableType())
			continue;
		LLWearableType::EType type = item->getWearableType();
		if(type < 0 || type >= LLWearableType::WT_COUNT)
		{
			LL_WARNS("Appearance") << "Invalid wearable type. Inventory type does not match wearable flag bitfield." << LL_ENDL;
			continue;
		}
		items_by_type[type].push_back(item);
	}
}

std::string build_order_string(LLWearableType::EType type, U32 i)
{
		std::ostringstream order_num;
		order_num << ORDER_NUMBER_SEPARATOR << type * 100 + i;
		return order_num.str();
}

struct WearablesOrderComparator
{
	LOG_CLASS(WearablesOrderComparator);
	WearablesOrderComparator(const LLWearableType::EType type)
	{
		mControlSize = build_order_string(type, 0).size();
	};

	bool operator()(const LLInventoryItem* item1, const LLInventoryItem* item2)
	{
		const std::string& desc1 = item1->getActualDescription();
		const std::string& desc2 = item2->getActualDescription();
		
		bool item1_valid = (desc1.size() == mControlSize) && (ORDER_NUMBER_SEPARATOR == desc1[0]);
		bool item2_valid = (desc2.size() == mControlSize) && (ORDER_NUMBER_SEPARATOR == desc2[0]);

		if (item1_valid && item2_valid)
			return desc1 < desc2;

		//we need to sink down invalid items: items with empty descriptions, items with "Broken link" descriptions,
		//items with ordering information but not for the associated wearables type
		if (!item1_valid && item2_valid) 
			return false;
		else if (item1_valid && !item2_valid)
			return true;

		return item1->getName() < item2->getName();
	}

	U32 mControlSize;
};

void LLAppearanceMgr::getWearableOrderingDescUpdates(LLInventoryModel::item_array_t& wear_items,
													 desc_map_t& desc_map)
{
	wearables_by_type_t items_by_type(LLWearableType::WT_COUNT);
	divvyWearablesByType(wear_items, items_by_type);

	for (U32 type = LLWearableType::WT_SHIRT; type < LLWearableType::WT_COUNT; type++)
	{
		U32 size = items_by_type[type].size();
		if (!size) continue;
		
		//sinking down invalid items which need reordering
		std::sort(items_by_type[type].begin(), items_by_type[type].end(), WearablesOrderComparator((LLWearableType::EType) type));
		
		//requesting updates only for those links which don't have "valid" descriptions
		for (U32 i = 0; i < size; i++)
		{
			LLViewerInventoryItem* item = items_by_type[type][i];
			if (!item) continue;
			
			std::string new_order_str = build_order_string((LLWearableType::EType)type, i);
			if (new_order_str == item->getActualDescription()) continue;
			
			desc_map[item->getUUID()] = new_order_str;
		}
	}
}

bool LLAppearanceMgr::validateClothingOrderingInfo(LLUUID cat_id)
{
	// COF is processed if cat_id is not specified
	if (cat_id.isNull())
	{
		cat_id = getCOF();
	}

	LLInventoryModel::item_array_t wear_items;
	getDescendentsOfAssetType(cat_id, wear_items, LLAssetType::AT_CLOTHING);

	// Identify items for which desc needs to change.
	desc_map_t desc_map;
	getWearableOrderingDescUpdates(wear_items, desc_map);

	for (desc_map_t::const_iterator it = desc_map.begin();
		 it != desc_map.end(); ++it)
	{
		const LLUUID& item_id = it->first;
		const std::string& new_order_str = it->second;
		LLViewerInventoryItem *item = gInventory.getItem(item_id);
		LL_WARNS() << "Order validation fails: " << item->getName()
				<< " needs to update desc to: " << new_order_str
				<< " (from: " << item->getActualDescription() << ")" << LL_ENDL;
	}
	
	return desc_map.size() == 0;
}

void LLAppearanceMgr::updateClothingOrderingInfo(LLUUID cat_id,
												 LLPointer<LLInventoryCallback> cb)
{
	// COF is processed if cat_id is not specified
	if (cat_id.isNull())
	{
		cat_id = getCOF();
	}

	LLInventoryModel::item_array_t wear_items;
	getDescendentsOfAssetType(cat_id, wear_items, LLAssetType::AT_CLOTHING);

	// Identify items for which desc needs to change.
	desc_map_t desc_map;
	getWearableOrderingDescUpdates(wear_items, desc_map);

	for (desc_map_t::const_iterator it = desc_map.begin();
		 it != desc_map.end(); ++it)
	{
		LLSD updates;
		const LLUUID& item_id = it->first;
		const std::string& new_order_str = it->second;
		LLViewerInventoryItem *item = gInventory.getItem(item_id);
		LL_DEBUGS("Avatar") << item->getName() << " updating desc to: " << new_order_str
			<< " (was: " << item->getActualDescription() << ")" << LL_ENDL;
		updates["desc"] = new_order_str;
		update_inventory_item(item_id,updates,cb);
	}
		
}


LLSD LLAppearanceMgr::dumpCOF() const
{
	LLSD links = LLSD::emptyArray();
	LLMD5 md5;
	
	LLInventoryModel::cat_array_t cat_array;
	LLInventoryModel::item_array_t item_array;
	gInventory.collectDescendents(getCOF(),cat_array,item_array,LLInventoryModel::EXCLUDE_TRASH);
	for (S32 i=0; i<item_array.size(); i++)
	{
		const LLViewerInventoryItem* inv_item = item_array.at(i).get();
		LLSD item;
		LLUUID item_id(inv_item->getUUID());
		md5.update((unsigned char*)item_id.mData, 16);
		item["description"] = inv_item->getActualDescription();
		md5.update(inv_item->getActualDescription());
		item["asset_type"] = inv_item->getActualType();
		LLUUID linked_id(inv_item->getLinkedUUID());
		item["linked_id"] = linked_id;
		md5.update((unsigned char*)linked_id.mData, 16);

		if (LLAssetType::AT_LINK == inv_item->getActualType())
		{
			const LLViewerInventoryItem* linked_item = inv_item->getLinkedItem();
			if (NULL == linked_item)
			{
				LL_WARNS() << "Broken link for item '" << inv_item->getName()
						<< "' (" << inv_item->getUUID()
						<< ") during requestServerAppearanceUpdate" << LL_ENDL;
				continue;
			}
			// Some assets may be 'hidden' and show up as null in the viewer.
			//if (linked_item->getAssetUUID().isNull())
			//{
			//	LL_WARNS() << "Broken link (null asset) for item '" << inv_item->getName()
			//			<< "' (" << inv_item->getUUID()
			//			<< ") during requestServerAppearanceUpdate" << LL_ENDL;
			//	continue;
			//}
			LLUUID linked_asset_id(linked_item->getAssetUUID());
			md5.update((unsigned char*)linked_asset_id.mData, 16);
			U32 flags = linked_item->getFlags();
			md5.update(boost::lexical_cast<std::string>(flags));
		}
		else if (LLAssetType::AT_LINK_FOLDER != inv_item->getActualType())
		{
			LL_WARNS() << "Non-link item '" << inv_item->getName()
					<< "' (" << inv_item->getUUID()
					<< ") type " << (S32) inv_item->getActualType()
					<< " during requestServerAppearanceUpdate" << LL_ENDL;
			continue;
		}
		links.append(item);
	}
	LLSD result = LLSD::emptyMap();
	result["cof_contents"] = links;
	char cof_md5sum[MD5HEX_STR_SIZE];
	md5.finalize();
	md5.hex_digest(cof_md5sum);
	result["cof_md5sum"] = std::string(cof_md5sum);
	return result;
}

// static
void LLAppearanceMgr::onIdle(void *)
{
    LLAppearanceMgr* mgr = LLAppearanceMgr::getInstance();
    if (mgr->mRerequestAppearanceBake)
    {
        mgr->requestServerAppearanceUpdate();
    }
}

void LLAppearanceMgr::requestServerAppearanceUpdate()
{
    // Workaround: we shouldn't request update from server prior to uploading all attachments, but it is
    // complicated to check for pending attachment uploads, so we are just waiting for uploads to complete
    if (!mOutstandingAppearanceBakeRequest && gAssetStorage->getNumPendingUploads() == 0)
    {
        mRerequestAppearanceBake = false;
        LLCoprocedureManager::CoProcedure_t proc = boost::bind(&LLAppearanceMgr::serverAppearanceUpdateCoro, this, _1);
        LLCoprocedureManager::instance().enqueueCoprocedure("AIS", "LLAppearanceMgr::serverAppearanceUpdateCoro", proc);
    }
    else
    {
        // Shedule update
        mRerequestAppearanceBake = true;
    }
}

void LLAppearanceMgr::serverAppearanceUpdateCoro(LLCoreHttpUtil::HttpCoroutineAdapter::ptr_t &httpAdapter)
{
    BoolSetter outstanding(mOutstandingAppearanceBakeRequest);
    if (!gAgent.getRegion())
    {
        LL_WARNS("Avatar") << "Region not set, cannot request server appearance update" << LL_ENDL;
        return;
    }
    if (gAgent.getRegion()->getCentralBakeVersion() == 0)
    {
        LL_WARNS("Avatar") << "Region does not support baking" << LL_ENDL;
        return;
    }

    std::string url = gAgent.getRegion()->getCapability("UpdateAvatarAppearance");
    if (url.empty())
    {
        LL_WARNS("Agent") << "Could not retrieve region capability \"UpdateAvatarAppearance\"" << LL_ENDL;
        return;
    }

    //----------------
    if (gAgentAvatarp->isEditingAppearance())
    {
        LL_WARNS("Avatar") << "Avatar editing appearance, not sending request." << LL_ENDL;
        // don't send out appearance updates if in appearance editing mode
        return;
    }

    llcoro::suspend();
    S32 retryCount(0);
    bool bRetry;
    do
    {
        // If we have already received an update for this or higher cof version, 
        // put a warning in the log and cancel the request.
        S32 cofVersion = getCOFVersion();
        S32 lastRcv = gAgentAvatarp->mLastUpdateReceivedCOFVersion;
        S32 lastReq = gAgentAvatarp->mLastUpdateRequestCOFVersion;

        LL_INFOS("Avatar") << "Requesting COF version " << cofVersion <<
            " (Last Received:" << lastRcv << ")" <<
            " (Last Requested:" << lastReq << ")" << LL_ENDL;

        if (cofVersion == LLViewerInventoryCategory::VERSION_UNKNOWN)
        {
            LL_WARNS("AVatar") << "COF version is unknown... not requesting until COF version is known." << LL_ENDL;
            return;
        }
        else
        {
            if (cofVersion <= lastRcv)
            {
                LL_WARNS("Avatar") << "Have already received update for cof version " << lastRcv
                    << " but requesting for " << cofVersion << LL_ENDL;
                return;
            }
            if (lastReq >= cofVersion)
            {
                LL_WARNS("Avatar") << "Request already in flight for cof version " << lastReq
                    << " but requesting for " << cofVersion << LL_ENDL;
                return;
            }
        }

        // Actually send the request.
        LL_DEBUGS("Avatar") << "Will send request for cof_version " << cofVersion << LL_ENDL;

        bRetry = false;
        LLCore::HttpRequest::ptr_t httpRequest(new LLCore::HttpRequest());

        if (gSavedSettings.getBOOL("DebugForceAppearanceRequestFailure"))
        {
            cofVersion += 999;
            LL_WARNS("Avatar") << "Forcing version failure on COF Baking" << LL_ENDL;
        }

        LL_INFOS("Avatar") << "Requesting bake for COF version " << cofVersion << LL_ENDL;

        LLSD postData;
        if (gSavedSettings.getBOOL("DebugAvatarExperimentalServerAppearanceUpdate"))
        {
            postData = dumpCOF();
        }
        else
        {
            postData["cof_version"] = cofVersion;
        }

        gAgentAvatarp->mLastUpdateRequestCOFVersion = cofVersion;

        LLSD result = httpAdapter->postAndSuspend(httpRequest, url, postData);

        LLSD httpResults = result[LLCoreHttpUtil::HttpCoroutineAdapter::HTTP_RESULTS];
        LLCore::HttpStatus status = LLCoreHttpUtil::HttpCoroutineAdapter::getStatusFromLLSD(httpResults);

        if (!status || !result["success"].asBoolean())
        {
            std::string message = (result.has("error")) ? result["error"].asString() : status.toString();
            LL_WARNS("Avatar") << "Appearance Failure. server responded with \"" << message << "\"" << LL_ENDL;

            // We may have requested a bake for a stale COF (especially if the inventory 
            // is still updating.  If that is the case re send the request with the 
            // corrected COF version.  (This may also be the case if the viewer is running 
            // on multiple machines.
            if (result.has("expected"))
            {
                S32 expectedCofVersion = result["expected"].asInteger();
                LL_WARNS("Avatar") << "Server expected " << expectedCofVersion << " as COF version" << LL_ENDL;

                // Force an update texture request for ourself.  The message will return
                // through the UDP and be handled in LLVOAvatar::processAvatarAppearance
                // this should ensure that we receive a new canonical COF from the sim
                // host. Hopefully it will return before the timeout.
                LLAvatarPropertiesProcessor::getInstance()->sendAvatarTexturesRequest(gAgent.getID());

                bRetry = true;
                // Wait for a 1/2 second before trying again.  Just to keep from asking too quickly.
                if (++retryCount > BAKE_RETRY_MAX_COUNT)
                {
                    LL_WARNS("Avatar") << "Bake retry count exceeded!" << LL_ENDL;
                    break;
                }
                F32 timeout = pow(BAKE_RETRY_TIMEOUT, static_cast<float>(retryCount)) - 1.0;

                LL_WARNS("Avatar") << "Bake retry #" << retryCount << " in " << timeout << " seconds." << LL_ENDL;

                llcoro::suspendUntilTimeout(timeout); 
                bRetry = true;
                continue;
            }
            else
            {
                LL_WARNS("Avatar") << "No retry attempted." << LL_ENDL;
                break;
            }
        }

        LL_DEBUGS("Avatar") << "succeeded" << LL_ENDL;
        if (gSavedSettings.getBOOL("DebugAvatarAppearanceMessage"))
        {
            dump_sequential_xml(gAgentAvatarp->getFullname() + "_appearance_request_ok", result);
        }

    } while (bRetry);
}

// [SL:KB] - Patch: Appearance-Misc
// Bad hack but if the viewer and server COF versions get out of sync all appearance requests will start to fail from that point on and require a relog to fix
void LLAppearanceMgr::syncCofVersionAndRefresh()
{
	LLCoros::instance().launch("syncCofVersionAndRefreshCoro", 
		boost::bind(&LLAppearanceMgr::syncCofVersionAndRefreshCoro, this));
}

void LLAppearanceMgr::syncCofVersionAndRefreshCoro()
{
	// If we don't have a region, report it as an error
	if (gAgent.getRegion() == NULL)
	{
		LL_WARNS("Avatar") << "Region not set, cannot request cof_version increment" << LL_ENDL;
		return;
	}

	std::string url = gAgent.getRegion()->getCapability("IncrementCOFVersion");
	if (url.empty())
	{
		LL_WARNS("Avatar") << "No cap for IncrementCofVersion." << LL_ENDL;
		return;
	}

	LL_INFOS("Avatar") << "Requesting cof_version be incremented via capability to: " << url << LL_ENDL;

	LLCoreHttpUtil::HttpCoroutineAdapter::ptr_t httpAdapter(
		new LLCoreHttpUtil::HttpCoroutineAdapter("syncCofVersionAndRefreshCoro", LLCore::HttpRequest::DEFAULT_POLICY_ID));

	llcoro::suspend();
	S32 retryCount(0);
	bool bRetry;
	do
	{
		// Actually send the request.
		LL_DEBUGS("Avatar") << "Will send request COF sync" << LL_ENDL;

		bRetry = false;
		LLCore::HttpRequest::ptr_t httpRequest(new LLCore::HttpRequest());

		LLSD result = httpAdapter->getAndSuspend(httpRequest, url);

		LLSD httpResults = result[LLCoreHttpUtil::HttpCoroutineAdapter::HTTP_RESULTS];
		LLCore::HttpStatus status = LLCoreHttpUtil::HttpCoroutineAdapter::getStatusFromLLSD(httpResults);

		if (!status)
		{
			std::string message = (result.has("error")) ? result["error"].asString() : status.toString();
			LL_WARNS("Avatar") << "Appearance Failure. server responded with \"" << message << "\"" << LL_ENDL;

			// Wait for a 1/2 second before trying again.  Just to keep from asking too quickly.
			if (++retryCount > BAKE_RETRY_MAX_COUNT)
			{
				LL_WARNS("Avatar") << "COF increment retry count exceeded!" << LL_ENDL;
				break;
			}
			F32 timeout = pow(BAKE_RETRY_TIMEOUT, static_cast<float>(retryCount)) - 1.0f;

			LL_WARNS("Avatar") << "COF increment retry #" << retryCount << " in " << timeout << " seconds." << LL_ENDL;

			llcoro::suspendUntilTimeout(timeout); 
			bRetry = true;
		}
		else
		{
			LL_INFOS("Avatar") << "Successfully incremented agent's COF." << LL_ENDL;

			result.erase(LLCoreHttpUtil::HttpCoroutineAdapter::HTTP_RESULTS);

			if (!result.isMap())
			{
				LL_WARNS("Avatar") << "Malformed response contents" << LL_ENDL;
				bRetry = true;
				continue;
			}

			// Slam the server version onto the local version
			LLViewerInventoryCategory* pCOF = gInventory.getCategory(LLAppearanceMgr::instance().getCOF());
			if (pCOF)
			{
				S32 cofVersion = result["version"].asInteger();
				LL_INFOS("Avatar") << "Slamming server COF version: was " << pCOF->getVersion() << " now " << cofVersion << LL_ENDL;
				pCOF->setVersion(cofVersion);
				llassert(gAgentAvatarp->mLastUpdateReceivedCOFVersion < cofVersion);
				gAgentAvatarp->mLastUpdateReceivedCOFVersion = cofVersion;
			}

			// The viewer version tends to be ahead of the server version so make sure our new request doesn't appear to be stale
			gAgentAvatarp->mLastUpdateRequestCOFVersion = gAgentAvatarp->mLastUpdateReceivedCOFVersion;

		}

	} while (bRetry);

	// Try and request an update even if we fail
	LLAppearanceMgr::instance().requestServerAppearanceUpdate();
}
// [/SL:KB]

/*static*/
void LLAppearanceMgr::debugAppearanceUpdateCOF(const LLSD& content)
{
    dump_sequential_xml(gAgentAvatarp->getFullname() + "_appearance_request_error", content);

    LL_INFOS("Avatar") << "AIS COF, version received: " << content["expected"].asInteger()
        << " ================================= " << LL_ENDL;
    std::set<LLUUID> ais_items, local_items;
    const LLSD& cof_raw = content["cof_raw"];
    for (LLSD::array_const_iterator it = cof_raw.beginArray();
        it != cof_raw.endArray(); ++it)
    {
        const LLSD& item = *it;
        if (item["parent_id"].asUUID() == LLAppearanceMgr::instance().getCOF())
        {
            ais_items.insert(item["item_id"].asUUID());
            if (item["type"].asInteger() == 24) // link
            {
                LL_INFOS("Avatar") << "AIS Link: item_id: " << item["item_id"].asUUID()
                    << " linked_item_id: " << item["asset_id"].asUUID()
                    << " name: " << item["name"].asString()
                    << LL_ENDL;
            }
            else if (item["type"].asInteger() == 25) // folder link
            {
                LL_INFOS("Avatar") << "AIS Folder link: item_id: " << item["item_id"].asUUID()
                    << " linked_item_id: " << item["asset_id"].asUUID()
                    << " name: " << item["name"].asString()
                    << LL_ENDL;
            }
            else
            {
                LL_INFOS("Avatar") << "AIS Other: item_id: " << item["item_id"].asUUID()
                    << " linked_item_id: " << item["asset_id"].asUUID()
                    << " name: " << item["name"].asString()
                    << " type: " << item["type"].asInteger()
                    << LL_ENDL;
            }
        }
    }
    LL_INFOS("Avatar") << LL_ENDL;
    LL_INFOS("Avatar") << "Local COF, version requested: " << content["observed"].asInteger()
        << " ================================= " << LL_ENDL;
    LLInventoryModel::cat_array_t cat_array;
    LLInventoryModel::item_array_t item_array;
    gInventory.collectDescendents(LLAppearanceMgr::instance().getCOF(),
        cat_array, item_array, LLInventoryModel::EXCLUDE_TRASH);
    for (S32 i = 0; i < item_array.size(); i++)
    {
        const LLViewerInventoryItem* inv_item = item_array.at(i).get();
        local_items.insert(inv_item->getUUID());
        LL_INFOS("Avatar") << "LOCAL: item_id: " << inv_item->getUUID()
            << " linked_item_id: " << inv_item->getLinkedUUID()
            << " name: " << inv_item->getName()
            << " parent: " << inv_item->getParentUUID()
            << LL_ENDL;
    }
    LL_INFOS("Avatar") << " ================================= " << LL_ENDL;
    S32 local_only = 0, ais_only = 0;
    for (std::set<LLUUID>::iterator it = local_items.begin(); it != local_items.end(); ++it)
    {
        if (ais_items.find(*it) == ais_items.end())
        {
            LL_INFOS("Avatar") << "LOCAL ONLY: " << *it << LL_ENDL;
            local_only++;
        }
    }
    for (std::set<LLUUID>::iterator it = ais_items.begin(); it != ais_items.end(); ++it)
    {
        if (local_items.find(*it) == local_items.end())
        {
            LL_INFOS("Avatar") << "AIS ONLY: " << *it << LL_ENDL;
            ais_only++;
        }
    }
    if (local_only == 0 && ais_only == 0)
    {
        LL_INFOS("Avatar") << "COF contents identical, only version numbers differ (req "
            << content["observed"].asInteger()
            << " rcv " << content["expected"].asInteger()
            << ")" << LL_ENDL;
    }
}


std::string LLAppearanceMgr::getAppearanceServiceURL() const
{
	if (gSavedSettings.getString("DebugAvatarAppearanceServiceURLOverride").empty())
	{
		return mAppearanceServiceURL;
	}
	return gSavedSettings.getString("DebugAvatarAppearanceServiceURLOverride");
}

void show_created_outfit(LLUUID& folder_id, bool show_panel = true)
{
	if (!LLApp::isRunning())
	{
		LL_WARNS() << "called during shutdown, skipping" << LL_ENDL;
		return;
	}
	
	LL_DEBUGS("Avatar") << "called" << LL_ENDL;
	LLSD key;
	
	//EXT-7727. For new accounts inventory callback is created during login process
	// and may be processed after login process is finished
	if (show_panel)
	{
		LL_DEBUGS("Avatar") << "showing panel" << LL_ENDL;
		LLFloaterSidePanelContainer::showPanel("appearance", "panel_outfits_inventory", key);
		
	}
	LLOutfitsList *outfits_list =
		dynamic_cast<LLOutfitsList*>(LLFloaterSidePanelContainer::getPanel("appearance", "outfitslist_tab"));
	if (outfits_list)
	{
		outfits_list->setSelectedOutfitByUUID(folder_id);
	}
	
	LLAppearanceMgr::getInstance()->updateIsDirty();
	gAgentWearables.notifyLoadingFinished(); // New outfit is saved.
	LLAppearanceMgr::getInstance()->updatePanelOutfitName("");

	// For SSB, need to update appearance after we add a base outfit
	// link, since, the COF version has changed. There is a race
	// condition in initial outfit setup which can lead to rez
	// failures - SH-3860.
	LL_DEBUGS("Avatar") << "requesting appearance update after createBaseOutfitLink" << LL_ENDL;
	LLPointer<LLInventoryCallback> cb = new LLUpdateAppearanceOnDestroy;
	LLAppearanceMgr::getInstance()->createBaseOutfitLink(folder_id, cb);
}

void LLAppearanceMgr::onOutfitFolderCreated(const LLUUID& folder_id, bool show_panel)
{
	LLPointer<LLInventoryCallback> cb =
		new LLBoostFuncInventoryCallback(no_op_inventory_func,
										 boost::bind(&LLAppearanceMgr::onOutfitFolderCreatedAndClothingOrdered,this,folder_id,show_panel));
	updateClothingOrderingInfo(LLUUID::null, cb);
}

void LLAppearanceMgr::onOutfitFolderCreatedAndClothingOrdered(const LLUUID& folder_id, bool show_panel)
{
	LLPointer<LLInventoryCallback> cb =
		new LLBoostFuncInventoryCallback(no_op_inventory_func,
										 boost::bind(show_created_outfit,folder_id,show_panel));
	bool copy_folder_links = false;
	slamCategoryLinks(getCOF(), folder_id, copy_folder_links, cb);
}

void LLAppearanceMgr::makeNewOutfitLinks(const std::string& new_folder_name, bool show_panel)
{
	if (!isAgentAvatarValid()) return;

	LL_DEBUGS("Avatar") << "creating new outfit" << LL_ENDL;

	gAgentWearables.notifyLoadingStarted();

	// First, make a folder in the My Outfits directory.
	const LLUUID parent_id = gInventory.findCategoryUUIDForType(LLFolderType::FT_MY_OUTFITS);
    if (AISAPI::isAvailable())
	{
		// cap-based category creation was buggy until recently. use
		// existence of AIS as an indicator the fix is present. Does
		// not actually use AIS to create the category.
		inventory_func_type func = boost::bind(&LLAppearanceMgr::onOutfitFolderCreated,this,_1,show_panel);
		LLUUID folder_id = gInventory.createNewCategory(
			parent_id,
			LLFolderType::FT_OUTFIT,
			new_folder_name,
			func);
	}
	else
	{		
		LLUUID folder_id = gInventory.createNewCategory(
			parent_id,
			LLFolderType::FT_OUTFIT,
			new_folder_name);
		onOutfitFolderCreated(folder_id, show_panel);
	}
}

void LLAppearanceMgr::wearBaseOutfit()
{
	const LLUUID& base_outfit_id = getBaseOutfitUUID();
	if (base_outfit_id.isNull()) return;
	
	updateCOF(base_outfit_id);
}

//void LLAppearanceMgr::removeItemsFromAvatar(const uuid_vec_t& ids_to_remove)
// [SL:KB] - Patch: Appearance-Misc | Checked: 2015-05-05 (Catznip-3.7)
void LLAppearanceMgr::removeItemsFromAvatar(const uuid_vec_t& ids_to_remove, LLPointer<LLInventoryCallback> cb /*= NULL*/, bool immediate_delete /*= false*/)
// [/SL:KB]
{
	if (ids_to_remove.empty())
	{
		LL_WARNS() << "called with empty list, nothing to do" << LL_ENDL;
		return;
	}
// [RLVa:KB] - Checked: 2013-02-12 (RLVa-1.4.8)
//	LLPointer<LLInventoryCallback> cb = new LLUpdateAppearanceOnDestroy;
	for (uuid_vec_t::const_iterator it = ids_to_remove.begin(); it != ids_to_remove.end(); ++it)
	{
		const LLUUID& id_to_remove = *it;
		const LLUUID& linked_item_id = gInventory.getLinkedItemID(id_to_remove);

		if ( (rlv_handler_t::isEnabled()) && (!rlvPredCanRemoveItem(linked_item_id)) )
		{
			continue;
		}

		// <FS:Ansariel> LSL Bridge
		if (FSLSLBridge::instance().canUseBridge() && linked_item_id == FSLSLBridge::instance().getBridge()->getUUID())
		{
			continue;
		}
		// </FS:Ansariel>

		LLViewerInventoryItem *item = gInventory.getItem(linked_item_id);
		if (item && item->getType() == LLAssetType::AT_OBJECT)
		{
			LL_DEBUGS("Avatar") << "ATT removing attachment " << item->getName() << " id " << item->getUUID() << LL_ENDL;
		}
		if (item && item->getType() == LLAssetType::AT_BODYPART)
		{
		    continue;
		}

		if (!cb)
			cb = new LLUpdateAppearanceOnDestroy();
		removeCOFItemLinks(linked_item_id, cb, immediate_delete);
// [SL:KB] - Patch: Appearance-SyncAttach | Checked: Catznip-3.7
		LLAttachmentsMgr::instance().clearPendingAttachmentLink(linked_item_id);
// [/SL:KB]
		addDoomedTempAttachment(linked_item_id);
	}
// [/RLVa:KB]
////	LLPointer<LLInventoryCallback> cb = new LLUpdateAppearanceOnDestroy;
//// [SL:KB] - Patch: Appearance-Misc | Checked: 2015-05-05 (Catznip-3.7)
//	if (!cb)
//	{
//		cb = new LLUpdateAppearanceOnDestroy;
//	}
//// [/SL:KB]
//	for (uuid_vec_t::const_iterator it = ids_to_remove.begin(); it != ids_to_remove.end(); ++it)
//	{
//		const LLUUID& id_to_remove = *it;
//		const LLUUID& linked_item_id = gInventory.getLinkedItemID(id_to_remove);
//// [SL:KB] - Patch: Appearance-Misc | Checked: 2015-05-05 (Catznip-3.7)
//		removeCOFItemLinks(linked_item_id, cb, immediate_delete);
//// [/SL:KB]
////		removeCOFItemLinks(linked_item_id, cb);
//		addDoomedTempAttachment(linked_item_id);
//	}
}

//void LLAppearanceMgr::removeItemFromAvatar(const LLUUID& id_to_remove)
// [SL:KB] - Patch: Appearance-Misc | Checked: 2015-05-05 (Catznip-3.7)
void LLAppearanceMgr::removeItemFromAvatar(const LLUUID& id_to_remove, LLPointer<LLInventoryCallback> cb /*= NULL*/, bool immediate_delete /*= false*/)
// [/SL:KB]
{
	uuid_vec_t ids_to_remove;
	ids_to_remove.push_back(id_to_remove);
// [SL:KB] - Patch: Appearance-Misc | Checked: 2015-05-05 (Catznip-3.7)
	removeItemsFromAvatar(ids_to_remove, cb, immediate_delete);
// [/SL:KB]
//	removeItemsFromAvatar(ids_to_remove);
}


// Adds the given item ID to mDoomedTempAttachmentIDs iff it's a temp attachment
void LLAppearanceMgr::addDoomedTempAttachment(const LLUUID& id_to_remove)
{
	LLViewerObject * attachmentp = gAgentAvatarp->findAttachmentByID(id_to_remove);
	if (attachmentp &&
		attachmentp->isTempAttachment())
	{	// If this is a temp attachment and we want to remove it, record the ID 
		// so it will be deleted when attachments are synced up with COF
		mDoomedTempAttachmentIDs.insert(id_to_remove);
		//LL_INFOS() << "Will remove temp attachment id " << id_to_remove << LL_ENDL;
	}
}

// Find AND REMOVES the given UUID from mDoomedTempAttachmentIDs
bool LLAppearanceMgr::shouldRemoveTempAttachment(const LLUUID& item_id)
{
	doomed_temp_attachments_t::iterator iter = mDoomedTempAttachmentIDs.find(item_id);
	if (iter != mDoomedTempAttachmentIDs.end())
	{
		mDoomedTempAttachmentIDs.erase(iter);
		return true;
	}
	return false;
}


bool LLAppearanceMgr::moveWearable(LLViewerInventoryItem* item, bool closer_to_body)
{
	if (!item || !item->isWearableType()) return false;
	if (item->getType() != LLAssetType::AT_CLOTHING) return false;
	if (!gInventory.isObjectDescendentOf(item->getUUID(), getCOF())) return false;

	LLInventoryModel::cat_array_t cats;
	LLInventoryModel::item_array_t items;
	LLFindWearablesOfType filter_wearables_of_type(item->getWearableType());
	gInventory.collectDescendentsIf(getCOF(), cats, items, true, filter_wearables_of_type);
	if (items.empty()) return false;

	// We assume that the items have valid descriptions.
	std::sort(items.begin(), items.end(), WearablesOrderComparator(item->getWearableType()));

	if (closer_to_body && items.front() == item) return false;
	if (!closer_to_body && items.back() == item) return false;
	
	LLInventoryModel::item_array_t::iterator it = std::find(items.begin(), items.end(), item);
	if (items.end() == it) return false;


	//swapping descriptions
	closer_to_body ? --it : ++it;
	LLViewerInventoryItem* swap_item = *it;
	if (!swap_item) return false;
	std::string tmp = swap_item->getActualDescription();
	swap_item->setDescription(item->getActualDescription());
	item->setDescription(tmp);

	// LL_DEBUGS("Inventory") << "swap, item "
	// 					   << ll_pretty_print_sd(item->asLLSD())
	// 					   << " swap_item "
	// 					   << ll_pretty_print_sd(swap_item->asLLSD()) << LL_ENDL;

	// FIXME switch to use AISv3 where supported.
	//items need to be updated on a dataserver
	item->setComplete(TRUE);
	item->updateServer(FALSE);
	gInventory.updateItem(item);

	swap_item->setComplete(TRUE);
	swap_item->updateServer(FALSE);
	gInventory.updateItem(swap_item);

	//to cause appearance of the agent to be updated
	bool result = false;
	if ((result = gAgentWearables.moveWearable(item, closer_to_body)))
	{
		// <FS:Ansariel> [Legacy Bake]
		//gAgentAvatarp->wearableUpdated(item->getWearableType());
		gAgentAvatarp->wearableUpdated(item->getWearableType(), FALSE);
	}

	setOutfitDirty(true);

	//*TODO do we need to notify observers here in such a way?
	gInventory.notifyObservers();

	return result;
}

//static
void LLAppearanceMgr::sortItemsByActualDescription(LLInventoryModel::item_array_t& items)
{
	if (items.size() < 2) return;

	std::sort(items.begin(), items.end(), sort_by_actual_description);
}

//#define DUMP_CAT_VERBOSE

void LLAppearanceMgr::dumpCat(const LLUUID& cat_id, const std::string& msg)
{
	LLInventoryModel::cat_array_t cats;
	LLInventoryModel::item_array_t items;
	gInventory.collectDescendents(cat_id, cats, items, LLInventoryModel::EXCLUDE_TRASH);

#ifdef DUMP_CAT_VERBOSE
	LL_INFOS() << LL_ENDL;
	LL_INFOS() << str << LL_ENDL;
	S32 hitcount = 0;
	for(S32 i=0; i<items.size(); i++)
	{
		LLViewerInventoryItem *item = items.get(i);
		if (item)
			hitcount++;
		LL_INFOS() << i <<" "<< item->getName() <<LL_ENDL;
	}
#endif
	LL_INFOS() << msg << " count " << items.size() << LL_ENDL;
}

void LLAppearanceMgr::dumpItemArray(const LLInventoryModel::item_array_t& items,
									const std::string& msg)
{
	for (S32 i=0; i<items.size(); i++)
	{
		LLViewerInventoryItem *item = items.at(i);
		LLViewerInventoryItem *linked_item = item ? item->getLinkedItem() : NULL;
		LLUUID asset_id;
		if (linked_item)
		{
			asset_id = linked_item->getAssetUUID();
		}
		LL_DEBUGS("Avatar") << self_av_string() << msg << " " << i <<" " << (item ? item->getName() : "(nullitem)") << " " << asset_id.asString() << LL_ENDL;
	}
}

bool LLAppearanceMgr::mActive = true;

LLAppearanceMgr::LLAppearanceMgr():
	mAttachmentInvLinkEnabled(false),
	mOutfitIsDirty(false),
	mOutfitLocked(false),
	mInFlightTimer(),
	mIsInUpdateAppearanceFromCOF(false),
    mOutstandingAppearanceBakeRequest(false),
    mRerequestAppearanceBake(false)
{
	LLOutfitObserver& outfit_observer = LLOutfitObserver::instance();
	// unlock outfit on save operation completed
	outfit_observer.addCOFSavedCallback(boost::bind(
			&LLAppearanceMgr::setOutfitLocked, this, false));

	mUnlockOutfitTimer.reset(new LLOutfitUnLockTimer(gSavedSettings.getS32(
			"OutfitOperationsTimeout")));

	gIdleCallbacks.addFunction(&LLAttachmentsMgr::onIdle, NULL);
	gIdleCallbacks.addFunction(&LLAppearanceMgr::onIdle, NULL); //sheduling appearance update requests
}

LLAppearanceMgr::~LLAppearanceMgr()
{
	mActive = false;
}

void LLAppearanceMgr::setAttachmentInvLinkEnable(bool val)
{
	LL_DEBUGS("Avatar") << "setAttachmentInvLinkEnable => " << (int) val << LL_ENDL;
	mAttachmentInvLinkEnabled = val;
}
boost::signals2::connection LLAppearanceMgr::setAttachmentsChangedCallback(attachments_changed_callback_t cb)
{
	return mAttachmentsChangeSignal.connect(cb);
}

void dumpAttachmentSet(const std::set<LLUUID>& atts, const std::string& msg)
{
       LL_INFOS() << msg << LL_ENDL;
       for (std::set<LLUUID>::const_iterator it = atts.begin();
               it != atts.end();
               ++it)
       {
               LLUUID item_id = *it;
               LLViewerInventoryItem *item = gInventory.getItem(item_id);
               if (item)
                       LL_INFOS() << "atts " << item->getName() << LL_ENDL;
               else
                       LL_INFOS() << "atts " << "UNKNOWN[" << item_id.asString() << "]" << LL_ENDL;
       }
       LL_INFOS() << LL_ENDL;
}

void LLAppearanceMgr::registerAttachment(const LLUUID& item_id)
{
	LLViewerInventoryItem *item = gInventory.getItem(item_id);
	LL_DEBUGS("Avatar") << "ATT registering attachment "
						<< (item ? item->getName() : "UNKNOWN") << " " << item_id << LL_ENDL;
	gInventory.addChangedMask(LLInventoryObserver::LABEL, item_id);

	LLAttachmentsMgr::instance().onAttachmentArrived(item_id);

	mAttachmentsChangeSignal();
}

void LLAppearanceMgr::unregisterAttachment(const LLUUID& item_id)
{
	LLViewerInventoryItem *item = gInventory.getItem(item_id);
	LL_DEBUGS("Avatar") << "ATT unregistering attachment "
						<< (item ? item->getName() : "UNKNOWN") << " " << item_id << LL_ENDL;
	gInventory.addChangedMask(LLInventoryObserver::LABEL, item_id);

    LLAttachmentsMgr::instance().onDetachCompleted(item_id);
	if (mAttachmentInvLinkEnabled && isLinkedInCOF(item_id))
	{
		LL_DEBUGS("Avatar") << "ATT removing COF link for attachment "
							<< (item ? item->getName() : "UNKNOWN") << " " << item_id << LL_ENDL;
		LLAppearanceMgr::removeCOFItemLinks(item_id);
	}
	else
	{
		//LL_INFOS() << "no link changes, inv link not enabled" << LL_ENDL;
	}

	mAttachmentsChangeSignal();
}

BOOL LLAppearanceMgr::getIsInCOF(const LLUUID& obj_id) const
{
	const LLUUID& cof = getCOF();
	if (obj_id == cof)
		return TRUE;
	const LLInventoryObject* obj = gInventory.getObject(obj_id);
	if (obj && obj->getParentUUID() == cof)
		return TRUE;
	return FALSE;
}

BOOL LLAppearanceMgr::getIsProtectedCOFItem(const LLUUID& obj_id) const
{
	if (!getIsInCOF(obj_id)) return FALSE;

	// If a non-link somehow ended up in COF, allow deletion.
	const LLInventoryObject *obj = gInventory.getObject(obj_id);
	if (obj && !obj->getIsLinkType())
	{
		return FALSE;
	}

	// For now, don't allow direct deletion from the COF.  Instead, force users
	// to choose "Detach" or "Take Off".
	return TRUE;
}

class CallAfterCategoryFetchStage2: public LLInventoryFetchItemsObserver
{
public:
	CallAfterCategoryFetchStage2(const uuid_vec_t& ids,
								 nullary_func_t callable) :
		LLInventoryFetchItemsObserver(ids),
		mCallable(callable)
	{
	}
	~CallAfterCategoryFetchStage2()
	{
	}
	virtual void done()
	{
		LL_INFOS() << this << " done with incomplete " << mIncomplete.size()
				<< " complete " << mComplete.size() <<  " calling callable" << LL_ENDL;

		gInventory.removeObserver(this);
		doOnIdleOneTime(mCallable);
		delete this;
	}
protected:
	nullary_func_t mCallable;
};

class CallAfterCategoryFetchStage1: public LLInventoryFetchDescendentsObserver
{
public:
	CallAfterCategoryFetchStage1(const LLUUID& cat_id, nullary_func_t callable) :
		LLInventoryFetchDescendentsObserver(cat_id),
		mCallable(callable)
	{
	}
	~CallAfterCategoryFetchStage1()
	{
	}
	virtual void done()
	{
		// What we do here is get the complete information on the
		// items in the requested category, and set up an observer
		// that will wait for that to happen.
		LLInventoryModel::cat_array_t cat_array;
		LLInventoryModel::item_array_t item_array;
		gInventory.collectDescendents(mComplete.front(),
									  cat_array,
									  item_array,
									  LLInventoryModel::EXCLUDE_TRASH);
		S32 count = item_array.size();
		if(!count)
		{
			LL_WARNS() << "Nothing fetched in category " << mComplete.front()
					<< LL_ENDL;
			gInventory.removeObserver(this);
			doOnIdleOneTime(mCallable);

			delete this;
			return;
		}

		LL_INFOS() << "stage1 got " << item_array.size() << " items, passing to stage2 " << LL_ENDL;
		uuid_vec_t ids;
		for(S32 i = 0; i < count; ++i)
		{
			ids.push_back(item_array.at(i)->getUUID());
		}
		
		gInventory.removeObserver(this);
		
		// do the fetch
		CallAfterCategoryFetchStage2 *stage2 = new CallAfterCategoryFetchStage2(ids, mCallable);
		stage2->startFetch();
		if(stage2->isFinished())
		{
			// everything is already here - call done.
			stage2->done();
		}
		else
		{
			// it's all on it's way - add an observer, and the inventory
			// will call done for us when everything is here.
			gInventory.addObserver(stage2);
		}
		delete this;
	}
protected:
	nullary_func_t mCallable;
};

void callAfterCategoryFetch(const LLUUID& cat_id, nullary_func_t cb)
{
	CallAfterCategoryFetchStage1 *stage1 = new CallAfterCategoryFetchStage1(cat_id, cb);
	stage1->startFetch();
	if (stage1->isFinished())
	{
		stage1->done();
	}
	else
	{
		gInventory.addObserver(stage1);
	}
}

void add_wearable_type_counts(const uuid_vec_t& ids,
                              S32& clothing_count,
                              S32& bodypart_count,
                              S32& object_count,
                              S32& other_count)
{
    for (uuid_vec_t::const_iterator it = ids.begin(); it != ids.end(); ++it)
    {
        const LLUUID& item_id_to_wear = *it;
        LLViewerInventoryItem* item_to_wear = gInventory.getItem(item_id_to_wear);
        if (item_to_wear)
        {
            if (item_to_wear->getType() == LLAssetType::AT_CLOTHING)
            {
                clothing_count++;
            }
            else if (item_to_wear->getType() == LLAssetType::AT_BODYPART)
            {
                bodypart_count++;
            }
            else if (item_to_wear->getType() == LLAssetType::AT_OBJECT)
            {
                object_count++;
            }
            else
            {
                other_count++;
            }
        }
        else
        {
            other_count++;
        }
    }
}

void wear_multiple(const uuid_vec_t& ids, bool replace)
{
    S32 clothing_count = 0;
    S32 bodypart_count = 0;
    S32 object_count = 0;
    S32 other_count = 0;
    add_wearable_type_counts(ids, clothing_count, bodypart_count, object_count, other_count);

    LLPointer<LLInventoryCallback> cb = NULL;
    if (clothing_count > 0 || bodypart_count > 0)
    {
        cb = new LLUpdateAppearanceOnDestroy;
    }
	LLAppearanceMgr::instance().wearItemsOnAvatar(ids, true, replace, cb);
}

// SLapp for easy-wearing of a stock (library) avatar
//
class LLWearFolderHandler : public LLCommandHandler
{
public:
	// not allowed from outside the app
	LLWearFolderHandler() : LLCommandHandler("wear_folder", UNTRUSTED_BLOCK) { }

	bool handle(const LLSD& tokens, const LLSD& query_map,
				LLMediaCtrl* web)
	{
		LLSD::UUID folder_uuid;

		if (folder_uuid.isNull() && query_map.has("folder_name"))
		{
			std::string outfit_folder_name = query_map["folder_name"];
			folder_uuid = findDescendentCategoryIDByName(
				gInventory.getLibraryRootFolderID(),
				outfit_folder_name);	
		}
		if (folder_uuid.isNull() && query_map.has("folder_id"))
		{
			folder_uuid = query_map["folder_id"].asUUID();
		}
		
		if (folder_uuid.notNull())
		{
			LLPointer<LLInventoryCategory> category = new LLInventoryCategory(folder_uuid,
																			  LLUUID::null,
																			  LLFolderType::FT_CLOTHING,
																			  "Quick Appearance");
			if ( gInventory.getCategory( folder_uuid ) != NULL )
			{
				LLAppearanceMgr::getInstance()->wearInventoryCategory(category, true, false);
				
				// *TODOw: This may not be necessary if initial outfit is chosen already -- josh
				gAgent.setOutfitChosen(TRUE);
			}
		}

		// release avatar picker keyboard focus
		gFocusMgr.setKeyboardFocus( NULL );

		return true;
	}
};

LLWearFolderHandler gWearFolderHandler;<|MERGE_RESOLUTION|>--- conflicted
+++ resolved
@@ -886,7 +886,6 @@
 						   << mResolved << " wearable items " << LL_ENDL;
 		LLAppearanceMgr::instance().updateAgentWearables(this);
 		
-<<<<<<< HEAD
 //		// Restore attachment pos overrides for the attachments that
 //		// are remaining in the outfit.
 //		for (LLAgentWearables::llvo_vec_t::iterator it = objects_to_retain.begin();
@@ -894,30 +893,12 @@
 //			 ++it)
 //		{
 //			LLViewerObject *objectp = *it;
-//			gAgentAvatarp->addAttachmentOverridesForObject(objectp);
-//		}
-//		
-//		// Add new attachments to match those requested.
+//            if (!objectp->isAnimatedObject())
+//            {
+//                gAgentAvatarp->addAttachmentOverridesForObject(objectp);
+//            }
 //		LL_DEBUGS("Avatar") << self_av_string() << "Adding " << items_to_add.size() << " attachments" << LL_ENDL;
 //		LLAgentWearables::userAttachMultipleAttachments(items_to_add);
-=======
-		// Restore attachment pos overrides for the attachments that
-		// are remaining in the outfit.
-		for (LLAgentWearables::llvo_vec_t::iterator it = objects_to_retain.begin();
-			 it != objects_to_retain.end();
-			 ++it)
-		{
-			LLViewerObject *objectp = *it;
-            if (!objectp->isAnimatedObject())
-            {
-                gAgentAvatarp->addAttachmentOverridesForObject(objectp);
-            }
-		}
-		
-		// Add new attachments to match those requested.
-		LL_DEBUGS("Avatar") << self_av_string() << "Adding " << items_to_add.size() << " attachments" << LL_ENDL;
-		LLAgentWearables::userAttachMultipleAttachments(items_to_add);
->>>>>>> a634d878
 	}
 
 	if (isFetchCompleted() && isMissingCompleted())
@@ -2771,7 +2752,10 @@
 		for (LLAgentWearables::llvo_vec_t::iterator it = objects_to_retain.begin(); it != objects_to_retain.end(); ++it)
 		{
 			LLViewerObject *objectp = *it;
-			gAgentAvatarp->addAttachmentOverridesForObject(objectp);
+			if (!objectp->isAnimatedObject())
+			{
+				gAgentAvatarp->addAttachmentOverridesForObject(objectp);
+			}
 		}
 
 		// Add new attachments to match those requested.
