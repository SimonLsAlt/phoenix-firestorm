--- conflicted
+++ resolved
@@ -829,35 +829,6 @@
 
 	if (isAgentAvatarValid())
 	{
-<<<<<<< HEAD
-		LL_DEBUGS("Avatar") << self_av_string() << "Updating " << mObjItems.size() << " attachments" << LL_ENDL;
-		LLAgentWearables::llvo_vec_t objects_to_remove;
-		LLAgentWearables::llvo_vec_t objects_to_retain;
-		LLInventoryModel::item_array_t items_to_add;
-
-		LLAgentWearables::findAttachmentsAddRemoveInfo(mObjItems,
-													   objects_to_remove,
-													   objects_to_retain,
-													   items_to_add);
-
-		LL_DEBUGS("Avatar") << self_av_string() << "Removing " << objects_to_remove.size()
-							<< " attachments" << LL_ENDL;
-
-		// Here we remove the attachment pos overrides for *all*
-		// attachments, even those that are not being removed. This is
-		// needed to get joint positions all slammed down to their
-		// pre-attachment states.
-		gAgentAvatarp->clearAttachmentPosOverrides();
-
-		if (objects_to_remove.size() || items_to_add.size())
-		{
-			LL_DEBUGS("Avatar") << "ATT will remove " << objects_to_remove.size()
-								<< " and add " << items_to_add.size() << " items" << LL_ENDL;
-		}
-
-		// Take off the attachments that will no longer be in the outfit.
-		LLAgentWearables::userRemoveMultipleAttachments(objects_to_remove);
-=======
 //		LL_DEBUGS("Avatar") << self_av_string() << "Updating " << mObjItems.size() << " attachments" << LL_ENDL;
 //		LLAgentWearables::llvo_vec_t objects_to_remove;
 //		LLAgentWearables::llvo_vec_t objects_to_retain;
@@ -885,7 +856,6 @@
 //
 //		// Take off the attachments that will no longer be in the outfit.
 //		LLAgentWearables::userRemoveMultipleAttachments(objects_to_remove);
->>>>>>> 23a4b5a8
 		
 		// Update wearables.
 		LL_INFOS("Avatar") << self_av_string() << "HP " << index() << " updating agent wearables with "
@@ -4366,18 +4336,11 @@
 		}
 		// </FS:Ansariel>
 
-<<<<<<< HEAD
-		const LLUUID& linked_item_id = gInventory.getLinkedItemID(id_to_remove);
-=======
->>>>>>> 23a4b5a8
 		LLViewerInventoryItem *item = gInventory.getItem(linked_item_id);
 		if (item && item->getType() == LLAssetType::AT_OBJECT)
 		{
 			LL_DEBUGS("Avatar") << "ATT removing attachment " << item->getName() << " id " << item->getUUID() << LL_ENDL;
 		}
-<<<<<<< HEAD
-		removeCOFItemLinks(linked_item_id, cb);
-=======
 
 		if (!cb)
 			cb = new LLUpdateAppearanceOnDestroy();
@@ -4385,7 +4348,6 @@
 // [SL:KB] - Patch: Appearance-SyncAttach | Checked: 2015-03-01 (Catznip-3.7)
 		LLAttachmentsMgr::instance().clearPendingAttachmentLink(linked_item_id);
 // [/SL:KB]
->>>>>>> 23a4b5a8
 		addDoomedTempAttachment(linked_item_id);
 	}
 // [/RLVa:KB]
@@ -4413,26 +4375,12 @@
 void LLAppearanceMgr::removeItemFromAvatar(const LLUUID& id_to_remove, LLPointer<LLInventoryCallback> cb /*= NULL*/, bool immediate_delete /*= false*/)
 // [/SL:KB]
 {
-<<<<<<< HEAD
-// [RLVa:KB] - Checked: 2013-02-12 (RLVa-1.4.8)
-	const LLViewerInventoryItem* linked_item = gInventory.getLinkedItem(id_to_remove);
-
-	if (linked_item && (rlv_handler_t::isEnabled()) && (!rlvPredCanRemoveItem(linked_item)) )
-	{
-		return;
-	}
-// [/RLVA:KB]
-	uuid_vec_t ids_to_remove;
-	ids_to_remove.push_back(id_to_remove);
-	removeItemsFromAvatar(ids_to_remove);
-=======
 	uuid_vec_t ids_to_remove;
 	ids_to_remove.push_back(id_to_remove);
 // [SL:KB] - Patch: Appearance-Misc | Checked: 2015-05-05 (Catznip-3.7)
 	removeItemsFromAvatar(ids_to_remove, cb, immediate_delete);
 // [/SL:KB]
 //	removeItemsFromAvatar(ids_to_remove);
->>>>>>> 23a4b5a8
 }
 
 
