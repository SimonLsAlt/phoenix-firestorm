/** 
 * @file llappearancemgr.cpp
 * @brief Manager for initiating appearance changes on the viewer
 *
 * $LicenseInfo:firstyear=2004&license=viewerlgpl$
 * Second Life Viewer Source Code
 * Copyright (C) 2010, Linden Research, Inc.
 * 
 * This library is free software; you can redistribute it and/or
 * modify it under the terms of the GNU Lesser General Public
 * License as published by the Free Software Foundation;
 * version 2.1 of the License only.
 * 
 * This library is distributed in the hope that it will be useful,
 * but WITHOUT ANY WARRANTY; without even the implied warranty of
 * MERCHANTABILITY or FITNESS FOR A PARTICULAR PURPOSE.  See the GNU
 * Lesser General Public License for more details.
 * 
 * You should have received a copy of the GNU Lesser General Public
 * License along with this library; if not, write to the Free Software
 * Foundation, Inc., 51 Franklin Street, Fifth Floor, Boston, MA  02110-1301  USA
 * 
 * Linden Research, Inc., 945 Battery Street, San Francisco, CA  94111  USA
 * $/LicenseInfo$
 */
 
#include "llviewerprecompiledheaders.h"

#include <boost/lexical_cast.hpp>
#include <boost/foreach.hpp>
#include "llaccordionctrltab.h"
#include "llagent.h"
#include "llagentcamera.h"
#include "llagentwearables.h"
#include "llappearancemgr.h"
#include "llattachmentsmgr.h"
#include "llcommandhandler.h"
#include "lleventtimer.h"
#include "llfloatersidepanelcontainer.h"
#include "llgesturemgr.h"
#include "llinventorybridge.h"
#include "llinventoryfunctions.h"
#include "llinventoryobserver.h"
#include "llnotificationsutil.h"
#include "lloutfitobserver.h"
#include "lloutfitslist.h"
#include "llselectmgr.h"
#include "llsidepanelappearance.h"
#include "llviewerobjectlist.h"
#include "llvoavatar.h"
#include "llvoavatarself.h"
#include "llviewerregion.h"
#include "llwearablelist.h"
#include "llsdutil.h"
#include "llsdserialize.h"
#include "llhttpretrypolicy.h"
#include "llaisapi.h"
#include "llhttpsdhandler.h"
#include "llcorehttputil.h"
#include "llappviewer.h"
#include "llcoros.h"
#include "lleventcoro.h"
#include "llavatarpropertiesprocessor.h"

// [RLVa:KB] - Checked: 2011-05-22 (RLVa-1.3.1)
#include "rlvactions.h"
#include "rlvhandler.h"
#include "rlvhelper.h"
#include "rlvlocks.h"
// [/RLVa:KB]

#include "fslslbridge.h"

#if LL_MSVC
// disable boost::lexical_cast warning
#pragma warning (disable:4702)
#endif

namespace 
{
    const S32   BAKE_RETRY_MAX_COUNT = 5;
    const F32   BAKE_RETRY_TIMEOUT = 2.0F;
}

// *TODO$: LLInventoryCallback should be deprecated to conform to the new boost::bind/coroutine model.
// temp code in transition
void doAppearanceCb(LLPointer<LLInventoryCallback> cb, LLUUID id)
{
    if (cb.notNull())
        cb->fire(id);
}

std::string self_av_string()
{
	// On logout gAgentAvatarp can already be invalid
	return isAgentAvatarValid() ? gAgentAvatarp->avString() : "";
}

// RAII thingy to guarantee that a variable gets reset when the Setter
// goes out of scope.  More general utility would be handy - TODO:
// check boost.
class BoolSetter
{
public:
	BoolSetter(bool& var):
		mVar(var)
	{
		mVar = true;
	}
	~BoolSetter()
	{
		mVar = false; 
	}
private:
	bool& mVar;
};

char ORDER_NUMBER_SEPARATOR('@');

class LLOutfitUnLockTimer: public LLEventTimer
{
public:
	LLOutfitUnLockTimer(F32 period) : LLEventTimer(period)
	{
		// restart timer on BOF changed event
		LLOutfitObserver::instance().addBOFChangedCallback(boost::bind(
				&LLOutfitUnLockTimer::reset, this));
		stop();
	}

	/*virtual*/
	BOOL tick()
	{
		if(mEventTimer.hasExpired())
		{
			LLAppearanceMgr::instance().setOutfitLocked(false);
		}
		return FALSE;
	}
	void stop() { mEventTimer.stop(); }
	void start() { mEventTimer.start(); }
	void reset() { mEventTimer.reset(); }
	BOOL getStarted() { return mEventTimer.getStarted(); }

	LLTimer&  getEventTimer() { return mEventTimer;}
};

// support for secondlife:///app/appearance SLapps
class LLAppearanceHandler : public LLCommandHandler
{
public:
	// requests will be throttled from a non-trusted browser
	LLAppearanceHandler() : LLCommandHandler("appearance", UNTRUSTED_THROTTLE) {}

	bool handle(const LLSD& params, const LLSD& query_map, LLMediaCtrl* web)
	{
		// support secondlife:///app/appearance/show, but for now we just
		// make all secondlife:///app/appearance SLapps behave this way
		if (!LLUI::sSettingGroups["config"]->getBOOL("EnableAppearance"))
		{
			LLNotificationsUtil::add("NoAppearance", LLSD(), LLSD(), std::string("SwitchToStandardSkinAndQuit"));
			return true;
		}

		LLFloaterSidePanelContainer::showPanel("appearance", LLSD());
		return true;
	}
};

LLAppearanceHandler gAppearanceHandler;


LLUUID findDescendentCategoryIDByName(const LLUUID& parent_id, const std::string& name)
{
	LLInventoryModel::cat_array_t cat_array;
	LLInventoryModel::item_array_t item_array;
	LLNameCategoryCollector has_name(name);
	gInventory.collectDescendentsIf(parent_id,
									cat_array,
									item_array,
									LLInventoryModel::EXCLUDE_TRASH,
									has_name);
	if (0 == cat_array.size())
		return LLUUID();
	else
	{
		LLViewerInventoryCategory *cat = cat_array.at(0);
		if (cat)
			return cat->getUUID();
		else
		{
			LL_WARNS() << "null cat" << LL_ENDL;
			return LLUUID();
		}
	}
}

// We want this to be much lower (e.g. 15.0 is usually fine), bumping
// up for now until we can diagnose some cases of very slow response
// to requests.
const F32 DEFAULT_RETRY_AFTER_INTERVAL = 300.0;

// Given the current back-end problems, retrying is causing too many
// duplicate items. Bump this back to 2 once they are resolved (or can
// leave at 0 if the operations become actually reliable).
const S32 DEFAULT_MAX_RETRIES = 0;

class LLCallAfterInventoryBatchMgr: public LLEventTimer 
{
public:
	LLCallAfterInventoryBatchMgr(const LLUUID& dst_cat_id,
								 const std::string& phase_name,
								 nullary_func_t on_completion_func,
								 nullary_func_t on_failure_func = no_op,
								 F32 retry_after = DEFAULT_RETRY_AFTER_INTERVAL,
								 S32 max_retries = DEFAULT_MAX_RETRIES
		):
		mDstCatID(dst_cat_id),
		mTrackingPhase(phase_name),
		mOnCompletionFunc(on_completion_func),
		mOnFailureFunc(on_failure_func),
		mRetryAfter(retry_after),
		mMaxRetries(max_retries),
		mPendingRequests(0),
		mFailCount(0),
		mCompletionOrFailureCalled(false),
		mRetryCount(0),
		LLEventTimer(5.0)
	{
		if (!mTrackingPhase.empty())
		{
			selfStartPhase(mTrackingPhase);
		}
	}

	void addItems(LLInventoryModel::item_array_t& src_items)
	{
		for (LLInventoryModel::item_array_t::const_iterator it = src_items.begin();
			 it != src_items.end();
			 ++it)
		{
			LLViewerInventoryItem* item = *it;
			llassert(item);
			addItem(item->getUUID());
		}
	}

	// Request or re-request operation for specified item.
	void addItem(const LLUUID& item_id)
	{
		LL_DEBUGS("Avatar") << "item_id " << item_id << LL_ENDL;
		if (!requestOperation(item_id))
		{
			LL_DEBUGS("Avatar") << "item_id " << item_id << " requestOperation false, skipping" << LL_ENDL;
			return;
		}

		mPendingRequests++;
		// On a re-request, this will reset the timer.
		mWaitTimes[item_id] = LLTimer();
		if (mRetryCounts.find(item_id) == mRetryCounts.end())
		{
			mRetryCounts[item_id] = 0;
		}
		else
		{
			mRetryCounts[item_id]++;
		}
	}

	virtual bool requestOperation(const LLUUID& item_id) = 0;

	void onOp(const LLUUID& src_id, const LLUUID& dst_id, LLTimer timestamp)
	{
		if (ll_frand() < gSavedSettings.getF32("InventoryDebugSimulateLateOpRate"))
		{
			LL_WARNS() << "Simulating late operation by punting handling to later" << LL_ENDL;
			doAfterInterval(boost::bind(&LLCallAfterInventoryBatchMgr::onOp,this,src_id,dst_id,timestamp),
							mRetryAfter);
			return;
		}
		mPendingRequests--;
		F32 elapsed = timestamp.getElapsedTimeF32();
		LL_DEBUGS("Avatar") << "op done, src_id " << src_id << " dst_id " << dst_id << " after " << elapsed << " seconds" << LL_ENDL;
		if (mWaitTimes.find(src_id) == mWaitTimes.end())
		{
			// No longer waiting for this item - either serviced
			// already or gave up after too many retries.
			LL_WARNS() << "duplicate or late operation, src_id " << src_id << "dst_id " << dst_id
					<< " elapsed " << elapsed << " after end " << (S32) mCompletionOrFailureCalled << LL_ENDL;
		}
		mTimeStats.push(elapsed);
		mWaitTimes.erase(src_id);
		if (mWaitTimes.empty() && !mCompletionOrFailureCalled)
		{
			onCompletionOrFailure();
		}
	}

	void onCompletionOrFailure()
	{
		assert (!mCompletionOrFailureCalled);
		mCompletionOrFailureCalled = true;
		
		// Will never call onCompletion() if any item has been flagged as
		// a failure - otherwise could wind up with corrupted
		// outfit, involuntary nudity, etc.
		reportStats();
		if (!mTrackingPhase.empty())
		{
			selfStopPhase(mTrackingPhase);
		}
		if (!mFailCount)
		{
			onCompletion();
		}
		else
		{
			onFailure();
		}
	}

	void onFailure()
	{
		LL_INFOS() << "failed" << LL_ENDL;
		mOnFailureFunc();
	}

	void onCompletion()
	{
		LL_INFOS() << "done" << LL_ENDL;
		mOnCompletionFunc();
	}
	
	// virtual
	// Will be deleted after returning true - only safe to do this if all callbacks have fired.
	BOOL tick()
	{
		// mPendingRequests will be zero if all requests have been
		// responded to.  mWaitTimes.empty() will be true if we have
		// received at least one reply for each UUID.  If requests
		// have been dropped and retried, these will not necessarily
		// be the same.  Only safe to return true if all requests have
		// been serviced, since it will result in this object being
		// deleted.
		bool all_done = (mPendingRequests==0);

		if (!mWaitTimes.empty())
		{
			LL_WARNS() << "still waiting on " << mWaitTimes.size() << " items" << LL_ENDL;
			for (std::map<LLUUID,LLTimer>::iterator it = mWaitTimes.begin();
				 it != mWaitTimes.end();)
			{
				// Use a copy of iterator because it may be erased/invalidated.
				std::map<LLUUID,LLTimer>::iterator curr_it = it;
				++it;
				
				F32 time_waited = curr_it->second.getElapsedTimeF32();
				S32 retries = mRetryCounts[curr_it->first];
				if (time_waited > mRetryAfter)
				{
					if (retries < mMaxRetries)
					{
						LL_DEBUGS("Avatar") << "Waited " << time_waited <<
							" for " << curr_it->first << ", retrying" << LL_ENDL;
						mRetryCount++;
						addItem(curr_it->first);
					}
					else
					{
						LL_WARNS() << "Giving up on " << curr_it->first << " after too many retries" << LL_ENDL;
						mWaitTimes.erase(curr_it);
						mFailCount++;
					}
				}
				if (mWaitTimes.empty())
				{
					onCompletionOrFailure();
				}

			}
		}
		return all_done;
	}

	void reportStats()
	{
		LL_DEBUGS("Avatar") << "Phase: " << mTrackingPhase << LL_ENDL;
		LL_DEBUGS("Avatar") << "mFailCount: " << mFailCount << LL_ENDL;
		LL_DEBUGS("Avatar") << "mRetryCount: " << mRetryCount << LL_ENDL;
		LL_DEBUGS("Avatar") << "Times: n " << mTimeStats.getCount() << " min " << mTimeStats.getMinValue() << " max " << mTimeStats.getMaxValue() << LL_ENDL;
		LL_DEBUGS("Avatar") << "Mean " << mTimeStats.getMean() << " stddev " << mTimeStats.getStdDev() << LL_ENDL;
	}
	
	virtual ~LLCallAfterInventoryBatchMgr()
	{
		LL_DEBUGS("Avatar") << "deleting" << LL_ENDL;
	}

protected:
	std::string mTrackingPhase;
	std::map<LLUUID,LLTimer> mWaitTimes;
	std::map<LLUUID,S32> mRetryCounts;
	LLUUID mDstCatID;
	nullary_func_t mOnCompletionFunc;
	nullary_func_t mOnFailureFunc;
	F32 mRetryAfter;
	S32 mMaxRetries;
	S32 mPendingRequests;
	S32 mFailCount;
	S32 mRetryCount;
	bool mCompletionOrFailureCalled;
	LLViewerStats::StatsAccumulator mTimeStats;
};

class LLCallAfterInventoryCopyMgr: public LLCallAfterInventoryBatchMgr
{
public:
	LLCallAfterInventoryCopyMgr(LLInventoryModel::item_array_t& src_items,
								const LLUUID& dst_cat_id,
								const std::string& phase_name,
								nullary_func_t on_completion_func,
								nullary_func_t on_failure_func = no_op,
								 F32 retry_after = DEFAULT_RETRY_AFTER_INTERVAL,
								 S32 max_retries = DEFAULT_MAX_RETRIES
		):
		LLCallAfterInventoryBatchMgr(dst_cat_id, phase_name, on_completion_func, on_failure_func, retry_after, max_retries)
	{
		addItems(src_items);
		sInstanceCount++;
	}

	~LLCallAfterInventoryCopyMgr()
	{
		sInstanceCount--;
	}
	
	virtual bool requestOperation(const LLUUID& item_id)
	{
		LLViewerInventoryItem *item = gInventory.getItem(item_id);
		llassert(item);
		LL_DEBUGS("Avatar") << "copying item " << item_id << LL_ENDL;
		if (ll_frand() < gSavedSettings.getF32("InventoryDebugSimulateOpFailureRate"))
		{
			LL_DEBUGS("Avatar") << "simulating failure by not sending request for item " << item_id << LL_ENDL;
			return true;
		}
		copy_inventory_item(
			gAgent.getID(),
			item->getPermissions().getOwner(),
			item->getUUID(),
			mDstCatID,
			std::string(),
			new LLBoostFuncInventoryCallback(boost::bind(&LLCallAfterInventoryBatchMgr::onOp,this,item_id,_1,LLTimer()))
			);
		return true;
	}

	static S32 getInstanceCount() { return sInstanceCount; }
	
private:
	static S32 sInstanceCount;
};

S32 LLCallAfterInventoryCopyMgr::sInstanceCount = 0;

class LLWearCategoryAfterCopy: public LLInventoryCallback
{
public:
	LLWearCategoryAfterCopy(bool append):
		mAppend(append)
	{}

	// virtual
	void fire(const LLUUID& id)
	{
		// Wear the inventory category.
		LLInventoryCategory* cat = gInventory.getCategory(id);
		LLAppearanceMgr::instance().wearInventoryCategoryOnAvatar(cat, mAppend);
	}

private:
	bool mAppend;
};

class LLTrackPhaseWrapper : public LLInventoryCallback
{
public:
	LLTrackPhaseWrapper(const std::string& phase_name, LLPointer<LLInventoryCallback> cb = NULL):
		mTrackingPhase(phase_name),
		mCB(cb)
	{
		selfStartPhase(mTrackingPhase);
	}

	// virtual
	void fire(const LLUUID& id)
	{
		if (mCB)
		{
			mCB->fire(id);
		}
	}

	// virtual
	~LLTrackPhaseWrapper()
	{
		selfStopPhase(mTrackingPhase);
	}

protected:
	std::string mTrackingPhase;
	LLPointer<LLInventoryCallback> mCB;
};

LLUpdateAppearanceOnDestroy::LLUpdateAppearanceOnDestroy(bool enforce_item_restrictions,
														 bool enforce_ordering,
														 nullary_func_t post_update_func 
	):
	mFireCount(0),
	mEnforceItemRestrictions(enforce_item_restrictions),
	mEnforceOrdering(enforce_ordering),
	mPostUpdateFunc(post_update_func)
{
	selfStartPhase("update_appearance_on_destroy");
}

void LLUpdateAppearanceOnDestroy::fire(const LLUUID& inv_item)
{
	LLViewerInventoryItem* item = (LLViewerInventoryItem*)gInventory.getItem(inv_item);
	const std::string item_name = item ? item->getName() : "ITEM NOT FOUND";
#ifndef LL_RELEASE_FOR_DOWNLOAD
	LL_DEBUGS("Avatar") << self_av_string() << "callback fired [ name:" << item_name << " UUID:" << inv_item << " count:" << mFireCount << " ] " << LL_ENDL;
#endif
	mFireCount++;
}

LLUpdateAppearanceOnDestroy::~LLUpdateAppearanceOnDestroy()
{
	if (!LLApp::isExiting())
	{
		// speculative fix for MAINT-1150
		LL_INFOS("Avatar") << self_av_string() << "done update appearance on destroy" << LL_ENDL;

		selfStopPhase("update_appearance_on_destroy");

		LLAppearanceMgr::instance().updateAppearanceFromCOF(mEnforceItemRestrictions,
															mEnforceOrdering,
															mPostUpdateFunc);
	}
}

LLUpdateAppearanceAndEditWearableOnDestroy::LLUpdateAppearanceAndEditWearableOnDestroy(const LLUUID& item_id):
	mItemID(item_id)
{
}

LLRequestServerAppearanceUpdateOnDestroy::~LLRequestServerAppearanceUpdateOnDestroy()
{
	LL_DEBUGS("Avatar") << "ATT requesting server appearance update" << LL_ENDL;
    if (!LLApp::isExiting())
    {
        LLAppearanceMgr::instance().requestServerAppearanceUpdate();
    }
}

void edit_wearable_and_customize_avatar(LLUUID item_id)
{
	// Start editing the item if previously requested.
	gAgentWearables.editWearableIfRequested(item_id);
	
	// TODO: camera mode may not be changed if a debug setting is tweaked
	if( gAgentCamera.cameraCustomizeAvatar() )
	{
		// If we're in appearance editing mode, the current tab may need to be refreshed
		LLSidepanelAppearance *panel = dynamic_cast<LLSidepanelAppearance*>(
			LLFloaterSidePanelContainer::getPanel("appearance"));
		if (panel)
		{
			panel->showDefaultSubpart();
		}
	}
}

LLUpdateAppearanceAndEditWearableOnDestroy::~LLUpdateAppearanceAndEditWearableOnDestroy()
{
	if (!LLApp::isExiting())
	{
		LLAppearanceMgr::instance().updateAppearanceFromCOF(
			true,true,
			boost::bind(edit_wearable_and_customize_avatar, mItemID));
	}
}


struct LLFoundData
{
	LLFoundData() :
		mAssetType(LLAssetType::AT_NONE),
		mWearableType(LLWearableType::WT_INVALID),
		mWearable(NULL) {}

	LLFoundData(const LLUUID& item_id,
				const LLUUID& asset_id,
				const std::string& name,
				const LLAssetType::EType& asset_type,
				const LLWearableType::EType& wearable_type,
				const bool is_replacement = false
		) :
		mItemID(item_id),
		mAssetID(asset_id),
		mName(name),
		mAssetType(asset_type),
		mWearableType(wearable_type),
		mIsReplacement(is_replacement),
		mWearable( NULL ) {}
	
	LLUUID mItemID;
	LLUUID mAssetID;
	std::string mName;
	LLAssetType::EType mAssetType;
	LLWearableType::EType mWearableType;
	LLViewerWearable* mWearable;
	bool mIsReplacement;
};

	
class LLWearableHoldingPattern
{
	LOG_CLASS(LLWearableHoldingPattern);

public:
	LLWearableHoldingPattern();
	~LLWearableHoldingPattern();

	bool pollFetchCompletion();
	void onFetchCompletion();
	bool isFetchCompleted();
	bool isTimedOut();

	void checkMissingWearables();
	bool pollMissingWearables();
	bool isMissingCompleted();
	void recoverMissingWearable(LLWearableType::EType type);
//	void clearCOFLinksForMissingWearables();
	
	void onWearableAssetFetch(LLViewerWearable *wearable);
	void onAllComplete();

// [SL:KB] - Patch: Appearance-COFCorruption | Checked: 2010-04-14 (Catznip-2.0)
	bool pollStopped();
// [/SL:KB]

	typedef std::list<LLFoundData> found_list_t;
	found_list_t& getFoundList();
	void eraseTypeToLink(LLWearableType::EType type);
	void eraseTypeToRecover(LLWearableType::EType type);
//	void setObjItems(const LLInventoryModel::item_array_t& items);
	void setGestItems(const LLInventoryModel::item_array_t& items);
	bool isMostRecent();
	void handleLateArrivals();
	void resetTime(F32 timeout);
	static S32 countActive() { return sActiveHoldingPatterns.size(); }
	S32 index() { return mIndex; }
	
private:
	found_list_t mFoundList;
//	LLInventoryModel::item_array_t mObjItems;
	LLInventoryModel::item_array_t mGestItems;
	typedef std::set<S32> type_set_t;
	type_set_t mTypesToRecover;
	type_set_t mTypesToLink;
	S32 mResolved;
	LLTimer mWaitTime;
	bool mFired;
	typedef std::set<LLWearableHoldingPattern*> type_set_hp;
	static type_set_hp sActiveHoldingPatterns;
	static S32 sNextIndex;
	S32 mIndex;
	bool mIsMostRecent;
	std::set<LLViewerWearable*> mLateArrivals;
	bool mIsAllComplete;
};

LLWearableHoldingPattern::type_set_hp LLWearableHoldingPattern::sActiveHoldingPatterns;
S32 LLWearableHoldingPattern::sNextIndex = 0;

LLWearableHoldingPattern::LLWearableHoldingPattern():
	mResolved(0),
	mFired(false),
	mIsMostRecent(true),
	mIsAllComplete(false)
{
	if (countActive()>0)
	{
		LL_INFOS() << "Creating LLWearableHoldingPattern when "
				   << countActive()
				   << " other attempts are active."
				   << " Flagging others as invalid."
				   << LL_ENDL;
		for (type_set_hp::iterator it = sActiveHoldingPatterns.begin();
			 it != sActiveHoldingPatterns.end();
			 ++it)
		{
			(*it)->mIsMostRecent = false;
		}
			 
	}
	mIndex = sNextIndex++;
	sActiveHoldingPatterns.insert(this);
	LL_DEBUGS("Avatar") << "HP " << index() << " created" << LL_ENDL;
	selfStartPhase("holding_pattern");
}

LLWearableHoldingPattern::~LLWearableHoldingPattern()
{
	sActiveHoldingPatterns.erase(this);
	if (isMostRecent())
	{
		selfStopPhase("holding_pattern");
	}
	LL_DEBUGS("Avatar") << "HP " << index() << " deleted" << LL_ENDL;
}

bool LLWearableHoldingPattern::isMostRecent()
{
	return mIsMostRecent;
}

LLWearableHoldingPattern::found_list_t& LLWearableHoldingPattern::getFoundList()
{
	return mFoundList;
}

void LLWearableHoldingPattern::eraseTypeToLink(LLWearableType::EType type)
{
	mTypesToLink.erase(type);
}

void LLWearableHoldingPattern::eraseTypeToRecover(LLWearableType::EType type)
{
	mTypesToRecover.erase(type);
}

// [SL:KB] - Patch: Appearance-SyncAttach | Checked: Catznip-2.1
//void LLWearableHoldingPattern::setObjItems(const LLInventoryModel::item_array_t& items)
//{
//	mObjItems = items;
//}

void LLWearableHoldingPattern::setGestItems(const LLInventoryModel::item_array_t& items)
{
	mGestItems = items;
}

bool LLWearableHoldingPattern::isFetchCompleted()
{
	return (mResolved >= (S32)getFoundList().size()); // have everything we were waiting for?
}

bool LLWearableHoldingPattern::isTimedOut()
{
	return mWaitTime.hasExpired();
}

void LLWearableHoldingPattern::checkMissingWearables()
{
	if (!isMostRecent())
	{
		// runway why don't we actually skip here?
		LL_WARNS() << self_av_string() << "skipping because LLWearableHolding pattern is invalid (superceded by later outfit request)" << LL_ENDL;
	}

	std::vector<S32> found_by_type(LLWearableType::WT_COUNT,0);
	std::vector<S32> requested_by_type(LLWearableType::WT_COUNT,0);
	for (found_list_t::iterator it = getFoundList().begin(); it != getFoundList().end(); ++it)
	{
		LLFoundData &data = *it;
		if (data.mWearableType < LLWearableType::WT_COUNT)
			requested_by_type[data.mWearableType]++;
		if (data.mWearable)
			found_by_type[data.mWearableType]++;
	}

	for (S32 type = 0; type < LLWearableType::WT_COUNT; ++type)
	{
		if (requested_by_type[type] > found_by_type[type])
		{
			LL_WARNS() << self_av_string() << "got fewer wearables than requested, type " << type << ": requested " << requested_by_type[type] << ", found " << found_by_type[type] << LL_ENDL;
		}
		if (found_by_type[type] > 0)
			continue;
		if (
			// If at least one wearable of certain types (pants/shirt/skirt)
			// was requested but none was found, create a default asset as a replacement.
			// In all other cases, don't do anything.
			// For critical types (shape/hair/skin/eyes), this will keep the avatar as a cloud 
			// due to logic in LLVOAvatarSelf::getIsCloud().
			// For non-critical types (tatoo, socks, etc.) the wearable will just be missing.
			(requested_by_type[type] > 0) &&  
			((type == LLWearableType::WT_PANTS) || (type == LLWearableType::WT_SHIRT) || (type == LLWearableType::WT_SKIRT)))
		{
			mTypesToRecover.insert(type);
			mTypesToLink.insert(type);
			recoverMissingWearable((LLWearableType::EType)type);
			LL_WARNS() << self_av_string() << "need to replace " << type << LL_ENDL; 
		}
	}

	resetTime(60.0F);

	if (isMostRecent())
	{
		selfStartPhase("get_missing_wearables_2");
	}
	if (!pollMissingWearables())
	{
		doOnIdleRepeating(boost::bind(&LLWearableHoldingPattern::pollMissingWearables,this));
	}
}

void LLWearableHoldingPattern::onAllComplete()
{
	if (isAgentAvatarValid())
	{
		gAgentAvatarp->outputRezTiming("Agent wearables fetch complete");
	}

	if (!isMostRecent())
	{
		// runway need to skip here?
		LL_WARNS() << self_av_string() << "skipping because LLWearableHolding pattern is invalid (superceded by later outfit request)" << LL_ENDL;
	}

	// Activate all gestures in this folder
	if (mGestItems.size() > 0)
	{
		LL_DEBUGS("Avatar") << self_av_string() << "Activating " << mGestItems.size() << " gestures" << LL_ENDL;
		
		LLGestureMgr::instance().activateGestures(mGestItems);
		
		// Update the inventory item labels to reflect the fact
		// they are active.
		LLViewerInventoryCategory* catp =
			gInventory.getCategory(LLAppearanceMgr::instance().getCOF());
		
		if (catp)
		{
			gInventory.updateCategory(catp);
			gInventory.notifyObservers();
		}
	}

	if (isAgentAvatarValid())
	{
//		LL_DEBUGS("Avatar") << self_av_string() << "Updating " << mObjItems.size() << " attachments" << LL_ENDL;
//		LLAgentWearables::llvo_vec_t objects_to_remove;
//		LLAgentWearables::llvo_vec_t objects_to_retain;
//		LLInventoryModel::item_array_t items_to_add;
//
//		LLAgentWearables::findAttachmentsAddRemoveInfo(mObjItems,
//													   objects_to_remove,
//													   objects_to_retain,
//													   items_to_add);
//
//		LL_DEBUGS("Avatar") << self_av_string() << "Removing " << objects_to_remove.size()
//							<< " attachments" << LL_ENDL;
//
//		// Here we remove the attachment pos overrides for *all*
//		// attachments, even those that are not being removed. This is
//		// needed to get joint positions all slammed down to their
//		// pre-attachment states.
//		gAgentAvatarp->clearAttachmentOverrides();
//
//		if (objects_to_remove.size() || items_to_add.size())
//		{
//			LL_DEBUGS("Avatar") << "ATT will remove " << objects_to_remove.size()
//								<< " and add " << items_to_add.size() << " items" << LL_ENDL;
//		}
//
//		// Take off the attachments that will no longer be in the outfit.
//		LLAgentWearables::userRemoveMultipleAttachments(objects_to_remove);
 		
		// Update wearables.
		LL_INFOS("Avatar") << self_av_string() << "HP " << index() << " updating agent wearables with "
						   << mResolved << " wearable items " << LL_ENDL;
		LLAppearanceMgr::instance().updateAgentWearables(this);
		
<<<<<<< HEAD
//		// Restore attachment pos overrides for the attachments that
//		// are remaining in the outfit.
//		for (LLAgentWearables::llvo_vec_t::iterator it = objects_to_retain.begin();
//			 it != objects_to_retain.end();
//			 ++it)
//		{
//			LLViewerObject *objectp = *it;
//            if (!objectp->isAnimatedObject())
//            {
//                gAgentAvatarp->addAttachmentOverridesForObject(objectp);
//            }
//		LL_DEBUGS("Avatar") << self_av_string() << "Adding " << items_to_add.size() << " attachments" << LL_ENDL;
//		LLAgentWearables::userAttachMultipleAttachments(items_to_add);
=======
		// Restore attachment pos overrides for the attachments that
		// are remaining in the outfit.
		for (LLAgentWearables::llvo_vec_t::iterator it = objects_to_retain.begin();
			 it != objects_to_retain.end();
			 ++it)
		{
			LLViewerObject *objectp = *it;
            if (!objectp->isAnimatedObject())
            {
                gAgentAvatarp->addAttachmentOverridesForObject(objectp);
            }
		}
		
		// Add new attachments to match those requested.
		LL_DEBUGS("Avatar") << self_av_string() << "Adding " << items_to_add.size() << " attachments" << LL_ENDL;
		LLAgentWearables::userAttachMultipleAttachments(items_to_add);
>>>>>>> f8b9af02
	}

	if (isFetchCompleted() && isMissingCompleted())
	{
		// Only safe to delete if all wearable callbacks and all missing wearables completed.
		delete this;
	}
	else
	{
		mIsAllComplete = true;
		handleLateArrivals();
	}
}

void LLWearableHoldingPattern::onFetchCompletion()
{
	if (isMostRecent())
	{
		selfStopPhase("get_wearables_2");
	}
		
	if (!isMostRecent())
	{
		// runway skip here?
		LL_WARNS() << self_av_string() << "skipping because LLWearableHolding pattern is invalid (superceded by later outfit request)" << LL_ENDL;
	}

	checkMissingWearables();
}

// Runs as an idle callback until all wearables are fetched (or we time out).
bool LLWearableHoldingPattern::pollFetchCompletion()
{
	if (!isMostRecent())
	{
		// runway skip here?
		LL_WARNS() << self_av_string() << "skipping because LLWearableHolding pattern is invalid (superceded by later outfit request)" << LL_ENDL;

// [SL:KB] - Patch: Appearance-COFCorruption | Checked: 2010-04-14 (Catznip-2.0)
		// If we were signalled to stop then we shouldn't do anything else except poll for when it's safe to delete ourselves
		doOnIdleRepeating(boost::bind(&LLWearableHoldingPattern::pollStopped, this));
		return true;
// [/SL:KB]
	}

	bool completed = isFetchCompleted();
	bool timed_out = isTimedOut();
	bool done = completed || timed_out;

	if (done)
	{
		LL_INFOS("Avatar") << self_av_string() << "HP " << index() << " polling, done status: " << completed << " timed out " << timed_out
				<< " elapsed " << mWaitTime.getElapsedTimeF32() << LL_ENDL;

		mFired = true;
		
		if (timed_out)
		{
			LL_WARNS() << self_av_string() << "Exceeded max wait time for wearables, updating appearance based on what has arrived" << LL_ENDL;
		}

		onFetchCompletion();
	}
	return done;
}

void recovered_item_link_cb(const LLUUID& item_id, LLWearableType::EType type, LLViewerWearable *wearable, LLWearableHoldingPattern* holder)
{
	if (!holder->isMostRecent())
	{
		LL_WARNS() << "HP " << holder->index() << " skipping because LLWearableHolding pattern is invalid (superceded by later outfit request)" << LL_ENDL;
		// runway skip here?
	}

	LL_INFOS() << "HP " << holder->index() << " recovered item link for type " << type << LL_ENDL;
	holder->eraseTypeToLink(type);
	// Add wearable to FoundData for actual wearing
	LLViewerInventoryItem *item = gInventory.getItem(item_id);
	LLViewerInventoryItem *linked_item = item ? item->getLinkedItem() : NULL;

	if (linked_item)
	{
		gInventory.addChangedMask(LLInventoryObserver::LABEL, linked_item->getUUID());
			
		if (item)
		{
			LLFoundData found(linked_item->getUUID(),
							  linked_item->getAssetUUID(),
							  linked_item->getName(),
							  linked_item->getType(),
							  linked_item->isWearableType() ? linked_item->getWearableType() : LLWearableType::WT_INVALID,
							  true // is replacement
				);
			found.mWearable = wearable;
			holder->getFoundList().push_front(found);
		}
		else
		{
			LL_WARNS() << self_av_string() << "inventory link not found for recovered wearable" << LL_ENDL;
		}
	}
	else
	{
		LL_WARNS() << self_av_string() << "HP " << holder->index() << " inventory link not found for recovered wearable" << LL_ENDL;
	}
}

void recovered_item_cb(const LLUUID& item_id, LLWearableType::EType type, LLViewerWearable *wearable, LLWearableHoldingPattern* holder)
{
	if (!holder->isMostRecent())
	{
		// runway skip here?
		LL_WARNS() << self_av_string() << "skipping because LLWearableHolding pattern is invalid (superceded by later outfit request)" << LL_ENDL;

// [SL:KB] - Patch: Appearance-COFCorruption | Checked: 2010-04-14 (Catznip-2.0)
		// If we were signalled to stop then we shouldn't do anything else except poll for when it's safe to delete ourselves
		return;
// [/SL:KB]
	}

	LL_DEBUGS("Avatar") << self_av_string() << "Recovered item for type " << type << LL_ENDL;
	LLConstPointer<LLInventoryObject> itemp = gInventory.getItem(item_id);
	wearable->setItemID(item_id);
	holder->eraseTypeToRecover(type);
	llassert(itemp);
	if (itemp)
	{
		LLPointer<LLInventoryCallback> cb = new LLBoostFuncInventoryCallback(boost::bind(recovered_item_link_cb,_1,type,wearable,holder));

		link_inventory_object(LLAppearanceMgr::instance().getCOF(), itemp, cb);
	}
}

void LLWearableHoldingPattern::recoverMissingWearable(LLWearableType::EType type)
{
	if (!isMostRecent())
	{
		// runway skip here?
		LL_WARNS() << self_av_string() << "skipping because LLWearableHolding pattern is invalid (superceded by later outfit request)" << LL_ENDL;
	}
	
		// Try to recover by replacing missing wearable with a new one.
	LLNotificationsUtil::add("ReplacedMissingWearable");
	LL_DEBUGS() << "Wearable " << LLWearableType::getTypeLabel(type)
				<< " could not be downloaded.  Replaced inventory item with default wearable." << LL_ENDL;
	LLViewerWearable* wearable = LLWearableList::instance().createNewWearable(type, gAgentAvatarp);

	// Add a new one in the lost and found folder.
	const LLUUID lost_and_found_id = gInventory.findCategoryUUIDForType(LLFolderType::FT_LOST_AND_FOUND);
	LLPointer<LLInventoryCallback> cb = new LLBoostFuncInventoryCallback(boost::bind(recovered_item_cb,_1,type,wearable,this));

	create_inventory_item(gAgent.getID(),
						  gAgent.getSessionID(),
						  lost_and_found_id,
						  wearable->getTransactionID(),
						  wearable->getName(),
						  wearable->getDescription(),
						  wearable->getAssetType(),
						  LLInventoryType::IT_WEARABLE,
						  wearable->getType(),
						  wearable->getPermissions().getMaskNextOwner(),
						  cb);
}

bool LLWearableHoldingPattern::isMissingCompleted()
{
	return mTypesToLink.size()==0 && mTypesToRecover.size()==0;
}

//void LLWearableHoldingPattern::clearCOFLinksForMissingWearables()
//{
//	for (found_list_t::iterator it = getFoundList().begin(); it != getFoundList().end(); ++it)
//	{
//		LLFoundData &data = *it;
//		if ((data.mWearableType < LLWearableType::WT_COUNT) && (!data.mWearable))
//		{
//			// Wearable link that was never resolved; remove links to it from COF
//			LL_INFOS("Avatar") << self_av_string() << "HP " << index() << " removing link for unresolved item " << data.mItemID.asString() << LL_ENDL;
//			LLAppearanceMgr::instance().removeCOFItemLinks(data.mItemID);
//		}
//	}
//}

// [SL:KB] - Patch: Appearance-COFCorruption | Checked: 2010-04-14 (Catznip-2.0)
bool LLWearableHoldingPattern::pollStopped()
{
	// We have to keep on polling until we're sure that all callbacks have completed or they'll cause a crash
	if ( (isFetchCompleted()) && (isMissingCompleted()) )
	{
		delete this;
		return true;
	}
	return false;
}
// [/SL:KB]

bool LLWearableHoldingPattern::pollMissingWearables()
{
	if (!isMostRecent())
	{
		// runway skip here?
		LL_WARNS() << self_av_string() << "skipping because LLWearableHolding pattern is invalid (superceded by later outfit request)" << LL_ENDL;

// [SL:KB] - Patch: Appearance-COFCorruption | Checked: 2010-04-14 (Catznip-2.0)
		// If we were signalled to stop then we shouldn't do anything else except poll for when it's safe to delete ourselves
		doOnIdleRepeating(boost::bind(&LLWearableHoldingPattern::pollStopped, this));
		return true;
// [/SL:KB]
	}
	
	bool timed_out = isTimedOut();
	bool missing_completed = isMissingCompleted();
	bool done = timed_out || missing_completed;

	if (!done)
	{
		LL_INFOS("Avatar") << self_av_string() << "HP " << index() << " polling missing wearables, waiting for items " << mTypesToRecover.size()
				<< " links " << mTypesToLink.size()
				<< " wearables, timed out " << timed_out
				<< " elapsed " << mWaitTime.getElapsedTimeF32()
				<< " done " << done << LL_ENDL;
	}

	if (done)
	{
		if (isMostRecent())
		{
			selfStopPhase("get_missing_wearables_2");
		}

		gAgentAvatarp->debugWearablesLoaded();

		// BAP - if we don't call clearCOFLinksForMissingWearables()
		// here, we won't have to add the link back in later if the
		// wearable arrives late.  This is to avoid corruption of
		// wearable ordering info.  Also has the effect of making
		// unworn item links visible in the COF under some
		// circumstances.

		//clearCOFLinksForMissingWearables();
		onAllComplete();
	}
	return done;
}

// Handle wearables that arrived after the timeout period expired.
void LLWearableHoldingPattern::handleLateArrivals()
{
	// Only safe to run if we have previously finished the missing
	// wearables and other processing - otherwise we could be in some
	// intermediate state - but have not been superceded by a later
	// outfit change request.
	if (mLateArrivals.size() == 0)
	{
		// Nothing to process.
		return;
	}
	if (!isMostRecent())
	{
		LL_WARNS() << self_av_string() << "Late arrivals not handled - outfit change no longer valid" << LL_ENDL;
	}
	if (!mIsAllComplete)
	{
		LL_WARNS() << self_av_string() << "Late arrivals not handled - in middle of missing wearables processing" << LL_ENDL;
	}

	LL_INFOS("Avatar") << self_av_string() << "HP " << index() << " need to handle " << mLateArrivals.size() << " late arriving wearables" << LL_ENDL;

	// Update mFoundList using late-arriving wearables.
	std::set<LLWearableType::EType> replaced_types;
	for (LLWearableHoldingPattern::found_list_t::iterator iter = getFoundList().begin();
		 iter != getFoundList().end(); ++iter)
	{
		LLFoundData& data = *iter;
		for (std::set<LLViewerWearable*>::iterator wear_it = mLateArrivals.begin();
			 wear_it != mLateArrivals.end();
			 ++wear_it)
		{
			LLViewerWearable *wearable = *wear_it;

			if(wearable->getAssetID() == data.mAssetID)
			{
				data.mWearable = wearable;

				replaced_types.insert(data.mWearableType);

				// BAP - if we didn't call
				// clearCOFLinksForMissingWearables() earlier, we
				// don't need to restore the link here.  Fixes
				// wearable ordering problems.

				// LLAppearanceMgr::instance().addCOFItemLink(data.mItemID,false);

				// BAP failing this means inventory or asset server
				// are corrupted in a way we don't handle.
				llassert((data.mWearableType < LLWearableType::WT_COUNT) && (wearable->getType() == data.mWearableType));
				break;
			}
		}
	}

	// Remove COF links for any default wearables previously used to replace the late arrivals.
	// All this pussyfooting around with a while loop and explicit
	// iterator incrementing is to allow removing items from the list
	// without clobbering the iterator we're using to navigate.
	LLWearableHoldingPattern::found_list_t::iterator iter = getFoundList().begin();
	while (iter != getFoundList().end())
	{
		LLFoundData& data = *iter;

		// If an item of this type has recently shown up, removed the corresponding replacement wearable from COF.
		if (data.mWearable && data.mIsReplacement &&
			replaced_types.find(data.mWearableType) != replaced_types.end())
		{
			LLAppearanceMgr::instance().removeCOFItemLinks(data.mItemID);
			std::list<LLFoundData>::iterator clobber_ator = iter;
			++iter;
			getFoundList().erase(clobber_ator);
		}
		else
		{
			++iter;
		}
	}

	// Clear contents of late arrivals.
	mLateArrivals.clear();

	// Update appearance based on mFoundList
	LLAppearanceMgr::instance().updateAgentWearables(this);
}

void LLWearableHoldingPattern::resetTime(F32 timeout)
{
	mWaitTime.reset();
	mWaitTime.setTimerExpirySec(timeout);
}

void LLWearableHoldingPattern::onWearableAssetFetch(LLViewerWearable *wearable)
{
	if (!isMostRecent())
	{
		LL_WARNS() << self_av_string() << "skipping because LLWearableHolding pattern is invalid (superceded by later outfit request)" << LL_ENDL;
	}
	
	mResolved += 1;  // just counting callbacks, not successes.
	LL_DEBUGS("Avatar") << self_av_string() << "HP " << index() << " resolved " << mResolved << "/" << getFoundList().size() << LL_ENDL;
	if (!wearable)
	{
		LL_WARNS() << self_av_string() << "no wearable found" << LL_ENDL;
	}

	if (mFired)
	{
		LL_WARNS() << self_av_string() << "called after holder fired" << LL_ENDL;
		if (wearable)
		{
			mLateArrivals.insert(wearable);
			if (mIsAllComplete)
			{
				handleLateArrivals();
			}
		}
		return;
	}

	if (!wearable)
	{
		return;
	}

	U32 use_count = 0;
	for (LLWearableHoldingPattern::found_list_t::iterator iter = getFoundList().begin();
		iter != getFoundList().end(); ++iter)
	{
		LLFoundData& data = *iter;
		if (wearable->getAssetID() == data.mAssetID)
		{
			// Failing this means inventory or asset server are corrupted in a way we don't handle.
			if ((data.mWearableType >= LLWearableType::WT_COUNT) || (wearable->getType() != data.mWearableType))
			{
				LL_WARNS() << self_av_string() << "recovered wearable but type invalid. inventory wearable type: " << data.mWearableType << " asset wearable type: " << wearable->getType() << LL_ENDL;
				break;
			}

			if (use_count == 0)
			{
				data.mWearable = wearable;
				use_count++;
			}
			else
			{
				LLViewerInventoryItem* wearable_item = gInventory.getItem(data.mItemID);
				if (wearable_item && wearable_item->isFinished() && wearable_item->getPermissions().allowModifyBy(gAgentID))
				{
					// We can't edit and do some other interactions with same asset twice, copy it
					// Note: can't update incomplete items. Usually attached from previous viewer build, but
					// consider adding fetch and completion callback
					LLViewerWearable* new_wearable = LLWearableList::instance().createCopy(wearable, wearable->getName());
					data.mWearable = new_wearable;
					data.mAssetID = new_wearable->getAssetID();

					// Update existing inventory item
					wearable_item->setAssetUUID(new_wearable->getAssetID());
					wearable_item->setTransactionID(new_wearable->getTransactionID());
					gInventory.updateItem(wearable_item, LLInventoryObserver::INTERNAL);
					wearable_item->updateServer(FALSE);

					use_count++;
				}
				else
				{
					// Note: technically a bug, LLViewerWearable can identify only one item id at a time,
					// yet we are tying it to multiple items here.
					// LLViewerWearable need to support more then one item.
					LL_WARNS() << "Same LLViewerWearable is used by multiple items! " << wearable->getAssetID() << LL_ENDL;
					data.mWearable = wearable;
				}
			}
		}
	}

	if (use_count > 1)
	{
		LL_WARNS() << "Copying wearable, multiple asset id uses! " << wearable->getAssetID() << LL_ENDL;
		gInventory.notifyObservers();
	}
}

static void onWearableAssetFetch(LLViewerWearable* wearable, void* data)
{
	LLWearableHoldingPattern* holder = (LLWearableHoldingPattern*)data;
	holder->onWearableAssetFetch(wearable);
}


static void removeDuplicateItems(LLInventoryModel::item_array_t& items)
{
	LLInventoryModel::item_array_t new_items;
	std::set<LLUUID> items_seen;
	std::deque<LLViewerInventoryItem*> tmp_list;
	// Traverse from the front and keep the first of each item
	// encountered, so we actually keep the *last* of each duplicate
	// item.  This is needed to give the right priority when adding
	// duplicate items to an existing outfit.
	for (S32 i=items.size()-1; i>=0; i--)
	{
		LLViewerInventoryItem *item = items.at(i);
		LLUUID item_id = item->getLinkedUUID();
		if (items_seen.find(item_id)!=items_seen.end())
			continue;
		items_seen.insert(item_id);
		tmp_list.push_front(item);
	}
	for (std::deque<LLViewerInventoryItem*>::iterator it = tmp_list.begin();
		 it != tmp_list.end();
		 ++it)
	{
		new_items.push_back(*it);
	}
	items = new_items;
}

// [SL:KB] - Patch: Appearance-WearableDuplicateAssets | Checked: 2015-06-30 (Catznip-3.7)
static void removeDuplicateWearableItemsByAssetID(LLInventoryModel::item_array_t& items)
{
	std::set<LLUUID> idsAsset;
	items.erase(std::remove_if(items.begin(), items.end(), 
		[&idsAsset](const LLViewerInventoryItem* pItem)
		{
			if (pItem->isWearableType())
			{
				const LLUUID& idAsset = pItem->getAssetUUID();
				if ( (idAsset.notNull()) &&  (idsAsset.end() != idsAsset.find(idAsset)) )
					return true;
				idsAsset.insert(idAsset);
			}
			return false;
		}), items.end());
}
// [/SL:KB]

//=========================================================================

const std::string LLAppearanceMgr::sExpectedTextureName = "OutfitPreview";

const LLUUID LLAppearanceMgr::getCOF() const
{
	return gInventory.findCategoryUUIDForType(LLFolderType::FT_CURRENT_OUTFIT);
}

S32 LLAppearanceMgr::getCOFVersion() const
{
	LLViewerInventoryCategory *cof = gInventory.getCategory(getCOF());
	if (cof)
	{
		return cof->getVersion();
	}
	else
	{
		return LLViewerInventoryCategory::VERSION_UNKNOWN;
	}
}

const LLViewerInventoryItem* LLAppearanceMgr::getBaseOutfitLink()
{
	const LLUUID& current_outfit_cat = getCOF();
	LLInventoryModel::cat_array_t cat_array;
	LLInventoryModel::item_array_t item_array;
	// Can't search on FT_OUTFIT since links to categories return FT_CATEGORY for type since they don't
	// return preferred type.
	LLIsType is_category( LLAssetType::AT_CATEGORY ); 
	gInventory.collectDescendentsIf(current_outfit_cat,
									cat_array,
									item_array,
									false,
									is_category);
	for (LLInventoryModel::item_array_t::const_iterator iter = item_array.begin();
		 iter != item_array.end();
		 iter++)
	{
		const LLViewerInventoryItem *item = (*iter);
		const LLViewerInventoryCategory *cat = item->getLinkedCategory();
		if (cat && cat->getPreferredType() == LLFolderType::FT_OUTFIT)
		{
			const LLUUID parent_id = cat->getParentUUID();
			LLViewerInventoryCategory*  parent_cat =  gInventory.getCategory(parent_id);
			// if base outfit moved to trash it means that we don't have base outfit
			if (parent_cat != NULL && parent_cat->getPreferredType() == LLFolderType::FT_TRASH)
			{
				return NULL;
			}
			return item;
		}
	}
	return NULL;
}

bool LLAppearanceMgr::getBaseOutfitName(std::string& name)
{
	const LLViewerInventoryItem* outfit_link = getBaseOutfitLink();
	if(outfit_link)
	{
		const LLViewerInventoryCategory *cat = outfit_link->getLinkedCategory();
		if (cat)
		{
			name = cat->getName();
			return true;
		}
	}
	return false;
}

const LLUUID LLAppearanceMgr::getBaseOutfitUUID()
{
	const LLViewerInventoryItem* outfit_link = getBaseOutfitLink();
	if (!outfit_link || !outfit_link->getIsLinkType()) return LLUUID::null;

	const LLViewerInventoryCategory* outfit_cat = outfit_link->getLinkedCategory();
	if (!outfit_cat) return LLUUID::null;

	if (outfit_cat->getPreferredType() != LLFolderType::FT_OUTFIT)
	{
		LL_WARNS() << "Expected outfit type:" << LLFolderType::FT_OUTFIT << " but got type:" << outfit_cat->getType() << " for folder name:" << outfit_cat->getName() << LL_ENDL;
		return LLUUID::null;
	}

	return outfit_cat->getUUID();
}

void wear_on_avatar_cb(const LLUUID& inv_item, bool do_replace = false)
{
	if (inv_item.isNull())
		return;
	
	LLViewerInventoryItem *item = gInventory.getItem(inv_item);
	if (item)
	{
		LLAppearanceMgr::instance().wearItemOnAvatar(inv_item, true, do_replace);
	}
}

void LLAppearanceMgr::wearItemsOnAvatar(const uuid_vec_t& item_ids_to_wear,
                                        bool do_update,
                                        bool replace,
                                        LLPointer<LLInventoryCallback> cb)
{
    bool first = true;

    LLInventoryObject::const_object_list_t items_to_link;

    for (uuid_vec_t::const_iterator it = item_ids_to_wear.begin();
         it != item_ids_to_wear.end();
         ++it)
    {
        replace = first && replace;
        first = false;

        const LLUUID& item_id_to_wear = *it;

        if (item_id_to_wear.isNull())
        {
            LL_DEBUGS("Avatar") << "null id " << item_id_to_wear << LL_ENDL;
            continue;
        }

        LLViewerInventoryItem* item_to_wear = gInventory.getItem(item_id_to_wear);
        if (!item_to_wear)
        {
            LL_DEBUGS("Avatar") << "inventory item not found for id " << item_id_to_wear << LL_ENDL;
            continue;
        }

        if (gInventory.isObjectDescendentOf(item_to_wear->getUUID(), gInventory.getLibraryRootFolderID()))
        {
            LL_DEBUGS("Avatar") << "inventory item in library, will copy and wear "
                                << item_to_wear->getName() << " id " << item_id_to_wear << LL_ENDL;
            LLPointer<LLInventoryCallback> cb = new LLBoostFuncInventoryCallback(boost::bind(wear_on_avatar_cb,_1,replace));
            copy_inventory_item(gAgent.getID(), item_to_wear->getPermissions().getOwner(),
                                item_to_wear->getUUID(), LLUUID::null, std::string(), cb);
            continue;
        } 
        else if (!gInventory.isObjectDescendentOf(item_to_wear->getUUID(), gInventory.getRootFolderID()))
        {
			// not in library and not in agent's inventory
            LL_DEBUGS("Avatar") << "inventory item not in user inventory or library, skipping "
                                << item_to_wear->getName() << " id " << item_id_to_wear << LL_ENDL;
            continue; 
        }
        else if (gInventory.isObjectDescendentOf(item_to_wear->getUUID(), gInventory.findCategoryUUIDForType(LLFolderType::FT_TRASH)))
        {
            LLNotificationsUtil::add("CannotWearTrash");
            LL_DEBUGS("Avatar") << "inventory item is in trash, skipping "
                                << item_to_wear->getName() << " id " << item_id_to_wear << LL_ENDL;
            continue;
        }
        else if (isLinkedInCOF(item_to_wear->getUUID())) // EXT-84911
        {
            LL_DEBUGS("Avatar") << "inventory item is already in COF, skipping "
                                << item_to_wear->getName() << " id " << item_id_to_wear << LL_ENDL;
            continue;
        }

// [RLVa:KB] - Checked: 2013-02-12 (RLVa-1.4.8)
        if ( (rlv_handler_t::isEnabled()) && (!rlvPredCanWearItem(item_to_wear, (item_to_wear->getType() == LLAssetType::AT_BODYPART || replace) ? RLV_WEAR_REPLACE : RLV_WEAR_ADD)) )
        {
            LL_DEBUGS("Avatar") << "inventory item cannot be worn because of RLV restriction, skipping "
                                << item_to_wear->getName() << " id " << item_id_to_wear << LL_ENDL;
            continue;
        }
// [/RLVa:KB]

        switch (item_to_wear->getType())
        {
            case LLAssetType::AT_CLOTHING:
            {
                if (gAgentWearables.areWearablesLoaded())
                {
                    if (!cb && do_update)
                    {
                        cb = new LLUpdateAppearanceAndEditWearableOnDestroy(item_id_to_wear);
                    }
                    LLWearableType::EType type = item_to_wear->getWearableType();
                    S32 wearable_count = gAgentWearables.getWearableCount(type);
                    if ((replace && wearable_count != 0) || !gAgentWearables.canAddWearable(type))
                    {
                        LLUUID item_id = gAgentWearables.getWearableItemID(item_to_wear->getWearableType(),
                                                                           wearable_count-1);
// [SL:KB] - Patch: Appearance-AISFilter | Checked: 2015-05-02 (Catznip-3.7)
                        removeCOFItemLinks(item_id, NULL, true);
// [/SL:KB]
//                      removeCOFItemLinks(item_id, cb);
                    }
                    
                    items_to_link.push_back(item_to_wear);
                } 
            }
            break;

            case LLAssetType::AT_BODYPART:
            {
                // TODO: investigate wearables may not be loaded at this point EXT-8231
                
                // Remove the existing wearables of the same type.
                // Remove existing body parts anyway because we must not be able to wear e.g. two skins.
                removeCOFLinksOfType(item_to_wear->getWearableType());
                if (!cb && do_update)
                {
                    cb = new LLUpdateAppearanceAndEditWearableOnDestroy(item_id_to_wear);
                }
                items_to_link.push_back(item_to_wear);
            }
            break;
                
            case LLAssetType::AT_OBJECT:
            {
                rez_attachment(item_to_wear, NULL, replace);
            }
            break;

            default: continue;
        }
    }

    // Batch up COF link creation - more efficient if using AIS.
    if (items_to_link.size())
    {
        link_inventory_array(getCOF(), items_to_link, cb); 
    }
}

void LLAppearanceMgr::wearItemOnAvatar(const LLUUID& item_id_to_wear,
									   bool do_update,
									   bool replace,
									   LLPointer<LLInventoryCallback> cb)
{
    uuid_vec_t ids;
    ids.push_back(item_id_to_wear);
    wearItemsOnAvatar(ids, do_update, replace, cb);
}

// Update appearance from outfit folder.
void LLAppearanceMgr::changeOutfit(bool proceed, const LLUUID& category, bool append)
{
	if (!proceed)
		return;
	LLAppearanceMgr::instance().updateCOF(category,append);
}

void LLAppearanceMgr::replaceCurrentOutfit(const LLUUID& new_outfit)
{
	LLViewerInventoryCategory* cat = gInventory.getCategory(new_outfit);
	wearInventoryCategory(cat, false, false);
}

// Remove existing photo link from outfit folder.
void LLAppearanceMgr::removeOutfitPhoto(const LLUUID& outfit_id)
{
    LLInventoryModel::cat_array_t sub_cat_array;
    LLInventoryModel::item_array_t outfit_item_array;
    gInventory.collectDescendents(
        outfit_id,
        sub_cat_array,
        outfit_item_array,
        LLInventoryModel::EXCLUDE_TRASH);
    BOOST_FOREACH(LLViewerInventoryItem* outfit_item, outfit_item_array)
    {
        LLViewerInventoryItem* linked_item = outfit_item->getLinkedItem();
        if (linked_item != NULL)
        {
            if (linked_item->getActualType() == LLAssetType::AT_TEXTURE)
            {
                gInventory.removeItem(outfit_item->getUUID());
            }
        }
        else if (outfit_item->getActualType() == LLAssetType::AT_TEXTURE)
        {
            gInventory.removeItem(outfit_item->getUUID());
        }
    }
}

// Open outfit renaming dialog.
void LLAppearanceMgr::renameOutfit(const LLUUID& outfit_id)
{
	LLViewerInventoryCategory* cat = gInventory.getCategory(outfit_id);
	if (!cat)
	{
		return;
	}

	LLSD args;
	args["NAME"] = cat->getName();

	LLSD payload;
	payload["cat_id"] = outfit_id;

	LLNotificationsUtil::add("RenameOutfit", args, payload, boost::bind(onOutfitRename, _1, _2));
}

// User typed new outfit name.
// static
void LLAppearanceMgr::onOutfitRename(const LLSD& notification, const LLSD& response)
{
	S32 option = LLNotificationsUtil::getSelectedOption(notification, response);
	if (option != 0) return; // canceled

	std::string outfit_name = response["new_name"].asString();
	LLStringUtil::trim(outfit_name);
	if (!outfit_name.empty())
	{
		LLUUID cat_id = notification["payload"]["cat_id"].asUUID();
		rename_category(&gInventory, cat_id, outfit_name);
	}
}

void LLAppearanceMgr::setOutfitLocked(bool locked)
{
	if (mOutfitLocked == locked)
	{
		return;
	}

	mOutfitLocked = locked;
	if (locked)
	{
		mUnlockOutfitTimer->reset();
		mUnlockOutfitTimer->start();
	}
	else
	{
		mUnlockOutfitTimer->stop();
	}

	LLOutfitObserver::instance().notifyOutfitLockChanged();
}

void LLAppearanceMgr::addCategoryToCurrentOutfit(const LLUUID& cat_id)
{
	LLViewerInventoryCategory* cat = gInventory.getCategory(cat_id);
	wearInventoryCategory(cat, false, true);
}

void LLAppearanceMgr::takeOffOutfit(const LLUUID& cat_id)
{
	LLInventoryModel::cat_array_t cats;
	LLInventoryModel::item_array_t items;
	LLFindWearablesEx collector(/*is_worn=*/ true, /*include_body_parts=*/ false);

	gInventory.collectDescendentsIf(cat_id, cats, items, FALSE, collector);

// <FS:TT> Client LSL Bridge
	if (FSLSLBridge::instance().canUseBridge())
	{
		LL_INFOS("FSLSLBridge") << "reinserting bridge at outfit remove" << LL_ENDL;
		for (LLInventoryModel::item_array_t::iterator i = items.begin(); i != items.end(); ++i)
		{
			const LLViewerInventoryItem* item = *i;
				
			if (item->getName() == FSLSLBridge::instance().currentFullName())
			{
				items.erase(i);
				break;
			}
		}
	}
// </FS:TT>

	LLInventoryModel::item_array_t::const_iterator it = items.begin();
	const LLInventoryModel::item_array_t::const_iterator it_end = items.end();
	uuid_vec_t uuids_to_remove;
	for( ; it_end != it; ++it)
	{
		LLViewerInventoryItem* item = *it;
		uuids_to_remove.push_back(item->getUUID());
	}
	removeItemsFromAvatar(uuids_to_remove);

	// deactivate all gestures in the outfit folder
	LLInventoryModel::item_array_t gest_items;
	getDescendentsOfAssetType(cat_id, gest_items, LLAssetType::AT_GESTURE);
	for(S32 i = 0; i  < gest_items.size(); ++i)
	{
		LLViewerInventoryItem *gest_item = gest_items[i];
		if ( LLGestureMgr::instance().isGestureActive( gest_item->getLinkedUUID()) )
		{
			LLGestureMgr::instance().deactivateGesture( gest_item->getLinkedUUID() );
		}
	}
}

// Create a copy of src_id + contents as a subfolder of dst_id.
void LLAppearanceMgr::shallowCopyCategory(const LLUUID& src_id, const LLUUID& dst_id,
											  LLPointer<LLInventoryCallback> cb)
{
	LLInventoryCategory *src_cat = gInventory.getCategory(src_id);
	if (!src_cat)
	{
		LL_WARNS() << "folder not found for src " << src_id.asString() << LL_ENDL;
		return;
	}
	LL_INFOS() << "starting, src_id " << src_id << " name " << src_cat->getName() << " dst_id " << dst_id << LL_ENDL;
	LLUUID parent_id = dst_id;
	if(parent_id.isNull())
	{
		parent_id = gInventory.getRootFolderID();
	}
	LLUUID subfolder_id = gInventory.createNewCategory( parent_id,
														LLFolderType::FT_NONE,
														src_cat->getName());
	shallowCopyCategoryContents(src_id, subfolder_id, cb);

	gInventory.notifyObservers();
}

void LLAppearanceMgr::slamCategoryLinks(const LLUUID& src_id, const LLUUID& dst_id,
										bool include_folder_links, LLPointer<LLInventoryCallback> cb)
{
	LLInventoryModel::cat_array_t* cats;
	LLInventoryModel::item_array_t* items;
	LLSD contents = LLSD::emptyArray();
	gInventory.getDirectDescendentsOf(src_id, cats, items);
	LL_INFOS() << "copying " << items->size() << " items" << LL_ENDL;
	for (LLInventoryModel::item_array_t::const_iterator iter = items->begin();
		 iter != items->end();
		 ++iter)
	{
		const LLViewerInventoryItem* item = (*iter);

		// <FS:Ansariel> Don't add LSL bridge to outfit
		if (item->getName() == FSLSLBridge::instance().currentFullName())
		{
			continue;
		}
		// </FS:Ansariel>

		switch (item->getActualType())
		{
			case LLAssetType::AT_LINK:
			{
				LL_DEBUGS("Avatar") << "linking inventory item " << item->getName() << LL_ENDL;
				//getActualDescription() is used for a new description 
				//to propagate ordering information saved in descriptions of links
				LLSD item_contents;
				item_contents["name"] = item->getName();
				item_contents["desc"] = item->getActualDescription();
				item_contents["linked_id"] = item->getLinkedUUID();
				item_contents["type"] = LLAssetType::AT_LINK; 
				contents.append(item_contents);
				break;
			}
			case LLAssetType::AT_LINK_FOLDER:
			{
				LLViewerInventoryCategory *catp = item->getLinkedCategory();
				if (catp && include_folder_links)
				{
					LL_DEBUGS("Avatar") << "linking inventory folder " << item->getName() << LL_ENDL;
					LLSD base_contents;
					base_contents["name"] = catp->getName();
					base_contents["desc"] = ""; // categories don't have descriptions.
					base_contents["linked_id"] = catp->getLinkedUUID();
					base_contents["type"] = LLAssetType::AT_LINK_FOLDER; 
					contents.append(base_contents);
				}
				break;
			}
			default:
			{
				// Linux refuses to compile unless all possible enums are handled. Really, Linux?
				break;
			}
		}
	}
	slam_inventory_folder(dst_id, contents, cb);
}
// Copy contents of src_id to dst_id.
void LLAppearanceMgr::shallowCopyCategoryContents(const LLUUID& src_id, const LLUUID& dst_id,
													  LLPointer<LLInventoryCallback> cb)
{
	LLInventoryModel::cat_array_t* cats;
	LLInventoryModel::item_array_t* items;
	gInventory.getDirectDescendentsOf(src_id, cats, items);
	LL_INFOS() << "copying " << items->size() << " items" << LL_ENDL;
	LLInventoryObject::const_object_list_t link_array;
	for (LLInventoryModel::item_array_t::const_iterator iter = items->begin();
		 iter != items->end();
		 ++iter)
	{
		const LLViewerInventoryItem* item = (*iter);
		// <FS:Ansariel> Skip LSL bridge
		if (item->getName() == FSLSLBridge::instance().currentFullName())
		{
			continue;
		}
		// </FS:Ansariel>
		switch (item->getActualType())
		{
			case LLAssetType::AT_LINK:
			{
				LL_DEBUGS("Avatar") << "linking inventory item " << item->getName() << LL_ENDL;
				link_array.push_back(LLConstPointer<LLInventoryObject>(item));
				break;
			}
			case LLAssetType::AT_LINK_FOLDER:
			{
				LLViewerInventoryCategory *catp = item->getLinkedCategory();
				// Skip copying outfit links.
				if (catp && catp->getPreferredType() != LLFolderType::FT_OUTFIT)
				{
					LL_DEBUGS("Avatar") << "linking inventory folder " << item->getName() << LL_ENDL;
					link_array.push_back(LLConstPointer<LLInventoryObject>(item));
				}
				break;
			}
			case LLAssetType::AT_CLOTHING:
			case LLAssetType::AT_OBJECT:
			case LLAssetType::AT_BODYPART:
			case LLAssetType::AT_GESTURE:
			{
				LL_DEBUGS("Avatar") << "copying inventory item " << item->getName() << LL_ENDL;
				copy_inventory_item(gAgent.getID(),
									item->getPermissions().getOwner(),
									item->getUUID(),
									dst_id,
									item->getName(),
									cb);
				break;
			}
			default:
				// Ignore non-outfit asset types
				break;
		}
	}
	if (!link_array.empty())
	{
		link_inventory_array(dst_id, link_array, cb);
	}
}

BOOL LLAppearanceMgr::getCanMakeFolderIntoOutfit(const LLUUID& folder_id)
{
	// These are the wearable items that are required for considering this
	// folder as containing a complete outfit.
	U32 required_wearables = 0;
	required_wearables |= 1LL << LLWearableType::WT_SHAPE;
	required_wearables |= 1LL << LLWearableType::WT_SKIN;
	required_wearables |= 1LL << LLWearableType::WT_HAIR;
	required_wearables |= 1LL << LLWearableType::WT_EYES;

	// These are the wearables that the folder actually contains.
	U32 folder_wearables = 0;
	LLInventoryModel::cat_array_t* cats;
	LLInventoryModel::item_array_t* items;
	gInventory.getDirectDescendentsOf(folder_id, cats, items);
	for (LLInventoryModel::item_array_t::const_iterator iter = items->begin();
		 iter != items->end();
		 ++iter)
	{
		const LLViewerInventoryItem* item = (*iter);
		if (item->isWearableType())
		{
			const LLWearableType::EType wearable_type = item->getWearableType();
			folder_wearables |= 1LL << wearable_type;
		}
	}

	// If the folder contains the required wearables, return TRUE.
	return ((required_wearables & folder_wearables) == required_wearables);
}

bool LLAppearanceMgr::getCanRemoveOutfit(const LLUUID& outfit_cat_id)
{
	// Disallow removing the base outfit.
	if (outfit_cat_id == getBaseOutfitUUID())
	{
		return false;
	}

	// Check if the outfit folder itself is removable.
	if (!get_is_category_removable(&gInventory, outfit_cat_id))
	{
		return false;
	}

	// Check for the folder's non-removable descendants.
	LLFindNonRemovableObjects filter_non_removable;
	LLInventoryModel::cat_array_t cats;
	LLInventoryModel::item_array_t items;
	LLInventoryModel::item_array_t::const_iterator it;
	gInventory.collectDescendentsIf(outfit_cat_id, cats, items, false, filter_non_removable);
	if (!cats.empty() || !items.empty())
	{
		return false;
	}

	return true;
}

// static
bool LLAppearanceMgr::getCanRemoveFromCOF(const LLUUID& outfit_cat_id)
{
	if (gAgentWearables.isCOFChangeInProgress())
	{
		return false;
	}
// [RLVa:KB] - Checked: RLVa-2.0.3
	if ( (RlvActions::isRlvEnabled()) && (RlvFolderLocks::instance().isLockedFolder(outfit_cat_id, RLV_LOCK_REMOVE)) )
	{
		return false;
	}
// [/RLVa:KB]

	LLInventoryModel::cat_array_t cats;
	LLInventoryModel::item_array_t items;
	LLFindWearablesEx is_worn(/*is_worn=*/ true, /*include_body_parts=*/ false);
	gInventory.collectDescendentsIf(outfit_cat_id,
		cats,
		items,
		LLInventoryModel::EXCLUDE_TRASH,
		is_worn);
	return items.size() > 0;
}

// static
bool LLAppearanceMgr::getCanAddToCOF(const LLUUID& outfit_cat_id)
{
	if (gAgentWearables.isCOFChangeInProgress())
	{
		return false;
	}

// [RLVa:KB] - Checked: RLVa-2.0.3
	if ( (RlvActions::isRlvEnabled()) && (RlvFolderLocks::instance().isLockedFolder(outfit_cat_id, RLV_LOCK_ADD)) )
	{
		return false;
	}
// [/RLVa:KB]

	LLInventoryModel::cat_array_t cats;
	LLInventoryModel::item_array_t items;
	LLFindWearablesEx not_worn(/*is_worn=*/ false, /*include_body_parts=*/ false);
	gInventory.collectDescendentsIf(outfit_cat_id,
		cats,
		items,
		LLInventoryModel::EXCLUDE_TRASH,
		not_worn);

	return items.size() > 0;
}

bool LLAppearanceMgr::getCanReplaceCOF(const LLUUID& outfit_cat_id)
{
	// Don't allow wearing anything while we're changing appearance.
	if (gAgentWearables.isCOFChangeInProgress())
	{
		return false;
	}

// [RLVa:KB] - Checked: RLVa-2.0.3
	// Block "Replace Current Outfit" if the user can't wear the new folder
	if ( (RlvActions::isRlvEnabled()) && (RlvFolderLocks::instance().isLockedFolder(outfit_cat_id, RLV_LOCK_ADD)) )
	{
		return false;
	}
// [/RLVa:KB]

	// Check whether it's the base outfit.
	if (outfit_cat_id.isNull())
	{
		return false;
	}

	// Check whether the outfit contains any wearables
	LLInventoryModel::cat_array_t cats;
	LLInventoryModel::item_array_t items;
	LLFindWearables is_wearable;
	gInventory.collectDescendentsIf(outfit_cat_id,
		cats,
		items,
		LLInventoryModel::EXCLUDE_TRASH,
		is_wearable);

	return items.size() > 0;
}

// Moved from LLWearableList::ContextMenu for wider utility.
bool LLAppearanceMgr::canAddWearables(const uuid_vec_t& item_ids)
{
	// TODO: investigate wearables may not be loaded at this point EXT-8231

	U32 n_objects = 0;
	U32 n_clothes = 0;

	// Count given clothes (by wearable type) and objects.
	for (uuid_vec_t::const_iterator it = item_ids.begin(); it != item_ids.end(); ++it)
	{
		LLViewerInventoryItem* item = gInventory.getItem(*it);
		if (!item)
		{
			return false;
		}

		if (item->getType() == LLAssetType::AT_OBJECT)
		{
			++n_objects;
		}
		else if (item->getType() == LLAssetType::AT_CLOTHING)
		{
			++n_clothes;
		}
		else if (item->getType() == LLAssetType::AT_BODYPART || item->getType() == LLAssetType::AT_GESTURE)
		{
			return isAgentAvatarValid();
		}
		else
		{
			LL_WARNS() << "Unexpected wearable type" << LL_ENDL;
			return false;
		}
	}

	// Check whether we can add all the objects.
	if (!isAgentAvatarValid() || !gAgentAvatarp->canAttachMoreObjects(n_objects))
	{
		return false;
	}

	// Check whether we can add all the clothes.
    U32 sum_clothes = n_clothes + gAgentWearables.getClothingLayerCount();
    return sum_clothes <= LLAgentWearables::MAX_CLOTHING_LAYERS;
}

void LLAppearanceMgr::purgeBaseOutfitLink(const LLUUID& category, LLPointer<LLInventoryCallback> cb)
{
	LLInventoryModel::cat_array_t cats;
	LLInventoryModel::item_array_t items;
	gInventory.collectDescendents(category, cats, items,
								  LLInventoryModel::EXCLUDE_TRASH);
	for (S32 i = 0; i < items.size(); ++i)
	{
		LLViewerInventoryItem *item = items.at(i);
		if (item->getActualType() != LLAssetType::AT_LINK_FOLDER)
			continue;
		LLViewerInventoryCategory* catp = item->getLinkedCategory();
		if(catp && catp->getPreferredType() == LLFolderType::FT_OUTFIT)
		{
			remove_inventory_item(item->getUUID(), cb);
		}
	}
}

// Keep the last N wearables of each type.  For viewer 2.0, N is 1 for
// both body parts and clothing items.
void LLAppearanceMgr::filterWearableItems(
	LLInventoryModel::item_array_t& items, S32 max_per_type, S32 max_total)
{
    // Restrict by max total items first.
    if ((max_total > 0) && (items.size() > max_total))
    {
        LLInventoryModel::item_array_t items_to_keep;
        for (S32 i=0; i<max_total; i++)
        {
            items_to_keep.push_back(items[i]);
        }
        items = items_to_keep;
    }

    if (max_per_type > 0)
    {
        // Divvy items into arrays by wearable type.
        std::vector<LLInventoryModel::item_array_t> items_by_type(LLWearableType::WT_COUNT);
        divvyWearablesByType(items, items_by_type);

        // rebuild items list, retaining the last max_per_type of each array
        items.clear();
        for (S32 i=0; i<LLWearableType::WT_COUNT; i++)
        {
            S32 size = items_by_type[i].size();
            if (size <= 0)
                continue;
//            S32 start_index = llmax(0,size-max_per_type);
// [SL:KB] - Patch: Appearance-Misc | Checked: 2010-05-11 (Catznip-2.0)
			S32 start_index = llmax(0, size - ((LLWearableType::getAllowMultiwear((LLWearableType::EType)i)) ? max_per_type : 1));
// [/SL:KB[
            for (S32 j = start_index; j<size; j++)
            {
                items.push_back(items_by_type[i][j]);
            }
        }
    }
}

//void LLAppearanceMgr::updateCOF(const LLUUID& category, bool append)
// [RLVa:KB] - Checked: 2010-03-05 (RLVa-1.2.0)
void LLAppearanceMgr::updateCOF(const LLUUID& category, bool append)
{
	LLViewerInventoryCategory *pcat = gInventory.getCategory(category);
	if (!pcat)
	{
		LL_WARNS() << "no category found for id " << category << LL_ENDL;
		return;
	}
	LL_INFOS("Avatar") << self_av_string() << "starting, cat '" << (pcat ? pcat->getName() : "[UNKNOWN]") << "'" << LL_ENDL;

	LLInventoryModel::item_array_t body_items_new, wear_items_new, obj_items_new, gest_items_new;
	getDescendentsOfAssetType(category, body_items_new, LLAssetType::AT_BODYPART);
	getDescendentsOfAssetType(category, wear_items_new, LLAssetType::AT_CLOTHING);
	getDescendentsOfAssetType(category, obj_items_new, LLAssetType::AT_OBJECT);
	getDescendentsOfAssetType(category, gest_items_new, LLAssetType::AT_GESTURE);
	updateCOF(body_items_new, wear_items_new, obj_items_new, gest_items_new, append, category);
}

void LLAppearanceMgr::updateCOF(LLInventoryModel::item_array_t& body_items_new, 
								LLInventoryModel::item_array_t& wear_items_new, 
								LLInventoryModel::item_array_t& obj_items_new,
								LLInventoryModel::item_array_t& gest_items_new,
								bool append /*=false*/, const LLUUID& idOutfit /*=LLUUID::null*/, LLPointer<LLInventoryCallback> link_waiter /*= NULL*/)
// [/RLVa:KB]
{
//	LLViewerInventoryCategory *pcat = gInventory.getCategory(category);
//	if (!pcat)
//	{
//		LL_WARNS() << "no category found for id " << category << LL_ENDL;
//		return;
//	}
//	LL_INFOS("Avatar") << self_av_string() << "starting, cat '" << (pcat ? pcat->getName() : "[UNKNOWN]") << "'" << LL_ENDL;
// [RLVa:KB] - Checked: 2010-03-26 (RLVa-1.2.0)
	LL_INFOS("Avatar") << "starting" << LL_ENDL;
// [/RLVa:KB]

	const LLUUID cof = getCOF();

	// Deactivate currently active gestures in the COF, if replacing outfit
	if (!append)
	{
		LLInventoryModel::item_array_t gest_items;
		getDescendentsOfAssetType(cof, gest_items, LLAssetType::AT_GESTURE);
		for(S32 i = 0; i  < gest_items.size(); ++i)
		{
			LLViewerInventoryItem *gest_item = gest_items.at(i);
			if ( LLGestureMgr::instance().isGestureActive( gest_item->getLinkedUUID()) )
			{
				LLGestureMgr::instance().deactivateGesture( gest_item->getLinkedUUID() );
			}
		}
	}
	
	// Collect and filter descendents to determine new COF contents.

	// - Body parts: always include COF contents as a fallback in case any
	// required parts are missing.
	// Preserve body parts from COF if appending.
	LLInventoryModel::item_array_t body_items;
	getDescendentsOfAssetType(cof, body_items, LLAssetType::AT_BODYPART);
//	getDescendentsOfAssetType(category, body_items, LLAssetType::AT_BODYPART);
// [RLVa:KB] - Checked: RLVa-2.0.3
	// Filter out any new body parts that can't be worn before adding them
	if ( (RlvActions::isRlvEnabled()) && ((gRlvWearableLocks.hasLockedWearableType(RLV_LOCK_ANY)) || (RlvFolderLocks::instance().hasLockedFolder(RLV_LOCK_ADD))) )
		body_items_new.erase(std::remove_if(body_items_new.begin(), body_items_new.end(), RlvPredCanNotWearItem(RLV_WEAR_REPLACE)), body_items_new.end());
	body_items.insert(body_items.end(), body_items_new.begin(), body_items_new.end());
// [/RLVa:KB]
	// NOTE-RLVa: we don't actually want to favour COF body parts over the folder's body parts (if only because it breaks force wear)
//	if (append)
//		reverse(body_items.begin(), body_items.end());
	// Reduce body items to max of one per type.
	removeDuplicateItems(body_items);
	filterWearableItems(body_items, 1, 0);

	// - Wearables: include COF contents only if appending.
	LLInventoryModel::item_array_t wear_items;
	if (append)
		getDescendentsOfAssetType(cof, wear_items, LLAssetType::AT_CLOTHING);
// [RLVa:KB] - Checked: RLVa-2.0.3
	else if ( (RlvActions::isRlvEnabled()) && ((gRlvWearableLocks.hasLockedWearableType(RLV_LOCK_ANY)) || (RlvFolderLocks::instance().hasLockedFolder(RLV_LOCK_REMOVE))) )
	{
		// Make sure that all currently locked clothing layers remain in COF when replacing
		getDescendentsOfAssetType(cof, wear_items, LLAssetType::AT_CLOTHING);
		wear_items.erase(std::remove_if(wear_items.begin(), wear_items.end(), RlvPredCanRemoveItem()), wear_items.end());
	}
// [/RLVa:KB]
//	getDescendentsOfAssetType(category, wear_items, LLAssetType::AT_CLOTHING);
// [RLVa:KB] - Checked: RLVa-2.0.3
	// Filter out any new wearables that can't be worn before adding them
	if ( (RlvActions::isRlvEnabled()) && ((gRlvWearableLocks.hasLockedWearableType(RLV_LOCK_ANY)) || (RlvFolderLocks::instance().hasLockedFolder(RLV_LOCK_ADD))) )
		wear_items_new.erase(std::remove_if(wear_items_new.begin(), wear_items_new.end(), RlvPredCanNotWearItem(RLV_WEAR)), wear_items_new.end());
	wear_items.insert(wear_items.end(), wear_items_new.begin(), wear_items_new.end());
// [/RLVa:KB]
	// Reduce wearables to max of one per type.
	removeDuplicateItems(wear_items);
// [SL:KB] - Patch: Appearance-WearableDuplicateAssets | Checked: 2011-07-24 (Catznip-2.6.0e) | Added: Catznip-2.6.0e
	removeDuplicateWearableItemsByAssetID(wear_items);
// [/SL:KB]
	filterWearableItems(wear_items, 0, LLAgentWearables::MAX_CLOTHING_LAYERS);

	// - Attachments: include COF contents only if appending.
	LLInventoryModel::item_array_t obj_items;
	if (append)
		getDescendentsOfAssetType(cof, obj_items, LLAssetType::AT_OBJECT);
// [RLVa:KB] - Checked: RLVa-2.0.3
	else if ( (RlvActions::isRlvEnabled()) && ((gRlvAttachmentLocks.hasLockedAttachmentPoint(RLV_LOCK_ANY)) || (RlvFolderLocks::instance().hasLockedFolder(RLV_LOCK_REMOVE))) )
	{
		// Make sure that all currently locked attachments remain in COF when replacing
		getDescendentsOfAssetType(cof, obj_items, LLAssetType::AT_OBJECT);
		obj_items.erase(std::remove_if(obj_items.begin(), obj_items.end(), RlvPredCanRemoveItem()), obj_items.end());
	}
// [/RLVa:KB]
//	getDescendentsOfAssetType(category, obj_items, LLAssetType::AT_OBJECT);
// [RLVa:KB] - Checked: RLVa-2.0.3
	// Filter out any new attachments that can't be worn before adding them
	if ( (RlvActions::isRlvEnabled()) && ((gRlvAttachmentLocks.hasLockedAttachmentPoint(RLV_LOCK_ANY)) || (RlvFolderLocks::instance().hasLockedFolder(RLV_LOCK_ADD))) )
		obj_items_new.erase(std::remove_if(obj_items_new.begin(), obj_items_new.end(), RlvPredCanNotWearItem(RLV_WEAR)), obj_items_new.end());
	obj_items.insert(obj_items.end(), obj_items_new.begin(), obj_items_new.end());
// [/RLVa:KB]

	// <FS:TT> Client LSL Bridge
	if (FSLSLBridge::instance().canUseBridge())
	{
		//if replacing - make sure bridge stays.
		if (!append && FSLSLBridge::instance().getBridge())
		{
			LL_INFOS("FSLSLBridge") << "Reinserting bridge at outfit replace" << LL_ENDL;
			obj_items.insert(obj_items.end(), FSLSLBridge::instance().getBridge());
			LL_INFOS("FSLSLBridge") << "Bridge reinserted" << LL_ENDL;
		}
	}
	// </FS:TT>

	removeDuplicateItems(obj_items);

	// - Gestures: include COF contents only if appending.
	LLInventoryModel::item_array_t gest_items;
	if (append)
		getDescendentsOfAssetType(cof, gest_items, LLAssetType::AT_GESTURE);
//	getDescendentsOfAssetType(category, gest_items, LLAssetType::AT_GESTURE);
// [RLVa:KB] - Checked: 2010-03-05 (RLVa-1.2.0)
	gest_items.insert(gest_items.end(), gest_items_new.begin(), gest_items_new.end());
// [/RLVa:KB]
	removeDuplicateItems(gest_items);
	
	// Create links to new COF contents.
	LLInventoryModel::item_array_t all_items;
	std::copy(body_items.begin(), body_items.end(), std::back_inserter(all_items));
	std::copy(wear_items.begin(), wear_items.end(), std::back_inserter(all_items));
	std::copy(obj_items.begin(), obj_items.end(), std::back_inserter(all_items));
	std::copy(gest_items.begin(), gest_items.end(), std::back_inserter(all_items));

	// Find any wearables that need description set to enforce ordering.
	desc_map_t desc_map;
	getWearableOrderingDescUpdates(wear_items, desc_map);

	// Will link all the above items.
	// link_waiter enforce flags are false because we've already fixed everything up in updateCOF().
//	LLPointer<LLInventoryCallback> link_waiter = new LLUpdateAppearanceOnDestroy(false,false);
// [RLVa:KB] Checked: 2015-05-05 (RLVa-1.4.12)
	if (!link_waiter)
		link_waiter = new LLUpdateAppearanceOnDestroy(false, false);
// [/RLVa:KB]
	LLSD contents = LLSD::emptyArray();

	for (LLInventoryModel::item_array_t::const_iterator it = all_items.begin();
		 it != all_items.end(); ++it)
	{
		LLSD item_contents;
		LLInventoryItem *item = *it;

		std::string desc;
		desc_map_t::const_iterator desc_iter = desc_map.find(item->getUUID());
		if (desc_iter != desc_map.end())
		{
			desc = desc_iter->second;
			LL_DEBUGS("Avatar") << item->getName() << " overriding desc to: " << desc
								<< " (was: " << item->getActualDescription() << ")" << LL_ENDL;
		}
		else
		{
			desc = item->getActualDescription();
		}

		item_contents["name"] = item->getName();
		item_contents["desc"] = desc;
		item_contents["linked_id"] = item->getLinkedUUID();
		item_contents["type"] = LLAssetType::AT_LINK; 
		contents.append(item_contents);
	}
//	const LLUUID& base_id = append ? getBaseOutfitUUID() : category;
//	LLViewerInventoryCategory *base_cat = gInventory.getCategory(base_id);
// [RLVa:KB] - Checked: 2014-11-02 (RLVa-1.4.11)
	const LLUUID& base_id = (append) ? getBaseOutfitUUID() : idOutfit;
	LLViewerInventoryCategory* base_cat = (base_id.notNull()) ? gInventory.getCategory(base_id) : NULL;
// [/RLVa:KB]
	if (base_cat && (base_cat->getPreferredType() == LLFolderType::FT_OUTFIT))
	{
		LLSD base_contents;
		base_contents["name"] = base_cat->getName();
		base_contents["desc"] = "";
		base_contents["linked_id"] = base_cat->getLinkedUUID();
		base_contents["type"] = LLAssetType::AT_LINK_FOLDER; 
		contents.append(base_contents);
	}
	if (gSavedSettings.getBOOL("DebugAvatarAppearanceMessage"))
	{
		dump_sequential_xml(gAgentAvatarp->getFullname() + "_slam_request", contents);
	}
	slam_inventory_folder(getCOF(), contents, link_waiter);

	LL_DEBUGS("Avatar") << self_av_string() << "waiting for LLUpdateAppearanceOnDestroy" << LL_ENDL;
}

void LLAppearanceMgr::updatePanelOutfitName(const std::string& name)
{
	LLSidepanelAppearance* panel_appearance =
		dynamic_cast<LLSidepanelAppearance *>(LLFloaterSidePanelContainer::getPanel("appearance"));
	if (panel_appearance)
	{
		panel_appearance->refreshCurrentOutfitName(name);
	}
}

void LLAppearanceMgr::createBaseOutfitLink(const LLUUID& category, LLPointer<LLInventoryCallback> link_waiter)
{
	const LLUUID cof = getCOF();
	LLViewerInventoryCategory* catp = gInventory.getCategory(category);
	std::string new_outfit_name = "";

	purgeBaseOutfitLink(cof, link_waiter);

	if (catp && catp->getPreferredType() == LLFolderType::FT_OUTFIT)
	{
		link_inventory_object(cof, catp, link_waiter);
		new_outfit_name = catp->getName();
	}
	
	updatePanelOutfitName(new_outfit_name);
}

void LLAppearanceMgr::updateAgentWearables(LLWearableHoldingPattern* holder)
{
	LL_DEBUGS("Avatar") << "updateAgentWearables()" << LL_ENDL;
	LLInventoryItem::item_array_t items;
	std::vector< LLViewerWearable* > wearables;
	wearables.reserve(32);
// [RLVa:KB] - Checked: 2011-03-31 (RLVa-1.3.0)
	uuid_vec_t idsCurrent; LLInventoryModel::item_array_t itemsNew;
	if (rlv_handler_t::isEnabled())
	{
		// Collect the item UUIDs of all currently worn wearables
		gAgentWearables.getWearableItemIDs(idsCurrent);
	}
// [/RLVa:KB]

	// For each wearable type, find the wearables of that type.
	for( S32 i = 0; i < LLWearableType::WT_COUNT; i++ )
	{
		for (LLWearableHoldingPattern::found_list_t::iterator iter = holder->getFoundList().begin();
			 iter != holder->getFoundList().end(); ++iter)
		{
			LLFoundData& data = *iter;
			LLViewerWearable* wearable = data.mWearable;
			if( wearable && ((S32)wearable->getType() == i) )
			{
				LLViewerInventoryItem* item = (LLViewerInventoryItem*)gInventory.getItem(data.mItemID);
				if( item && (item->getAssetUUID() == wearable->getAssetID()) )
				{
// [RLVa:KB] - Checked: 2010-03-19 (RLVa-1.2.0)
					// TODO-RLVa: [RLVa-1.2.1] This is fall-back code so if we don't ever trigger this code it can just be removed
					//   -> one way to trigger the assertion:
					//			1) "Replace Outfit" on a folder with clothing and an attachment that goes @addoutfit=n
					//			2) updateCOF will add/link the items into COF => no @addoutfit=n present yet => allowed
					//			3) llOwnerSay("@addoutfit=n") executes
					//			4) code below runs => @addoutfit=n conflicts with adding new wearables
					//     => if it's left as-is then the wearables won't get worn (but remain in COF which causes issues of its own)
					//     => if it's changed to debug-only then we make tge assumption that anything that makes it into COF is always OK
#ifdef RLV_DEBUG
					// NOTE: make sure we don't accidentally block setting the initial wearables
					if ( (rlv_handler_t::isEnabled()) && (RLV_WEAR_LOCKED == gRlvWearableLocks.canWear(wearable->getType())) &&
						 (!gAgentWearables.getWearableFromItemID(item->getUUID())) && (gAgentWearables.areWearablesLoaded()) )
					{
						RLV_VERIFY(RLV_WEAR_LOCKED == gRlvWearableLocks.canWear(wearable->getType()));
						continue;
					}
#endif // RLV_DEBUG
// [/RLVa:KB]
					items.push_back(item);
					wearables.push_back(wearable);
// [RLVa:KB] - Checked: 2011-03-31 (RLVa-1.3.0)
					if ( (rlv_handler_t::isEnabled()) && (gAgentWearables.areInitalWearablesLoaded()) )
					{
						// Remove the wearable from current item UUIDs if currently worn and requested, otherwise mark it as a new item
						uuid_vec_t::iterator itItemID = std::find(idsCurrent.begin(), idsCurrent.end(), item->getUUID());
						if (idsCurrent.end() != itItemID)
							idsCurrent.erase(itItemID);
						else
							itemsNew.push_back(item);
					}
// [/RLVa:KB]
				}
			}
		}
	}

// [RLVa:KB] - Checked: 2011-03-31 (RLVa-1.3.0)
	if ( (rlv_handler_t::isEnabled()) && (gAgentWearables.areInitalWearablesLoaded()) )
	{
		// We need to report removals before additions or scripts will get confused
		for (uuid_vec_t::const_iterator itItemID = idsCurrent.begin(); itItemID != idsCurrent.end(); ++itItemID)
		{
			const LLWearable* pWearable = gAgentWearables.getWearableFromItemID(*itItemID);
			if (pWearable)
				RlvBehaviourNotifyHandler::onTakeOff(pWearable->getType(), true);
		}
		for (S32 idxItem = 0, cntItem = itemsNew.size(); idxItem < cntItem; idxItem++)
		{
			RlvBehaviourNotifyHandler::onWear(itemsNew.at(idxItem)->getWearableType(), true);
		}
	}
// [/RLVa:KB]

	if(wearables.size() > 0)
	{
		gAgentWearables.setWearableOutfit(items, wearables);
	}
}

S32 LLAppearanceMgr::countActiveHoldingPatterns()
{
	return LLWearableHoldingPattern::countActive();
}

static void remove_non_link_items(LLInventoryModel::item_array_t &items)
{
	LLInventoryModel::item_array_t pruned_items;
	for (LLInventoryModel::item_array_t::const_iterator iter = items.begin();
		 iter != items.end();
		 ++iter)
	{
 		const LLViewerInventoryItem *item = (*iter);
		if (item && item->getIsLinkType())
		{
			pruned_items.push_back((*iter));
		}
	}
	items = pruned_items;
}

//a predicate for sorting inventory items by actual descriptions
bool sort_by_actual_description(const LLInventoryItem* item1, const LLInventoryItem* item2)
{
	if (!item1 || !item2) 
	{
		LL_WARNS() << "either item1 or item2 is NULL" << LL_ENDL;
		return true;
	}

	return item1->getActualDescription() < item2->getActualDescription();
}

void item_array_diff(LLInventoryModel::item_array_t& full_list,
					 LLInventoryModel::item_array_t& keep_list,
					 LLInventoryModel::item_array_t& kill_list)
	
{
	for (LLInventoryModel::item_array_t::iterator it = full_list.begin();
		 it != full_list.end();
		 ++it)
	{
		LLViewerInventoryItem *item = *it;
		if (std::find(keep_list.begin(), keep_list.end(), item) == keep_list.end())
		{
			kill_list.push_back(item);
		}
	}
}

S32 LLAppearanceMgr::findExcessOrDuplicateItems(const LLUUID& cat_id,
												 LLAssetType::EType type,
												 S32 max_items_per_type,
												 S32 max_items_total,
												 LLInventoryObject::object_list_t& items_to_kill)
{
	S32 to_kill_count = 0;

	LLInventoryModel::item_array_t items;
	getDescendentsOfAssetType(cat_id, items, type);
	LLInventoryModel::item_array_t curr_items = items;
	removeDuplicateItems(items);
	if (max_items_per_type > 0 || max_items_total > 0)
	{
		filterWearableItems(items, max_items_per_type, max_items_total);
	}
	LLInventoryModel::item_array_t kill_items;
	item_array_diff(curr_items,items,kill_items);
	for (LLInventoryModel::item_array_t::iterator it = kill_items.begin();
		 it != kill_items.end();
		 ++it)
	{
		items_to_kill.push_back(LLPointer<LLInventoryObject>(*it));
		to_kill_count++;
	}
	return to_kill_count;
}
	

void LLAppearanceMgr::findAllExcessOrDuplicateItems(const LLUUID& cat_id,
													LLInventoryObject::object_list_t& items_to_kill)
{
	findExcessOrDuplicateItems(cat_id,LLAssetType::AT_BODYPART,
							   1, 0, items_to_kill);
	findExcessOrDuplicateItems(cat_id,LLAssetType::AT_CLOTHING,
							   0, LLAgentWearables::MAX_CLOTHING_LAYERS, items_to_kill);
	findExcessOrDuplicateItems(cat_id,LLAssetType::AT_OBJECT,
							   0, 0, items_to_kill);
}

void LLAppearanceMgr::enforceCOFItemRestrictions(LLPointer<LLInventoryCallback> cb)
{
	LLInventoryObject::object_list_t items_to_kill;
	findAllExcessOrDuplicateItems(getCOF(), items_to_kill);
	if (items_to_kill.size()>0)
	{
		// Remove duplicate or excess wearables. Should normally be enforced at the UI level, but
		// this should catch anything that gets through.
		remove_inventory_items(items_to_kill, cb);
	}
}

void LLAppearanceMgr::updateAppearanceFromCOF(bool enforce_item_restrictions,
											  bool enforce_ordering,
											  nullary_func_t post_update_func)
{
	if (mIsInUpdateAppearanceFromCOF)
	{
		LL_WARNS() << "Called updateAppearanceFromCOF inside updateAppearanceFromCOF, skipping" << LL_ENDL;
		return;
	}

	LL_DEBUGS("Avatar") << self_av_string() << "starting" << LL_ENDL;

	if (enforce_item_restrictions)
	{
		// The point here is just to call
		// updateAppearanceFromCOF() again after excess items
		// have been removed. That time we will set
		// enforce_item_restrictions to false so we don't get
		// caught in a perpetual loop.
		LLPointer<LLInventoryCallback> cb(
			new LLUpdateAppearanceOnDestroy(false, enforce_ordering, post_update_func));
		enforceCOFItemRestrictions(cb);
		return;
	}

	if (enforce_ordering)
	{
		//checking integrity of the COF in terms of ordering of wearables, 
		//checking and updating links' descriptions of wearables in the COF (before analyzed for "dirty" state)
// [SL:KB] - Patch: Appearance-AISFilter | Checked: 2015-03-01 (Catznip-3.7)
		// Ordering information is pre-applied locally so no reason to reason to wait on the inventory backend
		updateClothingOrderingInfo(LLUUID::null);
// [/SL:KB]

//		// As with enforce_item_restrictions handling above, we want
//		// to wait for the update callbacks, then (finally!) call
//		// updateAppearanceFromCOF() with no additional COF munging needed.
//		LLPointer<LLInventoryCallback> cb(
//			new LLUpdateAppearanceOnDestroy(false, false, post_update_func));
//		updateClothingOrderingInfo(LLUUID::null, cb);
//		return;
	}

	if (!validateClothingOrderingInfo())
	{
		LL_WARNS() << "Clothing ordering error" << LL_ENDL;
	}

	BoolSetter setIsInUpdateAppearanceFromCOF(mIsInUpdateAppearanceFromCOF);
	selfStartPhase("update_appearance_from_cof");

	// update dirty flag to see if the state of the COF matches
	// the saved outfit stored as a folder link
	updateIsDirty();

	// Send server request for appearance update
	if (gAgent.getRegion() && gAgent.getRegion()->getCentralBakeVersion())
	{
		requestServerAppearanceUpdate();
	}

	LLUUID current_outfit_id = getCOF();

	// Find all the wearables that are in the COF's subtree.
	LL_DEBUGS() << "LLAppearanceMgr::updateFromCOF()" << LL_ENDL;
	LLInventoryModel::item_array_t wear_items;
	LLInventoryModel::item_array_t obj_items;
	LLInventoryModel::item_array_t gest_items;
	getUserDescendents(current_outfit_id, wear_items, obj_items, gest_items);
	// Get rid of non-links in case somehow the COF was corrupted.
	remove_non_link_items(wear_items);
	remove_non_link_items(obj_items);
	remove_non_link_items(gest_items);
// [SL:KB] - Patch: Apperance-Misc | Checked: 2010-11-24 (Catznip-2.4)
	// Since we're following folder links we might have picked up new duplicates, or exceeded MAX_CLOTHING_LAYERS
	removeDuplicateItems(wear_items);
	removeDuplicateItems(obj_items);
	removeDuplicateItems(gest_items);
	filterWearableItems(wear_items, LLAgentWearables::MAX_CLOTHING_LAYERS, LLAgentWearables::MAX_CLOTHING_LAYERS);
// [/SL:KB]
// [SL:KB] - Patch: Appearance-WearableDuplicateAssets | Checked: 2011-07-24 (Catznip-2.6.0e) | Added: Catznip-2.6.0e
	// Wearing two wearables that share the same asset causes some issues
	removeDuplicateWearableItemsByAssetID(wear_items);
// [/SL:KB]

	dumpItemArray(wear_items,"asset_dump: wear_item");
	dumpItemArray(obj_items,"asset_dump: obj_item");

	LLViewerInventoryCategory *cof = gInventory.getCategory(current_outfit_id);
	if (!gInventory.isCategoryComplete(current_outfit_id))
	{
		LL_WARNS() << "COF info is not complete. Version " << cof->getVersion()
				<< " descendent_count " << cof->getDescendentCount()
				<< " viewer desc count " << cof->getViewerDescendentCount() << LL_ENDL;
	}
	
// [SL:KB] - Patch: Appearance-SyncAttach | Checked: Catznip-2.2
	// Update attachments to match those requested.
	if (isAgentAvatarValid())
	{
		// Include attachments which should be in COF but don't have their link created yet
		std::set<LLUUID> pendingAttachments;
		if (LLAttachmentsMgr::instance().getPendingAttachments(pendingAttachments))
		{
			for (const LLUUID& idAttachItem : pendingAttachments)
			{
				if ( (!gAgentAvatarp->isWearingAttachment(idAttachItem)) || (isLinkedInCOF(idAttachItem)) )
				{
					LLAttachmentsMgr::instance().clearPendingAttachmentLink(idAttachItem);
					continue;
				}

				LLViewerInventoryItem* pAttachItem = gInventory.getItem(idAttachItem);
				if (pAttachItem)
				{
					obj_items.push_back(pAttachItem);
				}
			}
		}

		// (Start of LL code from LLWearableHoldingPattern::onAllComplete())
		LL_DEBUGS("Avatar") << self_av_string() << "Updating " << obj_items.size() << " attachments" << LL_ENDL;

		LLAgentWearables::llvo_vec_t objects_to_remove;
		LLAgentWearables::llvo_vec_t objects_to_retain;
		LLInventoryModel::item_array_t items_to_add;
		LLAgentWearables::findAttachmentsAddRemoveInfo(obj_items, objects_to_remove, objects_to_retain, items_to_add);

		// Here we remove the attachment pos overrides for *all*
		// attachments, even those that are not being removed. This is
		// needed to get joint positions all slammed down to their
		// pre-attachment states.
		gAgentAvatarp->clearAttachmentOverrides();
		// (End of LL code)

		// Take off the attachments that will no longer be in the outfit.
		// (but don't remove attachments until avatar is fully loaded - should reduce random attaching/detaching/reattaching at log-on)
		if (gAgentAvatarp->isFullyLoaded())
		{
			LL_DEBUGS("Avatar") << self_av_string() << "Removing " << objects_to_remove.size() << " attachments" << LL_ENDL;
			LLAgentWearables::userRemoveMultipleAttachments(objects_to_remove);
		}

		// (Start of LL code from LLWearableHoldingPattern::onAllComplete())
		// Restore attachment pos overrides for the attachments that are remaining in the outfit.
		for (LLAgentWearables::llvo_vec_t::iterator it = objects_to_retain.begin(); it != objects_to_retain.end(); ++it)
		{
			LLViewerObject *objectp = *it;
			if (!objectp->isAnimatedObject())
			{
				gAgentAvatarp->addAttachmentOverridesForObject(objectp);
			}
		}

		// Add new attachments to match those requested.
		LL_DEBUGS("Avatar") << self_av_string() << "Adding " << items_to_add.size() << " attachments" << LL_ENDL;
		LLAgentWearables::userAttachMultipleAttachments(items_to_add);
		// (End of LL code)
	}
// [/SL:KB]

	if(!wear_items.size())
	{
		LLNotificationsUtil::add("CouldNotPutOnOutfit");
		return;
	}

	//preparing the list of wearables in the correct order for LLAgentWearables
	sortItemsByActualDescription(wear_items);


	LL_DEBUGS("Avatar") << "HP block starts" << LL_ENDL;
	LLTimer hp_block_timer;
	LLWearableHoldingPattern* holder = new LLWearableHoldingPattern;

//	holder->setObjItems(obj_items);
	holder->setGestItems(gest_items);
		
	// Note: can't do normal iteration, because if all the
	// wearables can be resolved immediately, then the
	// callback will be called (and this object deleted)
	// before the final getNextData().

	for(S32 i = 0; i  < wear_items.size(); ++i)
	{
		LLViewerInventoryItem *item = wear_items.at(i);
		LLViewerInventoryItem *linked_item = item ? item->getLinkedItem() : NULL;

		// Fault injection: use debug setting to test asset 
		// fetch failures (should be replaced by new defaults in
		// lost&found).
		U32 skip_type = gSavedSettings.getU32("ForceAssetFail");
// [RLVa:KB] - Checked: 2010-12-11 (RLVa-1.2.2)
		U32 missing_type = gSavedSettings.getU32("ForceMissingType");
// [/RLVa:KB]

		if (item && item->getIsLinkType() && linked_item)
		{
			LLFoundData found(linked_item->getUUID(),
							  linked_item->getAssetUUID(),
							  linked_item->getName(),
							  linked_item->getType(),
							  linked_item->isWearableType() ? linked_item->getWearableType() : LLWearableType::WT_INVALID
				);

// [RLVa:KB] - Checked: 2010-12-15 (RLVa-1.2.2)
#ifdef LL_RELEASE_FOR_DOWNLOAD
			// Don't allow forcing an invalid wearable if the initial wearables aren't set yet, or if any wearable type is currently locked
			if ( (!rlv_handler_t::isEnabled()) || 
				 ((gAgentWearables.areInitalWearablesLoaded()) && (!gRlvWearableLocks.hasLockedWearableType(RLV_LOCK_REMOVE))) )
#endif // LL_RELEASE_FOR_DOWNLOAD
			{
				if (missing_type != LLWearableType::WT_INVALID && missing_type == found.mWearableType)
				{
					continue;
				}
// [/RLVa:KB]
				if (skip_type != LLWearableType::WT_INVALID && skip_type == found.mWearableType)
				{
					found.mAssetID.generate(); // Replace with new UUID, guaranteed not to exist in DB
				}
// [RLVa:KB] - Checked: 2010-12-15 (RLVa-1.2.2)
			}
// [/RLVa:KB]
			//pushing back, not front, to preserve order of wearables for LLAgentWearables
			holder->getFoundList().push_back(found);
		}
		else
		{
			if (!item)
			{
				LL_WARNS() << "Attempt to wear a null item " << LL_ENDL;
			}
			else if (!linked_item)
			{
				LL_WARNS() << "Attempt to wear a broken link [ name:" << item->getName() << " ] " << LL_ENDL;
			}
		}
	}

	selfStartPhase("get_wearables_2");

	for (LLWearableHoldingPattern::found_list_t::iterator it = holder->getFoundList().begin();
		 it != holder->getFoundList().end(); ++it)
	{
		LLFoundData& found = *it;

		LL_DEBUGS() << self_av_string() << "waiting for onWearableAssetFetch callback, asset " << found.mAssetID.asString() << LL_ENDL;

		// Fetch the wearables about to be worn.
		LLWearableList::instance().getAsset(found.mAssetID,
											found.mName,
											gAgentAvatarp,
											found.mAssetType,
											onWearableAssetFetch,
											(void*)holder);

	}

	holder->resetTime(gSavedSettings.getF32("MaxWearableWaitTime"));
	if (!holder->pollFetchCompletion())
	{
		doOnIdleRepeating(boost::bind(&LLWearableHoldingPattern::pollFetchCompletion,holder));
	}
	post_update_func();

	LL_DEBUGS("Avatar") << "HP block ends, elapsed " << hp_block_timer.getElapsedTimeF32() << LL_ENDL;
}

void LLAppearanceMgr::getDescendentsOfAssetType(const LLUUID& category,
													LLInventoryModel::item_array_t& items,
													LLAssetType::EType type)
{
	LLInventoryModel::cat_array_t cats;
	LLIsType is_of_type(type);
	gInventory.collectDescendentsIf(category,
									cats,
									items,
									LLInventoryModel::EXCLUDE_TRASH,
									is_of_type);
}

void LLAppearanceMgr::getUserDescendents(const LLUUID& category, 
											 LLInventoryModel::item_array_t& wear_items,
											 LLInventoryModel::item_array_t& obj_items,
											 LLInventoryModel::item_array_t& gest_items)
{
	LLInventoryModel::cat_array_t wear_cats;
	LLFindWearables is_wearable;
	gInventory.collectDescendentsIf(category,
									wear_cats,
									wear_items,
									LLInventoryModel::EXCLUDE_TRASH,
									is_wearable);

	LLInventoryModel::cat_array_t obj_cats;
	LLIsType is_object( LLAssetType::AT_OBJECT );
	gInventory.collectDescendentsIf(category,
									obj_cats,
									obj_items,
									LLInventoryModel::EXCLUDE_TRASH,
									is_object);

	// Find all gestures in this folder
	LLInventoryModel::cat_array_t gest_cats;
	LLIsType is_gesture( LLAssetType::AT_GESTURE );
	gInventory.collectDescendentsIf(category,
									gest_cats,
									gest_items,
									LLInventoryModel::EXCLUDE_TRASH,
									is_gesture);
}

void LLAppearanceMgr::wearInventoryCategory(LLInventoryCategory* category, bool copy, bool append)
{
	if(!category) return;

	// <FS:Ansariel> FIRE-12004: Attachments getting lost on TP; assume we're not changing outfits
	//               during a region crossing and set no region crossing state as a way to unstuck
	//               a stucked region crossing by changing outfits
	if (isAgentAvatarValid())
	{
		gAgentAvatarp->setIsCrossingRegion(false);
	}
	// </FS:Ansariel>

	selfClearPhases();
	selfStartPhase("wear_inventory_category");

	gAgentWearables.notifyLoadingStarted();

	LL_INFOS("Avatar") << self_av_string() << "wearInventoryCategory( " << category->getName()
			 << " )" << LL_ENDL;

	// If we are copying from library, attempt to use AIS to copy the category.
    if (copy && AISAPI::isAvailable())
	{
		LLUUID parent_id;
		parent_id = gInventory.findCategoryUUIDForType(LLFolderType::FT_CLOTHING);
		if (parent_id.isNull())
		{
			parent_id = gInventory.getRootFolderID();
		}

		LLPointer<LLInventoryCallback> copy_cb = new LLWearCategoryAfterCopy(append);
		LLPointer<LLInventoryCallback> track_cb = new LLTrackPhaseWrapper(
													std::string("wear_inventory_category_callback"), copy_cb);

        AISAPI::completion_t cr = boost::bind(&doAppearanceCb, track_cb, _1);
        AISAPI::CopyLibraryCategory(category->getUUID(), parent_id, false, cr);
	}
    else
	{
		selfStartPhase("wear_inventory_category_fetch");
		callAfterCategoryFetch(category->getUUID(),boost::bind(&LLAppearanceMgr::wearCategoryFinal,
															   &LLAppearanceMgr::instance(),
															   category->getUUID(), copy, append));
	}
}

S32 LLAppearanceMgr::getActiveCopyOperations() const
{
	return LLCallAfterInventoryCopyMgr::getInstanceCount(); 
}

void LLAppearanceMgr::wearCategoryFinal(LLUUID& cat_id, bool copy_items, bool append)
{
	LL_INFOS("Avatar") << self_av_string() << "starting" << LL_ENDL;

	selfStopPhase("wear_inventory_category_fetch");
	
	// We now have an outfit ready to be copied to agent inventory. Do
	// it, and wear that outfit normally.
	LLInventoryCategory* cat = gInventory.getCategory(cat_id);
	if(copy_items)
	{
		LLInventoryModel::cat_array_t* cats;
		LLInventoryModel::item_array_t* items;
		gInventory.getDirectDescendentsOf(cat_id, cats, items);
		std::string name;
		if(!cat)
		{
			// should never happen.
			name = "New Outfit";
		}
		else
		{
			name = cat->getName();
		}
		LLViewerInventoryItem* item = NULL;
		LLInventoryModel::item_array_t::const_iterator it = items->begin();
		LLInventoryModel::item_array_t::const_iterator end = items->end();
		LLUUID pid;
		for(; it < end; ++it)
		{
			item = *it;
			if(item)
			{
				if(LLInventoryType::IT_GESTURE == item->getInventoryType())
				{
					pid = gInventory.findCategoryUUIDForType(LLFolderType::FT_GESTURE);
				}
				else
				{
					pid = gInventory.findCategoryUUIDForType(LLFolderType::FT_CLOTHING);
				}
				break;
			}
		}
		if(pid.isNull())
		{
			pid = gInventory.getRootFolderID();
		}
		
		LLUUID new_cat_id = gInventory.createNewCategory(
			pid,
			LLFolderType::FT_NONE,
			name);

		// Create a CopyMgr that will copy items, manage its own destruction
		new LLCallAfterInventoryCopyMgr(
			*items, new_cat_id, std::string("wear_inventory_category_callback"),
			boost::bind(&LLAppearanceMgr::wearInventoryCategoryOnAvatar,
						LLAppearanceMgr::getInstance(),
						gInventory.getCategory(new_cat_id),
						append));

		// BAP fixes a lag in display of created dir.
		gInventory.notifyObservers();
	}
	else
	{
		// Wear the inventory category.
		LLAppearanceMgr::instance().wearInventoryCategoryOnAvatar(cat, append);
	}
}

// *NOTE: hack to get from avatar inventory to avatar
void LLAppearanceMgr::wearInventoryCategoryOnAvatar( LLInventoryCategory* category, bool append )
{
	// Avoid unintentionally overwriting old wearables.  We have to do
	// this up front to avoid having to deal with the case of multiple
	// wearables being dirty.
	if (!category) return;

	if ( !LLInventoryCallbackManager::is_instantiated() )
	{
		// shutting down, ignore.
		return;
	}

	LL_INFOS("Avatar") << self_av_string() << "wearInventoryCategoryOnAvatar '" << category->getName()
			 << "'" << LL_ENDL;
			 	
	if (gAgentCamera.cameraCustomizeAvatar())
	{
		// switching to outfit editor should automagically save any currently edited wearable
		LLFloaterSidePanelContainer::showPanel("appearance", LLSD().with("type", "edit_outfit"));
	}

	LLAppearanceMgr::changeOutfit(TRUE, category->getUUID(), append);
}

// FIXME do we really want to search entire inventory for matching name?
void LLAppearanceMgr::wearOutfitByName(const std::string& name)
{
	LL_INFOS("Avatar") << self_av_string() << "Wearing category " << name << LL_ENDL;

	LLInventoryModel::cat_array_t cat_array;
	LLInventoryModel::item_array_t item_array;
	LLNameCategoryCollector has_name(name);
	gInventory.collectDescendentsIf(gInventory.getRootFolderID(),
									cat_array,
									item_array,
									LLInventoryModel::EXCLUDE_TRASH,
									has_name);
	bool copy_items = false;
	LLInventoryCategory* cat = NULL;
	if (cat_array.size() > 0)
	{
		// Just wear the first one that matches
		cat = cat_array.at(0);
	}
	else
	{
		gInventory.collectDescendentsIf(LLUUID::null,
										cat_array,
										item_array,
										LLInventoryModel::EXCLUDE_TRASH,
										has_name);
		if(cat_array.size() > 0)
		{
			cat = cat_array.at(0);
			copy_items = true;
		}
	}

	if(cat)
	{
		LLAppearanceMgr::wearInventoryCategory(cat, copy_items, false);
	}
	else
	{
		LL_WARNS() << "Couldn't find outfit " <<name<< " in wearOutfitByName()"
				<< LL_ENDL;
	}
}

bool areMatchingWearables(const LLViewerInventoryItem *a, const LLViewerInventoryItem *b)
{
	return (a->isWearableType() && b->isWearableType() &&
			(a->getWearableType() == b->getWearableType()));
}

class LLDeferredCOFLinkObserver: public LLInventoryObserver
{
public:
	LLDeferredCOFLinkObserver(const LLUUID& item_id, LLPointer<LLInventoryCallback> cb, const std::string& description):
		mItemID(item_id),
		mCallback(cb),
		mDescription(description)
	{
	}

	~LLDeferredCOFLinkObserver()
	{
	}
	
	/* virtual */ void changed(U32 mask)
	{
		const LLInventoryItem *item = gInventory.getItem(mItemID);
		if (item)
		{
			gInventory.removeObserver(this);
			LLAppearanceMgr::instance().addCOFItemLink(item, mCallback, mDescription);
			delete this;
		}
	}

private:
	const LLUUID mItemID;
	std::string mDescription;
	LLPointer<LLInventoryCallback> mCallback;
};


// BAP - note that this runs asynchronously if the item is not already loaded from inventory.
// Dangerous if caller assumes link will exist after calling the function.
void LLAppearanceMgr::addCOFItemLink(const LLUUID &item_id,
									 LLPointer<LLInventoryCallback> cb,
									 const std::string description)
{
	const LLInventoryItem *item = gInventory.getItem(item_id);
	if (!item)
	{
		LLDeferredCOFLinkObserver *observer = new LLDeferredCOFLinkObserver(item_id, cb, description);
		gInventory.addObserver(observer);
	}
	else
	{
		addCOFItemLink(item, cb, description);
	}
}

void LLAppearanceMgr::addCOFItemLink(const LLInventoryItem *item,
									 LLPointer<LLInventoryCallback> cb,
									 const std::string description)
{
	const LLViewerInventoryItem *vitem = dynamic_cast<const LLViewerInventoryItem*>(item);
	if (!vitem)
	{
		LL_WARNS() << "not an llviewerinventoryitem, failed" << LL_ENDL;
		return;
	}

	gInventory.addChangedMask(LLInventoryObserver::LABEL, vitem->getLinkedUUID());

	LLInventoryModel::cat_array_t cat_array;
	LLInventoryModel::item_array_t item_array;
	gInventory.collectDescendents(LLAppearanceMgr::getCOF(),
								  cat_array,
								  item_array,
								  LLInventoryModel::EXCLUDE_TRASH);
	bool linked_already = false;
	for (S32 i=0; i<item_array.size(); i++)
	{
		// Are these links to the same object?
		const LLViewerInventoryItem* inv_item = item_array.at(i).get();
		const LLWearableType::EType wearable_type = inv_item->getWearableType();

		const bool is_body_part =    (wearable_type == LLWearableType::WT_SHAPE) 
								  || (wearable_type == LLWearableType::WT_HAIR) 
								  || (wearable_type == LLWearableType::WT_EYES)
								  || (wearable_type == LLWearableType::WT_SKIN);

		if (inv_item->getLinkedUUID() == vitem->getLinkedUUID())
		{
			linked_already = true;
		}
		// Are these links to different items of the same body part
		// type? If so, new item will replace old.
		else if ((vitem->isWearableType()) && (vitem->getWearableType() == wearable_type))
		{
			if (is_body_part && inv_item->getIsLinkType())
			{
				remove_inventory_item(inv_item->getUUID(), cb);
			}
			else if (!gAgentWearables.canAddWearable(wearable_type))
			{
				// MULTI-WEARABLES: make sure we don't go over clothing limits
				remove_inventory_item(inv_item->getUUID(), cb);
			}
// [SL:KB] - Patch: Appearance-WearableDuplicateAssets | Checked: 2011-07-24 (Catznip-2.6.0e) | Added: Catznip-2.6.0e
			else if ( (vitem->getWearableType() == wearable_type) && (vitem->getAssetUUID() == inv_item->getAssetUUID()) )
			{
				// Only allow one wearable per unique asset
				linked_already = true;
			}
// [/SL:KB]
		}
	}

	if (!linked_already)
	{
		LLViewerInventoryItem *copy_item = new LLViewerInventoryItem;
		copy_item->copyViewerItem(vitem);
		copy_item->setDescription(description);
		link_inventory_object(getCOF(), copy_item, cb);
	}
}

LLInventoryModel::item_array_t LLAppearanceMgr::findCOFItemLinks(const LLUUID& item_id)
{
	LLInventoryModel::item_array_t result;

    LLUUID linked_id = gInventory.getLinkedItemID(item_id);
    LLInventoryModel::cat_array_t cat_array;
    LLInventoryModel::item_array_t item_array;
    gInventory.collectDescendents(LLAppearanceMgr::getCOF(),
                                  cat_array,
                                  item_array,
                                  LLInventoryModel::EXCLUDE_TRASH);
    for (S32 i=0; i<item_array.size(); i++)
    {
        const LLViewerInventoryItem* inv_item = item_array.at(i).get();
        if (inv_item->getLinkedUUID() == linked_id)
        {
            result.push_back(item_array.at(i));
        }
    }
	return result;
}

bool LLAppearanceMgr::isLinkedInCOF(const LLUUID& item_id)
{
	LLInventoryModel::item_array_t links = LLAppearanceMgr::instance().findCOFItemLinks(item_id);
	return links.size() > 0;
}

void LLAppearanceMgr::removeAllClothesFromAvatar()
{
	// Fetch worn clothes (i.e. the ones in COF).
	LLInventoryModel::item_array_t clothing_items;
	LLInventoryModel::cat_array_t dummy;
	LLIsType is_clothing(LLAssetType::AT_CLOTHING);
	gInventory.collectDescendentsIf(getCOF(),
									dummy,
									clothing_items,
									LLInventoryModel::EXCLUDE_TRASH,
									is_clothing);
	uuid_vec_t item_ids;
	for (LLInventoryModel::item_array_t::iterator it = clothing_items.begin();
		it != clothing_items.end(); ++it)
	{
		item_ids.push_back((*it).get()->getLinkedUUID());
	}

	// Take them off by removing from COF.
	removeItemsFromAvatar(item_ids);
}

void LLAppearanceMgr::removeAllAttachmentsFromAvatar()
{
	if (!isAgentAvatarValid()) return;

	LLAgentWearables::llvo_vec_t objects_to_remove;
	
	for (LLVOAvatar::attachment_map_t::iterator iter = gAgentAvatarp->mAttachmentPoints.begin(); 
		 iter != gAgentAvatarp->mAttachmentPoints.end();)
	{
		LLVOAvatar::attachment_map_t::iterator curiter = iter++;
		LLViewerJointAttachment* attachment = curiter->second;
		for (LLViewerJointAttachment::attachedobjs_vec_t::iterator attachment_iter = attachment->mAttachedObjects.begin();
			 attachment_iter != attachment->mAttachedObjects.end();
			 ++attachment_iter)
		{
			LLViewerObject *attached_object = (*attachment_iter);
			if (attached_object)
			{
				objects_to_remove.push_back(attached_object);
			}
		}
	}
	uuid_vec_t ids_to_remove;
	for (LLAgentWearables::llvo_vec_t::iterator it = objects_to_remove.begin();
		 it != objects_to_remove.end();
		 ++it)
	{
		ids_to_remove.push_back((*it)->getAttachmentItemID());
	}
	removeItemsFromAvatar(ids_to_remove);
}

class LLUpdateOnCOFLinkRemove : public LLInventoryCallback
{
public:
	LLUpdateOnCOFLinkRemove(const LLUUID& remove_item_id, LLPointer<LLInventoryCallback> cb = NULL):
		mItemID(remove_item_id),
		mCB(cb)
	{
	}

	/* virtual */ void fire(const LLUUID& item_id)
	{
		// just removed cof link, "(wear)" suffix depends on presence of link, so update label
		gInventory.addChangedMask(LLInventoryObserver::LABEL, mItemID);
		if (mCB.notNull())
		{
			mCB->fire(item_id);
		}
	}

private:
	LLUUID mItemID;
	LLPointer<LLInventoryCallback> mCB;
};

//void LLAppearanceMgr::removeCOFItemLinks(const LLUUID& item_id, LLPointer<LLInventoryCallback> cb)
// [SL:KB] - Patch: Appearance-AISFilter | Checked: 2015-05-02 (Catznip-3.7)
void LLAppearanceMgr::removeCOFItemLinks(const LLUUID& item_id, LLPointer<LLInventoryCallback> cb, bool immediate_delete)
// [/SL:KB]
{
	gInventory.addChangedMask(LLInventoryObserver::LABEL, item_id);

	LLInventoryModel::cat_array_t cat_array;
	LLInventoryModel::item_array_t item_array;
	gInventory.collectDescendents(LLAppearanceMgr::getCOF(),
								  cat_array,
								  item_array,
								  LLInventoryModel::EXCLUDE_TRASH);
	for (S32 i=0; i<item_array.size(); i++)
	{
		const LLViewerInventoryItem* item = item_array.at(i).get();
		if (item->getIsLinkType() && item->getLinkedUUID() == item_id)
		{
// [RLVa:KB] - Checked: 2013-02-12 (RLVa-1.4.8)
			if (rlv_handler_t::isEnabled())
			{
				RLV_ASSERT(rlvPredCanRemoveItem(item));
			}
			remove_inventory_item(item->getUUID(), cb, immediate_delete);
// [/RLVa:KB]
//			if (item->getType() == LLAssetType::AT_OBJECT)
//			{
//				// Immediate delete
//				remove_inventory_item(item->getUUID(), cb, true);
//				gInventory.addChangedMask(LLInventoryObserver::LABEL, item_id);
//			}
//			else
//			{
//				// Delayed delete
//				// Pointless to update item_id label here since link still exists and first notifyObservers
//				// call will restore (wear) suffix, mark for update after deletion
//				LLPointer<LLUpdateOnCOFLinkRemove> cb_label = new LLUpdateOnCOFLinkRemove(item_id, cb);
//				remove_inventory_item(item->getUUID(), cb_label, false);
//			}
		}
	}
}

void LLAppearanceMgr::removeCOFLinksOfType(LLWearableType::EType type, LLPointer<LLInventoryCallback> cb)
{
	LLFindWearablesOfType filter_wearables_of_type(type);
	LLInventoryModel::cat_array_t cats;
	LLInventoryModel::item_array_t items;
	LLInventoryModel::item_array_t::const_iterator it;

	gInventory.collectDescendentsIf(getCOF(), cats, items, true, filter_wearables_of_type);
	for (it = items.begin(); it != items.end(); ++it)
	{
		const LLViewerInventoryItem* item = *it;
		if (item->getIsLinkType()) // we must operate on links only
		{
// [RLVa:KB] - Checked: 2013-02-12 (RLVa-1.4.8)
			if (rlv_handler_t::isEnabled())
			{
				RLV_ASSERT(rlvPredCanRemoveItem(item));
			}
// [/RLVa:KB]
			remove_inventory_item(item->getUUID(), cb);
		}
	}
}

bool sort_by_linked_uuid(const LLViewerInventoryItem* item1, const LLViewerInventoryItem* item2)
{
	if (!item1 || !item2)
	{
		LL_WARNS() << "item1, item2 cannot be null, something is very wrong" << LL_ENDL;
		return true;
	}

	return item1->getLinkedUUID() < item2->getLinkedUUID();
}

void LLAppearanceMgr::updateIsDirty()
{
	LLUUID cof = getCOF();
	LLUUID base_outfit;

	// find base outfit link 
	const LLViewerInventoryItem* base_outfit_item = getBaseOutfitLink();
	LLViewerInventoryCategory* catp = NULL;
	if (base_outfit_item && base_outfit_item->getIsLinkType())
	{
		catp = base_outfit_item->getLinkedCategory();
	}
	if(catp && catp->getPreferredType() == LLFolderType::FT_OUTFIT)
	{
		base_outfit = catp->getUUID();
	}

	// Set dirty to "false" if no base outfit found to disable "Save"
	// and leave only "Save As" enabled in My Outfits.
	mOutfitIsDirty = false;

	if (base_outfit.notNull())
	{
		LLIsValidItemLink collector;

		LLInventoryModel::cat_array_t cof_cats;
		LLInventoryModel::item_array_t cof_items;
		gInventory.collectDescendentsIf(cof, cof_cats, cof_items,
									  LLInventoryModel::EXCLUDE_TRASH, collector);

		LLInventoryModel::cat_array_t outfit_cats;
		LLInventoryModel::item_array_t outfit_items;
		gInventory.collectDescendentsIf(base_outfit, outfit_cats, outfit_items,
									  LLInventoryModel::EXCLUDE_TRASH, collector);

		for (U32 i = 0; i < outfit_items.size(); ++i)
		{
			LLViewerInventoryItem* linked_item = outfit_items.at(i)->getLinkedItem();
			if (linked_item != NULL && linked_item->getActualType() == LLAssetType::AT_TEXTURE)
			{
				outfit_items.erase(outfit_items.begin() + i);
				break;
			}
		}

		// <FS:TS> FIRE-3018: Ignore the bridge when checking for dirty.
		for (LLInventoryModel::item_array_t::iterator i = cof_items.begin(); i != cof_items.end(); ++i)
		{
			LLViewerInventoryItem *item = *i;

			if (item->getName() == FSLSLBridge::instance().currentFullName())
			{
				cof_items.erase( i );
				break;
			}
		}
		// </FS:TS>

		if(outfit_items.size() != cof_items.size())
		{
			LL_DEBUGS("Avatar") << "item count different - base " << outfit_items.size() << " cof " << cof_items.size() << LL_ENDL;
			// Current outfit folder should have one more item than the outfit folder.
			// this one item is the link back to the outfit folder itself.
			mOutfitIsDirty = true;
			return;
		}

		//"dirty" - also means a difference in linked UUIDs and/or a difference in wearables order (links' descriptions)
		std::sort(cof_items.begin(), cof_items.end(), sort_by_linked_uuid);
		std::sort(outfit_items.begin(), outfit_items.end(), sort_by_linked_uuid);

		for (U32 i = 0; i < cof_items.size(); ++i)
		{
			LLViewerInventoryItem *item1 = cof_items.at(i);
			LLViewerInventoryItem *item2 = outfit_items.at(i);

			if (item1->getLinkedUUID() != item2->getLinkedUUID() || 
				item1->getName() != item2->getName() ||
				item1->getActualDescription() != item2->getActualDescription())
			{
				if (item1->getLinkedUUID() != item2->getLinkedUUID())
				{
					LL_DEBUGS("Avatar") << "link id different " << LL_ENDL;
				}
				else
				{
					if (item1->getName() != item2->getName())
					{
						LL_DEBUGS("Avatar") << "name different " << item1->getName() << " " << item2->getName() << LL_ENDL;
					}
					if (item1->getActualDescription() != item2->getActualDescription())
					{
						LL_DEBUGS("Avatar") << "desc different " << item1->getActualDescription()
											<< " " << item2->getActualDescription() 
											<< " names " << item1->getName() << " " << item2->getName() << LL_ENDL;
					}
				}
				mOutfitIsDirty = true;
				return;
			}
		}
	}
	llassert(!mOutfitIsDirty);
	LL_DEBUGS("Avatar") << "clean" << LL_ENDL;
}

// *HACK: Must match name in Library or agent inventory
const std::string ROOT_GESTURES_FOLDER = "Gestures";
const std::string COMMON_GESTURES_FOLDER = "Common Gestures";
const std::string MALE_GESTURES_FOLDER = "Male Gestures";
const std::string FEMALE_GESTURES_FOLDER = "Female Gestures";
const std::string SPEECH_GESTURES_FOLDER = "Speech Gestures";
const std::string OTHER_GESTURES_FOLDER = "Other Gestures";

void LLAppearanceMgr::copyLibraryGestures()
{
	LL_INFOS("Avatar") << self_av_string() << "Copying library gestures" << LL_ENDL;

	// Copy gestures
	LLUUID lib_gesture_cat_id =
		gInventory.findLibraryCategoryUUIDForType(LLFolderType::FT_GESTURE,false);
	if (lib_gesture_cat_id.isNull())
	{
		LL_WARNS() << "Unable to copy gestures, source category not found" << LL_ENDL;
	}
	LLUUID dst_id = gInventory.findCategoryUUIDForType(LLFolderType::FT_GESTURE);

	std::vector<std::string> gesture_folders_to_copy;
	gesture_folders_to_copy.push_back(MALE_GESTURES_FOLDER);
	gesture_folders_to_copy.push_back(FEMALE_GESTURES_FOLDER);
	gesture_folders_to_copy.push_back(COMMON_GESTURES_FOLDER);
	gesture_folders_to_copy.push_back(SPEECH_GESTURES_FOLDER);
	gesture_folders_to_copy.push_back(OTHER_GESTURES_FOLDER);

	for(std::vector<std::string>::iterator it = gesture_folders_to_copy.begin();
		it != gesture_folders_to_copy.end();
		++it)
	{
		std::string& folder_name = *it;

		LLPointer<LLInventoryCallback> cb(NULL);

		// After copying gestures, activate Common, Other, plus
		// Male and/or Female, depending upon the initial outfit gender.
		ESex gender = gAgentAvatarp->getSex();

		std::string activate_male_gestures;
		std::string activate_female_gestures;
		switch (gender) {
			case SEX_MALE:
				activate_male_gestures = MALE_GESTURES_FOLDER;
				break;
			case SEX_FEMALE:
				activate_female_gestures = FEMALE_GESTURES_FOLDER;
				break;
			case SEX_BOTH:
				activate_male_gestures = MALE_GESTURES_FOLDER;
				activate_female_gestures = FEMALE_GESTURES_FOLDER;
				break;
		}

		if (folder_name == activate_male_gestures ||
			folder_name == activate_female_gestures ||
			folder_name == COMMON_GESTURES_FOLDER ||
			folder_name == OTHER_GESTURES_FOLDER)
		{
			cb = new LLBoostFuncInventoryCallback(activate_gesture_cb);
		}

		LLUUID cat_id = findDescendentCategoryIDByName(lib_gesture_cat_id,folder_name);
		if (cat_id.isNull())
		{
			LL_WARNS() << self_av_string() << "failed to find gesture folder for " << folder_name << LL_ENDL;
		}
		else
		{
			LL_DEBUGS("Avatar") << self_av_string() << "initiating fetch and copy for " << folder_name << " cat_id " << cat_id << LL_ENDL;
			callAfterCategoryFetch(cat_id,
								   boost::bind(&LLAppearanceMgr::shallowCopyCategory,
											   &LLAppearanceMgr::instance(),
											   cat_id, dst_id, cb));
		}
	}
}

// Handler for anything that's deferred until avatar de-clouds.
void LLAppearanceMgr::onFirstFullyVisible()
{
	gAgentAvatarp->outputRezTiming("Avatar fully loaded");
	gAgentAvatarp->reportAvatarRezTime();
	gAgentAvatarp->debugAvatarVisible();

	// If this is the first time we've ever logged in,
	// then copy default gestures from the library.
	if (gAgent.isFirstLogin()) {
		copyLibraryGestures();
	}
}

// update "dirty" state - defined outside class to allow for calling
// after appearance mgr instance has been destroyed.
void appearance_mgr_update_dirty_state()
{
	if (LLAppearanceMgr::instanceExists())
	{
		LLAppearanceMgr& app_mgr = LLAppearanceMgr::instance();
		LLUUID image_id = app_mgr.getOutfitImage();
		if(image_id.notNull())
		{
			LLPointer<LLInventoryCallback> cb = NULL;
			link_inventory_object(app_mgr.getBaseOutfitUUID(), image_id, cb);
		}

		LLAppearanceMgr::getInstance()->updateIsDirty();
		LLAppearanceMgr::getInstance()->setOutfitLocked(false);
		gAgentWearables.notifyLoadingFinished();
	}
}

void update_base_outfit_after_ordering()
{
	LLAppearanceMgr& app_mgr = LLAppearanceMgr::instance();
	app_mgr.setOutfitImage(LLUUID());
	LLInventoryModel::cat_array_t sub_cat_array;
	LLInventoryModel::item_array_t outfit_item_array;
	gInventory.collectDescendents(app_mgr.getBaseOutfitUUID(),
								sub_cat_array,
								outfit_item_array,
								LLInventoryModel::EXCLUDE_TRASH);
	BOOST_FOREACH(LLViewerInventoryItem* outfit_item, outfit_item_array)
	{
		LLViewerInventoryItem* linked_item = outfit_item->getLinkedItem();
		if (linked_item != NULL)
		{
			if (linked_item->getActualType() == LLAssetType::AT_TEXTURE)
			{
				app_mgr.setOutfitImage(linked_item->getLinkedUUID());
				if (linked_item->getName() == LLAppearanceMgr::sExpectedTextureName)
				{
					// Images with "appropriate" name take priority
					break;
				}
			}
		}
		else if (outfit_item->getActualType() == LLAssetType::AT_TEXTURE)
		{
			app_mgr.setOutfitImage(outfit_item->getUUID());
			if (outfit_item->getName() == LLAppearanceMgr::sExpectedTextureName)
			{
				// Images with "appropriate" name take priority
				break;
			}
		}
	}

	LLPointer<LLInventoryCallback> dirty_state_updater =
		new LLBoostFuncInventoryCallback(no_op_inventory_func, appearance_mgr_update_dirty_state);

	//COF contains only links so we copy to the Base Outfit only links
	const LLUUID base_outfit_id = app_mgr.getBaseOutfitUUID();
	bool copy_folder_links = false;
	app_mgr.slamCategoryLinks(app_mgr.getCOF(), base_outfit_id, copy_folder_links, dirty_state_updater);

}

// Save COF changes - update the contents of the current base outfit
// to match the current COF. Fails if no current base outfit is set.
bool LLAppearanceMgr::updateBaseOutfit()
{
	if (isOutfitLocked())
	{
		// don't allow modify locked outfit
		llassert(!isOutfitLocked());
		return false;
	}

	setOutfitLocked(true);

	gAgentWearables.notifyLoadingStarted();

	const LLUUID base_outfit_id = getBaseOutfitUUID();
	if (base_outfit_id.isNull()) return false;
	LL_DEBUGS("Avatar") << "saving cof to base outfit " << base_outfit_id << LL_ENDL;

	LLPointer<LLInventoryCallback> cb =
		new LLBoostFuncInventoryCallback(no_op_inventory_func, update_base_outfit_after_ordering);
	// Really shouldn't be needed unless there's a race condition -
	// updateAppearanceFromCOF() already calls updateClothingOrderingInfo.
	updateClothingOrderingInfo(LLUUID::null, cb);

	return true;
}

void LLAppearanceMgr::divvyWearablesByType(const LLInventoryModel::item_array_t& items, wearables_by_type_t& items_by_type)
{
	items_by_type.resize(LLWearableType::WT_COUNT);
	if (items.empty()) return;

	for (S32 i=0; i<items.size(); i++)
	{
		LLViewerInventoryItem *item = items.at(i);
		if (!item)
		{
			LL_WARNS("Appearance") << "NULL item found" << LL_ENDL;
			continue;
		}
		// Ignore non-wearables.
		if (!item->isWearableType())
			continue;
		LLWearableType::EType type = item->getWearableType();
		if(type < 0 || type >= LLWearableType::WT_COUNT)
		{
			LL_WARNS("Appearance") << "Invalid wearable type. Inventory type does not match wearable flag bitfield." << LL_ENDL;
			continue;
		}
		items_by_type[type].push_back(item);
	}
}

std::string build_order_string(LLWearableType::EType type, U32 i)
{
		std::ostringstream order_num;
		order_num << ORDER_NUMBER_SEPARATOR << type * 100 + i;
		return order_num.str();
}

struct WearablesOrderComparator
{
	LOG_CLASS(WearablesOrderComparator);
	WearablesOrderComparator(const LLWearableType::EType type)
	{
		mControlSize = build_order_string(type, 0).size();
	};

	bool operator()(const LLInventoryItem* item1, const LLInventoryItem* item2)
	{
		const std::string& desc1 = item1->getActualDescription();
		const std::string& desc2 = item2->getActualDescription();
		
		bool item1_valid = (desc1.size() == mControlSize) && (ORDER_NUMBER_SEPARATOR == desc1[0]);
		bool item2_valid = (desc2.size() == mControlSize) && (ORDER_NUMBER_SEPARATOR == desc2[0]);

		if (item1_valid && item2_valid)
			return desc1 < desc2;

		//we need to sink down invalid items: items with empty descriptions, items with "Broken link" descriptions,
		//items with ordering information but not for the associated wearables type
		if (!item1_valid && item2_valid) 
			return false;
		else if (item1_valid && !item2_valid)
			return true;

		return item1->getName() < item2->getName();
	}

	U32 mControlSize;
};

void LLAppearanceMgr::getWearableOrderingDescUpdates(LLInventoryModel::item_array_t& wear_items,
													 desc_map_t& desc_map)
{
	wearables_by_type_t items_by_type(LLWearableType::WT_COUNT);
	divvyWearablesByType(wear_items, items_by_type);

	for (U32 type = LLWearableType::WT_SHIRT; type < LLWearableType::WT_COUNT; type++)
	{
		U32 size = items_by_type[type].size();
		if (!size) continue;
		
		//sinking down invalid items which need reordering
		std::sort(items_by_type[type].begin(), items_by_type[type].end(), WearablesOrderComparator((LLWearableType::EType) type));
		
		//requesting updates only for those links which don't have "valid" descriptions
		for (U32 i = 0; i < size; i++)
		{
			LLViewerInventoryItem* item = items_by_type[type][i];
			if (!item) continue;
			
			std::string new_order_str = build_order_string((LLWearableType::EType)type, i);
			if (new_order_str == item->getActualDescription()) continue;
			
			desc_map[item->getUUID()] = new_order_str;
		}
	}
}

bool LLAppearanceMgr::validateClothingOrderingInfo(LLUUID cat_id)
{
	// COF is processed if cat_id is not specified
	if (cat_id.isNull())
	{
		cat_id = getCOF();
	}

	LLInventoryModel::item_array_t wear_items;
	getDescendentsOfAssetType(cat_id, wear_items, LLAssetType::AT_CLOTHING);

	// Identify items for which desc needs to change.
	desc_map_t desc_map;
	getWearableOrderingDescUpdates(wear_items, desc_map);

	for (desc_map_t::const_iterator it = desc_map.begin();
		 it != desc_map.end(); ++it)
	{
		const LLUUID& item_id = it->first;
		const std::string& new_order_str = it->second;
		LLViewerInventoryItem *item = gInventory.getItem(item_id);
		LL_WARNS() << "Order validation fails: " << item->getName()
				<< " needs to update desc to: " << new_order_str
				<< " (from: " << item->getActualDescription() << ")" << LL_ENDL;
	}
	
	return desc_map.size() == 0;
}

void LLAppearanceMgr::updateClothingOrderingInfo(LLUUID cat_id,
												 LLPointer<LLInventoryCallback> cb)
{
	// COF is processed if cat_id is not specified
	if (cat_id.isNull())
	{
		cat_id = getCOF();
	}

	LLInventoryModel::item_array_t wear_items;
	getDescendentsOfAssetType(cat_id, wear_items, LLAssetType::AT_CLOTHING);

	// Identify items for which desc needs to change.
	desc_map_t desc_map;
	getWearableOrderingDescUpdates(wear_items, desc_map);

	for (desc_map_t::const_iterator it = desc_map.begin();
		 it != desc_map.end(); ++it)
	{
		LLSD updates;
		const LLUUID& item_id = it->first;
		const std::string& new_order_str = it->second;
		LLViewerInventoryItem *item = gInventory.getItem(item_id);
		LL_DEBUGS("Avatar") << item->getName() << " updating desc to: " << new_order_str
			<< " (was: " << item->getActualDescription() << ")" << LL_ENDL;
		updates["desc"] = new_order_str;
		update_inventory_item(item_id,updates,cb);
	}
		
}


LLSD LLAppearanceMgr::dumpCOF() const
{
	LLSD links = LLSD::emptyArray();
	LLMD5 md5;
	
	LLInventoryModel::cat_array_t cat_array;
	LLInventoryModel::item_array_t item_array;
	gInventory.collectDescendents(getCOF(),cat_array,item_array,LLInventoryModel::EXCLUDE_TRASH);
	for (S32 i=0; i<item_array.size(); i++)
	{
		const LLViewerInventoryItem* inv_item = item_array.at(i).get();
		LLSD item;
		LLUUID item_id(inv_item->getUUID());
		md5.update((unsigned char*)item_id.mData, 16);
		item["description"] = inv_item->getActualDescription();
		md5.update(inv_item->getActualDescription());
		item["asset_type"] = inv_item->getActualType();
		LLUUID linked_id(inv_item->getLinkedUUID());
		item["linked_id"] = linked_id;
		md5.update((unsigned char*)linked_id.mData, 16);

		if (LLAssetType::AT_LINK == inv_item->getActualType())
		{
			const LLViewerInventoryItem* linked_item = inv_item->getLinkedItem();
			if (NULL == linked_item)
			{
				LL_WARNS() << "Broken link for item '" << inv_item->getName()
						<< "' (" << inv_item->getUUID()
						<< ") during requestServerAppearanceUpdate" << LL_ENDL;
				continue;
			}
			// Some assets may be 'hidden' and show up as null in the viewer.
			//if (linked_item->getAssetUUID().isNull())
			//{
			//	LL_WARNS() << "Broken link (null asset) for item '" << inv_item->getName()
			//			<< "' (" << inv_item->getUUID()
			//			<< ") during requestServerAppearanceUpdate" << LL_ENDL;
			//	continue;
			//}
			LLUUID linked_asset_id(linked_item->getAssetUUID());
			md5.update((unsigned char*)linked_asset_id.mData, 16);
			U32 flags = linked_item->getFlags();
			md5.update(boost::lexical_cast<std::string>(flags));
		}
		else if (LLAssetType::AT_LINK_FOLDER != inv_item->getActualType())
		{
			LL_WARNS() << "Non-link item '" << inv_item->getName()
					<< "' (" << inv_item->getUUID()
					<< ") type " << (S32) inv_item->getActualType()
					<< " during requestServerAppearanceUpdate" << LL_ENDL;
			continue;
		}
		links.append(item);
	}
	LLSD result = LLSD::emptyMap();
	result["cof_contents"] = links;
	char cof_md5sum[MD5HEX_STR_SIZE];
	md5.finalize();
	md5.hex_digest(cof_md5sum);
	result["cof_md5sum"] = std::string(cof_md5sum);
	return result;
}

// static
void LLAppearanceMgr::onIdle(void *)
{
    LLAppearanceMgr* mgr = LLAppearanceMgr::getInstance();
    if (mgr->mRerequestAppearanceBake)
    {
        mgr->requestServerAppearanceUpdate();
    }
}

void LLAppearanceMgr::requestServerAppearanceUpdate()
{
    // Workaround: we shouldn't request update from server prior to uploading all attachments, but it is
    // complicated to check for pending attachment uploads, so we are just waiting for uploads to complete
    if (!mOutstandingAppearanceBakeRequest && gAssetStorage->getNumPendingUploads() == 0)
    {
        mRerequestAppearanceBake = false;
        LLCoprocedureManager::CoProcedure_t proc = boost::bind(&LLAppearanceMgr::serverAppearanceUpdateCoro, this, _1);
        LLCoprocedureManager::instance().enqueueCoprocedure("AIS", "LLAppearanceMgr::serverAppearanceUpdateCoro", proc);
    }
    else
    {
        // Shedule update
        mRerequestAppearanceBake = true;
    }
}

void LLAppearanceMgr::serverAppearanceUpdateCoro(LLCoreHttpUtil::HttpCoroutineAdapter::ptr_t &httpAdapter)
{
    BoolSetter outstanding(mOutstandingAppearanceBakeRequest);
    if (!gAgent.getRegion())
    {
        LL_WARNS("Avatar") << "Region not set, cannot request server appearance update" << LL_ENDL;
        return;
    }
    if (gAgent.getRegion()->getCentralBakeVersion() == 0)
    {
        LL_WARNS("Avatar") << "Region does not support baking" << LL_ENDL;
        return;
    }

    std::string url = gAgent.getRegion()->getCapability("UpdateAvatarAppearance");
    if (url.empty())
    {
        LL_WARNS("Agent") << "Could not retrieve region capability \"UpdateAvatarAppearance\"" << LL_ENDL;
        return;
    }

    //----------------
    if (gAgentAvatarp->isEditingAppearance())
    {
        LL_WARNS("Avatar") << "Avatar editing appearance, not sending request." << LL_ENDL;
        // don't send out appearance updates if in appearance editing mode
        return;
    }

    llcoro::suspend();
    S32 retryCount(0);
    bool bRetry;
    do
    {
        // If we have already received an update for this or higher cof version, 
        // put a warning in the log and cancel the request.
        S32 cofVersion = getCOFVersion();
        S32 lastRcv = gAgentAvatarp->mLastUpdateReceivedCOFVersion;
        S32 lastReq = gAgentAvatarp->mLastUpdateRequestCOFVersion;

        LL_INFOS("Avatar") << "Requesting COF version " << cofVersion <<
            " (Last Received:" << lastRcv << ")" <<
            " (Last Requested:" << lastReq << ")" << LL_ENDL;

        if (cofVersion == LLViewerInventoryCategory::VERSION_UNKNOWN)
        {
            LL_WARNS("AVatar") << "COF version is unknown... not requesting until COF version is known." << LL_ENDL;
            return;
        }
        else
        {
            if (cofVersion <= lastRcv)
            {
                LL_WARNS("Avatar") << "Have already received update for cof version " << lastRcv
                    << " but requesting for " << cofVersion << LL_ENDL;
                return;
            }
            if (lastReq >= cofVersion)
            {
                LL_WARNS("Avatar") << "Request already in flight for cof version " << lastReq
                    << " but requesting for " << cofVersion << LL_ENDL;
                return;
            }
        }

        // Actually send the request.
        LL_DEBUGS("Avatar") << "Will send request for cof_version " << cofVersion << LL_ENDL;

        bRetry = false;
        LLCore::HttpRequest::ptr_t httpRequest(new LLCore::HttpRequest());

        if (gSavedSettings.getBOOL("DebugForceAppearanceRequestFailure"))
        {
            cofVersion += 999;
            LL_WARNS("Avatar") << "Forcing version failure on COF Baking" << LL_ENDL;
        }

        LL_INFOS("Avatar") << "Requesting bake for COF version " << cofVersion << LL_ENDL;

        LLSD postData;
        if (gSavedSettings.getBOOL("DebugAvatarExperimentalServerAppearanceUpdate"))
        {
            postData = dumpCOF();
        }
        else
        {
            postData["cof_version"] = cofVersion;
        }

        gAgentAvatarp->mLastUpdateRequestCOFVersion = cofVersion;

        LLSD result = httpAdapter->postAndSuspend(httpRequest, url, postData);

        LLSD httpResults = result[LLCoreHttpUtil::HttpCoroutineAdapter::HTTP_RESULTS];
        LLCore::HttpStatus status = LLCoreHttpUtil::HttpCoroutineAdapter::getStatusFromLLSD(httpResults);

        if (!status || !result["success"].asBoolean())
        {
            std::string message = (result.has("error")) ? result["error"].asString() : status.toString();
            LL_WARNS("Avatar") << "Appearance Failure. server responded with \"" << message << "\"" << LL_ENDL;

            // We may have requested a bake for a stale COF (especially if the inventory 
            // is still updating.  If that is the case re send the request with the 
            // corrected COF version.  (This may also be the case if the viewer is running 
            // on multiple machines.
            if (result.has("expected"))
            {
                S32 expectedCofVersion = result["expected"].asInteger();
                LL_WARNS("Avatar") << "Server expected " << expectedCofVersion << " as COF version" << LL_ENDL;

                // Force an update texture request for ourself.  The message will return
                // through the UDP and be handled in LLVOAvatar::processAvatarAppearance
                // this should ensure that we receive a new canonical COF from the sim
                // host. Hopefully it will return before the timeout.
                LLAvatarPropertiesProcessor::getInstance()->sendAvatarTexturesRequest(gAgent.getID());

                bRetry = true;
                // Wait for a 1/2 second before trying again.  Just to keep from asking too quickly.
                if (++retryCount > BAKE_RETRY_MAX_COUNT)
                {
                    LL_WARNS("Avatar") << "Bake retry count exceeded!" << LL_ENDL;
                    break;
                }
                F32 timeout = pow(BAKE_RETRY_TIMEOUT, static_cast<float>(retryCount)) - 1.0;

                LL_WARNS("Avatar") << "Bake retry #" << retryCount << " in " << timeout << " seconds." << LL_ENDL;

                llcoro::suspendUntilTimeout(timeout); 
                bRetry = true;
                continue;
            }
            else
            {
                LL_WARNS("Avatar") << "No retry attempted." << LL_ENDL;
                break;
            }
        }

        LL_DEBUGS("Avatar") << "succeeded" << LL_ENDL;
        if (gSavedSettings.getBOOL("DebugAvatarAppearanceMessage"))
        {
            dump_sequential_xml(gAgentAvatarp->getFullname() + "_appearance_request_ok", result);
        }

    } while (bRetry);
}

// [SL:KB] - Patch: Appearance-Misc
// Bad hack but if the viewer and server COF versions get out of sync all appearance requests will start to fail from that point on and require a relog to fix
void LLAppearanceMgr::syncCofVersionAndRefresh()
{
	LLCoros::instance().launch("syncCofVersionAndRefreshCoro", 
		boost::bind(&LLAppearanceMgr::syncCofVersionAndRefreshCoro, this));
}

void LLAppearanceMgr::syncCofVersionAndRefreshCoro()
{
	// If we don't have a region, report it as an error
	if (gAgent.getRegion() == NULL)
	{
		LL_WARNS("Avatar") << "Region not set, cannot request cof_version increment" << LL_ENDL;
		return;
	}

	std::string url = gAgent.getRegion()->getCapability("IncrementCOFVersion");
	if (url.empty())
	{
		LL_WARNS("Avatar") << "No cap for IncrementCofVersion." << LL_ENDL;
		return;
	}

	LL_INFOS("Avatar") << "Requesting cof_version be incremented via capability to: " << url << LL_ENDL;

	LLCoreHttpUtil::HttpCoroutineAdapter::ptr_t httpAdapter(
		new LLCoreHttpUtil::HttpCoroutineAdapter("syncCofVersionAndRefreshCoro", LLCore::HttpRequest::DEFAULT_POLICY_ID));

	llcoro::suspend();
	S32 retryCount(0);
	bool bRetry;
	do
	{
		// Actually send the request.
		LL_DEBUGS("Avatar") << "Will send request COF sync" << LL_ENDL;

		bRetry = false;
		LLCore::HttpRequest::ptr_t httpRequest(new LLCore::HttpRequest());

		LLSD result = httpAdapter->getAndSuspend(httpRequest, url);

		LLSD httpResults = result[LLCoreHttpUtil::HttpCoroutineAdapter::HTTP_RESULTS];
		LLCore::HttpStatus status = LLCoreHttpUtil::HttpCoroutineAdapter::getStatusFromLLSD(httpResults);

		if (!status)
		{
			std::string message = (result.has("error")) ? result["error"].asString() : status.toString();
			LL_WARNS("Avatar") << "Appearance Failure. server responded with \"" << message << "\"" << LL_ENDL;

			// Wait for a 1/2 second before trying again.  Just to keep from asking too quickly.
			if (++retryCount > BAKE_RETRY_MAX_COUNT)
			{
				LL_WARNS("Avatar") << "COF increment retry count exceeded!" << LL_ENDL;
				break;
			}
			F32 timeout = pow(BAKE_RETRY_TIMEOUT, static_cast<float>(retryCount)) - 1.0f;

			LL_WARNS("Avatar") << "COF increment retry #" << retryCount << " in " << timeout << " seconds." << LL_ENDL;

			llcoro::suspendUntilTimeout(timeout); 
			bRetry = true;
		}
		else
		{
			LL_INFOS("Avatar") << "Successfully incremented agent's COF." << LL_ENDL;

			result.erase(LLCoreHttpUtil::HttpCoroutineAdapter::HTTP_RESULTS);

			if (!result.isMap())
			{
				LL_WARNS("Avatar") << "Malformed response contents" << LL_ENDL;
				bRetry = true;
				continue;
			}

			// Slam the server version onto the local version
			LLViewerInventoryCategory* pCOF = gInventory.getCategory(LLAppearanceMgr::instance().getCOF());
			if (pCOF)
			{
				S32 cofVersion = result["version"].asInteger();
				LL_INFOS("Avatar") << "Slamming server COF version: was " << pCOF->getVersion() << " now " << cofVersion << LL_ENDL;
				pCOF->setVersion(cofVersion);
				llassert(gAgentAvatarp->mLastUpdateReceivedCOFVersion < cofVersion);
				gAgentAvatarp->mLastUpdateReceivedCOFVersion = cofVersion;
			}

			// The viewer version tends to be ahead of the server version so make sure our new request doesn't appear to be stale
			gAgentAvatarp->mLastUpdateRequestCOFVersion = gAgentAvatarp->mLastUpdateReceivedCOFVersion;

		}

	} while (bRetry);

	// Try and request an update even if we fail
	LLAppearanceMgr::instance().requestServerAppearanceUpdate();
}
// [/SL:KB]

/*static*/
void LLAppearanceMgr::debugAppearanceUpdateCOF(const LLSD& content)
{
    dump_sequential_xml(gAgentAvatarp->getFullname() + "_appearance_request_error", content);

    LL_INFOS("Avatar") << "AIS COF, version received: " << content["expected"].asInteger()
        << " ================================= " << LL_ENDL;
    std::set<LLUUID> ais_items, local_items;
    const LLSD& cof_raw = content["cof_raw"];
    for (LLSD::array_const_iterator it = cof_raw.beginArray();
        it != cof_raw.endArray(); ++it)
    {
        const LLSD& item = *it;
        if (item["parent_id"].asUUID() == LLAppearanceMgr::instance().getCOF())
        {
            ais_items.insert(item["item_id"].asUUID());
            if (item["type"].asInteger() == 24) // link
            {
                LL_INFOS("Avatar") << "AIS Link: item_id: " << item["item_id"].asUUID()
                    << " linked_item_id: " << item["asset_id"].asUUID()
                    << " name: " << item["name"].asString()
                    << LL_ENDL;
            }
            else if (item["type"].asInteger() == 25) // folder link
            {
                LL_INFOS("Avatar") << "AIS Folder link: item_id: " << item["item_id"].asUUID()
                    << " linked_item_id: " << item["asset_id"].asUUID()
                    << " name: " << item["name"].asString()
                    << LL_ENDL;
            }
            else
            {
                LL_INFOS("Avatar") << "AIS Other: item_id: " << item["item_id"].asUUID()
                    << " linked_item_id: " << item["asset_id"].asUUID()
                    << " name: " << item["name"].asString()
                    << " type: " << item["type"].asInteger()
                    << LL_ENDL;
            }
        }
    }
    LL_INFOS("Avatar") << LL_ENDL;
    LL_INFOS("Avatar") << "Local COF, version requested: " << content["observed"].asInteger()
        << " ================================= " << LL_ENDL;
    LLInventoryModel::cat_array_t cat_array;
    LLInventoryModel::item_array_t item_array;
    gInventory.collectDescendents(LLAppearanceMgr::instance().getCOF(),
        cat_array, item_array, LLInventoryModel::EXCLUDE_TRASH);
    for (S32 i = 0; i < item_array.size(); i++)
    {
        const LLViewerInventoryItem* inv_item = item_array.at(i).get();
        local_items.insert(inv_item->getUUID());
        LL_INFOS("Avatar") << "LOCAL: item_id: " << inv_item->getUUID()
            << " linked_item_id: " << inv_item->getLinkedUUID()
            << " name: " << inv_item->getName()
            << " parent: " << inv_item->getParentUUID()
            << LL_ENDL;
    }
    LL_INFOS("Avatar") << " ================================= " << LL_ENDL;
    S32 local_only = 0, ais_only = 0;
    for (std::set<LLUUID>::iterator it = local_items.begin(); it != local_items.end(); ++it)
    {
        if (ais_items.find(*it) == ais_items.end())
        {
            LL_INFOS("Avatar") << "LOCAL ONLY: " << *it << LL_ENDL;
            local_only++;
        }
    }
    for (std::set<LLUUID>::iterator it = ais_items.begin(); it != ais_items.end(); ++it)
    {
        if (local_items.find(*it) == local_items.end())
        {
            LL_INFOS("Avatar") << "AIS ONLY: " << *it << LL_ENDL;
            ais_only++;
        }
    }
    if (local_only == 0 && ais_only == 0)
    {
        LL_INFOS("Avatar") << "COF contents identical, only version numbers differ (req "
            << content["observed"].asInteger()
            << " rcv " << content["expected"].asInteger()
            << ")" << LL_ENDL;
    }
}


std::string LLAppearanceMgr::getAppearanceServiceURL() const
{
	if (gSavedSettings.getString("DebugAvatarAppearanceServiceURLOverride").empty())
	{
		return mAppearanceServiceURL;
	}
	return gSavedSettings.getString("DebugAvatarAppearanceServiceURLOverride");
}

void show_created_outfit(LLUUID& folder_id, bool show_panel = true)
{
	if (!LLApp::isRunning())
	{
		LL_WARNS() << "called during shutdown, skipping" << LL_ENDL;
		return;
	}
	
	LL_DEBUGS("Avatar") << "called" << LL_ENDL;
	LLSD key;
	
	//EXT-7727. For new accounts inventory callback is created during login process
	// and may be processed after login process is finished
	if (show_panel)
	{
		LL_DEBUGS("Avatar") << "showing panel" << LL_ENDL;
		LLFloaterSidePanelContainer::showPanel("appearance", "panel_outfits_inventory", key);
		
	}
	LLOutfitsList *outfits_list =
		dynamic_cast<LLOutfitsList*>(LLFloaterSidePanelContainer::getPanel("appearance", "outfitslist_tab"));
	if (outfits_list)
	{
		outfits_list->setSelectedOutfitByUUID(folder_id);
	}
	
	LLAppearanceMgr::getInstance()->updateIsDirty();
	gAgentWearables.notifyLoadingFinished(); // New outfit is saved.
	LLAppearanceMgr::getInstance()->updatePanelOutfitName("");

	// For SSB, need to update appearance after we add a base outfit
	// link, since, the COF version has changed. There is a race
	// condition in initial outfit setup which can lead to rez
	// failures - SH-3860.
	LL_DEBUGS("Avatar") << "requesting appearance update after createBaseOutfitLink" << LL_ENDL;
	LLPointer<LLInventoryCallback> cb = new LLUpdateAppearanceOnDestroy;
	LLAppearanceMgr::getInstance()->createBaseOutfitLink(folder_id, cb);
}

void LLAppearanceMgr::onOutfitFolderCreated(const LLUUID& folder_id, bool show_panel)
{
	LLPointer<LLInventoryCallback> cb =
		new LLBoostFuncInventoryCallback(no_op_inventory_func,
										 boost::bind(&LLAppearanceMgr::onOutfitFolderCreatedAndClothingOrdered,this,folder_id,show_panel));
	updateClothingOrderingInfo(LLUUID::null, cb);
}

void LLAppearanceMgr::onOutfitFolderCreatedAndClothingOrdered(const LLUUID& folder_id, bool show_panel)
{
	LLPointer<LLInventoryCallback> cb =
		new LLBoostFuncInventoryCallback(no_op_inventory_func,
										 boost::bind(show_created_outfit,folder_id,show_panel));
	bool copy_folder_links = false;
	slamCategoryLinks(getCOF(), folder_id, copy_folder_links, cb);
}

void LLAppearanceMgr::makeNewOutfitLinks(const std::string& new_folder_name, bool show_panel)
{
	if (!isAgentAvatarValid()) return;

	LL_DEBUGS("Avatar") << "creating new outfit" << LL_ENDL;

	gAgentWearables.notifyLoadingStarted();

	// First, make a folder in the My Outfits directory.
	const LLUUID parent_id = gInventory.findCategoryUUIDForType(LLFolderType::FT_MY_OUTFITS);
    if (AISAPI::isAvailable())
	{
		// cap-based category creation was buggy until recently. use
		// existence of AIS as an indicator the fix is present. Does
		// not actually use AIS to create the category.
		inventory_func_type func = boost::bind(&LLAppearanceMgr::onOutfitFolderCreated,this,_1,show_panel);
		LLUUID folder_id = gInventory.createNewCategory(
			parent_id,
			LLFolderType::FT_OUTFIT,
			new_folder_name,
			func);
	}
	else
	{		
		LLUUID folder_id = gInventory.createNewCategory(
			parent_id,
			LLFolderType::FT_OUTFIT,
			new_folder_name);
		onOutfitFolderCreated(folder_id, show_panel);
	}
}

void LLAppearanceMgr::wearBaseOutfit()
{
	const LLUUID& base_outfit_id = getBaseOutfitUUID();
	if (base_outfit_id.isNull()) return;
	
	updateCOF(base_outfit_id);
}

//void LLAppearanceMgr::removeItemsFromAvatar(const uuid_vec_t& ids_to_remove)
// [SL:KB] - Patch: Appearance-Misc | Checked: 2015-05-05 (Catznip-3.7)
void LLAppearanceMgr::removeItemsFromAvatar(const uuid_vec_t& ids_to_remove, LLPointer<LLInventoryCallback> cb /*= NULL*/, bool immediate_delete /*= false*/)
// [/SL:KB]
{
	if (ids_to_remove.empty())
	{
		LL_WARNS() << "called with empty list, nothing to do" << LL_ENDL;
		return;
	}
// [RLVa:KB] - Checked: 2013-02-12 (RLVa-1.4.8)
//	LLPointer<LLInventoryCallback> cb = new LLUpdateAppearanceOnDestroy;
	for (uuid_vec_t::const_iterator it = ids_to_remove.begin(); it != ids_to_remove.end(); ++it)
	{
		const LLUUID& id_to_remove = *it;
		const LLUUID& linked_item_id = gInventory.getLinkedItemID(id_to_remove);

		if ( (rlv_handler_t::isEnabled()) && (!rlvPredCanRemoveItem(linked_item_id)) )
		{
			continue;
		}

		// <FS:Ansariel> LSL Bridge
		if (FSLSLBridge::instance().canUseBridge() && linked_item_id == FSLSLBridge::instance().getBridge()->getUUID())
		{
			continue;
		}
		// </FS:Ansariel>

		LLViewerInventoryItem *item = gInventory.getItem(linked_item_id);
		if (item && item->getType() == LLAssetType::AT_OBJECT)
		{
			LL_DEBUGS("Avatar") << "ATT removing attachment " << item->getName() << " id " << item->getUUID() << LL_ENDL;
		}
		if (item && item->getType() == LLAssetType::AT_BODYPART)
		{
		    continue;
		}

		if (!cb)
			cb = new LLUpdateAppearanceOnDestroy();
		removeCOFItemLinks(linked_item_id, cb, immediate_delete);
// [SL:KB] - Patch: Appearance-SyncAttach | Checked: Catznip-3.7
		LLAttachmentsMgr::instance().clearPendingAttachmentLink(linked_item_id);
// [/SL:KB]
		addDoomedTempAttachment(linked_item_id);
	}
// [/RLVa:KB]
////	LLPointer<LLInventoryCallback> cb = new LLUpdateAppearanceOnDestroy;
//// [SL:KB] - Patch: Appearance-Misc | Checked: 2015-05-05 (Catznip-3.7)
//	if (!cb)
//	{
//		cb = new LLUpdateAppearanceOnDestroy;
//	}
//// [/SL:KB]
//	for (uuid_vec_t::const_iterator it = ids_to_remove.begin(); it != ids_to_remove.end(); ++it)
//	{
//		const LLUUID& id_to_remove = *it;
//		const LLUUID& linked_item_id = gInventory.getLinkedItemID(id_to_remove);
//// [SL:KB] - Patch: Appearance-Misc | Checked: 2015-05-05 (Catznip-3.7)
//		removeCOFItemLinks(linked_item_id, cb, immediate_delete);
//// [/SL:KB]
////		removeCOFItemLinks(linked_item_id, cb);
//		addDoomedTempAttachment(linked_item_id);
//	}
}

//void LLAppearanceMgr::removeItemFromAvatar(const LLUUID& id_to_remove)
// [SL:KB] - Patch: Appearance-Misc | Checked: 2015-05-05 (Catznip-3.7)
void LLAppearanceMgr::removeItemFromAvatar(const LLUUID& id_to_remove, LLPointer<LLInventoryCallback> cb /*= NULL*/, bool immediate_delete /*= false*/)
// [/SL:KB]
{
	uuid_vec_t ids_to_remove;
	ids_to_remove.push_back(id_to_remove);
// [SL:KB] - Patch: Appearance-Misc | Checked: 2015-05-05 (Catznip-3.7)
	removeItemsFromAvatar(ids_to_remove, cb, immediate_delete);
// [/SL:KB]
//	removeItemsFromAvatar(ids_to_remove);
}


// Adds the given item ID to mDoomedTempAttachmentIDs iff it's a temp attachment
void LLAppearanceMgr::addDoomedTempAttachment(const LLUUID& id_to_remove)
{
	LLViewerObject * attachmentp = gAgentAvatarp->findAttachmentByID(id_to_remove);
	if (attachmentp &&
		attachmentp->isTempAttachment())
	{	// If this is a temp attachment and we want to remove it, record the ID 
		// so it will be deleted when attachments are synced up with COF
		mDoomedTempAttachmentIDs.insert(id_to_remove);
		//LL_INFOS() << "Will remove temp attachment id " << id_to_remove << LL_ENDL;
	}
}

// Find AND REMOVES the given UUID from mDoomedTempAttachmentIDs
bool LLAppearanceMgr::shouldRemoveTempAttachment(const LLUUID& item_id)
{
	doomed_temp_attachments_t::iterator iter = mDoomedTempAttachmentIDs.find(item_id);
	if (iter != mDoomedTempAttachmentIDs.end())
	{
		mDoomedTempAttachmentIDs.erase(iter);
		return true;
	}
	return false;
}


bool LLAppearanceMgr::moveWearable(LLViewerInventoryItem* item, bool closer_to_body)
{
	if (!item || !item->isWearableType()) return false;
	if (item->getType() != LLAssetType::AT_CLOTHING) return false;
	if (!gInventory.isObjectDescendentOf(item->getUUID(), getCOF())) return false;

	LLInventoryModel::cat_array_t cats;
	LLInventoryModel::item_array_t items;
	LLFindWearablesOfType filter_wearables_of_type(item->getWearableType());
	gInventory.collectDescendentsIf(getCOF(), cats, items, true, filter_wearables_of_type);
	if (items.empty()) return false;

	// We assume that the items have valid descriptions.
	std::sort(items.begin(), items.end(), WearablesOrderComparator(item->getWearableType()));

	if (closer_to_body && items.front() == item) return false;
	if (!closer_to_body && items.back() == item) return false;
	
	LLInventoryModel::item_array_t::iterator it = std::find(items.begin(), items.end(), item);
	if (items.end() == it) return false;


	//swapping descriptions
	closer_to_body ? --it : ++it;
	LLViewerInventoryItem* swap_item = *it;
	if (!swap_item) return false;
	std::string tmp = swap_item->getActualDescription();
	swap_item->setDescription(item->getActualDescription());
	item->setDescription(tmp);

	// LL_DEBUGS("Inventory") << "swap, item "
	// 					   << ll_pretty_print_sd(item->asLLSD())
	// 					   << " swap_item "
	// 					   << ll_pretty_print_sd(swap_item->asLLSD()) << LL_ENDL;

	// FIXME switch to use AISv3 where supported.
	//items need to be updated on a dataserver
	item->setComplete(TRUE);
	item->updateServer(FALSE);
	gInventory.updateItem(item);

	swap_item->setComplete(TRUE);
	swap_item->updateServer(FALSE);
	gInventory.updateItem(swap_item);

	//to cause appearance of the agent to be updated
	bool result = false;
	if ((result = gAgentWearables.moveWearable(item, closer_to_body)))
	{
		// <FS:Ansariel> [Legacy Bake]
		//gAgentAvatarp->wearableUpdated(item->getWearableType());
		gAgentAvatarp->wearableUpdated(item->getWearableType(), FALSE);
	}

	setOutfitDirty(true);

	//*TODO do we need to notify observers here in such a way?
	gInventory.notifyObservers();

	return result;
}

//static
void LLAppearanceMgr::sortItemsByActualDescription(LLInventoryModel::item_array_t& items)
{
	if (items.size() < 2) return;

	std::sort(items.begin(), items.end(), sort_by_actual_description);
}

//#define DUMP_CAT_VERBOSE

void LLAppearanceMgr::dumpCat(const LLUUID& cat_id, const std::string& msg)
{
	LLInventoryModel::cat_array_t cats;
	LLInventoryModel::item_array_t items;
	gInventory.collectDescendents(cat_id, cats, items, LLInventoryModel::EXCLUDE_TRASH);

#ifdef DUMP_CAT_VERBOSE
	LL_INFOS() << LL_ENDL;
	LL_INFOS() << str << LL_ENDL;
	S32 hitcount = 0;
	for(S32 i=0; i<items.size(); i++)
	{
		LLViewerInventoryItem *item = items.get(i);
		if (item)
			hitcount++;
		LL_INFOS() << i <<" "<< item->getName() <<LL_ENDL;
	}
#endif
	LL_INFOS() << msg << " count " << items.size() << LL_ENDL;
}

void LLAppearanceMgr::dumpItemArray(const LLInventoryModel::item_array_t& items,
									const std::string& msg)
{
	for (S32 i=0; i<items.size(); i++)
	{
		LLViewerInventoryItem *item = items.at(i);
		LLViewerInventoryItem *linked_item = item ? item->getLinkedItem() : NULL;
		LLUUID asset_id;
		if (linked_item)
		{
			asset_id = linked_item->getAssetUUID();
		}
		LL_DEBUGS("Avatar") << self_av_string() << msg << " " << i <<" " << (item ? item->getName() : "(nullitem)") << " " << asset_id.asString() << LL_ENDL;
	}
}

bool LLAppearanceMgr::mActive = true;

LLAppearanceMgr::LLAppearanceMgr():
	mAttachmentInvLinkEnabled(false),
	mOutfitIsDirty(false),
	mOutfitLocked(false),
	mInFlightTimer(),
	mIsInUpdateAppearanceFromCOF(false),
    mOutstandingAppearanceBakeRequest(false),
    mRerequestAppearanceBake(false)
{
	LLOutfitObserver& outfit_observer = LLOutfitObserver::instance();
	// unlock outfit on save operation completed
	outfit_observer.addCOFSavedCallback(boost::bind(
			&LLAppearanceMgr::setOutfitLocked, this, false));

	mUnlockOutfitTimer.reset(new LLOutfitUnLockTimer(gSavedSettings.getS32(
			"OutfitOperationsTimeout")));

	gIdleCallbacks.addFunction(&LLAttachmentsMgr::onIdle, NULL);
	gIdleCallbacks.addFunction(&LLAppearanceMgr::onIdle, NULL); //sheduling appearance update requests
}

LLAppearanceMgr::~LLAppearanceMgr()
{
	mActive = false;
}

void LLAppearanceMgr::setAttachmentInvLinkEnable(bool val)
{
	LL_DEBUGS("Avatar") << "setAttachmentInvLinkEnable => " << (int) val << LL_ENDL;
	mAttachmentInvLinkEnabled = val;
}
boost::signals2::connection LLAppearanceMgr::setAttachmentsChangedCallback(attachments_changed_callback_t cb)
{
	return mAttachmentsChangeSignal.connect(cb);
}

void dumpAttachmentSet(const std::set<LLUUID>& atts, const std::string& msg)
{
       LL_INFOS() << msg << LL_ENDL;
       for (std::set<LLUUID>::const_iterator it = atts.begin();
               it != atts.end();
               ++it)
       {
               LLUUID item_id = *it;
               LLViewerInventoryItem *item = gInventory.getItem(item_id);
               if (item)
                       LL_INFOS() << "atts " << item->getName() << LL_ENDL;
               else
                       LL_INFOS() << "atts " << "UNKNOWN[" << item_id.asString() << "]" << LL_ENDL;
       }
       LL_INFOS() << LL_ENDL;
}

void LLAppearanceMgr::registerAttachment(const LLUUID& item_id)
{
	LLViewerInventoryItem *item = gInventory.getItem(item_id);
	LL_DEBUGS("Avatar") << "ATT registering attachment "
						<< (item ? item->getName() : "UNKNOWN") << " " << item_id << LL_ENDL;
	gInventory.addChangedMask(LLInventoryObserver::LABEL, item_id);

	LLAttachmentsMgr::instance().onAttachmentArrived(item_id);

	mAttachmentsChangeSignal();
}

void LLAppearanceMgr::unregisterAttachment(const LLUUID& item_id)
{
	LLViewerInventoryItem *item = gInventory.getItem(item_id);
	LL_DEBUGS("Avatar") << "ATT unregistering attachment "
						<< (item ? item->getName() : "UNKNOWN") << " " << item_id << LL_ENDL;
	gInventory.addChangedMask(LLInventoryObserver::LABEL, item_id);

    LLAttachmentsMgr::instance().onDetachCompleted(item_id);
	if (mAttachmentInvLinkEnabled && isLinkedInCOF(item_id))
	{
		LL_DEBUGS("Avatar") << "ATT removing COF link for attachment "
							<< (item ? item->getName() : "UNKNOWN") << " " << item_id << LL_ENDL;
		LLAppearanceMgr::removeCOFItemLinks(item_id);
	}
	else
	{
		//LL_INFOS() << "no link changes, inv link not enabled" << LL_ENDL;
	}

	mAttachmentsChangeSignal();
}

BOOL LLAppearanceMgr::getIsInCOF(const LLUUID& obj_id) const
{
	const LLUUID& cof = getCOF();
	if (obj_id == cof)
		return TRUE;
	const LLInventoryObject* obj = gInventory.getObject(obj_id);
	if (obj && obj->getParentUUID() == cof)
		return TRUE;
	return FALSE;
}

BOOL LLAppearanceMgr::getIsProtectedCOFItem(const LLUUID& obj_id) const
{
	if (!getIsInCOF(obj_id)) return FALSE;

	// If a non-link somehow ended up in COF, allow deletion.
	const LLInventoryObject *obj = gInventory.getObject(obj_id);
	if (obj && !obj->getIsLinkType())
	{
		return FALSE;
	}

	// For now, don't allow direct deletion from the COF.  Instead, force users
	// to choose "Detach" or "Take Off".
	return TRUE;
}

class CallAfterCategoryFetchStage2: public LLInventoryFetchItemsObserver
{
public:
	CallAfterCategoryFetchStage2(const uuid_vec_t& ids,
								 nullary_func_t callable) :
		LLInventoryFetchItemsObserver(ids),
		mCallable(callable)
	{
	}
	~CallAfterCategoryFetchStage2()
	{
	}
	virtual void done()
	{
		LL_INFOS() << this << " done with incomplete " << mIncomplete.size()
				<< " complete " << mComplete.size() <<  " calling callable" << LL_ENDL;

		gInventory.removeObserver(this);
		doOnIdleOneTime(mCallable);
		delete this;
	}
protected:
	nullary_func_t mCallable;
};

class CallAfterCategoryFetchStage1: public LLInventoryFetchDescendentsObserver
{
public:
	CallAfterCategoryFetchStage1(const LLUUID& cat_id, nullary_func_t callable) :
		LLInventoryFetchDescendentsObserver(cat_id),
		mCallable(callable)
	{
	}
	~CallAfterCategoryFetchStage1()
	{
	}
	virtual void done()
	{
		// What we do here is get the complete information on the
		// items in the requested category, and set up an observer
		// that will wait for that to happen.
		LLInventoryModel::cat_array_t cat_array;
		LLInventoryModel::item_array_t item_array;
		gInventory.collectDescendents(mComplete.front(),
									  cat_array,
									  item_array,
									  LLInventoryModel::EXCLUDE_TRASH);
		S32 count = item_array.size();
		if(!count)
		{
			LL_WARNS() << "Nothing fetched in category " << mComplete.front()
					<< LL_ENDL;
			gInventory.removeObserver(this);
			doOnIdleOneTime(mCallable);

			delete this;
			return;
		}

		LL_INFOS() << "stage1 got " << item_array.size() << " items, passing to stage2 " << LL_ENDL;
		uuid_vec_t ids;
		for(S32 i = 0; i < count; ++i)
		{
			ids.push_back(item_array.at(i)->getUUID());
		}
		
		gInventory.removeObserver(this);
		
		// do the fetch
		CallAfterCategoryFetchStage2 *stage2 = new CallAfterCategoryFetchStage2(ids, mCallable);
		stage2->startFetch();
		if(stage2->isFinished())
		{
			// everything is already here - call done.
			stage2->done();
		}
		else
		{
			// it's all on it's way - add an observer, and the inventory
			// will call done for us when everything is here.
			gInventory.addObserver(stage2);
		}
		delete this;
	}
protected:
	nullary_func_t mCallable;
};

void callAfterCategoryFetch(const LLUUID& cat_id, nullary_func_t cb)
{
	CallAfterCategoryFetchStage1 *stage1 = new CallAfterCategoryFetchStage1(cat_id, cb);
	stage1->startFetch();
	if (stage1->isFinished())
	{
		stage1->done();
	}
	else
	{
		gInventory.addObserver(stage1);
	}
}

void add_wearable_type_counts(const uuid_vec_t& ids,
                              S32& clothing_count,
                              S32& bodypart_count,
                              S32& object_count,
                              S32& other_count)
{
    for (uuid_vec_t::const_iterator it = ids.begin(); it != ids.end(); ++it)
    {
        const LLUUID& item_id_to_wear = *it;
        LLViewerInventoryItem* item_to_wear = gInventory.getItem(item_id_to_wear);
        if (item_to_wear)
        {
            if (item_to_wear->getType() == LLAssetType::AT_CLOTHING)
            {
                clothing_count++;
            }
            else if (item_to_wear->getType() == LLAssetType::AT_BODYPART)
            {
                bodypart_count++;
            }
            else if (item_to_wear->getType() == LLAssetType::AT_OBJECT)
            {
                object_count++;
            }
            else
            {
                other_count++;
            }
        }
        else
        {
            other_count++;
        }
    }
}

void wear_multiple(const uuid_vec_t& ids, bool replace)
{
    S32 clothing_count = 0;
    S32 bodypart_count = 0;
    S32 object_count = 0;
    S32 other_count = 0;
    add_wearable_type_counts(ids, clothing_count, bodypart_count, object_count, other_count);

    LLPointer<LLInventoryCallback> cb = NULL;
    if (clothing_count > 0 || bodypart_count > 0)
    {
        cb = new LLUpdateAppearanceOnDestroy;
    }
	LLAppearanceMgr::instance().wearItemsOnAvatar(ids, true, replace, cb);
}

// SLapp for easy-wearing of a stock (library) avatar
//
class LLWearFolderHandler : public LLCommandHandler
{
public:
	// not allowed from outside the app
	LLWearFolderHandler() : LLCommandHandler("wear_folder", UNTRUSTED_BLOCK) { }

	bool handle(const LLSD& tokens, const LLSD& query_map,
				LLMediaCtrl* web)
	{
		LLSD::UUID folder_uuid;

		if (folder_uuid.isNull() && query_map.has("folder_name"))
		{
			std::string outfit_folder_name = query_map["folder_name"];
			folder_uuid = findDescendentCategoryIDByName(
				gInventory.getLibraryRootFolderID(),
				outfit_folder_name);	
		}
		if (folder_uuid.isNull() && query_map.has("folder_id"))
		{
			folder_uuid = query_map["folder_id"].asUUID();
		}
		
		if (folder_uuid.notNull())
		{
			LLPointer<LLInventoryCategory> category = new LLInventoryCategory(folder_uuid,
																			  LLUUID::null,
																			  LLFolderType::FT_CLOTHING,
																			  "Quick Appearance");
			if ( gInventory.getCategory( folder_uuid ) != NULL )
			{
				LLAppearanceMgr::getInstance()->wearInventoryCategory(category, true, false);
				
				// *TODOw: This may not be necessary if initial outfit is chosen already -- josh
				gAgent.setOutfitChosen(TRUE);
			}
		}

		// release avatar picker keyboard focus
		gFocusMgr.setKeyboardFocus( NULL );

		return true;
	}
};

LLWearFolderHandler gWearFolderHandler;<|MERGE_RESOLUTION|>--- conflicted
+++ resolved
@@ -886,7 +886,6 @@
 						   << mResolved << " wearable items " << LL_ENDL;
 		LLAppearanceMgr::instance().updateAgentWearables(this);
 		
-<<<<<<< HEAD
 //		// Restore attachment pos overrides for the attachments that
 //		// are remaining in the outfit.
 //		for (LLAgentWearables::llvo_vec_t::iterator it = objects_to_retain.begin();
@@ -898,26 +897,11 @@
 //            {
 //                gAgentAvatarp->addAttachmentOverridesForObject(objectp);
 //            }
+//		}
+//		
+//		// Add new attachments to match those requested.
 //		LL_DEBUGS("Avatar") << self_av_string() << "Adding " << items_to_add.size() << " attachments" << LL_ENDL;
 //		LLAgentWearables::userAttachMultipleAttachments(items_to_add);
-=======
-		// Restore attachment pos overrides for the attachments that
-		// are remaining in the outfit.
-		for (LLAgentWearables::llvo_vec_t::iterator it = objects_to_retain.begin();
-			 it != objects_to_retain.end();
-			 ++it)
-		{
-			LLViewerObject *objectp = *it;
-            if (!objectp->isAnimatedObject())
-            {
-                gAgentAvatarp->addAttachmentOverridesForObject(objectp);
-            }
-		}
-		
-		// Add new attachments to match those requested.
-		LL_DEBUGS("Avatar") << self_av_string() << "Adding " << items_to_add.size() << " attachments" << LL_ENDL;
-		LLAgentWearables::userAttachMultipleAttachments(items_to_add);
->>>>>>> f8b9af02
 	}
 
 	if (isFetchCompleted() && isMissingCompleted())
