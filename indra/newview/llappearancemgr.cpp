--- conflicted
+++ resolved
@@ -60,17 +60,8 @@
 
 std::string self_av_string()
 {
-<<<<<<< HEAD
-	// <FS:ND> On logout gAgentAvatarp can already be invalid
-	if ( !isAgentAvatarValid() )
-		return "";
-	// </FS:ND>
-
-	return gAgentAvatarp->avString();
-=======
 	// On logout gAgentAvatarp can already be invalid
 	return isAgentAvatarValid() ? gAgentAvatarp->avString() : "";
->>>>>>> 2206653f
 }
 
 // RAII thingy to guarantee that a variable gets reset when the Setter
