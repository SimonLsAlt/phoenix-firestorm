--- conflicted
+++ resolved
@@ -66,7 +66,6 @@
 
 #include "llavatarpropertiesprocessor.h"
 
-<<<<<<< HEAD
 // [RLVa:KB] - Checked: 2011-05-22 (RLVa-1.3.1)
 #include "rlvactions.h"
 #include "rlvhandler.h"
@@ -76,13 +75,6 @@
 
 #include "fslslbridge.h"
 
-#if LL_MSVC
-// disable boost::lexical_cast warning
-#pragma warning (disable:4702)
-#endif
-
-=======
->>>>>>> a52ba692
 namespace
 {
     const S32   BAKE_RETRY_MAX_COUNT = 5;
