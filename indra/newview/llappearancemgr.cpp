--- conflicted
+++ resolved
@@ -874,22 +874,12 @@
 	{
 		// runway skip here?
 		llwarns << self_av_string() << "skipping because LLWearableHolding pattern is invalid (superceded by later outfit request)" << llendl;
-	}
-<<<<<<< HEAD
-=======
-	void fire(const LLUUID& item_id)
-	{
-		if (!mHolder->isMostRecent())
-		{
-			// runway skip here?
-			llwarns << self_av_string() << "skipping because LLWearableHolding pattern is invalid (superceded by later outfit request)" << llendl;
 
 // [SL:KB] - Patch: Appearance-COFCorruption | Checked: 2010-04-14 (Catznip-3.0.0a) | Added: Catznip-2.0.0a
 			// If we were signalled to stop then we shouldn't do anything else except poll for when it's safe to delete ourselves
 			return;
 // [/SL:KB]
-		}
->>>>>>> 578da42b
+	}
 
 	LL_DEBUGS("Avatar") << self_av_string() << "Recovered item for type " << type << LL_ENDL;
 	LLViewerInventoryItem *itemp = gInventory.getItem(item_id);
@@ -3193,37 +3183,7 @@
 {
 	if (ids_to_remove.empty())
 	{
-<<<<<<< HEAD
 		llwarns << "called with empty list, nothing to do" << llendl;
-=======
-		case LLAssetType::AT_CLOTHING:
-//			if (get_is_item_worn(id_to_remove))
-//			{
-//				//*TODO move here the exact removing code from LLWearableBridge::removeItemFromAvatar in the future
-//				LLWearableBridge::removeItemFromAvatar(item_to_remove);
-//			}
-// [SL:KB] - Patch: Appearance-RemoveWearableFromAvatar | Checked: 2010-08-13 (Catznip-3.0.0a) | Added: Catznip-2.1.1d
-			{
-				const LLWearable* pWearable = gAgentWearables.getWearableFromItemID(item_to_remove->getLinkedUUID());
-				if ( (pWearable) && (LLAssetType::AT_BODYPART != pWearable->getAssetType()) )
-				{
-					U32 idxWearable = gAgentWearables.getWearableIndex(pWearable);
-					if (idxWearable < LLAgentWearables::MAX_CLOTHING_PER_TYPE)
-					{
-						gAgentWearables.removeWearable(pWearable->getType(), false, idxWearable);
-
-						LLAppearanceMgr::instance().removeCOFItemLinks(item_to_remove->getLinkedUUID(), false);
-						gInventory.notifyObservers();
-					}
-				}
-			}
-// [/SL:KB]
-			break;
-		case LLAssetType::AT_OBJECT:
-			LLVOAvatarSelf::detachAttachmentIntoInventory(item_to_remove->getLinkedUUID());
-		default:
-			break;
->>>>>>> 578da42b
 	}
 	for (uuid_vec_t::const_iterator it = ids_to_remove.begin(); it != ids_to_remove.end(); ++it)
 	{
@@ -3472,7 +3432,7 @@
 
 	// It may have been detached already in which case we should remove the COF link
 	if ( (isAgentAvatarValid()) && (!gAgentAvatarp->isWearingAttachment(idItemBase)) )
-		removeCOFItemLinks(idItemBase, false);
+		removeCOFItemLinks(idItemBase);
 }
 // [/SL:KB]
 
