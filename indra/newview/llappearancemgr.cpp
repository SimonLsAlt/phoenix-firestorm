/** 
 * @file llappearancemgr.cpp
 * @brief Manager for initiating appearance changes on the viewer
 *
 * $LicenseInfo:firstyear=2004&license=viewerlgpl$
 * Second Life Viewer Source Code
 * Copyright (C) 2010, Linden Research, Inc.
 * 
 * This library is free software; you can redistribute it and/or
 * modify it under the terms of the GNU Lesser General Public
 * License as published by the Free Software Foundation;
 * version 2.1 of the License only.
 * 
 * This library is distributed in the hope that it will be useful,
 * but WITHOUT ANY WARRANTY; without even the implied warranty of
 * MERCHANTABILITY or FITNESS FOR A PARTICULAR PURPOSE.  See the GNU
 * Lesser General Public License for more details.
 * 
 * You should have received a copy of the GNU Lesser General Public
 * License along with this library; if not, write to the Free Software
 * Foundation, Inc., 51 Franklin Street, Fifth Floor, Boston, MA  02110-1301  USA
 * 
 * Linden Research, Inc., 945 Battery Street, San Francisco, CA  94111  USA
 * $/LicenseInfo$
 */

#include "llviewerprecompiledheaders.h"

#include <boost/lexical_cast.hpp>
#include "llaccordionctrltab.h"
#include "llagent.h"
#include "llagentcamera.h"
#include "llagentwearables.h"
#include "llappearancemgr.h"
#include "llattachmentsmgr.h"
#include "llcommandhandler.h"
#include "lleventtimer.h"
#include "llfloatersidepanelcontainer.h"
#include "llgesturemgr.h"
#include "llinventorybridge.h"
#include "llinventoryfunctions.h"
#include "llinventoryobserver.h"
#include "llnotificationsutil.h"
#include "lloutfitobserver.h"
#include "lloutfitslist.h"
#include "llselectmgr.h"
#include "llsidepanelappearance.h"
#include "llviewerobjectlist.h"
#include "llvoavatar.h"
#include "llvoavatarself.h"
#include "llviewerregion.h"
#include "llwearablelist.h"
#include "llsdutil.h"
#include "llsdserialize.h"
#include "llhttpretrypolicy.h"
#include "llaisapi.h"

#if LL_MSVC
// disable boost::lexical_cast warning
#pragma warning (disable:4702)
#endif

std::string self_av_string()
{
	// On logout gAgentAvatarp can already be invalid
	return isAgentAvatarValid() ? gAgentAvatarp->avString() : "";
}

// RAII thingy to guarantee that a variable gets reset when the Setter
// goes out of scope.  More general utility would be handy - TODO:
// check boost.
class BoolSetter
{
public:
	BoolSetter(bool& var):
		mVar(var)
	{
		mVar = true;
	}
	~BoolSetter()
	{
		mVar = false; 
	}
private:
	bool& mVar;
};

char ORDER_NUMBER_SEPARATOR('@');

class LLOutfitUnLockTimer: public LLEventTimer
{
public:
	LLOutfitUnLockTimer(F32 period) : LLEventTimer(period)
	{
		// restart timer on BOF changed event
		LLOutfitObserver::instance().addBOFChangedCallback(boost::bind(
				&LLOutfitUnLockTimer::reset, this));
		stop();
	}

	/*virtual*/
	BOOL tick()
	{
		if(mEventTimer.hasExpired())
		{
			LLAppearanceMgr::instance().setOutfitLocked(false);
		}
		return FALSE;
	}
	void stop() { mEventTimer.stop(); }
	void start() { mEventTimer.start(); }
	void reset() { mEventTimer.reset(); }
	BOOL getStarted() { return mEventTimer.getStarted(); }

	LLTimer&  getEventTimer() { return mEventTimer;}
};

// support for secondlife:///app/appearance SLapps
class LLAppearanceHandler : public LLCommandHandler
{
public:
	// requests will be throttled from a non-trusted browser
	LLAppearanceHandler() : LLCommandHandler("appearance", UNTRUSTED_THROTTLE) {}

	bool handle(const LLSD& params, const LLSD& query_map, LLMediaCtrl* web)
	{
		// support secondlife:///app/appearance/show, but for now we just
		// make all secondlife:///app/appearance SLapps behave this way
		if (!LLUI::sSettingGroups["config"]->getBOOL("EnableAppearance"))
		{
			LLNotificationsUtil::add("NoAppearance", LLSD(), LLSD(), std::string("SwitchToStandardSkinAndQuit"));
			return true;
		}

		LLFloaterSidePanelContainer::showPanel("appearance", LLSD());
		return true;
	}
};

LLAppearanceHandler gAppearanceHandler;


LLUUID findDescendentCategoryIDByName(const LLUUID& parent_id, const std::string& name)
{
	LLInventoryModel::cat_array_t cat_array;
	LLInventoryModel::item_array_t item_array;
	LLNameCategoryCollector has_name(name);
	gInventory.collectDescendentsIf(parent_id,
									cat_array,
									item_array,
									LLInventoryModel::EXCLUDE_TRASH,
									has_name);
	if (0 == cat_array.size())
		return LLUUID();
	else
	{
		LLViewerInventoryCategory *cat = cat_array.at(0);
		if (cat)
			return cat->getUUID();
		else
		{
			LL_WARNS() << "null cat" << LL_ENDL;
			return LLUUID();
		}
	}
}

// We want this to be much lower (e.g. 15.0 is usually fine), bumping
// up for now until we can diagnose some cases of very slow response
// to requests.
const F32 DEFAULT_RETRY_AFTER_INTERVAL = 300.0;

// Given the current back-end problems, retrying is causing too many
// duplicate items. Bump this back to 2 once they are resolved (or can
// leave at 0 if the operations become actually reliable).
const S32 DEFAULT_MAX_RETRIES = 0;

class LLCallAfterInventoryBatchMgr: public LLEventTimer 
{
public:
	LLCallAfterInventoryBatchMgr(const LLUUID& dst_cat_id,
								 const std::string& phase_name,
								 nullary_func_t on_completion_func,
								 nullary_func_t on_failure_func = no_op,
								 F32 retry_after = DEFAULT_RETRY_AFTER_INTERVAL,
								 S32 max_retries = DEFAULT_MAX_RETRIES
		):
		mDstCatID(dst_cat_id),
		mTrackingPhase(phase_name),
		mOnCompletionFunc(on_completion_func),
		mOnFailureFunc(on_failure_func),
		mRetryAfter(retry_after),
		mMaxRetries(max_retries),
		mPendingRequests(0),
		mFailCount(0),
		mCompletionOrFailureCalled(false),
		mRetryCount(0),
		LLEventTimer(5.0)
	{
		if (!mTrackingPhase.empty())
		{
			selfStartPhase(mTrackingPhase);
		}
	}

	void addItems(LLInventoryModel::item_array_t& src_items)
	{
		for (LLInventoryModel::item_array_t::const_iterator it = src_items.begin();
			 it != src_items.end();
			 ++it)
		{
			LLViewerInventoryItem* item = *it;
			llassert(item);
			addItem(item->getUUID());
		}
	}

	// Request or re-request operation for specified item.
	void addItem(const LLUUID& item_id)
	{
		LL_DEBUGS("Avatar") << "item_id " << item_id << LL_ENDL;
		if (!requestOperation(item_id))
		{
			LL_DEBUGS("Avatar") << "item_id " << item_id << " requestOperation false, skipping" << LL_ENDL;
			return;
		}

		mPendingRequests++;
		// On a re-request, this will reset the timer.
		mWaitTimes[item_id] = LLTimer();
		if (mRetryCounts.find(item_id) == mRetryCounts.end())
		{
			mRetryCounts[item_id] = 0;
		}
		else
		{
			mRetryCounts[item_id]++;
		}
	}

	virtual bool requestOperation(const LLUUID& item_id) = 0;

	void onOp(const LLUUID& src_id, const LLUUID& dst_id, LLTimer timestamp)
	{
		if (ll_frand() < gSavedSettings.getF32("InventoryDebugSimulateLateOpRate"))
		{
			LL_WARNS() << "Simulating late operation by punting handling to later" << LL_ENDL;
			doAfterInterval(boost::bind(&LLCallAfterInventoryBatchMgr::onOp,this,src_id,dst_id,timestamp),
							mRetryAfter);
			return;
		}
		mPendingRequests--;
		F32 elapsed = timestamp.getElapsedTimeF32();
		LL_DEBUGS("Avatar") << "op done, src_id " << src_id << " dst_id " << dst_id << " after " << elapsed << " seconds" << LL_ENDL;
		if (mWaitTimes.find(src_id) == mWaitTimes.end())
		{
			// No longer waiting for this item - either serviced
			// already or gave up after too many retries.
			LL_WARNS() << "duplicate or late operation, src_id " << src_id << "dst_id " << dst_id
					<< " elapsed " << elapsed << " after end " << (S32) mCompletionOrFailureCalled << LL_ENDL;
		}
		mTimeStats.push(elapsed);
		mWaitTimes.erase(src_id);
		if (mWaitTimes.empty() && !mCompletionOrFailureCalled)
		{
			onCompletionOrFailure();
		}
	}

	void onCompletionOrFailure()
	{
		assert (!mCompletionOrFailureCalled);
		mCompletionOrFailureCalled = true;
		
		// Will never call onCompletion() if any item has been flagged as
		// a failure - otherwise could wind up with corrupted
		// outfit, involuntary nudity, etc.
		reportStats();
		if (!mTrackingPhase.empty())
		{
			selfStopPhase(mTrackingPhase);
		}
		if (!mFailCount)
		{
			onCompletion();
		}
		else
		{
			onFailure();
		}
	}

	void onFailure()
	{
		LL_INFOS() << "failed" << LL_ENDL;
		mOnFailureFunc();
	}

	void onCompletion()
	{
		LL_INFOS() << "done" << LL_ENDL;
		mOnCompletionFunc();
	}
	
	// virtual
	// Will be deleted after returning true - only safe to do this if all callbacks have fired.
	BOOL tick()
	{
		// mPendingRequests will be zero if all requests have been
		// responded to.  mWaitTimes.empty() will be true if we have
		// received at least one reply for each UUID.  If requests
		// have been dropped and retried, these will not necessarily
		// be the same.  Only safe to return true if all requests have
		// been serviced, since it will result in this object being
		// deleted.
		bool all_done = (mPendingRequests==0);

		if (!mWaitTimes.empty())
		{
			LL_WARNS() << "still waiting on " << mWaitTimes.size() << " items" << LL_ENDL;
			for (std::map<LLUUID,LLTimer>::iterator it = mWaitTimes.begin();
				 it != mWaitTimes.end();)
			{
				// Use a copy of iterator because it may be erased/invalidated.
				std::map<LLUUID,LLTimer>::iterator curr_it = it;
				++it;
				
				F32 time_waited = curr_it->second.getElapsedTimeF32();
				S32 retries = mRetryCounts[curr_it->first];
				if (time_waited > mRetryAfter)
				{
					if (retries < mMaxRetries)
					{
						LL_DEBUGS("Avatar") << "Waited " << time_waited <<
							" for " << curr_it->first << ", retrying" << LL_ENDL;
						mRetryCount++;
						addItem(curr_it->first);
					}
					else
					{
						LL_WARNS() << "Giving up on " << curr_it->first << " after too many retries" << LL_ENDL;
						mWaitTimes.erase(curr_it);
						mFailCount++;
					}
				}
				if (mWaitTimes.empty())
				{
					onCompletionOrFailure();
				}

			}
		}
		return all_done;
	}

	void reportStats()
	{
		LL_DEBUGS("Avatar") << "Phase: " << mTrackingPhase << LL_ENDL;
		LL_DEBUGS("Avatar") << "mFailCount: " << mFailCount << LL_ENDL;
		LL_DEBUGS("Avatar") << "mRetryCount: " << mRetryCount << LL_ENDL;
		LL_DEBUGS("Avatar") << "Times: n " << mTimeStats.getCount() << " min " << mTimeStats.getMinValue() << " max " << mTimeStats.getMaxValue() << LL_ENDL;
		LL_DEBUGS("Avatar") << "Mean " << mTimeStats.getMean() << " stddev " << mTimeStats.getStdDev() << LL_ENDL;
	}
	
	virtual ~LLCallAfterInventoryBatchMgr()
	{
		LL_DEBUGS("Avatar") << "deleting" << LL_ENDL;
	}

protected:
	std::string mTrackingPhase;
	std::map<LLUUID,LLTimer> mWaitTimes;
	std::map<LLUUID,S32> mRetryCounts;
	LLUUID mDstCatID;
	nullary_func_t mOnCompletionFunc;
	nullary_func_t mOnFailureFunc;
	F32 mRetryAfter;
	S32 mMaxRetries;
	S32 mPendingRequests;
	S32 mFailCount;
	S32 mRetryCount;
	bool mCompletionOrFailureCalled;
	LLViewerStats::StatsAccumulator mTimeStats;
};

class LLCallAfterInventoryCopyMgr: public LLCallAfterInventoryBatchMgr
{
public:
	LLCallAfterInventoryCopyMgr(LLInventoryModel::item_array_t& src_items,
								const LLUUID& dst_cat_id,
								const std::string& phase_name,
								nullary_func_t on_completion_func,
								nullary_func_t on_failure_func = no_op,
								 F32 retry_after = DEFAULT_RETRY_AFTER_INTERVAL,
								 S32 max_retries = DEFAULT_MAX_RETRIES
		):
		LLCallAfterInventoryBatchMgr(dst_cat_id, phase_name, on_completion_func, on_failure_func, retry_after, max_retries)
	{
		addItems(src_items);
		sInstanceCount++;
	}

	~LLCallAfterInventoryCopyMgr()
	{
		sInstanceCount--;
	}
	
	virtual bool requestOperation(const LLUUID& item_id)
	{
		LLViewerInventoryItem *item = gInventory.getItem(item_id);
		llassert(item);
		LL_DEBUGS("Avatar") << "copying item " << item_id << LL_ENDL;
		if (ll_frand() < gSavedSettings.getF32("InventoryDebugSimulateOpFailureRate"))
		{
			LL_DEBUGS("Avatar") << "simulating failure by not sending request for item " << item_id << LL_ENDL;
			return true;
		}
		copy_inventory_item(
			gAgent.getID(),
			item->getPermissions().getOwner(),
			item->getUUID(),
			mDstCatID,
			std::string(),
			new LLBoostFuncInventoryCallback(boost::bind(&LLCallAfterInventoryBatchMgr::onOp,this,item_id,_1,LLTimer()))
			);
		return true;
	}

	static S32 getInstanceCount() { return sInstanceCount; }
	
private:
	static S32 sInstanceCount;
};

S32 LLCallAfterInventoryCopyMgr::sInstanceCount = 0;

class LLWearCategoryAfterCopy: public LLInventoryCallback
{
public:
	LLWearCategoryAfterCopy(bool append):
		mAppend(append)
	{}

	// virtual
	void fire(const LLUUID& id)
	{
		// Wear the inventory category.
		LLInventoryCategory* cat = gInventory.getCategory(id);
		LLAppearanceMgr::instance().wearInventoryCategoryOnAvatar(cat, mAppend);
	}

private:
	bool mAppend;
};

class LLTrackPhaseWrapper : public LLInventoryCallback
{
public:
	LLTrackPhaseWrapper(const std::string& phase_name, LLPointer<LLInventoryCallback> cb = NULL):
		mTrackingPhase(phase_name),
		mCB(cb)
	{
		selfStartPhase(mTrackingPhase);
	}

	// virtual
	void fire(const LLUUID& id)
	{
		if (mCB)
		{
			mCB->fire(id);
		}
	}

	// virtual
	~LLTrackPhaseWrapper()
	{
		selfStopPhase(mTrackingPhase);
	}

protected:
	std::string mTrackingPhase;
	LLPointer<LLInventoryCallback> mCB;
};

LLUpdateAppearanceOnDestroy::LLUpdateAppearanceOnDestroy(bool enforce_item_restrictions,
														 bool enforce_ordering,
														 nullary_func_t post_update_func 
	):
	mFireCount(0),
	mEnforceItemRestrictions(enforce_item_restrictions),
	mEnforceOrdering(enforce_ordering),
	mPostUpdateFunc(post_update_func)
{
	selfStartPhase("update_appearance_on_destroy");
}

void LLUpdateAppearanceOnDestroy::fire(const LLUUID& inv_item)
{
	LLViewerInventoryItem* item = (LLViewerInventoryItem*)gInventory.getItem(inv_item);
	const std::string item_name = item ? item->getName() : "ITEM NOT FOUND";
#ifndef LL_RELEASE_FOR_DOWNLOAD
	LL_DEBUGS("Avatar") << self_av_string() << "callback fired [ name:" << item_name << " UUID:" << inv_item << " count:" << mFireCount << " ] " << LL_ENDL;
#endif
	mFireCount++;
}

LLUpdateAppearanceOnDestroy::~LLUpdateAppearanceOnDestroy()
{
	if (!LLApp::isExiting())
	{
		// speculative fix for MAINT-1150
		LL_INFOS("Avatar") << self_av_string() << "done update appearance on destroy" << LL_ENDL;

		selfStopPhase("update_appearance_on_destroy");

		LLAppearanceMgr::instance().updateAppearanceFromCOF(mEnforceItemRestrictions,
															mEnforceOrdering,
															mPostUpdateFunc);
	}
}

LLUpdateAppearanceAndEditWearableOnDestroy::LLUpdateAppearanceAndEditWearableOnDestroy(const LLUUID& item_id):
	mItemID(item_id)
{
}

void edit_wearable_and_customize_avatar(LLUUID item_id)
{
	// Start editing the item if previously requested.
	gAgentWearables.editWearableIfRequested(item_id);
	
	// TODO: camera mode may not be changed if a debug setting is tweaked
	if( gAgentCamera.cameraCustomizeAvatar() )
	{
		// If we're in appearance editing mode, the current tab may need to be refreshed
		LLSidepanelAppearance *panel = dynamic_cast<LLSidepanelAppearance*>(
			LLFloaterSidePanelContainer::getPanel("appearance"));
		if (panel)
		{
			panel->showDefaultSubpart();
		}
	}
}

LLUpdateAppearanceAndEditWearableOnDestroy::~LLUpdateAppearanceAndEditWearableOnDestroy()
{
	if (!LLApp::isExiting())
	{
		LLAppearanceMgr::instance().updateAppearanceFromCOF(
			true,true,
			boost::bind(edit_wearable_and_customize_avatar, mItemID));
	}
}


struct LLFoundData
{
	LLFoundData() :
		mAssetType(LLAssetType::AT_NONE),
		mWearableType(LLWearableType::WT_INVALID),
		mWearable(NULL) {}

	LLFoundData(const LLUUID& item_id,
				const LLUUID& asset_id,
				const std::string& name,
				const LLAssetType::EType& asset_type,
				const LLWearableType::EType& wearable_type,
				const bool is_replacement = false
		) :
		mItemID(item_id),
		mAssetID(asset_id),
		mName(name),
		mAssetType(asset_type),
		mWearableType(wearable_type),
		mIsReplacement(is_replacement),
		mWearable( NULL ) {}
	
	LLUUID mItemID;
	LLUUID mAssetID;
	std::string mName;
	LLAssetType::EType mAssetType;
	LLWearableType::EType mWearableType;
	LLViewerWearable* mWearable;
	bool mIsReplacement;
};

	
class LLWearableHoldingPattern
{
	LOG_CLASS(LLWearableHoldingPattern);

public:
	LLWearableHoldingPattern();
	~LLWearableHoldingPattern();

	bool pollFetchCompletion();
	void onFetchCompletion();
	bool isFetchCompleted();
	bool isTimedOut();

	void checkMissingWearables();
	bool pollMissingWearables();
	bool isMissingCompleted();
	void recoverMissingWearable(LLWearableType::EType type);
	void clearCOFLinksForMissingWearables();
	
	void onWearableAssetFetch(LLViewerWearable *wearable);
	void onAllComplete();

// [SL:KB] - Patch: Appearance-COFCorruption | Checked: 2010-04-14 (Catznip-2.0)
	bool pollStopped();
// [/SL:KB]

	typedef std::list<LLFoundData> found_list_t;
	found_list_t& getFoundList();
	void eraseTypeToLink(LLWearableType::EType type);
	void eraseTypeToRecover(LLWearableType::EType type);
//	void setObjItems(const LLInventoryModel::item_array_t& items);
	void setGestItems(const LLInventoryModel::item_array_t& items);
	bool isMostRecent();
	void handleLateArrivals();
	void resetTime(F32 timeout);
	static S32 countActive() { return sActiveHoldingPatterns.size(); }
	S32 index() { return mIndex; }
	
private:
	found_list_t mFoundList;
//	LLInventoryModel::item_array_t mObjItems;
	LLInventoryModel::item_array_t mGestItems;
	typedef std::set<S32> type_set_t;
	type_set_t mTypesToRecover;
	type_set_t mTypesToLink;
	S32 mResolved;
	LLTimer mWaitTime;
	bool mFired;
	typedef std::set<LLWearableHoldingPattern*> type_set_hp;
	static type_set_hp sActiveHoldingPatterns;
	static S32 sNextIndex;
	S32 mIndex;
	bool mIsMostRecent;
	std::set<LLViewerWearable*> mLateArrivals;
	bool mIsAllComplete;
};

LLWearableHoldingPattern::type_set_hp LLWearableHoldingPattern::sActiveHoldingPatterns;
S32 LLWearableHoldingPattern::sNextIndex = 0;

LLWearableHoldingPattern::LLWearableHoldingPattern():
	mResolved(0),
	mFired(false),
	mIsMostRecent(true),
	mIsAllComplete(false)
{
	if (countActive()>0)
	{
		LL_INFOS() << "Creating LLWearableHoldingPattern when "
				   << countActive()
				   << " other attempts are active."
				   << " Flagging others as invalid."
				   << LL_ENDL;
		for (type_set_hp::iterator it = sActiveHoldingPatterns.begin();
			 it != sActiveHoldingPatterns.end();
			 ++it)
		{
			(*it)->mIsMostRecent = false;
		}
			 
	}
	mIndex = sNextIndex++;
	sActiveHoldingPatterns.insert(this);
	LL_DEBUGS("Avatar") << "HP " << index() << " created" << LL_ENDL;
	selfStartPhase("holding_pattern");
}

LLWearableHoldingPattern::~LLWearableHoldingPattern()
{
	sActiveHoldingPatterns.erase(this);
	if (isMostRecent())
	{
		selfStopPhase("holding_pattern");
	}
	LL_DEBUGS("Avatar") << "HP " << index() << " deleted" << LL_ENDL;
}

bool LLWearableHoldingPattern::isMostRecent()
{
	return mIsMostRecent;
}

LLWearableHoldingPattern::found_list_t& LLWearableHoldingPattern::getFoundList()
{
	return mFoundList;
}

void LLWearableHoldingPattern::eraseTypeToLink(LLWearableType::EType type)
{
	mTypesToLink.erase(type);
}

void LLWearableHoldingPattern::eraseTypeToRecover(LLWearableType::EType type)
{
	mTypesToRecover.erase(type);
}

// [SL:KB] - Patch: Appearance-SyncAttach | Checked: 2010-06-19 (Catznip-2.1)
//void LLWearableHoldingPattern::setObjItems(const LLInventoryModel::item_array_t& items)
//{
//	mObjItems = items;
//}

void LLWearableHoldingPattern::setGestItems(const LLInventoryModel::item_array_t& items)
{
	mGestItems = items;
}

bool LLWearableHoldingPattern::isFetchCompleted()
{
	return (mResolved >= (S32)getFoundList().size()); // have everything we were waiting for?
}

bool LLWearableHoldingPattern::isTimedOut()
{
	return mWaitTime.hasExpired();
}

void LLWearableHoldingPattern::checkMissingWearables()
{
	if (!isMostRecent())
	{
		// runway why don't we actually skip here?
		LL_WARNS() << self_av_string() << "skipping because LLWearableHolding pattern is invalid (superceded by later outfit request)" << LL_ENDL;
	}

	std::vector<S32> found_by_type(LLWearableType::WT_COUNT,0);
	std::vector<S32> requested_by_type(LLWearableType::WT_COUNT,0);
	for (found_list_t::iterator it = getFoundList().begin(); it != getFoundList().end(); ++it)
	{
		LLFoundData &data = *it;
		if (data.mWearableType < LLWearableType::WT_COUNT)
			requested_by_type[data.mWearableType]++;
		if (data.mWearable)
			found_by_type[data.mWearableType]++;
	}

	for (S32 type = 0; type < LLWearableType::WT_COUNT; ++type)
	{
		if (requested_by_type[type] > found_by_type[type])
		{
			LL_WARNS() << self_av_string() << "got fewer wearables than requested, type " << type << ": requested " << requested_by_type[type] << ", found " << found_by_type[type] << LL_ENDL;
		}
		if (found_by_type[type] > 0)
			continue;
		if (
			// If at least one wearable of certain types (pants/shirt/skirt)
			// was requested but none was found, create a default asset as a replacement.
			// In all other cases, don't do anything.
			// For critical types (shape/hair/skin/eyes), this will keep the avatar as a cloud 
			// due to logic in LLVOAvatarSelf::getIsCloud().
			// For non-critical types (tatoo, socks, etc.) the wearable will just be missing.
			(requested_by_type[type] > 0) &&  
			((type == LLWearableType::WT_PANTS) || (type == LLWearableType::WT_SHIRT) || (type == LLWearableType::WT_SKIRT)))
		{
			mTypesToRecover.insert(type);
			mTypesToLink.insert(type);
			recoverMissingWearable((LLWearableType::EType)type);
			LL_WARNS() << self_av_string() << "need to replace " << type << LL_ENDL; 
		}
	}

	resetTime(60.0F);

	if (isMostRecent())
	{
		selfStartPhase("get_missing_wearables_2");
	}
	if (!pollMissingWearables())
	{
		doOnIdleRepeating(boost::bind(&LLWearableHoldingPattern::pollMissingWearables,this));
	}
}

void LLWearableHoldingPattern::onAllComplete()
{
	if (isAgentAvatarValid())
	{
		gAgentAvatarp->outputRezTiming("Agent wearables fetch complete");
	}

	if (!isMostRecent())
	{
		// runway need to skip here?
		LL_WARNS() << self_av_string() << "skipping because LLWearableHolding pattern is invalid (superceded by later outfit request)" << LL_ENDL;
	}

	// Activate all gestures in this folder
	if (mGestItems.size() > 0)
	{
		LL_DEBUGS("Avatar") << self_av_string() << "Activating " << mGestItems.size() << " gestures" << LL_ENDL;
		
		LLGestureMgr::instance().activateGestures(mGestItems);
		
		// Update the inventory item labels to reflect the fact
		// they are active.
		LLViewerInventoryCategory* catp =
			gInventory.getCategory(LLAppearanceMgr::instance().getCOF());
		
		if (catp)
		{
			gInventory.updateCategory(catp);
			gInventory.notifyObservers();
		}
	}

	if (isAgentAvatarValid())
	{
//		LL_DEBUGS("Avatar") << self_av_string() << "Updating " << mObjItems.size() << " attachments" << LL_ENDL;
//		LLAgentWearables::llvo_vec_t objects_to_remove;
//		LLAgentWearables::llvo_vec_t objects_to_retain;
//		LLInventoryModel::item_array_t items_to_add;
//
//		LLAgentWearables::findAttachmentsAddRemoveInfo(mObjItems,
//													   objects_to_remove,
//													   objects_to_retain,
//													   items_to_add);
//
//		LL_DEBUGS("Avatar") << self_av_string() << "Removing " << objects_to_remove.size()
//							<< " attachments" << LL_ENDL;
//
//		// Here we remove the attachment pos overrides for *all*
//		// attachments, even those that are not being removed. This is
//		// needed to get joint positions all slammed down to their
//		// pre-attachment states.
//		gAgentAvatarp->clearAttachmentPosOverrides();
//
//		// Take off the attachments that will no longer be in the outfit.
//		LLAgentWearables::userRemoveMultipleAttachments(objects_to_remove);
		
		// Update wearables.
		LL_INFOS("Avatar") << self_av_string() << "HP " << index() << " updating agent wearables with "
						   << mResolved << " wearable items " << LL_ENDL;
		LLAppearanceMgr::instance().updateAgentWearables(this);
		
//		// Restore attachment pos overrides for the attachments that
//		// are remaining in the outfit.
//		for (LLAgentWearables::llvo_vec_t::iterator it = objects_to_retain.begin();
//			 it != objects_to_retain.end();
//			 ++it)
//		{
//			LLViewerObject *objectp = *it;
//			gAgentAvatarp->addAttachmentPosOverridesForObject(objectp);
//		}
		
//		// Add new attachments to match those requested.
//		LL_DEBUGS("Avatar") << self_av_string() << "Adding " << items_to_add.size() << " attachments" << LL_ENDL;
//		LLAgentWearables::userAttachMultipleAttachments(items_to_add);
	}

	if (isFetchCompleted() && isMissingCompleted())
	{
		// Only safe to delete if all wearable callbacks and all missing wearables completed.
		delete this;
	}
	else
	{
		mIsAllComplete = true;
		handleLateArrivals();
	}
}

void LLWearableHoldingPattern::onFetchCompletion()
{
	if (isMostRecent())
	{
		selfStopPhase("get_wearables_2");
	}
		
	if (!isMostRecent())
	{
		// runway skip here?
		LL_WARNS() << self_av_string() << "skipping because LLWearableHolding pattern is invalid (superceded by later outfit request)" << LL_ENDL;
	}

	checkMissingWearables();
}

// Runs as an idle callback until all wearables are fetched (or we time out).
bool LLWearableHoldingPattern::pollFetchCompletion()
{
	if (!isMostRecent())
	{
		// runway skip here?
		LL_WARNS() << self_av_string() << "skipping because LLWearableHolding pattern is invalid (superceded by later outfit request)" << LL_ENDL;

// [SL:KB] - Patch: Appearance-COFCorruption | Checked: 2010-04-14 (Catznip-2.0)
		// If we were signalled to stop then we shouldn't do anything else except poll for when it's safe to delete ourselves
		doOnIdleRepeating(boost::bind(&LLWearableHoldingPattern::pollStopped, this));
		return true;
// [/SL:KB]
	}

	bool completed = isFetchCompleted();
	bool timed_out = isTimedOut();
	bool done = completed || timed_out;

	if (done)
	{
		LL_INFOS("Avatar") << self_av_string() << "HP " << index() << " polling, done status: " << completed << " timed out " << timed_out
				<< " elapsed " << mWaitTime.getElapsedTimeF32() << LL_ENDL;

		mFired = true;
		
		if (timed_out)
		{
			LL_WARNS() << self_av_string() << "Exceeded max wait time for wearables, updating appearance based on what has arrived" << LL_ENDL;
		}

		onFetchCompletion();
	}
	return done;
}

void recovered_item_link_cb(const LLUUID& item_id, LLWearableType::EType type, LLViewerWearable *wearable, LLWearableHoldingPattern* holder)
{
	if (!holder->isMostRecent())
	{
		LL_WARNS() << "HP " << holder->index() << " skipping because LLWearableHolding pattern is invalid (superceded by later outfit request)" << LL_ENDL;
		// runway skip here?
	}

	LL_INFOS() << "HP " << holder->index() << " recovered item link for type " << type << LL_ENDL;
	holder->eraseTypeToLink(type);
	// Add wearable to FoundData for actual wearing
	LLViewerInventoryItem *item = gInventory.getItem(item_id);
	LLViewerInventoryItem *linked_item = item ? item->getLinkedItem() : NULL;

	if (linked_item)
	{
		gInventory.addChangedMask(LLInventoryObserver::LABEL, linked_item->getUUID());
			
		if (item)
		{
			LLFoundData found(linked_item->getUUID(),
							  linked_item->getAssetUUID(),
							  linked_item->getName(),
							  linked_item->getType(),
							  linked_item->isWearableType() ? linked_item->getWearableType() : LLWearableType::WT_INVALID,
							  true // is replacement
				);
			found.mWearable = wearable;
			holder->getFoundList().push_front(found);
		}
		else
		{
			LL_WARNS() << self_av_string() << "inventory link not found for recovered wearable" << LL_ENDL;
		}
	}
	else
	{
		LL_WARNS() << self_av_string() << "HP " << holder->index() << " inventory link not found for recovered wearable" << LL_ENDL;
	}
}

void recovered_item_cb(const LLUUID& item_id, LLWearableType::EType type, LLViewerWearable *wearable, LLWearableHoldingPattern* holder)
{
	if (!holder->isMostRecent())
	{
		// runway skip here?
		LL_WARNS() << self_av_string() << "skipping because LLWearableHolding pattern is invalid (superceded by later outfit request)" << LL_ENDL;

// [SL:KB] - Patch: Appearance-COFCorruption | Checked: 2010-04-14 (Catznip-2.0)
		// If we were signalled to stop then we shouldn't do anything else except poll for when it's safe to delete ourselves
		return;
// [/SL:KB]
	}

	LL_DEBUGS("Avatar") << self_av_string() << "Recovered item for type " << type << LL_ENDL;
	LLConstPointer<LLInventoryObject> itemp = gInventory.getItem(item_id);
	wearable->setItemID(item_id);
	holder->eraseTypeToRecover(type);
	llassert(itemp);
	if (itemp)
	{
		LLPointer<LLInventoryCallback> cb = new LLBoostFuncInventoryCallback(boost::bind(recovered_item_link_cb,_1,type,wearable,holder));

		link_inventory_object(LLAppearanceMgr::instance().getCOF(), itemp, cb);
	}
}

void LLWearableHoldingPattern::recoverMissingWearable(LLWearableType::EType type)
{
	if (!isMostRecent())
	{
		// runway skip here?
		LL_WARNS() << self_av_string() << "skipping because LLWearableHolding pattern is invalid (superceded by later outfit request)" << LL_ENDL;
	}
	
		// Try to recover by replacing missing wearable with a new one.
	LLNotificationsUtil::add("ReplacedMissingWearable");
	LL_DEBUGS() << "Wearable " << LLWearableType::getTypeLabel(type)
				<< " could not be downloaded.  Replaced inventory item with default wearable." << LL_ENDL;
	LLViewerWearable* wearable = LLWearableList::instance().createNewWearable(type, gAgentAvatarp);

	// Add a new one in the lost and found folder.
	const LLUUID lost_and_found_id = gInventory.findCategoryUUIDForType(LLFolderType::FT_LOST_AND_FOUND);
	LLPointer<LLInventoryCallback> cb = new LLBoostFuncInventoryCallback(boost::bind(recovered_item_cb,_1,type,wearable,this));

	create_inventory_item(gAgent.getID(),
						  gAgent.getSessionID(),
						  lost_and_found_id,
						  wearable->getTransactionID(),
						  wearable->getName(),
						  wearable->getDescription(),
						  wearable->getAssetType(),
						  LLInventoryType::IT_WEARABLE,
						  wearable->getType(),
						  wearable->getPermissions().getMaskNextOwner(),
						  cb);
}

bool LLWearableHoldingPattern::isMissingCompleted()
{
	return mTypesToLink.size()==0 && mTypesToRecover.size()==0;
}

void LLWearableHoldingPattern::clearCOFLinksForMissingWearables()
{
	for (found_list_t::iterator it = getFoundList().begin(); it != getFoundList().end(); ++it)
	{
		LLFoundData &data = *it;
		if ((data.mWearableType < LLWearableType::WT_COUNT) && (!data.mWearable))
		{
			// Wearable link that was never resolved; remove links to it from COF
			LL_INFOS("Avatar") << self_av_string() << "HP " << index() << " removing link for unresolved item " << data.mItemID.asString() << LL_ENDL;
			LLAppearanceMgr::instance().removeCOFItemLinks(data.mItemID);
		}
	}
}

// [SL:KB] - Patch: Appearance-COFCorruption | Checked: 2010-04-14 (Catznip-2.0)
bool LLWearableHoldingPattern::pollStopped()
{
	// We have to keep on polling until we're sure that all callbacks have completed or they'll cause a crash
	if ( (isFetchCompleted()) && (isMissingCompleted()) )
	{
		delete this;
		return true;
	}
	return false;
}
// [/SL:KB]

bool LLWearableHoldingPattern::pollMissingWearables()
{
	if (!isMostRecent())
	{
		// runway skip here?
		LL_WARNS() << self_av_string() << "skipping because LLWearableHolding pattern is invalid (superceded by later outfit request)" << LL_ENDL;

// [SL:KB] - Patch: Appearance-COFCorruption | Checked: 2010-04-14 (Catznip-2.0)
		// If we were signalled to stop then we shouldn't do anything else except poll for when it's safe to delete ourselves
		doOnIdleRepeating(boost::bind(&LLWearableHoldingPattern::pollStopped, this));
		return true;
// [/SL:KB]
	}
	
	bool timed_out = isTimedOut();
	bool missing_completed = isMissingCompleted();
	bool done = timed_out || missing_completed;

	if (!done)
	{
		LL_INFOS("Avatar") << self_av_string() << "HP " << index() << " polling missing wearables, waiting for items " << mTypesToRecover.size()
				<< " links " << mTypesToLink.size()
				<< " wearables, timed out " << timed_out
				<< " elapsed " << mWaitTime.getElapsedTimeF32()
				<< " done " << done << LL_ENDL;
	}

	if (done)
	{
		if (isMostRecent())
		{
			selfStopPhase("get_missing_wearables_2");
		}

		gAgentAvatarp->debugWearablesLoaded();

		// BAP - if we don't call clearCOFLinksForMissingWearables()
		// here, we won't have to add the link back in later if the
		// wearable arrives late.  This is to avoid corruption of
		// wearable ordering info.  Also has the effect of making
		// unworn item links visible in the COF under some
		// circumstances.

		//clearCOFLinksForMissingWearables();
		onAllComplete();
	}
	return done;
}

// Handle wearables that arrived after the timeout period expired.
void LLWearableHoldingPattern::handleLateArrivals()
{
	// Only safe to run if we have previously finished the missing
	// wearables and other processing - otherwise we could be in some
	// intermediate state - but have not been superceded by a later
	// outfit change request.
	if (mLateArrivals.size() == 0)
	{
		// Nothing to process.
		return;
	}
	if (!isMostRecent())
	{
		LL_WARNS() << self_av_string() << "Late arrivals not handled - outfit change no longer valid" << LL_ENDL;
	}
	if (!mIsAllComplete)
	{
		LL_WARNS() << self_av_string() << "Late arrivals not handled - in middle of missing wearables processing" << LL_ENDL;
	}

	LL_INFOS("Avatar") << self_av_string() << "HP " << index() << " need to handle " << mLateArrivals.size() << " late arriving wearables" << LL_ENDL;

	// Update mFoundList using late-arriving wearables.
	std::set<LLWearableType::EType> replaced_types;
	for (LLWearableHoldingPattern::found_list_t::iterator iter = getFoundList().begin();
		 iter != getFoundList().end(); ++iter)
	{
		LLFoundData& data = *iter;
		for (std::set<LLViewerWearable*>::iterator wear_it = mLateArrivals.begin();
			 wear_it != mLateArrivals.end();
			 ++wear_it)
		{
			LLViewerWearable *wearable = *wear_it;

			if(wearable->getAssetID() == data.mAssetID)
			{
				data.mWearable = wearable;

				replaced_types.insert(data.mWearableType);

				// BAP - if we didn't call
				// clearCOFLinksForMissingWearables() earlier, we
				// don't need to restore the link here.  Fixes
				// wearable ordering problems.

				// LLAppearanceMgr::instance().addCOFItemLink(data.mItemID,false);

				// BAP failing this means inventory or asset server
				// are corrupted in a way we don't handle.
				llassert((data.mWearableType < LLWearableType::WT_COUNT) && (wearable->getType() == data.mWearableType));
				break;
			}
		}
	}

	// Remove COF links for any default wearables previously used to replace the late arrivals.
	// All this pussyfooting around with a while loop and explicit
	// iterator incrementing is to allow removing items from the list
	// without clobbering the iterator we're using to navigate.
	LLWearableHoldingPattern::found_list_t::iterator iter = getFoundList().begin();
	while (iter != getFoundList().end())
	{
		LLFoundData& data = *iter;

		// If an item of this type has recently shown up, removed the corresponding replacement wearable from COF.
		if (data.mWearable && data.mIsReplacement &&
			replaced_types.find(data.mWearableType) != replaced_types.end())
		{
			LLAppearanceMgr::instance().removeCOFItemLinks(data.mItemID);
			std::list<LLFoundData>::iterator clobber_ator = iter;
			++iter;
			getFoundList().erase(clobber_ator);
		}
		else
		{
			++iter;
		}
	}

	// Clear contents of late arrivals.
	mLateArrivals.clear();

	// Update appearance based on mFoundList
	LLAppearanceMgr::instance().updateAgentWearables(this);
}

void LLWearableHoldingPattern::resetTime(F32 timeout)
{
	mWaitTime.reset();
	mWaitTime.setTimerExpirySec(timeout);
}

void LLWearableHoldingPattern::onWearableAssetFetch(LLViewerWearable *wearable)
{
	if (!isMostRecent())
	{
		LL_WARNS() << self_av_string() << "skipping because LLWearableHolding pattern is invalid (superceded by later outfit request)" << LL_ENDL;
	}
	
	mResolved += 1;  // just counting callbacks, not successes.
	LL_DEBUGS("Avatar") << self_av_string() << "HP " << index() << " resolved " << mResolved << "/" << getFoundList().size() << LL_ENDL;
	if (!wearable)
	{
		LL_WARNS() << self_av_string() << "no wearable found" << LL_ENDL;
	}

	if (mFired)
	{
		LL_WARNS() << self_av_string() << "called after holder fired" << LL_ENDL;
		if (wearable)
		{
			mLateArrivals.insert(wearable);
			if (mIsAllComplete)
			{
				handleLateArrivals();
			}
		}
		return;
	}

	if (!wearable)
	{
		return;
	}

	for (LLWearableHoldingPattern::found_list_t::iterator iter = getFoundList().begin();
		 iter != getFoundList().end(); ++iter)
	{
		LLFoundData& data = *iter;
		if(wearable->getAssetID() == data.mAssetID)
		{
			// Failing this means inventory or asset server are corrupted in a way we don't handle.
			if ((data.mWearableType >= LLWearableType::WT_COUNT) || (wearable->getType() != data.mWearableType))
			{
				LL_WARNS() << self_av_string() << "recovered wearable but type invalid. inventory wearable type: " << data.mWearableType << " asset wearable type: " << wearable->getType() << LL_ENDL;
				break;
			}

			data.mWearable = wearable;
		}
	}
}

static void onWearableAssetFetch(LLViewerWearable* wearable, void* data)
{
	LLWearableHoldingPattern* holder = (LLWearableHoldingPattern*)data;
	holder->onWearableAssetFetch(wearable);
}


static void removeDuplicateItems(LLInventoryModel::item_array_t& items)
{
	LLInventoryModel::item_array_t new_items;
	std::set<LLUUID> items_seen;
	std::deque<LLViewerInventoryItem*> tmp_list;
	// Traverse from the front and keep the first of each item
	// encountered, so we actually keep the *last* of each duplicate
	// item.  This is needed to give the right priority when adding
	// duplicate items to an existing outfit.
	for (S32 i=items.size()-1; i>=0; i--)
	{
		LLViewerInventoryItem *item = items.at(i);
		LLUUID item_id = item->getLinkedUUID();
		if (items_seen.find(item_id)!=items_seen.end())
			continue;
		items_seen.insert(item_id);
		tmp_list.push_front(item);
	}
	for (std::deque<LLViewerInventoryItem*>::iterator it = tmp_list.begin();
		 it != tmp_list.end();
		 ++it)
	{
		new_items.push_back(*it);
	}
	items = new_items;
}

const LLUUID LLAppearanceMgr::getCOF() const
{
	return gInventory.findCategoryUUIDForType(LLFolderType::FT_CURRENT_OUTFIT);
}

S32 LLAppearanceMgr::getCOFVersion() const
{
	LLViewerInventoryCategory *cof = gInventory.getCategory(getCOF());
	if (cof)
	{
		return cof->getVersion();
	}
	else
	{
		return LLViewerInventoryCategory::VERSION_UNKNOWN;
	}
}

const LLViewerInventoryItem* LLAppearanceMgr::getBaseOutfitLink()
{
	const LLUUID& current_outfit_cat = getCOF();
	LLInventoryModel::cat_array_t cat_array;
	LLInventoryModel::item_array_t item_array;
	// Can't search on FT_OUTFIT since links to categories return FT_CATEGORY for type since they don't
	// return preferred type.
	LLIsType is_category( LLAssetType::AT_CATEGORY ); 
	gInventory.collectDescendentsIf(current_outfit_cat,
									cat_array,
									item_array,
									false,
									is_category);
	for (LLInventoryModel::item_array_t::const_iterator iter = item_array.begin();
		 iter != item_array.end();
		 iter++)
	{
		const LLViewerInventoryItem *item = (*iter);
		const LLViewerInventoryCategory *cat = item->getLinkedCategory();
		if (cat && cat->getPreferredType() == LLFolderType::FT_OUTFIT)
		{
			const LLUUID parent_id = cat->getParentUUID();
			LLViewerInventoryCategory*  parent_cat =  gInventory.getCategory(parent_id);
			// if base outfit moved to trash it means that we don't have base outfit
			if (parent_cat != NULL && parent_cat->getPreferredType() == LLFolderType::FT_TRASH)
			{
				return NULL;
			}
			return item;
		}
	}
	return NULL;
}

bool LLAppearanceMgr::getBaseOutfitName(std::string& name)
{
	const LLViewerInventoryItem* outfit_link = getBaseOutfitLink();
	if(outfit_link)
	{
		const LLViewerInventoryCategory *cat = outfit_link->getLinkedCategory();
		if (cat)
		{
			name = cat->getName();
			return true;
		}
	}
	return false;
}

const LLUUID LLAppearanceMgr::getBaseOutfitUUID()
{
	const LLViewerInventoryItem* outfit_link = getBaseOutfitLink();
	if (!outfit_link || !outfit_link->getIsLinkType()) return LLUUID::null;

	const LLViewerInventoryCategory* outfit_cat = outfit_link->getLinkedCategory();
	if (!outfit_cat) return LLUUID::null;

	if (outfit_cat->getPreferredType() != LLFolderType::FT_OUTFIT)
	{
		LL_WARNS() << "Expected outfit type:" << LLFolderType::FT_OUTFIT << " but got type:" << outfit_cat->getType() << " for folder name:" << outfit_cat->getName() << LL_ENDL;
		return LLUUID::null;
	}

	return outfit_cat->getUUID();
}

void wear_on_avatar_cb(const LLUUID& inv_item, bool do_replace = false)
{
	if (inv_item.isNull())
		return;
	
	LLViewerInventoryItem *item = gInventory.getItem(inv_item);
	if (item)
	{
		LLAppearanceMgr::instance().wearItemOnAvatar(inv_item, true, do_replace);
	}
}

void LLAppearanceMgr::wearItemsOnAvatar(const uuid_vec_t& item_ids_to_wear,
                                        bool do_update,
                                        bool replace,
                                        LLPointer<LLInventoryCallback> cb)
{
    bool first = true;

    LLInventoryObject::const_object_list_t items_to_link;

    for (uuid_vec_t::const_iterator it = item_ids_to_wear.begin();
         it != item_ids_to_wear.end();
         ++it)
    {
        replace = first && replace;
        first = false;

        const LLUUID& item_id_to_wear = *it;

        if (item_id_to_wear.isNull()) continue;

        LLViewerInventoryItem* item_to_wear = gInventory.getItem(item_id_to_wear);
        if (!item_to_wear) continue;

        if (gInventory.isObjectDescendentOf(item_to_wear->getUUID(), gInventory.getLibraryRootFolderID()))
        {
            LLPointer<LLInventoryCallback> cb = new LLBoostFuncInventoryCallback(boost::bind(wear_on_avatar_cb,_1,replace));
            copy_inventory_item(gAgent.getID(), item_to_wear->getPermissions().getOwner(), item_to_wear->getUUID(), LLUUID::null, std::string(), cb);
            continue;
        } 
        else if (!gInventory.isObjectDescendentOf(item_to_wear->getUUID(), gInventory.getRootFolderID()))
        {
            continue; // not in library and not in agent's inventory
        }
        else if (gInventory.isObjectDescendentOf(item_to_wear->getUUID(), gInventory.findCategoryUUIDForType(LLFolderType::FT_TRASH)))
        {
            LLNotificationsUtil::add("CannotWearTrash");
            continue;
        }
        else if (isLinkedInCOF(item_to_wear->getUUID())) // EXT-84911
        {
            continue;
        }

        switch (item_to_wear->getType())
        {
            case LLAssetType::AT_CLOTHING:
            {
                if (gAgentWearables.areWearablesLoaded())
                {
                    if (!cb && do_update)
                    {
                        cb = new LLUpdateAppearanceAndEditWearableOnDestroy(item_id_to_wear);
                    }
                    LLWearableType::EType type = item_to_wear->getWearableType();
                    S32 wearable_count = gAgentWearables.getWearableCount(type);
                    if ((replace && wearable_count != 0) || !gAgentWearables.canAddWearable(type))
                    {
                        LLUUID item_id = gAgentWearables.getWearableItemID(item_to_wear->getWearableType(),
                                                                           wearable_count-1);
                        removeCOFItemLinks(item_id, cb);
                    }
                    
                    items_to_link.push_back(item_to_wear);
                } 
            }
            break;

            case LLAssetType::AT_BODYPART:
            {
                // TODO: investigate wearables may not be loaded at this point EXT-8231
                
                // Remove the existing wearables of the same type.
                // Remove existing body parts anyway because we must not be able to wear e.g. two skins.
                removeCOFLinksOfType(item_to_wear->getWearableType());
                if (!cb && do_update)
                {
                    cb = new LLUpdateAppearanceAndEditWearableOnDestroy(item_id_to_wear);
                }
                items_to_link.push_back(item_to_wear);
            }
            break;
                
            case LLAssetType::AT_OBJECT:
            {
                rez_attachment(item_to_wear, NULL, replace);
            }
            break;

            default: continue;
        }
    }

    // Batch up COF link creation - more efficient if using AIS.
    if (items_to_link.size())
    {
        link_inventory_array(getCOF(), items_to_link, cb); 
    }
}

void LLAppearanceMgr::wearItemOnAvatar(const LLUUID& item_id_to_wear,
									   bool do_update,
									   bool replace,
									   LLPointer<LLInventoryCallback> cb)
{
    uuid_vec_t ids;
    ids.push_back(item_id_to_wear);
    wearItemsOnAvatar(ids, do_update, replace, cb);
}

// Update appearance from outfit folder.
void LLAppearanceMgr::changeOutfit(bool proceed, const LLUUID& category, bool append)
{
	if (!proceed)
		return;
	LLAppearanceMgr::instance().updateCOF(category,append);
}

void LLAppearanceMgr::replaceCurrentOutfit(const LLUUID& new_outfit)
{
	LLViewerInventoryCategory* cat = gInventory.getCategory(new_outfit);
	wearInventoryCategory(cat, false, false);
}

// Open outfit renaming dialog.
void LLAppearanceMgr::renameOutfit(const LLUUID& outfit_id)
{
	LLViewerInventoryCategory* cat = gInventory.getCategory(outfit_id);
	if (!cat)
	{
		return;
	}

	LLSD args;
	args["NAME"] = cat->getName();

	LLSD payload;
	payload["cat_id"] = outfit_id;

	LLNotificationsUtil::add("RenameOutfit", args, payload, boost::bind(onOutfitRename, _1, _2));
}

// User typed new outfit name.
// static
void LLAppearanceMgr::onOutfitRename(const LLSD& notification, const LLSD& response)
{
	S32 option = LLNotificationsUtil::getSelectedOption(notification, response);
	if (option != 0) return; // canceled

	std::string outfit_name = response["new_name"].asString();
	LLStringUtil::trim(outfit_name);
	if (!outfit_name.empty())
	{
		LLUUID cat_id = notification["payload"]["cat_id"].asUUID();
		rename_category(&gInventory, cat_id, outfit_name);
	}
}

void LLAppearanceMgr::setOutfitLocked(bool locked)
{
	if (mOutfitLocked == locked)
	{
		return;
	}

	mOutfitLocked = locked;
	if (locked)
	{
		mUnlockOutfitTimer->reset();
		mUnlockOutfitTimer->start();
	}
	else
	{
		mUnlockOutfitTimer->stop();
	}

	LLOutfitObserver::instance().notifyOutfitLockChanged();
}

void LLAppearanceMgr::addCategoryToCurrentOutfit(const LLUUID& cat_id)
{
	LLViewerInventoryCategory* cat = gInventory.getCategory(cat_id);
	wearInventoryCategory(cat, false, true);
}

void LLAppearanceMgr::takeOffOutfit(const LLUUID& cat_id)
{
	LLInventoryModel::cat_array_t cats;
	LLInventoryModel::item_array_t items;
	LLFindWearablesEx collector(/*is_worn=*/ true, /*include_body_parts=*/ false);

	gInventory.collectDescendentsIf(cat_id, cats, items, FALSE, collector);

	LLInventoryModel::item_array_t::const_iterator it = items.begin();
	const LLInventoryModel::item_array_t::const_iterator it_end = items.end();
	uuid_vec_t uuids_to_remove;
	for( ; it_end != it; ++it)
	{
		LLViewerInventoryItem* item = *it;
		uuids_to_remove.push_back(item->getUUID());
	}
	removeItemsFromAvatar(uuids_to_remove);

	// deactivate all gestures in the outfit folder
	LLInventoryModel::item_array_t gest_items;
	getDescendentsOfAssetType(cat_id, gest_items, LLAssetType::AT_GESTURE);
	for(S32 i = 0; i  < gest_items.size(); ++i)
	{
		LLViewerInventoryItem *gest_item = gest_items[i];
		if ( LLGestureMgr::instance().isGestureActive( gest_item->getLinkedUUID()) )
		{
			LLGestureMgr::instance().deactivateGesture( gest_item->getLinkedUUID() );
		}
	}
}

// Create a copy of src_id + contents as a subfolder of dst_id.
void LLAppearanceMgr::shallowCopyCategory(const LLUUID& src_id, const LLUUID& dst_id,
											  LLPointer<LLInventoryCallback> cb)
{
	LLInventoryCategory *src_cat = gInventory.getCategory(src_id);
	if (!src_cat)
	{
		LL_WARNS() << "folder not found for src " << src_id.asString() << LL_ENDL;
		return;
	}
	LL_INFOS() << "starting, src_id " << src_id << " name " << src_cat->getName() << " dst_id " << dst_id << LL_ENDL;
	LLUUID parent_id = dst_id;
	if(parent_id.isNull())
	{
		parent_id = gInventory.getRootFolderID();
	}
	LLUUID subfolder_id = gInventory.createNewCategory( parent_id,
														LLFolderType::FT_NONE,
														src_cat->getName());
	shallowCopyCategoryContents(src_id, subfolder_id, cb);

	gInventory.notifyObservers();
}

void LLAppearanceMgr::slamCategoryLinks(const LLUUID& src_id, const LLUUID& dst_id,
										bool include_folder_links, LLPointer<LLInventoryCallback> cb)
{
	LLInventoryModel::cat_array_t* cats;
	LLInventoryModel::item_array_t* items;
	LLSD contents = LLSD::emptyArray();
	gInventory.getDirectDescendentsOf(src_id, cats, items);
	LL_INFOS() << "copying " << items->size() << " items" << LL_ENDL;
	for (LLInventoryModel::item_array_t::const_iterator iter = items->begin();
		 iter != items->end();
		 ++iter)
	{
		const LLViewerInventoryItem* item = (*iter);
		switch (item->getActualType())
		{
			case LLAssetType::AT_LINK:
			{
				LL_DEBUGS("Avatar") << "linking inventory item " << item->getName() << LL_ENDL;
				//getActualDescription() is used for a new description 
				//to propagate ordering information saved in descriptions of links
				LLSD item_contents;
				item_contents["name"] = item->getName();
				item_contents["desc"] = item->getActualDescription();
				item_contents["linked_id"] = item->getLinkedUUID();
				item_contents["type"] = LLAssetType::AT_LINK; 
				contents.append(item_contents);
				break;
			}
			case LLAssetType::AT_LINK_FOLDER:
			{
				LLViewerInventoryCategory *catp = item->getLinkedCategory();
				if (catp && include_folder_links)
				{
					LL_DEBUGS("Avatar") << "linking inventory folder " << item->getName() << LL_ENDL;
					LLSD base_contents;
					base_contents["name"] = catp->getName();
					base_contents["desc"] = ""; // categories don't have descriptions.
					base_contents["linked_id"] = catp->getLinkedUUID();
					base_contents["type"] = LLAssetType::AT_LINK_FOLDER; 
					contents.append(base_contents);
				}
				break;
			}
			default:
			{
				// Linux refuses to compile unless all possible enums are handled. Really, Linux?
				break;
			}
		}
	}
	slam_inventory_folder(dst_id, contents, cb);
}
// Copy contents of src_id to dst_id.
void LLAppearanceMgr::shallowCopyCategoryContents(const LLUUID& src_id, const LLUUID& dst_id,
													  LLPointer<LLInventoryCallback> cb)
{
	LLInventoryModel::cat_array_t* cats;
	LLInventoryModel::item_array_t* items;
	gInventory.getDirectDescendentsOf(src_id, cats, items);
	LL_INFOS() << "copying " << items->size() << " items" << LL_ENDL;
	LLInventoryObject::const_object_list_t link_array;
	for (LLInventoryModel::item_array_t::const_iterator iter = items->begin();
		 iter != items->end();
		 ++iter)
	{
		const LLViewerInventoryItem* item = (*iter);
		switch (item->getActualType())
		{
			case LLAssetType::AT_LINK:
			{
				LL_DEBUGS("Avatar") << "linking inventory item " << item->getName() << LL_ENDL;
				link_array.push_back(LLConstPointer<LLInventoryObject>(item));
				break;
			}
			case LLAssetType::AT_LINK_FOLDER:
			{
				LLViewerInventoryCategory *catp = item->getLinkedCategory();
				// Skip copying outfit links.
				if (catp && catp->getPreferredType() != LLFolderType::FT_OUTFIT)
				{
					LL_DEBUGS("Avatar") << "linking inventory folder " << item->getName() << LL_ENDL;
					link_array.push_back(LLConstPointer<LLInventoryObject>(item));
				}
				break;
			}
			case LLAssetType::AT_CLOTHING:
			case LLAssetType::AT_OBJECT:
			case LLAssetType::AT_BODYPART:
			case LLAssetType::AT_GESTURE:
			{
				LL_DEBUGS("Avatar") << "copying inventory item " << item->getName() << LL_ENDL;
				copy_inventory_item(gAgent.getID(),
									item->getPermissions().getOwner(),
									item->getUUID(),
									dst_id,
									item->getName(),
									cb);
				break;
			}
			default:
				// Ignore non-outfit asset types
				break;
		}
	}
	if (!link_array.empty())
	{
		link_inventory_array(dst_id, link_array, cb);
	}
}

BOOL LLAppearanceMgr::getCanMakeFolderIntoOutfit(const LLUUID& folder_id)
{
	// These are the wearable items that are required for considering this
	// folder as containing a complete outfit.
	U32 required_wearables = 0;
	required_wearables |= 1LL << LLWearableType::WT_SHAPE;
	required_wearables |= 1LL << LLWearableType::WT_SKIN;
	required_wearables |= 1LL << LLWearableType::WT_HAIR;
	required_wearables |= 1LL << LLWearableType::WT_EYES;

	// These are the wearables that the folder actually contains.
	U32 folder_wearables = 0;
	LLInventoryModel::cat_array_t* cats;
	LLInventoryModel::item_array_t* items;
	gInventory.getDirectDescendentsOf(folder_id, cats, items);
	for (LLInventoryModel::item_array_t::const_iterator iter = items->begin();
		 iter != items->end();
		 ++iter)
	{
		const LLViewerInventoryItem* item = (*iter);
		if (item->isWearableType())
		{
			const LLWearableType::EType wearable_type = item->getWearableType();
			folder_wearables |= 1LL << wearable_type;
		}
	}

	// If the folder contains the required wearables, return TRUE.
	return ((required_wearables & folder_wearables) == required_wearables);
}

bool LLAppearanceMgr::getCanRemoveOutfit(const LLUUID& outfit_cat_id)
{
	// Disallow removing the base outfit.
	if (outfit_cat_id == getBaseOutfitUUID())
	{
		return false;
	}

	// Check if the outfit folder itself is removable.
	if (!get_is_category_removable(&gInventory, outfit_cat_id))
	{
		return false;
	}

	// Check for the folder's non-removable descendants.
	LLFindNonRemovableObjects filter_non_removable;
	LLInventoryModel::cat_array_t cats;
	LLInventoryModel::item_array_t items;
	LLInventoryModel::item_array_t::const_iterator it;
	gInventory.collectDescendentsIf(outfit_cat_id, cats, items, false, filter_non_removable);
	if (!cats.empty() || !items.empty())
	{
		return false;
	}

	return true;
}

// static
bool LLAppearanceMgr::getCanRemoveFromCOF(const LLUUID& outfit_cat_id)
{
	if (gAgentWearables.isCOFChangeInProgress())
	{
		return false;
	}

	LLFindWearablesEx is_worn(/*is_worn=*/ true, /*include_body_parts=*/ false);
	return gInventory.hasMatchingDirectDescendent(outfit_cat_id, is_worn);
}

// static
bool LLAppearanceMgr::getCanAddToCOF(const LLUUID& outfit_cat_id)
{
	if (gAgentWearables.isCOFChangeInProgress())
	{
		return false;
	}

	LLInventoryModel::cat_array_t cats;
	LLInventoryModel::item_array_t items;
	LLFindWearablesEx not_worn(/*is_worn=*/ false, /*include_body_parts=*/ false);
	gInventory.collectDescendentsIf(outfit_cat_id,
		cats,
		items,
		LLInventoryModel::EXCLUDE_TRASH,
		not_worn);

	return items.size() > 0;
}

bool LLAppearanceMgr::getCanReplaceCOF(const LLUUID& outfit_cat_id)
{
	// Don't allow wearing anything while we're changing appearance.
	if (gAgentWearables.isCOFChangeInProgress())
	{
		return false;
	}

	// Check whether it's the base outfit.
//	if (outfit_cat_id.isNull() || outfit_cat_id == getBaseOutfitUUID())
// [SL:KB] - Patch: Appearance-Misc | Checked: 2010-09-21 (Catznip-2.1)
	if ( (outfit_cat_id.isNull()) || ((outfit_cat_id == getBaseOutfitUUID()) && (!isOutfitDirty())) )
// [/SL:KB]
	{
		return false;
	}

	// Check whether the outfit contains any wearables we aren't wearing already (STORM-702).
	LLInventoryModel::cat_array_t cats;
	LLInventoryModel::item_array_t items;
	LLFindWearablesEx is_worn(/*is_worn=*/ false, /*include_body_parts=*/ true);
	gInventory.collectDescendentsIf(outfit_cat_id,
		cats,
		items,
		LLInventoryModel::EXCLUDE_TRASH,
		is_worn);

	return items.size() > 0;
}

// Moved from LLWearableList::ContextMenu for wider utility.
bool LLAppearanceMgr::canAddWearables(const uuid_vec_t& item_ids)
{
	// TODO: investigate wearables may not be loaded at this point EXT-8231

	U32 n_objects = 0;
	U32 n_clothes = 0;

	// Count given clothes (by wearable type) and objects.
	for (uuid_vec_t::const_iterator it = item_ids.begin(); it != item_ids.end(); ++it)
	{
		LLViewerInventoryItem* item = gInventory.getItem(*it);
		if (!item)
		{
			return false;
		}

		if (item->getType() == LLAssetType::AT_OBJECT)
		{
			++n_objects;
		}
		else if (item->getType() == LLAssetType::AT_CLOTHING)
		{
			++n_clothes;
		}
		else
		{
			LL_WARNS() << "Unexpected wearable type" << LL_ENDL;
			return false;
		}
	}

	// Check whether we can add all the objects.
	if (!isAgentAvatarValid() || !gAgentAvatarp->canAttachMoreObjects(n_objects))
	{
		return false;
	}

	// Check whether we can add all the clothes.
    U32 sum_clothes = n_clothes + gAgentWearables.getClothingLayerCount();
    return sum_clothes <= LLAgentWearables::MAX_CLOTHING_LAYERS;
}

void LLAppearanceMgr::purgeBaseOutfitLink(const LLUUID& category, LLPointer<LLInventoryCallback> cb)
{
	LLInventoryModel::cat_array_t cats;
	LLInventoryModel::item_array_t items;
	gInventory.collectDescendents(category, cats, items,
								  LLInventoryModel::EXCLUDE_TRASH);
	for (S32 i = 0; i < items.size(); ++i)
	{
		LLViewerInventoryItem *item = items.at(i);
		if (item->getActualType() != LLAssetType::AT_LINK_FOLDER)
			continue;
		LLViewerInventoryCategory* catp = item->getLinkedCategory();
		if(catp && catp->getPreferredType() == LLFolderType::FT_OUTFIT)
		{
			remove_inventory_item(item->getUUID(), cb);
		}
	}
}

// Keep the last N wearables of each type.  For viewer 2.0, N is 1 for
// both body parts and clothing items.
void LLAppearanceMgr::filterWearableItems(
<<<<<<< HEAD
	LLInventoryModel::item_array_t& items, S32 max_per_type, S32 max_total)
{
    // Restrict by max total items first.
    if ((max_total > 0) && (items.size() > max_total))
    {
        LLInventoryModel::item_array_t items_to_keep;
        for (S32 i=0; i<max_total; i++)
        {
            items_to_keep.push_back(items[i]);
        }
        items = items_to_keep;
    }

    if (max_per_type > 0)
    {
        // Divvy items into arrays by wearable type.
        std::vector<LLInventoryModel::item_array_t> items_by_type(LLWearableType::WT_COUNT);
        divvyWearablesByType(items, items_by_type);

        // rebuild items list, retaining the last max_per_type of each array
        items.clear();
        for (S32 i=0; i<LLWearableType::WT_COUNT; i++)
        {
            S32 size = items_by_type[i].size();
            if (size <= 0)
                continue;
            S32 start_index = llmax(0,size-max_per_type);
            for (S32 j = start_index; j<size; j++)
            {
                items.push_back(items_by_type[i][j]);
            }
        }
    }
=======
	LLInventoryModel::item_array_t& items, S32 max_per_type)
{
	// Divvy items into arrays by wearable type.
	std::vector<LLInventoryModel::item_array_t> items_by_type(LLWearableType::WT_COUNT);
	divvyWearablesByType(items, items_by_type);

	// rebuild items list, retaining the last max_per_type of each array
	items.clear();
	for (S32 i=0; i<LLWearableType::WT_COUNT; i++)
	{
		S32 size = items_by_type[i].size();
		if (size <= 0)
			continue;
//		S32 start_index = llmax(0,size-max_per_type);
// [SL:KB] - Patch: Appearance-Misc | Checked: 2010-05-11 (Catznip-2.0)
		S32 start_index = llmax(0, size - ((LLWearableType::getAllowMultiwear((LLWearableType::EType)i)) ? max_per_type : 1));
// [/SL:KB[
		for (S32 j = start_index; j<size; j++)
		{
			items.push_back(items_by_type[i][j]);
		}
	}
>>>>>>> c77c206a
}

void LLAppearanceMgr::updateCOF(const LLUUID& category, bool append)
{
	LLViewerInventoryCategory *pcat = gInventory.getCategory(category);
	if (!pcat)
	{
		LL_WARNS() << "no category found for id " << category << LL_ENDL;
		return;
	}
	LL_INFOS("Avatar") << self_av_string() << "starting, cat '" << (pcat ? pcat->getName() : "[UNKNOWN]") << "'" << LL_ENDL;

	const LLUUID cof = getCOF();

	// Deactivate currently active gestures in the COF, if replacing outfit
	if (!append)
	{
		LLInventoryModel::item_array_t gest_items;
		getDescendentsOfAssetType(cof, gest_items, LLAssetType::AT_GESTURE);
		for(S32 i = 0; i  < gest_items.size(); ++i)
		{
			LLViewerInventoryItem *gest_item = gest_items.at(i);
			if ( LLGestureMgr::instance().isGestureActive( gest_item->getLinkedUUID()) )
			{
				LLGestureMgr::instance().deactivateGesture( gest_item->getLinkedUUID() );
			}
		}
	}
	
	// Collect and filter descendents to determine new COF contents.

	// - Body parts: always include COF contents as a fallback in case any
	// required parts are missing.
	// Preserve body parts from COF if appending.
	LLInventoryModel::item_array_t body_items;
	getDescendentsOfAssetType(cof, body_items, LLAssetType::AT_BODYPART);
	getDescendentsOfAssetType(category, body_items, LLAssetType::AT_BODYPART);
	if (append)
		reverse(body_items.begin(), body_items.end());
	// Reduce body items to max of one per type.
	removeDuplicateItems(body_items);
	filterWearableItems(body_items, 1, 0);

	// - Wearables: include COF contents only if appending.
	LLInventoryModel::item_array_t wear_items;
	if (append)
		getDescendentsOfAssetType(cof, wear_items, LLAssetType::AT_CLOTHING);
	getDescendentsOfAssetType(category, wear_items, LLAssetType::AT_CLOTHING);
	// Reduce wearables to max of one per type.
	removeDuplicateItems(wear_items);
	filterWearableItems(wear_items, 0, LLAgentWearables::MAX_CLOTHING_LAYERS);

	// - Attachments: include COF contents only if appending.
	LLInventoryModel::item_array_t obj_items;
	if (append)
		getDescendentsOfAssetType(cof, obj_items, LLAssetType::AT_OBJECT);
	getDescendentsOfAssetType(category, obj_items, LLAssetType::AT_OBJECT);
	removeDuplicateItems(obj_items);

	// - Gestures: include COF contents only if appending.
	LLInventoryModel::item_array_t gest_items;
	if (append)
		getDescendentsOfAssetType(cof, gest_items, LLAssetType::AT_GESTURE);
	getDescendentsOfAssetType(category, gest_items, LLAssetType::AT_GESTURE);
	removeDuplicateItems(gest_items);
	
	// Create links to new COF contents.
	LLInventoryModel::item_array_t all_items;
	std::copy(body_items.begin(), body_items.end(), std::back_inserter(all_items));
	std::copy(wear_items.begin(), wear_items.end(), std::back_inserter(all_items));
	std::copy(obj_items.begin(), obj_items.end(), std::back_inserter(all_items));
	std::copy(gest_items.begin(), gest_items.end(), std::back_inserter(all_items));

	// Find any wearables that need description set to enforce ordering.
	desc_map_t desc_map;
	getWearableOrderingDescUpdates(wear_items, desc_map);

	// Will link all the above items.
	// link_waiter enforce flags are false because we've already fixed everything up in updateCOF().
	LLPointer<LLInventoryCallback> link_waiter = new LLUpdateAppearanceOnDestroy(false,false);
	LLSD contents = LLSD::emptyArray();

	for (LLInventoryModel::item_array_t::const_iterator it = all_items.begin();
		 it != all_items.end(); ++it)
	{
		LLSD item_contents;
		LLInventoryItem *item = *it;

		std::string desc;
		desc_map_t::const_iterator desc_iter = desc_map.find(item->getUUID());
		if (desc_iter != desc_map.end())
		{
			desc = desc_iter->second;
			LL_DEBUGS("Avatar") << item->getName() << " overriding desc to: " << desc
								<< " (was: " << item->getActualDescription() << ")" << LL_ENDL;
		}
		else
		{
			desc = item->getActualDescription();
		}

		item_contents["name"] = item->getName();
		item_contents["desc"] = desc;
		item_contents["linked_id"] = item->getLinkedUUID();
		item_contents["type"] = LLAssetType::AT_LINK; 
		contents.append(item_contents);
	}
	const LLUUID& base_id = append ? getBaseOutfitUUID() : category;
	LLViewerInventoryCategory *base_cat = gInventory.getCategory(base_id);
	if (base_cat)
	{
		LLSD base_contents;
		base_contents["name"] = base_cat->getName();
		base_contents["desc"] = "";
		base_contents["linked_id"] = base_cat->getLinkedUUID();
		base_contents["type"] = LLAssetType::AT_LINK_FOLDER; 
		contents.append(base_contents);
	}
	if (gSavedSettings.getBOOL("DebugAvatarAppearanceMessage"))
	{
		dump_sequential_xml(gAgentAvatarp->getFullname() + "_slam_request", contents);
	}
	slam_inventory_folder(getCOF(), contents, link_waiter);

	LL_DEBUGS("Avatar") << self_av_string() << "waiting for LLUpdateAppearanceOnDestroy" << LL_ENDL;
}

void LLAppearanceMgr::updatePanelOutfitName(const std::string& name)
{
	LLSidepanelAppearance* panel_appearance =
		dynamic_cast<LLSidepanelAppearance *>(LLFloaterSidePanelContainer::getPanel("appearance"));
	if (panel_appearance)
	{
		panel_appearance->refreshCurrentOutfitName(name);
	}
}

void LLAppearanceMgr::createBaseOutfitLink(const LLUUID& category, LLPointer<LLInventoryCallback> link_waiter)
{
	const LLUUID cof = getCOF();
	LLViewerInventoryCategory* catp = gInventory.getCategory(category);
	std::string new_outfit_name = "";

	purgeBaseOutfitLink(cof, link_waiter);

	if (catp && catp->getPreferredType() == LLFolderType::FT_OUTFIT)
	{
		link_inventory_object(cof, catp, link_waiter);
		new_outfit_name = catp->getName();
	}
	
	updatePanelOutfitName(new_outfit_name);
}

void LLAppearanceMgr::updateAgentWearables(LLWearableHoldingPattern* holder)
{
	LL_DEBUGS("Avatar") << "updateAgentWearables()" << LL_ENDL;
	LLInventoryItem::item_array_t items;
	std::vector< LLViewerWearable* > wearables;
	wearables.reserve(32);

	// For each wearable type, find the wearables of that type.
	for( S32 i = 0; i < LLWearableType::WT_COUNT; i++ )
	{
		for (LLWearableHoldingPattern::found_list_t::iterator iter = holder->getFoundList().begin();
			 iter != holder->getFoundList().end(); ++iter)
		{
			LLFoundData& data = *iter;
			LLViewerWearable* wearable = data.mWearable;
			if( wearable && ((S32)wearable->getType() == i) )
			{
				LLViewerInventoryItem* item = (LLViewerInventoryItem*)gInventory.getItem(data.mItemID);
				if( item && (item->getAssetUUID() == wearable->getAssetID()) )
				{
					items.push_back(item);
					wearables.push_back(wearable);
				}
			}
		}
	}

	if(wearables.size() > 0)
	{
		gAgentWearables.setWearableOutfit(items, wearables);
	}
}

S32 LLAppearanceMgr::countActiveHoldingPatterns()
{
	return LLWearableHoldingPattern::countActive();
}

static void remove_non_link_items(LLInventoryModel::item_array_t &items)
{
	LLInventoryModel::item_array_t pruned_items;
	for (LLInventoryModel::item_array_t::const_iterator iter = items.begin();
		 iter != items.end();
		 ++iter)
	{
 		const LLViewerInventoryItem *item = (*iter);
		if (item && item->getIsLinkType())
		{
			pruned_items.push_back((*iter));
		}
	}
	items = pruned_items;
}

//a predicate for sorting inventory items by actual descriptions
bool sort_by_actual_description(const LLInventoryItem* item1, const LLInventoryItem* item2)
{
	if (!item1 || !item2) 
	{
		LL_WARNS() << "either item1 or item2 is NULL" << LL_ENDL;
		return true;
	}

	return item1->getActualDescription() < item2->getActualDescription();
}

void item_array_diff(LLInventoryModel::item_array_t& full_list,
					 LLInventoryModel::item_array_t& keep_list,
					 LLInventoryModel::item_array_t& kill_list)
	
{
	for (LLInventoryModel::item_array_t::iterator it = full_list.begin();
		 it != full_list.end();
		 ++it)
	{
		LLViewerInventoryItem *item = *it;
		if (std::find(keep_list.begin(), keep_list.end(), item) == keep_list.end())
		{
			kill_list.push_back(item);
		}
	}
}

S32 LLAppearanceMgr::findExcessOrDuplicateItems(const LLUUID& cat_id,
												 LLAssetType::EType type,
												 S32 max_items_per_type,
												 S32 max_items_total,
												 LLInventoryObject::object_list_t& items_to_kill)
{
	S32 to_kill_count = 0;

	LLInventoryModel::item_array_t items;
	getDescendentsOfAssetType(cat_id, items, type);
	LLInventoryModel::item_array_t curr_items = items;
	removeDuplicateItems(items);
	if (max_items_per_type > 0 || max_items_total > 0)
	{
		filterWearableItems(items, max_items_per_type, max_items_total);
	}
	LLInventoryModel::item_array_t kill_items;
	item_array_diff(curr_items,items,kill_items);
	for (LLInventoryModel::item_array_t::iterator it = kill_items.begin();
		 it != kill_items.end();
		 ++it)
	{
		items_to_kill.push_back(LLPointer<LLInventoryObject>(*it));
		to_kill_count++;
	}
	return to_kill_count;
}
	

void LLAppearanceMgr::findAllExcessOrDuplicateItems(const LLUUID& cat_id,
													LLInventoryObject::object_list_t& items_to_kill)
{
	findExcessOrDuplicateItems(cat_id,LLAssetType::AT_BODYPART,
							   1, 0, items_to_kill);
	findExcessOrDuplicateItems(cat_id,LLAssetType::AT_CLOTHING,
							   0, LLAgentWearables::MAX_CLOTHING_LAYERS, items_to_kill);
	findExcessOrDuplicateItems(cat_id,LLAssetType::AT_OBJECT,
							   0, 0, items_to_kill);
}

void LLAppearanceMgr::enforceCOFItemRestrictions(LLPointer<LLInventoryCallback> cb)
{
	LLInventoryObject::object_list_t items_to_kill;
	findAllExcessOrDuplicateItems(getCOF(), items_to_kill);
	if (items_to_kill.size()>0)
	{
		// Remove duplicate or excess wearables. Should normally be enforced at the UI level, but
		// this should catch anything that gets through.
		remove_inventory_items(items_to_kill, cb);
	}
}

void LLAppearanceMgr::updateAppearanceFromCOF(bool enforce_item_restrictions,
											  bool enforce_ordering,
											  nullary_func_t post_update_func)
{
	if (mIsInUpdateAppearanceFromCOF)
	{
		LL_WARNS() << "Called updateAppearanceFromCOF inside updateAppearanceFromCOF, skipping" << LL_ENDL;
		return;
	}

	LL_DEBUGS("Avatar") << self_av_string() << "starting" << LL_ENDL;

	if (enforce_item_restrictions)
	{
		// The point here is just to call
		// updateAppearanceFromCOF() again after excess items
		// have been removed. That time we will set
		// enforce_item_restrictions to false so we don't get
		// caught in a perpetual loop.
		LLPointer<LLInventoryCallback> cb(
			new LLUpdateAppearanceOnDestroy(false, enforce_ordering, post_update_func));
		enforceCOFItemRestrictions(cb);
		return;
	}

	if (enforce_ordering)
	{
		//checking integrity of the COF in terms of ordering of wearables, 
		//checking and updating links' descriptions of wearables in the COF (before analyzed for "dirty" state)
// [SL:KB] - Patch: Appearance-AISFilter | Checked: 2015-03-01 (Catznip-3.7)
		// Ordering information is pre-applied locally so no reason to reason to wait on the inventory backend
		updateClothingOrderingInfo(LLUUID::null);
// [/SL:KB]

//		// As with enforce_item_restrictions handling above, we want
//		// to wait for the update callbacks, then (finally!) call
//		// updateAppearanceFromCOF() with no additional COF munging needed.
//		LLPointer<LLInventoryCallback> cb(
//			new LLUpdateAppearanceOnDestroy(false, false, post_update_func));
//		updateClothingOrderingInfo(LLUUID::null, cb);
//		return;
	}

	if (!validateClothingOrderingInfo())
	{
		LL_WARNS() << "Clothing ordering error" << LL_ENDL;
	}

	BoolSetter setIsInUpdateAppearanceFromCOF(mIsInUpdateAppearanceFromCOF);
	selfStartPhase("update_appearance_from_cof");

	// update dirty flag to see if the state of the COF matches
	// the saved outfit stored as a folder link
	updateIsDirty();

	// Send server request for appearance update
	if (gAgent.getRegion() && gAgent.getRegion()->getCentralBakeVersion())
	{
		requestServerAppearanceUpdate();
	}

	LLUUID current_outfit_id = getCOF();

	// Find all the wearables that are in the COF's subtree.
	LL_DEBUGS() << "LLAppearanceMgr::updateFromCOF()" << LL_ENDL;
	LLInventoryModel::item_array_t wear_items;
	LLInventoryModel::item_array_t obj_items;
	LLInventoryModel::item_array_t gest_items;
	getUserDescendents(current_outfit_id, wear_items, obj_items, gest_items);
	// Get rid of non-links in case somehow the COF was corrupted.
	remove_non_link_items(wear_items);
	remove_non_link_items(obj_items);
	remove_non_link_items(gest_items);
// [SL:KB] - Patch: Apperance-Misc | Checked: 2010-11-24 (Catznip-2.4)
	// Since we're following folder links we might have picked up new duplicates, or exceeded MAX_CLOTHING_PER_TYPE
	removeDuplicateItems(wear_items);
	removeDuplicateItems(obj_items);
	removeDuplicateItems(gest_items);
	filterWearableItems(wear_items, LLAgentWearables::MAX_CLOTHING_PER_TYPE);
// [/SL:KB]

	dumpItemArray(wear_items,"asset_dump: wear_item");
	dumpItemArray(obj_items,"asset_dump: obj_item");

	LLViewerInventoryCategory *cof = gInventory.getCategory(current_outfit_id);
	if (!gInventory.isCategoryComplete(current_outfit_id))
	{
		LL_WARNS() << "COF info is not complete. Version " << cof->getVersion()
				<< " descendent_count " << cof->getDescendentCount()
				<< " viewer desc count " << cof->getViewerDescendentCount() << LL_ENDL;
	}
	
// [SL:KB] - Patch: Appearance-SyncAttach | Checked: 2010-09-22 (Catznip-2.2)
	// Update attachments to match those requested.
	if (isAgentAvatarValid())
	{
		// Include attachments which should be in COF but don't have their link created yet
		uuid_vec_t::iterator itPendingAttachLink = mPendingAttachLinks.begin();
		while (itPendingAttachLink != mPendingAttachLinks.end())
		{
			const LLUUID& idItem = *itPendingAttachLink;
			if ( (!gAgentAvatarp->isWearingAttachment(idItem)) || (isLinkInCOF(idItem)) )
			{
				itPendingAttachLink = mPendingAttachLinks.erase(itPendingAttachLink);
				continue;
			}

			LLViewerInventoryItem* pItem = gInventory.getItem(idItem);
			if (pItem)
			{
				obj_items.push_back(pItem);
			}

			++itPendingAttachLink;
		}

		LL_DEBUGS("Avatar") << self_av_string() << "Updating " << obj_items.size() << " attachments" << LL_ENDL;

		LLAgentWearables::llvo_vec_t objects_to_remove;
		LLAgentWearables::llvo_vec_t objects_to_retain;
		LLInventoryModel::item_array_t items_to_add;
		LLAgentWearables::findAttachmentsAddRemoveInfo(obj_items, objects_to_remove, objects_to_retain, items_to_add);

		// Here we remove the attachment pos overrides for *all*
		// attachments, even those that are not being removed. This is
		// needed to get joint positions all slammed down to their
		// pre-attachment states.
		gAgentAvatarp->clearAttachmentPosOverrides();

		// Take off the attachments that will no longer be in the outfit.
		// (but don't remove attachments until avatar is fully loaded - should reduce random attaching/detaching/reattaching at log-on)
		if (gAgentAvatarp->isFullyLoaded())
		{
			LL_DEBUGS("Avatar") << self_av_string() << "Removing " << objects_to_remove.size() << " attachments" << LL_ENDL;
			LLAgentWearables::userRemoveMultipleAttachments(objects_to_remove);
		}
		
		// Restore attachment pos overrides for the attachments that
		// are remaining in the outfit.
		for (LLAgentWearables::llvo_vec_t::iterator it = objects_to_retain.begin(); it != objects_to_retain.end(); ++it)
		{
			LLViewerObject *objectp = *it;
			gAgentAvatarp->addAttachmentPosOverridesForObject(objectp);
		}
		
		// Add new attachments to match those requested.
		LL_DEBUGS("Avatar") << self_av_string() << "Adding " << items_to_add.size() << " attachments" << LL_ENDL;
		LLAgentWearables::userAttachMultipleAttachments(items_to_add);
	}
// [/SL:KB]

	if(!wear_items.size())
	{
		LLNotificationsUtil::add("CouldNotPutOnOutfit");
		return;
	}

	//preparing the list of wearables in the correct order for LLAgentWearables
	sortItemsByActualDescription(wear_items);


	LL_DEBUGS("Avatar") << "HP block starts" << LL_ENDL;
	LLTimer hp_block_timer;
	LLWearableHoldingPattern* holder = new LLWearableHoldingPattern;

//	holder->setObjItems(obj_items);
	holder->setGestItems(gest_items);
		
	// Note: can't do normal iteration, because if all the
	// wearables can be resolved immediately, then the
	// callback will be called (and this object deleted)
	// before the final getNextData().

	for(S32 i = 0; i  < wear_items.size(); ++i)
	{
		LLViewerInventoryItem *item = wear_items.at(i);
		LLViewerInventoryItem *linked_item = item ? item->getLinkedItem() : NULL;

		// Fault injection: use debug setting to test asset 
		// fetch failures (should be replaced by new defaults in
		// lost&found).
		U32 skip_type = gSavedSettings.getU32("ForceAssetFail");

		if (item && item->getIsLinkType() && linked_item)
		{
			LLFoundData found(linked_item->getUUID(),
							  linked_item->getAssetUUID(),
							  linked_item->getName(),
							  linked_item->getType(),
							  linked_item->isWearableType() ? linked_item->getWearableType() : LLWearableType::WT_INVALID
				);

			if (skip_type != LLWearableType::WT_INVALID && skip_type == found.mWearableType)
			{
				found.mAssetID.generate(); // Replace with new UUID, guaranteed not to exist in DB
			}
			//pushing back, not front, to preserve order of wearables for LLAgentWearables
			holder->getFoundList().push_back(found);
		}
		else
		{
			if (!item)
			{
				LL_WARNS() << "Attempt to wear a null item " << LL_ENDL;
			}
			else if (!linked_item)
			{
				LL_WARNS() << "Attempt to wear a broken link [ name:" << item->getName() << " ] " << LL_ENDL;
			}
		}
	}

	selfStartPhase("get_wearables_2");

	for (LLWearableHoldingPattern::found_list_t::iterator it = holder->getFoundList().begin();
		 it != holder->getFoundList().end(); ++it)
	{
		LLFoundData& found = *it;

		LL_DEBUGS() << self_av_string() << "waiting for onWearableAssetFetch callback, asset " << found.mAssetID.asString() << LL_ENDL;

		// Fetch the wearables about to be worn.
		LLWearableList::instance().getAsset(found.mAssetID,
											found.mName,
											gAgentAvatarp,
											found.mAssetType,
											onWearableAssetFetch,
											(void*)holder);

	}

	holder->resetTime(gSavedSettings.getF32("MaxWearableWaitTime"));
	if (!holder->pollFetchCompletion())
	{
		doOnIdleRepeating(boost::bind(&LLWearableHoldingPattern::pollFetchCompletion,holder));
	}
	post_update_func();

	LL_DEBUGS("Avatar") << "HP block ends, elapsed " << hp_block_timer.getElapsedTimeF32() << LL_ENDL;
}

void LLAppearanceMgr::getDescendentsOfAssetType(const LLUUID& category,
													LLInventoryModel::item_array_t& items,
													LLAssetType::EType type)
{
	LLInventoryModel::cat_array_t cats;
	LLIsType is_of_type(type);
	gInventory.collectDescendentsIf(category,
									cats,
									items,
									LLInventoryModel::EXCLUDE_TRASH,
									is_of_type);
}

void LLAppearanceMgr::getUserDescendents(const LLUUID& category, 
											 LLInventoryModel::item_array_t& wear_items,
											 LLInventoryModel::item_array_t& obj_items,
											 LLInventoryModel::item_array_t& gest_items)
{
	LLInventoryModel::cat_array_t wear_cats;
	LLFindWearables is_wearable;
	gInventory.collectDescendentsIf(category,
									wear_cats,
									wear_items,
									LLInventoryModel::EXCLUDE_TRASH,
									is_wearable);

	LLInventoryModel::cat_array_t obj_cats;
	LLIsType is_object( LLAssetType::AT_OBJECT );
	gInventory.collectDescendentsIf(category,
									obj_cats,
									obj_items,
									LLInventoryModel::EXCLUDE_TRASH,
									is_object);

	// Find all gestures in this folder
	LLInventoryModel::cat_array_t gest_cats;
	LLIsType is_gesture( LLAssetType::AT_GESTURE );
	gInventory.collectDescendentsIf(category,
									gest_cats,
									gest_items,
									LLInventoryModel::EXCLUDE_TRASH,
									is_gesture);
}

void LLAppearanceMgr::wearInventoryCategory(LLInventoryCategory* category, bool copy, bool append)
{
	if(!category) return;

	selfClearPhases();
	selfStartPhase("wear_inventory_category");

	gAgentWearables.notifyLoadingStarted();

	LL_INFOS("Avatar") << self_av_string() << "wearInventoryCategory( " << category->getName()
			 << " )" << LL_ENDL;

	// If we are copying from library, attempt to use AIS to copy the category.
	bool ais_ran=false;
	if (copy && AISCommand::isAPIAvailable())
	{
		LLUUID parent_id;
		parent_id = gInventory.findCategoryUUIDForType(LLFolderType::FT_CLOTHING);
		if (parent_id.isNull())
		{
			parent_id = gInventory.getRootFolderID();
		}

		LLPointer<LLInventoryCallback> copy_cb = new LLWearCategoryAfterCopy(append);
		LLPointer<LLInventoryCallback> track_cb = new LLTrackPhaseWrapper(
													std::string("wear_inventory_category_callback"), copy_cb);
		LLPointer<AISCommand> cmd_ptr = new CopyLibraryCategoryCommand(category->getUUID(), parent_id, track_cb);
		ais_ran=cmd_ptr->run_command();
	}

	if (!ais_ran)
	{
		selfStartPhase("wear_inventory_category_fetch");
		callAfterCategoryFetch(category->getUUID(),boost::bind(&LLAppearanceMgr::wearCategoryFinal,
															   &LLAppearanceMgr::instance(),
															   category->getUUID(), copy, append));
	}
}

S32 LLAppearanceMgr::getActiveCopyOperations() const
{
	return LLCallAfterInventoryCopyMgr::getInstanceCount(); 
}

void LLAppearanceMgr::wearCategoryFinal(LLUUID& cat_id, bool copy_items, bool append)
{
	LL_INFOS("Avatar") << self_av_string() << "starting" << LL_ENDL;

	selfStopPhase("wear_inventory_category_fetch");
	
	// We now have an outfit ready to be copied to agent inventory. Do
	// it, and wear that outfit normally.
	LLInventoryCategory* cat = gInventory.getCategory(cat_id);
	if(copy_items)
	{
		LLInventoryModel::cat_array_t* cats;
		LLInventoryModel::item_array_t* items;
		gInventory.getDirectDescendentsOf(cat_id, cats, items);
		std::string name;
		if(!cat)
		{
			// should never happen.
			name = "New Outfit";
		}
		else
		{
			name = cat->getName();
		}
		LLViewerInventoryItem* item = NULL;
		LLInventoryModel::item_array_t::const_iterator it = items->begin();
		LLInventoryModel::item_array_t::const_iterator end = items->end();
		LLUUID pid;
		for(; it < end; ++it)
		{
			item = *it;
			if(item)
			{
				if(LLInventoryType::IT_GESTURE == item->getInventoryType())
				{
					pid = gInventory.findCategoryUUIDForType(LLFolderType::FT_GESTURE);
				}
				else
				{
					pid = gInventory.findCategoryUUIDForType(LLFolderType::FT_CLOTHING);
				}
				break;
			}
		}
		if(pid.isNull())
		{
			pid = gInventory.getRootFolderID();
		}
		
		LLUUID new_cat_id = gInventory.createNewCategory(
			pid,
			LLFolderType::FT_NONE,
			name);

		// Create a CopyMgr that will copy items, manage its own destruction
		new LLCallAfterInventoryCopyMgr(
			*items, new_cat_id, std::string("wear_inventory_category_callback"),
			boost::bind(&LLAppearanceMgr::wearInventoryCategoryOnAvatar,
						LLAppearanceMgr::getInstance(),
						gInventory.getCategory(new_cat_id),
						append));

		// BAP fixes a lag in display of created dir.
		gInventory.notifyObservers();
	}
	else
	{
		// Wear the inventory category.
		LLAppearanceMgr::instance().wearInventoryCategoryOnAvatar(cat, append);
	}
}

// *NOTE: hack to get from avatar inventory to avatar
void LLAppearanceMgr::wearInventoryCategoryOnAvatar( LLInventoryCategory* category, bool append )
{
	// Avoid unintentionally overwriting old wearables.  We have to do
	// this up front to avoid having to deal with the case of multiple
	// wearables being dirty.
	if (!category) return;

	if ( !LLInventoryCallbackManager::is_instantiated() )
	{
		// shutting down, ignore.
		return;
	}

	LL_INFOS("Avatar") << self_av_string() << "wearInventoryCategoryOnAvatar '" << category->getName()
			 << "'" << LL_ENDL;
			 	
	if (gAgentCamera.cameraCustomizeAvatar())
	{
		// switching to outfit editor should automagically save any currently edited wearable
		LLFloaterSidePanelContainer::showPanel("appearance", LLSD().with("type", "edit_outfit"));
	}

	LLAppearanceMgr::changeOutfit(TRUE, category->getUUID(), append);
}

// FIXME do we really want to search entire inventory for matching name?
void LLAppearanceMgr::wearOutfitByName(const std::string& name)
{
	LL_INFOS("Avatar") << self_av_string() << "Wearing category " << name << LL_ENDL;

	LLInventoryModel::cat_array_t cat_array;
	LLInventoryModel::item_array_t item_array;
	LLNameCategoryCollector has_name(name);
	gInventory.collectDescendentsIf(gInventory.getRootFolderID(),
									cat_array,
									item_array,
									LLInventoryModel::EXCLUDE_TRASH,
									has_name);
	bool copy_items = false;
	LLInventoryCategory* cat = NULL;
	if (cat_array.size() > 0)
	{
		// Just wear the first one that matches
		cat = cat_array.at(0);
	}
	else
	{
		gInventory.collectDescendentsIf(LLUUID::null,
										cat_array,
										item_array,
										LLInventoryModel::EXCLUDE_TRASH,
										has_name);
		if(cat_array.size() > 0)
		{
			cat = cat_array.at(0);
			copy_items = true;
		}
	}

	if(cat)
	{
		LLAppearanceMgr::wearInventoryCategory(cat, copy_items, false);
	}
	else
	{
		LL_WARNS() << "Couldn't find outfit " <<name<< " in wearOutfitByName()"
				<< LL_ENDL;
	}
}

bool areMatchingWearables(const LLViewerInventoryItem *a, const LLViewerInventoryItem *b)
{
	return (a->isWearableType() && b->isWearableType() &&
			(a->getWearableType() == b->getWearableType()));
}

class LLDeferredCOFLinkObserver: public LLInventoryObserver
{
public:
	LLDeferredCOFLinkObserver(const LLUUID& item_id, LLPointer<LLInventoryCallback> cb, const std::string& description):
		mItemID(item_id),
		mCallback(cb),
		mDescription(description)
	{
	}

	~LLDeferredCOFLinkObserver()
	{
	}
	
	/* virtual */ void changed(U32 mask)
	{
		const LLInventoryItem *item = gInventory.getItem(mItemID);
		if (item)
		{
			gInventory.removeObserver(this);
			LLAppearanceMgr::instance().addCOFItemLink(item, mCallback, mDescription);
			delete this;
		}
	}

private:
	const LLUUID mItemID;
	std::string mDescription;
	LLPointer<LLInventoryCallback> mCallback;
};


// BAP - note that this runs asynchronously if the item is not already loaded from inventory.
// Dangerous if caller assumes link will exist after calling the function.
void LLAppearanceMgr::addCOFItemLink(const LLUUID &item_id,
									 LLPointer<LLInventoryCallback> cb,
									 const std::string description)
{
	const LLInventoryItem *item = gInventory.getItem(item_id);
	if (!item)
	{
		LLDeferredCOFLinkObserver *observer = new LLDeferredCOFLinkObserver(item_id, cb, description);
		gInventory.addObserver(observer);
	}
	else
	{
		addCOFItemLink(item, cb, description);
	}
}

void LLAppearanceMgr::addCOFItemLink(const LLInventoryItem *item,
									 LLPointer<LLInventoryCallback> cb,
									 const std::string description)
{
	const LLViewerInventoryItem *vitem = dynamic_cast<const LLViewerInventoryItem*>(item);
	if (!vitem)
	{
		LL_WARNS() << "not an llviewerinventoryitem, failed" << LL_ENDL;
		return;
	}

	gInventory.addChangedMask(LLInventoryObserver::LABEL, vitem->getLinkedUUID());

	LLInventoryModel::cat_array_t cat_array;
	LLInventoryModel::item_array_t item_array;
	gInventory.collectDescendents(LLAppearanceMgr::getCOF(),
								  cat_array,
								  item_array,
								  LLInventoryModel::EXCLUDE_TRASH);
	bool linked_already = false;
	for (S32 i=0; i<item_array.size(); i++)
	{
		// Are these links to the same object?
		const LLViewerInventoryItem* inv_item = item_array.at(i).get();
		const LLWearableType::EType wearable_type = inv_item->getWearableType();

		const bool is_body_part =    (wearable_type == LLWearableType::WT_SHAPE) 
								  || (wearable_type == LLWearableType::WT_HAIR) 
								  || (wearable_type == LLWearableType::WT_EYES)
								  || (wearable_type == LLWearableType::WT_SKIN);

		if (inv_item->getLinkedUUID() == vitem->getLinkedUUID())
		{
			linked_already = true;
		}
		// Are these links to different items of the same body part
		// type? If so, new item will replace old.
		else if ((vitem->isWearableType()) && (vitem->getWearableType() == wearable_type))
		{
			if (is_body_part && inv_item->getIsLinkType())
			{
				remove_inventory_item(inv_item->getUUID(), cb);
			}
			else if (!gAgentWearables.canAddWearable(wearable_type))
			{
				// MULTI-WEARABLES: make sure we don't go over clothing limits
				remove_inventory_item(inv_item->getUUID(), cb);
			}
		}
	}

	if (!linked_already)
	{
		LLViewerInventoryItem *copy_item = new LLViewerInventoryItem;
		copy_item->copyViewerItem(vitem);
		copy_item->setDescription(description);
		link_inventory_object(getCOF(), copy_item, cb);
	}
}

LLInventoryModel::item_array_t LLAppearanceMgr::findCOFItemLinks(const LLUUID& item_id)
{

	LLInventoryModel::item_array_t result;
	const LLViewerInventoryItem *vitem =
		dynamic_cast<const LLViewerInventoryItem*>(gInventory.getItem(item_id));

	if (vitem)
	{
		LLInventoryModel::cat_array_t cat_array;
		LLInventoryModel::item_array_t item_array;
		gInventory.collectDescendents(LLAppearanceMgr::getCOF(),
									  cat_array,
									  item_array,
									  LLInventoryModel::EXCLUDE_TRASH);
		for (S32 i=0; i<item_array.size(); i++)
		{
			const LLViewerInventoryItem* inv_item = item_array.at(i).get();
			if (inv_item->getLinkedUUID() == vitem->getLinkedUUID())
			{
				result.push_back(item_array.at(i));
			}
		}
	}
	return result;
}

bool LLAppearanceMgr::isLinkedInCOF(const LLUUID& item_id)
{
	LLInventoryModel::item_array_t links = LLAppearanceMgr::instance().findCOFItemLinks(item_id);
	return links.size() > 0;
}

void LLAppearanceMgr::removeAllClothesFromAvatar()
{
	// Fetch worn clothes (i.e. the ones in COF).
	LLInventoryModel::item_array_t clothing_items;
	LLInventoryModel::cat_array_t dummy;
	LLIsType is_clothing(LLAssetType::AT_CLOTHING);
	gInventory.collectDescendentsIf(getCOF(),
									dummy,
									clothing_items,
									LLInventoryModel::EXCLUDE_TRASH,
									is_clothing);
	uuid_vec_t item_ids;
	for (LLInventoryModel::item_array_t::iterator it = clothing_items.begin();
		it != clothing_items.end(); ++it)
	{
		item_ids.push_back((*it).get()->getLinkedUUID());
	}

	// Take them off by removing from COF.
	removeItemsFromAvatar(item_ids);
}

void LLAppearanceMgr::removeAllAttachmentsFromAvatar()
{
	if (!isAgentAvatarValid()) return;

	LLAgentWearables::llvo_vec_t objects_to_remove;
	
	for (LLVOAvatar::attachment_map_t::iterator iter = gAgentAvatarp->mAttachmentPoints.begin(); 
		 iter != gAgentAvatarp->mAttachmentPoints.end();)
	{
		LLVOAvatar::attachment_map_t::iterator curiter = iter++;
		LLViewerJointAttachment* attachment = curiter->second;
		for (LLViewerJointAttachment::attachedobjs_vec_t::iterator attachment_iter = attachment->mAttachedObjects.begin();
			 attachment_iter != attachment->mAttachedObjects.end();
			 ++attachment_iter)
		{
			LLViewerObject *attached_object = (*attachment_iter);
			if (attached_object)
			{
				objects_to_remove.push_back(attached_object);
			}
		}
	}
	uuid_vec_t ids_to_remove;
	for (LLAgentWearables::llvo_vec_t::iterator it = objects_to_remove.begin();
		 it != objects_to_remove.end();
		 ++it)
	{
		ids_to_remove.push_back((*it)->getAttachmentItemID());
	}
	removeItemsFromAvatar(ids_to_remove);
}

void LLAppearanceMgr::removeCOFItemLinks(const LLUUID& item_id, LLPointer<LLInventoryCallback> cb)
{
	gInventory.addChangedMask(LLInventoryObserver::LABEL, item_id);

	LLInventoryModel::cat_array_t cat_array;
	LLInventoryModel::item_array_t item_array;
	gInventory.collectDescendents(LLAppearanceMgr::getCOF(),
								  cat_array,
								  item_array,
								  LLInventoryModel::EXCLUDE_TRASH);
	for (S32 i=0; i<item_array.size(); i++)
	{
		const LLInventoryItem* item = item_array.at(i).get();
		if (item->getIsLinkType() && item->getLinkedUUID() == item_id)
		{
			bool immediate_delete = false;
			if (item->getType() == LLAssetType::AT_OBJECT)
			{
				immediate_delete = true;
			}
			remove_inventory_item(item->getUUID(), cb, immediate_delete);
		}
	}
}

void LLAppearanceMgr::removeCOFLinksOfType(LLWearableType::EType type, LLPointer<LLInventoryCallback> cb)
{
	LLFindWearablesOfType filter_wearables_of_type(type);
	LLInventoryModel::cat_array_t cats;
	LLInventoryModel::item_array_t items;
	LLInventoryModel::item_array_t::const_iterator it;

	gInventory.collectDescendentsIf(getCOF(), cats, items, true, filter_wearables_of_type);
	for (it = items.begin(); it != items.end(); ++it)
	{
		const LLViewerInventoryItem* item = *it;
		if (item->getIsLinkType()) // we must operate on links only
		{
			remove_inventory_item(item->getUUID(), cb);
		}
	}
}

bool sort_by_linked_uuid(const LLViewerInventoryItem* item1, const LLViewerInventoryItem* item2)
{
	if (!item1 || !item2)
	{
		LL_WARNS() << "item1, item2 cannot be null, something is very wrong" << LL_ENDL;
		return true;
	}

	return item1->getLinkedUUID() < item2->getLinkedUUID();
}

void LLAppearanceMgr::updateIsDirty()
{
	LLUUID cof = getCOF();
	LLUUID base_outfit;

	// find base outfit link 
	const LLViewerInventoryItem* base_outfit_item = getBaseOutfitLink();
	LLViewerInventoryCategory* catp = NULL;
	if (base_outfit_item && base_outfit_item->getIsLinkType())
	{
		catp = base_outfit_item->getLinkedCategory();
	}
	if(catp && catp->getPreferredType() == LLFolderType::FT_OUTFIT)
	{
		base_outfit = catp->getUUID();
	}

	// Set dirty to "false" if no base outfit found to disable "Save"
	// and leave only "Save As" enabled in My Outfits.
	mOutfitIsDirty = false;

	if (base_outfit.notNull())
	{
		LLIsValidItemLink collector;

		LLInventoryModel::cat_array_t cof_cats;
		LLInventoryModel::item_array_t cof_items;
		gInventory.collectDescendentsIf(cof, cof_cats, cof_items,
									  LLInventoryModel::EXCLUDE_TRASH, collector);

		LLInventoryModel::cat_array_t outfit_cats;
		LLInventoryModel::item_array_t outfit_items;
		gInventory.collectDescendentsIf(base_outfit, outfit_cats, outfit_items,
									  LLInventoryModel::EXCLUDE_TRASH, collector);

		if(outfit_items.size() != cof_items.size())
		{
			LL_DEBUGS("Avatar") << "item count different - base " << outfit_items.size() << " cof " << cof_items.size() << LL_ENDL;
			// Current outfit folder should have one more item than the outfit folder.
			// this one item is the link back to the outfit folder itself.
			mOutfitIsDirty = true;
			return;
		}

		//"dirty" - also means a difference in linked UUIDs and/or a difference in wearables order (links' descriptions)
		std::sort(cof_items.begin(), cof_items.end(), sort_by_linked_uuid);
		std::sort(outfit_items.begin(), outfit_items.end(), sort_by_linked_uuid);

		for (U32 i = 0; i < cof_items.size(); ++i)
		{
			LLViewerInventoryItem *item1 = cof_items.at(i);
			LLViewerInventoryItem *item2 = outfit_items.at(i);

			if (item1->getLinkedUUID() != item2->getLinkedUUID() || 
				item1->getName() != item2->getName() ||
				item1->getActualDescription() != item2->getActualDescription())
			{
				if (item1->getLinkedUUID() != item2->getLinkedUUID())
				{
					LL_DEBUGS("Avatar") << "link id different " << LL_ENDL;
				}
				else
				{
					if (item1->getName() != item2->getName())
					{
						LL_DEBUGS("Avatar") << "name different " << item1->getName() << " " << item2->getName() << LL_ENDL;
					}
					if (item1->getActualDescription() != item2->getActualDescription())
					{
						LL_DEBUGS("Avatar") << "desc different " << item1->getActualDescription()
											<< " " << item2->getActualDescription() 
											<< " names " << item1->getName() << " " << item2->getName() << LL_ENDL;
					}
				}
				mOutfitIsDirty = true;
				return;
			}
		}
	}
	llassert(!mOutfitIsDirty);
	LL_DEBUGS("Avatar") << "clean" << LL_ENDL;
}

// *HACK: Must match name in Library or agent inventory
const std::string ROOT_GESTURES_FOLDER = "Gestures";
const std::string COMMON_GESTURES_FOLDER = "Common Gestures";
const std::string MALE_GESTURES_FOLDER = "Male Gestures";
const std::string FEMALE_GESTURES_FOLDER = "Female Gestures";
const std::string SPEECH_GESTURES_FOLDER = "Speech Gestures";
const std::string OTHER_GESTURES_FOLDER = "Other Gestures";

void LLAppearanceMgr::copyLibraryGestures()
{
	LL_INFOS("Avatar") << self_av_string() << "Copying library gestures" << LL_ENDL;

	// Copy gestures
	LLUUID lib_gesture_cat_id =
		gInventory.findLibraryCategoryUUIDForType(LLFolderType::FT_GESTURE,false);
	if (lib_gesture_cat_id.isNull())
	{
		LL_WARNS() << "Unable to copy gestures, source category not found" << LL_ENDL;
	}
	LLUUID dst_id = gInventory.findCategoryUUIDForType(LLFolderType::FT_GESTURE);

	std::vector<std::string> gesture_folders_to_copy;
	gesture_folders_to_copy.push_back(MALE_GESTURES_FOLDER);
	gesture_folders_to_copy.push_back(FEMALE_GESTURES_FOLDER);
	gesture_folders_to_copy.push_back(COMMON_GESTURES_FOLDER);
	gesture_folders_to_copy.push_back(SPEECH_GESTURES_FOLDER);
	gesture_folders_to_copy.push_back(OTHER_GESTURES_FOLDER);

	for(std::vector<std::string>::iterator it = gesture_folders_to_copy.begin();
		it != gesture_folders_to_copy.end();
		++it)
	{
		std::string& folder_name = *it;

		LLPointer<LLInventoryCallback> cb(NULL);

		// After copying gestures, activate Common, Other, plus
		// Male and/or Female, depending upon the initial outfit gender.
		ESex gender = gAgentAvatarp->getSex();

		std::string activate_male_gestures;
		std::string activate_female_gestures;
		switch (gender) {
			case SEX_MALE:
				activate_male_gestures = MALE_GESTURES_FOLDER;
				break;
			case SEX_FEMALE:
				activate_female_gestures = FEMALE_GESTURES_FOLDER;
				break;
			case SEX_BOTH:
				activate_male_gestures = MALE_GESTURES_FOLDER;
				activate_female_gestures = FEMALE_GESTURES_FOLDER;
				break;
		}

		if (folder_name == activate_male_gestures ||
			folder_name == activate_female_gestures ||
			folder_name == COMMON_GESTURES_FOLDER ||
			folder_name == OTHER_GESTURES_FOLDER)
		{
			cb = new LLBoostFuncInventoryCallback(activate_gesture_cb);
		}

		LLUUID cat_id = findDescendentCategoryIDByName(lib_gesture_cat_id,folder_name);
		if (cat_id.isNull())
		{
			LL_WARNS() << self_av_string() << "failed to find gesture folder for " << folder_name << LL_ENDL;
		}
		else
		{
			LL_DEBUGS("Avatar") << self_av_string() << "initiating fetch and copy for " << folder_name << " cat_id " << cat_id << LL_ENDL;
			callAfterCategoryFetch(cat_id,
								   boost::bind(&LLAppearanceMgr::shallowCopyCategory,
											   &LLAppearanceMgr::instance(),
											   cat_id, dst_id, cb));
		}
	}
}

// Handler for anything that's deferred until avatar de-clouds.
void LLAppearanceMgr::onFirstFullyVisible()
{
	gAgentAvatarp->outputRezTiming("Avatar fully loaded");
	gAgentAvatarp->reportAvatarRezTime();
	gAgentAvatarp->debugAvatarVisible();

	// If this is the first time we've ever logged in,
	// then copy default gestures from the library.
	if (gAgent.isFirstLogin()) {
		copyLibraryGestures();
	}
}

// update "dirty" state - defined outside class to allow for calling
// after appearance mgr instance has been destroyed.
void appearance_mgr_update_dirty_state()
{
	if (LLAppearanceMgr::instanceExists())
	{
		LLAppearanceMgr::getInstance()->updateIsDirty();
		LLAppearanceMgr::getInstance()->setOutfitLocked(false);
		gAgentWearables.notifyLoadingFinished();
	}
}

void update_base_outfit_after_ordering()
{
	LLAppearanceMgr& app_mgr = LLAppearanceMgr::instance();
	
	LLPointer<LLInventoryCallback> dirty_state_updater =
		new LLBoostFuncInventoryCallback(no_op_inventory_func, appearance_mgr_update_dirty_state);

	//COF contains only links so we copy to the Base Outfit only links
	const LLUUID base_outfit_id = app_mgr.getBaseOutfitUUID();
	bool copy_folder_links = false;
	app_mgr.slamCategoryLinks(app_mgr.getCOF(), base_outfit_id, copy_folder_links, dirty_state_updater);

}

// Save COF changes - update the contents of the current base outfit
// to match the current COF. Fails if no current base outfit is set.
bool LLAppearanceMgr::updateBaseOutfit()
{
	if (isOutfitLocked())
	{
		// don't allow modify locked outfit
		llassert(!isOutfitLocked());
		return false;
	}

	setOutfitLocked(true);

	gAgentWearables.notifyLoadingStarted();

	const LLUUID base_outfit_id = getBaseOutfitUUID();
	if (base_outfit_id.isNull()) return false;
	LL_DEBUGS("Avatar") << "saving cof to base outfit " << base_outfit_id << LL_ENDL;

	LLPointer<LLInventoryCallback> cb =
		new LLBoostFuncInventoryCallback(no_op_inventory_func, update_base_outfit_after_ordering);
	// Really shouldn't be needed unless there's a race condition -
	// updateAppearanceFromCOF() already calls updateClothingOrderingInfo.
	updateClothingOrderingInfo(LLUUID::null, cb);

	return true;
}

void LLAppearanceMgr::divvyWearablesByType(const LLInventoryModel::item_array_t& items, wearables_by_type_t& items_by_type)
{
	items_by_type.resize(LLWearableType::WT_COUNT);
	if (items.empty()) return;

	for (S32 i=0; i<items.size(); i++)
	{
		LLViewerInventoryItem *item = items.at(i);
		if (!item)
		{
			LL_WARNS("Appearance") << "NULL item found" << LL_ENDL;
			continue;
		}
		// Ignore non-wearables.
		if (!item->isWearableType())
			continue;
		LLWearableType::EType type = item->getWearableType();
		if(type < 0 || type >= LLWearableType::WT_COUNT)
		{
			LL_WARNS("Appearance") << "Invalid wearable type. Inventory type does not match wearable flag bitfield." << LL_ENDL;
			continue;
		}
		items_by_type[type].push_back(item);
	}
}

std::string build_order_string(LLWearableType::EType type, U32 i)
{
		std::ostringstream order_num;
		order_num << ORDER_NUMBER_SEPARATOR << type * 100 + i;
		return order_num.str();
}

struct WearablesOrderComparator
{
	LOG_CLASS(WearablesOrderComparator);
	WearablesOrderComparator(const LLWearableType::EType type)
	{
		mControlSize = build_order_string(type, 0).size();
	};

	bool operator()(const LLInventoryItem* item1, const LLInventoryItem* item2)
	{
		const std::string& desc1 = item1->getActualDescription();
		const std::string& desc2 = item2->getActualDescription();
		
		bool item1_valid = (desc1.size() == mControlSize) && (ORDER_NUMBER_SEPARATOR == desc1[0]);
		bool item2_valid = (desc2.size() == mControlSize) && (ORDER_NUMBER_SEPARATOR == desc2[0]);

		if (item1_valid && item2_valid)
			return desc1 < desc2;

		//we need to sink down invalid items: items with empty descriptions, items with "Broken link" descriptions,
		//items with ordering information but not for the associated wearables type
		if (!item1_valid && item2_valid) 
			return false;
		else if (item1_valid && !item2_valid)
			return true;

		return item1->getName() < item2->getName();
	}

	U32 mControlSize;
};

void LLAppearanceMgr::getWearableOrderingDescUpdates(LLInventoryModel::item_array_t& wear_items,
													 desc_map_t& desc_map)
{
	wearables_by_type_t items_by_type(LLWearableType::WT_COUNT);
	divvyWearablesByType(wear_items, items_by_type);

	for (U32 type = LLWearableType::WT_SHIRT; type < LLWearableType::WT_COUNT; type++)
	{
		U32 size = items_by_type[type].size();
		if (!size) continue;
		
		//sinking down invalid items which need reordering
		std::sort(items_by_type[type].begin(), items_by_type[type].end(), WearablesOrderComparator((LLWearableType::EType) type));
		
		//requesting updates only for those links which don't have "valid" descriptions
		for (U32 i = 0; i < size; i++)
		{
			LLViewerInventoryItem* item = items_by_type[type][i];
			if (!item) continue;
			
			std::string new_order_str = build_order_string((LLWearableType::EType)type, i);
			if (new_order_str == item->getActualDescription()) continue;
			
			desc_map[item->getUUID()] = new_order_str;
		}
	}
}

bool LLAppearanceMgr::validateClothingOrderingInfo(LLUUID cat_id)
{
	// COF is processed if cat_id is not specified
	if (cat_id.isNull())
	{
		cat_id = getCOF();
	}

	LLInventoryModel::item_array_t wear_items;
	getDescendentsOfAssetType(cat_id, wear_items, LLAssetType::AT_CLOTHING);

	// Identify items for which desc needs to change.
	desc_map_t desc_map;
	getWearableOrderingDescUpdates(wear_items, desc_map);

	for (desc_map_t::const_iterator it = desc_map.begin();
		 it != desc_map.end(); ++it)
	{
		const LLUUID& item_id = it->first;
		const std::string& new_order_str = it->second;
		LLViewerInventoryItem *item = gInventory.getItem(item_id);
		LL_WARNS() << "Order validation fails: " << item->getName()
				<< " needs to update desc to: " << new_order_str
				<< " (from: " << item->getActualDescription() << ")" << LL_ENDL;
	}
	
	return desc_map.size() == 0;
}

void LLAppearanceMgr::updateClothingOrderingInfo(LLUUID cat_id,
												 LLPointer<LLInventoryCallback> cb)
{
	// COF is processed if cat_id is not specified
	if (cat_id.isNull())
	{
		cat_id = getCOF();
	}

	LLInventoryModel::item_array_t wear_items;
	getDescendentsOfAssetType(cat_id, wear_items, LLAssetType::AT_CLOTHING);

	// Identify items for which desc needs to change.
	desc_map_t desc_map;
	getWearableOrderingDescUpdates(wear_items, desc_map);

	for (desc_map_t::const_iterator it = desc_map.begin();
		 it != desc_map.end(); ++it)
	{
		LLSD updates;
		const LLUUID& item_id = it->first;
		const std::string& new_order_str = it->second;
		LLViewerInventoryItem *item = gInventory.getItem(item_id);
		LL_DEBUGS("Avatar") << item->getName() << " updating desc to: " << new_order_str
			<< " (was: " << item->getActualDescription() << ")" << LL_ENDL;
		updates["desc"] = new_order_str;
		update_inventory_item(item_id,updates,cb);
	}
		
}

class RequestAgentUpdateAppearanceResponder: public LLHTTPClient::Responder
{
	LOG_CLASS(RequestAgentUpdateAppearanceResponder);

	friend class LLAppearanceMgr;
	
public:
	RequestAgentUpdateAppearanceResponder();

	virtual ~RequestAgentUpdateAppearanceResponder();

private:
	// Called when sendServerAppearanceUpdate called. May or may not
	// trigger a request depending on various bits of state.
	void onRequestRequested();

	// Post the actual appearance request to cap.
	void sendRequest();

	void debugCOF(const LLSD& content);

protected:
	// Successful completion.
	/* virtual */ void httpSuccess();

	// Error
	/*virtual*/ void httpFailure();

	void onFailure();
	void onSuccess();

	S32 mInFlightCounter;
	LLTimer mInFlightTimer;
	LLPointer<LLHTTPRetryPolicy> mRetryPolicy;
};

RequestAgentUpdateAppearanceResponder::RequestAgentUpdateAppearanceResponder()
{
	bool retry_on_4xx = true;
	mRetryPolicy = new LLAdaptiveRetryPolicy(1.0, 32.0, 2.0, 10, retry_on_4xx);
	mInFlightCounter = 0;
}

RequestAgentUpdateAppearanceResponder::~RequestAgentUpdateAppearanceResponder()
{
}

void RequestAgentUpdateAppearanceResponder::onRequestRequested()
{
	// If we have already received an update for this or higher cof version, ignore.
	S32 cof_version = LLAppearanceMgr::instance().getCOFVersion();
	S32 last_rcv = gAgentAvatarp->mLastUpdateReceivedCOFVersion;
	S32 last_req = gAgentAvatarp->mLastUpdateRequestCOFVersion;
	LL_DEBUGS("Avatar") << "cof_version " << cof_version
						<< " last_rcv " << last_rcv
						<< " last_req " << last_req
						<< " in flight " << mInFlightCounter << LL_ENDL;
	if ((mInFlightCounter>0) && (mInFlightTimer.hasExpired()))
	{
		LL_WARNS("Avatar") << "in flight timer expired, resetting " << LL_ENDL;
		mInFlightCounter = 0;
	}
	if (cof_version < last_rcv)
	{
		LL_DEBUGS("Avatar") << "Have already received update for cof version " << last_rcv
							<< " will not request for " << cof_version << LL_ENDL;
		return;
	}
	if (mInFlightCounter>0 && last_req >= cof_version)
	{
		LL_DEBUGS("Avatar") << "Request already in flight for cof version " << last_req 
							<< " will not request for " << cof_version << LL_ENDL;
		return;
	}

	// Actually send the request.
	LL_DEBUGS("Avatar") << "Will send request for cof_version " << cof_version << LL_ENDL;
	mRetryPolicy->reset();
	sendRequest();
}
	
void RequestAgentUpdateAppearanceResponder::sendRequest()
{
	if (gAgentAvatarp->isEditingAppearance()) 
	{
		// don't send out appearance updates if in appearance editing mode
		return;
	}

	if (!gAgent.getRegion())
	{
		LL_WARNS() << "Region not set, cannot request server appearance update" << LL_ENDL;
		return;
	}
	if (gAgent.getRegion()->getCentralBakeVersion()==0)
	{
		LL_WARNS() << "Region does not support baking" << LL_ENDL;
	}
	std::string url = gAgent.getRegion()->getCapability("UpdateAvatarAppearance");	
	if (url.empty())
	{
		LL_WARNS() << "No cap for UpdateAvatarAppearance." << LL_ENDL;
		return;
	}
	
	LLSD body;
	S32 cof_version = LLAppearanceMgr::instance().getCOFVersion();
	if (gSavedSettings.getBOOL("DebugAvatarExperimentalServerAppearanceUpdate"))
	{
		body = LLAppearanceMgr::instance().dumpCOF();
	}
	else
	{
		body["cof_version"] = cof_version;
		if (gSavedSettings.getBOOL("DebugForceAppearanceRequestFailure"))
		{
			body["cof_version"] = cof_version+999;
		}
	}
	LL_DEBUGS("Avatar") << "request url " << url << " my_cof_version " << cof_version << LL_ENDL;

	mInFlightCounter++;
	mInFlightTimer.setTimerExpirySec(60.0);
	LLHTTPClient::post(url, body, this);
	llassert(cof_version >= gAgentAvatarp->mLastUpdateRequestCOFVersion);
	gAgentAvatarp->mLastUpdateRequestCOFVersion = cof_version;
}

void RequestAgentUpdateAppearanceResponder::debugCOF(const LLSD& content)
{
	LL_INFOS("Avatar") << "AIS COF, version received: " << content["expected"].asInteger()
					   << " ================================= " << LL_ENDL;
	std::set<LLUUID> ais_items, local_items;
	const LLSD& cof_raw = content["cof_raw"];
	for (LLSD::array_const_iterator it = cof_raw.beginArray();
		 it != cof_raw.endArray(); ++it)
	{
		const LLSD& item = *it;
		if (item["parent_id"].asUUID() == LLAppearanceMgr::instance().getCOF())
		{
			ais_items.insert(item["item_id"].asUUID());
			if (item["type"].asInteger() == 24) // link
			{
				LL_INFOS("Avatar") << "AIS Link: item_id: " << item["item_id"].asUUID()
								   << " linked_item_id: " << item["asset_id"].asUUID()
								   << " name: " << item["name"].asString()
								   << LL_ENDL; 
			}
			else if (item["type"].asInteger() == 25) // folder link
			{
				LL_INFOS("Avatar") << "AIS Folder link: item_id: " << item["item_id"].asUUID()
								   << " linked_item_id: " << item["asset_id"].asUUID()
								   << " name: " << item["name"].asString()
								   << LL_ENDL; 
			}
			else
			{
				LL_INFOS("Avatar") << "AIS Other: item_id: " << item["item_id"].asUUID()
								   << " linked_item_id: " << item["asset_id"].asUUID()
								   << " name: " << item["name"].asString()
								   << " type: " << item["type"].asInteger()
								   << LL_ENDL; 
			}
		}
	}
	LL_INFOS("Avatar") << LL_ENDL;
	LL_INFOS("Avatar") << "Local COF, version requested: " << content["observed"].asInteger() 
					   << " ================================= " << LL_ENDL;
	LLInventoryModel::cat_array_t cat_array;
	LLInventoryModel::item_array_t item_array;
	gInventory.collectDescendents(LLAppearanceMgr::instance().getCOF(),
								  cat_array,item_array,LLInventoryModel::EXCLUDE_TRASH);
	for (S32 i=0; i<item_array.size(); i++)
	{
		const LLViewerInventoryItem* inv_item = item_array.at(i).get();
		local_items.insert(inv_item->getUUID());
		LL_INFOS("Avatar") << "LOCAL: item_id: " << inv_item->getUUID()
						   << " linked_item_id: " << inv_item->getLinkedUUID()
						   << " name: " << inv_item->getName()
						   << " parent: " << inv_item->getParentUUID()
						   << LL_ENDL;
	}
	LL_INFOS("Avatar") << " ================================= " << LL_ENDL;
	S32 local_only = 0, ais_only = 0;
	for (std::set<LLUUID>::iterator it = local_items.begin(); it != local_items.end(); ++it)
	{
		if (ais_items.find(*it) == ais_items.end())
		{
			LL_INFOS("Avatar") << "LOCAL ONLY: " << *it << LL_ENDL;
			local_only++;
		}
	}
	for (std::set<LLUUID>::iterator it = ais_items.begin(); it != ais_items.end(); ++it)
	{
		if (local_items.find(*it) == local_items.end())
		{
			LL_INFOS("Avatar") << "AIS ONLY: " << *it << LL_ENDL;
			ais_only++;
		}
	}
	if (local_only==0 && ais_only==0)
	{
		LL_INFOS("Avatar") << "COF contents identical, only version numbers differ (req "
						   << content["observed"].asInteger()
						   << " rcv " << content["expected"].asInteger()
						   << ")" << LL_ENDL;
	}
}

/* virtual */ void RequestAgentUpdateAppearanceResponder::httpSuccess()
{
	const LLSD& content = getContent();
	if (!content.isMap())
	{
		failureResult(HTTP_INTERNAL_ERROR, "Malformed response contents", content);
		return;
	}
	if (content["success"].asBoolean())
	{
		LL_DEBUGS("Avatar") << "succeeded" << LL_ENDL;
		if (gSavedSettings.getBOOL("DebugAvatarAppearanceMessage"))
		{
			dump_sequential_xml(gAgentAvatarp->getFullname() + "_appearance_request_ok", content);
		}

		onSuccess();
	}
	else
	{
		failureResult(HTTP_INTERNAL_ERROR, "Non-success response", content);
	}
}

void RequestAgentUpdateAppearanceResponder::onSuccess()
{
	mInFlightCounter = llmax(mInFlightCounter-1,0);
}

/*virtual*/ void RequestAgentUpdateAppearanceResponder::httpFailure()
{
	LL_WARNS("Avatar") << "appearance update request failed, status "
					   << getStatus() << " reason " << getReason() << LL_ENDL;

	if (gSavedSettings.getBOOL("DebugAvatarAppearanceMessage"))
	{
		const LLSD& content = getContent();
		dump_sequential_xml(gAgentAvatarp->getFullname() + "_appearance_request_error", content);
		debugCOF(content);
	}
	onFailure();
}

void RequestAgentUpdateAppearanceResponder::onFailure()
{
	mInFlightCounter = llmax(mInFlightCounter-1,0);

	F32 seconds_to_wait;
	mRetryPolicy->onFailure(getStatus(), getResponseHeaders());
	if (mRetryPolicy->shouldRetry(seconds_to_wait))
	{
		LL_INFOS() << "retrying" << LL_ENDL;
		doAfterInterval(boost::bind(&RequestAgentUpdateAppearanceResponder::sendRequest,this),
						seconds_to_wait);
	}
	else
	{
		LL_WARNS() << "giving up after too many retries" << LL_ENDL;
	}
}	


LLSD LLAppearanceMgr::dumpCOF() const
{
	LLSD links = LLSD::emptyArray();
	LLMD5 md5;
	
	LLInventoryModel::cat_array_t cat_array;
	LLInventoryModel::item_array_t item_array;
	gInventory.collectDescendents(getCOF(),cat_array,item_array,LLInventoryModel::EXCLUDE_TRASH);
	for (S32 i=0; i<item_array.size(); i++)
	{
		const LLViewerInventoryItem* inv_item = item_array.at(i).get();
		LLSD item;
		LLUUID item_id(inv_item->getUUID());
		md5.update((unsigned char*)item_id.mData, 16);
		item["description"] = inv_item->getActualDescription();
		md5.update(inv_item->getActualDescription());
		item["asset_type"] = inv_item->getActualType();
		LLUUID linked_id(inv_item->getLinkedUUID());
		item["linked_id"] = linked_id;
		md5.update((unsigned char*)linked_id.mData, 16);

		if (LLAssetType::AT_LINK == inv_item->getActualType())
		{
			const LLViewerInventoryItem* linked_item = inv_item->getLinkedItem();
			if (NULL == linked_item)
			{
				LL_WARNS() << "Broken link for item '" << inv_item->getName()
						<< "' (" << inv_item->getUUID()
						<< ") during requestServerAppearanceUpdate" << LL_ENDL;
				continue;
			}
			// Some assets may be 'hidden' and show up as null in the viewer.
			//if (linked_item->getAssetUUID().isNull())
			//{
			//	LL_WARNS() << "Broken link (null asset) for item '" << inv_item->getName()
			//			<< "' (" << inv_item->getUUID()
			//			<< ") during requestServerAppearanceUpdate" << LL_ENDL;
			//	continue;
			//}
			LLUUID linked_asset_id(linked_item->getAssetUUID());
			md5.update((unsigned char*)linked_asset_id.mData, 16);
			U32 flags = linked_item->getFlags();
			md5.update(boost::lexical_cast<std::string>(flags));
		}
		else if (LLAssetType::AT_LINK_FOLDER != inv_item->getActualType())
		{
			LL_WARNS() << "Non-link item '" << inv_item->getName()
					<< "' (" << inv_item->getUUID()
					<< ") type " << (S32) inv_item->getActualType()
					<< " during requestServerAppearanceUpdate" << LL_ENDL;
			continue;
		}
		links.append(item);
	}
	LLSD result = LLSD::emptyMap();
	result["cof_contents"] = links;
	char cof_md5sum[MD5HEX_STR_SIZE];
	md5.finalize();
	md5.hex_digest(cof_md5sum);
	result["cof_md5sum"] = std::string(cof_md5sum);
	return result;
}

void LLAppearanceMgr::requestServerAppearanceUpdate()
{
	mAppearanceResponder->onRequestRequested();
}

class LLIncrementCofVersionResponder : public LLHTTPClient::Responder
{
	LOG_CLASS(LLIncrementCofVersionResponder);
public:
	LLIncrementCofVersionResponder() : LLHTTPClient::Responder()
	{
		mRetryPolicy = new LLAdaptiveRetryPolicy(1.0, 16.0, 2.0, 5);
	}

	virtual ~LLIncrementCofVersionResponder()
	{
	}

protected:
	virtual void httpSuccess()
	{
		LL_INFOS() << "Successfully incremented agent's COF." << LL_ENDL;
		const LLSD& content = getContent();
		if (!content.isMap())
		{
			failureResult(HTTP_INTERNAL_ERROR, "Malformed response contents", content);
			return;
		}
		S32 new_version = content["category"]["version"].asInteger();

		// cof_version should have increased
		llassert(new_version > gAgentAvatarp->mLastUpdateRequestCOFVersion);

		gAgentAvatarp->mLastUpdateRequestCOFVersion = new_version;
	}

	virtual void httpFailure()
	{
		LL_WARNS("Avatar") << "While attempting to increment the agent's cof we got an error "
						   << dumpResponse() << LL_ENDL;
		F32 seconds_to_wait;
		mRetryPolicy->onFailure(getStatus(), getResponseHeaders());
		if (mRetryPolicy->shouldRetry(seconds_to_wait))
		{
			LL_INFOS() << "retrying" << LL_ENDL;
			doAfterInterval(boost::bind(&LLAppearanceMgr::incrementCofVersion,
										LLAppearanceMgr::getInstance(),
										LLHTTPClient::ResponderPtr(this)),
										seconds_to_wait);
		}
		else
		{
			LL_WARNS() << "giving up after too many retries" << LL_ENDL;
		}
	}

private:
	LLPointer<LLHTTPRetryPolicy> mRetryPolicy;
};

void LLAppearanceMgr::incrementCofVersion(LLHTTPClient::ResponderPtr responder_ptr)
{
	// If we don't have a region, report it as an error
	if (gAgent.getRegion() == NULL)
	{
		LL_WARNS() << "Region not set, cannot request cof_version increment" << LL_ENDL;
		return;
	}

	std::string url = gAgent.getRegion()->getCapability("IncrementCofVersion");
	if (url.empty())
	{
		LL_WARNS() << "No cap for IncrementCofVersion." << LL_ENDL;
		return;
	}

	LL_INFOS() << "Requesting cof_version be incremented via capability to: "
			<< url << LL_ENDL;
	LLSD headers;
	LLSD body = LLSD::emptyMap();

	if (!responder_ptr.get())
	{
		responder_ptr = LLHTTPClient::ResponderPtr(new LLIncrementCofVersionResponder());
	}

	LLHTTPClient::get(url, body, responder_ptr, headers, 30.0f);
}

U32 LLAppearanceMgr::getNumAttachmentsInCOF()
{
	const LLUUID cof = getCOF();
	LLInventoryModel::item_array_t obj_items;
	getDescendentsOfAssetType(cof, obj_items, LLAssetType::AT_OBJECT);
	return obj_items.size();
}


std::string LLAppearanceMgr::getAppearanceServiceURL() const
{
	if (gSavedSettings.getString("DebugAvatarAppearanceServiceURLOverride").empty())
	{
		return mAppearanceServiceURL;
	}
	return gSavedSettings.getString("DebugAvatarAppearanceServiceURLOverride");
}

void show_created_outfit(LLUUID& folder_id, bool show_panel = true)
{
	if (!LLApp::isRunning())
	{
		LL_WARNS() << "called during shutdown, skipping" << LL_ENDL;
		return;
	}
	
	LL_DEBUGS("Avatar") << "called" << LL_ENDL;
	LLSD key;
	
	//EXT-7727. For new accounts inventory callback is created during login process
	// and may be processed after login process is finished
	if (show_panel)
	{
		LL_DEBUGS("Avatar") << "showing panel" << LL_ENDL;
		LLFloaterSidePanelContainer::showPanel("appearance", "panel_outfits_inventory", key);
		
	}
	LLOutfitsList *outfits_list =
		dynamic_cast<LLOutfitsList*>(LLFloaterSidePanelContainer::getPanel("appearance", "outfitslist_tab"));
	if (outfits_list)
	{
		outfits_list->setSelectedOutfitByUUID(folder_id);
	}
	
	LLAppearanceMgr::getInstance()->updateIsDirty();
	gAgentWearables.notifyLoadingFinished(); // New outfit is saved.
	LLAppearanceMgr::getInstance()->updatePanelOutfitName("");

	// For SSB, need to update appearance after we add a base outfit
	// link, since, the COF version has changed. There is a race
	// condition in initial outfit setup which can lead to rez
	// failures - SH-3860.
	LL_DEBUGS("Avatar") << "requesting appearance update after createBaseOutfitLink" << LL_ENDL;
	LLPointer<LLInventoryCallback> cb = new LLUpdateAppearanceOnDestroy;
	LLAppearanceMgr::getInstance()->createBaseOutfitLink(folder_id, cb);
}

void LLAppearanceMgr::onOutfitFolderCreated(const LLUUID& folder_id, bool show_panel)
{
	LLPointer<LLInventoryCallback> cb =
		new LLBoostFuncInventoryCallback(no_op_inventory_func,
										 boost::bind(&LLAppearanceMgr::onOutfitFolderCreatedAndClothingOrdered,this,folder_id,show_panel));
	updateClothingOrderingInfo(LLUUID::null, cb);
}

void LLAppearanceMgr::onOutfitFolderCreatedAndClothingOrdered(const LLUUID& folder_id, bool show_panel)
{
	LLPointer<LLInventoryCallback> cb =
		new LLBoostFuncInventoryCallback(no_op_inventory_func,
										 boost::bind(show_created_outfit,folder_id,show_panel));
	bool copy_folder_links = false;
	slamCategoryLinks(getCOF(), folder_id, copy_folder_links, cb);
}

void LLAppearanceMgr::makeNewOutfitLinks(const std::string& new_folder_name, bool show_panel)
{
	if (!isAgentAvatarValid()) return;

	LL_DEBUGS("Avatar") << "creating new outfit" << LL_ENDL;

	gAgentWearables.notifyLoadingStarted();

	// First, make a folder in the My Outfits directory.
	const LLUUID parent_id = gInventory.findCategoryUUIDForType(LLFolderType::FT_MY_OUTFITS);
	if (AISCommand::isAPIAvailable())
	{
		// cap-based category creation was buggy until recently. use
		// existence of AIS as an indicator the fix is present. Does
		// not actually use AIS to create the category.
		inventory_func_type func = boost::bind(&LLAppearanceMgr::onOutfitFolderCreated,this,_1,show_panel);
		LLUUID folder_id = gInventory.createNewCategory(
			parent_id,
			LLFolderType::FT_OUTFIT,
			new_folder_name,
			func);
	}
	else
	{		
		LLUUID folder_id = gInventory.createNewCategory(
			parent_id,
			LLFolderType::FT_OUTFIT,
			new_folder_name);
		onOutfitFolderCreated(folder_id, show_panel);
	}
}

void LLAppearanceMgr::wearBaseOutfit()
{
	const LLUUID& base_outfit_id = getBaseOutfitUUID();
	if (base_outfit_id.isNull()) return;
	
	updateCOF(base_outfit_id);
}

void LLAppearanceMgr::removeItemsFromAvatar(const uuid_vec_t& ids_to_remove)
{
	if (ids_to_remove.empty())
	{
		LL_WARNS() << "called with empty list, nothing to do" << LL_ENDL;
		return;
	}
	LLPointer<LLInventoryCallback> cb = new LLUpdateAppearanceOnDestroy;
	for (uuid_vec_t::const_iterator it = ids_to_remove.begin(); it != ids_to_remove.end(); ++it)
	{
		const LLUUID& id_to_remove = *it;
		const LLUUID& linked_item_id = gInventory.getLinkedItemID(id_to_remove);
		removeCOFItemLinks(linked_item_id, cb);
// [SL:KB] - Patch: Appearance-SyncAttach | Checked: 2015-03-01 (Catznip-3.7)
		clearPendingAttachment(linked_item_id);
// [/SL:KB]
		addDoomedTempAttachment(linked_item_id);
	}
}

void LLAppearanceMgr::removeItemFromAvatar(const LLUUID& id_to_remove)
{
	LLUUID linked_item_id = gInventory.getLinkedItemID(id_to_remove);
	LLPointer<LLInventoryCallback> cb = new LLUpdateAppearanceOnDestroy;
	removeCOFItemLinks(linked_item_id, cb);
// [SL:KB] - Patch: Appearance-SyncAttach | Checked: 2015-03-01 (Catznip-3.7)
	clearPendingAttachment(linked_item_id);
// [/SL:KB]
	addDoomedTempAttachment(linked_item_id);
}


// Adds the given item ID to mDoomedTempAttachmentIDs iff it's a temp attachment
void LLAppearanceMgr::addDoomedTempAttachment(const LLUUID& id_to_remove)
{
	LLViewerObject * attachmentp = gAgentAvatarp->findAttachmentByID(id_to_remove);
	if (attachmentp &&
		attachmentp->isTempAttachment())
	{	// If this is a temp attachment and we want to remove it, record the ID 
		// so it will be deleted when attachments are synced up with COF
		mDoomedTempAttachmentIDs.insert(id_to_remove);
		//LL_INFOS() << "Will remove temp attachment id " << id_to_remove << LL_ENDL;
	}
}

// Find AND REMOVES the given UUID from mDoomedTempAttachmentIDs
bool LLAppearanceMgr::shouldRemoveTempAttachment(const LLUUID& item_id)
{
	doomed_temp_attachments_t::iterator iter = mDoomedTempAttachmentIDs.find(item_id);
	if (iter != mDoomedTempAttachmentIDs.end())
	{
		mDoomedTempAttachmentIDs.erase(iter);
		return true;
	}
	return false;
}


bool LLAppearanceMgr::moveWearable(LLViewerInventoryItem* item, bool closer_to_body)
{
	if (!item || !item->isWearableType()) return false;
	if (item->getType() != LLAssetType::AT_CLOTHING) return false;
	if (!gInventory.isObjectDescendentOf(item->getUUID(), getCOF())) return false;

	LLInventoryModel::cat_array_t cats;
	LLInventoryModel::item_array_t items;
	LLFindWearablesOfType filter_wearables_of_type(item->getWearableType());
	gInventory.collectDescendentsIf(getCOF(), cats, items, true, filter_wearables_of_type);
	if (items.empty()) return false;

	// We assume that the items have valid descriptions.
	std::sort(items.begin(), items.end(), WearablesOrderComparator(item->getWearableType()));

	if (closer_to_body && items.front() == item) return false;
	if (!closer_to_body && items.back() == item) return false;
	
	LLInventoryModel::item_array_t::iterator it = std::find(items.begin(), items.end(), item);
	if (items.end() == it) return false;


	//swapping descriptions
	closer_to_body ? --it : ++it;
	LLViewerInventoryItem* swap_item = *it;
	if (!swap_item) return false;
	std::string tmp = swap_item->getActualDescription();
	swap_item->setDescription(item->getActualDescription());
	item->setDescription(tmp);

	// LL_DEBUGS("Inventory") << "swap, item "
	// 					   << ll_pretty_print_sd(item->asLLSD())
	// 					   << " swap_item "
	// 					   << ll_pretty_print_sd(swap_item->asLLSD()) << LL_ENDL;

	// FIXME switch to use AISv3 where supported.
	//items need to be updated on a dataserver
	item->setComplete(TRUE);
	item->updateServer(FALSE);
	gInventory.updateItem(item);

	swap_item->setComplete(TRUE);
	swap_item->updateServer(FALSE);
	gInventory.updateItem(swap_item);

	//to cause appearance of the agent to be updated
	bool result = false;
	if ((result = gAgentWearables.moveWearable(item, closer_to_body)))
	{
		gAgentAvatarp->wearableUpdated(item->getWearableType());
	}

	setOutfitDirty(true);

	//*TODO do we need to notify observers here in such a way?
	gInventory.notifyObservers();

	return result;
}

//static
void LLAppearanceMgr::sortItemsByActualDescription(LLInventoryModel::item_array_t& items)
{
	if (items.size() < 2) return;

	std::sort(items.begin(), items.end(), sort_by_actual_description);
}

//#define DUMP_CAT_VERBOSE

void LLAppearanceMgr::dumpCat(const LLUUID& cat_id, const std::string& msg)
{
	LLInventoryModel::cat_array_t cats;
	LLInventoryModel::item_array_t items;
	gInventory.collectDescendents(cat_id, cats, items, LLInventoryModel::EXCLUDE_TRASH);

#ifdef DUMP_CAT_VERBOSE
	LL_INFOS() << LL_ENDL;
	LL_INFOS() << str << LL_ENDL;
	S32 hitcount = 0;
	for(S32 i=0; i<items.size(); i++)
	{
		LLViewerInventoryItem *item = items.get(i);
		if (item)
			hitcount++;
		LL_INFOS() << i <<" "<< item->getName() <<LL_ENDL;
	}
#endif
	LL_INFOS() << msg << " count " << items.size() << LL_ENDL;
}

void LLAppearanceMgr::dumpItemArray(const LLInventoryModel::item_array_t& items,
									const std::string& msg)
{
	for (S32 i=0; i<items.size(); i++)
	{
		LLViewerInventoryItem *item = items.at(i);
		LLViewerInventoryItem *linked_item = item ? item->getLinkedItem() : NULL;
		LLUUID asset_id;
		if (linked_item)
		{
			asset_id = linked_item->getAssetUUID();
		}
		LL_DEBUGS("Avatar") << self_av_string() << msg << " " << i <<" " << (item ? item->getName() : "(nullitem)") << " " << asset_id.asString() << LL_ENDL;
	}
}

LLAppearanceMgr::LLAppearanceMgr():
	mAttachmentInvLinkEnabled(false),
	mOutfitIsDirty(false),
	mOutfitLocked(false),
	mIsInUpdateAppearanceFromCOF(false),
	mAppearanceResponder(new RequestAgentUpdateAppearanceResponder)
{
	LLOutfitObserver& outfit_observer = LLOutfitObserver::instance();

	// unlock outfit on save operation completed
	outfit_observer.addCOFSavedCallback(boost::bind(
			&LLAppearanceMgr::setOutfitLocked, this, false));

	mUnlockOutfitTimer.reset(new LLOutfitUnLockTimer(gSavedSettings.getS32(
			"OutfitOperationsTimeout")));

	gIdleCallbacks.addFunction(&LLAttachmentsMgr::onIdle,NULL);
}

LLAppearanceMgr::~LLAppearanceMgr()
{
}

void LLAppearanceMgr::setAttachmentInvLinkEnable(bool val)
{
	LL_DEBUGS("Avatar") << "setAttachmentInvLinkEnable => " << (int) val << LL_ENDL;
	mAttachmentInvLinkEnabled = val;
// [SL:KB] - Patch: Appearance-SyncAttach | Checked: 2010-10-05 (Catznip-2.2)
	if (mAttachmentInvLinkEnabled)
	{
		linkPendingAttachments();
	}
// [/SL:KB]
}

void dumpAttachmentSet(const std::set<LLUUID>& atts, const std::string& msg)
{
       LL_INFOS() << msg << LL_ENDL;
       for (std::set<LLUUID>::const_iterator it = atts.begin();
               it != atts.end();
               ++it)
       {
               LLUUID item_id = *it;
               LLViewerInventoryItem *item = gInventory.getItem(item_id);
               if (item)
                       LL_INFOS() << "atts " << item->getName() << LL_ENDL;
               else
                       LL_INFOS() << "atts " << "UNKNOWN[" << item_id.asString() << "]" << LL_ENDL;
       }
       LL_INFOS() << LL_ENDL;
}

void LLAppearanceMgr::registerAttachment(const LLUUID& item_id)
{
	   gInventory.addChangedMask(LLInventoryObserver::LABEL, item_id);
// [SL:KB] - Patch: Appearance-SyncAttach | Checked: 2010-10-05 (Catznip-2.2)
	   if (isLinkInCOF(item_id))
	   {
		   return;
	   }
	   mPendingAttachLinks.push_back(item_id);
// [/SL:KB]

	   if (mAttachmentInvLinkEnabled)
	   {
		   // we have to pass do_update = true to call LLAppearanceMgr::updateAppearanceFromCOF.
		   // it will trigger gAgentWariables.notifyLoadingFinished()
		   // But it is not acceptable solution. See EXT-7777
		   if (!isLinkedInCOF(item_id))
		   {
// [SL:KB] - Patch: Appearance-SyncAttach | Checked: 2010-10-05 (Catznip-2.2)
	 		   LLPointer<LLInventoryCallback> cb = new LLRegisterAttachmentCallback(item_id);
	 		   LLAppearanceMgr::addCOFItemLink(item_id, cb);  // Add COF link for item.
// [/SL:KB]
//			   LLPointer<LLInventoryCallback> cb = new LLUpdateAppearanceOnDestroy();
//			   LLAppearanceMgr::addCOFItemLink(item_id, cb);  // Add COF link for item.
		   }
	   }
	   else
	   {
		   //LL_INFOS() << "no link changes, inv link not enabled" << LL_ENDL;
	   }
}

void LLAppearanceMgr::unregisterAttachment(const LLUUID& item_id)
{
	   gInventory.addChangedMask(LLInventoryObserver::LABEL, item_id);
// [SL:KB] - Patch: Appearance-SyncAttach | Checked: 2010-10-05 (Catznip-2.2)
	   clearPendingAttachment(item_id);
// [/SL:KB]

	   if (mAttachmentInvLinkEnabled)
	   {
		   LLAppearanceMgr::removeCOFItemLinks(item_id);
	   }
	   else
	   {
		   //LL_INFOS() << "no link changes, inv link not enabled" << LL_ENDL;
	   }
}

// [SL:KB] - Patch: Appearance-SyncAttach | Checked: 2010-09-18 (Catznip-2.2)
void LLAppearanceMgr::linkPendingAttachments()
{
	LLPointer<LLInventoryCallback> cb = NULL;
	for (uuid_vec_t::const_iterator itPendingAttachLink = mPendingAttachLinks.begin(); itPendingAttachLink != mPendingAttachLinks.end(); ++itPendingAttachLink)
	{
		const LLUUID& idAttachItem = *itPendingAttachLink;
		if ( (gAgentAvatarp->isWearingAttachment(idAttachItem)) && (!isLinkInCOF(idAttachItem)) )
		{
//			if (!cb)
//				cb = new LLRegisterAttachmentCallback(idAttachItem);
			// One LLInventoryCallback instance should handle multiple items but thanks to AIS we don't currently have access to the UUIDs of the new links
			// so we need one instance per needed link - yay for progress
			cb = new LLRegisterAttachmentCallback(idAttachItem);
			LLAppearanceMgr::addCOFItemLink(idAttachItem, cb);
		}
	}
}

void LLAppearanceMgr::clearPendingAttachment(const LLUUID& idItem)
{
	uuid_vec_t::iterator itPendingAttachLink = std::find(mPendingAttachLinks.begin(), mPendingAttachLinks.end(), idItem);
	if (itPendingAttachLink != mPendingAttachLinks.end())
	{
		mPendingAttachLinks.erase(itPendingAttachLink);
	}
}

void LLAppearanceMgr::onRegisterAttachmentComplete(const LLUUID& idAttachItem)
{
	// Remove the attachment from the pending list
	clearPendingAttachment(idAttachItem);

	// It may have been detached already in which case we should remove the COF link
	if ( (isAgentAvatarValid()) && (!gAgentAvatarp->isWearingAttachment(idAttachItem)) )
	{
		removeCOFItemLinks(idAttachItem);
	}
}
// [/SL:KB]

BOOL LLAppearanceMgr::getIsInCOF(const LLUUID& obj_id) const
{
	const LLUUID& cof = getCOF();
	if (obj_id == cof)
		return TRUE;
	const LLInventoryObject* obj = gInventory.getObject(obj_id);
	if (obj && obj->getParentUUID() == cof)
		return TRUE;
	return FALSE;
}

// static
bool LLAppearanceMgr::isLinkInCOF(const LLUUID& obj_id)
{
	const LLUUID& target_id = gInventory.getLinkedItemID(obj_id);
	LLLinkedItemIDMatches find_links(target_id);
	return gInventory.hasMatchingDirectDescendent(LLAppearanceMgr::instance().getCOF(), find_links);
}

BOOL LLAppearanceMgr::getIsProtectedCOFItem(const LLUUID& obj_id) const
{
	if (!getIsInCOF(obj_id)) return FALSE;

	// If a non-link somehow ended up in COF, allow deletion.
	const LLInventoryObject *obj = gInventory.getObject(obj_id);
	if (obj && !obj->getIsLinkType())
	{
		return FALSE;
	}

	// For now, don't allow direct deletion from the COF.  Instead, force users
	// to choose "Detach" or "Take Off".
	return TRUE;
}

class CallAfterCategoryFetchStage2: public LLInventoryFetchItemsObserver
{
public:
	CallAfterCategoryFetchStage2(const uuid_vec_t& ids,
								 nullary_func_t callable) :
		LLInventoryFetchItemsObserver(ids),
		mCallable(callable)
	{
	}
	~CallAfterCategoryFetchStage2()
	{
	}
	virtual void done()
	{
		LL_INFOS() << this << " done with incomplete " << mIncomplete.size()
				<< " complete " << mComplete.size() <<  " calling callable" << LL_ENDL;

		gInventory.removeObserver(this);
		doOnIdleOneTime(mCallable);
		delete this;
	}
protected:
	nullary_func_t mCallable;
};

class CallAfterCategoryFetchStage1: public LLInventoryFetchDescendentsObserver
{
public:
	CallAfterCategoryFetchStage1(const LLUUID& cat_id, nullary_func_t callable) :
		LLInventoryFetchDescendentsObserver(cat_id),
		mCallable(callable)
	{
	}
	~CallAfterCategoryFetchStage1()
	{
	}
	virtual void done()
	{
		// What we do here is get the complete information on the
		// items in the requested category, and set up an observer
		// that will wait for that to happen.
		LLInventoryModel::cat_array_t cat_array;
		LLInventoryModel::item_array_t item_array;
		gInventory.collectDescendents(mComplete.front(),
									  cat_array,
									  item_array,
									  LLInventoryModel::EXCLUDE_TRASH);
		S32 count = item_array.size();
		if(!count)
		{
			LL_WARNS() << "Nothing fetched in category " << mComplete.front()
					<< LL_ENDL;
			gInventory.removeObserver(this);
			doOnIdleOneTime(mCallable);

			delete this;
			return;
		}

		LL_INFOS() << "stage1 got " << item_array.size() << " items, passing to stage2 " << LL_ENDL;
		uuid_vec_t ids;
		for(S32 i = 0; i < count; ++i)
		{
			ids.push_back(item_array.at(i)->getUUID());
		}
		
		gInventory.removeObserver(this);
		
		// do the fetch
		CallAfterCategoryFetchStage2 *stage2 = new CallAfterCategoryFetchStage2(ids, mCallable);
		stage2->startFetch();
		if(stage2->isFinished())
		{
			// everything is already here - call done.
			stage2->done();
		}
		else
		{
			// it's all on it's way - add an observer, and the inventory
			// will call done for us when everything is here.
			gInventory.addObserver(stage2);
		}
		delete this;
	}
protected:
	nullary_func_t mCallable;
};

void callAfterCategoryFetch(const LLUUID& cat_id, nullary_func_t cb)
{
	CallAfterCategoryFetchStage1 *stage1 = new CallAfterCategoryFetchStage1(cat_id, cb);
	stage1->startFetch();
	if (stage1->isFinished())
	{
		stage1->done();
	}
	else
	{
		gInventory.addObserver(stage1);
	}
}

void wear_multiple(const uuid_vec_t& ids, bool replace)
{
	LLPointer<LLInventoryCallback> cb = new LLUpdateAppearanceOnDestroy;
    LLAppearanceMgr::instance().wearItemsOnAvatar(ids, false, replace, cb);
}

// SLapp for easy-wearing of a stock (library) avatar
//
class LLWearFolderHandler : public LLCommandHandler
{
public:
	// not allowed from outside the app
	LLWearFolderHandler() : LLCommandHandler("wear_folder", UNTRUSTED_BLOCK) { }

	bool handle(const LLSD& tokens, const LLSD& query_map,
				LLMediaCtrl* web)
	{
		LLSD::UUID folder_uuid;

		if (folder_uuid.isNull() && query_map.has("folder_name"))
		{
			std::string outfit_folder_name = query_map["folder_name"];
			folder_uuid = findDescendentCategoryIDByName(
				gInventory.getLibraryRootFolderID(),
				outfit_folder_name);	
		}
		if (folder_uuid.isNull() && query_map.has("folder_id"))
		{
			folder_uuid = query_map["folder_id"].asUUID();
		}
		
		if (folder_uuid.notNull())
		{
			LLPointer<LLInventoryCategory> category = new LLInventoryCategory(folder_uuid,
																			  LLUUID::null,
																			  LLFolderType::FT_CLOTHING,
																			  "Quick Appearance");
			if ( gInventory.getCategory( folder_uuid ) != NULL )
			{
				LLAppearanceMgr::getInstance()->wearInventoryCategory(category, true, false);
				
				// *TODOw: This may not be necessary if initial outfit is chosen already -- josh
				gAgent.setOutfitChosen(TRUE);
			}
		}

		// release avatar picker keyboard focus
		gFocusMgr.setKeyboardFocus( NULL );

		return true;
	}
};

LLWearFolderHandler gWearFolderHandler;<|MERGE_RESOLUTION|>--- conflicted
+++ resolved
@@ -1908,7 +1908,6 @@
 // Keep the last N wearables of each type.  For viewer 2.0, N is 1 for
 // both body parts and clothing items.
 void LLAppearanceMgr::filterWearableItems(
-<<<<<<< HEAD
 	LLInventoryModel::item_array_t& items, S32 max_per_type, S32 max_total)
 {
     // Restrict by max total items first.
@@ -1935,37 +1934,16 @@
             S32 size = items_by_type[i].size();
             if (size <= 0)
                 continue;
-            S32 start_index = llmax(0,size-max_per_type);
+//			S32 start_index = llmax(0,size-max_per_type);
+// [SL:KB] - Patch: Appearance-Misc | Checked: 2010-05-11 (Catznip-2.0)
+			S32 start_index = llmax(0, size - ((LLWearableType::getAllowMultiwear((LLWearableType::EType)i)) ? max_per_type : 1));
+// [/SL:KB[
             for (S32 j = start_index; j<size; j++)
             {
                 items.push_back(items_by_type[i][j]);
             }
         }
     }
-=======
-	LLInventoryModel::item_array_t& items, S32 max_per_type)
-{
-	// Divvy items into arrays by wearable type.
-	std::vector<LLInventoryModel::item_array_t> items_by_type(LLWearableType::WT_COUNT);
-	divvyWearablesByType(items, items_by_type);
-
-	// rebuild items list, retaining the last max_per_type of each array
-	items.clear();
-	for (S32 i=0; i<LLWearableType::WT_COUNT; i++)
-	{
-		S32 size = items_by_type[i].size();
-		if (size <= 0)
-			continue;
-//		S32 start_index = llmax(0,size-max_per_type);
-// [SL:KB] - Patch: Appearance-Misc | Checked: 2010-05-11 (Catznip-2.0)
-		S32 start_index = llmax(0, size - ((LLWearableType::getAllowMultiwear((LLWearableType::EType)i)) ? max_per_type : 1));
-// [/SL:KB[
-		for (S32 j = start_index; j<size; j++)
-		{
-			items.push_back(items_by_type[i][j]);
-		}
-	}
->>>>>>> c77c206a
 }
 
 void LLAppearanceMgr::updateCOF(const LLUUID& category, bool append)
@@ -2329,11 +2307,11 @@
 	remove_non_link_items(obj_items);
 	remove_non_link_items(gest_items);
 // [SL:KB] - Patch: Apperance-Misc | Checked: 2010-11-24 (Catznip-2.4)
-	// Since we're following folder links we might have picked up new duplicates, or exceeded MAX_CLOTHING_PER_TYPE
+	// Since we're following folder links we might have picked up new duplicates, or exceeded MAX_CLOTHING_LAYERS
 	removeDuplicateItems(wear_items);
 	removeDuplicateItems(obj_items);
 	removeDuplicateItems(gest_items);
-	filterWearableItems(wear_items, LLAgentWearables::MAX_CLOTHING_PER_TYPE);
+	filterWearableItems(wear_items, LLAgentWearables::MAX_CLOTHING_LAYERS, LLAgentWearables::MAX_CLOTHING_LAYERS);
 // [/SL:KB]
 
 	dumpItemArray(wear_items,"asset_dump: wear_item");
