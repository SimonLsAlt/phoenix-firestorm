--- conflicted
+++ resolved
@@ -781,23 +781,13 @@
 	LL_INFOS("Avatar") << self_av_string() << "Updating agent wearables with " << mResolved << " wearable items " << LL_ENDL;
 	LLAppearanceMgr::instance().updateAgentWearables(this, false);
 	
-<<<<<<< HEAD
-	// Update attachments to match those requested.
-	if (isAgentAvatarValid())
-	{
-		LL_DEBUGS("Avatar") << self_av_string() << "Updating " << mObjItems.size() << " attachments" << LL_ENDL;
-		LLAgentWearables::userUpdateAttachments(mObjItems);
-	}
-=======
 // [SL:KB] - Patch: Appearance-SyncAttach | Checked: 2010-03-22 (Catznip-2.1)
 //	// Update attachments to match those requested.
 //	if (isAgentAvatarValid())
-//	{
-//		LL_DEBUGS("Avatar") << self_av_string() << "Updating " << mObjItems.count() << " attachments" << LL_ENDL;
+//		LL_DEBUGS("Avatar") << self_av_string() << "Updating " << mObjItems.size() << " attachments" << LL_ENDL;
 //		llinfos << "Updating " << mObjItems.count() << " attachments" << llendl;
 //		LLAgentWearables::userUpdateAttachments(mObjItems);
 //	}
->>>>>>> 743fb5b6
 
 	if (isFetchCompleted() && isMissingCompleted())
 	{
@@ -830,17 +820,13 @@
 	if (!isMostRecent())
 	{
 		// runway skip here?
-<<<<<<< HEAD
 		LL_WARNS() << self_av_string() << "skipping because LLWearableHolding pattern is invalid (superceded by later outfit request)" << LL_ENDL;
-=======
-		llwarns << self_av_string() << "skipping because LLWearableHolding pattern is invalid (superceded by later outfit request)" << llendl;
 
 // [SL:KB] - Patch: Appearance-COFCorruption | Checked: 2010-04-14 (Catznip-2.0)
 		// If we were signalled to stop then we shouldn't do anything else except poll for when it's safe to delete ourselves
 		doOnIdleRepeating(boost::bind(&LLWearableHoldingPattern::pollStopped, this));
 		return true;
 // [/SL:KB]
->>>>>>> 743fb5b6
 	}
 
 	bool completed = isFetchCompleted();
@@ -910,16 +896,12 @@
 	if (!holder->isMostRecent())
 		{
 			// runway skip here?
-<<<<<<< HEAD
 			LL_WARNS() << self_av_string() << "skipping because LLWearableHolding pattern is invalid (superceded by later outfit request)" << LL_ENDL;
-=======
-			llwarns << self_av_string() << "skipping because LLWearableHolding pattern is invalid (superceded by later outfit request)" << llendl;
 
 // [SL:KB] - Patch: Appearance-COFCorruption | Checked: 2010-04-14 (Catznip-2.0)
 		// If we were signalled to stop then we shouldn't do anything else except poll for when it's safe to delete ourselves
 		return;
 // [/SL:KB]
->>>>>>> 743fb5b6
 		}
 
 	LL_DEBUGS("Avatar") << self_av_string() << "Recovered item for type " << type << LL_ENDL;
@@ -1008,17 +990,13 @@
 	if (!isMostRecent())
 	{
 		// runway skip here?
-<<<<<<< HEAD
 		LL_WARNS() << self_av_string() << "skipping because LLWearableHolding pattern is invalid (superceded by later outfit request)" << LL_ENDL;
-=======
-		llwarns << self_av_string() << "skipping because LLWearableHolding pattern is invalid (superceded by later outfit request)" << llendl;
 
 // [SL:KB] - Patch: Appearance-COFCorruption | Checked: 2010-04-14 (Catznip-2.0)
 		// If we were signalled to stop then we shouldn't do anything else except poll for when it's safe to delete ourselves
 		doOnIdleRepeating(boost::bind(&LLWearableHoldingPattern::pollStopped, this));
 		return true;
 // [/SL:KB]
->>>>>>> 743fb5b6
 	}
 	
 	bool timed_out = isTimedOut();
@@ -2108,9 +2086,6 @@
 	dumpItemArray(wear_items,"asset_dump: wear_item");
 	dumpItemArray(obj_items,"asset_dump: obj_item");
 
-<<<<<<< HEAD
-	if(!wear_items.size())
-=======
 // [SL:KB] - Patch: Appearance-SyncAttach | Checked: 2010-09-22 (Catznip-2.2)
 	// Update attachments to match those requested.
 	if (isAgentAvatarValid())
@@ -2136,13 +2111,12 @@
 		}
 
 		// Don't remove attachments until avatar is fully loaded (should reduce random attaching/detaching/reattaching at log-on)
-		LL_DEBUGS("Avatar") << self_av_string() << "Updating " << obj_items.count() << " attachments" << LL_ENDL;
+		LL_DEBUGS("Avatar") << self_av_string() << "Updating " << obj_items.size() << " attachments" << LL_ENDL;
 		LLAgentWearables::userUpdateAttachments(obj_items, !gAgentAvatarp->isFullyLoaded());
 	}
 // [/SL:KB]
 
-	if(!wear_items.count())
->>>>>>> 743fb5b6
+	if(!wear_items.size())
 	{
 		LLNotificationsUtil::add("CouldNotPutOnOutfit");
 		return;
