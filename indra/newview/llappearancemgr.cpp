/** 
 * @file llappearancemgr.cpp
 * @brief Manager for initiating appearance changes on the viewer
 *
 * $LicenseInfo:firstyear=2004&license=viewerlgpl$
 * Second Life Viewer Source Code
 * Copyright (C) 2010, Linden Research, Inc.
 * 
 * This library is free software; you can redistribute it and/or
 * modify it under the terms of the GNU Lesser General Public
 * License as published by the Free Software Foundation;
 * version 2.1 of the License only.
 * 
 * This library is distributed in the hope that it will be useful,
 * but WITHOUT ANY WARRANTY; without even the implied warranty of
 * MERCHANTABILITY or FITNESS FOR A PARTICULAR PURPOSE.  See the GNU
 * Lesser General Public License for more details.
 * 
 * You should have received a copy of the GNU Lesser General Public
 * License along with this library; if not, write to the Free Software
 * Foundation, Inc., 51 Franklin Street, Fifth Floor, Boston, MA  02110-1301  USA
 * 
 * Linden Research, Inc., 945 Battery Street, San Francisco, CA  94111  USA
 * $/LicenseInfo$
 */

#include "llviewerprecompiledheaders.h"

#include "llaccordionctrltab.h"
#include "llagent.h"
#include "llagentcamera.h"
#include "llagentwearables.h"
#include "llappearancemgr.h"
#include "llattachmentsmgr.h"
#include "llcommandhandler.h"
#include "lleventtimer.h"
#include "llgesturemgr.h"
#include "llinventorybridge.h"
#include "llinventoryfunctions.h"
#include "llinventoryobserver.h"
#include "llnotificationsutil.h"
#include "lloutfitobserver.h"
#include "lloutfitslist.h"
#include "llselectmgr.h"
#include "llsidepanelappearance.h"
#include "llsidetray.h"
#include "llviewerobjectlist.h"
#include "llvoavatar.h"
#include "llvoavatarself.h"
#include "llviewerregion.h"
#include "llwearablelist.h"

// RAII thingy to guarantee that a variable gets reset when the Setter
// goes out of scope.  More general utility would be handy - TODO:
// check boost.
class BoolSetter
{
public:
	BoolSetter(bool& var):
		mVar(var)
	{
		mVar = true;
	}
	~BoolSetter()
	{
		mVar = false; 
	}
private:
	bool& mVar;
};

char ORDER_NUMBER_SEPARATOR('@');

class LLOutfitUnLockTimer: public LLEventTimer
{
public:
	LLOutfitUnLockTimer(F32 period) : LLEventTimer(period)
	{
		// restart timer on BOF changed event
		LLOutfitObserver::instance().addBOFChangedCallback(boost::bind(
				&LLOutfitUnLockTimer::reset, this));
		stop();
	}

	/*virtual*/
	BOOL tick()
	{
		if(mEventTimer.hasExpired())
		{
			LLAppearanceMgr::instance().setOutfitLocked(false);
		}
		return FALSE;
	}
	void stop() { mEventTimer.stop(); }
	void start() { mEventTimer.start(); }
	void reset() { mEventTimer.reset(); }
	BOOL getStarted() { return mEventTimer.getStarted(); }

	LLTimer&  getEventTimer() { return mEventTimer;}
};

// support for secondlife:///app/appearance SLapps
class LLAppearanceHandler : public LLCommandHandler
{
public:
	// requests will be throttled from a non-trusted browser
	LLAppearanceHandler() : LLCommandHandler("appearance", UNTRUSTED_THROTTLE) {}

	bool handle(const LLSD& params, const LLSD& query_map, LLMediaCtrl* web)
	{
		// support secondlife:///app/appearance/show, but for now we just
		// make all secondlife:///app/appearance SLapps behave this way
		if (!LLUI::sSettingGroups["config"]->getBOOL("EnableAppearance"))
		{
			LLNotificationsUtil::add("NoAppearance", LLSD(), LLSD(), std::string("SwitchToStandardSkinAndQuit"));
			return true;
		}

		LLSideTray::getInstance()->showPanel("sidepanel_appearance", LLSD());
		return true;
	}
};

LLAppearanceHandler gAppearanceHandler;


LLUUID findDescendentCategoryIDByName(const LLUUID& parent_id, const std::string& name)
{
	LLInventoryModel::cat_array_t cat_array;
	LLInventoryModel::item_array_t item_array;
	LLNameCategoryCollector has_name(name);
	gInventory.collectDescendentsIf(parent_id,
									cat_array,
									item_array,
									LLInventoryModel::EXCLUDE_TRASH,
									has_name);
	if (0 == cat_array.count())
		return LLUUID();
	else
	{
		LLViewerInventoryCategory *cat = cat_array.get(0);
		if (cat)
			return cat->getUUID();
		else
		{
			llwarns << "null cat" << llendl;
			return LLUUID();
		}
	}
}

class LLWearInventoryCategoryCallback : public LLInventoryCallback
{
public:
	LLWearInventoryCategoryCallback(const LLUUID& cat_id, bool append)
	{
		mCatID = cat_id;
		mAppend = append;
	}
	void fire(const LLUUID& item_id)
	{
		/*
		 * Do nothing.  We only care about the destructor
		 *
		 * The reason for this is that this callback is used in a hack where the
		 * same callback is given to dozens of items, and the destructor is called
		 * after the last item has fired the event and dereferenced it -- if all
		 * the events actually fire!
		 */
	}

protected:
	~LLWearInventoryCategoryCallback()
	{
		llinfos << "done all inventory callbacks" << llendl;
		
		// Is the destructor called by ordinary dereference, or because the app's shutting down?
		// If the inventory callback manager goes away, we're shutting down, no longer want the callback.
		if( LLInventoryCallbackManager::is_instantiated() )
		{
			LLAppearanceMgr::instance().wearInventoryCategoryOnAvatar(gInventory.getCategory(mCatID), mAppend);
		}
		else
		{
			llwarns << "Dropping unhandled LLWearInventoryCategoryCallback" << llendl;
		}
	}

private:
	LLUUID mCatID;
	bool mAppend;
};


//Inventory callback updating "dirty" state when destroyed
class LLUpdateDirtyState: public LLInventoryCallback
{
public:
	LLUpdateDirtyState() {}
	virtual ~LLUpdateDirtyState()
	{
		if (LLAppearanceMgr::instanceExists())
		{
			LLAppearanceMgr::getInstance()->updateIsDirty();
		}
	}
	virtual void fire(const LLUUID&) {}
};


LLUpdateAppearanceOnDestroy::LLUpdateAppearanceOnDestroy(bool update_base_outfit_ordering):
	mFireCount(0),
	mUpdateBaseOrder(update_base_outfit_ordering)
{
}

LLUpdateAppearanceOnDestroy::~LLUpdateAppearanceOnDestroy()
{
	llinfos << "done update appearance on destroy" << llendl;
	
	if (!LLApp::isExiting())
	{
		LLAppearanceMgr::instance().updateAppearanceFromCOF(mUpdateBaseOrder);
	}
}

void LLUpdateAppearanceOnDestroy::fire(const LLUUID& inv_item)
{
	LLViewerInventoryItem* item = (LLViewerInventoryItem*)gInventory.getItem(inv_item);
	const std::string item_name = item ? item->getName() : "ITEM NOT FOUND";
#ifndef LL_RELEASE_FOR_DOWNLOAD
	llinfos << "callback fired [ name:" << item_name << " UUID:" << inv_item << " count:" << mFireCount << " ] " << llendl;
#endif
	mFireCount++;
}

struct LLFoundData
{
	LLFoundData() :
		mAssetType(LLAssetType::AT_NONE),
		mWearableType(LLWearableType::WT_INVALID),
		mWearable(NULL) {}

	LLFoundData(const LLUUID& item_id,
				const LLUUID& asset_id,
				const std::string& name,
				const LLAssetType::EType& asset_type,
				const LLWearableType::EType& wearable_type,
				const bool is_replacement = false
		) :
		mItemID(item_id),
		mAssetID(asset_id),
		mName(name),
		mAssetType(asset_type),
		mWearableType(wearable_type),
		mIsReplacement(is_replacement),
		mWearable( NULL ) {}
	
	LLUUID mItemID;
	LLUUID mAssetID;
	std::string mName;
	LLAssetType::EType mAssetType;
	LLWearableType::EType mWearableType;
	LLWearable* mWearable;
	bool mIsReplacement;
};

	
class LLWearableHoldingPattern
{
public:
	LLWearableHoldingPattern();
	~LLWearableHoldingPattern();

	bool pollFetchCompletion();
	void onFetchCompletion();
	bool isFetchCompleted();
	bool isTimedOut();

	void checkMissingWearables();
	bool pollMissingWearables();
	bool isMissingCompleted();
	void recoverMissingWearable(LLWearableType::EType type);
	void clearCOFLinksForMissingWearables();
	
	void onWearableAssetFetch(LLWearable *wearable);
	void onAllComplete();

<<<<<<< HEAD
// [SL:KB] - Patch: Appearance-COFCorruption | Checked: 2010-04-14 (Catznip-2.5.0a) | Added: Catznip-2.0.0a
=======
// [SL:KB] - Patch: Appearance-COFCorruption | Checked: 2010-04-14 (Catznip-2.6.0a) | Added: Catznip-2.0.0a
>>>>>>> 15b5c119
	bool pollStopped();
// [/SL:KB]

	typedef std::list<LLFoundData> found_list_t;
	found_list_t& getFoundList();
	void eraseTypeToLink(LLWearableType::EType type);
	void eraseTypeToRecover(LLWearableType::EType type);
//	void setObjItems(const LLInventoryModel::item_array_t& items);
	void setGestItems(const LLInventoryModel::item_array_t& items);
	bool isMostRecent();
	void handleLateArrivals();
	void resetTime(F32 timeout);
	
private:
	found_list_t mFoundList;
//	LLInventoryModel::item_array_t mObjItems;
	LLInventoryModel::item_array_t mGestItems;
	typedef std::set<S32> type_set_t;
	type_set_t mTypesToRecover;
	type_set_t mTypesToLink;
	S32 mResolved;
	LLTimer mWaitTime;
	bool mFired;
	typedef std::set<LLWearableHoldingPattern*> type_set_hp;
	static type_set_hp sActiveHoldingPatterns;
	bool mIsMostRecent;
	std::set<LLWearable*> mLateArrivals;
	bool mIsAllComplete;
};

LLWearableHoldingPattern::type_set_hp LLWearableHoldingPattern::sActiveHoldingPatterns;

LLWearableHoldingPattern::LLWearableHoldingPattern():
	mResolved(0),
	mFired(false),
	mIsMostRecent(true),
	mIsAllComplete(false)
{
	if (sActiveHoldingPatterns.size()>0)
	{
		llinfos << "Creating LLWearableHoldingPattern when "
				<< sActiveHoldingPatterns.size()
				<< " other attempts are active."
				<< " Flagging others as invalid."
				<< llendl;
		for (type_set_hp::iterator it = sActiveHoldingPatterns.begin();
			 it != sActiveHoldingPatterns.end();
			 ++it)
		{
			(*it)->mIsMostRecent = false;
		}
			 
	}
	sActiveHoldingPatterns.insert(this);
}

LLWearableHoldingPattern::~LLWearableHoldingPattern()
{
	sActiveHoldingPatterns.erase(this);
}

bool LLWearableHoldingPattern::isMostRecent()
{
	return mIsMostRecent;
}

LLWearableHoldingPattern::found_list_t& LLWearableHoldingPattern::getFoundList()
{
	return mFoundList;
}

void LLWearableHoldingPattern::eraseTypeToLink(LLWearableType::EType type)
{
	mTypesToLink.erase(type);
}

void LLWearableHoldingPattern::eraseTypeToRecover(LLWearableType::EType type)
{
	mTypesToRecover.erase(type);
}

<<<<<<< HEAD
// [SL:KB] - Patch: Appearance-SyncAttach | Checked: 2010-06-19 (Catznip-2.5.0a) | Added: Catznip-2.1.2a
=======
// [SL:KB] - Patch: Appearance-SyncAttach | Checked: 2010-06-19 (Catznip-2.6.0a) | Added: Catznip-2.1.2a
>>>>>>> 15b5c119
// Fix for http://jira.secondlife.com/browse/VWR-18512
/*
void LLWearableHoldingPattern::setObjItems(const LLInventoryModel::item_array_t& items)
{
	mObjItems = items;
}
*/
// [/SL:KB]

void LLWearableHoldingPattern::setGestItems(const LLInventoryModel::item_array_t& items)
{
	mGestItems = items;
}

bool LLWearableHoldingPattern::isFetchCompleted()
{
	return (mResolved >= (S32)getFoundList().size()); // have everything we were waiting for?
}

bool LLWearableHoldingPattern::isTimedOut()
{
	return mWaitTime.hasExpired();
}

void LLWearableHoldingPattern::checkMissingWearables()
{
	if (!isMostRecent())
	{
		llwarns << "skipping because LLWearableHolding pattern is invalid (superceded by later outfit request)" << llendl;
	}
		
	std::vector<S32> found_by_type(LLWearableType::WT_COUNT,0);
	std::vector<S32> requested_by_type(LLWearableType::WT_COUNT,0);
	for (found_list_t::iterator it = getFoundList().begin(); it != getFoundList().end(); ++it)
	{
		LLFoundData &data = *it;
		if (data.mWearableType < LLWearableType::WT_COUNT)
			requested_by_type[data.mWearableType]++;
		if (data.mWearable)
			found_by_type[data.mWearableType]++;
	}

	for (S32 type = 0; type < LLWearableType::WT_COUNT; ++type)
	{
		if (requested_by_type[type] > found_by_type[type])
		{
			llwarns << "got fewer wearables than requested, type " << type << ": requested " << requested_by_type[type] << ", found " << found_by_type[type] << llendl;
		}
		if (found_by_type[type] > 0)
			continue;
		if (
			// If at least one wearable of certain types (pants/shirt/skirt)
			// was requested but none was found, create a default asset as a replacement.
			// In all other cases, don't do anything.
			// For critical types (shape/hair/skin/eyes), this will keep the avatar as a cloud 
			// due to logic in LLVOAvatarSelf::getIsCloud().
			// For non-critical types (tatoo, socks, etc.) the wearable will just be missing.
			(requested_by_type[type] > 0) &&  
			((type == LLWearableType::WT_PANTS) || (type == LLWearableType::WT_SHIRT) || (type == LLWearableType::WT_SKIRT)))
		{
			mTypesToRecover.insert(type);
			mTypesToLink.insert(type);
			recoverMissingWearable((LLWearableType::EType)type);
			llwarns << "need to replace " << type << llendl; 
		}
	}

	resetTime(60.0F);
	if (!pollMissingWearables())
	{
		doOnIdleRepeating(boost::bind(&LLWearableHoldingPattern::pollMissingWearables,this));
	}
}

void LLWearableHoldingPattern::onAllComplete()
{
	if (!isMostRecent())
	{
		llwarns << "skipping because LLWearableHolding pattern is invalid (superceded by later outfit request)" << llendl;
	}

	// Activate all gestures in this folder
	if (mGestItems.count() > 0)
	{
		llinfos << "Activating " << mGestItems.count() << " gestures" << llendl;
		
		LLGestureMgr::instance().activateGestures(mGestItems);
		
		// Update the inventory item labels to reflect the fact
		// they are active.
		LLViewerInventoryCategory* catp =
			gInventory.getCategory(LLAppearanceMgr::instance().getCOF());
		
		if (catp)
		{
			gInventory.updateCategory(catp);
			gInventory.notifyObservers();
		}
	}

	// Update wearables.
	llinfos << "Updating agent wearables with " << mResolved << " wearable items " << llendl;
	LLAppearanceMgr::instance().updateAgentWearables(this, false);
	
<<<<<<< HEAD
// [SL:KB] - Patch: Appearance-SyncAttach | Checked: 2010-03-22 (Catznip-2.5.0a) | Added: Catznip-2.1.2a
=======
// [SL:KB] - Patch: Appearance-SyncAttach | Checked: 2010-03-22 (Catznip-2.6.0a) | Added: Catznip-2.1.2a
>>>>>>> 15b5c119
	// Fix for http://jira.secondlife.com/browse/VWR-18512
/*
	// Update attachments to match those requested.
	if (isAgentAvatarValid())
	{
		llinfos << "Updating " << mObjItems.count() << " attachments" << llendl;
		LLAgentWearables::userUpdateAttachments(mObjItems);
	}
*/
// [/SL:KB]

	if (isFetchCompleted() && isMissingCompleted())
	{
		// Only safe to delete if all wearable callbacks and all missing wearables completed.
		delete this;
	}
	else
	{
		mIsAllComplete = true;
		handleLateArrivals();
	}
}

void LLWearableHoldingPattern::onFetchCompletion()
{
	if (!isMostRecent())
	{
		llwarns << "skipping because LLWearableHolding pattern is invalid (superceded by later outfit request)" << llendl;
	}

	checkMissingWearables();
}

// Runs as an idle callback until all wearables are fetched (or we time out).
bool LLWearableHoldingPattern::pollFetchCompletion()
{
	if (!isMostRecent())
	{
		llwarns << "skipping because LLWearableHolding pattern is invalid (superceded by later outfit request)" << llendl;

<<<<<<< HEAD
// [SL:KB] - Patch: Appearance-COFCorruption | Checked: 2010-04-14 (Catznip-2.5.0a) | Added: Catznip-2.0.0a
=======
// [SL:KB] - Patch: Appearance-COFCorruption | Checked: 2010-04-14 (Catznip-2.6.0a) | Added: Catznip-2.0.0a
>>>>>>> 15b5c119
		// If we were signalled to stop then we shouldn't do anything else except poll for when it's safe to delete ourselves
		doOnIdleRepeating(boost::bind(&LLWearableHoldingPattern::pollStopped, this));
		return true;
// [/SL:KB]
	}

	bool completed = isFetchCompleted();
	bool timed_out = isTimedOut();
	bool done = completed || timed_out;

	if (done)
	{
		llinfos << "polling, done status: " << completed << " timed out " << timed_out
				<< " elapsed " << mWaitTime.getElapsedTimeF32() << llendl;

		mFired = true;
		
		if (timed_out)
		{
			llwarns << "Exceeded max wait time for wearables, updating appearance based on what has arrived" << llendl;
		}

		onFetchCompletion();
	}
	return done;
}

class RecoveredItemLinkCB: public LLInventoryCallback
{
public:
	RecoveredItemLinkCB(LLWearableType::EType type, LLWearable *wearable, LLWearableHoldingPattern* holder):
		mHolder(holder),
		mWearable(wearable),
		mType(type)
	{
	}
	void fire(const LLUUID& item_id)
	{
		if (!mHolder->isMostRecent())
		{
			llwarns << "skipping because LLWearableHolding pattern is invalid (superceded by later outfit request)" << llendl;
		}

		llinfos << "Recovered item link for type " << mType << llendl;
		mHolder->eraseTypeToLink(mType);
		// Add wearable to FoundData for actual wearing
		LLViewerInventoryItem *item = gInventory.getItem(item_id);
		LLViewerInventoryItem *linked_item = item ? item->getLinkedItem() : NULL;

		if (linked_item)
		{
			gInventory.addChangedMask(LLInventoryObserver::LABEL, linked_item->getUUID());
			
			if (item)
			{
				LLFoundData found(linked_item->getUUID(),
								  linked_item->getAssetUUID(),
								  linked_item->getName(),
								  linked_item->getType(),
								  linked_item->isWearableType() ? linked_item->getWearableType() : LLWearableType::WT_INVALID,
								  true // is replacement
					);
				found.mWearable = mWearable;
				mHolder->getFoundList().push_front(found);
			}
			else
			{
				llwarns << "inventory item not found for recovered wearable" << llendl;
			}
		}
		else
		{
			llwarns << "inventory link not found for recovered wearable" << llendl;
		}
	}
private:
	LLWearableHoldingPattern* mHolder;
	LLWearable *mWearable;
	LLWearableType::EType mType;
};

class RecoveredItemCB: public LLInventoryCallback
{
public:
	RecoveredItemCB(LLWearableType::EType type, LLWearable *wearable, LLWearableHoldingPattern* holder):
		mHolder(holder),
		mWearable(wearable),
		mType(type)
	{
	}
	void fire(const LLUUID& item_id)
	{
		if (!mHolder->isMostRecent())
		{
			llwarns << "skipping because LLWearableHolding pattern is invalid (superceded by later outfit request)" << llendl;

<<<<<<< HEAD
// [SL:KB] - Patch: Appearance-COFCorruption | Checked: 2010-04-14 (Catznip-2.5.0a) | Added: Catznip-2.0.0a
=======
// [SL:KB] - Patch: Appearance-COFCorruption | Checked: 2010-04-14 (Catznip-2.6.0a) | Added: Catznip-2.0.0a
>>>>>>> 15b5c119
			// If we were signalled to stop then we shouldn't do anything else except poll for when it's safe to delete ourselves
			return;
// [/SL:KB]
		}

		llinfos << "Recovered item for type " << mType << llendl;
		LLViewerInventoryItem *itemp = gInventory.getItem(item_id);
		mWearable->setItemID(item_id);
		LLPointer<LLInventoryCallback> cb = new RecoveredItemLinkCB(mType,mWearable,mHolder);
		mHolder->eraseTypeToRecover(mType);
		llassert(itemp);
		if (itemp)
		{
			link_inventory_item( gAgent.getID(),
					     item_id,
					     LLAppearanceMgr::instance().getCOF(),
					     itemp->getName(),
						 itemp->getDescription(),
					     LLAssetType::AT_LINK,
					     cb);
		}
	}
private:
	LLWearableHoldingPattern* mHolder;
	LLWearable *mWearable;
	LLWearableType::EType mType;
};

void LLWearableHoldingPattern::recoverMissingWearable(LLWearableType::EType type)
{
	if (!isMostRecent())
	{
		llwarns << "skipping because LLWearableHolding pattern is invalid (superceded by later outfit request)" << llendl;
	}
	
		// Try to recover by replacing missing wearable with a new one.
	LLNotificationsUtil::add("ReplacedMissingWearable");
	lldebugs << "Wearable " << LLWearableType::getTypeLabel(type)
			 << " could not be downloaded.  Replaced inventory item with default wearable." << llendl;
	LLWearable* wearable = LLWearableList::instance().createNewWearable(type);

	// Add a new one in the lost and found folder.
	const LLUUID lost_and_found_id = gInventory.findCategoryUUIDForType(LLFolderType::FT_LOST_AND_FOUND);
	LLPointer<LLInventoryCallback> cb = new RecoveredItemCB(type,wearable,this);

	create_inventory_item(gAgent.getID(),
						  gAgent.getSessionID(),
						  lost_and_found_id,
						  wearable->getTransactionID(),
						  wearable->getName(),
						  wearable->getDescription(),
						  wearable->getAssetType(),
						  LLInventoryType::IT_WEARABLE,
						  wearable->getType(),
						  wearable->getPermissions().getMaskNextOwner(),
						  cb);
}

bool LLWearableHoldingPattern::isMissingCompleted()
{
	return mTypesToLink.size()==0 && mTypesToRecover.size()==0;
}

void LLWearableHoldingPattern::clearCOFLinksForMissingWearables()
{
	for (found_list_t::iterator it = getFoundList().begin(); it != getFoundList().end(); ++it)
	{
		LLFoundData &data = *it;
		if ((data.mWearableType < LLWearableType::WT_COUNT) && (!data.mWearable))
		{
			// Wearable link that was never resolved; remove links to it from COF
			llinfos << "removing link for unresolved item " << data.mItemID.asString() << llendl;
			LLAppearanceMgr::instance().removeCOFItemLinks(data.mItemID,false);
		}
	}
}

<<<<<<< HEAD
// [SL:KB] - Patch: Appearance-COFCorruption | Checked: 2010-04-14 (Catznip-2.5.0a) | Added: Catznip-2.0.0a
=======
// [SL:KB] - Patch: Appearance-COFCorruption | Checked: 2010-04-14 (Catznip-2.6.0a) | Added: Catznip-2.0.0a
>>>>>>> 15b5c119
bool LLWearableHoldingPattern::pollStopped()
{
	// We have to keep on polling until we're sure that all callbacks have completed or they'll cause a crash
	if ( (isFetchCompleted()) && (isMissingCompleted()) )
	{
		delete this;
		return true;
	}
	return false;
}
// [/SL:KB]

bool LLWearableHoldingPattern::pollMissingWearables()
{
	if (!isMostRecent())
	{
		llwarns << "skipping because LLWearableHolding pattern is invalid (superceded by later outfit request)" << llendl;

// [SL:KB] - Patch: Appearance-COFCorruption | Checked: 2010-04-14 (Catznip-2.5.0a) | Added: Catznip-2.0.0a
		// If we were signalled to stop then we shouldn't do anything else except poll for when it's safe to delete ourselves
		doOnIdleRepeating(boost::bind(&LLWearableHoldingPattern::pollStopped, this));
		return true;
// [/SL:KB]
	}
	
	bool timed_out = isTimedOut();
	bool missing_completed = isMissingCompleted();
	bool done = timed_out || missing_completed;

	if (!done)
	{
		llinfos << "polling missing wearables, waiting for items " << mTypesToRecover.size()
				<< " links " << mTypesToLink.size()
				<< " wearables, timed out " << timed_out
				<< " elapsed " << mWaitTime.getElapsedTimeF32()
				<< " done " << done << llendl;
	}

	if (done)
	{
		gAgentAvatarp->debugWearablesLoaded();

		// BAP - if we don't call clearCOFLinksForMissingWearables()
		// here, we won't have to add the link back in later if the
		// wearable arrives late.  This is to avoid corruption of
		// wearable ordering info.  Also has the effect of making
		// unworn item links visible in the COF under some
		// circumstances.

		//clearCOFLinksForMissingWearables();
		onAllComplete();
	}
	return done;
}

// Handle wearables that arrived after the timeout period expired.
void LLWearableHoldingPattern::handleLateArrivals()
{
	// Only safe to run if we have previously finished the missing
	// wearables and other processing - otherwise we could be in some
	// intermediate state - but have not been superceded by a later
	// outfit change request.
	if (mLateArrivals.size() == 0)
	{
		// Nothing to process.
		return;
	}
	if (!isMostRecent())
	{
		llwarns << "Late arrivals not handled - outfit change no longer valid" << llendl;
	}
	if (!mIsAllComplete)
	{
		llwarns << "Late arrivals not handled - in middle of missing wearables processing" << llendl;
	}

	llinfos << "Need to handle " << mLateArrivals.size() << " late arriving wearables" << llendl;

	// Update mFoundList using late-arriving wearables.
	std::set<LLWearableType::EType> replaced_types;
	for (LLWearableHoldingPattern::found_list_t::iterator iter = getFoundList().begin();
		 iter != getFoundList().end(); ++iter)
	{
		LLFoundData& data = *iter;
		for (std::set<LLWearable*>::iterator wear_it = mLateArrivals.begin();
			 wear_it != mLateArrivals.end();
			 ++wear_it)
		{
			LLWearable *wearable = *wear_it;

			if(wearable->getAssetID() == data.mAssetID)
			{
				data.mWearable = wearable;

				replaced_types.insert(data.mWearableType);

				// BAP - if we didn't call
				// clearCOFLinksForMissingWearables() earlier, we
				// don't need to restore the link here.  Fixes
				// wearable ordering problems.

				// LLAppearanceMgr::instance().addCOFItemLink(data.mItemID,false);

				// BAP failing this means inventory or asset server
				// are corrupted in a way we don't handle.
				llassert((data.mWearableType < LLWearableType::WT_COUNT) && (wearable->getType() == data.mWearableType));
				break;
			}
		}
	}

	// Remove COF links for any default wearables previously used to replace the late arrivals.
	// All this pussyfooting around with a while loop and explicit
	// iterator incrementing is to allow removing items from the list
	// without clobbering the iterator we're using to navigate.
	LLWearableHoldingPattern::found_list_t::iterator iter = getFoundList().begin();
	while (iter != getFoundList().end())
	{
		LLFoundData& data = *iter;

		// If an item of this type has recently shown up, removed the corresponding replacement wearable from COF.
		if (data.mWearable && data.mIsReplacement &&
			replaced_types.find(data.mWearableType) != replaced_types.end())
		{
			LLAppearanceMgr::instance().removeCOFItemLinks(data.mItemID,false);
			std::list<LLFoundData>::iterator clobber_ator = iter;
			++iter;
			getFoundList().erase(clobber_ator);
		}
		else
		{
			++iter;
		}
	}

	// Clear contents of late arrivals.
	mLateArrivals.clear();

	// Update appearance based on mFoundList
	LLAppearanceMgr::instance().updateAgentWearables(this, false);
}

void LLWearableHoldingPattern::resetTime(F32 timeout)
{
	mWaitTime.reset();
	mWaitTime.setTimerExpirySec(timeout);
}

void LLWearableHoldingPattern::onWearableAssetFetch(LLWearable *wearable)
{
	if (!isMostRecent())
	{
		llwarns << "skipping because LLWearableHolding pattern is invalid (superceded by later outfit request)" << llendl;
	}
	
	mResolved += 1;  // just counting callbacks, not successes.
	llinfos << "resolved " << mResolved << "/" << getFoundList().size() << llendl;
	if (!wearable)
	{
		llwarns << "no wearable found" << llendl;
	}

	if (mFired)
	{
		llwarns << "called after holder fired" << llendl;
		if (wearable)
		{
			mLateArrivals.insert(wearable);
			if (mIsAllComplete)
			{
				handleLateArrivals();
			}
		}
		return;
	}

	if (!wearable)
	{
		return;
	}

	for (LLWearableHoldingPattern::found_list_t::iterator iter = getFoundList().begin();
		 iter != getFoundList().end(); ++iter)
	{
		LLFoundData& data = *iter;
		if(wearable->getAssetID() == data.mAssetID)
		{
			// Failing this means inventory or asset server are corrupted in a way we don't handle.
			if ((data.mWearableType >= LLWearableType::WT_COUNT) || (wearable->getType() != data.mWearableType))
			{
				llwarns << "recovered wearable but type invalid. inventory wearable type: " << data.mWearableType << " asset wearable type: " << wearable->getType() << llendl;
				break;
			}

			data.mWearable = wearable;
		}
	}
}

static void onWearableAssetFetch(LLWearable* wearable, void* data)
{
	LLWearableHoldingPattern* holder = (LLWearableHoldingPattern*)data;
	holder->onWearableAssetFetch(wearable);
}


static void removeDuplicateItems(LLInventoryModel::item_array_t& items)
{
	LLInventoryModel::item_array_t new_items;
	std::set<LLUUID> items_seen;
	std::deque<LLViewerInventoryItem*> tmp_list;
	// Traverse from the front and keep the first of each item
	// encountered, so we actually keep the *last* of each duplicate
	// item.  This is needed to give the right priority when adding
	// duplicate items to an existing outfit.
	for (S32 i=items.count()-1; i>=0; i--)
	{
		LLViewerInventoryItem *item = items.get(i);
		LLUUID item_id = item->getLinkedUUID();
		if (items_seen.find(item_id)!=items_seen.end())
			continue;
		items_seen.insert(item_id);
		tmp_list.push_front(item);
	}
	for (std::deque<LLViewerInventoryItem*>::iterator it = tmp_list.begin();
		 it != tmp_list.end();
		 ++it)
	{
		new_items.put(*it);
	}
	items = new_items;
}

const LLUUID LLAppearanceMgr::getCOF() const
{
	return gInventory.findCategoryUUIDForType(LLFolderType::FT_CURRENT_OUTFIT);
}


const LLViewerInventoryItem* LLAppearanceMgr::getBaseOutfitLink()
{
	const LLUUID& current_outfit_cat = getCOF();
	LLInventoryModel::cat_array_t cat_array;
	LLInventoryModel::item_array_t item_array;
	// Can't search on FT_OUTFIT since links to categories return FT_CATEGORY for type since they don't
	// return preferred type.
	LLIsType is_category( LLAssetType::AT_CATEGORY ); 
	gInventory.collectDescendentsIf(current_outfit_cat,
									cat_array,
									item_array,
									false,
									is_category,
									false);
	for (LLInventoryModel::item_array_t::const_iterator iter = item_array.begin();
		 iter != item_array.end();
		 iter++)
	{
		const LLViewerInventoryItem *item = (*iter);
		const LLViewerInventoryCategory *cat = item->getLinkedCategory();
		if (cat && cat->getPreferredType() == LLFolderType::FT_OUTFIT)
		{
			const LLUUID parent_id = cat->getParentUUID();
			LLViewerInventoryCategory*  parent_cat =  gInventory.getCategory(parent_id);
			// if base outfit moved to trash it means that we don't have base outfit
			if (parent_cat != NULL && parent_cat->getPreferredType() == LLFolderType::FT_TRASH)
			{
				return NULL;
			}
			return item;
		}
	}
	return NULL;
}

bool LLAppearanceMgr::getBaseOutfitName(std::string& name)
{
	const LLViewerInventoryItem* outfit_link = getBaseOutfitLink();
	if(outfit_link)
	{
		const LLViewerInventoryCategory *cat = outfit_link->getLinkedCategory();
		if (cat)
		{
			name = cat->getName();
			return true;
		}
	}
	return false;
}

const LLUUID LLAppearanceMgr::getBaseOutfitUUID()
{
	const LLViewerInventoryItem* outfit_link = getBaseOutfitLink();
	if (!outfit_link || !outfit_link->getIsLinkType()) return LLUUID::null;

	const LLViewerInventoryCategory* outfit_cat = outfit_link->getLinkedCategory();
	if (!outfit_cat) return LLUUID::null;

	if (outfit_cat->getPreferredType() != LLFolderType::FT_OUTFIT)
	{
		llwarns << "Expected outfit type:" << LLFolderType::FT_OUTFIT << " but got type:" << outfit_cat->getType() << " for folder name:" << outfit_cat->getName() << llendl;
		return LLUUID::null;
	}

	return outfit_cat->getUUID();
}

bool LLAppearanceMgr::wearItemOnAvatar(const LLUUID& item_id_to_wear, bool do_update, bool replace, LLPointer<LLInventoryCallback> cb)
{
	if (item_id_to_wear.isNull()) return false;

	// *TODO: issue with multi-wearable should be fixed:
	// in this case this method will be called N times - loading started for each item
	// and than N times will be called - loading completed for each item.
	// That means subscribers will be notified that loading is done after first item in a batch is worn.
	// (loading indicator disappears for example before all selected items are worn)
	// Have not fix this issue for 2.1 because of stability reason. EXT-7777.

	// Disabled for now because it is *not* acceptable to call updateAppearanceFromCOF() multiple times
//	gAgentWearables.notifyLoadingStarted();

	LLViewerInventoryItem* item_to_wear = gInventory.getItem(item_id_to_wear);
	if (!item_to_wear) return false;

	if (gInventory.isObjectDescendentOf(item_to_wear->getUUID(), gInventory.getLibraryRootFolderID()))
	{
		LLPointer<LLInventoryCallback> cb = new WearOnAvatarCallback(replace);
		copy_inventory_item(gAgent.getID(), item_to_wear->getPermissions().getOwner(), item_to_wear->getUUID(), LLUUID::null, std::string(),cb);
		return false;
	} 
	else if (!gInventory.isObjectDescendentOf(item_to_wear->getUUID(), gInventory.getRootFolderID()))
	{
		return false; // not in library and not in agent's inventory
	}
	else if (gInventory.isObjectDescendentOf(item_to_wear->getUUID(), gInventory.findCategoryUUIDForType(LLFolderType::FT_TRASH)))
	{
		LLNotificationsUtil::add("CannotWearTrash");
		return false;
	}
	else if (gInventory.isObjectDescendentOf(item_to_wear->getUUID(), LLAppearanceMgr::instance().getCOF())) // EXT-84911
	{
		return false;
	}

	switch (item_to_wear->getType())
	{
	case LLAssetType::AT_CLOTHING:
		if (gAgentWearables.areWearablesLoaded())
		{
			S32 wearable_count = gAgentWearables.getWearableCount(item_to_wear->getWearableType());
			if ((replace && wearable_count != 0) ||
				(wearable_count >= LLAgentWearables::MAX_CLOTHING_PER_TYPE) )
			{
				removeCOFItemLinks(gAgentWearables.getWearableItemID(item_to_wear->getWearableType(), wearable_count-1), false);
			}
			addCOFItemLink(item_to_wear, do_update, cb);
		} 
		break;
	case LLAssetType::AT_BODYPART:
		// TODO: investigate wearables may not be loaded at this point EXT-8231
		
		// Remove the existing wearables of the same type.
		// Remove existing body parts anyway because we must not be able to wear e.g. two skins.
		removeCOFLinksOfType(item_to_wear->getWearableType(), false);

		addCOFItemLink(item_to_wear, do_update, cb);
		break;
	case LLAssetType::AT_OBJECT:
		rez_attachment(item_to_wear, NULL, replace);
		break;
	default: return false;;
	}

	return true;
}

// Update appearance from outfit folder.
void LLAppearanceMgr::changeOutfit(bool proceed, const LLUUID& category, bool append)
{
	if (!proceed)
		return;
	LLAppearanceMgr::instance().updateCOF(category,append);
}

void LLAppearanceMgr::replaceCurrentOutfit(const LLUUID& new_outfit)
{
	LLViewerInventoryCategory* cat = gInventory.getCategory(new_outfit);
	wearInventoryCategory(cat, false, false);
}

// Open outfit renaming dialog.
void LLAppearanceMgr::renameOutfit(const LLUUID& outfit_id)
{
	LLViewerInventoryCategory* cat = gInventory.getCategory(outfit_id);
	if (!cat)
	{
		return;
	}

	LLSD args;
	args["NAME"] = cat->getName();

	LLSD payload;
	payload["cat_id"] = outfit_id;

	LLNotificationsUtil::add("RenameOutfit", args, payload, boost::bind(onOutfitRename, _1, _2));
}

// User typed new outfit name.
// static
void LLAppearanceMgr::onOutfitRename(const LLSD& notification, const LLSD& response)
{
	S32 option = LLNotificationsUtil::getSelectedOption(notification, response);
	if (option != 0) return; // canceled

	std::string outfit_name = response["new_name"].asString();
	LLStringUtil::trim(outfit_name);
	if (!outfit_name.empty())
	{
		LLUUID cat_id = notification["payload"]["cat_id"].asUUID();
		rename_category(&gInventory, cat_id, outfit_name);
	}
}

void LLAppearanceMgr::setOutfitLocked(bool locked)
{
	if (mOutfitLocked == locked)
	{
		return;
	}

	mOutfitLocked = locked;
	if (locked)
	{
		mUnlockOutfitTimer->reset();
		mUnlockOutfitTimer->start();
	}
	else
	{
		mUnlockOutfitTimer->stop();
	}

	LLOutfitObserver::instance().notifyOutfitLockChanged();
}

void LLAppearanceMgr::addCategoryToCurrentOutfit(const LLUUID& cat_id)
{
	LLViewerInventoryCategory* cat = gInventory.getCategory(cat_id);
	wearInventoryCategory(cat, false, true);
}

void LLAppearanceMgr::takeOffOutfit(const LLUUID& cat_id)
{
	LLInventoryModel::cat_array_t cats;
	LLInventoryModel::item_array_t items;
	LLFindWearablesEx collector(/*is_worn=*/ true, /*include_body_parts=*/ false);

	gInventory.collectDescendentsIf(cat_id, cats, items, FALSE, collector);

	LLInventoryModel::item_array_t::const_iterator it = items.begin();
	const LLInventoryModel::item_array_t::const_iterator it_end = items.end();
	for( ; it_end != it; ++it)
	{
		LLViewerInventoryItem* item = *it;
		removeItemFromAvatar(item->getUUID());
	}
}

// Create a copy of src_id + contents as a subfolder of dst_id.
void LLAppearanceMgr::shallowCopyCategory(const LLUUID& src_id, const LLUUID& dst_id,
											  LLPointer<LLInventoryCallback> cb)
{
	LLInventoryCategory *src_cat = gInventory.getCategory(src_id);
	if (!src_cat)
	{
		llwarns << "folder not found for src " << src_id.asString() << llendl;
		return;
	}
	llinfos << "starting, src_id " << src_id << " name " << src_cat->getName() << " dst_id " << dst_id << llendl;
	LLUUID parent_id = dst_id;
	if(parent_id.isNull())
	{
		parent_id = gInventory.getRootFolderID();
	}
	LLUUID subfolder_id = gInventory.createNewCategory( parent_id,
														LLFolderType::FT_NONE,
														src_cat->getName());
	shallowCopyCategoryContents(src_id, subfolder_id, cb);

	gInventory.notifyObservers();
}

// Copy contents of src_id to dst_id.
void LLAppearanceMgr::shallowCopyCategoryContents(const LLUUID& src_id, const LLUUID& dst_id,
													  LLPointer<LLInventoryCallback> cb)
{
	LLInventoryModel::cat_array_t* cats;
	LLInventoryModel::item_array_t* items;
	gInventory.getDirectDescendentsOf(src_id, cats, items);
	llinfos << "copying " << items->count() << " items" << llendl;
	for (LLInventoryModel::item_array_t::const_iterator iter = items->begin();
		 iter != items->end();
		 ++iter)
	{
		const LLViewerInventoryItem* item = (*iter);
		switch (item->getActualType())
		{
			case LLAssetType::AT_LINK:
			{
				//LLInventoryItem::getDescription() is used for a new description 
				//to propagate ordering information saved in descriptions of links
				link_inventory_item(gAgent.getID(),
									item->getLinkedUUID(),
									dst_id,
									item->getName(),
									item->LLInventoryItem::getDescription(),
									LLAssetType::AT_LINK, cb);
				break;
			}
			case LLAssetType::AT_LINK_FOLDER:
			{
				LLViewerInventoryCategory *catp = item->getLinkedCategory();
				// Skip copying outfit links.
				if (catp && catp->getPreferredType() != LLFolderType::FT_OUTFIT)
				{
					link_inventory_item(gAgent.getID(),
										item->getLinkedUUID(),
										dst_id,
										item->getName(),
										item->getDescription(),
										LLAssetType::AT_LINK_FOLDER, cb);
				}
				break;
			}
			case LLAssetType::AT_CLOTHING:
			case LLAssetType::AT_OBJECT:
			case LLAssetType::AT_BODYPART:
			case LLAssetType::AT_GESTURE:
			{
				llinfos << "copying inventory item " << item->getName() << llendl;
				copy_inventory_item(gAgent.getID(),
									item->getPermissions().getOwner(),
									item->getUUID(),
									dst_id,
									item->getName(),
									cb);
				break;
			}
			default:
				// Ignore non-outfit asset types
				break;
		}
	}
}

BOOL LLAppearanceMgr::getCanMakeFolderIntoOutfit(const LLUUID& folder_id)
{
	// These are the wearable items that are required for considering this
	// folder as containing a complete outfit.
	U32 required_wearables = 0;
	required_wearables |= 1LL << LLWearableType::WT_SHAPE;
	required_wearables |= 1LL << LLWearableType::WT_SKIN;
	required_wearables |= 1LL << LLWearableType::WT_HAIR;
	required_wearables |= 1LL << LLWearableType::WT_EYES;

	// These are the wearables that the folder actually contains.
	U32 folder_wearables = 0;
	LLInventoryModel::cat_array_t* cats;
	LLInventoryModel::item_array_t* items;
	gInventory.getDirectDescendentsOf(folder_id, cats, items);
	for (LLInventoryModel::item_array_t::const_iterator iter = items->begin();
		 iter != items->end();
		 ++iter)
	{
		const LLViewerInventoryItem* item = (*iter);
		if (item->isWearableType())
		{
			const LLWearableType::EType wearable_type = item->getWearableType();
			folder_wearables |= 1LL << wearable_type;
		}
	}

	// If the folder contains the required wearables, return TRUE.
	return ((required_wearables & folder_wearables) == required_wearables);
}

bool LLAppearanceMgr::getCanRemoveOutfit(const LLUUID& outfit_cat_id)
{
	// Disallow removing the base outfit.
	if (outfit_cat_id == getBaseOutfitUUID())
	{
		return false;
	}

	// Check if the outfit folder itself is removable.
	if (!get_is_category_removable(&gInventory, outfit_cat_id))
	{
		return false;
	}

	// Check for the folder's non-removable descendants.
	LLFindNonRemovableObjects filter_non_removable;
	LLInventoryModel::cat_array_t cats;
	LLInventoryModel::item_array_t items;
	LLInventoryModel::item_array_t::const_iterator it;
	gInventory.collectDescendentsIf(outfit_cat_id, cats, items, false, filter_non_removable);
	if (!cats.empty() || !items.empty())
	{
		return false;
	}

	return true;
}

// static
bool LLAppearanceMgr::getCanRemoveFromCOF(const LLUUID& outfit_cat_id)
{
	LLInventoryModel::cat_array_t cats;
	LLInventoryModel::item_array_t items;
	LLFindWearablesEx is_worn(/*is_worn=*/ true, /*include_body_parts=*/ false);
	gInventory.collectDescendentsIf(outfit_cat_id,
		cats,
		items,
		LLInventoryModel::EXCLUDE_TRASH,
		is_worn);
	return items.size() > 0;
}

// static
bool LLAppearanceMgr::getCanAddToCOF(const LLUUID& outfit_cat_id)
{
	if (gAgentWearables.isCOFChangeInProgress())
	{
		return false;
	}

	LLInventoryModel::cat_array_t cats;
	LLInventoryModel::item_array_t items;
	LLFindWearablesEx not_worn(/*is_worn=*/ false, /*include_body_parts=*/ false);
	gInventory.collectDescendentsIf(outfit_cat_id,
		cats,
		items,
		LLInventoryModel::EXCLUDE_TRASH,
		not_worn);
	return items.size() > 0;
}

bool LLAppearanceMgr::getCanReplaceCOF(const LLUUID& outfit_cat_id)
{
	// Don't allow wearing anything while we're changing appearance.
	if (gAgentWearables.isCOFChangeInProgress())
	{
		return false;
	}

	// Check whether it's the base outfit.
//	if (outfit_cat_id.isNull() || outfit_cat_id == getBaseOutfitUUID())
<<<<<<< HEAD
// [SL:KB] - Patch: Appearance-Misc | Checked: 2010-09-21 (Catznip-2.5.0a) | Added: Catznip-2.1.2d
=======
// [SL:KB] - Patch: Appearance-Misc | Checked: 2010-09-21 (Catznip-2.6.0a) | Added: Catznip-2.1.2d
>>>>>>> 15b5c119
	if ( (outfit_cat_id.isNull()) || ((outfit_cat_id == getBaseOutfitUUID()) && (!isOutfitDirty())) )
// [/SL:KB]
	{
		return false;
	}

	// Check whether the outfit contains any wearables we aren't wearing already (STORM-702).
	LLInventoryModel::cat_array_t cats;
	LLInventoryModel::item_array_t items;
	LLFindWearablesEx is_worn(/*is_worn=*/ false, /*include_body_parts=*/ true);
	gInventory.collectDescendentsIf(outfit_cat_id,
		cats,
		items,
		LLInventoryModel::EXCLUDE_TRASH,
		is_worn);
	return items.size() > 0;
}

void LLAppearanceMgr::purgeBaseOutfitLink(const LLUUID& category)
{
	LLInventoryModel::cat_array_t cats;
	LLInventoryModel::item_array_t items;
	gInventory.collectDescendents(category, cats, items,
								  LLInventoryModel::EXCLUDE_TRASH);
	for (S32 i = 0; i < items.count(); ++i)
	{
		LLViewerInventoryItem *item = items.get(i);
		if (item->getActualType() != LLAssetType::AT_LINK_FOLDER)
			continue;
		if (item->getIsLinkType())
		{
			LLViewerInventoryCategory* catp = item->getLinkedCategory();
			if(catp && catp->getPreferredType() == LLFolderType::FT_OUTFIT)
			{
				gInventory.purgeObject(item->getUUID());
			}
		}
	}
}

void LLAppearanceMgr::purgeCategory(const LLUUID& category, bool keep_outfit_links)
{
	LLInventoryModel::cat_array_t cats;
	LLInventoryModel::item_array_t items;
	gInventory.collectDescendents(category, cats, items,
								  LLInventoryModel::EXCLUDE_TRASH);
	for (S32 i = 0; i < items.count(); ++i)
	{
		LLViewerInventoryItem *item = items.get(i);
		if (keep_outfit_links && (item->getActualType() == LLAssetType::AT_LINK_FOLDER))
			continue;
		if (item->getIsLinkType())
		{
			gInventory.purgeObject(item->getUUID());
		}
	}
}

// Keep the last N wearables of each type.  For viewer 2.0, N is 1 for
// both body parts and clothing items.
void LLAppearanceMgr::filterWearableItems(
	LLInventoryModel::item_array_t& items, S32 max_per_type)
{
	// Divvy items into arrays by wearable type.
	std::vector<LLInventoryModel::item_array_t> items_by_type(LLWearableType::WT_COUNT);
	divvyWearablesByType(items, items_by_type);

	// rebuild items list, retaining the last max_per_type of each array
	items.clear();
	for (S32 i=0; i<LLWearableType::WT_COUNT; i++)
	{
		S32 size = items_by_type[i].size();
		if (size <= 0)
			continue;
//		S32 start_index = llmax(0,size-max_per_type);
<<<<<<< HEAD
// [SL:KB] - Patch: Appearance-Misc | Checked: 2010-05-11 (Catznip-2.5.0a) | Added: Catznip-2.0.0h
=======
// [SL:KB] - Patch: Appearance-Misc | Checked: 2010-05-11 (Catznip-2.6.0a) | Added: Catznip-2.0.0h
>>>>>>> 15b5c119
		S32 start_index = 
			llmax(0, size - ((LLAssetType::AT_BODYPART == LLWearableType::getAssetType((LLWearableType::EType)i)) ? 1 : max_per_type));
// [/SL:KB[
		for (S32 j = start_index; j<size; j++)
		{
			items.push_back(items_by_type[i][j]);
		}
	}
}

// Create links to all listed items.
void LLAppearanceMgr::linkAll(const LLUUID& cat_uuid,
								  LLInventoryModel::item_array_t& items,
								  LLPointer<LLInventoryCallback> cb)
{
	for (S32 i=0; i<items.count(); i++)
	{
		const LLInventoryItem* item = items.get(i).get();
		link_inventory_item(gAgent.getID(),
							item->getLinkedUUID(),
							cat_uuid,
							item->getName(),
							item->LLInventoryItem::getDescription(),
							LLAssetType::AT_LINK,
							cb);

		const LLViewerInventoryCategory *cat = gInventory.getCategory(cat_uuid);
		const std::string cat_name = cat ? cat->getName() : "CAT NOT FOUND";
#ifndef LL_RELEASE_FOR_DOWNLOAD
		llinfos << "Linking Item [ name:" << item->getName() << " UUID:" << item->getUUID() << " ] to Category [ name:" << cat_name << " UUID:" << cat_uuid << " ] " << llendl;
#endif
	}
}

void LLAppearanceMgr::updateCOF(const LLUUID& category, bool append)
{
	LLViewerInventoryCategory *pcat = gInventory.getCategory(category);
	llinfos << "starting, cat " << (pcat ? pcat->getName() : "[UNKNOWN]") << llendl;

	const LLUUID cof = getCOF();

	// Deactivate currently active gestures in the COF, if replacing outfit
	if (!append)
	{
		LLInventoryModel::item_array_t gest_items;
		getDescendentsOfAssetType(cof, gest_items, LLAssetType::AT_GESTURE, false);
		for(S32 i = 0; i  < gest_items.count(); ++i)
		{
			LLViewerInventoryItem *gest_item = gest_items.get(i);
			if ( LLGestureMgr::instance().isGestureActive( gest_item->getLinkedUUID()) )
			{
				LLGestureMgr::instance().deactivateGesture( gest_item->getLinkedUUID() );
			}
		}
	}
	
	// Collect and filter descendents to determine new COF contents.

	// - Body parts: always include COF contents as a fallback in case any
	// required parts are missing.
	// Preserve body parts from COF if appending.
	LLInventoryModel::item_array_t body_items;
	getDescendentsOfAssetType(cof, body_items, LLAssetType::AT_BODYPART, false);
	getDescendentsOfAssetType(category, body_items, LLAssetType::AT_BODYPART, false);
	if (append)
		reverse(body_items.begin(), body_items.end());
	// Reduce body items to max of one per type.
	removeDuplicateItems(body_items);
	filterWearableItems(body_items, 1);

	// - Wearables: include COF contents only if appending.
	LLInventoryModel::item_array_t wear_items;
	if (append)
		getDescendentsOfAssetType(cof, wear_items, LLAssetType::AT_CLOTHING, false);
	getDescendentsOfAssetType(category, wear_items, LLAssetType::AT_CLOTHING, false);
	// Reduce wearables to max of one per type.
	removeDuplicateItems(wear_items);
	filterWearableItems(wear_items, LLAgentWearables::MAX_CLOTHING_PER_TYPE);

	// - Attachments: include COF contents only if appending.
	LLInventoryModel::item_array_t obj_items;
	if (append)
		getDescendentsOfAssetType(cof, obj_items, LLAssetType::AT_OBJECT, false);
	getDescendentsOfAssetType(category, obj_items, LLAssetType::AT_OBJECT, false);
	removeDuplicateItems(obj_items);

	// - Gestures: include COF contents only if appending.
	LLInventoryModel::item_array_t gest_items;
	if (append)
		getDescendentsOfAssetType(cof, gest_items, LLAssetType::AT_GESTURE, false);
	getDescendentsOfAssetType(category, gest_items, LLAssetType::AT_GESTURE, false);
	removeDuplicateItems(gest_items);
	
	// Remove current COF contents.
	bool keep_outfit_links = append;
	purgeCategory(cof, keep_outfit_links);
	gInventory.notifyObservers();

	// Create links to new COF contents.
	llinfos << "creating LLUpdateAppearanceOnDestroy" << llendl;
	LLPointer<LLInventoryCallback> link_waiter = new LLUpdateAppearanceOnDestroy(!append);

#ifndef LL_RELEASE_FOR_DOWNLOAD
	llinfos << "Linking body items" << llendl;
#endif
	linkAll(cof, body_items, link_waiter);

#ifndef LL_RELEASE_FOR_DOWNLOAD
	llinfos << "Linking wear items" << llendl;
#endif
	linkAll(cof, wear_items, link_waiter);

#ifndef LL_RELEASE_FOR_DOWNLOAD
	llinfos << "Linking obj items" << llendl;
#endif
	linkAll(cof, obj_items, link_waiter);

#ifndef LL_RELEASE_FOR_DOWNLOAD
	llinfos << "Linking gesture items" << llendl;
#endif
	linkAll(cof, gest_items, link_waiter);

	// Add link to outfit if category is an outfit. 
	if (!append)
	{
		createBaseOutfitLink(category, link_waiter);
	}
	llinfos << "waiting for LLUpdateAppearanceOnDestroy" << llendl;
}

void LLAppearanceMgr::updatePanelOutfitName(const std::string& name)
{
	LLSidepanelAppearance* panel_appearance =
		dynamic_cast<LLSidepanelAppearance *>(LLSideTray::getInstance()->getPanel("sidepanel_appearance"));
	if (panel_appearance)
	{
		panel_appearance->refreshCurrentOutfitName(name);
	}
}

void LLAppearanceMgr::createBaseOutfitLink(const LLUUID& category, LLPointer<LLInventoryCallback> link_waiter)
{
	const LLUUID cof = getCOF();
	LLViewerInventoryCategory* catp = gInventory.getCategory(category);
	std::string new_outfit_name = "";

	purgeBaseOutfitLink(cof);

	if (catp && catp->getPreferredType() == LLFolderType::FT_OUTFIT)
	{
		link_inventory_item(gAgent.getID(), category, cof, catp->getName(), "",
							LLAssetType::AT_LINK_FOLDER, link_waiter);
		new_outfit_name = catp->getName();
	}
	
	updatePanelOutfitName(new_outfit_name);
}

void LLAppearanceMgr::updateAgentWearables(LLWearableHoldingPattern* holder, bool append)
{
	lldebugs << "updateAgentWearables()" << llendl;
	LLInventoryItem::item_array_t items;
	LLDynamicArray< LLWearable* > wearables;

	// For each wearable type, find the wearables of that type.
	for( S32 i = 0; i < LLWearableType::WT_COUNT; i++ )
	{
		for (LLWearableHoldingPattern::found_list_t::iterator iter = holder->getFoundList().begin();
			 iter != holder->getFoundList().end(); ++iter)
		{
			LLFoundData& data = *iter;
			LLWearable* wearable = data.mWearable;
			if( wearable && ((S32)wearable->getType() == i) )
			{
				LLViewerInventoryItem* item = (LLViewerInventoryItem*)gInventory.getItem(data.mItemID);
				if( item && (item->getAssetUUID() == wearable->getAssetID()) )
				{
					items.put(item);
					wearables.put(wearable);
				}
			}
		}
	}

	if(wearables.count() > 0)
	{
		gAgentWearables.setWearableOutfit(items, wearables, !append);
	}

//	dec_busy_count();
}

static void remove_non_link_items(LLInventoryModel::item_array_t &items)
{
	LLInventoryModel::item_array_t pruned_items;
	for (LLInventoryModel::item_array_t::const_iterator iter = items.begin();
		 iter != items.end();
		 ++iter)
	{
 		const LLViewerInventoryItem *item = (*iter);
		if (item && item->getIsLinkType())
		{
			pruned_items.push_back((*iter));
		}
	}
	items = pruned_items;
}

//a predicate for sorting inventory items by actual descriptions
bool sort_by_description(const LLInventoryItem* item1, const LLInventoryItem* item2)
{
	if (!item1 || !item2) 
	{
		llwarning("either item1 or item2 is NULL", 0);
		return true;
	}

	return item1->LLInventoryItem::getDescription() < item2->LLInventoryItem::getDescription();
}

void item_array_diff(LLInventoryModel::item_array_t& full_list,
					 LLInventoryModel::item_array_t& keep_list,
					 LLInventoryModel::item_array_t& kill_list)
	
{
	for (LLInventoryModel::item_array_t::iterator it = full_list.begin();
		 it != full_list.end();
		 ++it)
	{
		LLViewerInventoryItem *item = *it;
		if (keep_list.find(item) < 0) // Why on earth does LLDynamicArray need to redefine find()?
		{
			kill_list.push_back(item);
		}
	}
}

S32 LLAppearanceMgr::findExcessOrDuplicateItems(const LLUUID& cat_id,
												 LLAssetType::EType type,
												 S32 max_items,
												 LLInventoryModel::item_array_t& items_to_kill)
{
	S32 to_kill_count = 0;

	LLInventoryModel::item_array_t items;
	getDescendentsOfAssetType(cat_id, items, type, false);
	LLInventoryModel::item_array_t curr_items = items;
	removeDuplicateItems(items);
	if (max_items > 0)
	{
		filterWearableItems(items, max_items);
	}
	LLInventoryModel::item_array_t kill_items;
	item_array_diff(curr_items,items,kill_items);
	for (LLInventoryModel::item_array_t::iterator it = kill_items.begin();
		 it != kill_items.end();
		 ++it)
	{
		items_to_kill.push_back(*it);
		to_kill_count++;
	}
	return to_kill_count;
}
	
												 
void LLAppearanceMgr::enforceItemRestrictions()
{
	S32 purge_count = 0;
	LLInventoryModel::item_array_t items_to_kill;

	purge_count += findExcessOrDuplicateItems(getCOF(),LLAssetType::AT_BODYPART,
											  1, items_to_kill);
	purge_count += findExcessOrDuplicateItems(getCOF(),LLAssetType::AT_CLOTHING,
											  LLAgentWearables::MAX_CLOTHING_PER_TYPE, items_to_kill);
	purge_count += findExcessOrDuplicateItems(getCOF(),LLAssetType::AT_OBJECT,
											  -1, items_to_kill);

	if (items_to_kill.size()>0)
	{
		for (LLInventoryModel::item_array_t::iterator it = items_to_kill.begin();
			 it != items_to_kill.end();
			 ++it)
		{
			LLViewerInventoryItem *item = *it;
			llinfos << "purging duplicate or excess item " << item->getName() << llendl;
			gInventory.purgeObject(item->getUUID());
		}
		gInventory.notifyObservers();
	}
}

void LLAppearanceMgr::updateAppearanceFromCOF(bool update_base_outfit_ordering)
{
	if (mIsInUpdateAppearanceFromCOF)
	{
		llwarns << "Called updateAppearanceFromCOF inside updateAppearanceFromCOF, skipping" << llendl;
		return;
	}

	BoolSetter setIsInUpdateAppearanceFromCOF(mIsInUpdateAppearanceFromCOF);

	llinfos << "starting" << llendl;

	//checking integrity of the COF in terms of ordering of wearables, 
	//checking and updating links' descriptions of wearables in the COF (before analyzed for "dirty" state)
	updateClothingOrderingInfo(LLUUID::null, update_base_outfit_ordering);

	// Remove duplicate or excess wearables. Should normally be enforced at the UI level, but
	// this should catch anything that gets through.
	enforceItemRestrictions();
	
	// update dirty flag to see if the state of the COF matches
	// the saved outfit stored as a folder link
	updateIsDirty();

	//dumpCat(getCOF(),"COF, start");

	bool follow_folder_links = true;
	LLUUID current_outfit_id = getCOF();

	// Find all the wearables that are in the COF's subtree.
	lldebugs << "LLAppearanceMgr::updateFromCOF()" << llendl;
	LLInventoryModel::item_array_t wear_items;
	LLInventoryModel::item_array_t obj_items;
	LLInventoryModel::item_array_t gest_items;
	getUserDescendents(current_outfit_id, wear_items, obj_items, gest_items, follow_folder_links);
	// Get rid of non-links in case somehow the COF was corrupted.
	remove_non_link_items(wear_items);
	remove_non_link_items(obj_items);
	remove_non_link_items(gest_items);
<<<<<<< HEAD
// [SL:KB] - Patch: Apperance-Misc | Checked: 2010-11-24 (Catznip-2.5.0a) | Added: Catzip-2.4.0f
=======
// [SL:KB] - Patch: Apperance-Misc | Checked: 2010-11-24 (Catznip-2.6.0a) | Added: Catzip-2.4.0f
>>>>>>> 15b5c119
	// Since we're following folder links we might have picked up new duplicates, or exceeded MAX_CLOTHING_PER_TYPE
	removeDuplicateItems(wear_items);
	removeDuplicateItems(obj_items);
	removeDuplicateItems(gest_items);
	filterWearableItems(wear_items, LLAgentWearables::MAX_CLOTHING_PER_TYPE);
// [/SL:KB]

	dumpItemArray(wear_items,"asset_dump: wear_item");
	dumpItemArray(obj_items,"asset_dump: obj_item");

<<<<<<< HEAD
// [SL:KB] - Patch: Appearance-SyncAttach | Checked: 2010-09-22 (Catznip-2.5.0a) | Added: Catznip-2.2.0a
=======
// [SL:KB] - Patch: Appearance-SyncAttach | Checked: 2010-09-22 (Catznip-2.6.0a) | Added: Catznip-2.2.0a
>>>>>>> 15b5c119
	// Update attachments to match those requested.
	if (isAgentAvatarValid())
	{
		// Include attachments which should be in COF but don't have their link created yet
		uuid_vec_t::iterator itPendingAttachLink = mPendingAttachLinks.begin();
		while (itPendingAttachLink != mPendingAttachLinks.end())
		{
			const LLUUID& idItem = *itPendingAttachLink;
			if ( (!gAgentAvatarp->isWearingAttachment(idItem)) || (isLinkInCOF(idItem)) )
			{
				itPendingAttachLink = mPendingAttachLinks.erase(itPendingAttachLink);
				continue;
			}

			LLViewerInventoryItem* pItem = gInventory.getItem(idItem);
			if (pItem)
				obj_items.push_back(pItem);

			++itPendingAttachLink;
		}

		// Don't remove attachments until avatar is fully loaded (should reduce random attaching/detaching/reattaching at log-on)
		llinfos << "Updating " << obj_items.count() << " attachments" << llendl;
		LLAgentWearables::userUpdateAttachments(obj_items, !gAgentAvatarp->isFullyLoaded());
	}
// [/SL:KB]

	if(!wear_items.count())
	{
		LLNotificationsUtil::add("CouldNotPutOnOutfit");
		return;
	}

	//preparing the list of wearables in the correct order for LLAgentWearables
	sortItemsByActualDescription(wear_items);


	LLWearableHoldingPattern* holder = new LLWearableHoldingPattern;

//	holder->setObjItems(obj_items);
	holder->setGestItems(gest_items);
		
	// Note: can't do normal iteration, because if all the
	// wearables can be resolved immediately, then the
	// callback will be called (and this object deleted)
	// before the final getNextData().

	for(S32 i = 0; i  < wear_items.count(); ++i)
	{
		LLViewerInventoryItem *item = wear_items.get(i);
		LLViewerInventoryItem *linked_item = item ? item->getLinkedItem() : NULL;

		// Fault injection: use debug setting to test asset 
		// fetch failures (should be replaced by new defaults in
		// lost&found).
		U32 skip_type = gSavedSettings.getU32("ForceAssetFail");

		if (item && item->getIsLinkType() && linked_item)
		{
			LLFoundData found(linked_item->getUUID(),
							  linked_item->getAssetUUID(),
							  linked_item->getName(),
							  linked_item->getType(),
							  linked_item->isWearableType() ? linked_item->getWearableType() : LLWearableType::WT_INVALID
				);

			if (skip_type != LLWearableType::WT_INVALID && skip_type == found.mWearableType)
			{
				found.mAssetID.generate(); // Replace with new UUID, guaranteed not to exist in DB
			}
			//pushing back, not front, to preserve order of wearables for LLAgentWearables
			holder->getFoundList().push_back(found);
		}
		else
		{
			if (!item)
			{
				llwarns << "Attempt to wear a null item " << llendl;
			}
			else if (!linked_item)
			{
				llwarns << "Attempt to wear a broken link [ name:" << item->getName() << " ] " << llendl;
			}
		}
	}

	for (LLWearableHoldingPattern::found_list_t::iterator it = holder->getFoundList().begin();
		 it != holder->getFoundList().end(); ++it)
	{
		LLFoundData& found = *it;

		lldebugs << "waiting for onWearableAssetFetch callback, asset " << found.mAssetID.asString() << llendl;

		// Fetch the wearables about to be worn.
		LLWearableList::instance().getAsset(found.mAssetID,
											found.mName,
											found.mAssetType,
											onWearableAssetFetch,
											(void*)holder);

	}

	holder->resetTime(gSavedSettings.getF32("MaxWearableWaitTime"));
	if (!holder->pollFetchCompletion())
	{
		doOnIdleRepeating(boost::bind(&LLWearableHoldingPattern::pollFetchCompletion,holder));
	}
}

// [SL:KB] - Patch: Appearance-MixedViewers | Checked: 2010-04-02 (Catznip-2.6.0a) | Added: Catznip-2.0.0a
void LLAppearanceMgr::updateAppearanceFromInitialWearables(LLInventoryModel::item_array_t& initial_items)
{
	const LLUUID& idCOF = getCOF();

	// Remove current COF contents
	purgeCategory(idCOF, false);
	gInventory.notifyObservers();

	// Create links to new COF contents
	LLPointer<LLInventoryCallback> link_waiter = new LLUpdateAppearanceOnDestroy();
	linkAll(idCOF, initial_items, link_waiter);
}
// [/SL:KB]

void LLAppearanceMgr::getDescendentsOfAssetType(const LLUUID& category,
													LLInventoryModel::item_array_t& items,
													LLAssetType::EType type,
													bool follow_folder_links)
{
	LLInventoryModel::cat_array_t cats;
	LLIsType is_of_type(type);
	gInventory.collectDescendentsIf(category,
									cats,
									items,
									LLInventoryModel::EXCLUDE_TRASH,
									is_of_type,
									follow_folder_links);
}

void LLAppearanceMgr::getUserDescendents(const LLUUID& category, 
											 LLInventoryModel::item_array_t& wear_items,
											 LLInventoryModel::item_array_t& obj_items,
											 LLInventoryModel::item_array_t& gest_items,
											 bool follow_folder_links)
{
	LLInventoryModel::cat_array_t wear_cats;
	LLFindWearables is_wearable;
	gInventory.collectDescendentsIf(category,
									wear_cats,
									wear_items,
									LLInventoryModel::EXCLUDE_TRASH,
									is_wearable,
									follow_folder_links);

	LLInventoryModel::cat_array_t obj_cats;
	LLIsType is_object( LLAssetType::AT_OBJECT );
	gInventory.collectDescendentsIf(category,
									obj_cats,
									obj_items,
									LLInventoryModel::EXCLUDE_TRASH,
									is_object,
									follow_folder_links);

	// Find all gestures in this folder
	LLInventoryModel::cat_array_t gest_cats;
	LLIsType is_gesture( LLAssetType::AT_GESTURE );
	gInventory.collectDescendentsIf(category,
									gest_cats,
									gest_items,
									LLInventoryModel::EXCLUDE_TRASH,
									is_gesture,
									follow_folder_links);
}

void LLAppearanceMgr::wearInventoryCategory(LLInventoryCategory* category, bool copy, bool append)
{
	if(!category) return;

	gAgentWearables.notifyLoadingStarted();

	llinfos << "wearInventoryCategory( " << category->getName()
			 << " )" << llendl;

	callAfterCategoryFetch(category->getUUID(),boost::bind(&LLAppearanceMgr::wearCategoryFinal,
														   &LLAppearanceMgr::instance(),
														   category->getUUID(), copy, append));
}

void LLAppearanceMgr::wearCategoryFinal(LLUUID& cat_id, bool copy_items, bool append)
{
	llinfos << "starting" << llendl;
	
	// We now have an outfit ready to be copied to agent inventory. Do
	// it, and wear that outfit normally.
	LLInventoryCategory* cat = gInventory.getCategory(cat_id);
	if(copy_items)
	{
		LLInventoryModel::cat_array_t* cats;
		LLInventoryModel::item_array_t* items;
		gInventory.getDirectDescendentsOf(cat_id, cats, items);
		std::string name;
		if(!cat)
		{
			// should never happen.
			name = "New Outfit";
		}
		else
		{
			name = cat->getName();
		}
		LLViewerInventoryItem* item = NULL;
		LLInventoryModel::item_array_t::const_iterator it = items->begin();
		LLInventoryModel::item_array_t::const_iterator end = items->end();
		LLUUID pid;
		for(; it < end; ++it)
		{
			item = *it;
			if(item)
			{
				if(LLInventoryType::IT_GESTURE == item->getInventoryType())
				{
					pid = gInventory.findCategoryUUIDForType(LLFolderType::FT_GESTURE);
				}
				else
				{
					pid = gInventory.findCategoryUUIDForType(LLFolderType::FT_CLOTHING);
				}
				break;
			}
		}
		if(pid.isNull())
		{
			pid = gInventory.getRootFolderID();
		}
		
		LLUUID new_cat_id = gInventory.createNewCategory(
			pid,
			LLFolderType::FT_NONE,
			name);
		LLPointer<LLInventoryCallback> cb = new LLWearInventoryCategoryCallback(new_cat_id, append);
		it = items->begin();
		for(; it < end; ++it)
		{
			item = *it;
			if(item)
			{
				copy_inventory_item(
					gAgent.getID(),
					item->getPermissions().getOwner(),
					item->getUUID(),
					new_cat_id,
					std::string(),
					cb);
			}
		}
		// BAP fixes a lag in display of created dir.
		gInventory.notifyObservers();
	}
	else
	{
		// Wear the inventory category.
		LLAppearanceMgr::instance().wearInventoryCategoryOnAvatar(cat, append);
	}
}

// *NOTE: hack to get from avatar inventory to avatar
void LLAppearanceMgr::wearInventoryCategoryOnAvatar( LLInventoryCategory* category, bool append )
{
	// Avoid unintentionally overwriting old wearables.  We have to do
	// this up front to avoid having to deal with the case of multiple
	// wearables being dirty.
	if(!category) return;

	llinfos << "wearInventoryCategoryOnAvatar( " << category->getName()
			 << " )" << llendl;
			 	
	if (gAgentCamera.cameraCustomizeAvatar())
	{
		// switching to outfit editor should automagically save any currently edited wearable
		LLSideTray::getInstance()->showPanel("sidepanel_appearance", LLSD().with("type", "edit_outfit"));
	}

	LLAppearanceMgr::changeOutfit(TRUE, category->getUUID(), append);
}

void LLAppearanceMgr::wearOutfitByName(const std::string& name)
{
	llinfos << "Wearing category " << name << llendl;
	//inc_busy_count();

	LLInventoryModel::cat_array_t cat_array;
	LLInventoryModel::item_array_t item_array;
	LLNameCategoryCollector has_name(name);
	gInventory.collectDescendentsIf(gInventory.getRootFolderID(),
									cat_array,
									item_array,
									LLInventoryModel::EXCLUDE_TRASH,
									has_name);
	bool copy_items = false;
	LLInventoryCategory* cat = NULL;
	if (cat_array.count() > 0)
	{
		// Just wear the first one that matches
		cat = cat_array.get(0);
	}
	else
	{
		gInventory.collectDescendentsIf(LLUUID::null,
										cat_array,
										item_array,
										LLInventoryModel::EXCLUDE_TRASH,
										has_name);
		if(cat_array.count() > 0)
		{
			cat = cat_array.get(0);
			copy_items = true;
		}
	}

	if(cat)
	{
		LLAppearanceMgr::wearInventoryCategory(cat, copy_items, false);
	}
	else
	{
		llwarns << "Couldn't find outfit " <<name<< " in wearOutfitByName()"
				<< llendl;
	}

	//dec_busy_count();
}

bool areMatchingWearables(const LLViewerInventoryItem *a, const LLViewerInventoryItem *b)
{
	return (a->isWearableType() && b->isWearableType() &&
			(a->getWearableType() == b->getWearableType()));
}

class LLDeferredCOFLinkObserver: public LLInventoryObserver
{
public:
	LLDeferredCOFLinkObserver(const LLUUID& item_id, bool do_update, LLPointer<LLInventoryCallback> cb = NULL):
		mItemID(item_id),
		mDoUpdate(do_update),
		mCallback(cb)
	{
	}

	~LLDeferredCOFLinkObserver()
	{
	}
	
	/* virtual */ void changed(U32 mask)
	{
		const LLInventoryItem *item = gInventory.getItem(mItemID);
		if (item)
		{
			gInventory.removeObserver(this);
			LLAppearanceMgr::instance().addCOFItemLink(item,mDoUpdate,mCallback);
			delete this;
		}
	}

private:
	const LLUUID mItemID;
	bool mDoUpdate;
	LLPointer<LLInventoryCallback> mCallback;
};


// BAP - note that this runs asynchronously if the item is not already loaded from inventory.
// Dangerous if caller assumes link will exist after calling the function.
void LLAppearanceMgr::addCOFItemLink(const LLUUID &item_id, bool do_update, LLPointer<LLInventoryCallback> cb)
{
	const LLInventoryItem *item = gInventory.getItem(item_id);
	if (!item)
	{
		LLDeferredCOFLinkObserver *observer = new LLDeferredCOFLinkObserver(item_id, do_update, cb);
		gInventory.addObserver(observer);
	}
	else
	{
		addCOFItemLink(item, do_update, cb);
	}
}

void LLAppearanceMgr::addCOFItemLink(const LLInventoryItem *item, bool do_update, LLPointer<LLInventoryCallback> cb)
{		
	const LLViewerInventoryItem *vitem = dynamic_cast<const LLViewerInventoryItem*>(item);
	if (!vitem)
	{
		llwarns << "not an llviewerinventoryitem, failed" << llendl;
		return;
	}

	gInventory.addChangedMask(LLInventoryObserver::LABEL, vitem->getLinkedUUID());

	LLInventoryModel::cat_array_t cat_array;
	LLInventoryModel::item_array_t item_array;
	gInventory.collectDescendents(LLAppearanceMgr::getCOF(),
								  cat_array,
								  item_array,
								  LLInventoryModel::EXCLUDE_TRASH);
	bool linked_already = false;
	U32 count = 0;
	for (S32 i=0; i<item_array.count(); i++)
	{
		// Are these links to the same object?
		const LLViewerInventoryItem* inv_item = item_array.get(i).get();
		const LLWearableType::EType wearable_type = inv_item->getWearableType();

		const bool is_body_part =    (wearable_type == LLWearableType::WT_SHAPE) 
								  || (wearable_type == LLWearableType::WT_HAIR) 
								  || (wearable_type == LLWearableType::WT_EYES)
								  || (wearable_type == LLWearableType::WT_SKIN);

		if (inv_item->getLinkedUUID() == vitem->getLinkedUUID())
		{
			linked_already = true;
		}
		// Are these links to different items of the same body part
		// type? If so, new item will replace old.
		else if ((vitem->isWearableType()) && (vitem->getWearableType() == wearable_type))
		{
			++count;
			if (is_body_part && inv_item->getIsLinkType()  && (vitem->getWearableType() == wearable_type))
			{
				gInventory.purgeObject(inv_item->getUUID());
			}
			else if (count >= LLAgentWearables::MAX_CLOTHING_PER_TYPE)
			{
				// MULTI-WEARABLES: make sure we don't go over MAX_CLOTHING_PER_TYPE
				gInventory.purgeObject(inv_item->getUUID());
			}
		}
	}

	if (linked_already)
	{
		if (do_update)
		{	
			LLAppearanceMgr::updateAppearanceFromCOF();
		}
		return;
	}
	else
	{
		if(do_update && cb.isNull())
		{
			cb = new ModifiedCOFCallback;
		}
		const std::string description = vitem->getIsLinkType() ? vitem->getDescription() : "";
		link_inventory_item( gAgent.getID(),
							 vitem->getLinkedUUID(),
							 getCOF(),
							 vitem->getName(),
							 description,
							 LLAssetType::AT_LINK,
							 cb);
	}
	return;
}

// BAP remove ensemble code for 2.1?
void LLAppearanceMgr::addEnsembleLink( LLInventoryCategory* cat, bool do_update )
{
#if SUPPORT_ENSEMBLES
	// BAP add check for already in COF.
	LLPointer<LLInventoryCallback> cb = do_update ? new ModifiedCOFCallback : 0;
	link_inventory_item( gAgent.getID(),
						 cat->getLinkedUUID(),
						 getCOF(),
						 cat->getName(),
						 cat->getDescription(),
						 LLAssetType::AT_LINK_FOLDER,
						 cb);
#endif
}

void LLAppearanceMgr::removeCOFItemLinks(const LLUUID& item_id, bool do_update)
{
	gInventory.addChangedMask(LLInventoryObserver::LABEL, item_id);

	LLInventoryModel::cat_array_t cat_array;
	LLInventoryModel::item_array_t item_array;
	gInventory.collectDescendents(LLAppearanceMgr::getCOF(),
								  cat_array,
								  item_array,
								  LLInventoryModel::EXCLUDE_TRASH);
	for (S32 i=0; i<item_array.count(); i++)
	{
		const LLInventoryItem* item = item_array.get(i).get();
		if (item->getIsLinkType() && item->getLinkedUUID() == item_id)
		{
			gInventory.purgeObject(item->getUUID());
		}
	}
	if (do_update)
	{
		LLAppearanceMgr::updateAppearanceFromCOF();
	}
}

void LLAppearanceMgr::removeCOFLinksOfType(LLWearableType::EType type, bool do_update)
{
	LLFindWearablesOfType filter_wearables_of_type(type);
	LLInventoryModel::cat_array_t cats;
	LLInventoryModel::item_array_t items;
	LLInventoryModel::item_array_t::const_iterator it;

	gInventory.collectDescendentsIf(getCOF(), cats, items, true, filter_wearables_of_type);
	for (it = items.begin(); it != items.end(); ++it)
	{
		const LLViewerInventoryItem* item = *it;
		if (item->getIsLinkType()) // we must operate on links only
		{
			gInventory.purgeObject(item->getUUID());
		}
	}

	if (do_update)
	{
		updateAppearanceFromCOF();
	}
}

bool sort_by_linked_uuid(const LLViewerInventoryItem* item1, const LLViewerInventoryItem* item2)
{
	if (!item1 || !item2)
	{
		llwarning("item1, item2 cannot be null, something is very wrong", 0);
		return true;
	}

	return item1->getLinkedUUID() < item2->getLinkedUUID();
}

void LLAppearanceMgr::updateIsDirty()
{
	LLUUID cof = getCOF();
	LLUUID base_outfit;

	// find base outfit link 
	const LLViewerInventoryItem* base_outfit_item = getBaseOutfitLink();
	LLViewerInventoryCategory* catp = NULL;
	if (base_outfit_item && base_outfit_item->getIsLinkType())
	{
		catp = base_outfit_item->getLinkedCategory();
	}
	if(catp && catp->getPreferredType() == LLFolderType::FT_OUTFIT)
	{
		base_outfit = catp->getUUID();
	}

	// Set dirty to "false" if no base outfit found to disable "Save"
	// and leave only "Save As" enabled in My Outfits.
	mOutfitIsDirty = false;

	if (base_outfit.notNull())
	{
		LLIsOfAssetType collector = LLIsOfAssetType(LLAssetType::AT_LINK);

		LLInventoryModel::cat_array_t cof_cats;
		LLInventoryModel::item_array_t cof_items;
		gInventory.collectDescendentsIf(cof, cof_cats, cof_items,
									  LLInventoryModel::EXCLUDE_TRASH, collector);

		LLInventoryModel::cat_array_t outfit_cats;
		LLInventoryModel::item_array_t outfit_items;
		gInventory.collectDescendentsIf(base_outfit, outfit_cats, outfit_items,
									  LLInventoryModel::EXCLUDE_TRASH, collector);

		if(outfit_items.count() != cof_items.count())
		{
			// Current outfit folder should have one more item than the outfit folder.
			// this one item is the link back to the outfit folder itself.
			mOutfitIsDirty = true;
			return;
		}

		//"dirty" - also means a difference in linked UUIDs and/or a difference in wearables order (links' descriptions)
		std::sort(cof_items.begin(), cof_items.end(), sort_by_linked_uuid);
		std::sort(outfit_items.begin(), outfit_items.end(), sort_by_linked_uuid);

		for (U32 i = 0; i < cof_items.size(); ++i)
		{
			LLViewerInventoryItem *item1 = cof_items.get(i);
			LLViewerInventoryItem *item2 = outfit_items.get(i);

			if (item1->getLinkedUUID() != item2->getLinkedUUID() || 
				item1->getName() != item2->getName() ||
				item1->LLInventoryItem::getDescription() != item2->LLInventoryItem::getDescription())
			{
				mOutfitIsDirty = true;
				return;
			}
		}
	}
}

void LLAppearanceMgr::autopopulateOutfits()
{
	// If this is the very first time the user has logged into viewer2+ (from a legacy viewer, or new account)
	// then auto-populate outfits from the library into the My Outfits folder.

	llinfos << "avatar fully visible" << llendl;

	static bool check_populate_my_outfits = true;
	if (check_populate_my_outfits && 
		(LLInventoryModel::getIsFirstTimeInViewer2() 
		 || gSavedSettings.getBOOL("MyOutfitsAutofill")))
	{
		gAgentWearables.populateMyOutfitsFolder();
	}
	check_populate_my_outfits = false;
}

// Handler for anything that's deferred until avatar de-clouds.
void LLAppearanceMgr::onFirstFullyVisible()
{
	gAgentAvatarp->debugAvatarVisible();
	autopopulateOutfits();
}

bool LLAppearanceMgr::updateBaseOutfit()
{
	if (isOutfitLocked())
	{
		// don't allow modify locked outfit
		llassert(!isOutfitLocked());
		return false;
	}
	setOutfitLocked(true);

	gAgentWearables.notifyLoadingStarted();

	const LLUUID base_outfit_id = getBaseOutfitUUID();
	if (base_outfit_id.isNull()) return false;

	updateClothingOrderingInfo();

	// in a Base Outfit we do not remove items, only links
	purgeCategory(base_outfit_id, false);


	LLPointer<LLInventoryCallback> dirty_state_updater = new LLUpdateDirtyState();

	//COF contains only links so we copy to the Base Outfit only links
	shallowCopyCategoryContents(getCOF(), base_outfit_id, dirty_state_updater);

	return true;
}

void LLAppearanceMgr::divvyWearablesByType(const LLInventoryModel::item_array_t& items, wearables_by_type_t& items_by_type)
{
	items_by_type.resize(LLWearableType::WT_COUNT);
	if (items.empty()) return;

	for (S32 i=0; i<items.count(); i++)
	{
		LLViewerInventoryItem *item = items.get(i);
		if (!item)
		{
			LL_WARNS("Appearance") << "NULL item found" << llendl;
			continue;
		}
		// Ignore non-wearables.
		if (!item->isWearableType())
			continue;
		LLWearableType::EType type = item->getWearableType();
		if(type < 0 || type >= LLWearableType::WT_COUNT)
		{
			LL_WARNS("Appearance") << "Invalid wearable type. Inventory type does not match wearable flag bitfield." << LL_ENDL;
			continue;
		}
		items_by_type[type].push_back(item);
	}
}

std::string build_order_string(LLWearableType::EType type, U32 i)
{
		std::ostringstream order_num;
		order_num << ORDER_NUMBER_SEPARATOR << type * 100 + i;
		return order_num.str();
}

struct WearablesOrderComparator
{
	LOG_CLASS(WearablesOrderComparator);
	WearablesOrderComparator(const LLWearableType::EType type)
	{
		mControlSize = build_order_string(type, 0).size();
	};

	bool operator()(const LLInventoryItem* item1, const LLInventoryItem* item2)
	{
		if (!item1 || !item2)
		{
			llwarning("either item1 or item2 is NULL", 0);
			return true;
		}
		
		const std::string& desc1 = item1->LLInventoryItem::getDescription();
		const std::string& desc2 = item2->LLInventoryItem::getDescription();
		
		bool item1_valid = (desc1.size() == mControlSize) && (ORDER_NUMBER_SEPARATOR == desc1[0]);
		bool item2_valid = (desc2.size() == mControlSize) && (ORDER_NUMBER_SEPARATOR == desc2[0]);

		if (item1_valid && item2_valid)
			return desc1 < desc2;

		//we need to sink down invalid items: items with empty descriptions, items with "Broken link" descriptions,
		//items with ordering information but not for the associated wearables type
		if (!item1_valid && item2_valid) 
			return false;

		return true;
	}

	U32 mControlSize;
};

void LLAppearanceMgr::updateClothingOrderingInfo(LLUUID cat_id, bool update_base_outfit_ordering)
{
	if (cat_id.isNull())
	{
		cat_id = getCOF();
		if (update_base_outfit_ordering)
		{
			const LLUUID base_outfit_id = getBaseOutfitUUID();
			if (base_outfit_id.notNull())
			{
				updateClothingOrderingInfo(base_outfit_id,false);
			}
		}
	}

	// COF is processed if cat_id is not specified
	LLInventoryModel::item_array_t wear_items;
	getDescendentsOfAssetType(cat_id, wear_items, LLAssetType::AT_CLOTHING, false);

	wearables_by_type_t items_by_type(LLWearableType::WT_COUNT);
	divvyWearablesByType(wear_items, items_by_type);

	bool inventory_changed = false;
	for (U32 type = LLWearableType::WT_SHIRT; type < LLWearableType::WT_COUNT; type++)
	{
		
		U32 size = items_by_type[type].size();
		if (!size) continue;

		//sinking down invalid items which need reordering
		std::sort(items_by_type[type].begin(), items_by_type[type].end(), WearablesOrderComparator((LLWearableType::EType) type));

		//requesting updates only for those links which don't have "valid" descriptions
		for (U32 i = 0; i < size; i++)
		{
			LLViewerInventoryItem* item = items_by_type[type][i];
			if (!item) continue;

			std::string new_order_str = build_order_string((LLWearableType::EType)type, i);
			if (new_order_str == item->LLInventoryItem::getDescription()) continue;

			item->setDescription(new_order_str);
			item->setComplete(TRUE);
 			item->updateServer(FALSE);
			gInventory.updateItem(item);
			
			inventory_changed = true;
		}
	}

	//*TODO do we really need to notify observers?
	if (inventory_changed) gInventory.notifyObservers();
}




class LLShowCreatedOutfit: public LLInventoryCallback
{
public:
	LLShowCreatedOutfit(LLUUID& folder_id, bool show_panel = true): mFolderID(folder_id), mShowPanel(show_panel)
	{}

	virtual ~LLShowCreatedOutfit()
	{
		if (!LLApp::isRunning())
		{
			llwarns << "called during shutdown, skipping" << llendl;
			return;
		}

		LLSD key;
		
		//EXT-7727. For new accounts LLShowCreatedOutfit is created during login process
		// add may be processed after login process is finished
		if (mShowPanel)
		{
			LLSideTray::getInstance()->showPanel("panel_outfits_inventory", key);
		}
		LLOutfitsList *outfits_list =
			dynamic_cast<LLOutfitsList*>(LLSideTray::getInstance()->getPanel("outfitslist_tab"));
		if (outfits_list)
		{
			outfits_list->setSelectedOutfitByUUID(mFolderID);
		}

		LLAppearanceMgr::getInstance()->updateIsDirty();
		gAgentWearables.notifyLoadingFinished(); // New outfit is saved.
		LLAppearanceMgr::getInstance()->updatePanelOutfitName("");
	}

	virtual void fire(const LLUUID&)
	{}

private:
	LLUUID mFolderID;
	bool mShowPanel;
};

LLUUID LLAppearanceMgr::makeNewOutfitLinks(const std::string& new_folder_name, bool show_panel)
{
	if (!isAgentAvatarValid()) return LLUUID::null;

	gAgentWearables.notifyLoadingStarted();

	// First, make a folder in the My Outfits directory.
	const LLUUID parent_id = gInventory.findCategoryUUIDForType(LLFolderType::FT_MY_OUTFITS);
	LLUUID folder_id = gInventory.createNewCategory(
		parent_id,
		LLFolderType::FT_OUTFIT,
		new_folder_name);

	updateClothingOrderingInfo();

	LLPointer<LLInventoryCallback> cb = new LLShowCreatedOutfit(folder_id,show_panel);
	shallowCopyCategoryContents(getCOF(),folder_id, cb);
	createBaseOutfitLink(folder_id, cb);

	dumpCat(folder_id,"COF, new outfit");

	return folder_id;
}

void LLAppearanceMgr::wearBaseOutfit()
{
	const LLUUID& base_outfit_id = getBaseOutfitUUID();
	if (base_outfit_id.isNull()) return;
	
	updateCOF(base_outfit_id);
}

void LLAppearanceMgr::removeItemFromAvatar(const LLUUID& id_to_remove)
{
	LLViewerInventoryItem * item_to_remove = gInventory.getItem(id_to_remove);
	if (!item_to_remove) return;

	switch (item_to_remove->getType())
	{
		case LLAssetType::AT_CLOTHING:
//			if (get_is_item_worn(id_to_remove))
//			{
//				//*TODO move here the exact removing code from LLWearableBridge::removeItemFromAvatar in the future
//				LLWearableBridge::removeItemFromAvatar(item_to_remove);
//			}
<<<<<<< HEAD
// [SL:KB] - Patch: Appearance-RemoveWearableFromAvatar | Checked: 2010-08-13 (Catznip-2.5.0a) | Added: Catznip-2.1.1d
			{
				/*const*/ LLWearable* pWearable = gAgentWearables.getWearableFromItemID(item_to_remove->getLinkedUUID());
=======
// [SL:KB] - Patch: Appearance-RemoveWearableFromAvatar | Checked: 2010-08-13 (Catznip-2.6.0a) | Added: Catznip-2.1.1d
			{
				const LLWearable* pWearable = gAgentWearables.getWearableFromItemID(item_to_remove->getLinkedUUID());
>>>>>>> 15b5c119
				if ( (pWearable) && (LLAssetType::AT_BODYPART != pWearable->getAssetType()) )
				{
					U32 idxWearable = gAgentWearables.getWearableIndex(pWearable);
					if (idxWearable < LLAgentWearables::MAX_CLOTHING_PER_TYPE)
					{
						gAgentWearables.removeWearable(pWearable->getType(), false, idxWearable);

						LLAppearanceMgr::instance().removeCOFItemLinks(item_to_remove->getLinkedUUID(), false);
						gInventory.notifyObservers();
					}
				}
			}
// [/SL:KB]
			break;
		case LLAssetType::AT_OBJECT:
			LLVOAvatarSelf::detachAttachmentIntoInventory(item_to_remove->getLinkedUUID());
		default:
			break;
	}

	// *HACK: Force to remove garbage from COF.
	// Unworn links or objects can't be processed by existed removing functionality
	// since it is not designed for such cases. As example attachment object can't be removed
	// since sever don't sends message _PREHASH_KillObject in that case.
	// Also we can't check is link was successfully removed from COF since in case
	// deleting attachment link removing performs asynchronously in process_kill_object callback.
	removeCOFItemLinks(id_to_remove,false);
}

bool LLAppearanceMgr::moveWearable(LLViewerInventoryItem* item, bool closer_to_body)
{
	if (!item || !item->isWearableType()) return false;
	if (item->getType() != LLAssetType::AT_CLOTHING) return false;
	if (!gInventory.isObjectDescendentOf(item->getUUID(), getCOF())) return false;

	LLInventoryModel::cat_array_t cats;
	LLInventoryModel::item_array_t items;
	LLFindWearablesOfType filter_wearables_of_type(item->getWearableType());
	gInventory.collectDescendentsIf(getCOF(), cats, items, true, filter_wearables_of_type);
	if (items.empty()) return false;

	// We assume that the items have valid descriptions.
	std::sort(items.begin(), items.end(), WearablesOrderComparator(item->getWearableType()));

	if (closer_to_body && items.front() == item) return false;
	if (!closer_to_body && items.back() == item) return false;
	
	LLInventoryModel::item_array_t::iterator it = std::find(items.begin(), items.end(), item);
	if (items.end() == it) return false;


	//swapping descriptions
	closer_to_body ? --it : ++it;
	LLViewerInventoryItem* swap_item = *it;
	if (!swap_item) return false;
	std::string tmp = swap_item->LLInventoryItem::getDescription();
	swap_item->setDescription(item->LLInventoryItem::getDescription());
	item->setDescription(tmp);


	//items need to be updated on a dataserver
	item->setComplete(TRUE);
	item->updateServer(FALSE);
	gInventory.updateItem(item);

	swap_item->setComplete(TRUE);
	swap_item->updateServer(FALSE);
	gInventory.updateItem(swap_item);

	//to cause appearance of the agent to be updated
	bool result = false;
	if (result = gAgentWearables.moveWearable(item, closer_to_body))
	{
		gAgentAvatarp->wearableUpdated(item->getWearableType(), FALSE);
	}

	setOutfitDirty(true);

	//*TODO do we need to notify observers here in such a way?
	gInventory.notifyObservers();

	return result;
}

//static
void LLAppearanceMgr::sortItemsByActualDescription(LLInventoryModel::item_array_t& items)
{
	if (items.size() < 2) return;

	std::sort(items.begin(), items.end(), sort_by_description);
}

//#define DUMP_CAT_VERBOSE

void LLAppearanceMgr::dumpCat(const LLUUID& cat_id, const std::string& msg)
{
	LLInventoryModel::cat_array_t cats;
	LLInventoryModel::item_array_t items;
	gInventory.collectDescendents(cat_id, cats, items, LLInventoryModel::EXCLUDE_TRASH);

#ifdef DUMP_CAT_VERBOSE
	llinfos << llendl;
	llinfos << str << llendl;
	S32 hitcount = 0;
	for(S32 i=0; i<items.count(); i++)
	{
		LLViewerInventoryItem *item = items.get(i);
		if (item)
			hitcount++;
		llinfos << i <<" "<< item->getName() <<llendl;
	}
#endif
	llinfos << msg << " count " << items.count() << llendl;
}

void LLAppearanceMgr::dumpItemArray(const LLInventoryModel::item_array_t& items,
										const std::string& msg)
{
	for (S32 i=0; i<items.count(); i++)
	{
		LLViewerInventoryItem *item = items.get(i);
		LLViewerInventoryItem *linked_item = item ? item->getLinkedItem() : NULL;
		LLUUID asset_id;
		if (linked_item)
		{
			asset_id = linked_item->getAssetUUID();
		}
		llinfos << msg << " " << i <<" " << (item ? item->getName() : "(nullitem)") << " " << asset_id.asString() << llendl;
	}
	llinfos << llendl;
}

LLAppearanceMgr::LLAppearanceMgr():
	mAttachmentInvLinkEnabled(false),
	mOutfitIsDirty(false),
	mOutfitLocked(false),
	mIsInUpdateAppearanceFromCOF(false)
{
	LLOutfitObserver& outfit_observer = LLOutfitObserver::instance();

	// unlock outfit on save operation completed
	outfit_observer.addCOFSavedCallback(boost::bind(
			&LLAppearanceMgr::setOutfitLocked, this, false));

	mUnlockOutfitTimer.reset(new LLOutfitUnLockTimer(gSavedSettings.getS32(
			"OutfitOperationsTimeout")));

	gIdleCallbacks.addFunction(&LLAttachmentsMgr::onIdle,NULL);
}

LLAppearanceMgr::~LLAppearanceMgr()
{
}

void LLAppearanceMgr::setAttachmentInvLinkEnable(bool val)
{
	llinfos << "setAttachmentInvLinkEnable => " << (int) val << llendl;
	mAttachmentInvLinkEnabled = val;
<<<<<<< HEAD
// [SL:KB] - Patch: Appearance-SyncAttach | Checked: 2010-10-05 (Catznip-2.5.0a) | Added: Catznip-2.2.0a
=======
// [SL:KB] - Patch: Appearance-SyncAttach | Checked: 2010-10-05 (Catznip-2.6.0a) | Added: Catznip-2.2.0a
>>>>>>> 15b5c119
	if (mAttachmentInvLinkEnabled)
	{
		linkPendingAttachments();
	}
// [/SL:KB]
}

void dumpAttachmentSet(const std::set<LLUUID>& atts, const std::string& msg)
{
       llinfos << msg << llendl;
       for (std::set<LLUUID>::const_iterator it = atts.begin();
               it != atts.end();
               ++it)
       {
               LLUUID item_id = *it;
               LLViewerInventoryItem *item = gInventory.getItem(item_id);
               if (item)
                       llinfos << "atts " << item->getName() << llendl;
               else
                       llinfos << "atts " << "UNKNOWN[" << item_id.asString() << "]" << llendl;
       }
       llinfos << llendl;
}

void LLAppearanceMgr::registerAttachment(const LLUUID& item_id)
{
	   gInventory.addChangedMask(LLInventoryObserver::LABEL, item_id);
<<<<<<< HEAD
// [SL:KB] - Patch: Appearance-SyncAttach | Checked: 2010-10-05 (Catznip-2.5.0a) | Added: Catznip-2.2.0a
=======
// [SL:KB] - Patch: Appearance-SyncAttach | Checked: 2010-10-05 (Catznip-2.6.0a) | Added: Catznip-2.2.0a
>>>>>>> 15b5c119
	   if (isLinkInCOF(item_id))
	   {
		   return;
	   }
	   mPendingAttachLinks.push_back(item_id);
// [/SL:KB]

	   if (mAttachmentInvLinkEnabled)
	   {
		   // we have to pass do_update = true to call LLAppearanceMgr::updateAppearanceFromCOF.
		   // it will trigger gAgentWariables.notifyLoadingFinished()
		   // But it is not acceptable solution. See EXT-7777
//		   LLAppearanceMgr::addCOFItemLink(item_id, false);  // Add COF link for item.
<<<<<<< HEAD
// [SL:KB] - Patch: Appearance-SyncAttach | Checked: 2010-10-05 (Catznip-2.5.0a) | Modified: Catznip-2.2.0a
=======
// [SL:KB] - Patch: Appearance-SyncAttach | Checked: 2010-10-05 (Catznip-2.6.0a) | Modified: Catznip-2.2.0a
>>>>>>> 15b5c119
		   LLPointer<LLInventoryCallback> cb = new LLRegisterAttachmentCallback();
		   LLAppearanceMgr::addCOFItemLink(item_id, false, cb);  // Add COF link for item.
// [/SL:KB]
	   }
	   else
	   {
		   //llinfos << "no link changes, inv link not enabled" << llendl;
	   }
}

void LLAppearanceMgr::unregisterAttachment(const LLUUID& item_id)
{
	   gInventory.addChangedMask(LLInventoryObserver::LABEL, item_id);
<<<<<<< HEAD
// [SL:KB] - Patch: Appearance-SyncAttach | Checked: 2010-10-05 (Catznip-2.5.0a) | Added: Catznip-2.2.0a
=======
// [SL:KB] - Patch: Appearance-SyncAttach | Checked: 2010-10-05 (Catznip-2.6.0a) | Added: Catznip-2.2.0a
>>>>>>> 15b5c119
		uuid_vec_t::iterator itPendingAttachLink = std::find(mPendingAttachLinks.begin(), mPendingAttachLinks.end(), item_id);
		if (itPendingAttachLink != mPendingAttachLinks.end())
		{
			mPendingAttachLinks.erase(itPendingAttachLink);
		}
// [/SL:KB]

	   if (mAttachmentInvLinkEnabled)
	   {
		   LLAppearanceMgr::removeCOFItemLinks(item_id, false);
	   }
	   else
	   {
		   //llinfos << "no link changes, inv link not enabled" << llendl;
	   }
}

<<<<<<< HEAD
// [SL:KB] - Patch: Appearance-SyncAttach | Checked: 2010-09-18 (Catznip-2.5.0a) | Modified: Catznip-2.2.0a
=======
// [SL:KB] - Patch: Appearance-SyncAttach | Checked: 2010-09-18 (Catznip-2.6.0a) | Modified: Catznip-2.2.0a
>>>>>>> 15b5c119
void LLAppearanceMgr::linkPendingAttachments()
{
   LLPointer<LLInventoryCallback> cb = NULL;
   for (uuid_vec_t::const_iterator itPendingAttachLink = mPendingAttachLinks.begin(); 
			itPendingAttachLink != mPendingAttachLinks.end(); ++itPendingAttachLink)
	{
		const LLUUID& idAttachItem = *itPendingAttachLink;
		if ( (gAgentAvatarp->isWearingAttachment(idAttachItem)) && (!isLinkInCOF(idAttachItem)) )
		{
			if (!cb)
				cb = new LLRegisterAttachmentCallback();
			LLAppearanceMgr::addCOFItemLink(idAttachItem, false, cb);
		}
	}
}

void LLAppearanceMgr::onRegisterAttachmentComplete(const LLUUID& idItem)
{
	const LLUUID& idItemBase = gInventory.getLinkedItemID(idItem);

	// Remove the attachment from the pending list
	uuid_vec_t::iterator itPendingAttachLink = std::find(mPendingAttachLinks.begin(), mPendingAttachLinks.end(), idItemBase);
	if (itPendingAttachLink != mPendingAttachLinks.end())
		mPendingAttachLinks.erase(itPendingAttachLink);

	// It may have been detached already in which case we should remove the COF link
	if ( (isAgentAvatarValid()) && (!gAgentAvatarp->isWearingAttachment(idItemBase)) )
		removeCOFItemLinks(idItemBase, false);
}
// [/SL:KB]

BOOL LLAppearanceMgr::getIsInCOF(const LLUUID& obj_id) const
{
	return gInventory.isObjectDescendentOf(obj_id, getCOF());
}

// static
bool LLAppearanceMgr::isLinkInCOF(const LLUUID& obj_id)
{
	 LLInventoryModel::cat_array_t cats;
	 LLInventoryModel::item_array_t items;
	 LLLinkedItemIDMatches find_links(gInventory.getLinkedItemID(obj_id));
	 gInventory.collectDescendentsIf(LLAppearanceMgr::instance().getCOF(),
									 cats,
									 items,
	 LLInventoryModel::EXCLUDE_TRASH,
	 find_links);

	 return !items.empty();
}

BOOL LLAppearanceMgr::getIsProtectedCOFItem(const LLUUID& obj_id) const
{
	if (!getIsInCOF(obj_id)) return FALSE;

	// If a non-link somehow ended up in COF, allow deletion.
	const LLInventoryObject *obj = gInventory.getObject(obj_id);
	if (obj && !obj->getIsLinkType())
	{
		return FALSE;
	}

	// For now, don't allow direct deletion from the COF.  Instead, force users
	// to choose "Detach" or "Take Off".
	return TRUE;
	/*
	const LLInventoryObject *obj = gInventory.getObject(obj_id);
	if (!obj) return FALSE;

	// Can't delete bodyparts, since this would be equivalent to removing the item.
	if (obj->getType() == LLAssetType::AT_BODYPART) return TRUE;

	// Can't delete the folder link, since this is saved for bookkeeping.
	if (obj->getActualType() == LLAssetType::AT_LINK_FOLDER) return TRUE;

	return FALSE;
	*/
}

// Shim class to allow arbitrary boost::bind
// expressions to be run as one-time idle callbacks.
//
// TODO: rework idle function spec to take a boost::function in the first place.
class OnIdleCallbackOneTime
{
public:
	OnIdleCallbackOneTime(nullary_func_t callable):
		mCallable(callable)
	{
	}
	static void onIdle(void *data)
	{
		gIdleCallbacks.deleteFunction(onIdle, data);
		OnIdleCallbackOneTime* self = reinterpret_cast<OnIdleCallbackOneTime*>(data);
		self->call();
		delete self;
	}
	void call()
	{
		mCallable();
	}
private:
	nullary_func_t mCallable;
};

void doOnIdleOneTime(nullary_func_t callable)
{
	OnIdleCallbackOneTime* cb_functor = new OnIdleCallbackOneTime(callable);
	gIdleCallbacks.addFunction(&OnIdleCallbackOneTime::onIdle,cb_functor);
}

// Shim class to allow generic boost functions to be run as
// recurring idle callbacks.  Callable should return true when done,
// false to continue getting called.
//
// TODO: rework idle function spec to take a boost::function in the first place.
class OnIdleCallbackRepeating
{
public:
	OnIdleCallbackRepeating(bool_func_t callable):
		mCallable(callable)
	{
	}
	// Will keep getting called until the callable returns true.
	static void onIdle(void *data)
	{
		OnIdleCallbackRepeating* self = reinterpret_cast<OnIdleCallbackRepeating*>(data);
		bool done = self->call();
		if (done)
		{
			gIdleCallbacks.deleteFunction(onIdle, data);
			delete self;
		}
	}
	bool call()
	{
		return mCallable();
	}
private:
	bool_func_t mCallable;
};

void doOnIdleRepeating(bool_func_t callable)
{
	OnIdleCallbackRepeating* cb_functor = new OnIdleCallbackRepeating(callable);
	gIdleCallbacks.addFunction(&OnIdleCallbackRepeating::onIdle,cb_functor);
}

class CallAfterCategoryFetchStage2: public LLInventoryFetchItemsObserver
{
public:
	CallAfterCategoryFetchStage2(const uuid_vec_t& ids,
								 nullary_func_t callable) :
		LLInventoryFetchItemsObserver(ids),
		mCallable(callable)
	{
	}
	~CallAfterCategoryFetchStage2()
	{
	}
	virtual void done()
	{
		llinfos << this << " done with incomplete " << mIncomplete.size()
				<< " complete " << mComplete.size() <<  " calling callable" << llendl;

		gInventory.removeObserver(this);
		doOnIdleOneTime(mCallable);
		delete this;
	}
protected:
	nullary_func_t mCallable;
};

class CallAfterCategoryFetchStage1: public LLInventoryFetchDescendentsObserver
{
public:
	CallAfterCategoryFetchStage1(const LLUUID& cat_id, nullary_func_t callable) :
		LLInventoryFetchDescendentsObserver(cat_id),
		mCallable(callable)
	{
	}
	~CallAfterCategoryFetchStage1()
	{
	}
	virtual void done()
	{
		// What we do here is get the complete information on the items in
		// the library, and set up an observer that will wait for that to
		// happen.
		LLInventoryModel::cat_array_t cat_array;
		LLInventoryModel::item_array_t item_array;
		gInventory.collectDescendents(mComplete.front(),
									  cat_array,
									  item_array,
									  LLInventoryModel::EXCLUDE_TRASH);
		S32 count = item_array.count();
		if(!count)
		{
			llwarns << "Nothing fetched in category " << mComplete.front()
					<< llendl;
			//dec_busy_count();
			gInventory.removeObserver(this);

			// lets notify observers that loading is finished.
			gAgentWearables.notifyLoadingFinished();
			delete this;
			return;
		}

		llinfos << "stage1 got " << item_array.count() << " items, passing to stage2 " << llendl;
		uuid_vec_t ids;
		for(S32 i = 0; i < count; ++i)
		{
			ids.push_back(item_array.get(i)->getUUID());
		}
		
		gInventory.removeObserver(this);
		
		// do the fetch
		CallAfterCategoryFetchStage2 *stage2 = new CallAfterCategoryFetchStage2(ids, mCallable);
		stage2->startFetch();
		if(stage2->isFinished())
		{
			// everything is already here - call done.
			stage2->done();
		}
		else
		{
			// it's all on it's way - add an observer, and the inventory
			// will call done for us when everything is here.
			gInventory.addObserver(stage2);
		}
		delete this;
	}
protected:
	nullary_func_t mCallable;
};

void callAfterCategoryFetch(const LLUUID& cat_id, nullary_func_t cb)
{
	CallAfterCategoryFetchStage1 *stage1 = new CallAfterCategoryFetchStage1(cat_id, cb);
	stage1->startFetch();
	if (stage1->isFinished())
	{
		stage1->done();
	}
	else
	{
		gInventory.addObserver(stage1);
	}
}

void wear_multiple(const uuid_vec_t& ids, bool replace)
{
	LLPointer<LLInventoryCallback> cb = new LLUpdateAppearanceOnDestroy;
	
	bool first = true;
	uuid_vec_t::const_iterator it;
	for (it = ids.begin(); it != ids.end(); ++it)
	{
		// if replace is requested, the first item worn will replace the current top
		// item, and others will be added.
		LLAppearanceMgr::instance().wearItemOnAvatar(*it,false,first && replace,cb);
		first = false;
	}
}

// SLapp for easy-wearing of a stock (library) avatar
//
class LLWearFolderHandler : public LLCommandHandler
{
public:
	// not allowed from outside the app
	LLWearFolderHandler() : LLCommandHandler("wear_folder", UNTRUSTED_BLOCK) { }

	bool handle(const LLSD& tokens, const LLSD& query_map,
				LLMediaCtrl* web)
	{
		LLPointer<LLInventoryCategory> category = new LLInventoryCategory(query_map["folder_id"],
																		  LLUUID::null,
																		  LLFolderType::FT_CLOTHING,
																		  "Quick Appearance");
		LLSD::UUID folder_uuid = query_map["folder_id"].asUUID();
		if ( gInventory.getCategory( folder_uuid ) != NULL )
		{
			LLAppearanceMgr::getInstance()->wearInventoryCategory(category, true, false);

			// *TODOw: This may not be necessary if initial outfit is chosen already -- josh
			gAgent.setGenderChosen(TRUE);
		}

		// release avatar picker keyboard focus
		gFocusMgr.setKeyboardFocus( NULL );

		return true;
	}
};

LLWearFolderHandler gWearFolderHandler;<|MERGE_RESOLUTION|>--- conflicted
+++ resolved
@@ -286,11 +286,7 @@
 	void onWearableAssetFetch(LLWearable *wearable);
 	void onAllComplete();
 
-<<<<<<< HEAD
-// [SL:KB] - Patch: Appearance-COFCorruption | Checked: 2010-04-14 (Catznip-2.5.0a) | Added: Catznip-2.0.0a
-=======
 // [SL:KB] - Patch: Appearance-COFCorruption | Checked: 2010-04-14 (Catznip-2.6.0a) | Added: Catznip-2.0.0a
->>>>>>> 15b5c119
 	bool pollStopped();
 // [/SL:KB]
 
@@ -372,11 +368,7 @@
 	mTypesToRecover.erase(type);
 }
 
-<<<<<<< HEAD
-// [SL:KB] - Patch: Appearance-SyncAttach | Checked: 2010-06-19 (Catznip-2.5.0a) | Added: Catznip-2.1.2a
-=======
 // [SL:KB] - Patch: Appearance-SyncAttach | Checked: 2010-06-19 (Catznip-2.6.0a) | Added: Catznip-2.1.2a
->>>>>>> 15b5c119
 // Fix for http://jira.secondlife.com/browse/VWR-18512
 /*
 void LLWearableHoldingPattern::setObjItems(const LLInventoryModel::item_array_t& items)
@@ -481,11 +473,7 @@
 	llinfos << "Updating agent wearables with " << mResolved << " wearable items " << llendl;
 	LLAppearanceMgr::instance().updateAgentWearables(this, false);
 	
-<<<<<<< HEAD
-// [SL:KB] - Patch: Appearance-SyncAttach | Checked: 2010-03-22 (Catznip-2.5.0a) | Added: Catznip-2.1.2a
-=======
 // [SL:KB] - Patch: Appearance-SyncAttach | Checked: 2010-03-22 (Catznip-2.6.0a) | Added: Catznip-2.1.2a
->>>>>>> 15b5c119
 	// Fix for http://jira.secondlife.com/browse/VWR-18512
 /*
 	// Update attachments to match those requested.
@@ -526,11 +514,7 @@
 	{
 		llwarns << "skipping because LLWearableHolding pattern is invalid (superceded by later outfit request)" << llendl;
 
-<<<<<<< HEAD
-// [SL:KB] - Patch: Appearance-COFCorruption | Checked: 2010-04-14 (Catznip-2.5.0a) | Added: Catznip-2.0.0a
-=======
 // [SL:KB] - Patch: Appearance-COFCorruption | Checked: 2010-04-14 (Catznip-2.6.0a) | Added: Catznip-2.0.0a
->>>>>>> 15b5c119
 		// If we were signalled to stop then we shouldn't do anything else except poll for when it's safe to delete ourselves
 		doOnIdleRepeating(boost::bind(&LLWearableHoldingPattern::pollStopped, this));
 		return true;
@@ -627,11 +611,7 @@
 		{
 			llwarns << "skipping because LLWearableHolding pattern is invalid (superceded by later outfit request)" << llendl;
 
-<<<<<<< HEAD
-// [SL:KB] - Patch: Appearance-COFCorruption | Checked: 2010-04-14 (Catznip-2.5.0a) | Added: Catznip-2.0.0a
-=======
 // [SL:KB] - Patch: Appearance-COFCorruption | Checked: 2010-04-14 (Catznip-2.6.0a) | Added: Catznip-2.0.0a
->>>>>>> 15b5c119
 			// If we were signalled to stop then we shouldn't do anything else except poll for when it's safe to delete ourselves
 			return;
 // [/SL:KB]
@@ -709,11 +689,7 @@
 	}
 }
 
-<<<<<<< HEAD
-// [SL:KB] - Patch: Appearance-COFCorruption | Checked: 2010-04-14 (Catznip-2.5.0a) | Added: Catznip-2.0.0a
-=======
 // [SL:KB] - Patch: Appearance-COFCorruption | Checked: 2010-04-14 (Catznip-2.6.0a) | Added: Catznip-2.0.0a
->>>>>>> 15b5c119
 bool LLWearableHoldingPattern::pollStopped()
 {
 	// We have to keep on polling until we're sure that all callbacks have completed or they'll cause a crash
@@ -1370,11 +1346,7 @@
 
 	// Check whether it's the base outfit.
 //	if (outfit_cat_id.isNull() || outfit_cat_id == getBaseOutfitUUID())
-<<<<<<< HEAD
-// [SL:KB] - Patch: Appearance-Misc | Checked: 2010-09-21 (Catznip-2.5.0a) | Added: Catznip-2.1.2d
-=======
 // [SL:KB] - Patch: Appearance-Misc | Checked: 2010-09-21 (Catznip-2.6.0a) | Added: Catznip-2.1.2d
->>>>>>> 15b5c119
 	if ( (outfit_cat_id.isNull()) || ((outfit_cat_id == getBaseOutfitUUID()) && (!isOutfitDirty())) )
 // [/SL:KB]
 	{
@@ -1450,11 +1422,7 @@
 		if (size <= 0)
 			continue;
 //		S32 start_index = llmax(0,size-max_per_type);
-<<<<<<< HEAD
-// [SL:KB] - Patch: Appearance-Misc | Checked: 2010-05-11 (Catznip-2.5.0a) | Added: Catznip-2.0.0h
-=======
 // [SL:KB] - Patch: Appearance-Misc | Checked: 2010-05-11 (Catznip-2.6.0a) | Added: Catznip-2.0.0h
->>>>>>> 15b5c119
 		S32 start_index = 
 			llmax(0, size - ((LLAssetType::AT_BODYPART == LLWearableType::getAssetType((LLWearableType::EType)i)) ? 1 : max_per_type));
 // [/SL:KB[
@@ -1785,11 +1753,7 @@
 	remove_non_link_items(wear_items);
 	remove_non_link_items(obj_items);
 	remove_non_link_items(gest_items);
-<<<<<<< HEAD
-// [SL:KB] - Patch: Apperance-Misc | Checked: 2010-11-24 (Catznip-2.5.0a) | Added: Catzip-2.4.0f
-=======
 // [SL:KB] - Patch: Apperance-Misc | Checked: 2010-11-24 (Catznip-2.6.0a) | Added: Catzip-2.4.0f
->>>>>>> 15b5c119
 	// Since we're following folder links we might have picked up new duplicates, or exceeded MAX_CLOTHING_PER_TYPE
 	removeDuplicateItems(wear_items);
 	removeDuplicateItems(obj_items);
@@ -1800,11 +1764,7 @@
 	dumpItemArray(wear_items,"asset_dump: wear_item");
 	dumpItemArray(obj_items,"asset_dump: obj_item");
 
-<<<<<<< HEAD
-// [SL:KB] - Patch: Appearance-SyncAttach | Checked: 2010-09-22 (Catznip-2.5.0a) | Added: Catznip-2.2.0a
-=======
 // [SL:KB] - Patch: Appearance-SyncAttach | Checked: 2010-09-22 (Catznip-2.6.0a) | Added: Catznip-2.2.0a
->>>>>>> 15b5c119
 	// Update attachments to match those requested.
 	if (isAgentAvatarValid())
 	{
@@ -2671,15 +2631,9 @@
 //				//*TODO move here the exact removing code from LLWearableBridge::removeItemFromAvatar in the future
 //				LLWearableBridge::removeItemFromAvatar(item_to_remove);
 //			}
-<<<<<<< HEAD
-// [SL:KB] - Patch: Appearance-RemoveWearableFromAvatar | Checked: 2010-08-13 (Catznip-2.5.0a) | Added: Catznip-2.1.1d
-			{
-				/*const*/ LLWearable* pWearable = gAgentWearables.getWearableFromItemID(item_to_remove->getLinkedUUID());
-=======
 // [SL:KB] - Patch: Appearance-RemoveWearableFromAvatar | Checked: 2010-08-13 (Catznip-2.6.0a) | Added: Catznip-2.1.1d
 			{
 				const LLWearable* pWearable = gAgentWearables.getWearableFromItemID(item_to_remove->getLinkedUUID());
->>>>>>> 15b5c119
 				if ( (pWearable) && (LLAssetType::AT_BODYPART != pWearable->getAssetType()) )
 				{
 					U32 idxWearable = gAgentWearables.getWearableIndex(pWearable);
@@ -2838,11 +2792,7 @@
 {
 	llinfos << "setAttachmentInvLinkEnable => " << (int) val << llendl;
 	mAttachmentInvLinkEnabled = val;
-<<<<<<< HEAD
-// [SL:KB] - Patch: Appearance-SyncAttach | Checked: 2010-10-05 (Catznip-2.5.0a) | Added: Catznip-2.2.0a
-=======
 // [SL:KB] - Patch: Appearance-SyncAttach | Checked: 2010-10-05 (Catznip-2.6.0a) | Added: Catznip-2.2.0a
->>>>>>> 15b5c119
 	if (mAttachmentInvLinkEnabled)
 	{
 		linkPendingAttachments();
@@ -2870,11 +2820,7 @@
 void LLAppearanceMgr::registerAttachment(const LLUUID& item_id)
 {
 	   gInventory.addChangedMask(LLInventoryObserver::LABEL, item_id);
-<<<<<<< HEAD
-// [SL:KB] - Patch: Appearance-SyncAttach | Checked: 2010-10-05 (Catznip-2.5.0a) | Added: Catznip-2.2.0a
-=======
 // [SL:KB] - Patch: Appearance-SyncAttach | Checked: 2010-10-05 (Catznip-2.6.0a) | Added: Catznip-2.2.0a
->>>>>>> 15b5c119
 	   if (isLinkInCOF(item_id))
 	   {
 		   return;
@@ -2888,11 +2834,7 @@
 		   // it will trigger gAgentWariables.notifyLoadingFinished()
 		   // But it is not acceptable solution. See EXT-7777
 //		   LLAppearanceMgr::addCOFItemLink(item_id, false);  // Add COF link for item.
-<<<<<<< HEAD
-// [SL:KB] - Patch: Appearance-SyncAttach | Checked: 2010-10-05 (Catznip-2.5.0a) | Modified: Catznip-2.2.0a
-=======
 // [SL:KB] - Patch: Appearance-SyncAttach | Checked: 2010-10-05 (Catznip-2.6.0a) | Modified: Catznip-2.2.0a
->>>>>>> 15b5c119
 		   LLPointer<LLInventoryCallback> cb = new LLRegisterAttachmentCallback();
 		   LLAppearanceMgr::addCOFItemLink(item_id, false, cb);  // Add COF link for item.
 // [/SL:KB]
@@ -2906,11 +2848,7 @@
 void LLAppearanceMgr::unregisterAttachment(const LLUUID& item_id)
 {
 	   gInventory.addChangedMask(LLInventoryObserver::LABEL, item_id);
-<<<<<<< HEAD
-// [SL:KB] - Patch: Appearance-SyncAttach | Checked: 2010-10-05 (Catznip-2.5.0a) | Added: Catznip-2.2.0a
-=======
 // [SL:KB] - Patch: Appearance-SyncAttach | Checked: 2010-10-05 (Catznip-2.6.0a) | Added: Catznip-2.2.0a
->>>>>>> 15b5c119
 		uuid_vec_t::iterator itPendingAttachLink = std::find(mPendingAttachLinks.begin(), mPendingAttachLinks.end(), item_id);
 		if (itPendingAttachLink != mPendingAttachLinks.end())
 		{
@@ -2928,11 +2866,7 @@
 	   }
 }
 
-<<<<<<< HEAD
-// [SL:KB] - Patch: Appearance-SyncAttach | Checked: 2010-09-18 (Catznip-2.5.0a) | Modified: Catznip-2.2.0a
-=======
 // [SL:KB] - Patch: Appearance-SyncAttach | Checked: 2010-09-18 (Catznip-2.6.0a) | Modified: Catznip-2.2.0a
->>>>>>> 15b5c119
 void LLAppearanceMgr::linkPendingAttachments()
 {
    LLPointer<LLInventoryCallback> cb = NULL;
