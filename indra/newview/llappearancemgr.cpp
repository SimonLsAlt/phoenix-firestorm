--- conflicted
+++ resolved
@@ -1442,6 +1442,13 @@
             continue;
         }
 
+// [RLVa:KB] - Checked: 2013-02-12 (RLVa-1.4.8)
+		if ( (rlv_handler_t::isEnabled()) && (!rlvPredCanWearItem(item_to_wear, (replace) ? RLV_WEAR_REPLACE : RLV_WEAR_ADD)) )
+		{
+			continue;
+		}
+// [/RLVa:KB]
+
         switch (item_to_wear->getType())
         {
             case LLAssetType::AT_CLOTHING:
@@ -1459,9 +1466,9 @@
                         LLUUID item_id = gAgentWearables.getWearableItemID(item_to_wear->getWearableType(),
                                                                            wearable_count-1);
 // [SL:KB] - Patch: Appearance-AISFilter | Checked: 2015-05-02 (Catznip-3.7)
-			removeCOFItemLinks(item_id, NULL, true);
+						removeCOFItemLinks(item_id, NULL, true);
 // [/SL:KB]
-//			removeCOFItemLinks(item_id, cb);
+//						removeCOFItemLinks(item_id, cb);
                     }
                     
                     items_to_link.push_back(item_to_wear);
@@ -1506,102 +1513,9 @@
 									   bool replace,
 									   LLPointer<LLInventoryCallback> cb)
 {
-<<<<<<< HEAD
     uuid_vec_t ids;
     ids.push_back(item_id_to_wear);
     wearItemsOnAvatar(ids, do_update, replace, cb);
-=======
-
-	if (item_id_to_wear.isNull()) return false;
-
-	// *TODO: issue with multi-wearable should be fixed:
-	// in this case this method will be called N times - loading started for each item
-	// and than N times will be called - loading completed for each item.
-	// That means subscribers will be notified that loading is done after first item in a batch is worn.
-	// (loading indicator disappears for example before all selected items are worn)
-	// Have not fix this issue for 2.1 because of stability reason. EXT-7777.
-
-	// Disabled for now because it is *not* acceptable to call updateAppearanceFromCOF() multiple times
-//	gAgentWearables.notifyLoadingStarted();
-
-	LLViewerInventoryItem* item_to_wear = gInventory.getItem(item_id_to_wear);
-	if (!item_to_wear) return false;
-
-	if (gInventory.isObjectDescendentOf(item_to_wear->getUUID(), gInventory.getLibraryRootFolderID()))
-	{
-		LLPointer<LLInventoryCallback> cb = new LLBoostFuncInventoryCallback(boost::bind(wear_on_avatar_cb,_1,replace));
-		copy_inventory_item(gAgent.getID(), item_to_wear->getPermissions().getOwner(), item_to_wear->getUUID(), LLUUID::null, std::string(), cb);
-		return false;
-	} 
-	else if (!gInventory.isObjectDescendentOf(item_to_wear->getUUID(), gInventory.getRootFolderID()))
-	{
-		return false; // not in library and not in agent's inventory
-	}
-	else if (gInventory.isObjectDescendentOf(item_to_wear->getUUID(), gInventory.findCategoryUUIDForType(LLFolderType::FT_TRASH)))
-	{
-		LLNotificationsUtil::add("CannotWearTrash");
-		return false;
-	}
-	else if (isLinkedInCOF(item_to_wear->getUUID())) // EXT-84911
-	{
-		return false;
-	}
-
-// [RLVa:KB] - Checked: 2013-02-12 (RLVa-1.4.8)
-	replace |= (LLAssetType::AT_BODYPART == item_to_wear->getType()); // Body parts should always replace
-	if ( (rlv_handler_t::isEnabled()) && (!rlvPredCanWearItem(item_to_wear, (replace) ? RLV_WEAR_REPLACE : RLV_WEAR_ADD)) )
-	{
-		return false;
-	}
-// [/RLVa:KB]
-
-	switch (item_to_wear->getType())
-	{
-		case LLAssetType::AT_CLOTHING:
-		if (gAgentWearables.areWearablesLoaded())
-		{
-			if (!cb && do_update)
-			{
-				cb = new LLUpdateAppearanceAndEditWearableOnDestroy(item_id_to_wear);
-			}
-			S32 wearable_count = gAgentWearables.getWearableCount(item_to_wear->getWearableType());
-			if ((replace && wearable_count != 0) ||
-				(wearable_count >= LLAgentWearables::MAX_CLOTHING_PER_TYPE) )
-			{
-				LLUUID item_id = gAgentWearables.getWearableItemID(item_to_wear->getWearableType(),
-																   wearable_count-1);
-// [SL:KB] - Patch: Appearance-AISFilter | Checked: 2015-05-02 (Catznip-3.7)
-				removeCOFItemLinks(item_id, NULL, true);
-// [/SL:KB]
-//				removeCOFItemLinks(item_id, cb);
-			}
-
-			addCOFItemLink(item_to_wear, cb);
-		} 
-		break;
-
-		case LLAssetType::AT_BODYPART:
-		// TODO: investigate wearables may not be loaded at this point EXT-8231
-		
-		// Remove the existing wearables of the same type.
-		// Remove existing body parts anyway because we must not be able to wear e.g. two skins.
-		removeCOFLinksOfType(item_to_wear->getWearableType());
-		if (!cb && do_update)
-		{
-			cb = new LLUpdateAppearanceAndEditWearableOnDestroy(item_id_to_wear);
-		}
-		addCOFItemLink(item_to_wear, cb);
-		break;
-
-		case LLAssetType::AT_OBJECT:
-		rez_attachment(item_to_wear, NULL, replace);
-		break;
-
-		default: return false;;
-	}
-
-	return true;
->>>>>>> 4a2edbab
 }
 
 // Update appearance from outfit folder.
@@ -2168,14 +2082,10 @@
 // [/RLVa:KB]
 	// Reduce wearables to max of one per type.
 	removeDuplicateItems(wear_items);
-<<<<<<< HEAD
-	filterWearableItems(wear_items, 0, LLAgentWearables::MAX_CLOTHING_LAYERS);
-=======
 // [SL:KB] - Patch: Appearance-WearableDuplicateAssets | Checked: 2011-07-24 (Catznip-2.6.0e) | Added: Catznip-2.6.0e
 	removeDuplicateWearableItemsByAssetID(wear_items);
 // [/SL:KB]
-	filterWearableItems(wear_items, LLAgentWearables::MAX_CLOTHING_PER_TYPE);
->>>>>>> 4a2edbab
+	filterWearableItems(wear_items, 0, LLAgentWearables::MAX_CLOTHING_LAYERS);
 
 	//
 	// - Attachments: include COF contents only if appending.
@@ -3220,15 +3130,12 @@
 		const LLViewerInventoryItem* item = item_array.at(i).get();
 		if (item->getIsLinkType() && item->getLinkedUUID() == item_id)
 		{
-<<<<<<< HEAD
-=======
 // [RLVa:KB] - Checked: 2013-02-12 (RLVa-1.4.8)
 			if (rlv_handler_t::isEnabled())
 			{
 				RLV_ASSERT(rlvPredCanRemoveItem(item));
 			}
 // [/RLVa:KB]
->>>>>>> 4a2edbab
 //			bool immediate_delete = false;
 //			if (item->getType() == LLAssetType::AT_OBJECT)
 //			{
@@ -4204,28 +4111,12 @@
 		LL_WARNS() << "called with empty list, nothing to do" << LL_ENDL;
 		return;
 	}
-<<<<<<< HEAD
-//	LLPointer<LLInventoryCallback> cb = new LLUpdateAppearanceOnDestroy;
-// [SL:KB] - Patch: Appearance-Misc | Checked: 2015-05-05 (Catznip-3.7)
-	if (!cb)
-	{
-		cb = new LLUpdateAppearanceOnDestroy;
-	}
-// [/SL:KB]
-=======
 // [RLVa:KB] - Checked: 2013-02-12 (RLVa-1.4.8)
 //	LLPointer<LLInventoryCallback> cb = NULL;
->>>>>>> 4a2edbab
 	for (uuid_vec_t::const_iterator it = ids_to_remove.begin(); it != ids_to_remove.end(); ++it)
 	{
 		const LLUUID& id_to_remove = *it;
 		const LLUUID& linked_item_id = gInventory.getLinkedItemID(id_to_remove);
-<<<<<<< HEAD
-// [SL:KB] - Patch: Appearance-Misc | Checked: 2015-05-05 (Catznip-3.7)
-		removeCOFItemLinks(linked_item_id, cb, immediate_delete);
-// [/SL:KB]
-//		removeCOFItemLinks(linked_item_id, cb);
-=======
 
 		if ( (rlv_handler_t::isEnabled()) && (!rlvPredCanRemoveItem(linked_item_id)) )
 		{
@@ -4235,14 +4126,11 @@
 		if (!cb)
 			cb = new LLUpdateAppearanceOnDestroy();
 		removeCOFItemLinks(linked_item_id, cb, immediate_delete);
->>>>>>> 4a2edbab
 // [SL:KB] - Patch: Appearance-SyncAttach | Checked: 2015-03-01 (Catznip-3.7)
 		clearPendingAttachment(linked_item_id);
 // [/SL:KB]
 		addDoomedTempAttachment(linked_item_id);
 	}
-<<<<<<< HEAD
-=======
 // [/RLVa:KB]
 ////	LLPointer<LLInventoryCallback> cb = new LLUpdateAppearanceOnDestroy;
 //// [SL:KB] - Patch: Appearance-Misc | Checked: 2015-05-05 (Catznip-3.7)
@@ -4261,7 +4149,6 @@
 ////		removeCOFItemLinks(linked_item_id, cb);
 //		addDoomedTempAttachment(linked_item_id);
 //	}
->>>>>>> 4a2edbab
 }
 
 //void LLAppearanceMgr::removeItemFromAvatar(const LLUUID& id_to_remove)
@@ -4270,8 +4157,6 @@
 // [/SL:KB]
 {
 	LLUUID linked_item_id = gInventory.getLinkedItemID(id_to_remove);
-<<<<<<< HEAD
-=======
 
 // [RLVa:KB] - Checked: 2013-02-12 (RLVa-1.4.8)
 	if ( (rlv_handler_t::isEnabled()) && (!rlvPredCanRemoveItem(linked_item_id)) )
@@ -4280,7 +4165,6 @@
 	}
 // [/RLVA:KB]
 
->>>>>>> 4a2edbab
 // [SL:KB] - Patch: Appearance-Misc | Checked: 2015-05-05 (Catznip-3.7)
 	if (!cb)
 	{
