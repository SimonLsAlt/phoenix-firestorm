/** 
 * @file llappearancemgr.cpp
 * @brief Manager for initiating appearance changes on the viewer
 *
 * $LicenseInfo:firstyear=2004&license=viewergpl$
 * 
 * Copyright (c) 2004-2009, Linden Research, Inc.
 * 
 * Second Life Viewer Source Code
 * The source code in this file ("Source Code") is provided by Linden Lab
 * to you under the terms of the GNU General Public License, version 2.0
 * ("GPL"), unless you have obtained a separate licensing agreement
 * ("Other License"), formally executed by you and Linden Lab.  Terms of
 * the GPL can be found in doc/GPL-license.txt in this distribution, or
 * online at http://secondlifegrid.net/programs/open_source/licensing/gplv2
 * 
 * There are special exceptions to the terms and conditions of the GPL as
 * it is applied to this Source Code. View the full text of the exception
 * in the file doc/FLOSS-exception.txt in this software distribution, or
 * online at
 * http://secondlifegrid.net/programs/open_source/licensing/flossexception
 * 
 * By copying, modifying or distributing this software, you acknowledge
 * that you have read and understood your obligations described above,
 * and agree to abide by those obligations.
 * 
 * ALL LINDEN LAB SOURCE CODE IS PROVIDED "AS IS." LINDEN LAB MAKES NO
 * WARRANTIES, EXPRESS, IMPLIED OR OTHERWISE, REGARDING ITS ACCURACY,
 * COMPLETENESS OR PERFORMANCE.
 * $/LicenseInfo$
 */

#include "llviewerprecompiledheaders.h"

#include "llagent.h"
#include "llagentwearables.h"
#include "llappearancemgr.h"
#include "llfloatercustomize.h"
#include "llgesturemgr.h"
#include "llinventorybridge.h"
#include "llinventoryobserver.h"
#include "llnotifications.h"
#include "llsidepanelappearance.h"
#include "llsidetray.h"
#include "llvoavatar.h"
#include "llvoavatarself.h"
#include "llviewerregion.h"
#include "llwearablelist.h"

class LLWearInventoryCategoryCallback : public LLInventoryCallback
{
public:
	LLWearInventoryCategoryCallback(const LLUUID& cat_id, bool append)
	{
		mCatID = cat_id;
		mAppend = append;
	}
	void fire(const LLUUID& item_id)
	{
		/*
		 * Do nothing.  We only care about the destructor
		 *
		 * The reason for this is that this callback is used in a hack where the
		 * same callback is given to dozens of items, and the destructor is called
		 * after the last item has fired the event and dereferenced it -- if all
		 * the events actually fire!
		 */
	}

protected:
	~LLWearInventoryCategoryCallback()
	{
		// Is the destructor called by ordinary dereference, or because the app's shutting down?
		// If the inventory callback manager goes away, we're shutting down, no longer want the callback.
		if( LLInventoryCallbackManager::is_instantiated() )
		{
			LLAppearanceManager::instance().wearInventoryCategoryOnAvatar(gInventory.getCategory(mCatID), mAppend);
		}
		else
		{
			llwarns << "Dropping unhandled LLWearInventoryCategoryCallback" << llendl;
		}
	}

private:
	LLUUID mCatID;
	bool mAppend;
};

class LLOutfitObserver : public LLInventoryFetchObserver
{
public:
	LLOutfitObserver(const LLUUID& cat_id, bool copy_items, bool append) :
		mCatID(cat_id),
		mCopyItems(copy_items),
		mAppend(append)
	{}
	~LLOutfitObserver() {}
	virtual void done();
	void doWearCategory();

protected:
	LLUUID mCatID;
	bool mCopyItems;
	bool mAppend;
};

void LLOutfitObserver::done()
{
	gInventory.removeObserver(this);
	doOnIdle(boost::bind(&LLOutfitObserver::doWearCategory,this));
}

void LLOutfitObserver::doWearCategory()
{
	// We now have an outfit ready to be copied to agent inventory. Do
	// it, and wear that outfit normally.
	if(mCopyItems)
	{
		LLInventoryCategory* cat = gInventory.getCategory(mCatID);
		std::string name;
		if(!cat)
		{
			// should never happen.
			name = "New Outfit";
		}
		else
		{
			name = cat->getName();
		}
		LLViewerInventoryItem* item = NULL;
		item_ref_t::iterator it = mComplete.begin();
		item_ref_t::iterator end = mComplete.end();
		LLUUID pid;
		for(; it < end; ++it)
		{
			item = (LLViewerInventoryItem*)gInventory.getItem(*it);
			if(item)
			{
				if(LLInventoryType::IT_GESTURE == item->getInventoryType())
				{
					pid = gInventory.findCategoryUUIDForType(LLFolderType::FT_GESTURE);
				}
				else
				{
					pid = gInventory.findCategoryUUIDForType(LLFolderType::FT_CLOTHING);
				}
				break;
			}
		}
		if(pid.isNull())
		{
			pid = gInventory.getRootFolderID();
		}
		
		LLUUID cat_id = gInventory.createNewCategory(
			pid,
			LLFolderType::FT_NONE,
			name);
		mCatID = cat_id;
		LLPointer<LLInventoryCallback> cb = new LLWearInventoryCategoryCallback(mCatID, mAppend);
		it = mComplete.begin();
		for(; it < end; ++it)
		{
			item = (LLViewerInventoryItem*)gInventory.getItem(*it);
			if(item)
			{
				copy_inventory_item(
					gAgent.getID(),
					item->getPermissions().getOwner(),
					item->getUUID(),
					cat_id,
					std::string(),
					cb);
			}
		}
		// BAP fixes a lag in display of created dir.
		gInventory.notifyObservers();
	}
	else
	{
		// Wear the inventory category.
		LLAppearanceManager::instance().wearInventoryCategoryOnAvatar(gInventory.getCategory(mCatID), mAppend);
	}
	delete this;
}

class LLOutfitFetch : public LLInventoryFetchDescendentsObserver
{
public:
	LLOutfitFetch(bool copy_items, bool append) : mCopyItems(copy_items), mAppend(append) {}
	~LLOutfitFetch() {}
	virtual void done();
protected:
	bool mCopyItems;
	bool mAppend;
};

void LLOutfitFetch::done()
{
	// What we do here is get the complete information on the items in
	// the library, and set up an observer that will wait for that to
	// happen.
	LLInventoryModel::cat_array_t cat_array;
	LLInventoryModel::item_array_t item_array;
	gInventory.collectDescendents(mCompleteFolders.front(),
								  cat_array,
								  item_array,
								  LLInventoryModel::EXCLUDE_TRASH);
	S32 count = item_array.count();
	if(!count)
	{
		llwarns << "Nothing fetched in category " << mCompleteFolders.front()
				<< llendl;
		//dec_busy_count();
		gInventory.removeObserver(this);
		delete this;
		return;
	}

	LLOutfitObserver* outfit_observer = new LLOutfitObserver(mCompleteFolders.front(), mCopyItems, mAppend);
	LLInventoryFetchObserver::item_ref_t ids;
	for(S32 i = 0; i < count; ++i)
	{
		ids.push_back(item_array.get(i)->getUUID());
	}

	// clean up, and remove this as an observer since the call to the
	// outfit could notify observers and throw us into an infinite
	// loop.
	//dec_busy_count();
	gInventory.removeObserver(this);

	// increment busy count and either tell the inventory to check &
	// call done, or add this object to the inventory for observation.
	//inc_busy_count();

	// do the fetch
	outfit_observer->fetchItems(ids);
	if(outfit_observer->isEverythingComplete())
	{
		// everything is already here - call done.
		outfit_observer->done();
	}
	else
	{
		// it's all on it's way - add an observer, and the inventory
		// will call done for us when everything is here.
		gInventory.addObserver(outfit_observer);
	}
	delete this;
}

class LLUpdateAppearanceOnDestroy: public LLInventoryCallback
{
public:
	LLUpdateAppearanceOnDestroy():
		mFireCount(0)
	{
	}

	virtual ~LLUpdateAppearanceOnDestroy()
	{
		LLAppearanceManager::instance().updateAppearanceFromCOF();
	}

	/* virtual */ void fire(const LLUUID& inv_item)
	{
		mFireCount++;
	}
private:
	U32 mFireCount;
};

struct LLFoundData
{
	LLFoundData(const LLUUID& item_id,
				const LLUUID& asset_id,
				const std::string& name,
				LLAssetType::EType asset_type) :
		mItemID(item_id),
		mAssetID(asset_id),
		mName(name),
		mAssetType(asset_type),
		mWearable( NULL ) {}
	
	LLUUID mItemID;
	LLUUID mAssetID;
	std::string mName;
	LLAssetType::EType mAssetType;
	LLWearable* mWearable;
};

	
struct LLWearableHoldingPattern
{
	LLWearableHoldingPattern() : mResolved(0) {}
	~LLWearableHoldingPattern()
	{
		for_each(mFoundList.begin(), mFoundList.end(), DeletePointer());
		mFoundList.clear();
	}
	typedef std::list<LLFoundData*> found_list_t;
	found_list_t mFoundList;
	S32 mResolved;
	bool append;
};

static void removeDuplicateItems(LLInventoryModel::item_array_t& items)
{
	LLInventoryModel::item_array_t new_items;
	std::set<LLUUID> items_seen;
	std::deque<LLViewerInventoryItem*> tmp_list;
	// Traverse from the front and keep the first of each item
	// encountered, so we actually keep the *last* of each duplicate
	// item.  This is needed to give the right priority when adding
	// duplicate items to an existing outfit.
	for (S32 i=items.count()-1; i>=0; i--)
	{
		LLViewerInventoryItem *item = items.get(i);
		LLUUID item_id = item->getLinkedUUID();
		if (items_seen.find(item_id)!=items_seen.end())
			continue;
		items_seen.insert(item_id);
		tmp_list.push_front(item);
	}
	for (std::deque<LLViewerInventoryItem*>::iterator it = tmp_list.begin();
		 it != tmp_list.end();
		 ++it)
	{
		new_items.put(*it);
	}
	items = new_items;
}

static void onWearableAssetFetch(LLWearable* wearable, void* data)
{
	LLWearableHoldingPattern* holder = (LLWearableHoldingPattern*)data;
	bool append = holder->append;
	
	if(wearable)
	{
		for (LLWearableHoldingPattern::found_list_t::iterator iter = holder->mFoundList.begin();
			 iter != holder->mFoundList.end(); ++iter)
		{
			LLFoundData* data = *iter;
			if(wearable->getAssetID() == data->mAssetID)
			{
				data->mWearable = wearable;
				break;
			}
		}
	}
	holder->mResolved += 1;
	if(holder->mResolved >= (S32)holder->mFoundList.size())
	{
		LLAppearanceManager::instance().updateAgentWearables(holder, append);
	}
}

LLUUID LLAppearanceManager::getCOF()
{
	return gInventory.findCategoryUUIDForType(LLFolderType::FT_CURRENT_OUTFIT);
}


const LLViewerInventoryItem* LLAppearanceManager::getCurrentOutfitLink()
{
	const LLUUID& current_outfit_cat = getCOF();
	LLInventoryModel::cat_array_t cat_array;
	LLInventoryModel::item_array_t item_array;
	// Can't search on FT_OUTFIT since links to categories return FT_CATEGORY for type since they don't
	// return preferred type.
	LLIsType is_category( LLAssetType::AT_CATEGORY ); 
	gInventory.collectDescendentsIf(current_outfit_cat,
									cat_array,
									item_array,
									false,
									is_category,
									false);
	for (LLInventoryModel::item_array_t::const_iterator iter = item_array.begin();
		 iter != item_array.end();
		 iter++)
	{
		const LLViewerInventoryItem *item = (*iter);
		const LLViewerInventoryCategory *cat = item->getLinkedCategory();
		if (cat && cat->getPreferredType() == LLFolderType::FT_OUTFIT)
		{
			return item;
		}
	}
	return NULL;
}

// Update appearance from outfit folder.
void LLAppearanceManager::changeOutfit(bool proceed, const LLUUID& category, bool append)
{
	if (!proceed)
		return;
	LLAppearanceManager::instance().updateCOF(category,append);
}

void LLAppearanceManager::shallowCopyCategory(const LLUUID& src_id, const LLUUID& dst_id,
											  LLPointer<LLInventoryCallback> cb)
{
	LLInventoryModel::cat_array_t cats;
	LLInventoryModel::item_array_t items;
	gInventory.collectDescendents(src_id, cats, items,
								  LLInventoryModel::EXCLUDE_TRASH);
	for (S32 i = 0; i < items.count(); ++i)
	{
		const LLViewerInventoryItem* item = items.get(i).get();
		if (item->getActualType() == LLAssetType::AT_LINK)
		{
			link_inventory_item(gAgent.getID(),
								item->getLinkedUUID(),
								dst_id,
								item->getName(),
								LLAssetType::AT_LINK, cb);
		}
		else if (item->getActualType() == LLAssetType::AT_LINK_FOLDER)
		{
			LLViewerInventoryCategory *catp = item->getLinkedCategory();
			// Skip copying outfit links.
			if (catp && catp->getPreferredType() != LLFolderType::FT_OUTFIT)
			{
				link_inventory_item(gAgent.getID(),
									item->getLinkedUUID(),
									dst_id,
									item->getName(),
									LLAssetType::AT_LINK_FOLDER, cb);
			}
		}
		else
		{
			copy_inventory_item(
				gAgent.getID(),
				item->getPermissions().getOwner(),
				item->getUUID(),
				dst_id,
				item->getName(),
				cb);
		}
	}
}

void LLAppearanceManager::purgeCategory(const LLUUID& category, bool keep_outfit_links)
{
	LLInventoryModel::cat_array_t cats;
	LLInventoryModel::item_array_t items;
	gInventory.collectDescendents(category, cats, items,
								  LLInventoryModel::EXCLUDE_TRASH);
	for (S32 i = 0; i < items.count(); ++i)
	{
		LLViewerInventoryItem *item = items.get(i);
		if (keep_outfit_links && (item->getActualType() == LLAssetType::AT_LINK_FOLDER))
			continue;
		gInventory.purgeObject(item->getUUID());
	}
}

// Keep the last N wearables of each type.  For viewer 2.0, N is 1 for
// both body parts and clothing items.
void LLAppearanceManager::filterWearableItems(
	LLInventoryModel::item_array_t& items, S32 max_per_type)
{
	// Divvy items into arrays by wearable type.
	std::vector<LLInventoryModel::item_array_t> items_by_type(WT_COUNT);
	for (S32 i=0; i<items.count(); i++)
	{
		LLViewerInventoryItem *item = items.get(i);
		// Ignore non-wearables.
		if (!item->isWearableType())
			continue;
		EWearableType type = item->getWearableType();
		items_by_type[type].push_back(item);
	}

	// rebuild items list, retaining the last max_per_type of each array
	items.clear();
	for (S32 i=0; i<WT_COUNT; i++)
	{
		S32 size = items_by_type[i].size();
		if (size <= 0)
			continue;
		S32 start_index = llmax(0,size-max_per_type);
		for (S32 j = start_index; j<size; j++)
		{
			items.push_back(items_by_type[i][j]);
		}
	}
}

// Create links to all listed items.
void LLAppearanceManager::linkAll(const LLUUID& category,
								  LLInventoryModel::item_array_t& items,
								  LLPointer<LLInventoryCallback> cb)
{
	for (S32 i=0; i<items.count(); i++)
	{
		const LLInventoryItem* item = items.get(i).get();
		link_inventory_item(gAgent.getID(),
							item->getLinkedUUID(),
							category,
							item->getName(),
							LLAssetType::AT_LINK,
							cb);
	}
}

void LLAppearanceManager::updateCOF(const LLUUID& category, bool append)
{
	const LLUUID cof = getCOF();

	// Collect and filter descendents to determine new COF contents.

	// - Body parts: always include COF contents as a fallback in case any
	// required parts are missing.
	LLInventoryModel::item_array_t body_items;
	getDescendentsOfAssetType(cof, body_items, LLAssetType::AT_BODYPART, false);
	getDescendentsOfAssetType(category, body_items, LLAssetType::AT_BODYPART, false);
	// Reduce body items to max of one per type.
	removeDuplicateItems(body_items);
	filterWearableItems(body_items, 1);

	// - Wearables: include COF contents only if appending.
	LLInventoryModel::item_array_t wear_items;
	if (append)
		getDescendentsOfAssetType(cof, wear_items, LLAssetType::AT_CLOTHING, false);
	getDescendentsOfAssetType(category, wear_items, LLAssetType::AT_CLOTHING, false);
	// Reduce wearables to max of one per type.
	removeDuplicateItems(wear_items);
	filterWearableItems(wear_items, 1);

	// - Attachments: include COF contents only if appending.
	LLInventoryModel::item_array_t obj_items;
	if (append)
		getDescendentsOfAssetType(cof, obj_items, LLAssetType::AT_OBJECT, false);
	getDescendentsOfAssetType(category, obj_items, LLAssetType::AT_OBJECT, false);
	removeDuplicateItems(obj_items);

	// - Gestures: include COF contents only if appending.
	LLInventoryModel::item_array_t gest_items;
	if (append)
		getDescendentsOfAssetType(cof, gest_items, LLAssetType::AT_GESTURE, false);
	getDescendentsOfAssetType(category, gest_items, LLAssetType::AT_GESTURE, false);
	removeDuplicateItems(gest_items);
	
	// Remove current COF contents.
	bool keep_outfit_links = append;
	purgeCategory(cof, keep_outfit_links);
	gInventory.notifyObservers();

	// Create links to new COF contents.
	LLPointer<LLInventoryCallback> link_waiter = new LLUpdateAppearanceOnDestroy;

	linkAll(cof, body_items, link_waiter);
	linkAll(cof, wear_items, link_waiter);
	linkAll(cof, obj_items, link_waiter);
	linkAll(cof, gest_items, link_waiter);

	LLSidepanelAppearance* panel_appearance = dynamic_cast<LLSidepanelAppearance *>(LLSideTray::getInstance()->getPanel("sidepanel_appearance"));
	// Add link to outfit if category is an outfit. 
	const LLViewerInventoryCategory* catp = gInventory.getCategory(category);
	LLSidepanelAppearance* panel_appearance = dynamic_cast<LLSidepanelAppearance *>(LLSideTray::getInstance()->getPanel("sidepanel_appearance"));
	
	if (!append && catp && catp->getPreferredType() == LLFolderType::FT_OUTFIT)
	{
		link_inventory_item(gAgent.getID(), category, cof, catp->getName(),
							LLAssetType::AT_LINK_FOLDER, link_waiter);

		// Update the current outfit name of the appearance sidepanel.
		if (panel_appearance)
		{
			panel_appearance->refreshCurrentOutfitName(catp->getName());
		}
	}
	else
	{
<<<<<<< HEAD
		if (panel_appearance)
		{
			panel_appearance->refreshCurrentOutfitName("");
=======
		// Update the current outfit name of the appearance sidepanel.
		if (panel_appearance)
		{
			panel_appearance->refreshCurrentOutfitName();
>>>>>>> 76be5ddc
		}
	}
}

void LLAppearanceManager::updateAgentWearables(LLWearableHoldingPattern* holder, bool append)
{
	lldebugs << "updateAgentWearables()" << llendl;
	LLInventoryItem::item_array_t items;
	LLDynamicArray< LLWearable* > wearables;

	// For each wearable type, find the first instance in the category
	// that we recursed through.
	for( S32 i = 0; i < WT_COUNT; i++ )
	{
		for (LLWearableHoldingPattern::found_list_t::iterator iter = holder->mFoundList.begin();
			 iter != holder->mFoundList.end(); ++iter)
		{
			LLFoundData* data = *iter;
			LLWearable* wearable = data->mWearable;
			if( wearable && ((S32)wearable->getType() == i) )
			{
				LLViewerInventoryItem* item;
				item = (LLViewerInventoryItem*)gInventory.getItem(data->mItemID);
				if( item && (item->getAssetUUID() == wearable->getAssetID()) )
				{
					items.put(item);
					wearables.put(wearable);
				}
				break;
			}
		}
	}

	if(wearables.count() > 0)
	{
		gAgentWearables.setWearableOutfit(items, wearables, !append);
	}

	delete holder;

//	dec_busy_count();
}

void LLAppearanceManager::updateAppearanceFromCOF()
{
	dumpCat(getCOF(),"COF, start");

	bool follow_folder_links = true;
	LLUUID current_outfit_id = getCOF();

	// Find all the wearables that are in the COF's subtree.	
	lldebugs << "LLAppearanceManager::updateFromCOF()" << llendl;
	LLInventoryModel::item_array_t wear_items;
	LLInventoryModel::item_array_t obj_items;
	LLInventoryModel::item_array_t gest_items;
	getUserDescendents(current_outfit_id, wear_items, obj_items, gest_items, follow_folder_links);
	
	if( !wear_items.count() && !obj_items.count() && !gest_items.count())
	{
		LLNotifications::instance().add("CouldNotPutOnOutfit");
		return;
	}
		
	// Processes that take time should show the busy cursor
	//inc_busy_count(); // BAP this is currently a no-op in llinventorybridge.cpp - do we need it?
		
	// Activate all gestures in this folder
	if (gest_items.count() > 0)
	{
		llinfos << "Activating " << gest_items.count() << " gestures" << llendl;

		LLGestureManager::instance().activateGestures(gest_items);

		// Update the inventory item labels to reflect the fact
		// they are active.
		LLViewerInventoryCategory* catp = gInventory.getCategory(current_outfit_id);
		if (catp)
		{
			gInventory.updateCategory(catp);
			gInventory.notifyObservers();
		}
	}

	if(wear_items.count() > 0)
	{
		// Note: can't do normal iteration, because if all the
		// wearables can be resolved immediately, then the
		// callback will be called (and this object deleted)
		// before the final getNextData().
		LLWearableHoldingPattern* holder = new LLWearableHoldingPattern;
		LLFoundData* found;
		LLDynamicArray<LLFoundData*> found_container;
		for(S32 i = 0; i  < wear_items.count(); ++i)
		{
			found = new LLFoundData(wear_items.get(i)->getLinkedUUID(), // Wear the base item, not the link
									wear_items.get(i)->getAssetUUID(),
									wear_items.get(i)->getName(),
									wear_items.get(i)->getType());
			holder->mFoundList.push_front(found);
			found_container.put(found);
		}
		for(S32 i = 0; i < wear_items.count(); ++i)
		{
			holder->append = false;
			found = found_container.get(i);
				
			// Fetch the wearables about to be worn.
			LLWearableList::instance().getAsset(found->mAssetID,
												found->mName,
												found->mAssetType,
												onWearableAssetFetch,
												(void*)holder);
		}
	}

	// Update attachments to match those requested.
	LLVOAvatar* avatar = gAgent.getAvatarObject();
	if( avatar )
	{
		LLAgentWearables::userUpdateAttachments(obj_items);
	}
}

void LLAppearanceManager::getDescendentsOfAssetType(const LLUUID& category,
													LLInventoryModel::item_array_t& items,
													LLAssetType::EType type,
													bool follow_folder_links)
{
	LLInventoryModel::cat_array_t cats;
	LLIsType is_of_type(type);
	gInventory.collectDescendentsIf(category,
									cats,
									items,
									LLInventoryModel::EXCLUDE_TRASH,
									is_of_type,
									follow_folder_links);
}

void LLAppearanceManager::getUserDescendents(const LLUUID& category, 
											 LLInventoryModel::item_array_t& wear_items,
											 LLInventoryModel::item_array_t& obj_items,
											 LLInventoryModel::item_array_t& gest_items,
											 bool follow_folder_links)
{
	LLInventoryModel::cat_array_t wear_cats;
	LLFindWearables is_wearable;
	gInventory.collectDescendentsIf(category,
									wear_cats,
									wear_items,
									LLInventoryModel::EXCLUDE_TRASH,
									is_wearable,
									follow_folder_links);

	LLInventoryModel::cat_array_t obj_cats;
	LLIsType is_object( LLAssetType::AT_OBJECT );
	gInventory.collectDescendentsIf(category,
									obj_cats,
									obj_items,
									LLInventoryModel::EXCLUDE_TRASH,
									is_object,
									follow_folder_links);

	// Find all gestures in this folder
	LLInventoryModel::cat_array_t gest_cats;
	LLIsType is_gesture( LLAssetType::AT_GESTURE );
	gInventory.collectDescendentsIf(category,
									gest_cats,
									gest_items,
									LLInventoryModel::EXCLUDE_TRASH,
									is_gesture,
									follow_folder_links);
}

void LLAppearanceManager::wearInventoryCategory(LLInventoryCategory* category, bool copy, bool append)
{
	if(!category) return;

	lldebugs << "wearInventoryCategory( " << category->getName()
			 << " )" << llendl;
	// What we do here is get the complete information on the items in
	// the inventory, and set up an observer that will wait for that to
	// happen.
	LLOutfitFetch* outfit_fetcher = new LLOutfitFetch(copy, append);
	LLInventoryFetchDescendentsObserver::folder_ref_t folders;
	folders.push_back(category->getUUID());
	outfit_fetcher->fetchDescendents(folders);
	//inc_busy_count();
	if(outfit_fetcher->isEverythingComplete())
	{
		// everything is already here - call done.
		outfit_fetcher->done();
	}
	else
	{
		// it's all on it's way - add an observer, and the inventory
		// will call done for us when everything is here.
		gInventory.addObserver(outfit_fetcher);
	}
}

// *NOTE: hack to get from avatar inventory to avatar
void LLAppearanceManager::wearInventoryCategoryOnAvatar( LLInventoryCategory* category, bool append )
{
	// Avoid unintentionally overwriting old wearables.  We have to do
	// this up front to avoid having to deal with the case of multiple
	// wearables being dirty.
	if(!category) return;
	lldebugs << "wearInventoryCategoryOnAvatar( " << category->getName()
			 << " )" << llendl;
			 	
	if( gFloaterCustomize )
	{
		gFloaterCustomize->askToSaveIfDirty(boost::bind(&LLAppearanceManager::changeOutfit,
														&LLAppearanceManager::instance(),
														_1, category->getUUID(), append));
	}
	else
	{
		LLAppearanceManager::changeOutfit(TRUE, category->getUUID(), append);
	}
}

void LLAppearanceManager::wearOutfitByName(const std::string& name)
{
	llinfos << "Wearing category " << name << llendl;
	//inc_busy_count();

	LLInventoryModel::cat_array_t cat_array;
	LLInventoryModel::item_array_t item_array;
	LLNameCategoryCollector has_name(name);
	gInventory.collectDescendentsIf(gInventory.getRootFolderID(),
									cat_array,
									item_array,
									LLInventoryModel::EXCLUDE_TRASH,
									has_name);
	bool copy_items = false;
	LLInventoryCategory* cat = NULL;
	if (cat_array.count() > 0)
	{
		// Just wear the first one that matches
		cat = cat_array.get(0);
	}
	else
	{
		gInventory.collectDescendentsIf(LLUUID::null,
										cat_array,
										item_array,
										LLInventoryModel::EXCLUDE_TRASH,
										has_name);
		if(cat_array.count() > 0)
		{
			cat = cat_array.get(0);
			copy_items = true;
		}
	}

	if(cat)
	{
		LLAppearanceManager::wearInventoryCategory(cat, copy_items, false);
	}
	else
	{
		llwarns << "Couldn't find outfit " <<name<< " in wearOutfitByName()"
				<< llendl;
	}

	//dec_busy_count();
}

bool areMatchingWearables(const LLViewerInventoryItem *a, const LLViewerInventoryItem *b)
{
	return (a->isWearableType() && b->isWearableType() &&
			(a->getWearableType() == b->getWearableType()));
}

void LLAppearanceManager::addCOFItemLink(const LLUUID &item_id, bool do_update )
{
	const LLInventoryItem *item = gInventory.getItem(item_id);
	addCOFItemLink(item, do_update);
}

void LLAppearanceManager::addCOFItemLink(const LLInventoryItem *item, bool do_update )
{		
	const LLViewerInventoryItem *vitem = dynamic_cast<const LLViewerInventoryItem*>(item);
	if (!vitem)
	{
		llwarns << "not an llviewerinventoryitem, failed" << llendl;
		return;
	}

	gInventory.addChangedMask(LLInventoryObserver::LABEL, vitem->getLinkedUUID());

	LLInventoryModel::cat_array_t cat_array;
	LLInventoryModel::item_array_t item_array;
	gInventory.collectDescendents(LLAppearanceManager::getCOF(),
								  cat_array,
								  item_array,
								  LLInventoryModel::EXCLUDE_TRASH);
	bool linked_already = false;
	for (S32 i=0; i<item_array.count(); i++)
	{
		// Are these links to the same object?
		const LLViewerInventoryItem* inv_item = item_array.get(i).get();
		if (inv_item->getLinkedUUID() == vitem->getLinkedUUID())
		{
			linked_already = true;
		}
		// Are these links to different items of the same wearable
		// type? If so, new item will replace old.
		// MULTI-WEARABLES: revisit if more than one per type is allowed.
		else if (areMatchingWearables(vitem,inv_item))
		{
			gAgentWearables.removeWearable(inv_item->getWearableType(),true,0);
			gInventory.purgeObject(inv_item->getUUID());
		}
	}
	if (linked_already)
	{
		if (do_update)
			LLAppearanceManager::updateAppearanceFromCOF();
		return;
	}
	else
	{
		LLPointer<LLInventoryCallback> cb = do_update ? new ModifiedCOFCallback : 0;
		link_inventory_item( gAgent.getID(),
							 vitem->getLinkedUUID(),
							 getCOF(),
							 vitem->getName(),
							 LLAssetType::AT_LINK,
							 cb);
	}
	return;
}

void LLAppearanceManager::addEnsembleLink( LLInventoryCategory* cat, bool do_update )
{
#if SUPPORT_ENSEMBLES
	// BAP add check for already in COF.
	LLPointer<LLInventoryCallback> cb = do_update ? new ModifiedCOFCallback : 0;
	link_inventory_item( gAgent.getID(),
						 cat->getLinkedUUID(),
						 getCOF(),
						 cat->getName(),
						 LLAssetType::AT_LINK_FOLDER,
						 cb);
#endif
}

void LLAppearanceManager::removeCOFItemLinks(const LLUUID& item_id, bool do_update)
{
	gInventory.addChangedMask(LLInventoryObserver::LABEL, item_id);

	LLInventoryModel::cat_array_t cat_array;
	LLInventoryModel::item_array_t item_array;
	gInventory.collectDescendents(LLAppearanceManager::getCOF(),
								  cat_array,
								  item_array,
								  LLInventoryModel::EXCLUDE_TRASH);
	for (S32 i=0; i<item_array.count(); i++)
	{
		const LLInventoryItem* item = item_array.get(i).get();
		if (item->getLinkedUUID() == item_id)
		{
			const LLUUID& item_id = item_array.get(i)->getUUID();
			gInventory.purgeObject(item_id);
		}
	}
	if (do_update)
	{
		LLAppearanceManager::updateAppearanceFromCOF();
	}
}

//#define DUMP_CAT_VERBOSE

void LLAppearanceManager::dumpCat(const LLUUID& cat_id, const std::string& msg)
{
	LLInventoryModel::cat_array_t cats;
	LLInventoryModel::item_array_t items;
	gInventory.collectDescendents(cat_id, cats, items, LLInventoryModel::EXCLUDE_TRASH);

#ifdef DUMP_CAT_VERBOSE
	llinfos << llendl;
	llinfos << str << llendl;
	S32 hitcount = 0;
	for(S32 i=0; i<items.count(); i++)
	{
		LLViewerInventoryItem *item = items.get(i);
		if (item)
			hitcount++;
		llinfos << i <<" "<< item->getName() <<llendl;
	}
#endif
	llinfos << msg << " count " << items.count() << llendl;
}

void LLAppearanceManager::dumpItemArray(const LLInventoryModel::item_array_t& items,
										const std::string& msg)
{
	llinfos << msg << llendl;
	for (S32 i=0; i<items.count(); i++)
	{
		LLViewerInventoryItem *item = items.get(i);
		llinfos << i <<" " << item->getName() << llendl;
	}
	llinfos << llendl;
}

LLAppearanceManager::LLAppearanceManager():
	mAttachmentInvLinkEnabled(false)
{
}

LLAppearanceManager::~LLAppearanceManager()
{
}

void LLAppearanceManager::setAttachmentInvLinkEnable(bool val)
{
	llinfos << "setAttachmentInvLinkEnable => " << (int) val << llendl;
	mAttachmentInvLinkEnabled = val;
}

void dumpAttachmentSet(const std::set<LLUUID>& atts, const std::string& msg)
{
       llinfos << msg << llendl;
       for (std::set<LLUUID>::const_iterator it = atts.begin();
               it != atts.end();
               ++it)
       {
               LLUUID item_id = *it;
               LLViewerInventoryItem *item = gInventory.getItem(item_id);
               if (item)
                       llinfos << "atts " << item->getName() << llendl;
               else
                       llinfos << "atts " << "UNKNOWN[" << item_id.asString() << "]" << llendl;
       }
       llinfos << llendl;
}

void LLAppearanceManager::registerAttachment(const LLUUID& item_id)
{
       mRegisteredAttachments.insert(item_id);
	   gInventory.addChangedMask(LLInventoryObserver::LABEL, item_id);
       //dumpAttachmentSet(mRegisteredAttachments,"after register:");

	   if (mAttachmentInvLinkEnabled)
	   {
		   LLAppearanceManager::addCOFItemLink(item_id, false);  // Add COF link for item.
	   }
	   else
	   {
		   //llinfos << "no link changes, inv link not enabled" << llendl;
	   }
}

void LLAppearanceManager::unregisterAttachment(const LLUUID& item_id)
{
       mRegisteredAttachments.erase(item_id);
	   gInventory.addChangedMask(LLInventoryObserver::LABEL, item_id);

       //dumpAttachmentSet(mRegisteredAttachments,"after unregister:");

	   if (mAttachmentInvLinkEnabled)
	   {
		   //LLAppearanceManager::dumpCat(LLAppearanceManager::getCOF(),"Removing attachment link:");
		   LLAppearanceManager::removeCOFItemLinks(item_id, false);
	   }
	   else
	   {
		   //llinfos << "no link changes, inv link not enabled" << llendl;
	   }
}

void LLAppearanceManager::linkRegisteredAttachments()
{
	for (std::set<LLUUID>::iterator it = mRegisteredAttachments.begin();
		 it != mRegisteredAttachments.end();
		 ++it)
	{
		LLUUID item_id = *it;
		addCOFItemLink(item_id, false);
	}
	mRegisteredAttachments.clear();
}<|MERGE_RESOLUTION|>--- conflicted
+++ resolved
@@ -561,9 +561,7 @@
 
 	LLSidepanelAppearance* panel_appearance = dynamic_cast<LLSidepanelAppearance *>(LLSideTray::getInstance()->getPanel("sidepanel_appearance"));
 	// Add link to outfit if category is an outfit. 
-	const LLViewerInventoryCategory* catp = gInventory.getCategory(category);
-	LLSidepanelAppearance* panel_appearance = dynamic_cast<LLSidepanelAppearance *>(LLSideTray::getInstance()->getPanel("sidepanel_appearance"));
-	
+	LLViewerInventoryCategory* catp = gInventory.getCategory(category);
 	if (!append && catp && catp->getPreferredType() == LLFolderType::FT_OUTFIT)
 	{
 		link_inventory_item(gAgent.getID(), category, cof, catp->getName(),
@@ -577,16 +575,9 @@
 	}
 	else
 	{
-<<<<<<< HEAD
 		if (panel_appearance)
 		{
 			panel_appearance->refreshCurrentOutfitName("");
-=======
-		// Update the current outfit name of the appearance sidepanel.
-		if (panel_appearance)
-		{
-			panel_appearance->refreshCurrentOutfitName();
->>>>>>> 76be5ddc
 		}
 	}
 }
