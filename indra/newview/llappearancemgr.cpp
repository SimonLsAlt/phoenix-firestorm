--- conflicted
+++ resolved
@@ -3992,13 +3992,9 @@
 		// existence of AIS as an indicator the fix is present. Does
 		// not actually use AIS to create the category.
 		inventory_func_type func = boost::bind(&LLAppearanceMgr::onOutfitFolderCreated,this,_1,show_panel);
-<<<<<<< HEAD
 
 		// D567 copy thumbnail info from source folder
-		LLUUID folder_id = gInventory.createNewCategory(
-=======
 		gInventory.createNewCategory(
->>>>>>> 8d21d29b
 			parent_id,
 			LLFolderType::FT_OUTFIT,
 			new_folder_name,
