/** 
 * @file llappearancemgr.cpp
 * @brief Manager for initiating appearance changes on the viewer
 *
 * $LicenseInfo:firstyear=2004&license=viewerlgpl$
 * Second Life Viewer Source Code
 * Copyright (C) 2010, Linden Research, Inc.
 * 
 * This library is free software; you can redistribute it and/or
 * modify it under the terms of the GNU Lesser General Public
 * License as published by the Free Software Foundation;
 * version 2.1 of the License only.
 * 
 * This library is distributed in the hope that it will be useful,
 * but WITHOUT ANY WARRANTY; without even the implied warranty of
 * MERCHANTABILITY or FITNESS FOR A PARTICULAR PURPOSE.  See the GNU
 * Lesser General Public License for more details.
 * 
 * You should have received a copy of the GNU Lesser General Public
 * License along with this library; if not, write to the Free Software
 * Foundation, Inc., 51 Franklin Street, Fifth Floor, Boston, MA  02110-1301  USA
 * 
 * Linden Research, Inc., 945 Battery Street, San Francisco, CA  94111  USA
 * $/LicenseInfo$
 */
 
#include "llviewerprecompiledheaders.h"

#include <boost/lexical_cast.hpp>
#include "llaccordionctrltab.h"
#include "llagent.h"
#include "llagentcamera.h"
#include "llagentwearables.h"
#include "llappearancemgr.h"
#include "llattachmentsmgr.h"
#include "llcommandhandler.h"
#include "lleventtimer.h"
#include "llfloatersidepanelcontainer.h"
#include "llgesturemgr.h"
#include "llinventorybridge.h"
#include "llinventoryfunctions.h"
#include "llinventoryobserver.h"
#include "llnotificationsutil.h"
#include "lloutfitobserver.h"
#include "lloutfitslist.h"
#include "llselectmgr.h"
#include "llsidepanelappearance.h"
#include "llviewerobjectlist.h"
#include "llvoavatar.h"
#include "llvoavatarself.h"
#include "llviewerregion.h"
#include "llwearablelist.h"
#include "llsdutil.h"
#include "llsdserialize.h"
#include "llhttpretrypolicy.h"
#include "llaisapi.h"
#include "llhttpsdhandler.h"
#include "llcorehttputil.h"
#include "llappviewer.h"
#include "llcoros.h"
#include "lleventcoro.h"
<<<<<<< HEAD

// [RLVa:KB] - Checked: 2011-05-22 (RLVa-1.3.1)
#include "rlvhandler.h"
#include "rlvhelper.h"
#include "rlvlocks.h"
// [/RLVa:KB]
#include "fslslbridge.h"
=======
>>>>>>> 9944e8d9

#if LL_MSVC
// disable boost::lexical_cast warning
#pragma warning (disable:4702)
#endif

#if 1
// *TODO$: LLInventoryCallback should be deprecated to conform to the new boost::bind/coroutine model.
// temp code in transition
void doAppearanceCb(LLPointer<LLInventoryCallback> cb, LLUUID id)
{
    if (cb.notNull())
        cb->fire(id);
}
#endif


std::string self_av_string()
{
	// On logout gAgentAvatarp can already be invalid
	return isAgentAvatarValid() ? gAgentAvatarp->avString() : "";
}

// RAII thingy to guarantee that a variable gets reset when the Setter
// goes out of scope.  More general utility would be handy - TODO:
// check boost.
class BoolSetter
{
public:
	BoolSetter(bool& var):
		mVar(var)
	{
		mVar = true;
	}
	~BoolSetter()
	{
		mVar = false; 
	}
private:
	bool& mVar;
};

char ORDER_NUMBER_SEPARATOR('@');

class LLOutfitUnLockTimer: public LLEventTimer
{
public:
	LLOutfitUnLockTimer(F32 period) : LLEventTimer(period)
	{
		// restart timer on BOF changed event
		LLOutfitObserver::instance().addBOFChangedCallback(boost::bind(
				&LLOutfitUnLockTimer::reset, this));
		stop();
	}

	/*virtual*/
	BOOL tick()
	{
		if(mEventTimer.hasExpired())
		{
			LLAppearanceMgr::instance().setOutfitLocked(false);
		}
		return FALSE;
	}
	void stop() { mEventTimer.stop(); }
	void start() { mEventTimer.start(); }
	void reset() { mEventTimer.reset(); }
	BOOL getStarted() { return mEventTimer.getStarted(); }

	LLTimer&  getEventTimer() { return mEventTimer;}
};

// support for secondlife:///app/appearance SLapps
class LLAppearanceHandler : public LLCommandHandler
{
public:
	// requests will be throttled from a non-trusted browser
	LLAppearanceHandler() : LLCommandHandler("appearance", UNTRUSTED_THROTTLE) {}

	bool handle(const LLSD& params, const LLSD& query_map, LLMediaCtrl* web)
	{
		// support secondlife:///app/appearance/show, but for now we just
		// make all secondlife:///app/appearance SLapps behave this way
		if (!LLUI::sSettingGroups["config"]->getBOOL("EnableAppearance"))
		{
			LLNotificationsUtil::add("NoAppearance", LLSD(), LLSD(), std::string("SwitchToStandardSkinAndQuit"));
			return true;
		}

		LLFloaterSidePanelContainer::showPanel("appearance", LLSD());
		return true;
	}
};

LLAppearanceHandler gAppearanceHandler;


LLUUID findDescendentCategoryIDByName(const LLUUID& parent_id, const std::string& name)
{
	LLInventoryModel::cat_array_t cat_array;
	LLInventoryModel::item_array_t item_array;
	LLNameCategoryCollector has_name(name);
	gInventory.collectDescendentsIf(parent_id,
									cat_array,
									item_array,
									LLInventoryModel::EXCLUDE_TRASH,
									has_name);
	if (0 == cat_array.size())
		return LLUUID();
	else
	{
		LLViewerInventoryCategory *cat = cat_array.at(0);
		if (cat)
			return cat->getUUID();
		else
		{
			LL_WARNS() << "null cat" << LL_ENDL;
			return LLUUID();
		}
	}
}

// We want this to be much lower (e.g. 15.0 is usually fine), bumping
// up for now until we can diagnose some cases of very slow response
// to requests.
const F32 DEFAULT_RETRY_AFTER_INTERVAL = 300.0;

// Given the current back-end problems, retrying is causing too many
// duplicate items. Bump this back to 2 once they are resolved (or can
// leave at 0 if the operations become actually reliable).
const S32 DEFAULT_MAX_RETRIES = 0;

class LLCallAfterInventoryBatchMgr: public LLEventTimer 
{
public:
	LLCallAfterInventoryBatchMgr(const LLUUID& dst_cat_id,
								 const std::string& phase_name,
								 nullary_func_t on_completion_func,
								 nullary_func_t on_failure_func = no_op,
								 F32 retry_after = DEFAULT_RETRY_AFTER_INTERVAL,
								 S32 max_retries = DEFAULT_MAX_RETRIES
		):
		mDstCatID(dst_cat_id),
		mTrackingPhase(phase_name),
		mOnCompletionFunc(on_completion_func),
		mOnFailureFunc(on_failure_func),
		mRetryAfter(retry_after),
		mMaxRetries(max_retries),
		mPendingRequests(0),
		mFailCount(0),
		mCompletionOrFailureCalled(false),
		mRetryCount(0),
		LLEventTimer(5.0)
	{
		if (!mTrackingPhase.empty())
		{
			selfStartPhase(mTrackingPhase);
		}
	}

	void addItems(LLInventoryModel::item_array_t& src_items)
	{
		for (LLInventoryModel::item_array_t::const_iterator it = src_items.begin();
			 it != src_items.end();
			 ++it)
		{
			LLViewerInventoryItem* item = *it;
			llassert(item);
			addItem(item->getUUID());
		}
	}

	// Request or re-request operation for specified item.
	void addItem(const LLUUID& item_id)
	{
		LL_DEBUGS("Avatar") << "item_id " << item_id << LL_ENDL;
		if (!requestOperation(item_id))
		{
			LL_DEBUGS("Avatar") << "item_id " << item_id << " requestOperation false, skipping" << LL_ENDL;
			return;
		}

		mPendingRequests++;
		// On a re-request, this will reset the timer.
		mWaitTimes[item_id] = LLTimer();
		if (mRetryCounts.find(item_id) == mRetryCounts.end())
		{
			mRetryCounts[item_id] = 0;
		}
		else
		{
			mRetryCounts[item_id]++;
		}
	}

	virtual bool requestOperation(const LLUUID& item_id) = 0;

	void onOp(const LLUUID& src_id, const LLUUID& dst_id, LLTimer timestamp)
	{
		if (ll_frand() < gSavedSettings.getF32("InventoryDebugSimulateLateOpRate"))
		{
			LL_WARNS() << "Simulating late operation by punting handling to later" << LL_ENDL;
			doAfterInterval(boost::bind(&LLCallAfterInventoryBatchMgr::onOp,this,src_id,dst_id,timestamp),
							mRetryAfter);
			return;
		}
		mPendingRequests--;
		F32 elapsed = timestamp.getElapsedTimeF32();
		LL_DEBUGS("Avatar") << "op done, src_id " << src_id << " dst_id " << dst_id << " after " << elapsed << " seconds" << LL_ENDL;
		if (mWaitTimes.find(src_id) == mWaitTimes.end())
		{
			// No longer waiting for this item - either serviced
			// already or gave up after too many retries.
			LL_WARNS() << "duplicate or late operation, src_id " << src_id << "dst_id " << dst_id
					<< " elapsed " << elapsed << " after end " << (S32) mCompletionOrFailureCalled << LL_ENDL;
		}
		mTimeStats.push(elapsed);
		mWaitTimes.erase(src_id);
		if (mWaitTimes.empty() && !mCompletionOrFailureCalled)
		{
			onCompletionOrFailure();
		}
	}

	void onCompletionOrFailure()
	{
		assert (!mCompletionOrFailureCalled);
		mCompletionOrFailureCalled = true;
		
		// Will never call onCompletion() if any item has been flagged as
		// a failure - otherwise could wind up with corrupted
		// outfit, involuntary nudity, etc.
		reportStats();
		if (!mTrackingPhase.empty())
		{
			selfStopPhase(mTrackingPhase);
		}
		if (!mFailCount)
		{
			onCompletion();
		}
		else
		{
			onFailure();
		}
	}

	void onFailure()
	{
		LL_INFOS() << "failed" << LL_ENDL;
		mOnFailureFunc();
	}

	void onCompletion()
	{
		LL_INFOS() << "done" << LL_ENDL;
		mOnCompletionFunc();
	}
	
	// virtual
	// Will be deleted after returning true - only safe to do this if all callbacks have fired.
	BOOL tick()
	{
		// mPendingRequests will be zero if all requests have been
		// responded to.  mWaitTimes.empty() will be true if we have
		// received at least one reply for each UUID.  If requests
		// have been dropped and retried, these will not necessarily
		// be the same.  Only safe to return true if all requests have
		// been serviced, since it will result in this object being
		// deleted.
		bool all_done = (mPendingRequests==0);

		if (!mWaitTimes.empty())
		{
			LL_WARNS() << "still waiting on " << mWaitTimes.size() << " items" << LL_ENDL;
			for (std::map<LLUUID,LLTimer>::iterator it = mWaitTimes.begin();
				 it != mWaitTimes.end();)
			{
				// Use a copy of iterator because it may be erased/invalidated.
				std::map<LLUUID,LLTimer>::iterator curr_it = it;
				++it;
				
				F32 time_waited = curr_it->second.getElapsedTimeF32();
				S32 retries = mRetryCounts[curr_it->first];
				if (time_waited > mRetryAfter)
				{
					if (retries < mMaxRetries)
					{
						LL_DEBUGS("Avatar") << "Waited " << time_waited <<
							" for " << curr_it->first << ", retrying" << LL_ENDL;
						mRetryCount++;
						addItem(curr_it->first);
					}
					else
					{
						LL_WARNS() << "Giving up on " << curr_it->first << " after too many retries" << LL_ENDL;
						mWaitTimes.erase(curr_it);
						mFailCount++;
					}
				}
				if (mWaitTimes.empty())
				{
					onCompletionOrFailure();
				}

			}
		}
		return all_done;
	}

	void reportStats()
	{
		LL_DEBUGS("Avatar") << "Phase: " << mTrackingPhase << LL_ENDL;
		LL_DEBUGS("Avatar") << "mFailCount: " << mFailCount << LL_ENDL;
		LL_DEBUGS("Avatar") << "mRetryCount: " << mRetryCount << LL_ENDL;
		LL_DEBUGS("Avatar") << "Times: n " << mTimeStats.getCount() << " min " << mTimeStats.getMinValue() << " max " << mTimeStats.getMaxValue() << LL_ENDL;
		LL_DEBUGS("Avatar") << "Mean " << mTimeStats.getMean() << " stddev " << mTimeStats.getStdDev() << LL_ENDL;
	}
	
	virtual ~LLCallAfterInventoryBatchMgr()
	{
		LL_DEBUGS("Avatar") << "deleting" << LL_ENDL;
	}

protected:
	std::string mTrackingPhase;
	std::map<LLUUID,LLTimer> mWaitTimes;
	std::map<LLUUID,S32> mRetryCounts;
	LLUUID mDstCatID;
	nullary_func_t mOnCompletionFunc;
	nullary_func_t mOnFailureFunc;
	F32 mRetryAfter;
	S32 mMaxRetries;
	S32 mPendingRequests;
	S32 mFailCount;
	S32 mRetryCount;
	bool mCompletionOrFailureCalled;
	LLViewerStats::StatsAccumulator mTimeStats;
};

class LLCallAfterInventoryCopyMgr: public LLCallAfterInventoryBatchMgr
{
public:
	LLCallAfterInventoryCopyMgr(LLInventoryModel::item_array_t& src_items,
								const LLUUID& dst_cat_id,
								const std::string& phase_name,
								nullary_func_t on_completion_func,
								nullary_func_t on_failure_func = no_op,
								 F32 retry_after = DEFAULT_RETRY_AFTER_INTERVAL,
								 S32 max_retries = DEFAULT_MAX_RETRIES
		):
		LLCallAfterInventoryBatchMgr(dst_cat_id, phase_name, on_completion_func, on_failure_func, retry_after, max_retries)
	{
		addItems(src_items);
		sInstanceCount++;
	}

	~LLCallAfterInventoryCopyMgr()
	{
		sInstanceCount--;
	}
	
	virtual bool requestOperation(const LLUUID& item_id)
	{
		LLViewerInventoryItem *item = gInventory.getItem(item_id);
		llassert(item);
		LL_DEBUGS("Avatar") << "copying item " << item_id << LL_ENDL;
		if (ll_frand() < gSavedSettings.getF32("InventoryDebugSimulateOpFailureRate"))
		{
			LL_DEBUGS("Avatar") << "simulating failure by not sending request for item " << item_id << LL_ENDL;
			return true;
		}
		copy_inventory_item(
			gAgent.getID(),
			item->getPermissions().getOwner(),
			item->getUUID(),
			mDstCatID,
			std::string(),
			new LLBoostFuncInventoryCallback(boost::bind(&LLCallAfterInventoryBatchMgr::onOp,this,item_id,_1,LLTimer()))
			);
		return true;
	}

	static S32 getInstanceCount() { return sInstanceCount; }
	
private:
	static S32 sInstanceCount;
};

S32 LLCallAfterInventoryCopyMgr::sInstanceCount = 0;

class LLWearCategoryAfterCopy: public LLInventoryCallback
{
public:
	LLWearCategoryAfterCopy(bool append):
		mAppend(append)
	{}

	// virtual
	void fire(const LLUUID& id)
	{
		// Wear the inventory category.
		LLInventoryCategory* cat = gInventory.getCategory(id);
		LLAppearanceMgr::instance().wearInventoryCategoryOnAvatar(cat, mAppend);
	}

private:
	bool mAppend;
};

class LLTrackPhaseWrapper : public LLInventoryCallback
{
public:
	LLTrackPhaseWrapper(const std::string& phase_name, LLPointer<LLInventoryCallback> cb = NULL):
		mTrackingPhase(phase_name),
		mCB(cb)
	{
		selfStartPhase(mTrackingPhase);
	}

	// virtual
	void fire(const LLUUID& id)
	{
		if (mCB)
		{
			mCB->fire(id);
		}
	}

	// virtual
	~LLTrackPhaseWrapper()
	{
		selfStopPhase(mTrackingPhase);
	}

protected:
	std::string mTrackingPhase;
	LLPointer<LLInventoryCallback> mCB;
};

LLUpdateAppearanceOnDestroy::LLUpdateAppearanceOnDestroy(bool enforce_item_restrictions,
														 bool enforce_ordering,
														 nullary_func_t post_update_func 
	):
	mFireCount(0),
	mEnforceItemRestrictions(enforce_item_restrictions),
	mEnforceOrdering(enforce_ordering),
	mPostUpdateFunc(post_update_func)
{
	selfStartPhase("update_appearance_on_destroy");
}

void LLUpdateAppearanceOnDestroy::fire(const LLUUID& inv_item)
{
	LLViewerInventoryItem* item = (LLViewerInventoryItem*)gInventory.getItem(inv_item);
	const std::string item_name = item ? item->getName() : "ITEM NOT FOUND";
#ifndef LL_RELEASE_FOR_DOWNLOAD
	LL_DEBUGS("Avatar") << self_av_string() << "callback fired [ name:" << item_name << " UUID:" << inv_item << " count:" << mFireCount << " ] " << LL_ENDL;
#endif
	mFireCount++;
}

LLUpdateAppearanceOnDestroy::~LLUpdateAppearanceOnDestroy()
{
	if (!LLApp::isExiting())
	{
		// speculative fix for MAINT-1150
		LL_INFOS("Avatar") << self_av_string() << "done update appearance on destroy" << LL_ENDL;

		selfStopPhase("update_appearance_on_destroy");

		LLAppearanceMgr::instance().updateAppearanceFromCOF(mEnforceItemRestrictions,
															mEnforceOrdering,
															mPostUpdateFunc);
	}
}

LLUpdateAppearanceAndEditWearableOnDestroy::LLUpdateAppearanceAndEditWearableOnDestroy(const LLUUID& item_id):
	mItemID(item_id)
{
}

LLRequestServerAppearanceUpdateOnDestroy::~LLRequestServerAppearanceUpdateOnDestroy()
{
	LL_DEBUGS("Avatar") << "ATT requesting server appearance update" << LL_ENDL;
    if (!LLApp::isExiting())
    {
        LLAppearanceMgr::instance().requestServerAppearanceUpdate();
    }
}

void edit_wearable_and_customize_avatar(LLUUID item_id)
{
	// Start editing the item if previously requested.
	gAgentWearables.editWearableIfRequested(item_id);
	
	// TODO: camera mode may not be changed if a debug setting is tweaked
	if( gAgentCamera.cameraCustomizeAvatar() )
	{
		// If we're in appearance editing mode, the current tab may need to be refreshed
		LLSidepanelAppearance *panel = dynamic_cast<LLSidepanelAppearance*>(
			LLFloaterSidePanelContainer::getPanel("appearance"));
		if (panel)
		{
			panel->showDefaultSubpart();
		}
	}
}

LLUpdateAppearanceAndEditWearableOnDestroy::~LLUpdateAppearanceAndEditWearableOnDestroy()
{
	if (!LLApp::isExiting())
	{
		LLAppearanceMgr::instance().updateAppearanceFromCOF(
			true,true,
			boost::bind(edit_wearable_and_customize_avatar, mItemID));
	}
}


struct LLFoundData
{
	LLFoundData() :
		mAssetType(LLAssetType::AT_NONE),
		mWearableType(LLWearableType::WT_INVALID),
		mWearable(NULL) {}

	LLFoundData(const LLUUID& item_id,
				const LLUUID& asset_id,
				const std::string& name,
				const LLAssetType::EType& asset_type,
				const LLWearableType::EType& wearable_type,
				const bool is_replacement = false
		) :
		mItemID(item_id),
		mAssetID(asset_id),
		mName(name),
		mAssetType(asset_type),
		mWearableType(wearable_type),
		mIsReplacement(is_replacement),
		mWearable( NULL ) {}
	
	LLUUID mItemID;
	LLUUID mAssetID;
	std::string mName;
	LLAssetType::EType mAssetType;
	LLWearableType::EType mWearableType;
	LLViewerWearable* mWearable;
	bool mIsReplacement;
};

	
class LLWearableHoldingPattern
{
	LOG_CLASS(LLWearableHoldingPattern);

public:
	LLWearableHoldingPattern();
	~LLWearableHoldingPattern();

	bool pollFetchCompletion();
	void onFetchCompletion();
	bool isFetchCompleted();
	bool isTimedOut();

	void checkMissingWearables();
	bool pollMissingWearables();
	bool isMissingCompleted();
	void recoverMissingWearable(LLWearableType::EType type);
//	void clearCOFLinksForMissingWearables();
	
	void onWearableAssetFetch(LLViewerWearable *wearable);
	void onAllComplete();

// [SL:KB] - Patch: Appearance-COFCorruption | Checked: 2010-04-14 (Catznip-2.0)
	bool pollStopped();
// [/SL:KB]

	typedef std::list<LLFoundData> found_list_t;
	found_list_t& getFoundList();
	void eraseTypeToLink(LLWearableType::EType type);
	void eraseTypeToRecover(LLWearableType::EType type);
//	void setObjItems(const LLInventoryModel::item_array_t& items);
	void setGestItems(const LLInventoryModel::item_array_t& items);
	bool isMostRecent();
	void handleLateArrivals();
	void resetTime(F32 timeout);
	static S32 countActive() { return sActiveHoldingPatterns.size(); }
	S32 index() { return mIndex; }
	
private:
	found_list_t mFoundList;
//	LLInventoryModel::item_array_t mObjItems;
	LLInventoryModel::item_array_t mGestItems;
	typedef std::set<S32> type_set_t;
	type_set_t mTypesToRecover;
	type_set_t mTypesToLink;
	S32 mResolved;
	LLTimer mWaitTime;
	bool mFired;
	typedef std::set<LLWearableHoldingPattern*> type_set_hp;
	static type_set_hp sActiveHoldingPatterns;
	static S32 sNextIndex;
	S32 mIndex;
	bool mIsMostRecent;
	std::set<LLViewerWearable*> mLateArrivals;
	bool mIsAllComplete;
};

LLWearableHoldingPattern::type_set_hp LLWearableHoldingPattern::sActiveHoldingPatterns;
S32 LLWearableHoldingPattern::sNextIndex = 0;

LLWearableHoldingPattern::LLWearableHoldingPattern():
	mResolved(0),
	mFired(false),
	mIsMostRecent(true),
	mIsAllComplete(false)
{
	if (countActive()>0)
	{
		LL_INFOS() << "Creating LLWearableHoldingPattern when "
				   << countActive()
				   << " other attempts are active."
				   << " Flagging others as invalid."
				   << LL_ENDL;
		for (type_set_hp::iterator it = sActiveHoldingPatterns.begin();
			 it != sActiveHoldingPatterns.end();
			 ++it)
		{
			(*it)->mIsMostRecent = false;
		}
			 
	}
	mIndex = sNextIndex++;
	sActiveHoldingPatterns.insert(this);
	LL_DEBUGS("Avatar") << "HP " << index() << " created" << LL_ENDL;
	selfStartPhase("holding_pattern");
}

LLWearableHoldingPattern::~LLWearableHoldingPattern()
{
	sActiveHoldingPatterns.erase(this);
	if (isMostRecent())
	{
		selfStopPhase("holding_pattern");
	}
	LL_DEBUGS("Avatar") << "HP " << index() << " deleted" << LL_ENDL;
}

bool LLWearableHoldingPattern::isMostRecent()
{
	return mIsMostRecent;
}

LLWearableHoldingPattern::found_list_t& LLWearableHoldingPattern::getFoundList()
{
	return mFoundList;
}

void LLWearableHoldingPattern::eraseTypeToLink(LLWearableType::EType type)
{
	mTypesToLink.erase(type);
}

void LLWearableHoldingPattern::eraseTypeToRecover(LLWearableType::EType type)
{
	mTypesToRecover.erase(type);
}

// [SL:KB] - Patch: Appearance-SyncAttach | Checked: 2010-06-19 (Catznip-2.1)
//void LLWearableHoldingPattern::setObjItems(const LLInventoryModel::item_array_t& items)
//{
//	mObjItems = items;
//}

void LLWearableHoldingPattern::setGestItems(const LLInventoryModel::item_array_t& items)
{
	mGestItems = items;
}

bool LLWearableHoldingPattern::isFetchCompleted()
{
	return (mResolved >= (S32)getFoundList().size()); // have everything we were waiting for?
}

bool LLWearableHoldingPattern::isTimedOut()
{
	return mWaitTime.hasExpired();
}

void LLWearableHoldingPattern::checkMissingWearables()
{
	if (!isMostRecent())
	{
		// runway why don't we actually skip here?
		LL_WARNS() << self_av_string() << "skipping because LLWearableHolding pattern is invalid (superceded by later outfit request)" << LL_ENDL;
	}

	std::vector<S32> found_by_type(LLWearableType::WT_COUNT,0);
	std::vector<S32> requested_by_type(LLWearableType::WT_COUNT,0);
	for (found_list_t::iterator it = getFoundList().begin(); it != getFoundList().end(); ++it)
	{
		LLFoundData &data = *it;
		if (data.mWearableType < LLWearableType::WT_COUNT)
			requested_by_type[data.mWearableType]++;
		if (data.mWearable)
			found_by_type[data.mWearableType]++;
	}

	for (S32 type = 0; type < LLWearableType::WT_COUNT; ++type)
	{
		if (requested_by_type[type] > found_by_type[type])
		{
			LL_WARNS() << self_av_string() << "got fewer wearables than requested, type " << type << ": requested " << requested_by_type[type] << ", found " << found_by_type[type] << LL_ENDL;
		}
		if (found_by_type[type] > 0)
			continue;
		if (
			// If at least one wearable of certain types (pants/shirt/skirt)
			// was requested but none was found, create a default asset as a replacement.
			// In all other cases, don't do anything.
			// For critical types (shape/hair/skin/eyes), this will keep the avatar as a cloud 
			// due to logic in LLVOAvatarSelf::getIsCloud().
			// For non-critical types (tatoo, socks, etc.) the wearable will just be missing.
			(requested_by_type[type] > 0) &&  
			((type == LLWearableType::WT_PANTS) || (type == LLWearableType::WT_SHIRT) || (type == LLWearableType::WT_SKIRT)))
		{
			mTypesToRecover.insert(type);
			mTypesToLink.insert(type);
			recoverMissingWearable((LLWearableType::EType)type);
			LL_WARNS() << self_av_string() << "need to replace " << type << LL_ENDL; 
		}
	}

	resetTime(60.0F);

	if (isMostRecent())
	{
		selfStartPhase("get_missing_wearables_2");
	}
	if (!pollMissingWearables())
	{
		doOnIdleRepeating(boost::bind(&LLWearableHoldingPattern::pollMissingWearables,this));
	}
}

void LLWearableHoldingPattern::onAllComplete()
{
	if (isAgentAvatarValid())
	{
		gAgentAvatarp->outputRezTiming("Agent wearables fetch complete");
	}

	if (!isMostRecent())
	{
		// runway need to skip here?
		LL_WARNS() << self_av_string() << "skipping because LLWearableHolding pattern is invalid (superceded by later outfit request)" << LL_ENDL;
	}

	// Activate all gestures in this folder
	if (mGestItems.size() > 0)
	{
		LL_DEBUGS("Avatar") << self_av_string() << "Activating " << mGestItems.size() << " gestures" << LL_ENDL;
		
		LLGestureMgr::instance().activateGestures(mGestItems);
		
		// Update the inventory item labels to reflect the fact
		// they are active.
		LLViewerInventoryCategory* catp =
			gInventory.getCategory(LLAppearanceMgr::instance().getCOF());
		
		if (catp)
		{
			gInventory.updateCategory(catp);
			gInventory.notifyObservers();
		}
	}

	if (isAgentAvatarValid())
	{
//		LL_DEBUGS("Avatar") << self_av_string() << "Updating " << mObjItems.size() << " attachments" << LL_ENDL;
//		LLAgentWearables::llvo_vec_t objects_to_remove;
//		LLAgentWearables::llvo_vec_t objects_to_retain;
//		LLInventoryModel::item_array_t items_to_add;
//
//		LLAgentWearables::findAttachmentsAddRemoveInfo(mObjItems,
//													   objects_to_remove,
//													   objects_to_retain,
//													   items_to_add);
//
//		LL_DEBUGS("Avatar") << self_av_string() << "Removing " << objects_to_remove.size()
//							<< " attachments" << LL_ENDL;
//
//		// Here we remove the attachment pos overrides for *all*
//		// attachments, even those that are not being removed. This is
//		// needed to get joint positions all slammed down to their
//		// pre-attachment states.
//		gAgentAvatarp->clearAttachmentPosOverrides();
//
//		if (objects_to_remove.size() || items_to_add.size())
//		{
//			LL_DEBUGS("Avatar") << "ATT will remove " << objects_to_remove.size()
//								<< " and add " << items_to_add.size() << " items" << LL_ENDL;
//		}
//
//		// Take off the attachments that will no longer be in the outfit.
//		LLAgentWearables::userRemoveMultipleAttachments(objects_to_remove);
		
		// Update wearables.
		LL_INFOS("Avatar") << self_av_string() << "HP " << index() << " updating agent wearables with "
						   << mResolved << " wearable items " << LL_ENDL;
		LLAppearanceMgr::instance().updateAgentWearables(this);
		
//		// Restore attachment pos overrides for the attachments that
//		// are remaining in the outfit.
//		for (LLAgentWearables::llvo_vec_t::iterator it = objects_to_retain.begin();
//			 it != objects_to_retain.end();
//			 ++it)
//		{
//			LLViewerObject *objectp = *it;
//			gAgentAvatarp->addAttachmentPosOverridesForObject(objectp);
//		}
		
//		// Add new attachments to match those requested.
//		LL_DEBUGS("Avatar") << self_av_string() << "Adding " << items_to_add.size() << " attachments" << LL_ENDL;
//		LLAgentWearables::userAttachMultipleAttachments(items_to_add);
	}

	if (isFetchCompleted() && isMissingCompleted())
	{
		// Only safe to delete if all wearable callbacks and all missing wearables completed.
		delete this;
	}
	else
	{
		mIsAllComplete = true;
		handleLateArrivals();
	}
}

void LLWearableHoldingPattern::onFetchCompletion()
{
	if (isMostRecent())
	{
		selfStopPhase("get_wearables_2");
	}
		
	if (!isMostRecent())
	{
		// runway skip here?
		LL_WARNS() << self_av_string() << "skipping because LLWearableHolding pattern is invalid (superceded by later outfit request)" << LL_ENDL;
	}

	checkMissingWearables();
}

// Runs as an idle callback until all wearables are fetched (or we time out).
bool LLWearableHoldingPattern::pollFetchCompletion()
{
	if (!isMostRecent())
	{
		// runway skip here?
		LL_WARNS() << self_av_string() << "skipping because LLWearableHolding pattern is invalid (superceded by later outfit request)" << LL_ENDL;

// [SL:KB] - Patch: Appearance-COFCorruption | Checked: 2010-04-14 (Catznip-2.0)
		// If we were signalled to stop then we shouldn't do anything else except poll for when it's safe to delete ourselves
		doOnIdleRepeating(boost::bind(&LLWearableHoldingPattern::pollStopped, this));
		return true;
// [/SL:KB]
	}

	bool completed = isFetchCompleted();
	bool timed_out = isTimedOut();
	bool done = completed || timed_out;

	if (done)
	{
		LL_INFOS("Avatar") << self_av_string() << "HP " << index() << " polling, done status: " << completed << " timed out " << timed_out
				<< " elapsed " << mWaitTime.getElapsedTimeF32() << LL_ENDL;

		mFired = true;
		
		if (timed_out)
		{
			LL_WARNS() << self_av_string() << "Exceeded max wait time for wearables, updating appearance based on what has arrived" << LL_ENDL;
		}

		onFetchCompletion();
	}
	return done;
}

void recovered_item_link_cb(const LLUUID& item_id, LLWearableType::EType type, LLViewerWearable *wearable, LLWearableHoldingPattern* holder)
{
	if (!holder->isMostRecent())
	{
		LL_WARNS() << "HP " << holder->index() << " skipping because LLWearableHolding pattern is invalid (superceded by later outfit request)" << LL_ENDL;
		// runway skip here?
	}

	LL_INFOS() << "HP " << holder->index() << " recovered item link for type " << type << LL_ENDL;
	holder->eraseTypeToLink(type);
	// Add wearable to FoundData for actual wearing
	LLViewerInventoryItem *item = gInventory.getItem(item_id);
	LLViewerInventoryItem *linked_item = item ? item->getLinkedItem() : NULL;

	if (linked_item)
	{
		gInventory.addChangedMask(LLInventoryObserver::LABEL, linked_item->getUUID());
			
		if (item)
		{
			LLFoundData found(linked_item->getUUID(),
							  linked_item->getAssetUUID(),
							  linked_item->getName(),
							  linked_item->getType(),
							  linked_item->isWearableType() ? linked_item->getWearableType() : LLWearableType::WT_INVALID,
							  true // is replacement
				);
			found.mWearable = wearable;
			holder->getFoundList().push_front(found);
		}
		else
		{
			LL_WARNS() << self_av_string() << "inventory link not found for recovered wearable" << LL_ENDL;
		}
	}
	else
	{
		LL_WARNS() << self_av_string() << "HP " << holder->index() << " inventory link not found for recovered wearable" << LL_ENDL;
	}
}

void recovered_item_cb(const LLUUID& item_id, LLWearableType::EType type, LLViewerWearable *wearable, LLWearableHoldingPattern* holder)
{
	if (!holder->isMostRecent())
	{
		// runway skip here?
		LL_WARNS() << self_av_string() << "skipping because LLWearableHolding pattern is invalid (superceded by later outfit request)" << LL_ENDL;

// [SL:KB] - Patch: Appearance-COFCorruption | Checked: 2010-04-14 (Catznip-2.0)
		// If we were signalled to stop then we shouldn't do anything else except poll for when it's safe to delete ourselves
		return;
// [/SL:KB]
	}

	LL_DEBUGS("Avatar") << self_av_string() << "Recovered item for type " << type << LL_ENDL;
	LLConstPointer<LLInventoryObject> itemp = gInventory.getItem(item_id);
	wearable->setItemID(item_id);
	holder->eraseTypeToRecover(type);
	llassert(itemp);
	if (itemp)
	{
		LLPointer<LLInventoryCallback> cb = new LLBoostFuncInventoryCallback(boost::bind(recovered_item_link_cb,_1,type,wearable,holder));

		link_inventory_object(LLAppearanceMgr::instance().getCOF(), itemp, cb);
	}
}

void LLWearableHoldingPattern::recoverMissingWearable(LLWearableType::EType type)
{
	if (!isMostRecent())
	{
		// runway skip here?
		LL_WARNS() << self_av_string() << "skipping because LLWearableHolding pattern is invalid (superceded by later outfit request)" << LL_ENDL;
	}
	
		// Try to recover by replacing missing wearable with a new one.
	LLNotificationsUtil::add("ReplacedMissingWearable");
	LL_DEBUGS() << "Wearable " << LLWearableType::getTypeLabel(type)
				<< " could not be downloaded.  Replaced inventory item with default wearable." << LL_ENDL;
	LLViewerWearable* wearable = LLWearableList::instance().createNewWearable(type, gAgentAvatarp);

	// Add a new one in the lost and found folder.
	const LLUUID lost_and_found_id = gInventory.findCategoryUUIDForType(LLFolderType::FT_LOST_AND_FOUND);
	LLPointer<LLInventoryCallback> cb = new LLBoostFuncInventoryCallback(boost::bind(recovered_item_cb,_1,type,wearable,this));

	create_inventory_item(gAgent.getID(),
						  gAgent.getSessionID(),
						  lost_and_found_id,
						  wearable->getTransactionID(),
						  wearable->getName(),
						  wearable->getDescription(),
						  wearable->getAssetType(),
						  LLInventoryType::IT_WEARABLE,
						  wearable->getType(),
						  wearable->getPermissions().getMaskNextOwner(),
						  cb);
}

bool LLWearableHoldingPattern::isMissingCompleted()
{
	return mTypesToLink.size()==0 && mTypesToRecover.size()==0;
}

//void LLWearableHoldingPattern::clearCOFLinksForMissingWearables()
//{
//	for (found_list_t::iterator it = getFoundList().begin(); it != getFoundList().end(); ++it)
//	{
//		LLFoundData &data = *it;
//		if ((data.mWearableType < LLWearableType::WT_COUNT) && (!data.mWearable))
//		{
//			// Wearable link that was never resolved; remove links to it from COF
//			LL_INFOS("Avatar") << self_av_string() << "HP " << index() << " removing link for unresolved item " << data.mItemID.asString() << LL_ENDL;
//			LLAppearanceMgr::instance().removeCOFItemLinks(data.mItemID);
//		}
//	}
//}

// [SL:KB] - Patch: Appearance-COFCorruption | Checked: 2010-04-14 (Catznip-2.0)
bool LLWearableHoldingPattern::pollStopped()
{
	// We have to keep on polling until we're sure that all callbacks have completed or they'll cause a crash
	if ( (isFetchCompleted()) && (isMissingCompleted()) )
	{
		delete this;
		return true;
	}
	return false;
}
// [/SL:KB]

bool LLWearableHoldingPattern::pollMissingWearables()
{
	if (!isMostRecent())
	{
		// runway skip here?
		LL_WARNS() << self_av_string() << "skipping because LLWearableHolding pattern is invalid (superceded by later outfit request)" << LL_ENDL;

// [SL:KB] - Patch: Appearance-COFCorruption | Checked: 2010-04-14 (Catznip-2.0)
		// If we were signalled to stop then we shouldn't do anything else except poll for when it's safe to delete ourselves
		doOnIdleRepeating(boost::bind(&LLWearableHoldingPattern::pollStopped, this));
		return true;
// [/SL:KB]
	}
	
	bool timed_out = isTimedOut();
	bool missing_completed = isMissingCompleted();
	bool done = timed_out || missing_completed;

	if (!done)
	{
		LL_INFOS("Avatar") << self_av_string() << "HP " << index() << " polling missing wearables, waiting for items " << mTypesToRecover.size()
				<< " links " << mTypesToLink.size()
				<< " wearables, timed out " << timed_out
				<< " elapsed " << mWaitTime.getElapsedTimeF32()
				<< " done " << done << LL_ENDL;
	}

	if (done)
	{
		if (isMostRecent())
		{
			selfStopPhase("get_missing_wearables_2");
		}

		gAgentAvatarp->debugWearablesLoaded();

		// BAP - if we don't call clearCOFLinksForMissingWearables()
		// here, we won't have to add the link back in later if the
		// wearable arrives late.  This is to avoid corruption of
		// wearable ordering info.  Also has the effect of making
		// unworn item links visible in the COF under some
		// circumstances.

		//clearCOFLinksForMissingWearables();
		onAllComplete();
	}
	return done;
}

// Handle wearables that arrived after the timeout period expired.
void LLWearableHoldingPattern::handleLateArrivals()
{
	// Only safe to run if we have previously finished the missing
	// wearables and other processing - otherwise we could be in some
	// intermediate state - but have not been superceded by a later
	// outfit change request.
	if (mLateArrivals.size() == 0)
	{
		// Nothing to process.
		return;
	}
	if (!isMostRecent())
	{
		LL_WARNS() << self_av_string() << "Late arrivals not handled - outfit change no longer valid" << LL_ENDL;
	}
	if (!mIsAllComplete)
	{
		LL_WARNS() << self_av_string() << "Late arrivals not handled - in middle of missing wearables processing" << LL_ENDL;
	}

	LL_INFOS("Avatar") << self_av_string() << "HP " << index() << " need to handle " << mLateArrivals.size() << " late arriving wearables" << LL_ENDL;

	// Update mFoundList using late-arriving wearables.
	std::set<LLWearableType::EType> replaced_types;
	for (LLWearableHoldingPattern::found_list_t::iterator iter = getFoundList().begin();
		 iter != getFoundList().end(); ++iter)
	{
		LLFoundData& data = *iter;
		for (std::set<LLViewerWearable*>::iterator wear_it = mLateArrivals.begin();
			 wear_it != mLateArrivals.end();
			 ++wear_it)
		{
			LLViewerWearable *wearable = *wear_it;

			if(wearable->getAssetID() == data.mAssetID)
			{
				data.mWearable = wearable;

				replaced_types.insert(data.mWearableType);

				// BAP - if we didn't call
				// clearCOFLinksForMissingWearables() earlier, we
				// don't need to restore the link here.  Fixes
				// wearable ordering problems.

				// LLAppearanceMgr::instance().addCOFItemLink(data.mItemID,false);

				// BAP failing this means inventory or asset server
				// are corrupted in a way we don't handle.
				llassert((data.mWearableType < LLWearableType::WT_COUNT) && (wearable->getType() == data.mWearableType));
				break;
			}
		}
	}

	// Remove COF links for any default wearables previously used to replace the late arrivals.
	// All this pussyfooting around with a while loop and explicit
	// iterator incrementing is to allow removing items from the list
	// without clobbering the iterator we're using to navigate.
	LLWearableHoldingPattern::found_list_t::iterator iter = getFoundList().begin();
	while (iter != getFoundList().end())
	{
		LLFoundData& data = *iter;

		// If an item of this type has recently shown up, removed the corresponding replacement wearable from COF.
		if (data.mWearable && data.mIsReplacement &&
			replaced_types.find(data.mWearableType) != replaced_types.end())
		{
			LLAppearanceMgr::instance().removeCOFItemLinks(data.mItemID);
			std::list<LLFoundData>::iterator clobber_ator = iter;
			++iter;
			getFoundList().erase(clobber_ator);
		}
		else
		{
			++iter;
		}
	}

	// Clear contents of late arrivals.
	mLateArrivals.clear();

	// Update appearance based on mFoundList
	LLAppearanceMgr::instance().updateAgentWearables(this);
}

void LLWearableHoldingPattern::resetTime(F32 timeout)
{
	mWaitTime.reset();
	mWaitTime.setTimerExpirySec(timeout);
}

void LLWearableHoldingPattern::onWearableAssetFetch(LLViewerWearable *wearable)
{
	if (!isMostRecent())
	{
		LL_WARNS() << self_av_string() << "skipping because LLWearableHolding pattern is invalid (superceded by later outfit request)" << LL_ENDL;
	}
	
	mResolved += 1;  // just counting callbacks, not successes.
	LL_DEBUGS("Avatar") << self_av_string() << "HP " << index() << " resolved " << mResolved << "/" << getFoundList().size() << LL_ENDL;
	if (!wearable)
	{
		LL_WARNS() << self_av_string() << "no wearable found" << LL_ENDL;
	}

	if (mFired)
	{
		LL_WARNS() << self_av_string() << "called after holder fired" << LL_ENDL;
		if (wearable)
		{
			mLateArrivals.insert(wearable);
			if (mIsAllComplete)
			{
				handleLateArrivals();
			}
		}
		return;
	}

	if (!wearable)
	{
		return;
	}

	for (LLWearableHoldingPattern::found_list_t::iterator iter = getFoundList().begin();
		 iter != getFoundList().end(); ++iter)
	{
		LLFoundData& data = *iter;
		if(wearable->getAssetID() == data.mAssetID)
		{
			// Failing this means inventory or asset server are corrupted in a way we don't handle.
			if ((data.mWearableType >= LLWearableType::WT_COUNT) || (wearable->getType() != data.mWearableType))
			{
				LL_WARNS() << self_av_string() << "recovered wearable but type invalid. inventory wearable type: " << data.mWearableType << " asset wearable type: " << wearable->getType() << LL_ENDL;
				break;
			}

			data.mWearable = wearable;
		}
	}
}

static void onWearableAssetFetch(LLViewerWearable* wearable, void* data)
{
	LLWearableHoldingPattern* holder = (LLWearableHoldingPattern*)data;
	holder->onWearableAssetFetch(wearable);
}


static void removeDuplicateItems(LLInventoryModel::item_array_t& items)
{
	LLInventoryModel::item_array_t new_items;
	std::set<LLUUID> items_seen;
	std::deque<LLViewerInventoryItem*> tmp_list;
	// Traverse from the front and keep the first of each item
	// encountered, so we actually keep the *last* of each duplicate
	// item.  This is needed to give the right priority when adding
	// duplicate items to an existing outfit.
	for (S32 i=items.size()-1; i>=0; i--)
	{
		LLViewerInventoryItem *item = items.at(i);
		LLUUID item_id = item->getLinkedUUID();
		if (items_seen.find(item_id)!=items_seen.end())
			continue;
		items_seen.insert(item_id);
		tmp_list.push_front(item);
	}
	for (std::deque<LLViewerInventoryItem*>::iterator it = tmp_list.begin();
		 it != tmp_list.end();
		 ++it)
	{
		new_items.push_back(*it);
	}
	items = new_items;
}

<<<<<<< HEAD
// [SL:KB] - Patch: Appearance-WearableDuplicateAssets | Checked: 2015-06-30 (Catznip-3.7)
static void removeDuplicateWearableItemsByAssetID(LLInventoryModel::item_array_t& items)
{
	struct is_duplicate_asset
	{
		bool operator()(const LLViewerInventoryItem* pItem)
		{
			if (pItem->isWearableType())
			{
				const LLUUID& idAsset = pItem->getAssetUUID();
				if ( (idAsset.notNull()) &&  (m_idsAsset.end() != m_idsAsset.find(idAsset)) )
					return true;
				m_idsAsset.insert(idAsset);
			}
			return false;
		}
	protected:
		std::set<LLUUID> m_idsAsset;
	};
	items.erase(std::remove_if(items.begin(), items.end(), is_duplicate_asset()), items.end());
}
// [/SL:KB]

=======
>>>>>>> 9944e8d9
//=========================================================================

const LLUUID LLAppearanceMgr::getCOF() const
{
	return gInventory.findCategoryUUIDForType(LLFolderType::FT_CURRENT_OUTFIT);
}

S32 LLAppearanceMgr::getCOFVersion() const
{
	LLViewerInventoryCategory *cof = gInventory.getCategory(getCOF());
	if (cof)
	{
		return cof->getVersion();
	}
	else
	{
		return LLViewerInventoryCategory::VERSION_UNKNOWN;
	}
}

const LLViewerInventoryItem* LLAppearanceMgr::getBaseOutfitLink()
{
	const LLUUID& current_outfit_cat = getCOF();
	LLInventoryModel::cat_array_t cat_array;
	LLInventoryModel::item_array_t item_array;
	// Can't search on FT_OUTFIT since links to categories return FT_CATEGORY for type since they don't
	// return preferred type.
	LLIsType is_category( LLAssetType::AT_CATEGORY ); 
	gInventory.collectDescendentsIf(current_outfit_cat,
									cat_array,
									item_array,
									false,
									is_category);
	for (LLInventoryModel::item_array_t::const_iterator iter = item_array.begin();
		 iter != item_array.end();
		 iter++)
	{
		const LLViewerInventoryItem *item = (*iter);
		const LLViewerInventoryCategory *cat = item->getLinkedCategory();
		if (cat && cat->getPreferredType() == LLFolderType::FT_OUTFIT)
		{
			const LLUUID parent_id = cat->getParentUUID();
			LLViewerInventoryCategory*  parent_cat =  gInventory.getCategory(parent_id);
			// if base outfit moved to trash it means that we don't have base outfit
			if (parent_cat != NULL && parent_cat->getPreferredType() == LLFolderType::FT_TRASH)
			{
				return NULL;
			}
			return item;
		}
	}
	return NULL;
}

bool LLAppearanceMgr::getBaseOutfitName(std::string& name)
{
	const LLViewerInventoryItem* outfit_link = getBaseOutfitLink();
	if(outfit_link)
	{
		const LLViewerInventoryCategory *cat = outfit_link->getLinkedCategory();
		if (cat)
		{
			name = cat->getName();
			return true;
		}
	}
	return false;
}

const LLUUID LLAppearanceMgr::getBaseOutfitUUID()
{
	const LLViewerInventoryItem* outfit_link = getBaseOutfitLink();
	if (!outfit_link || !outfit_link->getIsLinkType()) return LLUUID::null;

	const LLViewerInventoryCategory* outfit_cat = outfit_link->getLinkedCategory();
	if (!outfit_cat) return LLUUID::null;

	if (outfit_cat->getPreferredType() != LLFolderType::FT_OUTFIT)
	{
		LL_WARNS() << "Expected outfit type:" << LLFolderType::FT_OUTFIT << " but got type:" << outfit_cat->getType() << " for folder name:" << outfit_cat->getName() << LL_ENDL;
		return LLUUID::null;
	}

	return outfit_cat->getUUID();
}

void wear_on_avatar_cb(const LLUUID& inv_item, bool do_replace = false)
{
	if (inv_item.isNull())
		return;
	
	LLViewerInventoryItem *item = gInventory.getItem(inv_item);
	if (item)
	{
		LLAppearanceMgr::instance().wearItemOnAvatar(inv_item, true, do_replace);
	}
}

void LLAppearanceMgr::wearItemsOnAvatar(const uuid_vec_t& item_ids_to_wear,
                                        bool do_update,
                                        bool replace,
                                        LLPointer<LLInventoryCallback> cb)
{
    bool first = true;

    LLInventoryObject::const_object_list_t items_to_link;

    for (uuid_vec_t::const_iterator it = item_ids_to_wear.begin();
         it != item_ids_to_wear.end();
         ++it)
    {
        replace = first && replace;
        first = false;

        const LLUUID& item_id_to_wear = *it;

        if (item_id_to_wear.isNull())
        {
            LL_DEBUGS("Avatar") << "null id " << item_id_to_wear << LL_ENDL;
            continue;
        }

        LLViewerInventoryItem* item_to_wear = gInventory.getItem(item_id_to_wear);
        if (!item_to_wear)
        {
            LL_DEBUGS("Avatar") << "inventory item not found for id " << item_id_to_wear << LL_ENDL;
            continue;
        }

        if (gInventory.isObjectDescendentOf(item_to_wear->getUUID(), gInventory.getLibraryRootFolderID()))
        {
            LL_DEBUGS("Avatar") << "inventory item in library, will copy and wear "
                                << item_to_wear->getName() << " id " << item_id_to_wear << LL_ENDL;
            LLPointer<LLInventoryCallback> cb = new LLBoostFuncInventoryCallback(boost::bind(wear_on_avatar_cb,_1,replace));
            copy_inventory_item(gAgent.getID(), item_to_wear->getPermissions().getOwner(),
                                item_to_wear->getUUID(), LLUUID::null, std::string(), cb);
            continue;
        } 
        else if (!gInventory.isObjectDescendentOf(item_to_wear->getUUID(), gInventory.getRootFolderID()))
        {
			// not in library and not in agent's inventory
            LL_DEBUGS("Avatar") << "inventory item not in user inventory or library, skipping "
                                << item_to_wear->getName() << " id " << item_id_to_wear << LL_ENDL;
            continue; 
        }
        else if (gInventory.isObjectDescendentOf(item_to_wear->getUUID(), gInventory.findCategoryUUIDForType(LLFolderType::FT_TRASH)))
        {
            LLNotificationsUtil::add("CannotWearTrash");
            LL_DEBUGS("Avatar") << "inventory item is in trash, skipping "
                                << item_to_wear->getName() << " id " << item_id_to_wear << LL_ENDL;
            continue;
        }
        else if (isLinkedInCOF(item_to_wear->getUUID())) // EXT-84911
        {
            LL_DEBUGS("Avatar") << "inventory item is already in COF, skipping "
                                << item_to_wear->getName() << " id " << item_id_to_wear << LL_ENDL;
            continue;
        }

// [RLVa:KB] - Checked: 2013-02-12 (RLVa-1.4.8)
		if ( (rlv_handler_t::isEnabled()) && (!rlvPredCanWearItem(item_to_wear, (replace) ? RLV_WEAR_REPLACE : RLV_WEAR_ADD)) )
		{
			continue;
		}
// [/RLVa:KB]

        switch (item_to_wear->getType())
        {
            case LLAssetType::AT_CLOTHING:
            {
                if (gAgentWearables.areWearablesLoaded())
                {
                    if (!cb && do_update)
                    {
                        cb = new LLUpdateAppearanceAndEditWearableOnDestroy(item_id_to_wear);
                    }
                    LLWearableType::EType type = item_to_wear->getWearableType();
                    S32 wearable_count = gAgentWearables.getWearableCount(type);
                    if ((replace && wearable_count != 0) || !gAgentWearables.canAddWearable(type))
                    {
                        LLUUID item_id = gAgentWearables.getWearableItemID(item_to_wear->getWearableType(),
                                                                           wearable_count-1);
// [SL:KB] - Patch: Appearance-AISFilter | Checked: 2015-05-02 (Catznip-3.7)
						removeCOFItemLinks(item_id, NULL, true);
// [/SL:KB]
//						removeCOFItemLinks(item_id, cb);
                    }
                    
                    items_to_link.push_back(item_to_wear);
                } 
            }
            break;

            case LLAssetType::AT_BODYPART:
            {
                // TODO: investigate wearables may not be loaded at this point EXT-8231
                
                // Remove the existing wearables of the same type.
                // Remove existing body parts anyway because we must not be able to wear e.g. two skins.
                removeCOFLinksOfType(item_to_wear->getWearableType());
                if (!cb && do_update)
                {
                    cb = new LLUpdateAppearanceAndEditWearableOnDestroy(item_id_to_wear);
                }
                items_to_link.push_back(item_to_wear);
            }
            break;
                
            case LLAssetType::AT_OBJECT:
            {
                rez_attachment(item_to_wear, NULL, replace);
            }
            break;

            default: continue;
        }
    }

    // Batch up COF link creation - more efficient if using AIS.
    if (items_to_link.size())
    {
        link_inventory_array(getCOF(), items_to_link, cb); 
    }
}

void LLAppearanceMgr::wearItemOnAvatar(const LLUUID& item_id_to_wear,
									   bool do_update,
									   bool replace,
									   LLPointer<LLInventoryCallback> cb)
{
    uuid_vec_t ids;
    ids.push_back(item_id_to_wear);
    wearItemsOnAvatar(ids, do_update, replace, cb);
}

// Update appearance from outfit folder.
void LLAppearanceMgr::changeOutfit(bool proceed, const LLUUID& category, bool append)
{
	if (!proceed)
		return;
	LLAppearanceMgr::instance().updateCOF(category,append);
}

void LLAppearanceMgr::replaceCurrentOutfit(const LLUUID& new_outfit)
{
	LLViewerInventoryCategory* cat = gInventory.getCategory(new_outfit);
	wearInventoryCategory(cat, false, false);
}

// Open outfit renaming dialog.
void LLAppearanceMgr::renameOutfit(const LLUUID& outfit_id)
{
	LLViewerInventoryCategory* cat = gInventory.getCategory(outfit_id);
	if (!cat)
	{
		return;
	}

	LLSD args;
	args["NAME"] = cat->getName();

	LLSD payload;
	payload["cat_id"] = outfit_id;

	LLNotificationsUtil::add("RenameOutfit", args, payload, boost::bind(onOutfitRename, _1, _2));
}

// User typed new outfit name.
// static
void LLAppearanceMgr::onOutfitRename(const LLSD& notification, const LLSD& response)
{
	S32 option = LLNotificationsUtil::getSelectedOption(notification, response);
	if (option != 0) return; // canceled

	std::string outfit_name = response["new_name"].asString();
	LLStringUtil::trim(outfit_name);
	if (!outfit_name.empty())
	{
		LLUUID cat_id = notification["payload"]["cat_id"].asUUID();
		rename_category(&gInventory, cat_id, outfit_name);
	}
}

void LLAppearanceMgr::setOutfitLocked(bool locked)
{
	if (mOutfitLocked == locked)
	{
		return;
	}

	mOutfitLocked = locked;
	if (locked)
	{
		mUnlockOutfitTimer->reset();
		mUnlockOutfitTimer->start();
	}
	else
	{
		mUnlockOutfitTimer->stop();
	}

	LLOutfitObserver::instance().notifyOutfitLockChanged();
}

void LLAppearanceMgr::addCategoryToCurrentOutfit(const LLUUID& cat_id)
{
	LLViewerInventoryCategory* cat = gInventory.getCategory(cat_id);
	wearInventoryCategory(cat, false, true);
}

void LLAppearanceMgr::takeOffOutfit(const LLUUID& cat_id)
{
	LLInventoryModel::cat_array_t cats;
	LLInventoryModel::item_array_t items;
	LLFindWearablesEx collector(/*is_worn=*/ true, /*include_body_parts=*/ false);

	gInventory.collectDescendentsIf(cat_id, cats, items, FALSE, collector);

// <FS:TT> Client LSL Bridge
	if (FSLSLBridge::instance().canUseBridge())
	{
		LL_INFOS("FSLSLBridge") << "reinserting bridge at outfit remove" << LL_ENDL;
		for (LLInventoryModel::item_array_t::iterator i = items.begin(); i != items.end(); ++i)
		{
			const LLViewerInventoryItem* item = *i;
				
			if (item->getName() == FSLSLBridge::instance().currentFullName())
			{
				items.erase(i);
				break;
			}
		}
	}
// </FS:TT>

	LLInventoryModel::item_array_t::const_iterator it = items.begin();
	const LLInventoryModel::item_array_t::const_iterator it_end = items.end();
	uuid_vec_t uuids_to_remove;
	for( ; it_end != it; ++it)
	{
		LLViewerInventoryItem* item = *it;
		uuids_to_remove.push_back(item->getUUID());
	}
	removeItemsFromAvatar(uuids_to_remove);

	// deactivate all gestures in the outfit folder
	LLInventoryModel::item_array_t gest_items;
	getDescendentsOfAssetType(cat_id, gest_items, LLAssetType::AT_GESTURE);
	for(S32 i = 0; i  < gest_items.size(); ++i)
	{
		LLViewerInventoryItem *gest_item = gest_items[i];
		if ( LLGestureMgr::instance().isGestureActive( gest_item->getLinkedUUID()) )
		{
			LLGestureMgr::instance().deactivateGesture( gest_item->getLinkedUUID() );
		}
	}
}

// Create a copy of src_id + contents as a subfolder of dst_id.
void LLAppearanceMgr::shallowCopyCategory(const LLUUID& src_id, const LLUUID& dst_id,
											  LLPointer<LLInventoryCallback> cb)
{
	LLInventoryCategory *src_cat = gInventory.getCategory(src_id);
	if (!src_cat)
	{
		LL_WARNS() << "folder not found for src " << src_id.asString() << LL_ENDL;
		return;
	}
	LL_INFOS() << "starting, src_id " << src_id << " name " << src_cat->getName() << " dst_id " << dst_id << LL_ENDL;
	LLUUID parent_id = dst_id;
	if(parent_id.isNull())
	{
		parent_id = gInventory.getRootFolderID();
	}
	LLUUID subfolder_id = gInventory.createNewCategory( parent_id,
														LLFolderType::FT_NONE,
														src_cat->getName());
	shallowCopyCategoryContents(src_id, subfolder_id, cb);

	gInventory.notifyObservers();
}

void LLAppearanceMgr::slamCategoryLinks(const LLUUID& src_id, const LLUUID& dst_id,
										bool include_folder_links, LLPointer<LLInventoryCallback> cb)
{
	LLInventoryModel::cat_array_t* cats;
	LLInventoryModel::item_array_t* items;
	LLSD contents = LLSD::emptyArray();
	gInventory.getDirectDescendentsOf(src_id, cats, items);
	LL_INFOS() << "copying " << items->size() << " items" << LL_ENDL;
	for (LLInventoryModel::item_array_t::const_iterator iter = items->begin();
		 iter != items->end();
		 ++iter)
	{
		const LLViewerInventoryItem* item = (*iter);

		// <FS:Ansariel> Don't add LSL bridge to outfit
		if (item->getName() == FSLSLBridge::instance().currentFullName())
		{
			continue;
		}
		// </FS:Ansariel>

		switch (item->getActualType())
		{
			case LLAssetType::AT_LINK:
			{
				LL_DEBUGS("Avatar") << "linking inventory item " << item->getName() << LL_ENDL;
				//getActualDescription() is used for a new description 
				//to propagate ordering information saved in descriptions of links
				LLSD item_contents;
				item_contents["name"] = item->getName();
				item_contents["desc"] = item->getActualDescription();
				item_contents["linked_id"] = item->getLinkedUUID();
				item_contents["type"] = LLAssetType::AT_LINK; 
				contents.append(item_contents);
				break;
			}
			case LLAssetType::AT_LINK_FOLDER:
			{
				LLViewerInventoryCategory *catp = item->getLinkedCategory();
				if (catp && include_folder_links)
				{
					LL_DEBUGS("Avatar") << "linking inventory folder " << item->getName() << LL_ENDL;
					LLSD base_contents;
					base_contents["name"] = catp->getName();
					base_contents["desc"] = ""; // categories don't have descriptions.
					base_contents["linked_id"] = catp->getLinkedUUID();
					base_contents["type"] = LLAssetType::AT_LINK_FOLDER; 
					contents.append(base_contents);
				}
				break;
			}
			default:
			{
				// Linux refuses to compile unless all possible enums are handled. Really, Linux?
				break;
			}
		}
	}
	slam_inventory_folder(dst_id, contents, cb);
}
// Copy contents of src_id to dst_id.
void LLAppearanceMgr::shallowCopyCategoryContents(const LLUUID& src_id, const LLUUID& dst_id,
													  LLPointer<LLInventoryCallback> cb)
{
	LLInventoryModel::cat_array_t* cats;
	LLInventoryModel::item_array_t* items;
	gInventory.getDirectDescendentsOf(src_id, cats, items);
	LL_INFOS() << "copying " << items->size() << " items" << LL_ENDL;
	LLInventoryObject::const_object_list_t link_array;
	for (LLInventoryModel::item_array_t::const_iterator iter = items->begin();
		 iter != items->end();
		 ++iter)
	{
		const LLViewerInventoryItem* item = (*iter);
		// <FS:Ansariel> Skip LSL bridge
		if (item->getName() == FSLSLBridge::instance().currentFullName())
		{
			continue;
		}
		// </FS:Ansariel>
		switch (item->getActualType())
		{
			case LLAssetType::AT_LINK:
			{
				LL_DEBUGS("Avatar") << "linking inventory item " << item->getName() << LL_ENDL;
				link_array.push_back(LLConstPointer<LLInventoryObject>(item));
				break;
			}
			case LLAssetType::AT_LINK_FOLDER:
			{
				LLViewerInventoryCategory *catp = item->getLinkedCategory();
				// Skip copying outfit links.
				if (catp && catp->getPreferredType() != LLFolderType::FT_OUTFIT)
				{
					LL_DEBUGS("Avatar") << "linking inventory folder " << item->getName() << LL_ENDL;
					link_array.push_back(LLConstPointer<LLInventoryObject>(item));
				}
				break;
			}
			case LLAssetType::AT_CLOTHING:
			case LLAssetType::AT_OBJECT:
			case LLAssetType::AT_BODYPART:
			case LLAssetType::AT_GESTURE:
			{
				LL_DEBUGS("Avatar") << "copying inventory item " << item->getName() << LL_ENDL;
				copy_inventory_item(gAgent.getID(),
									item->getPermissions().getOwner(),
									item->getUUID(),
									dst_id,
									item->getName(),
									cb);
				break;
			}
			default:
				// Ignore non-outfit asset types
				break;
		}
	}
	if (!link_array.empty())
	{
		link_inventory_array(dst_id, link_array, cb);
	}
}

BOOL LLAppearanceMgr::getCanMakeFolderIntoOutfit(const LLUUID& folder_id)
{
	// These are the wearable items that are required for considering this
	// folder as containing a complete outfit.
	U32 required_wearables = 0;
	required_wearables |= 1LL << LLWearableType::WT_SHAPE;
	required_wearables |= 1LL << LLWearableType::WT_SKIN;
	required_wearables |= 1LL << LLWearableType::WT_HAIR;
	required_wearables |= 1LL << LLWearableType::WT_EYES;

	// These are the wearables that the folder actually contains.
	U32 folder_wearables = 0;
	LLInventoryModel::cat_array_t* cats;
	LLInventoryModel::item_array_t* items;
	gInventory.getDirectDescendentsOf(folder_id, cats, items);
	for (LLInventoryModel::item_array_t::const_iterator iter = items->begin();
		 iter != items->end();
		 ++iter)
	{
		const LLViewerInventoryItem* item = (*iter);
		if (item->isWearableType())
		{
			const LLWearableType::EType wearable_type = item->getWearableType();
			folder_wearables |= 1LL << wearable_type;
		}
	}

	// If the folder contains the required wearables, return TRUE.
	return ((required_wearables & folder_wearables) == required_wearables);
}

bool LLAppearanceMgr::getCanRemoveOutfit(const LLUUID& outfit_cat_id)
{
	// Disallow removing the base outfit.
	if (outfit_cat_id == getBaseOutfitUUID())
	{
		return false;
	}

	// Check if the outfit folder itself is removable.
	if (!get_is_category_removable(&gInventory, outfit_cat_id))
	{
		return false;
	}

	// Check for the folder's non-removable descendants.
	LLFindNonRemovableObjects filter_non_removable;
	LLInventoryModel::cat_array_t cats;
	LLInventoryModel::item_array_t items;
	LLInventoryModel::item_array_t::const_iterator it;
	gInventory.collectDescendentsIf(outfit_cat_id, cats, items, false, filter_non_removable);
	if (!cats.empty() || !items.empty())
	{
		return false;
	}

	return true;
}

// static
bool LLAppearanceMgr::getCanRemoveFromCOF(const LLUUID& outfit_cat_id)
{
	if (gAgentWearables.isCOFChangeInProgress())
	{
		return false;
	}
	LLInventoryModel::cat_array_t cats;
	LLInventoryModel::item_array_t items;
	LLFindWearablesEx is_worn(/*is_worn=*/ true, /*include_body_parts=*/ false);
	gInventory.collectDescendentsIf(outfit_cat_id,
		cats,
		items,
		LLInventoryModel::EXCLUDE_TRASH,
		is_worn);
	return items.size() > 0;
}

// static
bool LLAppearanceMgr::getCanAddToCOF(const LLUUID& outfit_cat_id)
{
	if (gAgentWearables.isCOFChangeInProgress())
	{
		return false;
	}

	LLInventoryModel::cat_array_t cats;
	LLInventoryModel::item_array_t items;
	LLFindWearablesEx not_worn(/*is_worn=*/ false, /*include_body_parts=*/ false);
	gInventory.collectDescendentsIf(outfit_cat_id,
		cats,
		items,
		LLInventoryModel::EXCLUDE_TRASH,
		not_worn);

	return items.size() > 0;
}

bool LLAppearanceMgr::getCanReplaceCOF(const LLUUID& outfit_cat_id)
{
	// Don't allow wearing anything while we're changing appearance.
	if (gAgentWearables.isCOFChangeInProgress())
	{
		return false;
	}

	// Check whether it's the base outfit.
//	if (outfit_cat_id.isNull() || outfit_cat_id == getBaseOutfitUUID())
// [SL:KB] - Patch: Appearance-Misc | Checked: 2010-09-21 (Catznip-2.1)
	if ( (outfit_cat_id.isNull()) || ((outfit_cat_id == getBaseOutfitUUID()) && (!isOutfitDirty())) )
// [/SL:KB]
	{
		return false;
	}

	// Check whether the outfit contains any wearables we aren't wearing already (STORM-702).
	LLInventoryModel::cat_array_t cats;
	LLInventoryModel::item_array_t items;
	LLFindWearablesEx is_worn(/*is_worn=*/ false, /*include_body_parts=*/ true);
	gInventory.collectDescendentsIf(outfit_cat_id,
		cats,
		items,
		LLInventoryModel::EXCLUDE_TRASH,
		is_worn);

	return items.size() > 0;
}

// Moved from LLWearableList::ContextMenu for wider utility.
bool LLAppearanceMgr::canAddWearables(const uuid_vec_t& item_ids)
{
	// TODO: investigate wearables may not be loaded at this point EXT-8231

	U32 n_objects = 0;
	U32 n_clothes = 0;

	// Count given clothes (by wearable type) and objects.
	for (uuid_vec_t::const_iterator it = item_ids.begin(); it != item_ids.end(); ++it)
	{
		LLViewerInventoryItem* item = gInventory.getItem(*it);
		if (!item)
		{
			return false;
		}

		if (item->getType() == LLAssetType::AT_OBJECT)
		{
			++n_objects;
		}
		else if (item->getType() == LLAssetType::AT_CLOTHING)
		{
			++n_clothes;
		}
		else if (item->getType() == LLAssetType::AT_BODYPART || item->getType() == LLAssetType::AT_GESTURE)
		{
			return isAgentAvatarValid();
		}
		else
		{
			LL_WARNS() << "Unexpected wearable type" << LL_ENDL;
			return false;
		}
	}

	// Check whether we can add all the objects.
	if (!isAgentAvatarValid() || !gAgentAvatarp->canAttachMoreObjects(n_objects))
	{
		return false;
	}

	// Check whether we can add all the clothes.
    U32 sum_clothes = n_clothes + gAgentWearables.getClothingLayerCount();
    return sum_clothes <= LLAgentWearables::MAX_CLOTHING_LAYERS;
}

void LLAppearanceMgr::purgeBaseOutfitLink(const LLUUID& category, LLPointer<LLInventoryCallback> cb)
{
	LLInventoryModel::cat_array_t cats;
	LLInventoryModel::item_array_t items;
	gInventory.collectDescendents(category, cats, items,
								  LLInventoryModel::EXCLUDE_TRASH);
	for (S32 i = 0; i < items.size(); ++i)
	{
		LLViewerInventoryItem *item = items.at(i);
		if (item->getActualType() != LLAssetType::AT_LINK_FOLDER)
			continue;
		LLViewerInventoryCategory* catp = item->getLinkedCategory();
		if(catp && catp->getPreferredType() == LLFolderType::FT_OUTFIT)
		{
			remove_inventory_item(item->getUUID(), cb);
		}
	}
}

// Keep the last N wearables of each type.  For viewer 2.0, N is 1 for
// both body parts and clothing items.
void LLAppearanceMgr::filterWearableItems(
	LLInventoryModel::item_array_t& items, S32 max_per_type, S32 max_total)
{
    // Restrict by max total items first.
    if ((max_total > 0) && (items.size() > max_total))
    {
        LLInventoryModel::item_array_t items_to_keep;
        for (S32 i=0; i<max_total; i++)
        {
            items_to_keep.push_back(items[i]);
        }
        items = items_to_keep;
    }

    if (max_per_type > 0)
    {
        // Divvy items into arrays by wearable type.
        std::vector<LLInventoryModel::item_array_t> items_by_type(LLWearableType::WT_COUNT);
        divvyWearablesByType(items, items_by_type);

        // rebuild items list, retaining the last max_per_type of each array
        items.clear();
        for (S32 i=0; i<LLWearableType::WT_COUNT; i++)
        {
            S32 size = items_by_type[i].size();
            if (size <= 0)
                continue;
//            S32 start_index = llmax(0,size-max_per_type);
// [SL:KB] - Patch: Appearance-Misc | Checked: 2010-05-11 (Catznip-2.0)
			S32 start_index = llmax(0, size - ((LLWearableType::getAllowMultiwear((LLWearableType::EType)i)) ? max_per_type : 1));
// [/SL:KB[
            for (S32 j = start_index; j<size; j++)
            {
                items.push_back(items_by_type[i][j]);
            }
        }
    }
}

//void LLAppearanceMgr::updateCOF(const LLUUID& category, bool append)
// [RLVa:KB] - Checked: 2010-03-05 (RLVa-1.2.0)
void LLAppearanceMgr::updateCOF(const LLUUID& category, bool append)
{
	LLViewerInventoryCategory *pcat = gInventory.getCategory(category);
	if (!pcat)
	{
		LL_WARNS() << "no category found for id " << category << LL_ENDL;
		return;
	}
	LL_INFOS("Avatar") << self_av_string() << "starting, cat '" << (pcat ? pcat->getName() : "[UNKNOWN]") << "'" << LL_ENDL;

	LLInventoryModel::item_array_t body_items_new, wear_items_new, obj_items_new, gest_items_new;
	getDescendentsOfAssetType(category, body_items_new, LLAssetType::AT_BODYPART);
	getDescendentsOfAssetType(category, wear_items_new, LLAssetType::AT_CLOTHING);
	getDescendentsOfAssetType(category, obj_items_new, LLAssetType::AT_OBJECT);
	getDescendentsOfAssetType(category, gest_items_new, LLAssetType::AT_GESTURE);
	updateCOF(body_items_new, wear_items_new, obj_items_new, gest_items_new, append, category);
}

void LLAppearanceMgr::updateCOF(LLInventoryModel::item_array_t& body_items_new, 
								LLInventoryModel::item_array_t& wear_items_new, 
								LLInventoryModel::item_array_t& obj_items_new,
								LLInventoryModel::item_array_t& gest_items_new,
								bool append /*=false*/, const LLUUID& idOutfit /*=LLUUID::null*/, LLPointer<LLInventoryCallback> link_waiter /*= NULL*/)
// [/RLVa:KB]
{
//	LLViewerInventoryCategory *pcat = gInventory.getCategory(category);
//	if (!pcat)
//	{
//		LL_WARNS() << "no category found for id " << category << LL_ENDL;
//		return;
//	}
//	LL_INFOS("Avatar") << self_av_string() << "starting, cat '" << (pcat ? pcat->getName() : "[UNKNOWN]") << "'" << LL_ENDL;
// [RLVa:KB] - Checked: 2010-03-26 (RLVa-1.2.0)
	LL_INFOS("Avatar") << "starting" << LL_ENDL;
// [/RLVa:KB]

	const LLUUID cof = getCOF();

	// Deactivate currently active gestures in the COF, if replacing outfit
	if (!append)
	{
		LLInventoryModel::item_array_t gest_items;
		getDescendentsOfAssetType(cof, gest_items, LLAssetType::AT_GESTURE);
		for(S32 i = 0; i  < gest_items.size(); ++i)
		{
			LLViewerInventoryItem *gest_item = gest_items.at(i);
			if ( LLGestureMgr::instance().isGestureActive( gest_item->getLinkedUUID()) )
			{
				LLGestureMgr::instance().deactivateGesture( gest_item->getLinkedUUID() );
			}
		}
	}
	
	// Collect and filter descendents to determine new COF contents.

	// - Body parts: always include COF contents as a fallback in case any
	// required parts are missing.
	// Preserve body parts from COF if appending.
	LLInventoryModel::item_array_t body_items;
	getDescendentsOfAssetType(cof, body_items, LLAssetType::AT_BODYPART);
//	getDescendentsOfAssetType(category, body_items, LLAssetType::AT_BODYPART);
// [RLVa:KB] - Checked: 2010-03-19 (RLVa-1.2.0)
	// Filter out any new body parts that can't be worn before adding them
	if ( (rlv_handler_t::isEnabled()) && (gRlvWearableLocks.hasLockedWearableType(RLV_LOCK_ANY)) )
		body_items_new.erase(std::remove_if(body_items_new.begin(), body_items_new.end(), RlvPredCanNotWearItem(RLV_WEAR_REPLACE)), body_items_new.end());
	body_items.insert(body_items.end(), body_items_new.begin(), body_items_new.end());
// [/RLVa:KB]
	// NOTE-RLVa: we don't actually want to favour COF body parts over the folder's body parts (if only because it breaks force wear)
//	if (append)
//		reverse(body_items.begin(), body_items.end());
	// Reduce body items to max of one per type.
	removeDuplicateItems(body_items);
	filterWearableItems(body_items, 1, 0);

	// - Wearables: include COF contents only if appending.
	LLInventoryModel::item_array_t wear_items;
	if (append)
		getDescendentsOfAssetType(cof, wear_items, LLAssetType::AT_CLOTHING);
// [RLVa:KB] - Checked: 2010-03-19 (RLVa-1.2.0)
	else if ( (rlv_handler_t::isEnabled()) && (gRlvWearableLocks.hasLockedWearableType(RLV_LOCK_ANY)) )
	{
		// Make sure that all currently locked clothing layers remain in COF when replacing
		getDescendentsOfAssetType(cof, wear_items, LLAssetType::AT_CLOTHING);
		wear_items.erase(std::remove_if(wear_items.begin(), wear_items.end(), RlvPredCanRemoveItem()), wear_items.end());
	}
// [/RLVa:KB]
//	getDescendentsOfAssetType(category, wear_items, LLAssetType::AT_CLOTHING);
// [RLVa:KB] - Checked: 2010-03-19 (RLVa-1.2.0)
	// Filter out any new wearables that can't be worn before adding them
	if ( (rlv_handler_t::isEnabled()) && (gRlvWearableLocks.hasLockedWearableType(RLV_LOCK_ANY)) )
		wear_items_new.erase(std::remove_if(wear_items_new.begin(), wear_items_new.end(), RlvPredCanNotWearItem(RLV_WEAR)), wear_items_new.end());
	wear_items.insert(wear_items.end(), wear_items_new.begin(), wear_items_new.end());
// [/RLVa:KB]
	// Reduce wearables to max of one per type.
	removeDuplicateItems(wear_items);
// [SL:KB] - Patch: Appearance-WearableDuplicateAssets | Checked: 2011-07-24 (Catznip-2.6.0e) | Added: Catznip-2.6.0e
	removeDuplicateWearableItemsByAssetID(wear_items);
// [/SL:KB]
	filterWearableItems(wear_items, 0, LLAgentWearables::MAX_CLOTHING_LAYERS);

	// - Attachments: include COF contents only if appending.
	LLInventoryModel::item_array_t obj_items;
	if (append)
		getDescendentsOfAssetType(cof, obj_items, LLAssetType::AT_OBJECT);
// [RLVa:KB] - Checked: 2010-03-05 (RLVa-1.2.0z) | Modified: RLVa-1.2.0b
	else if ( (rlv_handler_t::isEnabled()) && (gRlvAttachmentLocks.hasLockedAttachmentPoint(RLV_LOCK_ANY)) )
	{
		// Make sure that all currently locked attachments remain in COF when replacing
		getDescendentsOfAssetType(cof, obj_items, LLAssetType::AT_OBJECT);
		obj_items.erase(std::remove_if(obj_items.begin(), obj_items.end(), RlvPredCanRemoveItem()), obj_items.end());
	}
// [/RLVa:KB]
//	getDescendentsOfAssetType(category, obj_items, LLAssetType::AT_OBJECT);
// [RLVa:KB] - Checked: 2010-03-05 (RLVa-1.2.0)
	// Filter out any new attachments that can't be worn before adding them
	if ( (rlv_handler_t::isEnabled()) && (gRlvAttachmentLocks.hasLockedAttachmentPoint(RLV_LOCK_ANY)) )
		obj_items_new.erase(std::remove_if(obj_items_new.begin(), obj_items_new.end(), RlvPredCanNotWearItem(RLV_WEAR)), obj_items_new.end());
	obj_items.insert(obj_items.end(), obj_items_new.begin(), obj_items_new.end());
// [/RLVa:KB]

	// <FS:TT> Client LSL Bridge
	if (FSLSLBridge::instance().canUseBridge())
	{
		//if replacing - make sure bridge stays.
		if (!append && FSLSLBridge::instance().getBridge())
		{
			LL_INFOS("FSLSLBridge") << "reinserting bridge at outfit replace" << LL_ENDL;
			obj_items.insert(obj_items.end(), FSLSLBridge::instance().getBridge());
		}
	}
	// </FS:TT>

	removeDuplicateItems(obj_items);

	// - Gestures: include COF contents only if appending.
	LLInventoryModel::item_array_t gest_items;
	if (append)
		getDescendentsOfAssetType(cof, gest_items, LLAssetType::AT_GESTURE);
//	getDescendentsOfAssetType(category, gest_items, LLAssetType::AT_GESTURE);
// [RLVa:KB] - Checked: 2010-03-05 (RLVa-1.2.0)
	gest_items.insert(gest_items.end(), gest_items_new.begin(), gest_items_new.end());
// [/RLVa:KB]
	removeDuplicateItems(gest_items);
	
	// Create links to new COF contents.
	LLInventoryModel::item_array_t all_items;
	std::copy(body_items.begin(), body_items.end(), std::back_inserter(all_items));
	std::copy(wear_items.begin(), wear_items.end(), std::back_inserter(all_items));
	std::copy(obj_items.begin(), obj_items.end(), std::back_inserter(all_items));
	std::copy(gest_items.begin(), gest_items.end(), std::back_inserter(all_items));

	// Find any wearables that need description set to enforce ordering.
	desc_map_t desc_map;
	getWearableOrderingDescUpdates(wear_items, desc_map);

	// Will link all the above items.
	// link_waiter enforce flags are false because we've already fixed everything up in updateCOF().
//	LLPointer<LLInventoryCallback> link_waiter = new LLUpdateAppearanceOnDestroy(false,false);
// [RLVa:KB] Checked: 2015-05-05 (RLVa-1.4.12)
	if (!link_waiter)
		link_waiter = new LLUpdateAppearanceOnDestroy(false, false);
// [/RLVa:KB]
	LLSD contents = LLSD::emptyArray();

	for (LLInventoryModel::item_array_t::const_iterator it = all_items.begin();
		 it != all_items.end(); ++it)
	{
		LLSD item_contents;
		LLInventoryItem *item = *it;

		std::string desc;
		desc_map_t::const_iterator desc_iter = desc_map.find(item->getUUID());
		if (desc_iter != desc_map.end())
		{
			desc = desc_iter->second;
			LL_DEBUGS("Avatar") << item->getName() << " overriding desc to: " << desc
								<< " (was: " << item->getActualDescription() << ")" << LL_ENDL;
		}
		else
		{
			desc = item->getActualDescription();
		}

		item_contents["name"] = item->getName();
		item_contents["desc"] = desc;
		item_contents["linked_id"] = item->getLinkedUUID();
		item_contents["type"] = LLAssetType::AT_LINK; 
		contents.append(item_contents);
	}
//	const LLUUID& base_id = append ? getBaseOutfitUUID() : category;
//	LLViewerInventoryCategory *base_cat = gInventory.getCategory(base_id);
// [RLVa:KB] - Checked: 2014-11-02 (RLVa-1.4.11)
	const LLUUID& base_id = (append) ? getBaseOutfitUUID() : idOutfit;
	LLViewerInventoryCategory* base_cat = (base_id.notNull()) ? gInventory.getCategory(base_id) : NULL;
// [/RLVa:KB]
	if (base_cat && (base_cat->getPreferredType() == LLFolderType::FT_OUTFIT))
	{
		LLSD base_contents;
		base_contents["name"] = base_cat->getName();
		base_contents["desc"] = "";
		base_contents["linked_id"] = base_cat->getLinkedUUID();
		base_contents["type"] = LLAssetType::AT_LINK_FOLDER; 
		contents.append(base_contents);
	}
	if (gSavedSettings.getBOOL("DebugAvatarAppearanceMessage"))
	{
		dump_sequential_xml(gAgentAvatarp->getFullname() + "_slam_request", contents);
	}
	slam_inventory_folder(getCOF(), contents, link_waiter);

	LL_DEBUGS("Avatar") << self_av_string() << "waiting for LLUpdateAppearanceOnDestroy" << LL_ENDL;
}

void LLAppearanceMgr::updatePanelOutfitName(const std::string& name)
{
	LLSidepanelAppearance* panel_appearance =
		dynamic_cast<LLSidepanelAppearance *>(LLFloaterSidePanelContainer::getPanel("appearance"));
	if (panel_appearance)
	{
		panel_appearance->refreshCurrentOutfitName(name);
	}
}

void LLAppearanceMgr::createBaseOutfitLink(const LLUUID& category, LLPointer<LLInventoryCallback> link_waiter)
{
	const LLUUID cof = getCOF();
	LLViewerInventoryCategory* catp = gInventory.getCategory(category);
	std::string new_outfit_name = "";

	purgeBaseOutfitLink(cof, link_waiter);

	if (catp && catp->getPreferredType() == LLFolderType::FT_OUTFIT)
	{
		link_inventory_object(cof, catp, link_waiter);
		new_outfit_name = catp->getName();
	}
	
	updatePanelOutfitName(new_outfit_name);
}

void LLAppearanceMgr::updateAgentWearables(LLWearableHoldingPattern* holder)
{
	LL_DEBUGS("Avatar") << "updateAgentWearables()" << LL_ENDL;
	LLInventoryItem::item_array_t items;
	std::vector< LLViewerWearable* > wearables;
	wearables.reserve(32);
// [RLVa:KB] - Checked: 2011-03-31 (RLVa-1.3.0)
	uuid_vec_t idsCurrent; LLInventoryModel::item_array_t itemsNew;
	if (rlv_handler_t::isEnabled())
	{
		// Collect the item UUIDs of all currently worn wearables
		gAgentWearables.getWearableItemIDs(idsCurrent);
	}
// [/RLVa:KB]

	// For each wearable type, find the wearables of that type.
	for( S32 i = 0; i < LLWearableType::WT_COUNT; i++ )
	{
		for (LLWearableHoldingPattern::found_list_t::iterator iter = holder->getFoundList().begin();
			 iter != holder->getFoundList().end(); ++iter)
		{
			LLFoundData& data = *iter;
			LLViewerWearable* wearable = data.mWearable;
			if( wearable && ((S32)wearable->getType() == i) )
			{
				LLViewerInventoryItem* item = (LLViewerInventoryItem*)gInventory.getItem(data.mItemID);
				if( item && (item->getAssetUUID() == wearable->getAssetID()) )
				{
// [RLVa:KB] - Checked: 2010-03-19 (RLVa-1.2.0)
					// TODO-RLVa: [RLVa-1.2.1] This is fall-back code so if we don't ever trigger this code it can just be removed
					//   -> one way to trigger the assertion:
					//			1) "Replace Outfit" on a folder with clothing and an attachment that goes @addoutfit=n
					//			2) updateCOF will add/link the items into COF => no @addoutfit=n present yet => allowed
					//			3) llOwnerSay("@addoutfit=n") executes
					//			4) code below runs => @addoutfit=n conflicts with adding new wearables
					//     => if it's left as-is then the wearables won't get worn (but remain in COF which causes issues of its own)
					//     => if it's changed to debug-only then we make tge assumption that anything that makes it into COF is always OK
#ifdef RLV_DEBUG
					// NOTE: make sure we don't accidentally block setting the initial wearables
					if ( (rlv_handler_t::isEnabled()) && (RLV_WEAR_LOCKED == gRlvWearableLocks.canWear(wearable->getType())) &&
						 (!gAgentWearables.getWearableFromItemID(item->getUUID())) && (gAgentWearables.areWearablesLoaded()) )
					{
						RLV_VERIFY(RLV_WEAR_LOCKED == gRlvWearableLocks.canWear(wearable->getType()));
						continue;
					}
#endif // RLV_DEBUG
// [/RLVa:KB]
					items.push_back(item);
					wearables.push_back(wearable);
// [RLVa:KB] - Checked: 2011-03-31 (RLVa-1.3.0)
					if ( (rlv_handler_t::isEnabled()) && (gAgentWearables.areInitalWearablesLoaded()) )
					{
						// Remove the wearable from current item UUIDs if currently worn and requested, otherwise mark it as a new item
						uuid_vec_t::iterator itItemID = std::find(idsCurrent.begin(), idsCurrent.end(), item->getUUID());
						if (idsCurrent.end() != itItemID)
							idsCurrent.erase(itItemID);
						else
							itemsNew.push_back(item);
					}
// [/RLVa:KB]
				}
			}
		}
	}

// [RLVa:KB] - Checked: 2011-03-31 (RLVa-1.3.0)
	if ( (rlv_handler_t::isEnabled()) && (gAgentWearables.areInitalWearablesLoaded()) )
	{
		// We need to report removals before additions or scripts will get confused
		for (uuid_vec_t::const_iterator itItemID = idsCurrent.begin(); itItemID != idsCurrent.end(); ++itItemID)
		{
			const LLWearable* pWearable = gAgentWearables.getWearableFromItemID(*itItemID);
			if (pWearable)
				RlvBehaviourNotifyHandler::onTakeOff(pWearable->getType(), true);
		}
		for (S32 idxItem = 0, cntItem = itemsNew.size(); idxItem < cntItem; idxItem++)
		{
			RlvBehaviourNotifyHandler::onWear(itemsNew.at(idxItem)->getWearableType(), true);
		}
	}
// [/RLVa:KB]

	if(wearables.size() > 0)
	{
		gAgentWearables.setWearableOutfit(items, wearables);
	}
}

S32 LLAppearanceMgr::countActiveHoldingPatterns()
{
	return LLWearableHoldingPattern::countActive();
}

static void remove_non_link_items(LLInventoryModel::item_array_t &items)
{
	LLInventoryModel::item_array_t pruned_items;
	for (LLInventoryModel::item_array_t::const_iterator iter = items.begin();
		 iter != items.end();
		 ++iter)
	{
 		const LLViewerInventoryItem *item = (*iter);
		if (item && item->getIsLinkType())
		{
			pruned_items.push_back((*iter));
		}
	}
	items = pruned_items;
}

//a predicate for sorting inventory items by actual descriptions
bool sort_by_actual_description(const LLInventoryItem* item1, const LLInventoryItem* item2)
{
	if (!item1 || !item2) 
	{
		LL_WARNS() << "either item1 or item2 is NULL" << LL_ENDL;
		return true;
	}

	return item1->getActualDescription() < item2->getActualDescription();
}

void item_array_diff(LLInventoryModel::item_array_t& full_list,
					 LLInventoryModel::item_array_t& keep_list,
					 LLInventoryModel::item_array_t& kill_list)
	
{
	for (LLInventoryModel::item_array_t::iterator it = full_list.begin();
		 it != full_list.end();
		 ++it)
	{
		LLViewerInventoryItem *item = *it;
		if (std::find(keep_list.begin(), keep_list.end(), item) == keep_list.end())
		{
			kill_list.push_back(item);
		}
	}
}

S32 LLAppearanceMgr::findExcessOrDuplicateItems(const LLUUID& cat_id,
												 LLAssetType::EType type,
												 S32 max_items_per_type,
												 S32 max_items_total,
												 LLInventoryObject::object_list_t& items_to_kill)
{
	S32 to_kill_count = 0;

	LLInventoryModel::item_array_t items;
	getDescendentsOfAssetType(cat_id, items, type);
	LLInventoryModel::item_array_t curr_items = items;
	removeDuplicateItems(items);
	if (max_items_per_type > 0 || max_items_total > 0)
	{
		filterWearableItems(items, max_items_per_type, max_items_total);
	}
	LLInventoryModel::item_array_t kill_items;
	item_array_diff(curr_items,items,kill_items);
	for (LLInventoryModel::item_array_t::iterator it = kill_items.begin();
		 it != kill_items.end();
		 ++it)
	{
		items_to_kill.push_back(LLPointer<LLInventoryObject>(*it));
		to_kill_count++;
	}
	return to_kill_count;
}
	

void LLAppearanceMgr::findAllExcessOrDuplicateItems(const LLUUID& cat_id,
													LLInventoryObject::object_list_t& items_to_kill)
{
	findExcessOrDuplicateItems(cat_id,LLAssetType::AT_BODYPART,
							   1, 0, items_to_kill);
	findExcessOrDuplicateItems(cat_id,LLAssetType::AT_CLOTHING,
							   0, LLAgentWearables::MAX_CLOTHING_LAYERS, items_to_kill);
	findExcessOrDuplicateItems(cat_id,LLAssetType::AT_OBJECT,
							   0, 0, items_to_kill);
}

void LLAppearanceMgr::enforceCOFItemRestrictions(LLPointer<LLInventoryCallback> cb)
{
	LLInventoryObject::object_list_t items_to_kill;
	findAllExcessOrDuplicateItems(getCOF(), items_to_kill);
	if (items_to_kill.size()>0)
	{
		// Remove duplicate or excess wearables. Should normally be enforced at the UI level, but
		// this should catch anything that gets through.
		remove_inventory_items(items_to_kill, cb);
	}
}

void LLAppearanceMgr::updateAppearanceFromCOF(bool enforce_item_restrictions,
											  bool enforce_ordering,
											  nullary_func_t post_update_func)
{
	if (mIsInUpdateAppearanceFromCOF)
	{
		LL_WARNS() << "Called updateAppearanceFromCOF inside updateAppearanceFromCOF, skipping" << LL_ENDL;
		return;
	}

	LL_DEBUGS("Avatar") << self_av_string() << "starting" << LL_ENDL;

	if (enforce_item_restrictions)
	{
		// The point here is just to call
		// updateAppearanceFromCOF() again after excess items
		// have been removed. That time we will set
		// enforce_item_restrictions to false so we don't get
		// caught in a perpetual loop.
		LLPointer<LLInventoryCallback> cb(
			new LLUpdateAppearanceOnDestroy(false, enforce_ordering, post_update_func));
		enforceCOFItemRestrictions(cb);
		return;
	}

	if (enforce_ordering)
	{
		//checking integrity of the COF in terms of ordering of wearables, 
		//checking and updating links' descriptions of wearables in the COF (before analyzed for "dirty" state)
// [SL:KB] - Patch: Appearance-AISFilter | Checked: 2015-03-01 (Catznip-3.7)
		// Ordering information is pre-applied locally so no reason to reason to wait on the inventory backend
		updateClothingOrderingInfo(LLUUID::null);
// [/SL:KB]

//		// As with enforce_item_restrictions handling above, we want
//		// to wait for the update callbacks, then (finally!) call
//		// updateAppearanceFromCOF() with no additional COF munging needed.
//		LLPointer<LLInventoryCallback> cb(
//			new LLUpdateAppearanceOnDestroy(false, false, post_update_func));
//		updateClothingOrderingInfo(LLUUID::null, cb);
//		return;
	}

	if (!validateClothingOrderingInfo())
	{
		LL_WARNS() << "Clothing ordering error" << LL_ENDL;
	}

	BoolSetter setIsInUpdateAppearanceFromCOF(mIsInUpdateAppearanceFromCOF);
	selfStartPhase("update_appearance_from_cof");

	// update dirty flag to see if the state of the COF matches
	// the saved outfit stored as a folder link
	updateIsDirty();

	// Send server request for appearance update
	if (gAgent.getRegion() && gAgent.getRegion()->getCentralBakeVersion())
	{
		requestServerAppearanceUpdate();
	}

	LLUUID current_outfit_id = getCOF();

	// Find all the wearables that are in the COF's subtree.
	LL_DEBUGS() << "LLAppearanceMgr::updateFromCOF()" << LL_ENDL;
	LLInventoryModel::item_array_t wear_items;
	LLInventoryModel::item_array_t obj_items;
	LLInventoryModel::item_array_t gest_items;
	getUserDescendents(current_outfit_id, wear_items, obj_items, gest_items);
	// Get rid of non-links in case somehow the COF was corrupted.
	remove_non_link_items(wear_items);
	remove_non_link_items(obj_items);
	remove_non_link_items(gest_items);
// [SL:KB] - Patch: Apperance-Misc | Checked: 2010-11-24 (Catznip-2.4)
	// Since we're following folder links we might have picked up new duplicates, or exceeded MAX_CLOTHING_LAYERS
	removeDuplicateItems(wear_items);
	removeDuplicateItems(obj_items);
	removeDuplicateItems(gest_items);
	filterWearableItems(wear_items, LLAgentWearables::MAX_CLOTHING_LAYERS, LLAgentWearables::MAX_CLOTHING_LAYERS);
// [/SL:KB]
// [SL:KB] - Patch: Appearance-WearableDuplicateAssets | Checked: 2011-07-24 (Catznip-2.6.0e) | Added: Catznip-2.6.0e
	// Wearing two wearables that share the same asset causes some issues
	removeDuplicateWearableItemsByAssetID(wear_items);
// [/SL:KB]

	dumpItemArray(wear_items,"asset_dump: wear_item");
	dumpItemArray(obj_items,"asset_dump: obj_item");

	LLViewerInventoryCategory *cof = gInventory.getCategory(current_outfit_id);
	if (!gInventory.isCategoryComplete(current_outfit_id))
	{
		LL_WARNS() << "COF info is not complete. Version " << cof->getVersion()
				<< " descendent_count " << cof->getDescendentCount()
				<< " viewer desc count " << cof->getViewerDescendentCount() << LL_ENDL;
	}
	
// [SL:KB] - Patch: Appearance-SyncAttach | Checked: 2010-09-22 (Catznip-2.2)
	// Update attachments to match those requested.
	if (isAgentAvatarValid())
	{
		// Include attachments which should be in COF but don't have their link created yet
		std::set<LLUUID> pendingAttachments;
		if (LLAttachmentsMgr::instance().getPendingAttachments(pendingAttachments))
		{
			for (std::set<LLUUID>::const_iterator itAttachItem = pendingAttachments.begin(); itAttachItem != pendingAttachments.end(); ++itAttachItem)
			{
				const LLUUID& idAttachItem = *itAttachItem;
				if ( (!gAgentAvatarp->isWearingAttachment(idAttachItem)) || (isLinkedInCOF(idAttachItem)) )
				{
					LLAttachmentsMgr::instance().clearPendingAttachmentLink(idAttachItem);
					continue;
				}

				LLViewerInventoryItem* pAttachItem = gInventory.getItem(idAttachItem);
				if (pAttachItem)
				{
					obj_items.push_back(pAttachItem);
				}
			}
		}

		LL_DEBUGS("Avatar") << self_av_string() << "Updating " << obj_items.size() << " attachments" << LL_ENDL;

		LLAgentWearables::llvo_vec_t objects_to_remove;
		LLAgentWearables::llvo_vec_t objects_to_retain;
		LLInventoryModel::item_array_t items_to_add;
		LLAgentWearables::findAttachmentsAddRemoveInfo(obj_items, objects_to_remove, objects_to_retain, items_to_add);

		// Here we remove the attachment pos overrides for *all*
		// attachments, even those that are not being removed. This is
		// needed to get joint positions all slammed down to their
		// pre-attachment states.
		gAgentAvatarp->clearAttachmentPosOverrides();

		// Take off the attachments that will no longer be in the outfit.
		// (but don't remove attachments until avatar is fully loaded - should reduce random attaching/detaching/reattaching at log-on)
		if (gAgentAvatarp->isFullyLoaded())
		{
			LL_DEBUGS("Avatar") << self_av_string() << "Removing " << objects_to_remove.size() << " attachments" << LL_ENDL;
			LLAgentWearables::userRemoveMultipleAttachments(objects_to_remove);
		}
		
		// Restore attachment pos overrides for the attachments that are remaining in the outfit.
		for (LLAgentWearables::llvo_vec_t::iterator it = objects_to_retain.begin(); it != objects_to_retain.end(); ++it)
		{
			LLViewerObject *objectp = *it;
			gAgentAvatarp->addAttachmentPosOverridesForObject(objectp);
		}
		
		// Add new attachments to match those requested.
		LL_DEBUGS("Avatar") << self_av_string() << "Adding " << items_to_add.size() << " attachments" << LL_ENDL;
		LLAgentWearables::userAttachMultipleAttachments(items_to_add);
	}
// [/SL:KB]

	if(!wear_items.size())
	{
		LLNotificationsUtil::add("CouldNotPutOnOutfit");
		return;
	}

	//preparing the list of wearables in the correct order for LLAgentWearables
	sortItemsByActualDescription(wear_items);


	LL_DEBUGS("Avatar") << "HP block starts" << LL_ENDL;
	LLTimer hp_block_timer;
	LLWearableHoldingPattern* holder = new LLWearableHoldingPattern;

//	holder->setObjItems(obj_items);
	holder->setGestItems(gest_items);
		
	// Note: can't do normal iteration, because if all the
	// wearables can be resolved immediately, then the
	// callback will be called (and this object deleted)
	// before the final getNextData().

	for(S32 i = 0; i  < wear_items.size(); ++i)
	{
		LLViewerInventoryItem *item = wear_items.at(i);
		LLViewerInventoryItem *linked_item = item ? item->getLinkedItem() : NULL;

		// Fault injection: use debug setting to test asset 
		// fetch failures (should be replaced by new defaults in
		// lost&found).
		U32 skip_type = gSavedSettings.getU32("ForceAssetFail");
// [RLVa:KB] - Checked: 2010-12-11 (RLVa-1.2.2)
		U32 missing_type = gSavedSettings.getU32("ForceMissingType");
// [/RLVa:KB]

		if (item && item->getIsLinkType() && linked_item)
		{
			LLFoundData found(linked_item->getUUID(),
							  linked_item->getAssetUUID(),
							  linked_item->getName(),
							  linked_item->getType(),
							  linked_item->isWearableType() ? linked_item->getWearableType() : LLWearableType::WT_INVALID
				);

// [RLVa:KB] - Checked: 2010-12-15 (RLVa-1.2.2)
#ifdef LL_RELEASE_FOR_DOWNLOAD
			// Don't allow forcing an invalid wearable if the initial wearables aren't set yet, or if any wearable type is currently locked
			if ( (!rlv_handler_t::isEnabled()) || 
				 ((gAgentWearables.areInitalWearablesLoaded()) && (!gRlvWearableLocks.hasLockedWearableType(RLV_LOCK_REMOVE))) )
#endif // LL_RELEASE_FOR_DOWNLOAD
			{
				if (missing_type != LLWearableType::WT_INVALID && missing_type == found.mWearableType)
				{
					continue;
				}
// [/RLVa:KB]
				if (skip_type != LLWearableType::WT_INVALID && skip_type == found.mWearableType)
				{
					found.mAssetID.generate(); // Replace with new UUID, guaranteed not to exist in DB
				}
// [RLVa:KB] - Checked: 2010-12-15 (RLVa-1.2.2)
			}
// [/RLVa:KB]
			//pushing back, not front, to preserve order of wearables for LLAgentWearables
			holder->getFoundList().push_back(found);
		}
		else
		{
			if (!item)
			{
				LL_WARNS() << "Attempt to wear a null item " << LL_ENDL;
			}
			else if (!linked_item)
			{
				LL_WARNS() << "Attempt to wear a broken link [ name:" << item->getName() << " ] " << LL_ENDL;
			}
		}
	}

	selfStartPhase("get_wearables_2");

	for (LLWearableHoldingPattern::found_list_t::iterator it = holder->getFoundList().begin();
		 it != holder->getFoundList().end(); ++it)
	{
		LLFoundData& found = *it;

		LL_DEBUGS() << self_av_string() << "waiting for onWearableAssetFetch callback, asset " << found.mAssetID.asString() << LL_ENDL;

		// Fetch the wearables about to be worn.
		LLWearableList::instance().getAsset(found.mAssetID,
											found.mName,
											gAgentAvatarp,
											found.mAssetType,
											onWearableAssetFetch,
											(void*)holder);

	}

	holder->resetTime(gSavedSettings.getF32("MaxWearableWaitTime"));
	if (!holder->pollFetchCompletion())
	{
		doOnIdleRepeating(boost::bind(&LLWearableHoldingPattern::pollFetchCompletion,holder));
	}
	post_update_func();

	LL_DEBUGS("Avatar") << "HP block ends, elapsed " << hp_block_timer.getElapsedTimeF32() << LL_ENDL;
}

void LLAppearanceMgr::getDescendentsOfAssetType(const LLUUID& category,
													LLInventoryModel::item_array_t& items,
													LLAssetType::EType type)
{
	LLInventoryModel::cat_array_t cats;
	LLIsType is_of_type(type);
	gInventory.collectDescendentsIf(category,
									cats,
									items,
									LLInventoryModel::EXCLUDE_TRASH,
									is_of_type);
}

void LLAppearanceMgr::getUserDescendents(const LLUUID& category, 
											 LLInventoryModel::item_array_t& wear_items,
											 LLInventoryModel::item_array_t& obj_items,
											 LLInventoryModel::item_array_t& gest_items)
{
	LLInventoryModel::cat_array_t wear_cats;
	LLFindWearables is_wearable;
	gInventory.collectDescendentsIf(category,
									wear_cats,
									wear_items,
									LLInventoryModel::EXCLUDE_TRASH,
									is_wearable);

	LLInventoryModel::cat_array_t obj_cats;
	LLIsType is_object( LLAssetType::AT_OBJECT );
	gInventory.collectDescendentsIf(category,
									obj_cats,
									obj_items,
									LLInventoryModel::EXCLUDE_TRASH,
									is_object);

	// Find all gestures in this folder
	LLInventoryModel::cat_array_t gest_cats;
	LLIsType is_gesture( LLAssetType::AT_GESTURE );
	gInventory.collectDescendentsIf(category,
									gest_cats,
									gest_items,
									LLInventoryModel::EXCLUDE_TRASH,
									is_gesture);
}

void LLAppearanceMgr::wearInventoryCategory(LLInventoryCategory* category, bool copy, bool append)
{
	if(!category) return;

	selfClearPhases();
	selfStartPhase("wear_inventory_category");

	gAgentWearables.notifyLoadingStarted();

	LL_INFOS("Avatar") << self_av_string() << "wearInventoryCategory( " << category->getName()
			 << " )" << LL_ENDL;

	// If we are copying from library, attempt to use AIS to copy the category.
    if (copy && AISAPI::isAvailable())
	{
		LLUUID parent_id;
		parent_id = gInventory.findCategoryUUIDForType(LLFolderType::FT_CLOTHING);
		if (parent_id.isNull())
		{
			parent_id = gInventory.getRootFolderID();
		}

		LLPointer<LLInventoryCallback> copy_cb = new LLWearCategoryAfterCopy(append);
		LLPointer<LLInventoryCallback> track_cb = new LLTrackPhaseWrapper(
													std::string("wear_inventory_category_callback"), copy_cb);

        AISAPI::completion_t cr = boost::bind(&doAppearanceCb, track_cb, _1);
        AISAPI::CopyLibraryCategory(category->getUUID(), parent_id, false, cr);
	}
    else
	{
		selfStartPhase("wear_inventory_category_fetch");
		callAfterCategoryFetch(category->getUUID(),boost::bind(&LLAppearanceMgr::wearCategoryFinal,
															   &LLAppearanceMgr::instance(),
															   category->getUUID(), copy, append));
	}
}

S32 LLAppearanceMgr::getActiveCopyOperations() const
{
	return LLCallAfterInventoryCopyMgr::getInstanceCount(); 
}

void LLAppearanceMgr::wearCategoryFinal(LLUUID& cat_id, bool copy_items, bool append)
{
	LL_INFOS("Avatar") << self_av_string() << "starting" << LL_ENDL;

	selfStopPhase("wear_inventory_category_fetch");
	
	// We now have an outfit ready to be copied to agent inventory. Do
	// it, and wear that outfit normally.
	LLInventoryCategory* cat = gInventory.getCategory(cat_id);
	if(copy_items)
	{
		LLInventoryModel::cat_array_t* cats;
		LLInventoryModel::item_array_t* items;
		gInventory.getDirectDescendentsOf(cat_id, cats, items);
		std::string name;
		if(!cat)
		{
			// should never happen.
			name = "New Outfit";
		}
		else
		{
			name = cat->getName();
		}
		LLViewerInventoryItem* item = NULL;
		LLInventoryModel::item_array_t::const_iterator it = items->begin();
		LLInventoryModel::item_array_t::const_iterator end = items->end();
		LLUUID pid;
		for(; it < end; ++it)
		{
			item = *it;
			if(item)
			{
				if(LLInventoryType::IT_GESTURE == item->getInventoryType())
				{
					pid = gInventory.findCategoryUUIDForType(LLFolderType::FT_GESTURE);
				}
				else
				{
					pid = gInventory.findCategoryUUIDForType(LLFolderType::FT_CLOTHING);
				}
				break;
			}
		}
		if(pid.isNull())
		{
			pid = gInventory.getRootFolderID();
		}
		
		LLUUID new_cat_id = gInventory.createNewCategory(
			pid,
			LLFolderType::FT_NONE,
			name);

		// Create a CopyMgr that will copy items, manage its own destruction
		new LLCallAfterInventoryCopyMgr(
			*items, new_cat_id, std::string("wear_inventory_category_callback"),
			boost::bind(&LLAppearanceMgr::wearInventoryCategoryOnAvatar,
						LLAppearanceMgr::getInstance(),
						gInventory.getCategory(new_cat_id),
						append));

		// BAP fixes a lag in display of created dir.
		gInventory.notifyObservers();
	}
	else
	{
		// Wear the inventory category.
		LLAppearanceMgr::instance().wearInventoryCategoryOnAvatar(cat, append);
	}
}

// *NOTE: hack to get from avatar inventory to avatar
void LLAppearanceMgr::wearInventoryCategoryOnAvatar( LLInventoryCategory* category, bool append )
{
	// Avoid unintentionally overwriting old wearables.  We have to do
	// this up front to avoid having to deal with the case of multiple
	// wearables being dirty.
	if (!category) return;

	if ( !LLInventoryCallbackManager::is_instantiated() )
	{
		// shutting down, ignore.
		return;
	}

	LL_INFOS("Avatar") << self_av_string() << "wearInventoryCategoryOnAvatar '" << category->getName()
			 << "'" << LL_ENDL;
			 	
	if (gAgentCamera.cameraCustomizeAvatar())
	{
		// switching to outfit editor should automagically save any currently edited wearable
		LLFloaterSidePanelContainer::showPanel("appearance", LLSD().with("type", "edit_outfit"));
	}

	LLAppearanceMgr::changeOutfit(TRUE, category->getUUID(), append);
}

// FIXME do we really want to search entire inventory for matching name?
void LLAppearanceMgr::wearOutfitByName(const std::string& name)
{
	LL_INFOS("Avatar") << self_av_string() << "Wearing category " << name << LL_ENDL;

	LLInventoryModel::cat_array_t cat_array;
	LLInventoryModel::item_array_t item_array;
	LLNameCategoryCollector has_name(name);
	gInventory.collectDescendentsIf(gInventory.getRootFolderID(),
									cat_array,
									item_array,
									LLInventoryModel::EXCLUDE_TRASH,
									has_name);
	bool copy_items = false;
	LLInventoryCategory* cat = NULL;
	if (cat_array.size() > 0)
	{
		// Just wear the first one that matches
		cat = cat_array.at(0);
	}
	else
	{
		gInventory.collectDescendentsIf(LLUUID::null,
										cat_array,
										item_array,
										LLInventoryModel::EXCLUDE_TRASH,
										has_name);
		if(cat_array.size() > 0)
		{
			cat = cat_array.at(0);
			copy_items = true;
		}
	}

	if(cat)
	{
		LLAppearanceMgr::wearInventoryCategory(cat, copy_items, false);
	}
	else
	{
		LL_WARNS() << "Couldn't find outfit " <<name<< " in wearOutfitByName()"
				<< LL_ENDL;
	}
}

bool areMatchingWearables(const LLViewerInventoryItem *a, const LLViewerInventoryItem *b)
{
	return (a->isWearableType() && b->isWearableType() &&
			(a->getWearableType() == b->getWearableType()));
}

class LLDeferredCOFLinkObserver: public LLInventoryObserver
{
public:
	LLDeferredCOFLinkObserver(const LLUUID& item_id, LLPointer<LLInventoryCallback> cb, const std::string& description):
		mItemID(item_id),
		mCallback(cb),
		mDescription(description)
	{
	}

	~LLDeferredCOFLinkObserver()
	{
	}
	
	/* virtual */ void changed(U32 mask)
	{
		const LLInventoryItem *item = gInventory.getItem(mItemID);
		if (item)
		{
			gInventory.removeObserver(this);
			LLAppearanceMgr::instance().addCOFItemLink(item, mCallback, mDescription);
			delete this;
		}
	}

private:
	const LLUUID mItemID;
	std::string mDescription;
	LLPointer<LLInventoryCallback> mCallback;
};


// BAP - note that this runs asynchronously if the item is not already loaded from inventory.
// Dangerous if caller assumes link will exist after calling the function.
void LLAppearanceMgr::addCOFItemLink(const LLUUID &item_id,
									 LLPointer<LLInventoryCallback> cb,
									 const std::string description)
{
	const LLInventoryItem *item = gInventory.getItem(item_id);
	if (!item)
	{
		LLDeferredCOFLinkObserver *observer = new LLDeferredCOFLinkObserver(item_id, cb, description);
		gInventory.addObserver(observer);
	}
	else
	{
		addCOFItemLink(item, cb, description);
	}
}

void LLAppearanceMgr::addCOFItemLink(const LLInventoryItem *item,
									 LLPointer<LLInventoryCallback> cb,
									 const std::string description)
{
	const LLViewerInventoryItem *vitem = dynamic_cast<const LLViewerInventoryItem*>(item);
	if (!vitem)
	{
		LL_WARNS() << "not an llviewerinventoryitem, failed" << LL_ENDL;
		return;
	}

	gInventory.addChangedMask(LLInventoryObserver::LABEL, vitem->getLinkedUUID());

	LLInventoryModel::cat_array_t cat_array;
	LLInventoryModel::item_array_t item_array;
	gInventory.collectDescendents(LLAppearanceMgr::getCOF(),
								  cat_array,
								  item_array,
								  LLInventoryModel::EXCLUDE_TRASH);
	bool linked_already = false;
	for (S32 i=0; i<item_array.size(); i++)
	{
		// Are these links to the same object?
		const LLViewerInventoryItem* inv_item = item_array.at(i).get();
		const LLWearableType::EType wearable_type = inv_item->getWearableType();

		const bool is_body_part =    (wearable_type == LLWearableType::WT_SHAPE) 
								  || (wearable_type == LLWearableType::WT_HAIR) 
								  || (wearable_type == LLWearableType::WT_EYES)
								  || (wearable_type == LLWearableType::WT_SKIN);

		if (inv_item->getLinkedUUID() == vitem->getLinkedUUID())
		{
			linked_already = true;
		}
		// Are these links to different items of the same body part
		// type? If so, new item will replace old.
		else if ((vitem->isWearableType()) && (vitem->getWearableType() == wearable_type))
		{
			if (is_body_part && inv_item->getIsLinkType())
			{
				remove_inventory_item(inv_item->getUUID(), cb);
			}
			else if (!gAgentWearables.canAddWearable(wearable_type))
			{
				// MULTI-WEARABLES: make sure we don't go over clothing limits
				remove_inventory_item(inv_item->getUUID(), cb);
			}
// [SL:KB] - Patch: Appearance-WearableDuplicateAssets | Checked: 2011-07-24 (Catznip-2.6.0e) | Added: Catznip-2.6.0e
			else if ( (vitem->getWearableType() == wearable_type) && (vitem->getAssetUUID() == inv_item->getAssetUUID()) )
			{
				// Only allow one wearable per unique asset
				linked_already = true;
			}
// [/SL:KB]
		}
	}

	if (!linked_already)
	{
		LLViewerInventoryItem *copy_item = new LLViewerInventoryItem;
		copy_item->copyViewerItem(vitem);
		copy_item->setDescription(description);
		link_inventory_object(getCOF(), copy_item, cb);
	}
}

LLInventoryModel::item_array_t LLAppearanceMgr::findCOFItemLinks(const LLUUID& item_id)
{
	LLInventoryModel::item_array_t result;

    LLUUID linked_id = gInventory.getLinkedItemID(item_id);
    LLInventoryModel::cat_array_t cat_array;
    LLInventoryModel::item_array_t item_array;
    gInventory.collectDescendents(LLAppearanceMgr::getCOF(),
                                  cat_array,
                                  item_array,
                                  LLInventoryModel::EXCLUDE_TRASH);
    for (S32 i=0; i<item_array.size(); i++)
    {
        const LLViewerInventoryItem* inv_item = item_array.at(i).get();
        if (inv_item->getLinkedUUID() == linked_id)
        {
            result.push_back(item_array.at(i));
        }
    }
	return result;
}

bool LLAppearanceMgr::isLinkedInCOF(const LLUUID& item_id)
{
	LLInventoryModel::item_array_t links = LLAppearanceMgr::instance().findCOFItemLinks(item_id);
	return links.size() > 0;
}

void LLAppearanceMgr::removeAllClothesFromAvatar()
{
	// Fetch worn clothes (i.e. the ones in COF).
	LLInventoryModel::item_array_t clothing_items;
	LLInventoryModel::cat_array_t dummy;
	LLIsType is_clothing(LLAssetType::AT_CLOTHING);
	gInventory.collectDescendentsIf(getCOF(),
									dummy,
									clothing_items,
									LLInventoryModel::EXCLUDE_TRASH,
									is_clothing);
	uuid_vec_t item_ids;
	for (LLInventoryModel::item_array_t::iterator it = clothing_items.begin();
		it != clothing_items.end(); ++it)
	{
		item_ids.push_back((*it).get()->getLinkedUUID());
	}

	// Take them off by removing from COF.
	removeItemsFromAvatar(item_ids);
}

void LLAppearanceMgr::removeAllAttachmentsFromAvatar()
{
	if (!isAgentAvatarValid()) return;

	LLAgentWearables::llvo_vec_t objects_to_remove;
	
	for (LLVOAvatar::attachment_map_t::iterator iter = gAgentAvatarp->mAttachmentPoints.begin(); 
		 iter != gAgentAvatarp->mAttachmentPoints.end();)
	{
		LLVOAvatar::attachment_map_t::iterator curiter = iter++;
		LLViewerJointAttachment* attachment = curiter->second;
		for (LLViewerJointAttachment::attachedobjs_vec_t::iterator attachment_iter = attachment->mAttachedObjects.begin();
			 attachment_iter != attachment->mAttachedObjects.end();
			 ++attachment_iter)
		{
			LLViewerObject *attached_object = (*attachment_iter);
			if (attached_object)
			{
				objects_to_remove.push_back(attached_object);
			}
		}
	}
	uuid_vec_t ids_to_remove;
	for (LLAgentWearables::llvo_vec_t::iterator it = objects_to_remove.begin();
		 it != objects_to_remove.end();
		 ++it)
	{
		ids_to_remove.push_back((*it)->getAttachmentItemID());
	}
	removeItemsFromAvatar(ids_to_remove);
}

//void LLAppearanceMgr::removeCOFItemLinks(const LLUUID& item_id, LLPointer<LLInventoryCallback> cb)
// [SL:KB] - Patch: Appearance-AISFilter | Checked: 2015-05-02 (Catznip-3.7)
void LLAppearanceMgr::removeCOFItemLinks(const LLUUID& item_id, LLPointer<LLInventoryCallback> cb, bool immediate_delete)
// [/SL:KB]
{
	gInventory.addChangedMask(LLInventoryObserver::LABEL, item_id);

	LLInventoryModel::cat_array_t cat_array;
	LLInventoryModel::item_array_t item_array;
	gInventory.collectDescendents(LLAppearanceMgr::getCOF(),
								  cat_array,
								  item_array,
								  LLInventoryModel::EXCLUDE_TRASH);
	for (S32 i=0; i<item_array.size(); i++)
	{
		const LLViewerInventoryItem* item = item_array.at(i).get();
		if (item->getIsLinkType() && item->getLinkedUUID() == item_id)
		{
// [RLVa:KB] - Checked: 2013-02-12 (RLVa-1.4.8)
			if (rlv_handler_t::isEnabled())
			{
				RLV_ASSERT(rlvPredCanRemoveItem(item));
			}
// [/RLVa:KB]
//			bool immediate_delete = false;
//			if (item->getType() == LLAssetType::AT_OBJECT)
//			{
//				immediate_delete = true;
//			}
			remove_inventory_item(item->getUUID(), cb, immediate_delete);
		}
	}
}

void LLAppearanceMgr::removeCOFLinksOfType(LLWearableType::EType type, LLPointer<LLInventoryCallback> cb)
{
	LLFindWearablesOfType filter_wearables_of_type(type);
	LLInventoryModel::cat_array_t cats;
	LLInventoryModel::item_array_t items;
	LLInventoryModel::item_array_t::const_iterator it;

	gInventory.collectDescendentsIf(getCOF(), cats, items, true, filter_wearables_of_type);
	for (it = items.begin(); it != items.end(); ++it)
	{
		const LLViewerInventoryItem* item = *it;
		if (item->getIsLinkType()) // we must operate on links only
		{
// [RLVa:KB] - Checked: 2013-02-12 (RLVa-1.4.8)
			if (rlv_handler_t::isEnabled())
			{
				RLV_ASSERT(rlvPredCanRemoveItem(item));
			}
// [/RLVa:KB]
			remove_inventory_item(item->getUUID(), cb);
		}
	}
}

bool sort_by_linked_uuid(const LLViewerInventoryItem* item1, const LLViewerInventoryItem* item2)
{
	if (!item1 || !item2)
	{
		LL_WARNS() << "item1, item2 cannot be null, something is very wrong" << LL_ENDL;
		return true;
	}

	return item1->getLinkedUUID() < item2->getLinkedUUID();
}

void LLAppearanceMgr::updateIsDirty()
{
	LLUUID cof = getCOF();
	LLUUID base_outfit;

	// find base outfit link 
	const LLViewerInventoryItem* base_outfit_item = getBaseOutfitLink();
	LLViewerInventoryCategory* catp = NULL;
	if (base_outfit_item && base_outfit_item->getIsLinkType())
	{
		catp = base_outfit_item->getLinkedCategory();
	}
	if(catp && catp->getPreferredType() == LLFolderType::FT_OUTFIT)
	{
		base_outfit = catp->getUUID();
	}

	// Set dirty to "false" if no base outfit found to disable "Save"
	// and leave only "Save As" enabled in My Outfits.
	mOutfitIsDirty = false;

	if (base_outfit.notNull())
	{
		LLIsValidItemLink collector;

		LLInventoryModel::cat_array_t cof_cats;
		LLInventoryModel::item_array_t cof_items;
		gInventory.collectDescendentsIf(cof, cof_cats, cof_items,
									  LLInventoryModel::EXCLUDE_TRASH, collector);

		LLInventoryModel::cat_array_t outfit_cats;
		LLInventoryModel::item_array_t outfit_items;
		gInventory.collectDescendentsIf(base_outfit, outfit_cats, outfit_items,
									  LLInventoryModel::EXCLUDE_TRASH, collector);

		// <FS:TS> FIRE-3018: Ignore the bridge when checking for dirty.
		for (LLInventoryModel::item_array_t::iterator i = cof_items.begin(); i != cof_items.end(); ++i)
		{
			LLViewerInventoryItem *item = *i;

			if (item->getName() == FSLSLBridge::instance().currentFullName())
			{
				cof_items.erase( i );
				break;
			}
		}
		// </FS:TS>

		if(outfit_items.size() != cof_items.size())
		{
			// <FS:Ansariel> Change log tag for easier debugging
			//LL_DEBUGS("Avatar") << "item count different - base " << outfit_items.size() << " cof " << cof_items.size() << LL_ENDL;
			LL_DEBUGS("Outfit") << "item count different - base " << outfit_items.size() << " cof " << cof_items.size() << LL_ENDL;
			// Current outfit folder should have one more item than the outfit folder.
			// this one item is the link back to the outfit folder itself.
			mOutfitIsDirty = true;
			return;
		}

		//"dirty" - also means a difference in linked UUIDs and/or a difference in wearables order (links' descriptions)
		std::sort(cof_items.begin(), cof_items.end(), sort_by_linked_uuid);
		std::sort(outfit_items.begin(), outfit_items.end(), sort_by_linked_uuid);

		for (U32 i = 0; i < cof_items.size(); ++i)
		{
			LLViewerInventoryItem *item1 = cof_items.at(i);
			LLViewerInventoryItem *item2 = outfit_items.at(i);

			if (item1->getLinkedUUID() != item2->getLinkedUUID() || 
				item1->getName() != item2->getName() ||
				item1->getActualDescription() != item2->getActualDescription())
			{
				if (item1->getLinkedUUID() != item2->getLinkedUUID())
				{
					LL_DEBUGS("Avatar") << "link id different " << LL_ENDL;
				}
				else
				{
					if (item1->getName() != item2->getName())
					{
						LL_DEBUGS("Avatar") << "name different " << item1->getName() << " " << item2->getName() << LL_ENDL;
					}
					if (item1->getActualDescription() != item2->getActualDescription())
					{
						LL_DEBUGS("Avatar") << "desc different " << item1->getActualDescription()
											<< " " << item2->getActualDescription() 
											<< " names " << item1->getName() << " " << item2->getName() << LL_ENDL;
					}
				}
				mOutfitIsDirty = true;
				return;
			}
		}
	}
	llassert(!mOutfitIsDirty);
	LL_DEBUGS("Avatar") << "clean" << LL_ENDL;
}

// *HACK: Must match name in Library or agent inventory
const std::string ROOT_GESTURES_FOLDER = "Gestures";
const std::string COMMON_GESTURES_FOLDER = "Common Gestures";
const std::string MALE_GESTURES_FOLDER = "Male Gestures";
const std::string FEMALE_GESTURES_FOLDER = "Female Gestures";
const std::string SPEECH_GESTURES_FOLDER = "Speech Gestures";
const std::string OTHER_GESTURES_FOLDER = "Other Gestures";

void LLAppearanceMgr::copyLibraryGestures()
{
	LL_INFOS("Avatar") << self_av_string() << "Copying library gestures" << LL_ENDL;

	// Copy gestures
	LLUUID lib_gesture_cat_id =
		gInventory.findLibraryCategoryUUIDForType(LLFolderType::FT_GESTURE,false);
	if (lib_gesture_cat_id.isNull())
	{
		LL_WARNS() << "Unable to copy gestures, source category not found" << LL_ENDL;
	}
	LLUUID dst_id = gInventory.findCategoryUUIDForType(LLFolderType::FT_GESTURE);

	std::vector<std::string> gesture_folders_to_copy;
	gesture_folders_to_copy.push_back(MALE_GESTURES_FOLDER);
	gesture_folders_to_copy.push_back(FEMALE_GESTURES_FOLDER);
	gesture_folders_to_copy.push_back(COMMON_GESTURES_FOLDER);
	gesture_folders_to_copy.push_back(SPEECH_GESTURES_FOLDER);
	gesture_folders_to_copy.push_back(OTHER_GESTURES_FOLDER);

	for(std::vector<std::string>::iterator it = gesture_folders_to_copy.begin();
		it != gesture_folders_to_copy.end();
		++it)
	{
		std::string& folder_name = *it;

		LLPointer<LLInventoryCallback> cb(NULL);

		// After copying gestures, activate Common, Other, plus
		// Male and/or Female, depending upon the initial outfit gender.
		ESex gender = gAgentAvatarp->getSex();

		std::string activate_male_gestures;
		std::string activate_female_gestures;
		switch (gender) {
			case SEX_MALE:
				activate_male_gestures = MALE_GESTURES_FOLDER;
				break;
			case SEX_FEMALE:
				activate_female_gestures = FEMALE_GESTURES_FOLDER;
				break;
			case SEX_BOTH:
				activate_male_gestures = MALE_GESTURES_FOLDER;
				activate_female_gestures = FEMALE_GESTURES_FOLDER;
				break;
		}

		if (folder_name == activate_male_gestures ||
			folder_name == activate_female_gestures ||
			folder_name == COMMON_GESTURES_FOLDER ||
			folder_name == OTHER_GESTURES_FOLDER)
		{
			cb = new LLBoostFuncInventoryCallback(activate_gesture_cb);
		}

		LLUUID cat_id = findDescendentCategoryIDByName(lib_gesture_cat_id,folder_name);
		if (cat_id.isNull())
		{
			LL_WARNS() << self_av_string() << "failed to find gesture folder for " << folder_name << LL_ENDL;
		}
		else
		{
			LL_DEBUGS("Avatar") << self_av_string() << "initiating fetch and copy for " << folder_name << " cat_id " << cat_id << LL_ENDL;
			callAfterCategoryFetch(cat_id,
								   boost::bind(&LLAppearanceMgr::shallowCopyCategory,
											   &LLAppearanceMgr::instance(),
											   cat_id, dst_id, cb));
		}
	}
}

// Handler for anything that's deferred until avatar de-clouds.
void LLAppearanceMgr::onFirstFullyVisible()
{
	gAgentAvatarp->outputRezTiming("Avatar fully loaded");
	gAgentAvatarp->reportAvatarRezTime();
	gAgentAvatarp->debugAvatarVisible();

	// If this is the first time we've ever logged in,
	// then copy default gestures from the library.
	if (gAgent.isFirstLogin()) {
		copyLibraryGestures();
	}
}

// update "dirty" state - defined outside class to allow for calling
// after appearance mgr instance has been destroyed.
void appearance_mgr_update_dirty_state()
{
	if (LLAppearanceMgr::instanceExists())
	{
		LLAppearanceMgr::getInstance()->updateIsDirty();
		LLAppearanceMgr::getInstance()->setOutfitLocked(false);
		gAgentWearables.notifyLoadingFinished();
	}
}

void update_base_outfit_after_ordering()
{
	LLAppearanceMgr& app_mgr = LLAppearanceMgr::instance();
	
	LLPointer<LLInventoryCallback> dirty_state_updater =
		new LLBoostFuncInventoryCallback(no_op_inventory_func, appearance_mgr_update_dirty_state);

	//COF contains only links so we copy to the Base Outfit only links
	const LLUUID base_outfit_id = app_mgr.getBaseOutfitUUID();
	bool copy_folder_links = false;
	app_mgr.slamCategoryLinks(app_mgr.getCOF(), base_outfit_id, copy_folder_links, dirty_state_updater);

}

// Save COF changes - update the contents of the current base outfit
// to match the current COF. Fails if no current base outfit is set.
bool LLAppearanceMgr::updateBaseOutfit()
{
	if (isOutfitLocked())
	{
		// don't allow modify locked outfit
		llassert(!isOutfitLocked());
		return false;
	}

	setOutfitLocked(true);

	gAgentWearables.notifyLoadingStarted();

	const LLUUID base_outfit_id = getBaseOutfitUUID();
	if (base_outfit_id.isNull()) return false;
	LL_DEBUGS("Avatar") << "saving cof to base outfit " << base_outfit_id << LL_ENDL;

	LLPointer<LLInventoryCallback> cb =
		new LLBoostFuncInventoryCallback(no_op_inventory_func, update_base_outfit_after_ordering);
	// Really shouldn't be needed unless there's a race condition -
	// updateAppearanceFromCOF() already calls updateClothingOrderingInfo.
	updateClothingOrderingInfo(LLUUID::null, cb);

	return true;
}

void LLAppearanceMgr::divvyWearablesByType(const LLInventoryModel::item_array_t& items, wearables_by_type_t& items_by_type)
{
	items_by_type.resize(LLWearableType::WT_COUNT);
	if (items.empty()) return;

	for (S32 i=0; i<items.size(); i++)
	{
		LLViewerInventoryItem *item = items.at(i);
		if (!item)
		{
			LL_WARNS("Appearance") << "NULL item found" << LL_ENDL;
			continue;
		}
		// Ignore non-wearables.
		if (!item->isWearableType())
			continue;
		LLWearableType::EType type = item->getWearableType();
		if(type < 0 || type >= LLWearableType::WT_COUNT)
		{
			LL_WARNS("Appearance") << "Invalid wearable type. Inventory type does not match wearable flag bitfield." << LL_ENDL;
			continue;
		}
		items_by_type[type].push_back(item);
	}
}

std::string build_order_string(LLWearableType::EType type, U32 i)
{
		std::ostringstream order_num;
		order_num << ORDER_NUMBER_SEPARATOR << type * 100 + i;
		return order_num.str();
}

struct WearablesOrderComparator
{
	LOG_CLASS(WearablesOrderComparator);
	WearablesOrderComparator(const LLWearableType::EType type)
	{
		mControlSize = build_order_string(type, 0).size();
	};

	bool operator()(const LLInventoryItem* item1, const LLInventoryItem* item2)
	{
		const std::string& desc1 = item1->getActualDescription();
		const std::string& desc2 = item2->getActualDescription();
		
		bool item1_valid = (desc1.size() == mControlSize) && (ORDER_NUMBER_SEPARATOR == desc1[0]);
		bool item2_valid = (desc2.size() == mControlSize) && (ORDER_NUMBER_SEPARATOR == desc2[0]);

		if (item1_valid && item2_valid)
			return desc1 < desc2;

		//we need to sink down invalid items: items with empty descriptions, items with "Broken link" descriptions,
		//items with ordering information but not for the associated wearables type
		if (!item1_valid && item2_valid) 
			return false;
		else if (item1_valid && !item2_valid)
			return true;

		return item1->getName() < item2->getName();
	}

	U32 mControlSize;
};

void LLAppearanceMgr::getWearableOrderingDescUpdates(LLInventoryModel::item_array_t& wear_items,
													 desc_map_t& desc_map)
{
	wearables_by_type_t items_by_type(LLWearableType::WT_COUNT);
	divvyWearablesByType(wear_items, items_by_type);

	for (U32 type = LLWearableType::WT_SHIRT; type < LLWearableType::WT_COUNT; type++)
	{
		U32 size = items_by_type[type].size();
		if (!size) continue;
		
		//sinking down invalid items which need reordering
		std::sort(items_by_type[type].begin(), items_by_type[type].end(), WearablesOrderComparator((LLWearableType::EType) type));
		
		//requesting updates only for those links which don't have "valid" descriptions
		for (U32 i = 0; i < size; i++)
		{
			LLViewerInventoryItem* item = items_by_type[type][i];
			if (!item) continue;
			
			std::string new_order_str = build_order_string((LLWearableType::EType)type, i);
			if (new_order_str == item->getActualDescription()) continue;
			
			desc_map[item->getUUID()] = new_order_str;
		}
	}
}

bool LLAppearanceMgr::validateClothingOrderingInfo(LLUUID cat_id)
{
	// COF is processed if cat_id is not specified
	if (cat_id.isNull())
	{
		cat_id = getCOF();
	}

	LLInventoryModel::item_array_t wear_items;
	getDescendentsOfAssetType(cat_id, wear_items, LLAssetType::AT_CLOTHING);

	// Identify items for which desc needs to change.
	desc_map_t desc_map;
	getWearableOrderingDescUpdates(wear_items, desc_map);

	for (desc_map_t::const_iterator it = desc_map.begin();
		 it != desc_map.end(); ++it)
	{
		const LLUUID& item_id = it->first;
		const std::string& new_order_str = it->second;
		LLViewerInventoryItem *item = gInventory.getItem(item_id);
		LL_WARNS() << "Order validation fails: " << item->getName()
				<< " needs to update desc to: " << new_order_str
				<< " (from: " << item->getActualDescription() << ")" << LL_ENDL;
	}
	
	return desc_map.size() == 0;
}

void LLAppearanceMgr::updateClothingOrderingInfo(LLUUID cat_id,
												 LLPointer<LLInventoryCallback> cb)
{
	// COF is processed if cat_id is not specified
	if (cat_id.isNull())
	{
		cat_id = getCOF();
	}

	LLInventoryModel::item_array_t wear_items;
	getDescendentsOfAssetType(cat_id, wear_items, LLAssetType::AT_CLOTHING);

	// Identify items for which desc needs to change.
	desc_map_t desc_map;
	getWearableOrderingDescUpdates(wear_items, desc_map);

	for (desc_map_t::const_iterator it = desc_map.begin();
		 it != desc_map.end(); ++it)
	{
		LLSD updates;
		const LLUUID& item_id = it->first;
		const std::string& new_order_str = it->second;
		LLViewerInventoryItem *item = gInventory.getItem(item_id);
		LL_DEBUGS("Avatar") << item->getName() << " updating desc to: " << new_order_str
			<< " (was: " << item->getActualDescription() << ")" << LL_ENDL;
		updates["desc"] = new_order_str;
		update_inventory_item(item_id,updates,cb);
	}
		
}


LLSD LLAppearanceMgr::dumpCOF() const
{
	LLSD links = LLSD::emptyArray();
	LLMD5 md5;
	
	LLInventoryModel::cat_array_t cat_array;
	LLInventoryModel::item_array_t item_array;
	gInventory.collectDescendents(getCOF(),cat_array,item_array,LLInventoryModel::EXCLUDE_TRASH);
	for (S32 i=0; i<item_array.size(); i++)
	{
		const LLViewerInventoryItem* inv_item = item_array.at(i).get();
		LLSD item;
		LLUUID item_id(inv_item->getUUID());
		md5.update((unsigned char*)item_id.mData, 16);
		item["description"] = inv_item->getActualDescription();
		md5.update(inv_item->getActualDescription());
		item["asset_type"] = inv_item->getActualType();
		LLUUID linked_id(inv_item->getLinkedUUID());
		item["linked_id"] = linked_id;
		md5.update((unsigned char*)linked_id.mData, 16);

		if (LLAssetType::AT_LINK == inv_item->getActualType())
		{
			const LLViewerInventoryItem* linked_item = inv_item->getLinkedItem();
			if (NULL == linked_item)
			{
				LL_WARNS() << "Broken link for item '" << inv_item->getName()
						<< "' (" << inv_item->getUUID()
						<< ") during requestServerAppearanceUpdate" << LL_ENDL;
				continue;
			}
			// Some assets may be 'hidden' and show up as null in the viewer.
			//if (linked_item->getAssetUUID().isNull())
			//{
			//	LL_WARNS() << "Broken link (null asset) for item '" << inv_item->getName()
			//			<< "' (" << inv_item->getUUID()
			//			<< ") during requestServerAppearanceUpdate" << LL_ENDL;
			//	continue;
			//}
			LLUUID linked_asset_id(linked_item->getAssetUUID());
			md5.update((unsigned char*)linked_asset_id.mData, 16);
			U32 flags = linked_item->getFlags();
			md5.update(boost::lexical_cast<std::string>(flags));
		}
		else if (LLAssetType::AT_LINK_FOLDER != inv_item->getActualType())
		{
			LL_WARNS() << "Non-link item '" << inv_item->getName()
					<< "' (" << inv_item->getUUID()
					<< ") type " << (S32) inv_item->getActualType()
					<< " during requestServerAppearanceUpdate" << LL_ENDL;
			continue;
		}
		links.append(item);
	}
	LLSD result = LLSD::emptyMap();
	result["cof_contents"] = links;
	char cof_md5sum[MD5HEX_STR_SIZE];
	md5.finalize();
	md5.hex_digest(cof_md5sum);
	result["cof_md5sum"] = std::string(cof_md5sum);
	return result;
}

void LLAppearanceMgr::requestServerAppearanceUpdate()
{
<<<<<<< HEAD
    if (!mIsServerBakeOutstanding)
    {
        LLCoros::instance().launch("LLAppearanceMgr::serverAppearanceUpdateCoro",
            boost::bind(&LLAppearanceMgr::serverAppearanceUpdateCoro, this));
    }
    else
    {
        LL_WARNS("Avatar") << "Server bake request would overlap outstanding request " <<
            " requesting new bake when ready." << LL_ENDL;
        mNewServerBakeRequested = true;
    }
}

void LLAppearanceMgr::serverAppearanceUpdateCoro()
{
    BoolSetter inFlight(mIsServerBakeOutstanding);

    do
    {
#if 0
        static int reqcount = 0;
        int r_count = ++reqcount;
        LL_WARNS("Avatar") << "START: Server Bake request #" << r_count << "!" << LL_ENDL;
#endif

        // If we have already received an update for this or higher cof version, ignore.
        S32 cofVersion = getCOFVersion();
        S32 lastRcv = gAgentAvatarp->mLastUpdateReceivedCOFVersion;
        S32 lastReq = gAgentAvatarp->mLastUpdateRequestCOFVersion;

        mNewServerBakeRequested = false;
        //----------------
        // move out of coroutine
        if (!gAgent.getRegion())
        {
            LL_WARNS("Avatar") << "Region not set, cannot request server appearance update" << LL_ENDL;
            return;
        }
        if (gAgent.getRegion()->getCentralBakeVersion() == 0)
        {
            LL_WARNS("Avatar") << "Region does not support baking" << LL_ENDL;
        }

        std::string url = gAgent.getRegion()->getCapability("UpdateAvatarAppearance");
        if (url.empty())
        {
            LL_WARNS("Agent") << "Could not retrieve region capability \"UpdateAvatarAppearance\"" << LL_ENDL;
        }

        //----------------
        if (gAgentAvatarp->isEditingAppearance())
        {
            LL_WARNS("Avatar") << "Avatar editing appearance, not sending request." << LL_ENDL;
            // don't send out appearance updates if in appearance editing mode
            return;
        }

        LL_DEBUGS("Avatar") << "COF version=" << cofVersion <<
                " last_rcv=" << lastRcv <<
                " last_req=" << lastReq << LL_ENDL;

        if (cofVersion < lastRcv)
        {
            LL_WARNS("Avatar") << "Have already received update for cof version " << lastRcv
                    << " will not request for " << cofVersion << LL_ENDL;
            return;
        }
        if (lastReq >= cofVersion)
        {
            LL_WARNS("Avatar") << "Request already in flight for cof version " << lastReq
                    << " will not request for " << cofVersion << LL_ENDL;
            return;
        }

        // Actually send the request.
        LL_DEBUGS("Avatar") << "Will send request for cof_version " << cofVersion << LL_ENDL;

        LLCoreHttpUtil::HttpCoroutineAdapter::ptr_t httpAdapter(new LLCoreHttpUtil::HttpCoroutineAdapter(
        "UpdateAvatarAppearance", gAgent.getAgentPolicy()));

        S32 reqCofVersion = cofVersion;
=======
    LLCoprocedureManager::CoProcedure_t proc = boost::bind(&LLAppearanceMgr::serverAppearanceUpdateCoro, this, _1);
    LLCoprocedureManager::instance().enqueueCoprocedure("AIS", "LLAppearanceMgr::serverAppearanceUpdateCoro", proc);
}

void LLAppearanceMgr::serverAppearanceUpdateCoro(LLCoreHttpUtil::HttpCoroutineAdapter::ptr_t &httpAdapter)
{
    if (!gAgent.getRegion())
    {
        LL_WARNS("Avatar") << "Region not set, cannot request server appearance update" << LL_ENDL;
        return;
    }
    if (gAgent.getRegion()->getCentralBakeVersion() == 0)
    {
        LL_WARNS("Avatar") << "Region does not support baking" << LL_ENDL;
        return;
    }

    std::string url = gAgent.getRegion()->getCapability("UpdateAvatarAppearance");
    if (url.empty())
    {
        LL_WARNS("Agent") << "Could not retrieve region capability \"UpdateAvatarAppearance\"" << LL_ENDL;
        return;
    }

    //----------------
    if (gAgentAvatarp->isEditingAppearance())
    {
        LL_WARNS("Avatar") << "Avatar editing appearance, not sending request." << LL_ENDL;
        // don't send out appearance updates if in appearance editing mode
        return;
    }

#if 0
    static int reqcount = 0;
    int r_count = ++reqcount;
    LL_WARNS("Avatar") << "START: Server Bake request #" << r_count << "!" << LL_ENDL;
#endif

    // If we have already received an update for this or higher cof version, 
    // put a warning in the log but request anyway.
    S32 cofVersion = getCOFVersion();
    S32 lastRcv = gAgentAvatarp->mLastUpdateReceivedCOFVersion;
    S32 lastReq = gAgentAvatarp->mLastUpdateRequestCOFVersion;

    LL_INFOS("Avatar") << "Requesting COF version " << cofVersion <<
        " (Last Received:" << lastRcv << ")" <<
        " (Last Requested:" << lastReq << ")" << LL_ENDL;

    if ((cofVersion != LLViewerInventoryCategory::VERSION_UNKNOWN))
    {
        if (cofVersion < lastRcv)
        {
            LL_WARNS("Avatar") << "Have already received update for cof version " << lastRcv
                << " but requesting for " << cofVersion << LL_ENDL;
        }
        if (lastReq > cofVersion)
        {
            LL_WARNS("Avatar") << "Request already in flight for cof version " << lastReq
                << " but requesting for " << cofVersion << LL_ENDL;
        }
    }

    // Actually send the request.
    LL_DEBUGS("Avatar") << "Will send request for cof_version " << cofVersion << LL_ENDL;

//  LLCoreHttpUtil::HttpCoroutineAdapter::ptr_t httpAdapter(new LLCoreHttpUtil::HttpCoroutineAdapter(
//      "UpdateAvatarAppearance", gAgent.getAgentPolicy()));

    bool bRetry;
    do
    {
        bRetry = false;
        LLCore::HttpRequest::ptr_t httpRequest(new LLCore::HttpRequest());

        S32 reqCofVersion = getCOFVersion();  // Treat COF version (gets set by AISAPI as authoritative, 
                                                // not what the bake request tells us to use).
>>>>>>> 9944e8d9
        if (gSavedSettings.getBOOL("DebugForceAppearanceRequestFailure"))
        {
            reqCofVersion += 999;
            LL_WARNS("Avatar") << "Forcing version failure on COF Baking" << LL_ENDL;
        }

<<<<<<< HEAD
        do
        {
            LLCore::HttpRequest::ptr_t httpRequest(new LLCore::HttpRequest());

            LLSD postData;
            if (gSavedSettings.getBOOL("DebugAvatarExperimentalServerAppearanceUpdate"))
            {
                postData = dumpCOF();
            }
            else
            {
                postData["cof_version"] = reqCofVersion;
            }

            gAgentAvatarp->mLastUpdateRequestCOFVersion = reqCofVersion;

            LLSD result = httpAdapter->postAndSuspend(httpRequest, url, postData);

            LLSD httpResults = result[LLCoreHttpUtil::HttpCoroutineAdapter::HTTP_RESULTS];
            LLCore::HttpStatus status = LLCoreHttpUtil::HttpCoroutineAdapter::getStatusFromLLSD(httpResults);

            if (!status || !result["success"].asBoolean())
            {
                std::string message = (result.has("error")) ? result["error"].asString() : status.toString();
                LL_WARNS("Avatar") << "Appearance Failure. server responded with \"" << message << "\"" << LL_ENDL;

                // We may have requested a bake for a stale COF (especially if the inventory 
                // is still updating.  If that is the case re send the request with the 
                // corrected COF version.  (This may also be the case if the viewer is running 
                // on multiple machines.
                if (result.has("expected"))
                {
                    reqCofVersion = result["expected"].asInteger();

                    LL_WARNS("Avatar") << "Will Retry with expected COF value of " << reqCofVersion << LL_ENDL;
                    continue;
                }

                break;
            }

            LL_DEBUGS("Avatar") << "succeeded" << LL_ENDL;
            if (gSavedSettings.getBOOL("DebugAvatarAppearanceMessage"))
            {
                dump_sequential_xml(gAgentAvatarp->getFullname() + "_appearance_request_ok", result);
            }

            break;
        } while (true);

#if 0
        LL_WARNS("Avatar") << "END: Server Bake request #" << r_count << "!" << LL_ENDL;
#endif

        // if someone requested a server bake before the previous one was finished
        // repeate the process.
        if (mNewServerBakeRequested)
        {
            LL_WARNS("Avatar") << "New bake request received while processing previous one. Re-requesting." << LL_ENDL;
        }
    } while (mNewServerBakeRequested);
=======
        LL_INFOS() << "Requesting bake for COF version " << reqCofVersion << LL_ENDL;

        LLSD postData;
        if (gSavedSettings.getBOOL("DebugAvatarExperimentalServerAppearanceUpdate"))
        {
            postData = dumpCOF();
        }
        else
        {
            postData["cof_version"] = reqCofVersion;
        }

        gAgentAvatarp->mLastUpdateRequestCOFVersion = reqCofVersion;

        LLSD result = httpAdapter->postAndSuspend(httpRequest, url, postData);

        LLSD httpResults = result[LLCoreHttpUtil::HttpCoroutineAdapter::HTTP_RESULTS];
        LLCore::HttpStatus status = LLCoreHttpUtil::HttpCoroutineAdapter::getStatusFromLLSD(httpResults);

        if (!status || !result["success"].asBoolean())
        {
            std::string message = (result.has("error")) ? result["error"].asString() : status.toString();
            LL_WARNS("Avatar") << "Appearance Failure. server responded with \"" << message << "\"" << LL_ENDL;

            // We may have requested a bake for a stale COF (especially if the inventory 
            // is still updating.  If that is the case re send the request with the 
            // corrected COF version.  (This may also be the case if the viewer is running 
            // on multiple machines.
            if (result.has("expected"))
            {
                S32 expectedCofVersion = result["expected"].asInteger();
                bRetry = true;
                // Wait for a 1/2 second before trying again.  Just to keep from asking too quickly.
                llcoro::suspendUntilTimeout(0.5);

                LL_WARNS("Avatar") << "Server expected " << expectedCofVersion << " as COF version" << LL_ENDL;
                continue;
            }
        }

        LL_DEBUGS("Avatar") << "succeeded" << LL_ENDL;
        if (gSavedSettings.getBOOL("DebugAvatarAppearanceMessage"))
        {
            dump_sequential_xml(gAgentAvatarp->getFullname() + "_appearance_request_ok", result);
        }

    } while (bRetry);

#if 0
    LL_WARNS("Avatar") << "END: Server Bake request #" << r_count << "!" << LL_ENDL;
#endif

>>>>>>> 9944e8d9
}

/*static*/
void LLAppearanceMgr::debugAppearanceUpdateCOF(const LLSD& content)
{
    dump_sequential_xml(gAgentAvatarp->getFullname() + "_appearance_request_error", content);

    LL_INFOS("Avatar") << "AIS COF, version received: " << content["expected"].asInteger()
        << " ================================= " << LL_ENDL;
    std::set<LLUUID> ais_items, local_items;
    const LLSD& cof_raw = content["cof_raw"];
    for (LLSD::array_const_iterator it = cof_raw.beginArray();
        it != cof_raw.endArray(); ++it)
    {
        const LLSD& item = *it;
        if (item["parent_id"].asUUID() == LLAppearanceMgr::instance().getCOF())
        {
            ais_items.insert(item["item_id"].asUUID());
            if (item["type"].asInteger() == 24) // link
            {
                LL_INFOS("Avatar") << "AIS Link: item_id: " << item["item_id"].asUUID()
                    << " linked_item_id: " << item["asset_id"].asUUID()
                    << " name: " << item["name"].asString()
                    << LL_ENDL;
            }
            else if (item["type"].asInteger() == 25) // folder link
            {
                LL_INFOS("Avatar") << "AIS Folder link: item_id: " << item["item_id"].asUUID()
                    << " linked_item_id: " << item["asset_id"].asUUID()
                    << " name: " << item["name"].asString()
                    << LL_ENDL;
            }
            else
            {
                LL_INFOS("Avatar") << "AIS Other: item_id: " << item["item_id"].asUUID()
                    << " linked_item_id: " << item["asset_id"].asUUID()
                    << " name: " << item["name"].asString()
                    << " type: " << item["type"].asInteger()
                    << LL_ENDL;
            }
        }
    }
    LL_INFOS("Avatar") << LL_ENDL;
    LL_INFOS("Avatar") << "Local COF, version requested: " << content["observed"].asInteger()
        << " ================================= " << LL_ENDL;
    LLInventoryModel::cat_array_t cat_array;
    LLInventoryModel::item_array_t item_array;
    gInventory.collectDescendents(LLAppearanceMgr::instance().getCOF(),
        cat_array, item_array, LLInventoryModel::EXCLUDE_TRASH);
    for (S32 i = 0; i < item_array.size(); i++)
    {
        const LLViewerInventoryItem* inv_item = item_array.at(i).get();
        local_items.insert(inv_item->getUUID());
        LL_INFOS("Avatar") << "LOCAL: item_id: " << inv_item->getUUID()
            << " linked_item_id: " << inv_item->getLinkedUUID()
            << " name: " << inv_item->getName()
            << " parent: " << inv_item->getParentUUID()
            << LL_ENDL;
    }
    LL_INFOS("Avatar") << " ================================= " << LL_ENDL;
    S32 local_only = 0, ais_only = 0;
    for (std::set<LLUUID>::iterator it = local_items.begin(); it != local_items.end(); ++it)
    {
        if (ais_items.find(*it) == ais_items.end())
        {
            LL_INFOS("Avatar") << "LOCAL ONLY: " << *it << LL_ENDL;
            local_only++;
        }
    }
    for (std::set<LLUUID>::iterator it = ais_items.begin(); it != ais_items.end(); ++it)
    {
        if (local_items.find(*it) == local_items.end())
        {
            LL_INFOS("Avatar") << "AIS ONLY: " << *it << LL_ENDL;
            ais_only++;
        }
    }
    if (local_only == 0 && ais_only == 0)
    {
        LL_INFOS("Avatar") << "COF contents identical, only version numbers differ (req "
            << content["observed"].asInteger()
            << " rcv " << content["expected"].asInteger()
            << ")" << LL_ENDL;
    }
}


std::string LLAppearanceMgr::getAppearanceServiceURL() const
{
	if (gSavedSettings.getString("DebugAvatarAppearanceServiceURLOverride").empty())
	{
		return mAppearanceServiceURL;
	}
	return gSavedSettings.getString("DebugAvatarAppearanceServiceURLOverride");
}

void show_created_outfit(LLUUID& folder_id, bool show_panel = true)
{
	if (!LLApp::isRunning())
	{
		LL_WARNS() << "called during shutdown, skipping" << LL_ENDL;
		return;
	}
	
	LL_DEBUGS("Avatar") << "called" << LL_ENDL;
	LLSD key;
	
	//EXT-7727. For new accounts inventory callback is created during login process
	// and may be processed after login process is finished
	if (show_panel)
	{
		LL_DEBUGS("Avatar") << "showing panel" << LL_ENDL;
		LLFloaterSidePanelContainer::showPanel("appearance", "panel_outfits_inventory", key);
		
	}
	LLOutfitsList *outfits_list =
		dynamic_cast<LLOutfitsList*>(LLFloaterSidePanelContainer::getPanel("appearance", "outfitslist_tab"));
	if (outfits_list)
	{
		outfits_list->setSelectedOutfitByUUID(folder_id);
	}
	
	LLAppearanceMgr::getInstance()->updateIsDirty();
	gAgentWearables.notifyLoadingFinished(); // New outfit is saved.
	LLAppearanceMgr::getInstance()->updatePanelOutfitName("");

	// For SSB, need to update appearance after we add a base outfit
	// link, since, the COF version has changed. There is a race
	// condition in initial outfit setup which can lead to rez
	// failures - SH-3860.
	LL_DEBUGS("Avatar") << "requesting appearance update after createBaseOutfitLink" << LL_ENDL;
	LLPointer<LLInventoryCallback> cb = new LLUpdateAppearanceOnDestroy;
	LLAppearanceMgr::getInstance()->createBaseOutfitLink(folder_id, cb);
}

void LLAppearanceMgr::onOutfitFolderCreated(const LLUUID& folder_id, bool show_panel)
{
	LLPointer<LLInventoryCallback> cb =
		new LLBoostFuncInventoryCallback(no_op_inventory_func,
										 boost::bind(&LLAppearanceMgr::onOutfitFolderCreatedAndClothingOrdered,this,folder_id,show_panel));
	updateClothingOrderingInfo(LLUUID::null, cb);
}

void LLAppearanceMgr::onOutfitFolderCreatedAndClothingOrdered(const LLUUID& folder_id, bool show_panel)
{
	LLPointer<LLInventoryCallback> cb =
		new LLBoostFuncInventoryCallback(no_op_inventory_func,
										 boost::bind(show_created_outfit,folder_id,show_panel));
	bool copy_folder_links = false;
	slamCategoryLinks(getCOF(), folder_id, copy_folder_links, cb);
}

void LLAppearanceMgr::makeNewOutfitLinks(const std::string& new_folder_name, bool show_panel)
{
	if (!isAgentAvatarValid()) return;

	LL_DEBUGS("Avatar") << "creating new outfit" << LL_ENDL;

	gAgentWearables.notifyLoadingStarted();

	// First, make a folder in the My Outfits directory.
	const LLUUID parent_id = gInventory.findCategoryUUIDForType(LLFolderType::FT_MY_OUTFITS);
    if (AISAPI::isAvailable())
	{
		// cap-based category creation was buggy until recently. use
		// existence of AIS as an indicator the fix is present. Does
		// not actually use AIS to create the category.
		inventory_func_type func = boost::bind(&LLAppearanceMgr::onOutfitFolderCreated,this,_1,show_panel);
		LLUUID folder_id = gInventory.createNewCategory(
			parent_id,
			LLFolderType::FT_OUTFIT,
			new_folder_name,
			func);
	}
	else
	{		
		LLUUID folder_id = gInventory.createNewCategory(
			parent_id,
			LLFolderType::FT_OUTFIT,
			new_folder_name);
		onOutfitFolderCreated(folder_id, show_panel);
	}
}

void LLAppearanceMgr::wearBaseOutfit()
{
	const LLUUID& base_outfit_id = getBaseOutfitUUID();
	if (base_outfit_id.isNull()) return;
	
	updateCOF(base_outfit_id);
}

//void LLAppearanceMgr::removeItemsFromAvatar(const uuid_vec_t& ids_to_remove)
// [SL:KB] - Patch: Appearance-Misc | Checked: 2015-05-05 (Catznip-3.7)
void LLAppearanceMgr::removeItemsFromAvatar(const uuid_vec_t& ids_to_remove, LLPointer<LLInventoryCallback> cb /*= NULL*/, bool immediate_delete /*= false*/)
// [/SL:KB]
{
	if (ids_to_remove.empty())
	{
		LL_WARNS() << "called with empty list, nothing to do" << LL_ENDL;
		return;
	}
// [RLVa:KB] - Checked: 2013-02-12 (RLVa-1.4.8)
//	LLPointer<LLInventoryCallback> cb = NULL;
	for (uuid_vec_t::const_iterator it = ids_to_remove.begin(); it != ids_to_remove.end(); ++it)
	{
		const LLUUID& id_to_remove = *it;
		const LLUUID& linked_item_id = gInventory.getLinkedItemID(id_to_remove);

		if ( (rlv_handler_t::isEnabled()) && (!rlvPredCanRemoveItem(linked_item_id)) )
		{
			continue;
		}

		// <FS:Ansariel> LSL Bridge
		if (FSLSLBridge::instance().canUseBridge() && linked_item_id == FSLSLBridge::instance().getBridge()->getUUID())
		{
			continue;
		}
		// </FS:Ansariel>

		LLViewerInventoryItem *item = gInventory.getItem(linked_item_id);
		if (item && item->getType() == LLAssetType::AT_OBJECT)
		{
			LL_DEBUGS("Avatar") << "ATT removing attachment " << item->getName() << " id " << item->getUUID() << LL_ENDL;
		}
		if (item && item->getType() == LLAssetType::AT_BODYPART)
		{
		    continue;
		}

		if (!cb)
			cb = new LLUpdateAppearanceOnDestroy();
		removeCOFItemLinks(linked_item_id, cb, immediate_delete);
// [SL:KB] - Patch: Appearance-SyncAttach | Checked: 2015-03-01 (Catznip-3.7)
		LLAttachmentsMgr::instance().clearPendingAttachmentLink(linked_item_id);
// [/SL:KB]
		addDoomedTempAttachment(linked_item_id);
	}
// [/RLVa:KB]
////	LLPointer<LLInventoryCallback> cb = new LLUpdateAppearanceOnDestroy;
//// [SL:KB] - Patch: Appearance-Misc | Checked: 2015-05-05 (Catznip-3.7)
//	if (!cb)
//	{
//		cb = new LLUpdateAppearanceOnDestroy;
//	}
//// [/SL:KB]
//	for (uuid_vec_t::const_iterator it = ids_to_remove.begin(); it != ids_to_remove.end(); ++it)
//	{
//		const LLUUID& id_to_remove = *it;
//		const LLUUID& linked_item_id = gInventory.getLinkedItemID(id_to_remove);
//// [SL:KB] - Patch: Appearance-Misc | Checked: 2015-05-05 (Catznip-3.7)
//		removeCOFItemLinks(linked_item_id, cb, immediate_delete);
//// [/SL:KB]
////		removeCOFItemLinks(linked_item_id, cb);
//		addDoomedTempAttachment(linked_item_id);
//	}
}

//void LLAppearanceMgr::removeItemFromAvatar(const LLUUID& id_to_remove)
// [SL:KB] - Patch: Appearance-Misc | Checked: 2015-05-05 (Catznip-3.7)
void LLAppearanceMgr::removeItemFromAvatar(const LLUUID& id_to_remove, LLPointer<LLInventoryCallback> cb /*= NULL*/, bool immediate_delete /*= false*/)
// [/SL:KB]
{
	uuid_vec_t ids_to_remove;
	ids_to_remove.push_back(id_to_remove);
// [SL:KB] - Patch: Appearance-Misc | Checked: 2015-05-05 (Catznip-3.7)
	removeItemsFromAvatar(ids_to_remove, cb, immediate_delete);
// [/SL:KB]
//	removeItemsFromAvatar(ids_to_remove);
}


// Adds the given item ID to mDoomedTempAttachmentIDs iff it's a temp attachment
void LLAppearanceMgr::addDoomedTempAttachment(const LLUUID& id_to_remove)
{
	LLViewerObject * attachmentp = gAgentAvatarp->findAttachmentByID(id_to_remove);
	if (attachmentp &&
		attachmentp->isTempAttachment())
	{	// If this is a temp attachment and we want to remove it, record the ID 
		// so it will be deleted when attachments are synced up with COF
		mDoomedTempAttachmentIDs.insert(id_to_remove);
		//LL_INFOS() << "Will remove temp attachment id " << id_to_remove << LL_ENDL;
	}
}

// Find AND REMOVES the given UUID from mDoomedTempAttachmentIDs
bool LLAppearanceMgr::shouldRemoveTempAttachment(const LLUUID& item_id)
{
	doomed_temp_attachments_t::iterator iter = mDoomedTempAttachmentIDs.find(item_id);
	if (iter != mDoomedTempAttachmentIDs.end())
	{
		mDoomedTempAttachmentIDs.erase(iter);
		return true;
	}
	return false;
}


bool LLAppearanceMgr::moveWearable(LLViewerInventoryItem* item, bool closer_to_body)
{
	if (!item || !item->isWearableType()) return false;
	if (item->getType() != LLAssetType::AT_CLOTHING) return false;
	if (!gInventory.isObjectDescendentOf(item->getUUID(), getCOF())) return false;

	LLInventoryModel::cat_array_t cats;
	LLInventoryModel::item_array_t items;
	LLFindWearablesOfType filter_wearables_of_type(item->getWearableType());
	gInventory.collectDescendentsIf(getCOF(), cats, items, true, filter_wearables_of_type);
	if (items.empty()) return false;

	// We assume that the items have valid descriptions.
	std::sort(items.begin(), items.end(), WearablesOrderComparator(item->getWearableType()));

	if (closer_to_body && items.front() == item) return false;
	if (!closer_to_body && items.back() == item) return false;
	
	LLInventoryModel::item_array_t::iterator it = std::find(items.begin(), items.end(), item);
	if (items.end() == it) return false;


	//swapping descriptions
	closer_to_body ? --it : ++it;
	LLViewerInventoryItem* swap_item = *it;
	if (!swap_item) return false;
	std::string tmp = swap_item->getActualDescription();
	swap_item->setDescription(item->getActualDescription());
	item->setDescription(tmp);

	// LL_DEBUGS("Inventory") << "swap, item "
	// 					   << ll_pretty_print_sd(item->asLLSD())
	// 					   << " swap_item "
	// 					   << ll_pretty_print_sd(swap_item->asLLSD()) << LL_ENDL;

	// FIXME switch to use AISv3 where supported.
	//items need to be updated on a dataserver
	item->setComplete(TRUE);
	item->updateServer(FALSE);
	gInventory.updateItem(item);

	swap_item->setComplete(TRUE);
	swap_item->updateServer(FALSE);
	gInventory.updateItem(swap_item);

	//to cause appearance of the agent to be updated
	bool result = false;
	if ((result = gAgentWearables.moveWearable(item, closer_to_body)))
	{
		// <FS:Ansariel> [Legacy Bake]
		//gAgentAvatarp->wearableUpdated(item->getWearableType());
		gAgentAvatarp->wearableUpdated(item->getWearableType(), FALSE);
	}

	setOutfitDirty(true);

	//*TODO do we need to notify observers here in such a way?
	gInventory.notifyObservers();

	return result;
}

//static
void LLAppearanceMgr::sortItemsByActualDescription(LLInventoryModel::item_array_t& items)
{
	if (items.size() < 2) return;

	std::sort(items.begin(), items.end(), sort_by_actual_description);
}

//#define DUMP_CAT_VERBOSE

void LLAppearanceMgr::dumpCat(const LLUUID& cat_id, const std::string& msg)
{
	LLInventoryModel::cat_array_t cats;
	LLInventoryModel::item_array_t items;
	gInventory.collectDescendents(cat_id, cats, items, LLInventoryModel::EXCLUDE_TRASH);

#ifdef DUMP_CAT_VERBOSE
	LL_INFOS() << LL_ENDL;
	LL_INFOS() << str << LL_ENDL;
	S32 hitcount = 0;
	for(S32 i=0; i<items.size(); i++)
	{
		LLViewerInventoryItem *item = items.get(i);
		if (item)
			hitcount++;
		LL_INFOS() << i <<" "<< item->getName() <<LL_ENDL;
	}
#endif
	LL_INFOS() << msg << " count " << items.size() << LL_ENDL;
}

void LLAppearanceMgr::dumpItemArray(const LLInventoryModel::item_array_t& items,
									const std::string& msg)
{
	for (S32 i=0; i<items.size(); i++)
	{
		LLViewerInventoryItem *item = items.at(i);
		LLViewerInventoryItem *linked_item = item ? item->getLinkedItem() : NULL;
		LLUUID asset_id;
		if (linked_item)
		{
			asset_id = linked_item->getAssetUUID();
		}
		LL_DEBUGS("Avatar") << self_av_string() << msg << " " << i <<" " << (item ? item->getName() : "(nullitem)") << " " << asset_id.asString() << LL_ENDL;
	}
}

bool LLAppearanceMgr::mActive = true;

LLAppearanceMgr::LLAppearanceMgr():
	mAttachmentInvLinkEnabled(false),
	mOutfitIsDirty(false),
	mOutfitLocked(false),
	mInFlightCounter(0),
	mInFlightTimer(),
<<<<<<< HEAD
	mIsInUpdateAppearanceFromCOF(false),
    mIsServerBakeOutstanding(false),
    mNewServerBakeRequested(false)
=======
	mIsInUpdateAppearanceFromCOF(false)
>>>>>>> 9944e8d9
{
	LLOutfitObserver& outfit_observer = LLOutfitObserver::instance();
	// unlock outfit on save operation completed
	outfit_observer.addCOFSavedCallback(boost::bind(
			&LLAppearanceMgr::setOutfitLocked, this, false));

	mUnlockOutfitTimer.reset(new LLOutfitUnLockTimer(gSavedSettings.getS32(
			"OutfitOperationsTimeout")));

	gIdleCallbacks.addFunction(&LLAttachmentsMgr::onIdle, NULL);
}

LLAppearanceMgr::~LLAppearanceMgr()
{
	mActive = false;
}

void LLAppearanceMgr::setAttachmentInvLinkEnable(bool val)
{
	LL_DEBUGS("Avatar") << "setAttachmentInvLinkEnable => " << (int) val << LL_ENDL;
	mAttachmentInvLinkEnabled = val;
}

void dumpAttachmentSet(const std::set<LLUUID>& atts, const std::string& msg)
{
       LL_INFOS() << msg << LL_ENDL;
       for (std::set<LLUUID>::const_iterator it = atts.begin();
               it != atts.end();
               ++it)
       {
               LLUUID item_id = *it;
               LLViewerInventoryItem *item = gInventory.getItem(item_id);
               if (item)
                       LL_INFOS() << "atts " << item->getName() << LL_ENDL;
               else
                       LL_INFOS() << "atts " << "UNKNOWN[" << item_id.asString() << "]" << LL_ENDL;
       }
       LL_INFOS() << LL_ENDL;
}

void LLAppearanceMgr::registerAttachment(const LLUUID& item_id)
{
	LLViewerInventoryItem *item = gInventory.getItem(item_id);
	LL_DEBUGS("Avatar") << "ATT registering attachment "
						<< (item ? item->getName() : "UNKNOWN") << " " << item_id << LL_ENDL;
	gInventory.addChangedMask(LLInventoryObserver::LABEL, item_id);

	LLAttachmentsMgr::instance().onAttachmentArrived(item_id);
}

void LLAppearanceMgr::unregisterAttachment(const LLUUID& item_id)
{
	LLViewerInventoryItem *item = gInventory.getItem(item_id);
	LL_DEBUGS("Avatar") << "ATT unregistering attachment "
						<< (item ? item->getName() : "UNKNOWN") << " " << item_id << LL_ENDL;
	gInventory.addChangedMask(LLInventoryObserver::LABEL, item_id);

    LLAttachmentsMgr::instance().onDetachCompleted(item_id);
	if (mAttachmentInvLinkEnabled && isLinkedInCOF(item_id))
	{
		LL_DEBUGS("Avatar") << "ATT removing COF link for attachment "
							<< (item ? item->getName() : "UNKNOWN") << " " << item_id << LL_ENDL;
		LLAppearanceMgr::removeCOFItemLinks(item_id);
	}
	else
	{
		//LL_INFOS() << "no link changes, inv link not enabled" << LL_ENDL;
	}
}

BOOL LLAppearanceMgr::getIsInCOF(const LLUUID& obj_id) const
{
	const LLUUID& cof = getCOF();
	if (obj_id == cof)
		return TRUE;
	const LLInventoryObject* obj = gInventory.getObject(obj_id);
	if (obj && obj->getParentUUID() == cof)
		return TRUE;
	return FALSE;
}

BOOL LLAppearanceMgr::getIsProtectedCOFItem(const LLUUID& obj_id) const
{
	if (!getIsInCOF(obj_id)) return FALSE;

	// If a non-link somehow ended up in COF, allow deletion.
	const LLInventoryObject *obj = gInventory.getObject(obj_id);
	if (obj && !obj->getIsLinkType())
	{
		return FALSE;
	}

	// For now, don't allow direct deletion from the COF.  Instead, force users
	// to choose "Detach" or "Take Off".
	return TRUE;
}

class CallAfterCategoryFetchStage2: public LLInventoryFetchItemsObserver
{
public:
	CallAfterCategoryFetchStage2(const uuid_vec_t& ids,
								 nullary_func_t callable) :
		LLInventoryFetchItemsObserver(ids),
		mCallable(callable)
	{
	}
	~CallAfterCategoryFetchStage2()
	{
	}
	virtual void done()
	{
		LL_INFOS() << this << " done with incomplete " << mIncomplete.size()
				<< " complete " << mComplete.size() <<  " calling callable" << LL_ENDL;

		gInventory.removeObserver(this);
		doOnIdleOneTime(mCallable);
		delete this;
	}
protected:
	nullary_func_t mCallable;
};

class CallAfterCategoryFetchStage1: public LLInventoryFetchDescendentsObserver
{
public:
	CallAfterCategoryFetchStage1(const LLUUID& cat_id, nullary_func_t callable) :
		LLInventoryFetchDescendentsObserver(cat_id),
		mCallable(callable)
	{
	}
	~CallAfterCategoryFetchStage1()
	{
	}
	virtual void done()
	{
		// What we do here is get the complete information on the
		// items in the requested category, and set up an observer
		// that will wait for that to happen.
		LLInventoryModel::cat_array_t cat_array;
		LLInventoryModel::item_array_t item_array;
		gInventory.collectDescendents(mComplete.front(),
									  cat_array,
									  item_array,
									  LLInventoryModel::EXCLUDE_TRASH);
		S32 count = item_array.size();
		if(!count)
		{
			LL_WARNS() << "Nothing fetched in category " << mComplete.front()
					<< LL_ENDL;
			gInventory.removeObserver(this);
			doOnIdleOneTime(mCallable);

			delete this;
			return;
		}

		LL_INFOS() << "stage1 got " << item_array.size() << " items, passing to stage2 " << LL_ENDL;
		uuid_vec_t ids;
		for(S32 i = 0; i < count; ++i)
		{
			ids.push_back(item_array.at(i)->getUUID());
		}
		
		gInventory.removeObserver(this);
		
		// do the fetch
		CallAfterCategoryFetchStage2 *stage2 = new CallAfterCategoryFetchStage2(ids, mCallable);
		stage2->startFetch();
		if(stage2->isFinished())
		{
			// everything is already here - call done.
			stage2->done();
		}
		else
		{
			// it's all on it's way - add an observer, and the inventory
			// will call done for us when everything is here.
			gInventory.addObserver(stage2);
		}
		delete this;
	}
protected:
	nullary_func_t mCallable;
};

void callAfterCategoryFetch(const LLUUID& cat_id, nullary_func_t cb)
{
	CallAfterCategoryFetchStage1 *stage1 = new CallAfterCategoryFetchStage1(cat_id, cb);
	stage1->startFetch();
	if (stage1->isFinished())
	{
		stage1->done();
	}
	else
	{
		gInventory.addObserver(stage1);
	}
}

void add_wearable_type_counts(const uuid_vec_t& ids,
                              S32& clothing_count,
                              S32& bodypart_count,
                              S32& object_count,
                              S32& other_count)
{
    for (uuid_vec_t::const_iterator it = ids.begin(); it != ids.end(); ++it)
    {
        const LLUUID& item_id_to_wear = *it;
        LLViewerInventoryItem* item_to_wear = gInventory.getItem(item_id_to_wear);
        if (item_to_wear)
        {
            if (item_to_wear->getType() == LLAssetType::AT_CLOTHING)
            {
                clothing_count++;
            }
            else if (item_to_wear->getType() == LLAssetType::AT_BODYPART)
            {
                bodypart_count++;
            }
            else if (item_to_wear->getType() == LLAssetType::AT_OBJECT)
            {
                object_count++;
            }
            else
            {
                other_count++;
            }
        }
        else
        {
            other_count++;
        }
    }
}

void wear_multiple(const uuid_vec_t& ids, bool replace)
{
    S32 clothing_count = 0;
    S32 bodypart_count = 0;
    S32 object_count = 0;
    S32 other_count = 0;
    add_wearable_type_counts(ids, clothing_count, bodypart_count, object_count, other_count);

    LLPointer<LLInventoryCallback> cb = NULL;
    if (clothing_count > 0 || bodypart_count > 0)
    {
        cb = new LLUpdateAppearanceOnDestroy;
    }
	LLAppearanceMgr::instance().wearItemsOnAvatar(ids, true, replace, cb);
}

// SLapp for easy-wearing of a stock (library) avatar
//
class LLWearFolderHandler : public LLCommandHandler
{
public:
	// not allowed from outside the app
	LLWearFolderHandler() : LLCommandHandler("wear_folder", UNTRUSTED_BLOCK) { }

	bool handle(const LLSD& tokens, const LLSD& query_map,
				LLMediaCtrl* web)
	{
		LLSD::UUID folder_uuid;

		if (folder_uuid.isNull() && query_map.has("folder_name"))
		{
			std::string outfit_folder_name = query_map["folder_name"];
			folder_uuid = findDescendentCategoryIDByName(
				gInventory.getLibraryRootFolderID(),
				outfit_folder_name);	
		}
		if (folder_uuid.isNull() && query_map.has("folder_id"))
		{
			folder_uuid = query_map["folder_id"].asUUID();
		}
		
		if (folder_uuid.notNull())
		{
			LLPointer<LLInventoryCategory> category = new LLInventoryCategory(folder_uuid,
																			  LLUUID::null,
																			  LLFolderType::FT_CLOTHING,
																			  "Quick Appearance");
			if ( gInventory.getCategory( folder_uuid ) != NULL )
			{
				LLAppearanceMgr::getInstance()->wearInventoryCategory(category, true, false);
				
				// *TODOw: This may not be necessary if initial outfit is chosen already -- josh
				gAgent.setOutfitChosen(TRUE);
			}
		}

		// release avatar picker keyboard focus
		gFocusMgr.setKeyboardFocus( NULL );

		return true;
	}
};

LLWearFolderHandler gWearFolderHandler;<|MERGE_RESOLUTION|>--- conflicted
+++ resolved
@@ -59,7 +59,6 @@
 #include "llappviewer.h"
 #include "llcoros.h"
 #include "lleventcoro.h"
-<<<<<<< HEAD
 
 // [RLVa:KB] - Checked: 2011-05-22 (RLVa-1.3.1)
 #include "rlvhandler.h"
@@ -67,8 +66,6 @@
 #include "rlvlocks.h"
 // [/RLVa:KB]
 #include "fslslbridge.h"
-=======
->>>>>>> 9944e8d9
 
 #if LL_MSVC
 // disable boost::lexical_cast warning
@@ -1318,7 +1315,6 @@
 	items = new_items;
 }
 
-<<<<<<< HEAD
 // [SL:KB] - Patch: Appearance-WearableDuplicateAssets | Checked: 2015-06-30 (Catznip-3.7)
 static void removeDuplicateWearableItemsByAssetID(LLInventoryModel::item_array_t& items)
 {
@@ -1342,8 +1338,6 @@
 }
 // [/SL:KB]
 
-=======
->>>>>>> 9944e8d9
 //=========================================================================
 
 const LLUUID LLAppearanceMgr::getCOF() const
@@ -3747,89 +3741,6 @@
 
 void LLAppearanceMgr::requestServerAppearanceUpdate()
 {
-<<<<<<< HEAD
-    if (!mIsServerBakeOutstanding)
-    {
-        LLCoros::instance().launch("LLAppearanceMgr::serverAppearanceUpdateCoro",
-            boost::bind(&LLAppearanceMgr::serverAppearanceUpdateCoro, this));
-    }
-    else
-    {
-        LL_WARNS("Avatar") << "Server bake request would overlap outstanding request " <<
-            " requesting new bake when ready." << LL_ENDL;
-        mNewServerBakeRequested = true;
-    }
-}
-
-void LLAppearanceMgr::serverAppearanceUpdateCoro()
-{
-    BoolSetter inFlight(mIsServerBakeOutstanding);
-
-    do
-    {
-#if 0
-        static int reqcount = 0;
-        int r_count = ++reqcount;
-        LL_WARNS("Avatar") << "START: Server Bake request #" << r_count << "!" << LL_ENDL;
-#endif
-
-        // If we have already received an update for this or higher cof version, ignore.
-        S32 cofVersion = getCOFVersion();
-        S32 lastRcv = gAgentAvatarp->mLastUpdateReceivedCOFVersion;
-        S32 lastReq = gAgentAvatarp->mLastUpdateRequestCOFVersion;
-
-        mNewServerBakeRequested = false;
-        //----------------
-        // move out of coroutine
-        if (!gAgent.getRegion())
-        {
-            LL_WARNS("Avatar") << "Region not set, cannot request server appearance update" << LL_ENDL;
-            return;
-        }
-        if (gAgent.getRegion()->getCentralBakeVersion() == 0)
-        {
-            LL_WARNS("Avatar") << "Region does not support baking" << LL_ENDL;
-        }
-
-        std::string url = gAgent.getRegion()->getCapability("UpdateAvatarAppearance");
-        if (url.empty())
-        {
-            LL_WARNS("Agent") << "Could not retrieve region capability \"UpdateAvatarAppearance\"" << LL_ENDL;
-        }
-
-        //----------------
-        if (gAgentAvatarp->isEditingAppearance())
-        {
-            LL_WARNS("Avatar") << "Avatar editing appearance, not sending request." << LL_ENDL;
-            // don't send out appearance updates if in appearance editing mode
-            return;
-        }
-
-        LL_DEBUGS("Avatar") << "COF version=" << cofVersion <<
-                " last_rcv=" << lastRcv <<
-                " last_req=" << lastReq << LL_ENDL;
-
-        if (cofVersion < lastRcv)
-        {
-            LL_WARNS("Avatar") << "Have already received update for cof version " << lastRcv
-                    << " will not request for " << cofVersion << LL_ENDL;
-            return;
-        }
-        if (lastReq >= cofVersion)
-        {
-            LL_WARNS("Avatar") << "Request already in flight for cof version " << lastReq
-                    << " will not request for " << cofVersion << LL_ENDL;
-            return;
-        }
-
-        // Actually send the request.
-        LL_DEBUGS("Avatar") << "Will send request for cof_version " << cofVersion << LL_ENDL;
-
-        LLCoreHttpUtil::HttpCoroutineAdapter::ptr_t httpAdapter(new LLCoreHttpUtil::HttpCoroutineAdapter(
-        "UpdateAvatarAppearance", gAgent.getAgentPolicy()));
-
-        S32 reqCofVersion = cofVersion;
-=======
     LLCoprocedureManager::CoProcedure_t proc = boost::bind(&LLAppearanceMgr::serverAppearanceUpdateCoro, this, _1);
     LLCoprocedureManager::instance().enqueueCoprocedure("AIS", "LLAppearanceMgr::serverAppearanceUpdateCoro", proc);
 }
@@ -3906,76 +3817,12 @@
 
         S32 reqCofVersion = getCOFVersion();  // Treat COF version (gets set by AISAPI as authoritative, 
                                                 // not what the bake request tells us to use).
->>>>>>> 9944e8d9
         if (gSavedSettings.getBOOL("DebugForceAppearanceRequestFailure"))
         {
             reqCofVersion += 999;
             LL_WARNS("Avatar") << "Forcing version failure on COF Baking" << LL_ENDL;
         }
 
-<<<<<<< HEAD
-        do
-        {
-            LLCore::HttpRequest::ptr_t httpRequest(new LLCore::HttpRequest());
-
-            LLSD postData;
-            if (gSavedSettings.getBOOL("DebugAvatarExperimentalServerAppearanceUpdate"))
-            {
-                postData = dumpCOF();
-            }
-            else
-            {
-                postData["cof_version"] = reqCofVersion;
-            }
-
-            gAgentAvatarp->mLastUpdateRequestCOFVersion = reqCofVersion;
-
-            LLSD result = httpAdapter->postAndSuspend(httpRequest, url, postData);
-
-            LLSD httpResults = result[LLCoreHttpUtil::HttpCoroutineAdapter::HTTP_RESULTS];
-            LLCore::HttpStatus status = LLCoreHttpUtil::HttpCoroutineAdapter::getStatusFromLLSD(httpResults);
-
-            if (!status || !result["success"].asBoolean())
-            {
-                std::string message = (result.has("error")) ? result["error"].asString() : status.toString();
-                LL_WARNS("Avatar") << "Appearance Failure. server responded with \"" << message << "\"" << LL_ENDL;
-
-                // We may have requested a bake for a stale COF (especially if the inventory 
-                // is still updating.  If that is the case re send the request with the 
-                // corrected COF version.  (This may also be the case if the viewer is running 
-                // on multiple machines.
-                if (result.has("expected"))
-                {
-                    reqCofVersion = result["expected"].asInteger();
-
-                    LL_WARNS("Avatar") << "Will Retry with expected COF value of " << reqCofVersion << LL_ENDL;
-                    continue;
-                }
-
-                break;
-            }
-
-            LL_DEBUGS("Avatar") << "succeeded" << LL_ENDL;
-            if (gSavedSettings.getBOOL("DebugAvatarAppearanceMessage"))
-            {
-                dump_sequential_xml(gAgentAvatarp->getFullname() + "_appearance_request_ok", result);
-            }
-
-            break;
-        } while (true);
-
-#if 0
-        LL_WARNS("Avatar") << "END: Server Bake request #" << r_count << "!" << LL_ENDL;
-#endif
-
-        // if someone requested a server bake before the previous one was finished
-        // repeate the process.
-        if (mNewServerBakeRequested)
-        {
-            LL_WARNS("Avatar") << "New bake request received while processing previous one. Re-requesting." << LL_ENDL;
-        }
-    } while (mNewServerBakeRequested);
-=======
         LL_INFOS() << "Requesting bake for COF version " << reqCofVersion << LL_ENDL;
 
         LLSD postData;
@@ -4028,7 +3875,6 @@
     LL_WARNS("Avatar") << "END: Server Bake request #" << r_count << "!" << LL_ENDL;
 #endif
 
->>>>>>> 9944e8d9
 }
 
 /*static*/
@@ -4445,13 +4291,7 @@
 	mOutfitLocked(false),
 	mInFlightCounter(0),
 	mInFlightTimer(),
-<<<<<<< HEAD
-	mIsInUpdateAppearanceFromCOF(false),
-    mIsServerBakeOutstanding(false),
-    mNewServerBakeRequested(false)
-=======
 	mIsInUpdateAppearanceFromCOF(false)
->>>>>>> 9944e8d9
 {
 	LLOutfitObserver& outfit_observer = LLOutfitObserver::instance();
 	// unlock outfit on save operation completed
