version 55
// The version number above should be incremented IF AND ONLY IF some
// change has been made that is sufficiently important to justify
// resetting the graphics preferences of all users to the recommended
// defaults.  This should be as rare an event as we can manage.

// NOTE: This is mostly identical to featuretable_mac.txt with a few differences 
// Should be combined into one table

//
// Generates lists of feature mask that can be applied on top of each other.
//
//		//		Begin comments
//		list <name>
//		Starts a feature list named <name>
//		<name> <available> <recommended>
//		<name> is the name of a feature
//		<available> is 0 or 1, whether the feature is available
//		<recommended> is an F32 which is the recommended value
//
// For now, the first list read sets up all of the default values
//


//
// All contains everything at their default settings for high end machines
// NOTE: All settings are set to the MIN of applied values, including 'all'!
//
list all
RenderAnisotropic			1	1
RenderAvatarCloth			0	0
RenderAvatarLODFactor		1	1.0
RenderAvatarPhysicsLODFactor 1	1.0
RenderAvatarMaxNonImpostors 1   16
RenderAvatarMaxComplexity          1	350000
RenderAutoMuteSurfaceAreaLimit     1	1000.0
RenderCubeMap				1	1
RenderDelayVBUpdate			1	0
RenderFarClip				1	256
RenderFlexTimeFactor		1	1.0
RenderFogRatio				1	4.0
RenderGamma					1	0
RenderGlowResolutionPow		1	9
RenderMaxPartCount			1	8192
RenderObjectBump			1	1
RenderLocalLights			1	1
RenderTransparentWater      1   1
RenderReflectionsEnabled    1   1
RenderReflectionProbeDetail	1	2
RenderTerrainDetail			1	1
RenderTerrainLODFactor		1	2.0
RenderTreeLODFactor			1	1.0
RenderVBOEnable				1	1
RenderVBOMappingDisable		1	1
RenderVolumeLODFactor		1	2.0
UseStartScreen				1	1
UseOcclusion				1	1
WindLightUseAtmosShaders	1	1
WLSkyDetail					1	128
Disregard128DefaultDrawDistance	1	1
Disregard96DefaultDrawDistance	1	1
RenderCompressTextures		1	1
RenderShaderLightingMaxLevel	1	3
RenderReflectionProbeCount  1   256
RenderReflectionProbeLevel  1   3
RenderDeferred				1	1
RenderDeferredSSAO			1	1
RenderUseAdvancedAtmospherics 1 0
RenderShadowDetail			1	2
RenderUseStreamVBO			1	1
RenderFSAASamples			1	16
RenderMaxTextureIndex		1	16
RenderGLContextCoreProfile         1   1
RenderGLMultiThreadedTextures      1   0
RenderGLMultiThreadedMedia         1   1
RenderReflectionProbeResolution 1 128
RenderScreenSpaceReflections 1  1


//
// Low Graphics Settings
//
list Low
RenderAnisotropic			1	0
RenderAvatarLODFactor		1	0
RenderAvatarPhysicsLODFactor 1	0
RenderAvatarMaxNonImpostors 1   3
RenderAvatarMaxComplexity          1	35000
RenderFarClip				1	64
RenderFlexTimeFactor		1	0
RenderGlowResolutionPow		1	8
RenderLocalLights			1	0
RenderMaxPartCount			1	0
RenderTransparentWater      1   0
RenderReflectionsEnabled    1   0
RenderReflectionProbeDetail	1	0
RenderTerrainDetail			1	0
RenderTerrainLODFactor		1	1
RenderTreeLODFactor			1	0
RenderVolumeLODFactor		1	1.125
RenderDeferredSSAO			1	0
RenderUseAdvancedAtmospherics 1 0
RenderShadowDetail			1	0
WLSkyDetail					1	96
RenderFSAASamples			1	0
RenderScreenSpaceReflections 1  0
RenderReflectionProbeCount  1   8
RenderReflectionProbeLevel  1   0

//
// Medium Low Graphics Settings
//
list LowMid
RenderAnisotropic			1	0
RenderAvatarLODFactor		1	0.5
RenderAvatarMaxNonImpostors 1   5
RenderAvatarMaxComplexity   1	100000
RenderAvatarPhysicsLODFactor 1	0.75
RenderAvatarMaxNonImpostors 1   5
RenderFarClip				1	96
RenderFlexTimeFactor		1	1.0
RenderGlowResolutionPow		1	8
RenderMaxPartCount			1	2048
RenderLocalLights			1	1
RenderTransparentWater      1   0
RenderReflectionsEnabled    1   1
RenderReflectionProbeDetail	1	0
RenderTerrainDetail			1	1
RenderTerrainLODFactor		1	1.0
RenderTreeLODFactor			1	0.5
RenderVolumeLODFactor		1	1.125
RenderDeferredSSAO			1	0
RenderUseAdvancedAtmospherics 1 0
RenderShadowDetail			1	0
WLSkyDetail					1	96
RenderFSAASamples			1	0
RenderScreenSpaceReflections 1  0
RenderReflectionProbeCount  1   16
RenderReflectionProbeLevel  1   1

//
// Medium Graphics Settings (standard)
//
list Mid
RenderAnisotropic			1	1
RenderAvatarLODFactor		1	1.0
RenderAvatarMaxNonImpostors 1   7
RenderAvatarMaxComplexity   1	200000
RenderAvatarPhysicsLODFactor 1	1.0
RenderAvatarMaxNonImpostors 1   7
RenderFarClip				1	128
RenderFlexTimeFactor		1	1.0
RenderGlowResolutionPow		1	9
RenderMaxPartCount			1	4096
RenderLocalLights			1	1
RenderTransparentWater      1   0
RenderTerrainDetail			1	1
RenderTerrainLODFactor		1	2.0
RenderTreeLODFactor			1	0.5
RenderVolumeLODFactor		1	1.25
<<<<<<< HEAD
=======
WindLightUseAtmosShaders	1	1
RenderDeferred				1	0
>>>>>>> 162a825d
RenderDeferredSSAO			1	0
RenderUseAdvancedAtmospherics 1 0
RenderShadowDetail			1	0
WLSkyDetail					1	96
RenderFSAASamples			1	2
RenderReflectionsEnabled    1   1
RenderReflectionProbeDetail	1	0
RenderScreenSpaceReflections 1  0
RenderReflectionProbeCount  1   32
RenderReflectionProbeLevel  1   2

//
// Medium High Graphics Settings (deferred enabled)
//
list MidHigh
RenderAnisotropic			1	1
RenderAvatarLODFactor		1	1.0
RenderAvatarMaxNonImpostors 1   9
RenderAvatarMaxComplexity   1	250000
RenderAvatarPhysicsLODFactor 1	1.0
RenderAvatarMaxNonImpostors 1   9
RenderFarClip				1	128
RenderFlexTimeFactor		1	1.0
RenderGlowResolutionPow		1	9
RenderMaxPartCount			1	4096
RenderLocalLights			1	1
RenderTransparentWater      1   1
RenderTerrainDetail			1	1
RenderTerrainLODFactor		1	2.0
RenderTreeLODFactor			1	0.5
RenderVolumeLODFactor		1	1.375
<<<<<<< HEAD
=======
WindLightUseAtmosShaders	1	1
RenderDeferred				1	1
>>>>>>> 162a825d
RenderDeferredSSAO			1	0
RenderUseAdvancedAtmospherics 1 0
RenderShadowDetail			1	0
WLSkyDetail					1	96
RenderFSAASamples			1	2
RenderReflectionsEnabled    1   1
RenderReflectionProbeDetail	1	1
RenderScreenSpaceReflections 1  0
RenderReflectionProbeCount  1   64
RenderReflectionProbeLevel  1   2

//
// High Graphics Settings (deferred + SSAO)
//
list High
RenderAnisotropic			1	1
RenderAvatarLODFactor		1	1.0
RenderAvatarMaxNonImpostors 1   11
RenderAvatarMaxComplexity   1	300000
RenderAvatarPhysicsLODFactor 1	1.0
RenderAvatarMaxNonImpostors 1   11
RenderFarClip				1	128
RenderFlexTimeFactor		1	1.0
RenderGlowResolutionPow		1	9
RenderMaxPartCount			1	4096
RenderLocalLights			1	1
RenderTransparentWater      1   1
RenderTerrainDetail			1	1
RenderTerrainLODFactor		1	2.0
RenderTreeLODFactor			1	0.5
RenderVolumeLODFactor		1	1.5
<<<<<<< HEAD
=======
WindLightUseAtmosShaders	1	1
RenderDeferred				1	1
>>>>>>> 162a825d
RenderDeferredSSAO			1	1
RenderUseAdvancedAtmospherics 1 0
RenderShadowDetail			1	0
WLSkyDetail					1	96
RenderFSAASamples			1	2
RenderReflectionsEnabled    1   1
RenderReflectionProbeDetail	1	1
RenderScreenSpaceReflections 1  0
RenderReflectionProbeCount  1   128
RenderReflectionProbeLevel  1   3

//
// High Ultra Graphics Settings (deferred + SSAO + shadows)
//
list HighUltra
RenderAnisotropic			1	1
RenderAvatarLODFactor		1	1.0
RenderAvatarMaxNonImpostors 1   16
RenderAvatarMaxComplexity   1	350000
RenderAvatarPhysicsLODFactor 1	1.0
RenderAvatarMaxNonImpostors 1   16
RenderFarClip				1	128
RenderFlexTimeFactor		1	1.0
RenderGlowResolutionPow		1	9
RenderMaxPartCount			1	4096
RenderLocalLights			1	1
RenderTerrainDetail			1	1
RenderTerrainLODFactor		1	2.0
RenderTransparentWater		1	1
RenderTreeLODFactor			1	0.5
RenderVolumeLODFactor		1	1.75
<<<<<<< HEAD
=======
WindLightUseAtmosShaders	1	1
RenderDeferred				1	1
>>>>>>> 162a825d
RenderDeferredSSAO			1	1
RenderUseAdvancedAtmospherics 1 0
RenderShadowDetail			1	2
WLSkyDetail					1	96
RenderFSAASamples			1	2
RenderReflectionsEnabled    1   1
RenderReflectionProbeDetail	1	1
RenderScreenSpaceReflections 1  0
RenderReflectionProbeCount  1   256
RenderReflectionProbeLevel  1   3

//
// Ultra graphics (REALLY PURTY!)
//
list Ultra
RenderAnisotropic			1	1
RenderAvatarLODFactor		1	1.0
RenderAvatarMaxNonImpostors 1   16
RenderAvatarPhysicsLODFactor 1	1.0
RenderFarClip				1	256
RenderFlexTimeFactor		1	1.0
RenderGlowResolutionPow		1	9
RenderLocalLights			1	1
RenderMaxPartCount			1	8192
RenderTerrainDetail			1	1
RenderTerrainLODFactor		1	2.0
RenderTransparentWater		1	1
RenderTreeLODFactor			1	1.0
RenderVolumeLODFactor		1	2.0
WindLightUseAtmosShaders	1	1
WLSkyDetail					1	128
RenderDeferredSSAO			1	1
RenderUseAdvancedAtmospherics 1 0
RenderShadowDetail			1	2
RenderFSAASamples			1	2
RenderReflectionsEnabled    1   1
RenderReflectionProbeDetail	1	1
RenderScreenSpaceReflections 1  1
RenderReflectionProbeCount  1   256
RenderReflectionProbeLevel  1   3

//
// Class Unknown Hardware (unknown)
//
list Unknown
RenderShadowDetail			1	0
RenderDeferredSSAO			1	0
RenderUseAdvancedAtmospherics 1 0

//
// VRAM > 512MB
//
list VRAMGT512
RenderCompressTextures		1	0

//
// "Default" setups for safe, low, medium, high
//
list safe
RenderAnisotropic			1	0
RenderAvatarMaxNonImpostors 1	16
RenderAvatarMaxComplexity          1	80000
RenderLocalLights			1	0
RenderMaxPartCount			1	1024
RenderTerrainDetail 		1	0
RenderTransparentWater      1   0
RenderDeferredSSAO			0	0
RenderShadowDetail			0	0
RenderReflectionProbeDetail	0	-1

list Intel
RenderAnisotropic			1	0
RenderFSAASamples			1	0
RenderGLContextCoreProfile  1   0
RenderGLMultiThreadedMedia  1   0

list AMD
RenderGLMultiThreadedTextures       1   1

list GL3
RenderFSAASamples           0   0
RenderReflectionsEnabled    0   0
RenderReflectionProbeDetail	0	0
<|MERGE_RESOLUTION|>--- conflicted
+++ resolved
@@ -158,11 +158,6 @@
 RenderTerrainLODFactor		1	2.0
 RenderTreeLODFactor			1	0.5
 RenderVolumeLODFactor		1	1.25
-<<<<<<< HEAD
-=======
-WindLightUseAtmosShaders	1	1
-RenderDeferred				1	0
->>>>>>> 162a825d
 RenderDeferredSSAO			1	0
 RenderUseAdvancedAtmospherics 1 0
 RenderShadowDetail			1	0
@@ -194,11 +189,6 @@
 RenderTerrainLODFactor		1	2.0
 RenderTreeLODFactor			1	0.5
 RenderVolumeLODFactor		1	1.375
-<<<<<<< HEAD
-=======
-WindLightUseAtmosShaders	1	1
-RenderDeferred				1	1
->>>>>>> 162a825d
 RenderDeferredSSAO			1	0
 RenderUseAdvancedAtmospherics 1 0
 RenderShadowDetail			1	0
@@ -230,11 +220,6 @@
 RenderTerrainLODFactor		1	2.0
 RenderTreeLODFactor			1	0.5
 RenderVolumeLODFactor		1	1.5
-<<<<<<< HEAD
-=======
-WindLightUseAtmosShaders	1	1
-RenderDeferred				1	1
->>>>>>> 162a825d
 RenderDeferredSSAO			1	1
 RenderUseAdvancedAtmospherics 1 0
 RenderShadowDetail			1	0
@@ -266,11 +251,6 @@
 RenderTransparentWater		1	1
 RenderTreeLODFactor			1	0.5
 RenderVolumeLODFactor		1	1.75
-<<<<<<< HEAD
-=======
-WindLightUseAtmosShaders	1	1
-RenderDeferred				1	1
->>>>>>> 162a825d
 RenderDeferredSSAO			1	1
 RenderUseAdvancedAtmospherics 1 0
 RenderShadowDetail			1	2
