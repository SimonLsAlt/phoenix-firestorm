<<<<<<< HEAD
version 27

// NOTE: This is mostly identical to featuretable_mac.txt with a few differences
// Should be combined into one table

//
// Generates lists of feature mask that can be applied on top of each other.
//
//		//		Begin comments
//		list <name>
//		Starts a feature list named <name>
//		<name> <available> <recommended>
//		<name> is the name of a feature
//		<available> is 0 or 1, whether the feature is available
//		<recommended> is an F32 which is the recommended value
//
// For now, the first list read sets up all of the default values
//


//
// All contains everything at their default settings for high end machines
// NOTE: All settings are set to the MIN of applied values, including 'all'!
//
list all
RenderAnisotropic			1	1
RenderAvatarCloth			1	1
RenderAvatarLODFactor		1	1.0
RenderAvatarMaxVisible      1   12
RenderAvatarVP				1	1
RenderCubeMap				1	1
RenderDelayVBUpdate			1	0
RenderFarClip				1	256
RenderFlexTimeFactor		1	1.0
RenderFogRatio				1	4.0
RenderGamma					1	0
RenderGlowResolutionPow		1	9
RenderGround				1	1
RenderMaxPartCount			1	8192
RenderNightBrightness		1	1.0
RenderObjectBump			1	1
RenderLocalLights			1	1
RenderReflectionDetail		1	4
RenderTerrainDetail			1	1
RenderTerrainLODFactor		1	2.0
RenderTransparentWater		1	1
RenderTreeLODFactor			1	1.0
RenderUseImpostors			1	1
RenderVBOEnable				1	1
RenderVolumeLODFactor		1	2.0
UseStartScreen				1	1
UseOcclusion				1	1
VertexShaderEnable			1	1
WindLightUseAtmosShaders	1	1
WLSkyDetail					1	128
Disregard128DefaultDrawDistance	1	1
Disregard96DefaultDrawDistance	1	1
RenderTextureMemoryMultiple		1	1.0
RenderShaderLightingMaxLevel	1	3
RenderDeferred				1	1
SkyUseClassicClouds			1	1
RenderDeferredSSAO			1	1
RenderShadowDetail			1	2
WatchdogDisabled				1	1
RenderUseStreamVBO			1	1

//
// Low Graphics Settings
//
list Low
RenderAnisotropic			1	0
RenderAvatarCloth			1	0
RenderAvatarLODFactor		1	0
RenderAvatarMaxVisible      1   3
RenderAvatarVP				1	0
RenderFarClip				1	64
RenderFlexTimeFactor		1	0
RenderGlowResolutionPow		1	8
RenderMaxPartCount			1	0
RenderObjectBump			1	0
RenderLocalLights			1	0
RenderReflectionDetail		1	0
RenderTerrainDetail			1	0
RenderTerrainLODFactor		1	1
RenderTransparentWater		1	0
RenderTreeLODFactor			1	0
RenderUseImpostors			1	1
RenderVolumeLODFactor		1	0.5
VertexShaderEnable			1	0
WindLightUseAtmosShaders	1	0
WLSkyDetail					1	48
SkyUseClassicClouds			1	0
RenderDeferred				1	0
RenderDeferredSSAO			1	0
RenderShadowDetail			1	0

//
// Mid Graphics Settings
//
list Mid
RenderAnisotropic			1	0
RenderAvatarCloth			1	0
RenderAvatarLODFactor		1	0.5
RenderAvatarVP				1	1
RenderFarClip				1	96
RenderFlexTimeFactor		1	1.0
RenderGlowResolutionPow		1	8
RenderMaxPartCount			1	2048
RenderObjectBump			1	1
RenderLocalLights			1	1
RenderReflectionDetail		1	0
RenderTerrainDetail			1	1
RenderTerrainLODFactor		1	1.0
RenderTransparentWater		1	1
RenderTreeLODFactor			1	0.5
RenderUseImpostors			1	1
RenderVolumeLODFactor		1	1.125
VertexShaderEnable			1	1
WindLightUseAtmosShaders	1	0
WLSkyDetail					1	48
RenderDeferred				1	0
RenderDeferredSSAO			1	0
RenderShadowDetail			1	0

//
// High Graphics Settings (purty)
//
list High
RenderAnisotropic			1	1
RenderAvatarCloth			1	0
RenderAvatarLODFactor		1	1.0
RenderAvatarVP				1	1
RenderFarClip				1	128
RenderFlexTimeFactor		1	1.0
RenderGlowResolutionPow		1	9
RenderMaxPartCount			1	4096
RenderObjectBump			1	1
RenderLocalLights			1	1
RenderReflectionDetail		1	0
RenderTerrainDetail			1	1
RenderTerrainLODFactor		1	2.0
RenderTransparentWater		1	1
RenderTreeLODFactor			1	0.5
RenderUseImpostors			1	1
RenderVolumeLODFactor		1	1.125
VertexShaderEnable			1	1
WindLightUseAtmosShaders	1	1
WLSkyDetail					1	48
RenderDeferred				1	0
RenderDeferredSSAO			1	0
RenderShadowDetail			1	0

//
// Ultra graphics (REALLY PURTY!)
//
list Ultra
RenderAnisotropic			1	1
RenderAvatarCloth			1	1
RenderAvatarLODFactor		1	1.0
RenderAvatarVP				1	1
RenderFarClip				1	256
RenderFlexTimeFactor		1	1.0
RenderGlowResolutionPow		1	9
RenderMaxPartCount			1	8192
RenderObjectBump			1	1
RenderLocalLights			1	1
RenderReflectionDetail		1	4
RenderTerrainDetail			1	1
RenderTerrainLODFactor		1	2.0
RenderTransparentWater		1	1
RenderTreeLODFactor			1	1.0
RenderUseImpostors			1	1
RenderVolumeLODFactor		1	2.0
VertexShaderEnable			1	1
WindLightUseAtmosShaders	1	1
WLSkyDetail					1	128
RenderDeferred				1	1
RenderDeferredSSAO			1	1
RenderShadowDetail			1	2

//
// Class Unknown Hardware (unknown)
//
list Unknown
RenderVBOEnable				1	0

//
// Class 0 Hardware (just old)
//
list Class0
RenderVBOEnable				1	1

//
// Class 1 Hardware
//
list Class1
RenderVBOEnable				1	1

//
// Class 2 Hardware (make it purty)
//
list Class2
RenderVBOEnable				1	1

//
// Class 3 Hardware (make it purty)
//
list Class3
RenderVBOEnable				1	1

//
// No Pixel Shaders available
//
list NoPixelShaders
RenderAvatarVP				0	0
RenderAvatarCloth			0	0
RenderReflectionDetail		0	0
VertexShaderEnable			0	0
WindLightUseAtmosShaders	0	0
RenderDeferred				0	0
RenderDeferredSSAO			0	0
RenderShadowDetail			0	0

//
// No Vertex Shaders available
//
list NoVertexShaders
RenderAvatarVP				0	0
RenderAvatarCloth			0	0
RenderReflectionDetail		0	0
VertexShaderEnable			0	0
WindLightUseAtmosShaders	0	0
RenderDeferred				0	0
RenderDeferredSSAO			0	0
RenderShadowDetail			0	0


//
// "Default" setups for safe, low, medium, high
//
list safe
RenderAnisotropic			1	0
RenderAvatarCloth			0	0
RenderAvatarVP				0	0
RenderObjectBump			0	0
RenderLocalLights			1	0
RenderMaxPartCount			1	1024
RenderTerrainDetail 		1	0
RenderUseImpostors			0	0
RenderVBOEnable				1	0
RenderReflectionDetail		0	0
WindLightUseAtmosShaders	0	0
RenderDeferred				0	0
RenderDeferredSSAO			0	0
RenderShadowDetail			0	0
		

//
// CPU based feature masks
//

// 1Ghz or less (equiv)
list CPUSlow
RenderMaxPartCount			1	1024

//
// RAM based feature masks
//
list RAM256MB
RenderObjectBump			0	0

//
// Graphics card based feature masks
//
list OpenGLPre15
RenderVBOEnable				1	0

list OpenGLPre30
RenderDeferred				0	0

list Intel
RenderAnisotropic			1	0

list GeForce2
RenderAnisotropic			1	0
RenderMaxPartCount			1	2048
RenderTerrainDetail			1	0
RenderVBOEnable				1	1

list SiS
UseOcclusion				0	0


list Intel_830M
RenderTerrainDetail			1	0
RenderVBOEnable				1	0
RenderUseImpostors			0	0

list Intel_845G					
RenderTerrainDetail			1	0
RenderVBOEnable				1	0
RenderUseImpostors			0	0

list Intel_855GM				
RenderTerrainDetail			1	0
RenderVBOEnable				1	0
RenderUseImpostors			0	0

list Intel_865G			
RenderTerrainDetail			1	0
RenderVBOEnable				1	0
RenderUseImpostors			0	0

list Intel_900		
RenderTerrainDetail			1	0
RenderVBOEnable				1	0
RenderUseImpostors			0	0

list Intel_915GM	
RenderTerrainDetail			1	0
RenderVBOEnable				1	0
RenderUseImpostors			0	0

list Intel_915G					
RenderTerrainDetail			1	0
RenderVBOEnable				1	0
RenderUseImpostors			0	0

list Intel_945GM			
RenderTerrainDetail			1	0
RenderVBOEnable				1	0

list Intel_945G
RenderTerrainDetail			1	0
RenderVBOEnable				1	0

list Intel_950
RenderTerrainDetail			1	0
RenderVBOEnable				1	0

list Intel_965
RenderTerrainDetail			1	0
RenderVBOEnable				1	0
UseOcclusion				0	0

list Intel_G33
RenderTerrainDetail			1	0
RenderVBOEnable				1	0

list Intel_G45
WindLightUseAtmosShaders		0	0

list Intel_Bear_Lake	
RenderTerrainDetail			1	0
RenderVBOEnable				1	0

list Intel_Broadwater 
RenderTerrainDetail			1	0
RenderVBOEnable				1	0

list Intel_Brookdale	
RenderTerrainDetail			1	0
RenderVBOEnable				1	0

list Intel_Eaglelake
WindLightUseAtmosShaders	0	0

list Intel_Montara
RenderTerrainDetail			1	0
RenderVBOEnable				1	0

list Intel_Springdale
RenderTerrainDetail			1	0
RenderVBOEnable				1	0


list ATI_FireGL_5200
RenderVBOEnable				1	0
WindLightUseAtmosShaders	0	0


list ATI_Mobility_Radeon_7xxx
RenderVBOEnable				0	0

list ATI_Radeon_7xxx
RenderVBOEnable				0	0

list ATI_All-in-Wonder_Radeon
RenderVBOEnable				0	0

list ATI_All-in-Wonder_7500
RenderVBOEnable				0	0

list ATI_Mobility_Radeon_9600
Disregard96DefaultDrawDistance	1	0


/// tweaked ATI to 96 Draw distance

list ATI_Radeon_9000
Disregard96DefaultDrawDistance	1	0
list ATI_Radeon_9200
Disregard96DefaultDrawDistance	1	0
list ATI_Radeon_9500
Disregard96DefaultDrawDistance	1	0
list ATI_Radeon_9600
Disregard96DefaultDrawDistance	1	0

/// tweaked ATI to 128 draw distance

list ATI_Radeon_X300 
Disregard128DefaultDrawDistance	1	0
RenderVBOEnable				1	0
list ATI_Radeon_X400 
Disregard128DefaultDrawDistance	1	0
RenderVBOEnable				1	0
list ATI_Radeon_X500 
Disregard128DefaultDrawDistance	1	0
RenderVBOEnable				1	0
list ATI_Radeon_X600 
Disregard128DefaultDrawDistance	1	0
RenderVBOEnable				1	0
list ATI_Radeon_X700 
Disregard128DefaultDrawDistance	1	0
RenderVBOEnable				1	0
list ATI_Radeon_X1300 
Disregard128DefaultDrawDistance	1	0
RenderVBOEnable				1	0
UseStartScreen					0	0
list ATI_Radeon_X1400 
Disregard128DefaultDrawDistance	1	0
RenderVBOEnable				1	0
list ATI_Radeon_X1500 
Disregard128DefaultDrawDistance	1	0
RenderVBOEnable				1	0
UseStartScreen					0	0
list ATI_Radeon_X1600 
Disregard128DefaultDrawDistance	1	0
RenderVBOEnable				1	0
list ATI_Radeon_X1700 
Disregard128DefaultDrawDistance	1	0
RenderVBOEnable				1	0
list ATI_Mobility_Radeon_X1xxx
Disregard128DefaultDrawDistance	1	0
RenderVBOEnable				1	0

list ATI_Radeon_HD_2300
Disregard128DefaultDrawDistance	1	0
list ATI_Radeon_HD_2400
Disregard128DefaultDrawDistance	1	0
list ATI_ASUS_AH24xx
Disregard128DefaultDrawDistance	1	0


// Avatar hardware skinning causes invisible avatars
// on various ATI chipsets on drivers before 8.2

list ATIOldDriver
RenderAvatarVP				0	0
RenderAvatarCloth			0	0

// ATI cards generally perform better when not using VBOs for streaming data

list ATI
RenderUseStreamVBO			1	0
RenderAvatarVP				1	0

// Disable vertex buffer objects by default for ATI cards with little video memory
list ATIVramLT256
RenderVBOEnable				1	0

/// Tweaked NVIDIA

list NVIDIA_GeForce_FX_5100
Disregard96DefaultDrawDistance	1	0
list NVIDIA_GeForce_FX_5200
Disregard96DefaultDrawDistance	1	0
list NVIDIA_GeForce_FX_5500
Disregard96DefaultDrawDistance	1	0
list NVIDIA_GeForce_FX_5600
Disregard96DefaultDrawDistance	1	0

list NVIDIA_GeForce_FX_Go5100
Disregard96DefaultDrawDistance	1	0
list NVIDIA_GeForce_FX_Go5200
Disregard96DefaultDrawDistance	1	0
list NVIDIA_GeForce_FX_Go5300
Disregard96DefaultDrawDistance	1	0
list NVIDIA_GeForce_FX_Go5500
Disregard96DefaultDrawDistance	1	0
list NVIDIA_GeForce_FX_Go5600
Disregard96DefaultDrawDistance	1	0

list NVIDIA_GeForce_6100
Disregard128DefaultDrawDistance	1	0
list NVIDIA_GeForce_6200
Disregard128DefaultDrawDistance	1	0
list NVIDIA_GeForce_6500
Disregard128DefaultDrawDistance	1	0
list NVIDIA_GeForce_6600
Disregard128DefaultDrawDistance	1	0

list NVIDIA_G73
Disregard128DefaultDrawDistance	1	0

list NVIDIA_GeForce_Go_6100
RenderVBOEnable				1	0
Disregard128DefaultDrawDistance	1	0
list NVIDIA_GeForce_Go_6200
RenderVBOEnable				1	0
Disregard128DefaultDrawDistance	1	0
list NVIDIA_GeForce_Go_6500
RenderVBOEnable				1	0
Disregard128DefaultDrawDistance	1	0
list NVIDIA_GeForce_Go_6600
RenderVBOEnable				1	0
Disregard128DefaultDrawDistance	1	0
list NVIDIA_GeForce_Go_6700
RenderVBOEnable				1	0
Disregard128DefaultDrawDistance	1	0
list NVIDIA_GeForce_Go_6800
RenderVBOEnable				1	0
Disregard128DefaultDrawDistance	1	0
list NVIDIA_GeForce_Go_6
RenderVBOEnable				1	0
Disregard128DefaultDrawDistance	1	0

list NVIDIA_GeForce_7000
RenderShaderLightingMaxLevel	1	2
list NVIDIA_GeForce_7100
RenderShaderLightingMaxLevel	1	2
list NVIDIA_GeForce_7200
Disregard128DefaultDrawDistance	1	0
RenderShaderLightingMaxLevel	1	2
list NVIDIA_GeForce_7300
Disregard128DefaultDrawDistance	1	0
RenderShaderLightingMaxLevel	1	2
list NVIDIA_GeForce_7400
Disregard128DefaultDrawDistance	1	0
RenderShaderLightingMaxLevel	1	2
list NVIDIA_GeForce_7500
RenderShaderLightingMaxLevel	1	2
list NVIDIA_GeForce_7600
RenderShaderLightingMaxLevel	1	2
list NVIDIA_GeForce_7700
RenderShaderLightingMaxLevel	1	2
list NVIDIA_GeForce_7800
RenderShaderLightingMaxLevel	1	2
list NVIDIA_GeForce_7900
RenderShaderLightingMaxLevel	1	2

list NVIDIA_GeForce_Go_7200
Disregard128DefaultDrawDistance	1	0
RenderShaderLightingMaxLevel	1	2
list NVIDIA_GeForce_Go_7300
Disregard128DefaultDrawDistance	1	0
RenderShaderLightingMaxLevel	1	2
list NVIDIA_GeForce_Go_7300_LE
RenderShaderLightingMaxLevel	1	2
list NVIDIA_GeForce_Go_7400
Disregard128DefaultDrawDistance	1	0
RenderShaderLightingMaxLevel	1	2
list NVIDIA_GeForce_Go_7600
RenderShaderLightingMaxLevel	1	2
list NVIDIA_GeForce_Go_7700
RenderShaderLightingMaxLevel	1	2
list NVIDIA_GeForce_Go_7800
RenderShaderLightingMaxLevel	1	2
list NVIDIA_GeForce_Go_7900
RenderShaderLightingMaxLevel	1	2

=======
version 25

// NOTE: This is mostly identical to featuretable_mac.txt with a few differences
// Should be combined into one table

//
// Generates lists of feature mask that can be applied on top of each other.
//
//		//		Begin comments
//		list <name>
//		Starts a feature list named <name>
//		<name> <available> <recommended>
//		<name> is the name of a feature
//		<available> is 0 or 1, whether the feature is available
//		<recommended> is an F32 which is the recommended value
//
// For now, the first list read sets up all of the default values
//


//
// All contains everything at their default settings for high end machines
// NOTE: All settings are set to the MIN of applied values, including 'all'!
//
list all
RenderAnisotropic			1	1
RenderAvatarCloth			1	1
RenderAvatarLODFactor		1	1.0
RenderAvatarPhysicsLODFactor 1	1.0
RenderAvatarMaxVisible      1   12
RenderAvatarVP				1	1
RenderCubeMap				1	1
RenderDelayVBUpdate			1	0
RenderFarClip				1	256
RenderFlexTimeFactor		1	1.0
RenderFogRatio				1	4.0
RenderGamma					1	0
RenderGlowResolutionPow		1	9
RenderGround				1	1
RenderMaxPartCount			1	8192
RenderNightBrightness		1	1.0
RenderObjectBump			1	1
RenderReflectionDetail		1	4
RenderTerrainDetail			1	1
RenderTerrainLODFactor		1	2.0
RenderTransparentWater		1	1
RenderTreeLODFactor			1	1.0
RenderUseImpostors			1	1
RenderVBOEnable				1	1
RenderVolumeLODFactor		1	2.0
UseStartScreen				1	1
UseOcclusion				1	1
VertexShaderEnable			1	1
WindLightUseAtmosShaders	1	1
WLSkyDetail					1	128
Disregard128DefaultDrawDistance	1	1
Disregard96DefaultDrawDistance	1	1
RenderTextureMemoryMultiple		1	1.0
RenderShaderLightingMaxLevel	1	3
SkyUseClassicClouds			1	1
RenderDeferred				1	0
RenderDeferredSSAO			1	0
RenderShadowDetail			1	0
WatchdogDisabled				1	1
RenderUseStreamVBO			1	1
RenderUseFBO				1	1

//
// Low Graphics Settings
//
list Low
RenderAnisotropic			1	0
RenderAvatarCloth			1	0
RenderAvatarLODFactor		1	0
RenderAvatarPhysicsLODFactor 1	0
RenderAvatarMaxVisible      1   3
RenderAvatarVP				1	0
RenderFarClip				1	64
RenderFlexTimeFactor		1	0
RenderGlowResolutionPow		1	8
RenderMaxPartCount			1	0
RenderObjectBump			1	0
RenderReflectionDetail		1	0
RenderTerrainDetail			1	0
RenderTerrainLODFactor		1	1
RenderTransparentWater		1	0
RenderTreeLODFactor			1	0
RenderUseImpostors			1	1
RenderVolumeLODFactor		1	0.5
VertexShaderEnable			1	0
WindLightUseAtmosShaders	1	0
WLSkyDetail					1	48
SkyUseClassicClouds			1	0
RenderDeferred				1	0
RenderDeferredSSAO			1	0
RenderShadowDetail			1	0
RenderUseFBO				1	0

//
// Mid Graphics Settings
//
list Mid
RenderAnisotropic			1	0
RenderAvatarCloth			1	0
RenderAvatarLODFactor		1	0.5
RenderAvatarPhysicsLODFactor 1	0.75
RenderAvatarVP				1	1
RenderFarClip				1	96
RenderFlexTimeFactor		1	1.0
RenderGlowResolutionPow		1	8
RenderMaxPartCount			1	2048
RenderObjectBump			1	1
RenderReflectionDetail		1	0
RenderTerrainDetail			1	1
RenderTerrainLODFactor		1	1.0
RenderTransparentWater		1	1
RenderTreeLODFactor			1	0.5
RenderUseImpostors			1	1
RenderVolumeLODFactor		1	1.125
VertexShaderEnable			1	1
WindLightUseAtmosShaders	1	0
WLSkyDetail					1	48
RenderDeferred				1	0
RenderDeferredSSAO			1	0
RenderShadowDetail			1	0
RenderUseFBO				1	0

//
// High Graphics Settings (purty)
//
list High
RenderAnisotropic			1	1
RenderAvatarCloth			1	0
RenderAvatarLODFactor		1	1.0
RenderAvatarPhysicsLODFactor 1	0.9
RenderAvatarVP				1	1
RenderFarClip				1	128
RenderFlexTimeFactor		1	1.0
RenderGlowResolutionPow		1	9
RenderMaxPartCount			1	4096
RenderObjectBump			1	1
RenderReflectionDetail		1	0
RenderTerrainDetail			1	1
RenderTerrainLODFactor		1	2.0
RenderTransparentWater		1	1
RenderTreeLODFactor			1	0.5
RenderUseImpostors			1	1
RenderVolumeLODFactor		1	1.125
VertexShaderEnable			1	1
WindLightUseAtmosShaders	1	1
WLSkyDetail					1	48
RenderDeferred				1	0
RenderDeferredSSAO			1	0
RenderShadowDetail			1	0
RenderUseFBO				1	0

//
// Ultra graphics (REALLY PURTY!)
//
list Ultra
RenderAnisotropic			1	1
RenderAvatarCloth			1	1
RenderAvatarLODFactor		1	1.0
RenderAvatarVP				1	1
RenderFarClip				1	256
RenderFlexTimeFactor		1	1.0
RenderGlowResolutionPow		1	9
RenderMaxPartCount			1	8192
RenderObjectBump			1	1
RenderReflectionDetail		1	4
RenderTerrainDetail			1	1
RenderTerrainLODFactor		1	2.0
RenderTransparentWater		1	1
RenderTreeLODFactor			1	1.0
RenderUseImpostors			1	1
RenderVolumeLODFactor		1	2.0
VertexShaderEnable			1	1
WindLightUseAtmosShaders	1	1
WLSkyDetail					1	128
RenderDeferred				1	0
RenderDeferredSSAO			1	0
RenderShadowDetail			1	0
RenderUseFBO				1	0

//
// Class Unknown Hardware (unknown)
//
list Unknown
RenderVBOEnable				1	0

//
// Class 0 Hardware (just old)
//
list Class0
RenderVBOEnable				1	1

//
// Class 1 Hardware
//
list Class1
RenderVBOEnable				1	1

//
// Class 2 Hardware (make it purty)
//
list Class2
RenderVBOEnable				1	1

//
// Class 3 Hardware (make it purty)
//
list Class3
RenderVBOEnable				1	1

//
// No Pixel Shaders available
//
list NoPixelShaders
RenderAvatarVP				0	0
RenderAvatarCloth			0	0
RenderReflectionDetail		0	0
VertexShaderEnable			0	0
WindLightUseAtmosShaders	0	0
RenderDeferred				0	0
RenderDeferredSSAO			0	0
RenderShadowDetail			0	0

//
// No Vertex Shaders available
//
list NoVertexShaders
RenderAvatarVP				0	0
RenderAvatarCloth			0	0
RenderReflectionDetail		0	0
VertexShaderEnable			0	0
WindLightUseAtmosShaders	0	0
RenderDeferred				0	0
RenderDeferredSSAO			0	0
RenderShadowDetail			0	0

//
// "Default" setups for safe, low, medium, high
//
list safe
RenderAnisotropic			1	0
RenderAvatarCloth			0	0
RenderAvatarVP				0	0
RenderObjectBump			0	0
RenderMaxPartCount			1	1024
RenderTerrainDetail 		1	0
RenderUseImpostors			0	0
RenderVBOEnable				1	0
RenderReflectionDetail		0	0
WindLightUseAtmosShaders	0	0
RenderDeferred				0	0
RenderDeferredSSAO			0	0
RenderShadowDetail			0	0
RenderUseFBO				1	0
		
//
// CPU based feature masks
//

// 1Ghz or less (equiv)
list CPUSlow
RenderMaxPartCount			1	1024

//
// RAM based feature masks
//
list RAM256MB
RenderObjectBump			0	0

//
// Graphics card based feature masks
//
list OpenGLPre15
RenderVBOEnable				1	0

list Intel
RenderAnisotropic			1	0

list GeForce2
RenderAnisotropic			1	0
RenderMaxPartCount			1	2048
RenderTerrainDetail			1	0
RenderVBOEnable				1	1

list SiS
UseOcclusion				0	0


list Intel_830M
RenderTerrainDetail			1	0
RenderVBOEnable				1	0
RenderUseImpostors			0	0

list Intel_845G					
RenderTerrainDetail			1	0
RenderVBOEnable				1	0
RenderUseImpostors			0	0

list Intel_855GM				
RenderTerrainDetail			1	0
RenderVBOEnable				1	0
RenderUseImpostors			0	0

list Intel_865G			
RenderTerrainDetail			1	0
RenderVBOEnable				1	0
RenderUseImpostors			0	0

list Intel_900		
RenderTerrainDetail			1	0
RenderVBOEnable				1	0
RenderUseImpostors			0	0

list Intel_915GM	
RenderTerrainDetail			1	0
RenderVBOEnable				1	0
RenderUseImpostors			0	0

list Intel_915G					
RenderTerrainDetail			1	0
RenderVBOEnable				1	0
RenderUseImpostors			0	0

list Intel_945GM			
RenderTerrainDetail			1	0
RenderVBOEnable				1	0

list Intel_945G
RenderTerrainDetail			1	0
RenderVBOEnable				1	0

list Intel_950
RenderTerrainDetail			1	0
RenderVBOEnable				1	0

list Intel_965
RenderTerrainDetail			1	0
RenderVBOEnable				1	0
UseOcclusion				0	0

list Intel_G33
RenderTerrainDetail			1	0
RenderVBOEnable				1	0

list Intel_G45
WindLightUseAtmosShaders		0	0

list Intel_Bear_Lake	
RenderTerrainDetail			1	0
RenderVBOEnable				1	0

list Intel_Broadwater 
RenderTerrainDetail			1	0
RenderVBOEnable				1	0

list Intel_Brookdale	
RenderTerrainDetail			1	0
RenderVBOEnable				1	0

list Intel_Eaglelake
WindLightUseAtmosShaders	0	0

list Intel_Montara
RenderTerrainDetail			1	0
RenderVBOEnable				1	0

list Intel_Springdale
RenderTerrainDetail			1	0
RenderVBOEnable				1	0


list ATI_FireGL_5200
RenderVBOEnable				1	0
WindLightUseAtmosShaders	0	0


list ATI_Mobility_Radeon_7xxx
RenderVBOEnable				0	0

list ATI_Radeon_7xxx
RenderVBOEnable				0	0

list ATI_All-in-Wonder_Radeon
RenderVBOEnable				0	0

list ATI_All-in-Wonder_7500
RenderVBOEnable				0	0

list ATI_Mobility_Radeon_9600
Disregard96DefaultDrawDistance	1	0


/// tweaked ATI to 96 Draw distance

list ATI_Radeon_9000
Disregard96DefaultDrawDistance	1	0
list ATI_Radeon_9200
Disregard96DefaultDrawDistance	1	0
list ATI_Radeon_9500
Disregard96DefaultDrawDistance	1	0
list ATI_Radeon_9600
Disregard96DefaultDrawDistance	1	0

/// tweaked ATI to 128 draw distance

list ATI_Radeon_X300 
Disregard128DefaultDrawDistance	1	0
RenderVBOEnable				1	0
list ATI_Radeon_X400 
Disregard128DefaultDrawDistance	1	0
RenderVBOEnable				1	0
list ATI_Radeon_X500 
Disregard128DefaultDrawDistance	1	0
RenderVBOEnable				1	0
list ATI_Radeon_X600 
Disregard128DefaultDrawDistance	1	0
RenderVBOEnable				1	0
list ATI_Radeon_X700 
Disregard128DefaultDrawDistance	1	0
RenderVBOEnable				1	0
list ATI_Radeon_X1300 
Disregard128DefaultDrawDistance	1	0
RenderVBOEnable				1	0
UseStartScreen					0	0
list ATI_Radeon_X1400 
Disregard128DefaultDrawDistance	1	0
RenderVBOEnable				1	0
list ATI_Radeon_X1500 
Disregard128DefaultDrawDistance	1	0
RenderVBOEnable				1	0
UseStartScreen					0	0
list ATI_Radeon_X1600 
Disregard128DefaultDrawDistance	1	0
RenderVBOEnable				1	0
list ATI_Radeon_X1700 
Disregard128DefaultDrawDistance	1	0
RenderVBOEnable				1	0
list ATI_Mobility_Radeon_X1xxx
Disregard128DefaultDrawDistance	1	0
RenderVBOEnable				1	0

list ATI_Radeon_HD_2300
Disregard128DefaultDrawDistance	1	0
list ATI_Radeon_HD_2400
Disregard128DefaultDrawDistance	1	0
list ATI_ASUS_AH24xx
Disregard128DefaultDrawDistance	1	0


// Avatar hardware skinning causes invisible avatars
// on various ATI chipsets on drivers before 8.2

list ATIOldDriver
RenderAvatarVP				0	0
RenderAvatarCloth			0	0

// ATI cards generally perform better when not using VBOs for streaming data

list ATI
RenderUseStreamVBO			1	0

/// Tweaked NVIDIA

list NVIDIA_GeForce_FX_5100
Disregard96DefaultDrawDistance	1	0
list NVIDIA_GeForce_FX_5200
Disregard96DefaultDrawDistance	1	0
list NVIDIA_GeForce_FX_5500
Disregard96DefaultDrawDistance	1	0
list NVIDIA_GeForce_FX_5600
Disregard96DefaultDrawDistance	1	0

list NVIDIA_GeForce_FX_Go5100
Disregard96DefaultDrawDistance	1	0
list NVIDIA_GeForce_FX_Go5200
Disregard96DefaultDrawDistance	1	0
list NVIDIA_GeForce_FX_Go5300
Disregard96DefaultDrawDistance	1	0
list NVIDIA_GeForce_FX_Go5500
Disregard96DefaultDrawDistance	1	0
list NVIDIA_GeForce_FX_Go5600
Disregard96DefaultDrawDistance	1	0

list NVIDIA_GeForce_6100
Disregard128DefaultDrawDistance	1	0
list NVIDIA_GeForce_6200
Disregard128DefaultDrawDistance	1	0
list NVIDIA_GeForce_6500
Disregard128DefaultDrawDistance	1	0
list NVIDIA_GeForce_6600
Disregard128DefaultDrawDistance	1	0

list NVIDIA_G73
Disregard128DefaultDrawDistance	1	0

list NVIDIA_GeForce_Go_6100
RenderVBOEnable				1	0
Disregard128DefaultDrawDistance	1	0
list NVIDIA_GeForce_Go_6200
RenderVBOEnable				1	0
Disregard128DefaultDrawDistance	1	0
list NVIDIA_GeForce_Go_6500
RenderVBOEnable				1	0
Disregard128DefaultDrawDistance	1	0
list NVIDIA_GeForce_Go_6600
RenderVBOEnable				1	0
Disregard128DefaultDrawDistance	1	0
list NVIDIA_GeForce_Go_6700
RenderVBOEnable				1	0
Disregard128DefaultDrawDistance	1	0
list NVIDIA_GeForce_Go_6800
RenderVBOEnable				1	0
Disregard128DefaultDrawDistance	1	0
list NVIDIA_GeForce_Go_6
RenderVBOEnable				1	0
Disregard128DefaultDrawDistance	1	0

list NVIDIA_GeForce_7000
RenderShaderLightingMaxLevel	1	2
list NVIDIA_GeForce_7100
RenderShaderLightingMaxLevel	1	2
list NVIDIA_GeForce_7200
Disregard128DefaultDrawDistance	1	0
RenderShaderLightingMaxLevel	1	2
list NVIDIA_GeForce_7300
Disregard128DefaultDrawDistance	1	0
RenderShaderLightingMaxLevel	1	2
list NVIDIA_GeForce_7400
Disregard128DefaultDrawDistance	1	0
RenderShaderLightingMaxLevel	1	2
list NVIDIA_GeForce_7500
RenderShaderLightingMaxLevel	1	2
list NVIDIA_GeForce_7600
RenderShaderLightingMaxLevel	1	2
list NVIDIA_GeForce_7700
RenderShaderLightingMaxLevel	1	2
list NVIDIA_GeForce_7800
RenderShaderLightingMaxLevel	1	2
list NVIDIA_GeForce_7900
RenderShaderLightingMaxLevel	1	2

list NVIDIA_GeForce_Go_7200
Disregard128DefaultDrawDistance	1	0
RenderShaderLightingMaxLevel	1	2
list NVIDIA_GeForce_Go_7300
Disregard128DefaultDrawDistance	1	0
RenderShaderLightingMaxLevel	1	2
list NVIDIA_GeForce_Go_7300_LE
RenderShaderLightingMaxLevel	1	2
list NVIDIA_GeForce_Go_7400
Disregard128DefaultDrawDistance	1	0
RenderShaderLightingMaxLevel	1	2
list NVIDIA_GeForce_Go_7600
RenderShaderLightingMaxLevel	1	2
list NVIDIA_GeForce_Go_7700
RenderShaderLightingMaxLevel	1	2
list NVIDIA_GeForce_Go_7800
RenderShaderLightingMaxLevel	1	2
list NVIDIA_GeForce_Go_7900
RenderShaderLightingMaxLevel	1	2
>>>>>>> 3c6a0937
<|MERGE_RESOLUTION|>--- conflicted
+++ resolved
@@ -1,1138 +1,575 @@
-<<<<<<< HEAD
-version 27
-
-// NOTE: This is mostly identical to featuretable_mac.txt with a few differences
-// Should be combined into one table
-
-//
-// Generates lists of feature mask that can be applied on top of each other.
-//
-//		//		Begin comments
-//		list <name>
-//		Starts a feature list named <name>
-//		<name> <available> <recommended>
-//		<name> is the name of a feature
-//		<available> is 0 or 1, whether the feature is available
-//		<recommended> is an F32 which is the recommended value
-//
-// For now, the first list read sets up all of the default values
-//
-
-
-//
-// All contains everything at their default settings for high end machines
-// NOTE: All settings are set to the MIN of applied values, including 'all'!
-//
-list all
-RenderAnisotropic			1	1
-RenderAvatarCloth			1	1
-RenderAvatarLODFactor		1	1.0
-RenderAvatarMaxVisible      1   12
-RenderAvatarVP				1	1
-RenderCubeMap				1	1
-RenderDelayVBUpdate			1	0
-RenderFarClip				1	256
-RenderFlexTimeFactor		1	1.0
-RenderFogRatio				1	4.0
-RenderGamma					1	0
-RenderGlowResolutionPow		1	9
-RenderGround				1	1
-RenderMaxPartCount			1	8192
-RenderNightBrightness		1	1.0
-RenderObjectBump			1	1
-RenderLocalLights			1	1
-RenderReflectionDetail		1	4
-RenderTerrainDetail			1	1
-RenderTerrainLODFactor		1	2.0
-RenderTransparentWater		1	1
-RenderTreeLODFactor			1	1.0
-RenderUseImpostors			1	1
-RenderVBOEnable				1	1
-RenderVolumeLODFactor		1	2.0
-UseStartScreen				1	1
-UseOcclusion				1	1
-VertexShaderEnable			1	1
-WindLightUseAtmosShaders	1	1
-WLSkyDetail					1	128
-Disregard128DefaultDrawDistance	1	1
-Disregard96DefaultDrawDistance	1	1
-RenderTextureMemoryMultiple		1	1.0
-RenderShaderLightingMaxLevel	1	3
-RenderDeferred				1	1
-SkyUseClassicClouds			1	1
-RenderDeferredSSAO			1	1
-RenderShadowDetail			1	2
-WatchdogDisabled				1	1
-RenderUseStreamVBO			1	1
-
-//
-// Low Graphics Settings
-//
-list Low
-RenderAnisotropic			1	0
-RenderAvatarCloth			1	0
-RenderAvatarLODFactor		1	0
-RenderAvatarMaxVisible      1   3
-RenderAvatarVP				1	0
-RenderFarClip				1	64
-RenderFlexTimeFactor		1	0
-RenderGlowResolutionPow		1	8
-RenderMaxPartCount			1	0
-RenderObjectBump			1	0
-RenderLocalLights			1	0
-RenderReflectionDetail		1	0
-RenderTerrainDetail			1	0
-RenderTerrainLODFactor		1	1
-RenderTransparentWater		1	0
-RenderTreeLODFactor			1	0
-RenderUseImpostors			1	1
-RenderVolumeLODFactor		1	0.5
-VertexShaderEnable			1	0
-WindLightUseAtmosShaders	1	0
-WLSkyDetail					1	48
-SkyUseClassicClouds			1	0
-RenderDeferred				1	0
-RenderDeferredSSAO			1	0
-RenderShadowDetail			1	0
-
-//
-// Mid Graphics Settings
-//
-list Mid
-RenderAnisotropic			1	0
-RenderAvatarCloth			1	0
-RenderAvatarLODFactor		1	0.5
-RenderAvatarVP				1	1
-RenderFarClip				1	96
-RenderFlexTimeFactor		1	1.0
-RenderGlowResolutionPow		1	8
-RenderMaxPartCount			1	2048
-RenderObjectBump			1	1
-RenderLocalLights			1	1
-RenderReflectionDetail		1	0
-RenderTerrainDetail			1	1
-RenderTerrainLODFactor		1	1.0
-RenderTransparentWater		1	1
-RenderTreeLODFactor			1	0.5
-RenderUseImpostors			1	1
-RenderVolumeLODFactor		1	1.125
-VertexShaderEnable			1	1
-WindLightUseAtmosShaders	1	0
-WLSkyDetail					1	48
-RenderDeferred				1	0
-RenderDeferredSSAO			1	0
-RenderShadowDetail			1	0
-
-//
-// High Graphics Settings (purty)
-//
-list High
-RenderAnisotropic			1	1
-RenderAvatarCloth			1	0
-RenderAvatarLODFactor		1	1.0
-RenderAvatarVP				1	1
-RenderFarClip				1	128
-RenderFlexTimeFactor		1	1.0
-RenderGlowResolutionPow		1	9
-RenderMaxPartCount			1	4096
-RenderObjectBump			1	1
-RenderLocalLights			1	1
-RenderReflectionDetail		1	0
-RenderTerrainDetail			1	1
-RenderTerrainLODFactor		1	2.0
-RenderTransparentWater		1	1
-RenderTreeLODFactor			1	0.5
-RenderUseImpostors			1	1
-RenderVolumeLODFactor		1	1.125
-VertexShaderEnable			1	1
-WindLightUseAtmosShaders	1	1
-WLSkyDetail					1	48
-RenderDeferred				1	0
-RenderDeferredSSAO			1	0
-RenderShadowDetail			1	0
-
-//
-// Ultra graphics (REALLY PURTY!)
-//
-list Ultra
-RenderAnisotropic			1	1
-RenderAvatarCloth			1	1
-RenderAvatarLODFactor		1	1.0
-RenderAvatarVP				1	1
-RenderFarClip				1	256
-RenderFlexTimeFactor		1	1.0
-RenderGlowResolutionPow		1	9
-RenderMaxPartCount			1	8192
-RenderObjectBump			1	1
-RenderLocalLights			1	1
-RenderReflectionDetail		1	4
-RenderTerrainDetail			1	1
-RenderTerrainLODFactor		1	2.0
-RenderTransparentWater		1	1
-RenderTreeLODFactor			1	1.0
-RenderUseImpostors			1	1
-RenderVolumeLODFactor		1	2.0
-VertexShaderEnable			1	1
-WindLightUseAtmosShaders	1	1
-WLSkyDetail					1	128
-RenderDeferred				1	1
-RenderDeferredSSAO			1	1
-RenderShadowDetail			1	2
-
-//
-// Class Unknown Hardware (unknown)
-//
-list Unknown
-RenderVBOEnable				1	0
-
-//
-// Class 0 Hardware (just old)
-//
-list Class0
-RenderVBOEnable				1	1
-
-//
-// Class 1 Hardware
-//
-list Class1
-RenderVBOEnable				1	1
-
-//
-// Class 2 Hardware (make it purty)
-//
-list Class2
-RenderVBOEnable				1	1
-
-//
-// Class 3 Hardware (make it purty)
-//
-list Class3
-RenderVBOEnable				1	1
-
-//
-// No Pixel Shaders available
-//
-list NoPixelShaders
-RenderAvatarVP				0	0
-RenderAvatarCloth			0	0
-RenderReflectionDetail		0	0
-VertexShaderEnable			0	0
-WindLightUseAtmosShaders	0	0
-RenderDeferred				0	0
-RenderDeferredSSAO			0	0
-RenderShadowDetail			0	0
-
-//
-// No Vertex Shaders available
-//
-list NoVertexShaders
-RenderAvatarVP				0	0
-RenderAvatarCloth			0	0
-RenderReflectionDetail		0	0
-VertexShaderEnable			0	0
-WindLightUseAtmosShaders	0	0
-RenderDeferred				0	0
-RenderDeferredSSAO			0	0
-RenderShadowDetail			0	0
-
-
-//
-// "Default" setups for safe, low, medium, high
-//
-list safe
-RenderAnisotropic			1	0
-RenderAvatarCloth			0	0
-RenderAvatarVP				0	0
-RenderObjectBump			0	0
-RenderLocalLights			1	0
-RenderMaxPartCount			1	1024
-RenderTerrainDetail 		1	0
-RenderUseImpostors			0	0
-RenderVBOEnable				1	0
-RenderReflectionDetail		0	0
-WindLightUseAtmosShaders	0	0
-RenderDeferred				0	0
-RenderDeferredSSAO			0	0
-RenderShadowDetail			0	0
-		
-
-//
-// CPU based feature masks
-//
-
-// 1Ghz or less (equiv)
-list CPUSlow
-RenderMaxPartCount			1	1024
-
-//
-// RAM based feature masks
-//
-list RAM256MB
-RenderObjectBump			0	0
-
-//
-// Graphics card based feature masks
-//
-list OpenGLPre15
-RenderVBOEnable				1	0
-
-list OpenGLPre30
-RenderDeferred				0	0
-
-list Intel
-RenderAnisotropic			1	0
-
-list GeForce2
-RenderAnisotropic			1	0
-RenderMaxPartCount			1	2048
-RenderTerrainDetail			1	0
-RenderVBOEnable				1	1
-
-list SiS
-UseOcclusion				0	0
-
-
-list Intel_830M
-RenderTerrainDetail			1	0
-RenderVBOEnable				1	0
-RenderUseImpostors			0	0
-
-list Intel_845G					
-RenderTerrainDetail			1	0
-RenderVBOEnable				1	0
-RenderUseImpostors			0	0
-
-list Intel_855GM				
-RenderTerrainDetail			1	0
-RenderVBOEnable				1	0
-RenderUseImpostors			0	0
-
-list Intel_865G			
-RenderTerrainDetail			1	0
-RenderVBOEnable				1	0
-RenderUseImpostors			0	0
-
-list Intel_900		
-RenderTerrainDetail			1	0
-RenderVBOEnable				1	0
-RenderUseImpostors			0	0
-
-list Intel_915GM	
-RenderTerrainDetail			1	0
-RenderVBOEnable				1	0
-RenderUseImpostors			0	0
-
-list Intel_915G					
-RenderTerrainDetail			1	0
-RenderVBOEnable				1	0
-RenderUseImpostors			0	0
-
-list Intel_945GM			
-RenderTerrainDetail			1	0
-RenderVBOEnable				1	0
-
-list Intel_945G
-RenderTerrainDetail			1	0
-RenderVBOEnable				1	0
-
-list Intel_950
-RenderTerrainDetail			1	0
-RenderVBOEnable				1	0
-
-list Intel_965
-RenderTerrainDetail			1	0
-RenderVBOEnable				1	0
-UseOcclusion				0	0
-
-list Intel_G33
-RenderTerrainDetail			1	0
-RenderVBOEnable				1	0
-
-list Intel_G45
-WindLightUseAtmosShaders		0	0
-
-list Intel_Bear_Lake	
-RenderTerrainDetail			1	0
-RenderVBOEnable				1	0
-
-list Intel_Broadwater 
-RenderTerrainDetail			1	0
-RenderVBOEnable				1	0
-
-list Intel_Brookdale	
-RenderTerrainDetail			1	0
-RenderVBOEnable				1	0
-
-list Intel_Eaglelake
-WindLightUseAtmosShaders	0	0
-
-list Intel_Montara
-RenderTerrainDetail			1	0
-RenderVBOEnable				1	0
-
-list Intel_Springdale
-RenderTerrainDetail			1	0
-RenderVBOEnable				1	0
-
-
-list ATI_FireGL_5200
-RenderVBOEnable				1	0
-WindLightUseAtmosShaders	0	0
-
-
-list ATI_Mobility_Radeon_7xxx
-RenderVBOEnable				0	0
-
-list ATI_Radeon_7xxx
-RenderVBOEnable				0	0
-
-list ATI_All-in-Wonder_Radeon
-RenderVBOEnable				0	0
-
-list ATI_All-in-Wonder_7500
-RenderVBOEnable				0	0
-
-list ATI_Mobility_Radeon_9600
-Disregard96DefaultDrawDistance	1	0
-
-
-/// tweaked ATI to 96 Draw distance
-
-list ATI_Radeon_9000
-Disregard96DefaultDrawDistance	1	0
-list ATI_Radeon_9200
-Disregard96DefaultDrawDistance	1	0
-list ATI_Radeon_9500
-Disregard96DefaultDrawDistance	1	0
-list ATI_Radeon_9600
-Disregard96DefaultDrawDistance	1	0
-
-/// tweaked ATI to 128 draw distance
-
-list ATI_Radeon_X300 
-Disregard128DefaultDrawDistance	1	0
-RenderVBOEnable				1	0
-list ATI_Radeon_X400 
-Disregard128DefaultDrawDistance	1	0
-RenderVBOEnable				1	0
-list ATI_Radeon_X500 
-Disregard128DefaultDrawDistance	1	0
-RenderVBOEnable				1	0
-list ATI_Radeon_X600 
-Disregard128DefaultDrawDistance	1	0
-RenderVBOEnable				1	0
-list ATI_Radeon_X700 
-Disregard128DefaultDrawDistance	1	0
-RenderVBOEnable				1	0
-list ATI_Radeon_X1300 
-Disregard128DefaultDrawDistance	1	0
-RenderVBOEnable				1	0
-UseStartScreen					0	0
-list ATI_Radeon_X1400 
-Disregard128DefaultDrawDistance	1	0
-RenderVBOEnable				1	0
-list ATI_Radeon_X1500 
-Disregard128DefaultDrawDistance	1	0
-RenderVBOEnable				1	0
-UseStartScreen					0	0
-list ATI_Radeon_X1600 
-Disregard128DefaultDrawDistance	1	0
-RenderVBOEnable				1	0
-list ATI_Radeon_X1700 
-Disregard128DefaultDrawDistance	1	0
-RenderVBOEnable				1	0
-list ATI_Mobility_Radeon_X1xxx
-Disregard128DefaultDrawDistance	1	0
-RenderVBOEnable				1	0
-
-list ATI_Radeon_HD_2300
-Disregard128DefaultDrawDistance	1	0
-list ATI_Radeon_HD_2400
-Disregard128DefaultDrawDistance	1	0
-list ATI_ASUS_AH24xx
-Disregard128DefaultDrawDistance	1	0
-
-
-// Avatar hardware skinning causes invisible avatars
-// on various ATI chipsets on drivers before 8.2
-
-list ATIOldDriver
-RenderAvatarVP				0	0
-RenderAvatarCloth			0	0
-
-// ATI cards generally perform better when not using VBOs for streaming data
-
-list ATI
-RenderUseStreamVBO			1	0
-RenderAvatarVP				1	0
-
-// Disable vertex buffer objects by default for ATI cards with little video memory
-list ATIVramLT256
-RenderVBOEnable				1	0
-
-/// Tweaked NVIDIA
-
-list NVIDIA_GeForce_FX_5100
-Disregard96DefaultDrawDistance	1	0
-list NVIDIA_GeForce_FX_5200
-Disregard96DefaultDrawDistance	1	0
-list NVIDIA_GeForce_FX_5500
-Disregard96DefaultDrawDistance	1	0
-list NVIDIA_GeForce_FX_5600
-Disregard96DefaultDrawDistance	1	0
-
-list NVIDIA_GeForce_FX_Go5100
-Disregard96DefaultDrawDistance	1	0
-list NVIDIA_GeForce_FX_Go5200
-Disregard96DefaultDrawDistance	1	0
-list NVIDIA_GeForce_FX_Go5300
-Disregard96DefaultDrawDistance	1	0
-list NVIDIA_GeForce_FX_Go5500
-Disregard96DefaultDrawDistance	1	0
-list NVIDIA_GeForce_FX_Go5600
-Disregard96DefaultDrawDistance	1	0
-
-list NVIDIA_GeForce_6100
-Disregard128DefaultDrawDistance	1	0
-list NVIDIA_GeForce_6200
-Disregard128DefaultDrawDistance	1	0
-list NVIDIA_GeForce_6500
-Disregard128DefaultDrawDistance	1	0
-list NVIDIA_GeForce_6600
-Disregard128DefaultDrawDistance	1	0
-
-list NVIDIA_G73
-Disregard128DefaultDrawDistance	1	0
-
-list NVIDIA_GeForce_Go_6100
-RenderVBOEnable				1	0
-Disregard128DefaultDrawDistance	1	0
-list NVIDIA_GeForce_Go_6200
-RenderVBOEnable				1	0
-Disregard128DefaultDrawDistance	1	0
-list NVIDIA_GeForce_Go_6500
-RenderVBOEnable				1	0
-Disregard128DefaultDrawDistance	1	0
-list NVIDIA_GeForce_Go_6600
-RenderVBOEnable				1	0
-Disregard128DefaultDrawDistance	1	0
-list NVIDIA_GeForce_Go_6700
-RenderVBOEnable				1	0
-Disregard128DefaultDrawDistance	1	0
-list NVIDIA_GeForce_Go_6800
-RenderVBOEnable				1	0
-Disregard128DefaultDrawDistance	1	0
-list NVIDIA_GeForce_Go_6
-RenderVBOEnable				1	0
-Disregard128DefaultDrawDistance	1	0
-
-list NVIDIA_GeForce_7000
-RenderShaderLightingMaxLevel	1	2
-list NVIDIA_GeForce_7100
-RenderShaderLightingMaxLevel	1	2
-list NVIDIA_GeForce_7200
-Disregard128DefaultDrawDistance	1	0
-RenderShaderLightingMaxLevel	1	2
-list NVIDIA_GeForce_7300
-Disregard128DefaultDrawDistance	1	0
-RenderShaderLightingMaxLevel	1	2
-list NVIDIA_GeForce_7400
-Disregard128DefaultDrawDistance	1	0
-RenderShaderLightingMaxLevel	1	2
-list NVIDIA_GeForce_7500
-RenderShaderLightingMaxLevel	1	2
-list NVIDIA_GeForce_7600
-RenderShaderLightingMaxLevel	1	2
-list NVIDIA_GeForce_7700
-RenderShaderLightingMaxLevel	1	2
-list NVIDIA_GeForce_7800
-RenderShaderLightingMaxLevel	1	2
-list NVIDIA_GeForce_7900
-RenderShaderLightingMaxLevel	1	2
-
-list NVIDIA_GeForce_Go_7200
-Disregard128DefaultDrawDistance	1	0
-RenderShaderLightingMaxLevel	1	2
-list NVIDIA_GeForce_Go_7300
-Disregard128DefaultDrawDistance	1	0
-RenderShaderLightingMaxLevel	1	2
-list NVIDIA_GeForce_Go_7300_LE
-RenderShaderLightingMaxLevel	1	2
-list NVIDIA_GeForce_Go_7400
-Disregard128DefaultDrawDistance	1	0
-RenderShaderLightingMaxLevel	1	2
-list NVIDIA_GeForce_Go_7600
-RenderShaderLightingMaxLevel	1	2
-list NVIDIA_GeForce_Go_7700
-RenderShaderLightingMaxLevel	1	2
-list NVIDIA_GeForce_Go_7800
-RenderShaderLightingMaxLevel	1	2
-list NVIDIA_GeForce_Go_7900
-RenderShaderLightingMaxLevel	1	2
-
-=======
-version 25
-
-// NOTE: This is mostly identical to featuretable_mac.txt with a few differences
-// Should be combined into one table
-
-//
-// Generates lists of feature mask that can be applied on top of each other.
-//
-//		//		Begin comments
-//		list <name>
-//		Starts a feature list named <name>
-//		<name> <available> <recommended>
-//		<name> is the name of a feature
-//		<available> is 0 or 1, whether the feature is available
-//		<recommended> is an F32 which is the recommended value
-//
-// For now, the first list read sets up all of the default values
-//
-
-
-//
-// All contains everything at their default settings for high end machines
-// NOTE: All settings are set to the MIN of applied values, including 'all'!
-//
-list all
-RenderAnisotropic			1	1
-RenderAvatarCloth			1	1
-RenderAvatarLODFactor		1	1.0
-RenderAvatarPhysicsLODFactor 1	1.0
-RenderAvatarMaxVisible      1   12
-RenderAvatarVP				1	1
-RenderCubeMap				1	1
-RenderDelayVBUpdate			1	0
-RenderFarClip				1	256
-RenderFlexTimeFactor		1	1.0
-RenderFogRatio				1	4.0
-RenderGamma					1	0
-RenderGlowResolutionPow		1	9
-RenderGround				1	1
-RenderMaxPartCount			1	8192
-RenderNightBrightness		1	1.0
-RenderObjectBump			1	1
-RenderReflectionDetail		1	4
-RenderTerrainDetail			1	1
-RenderTerrainLODFactor		1	2.0
-RenderTransparentWater		1	1
-RenderTreeLODFactor			1	1.0
-RenderUseImpostors			1	1
-RenderVBOEnable				1	1
-RenderVolumeLODFactor		1	2.0
-UseStartScreen				1	1
-UseOcclusion				1	1
-VertexShaderEnable			1	1
-WindLightUseAtmosShaders	1	1
-WLSkyDetail					1	128
-Disregard128DefaultDrawDistance	1	1
-Disregard96DefaultDrawDistance	1	1
-RenderTextureMemoryMultiple		1	1.0
-RenderShaderLightingMaxLevel	1	3
-SkyUseClassicClouds			1	1
-RenderDeferred				1	0
-RenderDeferredSSAO			1	0
-RenderShadowDetail			1	0
-WatchdogDisabled				1	1
-RenderUseStreamVBO			1	1
-RenderUseFBO				1	1
-
-//
-// Low Graphics Settings
-//
-list Low
-RenderAnisotropic			1	0
-RenderAvatarCloth			1	0
-RenderAvatarLODFactor		1	0
-RenderAvatarPhysicsLODFactor 1	0
-RenderAvatarMaxVisible      1   3
-RenderAvatarVP				1	0
-RenderFarClip				1	64
-RenderFlexTimeFactor		1	0
-RenderGlowResolutionPow		1	8
-RenderMaxPartCount			1	0
-RenderObjectBump			1	0
-RenderReflectionDetail		1	0
-RenderTerrainDetail			1	0
-RenderTerrainLODFactor		1	1
-RenderTransparentWater		1	0
-RenderTreeLODFactor			1	0
-RenderUseImpostors			1	1
-RenderVolumeLODFactor		1	0.5
-VertexShaderEnable			1	0
-WindLightUseAtmosShaders	1	0
-WLSkyDetail					1	48
-SkyUseClassicClouds			1	0
-RenderDeferred				1	0
-RenderDeferredSSAO			1	0
-RenderShadowDetail			1	0
-RenderUseFBO				1	0
-
-//
-// Mid Graphics Settings
-//
-list Mid
-RenderAnisotropic			1	0
-RenderAvatarCloth			1	0
-RenderAvatarLODFactor		1	0.5
-RenderAvatarPhysicsLODFactor 1	0.75
-RenderAvatarVP				1	1
-RenderFarClip				1	96
-RenderFlexTimeFactor		1	1.0
-RenderGlowResolutionPow		1	8
-RenderMaxPartCount			1	2048
-RenderObjectBump			1	1
-RenderReflectionDetail		1	0
-RenderTerrainDetail			1	1
-RenderTerrainLODFactor		1	1.0
-RenderTransparentWater		1	1
-RenderTreeLODFactor			1	0.5
-RenderUseImpostors			1	1
-RenderVolumeLODFactor		1	1.125
-VertexShaderEnable			1	1
-WindLightUseAtmosShaders	1	0
-WLSkyDetail					1	48
-RenderDeferred				1	0
-RenderDeferredSSAO			1	0
-RenderShadowDetail			1	0
-RenderUseFBO				1	0
-
-//
-// High Graphics Settings (purty)
-//
-list High
-RenderAnisotropic			1	1
-RenderAvatarCloth			1	0
-RenderAvatarLODFactor		1	1.0
-RenderAvatarPhysicsLODFactor 1	0.9
-RenderAvatarVP				1	1
-RenderFarClip				1	128
-RenderFlexTimeFactor		1	1.0
-RenderGlowResolutionPow		1	9
-RenderMaxPartCount			1	4096
-RenderObjectBump			1	1
-RenderReflectionDetail		1	0
-RenderTerrainDetail			1	1
-RenderTerrainLODFactor		1	2.0
-RenderTransparentWater		1	1
-RenderTreeLODFactor			1	0.5
-RenderUseImpostors			1	1
-RenderVolumeLODFactor		1	1.125
-VertexShaderEnable			1	1
-WindLightUseAtmosShaders	1	1
-WLSkyDetail					1	48
-RenderDeferred				1	0
-RenderDeferredSSAO			1	0
-RenderShadowDetail			1	0
-RenderUseFBO				1	0
-
-//
-// Ultra graphics (REALLY PURTY!)
-//
-list Ultra
-RenderAnisotropic			1	1
-RenderAvatarCloth			1	1
-RenderAvatarLODFactor		1	1.0
-RenderAvatarVP				1	1
-RenderFarClip				1	256
-RenderFlexTimeFactor		1	1.0
-RenderGlowResolutionPow		1	9
-RenderMaxPartCount			1	8192
-RenderObjectBump			1	1
-RenderReflectionDetail		1	4
-RenderTerrainDetail			1	1
-RenderTerrainLODFactor		1	2.0
-RenderTransparentWater		1	1
-RenderTreeLODFactor			1	1.0
-RenderUseImpostors			1	1
-RenderVolumeLODFactor		1	2.0
-VertexShaderEnable			1	1
-WindLightUseAtmosShaders	1	1
-WLSkyDetail					1	128
-RenderDeferred				1	0
-RenderDeferredSSAO			1	0
-RenderShadowDetail			1	0
-RenderUseFBO				1	0
-
-//
-// Class Unknown Hardware (unknown)
-//
-list Unknown
-RenderVBOEnable				1	0
-
-//
-// Class 0 Hardware (just old)
-//
-list Class0
-RenderVBOEnable				1	1
-
-//
-// Class 1 Hardware
-//
-list Class1
-RenderVBOEnable				1	1
-
-//
-// Class 2 Hardware (make it purty)
-//
-list Class2
-RenderVBOEnable				1	1
-
-//
-// Class 3 Hardware (make it purty)
-//
-list Class3
-RenderVBOEnable				1	1
-
-//
-// No Pixel Shaders available
-//
-list NoPixelShaders
-RenderAvatarVP				0	0
-RenderAvatarCloth			0	0
-RenderReflectionDetail		0	0
-VertexShaderEnable			0	0
-WindLightUseAtmosShaders	0	0
-RenderDeferred				0	0
-RenderDeferredSSAO			0	0
-RenderShadowDetail			0	0
-
-//
-// No Vertex Shaders available
-//
-list NoVertexShaders
-RenderAvatarVP				0	0
-RenderAvatarCloth			0	0
-RenderReflectionDetail		0	0
-VertexShaderEnable			0	0
-WindLightUseAtmosShaders	0	0
-RenderDeferred				0	0
-RenderDeferredSSAO			0	0
-RenderShadowDetail			0	0
-
-//
-// "Default" setups for safe, low, medium, high
-//
-list safe
-RenderAnisotropic			1	0
-RenderAvatarCloth			0	0
-RenderAvatarVP				0	0
-RenderObjectBump			0	0
-RenderMaxPartCount			1	1024
-RenderTerrainDetail 		1	0
-RenderUseImpostors			0	0
-RenderVBOEnable				1	0
-RenderReflectionDetail		0	0
-WindLightUseAtmosShaders	0	0
-RenderDeferred				0	0
-RenderDeferredSSAO			0	0
-RenderShadowDetail			0	0
-RenderUseFBO				1	0
-		
-//
-// CPU based feature masks
-//
-
-// 1Ghz or less (equiv)
-list CPUSlow
-RenderMaxPartCount			1	1024
-
-//
-// RAM based feature masks
-//
-list RAM256MB
-RenderObjectBump			0	0
-
-//
-// Graphics card based feature masks
-//
-list OpenGLPre15
-RenderVBOEnable				1	0
-
-list Intel
-RenderAnisotropic			1	0
-
-list GeForce2
-RenderAnisotropic			1	0
-RenderMaxPartCount			1	2048
-RenderTerrainDetail			1	0
-RenderVBOEnable				1	1
-
-list SiS
-UseOcclusion				0	0
-
-
-list Intel_830M
-RenderTerrainDetail			1	0
-RenderVBOEnable				1	0
-RenderUseImpostors			0	0
-
-list Intel_845G					
-RenderTerrainDetail			1	0
-RenderVBOEnable				1	0
-RenderUseImpostors			0	0
-
-list Intel_855GM				
-RenderTerrainDetail			1	0
-RenderVBOEnable				1	0
-RenderUseImpostors			0	0
-
-list Intel_865G			
-RenderTerrainDetail			1	0
-RenderVBOEnable				1	0
-RenderUseImpostors			0	0
-
-list Intel_900		
-RenderTerrainDetail			1	0
-RenderVBOEnable				1	0
-RenderUseImpostors			0	0
-
-list Intel_915GM	
-RenderTerrainDetail			1	0
-RenderVBOEnable				1	0
-RenderUseImpostors			0	0
-
-list Intel_915G					
-RenderTerrainDetail			1	0
-RenderVBOEnable				1	0
-RenderUseImpostors			0	0
-
-list Intel_945GM			
-RenderTerrainDetail			1	0
-RenderVBOEnable				1	0
-
-list Intel_945G
-RenderTerrainDetail			1	0
-RenderVBOEnable				1	0
-
-list Intel_950
-RenderTerrainDetail			1	0
-RenderVBOEnable				1	0
-
-list Intel_965
-RenderTerrainDetail			1	0
-RenderVBOEnable				1	0
-UseOcclusion				0	0
-
-list Intel_G33
-RenderTerrainDetail			1	0
-RenderVBOEnable				1	0
-
-list Intel_G45
-WindLightUseAtmosShaders		0	0
-
-list Intel_Bear_Lake	
-RenderTerrainDetail			1	0
-RenderVBOEnable				1	0
-
-list Intel_Broadwater 
-RenderTerrainDetail			1	0
-RenderVBOEnable				1	0
-
-list Intel_Brookdale	
-RenderTerrainDetail			1	0
-RenderVBOEnable				1	0
-
-list Intel_Eaglelake
-WindLightUseAtmosShaders	0	0
-
-list Intel_Montara
-RenderTerrainDetail			1	0
-RenderVBOEnable				1	0
-
-list Intel_Springdale
-RenderTerrainDetail			1	0
-RenderVBOEnable				1	0
-
-
-list ATI_FireGL_5200
-RenderVBOEnable				1	0
-WindLightUseAtmosShaders	0	0
-
-
-list ATI_Mobility_Radeon_7xxx
-RenderVBOEnable				0	0
-
-list ATI_Radeon_7xxx
-RenderVBOEnable				0	0
-
-list ATI_All-in-Wonder_Radeon
-RenderVBOEnable				0	0
-
-list ATI_All-in-Wonder_7500
-RenderVBOEnable				0	0
-
-list ATI_Mobility_Radeon_9600
-Disregard96DefaultDrawDistance	1	0
-
-
-/// tweaked ATI to 96 Draw distance
-
-list ATI_Radeon_9000
-Disregard96DefaultDrawDistance	1	0
-list ATI_Radeon_9200
-Disregard96DefaultDrawDistance	1	0
-list ATI_Radeon_9500
-Disregard96DefaultDrawDistance	1	0
-list ATI_Radeon_9600
-Disregard96DefaultDrawDistance	1	0
-
-/// tweaked ATI to 128 draw distance
-
-list ATI_Radeon_X300 
-Disregard128DefaultDrawDistance	1	0
-RenderVBOEnable				1	0
-list ATI_Radeon_X400 
-Disregard128DefaultDrawDistance	1	0
-RenderVBOEnable				1	0
-list ATI_Radeon_X500 
-Disregard128DefaultDrawDistance	1	0
-RenderVBOEnable				1	0
-list ATI_Radeon_X600 
-Disregard128DefaultDrawDistance	1	0
-RenderVBOEnable				1	0
-list ATI_Radeon_X700 
-Disregard128DefaultDrawDistance	1	0
-RenderVBOEnable				1	0
-list ATI_Radeon_X1300 
-Disregard128DefaultDrawDistance	1	0
-RenderVBOEnable				1	0
-UseStartScreen					0	0
-list ATI_Radeon_X1400 
-Disregard128DefaultDrawDistance	1	0
-RenderVBOEnable				1	0
-list ATI_Radeon_X1500 
-Disregard128DefaultDrawDistance	1	0
-RenderVBOEnable				1	0
-UseStartScreen					0	0
-list ATI_Radeon_X1600 
-Disregard128DefaultDrawDistance	1	0
-RenderVBOEnable				1	0
-list ATI_Radeon_X1700 
-Disregard128DefaultDrawDistance	1	0
-RenderVBOEnable				1	0
-list ATI_Mobility_Radeon_X1xxx
-Disregard128DefaultDrawDistance	1	0
-RenderVBOEnable				1	0
-
-list ATI_Radeon_HD_2300
-Disregard128DefaultDrawDistance	1	0
-list ATI_Radeon_HD_2400
-Disregard128DefaultDrawDistance	1	0
-list ATI_ASUS_AH24xx
-Disregard128DefaultDrawDistance	1	0
-
-
-// Avatar hardware skinning causes invisible avatars
-// on various ATI chipsets on drivers before 8.2
-
-list ATIOldDriver
-RenderAvatarVP				0	0
-RenderAvatarCloth			0	0
-
-// ATI cards generally perform better when not using VBOs for streaming data
-
-list ATI
-RenderUseStreamVBO			1	0
-
-/// Tweaked NVIDIA
-
-list NVIDIA_GeForce_FX_5100
-Disregard96DefaultDrawDistance	1	0
-list NVIDIA_GeForce_FX_5200
-Disregard96DefaultDrawDistance	1	0
-list NVIDIA_GeForce_FX_5500
-Disregard96DefaultDrawDistance	1	0
-list NVIDIA_GeForce_FX_5600
-Disregard96DefaultDrawDistance	1	0
-
-list NVIDIA_GeForce_FX_Go5100
-Disregard96DefaultDrawDistance	1	0
-list NVIDIA_GeForce_FX_Go5200
-Disregard96DefaultDrawDistance	1	0
-list NVIDIA_GeForce_FX_Go5300
-Disregard96DefaultDrawDistance	1	0
-list NVIDIA_GeForce_FX_Go5500
-Disregard96DefaultDrawDistance	1	0
-list NVIDIA_GeForce_FX_Go5600
-Disregard96DefaultDrawDistance	1	0
-
-list NVIDIA_GeForce_6100
-Disregard128DefaultDrawDistance	1	0
-list NVIDIA_GeForce_6200
-Disregard128DefaultDrawDistance	1	0
-list NVIDIA_GeForce_6500
-Disregard128DefaultDrawDistance	1	0
-list NVIDIA_GeForce_6600
-Disregard128DefaultDrawDistance	1	0
-
-list NVIDIA_G73
-Disregard128DefaultDrawDistance	1	0
-
-list NVIDIA_GeForce_Go_6100
-RenderVBOEnable				1	0
-Disregard128DefaultDrawDistance	1	0
-list NVIDIA_GeForce_Go_6200
-RenderVBOEnable				1	0
-Disregard128DefaultDrawDistance	1	0
-list NVIDIA_GeForce_Go_6500
-RenderVBOEnable				1	0
-Disregard128DefaultDrawDistance	1	0
-list NVIDIA_GeForce_Go_6600
-RenderVBOEnable				1	0
-Disregard128DefaultDrawDistance	1	0
-list NVIDIA_GeForce_Go_6700
-RenderVBOEnable				1	0
-Disregard128DefaultDrawDistance	1	0
-list NVIDIA_GeForce_Go_6800
-RenderVBOEnable				1	0
-Disregard128DefaultDrawDistance	1	0
-list NVIDIA_GeForce_Go_6
-RenderVBOEnable				1	0
-Disregard128DefaultDrawDistance	1	0
-
-list NVIDIA_GeForce_7000
-RenderShaderLightingMaxLevel	1	2
-list NVIDIA_GeForce_7100
-RenderShaderLightingMaxLevel	1	2
-list NVIDIA_GeForce_7200
-Disregard128DefaultDrawDistance	1	0
-RenderShaderLightingMaxLevel	1	2
-list NVIDIA_GeForce_7300
-Disregard128DefaultDrawDistance	1	0
-RenderShaderLightingMaxLevel	1	2
-list NVIDIA_GeForce_7400
-Disregard128DefaultDrawDistance	1	0
-RenderShaderLightingMaxLevel	1	2
-list NVIDIA_GeForce_7500
-RenderShaderLightingMaxLevel	1	2
-list NVIDIA_GeForce_7600
-RenderShaderLightingMaxLevel	1	2
-list NVIDIA_GeForce_7700
-RenderShaderLightingMaxLevel	1	2
-list NVIDIA_GeForce_7800
-RenderShaderLightingMaxLevel	1	2
-list NVIDIA_GeForce_7900
-RenderShaderLightingMaxLevel	1	2
-
-list NVIDIA_GeForce_Go_7200
-Disregard128DefaultDrawDistance	1	0
-RenderShaderLightingMaxLevel	1	2
-list NVIDIA_GeForce_Go_7300
-Disregard128DefaultDrawDistance	1	0
-RenderShaderLightingMaxLevel	1	2
-list NVIDIA_GeForce_Go_7300_LE
-RenderShaderLightingMaxLevel	1	2
-list NVIDIA_GeForce_Go_7400
-Disregard128DefaultDrawDistance	1	0
-RenderShaderLightingMaxLevel	1	2
-list NVIDIA_GeForce_Go_7600
-RenderShaderLightingMaxLevel	1	2
-list NVIDIA_GeForce_Go_7700
-RenderShaderLightingMaxLevel	1	2
-list NVIDIA_GeForce_Go_7800
-RenderShaderLightingMaxLevel	1	2
-list NVIDIA_GeForce_Go_7900
-RenderShaderLightingMaxLevel	1	2
->>>>>>> 3c6a0937
+version 27
+
+// NOTE: This is mostly identical to featuretable_mac.txt with a few differences
+// Should be combined into one table
+
+//
+// Generates lists of feature mask that can be applied on top of each other.
+//
+//		//		Begin comments
+//		list <name>
+//		Starts a feature list named <name>
+//		<name> <available> <recommended>
+//		<name> is the name of a feature
+//		<available> is 0 or 1, whether the feature is available
+//		<recommended> is an F32 which is the recommended value
+//
+// For now, the first list read sets up all of the default values
+//
+
+
+//
+// All contains everything at their default settings for high end machines
+// NOTE: All settings are set to the MIN of applied values, including 'all'!
+//
+list all
+RenderAnisotropic			1	1
+RenderAvatarCloth			1	1
+RenderAvatarLODFactor		1	1.0
+RenderAvatarPhysicsLODFactor 1	1.0
+RenderAvatarMaxVisible      1   12
+RenderAvatarVP				1	1
+RenderCubeMap				1	1
+RenderDelayVBUpdate			1	0
+RenderFarClip				1	256
+RenderFlexTimeFactor		1	1.0
+RenderFogRatio				1	4.0
+RenderGamma					1	0
+RenderGlowResolutionPow		1	9
+RenderGround				1	1
+RenderMaxPartCount			1	8192
+RenderNightBrightness		1	1.0
+RenderObjectBump			1	1
+RenderLocalLights			1	1
+RenderReflectionDetail		1	4
+RenderTerrainDetail			1	1
+RenderTerrainLODFactor		1	2.0
+RenderTransparentWater		1	1
+RenderTreeLODFactor			1	1.0
+RenderUseImpostors			1	1
+RenderVBOEnable				1	1
+RenderVolumeLODFactor		1	2.0
+UseStartScreen				1	1
+UseOcclusion				1	1
+VertexShaderEnable			1	1
+WindLightUseAtmosShaders	1	1
+WLSkyDetail					1	128
+Disregard128DefaultDrawDistance	1	1
+Disregard96DefaultDrawDistance	1	1
+RenderTextureMemoryMultiple		1	1.0
+RenderShaderLightingMaxLevel	1	3
+RenderDeferred				1	1
+SkyUseClassicClouds			1	1
+RenderDeferredSSAO			1	1
+RenderShadowDetail			1	2
+WatchdogDisabled				1	1
+RenderUseStreamVBO			1	1
+
+//
+// Low Graphics Settings
+//
+list Low
+RenderAnisotropic			1	0
+RenderAvatarCloth			1	0
+RenderAvatarLODFactor		1	0
+RenderAvatarPhysicsLODFactor 1	0
+RenderAvatarMaxVisible      1   3
+RenderAvatarVP				1	0
+RenderFarClip				1	64
+RenderFlexTimeFactor		1	0
+RenderGlowResolutionPow		1	8
+RenderMaxPartCount			1	0
+RenderObjectBump			1	0
+RenderLocalLights			1	0
+RenderReflectionDetail		1	0
+RenderTerrainDetail			1	0
+RenderTerrainLODFactor		1	1
+RenderTransparentWater		1	0
+RenderTreeLODFactor			1	0
+RenderUseImpostors			1	1
+RenderVolumeLODFactor		1	0.5
+VertexShaderEnable			1	0
+WindLightUseAtmosShaders	1	0
+WLSkyDetail					1	48
+SkyUseClassicClouds			1	0
+RenderDeferred				1	0
+RenderDeferredSSAO			1	0
+RenderShadowDetail			1	0
+
+//
+// Mid Graphics Settings
+//
+list Mid
+RenderAnisotropic			1	0
+RenderAvatarCloth			1	0
+RenderAvatarLODFactor		1	0.5
+RenderAvatarPhysicsLODFactor 1	0.75
+RenderAvatarVP				1	1
+RenderFarClip				1	96
+RenderFlexTimeFactor		1	1.0
+RenderGlowResolutionPow		1	8
+RenderMaxPartCount			1	2048
+RenderObjectBump			1	1
+RenderLocalLights			1	1
+RenderReflectionDetail		1	0
+RenderTerrainDetail			1	1
+RenderTerrainLODFactor		1	1.0
+RenderTransparentWater		1	1
+RenderTreeLODFactor			1	0.5
+RenderUseImpostors			1	1
+RenderVolumeLODFactor		1	1.125
+VertexShaderEnable			1	1
+WindLightUseAtmosShaders	1	0
+WLSkyDetail					1	48
+RenderDeferred				1	0
+RenderDeferredSSAO			1	0
+RenderShadowDetail			1	0
+
+//
+// High Graphics Settings (purty)
+//
+list High
+RenderAnisotropic			1	1
+RenderAvatarCloth			1	0
+RenderAvatarLODFactor		1	1.0
+RenderAvatarPhysicsLODFactor 1	0.9
+RenderAvatarVP				1	1
+RenderFarClip				1	128
+RenderFlexTimeFactor		1	1.0
+RenderGlowResolutionPow		1	9
+RenderMaxPartCount			1	4096
+RenderObjectBump			1	1
+RenderLocalLights			1	1
+RenderReflectionDetail		1	0
+RenderTerrainDetail			1	1
+RenderTerrainLODFactor		1	2.0
+RenderTransparentWater		1	1
+RenderTreeLODFactor			1	0.5
+RenderUseImpostors			1	1
+RenderVolumeLODFactor		1	1.125
+VertexShaderEnable			1	1
+WindLightUseAtmosShaders	1	1
+WLSkyDetail					1	48
+RenderDeferred				1	0
+RenderDeferredSSAO			1	0
+RenderShadowDetail			1	0
+
+//
+// Ultra graphics (REALLY PURTY!)
+//
+list Ultra
+RenderAnisotropic			1	1
+RenderAvatarCloth			1	1
+RenderAvatarLODFactor		1	1.0
+RenderAvatarVP				1	1
+RenderFarClip				1	256
+RenderFlexTimeFactor		1	1.0
+RenderGlowResolutionPow		1	9
+RenderMaxPartCount			1	8192
+RenderObjectBump			1	1
+RenderLocalLights			1	1
+RenderReflectionDetail		1	4
+RenderTerrainDetail			1	1
+RenderTerrainLODFactor		1	2.0
+RenderTransparentWater		1	1
+RenderTreeLODFactor			1	1.0
+RenderUseImpostors			1	1
+RenderVolumeLODFactor		1	2.0
+VertexShaderEnable			1	1
+WindLightUseAtmosShaders	1	1
+WLSkyDetail					1	128
+RenderDeferred				1	1
+RenderDeferredSSAO			1	1
+RenderShadowDetail			1	2
+
+//
+// Class Unknown Hardware (unknown)
+//
+list Unknown
+RenderVBOEnable				1	0
+
+//
+// Class 0 Hardware (just old)
+//
+list Class0
+RenderVBOEnable				1	1
+
+//
+// Class 1 Hardware
+//
+list Class1
+RenderVBOEnable				1	1
+
+//
+// Class 2 Hardware (make it purty)
+//
+list Class2
+RenderVBOEnable				1	1
+
+//
+// Class 3 Hardware (make it purty)
+//
+list Class3
+RenderVBOEnable				1	1
+
+//
+// No Pixel Shaders available
+//
+list NoPixelShaders
+RenderAvatarVP				0	0
+RenderAvatarCloth			0	0
+RenderReflectionDetail		0	0
+VertexShaderEnable			0	0
+WindLightUseAtmosShaders	0	0
+RenderDeferred				0	0
+RenderDeferredSSAO			0	0
+RenderShadowDetail			0	0
+
+//
+// No Vertex Shaders available
+//
+list NoVertexShaders
+RenderAvatarVP				0	0
+RenderAvatarCloth			0	0
+RenderReflectionDetail		0	0
+VertexShaderEnable			0	0
+WindLightUseAtmosShaders	0	0
+RenderDeferred				0	0
+RenderDeferredSSAO			0	0
+RenderShadowDetail			0	0
+
+
+//
+// "Default" setups for safe, low, medium, high
+//
+list safe
+RenderAnisotropic			1	0
+RenderAvatarCloth			0	0
+RenderAvatarVP				0	0
+RenderObjectBump			0	0
+RenderLocalLights			1	0
+RenderMaxPartCount			1	1024
+RenderTerrainDetail 		1	0
+RenderUseImpostors			0	0
+RenderVBOEnable				1	0
+RenderReflectionDetail		0	0
+WindLightUseAtmosShaders	0	0
+RenderDeferred				0	0
+RenderDeferredSSAO			0	0
+RenderShadowDetail			0	0
+		
+
+//
+// CPU based feature masks
+//
+
+// 1Ghz or less (equiv)
+list CPUSlow
+RenderMaxPartCount			1	1024
+
+//
+// RAM based feature masks
+//
+list RAM256MB
+RenderObjectBump			0	0
+
+//
+// Graphics card based feature masks
+//
+list OpenGLPre15
+RenderVBOEnable				1	0
+
+list OpenGLPre30
+RenderDeferred				0	0
+
+list Intel
+RenderAnisotropic			1	0
+
+list GeForce2
+RenderAnisotropic			1	0
+RenderMaxPartCount			1	2048
+RenderTerrainDetail			1	0
+RenderVBOEnable				1	1
+
+list SiS
+UseOcclusion				0	0
+
+
+list Intel_830M
+RenderTerrainDetail			1	0
+RenderVBOEnable				1	0
+RenderUseImpostors			0	0
+
+list Intel_845G					
+RenderTerrainDetail			1	0
+RenderVBOEnable				1	0
+RenderUseImpostors			0	0
+
+list Intel_855GM				
+RenderTerrainDetail			1	0
+RenderVBOEnable				1	0
+RenderUseImpostors			0	0
+
+list Intel_865G			
+RenderTerrainDetail			1	0
+RenderVBOEnable				1	0
+RenderUseImpostors			0	0
+
+list Intel_900		
+RenderTerrainDetail			1	0
+RenderVBOEnable				1	0
+RenderUseImpostors			0	0
+
+list Intel_915GM	
+RenderTerrainDetail			1	0
+RenderVBOEnable				1	0
+RenderUseImpostors			0	0
+
+list Intel_915G					
+RenderTerrainDetail			1	0
+RenderVBOEnable				1	0
+RenderUseImpostors			0	0
+
+list Intel_945GM			
+RenderTerrainDetail			1	0
+RenderVBOEnable				1	0
+
+list Intel_945G
+RenderTerrainDetail			1	0
+RenderVBOEnable				1	0
+
+list Intel_950
+RenderTerrainDetail			1	0
+RenderVBOEnable				1	0
+
+list Intel_965
+RenderTerrainDetail			1	0
+RenderVBOEnable				1	0
+UseOcclusion				0	0
+
+list Intel_G33
+RenderTerrainDetail			1	0
+RenderVBOEnable				1	0
+
+list Intel_G45
+WindLightUseAtmosShaders		0	0
+
+list Intel_Bear_Lake	
+RenderTerrainDetail			1	0
+RenderVBOEnable				1	0
+
+list Intel_Broadwater 
+RenderTerrainDetail			1	0
+RenderVBOEnable				1	0
+
+list Intel_Brookdale	
+RenderTerrainDetail			1	0
+RenderVBOEnable				1	0
+
+list Intel_Eaglelake
+WindLightUseAtmosShaders	0	0
+
+list Intel_Montara
+RenderTerrainDetail			1	0
+RenderVBOEnable				1	0
+
+list Intel_Springdale
+RenderTerrainDetail			1	0
+RenderVBOEnable				1	0
+
+
+list ATI_FireGL_5200
+RenderVBOEnable				1	0
+WindLightUseAtmosShaders	0	0
+
+
+list ATI_Mobility_Radeon_7xxx
+RenderVBOEnable				0	0
+
+list ATI_Radeon_7xxx
+RenderVBOEnable				0	0
+
+list ATI_All-in-Wonder_Radeon
+RenderVBOEnable				0	0
+
+list ATI_All-in-Wonder_7500
+RenderVBOEnable				0	0
+
+list ATI_Mobility_Radeon_9600
+Disregard96DefaultDrawDistance	1	0
+
+
+/// tweaked ATI to 96 Draw distance
+
+list ATI_Radeon_9000
+Disregard96DefaultDrawDistance	1	0
+list ATI_Radeon_9200
+Disregard96DefaultDrawDistance	1	0
+list ATI_Radeon_9500
+Disregard96DefaultDrawDistance	1	0
+list ATI_Radeon_9600
+Disregard96DefaultDrawDistance	1	0
+
+/// tweaked ATI to 128 draw distance
+
+list ATI_Radeon_X300 
+Disregard128DefaultDrawDistance	1	0
+RenderVBOEnable				1	0
+list ATI_Radeon_X400 
+Disregard128DefaultDrawDistance	1	0
+RenderVBOEnable				1	0
+list ATI_Radeon_X500 
+Disregard128DefaultDrawDistance	1	0
+RenderVBOEnable				1	0
+list ATI_Radeon_X600 
+Disregard128DefaultDrawDistance	1	0
+RenderVBOEnable				1	0
+list ATI_Radeon_X700 
+Disregard128DefaultDrawDistance	1	0
+RenderVBOEnable				1	0
+list ATI_Radeon_X1300 
+Disregard128DefaultDrawDistance	1	0
+RenderVBOEnable				1	0
+UseStartScreen					0	0
+list ATI_Radeon_X1400 
+Disregard128DefaultDrawDistance	1	0
+RenderVBOEnable				1	0
+list ATI_Radeon_X1500 
+Disregard128DefaultDrawDistance	1	0
+RenderVBOEnable				1	0
+UseStartScreen					0	0
+list ATI_Radeon_X1600 
+Disregard128DefaultDrawDistance	1	0
+RenderVBOEnable				1	0
+list ATI_Radeon_X1700 
+Disregard128DefaultDrawDistance	1	0
+RenderVBOEnable				1	0
+list ATI_Mobility_Radeon_X1xxx
+Disregard128DefaultDrawDistance	1	0
+RenderVBOEnable				1	0
+
+list ATI_Radeon_HD_2300
+Disregard128DefaultDrawDistance	1	0
+list ATI_Radeon_HD_2400
+Disregard128DefaultDrawDistance	1	0
+list ATI_ASUS_AH24xx
+Disregard128DefaultDrawDistance	1	0
+
+
+// Avatar hardware skinning causes invisible avatars
+// on various ATI chipsets on drivers before 8.2
+
+list ATIOldDriver
+RenderAvatarVP				0	0
+RenderAvatarCloth			0	0
+
+// ATI cards generally perform better when not using VBOs for streaming data
+
+list ATI
+RenderUseStreamVBO			1	0
+RenderAvatarVP				1	0
+
+// Disable vertex buffer objects by default for ATI cards with little video memory
+list ATIVramLT256
+RenderVBOEnable				1	0
+
+/// Tweaked NVIDIA
+
+list NVIDIA_GeForce_FX_5100
+Disregard96DefaultDrawDistance	1	0
+list NVIDIA_GeForce_FX_5200
+Disregard96DefaultDrawDistance	1	0
+list NVIDIA_GeForce_FX_5500
+Disregard96DefaultDrawDistance	1	0
+list NVIDIA_GeForce_FX_5600
+Disregard96DefaultDrawDistance	1	0
+
+list NVIDIA_GeForce_FX_Go5100
+Disregard96DefaultDrawDistance	1	0
+list NVIDIA_GeForce_FX_Go5200
+Disregard96DefaultDrawDistance	1	0
+list NVIDIA_GeForce_FX_Go5300
+Disregard96DefaultDrawDistance	1	0
+list NVIDIA_GeForce_FX_Go5500
+Disregard96DefaultDrawDistance	1	0
+list NVIDIA_GeForce_FX_Go5600
+Disregard96DefaultDrawDistance	1	0
+
+list NVIDIA_GeForce_6100
+Disregard128DefaultDrawDistance	1	0
+list NVIDIA_GeForce_6200
+Disregard128DefaultDrawDistance	1	0
+list NVIDIA_GeForce_6500
+Disregard128DefaultDrawDistance	1	0
+list NVIDIA_GeForce_6600
+Disregard128DefaultDrawDistance	1	0
+
+list NVIDIA_G73
+Disregard128DefaultDrawDistance	1	0
+
+list NVIDIA_GeForce_Go_6100
+RenderVBOEnable				1	0
+Disregard128DefaultDrawDistance	1	0
+list NVIDIA_GeForce_Go_6200
+RenderVBOEnable				1	0
+Disregard128DefaultDrawDistance	1	0
+list NVIDIA_GeForce_Go_6500
+RenderVBOEnable				1	0
+Disregard128DefaultDrawDistance	1	0
+list NVIDIA_GeForce_Go_6600
+RenderVBOEnable				1	0
+Disregard128DefaultDrawDistance	1	0
+list NVIDIA_GeForce_Go_6700
+RenderVBOEnable				1	0
+Disregard128DefaultDrawDistance	1	0
+list NVIDIA_GeForce_Go_6800
+RenderVBOEnable				1	0
+Disregard128DefaultDrawDistance	1	0
+list NVIDIA_GeForce_Go_6
+RenderVBOEnable				1	0
+Disregard128DefaultDrawDistance	1	0
+
+list NVIDIA_GeForce_7000
+RenderShaderLightingMaxLevel	1	2
+list NVIDIA_GeForce_7100
+RenderShaderLightingMaxLevel	1	2
+list NVIDIA_GeForce_7200
+Disregard128DefaultDrawDistance	1	0
+RenderShaderLightingMaxLevel	1	2
+list NVIDIA_GeForce_7300
+Disregard128DefaultDrawDistance	1	0
+RenderShaderLightingMaxLevel	1	2
+list NVIDIA_GeForce_7400
+Disregard128DefaultDrawDistance	1	0
+RenderShaderLightingMaxLevel	1	2
+list NVIDIA_GeForce_7500
+RenderShaderLightingMaxLevel	1	2
+list NVIDIA_GeForce_7600
+RenderShaderLightingMaxLevel	1	2
+list NVIDIA_GeForce_7700
+RenderShaderLightingMaxLevel	1	2
+list NVIDIA_GeForce_7800
+RenderShaderLightingMaxLevel	1	2
+list NVIDIA_GeForce_7900
+RenderShaderLightingMaxLevel	1	2
+
+list NVIDIA_GeForce_Go_7200
+Disregard128DefaultDrawDistance	1	0
+RenderShaderLightingMaxLevel	1	2
+list NVIDIA_GeForce_Go_7300
+Disregard128DefaultDrawDistance	1	0
+RenderShaderLightingMaxLevel	1	2
+list NVIDIA_GeForce_Go_7300_LE
+RenderShaderLightingMaxLevel	1	2
+list NVIDIA_GeForce_Go_7400
+Disregard128DefaultDrawDistance	1	0
+RenderShaderLightingMaxLevel	1	2
+list NVIDIA_GeForce_Go_7600
+RenderShaderLightingMaxLevel	1	2
+list NVIDIA_GeForce_Go_7700
+RenderShaderLightingMaxLevel	1	2
+list NVIDIA_GeForce_Go_7800
+RenderShaderLightingMaxLevel	1	2
+list NVIDIA_GeForce_Go_7900
+RenderShaderLightingMaxLevel	1	2
+