--- conflicted
+++ resolved
@@ -87,13 +87,8 @@
 RenderFlexTimeFactor		1	0
 RenderGlowResolutionPow		1	8
 RenderLocalLights			1	0
-<<<<<<< HEAD
 RenderMaxPartCount			1	256
-RenderReflectionDetail		1	0
-=======
-RenderMaxPartCount			1	0
-RenderTransparentWater      1   0
->>>>>>> 80127acf
+RenderTransparentWater      1   0
 RenderReflectionProbeDetail	1	-1
 RenderTerrainDetail			1	0
 RenderTerrainLODFactor		1	1
