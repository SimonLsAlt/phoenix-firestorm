--- conflicted
+++ resolved
@@ -231,13 +231,8 @@
 RenderVolumeLODFactor		1	2.0
 RenderDeferredSSAO			1	1
 RenderUseAdvancedAtmospherics 1 0
-<<<<<<< HEAD
-RenderShadowDetail			1	0
-WLSkyDetail					1	48
-=======
-RenderShadowDetail			1	2
-WLSkyDetail					1	96
->>>>>>> 0cfbf682
+RenderShadowDetail			1	0
+WLSkyDetail					1	96
 RenderFSAASamples			1	2
 RenderReflectionsEnabled    1   1
 RenderReflectionProbeDetail	1	1
