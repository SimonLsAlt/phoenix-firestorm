version 35
// The version number above should be incremented IF AND ONLY IF some
// change has been made that is sufficiently important to justify
// resetting the graphics preferences of all users to the recommended
// defaults.  This should be as rare an event as we can manage.

// NOTE: This is mostly identical to featuretable_mac.txt with a few differences 
// Should be combined into one table

//
// Generates lists of feature mask that can be applied on top of each other.
//
//		//		Begin comments
//		list <name>
//		Starts a feature list named <name>
//		<name> <available> <recommended>
//		<name> is the name of a feature
//		<available> is 0 or 1, whether the feature is available
//		<recommended> is an F32 which is the recommended value
//
// For now, the first list read sets up all of the default values
//


//
// All contains everything at their default settings for high end machines
// NOTE: All settings are set to the MIN of applied values, including 'all'!
//
list all
RenderAnisotropic			1	1
RenderAvatarCloth			0	0
RenderAvatarLODFactor		1	1.0
RenderAvatarPhysicsLODFactor 1	1.0
RenderAvatarMaxNonImpostors 1   16
RenderAvatarMaxComplexity          1	350000
RenderAutoMuteSurfaceAreaLimit     1	1000.0
RenderCubeMap				1	1
RenderDelayVBUpdate			1	0
RenderFarClip				1	256
RenderFlexTimeFactor		1	1.0
RenderFogRatio				1	4.0
RenderGamma					1	0
RenderGlowResolutionPow		1	9
RenderGround				1	1
RenderMaxPartCount			1	8192
RenderLocalLights			1	1
RenderReflectionDetail		1	4
RenderTerrainDetail			1	1
RenderTerrainLODFactor		1	2.0
RenderTransparentWater		1	1
RenderTreeLODFactor			1	1.0
RenderVBOEnable				1	1
RenderVBOMappingDisable		1	1
RenderVolumeLODFactor		1	4.0
UseStartScreen				1	1
UseOcclusion				1	1
WindLightUseAtmosShaders	1	1
WLSkyDetail					1	128
Disregard128DefaultDrawDistance	1	1
Disregard96DefaultDrawDistance	1	1
RenderTextureMemoryMultiple		1	1.0
RenderCompressTextures		1	1
RenderShaderLightingMaxLevel	1	3
RenderPBR                   1   1
RenderDeferred				1	1
RenderDeferredSSAO			1	1
RenderUseAdvancedAtmospherics 1 0
RenderShadowDetail			1	2
RenderUseStreamVBO			1	1
RenderFSAASamples			1	16
RenderMaxTextureIndex		1	16
RenderGLContextCoreProfile         1   1
RenderGLMultiThreaded       1   1


//
// Low Graphics Settings
//
list Low
RenderAnisotropic			1	0
RenderAvatarLODFactor		1	0
RenderAvatarPhysicsLODFactor 1	0
RenderAvatarMaxNonImpostors 1   3
RenderAvatarMaxComplexity          1	35000
RenderFarClip				1	64
RenderFlexTimeFactor		1	0
RenderGlowResolutionPow		1	8
RenderLocalLights			1	0
<<<<<<< HEAD
RenderMaxPartCount			1	256
RenderObjectBump			1	0
=======
RenderMaxPartCount			1	0
>>>>>>> 92b09e3a
RenderReflectionDetail		1	0
RenderTerrainDetail			1	0
RenderTerrainLODFactor		1	1
RenderTransparentWater		1	0
RenderTreeLODFactor			1	0
<<<<<<< HEAD
RenderVolumeLODFactor		1	1.5
WindLightUseAtmosShaders	1	0
RenderDeferred				1	0
=======
RenderVolumeLODFactor		1	1.125
RenderPBR                   1   0
>>>>>>> 92b09e3a
RenderDeferredSSAO			1	0
RenderUseAdvancedAtmospherics 1 0
RenderShadowDetail			1	0
WLSkyDetail					1	48
RenderFSAASamples			1	0

//
// Medium Low Graphics Settings
//
list LowMid
RenderAnisotropic			1	0
RenderAvatarLODFactor		1	0.5
RenderAvatarMaxComplexity   1	100000
RenderAvatarPhysicsLODFactor 1	0.75
RenderFarClip				1	96
RenderFlexTimeFactor		1	1.0
RenderGlowResolutionPow		1	8
RenderMaxPartCount			1	2048
RenderLocalLights			1	1
RenderReflectionDetail		1	0
RenderTerrainDetail			1	1
RenderTerrainLODFactor		1	1.0
RenderTransparentWater		1	1
RenderTreeLODFactor			1	0.5
<<<<<<< HEAD
RenderVolumeLODFactor		1	2.0
WindLightUseAtmosShaders	1	0
RenderDeferred				1	0
=======
RenderVolumeLODFactor		1	1.125
RenderPBR                   1   0
>>>>>>> 92b09e3a
RenderDeferredSSAO			1	0
RenderUseAdvancedAtmospherics 1 0
RenderShadowDetail			1	0
WLSkyDetail					1	48
RenderFSAASamples			1	0

//
// Medium Graphics Settings (standard)
//
list Mid
RenderAnisotropic			1	1
RenderAvatarLODFactor		1	1.0
RenderAvatarMaxComplexity   1	200000
RenderAvatarPhysicsLODFactor 1	1.0
RenderFarClip				1	128
RenderFlexTimeFactor		1	1.0
RenderGlowResolutionPow		1	9
RenderMaxPartCount			1	4096
RenderLocalLights			1	1
RenderReflectionDetail		1	0
RenderTerrainDetail			1	1
RenderTerrainLODFactor		1	2.0
RenderTransparentWater		1	1
RenderTreeLODFactor			1	0.5
<<<<<<< HEAD
RenderVolumeLODFactor		1	2.0
WindLightUseAtmosShaders	1	1
RenderDeferred				1	0
=======
RenderVolumeLODFactor		1	1.125
>>>>>>> 92b09e3a
RenderDeferredSSAO			1	0
RenderUseAdvancedAtmospherics 1 0
RenderShadowDetail			1	0
WLSkyDetail					1	48
RenderFSAASamples			1	2

//
// Medium High Graphics Settings (deferred enabled)
//
list MidHigh
RenderAnisotropic			1	1
RenderAvatarLODFactor		1	1.0
RenderAvatarMaxComplexity   1	250000
RenderAvatarPhysicsLODFactor 1	1.0
RenderFarClip				1	128
RenderFlexTimeFactor		1	1.0
RenderGlowResolutionPow		1	9
RenderMaxPartCount			1	4096
RenderLocalLights			1	1
RenderReflectionDetail		1	0
RenderTerrainDetail			1	1
RenderTerrainLODFactor		1	2.0
RenderTransparentWater		1	1
RenderTreeLODFactor			1	0.5
<<<<<<< HEAD
RenderVolumeLODFactor		1	2.0
WindLightUseAtmosShaders	1	1
RenderDeferred				1	1
=======
RenderVolumeLODFactor		1	1.125
>>>>>>> 92b09e3a
RenderDeferredSSAO			1	0
RenderUseAdvancedAtmospherics 1 0
RenderShadowDetail			1	0
WLSkyDetail					1	48
RenderFSAASamples			1	2

//
// High Graphics Settings (deferred + SSAO)
//
list High
RenderAnisotropic			1	1
RenderAvatarLODFactor		1	1.0
RenderAvatarMaxComplexity   1	300000
RenderAvatarPhysicsLODFactor 1	1.0
RenderFarClip				1	128
RenderFlexTimeFactor		1	1.0
RenderGlowResolutionPow		1	9
RenderMaxPartCount			1	4096
RenderLocalLights			1	1
RenderReflectionDetail		1	0
RenderTerrainDetail			1	1
RenderTerrainLODFactor		1	2.0
RenderTransparentWater		1	1
RenderTreeLODFactor			1	0.5
<<<<<<< HEAD
RenderVolumeLODFactor		1	2.0
WindLightUseAtmosShaders	1	1
RenderDeferred				1	1
=======
RenderVolumeLODFactor		1	1.125
>>>>>>> 92b09e3a
RenderDeferredSSAO			1	1
RenderUseAdvancedAtmospherics 1 0
RenderShadowDetail			1	0
WLSkyDetail					1	48
RenderFSAASamples			1	2

//
// High Ultra Graphics Settings (deferred + SSAO)
//
list HighUltra
RenderAnisotropic			1	1
RenderAvatarLODFactor		1	1.0
RenderAvatarMaxComplexity   1	350000
RenderAvatarPhysicsLODFactor 1	1.0
RenderFarClip				1	128
RenderFlexTimeFactor		1	1.0
RenderGlowResolutionPow		1	9
RenderMaxPartCount			1	4096
RenderLocalLights			1	1
RenderReflectionDetail		1	0
RenderTerrainDetail			1	1
RenderTerrainLODFactor		1	2.0
RenderTransparentWater		1	1
RenderTreeLODFactor			1	0.5
<<<<<<< HEAD
RenderVolumeLODFactor		1	2.0
WindLightUseAtmosShaders	1	1
RenderDeferred				1	1
=======
RenderVolumeLODFactor		1	1.125
>>>>>>> 92b09e3a
RenderDeferredSSAO			1	1
RenderUseAdvancedAtmospherics 1 0
RenderShadowDetail			1	0
WLSkyDetail					1	48
RenderFSAASamples			1	2

//
// Ultra graphics (REALLY PURTY!)
//
list Ultra
RenderAnisotropic			1	1
RenderAvatarLODFactor		1	1.0
RenderAvatarPhysicsLODFactor 1	1.0
RenderFarClip				1	256
RenderFlexTimeFactor		1	1.0
RenderGlowResolutionPow		1	9
RenderLocalLights			1	1
RenderMaxPartCount			1	8192
RenderReflectionDetail		1	4
RenderTerrainDetail			1	1
RenderTerrainLODFactor		1	2.0
RenderTransparentWater		1	1
RenderTreeLODFactor			1	1.0
RenderVolumeLODFactor		1	3.0
WindLightUseAtmosShaders	1	1
WLSkyDetail					1	128
RenderDeferredSSAO			1	1
RenderUseAdvancedAtmospherics 1 0
RenderShadowDetail			1	2
RenderFSAASamples			1	2

//
// Class Unknown Hardware (unknown)
//
list Unknown
RenderShadowDetail			1	0
RenderDeferredSSAO			1	0
RenderPBR                   1   0
RenderUseAdvancedAtmospherics 1 0

//
// VRAM > 512MB
//
list VRAMGT512
RenderCompressTextures		1	0

//
// "Default" setups for safe, low, medium, high
//
list safe
RenderAnisotropic			1	0
RenderAvatarMaxNonImpostors 1	16
RenderAvatarMaxComplexity          1	80000
RenderLocalLights			1	0
RenderMaxPartCount			1	1024
RenderTerrainDetail 		1	0
RenderReflectionDetail		0	0
RenderDeferredSSAO			0	0
RenderShadowDetail			0	0
RenderPBR                   1   0

list Intel
RenderAnisotropic			1	0
RenderFSAASamples			1	0
RenderGLMultiThreaded       1   0
RenderGLContextCoreProfile         1   0

// AMD cards generally perform better when not using VBOs for streaming data
// AMD cards also prefer an OpenGL Compatibility Profile Context
list AMD
RenderUseStreamVBO			1	0
RenderGLContextCoreProfile         1   0

<|MERGE_RESOLUTION|>--- conflicted
+++ resolved
@@ -86,25 +86,14 @@
 RenderFlexTimeFactor		1	0
 RenderGlowResolutionPow		1	8
 RenderLocalLights			1	0
-<<<<<<< HEAD
 RenderMaxPartCount			1	256
-RenderObjectBump			1	0
-=======
-RenderMaxPartCount			1	0
->>>>>>> 92b09e3a
 RenderReflectionDetail		1	0
 RenderTerrainDetail			1	0
 RenderTerrainLODFactor		1	1
 RenderTransparentWater		1	0
 RenderTreeLODFactor			1	0
-<<<<<<< HEAD
 RenderVolumeLODFactor		1	1.5
-WindLightUseAtmosShaders	1	0
-RenderDeferred				1	0
-=======
-RenderVolumeLODFactor		1	1.125
-RenderPBR                   1   0
->>>>>>> 92b09e3a
+RenderPBR                   1   0
 RenderDeferredSSAO			1	0
 RenderUseAdvancedAtmospherics 1 0
 RenderShadowDetail			1	0
@@ -129,14 +118,8 @@
 RenderTerrainLODFactor		1	1.0
 RenderTransparentWater		1	1
 RenderTreeLODFactor			1	0.5
-<<<<<<< HEAD
-RenderVolumeLODFactor		1	2.0
-WindLightUseAtmosShaders	1	0
-RenderDeferred				1	0
-=======
-RenderVolumeLODFactor		1	1.125
-RenderPBR                   1   0
->>>>>>> 92b09e3a
+RenderVolumeLODFactor		1	2.0
+RenderPBR                   1   0
 RenderDeferredSSAO			1	0
 RenderUseAdvancedAtmospherics 1 0
 RenderShadowDetail			1	0
@@ -161,13 +144,7 @@
 RenderTerrainLODFactor		1	2.0
 RenderTransparentWater		1	1
 RenderTreeLODFactor			1	0.5
-<<<<<<< HEAD
-RenderVolumeLODFactor		1	2.0
-WindLightUseAtmosShaders	1	1
-RenderDeferred				1	0
-=======
-RenderVolumeLODFactor		1	1.125
->>>>>>> 92b09e3a
+RenderVolumeLODFactor		1	2.0
 RenderDeferredSSAO			1	0
 RenderUseAdvancedAtmospherics 1 0
 RenderShadowDetail			1	0
@@ -192,13 +169,7 @@
 RenderTerrainLODFactor		1	2.0
 RenderTransparentWater		1	1
 RenderTreeLODFactor			1	0.5
-<<<<<<< HEAD
-RenderVolumeLODFactor		1	2.0
-WindLightUseAtmosShaders	1	1
-RenderDeferred				1	1
-=======
-RenderVolumeLODFactor		1	1.125
->>>>>>> 92b09e3a
+RenderVolumeLODFactor		1	2.0
 RenderDeferredSSAO			1	0
 RenderUseAdvancedAtmospherics 1 0
 RenderShadowDetail			1	0
@@ -223,13 +194,7 @@
 RenderTerrainLODFactor		1	2.0
 RenderTransparentWater		1	1
 RenderTreeLODFactor			1	0.5
-<<<<<<< HEAD
-RenderVolumeLODFactor		1	2.0
-WindLightUseAtmosShaders	1	1
-RenderDeferred				1	1
-=======
-RenderVolumeLODFactor		1	1.125
->>>>>>> 92b09e3a
+RenderVolumeLODFactor		1	2.0
 RenderDeferredSSAO			1	1
 RenderUseAdvancedAtmospherics 1 0
 RenderShadowDetail			1	0
@@ -254,13 +219,7 @@
 RenderTerrainLODFactor		1	2.0
 RenderTransparentWater		1	1
 RenderTreeLODFactor			1	0.5
-<<<<<<< HEAD
-RenderVolumeLODFactor		1	2.0
-WindLightUseAtmosShaders	1	1
-RenderDeferred				1	1
-=======
-RenderVolumeLODFactor		1	1.125
->>>>>>> 92b09e3a
+RenderVolumeLODFactor		1	2.0
 RenderDeferredSSAO			1	1
 RenderUseAdvancedAtmospherics 1 0
 RenderShadowDetail			1	0
