--- conflicted
+++ resolved
@@ -80,10 +80,7 @@
 RenderHeroProbeUpdateRate	1	4
 RenderHeroProbeConservativeUpdateMultiplier 1 16
 RenderDownScaleMethod       1   1
-<<<<<<< HEAD
 RenderCASSharpness          1   1
-=======
->>>>>>> b8a0d89d
 
 
 //
