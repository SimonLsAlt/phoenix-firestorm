--- conflicted
+++ resolved
@@ -95,12 +95,7 @@
 RenderTerrainLODFactor		1	1
 RenderTransparentWater		1	0
 RenderTreeLODFactor			1	0
-<<<<<<< HEAD
 RenderVolumeLODFactor		1	1.5
-RenderPBR                   1   0
-=======
-RenderVolumeLODFactor		1	1.125
->>>>>>> 20f44fb5
 RenderDeferredSSAO			1	0
 RenderUseAdvancedAtmospherics 1 0
 RenderShadowDetail			1	0
@@ -126,12 +121,7 @@
 RenderTerrainLODFactor		1	1.0
 RenderTransparentWater		1	1
 RenderTreeLODFactor			1	0.5
-<<<<<<< HEAD
-RenderVolumeLODFactor		1	2.0
-RenderPBR                   1   0
-=======
-RenderVolumeLODFactor		1	1.125
->>>>>>> 20f44fb5
+RenderVolumeLODFactor		1	2.0
 RenderDeferredSSAO			1	0
 RenderUseAdvancedAtmospherics 1 0
 RenderShadowDetail			1	0
