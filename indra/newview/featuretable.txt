version 33
// The version number above should be incremented IF AND ONLY IF some
// change has been made that is sufficiently important to justify
// resetting the graphics preferences of all users to the recommended
// defaults.  This should be as rare an event as we can manage.

// NOTE: This is mostly identical to featuretable_mac.txt with a few differences 
// Should be combined into one table

//
// Generates lists of feature mask that can be applied on top of each other.
//
//		//		Begin comments
//		list <name>
//		Starts a feature list named <name>
//		<name> <available> <recommended>
//		<name> is the name of a feature
//		<available> is 0 or 1, whether the feature is available
//		<recommended> is an F32 which is the recommended value
//
// For now, the first list read sets up all of the default values
//


//
// All contains everything at their default settings for high end machines
// NOTE: All settings are set to the MIN of applied values, including 'all'!
//
list all
RenderAnisotropic			1	1
RenderAvatarCloth			1	1
RenderAvatarLODFactor		1	1.0
RenderAvatarPhysicsLODFactor 1	1.0
RenderAvatarMaxNonImpostors 1   16
RenderAvatarMaxComplexity          1	350000
RenderAvatarVP				1	1
RenderAutoMuteSurfaceAreaLimit     1	1000.0
RenderCubeMap				1	1
RenderDelayVBUpdate			1	0
RenderFarClip				1	256
RenderFlexTimeFactor		1	1.0
RenderFogRatio				1	4.0
RenderGamma					1	0
RenderGlowResolutionPow		1	9
RenderGround				1	1
RenderMaxPartCount			1	8192
RenderObjectBump			1	1
RenderLocalLights			1	1
RenderReflectionDetail		1	4
RenderTerrainDetail			1	1
RenderTerrainLODFactor		1	2.0
RenderTransparentWater		1	1
RenderTreeLODFactor			1	1.0
RenderVBOEnable				1	1
RenderVBOMappingDisable		1	1
RenderVolumeLODFactor		1	4.0
UseStartScreen				1	1
UseOcclusion				1	1
<<<<<<< HEAD
//VertexShaderEnable			1	1
=======
>>>>>>> bf8cc6b2
WindLightUseAtmosShaders	1	1
WLSkyDetail					1	128
Disregard128DefaultDrawDistance	1	1
Disregard96DefaultDrawDistance	1	1
RenderTextureMemoryMultiple		1	1.0
RenderCompressTextures		1	1
RenderShaderLightingMaxLevel	1	3
RenderDeferred				1	1
RenderDeferredSSAO			1	1
RenderUseAdvancedAtmospherics 1 0
RenderShadowDetail			1	2
RenderUseStreamVBO			1	1
RenderFSAASamples			1	16
RenderMaxTextureIndex		1	16

//
// Low Graphics Settings (fixed function)
//
list LowFixedFunction
RenderAnisotropic			1	0
RenderAvatarCloth			1	0
RenderAvatarLODFactor		1	0
RenderAvatarPhysicsLODFactor 1	0
RenderAvatarMaxNonImpostors 1   3
RenderAvatarMaxComplexity          1	25000
RenderAvatarVP				1	0
RenderFarClip				1	64
RenderFlexTimeFactor		1	0
RenderGlowResolutionPow		1	8
RenderLocalLights			1	0
RenderMaxPartCount			1	256
RenderObjectBump			1	0
RenderReflectionDetail		1	0
RenderTerrainDetail			1	0
RenderTerrainLODFactor		1	1
RenderTransparentWater		1	0
RenderTreeLODFactor			1	0
<<<<<<< HEAD
RenderVolumeLODFactor		1	1.5
//VertexShaderEnable			1	0
=======
RenderVolumeLODFactor		1	1.125
>>>>>>> bf8cc6b2
WindLightUseAtmosShaders	1	0
RenderDeferred				1	0
RenderDeferredSSAO			1	0
RenderUseAdvancedAtmospherics 1 0
RenderShadowDetail			1	0
WLSkyDetail					1	48
RenderFSAASamples			1	0

//
// Low Graphics Settings
//
list Low
RenderAnisotropic			1	0
RenderAvatarCloth			1	0
RenderAvatarLODFactor		1	0
RenderAvatarPhysicsLODFactor 1	0
RenderAvatarMaxNonImpostors 1   3
RenderAvatarMaxComplexity          1	35000
RenderAvatarVP				1	0
RenderFarClip				1	64
RenderFlexTimeFactor		1	0
RenderGlowResolutionPow		1	8
RenderLocalLights			1	0
RenderMaxPartCount			1	256
RenderObjectBump			1	0
RenderReflectionDetail		1	0
RenderTerrainDetail			1	0
RenderTerrainLODFactor		1	1
RenderTransparentWater		1	0
RenderTreeLODFactor			1	0
<<<<<<< HEAD
RenderVolumeLODFactor		1	1.5
//VertexShaderEnable			1	1
=======
RenderVolumeLODFactor		1	1.125
>>>>>>> bf8cc6b2
WindLightUseAtmosShaders	1	0
RenderDeferred				1	0
RenderDeferredSSAO			1	0
RenderUseAdvancedAtmospherics 1 0
RenderShadowDetail			1	0
WLSkyDetail					1	48
RenderFSAASamples			1	0

//
// Medium Low Graphics Settings
//
list LowMid
RenderAnisotropic			1	0
RenderAvatarCloth			1	0
RenderAvatarLODFactor		1	0.5
RenderAvatarMaxComplexity   1	100000
RenderAvatarPhysicsLODFactor 1	0.75
RenderAvatarVP				1	1
RenderFarClip				1	96
RenderFlexTimeFactor		1	1.0
RenderGlowResolutionPow		1	8
RenderMaxPartCount			1	2048
RenderObjectBump			1	1
RenderLocalLights			1	1
RenderReflectionDetail		1	0
RenderTerrainDetail			1	1
RenderTerrainLODFactor		1	1.0
RenderTransparentWater		1	1
RenderTreeLODFactor			1	0.5
<<<<<<< HEAD
RenderVolumeLODFactor		1	2.0
//VertexShaderEnable			1	1
=======
RenderVolumeLODFactor		1	1.125
>>>>>>> bf8cc6b2
WindLightUseAtmosShaders	1	0
RenderDeferred				1	0
RenderDeferredSSAO			1	0
RenderUseAdvancedAtmospherics 1 0
RenderShadowDetail			1	0
WLSkyDetail					1	48
RenderFSAASamples			1	0

//
// Medium Graphics Settings (standard)
//
list Mid
RenderAnisotropic			1	1
RenderAvatarCloth			1	0
RenderAvatarLODFactor		1	1.0
RenderAvatarMaxComplexity   1	200000
RenderAvatarPhysicsLODFactor 1	1.0
RenderAvatarVP				1	1
RenderFarClip				1	128
RenderFlexTimeFactor		1	1.0
RenderGlowResolutionPow		1	9
RenderMaxPartCount			1	4096
RenderObjectBump			1	1
RenderLocalLights			1	1
RenderReflectionDetail		1	0
RenderTerrainDetail			1	1
RenderTerrainLODFactor		1	2.0
RenderTransparentWater		1	1
RenderTreeLODFactor			1	0.5
<<<<<<< HEAD
RenderVolumeLODFactor		1	2.0
//VertexShaderEnable			1	1
=======
RenderVolumeLODFactor		1	1.125
>>>>>>> bf8cc6b2
WindLightUseAtmosShaders	1	1
RenderDeferred				1	0
RenderDeferredSSAO			1	0
RenderUseAdvancedAtmospherics 1 0
RenderShadowDetail			1	0
WLSkyDetail					1	48
RenderFSAASamples			1	2

//
// Medium High Graphics Settings
//
list MidHigh
RenderAnisotropic			1	1
RenderAvatarCloth			1	0
RenderAvatarLODFactor		1	1.0
RenderAvatarMaxComplexity   1	250000
RenderAvatarPhysicsLODFactor 1	1.0
RenderAvatarVP				1	1
RenderFarClip				1	128
RenderFlexTimeFactor		1	1.0
RenderGlowResolutionPow		1	9
RenderMaxPartCount			1	4096
RenderObjectBump			1	1
RenderLocalLights			1	1
RenderReflectionDetail		1	0
RenderTerrainDetail			1	1
RenderTerrainLODFactor		1	2.0
RenderTransparentWater		1	1
RenderTreeLODFactor			1	0.5
<<<<<<< HEAD
RenderVolumeLODFactor		1	2.0
//VertexShaderEnable			1	1
=======
RenderVolumeLODFactor		1	1.125
>>>>>>> bf8cc6b2
WindLightUseAtmosShaders	1	1
RenderDeferred				1	0
RenderDeferredSSAO			1	0
RenderUseAdvancedAtmospherics 1 0
RenderShadowDetail			1	0
WLSkyDetail					1	48
RenderFSAASamples			1	2

//
// High Graphics Settings
//
list High
RenderAnisotropic			1	1
RenderAvatarCloth			1	0
RenderAvatarLODFactor		1	1.0
RenderAvatarMaxComplexity   1	300000
RenderAvatarPhysicsLODFactor 1	1.0
RenderAvatarVP				1	1
RenderFarClip				1	128
RenderFlexTimeFactor		1	1.0
RenderGlowResolutionPow		1	9
RenderMaxPartCount			1	4096
RenderObjectBump			1	1
RenderLocalLights			1	1
RenderReflectionDetail		1	0
RenderTerrainDetail			1	1
RenderTerrainLODFactor		1	2.0
RenderTransparentWater		1	1
RenderTreeLODFactor			1	0.5
<<<<<<< HEAD
RenderVolumeLODFactor		1	2.0
//VertexShaderEnable			1	1
=======
RenderVolumeLODFactor		1	1.125
>>>>>>> bf8cc6b2
WindLightUseAtmosShaders	1	1
RenderDeferred				1	0
RenderDeferredSSAO			1	0
RenderUseAdvancedAtmospherics 1 0
RenderShadowDetail			1	0
WLSkyDetail					1	48
RenderFSAASamples			1	2

//
// High Ultra Graphics Settings (deferred)
//
list HighUltra
RenderAnisotropic			1	1
RenderAvatarCloth			1	0
RenderAvatarLODFactor		1	1.0
RenderAvatarMaxComplexity   1	350000
RenderAvatarPhysicsLODFactor 1	1.0
RenderAvatarVP				1	1
RenderFarClip				1	128
RenderFlexTimeFactor		1	1.0
RenderGlowResolutionPow		1	9
RenderMaxPartCount			1	4096
RenderObjectBump			1	1
RenderLocalLights			1	1
RenderReflectionDetail		1	0
RenderTerrainDetail			1	1
RenderTerrainLODFactor		1	2.0
RenderTransparentWater		1	1
RenderTreeLODFactor			1	0.5
<<<<<<< HEAD
RenderVolumeLODFactor		1	2.0
//VertexShaderEnable			1	1
=======
RenderVolumeLODFactor		1	1.125
>>>>>>> bf8cc6b2
WindLightUseAtmosShaders	1	1
RenderDeferred				1	1
RenderDeferredSSAO			1	0
RenderUseAdvancedAtmospherics 1 0
RenderShadowDetail			1	0
WLSkyDetail					1	48
RenderFSAASamples			1	2

//
// Ultra graphics (REALLY PURTY!)
//
list Ultra
RenderAnisotropic			1	1
RenderAvatarCloth			1	1
RenderAvatarLODFactor		1	1.0
RenderAvatarPhysicsLODFactor 1	1.0
RenderAvatarVP				1	1
RenderFarClip				1	256
RenderFlexTimeFactor		1	1.0
RenderGlowResolutionPow		1	9
RenderLocalLights			1	1
RenderMaxPartCount			1	8192
RenderObjectBump			1	1
RenderReflectionDetail		1	4
RenderTerrainDetail			1	1
RenderTerrainLODFactor		1	2.0
RenderTransparentWater		1	1
RenderTreeLODFactor			1	1.0
<<<<<<< HEAD
RenderVolumeLODFactor		1	3.0
//VertexShaderEnable			1	1
=======
RenderVolumeLODFactor		1	2.0
>>>>>>> bf8cc6b2
WindLightUseAtmosShaders	1	1
WLSkyDetail					1	128
RenderDeferred				1	1
RenderDeferredSSAO			1	1
RenderUseAdvancedAtmospherics 1 0
RenderShadowDetail			1	2
RenderFSAASamples			1	2

//
// Class Unknown Hardware (unknown)
//
list Unknown
RenderVBOEnable				1	0
RenderShadowDetail			1	0
RenderDeferred				1	0
RenderDeferredSSAO			1	0
RenderUseAdvancedAtmospherics 1 0

//
// Class 0 Hardware (just old)
//
list Class0
RenderVBOEnable				1	1

//
// Class 1 Hardware
//
list Class1
RenderVBOEnable				1	1

//
// Class 2 Hardware
//
list Class2
RenderVBOEnable				1	1

//
// Class 3 Hardware
//
list Class3
RenderVBOEnable				1	1

//
// Class 4 Hardware
//
list Class4
RenderVBOEnable				1	1

//
// Class 5 Hardware
//
list Class5
RenderVBOEnable				1	1

//
// VRAM > 512MB
//
list VRAMGT512
RenderCompressTextures		1	0

//
// No Pixel Shaders available
//
list NoPixelShaders
RenderAvatarVP				0	0
RenderAvatarCloth			0	0
RenderReflectionDetail		0	0
<<<<<<< HEAD
//VertexShaderEnable			0	0
=======
>>>>>>> bf8cc6b2
WindLightUseAtmosShaders	0	0
RenderDeferred				0	0
RenderDeferredSSAO			0	0
RenderShadowDetail			0	0
RenderUseAdvancedAtmospherics 0 0

//
// No Vertex Shaders available
//
list NoVertexShaders
RenderAvatarVP				0	0
RenderAvatarCloth			0	0
RenderReflectionDetail		0	0
<<<<<<< HEAD
//VertexShaderEnable			0	0
=======
>>>>>>> bf8cc6b2
WindLightUseAtmosShaders	0	0
RenderDeferred				0	0
RenderDeferredSSAO			0	0
RenderShadowDetail			0	0
RenderUseAdvancedAtmospherics 0 0

//
// GL_ARB_map_buffer_range exists
//
list MapBufferRange
RenderVBOMappingDisable		1	1


//
// "Default" setups for safe, low, medium, high
//
list safe
RenderAnisotropic			1	0
RenderAvatarCloth			0	0
RenderAvatarVP				0	0
RenderAvatarMaxNonImpostors 1	16
RenderAvatarMaxComplexity          1	80000
RenderObjectBump			0	0
RenderLocalLights			1	0
RenderMaxPartCount			1	1024
RenderTerrainDetail 		1	0
RenderVBOEnable				1	0
RenderReflectionDetail		0	0
WindLightUseAtmosShaders	0	0
RenderDeferred				0	0
RenderDeferredSSAO			0	0
RenderShadowDetail			0	0

//
// CPU based feature masks
//

// 1Ghz or less (equiv)
list CPUSlow
RenderMaxPartCount			1	1024

//
// RAM based feature masks
//
list RAM256MB
RenderObjectBump			0	0

//
// Graphics card based feature masks
//
list OpenGLPre15
RenderVBOEnable				1	0

list OpenGLPre30
RenderDeferred				0	0
RenderMaxTextureIndex		1	1

list Intel
RenderAnisotropic			1	0
RenderVBOEnable				1	0
RenderFSAASamples			1	0

list GeForce2
RenderAnisotropic			1	0
RenderMaxPartCount			1	2048
RenderTerrainDetail			1	0
RenderVBOEnable				1	1

list SiS
UseOcclusion				0	0


list Intel_830M
RenderTerrainDetail			1	0
RenderVBOEnable				1	0

list Intel_845G					
RenderTerrainDetail			1	0
RenderVBOEnable				1	0

list Intel_855GM				
RenderTerrainDetail			1	0
RenderVBOEnable				1	0

list Intel_865G			
RenderTerrainDetail			1	0
RenderVBOEnable				1	0

list Intel_900		
RenderTerrainDetail			1	0
RenderVBOEnable				1	0

list Intel_915GM	
RenderTerrainDetail			1	0
RenderVBOEnable				1	0

list Intel_915G					
RenderTerrainDetail			1	0
RenderVBOEnable				1	0

list Intel_945GM			
RenderTerrainDetail			1	0
RenderVBOEnable				1	0

list Intel_945G
RenderTerrainDetail			1	0
RenderVBOEnable				1	0

list Intel_950
RenderTerrainDetail			1	0
RenderVBOEnable				1	0

list Intel_965
RenderTerrainDetail			1	0
RenderVBOEnable				1	0
UseOcclusion				0	0

list Intel_G33
RenderTerrainDetail			1	0
RenderVBOEnable				1	0

list Intel_G45
WindLightUseAtmosShaders		0	0

list Intel_Bear_Lake	
RenderTerrainDetail			1	0
RenderVBOEnable				1	0

list Intel_Broadwater 
RenderTerrainDetail			1	0
RenderVBOEnable				1	0

list Intel_Brookdale	
RenderTerrainDetail			1	0
RenderVBOEnable				1	0

list Intel_Eaglelake
WindLightUseAtmosShaders	0	0

list Intel_Montara
RenderTerrainDetail			1	0
RenderVBOEnable				1	0

list Intel_Springdale
RenderTerrainDetail			1	0
RenderVBOEnable				1	0


list ATI_FireGL_5200
RenderVBOEnable				1	0
WindLightUseAtmosShaders	0	0


list ATI_Mobility_Radeon_7xxx
RenderVBOEnable				0	0

list ATI_Radeon_7xxx
RenderVBOEnable				0	0

list ATI_All-in-Wonder_Radeon
RenderVBOEnable				0	0

list ATI_All-in-Wonder_7500
RenderVBOEnable				0	0

list ATI_Mobility_Radeon_9600
Disregard96DefaultDrawDistance	1	0


/// tweaked ATI to 96 Draw distance

list ATI_Radeon_9000
Disregard96DefaultDrawDistance	1	0
list ATI_Radeon_9200
Disregard96DefaultDrawDistance	1	0
list ATI_Radeon_9500
Disregard96DefaultDrawDistance	1	0
list ATI_Radeon_9600
Disregard96DefaultDrawDistance	1	0

/// tweaked ATI to 128 draw distance

list ATI_Radeon_X300 
Disregard128DefaultDrawDistance	1	0
RenderVBOEnable				1	0
list ATI_Radeon_X400 
Disregard128DefaultDrawDistance	1	0
RenderVBOEnable				1	0
list ATI_Radeon_X500 
Disregard128DefaultDrawDistance	1	0
RenderVBOEnable				1	0
list ATI_Radeon_X600 
Disregard128DefaultDrawDistance	1	0
RenderVBOEnable				1	0
list ATI_Radeon_X700 
Disregard128DefaultDrawDistance	1	0
RenderVBOEnable				1	0
list ATI_Radeon_X1300 
Disregard128DefaultDrawDistance	1	0
RenderVBOEnable				1	0
UseStartScreen					0	0
list ATI_Radeon_X1400 
Disregard128DefaultDrawDistance	1	0
RenderVBOEnable				1	0
list ATI_Radeon_X1500 
Disregard128DefaultDrawDistance	1	0
RenderVBOEnable				1	0
UseStartScreen					0	0
list ATI_Radeon_X1600 
Disregard128DefaultDrawDistance	1	0
RenderVBOEnable				1	0
list ATI_Radeon_X1700 
Disregard128DefaultDrawDistance	1	0
RenderVBOEnable				1	0
list ATI_Mobility_Radeon_X1xxx
Disregard128DefaultDrawDistance	1	0
RenderVBOEnable				1	0

list ATI_Radeon_HD_2300
Disregard128DefaultDrawDistance	1	0
list ATI_Radeon_HD_2400
Disregard128DefaultDrawDistance	1	0
list ATI_ASUS_AH24xx
Disregard128DefaultDrawDistance	1	0


// Avatar hardware skinning causes invisible avatars
// on various ATI chipsets on drivers before 8.2

list ATIOldDriver
RenderAvatarVP				0	0
RenderAvatarCloth			0	0
RenderVBOEnable				1	0

// ATI cards generally perform better when not using VBOs for streaming data

list ATI
RenderUseStreamVBO			1	0

// Disable vertex buffer objects by default for ATI cards with little video memory
list ATIVramLT256
RenderVBOEnable				1	0

/// Tweaked NVIDIA

list NVIDIA_GeForce_FX_5100
Disregard96DefaultDrawDistance	1	0
list NVIDIA_GeForce_FX_5200
Disregard96DefaultDrawDistance	1	0
list NVIDIA_GeForce_FX_5500
Disregard96DefaultDrawDistance	1	0
list NVIDIA_GeForce_FX_5600
Disregard96DefaultDrawDistance	1	0

list NVIDIA_GeForce_FX_Go5100
Disregard96DefaultDrawDistance	1	0
list NVIDIA_GeForce_FX_Go5200
Disregard96DefaultDrawDistance	1	0
list NVIDIA_GeForce_FX_Go5300
Disregard96DefaultDrawDistance	1	0
list NVIDIA_GeForce_FX_Go5500
Disregard96DefaultDrawDistance	1	0
list NVIDIA_GeForce_FX_Go5600
Disregard96DefaultDrawDistance	1	0

list NVIDIA_GeForce_6100
Disregard128DefaultDrawDistance	1	0
list NVIDIA_GeForce_6200
Disregard128DefaultDrawDistance	1	0
list NVIDIA_GeForce_6500
Disregard128DefaultDrawDistance	1	0
list NVIDIA_GeForce_6600
Disregard128DefaultDrawDistance	1	0

list NVIDIA_G73
Disregard128DefaultDrawDistance	1	0

list NVIDIA_GeForce_Go_6100
RenderVBOEnable				1	0
Disregard128DefaultDrawDistance	1	0
list NVIDIA_GeForce_Go_6200
RenderVBOEnable				1	0
Disregard128DefaultDrawDistance	1	0
list NVIDIA_GeForce_Go_6500
RenderVBOEnable				1	0
Disregard128DefaultDrawDistance	1	0
list NVIDIA_GeForce_Go_6600
RenderVBOEnable				1	0
Disregard128DefaultDrawDistance	1	0
list NVIDIA_GeForce_Go_6700
RenderVBOEnable				1	0
Disregard128DefaultDrawDistance	1	0
list NVIDIA_GeForce_Go_6800
RenderVBOEnable				1	0
Disregard128DefaultDrawDistance	1	0
list NVIDIA_GeForce_Go_6
RenderVBOEnable				1	0
Disregard128DefaultDrawDistance	1	0

list NVIDIA_GeForce_7000
RenderShaderLightingMaxLevel	1	2
list NVIDIA_GeForce_7100
RenderShaderLightingMaxLevel	1	2
list NVIDIA_GeForce_7200
Disregard128DefaultDrawDistance	1	0
RenderShaderLightingMaxLevel	1	2
list NVIDIA_GeForce_7300
Disregard128DefaultDrawDistance	1	0
RenderShaderLightingMaxLevel	1	2
list NVIDIA_GeForce_7400
Disregard128DefaultDrawDistance	1	0
RenderShaderLightingMaxLevel	1	2
list NVIDIA_GeForce_7500
RenderShaderLightingMaxLevel	1	2
list NVIDIA_GeForce_7600
RenderShaderLightingMaxLevel	1	2
list NVIDIA_GeForce_7700
RenderShaderLightingMaxLevel	1	2
list NVIDIA_GeForce_7800
RenderShaderLightingMaxLevel	1	2
list NVIDIA_GeForce_7900
RenderShaderLightingMaxLevel	1	2

list NVIDIA_GeForce_Go_7200
Disregard128DefaultDrawDistance	1	0
RenderShaderLightingMaxLevel	1	2
list NVIDIA_GeForce_Go_7300
Disregard128DefaultDrawDistance	1	0
RenderShaderLightingMaxLevel	1	2
list NVIDIA_GeForce_Go_7300_LE
RenderShaderLightingMaxLevel	1	2
list NVIDIA_GeForce_Go_7400
Disregard128DefaultDrawDistance	1	0
RenderShaderLightingMaxLevel	1	2
list NVIDIA_GeForce_Go_7600
RenderShaderLightingMaxLevel	1	2
list NVIDIA_GeForce_Go_7700
RenderShaderLightingMaxLevel	1	2
list NVIDIA_GeForce_Go_7800
RenderShaderLightingMaxLevel	1	2
list NVIDIA_GeForce_Go_7900
RenderShaderLightingMaxLevel	1	2
<|MERGE_RESOLUTION|>--- conflicted
+++ resolved
@@ -56,10 +56,6 @@
 RenderVolumeLODFactor		1	4.0
 UseStartScreen				1	1
 UseOcclusion				1	1
-<<<<<<< HEAD
-//VertexShaderEnable			1	1
-=======
->>>>>>> bf8cc6b2
 WindLightUseAtmosShaders	1	1
 WLSkyDetail					1	128
 Disregard128DefaultDrawDistance	1	1
@@ -97,12 +93,7 @@
 RenderTerrainLODFactor		1	1
 RenderTransparentWater		1	0
 RenderTreeLODFactor			1	0
-<<<<<<< HEAD
 RenderVolumeLODFactor		1	1.5
-//VertexShaderEnable			1	0
-=======
-RenderVolumeLODFactor		1	1.125
->>>>>>> bf8cc6b2
 WindLightUseAtmosShaders	1	0
 RenderDeferred				1	0
 RenderDeferredSSAO			1	0
@@ -133,12 +124,7 @@
 RenderTerrainLODFactor		1	1
 RenderTransparentWater		1	0
 RenderTreeLODFactor			1	0
-<<<<<<< HEAD
 RenderVolumeLODFactor		1	1.5
-//VertexShaderEnable			1	1
-=======
-RenderVolumeLODFactor		1	1.125
->>>>>>> bf8cc6b2
 WindLightUseAtmosShaders	1	0
 RenderDeferred				1	0
 RenderDeferredSSAO			1	0
@@ -168,12 +154,7 @@
 RenderTerrainLODFactor		1	1.0
 RenderTransparentWater		1	1
 RenderTreeLODFactor			1	0.5
-<<<<<<< HEAD
 RenderVolumeLODFactor		1	2.0
-//VertexShaderEnable			1	1
-=======
-RenderVolumeLODFactor		1	1.125
->>>>>>> bf8cc6b2
 WindLightUseAtmosShaders	1	0
 RenderDeferred				1	0
 RenderDeferredSSAO			1	0
@@ -203,12 +184,7 @@
 RenderTerrainLODFactor		1	2.0
 RenderTransparentWater		1	1
 RenderTreeLODFactor			1	0.5
-<<<<<<< HEAD
 RenderVolumeLODFactor		1	2.0
-//VertexShaderEnable			1	1
-=======
-RenderVolumeLODFactor		1	1.125
->>>>>>> bf8cc6b2
 WindLightUseAtmosShaders	1	1
 RenderDeferred				1	0
 RenderDeferredSSAO			1	0
@@ -238,12 +214,7 @@
 RenderTerrainLODFactor		1	2.0
 RenderTransparentWater		1	1
 RenderTreeLODFactor			1	0.5
-<<<<<<< HEAD
 RenderVolumeLODFactor		1	2.0
-//VertexShaderEnable			1	1
-=======
-RenderVolumeLODFactor		1	1.125
->>>>>>> bf8cc6b2
 WindLightUseAtmosShaders	1	1
 RenderDeferred				1	0
 RenderDeferredSSAO			1	0
@@ -273,12 +244,7 @@
 RenderTerrainLODFactor		1	2.0
 RenderTransparentWater		1	1
 RenderTreeLODFactor			1	0.5
-<<<<<<< HEAD
 RenderVolumeLODFactor		1	2.0
-//VertexShaderEnable			1	1
-=======
-RenderVolumeLODFactor		1	1.125
->>>>>>> bf8cc6b2
 WindLightUseAtmosShaders	1	1
 RenderDeferred				1	0
 RenderDeferredSSAO			1	0
@@ -308,12 +274,7 @@
 RenderTerrainLODFactor		1	2.0
 RenderTransparentWater		1	1
 RenderTreeLODFactor			1	0.5
-<<<<<<< HEAD
 RenderVolumeLODFactor		1	2.0
-//VertexShaderEnable			1	1
-=======
-RenderVolumeLODFactor		1	1.125
->>>>>>> bf8cc6b2
 WindLightUseAtmosShaders	1	1
 RenderDeferred				1	1
 RenderDeferredSSAO			1	0
@@ -342,12 +303,7 @@
 RenderTerrainLODFactor		1	2.0
 RenderTransparentWater		1	1
 RenderTreeLODFactor			1	1.0
-<<<<<<< HEAD
 RenderVolumeLODFactor		1	3.0
-//VertexShaderEnable			1	1
-=======
-RenderVolumeLODFactor		1	2.0
->>>>>>> bf8cc6b2
 WindLightUseAtmosShaders	1	1
 WLSkyDetail					1	128
 RenderDeferred				1	1
@@ -415,10 +371,6 @@
 RenderAvatarVP				0	0
 RenderAvatarCloth			0	0
 RenderReflectionDetail		0	0
-<<<<<<< HEAD
-//VertexShaderEnable			0	0
-=======
->>>>>>> bf8cc6b2
 WindLightUseAtmosShaders	0	0
 RenderDeferred				0	0
 RenderDeferredSSAO			0	0
@@ -432,10 +384,6 @@
 RenderAvatarVP				0	0
 RenderAvatarCloth			0	0
 RenderReflectionDetail		0	0
-<<<<<<< HEAD
-//VertexShaderEnable			0	0
-=======
->>>>>>> bf8cc6b2
 WindLightUseAtmosShaders	0	0
 RenderDeferred				0	0
 RenderDeferredSSAO			0	0
