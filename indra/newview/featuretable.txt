<<<<<<< HEAD
version 47
=======
version 48
>>>>>>> 1962f0b3
// The version number above should be incremented IF AND ONLY IF some
// change has been made that is sufficiently important to justify
// resetting the graphics preferences of all users to the recommended
// defaults.  This should be as rare an event as we can manage.

// NOTE: This is mostly identical to featuretable_mac.txt with a few differences 
// Should be combined into one table

//
// Generates lists of feature mask that can be applied on top of each other.
//
//		//		Begin comments
//		list <name>
//		Starts a feature list named <name>
//		<name> <available> <recommended>
//		<name> is the name of a feature
//		<available> is 0 or 1, whether the feature is available
//		<recommended> is an F32 which is the recommended value
//
// For now, the first list read sets up all of the default values
//


//
// All contains everything at their default settings for high end machines
// NOTE: All settings are set to the MIN of applied values, including 'all'!
//
list all
RenderAnisotropic			1	1
RenderAvatarCloth			0	0
RenderAvatarLODFactor		1	1.0
RenderAvatarPhysicsLODFactor 1	1.0
RenderAvatarMaxNonImpostors 1   16
RenderAvatarMaxComplexity          1	350000
RenderAutoMuteSurfaceAreaLimit     1	1000.0
RenderCubeMap				1	1
RenderDelayVBUpdate			1	0
RenderFarClip				1	256
RenderFlexTimeFactor		1	1.0
RenderFogRatio				1	4.0
RenderGamma					1	0
RenderGlowResolutionPow		1	9
RenderGround				1	1
RenderMaxPartCount			1	8192
RenderObjectBump			1	1
RenderLocalLights			1	1
RenderTransparentWater      1   1
RenderReflectionsEnabled    1   1
RenderReflectionProbeDetail	1	2
RenderTerrainDetail			1	1
RenderTerrainLODFactor		1	2.0
RenderTreeLODFactor			1	1.0
RenderVBOEnable				1	1
RenderVBOMappingDisable		1	1
RenderVolumeLODFactor		1	4.0
UseStartScreen				1	1
UseOcclusion				1	1
WindLightUseAtmosShaders	1	1
WLSkyDetail					1	128
Disregard128DefaultDrawDistance	1	1
Disregard96DefaultDrawDistance	1	1
RenderCompressTextures		1	1
RenderShaderLightingMaxLevel	1	3
RenderReflectionProbeCount  1   256
RenderDeferred				1	1
RenderDeferredSSAO			1	1
RenderUseAdvancedAtmospherics 1 0
RenderShadowDetail			1	2
RenderUseStreamVBO			1	1
RenderFSAASamples			1	16
RenderMaxTextureIndex		1	16
RenderGLContextCoreProfile         1   1
RenderGLMultiThreaded       1   0
RenderReflectionProbeResolution 1 256
<<<<<<< HEAD
=======
RenderScreenSpaceReflections 1  1
>>>>>>> 1962f0b3


//
// Low Graphics Settings
//
list Low
RenderAnisotropic			1	0
RenderAvatarLODFactor		1	0
RenderAvatarPhysicsLODFactor 1	0
RenderAvatarMaxNonImpostors 1   3
RenderAvatarMaxComplexity          1	35000
RenderFarClip				1	64
RenderFlexTimeFactor		1	0
RenderGlowResolutionPow		1	8
RenderLocalLights			1	0
<<<<<<< HEAD
RenderMaxPartCount			1	256
=======
RenderMaxPartCount			1	0
>>>>>>> 1962f0b3
RenderTransparentWater      1   0
RenderReflectionsEnabled    1   0
RenderReflectionProbeDetail	1	0
RenderTerrainDetail			1	0
RenderTerrainLODFactor		1	1
RenderTreeLODFactor			1	0
<<<<<<< HEAD
RenderVolumeLODFactor		1	1.5
=======
RenderVolumeLODFactor		1	1.125
>>>>>>> 1962f0b3
RenderDeferredSSAO			1	0
RenderUseAdvancedAtmospherics 1 0
RenderShadowDetail			1	0
WLSkyDetail					1	48
RenderFSAASamples			1	0
RenderScreenSpaceReflections 1  0

//
// Medium Low Graphics Settings
//
list LowMid
RenderAnisotropic			1	0
RenderAvatarLODFactor		1	0.5
RenderAvatarMaxComplexity   1	100000
RenderAvatarPhysicsLODFactor 1	0.75
RenderFarClip				1	96
RenderFlexTimeFactor		1	1.0
RenderGlowResolutionPow		1	8
RenderMaxPartCount			1	2048
RenderLocalLights			1	1
RenderTransparentWater      1   0
RenderReflectionsEnabled    1   0
RenderReflectionProbeDetail	1	0
RenderTerrainDetail			1	1
RenderTerrainLODFactor		1	1.0
RenderTreeLODFactor			1	0.5
<<<<<<< HEAD
RenderVolumeLODFactor		1	2.0
=======
RenderVolumeLODFactor		1	1.125
>>>>>>> 1962f0b3
RenderDeferredSSAO			1	0
RenderUseAdvancedAtmospherics 1 0
RenderShadowDetail			1	0
WLSkyDetail					1	48
RenderFSAASamples			1	0
RenderScreenSpaceReflections 1  0

//
// Medium Graphics Settings (standard)
//
list Mid
RenderAnisotropic			1	1
RenderAvatarLODFactor		1	1.0
RenderAvatarMaxComplexity   1	200000
RenderAvatarPhysicsLODFactor 1	1.0
RenderFarClip				1	128
RenderFlexTimeFactor		1	1.0
RenderGlowResolutionPow		1	9
RenderMaxPartCount			1	4096
RenderLocalLights			1	1
RenderTransparentWater      1   0
RenderTerrainDetail			1	1
RenderTerrainLODFactor		1	2.0
RenderTreeLODFactor			1	0.5
<<<<<<< HEAD
RenderVolumeLODFactor		1	2.0
=======
RenderVolumeLODFactor		1	1.125
>>>>>>> 1962f0b3
RenderDeferredSSAO			1	0
RenderUseAdvancedAtmospherics 1 0
RenderShadowDetail			1	0
WLSkyDetail					1	48
RenderFSAASamples			1	2
RenderReflectionsEnabled    1   1
RenderReflectionProbeDetail	1	0
<<<<<<< HEAD
=======
RenderScreenSpaceReflections 1  0
>>>>>>> 1962f0b3

//
// Medium High Graphics Settings (deferred enabled)
//
list MidHigh
RenderAnisotropic			1	1
RenderAvatarLODFactor		1	1.0
RenderAvatarMaxComplexity   1	250000
RenderAvatarPhysicsLODFactor 1	1.0
RenderFarClip				1	128
RenderFlexTimeFactor		1	1.0
RenderGlowResolutionPow		1	9
RenderMaxPartCount			1	4096
RenderLocalLights			1	1
RenderTransparentWater      1   1
RenderTerrainDetail			1	1
RenderTerrainLODFactor		1	2.0
RenderTreeLODFactor			1	0.5
<<<<<<< HEAD
RenderVolumeLODFactor		1	2.0
=======
RenderVolumeLODFactor		1	1.125
>>>>>>> 1962f0b3
RenderDeferredSSAO			1	0
RenderUseAdvancedAtmospherics 1 0
RenderShadowDetail			1	0
WLSkyDetail					1	48
RenderFSAASamples			1	2
RenderReflectionsEnabled    1   1
RenderReflectionProbeDetail	1	1
<<<<<<< HEAD
=======
RenderScreenSpaceReflections 1  0
>>>>>>> 1962f0b3

//
// High Graphics Settings (deferred + SSAO)
//
list High
RenderAnisotropic			1	1
RenderAvatarLODFactor		1	1.0
RenderAvatarMaxComplexity   1	300000
RenderAvatarPhysicsLODFactor 1	1.0
RenderFarClip				1	128
RenderFlexTimeFactor		1	1.0
RenderGlowResolutionPow		1	9
RenderMaxPartCount			1	4096
RenderLocalLights			1	1
RenderTransparentWater      1   1
RenderTerrainDetail			1	1
RenderTerrainLODFactor		1	2.0
RenderTreeLODFactor			1	0.5
<<<<<<< HEAD
RenderVolumeLODFactor		1	2.0
=======
RenderVolumeLODFactor		1	1.125
>>>>>>> 1962f0b3
RenderDeferredSSAO			1	1
RenderUseAdvancedAtmospherics 1 0
RenderShadowDetail			1	0
WLSkyDetail					1	48
RenderFSAASamples			1	2
RenderReflectionsEnabled    1   1
RenderReflectionProbeDetail	1	1
<<<<<<< HEAD
=======
RenderScreenSpaceReflections 1  0
>>>>>>> 1962f0b3

//
// High Ultra Graphics Settings (deferred + SSAO)
//
list HighUltra
RenderAnisotropic			1	1
RenderAvatarLODFactor		1	1.0
RenderAvatarMaxComplexity   1	350000
RenderAvatarPhysicsLODFactor 1	1.0
RenderFarClip				1	128
RenderFlexTimeFactor		1	1.0
RenderGlowResolutionPow		1	9
RenderMaxPartCount			1	4096
RenderLocalLights			1	1
RenderTerrainDetail			1	1
RenderTerrainLODFactor		1	2.0
RenderTransparentWater		1	1
RenderTreeLODFactor			1	0.5
<<<<<<< HEAD
RenderVolumeLODFactor		1	2.0
=======
RenderVolumeLODFactor		1	1.125
>>>>>>> 1962f0b3
RenderDeferredSSAO			1	1
RenderUseAdvancedAtmospherics 1 0
RenderShadowDetail			1	0
WLSkyDetail					1	48
RenderFSAASamples			1	2
RenderReflectionsEnabled    1   1
RenderReflectionProbeDetail	1	1
<<<<<<< HEAD
=======
RenderScreenSpaceReflections 1  0
>>>>>>> 1962f0b3

//
// Ultra graphics (REALLY PURTY!)
//
list Ultra
RenderAnisotropic			1	1
RenderAvatarLODFactor		1	1.0
RenderAvatarPhysicsLODFactor 1	1.0
RenderFarClip				1	256
RenderFlexTimeFactor		1	1.0
RenderGlowResolutionPow		1	9
RenderLocalLights			1	1
RenderMaxPartCount			1	8192
RenderTerrainDetail			1	1
RenderTerrainLODFactor		1	2.0
RenderTransparentWater		1	1
RenderTreeLODFactor			1	1.0
RenderVolumeLODFactor		1	3.0
WindLightUseAtmosShaders	1	1
WLSkyDetail					1	128
RenderDeferredSSAO			1	1
RenderUseAdvancedAtmospherics 1 0
RenderShadowDetail			1	2
RenderFSAASamples			1	2
RenderReflectionsEnabled    1   1
RenderReflectionProbeDetail	1	1
<<<<<<< HEAD
=======
RenderScreenSpaceReflections 1  1
>>>>>>> 1962f0b3

//
// Class Unknown Hardware (unknown)
//
list Unknown
RenderShadowDetail			1	0
RenderDeferredSSAO			1	0
RenderUseAdvancedAtmospherics 1 0

//
// VRAM > 512MB
//
list VRAMGT512
RenderCompressTextures		1	0

//
// VRAM < 2GB
//
list VRAMLT2GB
RenderReflectionProbeResolution 1 128

//
// "Default" setups for safe, low, medium, high
//
list safe
RenderAnisotropic			1	0
RenderAvatarMaxNonImpostors 1	16
RenderAvatarMaxComplexity          1	80000
RenderLocalLights			1	0
RenderMaxPartCount			1	1024
RenderTerrainDetail 		1	0
RenderTransparentWater      1   0
RenderDeferredSSAO			0	0
RenderShadowDetail			0	0
RenderReflectionProbeDetail	0	-1

list Intel
RenderAnisotropic			1	0
RenderFSAASamples			1	0
RenderGLContextCoreProfile  1   0

list AMD
RenderGLMultiThreaded       1   1

list GL3
RenderFSAASamples           0   0
RenderReflectionsEnabled    0   0
RenderReflectionProbeDetail	0	0
<|MERGE_RESOLUTION|>--- conflicted
+++ resolved
@@ -1,8 +1,4 @@
-<<<<<<< HEAD
-version 47
-=======
 version 48
->>>>>>> 1962f0b3
 // The version number above should be incremented IF AND ONLY IF some
 // change has been made that is sufficiently important to justify
 // resetting the graphics preferences of all users to the recommended
@@ -77,10 +73,7 @@
 RenderGLContextCoreProfile         1   1
 RenderGLMultiThreaded       1   0
 RenderReflectionProbeResolution 1 256
-<<<<<<< HEAD
-=======
 RenderScreenSpaceReflections 1  1
->>>>>>> 1962f0b3
 
 
 //
@@ -96,22 +89,14 @@
 RenderFlexTimeFactor		1	0
 RenderGlowResolutionPow		1	8
 RenderLocalLights			1	0
-<<<<<<< HEAD
 RenderMaxPartCount			1	256
-=======
-RenderMaxPartCount			1	0
->>>>>>> 1962f0b3
 RenderTransparentWater      1   0
 RenderReflectionsEnabled    1   0
 RenderReflectionProbeDetail	1	0
 RenderTerrainDetail			1	0
 RenderTerrainLODFactor		1	1
 RenderTreeLODFactor			1	0
-<<<<<<< HEAD
 RenderVolumeLODFactor		1	1.5
-=======
-RenderVolumeLODFactor		1	1.125
->>>>>>> 1962f0b3
 RenderDeferredSSAO			1	0
 RenderUseAdvancedAtmospherics 1 0
 RenderShadowDetail			1	0
@@ -138,11 +123,7 @@
 RenderTerrainDetail			1	1
 RenderTerrainLODFactor		1	1.0
 RenderTreeLODFactor			1	0.5
-<<<<<<< HEAD
-RenderVolumeLODFactor		1	2.0
-=======
-RenderVolumeLODFactor		1	1.125
->>>>>>> 1962f0b3
+RenderVolumeLODFactor		1	2.0
 RenderDeferredSSAO			1	0
 RenderUseAdvancedAtmospherics 1 0
 RenderShadowDetail			1	0
@@ -167,11 +148,7 @@
 RenderTerrainDetail			1	1
 RenderTerrainLODFactor		1	2.0
 RenderTreeLODFactor			1	0.5
-<<<<<<< HEAD
-RenderVolumeLODFactor		1	2.0
-=======
-RenderVolumeLODFactor		1	1.125
->>>>>>> 1962f0b3
+RenderVolumeLODFactor		1	2.0
 RenderDeferredSSAO			1	0
 RenderUseAdvancedAtmospherics 1 0
 RenderShadowDetail			1	0
@@ -179,10 +156,7 @@
 RenderFSAASamples			1	2
 RenderReflectionsEnabled    1   1
 RenderReflectionProbeDetail	1	0
-<<<<<<< HEAD
-=======
-RenderScreenSpaceReflections 1  0
->>>>>>> 1962f0b3
+RenderScreenSpaceReflections 1  0
 
 //
 // Medium High Graphics Settings (deferred enabled)
@@ -201,11 +175,7 @@
 RenderTerrainDetail			1	1
 RenderTerrainLODFactor		1	2.0
 RenderTreeLODFactor			1	0.5
-<<<<<<< HEAD
-RenderVolumeLODFactor		1	2.0
-=======
-RenderVolumeLODFactor		1	1.125
->>>>>>> 1962f0b3
+RenderVolumeLODFactor		1	2.0
 RenderDeferredSSAO			1	0
 RenderUseAdvancedAtmospherics 1 0
 RenderShadowDetail			1	0
@@ -213,10 +183,7 @@
 RenderFSAASamples			1	2
 RenderReflectionsEnabled    1   1
 RenderReflectionProbeDetail	1	1
-<<<<<<< HEAD
-=======
-RenderScreenSpaceReflections 1  0
->>>>>>> 1962f0b3
+RenderScreenSpaceReflections 1  0
 
 //
 // High Graphics Settings (deferred + SSAO)
@@ -235,11 +202,7 @@
 RenderTerrainDetail			1	1
 RenderTerrainLODFactor		1	2.0
 RenderTreeLODFactor			1	0.5
-<<<<<<< HEAD
-RenderVolumeLODFactor		1	2.0
-=======
-RenderVolumeLODFactor		1	1.125
->>>>>>> 1962f0b3
+RenderVolumeLODFactor		1	2.0
 RenderDeferredSSAO			1	1
 RenderUseAdvancedAtmospherics 1 0
 RenderShadowDetail			1	0
@@ -247,10 +210,7 @@
 RenderFSAASamples			1	2
 RenderReflectionsEnabled    1   1
 RenderReflectionProbeDetail	1	1
-<<<<<<< HEAD
-=======
-RenderScreenSpaceReflections 1  0
->>>>>>> 1962f0b3
+RenderScreenSpaceReflections 1  0
 
 //
 // High Ultra Graphics Settings (deferred + SSAO)
@@ -269,11 +229,7 @@
 RenderTerrainLODFactor		1	2.0
 RenderTransparentWater		1	1
 RenderTreeLODFactor			1	0.5
-<<<<<<< HEAD
-RenderVolumeLODFactor		1	2.0
-=======
-RenderVolumeLODFactor		1	1.125
->>>>>>> 1962f0b3
+RenderVolumeLODFactor		1	2.0
 RenderDeferredSSAO			1	1
 RenderUseAdvancedAtmospherics 1 0
 RenderShadowDetail			1	0
@@ -281,10 +237,7 @@
 RenderFSAASamples			1	2
 RenderReflectionsEnabled    1   1
 RenderReflectionProbeDetail	1	1
-<<<<<<< HEAD
-=======
-RenderScreenSpaceReflections 1  0
->>>>>>> 1962f0b3
+RenderScreenSpaceReflections 1  0
 
 //
 // Ultra graphics (REALLY PURTY!)
@@ -311,10 +264,7 @@
 RenderFSAASamples			1	2
 RenderReflectionsEnabled    1   1
 RenderReflectionProbeDetail	1	1
-<<<<<<< HEAD
-=======
 RenderScreenSpaceReflections 1  1
->>>>>>> 1962f0b3
 
 //
 // Class Unknown Hardware (unknown)
