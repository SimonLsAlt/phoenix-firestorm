--- conflicted
+++ resolved
@@ -135,61 +135,8 @@
 
 void LLHUDEffectBeam::unpackData(LLMessageSystem *mesgsys, S32 blocknum)
 {
-<<<<<<< HEAD
-	LL_ERRS() << "Got beam!" << LL_ENDL;
-	bool use_target_object;
-	LLVector3d new_target;
-	U8 packed_data[41];
-
-	LLHUDEffect::unpackData(mesgsys, blocknum);
-	LLUUID source_id;
-	LLUUID target_id;
-	S32 size = mesgsys->getSizeFast(_PREHASH_Effect, blocknum, _PREHASH_TypeData);
-	if (size != 41)
-	{
-		LL_WARNS() << "Beam effect with bad size " << size << LL_ENDL;
-		return;
-	}
-	mesgsys->getBinaryDataFast(_PREHASH_Effect, _PREHASH_TypeData, packed_data, 41, blocknum);
-	
-	htolememcpy(source_id.mData, packed_data, MVT_LLUUID, 16);
-
-	LLViewerObject *objp = gObjectList.findObject(source_id);
-	if (objp)
-	{
-		setSourceObject(objp);
-	}
-
-	use_target_object = packed_data[16];
-
-	if (use_target_object)
-	{
-		htolememcpy(target_id.mData, &packed_data[17], MVT_LLUUID, 16);
-
-		LLViewerObject *objp = gObjectList.findObject(target_id);
-		if (objp)
-		{
-			setTargetObject(objp);
-		}
-	}
-	else
-	{
-		htolememcpy(new_target.mdV, &(packed_data[17]), MVT_LLVector3d, 24);
-		setTargetPos(new_target);
-	}
-
-	// We've received an update for the effect, update the various timeouts
-	// and fade animations.
-	mKillTime = mTimer.getElapsedTimeF32() + mDuration;
-	F32 fade_length;
-	fade_length = llmin(0.5f, mDuration);
-	mFadeInterp.setStartTime(mKillTime - fade_length);
-	mFadeInterp.setEndTime(mKillTime);
-	mFadeInterp.setStartVal(1.f);
-	mFadeInterp.setEndVal(0.f);
-=======
     LL_ERRS() << "Got beam!" << LL_ENDL;
-    BOOL use_target_object;
+    bool use_target_object;
     LLVector3d new_target;
     U8 packed_data[41];
 
@@ -239,7 +186,6 @@
     mFadeInterp.setEndTime(mKillTime);
     mFadeInterp.setStartVal(1.f);
     mFadeInterp.setEndVal(0.f);
->>>>>>> c06fb4e0
 }
 
 void LLHUDEffectBeam::setSourceObject(LLViewerObject *objp)
