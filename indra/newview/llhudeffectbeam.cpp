--- conflicted
+++ resolved
@@ -76,66 +76,29 @@
 
 void LLHUDEffectBeam::packData(LLMessageSystem *mesgsys)
 {
-<<<<<<< HEAD
-	LLViewerObject* source_object = (LLViewerObject*)mSourceObject; 
-	if (!source_object) 
-	{ 
-		markDead(); 
-		return; 
-	} 
-	else if (!source_object->isAvatar()) 
-	{
-		LL_DEBUGS("HUDEffect")<<"Non-Avatar HUDEffectBeam message for ID: "  
-		<<  source_object->getID().asString()<< LL_ENDL; 
-		markDead(); 
-		return; 
-	} 
-	else  
-	{ 
-		LLVOAvatar* source_avatar = (LLVOAvatar*)source_object; 
-		if (!source_avatar->isSelf()) 
-		{ 
-			LL_DEBUGS("HUDEffect")<<"Non-self HUDEffectBeam message for ID: "  
-			<< source_avatar->getID().asString()<< LL_ENDL; 
-			markDead(); 
-			return; 
-		}
-	}
-
-	// Pack the default data
-	LLHUDEffect::packData(mesgsys);
-
-	// Pack the type-specific data.  Uses a fun packed binary format.  Whee!
-	// 16 + 24 + 1 = 41
-	U8 packed_data[41];
-	memset(packed_data, 0, 41);
-	if (mSourceObject)
-	{
-		htolememcpy(packed_data, mSourceObject->mID.mData, MVT_LLUUID, 16);
-	}
-
-	if (mTargetObject)
-	{
-		packed_data[16] = 1;
-	}
-	else
-	{
-		packed_data[16] = 0;
-	}
-
-	if (mTargetObject)
-	{
-		htolememcpy(&(packed_data[17]), mTargetObject->mID.mData, MVT_LLUUID, 16);
-	}
-	else
-	{
-		htolememcpy(&(packed_data[17]), mTargetPos.mdV, MVT_LLVector3d, 24);
-	}
-	mesgsys->addBinaryDataFast(_PREHASH_TypeData, packed_data, 41);
-=======
-    if (!mSourceObject)
-    {
-        LL_WARNS() << "Missing source object!" << LL_ENDL;
+    LLViewerObject* source_object = (LLViewerObject*)mSourceObject;
+    if (!source_object)
+    {
+        markDead();
+        return;
+    }
+    else if (!source_object->isAvatar())
+    {
+        LL_DEBUGS("HUDEffect")<<"Non-Avatar HUDEffectBeam message for ID: "
+        <<  source_object->getID().asString()<< LL_ENDL;
+        markDead();
+        return;
+    }
+    else
+    {
+        LLVOAvatar* source_avatar = (LLVOAvatar*)source_object;
+        if (!source_avatar->isSelf())
+        {
+            LL_DEBUGS("HUDEffect")<<"Non-self HUDEffectBeam message for ID: "
+            << source_avatar->getID().asString()<< LL_ENDL;
+            markDead();
+            return;
+        }
     }
 
     // Pack the default data
@@ -168,7 +131,6 @@
         htolememcpy(&(packed_data[17]), mTargetPos.mdV, MVT_LLVector3d, 24);
     }
     mesgsys->addBinaryDataFast(_PREHASH_TypeData, packed_data, 41);
->>>>>>> 38c2a5bd
 }
 
 void LLHUDEffectBeam::unpackData(LLMessageSystem *mesgsys, S32 blocknum)
