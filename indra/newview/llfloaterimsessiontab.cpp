--- conflicted
+++ resolved
@@ -50,10 +50,6 @@
 
 const F32 REFRESH_INTERVAL = 1.0f;
 const std::string ICN_GROUP("group_chat_icon");
-<<<<<<< HEAD
-const std::string ICN_NEARBY("nearby_chat_icon");
-=======
->>>>>>> 54c2608d
 const std::string ICN_AVATAR("avatar_icon");
 
 void cb_group_do_nothing()
@@ -733,18 +729,6 @@
 			icon->setValue(id);
 		}
 	}
-<<<<<<< HEAD
-	else
-	{
-		if (mIsNearbyChat)
-		{
-			LLIconCtrl* icon = getChild<LLIconCtrl>(ICN_NEARBY);
-			icon->setVisible(true);
-		}
-	}
-
-=======
->>>>>>> 54c2608d
 }
 
 void LLFloaterIMSessionTab::hideAllStandardButtons()
