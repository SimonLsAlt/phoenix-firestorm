/**
 * @file llfloaterimsessiontab.cpp
 * @brief LLFloaterIMSessionTab class implements the common behavior of LNearbyChatBar
 * @brief and LLFloaterIMSession for hosting both in LLIMContainer
 *
 * $LicenseInfo:firstyear=2012&license=viewerlgpl$
 * Second Life Viewer Source Code
 * Copyright (C) 2012, Linden Research, Inc.
 *
 * This library is free software; you can redistribute it and/or
 * modify it under the terms of the GNU Lesser General Public
 * License as published by the Free Software Foundation;
 * version 2.1 of the License only.
 *
 * This library is distributed in the hope that it will be useful,
 * but WITHOUT ANY WARRANTY; without even the implied warranty of
 * MERCHANTABILITY or FITNESS FOR A PARTICULAR PURPOSE.  See the GNU
 * Lesser General Public License for more details.
 *
 * You should have received a copy of the GNU Lesser General Public
 * License along with this library; if not, write to the Free Software
 * Foundation, Inc., 51 Franklin Street, Fifth Floor, Boston, MA  02110-1301  USA
 *
 * Linden Research, Inc., 945 Battery Street, San Francisco, CA  94111  USA
 * $/LicenseInfo$
 */

#include "llviewerprecompiledheaders.h"

#if 0

#include "llfloaterimsessiontab.h"

#include "llagent.h"
#include "llagentcamera.h"
#include "llavataractions.h"
#include "llavatariconctrl.h"
#include "llchatentry.h"
#include "llchathistory.h"
#include "llchiclet.h"
#include "llchicletbar.h"
#include "lldraghandle.h"
#include "llemojidictionary.h"
#include "llfloaterreg.h"
#include "llfloateremojipicker.h"
#include "llfloaterimsession.h"
#include "llfloaterimcontainer.h" // to replace separate IM Floaters with multifloater container
#include "llfloaterimnearbychat.h"
#include "llgroupiconctrl.h"
#include "lllayoutstack.h"
#include "llpanelemojicomplete.h"
#include "lltoolbarview.h"

const F32 REFRESH_INTERVAL = 1.0f;
const std::string ICN_GROUP("group_chat_icon");
const std::string ICN_NEARBY("nearby_chat_icon");
const std::string ICN_AVATAR("avatar_icon");

void cb_group_do_nothing()
{
}

LLFloaterIMSessionTab::LLFloaterIMSessionTab(const LLSD& session_id)
<<<<<<< HEAD
:	super(NULL, false, session_id),
	mIsP2PChat(false),
	mExpandCollapseBtn(NULL),
	mTearOffBtn(NULL),
	mCloseBtn(NULL),
	mSessionID(session_id.asUUID()),
	mConversationsRoot(NULL),
	mScroller(NULL),
	mChatHistory(NULL),
	mInputEditor(NULL),
	mInputEditorPad(0),
	mRefreshTimer(new LLTimer()),
	mIsHostAttached(false),
	mHasVisibleBeenInitialized(false),
	mIsParticipantListExpanded(true),
	mChatLayoutPanel(NULL),
	mInputPanels(NULL),
	mChatLayoutPanelHeight(0)
{
	setAutoFocus(false);
	mSession = LLIMModel::getInstance()->findIMSession(mSessionID);

	mCommitCallbackRegistrar.add("IMSession.Menu.Action",
			boost::bind(&LLFloaterIMSessionTab::onIMSessionMenuItemClicked,  this, _2));
	mEnableCallbackRegistrar.add("IMSession.Menu.CompactExpandedModes.CheckItem",
			boost::bind(&LLFloaterIMSessionTab::onIMCompactExpandedMenuItemCheck, this, _2));
	mEnableCallbackRegistrar.add("IMSession.Menu.ShowModes.CheckItem",
			boost::bind(&LLFloaterIMSessionTab::onIMShowModesMenuItemCheck,   this, _2));
	mEnableCallbackRegistrar.add("IMSession.Menu.ShowModes.Enable",
			boost::bind(&LLFloaterIMSessionTab::onIMShowModesMenuItemEnable,  this, _2));

	// Right click menu handling
	mEnableCallbackRegistrar.add("Avatar.CheckItem",  boost::bind(&LLFloaterIMSessionTab::checkContextMenuItem,	this, _2));
	mEnableCallbackRegistrar.add("Avatar.EnableItem", boost::bind(&LLFloaterIMSessionTab::enableContextMenuItem, this, _2));
	mCommitCallbackRegistrar.add("Avatar.DoToSelected", boost::bind(&LLFloaterIMSessionTab::doToSelected, this, _2));
	mCommitCallbackRegistrar.add("Group.DoToSelected", boost::bind(&cb_group_do_nothing));

	mMinFloaterHeight = getMinHeight();
=======
:   super(NULL, false, session_id),
    mIsP2PChat(false),
    mExpandCollapseBtn(NULL),
    mTearOffBtn(NULL),
    mCloseBtn(NULL),
    mSessionID(session_id.asUUID()),
    mConversationsRoot(NULL),
    mScroller(NULL),
    mChatHistory(NULL),
    mInputEditor(NULL),
    mInputEditorPad(0),
    mRefreshTimer(new LLTimer()),
    mIsHostAttached(false),
    mHasVisibleBeenInitialized(false),
    mIsParticipantListExpanded(true),
    mChatLayoutPanel(NULL),
    mInputPanels(NULL),
    mChatLayoutPanelHeight(0)
{
    setAutoFocus(false);
    mSession = LLIMModel::getInstance()->findIMSession(mSessionID);

    mCommitCallbackRegistrar.add("IMSession.Menu.Action",
            boost::bind(&LLFloaterIMSessionTab::onIMSessionMenuItemClicked,  this, _2));
    mEnableCallbackRegistrar.add("IMSession.Menu.CompactExpandedModes.CheckItem",
            boost::bind(&LLFloaterIMSessionTab::onIMCompactExpandedMenuItemCheck, this, _2));
    mEnableCallbackRegistrar.add("IMSession.Menu.ShowModes.CheckItem",
            boost::bind(&LLFloaterIMSessionTab::onIMShowModesMenuItemCheck,   this, _2));
    mEnableCallbackRegistrar.add("IMSession.Menu.ShowModes.Enable",
            boost::bind(&LLFloaterIMSessionTab::onIMShowModesMenuItemEnable,  this, _2));

    // Right click menu handling
    mEnableCallbackRegistrar.add("Avatar.CheckItem",  boost::bind(&LLFloaterIMSessionTab::checkContextMenuItem, this, _2));
    mEnableCallbackRegistrar.add("Avatar.EnableItem", boost::bind(&LLFloaterIMSessionTab::enableContextMenuItem, this, _2));
    mCommitCallbackRegistrar.add("Avatar.DoToSelected", boost::bind(&LLFloaterIMSessionTab::doToSelected, this, _2));
    mCommitCallbackRegistrar.add("Group.DoToSelected", boost::bind(&cb_group_do_nothing));

    mMinFloaterHeight = getMinHeight();
>>>>>>> 1a8a5404
}

LLFloaterIMSessionTab::~LLFloaterIMSessionTab()
{
<<<<<<< HEAD
	delete mRefreshTimer;
=======
    delete mRefreshTimer;
>>>>>>> 1a8a5404

    LLFloaterIMContainer* im_container = LLFloaterIMContainer::findInstance();
    if (im_container)
    {
        LLParticipantList* session = dynamic_cast<LLParticipantList*>(im_container->getSessionModel(mSessionID));
        if (session)
        {
            for (const conversations_widgets_map::value_type& widget_pair : mConversationsWidgets)
            {
                LLFolderViewItem* widget = widget_pair.second;
                LLFolderViewModelItem* item_vmi = widget->getViewModelItem();
                if (item_vmi && item_vmi->getNumRefs() == 1)
                {
                    // This is the last pointer, remove participant from session
                    // before participant gets deleted on destroyView.
                    session->removeChild(item_vmi);
                }
            }
        }
    }
}

// static
LLFloaterIMSessionTab* LLFloaterIMSessionTab::findConversation(const LLUUID& uuid)
{
    LLFloaterIMSessionTab* conv;

    if (uuid.isNull())
    {
        conv = LLFloaterReg::findTypedInstance<LLFloaterIMSessionTab>("nearby_chat");
    }
    else
    {
        conv = LLFloaterReg::findTypedInstance<LLFloaterIMSessionTab>("impanel", LLSD(uuid));
    }

    return conv;
};

// static
LLFloaterIMSessionTab* LLFloaterIMSessionTab::getConversation(const LLUUID& uuid)
{
    LLFloaterIMSessionTab* conv;

    if (uuid.isNull())
    {
        conv = LLFloaterReg::getTypedInstance<LLFloaterIMSessionTab>("nearby_chat");
    }
    else
    {
        conv = LLFloaterReg::getTypedInstance<LLFloaterIMSessionTab>("impanel", LLSD(uuid));
        conv->setOpenPositioning(LLFloaterEnums::POSITIONING_RELATIVE);
    }

    return conv;

};

// virtual
void LLFloaterIMSessionTab::setVisible(bool visible)
{
<<<<<<< HEAD
	if (visible && !mHasVisibleBeenInitialized)
	{
		mHasVisibleBeenInitialized = true;
		if (!gAgentCamera.cameraMouselook())
		{
			LLFloaterReg::getTypedInstance<LLFloaterIMContainer>("im_container")->setVisible(true);
		}
		LLFloaterIMSessionTab::addToHost(mSessionID);
		LLFloaterIMSessionTab* conversp = LLFloaterIMSessionTab::getConversation(mSessionID);

		if (conversp && conversp->isNearbyChat() && gSavedPerAccountSettings.getBOOL("NearbyChatIsNotCollapsed"))
		{
			onCollapseToLine(this);
		}
		mInputButtonPanel->setVisible(isTornOff());
	}

	super::setVisible(visible);
=======
    if (visible && !mHasVisibleBeenInitialized)
    {
        mHasVisibleBeenInitialized = true;
        if (!gAgentCamera.cameraMouselook())
        {
            LLFloaterReg::getTypedInstance<LLFloaterIMContainer>("im_container")->setVisible(true);
        }
        LLFloaterIMSessionTab::addToHost(mSessionID);
        LLFloaterIMSessionTab* conversp = LLFloaterIMSessionTab::getConversation(mSessionID);

        if (conversp && conversp->isNearbyChat() && gSavedPerAccountSettings.getBOOL("NearbyChatIsNotCollapsed"))
        {
            onCollapseToLine(this);
        }
        mInputButtonPanel->setVisible(isTornOff());
    }

    super::setVisible(visible);
>>>>>>> 1a8a5404
}

// virtual
void LLFloaterIMSessionTab::setFocus(bool focus)
{
    super::setFocus(focus);

    // Redirect focus to input editor
    if (focus)
    {
        updateMessages();

<<<<<<< HEAD
		if (mInputEditor)
		{
			mInputEditor->setFocus(true);
		}
	}
=======
        if (mInputEditor)
        {
            mInputEditor->setFocus(true);
        }
    }
>>>>>>> 1a8a5404
}

void LLFloaterIMSessionTab::addToHost(const LLUUID& session_id)
{
    if ((session_id.notNull() && !gIMMgr->hasSession(session_id))
            || !LLFloaterIMSessionTab::isChatMultiTab())
    {
        return;
    }

    // Get the floater: this will create the instance if it didn't exist
    LLFloaterIMSessionTab* conversp = LLFloaterIMSessionTab::getConversation(session_id);
    if (conversp)
    {
        LLFloaterIMContainer* floater_container = LLFloaterIMContainer::getInstance();

        // Do not add again existing floaters
        if (floater_container && !conversp->isHostAttached())
        {
            conversp->setHostAttached(true);

            if (!conversp->isNearbyChat()
                    || gSavedPerAccountSettings.getBOOL("NearbyChatIsNotTornOff"))
            {
                floater_container->addFloater(conversp, false, LLTabContainer::RIGHT_OF_CURRENT);
            }
            else
            {
                // setting of the "potential" host for Nearby Chat: this sequence sets
                // LLFloater::mHostHandle = NULL (a current host), but
                // LLFloater::mLastHostHandle = floater_container (a "future" host)
                conversp->setHost(floater_container);
                conversp->setHost(NULL);

                conversp->forceReshape();
            }
            // Added floaters share some state (like sort order) with their host
            conversp->setSortOrder(floater_container->getSortOrder());
        }
    }
}

void LLFloaterIMSessionTab::assignResizeLimits()
{
    bool is_participants_pane_collapsed = mParticipantListPanel->isCollapsed();

    // disable a layoutstack's functionality when participant list panel is collapsed
    mRightPartPanel->setIgnoreReshape(is_participants_pane_collapsed);

    S32 participants_pane_target_width = is_participants_pane_collapsed?
            0 : (mParticipantListPanel->getRect().getWidth() + mParticipantListAndHistoryStack->getPanelSpacing());

    S32 new_min_width = participants_pane_target_width + mRightPartPanel->getExpandedMinDim() + mFloaterExtraWidth;

    setResizeLimits(new_min_width, getMinHeight());

    this->mParticipantListAndHistoryStack->updateLayout();
}

// virtual
bool LLFloaterIMSessionTab::postBuild()
{
<<<<<<< HEAD
	bool result;

	mBodyStack = getChild<LLLayoutStack>("main_stack");
	mParticipantListAndHistoryStack = getChild<LLLayoutStack>("im_panels");

	mCloseBtn = getChild<LLButton>("close_btn");
	mCloseBtn->setCommitCallback([this](LLUICtrl*, const LLSD&) { onClickClose(this); });

	mExpandCollapseBtn = getChild<LLButton>("expand_collapse_btn");
	mExpandCollapseBtn->setClickedCallback([this](LLUICtrl*, const LLSD&) { onSlide(this); });

	mExpandCollapseLineBtn = getChild<LLButton>("minz_btn");
	mExpandCollapseLineBtn->setClickedCallback([this](LLUICtrl*, const LLSD&) { onCollapseToLine(this); });

	mTearOffBtn = getChild<LLButton>("tear_off_btn");
	mTearOffBtn->setCommitCallback(boost::bind(&LLFloaterIMSessionTab::onTearOffClicked, this));

	mEmojiRecentPanelToggleBtn = getChild<LLButton>("emoji_recent_panel_toggle_btn");
	mEmojiRecentPanelToggleBtn->setClickedCallback([this](LLUICtrl*, const LLSD&) { onEmojiRecentPanelToggleBtnClicked(); });

	mEmojiRecentPanel = getChild<LLLayoutPanel>("emoji_recent_layout_panel");
	mEmojiRecentPanel->setVisible(false);

	mEmojiRecentEmptyText = getChild<LLTextBox>("emoji_recent_empty_text");
	mEmojiRecentEmptyText->setToolTip(mEmojiRecentEmptyText->getText());
	mEmojiRecentEmptyText->setVisible(false);

	mEmojiRecentIconsCtrl = getChild<LLPanelEmojiComplete>("emoji_recent_icons_ctrl");
	mEmojiRecentIconsCtrl->setCommitCallback([this](LLUICtrl*, const LLSD& value) { onRecentEmojiPicked(value); });
	mEmojiRecentIconsCtrl->setVisible(false);

	mEmojiPickerShowBtn = getChild<LLButton>("emoji_picker_show_btn");
	mEmojiPickerShowBtn->setClickedCallback([this](LLUICtrl*, const LLSD&) { onEmojiPickerShowBtnClicked(); });

	mGearBtn = getChild<LLButton>("gear_btn");
	mAddBtn = getChild<LLButton>("add_btn");
	mVoiceButton = getChild<LLButton>("voice_call_btn");

	mParticipantListPanel = getChild<LLLayoutPanel>("speakers_list_panel");
	mRightPartPanel = getChild<LLLayoutPanel>("right_part_holder");

	mToolbarPanel = getChild<LLLayoutPanel>("toolbar_panel");
	mContentPanel = getChild<LLLayoutPanel>("body_panel");
	mInputButtonPanel = getChild<LLLayoutPanel>("input_button_layout_panel");
	mInputButtonPanel->setVisible(false);
	// Add a scroller for the folder (participant) view
	LLRect scroller_view_rect = mParticipantListPanel->getRect();
	scroller_view_rect.translate(-scroller_view_rect.mLeft, -scroller_view_rect.mBottom);
	LLScrollContainer::Params scroller_params(LLUICtrlFactory::getDefaultParams<LLFolderViewScrollContainer>());
	scroller_params.rect(scroller_view_rect);
	mScroller = LLUICtrlFactory::create<LLFolderViewScrollContainer>(scroller_params);
	mScroller->setFollowsAll();

	// Insert that scroller into the panel widgets hierarchy
	mParticipantListPanel->addChild(mScroller);	
	
	mChatHistory = getChild<LLChatHistory>("chat_history");

	mInputEditor = getChild<LLChatEntry>("chat_editor");

	mChatLayoutPanel = getChild<LLLayoutPanel>("chat_layout_panel");
	mInputPanels = getChild<LLLayoutStack>("input_panels");
	
	mInputEditor->setTextExpandedCallback(boost::bind(&LLFloaterIMSessionTab::reshapeChatLayoutPanel, this));
	mInputEditor->setMouseUpCallback(boost::bind(&LLFloaterIMSessionTab::onInputEditorClicked, this));
	mInputEditor->setCommitOnFocusLost(false);
	mInputEditor->setPassDelete(true);
	mInputEditor->setFont(LLViewerChat::getChatFont());

	mChatLayoutPanelHeight = mChatLayoutPanel->getRect().getHeight();
	mInputEditorPad = mChatLayoutPanelHeight - mInputEditor->getRect().getHeight();

	setOpenPositioning(LLFloaterEnums::POSITIONING_RELATIVE);

	mSaveRect = isNearbyChat()
					&&  !gSavedPerAccountSettings.getBOOL("NearbyChatIsNotTornOff");
	initRectControl();

	if (isChatMultiTab())
	{
		result = LLFloater::postBuild();
	}
	else
	{
		result = LLDockableFloater::postBuild();
	}

	// Create the root using an ad-hoc base item
	LLConversationItem* base_item = new LLConversationItem(mSessionID, mConversationViewModel);
	LLFolderView::Params p(LLUICtrlFactory::getDefaultParams<LLFolderView>());
	p.rect = LLRect(0, 0, getRect().getWidth(), 0);
	p.parent_panel = mParticipantListPanel;
	p.listener = base_item;
	p.view_model = &mConversationViewModel;
	p.root = NULL;
	p.use_ellipses = true;
	p.options_menu = "menu_conversation.xml";
	p.name = "root";
	mConversationsRoot = LLUICtrlFactory::create<LLFolderView>(p);
	mConversationsRoot->setCallbackRegistrar(&mCommitCallbackRegistrar);
	mConversationsRoot->setEnableRegistrar(&mEnableCallbackRegistrar);
	// Attach that root to the scroller
	mScroller->addChild(mConversationsRoot);
	mConversationsRoot->setScrollContainer(mScroller);
	mConversationsRoot->setFollowsAll();
	mConversationsRoot->addChild(mConversationsRoot->mStatusTextBox);

	setMessagePaneExpanded(true);

	buildConversationViewParticipant();
	refreshConversation();

	// Zero expiry time is set only once to allow initial update.
	mRefreshTimer->setTimerExpirySec(0);
	mRefreshTimer->start();
	initBtns();

	if (mIsParticipantListExpanded != (bool)gSavedSettings.getBOOL("IMShowControlPanel"))
	{
		LLFloaterIMSessionTab::onSlide(this);
	}

	// The resize limits for LLFloaterIMSessionTab should be updated, based on current values of width of conversation and message panels
	mParticipantListPanel->getResizeBar()->setResizeListener(boost::bind(&LLFloaterIMSessionTab::assignResizeLimits, this));
	mFloaterExtraWidth =
			getRect().getWidth()
			- mParticipantListAndHistoryStack->getRect().getWidth()
			- (mParticipantListPanel->isCollapsed()? 0 : LLPANEL_BORDER_WIDTH);

	assignResizeLimits();

	return result;
=======
    bool result;

    mBodyStack = getChild<LLLayoutStack>("main_stack");
    mParticipantListAndHistoryStack = getChild<LLLayoutStack>("im_panels");

    mCloseBtn = getChild<LLButton>("close_btn");
    mCloseBtn->setCommitCallback([this](LLUICtrl*, const LLSD&) { onClickClose(this); });

    mExpandCollapseBtn = getChild<LLButton>("expand_collapse_btn");
    mExpandCollapseBtn->setClickedCallback([this](LLUICtrl*, const LLSD&) { onSlide(this); });

    mExpandCollapseLineBtn = getChild<LLButton>("minz_btn");
    mExpandCollapseLineBtn->setClickedCallback([this](LLUICtrl*, const LLSD&) { onCollapseToLine(this); });

    mTearOffBtn = getChild<LLButton>("tear_off_btn");
    mTearOffBtn->setCommitCallback(boost::bind(&LLFloaterIMSessionTab::onTearOffClicked, this));

    mEmojiRecentPanelToggleBtn = getChild<LLButton>("emoji_recent_panel_toggle_btn");
    mEmojiRecentPanelToggleBtn->setClickedCallback([this](LLUICtrl*, const LLSD&) { onEmojiRecentPanelToggleBtnClicked(); });

    mEmojiRecentPanel = getChild<LLLayoutPanel>("emoji_recent_layout_panel");
    mEmojiRecentPanel->setVisible(false);

    mEmojiRecentEmptyText = getChild<LLTextBox>("emoji_recent_empty_text");
    mEmojiRecentEmptyText->setToolTip(mEmojiRecentEmptyText->getText());
    mEmojiRecentEmptyText->setVisible(false);

    mEmojiRecentContainer = getChild<LLPanel>("emoji_recent_container");
    mEmojiRecentContainer->setVisible(false);

    mEmojiRecentIconsCtrl = getChild<LLPanelEmojiComplete>("emoji_recent_icons_ctrl");
    mEmojiRecentIconsCtrl->setFocusReceivedCallback([this](LLFocusableElement*) { onEmojiRecentPanelFocusReceived(); });
    mEmojiRecentIconsCtrl->setFocusLostCallback([this](LLFocusableElement*) { onEmojiRecentPanelFocusLost(); });
    mEmojiRecentIconsCtrl->setCommitCallback([this](LLUICtrl*, const LLSD& value) { onRecentEmojiPicked(value); });

    mEmojiPickerShowBtn = getChild<LLButton>("emoji_picker_show_btn");
    mEmojiPickerShowBtn->setClickedCallback([this](LLUICtrl*, const LLSD&) { onEmojiPickerShowBtnClicked(); });

    mGearBtn = getChild<LLButton>("gear_btn");
    mAddBtn = getChild<LLButton>("add_btn");
    mVoiceButton = getChild<LLButton>("voice_call_btn");

    mParticipantListPanel = getChild<LLLayoutPanel>("speakers_list_panel");
    mRightPartPanel = getChild<LLLayoutPanel>("right_part_holder");

    mToolbarPanel = getChild<LLLayoutPanel>("toolbar_panel");
    mContentPanel = getChild<LLLayoutPanel>("body_panel");
    mInputButtonPanel = getChild<LLLayoutPanel>("input_button_layout_panel");
    mInputButtonPanel->setVisible(false);
    // Add a scroller for the folder (participant) view
    LLRect scroller_view_rect = mParticipantListPanel->getRect();
    scroller_view_rect.translate(-scroller_view_rect.mLeft, -scroller_view_rect.mBottom);
    LLScrollContainer::Params scroller_params(LLUICtrlFactory::getDefaultParams<LLFolderViewScrollContainer>());
    scroller_params.rect(scroller_view_rect);
    mScroller = LLUICtrlFactory::create<LLFolderViewScrollContainer>(scroller_params);
    mScroller->setFollowsAll();

    // Insert that scroller into the panel widgets hierarchy
    mParticipantListPanel->addChild(mScroller);

    mChatHistory = getChild<LLChatHistory>("chat_history");

    mInputEditor = getChild<LLChatEntry>("chat_editor");

    mChatLayoutPanel = getChild<LLLayoutPanel>("chat_layout_panel");
    mInputPanels = getChild<LLLayoutStack>("input_panels");

    mInputEditor->setTextExpandedCallback(boost::bind(&LLFloaterIMSessionTab::reshapeChatLayoutPanel, this));
    mInputEditor->setMouseUpCallback(boost::bind(&LLFloaterIMSessionTab::onInputEditorClicked, this));
    mInputEditor->setCommitOnFocusLost( false );
    mInputEditor->setPassDelete(true);
    mInputEditor->setFont(LLViewerChat::getChatFont());

    mChatLayoutPanelHeight = mChatLayoutPanel->getRect().getHeight();
    mInputEditorPad = mChatLayoutPanelHeight - mInputEditor->getRect().getHeight();

    setOpenPositioning(LLFloaterEnums::POSITIONING_RELATIVE);

    mSaveRect = isNearbyChat()
                    &&  !gSavedPerAccountSettings.getBOOL("NearbyChatIsNotTornOff");
    initRectControl();

    if (isChatMultiTab())
    {
        result = LLFloater::postBuild();
    }
    else
    {
        result = LLDockableFloater::postBuild();
    }

    // Create the root using an ad-hoc base item
    LLConversationItem* base_item = new LLConversationItem(mSessionID, mConversationViewModel);
    LLFolderView::Params p(LLUICtrlFactory::getDefaultParams<LLFolderView>());
    p.rect = LLRect(0, 0, getRect().getWidth(), 0);
    p.parent_panel = mParticipantListPanel;
    p.listener = base_item;
    p.view_model = &mConversationViewModel;
    p.root = NULL;
    p.use_ellipses = true;
    p.options_menu = "menu_conversation.xml";
    p.name = "root";
    mConversationsRoot = LLUICtrlFactory::create<LLFolderView>(p);
    mConversationsRoot->setCallbackRegistrar(&mCommitCallbackRegistrar);
    mConversationsRoot->setEnableRegistrar(&mEnableCallbackRegistrar);
    // Attach that root to the scroller
    mScroller->addChild(mConversationsRoot);
    mConversationsRoot->setScrollContainer(mScroller);
    mConversationsRoot->setFollowsAll();
    mConversationsRoot->addChild(mConversationsRoot->mStatusTextBox);

    setMessagePaneExpanded(true);

    buildConversationViewParticipant();
    refreshConversation();

    // Zero expiry time is set only once to allow initial update.
    mRefreshTimer->setTimerExpirySec(0);
    mRefreshTimer->start();
    initBtns();

    if (mIsParticipantListExpanded != (bool)gSavedSettings.getBOOL("IMShowControlPanel"))
    {
        LLFloaterIMSessionTab::onSlide(this);
    }

    // The resize limits for LLFloaterIMSessionTab should be updated, based on current values of width of conversation and message panels
    mParticipantListPanel->getResizeBar()->setResizeListener(boost::bind(&LLFloaterIMSessionTab::assignResizeLimits, this));
    mFloaterExtraWidth =
            getRect().getWidth()
            - mParticipantListAndHistoryStack->getRect().getWidth()
            - (mParticipantListPanel->isCollapsed()? 0 : LLPANEL_BORDER_WIDTH);

    assignResizeLimits();

    return result;
>>>>>>> 1a8a5404
}

LLParticipantList* LLFloaterIMSessionTab::getParticipantList()
{
    return dynamic_cast<LLParticipantList*>(LLFloaterIMContainer::getInstance()->getSessionModel(mSessionID));
}

// virtual
void LLFloaterIMSessionTab::draw()
{
    if (mRefreshTimer->hasExpired())
    {
        LLParticipantList* item = getParticipantList();
        if (item)
        {
            // Update all model items
            item->update();
            // If the model and view list diverge in count, rebuild
            // Note: this happens sometimes right around init (add participant events fire but get dropped) and is the cause
            // of missing participants, often, the user agent itself. As there will be no other event fired, there's
            // no other choice but get those inconsistencies regularly (and lightly) checked and scrubbed.
            if (item->getChildrenCount() != mConversationsWidgets.size())
            {
                buildConversationViewParticipant();
            }
            refreshConversation();
        }

        // Restart the refresh timer
        mRefreshTimer->setTimerExpirySec(REFRESH_INTERVAL);
    }

    super::draw();
}

void LLFloaterIMSessionTab::enableDisableCallBtn()
{
    if (LLVoiceClient::instanceExists() && mVoiceButton)
    {
        mVoiceButton->setEnabled(
            mSessionID.notNull()
            && mSession
            && mSession->mSessionInitialized
            && LLVoiceClient::getInstance()->voiceEnabled()
            && LLVoiceClient::getInstance()->isVoiceWorking()
            && mSession->mCallBackEnabled);
    }
}

// virtual
void LLFloaterIMSessionTab::onFocusReceived()
{
    setBackgroundOpaque(true);

    if (mSessionID.notNull() && isInVisibleChain())
    {
        LLIMModel::instance().sendNoUnreadMessages(mSessionID);
    }

    super::onFocusReceived();
}

// virtual
void LLFloaterIMSessionTab::onFocusLost()
{
    setBackgroundOpaque(false);
    super::onFocusLost();
}

void LLFloaterIMSessionTab::onInputEditorClicked()
{
    LLFloaterIMContainer* im_box = LLFloaterIMContainer::findInstance();
    if (im_box)
    {
        im_box->flashConversationItemWidget(mSessionID,false);
    }
    gToolBarView->flashCommand(LLCommandId("chat"), false);
}

void LLFloaterIMSessionTab::onEmojiRecentPanelToggleBtnClicked()
{
<<<<<<< HEAD
	bool show = !mEmojiRecentPanel->getVisible();
=======
    bool show = !mEmojiRecentPanel->getVisible();
>>>>>>> 1a8a5404
    if (show)
    {
        initEmojiRecentPanel();
    }

    mEmojiRecentPanel->setVisible(show);
    mInputEditor->setFocus(true);
}

void LLFloaterIMSessionTab::onEmojiPickerShowBtnClicked()
{
    mInputEditor->setFocus(true);
    mInputEditor->showEmojiHelper();
}

void LLFloaterIMSessionTab::initEmojiRecentPanel()
{
    std::list<llwchar>& recentlyUsed = LLFloaterEmojiPicker::getRecentlyUsed();
    if (recentlyUsed.empty())
    {
        mEmojiRecentEmptyText->setVisible(true);
<<<<<<< HEAD
        mEmojiRecentIconsCtrl->setVisible(false);
=======
        mEmojiRecentContainer->setVisible(false);
>>>>>>> 1a8a5404
    }
    else
    {
        LLWString emojis;
        for (llwchar emoji : recentlyUsed)
        {
            emojis += emoji;
        }
        mEmojiRecentIconsCtrl->setEmojis(emojis);
        mEmojiRecentEmptyText->setVisible(false);
<<<<<<< HEAD
        mEmojiRecentIconsCtrl->setVisible(true);
=======
        mEmojiRecentContainer->setVisible(true);
>>>>>>> 1a8a5404
    }
}

// static
void LLFloaterIMSessionTab::onEmojiRecentPanelFocusReceived()
{
    mEmojiRecentContainer->addBorder();
}

// static
void LLFloaterIMSessionTab::onEmojiRecentPanelFocusLost()
{
    mEmojiRecentContainer->removeBorder();
}

void LLFloaterIMSessionTab::onRecentEmojiPicked(const LLSD& value)
{
    LLSD::String str = value.asString();
    if (str.size())
    {
        LLWString wstr = utf8string_to_wstring(str);
        if (wstr.size())
        {
            llwchar emoji = wstr[0];
            mInputEditor->insertEmoji(emoji);
        }
    }
}

void LLFloaterIMSessionTab::closeFloater(bool app_quitting)
{
    LLFloaterEmojiPicker::saveState();
    super::closeFloater(app_quitting);
}

std::string LLFloaterIMSessionTab::appendTime()
{
    std::string timeStr = "[" + LLTrans::getString("TimeHour") + "]:"
                          "[" + LLTrans::getString("TimeMin") + "]";

    LLSD substitution;
    substitution["datetime"] = (S32)time_corrected();
    LLStringUtil::format(timeStr, substitution);

    return timeStr;
}

void LLFloaterIMSessionTab::appendMessage(const LLChat& chat, const LLSD& args)
{
    if (chat.mMuted || !mChatHistory)
        return;

    // Update the participant activity time
    LLFloaterIMContainer* im_box = LLFloaterIMContainer::findInstance();
    if (im_box)
    {
        im_box->setTimeNow(mSessionID, chat.mFromID);
    }

<<<<<<< HEAD
	// Update the participant activity time
	LLFloaterIMContainer* im_box = LLFloaterIMContainer::findInstance();
	if (im_box)
	{
		im_box->setTimeNow(mSessionID, chat.mFromID);
	}
	LLChat& tmp_chat = const_cast<LLChat&>(chat);
=======
    LLChat& tmp_chat = const_cast<LLChat&>(chat);
>>>>>>> 1a8a5404

    if (tmp_chat.mTimeStr.empty())
        tmp_chat.mTimeStr = appendTime();

    tmp_chat.mFromName = chat.mFromName;

    LLSD chat_args = args;
    chat_args["use_plain_text_chat_history"] =
            gSavedSettings.getBOOL("PlainTextChatHistory");
    chat_args["show_time"] = gSavedSettings.getBOOL("IMShowTime");
    chat_args["show_names_for_p2p_conv"] = !mIsP2PChat ||
            gSavedSettings.getBOOL("IMShowNamesForP2PConv");

    mChatHistory->appendMessage(chat, chat_args);
}

void LLFloaterIMSessionTab::updateUsedEmojis(LLWString text)
{
    LLEmojiDictionary* dictionary = LLEmojiDictionary::getInstance();
    llassert_always(dictionary);

    bool emojiSent = false;
    for (llwchar& c : text)
    {
        if (dictionary->isEmoji(c))
        {
            LLFloaterEmojiPicker::onEmojiUsed(c);
            emojiSent = true;
        }
    }

    if (!emojiSent)
        return;

    LLFloaterEmojiPicker::saveState();

    if (mEmojiRecentPanel->getVisible())
    {
        initEmojiRecentPanel();
    }
}

static LLTrace::BlockTimerStatHandle FTM_BUILD_CONVERSATION_VIEW_PARTICIPANT("Build Conversation View");
void LLFloaterIMSessionTab::buildConversationViewParticipant()
{
    LL_RECORD_BLOCK_TIME(FTM_BUILD_CONVERSATION_VIEW_PARTICIPANT);
    // Clear the widget list since we are rebuilding afresh from the model
    conversations_widgets_map::iterator widget_it = mConversationsWidgets.begin();
    while (widget_it != mConversationsWidgets.end())
    {
        removeConversationViewParticipant(widget_it->first);
        // Iterators are invalidated by erase so we need to pick begin again
        widget_it = mConversationsWidgets.begin();
    }

    // Get the model list
    LLParticipantList* item = getParticipantList();
    if (!item)
    {
        // Nothing to do if the model list is inexistent
        return;
    }

    // Create the participants widgets now
    LLFolderViewModelItemCommon::child_list_t::const_iterator current_participant_model = item->getChildrenBegin();
    LLFolderViewModelItemCommon::child_list_t::const_iterator end_participant_model = item->getChildrenEnd();
    while (current_participant_model != end_participant_model)
    {
        LLConversationItem* participant_model = dynamic_cast<LLConversationItem*>(*current_participant_model);
        if (participant_model)
        {
            addConversationViewParticipant(participant_model);
        }
        current_participant_model++;
    }
}

void LLFloaterIMSessionTab::addConversationViewParticipant(LLConversationItem* participant_model, bool update_view)
{
<<<<<<< HEAD
	if (!participant_model)
	{
		// Nothing to do if the model is inexistent
		return;
	}

	// Check if the model already has an associated view
	LLUUID uuid = participant_model->getUUID();
	LLFolderViewItem* widget = get_ptr_in_map(mConversationsWidgets,uuid);
	
	// If not already present, create the participant view and attach it to the root, otherwise, just refresh it
	if (widget)
	{
		if (update_view)
		{
			updateConversationViewParticipant(uuid); // overkill?
		}
	}
	else
	{
		LLConversationViewParticipant* participant_view = createConversationViewParticipant(participant_model);
		mConversationsWidgets[uuid] = participant_view;
		participant_view->addToFolder(mConversationsRoot);
		participant_view->addToSession(mSessionID);
		participant_view->setVisible(true);
	}
=======
    if (!participant_model)
    {
        // Nothing to do if the model is inexistent
        return;
    }

    // Check if the model already has an associated view
    LLUUID uuid = participant_model->getUUID();
    LLFolderViewItem* widget = get_ptr_in_map(mConversationsWidgets,uuid);

    // If not already present, create the participant view and attach it to the root, otherwise, just refresh it
    if (widget)
    {
        if (update_view)
        {
            updateConversationViewParticipant(uuid); // overkill?
        }
    }
    else
    {
        LLConversationViewParticipant* participant_view = createConversationViewParticipant(participant_model);
        mConversationsWidgets[uuid] = participant_view;
        participant_view->addToFolder(mConversationsRoot);
        participant_view->addToSession(mSessionID);
        participant_view->setVisible(true);
    }
>>>>>>> 1a8a5404
}

void LLFloaterIMSessionTab::removeConversationViewParticipant(const LLUUID& participant_id)
{
<<<<<<< HEAD
	LLFolderViewItem* widget = get_ptr_in_map(mConversationsWidgets,participant_id);
	if (widget)
	{
        LLFolderViewModelItem* item_vmi = widget->getViewModelItem();
        if (item_vmi && item_vmi->getNumRefs() == 1)
        {
            // This is the last pointer, remove participant from session
            // before participant gets deleted on destroyView.
            // 
            // Floater (widget) and participant's view can simultaneously
            // co-own the model, in which case view is responsible for
            // the deletion and floater is free to clear and recreate
            // the list, yet there are cases where only widget owns
            // the pointer so it should do the cleanup.
            // See "add_participant".
            //
            // Todo: If it keeps causing issues turn participants
            // into LLPointers in the session 
            LLParticipantList* session = getParticipantList();
            if (session)
            {
                session->removeChild(item_vmi);
            }
        }
		widget->destroyView();
	}
	mConversationsWidgets.erase(participant_id);
=======
    LLFolderViewItem* widget = get_ptr_in_map(mConversationsWidgets,participant_id);
    if (widget)
    {
        widget->destroyView();
    }
    mConversationsWidgets.erase(participant_id);
>>>>>>> 1a8a5404
}

void LLFloaterIMSessionTab::updateConversationViewParticipant(const LLUUID& participant_id)
{
    LLFolderViewItem* widget = get_ptr_in_map(mConversationsWidgets,participant_id);
    if (widget && widget->getViewModelItem())
    {
        widget->refresh();
    }
}

void LLFloaterIMSessionTab::refreshConversation()
{
<<<<<<< HEAD
	// Note: We collect participants names to change the session name only in the case of ad-hoc conversations
	bool is_ad_hoc = (mSession ? mSession->isAdHocSessionType() : false);
	uuid_vec_t participants_uuids; // uuids vector for building the added participants name string
	// For P2P chat, we still need to update the session name who may have changed (switch display name for instance)
	if (mIsP2PChat && mSession)
	{
		participants_uuids.push_back(mSession->mOtherParticipantID);
	}

	conversations_widgets_map::iterator widget_it = mConversationsWidgets.begin();
	while (widget_it != mConversationsWidgets.end())
	{
		// Add the participant to the list except if it's the agent itself (redundant)
		if (is_ad_hoc && (widget_it->first != gAgentID))
		{
			participants_uuids.push_back(widget_it->first);
		}
		if (widget_it->second->getViewModelItem())
		{
			widget_it->second->refresh();
			widget_it->second->setVisible(true);
		}
		++widget_it;
	}
	if (is_ad_hoc || mIsP2PChat)
	{
		// Build the session name and update it
		std::string session_name;
		if (participants_uuids.size() != 0)
		{
			LLAvatarActions::buildResidentsString(participants_uuids, session_name);
		}
		else
		{
			session_name = LLIMModel::instance().getName(mSessionID);
		}
		updateSessionName(session_name);
	}

	if (mSessionID.notNull())
	{
		LLParticipantList* participant_list = getParticipantList();
		if (participant_list)
		{
			LLFolderViewModelItemCommon::child_list_t::const_iterator current_participant_model = participant_list->getChildrenBegin();
			LLFolderViewModelItemCommon::child_list_t::const_iterator end_participant_model = participant_list->getChildrenEnd();
			LLIMSpeakerMgr *speaker_mgr = LLIMModel::getInstance()->getSpeakerManager(mSessionID);
			while (current_participant_model != end_participant_model)
			{
				LLConversationItemParticipant* participant_model = dynamic_cast<LLConversationItemParticipant*>(*current_participant_model);
				if (speaker_mgr && participant_model)
				{
					LLSpeaker *participant_speaker = speaker_mgr->findSpeaker(participant_model->getUUID());
					LLSpeaker *agent_speaker = speaker_mgr->findSpeaker(gAgentID);
					if (participant_speaker && agent_speaker)
					{
						participant_model->setDisplayModeratorRole(agent_speaker->mIsModerator && participant_speaker->mIsModerator);
					}
				}
				current_participant_model++;
			}
		}
	}
	
	mConversationViewModel.requestSortAll();
	if(mConversationsRoot != NULL)
	{
		mConversationsRoot->arrangeAll();
		mConversationsRoot->update();
	}
	updateHeaderAndToolbar();
	refresh();
=======
    // Note: We collect participants names to change the session name only in the case of ad-hoc conversations
    bool is_ad_hoc = (mSession ? mSession->isAdHocSessionType() : false);
    uuid_vec_t participants_uuids; // uuids vector for building the added participants name string
    // For P2P chat, we still need to update the session name who may have changed (switch display name for instance)
    if (mIsP2PChat && mSession)
    {
        participants_uuids.push_back(mSession->mOtherParticipantID);
    }

    conversations_widgets_map::iterator widget_it = mConversationsWidgets.begin();
    while (widget_it != mConversationsWidgets.end())
    {
        // Add the participant to the list except if it's the agent itself (redundant)
        if (is_ad_hoc && (widget_it->first != gAgentID))
        {
            participants_uuids.push_back(widget_it->first);
        }
        if (widget_it->second->getViewModelItem())
        {
            widget_it->second->refresh();
            widget_it->second->setVisible(true);
        }
        ++widget_it;
    }
    if (is_ad_hoc || mIsP2PChat)
    {
        // Build the session name and update it
        std::string session_name;
        if (participants_uuids.size() != 0)
        {
            LLAvatarActions::buildResidentsString(participants_uuids, session_name);
        }
        else
        {
            session_name = LLIMModel::instance().getName(mSessionID);
        }
        updateSessionName(session_name);
    }

    if (mSessionID.notNull())
    {
        LLParticipantList* participant_list = getParticipantList();
        if (participant_list)
        {
            LLFolderViewModelItemCommon::child_list_t::const_iterator current_participant_model = participant_list->getChildrenBegin();
            LLFolderViewModelItemCommon::child_list_t::const_iterator end_participant_model = participant_list->getChildrenEnd();
            LLIMSpeakerMgr *speaker_mgr = LLIMModel::getInstance()->getSpeakerManager(mSessionID);
            while (current_participant_model != end_participant_model)
            {
                LLConversationItemParticipant* participant_model = dynamic_cast<LLConversationItemParticipant*>(*current_participant_model);
                if (speaker_mgr && participant_model)
                {
                    LLSpeaker *participant_speaker = speaker_mgr->findSpeaker(participant_model->getUUID());
                    LLSpeaker *agent_speaker = speaker_mgr->findSpeaker(gAgentID);
                    if (participant_speaker && agent_speaker)
                    {
                        participant_model->setDisplayModeratorRole(agent_speaker->mIsModerator && participant_speaker->mIsModerator);
                    }
                }
                current_participant_model++;
            }
        }
    }

    mConversationViewModel.requestSortAll();
    if(mConversationsRoot != NULL)
    {
        mConversationsRoot->arrangeAll();
        mConversationsRoot->update();
    }
    updateHeaderAndToolbar();
    refresh();
>>>>>>> 1a8a5404
}

// Copied from LLFloaterIMContainer::createConversationViewParticipant(). Refactor opportunity!
LLConversationViewParticipant* LLFloaterIMSessionTab::createConversationViewParticipant(LLConversationItem* item)
{
    LLRect panel_rect = mParticipantListPanel->getRect();

    LLConversationViewParticipant::Params params;
    params.name = item->getDisplayName();
    params.root = mConversationsRoot;
    params.listener = item;
    params.rect = LLRect (0, 24, panel_rect.getWidth(), 0); // *TODO: use conversation_view_participant.xml itemHeight value in lieu of 24
    params.tool_tip = params.name;
    params.participant_id = item->getUUID();

    return LLUICtrlFactory::create<LLConversationViewParticipant>(params);
}

void LLFloaterIMSessionTab::setSortOrder(const LLConversationSort& order)
{
    mConversationViewModel.setSorter(order);
    mConversationsRoot->arrangeAll();
    refreshConversation();
}

void LLFloaterIMSessionTab::onIMSessionMenuItemClicked(const LLSD& userdata)
{
    std::string item = userdata.asString();

    if (item == "compact_view" || item == "expanded_view")
    {
        gSavedSettings.setBOOL("PlainTextChatHistory", item == "compact_view");
    }
    else
    {
        bool prev_value = gSavedSettings.getBOOL(item);
        gSavedSettings.setBOOL(item, !prev_value);
    }

    LLFloaterIMSessionTab::processChatHistoryStyleUpdate();
}

bool LLFloaterIMSessionTab::onIMCompactExpandedMenuItemCheck(const LLSD& userdata)
{
    std::string item = userdata.asString();
    bool is_plain_text_mode = gSavedSettings.getBOOL("PlainTextChatHistory");

    return is_plain_text_mode? item == "compact_view" : item == "expanded_view";
}


bool LLFloaterIMSessionTab::onIMShowModesMenuItemCheck(const LLSD& userdata)
{
    return gSavedSettings.getBOOL(userdata.asString());
}

// enable/disable states for the "show time" and "show names" items of the show-modes menu
bool LLFloaterIMSessionTab::onIMShowModesMenuItemEnable(const LLSD& userdata)
{
    std::string item = userdata.asString();
    bool plain_text = gSavedSettings.getBOOL("PlainTextChatHistory");
    bool is_not_names = (item != "IMShowNamesForP2PConv");
    return (plain_text && (is_not_names || mIsP2PChat));
}

void LLFloaterIMSessionTab::hideOrShowTitle()
{
    const LLFloater::Params& default_params = LLFloater::getDefaultParams();
    S32 floater_header_size = default_params.header_height;
    LLView* floater_contents = getChild<LLView>("contents_view");

    LLRect floater_rect = getLocalRect();
    S32 top_border_of_contents = floater_rect.mTop - (isTornOff()? floater_header_size : 0);
    LLRect handle_rect (0, floater_rect.mTop, floater_rect.mRight, top_border_of_contents);
    LLRect contents_rect (0, top_border_of_contents, floater_rect.mRight, floater_rect.mBottom);
    mDragHandle->setShape(handle_rect);
    mDragHandle->setVisible(isTornOff());
    floater_contents->setShape(contents_rect);
}

void LLFloaterIMSessionTab::updateSessionName(const std::string& name)
{
    mInputEditor->setLabel(LLTrans::getString("IM_to_label") + " " + name);
}

void LLFloaterIMSessionTab::updateChatIcon(const LLUUID& id)
{
    if (mSession)
    {
        if (mSession->isP2PSessionType())
        {
            LLAvatarIconCtrl* icon = getChild<LLAvatarIconCtrl>(ICN_AVATAR);
            icon->setVisible(true);
            icon->setValue(id);
        }
        if (mSession->isAdHocSessionType())
        {
            LLGroupIconCtrl* icon = getChild<LLGroupIconCtrl>(ICN_GROUP);
            icon->setVisible(true);
        }
        if (mSession->isGroupSessionType())
        {
            LLGroupIconCtrl* icon = getChild<LLGroupIconCtrl>(ICN_GROUP);
            icon->setVisible(true);
            icon->setValue(id);
        }
    }
    else
    {
        if (mIsNearbyChat)
        {
            LLIconCtrl* icon = getChild<LLIconCtrl>(ICN_NEARBY);
            icon->setVisible(true);
        }
    }

}

void LLFloaterIMSessionTab::hideAllStandardButtons()
{
    for (S32 i = 0; i < BUTTON_COUNT; i++)
    {
        if (mButtons[i])
        {
            // Hide the standard header buttons in a docked IM floater.
            mButtons[i]->setVisible(false);
        }
    }
}

void LLFloaterIMSessionTab::updateHeaderAndToolbar()
{
    // prevent start conversation before its container
    LLFloaterIMContainer::getInstance();

    bool is_not_torn_off = !checkIfTornOff();
    if (is_not_torn_off)
    {
        hideAllStandardButtons();
    }

    hideOrShowTitle();

    // Participant list should be visible only in torn off floaters.
    bool is_participant_list_visible =
            !is_not_torn_off
            && mIsParticipantListExpanded
            && !mIsP2PChat;

    mParticipantListAndHistoryStack->collapsePanel(mParticipantListPanel, !is_participant_list_visible);
    mParticipantListPanel->setVisible(is_participant_list_visible);

    // Display collapse image (<<) if the floater is hosted
    // or if it is torn off but has an open control panel.
    bool is_expanded = is_not_torn_off || is_participant_list_visible;

    mExpandCollapseBtn->setImageOverlay(getString(is_expanded ? "collapse_icon" : "expand_icon"));
    mExpandCollapseBtn->setToolTip(
            is_not_torn_off?
                getString("expcol_button_not_tearoff_tooltip") :
                (is_expanded?
                    getString("expcol_button_tearoff_and_expanded_tooltip") :
                    getString("expcol_button_tearoff_and_collapsed_tooltip")));

    // toggle floater's drag handle and title visibility
    if (mDragHandle)
    {
        mDragHandle->setTitleVisible(!is_not_torn_off);
    }

    // The button (>>) should be disabled for torn off P2P conversations.
    mExpandCollapseBtn->setEnabled(is_not_torn_off || !mIsP2PChat);

    mTearOffBtn->setImageOverlay(getString(is_not_torn_off? "tear_off_icon" : "return_icon"));
    mTearOffBtn->setToolTip(getString(is_not_torn_off? "tooltip_to_separate_window" : "tooltip_to_main_window"));


    mCloseBtn->setVisible(is_not_torn_off && !mIsNearbyChat);

    enableDisableCallBtn();
}

void LLFloaterIMSessionTab::forceReshape()
{
    LLRect floater_rect = getRect();
    reshape(llmax(floater_rect.getWidth(), this->getMinWidth()),
            llmax(floater_rect.getHeight(), this->getMinHeight()),
            true);
}


void LLFloaterIMSessionTab::reshapeChatLayoutPanel()
{
<<<<<<< HEAD
	mChatLayoutPanel->reshape(mChatLayoutPanel->getRect().getWidth(), mInputEditor->getRect().getHeight() + mInputEditorPad, false);
=======
    mChatLayoutPanel->reshape(mChatLayoutPanel->getRect().getWidth(), mInputEditor->getRect().getHeight() + mInputEditorPad, false);
>>>>>>> 1a8a5404
}

// static
void LLFloaterIMSessionTab::processChatHistoryStyleUpdate(bool clean_messages/* = false*/)
{
    LLFloaterReg::const_instance_list_t& inst_list = LLFloaterReg::getFloaterList("impanel");
    for (LLFloaterReg::const_instance_list_t::const_iterator iter = inst_list.begin();
            iter != inst_list.end(); ++iter)
    {
        LLFloaterIMSession* floater = dynamic_cast<LLFloaterIMSession*>(*iter);
        if (floater)
        {
            floater->reloadMessages(clean_messages);
        }
    }

    LLFloaterIMNearbyChat* nearby_chat = LLFloaterReg::findTypedInstance<LLFloaterIMNearbyChat>("nearby_chat");
    if (nearby_chat)
    {
             nearby_chat->reloadMessages(clean_messages);
    }
}

// static
void LLFloaterIMSessionTab::reloadEmptyFloaters()
{
    LLFloaterReg::const_instance_list_t& inst_list = LLFloaterReg::getFloaterList("impanel");
    for (LLFloaterReg::const_instance_list_t::const_iterator iter = inst_list.begin();
        iter != inst_list.end(); ++iter)
    {
        LLFloaterIMSession* floater = dynamic_cast<LLFloaterIMSession*>(*iter);
        if (floater && floater->getLastChatMessageIndex() == -1)
        {
            floater->reloadMessages(true);
        }
    }

    LLFloaterIMNearbyChat* nearby_chat = LLFloaterReg::findTypedInstance<LLFloaterIMNearbyChat>("nearby_chat");
    if (nearby_chat && nearby_chat->getMessageArchiveLength() == 0)
    {
        nearby_chat->reloadMessages(true);
    }
}

void LLFloaterIMSessionTab::updateCallBtnState(bool callIsActive)
{
    mVoiceButton->setImageOverlay(callIsActive? getString("call_btn_stop") : getString("call_btn_start"));
    mVoiceButton->setToolTip(callIsActive? getString("end_call_button_tooltip") : getString("start_call_button_tooltip"));

    enableDisableCallBtn();
}

void LLFloaterIMSessionTab::onSlide(LLFloaterIMSessionTab* self)
{
    LLFloaterIMContainer* host_floater = dynamic_cast<LLFloaterIMContainer*>(self->getHost());
    bool should_be_expanded = false;
    if (host_floater)
    {
        // Hide the messages pane if a floater is hosted in the Conversations
        host_floater->collapseMessagesPane(true);
    }
    else ///< floater is torn off
    {
        if (!self->mIsP2PChat)
        {
            // The state must toggle the collapsed state of the panel
            should_be_expanded = self->mParticipantListPanel->isCollapsed();

            // Update the expand/collapse flag of the participant list panel and save it
            gSavedSettings.setBOOL("IMShowControlPanel", should_be_expanded);
            self->mIsParticipantListExpanded = should_be_expanded;

            // Refresh for immediate feedback
            self->refreshConversation();
        }
    }

    self->assignResizeLimits();
    if (should_be_expanded)
    {
        self->forceReshape();
    }
}

void LLFloaterIMSessionTab::onCollapseToLine(LLFloaterIMSessionTab* self)
{
    LLFloaterIMContainer* host_floater = dynamic_cast<LLFloaterIMContainer*>(self->getHost());
    if (!host_floater)
    {
        bool expand = self->isMessagePaneExpanded();
        self->mExpandCollapseLineBtn->setImageOverlay(self->getString(expand ? "collapseline_icon" : "expandline_icon"));
        self->mContentPanel->setVisible(!expand);
        self->mToolbarPanel->setVisible(!expand);
        self->mInputEditor->enableSingleLineMode(expand);
        self->reshapeFloater(expand);
        self->setMessagePaneExpanded(!expand);
    }
}

void LLFloaterIMSessionTab::reshapeFloater(bool collapse)
{
    LLRect floater_rect = getRect();

    if(collapse)
    {
        mFloaterHeight = floater_rect.getHeight();
        S32 height = mContentPanel->getRect().getHeight() + mToolbarPanel->getRect().getHeight()
            + mChatLayoutPanel->getRect().getHeight() - mChatLayoutPanelHeight + 2;
        floater_rect.mTop -= height;

        setResizeLimits(getMinWidth(), floater_rect.getHeight());
    }
    else
    {
        floater_rect.mTop = floater_rect.mBottom + mFloaterHeight;
        setResizeLimits(getMinWidth(), mMinFloaterHeight);
    }

    enableResizeCtrls(true, true, !collapse);

    saveCollapsedState();
    setShape(floater_rect, true);
    mBodyStack->updateLayout();
}

void LLFloaterIMSessionTab::restoreFloater()
{
    if(!isMessagePaneExpanded())
    {
        if(isMinimized())
        {
            setMinimized(false);
        }
        mContentPanel->setVisible(true);
        mToolbarPanel->setVisible(true);
        LLRect floater_rect = getRect();
        floater_rect.mTop = floater_rect.mBottom + mFloaterHeight;
        setShape(floater_rect, true);
        mBodyStack->updateLayout();
        mExpandCollapseLineBtn->setImageOverlay(getString("expandline_icon"));
        setResizeLimits(getMinWidth(), mMinFloaterHeight);
        setMessagePaneExpanded(true);
        saveCollapsedState();
        mInputEditor->enableSingleLineMode(false);
        enableResizeCtrls(true, true, true);
    }
}

/*virtual*/
void LLFloaterIMSessionTab::onOpen(const LLSD& key)
{
    if (!checkIfTornOff())
    {
        LLFloaterIMContainer* host_floater = dynamic_cast<LLFloaterIMContainer*>(getHost());
        // Show the messages pane when opening a floater hosted in the Conversations
        host_floater->collapseMessagesPane(false);
    }

    mInputButtonPanel->setVisible(isTornOff());

<<<<<<< HEAD
	setFocus(true);
=======
    setFocus(true);
>>>>>>> 1a8a5404
}


void LLFloaterIMSessionTab::onTearOffClicked()
{
    restoreFloater();
    setFollows(isTornOff()? FOLLOWS_ALL : FOLLOWS_NONE);
    mSaveRect = isTornOff();
    initRectControl();
    LLFloater::onClickTearOff(this);
    LLFloaterIMContainer* container = LLFloaterReg::findTypedInstance<LLFloaterIMContainer>("im_container");

    if (isTornOff())
    {
        container->selectAdjacentConversation(false);
        forceReshape();
    }
    //Upon re-docking the torn off floater, select the corresponding conversation line item
    else
    {
        container->selectConversation(mSessionID);

    }
    mInputButtonPanel->setVisible(isTornOff());

    refreshConversation();
    updateGearBtn();
}

void LLFloaterIMSessionTab::updateGearBtn()
{
<<<<<<< HEAD
	bool prevVisibility = mGearBtn->getVisible();
	mGearBtn->setVisible(checkIfTornOff() && mIsP2PChat);


	// Move buttons if Gear button changed visibility
	if(prevVisibility != mGearBtn->getVisible())
	{
		LLRect gear_btn_rect =  mGearBtn->getRect();
		LLRect add_btn_rect = mAddBtn->getRect();
		LLRect call_btn_rect = mVoiceButton->getRect();
		S32 gap_width = call_btn_rect.mLeft - add_btn_rect.mRight;
		S32 right_shift = gear_btn_rect.getWidth() + gap_width;
		if(mGearBtn->getVisible())
		{
			// Move buttons to the right to give space for Gear button
			add_btn_rect.translate(right_shift,0);
			call_btn_rect.translate(right_shift,0);
		}
		else
		{
			add_btn_rect.translate(-right_shift,0);
			call_btn_rect.translate(-right_shift,0);
		}
		mAddBtn->setRect(add_btn_rect);
		mVoiceButton->setRect(call_btn_rect);
	}
=======
    bool prevVisibility = mGearBtn->getVisible();
    mGearBtn->setVisible(checkIfTornOff() && mIsP2PChat);


    // Move buttons if Gear button changed visibility
    if(prevVisibility != mGearBtn->getVisible())
    {
        LLRect gear_btn_rect =  mGearBtn->getRect();
        LLRect add_btn_rect = mAddBtn->getRect();
        LLRect call_btn_rect = mVoiceButton->getRect();
        S32 gap_width = call_btn_rect.mLeft - add_btn_rect.mRight;
        S32 right_shift = gear_btn_rect.getWidth() + gap_width;
        if(mGearBtn->getVisible())
        {
            // Move buttons to the right to give space for Gear button
            add_btn_rect.translate(right_shift,0);
            call_btn_rect.translate(right_shift,0);
        }
        else
        {
            add_btn_rect.translate(-right_shift,0);
            call_btn_rect.translate(-right_shift,0);
        }
        mAddBtn->setRect(add_btn_rect);
        mVoiceButton->setRect(call_btn_rect);
    }
>>>>>>> 1a8a5404
}

void LLFloaterIMSessionTab::initBtns()
{
    LLRect gear_btn_rect =  mGearBtn->getRect();
    LLRect add_btn_rect = mAddBtn->getRect();
    LLRect call_btn_rect = mVoiceButton->getRect();
    S32 gap_width = call_btn_rect.mLeft - add_btn_rect.mRight;
    S32 right_shift = gear_btn_rect.getWidth() + gap_width;

    add_btn_rect.translate(-right_shift,0);
    call_btn_rect.translate(-right_shift,0);

    mAddBtn->setRect(add_btn_rect);
    mVoiceButton->setRect(call_btn_rect);
}

// static
bool LLFloaterIMSessionTab::isChatMultiTab()
{
    // Restart is required in order to change chat window type.
    return true;
}

bool LLFloaterIMSessionTab::checkIfTornOff()
{
    bool isTorn = !getHost();

    if (isTorn != isTornOff())
    {
        setTornOff(isTorn);
        refreshConversation();
    }

    return isTorn;
}

void LLFloaterIMSessionTab::doToSelected(const LLSD& userdata)
{
    // Get the list of selected items in the tab
    std::string command = userdata.asString();
    uuid_vec_t selected_uuids;
    getSelectedUUIDs(selected_uuids);

    // Perform the command (IM, profile, etc...) on the list using the general conversation container method
    LLFloaterIMContainer* floater_container = LLFloaterIMContainer::getInstance();
    // Note: By construction, those can only be participants so we can call doToParticipants() directly
    floater_container->doToParticipants(command, selected_uuids);
}

bool LLFloaterIMSessionTab::enableContextMenuItem(const LLSD& userdata)
{
    // Get the list of selected items in the tab
    std::string command = userdata.asString();
    uuid_vec_t selected_uuids;
    getSelectedUUIDs(selected_uuids);

    // Perform the item enable test on the list using the general conversation container method
    LLFloaterIMContainer* floater_container = LLFloaterIMContainer::getInstance();
    return floater_container->enableContextMenuItem(command, selected_uuids);
}

bool LLFloaterIMSessionTab::checkContextMenuItem(const LLSD& userdata)
{
    // Get the list of selected items in the tab
    std::string command = userdata.asString();
    uuid_vec_t selected_uuids;
    getSelectedUUIDs(selected_uuids);

    // Perform the item check on the list using the general conversation container method
    LLFloaterIMContainer* floater_container = LLFloaterIMContainer::getInstance();
    return floater_container->checkContextMenuItem(command, selected_uuids);
}

void LLFloaterIMSessionTab::getSelectedUUIDs(uuid_vec_t& selected_uuids)
{
    const std::set<LLFolderViewItem*> selected_items = mConversationsRoot->getSelectionList();

    std::set<LLFolderViewItem*>::const_iterator it = selected_items.begin();
    const std::set<LLFolderViewItem*>::const_iterator it_end = selected_items.end();

    for (; it != it_end; ++it)
    {
        LLConversationItem* conversation_item = static_cast<LLConversationItem *>((*it)->getViewModelItem());
        if (conversation_item)
        {
            selected_uuids.push_back(conversation_item->getUUID());
        }
    }
}

LLConversationItem* LLFloaterIMSessionTab::getCurSelectedViewModelItem()
{
    LLConversationItem *conversationItem = NULL;

    if(mConversationsRoot &&
        mConversationsRoot->getCurSelectedItem() &&
        mConversationsRoot->getCurSelectedItem()->getViewModelItem())
    {
        conversationItem = static_cast<LLConversationItem *>(mConversationsRoot->getCurSelectedItem()->getViewModelItem()) ;
    }

    return conversationItem;
}

void LLFloaterIMSessionTab::saveCollapsedState()
{
    LLFloaterIMSessionTab* conversp = LLFloaterIMSessionTab::getConversation(mSessionID);
    if(conversp->isNearbyChat())
    {
        gSavedPerAccountSettings.setBOOL("NearbyChatIsNotCollapsed", isMessagePaneExpanded());
    }
}

LLView* LLFloaterIMSessionTab::getChatHistory()
{
    return mChatHistory;
}

bool LLFloaterIMSessionTab::handleKeyHere(KEY key, MASK mask )
{
    bool handled = false;

    if(mask == MASK_ALT)
    {
        LLFloaterIMContainer* floater_container = LLFloaterIMContainer::getInstance();
        if (KEY_RETURN == key && !isTornOff())
        {
            floater_container->expandConversation();
            handled = true;
        }
        if ((KEY_UP == key) || (KEY_LEFT == key))
        {
            floater_container->selectNextorPreviousConversation(false);
            handled = true;
        }
        if ((KEY_DOWN == key ) || (KEY_RIGHT == key))
        {
            floater_container->selectNextorPreviousConversation(true);
            handled = true;
        }
    }
    return handled;
}

<<<<<<< HEAD
bool LLFloaterIMSessionTab::handleKeyHere(KEY key, MASK mask )
{
	bool handled = false;

	if(mask == MASK_ALT)
	{
		LLFloaterIMContainer* floater_container = LLFloaterIMContainer::getInstance();
		if (KEY_RETURN == key && !isTornOff())
		{
			floater_container->expandConversation();
			handled = true;
		}
		if ((KEY_UP == key) || (KEY_LEFT == key))
		{
			floater_container->selectNextorPreviousConversation(false);
			handled = true;
		}
		if ((KEY_DOWN == key ) || (KEY_RIGHT == key))
		{
			floater_container->selectNextorPreviousConversation(true);
			handled = true;
		}
	}
	return handled;
}

=======
>>>>>>> 1a8a5404
#endif<|MERGE_RESOLUTION|>--- conflicted
+++ resolved
@@ -61,46 +61,6 @@
 }
 
 LLFloaterIMSessionTab::LLFloaterIMSessionTab(const LLSD& session_id)
-<<<<<<< HEAD
-:	super(NULL, false, session_id),
-	mIsP2PChat(false),
-	mExpandCollapseBtn(NULL),
-	mTearOffBtn(NULL),
-	mCloseBtn(NULL),
-	mSessionID(session_id.asUUID()),
-	mConversationsRoot(NULL),
-	mScroller(NULL),
-	mChatHistory(NULL),
-	mInputEditor(NULL),
-	mInputEditorPad(0),
-	mRefreshTimer(new LLTimer()),
-	mIsHostAttached(false),
-	mHasVisibleBeenInitialized(false),
-	mIsParticipantListExpanded(true),
-	mChatLayoutPanel(NULL),
-	mInputPanels(NULL),
-	mChatLayoutPanelHeight(0)
-{
-	setAutoFocus(false);
-	mSession = LLIMModel::getInstance()->findIMSession(mSessionID);
-
-	mCommitCallbackRegistrar.add("IMSession.Menu.Action",
-			boost::bind(&LLFloaterIMSessionTab::onIMSessionMenuItemClicked,  this, _2));
-	mEnableCallbackRegistrar.add("IMSession.Menu.CompactExpandedModes.CheckItem",
-			boost::bind(&LLFloaterIMSessionTab::onIMCompactExpandedMenuItemCheck, this, _2));
-	mEnableCallbackRegistrar.add("IMSession.Menu.ShowModes.CheckItem",
-			boost::bind(&LLFloaterIMSessionTab::onIMShowModesMenuItemCheck,   this, _2));
-	mEnableCallbackRegistrar.add("IMSession.Menu.ShowModes.Enable",
-			boost::bind(&LLFloaterIMSessionTab::onIMShowModesMenuItemEnable,  this, _2));
-
-	// Right click menu handling
-	mEnableCallbackRegistrar.add("Avatar.CheckItem",  boost::bind(&LLFloaterIMSessionTab::checkContextMenuItem,	this, _2));
-	mEnableCallbackRegistrar.add("Avatar.EnableItem", boost::bind(&LLFloaterIMSessionTab::enableContextMenuItem, this, _2));
-	mCommitCallbackRegistrar.add("Avatar.DoToSelected", boost::bind(&LLFloaterIMSessionTab::doToSelected, this, _2));
-	mCommitCallbackRegistrar.add("Group.DoToSelected", boost::bind(&cb_group_do_nothing));
-
-	mMinFloaterHeight = getMinHeight();
-=======
 :   super(NULL, false, session_id),
     mIsP2PChat(false),
     mExpandCollapseBtn(NULL),
@@ -139,16 +99,11 @@
     mCommitCallbackRegistrar.add("Group.DoToSelected", boost::bind(&cb_group_do_nothing));
 
     mMinFloaterHeight = getMinHeight();
->>>>>>> 1a8a5404
 }
 
 LLFloaterIMSessionTab::~LLFloaterIMSessionTab()
 {
-<<<<<<< HEAD
-	delete mRefreshTimer;
-=======
     delete mRefreshTimer;
->>>>>>> 1a8a5404
 
     LLFloaterIMContainer* im_container = LLFloaterIMContainer::findInstance();
     if (im_container)
@@ -210,26 +165,6 @@
 // virtual
 void LLFloaterIMSessionTab::setVisible(bool visible)
 {
-<<<<<<< HEAD
-	if (visible && !mHasVisibleBeenInitialized)
-	{
-		mHasVisibleBeenInitialized = true;
-		if (!gAgentCamera.cameraMouselook())
-		{
-			LLFloaterReg::getTypedInstance<LLFloaterIMContainer>("im_container")->setVisible(true);
-		}
-		LLFloaterIMSessionTab::addToHost(mSessionID);
-		LLFloaterIMSessionTab* conversp = LLFloaterIMSessionTab::getConversation(mSessionID);
-
-		if (conversp && conversp->isNearbyChat() && gSavedPerAccountSettings.getBOOL("NearbyChatIsNotCollapsed"))
-		{
-			onCollapseToLine(this);
-		}
-		mInputButtonPanel->setVisible(isTornOff());
-	}
-
-	super::setVisible(visible);
-=======
     if (visible && !mHasVisibleBeenInitialized)
     {
         mHasVisibleBeenInitialized = true;
@@ -248,7 +183,6 @@
     }
 
     super::setVisible(visible);
->>>>>>> 1a8a5404
 }
 
 // virtual
@@ -261,19 +195,11 @@
     {
         updateMessages();
 
-<<<<<<< HEAD
-		if (mInputEditor)
-		{
-			mInputEditor->setFocus(true);
-		}
-	}
-=======
         if (mInputEditor)
         {
             mInputEditor->setFocus(true);
         }
     }
->>>>>>> 1a8a5404
 }
 
 void LLFloaterIMSessionTab::addToHost(const LLUUID& session_id)
@@ -336,140 +262,6 @@
 // virtual
 bool LLFloaterIMSessionTab::postBuild()
 {
-<<<<<<< HEAD
-	bool result;
-
-	mBodyStack = getChild<LLLayoutStack>("main_stack");
-	mParticipantListAndHistoryStack = getChild<LLLayoutStack>("im_panels");
-
-	mCloseBtn = getChild<LLButton>("close_btn");
-	mCloseBtn->setCommitCallback([this](LLUICtrl*, const LLSD&) { onClickClose(this); });
-
-	mExpandCollapseBtn = getChild<LLButton>("expand_collapse_btn");
-	mExpandCollapseBtn->setClickedCallback([this](LLUICtrl*, const LLSD&) { onSlide(this); });
-
-	mExpandCollapseLineBtn = getChild<LLButton>("minz_btn");
-	mExpandCollapseLineBtn->setClickedCallback([this](LLUICtrl*, const LLSD&) { onCollapseToLine(this); });
-
-	mTearOffBtn = getChild<LLButton>("tear_off_btn");
-	mTearOffBtn->setCommitCallback(boost::bind(&LLFloaterIMSessionTab::onTearOffClicked, this));
-
-	mEmojiRecentPanelToggleBtn = getChild<LLButton>("emoji_recent_panel_toggle_btn");
-	mEmojiRecentPanelToggleBtn->setClickedCallback([this](LLUICtrl*, const LLSD&) { onEmojiRecentPanelToggleBtnClicked(); });
-
-	mEmojiRecentPanel = getChild<LLLayoutPanel>("emoji_recent_layout_panel");
-	mEmojiRecentPanel->setVisible(false);
-
-	mEmojiRecentEmptyText = getChild<LLTextBox>("emoji_recent_empty_text");
-	mEmojiRecentEmptyText->setToolTip(mEmojiRecentEmptyText->getText());
-	mEmojiRecentEmptyText->setVisible(false);
-
-	mEmojiRecentIconsCtrl = getChild<LLPanelEmojiComplete>("emoji_recent_icons_ctrl");
-	mEmojiRecentIconsCtrl->setCommitCallback([this](LLUICtrl*, const LLSD& value) { onRecentEmojiPicked(value); });
-	mEmojiRecentIconsCtrl->setVisible(false);
-
-	mEmojiPickerShowBtn = getChild<LLButton>("emoji_picker_show_btn");
-	mEmojiPickerShowBtn->setClickedCallback([this](LLUICtrl*, const LLSD&) { onEmojiPickerShowBtnClicked(); });
-
-	mGearBtn = getChild<LLButton>("gear_btn");
-	mAddBtn = getChild<LLButton>("add_btn");
-	mVoiceButton = getChild<LLButton>("voice_call_btn");
-
-	mParticipantListPanel = getChild<LLLayoutPanel>("speakers_list_panel");
-	mRightPartPanel = getChild<LLLayoutPanel>("right_part_holder");
-
-	mToolbarPanel = getChild<LLLayoutPanel>("toolbar_panel");
-	mContentPanel = getChild<LLLayoutPanel>("body_panel");
-	mInputButtonPanel = getChild<LLLayoutPanel>("input_button_layout_panel");
-	mInputButtonPanel->setVisible(false);
-	// Add a scroller for the folder (participant) view
-	LLRect scroller_view_rect = mParticipantListPanel->getRect();
-	scroller_view_rect.translate(-scroller_view_rect.mLeft, -scroller_view_rect.mBottom);
-	LLScrollContainer::Params scroller_params(LLUICtrlFactory::getDefaultParams<LLFolderViewScrollContainer>());
-	scroller_params.rect(scroller_view_rect);
-	mScroller = LLUICtrlFactory::create<LLFolderViewScrollContainer>(scroller_params);
-	mScroller->setFollowsAll();
-
-	// Insert that scroller into the panel widgets hierarchy
-	mParticipantListPanel->addChild(mScroller);	
-	
-	mChatHistory = getChild<LLChatHistory>("chat_history");
-
-	mInputEditor = getChild<LLChatEntry>("chat_editor");
-
-	mChatLayoutPanel = getChild<LLLayoutPanel>("chat_layout_panel");
-	mInputPanels = getChild<LLLayoutStack>("input_panels");
-	
-	mInputEditor->setTextExpandedCallback(boost::bind(&LLFloaterIMSessionTab::reshapeChatLayoutPanel, this));
-	mInputEditor->setMouseUpCallback(boost::bind(&LLFloaterIMSessionTab::onInputEditorClicked, this));
-	mInputEditor->setCommitOnFocusLost(false);
-	mInputEditor->setPassDelete(true);
-	mInputEditor->setFont(LLViewerChat::getChatFont());
-
-	mChatLayoutPanelHeight = mChatLayoutPanel->getRect().getHeight();
-	mInputEditorPad = mChatLayoutPanelHeight - mInputEditor->getRect().getHeight();
-
-	setOpenPositioning(LLFloaterEnums::POSITIONING_RELATIVE);
-
-	mSaveRect = isNearbyChat()
-					&&  !gSavedPerAccountSettings.getBOOL("NearbyChatIsNotTornOff");
-	initRectControl();
-
-	if (isChatMultiTab())
-	{
-		result = LLFloater::postBuild();
-	}
-	else
-	{
-		result = LLDockableFloater::postBuild();
-	}
-
-	// Create the root using an ad-hoc base item
-	LLConversationItem* base_item = new LLConversationItem(mSessionID, mConversationViewModel);
-	LLFolderView::Params p(LLUICtrlFactory::getDefaultParams<LLFolderView>());
-	p.rect = LLRect(0, 0, getRect().getWidth(), 0);
-	p.parent_panel = mParticipantListPanel;
-	p.listener = base_item;
-	p.view_model = &mConversationViewModel;
-	p.root = NULL;
-	p.use_ellipses = true;
-	p.options_menu = "menu_conversation.xml";
-	p.name = "root";
-	mConversationsRoot = LLUICtrlFactory::create<LLFolderView>(p);
-	mConversationsRoot->setCallbackRegistrar(&mCommitCallbackRegistrar);
-	mConversationsRoot->setEnableRegistrar(&mEnableCallbackRegistrar);
-	// Attach that root to the scroller
-	mScroller->addChild(mConversationsRoot);
-	mConversationsRoot->setScrollContainer(mScroller);
-	mConversationsRoot->setFollowsAll();
-	mConversationsRoot->addChild(mConversationsRoot->mStatusTextBox);
-
-	setMessagePaneExpanded(true);
-
-	buildConversationViewParticipant();
-	refreshConversation();
-
-	// Zero expiry time is set only once to allow initial update.
-	mRefreshTimer->setTimerExpirySec(0);
-	mRefreshTimer->start();
-	initBtns();
-
-	if (mIsParticipantListExpanded != (bool)gSavedSettings.getBOOL("IMShowControlPanel"))
-	{
-		LLFloaterIMSessionTab::onSlide(this);
-	}
-
-	// The resize limits for LLFloaterIMSessionTab should be updated, based on current values of width of conversation and message panels
-	mParticipantListPanel->getResizeBar()->setResizeListener(boost::bind(&LLFloaterIMSessionTab::assignResizeLimits, this));
-	mFloaterExtraWidth =
-			getRect().getWidth()
-			- mParticipantListAndHistoryStack->getRect().getWidth()
-			- (mParticipantListPanel->isCollapsed()? 0 : LLPANEL_BORDER_WIDTH);
-
-	assignResizeLimits();
-
-	return result;
-=======
     bool result;
 
     mBodyStack = getChild<LLLayoutStack>("main_stack");
@@ -606,7 +398,6 @@
     assignResizeLimits();
 
     return result;
->>>>>>> 1a8a5404
 }
 
 LLParticipantList* LLFloaterIMSessionTab::getParticipantList()
@@ -688,11 +479,7 @@
 
 void LLFloaterIMSessionTab::onEmojiRecentPanelToggleBtnClicked()
 {
-<<<<<<< HEAD
-	bool show = !mEmojiRecentPanel->getVisible();
-=======
     bool show = !mEmojiRecentPanel->getVisible();
->>>>>>> 1a8a5404
     if (show)
     {
         initEmojiRecentPanel();
@@ -714,11 +501,7 @@
     if (recentlyUsed.empty())
     {
         mEmojiRecentEmptyText->setVisible(true);
-<<<<<<< HEAD
-        mEmojiRecentIconsCtrl->setVisible(false);
-=======
         mEmojiRecentContainer->setVisible(false);
->>>>>>> 1a8a5404
     }
     else
     {
@@ -729,11 +512,7 @@
         }
         mEmojiRecentIconsCtrl->setEmojis(emojis);
         mEmojiRecentEmptyText->setVisible(false);
-<<<<<<< HEAD
-        mEmojiRecentIconsCtrl->setVisible(true);
-=======
         mEmojiRecentContainer->setVisible(true);
->>>>>>> 1a8a5404
     }
 }
 
@@ -793,17 +572,7 @@
         im_box->setTimeNow(mSessionID, chat.mFromID);
     }
 
-<<<<<<< HEAD
-	// Update the participant activity time
-	LLFloaterIMContainer* im_box = LLFloaterIMContainer::findInstance();
-	if (im_box)
-	{
-		im_box->setTimeNow(mSessionID, chat.mFromID);
-	}
-	LLChat& tmp_chat = const_cast<LLChat&>(chat);
-=======
     LLChat& tmp_chat = const_cast<LLChat&>(chat);
->>>>>>> 1a8a5404
 
     if (tmp_chat.mTimeStr.empty())
         tmp_chat.mTimeStr = appendTime();
@@ -883,34 +652,6 @@
 
 void LLFloaterIMSessionTab::addConversationViewParticipant(LLConversationItem* participant_model, bool update_view)
 {
-<<<<<<< HEAD
-	if (!participant_model)
-	{
-		// Nothing to do if the model is inexistent
-		return;
-	}
-
-	// Check if the model already has an associated view
-	LLUUID uuid = participant_model->getUUID();
-	LLFolderViewItem* widget = get_ptr_in_map(mConversationsWidgets,uuid);
-	
-	// If not already present, create the participant view and attach it to the root, otherwise, just refresh it
-	if (widget)
-	{
-		if (update_view)
-		{
-			updateConversationViewParticipant(uuid); // overkill?
-		}
-	}
-	else
-	{
-		LLConversationViewParticipant* participant_view = createConversationViewParticipant(participant_model);
-		mConversationsWidgets[uuid] = participant_view;
-		participant_view->addToFolder(mConversationsRoot);
-		participant_view->addToSession(mSessionID);
-		participant_view->setVisible(true);
-	}
-=======
     if (!participant_model)
     {
         // Nothing to do if the model is inexistent
@@ -937,47 +678,16 @@
         participant_view->addToSession(mSessionID);
         participant_view->setVisible(true);
     }
->>>>>>> 1a8a5404
 }
 
 void LLFloaterIMSessionTab::removeConversationViewParticipant(const LLUUID& participant_id)
 {
-<<<<<<< HEAD
-	LLFolderViewItem* widget = get_ptr_in_map(mConversationsWidgets,participant_id);
-	if (widget)
-	{
-        LLFolderViewModelItem* item_vmi = widget->getViewModelItem();
-        if (item_vmi && item_vmi->getNumRefs() == 1)
-        {
-            // This is the last pointer, remove participant from session
-            // before participant gets deleted on destroyView.
-            // 
-            // Floater (widget) and participant's view can simultaneously
-            // co-own the model, in which case view is responsible for
-            // the deletion and floater is free to clear and recreate
-            // the list, yet there are cases where only widget owns
-            // the pointer so it should do the cleanup.
-            // See "add_participant".
-            //
-            // Todo: If it keeps causing issues turn participants
-            // into LLPointers in the session 
-            LLParticipantList* session = getParticipantList();
-            if (session)
-            {
-                session->removeChild(item_vmi);
-            }
-        }
-		widget->destroyView();
-	}
-	mConversationsWidgets.erase(participant_id);
-=======
     LLFolderViewItem* widget = get_ptr_in_map(mConversationsWidgets,participant_id);
     if (widget)
     {
         widget->destroyView();
     }
     mConversationsWidgets.erase(participant_id);
->>>>>>> 1a8a5404
 }
 
 void LLFloaterIMSessionTab::updateConversationViewParticipant(const LLUUID& participant_id)
@@ -991,80 +701,6 @@
 
 void LLFloaterIMSessionTab::refreshConversation()
 {
-<<<<<<< HEAD
-	// Note: We collect participants names to change the session name only in the case of ad-hoc conversations
-	bool is_ad_hoc = (mSession ? mSession->isAdHocSessionType() : false);
-	uuid_vec_t participants_uuids; // uuids vector for building the added participants name string
-	// For P2P chat, we still need to update the session name who may have changed (switch display name for instance)
-	if (mIsP2PChat && mSession)
-	{
-		participants_uuids.push_back(mSession->mOtherParticipantID);
-	}
-
-	conversations_widgets_map::iterator widget_it = mConversationsWidgets.begin();
-	while (widget_it != mConversationsWidgets.end())
-	{
-		// Add the participant to the list except if it's the agent itself (redundant)
-		if (is_ad_hoc && (widget_it->first != gAgentID))
-		{
-			participants_uuids.push_back(widget_it->first);
-		}
-		if (widget_it->second->getViewModelItem())
-		{
-			widget_it->second->refresh();
-			widget_it->second->setVisible(true);
-		}
-		++widget_it;
-	}
-	if (is_ad_hoc || mIsP2PChat)
-	{
-		// Build the session name and update it
-		std::string session_name;
-		if (participants_uuids.size() != 0)
-		{
-			LLAvatarActions::buildResidentsString(participants_uuids, session_name);
-		}
-		else
-		{
-			session_name = LLIMModel::instance().getName(mSessionID);
-		}
-		updateSessionName(session_name);
-	}
-
-	if (mSessionID.notNull())
-	{
-		LLParticipantList* participant_list = getParticipantList();
-		if (participant_list)
-		{
-			LLFolderViewModelItemCommon::child_list_t::const_iterator current_participant_model = participant_list->getChildrenBegin();
-			LLFolderViewModelItemCommon::child_list_t::const_iterator end_participant_model = participant_list->getChildrenEnd();
-			LLIMSpeakerMgr *speaker_mgr = LLIMModel::getInstance()->getSpeakerManager(mSessionID);
-			while (current_participant_model != end_participant_model)
-			{
-				LLConversationItemParticipant* participant_model = dynamic_cast<LLConversationItemParticipant*>(*current_participant_model);
-				if (speaker_mgr && participant_model)
-				{
-					LLSpeaker *participant_speaker = speaker_mgr->findSpeaker(participant_model->getUUID());
-					LLSpeaker *agent_speaker = speaker_mgr->findSpeaker(gAgentID);
-					if (participant_speaker && agent_speaker)
-					{
-						participant_model->setDisplayModeratorRole(agent_speaker->mIsModerator && participant_speaker->mIsModerator);
-					}
-				}
-				current_participant_model++;
-			}
-		}
-	}
-	
-	mConversationViewModel.requestSortAll();
-	if(mConversationsRoot != NULL)
-	{
-		mConversationsRoot->arrangeAll();
-		mConversationsRoot->update();
-	}
-	updateHeaderAndToolbar();
-	refresh();
-=======
     // Note: We collect participants names to change the session name only in the case of ad-hoc conversations
     bool is_ad_hoc = (mSession ? mSession->isAdHocSessionType() : false);
     uuid_vec_t participants_uuids; // uuids vector for building the added participants name string
@@ -1137,7 +773,6 @@
     }
     updateHeaderAndToolbar();
     refresh();
->>>>>>> 1a8a5404
 }
 
 // Copied from LLFloaterIMContainer::createConversationViewParticipant(). Refactor opportunity!
@@ -1331,11 +966,7 @@
 
 void LLFloaterIMSessionTab::reshapeChatLayoutPanel()
 {
-<<<<<<< HEAD
-	mChatLayoutPanel->reshape(mChatLayoutPanel->getRect().getWidth(), mInputEditor->getRect().getHeight() + mInputEditorPad, false);
-=======
     mChatLayoutPanel->reshape(mChatLayoutPanel->getRect().getWidth(), mInputEditor->getRect().getHeight() + mInputEditorPad, false);
->>>>>>> 1a8a5404
 }
 
 // static
@@ -1496,11 +1127,7 @@
 
     mInputButtonPanel->setVisible(isTornOff());
 
-<<<<<<< HEAD
-	setFocus(true);
-=======
     setFocus(true);
->>>>>>> 1a8a5404
 }
 
 
@@ -1532,34 +1159,6 @@
 
 void LLFloaterIMSessionTab::updateGearBtn()
 {
-<<<<<<< HEAD
-	bool prevVisibility = mGearBtn->getVisible();
-	mGearBtn->setVisible(checkIfTornOff() && mIsP2PChat);
-
-
-	// Move buttons if Gear button changed visibility
-	if(prevVisibility != mGearBtn->getVisible())
-	{
-		LLRect gear_btn_rect =  mGearBtn->getRect();
-		LLRect add_btn_rect = mAddBtn->getRect();
-		LLRect call_btn_rect = mVoiceButton->getRect();
-		S32 gap_width = call_btn_rect.mLeft - add_btn_rect.mRight;
-		S32 right_shift = gear_btn_rect.getWidth() + gap_width;
-		if(mGearBtn->getVisible())
-		{
-			// Move buttons to the right to give space for Gear button
-			add_btn_rect.translate(right_shift,0);
-			call_btn_rect.translate(right_shift,0);
-		}
-		else
-		{
-			add_btn_rect.translate(-right_shift,0);
-			call_btn_rect.translate(-right_shift,0);
-		}
-		mAddBtn->setRect(add_btn_rect);
-		mVoiceButton->setRect(call_btn_rect);
-	}
-=======
     bool prevVisibility = mGearBtn->getVisible();
     mGearBtn->setVisible(checkIfTornOff() && mIsP2PChat);
 
@@ -1586,7 +1185,6 @@
         mAddBtn->setRect(add_btn_rect);
         mVoiceButton->setRect(call_btn_rect);
     }
->>>>>>> 1a8a5404
 }
 
 void LLFloaterIMSessionTab::initBtns()
@@ -1732,33 +1330,4 @@
     return handled;
 }
 
-<<<<<<< HEAD
-bool LLFloaterIMSessionTab::handleKeyHere(KEY key, MASK mask )
-{
-	bool handled = false;
-
-	if(mask == MASK_ALT)
-	{
-		LLFloaterIMContainer* floater_container = LLFloaterIMContainer::getInstance();
-		if (KEY_RETURN == key && !isTornOff())
-		{
-			floater_container->expandConversation();
-			handled = true;
-		}
-		if ((KEY_UP == key) || (KEY_LEFT == key))
-		{
-			floater_container->selectNextorPreviousConversation(false);
-			handled = true;
-		}
-		if ((KEY_DOWN == key ) || (KEY_RIGHT == key))
-		{
-			floater_container->selectNextorPreviousConversation(true);
-			handled = true;
-		}
-	}
-	return handled;
-}
-
-=======
->>>>>>> 1a8a5404
 #endif