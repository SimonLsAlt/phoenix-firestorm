/**
 * @file llfloaterimsessiontab.cpp
 * @brief LLFloaterIMSessionTab class implements the common behavior of LNearbyChatBar
 * @brief and LLFloaterIMSession for hosting both in LLIMContainer
 *
 * $LicenseInfo:firstyear=2012&license=viewerlgpl$
 * Second Life Viewer Source Code
 * Copyright (C) 2012, Linden Research, Inc.
 *
 * This library is free software; you can redistribute it and/or
 * modify it under the terms of the GNU Lesser General Public
 * License as published by the Free Software Foundation;
 * version 2.1 of the License only.
 *
 * This library is distributed in the hope that it will be useful,
 * but WITHOUT ANY WARRANTY; without even the implied warranty of
 * MERCHANTABILITY or FITNESS FOR A PARTICULAR PURPOSE.  See the GNU
 * Lesser General Public License for more details.
 *
 * You should have received a copy of the GNU Lesser General Public
 * License along with this library; if not, write to the Free Software
 * Foundation, Inc., 51 Franklin Street, Fifth Floor, Boston, MA  02110-1301  USA
 *
 * Linden Research, Inc., 945 Battery Street, San Francisco, CA  94111  USA
 * $/LicenseInfo$
 */

#include "llviewerprecompiledheaders.h"

#if 0

#include "llfloaterimsessiontab.h"

#include "llagent.h"
#include "llagentcamera.h"
#include "llavataractions.h"
#include "llavatariconctrl.h"
#include "llgroupiconctrl.h"
#include "llchatentry.h"
#include "llchathistory.h"
#include "llchiclet.h"
#include "llchicletbar.h"
#include "lldraghandle.h"
#include "llfloaterreg.h"
#include "llfloateremojipicker.h"
#include "llfloaterimsession.h"
#include "llfloaterimcontainer.h" // to replace separate IM Floaters with multifloater container
#include "lllayoutstack.h"
#include "lltoolbarview.h"
#include "llfloaterimnearbychat.h"

const F32 REFRESH_INTERVAL = 1.0f;
const std::string ICN_GROUP("group_chat_icon");
const std::string ICN_NEARBY("nearby_chat_icon");
const std::string ICN_AVATAR("avatar_icon");

void cb_group_do_nothing()
{
}

LLFloaterIMSessionTab::LLFloaterIMSessionTab(const LLSD& session_id)
:	LLTransientDockableFloater(NULL, false, session_id),
	mIsP2PChat(false),
	mExpandCollapseBtn(NULL),
	mTearOffBtn(NULL),
	mCloseBtn(NULL),
	mSessionID(session_id.asUUID()),
	mConversationsRoot(NULL),
	mScroller(NULL),
	mChatHistory(NULL),
	mInputEditor(NULL),
	mInputEditorPad(0),
	mRefreshTimer(new LLTimer()),
	mIsHostAttached(false),
	mHasVisibleBeenInitialized(false),
	mIsParticipantListExpanded(true),
	mChatLayoutPanel(NULL),
	mInputPanels(NULL),
	mChatLayoutPanelHeight(0)
{
    setAutoFocus(FALSE);
	mSession = LLIMModel::getInstance()->findIMSession(mSessionID);

	mCommitCallbackRegistrar.add("IMSession.Menu.Action",
			boost::bind(&LLFloaterIMSessionTab::onIMSessionMenuItemClicked,  this, _2));
	mEnableCallbackRegistrar.add("IMSession.Menu.CompactExpandedModes.CheckItem",
			boost::bind(&LLFloaterIMSessionTab::onIMCompactExpandedMenuItemCheck, this, _2));
	mEnableCallbackRegistrar.add("IMSession.Menu.ShowModes.CheckItem",
			boost::bind(&LLFloaterIMSessionTab::onIMShowModesMenuItemCheck,   this, _2));
	mEnableCallbackRegistrar.add("IMSession.Menu.ShowModes.Enable",
			boost::bind(&LLFloaterIMSessionTab::onIMShowModesMenuItemEnable,  this, _2));

	// Right click menu handling
    mEnableCallbackRegistrar.add("Avatar.CheckItem",  boost::bind(&LLFloaterIMSessionTab::checkContextMenuItem,	this, _2));
    mEnableCallbackRegistrar.add("Avatar.EnableItem", boost::bind(&LLFloaterIMSessionTab::enableContextMenuItem, this, _2));
    mCommitCallbackRegistrar.add("Avatar.DoToSelected", boost::bind(&LLFloaterIMSessionTab::doToSelected, this, _2));
    mCommitCallbackRegistrar.add("Group.DoToSelected", boost::bind(&cb_group_do_nothing));
}

LLFloaterIMSessionTab::~LLFloaterIMSessionTab()
{
	delete mRefreshTimer;
}

//static
LLFloaterIMSessionTab* LLFloaterIMSessionTab::findConversation(const LLUUID& uuid)
{
	LLFloaterIMSessionTab* conv;

	if (uuid.isNull())
	{
		conv = LLFloaterReg::findTypedInstance<LLFloaterIMSessionTab>("nearby_chat");
	}
	else
	{
		conv = LLFloaterReg::findTypedInstance<LLFloaterIMSessionTab>("impanel", LLSD(uuid));
	}

	return conv;
};

//static
LLFloaterIMSessionTab* LLFloaterIMSessionTab::getConversation(const LLUUID& uuid)
{
	LLFloaterIMSessionTab* conv;

	if (uuid.isNull())
	{
		conv = LLFloaterReg::getTypedInstance<LLFloaterIMSessionTab>("nearby_chat");
	}
	else
	{
		conv = LLFloaterReg::getTypedInstance<LLFloaterIMSessionTab>("impanel", LLSD(uuid));
		conv->setOpenPositioning(LLFloaterEnums::POSITIONING_RELATIVE);
	}

	return conv;
};

void LLFloaterIMSessionTab::setVisible(BOOL visible)
{
	if(visible && !mHasVisibleBeenInitialized)
	{
		mHasVisibleBeenInitialized = true;
		if(!gAgentCamera.cameraMouselook())
		{
			LLFloaterReg::getTypedInstance<LLFloaterIMContainer>("im_container")->setVisible(true);
		}
		LLFloaterIMSessionTab::addToHost(mSessionID);
		LLFloaterIMSessionTab* conversp = LLFloaterIMSessionTab::getConversation(mSessionID);

		if (conversp && conversp->isNearbyChat() && gSavedPerAccountSettings.getBOOL("NearbyChatIsNotCollapsed"))
		{
			onCollapseToLine(this);
		}
		mInputButtonPanel->setVisible(isTornOff());
	}

	LLTransientDockableFloater::setVisible(visible);
}

/*virtual*/
void LLFloaterIMSessionTab::setFocus(BOOL focus)
{
	LLTransientDockableFloater::setFocus(focus);

    //Redirect focus to input editor
    if (focus)
	{
    	updateMessages();

        if (mInputEditor)
        {
    	    mInputEditor->setFocus(TRUE);
        }
	}
}


void LLFloaterIMSessionTab::addToHost(const LLUUID& session_id)
{
	if ((session_id.notNull() && !gIMMgr->hasSession(session_id))
			|| !LLFloaterIMSessionTab::isChatMultiTab())
	{
		return;
	}

	// Get the floater: this will create the instance if it didn't exist
	LLFloaterIMSessionTab* conversp = LLFloaterIMSessionTab::getConversation(session_id);
	if (conversp)
	{
		LLFloaterIMContainer* floater_container = LLFloaterIMContainer::getInstance();

		// Do not add again existing floaters
		if (floater_container && !conversp->isHostAttached())
		{
			conversp->setHostAttached(true);

			if (!conversp->isNearbyChat()
					|| gSavedPerAccountSettings.getBOOL("NearbyChatIsNotTornOff"))
			{
				floater_container->addFloater(conversp, false, LLTabContainer::RIGHT_OF_CURRENT);
			}
			else
			{
				// setting of the "potential" host for Nearby Chat: this sequence sets
				// LLFloater::mHostHandle = NULL (a current host), but
				// LLFloater::mLastHostHandle = floater_container (a "future" host)
				conversp->setHost(floater_container);
				conversp->setHost(NULL);

				conversp->forceReshape();
			}
			// Added floaters share some state (like sort order) with their host
			conversp->setSortOrder(floater_container->getSortOrder());
		}
	}
}

void LLFloaterIMSessionTab::assignResizeLimits()
{
	bool is_participants_pane_collapsed = mParticipantListPanel->isCollapsed();

    // disable a layoutstack's functionality when participant list panel is collapsed
	mRightPartPanel->setIgnoreReshape(is_participants_pane_collapsed);

    S32 participants_pane_target_width = is_participants_pane_collapsed?
    		0 : (mParticipantListPanel->getRect().getWidth() + mParticipantListAndHistoryStack->getPanelSpacing());

    S32 new_min_width = participants_pane_target_width + mRightPartPanel->getExpandedMinDim() + mFloaterExtraWidth;

	setResizeLimits(new_min_width, getMinHeight());

	this->mParticipantListAndHistoryStack->updateLayout();
}

BOOL LLFloaterIMSessionTab::postBuild()
{
	BOOL result;

	mBodyStack = getChild<LLLayoutStack>("main_stack");
    mParticipantListAndHistoryStack = getChild<LLLayoutStack>("im_panels");

	mCloseBtn = getChild<LLButton>("close_btn");
	mCloseBtn->setCommitCallback(boost::bind(&LLFloater::onClickClose, this));

	mExpandCollapseBtn = getChild<LLButton>("expand_collapse_btn");
	mExpandCollapseBtn->setClickedCallback(boost::bind(&LLFloaterIMSessionTab::onSlide, this));

	mExpandCollapseLineBtn = getChild<LLButton>("minz_btn");
	mExpandCollapseLineBtn->setClickedCallback(boost::bind(&LLFloaterIMSessionTab::onCollapseToLine, this));

	mTearOffBtn = getChild<LLButton>("tear_off_btn");
	mTearOffBtn->setCommitCallback(boost::bind(&LLFloaterIMSessionTab::onTearOffClicked, this));

	mEmojiBtn = getChild<LLButton>("emoji_panel_btn");
	mEmojiBtn->setClickedCallback(boost::bind(&LLFloaterIMSessionTab::onEmojiPanelBtnClicked, this));

	mGearBtn = getChild<LLButton>("gear_btn");
    mAddBtn = getChild<LLButton>("add_btn");
	mVoiceButton = getChild<LLButton>("voice_call_btn");

	mParticipantListPanel = getChild<LLLayoutPanel>("speakers_list_panel");
	mRightPartPanel = getChild<LLLayoutPanel>("right_part_holder");

	mToolbarPanel = getChild<LLLayoutPanel>("toolbar_panel");
	mContentPanel = getChild<LLLayoutPanel>("body_panel");
	mInputButtonPanel = getChild<LLLayoutPanel>("input_button_layout_panel");
	mInputButtonPanel->setVisible(false);
	// Add a scroller for the folder (participant) view
	LLRect scroller_view_rect = mParticipantListPanel->getRect();
	scroller_view_rect.translate(-scroller_view_rect.mLeft, -scroller_view_rect.mBottom);
	LLScrollContainer::Params scroller_params(LLUICtrlFactory::getDefaultParams<LLFolderViewScrollContainer>());
	scroller_params.rect(scroller_view_rect);
	mScroller = LLUICtrlFactory::create<LLFolderViewScrollContainer>(scroller_params);
	mScroller->setFollowsAll();

	// Insert that scroller into the panel widgets hierarchy
	mParticipantListPanel->addChild(mScroller);	
	
	mChatHistory = getChild<LLChatHistory>("chat_history");

	mInputEditor = getChild<LLChatEntry>("chat_editor");

	mChatLayoutPanel = getChild<LLLayoutPanel>("chat_layout_panel");
	mInputPanels = getChild<LLLayoutStack>("input_panels");
	
	mInputEditor->setTextExpandedCallback(boost::bind(&LLFloaterIMSessionTab::reshapeChatLayoutPanel, this));
	mInputEditor->setMouseUpCallback(boost::bind(&LLFloaterIMSessionTab::onInputEditorClicked, this));
	mInputEditor->setCommitOnFocusLost( FALSE );
	mInputEditor->setPassDelete(TRUE);
	mInputEditor->setFont(LLViewerChat::getChatFont());

	mChatLayoutPanelHeight = mChatLayoutPanel->getRect().getHeight();
	mInputEditorPad = mChatLayoutPanelHeight - mInputEditor->getRect().getHeight();

	setOpenPositioning(LLFloaterEnums::POSITIONING_RELATIVE);

	mSaveRect = isNearbyChat()
					&&  !gSavedPerAccountSettings.getBOOL("NearbyChatIsNotTornOff");
	initRectControl();

	if (isChatMultiTab())
	{
		result = LLFloater::postBuild();
	}
	else
	{
		result = LLDockableFloater::postBuild();
	}

	// Create the root using an ad-hoc base item
	LLConversationItem* base_item = new LLConversationItem(mSessionID, mConversationViewModel);
    LLFolderView::Params p(LLUICtrlFactory::getDefaultParams<LLFolderView>());
    p.rect = LLRect(0, 0, getRect().getWidth(), 0);
    p.parent_panel = mParticipantListPanel;
    p.listener = base_item;
    p.view_model = &mConversationViewModel;
    p.root = NULL;
    p.use_ellipses = true;
    p.options_menu = "menu_conversation.xml";
    p.name = "root";
	mConversationsRoot = LLUICtrlFactory::create<LLFolderView>(p);
    mConversationsRoot->setCallbackRegistrar(&mCommitCallbackRegistrar);
	mConversationsRoot->setEnableRegistrar(&mEnableCallbackRegistrar);
	// Attach that root to the scroller
	mScroller->addChild(mConversationsRoot);
	mConversationsRoot->setScrollContainer(mScroller);
	mConversationsRoot->setFollowsAll();
	mConversationsRoot->addChild(mConversationsRoot->mStatusTextBox);

	setMessagePaneExpanded(true);

	buildConversationViewParticipant();
	refreshConversation();

	// Zero expiry time is set only once to allow initial update.
	mRefreshTimer->setTimerExpirySec(0);
	mRefreshTimer->start();
	initBtns();

	if (mIsParticipantListExpanded != (bool)gSavedSettings.getBOOL("IMShowControlPanel"))
	{
		LLFloaterIMSessionTab::onSlide(this);
	}

	// The resize limits for LLFloaterIMSessionTab should be updated, based on current values of width of conversation and message panels
	mParticipantListPanel->getResizeBar()->setResizeListener(boost::bind(&LLFloaterIMSessionTab::assignResizeLimits, this));
	mFloaterExtraWidth =
			getRect().getWidth()
			- mParticipantListAndHistoryStack->getRect().getWidth()
			- (mParticipantListPanel->isCollapsed()? 0 : LLPANEL_BORDER_WIDTH);

	assignResizeLimits();

	return result;
}

LLParticipantList* LLFloaterIMSessionTab::getParticipantList()
{
	return dynamic_cast<LLParticipantList*>(LLFloaterIMContainer::getInstance()->getSessionModel(mSessionID));
}

void LLFloaterIMSessionTab::draw()
{
	if (mRefreshTimer->hasExpired())
	{
		LLParticipantList* item = getParticipantList();
		if (item)
		{
			// Update all model items
			item->update();
			// If the model and view list diverge in count, rebuild
			// Note: this happens sometimes right around init (add participant events fire but get dropped) and is the cause
			// of missing participants, often, the user agent itself. As there will be no other event fired, there's
			// no other choice but get those inconsistencies regularly (and lightly) checked and scrubbed.
			if (item->getChildrenCount() != mConversationsWidgets.size())
			{
				buildConversationViewParticipant();
			}
			refreshConversation();
		}

		// Restart the refresh timer
		mRefreshTimer->setTimerExpirySec(REFRESH_INTERVAL);
	}

	LLTransientDockableFloater::draw();
}

void LLFloaterIMSessionTab::enableDisableCallBtn()
{
    if (LLVoiceClient::instanceExists() && mVoiceButton)
    {
        mVoiceButton->setEnabled(
            mSessionID.notNull()
            && mSession
            && mSession->mSessionInitialized
            && LLVoiceClient::getInstance()->voiceEnabled()
            && LLVoiceClient::getInstance()->isVoiceWorking()
            && mSession->mCallBackEnabled);
    }
}

void LLFloaterIMSessionTab::onFocusReceived()
{
	setBackgroundOpaque(true);

	if (mSessionID.notNull() && isInVisibleChain())
	{
		LLIMModel::instance().sendNoUnreadMessages(mSessionID);
	}

	LLTransientDockableFloater::onFocusReceived();
}

void LLFloaterIMSessionTab::onFocusLost()
{
	setBackgroundOpaque(false);
	LLTransientDockableFloater::onFocusLost();
}

void LLFloaterIMSessionTab::onInputEditorClicked()
{
	LLFloaterIMContainer* im_box = LLFloaterIMContainer::findInstance();
	if (im_box)
	{
		im_box->flashConversationItemWidget(mSessionID,false);
	}
	gToolBarView->flashCommand(LLCommandId("chat"), false);
}

void LLFloaterIMSessionTab::onEmojiPanelBtnClicked(LLFloaterIMSessionTab* self)
{
	if (LLFloaterEmojiPicker* picker = LLFloaterEmojiPicker::getInstance())
	{
		if (!picker->isShown())
		{
			picker->show(
<<<<<<< HEAD
				boost::bind(&LLFloaterIMSessionTab::onEmojiPicked, self, _1),
				boost::bind(&LLFloaterIMSessionTab::onEmojiPickerClosed, self));
=======
				[self](llwchar emoji) { self->onEmojiPicked(emoji); },
				[self]() { self->onEmojiPickerClosed(); });
>>>>>>> 347c804b
			if (LLFloater* root_floater = gFloaterView->getParentFloater(self))
			{
				root_floater->addDependentFloater(picker, TRUE, TRUE);
			}
		}
		else
		{
			picker->closeFloater();
		}
	}
}

void LLFloaterIMSessionTab::onEmojiPicked(llwchar emoji)
{
	mInputEditor->insertEmoji(emoji);
}

void LLFloaterIMSessionTab::onEmojiPickerClosed()
{
	mInputEditor->setFocus(TRUE);
}

std::string LLFloaterIMSessionTab::appendTime()
{
	std::string timeStr = "[" + LLTrans::getString("TimeHour") + "]:"
						  "[" + LLTrans::getString("TimeMin") + "]";

	LLSD substitution;
	substitution["datetime"] = (S32)time_corrected();
	LLStringUtil::format(timeStr, substitution);

	return timeStr;
}

void LLFloaterIMSessionTab::appendMessage(const LLChat& chat, const LLSD& args)
{
	if (chat.mMuted || !mChatHistory)
		return;

	// Update the participant activity time
	LLFloaterIMContainer* im_box = LLFloaterIMContainer::findInstance();
	if (im_box)
	{
		im_box->setTimeNow(mSessionID, chat.mFromID);
	}
	
	LLChat& tmp_chat = const_cast<LLChat&>(chat);

	if (tmp_chat.mTimeStr.empty())
		tmp_chat.mTimeStr = appendTime();

	tmp_chat.mFromName = chat.mFromName;

	LLSD chat_args = args;
	chat_args["use_plain_text_chat_history"] =
			gSavedSettings.getBOOL("PlainTextChatHistory");
	chat_args["show_time"] = gSavedSettings.getBOOL("IMShowTime");
	chat_args["show_names_for_p2p_conv"] = !mIsP2PChat ||
			gSavedSettings.getBOOL("IMShowNamesForP2PConv");

	mChatHistory->appendMessage(chat, chat_args);
}

static LLTrace::BlockTimerStatHandle FTM_BUILD_CONVERSATION_VIEW_PARTICIPANT("Build Conversation View");
void LLFloaterIMSessionTab::buildConversationViewParticipant()
{
	LL_RECORD_BLOCK_TIME(FTM_BUILD_CONVERSATION_VIEW_PARTICIPANT);
	// Clear the widget list since we are rebuilding afresh from the model
	conversations_widgets_map::iterator widget_it = mConversationsWidgets.begin();
	while (widget_it != mConversationsWidgets.end())
	{
		removeConversationViewParticipant(widget_it->first);
		// Iterators are invalidated by erase so we need to pick begin again
		widget_it = mConversationsWidgets.begin();
	}
	
	// Get the model list
	LLParticipantList* item = getParticipantList();
	if (!item)
	{
		// Nothing to do if the model list is inexistent
		return;
	}
	
	// Create the participants widgets now
	LLFolderViewModelItemCommon::child_list_t::const_iterator current_participant_model = item->getChildrenBegin();
	LLFolderViewModelItemCommon::child_list_t::const_iterator end_participant_model = item->getChildrenEnd();
	while (current_participant_model != end_participant_model)
	{
		LLConversationItem* participant_model = dynamic_cast<LLConversationItem*>(*current_participant_model);
        if (participant_model)
        {
            addConversationViewParticipant(participant_model);
        }
		current_participant_model++;
	}
}

void LLFloaterIMSessionTab::addConversationViewParticipant(LLConversationItem* participant_model, bool update_view)
{
	if (!participant_model)
	{
		// Nothing to do if the model is inexistent
		return;
	}

	// Check if the model already has an associated view
	LLUUID uuid = participant_model->getUUID();
	LLFolderViewItem* widget = get_ptr_in_map(mConversationsWidgets,uuid);
	
	// If not already present, create the participant view and attach it to the root, otherwise, just refresh it
	if (widget)
	{
        if (update_view)
        {
            updateConversationViewParticipant(uuid); // overkill?
        }
	}
	else
	{
		LLConversationViewParticipant* participant_view = createConversationViewParticipant(participant_model);
		mConversationsWidgets[uuid] = participant_view;
		participant_view->addToFolder(mConversationsRoot);
		participant_view->addToSession(mSessionID);
		participant_view->setVisible(TRUE);
	}
}

void LLFloaterIMSessionTab::removeConversationViewParticipant(const LLUUID& participant_id)
{
	LLFolderViewItem* widget = get_ptr_in_map(mConversationsWidgets,participant_id);
	if (widget)
	{
		widget->destroyView();
	}
	mConversationsWidgets.erase(participant_id);
}

void LLFloaterIMSessionTab::updateConversationViewParticipant(const LLUUID& participant_id)
{
	LLFolderViewItem* widget = get_ptr_in_map(mConversationsWidgets,participant_id);
	if (widget && widget->getViewModelItem())
	{
		widget->refresh();
	}
}

void LLFloaterIMSessionTab::refreshConversation()
{
	// Note: We collect participants names to change the session name only in the case of ad-hoc conversations
	bool is_ad_hoc = (mSession ? mSession->isAdHocSessionType() : false);
	uuid_vec_t participants_uuids; // uuids vector for building the added participants name string
	// For P2P chat, we still need to update the session name who may have changed (switch display name for instance)
	if (mIsP2PChat && mSession)
	{
		participants_uuids.push_back(mSession->mOtherParticipantID);
	}

	conversations_widgets_map::iterator widget_it = mConversationsWidgets.begin();
	while (widget_it != mConversationsWidgets.end())
	{
		// Add the participant to the list except if it's the agent itself (redundant)
		if (is_ad_hoc && (widget_it->first != gAgentID))
		{
			participants_uuids.push_back(widget_it->first);
		}
        if (widget_it->second->getViewModelItem())
        {
            widget_it->second->refresh();
            widget_it->second->setVisible(TRUE);
        }
		++widget_it;
	}
	if (is_ad_hoc || mIsP2PChat)
	{
		// Build the session name and update it
		std::string session_name;
		if (participants_uuids.size() != 0)
		{
			LLAvatarActions::buildResidentsString(participants_uuids, session_name);
		}
		else
		{
			session_name = LLIMModel::instance().getName(mSessionID);
		}
		updateSessionName(session_name);
	}

	if (mSessionID.notNull())
	{
		LLParticipantList* participant_list = getParticipantList();
		if (participant_list)
		{
			LLFolderViewModelItemCommon::child_list_t::const_iterator current_participant_model = participant_list->getChildrenBegin();
			LLFolderViewModelItemCommon::child_list_t::const_iterator end_participant_model = participant_list->getChildrenEnd();
			LLIMSpeakerMgr *speaker_mgr = LLIMModel::getInstance()->getSpeakerManager(mSessionID);
			while (current_participant_model != end_participant_model)
			{
				LLConversationItemParticipant* participant_model = dynamic_cast<LLConversationItemParticipant*>(*current_participant_model);
				if (speaker_mgr && participant_model)
				{
					LLSpeaker *participant_speaker = speaker_mgr->findSpeaker(participant_model->getUUID());
					LLSpeaker *agent_speaker = speaker_mgr->findSpeaker(gAgentID);
					if (participant_speaker && agent_speaker)
					{
						participant_model->setDisplayModeratorRole(agent_speaker->mIsModerator && participant_speaker->mIsModerator);
					}
				}
				current_participant_model++;
			}
		}
	}
	
	mConversationViewModel.requestSortAll();
	if(mConversationsRoot != NULL)
	{
		mConversationsRoot->arrangeAll();
		mConversationsRoot->update();
	}
	updateHeaderAndToolbar();
	refresh();
}

// Copied from LLFloaterIMContainer::createConversationViewParticipant(). Refactor opportunity!
LLConversationViewParticipant* LLFloaterIMSessionTab::createConversationViewParticipant(LLConversationItem* item)
{
    LLRect panel_rect = mParticipantListPanel->getRect();
	
	LLConversationViewParticipant::Params params;
	params.name = item->getDisplayName();
	params.root = mConversationsRoot;
	params.listener = item;
	params.rect = LLRect (0, 24, panel_rect.getWidth(), 0); // *TODO: use conversation_view_participant.xml itemHeight value in lieu of 24
	params.tool_tip = params.name;
	params.participant_id = item->getUUID();
	
	return LLUICtrlFactory::create<LLConversationViewParticipant>(params);
}

void LLFloaterIMSessionTab::setSortOrder(const LLConversationSort& order)
{
	mConversationViewModel.setSorter(order);
	mConversationsRoot->arrangeAll();
	refreshConversation();
}

void LLFloaterIMSessionTab::onIMSessionMenuItemClicked(const LLSD& userdata)
{
	std::string item = userdata.asString();

	if (item == "compact_view" || item == "expanded_view")
	{
		gSavedSettings.setBOOL("PlainTextChatHistory", item == "compact_view");
	}
	else
	{
		bool prev_value = gSavedSettings.getBOOL(item);
		gSavedSettings.setBOOL(item, !prev_value);
	}

	LLFloaterIMSessionTab::processChatHistoryStyleUpdate();
}

bool LLFloaterIMSessionTab::onIMCompactExpandedMenuItemCheck(const LLSD& userdata)
{
	std::string item = userdata.asString();
	bool is_plain_text_mode = gSavedSettings.getBOOL("PlainTextChatHistory");

	return is_plain_text_mode? item == "compact_view" : item == "expanded_view";
}


bool LLFloaterIMSessionTab::onIMShowModesMenuItemCheck(const LLSD& userdata)
{
	return gSavedSettings.getBOOL(userdata.asString());
}

// enable/disable states for the "show time" and "show names" items of the show-modes menu
bool LLFloaterIMSessionTab::onIMShowModesMenuItemEnable(const LLSD& userdata)
{
	std::string item = userdata.asString();
	bool plain_text = gSavedSettings.getBOOL("PlainTextChatHistory");
	bool is_not_names = (item != "IMShowNamesForP2PConv");
	return (plain_text && (is_not_names || mIsP2PChat));
}

void LLFloaterIMSessionTab::hideOrShowTitle()
{
	const LLFloater::Params& default_params = LLFloater::getDefaultParams();
	S32 floater_header_size = default_params.header_height;
	LLView* floater_contents = getChild<LLView>("contents_view");

	LLRect floater_rect = getLocalRect();
	S32 top_border_of_contents = floater_rect.mTop - (isTornOff()? floater_header_size : 0);
	LLRect handle_rect (0, floater_rect.mTop, floater_rect.mRight, top_border_of_contents);
	LLRect contents_rect (0, top_border_of_contents, floater_rect.mRight, floater_rect.mBottom);
	mDragHandle->setShape(handle_rect);
	mDragHandle->setVisible(isTornOff());
	floater_contents->setShape(contents_rect);
}

void LLFloaterIMSessionTab::updateSessionName(const std::string& name)
{
	mInputEditor->setLabel(LLTrans::getString("IM_to_label") + " " + name);
}

void LLFloaterIMSessionTab::updateChatIcon(const LLUUID& id)
{
	if (mSession)
	{
		if (mSession->isP2PSessionType())
		{
			LLAvatarIconCtrl* icon = getChild<LLAvatarIconCtrl>(ICN_AVATAR);
			icon->setVisible(true);
			icon->setValue(id);
		}
		if (mSession->isAdHocSessionType())
		{
			LLGroupIconCtrl* icon = getChild<LLGroupIconCtrl>(ICN_GROUP);
			icon->setVisible(true);
		}
		if (mSession->isGroupSessionType())
		{
			LLGroupIconCtrl* icon = getChild<LLGroupIconCtrl>(ICN_GROUP);
			icon->setVisible(true);
			icon->setValue(id);
		}
	}
	else
	{
		if (mIsNearbyChat)
		{
			LLIconCtrl* icon = getChild<LLIconCtrl>(ICN_NEARBY);
			icon->setVisible(true);
		}
	}

}

void LLFloaterIMSessionTab::hideAllStandardButtons()
{
	for (S32 i = 0; i < BUTTON_COUNT; i++)
	{
		if (mButtons[i])
		{
			// Hide the standard header buttons in a docked IM floater.
			mButtons[i]->setVisible(false);
		}
	}
}

void LLFloaterIMSessionTab::updateHeaderAndToolbar()
{
	// prevent start conversation before its container
    LLFloaterIMContainer::getInstance();

	bool is_not_torn_off = !checkIfTornOff();
	if (is_not_torn_off)
	{
		hideAllStandardButtons();
	}

	hideOrShowTitle();

	// Participant list should be visible only in torn off floaters.
	bool is_participant_list_visible =
			!is_not_torn_off
			&& mIsParticipantListExpanded
			&& !mIsP2PChat;

	mParticipantListAndHistoryStack->collapsePanel(mParticipantListPanel, !is_participant_list_visible);
    mParticipantListPanel->setVisible(is_participant_list_visible);

	// Display collapse image (<<) if the floater is hosted
	// or if it is torn off but has an open control panel.
	bool is_expanded = is_not_torn_off || is_participant_list_visible;
    
	mExpandCollapseBtn->setImageOverlay(getString(is_expanded ? "collapse_icon" : "expand_icon"));
	mExpandCollapseBtn->setToolTip(
			is_not_torn_off?
				getString("expcol_button_not_tearoff_tooltip") :
				(is_expanded?
					getString("expcol_button_tearoff_and_expanded_tooltip") :
					getString("expcol_button_tearoff_and_collapsed_tooltip")));

	// toggle floater's drag handle and title visibility
	if (mDragHandle)
	{
		mDragHandle->setTitleVisible(!is_not_torn_off);
	}

	// The button (>>) should be disabled for torn off P2P conversations.
	mExpandCollapseBtn->setEnabled(is_not_torn_off || !mIsP2PChat);

	mTearOffBtn->setImageOverlay(getString(is_not_torn_off? "tear_off_icon" : "return_icon"));
	mTearOffBtn->setToolTip(getString(is_not_torn_off? "tooltip_to_separate_window" : "tooltip_to_main_window"));


	mCloseBtn->setVisible(is_not_torn_off && !mIsNearbyChat);

	enableDisableCallBtn();
}
 
void LLFloaterIMSessionTab::forceReshape()
{
    LLRect floater_rect = getRect();
    reshape(llmax(floater_rect.getWidth(), this->getMinWidth()),
    		llmax(floater_rect.getHeight(), this->getMinHeight()),
    		true);
}


void LLFloaterIMSessionTab::reshapeChatLayoutPanel()
{
	mChatLayoutPanel->reshape(mChatLayoutPanel->getRect().getWidth(), mInputEditor->getRect().getHeight() + mInputEditorPad, FALSE);
}

// static
void LLFloaterIMSessionTab::processChatHistoryStyleUpdate(bool clean_messages/* = false*/)
{
	LLFloaterReg::const_instance_list_t& inst_list = LLFloaterReg::getFloaterList("impanel");
	for (LLFloaterReg::const_instance_list_t::const_iterator iter = inst_list.begin();
			iter != inst_list.end(); ++iter)
	{
		LLFloaterIMSession* floater = dynamic_cast<LLFloaterIMSession*>(*iter);
		if (floater)
		{
			floater->reloadMessages(clean_messages);
		}
	}

	LLFloaterIMNearbyChat* nearby_chat = LLFloaterReg::findTypedInstance<LLFloaterIMNearbyChat>("nearby_chat");
	if (nearby_chat)
	{
             nearby_chat->reloadMessages(clean_messages);
	}
}

// static
void LLFloaterIMSessionTab::reloadEmptyFloaters()
{
	LLFloaterReg::const_instance_list_t& inst_list = LLFloaterReg::getFloaterList("impanel");
	for (LLFloaterReg::const_instance_list_t::const_iterator iter = inst_list.begin();
		iter != inst_list.end(); ++iter)
	{
		LLFloaterIMSession* floater = dynamic_cast<LLFloaterIMSession*>(*iter);
		if (floater && floater->getLastChatMessageIndex() == -1)
		{
			floater->reloadMessages(true);
		}
	}

	LLFloaterIMNearbyChat* nearby_chat = LLFloaterReg::findTypedInstance<LLFloaterIMNearbyChat>("nearby_chat");
	if (nearby_chat && nearby_chat->getMessageArchiveLength() == 0)
	{
		nearby_chat->reloadMessages(true);
	}
}

void LLFloaterIMSessionTab::updateCallBtnState(bool callIsActive)
{
	mVoiceButton->setImageOverlay(callIsActive? getString("call_btn_stop") : getString("call_btn_start"));
	mVoiceButton->setToolTip(callIsActive? getString("end_call_button_tooltip") : getString("start_call_button_tooltip"));

	enableDisableCallBtn();
}

void LLFloaterIMSessionTab::onSlide(LLFloaterIMSessionTab* self)
{
	LLFloaterIMContainer* host_floater = dynamic_cast<LLFloaterIMContainer*>(self->getHost());
	bool should_be_expanded = false;
	if (host_floater)
	{
		// Hide the messages pane if a floater is hosted in the Conversations
		host_floater->collapseMessagesPane(true);
	}
	else ///< floater is torn off
	{
		if (!self->mIsP2PChat)
		{
            // The state must toggle the collapsed state of the panel
           should_be_expanded = self->mParticipantListPanel->isCollapsed();

			// Update the expand/collapse flag of the participant list panel and save it
            gSavedSettings.setBOOL("IMShowControlPanel", should_be_expanded);
            self->mIsParticipantListExpanded = should_be_expanded;
            
            // Refresh for immediate feedback
            self->refreshConversation();
		}
	}

	self->assignResizeLimits();
	if (should_be_expanded)
	{
		self->forceReshape();
	}
}

void LLFloaterIMSessionTab::onCollapseToLine(LLFloaterIMSessionTab* self)
{
	LLFloaterIMContainer* host_floater = dynamic_cast<LLFloaterIMContainer*>(self->getHost());
	if (!host_floater)
	{
		bool expand = self->isMessagePaneExpanded();
		self->mExpandCollapseLineBtn->setImageOverlay(self->getString(expand ? "collapseline_icon" : "expandline_icon"));
		self->mContentPanel->setVisible(!expand);
		self->mToolbarPanel->setVisible(!expand);
		self->mInputEditor->enableSingleLineMode(expand);
		self->reshapeFloater(expand);
		self->setMessagePaneExpanded(!expand);
	}
}

void LLFloaterIMSessionTab::reshapeFloater(bool collapse)
{
	LLRect floater_rect = getRect();

	if(collapse)
	{
		mFloaterHeight = floater_rect.getHeight();
		S32 height = mContentPanel->getRect().getHeight() + mToolbarPanel->getRect().getHeight()
			+ mChatLayoutPanel->getRect().getHeight() - mChatLayoutPanelHeight + 2;
		floater_rect.mTop -= height;
	}
	else
	{
		floater_rect.mTop = floater_rect.mBottom + mFloaterHeight;
	}

	enableResizeCtrls(true, true, !collapse);

	saveCollapsedState();
	setShape(floater_rect, true);
	mBodyStack->updateLayout();
}

void LLFloaterIMSessionTab::restoreFloater()
{
	if(!isMessagePaneExpanded())
	{
		if(isMinimized())
		{
			setMinimized(false);
		}
		mContentPanel->setVisible(true);
		mToolbarPanel->setVisible(true);
		LLRect floater_rect = getRect();
		floater_rect.mTop = floater_rect.mBottom + mFloaterHeight;
		setShape(floater_rect, true);
		mBodyStack->updateLayout();
		mExpandCollapseLineBtn->setImageOverlay(getString("expandline_icon"));
		setMessagePaneExpanded(true);
		saveCollapsedState();
		mInputEditor->enableSingleLineMode(false);
		enableResizeCtrls(true, true, true);
	}
}

/*virtual*/
void LLFloaterIMSessionTab::onOpen(const LLSD& key)
{
	if (!checkIfTornOff())
	{
		LLFloaterIMContainer* host_floater = dynamic_cast<LLFloaterIMContainer*>(getHost());
		// Show the messages pane when opening a floater hosted in the Conversations
		host_floater->collapseMessagesPane(false);
	}

	mInputButtonPanel->setVisible(isTornOff());
}


void LLFloaterIMSessionTab::onTearOffClicked()
{
	restoreFloater();
	setFollows(isTornOff()? FOLLOWS_ALL : FOLLOWS_NONE);
    mSaveRect = isTornOff();
    initRectControl();
	LLFloater::onClickTearOff(this);
	LLFloaterIMContainer* container = LLFloaterReg::findTypedInstance<LLFloaterIMContainer>("im_container");

	if (isTornOff())
	{
		container->selectAdjacentConversation(false);
		forceReshape();
	}
	//Upon re-docking the torn off floater, select the corresponding conversation line item
	else
	{
		container->selectConversation(mSessionID);

	}
	mInputButtonPanel->setVisible(isTornOff());

	refreshConversation();
	updateGearBtn();
}

void LLFloaterIMSessionTab::updateGearBtn()
{

	BOOL prevVisibility = mGearBtn->getVisible();
	mGearBtn->setVisible(checkIfTornOff() && mIsP2PChat);


	// Move buttons if Gear button changed visibility
	if(prevVisibility != mGearBtn->getVisible())
	{
		LLRect gear_btn_rect =  mGearBtn->getRect();
		LLRect add_btn_rect = mAddBtn->getRect();
		LLRect call_btn_rect = mVoiceButton->getRect();
		S32 gap_width = call_btn_rect.mLeft - add_btn_rect.mRight;
		S32 right_shift = gear_btn_rect.getWidth() + gap_width;
		if(mGearBtn->getVisible())
		{
			// Move buttons to the right to give space for Gear button
			add_btn_rect.translate(right_shift,0);
			call_btn_rect.translate(right_shift,0);
		}
		else
		{
			add_btn_rect.translate(-right_shift,0);
			call_btn_rect.translate(-right_shift,0);
		}
		mAddBtn->setRect(add_btn_rect);
		mVoiceButton->setRect(call_btn_rect);
	}
}

void LLFloaterIMSessionTab::initBtns()
{
	LLRect gear_btn_rect =  mGearBtn->getRect();
	LLRect add_btn_rect = mAddBtn->getRect();
	LLRect call_btn_rect = mVoiceButton->getRect();
	S32 gap_width = call_btn_rect.mLeft - add_btn_rect.mRight;
	S32 right_shift = gear_btn_rect.getWidth() + gap_width;

	add_btn_rect.translate(-right_shift,0);
	call_btn_rect.translate(-right_shift,0);

	mAddBtn->setRect(add_btn_rect);
	mVoiceButton->setRect(call_btn_rect);
}

// static
bool LLFloaterIMSessionTab::isChatMultiTab()
{
	// Restart is required in order to change chat window type.
	return true;
}

bool LLFloaterIMSessionTab::checkIfTornOff()
{
	bool isTorn = !getHost();
	
	if (isTorn != isTornOff())
	{
		setTornOff(isTorn);
		refreshConversation();
	}

	return isTorn;
}

void LLFloaterIMSessionTab::doToSelected(const LLSD& userdata)
{
	// Get the list of selected items in the tab
    std::string command = userdata.asString();
    uuid_vec_t selected_uuids;
	getSelectedUUIDs(selected_uuids);
		
	// Perform the command (IM, profile, etc...) on the list using the general conversation container method
	LLFloaterIMContainer* floater_container = LLFloaterIMContainer::getInstance();
	// Note: By construction, those can only be participants so we can call doToParticipants() directly
	floater_container->doToParticipants(command, selected_uuids);
}

bool LLFloaterIMSessionTab::enableContextMenuItem(const LLSD& userdata)
{
	// Get the list of selected items in the tab
    std::string command = userdata.asString();
    uuid_vec_t selected_uuids;
	getSelectedUUIDs(selected_uuids);
	
	// Perform the item enable test on the list using the general conversation container method
	LLFloaterIMContainer* floater_container = LLFloaterIMContainer::getInstance();
	return floater_container->enableContextMenuItem(command, selected_uuids);
}

bool LLFloaterIMSessionTab::checkContextMenuItem(const LLSD& userdata)
{
	// Get the list of selected items in the tab
    std::string command = userdata.asString();
    uuid_vec_t selected_uuids;
	getSelectedUUIDs(selected_uuids);
	
	// Perform the item check on the list using the general conversation container method
	LLFloaterIMContainer* floater_container = LLFloaterIMContainer::getInstance();
	return floater_container->checkContextMenuItem(command, selected_uuids);
}

void LLFloaterIMSessionTab::getSelectedUUIDs(uuid_vec_t& selected_uuids)
{
    const std::set<LLFolderViewItem*> selected_items = mConversationsRoot->getSelectionList();
	
    std::set<LLFolderViewItem*>::const_iterator it = selected_items.begin();
    const std::set<LLFolderViewItem*>::const_iterator it_end = selected_items.end();
	
    for (; it != it_end; ++it)
    {
        LLConversationItem* conversation_item = static_cast<LLConversationItem *>((*it)->getViewModelItem());
        if (conversation_item)
        {
            selected_uuids.push_back(conversation_item->getUUID());
        }
    }
}

LLConversationItem* LLFloaterIMSessionTab::getCurSelectedViewModelItem()
{
	LLConversationItem *conversationItem = NULL;

	if(mConversationsRoot && 
        mConversationsRoot->getCurSelectedItem() && 
        mConversationsRoot->getCurSelectedItem()->getViewModelItem())
	{
		conversationItem = static_cast<LLConversationItem *>(mConversationsRoot->getCurSelectedItem()->getViewModelItem()) ;
	}

	return conversationItem;
}

void LLFloaterIMSessionTab::saveCollapsedState()
{
	LLFloaterIMSessionTab* conversp = LLFloaterIMSessionTab::getConversation(mSessionID);
	if(conversp->isNearbyChat())
	{
		gSavedPerAccountSettings.setBOOL("NearbyChatIsNotCollapsed", isMessagePaneExpanded());
	}
}

LLView* LLFloaterIMSessionTab::getChatHistory()
{
	return mChatHistory;
}

BOOL LLFloaterIMSessionTab::handleKeyHere(KEY key, MASK mask )
{
	BOOL handled = FALSE;

	if(mask == MASK_ALT)
	{
		LLFloaterIMContainer* floater_container = LLFloaterIMContainer::getInstance();
		if (KEY_RETURN == key && !isTornOff())
		{
			floater_container->expandConversation();
			handled = TRUE;
		}
		if ((KEY_UP == key) || (KEY_LEFT == key))
		{
			floater_container->selectNextorPreviousConversation(false);
			handled = TRUE;
		}
		if ((KEY_DOWN == key ) || (KEY_RIGHT == key))
		{
			floater_container->selectNextorPreviousConversation(true);
			handled = TRUE;
		}
	}
	return handled;
}

#endif<|MERGE_RESOLUTION|>--- conflicted
+++ resolved
@@ -437,13 +437,8 @@
 		if (!picker->isShown())
 		{
 			picker->show(
-<<<<<<< HEAD
-				boost::bind(&LLFloaterIMSessionTab::onEmojiPicked, self, _1),
-				boost::bind(&LLFloaterIMSessionTab::onEmojiPickerClosed, self));
-=======
 				[self](llwchar emoji) { self->onEmojiPicked(emoji); },
 				[self]() { self->onEmojiPickerClosed(); });
->>>>>>> 347c804b
 			if (LLFloater* root_floater = gFloaterView->getParentFloater(self))
 			{
 				root_floater->addDependentFloater(picker, TRUE, TRUE);
