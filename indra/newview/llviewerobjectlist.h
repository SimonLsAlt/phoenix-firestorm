/**
 * @file llviewerobjectlist.h
 * @brief Description of LLViewerObjectList class.
 *
 * $LicenseInfo:firstyear=2001&license=viewerlgpl$
 * Second Life Viewer Source Code
 * Copyright (C) 2010, Linden Research, Inc.
 *
 * This library is free software; you can redistribute it and/or
 * modify it under the terms of the GNU Lesser General Public
 * License as published by the Free Software Foundation;
 * version 2.1 of the License only.
 *
 * This library is distributed in the hope that it will be useful,
 * but WITHOUT ANY WARRANTY; without even the implied warranty of
 * MERCHANTABILITY or FITNESS FOR A PARTICULAR PURPOSE.  See the GNU
 * Lesser General Public License for more details.
 *
 * You should have received a copy of the GNU Lesser General Public
 * License along with this library; if not, write to the Free Software
 * Foundation, Inc., 51 Franklin Street, Fifth Floor, Boston, MA  02110-1301  USA
 *
 * Linden Research, Inc., 945 Battery Street, San Francisco, CA  94111  USA
 * $/LicenseInfo$
 */

#ifndef LL_LLVIEWEROBJECTLIST_H
#define LL_LLVIEWEROBJECTLIST_H

#include <map>
#include <set>

// common includes
#include "llstring.h"
#include "lltrace.h"

// project includes
#include "llviewerobject.h"
#include "lleventcoro.h"
#include "llcoros.h"

class LLCamera;
class LLNetMap;
class LLDebugBeacon;
class LLVOCacheEntry;

const U32 CLOSE_BIN_SIZE = 10;
const U32 NUM_BINS = 128;

// GL name = position in object list + GL_NAME_INDEX_OFFSET so that
// we can have special numbers like zero.
const U32 GL_NAME_LAND = 0;
const U32 GL_NAME_PARCEL_WALL = 1;

const U32 GL_NAME_INDEX_OFFSET = 10;

class LLViewerObjectList
{
public:
    LLViewerObjectList();
    ~LLViewerObjectList();

    void destroy();

    // For internal use only.  Does NOT take a local id, takes an index into
    // an internal dynamic array.
    inline LLViewerObject *getObject(const S32 index);

    inline LLViewerObject *findObject(const LLUUID &id);
    LLViewerObject *createObjectViewer(const LLPCode pcode, LLViewerRegion *regionp, S32 flags = 0); // Create a viewer-side object
    LLViewerObject *createObjectFromCache(const LLPCode pcode, LLViewerRegion *regionp, const LLUUID &uuid, const U32 local_id);
    LLViewerObject *createObject(const LLPCode pcode, LLViewerRegion *regionp,
                                 const LLUUID &uuid, const U32 local_id, const LLHost &sender);

    LLViewerObject *replaceObject(const LLUUID &id, const LLPCode pcode, LLViewerRegion *regionp); // TomY: hack to switch VO instances on the fly

    bool killObject(LLViewerObject *objectp);
<<<<<<< HEAD
    void killAnimatedObjects();

=======
>>>>>>> ac330f63
    void killObjects(LLViewerRegion *regionp); // Kill all objects owned by a particular region.
    void killAllObjects();

    void cleanDeadObjects(const bool use_timer = true); // Clean up the dead object list.

    // Simulator and viewer side object updates...
    void processUpdateCore(LLViewerObject* objectp, void** data, U32 block, const EObjectUpdateType update_type,
                           LLDataPacker* dpp, bool justCreated, bool from_cache = false);
    LLViewerObject* processObjectUpdateFromCache(LLVOCacheEntry* entry, LLViewerRegion* regionp);
    void processObjectUpdate(LLMessageSystem *mesgsys, void **user_data, EObjectUpdateType update_type, bool compressed=false);
    void processCompressedObjectUpdate(LLMessageSystem *mesgsys, void **user_data, EObjectUpdateType update_type);
    void processCachedObjectUpdate(LLMessageSystem *mesgsys, void **user_data, EObjectUpdateType update_type);
    void updateApparentAngles(LLAgent &agent);
    void update(LLAgent &agent);

    void fetchObjectCosts();
    void fetchPhysicsFlags();

    void updateObjectCost(LLViewerObject* object);
    void updateObjectCost(const LLUUID& object_id, F32 object_cost, F32 link_cost, F32 physics_cost, F32 link_physics_cost);
    void onObjectCostFetchFailure(const LLUUID& object_id);

    void updatePhysicsFlags(const LLViewerObject* object);
    void onPhysicsFlagsFetchFailure(const LLUUID& object_id);
    void updatePhysicsShapeType(const LLUUID& object_id, S32 type);
    void updatePhysicsProperties(const LLUUID& object_id,
                                    F32 density,
                                    F32 friction,
                                    F32 restitution,
                                    F32 gravity_multiplier);

    void shiftObjects(const LLVector3 &offset);
    void repartitionObjects();

    bool hasMapObjectInRegion(LLViewerRegion* regionp) ;
    void clearAllMapObjectsInRegion(LLViewerRegion* regionp) ;
    void renderObjectsForMap(LLNetMap &netmap);
    void renderObjectBounds(const LLVector3 &center);

    void addDebugBeacon(const LLVector3 &pos_agent, const std::string &string,
                        const LLColor4 &color=LLColor4(1.f, 0.f, 0.f, 0.5f),
                        const LLColor4 &text_color=LLColor4(1.f, 1.f, 1.f, 1.f),
                        S32 line_width = 1);
    void renderObjectBeacons();
    void resetObjectBeacons();

    void dirtyAllObjectInventory();
// [SL:KB] - Patch: Render-TextureToggle (Catznip-4.0)
    void setAllObjectDefaultTextures(U32 nChannel, bool fShowDefault);
// [/SL:KB]

    void removeFromActiveList(LLViewerObject* objectp);
    void updateActive(LLViewerObject *objectp);

    void updateAvatarVisibility();

    inline S32 getNumObjects() { return (S32) mObjects.size(); }
    inline S32 getNumActiveObjects() { return (S32) mActiveObjects.size(); }

    void addToMap(LLViewerObject *objectp);
    void removeFromMap(LLViewerObject *objectp);

    void clearDebugText();

    // <FS:CR> Import
    typedef boost::function<bool (LLViewerObject* object)> new_object_callback_t;
    typedef boost::signals2::signal<bool (LLViewerObject* object)> new_object_signal_t;
    boost::signals2::connection setNewObjectCallback(new_object_callback_t cb);
    new_object_signal_t mNewObjectSignal;
    // </FS:CR>
    ////////////////////////////////////////////
    //
    // Only accessed by markDead in LLViewerObject
    void cleanupReferences(LLViewerObject *objectp);

    S32 findReferences(LLDrawable *drawablep) const; // Find references to drawable in all objects, and return value.
    std::vector<LLUUID> findMeshObjectsBySculptID(LLUUID target_sculpt_id);

    S32 getOrphanParentCount() const { return (S32) mOrphanParents.size(); }
    S32 getOrphanCount() const { return mNumOrphans; }
    //<FS:Beq> need avatar count for dynamic BB load balancing
    S32 getAvatarCount() const { return mNumAvatars; }
    //</FS:Beq>

    void orphanize(LLViewerObject *childp, U32 parent_id, U32 ip, U32 port);
    void findOrphans(LLViewerObject* objectp, U32 ip, U32 port);

public:
    // Class for keeping track of orphaned objects
    class OrphanInfo
    {
    public:
        OrphanInfo();
        OrphanInfo(const U64 parent_info, const LLUUID child_info);
        bool operator==(const OrphanInfo &rhs) const;
        bool operator!=(const OrphanInfo &rhs) const;
        U64 mParentInfo;
        LLUUID mChildInfo;
    };


    U32 mCurBin; // Current bin we're working on...

    // Statistics data (see also LLViewerStats)
    S32 mNumNewObjects;

    // if we paused in the last frame
    // used to discount stats from this frame
    bool mWasPaused;

    void getUUIDFromLocal(LLUUID &id,
                                const U32 local_id,
                                const U32 ip,
                                const U32 port);
    void setUUIDAndLocal(const LLUUID &id,
                                const U32 local_id,
                                const U32 ip,
                                const U32 port); // Requires knowledge of message system info!

<<<<<<< HEAD
    static bool removeFromLocalIDTable(const LLViewerObject* objectp);
=======
    bool removeFromLocalIDTable(const LLViewerObject* objectp);
>>>>>>> ac330f63
    // Used ONLY by the orphaned object code.
    U64 getIndex(const U32 local_id, const U32 ip, const U32 port);

    S32 mNumUnknownUpdates;
    S32 mNumDeadObjectUpdates;
    S32 mNumDeadObjects;
protected:
    std::vector<U64>    mOrphanParents; // LocalID/ip,port of orphaned objects
    std::vector<OrphanInfo> mOrphanChildren;    // UUID's of orphaned objects
    S32 mNumOrphans;
    //<FS:Beq> need avatar count for dynamic BB load balancing
    S32 mNumAvatars;
    //</FS:Beq>

    typedef std::vector<LLPointer<LLViewerObject> > vobj_list_t;

    vobj_list_t mObjects;
    std::vector<LLPointer<LLViewerObject> > mActiveObjects;

    vobj_list_t mMapObjects;

    // <FS:Beq> deadobject cleanup
    // uuid_set_t   mDeadObjects;
    uuid_multiset_t   mDeadObjects;
    // </FS:Beq>

    std::map<LLUUID, LLPointer<LLViewerObject> > mUUIDObjectMap;

    //set of objects that need to update their cost
    uuid_set_t   mStaleObjectCost;
    uuid_set_t   mPendingObjectCost;

    //set of objects that need to update their physics flags
    uuid_set_t   mStalePhysicsFlags;
    uuid_set_t   mPendingPhysicsFlags;

    std::vector<LLDebugBeacon> mDebugBeacons;

    S32 mCurLazyUpdateIndex;

    static U32 sSimulatorMachineIndex;
    std::map<U64, U32> mIPAndPortToIndex;

    std::map<U64, LLUUID> mIndexAndLocalIDToUUID;

    friend class LLViewerObject;

private:
    static void reportObjectCostFailure(LLSD &objectList);
    // <FS:Ansariel> FIRE-5496: Missing LI for objects outside agent's region
    //void fetchObjectCostsCoro(std::string url);
    void fetchObjectCostsCoro(std::string url, uuid_set_t staleObjects);

    static void reportPhysicsFlagFailure(LLSD &obejectList);
    void fetchPhisicsFlagsCoro(std::string url);

    // <FS:Ansariel> FIRE-20288: Option to render friends only
    bool isNonFriendDerendered(const LLUUID& id, LLPCode pcode);

// <FS:ND> Remember objects we did derender. We might get object updates for them that create new instances. In those cases we kill them again.
private:
    std::map< LLUUID, bool > mDerendered;
public:
    void resetDerenderList(bool force = false);
    void addDerenderedItem( LLUUID const &, bool );
    void removeDerenderedItem( LLUUID const & );
// </FS:ND>

};


class LLDebugBeacon
{
public:
    ~LLDebugBeacon();

    LLVector3 mPositionAgent;
    std::string mString;
    LLColor4 mColor;
    LLColor4 mTextColor;
    S32 mLineWidth;
    LLPointer<class LLHUDObject> mHUDObject;
};



// Global object list
extern LLViewerObjectList gObjectList;

// Inlines
/**
 * Note:
 * it will return NULL for offline avatar_id
 */
inline LLViewerObject *LLViewerObjectList::findObject(const LLUUID &id)
{
    auto iter = mUUIDObjectMap.find(id);
    if(iter != mUUIDObjectMap.end())
    {
        return iter->second;
    }
    else
    {
        return NULL;
    }
}

inline LLViewerObject *LLViewerObjectList::getObject(const S32 index)
{
    LLViewerObject *objectp;
    objectp = mObjects[index];
    if (objectp->isDead())
    {
        //LL_WARNS() << "Dead object " << objectp->mID << " in getObject" << LL_ENDL;
        return NULL;
    }
    return objectp;
}

inline void LLViewerObjectList::addToMap(LLViewerObject *objectp)
{
    mMapObjects.push_back(objectp);
}

inline void LLViewerObjectList::removeFromMap(LLViewerObject *objectp)
{
    std::vector<LLPointer<LLViewerObject> >::iterator iter = std::find(mMapObjects.begin(), mMapObjects.end(), objectp);
    if (iter != mMapObjects.end())
    {
        mMapObjects.erase(iter);
    }
}


#endif // LL_VIEWER_OBJECT_LIST_H<|MERGE_RESOLUTION|>--- conflicted
+++ resolved
@@ -75,11 +75,8 @@
     LLViewerObject *replaceObject(const LLUUID &id, const LLPCode pcode, LLViewerRegion *regionp); // TomY: hack to switch VO instances on the fly
 
     bool killObject(LLViewerObject *objectp);
-<<<<<<< HEAD
     void killAnimatedObjects();
 
-=======
->>>>>>> ac330f63
     void killObjects(LLViewerRegion *regionp); // Kill all objects owned by a particular region.
     void killAllObjects();
 
@@ -199,11 +196,7 @@
                                 const U32 ip,
                                 const U32 port); // Requires knowledge of message system info!
 
-<<<<<<< HEAD
-    static bool removeFromLocalIDTable(const LLViewerObject* objectp);
-=======
     bool removeFromLocalIDTable(const LLViewerObject* objectp);
->>>>>>> ac330f63
     // Used ONLY by the orphaned object code.
     U64 getIndex(const U32 local_id, const U32 ip, const U32 port);
 
