/**
 * @file llfloatervoiceeffect.h
 * @author Aimee
 * @brief Selection and preview of voice effects.
 *
 * $LicenseInfo:firstyear=2010&license=viewerlgpl$
 * Second Life Viewer Source Code
 * Copyright (C) 2010, Linden Research, Inc.
 *
 * This library is free software; you can redistribute it and/or
 * modify it under the terms of the GNU Lesser General Public
 * License as published by the Free Software Foundation;
 * version 2.1 of the License only.
 *
 * This library is distributed in the hope that it will be useful,
 * but WITHOUT ANY WARRANTY; without even the implied warranty of
 * MERCHANTABILITY or FITNESS FOR A PARTICULAR PURPOSE.  See the GNU
 * Lesser General Public License for more details.
 *
 * You should have received a copy of the GNU Lesser General Public
 * License along with this library; if not, write to the Free Software
 * Foundation, Inc., 51 Franklin Street, Fifth Floor, Boston, MA  02110-1301  USA
 *
 * Linden Research, Inc., 945 Battery Street, San Francisco, CA  94111  USA
 * $/LicenseInfo$
 */

#ifndef LL_LLFLOATERVOICEEFFECT_H
#define LL_LLFLOATERVOICEEFFECT_H

#include "llfloater.h"
#include "llvoiceclient.h"

class LLButton;
class LLScrollListCtrl;

class LLFloaterVoiceEffect
    : public LLFloater
    , public LLVoiceEffectObserver
{
public:
    LOG_CLASS(LLFloaterVoiceEffect);

    LLFloaterVoiceEffect(const LLSD& key);
    virtual ~LLFloaterVoiceEffect();

<<<<<<< HEAD
	bool postBuild() override;
	void onClose(bool app_quitting) override;
=======
    bool postBuild() override;
    void onClose(bool app_quitting) override;
>>>>>>> 1a8a5404

private:
    enum ColumnIndex
    {
        NAME_COLUMN = 0,
        DATE_COLUMN = 1,
    };

    void refreshEffectList();
    void updateControls();

<<<<<<< HEAD
	/// Called by voice effect provider when voice effect list is changed.
	virtual void onVoiceEffectChanged(bool effect_list_updated) override;
=======
    /// Called by voice effect provider when voice effect list is changed.
    virtual void onVoiceEffectChanged(bool effect_list_updated) override;
>>>>>>> 1a8a5404

    void onClickRecord();
    void onClickPlay();
    void onClickStop();
//  void onClickActivate();

    LLUUID mSelectedID;
    LLScrollListCtrl* mVoiceEffectList;
};

#endif<|MERGE_RESOLUTION|>--- conflicted
+++ resolved
@@ -44,13 +44,8 @@
     LLFloaterVoiceEffect(const LLSD& key);
     virtual ~LLFloaterVoiceEffect();
 
-<<<<<<< HEAD
-	bool postBuild() override;
-	void onClose(bool app_quitting) override;
-=======
     bool postBuild() override;
     void onClose(bool app_quitting) override;
->>>>>>> 1a8a5404
 
 private:
     enum ColumnIndex
@@ -62,13 +57,8 @@
     void refreshEffectList();
     void updateControls();
 
-<<<<<<< HEAD
-	/// Called by voice effect provider when voice effect list is changed.
-	virtual void onVoiceEffectChanged(bool effect_list_updated) override;
-=======
     /// Called by voice effect provider when voice effect list is changed.
     virtual void onVoiceEffectChanged(bool effect_list_updated) override;
->>>>>>> 1a8a5404
 
     void onClickRecord();
     void onClickPlay();
