--- conflicted
+++ resolved
@@ -1,153 +1,142 @@
-/**
- * @file llphysicsshapebuilder.h
- * @brief Generic system to convert LL(Physics)VolumeParams to physics shapes
- *
- * $LicenseInfo:firstyear=2001&license=viewerlgpl$
- * Second Life Viewer Source Code
- * Copyright (C) 2010, Linden Research, Inc.
- *
- * This library is free software; you can redistribute it and/or
- * modify it under the terms of the GNU Lesser General Public
- * License as published by the Free Software Foundation;
- * version 2.1 of the License only.
- *
- * This library is distributed in the hope that it will be useful,
- * but WITHOUT ANY WARRANTY; without even the implied warranty of
- * MERCHANTABILITY or FITNESS FOR A PARTICULAR PURPOSE.  See the GNU
- * Lesser General Public License for more details.
- *
- * You should have received a copy of the GNU Lesser General Public
- * License along with this library; if not, write to the Free Software
- * Foundation, Inc., 51 Franklin Street, Fifth Floor, Boston, MA  02110-1301  USA
- *
- * Linden Research, Inc., 945 Battery Street, San Francisco, CA  94111  USA
- * $/LicenseInfo$
- */
-
-#ifndef LL_PHYSICS_SHAPE_BUILDER_H
-#define LL_PHYSICS_SHAPE_BUILDER_H
-
-#include "indra_constants.h"
-#include "llvolume.h"
-
-#define USE_SHAPE_QUANTIZATION 0
-
-#define SHAPE_BUILDER_DEFAULT_VOLUME_DETAIL 1
-
-#define SHAPE_BUILDER_IMPLICIT_THRESHOLD_HOLLOW 0.10f
-#define SHAPE_BUILDER_IMPLICIT_THRESHOLD_HOLLOW_SPHERES 0.90f
-#define SHAPE_BUILDER_IMPLICIT_THRESHOLD_PATH_CUT 0.05f
-#define SHAPE_BUILDER_IMPLICIT_THRESHOLD_TAPER 0.05f
-#define SHAPE_BUILDER_IMPLICIT_THRESHOLD_TWIST 0.09f
-#define SHAPE_BUILDER_IMPLICIT_THRESHOLD_SHEAR 0.05f
-
-const F32 COLLISION_TOLERANCE = 0.1f;
-
-const F32 SHAPE_BUILDER_ENTRY_SNAP_SCALE_BIN_SIZE = 0.15f;
-const F32 SHAPE_BUILDER_ENTRY_SNAP_PARAMETER_BIN_SIZE = 0.010f;
-const F32 SHAPE_BUILDER_CONVEXIFICATION_SIZE = 2.f * COLLISION_TOLERANCE;
-const F32 SHAPE_BUILDER_MIN_GEOMETRY_SIZE = 0.5f * COLLISION_TOLERANCE;
-const F32 SHAPE_BUILDER_USER_MESH_CONVEXIFICATION_SIZE = 0.5f;
-
-class LLPhysicsVolumeParams : public LLVolumeParams
-{
-public:
-
-    LLPhysicsVolumeParams( const LLVolumeParams& params, bool forceConvex ) :
-        LLVolumeParams( params ),
-        mForceConvex(forceConvex) {}
-
-    bool operator==(const LLPhysicsVolumeParams &params) const
-    {
-        return ( LLVolumeParams::operator==(params) && (mForceConvex == params.mForceConvex) );
-    }
-
-    bool operator!=(const LLPhysicsVolumeParams &params) const
-    {
-        return !operator==(params);
-    }
-
-<<<<<<< HEAD
-	bool operator<(const LLPhysicsVolumeParams &params) const
-	{
-		if ( LLVolumeParams::operator!=(params) )
-		{
-			return LLVolumeParams::operator<(params);
-		}
-
-		return !params.mForceConvex && mForceConvex;	
-	}
-=======
-    bool operator<(const LLPhysicsVolumeParams &params) const
-    {
-        if ( LLVolumeParams::operator!=(params) )
-        {
-            return LLVolumeParams::operator<(params);
-        }
-        return (params.mForceConvex == false) && (mForceConvex == true);
-    }
->>>>>>> e1623bb2
-
-    bool shouldForceConvex() const { return mForceConvex; }
-
-private:
-    bool mForceConvex;
-};
-
-
-class LLPhysicsShapeBuilderUtil
-{
-public:
-
-    class PhysicsShapeSpecification
-    {
-    public:
-        enum ShapeType
-        {
-            // Primitive types
-            BOX,
-            SPHERE,
-            CYLINDER,
-
-            USER_CONVEX,    // User specified they wanted the convex hull of the volume
-
-            PRIM_CONVEX,    // Either a volume that is inherently convex but not a primitive type, or a shape
-                            // with dimensions such that will convexify it anyway.
-
-            SCULPT,         // Special case for traditional sculpts--they are the convex hull of a single particular set of volume params
-
-            USER_MESH,      // A user mesh. May or may not contain a convex decomposition.
-
-            PRIM_MESH,      // A non-convex volume which we have to represent accurately
-
-            INVALID
-        };
-
-        PhysicsShapeSpecification() :
-        mType( INVALID ),
-        mScale( 0.f, 0.f, 0.f ),
-        mCenter( 0.f, 0.f, 0.f ) {}
-
-        bool isConvex() { return (mType != USER_MESH && mType != PRIM_MESH && mType != INVALID); }
-        bool isMesh() { return (mType == USER_MESH) || (mType == PRIM_MESH); }
-
-        ShapeType getType() { return mType; }
-        const LLVector3& getScale() { return mScale; }
-        const LLVector3& getCenter() { return mCenter; }
-
-    private:
-        friend class LLPhysicsShapeBuilderUtil;
-
-        ShapeType   mType;
-
-        // Dimensions of an AABB around the shape
-        LLVector3   mScale;
-
-        // Offset of shape from origin of primitive's reference frame
-        LLVector3   mCenter;
-    };
-
-    static void determinePhysicsShape( const LLPhysicsVolumeParams& volume_params, const LLVector3& scale, PhysicsShapeSpecification& specOut );
-};
-
-#endif //LL_PHYSICS_SHAPE_BUILDER_H+/**
+ * @file llphysicsshapebuilder.h
+ * @brief Generic system to convert LL(Physics)VolumeParams to physics shapes
+ *
+ * $LicenseInfo:firstyear=2001&license=viewerlgpl$
+ * Second Life Viewer Source Code
+ * Copyright (C) 2010, Linden Research, Inc.
+ *
+ * This library is free software; you can redistribute it and/or
+ * modify it under the terms of the GNU Lesser General Public
+ * License as published by the Free Software Foundation;
+ * version 2.1 of the License only.
+ *
+ * This library is distributed in the hope that it will be useful,
+ * but WITHOUT ANY WARRANTY; without even the implied warranty of
+ * MERCHANTABILITY or FITNESS FOR A PARTICULAR PURPOSE.  See the GNU
+ * Lesser General Public License for more details.
+ *
+ * You should have received a copy of the GNU Lesser General Public
+ * License along with this library; if not, write to the Free Software
+ * Foundation, Inc., 51 Franklin Street, Fifth Floor, Boston, MA  02110-1301  USA
+ *
+ * Linden Research, Inc., 945 Battery Street, San Francisco, CA  94111  USA
+ * $/LicenseInfo$
+ */
+
+#ifndef LL_PHYSICS_SHAPE_BUILDER_H
+#define LL_PHYSICS_SHAPE_BUILDER_H
+
+#include "indra_constants.h"
+#include "llvolume.h"
+
+#define USE_SHAPE_QUANTIZATION 0
+
+#define SHAPE_BUILDER_DEFAULT_VOLUME_DETAIL 1
+
+#define SHAPE_BUILDER_IMPLICIT_THRESHOLD_HOLLOW 0.10f
+#define SHAPE_BUILDER_IMPLICIT_THRESHOLD_HOLLOW_SPHERES 0.90f
+#define SHAPE_BUILDER_IMPLICIT_THRESHOLD_PATH_CUT 0.05f
+#define SHAPE_BUILDER_IMPLICIT_THRESHOLD_TAPER 0.05f
+#define SHAPE_BUILDER_IMPLICIT_THRESHOLD_TWIST 0.09f
+#define SHAPE_BUILDER_IMPLICIT_THRESHOLD_SHEAR 0.05f
+
+const F32 COLLISION_TOLERANCE = 0.1f;
+
+const F32 SHAPE_BUILDER_ENTRY_SNAP_SCALE_BIN_SIZE = 0.15f;
+const F32 SHAPE_BUILDER_ENTRY_SNAP_PARAMETER_BIN_SIZE = 0.010f;
+const F32 SHAPE_BUILDER_CONVEXIFICATION_SIZE = 2.f * COLLISION_TOLERANCE;
+const F32 SHAPE_BUILDER_MIN_GEOMETRY_SIZE = 0.5f * COLLISION_TOLERANCE;
+const F32 SHAPE_BUILDER_USER_MESH_CONVEXIFICATION_SIZE = 0.5f;
+
+class LLPhysicsVolumeParams : public LLVolumeParams
+{
+public:
+
+    LLPhysicsVolumeParams( const LLVolumeParams& params, bool forceConvex ) :
+        LLVolumeParams( params ),
+        mForceConvex(forceConvex) {}
+
+    bool operator==(const LLPhysicsVolumeParams &params) const
+    {
+        return ( LLVolumeParams::operator==(params) && (mForceConvex == params.mForceConvex) );
+    }
+
+    bool operator!=(const LLPhysicsVolumeParams &params) const
+    {
+        return !operator==(params);
+    }
+
+    bool operator<(const LLPhysicsVolumeParams &params) const
+    {
+        if ( LLVolumeParams::operator!=(params) )
+        {
+            return LLVolumeParams::operator<(params);
+        }
+
+        return !params.mForceConvex && mForceConvex;
+    }
+
+    bool shouldForceConvex() const { return mForceConvex; }
+
+private:
+    bool mForceConvex;
+};
+
+
+class LLPhysicsShapeBuilderUtil
+{
+public:
+
+    class PhysicsShapeSpecification
+    {
+    public:
+        enum ShapeType
+        {
+            // Primitive types
+            BOX,
+            SPHERE,
+            CYLINDER,
+
+            USER_CONVEX,    // User specified they wanted the convex hull of the volume
+
+            PRIM_CONVEX,    // Either a volume that is inherently convex but not a primitive type, or a shape
+                            // with dimensions such that will convexify it anyway.
+
+            SCULPT,         // Special case for traditional sculpts--they are the convex hull of a single particular set of volume params
+
+            USER_MESH,      // A user mesh. May or may not contain a convex decomposition.
+
+            PRIM_MESH,      // A non-convex volume which we have to represent accurately
+
+            INVALID
+        };
+
+        PhysicsShapeSpecification() :
+        mType( INVALID ),
+        mScale( 0.f, 0.f, 0.f ),
+        mCenter( 0.f, 0.f, 0.f ) {}
+
+        bool isConvex() { return (mType != USER_MESH && mType != PRIM_MESH && mType != INVALID); }
+        bool isMesh() { return (mType == USER_MESH) || (mType == PRIM_MESH); }
+
+        ShapeType getType() { return mType; }
+        const LLVector3& getScale() { return mScale; }
+        const LLVector3& getCenter() { return mCenter; }
+
+    private:
+        friend class LLPhysicsShapeBuilderUtil;
+
+        ShapeType   mType;
+
+        // Dimensions of an AABB around the shape
+        LLVector3   mScale;
+
+        // Offset of shape from origin of primitive's reference frame
+        LLVector3   mCenter;
+    };
+
+    static void determinePhysicsShape( const LLPhysicsVolumeParams& volume_params, const LLVector3& scale, PhysicsShapeSpecification& specOut );
+};
+
+#endif //LL_PHYSICS_SHAPE_BUILDER_H