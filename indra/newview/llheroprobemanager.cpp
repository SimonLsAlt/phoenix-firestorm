--- conflicted
+++ resolved
@@ -121,11 +121,7 @@
         // Find our nearest hero candidate.
         float last_distance = 99999.f;
         float camera_center_distance = 99999.f;
-<<<<<<< HEAD
-        mNearestHero = nullptr; // <FS:Beq/> LL-1719/1721 Mirrors do not disable properly (interim fix)
-=======
         mNearestHero = nullptr;
->>>>>>> e32f6426
         for (auto vo : mHeroVOList)
         {
             if (vo && !vo->isDead() && vo->mDrawable.notNull() && vo->isReflectionProbe() && vo->getReflectionProbeIsBox())
@@ -215,30 +211,16 @@
         else
         {
             mNearestHero = nullptr;
-<<<<<<< HEAD
-            mDefaultProbe->mViewerObject = nullptr; // <FS:Beq/> FIRE-34201 TP crash
-=======
             mDefaultProbe->mViewerObject = nullptr;
->>>>>>> e32f6426
         }
 
         mHeroProbeStrength = 1;
     }
-<<<<<<< HEAD
-    // <FS:Beq> LL-1719/1721 Mirrors do not disable properly (interim fix)
-    else
-    {
-        mNearestHero = nullptr;
-        mDefaultProbe->mViewerObject = nullptr; // <FS:Beq/> FIRE-34201 TP crash
-    }
-    // </FS:Beq>
-=======
     else
     {
         mNearestHero = nullptr;
         mDefaultProbe->mViewerObject = nullptr;
     }
->>>>>>> e32f6426
 }
 
 void LLHeroProbeManager::renderProbes()
