/**
 * @file llpreviewnotecard.cpp
 * @brief Implementation of the notecard editor
 *
 * $LicenseInfo:firstyear=2002&license=viewerlgpl$
 * Second Life Viewer Source Code
 * Copyright (C) 2010, Linden Research, Inc.
 *
 * This library is free software; you can redistribute it and/or
 * modify it under the terms of the GNU Lesser General Public
 * License as published by the Free Software Foundation;
 * version 2.1 of the License only.
 *
 * This library is distributed in the hope that it will be useful,
 * but WITHOUT ANY WARRANTY; without even the implied warranty of
 * MERCHANTABILITY or FITNESS FOR A PARTICULAR PURPOSE.  See the GNU
 * Lesser General Public License for more details.
 *
 * You should have received a copy of the GNU Lesser General Public
 * License along with this library; if not, write to the Free Software
 * Foundation, Inc., 51 Franklin Street, Fifth Floor, Boston, MA  02110-1301  USA
 *
 * Linden Research, Inc., 945 Battery Street, San Francisco, CA  94111  USA
 * $/LicenseInfo$
 */

#include "llviewerprecompiledheaders.h"

#include "llpreviewnotecard.h"

#include "llinventory.h"

#include "llagent.h"
#include "lldraghandle.h"
#include "llexternaleditor.h"
#include "llviewerwindow.h"
#include "llbutton.h"
#include "llfloaterreg.h"
#include "llinventorydefines.h"
#include "llinventorymodel.h"
#include "lllineeditor.h"
#include "llmd5.h"
#include "llnotificationsutil.h"
#include "llmd5.h"
#include "llresmgr.h"
#include "roles_constants.h"
#include "llscrollbar.h"
#include "llselectmgr.h"
#include "lltrans.h"
#include "llviewertexteditor.h"
#include "llfilesystem.h"
#include "llviewerinventory.h"
#include "llviewerobject.h"
#include "llviewerobjectlist.h"
#include "llviewerregion.h"
#include "lldir.h"
#include "llviewerstats.h"
#include "llviewercontrol.h"        // gSavedSettings
#include "llappviewer.h"        // app_abort_quit()
#include "lllineeditor.h"
#include "lluictrlfactory.h"
#include "llviewerassetupload.h"

// [SL:KB] - Patch: UI-FloaterSearchReplace | Checked: 2010-11-05 (Catznip-2.3.0a) | Added: Catznip-2.3.0a
#include "llfloatersearchreplace.h"
// [/SL:KB]
#include "llautoreplace.h"
#include "llscrollcontainer.h"

///----------------------------------------------------------------------------
/// Class LLPreviewNotecard
///----------------------------------------------------------------------------

// Default constructor
<<<<<<< HEAD
LLPreviewNotecard::LLPreviewNotecard(const LLSD& key) //const LLUUID& item_id, 
	: LLPreview( key ),
	mLiveFile(NULL)
	// <FS:Ansariel> FIRE-24306: Retain cursor position when saving notecards
	,mCursorPos(0)
	,mScrollPos(0)
	// <FS:Ansariel> FIRE-29425: User-selectable font and size for notecards
	,mFontNameChangedCallbackConnection()
	,mFontSizeChangedCallbackConnection()
	// </FS:Ansariel>
=======
LLPreviewNotecard::LLPreviewNotecard(const LLSD& key) //const LLUUID& item_id,
    : LLPreview( key ),
    mLiveFile(NULL)
    // <FS:Ansariel> FIRE-24306: Retain cursor position when saving notecards
    ,mCursorPos(0)
    ,mScrollPos(0)
    // <FS:Ansariel> FIRE-29425: User-selectable font and size for notecards
    ,mFontNameChangedCallbackConnection()
    ,mFontSizeChangedCallbackConnection()
    // </FS:Ansariel>
>>>>>>> 1a8a5404
{
    const LLInventoryItem *item = getItem();
    if (item)
    {
        mAssetID = item->getAssetUUID();
    }
}

LLPreviewNotecard::~LLPreviewNotecard()
{
<<<<<<< HEAD
	delete mLiveFile;

	// <FS:Ansariel> FIRE-29425: User-selectable font and size for notecards
	if (mFontNameChangedCallbackConnection.connected())
	{
		mFontNameChangedCallbackConnection.disconnect();
	}
	if (mFontSizeChangedCallbackConnection.connected())
	{
		mFontSizeChangedCallbackConnection.disconnect();
	}
	// </FS:Ansariel>
=======
    delete mLiveFile;

    // <FS:Ansariel> FIRE-29425: User-selectable font and size for notecards
    if (mFontNameChangedCallbackConnection.connected())
    {
        mFontNameChangedCallbackConnection.disconnect();
    }
    if (mFontSizeChangedCallbackConnection.connected())
    {
        mFontSizeChangedCallbackConnection.disconnect();
    }
    // </FS:Ansariel>
>>>>>>> 1a8a5404
}

bool LLPreviewNotecard::postBuild()
{
<<<<<<< HEAD
	mEditor = getChild<LLViewerTextEditor>("Notecard Editor");
	mEditor->setAutoreplaceCallback(boost::bind(&LLAutoReplace::autoreplaceCallback, LLAutoReplace::getInstance(), _1, _2, _3, _4, _5)); // <FS:Ansariel> FIRE-22810: Add autoreplace to notecards
	mEditor->setNotecardInfo(mItemUUID, mObjectID, getKey());
	mEditor->makePristine();

	childSetAction("Save", onClickSave, this);
	getChildView("lock")->setVisible( false);	
=======
    mEditor = getChild<LLViewerTextEditor>("Notecard Editor");
    mEditor->setAutoreplaceCallback(boost::bind(&LLAutoReplace::autoreplaceCallback, LLAutoReplace::getInstance(), _1, _2, _3, _4, _5)); // <FS:Ansariel> FIRE-22810: Add autoreplace to notecards
    mEditor->setNotecardInfo(mItemUUID, mObjectID, getKey());
    mEditor->makePristine();

    childSetAction("Save", onClickSave, this);
    getChildView("lock")->setVisible( false);

    childSetAction("Delete", onClickDelete, this);
    getChildView("Delete")->setEnabled(false);
>>>>>>> 1a8a5404

    childSetAction("Edit", onClickEdit, this);

    // <FS:Ansariel> FIRE-13969: Search button
    getChild<LLButton>("Search")->setClickedCallback(boost::bind(&LLPreviewNotecard::onSearchButtonClicked, this));

<<<<<<< HEAD
	// <FS:Ansariel> FIRE-13969: Search button
	getChild<LLButton>("Search")->setClickedCallback(boost::bind(&LLPreviewNotecard::onSearchButtonClicked, this));

	const LLInventoryItem* item = getItem();

	childSetCommitCallback("desc", LLPreview::onText, this);
	if (item)
	{
		getChild<LLUICtrl>("desc")->setValue(item->getDescription());
		bool source_library = mObjectUUID.isNull() && gInventory.isObjectDescendentOf(item->getUUID(), gInventory.getLibraryRootFolderID());
		getChildView("Delete")->setEnabled(!source_library);
	}
	getChild<LLLineEditor>("desc")->setPrevalidate(&LLTextValidate::validateASCIIPrintableNoPipe);

	// <FS:Ansariel> FIRE-29425: User-selectable font and size for notecards
	mFontNameChangedCallbackConnection = gSavedSettings.getControl("FSNotecardFontName")->getSignal()->connect(boost::bind(&LLPreviewNotecard::onFontChanged, this));
	mFontSizeChangedCallbackConnection = gSavedSettings.getControl("FSNotecardFontSize")->getSignal()->connect(boost::bind(&LLPreviewNotecard::onFontChanged, this));
	onFontChanged();
	// </FS:Ansariel>

	return LLPreview::postBuild();
=======
    const LLInventoryItem* item = getItem();

    childSetCommitCallback("desc", LLPreview::onText, this);
    if (item)
    {
        getChild<LLUICtrl>("desc")->setValue(item->getDescription());
        bool source_library = mObjectUUID.isNull() && gInventory.isObjectDescendentOf(item->getUUID(), gInventory.getLibraryRootFolderID());
        getChildView("Delete")->setEnabled(!source_library);
    }
    getChild<LLLineEditor>("desc")->setPrevalidate(&LLTextValidate::validateASCIIPrintableNoPipe);

    // <FS:Ansariel> FIRE-29425: User-selectable font and size for notecards
    mFontNameChangedCallbackConnection = gSavedSettings.getControl("FSNotecardFontName")->getSignal()->connect(boost::bind(&LLPreviewNotecard::onFontChanged, this));
    mFontSizeChangedCallbackConnection = gSavedSettings.getControl("FSNotecardFontSize")->getSignal()->connect(boost::bind(&LLPreviewNotecard::onFontChanged, this));
    onFontChanged();
    // </FS:Ansariel>

    return LLPreview::postBuild();
>>>>>>> 1a8a5404
}

bool LLPreviewNotecard::saveItem()
{
    LLInventoryItem* item = gInventory.getItem(mItemUUID);
    return saveIfNeeded(item);
}

void LLPreviewNotecard::setEnabled(bool enabled)
{
<<<<<<< HEAD
	LLViewerTextEditor* editor = findChild<LLViewerTextEditor>("Notecard Editor");
	// editor is part of xml, if it doesn't exists, nothing else does
	if (editor)
	{
		editor->setEnabled(enabled);
		getChildView("lock")->setVisible( !enabled);
		getChildView("desc")->setEnabled(enabled);
		getChildView("Save")->setEnabled(enabled && (!editor->isPristine()));
	}
=======
    LLViewerTextEditor* editor = findChild<LLViewerTextEditor>("Notecard Editor");
    // editor is part of xml, if it doesn't exists, nothing else does
    if (editor)
    {
        editor->setEnabled(enabled);
        getChildView("lock")->setVisible( !enabled);
        getChildView("desc")->setEnabled(enabled);
        getChildView("Save")->setEnabled(enabled && (!editor->isPristine()));
    }
>>>>>>> 1a8a5404
}


void LLPreviewNotecard::draw()
{
<<<<<<< HEAD
	LLViewerTextEditor* editor = getChild<LLViewerTextEditor>("Notecard Editor");
	bool changed = !editor->isPristine();
=======
    LLViewerTextEditor* editor = getChild<LLViewerTextEditor>("Notecard Editor");
    bool changed = !editor->isPristine();
>>>>>>> 1a8a5404

    getChildView("Save")->setEnabled(changed && getEnabled());

    LLPreview::draw();
}

// [SL:KB] - Patch: UI-FloaterSearchReplace | Checked: 2010-11-05 (Catznip-2.3.0a) | Added: Catznip-2.3.0a
bool LLPreviewNotecard::hasAccelerators() const
{
    return true;
}
// [/SL:KB]

// [SL:KB] - Patch: UI-FloaterSearchReplace | Checked: 2010-11-05 (Catznip-2.3.0a) | Added: Catznip-2.3.0a
bool LLPreviewNotecard::hasAccelerators() const
{
	return true;
}
// [/SL:KB]

// virtual
bool LLPreviewNotecard::handleKeyHere(KEY key, MASK mask)
{
<<<<<<< HEAD
	if(('S' == key) && (MASK_CONTROL == (mask & MASK_CONTROL)))
	{
		saveIfNeeded();
		return true;
	}

// [SL:KB] - Patch: UI-FloaterSearchReplace | Checked: 2010-11-05 (Catznip-2.3.0a) | Added: Catznip-2.3.0a
	if(('F' == key) && (MASK_CONTROL == (mask & MASK_CONTROL)))
	{
		LLFloaterSearchReplace::show(getEditor());
		return true;
	}
// [/SL:KB]

	return LLPreview::handleKeyHere(key, mask);
=======
    if(('S' == key) && (MASK_CONTROL == (mask & MASK_CONTROL)))
    {
        saveIfNeeded();
        return true;
    }

// [SL:KB] - Patch: UI-FloaterSearchReplace | Checked: 2010-11-05 (Catznip-2.3.0a) | Added: Catznip-2.3.0a
    if(('F' == key) && (MASK_CONTROL == (mask & MASK_CONTROL)))
    {
        LLFloaterSearchReplace::show(getEditor());
        return true;
    }
// [/SL:KB]

    return LLPreview::handleKeyHere(key, mask);
>>>>>>> 1a8a5404
}

// virtual
bool LLPreviewNotecard::canClose()
{
<<<<<<< HEAD
	LLViewerTextEditor* editor = getChild<LLViewerTextEditor>("Notecard Editor");

	if(mForceClose || editor->isPristine())
	{
		return true;
	}
	else
	{
		if(!mSaveDialogShown)
		{
			mSaveDialogShown = true;
			// Bring up view-modal dialog: Save changes? Yes, No, Cancel
			LLNotificationsUtil::add("SaveChanges", LLSD(), LLSD(), boost::bind(&LLPreviewNotecard::handleSaveChangesDialog,this, _1, _2));
		}
		return false;
	}
=======
    LLViewerTextEditor* editor = getChild<LLViewerTextEditor>("Notecard Editor");

    if(mForceClose || editor->isPristine())
    {
        return true;
    }
    else
    {
        if(!mSaveDialogShown)
        {
            mSaveDialogShown = true;
            // Bring up view-modal dialog: Save changes? Yes, No, Cancel
            LLNotificationsUtil::add("SaveChanges", LLSD(), LLSD(), boost::bind(&LLPreviewNotecard::handleSaveChangesDialog,this, _1, _2));
        }
        return false;
    }
>>>>>>> 1a8a5404
}

/* virtual */
void LLPreviewNotecard::setObjectID(const LLUUID& object_id)
{
    LLPreview::setObjectID(object_id);

    LLViewerTextEditor* editor = getChild<LLViewerTextEditor>("Notecard Editor");
    editor->setNotecardObjectID(mObjectUUID);
    editor->makePristine();
}

const LLInventoryItem* LLPreviewNotecard::getDragItem()
{
    LLViewerTextEditor* editor = getChild<LLViewerTextEditor>("Notecard Editor");

    if(editor)
    {
        return editor->getDragItem();
    }
    return NULL;
}

// [SL:KB] - Patch: UI-FloaterSearchReplace | Checked: 2010-11-05 (Catznip-2.3.0a) | Added: Catznip-2.3.0a
LLTextEditor* LLPreviewNotecard::getEditor()
{
    return getChild<LLViewerTextEditor>("Notecard Editor");
}
// [/SL:KB]

// [SL:KB] - Patch: UI-FloaterSearchReplace | Checked: 2010-11-05 (Catznip-2.3.0a) | Added: Catznip-2.3.0a
LLTextEditor* LLPreviewNotecard::getEditor()
{
	return getChild<LLViewerTextEditor>("Notecard Editor");
}
// [/SL:KB]

bool LLPreviewNotecard::hasEmbeddedInventory()
{
    LLViewerTextEditor* editor = NULL;
    editor = getChild<LLViewerTextEditor>("Notecard Editor");
    if (!editor) return false;
    return editor->hasEmbeddedInventory();
}

void LLPreviewNotecard::refreshFromInventory(const LLUUID& new_item_id)
{
    if (new_item_id.notNull())
    {
        mItemUUID = new_item_id;
        setKey(LLSD(new_item_id));
    }
    LL_DEBUGS() << "LLPreviewNotecard::refreshFromInventory()" << LL_ENDL;
    loadAsset();
}

void LLPreviewNotecard::updateTitleButtons()
{
<<<<<<< HEAD
	LLPreview::updateTitleButtons();

	// <FS:Ansariel> Fix XUI parser warning
	//LLUICtrl* lock_btn = getChild<LLUICtrl>("lock");
	//if (lock_btn->getVisible() && !isMinimized()) // lock button stays visible if floater is minimized.
	LLUICtrl* lock_btn = findChild<LLUICtrl>("lock");
	if(lock_btn && lock_btn->getVisible() && !isMinimized()) // lock button stays visible if floater is minimized.
	// </FS:Ansariel>
	{
		LLRect lock_rc = lock_btn->getRect();
		LLRect buttons_rect = getDragHandle()->getButtonsRect();
		buttons_rect.mLeft = lock_rc.mLeft;
		getDragHandle()->setButtonsRect(buttons_rect);
	}
=======
    LLPreview::updateTitleButtons();

    // <FS:Ansariel> Fix XUI parser warning
    //LLUICtrl* lock_btn = getChild<LLUICtrl>("lock");
    //if (lock_btn->getVisible() && !isMinimized()) // lock button stays visible if floater is minimized.
    LLUICtrl* lock_btn = findChild<LLUICtrl>("lock");
    if(lock_btn && lock_btn->getVisible() && !isMinimized()) // lock button stays visible if floater is minimized.
    // </FS:Ansariel>
    {
        LLRect lock_rc = lock_btn->getRect();
        LLRect buttons_rect = getDragHandle()->getButtonsRect();
        buttons_rect.mLeft = lock_rc.mLeft;
        getDragHandle()->setButtonsRect(buttons_rect);
    }
>>>>>>> 1a8a5404
}

void LLPreviewNotecard::loadAsset()
{
<<<<<<< HEAD
	// request the asset.
	const LLInventoryItem* item = getItem();
	LLViewerTextEditor* editor = getChild<LLViewerTextEditor>("Notecard Editor");

	if (!editor)
		return;

	bool fail = false;

	if(item)
	{
		LLPermissions perm(item->getPermissions());
		bool is_owner = gAgent.allowOperation(PERM_OWNER, perm, GP_OBJECT_MANIPULATE);
		bool allow_copy = gAgent.allowOperation(PERM_COPY, perm, GP_OBJECT_MANIPULATE);
		bool allow_modify = canModify(mObjectUUID, item);
		bool source_library = mObjectUUID.isNull() && gInventory.isObjectDescendentOf(mItemUUID, gInventory.getLibraryRootFolderID());

		if (allow_copy || gAgent.isGodlike())
		{
			mAssetID = item->getAssetUUID();
			if(mAssetID.isNull())
			{
				editor->setText(LLStringUtil::null);
				editor->makePristine();
				editor->setEnabled(true);
				mAssetStatus = PREVIEW_ASSET_LOADED;
			}
			else
			{
				LLHost source_sim = LLHost();
				LLSD* user_data = nullptr;
				if (mObjectUUID.notNull())
				{
					LLViewerObject *objectp = gObjectList.findObject(mObjectUUID);
					if (objectp && objectp->getRegion())
					{
						source_sim = objectp->getRegion()->getHost();
					}
					else
					{
						// The object that we're trying to look at disappeared, bail.
						LL_WARNS() << "Can't find object " << mObjectUUID << " associated with notecard." << LL_ENDL;
						mAssetID.setNull();
						editor->setText(getString("no_object"));
						editor->makePristine();
						editor->setEnabled(false);
						mAssetStatus = PREVIEW_ASSET_LOADED;
						return;
					}
					user_data = new LLSD();
					user_data->with("taskid", mObjectUUID).with("itemid", mItemUUID);
				}
				else
				{
				    user_data =  new LLSD(mItemUUID);
				}

				gAssetStorage->getInvItemAsset(source_sim,
												gAgent.getID(),
												gAgent.getSessionID(),
												item->getPermissions().getOwner(),
												mObjectUUID,
												item->getUUID(),
												item->getAssetUUID(),
												item->getType(),
												&onLoadComplete,
												(void*)user_data,
												true);
				mAssetStatus = PREVIEW_ASSET_LOADING;
			}
		}
		else
		{
			mAssetID.setNull();
			editor->setText(getString("not_allowed"));
			editor->makePristine();
			editor->setEnabled(false);
			mAssetStatus = PREVIEW_ASSET_LOADED;
		}

		if(!allow_modify)
		{
			editor->setEnabled(false);
			getChildView("lock")->setVisible( true);
			getChildView("Edit")->setEnabled(false);
		}

		if((allow_modify || is_owner) && !source_library)
		{
			getChildView("Delete")->setEnabled(true);
		}
	}
=======
    // request the asset.
    const LLInventoryItem* item = getItem();
    LLViewerTextEditor* editor = getChild<LLViewerTextEditor>("Notecard Editor");

    if (!editor)
        return;

    bool fail = false;

    if(item)
    {
        LLPermissions perm(item->getPermissions());
        bool is_owner = gAgent.allowOperation(PERM_OWNER, perm, GP_OBJECT_MANIPULATE);
        bool allow_copy = gAgent.allowOperation(PERM_COPY, perm, GP_OBJECT_MANIPULATE);
        bool allow_modify = canModify(mObjectUUID, item);
        bool source_library = mObjectUUID.isNull() && gInventory.isObjectDescendentOf(mItemUUID, gInventory.getLibraryRootFolderID());

        if (allow_copy || gAgent.isGodlike())
        {
            mAssetID = item->getAssetUUID();
            if(mAssetID.isNull())
            {
                editor->setText(LLStringUtil::null);
                editor->makePristine();
                editor->setEnabled(true);
                mAssetStatus = PREVIEW_ASSET_LOADED;
            }
            else
            {
                LLHost source_sim = LLHost();
                LLSD* user_data = nullptr;
                if (mObjectUUID.notNull())
                {
                    LLViewerObject *objectp = gObjectList.findObject(mObjectUUID);
                    if (objectp && objectp->getRegion())
                    {
                        source_sim = objectp->getRegion()->getHost();
                    }
                    else
                    {
                        // The object that we're trying to look at disappeared, bail.
                        LL_WARNS() << "Can't find object " << mObjectUUID << " associated with notecard." << LL_ENDL;
                        mAssetID.setNull();
                        editor->setText(getString("no_object"));
                        editor->makePristine();
                        editor->setEnabled(false);
                        mAssetStatus = PREVIEW_ASSET_LOADED;
                        return;
                    }
                    user_data = new LLSD();
                    user_data->with("taskid", mObjectUUID).with("itemid", mItemUUID);
                }
                else
                {
                    user_data =  new LLSD(mItemUUID);
                }

                gAssetStorage->getInvItemAsset(source_sim,
                                                gAgent.getID(),
                                                gAgent.getSessionID(),
                                                item->getPermissions().getOwner(),
                                                mObjectUUID,
                                                item->getUUID(),
                                                item->getAssetUUID(),
                                                item->getType(),
                                                &onLoadComplete,
                                                (void*)user_data,
                                                true);
                mAssetStatus = PREVIEW_ASSET_LOADING;
            }
        }
        else
        {
            mAssetID.setNull();
            editor->setText(getString("not_allowed"));
            editor->makePristine();
            editor->setEnabled(false);
            mAssetStatus = PREVIEW_ASSET_LOADED;
        }

        if(!allow_modify)
        {
            editor->setEnabled(false);
            getChildView("lock")->setVisible( true);
            getChildView("Edit")->setEnabled(false);
        }

        if((allow_modify || is_owner) && !source_library)
        {
            getChildView("Delete")->setEnabled(true);
        }
    }
>>>>>>> 1a8a5404
    else if (mObjectUUID.notNull() && mItemUUID.notNull())
    {
        LLViewerObject* objectp = gObjectList.findObject(mObjectUUID);
        if (objectp && (objectp->isInventoryPending() || objectp->isInventoryDirty()))
        {
            // It's a notecard in object's inventory and we failed to get it because inventory is not up to date.
            // Subscribe for callback and retry at inventoryChanged()
            registerVOInventoryListener(objectp, NULL); //removes previous listener

            if (objectp->isInventoryDirty())
            {
                objectp->requestInventory();
            }
        }
        else
        {
            fail = true;
        }
    }
    else
    {
        fail = true;
    }

<<<<<<< HEAD
	if (fail)
	{
		editor->setText(LLStringUtil::null);
		editor->makePristine();
		editor->setEnabled(true);
		// Don't set asset status here; we may not have set the item id yet
		// (e.g. when this gets called initially)
		//mAssetStatus = PREVIEW_ASSET_LOADED;
	}
=======
    if (fail)
    {
        editor->setText(LLStringUtil::null);
        editor->makePristine();
        editor->setEnabled(true);
        // Don't set asset status here; we may not have set the item id yet
        // (e.g. when this gets called initially)
        //mAssetStatus = PREVIEW_ASSET_LOADED;
    }
>>>>>>> 1a8a5404
}

// static
void LLPreviewNotecard::onLoadComplete(const LLUUID& asset_uuid,
<<<<<<< HEAD
									   LLAssetType::EType type,
									   void* user_data, S32 status, LLExtStat ext_status)
{
	LL_INFOS() << "LLPreviewNotecard::onLoadComplete()" << LL_ENDL;
	LLSD* floater_key = (LLSD*)user_data;
	LLPreviewNotecard* preview = LLFloaterReg::findTypedInstance<LLPreviewNotecard>("preview_notecard", *floater_key);
	if( preview )
	{
		if(0 == status)
		{
			LLFileSystem file(asset_uuid, type, LLFileSystem::READ);

			S32 file_length = file.getSize();

			std::vector<char> buffer(file_length+1);
			file.read((U8*)&buffer[0], file_length);

			// put a EOS at the end
			buffer[file_length] = 0;

			
			LLViewerTextEditor* previewEditor = preview->getChild<LLViewerTextEditor>("Notecard Editor");

			if( (file_length > 19) && !strncmp( &buffer[0], "Linden text version", 19 ) )
			{
				if( !previewEditor->importBuffer( &buffer[0], file_length+1 ) )
				{
					LL_WARNS() << "Problem importing notecard" << LL_ENDL;
				}
			}
			else
			{
				// Version 0 (just text, doesn't include version number)
				previewEditor->setText(LLStringExplicit(&buffer[0]));
			}

			previewEditor->makePristine();
			bool modifiable = preview->canModify(preview->mObjectID, preview->getItem());
			// <FS:Ansariel> Force spell checker to check again after saving a NC,
			//               or misspelled words wouldn't be shown
			previewEditor->onSpellCheckSettingsChange();

			preview->setEnabled(modifiable);
			preview->syncExternal();
			preview->mAssetStatus = PREVIEW_ASSET_LOADED;

			// <FS:Ansariel> FIRE-24306: Retain cursor position when saving notecards
			preview->mEditor->setCursorPos(preview->mCursorPos);
			preview->mEditor->getScrollContainer()->getScrollbar(LLScrollContainer::VERTICAL)->setDocPos(preview->mScrollPos);
		}
		else
		{
			if( LL_ERR_ASSET_REQUEST_NOT_IN_DATABASE == status ||
				LL_ERR_FILE_EMPTY == status)
			{
				LLNotificationsUtil::add("NotecardMissing");
			}
			else if (LL_ERR_INSUFFICIENT_PERMISSIONS == status)
			{
				LLNotificationsUtil::add("NotecardNoPermissions");
			}
			else
			{
				LLNotificationsUtil::add("UnableToLoadNotecard");
			}

			LL_WARNS() << "Problem loading notecard: " << status << LL_ENDL;
			preview->mAssetStatus = PREVIEW_ASSET_ERROR;
		}
	}
	delete floater_key;
=======
                                       LLAssetType::EType type,
                                       void* user_data, S32 status, LLExtStat ext_status)
{
    LL_INFOS() << "LLPreviewNotecard::onLoadComplete()" << LL_ENDL;
    LLSD* floater_key = (LLSD*)user_data;
    LLPreviewNotecard* preview = LLFloaterReg::findTypedInstance<LLPreviewNotecard>("preview_notecard", *floater_key);
    if( preview )
    {
        if(0 == status)
        {
            LLFileSystem file(asset_uuid, type, LLFileSystem::READ);

            S32 file_length = file.getSize();

            std::vector<char> buffer(file_length+1);
            file.read((U8*)&buffer[0], file_length);

            // put a EOS at the end
            buffer[file_length] = 0;


            LLViewerTextEditor* previewEditor = preview->getChild<LLViewerTextEditor>("Notecard Editor");

            if( (file_length > 19) && !strncmp( &buffer[0], "Linden text version", 19 ) )
            {
                if( !previewEditor->importBuffer( &buffer[0], file_length+1 ) )
                {
                    LL_WARNS() << "Problem importing notecard" << LL_ENDL;
                }
            }
            else
            {
                // Version 0 (just text, doesn't include version number)
                previewEditor->setText(LLStringExplicit(&buffer[0]));
            }

            previewEditor->makePristine();
            bool modifiable = preview->canModify(preview->mObjectID, preview->getItem());
            // <FS:Ansariel> Force spell checker to check again after saving a NC,
            //               or misspelled words wouldn't be shown
            previewEditor->onSpellCheckSettingsChange();

            preview->setEnabled(modifiable);
            preview->syncExternal();
            preview->mAssetStatus = PREVIEW_ASSET_LOADED;

            // <FS:Ansariel> FIRE-24306: Retain cursor position when saving notecards
            preview->mEditor->setCursorPos(preview->mCursorPos);
            preview->mEditor->getScrollContainer()->getScrollbar(LLScrollContainer::VERTICAL)->setDocPos(preview->mScrollPos);
        }
        else
        {
            if( LL_ERR_ASSET_REQUEST_NOT_IN_DATABASE == status ||
                LL_ERR_FILE_EMPTY == status)
            {
                LLNotificationsUtil::add("NotecardMissing");
            }
            else if (LL_ERR_INSUFFICIENT_PERMISSIONS == status)
            {
                LLNotificationsUtil::add("NotecardNoPermissions");
            }
            else
            {
                LLNotificationsUtil::add("UnableToLoadNotecard");
            }

            LL_WARNS() << "Problem loading notecard: " << status << LL_ENDL;
            preview->mAssetStatus = PREVIEW_ASSET_ERROR;
        }
    }
    delete floater_key;
>>>>>>> 1a8a5404
}

// static
void LLPreviewNotecard::onClickSave(void* user_data)
{
    //LL_INFOS() << "LLPreviewNotecard::onBtnSave()" << LL_ENDL;
    LLPreviewNotecard* preview = (LLPreviewNotecard*)user_data;
    if(preview)
    {
        preview->saveIfNeeded();
    }
}


// static
void LLPreviewNotecard::onClickDelete(void* user_data)
{
    LLPreviewNotecard* preview = (LLPreviewNotecard*)user_data;
    if(preview)
    {
        preview->deleteNotecard();
    }
}

// static
void LLPreviewNotecard::onClickEdit(void* user_data)
{
    LLPreviewNotecard* preview = (LLPreviewNotecard*)user_data;
    if (preview)
    {
        preview->openInExternalEditor();
    }
}

struct LLSaveNotecardInfo
{
    LLPreviewNotecard* mSelf;
    LLUUID mItemUUID;
    LLUUID mObjectUUID;
    LLTransactionID mTransactionID;
    LLPointer<LLInventoryItem> mCopyItem;
    LLSaveNotecardInfo(LLPreviewNotecard* self, const LLUUID& item_id, const LLUUID& object_id,
                       const LLTransactionID& transaction_id, LLInventoryItem* copyitem) :
        mSelf(self), mItemUUID(item_id), mObjectUUID(object_id), mTransactionID(transaction_id), mCopyItem(copyitem)
    {
    }
};

void LLPreviewNotecard::finishInventoryUpload(LLUUID itemId, LLUUID newAssetId, LLUUID newItemId)
{
    // Update the UI with the new asset.
    LLPreviewNotecard* nc = LLFloaterReg::findTypedInstance<LLPreviewNotecard>("preview_notecard", LLSD(itemId));
    if (nc)
    {
        // *HACK: we have to delete the asset in the cache so
        // that the viewer will redownload it. This is only
        // really necessary if the asset had to be modified by
        // the uploader, so this can be optimized away in some
        // cases. A better design is to have a new uuid if the
        // script actually changed the asset.
        if (nc->hasEmbeddedInventory())
        {
            LLFileSystem::removeFile(newAssetId, LLAssetType::AT_NOTECARD);
        }
        if (newItemId.isNull())
        {
            nc->setAssetId(newAssetId);
            nc->refreshFromInventory();
        }
        else
        {
            nc->refreshFromInventory(newItemId);
        }
        // <FS:Ansariel> FIRE-9039: Close notecard after choosing "Save" in close confirmation
        nc->checkCloseAfterSave();
    }
}

void LLPreviewNotecard::finishTaskUpload(LLUUID itemId, LLUUID newAssetId, LLUUID taskId)
{

    LLSD floater_key;
    floater_key["taskid"] = taskId;
    floater_key["itemid"] = itemId;
    LLPreviewNotecard* nc = LLFloaterReg::findTypedInstance<LLPreviewNotecard>("preview_notecard", floater_key);
    if (nc)
    {
        if (nc->hasEmbeddedInventory())
        {
            LLFileSystem::removeFile(newAssetId, LLAssetType::AT_NOTECARD);
        }
        nc->setAssetId(newAssetId);
        nc->refreshFromInventory();
        // <FS:Ansariel> FIRE-9039: Close notecard after choosing "Save" in close confirmation
        nc->checkCloseAfterSave();
    }
}

bool LLPreviewNotecard::saveIfNeeded(LLInventoryItem* copyitem, bool sync)
{
<<<<<<< HEAD
	LLViewerTextEditor* editor = getChild<LLViewerTextEditor>("Notecard Editor");

	if(!editor)
	{
		LL_WARNS() << "Cannot get handle to the notecard editor." << LL_ENDL;
		return false;
	}

	if(!editor->isPristine())
	{
		std::string buffer;
		if (!editor->exportBuffer(buffer))
		{
			return false;
		}

		// <FS:Ansariel> FIRE-24306: Retain cursor position when saving notecards
		mCursorPos = editor->getCursorPos();
		mScrollPos = editor->getScrollContainer()->getScrollbar(LLScrollContainer::VERTICAL)->getDocPos();

		editor->makePristine();
		const LLInventoryItem* item = getItem();
		// save it out to database
=======
    LLViewerTextEditor* editor = getChild<LLViewerTextEditor>("Notecard Editor");

    if(!editor)
    {
        LL_WARNS() << "Cannot get handle to the notecard editor." << LL_ENDL;
        return false;
    }

    if(!editor->isPristine())
    {
        std::string buffer;
        if (!editor->exportBuffer(buffer))
        {
            return false;
        }

        // <FS:Ansariel> FIRE-24306: Retain cursor position when saving notecards
        mCursorPos = editor->getCursorPos();
        mScrollPos = editor->getScrollContainer()->getScrollbar(LLScrollContainer::VERTICAL)->getDocPos();

        editor->makePristine();
        const LLInventoryItem* item = getItem();
        // save it out to database
>>>>>>> 1a8a5404
        if (item)
        {
            const LLViewerRegion* region = gAgent.getRegion();
            if (!region)
            {
                LL_WARNS() << "Not connected to a region, cannot save notecard." << LL_ENDL;
                return false;
            }
            std::string agent_url = region->getCapability("UpdateNotecardAgentInventory");
            std::string task_url = region->getCapability("UpdateNotecardTaskInventory");

            if (!agent_url.empty() && !task_url.empty())
            {
                std::string url;
                LLResourceUploadInfo::ptr_t uploadInfo;

                if (mObjectUUID.isNull() && !agent_url.empty())
                {
                    uploadInfo = std::make_shared<LLBufferedAssetUploadInfo>(mItemUUID, LLAssetType::AT_NOTECARD, buffer,
                        [](LLUUID itemId, LLUUID newAssetId, LLUUID newItemId, LLSD) {
                            LLPreviewNotecard::finishInventoryUpload(itemId, newAssetId, newItemId);
                        },
                        nullptr);
                    url = agent_url;
                }
                else if (!mObjectUUID.isNull() && !task_url.empty())
                {
                    LLUUID object_uuid(mObjectUUID);
                    uploadInfo = std::make_shared<LLBufferedAssetUploadInfo>(mObjectUUID, mItemUUID, LLAssetType::AT_NOTECARD, buffer,
                        [object_uuid](LLUUID itemId, LLUUID, LLUUID newAssetId, LLSD) {
                            LLPreviewNotecard::finishTaskUpload(itemId, newAssetId, object_uuid);
                        },
                        nullptr);
                    url = task_url;
                }

                if (!url.empty() && uploadInfo)
                {
                    mAssetStatus = PREVIEW_ASSET_LOADING;
                    setEnabled(false);

                    LLViewerAssetUpload::EnqueueInventoryUpload(url, uploadInfo);
                }

            }
            else if (gAssetStorage)
            {
                // We need to update the asset information
                LLTransactionID tid;
                LLAssetID asset_id;
                tid.generate();
                asset_id = tid.makeAssetID(gAgent.getSecureSessionID());

                LLFileSystem file(asset_id, LLAssetType::AT_NOTECARD, LLFileSystem::APPEND);


                LLSaveNotecardInfo* info = new LLSaveNotecardInfo(this, mItemUUID, mObjectUUID,
                                                                tid, copyitem);

                S32 size = buffer.length() + 1;
                file.write((U8*)buffer.c_str(), size);

<<<<<<< HEAD
				gAssetStorage->storeAssetData(tid, LLAssetType::AT_NOTECARD,
												&onSaveComplete,
												(void*)info,
												false);
				// <FS:Ansariel> FIRE-9039: Close notecard after choosing "Save" in close confirmation
				//return true;
			}
			else // !gAssetStorage
			{
				LL_WARNS() << "Not connected to an asset storage system." << LL_ENDL;
				return false;
			}
			// <FS:Ansariel> FIRE-9039: Close notecard after choosing "Save" in close confirmation
			//if(mCloseAfterSave)
			//{
			//	closeFloater();
			//}
			// </FS:Ansariel>
		}
	}
	return true;
=======
                gAssetStorage->storeAssetData(tid, LLAssetType::AT_NOTECARD,
                                                &onSaveComplete,
                                                (void*)info,
                                                false);
                // <FS:Ansariel> FIRE-9039: Close notecard after choosing "Save" in close confirmation
                //return true;
            }
            else // !gAssetStorage
            {
                LL_WARNS() << "Not connected to an asset storage system." << LL_ENDL;
                return false;
            }
            // <FS:Ansariel> FIRE-9039: Close notecard after choosing "Save" in close confirmation
            //if(mCloseAfterSave)
            //{
            //  closeFloater();
            //}
            // </FS:Ansariel>
        }
    }
    return true;
>>>>>>> 1a8a5404
}

void LLPreviewNotecard::syncExternal()
{
    // Sync with external editor.
    std::string tmp_file = getTmpFileName();
    llstat s;
    if (LLFile::stat(tmp_file, &s) == 0) // file exists
    {
        if (mLiveFile) mLiveFile->ignoreNextUpdate();
        writeToFile(tmp_file);
    }
}

/*virtual*/
void LLPreviewNotecard::inventoryChanged(LLViewerObject* object,
    LLInventoryObject::object_list_t* inventory,
    S32 serial_num,
    void* user_data)
{
    removeVOInventoryListener();
    loadAsset();
}


void LLPreviewNotecard::deleteNotecard()
{
    LLNotificationsUtil::add("DeleteNotecard", LLSD(), LLSD(), boost::bind(&LLPreviewNotecard::handleConfirmDeleteDialog,this, _1, _2));
}

// static
void LLPreviewNotecard::onSaveComplete(const LLUUID& asset_uuid, void* user_data, S32 status, LLExtStat ext_status) // StoreAssetData callback (fixed)
{
<<<<<<< HEAD
	LLSaveNotecardInfo* info = (LLSaveNotecardInfo*)user_data;
	if(info && (0 == status))
	{
		if(info->mObjectUUID.isNull())
		{
			LLViewerInventoryItem* item;
			item = (LLViewerInventoryItem*)gInventory.getItem(info->mItemUUID);
			if(item)
			{
				LLPointer<LLViewerInventoryItem> new_item = new LLViewerInventoryItem(item);
				new_item->setAssetUUID(asset_uuid);
				new_item->setTransactionID(info->mTransactionID);
				new_item->updateServer(false);
				gInventory.updateItem(new_item);
				gInventory.notifyObservers();
			}
			else
			{
				LL_WARNS() << "Inventory item for script " << info->mItemUUID
						<< " is no longer in agent inventory." << LL_ENDL;
			}
		}
		else
		{
			LLViewerObject* object = gObjectList.findObject(info->mObjectUUID);
			LLViewerInventoryItem* item = NULL;
			if(object)
			{
				item = (LLViewerInventoryItem*)object->getInventoryObject(info->mItemUUID);
			}
			if(object && item)
			{
				item->setAssetUUID(asset_uuid);
				item->setTransactionID(info->mTransactionID);
				object->updateInventory(item, TASK_INVENTORY_ITEM_KEY, false);
				dialog_refresh_all();
			}
			else
			{
				LLNotificationsUtil::add("SaveNotecardFailObjectNotFound");
			}
		}
		// Perform item copy to inventory
		if (info->mCopyItem.notNull())
		{
			LLViewerTextEditor* editor = info->mSelf->getChild<LLViewerTextEditor>("Notecard Editor");
			if (editor)
			{
				editor->copyInventory(info->mCopyItem);
			}
		}
		
		// Find our window and close it if requested.

		LLPreviewNotecard* previewp = LLFloaterReg::findTypedInstance<LLPreviewNotecard>("preview_notecard", info->mItemUUID);
		if (previewp && previewp->mCloseAfterSave)
		{
			previewp->closeFloater();
		}
	}
	else
	{
		LL_WARNS() << "Problem saving notecard: " << status << LL_ENDL;
		LLSD args;
		args["REASON"] = std::string(LLAssetStorage::getErrorString(status));
		LLNotificationsUtil::add("SaveNotecardFailReason", args);
	}

	std::string uuid_string;
	asset_uuid.toString(uuid_string);
	std::string filename;
	filename = gDirUtilp->getExpandedFilename(LL_PATH_CACHE,uuid_string) + ".tmp";
	LLFile::remove(filename);
	delete info;
=======
    LLSaveNotecardInfo* info = (LLSaveNotecardInfo*)user_data;
    if(info && (0 == status))
    {
        if(info->mObjectUUID.isNull())
        {
            LLViewerInventoryItem* item;
            item = (LLViewerInventoryItem*)gInventory.getItem(info->mItemUUID);
            if(item)
            {
                LLPointer<LLViewerInventoryItem> new_item = new LLViewerInventoryItem(item);
                new_item->setAssetUUID(asset_uuid);
                new_item->setTransactionID(info->mTransactionID);
                new_item->updateServer(false);
                gInventory.updateItem(new_item);
                gInventory.notifyObservers();
            }
            else
            {
                LL_WARNS() << "Inventory item for script " << info->mItemUUID
                        << " is no longer in agent inventory." << LL_ENDL;
            }
        }
        else
        {
            LLViewerObject* object = gObjectList.findObject(info->mObjectUUID);
            LLViewerInventoryItem* item = NULL;
            if(object)
            {
                item = (LLViewerInventoryItem*)object->getInventoryObject(info->mItemUUID);
            }
            if(object && item)
            {
                item->setAssetUUID(asset_uuid);
                item->setTransactionID(info->mTransactionID);
                object->updateInventory(item, TASK_INVENTORY_ITEM_KEY, false);
                dialog_refresh_all();
            }
            else
            {
                LLNotificationsUtil::add("SaveNotecardFailObjectNotFound");
            }
        }
        // Perform item copy to inventory
        if (info->mCopyItem.notNull())
        {
            LLViewerTextEditor* editor = info->mSelf->getChild<LLViewerTextEditor>("Notecard Editor");
            if (editor)
            {
                editor->copyInventory(info->mCopyItem);
            }
        }

        // Find our window and close it if requested.

        LLPreviewNotecard* previewp = LLFloaterReg::findTypedInstance<LLPreviewNotecard>("preview_notecard", info->mItemUUID);
        if (previewp && previewp->mCloseAfterSave)
        {
            previewp->closeFloater();
        }
    }
    else
    {
        LL_WARNS() << "Problem saving notecard: " << status << LL_ENDL;
        LLSD args;
        args["REASON"] = std::string(LLAssetStorage::getErrorString(status));
        LLNotificationsUtil::add("SaveNotecardFailReason", args);
    }

    std::string uuid_string;
    asset_uuid.toString(uuid_string);
    std::string filename;
    filename = gDirUtilp->getExpandedFilename(LL_PATH_CACHE,uuid_string) + ".tmp";
    LLFile::remove(filename);
    delete info;
>>>>>>> 1a8a5404
}

bool LLPreviewNotecard::handleSaveChangesDialog(const LLSD& notification, const LLSD& response)
{
<<<<<<< HEAD
	mSaveDialogShown = false;
	S32 option = LLNotificationsUtil::getSelectedOption(notification, response);
	switch(option)
	{
	case 0:  // "Yes"
		mCloseAfterSave = true;
		LLPreviewNotecard::onClickSave((void*)this);
		break;

	case 1:  // "No"
		mForceClose = true;
		closeFloater();
		break;

	case 2: // "Cancel"
	default:
		// If we were quitting, we didn't really mean it.
		LLAppViewer::instance()->abortQuit();
		break;
	}
	return false;
=======
    mSaveDialogShown = false;
    S32 option = LLNotificationsUtil::getSelectedOption(notification, response);
    switch(option)
    {
    case 0:  // "Yes"
        mCloseAfterSave = true;
        LLPreviewNotecard::onClickSave((void*)this);
        break;

    case 1:  // "No"
        mForceClose = true;
        closeFloater();
        break;

    case 2: // "Cancel"
    default:
        // If we were quitting, we didn't really mean it.
        LLAppViewer::instance()->abortQuit();
        break;
    }
    return false;
>>>>>>> 1a8a5404
}

bool LLPreviewNotecard::handleConfirmDeleteDialog(const LLSD& notification, const LLSD& response)
{
<<<<<<< HEAD
	S32 option = LLNotificationsUtil::getSelectedOption(notification, response);
	if (option != 0)
	{
		// canceled
		return false;
	}

	if (mObjectUUID.isNull())
	{
		// move item from agent's inventory into trash
		LLViewerInventoryItem* item = gInventory.getItem(mItemUUID);
		if (item != NULL)
		{
			const LLUUID trash_id = gInventory.findCategoryUUIDForType(LLFolderType::FT_TRASH);
			gInventory.changeItemParent(item, trash_id, false);
		}
	}
	else
	{
		// delete item from inventory of in-world object
		LLViewerObject* object = gObjectList.findObject(mObjectUUID);
		if(object)
		{
			LLViewerInventoryItem* item = dynamic_cast<LLViewerInventoryItem*>(object->getInventoryObject(mItemUUID));
			if (item != NULL)
			{
				object->removeInventory(mItemUUID);
			}
		}
	}

	// close floater, ignore unsaved changes
	mForceClose = true;
	closeFloater();
	return false;
=======
    S32 option = LLNotificationsUtil::getSelectedOption(notification, response);
    if (option != 0)
    {
        // canceled
        return false;
    }

    if (mObjectUUID.isNull())
    {
        // move item from agent's inventory into trash
        LLViewerInventoryItem* item = gInventory.getItem(mItemUUID);
        if (item != NULL)
        {
            const LLUUID trash_id = gInventory.findCategoryUUIDForType(LLFolderType::FT_TRASH);
            gInventory.changeItemParent(item, trash_id, false);
        }
    }
    else
    {
        // delete item from inventory of in-world object
        LLViewerObject* object = gObjectList.findObject(mObjectUUID);
        if(object)
        {
            LLViewerInventoryItem* item = dynamic_cast<LLViewerInventoryItem*>(object->getInventoryObject(mItemUUID));
            if (item != NULL)
            {
                object->removeInventory(mItemUUID);
            }
        }
    }

    // close floater, ignore unsaved changes
    mForceClose = true;
    closeFloater();
    return false;
>>>>>>> 1a8a5404
}

void LLPreviewNotecard::openInExternalEditor()
{
    delete mLiveFile; // deletes file

    // Save the notecard to a temporary file.
    std::string filename = getTmpFileName();
    writeToFile(filename);

    // Start watching file changes.
    mLiveFile = new LLLiveLSLFile(filename, boost::bind(&LLPreviewNotecard::onExternalChange, this, _1));
    mLiveFile->ignoreNextUpdate();
    mLiveFile->addToEventTimer();

    // Open it in external editor.
    {
        LLExternalEditor ed;
        LLExternalEditor::EErrorCode status;
        std::string msg;

        status = ed.setCommand("LL_SCRIPT_EDITOR");
        if (status != LLExternalEditor::EC_SUCCESS)
        {
            if (status == LLExternalEditor::EC_NOT_SPECIFIED) // Use custom message for this error.
            {
                msg = LLTrans::getString("ExternalEditorNotSet");
            }
            else
            {
                msg = LLExternalEditor::getErrorMessage(status);
            }

            LLNotificationsUtil::add("GenericAlert", LLSD().with("MESSAGE", msg));
            return;
        }

        status = ed.run(filename);
        if (status != LLExternalEditor::EC_SUCCESS)
        {
            msg = LLExternalEditor::getErrorMessage(status);
            LLNotificationsUtil::add("GenericAlert", LLSD().with("MESSAGE", msg));
        }
    }
}

bool LLPreviewNotecard::onExternalChange(const std::string& filename)
{
    if (!loadNotecardText(filename))
    {
        return false;
    }

    // Disable sync to avoid recursive load->save->load calls.
    saveIfNeeded(NULL, false);
    return true;
}

bool LLPreviewNotecard::loadNotecardText(const std::string& filename)
{
    if (filename.empty())
    {
        LL_WARNS() << "Empty file name" << LL_ENDL;
        return false;
    }

    LLFILE* file = LLFile::fopen(filename, "rb");       /*Flawfinder: ignore*/
    if (!file)
    {
        LL_WARNS() << "Error opening " << filename << LL_ENDL;
        return false;
    }

    // read in the whole file
    fseek(file, 0L, SEEK_END);
    size_t file_length = (size_t)ftell(file);
    fseek(file, 0L, SEEK_SET);
    char* buffer = new char[file_length + 1];
    size_t nread = fread(buffer, 1, file_length, file);
    if (nread < file_length)
    {
        LL_WARNS() << "Short read" << LL_ENDL;
    }
    buffer[nread] = '\0';
    fclose(file);

    std::string text = std::string(buffer);
    LLStringUtil::replaceTabsWithSpaces(text, LLTextEditor::spacesPerTab());

    mEditor->setText(text);
    delete[] buffer;

    return true;
}

bool LLPreviewNotecard::writeToFile(const std::string& filename)
{
    LLFILE* fp = LLFile::fopen(filename, "wb");
    if (!fp)
    {
        LL_WARNS() << "Unable to write to " << filename << LL_ENDL;
        return false;
    }

    std::string utf8text = mEditor->getText();

    if (utf8text.size() == 0)
    {
        utf8text = " ";
    }

    fputs(utf8text.c_str(), fp);
    fclose(fp);
    return true;
}


std::string LLPreviewNotecard::getTmpFileName()
{
    std::string notecard_id = mObjectID.asString() + "_" + mItemUUID.asString();

    // Use MD5 sum to make the file name shorter and not exceed maximum path length.
    char notecard_id_hash_str[33];             /* Flawfinder: ignore */
    LLMD5 notecard_id_hash((const U8 *)notecard_id.c_str());
    notecard_id_hash.hex_digest(notecard_id_hash_str);

    return std::string(LLFile::tmpdir()) + "sl_notecard_" + notecard_id_hash_str + ".txt";
}

// <FS:Ansariel> FIRE-13969: Search button
void LLPreviewNotecard::onSearchButtonClicked()
{
<<<<<<< HEAD
	LLFloaterSearchReplace::show(getEditor());
=======
    LLFloaterSearchReplace::show(getEditor());
>>>>>>> 1a8a5404
}
// </FS:Ansariel>

// <FS:Ansariel> FIRE-9039: Close notecard after choosing "Save" in close confirmation
void LLPreviewNotecard::checkCloseAfterSave()
{
<<<<<<< HEAD
	if (mCloseAfterSave)
	{
		closeFloater();
	}
=======
    if (mCloseAfterSave)
    {
        closeFloater();
    }
>>>>>>> 1a8a5404
}
// </FS:Ansariel>

// <FS:Ansariel> FIRE-29425: User-selectable font and size for notecards
void LLPreviewNotecard::onFontChanged()
{
<<<<<<< HEAD
	LLFontGL* font = LLFontGL::getFont(LLFontDescriptor(gSavedSettings.getString("FSNotecardFontName"), gSavedSettings.getString("FSNotecardFontSize"), LLFontGL::NORMAL));
	if (font)
	{
		mEditor->setFont(font);
	}
=======
    LLFontGL* font = LLFontGL::getFont(LLFontDescriptor(gSavedSettings.getString("FSNotecardFontName"), gSavedSettings.getString("FSNotecardFontSize"), LLFontGL::NORMAL));
    if (font)
    {
        mEditor->setFont(font);
    }
>>>>>>> 1a8a5404
}
// </FS:Ansariel>

// EOF<|MERGE_RESOLUTION|>--- conflicted
+++ resolved
@@ -72,18 +72,6 @@
 ///----------------------------------------------------------------------------
 
 // Default constructor
-<<<<<<< HEAD
-LLPreviewNotecard::LLPreviewNotecard(const LLSD& key) //const LLUUID& item_id, 
-	: LLPreview( key ),
-	mLiveFile(NULL)
-	// <FS:Ansariel> FIRE-24306: Retain cursor position when saving notecards
-	,mCursorPos(0)
-	,mScrollPos(0)
-	// <FS:Ansariel> FIRE-29425: User-selectable font and size for notecards
-	,mFontNameChangedCallbackConnection()
-	,mFontSizeChangedCallbackConnection()
-	// </FS:Ansariel>
-=======
 LLPreviewNotecard::LLPreviewNotecard(const LLSD& key) //const LLUUID& item_id,
     : LLPreview( key ),
     mLiveFile(NULL)
@@ -94,7 +82,6 @@
     ,mFontNameChangedCallbackConnection()
     ,mFontSizeChangedCallbackConnection()
     // </FS:Ansariel>
->>>>>>> 1a8a5404
 {
     const LLInventoryItem *item = getItem();
     if (item)
@@ -105,20 +92,6 @@
 
 LLPreviewNotecard::~LLPreviewNotecard()
 {
-<<<<<<< HEAD
-	delete mLiveFile;
-
-	// <FS:Ansariel> FIRE-29425: User-selectable font and size for notecards
-	if (mFontNameChangedCallbackConnection.connected())
-	{
-		mFontNameChangedCallbackConnection.disconnect();
-	}
-	if (mFontSizeChangedCallbackConnection.connected())
-	{
-		mFontSizeChangedCallbackConnection.disconnect();
-	}
-	// </FS:Ansariel>
-=======
     delete mLiveFile;
 
     // <FS:Ansariel> FIRE-29425: User-selectable font and size for notecards
@@ -131,20 +104,10 @@
         mFontSizeChangedCallbackConnection.disconnect();
     }
     // </FS:Ansariel>
->>>>>>> 1a8a5404
 }
 
 bool LLPreviewNotecard::postBuild()
 {
-<<<<<<< HEAD
-	mEditor = getChild<LLViewerTextEditor>("Notecard Editor");
-	mEditor->setAutoreplaceCallback(boost::bind(&LLAutoReplace::autoreplaceCallback, LLAutoReplace::getInstance(), _1, _2, _3, _4, _5)); // <FS:Ansariel> FIRE-22810: Add autoreplace to notecards
-	mEditor->setNotecardInfo(mItemUUID, mObjectID, getKey());
-	mEditor->makePristine();
-
-	childSetAction("Save", onClickSave, this);
-	getChildView("lock")->setVisible( false);	
-=======
     mEditor = getChild<LLViewerTextEditor>("Notecard Editor");
     mEditor->setAutoreplaceCallback(boost::bind(&LLAutoReplace::autoreplaceCallback, LLAutoReplace::getInstance(), _1, _2, _3, _4, _5)); // <FS:Ansariel> FIRE-22810: Add autoreplace to notecards
     mEditor->setNotecardInfo(mItemUUID, mObjectID, getKey());
@@ -155,36 +118,12 @@
 
     childSetAction("Delete", onClickDelete, this);
     getChildView("Delete")->setEnabled(false);
->>>>>>> 1a8a5404
 
     childSetAction("Edit", onClickEdit, this);
 
     // <FS:Ansariel> FIRE-13969: Search button
     getChild<LLButton>("Search")->setClickedCallback(boost::bind(&LLPreviewNotecard::onSearchButtonClicked, this));
 
-<<<<<<< HEAD
-	// <FS:Ansariel> FIRE-13969: Search button
-	getChild<LLButton>("Search")->setClickedCallback(boost::bind(&LLPreviewNotecard::onSearchButtonClicked, this));
-
-	const LLInventoryItem* item = getItem();
-
-	childSetCommitCallback("desc", LLPreview::onText, this);
-	if (item)
-	{
-		getChild<LLUICtrl>("desc")->setValue(item->getDescription());
-		bool source_library = mObjectUUID.isNull() && gInventory.isObjectDescendentOf(item->getUUID(), gInventory.getLibraryRootFolderID());
-		getChildView("Delete")->setEnabled(!source_library);
-	}
-	getChild<LLLineEditor>("desc")->setPrevalidate(&LLTextValidate::validateASCIIPrintableNoPipe);
-
-	// <FS:Ansariel> FIRE-29425: User-selectable font and size for notecards
-	mFontNameChangedCallbackConnection = gSavedSettings.getControl("FSNotecardFontName")->getSignal()->connect(boost::bind(&LLPreviewNotecard::onFontChanged, this));
-	mFontSizeChangedCallbackConnection = gSavedSettings.getControl("FSNotecardFontSize")->getSignal()->connect(boost::bind(&LLPreviewNotecard::onFontChanged, this));
-	onFontChanged();
-	// </FS:Ansariel>
-
-	return LLPreview::postBuild();
-=======
     const LLInventoryItem* item = getItem();
 
     childSetCommitCallback("desc", LLPreview::onText, this);
@@ -203,7 +142,6 @@
     // </FS:Ansariel>
 
     return LLPreview::postBuild();
->>>>>>> 1a8a5404
 }
 
 bool LLPreviewNotecard::saveItem()
@@ -214,17 +152,6 @@
 
 void LLPreviewNotecard::setEnabled(bool enabled)
 {
-<<<<<<< HEAD
-	LLViewerTextEditor* editor = findChild<LLViewerTextEditor>("Notecard Editor");
-	// editor is part of xml, if it doesn't exists, nothing else does
-	if (editor)
-	{
-		editor->setEnabled(enabled);
-		getChildView("lock")->setVisible( !enabled);
-		getChildView("desc")->setEnabled(enabled);
-		getChildView("Save")->setEnabled(enabled && (!editor->isPristine()));
-	}
-=======
     LLViewerTextEditor* editor = findChild<LLViewerTextEditor>("Notecard Editor");
     // editor is part of xml, if it doesn't exists, nothing else does
     if (editor)
@@ -234,19 +161,13 @@
         getChildView("desc")->setEnabled(enabled);
         getChildView("Save")->setEnabled(enabled && (!editor->isPristine()));
     }
->>>>>>> 1a8a5404
 }
 
 
 void LLPreviewNotecard::draw()
 {
-<<<<<<< HEAD
-	LLViewerTextEditor* editor = getChild<LLViewerTextEditor>("Notecard Editor");
-	bool changed = !editor->isPristine();
-=======
     LLViewerTextEditor* editor = getChild<LLViewerTextEditor>("Notecard Editor");
     bool changed = !editor->isPristine();
->>>>>>> 1a8a5404
 
     getChildView("Save")->setEnabled(changed && getEnabled());
 
@@ -260,33 +181,9 @@
 }
 // [/SL:KB]
 
-// [SL:KB] - Patch: UI-FloaterSearchReplace | Checked: 2010-11-05 (Catznip-2.3.0a) | Added: Catznip-2.3.0a
-bool LLPreviewNotecard::hasAccelerators() const
-{
-	return true;
-}
-// [/SL:KB]
-
 // virtual
 bool LLPreviewNotecard::handleKeyHere(KEY key, MASK mask)
 {
-<<<<<<< HEAD
-	if(('S' == key) && (MASK_CONTROL == (mask & MASK_CONTROL)))
-	{
-		saveIfNeeded();
-		return true;
-	}
-
-// [SL:KB] - Patch: UI-FloaterSearchReplace | Checked: 2010-11-05 (Catznip-2.3.0a) | Added: Catznip-2.3.0a
-	if(('F' == key) && (MASK_CONTROL == (mask & MASK_CONTROL)))
-	{
-		LLFloaterSearchReplace::show(getEditor());
-		return true;
-	}
-// [/SL:KB]
-
-	return LLPreview::handleKeyHere(key, mask);
-=======
     if(('S' == key) && (MASK_CONTROL == (mask & MASK_CONTROL)))
     {
         saveIfNeeded();
@@ -302,30 +199,11 @@
 // [/SL:KB]
 
     return LLPreview::handleKeyHere(key, mask);
->>>>>>> 1a8a5404
 }
 
 // virtual
 bool LLPreviewNotecard::canClose()
 {
-<<<<<<< HEAD
-	LLViewerTextEditor* editor = getChild<LLViewerTextEditor>("Notecard Editor");
-
-	if(mForceClose || editor->isPristine())
-	{
-		return true;
-	}
-	else
-	{
-		if(!mSaveDialogShown)
-		{
-			mSaveDialogShown = true;
-			// Bring up view-modal dialog: Save changes? Yes, No, Cancel
-			LLNotificationsUtil::add("SaveChanges", LLSD(), LLSD(), boost::bind(&LLPreviewNotecard::handleSaveChangesDialog,this, _1, _2));
-		}
-		return false;
-	}
-=======
     LLViewerTextEditor* editor = getChild<LLViewerTextEditor>("Notecard Editor");
 
     if(mForceClose || editor->isPristine())
@@ -342,7 +220,6 @@
         }
         return false;
     }
->>>>>>> 1a8a5404
 }
 
 /* virtual */
@@ -370,13 +247,6 @@
 LLTextEditor* LLPreviewNotecard::getEditor()
 {
     return getChild<LLViewerTextEditor>("Notecard Editor");
-}
-// [/SL:KB]
-
-// [SL:KB] - Patch: UI-FloaterSearchReplace | Checked: 2010-11-05 (Catznip-2.3.0a) | Added: Catznip-2.3.0a
-LLTextEditor* LLPreviewNotecard::getEditor()
-{
-	return getChild<LLViewerTextEditor>("Notecard Editor");
 }
 // [/SL:KB]
 
@@ -401,22 +271,6 @@
 
 void LLPreviewNotecard::updateTitleButtons()
 {
-<<<<<<< HEAD
-	LLPreview::updateTitleButtons();
-
-	// <FS:Ansariel> Fix XUI parser warning
-	//LLUICtrl* lock_btn = getChild<LLUICtrl>("lock");
-	//if (lock_btn->getVisible() && !isMinimized()) // lock button stays visible if floater is minimized.
-	LLUICtrl* lock_btn = findChild<LLUICtrl>("lock");
-	if(lock_btn && lock_btn->getVisible() && !isMinimized()) // lock button stays visible if floater is minimized.
-	// </FS:Ansariel>
-	{
-		LLRect lock_rc = lock_btn->getRect();
-		LLRect buttons_rect = getDragHandle()->getButtonsRect();
-		buttons_rect.mLeft = lock_rc.mLeft;
-		getDragHandle()->setButtonsRect(buttons_rect);
-	}
-=======
     LLPreview::updateTitleButtons();
 
     // <FS:Ansariel> Fix XUI parser warning
@@ -431,105 +285,10 @@
         buttons_rect.mLeft = lock_rc.mLeft;
         getDragHandle()->setButtonsRect(buttons_rect);
     }
->>>>>>> 1a8a5404
 }
 
 void LLPreviewNotecard::loadAsset()
 {
-<<<<<<< HEAD
-	// request the asset.
-	const LLInventoryItem* item = getItem();
-	LLViewerTextEditor* editor = getChild<LLViewerTextEditor>("Notecard Editor");
-
-	if (!editor)
-		return;
-
-	bool fail = false;
-
-	if(item)
-	{
-		LLPermissions perm(item->getPermissions());
-		bool is_owner = gAgent.allowOperation(PERM_OWNER, perm, GP_OBJECT_MANIPULATE);
-		bool allow_copy = gAgent.allowOperation(PERM_COPY, perm, GP_OBJECT_MANIPULATE);
-		bool allow_modify = canModify(mObjectUUID, item);
-		bool source_library = mObjectUUID.isNull() && gInventory.isObjectDescendentOf(mItemUUID, gInventory.getLibraryRootFolderID());
-
-		if (allow_copy || gAgent.isGodlike())
-		{
-			mAssetID = item->getAssetUUID();
-			if(mAssetID.isNull())
-			{
-				editor->setText(LLStringUtil::null);
-				editor->makePristine();
-				editor->setEnabled(true);
-				mAssetStatus = PREVIEW_ASSET_LOADED;
-			}
-			else
-			{
-				LLHost source_sim = LLHost();
-				LLSD* user_data = nullptr;
-				if (mObjectUUID.notNull())
-				{
-					LLViewerObject *objectp = gObjectList.findObject(mObjectUUID);
-					if (objectp && objectp->getRegion())
-					{
-						source_sim = objectp->getRegion()->getHost();
-					}
-					else
-					{
-						// The object that we're trying to look at disappeared, bail.
-						LL_WARNS() << "Can't find object " << mObjectUUID << " associated with notecard." << LL_ENDL;
-						mAssetID.setNull();
-						editor->setText(getString("no_object"));
-						editor->makePristine();
-						editor->setEnabled(false);
-						mAssetStatus = PREVIEW_ASSET_LOADED;
-						return;
-					}
-					user_data = new LLSD();
-					user_data->with("taskid", mObjectUUID).with("itemid", mItemUUID);
-				}
-				else
-				{
-				    user_data =  new LLSD(mItemUUID);
-				}
-
-				gAssetStorage->getInvItemAsset(source_sim,
-												gAgent.getID(),
-												gAgent.getSessionID(),
-												item->getPermissions().getOwner(),
-												mObjectUUID,
-												item->getUUID(),
-												item->getAssetUUID(),
-												item->getType(),
-												&onLoadComplete,
-												(void*)user_data,
-												true);
-				mAssetStatus = PREVIEW_ASSET_LOADING;
-			}
-		}
-		else
-		{
-			mAssetID.setNull();
-			editor->setText(getString("not_allowed"));
-			editor->makePristine();
-			editor->setEnabled(false);
-			mAssetStatus = PREVIEW_ASSET_LOADED;
-		}
-
-		if(!allow_modify)
-		{
-			editor->setEnabled(false);
-			getChildView("lock")->setVisible( true);
-			getChildView("Edit")->setEnabled(false);
-		}
-
-		if((allow_modify || is_owner) && !source_library)
-		{
-			getChildView("Delete")->setEnabled(true);
-		}
-	}
-=======
     // request the asset.
     const LLInventoryItem* item = getItem();
     LLViewerTextEditor* editor = getChild<LLViewerTextEditor>("Notecard Editor");
@@ -622,7 +381,6 @@
             getChildView("Delete")->setEnabled(true);
         }
     }
->>>>>>> 1a8a5404
     else if (mObjectUUID.notNull() && mItemUUID.notNull())
     {
         LLViewerObject* objectp = gObjectList.findObject(mObjectUUID);
@@ -647,17 +405,6 @@
         fail = true;
     }
 
-<<<<<<< HEAD
-	if (fail)
-	{
-		editor->setText(LLStringUtil::null);
-		editor->makePristine();
-		editor->setEnabled(true);
-		// Don't set asset status here; we may not have set the item id yet
-		// (e.g. when this gets called initially)
-		//mAssetStatus = PREVIEW_ASSET_LOADED;
-	}
-=======
     if (fail)
     {
         editor->setText(LLStringUtil::null);
@@ -667,84 +414,10 @@
         // (e.g. when this gets called initially)
         //mAssetStatus = PREVIEW_ASSET_LOADED;
     }
->>>>>>> 1a8a5404
 }
 
 // static
 void LLPreviewNotecard::onLoadComplete(const LLUUID& asset_uuid,
-<<<<<<< HEAD
-									   LLAssetType::EType type,
-									   void* user_data, S32 status, LLExtStat ext_status)
-{
-	LL_INFOS() << "LLPreviewNotecard::onLoadComplete()" << LL_ENDL;
-	LLSD* floater_key = (LLSD*)user_data;
-	LLPreviewNotecard* preview = LLFloaterReg::findTypedInstance<LLPreviewNotecard>("preview_notecard", *floater_key);
-	if( preview )
-	{
-		if(0 == status)
-		{
-			LLFileSystem file(asset_uuid, type, LLFileSystem::READ);
-
-			S32 file_length = file.getSize();
-
-			std::vector<char> buffer(file_length+1);
-			file.read((U8*)&buffer[0], file_length);
-
-			// put a EOS at the end
-			buffer[file_length] = 0;
-
-			
-			LLViewerTextEditor* previewEditor = preview->getChild<LLViewerTextEditor>("Notecard Editor");
-
-			if( (file_length > 19) && !strncmp( &buffer[0], "Linden text version", 19 ) )
-			{
-				if( !previewEditor->importBuffer( &buffer[0], file_length+1 ) )
-				{
-					LL_WARNS() << "Problem importing notecard" << LL_ENDL;
-				}
-			}
-			else
-			{
-				// Version 0 (just text, doesn't include version number)
-				previewEditor->setText(LLStringExplicit(&buffer[0]));
-			}
-
-			previewEditor->makePristine();
-			bool modifiable = preview->canModify(preview->mObjectID, preview->getItem());
-			// <FS:Ansariel> Force spell checker to check again after saving a NC,
-			//               or misspelled words wouldn't be shown
-			previewEditor->onSpellCheckSettingsChange();
-
-			preview->setEnabled(modifiable);
-			preview->syncExternal();
-			preview->mAssetStatus = PREVIEW_ASSET_LOADED;
-
-			// <FS:Ansariel> FIRE-24306: Retain cursor position when saving notecards
-			preview->mEditor->setCursorPos(preview->mCursorPos);
-			preview->mEditor->getScrollContainer()->getScrollbar(LLScrollContainer::VERTICAL)->setDocPos(preview->mScrollPos);
-		}
-		else
-		{
-			if( LL_ERR_ASSET_REQUEST_NOT_IN_DATABASE == status ||
-				LL_ERR_FILE_EMPTY == status)
-			{
-				LLNotificationsUtil::add("NotecardMissing");
-			}
-			else if (LL_ERR_INSUFFICIENT_PERMISSIONS == status)
-			{
-				LLNotificationsUtil::add("NotecardNoPermissions");
-			}
-			else
-			{
-				LLNotificationsUtil::add("UnableToLoadNotecard");
-			}
-
-			LL_WARNS() << "Problem loading notecard: " << status << LL_ENDL;
-			preview->mAssetStatus = PREVIEW_ASSET_ERROR;
-		}
-	}
-	delete floater_key;
-=======
                                        LLAssetType::EType type,
                                        void* user_data, S32 status, LLExtStat ext_status)
 {
@@ -816,7 +489,6 @@
         }
     }
     delete floater_key;
->>>>>>> 1a8a5404
 }
 
 // static
@@ -917,31 +589,6 @@
 
 bool LLPreviewNotecard::saveIfNeeded(LLInventoryItem* copyitem, bool sync)
 {
-<<<<<<< HEAD
-	LLViewerTextEditor* editor = getChild<LLViewerTextEditor>("Notecard Editor");
-
-	if(!editor)
-	{
-		LL_WARNS() << "Cannot get handle to the notecard editor." << LL_ENDL;
-		return false;
-	}
-
-	if(!editor->isPristine())
-	{
-		std::string buffer;
-		if (!editor->exportBuffer(buffer))
-		{
-			return false;
-		}
-
-		// <FS:Ansariel> FIRE-24306: Retain cursor position when saving notecards
-		mCursorPos = editor->getCursorPos();
-		mScrollPos = editor->getScrollContainer()->getScrollbar(LLScrollContainer::VERTICAL)->getDocPos();
-
-		editor->makePristine();
-		const LLInventoryItem* item = getItem();
-		// save it out to database
-=======
     LLViewerTextEditor* editor = getChild<LLViewerTextEditor>("Notecard Editor");
 
     if(!editor)
@@ -965,7 +612,6 @@
         editor->makePristine();
         const LLInventoryItem* item = getItem();
         // save it out to database
->>>>>>> 1a8a5404
         if (item)
         {
             const LLViewerRegion* region = gAgent.getRegion();
@@ -1028,29 +674,6 @@
                 S32 size = buffer.length() + 1;
                 file.write((U8*)buffer.c_str(), size);
 
-<<<<<<< HEAD
-				gAssetStorage->storeAssetData(tid, LLAssetType::AT_NOTECARD,
-												&onSaveComplete,
-												(void*)info,
-												false);
-				// <FS:Ansariel> FIRE-9039: Close notecard after choosing "Save" in close confirmation
-				//return true;
-			}
-			else // !gAssetStorage
-			{
-				LL_WARNS() << "Not connected to an asset storage system." << LL_ENDL;
-				return false;
-			}
-			// <FS:Ansariel> FIRE-9039: Close notecard after choosing "Save" in close confirmation
-			//if(mCloseAfterSave)
-			//{
-			//	closeFloater();
-			//}
-			// </FS:Ansariel>
-		}
-	}
-	return true;
-=======
                 gAssetStorage->storeAssetData(tid, LLAssetType::AT_NOTECARD,
                                                 &onSaveComplete,
                                                 (void*)info,
@@ -1072,7 +695,6 @@
         }
     }
     return true;
->>>>>>> 1a8a5404
 }
 
 void LLPreviewNotecard::syncExternal()
@@ -1106,82 +728,6 @@
 // static
 void LLPreviewNotecard::onSaveComplete(const LLUUID& asset_uuid, void* user_data, S32 status, LLExtStat ext_status) // StoreAssetData callback (fixed)
 {
-<<<<<<< HEAD
-	LLSaveNotecardInfo* info = (LLSaveNotecardInfo*)user_data;
-	if(info && (0 == status))
-	{
-		if(info->mObjectUUID.isNull())
-		{
-			LLViewerInventoryItem* item;
-			item = (LLViewerInventoryItem*)gInventory.getItem(info->mItemUUID);
-			if(item)
-			{
-				LLPointer<LLViewerInventoryItem> new_item = new LLViewerInventoryItem(item);
-				new_item->setAssetUUID(asset_uuid);
-				new_item->setTransactionID(info->mTransactionID);
-				new_item->updateServer(false);
-				gInventory.updateItem(new_item);
-				gInventory.notifyObservers();
-			}
-			else
-			{
-				LL_WARNS() << "Inventory item for script " << info->mItemUUID
-						<< " is no longer in agent inventory." << LL_ENDL;
-			}
-		}
-		else
-		{
-			LLViewerObject* object = gObjectList.findObject(info->mObjectUUID);
-			LLViewerInventoryItem* item = NULL;
-			if(object)
-			{
-				item = (LLViewerInventoryItem*)object->getInventoryObject(info->mItemUUID);
-			}
-			if(object && item)
-			{
-				item->setAssetUUID(asset_uuid);
-				item->setTransactionID(info->mTransactionID);
-				object->updateInventory(item, TASK_INVENTORY_ITEM_KEY, false);
-				dialog_refresh_all();
-			}
-			else
-			{
-				LLNotificationsUtil::add("SaveNotecardFailObjectNotFound");
-			}
-		}
-		// Perform item copy to inventory
-		if (info->mCopyItem.notNull())
-		{
-			LLViewerTextEditor* editor = info->mSelf->getChild<LLViewerTextEditor>("Notecard Editor");
-			if (editor)
-			{
-				editor->copyInventory(info->mCopyItem);
-			}
-		}
-		
-		// Find our window and close it if requested.
-
-		LLPreviewNotecard* previewp = LLFloaterReg::findTypedInstance<LLPreviewNotecard>("preview_notecard", info->mItemUUID);
-		if (previewp && previewp->mCloseAfterSave)
-		{
-			previewp->closeFloater();
-		}
-	}
-	else
-	{
-		LL_WARNS() << "Problem saving notecard: " << status << LL_ENDL;
-		LLSD args;
-		args["REASON"] = std::string(LLAssetStorage::getErrorString(status));
-		LLNotificationsUtil::add("SaveNotecardFailReason", args);
-	}
-
-	std::string uuid_string;
-	asset_uuid.toString(uuid_string);
-	std::string filename;
-	filename = gDirUtilp->getExpandedFilename(LL_PATH_CACHE,uuid_string) + ".tmp";
-	LLFile::remove(filename);
-	delete info;
-=======
     LLSaveNotecardInfo* info = (LLSaveNotecardInfo*)user_data;
     if(info && (0 == status))
     {
@@ -1256,34 +802,10 @@
     filename = gDirUtilp->getExpandedFilename(LL_PATH_CACHE,uuid_string) + ".tmp";
     LLFile::remove(filename);
     delete info;
->>>>>>> 1a8a5404
 }
 
 bool LLPreviewNotecard::handleSaveChangesDialog(const LLSD& notification, const LLSD& response)
 {
-<<<<<<< HEAD
-	mSaveDialogShown = false;
-	S32 option = LLNotificationsUtil::getSelectedOption(notification, response);
-	switch(option)
-	{
-	case 0:  // "Yes"
-		mCloseAfterSave = true;
-		LLPreviewNotecard::onClickSave((void*)this);
-		break;
-
-	case 1:  // "No"
-		mForceClose = true;
-		closeFloater();
-		break;
-
-	case 2: // "Cancel"
-	default:
-		// If we were quitting, we didn't really mean it.
-		LLAppViewer::instance()->abortQuit();
-		break;
-	}
-	return false;
-=======
     mSaveDialogShown = false;
     S32 option = LLNotificationsUtil::getSelectedOption(notification, response);
     switch(option)
@@ -1305,48 +827,10 @@
         break;
     }
     return false;
->>>>>>> 1a8a5404
 }
 
 bool LLPreviewNotecard::handleConfirmDeleteDialog(const LLSD& notification, const LLSD& response)
 {
-<<<<<<< HEAD
-	S32 option = LLNotificationsUtil::getSelectedOption(notification, response);
-	if (option != 0)
-	{
-		// canceled
-		return false;
-	}
-
-	if (mObjectUUID.isNull())
-	{
-		// move item from agent's inventory into trash
-		LLViewerInventoryItem* item = gInventory.getItem(mItemUUID);
-		if (item != NULL)
-		{
-			const LLUUID trash_id = gInventory.findCategoryUUIDForType(LLFolderType::FT_TRASH);
-			gInventory.changeItemParent(item, trash_id, false);
-		}
-	}
-	else
-	{
-		// delete item from inventory of in-world object
-		LLViewerObject* object = gObjectList.findObject(mObjectUUID);
-		if(object)
-		{
-			LLViewerInventoryItem* item = dynamic_cast<LLViewerInventoryItem*>(object->getInventoryObject(mItemUUID));
-			if (item != NULL)
-			{
-				object->removeInventory(mItemUUID);
-			}
-		}
-	}
-
-	// close floater, ignore unsaved changes
-	mForceClose = true;
-	closeFloater();
-	return false;
-=======
     S32 option = LLNotificationsUtil::getSelectedOption(notification, response);
     if (option != 0)
     {
@@ -1382,7 +866,6 @@
     mForceClose = true;
     closeFloater();
     return false;
->>>>>>> 1a8a5404
 }
 
 void LLPreviewNotecard::openInExternalEditor()
@@ -1515,47 +998,28 @@
 // <FS:Ansariel> FIRE-13969: Search button
 void LLPreviewNotecard::onSearchButtonClicked()
 {
-<<<<<<< HEAD
-	LLFloaterSearchReplace::show(getEditor());
-=======
     LLFloaterSearchReplace::show(getEditor());
->>>>>>> 1a8a5404
 }
 // </FS:Ansariel>
 
 // <FS:Ansariel> FIRE-9039: Close notecard after choosing "Save" in close confirmation
 void LLPreviewNotecard::checkCloseAfterSave()
 {
-<<<<<<< HEAD
-	if (mCloseAfterSave)
-	{
-		closeFloater();
-	}
-=======
     if (mCloseAfterSave)
     {
         closeFloater();
     }
->>>>>>> 1a8a5404
 }
 // </FS:Ansariel>
 
 // <FS:Ansariel> FIRE-29425: User-selectable font and size for notecards
 void LLPreviewNotecard::onFontChanged()
 {
-<<<<<<< HEAD
-	LLFontGL* font = LLFontGL::getFont(LLFontDescriptor(gSavedSettings.getString("FSNotecardFontName"), gSavedSettings.getString("FSNotecardFontSize"), LLFontGL::NORMAL));
-	if (font)
-	{
-		mEditor->setFont(font);
-	}
-=======
     LLFontGL* font = LLFontGL::getFont(LLFontDescriptor(gSavedSettings.getString("FSNotecardFontName"), gSavedSettings.getString("FSNotecardFontSize"), LLFontGL::NORMAL));
     if (font)
     {
         mEditor->setFont(font);
     }
->>>>>>> 1a8a5404
 }
 // </FS:Ansariel>
 
