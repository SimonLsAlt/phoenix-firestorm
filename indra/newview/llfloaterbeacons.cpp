/**
 * @file llfloaterbeacons.cpp
 * @brief Front-end to LLPipeline controls for highlighting various kinds of objects.
 * @author Coco
 *
 * $LicenseInfo:firstyear=2001&license=viewerlgpl$
 * Second Life Viewer Source Code
 * Copyright (C) 2010, Linden Research, Inc.
 *
 * This library is free software; you can redistribute it and/or
 * modify it under the terms of the GNU Lesser General Public
 * License as published by the Free Software Foundation;
 * version 2.1 of the License only.
 *
 * This library is distributed in the hope that it will be useful,
 * but WITHOUT ANY WARRANTY; without even the implied warranty of
 * MERCHANTABILITY or FITNESS FOR A PARTICULAR PURPOSE.  See the GNU
 * Lesser General Public License for more details.
 *
 * You should have received a copy of the GNU Lesser General Public
 * License along with this library; if not, write to the Free Software
 * Foundation, Inc., 51 Franklin Street, Fifth Floor, Boston, MA  02110-1301  USA
 *
 * Linden Research, Inc., 945 Battery Street, San Francisco, CA  94111  USA
 * $/LicenseInfo$
 */

#include "llviewerprecompiledheaders.h"
#include "llfloaterbeacons.h"
#include "llviewercontrol.h"
#include "lluictrlfactory.h"
#include "llcheckboxctrl.h"
#include "pipeline.h"


LLFloaterBeacons::LLFloaterBeacons(const LLSD& seed)
:   LLFloater(seed)
{
    // Initialize pipeline states from saved settings.
    // OK to do at floater constructor time because beacons do not display unless the floater is open
    // therefore it is OK to not initialize the pipeline state before needed.
    // Note also that we should replace those pipeline statics with direct lookup of the saved settings
    // eliminating the need to keep these states in sync.
    LLPipeline::setRenderScriptedTouchBeacons(gSavedSettings.getBOOL("scripttouchbeacon"));
    LLPipeline::setRenderScriptedBeacons(     gSavedSettings.getBOOL("scriptsbeacon"));
    LLPipeline::setRenderPhysicalBeacons(     gSavedSettings.getBOOL("physicalbeacon"));
    LLPipeline::setRenderSoundBeacons(        gSavedSettings.getBOOL("soundsbeacon"));
    LLPipeline::setRenderParticleBeacons(     gSavedSettings.getBOOL("particlesbeacon"));
    LLPipeline::setRenderHighlights(          gSavedSettings.getBOOL("renderhighlights"));
    LLPipeline::setRenderBeacons(             gSavedSettings.getBOOL("renderbeacons"));
    LLPipeline::setRenderMOAPBeacons(         gSavedSettings.getBOOL("moapbeacon"));
    mCommitCallbackRegistrar.add("Beacons.UICheck", boost::bind(&LLFloaterBeacons::onClickUICheck, this,_1));
}

bool LLFloaterBeacons::postBuild()
{
<<<<<<< HEAD
	return true;
=======
    return true;
>>>>>>> 1a8a5404
}

// Callback attached to each check box control to both affect their main purpose
// and to implement the couple screwy interdependency rules that some have.

void LLFloaterBeacons::onClickUICheck(LLUICtrl *ctrl)
{
<<<<<<< HEAD
	LLCheckBoxCtrl *check = (LLCheckBoxCtrl *)ctrl;
	std::string name = check->getName();
	if(name == "touch_only")
	{
		LLPipeline::toggleRenderScriptedTouchBeacons();
		// Don't allow both to be ON at the same time. Toggle the other one off if both now on.
		if (
			LLPipeline::getRenderScriptedTouchBeacons() &&
			LLPipeline::getRenderScriptedBeacons() )
		{
			LLPipeline::setRenderScriptedBeacons(false);
			getChild<LLCheckBoxCtrl>("scripted")->setControlValue(LLSD(false));
			getChild<LLCheckBoxCtrl>("scripted")->setValue(false);
			getChild<LLCheckBoxCtrl>("touch_only")->setControlValue(LLSD(true)); // just to be sure it's in sync with llpipeline
			getChild<LLCheckBoxCtrl>("touch_only")->setValue(true);
		}
	}
	else if(name == "scripted")
	{
		LLPipeline::toggleRenderScriptedBeacons();
		// Don't allow both to be ON at the same time. Toggle the other one off if both now on.
		if (
			LLPipeline::getRenderScriptedTouchBeacons() &&
			LLPipeline::getRenderScriptedBeacons() )
		{
			LLPipeline::setRenderScriptedTouchBeacons(false);
			getChild<LLCheckBoxCtrl>("touch_only")->setControlValue(LLSD(false));
			getChild<LLCheckBoxCtrl>("touch_only")->setValue(false);
			getChild<LLCheckBoxCtrl>("scripted")->setControlValue(LLSD(true)); // just to be sure it's in sync with llpipeline
			getChild<LLCheckBoxCtrl>("scripted")->setValue(true);
		}
	}
	else if(name == "physical")       LLPipeline::setRenderPhysicalBeacons(check->get());
	else if(name == "sounds")         LLPipeline::setRenderSoundBeacons(check->get());
	else if(name == "particles")      LLPipeline::setRenderParticleBeacons(check->get());
	else if(name == "moapbeacon")     LLPipeline::setRenderMOAPBeacons(check->get());
	else if(name == "highlights")
	{
		LLPipeline::toggleRenderHighlights();
		// FS:LO Allow beacons to be turned off fully by unchecking both boxes
		// Don't allow both to be OFF at the same time. Toggle the other one on if both now off.
		// if (
		// 	!LLPipeline::getRenderBeacons() &&
		// 	!LLPipeline::getRenderHighlights() )
		// {
		// 	LLPipeline::setRenderBeacons(true);
		// 	getChild<LLCheckBoxCtrl>("beacons")->setControlValue(LLSD(true));
		// 	getChild<LLCheckBoxCtrl>("beacons")->setValue(true);
		// 	getChild<LLCheckBoxCtrl>("highlights")->setControlValue(LLSD(false)); // just to be sure it's in sync with llpipeline
		// 	getChild<LLCheckBoxCtrl>("highlights")->setValue(false); 
		// }
	}
	else if(name == "beacons")
	{
		LLPipeline::toggleRenderBeacons();
		// FS:LO Allow beacons to be turned off fully by unchecking both boxes
		// Don't allow both to be OFF at the same time. Toggle the other one on if both now off.
		// if (
		// 	!LLPipeline::getRenderBeacons() &&
		// 	!LLPipeline::getRenderHighlights() )
		// {
		// 	LLPipeline::setRenderHighlights(true);
		// 	getChild<LLCheckBoxCtrl>("highlights")->setControlValue(LLSD(true));
		// 	getChild<LLCheckBoxCtrl>("highlights")->setValue(true);
		// 	getChild<LLCheckBoxCtrl>("beacons")->setControlValue(LLSD(false)); // just to be sure it's in sync with llpipeline
		// 	getChild<LLCheckBoxCtrl>("beacons")->setValue(false); 
		// }
	}
=======
    LLCheckBoxCtrl *check = (LLCheckBoxCtrl *)ctrl;
    std::string name = check->getName();
    if(name == "touch_only")
    {
        LLPipeline::toggleRenderScriptedTouchBeacons();
        // Don't allow both to be ON at the same time. Toggle the other one off if both now on.
        if (
            LLPipeline::getRenderScriptedTouchBeacons() &&
            LLPipeline::getRenderScriptedBeacons() )
        {
            LLPipeline::setRenderScriptedBeacons(false);
            getChild<LLCheckBoxCtrl>("scripted")->setControlValue(LLSD(false));
            getChild<LLCheckBoxCtrl>("scripted")->setValue(false);
            getChild<LLCheckBoxCtrl>("touch_only")->setControlValue(LLSD(true)); // just to be sure it's in sync with llpipeline
            getChild<LLCheckBoxCtrl>("touch_only")->setValue(true);
        }
    }
    else if(name == "scripted")
    {
        LLPipeline::toggleRenderScriptedBeacons();
        // Don't allow both to be ON at the same time. Toggle the other one off if both now on.
        if (
            LLPipeline::getRenderScriptedTouchBeacons() &&
            LLPipeline::getRenderScriptedBeacons() )
        {
            LLPipeline::setRenderScriptedTouchBeacons(false);
            getChild<LLCheckBoxCtrl>("touch_only")->setControlValue(LLSD(false));
            getChild<LLCheckBoxCtrl>("touch_only")->setValue(false);
            getChild<LLCheckBoxCtrl>("scripted")->setControlValue(LLSD(true)); // just to be sure it's in sync with llpipeline
            getChild<LLCheckBoxCtrl>("scripted")->setValue(true);
        }
    }
    else if(name == "physical")       LLPipeline::setRenderPhysicalBeacons(check->get());
    else if(name == "sounds")         LLPipeline::setRenderSoundBeacons(check->get());
    else if(name == "particles")      LLPipeline::setRenderParticleBeacons(check->get());
    else if(name == "moapbeacon")     LLPipeline::setRenderMOAPBeacons(check->get());
    else if(name == "highlights")
    {
        LLPipeline::toggleRenderHighlights();
        // FS:LO Allow beacons to be turned off fully by unchecking both boxes
        // Don't allow both to be OFF at the same time. Toggle the other one on if both now off.
        // if (
        //  !LLPipeline::getRenderBeacons() &&
        //  !LLPipeline::getRenderHighlights() )
        // {
        //  LLPipeline::setRenderBeacons(true);
        //  getChild<LLCheckBoxCtrl>("beacons")->setControlValue(LLSD(true));
        //  getChild<LLCheckBoxCtrl>("beacons")->setValue(true);
        //  getChild<LLCheckBoxCtrl>("highlights")->setControlValue(LLSD(false)); // just to be sure it's in sync with llpipeline
        //  getChild<LLCheckBoxCtrl>("highlights")->setValue(false);
        // }
    }
    else if(name == "beacons")
    {
        LLPipeline::toggleRenderBeacons();
        // FS:LO Allow beacons to be turned off fully by unchecking both boxes
        // Don't allow both to be OFF at the same time. Toggle the other one on if both now off.
        // if (
        //  !LLPipeline::getRenderBeacons() &&
        //  !LLPipeline::getRenderHighlights() )
        // {
        //  LLPipeline::setRenderHighlights(true);
        //  getChild<LLCheckBoxCtrl>("highlights")->setControlValue(LLSD(true));
        //  getChild<LLCheckBoxCtrl>("highlights")->setValue(true);
        //  getChild<LLCheckBoxCtrl>("beacons")->setControlValue(LLSD(false)); // just to be sure it's in sync with llpipeline
        //  getChild<LLCheckBoxCtrl>("beacons")->setValue(false);
        // }
    }
>>>>>>> 1a8a5404
}<|MERGE_RESOLUTION|>--- conflicted
+++ resolved
@@ -54,11 +54,7 @@
 
 bool LLFloaterBeacons::postBuild()
 {
-<<<<<<< HEAD
-	return true;
-=======
     return true;
->>>>>>> 1a8a5404
 }
 
 // Callback attached to each check box control to both affect their main purpose
@@ -66,76 +62,6 @@
 
 void LLFloaterBeacons::onClickUICheck(LLUICtrl *ctrl)
 {
-<<<<<<< HEAD
-	LLCheckBoxCtrl *check = (LLCheckBoxCtrl *)ctrl;
-	std::string name = check->getName();
-	if(name == "touch_only")
-	{
-		LLPipeline::toggleRenderScriptedTouchBeacons();
-		// Don't allow both to be ON at the same time. Toggle the other one off if both now on.
-		if (
-			LLPipeline::getRenderScriptedTouchBeacons() &&
-			LLPipeline::getRenderScriptedBeacons() )
-		{
-			LLPipeline::setRenderScriptedBeacons(false);
-			getChild<LLCheckBoxCtrl>("scripted")->setControlValue(LLSD(false));
-			getChild<LLCheckBoxCtrl>("scripted")->setValue(false);
-			getChild<LLCheckBoxCtrl>("touch_only")->setControlValue(LLSD(true)); // just to be sure it's in sync with llpipeline
-			getChild<LLCheckBoxCtrl>("touch_only")->setValue(true);
-		}
-	}
-	else if(name == "scripted")
-	{
-		LLPipeline::toggleRenderScriptedBeacons();
-		// Don't allow both to be ON at the same time. Toggle the other one off if both now on.
-		if (
-			LLPipeline::getRenderScriptedTouchBeacons() &&
-			LLPipeline::getRenderScriptedBeacons() )
-		{
-			LLPipeline::setRenderScriptedTouchBeacons(false);
-			getChild<LLCheckBoxCtrl>("touch_only")->setControlValue(LLSD(false));
-			getChild<LLCheckBoxCtrl>("touch_only")->setValue(false);
-			getChild<LLCheckBoxCtrl>("scripted")->setControlValue(LLSD(true)); // just to be sure it's in sync with llpipeline
-			getChild<LLCheckBoxCtrl>("scripted")->setValue(true);
-		}
-	}
-	else if(name == "physical")       LLPipeline::setRenderPhysicalBeacons(check->get());
-	else if(name == "sounds")         LLPipeline::setRenderSoundBeacons(check->get());
-	else if(name == "particles")      LLPipeline::setRenderParticleBeacons(check->get());
-	else if(name == "moapbeacon")     LLPipeline::setRenderMOAPBeacons(check->get());
-	else if(name == "highlights")
-	{
-		LLPipeline::toggleRenderHighlights();
-		// FS:LO Allow beacons to be turned off fully by unchecking both boxes
-		// Don't allow both to be OFF at the same time. Toggle the other one on if both now off.
-		// if (
-		// 	!LLPipeline::getRenderBeacons() &&
-		// 	!LLPipeline::getRenderHighlights() )
-		// {
-		// 	LLPipeline::setRenderBeacons(true);
-		// 	getChild<LLCheckBoxCtrl>("beacons")->setControlValue(LLSD(true));
-		// 	getChild<LLCheckBoxCtrl>("beacons")->setValue(true);
-		// 	getChild<LLCheckBoxCtrl>("highlights")->setControlValue(LLSD(false)); // just to be sure it's in sync with llpipeline
-		// 	getChild<LLCheckBoxCtrl>("highlights")->setValue(false); 
-		// }
-	}
-	else if(name == "beacons")
-	{
-		LLPipeline::toggleRenderBeacons();
-		// FS:LO Allow beacons to be turned off fully by unchecking both boxes
-		// Don't allow both to be OFF at the same time. Toggle the other one on if both now off.
-		// if (
-		// 	!LLPipeline::getRenderBeacons() &&
-		// 	!LLPipeline::getRenderHighlights() )
-		// {
-		// 	LLPipeline::setRenderHighlights(true);
-		// 	getChild<LLCheckBoxCtrl>("highlights")->setControlValue(LLSD(true));
-		// 	getChild<LLCheckBoxCtrl>("highlights")->setValue(true);
-		// 	getChild<LLCheckBoxCtrl>("beacons")->setControlValue(LLSD(false)); // just to be sure it's in sync with llpipeline
-		// 	getChild<LLCheckBoxCtrl>("beacons")->setValue(false); 
-		// }
-	}
-=======
     LLCheckBoxCtrl *check = (LLCheckBoxCtrl *)ctrl;
     std::string name = check->getName();
     if(name == "touch_only")
@@ -204,5 +130,4 @@
         //  getChild<LLCheckBoxCtrl>("beacons")->setValue(false);
         // }
     }
->>>>>>> 1a8a5404
 }