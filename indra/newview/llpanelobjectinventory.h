/**
 * @file llpanelobjectinventory.h
 * @brief LLPanelObjectInventory class definition
 *
 * $LicenseInfo:firstyear=2002&license=viewerlgpl$
 * Second Life Viewer Source Code
 * Copyright (C) 2010, Linden Research, Inc.
 *
 * This library is free software; you can redistribute it and/or
 * modify it under the terms of the GNU Lesser General Public
 * License as published by the Free Software Foundation;
 * version 2.1 of the License only.
 *
 * This library is distributed in the hope that it will be useful,
 * but WITHOUT ANY WARRANTY; without even the implied warranty of
 * MERCHANTABILITY or FITNESS FOR A PARTICULAR PURPOSE.  See the GNU
 * Lesser General Public License for more details.
 *
 * You should have received a copy of the GNU Lesser General Public
 * License along with this library; if not, write to the Free Software
 * Foundation, Inc., 51 Franklin Street, Fifth Floor, Boston, MA  02110-1301  USA
 *
 * Linden Research, Inc., 945 Battery Street, San Francisco, CA  94111  USA
 * $/LicenseInfo$
 */

#ifndef LL_LLPANELOBJECTINVENTORY_H
#define LL_LLPANELOBJECTINVENTORY_H

#include "llvoinventorylistener.h"
#include "llpanel.h"
#include "llinventorypanel.h" // for LLFolderViewModelInventory

#include "llinventory.h"

class LLScrollContainer;
class LLFolderView;
class LLFolderViewFolder;
class LLViewerObject;

//~~~~~~~~~~~~~~~~~~~~~~~~~~~~~~~~~~~~~~~~~~~~~~~~~~~~~~~~~~~~~~~~~~~~~~~~~~~~~
// Class LLPanelObjectInventory
//
// This class represents the panel used to view and control a
// particular task's inventory.
//
//~~~~~~~~~~~~~~~~~~~~~~~~~~~~~~~~~~~~~~~~~~~~~~~~~~~~~~~~~~~~~~~~~~~~~~~~~~~~~
class LLPanelObjectInventory : public LLPanel, public LLVOInventoryListener
{
public:
    struct Params : public LLInitParam::Block<Params, LLPanel::Params>
    {
        Optional<bool> show_root_folder;

        Params()
            : show_root_folder("show_root_folder", true)
        {}
    };

    LLPanelObjectInventory(const Params&);
    virtual ~LLPanelObjectInventory();

    virtual BOOL postBuild();

    LLFolderViewModelInventory& getRootViewModel() { return mInventoryViewModel; }

    void doToSelected(const LLSD& userdata);

    void refresh();
    const LLUUID& getTaskUUID() { return mTaskUUID;}
    void clearInventoryTask();
    void removeSelectedItem();
    void startRenamingSelectedItem();

<<<<<<< HEAD
	virtual void draw();
	virtual void deleteAllChildren();
	virtual BOOL handleDragAndDrop(S32 x, S32 y, MASK mask, BOOL drop, EDragAndDropType cargo_type, void *cargo_data, EAcceptance *accept, std::string& tooltip_msg);
	
	// <FS:Ansariel> Fix broken return and delete key in task inventory
	//virtual BOOL handleKeyHere(KEY key, MASK mask);

	/*virtual*/ void onFocusLost();
	/*virtual*/ void onFocusReceived();
	
	static void idle(void* user_data);
=======
    LLFolderView* getRootFolder() const { return mFolders; }

    virtual void draw();
    virtual void deleteAllChildren();
    virtual BOOL handleDragAndDrop(S32 x, S32 y, MASK mask, BOOL drop, EDragAndDropType cargo_type, void *cargo_data, EAcceptance *accept, std::string& tooltip_msg);

    /*virtual*/ void onFocusLost();
    /*virtual*/ void onFocusReceived();

    static void idle(void* user_data);
>>>>>>> 38c2a5bd

protected:
    void reset();
    /*virtual*/ void inventoryChanged(LLViewerObject* object,
                                 LLInventoryObject::object_list_t* inventory,
                                 S32 serial_num,
                                 void* user_data);
    void updateInventory();
    void createFolderViews(LLInventoryObject* inventory_root, LLInventoryObject::object_list_t& contents);
    void createViewsForCategory(LLInventoryObject::object_list_t* inventory,
                                LLInventoryObject* parent,
                                LLFolderViewFolder* folder);
    void clearContents();
    LLFolderViewItem* getItemByID(const LLUUID& id);

    void addItemID( const LLUUID& id, LLFolderViewItem*   itemp );
    void removeItemID(const LLUUID& id);
    void clearItemIDs();

    BOOL            handleKeyHere( KEY key, MASK mask );
    BOOL            isSelectionRemovable();

private:
    std::map<LLUUID, LLFolderViewItem*> mItemMap;

    LLScrollContainer* mScroller;
    LLFolderView* mFolders;

    LLUUID mTaskUUID;
    LLUUID mAttachmentUUID;
    BOOL mHaveInventory; // 'Loading' label and used for initial request
    BOOL mIsInventoryEmpty; // 'Empty' label
    BOOL mInventoryNeedsUpdate; // for idle, set on changed callback
    LLFolderViewModelInventory  mInventoryViewModel;
    bool mShowRootFolder;
};

#endif // LL_LLPANELOBJECTINVENTORY_H<|MERGE_RESOLUTION|>--- conflicted
+++ resolved
@@ -72,30 +72,19 @@
     void removeSelectedItem();
     void startRenamingSelectedItem();
 
-<<<<<<< HEAD
-	virtual void draw();
-	virtual void deleteAllChildren();
-	virtual BOOL handleDragAndDrop(S32 x, S32 y, MASK mask, BOOL drop, EDragAndDropType cargo_type, void *cargo_data, EAcceptance *accept, std::string& tooltip_msg);
-	
-	// <FS:Ansariel> Fix broken return and delete key in task inventory
-	//virtual BOOL handleKeyHere(KEY key, MASK mask);
-
-	/*virtual*/ void onFocusLost();
-	/*virtual*/ void onFocusReceived();
-	
-	static void idle(void* user_data);
-=======
     LLFolderView* getRootFolder() const { return mFolders; }
 
     virtual void draw();
     virtual void deleteAllChildren();
     virtual BOOL handleDragAndDrop(S32 x, S32 y, MASK mask, BOOL drop, EDragAndDropType cargo_type, void *cargo_data, EAcceptance *accept, std::string& tooltip_msg);
 
+    // <FS:Ansariel> Fix broken return and delete key in task inventory
+    //virtual BOOL handleKeyHere(KEY key, MASK mask);
+
     /*virtual*/ void onFocusLost();
     /*virtual*/ void onFocusReceived();
 
     static void idle(void* user_data);
->>>>>>> 38c2a5bd
 
 protected:
     void reset();
