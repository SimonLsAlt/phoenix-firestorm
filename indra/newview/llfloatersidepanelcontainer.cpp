--- conflicted
+++ resolved
@@ -63,40 +63,6 @@
 
 void LLFloaterSidePanelContainer::closeFloater(bool app_quitting)
 {
-<<<<<<< HEAD
-	LLPanelOutfitEdit* panel_outfit_edit =
-		dynamic_cast<LLPanelOutfitEdit*>(LLFloaterSidePanelContainer::findPanel("appearance", "panel_outfit_edit"));
-	if (panel_outfit_edit)
-	{
-		LLFloater *parent = gFloaterView->getParentFloater(panel_outfit_edit);
-		if (parent == this )
-		{
-			LLSidepanelAppearance* panel_appearance = dynamic_cast<LLSidepanelAppearance*>(getPanel("appearance"));
-			if (panel_appearance)
-			{
-				LLPanelEditWearable *edit_wearable_ptr = panel_appearance->getWearable();
-				if (edit_wearable_ptr)
-				{
-					edit_wearable_ptr->onClose();
-				}
-				if (!app_quitting)
-				{
-					panel_appearance->showOutfitsInventoryPanel();
-				}
-			}
-		}
-	}
-	
-	LLFloater::closeFloater(app_quitting);
-
-	// <FS:Ansariel> Special secondary inventory floaters
-	//if (getInstanceName() == "inventory" && !getKey().isUndefined())
-	if ((getInstanceName() == "inventory" && !getKey().isUndefined()) || getInstanceName() == "secondary_inventory")
-	// </FS:Ansariel>
-	{
-		destroy();
-	}
-=======
     LLPanelOutfitEdit* panel_outfit_edit =
         dynamic_cast<LLPanelOutfitEdit*>(LLFloaterSidePanelContainer::findPanel("appearance", "panel_outfit_edit"));
     if (panel_outfit_edit)
@@ -129,7 +95,6 @@
     {
         destroy();
     }
->>>>>>> 1a8a5404
 }
 
 LLFloater* LLFloaterSidePanelContainer::getTopmostInventoryFloater()
@@ -167,59 +132,6 @@
 
 LLPanel* LLFloaterSidePanelContainer::openChildPanel(const std::string& panel_name, const LLSD& params)
 {
-<<<<<<< HEAD
-	LLView* view = findChildView(panel_name, true);
-	if (!view)
-		return NULL;
-
-	if (!getVisible())
-	{
-		openFloater();
-	}
-	else if (!hasFocus())
-	{
-		setFocus(true);
-	}
-
-	LLPanel* panel = NULL;
-
-	LLSideTrayPanelContainer* container = dynamic_cast<LLSideTrayPanelContainer*>(view->getParent());
-	if (container)
-	{
-		container->openPanel(panel_name, params);
-		panel = container->getCurrentPanel();
-	}
-	else if ((panel = dynamic_cast<LLPanel*>(view)) != NULL)
-	{
-		panel->onOpen(params);
-	}
-
-	return panel;
-}
-
-// [RLVa:KB] - Checked: 2012-02-07 (RLVa-1.4.5) | Added: RLVa-1.4.5
-bool LLFloaterSidePanelContainer::canShowPanel(const std::string& floater_name, const LLSD& key)
-{
-	return mValidateSignal(floater_name, sMainPanelName, key);
-}
-
-bool LLFloaterSidePanelContainer::canShowPanel(const std::string& floater_name, const std::string& panel_name, const LLSD& key)
-{
-	return mValidateSignal(floater_name, panel_name, key);
-}
-// [/RLVa:KB]
-	
-void LLFloaterSidePanelContainer::showPanel(const std::string& floater_name, const LLSD& key)
-{
-	LLFloaterSidePanelContainer* floaterp = LLFloaterReg::getTypedInstance<LLFloaterSidePanelContainer>(floater_name);
-//	if (floaterp)
-// [RLVa:KB] - Checked: 2013-04-16 (RLVa-1.4.8)
-	if ( (floaterp) && ((floaterp->getVisible()) || (LLFloaterReg::canShowInstance(floater_name, key))) && (canShowPanel(floater_name, key)) )
-// [/RLVa:KB]
-	{
-		floaterp->openChildPanel(sMainPanelName, key);
-	}
-=======
     LLView* view = findChildView(panel_name, true);
     if (!view)
         return NULL;
@@ -271,21 +183,10 @@
     {
         floaterp->openChildPanel(sMainPanelName, key);
     }
->>>>>>> 1a8a5404
 }
 
 void LLFloaterSidePanelContainer::showPanel(const std::string& floater_name, const std::string& panel_name, const LLSD& key)
 {
-<<<<<<< HEAD
-	LLFloaterSidePanelContainer* floaterp = LLFloaterReg::getTypedInstance<LLFloaterSidePanelContainer>(floater_name);
-//	if (floaterp)
-// [RLVa:KB] - Checked: 2013-04-16 (RLVa-1.4.8)
-	if ( (floaterp) && ((floaterp->getVisible()) || (LLFloaterReg::canShowInstance(floater_name, key))) && (canShowPanel(floater_name, panel_name, key)) )
-// [/RLVa:KB]
-	{
-		floaterp->openChildPanel(panel_name, key);
-	}
-=======
     LLFloaterSidePanelContainer* floaterp = LLFloaterReg::getTypedInstance<LLFloaterSidePanelContainer>(floater_name);
 //  if (floaterp)
 // [RLVa:KB] - Checked: 2013-04-16 (RLVa-1.4.8)
@@ -294,7 +195,6 @@
     {
         floaterp->openChildPanel(panel_name, key);
     }
->>>>>>> 1a8a5404
 }
 
 LLPanel* LLFloaterSidePanelContainer::getPanel(const std::string& floater_name, const std::string& panel_name)
