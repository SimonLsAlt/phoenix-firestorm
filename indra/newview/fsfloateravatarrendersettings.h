/**
 * @file fsfloateravatarrendersettings.h
 * @brief Floater for showing persisted avatar render settings
 *
 * $LicenseInfo:firstyear=2016&license=fsviewerlgpl$
 * Phoenix Firestorm Viewer Source Code
 * Copyright (C) 2016, Ansariel Hiller
 *
 * This library is free software; you can redistribute it and/or
 * modify it under the terms of the GNU Lesser General Public
 * License as published by the Free Software Foundation;
 * version 2.1 of the License only.
 *
 * This library is distributed in the hope that it will be useful,
 * but WITHOUT ANY WARRANTY; without even the implied warranty of
 * MERCHANTABILITY or FITNESS FOR A PARTICULAR PURPOSE.  See the GNU
 * Lesser General Public License for more details.
 *
 * You should have received a copy of the GNU Lesser General Public
 * License along with this library; if not, write to the Free Software
 * Foundation, Inc., 51 Franklin Street, Fifth Floor, Boston, MA  02110-1301  USA
 *
 * The Phoenix Firestorm Project, Inc., 1831 Oakwood Drive, Fairmont, Minnesota 56031-3225 USA
 * http://www.firestormviewer.org
 * $/LicenseInfo$
 */

#ifndef FS_FLOATERAVATARRENDERSETTINGS_H
#define FS_FLOATERAVATARRENDERSETTINGS_H

#include "fsavatarrenderpersistence.h"
#include "llfloater.h"
#include "lllistcontextmenu.h"
#include "llvoavatar.h"

class LLNameListCtrl;

class FSFloaterAvatarRenderSettings : public LLFloater
{
    LOG_CLASS(FSFloaterAvatarRenderSettings);
public:
    FSFloaterAvatarRenderSettings(const LLSD& key);
    virtual ~FSFloaterAvatarRenderSettings();

<<<<<<< HEAD
	bool postBuild() override;
	bool handleKeyHere(KEY key, MASK mask) override;
	bool hasAccelerators() const override { return true; }
=======
    /*virtual*/ BOOL postBuild();
    /*virtual*/ BOOL handleKeyHere(KEY key, MASK mask);
    /*virtual*/ bool hasAccelerators() const { return true; }
>>>>>>> c06fb4e0

private:
    void onCloseBtn();
    void onFilterEdit(const std::string& search_string);
    void onAvatarRenderSettingChanged(const LLUUID& avatar_id, LLVOAvatar::VisualMuteSettings render_setting);
    void onClickAdd(const LLSD& userdata);

    void loadInitialList();
    void addElementToList(const LLUUID& avatar_id, LLVOAvatar::VisualMuteSettings render_setting);

    void callbackAvatarPicked(const uuid_vec_t& ids, LLVOAvatar::VisualMuteSettings render_setting);
    void removePicker();

    LLNameListCtrl* mAvatarList;
    LLHandle<LLFloater> mPicker;

    boost::signals2::connection mRenderSettingChangedCallbackConnection;

    std::string mFilterSubString;
    std::string mFilterSubStringOrig;
};



namespace FSFloaterAvatarRenderPersistenceMenu
{

class FSAvatarRenderPersistenceMenu : public LLListContextMenu
{
public:
    /*virtual*/ LLContextMenu* createMenu();
private:
    void changeRenderSetting(const LLSD& param);
};

extern FSAvatarRenderPersistenceMenu gFSAvatarRenderPersistenceMenu;

} // namespace FSFloaterAvatarRenderPersistenceMenu

#endif // FS_FLOATERAVATARRENDERSETTINGS_H<|MERGE_RESOLUTION|>--- conflicted
+++ resolved
@@ -42,15 +42,9 @@
     FSFloaterAvatarRenderSettings(const LLSD& key);
     virtual ~FSFloaterAvatarRenderSettings();
 
-<<<<<<< HEAD
-	bool postBuild() override;
-	bool handleKeyHere(KEY key, MASK mask) override;
-	bool hasAccelerators() const override { return true; }
-=======
-    /*virtual*/ BOOL postBuild();
-    /*virtual*/ BOOL handleKeyHere(KEY key, MASK mask);
-    /*virtual*/ bool hasAccelerators() const { return true; }
->>>>>>> c06fb4e0
+    bool postBuild() override;
+    bool handleKeyHere(KEY key, MASK mask) override;
+    bool hasAccelerators() const override { return true; }
 
 private:
     void onCloseBtn();
