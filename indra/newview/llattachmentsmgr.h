/**
 * @file llattachmentsmgr.h
 * @brief Batches up attachment requests and sends them all
 * in one message.
 *
 * $LicenseInfo:firstyear=2004&license=viewerlgpl$
 * Second Life Viewer Source Code
 * Copyright (C) 2010, Linden Research, Inc.
 *
 * This library is free software; you can redistribute it and/or
 * modify it under the terms of the GNU Lesser General Public
 * License as published by the Free Software Foundation;
 * version 2.1 of the License only.
 *
 * This library is distributed in the hope that it will be useful,
 * but WITHOUT ANY WARRANTY; without even the implied warranty of
 * MERCHANTABILITY or FITNESS FOR A PARTICULAR PURPOSE.  See the GNU
 * Lesser General Public License for more details.
 *
 * You should have received a copy of the GNU Lesser General Public
 * License along with this library; if not, write to the Free Software
 * Foundation, Inc., 51 Franklin Street, Fifth Floor, Boston, MA  02110-1301  USA
 *
 * Linden Research, Inc., 945 Battery Street, San Francisco, CA  94111  USA
 * $/LicenseInfo$
 */

#ifndef LL_LLATTACHMENTSMGR_H
#define LL_LLATTACHMENTSMGR_H

#include "llsingleton.h"

//--------------------------------------------------------------------------------
// LLAttachmentsMgr
//
// This class manages batching up of requests at two stages of
// attachment rezzing.
//
// First, attachments requested to rez get saved in
// mPendingAttachments and sent as a single
// RezMultipleAttachmentsFromInv request. This batching is needed
// mainly because of weaknessing the UI element->inventory item
// handling, such that we don't always know when we are requesting
// multiple items. Now they just pile up and get swept into a single
// request during the idle loop.
//
// Second, after attachments arrive, we need to generate COF links for
// them. There are both efficiency and UI correctness reasons why it
// is better to request all the COF links at once and run a single
// callback after they all complete. Given the vagaries of the
// attachment system, there is no guarantee that we will get all the
// attachments we ask for, but we frequently do. So in the common case
// that all the desired attachments arrive fairly quickly, we generate
// a single batched request for COF links. If attachments arrive late
// or not at all, we will still issue COF link requests once a timeout
// value has been exceeded.
//
// To handle attachments that never arrive, we forget about requests
// that exceed a timeout value.
//--------------------------------------------------------------------------------
class LLAttachmentsMgr: public LLSingleton<LLAttachmentsMgr>
{
    LLSINGLETON(LLAttachmentsMgr);
    virtual ~LLAttachmentsMgr();

public:
    // Stores info for attachments that will be requested during idle.
<<<<<<< HEAD
	struct AttachmentsInfo
	{
		LLUUID mItemID;
		U8 mAttachmentPt;
		BOOL mAdd;
	};
	typedef std::deque<AttachmentsInfo> attachments_vec_t;

// [RLVa:KB] - Checked: 2010-09-13 (RLVa-1.2.1)
	void addAttachmentRequest(const LLUUID& item_id,
=======
    struct AttachmentsInfo
    {
        LLUUID mItemID;
        U8 mAttachmentPt;
        BOOL mAdd;
    };
    typedef std::deque<AttachmentsInfo> attachments_vec_t;

    void addAttachmentRequest(const LLUUID& item_id,
>>>>>>> 38c2a5bd
                              const U8 attachment_pt,
                              const BOOL add, const BOOL fRlvForce = FALSE);
// [/RLVa:KB]
//	void addAttachmentRequest(const LLUUID& item_id,
//                              const U8 attachment_pt,
//                              const BOOL add);
    void onAttachmentRequested(const LLUUID& item_id);
    void requestAttachments(attachments_vec_t& attachment_requests);
    static void onIdle(void *);

    void onAttachmentArrived(const LLUUID& inv_item_id);

    void onDetachRequested(const LLUUID& inv_item_id);
    void onDetachCompleted(const LLUUID& inv_item_id);

    bool isAttachmentStateComplete() const;

// [SL:KB] - Patch: Appearance-SyncAttach | Checked: Catznip-2.1
public:
	void clearPendingAttachmentLink(const LLUUID& idItem);
	bool getPendingAttachments(std::set<LLUUID>& ids) const;
	void refreshAttachments();
protected:
	void onRegisterAttachmentComplete(const LLUUID& idAttachLink);
	friend class LLRegisterAttachmentCallback;
// [/SL:KB]

private:

    class LLItemRequestTimes: public std::map<LLUUID,LLTimer>
    {
    public:
        LLItemRequestTimes(const std::string& op_name, F32 timeout);
        void addTime(const LLUUID& inv_item_id);
        void removeTime(const LLUUID& inv_item_id);
        BOOL wasRequestedRecently(const LLUUID& item_id) const;
        BOOL getTime(const LLUUID& inv_item_id, LLTimer& timer) const;

    private:
        F32 mTimeout;
        std::string mOpName;
    };

    void removeAttachmentRequestTime(const LLUUID& inv_item_id);
    void onIdle();
    void requestPendingAttachments();
    void linkRecentlyArrivedAttachments();
    void expireOldAttachmentRequests();
    void expireOldDetachRequests();
//    void checkInvalidCOFLinks();
    void spamStatusInfo();

    // Attachments that we are planning to rez but haven't requested from the server yet.
    attachments_vec_t mPendingAttachments;

    // Attachments that have been requested from server but have not arrived yet.
    LLItemRequestTimes mAttachmentRequests;

    // Attachments that have been requested to detach but have not gone away yet.
    LLItemRequestTimes mDetachRequests;

    // Attachments that have arrived but have not been linked in the COF yet.
    std::set<LLUUID> mRecentlyArrivedAttachments;
    LLTimer mCOFLinkBatchTimer;

<<<<<<< HEAD
// [SL:KB] - Patch: Appearance-SyncAttach | Checked: Catznip-2.1
	// Attachments that have pending link creation
	std::set<LLUUID> mPendingAttachLinks;
// [/SL:KB]

//    // Attachments that are linked in the COF but may be invalid.
//	LLItemRequestTimes mQuestionableCOFLinks;
=======
    // Attachments that are linked in the COF but may be invalid.
    LLItemRequestTimes mQuestionableCOFLinks;
>>>>>>> 38c2a5bd
};

#endif<|MERGE_RESOLUTION|>--- conflicted
+++ resolved
@@ -65,18 +65,6 @@
 
 public:
     // Stores info for attachments that will be requested during idle.
-<<<<<<< HEAD
-	struct AttachmentsInfo
-	{
-		LLUUID mItemID;
-		U8 mAttachmentPt;
-		BOOL mAdd;
-	};
-	typedef std::deque<AttachmentsInfo> attachments_vec_t;
-
-// [RLVa:KB] - Checked: 2010-09-13 (RLVa-1.2.1)
-	void addAttachmentRequest(const LLUUID& item_id,
-=======
     struct AttachmentsInfo
     {
         LLUUID mItemID;
@@ -85,12 +73,12 @@
     };
     typedef std::deque<AttachmentsInfo> attachments_vec_t;
 
+// [RLVa:KB] - Checked: 2010-09-13 (RLVa-1.2.1)
     void addAttachmentRequest(const LLUUID& item_id,
->>>>>>> 38c2a5bd
                               const U8 attachment_pt,
                               const BOOL add, const BOOL fRlvForce = FALSE);
 // [/RLVa:KB]
-//	void addAttachmentRequest(const LLUUID& item_id,
+//  void addAttachmentRequest(const LLUUID& item_id,
 //                              const U8 attachment_pt,
 //                              const BOOL add);
     void onAttachmentRequested(const LLUUID& item_id);
@@ -106,12 +94,12 @@
 
 // [SL:KB] - Patch: Appearance-SyncAttach | Checked: Catznip-2.1
 public:
-	void clearPendingAttachmentLink(const LLUUID& idItem);
-	bool getPendingAttachments(std::set<LLUUID>& ids) const;
-	void refreshAttachments();
+    void clearPendingAttachmentLink(const LLUUID& idItem);
+    bool getPendingAttachments(std::set<LLUUID>& ids) const;
+    void refreshAttachments();
 protected:
-	void onRegisterAttachmentComplete(const LLUUID& idAttachLink);
-	friend class LLRegisterAttachmentCallback;
+    void onRegisterAttachmentComplete(const LLUUID& idAttachLink);
+    friend class LLRegisterAttachmentCallback;
 // [/SL:KB]
 
 private:
@@ -152,18 +140,13 @@
     std::set<LLUUID> mRecentlyArrivedAttachments;
     LLTimer mCOFLinkBatchTimer;
 
-<<<<<<< HEAD
 // [SL:KB] - Patch: Appearance-SyncAttach | Checked: Catznip-2.1
-	// Attachments that have pending link creation
-	std::set<LLUUID> mPendingAttachLinks;
+    // Attachments that have pending link creation
+    std::set<LLUUID> mPendingAttachLinks;
 // [/SL:KB]
 
 //    // Attachments that are linked in the COF but may be invalid.
-//	LLItemRequestTimes mQuestionableCOFLinks;
-=======
-    // Attachments that are linked in the COF but may be invalid.
-    LLItemRequestTimes mQuestionableCOFLinks;
->>>>>>> 38c2a5bd
+//  LLItemRequestTimes mQuestionableCOFLinks;
 };
 
 #endif