/** 
 * @file llattachmentsmgr.h
 * @brief Batches up attachment requests and sends them all
 * in one message.
 *
 * $LicenseInfo:firstyear=2004&license=viewerlgpl$
 * Second Life Viewer Source Code
 * Copyright (C) 2010, Linden Research, Inc.
 * 
 * This library is free software; you can redistribute it and/or
 * modify it under the terms of the GNU Lesser General Public
 * License as published by the Free Software Foundation;
 * version 2.1 of the License only.
 * 
 * This library is distributed in the hope that it will be useful,
 * but WITHOUT ANY WARRANTY; without even the implied warranty of
 * MERCHANTABILITY or FITNESS FOR A PARTICULAR PURPOSE.  See the GNU
 * Lesser General Public License for more details.
 * 
 * You should have received a copy of the GNU Lesser General Public
 * License along with this library; if not, write to the Free Software
 * Foundation, Inc., 51 Franklin Street, Fifth Floor, Boston, MA  02110-1301  USA
 * 
 * Linden Research, Inc., 945 Battery Street, San Francisco, CA  94111  USA
 * $/LicenseInfo$
 */

#ifndef LL_LLATTACHMENTSMGR_H
#define LL_LLATTACHMENTSMGR_H

#include "llsingleton.h"

class LLViewerInventoryItem;

//--------------------------------------------------------------------------------
// LLAttachmentsMgr
// 
// This class manages batching up of requests at two stages of
// attachment rezzing.
//
// First, attachments requested to rez get saved in
// mPendingAttachments and sent as a single
// RezMultipleAttachmentsFromInv request. This batching is needed
// mainly because of weaknessing the UI element->inventory item
// handling, such that we don't always know when we are requesting
// multiple items. Now they just pile up and get swept into a single
// request during the idle loop.
//
// Second, after attachments arrive, we need to generate COF links for
// them. There are both efficiency and UI correctness reasons why it
// is better to request all the COF links at once and run a single
// callback after they all complete. Given the vagaries of the
// attachment system, there is no guarantee that we will get all the
// attachments we ask for, but we frequently do. So in the common case
// that all the desired attachments arrive fairly quickly, we generate
// a single batched request for COF links. If attachments arrive late
// or not at all, we will still issue COF link requests once a timeout
// value has been exceeded.
//
// To handle attachments that never arrive, we forget about requests
// that exceed a timeout value.
//--------------------------------------------------------------------------------
class LLAttachmentsMgr: public LLSingleton<LLAttachmentsMgr>
{
public:
    // Stores info for attachments that will be requested during idle.
	struct AttachmentsInfo
	{
		LLUUID mItemID;
		U8 mAttachmentPt;
		BOOL mAdd;
	};
	typedef std::deque<AttachmentsInfo> attachments_vec_t;

	LLAttachmentsMgr();
	virtual ~LLAttachmentsMgr();

	void addAttachmentRequest(const LLUUID& item_id,
                              const U8 attachment_pt,
                              const BOOL add);
    void onAttachmentRequested(const LLUUID& item_id);
	void requestAttachments(attachments_vec_t& attachment_requests);
	static void onIdle(void *);
<<<<<<< HEAD

    void onAttachmentArrived(const LLUUID& inv_item_id);

    void onDetachRequested(const LLUUID& inv_item_id);
    void onDetachCompleted(const LLUUID& inv_item_id);
=======

    void onAttachmentArrived(const LLUUID& inv_item_id);

    void onDetachRequested(const LLUUID& inv_item_id);
    void onDetachCompleted(const LLUUID& inv_item_id);

// [SL:KB] - Patch: Appearance-SyncAttach | Checked: 2010-09-18 (Catznip-2.1)
public:
	void clearPendingAttachmentLink(const LLUUID& idItem);
	bool getPendingAttachments(std::set<LLUUID>& ids) const;
protected:
	void onRegisterAttachmentComplete(const LLUUID& idAttachLink);
	friend class LLRegisterAttachmentCallback;
// [/SL:KB]
>>>>>>> c3541162

private:

    class LLItemRequestTimes: public std::map<LLUUID,LLTimer>
    {
    public:
        LLItemRequestTimes(const std::string& op_name, F32 timeout);
        void addTime(const LLUUID& inv_item_id);
        void removeTime(const LLUUID& inv_item_id);
        BOOL wasRequestedRecently(const LLUUID& item_id) const;
        BOOL getTime(const LLUUID& inv_item_id, LLTimer& timer) const;

    private:
        F32 mTimeout;
        std::string mOpName;
    };

	void removeAttachmentRequestTime(const LLUUID& inv_item_id);
	void onIdle();
	void requestPendingAttachments();
	void linkRecentlyArrivedAttachments();
    void expireOldAttachmentRequests();
    void expireOldDetachRequests();
<<<<<<< HEAD
    void checkInvalidCOFLinks();
=======
//    void checkInvalidCOFLinks();
>>>>>>> c3541162
    void spamStatusInfo();

    // Attachments that we are planning to rez but haven't requested from the server yet.
	attachments_vec_t mPendingAttachments;

	// Attachments that have been requested from server but have not arrived yet.
	LLItemRequestTimes mAttachmentRequests;

    // Attachments that have been requested to detach but have not gone away yet.
	LLItemRequestTimes mDetachRequests;

    // Attachments that have arrived but have not been linked in the COF yet.
    std::set<LLUUID> mRecentlyArrivedAttachments;
    LLTimer mCOFLinkBatchTimer;

<<<<<<< HEAD
    // Attachments that are linked in the COF but may be invalid.
	LLItemRequestTimes mQuestionableCOFLinks;
=======
// [SL:KB] - Patch: Appearance-SyncAttach | Checked: 2010-09-18 (Catznip-2.1)
	// Attachments that have pending link creation
	std::set<LLUUID> mPendingAttachLinks;
// [/SL:KB]

//    // Attachments that are linked in the COF but may be invalid.
//	LLItemRequestTimes mQuestionableCOFLinks;
>>>>>>> c3541162
};

#endif<|MERGE_RESOLUTION|>--- conflicted
+++ resolved
@@ -81,13 +81,6 @@
     void onAttachmentRequested(const LLUUID& item_id);
 	void requestAttachments(attachments_vec_t& attachment_requests);
 	static void onIdle(void *);
-<<<<<<< HEAD
-
-    void onAttachmentArrived(const LLUUID& inv_item_id);
-
-    void onDetachRequested(const LLUUID& inv_item_id);
-    void onDetachCompleted(const LLUUID& inv_item_id);
-=======
 
     void onAttachmentArrived(const LLUUID& inv_item_id);
 
@@ -102,7 +95,6 @@
 	void onRegisterAttachmentComplete(const LLUUID& idAttachLink);
 	friend class LLRegisterAttachmentCallback;
 // [/SL:KB]
->>>>>>> c3541162
 
 private:
 
@@ -126,11 +118,7 @@
 	void linkRecentlyArrivedAttachments();
     void expireOldAttachmentRequests();
     void expireOldDetachRequests();
-<<<<<<< HEAD
-    void checkInvalidCOFLinks();
-=======
 //    void checkInvalidCOFLinks();
->>>>>>> c3541162
     void spamStatusInfo();
 
     // Attachments that we are planning to rez but haven't requested from the server yet.
@@ -146,10 +134,6 @@
     std::set<LLUUID> mRecentlyArrivedAttachments;
     LLTimer mCOFLinkBatchTimer;
 
-<<<<<<< HEAD
-    // Attachments that are linked in the COF but may be invalid.
-	LLItemRequestTimes mQuestionableCOFLinks;
-=======
 // [SL:KB] - Patch: Appearance-SyncAttach | Checked: 2010-09-18 (Catznip-2.1)
 	// Attachments that have pending link creation
 	std::set<LLUUID> mPendingAttachLinks;
@@ -157,7 +141,6 @@
 
 //    // Attachments that are linked in the COF but may be invalid.
 //	LLItemRequestTimes mQuestionableCOFLinks;
->>>>>>> c3541162
 };
 
 #endif