--- conflicted
+++ resolved
@@ -86,18 +86,8 @@
     // or keybinding to be deactivated.
     void activateGestureWithAsset(const LLUUID& item_id, const LLUUID& asset_id, bool inform_server, bool deactivate_similar);
 
-<<<<<<< HEAD
-	// Load gesture into in-memory active form.
-	// Can be called even if the inventory item isn't loaded yet.
-	// inform_server true will send message upstream to update database
-	// user_gesture_active table, which isn't necessary on login.
-	// deactivate_similar will cause other gestures with the same trigger phrase
-	// or keybinding to be deactivated.
-	void activateGestureWithAsset(const LLUUID& item_id, const LLUUID& asset_id, bool inform_server, bool deactivate_similar);
-=======
     // Takes gesture out of active list and deletes it.
     void deactivateGesture(const LLUUID& item_id);
->>>>>>> 1a8a5404
 
     // Deactivates all gestures that match either this trigger phrase,
     // or this hot key.
@@ -105,13 +95,6 @@
 
     bool isGestureActive(const LLUUID& item_id);
 
-<<<<<<< HEAD
-	bool isGestureActive(const LLUUID& item_id);
-
-	bool isGesturePlaying(const LLUUID& item_id);
-
-	bool isGesturePlaying(LLMultiGesture* gesture);
-=======
     bool isGesturePlaying(const LLUUID& item_id);
 
     bool isGesturePlaying(LLMultiGesture* gesture);
@@ -124,7 +107,6 @@
         playGesture(gesture, false);
     }
     void playGesture(const LLUUID& item_id);
->>>>>>> 1a8a5404
 
     // Stop all requested or playing anims for this gesture
     // Also remove from playing list
@@ -143,30 +125,6 @@
     // Returns true if it finds a gesture bound to that key.
     bool triggerGesture(KEY key, MASK mask);
 
-<<<<<<< HEAD
-	// Stop all requested or playing anims for this gesture
-	// Also remove from playing list
-	void stopGesture(LLMultiGesture* gesture);
-	void stopGesture(const LLUUID& item_id);
-	/**
-	 * Add cb into callbackMap.
-	 * Note:
-	 * Manager will call cb after gesture will be loaded and will remove cb automatically. 
-	 */
-	void setGestureLoadedCallback(LLUUID inv_item_id, gesture_loaded_callback_t cb)
-	{
-		mCallbackMap[inv_item_id] = cb;
-	}
-	// Trigger the first gesture that matches this key.
-	// Returns true if it finds a gesture bound to that key.
-	bool triggerGesture(KEY key, MASK mask);
-
-	// Trigger all gestures referenced as substrings in this string
-	bool triggerAndReviseString(const std::string &str, std::string *revised_string = NULL);
-
-	// Does some gesture have this key bound?
-	bool isKeyBound(KEY key, MASK mask);
-=======
     // Trigger release wait on all gestures that matches this key.
     // Returns true if it finds a gesture bound to that key.
     bool triggerGestureRelease(KEY key, MASK mask);
@@ -176,7 +134,6 @@
 
     // Does some gesture have this key bound?
     bool isKeyBound(KEY key, MASK mask);
->>>>>>> 1a8a5404
 
     S32 getPlayingCount() const;
 
@@ -187,11 +144,7 @@
     // Overriding so we can update active gesture names and notify observers
     void changed(U32 mask) override;
 
-<<<<<<< HEAD
-	bool matchPrefix(const std::string& in_str, std::string* out_str);
-=======
     bool matchPrefix(const std::string& in_str, std::string* out_str);
->>>>>>> 1a8a5404
 
     // Copy item ids into the vector
     void getItemIDs(uuid_vec_t* ids);
@@ -222,26 +175,6 @@
     static bool hasLoadingAssets(LLMultiGesture* gesture);
 
 private:
-<<<<<<< HEAD
-	// Active gestures.
-	// NOTE: The gesture pointer CAN BE NULL.  This means that
-	// there is a gesture with that item_id, but the asset data
-	// is still on its way down from the server.
-	item_map_t mActive;
-
-	S32 mLoadingCount;
-	std::string mDeactivateSimilarNames;
-	
-	std::vector<LLGestureManagerObserver*> mObservers;
-	callback_map_t mCallbackMap;
-	std::vector<LLMultiGesture*> mPlaying;	
-	bool mValid;
-
-	std::set<LLUUID> mLoadingAssets;
-
-	// LLEventHost interface
-	std::shared_ptr<LLGestureListener> mListener;
-=======
     // Active gestures.
     // NOTE: The gesture pointer CAN BE NULL.  This means that
     // there is a gesture with that item_id, but the asset data
@@ -260,7 +193,6 @@
 
     // LLEventHost interface
     std::shared_ptr<LLGestureListener> mListener;
->>>>>>> 1a8a5404
 };
 
 #endif