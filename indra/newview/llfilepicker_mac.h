--- conflicted
+++ resolved
@@ -41,17 +41,13 @@
 //void modelessPicker();
 std::unique_ptr<std::vector<std::string>> doLoadDialog(const std::vector<std::string>* allowed_types,
                  unsigned int flags);
-<<<<<<< HEAD
-std::unique_ptr<std::string> doSaveDialog(const std::string* file, 
-=======
 
 void doLoadDialogModeless(const std::vector<std::string>* allowed_types,
                 unsigned int flags,
                 void (*callback)(bool, std::vector<std::string>&, void*),
                 void *userdata);
 
-std::string* doSaveDialog(const std::string* file, 
->>>>>>> d9ef6718
+std::unique_ptr<std::string> doSaveDialog(const std::string* file, 
                   const std::string* type,
                   const std::string* creator,
                   const std::string* extension,
