--- conflicted
+++ resolved
@@ -67,54 +67,11 @@
     bool    mAlwaysVisible;
 
 public:
-<<<<<<< HEAD
-	virtual ~LLOutputMonitorCtrl();
-
-	// llview overrides
-	virtual void	draw();
-	virtual bool	handleMouseUp(S32 x, S32 y, MASK mask);
-
-	void			setPower(F32 val);
-	F32				getPower(F32 val) const { return mPower; }
-
-	bool			getIsMuted() const { return (mIsMuted || mIsModeratorMuted); }
-	void			setIsModeratorMuted(bool val) { mIsModeratorMuted = val; }
-
-	// For the current user, need to know the PTT state to show
-	// correct button image.
-	void			setIsAgentControl(bool val) { mIsAgentControl = val; }
-	void			setIsTalking(bool val) { mIsTalking = val; }
-
-	enum EChannelState
-	{
-		ACTIVE_CHANNEL,
-		INACTIVE_CHANNEL,
-		UNDEFINED_CHANNEL
-	};
-
-	// switchIndicator controls visibility, 'active channel' governs if we are allowed to show indicator
-	void			setIsActiveChannel(bool val);
-	void			setChannelState(EChannelState state);
-
-	void			setShowParticipantsSpeaking(bool show) { mShowParticipantsSpeaking = show; }
-
-	/**
-	 * Sets avatar UUID to interact with voice channel.
-	 *
-	 * @param speaker_id LLUUID of an avatar whose voice level is displayed.
-	 * @param session_id session UUID for which indicator should be shown only. Passed to LLSpeakingIndicatorManager
-	 *		If this parameter is set registered indicator will be shown only in voice channel
-	 *		which has the same session id (EXT-5562).
-	 */
-	void			setSpeakerId(const LLUUID& speaker_id, const LLUUID& session_id = LLUUID::null, bool show_other_participants_speaking = false);
-
-	//called by mute list
-=======
     virtual ~LLOutputMonitorCtrl();
 
     // llview overrides
     virtual void    draw();
-    virtual BOOL    handleMouseUp(S32 x, S32 y, MASK mask);
+    virtual bool    handleMouseUp(S32 x, S32 y, MASK mask);
 
     void            setPower(F32 val);
     F32             getPower(F32 val) const { return mPower; }
@@ -151,7 +108,6 @@
     void            setSpeakerId(const LLUUID& speaker_id, const LLUUID& session_id = LLUUID::null, bool show_other_participants_speaking = false);
 
     //called by mute list
->>>>>>> c06fb4e0
     virtual void onChange() {};
     virtual void onChangeDetailed(const LLMute& mute);
 
