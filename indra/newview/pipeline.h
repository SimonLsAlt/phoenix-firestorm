--- conflicted
+++ resolved
@@ -522,12 +522,8 @@
 	static BOOL				sRenderDeferred;
 	static BOOL             sMemAllocationThrottled;
 	static S32				sVisibleLightCount;
-<<<<<<< HEAD
 	static F32				sMinRenderSize;
-	static F32        			sVolumeSAFrame;
-=======
-	static F32				sMinRenderSize;	
->>>>>>> 89c28185
+	static F32        		sVolumeSAFrame;
 
 	//screen texture
 	U32 					mScreenWidth;
