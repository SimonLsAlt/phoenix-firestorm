--- conflicted
+++ resolved
@@ -711,22 +711,13 @@
     //list of currently bound reflection maps
     std::vector<LLReflectionMap*> mReflectionMaps;
 
-<<<<<<< HEAD
 	std::vector<LLVector3>  mShadowFrustPoints[4];
 	LLVector4			    mShadowError;
 	LLVector4			    mShadowFOV;
 	LLVector3			    mShadowFrustOrigin[4];
 	LLCamera			    mShadowCamera[8];
 	LLVector3			    mShadowExtents[4][2];
-=======
-	std::vector<LLVector3>	mShadowFrustPoints[4];
-	LLVector4				mShadowError;
-	LLVector4				mShadowFOV;
-	LLVector3				mShadowFrustOrigin[4];
-	LLCamera				mShadowCamera[8];
-	LLVector3				mShadowExtents[4][2];
     // TODO : separate Sun Shadow and Spot Shadow matrices
->>>>>>> 509476f9
 	glh::matrix4f			mSunShadowMatrix[6];
 	glh::matrix4f			mShadowModelview[6];
 	glh::matrix4f			mShadowProjection[6];
