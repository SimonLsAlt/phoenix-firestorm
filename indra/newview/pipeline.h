/** 
 * @file pipeline.h
 * @brief Rendering pipeline definitions
 *
 * $LicenseInfo:firstyear=2001&license=viewerlgpl$
 * Second Life Viewer Source Code
 * Copyright (C) 2010, Linden Research, Inc.
 * 
 * This library is free software; you can redistribute it and/or
 * modify it under the terms of the GNU Lesser General Public
 * License as published by the Free Software Foundation;
 * version 2.1 of the License only.
 * 
 * This library is distributed in the hope that it will be useful,
 * but WITHOUT ANY WARRANTY; without even the implied warranty of
 * MERCHANTABILITY or FITNESS FOR A PARTICULAR PURPOSE.  See the GNU
 * Lesser General Public License for more details.
 * 
 * You should have received a copy of the GNU Lesser General Public
 * License along with this library; if not, write to the Free Software
 * Foundation, Inc., 51 Franklin Street, Fifth Floor, Boston, MA  02110-1301  USA
 * 
 * Linden Research, Inc., 945 Battery Street, San Francisco, CA  94111  USA
 * $/LicenseInfo$
 */

#ifndef LL_PIPELINE_H
#define LL_PIPELINE_H

#include "llcamera.h"
#include "llerror.h"
#include "lldrawpool.h"
#include "llspatialpartition.h"
#include "m4math.h"
#include "llpointer.h"
#include "lldrawpoolalpha.h"
#include "lldrawpoolmaterials.h"
#include "llgl.h"
#include "lldrawable.h"
#include "llrendertarget.h"

#include <stack>

class LLViewerTexture;
class LLFace;
class LLViewerObject;
class LLTextureEntry;
class LLCullResult;
class LLVOAvatar;
class LLVOPartGroup;
class LLGLSLShader;
class LLDrawPoolAlpha;

typedef enum e_avatar_skinning_method
{
	SKIN_METHOD_SOFTWARE,
	SKIN_METHOD_VERTEX_PROGRAM
} EAvatarSkinningMethod;

BOOL compute_min_max(LLMatrix4& box, LLVector2& min, LLVector2& max); // Shouldn't be defined here!
bool LLRayAABB(const LLVector3 &center, const LLVector3 &size, const LLVector3& origin, const LLVector3& dir, LLVector3 &coord, F32 epsilon = 0);
BOOL setup_hud_matrices(); // use whole screen to render hud
BOOL setup_hud_matrices(const LLRect& screen_region); // specify portion of screen (in pixels) to render hud attachments from (for picking)
glh::matrix4f glh_copy_matrix(F32* src);
glh::matrix4f glh_get_current_modelview();
void glh_set_current_modelview(const glh::matrix4f& mat);
glh::matrix4f glh_get_current_projection();
void glh_set_current_projection(glh::matrix4f& mat);
glh::matrix4f gl_ortho(GLfloat left, GLfloat right, GLfloat bottom, GLfloat top, GLfloat znear, GLfloat zfar);
glh::matrix4f gl_perspective(GLfloat fovy, GLfloat aspect, GLfloat zNear, GLfloat zFar);
glh::matrix4f gl_lookat(LLVector3 eye, LLVector3 center, LLVector3 up);

extern LLTrace::BlockTimerStatHandle FTM_RENDER_GEOMETRY;
extern LLTrace::BlockTimerStatHandle FTM_RENDER_GRASS;
extern LLTrace::BlockTimerStatHandle FTM_RENDER_INVISIBLE;
extern LLTrace::BlockTimerStatHandle FTM_RENDER_OCCLUSION;
extern LLTrace::BlockTimerStatHandle FTM_RENDER_SHINY;
extern LLTrace::BlockTimerStatHandle FTM_RENDER_SIMPLE;
extern LLTrace::BlockTimerStatHandle FTM_RENDER_TERRAIN;
extern LLTrace::BlockTimerStatHandle FTM_RENDER_TREES;
extern LLTrace::BlockTimerStatHandle FTM_RENDER_UI;
extern LLTrace::BlockTimerStatHandle FTM_RENDER_WATER;
extern LLTrace::BlockTimerStatHandle FTM_RENDER_WL_SKY;
extern LLTrace::BlockTimerStatHandle FTM_RENDER_ALPHA;
extern LLTrace::BlockTimerStatHandle FTM_RENDER_CHARACTERS;
extern LLTrace::BlockTimerStatHandle FTM_RENDER_BUMP;
extern LLTrace::BlockTimerStatHandle FTM_RENDER_MATERIALS;
extern LLTrace::BlockTimerStatHandle FTM_RENDER_FULLBRIGHT;
extern LLTrace::BlockTimerStatHandle FTM_RENDER_GLOW;
extern LLTrace::BlockTimerStatHandle FTM_STATESORT;
extern LLTrace::BlockTimerStatHandle FTM_PIPELINE;
extern LLTrace::BlockTimerStatHandle FTM_CLIENT_COPY;


class LLPipeline
{
public:
	LLPipeline();
	~LLPipeline();

	void destroyGL();
	void restoreGL();
	void resetVertexBuffers();
	void doResetVertexBuffers(bool forced = false);
	void resizeScreenTexture();
	void releaseGLBuffers();
	void releaseLUTBuffers();
	void releaseScreenBuffers();
	void createGLBuffers();
	void createLUTBuffers();

	//allocate the largest screen buffer possible up to resX, resY
	//returns true if full size buffer allocated, false if some other size is allocated
	bool allocateScreenBuffer(U32 resX, U32 resY);

	typedef enum {
		FBO_SUCCESS_FULLRES = 0,
		FBO_SUCCESS_LOWRES,
		FBO_FAILURE
	} eFBOStatus;

private:
	//implementation of above, wrapped for easy error handling
	eFBOStatus doAllocateScreenBuffer(U32 resX, U32 resY);
public:

	//attempt to allocate screen buffers at resX, resY
	//returns true if allocation successful, false otherwise
	bool allocateScreenBuffer(U32 resX, U32 resY, U32 samples);

	void allocatePhysicsBuffer();
	
	void resetVertexBuffers(LLDrawable* drawable);
	void generateImpostor(LLVOAvatar* avatar);
	void bindScreenToTexture();
	void renderBloom(BOOL for_snapshot, F32 zoom_factor = 1.f, int subfield = 0);

	void init();
	void cleanup();
	BOOL isInit() { return mInitialized; };

	/// @brief Get a draw pool from pool type (POOL_SIMPLE, POOL_MEDIA) and texture.
	/// @return Draw pool, or NULL if not found.
	LLDrawPool *findPool(const U32 pool_type, LLViewerTexture *tex0 = NULL);

	/// @brief Get a draw pool for faces of the appropriate type and texture.  Create if necessary.
	/// @return Always returns a draw pool.
	LLDrawPool *getPool(const U32 pool_type, LLViewerTexture *tex0 = NULL);

	/// @brief Figures out draw pool type from texture entry. Creates pool if necessary.
	static LLDrawPool* getPoolFromTE(const LLTextureEntry* te, LLViewerTexture* te_image);
	static U32 getPoolTypeFromTE(const LLTextureEntry* te, LLViewerTexture* imagep);

	void		 addPool(LLDrawPool *poolp);	// Only to be used by LLDrawPool classes for splitting pools!
	void		 removePool( LLDrawPool* poolp );

	void		 allocDrawable(LLViewerObject *obj);

	void		 unlinkDrawable(LLDrawable*);

	static void removeMutedAVsLights(LLVOAvatar*);

	// Object related methods
	void        markVisible(LLDrawable *drawablep, LLCamera& camera);
	void		markOccluder(LLSpatialGroup* group);

	//downsample source to dest, taking the maximum depth value per pixel in source and writing to dest
	// if source's depth buffer cannot be bound for reading, a scratch space depth buffer must be provided
	void		downsampleDepthBuffer(LLRenderTarget& source, LLRenderTarget& dest, LLRenderTarget* scratch_space = NULL);

	void		doOcclusion(LLCamera& camera, LLRenderTarget& source, LLRenderTarget& dest, LLRenderTarget* scratch_space = NULL);
	void		doOcclusion(LLCamera& camera);
	void		markNotCulled(LLSpatialGroup* group, LLCamera &camera);
	void        markMoved(LLDrawable *drawablep, BOOL damped_motion = FALSE);
	void        markShift(LLDrawable *drawablep);
	void        markTextured(LLDrawable *drawablep);
	void		markGLRebuild(LLGLUpdate* glu);
	void		markRebuild(LLSpatialGroup* group, BOOL priority = FALSE);
	void        markRebuild(LLDrawable *drawablep, LLDrawable::EDrawableFlags flag = LLDrawable::REBUILD_ALL, BOOL priority = FALSE);
	void		markPartitionMove(LLDrawable* drawablep);
	void		markMeshDirty(LLSpatialGroup* group);

	//get the object between start and end that's closest to start.
	LLViewerObject* lineSegmentIntersectInWorld(const LLVector4a& start, const LLVector4a& end,
												BOOL pick_transparent,
												BOOL pick_rigged,
												S32* face_hit,                          // return the face hit
												LLVector4a* intersection = NULL,         // return the intersection point
												LLVector2* tex_coord = NULL,            // return the texture coordinates of the intersection point
												LLVector4a* normal = NULL,               // return the surface normal at the intersection point
												LLVector4a* tangent = NULL             // return the surface tangent at the intersection point  
		);

	//get the closest particle to start between start and end, returns the LLVOPartGroup and particle index
	LLVOPartGroup* lineSegmentIntersectParticle(const LLVector4a& start, const LLVector4a& end, LLVector4a* intersection,
														S32* face_hit);


	LLViewerObject* lineSegmentIntersectInHUD(const LLVector4a& start, const LLVector4a& end,
											  BOOL pick_transparent,
											  S32* face_hit,                          // return the face hit
											  LLVector4a* intersection = NULL,         // return the intersection point
											  LLVector2* tex_coord = NULL,            // return the texture coordinates of the intersection point
											  LLVector4a* normal = NULL,               // return the surface normal at the intersection point
											  LLVector4a* tangent = NULL             // return the surface tangent at the intersection point
		);

	// Something about these textures has changed.  Dirty them.
	void        dirtyPoolObjectTextures(const std::set<LLViewerFetchedTexture*>& textures);

	void        resetDrawOrders();

	U32         addObject(LLViewerObject *obj);

	void		enableShadows(const BOOL enable_shadows);

// 	void		setLocalLighting(const BOOL local_lighting);
// 	BOOL		isLocalLightingEnabled() const;
	S32			setLightingDetail(S32 level);
	S32			getLightingDetail() const { return mLightingDetail; }
	S32			getMaxLightingDetail() const;
		
	void		setUseVertexShaders(BOOL use_shaders);
	BOOL		getUseVertexShaders() const { return mVertexShadersEnabled; }
	BOOL		canUseVertexShaders();
	BOOL		canUseWindLightShaders() const;
	BOOL		canUseWindLightShadersOnObjects() const;
	BOOL		canUseAntiAliasing() const;

	// phases
	void resetFrameStats();

	void updateMoveDampedAsync(LLDrawable* drawablep);
	void updateMoveNormalAsync(LLDrawable* drawablep);
	void updateMovedList(LLDrawable::drawable_vector_t& move_list);
	void updateMove();
	BOOL visibleObjectsInFrustum(LLCamera& camera);
	BOOL getVisibleExtents(LLCamera& camera, LLVector3 &min, LLVector3& max);
	BOOL getVisiblePointCloud(LLCamera& camera, LLVector3 &min, LLVector3& max, std::vector<LLVector3>& fp, LLVector3 light_dir = LLVector3(0,0,0));
	void updateCull(LLCamera& camera, LLCullResult& result, S32 water_clip = 0, LLPlane* plane = NULL);  //if water_clip is 0, ignore water plane, 1, cull to above plane, -1, cull to below plane
	void createObjects(F32 max_dtime);
	void createObject(LLViewerObject* vobj);
	void processPartitionQ();
	void updateGeom(F32 max_dtime);
	void updateGL();
	void rebuildPriorityGroups();
	void rebuildGroups();
	void clearRebuildGroups();
	void clearRebuildDrawables();

	//calculate pixel area of given box from vantage point of given camera
	static F32 calcPixelArea(LLVector3 center, LLVector3 size, LLCamera& camera);
	static F32 calcPixelArea(const LLVector4a& center, const LLVector4a& size, LLCamera &camera);

	void stateSort(LLCamera& camera, LLCullResult& result);
	void stateSort(LLSpatialGroup* group, LLCamera& camera);
	void stateSort(LLSpatialBridge* bridge, LLCamera& camera);
	void stateSort(LLDrawable* drawablep, LLCamera& camera);
	void postSort(LLCamera& camera);
	void forAllVisibleDrawables(void (*func)(LLDrawable*));

	void renderObjects(U32 type, U32 mask, BOOL texture = TRUE, BOOL batch_texture = FALSE);
	void renderMaskedObjects(U32 type, U32 mask, BOOL texture = TRUE, BOOL batch_texture = FALSE);

	void renderGroups(LLRenderPass* pass, U32 type, U32 mask, BOOL texture);

	void grabReferences(LLCullResult& result);
	void clearReferences();

	//check references will assert that there are no references in sCullResult to the provided data
	void checkReferences(LLFace* face);
	void checkReferences(LLDrawable* drawable);
	void checkReferences(LLDrawInfo* draw_info);
	void checkReferences(LLSpatialGroup* group);


	void renderGeom(LLCamera& camera, BOOL forceVBOUpdate = FALSE);
	void renderGeomDeferred(LLCamera& camera);
	void renderGeomPostDeferred(LLCamera& camera, bool do_occlusion=true);
	void renderGeomShadow(LLCamera& camera);
	void bindDeferredShader(LLGLSLShader& shader, U32 light_index = 0, U32 noise_map = 0xFFFFFFFF);
	void setupSpotLight(LLGLSLShader& shader, LLDrawable* drawablep);

	void unbindDeferredShader(LLGLSLShader& shader);
	void renderDeferredLighting();
	void renderDeferredLightingToRT(LLRenderTarget* target);
	
	void generateWaterReflection(LLCamera& camera);
	void generateSunShadow(LLCamera& camera);
	void generateHighlight(LLCamera& camera);
	void renderHighlight(const LLViewerObject* obj, F32 fade);
	void setHighlightObject(LLDrawable* obj) { mHighlightObject = obj; }


	void renderShadow(glh::matrix4f& view, glh::matrix4f& proj, LLCamera& camera, LLCullResult& result, BOOL use_shader, BOOL use_occlusion, U32 target_width);
	void renderHighlights();
	void renderDebug();
	void renderPhysicsDisplay();

	void rebuildPools(); // Rebuild pools

	void findReferences(LLDrawable *drawablep);	// Find the lists which have references to this object
	BOOL verify();						// Verify that all data in the pipeline is "correct"

	S32  getLightCount() const { return mLights.size(); }

	void calcNearbyLights(LLCamera& camera);
	void setupHWLights(LLDrawPool* pool);
	void setupAvatarLights(BOOL for_edit = FALSE);
	void enableLights(U32 mask);
	void enableLightsStatic();
	void enableLightsDynamic();
	void enableLightsAvatar();
	void enableLightsPreview();
	void enableLightsAvatarEdit(const LLColor4& color);
	void enableLightsFullbright(const LLColor4& color);
	void disableLights();

	void shiftObjects(const LLVector3 &offset);

	void setLight(LLDrawable *drawablep, BOOL is_light);
	
	BOOL hasRenderBatches(const U32 type) const;
	LLCullResult::drawinfo_iterator beginRenderMap(U32 type);
	LLCullResult::drawinfo_iterator endRenderMap(U32 type);
	LLCullResult::sg_iterator beginAlphaGroups();
	LLCullResult::sg_iterator endAlphaGroups();
	

	void addTrianglesDrawn(S32 index_count, U32 render_type = LLRender::TRIANGLES);

	BOOL hasRenderDebugFeatureMask(const U32 mask) const	{ return (mRenderDebugFeatureMask & mask) ? TRUE : FALSE; }
	BOOL hasRenderDebugMask(const U32 mask) const			{ return (mRenderDebugMask & mask) ? TRUE : FALSE; }
	void setAllRenderDebugFeatures() { mRenderDebugFeatureMask = 0xffffffff; }
	void clearAllRenderDebugFeatures() { mRenderDebugFeatureMask = 0x0; }
	void setAllRenderDebugDisplays() { mRenderDebugMask = 0xffffffff; }
	void clearAllRenderDebugDisplays() { mRenderDebugMask = 0x0; }

	BOOL hasRenderType(const U32 type) const;
	BOOL hasAnyRenderType(const U32 type, ...) const;

	void setRenderTypeMask(U32 type, ...);
	// This is equivalent to 'setRenderTypeMask'
	//void orRenderTypeMask(U32 type, ...);
	void andRenderTypeMask(U32 type, ...);
	void clearRenderTypeMask(U32 type, ...);
	void setAllRenderTypes();
	void clearAllRenderTypes();
	
	void pushRenderTypeMask();
	void popRenderTypeMask();

	void pushRenderDebugFeatureMask();
	void popRenderDebugFeatureMask();

	static void toggleRenderType(U32 type);

	// For UI control of render features
	static BOOL hasRenderTypeControl(void* data);
	static void toggleRenderDebug(void* data);
	static void toggleRenderDebugFeature(void* data);
	static void toggleRenderTypeControl(void* data);
	static BOOL toggleRenderTypeControlNegated(void* data);
	static BOOL toggleRenderDebugControl(void* data);
	static BOOL toggleRenderDebugFeatureControl(void* data);
	static void setRenderDebugFeatureControl(U32 bit, bool value);

	static void setRenderParticleBeacons(BOOL val);
	static void toggleRenderParticleBeacons(void* data);
	static BOOL getRenderParticleBeacons(void* data);

	static void setRenderSoundBeacons(BOOL val);
	static void toggleRenderSoundBeacons(void* data);
	static BOOL getRenderSoundBeacons(void* data);

	static void setRenderMOAPBeacons(BOOL val);
	static void toggleRenderMOAPBeacons(void * data);
	static BOOL getRenderMOAPBeacons(void * data);

	static void setRenderPhysicalBeacons(BOOL val);
	static void toggleRenderPhysicalBeacons(void* data);
	static BOOL getRenderPhysicalBeacons(void* data);

	static void setRenderScriptedBeacons(BOOL val);
	static void toggleRenderScriptedBeacons(void* data);
	static BOOL getRenderScriptedBeacons(void* data);

	static void setRenderScriptedTouchBeacons(BOOL val);
	static void toggleRenderScriptedTouchBeacons(void* data);
	static BOOL getRenderScriptedTouchBeacons(void* data);

	static void setRenderBeacons(BOOL val);
	static void toggleRenderBeacons(void* data);
	static BOOL getRenderBeacons(void* data);

	static void setRenderHighlights(BOOL val);
	static void toggleRenderHighlights(void* data);
	static BOOL getRenderHighlights(void* data);
	static void setRenderHighlightTextureChannel(LLRender::eTexIndex channel); // sets which UV setup to display in highlight overlay

	static void updateRenderBump();
	static void updateRenderDeferred();
	static void refreshCachedSettings();

	static void throttleNewMemoryAllocation(BOOL disable);

	

	void addDebugBlip(const LLVector3& position, const LLColor4& color);

	void hidePermanentObjects( std::vector<U32>& restoreList );
	void restorePermanentObjects( const std::vector<U32>& restoreList );
	void skipRenderingOfTerrain( BOOL flag );
	void hideObject( const LLUUID& id );
	void restoreHiddenObject( const LLUUID& id );

private:
	void unloadShaders();
	void addToQuickLookup( LLDrawPool* new_poolp );
	void removeFromQuickLookup( LLDrawPool* poolp );
	BOOL updateDrawableGeom(LLDrawable* drawable, BOOL priority);
	void assertInitializedDoError();
	bool assertInitialized() { const bool is_init = isInit(); if (!is_init) assertInitializedDoError(); return is_init; };
	void connectRefreshCachedSettingsSafe(const std::string name);
	void hideDrawable( LLDrawable *pDrawable );
	void unhideDrawable( LLDrawable *pDrawable );

	// <FS:Ansariel> Reset VB during TP
	void initDeferredVB();

	// <FS:Ansariel> FIRE-16829: Visual Artifacts with ALM enabled on AMD graphics
	void initAuxiliaryVB();
	void drawAuxiliaryVB(U32 mask = 0);
	void drawAuxiliaryVB(const LLVector2& tc1, const LLVector2& tc2, U32 mask = 0);
	void drawAuxiliaryVB(const LLVector2& tc1, const LLVector2& tc2, const LLColor4& color);

public:
	enum {GPU_CLASS_MAX = 3 };

	enum LLRenderTypeMask
	{
		// Following are pool types (some are also object types)
		RENDER_TYPE_SKY							= LLDrawPool::POOL_SKY,
		RENDER_TYPE_WL_SKY						= LLDrawPool::POOL_WL_SKY,
		RENDER_TYPE_GROUND						= LLDrawPool::POOL_GROUND,	
		RENDER_TYPE_TERRAIN						= LLDrawPool::POOL_TERRAIN,
		RENDER_TYPE_SIMPLE						= LLDrawPool::POOL_SIMPLE,
		RENDER_TYPE_GRASS						= LLDrawPool::POOL_GRASS,
		RENDER_TYPE_ALPHA_MASK					= LLDrawPool::POOL_ALPHA_MASK,
		RENDER_TYPE_FULLBRIGHT_ALPHA_MASK		= LLDrawPool::POOL_FULLBRIGHT_ALPHA_MASK,
		RENDER_TYPE_FULLBRIGHT					= LLDrawPool::POOL_FULLBRIGHT,
		RENDER_TYPE_BUMP						= LLDrawPool::POOL_BUMP,
		RENDER_TYPE_MATERIALS					= LLDrawPool::POOL_MATERIALS,
		RENDER_TYPE_AVATAR						= LLDrawPool::POOL_AVATAR,
		RENDER_TYPE_TREE						= LLDrawPool::POOL_TREE,
		RENDER_TYPE_INVISIBLE					= LLDrawPool::POOL_INVISIBLE,
		RENDER_TYPE_VOIDWATER					= LLDrawPool::POOL_VOIDWATER,
		RENDER_TYPE_WATER						= LLDrawPool::POOL_WATER,
 		RENDER_TYPE_ALPHA						= LLDrawPool::POOL_ALPHA,
		RENDER_TYPE_GLOW						= LLDrawPool::POOL_GLOW,
		RENDER_TYPE_PASS_SIMPLE 				= LLRenderPass::PASS_SIMPLE,
		RENDER_TYPE_PASS_GRASS					= LLRenderPass::PASS_GRASS,
		RENDER_TYPE_PASS_FULLBRIGHT				= LLRenderPass::PASS_FULLBRIGHT,
		RENDER_TYPE_PASS_INVISIBLE				= LLRenderPass::PASS_INVISIBLE,
		RENDER_TYPE_PASS_INVISI_SHINY			= LLRenderPass::PASS_INVISI_SHINY,
		RENDER_TYPE_PASS_FULLBRIGHT_SHINY		= LLRenderPass::PASS_FULLBRIGHT_SHINY,
		RENDER_TYPE_PASS_SHINY					= LLRenderPass::PASS_SHINY,
		RENDER_TYPE_PASS_BUMP					= LLRenderPass::PASS_BUMP,
		RENDER_TYPE_PASS_POST_BUMP				= LLRenderPass::PASS_POST_BUMP,
		RENDER_TYPE_PASS_GLOW					= LLRenderPass::PASS_GLOW,
		RENDER_TYPE_PASS_ALPHA					= LLRenderPass::PASS_ALPHA,
		RENDER_TYPE_PASS_ALPHA_MASK				= LLRenderPass::PASS_ALPHA_MASK,
		RENDER_TYPE_PASS_FULLBRIGHT_ALPHA_MASK	= LLRenderPass::PASS_FULLBRIGHT_ALPHA_MASK,
		RENDER_TYPE_PASS_MATERIAL				= LLRenderPass::PASS_MATERIAL,
		RENDER_TYPE_PASS_MATERIAL_ALPHA			= LLRenderPass::PASS_MATERIAL_ALPHA,
		RENDER_TYPE_PASS_MATERIAL_ALPHA_MASK	= LLRenderPass::PASS_MATERIAL_ALPHA_MASK,
		RENDER_TYPE_PASS_MATERIAL_ALPHA_EMISSIVE= LLRenderPass::PASS_MATERIAL_ALPHA_EMISSIVE,
		RENDER_TYPE_PASS_SPECMAP				= LLRenderPass::PASS_SPECMAP,
		RENDER_TYPE_PASS_SPECMAP_BLEND			= LLRenderPass::PASS_SPECMAP_BLEND,
		RENDER_TYPE_PASS_SPECMAP_MASK			= LLRenderPass::PASS_SPECMAP_MASK,
		RENDER_TYPE_PASS_SPECMAP_EMISSIVE		= LLRenderPass::PASS_SPECMAP_EMISSIVE,
		RENDER_TYPE_PASS_NORMMAP				= LLRenderPass::PASS_NORMMAP,
		RENDER_TYPE_PASS_NORMMAP_BLEND			= LLRenderPass::PASS_NORMMAP_BLEND,
		RENDER_TYPE_PASS_NORMMAP_MASK			= LLRenderPass::PASS_NORMMAP_MASK,
		RENDER_TYPE_PASS_NORMMAP_EMISSIVE		= LLRenderPass::PASS_NORMMAP_EMISSIVE,
		RENDER_TYPE_PASS_NORMSPEC				= LLRenderPass::PASS_NORMSPEC,
		RENDER_TYPE_PASS_NORMSPEC_BLEND			= LLRenderPass::PASS_NORMSPEC_BLEND,
		RENDER_TYPE_PASS_NORMSPEC_MASK			= LLRenderPass::PASS_NORMSPEC_MASK,
		RENDER_TYPE_PASS_NORMSPEC_EMISSIVE		= LLRenderPass::PASS_NORMSPEC_EMISSIVE,
		// Following are object types (only used in drawable mRenderType)
		RENDER_TYPE_HUD = LLRenderPass::NUM_RENDER_TYPES,
		RENDER_TYPE_VOLUME,
		RENDER_TYPE_PARTICLES,
		RENDER_TYPE_CLOUDS,
		RENDER_TYPE_HUD_PARTICLES,
		NUM_RENDER_TYPES,
		END_RENDER_TYPES = NUM_RENDER_TYPES
	};

	enum LLRenderDebugFeatureMask
	{
		RENDER_DEBUG_FEATURE_UI					= 0x0001,
		RENDER_DEBUG_FEATURE_SELECTED			= 0x0002,
		RENDER_DEBUG_FEATURE_HIGHLIGHTED		= 0x0004,
		RENDER_DEBUG_FEATURE_DYNAMIC_TEXTURES	= 0x0008,
// 		RENDER_DEBUG_FEATURE_HW_LIGHTING		= 0x0010,
		RENDER_DEBUG_FEATURE_FLEXIBLE			= 0x0010,
		RENDER_DEBUG_FEATURE_FOG				= 0x0020,
		RENDER_DEBUG_FEATURE_FR_INFO			= 0x0080,
		RENDER_DEBUG_FEATURE_FOOT_SHADOWS		= 0x0100,
	};

	enum LLRenderDebugMask
	{
		RENDER_DEBUG_COMPOSITION		= 0x00000001,
		RENDER_DEBUG_VERIFY				= 0x00000002,
		RENDER_DEBUG_BBOXES				= 0x00000004,
		RENDER_DEBUG_OCTREE				= 0x00000008,
		RENDER_DEBUG_WIND_VECTORS		= 0x00000010,
		RENDER_DEBUG_OCCLUSION			= 0x00000020,
		RENDER_DEBUG_POINTS				= 0x00000040,
		RENDER_DEBUG_TEXTURE_PRIORITY	= 0x00000080,
		RENDER_DEBUG_TEXTURE_AREA		= 0x00000100,
		RENDER_DEBUG_FACE_AREA			= 0x00000200,
		RENDER_DEBUG_PARTICLES			= 0x00000400,
		RENDER_DEBUG_GLOW				= 0x00000800, // not used
		RENDER_DEBUG_TEXTURE_ANIM		= 0x00001000,
		RENDER_DEBUG_LIGHTS				= 0x00002000,
		RENDER_DEBUG_BATCH_SIZE			= 0x00004000,
		RENDER_DEBUG_ALPHA_BINS			= 0x00008000, // not used
		RENDER_DEBUG_RAYCAST            = 0x00010000,
		RENDER_DEBUG_AVATAR_DRAW_INFO	= 0x00020000,
		RENDER_DEBUG_SHADOW_FRUSTA		= 0x00040000,
		RENDER_DEBUG_SCULPTED           = 0x00080000,
		RENDER_DEBUG_AVATAR_VOLUME      = 0x00100000,
		RENDER_DEBUG_AVATAR_JOINTS      = 0x00200000,
		RENDER_DEBUG_BUILD_QUEUE		= 0x00400000,
		RENDER_DEBUG_AGENT_TARGET       = 0x00800000,
		RENDER_DEBUG_UPDATE_TYPE		= 0x01000000,
		RENDER_DEBUG_PHYSICS_SHAPES     = 0x02000000,
		RENDER_DEBUG_NORMALS	        = 0x04000000,
		RENDER_DEBUG_LOD_INFO	        = 0x08000000,
		RENDER_DEBUG_RENDER_COMPLEXITY  = 0x10000000,
<<<<<<< HEAD
		RENDER_DEBUG_ATTACHMENT_BYTES	= 0x20000000,
		RENDER_DEBUG_TEXEL_DENSITY		= 0x40000000,
		RENDER_DEBUG_TEXTURE_SIZE		= 0x80000000
=======
		RENDER_DEBUG_ATTACHMENT_BYTES	= 0x20000000, // not used
		RENDER_DEBUG_TEXEL_DENSITY		= 0x40000000,
		RENDER_DEBUG_TRIANGLE_COUNT		= 0x80000000 
>>>>>>> a634d878
	};

public:
	
	LLSpatialPartition* getSpatialPartition(LLViewerObject* vobj);

	void updateCamera(BOOL reset = FALSE);
	
	LLVector3				mFlyCamPosition;
	LLQuaternion			mFlyCamRotation;

	BOOL					 mBackfaceCull;
	S32						 mMatrixOpCount;
	S32						 mTextureMatrixOps;
	S32						 mNumVisibleNodes;

	S32						 mDebugTextureUploadCost;
	S32						 mDebugSculptUploadCost;
	S32						 mDebugMeshUploadCost;

	S32						 mNumVisibleFaces;

	static S32				sCompiles;

	static BOOL				sShowHUDAttachments;
	static BOOL				sForceOldBakedUpload; // If true will not use capabilities to upload baked textures.
	static S32				sUseOcclusion;  // 0 = no occlusion, 1 = read only, 2 = read/write
	static BOOL				sDelayVBUpdate;
	static BOOL				sAutoMaskAlphaDeferred;
	static BOOL				sAutoMaskAlphaNonDeferred;
	static BOOL				sDisableShaders; // if TRUE, rendering will be done without shaders
	static BOOL				sRenderBump;
	static BOOL				sBakeSunlight;
	static BOOL				sNoAlpha;
	static BOOL				sUseTriStrips;
	static BOOL				sUseFarClip;
	static BOOL				sShadowRender;
	static BOOL				sWaterReflections;
	static BOOL				sDynamicLOD;
	static BOOL				sPickAvatar;
	static BOOL				sReflectionRender;
	static BOOL				sImpostorRender;
	static BOOL				sImpostorRenderAlphaDepthPass;
	static BOOL				sUnderWaterRender;
	static BOOL				sRenderGlow;
	static BOOL				sTextureBindTest;
	static BOOL				sRenderFrameTest;
	static BOOL				sRenderAttachedLights;
	static BOOL				sRenderAttachedParticles;
	static BOOL				sRenderDeferred;
	static BOOL             sMemAllocationThrottled;
	static S32				sVisibleLightCount;
	static F32				sMinRenderSize;
	static BOOL				sRenderingHUDs;
	static F32        		sVolumeSAFrame;

	static bool				sRenderParticles; // <FS:LO> flag to hold correct, user selected, status of particles
// [SL:KB] - Patch: Render-TextureToggle (Catznip-4.0)
	static bool				sRenderTextures;
// [/SL:KB]

	static LLTrace::EventStatHandle<S64> sStatBatchSize;

	//screen texture
	U32 					mScreenWidth;
	U32 					mScreenHeight;
	
	LLRenderTarget			mScreen;
	LLRenderTarget			mUIScreen;
	LLRenderTarget			mDeferredScreen;
	LLRenderTarget			mFXAABuffer;
	LLRenderTarget			mEdgeMap;
	LLRenderTarget			mDeferredDepth;
	LLRenderTarget			mOcclusionDepth;
	LLRenderTarget			mDeferredLight;
	LLRenderTarget			mHighlight;
	LLRenderTarget			mPhysicsDisplay;

	//utility buffer for rendering post effects, gets abused by renderDeferredLighting
	LLPointer<LLVertexBuffer> mDeferredVB;

	//utility buffer for rendering cubes, 8 vertices are corners of a cube [-1, 1]
	LLPointer<LLVertexBuffer> mCubeVB;

	// <FS:Ansariel> FIRE-16829: Visual Artifacts with ALM enabled on AMD graphics
	LLPointer<LLVertexBuffer> mAuxiliaryVB;

	//sun shadow map
	LLRenderTarget			mShadow[6];
	LLRenderTarget			mShadowOcclusion[6];
	std::vector<LLVector3>	mShadowFrustPoints[4];
	LLVector4				mShadowError;
	LLVector4				mShadowFOV;
	LLVector3				mShadowFrustOrigin[4];
	LLCamera				mShadowCamera[8];
	LLVector3				mShadowExtents[4][2];
	glh::matrix4f			mSunShadowMatrix[6];
	glh::matrix4f			mShadowModelview[6];
	glh::matrix4f			mShadowProjection[6];
	glh::matrix4f			mGIMatrix;
	glh::matrix4f			mGIMatrixProj;
	glh::matrix4f			mGIModelview;
	glh::matrix4f			mGIProjection;
	glh::matrix4f			mGINormalMatrix;
	glh::matrix4f			mGIInvProj;
	LLVector2				mGIRange;
	F32						mGILightRadius;
	
	LLPointer<LLDrawable>				mShadowSpotLight[2];
	F32									mSpotLightFade[2];
	LLPointer<LLDrawable>				mTargetShadowSpotLight[2];

	LLVector4				mSunClipPlanes;
	LLVector4				mSunOrthoClipPlanes;

	LLVector2				mScreenScale;

	//water reflection texture
	LLRenderTarget				mWaterRef;

	//water distortion texture (refraction)
	LLRenderTarget				mWaterDis;

	//texture for making the glow
	LLRenderTarget				mGlow[3];

	//noise map
	U32					mNoiseMap;
	U32					mTrueNoiseMap;
	U32					mLightFunc;

	LLColor4				mSunDiffuse;
	LLVector3				mSunDir;
	LLVector3				mTransformedSunDir;

	BOOL					mInitialized;
	BOOL					mVertexShadersEnabled;
	S32						mVertexShadersLoaded; // 0 = no, 1 = yes, -1 = failed

	U32						mTransformFeedbackPrimitives; //number of primitives expected to be generated by transform feedback
protected:
	BOOL					mRenderTypeEnabled[NUM_RENDER_TYPES];
	std::stack<std::string> mRenderTypeEnableStack;

	U32						mRenderDebugFeatureMask;
	U32						mRenderDebugMask;
	std::stack<U32>			mRenderDebugFeatureStack;

	U32						mOldRenderDebugMask;
	
	/////////////////////////////////////////////
	//
	//
	LLDrawable::drawable_vector_t	mMovedList;
	LLDrawable::drawable_vector_t mMovedBridge;
	LLDrawable::drawable_vector_t	mShiftList;

	/////////////////////////////////////////////
	//
	//
	struct Light
	{
		Light(LLDrawable* ptr, F32 d, F32 f = 0.0f)
			: drawable(ptr),
			  dist(d),
			  fade(f)
		{}
		LLPointer<LLDrawable> drawable;
		F32 dist;
		F32 fade;
		struct compare
		{
			bool operator()(const Light& a, const Light& b) const
			{
				if ( a.dist < b.dist )
					return true;
				else if ( a.dist > b.dist )
					return false;
				else
					return a.drawable < b.drawable;
			}
		};
	};
	typedef std::set< Light, Light::compare > light_set_t;
	
	LLDrawable::drawable_set_t		mLights;
	light_set_t						mNearbyLights; // lights near camera
	LLColor4						mHWLightColors[8];
	
	/////////////////////////////////////////////
	//
	// Different queues of drawables being processed.
	//
	LLDrawable::drawable_list_t 	mBuildQ1; // priority
	LLDrawable::drawable_list_t 	mBuildQ2; // non-priority
	LLSpatialGroup::sg_vector_t		mGroupQ1; //priority
	LLSpatialGroup::sg_vector_t		mGroupQ2; // non-priority

	LLSpatialGroup::sg_vector_t		mGroupSaveQ1; // a place to save mGroupQ1 until it is safe to unref

	LLSpatialGroup::sg_vector_t		mMeshDirtyGroup; //groups that need rebuildMesh called
	U32 mMeshDirtyQueryObject;

	// <FS:ND> A vector is much better suited for the use case of mPartitionQ
	// LLDrawable::drawable_list_t		mPartitionQ; //drawables that need to update their spatial partition radius 
	LLDrawable::drawable_vector_t	mPartitionQ; //drawables that need to update their spatial partition radius 
	// </FS:ND>

	bool mGroupQ2Locked;
	bool mGroupQ1Locked;

	bool mResetVertexBuffers; //if true, clear vertex buffers on next update

	LLViewerObject::vobj_list_t		mCreateQ;
		
	LLDrawable::drawable_set_t		mRetexturedList;

	class HighlightItem
	{
	public:
		const LLPointer<LLDrawable> mItem;
		mutable F32 mFade;

		HighlightItem(LLDrawable* item)
		: mItem(item), mFade(0)
		{
		}

		bool operator<(const HighlightItem& rhs) const
		{
			return mItem < rhs.mItem;
		}

		bool operator==(const HighlightItem& rhs) const
		{
			return mItem == rhs.mItem;
		}

		void incrFade(F32 val) const
		{
			mFade = llclamp(mFade+val, 0.f, 1.f);
		}
	};

	std::set<HighlightItem> mHighlightSet;
	LLPointer<LLDrawable> mHighlightObject;

	//////////////////////////////////////////////////
	//
	// Draw pools are responsible for storing all rendered data,
	// and performing the actual rendering of objects.
	//
	struct compare_pools
	{
		bool operator()(const LLDrawPool* a, const LLDrawPool* b) const
		{
			if (!a)
				return true;
			else if (!b)
				return false;
			else
			{
				S32 atype = a->getType();
				S32 btype = b->getType();
				if (atype < btype)
					return true;
				else if (atype > btype)
					return false;
				else
					return a->getId() < b->getId();
			}
		}
	};
 	typedef std::set<LLDrawPool*, compare_pools > pool_set_t;
	pool_set_t mPools;
	LLDrawPool*	mLastRebuildPool;
	
	// For quick-lookups into mPools (mapped by texture pointer)
	std::map<uintptr_t, LLDrawPool*>	mTerrainPools;
	std::map<uintptr_t, LLDrawPool*>	mTreePools;
	LLDrawPoolAlpha*			mAlphaPool;
	LLDrawPool*					mSkyPool;
	LLDrawPool*					mTerrainPool;
	LLDrawPool*					mWaterPool;
	LLDrawPool*					mGroundPool;
	LLRenderPass*				mSimplePool;
	LLRenderPass*				mGrassPool;
	LLRenderPass*				mAlphaMaskPool;
	LLRenderPass*				mFullbrightAlphaMaskPool;
	LLRenderPass*				mFullbrightPool;
	LLDrawPool*					mInvisiblePool;
	LLDrawPool*					mGlowPool;
	LLDrawPool*					mBumpPool;
	LLDrawPool*					mMaterialsPool;
	LLDrawPool*					mWLSkyPool;
	// Note: no need to keep an quick-lookup to avatar pools, since there's only one per avatar
	
public:
	std::vector<LLFace*>		mHighlightFaces;	// highlight faces on physical objects
protected:
	std::vector<LLFace*>		mSelectedFaces;

	class DebugBlip
	{
	public:
		LLColor4 mColor;
		LLVector3 mPosition;
		F32 mAge;

		DebugBlip(const LLVector3& position, const LLColor4& color)
			: mColor(color), mPosition(position), mAge(0.f)
		{ }
	};

	std::list<DebugBlip> mDebugBlips;

	LLPointer<LLViewerFetchedTexture>	mFaceSelectImagep;
	
	U32						mLightMask;
	U32						mLightMovingMask;
	S32						mLightingDetail;
		
	static BOOL				sRenderPhysicalBeacons;
	static BOOL				sRenderMOAPBeacons;
	static BOOL				sRenderScriptedTouchBeacons;
	static BOOL				sRenderScriptedBeacons;
	static BOOL				sRenderParticleBeacons;
	static BOOL				sRenderSoundBeacons;
public:
	static BOOL				sRenderBeacons;
	static BOOL				sRenderHighlight;

	// Determines which set of UVs to use in highlight display
	//
	static LLRender::eTexIndex sRenderHighlightTextureChannel;

	//debug use
	static U32              sCurRenderPoolType ;

	//cached settings
	static BOOL WindLightUseAtmosShaders;
	static BOOL VertexShaderEnable;
	static BOOL RenderAvatarVP;
	static BOOL RenderDeferred;
	static F32 RenderDeferredSunWash;
	static U32 RenderFSAASamples;
	static U32 RenderResolutionDivisor;
	static BOOL RenderUIBuffer;
	static S32 RenderShadowDetail;
	static BOOL RenderDeferredSSAO;
	static F32 RenderShadowResolutionScale;
	static BOOL RenderLocalLights;
	static BOOL RenderDelayCreation;
	static BOOL RenderAnimateRes;
	static BOOL FreezeTime;
	static S32 DebugBeaconLineWidth;
	static F32 RenderHighlightBrightness;
	static LLColor4 RenderHighlightColor;
	static F32 RenderHighlightThickness;
	static BOOL RenderSpotLightsInNondeferred;
	static LLColor4 PreviewAmbientColor;
	static LLColor4 PreviewDiffuse0;
	static LLColor4 PreviewSpecular0;
	static LLColor4 PreviewDiffuse1;
	static LLColor4 PreviewSpecular1;
	static LLColor4 PreviewDiffuse2;
	static LLColor4 PreviewSpecular2;
	static LLVector3 PreviewDirection0;
	static LLVector3 PreviewDirection1;
	static LLVector3 PreviewDirection2;
	static F32 RenderGlowMinLuminance;
	static F32 RenderGlowMaxExtractAlpha;
	static F32 RenderGlowWarmthAmount;
	static LLVector3 RenderGlowLumWeights;
	static LLVector3 RenderGlowWarmthWeights;
	static S32 RenderGlowResolutionPow;
	static S32 RenderGlowIterations;
	static F32 RenderGlowWidth;
	static F32 RenderGlowStrength;
	static BOOL RenderDepthOfField;
	static BOOL RenderDepthOfFieldInEditMode;
	//<FS:TS> FIRE-16251: Depth of Field does not work underwater
	static BOOL FSRenderDepthOfFieldUnderwater;
	//</FS:TS> FIRE-16251
	static F32 CameraFocusTransitionTime;
	static F32 CameraFNumber;
	static F32 CameraFocalLength;
	static F32 CameraFieldOfView;
	static F32 RenderShadowNoise;
	static F32 RenderShadowBlurSize;
	static F32 RenderSSAOScale;
	static U32 RenderSSAOMaxScale;
	static F32 RenderSSAOFactor;
	static LLVector3 RenderSSAOEffect;
	static F32 RenderShadowOffsetError;
	static F32 RenderShadowBiasError;
	static F32 RenderShadowOffset;
	static F32 RenderShadowBias;
	static F32 RenderSpotShadowOffset;
	static F32 RenderSpotShadowBias;
	static F32 RenderEdgeDepthCutoff;
	static F32 RenderEdgeNormCutoff;
	static LLVector3 RenderShadowGaussian;
	static F32 RenderShadowBlurDistFactor;
	static BOOL RenderDeferredAtmospheric;
	static S32 RenderReflectionDetail;
	static F32 RenderHighlightFadeTime;
	static LLVector3 RenderShadowClipPlanes;
	static LLVector3 RenderShadowOrthoClipPlanes;
	static LLVector3 RenderShadowNearDist;
	static F32 RenderFarClip;
	static LLVector3 RenderShadowSplitExponent;
	static F32 RenderShadowErrorCutoff;
	static F32 RenderShadowFOVCutoff;
	static BOOL CameraOffset;
	static F32 CameraMaxCoF;
	static F32 CameraDoFResScale;
	static F32 RenderAutoHideSurfaceAreaLimit;


 	// <FS:ND>FIRE-9943; resizeScreenTexture will try to disable deferred mode in low memory situations.
	// Depending on the state of the pipeline. this can trigger illegal deletion of drawables.
	// To work around that, resizeScreenTexture will just set a flag, which then later does trigger the change
	// in shaders.
	static bool TriggeredDisabledDeferred;

	void disableDeferredOnLowMemory();
	// </FS:ND>
};

void render_bbox(const LLVector3 &min, const LLVector3 &max);
void render_hud_elements();

extern LLPipeline gPipeline;
extern BOOL gDebugPipeline;
extern const LLMatrix4* gGLLastMatrix;

#endif<|MERGE_RESOLUTION|>--- conflicted
+++ resolved
@@ -330,10 +330,16 @@
 	void addTrianglesDrawn(S32 index_count, U32 render_type = LLRender::TRIANGLES);
 
 	BOOL hasRenderDebugFeatureMask(const U32 mask) const	{ return (mRenderDebugFeatureMask & mask) ? TRUE : FALSE; }
-	BOOL hasRenderDebugMask(const U32 mask) const			{ return (mRenderDebugMask & mask) ? TRUE : FALSE; }
+	// <FS:Ansariel> Need an unsigned long here
+	//BOOL hasRenderDebugMask(const U32 mask) const			{ return (mRenderDebugMask & mask) ? TRUE : FALSE; }
+	BOOL hasRenderDebugMask(const U64 mask) const			{ return (mRenderDebugMask & mask) ? TRUE : FALSE; }
+	// </FS:Ansariel>
 	void setAllRenderDebugFeatures() { mRenderDebugFeatureMask = 0xffffffff; }
 	void clearAllRenderDebugFeatures() { mRenderDebugFeatureMask = 0x0; }
-	void setAllRenderDebugDisplays() { mRenderDebugMask = 0xffffffff; }
+	// <FS:Ansariel> Need an unsigned long here
+	//void setAllRenderDebugDisplays() { mRenderDebugMask = 0xffffffff; }
+	void setAllRenderDebugDisplays() { mRenderDebugMask = 0xffffffffffffffff; }
+	// </FS:Ansariel>
 	void clearAllRenderDebugDisplays() { mRenderDebugMask = 0x0; }
 
 	BOOL hasRenderType(const U32 type) const;
@@ -510,7 +516,7 @@
 		RENDER_DEBUG_FEATURE_FOOT_SHADOWS		= 0x0100,
 	};
 
-	enum LLRenderDebugMask
+	enum LLRenderDebugMask : U64 // <FS:Ansariel> Need an unsigned long here - needs C++11 support!
 	{
 		RENDER_DEBUG_COMPOSITION		= 0x00000001,
 		RENDER_DEBUG_VERIFY				= 0x00000002,
@@ -541,15 +547,10 @@
 		RENDER_DEBUG_NORMALS	        = 0x04000000,
 		RENDER_DEBUG_LOD_INFO	        = 0x08000000,
 		RENDER_DEBUG_RENDER_COMPLEXITY  = 0x10000000,
-<<<<<<< HEAD
-		RENDER_DEBUG_ATTACHMENT_BYTES	= 0x20000000,
-		RENDER_DEBUG_TEXEL_DENSITY		= 0x40000000,
-		RENDER_DEBUG_TEXTURE_SIZE		= 0x80000000
-=======
 		RENDER_DEBUG_ATTACHMENT_BYTES	= 0x20000000, // not used
 		RENDER_DEBUG_TEXEL_DENSITY		= 0x40000000,
-		RENDER_DEBUG_TRIANGLE_COUNT		= 0x80000000 
->>>>>>> a634d878
+		RENDER_DEBUG_TRIANGLE_COUNT		= 0x80000000,
+		RENDER_DEBUG_TEXTURE_SIZE		= 0x100000000
 	};
 
 public:
@@ -695,10 +696,14 @@
 	std::stack<std::string> mRenderTypeEnableStack;
 
 	U32						mRenderDebugFeatureMask;
-	U32						mRenderDebugMask;
+	// <FS:Ansariel> Need an unsigned long here
+	//U32						mRenderDebugMask;
+	U64						mRenderDebugMask;
 	std::stack<U32>			mRenderDebugFeatureStack;
 
-	U32						mOldRenderDebugMask;
+	// <FS:Ansariel> Need an unsigned long here
+	//U32						mOldRenderDebugMask;
+	U64						mOldRenderDebugMask;
 	
 	/////////////////////////////////////////////
 	//
