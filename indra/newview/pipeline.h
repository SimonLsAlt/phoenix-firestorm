/** 
 * @file pipeline.h
 * @brief Rendering pipeline definitions
 *
 * $LicenseInfo:firstyear=2001&license=viewerlgpl$
 * Second Life Viewer Source Code
 * Copyright (C) 2010, Linden Research, Inc.
 * 
 * This library is free software; you can redistribute it and/or
 * modify it under the terms of the GNU Lesser General Public
 * License as published by the Free Software Foundation;
 * version 2.1 of the License only.
 * 
 * This library is distributed in the hope that it will be useful,
 * but WITHOUT ANY WARRANTY; without even the implied warranty of
 * MERCHANTABILITY or FITNESS FOR A PARTICULAR PURPOSE.  See the GNU
 * Lesser General Public License for more details.
 * 
 * You should have received a copy of the GNU Lesser General Public
 * License along with this library; if not, write to the Free Software
 * Foundation, Inc., 51 Franklin Street, Fifth Floor, Boston, MA  02110-1301  USA
 * 
 * Linden Research, Inc., 945 Battery Street, San Francisco, CA  94111  USA
 * $/LicenseInfo$
 */

#ifndef LL_PIPELINE_H
#define LL_PIPELINE_H

#include "llcamera.h"
#include "llerror.h"
#include "lldrawpool.h"
#include "llspatialpartition.h"
#include "m4math.h"
#include "llpointer.h"
#include "lldrawpoolalpha.h"
#include "lldrawpoolmaterials.h"
#include "llgl.h"
#include "lldrawable.h"
#include "llrendertarget.h"
#include "llreflectionmapmanager.h"

#include <stack>

class LLViewerTexture;
class LLFace;
class LLViewerObject;
class LLTextureEntry;
class LLCullResult;
class LLVOAvatar;
class LLVOPartGroup;
class LLGLSLShader;
class LLDrawPoolAlpha;
class LLSettingsSky;

typedef enum e_avatar_skinning_method
{
	SKIN_METHOD_SOFTWARE,
	SKIN_METHOD_VERTEX_PROGRAM
} EAvatarSkinningMethod;

bool compute_min_max(LLMatrix4& box, LLVector2& min, LLVector2& max); // Shouldn't be defined here!
bool LLRayAABB(const LLVector3 &center, const LLVector3 &size, const LLVector3& origin, const LLVector3& dir, LLVector3 &coord, F32 epsilon = 0);
bool setup_hud_matrices(); // use whole screen to render hud
bool setup_hud_matrices(const LLRect& screen_region); // specify portion of screen (in pixels) to render hud attachments from (for picking)


extern LLTrace::BlockTimerStatHandle FTM_RENDER_GEOMETRY;
extern LLTrace::BlockTimerStatHandle FTM_RENDER_GRASS;
extern LLTrace::BlockTimerStatHandle FTM_RENDER_INVISIBLE;
extern LLTrace::BlockTimerStatHandle FTM_RENDER_SHINY;
extern LLTrace::BlockTimerStatHandle FTM_RENDER_SIMPLE;
extern LLTrace::BlockTimerStatHandle FTM_RENDER_TERRAIN;
extern LLTrace::BlockTimerStatHandle FTM_RENDER_TREES;
extern LLTrace::BlockTimerStatHandle FTM_RENDER_UI;
extern LLTrace::BlockTimerStatHandle FTM_RENDER_WATER;
extern LLTrace::BlockTimerStatHandle FTM_RENDER_WL_SKY;
extern LLTrace::BlockTimerStatHandle FTM_RENDER_ALPHA;
extern LLTrace::BlockTimerStatHandle FTM_RENDER_CHARACTERS;
extern LLTrace::BlockTimerStatHandle FTM_RENDER_BUMP;
extern LLTrace::BlockTimerStatHandle FTM_RENDER_MATERIALS;
extern LLTrace::BlockTimerStatHandle FTM_RENDER_FULLBRIGHT;
extern LLTrace::BlockTimerStatHandle FTM_RENDER_GLOW;
extern LLTrace::BlockTimerStatHandle FTM_STATESORT;
extern LLTrace::BlockTimerStatHandle FTM_PIPELINE;
extern LLTrace::BlockTimerStatHandle FTM_CLIENT_COPY;

extern LLTrace::BlockTimerStatHandle FTM_RENDER_UI_HUD;
extern LLTrace::BlockTimerStatHandle FTM_RENDER_UI_3D;
extern LLTrace::BlockTimerStatHandle FTM_RENDER_UI_2D;

class LLPipeline
{
public:
	LLPipeline();
	~LLPipeline();

	void destroyGL();
	void restoreGL();
	void resetVertexBuffers();
	void doResetVertexBuffers(bool forced = false);
    void requestResizeScreenTexture(); // set flag only, no work, safer for callbacks...
    void requestResizeShadowTexture(); // set flag only, no work, safer for callbacks...

	void resizeScreenTexture();
    void resizeShadowTexture();

	void releaseGLBuffers();
	void releaseLUTBuffers();
	void releaseScreenBuffers();
    void releaseShadowBuffers();

	void createGLBuffers();
	void createLUTBuffers();

	//allocate the largest screen buffer possible up to resX, resY
	//returns true if full size buffer allocated, false if some other size is allocated
	bool allocateScreenBuffer(U32 resX, U32 resY);

	typedef enum {
		FBO_SUCCESS_FULLRES = 0,
		FBO_SUCCESS_LOWRES,
		FBO_FAILURE
	} eFBOStatus;

private:
	//implementation of above, wrapped for easy error handling
	eFBOStatus doAllocateScreenBuffer(U32 resX, U32 resY);
public:

	//attempt to allocate screen buffers at resX, resY
	//returns true if allocation successful, false otherwise
	bool allocateScreenBuffer(U32 resX, U32 resY, U32 samples);
    bool allocateShadowBuffer(U32 resX, U32 resY);

	void resetVertexBuffers(LLDrawable* drawable);
	void generateImpostor(LLVOAvatar* avatar, bool preview_avatar = false);
	void bindScreenToTexture();
	void renderFinalize();
	void renderPostProcess();
	LLRenderTarget* screenTarget();

	void init();
	void cleanup();
	bool isInit() { return mInitialized; };

	/// @brief Get a draw pool from pool type (POOL_SIMPLE, POOL_MEDIA) and texture.
	/// @return Draw pool, or NULL if not found.
	LLDrawPool *findPool(const U32 pool_type, LLViewerTexture *tex0 = NULL);

	/// @brief Get a draw pool for faces of the appropriate type and texture.  Create if necessary.
	/// @return Always returns a draw pool.
	LLDrawPool *getPool(const U32 pool_type, LLViewerTexture *tex0 = NULL);

	/// @brief Figures out draw pool type from texture entry. Creates pool if necessary.
	static LLDrawPool* getPoolFromTE(const LLTextureEntry* te, LLViewerTexture* te_image);
	static U32 getPoolTypeFromTE(const LLTextureEntry* te, LLViewerTexture* imagep);

	void		 addPool(LLDrawPool *poolp);	// Only to be used by LLDrawPool classes for splitting pools!
	void		 removePool( LLDrawPool* poolp );

	void		 allocDrawable(LLViewerObject *obj);

	void		 unlinkDrawable(LLDrawable*);

	static void removeMutedAVsLights(LLVOAvatar*);

	// Object related methods
	void        markVisible(LLDrawable *drawablep, LLCamera& camera);
	void		markOccluder(LLSpatialGroup* group);

	void		doOcclusion(LLCamera& camera);
	void		markNotCulled(LLSpatialGroup* group, LLCamera &camera);
	void        markMoved(LLDrawable *drawablep, bool damped_motion = false);
	void        markShift(LLDrawable *drawablep);
	void        markTextured(LLDrawable *drawablep);
	void		markGLRebuild(LLGLUpdate* glu);
	void		markRebuild(LLSpatialGroup* group, bool priority = false);
	void        markRebuild(LLDrawable *drawablep, LLDrawable::EDrawableFlags flag = LLDrawable::REBUILD_ALL, bool priority = false);
	void		markPartitionMove(LLDrawable* drawablep);
	void		markMeshDirty(LLSpatialGroup* group);

	//get the object between start and end that's closest to start.
	LLViewerObject* lineSegmentIntersectInWorld(const LLVector4a& start, const LLVector4a& end,
												bool pick_transparent,
												bool pick_rigged,
                                                bool pick_unselectable,
												S32* face_hit,                          // return the face hit
												LLVector4a* intersection = NULL,         // return the intersection point
												LLVector2* tex_coord = NULL,            // return the texture coordinates of the intersection point
												LLVector4a* normal = NULL,               // return the surface normal at the intersection point
												LLVector4a* tangent = NULL             // return the surface tangent at the intersection point  
		);

	//get the closest particle to start between start and end, returns the LLVOPartGroup and particle index
	LLVOPartGroup* lineSegmentIntersectParticle(const LLVector4a& start, const LLVector4a& end, LLVector4a* intersection,
														S32* face_hit);


	LLViewerObject* lineSegmentIntersectInHUD(const LLVector4a& start, const LLVector4a& end,
											  bool pick_transparent,
											  S32* face_hit,                          // return the face hit
											  LLVector4a* intersection = NULL,         // return the intersection point
											  LLVector2* tex_coord = NULL,            // return the texture coordinates of the intersection point
											  LLVector4a* normal = NULL,               // return the surface normal at the intersection point
											  LLVector4a* tangent = NULL             // return the surface tangent at the intersection point
		);

	// Something about these textures has changed.  Dirty them.
	void        dirtyPoolObjectTextures(const std::set<LLViewerFetchedTexture*>& textures);

	void        resetDrawOrders();

	U32         addObject(LLViewerObject *obj);

	void		enableShadows(const bool enable_shadows);
    void        releaseSpotShadowTargets();
    void        releaseSunShadowTargets();
    void        releaseSunShadowTarget(U32 index);

// 	void		setLocalLighting(const bool local_lighting);
// 	bool		isLocalLightingEnabled() const;
	S32			setLightingDetail(S32 level);
	S32			getLightingDetail() const { return mLightingDetail; }
	S32			getMaxLightingDetail() const;
		
	bool		shadersLoaded();
	bool		canUseWindLightShaders() const;
	bool		canUseWindLightShadersOnObjects() const;
	bool		canUseAntiAliasing() const;

	// phases
	void resetFrameStats();

	void updateMoveDampedAsync(LLDrawable* drawablep);
	void updateMoveNormalAsync(LLDrawable* drawablep);
	void updateMovedList(LLDrawable::drawable_vector_t& move_list);
	void updateMove();
	bool visibleObjectsInFrustum(LLCamera& camera);
	bool getVisibleExtents(LLCamera& camera, LLVector3 &min, LLVector3& max);
	bool getVisiblePointCloud(LLCamera& camera, LLVector3 &min, LLVector3& max, std::vector<LLVector3>& fp, LLVector3 light_dir = LLVector3(0,0,0));

    // Populate given LLCullResult with results of a frustum cull of the entire scene against the given LLCamera
	void updateCull(LLCamera& camera, LLCullResult& result, bool hud_attachments = false);
	void createObjects(F32 max_dtime);
	void createObject(LLViewerObject* vobj);
	void processPartitionQ();
	void updateGeom(F32 max_dtime);
	void updateGL();
	void rebuildPriorityGroups();
	void rebuildGroups();
	void clearRebuildGroups();
	void clearRebuildDrawables();

	//calculate pixel area of given box from vantage point of given camera
	static F32 calcPixelArea(LLVector3 center, LLVector3 size, LLCamera& camera);
	static F32 calcPixelArea(const LLVector4a& center, const LLVector4a& size, LLCamera &camera);

	void stateSort(LLCamera& camera, LLCullResult& result);
	void stateSort(LLSpatialGroup* group, LLCamera& camera);
	void stateSort(LLSpatialBridge* bridge, LLCamera& camera, BOOL fov_changed = FALSE);
	void stateSort(LLDrawable* drawablep, LLCamera& camera);
	void postSort(LLCamera& camera);
    
	void forAllVisibleDrawables(void (*func)(LLDrawable*));

    void renderObjects(U32 type, bool texture = true, bool batch_texture = false, bool rigged = false);
    void renderShadowSimple(U32 type);

    void renderAlphaObjects(bool texture = true, bool batch_texture = false, bool rigged = false);
	void renderMaskedObjects(U32 type, bool texture = true, bool batch_texture = false, bool rigged = false);
    void renderFullbrightMaskedObjects(U32 type, bool texture = true, bool batch_texture = false, bool rigged = false);

	void renderGroups(LLRenderPass* pass, U32 type, bool texture);
    void renderRiggedGroups(LLRenderPass* pass, U32 type, bool texture);

	void grabReferences(LLCullResult& result);
	void clearReferences();

	//check references will assert that there are no references in sCullResult to the provided data
	void checkReferences(LLFace* face);
	void checkReferences(LLDrawable* drawable);
	void checkReferences(LLDrawInfo* draw_info);
	void checkReferences(LLSpatialGroup* group);
	
	void renderGeomDeferred(LLCamera& camera, bool do_occlusion = false);
	void renderGeomPostDeferred(LLCamera& camera);
	void renderGeomShadow(LLCamera& camera);
    void bindLightFunc(LLGLSLShader& shader);

    // bind shadow maps
    // if setup is true, wil lset texture compare mode function and filtering options
    void bindShadowMaps(LLGLSLShader& shader);
    void bindDeferredShaderFast(LLGLSLShader& shader);
	void bindDeferredShader(LLGLSLShader& shader, LLRenderTarget* light_target = nullptr);
	void setupSpotLight(LLGLSLShader& shader, LLDrawable* drawablep);

	void unbindDeferredShader(LLGLSLShader& shader);

    // set env_mat parameter in given shader
    void setEnvMat(LLGLSLShader& shader);

    void bindReflectionProbes(LLGLSLShader& shader);
    void unbindReflectionProbes(LLGLSLShader& shader);

    

	void renderDeferredLighting();
	void postDeferredGammaCorrect(LLRenderTarget* screen_target);

	void generateSunShadow(LLCamera& camera);
    LLRenderTarget* getSunShadowTarget(U32 i);
    LLRenderTarget* getSpotShadowTarget(U32 i);

	void renderHighlight(const LLViewerObject* obj, F32 fade);
	
	void renderShadow(glh::matrix4f& view, glh::matrix4f& proj, LLCamera& camera, LLCullResult& result, bool depth_clamp);
	void renderHighlights();
	void renderDebug();
	void renderPhysicsDisplay();

	void rebuildPools(); // Rebuild pools

	void findReferences(LLDrawable *drawablep);	// Find the lists which have references to this object
	bool verify();						// Verify that all data in the pipeline is "correct"

	S32  getLightCount() const { return mLights.size(); }

	void calcNearbyLights(LLCamera& camera);
	void setupHWLights(LLDrawPool* pool);
	void setupAvatarLights(bool for_edit = false);
	void enableLights(U32 mask);
	void enableLightsStatic();
	void enableLightsDynamic();
	void enableLightsAvatar();
	void enableLightsPreview();
	void enableLightsAvatarEdit(const LLColor4& color);
	void enableLightsFullbright();
	void disableLights();

	void shiftObjects(const LLVector3 &offset);

	void setLight(LLDrawable *drawablep, bool is_light);
	
	bool hasRenderBatches(const U32 type) const;
	LLCullResult::drawinfo_iterator beginRenderMap(U32 type);
	LLCullResult::drawinfo_iterator endRenderMap(U32 type);
	LLCullResult::sg_iterator beginAlphaGroups();
	LLCullResult::sg_iterator endAlphaGroups();
    LLCullResult::sg_iterator beginRiggedAlphaGroups();
    LLCullResult::sg_iterator endRiggedAlphaGroups();
	
	void addTrianglesDrawn(S32 index_count);
    void recordTrianglesDrawn();

	bool hasRenderDebugFeatureMask(const U32 mask) const	{ return bool(mRenderDebugFeatureMask & mask); }
	bool hasRenderDebugMask(const U64 mask) const			{ return bool(mRenderDebugMask & mask); }
	void setAllRenderDebugFeatures() { mRenderDebugFeatureMask = 0xffffffff; }
	void clearAllRenderDebugFeatures() { mRenderDebugFeatureMask = 0x0; }
	void setAllRenderDebugDisplays() { mRenderDebugMask = 0xffffffffffffffff; }
	void clearAllRenderDebugDisplays() { mRenderDebugMask = 0x0; }

	bool hasRenderType(const U32 type) const;
	bool hasAnyRenderType(const U32 type, ...) const;

	void setRenderTypeMask(U32 type, ...);
	// This is equivalent to 'setRenderTypeMask'
	//void orRenderTypeMask(U32 type, ...);
	void andRenderTypeMask(U32 type, ...);
	void clearRenderTypeMask(U32 type, ...);
	void setAllRenderTypes();
	void clearAllRenderTypes();
	
	void pushRenderTypeMask();
	void popRenderTypeMask();

	void pushRenderDebugFeatureMask();
	void popRenderDebugFeatureMask();

	static void toggleRenderType(U32 type);

	// For UI control of render features
	static bool hasRenderTypeControl(U32 data);
	static void toggleRenderDebug(U64 data);
	static void toggleRenderDebugFeature(U32 data);
	static void toggleRenderTypeControl(U32 data);
	static bool toggleRenderTypeControlNegated(S32 data);
	static bool toggleRenderDebugControl(U64 data);
	static bool toggleRenderDebugFeatureControl(U32 data);
	static void setRenderDebugFeatureControl(U32 bit, bool value);

	static void setRenderParticleBeacons(bool val);
	static void toggleRenderParticleBeacons();
	static bool getRenderParticleBeacons();

	static void setRenderSoundBeacons(bool val);
	static void toggleRenderSoundBeacons();
	static bool getRenderSoundBeacons();

	static void setRenderMOAPBeacons(bool val);
	static void toggleRenderMOAPBeacons();
	static bool getRenderMOAPBeacons();

	static void setRenderPhysicalBeacons(bool val);
	static void toggleRenderPhysicalBeacons();
	static bool getRenderPhysicalBeacons();

	static void setRenderScriptedBeacons(bool val);
	static void toggleRenderScriptedBeacons();
	static bool getRenderScriptedBeacons();

	static void setRenderScriptedTouchBeacons(bool val);
	static void toggleRenderScriptedTouchBeacons();
	static bool getRenderScriptedTouchBeacons();

	static void setRenderBeacons(bool val);
	static void toggleRenderBeacons();
	static bool getRenderBeacons();

	static void setRenderHighlights(bool val);
	static void toggleRenderHighlights();
	static bool getRenderHighlights();
	static void setRenderHighlightTextureChannel(LLRender::eTexIndex channel); // sets which UV setup to display in highlight overlay

	static void updateRenderTransparentWater();
	static void updateRenderBump();
	static void refreshCachedSettings();

	void addDebugBlip(const LLVector3& position, const LLColor4& color);

	void hidePermanentObjects( std::vector<U32>& restoreList );
	void restorePermanentObjects( const std::vector<U32>& restoreList );
	void skipRenderingOfTerrain( bool flag );
	void hideObject( const LLUUID& id );
	void restoreHiddenObject( const LLUUID& id );

    LLReflectionMapManager mReflectionMapManager;
    void overrideEnvironmentMap();

private:
	void unloadShaders();
	void addToQuickLookup( LLDrawPool* new_poolp );
	void removeFromQuickLookup( LLDrawPool* poolp );
	bool updateDrawableGeom(LLDrawable* drawable, bool priority);
	void assertInitializedDoError();
	bool assertInitialized() { const bool is_init = isInit(); if (!is_init) assertInitializedDoError(); return is_init; };
	void connectRefreshCachedSettingsSafe(const std::string name);
	void hideDrawable( LLDrawable *pDrawable );
	void unhideDrawable( LLDrawable *pDrawable );

	// <FS:Ansariel> Reset VB during TP
	void initDeferredVB();

public:
	enum {GPU_CLASS_MAX = 3 };

	enum LLRenderTypeMask
	{
		// Following are pool types (some are also object types)
		RENDER_TYPE_SKY							= LLDrawPool::POOL_SKY,
		RENDER_TYPE_WL_SKY						= LLDrawPool::POOL_WL_SKY,
		RENDER_TYPE_TERRAIN						= LLDrawPool::POOL_TERRAIN,
		RENDER_TYPE_SIMPLE						= LLDrawPool::POOL_SIMPLE,
		RENDER_TYPE_GRASS						= LLDrawPool::POOL_GRASS,
		RENDER_TYPE_ALPHA_MASK					= LLDrawPool::POOL_ALPHA_MASK,
		RENDER_TYPE_FULLBRIGHT_ALPHA_MASK		= LLDrawPool::POOL_FULLBRIGHT_ALPHA_MASK,
		RENDER_TYPE_FULLBRIGHT					= LLDrawPool::POOL_FULLBRIGHT,
		RENDER_TYPE_BUMP						= LLDrawPool::POOL_BUMP,
		RENDER_TYPE_MATERIALS					= LLDrawPool::POOL_MATERIALS,
		RENDER_TYPE_AVATAR						= LLDrawPool::POOL_AVATAR,
		RENDER_TYPE_CONTROL_AV					= LLDrawPool::POOL_CONTROL_AV, // Animesh
		RENDER_TYPE_TREE						= LLDrawPool::POOL_TREE,
		RENDER_TYPE_VOIDWATER					= LLDrawPool::POOL_VOIDWATER,
		RENDER_TYPE_WATER						= LLDrawPool::POOL_WATER,
        RENDER_TYPE_GLTF_PBR                    = LLDrawPool::POOL_GLTF_PBR,
 		RENDER_TYPE_ALPHA						= LLDrawPool::POOL_ALPHA,
        RENDER_TYPE_ALPHA_PRE_WATER             = LLDrawPool::POOL_ALPHA_PRE_WATER,
        RENDER_TYPE_ALPHA_POST_WATER            = LLDrawPool::POOL_ALPHA_POST_WATER,
		RENDER_TYPE_GLOW						= LLDrawPool::POOL_GLOW,
		RENDER_TYPE_PASS_SIMPLE 				= LLRenderPass::PASS_SIMPLE,
        RENDER_TYPE_PASS_SIMPLE_RIGGED = LLRenderPass::PASS_SIMPLE_RIGGED,
		RENDER_TYPE_PASS_GRASS					= LLRenderPass::PASS_GRASS,
		RENDER_TYPE_PASS_FULLBRIGHT				= LLRenderPass::PASS_FULLBRIGHT,
        RENDER_TYPE_PASS_FULLBRIGHT_RIGGED = LLRenderPass::PASS_FULLBRIGHT_RIGGED,
		RENDER_TYPE_PASS_INVISIBLE				= LLRenderPass::PASS_INVISIBLE,
        RENDER_TYPE_PASS_INVISIBLE_RIGGED = LLRenderPass::PASS_INVISIBLE_RIGGED,
		RENDER_TYPE_PASS_INVISI_SHINY			= LLRenderPass::PASS_INVISI_SHINY,
        RENDER_TYPE_PASS_INVISI_SHINY_RIGGED = LLRenderPass::PASS_INVISI_SHINY_RIGGED,
		RENDER_TYPE_PASS_FULLBRIGHT_SHINY		= LLRenderPass::PASS_FULLBRIGHT_SHINY,
        RENDER_TYPE_PASS_FULLBRIGHT_SHINY_RIGGED = LLRenderPass::PASS_FULLBRIGHT_SHINY_RIGGED,
		RENDER_TYPE_PASS_SHINY					= LLRenderPass::PASS_SHINY,
        RENDER_TYPE_PASS_SHINY_RIGGED = LLRenderPass::PASS_SHINY_RIGGED,
		RENDER_TYPE_PASS_BUMP					= LLRenderPass::PASS_BUMP,
        RENDER_TYPE_PASS_BUMP_RIGGED = LLRenderPass::PASS_BUMP_RIGGED,
		RENDER_TYPE_PASS_POST_BUMP				= LLRenderPass::PASS_POST_BUMP,
        RENDER_TYPE_PASS_POST_BUMP_RIGGED = LLRenderPass::PASS_POST_BUMP_RIGGED,
		RENDER_TYPE_PASS_GLOW					= LLRenderPass::PASS_GLOW,
        RENDER_TYPE_PASS_GLOW_RIGGED = LLRenderPass::PASS_GLOW_RIGGED,
        RENDER_TYPE_PASS_GLTF_GLOW = LLRenderPass::PASS_GLTF_GLOW,
        RENDER_TYPE_PASS_GLTF_GLOW_RIGGED = LLRenderPass::PASS_GLTF_GLOW_RIGGED,
		RENDER_TYPE_PASS_ALPHA					= LLRenderPass::PASS_ALPHA,
		RENDER_TYPE_PASS_ALPHA_MASK				= LLRenderPass::PASS_ALPHA_MASK,
        RENDER_TYPE_PASS_ALPHA_MASK_RIGGED = LLRenderPass::PASS_ALPHA_MASK_RIGGED,
		RENDER_TYPE_PASS_FULLBRIGHT_ALPHA_MASK	= LLRenderPass::PASS_FULLBRIGHT_ALPHA_MASK,
        RENDER_TYPE_PASS_FULLBRIGHT_ALPHA_MASK_RIGGED = LLRenderPass::PASS_FULLBRIGHT_ALPHA_MASK_RIGGED,
		RENDER_TYPE_PASS_MATERIAL				= LLRenderPass::PASS_MATERIAL,
        RENDER_TYPE_PASS_MATERIAL_RIGGED = LLRenderPass::PASS_MATERIAL_RIGGED,
		RENDER_TYPE_PASS_MATERIAL_ALPHA			= LLRenderPass::PASS_MATERIAL_ALPHA,
        RENDER_TYPE_PASS_MATERIAL_ALPHA_RIGGED = LLRenderPass::PASS_MATERIAL_ALPHA_RIGGED,
		RENDER_TYPE_PASS_MATERIAL_ALPHA_MASK	= LLRenderPass::PASS_MATERIAL_ALPHA_MASK,
        RENDER_TYPE_PASS_MATERIAL_ALPHA_MASK_RIGGED = LLRenderPass::PASS_MATERIAL_ALPHA_MASK_RIGGED,
		RENDER_TYPE_PASS_MATERIAL_ALPHA_EMISSIVE= LLRenderPass::PASS_MATERIAL_ALPHA_EMISSIVE,
        RENDER_TYPE_PASS_MATERIAL_ALPHA_EMISSIVE_RIGGED = LLRenderPass::PASS_MATERIAL_ALPHA_EMISSIVE_RIGGED,
		RENDER_TYPE_PASS_SPECMAP				= LLRenderPass::PASS_SPECMAP,
        RENDER_TYPE_PASS_SPECMAP_RIGGED = LLRenderPass::PASS_SPECMAP_RIGGED,
		RENDER_TYPE_PASS_SPECMAP_BLEND			= LLRenderPass::PASS_SPECMAP_BLEND,
        RENDER_TYPE_PASS_SPECMAP_BLEND_RIGGED = LLRenderPass::PASS_SPECMAP_BLEND_RIGGED,
		RENDER_TYPE_PASS_SPECMAP_MASK			= LLRenderPass::PASS_SPECMAP_MASK,
        RENDER_TYPE_PASS_SPECMAP_MASK_RIGGED = LLRenderPass::PASS_SPECMAP_MASK_RIGGED,
		RENDER_TYPE_PASS_SPECMAP_EMISSIVE		= LLRenderPass::PASS_SPECMAP_EMISSIVE,
        RENDER_TYPE_PASS_SPECMAP_EMISSIVE_RIGGED = LLRenderPass::PASS_SPECMAP_EMISSIVE_RIGGED,
		RENDER_TYPE_PASS_NORMMAP				= LLRenderPass::PASS_NORMMAP,
        RENDER_TYPE_PASS_NORMMAP_RIGGED = LLRenderPass::PASS_NORMMAP_RIGGED,
		RENDER_TYPE_PASS_NORMMAP_BLEND			= LLRenderPass::PASS_NORMMAP_BLEND,
        RENDER_TYPE_PASS_NORMMAP_BLEND_RIGGED = LLRenderPass::PASS_NORMMAP_BLEND_RIGGED,
		RENDER_TYPE_PASS_NORMMAP_MASK			= LLRenderPass::PASS_NORMMAP_MASK,
        RENDER_TYPE_PASS_NORMMAP_MASK_RIGGED = LLRenderPass::PASS_NORMMAP_MASK_RIGGED,
		RENDER_TYPE_PASS_NORMMAP_EMISSIVE		= LLRenderPass::PASS_NORMMAP_EMISSIVE,
        RENDER_TYPE_PASS_NORMMAP_EMISSIVE_RIGGED = LLRenderPass::PASS_NORMMAP_EMISSIVE_RIGGED,
		RENDER_TYPE_PASS_NORMSPEC				= LLRenderPass::PASS_NORMSPEC,
        RENDER_TYPE_PASS_NORMSPEC_RIGGED = LLRenderPass::PASS_NORMSPEC_RIGGED,
		RENDER_TYPE_PASS_NORMSPEC_BLEND			= LLRenderPass::PASS_NORMSPEC_BLEND,
        RENDER_TYPE_PASS_NORMSPEC_BLEND_RIGGED = LLRenderPass::PASS_NORMSPEC_BLEND_RIGGED,
		RENDER_TYPE_PASS_NORMSPEC_MASK			= LLRenderPass::PASS_NORMSPEC_MASK,
        RENDER_TYPE_PASS_NORMSPEC_MASK_RIGGED = LLRenderPass::PASS_NORMSPEC_MASK_RIGGED,
		RENDER_TYPE_PASS_NORMSPEC_EMISSIVE		= LLRenderPass::PASS_NORMSPEC_EMISSIVE,
        RENDER_TYPE_PASS_NORMSPEC_EMISSIVE_RIGGED = LLRenderPass::PASS_NORMSPEC_EMISSIVE_RIGGED,
        RENDER_TYPE_PASS_GLTF_PBR                 = LLRenderPass::PASS_GLTF_PBR,
        RENDER_TYPE_PASS_GLTF_PBR_RIGGED         = LLRenderPass::PASS_GLTF_PBR_RIGGED,
        RENDER_TYPE_PASS_GLTF_PBR_ALPHA_MASK        = LLRenderPass::PASS_GLTF_PBR_ALPHA_MASK,
        RENDER_TYPE_PASS_GLTF_PBR_ALPHA_MASK_RIGGED = LLRenderPass::PASS_GLTF_PBR_ALPHA_MASK_RIGGED,
		// Following are object types (only used in drawable mRenderType)
		RENDER_TYPE_HUD = LLRenderPass::NUM_RENDER_TYPES,
		RENDER_TYPE_VOLUME,
		RENDER_TYPE_PARTICLES,
		RENDER_TYPE_CLOUDS,
		RENDER_TYPE_HUD_PARTICLES,
		NUM_RENDER_TYPES,
		END_RENDER_TYPES = NUM_RENDER_TYPES
	};

	enum LLRenderDebugFeatureMask
	{
		RENDER_DEBUG_FEATURE_UI					= 0x0001,
		RENDER_DEBUG_FEATURE_SELECTED			= 0x0002,
		RENDER_DEBUG_FEATURE_HIGHLIGHTED		= 0x0004,
		RENDER_DEBUG_FEATURE_DYNAMIC_TEXTURES	= 0x0008,
// 		RENDER_DEBUG_FEATURE_HW_LIGHTING		= 0x0010,
		RENDER_DEBUG_FEATURE_FLEXIBLE			= 0x0010,
		RENDER_DEBUG_FEATURE_FOG				= 0x0020,
		RENDER_DEBUG_FEATURE_FR_INFO			= 0x0080,
		RENDER_DEBUG_FEATURE_FOOT_SHADOWS		= 0x0100,
	};

	enum LLRenderDebugMask: U64
	{
		RENDER_DEBUG_COMPOSITION		=  0x00000001,
		RENDER_DEBUG_VERIFY				=  0x00000002,
		RENDER_DEBUG_BBOXES				=  0x00000004,
		RENDER_DEBUG_OCTREE				=  0x00000008,
		RENDER_DEBUG_WIND_VECTORS		=  0x00000010,
		RENDER_DEBUG_OCCLUSION			=  0x00000020,
		RENDER_DEBUG_POINTS				=  0x00000040,
		RENDER_DEBUG_TEXTURE_PRIORITY	=  0x00000080,
		RENDER_DEBUG_TEXTURE_AREA		=  0x00000100,
		RENDER_DEBUG_FACE_AREA			=  0x00000200,
		RENDER_DEBUG_PARTICLES			=  0x00000400,
		RENDER_DEBUG_GLOW				=  0x00000800, // not used
		RENDER_DEBUG_TEXTURE_ANIM		=  0x00001000,
		RENDER_DEBUG_LIGHTS				=  0x00002000,
		RENDER_DEBUG_BATCH_SIZE			=  0x00004000,
		RENDER_DEBUG_ALPHA_BINS			=  0x00008000, // not used
		RENDER_DEBUG_RAYCAST            =  0x00010000,
		RENDER_DEBUG_AVATAR_DRAW_INFO	=  0x00020000,
		RENDER_DEBUG_SHADOW_FRUSTA		=  0x00040000,
		RENDER_DEBUG_SCULPTED           =  0x00080000,
		RENDER_DEBUG_AVATAR_VOLUME      =  0x00100000,
		RENDER_DEBUG_AVATAR_JOINTS      =  0x00200000,
		RENDER_DEBUG_BUILD_QUEUE		=  0x00400000,
		RENDER_DEBUG_AGENT_TARGET       =  0x00800000,
		RENDER_DEBUG_UPDATE_TYPE		=  0x01000000,
		RENDER_DEBUG_PHYSICS_SHAPES     =  0x02000000,
		RENDER_DEBUG_NORMALS	        =  0x04000000,
		RENDER_DEBUG_LOD_INFO	        =  0x08000000,
		RENDER_DEBUG_RENDER_COMPLEXITY  =  0x10000000,
		RENDER_DEBUG_ATTACHMENT_BYTES	=  0x20000000, // not used
		RENDER_DEBUG_TEXEL_DENSITY		=  0x40000000,
		RENDER_DEBUG_TRIANGLE_COUNT		=  0x80000000,
		RENDER_DEBUG_IMPOSTORS			= 0x100000000,
        RENDER_DEBUG_REFLECTION_PROBES  = 0x200000000,
		RENDER_DEBUG_TEXTURE_SIZE		= 0x400000000
	};

public:
	
	LLSpatialPartition* getSpatialPartition(LLViewerObject* vobj);

	void updateCamera(bool reset = false);
	
	LLVector3				mFlyCamPosition;
	LLQuaternion			mFlyCamRotation;

	bool					 mBackfaceCull;
	S32						 mMatrixOpCount;
	S32						 mTextureMatrixOps;
	S32						 mNumVisibleNodes;

	S32						 mDebugTextureUploadCost;
	S32						 mDebugSculptUploadCost;
	S32						 mDebugMeshUploadCost;

	S32						 mNumVisibleFaces;

	static S32				sCompiles;

	static bool				sShowHUDAttachments;
	static bool				sForceOldBakedUpload; // If true will not use capabilities to upload baked textures.
	static S32				sUseOcclusion;  // 0 = no occlusion, 1 = read only, 2 = read/write
	static bool				sDelayVBUpdate;
	static bool				sAutoMaskAlphaDeferred;
	static bool				sAutoMaskAlphaNonDeferred;
	static bool				sRenderTransparentWater;
	static bool				sRenderBump;
	static bool				sBakeSunlight;
	static bool				sNoAlpha;
	static bool				sUseFarClip;
	static bool				sShadowRender;
	static bool				sDynamicLOD;
	static bool				sPickAvatar;
	static bool				sReflectionRender;
    static bool				sDistortionRender;
	static bool				sImpostorRender;
	static bool				sImpostorRenderAlphaDepthPass;
	static bool				sShowJellyDollAsImpostor;
	static bool				sUnderWaterRender;
	static bool				sRenderGlow;
	static bool				sTextureBindTest;
	static bool				sRenderAttachedLights;
	static bool				sRenderAttachedParticles;
	static bool				sRenderDeferred;
    static bool				sReflectionProbesEnabled;
	static S32				sVisibleLightCount;
	static bool				sRenderingHUDs;
    static F32              sDistortionWaterClipPlaneMargin;
	static F32        		sVolumeSAFrame;

	static bool				sRenderParticles; // <FS:LO> flag to hold correct, user selected, status of particles
// [SL:KB] - Patch: Render-TextureToggle (Catznip-4.0)
	static bool				sRenderTextures;
// [/SL:KB]

	static LLTrace::EventStatHandle<S64> sStatBatchSize;

    class RenderTargetPack
    {
    public:
        U32 					width = 0;
        U32 					height = 0;

        //screen texture
        LLRenderTarget			screen;
        LLRenderTarget			uiScreen;
        LLRenderTarget			deferredScreen;
        LLRenderTarget			fxaaBuffer;
        LLRenderTarget			edgeMap;
        LLRenderTarget			deferredLight;

        //sun shadow map
        LLRenderTarget			shadow[4];
    };

    // main full resoltuion render target
    RenderTargetPack mMainRT;

    // auxillary 512x512 render target pack
    RenderTargetPack mAuxillaryRT;

    // currently used render target pack
    RenderTargetPack* mRT;

    LLRenderTarget          mSpotShadow[2];

    LLRenderTarget          mPbrBrdfLut;

    // copy of the color/depth buffer just before gamma correction
    // for use by SSR
    LLRenderTarget          mSceneMap;

    LLCullResult            mSky;
    LLCullResult            mReflectedObjects;
    LLCullResult            mRefractedObjects;

	//utility buffers for rendering post effects
	LLPointer<LLVertexBuffer> mDeferredVB;

    // a single triangle that covers the whole screen
    LLPointer<LLVertexBuffer> mScreenTriangleVB;

	//utility buffer for rendering cubes, 8 vertices are corners of a cube [-1, 1]
	LLPointer<LLVertexBuffer> mCubeVB;

    //list of currently bound reflection maps
    std::vector<LLReflectionMap*> mReflectionMaps;

	std::vector<LLVector3>  mShadowFrustPoints[4];
	LLVector4			    mShadowError;
	LLVector4			    mShadowFOV;
	LLVector3			    mShadowFrustOrigin[4];
	LLCamera			    mShadowCamera[8];
	LLVector3			    mShadowExtents[4][2];
    // TODO : separate Sun Shadow and Spot Shadow matrices
	glh::matrix4f			mSunShadowMatrix[6];
	glh::matrix4f			mShadowModelview[6];
	glh::matrix4f			mShadowProjection[6];
    glh::matrix4f           mReflectionModelView;

	LLPointer<LLDrawable>	mShadowSpotLight[2];
	F32						mSpotLightFade[2];
	LLPointer<LLDrawable>	mTargetShadowSpotLight[2];

	LLVector4				mSunClipPlanes;
	LLVector4				mSunOrthoClipPlanes;
	LLVector2				mScreenScale;

<<<<<<< HEAD
	//water reflection texture
	LLRenderTarget				mWaterRef;
    LLRenderTarget				mWaterDeferredScreen;
    LLRenderTarget				mWaterDeferredDepth;
    LLRenderTarget				mWaterOcclusionDepth;
    LLRenderTarget			    mWaterDeferredLight;
=======
>>>>>>> 58e24f06
	//water distortion texture (refraction)
	LLRenderTarget				mWaterDis;

    LLRenderTarget				mBake;

	//texture for making the glow
	LLRenderTarget				mGlow[3];

    // texture for SH indirect sky contribution
	LLRenderTarget				mSkySH;

	//noise map
	U32					mNoiseMap;
	U32					mTrueNoiseMap;
	U32					mLightFunc;

	LLColor4			mSunDiffuse;
    LLColor4			mMoonDiffuse;
	LLVector4			mSunDir;
    LLVector4			mMoonDir;
    bool                mNeedsShadowTargetClear;

	LLVector4			mTransformedSunDir;
    LLVector4			mTransformedMoonDir;

	bool					mInitialized;
	bool					mShadersLoaded;

	U32						mTransformFeedbackPrimitives; //number of primitives expected to be generated by transform feedback
protected:
	bool					mRenderTypeEnabled[NUM_RENDER_TYPES];
	std::stack<std::string> mRenderTypeEnableStack;

	U32						mRenderDebugFeatureMask;
	U64						mRenderDebugMask;
	U64						mOldRenderDebugMask;
	std::stack<U32>			mRenderDebugFeatureStack;

	
	/////////////////////////////////////////////
	//
	//
	LLDrawable::drawable_vector_t	mMovedList;
	LLDrawable::drawable_vector_t mMovedBridge;
	LLDrawable::drawable_vector_t	mShiftList;

	/////////////////////////////////////////////
	//
	//
	struct Light
	{
		Light(LLDrawable* ptr, F32 d, F32 f = 0.0f)
			: drawable(ptr),
			  dist(d),
			  fade(f)
		{}
		LLPointer<LLDrawable> drawable;
		F32 dist;
		F32 fade;
		struct compare
		{
			bool operator()(const Light& a, const Light& b) const
			{
				if ( a.dist < b.dist )
					return true;
				else if ( a.dist > b.dist )
					return false;
				else
					return a.drawable < b.drawable;
			}
		};
	};
	typedef std::set< Light, Light::compare > light_set_t;
	
	LLDrawable::ordered_drawable_set_t	mLights;
	light_set_t						mNearbyLights; // lights near camera
	LLColor4						mHWLightColors[8];
	
	/////////////////////////////////////////////
	//
	// Different queues of drawables being processed.
	//
	LLDrawable::drawable_list_t 	mBuildQ1; // priority
	LLDrawable::drawable_list_t 	mBuildQ2; // non-priority
	LLSpatialGroup::sg_vector_t		mGroupQ1; //priority
	LLSpatialGroup::sg_vector_t		mGroupQ2; // non-priority

	LLSpatialGroup::sg_vector_t		mGroupSaveQ1; // a place to save mGroupQ1 until it is safe to unref

	LLSpatialGroup::sg_vector_t		mMeshDirtyGroup; //groups that need rebuildMesh called
	U32 mMeshDirtyQueryObject;

	// <FS:ND> A vector is much better suited for the use case of mPartitionQ
	// LLDrawable::drawable_list_t		mPartitionQ; //drawables that need to update their spatial partition radius 
	LLDrawable::drawable_vector_t	mPartitionQ; //drawables that need to update their spatial partition radius 
	// </FS:ND>

	bool mGroupQ2Locked;
	bool mGroupQ1Locked;

	bool mResetVertexBuffers; //if true, clear vertex buffers on next update

	LLViewerObject::vobj_list_t		mCreateQ;
		
	LLDrawable::drawable_set_t		mRetexturedList;

	class HighlightItem
	{
	public:
		const LLPointer<LLDrawable> mItem;
		mutable F32 mFade;

		HighlightItem(LLDrawable* item)
		: mItem(item), mFade(0)
		{
		}

		bool operator<(const HighlightItem& rhs) const
		{
			return mItem < rhs.mItem;
		}

		bool operator==(const HighlightItem& rhs) const
		{
			return mItem == rhs.mItem;
		}

		void incrFade(F32 val) const
		{
			mFade = llclamp(mFade+val, 0.f, 1.f);
		}
	};

	//////////////////////////////////////////////////
	//
	// Draw pools are responsible for storing all rendered data,
	// and performing the actual rendering of objects.
	//
	struct compare_pools
	{
		bool operator()(const LLDrawPool* a, const LLDrawPool* b) const
		{
			if (!a)
				return true;
			else if (!b)
				return false;
			else
			{
				S32 atype = a->getType();
				S32 btype = b->getType();
				if (atype < btype)
					return true;
				else if (atype > btype)
					return false;
				else
					return a->getId() < b->getId();
			}
		}
	};
 	typedef std::set<LLDrawPool*, compare_pools > pool_set_t;
	pool_set_t mPools;
	LLDrawPool*	mLastRebuildPool;
	
	// For quick-lookups into mPools (mapped by texture pointer)
	std::map<uintptr_t, LLDrawPool*>	mTerrainPools;
	std::map<uintptr_t, LLDrawPool*>	mTreePools;
	LLDrawPoolAlpha*			mAlphaPoolPreWater = nullptr;
    LLDrawPoolAlpha*            mAlphaPoolPostWater = nullptr;
	LLDrawPool*					mSkyPool = nullptr;
	LLDrawPool*					mTerrainPool = nullptr;
	LLDrawPool*					mWaterPool = nullptr;
	LLRenderPass*				mSimplePool = nullptr;
	LLRenderPass*				mGrassPool = nullptr;
	LLRenderPass*				mAlphaMaskPool = nullptr;
	LLRenderPass*				mFullbrightAlphaMaskPool = nullptr;
	LLRenderPass*				mFullbrightPool = nullptr;
	LLDrawPool*					mGlowPool = nullptr;
	LLDrawPool*					mBumpPool = nullptr;
	LLDrawPool*					mMaterialsPool = nullptr;
	LLDrawPool*					mWLSkyPool = nullptr;
	LLDrawPool*					mPBROpaquePool = nullptr;
	// Note: no need to keep an quick-lookup to avatar pools, since there's only one per avatar
	
public:
	std::vector<LLFace*>		mHighlightFaces;	// highlight faces on physical objects
protected:
	std::vector<LLFace*>		mSelectedFaces;

	class DebugBlip
	{
	public:
		LLColor4 mColor;
		LLVector3 mPosition;
		F32 mAge;

		DebugBlip(const LLVector3& position, const LLColor4& color)
			: mColor(color), mPosition(position), mAge(0.f)
		{ }
	};

	std::list<DebugBlip> mDebugBlips;

	LLPointer<LLViewerFetchedTexture>	mFaceSelectImagep;
	
	U32						mLightMask;
	U32						mLightMovingMask;
	S32						mLightingDetail;
		
	static bool				sRenderPhysicalBeacons;
	static bool				sRenderMOAPBeacons;
	static bool				sRenderScriptedTouchBeacons;
	static bool				sRenderScriptedBeacons;
	static bool				sRenderParticleBeacons;
	static bool				sRenderSoundBeacons;
public:
	static bool				sRenderBeacons;
	static bool				sRenderHighlight;

	// Determines which set of UVs to use in highlight display
	//
	static LLRender::eTexIndex sRenderHighlightTextureChannel;

	//debug use
	static U32              sCurRenderPoolType ;

	//cached settings
	static bool WindLightUseAtmosShaders;
	static bool RenderDeferred;
	static F32 RenderDeferredSunWash;
	static U32 RenderFSAASamples;
	static U32 RenderResolutionDivisor;
// [SL:KB] - Patch: Settings-RenderResolutionMultiplier | Checked: Catznip-5.4
	static F32 RenderResolutionMultiplier;
// [/SL:KB]
	static bool RenderUIBuffer;
	static S32 RenderShadowDetail;
	static bool RenderDeferredSSAO;
	static F32 RenderShadowResolutionScale;
	static bool RenderLocalLights;
	static bool RenderDelayCreation;
//	static bool RenderAnimateRes; <FS:Beq> FIRE-23122 BUG-225920 Remove broken RenderAnimateRes functionality.
	static bool FreezeTime;
	static S32 DebugBeaconLineWidth;
	static F32 RenderHighlightBrightness;
	static LLColor4 RenderHighlightColor;
	static F32 RenderHighlightThickness;
	static bool RenderSpotLightsInNondeferred;
	static LLColor4 PreviewAmbientColor;
	static LLColor4 PreviewDiffuse0;
	static LLColor4 PreviewSpecular0;
	static LLColor4 PreviewDiffuse1;
	static LLColor4 PreviewSpecular1;
	static LLColor4 PreviewDiffuse2;
	static LLColor4 PreviewSpecular2;
	static LLVector3 PreviewDirection0;
	static LLVector3 PreviewDirection1;
	static LLVector3 PreviewDirection2;
	static F32 RenderGlowMinLuminance;
	static F32 RenderGlowMaxExtractAlpha;
	static F32 RenderGlowWarmthAmount;
	static LLVector3 RenderGlowLumWeights;
	static LLVector3 RenderGlowWarmthWeights;
	static S32 RenderGlowResolutionPow;
	static S32 RenderGlowIterations;
	static F32 RenderGlowWidth;
	static F32 RenderGlowStrength;
	static bool RenderDepthOfField;
	static bool RenderDepthOfFieldInEditMode;
	// <FS:Beq> FIRE-16728
	static bool FSFocusPointLocked;
	static bool FSFocusPointFollowsPointer;
	// </FS:Beq>
	static F32 CameraFocusTransitionTime;
	static F32 CameraFNumber;
	static F32 CameraFocalLength;
	static F32 CameraFieldOfView;
	static F32 RenderShadowNoise;
	static F32 RenderShadowBlurSize;
	static F32 RenderSSAOScale;
	static U32 RenderSSAOMaxScale;
	static F32 RenderSSAOFactor;
	static LLVector3 RenderSSAOEffect;
	static F32 RenderShadowOffsetError;
	static F32 RenderShadowBiasError;
	static F32 RenderShadowOffset;
	static F32 RenderShadowBias;
	static F32 RenderSpotShadowOffset;
	static F32 RenderSpotShadowBias;
    static LLDrawable* RenderSpotLight;
	static F32 RenderEdgeDepthCutoff;
	static F32 RenderEdgeNormCutoff;
	static LLVector3 RenderShadowGaussian;
	static F32 RenderShadowBlurDistFactor;
	static bool RenderDeferredAtmospheric;
	static F32 RenderHighlightFadeTime;
	static LLVector3 RenderShadowClipPlanes;
	static LLVector3 RenderShadowOrthoClipPlanes;
	static LLVector3 RenderShadowNearDist;
	static F32 RenderFarClip;
	static LLVector3 RenderShadowSplitExponent;
	static F32 RenderShadowErrorCutoff;
	static F32 RenderShadowFOVCutoff;
	static bool CameraOffset;
	static F32 CameraMaxCoF;
	static F32 CameraDoFResScale;
	static F32 RenderAutoHideSurfaceAreaLimit;
	static bool RenderScreenSpaceReflections;
};

void render_bbox(const LLVector3 &min, const LLVector3 &max);
void render_hud_elements();

extern LLPipeline gPipeline;
extern bool gDebugPipeline;
extern const LLMatrix4* gGLLastMatrix;

#endif<|MERGE_RESOLUTION|>--- conflicted
+++ resolved
@@ -732,15 +732,6 @@
 	LLVector4				mSunOrthoClipPlanes;
 	LLVector2				mScreenScale;
 
-<<<<<<< HEAD
-	//water reflection texture
-	LLRenderTarget				mWaterRef;
-    LLRenderTarget				mWaterDeferredScreen;
-    LLRenderTarget				mWaterDeferredDepth;
-    LLRenderTarget				mWaterOcclusionDepth;
-    LLRenderTarget			    mWaterDeferredLight;
-=======
->>>>>>> 58e24f06
 	//water distortion texture (refraction)
 	LLRenderTarget				mWaterDis;
 
