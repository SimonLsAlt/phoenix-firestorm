--- conflicted
+++ resolved
@@ -593,11 +593,8 @@
 		RENDER_DEBUG_TEXEL_DENSITY		=  0x40000000,
 		RENDER_DEBUG_TRIANGLE_COUNT		=  0x80000000,
 		RENDER_DEBUG_IMPOSTORS			= 0x100000000,
-<<<<<<< HEAD
-		RENDER_DEBUG_TEXTURE_SIZE		= 0x200000000
-=======
-        RENDER_DEBUG_REFLECTION_PROBES  = 0x200000000
->>>>>>> 6eaf8521
+        RENDER_DEBUG_REFLECTION_PROBES  = 0x200000000,
+		RENDER_DEBUG_TEXTURE_SIZE		= 0x400000000
 	};
 
 public:
@@ -701,13 +698,11 @@
 	//utility buffer for rendering cubes, 8 vertices are corners of a cube [-1, 1]
 	LLPointer<LLVertexBuffer> mCubeVB;
 
-<<<<<<< HEAD
 	// <FS:Ansariel> FIRE-16829: Visual Artifacts with ALM enabled on AMD graphics
 	LLPointer<LLVertexBuffer> mAuxiliaryVB;
 
-	//sun shadow map
-	LLRenderTarget			mShadow[6];
-	LLRenderTarget			mShadowOcclusion[6];
+    //list of currently bound reflection maps
+    std::vector<LLReflectionMap*> mReflectionMaps;
 
 	std::vector<LLVector3>  mShadowFrustPoints[4];
 	LLVector4			    mShadowError;
@@ -715,17 +710,6 @@
 	LLVector3			    mShadowFrustOrigin[4];
 	LLCamera			    mShadowCamera[8];
 	LLVector3			    mShadowExtents[4][2];
-=======
-    //list of currently bound reflection maps
-    std::vector<LLReflectionMap*> mReflectionMaps;
-
-	std::vector<LLVector3>	mShadowFrustPoints[4];
-	LLVector4				mShadowError;
-	LLVector4				mShadowFOV;
-	LLVector3				mShadowFrustOrigin[4];
-	LLCamera				mShadowCamera[8];
-	LLVector3				mShadowExtents[4][2];
->>>>>>> 6eaf8521
 	glh::matrix4f			mSunShadowMatrix[6];
 	glh::matrix4f			mShadowModelview[6];
 	glh::matrix4f			mShadowProjection[6];
