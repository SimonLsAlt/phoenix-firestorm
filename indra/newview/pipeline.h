--- conflicted
+++ resolved
@@ -243,13 +243,9 @@
 	bool visibleObjectsInFrustum(LLCamera& camera);
 	bool getVisibleExtents(LLCamera& camera, LLVector3 &min, LLVector3& max);
 	bool getVisiblePointCloud(LLCamera& camera, LLVector3 &min, LLVector3& max, std::vector<LLVector3>& fp, LLVector3 light_dir = LLVector3(0,0,0));
-<<<<<<< HEAD
-	void updateCull(LLCamera& camera, LLCullResult& result, LLPlane* plane = NULL, bool hud_attachments = false);  //if water_clip is 0, ignore water plane, 1, cull to above plane, -1, cull to below plane; different because SL-11614
-=======
 
     // Populate given LLCullResult with results of a frustum cull of the entire scene against the given LLCamera
-	void updateCull(LLCamera& camera, LLCullResult& result);
->>>>>>> 887b4818
+	void updateCull(LLCamera& camera, LLCullResult& result, bool hud_attachments = false);
 	void createObjects(F32 max_dtime);
 	void createObject(LLViewerObject* vobj);
 	void processPartitionQ();
