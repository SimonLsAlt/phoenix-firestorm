/** 
 * @file pipeline.h
 * @brief Rendering pipeline definitions
 *
 * $LicenseInfo:firstyear=2001&license=viewerlgpl$
 * Second Life Viewer Source Code
 * Copyright (C) 2010, Linden Research, Inc.
 * 
 * This library is free software; you can redistribute it and/or
 * modify it under the terms of the GNU Lesser General Public
 * License as published by the Free Software Foundation;
 * version 2.1 of the License only.
 * 
 * This library is distributed in the hope that it will be useful,
 * but WITHOUT ANY WARRANTY; without even the implied warranty of
 * MERCHANTABILITY or FITNESS FOR A PARTICULAR PURPOSE.  See the GNU
 * Lesser General Public License for more details.
 * 
 * You should have received a copy of the GNU Lesser General Public
 * License along with this library; if not, write to the Free Software
 * Foundation, Inc., 51 Franklin Street, Fifth Floor, Boston, MA  02110-1301  USA
 * 
 * Linden Research, Inc., 945 Battery Street, San Francisco, CA  94111  USA
 * $/LicenseInfo$
 */

#ifndef LL_PIPELINE_H
#define LL_PIPELINE_H

#include "llcamera.h"
#include "llerror.h"
#include "lldrawpool.h"
#include "llspatialpartition.h"
#include "m4math.h"
#include "llpointer.h"
#include "lldrawpoolalpha.h"
#include "lldrawpoolmaterials.h"
#include "llgl.h"
#include "lldrawable.h"
#include "llrendertarget.h"
#include "llreflectionmapmanager.h"
#include "llheroprobemanager.h"

#include <stack>

class LLViewerTexture;
class LLFace;
class LLViewerObject;
class LLTextureEntry;
class LLCullResult;
class LLVOAvatar;
class LLVOPartGroup;
class LLGLSLShader;
class LLDrawPoolAlpha;
class LLSettingsSky;

typedef enum e_avatar_skinning_method
{
	SKIN_METHOD_SOFTWARE,
	SKIN_METHOD_VERTEX_PROGRAM
} EAvatarSkinningMethod;

bool compute_min_max(LLMatrix4& box, LLVector2& min, LLVector2& max); // Shouldn't be defined here!
bool LLRayAABB(const LLVector3 &center, const LLVector3 &size, const LLVector3& origin, const LLVector3& dir, LLVector3 &coord, F32 epsilon = 0);
bool setup_hud_matrices(); // use whole screen to render hud
bool setup_hud_matrices(const LLRect& screen_region); // specify portion of screen (in pixels) to render hud attachments from (for picking)


extern LLTrace::BlockTimerStatHandle FTM_RENDER_GEOMETRY;
extern LLTrace::BlockTimerStatHandle FTM_RENDER_GRASS;
extern LLTrace::BlockTimerStatHandle FTM_RENDER_INVISIBLE;
extern LLTrace::BlockTimerStatHandle FTM_RENDER_SHINY;
extern LLTrace::BlockTimerStatHandle FTM_RENDER_SIMPLE;
extern LLTrace::BlockTimerStatHandle FTM_RENDER_TERRAIN;
extern LLTrace::BlockTimerStatHandle FTM_RENDER_TREES;
extern LLTrace::BlockTimerStatHandle FTM_RENDER_UI;
extern LLTrace::BlockTimerStatHandle FTM_RENDER_WATER;
extern LLTrace::BlockTimerStatHandle FTM_RENDER_WL_SKY;
extern LLTrace::BlockTimerStatHandle FTM_RENDER_ALPHA;
extern LLTrace::BlockTimerStatHandle FTM_RENDER_CHARACTERS;
extern LLTrace::BlockTimerStatHandle FTM_RENDER_BUMP;
extern LLTrace::BlockTimerStatHandle FTM_RENDER_MATERIALS;
extern LLTrace::BlockTimerStatHandle FTM_RENDER_FULLBRIGHT;
extern LLTrace::BlockTimerStatHandle FTM_RENDER_GLOW;
extern LLTrace::BlockTimerStatHandle FTM_STATESORT;
extern LLTrace::BlockTimerStatHandle FTM_PIPELINE;
extern LLTrace::BlockTimerStatHandle FTM_CLIENT_COPY;

extern LLTrace::BlockTimerStatHandle FTM_RENDER_UI_HUD;
extern LLTrace::BlockTimerStatHandle FTM_RENDER_UI_3D;
extern LLTrace::BlockTimerStatHandle FTM_RENDER_UI_2D;

class LLPipeline
{
public:
	LLPipeline();
	~LLPipeline();

	void destroyGL();
	void restoreGL();
	void requestResizeScreenTexture(); // set flag only, no work, safer for callbacks...
    void requestResizeShadowTexture(); // set flag only, no work, safer for callbacks...

	void resizeScreenTexture();
    void resizeShadowTexture();

	void releaseGLBuffers();
	void releaseLUTBuffers();
	void releaseScreenBuffers();
    void releaseShadowBuffers();

	void createGLBuffers();
	void createLUTBuffers();

	//allocate the largest screen buffer possible up to resX, resY
	//returns true if full size buffer allocated, false if some other size is allocated
	bool allocateScreenBuffer(U32 resX, U32 resY);

	typedef enum {
		FBO_SUCCESS_FULLRES = 0,
		FBO_SUCCESS_LOWRES,
		FBO_FAILURE
	} eFBOStatus;

private:
	//implementation of above, wrapped for easy error handling
	eFBOStatus doAllocateScreenBuffer(U32 resX, U32 resY);
public:

	//attempt to allocate screen buffers at resX, resY
	//returns true if allocation successful, false otherwise
	bool allocateScreenBuffer(U32 resX, U32 resY, U32 samples);
    bool allocateShadowBuffer(U32 resX, U32 resY);

    // rebuild all LLVOVolume render batches
    void rebuildDrawInfo();
    // Rebuild all terrain
    void rebuildTerrain();

    // Clear LLFace mVertexBuffer pointers
	void resetVertexBuffers(LLDrawable* drawable);

    // perform a profile of the given avatar
    // if profile_attachments is true, run a profile for each attachment
    void profileAvatar(LLVOAvatar* avatar, bool profile_attachments = false);

    // generate an impostor for the given avatar
    //  preview_avatar - if true, a preview window render is being performed
    //  for_profile - if true, a profile is being performed, do not update actual impostor
    //  specific_attachment - specific attachment to profile, or nullptr to profile entire avatar
	void generateImpostor(LLVOAvatar* avatar, bool preview_avatar = false, bool for_profile = false, LLViewerObject* specific_attachment = nullptr);

	void bindScreenToTexture();
	void renderFinalize();
	void copyScreenSpaceReflections(LLRenderTarget* src, LLRenderTarget* dst);
	void generateLuminance(LLRenderTarget* src, LLRenderTarget* dst);
	void generateExposure(LLRenderTarget* src, LLRenderTarget* dst, bool use_history = true);
	void gammaCorrect(LLRenderTarget* src, LLRenderTarget* dst);
	void generateGlow(LLRenderTarget* src);
	void applyFXAA(LLRenderTarget* src, LLRenderTarget* dst);
	void renderDoF(LLRenderTarget* src, LLRenderTarget* dst);
	void copyRenderTarget(LLRenderTarget* src, LLRenderTarget* dst);
	void combineGlow(LLRenderTarget* src, LLRenderTarget* dst);
	void visualizeBuffers(LLRenderTarget* src, LLRenderTarget* dst, U32 bufferIndex);

	void init();
	void cleanup();
	bool isInit() { return mInitialized; };

	/// @brief Get a draw pool from pool type (POOL_SIMPLE, POOL_MEDIA) and texture.
	/// @return Draw pool, or NULL if not found.
	LLDrawPool *findPool(const U32 pool_type, LLViewerTexture *tex0 = NULL);

	/// @brief Get a draw pool for faces of the appropriate type and texture.  Create if necessary.
	/// @return Always returns a draw pool.
	LLDrawPool *getPool(const U32 pool_type, LLViewerTexture *tex0 = NULL);

	/// @brief Figures out draw pool type from texture entry. Creates pool if necessary.
	static LLDrawPool* getPoolFromTE(const LLTextureEntry* te, LLViewerTexture* te_image);
	static U32 getPoolTypeFromTE(const LLTextureEntry* te, LLViewerTexture* imagep);

	void		 addPool(LLDrawPool *poolp);	// Only to be used by LLDrawPool classes for splitting pools!
	void		 removePool( LLDrawPool* poolp );

	void		 allocDrawable(LLViewerObject *obj);

	void		 unlinkDrawable(LLDrawable*);

	static void removeMutedAVsLights(LLVOAvatar*);

	// Object related methods
	void        markVisible(LLDrawable *drawablep, LLCamera& camera);
	void		markOccluder(LLSpatialGroup* group);

	void		doOcclusion(LLCamera& camera);
	void		markNotCulled(LLSpatialGroup* group, LLCamera &camera);
	void        markMoved(LLDrawable *drawablep, bool damped_motion = false);
	void        markShift(LLDrawable *drawablep);
	void        markTextured(LLDrawable *drawablep);
	void		markGLRebuild(LLGLUpdate* glu);
	void		markRebuild(LLSpatialGroup* group);
	void        markRebuild(LLDrawable *drawablep, LLDrawable::EDrawableFlags flag = LLDrawable::REBUILD_ALL);
	void		markPartitionMove(LLDrawable* drawablep);
	void		markMeshDirty(LLSpatialGroup* group);

	//get the object between start and end that's closest to start.
	LLViewerObject* lineSegmentIntersectInWorld(const LLVector4a& start, const LLVector4a& end,
												bool pick_transparent,
												bool pick_rigged,
                                                bool pick_unselectable,
                                                bool pick_reflection_probe,
												S32* face_hit,                          // return the face hit
												LLVector4a* intersection = NULL,         // return the intersection point
												LLVector2* tex_coord = NULL,            // return the texture coordinates of the intersection point
												LLVector4a* normal = NULL,               // return the surface normal at the intersection point
												LLVector4a* tangent = NULL             // return the surface tangent at the intersection point  
		);

	//get the closest particle to start between start and end, returns the LLVOPartGroup and particle index
	LLVOPartGroup* lineSegmentIntersectParticle(const LLVector4a& start, const LLVector4a& end, LLVector4a* intersection,
														S32* face_hit);


	LLViewerObject* lineSegmentIntersectInHUD(const LLVector4a& start, const LLVector4a& end,
											  bool pick_transparent,
											  S32* face_hit,                          // return the face hit
											  LLVector4a* intersection = NULL,         // return the intersection point
											  LLVector2* tex_coord = NULL,            // return the texture coordinates of the intersection point
											  LLVector4a* normal = NULL,               // return the surface normal at the intersection point
											  LLVector4a* tangent = NULL             // return the surface tangent at the intersection point
		);

	// Something about these textures has changed.  Dirty them.
	void        dirtyPoolObjectTextures(const std::set<LLViewerFetchedTexture*>& textures);

	void        resetDrawOrders();

	U32         addObject(LLViewerObject *obj);

	void		enableShadows(const bool enable_shadows);
    void        releaseSpotShadowTargets();
    void        releaseSunShadowTargets();
    void        releaseSunShadowTarget(U32 index);

	bool		shadersLoaded();
	bool		canUseWindLightShaders() const;
	bool		canUseAntiAliasing() const;

	// phases
	void resetFrameStats();

	void updateMoveDampedAsync(LLDrawable* drawablep);
	void updateMoveNormalAsync(LLDrawable* drawablep);
	void updateMovedList(LLDrawable::drawable_vector_t& move_list);
	void updateMove();
	bool visibleObjectsInFrustum(LLCamera& camera);
	bool getVisibleExtents(LLCamera& camera, LLVector3 &min, LLVector3& max);
	bool getVisiblePointCloud(LLCamera& camera, LLVector3 &min, LLVector3& max, std::vector<LLVector3>& fp, LLVector3 light_dir = LLVector3(0,0,0));

    // Populate given LLCullResult with results of a frustum cull of the entire scene against the given LLCamera
	void updateCull(LLCamera& camera, LLCullResult& result, bool hud_attachments = false);
	void createObjects(F32 max_dtime);
	void createObject(LLViewerObject* vobj);
	void processPartitionQ();
	void updateGeom(F32 max_dtime);
	void updateGL();
	void rebuildPriorityGroups();
	void rebuildGroups();
	void clearRebuildGroups();
	void clearRebuildDrawables();

	//calculate pixel area of given box from vantage point of given camera
	static F32 calcPixelArea(LLVector3 center, LLVector3 size, LLCamera& camera);
	static F32 calcPixelArea(const LLVector4a& center, const LLVector4a& size, LLCamera &camera);

	void stateSort(LLCamera& camera, LLCullResult& result);
	void stateSort(LLSpatialGroup* group, LLCamera& camera);
	void stateSort(LLSpatialBridge* bridge, LLCamera& camera, BOOL fov_changed = FALSE);
	void stateSort(LLDrawable* drawablep, LLCamera& camera);
	void postSort(LLCamera& camera);
    
	void forAllVisibleDrawables(void (*func)(LLDrawable*));

    void renderObjects(U32 type, bool texture = true, bool batch_texture = false, bool rigged = false);
    void renderGLTFObjects(U32 type, bool texture = true, bool rigged = false);
    
    void renderAlphaObjects(bool rigged = false);
	void renderMaskedObjects(U32 type, bool texture = true, bool batch_texture = false, bool rigged = false);
    void renderFullbrightMaskedObjects(U32 type, bool texture = true, bool batch_texture = false, bool rigged = false);

	void renderGroups(LLRenderPass* pass, U32 type, bool texture);
    void renderRiggedGroups(LLRenderPass* pass, U32 type, bool texture);

	void grabReferences(LLCullResult& result);
	void clearReferences();

	//check references will assert that there are no references in sCullResult to the provided data
	void checkReferences(LLFace* face);
	void checkReferences(LLDrawable* drawable);
	void checkReferences(LLDrawInfo* draw_info);
	void checkReferences(LLSpatialGroup* group);
	
	void renderGeomDeferred(LLCamera& camera, bool do_occlusion = false);
	void renderGeomPostDeferred(LLCamera& camera);
	void renderGeomShadow(LLCamera& camera);
    void bindLightFunc(LLGLSLShader& shader);

    // bind shadow maps
    // if setup is true, wil lset texture compare mode function and filtering options
    void bindShadowMaps(LLGLSLShader& shader);
    void bindDeferredShaderFast(LLGLSLShader& shader);
	void bindDeferredShader(LLGLSLShader& shader, LLRenderTarget* light_target = nullptr, LLRenderTarget* depth_target = nullptr);
	void setupSpotLight(LLGLSLShader& shader, LLDrawable* drawablep);

	void unbindDeferredShader(LLGLSLShader& shader);

    // set env_mat parameter in given shader
    void setEnvMat(LLGLSLShader& shader);

    void bindReflectionProbes(LLGLSLShader& shader);
    void unbindReflectionProbes(LLGLSLShader& shader);

	void renderDeferredLighting();

    // apply atmospheric haze based on contents of color and depth buffer
    // should be called just before rendering water when camera is under water 
    // and just before rendering alpha when camera is above water
    void doAtmospherics();

    // apply water haze based on contents of color and depth buffer
    // should be called just before rendering pre-water alpha objects
    void doWaterHaze();

	void postDeferredGammaCorrect(LLRenderTarget* screen_target);

	void generateSunShadow(LLCamera& camera);
    LLRenderTarget* getSunShadowTarget(U32 i);
    LLRenderTarget* getSpotShadowTarget(U32 i);

	void renderHighlight(const LLViewerObject* obj, F32 fade);
	
	void renderShadow(glh::matrix4f& view, glh::matrix4f& proj, LLCamera& camera, LLCullResult& result, bool depth_clamp);
	void renderHighlights();
	void renderVignette(LLRenderTarget* src, LLRenderTarget* dst);
	void renderDebug();
	void renderPhysicsDisplay();

	void rebuildPools(); // Rebuild pools

	void findReferences(LLDrawable *drawablep);	// Find the lists which have references to this object
	bool verify();						// Verify that all data in the pipeline is "correct"

	S32  getLightCount() const { return mLights.size(); }

	void calcNearbyLights(LLCamera& camera);
	void setupHWLights();
	void setupAvatarLights(bool for_edit = false);
	void enableLights(U32 mask);
	void enableLightsDynamic();
	void enableLightsAvatar();
	void enableLightsPreview();
	void enableLightsAvatarEdit(const LLColor4& color);
	void enableLightsFullbright();
	void disableLights();

	void shiftObjects(const LLVector3 &offset);

	void setLight(LLDrawable *drawablep, bool is_light);
	
	bool hasRenderBatches(const U32 type) const;
	LLCullResult::drawinfo_iterator beginRenderMap(U32 type);
	LLCullResult::drawinfo_iterator endRenderMap(U32 type);
	LLCullResult::sg_iterator beginAlphaGroups();
	LLCullResult::sg_iterator endAlphaGroups();
    LLCullResult::sg_iterator beginRiggedAlphaGroups();
    LLCullResult::sg_iterator endRiggedAlphaGroups();
	
	void addTrianglesDrawn(S32 index_count);
    void recordTrianglesDrawn();

	bool hasRenderDebugFeatureMask(const U32 mask) const	{ return bool(mRenderDebugFeatureMask & mask); }
	bool hasRenderDebugMask(const U64 mask) const			{ return bool(mRenderDebugMask & mask); }
	void setAllRenderDebugFeatures() { mRenderDebugFeatureMask = 0xffffffff; }
	void clearAllRenderDebugFeatures() { mRenderDebugFeatureMask = 0x0; }
	void setAllRenderDebugDisplays() { mRenderDebugMask = 0xffffffffffffffff; }
	void clearAllRenderDebugDisplays() { mRenderDebugMask = 0x0; }

	bool hasRenderType(const U32 type) const;
	bool hasAnyRenderType(const U32 type, ...) const;

	static bool isWaterClip();

	void setRenderTypeMask(U32 type, ...);
	// This is equivalent to 'setRenderTypeMask'
	//void orRenderTypeMask(U32 type, ...);
	void andRenderTypeMask(U32 type, ...);
	void clearRenderTypeMask(U32 type, ...);
	void setAllRenderTypes();
	void clearAllRenderTypes();
	
	void pushRenderTypeMask();
	void popRenderTypeMask();

	void pushRenderDebugFeatureMask();
	void popRenderDebugFeatureMask();

	static void toggleRenderType(U32 type);

	// For UI control of render features
	static bool hasRenderTypeControl(U32 data);
	static void toggleRenderDebug(U64 data);
	static void toggleRenderDebugFeature(U32 data);
	static void toggleRenderTypeControl(U32 data);
	static bool toggleRenderTypeControlNegated(S32 data);
	static bool toggleRenderDebugControl(U64 data);
	static bool toggleRenderDebugFeatureControl(U32 data);
	static void setRenderDebugFeatureControl(U32 bit, bool value);

	static void setRenderParticleBeacons(bool val);
	static void toggleRenderParticleBeacons();
	static bool getRenderParticleBeacons();

	static void setRenderSoundBeacons(bool val);
	static void toggleRenderSoundBeacons();
	static bool getRenderSoundBeacons();

	static void setRenderMOAPBeacons(bool val);
	static void toggleRenderMOAPBeacons();
	static bool getRenderMOAPBeacons();

	static void setRenderPhysicalBeacons(bool val);
	static void toggleRenderPhysicalBeacons();
	static bool getRenderPhysicalBeacons();

	static void setRenderScriptedBeacons(bool val);
	static void toggleRenderScriptedBeacons();
	static bool getRenderScriptedBeacons();

	static void setRenderScriptedTouchBeacons(bool val);
	static void toggleRenderScriptedTouchBeacons();
	static bool getRenderScriptedTouchBeacons();

	static void setRenderBeacons(bool val);
	static void toggleRenderBeacons();
	static bool getRenderBeacons();

	static void setRenderHighlights(bool val);
	static void toggleRenderHighlights();
	static bool getRenderHighlights();
	static void setRenderHighlightTextureChannel(LLRender::eTexIndex channel); // sets which UV setup to display in highlight overlay

	static void updateRenderTransparentWater();
	static void refreshCachedSettings();

	void addDebugBlip(const LLVector3& position, const LLColor4& color);

	void hidePermanentObjects( std::vector<U32>& restoreList );
	void restorePermanentObjects( const std::vector<U32>& restoreList );
	void skipRenderingOfTerrain( bool flag );
	void hideObject( const LLUUID& id );
	void restoreHiddenObject( const LLUUID& id );
    void handleShadowDetailChanged();

    LLReflectionMapManager mReflectionMapManager;
    LLHeroProbeManager mHeroProbeManager;

private:
	void unloadShaders();
	void addToQuickLookup( LLDrawPool* new_poolp );
	void removeFromQuickLookup( LLDrawPool* poolp );
	bool updateDrawableGeom(LLDrawable* drawable);
	void assertInitializedDoError();
	bool assertInitialized() { const bool is_init = isInit(); if (!is_init) assertInitializedDoError(); return is_init; };
	void connectRefreshCachedSettingsSafe(const std::string name);
	void hideDrawable( LLDrawable *pDrawable );
	void unhideDrawable( LLDrawable *pDrawable );
    void skipRenderingShadows();

	// <FS:Ansariel> Reset VB during TP
	void initDeferredVB();

public:
	enum {GPU_CLASS_MAX = 3 };

	enum LLRenderTypeMask
	{
		// Following are pool types (some are also object types)
		RENDER_TYPE_SKY							= LLDrawPool::POOL_SKY,
		RENDER_TYPE_WL_SKY						= LLDrawPool::POOL_WL_SKY,
		RENDER_TYPE_TERRAIN						= LLDrawPool::POOL_TERRAIN,
		RENDER_TYPE_SIMPLE						= LLDrawPool::POOL_SIMPLE,
		RENDER_TYPE_GRASS						= LLDrawPool::POOL_GRASS,
		RENDER_TYPE_ALPHA_MASK					= LLDrawPool::POOL_ALPHA_MASK,
		RENDER_TYPE_FULLBRIGHT_ALPHA_MASK		= LLDrawPool::POOL_FULLBRIGHT_ALPHA_MASK,
		RENDER_TYPE_FULLBRIGHT					= LLDrawPool::POOL_FULLBRIGHT,
		RENDER_TYPE_BUMP						= LLDrawPool::POOL_BUMP,
		RENDER_TYPE_MATERIALS					= LLDrawPool::POOL_MATERIALS,
		RENDER_TYPE_AVATAR						= LLDrawPool::POOL_AVATAR,
		RENDER_TYPE_CONTROL_AV					= LLDrawPool::POOL_CONTROL_AV, // Animesh
		RENDER_TYPE_TREE						= LLDrawPool::POOL_TREE,
		RENDER_TYPE_VOIDWATER					= LLDrawPool::POOL_VOIDWATER,
		RENDER_TYPE_WATER						= LLDrawPool::POOL_WATER,
        RENDER_TYPE_GLTF_PBR                    = LLDrawPool::POOL_GLTF_PBR,
        RENDER_TYPE_GLTF_PBR_ALPHA_MASK         = LLDrawPool::POOL_GLTF_PBR_ALPHA_MASK,
 		RENDER_TYPE_ALPHA						= LLDrawPool::POOL_ALPHA,
        RENDER_TYPE_ALPHA_PRE_WATER             = LLDrawPool::POOL_ALPHA_PRE_WATER,
        RENDER_TYPE_ALPHA_POST_WATER            = LLDrawPool::POOL_ALPHA_POST_WATER,
		RENDER_TYPE_GLOW						= LLDrawPool::POOL_GLOW,
		RENDER_TYPE_PASS_SIMPLE 				= LLRenderPass::PASS_SIMPLE,
        RENDER_TYPE_PASS_SIMPLE_RIGGED = LLRenderPass::PASS_SIMPLE_RIGGED,
		RENDER_TYPE_PASS_GRASS					= LLRenderPass::PASS_GRASS,
		RENDER_TYPE_PASS_FULLBRIGHT				= LLRenderPass::PASS_FULLBRIGHT,
        RENDER_TYPE_PASS_FULLBRIGHT_RIGGED = LLRenderPass::PASS_FULLBRIGHT_RIGGED,
		RENDER_TYPE_PASS_INVISIBLE				= LLRenderPass::PASS_INVISIBLE,
        RENDER_TYPE_PASS_INVISIBLE_RIGGED = LLRenderPass::PASS_INVISIBLE_RIGGED,
		RENDER_TYPE_PASS_INVISI_SHINY			= LLRenderPass::PASS_INVISI_SHINY,
        RENDER_TYPE_PASS_INVISI_SHINY_RIGGED = LLRenderPass::PASS_INVISI_SHINY_RIGGED,
		RENDER_TYPE_PASS_FULLBRIGHT_SHINY		= LLRenderPass::PASS_FULLBRIGHT_SHINY,
        RENDER_TYPE_PASS_FULLBRIGHT_SHINY_RIGGED = LLRenderPass::PASS_FULLBRIGHT_SHINY_RIGGED,
		RENDER_TYPE_PASS_SHINY					= LLRenderPass::PASS_SHINY,
        RENDER_TYPE_PASS_SHINY_RIGGED = LLRenderPass::PASS_SHINY_RIGGED,
		RENDER_TYPE_PASS_BUMP					= LLRenderPass::PASS_BUMP,
        RENDER_TYPE_PASS_BUMP_RIGGED = LLRenderPass::PASS_BUMP_RIGGED,
		RENDER_TYPE_PASS_POST_BUMP				= LLRenderPass::PASS_POST_BUMP,
        RENDER_TYPE_PASS_POST_BUMP_RIGGED = LLRenderPass::PASS_POST_BUMP_RIGGED,
		RENDER_TYPE_PASS_GLOW					= LLRenderPass::PASS_GLOW,
        RENDER_TYPE_PASS_GLOW_RIGGED = LLRenderPass::PASS_GLOW_RIGGED,
        RENDER_TYPE_PASS_GLTF_GLOW = LLRenderPass::PASS_GLTF_GLOW,
        RENDER_TYPE_PASS_GLTF_GLOW_RIGGED = LLRenderPass::PASS_GLTF_GLOW_RIGGED,
		RENDER_TYPE_PASS_ALPHA					= LLRenderPass::PASS_ALPHA,
		RENDER_TYPE_PASS_ALPHA_MASK				= LLRenderPass::PASS_ALPHA_MASK,
        RENDER_TYPE_PASS_ALPHA_MASK_RIGGED = LLRenderPass::PASS_ALPHA_MASK_RIGGED,
		RENDER_TYPE_PASS_FULLBRIGHT_ALPHA_MASK	= LLRenderPass::PASS_FULLBRIGHT_ALPHA_MASK,
        RENDER_TYPE_PASS_FULLBRIGHT_ALPHA_MASK_RIGGED = LLRenderPass::PASS_FULLBRIGHT_ALPHA_MASK_RIGGED,
		RENDER_TYPE_PASS_MATERIAL				= LLRenderPass::PASS_MATERIAL,
        RENDER_TYPE_PASS_MATERIAL_RIGGED = LLRenderPass::PASS_MATERIAL_RIGGED,
		RENDER_TYPE_PASS_MATERIAL_ALPHA			= LLRenderPass::PASS_MATERIAL_ALPHA,
        RENDER_TYPE_PASS_MATERIAL_ALPHA_RIGGED = LLRenderPass::PASS_MATERIAL_ALPHA_RIGGED,
		RENDER_TYPE_PASS_MATERIAL_ALPHA_MASK	= LLRenderPass::PASS_MATERIAL_ALPHA_MASK,
        RENDER_TYPE_PASS_MATERIAL_ALPHA_MASK_RIGGED = LLRenderPass::PASS_MATERIAL_ALPHA_MASK_RIGGED,
		RENDER_TYPE_PASS_MATERIAL_ALPHA_EMISSIVE= LLRenderPass::PASS_MATERIAL_ALPHA_EMISSIVE,
        RENDER_TYPE_PASS_MATERIAL_ALPHA_EMISSIVE_RIGGED = LLRenderPass::PASS_MATERIAL_ALPHA_EMISSIVE_RIGGED,
		RENDER_TYPE_PASS_SPECMAP				= LLRenderPass::PASS_SPECMAP,
        RENDER_TYPE_PASS_SPECMAP_RIGGED = LLRenderPass::PASS_SPECMAP_RIGGED,
		RENDER_TYPE_PASS_SPECMAP_BLEND			= LLRenderPass::PASS_SPECMAP_BLEND,
        RENDER_TYPE_PASS_SPECMAP_BLEND_RIGGED = LLRenderPass::PASS_SPECMAP_BLEND_RIGGED,
		RENDER_TYPE_PASS_SPECMAP_MASK			= LLRenderPass::PASS_SPECMAP_MASK,
        RENDER_TYPE_PASS_SPECMAP_MASK_RIGGED = LLRenderPass::PASS_SPECMAP_MASK_RIGGED,
		RENDER_TYPE_PASS_SPECMAP_EMISSIVE		= LLRenderPass::PASS_SPECMAP_EMISSIVE,
        RENDER_TYPE_PASS_SPECMAP_EMISSIVE_RIGGED = LLRenderPass::PASS_SPECMAP_EMISSIVE_RIGGED,
		RENDER_TYPE_PASS_NORMMAP				= LLRenderPass::PASS_NORMMAP,
        RENDER_TYPE_PASS_NORMMAP_RIGGED = LLRenderPass::PASS_NORMMAP_RIGGED,
		RENDER_TYPE_PASS_NORMMAP_BLEND			= LLRenderPass::PASS_NORMMAP_BLEND,
        RENDER_TYPE_PASS_NORMMAP_BLEND_RIGGED = LLRenderPass::PASS_NORMMAP_BLEND_RIGGED,
		RENDER_TYPE_PASS_NORMMAP_MASK			= LLRenderPass::PASS_NORMMAP_MASK,
        RENDER_TYPE_PASS_NORMMAP_MASK_RIGGED = LLRenderPass::PASS_NORMMAP_MASK_RIGGED,
		RENDER_TYPE_PASS_NORMMAP_EMISSIVE		= LLRenderPass::PASS_NORMMAP_EMISSIVE,
        RENDER_TYPE_PASS_NORMMAP_EMISSIVE_RIGGED = LLRenderPass::PASS_NORMMAP_EMISSIVE_RIGGED,
		RENDER_TYPE_PASS_NORMSPEC				= LLRenderPass::PASS_NORMSPEC,
        RENDER_TYPE_PASS_NORMSPEC_RIGGED = LLRenderPass::PASS_NORMSPEC_RIGGED,
		RENDER_TYPE_PASS_NORMSPEC_BLEND			= LLRenderPass::PASS_NORMSPEC_BLEND,
        RENDER_TYPE_PASS_NORMSPEC_BLEND_RIGGED = LLRenderPass::PASS_NORMSPEC_BLEND_RIGGED,
		RENDER_TYPE_PASS_NORMSPEC_MASK			= LLRenderPass::PASS_NORMSPEC_MASK,
        RENDER_TYPE_PASS_NORMSPEC_MASK_RIGGED = LLRenderPass::PASS_NORMSPEC_MASK_RIGGED,
		RENDER_TYPE_PASS_NORMSPEC_EMISSIVE		= LLRenderPass::PASS_NORMSPEC_EMISSIVE,
        RENDER_TYPE_PASS_NORMSPEC_EMISSIVE_RIGGED = LLRenderPass::PASS_NORMSPEC_EMISSIVE_RIGGED,
        RENDER_TYPE_PASS_GLTF_PBR                 = LLRenderPass::PASS_GLTF_PBR,
        RENDER_TYPE_PASS_GLTF_PBR_RIGGED         = LLRenderPass::PASS_GLTF_PBR_RIGGED,
        RENDER_TYPE_PASS_GLTF_PBR_ALPHA_MASK        = LLRenderPass::PASS_GLTF_PBR_ALPHA_MASK,
        RENDER_TYPE_PASS_GLTF_PBR_ALPHA_MASK_RIGGED = LLRenderPass::PASS_GLTF_PBR_ALPHA_MASK_RIGGED,
		// Following are object types (only used in drawable mRenderType)
		RENDER_TYPE_HUD = LLRenderPass::NUM_RENDER_TYPES,
		RENDER_TYPE_VOLUME,
		RENDER_TYPE_PARTICLES,
		RENDER_TYPE_CLOUDS,
		RENDER_TYPE_HUD_PARTICLES,
		NUM_RENDER_TYPES,
		END_RENDER_TYPES = NUM_RENDER_TYPES
	};

	enum LLRenderDebugFeatureMask
	{
		RENDER_DEBUG_FEATURE_UI					= 0x0001,
		RENDER_DEBUG_FEATURE_SELECTED			= 0x0002,
		RENDER_DEBUG_FEATURE_HIGHLIGHTED		= 0x0004,
		RENDER_DEBUG_FEATURE_DYNAMIC_TEXTURES	= 0x0008,
// 		RENDER_DEBUG_FEATURE_HW_LIGHTING		= 0x0010,
		RENDER_DEBUG_FEATURE_FLEXIBLE			= 0x0010,
		RENDER_DEBUG_FEATURE_FOG				= 0x0020,
		RENDER_DEBUG_FEATURE_FR_INFO			= 0x0080,
		RENDER_DEBUG_FEATURE_FOOT_SHADOWS		= 0x0100,
	};

	enum LLRenderDebugMask: U64
	{
		RENDER_DEBUG_COMPOSITION		=  0x00000001,
		RENDER_DEBUG_VERIFY				=  0x00000002,
		RENDER_DEBUG_BBOXES				=  0x00000004,
		RENDER_DEBUG_OCTREE				=  0x00000008,
		RENDER_DEBUG_WIND_VECTORS		=  0x00000010,
		RENDER_DEBUG_OCCLUSION			=  0x00000020,
		RENDER_DEBUG_POINTS				=  0x00000040,
		RENDER_DEBUG_TEXTURE_PRIORITY	=  0x00000080,
		RENDER_DEBUG_TEXTURE_AREA		=  0x00000100,
		RENDER_DEBUG_FACE_AREA			=  0x00000200,
		RENDER_DEBUG_PARTICLES			=  0x00000400,
		RENDER_DEBUG_GLOW				=  0x00000800, // not used
		RENDER_DEBUG_TEXTURE_ANIM		=  0x00001000,
		RENDER_DEBUG_LIGHTS				=  0x00002000,
		RENDER_DEBUG_BATCH_SIZE			=  0x00004000,
		RENDER_DEBUG_ALPHA_BINS			=  0x00008000, // not used
		RENDER_DEBUG_RAYCAST            =  0x00010000,
		RENDER_DEBUG_AVATAR_DRAW_INFO	=  0x00020000,
		RENDER_DEBUG_SHADOW_FRUSTA		=  0x00040000,
		RENDER_DEBUG_SCULPTED           =  0x00080000,
		RENDER_DEBUG_AVATAR_VOLUME      =  0x00100000,
		RENDER_DEBUG_AVATAR_JOINTS      =  0x00200000,
		RENDER_DEBUG_AGENT_TARGET       =  0x00800000,
		RENDER_DEBUG_UPDATE_TYPE		=  0x01000000,
		RENDER_DEBUG_PHYSICS_SHAPES     =  0x02000000,
		RENDER_DEBUG_NORMALS	        =  0x04000000,
		RENDER_DEBUG_LOD_INFO	        =  0x08000000,
		RENDER_DEBUG_ATTACHMENT_BYTES	=  0x20000000, // not used
		RENDER_DEBUG_TEXEL_DENSITY		=  0x40000000,
		RENDER_DEBUG_TRIANGLE_COUNT		=  0x80000000,
		RENDER_DEBUG_IMPOSTORS			= 0x100000000,
        RENDER_DEBUG_REFLECTION_PROBES  = 0x200000000,
        RENDER_DEBUG_PROBE_UPDATES      = 0x400000000,
		RENDER_DEBUG_TEXTURE_SIZE		= 0x800000000
	};

public:
	
	LLSpatialPartition* getSpatialPartition(LLViewerObject* vobj);

	void updateCamera(bool reset = false);
	
	LLVector3				mFlyCamPosition;
	LLQuaternion			mFlyCamRotation;

	bool					 mBackfaceCull;
	S32						 mMatrixOpCount;
	S32						 mTextureMatrixOps;
	S32						 mNumVisibleNodes;

	S32						 mDebugTextureUploadCost;
	S32						 mDebugSculptUploadCost;
	S32						 mDebugMeshUploadCost;

	S32						 mNumVisibleFaces;

	S32						mPoissonOffset;

	static S32				sCompiles;

	static bool				sShowHUDAttachments;
	static bool				sForceOldBakedUpload; // If true will not use capabilities to upload baked textures.
	static S32				sUseOcclusion;  // 0 = no occlusion, 1 = read only, 2 = read/write
	static bool				sAutoMaskAlphaDeferred;
	static bool				sAutoMaskAlphaNonDeferred;
	static bool				sRenderTransparentWater;
	static bool				sBakeSunlight;
	static bool				sNoAlpha;
	static bool				sUseFarClip;
	static bool				sShadowRender;
	static bool				sDynamicLOD;
	static bool				sPickAvatar;
	static bool				sReflectionRender;
    static bool				sDistortionRender;
	static bool				sImpostorRender;
	static bool				sImpostorRenderAlphaDepthPass;
	static bool				sShowJellyDollAsImpostor;
	static bool				sUnderWaterRender;
	static bool				sRenderGlow;
	static bool				sTextureBindTest;
	static bool				sRenderAttachedLights;
	static bool				sRenderAttachedParticles;
	static bool				sRenderDeferred;
    static bool				sReflectionProbesEnabled;
	static S32				sVisibleLightCount;
	static bool				sRenderingHUDs;
    static F32              sDistortionWaterClipPlaneMargin;
	static F32        		sVolumeSAFrame;

	static bool				sRenderParticles; // <FS:LO> flag to hold correct, user selected, status of particles
// [SL:KB] - Patch: Render-TextureToggle (Catznip-4.0)
	static bool				sRenderTextures;
// [/SL:KB]

	static LLTrace::EventStatHandle<S64> sStatBatchSize;

    class RenderTargetPack
    {
    public:
        U32 					width = 0;
        U32 					height = 0;

        //screen texture
        LLRenderTarget			screen;
        LLRenderTarget			uiScreen;
        LLRenderTarget			deferredScreen;
        LLRenderTarget			fxaaBuffer;
        LLRenderTarget			edgeMap;
        LLRenderTarget			deferredLight;

        //sun shadow map
        LLRenderTarget			shadow[4];
    };

    // main full resoltuion render target
    RenderTargetPack mMainRT;

    // auxillary 512x512 render target pack
    // used by reflection probes and dynamic texture bakes
    RenderTargetPack mAuxillaryRT;

	// Auxillary render target pack scaled to the hero probe's per-face size.
    RenderTargetPack mHeroProbeRT;

    // currently used render target pack
    RenderTargetPack* mRT;

    LLRenderTarget          mSpotShadow[2];

    LLRenderTarget          mPbrBrdfLut;

    // copy of the color/depth buffer just before gamma correction
    // for use by SSR
    LLRenderTarget          mSceneMap;

    // exposure map for getting average color in scene
    LLRenderTarget          mLuminanceMap;
    LLRenderTarget          mExposureMap;
    LLRenderTarget          mLastExposure;

    // tonemapped and gamma corrected render ready for post
    LLRenderTarget          mPostMap;

    LLCullResult            mSky;
    LLCullResult            mReflectedObjects;
    LLCullResult            mRefractedObjects;

	//utility buffers for rendering post effects
	LLPointer<LLVertexBuffer> mDeferredVB;

    // a single triangle that covers the whole screen
    LLPointer<LLVertexBuffer> mScreenTriangleVB;

	//utility buffer for rendering cubes, 8 vertices are corners of a cube [-1, 1]
	LLPointer<LLVertexBuffer> mCubeVB;

    //list of currently bound reflection maps
    std::vector<LLReflectionMap*> mReflectionMaps;

	std::vector<LLVector3>  mShadowFrustPoints[4];
	LLVector4			    mShadowError;
	LLVector4			    mShadowFOV;
	LLVector3			    mShadowFrustOrigin[4];
	LLCamera			    mShadowCamera[8];
	LLVector3			    mShadowExtents[4][2];
    // TODO : separate Sun Shadow and Spot Shadow matrices
	glh::matrix4f			mSunShadowMatrix[6];
	glh::matrix4f			mShadowModelview[6];
	glh::matrix4f			mShadowProjection[6];
    glh::matrix4f           mReflectionModelView;

	LLPointer<LLDrawable>	mShadowSpotLight[2];
	F32						mSpotLightFade[2];
	LLPointer<LLDrawable>	mTargetShadowSpotLight[2];

	LLVector4				mSunClipPlanes;
	LLVector4				mSunOrthoClipPlanes;
	LLVector2				mScreenScale;

	//water distortion texture (refraction)
	LLRenderTarget				mWaterDis;

    static const U32 MAX_BAKE_WIDTH;

	//texture for making the glow
	LLRenderTarget				mGlow[3];

    // texture for SH indirect sky contribution
	LLRenderTarget				mSkySH;

	//noise map
	U32					mNoiseMap;
	U32					mTrueNoiseMap;
	U32					mLightFunc;

	LLColor4			mSunDiffuse;
    LLColor4			mMoonDiffuse;
	LLVector4			mSunDir;
    LLVector4			mMoonDir;
    bool                mNeedsShadowTargetClear;

	LLVector4			mTransformedSunDir;
    LLVector4			mTransformedMoonDir;

	bool					mInitialized;
	bool					mShadersLoaded;

	U32						mTransformFeedbackPrimitives; //number of primitives expected to be generated by transform feedback
protected:
	bool					mRenderTypeEnabled[NUM_RENDER_TYPES];
	std::stack<std::string> mRenderTypeEnableStack;

	U32						mRenderDebugFeatureMask;
	U64						mRenderDebugMask;
	U64						mOldRenderDebugMask;
	std::stack<U32>			mRenderDebugFeatureStack;

	/////////////////////////////////////////////
	//
	//
	LLDrawable::drawable_vector_t	mMovedList;
	LLDrawable::drawable_vector_t mMovedBridge;
	LLDrawable::drawable_vector_t	mShiftList;

	/////////////////////////////////////////////
	//
	//
	struct Light
	{
		Light(LLDrawable* ptr, F32 d, F32 f = 0.0f)
			: drawable(ptr),
			  dist(d),
			  fade(f)
		{}
		LLPointer<LLDrawable> drawable;
		F32 dist;
		F32 fade;
		struct compare
		{
			bool operator()(const Light& a, const Light& b) const
			{
				if ( a.dist < b.dist )
					return true;
				else if ( a.dist > b.dist )
					return false;
				else
					return a.drawable < b.drawable;
			}
		};
	};
	typedef std::set< Light, Light::compare > light_set_t;
	
	LLDrawable::ordered_drawable_set_t	mLights;
	light_set_t						mNearbyLights; // lights near camera
	LLColor4						mHWLightColors[8];
	
	/////////////////////////////////////////////
	//
	// Different queues of drawables being processed.
	//
	LLDrawable::drawable_list_t 	mBuildQ1; // priority
	LLSpatialGroup::sg_vector_t		mGroupQ1; //priority

	LLSpatialGroup::sg_vector_t		mGroupSaveQ1; // a place to save mGroupQ1 until it is safe to unref

	LLSpatialGroup::sg_vector_t		mMeshDirtyGroup; //groups that need rebuildMesh called
	U32 mMeshDirtyQueryObject;

	// <FS:ND> A vector is much better suited for the use case of mPartitionQ
	// LLDrawable::drawable_list_t		mPartitionQ; //drawables that need to update their spatial partition radius 
	LLDrawable::drawable_vector_t	mPartitionQ; //drawables that need to update their spatial partition radius 
	// </FS:ND>

	bool mGroupQ1Locked;

	bool mResetVertexBuffers; //if true, clear vertex buffers on next update

	LLViewerObject::vobj_list_t		mCreateQ;
		
	LLDrawable::drawable_set_t		mRetexturedList;

	class HighlightItem
	{
	public:
		const LLPointer<LLDrawable> mItem;
		mutable F32 mFade;

		HighlightItem(LLDrawable* item)
		: mItem(item), mFade(0)
		{
		}

		bool operator<(const HighlightItem& rhs) const
		{
			return mItem < rhs.mItem;
		}

		bool operator==(const HighlightItem& rhs) const
		{
			return mItem == rhs.mItem;
		}

		void incrFade(F32 val) const
		{
			mFade = llclamp(mFade+val, 0.f, 1.f);
		}
	};

	//////////////////////////////////////////////////
	//
	// Draw pools are responsible for storing all rendered data,
	// and performing the actual rendering of objects.
	//
	struct compare_pools
	{
		bool operator()(const LLDrawPool* a, const LLDrawPool* b) const
		{
			if (!a)
				return true;
			else if (!b)
				return false;
			else
			{
				S32 atype = a->getType();
				S32 btype = b->getType();
				if (atype < btype)
					return true;
				else if (atype > btype)
					return false;
				else
					return a->getId() < b->getId();
			}
		}
	};
 	typedef std::set<LLDrawPool*, compare_pools > pool_set_t;
	pool_set_t mPools;
	LLDrawPool*	mLastRebuildPool;
	
	// For quick-lookups into mPools (mapped by texture pointer)
	std::map<uintptr_t, LLDrawPool*>	mTerrainPools;
	std::map<uintptr_t, LLDrawPool*>	mTreePools;
	LLDrawPoolAlpha*			mAlphaPoolPreWater = nullptr;
    LLDrawPoolAlpha*            mAlphaPoolPostWater = nullptr;
	LLDrawPool*					mSkyPool = nullptr;
	LLDrawPool*					mTerrainPool = nullptr;
	LLDrawPool*					mWaterPool = nullptr;
	LLRenderPass*				mSimplePool = nullptr;
	LLRenderPass*				mGrassPool = nullptr;
	LLRenderPass*				mAlphaMaskPool = nullptr;
	LLRenderPass*				mFullbrightAlphaMaskPool = nullptr;
	LLRenderPass*				mFullbrightPool = nullptr;
	LLDrawPool*					mGlowPool = nullptr;
	LLDrawPool*					mBumpPool = nullptr;
	LLDrawPool*					mMaterialsPool = nullptr;
	LLDrawPool*					mWLSkyPool = nullptr;
	LLDrawPool*					mPBROpaquePool = nullptr;
    LLDrawPool*                 mPBRAlphaMaskPool = nullptr;

	// Note: no need to keep an quick-lookup to avatar pools, since there's only one per avatar
	
public:
	std::vector<LLFace*>		mHighlightFaces;	// highlight faces on physical objects
protected:
	std::vector<LLFace*>		mSelectedFaces;

	class DebugBlip
	{
	public:
		LLColor4 mColor;
		LLVector3 mPosition;
		F32 mAge;

		DebugBlip(const LLVector3& position, const LLColor4& color)
			: mColor(color), mPosition(position), mAge(0.f)
		{ }
	};

	std::list<DebugBlip> mDebugBlips;

	LLPointer<LLViewerFetchedTexture>	mFaceSelectImagep;
	
	U32						mLightMask;
	U32						mLightMovingMask;
		
	static bool				sRenderPhysicalBeacons;
	static bool				sRenderMOAPBeacons;
	static bool				sRenderScriptedTouchBeacons;
	static bool				sRenderScriptedBeacons;
	static bool				sRenderParticleBeacons;
	static bool				sRenderSoundBeacons;
public:
	static bool				sRenderBeacons;
	static bool				sRenderHighlight;

	// Determines which set of UVs to use in highlight display
	//
	static LLRender::eTexIndex sRenderHighlightTextureChannel;

	//debug use
	static U32              sCurRenderPoolType ;

	//cached settings
	static bool WindLightUseAtmosShaders;
	static bool RenderDeferred;
	static F32 RenderDeferredSunWash;
	static U32 RenderFSAASamples;
	static U32 RenderResolutionDivisor;
// [SL:KB] - Patch: Settings-RenderResolutionMultiplier | Checked: Catznip-5.4
	static F32 RenderResolutionMultiplier;
// [/SL:KB]
	static bool RenderUIBuffer;
	static S32 RenderShadowDetail;
    static S32 RenderShadowSplits;
	static bool RenderDeferredSSAO;
	static F32 RenderShadowResolutionScale;
	static bool RenderDelayCreation;
//	static bool RenderAnimateRes; <FS:Beq> FIRE-23122 BUG-225920 Remove broken RenderAnimateRes functionality.
	static bool FreezeTime;
	static S32 DebugBeaconLineWidth;
	static F32 RenderHighlightBrightness;
	static LLColor4 RenderHighlightColor;
	static F32 RenderHighlightThickness;
	static bool RenderSpotLightsInNondeferred;
	static LLColor4 PreviewAmbientColor;
	static LLColor4 PreviewDiffuse0;
	static LLColor4 PreviewSpecular0;
	static LLColor4 PreviewDiffuse1;
	static LLColor4 PreviewSpecular1;
	static LLColor4 PreviewDiffuse2;
	static LLColor4 PreviewSpecular2;
	static LLVector3 PreviewDirection0;
	static LLVector3 PreviewDirection1;
	static LLVector3 PreviewDirection2;
	static F32 RenderGlowMinLuminance;
	static F32 RenderGlowMaxExtractAlpha;
	static F32 RenderGlowWarmthAmount;
	static LLVector3 RenderGlowLumWeights;
	static LLVector3 RenderGlowWarmthWeights;
	static S32 RenderGlowResolutionPow;
	static S32 RenderGlowIterations;
	static F32 RenderGlowWidth;
	static F32 RenderGlowStrength;
	static bool RenderGlowNoise;
	static bool RenderDepthOfField;
	static bool RenderDepthOfFieldInEditMode;
	// <FS:Beq> FIRE-16728
	static bool FSFocusPointLocked;
	static bool FSFocusPointFollowsPointer;
	// </FS:Beq>
	static F32 CameraFocusTransitionTime;
	static F32 CameraFNumber;
	static F32 CameraFocalLength;
	static F32 CameraFieldOfView;
	static F32 RenderShadowNoise;
	static F32 RenderShadowBlurSize;
	static F32 RenderSSAOScale;
	static U32 RenderSSAOMaxScale;
	static F32 RenderSSAOFactor;
	static LLVector3 RenderSSAOEffect;
	static F32 RenderShadowOffsetError;
	static F32 RenderShadowBiasError;
	static F32 RenderShadowOffset;
	static F32 RenderShadowBias;
	static F32 RenderSpotShadowOffset;
	static F32 RenderSpotShadowBias;
    static LLDrawable* RenderSpotLight;
	static F32 RenderEdgeDepthCutoff;
	static F32 RenderEdgeNormCutoff;
	static LLVector3 RenderShadowGaussian;
	static F32 RenderShadowBlurDistFactor;
	static bool RenderDeferredAtmospheric;
	static F32 RenderHighlightFadeTime;
	static F32 RenderFarClip;
	static LLVector3 RenderShadowSplitExponent;
	static F32 RenderShadowErrorCutoff;
	static F32 RenderShadowFOVCutoff;
	static bool CameraOffset;
	static F32 CameraMaxCoF;
	static F32 CameraDoFResScale;
	static LLVector3 RenderVignette; // <FS:Beq/> refresh of vignette support
	static F32 RenderAutoHideSurfaceAreaLimit;
	static bool RenderScreenSpaceReflections;
    static S32 RenderScreenSpaceReflectionIterations;
	static F32 RenderScreenSpaceReflectionRayStep;
	static F32 RenderScreenSpaceReflectionDistanceBias;
	static F32 RenderScreenSpaceReflectionDepthRejectBias;
	static F32 RenderScreenSpaceReflectionAdaptiveStepMultiplier;
	static S32 RenderScreenSpaceReflectionGlossySamples;
	static S32 RenderBufferVisualization;
	static bool RenderMirrors;
<<<<<<< HEAD
=======
	static S32 RenderHeroProbeUpdateRate;
    static S32 RenderHeroProbeConservativeUpdateMultiplier;
>>>>>>> 8164dce5
};

void render_bbox(const LLVector3 &min, const LLVector3 &max);
void render_hud_elements();

extern LLPipeline gPipeline;
extern bool gDebugPipeline;
extern const LLMatrix4* gGLLastMatrix;

#endif<|MERGE_RESOLUTION|>--- conflicted
+++ resolved
@@ -1083,11 +1083,8 @@
 	static S32 RenderScreenSpaceReflectionGlossySamples;
 	static S32 RenderBufferVisualization;
 	static bool RenderMirrors;
-<<<<<<< HEAD
-=======
 	static S32 RenderHeroProbeUpdateRate;
     static S32 RenderHeroProbeConservativeUpdateMultiplier;
->>>>>>> 8164dce5
 };
 
 void render_bbox(const LLVector3 &min, const LLVector3 &max);
