/** 
 * @file pipeline.h
 * @brief Rendering pipeline definitions
 *
 * $LicenseInfo:firstyear=2001&license=viewerlgpl$
 * Second Life Viewer Source Code
 * Copyright (C) 2010, Linden Research, Inc.
 * 
 * This library is free software; you can redistribute it and/or
 * modify it under the terms of the GNU Lesser General Public
 * License as published by the Free Software Foundation;
 * version 2.1 of the License only.
 * 
 * This library is distributed in the hope that it will be useful,
 * but WITHOUT ANY WARRANTY; without even the implied warranty of
 * MERCHANTABILITY or FITNESS FOR A PARTICULAR PURPOSE.  See the GNU
 * Lesser General Public License for more details.
 * 
 * You should have received a copy of the GNU Lesser General Public
 * License along with this library; if not, write to the Free Software
 * Foundation, Inc., 51 Franklin Street, Fifth Floor, Boston, MA  02110-1301  USA
 * 
 * Linden Research, Inc., 945 Battery Street, San Francisco, CA  94111  USA
 * $/LicenseInfo$
 */

#ifndef LL_PIPELINE_H
#define LL_PIPELINE_H

#include "llcamera.h"
#include "llerror.h"
#include "lldrawpool.h"
#include "llspatialpartition.h"
#include "m4math.h"
#include "llpointer.h"
#include "lldrawpoolalpha.h"
#include "lldrawpoolmaterials.h"
#include "llgl.h"
#include "lldrawable.h"
#include "llrendertarget.h"

#include <stack>

class LLViewerTexture;
class LLFace;
class LLViewerObject;
class LLTextureEntry;
class LLCullResult;
class LLVOAvatar;
class LLVOPartGroup;
class LLGLSLShader;
class LLDrawPoolAlpha;

typedef enum e_avatar_skinning_method
{
	SKIN_METHOD_SOFTWARE,
	SKIN_METHOD_VERTEX_PROGRAM
} EAvatarSkinningMethod;

BOOL compute_min_max(LLMatrix4& box, LLVector2& min, LLVector2& max); // Shouldn't be defined here!
bool LLRayAABB(const LLVector3 &center, const LLVector3 &size, const LLVector3& origin, const LLVector3& dir, LLVector3 &coord, F32 epsilon = 0);
BOOL setup_hud_matrices(); // use whole screen to render hud
BOOL setup_hud_matrices(const LLRect& screen_region); // specify portion of screen (in pixels) to render hud attachments from (for picking)
glh::matrix4f glh_copy_matrix(F32* src);
glh::matrix4f glh_get_current_modelview();
void glh_set_current_modelview(const glh::matrix4f& mat);
glh::matrix4f glh_get_current_projection();
void glh_set_current_projection(glh::matrix4f& mat);
glh::matrix4f gl_ortho(GLfloat left, GLfloat right, GLfloat bottom, GLfloat top, GLfloat znear, GLfloat zfar);
glh::matrix4f gl_perspective(GLfloat fovy, GLfloat aspect, GLfloat zNear, GLfloat zFar);
glh::matrix4f gl_lookat(LLVector3 eye, LLVector3 center, LLVector3 up);

extern LLTrace::BlockTimerStatHandle FTM_RENDER_GEOMETRY;
extern LLTrace::BlockTimerStatHandle FTM_RENDER_GRASS;
extern LLTrace::BlockTimerStatHandle FTM_RENDER_INVISIBLE;
extern LLTrace::BlockTimerStatHandle FTM_RENDER_OCCLUSION;
extern LLTrace::BlockTimerStatHandle FTM_RENDER_SHINY;
extern LLTrace::BlockTimerStatHandle FTM_RENDER_SIMPLE;
extern LLTrace::BlockTimerStatHandle FTM_RENDER_TERRAIN;
extern LLTrace::BlockTimerStatHandle FTM_RENDER_TREES;
extern LLTrace::BlockTimerStatHandle FTM_RENDER_UI;
extern LLTrace::BlockTimerStatHandle FTM_RENDER_WATER;
extern LLTrace::BlockTimerStatHandle FTM_RENDER_WL_SKY;
extern LLTrace::BlockTimerStatHandle FTM_RENDER_ALPHA;
extern LLTrace::BlockTimerStatHandle FTM_RENDER_CHARACTERS;
extern LLTrace::BlockTimerStatHandle FTM_RENDER_BUMP;
extern LLTrace::BlockTimerStatHandle FTM_RENDER_MATERIALS;
extern LLTrace::BlockTimerStatHandle FTM_RENDER_FULLBRIGHT;
extern LLTrace::BlockTimerStatHandle FTM_RENDER_GLOW;
extern LLTrace::BlockTimerStatHandle FTM_STATESORT;
extern LLTrace::BlockTimerStatHandle FTM_PIPELINE;
extern LLTrace::BlockTimerStatHandle FTM_CLIENT_COPY;


class LLPipeline
{
public:
	LLPipeline();
	~LLPipeline();

	void destroyGL();
	void restoreGL();
	void resetVertexBuffers();
	void doResetVertexBuffers(bool forced = false);
	void resizeScreenTexture();
	void releaseGLBuffers();
	void releaseLUTBuffers();
	void releaseScreenBuffers();
	void createGLBuffers();
	void createLUTBuffers();

	//allocate the largest screen buffer possible up to resX, resY
	//returns true if full size buffer allocated, false if some other size is allocated
	bool allocateScreenBuffer(U32 resX, U32 resY);

	typedef enum {
		FBO_SUCCESS_FULLRES = 0,
		FBO_SUCCESS_LOWRES,
		FBO_FAILURE
	} eFBOStatus;

private:
	//implementation of above, wrapped for easy error handling
	eFBOStatus doAllocateScreenBuffer(U32 resX, U32 resY);
public:

	//attempt to allocate screen buffers at resX, resY
	//returns true if allocation successful, false otherwise
	bool allocateScreenBuffer(U32 resX, U32 resY, U32 samples);

	void allocatePhysicsBuffer();
	
	void resetVertexBuffers(LLDrawable* drawable);
	void generateImpostor(LLVOAvatar* avatar);
	void bindScreenToTexture();
	void renderBloom(BOOL for_snapshot, F32 zoom_factor = 1.f, int subfield = 0);

	void init();
	void cleanup();
	BOOL isInit() { return mInitialized; };

	/// @brief Get a draw pool from pool type (POOL_SIMPLE, POOL_MEDIA) and texture.
	/// @return Draw pool, or NULL if not found.
	LLDrawPool *findPool(const U32 pool_type, LLViewerTexture *tex0 = NULL);

	/// @brief Get a draw pool for faces of the appropriate type and texture.  Create if necessary.
	/// @return Always returns a draw pool.
	LLDrawPool *getPool(const U32 pool_type, LLViewerTexture *tex0 = NULL);

	/// @brief Figures out draw pool type from texture entry. Creates pool if necessary.
	static LLDrawPool* getPoolFromTE(const LLTextureEntry* te, LLViewerTexture* te_image);
	static U32 getPoolTypeFromTE(const LLTextureEntry* te, LLViewerTexture* imagep);

	void		 addPool(LLDrawPool *poolp);	// Only to be used by LLDrawPool classes for splitting pools!
	void		 removePool( LLDrawPool* poolp );

	void		 allocDrawable(LLViewerObject *obj);

	void		 unlinkDrawable(LLDrawable*);

	static void removeMutedAVsLights(LLVOAvatar*);

	// Object related methods
	void        markVisible(LLDrawable *drawablep, LLCamera& camera);
	void		markOccluder(LLSpatialGroup* group);

	//downsample source to dest, taking the maximum depth value per pixel in source and writing to dest
	// if source's depth buffer cannot be bound for reading, a scratch space depth buffer must be provided
	void		downsampleDepthBuffer(LLRenderTarget& source, LLRenderTarget& dest, LLRenderTarget* scratch_space = NULL);

	void		doOcclusion(LLCamera& camera, LLRenderTarget& source, LLRenderTarget& dest, LLRenderTarget* scratch_space = NULL);
	void		doOcclusion(LLCamera& camera);
	void		markNotCulled(LLSpatialGroup* group, LLCamera &camera);
	void        markMoved(LLDrawable *drawablep, BOOL damped_motion = FALSE);
	void        markShift(LLDrawable *drawablep);
	void        markTextured(LLDrawable *drawablep);
	void		markGLRebuild(LLGLUpdate* glu);
	void		markRebuild(LLSpatialGroup* group, BOOL priority = FALSE);
	void        markRebuild(LLDrawable *drawablep, LLDrawable::EDrawableFlags flag = LLDrawable::REBUILD_ALL, BOOL priority = FALSE);
	void		markPartitionMove(LLDrawable* drawablep);
	void		markMeshDirty(LLSpatialGroup* group);

	//get the object between start and end that's closest to start.
	LLViewerObject* lineSegmentIntersectInWorld(const LLVector4a& start, const LLVector4a& end,
												BOOL pick_transparent,
<<<<<<< HEAD
// [SL:KB] - Patch: UI-PickRiggedAttachment | Checked: 2012-07-12 (Catznip-3.3)
												BOOL pick_rigged,
// [/SL:KB]
=======
												BOOL pick_rigged,
>>>>>>> cf53c157
												S32* face_hit,                          // return the face hit
												LLVector4a* intersection = NULL,         // return the intersection point
												LLVector2* tex_coord = NULL,            // return the texture coordinates of the intersection point
												LLVector4a* normal = NULL,               // return the surface normal at the intersection point
												LLVector4a* tangent = NULL             // return the surface tangent at the intersection point  
		);

	//get the closest particle to start between start and end, returns the LLVOPartGroup and particle index
	LLVOPartGroup* lineSegmentIntersectParticle(const LLVector4a& start, const LLVector4a& end, LLVector4a* intersection,
														S32* face_hit);


	LLViewerObject* lineSegmentIntersectInHUD(const LLVector4a& start, const LLVector4a& end,
											  BOOL pick_transparent,
											  S32* face_hit,                          // return the face hit
											  LLVector4a* intersection = NULL,         // return the intersection point
											  LLVector2* tex_coord = NULL,            // return the texture coordinates of the intersection point
											  LLVector4a* normal = NULL,               // return the surface normal at the intersection point
											  LLVector4a* tangent = NULL             // return the surface tangent at the intersection point
		);

	// Something about these textures has changed.  Dirty them.
	void        dirtyPoolObjectTextures(const std::set<LLViewerFetchedTexture*>& textures);

	void        resetDrawOrders();

	U32         addObject(LLViewerObject *obj);

	void		enableShadows(const BOOL enable_shadows);

// 	void		setLocalLighting(const BOOL local_lighting);
// 	BOOL		isLocalLightingEnabled() const;
	S32			setLightingDetail(S32 level);
	S32			getLightingDetail() const { return mLightingDetail; }
	S32			getMaxLightingDetail() const;
		
	void		setUseVertexShaders(BOOL use_shaders);
	BOOL		getUseVertexShaders() const { return mVertexShadersEnabled; }
	BOOL		canUseVertexShaders();
	BOOL		canUseWindLightShaders() const;
	BOOL		canUseWindLightShadersOnObjects() const;
	BOOL		canUseAntiAliasing() const;

	// phases
	void resetFrameStats();

	void updateMoveDampedAsync(LLDrawable* drawablep);
	void updateMoveNormalAsync(LLDrawable* drawablep);
	void updateMovedList(LLDrawable::drawable_vector_t& move_list);
	void updateMove();
	BOOL visibleObjectsInFrustum(LLCamera& camera);
	BOOL getVisibleExtents(LLCamera& camera, LLVector3 &min, LLVector3& max);
	BOOL getVisiblePointCloud(LLCamera& camera, LLVector3 &min, LLVector3& max, std::vector<LLVector3>& fp, LLVector3 light_dir = LLVector3(0,0,0));
	void updateCull(LLCamera& camera, LLCullResult& result, S32 water_clip = 0, LLPlane* plane = NULL);  //if water_clip is 0, ignore water plane, 1, cull to above plane, -1, cull to below plane
	void createObjects(F32 max_dtime);
	void createObject(LLViewerObject* vobj);
	void processPartitionQ();
	void updateGeom(F32 max_dtime);
	void updateGL();
	void rebuildPriorityGroups();
	void rebuildGroups();
	void clearRebuildGroups();
	void clearRebuildDrawables();

	//calculate pixel area of given box from vantage point of given camera
	static F32 calcPixelArea(LLVector3 center, LLVector3 size, LLCamera& camera);
	static F32 calcPixelArea(const LLVector4a& center, const LLVector4a& size, LLCamera &camera);

	void stateSort(LLCamera& camera, LLCullResult& result);
	void stateSort(LLSpatialGroup* group, LLCamera& camera);
	void stateSort(LLSpatialBridge* bridge, LLCamera& camera);
	void stateSort(LLDrawable* drawablep, LLCamera& camera);
	void postSort(LLCamera& camera);
	void forAllVisibleDrawables(void (*func)(LLDrawable*));

	void renderObjects(U32 type, U32 mask, BOOL texture = TRUE, BOOL batch_texture = FALSE);
	void renderMaskedObjects(U32 type, U32 mask, BOOL texture = TRUE, BOOL batch_texture = FALSE);

	void renderGroups(LLRenderPass* pass, U32 type, U32 mask, BOOL texture);

	void grabReferences(LLCullResult& result);
	void clearReferences();

	//check references will assert that there are no references in sCullResult to the provided data
	void checkReferences(LLFace* face);
	void checkReferences(LLDrawable* drawable);
	void checkReferences(LLDrawInfo* draw_info);
	void checkReferences(LLSpatialGroup* group);


	void renderGeom(LLCamera& camera, BOOL forceVBOUpdate = FALSE);
	void renderGeomDeferred(LLCamera& camera);
	void renderGeomPostDeferred(LLCamera& camera, bool do_occlusion=true);
	void renderGeomShadow(LLCamera& camera);
	void bindDeferredShader(LLGLSLShader& shader, U32 light_index = 0, U32 noise_map = 0xFFFFFFFF);
	void setupSpotLight(LLGLSLShader& shader, LLDrawable* drawablep);

	void unbindDeferredShader(LLGLSLShader& shader);
	void renderDeferredLighting();
	void renderDeferredLightingToRT(LLRenderTarget* target);
	
	void generateWaterReflection(LLCamera& camera);
	void generateSunShadow(LLCamera& camera);
	void generateHighlight(LLCamera& camera);
	void renderHighlight(const LLViewerObject* obj, F32 fade);
	void setHighlightObject(LLDrawable* obj) { mHighlightObject = obj; }


	void renderShadow(glh::matrix4f& view, glh::matrix4f& proj, LLCamera& camera, LLCullResult& result, BOOL use_shader, BOOL use_occlusion, U32 target_width);
	void renderHighlights();
	void renderDebug();
	void renderPhysicsDisplay();

	void rebuildPools(); // Rebuild pools

	void findReferences(LLDrawable *drawablep);	// Find the lists which have references to this object
	BOOL verify();						// Verify that all data in the pipeline is "correct"

	S32  getLightCount() const { return mLights.size(); }

	void calcNearbyLights(LLCamera& camera);
	void setupHWLights(LLDrawPool* pool);
	void setupAvatarLights(BOOL for_edit = FALSE);
	void enableLights(U32 mask);
	void enableLightsStatic();
	void enableLightsDynamic();
	void enableLightsAvatar();
	void enableLightsPreview();
	void enableLightsAvatarEdit(const LLColor4& color);
	void enableLightsFullbright(const LLColor4& color);
	void disableLights();

	void shiftObjects(const LLVector3 &offset);

	void setLight(LLDrawable *drawablep, BOOL is_light);
	
	BOOL hasRenderBatches(const U32 type) const;
	LLCullResult::drawinfo_iterator beginRenderMap(U32 type);
	LLCullResult::drawinfo_iterator endRenderMap(U32 type);
	LLCullResult::sg_iterator beginAlphaGroups();
	LLCullResult::sg_iterator endAlphaGroups();
	

	void addTrianglesDrawn(S32 index_count, U32 render_type = LLRender::TRIANGLES);

	BOOL hasRenderDebugFeatureMask(const U32 mask) const	{ return (mRenderDebugFeatureMask & mask) ? TRUE : FALSE; }
	BOOL hasRenderDebugMask(const U32 mask) const			{ return (mRenderDebugMask & mask) ? TRUE : FALSE; }
	void setAllRenderDebugFeatures() { mRenderDebugFeatureMask = 0xffffffff; }
	void clearAllRenderDebugFeatures() { mRenderDebugFeatureMask = 0x0; }
	void setAllRenderDebugDisplays() { mRenderDebugMask = 0xffffffff; }
	void clearAllRenderDebugDisplays() { mRenderDebugMask = 0x0; }

	BOOL hasRenderType(const U32 type) const;
	BOOL hasAnyRenderType(const U32 type, ...) const;

	void setRenderTypeMask(U32 type, ...);
	// This is equivalent to 'setRenderTypeMask'
	//void orRenderTypeMask(U32 type, ...);
	void andRenderTypeMask(U32 type, ...);
	void clearRenderTypeMask(U32 type, ...);
	void setAllRenderTypes();
	void clearAllRenderTypes();
	
	void pushRenderTypeMask();
	void popRenderTypeMask();

	void pushRenderDebugFeatureMask();
	void popRenderDebugFeatureMask();

	static void toggleRenderType(U32 type);

	// For UI control of render features
	static BOOL hasRenderTypeControl(void* data);
	static void toggleRenderDebug(void* data);
	static void toggleRenderDebugFeature(void* data);
	static void toggleRenderTypeControl(void* data);
	static BOOL toggleRenderTypeControlNegated(void* data);
	static BOOL toggleRenderDebugControl(void* data);
	static BOOL toggleRenderDebugFeatureControl(void* data);
	static void setRenderDebugFeatureControl(U32 bit, bool value);

	static void setRenderParticleBeacons(BOOL val);
	static void toggleRenderParticleBeacons(void* data);
	static BOOL getRenderParticleBeacons(void* data);

	static void setRenderSoundBeacons(BOOL val);
	static void toggleRenderSoundBeacons(void* data);
	static BOOL getRenderSoundBeacons(void* data);

	static void setRenderMOAPBeacons(BOOL val);
	static void toggleRenderMOAPBeacons(void * data);
	static BOOL getRenderMOAPBeacons(void * data);

	static void setRenderPhysicalBeacons(BOOL val);
	static void toggleRenderPhysicalBeacons(void* data);
	static BOOL getRenderPhysicalBeacons(void* data);

	static void setRenderScriptedBeacons(BOOL val);
	static void toggleRenderScriptedBeacons(void* data);
	static BOOL getRenderScriptedBeacons(void* data);

	static void setRenderScriptedTouchBeacons(BOOL val);
	static void toggleRenderScriptedTouchBeacons(void* data);
	static BOOL getRenderScriptedTouchBeacons(void* data);

	static void setRenderBeacons(BOOL val);
	static void toggleRenderBeacons(void* data);
	static BOOL getRenderBeacons(void* data);

	static void setRenderHighlights(BOOL val);
	static void toggleRenderHighlights(void* data);
	static BOOL getRenderHighlights(void* data);
	static void setRenderHighlightTextureChannel(LLRender::eTexIndex channel); // sets which UV setup to display in highlight overlay

	static void updateRenderBump();
	static void updateRenderDeferred();
	static void refreshCachedSettings();

	static void throttleNewMemoryAllocation(BOOL disable);

	

	void addDebugBlip(const LLVector3& position, const LLColor4& color);

	void hidePermanentObjects( std::vector<U32>& restoreList );
	void restorePermanentObjects( const std::vector<U32>& restoreList );
	void skipRenderingOfTerrain( BOOL flag );
	void hideObject( const LLUUID& id );
	void restoreHiddenObject( const LLUUID& id );

private:
	void unloadShaders();
	void addToQuickLookup( LLDrawPool* new_poolp );
	void removeFromQuickLookup( LLDrawPool* poolp );
	BOOL updateDrawableGeom(LLDrawable* drawable, BOOL priority);
	void assertInitializedDoError();
	bool assertInitialized() { const bool is_init = isInit(); if (!is_init) assertInitializedDoError(); return is_init; };
	void connectRefreshCachedSettingsSafe(const std::string name);
	void hideDrawable( LLDrawable *pDrawable );
	void unhideDrawable( LLDrawable *pDrawable );
public:
	enum {GPU_CLASS_MAX = 3 };

	enum LLRenderTypeMask
	{
		// Following are pool types (some are also object types)
		RENDER_TYPE_SKY							= LLDrawPool::POOL_SKY,
		RENDER_TYPE_WL_SKY						= LLDrawPool::POOL_WL_SKY,
		RENDER_TYPE_GROUND						= LLDrawPool::POOL_GROUND,	
		RENDER_TYPE_TERRAIN						= LLDrawPool::POOL_TERRAIN,
		RENDER_TYPE_SIMPLE						= LLDrawPool::POOL_SIMPLE,
		RENDER_TYPE_GRASS						= LLDrawPool::POOL_GRASS,
		RENDER_TYPE_ALPHA_MASK					= LLDrawPool::POOL_ALPHA_MASK,
		RENDER_TYPE_FULLBRIGHT_ALPHA_MASK		= LLDrawPool::POOL_FULLBRIGHT_ALPHA_MASK,
		RENDER_TYPE_FULLBRIGHT					= LLDrawPool::POOL_FULLBRIGHT,
		RENDER_TYPE_BUMP						= LLDrawPool::POOL_BUMP,
		RENDER_TYPE_MATERIALS					= LLDrawPool::POOL_MATERIALS,
		RENDER_TYPE_AVATAR						= LLDrawPool::POOL_AVATAR,
		RENDER_TYPE_TREE						= LLDrawPool::POOL_TREE,
		RENDER_TYPE_INVISIBLE					= LLDrawPool::POOL_INVISIBLE,
		RENDER_TYPE_VOIDWATER					= LLDrawPool::POOL_VOIDWATER,
		RENDER_TYPE_WATER						= LLDrawPool::POOL_WATER,
 		RENDER_TYPE_ALPHA						= LLDrawPool::POOL_ALPHA,
		RENDER_TYPE_GLOW						= LLDrawPool::POOL_GLOW,
		RENDER_TYPE_PASS_SIMPLE 				= LLRenderPass::PASS_SIMPLE,
		RENDER_TYPE_PASS_GRASS					= LLRenderPass::PASS_GRASS,
		RENDER_TYPE_PASS_FULLBRIGHT				= LLRenderPass::PASS_FULLBRIGHT,
		RENDER_TYPE_PASS_INVISIBLE				= LLRenderPass::PASS_INVISIBLE,
		RENDER_TYPE_PASS_INVISI_SHINY			= LLRenderPass::PASS_INVISI_SHINY,
		RENDER_TYPE_PASS_FULLBRIGHT_SHINY		= LLRenderPass::PASS_FULLBRIGHT_SHINY,
		RENDER_TYPE_PASS_SHINY					= LLRenderPass::PASS_SHINY,
		RENDER_TYPE_PASS_BUMP					= LLRenderPass::PASS_BUMP,
		RENDER_TYPE_PASS_POST_BUMP				= LLRenderPass::PASS_POST_BUMP,
		RENDER_TYPE_PASS_GLOW					= LLRenderPass::PASS_GLOW,
		RENDER_TYPE_PASS_ALPHA					= LLRenderPass::PASS_ALPHA,
		RENDER_TYPE_PASS_ALPHA_MASK				= LLRenderPass::PASS_ALPHA_MASK,
		RENDER_TYPE_PASS_FULLBRIGHT_ALPHA_MASK	= LLRenderPass::PASS_FULLBRIGHT_ALPHA_MASK,
		RENDER_TYPE_PASS_MATERIAL				= LLRenderPass::PASS_MATERIAL,
		RENDER_TYPE_PASS_MATERIAL_ALPHA			= LLRenderPass::PASS_MATERIAL_ALPHA,
		RENDER_TYPE_PASS_MATERIAL_ALPHA_MASK	= LLRenderPass::PASS_MATERIAL_ALPHA_MASK,
		RENDER_TYPE_PASS_MATERIAL_ALPHA_EMISSIVE= LLRenderPass::PASS_MATERIAL_ALPHA_EMISSIVE,
		RENDER_TYPE_PASS_SPECMAP				= LLRenderPass::PASS_SPECMAP,
		RENDER_TYPE_PASS_SPECMAP_BLEND			= LLRenderPass::PASS_SPECMAP_BLEND,
		RENDER_TYPE_PASS_SPECMAP_MASK			= LLRenderPass::PASS_SPECMAP_MASK,
		RENDER_TYPE_PASS_SPECMAP_EMISSIVE		= LLRenderPass::PASS_SPECMAP_EMISSIVE,
		RENDER_TYPE_PASS_NORMMAP				= LLRenderPass::PASS_NORMMAP,
		RENDER_TYPE_PASS_NORMMAP_BLEND			= LLRenderPass::PASS_NORMMAP_BLEND,
		RENDER_TYPE_PASS_NORMMAP_MASK			= LLRenderPass::PASS_NORMMAP_MASK,
		RENDER_TYPE_PASS_NORMMAP_EMISSIVE		= LLRenderPass::PASS_NORMMAP_EMISSIVE,
		RENDER_TYPE_PASS_NORMSPEC				= LLRenderPass::PASS_NORMSPEC,
		RENDER_TYPE_PASS_NORMSPEC_BLEND			= LLRenderPass::PASS_NORMSPEC_BLEND,
		RENDER_TYPE_PASS_NORMSPEC_MASK			= LLRenderPass::PASS_NORMSPEC_MASK,
		RENDER_TYPE_PASS_NORMSPEC_EMISSIVE		= LLRenderPass::PASS_NORMSPEC_EMISSIVE,
		// Following are object types (only used in drawable mRenderType)
		RENDER_TYPE_HUD = LLRenderPass::NUM_RENDER_TYPES,
		RENDER_TYPE_VOLUME,
		RENDER_TYPE_PARTICLES,
		RENDER_TYPE_CLOUDS,
		RENDER_TYPE_HUD_PARTICLES,
		NUM_RENDER_TYPES,
		END_RENDER_TYPES = NUM_RENDER_TYPES
	};

	enum LLRenderDebugFeatureMask
	{
		RENDER_DEBUG_FEATURE_UI					= 0x0001,
		RENDER_DEBUG_FEATURE_SELECTED			= 0x0002,
		RENDER_DEBUG_FEATURE_HIGHLIGHTED		= 0x0004,
		RENDER_DEBUG_FEATURE_DYNAMIC_TEXTURES	= 0x0008,
// 		RENDER_DEBUG_FEATURE_HW_LIGHTING		= 0x0010,
		RENDER_DEBUG_FEATURE_FLEXIBLE			= 0x0010,
		RENDER_DEBUG_FEATURE_FOG				= 0x0020,
		RENDER_DEBUG_FEATURE_FR_INFO			= 0x0080,
		RENDER_DEBUG_FEATURE_FOOT_SHADOWS		= 0x0100,
	};

	enum LLRenderDebugMask
	{
		RENDER_DEBUG_COMPOSITION		= 0x00000001,
		RENDER_DEBUG_VERIFY				= 0x00000002,
		RENDER_DEBUG_BBOXES				= 0x00000004,
		RENDER_DEBUG_OCTREE				= 0x00000008,
		RENDER_DEBUG_WIND_VECTORS		= 0x00000010,
		RENDER_DEBUG_OCCLUSION			= 0x00000020,
		RENDER_DEBUG_POINTS				= 0x00000040,
		RENDER_DEBUG_TEXTURE_PRIORITY	= 0x00000080,
		RENDER_DEBUG_TEXTURE_AREA		= 0x00000100,
		RENDER_DEBUG_FACE_AREA			= 0x00000200,
		RENDER_DEBUG_PARTICLES			= 0x00000400,
		RENDER_DEBUG_GLOW				= 0x00000800,
		RENDER_DEBUG_TEXTURE_ANIM		= 0x00001000,
		RENDER_DEBUG_LIGHTS				= 0x00002000,
		RENDER_DEBUG_BATCH_SIZE			= 0x00004000,
		RENDER_DEBUG_ALPHA_BINS			= 0x00008000,
		RENDER_DEBUG_RAYCAST            = 0x00010000,
		RENDER_DEBUG_SHAME				= 0x00020000,
		RENDER_DEBUG_SHADOW_FRUSTA		= 0x00040000,
		RENDER_DEBUG_SCULPTED           = 0x00080000,
		RENDER_DEBUG_AVATAR_VOLUME      = 0x00100000,
		RENDER_DEBUG_AVATAR_JOINTS      = 0x00200000,
		RENDER_DEBUG_BUILD_QUEUE		= 0x00400000,
		RENDER_DEBUG_AGENT_TARGET       = 0x00800000,
		RENDER_DEBUG_UPDATE_TYPE		= 0x01000000,
		RENDER_DEBUG_PHYSICS_SHAPES     = 0x02000000,
		RENDER_DEBUG_NORMALS	        = 0x04000000,
		RENDER_DEBUG_LOD_INFO	        = 0x08000000,
		RENDER_DEBUG_RENDER_COMPLEXITY  = 0x10000000,
		RENDER_DEBUG_ATTACHMENT_BYTES	= 0x20000000,
		RENDER_DEBUG_TEXEL_DENSITY		= 0x40000000,
		RENDER_DEBUG_TEXTURE_SIZE		= 0x80000000
	};

public:
	
	LLSpatialPartition* getSpatialPartition(LLViewerObject* vobj);

	void updateCamera(BOOL reset = FALSE);
	
	LLVector3				mFlyCamPosition;
	LLQuaternion			mFlyCamRotation;

	BOOL					 mBackfaceCull;
	S32						 mMatrixOpCount;
	S32						 mTextureMatrixOps;
	S32						 mNumVisibleNodes;

	S32						 mDebugTextureUploadCost;
	S32						 mDebugSculptUploadCost;
	S32						 mDebugMeshUploadCost;

	S32						 mNumVisibleFaces;

	static S32				sCompiles;

	static BOOL				sShowHUDAttachments;
	static BOOL				sForceOldBakedUpload; // If true will not use capabilities to upload baked textures.
	static S32				sUseOcclusion;  // 0 = no occlusion, 1 = read only, 2 = read/write
	static BOOL				sDelayVBUpdate;
	static BOOL				sAutoMaskAlphaDeferred;
	static BOOL				sAutoMaskAlphaNonDeferred;
	static BOOL				sDisableShaders; // if TRUE, rendering will be done without shaders
	static BOOL				sRenderBump;
	static BOOL				sBakeSunlight;
	static BOOL				sNoAlpha;
	static BOOL				sUseTriStrips;
	static BOOL				sUseFarClip;
	static BOOL				sShadowRender;
	static BOOL				sWaterReflections;
	static BOOL				sDynamicLOD;
	static BOOL				sPickAvatar;
	static BOOL				sReflectionRender;
	static BOOL				sImpostorRender;
	static BOOL				sImpostorRenderAlphaDepthPass;
	static BOOL				sUnderWaterRender;
	static BOOL				sRenderGlow;
	static BOOL				sTextureBindTest;
	static BOOL				sRenderFrameTest;
	static BOOL				sRenderAttachedLights;
	static BOOL				sRenderAttachedParticles;
	static BOOL				sRenderDeferred;
	static BOOL             sMemAllocationThrottled;
	static S32				sVisibleLightCount;
	static F32				sMinRenderSize;
	static BOOL				sRenderingHUDs;
	static F32        		sVolumeSAFrame;

	static bool				sRenderParticles; // <FS:LO> flag to hold correct, user selected, status of particles

	static LLTrace::EventStatHandle<S64> sStatBatchSize;

	//screen texture
	U32 					mScreenWidth;
	U32 					mScreenHeight;
	
	LLRenderTarget			mScreen;
	LLRenderTarget			mUIScreen;
	LLRenderTarget			mDeferredScreen;
	LLRenderTarget			mFXAABuffer;
	LLRenderTarget			mEdgeMap;
	LLRenderTarget			mDeferredDepth;
	LLRenderTarget			mOcclusionDepth;
	LLRenderTarget			mDeferredLight;
	LLRenderTarget			mHighlight;
	LLRenderTarget			mPhysicsDisplay;

	//utility buffer for rendering post effects, gets abused by renderDeferredLighting
	LLPointer<LLVertexBuffer> mDeferredVB;

	//utility buffer for rendering cubes, 8 vertices are corners of a cube [-1, 1]
	LLPointer<LLVertexBuffer> mCubeVB;

	//sun shadow map
	LLRenderTarget			mShadow[6];
	LLRenderTarget			mShadowOcclusion[6];
	std::vector<LLVector3>	mShadowFrustPoints[4];
	LLVector4				mShadowError;
	LLVector4				mShadowFOV;
	LLVector3				mShadowFrustOrigin[4];
	LLCamera				mShadowCamera[8];
	LLVector3				mShadowExtents[4][2];
	glh::matrix4f			mSunShadowMatrix[6];
	glh::matrix4f			mShadowModelview[6];
	glh::matrix4f			mShadowProjection[6];
	glh::matrix4f			mGIMatrix;
	glh::matrix4f			mGIMatrixProj;
	glh::matrix4f			mGIModelview;
	glh::matrix4f			mGIProjection;
	glh::matrix4f			mGINormalMatrix;
	glh::matrix4f			mGIInvProj;
	LLVector2				mGIRange;
	F32						mGILightRadius;
	
	LLPointer<LLDrawable>				mShadowSpotLight[2];
	F32									mSpotLightFade[2];
	LLPointer<LLDrawable>				mTargetShadowSpotLight[2];

	LLVector4				mSunClipPlanes;
	LLVector4				mSunOrthoClipPlanes;

	LLVector2				mScreenScale;

	//water reflection texture
	LLRenderTarget				mWaterRef;

	//water distortion texture (refraction)
	LLRenderTarget				mWaterDis;

	//texture for making the glow
	LLRenderTarget				mGlow[3];

	//noise map
	U32					mNoiseMap;
	U32					mTrueNoiseMap;
	U32					mLightFunc;

	LLColor4				mSunDiffuse;
	LLVector3				mSunDir;
	LLVector3				mTransformedSunDir;

	BOOL					mInitialized;
	BOOL					mVertexShadersEnabled;
	S32						mVertexShadersLoaded; // 0 = no, 1 = yes, -1 = failed

	U32						mTransformFeedbackPrimitives; //number of primitives expected to be generated by transform feedback
protected:
	BOOL					mRenderTypeEnabled[NUM_RENDER_TYPES];
	std::stack<std::string> mRenderTypeEnableStack;

	U32						mRenderDebugFeatureMask;
	U32						mRenderDebugMask;
	std::stack<U32>			mRenderDebugFeatureStack;

	U32						mOldRenderDebugMask;
	
	/////////////////////////////////////////////
	//
	//
	LLDrawable::drawable_vector_t	mMovedList;
	LLDrawable::drawable_vector_t mMovedBridge;
	LLDrawable::drawable_vector_t	mShiftList;

	/////////////////////////////////////////////
	//
	//
	struct Light
	{
		Light(LLDrawable* ptr, F32 d, F32 f = 0.0f)
			: drawable(ptr),
			  dist(d),
			  fade(f)
		{}
		LLPointer<LLDrawable> drawable;
		F32 dist;
		F32 fade;
		struct compare
		{
			bool operator()(const Light& a, const Light& b) const
			{
				if ( a.dist < b.dist )
					return true;
				else if ( a.dist > b.dist )
					return false;
				else
					return a.drawable < b.drawable;
			}
		};
	};
	typedef std::set< Light, Light::compare > light_set_t;
	
	LLDrawable::drawable_set_t		mLights;
	light_set_t						mNearbyLights; // lights near camera
	LLColor4						mHWLightColors[8];
	
	/////////////////////////////////////////////
	//
	// Different queues of drawables being processed.
	//
	LLDrawable::drawable_list_t 	mBuildQ1; // priority
	LLDrawable::drawable_list_t 	mBuildQ2; // non-priority
	LLSpatialGroup::sg_vector_t		mGroupQ1; //priority
	LLSpatialGroup::sg_vector_t		mGroupQ2; // non-priority

	LLSpatialGroup::sg_vector_t		mGroupSaveQ1; // a place to save mGroupQ1 until it is safe to unref

	LLSpatialGroup::sg_vector_t		mMeshDirtyGroup; //groups that need rebuildMesh called
	U32 mMeshDirtyQueryObject;

	// <FS:ND> A vector is much better suited for the use case of mPartitionQ
	// LLDrawable::drawable_list_t		mPartitionQ; //drawables that need to update their spatial partition radius 
	LLDrawable::drawable_vector_t	mPartitionQ; //drawables that need to update their spatial partition radius 
	// </FS:ND>

	bool mGroupQ2Locked;
	bool mGroupQ1Locked;

	bool mResetVertexBuffers; //if true, clear vertex buffers on next update

	LLViewerObject::vobj_list_t		mCreateQ;
		
	LLDrawable::drawable_set_t		mRetexturedList;

	class HighlightItem
	{
	public:
		const LLPointer<LLDrawable> mItem;
		mutable F32 mFade;

		HighlightItem(LLDrawable* item)
		: mItem(item), mFade(0)
		{
		}

		bool operator<(const HighlightItem& rhs) const
		{
			return mItem < rhs.mItem;
		}

		bool operator==(const HighlightItem& rhs) const
		{
			return mItem == rhs.mItem;
		}

		void incrFade(F32 val) const
		{
			mFade = llclamp(mFade+val, 0.f, 1.f);
		}
	};

	std::set<HighlightItem> mHighlightSet;
	LLPointer<LLDrawable> mHighlightObject;

	//////////////////////////////////////////////////
	//
	// Draw pools are responsible for storing all rendered data,
	// and performing the actual rendering of objects.
	//
	struct compare_pools
	{
		bool operator()(const LLDrawPool* a, const LLDrawPool* b) const
		{
			if (!a)
				return true;
			else if (!b)
				return false;
			else
			{
				S32 atype = a->getType();
				S32 btype = b->getType();
				if (atype < btype)
					return true;
				else if (atype > btype)
					return false;
				else
					return a->getId() < b->getId();
			}
		}
	};
 	typedef std::set<LLDrawPool*, compare_pools > pool_set_t;
	pool_set_t mPools;
	LLDrawPool*	mLastRebuildPool;
	
	// For quick-lookups into mPools (mapped by texture pointer)
	std::map<uintptr_t, LLDrawPool*>	mTerrainPools;
	std::map<uintptr_t, LLDrawPool*>	mTreePools;
	LLDrawPoolAlpha*			mAlphaPool;
	LLDrawPool*					mSkyPool;
	LLDrawPool*					mTerrainPool;
	LLDrawPool*					mWaterPool;
	LLDrawPool*					mGroundPool;
	LLRenderPass*				mSimplePool;
	LLRenderPass*				mGrassPool;
	LLRenderPass*				mAlphaMaskPool;
	LLRenderPass*				mFullbrightAlphaMaskPool;
	LLRenderPass*				mFullbrightPool;
	LLDrawPool*					mInvisiblePool;
	LLDrawPool*					mGlowPool;
	LLDrawPool*					mBumpPool;
	LLDrawPool*					mMaterialsPool;
	LLDrawPool*					mWLSkyPool;
	// Note: no need to keep an quick-lookup to avatar pools, since there's only one per avatar
	
public:
	std::vector<LLFace*>		mHighlightFaces;	// highlight faces on physical objects
protected:
	std::vector<LLFace*>		mSelectedFaces;

	class DebugBlip
	{
	public:
		LLColor4 mColor;
		LLVector3 mPosition;
		F32 mAge;

		DebugBlip(const LLVector3& position, const LLColor4& color)
			: mColor(color), mPosition(position), mAge(0.f)
		{ }
	};

	std::list<DebugBlip> mDebugBlips;

	LLPointer<LLViewerFetchedTexture>	mFaceSelectImagep;
	
	U32						mLightMask;
	U32						mLightMovingMask;
	S32						mLightingDetail;
		
	static BOOL				sRenderPhysicalBeacons;
	static BOOL				sRenderMOAPBeacons;
	static BOOL				sRenderScriptedTouchBeacons;
	static BOOL				sRenderScriptedBeacons;
	static BOOL				sRenderParticleBeacons;
	static BOOL				sRenderSoundBeacons;
public:
	static BOOL				sRenderBeacons;
	static BOOL				sRenderHighlight;

	// Determines which set of UVs to use in highlight display
	//
	static LLRender::eTexIndex sRenderHighlightTextureChannel;

	//debug use
	static U32              sCurRenderPoolType ;

	//cached settings
	static BOOL WindLightUseAtmosShaders;
	static BOOL VertexShaderEnable;
	static BOOL RenderAvatarVP;
	static BOOL RenderDeferred;
	static F32 RenderDeferredSunWash;
	static U32 RenderFSAASamples;
	static U32 RenderResolutionDivisor;
	static BOOL RenderUIBuffer;
	static S32 RenderShadowDetail;
	static BOOL RenderDeferredSSAO;
	static F32 RenderShadowResolutionScale;
	static BOOL RenderLocalLights;
	static BOOL RenderDelayCreation;
	static BOOL RenderAnimateRes;
	static BOOL FreezeTime;
	static S32 DebugBeaconLineWidth;
	static F32 RenderHighlightBrightness;
	static LLColor4 RenderHighlightColor;
	static F32 RenderHighlightThickness;
	static BOOL RenderSpotLightsInNondeferred;
	static LLColor4 PreviewAmbientColor;
	static LLColor4 PreviewDiffuse0;
	static LLColor4 PreviewSpecular0;
	static LLColor4 PreviewDiffuse1;
	static LLColor4 PreviewSpecular1;
	static LLColor4 PreviewDiffuse2;
	static LLColor4 PreviewSpecular2;
	static LLVector3 PreviewDirection0;
	static LLVector3 PreviewDirection1;
	static LLVector3 PreviewDirection2;
	static F32 RenderGlowMinLuminance;
	static F32 RenderGlowMaxExtractAlpha;
	static F32 RenderGlowWarmthAmount;
	static LLVector3 RenderGlowLumWeights;
	static LLVector3 RenderGlowWarmthWeights;
	static S32 RenderGlowResolutionPow;
	static S32 RenderGlowIterations;
	static F32 RenderGlowWidth;
	static F32 RenderGlowStrength;
	static BOOL RenderDepthOfField;
	static BOOL RenderDepthOfFieldInEditMode;
	//<FS:TS> FIRE-16251: Depth of Field does not work underwater
	static BOOL FSRenderDepthOfFieldUnderwater;
	//</FS:TS> FIRE-16251
	static F32 CameraFocusTransitionTime;
	static F32 CameraFNumber;
	static F32 CameraFocalLength;
	static F32 CameraFieldOfView;
	static F32 RenderShadowNoise;
	static F32 RenderShadowBlurSize;
	static F32 RenderSSAOScale;
	static U32 RenderSSAOMaxScale;
	static F32 RenderSSAOFactor;
	static LLVector3 RenderSSAOEffect;
	static F32 RenderShadowOffsetError;
	static F32 RenderShadowBiasError;
	static F32 RenderShadowOffset;
	static F32 RenderShadowBias;
	static F32 RenderSpotShadowOffset;
	static F32 RenderSpotShadowBias;
	static F32 RenderEdgeDepthCutoff;
	static F32 RenderEdgeNormCutoff;
	static LLVector3 RenderShadowGaussian;
	static F32 RenderShadowBlurDistFactor;
	static BOOL RenderDeferredAtmospheric;
	static S32 RenderReflectionDetail;
	static F32 RenderHighlightFadeTime;
	static LLVector3 RenderShadowClipPlanes;
	static LLVector3 RenderShadowOrthoClipPlanes;
	static LLVector3 RenderShadowNearDist;
	static F32 RenderFarClip;
	static LLVector3 RenderShadowSplitExponent;
	static F32 RenderShadowErrorCutoff;
	static F32 RenderShadowFOVCutoff;
	static BOOL CameraOffset;
	static F32 CameraMaxCoF;
	static F32 CameraDoFResScale;
	static F32 RenderAutoHideSurfaceAreaLimit;


 	// <FS:ND>FIRE-9943; resizeScreenTexture will try to disable deferred mode in low memory situations.
	// Depending on the state of the pipeline. this can trigger illegal deletion of drawables.
	// To work around that, resizeScreenTexture will just set a flag, which then later does trigger the change
	// in shaders.
	static bool TriggeredDisabledDeferred;

	void disableDeferredOnLowMemory();
	// </FS:ND>
};

void render_bbox(const LLVector3 &min, const LLVector3 &max);
void render_hud_elements();

extern LLPipeline gPipeline;
extern BOOL gDebugPipeline;
extern const LLMatrix4* gGLLastMatrix;

#endif<|MERGE_RESOLUTION|>--- conflicted
+++ resolved
@@ -183,13 +183,7 @@
 	//get the object between start and end that's closest to start.
 	LLViewerObject* lineSegmentIntersectInWorld(const LLVector4a& start, const LLVector4a& end,
 												BOOL pick_transparent,
-<<<<<<< HEAD
-// [SL:KB] - Patch: UI-PickRiggedAttachment | Checked: 2012-07-12 (Catznip-3.3)
 												BOOL pick_rigged,
-// [/SL:KB]
-=======
-												BOOL pick_rigged,
->>>>>>> cf53c157
 												S32* face_hit,                          // return the face hit
 												LLVector4a* intersection = NULL,         // return the intersection point
 												LLVector2* tex_coord = NULL,            // return the texture coordinates of the intersection point
