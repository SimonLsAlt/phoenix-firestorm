--- conflicted
+++ resolved
@@ -196,9 +196,8 @@
 
 		LLSD args;
 		args["OLD_NAME"] = old_display_name;
-<<<<<<< HEAD
-		args["SLID"] = av_name.mUsername;
-		args["NEW_NAME"] = av_name.mDisplayName;
+		args["SLID"] = av_name.getUserName();
+		args["NEW_NAME"] = av_name.getDisplayName();
 		if (LGGContactSets::getInstance()->hasPseudonym(agent_id))
 		{
 			LLSD payload;
@@ -215,11 +214,6 @@
 			}
 			// </FS:Ansariel> Optional hiding of display name update notification
 		}
-=======
-		args["SLID"] = av_name.getUserName();
-		args["NEW_NAME"] = av_name.getDisplayName();
-		LLNotificationsUtil::add("DisplayNameUpdate", args);
->>>>>>> fe8b4bf1
 		if (agent_id == gAgent.getID())
 		{
 			LLViewerDisplayName::sNameChangedSignal();
