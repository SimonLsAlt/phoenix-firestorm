/** 
 * @file llpanelpeoplemenus.h
 * @brief Menus used by the side tray "People" panel
 *
 * $LicenseInfo:firstyear=2009&license=viewerlgpl$
 * Second Life Viewer Source Code
 * Copyright (C) 2010, Linden Research, Inc.
 * 
 * This library is free software; you can redistribute it and/or
 * modify it under the terms of the GNU Lesser General Public
 * License as published by the Free Software Foundation;
 * version 2.1 of the License only.
 * 
 * This library is distributed in the hope that it will be useful,
 * but WITHOUT ANY WARRANTY; without even the implied warranty of
 * MERCHANTABILITY or FITNESS FOR A PARTICULAR PURPOSE.  See the GNU
 * Lesser General Public License for more details.
 * 
 * You should have received a copy of the GNU Lesser General Public
 * License along with this library; if not, write to the Free Software
 * Foundation, Inc., 51 Franklin Street, Fifth Floor, Boston, MA  02110-1301  USA
 * 
 * Linden Research, Inc., 945 Battery Street, San Francisco, CA  94111  USA
 * $/LicenseInfo$
 */

#include "llviewerprecompiledheaders.h"

// libs
#include "llmenugl.h"
#include "lluictrlfactory.h"

#include "llpanelpeoplemenus.h"

// newview
#include "llagent.h"
#include "llagentdata.h"			// for gAgentID
#include "llavataractions.h"
#include "llcallingcard.h"			// for LLAvatarTracker
#include "lllogchat.h"
#include "llviewermenu.h"			// for gMenuHolder
<<<<<<< HEAD
#include "rlvhandler.h"
=======
#include "llconversationmodel.h"
#include "llviewerobjectlist.h"
>>>>>>> fe8b4bf1

namespace LLPanelPeopleMenus
{

PeopleContextMenu gPeopleContextMenu;
NearbyPeopleContextMenu gNearbyPeopleContextMenu;

//== PeopleContextMenu ===============================================================

LLContextMenu* PeopleContextMenu::createMenu()
{
	// set up the callbacks for all of the avatar menu items
	LLUICtrl::CommitCallbackRegistry::ScopedRegistrar registrar;
	LLUICtrl::EnableCallbackRegistry::ScopedRegistrar enable_registrar;
	LLContextMenu* menu;

	if ( mUUIDs.size() == 1 )
	{
		// Set up for one person selected menu

		const LLUUID& id = mUUIDs.front();
		registrar.add("Avatar.Profile",			boost::bind(&LLAvatarActions::showProfile,				id));
		registrar.add("Avatar.AddFriend",		boost::bind(&LLAvatarActions::requestFriendshipDialog,	id));
		registrar.add("Avatar.RemoveFriend",	boost::bind(&LLAvatarActions::removeFriendDialog, 		id));
		registrar.add("Avatar.IM",				boost::bind(&LLAvatarActions::startIM,					id));
		registrar.add("Avatar.Call",			boost::bind(&LLAvatarActions::startCall,				id));
		registrar.add("Avatar.OfferTeleport",	boost::bind(&PeopleContextMenu::offerTeleport,			this));
		registrar.add("Avatar.ZoomIn",			boost::bind(&handle_zoom_to_object,						id));
		registrar.add("Avatar.ShowOnMap",		boost::bind(&LLAvatarActions::showOnMap,				id));
		registrar.add("Avatar.Share",			boost::bind(&LLAvatarActions::share,					id));
		registrar.add("Avatar.Pay",				boost::bind(&LLAvatarActions::pay,						id));
		registrar.add("Avatar.BlockUnblock",	boost::bind(&LLAvatarActions::toggleBlock,				id));
<<<<<<< HEAD
		// <FS:Ansariel> Firestorm additions
		registrar.add("Avatar.GroupInvite",		boost::bind(&LLAvatarActions::inviteToGroup,			id));
=======
		registrar.add("Avatar.InviteToGroup",	boost::bind(&LLAvatarActions::inviteToGroup,			id));
		registrar.add("Avatar.Calllog",			boost::bind(&LLAvatarActions::viewChatHistory,			id));
>>>>>>> fe8b4bf1

		enable_registrar.add("Avatar.EnableItem", boost::bind(&PeopleContextMenu::enableContextMenuItem, this, _2));
		enable_registrar.add("Avatar.CheckItem",  boost::bind(&PeopleContextMenu::checkContextMenuItem,	this, _2));

		// create the context menu from the XUI
		menu = createFromFile("menu_people_nearby.xml");
		buildContextMenu(*menu, 0x0);
	}
	else
	{
		// Set up for multi-selected People

		// registrar.add("Avatar.AddFriend",	boost::bind(&LLAvatarActions::requestFriendshipDialog,	mUUIDs)); // *TODO: unimplemented
		registrar.add("Avatar.IM",				boost::bind(&LLAvatarActions::startConference,			mUUIDs, LLUUID::null));
		registrar.add("Avatar.Call",			boost::bind(&LLAvatarActions::startAdhocCall,			mUUIDs, LLUUID::null));
		registrar.add("Avatar.OfferTeleport",	boost::bind(&PeopleContextMenu::offerTeleport,			this));
		registrar.add("Avatar.RemoveFriend",	boost::bind(&LLAvatarActions::removeFriendsDialog,		mUUIDs));
		// registrar.add("Avatar.Share",		boost::bind(&LLAvatarActions::startIM,					mUUIDs)); // *TODO: unimplemented
		// registrar.add("Avatar.Pay",			boost::bind(&LLAvatarActions::pay,						mUUIDs)); // *TODO: unimplemented
		
		enable_registrar.add("Avatar.EnableItem",	boost::bind(&PeopleContextMenu::enableContextMenuItem, this, _2));

		// create the context menu from the XUI
		menu = createFromFile("menu_people_nearby_multiselect.xml");
		buildContextMenu(*menu, ITEM_IN_MULTI_SELECTION);
	}

    return menu;
}

void PeopleContextMenu::buildContextMenu(class LLMenuGL& menu, U32 flags)
{
    menuentry_vec_t items;
    menuentry_vec_t disabled_items;
	
	if (flags & ITEM_IN_MULTI_SELECTION)
	{
		items.push_back(std::string("add_friends"));
		items.push_back(std::string("remove_friends"));
		items.push_back(std::string("im"));
		items.push_back(std::string("call"));
		items.push_back(std::string("share"));
		items.push_back(std::string("pay"));
		items.push_back(std::string("offer_teleport"));
	}
	else 
	{
		items.push_back(std::string("view_profile"));
		items.push_back(std::string("im"));
		items.push_back(std::string("offer_teleport"));
		items.push_back(std::string("voice_call"));
		items.push_back(std::string("chat_history"));
		items.push_back(std::string("separator_chat_history"));
		items.push_back(std::string("add_friend"));
		items.push_back(std::string("remove_friend"));
		items.push_back(std::string("invite_to_group"));
		items.push_back(std::string("separator_invite_to_group"));
		items.push_back(std::string("map"));
		items.push_back(std::string("share"));
		items.push_back(std::string("pay"));
		items.push_back(std::string("block_unblock"));
	}

    hide_context_entries(menu, items, disabled_items);
}

bool PeopleContextMenu::enableContextMenuItem(const LLSD& userdata)
{
	if(gAgent.getID() == mUUIDs.front())
	{
		return false;
	}
	std::string item = userdata.asString();

	// Note: can_block and can_delete is used only for one person selected menu
	// so we don't need to go over all uuids.

	if (item == std::string("can_block"))
	{
		const LLUUID& id = mUUIDs.front();
		return LLAvatarActions::canBlock(id);
	}
	else if (item == std::string("can_add"))
	{
		// We can add friends if:
		// - there are selected people
		// - and there are no friends among selection yet.

		//EXT-7389 - disable for more than 1
		if(mUUIDs.size() > 1)
		{
			return false;
		}

		bool result = (mUUIDs.size() > 0);

		uuid_vec_t::const_iterator
			id = mUUIDs.begin(),
			uuids_end = mUUIDs.end();

		for (;id != uuids_end; ++id)
		{
			if ( LLAvatarActions::isFriend(*id) )
			{
				result = false;
				break;
			}
		}

		return result;
	}
	else if (item == std::string("can_delete"))
	{
		// We can remove friends if:
		// - there are selected people
		// - and there are only friends among selection.

		bool result = (mUUIDs.size() > 0);

		uuid_vec_t::const_iterator
			id = mUUIDs.begin(),
			uuids_end = mUUIDs.end();

		for (;id != uuids_end; ++id)
		{
			if ( !LLAvatarActions::isFriend(*id) )
			{
				result = false;
				break;
			}
		}

		return result;
	}
	else if (item == std::string("can_call"))
	{
		return LLAvatarActions::canCall();
	}
	else if (item == std::string("can_zoom_in"))
	{
		const LLUUID& id = mUUIDs.front();

		return gObjectList.findObject(id);
	}
	else if (item == std::string("can_show_on_map"))
	{
		const LLUUID& id = mUUIDs.front();

		return (LLAvatarTracker::instance().isBuddyOnline(id) && is_agent_mappable(id))
					|| gAgent.isGodlike();
	}
	// <FS> Prevent teleport button from being disabled when someone on your
	//      friends list logs out but is still in the region and you have
	//      multiple people selected.
	//else if(item == std::string("can_offer_teleport"))
	//{
	//	return LLAvatarActions::canOfferTeleport(mUUIDs);
	//}
	// </FS>
	// <FS:Ansariel> FIRE-8804: Prevent opening inventory from using share in radar context menu
	else if (item == std::string("can_open_inventory"))
	{
		return (!gRlvHandler.hasBehaviour(RLV_BHVR_SHOWINV));
	}
<<<<<<< HEAD
	// </FS:Ansariel>
=======
	else if (item == std::string("can_callog"))
	{
		return LLLogChat::isTranscriptExist(mUUIDs.front());
	}
	else if (item == std::string("can_im") || item == std::string("can_invite") ||
	         item == std::string("can_share") || item == std::string("can_pay"))
	{
		return true;
	}
>>>>>>> fe8b4bf1
	return false;
}

bool PeopleContextMenu::checkContextMenuItem(const LLSD& userdata)
{
	std::string item = userdata.asString();
	const LLUUID& id = mUUIDs.front();

	if (item == std::string("is_blocked"))
	{
		return LLAvatarActions::isBlocked(id);
	}

	return false;
}

void PeopleContextMenu::offerTeleport()
{
	// boost::bind cannot recognize overloaded method LLAvatarActions::offerTeleport(),
	// so we have to use a wrapper.
	LLAvatarActions::offerTeleport(mUUIDs);
}

//== NearbyPeopleContextMenu ===============================================================

void NearbyPeopleContextMenu::buildContextMenu(class LLMenuGL& menu, U32 flags)
{
    menuentry_vec_t items;
    menuentry_vec_t disabled_items;
	
	if (flags & ITEM_IN_MULTI_SELECTION)
	{
		items.push_back(std::string("add_friends"));
		items.push_back(std::string("remove_friends"));
		items.push_back(std::string("im"));
		items.push_back(std::string("call"));
		items.push_back(std::string("share"));
		items.push_back(std::string("pay"));
		items.push_back(std::string("offer_teleport"));
	}
	else 
	{
		items.push_back(std::string("view_profile"));
		items.push_back(std::string("im"));
		items.push_back(std::string("offer_teleport"));
		items.push_back(std::string("voice_call"));
		items.push_back(std::string("chat_history"));
		items.push_back(std::string("separator_chat_history"));
		items.push_back(std::string("add_friend"));
		items.push_back(std::string("remove_friend"));
		items.push_back(std::string("invite_to_group"));
		items.push_back(std::string("separator_invite_to_group"));
		items.push_back(std::string("zoom_in"));
		items.push_back(std::string("map"));
		items.push_back(std::string("share"));
		items.push_back(std::string("pay"));
		items.push_back(std::string("block_unblock"));
	}

    hide_context_entries(menu, items, disabled_items);
}

} // namespace LLPanelPeopleMenus<|MERGE_RESOLUTION|>--- conflicted
+++ resolved
@@ -39,12 +39,9 @@
 #include "llcallingcard.h"			// for LLAvatarTracker
 #include "lllogchat.h"
 #include "llviewermenu.h"			// for gMenuHolder
-<<<<<<< HEAD
-#include "rlvhandler.h"
-=======
 #include "llconversationmodel.h"
 #include "llviewerobjectlist.h"
->>>>>>> fe8b4bf1
+#include "rlvhandler.h"
 
 namespace LLPanelPeopleMenus
 {
@@ -77,13 +74,10 @@
 		registrar.add("Avatar.Share",			boost::bind(&LLAvatarActions::share,					id));
 		registrar.add("Avatar.Pay",				boost::bind(&LLAvatarActions::pay,						id));
 		registrar.add("Avatar.BlockUnblock",	boost::bind(&LLAvatarActions::toggleBlock,				id));
-<<<<<<< HEAD
+		registrar.add("Avatar.InviteToGroup",	boost::bind(&LLAvatarActions::inviteToGroup,			id));
+		registrar.add("Avatar.Calllog",			boost::bind(&LLAvatarActions::viewChatHistory,			id));
 		// <FS:Ansariel> Firestorm additions
 		registrar.add("Avatar.GroupInvite",		boost::bind(&LLAvatarActions::inviteToGroup,			id));
-=======
-		registrar.add("Avatar.InviteToGroup",	boost::bind(&LLAvatarActions::inviteToGroup,			id));
-		registrar.add("Avatar.Calllog",			boost::bind(&LLAvatarActions::viewChatHistory,			id));
->>>>>>> fe8b4bf1
 
 		enable_registrar.add("Avatar.EnableItem", boost::bind(&PeopleContextMenu::enableContextMenuItem, this, _2));
 		enable_registrar.add("Avatar.CheckItem",  boost::bind(&PeopleContextMenu::checkContextMenuItem,	this, _2));
@@ -248,9 +242,7 @@
 	{
 		return (!gRlvHandler.hasBehaviour(RLV_BHVR_SHOWINV));
 	}
-<<<<<<< HEAD
 	// </FS:Ansariel>
-=======
 	else if (item == std::string("can_callog"))
 	{
 		return LLLogChat::isTranscriptExist(mUUIDs.front());
@@ -260,7 +252,6 @@
 	{
 		return true;
 	}
->>>>>>> fe8b4bf1
 	return false;
 }
 
