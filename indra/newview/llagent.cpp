--- conflicted
+++ resolved
@@ -2620,20 +2620,13 @@
 		LLNavigationBar::instance().getView()->setVisible(TRUE);
 		gStatusBar->setVisibleForMouselook(true);
 
-<<<<<<< HEAD
 		// <FS:Zi> We don't use the mini location panel in Firestorm
-		// if (gSavedSettings.getBOOL("ShowMiniLocationPanel"))
+        // static LLCachedControl<bool> show_mini_location_panel(gSavedSettings, "ShowMiniLocationPanel");
+		// if (show_mini_location_panel)
 		// {
 		// 	LLPanelTopInfoBar::getInstance()->setVisible(TRUE);
 		// }
 		// </FS:Zi>
-=======
-        static LLCachedControl<bool> show_mini_location_panel(gSavedSettings, "ShowMiniLocationPanel");
-		if (show_mini_location_panel)
-		{
-			LLPanelTopInfoBar::getInstance()->setVisible(TRUE);
-		}
->>>>>>> 8b3a19f1
 
 		LLChicletBar::getInstance()->setVisible(TRUE);
 
