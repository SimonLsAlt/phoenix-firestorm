--- conflicted
+++ resolved
@@ -4498,10 +4498,6 @@
 {
 	LLViewerRegion* regionp = getRegion();
 
-<<<<<<< HEAD
-	// <FS:Ansariel> Possible crash fix
-=======
->>>>>>> 2206653f
 	if (!regionp)
 	{
 		return;
