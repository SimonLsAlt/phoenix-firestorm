/** 
 * @file llagent.cpp
 * @brief LLAgent class implementation
 *
 * $LicenseInfo:firstyear=2001&license=viewerlgpl$
 * Second Life Viewer Source Code
 * Copyright (C) 2010, Linden Research, Inc.
 * 
 * This library is free software; you can redistribute it and/or
 * modify it under the terms of the GNU Lesser General Public
 * License as published by the Free Software Foundation;
 * version 2.1 of the License only.
 * 
 * This library is distributed in the hope that it will be useful,
 * but WITHOUT ANY WARRANTY; without even the implied warranty of
 * MERCHANTABILITY or FITNESS FOR A PARTICULAR PURPOSE.  See the GNU
 * Lesser General Public License for more details.
 * 
 * You should have received a copy of the GNU Lesser General Public
 * License along with this library; if not, write to the Free Software
 * Foundation, Inc., 51 Franklin Street, Fifth Floor, Boston, MA  02110-1301  USA
 * 
 * Linden Research, Inc., 945 Battery Street, San Francisco, CA  94111  USA
 * $/LicenseInfo$
 */

#include "llviewerprecompiledheaders.h"

#include "llagent.h" 

#include "pipeline.h"

#include "llagentaccess.h"
#include "llagentcamera.h"
#include "llagentlistener.h"
#include "llagentwearables.h"
#include "llagentui.h"
#include "llappearancemgr.h"
#include "llanimationstates.h"
#include "llcallingcard.h"
#include "llcapabilitylistener.h"
#include "llchannelmanager.h"
#include "llchicletbar.h"
#include "llconsole.h"
#include "lldonotdisturbnotificationstorage.h"
#include "llenvmanager.h"
#include "llfirstuse.h"
#include "llfloatercamera.h"
#include "llfloaterimcontainer.h"
#include "llfloaterreg.h"
#include "llfloatertools.h"
#include "llgroupactions.h"
#include "llgroupmgr.h"
#include "llhomelocationresponder.h"
#include "llhudmanager.h"
#include "lljoystickbutton.h"
#include "llmorphview.h"
#include "llmoveview.h"
#include "llnavigationbar.h" // to show/hide navigation bar when changing mouse look state
// <FS:Ansariel> [FS Communication UI]
//#include "llfloaterimnearbychat.h"
#include "fsnearbychathub.h"
// </FS:Ansariel> [FS Communication UI]
#include "llspeakers.h"
#include "llnotificationsutil.h"
#include "llpaneltopinfobar.h"
#include "llparcel.h"
#include "llrendersphere.h"
#include "llsdmessage.h"
#include "llsdutil.h"
#include "llsky.h"
#include "llslurl.h"
#include "llsmoothstep.h"
#include "llstartup.h"
#include "llstatusbar.h"
#include "llteleportflags.h"
#include "lltool.h"
#include "lltoolbarview.h"
#include "lltoolpie.h"
#include "lltoolmgr.h"
#include "lltrans.h"
#include "lluictrl.h"
#include "llurlentry.h"
#include "llviewercontrol.h"
#include "llviewerdisplay.h"
#include "llviewerjoystick.h"
#include "llviewermediafocus.h"
#include "llviewermenu.h"
#include "llviewerobjectlist.h"
#include "llviewerparcelmgr.h"
#include "llviewerregion.h"
#include "llviewerstats.h"
#include "llviewerwindow.h"
#include "llvoavatarself.h"
#include "llwindow.h"
#include "llworld.h"
#include "llworldmap.h"
#include "lscript_byteformat.h"
#include "stringize.h"
#include "boost/foreach.hpp"

//-TT Client LSL Bridge
#include "fslslbridge.h"
//-TT
#include "kcwlinterface.h"
// [RLVa:KB] - Checked: 2011-11-04 (RLVa-1.4.4a)
#include "rlvhandler.h"
#include "rlvhelper.h"
#include "rlvui.h"
// [/RLVa:KB]


// NaCl - Antispam Registry
#include "NACLantispam.h"
// NaCl End

#include "utilitybar.h"		// <FS:Zi> show/hide utility bar in mouselook

#include "boost/foreach.hpp" // <FS:LO> for boost::foreach

using namespace LLAvatarAppearanceDefines;

extern LLMenuBarGL* gMenuBarView;

const BOOL ANIMATE = TRUE;
const U8 AGENT_STATE_TYPING =	0x04;
const U8 AGENT_STATE_EDITING =  0x10;

// Autopilot constants
const F32 AUTOPILOT_HEIGHT_ADJUST_DISTANCE = 8.f;			// meters
const F32 AUTOPILOT_MIN_TARGET_HEIGHT_OFF_GROUND = 1.f;	// meters
const F32 AUTOPILOT_MAX_TIME_NO_PROGRESS = 1.5f;		// seconds

const F32 MAX_VELOCITY_AUTO_LAND_SQUARED = 4.f * 4.f;
const F64 CHAT_AGE_FAST_RATE = 3.0;

// fidget constants
const F32 MIN_FIDGET_TIME = 8.f; // seconds
const F32 MAX_FIDGET_TIME = 20.f; // seconds

// The agent instance.
LLAgent gAgent;

class LLTeleportRequest
{
public:
	enum EStatus
	{
		kPending,
		kStarted,
		kFailed,
		kRestartPending
	};

	LLTeleportRequest();
	virtual ~LLTeleportRequest();

	EStatus getStatus() const          {return mStatus;};
	void    setStatus(EStatus pStatus) {mStatus = pStatus;};

	virtual bool canRestartTeleport();

	virtual void startTeleport() = 0;
	virtual void restartTeleport();

protected:

private:
	EStatus mStatus;
};

class LLTeleportRequestViaLandmark : public LLTeleportRequest
{
public:
	LLTeleportRequestViaLandmark(const LLUUID &pLandmarkId);
	virtual ~LLTeleportRequestViaLandmark();

	virtual bool canRestartTeleport();

	virtual void startTeleport();
	virtual void restartTeleport();

protected:
	inline const LLUUID &getLandmarkId() const {return mLandmarkId;};

private:
	LLUUID mLandmarkId;
};

class LLTeleportRequestViaLure : public LLTeleportRequestViaLandmark
{
public:
	LLTeleportRequestViaLure(const LLUUID &pLureId, BOOL pIsLureGodLike);
	virtual ~LLTeleportRequestViaLure();

	virtual bool canRestartTeleport();

	virtual void startTeleport();

protected:
	inline BOOL isLureGodLike() const {return mIsLureGodLike;};

private:
	BOOL mIsLureGodLike;
};

class LLTeleportRequestViaLocation : public LLTeleportRequest
{
public:
	LLTeleportRequestViaLocation(const LLVector3d &pPosGlobal);
	virtual ~LLTeleportRequestViaLocation();

	virtual bool canRestartTeleport();

	virtual void startTeleport();
	virtual void restartTeleport();

protected:
	inline const LLVector3d &getPosGlobal() const {return mPosGlobal;};

private:
	LLVector3d mPosGlobal;
};


class LLTeleportRequestViaLocationLookAt : public LLTeleportRequestViaLocation
{
public:
	LLTeleportRequestViaLocationLookAt(const LLVector3d &pPosGlobal);
	virtual ~LLTeleportRequestViaLocationLookAt();

	virtual bool canRestartTeleport();

	virtual void startTeleport();
	virtual void restartTeleport();

protected:

private:

};

//--------------------------------------------------------------------
// Statics
//

/// minimum time after setting away state before coming back based on movement
const F32 LLAgent::MIN_AFK_TIME = 10.0f;

const F32 LLAgent::TYPING_TIMEOUT_SECS = 5.f;
// <FS> Ignore prejump and always fly
BOOL LLAgent::ignorePrejump = FALSE;
BOOL LLAgent::fsAlwaysFly;
// </FS> Ignore prejump and always fly

std::map<std::string, std::string> LLAgent::sTeleportErrorMessages;
std::map<std::string, std::string> LLAgent::sTeleportProgressMessages;

class LLAgentFriendObserver : public LLFriendObserver
{
public:
	LLAgentFriendObserver() {}
	virtual ~LLAgentFriendObserver() {}
	virtual void changed(U32 mask);
};

void LLAgentFriendObserver::changed(U32 mask)
{
	// if there's a change we're interested in.
	if((mask & (LLFriendObserver::POWERS)) != 0)
	{
		gAgent.friendsChanged();
	}
}

bool handleSlowMotionAnimation(const LLSD& newvalue)
{
	if (newvalue.asBoolean())
	{
		gAgentAvatarp->setAnimTimeFactor(0.2f);
	}
	else
	{
		gAgentAvatarp->setAnimTimeFactor(1.0f);
	}
	return true;
}

// static
void LLAgent::parcelChangedCallback()
{
	bool can_edit = LLToolMgr::getInstance()->canEdit();

	gAgent.mCanEditParcel = can_edit;
}

// static
bool LLAgent::isActionAllowed(const LLSD& sdname)
{
	bool retval = false;

	const std::string& param = sdname.asString();

	if (param == "speak")
	{
		if ( gAgent.isVoiceConnected() && 
			// FS::LO FIRE-5564: Speak button disabled in private call when entering no-voice parcel
			// LLViewerParcelMgr::getInstance()->allowAgentVoice() &&
			 ( LLViewerParcelMgr::getInstance()->allowAgentVoice() ||
			   LLVoiceChannel::getCurrentVoiceChannel()->isActive() ) &&
				! LLVoiceClient::getInstance()->inTuningMode() )
		{
			retval = true;
		}
		else
		{
			retval = false;
		}
	}

	return retval;
}

// static 
void LLAgent::pressMicrophone(const LLSD& name)
{
	LLFirstUse::speak(false);

	 LLVoiceClient::getInstance()->inputUserControlState(true);
}

// static 
void LLAgent::releaseMicrophone(const LLSD& name)
{
	LLVoiceClient::getInstance()->inputUserControlState(false);
}

// static
void LLAgent::toggleMicrophone(const LLSD& name)
{
	LLVoiceClient::getInstance()->toggleUserPTTState();
}

// static
bool LLAgent::isMicrophoneOn(const LLSD& sdname)
{
	return LLVoiceClient::getInstance()->getUserPTTState();
}

// ************************************************************
// Enabled this definition to compile a 'hacked' viewer that
// locally believes the end user has godlike powers.
// #define HACKED_GODLIKE_VIEWER
// For a toggled version, see viewer.h for the
// TOGGLE_HACKED_GODLIKE_VIEWER define, instead.
// ************************************************************

// Constructors and Destructors

// JC - Please try to make this order match the order in the header
// file.  Otherwise it's hard to find variables that aren't initialized.
//-----------------------------------------------------------------------------
// LLAgent()
//-----------------------------------------------------------------------------
LLAgent::LLAgent() :
	mGroupPowers(0),
	mHideGroupTitle(FALSE),
	mGroupID(),

	mInitialized(FALSE),
	mListener(),

	mDoubleTapRunTimer(),
	mDoubleTapRunMode(DOUBLETAP_NONE),

	mbAlwaysRun(false),
//	mbRunning(false),
// [RLVa:KB] - Checked: 2011-05-11 (RLVa-1.3.0i) | Added: RLVa-1.3.0i
	mbTempRun(false),
// [/RLVa:KB]
	mbTeleportKeepsLookAt(false),

	mAgentAccess(new LLAgentAccess(gSavedSettings)),
	mGodLevelChangeSignal(),
	mCanEditParcel(false),
	mTeleportSourceSLURL(new LLSLURL),
	mTeleportRequest(),
	mTeleportFinishedSlot(),
	mTeleportFailedSlot(),
	mIsMaturityRatingChangingDuringTeleport(false),
	mMaturityRatingChange(0U),
	mIsDoSendMaturityPreferenceToServer(false),
	mMaturityPreferenceRequestId(0U),
	mMaturityPreferenceResponseId(0U),
	mMaturityPreferenceNumRetries(0U),
	mLastKnownRequestMaturity(SIM_ACCESS_MIN),
	mLastKnownResponseMaturity(SIM_ACCESS_MIN),
	mTeleportState( TELEPORT_NONE ),
	mRegionp(NULL),

	mAgentOriginGlobal(),
	mPositionGlobal(),

	mDistanceTraveled(0.F),
	mLastPositionGlobal(LLVector3d::zero),

	mRenderState(0),
	mTypingTimer(),

	mViewsPushed(FALSE),

	mCustomAnim(FALSE),
	mShowAvatar(TRUE),
	mFrameAgent(),

	mIsDoNotDisturb(false),
	mIsAutorespond(FALSE),
	mIsAutorespondNonFriends(FALSE),

	mControlFlags(0x00000000),
	mbFlagsDirty(FALSE),
	mbFlagsNeedReset(FALSE),

	mAutoPilot(FALSE),
	mAutoPilotFlyOnStop(FALSE),
	mAutoPilotAllowFlying(TRUE),
	mAutoPilotTargetGlobal(),
	mAutoPilotStopDistance(1.f),
	mAutoPilotUseRotation(FALSE),
	mAutoPilotTargetFacing(LLVector3::zero),
	mAutoPilotTargetDist(0.f),
	mAutoPilotNoProgressFrameCount(0),
	mAutoPilotRotationThreshold(0.f),
	mAutoPilotFinishedCallback(NULL),
	mAutoPilotCallbackData(NULL),
	
	mEffectColor(new LLUIColor(LLColor4(0.f, 1.f, 1.f, 1.f))),

	mHaveHomePosition(FALSE),
	mHomeRegionHandle( 0 ),
	mNearChatRadius(CHAT_NORMAL_RADIUS / 2.f),

	mNextFidgetTime(0.f),
	mCurrentFidget(0),
	mFirstLogin(FALSE),
	mGenderChosen(FALSE),
	
	mVoiceConnected(false),

	mAppearanceSerialNum(0),

	mMouselookModeInSignal(NULL),
	mMouselookModeOutSignal(NULL),
	
	mPhantom(FALSE),
	restoreToWorld(false)
{
	for (U32 i = 0; i < TOTAL_CONTROLS; i++)
	{
		mControlsTakenCount[i] = 0;
		mControlsTakenPassedOnCount[i] = 0;
	}

	mListener.reset(new LLAgentListener(*this));

	mMoveTimer.stop();
}

// <FS> Ignore prejump and always fly
void LLAgent::updateIgnorePrejump(const LLSD &data)
{
	ignorePrejump = data.asBoolean();
}

void LLAgent::updateFSAlwaysFly(const LLSD &data)
{
	fsAlwaysFly = data.asBoolean();
	if (fsAlwaysFly) 
	{
		llinfos << "Enabling Fly Override" << llendl;
		if (gSavedSettings.getBOOL("FirstUseFlyOverride"))
		{
			LLNotificationsUtil::add("FirstUseFlyOverride");
			gSavedSettings.setBOOL("FirstUseFlyOverride", FALSE);
		}
	}
}
// </FS> Ignore prejump and always fly

// Requires gSavedSettings to be initialized.
//-----------------------------------------------------------------------------
// init()
//-----------------------------------------------------------------------------
void LLAgent::init()
{
	mMoveTimer.start();

	gSavedSettings.declareBOOL("SlowMotionAnimation", FALSE, "Declared in code", LLControlVariable::PERSIST_NO);
	gSavedSettings.getControl("SlowMotionAnimation")->getSignal()->connect(boost::bind(&handleSlowMotionAnimation, _2));
	
	// *Note: this is where LLViewerCamera::getInstance() used to be constructed.

	setFlying( gSavedSettings.getBOOL("FlyingAtExit") );

	*mEffectColor = LLUIColorTable::instance().getColor("EffectColor");

	gSavedSettings.getControl("PreferredMaturity")->getValidateSignal()->connect(boost::bind(&LLAgent::validateMaturity, this, _2));
	gSavedSettings.getControl("PreferredMaturity")->getSignal()->connect(boost::bind(&LLAgent::handleMaturity, this, _2));
	mLastKnownResponseMaturity = static_cast<U8>(gSavedSettings.getU32("PreferredMaturity"));
	mLastKnownRequestMaturity = mLastKnownResponseMaturity;
	mIsDoSendMaturityPreferenceToServer = true;
	ignorePrejump = gSavedSettings.getBOOL("FSIgnoreFinishAnimation");
	gSavedSettings.getControl("FSIgnoreFinishAnimation")->getSignal()->connect(boost::bind(&LLAgent::updateIgnorePrejump, this, _2));
	fsAlwaysFly = gSavedSettings.getBOOL("FSAlwaysFly");
	gSavedSettings.getControl("FSAlwaysFly")->getSignal()->connect(boost::bind(&LLAgent::updateFSAlwaysFly, this, _2));
	selectAutorespond(gSavedPerAccountSettings.getBOOL("FSAutorespondMode"));
	selectAutorespondNonFriends(gSavedPerAccountSettings.getBOOL("FSAutorespondNonFriendsMode"));

	LLViewerParcelMgr::getInstance()->addAgentParcelChangedCallback(boost::bind(&LLAgent::parcelChangedCallback));

	if (!mTeleportFinishedSlot.connected())
	{
		mTeleportFinishedSlot = LLViewerParcelMgr::getInstance()->setTeleportFinishedCallback(boost::bind(&LLAgent::handleTeleportFinished, this));
	}
	if (!mTeleportFailedSlot.connected())
	{
		mTeleportFailedSlot = LLViewerParcelMgr::getInstance()->setTeleportFailedCallback(boost::bind(&LLAgent::handleTeleportFailed, this));
	}

	mInitialized = TRUE;
}

//-----------------------------------------------------------------------------
// cleanup()
//-----------------------------------------------------------------------------
void LLAgent::cleanup()
{
	mRegionp = NULL;
	if (mTeleportFinishedSlot.connected())
	{
		mTeleportFinishedSlot.disconnect();
	}
	if (mTeleportFailedSlot.connected())
	{
		mTeleportFailedSlot.disconnect();
	}
}

//-----------------------------------------------------------------------------
// LLAgent()
//-----------------------------------------------------------------------------
LLAgent::~LLAgent()
{
	cleanup();

	delete mMouselookModeInSignal;
	mMouselookModeInSignal = NULL;
	delete mMouselookModeOutSignal;
	mMouselookModeOutSignal = NULL;

	delete mAgentAccess;
	mAgentAccess = NULL;
	delete mEffectColor;
	mEffectColor = NULL;
	delete mTeleportSourceSLURL;
	mTeleportSourceSLURL = NULL;
}

// Handle any actions that need to be performed when the main app gains focus
// (such as through alt-tab).
//-----------------------------------------------------------------------------
// onAppFocusGained()
//-----------------------------------------------------------------------------
void LLAgent::onAppFocusGained()
{
	if (CAMERA_MODE_MOUSELOOK == gAgentCamera.getCameraMode() && gSavedSettings.getBOOL("FSLeaveMouselookOnFocus"))
	{
		gAgentCamera.changeCameraToDefault();
		LLToolMgr::getInstance()->clearSavedTool();
	}
}


void LLAgent::ageChat()
{
	if (isAgentAvatarValid())
	{
		// get amount of time since I last chatted
		F64 elapsed_time = (F64)gAgentAvatarp->mChatTimer.getElapsedTimeF32();
		// add in frame time * 3 (so it ages 4x)
		gAgentAvatarp->mChatTimer.setAge(elapsed_time + (F64)gFrameDTClamped * (CHAT_AGE_FAST_RATE - 1.0));
	}
}

//-----------------------------------------------------------------------------
// moveAt()
//-----------------------------------------------------------------------------
void LLAgent::moveAt(S32 direction, bool reset)
{
	mMoveTimer.reset();
	LLFirstUse::notMoving(false);

	// age chat timer so it fades more quickly when you are intentionally moving
	ageChat();

	gAgentCamera.setAtKey(LLAgentCamera::directionToKey(direction));

	if (direction > 0)
	{
		setControlFlags(AGENT_CONTROL_AT_POS | AGENT_CONTROL_FAST_AT);
	}
	else if (direction < 0)
	{
		setControlFlags(AGENT_CONTROL_AT_NEG | AGENT_CONTROL_FAST_AT);
	}

	if (reset)
	{
// <FS:CR> FIRE-8798: Option to prevent camera reset on movement
		//gAgentCamera.resetView();
		gAgentCamera.resetView(TRUE, FALSE, TRUE);
// </FS:CR>
	}
}

//-----------------------------------------------------------------------------
// moveAtNudge()
//-----------------------------------------------------------------------------
void LLAgent::moveAtNudge(S32 direction)
{
	mMoveTimer.reset();
	LLFirstUse::notMoving(false);

	// age chat timer so it fades more quickly when you are intentionally moving
	ageChat();

	gAgentCamera.setWalkKey(LLAgentCamera::directionToKey(direction));

	if (direction > 0)
	{
		setControlFlags(AGENT_CONTROL_NUDGE_AT_POS);
	}
	else if (direction < 0)
	{
		setControlFlags(AGENT_CONTROL_NUDGE_AT_NEG);
	}

// <FS:CR> FIRE-8798: Option to prevent camera reset on movement
	//gAgentCamera.resetView();
	gAgentCamera.resetView(TRUE, FALSE, TRUE);
// </FS:CR>
}

//-----------------------------------------------------------------------------
// moveLeft()
//-----------------------------------------------------------------------------
void LLAgent::moveLeft(S32 direction)
{
	mMoveTimer.reset();
	LLFirstUse::notMoving(false);

	// age chat timer so it fades more quickly when you are intentionally moving
	ageChat();

	gAgentCamera.setLeftKey(LLAgentCamera::directionToKey(direction));

	if (direction > 0)
	{
		setControlFlags(AGENT_CONTROL_LEFT_POS | AGENT_CONTROL_FAST_LEFT);
	}
	else if (direction < 0)
	{
		setControlFlags(AGENT_CONTROL_LEFT_NEG | AGENT_CONTROL_FAST_LEFT);
	}

// <FS:CR> FIRE-8798: Option to prevent camera reset on movement
	//gAgentCamera.resetView();
	gAgentCamera.resetView(TRUE, FALSE, TRUE);
// </FS:CR>
}

//-----------------------------------------------------------------------------
// moveLeftNudge()
//-----------------------------------------------------------------------------
void LLAgent::moveLeftNudge(S32 direction)
{
	mMoveTimer.reset();
	LLFirstUse::notMoving(false);

	// age chat timer so it fades more quickly when you are intentionally moving
	ageChat();

	gAgentCamera.setLeftKey(LLAgentCamera::directionToKey(direction));

	if (direction > 0)
	{
		setControlFlags(AGENT_CONTROL_NUDGE_LEFT_POS);
	}
	else if (direction < 0)
	{
		setControlFlags(AGENT_CONTROL_NUDGE_LEFT_NEG);
	}

// <FS:CR> FIRE-8798: Option to prevent camera reset on movement
	//gAgentCamera.resetView();
	gAgentCamera.resetView(TRUE, FALSE, TRUE);
// </FS:CR>
}

//-----------------------------------------------------------------------------
// moveUp()
//-----------------------------------------------------------------------------
void LLAgent::moveUp(S32 direction)
{
	mMoveTimer.reset();
	LLFirstUse::notMoving(false);

	// age chat timer so it fades more quickly when you are intentionally moving
	ageChat();

	gAgentCamera.setUpKey(LLAgentCamera::directionToKey(direction));

	if (direction > 0)
	{
		setControlFlags(AGENT_CONTROL_UP_POS | AGENT_CONTROL_FAST_UP);
		// <FS:Ansariel> Chalice Yao's crouch toggle
		gAgentCamera.resetView(TRUE, FALSE, TRUE);
		// </FS:Ansariel>
	}
	else if (direction < 0)
	{
		setControlFlags(AGENT_CONTROL_UP_NEG | AGENT_CONTROL_FAST_UP);
		// <FS:Ansariel> Chalice Yao's crouch toggle
		if (!gSavedSettings.getBOOL("FSCrouchToggleStatus") || !gSavedSettings.getBOOL("FSCrouchToggle"))
		{
			gAgentCamera.resetView(TRUE, FALSE, TRUE);
		}
		// </FS:Ansariel>
	}

	// <FS:Ansariel> Chalice Yao's crouch toggle
	//gAgentCamera.resetView();
	// </FS:Ansariel>
}

//-----------------------------------------------------------------------------
// moveYaw()
//-----------------------------------------------------------------------------
void LLAgent::moveYaw(F32 mag, bool reset_view)
{
	gAgentCamera.setYawKey(mag);

	if (mag > 0)
	{
		setControlFlags(AGENT_CONTROL_YAW_POS);
	}
	else if (mag < 0)
	{
		setControlFlags(AGENT_CONTROL_YAW_NEG);
	}

    if (reset_view)
	{
// <FS:CR> FIRE-8798: Option to prevent camera reset on movement
		//gAgentCamera.resetView();
        gAgentCamera.resetView(TRUE, FALSE, TRUE);
// </FS:CR>
	}
}

//-----------------------------------------------------------------------------
// movePitch()
//-----------------------------------------------------------------------------
void LLAgent::movePitch(F32 mag)
{
	gAgentCamera.setPitchKey(mag);

	if (mag > 0)
	{
		setControlFlags(AGENT_CONTROL_PITCH_POS);
	}
	else if (mag < 0)
	{
		setControlFlags(AGENT_CONTROL_PITCH_NEG);
	}
}


// Does this parcel allow you to fly?
BOOL LLAgent::canFly()
{
// [RLVa:KB] - Checked: 2010-03-02 (RLVa-1.2.0d) | Modified: RLVa-1.0.0c
	if (gRlvHandler.hasBehaviour(RLV_BHVR_FLY)) return FALSE;
// [/RLVa:KB]
	if (isGodlike()) return TRUE;
	// <FS> Always fly
	if (fsAlwaysFly)
	{
		return TRUE;
	}
	// </FS>

	LLViewerRegion* regionp = getRegion();
	if (regionp && regionp->getBlockFly()) return FALSE;
	
	LLParcel* parcel = LLViewerParcelMgr::getInstance()->getAgentParcel();
	if (!parcel) return FALSE;

	// Allow owners to fly on their own land.
	if (LLViewerParcelMgr::isParcelOwnedByAgent(parcel, GP_LAND_ALLOW_FLY))
	{
		return TRUE;
	}

	return parcel->getAllowFly();
}

BOOL LLAgent::getFlying() const
{ 
	return mControlFlags & AGENT_CONTROL_FLY; 
}

//-----------------------------------------------------------------------------
// setFlying()
//-----------------------------------------------------------------------------
void LLAgent::setFlying(BOOL fly)
{
	if (isAgentAvatarValid())
	{
		// *HACK: Don't allow to start the flying mode if we got ANIM_AGENT_STANDUP signal
		// because in this case we won't get a signal to start avatar flying animation and
		// it will be walking with flying mode "ON" indication. However we allow to switch
		// the flying mode off if we get ANIM_AGENT_STANDUP signal. See process_avatar_animation().
		// See EXT-2781.
		if(fly && gAgentAvatarp->mSignaledAnimations.find(ANIM_AGENT_STANDUP) != gAgentAvatarp->mSignaledAnimations.end())
		{
			return;
		}

		// don't allow taking off while sitting
		if (fly && gAgentAvatarp->isSitting())
		{
			return;
		}
	}

	if (fly)
	{
// [RLVa:KB] - Checked: 2010-03-02 (RLVa-1.2.0d) | Modified: RLVa-1.0.0c
		if (gRlvHandler.hasBehaviour(RLV_BHVR_FLY))
		{
			return;
		}
// [/RLVa:KB]

		BOOL was_flying = getFlying();
		if (!canFly() && !was_flying)
		{
			// parcel doesn't let you start fly
			// gods can always fly
			// and it's OK if you're already flying
			make_ui_sound("UISndBadKeystroke");
			return;
		}
		if( !was_flying )
		{
			LLViewerStats::getInstance()->incStat(LLViewerStats::ST_FLY_COUNT);
		}
		setControlFlags(AGENT_CONTROL_FLY);
	}
	else
	{
		clearControlFlags(AGENT_CONTROL_FLY);
	}


	// Update Movement Controls according to Fly mode
	LLFloaterMove::setFlyingMode(fly);

	mbFlagsDirty = TRUE;
}


// UI based mechanism of setting fly state
//-----------------------------------------------------------------------------
// toggleFlying()
//-----------------------------------------------------------------------------
// static
void LLAgent::toggleFlying()
{
	if ( gAgent.mAutoPilot )
	{
		LLToolPie::instance().stopClickToWalk();
	}

	// <FS:Ansariel> Chalice Yao's crouch toggle
	if (gSavedSettings.getBOOL("FSCrouchToggleStatus"))
	{
		gSavedSettings.setBOOL("FSCrouchToggleStatus", FALSE);
	}
	// </FS:Ansariel>

	BOOL fly = !gAgent.getFlying();

	gAgent.mMoveTimer.reset();
	LLFirstUse::notMoving(false);

	gAgent.setFlying( fly );
// <FS:CR> FIRE-8798: Option to prevent camera reset on movement
	//gAgentCamera.resetView();
	gAgentCamera.resetView(TRUE, FALSE, TRUE);
// </FS:CR>
}

// static
bool LLAgent::enableFlying()
{
	// <FS:Zi> Fix "Agent.enableFlying" function for menu entry and toolbar button
	// BOOL sitting = FALSE;
	// if (isAgentAvatarValid())
	// {
	// 	sitting = gAgentAvatarp->isSitting();
	// }
	// return !sitting;
	if(isAgentAvatarValid())
	{
		return gAgent.canFly() && (!gAgentAvatarp->isSitting());
	}
	return false;
	// </FS:Zi>
}

void LLAgent::standUp()
{
//	setControlFlags(AGENT_CONTROL_STAND_UP);
// [RLVa:KB] - Checked: 2010-03-07 (RLVa-1.2.0c) | Added: RLVa-1.2.0a
	// RELEASE-RLVa: [SL-2.0.0] Check this function's callers since usually they require explicit blocking
	if ( (!rlv_handler_t::isEnabled()) || (gRlvHandler.canStand()) )
	{
		setControlFlags(AGENT_CONTROL_STAND_UP);
	}
// [/RLVa:KB]
}


void LLAgent::handleServerBakeRegionTransition(const LLUUID& region_id)
{
	llinfos << "called" << llendl;


	// Old-style appearance entering a server-bake region.
	if (isAgentAvatarValid() &&
		!gAgentAvatarp->isUsingServerBakes() &&
		(mRegionp->getCentralBakeVersion()>0))
	{
		llinfos << "update requested due to region transition" << llendl;
		LLAppearanceMgr::instance().requestServerAppearanceUpdate();
	}
	// new-style appearance entering a non-bake region,
	// need to check for existence of the baking service.
	else if (isAgentAvatarValid() &&
			 gAgentAvatarp->isUsingServerBakes() &&
			 mRegionp->getCentralBakeVersion()==0)
	{
		gAgentAvatarp->checkForUnsupportedServerBakeAppearance();
	}
}

//-----------------------------------------------------------------------------
// setRegion()
//-----------------------------------------------------------------------------
void LLAgent::setRegion(LLViewerRegion *regionp)
{
	bool teleport = true;

	llassert(regionp);
	if (mRegionp != regionp)
	{
		// std::string host_name;
		// host_name = regionp->getHost().getHostName();

		std::string ip = regionp->getHost().getString();
		llinfos << "Moving agent into region: " << regionp->getName()
				<< " located at " << ip << llendl;
		if (mRegionp)
		{
			// NaCl - Antispam Registry clear anti-spam queues when changing regions
			NACLAntiSpamRegistry::instance().purgeAllQueues();
			// NaCl End

			// We've changed regions, we're now going to change our agent coordinate frame.
			mAgentOriginGlobal = regionp->getOriginGlobal();
			LLVector3d agent_offset_global = mRegionp->getOriginGlobal();

			LLVector3 delta;
			delta.setVec(regionp->getOriginGlobal() - mRegionp->getOriginGlobal());

			setPositionAgent(getPositionAgent() - delta);

			LLVector3 camera_position_agent = LLViewerCamera::getInstance()->getOrigin();
			LLViewerCamera::getInstance()->setOrigin(camera_position_agent - delta);

			// Update all of the regions.
			LLWorld::getInstance()->updateAgentOffset(agent_offset_global);

			// Hack to keep sky in the agent's region, otherwise it may get deleted - DJS 08/02/02
			// *TODO: possibly refactor into gSky->setAgentRegion(regionp)? -Brad
			if (gSky.mVOSkyp)
			{
				gSky.mVOSkyp->setRegion(regionp);
			}
			if (gSky.mVOGroundp)
			{
				gSky.mVOGroundp->setRegion(regionp);
			}

			// Notify windlight managers
			teleport = (gAgent.getTeleportState() != LLAgent::TELEPORT_NONE);
		}
		else
		{
			// First time initialization.
			// We've changed regions, we're now going to change our agent coordinate frame.
			mAgentOriginGlobal = regionp->getOriginGlobal();

			LLVector3 delta;
			delta.setVec(regionp->getOriginGlobal());

			setPositionAgent(getPositionAgent() - delta);
			LLVector3 camera_position_agent = LLViewerCamera::getInstance()->getOrigin();
			LLViewerCamera::getInstance()->setOrigin(camera_position_agent - delta);

			// Update all of the regions.
			LLWorld::getInstance()->updateAgentOffset(mAgentOriginGlobal);
		}

		// Pass new region along to metrics components that care about this level of detail.
		LLAppViewer::metricsUpdateRegion(regionp->getHandle());
	}
	mRegionp = regionp;

	// Pass the region host to LLUrlEntryParcel to resolve parcel name
	// with a server request.
	LLUrlEntryParcel::setRegionHost(getRegionHost());

	// Must shift hole-covering water object locations because local
	// coordinate frame changed.
	LLWorld::getInstance()->updateWaterObjects();

	// keep a list of regions we've been too
	// this is just an interesting stat, logged at the dataserver
	// we could trake this at the dataserver side, but that's harder
	U64 handle = regionp->getHandle();
	mRegionsVisited.insert(handle);

	LLSelectMgr::getInstance()->updateSelectionCenter();

//	LLFloaterMove::sUpdateFlyingStatus();
// [RLVa:KB] - Checked: 2011-05-27 (RLVa-1.4.0a) | Added: RLVa-1.4.0a
	LLFloaterMove::sUpdateMovementStatus();
// [/RLVa:KB]

	if (teleport)
	{
		LLEnvManagerNew::instance().onTeleport();
	}
	else
	{
		LLEnvManagerNew::instance().onRegionCrossing();
	}

	// If the newly entered region is using server bakes, and our
	// current appearance is non-baked, request appearance update from
	// server.
	if (mRegionp->capabilitiesReceived())
	{
		handleServerBakeRegionTransition(mRegionp->getRegionID());
	}
	else
	{
		// Need to handle via callback after caps arrive.
		mRegionp->setCapabilitiesReceivedCallback(boost::bind(&LLAgent::handleServerBakeRegionTransition,this,_1));
	}
}


//-----------------------------------------------------------------------------
// getRegion()
//-----------------------------------------------------------------------------
LLViewerRegion *LLAgent::getRegion() const
{
	return mRegionp;
}


LLHost LLAgent::getRegionHost() const
{
	if (mRegionp)
	{
		return mRegionp->getHost();
	}
	else
	{
		return LLHost::invalid;
	}
}

//-----------------------------------------------------------------------------
// inPrelude()
//-----------------------------------------------------------------------------
BOOL LLAgent::inPrelude()
{
	return mRegionp && mRegionp->isPrelude();
}


//-----------------------------------------------------------------------------
// canManageEstate()
//-----------------------------------------------------------------------------

BOOL LLAgent::canManageEstate() const
{
	return mRegionp && mRegionp->canManageEstate();
}

//-----------------------------------------------------------------------------
// sendMessage()
//-----------------------------------------------------------------------------
void LLAgent::sendMessage()
{
	if (gDisconnected)
	{
		llwarns << "Trying to send message when disconnected!" << llendl;
		return;
	}
	if (!mRegionp)
	{
		llerrs << "No region for agent yet!" << llendl;
		return;
	}
	gMessageSystem->sendMessage(mRegionp->getHost());
}


//-----------------------------------------------------------------------------
// sendReliableMessage()
//-----------------------------------------------------------------------------
void LLAgent::sendReliableMessage()
{
	if (gDisconnected)
	{
		lldebugs << "Trying to send message when disconnected!" << llendl;
		return;
	}
	if (!mRegionp)
	{
		lldebugs << "LLAgent::sendReliableMessage No region for agent yet, not sending message!" << llendl;
		return;
	}
	gMessageSystem->sendReliable(mRegionp->getHost());
}

//-----------------------------------------------------------------------------
// getVelocity()
//-----------------------------------------------------------------------------
LLVector3 LLAgent::getVelocity() const
{
	if (isAgentAvatarValid())
	{
		return gAgentAvatarp->getVelocity();
	}
	else
	{
		return LLVector3::zero;
	}
}


//-----------------------------------------------------------------------------
// setPositionAgent()
//-----------------------------------------------------------------------------
void LLAgent::setPositionAgent(const LLVector3 &pos_agent)
{
	if (!pos_agent.isFinite())
	{
		llerrs << "setPositionAgent is not a number" << llendl;
	}

	if (isAgentAvatarValid() && gAgentAvatarp->getParent())
	{
		LLVector3 pos_agent_sitting;
		LLVector3d pos_agent_d;
		LLViewerObject *parent = (LLViewerObject*)gAgentAvatarp->getParent();

		pos_agent_sitting = gAgentAvatarp->getPosition() * parent->getRotation() + parent->getPositionAgent();
		pos_agent_d.setVec(pos_agent_sitting);

		mFrameAgent.setOrigin(pos_agent_sitting);
		mPositionGlobal = pos_agent_d + mAgentOriginGlobal;
	}
	else
	{
		mFrameAgent.setOrigin(pos_agent);

		LLVector3d pos_agent_d;
		pos_agent_d.setVec(pos_agent);
		mPositionGlobal = pos_agent_d + mAgentOriginGlobal;
	}
}

//-----------------------------------------------------------------------------
// getPositionGlobal()
//-----------------------------------------------------------------------------
const LLVector3d &LLAgent::getPositionGlobal() const
{
	if (isAgentAvatarValid() && !gAgentAvatarp->mDrawable.isNull())
	{
		mPositionGlobal = getPosGlobalFromAgent(gAgentAvatarp->getRenderPosition());
	}
	else
	{
		mPositionGlobal = getPosGlobalFromAgent(mFrameAgent.getOrigin());
	}

	return mPositionGlobal;
}

//-----------------------------------------------------------------------------
// getPositionAgent()
//-----------------------------------------------------------------------------
const LLVector3 &LLAgent::getPositionAgent()
{
	if (isAgentAvatarValid() && !gAgentAvatarp->mDrawable.isNull())
	{
		mFrameAgent.setOrigin(gAgentAvatarp->getRenderPosition());	
	}

	return mFrameAgent.getOrigin();
}

//-----------------------------------------------------------------------------
// getRegionsVisited()
//-----------------------------------------------------------------------------
S32 LLAgent::getRegionsVisited() const
{
	return mRegionsVisited.size();
}

//-----------------------------------------------------------------------------
// getDistanceTraveled()
//-----------------------------------------------------------------------------
F64 LLAgent::getDistanceTraveled() const
{
	return mDistanceTraveled;
}


//-----------------------------------------------------------------------------
// getPosAgentFromGlobal()
//-----------------------------------------------------------------------------
LLVector3 LLAgent::getPosAgentFromGlobal(const LLVector3d &pos_global) const
{
	LLVector3 pos_agent;
	pos_agent.setVec(pos_global - mAgentOriginGlobal);
	return pos_agent;
}


//-----------------------------------------------------------------------------
// getPosGlobalFromAgent()
//-----------------------------------------------------------------------------
LLVector3d LLAgent::getPosGlobalFromAgent(const LLVector3 &pos_agent) const
{
	LLVector3d pos_agent_d;
	pos_agent_d.setVec(pos_agent);
	return pos_agent_d + mAgentOriginGlobal;
}

void LLAgent::sitDown()
{
//	setControlFlags(AGENT_CONTROL_SIT_ON_GROUND);
// [RLVa:KB] - Checked: 2010-08-28 (RLVa-1.2.1a) | Added: RLVa-1.2.1a
	// RELEASE-RLVa: [SL-2.0.0] Check this function's callers since usually they require explicit blocking
	if ( (!rlv_handler_t::isEnabled()) || ((gRlvHandler.canStand()) && (!gRlvHandler.hasBehaviour(RLV_BHVR_SIT))) )
	{
		setControlFlags(AGENT_CONTROL_SIT_ON_GROUND);
	}
// [/RLVa:KB]
}


//-----------------------------------------------------------------------------
// resetAxes()
//-----------------------------------------------------------------------------
void LLAgent::resetAxes()
{
	mFrameAgent.resetAxes();
}


// Copied from LLCamera::setOriginAndLookAt
// Look_at must be unit vector
//-----------------------------------------------------------------------------
// resetAxes()
//-----------------------------------------------------------------------------
void LLAgent::resetAxes(const LLVector3 &look_at)
{
	LLVector3	skyward = getReferenceUpVector();

	// if look_at has zero length, fail
	// if look_at and skyward are parallel, fail
	//
	// Test both of these conditions with a cross product.
	LLVector3 cross(look_at % skyward);
	if (cross.isNull())
	{
		llinfos << "LLAgent::resetAxes cross-product is zero" << llendl;
		return;
	}

	// Make sure look_at and skyward are not parallel
	// and neither are zero length
	LLVector3 left(skyward % look_at);
	LLVector3 up(look_at % left);

	mFrameAgent.setAxes(look_at, left, up);
}


//-----------------------------------------------------------------------------
// rotate()
//-----------------------------------------------------------------------------
void LLAgent::rotate(F32 angle, const LLVector3 &axis) 
{ 
	mFrameAgent.rotate(angle, axis); 
}


//-----------------------------------------------------------------------------
// rotate()
//-----------------------------------------------------------------------------
void LLAgent::rotate(F32 angle, F32 x, F32 y, F32 z) 
{ 
	mFrameAgent.rotate(angle, x, y, z); 
}


//-----------------------------------------------------------------------------
// rotate()
//-----------------------------------------------------------------------------
void LLAgent::rotate(const LLMatrix3 &matrix) 
{ 
	mFrameAgent.rotate(matrix); 
}


//-----------------------------------------------------------------------------
// rotate()
//-----------------------------------------------------------------------------
void LLAgent::rotate(const LLQuaternion &quaternion) 
{ 
	mFrameAgent.rotate(quaternion); 
}


//-----------------------------------------------------------------------------
// getReferenceUpVector()
//-----------------------------------------------------------------------------
LLVector3 LLAgent::getReferenceUpVector()
{
	// this vector is in the coordinate frame of the avatar's parent object, or the world if none
	LLVector3 up_vector = LLVector3::z_axis;
	if (isAgentAvatarValid() && 
		gAgentAvatarp->getParent() &&
		gAgentAvatarp->mDrawable.notNull())
	{
		U32 camera_mode = gAgentCamera.getCameraAnimating() ? gAgentCamera.getLastCameraMode() : gAgentCamera.getCameraMode();
		// and in third person...
		if (camera_mode == CAMERA_MODE_THIRD_PERSON)
		{
			// make the up vector point to the absolute +z axis
			up_vector = up_vector * ~((LLViewerObject*)gAgentAvatarp->getParent())->getRenderRotation();
		}
		else if (camera_mode == CAMERA_MODE_MOUSELOOK)
		{
			// make the up vector point to the avatar's +z axis
			up_vector = up_vector * gAgentAvatarp->mDrawable->getRotation();
		}
	}

	return up_vector;
}


// Radians, positive is forward into ground
//-----------------------------------------------------------------------------
// pitch()
//-----------------------------------------------------------------------------
void LLAgent::pitch(F32 angle)
{
	// don't let user pitch if pointed almost all the way down or up
	mFrameAgent.pitch(clampPitchToLimits(angle));
}


// Radians, positive is forward into ground
//-----------------------------------------------------------------------------
// clampPitchToLimits()
//-----------------------------------------------------------------------------
F32 LLAgent::clampPitchToLimits(F32 angle)
{
	// A dot B = mag(A) * mag(B) * cos(angle between A and B)
	// so... cos(angle between A and B) = A dot B / mag(A) / mag(B)
	//                                  = A dot B for unit vectors

	LLVector3 skyward = getReferenceUpVector();

	const F32 look_down_limit = 179.f * DEG_TO_RAD;;
	const F32 look_up_limit   =   1.f * DEG_TO_RAD;

	F32 angle_from_skyward = acos( mFrameAgent.getAtAxis() * skyward );

	// clamp pitch to limits
	if ((angle >= 0.f) && (angle_from_skyward + angle > look_down_limit))
	{
		angle = look_down_limit - angle_from_skyward;
	}
	else if ((angle < 0.f) && (angle_from_skyward + angle < look_up_limit))
	{
		angle = look_up_limit - angle_from_skyward;
	}
   
    return angle;
}


//-----------------------------------------------------------------------------
// roll()
//-----------------------------------------------------------------------------
void LLAgent::roll(F32 angle)
{
	mFrameAgent.roll(angle);
}


//-----------------------------------------------------------------------------
// yaw()
//-----------------------------------------------------------------------------
void LLAgent::yaw(F32 angle)
{
	if (!rotateGrabbed())
	{
		mFrameAgent.rotate(angle, getReferenceUpVector());
	}
}


// Returns a quat that represents the rotation of the agent in the absolute frame
//-----------------------------------------------------------------------------
// getQuat()
//-----------------------------------------------------------------------------
LLQuaternion LLAgent::getQuat() const
{
	return mFrameAgent.getQuaternion();
}

//-----------------------------------------------------------------------------
// getControlFlags()
//-----------------------------------------------------------------------------
U32 LLAgent::getControlFlags()
{
	//return mControlFlags;
	if(LLAgent::ignorePrejump)
		return mControlFlags | AGENT_CONTROL_FINISH_ANIM;
	else
		return mControlFlags;
}

//-----------------------------------------------------------------------------
// setControlFlags()
//-----------------------------------------------------------------------------
void LLAgent::setControlFlags(U32 mask)
{
	mControlFlags |= mask;
	mbFlagsDirty = TRUE;
}


//-----------------------------------------------------------------------------
// clearControlFlags()
//-----------------------------------------------------------------------------
void LLAgent::clearControlFlags(U32 mask)
{
	U32 old_flags = mControlFlags;
	mControlFlags &= ~mask;
	if (old_flags != mControlFlags)
	{
		mbFlagsDirty = TRUE;
	}
}

//-----------------------------------------------------------------------------
// controlFlagsDirty()
//-----------------------------------------------------------------------------
BOOL LLAgent::controlFlagsDirty() const
{
	return mbFlagsDirty;
}

//-----------------------------------------------------------------------------
// enableControlFlagReset()
//-----------------------------------------------------------------------------
void LLAgent::enableControlFlagReset()
{
	mbFlagsNeedReset = TRUE;
}

//-----------------------------------------------------------------------------
// resetControlFlags()
//-----------------------------------------------------------------------------
void LLAgent::resetControlFlags()
{
	if (mbFlagsNeedReset)
	{
		mbFlagsNeedReset = FALSE;
		mbFlagsDirty = FALSE;
		// reset all of the ephemeral flags
		// some flags are managed elsewhere
		mControlFlags &= AGENT_CONTROL_AWAY | AGENT_CONTROL_FLY | AGENT_CONTROL_MOUSELOOK;
	}
}

//-----------------------------------------------------------------------------
// setAFK()
//-----------------------------------------------------------------------------
void LLAgent::setAFK()
{
	if (!gAgent.getRegion())
	{
		// Don't set AFK if we're not talking to a region yet.
		return;
	}

	if (!(mControlFlags & AGENT_CONTROL_AWAY))
	{
		sendAnimationRequest(ANIM_AGENT_AWAY, ANIM_REQUEST_START);
		setControlFlags(AGENT_CONTROL_AWAY | AGENT_CONTROL_STOP);
		gAwayTimer.start();

		// <FS:AO> Gsit on away, antigrief protection
		if (gSavedSettings.getBOOL("AvatarSitOnAway"))
		{
			if (!gAgentAvatarp->isSitting() && !gRlvHandler.hasBehaviour(RLV_BHVR_SIT))
			{
				gAgent.sitDown();
			}
		}
		// </FS:AO>
	}
}

//-----------------------------------------------------------------------------
// clearAFK()
//-----------------------------------------------------------------------------
void LLAgent::clearAFK()
{
	gAwayTriggerTimer.reset();

	// Gods can sometimes get into away state (via gestures)
	// without setting the appropriate control flag. JC
	if (mControlFlags & AGENT_CONTROL_AWAY
		|| (isAgentAvatarValid()
			&& (gAgentAvatarp->mSignaledAnimations.find(ANIM_AGENT_AWAY) != gAgentAvatarp->mSignaledAnimations.end())))
	{
		sendAnimationRequest(ANIM_AGENT_AWAY, ANIM_REQUEST_STOP);
		clearControlFlags(AGENT_CONTROL_AWAY);

		// <FS:AO> if we sat while away, stand back up on clear
		if (gSavedSettings.getBOOL("AvatarSitOnAway"))
		{
			if (gAgentAvatarp->isSitting() && !gRlvHandler.hasBehaviour(RLV_BHVR_UNSIT))
			{
				gAgent.standUp();
			}
		}
		// </FS:AO>
	}
}

//-----------------------------------------------------------------------------
// getAFK()
//-----------------------------------------------------------------------------
BOOL LLAgent::getAFK() const
{
	return (mControlFlags & AGENT_CONTROL_AWAY) != 0;
}

//-----------------------------------------------------------------------------
// setDoNotDisturb()
//-----------------------------------------------------------------------------
void LLAgent::setDoNotDisturb(bool pIsDoNotDisturb)
{
	bool isDoNotDisturbSwitchedOff = (mIsDoNotDisturb && !pIsDoNotDisturb);
	mIsDoNotDisturb = pIsDoNotDisturb;
	sendAnimationRequest(ANIM_AGENT_DO_NOT_DISTURB, (pIsDoNotDisturb ? ANIM_REQUEST_START : ANIM_REQUEST_STOP));
	LLNotificationsUI::LLChannelManager::getInstance()->muteAllChannels(pIsDoNotDisturb);
	if (isDoNotDisturbSwitchedOff)
	{
		LLDoNotDisturbNotificationStorage::getInstance()->updateNotifications();
	}
}

//-----------------------------------------------------------------------------
// isDoNotDisturb()
//-----------------------------------------------------------------------------
bool LLAgent::isDoNotDisturb() const
{
	return mIsDoNotDisturb;
}

//-----------------------------------------------------------------------------
// setAutorespond()
//-----------------------------------------------------------------------------
void LLAgent::setAutorespond()
{
	selectAutorespond(TRUE);
}

//-----------------------------------------------------------------------------
// clearAutorespond()
//-----------------------------------------------------------------------------
void LLAgent::clearAutorespond()
{
	selectAutorespond(FALSE);
}

//-----------------------------------------------------------------------------
// selectAutorespond()
//-----------------------------------------------------------------------------
void LLAgent::selectAutorespond(BOOL selected)
{
	llinfos << "Setting autorespond mode to " << selected << llendl;
	mIsAutorespond = selected;
	gSavedPerAccountSettings.setBOOL("FSAutorespondMode",selected);
	// [SJ - FIRE-2177 - Making Autorespons a simple Check in the menu again for clarity]
	//if (gAutorespondMenu)
	//{
	//	if (selected)
	//	{
	//		gAutorespondMenu->setLabel(LLTrans::getString("AvatarSetNotAutorespond"));
	//	}
	//	else
	//	{
	//		gAutorespondMenu->setLabel(LLTrans::getString("AvatarSetAutorespond"));
	//	}
	//}
}

//-----------------------------------------------------------------------------
// getAutorespond()
//-----------------------------------------------------------------------------
BOOL LLAgent::getAutorespond() const
{
	return mIsAutorespond;
}

//-----------------------------------------------------------------------------
// setAutorespondNonFriends()
//-----------------------------------------------------------------------------
void LLAgent::setAutorespondNonFriends()
{
	selectAutorespondNonFriends(TRUE);
}

//-----------------------------------------------------------------------------
// clearAutorespondNonFriends()
//-----------------------------------------------------------------------------
void LLAgent::clearAutorespondNonFriends()
{
	selectAutorespondNonFriends(FALSE);
}

//-----------------------------------------------------------------------------
// selectAutorespondNonFriends()
//-----------------------------------------------------------------------------
void LLAgent::selectAutorespondNonFriends(BOOL selected)
{
	llinfos << "Setting autorespond non-friends mode to " << selected << llendl;
	mIsAutorespondNonFriends = selected;
	gSavedPerAccountSettings.setBOOL("FSAutorespondNonFriendsMode",selected);
	// [SJ - FIRE-2177 - Making Autorespons a simple Check in the menu again for clarity]
	//if (gAutorespondNonFriendsMenu)
	//{
	//	if (selected)
	//	{
	//		gAutorespondNonFriendsMenu->setLabel(LLTrans::getString("AvatarSetNotAutorespondNonFriends"));
	//	}
	//	else
	//	{
	//		gAutorespondNonFriendsMenu->setLabel(LLTrans::getString("AvatarSetAutorespondNonFriends"));
	//	}
	//}
}

//-----------------------------------------------------------------------------
// getAutorespondNonFriends()
//-----------------------------------------------------------------------------
BOOL LLAgent::getAutorespondNonFriends() const
{
	return mIsAutorespondNonFriends;
}


//-----------------------------------------------------------------------------
// startAutoPilotGlobal()
//-----------------------------------------------------------------------------
void LLAgent::startAutoPilotGlobal(
	const LLVector3d &target_global,
	const std::string& behavior_name,
	const LLQuaternion *target_rotation,
	void (*finish_callback)(BOOL, void *),
	void *callback_data,
	F32 stop_distance,
	F32 rot_threshold,
	BOOL allow_flying)
{
	if (!isAgentAvatarValid())
	{
		return;
	}
	
	// Are there any pending callbacks from previous auto pilot requests?
	if (mAutoPilotFinishedCallback)
	{
		mAutoPilotFinishedCallback(dist_vec(gAgent.getPositionGlobal(), mAutoPilotTargetGlobal) < mAutoPilotStopDistance, mAutoPilotCallbackData);
	}

	mAutoPilotFinishedCallback = finish_callback;
	mAutoPilotCallbackData = callback_data;
	mAutoPilotRotationThreshold = rot_threshold;
	mAutoPilotBehaviorName = behavior_name;
	mAutoPilotAllowFlying = allow_flying;

	LLVector3d delta_pos( target_global );
	delta_pos -= getPositionGlobal();
	F64 distance = delta_pos.magVec();
	LLVector3d trace_target = target_global;

	trace_target.mdV[VZ] -= 10.f;

	LLVector3d intersection;
	LLVector3 normal;
	LLViewerObject *hit_obj;
	F32 heightDelta = LLWorld::getInstance()->resolveStepHeightGlobal(NULL, target_global, trace_target, intersection, normal, &hit_obj);

	if (stop_distance > 0.f)
	{
		mAutoPilotStopDistance = stop_distance;
	}
	else
	{
		// Guess at a reasonable stop distance.
		mAutoPilotStopDistance = (F32) sqrt( distance );
		if (mAutoPilotStopDistance < 0.5f) 
		{
			mAutoPilotStopDistance = 0.5f;
		}
	}

	if (mAutoPilotAllowFlying)
	{
		mAutoPilotFlyOnStop = getFlying();
	}
	else
	{
		mAutoPilotFlyOnStop = FALSE;
	}

	if (distance > 30.0 && mAutoPilotAllowFlying)
	{
		setFlying(TRUE);
	}

	if ( distance > 1.f && 
		mAutoPilotAllowFlying &&
		heightDelta > (sqrtf(mAutoPilotStopDistance) + 1.f))
	{
		setFlying(TRUE);
		// Do not force flying for "Sit" behavior to prevent flying after pressing "Stand"
		// from an object. See EXT-1655.
		if ("Sit" != mAutoPilotBehaviorName)
			mAutoPilotFlyOnStop = TRUE;
	}

	mAutoPilot = TRUE;
	setAutoPilotTargetGlobal(target_global);

	if (target_rotation)
	{
		mAutoPilotUseRotation = TRUE;
		mAutoPilotTargetFacing = LLVector3::x_axis * *target_rotation;
		mAutoPilotTargetFacing.mV[VZ] = 0.f;
		mAutoPilotTargetFacing.normalize();
	}
	else
	{
		mAutoPilotUseRotation = FALSE;
	}

	mAutoPilotNoProgressFrameCount = 0;
}


//-----------------------------------------------------------------------------
// setAutoPilotTargetGlobal
//-----------------------------------------------------------------------------
void LLAgent::setAutoPilotTargetGlobal(const LLVector3d &target_global)
{
	if (mAutoPilot)
	{
		mAutoPilotTargetGlobal = target_global;

		// trace ray down to find height of destination from ground
		LLVector3d traceEndPt = target_global;
		traceEndPt.mdV[VZ] -= 20.f;

		LLVector3d targetOnGround;
		LLVector3 groundNorm;
		LLViewerObject *obj;

		LLWorld::getInstance()->resolveStepHeightGlobal(NULL, target_global, traceEndPt, targetOnGround, groundNorm, &obj);
		F64 target_height = llmax((F64)gAgentAvatarp->getPelvisToFoot(), target_global.mdV[VZ] - targetOnGround.mdV[VZ]);

		// clamp z value of target to minimum height above ground
		mAutoPilotTargetGlobal.mdV[VZ] = targetOnGround.mdV[VZ] + target_height;
		mAutoPilotTargetDist = (F32)dist_vec(gAgent.getPositionGlobal(), mAutoPilotTargetGlobal);
	}
}

//-----------------------------------------------------------------------------
// startFollowPilot()
//-----------------------------------------------------------------------------
void LLAgent::startFollowPilot(const LLUUID &leader_id, BOOL allow_flying, F32 stop_distance)
{
	mLeaderID = leader_id;
	if ( mLeaderID.isNull() ) return;

	LLViewerObject* object = gObjectList.findObject(mLeaderID);
	if (!object) 
	{
		mLeaderID = LLUUID::null;
		return;
	}

	startAutoPilotGlobal(object->getPositionGlobal(), 
						 std::string(),	// behavior_name
						 NULL,			// target_rotation
						 NULL,			// finish_callback
						 NULL,			// callback_data
						 stop_distance,
						 0.03f,			// rotation_threshold
						 allow_flying);
}


//-----------------------------------------------------------------------------
// stopAutoPilot()
//-----------------------------------------------------------------------------
void LLAgent::stopAutoPilot(BOOL user_cancel)
{
	if (mAutoPilot)
	{
		mAutoPilot = FALSE;
		if (mAutoPilotUseRotation && !user_cancel)
		{
			resetAxes(mAutoPilotTargetFacing);
		}
		// Restore previous flying state before invoking mAutoPilotFinishedCallback to allow
		// callback function to change the flying state (like in near_sit_down_point()).
		// If the user cancelled, don't change the fly state
		if (!user_cancel)
		{
			setFlying(mAutoPilotFlyOnStop);
		}
		//NB: auto pilot can terminate for a reason other than reaching the destination
		if (mAutoPilotFinishedCallback)
		{
			mAutoPilotFinishedCallback(!user_cancel && dist_vec(gAgent.getPositionGlobal(), mAutoPilotTargetGlobal) < mAutoPilotStopDistance, mAutoPilotCallbackData);
			mAutoPilotFinishedCallback = NULL;
		}
		mLeaderID = LLUUID::null;

		setControlFlags(AGENT_CONTROL_STOP);

		if (user_cancel && !mAutoPilotBehaviorName.empty())
		{
			if (mAutoPilotBehaviorName == "Sit")
				LLNotificationsUtil::add("CancelledSit");
			else if (mAutoPilotBehaviorName == "Attach")
				LLNotificationsUtil::add("CancelledAttach");
			else
				LLNotificationsUtil::add("Cancelled");
		}
	}
}


// Returns necessary agent pitch and yaw changes, radians.
//-----------------------------------------------------------------------------
// autoPilot()
//-----------------------------------------------------------------------------
void LLAgent::autoPilot(F32 *delta_yaw)
{
	if (mAutoPilot)
	{
		if (!mLeaderID.isNull())
		{
			LLViewerObject* object = gObjectList.findObject(mLeaderID);
			if (!object) 
			{
				stopAutoPilot();
				return;
			}
			mAutoPilotTargetGlobal = object->getPositionGlobal();
		}
		
		if (!isAgentAvatarValid()) return;

		if (gAgentAvatarp->mInAir && mAutoPilotAllowFlying)
		{
			setFlying(TRUE);
		}
	
		LLVector3 at;
		at.setVec(mFrameAgent.getAtAxis());
		LLVector3 target_agent = getPosAgentFromGlobal(mAutoPilotTargetGlobal);
		LLVector3 direction = target_agent - getPositionAgent();

		F32 target_dist = direction.magVec();

		if (target_dist >= mAutoPilotTargetDist)
		{
			mAutoPilotNoProgressFrameCount++;
			if (mAutoPilotNoProgressFrameCount > AUTOPILOT_MAX_TIME_NO_PROGRESS * gFPSClamped)
			{
				stopAutoPilot();
				return;
			}
		}

		mAutoPilotTargetDist = target_dist;

		// Make this a two-dimensional solution
		at.mV[VZ] = 0.f;
		direction.mV[VZ] = 0.f;

		at.normalize();
		F32 xy_distance = direction.normalize();

		F32 yaw = 0.f;
		if (mAutoPilotTargetDist > mAutoPilotStopDistance)
		{
			yaw = angle_between(mFrameAgent.getAtAxis(), direction);
		}
		else if (mAutoPilotUseRotation)
		{
			// we're close now just aim at target facing
			yaw = angle_between(at, mAutoPilotTargetFacing);
			direction = mAutoPilotTargetFacing;
		}

		yaw = 4.f * yaw / gFPSClamped;

		// figure out which direction to turn
		LLVector3 scratch(at % direction);

		if (scratch.mV[VZ] > 0.f)
		{
			setControlFlags(AGENT_CONTROL_YAW_POS);
		}
		else
		{
			yaw = -yaw;
			setControlFlags(AGENT_CONTROL_YAW_NEG);
		}

		*delta_yaw = yaw;

		// Compute when to start slowing down
		F32 slow_distance;
		if (getFlying())
		{
			slow_distance = llmax(6.f, mAutoPilotStopDistance + 5.f);
		}
		else
		{
			slow_distance = llmax(3.f, mAutoPilotStopDistance + 2.f);
		}

		// If we're flying, handle autopilot points above or below you.
		if (getFlying() && xy_distance < AUTOPILOT_HEIGHT_ADJUST_DISTANCE)
		{
			if (isAgentAvatarValid())
			{
				F64 current_height = gAgentAvatarp->getPositionGlobal().mdV[VZ];
				F32 delta_z = (F32)(mAutoPilotTargetGlobal.mdV[VZ] - current_height);
				F32 slope = delta_z / xy_distance;
				if (slope > 0.45f && delta_z > 6.f)
				{
					setControlFlags(AGENT_CONTROL_FAST_UP | AGENT_CONTROL_UP_POS);
				}
				else if (slope > 0.002f && delta_z > 0.5f)
				{
					setControlFlags(AGENT_CONTROL_UP_POS);
				}
				else if (slope < -0.45f && delta_z < -6.f && current_height > AUTOPILOT_MIN_TARGET_HEIGHT_OFF_GROUND)
				{
					setControlFlags(AGENT_CONTROL_FAST_UP | AGENT_CONTROL_UP_NEG);
				}
				else if (slope < -0.002f && delta_z < -0.5f && current_height > AUTOPILOT_MIN_TARGET_HEIGHT_OFF_GROUND)
				{
					setControlFlags(AGENT_CONTROL_UP_NEG);
				}
			}
		}

		//  calculate delta rotation to target heading
		F32 delta_target_heading = angle_between(mFrameAgent.getAtAxis(), mAutoPilotTargetFacing);

		if (xy_distance > slow_distance && yaw < (F_PI / 10.f))
		{
			// walking/flying fast
			setControlFlags(AGENT_CONTROL_FAST_AT | AGENT_CONTROL_AT_POS);
		}
		else if (mAutoPilotTargetDist > mAutoPilotStopDistance)
		{
			// walking/flying slow
			if (at * direction > 0.9f)
			{
				setControlFlags(AGENT_CONTROL_AT_POS);
			}
			else if (at * direction < -0.9f)
			{
				setControlFlags(AGENT_CONTROL_AT_NEG);
			}
		}

		// check to see if we need to keep rotating to target orientation
		if (mAutoPilotTargetDist < mAutoPilotStopDistance)
		{
			setControlFlags(AGENT_CONTROL_STOP);
			if(!mAutoPilotUseRotation || (delta_target_heading < mAutoPilotRotationThreshold))
			{
				stopAutoPilot();
			}
		}
	}
}


//-----------------------------------------------------------------------------
// propagate()
//-----------------------------------------------------------------------------
void LLAgent::propagate(const F32 dt)
{
	// Update UI based on agent motion
	LLFloaterMove *floater_move = LLFloaterReg::findTypedInstance<LLFloaterMove>("moveview");
	if (floater_move)
	{
		floater_move->mForwardButton   ->setToggleState( gAgentCamera.getAtKey() > 0 || gAgentCamera.getWalkKey() > 0 );
		floater_move->mBackwardButton  ->setToggleState( gAgentCamera.getAtKey() < 0 || gAgentCamera.getWalkKey() < 0 );
		floater_move->mTurnLeftButton  ->setToggleState( gAgentCamera.getYawKey() > 0.f );
		floater_move->mTurnRightButton ->setToggleState( gAgentCamera.getYawKey() < 0.f );
		floater_move->mSlideLeftButton  ->setToggleState( gAgentCamera.getLeftKey() > 0.f );
		floater_move->mSlideRightButton ->setToggleState( gAgentCamera.getLeftKey() < 0.f );
		floater_move->mMoveUpButton    ->setToggleState( gAgentCamera.getUpKey() > 0 );
		floater_move->mMoveDownButton  ->setToggleState( gAgentCamera.getUpKey() < 0 );
	}

	// handle rotation based on keyboard levels
	const F32 YAW_RATE = 90.f * DEG_TO_RAD;				// radians per second
	yaw(YAW_RATE * gAgentCamera.getYawKey() * dt);

	const F32 PITCH_RATE = 90.f * DEG_TO_RAD;			// radians per second
	pitch(PITCH_RATE * gAgentCamera.getPitchKey() * dt);
	
	// handle auto-land behavior
	if (isAgentAvatarValid())
	{
		BOOL in_air = gAgentAvatarp->mInAir;
		LLVector3 land_vel = getVelocity();
		land_vel.mV[VZ] = 0.f;

		if (!in_air 
			&& gAgentCamera.getUpKey() < 0 
			&& land_vel.magVecSquared() < MAX_VELOCITY_AUTO_LAND_SQUARED
			&& gSavedSettings.getBOOL("AutomaticFly"))
		{
			// land automatically
			setFlying(FALSE);
		}
	}

	gAgentCamera.clearGeneralKeys();
}

//-----------------------------------------------------------------------------
// updateAgentPosition()
//-----------------------------------------------------------------------------
void LLAgent::updateAgentPosition(const F32 dt, const F32 yaw_radians, const S32 mouse_x, const S32 mouse_y)
{
	if (mMoveTimer.getStarted() && mMoveTimer.getElapsedTimeF32() > gSavedSettings.getF32("NotMovingHintTimeout"))
	{
		LLFirstUse::notMoving();
	}

	propagate(dt);

	// static S32 cameraUpdateCount = 0;

	rotate(yaw_radians, 0, 0, 1);
	
	//
	// Check for water and land collision, set underwater flag
	//

	gAgentCamera.updateLookAt(mouse_x, mouse_y);
}

// friends and operators

std::ostream& operator<<(std::ostream &s, const LLAgent &agent)
{
	// This is unfinished, but might never be used. 
	// We'll just leave it for now; we can always delete it.
	s << " { "
	  << "  Frame = " << agent.mFrameAgent << "\n"
	  << " }";
	return s;
}

// TRUE if your own avatar needs to be rendered.  Usually only
// in third person and build.
//-----------------------------------------------------------------------------
// needsRenderAvatar()
//-----------------------------------------------------------------------------
BOOL LLAgent::needsRenderAvatar()
{
	if (gAgentCamera.cameraMouselook() && !LLVOAvatar::sVisibleInFirstPerson)
	{
		return FALSE;
	}

	return mShowAvatar && mGenderChosen;
}

// TRUE if we need to render your own avatar's head.
BOOL LLAgent::needsRenderHead()
{
	return (LLVOAvatar::sVisibleInFirstPerson && LLPipeline::sReflectionRender) || (mShowAvatar && !gAgentCamera.cameraMouselook());
}

//-----------------------------------------------------------------------------
// startTyping()
//-----------------------------------------------------------------------------
void LLAgent::startTyping()
{
	mTypingTimer.reset();

	if (getRenderState() & AGENT_STATE_TYPING)
	{
		// already typing, don't trigger a different animation
		return;
	}
	setRenderState(AGENT_STATE_TYPING);

	if (mChatTimer.getElapsedTimeF32() < 2.f)
	{
		LLViewerObject* chatter = gObjectList.findObject(mLastChatterID);
		if (chatter && chatter->isAvatar())
		{
			gAgentCamera.setLookAt(LOOKAT_TARGET_RESPOND, chatter, LLVector3::zero);
		}
	}

	if (gSavedSettings.getBOOL("PlayTypingAnim"))
	{
		sendAnimationRequest(ANIM_AGENT_TYPE, ANIM_REQUEST_START);
	}
	// <FS:Ansariel> [FS Communication UI]
	//(LLFloaterReg::getTypedInstance<LLFloaterIMNearbyChat>("nearby_chat"))->
	//		sendChatFromViewer("", CHAT_TYPE_START, FALSE);
	FSNearbyChat::instance().sendChatFromViewer("", CHAT_TYPE_START, FALSE);
	// </FS:Ansariel> [FS Communication UI]
}

//-----------------------------------------------------------------------------
// stopTyping()
//-----------------------------------------------------------------------------
void LLAgent::stopTyping()
{
	if (mRenderState & AGENT_STATE_TYPING)
	{
		clearRenderState(AGENT_STATE_TYPING);
		sendAnimationRequest(ANIM_AGENT_TYPE, ANIM_REQUEST_STOP);
		// <FS:Ansariel> [FS Communication UI]
		//(LLFloaterReg::getTypedInstance<LLFloaterIMNearbyChat>("nearby_chat"))->
		//		sendChatFromViewer("", CHAT_TYPE_STOP, FALSE);
		FSNearbyChat::instance().sendChatFromViewer("", CHAT_TYPE_STOP, FALSE);
		// </FS:Ansariel> [FS Communication UI]
	}
}

//-----------------------------------------------------------------------------
// setRenderState()
//-----------------------------------------------------------------------------
void LLAgent::setRenderState(U8 newstate)
{
	mRenderState |= newstate;
}

//-----------------------------------------------------------------------------
// clearRenderState()
//-----------------------------------------------------------------------------
void LLAgent::clearRenderState(U8 clearstate)
{
	mRenderState &= ~clearstate;
}


//-----------------------------------------------------------------------------
// getRenderState()
//-----------------------------------------------------------------------------
U8 LLAgent::getRenderState()
{
	// *FIX: don't do stuff in a getter!  This is infinite loop city!
	if ((mTypingTimer.getElapsedTimeF32() > TYPING_TIMEOUT_SECS) 
		&& (mRenderState & AGENT_STATE_TYPING))
	{
		stopTyping();
	}
	
	if ((!LLSelectMgr::getInstance()->getSelection()->isEmpty() && LLSelectMgr::getInstance()->shouldShowSelection())
		|| LLToolMgr::getInstance()->getCurrentTool()->isEditing() )
	{
		setRenderState(AGENT_STATE_EDITING);
	}
	else
	{
		clearRenderState(AGENT_STATE_EDITING);
	}

	return mRenderState;
}

//-----------------------------------------------------------------------------
//-----------------------------------------------------------------------------

//-----------------------------------------------------------------------------
// endAnimationUpdateUI()
//-----------------------------------------------------------------------------
void LLAgent::endAnimationUpdateUI()
{
	if (gAgentCamera.getCameraMode() == gAgentCamera.getLastCameraMode())
	{
		// We're already done endAnimationUpdateUI for this transition.
		return;
	}

	// clean up UI from mode we're leaving
	if (gAgentCamera.getLastCameraMode() == CAMERA_MODE_MOUSELOOK )
	{
		// <FS:Zi> Unhide chat bar, unless autohide is enabled
		gSavedSettings.setBOOL("MouseLookEnabled",FALSE);
		if(!gSavedSettings.getBOOL("AutohideChatBar"))
			FSNearbyChat::instance().showDefaultChatBar(TRUE);
		// </FS:Zi>

		gToolBarView->setToolBarsVisible(true);
		// show mouse cursor
		gViewerWindow->showCursor();
		// show menus
		gMenuBarView->setVisible(TRUE);
		// <FS:Ansariel> Separate navigation and favorites panel
		LLNavigationBar::instance().getView()->setVisible(TRUE);
		gStatusBar->setVisibleForMouselook(true);

		if (gSavedSettings.getBOOL("ShowMiniLocationPanel"))
		{
			LLPanelTopInfoBar::getInstance()->setVisible(TRUE);
		}

		LLChicletBar::getInstance()->setVisible(TRUE);

		LLPanelStandStopFlying::getInstance()->setVisible(TRUE);

		LLToolMgr::getInstance()->setCurrentToolset(gBasicToolset);

		LLFloaterCamera::onLeavingMouseLook();

		if (mMouselookModeOutSignal)
		{
			(*mMouselookModeOutSignal)();
		}

		// Only pop if we have pushed...
		if (TRUE == mViewsPushed)
		{
#if 0 // Use this once all floaters are registered
			LLFloaterReg::restoreVisibleInstances();
#else // Use this for now
			LLFloaterView::skip_list_t skip_list;
			if (LLFloaterReg::findInstance("mini_map"))
			{
				skip_list.insert(LLFloaterReg::findInstance("mini_map"));
			}
			if(gSavedSettings.getBOOL("FSShowStatsBarInMouselook"))
			{
				skip_list.insert(LLFloaterReg::findInstance("stats"));
			}
			// <FS:LO> //FIRE-6385: Show all script dialogs still after leaving mouselook
			BOOST_FOREACH(LLFloater *tmp, LLFloaterReg::getFloaterList("script_floater"))
			{
				skip_list.insert(tmp);
			}
			// </FS:LO>

			// <FS:Ansariel> [FS communication UI] Commented out so far.
			//               Maybe check if need it to close standalone IM floater
			//               when going into mouselook
			//LLFloaterIMContainer* im_box = LLFloaterReg::getTypedInstance<LLFloaterIMContainer>("im_container");
			//LLFloaterIMContainer::floater_list_t conversations;
			//im_box->getDetachedConversationFloaters(conversations);
			//BOOST_FOREACH(LLFloater* conversation, conversations)
			//{
			//	llinfos << "skip_list.insert(session_floater): " << conversation->getTitle() << llendl;
			//	skip_list.insert(conversation);
			//}
			// </FS:Ansariel> [FS communication UI]

			gFloaterView->popVisibleAll(skip_list);
#endif
			mViewsPushed = FALSE;
			gFocusMgr.setKeyboardFocus(NULL);	// <FS:Zi> make sure no floater has focus  after restoring them
		}
		// <FS:PP> FIRE-11312: Exiting Mouselook puts keyboard focus on Nearby Chat bar
		else if(gSavedSettings.getBOOL("FSShowInterfaceInMouselook"))
		{
			gFocusMgr.setKeyboardFocus(NULL);
		}
		// </FS:PP>

		
		gAgentCamera.setLookAt(LOOKAT_TARGET_CLEAR);
		if( gMorphView )
		{
			gMorphView->setVisible( FALSE );
		}

		// Disable mouselook-specific animations
		if (isAgentAvatarValid())
		{
			if( gAgentAvatarp->isAnyAnimationSignaled(AGENT_GUN_AIM_ANIMS, NUM_AGENT_GUN_AIM_ANIMS) )
			{
				if (gAgentAvatarp->mSignaledAnimations.find(ANIM_AGENT_AIM_RIFLE_R) != gAgentAvatarp->mSignaledAnimations.end())
				{
					sendAnimationRequest(ANIM_AGENT_AIM_RIFLE_R, ANIM_REQUEST_STOP);
					sendAnimationRequest(ANIM_AGENT_HOLD_RIFLE_R, ANIM_REQUEST_START);
				}
				if (gAgentAvatarp->mSignaledAnimations.find(ANIM_AGENT_AIM_HANDGUN_R) != gAgentAvatarp->mSignaledAnimations.end())
				{
					sendAnimationRequest(ANIM_AGENT_AIM_HANDGUN_R, ANIM_REQUEST_STOP);
					sendAnimationRequest(ANIM_AGENT_HOLD_HANDGUN_R, ANIM_REQUEST_START);
				}
				if (gAgentAvatarp->mSignaledAnimations.find(ANIM_AGENT_AIM_BAZOOKA_R) != gAgentAvatarp->mSignaledAnimations.end())
				{
					sendAnimationRequest(ANIM_AGENT_AIM_BAZOOKA_R, ANIM_REQUEST_STOP);
					sendAnimationRequest(ANIM_AGENT_HOLD_BAZOOKA_R, ANIM_REQUEST_START);
				}
				if (gAgentAvatarp->mSignaledAnimations.find(ANIM_AGENT_AIM_BOW_L) != gAgentAvatarp->mSignaledAnimations.end())
				{
					sendAnimationRequest(ANIM_AGENT_AIM_BOW_L, ANIM_REQUEST_STOP);
					sendAnimationRequest(ANIM_AGENT_HOLD_BOW_L, ANIM_REQUEST_START);
				}
			}
		}
	}
	else if (gAgentCamera.getLastCameraMode() == CAMERA_MODE_CUSTOMIZE_AVATAR)
	{
		// make sure we ask to save changes

		LLToolMgr::getInstance()->setCurrentToolset(gBasicToolset);

		if( gMorphView )
		{
			gMorphView->setVisible( FALSE );
		}

		if (isAgentAvatarValid())
		{
			if(mCustomAnim)
			{
				sendAnimationRequest(ANIM_AGENT_CUSTOMIZE, ANIM_REQUEST_STOP);
				sendAnimationRequest(ANIM_AGENT_CUSTOMIZE_DONE, ANIM_REQUEST_START);

				mCustomAnim = FALSE ;
			}
			
		}
		gAgentCamera.setLookAt(LOOKAT_TARGET_CLEAR);

		LLFloaterCamera::onAvatarEditingAppearance(false);
	}

	//---------------------------------------------------------------------
	// Set up UI for mode we're entering
	//---------------------------------------------------------------------
	if (gAgentCamera.getCameraMode() == CAMERA_MODE_MOUSELOOK)
	{

		// <FS:PP> FIRE-8868: Show UI in mouselook
		if(!gSavedSettings.getBOOL("FSShowInterfaceInMouselook"))
		{
		// </FS:PP>

		// clean up UI
		// first show anything hidden by UI toggle
		gViewerWindow->setUIVisibility(TRUE);

		// then hide stuff we want hidden for mouselook 
		gToolBarView->setToolBarsVisible(false);
		gMenuBarView->setVisible(FALSE);
		// <FS:Ansariel> Separate navigation and favorites panel
		LLNavigationBar::instance().getView()->setVisible(FALSE);
		gStatusBar->setVisibleForMouselook(false);

		LLPanelTopInfoBar::getInstance()->setVisible(FALSE);

		LLChicletBar::getInstance()->setVisible(FALSE);

		LLPanelStandStopFlying::getInstance()->setVisible(FALSE);

		// <FS:Zi> Hide chat bar in mouselook mode, unless there is text in it
		gSavedSettings.setBOOL("MouseLookEnabled",TRUE);
		if(FSNearbyChat::instance().defaultChatBarIsIdle())
			FSNearbyChat::instance().showDefaultChatBar(FALSE);
		// </FS:Zi>

		// clear out camera lag effect
		// <FS:PP> Commented out and moved lower for FIRE-8868: Show UI in mouselook
		// gAgentCamera.clearCameraLag();
		// </FS:PP>

		// JC - Added for always chat in third person option
		gFocusMgr.setKeyboardFocus(NULL);

		LLToolMgr::getInstance()->setCurrentToolset(gMouselookToolset);

		mViewsPushed = TRUE;

		// <FS:PP> Commented out and moved lower for FIRE-8868: Show UI in mouselook
		// if (mMouselookModeInSignal)
		// {
		//	(*mMouselookModeInSignal)();
		// }
		// </FS:PP>

		// hide all floaters except the mini map

#if 0 // Use this once all floaters are registered
		std::set<std::string> exceptions;
		exceptions.insert("mini_map");
		if(gSavedSettings.getBOOL("FSShowStatsBarInMouselook"))
		{
			exceptions.insert("stats");
		}
		exceptions.insert("script_floater"); // <FS:LO> //FIRE-6385: Show all script dialogs still after leaving mouselook
		LLFloaterReg::hideVisibleInstances(exceptions);
#else // Use this for now
		LLFloaterView::skip_list_t skip_list;
		skip_list.insert(LLFloaterReg::findInstance("mini_map"));
		if(gSavedSettings.getBOOL("FSShowStatsBarInMouselook"))
		{
			skip_list.insert(LLFloaterReg::findInstance("stats"));
		}
		// <FS:LO> //FIRE-6385: Show all script dialogs still when entering mouselook
		BOOST_FOREACH(LLFloater *tmp, LLFloaterReg::getFloaterList("script_floater"))
		{
			skip_list.insert(tmp);
		}
		// </FS:LO>
		gFloaterView->pushVisibleAll(FALSE, skip_list);
#endif

		// <FS:PP> FIRE-8868: Show UI in mouselook
		gConsole->setVisible( TRUE );

		} // Check ends here, anything below will be executed regardless of its state

		gAgentCamera.clearCameraLag();

		if (mMouselookModeInSignal)
		{
			(*mMouselookModeInSignal)();
		}
		// </FS:PP>

		if( gMorphView )
		{
			gMorphView->setVisible(FALSE);
		}

		// <FS:PP> Commented out and moved few lines higher for FIRE-8868: Show UI in mouselook
		// gConsole->setVisible( TRUE );

		if (isAgentAvatarValid())
		{
			// Trigger mouselook-specific animations
			if( gAgentAvatarp->isAnyAnimationSignaled(AGENT_GUN_HOLD_ANIMS, NUM_AGENT_GUN_HOLD_ANIMS) )
			{
				if (gAgentAvatarp->mSignaledAnimations.find(ANIM_AGENT_HOLD_RIFLE_R) != gAgentAvatarp->mSignaledAnimations.end())
				{
					sendAnimationRequest(ANIM_AGENT_HOLD_RIFLE_R, ANIM_REQUEST_STOP);
					sendAnimationRequest(ANIM_AGENT_AIM_RIFLE_R, ANIM_REQUEST_START);
				}
				if (gAgentAvatarp->mSignaledAnimations.find(ANIM_AGENT_HOLD_HANDGUN_R) != gAgentAvatarp->mSignaledAnimations.end())
				{
					sendAnimationRequest(ANIM_AGENT_HOLD_HANDGUN_R, ANIM_REQUEST_STOP);
					sendAnimationRequest(ANIM_AGENT_AIM_HANDGUN_R, ANIM_REQUEST_START);
				}
				if (gAgentAvatarp->mSignaledAnimations.find(ANIM_AGENT_HOLD_BAZOOKA_R) != gAgentAvatarp->mSignaledAnimations.end())
				{
					sendAnimationRequest(ANIM_AGENT_HOLD_BAZOOKA_R, ANIM_REQUEST_STOP);
					sendAnimationRequest(ANIM_AGENT_AIM_BAZOOKA_R, ANIM_REQUEST_START);
				}
				if (gAgentAvatarp->mSignaledAnimations.find(ANIM_AGENT_HOLD_BOW_L) != gAgentAvatarp->mSignaledAnimations.end())
				{
					sendAnimationRequest(ANIM_AGENT_HOLD_BOW_L, ANIM_REQUEST_STOP);
					sendAnimationRequest(ANIM_AGENT_AIM_BOW_L, ANIM_REQUEST_START);
				}
			}
			if (gAgentAvatarp->getParent())
			{
				LLVector3 at_axis = LLViewerCamera::getInstance()->getAtAxis();
				LLViewerObject* root_object = (LLViewerObject*)gAgentAvatarp->getRoot();
				if (root_object->flagCameraDecoupled())
				{
					resetAxes(at_axis);
				}
				else
				{
					resetAxes(at_axis * ~((LLViewerObject*)gAgentAvatarp->getParent())->getRenderRotation());
				}
			}
		}
	}
	else if (gAgentCamera.getCameraMode() == CAMERA_MODE_CUSTOMIZE_AVATAR)
	{
		LLToolMgr::getInstance()->setCurrentToolset(gFaceEditToolset);

		if( gMorphView )
		{
			gMorphView->setVisible( TRUE );
		}

		// freeze avatar
		if (isAgentAvatarValid())
		{
			mPauseRequest = gAgentAvatarp->requestPause();
		}

		LLFloaterCamera::onAvatarEditingAppearance(true);
	}

	if (isAgentAvatarValid())
	{
		gAgentAvatarp->updateAttachmentVisibility(gAgentCamera.getCameraMode());
	}

	gFloaterTools->dirty();

	// Don't let this be called more than once if the camera
	// mode hasn't changed.  --JC
	gAgentCamera.updateLastCamera();
}

boost::signals2::connection LLAgent::setMouselookModeInCallback( const camera_signal_t::slot_type& cb )
{
	if (!mMouselookModeInSignal) mMouselookModeInSignal = new camera_signal_t();
	return mMouselookModeInSignal->connect(cb);
}

boost::signals2::connection LLAgent::setMouselookModeOutCallback( const camera_signal_t::slot_type& cb )
{
	if (!mMouselookModeOutSignal) mMouselookModeOutSignal = new camera_signal_t();
	return mMouselookModeOutSignal->connect(cb);
}

//-----------------------------------------------------------------------------
// heardChat()
//-----------------------------------------------------------------------------
void LLAgent::heardChat(const LLUUID& id)
{
	// log text and voice chat to speaker mgr
	// for keeping track of active speakers, etc.
	LLLocalSpeakerMgr::getInstance()->speakerChatted(id);

	// don't respond to your own voice
	if (id == getID()) return;
	
	if (ll_rand(2) == 0) 
	{
		LLViewerObject *chatter = gObjectList.findObject(mLastChatterID);
		gAgentCamera.setLookAt(LOOKAT_TARGET_AUTO_LISTEN, chatter, LLVector3::zero);
	}			

	mLastChatterID = id;
	mChatTimer.reset();
}

const F32 SIT_POINT_EXTENTS = 0.2f;

LLSD ll_sdmap_from_vector3(const LLVector3& vec)
{
    LLSD ret;
    ret["X"] = vec.mV[VX];
    ret["Y"] = vec.mV[VY];
    ret["Z"] = vec.mV[VZ];
    return ret;
}

LLVector3 ll_vector3_from_sdmap(const LLSD& sd)
{
    LLVector3 ret;
    ret.mV[VX] = F32(sd["X"].asReal());
    ret.mV[VY] = F32(sd["Y"].asReal());
    ret.mV[VZ] = F32(sd["Z"].asReal());
    return ret;
}

void LLAgent::setStartPosition( U32 location_id )
{
    LLViewerObject          *object;

    if (gAgentID == LLUUID::null)
    {
        return;
    }
    // we've got an ID for an agent viewerobject
    object = gObjectList.findObject(gAgentID);
    if (! object)
    {
        llinfos << "setStartPosition - Can't find agent viewerobject id " << gAgentID << llendl;
        return;
    }
    // we've got the viewer object
    // Sometimes the agent can be velocity interpolated off of
    // this simulator.  Clamp it to the region the agent is
    // in, a little bit in on each side.
    const F32 INSET = 0.5f; //meters
// <FS:CR> Aurora Sim
    //const F32 REGION_WIDTH = LLWorld::getInstance()->getRegionWidthInMeters();
    const F32 REGION_WIDTH = getRegion()->getWidth();
// </FS:CR> Aurora Sim

    LLVector3 agent_pos = getPositionAgent();

    if (isAgentAvatarValid())
    {
        // the z height is at the agent's feet
        agent_pos.mV[VZ] -= 0.5f * (gAgentAvatarp->mBodySize.mV[VZ] + gAgentAvatarp->mAvatarOffset.mV[VZ]);
    }

    agent_pos.mV[VX] = llclamp( agent_pos.mV[VX], INSET, REGION_WIDTH - INSET );
    agent_pos.mV[VY] = llclamp( agent_pos.mV[VY], INSET, REGION_WIDTH - INSET );

    // Don't let them go below ground, or too high.
    agent_pos.mV[VZ] = llclamp( agent_pos.mV[VZ],
                                mRegionp->getLandHeightRegion( agent_pos ),
                                LLWorld::getInstance()->getRegionMaxHeight() );
    // Send the CapReq
    LLSD request;
    LLSD body;
    LLSD homeLocation;

    homeLocation["LocationId"] = LLSD::Integer(location_id);
    homeLocation["LocationPos"] = ll_sdmap_from_vector3(agent_pos);
    homeLocation["LocationLookAt"] = ll_sdmap_from_vector3(mFrameAgent.getAtAxis());

    body["HomeLocation"] = homeLocation;

    // This awkward idiom warrants explanation.
    // For starters, LLSDMessage::ResponderAdapter is ONLY for testing the new
    // LLSDMessage functionality with a pre-existing LLHTTPClient::Responder.
    // In new code, define your reply/error methods on the same class as the
    // sending method, bind them to local LLEventPump objects and pass those
    // LLEventPump names in the request LLSD object.
    // When testing old code, the new LLHomeLocationResponder object
    // is referenced by an LLHTTPClient::ResponderPtr, so when the
    // ResponderAdapter is deleted, the LLHomeLocationResponder will be too.
    // We must trust that the underlying LLHTTPClient code will eventually
    // fire either the reply callback or the error callback; either will cause
    // the ResponderAdapter to delete itself.
    LLSDMessage::ResponderAdapter*
        adapter(new LLSDMessage::ResponderAdapter(new LLHomeLocationResponder()));

    request["message"] = "HomeLocation";
    request["payload"] = body;
    request["reply"]   = adapter->getReplyName();
    request["error"]   = adapter->getErrorName();

    gAgent.getRegion()->getCapAPI().post(request);

    const U32 HOME_INDEX = 1;
    if( HOME_INDEX == location_id )
    {
        setHomePosRegion( mRegionp->getHandle(), getPositionAgent() );
    }
}

struct HomeLocationMapper: public LLCapabilityListener::CapabilityMapper
{
    // No reply message expected
    HomeLocationMapper(): LLCapabilityListener::CapabilityMapper("HomeLocation") {}
    virtual void buildMessage(LLMessageSystem* msg,
                              const LLUUID& agentID,
                              const LLUUID& sessionID,
                              const std::string& capabilityName,
                              const LLSD& payload) const
    {
        msg->newMessageFast(_PREHASH_SetStartLocationRequest);
        msg->nextBlockFast( _PREHASH_AgentData);
        msg->addUUIDFast(_PREHASH_AgentID, agentID);
        msg->addUUIDFast(_PREHASH_SessionID, sessionID);
        msg->nextBlockFast( _PREHASH_StartLocationData);
        // corrected by sim
        msg->addStringFast(_PREHASH_SimName, "");
        msg->addU32Fast(_PREHASH_LocationID, payload["HomeLocation"]["LocationId"].asInteger());
        msg->addVector3Fast(_PREHASH_LocationPos,
                            ll_vector3_from_sdmap(payload["HomeLocation"]["LocationPos"]));
        msg->addVector3Fast(_PREHASH_LocationLookAt,
                            ll_vector3_from_sdmap(payload["HomeLocation"]["LocationLookAt"]));
    }
};
// Need an instance of this class so it will self-register
static HomeLocationMapper homeLocationMapper;

void LLAgent::requestStopMotion( LLMotion* motion )
{
	// Notify all avatars that a motion has stopped.
	// This is needed to clear the animation state bits
	LLUUID anim_state = motion->getID();
	onAnimStop(motion->getID());

	// if motion is not looping, it could have stopped by running out of time
	// so we need to tell the server this
//	llinfos << "Sending stop for motion " << motion->getName() << llendl;
	sendAnimationRequest( anim_state, ANIM_REQUEST_STOP );
}

void LLAgent::onAnimStop(const LLUUID& id)
{
	// handle automatic state transitions (based on completion of animation playback)
	if (id == ANIM_AGENT_STAND)
	{
		stopFidget();
	}
	else if (id == ANIM_AGENT_AWAY)
	{
//		clearAFK();
// [RLVa:KB] - Checked: 2010-05-03 (RLVa-1.2.0g) | Added: RLVa-1.1.0g
#ifdef RLV_EXTENSION_CMD_ALLOWIDLE
		if (!gRlvHandler.hasBehaviour(RLV_BHVR_ALLOWIDLE))
			clearAFK();
#else
		clearAFK();
#endif // RLV_EXTENSION_CMD_ALLOWIDLE
// [/RLVa:KB]
	}
	else if (id == ANIM_AGENT_STANDUP)
	{
		// send stand up command
		setControlFlags(AGENT_CONTROL_FINISH_ANIM);

		// now trigger dusting self off animation
		if (isAgentAvatarValid() && !gAgentAvatarp->mBelowWater && rand() % 3 == 0)
			sendAnimationRequest( ANIM_AGENT_BRUSH, ANIM_REQUEST_START );
	}
	else if (id == ANIM_AGENT_PRE_JUMP || id == ANIM_AGENT_LAND || id == ANIM_AGENT_MEDIUM_LAND)
	{
		setControlFlags(AGENT_CONTROL_FINISH_ANIM);
	}
}

bool LLAgent::isGodlike() const
{
	return mAgentAccess->isGodlike();
}

bool LLAgent::isGodlikeWithoutAdminMenuFakery() const
{
	return mAgentAccess->isGodlikeWithoutAdminMenuFakery();
}

U8 LLAgent::getGodLevel() const
{
	return mAgentAccess->getGodLevel();
}

bool LLAgent::wantsPGOnly() const
{
	return mAgentAccess->wantsPGOnly();
}

bool LLAgent::canAccessMature() const
{
	return mAgentAccess->canAccessMature();
}

bool LLAgent::canAccessAdult() const
{
	return mAgentAccess->canAccessAdult();
}

bool LLAgent::canAccessMaturityInRegion( U64 region_handle ) const
{
	LLViewerRegion *regionp = LLWorld::getInstance()->getRegionFromHandle( region_handle );
	if( regionp )
	{
		switch( regionp->getSimAccess() )
		{
			case SIM_ACCESS_MATURE:
				if( !canAccessMature() )
					return false;
				break;
			case SIM_ACCESS_ADULT:
				if( !canAccessAdult() )
					return false;
				break;
			default:
				// Oh, go on and hear the silly noises.
				break;
		}
	}
	
	return true;
}

bool LLAgent::canAccessMaturityAtGlobal( LLVector3d pos_global ) const
{
	U64 region_handle = to_region_handle_global( pos_global.mdV[0], pos_global.mdV[1] );
	return canAccessMaturityInRegion( region_handle );
}

bool LLAgent::prefersPG() const
{
	return mAgentAccess->prefersPG();
}

bool LLAgent::prefersMature() const
{
	return mAgentAccess->prefersMature();
}
	
bool LLAgent::prefersAdult() const
{
	return mAgentAccess->prefersAdult();
}

bool LLAgent::isTeen() const
{
	return mAgentAccess->isTeen();
}

bool LLAgent::isMature() const
{
	return mAgentAccess->isMature();
}

bool LLAgent::isAdult() const
{
	return mAgentAccess->isAdult();
}

//static 
int LLAgent::convertTextToMaturity(char text)
{
	return LLAgentAccess::convertTextToMaturity(text);
}

class LLMaturityPreferencesResponder : public LLHTTPClient::Responder
{
public:
	LLMaturityPreferencesResponder(LLAgent *pAgent, U8 pPreferredMaturity, U8 pPreviousMaturity);
	virtual ~LLMaturityPreferencesResponder();

	virtual void result(const LLSD &pContent);
	virtual void errorWithContent(U32 pStatus, const std::string& pReason, const LLSD& pContent);

protected:

private:
	U8 parseMaturityFromServerResponse(const LLSD &pContent);

	LLAgent                                  *mAgent;
	U8                                       mPreferredMaturity;
	U8                                       mPreviousMaturity;
};

LLMaturityPreferencesResponder::LLMaturityPreferencesResponder(LLAgent *pAgent, U8 pPreferredMaturity, U8 pPreviousMaturity)
	: LLHTTPClient::Responder(),
	mAgent(pAgent),
	mPreferredMaturity(pPreferredMaturity),
	mPreviousMaturity(pPreviousMaturity)
{
}

LLMaturityPreferencesResponder::~LLMaturityPreferencesResponder()
{
}

void LLMaturityPreferencesResponder::result(const LLSD &pContent)
{
	U8 actualMaturity = parseMaturityFromServerResponse(pContent);

	if (actualMaturity != mPreferredMaturity)
	{
		llwarns << "while attempting to change maturity preference from '" << LLViewerRegion::accessToString(mPreviousMaturity)
			<< "' to '" << LLViewerRegion::accessToString(mPreferredMaturity) << "', the server responded with '"
			<< LLViewerRegion::accessToString(actualMaturity) << "' [value:" << static_cast<U32>(actualMaturity) << ", llsd:"
			<< pContent << "]" << llendl;
	}
	mAgent->handlePreferredMaturityResult(actualMaturity);
}

void LLMaturityPreferencesResponder::errorWithContent(U32 pStatus, const std::string& pReason, const LLSD& pContent)
{
	llwarns << "while attempting to change maturity preference from '" << LLViewerRegion::accessToString(mPreviousMaturity)
		<< "' to '" << LLViewerRegion::accessToString(mPreferredMaturity) << "', we got an error with [status:"
		<< pStatus << "]: " << (pContent.isDefined() ? pContent : LLSD(pReason)) << llendl;
	mAgent->handlePreferredMaturityError();
}

U8 LLMaturityPreferencesResponder::parseMaturityFromServerResponse(const LLSD &pContent)
{
	U8 maturity = SIM_ACCESS_MIN;

	llassert(!pContent.isUndefined());
	llassert(pContent.isMap());
	llassert(pContent.has("access_prefs"));
	llassert(pContent.get("access_prefs").isMap());
	llassert(pContent.get("access_prefs").has("max"));
	llassert(pContent.get("access_prefs").get("max").isString());
	if (!pContent.isUndefined() && pContent.isMap() && pContent.has("access_prefs")
		&& pContent.get("access_prefs").isMap() && pContent.get("access_prefs").has("max")
		&& pContent.get("access_prefs").get("max").isString())
	{
		LLSD::String actualPreference = pContent.get("access_prefs").get("max").asString();
		LLStringUtil::trim(actualPreference);
		maturity = LLViewerRegion::shortStringToAccess(actualPreference);
	}

	return maturity;
}

void LLAgent::handlePreferredMaturityResult(U8 pServerMaturity)
{
	// Update the number of responses received
	++mMaturityPreferenceResponseId;
	llassert(mMaturityPreferenceResponseId <= mMaturityPreferenceRequestId);

	// Update the last known server maturity response
	mLastKnownResponseMaturity = pServerMaturity;

	// Ignore all responses if we know there are more unanswered requests that are expected
	if (mMaturityPreferenceResponseId == mMaturityPreferenceRequestId)
	{
		// If we received a response that matches the last known request, then we are good
		if (mLastKnownRequestMaturity == mLastKnownResponseMaturity)
		{
			mMaturityPreferenceNumRetries = 0;
			reportPreferredMaturitySuccess();
			llassert(static_cast<U8>(gSavedSettings.getU32("PreferredMaturity")) == mLastKnownResponseMaturity);
		}
		// Else, the viewer is out of sync with the server, so let's try to re-sync with the
		// server by re-sending our last known request.  Cap the re-tries at 3 just to be safe.
		else if (++mMaturityPreferenceNumRetries <= 3)
		{
			llinfos << "Retrying attempt #" << mMaturityPreferenceNumRetries << " to set viewer preferred maturity to '"
				<< LLViewerRegion::accessToString(mLastKnownRequestMaturity) << "'" << llendl;
			sendMaturityPreferenceToServer(mLastKnownRequestMaturity);
		}
		// Else, the viewer is style out of sync with the server after 3 retries, so inform the user
		else
		{
			mMaturityPreferenceNumRetries = 0;
			reportPreferredMaturityError();
		}
	}
}

void LLAgent::handlePreferredMaturityError()
{
	// Update the number of responses received
	++mMaturityPreferenceResponseId;
	llassert(mMaturityPreferenceResponseId <= mMaturityPreferenceRequestId);

	// Ignore all responses if we know there are more unanswered requests that are expected
	if (mMaturityPreferenceResponseId == mMaturityPreferenceRequestId)
	{
		mMaturityPreferenceNumRetries = 0;

		// If we received a response that matches the last known request, then we are synced with
		// the server, but not quite sure why we are
		if (mLastKnownRequestMaturity == mLastKnownResponseMaturity)
		{
			llwarns << "Got an error but maturity preference '" << LLViewerRegion::accessToString(mLastKnownRequestMaturity)
				<< "' seems to be in sync with the server" << llendl;
			reportPreferredMaturitySuccess();
		}
		// Else, the more likely case is that the last request does not match the last response,
		// so inform the user
		else
		{
			reportPreferredMaturityError();
		}
	}
}

void LLAgent::reportPreferredMaturitySuccess()
{
	// If there is a pending teleport request waiting for the maturity preference to be synced with
	// the server, let's start the pending request
	if (hasPendingTeleportRequest())
	{
		startTeleportRequest();
	}
}

void LLAgent::reportPreferredMaturityError()
{
	// If there is a pending teleport request waiting for the maturity preference to be synced with
	// the server, we were unable to successfully sync with the server on maturity preference, so let's
	// just raise the screen.
	mIsMaturityRatingChangingDuringTeleport = false;
	if (hasPendingTeleportRequest())
	{
		setTeleportState(LLAgent::TELEPORT_NONE);
	}

	// Get the last known maturity request from the user activity
	std::string preferredMaturity = LLViewerRegion::accessToString(mLastKnownRequestMaturity);
	LLStringUtil::toLower(preferredMaturity);

	// Get the last known maturity response from the server
	std::string actualMaturity = LLViewerRegion::accessToString(mLastKnownResponseMaturity);
	LLStringUtil::toLower(actualMaturity);

	// Notify the user
	LLSD args = LLSD::emptyMap();
	args["PREFERRED_MATURITY"] = preferredMaturity;
	args["ACTUAL_MATURITY"] = actualMaturity;
	LLNotificationsUtil::add("MaturityChangeError", args);

	// Check the saved settings to ensure that we are consistent.  If we are not consistent, update
	// the viewer, but do not send anything to server
	U8 localMaturity = static_cast<U8>(gSavedSettings.getU32("PreferredMaturity"));
	if (localMaturity != mLastKnownResponseMaturity)
	{
		bool tmpIsDoSendMaturityPreferenceToServer = mIsDoSendMaturityPreferenceToServer;
		mIsDoSendMaturityPreferenceToServer = false;
		llinfos << "Setting viewer preferred maturity to '" << LLViewerRegion::accessToString(mLastKnownResponseMaturity) << "'" << llendl;
		gSavedSettings.setU32("PreferredMaturity", static_cast<U32>(mLastKnownResponseMaturity));
		mIsDoSendMaturityPreferenceToServer = tmpIsDoSendMaturityPreferenceToServer;
	}
}

bool LLAgent::isMaturityPreferenceSyncedWithServer() const
{
	return (mMaturityPreferenceRequestId == mMaturityPreferenceResponseId);
}

void LLAgent::sendMaturityPreferenceToServer(U8 pPreferredMaturity)
{
	// Only send maturity preference to the server if enabled
	if (mIsDoSendMaturityPreferenceToServer)
	{
		// Increment the number of requests.  The handlers manage a separate count of responses.
		++mMaturityPreferenceRequestId;

		// Update the last know maturity request
		mLastKnownRequestMaturity = pPreferredMaturity;

		// Create a response handler
		LLHTTPClient::ResponderPtr responderPtr = LLHTTPClient::ResponderPtr(new LLMaturityPreferencesResponder(this, pPreferredMaturity, mLastKnownResponseMaturity));

		// If we don't have a region, report it as an error
		if (getRegion() == NULL)
		{
			responderPtr->errorWithContent(0U, "region is not defined", LLSD());
		}
		else
		{
			// Find the capability to send maturity preference
			std::string url = getRegion()->getCapability("UpdateAgentInformation");

			// If the capability is not defined, report it as an error
			if (url.empty())
			{
				responderPtr->errorWithContent(0U, 
							"capability 'UpdateAgentInformation' is not defined for region", LLSD());
			}
			else
			{
				// Set new access preference
				LLSD access_prefs = LLSD::emptyMap();
				access_prefs["max"] = LLViewerRegion::accessToShortString(pPreferredMaturity);

				LLSD body = LLSD::emptyMap();
				body["access_prefs"] = access_prefs;
				llinfos << "Sending viewer preferred maturity to '" << LLViewerRegion::accessToString(pPreferredMaturity)
					<< "' via capability to: " << url << llendl;
				LLSD headers;
				LLHTTPClient::post(url, body, responderPtr, headers, 30.0f);
			}
		}
	}
}

BOOL LLAgent::getAdminOverride() const	
{ 
	return mAgentAccess->getAdminOverride(); 
}

void LLAgent::setMaturity(char text)
{
	mAgentAccess->setMaturity(text);
}

void LLAgent::setAdminOverride(BOOL b)	
{ 
	mAgentAccess->setAdminOverride(b);
}

void LLAgent::setGodLevel(U8 god_level)	
{ 
	mAgentAccess->setGodLevel(god_level);
	mGodLevelChangeSignal(god_level);
}

LLAgent::god_level_change_slot_t LLAgent::registerGodLevelChanageListener(god_level_change_callback_t pGodLevelChangeCallback)
{
	return mGodLevelChangeSignal.connect(pGodLevelChangeCallback);
}

const LLAgentAccess& LLAgent::getAgentAccess()
{
	return *mAgentAccess;
}

bool LLAgent::validateMaturity(const LLSD& newvalue)
{
	return mAgentAccess->canSetMaturity(newvalue.asInteger());
}

void LLAgent::handleMaturity(const LLSD &pNewValue)
{
	sendMaturityPreferenceToServer(static_cast<U8>(pNewValue.asInteger()));
}

//----------------------------------------------------------------------------

void LLAgent::buildFullname(std::string& name) const
{
	if (gAgentAvatarp)
	{
		name = gAgentAvatarp->getFullname();
	}
}

//*TODO remove, is not used anywhere as of August 20, 2009
void LLAgent::buildFullnameAndTitle(std::string& name) const
{
	if (isGroupMember())
	{
		name = mGroupTitle;
		name += ' ';
	}
	else
	{
		name.erase(0, name.length());
	}

	if (isAgentAvatarValid())
	{
		name += gAgentAvatarp->getFullname();
	}
}

BOOL LLAgent::isInGroup(const LLUUID& group_id, BOOL ignore_god_mode /* FALSE */) const
{
	if (!ignore_god_mode && isGodlike())
		return true;

	S32 count = mGroups.count();
	for(S32 i = 0; i < count; ++i)
	{
		if(mGroups.get(i).mID == group_id)
		{
			return TRUE;
		}
	}
	return FALSE;
}

// This implementation should mirror LLAgentInfo::hasPowerInGroup
BOOL LLAgent::hasPowerInGroup(const LLUUID& group_id, U64 power) const
{
	if (isGodlike())
		return true;

	// GP_NO_POWERS can also mean no power is enough to grant an ability.
	if (GP_NO_POWERS == power) return FALSE;

	S32 count = mGroups.count();
	for(S32 i = 0; i < count; ++i)
	{
		if(mGroups.get(i).mID == group_id)
		{
			return (BOOL)((mGroups.get(i).mPowers & power) > 0);
		}
	}
	return FALSE;
}

BOOL LLAgent::hasPowerInActiveGroup(U64 power) const
{
	return (mGroupID.notNull() && (hasPowerInGroup(mGroupID, power)));
}

U64 LLAgent::getPowerInGroup(const LLUUID& group_id) const
{
	if (isGodlike())
		return GP_ALL_POWERS;
	
	S32 count = mGroups.count();
	for(S32 i = 0; i < count; ++i)
	{
		if(mGroups.get(i).mID == group_id)
		{
			return (mGroups.get(i).mPowers);
		}
	}

	return GP_NO_POWERS;
}

BOOL LLAgent::getGroupData(const LLUUID& group_id, LLGroupData& data) const
{
	S32 count = mGroups.count();
	for(S32 i = 0; i < count; ++i)
	{
		if(mGroups.get(i).mID == group_id)
		{
			data = mGroups.get(i);
			return TRUE;
		}
	}
	return FALSE;
}

S32 LLAgent::getGroupContribution(const LLUUID& group_id) const
{
	S32 count = mGroups.count();
	for(S32 i = 0; i < count; ++i)
	{
		if(mGroups.get(i).mID == group_id)
		{
			S32 contribution = mGroups.get(i).mContribution;
			return contribution;
		}
	}
	return 0;
}

BOOL LLAgent::setGroupContribution(const LLUUID& group_id, S32 contribution)
{
	S32 count = mGroups.count();
	for(S32 i = 0; i < count; ++i)
	{
		if(mGroups.get(i).mID == group_id)
		{
			mGroups.get(i).mContribution = contribution;
			LLMessageSystem* msg = gMessageSystem;
			msg->newMessage("SetGroupContribution");
			msg->nextBlock("AgentData");
			msg->addUUID("AgentID", gAgentID);
			msg->addUUID("SessionID", gAgentSessionID);
			msg->nextBlock("Data");
			msg->addUUID("GroupID", group_id);
			msg->addS32("Contribution", contribution);
			sendReliableMessage();
			return TRUE;
		}
	}
	return FALSE;
}

BOOL LLAgent::setUserGroupFlags(const LLUUID& group_id, BOOL accept_notices, BOOL list_in_profile)
{
	S32 count = mGroups.count();
	for(S32 i = 0; i < count; ++i)
	{
		if(mGroups.get(i).mID == group_id)
		{
			mGroups.get(i).mAcceptNotices = accept_notices;
			mGroups.get(i).mListInProfile = list_in_profile;
			LLMessageSystem* msg = gMessageSystem;
			msg->newMessage("SetGroupAcceptNotices");
			msg->nextBlock("AgentData");
			msg->addUUID("AgentID", gAgentID);
			msg->addUUID("SessionID", gAgentSessionID);
			msg->nextBlock("Data");
			msg->addUUID("GroupID", group_id);
			msg->addBOOL("AcceptNotices", accept_notices);
			msg->nextBlock("NewData");
			msg->addBOOL("ListInProfile", list_in_profile);
			sendReliableMessage();
			return TRUE;
		}
	}
	return FALSE;
}

BOOL LLAgent::canJoinGroups() const
{
	return mGroups.count() < gMaxAgentGroups;
}

LLQuaternion LLAgent::getHeadRotation()
{
	if (!isAgentAvatarValid() || !gAgentAvatarp->mPelvisp || !gAgentAvatarp->mHeadp)
	{
		return LLQuaternion::DEFAULT;
	}

	if (!gAgentCamera.cameraMouselook())
	{
		return gAgentAvatarp->getRotation();
	}

	// We must be in mouselook
	LLVector3 look_dir( LLViewerCamera::getInstance()->getAtAxis() );
	LLVector3 up = look_dir % mFrameAgent.getLeftAxis();
	LLVector3 left = up % look_dir;

	LLQuaternion rot(look_dir, left, up);
	if (gAgentAvatarp->getParent())
	{
		rot = rot * ~gAgentAvatarp->getParent()->getRotation();
	}

	return rot;
}

void LLAgent::sendAnimationRequests(LLDynamicArray<LLUUID> &anim_ids, EAnimRequest request)
{
	if (gAgentID.isNull())
	{
		return;
	}

	S32 num_valid_anims = 0;

	LLMessageSystem* msg = gMessageSystem;
	msg->newMessageFast(_PREHASH_AgentAnimation);
	msg->nextBlockFast(_PREHASH_AgentData);
	msg->addUUIDFast(_PREHASH_AgentID, getID());
	msg->addUUIDFast(_PREHASH_SessionID, getSessionID());

	for (S32 i = 0; i < anim_ids.count(); i++)
	{
		if (anim_ids[i].isNull())
		{
			continue;
		}
		msg->nextBlockFast(_PREHASH_AnimationList);
		msg->addUUIDFast(_PREHASH_AnimID, (anim_ids[i]) );
		msg->addBOOLFast(_PREHASH_StartAnim, (request == ANIM_REQUEST_START) ? TRUE : FALSE);
		num_valid_anims++;
	}

	msg->nextBlockFast(_PREHASH_PhysicalAvatarEventList);
	msg->addBinaryDataFast(_PREHASH_TypeData, NULL, 0);
	if (num_valid_anims)
	{
		sendReliableMessage();
	}
}

void LLAgent::sendAnimationRequest(const LLUUID &anim_id, EAnimRequest request)
{
	if (gAgentID.isNull() || anim_id.isNull() || !mRegionp)
	{
		return;
	}

	LLMessageSystem* msg = gMessageSystem;
	msg->newMessageFast(_PREHASH_AgentAnimation);
	msg->nextBlockFast(_PREHASH_AgentData);
	msg->addUUIDFast(_PREHASH_AgentID, getID());
	msg->addUUIDFast(_PREHASH_SessionID, getSessionID());

	msg->nextBlockFast(_PREHASH_AnimationList);
	msg->addUUIDFast(_PREHASH_AnimID, (anim_id) );
	msg->addBOOLFast(_PREHASH_StartAnim, (request == ANIM_REQUEST_START) ? TRUE : FALSE);

	msg->nextBlockFast(_PREHASH_PhysicalAvatarEventList);
	msg->addBinaryDataFast(_PREHASH_TypeData, NULL, 0);
	sendReliableMessage();
}

<<<<<<< HEAD
// [RLVa:KB] - Checked: 2011-05-11 (RLVa-1.3.0i) | Added: RLVa-1.3.0i
void LLAgent::setAlwaysRun()
{
	mbAlwaysRun = (!rlv_handler_t::isEnabled()) || (!gRlvHandler.hasBehaviour(RLV_BHVR_ALWAYSRUN));
	sendWalkRun();
}

void LLAgent::setTempRun()
{
	mbTempRun = (!rlv_handler_t::isEnabled()) || (!gRlvHandler.hasBehaviour(RLV_BHVR_TEMPRUN));
	sendWalkRun();
}

void LLAgent::clearAlwaysRun()
{
	mbAlwaysRun = false;
	sendWalkRun();
}

void LLAgent::clearTempRun()
{
	mbTempRun = false;
	sendWalkRun();
}
// [/RLVa:KB]

//void LLAgent::sendWalkRun(bool running)
// [RLVa:KB] - Checked: 2011-05-11 (RLVa-1.3.0i) | Added: RLVa-1.3.0i
void LLAgent::sendWalkRun()
// [/RLVa:KB]
=======
// Send a message to the region to stop the NULL animation state
// This will reset animation state overrides for the agent.
void LLAgent::sendAnimationStateReset()
{
	if (gAgentID.isNull() || !mRegionp)
	{
		return;
	}

	LLMessageSystem* msg = gMessageSystem;
	msg->newMessageFast(_PREHASH_AgentAnimation);
	msg->nextBlockFast(_PREHASH_AgentData);
	msg->addUUIDFast(_PREHASH_AgentID, getID());
	msg->addUUIDFast(_PREHASH_SessionID, getSessionID());

	msg->nextBlockFast(_PREHASH_AnimationList);
	msg->addUUIDFast(_PREHASH_AnimID, LLUUID::null );
	msg->addBOOLFast(_PREHASH_StartAnim, FALSE);

	msg->nextBlockFast(_PREHASH_PhysicalAvatarEventList);
	msg->addBinaryDataFast(_PREHASH_TypeData, NULL, 0);
	sendReliableMessage();
}


// Send a message to the region to revoke sepecified permissions on ALL scripts in the region
// If the target is an object in the region, permissions in scripts on that object are cleared.
// If it is the region ID, all scripts clear the permissions for this agent
void LLAgent::sendRevokePermissions(const LLUUID & target, U32 permissions)
{
	// Currently only the bits for SCRIPT_PERMISSION_TRIGGER_ANIMATION and SCRIPT_PERMISSION_OVERRIDE_ANIMATIONS
	// are supported by the server.  Sending any other bits will cause the message to be dropped without changing permissions

	if (gAgentID.notNull() && gMessageSystem)
	{
		LLMessageSystem* msg = gMessageSystem;
		msg->newMessageFast(_PREHASH_RevokePermissions);
		msg->nextBlockFast(_PREHASH_AgentData);
		msg->addUUIDFast(_PREHASH_AgentID, getID());		// Must be our ID
		msg->addUUIDFast(_PREHASH_SessionID, getSessionID());

		msg->nextBlockFast(_PREHASH_Data);
		msg->addUUIDFast(_PREHASH_ObjectID, target);		// Must be in the region
		msg->addS32Fast(_PREHASH_ObjectPermissions, (S32) permissions);

		sendReliableMessage();
	}
}

void LLAgent::sendWalkRun(bool running)
>>>>>>> bd0a8c7e
{
	LLMessageSystem* msgsys = gMessageSystem;
	if (msgsys)
	{
		msgsys->newMessageFast(_PREHASH_SetAlwaysRun);
		msgsys->nextBlockFast(_PREHASH_AgentData);
		msgsys->addUUIDFast(_PREHASH_AgentID, getID());
		msgsys->addUUIDFast(_PREHASH_SessionID, getSessionID());
//		msgsys->addBOOLFast(_PREHASH_AlwaysRun, BOOL(running) );
// [RLVa:KB] - Checked: 2011-05-11 (RLVa-1.3.0i) | Added: RLVa-1.3.0i
		msgsys->addBOOLFast(_PREHASH_AlwaysRun, BOOL(getRunning()) );
// [/RLVa:KB]
		sendReliableMessage();
	}
}

void LLAgent::friendsChanged()
{
	LLCollectProxyBuddies collector;
	LLAvatarTracker::instance().applyFunctor(collector);
	mProxyForAgents = collector.mProxy;
}

BOOL LLAgent::isGrantedProxy(const LLPermissions& perm)
{
	return (mProxyForAgents.count(perm.getOwner()) > 0);
}

BOOL LLAgent::allowOperation(PermissionBit op,
							 const LLPermissions& perm,
							 U64 group_proxy_power,
							 U8 god_minimum)
{
	// Check god level.
	if (getGodLevel() >= god_minimum) return TRUE;

	if (!perm.isOwned()) return FALSE;

	// A group member with group_proxy_power can act as owner.
	BOOL is_group_owned;
	LLUUID owner_id;
	perm.getOwnership(owner_id, is_group_owned);
	LLUUID group_id(perm.getGroup());
	LLUUID agent_proxy(getID());

	if (is_group_owned)
	{
		if (hasPowerInGroup(group_id, group_proxy_power))
		{
			// Let the member assume the group's id for permission requests.
			agent_proxy = owner_id;
		}
	}
	else
	{
		// Check for granted mod permissions.
		if ((PERM_OWNER != op) && isGrantedProxy(perm))
		{
			agent_proxy = owner_id;
		}
	}

	// This is the group id to use for permission requests.
	// Only group members may use this field.
	LLUUID group_proxy = LLUUID::null;
	if (group_id.notNull() && isInGroup(group_id))
	{
		group_proxy = group_id;
	}

	// We now have max ownership information.
	if (PERM_OWNER == op)
	{
		// This this was just a check for ownership, we can now return the answer.
		return (agent_proxy == owner_id);
	}

	return perm.allowOperationBy(op, agent_proxy, group_proxy);
}

const LLColor4 &LLAgent::getEffectColor()
{
	return *mEffectColor;
}

void LLAgent::setEffectColor(const LLColor4 &color)
{
	*mEffectColor = color;
}

void LLAgent::initOriginGlobal(const LLVector3d &origin_global)
{
	mAgentOriginGlobal = origin_global;
}

BOOL LLAgent::leftButtonGrabbed() const	
{ 
	const BOOL camera_mouse_look = gAgentCamera.cameraMouselook();
	return (!camera_mouse_look && mControlsTakenCount[CONTROL_LBUTTON_DOWN_INDEX] > 0) 
		|| (camera_mouse_look && mControlsTakenCount[CONTROL_ML_LBUTTON_DOWN_INDEX] > 0)
		|| (!camera_mouse_look && mControlsTakenPassedOnCount[CONTROL_LBUTTON_DOWN_INDEX] > 0)
		|| (camera_mouse_look && mControlsTakenPassedOnCount[CONTROL_ML_LBUTTON_DOWN_INDEX] > 0);
}

BOOL LLAgent::rotateGrabbed() const		
{ 
	return (mControlsTakenCount[CONTROL_YAW_POS_INDEX] > 0)
		|| (mControlsTakenCount[CONTROL_YAW_NEG_INDEX] > 0); 
}

BOOL LLAgent::forwardGrabbed() const
{ 
	return (mControlsTakenCount[CONTROL_AT_POS_INDEX] > 0); 
}

BOOL LLAgent::backwardGrabbed() const
{ 
	return (mControlsTakenCount[CONTROL_AT_NEG_INDEX] > 0); 
}

BOOL LLAgent::upGrabbed() const		
{ 
	return (mControlsTakenCount[CONTROL_UP_POS_INDEX] > 0); 
}

BOOL LLAgent::downGrabbed() const	
{ 
	return (mControlsTakenCount[CONTROL_UP_NEG_INDEX] > 0); 
}

void update_group_floaters(const LLUUID& group_id)
{
	
	LLGroupActions::refresh(group_id);
	//*TODO Implement group update for Profile View 
	// still actual as of July 31, 2009 (DZ)

	gAgent.fireEvent(new LLOldEvents::LLEvent(&gAgent, "new group"), "");
}

// static
void LLAgent::processAgentDropGroup(LLMessageSystem *msg, void **)
{
	LLUUID	agent_id;
	msg->getUUIDFast(_PREHASH_AgentData, _PREHASH_AgentID, agent_id );

	if (agent_id != gAgentID)
	{
		llwarns << "processAgentDropGroup for agent other than me" << llendl;
		return;
	}

	LLUUID	group_id;
	msg->getUUIDFast(_PREHASH_AgentData, _PREHASH_GroupID, group_id );

	// Remove the group if it already exists remove it and add the new data to pick up changes.
	LLGroupData gd;
	gd.mID = group_id;
	S32 index = gAgent.mGroups.find(gd);
	if (index != -1)
	{
		gAgent.mGroups.remove(index);
		if (gAgent.getGroupID() == group_id)
		{
			gAgent.mGroupID.setNull();
			gAgent.mGroupPowers = 0;
			gAgent.mGroupName.clear();
			gAgent.mGroupTitle.clear();
		}
		
		// refresh all group information
		gAgent.sendAgentDataUpdateRequest();

		LLGroupMgr::getInstance()->clearGroupData(group_id);
		// close the floater for this group, if any.
		
		// <FS:AO> Don't assume that because we drop a group, we want floaters to change.
		//LLGroupActions::closeGroup(group_id);
	}
	else
	{
		llwarns << "processAgentDropGroup, agent is not part of group " << group_id << llendl;
	}
}

class LLAgentDropGroupViewerNode : public LLHTTPNode
{
	virtual void post(
		LLHTTPNode::ResponsePtr response,
		const LLSD& context,
		const LLSD& input) const
	{

		if (
			!input.isMap() ||
			!input.has("body") )
		{
			//what to do with badly formed message?
			response->statusUnknownError(400);
			response->result(LLSD("Invalid message parameters"));
		}

		LLSD body = input["body"];
		if ( body.has("body") ) 
		{
			//stupid message system doubles up the "body"s
			body = body["body"];
		}

		if (
			body.has("AgentData") &&
			body["AgentData"].isArray() &&
			body["AgentData"][0].isMap() )
		{
			llinfos << "VALID DROP GROUP" << llendl;

			//there is only one set of data in the AgentData block
			LLSD agent_data = body["AgentData"][0];
			LLUUID agent_id;
			LLUUID group_id;

			agent_id = agent_data["AgentID"].asUUID();
			group_id = agent_data["GroupID"].asUUID();

			if (agent_id != gAgentID)
			{
				llwarns
					<< "AgentDropGroup for agent other than me" << llendl;

				response->notFound();
				return;
			}

			// Remove the group if it already exists remove it
			// and add the new data to pick up changes.
			LLGroupData gd;
			gd.mID = group_id;
			S32 index = gAgent.mGroups.find(gd);
			if (index != -1)
			{
				gAgent.mGroups.remove(index);
				if (gAgent.getGroupID() == group_id)
				{
					gAgent.mGroupID.setNull();
					gAgent.mGroupPowers = 0;
					gAgent.mGroupName.clear();
					gAgent.mGroupTitle.clear();
				}
		
				// refresh all group information
				gAgent.sendAgentDataUpdateRequest();

				LLGroupMgr::getInstance()->clearGroupData(group_id);
				// close the floater for this group, if any.
				LLGroupActions::closeGroup(group_id);
			}
			else
			{
				llwarns
					<< "AgentDropGroup, agent is not part of group "
					<< group_id << llendl;
			}

			response->result(LLSD());
		}
		else
		{
			//what to do with badly formed message?
			response->statusUnknownError(400);
			response->result(LLSD("Invalid message parameters"));
		}
	}
};

LLHTTPRegistration<LLAgentDropGroupViewerNode>
	gHTTPRegistrationAgentDropGroupViewerNode(
		"/message/AgentDropGroup");

// static
void LLAgent::processAgentGroupDataUpdate(LLMessageSystem *msg, void **)
{
	LLUUID	agent_id;

	msg->getUUIDFast(_PREHASH_AgentData, _PREHASH_AgentID, agent_id );

	if (agent_id != gAgentID)
	{
		llwarns << "processAgentGroupDataUpdate for agent other than me" << llendl;
		return;
	}	
	
	S32 count = msg->getNumberOfBlocksFast(_PREHASH_GroupData);
	LLGroupData group;
	S32 index = -1;
	bool need_floater_update = false;
	for(S32 i = 0; i < count; ++i)
	{
		msg->getUUIDFast(_PREHASH_GroupData, _PREHASH_GroupID, group.mID, i);
		msg->getUUIDFast(_PREHASH_GroupData, _PREHASH_GroupInsigniaID, group.mInsigniaID, i);
		msg->getU64(_PREHASH_GroupData, "GroupPowers", group.mPowers, i);
		msg->getBOOL(_PREHASH_GroupData, "AcceptNotices", group.mAcceptNotices, i);
		msg->getS32(_PREHASH_GroupData, "Contribution", group.mContribution, i);
		msg->getStringFast(_PREHASH_GroupData, _PREHASH_GroupName, group.mName, i);
		
		if(group.mID.notNull())
		{
			need_floater_update = true;
			// Remove the group if it already exists remove it and add the new data to pick up changes.
			index = gAgent.mGroups.find(group);
			if (index != -1)
			{
				gAgent.mGroups.remove(index);
			}
			gAgent.mGroups.put(group);
		}
		if (need_floater_update)
		{
			update_group_floaters(group.mID);
		}
	}

	// <FS:Ansariel> Fire event for group title overview
	gAgent.fireEvent(new LLOldEvents::LLEvent(&gAgent, "update grouptitle list"), "");
}

class LLAgentGroupDataUpdateViewerNode : public LLHTTPNode
{
	virtual void post(
		LLHTTPNode::ResponsePtr response,
		const LLSD& context,
		const LLSD& input) const
	{
		LLSD body = input["body"];
		if(body.has("body"))
			body = body["body"];
		LLUUID agent_id = body["AgentData"][0]["AgentID"].asUUID();

		if (agent_id != gAgentID)
		{
			llwarns << "processAgentGroupDataUpdate for agent other than me" << llendl;
			return;
		}	

		LLSD group_data = body["GroupData"];

		LLSD::array_iterator iter_group =
			group_data.beginArray();
		LLSD::array_iterator end_group =
			group_data.endArray();
		int group_index = 0;
		for(; iter_group != end_group; ++iter_group)
		{

			LLGroupData group;
			S32 index = -1;
			bool need_floater_update = false;

			group.mID = (*iter_group)["GroupID"].asUUID();
			group.mPowers = ll_U64_from_sd((*iter_group)["GroupPowers"]);
			group.mAcceptNotices = (*iter_group)["AcceptNotices"].asBoolean();
			group.mListInProfile = body["NewGroupData"][group_index]["ListInProfile"].asBoolean();
			group.mInsigniaID = (*iter_group)["GroupInsigniaID"].asUUID();
			group.mName = (*iter_group)["GroupName"].asString();
			group.mContribution = (*iter_group)["Contribution"].asInteger();

			group_index++;

			if(group.mID.notNull())
			{
				need_floater_update = true;
				// Remove the group if it already exists remove it and add the new data to pick up changes.
				index = gAgent.mGroups.find(group);
				if (index != -1)
				{
					gAgent.mGroups.remove(index);
				}
				gAgent.mGroups.put(group);
			}
			if (need_floater_update)
			{
				update_group_floaters(group.mID);
			}
		}
	}
};

LLHTTPRegistration<LLAgentGroupDataUpdateViewerNode >
	gHTTPRegistrationAgentGroupDataUpdateViewerNode ("/message/AgentGroupDataUpdate"); 

// static
void LLAgent::processAgentDataUpdate(LLMessageSystem *msg, void **)
{
	LLUUID	agent_id;

	msg->getUUIDFast(_PREHASH_AgentData, _PREHASH_AgentID, agent_id );

	if (agent_id != gAgentID)
	{
		llwarns << "processAgentDataUpdate for agent other than me" << llendl;
		return;
	}

	msg->getStringFast(_PREHASH_AgentData, _PREHASH_GroupTitle, gAgent.mGroupTitle);
	LLUUID active_id;
	msg->getUUIDFast(_PREHASH_AgentData, _PREHASH_ActiveGroupID, active_id);


	if(active_id.notNull())
	{
		gAgent.mGroupID = active_id;
		msg->getU64(_PREHASH_AgentData, "GroupPowers", gAgent.mGroupPowers);
		msg->getString(_PREHASH_AgentData, _PREHASH_GroupName, gAgent.mGroupName);
	}
	else
	{
		gAgent.mGroupID.setNull();
		gAgent.mGroupPowers = 0;
		gAgent.mGroupName.clear();
	}
	// <FS> Restore to world
	if (gAgent.restoreToWorld)
	{
		//This fires if we're trying to restore an item to world using the correct group.
		bool remove_from_inventory = false;
		msg->newMessage("RezRestoreToWorld");
		msg->nextBlockFast(_PREHASH_AgentData);
		msg->addUUIDFast(_PREHASH_AgentID, gAgent.getID());
		msg->addUUIDFast(_PREHASH_SessionID, gAgent.getSessionID());

		msg->nextBlockFast(_PREHASH_InventoryData);
		gAgent.restoreToWorldItem->packMessage(msg);
		msg->sendReliable(gAgent.getRegion()->getHost());
		//remove local inventory copy, sim will deal with permissions and removing the item
		//from the actual inventory if its a no-copy etc
		if(!gAgent.restoreToWorldItem->getPermissions().allowCopyBy(gAgent.getID()))
		{
			remove_from_inventory = true;
		}
		
		// Check if it's in the trash. (again similar to the normal rez logic)
		const LLUUID trash_id = gInventory.findCategoryUUIDForType(LLFolderType::FT_TRASH);
		if(gInventory.isObjectDescendentOf(gAgent.restoreToWorldItem->getUUID(), trash_id))
		{
			remove_from_inventory = true;
		}
		if(remove_from_inventory)
		{
			gInventory.deleteObject(gAgent.restoreToWorldItem->getUUID());
			gInventory.notifyObservers();
		}

		//Now, restore the old group
		gAgent.restoreToWorld = false;
		msg->newMessageFast(_PREHASH_ActivateGroup);
		msg->nextBlockFast(_PREHASH_AgentData);
		msg->addUUIDFast(_PREHASH_AgentID, gAgent.getID());
		msg->addUUIDFast(_PREHASH_SessionID, gAgent.getSessionID());
		msg->addUUIDFast(_PREHASH_GroupID, gAgent.restoreToWorldGroup);
		gAgent.sendReliableMessage();
	}
	// </FS>

	update_group_floaters(active_id);

	// <FS:Ansariel> Fire event for group title overview
	gAgent.fireEvent(new LLOldEvents::LLEvent(&gAgent, "update grouptitle list"), "");
}

// static
void LLAgent::processScriptControlChange(LLMessageSystem *msg, void **)
{
	S32 block_count = msg->getNumberOfBlocks("Data");
	for (S32 block_index = 0; block_index < block_count; block_index++)
	{
		BOOL take_controls;
		U32	controls;
		BOOL passon;
		U32 i;
		msg->getBOOL("Data", "TakeControls", take_controls, block_index);
		if (take_controls)
		{
			// take controls
			msg->getU32("Data", "Controls", controls, block_index );
			msg->getBOOL("Data", "PassToAgent", passon, block_index );
			U32 total_count = 0;
			for (i = 0; i < TOTAL_CONTROLS; i++)
			{
				if (controls & ( 1 << i))
				{
					if (passon)
					{
						gAgent.mControlsTakenPassedOnCount[i]++;
					}
					else
					{
						gAgent.mControlsTakenCount[i]++;
					}
					total_count++;
				}
			}
		}
		else
		{
			// release controls
			msg->getU32("Data", "Controls", controls, block_index );
			msg->getBOOL("Data", "PassToAgent", passon, block_index );
			for (i = 0; i < TOTAL_CONTROLS; i++)
			{
				if (controls & ( 1 << i))
				{
					if (passon)
					{
						gAgent.mControlsTakenPassedOnCount[i]--;
						if (gAgent.mControlsTakenPassedOnCount[i] < 0)
						{
							gAgent.mControlsTakenPassedOnCount[i] = 0;
						}
					}
					else
					{
						gAgent.mControlsTakenCount[i]--;
						if (gAgent.mControlsTakenCount[i] < 0)
						{
							gAgent.mControlsTakenCount[i] = 0;
						}
					}
				}
			}
		}
	}
}

/*
// static
void LLAgent::processControlTake(LLMessageSystem *msg, void **)
{
	U32	controls;
	msg->getU32("Data", "Controls", controls );
	U32 passon;
	msg->getBOOL("Data", "PassToAgent", passon );

	S32 i;
	S32 total_count = 0;
	for (i = 0; i < TOTAL_CONTROLS; i++)
	{
		if (controls & ( 1 << i))
		{
			if (passon)
			{
				gAgent.mControlsTakenPassedOnCount[i]++;
			}
			else
			{
				gAgent.mControlsTakenCount[i]++;
			}
			total_count++;
		}
	}

	// Any control taken?  If so, might be first time.
	if (total_count > 0)
	{
		LLFirstUse::useOverrideKeys();
	}
}

// static
void LLAgent::processControlRelease(LLMessageSystem *msg, void **)
{
	U32	controls;
	msg->getU32("Data", "Controls", controls );
	U32 passon;
	msg->getBOOL("Data", "PassToAgent", passon );

	S32 i;
	for (i = 0; i < TOTAL_CONTROLS; i++)
	{
		if (controls & ( 1 << i))
		{
			if (passon)
			{
				gAgent.mControlsTakenPassedOnCount[i]--;
				if (gAgent.mControlsTakenPassedOnCount[i] < 0)
				{
					gAgent.mControlsTakenPassedOnCount[i] = 0;
				}
			}
			else
			{
				gAgent.mControlsTakenCount[i]--;
				if (gAgent.mControlsTakenCount[i] < 0)
				{
					gAgent.mControlsTakenCount[i] = 0;
				}
			}
		}
	}
}
*/

//static
void LLAgent::processAgentCachedTextureResponse(LLMessageSystem *mesgsys, void **user_data)
{
	gAgentQueryManager.mNumPendingQueries--;
	if (gAgentQueryManager.mNumPendingQueries == 0)
	{
		selfStopPhase("fetch_texture_cache_entries");
	}

	if (!isAgentAvatarValid() || gAgentAvatarp->isDead())
	{
		llwarns << "No avatar for user in cached texture update!" << llendl;
		return;
	}

	if (isAgentAvatarValid() && gAgentAvatarp->isEditingAppearance())
	{
		// ignore baked textures when in customize mode
		return;
	}

	S32 query_id;
	mesgsys->getS32Fast(_PREHASH_AgentData, _PREHASH_SerialNum, query_id);

	S32 num_texture_blocks = mesgsys->getNumberOfBlocksFast(_PREHASH_WearableData);


	S32 num_results = 0;
	for (S32 texture_block = 0; texture_block < num_texture_blocks; texture_block++)
	{
		LLUUID texture_id;
		U8 texture_index;

		mesgsys->getUUIDFast(_PREHASH_WearableData, _PREHASH_TextureID, texture_id, texture_block);
		mesgsys->getU8Fast(_PREHASH_WearableData, _PREHASH_TextureIndex, texture_index, texture_block);


		if ((S32)texture_index < TEX_NUM_INDICES )
		{	
			const LLAvatarAppearanceDictionary::TextureEntry *texture_entry = LLAvatarAppearanceDictionary::instance().getTexture((ETextureIndex)texture_index);
			if (texture_entry)
			{
				EBakedTextureIndex baked_index = texture_entry->mBakedTextureIndex;

				if (gAgentQueryManager.mActiveCacheQueries[baked_index] == query_id)
				{
					if (texture_id.notNull())
					{
						//llinfos << "Received cached texture " << (U32)texture_index << ": " << texture_id << llendl;
						gAgentAvatarp->setCachedBakedTexture((ETextureIndex)texture_index, texture_id);
						//gAgentAvatarp->setTETexture( LLVOAvatar::sBakedTextureIndices[texture_index], texture_id );
						gAgentQueryManager.mActiveCacheQueries[baked_index] = 0;
						num_results++;
					}
					else
					{
						// no cache of this bake. request upload.
						gAgentAvatarp->invalidateComposite(gAgentAvatarp->getLayerSet(baked_index),TRUE);
					}
				}
			}
		}
	}
	llinfos << "Received cached texture response for " << num_results << " textures." << llendl;
	gAgentAvatarp->outputRezTiming("Fetched agent wearables textures from cache. Will now load them");

	gAgentAvatarp->updateMeshTextures();

	if (gAgentQueryManager.mNumPendingQueries == 0)
	{
		// RN: not sure why composites are disabled at this point
		gAgentAvatarp->setCompositeUpdatesEnabled(TRUE);
		gAgent.sendAgentSetAppearance();
	}
}

BOOL LLAgent::anyControlGrabbed() const
{
	for (U32 i = 0; i < TOTAL_CONTROLS; i++)
	{
		if (gAgent.mControlsTakenCount[i] > 0)
			return TRUE;
		if (gAgent.mControlsTakenPassedOnCount[i] > 0)
			return TRUE;
	}
	return FALSE;
}

BOOL LLAgent::isControlGrabbed(S32 control_index) const
{
	return mControlsTakenCount[control_index] > 0;
}

void LLAgent::forceReleaseControls()
{
	gMessageSystem->newMessage("ForceScriptControlRelease");
	gMessageSystem->nextBlock("AgentData");
	gMessageSystem->addUUID("AgentID", getID());
	gMessageSystem->addUUID("SessionID", getSessionID());
	sendReliableMessage();
}

void LLAgent::setHomePosRegion( const U64& region_handle, const LLVector3& pos_region)
{
	mHaveHomePosition = TRUE;
	mHomeRegionHandle = region_handle;
	mHomePosRegion = pos_region;
}

BOOL LLAgent::getHomePosGlobal( LLVector3d* pos_global )
{
	if(!mHaveHomePosition)
	{
		return FALSE;
	}
	F32 x = 0;
	F32 y = 0;
	from_region_handle( mHomeRegionHandle, &x, &y);
	pos_global->setVec( x + mHomePosRegion.mV[VX], y + mHomePosRegion.mV[VY], mHomePosRegion.mV[VZ] );
	return TRUE;
}

void LLAgent::clearVisualParams(void *data)
{
	if (isAgentAvatarValid())
	{
		gAgentAvatarp->clearVisualParamWeights();
		gAgentAvatarp->updateVisualParams();
	}
}

//---------------------------------------------------------------------------
// Teleport
//---------------------------------------------------------------------------
// <FS:TT> Client LSL Bridge
bool LLAgent::teleportBridgeLocal(LLVector3& pos_local)
{
	std::stringstream msgstream;
	msgstream << std::setiosflags(std::ios::fixed) << std::setprecision(6); 
	msgstream << pos_local.mV[VX] << ", " << pos_local.mV[VY] << ", "  << pos_local.mV[VZ];

	return FSLSLBridge::instance().viewerToLSL("llMoveToTarget|" + msgstream.str());
}

bool LLAgent::teleportBridgeGlobal(const LLVector3d& pos_global)
{
	U64 region_handle = to_region_handle(pos_global);
	LLVector3 pos_local = (LLVector3)(pos_global - from_region_handle(region_handle));

	return teleportBridgeLocal(pos_local);
}
// </FS:TT> Client LSL Bridge 

// teleportCore() - stuff to do on any teleport
// protected
bool LLAgent::teleportCore(bool is_local)
{
	if ((TELEPORT_NONE != mTeleportState) && (mTeleportState != TELEPORT_PENDING))
	{
		llwarns << "Attempt to teleport when already teleporting." << llendl;
		//return false; //LO - yea, lets not return here, we may be stuck in TP and if we are, letting this go through will get us out;
	}

#if 0
	// This should not exist. It has been added, removed, added, and now removed again.
	// This change needs to come from the simulator. Otherwise, the agent ends up out of
	// sync with other viewers. Discuss in DEV-14145/VWR-6744 before reenabling.

	// Stop all animation before actual teleporting 
        if (isAgentAvatarValid())
	{
		for ( LLVOAvatar::AnimIterator anim_it= gAgentAvatarp->mPlayingAnimations.begin();
		      anim_it != gAgentAvatarp->mPlayingAnimations.end();
		      ++anim_it)
               {
                       gAgentAvatarp->stopMotion(anim_it->first);
               }
               gAgentAvatarp->processAnimationStateChanges();
       }
#endif

	// Don't call LLFirstUse::useTeleport because we don't know
	// yet if the teleport will succeed.  Look in 
	// process_teleport_location_reply

	// close the map panel so we can see our destination.
	// we don't close search floater, see EXT-5840.
	LLFloaterReg::hideInstance("world_map");

	// hide land floater too - it'll be out of date
	LLFloaterReg::hideInstance("about_land");

	// hide the Region/Estate floater
	LLFloaterReg::hideInstance("region_info");

	// minimize the Search floater (STORM-1474)
	{
		LLFloater* instance = LLFloaterReg::getInstance("search");

		if (instance && instance->getVisible())
		{
			instance->setMinimized(TRUE);
		}
	}

	LLViewerParcelMgr::getInstance()->deselectLand();
	LLViewerMediaFocus::getInstance()->clearFocus();

	// Close all pie menus, deselect land, etc.
	// Don't change the camera until we know teleport succeeded. JC
	gAgentCamera.resetView(FALSE);

	// local logic
	LLViewerStats::getInstance()->incStat(LLViewerStats::ST_TELEPORT_COUNT);
	if (is_local)
	{
		gAgent.setTeleportState( LLAgent::TELEPORT_LOCAL );
	}
	else
	{
		gTeleportDisplay = TRUE;
		gAgent.setTeleportState( LLAgent::TELEPORT_START );

		//release geometry from old location
		gPipeline.resetVertexBuffers();
		
		// <FS:Ansariel> Draw Distance stepping; originally based on SpeedRez by Henri Beauchamp, licensed under LGPL
		if (gSavedSettings.getBOOL("FSRenderFarClipStepping"))
		{
			F32 draw_distance = gSavedSettings.getF32("RenderFarClip");
			if (gSavedDrawDistance < draw_distance)
			{
				gSavedDrawDistance = draw_distance;
			}
			gSavedSettings.setF32("FSSavedRenderFarClip", gSavedDrawDistance);
			gSavedSettings.setF32("RenderFarClip", 32.0f);
			gLastDrawDistanceStep = 32.0f;
		}
		// </FS:Ansariel>

		// bit of a hack -KC
		KCWindlightInterface::instance().setTPing(true);
	}
	make_ui_sound("UISndTeleportOut");
	
	// MBW -- Let the voice client know a teleport has begun so it can leave the existing channel.
	// This was breaking the case of teleporting within a single sim.  Backing it out for now.
//	LLVoiceClient::getInstance()->leaveChannel();
	
	return true;
}

bool LLAgent::hasRestartableFailedTeleportRequest()
{
	return ((mTeleportRequest != NULL) && (mTeleportRequest->getStatus() == LLTeleportRequest::kFailed) &&
		mTeleportRequest->canRestartTeleport());
}

void LLAgent::restartFailedTeleportRequest()
{
	if (hasRestartableFailedTeleportRequest())
	{
		mTeleportRequest->setStatus(LLTeleportRequest::kRestartPending);
		startTeleportRequest();
	}
}

void LLAgent::clearTeleportRequest()
{
	mTeleportRequest.reset();
}

void LLAgent::setMaturityRatingChangeDuringTeleport(U8 pMaturityRatingChange)
{
	mIsMaturityRatingChangingDuringTeleport = true;
	mMaturityRatingChange = pMaturityRatingChange;
}

bool LLAgent::hasPendingTeleportRequest()
{
	return ((mTeleportRequest != NULL) &&
		((mTeleportRequest->getStatus() == LLTeleportRequest::kPending) ||
		(mTeleportRequest->getStatus() == LLTeleportRequest::kRestartPending)));
}

void LLAgent::startTeleportRequest()
{
	if (hasPendingTeleportRequest())
	{
		if  (!isMaturityPreferenceSyncedWithServer())
		{
			gTeleportDisplay = TRUE;
			setTeleportState(TELEPORT_PENDING);
		}
		else
		{
			switch (mTeleportRequest->getStatus())
			{
			case LLTeleportRequest::kPending :
				mTeleportRequest->setStatus(LLTeleportRequest::kStarted);
				mTeleportRequest->startTeleport();
				break;
			case LLTeleportRequest::kRestartPending :
				llassert(mTeleportRequest->canRestartTeleport());
				mTeleportRequest->setStatus(LLTeleportRequest::kStarted);
				mTeleportRequest->restartTeleport();
				break;
			default :
				llassert(0);
				break;
			}
		}
	}
}

void LLAgent::handleTeleportFinished()
{
	clearTeleportRequest();
	if (mIsMaturityRatingChangingDuringTeleport)
	{
		// notify user that the maturity preference has been changed
		std::string maturityRating = LLViewerRegion::accessToString(mMaturityRatingChange);
		LLStringUtil::toLower(maturityRating);
		LLSD args;
		args["RATING"] = maturityRating;
		LLNotificationsUtil::add("PreferredMaturityChanged", args);
		mIsMaturityRatingChangingDuringTeleport = false;
	}
}

void LLAgent::handleTeleportFailed()
{
	if (mTeleportRequest != NULL)
	{
		mTeleportRequest->setStatus(LLTeleportRequest::kFailed);
	}
	if (mIsMaturityRatingChangingDuringTeleport)
	{
		// notify user that the maturity preference has been changed
		std::string maturityRating = LLViewerRegion::accessToString(mMaturityRatingChange);
		LLStringUtil::toLower(maturityRating);
		LLSD args;
		args["RATING"] = maturityRating;
		LLNotificationsUtil::add("PreferredMaturityChanged", args);
		mIsMaturityRatingChangingDuringTeleport = false;
	}
}

void LLAgent::teleportRequest(
	const U64& region_handle,
	const LLVector3& pos_local,
	bool look_at_from_camera)
{
	LLViewerRegion* regionp = getRegion();
	bool is_local = (region_handle == to_region_handle(getPositionGlobal()));
	if(regionp && teleportCore(is_local))
	{
		LL_INFOS("") << "TeleportLocationRequest: '" << region_handle << "':"
					 << pos_local << LL_ENDL;
		LLMessageSystem* msg = gMessageSystem;
		msg->newMessage("TeleportLocationRequest");
		msg->nextBlockFast(_PREHASH_AgentData);
		msg->addUUIDFast(_PREHASH_AgentID, getID());
		msg->addUUIDFast(_PREHASH_SessionID, getSessionID());
		msg->nextBlockFast(_PREHASH_Info);
		msg->addU64("RegionHandle", region_handle);
		msg->addVector3("Position", pos_local);
		LLVector3 look_at(0,1,0);
		if (look_at_from_camera)
		{
			look_at = LLViewerCamera::getInstance()->getAtAxis();
		}
		msg->addVector3("LookAt", look_at);
		sendReliableMessage();
	}
}

// Landmark ID = LLUUID::null means teleport home
void LLAgent::teleportViaLandmark(const LLUUID& landmark_asset_id)
{
// [RLVa:KB] - Checked: 2010-08-22 (RLVa-1.2.1a) | Modified: RLVa-1.2.1a
	// NOTE: we'll allow teleporting home unless both @tplm=n *and* @tploc=n restricted
	if ( (rlv_handler_t::isEnabled()) &&
		 ( ( (landmark_asset_id.notNull()) ? gRlvHandler.hasBehaviour(RLV_BHVR_TPLM)
		                                   : gRlvHandler.hasBehaviour(RLV_BHVR_TPLM) && gRlvHandler.hasBehaviour(RLV_BHVR_TPLOC) ) ||
		   ((gRlvHandler.hasBehaviour(RLV_BHVR_UNSIT)) && (isAgentAvatarValid()) && (gAgentAvatarp->isSitting())) ))
	{
		RlvUtil::notifyBlocked(RLV_STRING_BLOCKED_TELEPORT);
		return;
	}
// [/RLVa:KB]

	mTeleportRequest = LLTeleportRequestPtr(new LLTeleportRequestViaLandmark(landmark_asset_id));
	startTeleportRequest();
}

void LLAgent::doTeleportViaLandmark(const LLUUID& landmark_asset_id)
{
	LLViewerRegion *regionp = getRegion();
	if(regionp && teleportCore())
	{
		LLMessageSystem* msg = gMessageSystem;
		msg->newMessageFast(_PREHASH_TeleportLandmarkRequest);
		msg->nextBlockFast(_PREHASH_Info);
		msg->addUUIDFast(_PREHASH_AgentID, getID());
		msg->addUUIDFast(_PREHASH_SessionID, getSessionID());
		msg->addUUIDFast(_PREHASH_LandmarkID, landmark_asset_id);
		sendReliableMessage();
	}
}

void LLAgent::teleportViaLure(const LLUUID& lure_id, BOOL godlike)
{
	mTeleportRequest = LLTeleportRequestPtr(new LLTeleportRequestViaLure(lure_id, godlike));
	startTeleportRequest();
}

void LLAgent::doTeleportViaLure(const LLUUID& lure_id, BOOL godlike)
{
	LLViewerRegion* regionp = getRegion();
	if(regionp && teleportCore())
	{
		U32 teleport_flags = 0x0;
		if (godlike)
		{
			teleport_flags |= TELEPORT_FLAGS_VIA_GODLIKE_LURE;
			teleport_flags |= TELEPORT_FLAGS_DISABLE_CANCEL;
		}
		else
		{
			teleport_flags |= TELEPORT_FLAGS_VIA_LURE;
		}

		// send the message
		LLMessageSystem* msg = gMessageSystem;
		msg->newMessageFast(_PREHASH_TeleportLureRequest);
		msg->nextBlockFast(_PREHASH_Info);
		msg->addUUIDFast(_PREHASH_AgentID, getID());
		msg->addUUIDFast(_PREHASH_SessionID, getSessionID());
		msg->addUUIDFast(_PREHASH_LureID, lure_id);
		// teleport_flags is a legacy field, now derived sim-side:
		msg->addU32("TeleportFlags", teleport_flags);
		sendReliableMessage();
	}	
}


// James Cook, July 28, 2005
void LLAgent::teleportCancel()
{
	if (!hasPendingTeleportRequest())
	{
		LLViewerRegion* regionp = getRegion();
		if(regionp)
		{
			// send the message
			LLMessageSystem* msg = gMessageSystem;
			msg->newMessage("TeleportCancel");
			msg->nextBlockFast(_PREHASH_Info);
			msg->addUUIDFast(_PREHASH_AgentID, getID());
			msg->addUUIDFast(_PREHASH_SessionID, getSessionID());
			sendReliableMessage();
		}	
	}
	clearTeleportRequest();
	gAgent.setTeleportState( LLAgent::TELEPORT_NONE );
}


void LLAgent::teleportViaLocation(const LLVector3d& pos_global)
{
// [RLVa:KB] - Checked: 2010-03-02 (RLVa-1.2.0c) | Modified: RLVa-1.2.0a
	if ( (rlv_handler_t::isEnabled()) && (!RlvUtil::isForceTp()) )
	{
		// If we're getting teleported due to @tpto we should disregard any @tploc=n or @unsit=n restrictions from the same object
		if ( (gRlvHandler.hasBehaviourExcept(RLV_BHVR_TPLOC, gRlvHandler.getCurrentObject())) ||
		     ( (isAgentAvatarValid()) && (gAgentAvatarp->isSitting()) && 
			   (gRlvHandler.hasBehaviourExcept(RLV_BHVR_UNSIT, gRlvHandler.getCurrentObject()))) )
		{
			RlvUtil::notifyBlocked(RLV_STRING_BLOCKED_TELEPORT);
			return;
		}

		if ( (gRlvHandler.getCurrentCommand()) && (RLV_BHVR_TPTO == gRlvHandler.getCurrentCommand()->getBehaviourType()) )
		{
			gRlvHandler.setCanCancelTp(false);
		}
	}
// [/RLVa:KB]

	mTeleportRequest = LLTeleportRequestPtr(new LLTeleportRequestViaLocation(pos_global));
	startTeleportRequest();
}

void LLAgent::doTeleportViaLocation(const LLVector3d& pos_global)
{
	LLViewerRegion* regionp = getRegion();

	if (!regionp)
	{
		return;
	}

	U64 handle = to_region_handle(pos_global);
	bool isLocal = (regionp->getHandle() == to_region_handle_global((F32)pos_global.mdV[VX], (F32)pos_global.mdV[VY]));
	LLSimInfo* info = LLWorldMap::getInstance()->simInfoFromHandle(handle);
	if(regionp && info)
	{
		LLVector3d region_origin = info->getGlobalOrigin();
		LLVector3 pos_local(
			(F32)(pos_global.mdV[VX] - region_origin.mdV[VX]),
			(F32)(pos_global.mdV[VY] - region_origin.mdV[VY]),
			(F32)(pos_global.mdV[VZ]));
// <FS:CR> Aurora-sim var region teleports
		//teleportRequest(handle, pos_local);
		teleportRequest(info->getHandle(), pos_local);
// </FS:CR>
	}
	else if(regionp && teleportCore(isLocal))
	{
		llwarns << "Using deprecated teleportlocationrequest." << llendl; 
		// send the message
		LLMessageSystem* msg = gMessageSystem;
		msg->newMessageFast(_PREHASH_TeleportLocationRequest);
		msg->nextBlockFast(_PREHASH_AgentData);
		msg->addUUIDFast(_PREHASH_AgentID, getID());
		msg->addUUIDFast(_PREHASH_SessionID, getSessionID());

		msg->nextBlockFast(_PREHASH_Info);
		F32 width = regionp->getWidth();
		LLVector3 pos(fmod((F32)pos_global.mdV[VX], width),
					  fmod((F32)pos_global.mdV[VY], width),
					  (F32)pos_global.mdV[VZ]);
		F32 region_x = (F32)(pos_global.mdV[VX]);
		F32 region_y = (F32)(pos_global.mdV[VY]);
		U64 region_handle = to_region_handle_global(region_x, region_y);
		msg->addU64Fast(_PREHASH_RegionHandle, region_handle);
		msg->addVector3Fast(_PREHASH_Position, pos);
		pos.mV[VX] += 1;
		msg->addVector3Fast(_PREHASH_LookAt, pos);
		sendReliableMessage();
	}
// <FS:TT> Client LSL Bridge
	if (gSavedSettings.getBOOL("UseLSLBridge") && isLocal)
	{
		teleportBridgeGlobal(pos_global);
	}
// </FS:TT>
}

// Teleport to global position, but keep facing in the same direction 
void LLAgent::teleportViaLocationLookAt(const LLVector3d& pos_global)
{
// [RLVa:KB] - Checked: 2010-10-07 (RLVa-1.2.1f) | Added: RLVa-1.2.1f
	// RELEASE-RLVa: [SL-2.2.0] Make sure this isn't used for anything except double-click teleporting
	if ( (rlv_handler_t::isEnabled()) && (!RlvUtil::isForceTp()) && 
		 ((gRlvHandler.hasBehaviour(RLV_BHVR_SITTP)) || (!gRlvHandler.canStand())) )
	{
		RlvUtil::notifyBlocked(RLV_STRING_BLOCKED_TELEPORT);
		return;
	}
// [/RLVa:KB]

	mTeleportRequest = LLTeleportRequestPtr(new LLTeleportRequestViaLocationLookAt(pos_global));
	startTeleportRequest();
}

void LLAgent::doTeleportViaLocationLookAt(const LLVector3d& pos_global)
{
	mbTeleportKeepsLookAt = true;
	gAgentCamera.setFocusOnAvatar(FALSE, ANIMATE);	// detach camera form avatar, so it keeps direction
	U64 region_handle = to_region_handle(pos_global);
// <FS:CR> Aurora-sim var region teleports
	LLSimInfo* simInfo = LLWorldMap::instance().simInfoFromHandle(region_handle);
	if (simInfo)
	{
		region_handle = simInfo->getHandle();
	}
// </FS:CR>
	LLVector3 pos_local = (LLVector3)(pos_global - from_region_handle(region_handle));
	teleportRequest(region_handle, pos_local, getTeleportKeepsLookAt());

// <FS:TT> Client LSL Bridge
	if (gSavedSettings.getBOOL("UseLSLBridge"))
	{
		if (region_handle == to_region_handle(getPositionGlobal()))
		{
			teleportBridgeLocal(pos_local);
		}
	}
// </FS:TT>
}

void LLAgent::setTeleportState(ETeleportState state)
{
	mTeleportState = state;
	if (mTeleportState > TELEPORT_NONE && gSavedSettings.getBOOL("FreezeTime"))
	{
		LLFloaterReg::hideInstance("snapshot");
	}

	switch (mTeleportState)
	{
		case TELEPORT_NONE:
			mbTeleportKeepsLookAt = false;
			break;

		case TELEPORT_MOVING:
		// We're outa here. Save "back" slurl.
		LLAgentUI::buildSLURL(*mTeleportSourceSLURL);
			break;

		case TELEPORT_ARRIVING:
		// First two position updates after a teleport tend to be weird
		LLViewerStats::getInstance()->mAgentPositionSnaps.mCountOfNextUpdatesToIgnore = 2;

		// Let the interested parties know we've teleported.
		LLViewerParcelMgr::getInstance()->onTeleportFinished(false, getPositionGlobal());
			break;

		default:
			break;
	}
}

void LLAgent::stopCurrentAnimations()
{
	// This function stops all current overriding animations on this
	// avatar, propagating this change back to the server.
	if (isAgentAvatarValid())
	{
		LLDynamicArray<LLUUID> anim_ids;

		for ( LLVOAvatar::AnimIterator anim_it =
			      gAgentAvatarp->mPlayingAnimations.begin();
		      anim_it != gAgentAvatarp->mPlayingAnimations.end();
		      anim_it++)
		{
			if (anim_it->first ==
			    ANIM_AGENT_SIT_GROUND_CONSTRAINED)
			{
				// don't cancel a ground-sit anim, as viewers
				// use this animation's status in
				// determining whether we're sitting. ick.
			}
			else
			{
				// stop this animation locally
				gAgentAvatarp->stopMotion(anim_it->first, TRUE);
				// ...and tell the server to tell everyone.
				anim_ids.push_back(anim_it->first);
			}
		}

		sendAnimationRequests(anim_ids, ANIM_REQUEST_STOP);

		// Tell the region to clear any animation state overrides
		sendAnimationStateReset();

		// Revoke all animation permissions
		if (mRegionp &&
			gSavedSettings.getBOOL("RevokePermsOnStopAnimation"))
		{
			U32 permissions = LSCRIPTRunTimePermissionBits[SCRIPT_PERMISSION_TRIGGER_ANIMATION] | LSCRIPTRunTimePermissionBits[SCRIPT_PERMISSION_OVERRIDE_ANIMATIONS];
			sendRevokePermissions(mRegionp->getRegionID(), permissions);
			if (gAgentAvatarp->isSitting())
			{	// Also stand up, since auto-granted sit animation permission has been revoked
				gAgent.standUp();
			}
		}

		// re-assert at least the default standing animation, because
		// viewers get confused by avs with no associated anims.
		sendAnimationRequest(ANIM_AGENT_STAND,
				     ANIM_REQUEST_START);
	}
}

void LLAgent::fidget()
{
	if (!getAFK())
	{
		F32 curTime = mFidgetTimer.getElapsedTimeF32();
		if (curTime > mNextFidgetTime)
		{
			// pick a random fidget anim here
			S32 oldFidget = mCurrentFidget;

			mCurrentFidget = ll_rand(NUM_AGENT_STAND_ANIMS);

			if (mCurrentFidget != oldFidget)
			{
				LLAgent::stopFidget();

				
				switch(mCurrentFidget)
				{
				case 0:
					mCurrentFidget = 0;
					break;
				case 1:
					sendAnimationRequest(ANIM_AGENT_STAND_1, ANIM_REQUEST_START);
					mCurrentFidget = 1;
					break;
				case 2:
					sendAnimationRequest(ANIM_AGENT_STAND_2, ANIM_REQUEST_START);
					mCurrentFidget = 2;
					break;
				case 3:
					sendAnimationRequest(ANIM_AGENT_STAND_3, ANIM_REQUEST_START);
					mCurrentFidget = 3;
					break;
				case 4:
					sendAnimationRequest(ANIM_AGENT_STAND_4, ANIM_REQUEST_START);
					mCurrentFidget = 4;
					break;
				}
			}

			// calculate next fidget time
			mNextFidgetTime = curTime + ll_frand(MAX_FIDGET_TIME - MIN_FIDGET_TIME) + MIN_FIDGET_TIME;
		}
	}
}

void LLAgent::stopFidget()
{
	LLDynamicArray<LLUUID> anims;
	anims.put(ANIM_AGENT_STAND_1);
	anims.put(ANIM_AGENT_STAND_2);
	anims.put(ANIM_AGENT_STAND_3);
	anims.put(ANIM_AGENT_STAND_4);

	gAgent.sendAnimationRequests(anims, ANIM_REQUEST_STOP);
}


void LLAgent::requestEnterGodMode()
{
	LLMessageSystem* msg = gMessageSystem;
	msg->newMessageFast(_PREHASH_RequestGodlikePowers);
	msg->nextBlockFast(_PREHASH_AgentData);
	msg->addUUIDFast(_PREHASH_AgentID, gAgent.getID());
	msg->addUUIDFast(_PREHASH_SessionID, gAgent.getSessionID());
	msg->nextBlockFast(_PREHASH_RequestBlock);
	msg->addBOOLFast(_PREHASH_Godlike, TRUE);
	msg->addUUIDFast(_PREHASH_Token, LLUUID::null);

	// simulators need to know about your request
	sendReliableMessage();
}

void LLAgent::requestLeaveGodMode()
{
	LLMessageSystem* msg = gMessageSystem;
	msg->newMessageFast(_PREHASH_RequestGodlikePowers);
	msg->nextBlockFast(_PREHASH_AgentData);
	msg->addUUIDFast(_PREHASH_AgentID, gAgent.getID());
	msg->addUUIDFast(_PREHASH_SessionID, gAgent.getSessionID());
	msg->nextBlockFast(_PREHASH_RequestBlock);
	msg->addBOOLFast(_PREHASH_Godlike, FALSE);
	msg->addUUIDFast(_PREHASH_Token, LLUUID::null);

	// simulator needs to know about your request
	sendReliableMessage();
}

// For debugging, trace agent state at times appearance message are sent out.
void LLAgent::dumpSentAppearance(const std::string& dump_prefix)
{
	std::string outfilename = get_sequential_numbered_file_name(dump_prefix,".xml");

	LLAPRFile outfile;
	std::string fullpath = gDirUtilp->getExpandedFilename(LL_PATH_LOGS,outfilename);
	outfile.open(fullpath, LL_APR_WB );

	// <FS:ND> Remove LLVolatileAPRPool/apr_file_t and use FILE* instead
	// apr_file_t* file = outfile.getFileHandle();
	LLAPRFile::tFiletype* file = outfile.getFileHandle();
	// </FS:ND>

	if (!file)
	{
		return;
	}
	else
	{
		LL_DEBUGS("Avatar") << "dumping sent appearance message to " << fullpath << llendl;
	}

	LLVisualParam* appearance_version_param = gAgentAvatarp->getVisualParam(11000);
	if (appearance_version_param)
	{
		F32 value = appearance_version_param->getWeight();
		dump_visual_param(file, appearance_version_param, value);
	}
	for (LLAvatarAppearanceDictionary::Textures::const_iterator iter = LLAvatarAppearanceDictionary::getInstance()->getTextures().begin();
		 iter != LLAvatarAppearanceDictionary::getInstance()->getTextures().end();
		 ++iter)
	{
		const ETextureIndex index = iter->first;
		const LLAvatarAppearanceDictionary::TextureEntry *texture_dict = iter->second;
		if (texture_dict->mIsBakedTexture)
		{
			LLTextureEntry* entry = gAgentAvatarp->getTE((U8) index);
			const LLUUID& uuid = entry->getID();
			apr_file_printf( file, "\t\t<texture te=\"%i\" uuid=\"%s\"/>\n", index, uuid.asString().c_str());
		}
	}
}

//-----------------------------------------------------------------------------
// sendAgentSetAppearance()
//-----------------------------------------------------------------------------
void LLAgent::sendAgentSetAppearance()
{
	if (gAgentQueryManager.mNumPendingQueries > 0) 
	{
		return;
	}

	if (!isAgentAvatarValid() || (getRegion() && getRegion()->getCentralBakeVersion())) return;

	// At this point we have a complete appearance to send and are in a non-baking region.
	// DRANO FIXME
	//gAgentAvatarp->setIsUsingServerBakes(FALSE);
	S32 sb_count, host_count, both_count, neither_count;
	gAgentAvatarp->bakedTextureOriginCounts(sb_count, host_count, both_count, neither_count);
	if (both_count != 0 || neither_count != 0)
	{
		llwarns << "bad bake texture state " << sb_count << "," << host_count << "," << both_count << "," << neither_count << llendl;
	}
	if (sb_count != 0 && host_count == 0)
	{
		gAgentAvatarp->setIsUsingServerBakes(true);
	}
	else if (sb_count == 0 && host_count != 0)
	{
		gAgentAvatarp->setIsUsingServerBakes(false);
	}
	else if (sb_count + host_count > 0)
	{
		llwarns << "unclear baked texture state, not sending appearance" << llendl;
		return;
	}
	
	
	LL_DEBUGS("Avatar") << gAgentAvatarp->avString() << "TAT: Sent AgentSetAppearance: " << gAgentAvatarp->getBakedStatusForPrintout() << LL_ENDL;
	//dumpAvatarTEs( "sendAgentSetAppearance()" );

	LLMessageSystem* msg = gMessageSystem;
	msg->newMessageFast(_PREHASH_AgentSetAppearance);
	msg->nextBlockFast(_PREHASH_AgentData);
	msg->addUUIDFast(_PREHASH_AgentID, getID());
	msg->addUUIDFast(_PREHASH_SessionID, getSessionID());

	// correct for the collision tolerance (to make it look like the 
	// agent is actually walking on the ground/object)
	// NOTE -- when we start correcting all of the other Havok geometry 
	// to compensate for the COLLISION_TOLERANCE ugliness we will have 
	// to tweak this number again
	const LLVector3 body_size = gAgentAvatarp->mBodySize + gAgentAvatarp->mAvatarOffset;
	msg->addVector3Fast(_PREHASH_Size, body_size);	

	// To guard against out of order packets
	// Note: always start by sending 1.  This resets the server's count. 0 on the server means "uninitialized"
	mAppearanceSerialNum++;
	msg->addU32Fast(_PREHASH_SerialNum, mAppearanceSerialNum );

	// is texture data current relative to wearables?
	// KLW - TAT this will probably need to check the local queue.
	BOOL textures_current = gAgentAvatarp->areTexturesCurrent();

	for(U8 baked_index = 0; baked_index < BAKED_NUM_INDICES; baked_index++ )
	{
		const ETextureIndex texture_index = LLAvatarAppearanceDictionary::bakedToLocalTextureIndex((EBakedTextureIndex)baked_index);

		// if we're not wearing a skirt, we don't need the texture to be baked
		if (texture_index == TEX_SKIRT_BAKED && !gAgentAvatarp->isWearingWearableType(LLWearableType::WT_SKIRT))
		{
			continue;
		}

		// IMG_DEFAULT_AVATAR means not baked. 0 index should be ignored for baked textures
		if (!gAgentAvatarp->isTextureDefined(texture_index, 0))
		{
			LL_DEBUGS("Avatar") << "texture not current for baked " << (S32)baked_index << " local " << (S32)texture_index << llendl;
			textures_current = FALSE;
			break;
		}
	}

	// only update cache entries if we have all our baked textures

	// FIXME DRANO need additional check for not in appearance editing
	// mode, if still using local composites need to set using local
	// composites to false, and update mesh textures.
	if (textures_current)
	{
		bool enable_verbose_dumps = gSavedSettings.getBOOL("DebugAvatarAppearanceMessage");
		std::string dump_prefix = gAgentAvatarp->getFullname() + "_sent_appearance";
		if (enable_verbose_dumps)
		{
			dumpSentAppearance(dump_prefix);
		}
		LL_DEBUGS("Avatar") << gAgentAvatarp->avString() << "TAT: Sending cached texture data" << LL_ENDL;
		for (U8 baked_index = 0; baked_index < BAKED_NUM_INDICES; baked_index++)
		{
			BOOL generate_valid_hash = TRUE;
			if (isAgentAvatarValid() && !gAgentAvatarp->isBakedTextureFinal((LLAvatarAppearanceDefines::EBakedTextureIndex)baked_index))
			{
				generate_valid_hash = FALSE;
				LL_DEBUGS("Avatar") << gAgentAvatarp->avString() << "Not caching baked texture upload for " << (U32)baked_index << " due to being uploaded at low resolution." << LL_ENDL;
			}

			const LLUUID hash = gAgentWearables.computeBakedTextureHash((EBakedTextureIndex) baked_index, generate_valid_hash);
			if (hash.notNull())
			{
				ETextureIndex texture_index = LLAvatarAppearanceDictionary::bakedToLocalTextureIndex((EBakedTextureIndex) baked_index);
				msg->nextBlockFast(_PREHASH_WearableData);
				msg->addUUIDFast(_PREHASH_CacheID, hash);
				msg->addU8Fast(_PREHASH_TextureIndex, (U8)texture_index);
			}
		}
		msg->nextBlockFast(_PREHASH_ObjectData);
		gAgentAvatarp->sendAppearanceMessage( gMessageSystem );
	}
	else
	{
		// If the textures aren't baked, send NULL for texture IDs
		// This means the baked texture IDs on the server will be untouched.
		// Once all textures are baked, another AvatarAppearance message will be sent to update the TEs
		msg->nextBlockFast(_PREHASH_ObjectData);
		gMessageSystem->addBinaryDataFast(_PREHASH_TextureEntry, NULL, 0);
	}

	BOOL send_v1_message = gSavedSettings.getBOOL("FSDontSendAvPhysicsParms");
	S32 transmitted_params = 0;
	for (LLViewerVisualParam* param = (LLViewerVisualParam*)gAgentAvatarp->getFirstVisualParam();
		 param;
		 param = (LLViewerVisualParam*)gAgentAvatarp->getNextVisualParam())
	{
		// Do not transmit params of group
		//  VISUAL_PARAM_GROUP_TWEAKABLE_NO_TRANSMIT. If we're
		//  sending the version 1 compatible message, then strip out
		//  V2-only parameters that have IDs of 1100 or higher.
		if ((param->getGroup() == VISUAL_PARAM_GROUP_TWEAKABLE) &&
			((param->getID() < 1100) || (!send_v1_message)))
		{
			msg->nextBlockFast(_PREHASH_VisualParam );

			// We don't send the param ids.  Instead, we assume that the receiver has the same params in the same sequence.
			const F32 param_value = param->getWeight();
			const U8 new_weight = F32_to_U8(param_value, param->getMinWeight(), param->getMaxWeight());
			msg->addU8Fast(_PREHASH_ParamValue, new_weight );
			transmitted_params++;
		}
	}

//	llinfos << "Avatar XML num VisualParams transmitted = " << transmitted_params << llendl;
	sendReliableMessage();
}

void LLAgent::sendAgentDataUpdateRequest()
{
	gMessageSystem->newMessageFast(_PREHASH_AgentDataUpdateRequest);
	gMessageSystem->nextBlockFast(_PREHASH_AgentData);
	gMessageSystem->addUUIDFast(_PREHASH_AgentID, gAgent.getID() );
	gMessageSystem->addUUIDFast(_PREHASH_SessionID, gAgent.getSessionID());
	sendReliableMessage();
}

void LLAgent::sendAgentUserInfoRequest()
{
	if(getID().isNull())
		return; // not logged in
	gMessageSystem->newMessageFast(_PREHASH_UserInfoRequest);
	gMessageSystem->nextBlockFast(_PREHASH_AgentData);
	gMessageSystem->addUUIDFast(_PREHASH_AgentID, getID());
	gMessageSystem->addUUIDFast(_PREHASH_SessionID, getSessionID());
	sendReliableMessage();
}

void LLAgent::observeFriends()
{
	if(!mFriendObserver)
	{
		mFriendObserver = new LLAgentFriendObserver;
		LLAvatarTracker::instance().addObserver(mFriendObserver);
		friendsChanged();
	}
}

void LLAgent::parseTeleportMessages(const std::string& xml_filename)
{
	LLXMLNodePtr root;
	BOOL success = LLUICtrlFactory::getLayeredXMLNode(xml_filename, root);

	if (!success || !root || !root->hasName( "teleport_messages" ))
	{
		llerrs << "Problem reading teleport string XML file: " 
			   << xml_filename << llendl;
		return;
	}

	for (LLXMLNode* message_set = root->getFirstChild();
		 message_set != NULL;
		 message_set = message_set->getNextSibling())
	{
		if ( !message_set->hasName("message_set") ) continue;

		std::map<std::string, std::string> *teleport_msg_map = NULL;
		std::string message_set_name;

		if ( message_set->getAttributeString("name", message_set_name) )
		{
			//now we loop over all the string in the set and add them
			//to the appropriate set
			if ( message_set_name == "errors" )
			{
				teleport_msg_map = &sTeleportErrorMessages;
			}
			else if ( message_set_name == "progress" )
			{
				teleport_msg_map = &sTeleportProgressMessages;
			}
		}

		if ( !teleport_msg_map ) continue;

		std::string message_name;
		for (LLXMLNode* message_node = message_set->getFirstChild();
			 message_node != NULL;
			 message_node = message_node->getNextSibling())
		{
			if ( message_node->hasName("message") && 
				 message_node->getAttributeString("name", message_name) )
			{
				(*teleport_msg_map)[message_name] =
					message_node->getTextContents();
			} //end if ( message exists and has a name)
		} //end for (all message in set)
	}//end for (all message sets in xml file)
}

const void LLAgent::getTeleportSourceSLURL(LLSLURL& slurl) const
{
	slurl = *mTeleportSourceSLURL;
}

void LLAgent::sendAgentUpdateUserInfo(bool im_via_email, const std::string& directory_visibility )
{
	gMessageSystem->newMessageFast(_PREHASH_UpdateUserInfo);
	gMessageSystem->nextBlockFast(_PREHASH_AgentData);
	gMessageSystem->addUUIDFast(_PREHASH_AgentID, getID());
	gMessageSystem->addUUIDFast(_PREHASH_SessionID, getSessionID());
	gMessageSystem->nextBlockFast(_PREHASH_UserData);
	gMessageSystem->addBOOLFast(_PREHASH_IMViaEMail, im_via_email);
	gMessageSystem->addString("DirectoryVisibility", directory_visibility);
	gAgent.sendReliableMessage();
}

// static
void LLAgent::dumpGroupInfo()
{
	llinfos << "group   " << gAgent.mGroupName << llendl;
	llinfos << "ID      " << gAgent.mGroupID << llendl;
	llinfos << "powers " << gAgent.mGroupPowers << llendl;
	llinfos << "title   " << gAgent.mGroupTitle << llendl;
	//llinfos << "insig   " << gAgent.mGroupInsigniaID << llendl;
}

// Draw a representation of current autopilot target
void LLAgent::renderAutoPilotTarget()
{
	if (mAutoPilot)
	{
		F32 height_meters;
		LLVector3d target_global;

		gGL.matrixMode(LLRender::MM_MODELVIEW);
		gGL.pushMatrix();

		// not textured
		gGL.getTexUnit(0)->unbind(LLTexUnit::TT_TEXTURE);

		// lovely green
		gGL.color4f(0.f, 1.f, 1.f, 1.f);

		target_global = mAutoPilotTargetGlobal;

		gGL.translatef((F32)(target_global.mdV[VX]), (F32)(target_global.mdV[VY]), (F32)(target_global.mdV[VZ]));

		height_meters = 1.f;

		gGL.scalef(height_meters, height_meters, height_meters);

		gSphere.render();

		gGL.popMatrix();
	}
}

// <FS> Phantom mode
void LLAgent::togglePhantom()
{
	mPhantom = !mPhantom;
	if (mPhantom)
	{
		LLNotificationsUtil::add("PhantomOn", LLSD());
	}
	else
	{
		LLNotificationsUtil::add("PhantomOff", LLSD());
	}
}

bool LLAgent::getPhantom() const
{
	return mPhantom;
}
// </FS> Phantom mode

/********************************************************************************/

LLAgentQueryManager gAgentQueryManager;

LLAgentQueryManager::LLAgentQueryManager() :
	mWearablesCacheQueryID(0),
	mNumPendingQueries(0),
	mUpdateSerialNum(0)
{
	for (U32 i = 0; i < BAKED_NUM_INDICES; i++)
	{
		mActiveCacheQueries[i] = 0;
	}
}

LLAgentQueryManager::~LLAgentQueryManager()
{
}

//-----------------------------------------------------------------------------
// LLTeleportRequest
//-----------------------------------------------------------------------------

LLTeleportRequest::LLTeleportRequest()
	: mStatus(kPending)
{
}

LLTeleportRequest::~LLTeleportRequest()
{
}

bool LLTeleportRequest::canRestartTeleport()
{
	return false;
}

void LLTeleportRequest::restartTeleport()
{
	llassert(0);
}

//-----------------------------------------------------------------------------
// LLTeleportRequestViaLandmark
//-----------------------------------------------------------------------------

LLTeleportRequestViaLandmark::LLTeleportRequestViaLandmark(const LLUUID &pLandmarkId)
	: LLTeleportRequest(),
	mLandmarkId(pLandmarkId)
{
}

LLTeleportRequestViaLandmark::~LLTeleportRequestViaLandmark()
{
}

bool LLTeleportRequestViaLandmark::canRestartTeleport()
{
	return true;
}

void LLTeleportRequestViaLandmark::startTeleport()
{
	gAgent.doTeleportViaLandmark(getLandmarkId());
}

void LLTeleportRequestViaLandmark::restartTeleport()
{
	gAgent.doTeleportViaLandmark(getLandmarkId());
}

//-----------------------------------------------------------------------------
// LLTeleportRequestViaLure
//-----------------------------------------------------------------------------

LLTeleportRequestViaLure::LLTeleportRequestViaLure(const LLUUID &pLureId, BOOL pIsLureGodLike)
	: LLTeleportRequestViaLandmark(pLureId),
	mIsLureGodLike(pIsLureGodLike)
{
}

LLTeleportRequestViaLure::~LLTeleportRequestViaLure()
{
}

bool LLTeleportRequestViaLure::canRestartTeleport()
{
	// stinson 05/17/2012 : cannot restart a teleport via lure because of server-side restrictions
	// The current scenario is as follows:
	//    1. User A initializes a request for User B to teleport via lure
	//    2. User B accepts the teleport via lure request
	//    3. The server sees the init request from User A and the accept request from User B and matches them up
	//    4. The server then removes the paired requests up from the "queue"
	//    5. The server then fails User B's teleport for reason of maturity level (for example)
	//    6. User B's viewer prompts user to increase their maturity level profile value.
	//    7. User B confirms and accepts increase in maturity level
	//    8. User B's viewer then attempts to teleport via lure again
	//    9. This request will time-out on the viewer-side because User A's initial request has been removed from the "queue" in step 4

	return false;
}

void LLTeleportRequestViaLure::startTeleport()
{
	gAgent.doTeleportViaLure(getLandmarkId(), isLureGodLike());
}

//-----------------------------------------------------------------------------
// LLTeleportRequestViaLocation
//-----------------------------------------------------------------------------

LLTeleportRequestViaLocation::LLTeleportRequestViaLocation(const LLVector3d &pPosGlobal)
	: LLTeleportRequest(),
	mPosGlobal(pPosGlobal)
{
}

LLTeleportRequestViaLocation::~LLTeleportRequestViaLocation()
{
}

bool LLTeleportRequestViaLocation::canRestartTeleport()
{
	return true;
}

void LLTeleportRequestViaLocation::startTeleport()
{
	gAgent.doTeleportViaLocation(getPosGlobal());
}

void LLTeleportRequestViaLocation::restartTeleport()
{
	gAgent.doTeleportViaLocation(getPosGlobal());
}

//-----------------------------------------------------------------------------
// LLTeleportRequestViaLocationLookAt
//-----------------------------------------------------------------------------

LLTeleportRequestViaLocationLookAt::LLTeleportRequestViaLocationLookAt(const LLVector3d &pPosGlobal)
	: LLTeleportRequestViaLocation(pPosGlobal)
{
}

LLTeleportRequestViaLocationLookAt::~LLTeleportRequestViaLocationLookAt()
{
}

bool LLTeleportRequestViaLocationLookAt::canRestartTeleport()
{
	return true;
}

void LLTeleportRequestViaLocationLookAt::startTeleport()
{
	gAgent.doTeleportViaLocationLookAt(getPosGlobal());
}

void LLTeleportRequestViaLocationLookAt::restartTeleport()
{
	gAgent.doTeleportViaLocationLookAt(getPosGlobal());
}

// EOF<|MERGE_RESOLUTION|>--- conflicted
+++ resolved
@@ -95,7 +95,7 @@
 #include "llwindow.h"
 #include "llworld.h"
 #include "llworldmap.h"
-#include "lscript_byteformat.h"
+#include "..\lscript\lscript_byteformat.h"
 #include "stringize.h"
 #include "boost/foreach.hpp"
 
@@ -3420,38 +3420,6 @@
 	sendReliableMessage();
 }
 
-<<<<<<< HEAD
-// [RLVa:KB] - Checked: 2011-05-11 (RLVa-1.3.0i) | Added: RLVa-1.3.0i
-void LLAgent::setAlwaysRun()
-{
-	mbAlwaysRun = (!rlv_handler_t::isEnabled()) || (!gRlvHandler.hasBehaviour(RLV_BHVR_ALWAYSRUN));
-	sendWalkRun();
-}
-
-void LLAgent::setTempRun()
-{
-	mbTempRun = (!rlv_handler_t::isEnabled()) || (!gRlvHandler.hasBehaviour(RLV_BHVR_TEMPRUN));
-	sendWalkRun();
-}
-
-void LLAgent::clearAlwaysRun()
-{
-	mbAlwaysRun = false;
-	sendWalkRun();
-}
-
-void LLAgent::clearTempRun()
-{
-	mbTempRun = false;
-	sendWalkRun();
-}
-// [/RLVa:KB]
-
-//void LLAgent::sendWalkRun(bool running)
-// [RLVa:KB] - Checked: 2011-05-11 (RLVa-1.3.0i) | Added: RLVa-1.3.0i
-void LLAgent::sendWalkRun()
-// [/RLVa:KB]
-=======
 // Send a message to the region to stop the NULL animation state
 // This will reset animation state overrides for the agent.
 void LLAgent::sendAnimationStateReset()
@@ -3501,8 +3469,36 @@
 	}
 }
 
-void LLAgent::sendWalkRun(bool running)
->>>>>>> bd0a8c7e
+// [RLVa:KB] - Checked: 2011-05-11 (RLVa-1.3.0i) | Added: RLVa-1.3.0i
+void LLAgent::setAlwaysRun()
+{
+	mbAlwaysRun = (!rlv_handler_t::isEnabled()) || (!gRlvHandler.hasBehaviour(RLV_BHVR_ALWAYSRUN));
+	sendWalkRun();
+}
+
+void LLAgent::setTempRun()
+{
+	mbTempRun = (!rlv_handler_t::isEnabled()) || (!gRlvHandler.hasBehaviour(RLV_BHVR_TEMPRUN));
+	sendWalkRun();
+}
+
+void LLAgent::clearAlwaysRun()
+{
+	mbAlwaysRun = false;
+	sendWalkRun();
+}
+
+void LLAgent::clearTempRun()
+{
+	mbTempRun = false;
+	sendWalkRun();
+}
+// [/RLVa:KB]
+
+//void LLAgent::sendWalkRun(bool running)
+// [RLVa:KB] - Checked: 2011-05-11 (RLVa-1.3.0i) | Added: RLVa-1.3.0i
+void LLAgent::sendWalkRun()
+// [/RLVa:KB]
 {
 	LLMessageSystem* msgsys = gMessageSystem;
 	if (msgsys)
