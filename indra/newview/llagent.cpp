--- conflicted
+++ resolved
@@ -2805,20 +2805,13 @@
 				skip_list.insert(LLFloaterReg::findInstance("stats"));
 			}
 			// <FS:LO> //FIRE-6385: Show all script dialogs still after leaving mouselook
-			BOOST_FOREACH(LLFloater *tmp, LLFloaterReg::getFloaterList("script_floater"))
+			for (LLFloater *tmp : LLFloaterReg::getFloaterList("script_floater"))
 			{
 				skip_list.insert(tmp);
 			}
-<<<<<<< HEAD
 			// </FS:LO>
 			// <FS:Ansariel> Skip restoring conversations and radar floater
 			if (gSavedSettings.getBOOL("FSShowConvoAndRadarInML"))
-=======
-			LLFloaterIMContainer* im_box = LLFloaterReg::getTypedInstance<LLFloaterIMContainer>("im_container");
-			LLFloaterIMContainer::floater_list_t conversations;
-			im_box->getDetachedConversationFloaters(conversations);
-			for (LLFloater* conversation : conversations)
->>>>>>> 5c412a2b
 			{
 				skip_list.insert(LLFloaterReg::findInstance("fs_radar"));
 				skip_list.insert(LLFloaterReg::findInstance("fs_im_container"));
@@ -2831,7 +2824,7 @@
 			//LLFloaterIMContainer* im_box = LLFloaterReg::getTypedInstance<LLFloaterIMContainer>("im_container");
 			//LLFloaterIMContainer::floater_list_t conversations;
 			//im_box->getDetachedConversationFloaters(conversations);
-			//BOOST_FOREACH(LLFloater* conversation, conversations)
+			//for (LLFloater* conversation : conversations)
 			//{
 			//	LL_INFOS() << "skip_list.insert(session_floater): " << conversation->getTitle() << LL_ENDL;
 			//	skip_list.insert(conversation);
@@ -2987,7 +2980,7 @@
 			skip_list.insert(LLFloaterReg::findInstance("stats"));
 		}
 		// <FS:LO> //FIRE-6385: Show all script dialogs still when entering mouselook
-		BOOST_FOREACH(LLFloater *tmp, LLFloaterReg::getFloaterList("script_floater"))
+		for (LLFloater* tmp : LLFloaterReg::getFloaterList("script_floater"))
 		{
 			skip_list.insert(tmp);
 		}
