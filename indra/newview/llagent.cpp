/** 
 * @file llagent.cpp
 * @brief LLAgent class implementation
 *
 * $LicenseInfo:firstyear=2001&license=viewerlgpl$
 * Second Life Viewer Source Code
 * Copyright (C) 2010, Linden Research, Inc.
 * 
 * This library is free software; you can redistribute it and/or
 * modify it under the terms of the GNU Lesser General Public
 * License as published by the Free Software Foundation;
 * version 2.1 of the License only.
 * 
 * This library is distributed in the hope that it will be useful,
 * but WITHOUT ANY WARRANTY; without even the implied warranty of
 * MERCHANTABILITY or FITNESS FOR A PARTICULAR PURPOSE.  See the GNU
 * Lesser General Public License for more details.
 * 
 * You should have received a copy of the GNU Lesser General Public
 * License along with this library; if not, write to the Free Software
 * Foundation, Inc., 51 Franklin Street, Fifth Floor, Boston, MA  02110-1301  USA
 * 
 * Linden Research, Inc., 945 Battery Street, San Francisco, CA  94111  USA
 * $/LicenseInfo$
 */

#include "llviewerprecompiledheaders.h"

#include "llagent.h" 

#include "pipeline.h"

#include "llagentaccess.h"
#include "llagentcamera.h"
#include "llagentlistener.h"
#include "llagentwearables.h"
#include "llagentui.h"
#include "llappearancemgr.h"
#include "llanimationstates.h"
#include "llcallingcard.h"
#include "llcapabilitylistener.h"
#include "llchannelmanager.h"
#include "llchicletbar.h"
#include "llconsole.h"
#include "lldonotdisturbnotificationstorage.h"
#include "llenvmanager.h"
#include "llfirstuse.h"
#include "llfloatercamera.h"
#include "llfloaterimcontainer.h"
#include "llfloaterreg.h"
#include "llfloatertools.h"
#include "llgroupactions.h"
#include "llgroupmgr.h"
#include "llhomelocationresponder.h"
#include "llhudmanager.h"
#include "lljoystickbutton.h"
#include "llmorphview.h"
#include "llmoveview.h"
#include "llnavigationbar.h" // to show/hide navigation bar when changing mouse look state
// <FS:Ansariel> [FS Communication UI]
//#include "llfloaterimnearbychat.h"
#include "fsnearbychathub.h"
// </FS:Ansariel> [FS Communication UI]
#include "llspeakers.h"
#include "llnotificationsutil.h"
#include "llpaneltopinfobar.h"
#include "llparcel.h"
#include "llrendersphere.h"
#include "llsdmessage.h"
#include "llsdutil.h"
#include "llsky.h"
#include "llslurl.h"
#include "llsmoothstep.h"
#include "llstartup.h"
#include "llstatusbar.h"
#include "llteleportflags.h"
#include "lltool.h"
#include "lltoolbarview.h"
#include "lltoolpie.h"
#include "lltoolmgr.h"
#include "lltrans.h"
#include "lluictrl.h"
#include "llurlentry.h"
#include "llviewercontrol.h"
#include "llviewerdisplay.h"
#include "llviewerjoystick.h"
#include "llviewermediafocus.h"
#include "llviewermenu.h"
#include "llviewerobjectlist.h"
#include "llviewerparcelmgr.h"
#include "llviewerregion.h"
#include "llviewerstats.h"
#include "llviewerwindow.h"
#include "llvoavatarself.h"
#include "llwindow.h"
#include "llworld.h"
#include "llworldmap.h"

//-TT Client LSL Bridge
#include "fslslbridge.h"
//-TT
#include "kcwlinterface.h"
#include "stringize.h"
<<<<<<< HEAD
// [RLVa:KB] - Checked: 2011-11-04 (RLVa-1.4.4a)
#include "rlvhandler.h"
#include "rlvhelper.h"
#include "rlvui.h"
// [/RLVa:KB]


// NaCl - Antispam Registry
#include "NACLantispam.h"
// NaCl End

#include "utilitybar.h"		// <FS:Zi> show/hide utility bar in mouselook

#include "boost/foreach.hpp" // <FS:LO> for boost::foreach
=======
#include "boost/foreach.hpp"
>>>>>>> 6e113858

using namespace LLAvatarAppearanceDefines;

extern LLMenuBarGL* gMenuBarView;

const BOOL ANIMATE = TRUE;
const U8 AGENT_STATE_TYPING =	0x04;
const U8 AGENT_STATE_EDITING =  0x10;

// Autopilot constants
const F32 AUTOPILOT_HEIGHT_ADJUST_DISTANCE = 8.f;			// meters
const F32 AUTOPILOT_MIN_TARGET_HEIGHT_OFF_GROUND = 1.f;	// meters
const F32 AUTOPILOT_MAX_TIME_NO_PROGRESS = 1.5f;		// seconds

const F32 MAX_VELOCITY_AUTO_LAND_SQUARED = 4.f * 4.f;
const F64 CHAT_AGE_FAST_RATE = 3.0;

// fidget constants
const F32 MIN_FIDGET_TIME = 8.f; // seconds
const F32 MAX_FIDGET_TIME = 20.f; // seconds

// The agent instance.
LLAgent gAgent;

class LLTeleportRequest
{
public:
	enum EStatus
	{
		kPending,
		kStarted,
		kFailed,
		kRestartPending
	};

	LLTeleportRequest();
	virtual ~LLTeleportRequest();

	EStatus getStatus() const          {return mStatus;};
	void    setStatus(EStatus pStatus) {mStatus = pStatus;};

	virtual bool canRestartTeleport();

	virtual void startTeleport() = 0;
	virtual void restartTeleport();

protected:

private:
	EStatus mStatus;
};

class LLTeleportRequestViaLandmark : public LLTeleportRequest
{
public:
	LLTeleportRequestViaLandmark(const LLUUID &pLandmarkId);
	virtual ~LLTeleportRequestViaLandmark();

	virtual bool canRestartTeleport();

	virtual void startTeleport();
	virtual void restartTeleport();

protected:
	inline const LLUUID &getLandmarkId() const {return mLandmarkId;};

private:
	LLUUID mLandmarkId;
};

class LLTeleportRequestViaLure : public LLTeleportRequestViaLandmark
{
public:
	LLTeleportRequestViaLure(const LLUUID &pLureId, BOOL pIsLureGodLike);
	virtual ~LLTeleportRequestViaLure();

	virtual bool canRestartTeleport();

	virtual void startTeleport();

protected:
	inline BOOL isLureGodLike() const {return mIsLureGodLike;};

private:
	BOOL mIsLureGodLike;
};

class LLTeleportRequestViaLocation : public LLTeleportRequest
{
public:
	LLTeleportRequestViaLocation(const LLVector3d &pPosGlobal);
	virtual ~LLTeleportRequestViaLocation();

	virtual bool canRestartTeleport();

	virtual void startTeleport();
	virtual void restartTeleport();

protected:
	inline const LLVector3d &getPosGlobal() const {return mPosGlobal;};

private:
	LLVector3d mPosGlobal;
};


class LLTeleportRequestViaLocationLookAt : public LLTeleportRequestViaLocation
{
public:
	LLTeleportRequestViaLocationLookAt(const LLVector3d &pPosGlobal);
	virtual ~LLTeleportRequestViaLocationLookAt();

	virtual bool canRestartTeleport();

	virtual void startTeleport();
	virtual void restartTeleport();

protected:

private:

};

//--------------------------------------------------------------------
// Statics
//

/// minimum time after setting away state before coming back based on movement
const F32 LLAgent::MIN_AFK_TIME = 10.0f;

const F32 LLAgent::TYPING_TIMEOUT_SECS = 5.f;
// <FS> Ignore prejump and always fly
BOOL LLAgent::ignorePrejump = FALSE;
BOOL LLAgent::fsAlwaysFly;
// </FS> Ignore prejump and always fly

std::map<std::string, std::string> LLAgent::sTeleportErrorMessages;
std::map<std::string, std::string> LLAgent::sTeleportProgressMessages;

class LLAgentFriendObserver : public LLFriendObserver
{
public:
	LLAgentFriendObserver() {}
	virtual ~LLAgentFriendObserver() {}
	virtual void changed(U32 mask);
};

void LLAgentFriendObserver::changed(U32 mask)
{
	// if there's a change we're interested in.
	if((mask & (LLFriendObserver::POWERS)) != 0)
	{
		gAgent.friendsChanged();
	}
}

bool handleSlowMotionAnimation(const LLSD& newvalue)
{
	if (newvalue.asBoolean())
	{
		gAgentAvatarp->setAnimTimeFactor(0.2f);
	}
	else
	{
		gAgentAvatarp->setAnimTimeFactor(1.0f);
	}
	return true;
}

// static
void LLAgent::parcelChangedCallback()
{
	bool can_edit = LLToolMgr::getInstance()->canEdit();

	gAgent.mCanEditParcel = can_edit;
}

// static
bool LLAgent::isActionAllowed(const LLSD& sdname)
{
	bool retval = false;

	const std::string& param = sdname.asString();

	if (param == "speak")
	{
		if ( gAgent.isVoiceConnected() && 
			// FS::LO FIRE-5564: Speak button disabled in private call when entering no-voice parcel
			// LLViewerParcelMgr::getInstance()->allowAgentVoice() &&
			 ( LLViewerParcelMgr::getInstance()->allowAgentVoice() ||
			   LLVoiceChannel::getCurrentVoiceChannel()->isActive() ) &&
				! LLVoiceClient::getInstance()->inTuningMode() )
		{
			retval = true;
		}
		else
		{
			retval = false;
		}
	}

	return retval;
}

// static 
void LLAgent::pressMicrophone(const LLSD& name)
{
	LLFirstUse::speak(false);

	 LLVoiceClient::getInstance()->inputUserControlState(true);
}

// static 
void LLAgent::releaseMicrophone(const LLSD& name)
{
	LLVoiceClient::getInstance()->inputUserControlState(false);
}

// static
void LLAgent::toggleMicrophone(const LLSD& name)
{
	LLVoiceClient::getInstance()->toggleUserPTTState();
}

// static
bool LLAgent::isMicrophoneOn(const LLSD& sdname)
{
	return LLVoiceClient::getInstance()->getUserPTTState();
}

// ************************************************************
// Enabled this definition to compile a 'hacked' viewer that
// locally believes the end user has godlike powers.
// #define HACKED_GODLIKE_VIEWER
// For a toggled version, see viewer.h for the
// TOGGLE_HACKED_GODLIKE_VIEWER define, instead.
// ************************************************************

// Constructors and Destructors

// JC - Please try to make this order match the order in the header
// file.  Otherwise it's hard to find variables that aren't initialized.
//-----------------------------------------------------------------------------
// LLAgent()
//-----------------------------------------------------------------------------
LLAgent::LLAgent() :
	mGroupPowers(0),
	mHideGroupTitle(FALSE),
	mGroupID(),

	mInitialized(FALSE),
	mListener(),

	mDoubleTapRunTimer(),
	mDoubleTapRunMode(DOUBLETAP_NONE),

	mbAlwaysRun(false),
//	mbRunning(false),
// [RLVa:KB] - Checked: 2011-05-11 (RLVa-1.3.0i) | Added: RLVa-1.3.0i
	mbTempRun(false),
// [/RLVa:KB]
	mbTeleportKeepsLookAt(false),

	mAgentAccess(new LLAgentAccess(gSavedSettings)),
	mGodLevelChangeSignal(),
	mCanEditParcel(false),
	mTeleportSourceSLURL(new LLSLURL),
	mTeleportRequest(),
	mTeleportFinishedSlot(),
	mTeleportFailedSlot(),
	mIsMaturityRatingChangingDuringTeleport(false),
	mMaturityRatingChange(0U),
	mIsDoSendMaturityPreferenceToServer(false),
	mMaturityPreferenceRequestId(0U),
	mMaturityPreferenceResponseId(0U),
	mMaturityPreferenceNumRetries(0U),
	mLastKnownRequestMaturity(SIM_ACCESS_MIN),
	mLastKnownResponseMaturity(SIM_ACCESS_MIN),
	mTeleportState( TELEPORT_NONE ),
	mRegionp(NULL),

	mAgentOriginGlobal(),
	mPositionGlobal(),

	mDistanceTraveled(0.F),
	mLastPositionGlobal(LLVector3d::zero),

	mRenderState(0),
	mTypingTimer(),

	mViewsPushed(FALSE),

	mCustomAnim(FALSE),
	mShowAvatar(TRUE),
	mFrameAgent(),

	mIsDoNotDisturb(false),
	mIsAutorespond(FALSE),
	mIsAutorespondNonFriends(FALSE),

	mControlFlags(0x00000000),
	mbFlagsDirty(FALSE),
	mbFlagsNeedReset(FALSE),

	mAutoPilot(FALSE),
	mAutoPilotFlyOnStop(FALSE),
	mAutoPilotAllowFlying(TRUE),
	mAutoPilotTargetGlobal(),
	mAutoPilotStopDistance(1.f),
	mAutoPilotUseRotation(FALSE),
	mAutoPilotTargetFacing(LLVector3::zero),
	mAutoPilotTargetDist(0.f),
	mAutoPilotNoProgressFrameCount(0),
	mAutoPilotRotationThreshold(0.f),
	mAutoPilotFinishedCallback(NULL),
	mAutoPilotCallbackData(NULL),
	
	mEffectColor(new LLUIColor(LLColor4(0.f, 1.f, 1.f, 1.f))),

	mHaveHomePosition(FALSE),
	mHomeRegionHandle( 0 ),
	mNearChatRadius(CHAT_NORMAL_RADIUS / 2.f),

	mNextFidgetTime(0.f),
	mCurrentFidget(0),
	mFirstLogin(FALSE),
	mGenderChosen(FALSE),
	
	mVoiceConnected(false),

	mAppearanceSerialNum(0),

	mMouselookModeInSignal(NULL),
	mMouselookModeOutSignal(NULL),
	
	mPhantom(FALSE),
	restoreToWorld(false)
{
	for (U32 i = 0; i < TOTAL_CONTROLS; i++)
	{
		mControlsTakenCount[i] = 0;
		mControlsTakenPassedOnCount[i] = 0;
	}

	mListener.reset(new LLAgentListener(*this));

	mMoveTimer.stop();
}

// <FS> Ignore prejump and always fly
void LLAgent::updateIgnorePrejump(const LLSD &data)
{
	ignorePrejump = data.asBoolean();
}

void LLAgent::updateFSAlwaysFly(const LLSD &data)
{
	fsAlwaysFly = data.asBoolean();
	if (fsAlwaysFly) 
	{
		llinfos << "Enabling Fly Override" << llendl;
		if (gSavedSettings.getBOOL("FirstUseFlyOverride"))
		{
			LLNotificationsUtil::add("FirstUseFlyOverride");
			gSavedSettings.setBOOL("FirstUseFlyOverride", FALSE);
		}
	}
}
// </FS> Ignore prejump and always fly

// Requires gSavedSettings to be initialized.
//-----------------------------------------------------------------------------
// init()
//-----------------------------------------------------------------------------
void LLAgent::init()
{
	mMoveTimer.start();

	gSavedSettings.declareBOOL("SlowMotionAnimation", FALSE, "Declared in code", LLControlVariable::PERSIST_NO);
	gSavedSettings.getControl("SlowMotionAnimation")->getSignal()->connect(boost::bind(&handleSlowMotionAnimation, _2));
	
	// *Note: this is where LLViewerCamera::getInstance() used to be constructed.

	setFlying( gSavedSettings.getBOOL("FlyingAtExit") );

	*mEffectColor = LLUIColorTable::instance().getColor("EffectColor");

	gSavedSettings.getControl("PreferredMaturity")->getValidateSignal()->connect(boost::bind(&LLAgent::validateMaturity, this, _2));
	gSavedSettings.getControl("PreferredMaturity")->getSignal()->connect(boost::bind(&LLAgent::handleMaturity, this, _2));
	mLastKnownResponseMaturity = static_cast<U8>(gSavedSettings.getU32("PreferredMaturity"));
	mLastKnownRequestMaturity = mLastKnownResponseMaturity;
	mIsDoSendMaturityPreferenceToServer = true;
	ignorePrejump = gSavedSettings.getBOOL("FSIgnoreFinishAnimation");
	gSavedSettings.getControl("FSIgnoreFinishAnimation")->getSignal()->connect(boost::bind(&LLAgent::updateIgnorePrejump, this, _2));
	fsAlwaysFly = gSavedSettings.getBOOL("FSAlwaysFly");
	gSavedSettings.getControl("FSAlwaysFly")->getSignal()->connect(boost::bind(&LLAgent::updateFSAlwaysFly, this, _2));
	selectAutorespond(gSavedPerAccountSettings.getBOOL("FSAutorespondMode"));
	selectAutorespondNonFriends(gSavedPerAccountSettings.getBOOL("FSAutorespondNonFriendsMode"));

	LLViewerParcelMgr::getInstance()->addAgentParcelChangedCallback(boost::bind(&LLAgent::parcelChangedCallback));

	if (!mTeleportFinishedSlot.connected())
	{
		mTeleportFinishedSlot = LLViewerParcelMgr::getInstance()->setTeleportFinishedCallback(boost::bind(&LLAgent::handleTeleportFinished, this));
	}
	if (!mTeleportFailedSlot.connected())
	{
		mTeleportFailedSlot = LLViewerParcelMgr::getInstance()->setTeleportFailedCallback(boost::bind(&LLAgent::handleTeleportFailed, this));
	}

	mInitialized = TRUE;
}

//-----------------------------------------------------------------------------
// cleanup()
//-----------------------------------------------------------------------------
void LLAgent::cleanup()
{
	mRegionp = NULL;
	if (mTeleportFinishedSlot.connected())
	{
		mTeleportFinishedSlot.disconnect();
	}
	if (mTeleportFailedSlot.connected())
	{
		mTeleportFailedSlot.disconnect();
	}
}

//-----------------------------------------------------------------------------
// LLAgent()
//-----------------------------------------------------------------------------
LLAgent::~LLAgent()
{
	cleanup();

	delete mMouselookModeInSignal;
	mMouselookModeInSignal = NULL;
	delete mMouselookModeOutSignal;
	mMouselookModeOutSignal = NULL;

	delete mAgentAccess;
	mAgentAccess = NULL;
	delete mEffectColor;
	mEffectColor = NULL;
	delete mTeleportSourceSLURL;
	mTeleportSourceSLURL = NULL;
}

// Handle any actions that need to be performed when the main app gains focus
// (such as through alt-tab).
//-----------------------------------------------------------------------------
// onAppFocusGained()
//-----------------------------------------------------------------------------
void LLAgent::onAppFocusGained()
{
	if (CAMERA_MODE_MOUSELOOK == gAgentCamera.getCameraMode() && gSavedSettings.getBOOL("FSLeaveMouselookOnFocus"))
	{
		gAgentCamera.changeCameraToDefault();
		LLToolMgr::getInstance()->clearSavedTool();
	}
}


void LLAgent::ageChat()
{
	if (isAgentAvatarValid())
	{
		// get amount of time since I last chatted
		F64 elapsed_time = (F64)gAgentAvatarp->mChatTimer.getElapsedTimeF32();
		// add in frame time * 3 (so it ages 4x)
		gAgentAvatarp->mChatTimer.setAge(elapsed_time + (F64)gFrameDTClamped * (CHAT_AGE_FAST_RATE - 1.0));
	}
}

//-----------------------------------------------------------------------------
// moveAt()
//-----------------------------------------------------------------------------
void LLAgent::moveAt(S32 direction, bool reset)
{
	mMoveTimer.reset();
	LLFirstUse::notMoving(false);

	// age chat timer so it fades more quickly when you are intentionally moving
	ageChat();

	gAgentCamera.setAtKey(LLAgentCamera::directionToKey(direction));

	if (direction > 0)
	{
		setControlFlags(AGENT_CONTROL_AT_POS | AGENT_CONTROL_FAST_AT);
	}
	else if (direction < 0)
	{
		setControlFlags(AGENT_CONTROL_AT_NEG | AGENT_CONTROL_FAST_AT);
	}

	if (reset)
	{
// <FS:CR> FIRE-8798: Option to prevent camera reset on movement
		//gAgentCamera.resetView();
		gAgentCamera.resetView(TRUE, FALSE, TRUE);
// </FS:CR>
	}
}

//-----------------------------------------------------------------------------
// moveAtNudge()
//-----------------------------------------------------------------------------
void LLAgent::moveAtNudge(S32 direction)
{
	mMoveTimer.reset();
	LLFirstUse::notMoving(false);

	// age chat timer so it fades more quickly when you are intentionally moving
	ageChat();

	gAgentCamera.setWalkKey(LLAgentCamera::directionToKey(direction));

	if (direction > 0)
	{
		setControlFlags(AGENT_CONTROL_NUDGE_AT_POS);
	}
	else if (direction < 0)
	{
		setControlFlags(AGENT_CONTROL_NUDGE_AT_NEG);
	}

// <FS:CR> FIRE-8798: Option to prevent camera reset on movement
	//gAgentCamera.resetView();
	gAgentCamera.resetView(TRUE, FALSE, TRUE);
// </FS:CR>
}

//-----------------------------------------------------------------------------
// moveLeft()
//-----------------------------------------------------------------------------
void LLAgent::moveLeft(S32 direction)
{
	mMoveTimer.reset();
	LLFirstUse::notMoving(false);

	// age chat timer so it fades more quickly when you are intentionally moving
	ageChat();

	gAgentCamera.setLeftKey(LLAgentCamera::directionToKey(direction));

	if (direction > 0)
	{
		setControlFlags(AGENT_CONTROL_LEFT_POS | AGENT_CONTROL_FAST_LEFT);
	}
	else if (direction < 0)
	{
		setControlFlags(AGENT_CONTROL_LEFT_NEG | AGENT_CONTROL_FAST_LEFT);
	}

// <FS:CR> FIRE-8798: Option to prevent camera reset on movement
	//gAgentCamera.resetView();
	gAgentCamera.resetView(TRUE, FALSE, TRUE);
// </FS:CR>
}

//-----------------------------------------------------------------------------
// moveLeftNudge()
//-----------------------------------------------------------------------------
void LLAgent::moveLeftNudge(S32 direction)
{
	mMoveTimer.reset();
	LLFirstUse::notMoving(false);

	// age chat timer so it fades more quickly when you are intentionally moving
	ageChat();

	gAgentCamera.setLeftKey(LLAgentCamera::directionToKey(direction));

	if (direction > 0)
	{
		setControlFlags(AGENT_CONTROL_NUDGE_LEFT_POS);
	}
	else if (direction < 0)
	{
		setControlFlags(AGENT_CONTROL_NUDGE_LEFT_NEG);
	}

// <FS:CR> FIRE-8798: Option to prevent camera reset on movement
	//gAgentCamera.resetView();
	gAgentCamera.resetView(TRUE, FALSE, TRUE);
// </FS:CR>
}

//-----------------------------------------------------------------------------
// moveUp()
//-----------------------------------------------------------------------------
void LLAgent::moveUp(S32 direction)
{
	mMoveTimer.reset();
	LLFirstUse::notMoving(false);

	// age chat timer so it fades more quickly when you are intentionally moving
	ageChat();

	gAgentCamera.setUpKey(LLAgentCamera::directionToKey(direction));

	if (direction > 0)
	{
		setControlFlags(AGENT_CONTROL_UP_POS | AGENT_CONTROL_FAST_UP);
		// <FS:Ansariel> Chalice Yao's crouch toggle
		gAgentCamera.resetView(TRUE, FALSE, TRUE);
		// </FS:Ansariel>
	}
	else if (direction < 0)
	{
		setControlFlags(AGENT_CONTROL_UP_NEG | AGENT_CONTROL_FAST_UP);
		// <FS:Ansariel> Chalice Yao's crouch toggle
		if (!gSavedSettings.getBOOL("FSCrouchToggleStatus") || !gSavedSettings.getBOOL("FSCrouchToggle"))
		{
			gAgentCamera.resetView(TRUE, FALSE, TRUE);
		}
		// </FS:Ansariel>
	}

	// <FS:Ansariel> Chalice Yao's crouch toggle
	//gAgentCamera.resetView();
	// </FS:Ansariel>
}

//-----------------------------------------------------------------------------
// moveYaw()
//-----------------------------------------------------------------------------
void LLAgent::moveYaw(F32 mag, bool reset_view)
{
	gAgentCamera.setYawKey(mag);

	if (mag > 0)
	{
		setControlFlags(AGENT_CONTROL_YAW_POS);
	}
	else if (mag < 0)
	{
		setControlFlags(AGENT_CONTROL_YAW_NEG);
	}

    if (reset_view)
	{
// <FS:CR> FIRE-8798: Option to prevent camera reset on movement
		//gAgentCamera.resetView();
        gAgentCamera.resetView(TRUE, FALSE, TRUE);
// </FS:CR>
	}
}

//-----------------------------------------------------------------------------
// movePitch()
//-----------------------------------------------------------------------------
void LLAgent::movePitch(F32 mag)
{
	gAgentCamera.setPitchKey(mag);

	if (mag > 0)
	{
		setControlFlags(AGENT_CONTROL_PITCH_POS);
	}
	else if (mag < 0)
	{
		setControlFlags(AGENT_CONTROL_PITCH_NEG);
	}
}


// Does this parcel allow you to fly?
BOOL LLAgent::canFly()
{
// [RLVa:KB] - Checked: 2010-03-02 (RLVa-1.2.0d) | Modified: RLVa-1.0.0c
	if (gRlvHandler.hasBehaviour(RLV_BHVR_FLY)) return FALSE;
// [/RLVa:KB]
	if (isGodlike()) return TRUE;
	// <FS> Always fly
	if (fsAlwaysFly)
	{
		return TRUE;
	}
	// </FS>

	LLViewerRegion* regionp = getRegion();
	if (regionp && regionp->getBlockFly()) return FALSE;
	
	LLParcel* parcel = LLViewerParcelMgr::getInstance()->getAgentParcel();
	if (!parcel) return FALSE;

	// Allow owners to fly on their own land.
	if (LLViewerParcelMgr::isParcelOwnedByAgent(parcel, GP_LAND_ALLOW_FLY))
	{
		return TRUE;
	}

	return parcel->getAllowFly();
}

BOOL LLAgent::getFlying() const
{ 
	return mControlFlags & AGENT_CONTROL_FLY; 
}

//-----------------------------------------------------------------------------
// setFlying()
//-----------------------------------------------------------------------------
void LLAgent::setFlying(BOOL fly)
{
	if (isAgentAvatarValid())
	{
		// *HACK: Don't allow to start the flying mode if we got ANIM_AGENT_STANDUP signal
		// because in this case we won't get a signal to start avatar flying animation and
		// it will be walking with flying mode "ON" indication. However we allow to switch
		// the flying mode off if we get ANIM_AGENT_STANDUP signal. See process_avatar_animation().
		// See EXT-2781.
		if(fly && gAgentAvatarp->mSignaledAnimations.find(ANIM_AGENT_STANDUP) != gAgentAvatarp->mSignaledAnimations.end())
		{
			return;
		}

		// don't allow taking off while sitting
		if (fly && gAgentAvatarp->isSitting())
		{
			return;
		}
	}

	if (fly)
	{
// [RLVa:KB] - Checked: 2010-03-02 (RLVa-1.2.0d) | Modified: RLVa-1.0.0c
		if (gRlvHandler.hasBehaviour(RLV_BHVR_FLY))
		{
			return;
		}
// [/RLVa:KB]

		BOOL was_flying = getFlying();
		if (!canFly() && !was_flying)
		{
			// parcel doesn't let you start fly
			// gods can always fly
			// and it's OK if you're already flying
			make_ui_sound("UISndBadKeystroke");
			return;
		}
		if( !was_flying )
		{
			LLViewerStats::getInstance()->incStat(LLViewerStats::ST_FLY_COUNT);
		}
		setControlFlags(AGENT_CONTROL_FLY);
	}
	else
	{
		clearControlFlags(AGENT_CONTROL_FLY);
	}


	// Update Movement Controls according to Fly mode
	LLFloaterMove::setFlyingMode(fly);

	mbFlagsDirty = TRUE;
}


// UI based mechanism of setting fly state
//-----------------------------------------------------------------------------
// toggleFlying()
//-----------------------------------------------------------------------------
// static
void LLAgent::toggleFlying()
{
	if ( gAgent.mAutoPilot )
	{
		LLToolPie::instance().stopClickToWalk();
	}

	// <FS:Ansariel> Chalice Yao's crouch toggle
	if (gSavedSettings.getBOOL("FSCrouchToggleStatus"))
	{
		gSavedSettings.setBOOL("FSCrouchToggleStatus", FALSE);
	}
	// </FS:Ansariel>

	BOOL fly = !gAgent.getFlying();

	gAgent.mMoveTimer.reset();
	LLFirstUse::notMoving(false);

	gAgent.setFlying( fly );
// <FS:CR> FIRE-8798: Option to prevent camera reset on movement
	//gAgentCamera.resetView();
	gAgentCamera.resetView(TRUE, FALSE, TRUE);
// </FS:CR>
}

// static
bool LLAgent::enableFlying()
{
	// <FS:Zi> Fix "Agent.enableFlying" function for menu entry and toolbar button
	// BOOL sitting = FALSE;
	// if (isAgentAvatarValid())
	// {
	// 	sitting = gAgentAvatarp->isSitting();
	// }
	// return !sitting;
	if(isAgentAvatarValid())
	{
		return gAgent.canFly() && (!gAgentAvatarp->isSitting());
	}
	return false;
	// </FS:Zi>
}

void LLAgent::standUp()
{
//	setControlFlags(AGENT_CONTROL_STAND_UP);
// [RLVa:KB] - Checked: 2010-03-07 (RLVa-1.2.0c) | Added: RLVa-1.2.0a
	// RELEASE-RLVa: [SL-2.0.0] Check this function's callers since usually they require explicit blocking
	if ( (!rlv_handler_t::isEnabled()) || (gRlvHandler.canStand()) )
	{
		setControlFlags(AGENT_CONTROL_STAND_UP);
	}
// [/RLVa:KB]
}


void LLAgent::handleServerBakeRegionTransition(const LLUUID& region_id)
{
	llinfos << "called" << llendl;


	// Old-style appearance entering a server-bake region.
	if (isAgentAvatarValid() &&
		!gAgentAvatarp->isUsingServerBakes() &&
		(mRegionp->getCentralBakeVersion()>0))
	{
		llinfos << "update requested due to region transition" << llendl;
		LLAppearanceMgr::instance().requestServerAppearanceUpdate();
	}
	// new-style appearance entering a non-bake region,
	// need to check for existence of the baking service.
	else if (isAgentAvatarValid() &&
			 gAgentAvatarp->isUsingServerBakes() &&
			 mRegionp->getCentralBakeVersion()==0)
	{
		gAgentAvatarp->checkForUnsupportedServerBakeAppearance();
	}
}

//-----------------------------------------------------------------------------
// setRegion()
//-----------------------------------------------------------------------------
void LLAgent::setRegion(LLViewerRegion *regionp)
{
	bool teleport = true;

	llassert(regionp);
	if (mRegionp != regionp)
	{
		// std::string host_name;
		// host_name = regionp->getHost().getHostName();

		std::string ip = regionp->getHost().getString();
		llinfos << "Moving agent into region: " << regionp->getName()
				<< " located at " << ip << llendl;
		if (mRegionp)
		{
			// NaCl - Antispam Registry clear anti-spam queues when changing regions
			NACLAntiSpamRegistry::instance().purgeAllQueues();
			// NaCl End

			// We've changed regions, we're now going to change our agent coordinate frame.
			mAgentOriginGlobal = regionp->getOriginGlobal();
			LLVector3d agent_offset_global = mRegionp->getOriginGlobal();

			LLVector3 delta;
			delta.setVec(regionp->getOriginGlobal() - mRegionp->getOriginGlobal());

			setPositionAgent(getPositionAgent() - delta);

			LLVector3 camera_position_agent = LLViewerCamera::getInstance()->getOrigin();
			LLViewerCamera::getInstance()->setOrigin(camera_position_agent - delta);

			// Update all of the regions.
			LLWorld::getInstance()->updateAgentOffset(agent_offset_global);

			// Hack to keep sky in the agent's region, otherwise it may get deleted - DJS 08/02/02
			// *TODO: possibly refactor into gSky->setAgentRegion(regionp)? -Brad
			if (gSky.mVOSkyp)
			{
				gSky.mVOSkyp->setRegion(regionp);
			}
			if (gSky.mVOGroundp)
			{
				gSky.mVOGroundp->setRegion(regionp);
			}

			// Notify windlight managers
			teleport = (gAgent.getTeleportState() != LLAgent::TELEPORT_NONE);
		}
		else
		{
			// First time initialization.
			// We've changed regions, we're now going to change our agent coordinate frame.
			mAgentOriginGlobal = regionp->getOriginGlobal();

			LLVector3 delta;
			delta.setVec(regionp->getOriginGlobal());

			setPositionAgent(getPositionAgent() - delta);
			LLVector3 camera_position_agent = LLViewerCamera::getInstance()->getOrigin();
			LLViewerCamera::getInstance()->setOrigin(camera_position_agent - delta);

			// Update all of the regions.
			LLWorld::getInstance()->updateAgentOffset(mAgentOriginGlobal);
		}

		// Pass new region along to metrics components that care about this level of detail.
		LLAppViewer::metricsUpdateRegion(regionp->getHandle());
	}
	mRegionp = regionp;

	// Pass the region host to LLUrlEntryParcel to resolve parcel name
	// with a server request.
	LLUrlEntryParcel::setRegionHost(getRegionHost());

	// Must shift hole-covering water object locations because local
	// coordinate frame changed.
	LLWorld::getInstance()->updateWaterObjects();

	// keep a list of regions we've been too
	// this is just an interesting stat, logged at the dataserver
	// we could trake this at the dataserver side, but that's harder
	U64 handle = regionp->getHandle();
	mRegionsVisited.insert(handle);

	LLSelectMgr::getInstance()->updateSelectionCenter();

//	LLFloaterMove::sUpdateFlyingStatus();
// [RLVa:KB] - Checked: 2011-05-27 (RLVa-1.4.0a) | Added: RLVa-1.4.0a
	LLFloaterMove::sUpdateMovementStatus();
// [/RLVa:KB]

	if (teleport)
	{
		LLEnvManagerNew::instance().onTeleport();
	}
	else
	{
		LLEnvManagerNew::instance().onRegionCrossing();
	}

	// If the newly entered region is using server bakes, and our
	// current appearance is non-baked, request appearance update from
	// server.
	if (mRegionp->capabilitiesReceived())
	{
		handleServerBakeRegionTransition(mRegionp->getRegionID());
	}
	else
	{
		// Need to handle via callback after caps arrive.
		mRegionp->setCapabilitiesReceivedCallback(boost::bind(&LLAgent::handleServerBakeRegionTransition,this,_1));
	}
}


//-----------------------------------------------------------------------------
// getRegion()
//-----------------------------------------------------------------------------
LLViewerRegion *LLAgent::getRegion() const
{
	return mRegionp;
}


LLHost LLAgent::getRegionHost() const
{
	if (mRegionp)
	{
		return mRegionp->getHost();
	}
	else
	{
		return LLHost::invalid;
	}
}

//-----------------------------------------------------------------------------
// inPrelude()
//-----------------------------------------------------------------------------
BOOL LLAgent::inPrelude()
{
	return mRegionp && mRegionp->isPrelude();
}


//-----------------------------------------------------------------------------
// canManageEstate()
//-----------------------------------------------------------------------------

BOOL LLAgent::canManageEstate() const
{
	return mRegionp && mRegionp->canManageEstate();
}

//-----------------------------------------------------------------------------
// sendMessage()
//-----------------------------------------------------------------------------
void LLAgent::sendMessage()
{
	if (gDisconnected)
	{
		llwarns << "Trying to send message when disconnected!" << llendl;
		return;
	}
	if (!mRegionp)
	{
		llerrs << "No region for agent yet!" << llendl;
		return;
	}
	gMessageSystem->sendMessage(mRegionp->getHost());
}


//-----------------------------------------------------------------------------
// sendReliableMessage()
//-----------------------------------------------------------------------------
void LLAgent::sendReliableMessage()
{
	if (gDisconnected)
	{
		lldebugs << "Trying to send message when disconnected!" << llendl;
		return;
	}
	if (!mRegionp)
	{
		lldebugs << "LLAgent::sendReliableMessage No region for agent yet, not sending message!" << llendl;
		return;
	}
	gMessageSystem->sendReliable(mRegionp->getHost());
}

//-----------------------------------------------------------------------------
// getVelocity()
//-----------------------------------------------------------------------------
LLVector3 LLAgent::getVelocity() const
{
	if (isAgentAvatarValid())
	{
		return gAgentAvatarp->getVelocity();
	}
	else
	{
		return LLVector3::zero;
	}
}


//-----------------------------------------------------------------------------
// setPositionAgent()
//-----------------------------------------------------------------------------
void LLAgent::setPositionAgent(const LLVector3 &pos_agent)
{
	if (!pos_agent.isFinite())
	{
		llerrs << "setPositionAgent is not a number" << llendl;
	}

	if (isAgentAvatarValid() && gAgentAvatarp->getParent())
	{
		LLVector3 pos_agent_sitting;
		LLVector3d pos_agent_d;
		LLViewerObject *parent = (LLViewerObject*)gAgentAvatarp->getParent();

		pos_agent_sitting = gAgentAvatarp->getPosition() * parent->getRotation() + parent->getPositionAgent();
		pos_agent_d.setVec(pos_agent_sitting);

		mFrameAgent.setOrigin(pos_agent_sitting);
		mPositionGlobal = pos_agent_d + mAgentOriginGlobal;
	}
	else
	{
		mFrameAgent.setOrigin(pos_agent);

		LLVector3d pos_agent_d;
		pos_agent_d.setVec(pos_agent);
		mPositionGlobal = pos_agent_d + mAgentOriginGlobal;
	}
}

//-----------------------------------------------------------------------------
// getPositionGlobal()
//-----------------------------------------------------------------------------
const LLVector3d &LLAgent::getPositionGlobal() const
{
	if (isAgentAvatarValid() && !gAgentAvatarp->mDrawable.isNull())
	{
		mPositionGlobal = getPosGlobalFromAgent(gAgentAvatarp->getRenderPosition());
	}
	else
	{
		mPositionGlobal = getPosGlobalFromAgent(mFrameAgent.getOrigin());
	}

	return mPositionGlobal;
}

//-----------------------------------------------------------------------------
// getPositionAgent()
//-----------------------------------------------------------------------------
const LLVector3 &LLAgent::getPositionAgent()
{
	if (isAgentAvatarValid() && !gAgentAvatarp->mDrawable.isNull())
	{
		mFrameAgent.setOrigin(gAgentAvatarp->getRenderPosition());	
	}

	return mFrameAgent.getOrigin();
}

//-----------------------------------------------------------------------------
// getRegionsVisited()
//-----------------------------------------------------------------------------
S32 LLAgent::getRegionsVisited() const
{
	return mRegionsVisited.size();
}

//-----------------------------------------------------------------------------
// getDistanceTraveled()
//-----------------------------------------------------------------------------
F64 LLAgent::getDistanceTraveled() const
{
	return mDistanceTraveled;
}


//-----------------------------------------------------------------------------
// getPosAgentFromGlobal()
//-----------------------------------------------------------------------------
LLVector3 LLAgent::getPosAgentFromGlobal(const LLVector3d &pos_global) const
{
	LLVector3 pos_agent;
	pos_agent.setVec(pos_global - mAgentOriginGlobal);
	return pos_agent;
}


//-----------------------------------------------------------------------------
// getPosGlobalFromAgent()
//-----------------------------------------------------------------------------
LLVector3d LLAgent::getPosGlobalFromAgent(const LLVector3 &pos_agent) const
{
	LLVector3d pos_agent_d;
	pos_agent_d.setVec(pos_agent);
	return pos_agent_d + mAgentOriginGlobal;
}

void LLAgent::sitDown()
{
//	setControlFlags(AGENT_CONTROL_SIT_ON_GROUND);
// [RLVa:KB] - Checked: 2010-08-28 (RLVa-1.2.1a) | Added: RLVa-1.2.1a
	// RELEASE-RLVa: [SL-2.0.0] Check this function's callers since usually they require explicit blocking
	if ( (!rlv_handler_t::isEnabled()) || ((gRlvHandler.canStand()) && (!gRlvHandler.hasBehaviour(RLV_BHVR_SIT))) )
	{
		setControlFlags(AGENT_CONTROL_SIT_ON_GROUND);
	}
// [/RLVa:KB]
}


//-----------------------------------------------------------------------------
// resetAxes()
//-----------------------------------------------------------------------------
void LLAgent::resetAxes()
{
	mFrameAgent.resetAxes();
}


// Copied from LLCamera::setOriginAndLookAt
// Look_at must be unit vector
//-----------------------------------------------------------------------------
// resetAxes()
//-----------------------------------------------------------------------------
void LLAgent::resetAxes(const LLVector3 &look_at)
{
	LLVector3	skyward = getReferenceUpVector();

	// if look_at has zero length, fail
	// if look_at and skyward are parallel, fail
	//
	// Test both of these conditions with a cross product.
	LLVector3 cross(look_at % skyward);
	if (cross.isNull())
	{
		llinfos << "LLAgent::resetAxes cross-product is zero" << llendl;
		return;
	}

	// Make sure look_at and skyward are not parallel
	// and neither are zero length
	LLVector3 left(skyward % look_at);
	LLVector3 up(look_at % left);

	mFrameAgent.setAxes(look_at, left, up);
}


//-----------------------------------------------------------------------------
// rotate()
//-----------------------------------------------------------------------------
void LLAgent::rotate(F32 angle, const LLVector3 &axis) 
{ 
	mFrameAgent.rotate(angle, axis); 
}


//-----------------------------------------------------------------------------
// rotate()
//-----------------------------------------------------------------------------
void LLAgent::rotate(F32 angle, F32 x, F32 y, F32 z) 
{ 
	mFrameAgent.rotate(angle, x, y, z); 
}


//-----------------------------------------------------------------------------
// rotate()
//-----------------------------------------------------------------------------
void LLAgent::rotate(const LLMatrix3 &matrix) 
{ 
	mFrameAgent.rotate(matrix); 
}


//-----------------------------------------------------------------------------
// rotate()
//-----------------------------------------------------------------------------
void LLAgent::rotate(const LLQuaternion &quaternion) 
{ 
	mFrameAgent.rotate(quaternion); 
}


//-----------------------------------------------------------------------------
// getReferenceUpVector()
//-----------------------------------------------------------------------------
LLVector3 LLAgent::getReferenceUpVector()
{
	// this vector is in the coordinate frame of the avatar's parent object, or the world if none
	LLVector3 up_vector = LLVector3::z_axis;
	if (isAgentAvatarValid() && 
		gAgentAvatarp->getParent() &&
		gAgentAvatarp->mDrawable.notNull())
	{
		U32 camera_mode = gAgentCamera.getCameraAnimating() ? gAgentCamera.getLastCameraMode() : gAgentCamera.getCameraMode();
		// and in third person...
		if (camera_mode == CAMERA_MODE_THIRD_PERSON)
		{
			// make the up vector point to the absolute +z axis
			up_vector = up_vector * ~((LLViewerObject*)gAgentAvatarp->getParent())->getRenderRotation();
		}
		else if (camera_mode == CAMERA_MODE_MOUSELOOK)
		{
			// make the up vector point to the avatar's +z axis
			up_vector = up_vector * gAgentAvatarp->mDrawable->getRotation();
		}
	}

	return up_vector;
}


// Radians, positive is forward into ground
//-----------------------------------------------------------------------------
// pitch()
//-----------------------------------------------------------------------------
void LLAgent::pitch(F32 angle)
{
	// don't let user pitch if pointed almost all the way down or up
	mFrameAgent.pitch(clampPitchToLimits(angle));
}


// Radians, positive is forward into ground
//-----------------------------------------------------------------------------
// clampPitchToLimits()
//-----------------------------------------------------------------------------
F32 LLAgent::clampPitchToLimits(F32 angle)
{
	// A dot B = mag(A) * mag(B) * cos(angle between A and B)
	// so... cos(angle between A and B) = A dot B / mag(A) / mag(B)
	//                                  = A dot B for unit vectors

	LLVector3 skyward = getReferenceUpVector();

	const F32 look_down_limit = 179.f * DEG_TO_RAD;;
	const F32 look_up_limit   =   1.f * DEG_TO_RAD;

	F32 angle_from_skyward = acos( mFrameAgent.getAtAxis() * skyward );

	// clamp pitch to limits
	if ((angle >= 0.f) && (angle_from_skyward + angle > look_down_limit))
	{
		angle = look_down_limit - angle_from_skyward;
	}
	else if ((angle < 0.f) && (angle_from_skyward + angle < look_up_limit))
	{
		angle = look_up_limit - angle_from_skyward;
	}
   
    return angle;
}


//-----------------------------------------------------------------------------
// roll()
//-----------------------------------------------------------------------------
void LLAgent::roll(F32 angle)
{
	mFrameAgent.roll(angle);
}


//-----------------------------------------------------------------------------
// yaw()
//-----------------------------------------------------------------------------
void LLAgent::yaw(F32 angle)
{
	if (!rotateGrabbed())
	{
		mFrameAgent.rotate(angle, getReferenceUpVector());
	}
}


// Returns a quat that represents the rotation of the agent in the absolute frame
//-----------------------------------------------------------------------------
// getQuat()
//-----------------------------------------------------------------------------
LLQuaternion LLAgent::getQuat() const
{
	return mFrameAgent.getQuaternion();
}

//-----------------------------------------------------------------------------
// getControlFlags()
//-----------------------------------------------------------------------------
U32 LLAgent::getControlFlags()
{
	//return mControlFlags;
	if(LLAgent::ignorePrejump)
		return mControlFlags | AGENT_CONTROL_FINISH_ANIM;
	else
		return mControlFlags;
}

//-----------------------------------------------------------------------------
// setControlFlags()
//-----------------------------------------------------------------------------
void LLAgent::setControlFlags(U32 mask)
{
	mControlFlags |= mask;
	mbFlagsDirty = TRUE;
}


//-----------------------------------------------------------------------------
// clearControlFlags()
//-----------------------------------------------------------------------------
void LLAgent::clearControlFlags(U32 mask)
{
	U32 old_flags = mControlFlags;
	mControlFlags &= ~mask;
	if (old_flags != mControlFlags)
	{
		mbFlagsDirty = TRUE;
	}
}

//-----------------------------------------------------------------------------
// controlFlagsDirty()
//-----------------------------------------------------------------------------
BOOL LLAgent::controlFlagsDirty() const
{
	return mbFlagsDirty;
}

//-----------------------------------------------------------------------------
// enableControlFlagReset()
//-----------------------------------------------------------------------------
void LLAgent::enableControlFlagReset()
{
	mbFlagsNeedReset = TRUE;
}

//-----------------------------------------------------------------------------
// resetControlFlags()
//-----------------------------------------------------------------------------
void LLAgent::resetControlFlags()
{
	if (mbFlagsNeedReset)
	{
		mbFlagsNeedReset = FALSE;
		mbFlagsDirty = FALSE;
		// reset all of the ephemeral flags
		// some flags are managed elsewhere
		mControlFlags &= AGENT_CONTROL_AWAY | AGENT_CONTROL_FLY | AGENT_CONTROL_MOUSELOOK;
	}
}

//-----------------------------------------------------------------------------
// setAFK()
//-----------------------------------------------------------------------------
void LLAgent::setAFK()
{
	if (!gAgent.getRegion())
	{
		// Don't set AFK if we're not talking to a region yet.
		return;
	}

	if (!(mControlFlags & AGENT_CONTROL_AWAY))
	{
		sendAnimationRequest(ANIM_AGENT_AWAY, ANIM_REQUEST_START);
		setControlFlags(AGENT_CONTROL_AWAY | AGENT_CONTROL_STOP);
		gAwayTimer.start();

		// <FS:AO> Gsit on away, antigrief protection
		if (gSavedSettings.getBOOL("AvatarSitOnAway"))
		{
			if (!gAgentAvatarp->isSitting() && !gRlvHandler.hasBehaviour(RLV_BHVR_SIT))
			{
				gAgent.sitDown();
			}
		}
		// </FS:AO>
	}
}

//-----------------------------------------------------------------------------
// clearAFK()
//-----------------------------------------------------------------------------
void LLAgent::clearAFK()
{
	gAwayTriggerTimer.reset();

	// Gods can sometimes get into away state (via gestures)
	// without setting the appropriate control flag. JC
	if (mControlFlags & AGENT_CONTROL_AWAY
		|| (isAgentAvatarValid()
			&& (gAgentAvatarp->mSignaledAnimations.find(ANIM_AGENT_AWAY) != gAgentAvatarp->mSignaledAnimations.end())))
	{
		sendAnimationRequest(ANIM_AGENT_AWAY, ANIM_REQUEST_STOP);
		clearControlFlags(AGENT_CONTROL_AWAY);

		// <FS:AO> if we sat while away, stand back up on clear
		if (gSavedSettings.getBOOL("AvatarSitOnAway"))
		{
			if (gAgentAvatarp->isSitting() && !gRlvHandler.hasBehaviour(RLV_BHVR_UNSIT))
			{
				gAgent.standUp();
			}
		}
		// </FS:AO>
	}
}

//-----------------------------------------------------------------------------
// getAFK()
//-----------------------------------------------------------------------------
BOOL LLAgent::getAFK() const
{
	return (mControlFlags & AGENT_CONTROL_AWAY) != 0;
}

//-----------------------------------------------------------------------------
// setDoNotDisturb()
//-----------------------------------------------------------------------------
void LLAgent::setDoNotDisturb(bool pIsDoNotDisturb)
{
	bool isDoNotDisturbSwitchedOff = (mIsDoNotDisturb && !pIsDoNotDisturb);
	mIsDoNotDisturb = pIsDoNotDisturb;
	sendAnimationRequest(ANIM_AGENT_DO_NOT_DISTURB, (pIsDoNotDisturb ? ANIM_REQUEST_START : ANIM_REQUEST_STOP));
	LLNotificationsUI::LLChannelManager::getInstance()->muteAllChannels(pIsDoNotDisturb);
	if (isDoNotDisturbSwitchedOff)
	{
		LLDoNotDisturbNotificationStorage::getInstance()->updateNotifications();
	}
}

//-----------------------------------------------------------------------------
// isDoNotDisturb()
//-----------------------------------------------------------------------------
bool LLAgent::isDoNotDisturb() const
{
	return mIsDoNotDisturb;
}

//-----------------------------------------------------------------------------
// setAutorespond()
//-----------------------------------------------------------------------------
void LLAgent::setAutorespond()
{
	selectAutorespond(TRUE);
}

//-----------------------------------------------------------------------------
// clearAutorespond()
//-----------------------------------------------------------------------------
void LLAgent::clearAutorespond()
{
	selectAutorespond(FALSE);
}

//-----------------------------------------------------------------------------
// selectAutorespond()
//-----------------------------------------------------------------------------
void LLAgent::selectAutorespond(BOOL selected)
{
	llinfos << "Setting autorespond mode to " << selected << llendl;
	mIsAutorespond = selected;
	gSavedPerAccountSettings.setBOOL("FSAutorespondMode",selected);
	// [SJ - FIRE-2177 - Making Autorespons a simple Check in the menu again for clarity]
	//if (gAutorespondMenu)
	//{
	//	if (selected)
	//	{
	//		gAutorespondMenu->setLabel(LLTrans::getString("AvatarSetNotAutorespond"));
	//	}
	//	else
	//	{
	//		gAutorespondMenu->setLabel(LLTrans::getString("AvatarSetAutorespond"));
	//	}
	//}
}

//-----------------------------------------------------------------------------
// getAutorespond()
//-----------------------------------------------------------------------------
BOOL LLAgent::getAutorespond() const
{
	return mIsAutorespond;
}

//-----------------------------------------------------------------------------
// setAutorespondNonFriends()
//-----------------------------------------------------------------------------
void LLAgent::setAutorespondNonFriends()
{
	selectAutorespondNonFriends(TRUE);
}

//-----------------------------------------------------------------------------
// clearAutorespondNonFriends()
//-----------------------------------------------------------------------------
void LLAgent::clearAutorespondNonFriends()
{
	selectAutorespondNonFriends(FALSE);
}

//-----------------------------------------------------------------------------
// selectAutorespondNonFriends()
//-----------------------------------------------------------------------------
void LLAgent::selectAutorespondNonFriends(BOOL selected)
{
	llinfos << "Setting autorespond non-friends mode to " << selected << llendl;
	mIsAutorespondNonFriends = selected;
	gSavedPerAccountSettings.setBOOL("FSAutorespondNonFriendsMode",selected);
	// [SJ - FIRE-2177 - Making Autorespons a simple Check in the menu again for clarity]
	//if (gAutorespondNonFriendsMenu)
	//{
	//	if (selected)
	//	{
	//		gAutorespondNonFriendsMenu->setLabel(LLTrans::getString("AvatarSetNotAutorespondNonFriends"));
	//	}
	//	else
	//	{
	//		gAutorespondNonFriendsMenu->setLabel(LLTrans::getString("AvatarSetAutorespondNonFriends"));
	//	}
	//}
}

//-----------------------------------------------------------------------------
// getAutorespondNonFriends()
//-----------------------------------------------------------------------------
BOOL LLAgent::getAutorespondNonFriends() const
{
	return mIsAutorespondNonFriends;
}


//-----------------------------------------------------------------------------
// startAutoPilotGlobal()
//-----------------------------------------------------------------------------
void LLAgent::startAutoPilotGlobal(
	const LLVector3d &target_global,
	const std::string& behavior_name,
	const LLQuaternion *target_rotation,
	void (*finish_callback)(BOOL, void *),
	void *callback_data,
	F32 stop_distance,
	F32 rot_threshold,
	BOOL allow_flying)
{
	if (!isAgentAvatarValid())
	{
		return;
	}
	
	// Are there any pending callbacks from previous auto pilot requests?
	if (mAutoPilotFinishedCallback)
	{
		mAutoPilotFinishedCallback(dist_vec(gAgent.getPositionGlobal(), mAutoPilotTargetGlobal) < mAutoPilotStopDistance, mAutoPilotCallbackData);
	}

	mAutoPilotFinishedCallback = finish_callback;
	mAutoPilotCallbackData = callback_data;
	mAutoPilotRotationThreshold = rot_threshold;
	mAutoPilotBehaviorName = behavior_name;
	mAutoPilotAllowFlying = allow_flying;

	LLVector3d delta_pos( target_global );
	delta_pos -= getPositionGlobal();
	F64 distance = delta_pos.magVec();
	LLVector3d trace_target = target_global;

	trace_target.mdV[VZ] -= 10.f;

	LLVector3d intersection;
	LLVector3 normal;
	LLViewerObject *hit_obj;
	F32 heightDelta = LLWorld::getInstance()->resolveStepHeightGlobal(NULL, target_global, trace_target, intersection, normal, &hit_obj);

	if (stop_distance > 0.f)
	{
		mAutoPilotStopDistance = stop_distance;
	}
	else
	{
		// Guess at a reasonable stop distance.
		mAutoPilotStopDistance = (F32) sqrt( distance );
		if (mAutoPilotStopDistance < 0.5f) 
		{
			mAutoPilotStopDistance = 0.5f;
		}
	}

	if (mAutoPilotAllowFlying)
	{
		mAutoPilotFlyOnStop = getFlying();
	}
	else
	{
		mAutoPilotFlyOnStop = FALSE;
	}

	if (distance > 30.0 && mAutoPilotAllowFlying)
	{
		setFlying(TRUE);
	}

	if ( distance > 1.f && 
		mAutoPilotAllowFlying &&
		heightDelta > (sqrtf(mAutoPilotStopDistance) + 1.f))
	{
		setFlying(TRUE);
		// Do not force flying for "Sit" behavior to prevent flying after pressing "Stand"
		// from an object. See EXT-1655.
		if ("Sit" != mAutoPilotBehaviorName)
			mAutoPilotFlyOnStop = TRUE;
	}

	mAutoPilot = TRUE;
	setAutoPilotTargetGlobal(target_global);

	if (target_rotation)
	{
		mAutoPilotUseRotation = TRUE;
		mAutoPilotTargetFacing = LLVector3::x_axis * *target_rotation;
		mAutoPilotTargetFacing.mV[VZ] = 0.f;
		mAutoPilotTargetFacing.normalize();
	}
	else
	{
		mAutoPilotUseRotation = FALSE;
	}

	mAutoPilotNoProgressFrameCount = 0;
}


//-----------------------------------------------------------------------------
// setAutoPilotTargetGlobal
//-----------------------------------------------------------------------------
void LLAgent::setAutoPilotTargetGlobal(const LLVector3d &target_global)
{
	if (mAutoPilot)
	{
		mAutoPilotTargetGlobal = target_global;

		// trace ray down to find height of destination from ground
		LLVector3d traceEndPt = target_global;
		traceEndPt.mdV[VZ] -= 20.f;

		LLVector3d targetOnGround;
		LLVector3 groundNorm;
		LLViewerObject *obj;

		LLWorld::getInstance()->resolveStepHeightGlobal(NULL, target_global, traceEndPt, targetOnGround, groundNorm, &obj);
		F64 target_height = llmax((F64)gAgentAvatarp->getPelvisToFoot(), target_global.mdV[VZ] - targetOnGround.mdV[VZ]);

		// clamp z value of target to minimum height above ground
		mAutoPilotTargetGlobal.mdV[VZ] = targetOnGround.mdV[VZ] + target_height;
		mAutoPilotTargetDist = (F32)dist_vec(gAgent.getPositionGlobal(), mAutoPilotTargetGlobal);
	}
}

//-----------------------------------------------------------------------------
// startFollowPilot()
//-----------------------------------------------------------------------------
void LLAgent::startFollowPilot(const LLUUID &leader_id, BOOL allow_flying, F32 stop_distance)
{
	mLeaderID = leader_id;
	if ( mLeaderID.isNull() ) return;

	LLViewerObject* object = gObjectList.findObject(mLeaderID);
	if (!object) 
	{
		mLeaderID = LLUUID::null;
		return;
	}

	startAutoPilotGlobal(object->getPositionGlobal(), 
						 std::string(),	// behavior_name
						 NULL,			// target_rotation
						 NULL,			// finish_callback
						 NULL,			// callback_data
						 stop_distance,
						 0.03f,			// rotation_threshold
						 allow_flying);
}


//-----------------------------------------------------------------------------
// stopAutoPilot()
//-----------------------------------------------------------------------------
void LLAgent::stopAutoPilot(BOOL user_cancel)
{
	if (mAutoPilot)
	{
		mAutoPilot = FALSE;
		if (mAutoPilotUseRotation && !user_cancel)
		{
			resetAxes(mAutoPilotTargetFacing);
		}
		// Restore previous flying state before invoking mAutoPilotFinishedCallback to allow
		// callback function to change the flying state (like in near_sit_down_point()).
		// If the user cancelled, don't change the fly state
		if (!user_cancel)
		{
			setFlying(mAutoPilotFlyOnStop);
		}
		//NB: auto pilot can terminate for a reason other than reaching the destination
		if (mAutoPilotFinishedCallback)
		{
			mAutoPilotFinishedCallback(!user_cancel && dist_vec(gAgent.getPositionGlobal(), mAutoPilotTargetGlobal) < mAutoPilotStopDistance, mAutoPilotCallbackData);
			mAutoPilotFinishedCallback = NULL;
		}
		mLeaderID = LLUUID::null;

		setControlFlags(AGENT_CONTROL_STOP);

		if (user_cancel && !mAutoPilotBehaviorName.empty())
		{
			if (mAutoPilotBehaviorName == "Sit")
				LLNotificationsUtil::add("CancelledSit");
			else if (mAutoPilotBehaviorName == "Attach")
				LLNotificationsUtil::add("CancelledAttach");
			else
				LLNotificationsUtil::add("Cancelled");
		}
	}
}


// Returns necessary agent pitch and yaw changes, radians.
//-----------------------------------------------------------------------------
// autoPilot()
//-----------------------------------------------------------------------------
void LLAgent::autoPilot(F32 *delta_yaw)
{
	if (mAutoPilot)
	{
		if (!mLeaderID.isNull())
		{
			LLViewerObject* object = gObjectList.findObject(mLeaderID);
			if (!object) 
			{
				stopAutoPilot();
				return;
			}
			mAutoPilotTargetGlobal = object->getPositionGlobal();
		}
		
		if (!isAgentAvatarValid()) return;

		if (gAgentAvatarp->mInAir && mAutoPilotAllowFlying)
		{
			setFlying(TRUE);
		}
	
		LLVector3 at;
		at.setVec(mFrameAgent.getAtAxis());
		LLVector3 target_agent = getPosAgentFromGlobal(mAutoPilotTargetGlobal);
		LLVector3 direction = target_agent - getPositionAgent();

		F32 target_dist = direction.magVec();

		if (target_dist >= mAutoPilotTargetDist)
		{
			mAutoPilotNoProgressFrameCount++;
			if (mAutoPilotNoProgressFrameCount > AUTOPILOT_MAX_TIME_NO_PROGRESS * gFPSClamped)
			{
				stopAutoPilot();
				return;
			}
		}

		mAutoPilotTargetDist = target_dist;

		// Make this a two-dimensional solution
		at.mV[VZ] = 0.f;
		direction.mV[VZ] = 0.f;

		at.normalize();
		F32 xy_distance = direction.normalize();

		F32 yaw = 0.f;
		if (mAutoPilotTargetDist > mAutoPilotStopDistance)
		{
			yaw = angle_between(mFrameAgent.getAtAxis(), direction);
		}
		else if (mAutoPilotUseRotation)
		{
			// we're close now just aim at target facing
			yaw = angle_between(at, mAutoPilotTargetFacing);
			direction = mAutoPilotTargetFacing;
		}

		yaw = 4.f * yaw / gFPSClamped;

		// figure out which direction to turn
		LLVector3 scratch(at % direction);

		if (scratch.mV[VZ] > 0.f)
		{
			setControlFlags(AGENT_CONTROL_YAW_POS);
		}
		else
		{
			yaw = -yaw;
			setControlFlags(AGENT_CONTROL_YAW_NEG);
		}

		*delta_yaw = yaw;

		// Compute when to start slowing down
		F32 slow_distance;
		if (getFlying())
		{
			slow_distance = llmax(6.f, mAutoPilotStopDistance + 5.f);
		}
		else
		{
			slow_distance = llmax(3.f, mAutoPilotStopDistance + 2.f);
		}

		// If we're flying, handle autopilot points above or below you.
		if (getFlying() && xy_distance < AUTOPILOT_HEIGHT_ADJUST_DISTANCE)
		{
			if (isAgentAvatarValid())
			{
				F64 current_height = gAgentAvatarp->getPositionGlobal().mdV[VZ];
				F32 delta_z = (F32)(mAutoPilotTargetGlobal.mdV[VZ] - current_height);
				F32 slope = delta_z / xy_distance;
				if (slope > 0.45f && delta_z > 6.f)
				{
					setControlFlags(AGENT_CONTROL_FAST_UP | AGENT_CONTROL_UP_POS);
				}
				else if (slope > 0.002f && delta_z > 0.5f)
				{
					setControlFlags(AGENT_CONTROL_UP_POS);
				}
				else if (slope < -0.45f && delta_z < -6.f && current_height > AUTOPILOT_MIN_TARGET_HEIGHT_OFF_GROUND)
				{
					setControlFlags(AGENT_CONTROL_FAST_UP | AGENT_CONTROL_UP_NEG);
				}
				else if (slope < -0.002f && delta_z < -0.5f && current_height > AUTOPILOT_MIN_TARGET_HEIGHT_OFF_GROUND)
				{
					setControlFlags(AGENT_CONTROL_UP_NEG);
				}
			}
		}

		//  calculate delta rotation to target heading
		F32 delta_target_heading = angle_between(mFrameAgent.getAtAxis(), mAutoPilotTargetFacing);

		if (xy_distance > slow_distance && yaw < (F_PI / 10.f))
		{
			// walking/flying fast
			setControlFlags(AGENT_CONTROL_FAST_AT | AGENT_CONTROL_AT_POS);
		}
		else if (mAutoPilotTargetDist > mAutoPilotStopDistance)
		{
			// walking/flying slow
			if (at * direction > 0.9f)
			{
				setControlFlags(AGENT_CONTROL_AT_POS);
			}
			else if (at * direction < -0.9f)
			{
				setControlFlags(AGENT_CONTROL_AT_NEG);
			}
		}

		// check to see if we need to keep rotating to target orientation
		if (mAutoPilotTargetDist < mAutoPilotStopDistance)
		{
			setControlFlags(AGENT_CONTROL_STOP);
			if(!mAutoPilotUseRotation || (delta_target_heading < mAutoPilotRotationThreshold))
			{
				stopAutoPilot();
			}
		}
	}
}


//-----------------------------------------------------------------------------
// propagate()
//-----------------------------------------------------------------------------
void LLAgent::propagate(const F32 dt)
{
	// Update UI based on agent motion
	LLFloaterMove *floater_move = LLFloaterReg::findTypedInstance<LLFloaterMove>("moveview");
	if (floater_move)
	{
		floater_move->mForwardButton   ->setToggleState( gAgentCamera.getAtKey() > 0 || gAgentCamera.getWalkKey() > 0 );
		floater_move->mBackwardButton  ->setToggleState( gAgentCamera.getAtKey() < 0 || gAgentCamera.getWalkKey() < 0 );
		floater_move->mTurnLeftButton  ->setToggleState( gAgentCamera.getYawKey() > 0.f );
		floater_move->mTurnRightButton ->setToggleState( gAgentCamera.getYawKey() < 0.f );
		floater_move->mSlideLeftButton  ->setToggleState( gAgentCamera.getLeftKey() > 0.f );
		floater_move->mSlideRightButton ->setToggleState( gAgentCamera.getLeftKey() < 0.f );
		floater_move->mMoveUpButton    ->setToggleState( gAgentCamera.getUpKey() > 0 );
		floater_move->mMoveDownButton  ->setToggleState( gAgentCamera.getUpKey() < 0 );
	}

	// handle rotation based on keyboard levels
	const F32 YAW_RATE = 90.f * DEG_TO_RAD;				// radians per second
	yaw(YAW_RATE * gAgentCamera.getYawKey() * dt);

	const F32 PITCH_RATE = 90.f * DEG_TO_RAD;			// radians per second
	pitch(PITCH_RATE * gAgentCamera.getPitchKey() * dt);
	
	// handle auto-land behavior
	if (isAgentAvatarValid())
	{
		BOOL in_air = gAgentAvatarp->mInAir;
		LLVector3 land_vel = getVelocity();
		land_vel.mV[VZ] = 0.f;

		if (!in_air 
			&& gAgentCamera.getUpKey() < 0 
			&& land_vel.magVecSquared() < MAX_VELOCITY_AUTO_LAND_SQUARED
			&& gSavedSettings.getBOOL("AutomaticFly"))
		{
			// land automatically
			setFlying(FALSE);
		}
	}

	gAgentCamera.clearGeneralKeys();
}

//-----------------------------------------------------------------------------
// updateAgentPosition()
//-----------------------------------------------------------------------------
void LLAgent::updateAgentPosition(const F32 dt, const F32 yaw_radians, const S32 mouse_x, const S32 mouse_y)
{
	if (mMoveTimer.getStarted() && mMoveTimer.getElapsedTimeF32() > gSavedSettings.getF32("NotMovingHintTimeout"))
	{
		LLFirstUse::notMoving();
	}

	propagate(dt);

	// static S32 cameraUpdateCount = 0;

	rotate(yaw_radians, 0, 0, 1);
	
	//
	// Check for water and land collision, set underwater flag
	//

	gAgentCamera.updateLookAt(mouse_x, mouse_y);
}

// friends and operators

std::ostream& operator<<(std::ostream &s, const LLAgent &agent)
{
	// This is unfinished, but might never be used. 
	// We'll just leave it for now; we can always delete it.
	s << " { "
	  << "  Frame = " << agent.mFrameAgent << "\n"
	  << " }";
	return s;
}

// TRUE if your own avatar needs to be rendered.  Usually only
// in third person and build.
//-----------------------------------------------------------------------------
// needsRenderAvatar()
//-----------------------------------------------------------------------------
BOOL LLAgent::needsRenderAvatar()
{
	if (gAgentCamera.cameraMouselook() && !LLVOAvatar::sVisibleInFirstPerson)
	{
		return FALSE;
	}

	return mShowAvatar && mGenderChosen;
}

// TRUE if we need to render your own avatar's head.
BOOL LLAgent::needsRenderHead()
{
	return (LLVOAvatar::sVisibleInFirstPerson && LLPipeline::sReflectionRender) || (mShowAvatar && !gAgentCamera.cameraMouselook());
}

//-----------------------------------------------------------------------------
// startTyping()
//-----------------------------------------------------------------------------
void LLAgent::startTyping()
{
	mTypingTimer.reset();

	if (getRenderState() & AGENT_STATE_TYPING)
	{
		// already typing, don't trigger a different animation
		return;
	}
	setRenderState(AGENT_STATE_TYPING);

	if (mChatTimer.getElapsedTimeF32() < 2.f)
	{
		LLViewerObject* chatter = gObjectList.findObject(mLastChatterID);
		if (chatter && chatter->isAvatar())
		{
			gAgentCamera.setLookAt(LOOKAT_TARGET_RESPOND, chatter, LLVector3::zero);
		}
	}

	if (gSavedSettings.getBOOL("PlayTypingAnim"))
	{
		sendAnimationRequest(ANIM_AGENT_TYPE, ANIM_REQUEST_START);
	}
	// <FS:Ansariel> [FS Communication UI]
	//(LLFloaterReg::getTypedInstance<LLFloaterIMNearbyChat>("nearby_chat"))->
	//		sendChatFromViewer("", CHAT_TYPE_START, FALSE);
	FSNearbyChat::instance().sendChatFromViewer("", CHAT_TYPE_START, FALSE);
	// </FS:Ansariel> [FS Communication UI]
}

//-----------------------------------------------------------------------------
// stopTyping()
//-----------------------------------------------------------------------------
void LLAgent::stopTyping()
{
	if (mRenderState & AGENT_STATE_TYPING)
	{
		clearRenderState(AGENT_STATE_TYPING);
		sendAnimationRequest(ANIM_AGENT_TYPE, ANIM_REQUEST_STOP);
		// <FS:Ansariel> [FS Communication UI]
		//(LLFloaterReg::getTypedInstance<LLFloaterIMNearbyChat>("nearby_chat"))->
		//		sendChatFromViewer("", CHAT_TYPE_STOP, FALSE);
		FSNearbyChat::instance().sendChatFromViewer("", CHAT_TYPE_STOP, FALSE);
		// </FS:Ansariel> [FS Communication UI]
	}
}

//-----------------------------------------------------------------------------
// setRenderState()
//-----------------------------------------------------------------------------
void LLAgent::setRenderState(U8 newstate)
{
	mRenderState |= newstate;
}

//-----------------------------------------------------------------------------
// clearRenderState()
//-----------------------------------------------------------------------------
void LLAgent::clearRenderState(U8 clearstate)
{
	mRenderState &= ~clearstate;
}


//-----------------------------------------------------------------------------
// getRenderState()
//-----------------------------------------------------------------------------
U8 LLAgent::getRenderState()
{
	// *FIX: don't do stuff in a getter!  This is infinite loop city!
	if ((mTypingTimer.getElapsedTimeF32() > TYPING_TIMEOUT_SECS) 
		&& (mRenderState & AGENT_STATE_TYPING))
	{
		stopTyping();
	}
	
	if ((!LLSelectMgr::getInstance()->getSelection()->isEmpty() && LLSelectMgr::getInstance()->shouldShowSelection())
		|| LLToolMgr::getInstance()->getCurrentTool()->isEditing() )
	{
		setRenderState(AGENT_STATE_EDITING);
	}
	else
	{
		clearRenderState(AGENT_STATE_EDITING);
	}

	return mRenderState;
}

//-----------------------------------------------------------------------------
//-----------------------------------------------------------------------------

//-----------------------------------------------------------------------------
// endAnimationUpdateUI()
//-----------------------------------------------------------------------------
void LLAgent::endAnimationUpdateUI()
{
	if (gAgentCamera.getCameraMode() == gAgentCamera.getLastCameraMode())
	{
		// We're already done endAnimationUpdateUI for this transition.
		return;
	}

	// clean up UI from mode we're leaving
	if (gAgentCamera.getLastCameraMode() == CAMERA_MODE_MOUSELOOK )
	{
		// <FS:Zi> Unhide chat bar, unless autohide is enabled
		gSavedSettings.setBOOL("MouseLookEnabled",FALSE);
		if(!gSavedSettings.getBOOL("AutohideChatBar"))
			FSNearbyChat::instance().showDefaultChatBar(TRUE);
		// </FS:Zi>

		gToolBarView->setToolBarsVisible(true);
		// show mouse cursor
		gViewerWindow->showCursor();
		// show menus
		gMenuBarView->setVisible(TRUE);
		// <FS:Ansariel> Separate navigation and favorites panel
		//LLNavigationBar::getInstance()->setVisible(TRUE && gSavedSettings.getBOOL("ShowNavbarNavigationPanel"));
		gStatusBar->setVisibleForMouselook(true);

		if (gSavedSettings.getBOOL("ShowMiniLocationPanel"))
		{
			LLPanelTopInfoBar::getInstance()->setVisible(TRUE);
		}

		LLChicletBar::getInstance()->setVisible(TRUE);

		LLPanelStandStopFlying::getInstance()->setVisible(TRUE);

		LLToolMgr::getInstance()->setCurrentToolset(gBasicToolset);

		LLFloaterCamera::onLeavingMouseLook();

		if (mMouselookModeOutSignal)
		{
			(*mMouselookModeOutSignal)();
		}

		// Only pop if we have pushed...
		if (TRUE == mViewsPushed)
		{
#if 0 // Use this once all floaters are registered
			LLFloaterReg::restoreVisibleInstances();
#else // Use this for now
			LLFloaterView::skip_list_t skip_list;
			if (LLFloaterReg::findInstance("mini_map"))
			{
				skip_list.insert(LLFloaterReg::findInstance("mini_map"));
			}
<<<<<<< HEAD
			if(gSavedSettings.getBOOL("FSShowStatsBarInMouselook"))
			{
				skip_list.insert(LLFloaterReg::findInstance("stats"));
			}
			// <FS:LO> //FIRE-6385: Show all script dialogs still after leaving mouselook
			BOOST_FOREACH(LLFloater *tmp, LLFloaterReg::getFloaterList("script_floater"))
			{
				skip_list.insert(tmp);
			}
			// </FS:LO>
		
=======

			LLFloaterIMContainer* im_box = LLFloaterReg::getTypedInstance<LLFloaterIMContainer>("im_container");
			LLFloaterIMContainer::floater_list_t conversations;
			im_box->getDetachedConversationFloaters(conversations);
			BOOST_FOREACH(LLFloater* conversation, conversations)
			{
				llinfos << "skip_list.insert(session_floater): " << conversation->getTitle() << llendl;
				skip_list.insert(conversation);
			}

>>>>>>> 6e113858
			gFloaterView->popVisibleAll(skip_list);
#endif
			mViewsPushed = FALSE;
			gFocusMgr.setKeyboardFocus(NULL);	// <FS:Zi> make sure no floater has focus  after restoring them
		}
		// <FS:PP> FIRE-11312: Exiting Mouselook puts keyboard focus on Nearby Chat bar
		else if(gSavedSettings.getBOOL("FSShowInterfaceInMouselook"))
		{
			gFocusMgr.setKeyboardFocus(NULL);
		}
		// </FS:PP>

		
		gAgentCamera.setLookAt(LOOKAT_TARGET_CLEAR);
		if( gMorphView )
		{
			gMorphView->setVisible( FALSE );
		}

		// Disable mouselook-specific animations
		if (isAgentAvatarValid())
		{
			if( gAgentAvatarp->isAnyAnimationSignaled(AGENT_GUN_AIM_ANIMS, NUM_AGENT_GUN_AIM_ANIMS) )
			{
				if (gAgentAvatarp->mSignaledAnimations.find(ANIM_AGENT_AIM_RIFLE_R) != gAgentAvatarp->mSignaledAnimations.end())
				{
					sendAnimationRequest(ANIM_AGENT_AIM_RIFLE_R, ANIM_REQUEST_STOP);
					sendAnimationRequest(ANIM_AGENT_HOLD_RIFLE_R, ANIM_REQUEST_START);
				}
				if (gAgentAvatarp->mSignaledAnimations.find(ANIM_AGENT_AIM_HANDGUN_R) != gAgentAvatarp->mSignaledAnimations.end())
				{
					sendAnimationRequest(ANIM_AGENT_AIM_HANDGUN_R, ANIM_REQUEST_STOP);
					sendAnimationRequest(ANIM_AGENT_HOLD_HANDGUN_R, ANIM_REQUEST_START);
				}
				if (gAgentAvatarp->mSignaledAnimations.find(ANIM_AGENT_AIM_BAZOOKA_R) != gAgentAvatarp->mSignaledAnimations.end())
				{
					sendAnimationRequest(ANIM_AGENT_AIM_BAZOOKA_R, ANIM_REQUEST_STOP);
					sendAnimationRequest(ANIM_AGENT_HOLD_BAZOOKA_R, ANIM_REQUEST_START);
				}
				if (gAgentAvatarp->mSignaledAnimations.find(ANIM_AGENT_AIM_BOW_L) != gAgentAvatarp->mSignaledAnimations.end())
				{
					sendAnimationRequest(ANIM_AGENT_AIM_BOW_L, ANIM_REQUEST_STOP);
					sendAnimationRequest(ANIM_AGENT_HOLD_BOW_L, ANIM_REQUEST_START);
				}
			}
		}
	}
	else if (gAgentCamera.getLastCameraMode() == CAMERA_MODE_CUSTOMIZE_AVATAR)
	{
		// make sure we ask to save changes

		LLToolMgr::getInstance()->setCurrentToolset(gBasicToolset);

		if( gMorphView )
		{
			gMorphView->setVisible( FALSE );
		}

		if (isAgentAvatarValid())
		{
			if(mCustomAnim)
			{
				sendAnimationRequest(ANIM_AGENT_CUSTOMIZE, ANIM_REQUEST_STOP);
				sendAnimationRequest(ANIM_AGENT_CUSTOMIZE_DONE, ANIM_REQUEST_START);

				mCustomAnim = FALSE ;
			}
			
		}
		gAgentCamera.setLookAt(LOOKAT_TARGET_CLEAR);

		LLFloaterCamera::onAvatarEditingAppearance(false);
	}

	//---------------------------------------------------------------------
	// Set up UI for mode we're entering
	//---------------------------------------------------------------------
	if (gAgentCamera.getCameraMode() == CAMERA_MODE_MOUSELOOK)
	{

		// <FS:PP> FIRE-8868: Show UI in mouselook
		if(!gSavedSettings.getBOOL("FSShowInterfaceInMouselook"))
		{
		// </FS:PP>

		// clean up UI
		// first show anything hidden by UI toggle
		gViewerWindow->setUIVisibility(TRUE);

		// then hide stuff we want hidden for mouselook 
		gToolBarView->setToolBarsVisible(false);
		gMenuBarView->setVisible(FALSE);
		// <FS:Ansariel> Separate navigation and favorites panel
		//LLNavigationBar::getInstance()->setVisible(FALSE);
		gStatusBar->setVisibleForMouselook(false);

		LLPanelTopInfoBar::getInstance()->setVisible(FALSE);

		LLChicletBar::getInstance()->setVisible(FALSE);

		LLPanelStandStopFlying::getInstance()->setVisible(FALSE);

		// <FS:Zi> Hide chat bar in mouselook mode, unless there is text in it
		gSavedSettings.setBOOL("MouseLookEnabled",TRUE);
		if(FSNearbyChat::instance().defaultChatBarIsIdle())
			FSNearbyChat::instance().showDefaultChatBar(FALSE);
		// </FS:Zi>

		// clear out camera lag effect
		// <FS:PP> Commented out and moved lower for FIRE-8868: Show UI in mouselook
		// gAgentCamera.clearCameraLag();
		// </FS:PP>

		// JC - Added for always chat in third person option
		gFocusMgr.setKeyboardFocus(NULL);

		LLToolMgr::getInstance()->setCurrentToolset(gMouselookToolset);

		mViewsPushed = TRUE;

		// <FS:PP> Commented out and moved lower for FIRE-8868: Show UI in mouselook
		// if (mMouselookModeInSignal)
		// {
		//	(*mMouselookModeInSignal)();
		// }
		// </FS:PP>

		// hide all floaters except the mini map

#if 0 // Use this once all floaters are registered
		std::set<std::string> exceptions;
		exceptions.insert("mini_map");
		if(gSavedSettings.getBOOL("FSShowStatsBarInMouselook"))
		{
			exceptions.insert("stats");
		}
		exceptions.insert("script_floater"); // <FS:LO> //FIRE-6385: Show all script dialogs still after leaving mouselook
		LLFloaterReg::hideVisibleInstances(exceptions);
#else // Use this for now
		LLFloaterView::skip_list_t skip_list;
		skip_list.insert(LLFloaterReg::findInstance("mini_map"));
		if(gSavedSettings.getBOOL("FSShowStatsBarInMouselook"))
		{
			skip_list.insert(LLFloaterReg::findInstance("stats"));
		}
		// <FS:LO> //FIRE-6385: Show all script dialogs still when entering mouselook
		BOOST_FOREACH(LLFloater *tmp, LLFloaterReg::getFloaterList("script_floater"))
		{
			skip_list.insert(tmp);
		}
		// </FS:LO>
		gFloaterView->pushVisibleAll(FALSE, skip_list);
#endif

		// <FS:PP> FIRE-8868: Show UI in mouselook
		gConsole->setVisible( TRUE );

		} // Check ends here, anything below will be executed regardless of its state

		gAgentCamera.clearCameraLag();

		if (mMouselookModeInSignal)
		{
			(*mMouselookModeInSignal)();
		}
		// </FS:PP>

		if( gMorphView )
		{
			gMorphView->setVisible(FALSE);
		}

		// <FS:PP> Commented out and moved few lines higher for FIRE-8868: Show UI in mouselook
		// gConsole->setVisible( TRUE );

		if (isAgentAvatarValid())
		{
			// Trigger mouselook-specific animations
			if( gAgentAvatarp->isAnyAnimationSignaled(AGENT_GUN_HOLD_ANIMS, NUM_AGENT_GUN_HOLD_ANIMS) )
			{
				if (gAgentAvatarp->mSignaledAnimations.find(ANIM_AGENT_HOLD_RIFLE_R) != gAgentAvatarp->mSignaledAnimations.end())
				{
					sendAnimationRequest(ANIM_AGENT_HOLD_RIFLE_R, ANIM_REQUEST_STOP);
					sendAnimationRequest(ANIM_AGENT_AIM_RIFLE_R, ANIM_REQUEST_START);
				}
				if (gAgentAvatarp->mSignaledAnimations.find(ANIM_AGENT_HOLD_HANDGUN_R) != gAgentAvatarp->mSignaledAnimations.end())
				{
					sendAnimationRequest(ANIM_AGENT_HOLD_HANDGUN_R, ANIM_REQUEST_STOP);
					sendAnimationRequest(ANIM_AGENT_AIM_HANDGUN_R, ANIM_REQUEST_START);
				}
				if (gAgentAvatarp->mSignaledAnimations.find(ANIM_AGENT_HOLD_BAZOOKA_R) != gAgentAvatarp->mSignaledAnimations.end())
				{
					sendAnimationRequest(ANIM_AGENT_HOLD_BAZOOKA_R, ANIM_REQUEST_STOP);
					sendAnimationRequest(ANIM_AGENT_AIM_BAZOOKA_R, ANIM_REQUEST_START);
				}
				if (gAgentAvatarp->mSignaledAnimations.find(ANIM_AGENT_HOLD_BOW_L) != gAgentAvatarp->mSignaledAnimations.end())
				{
					sendAnimationRequest(ANIM_AGENT_HOLD_BOW_L, ANIM_REQUEST_STOP);
					sendAnimationRequest(ANIM_AGENT_AIM_BOW_L, ANIM_REQUEST_START);
				}
			}
			if (gAgentAvatarp->getParent())
			{
				LLVector3 at_axis = LLViewerCamera::getInstance()->getAtAxis();
				LLViewerObject* root_object = (LLViewerObject*)gAgentAvatarp->getRoot();
				if (root_object->flagCameraDecoupled())
				{
					resetAxes(at_axis);
				}
				else
				{
					resetAxes(at_axis * ~((LLViewerObject*)gAgentAvatarp->getParent())->getRenderRotation());
				}
			}
		}
	}
	else if (gAgentCamera.getCameraMode() == CAMERA_MODE_CUSTOMIZE_AVATAR)
	{
		LLToolMgr::getInstance()->setCurrentToolset(gFaceEditToolset);

		if( gMorphView )
		{
			gMorphView->setVisible( TRUE );
		}

		// freeze avatar
		if (isAgentAvatarValid())
		{
			mPauseRequest = gAgentAvatarp->requestPause();
		}

		LLFloaterCamera::onAvatarEditingAppearance(true);
	}

	if (isAgentAvatarValid())
	{
		gAgentAvatarp->updateAttachmentVisibility(gAgentCamera.getCameraMode());
	}

	gFloaterTools->dirty();

	// Don't let this be called more than once if the camera
	// mode hasn't changed.  --JC
	gAgentCamera.updateLastCamera();
}

boost::signals2::connection LLAgent::setMouselookModeInCallback( const camera_signal_t::slot_type& cb )
{
	if (!mMouselookModeInSignal) mMouselookModeInSignal = new camera_signal_t();
	return mMouselookModeInSignal->connect(cb);
}

boost::signals2::connection LLAgent::setMouselookModeOutCallback( const camera_signal_t::slot_type& cb )
{
	if (!mMouselookModeOutSignal) mMouselookModeOutSignal = new camera_signal_t();
	return mMouselookModeOutSignal->connect(cb);
}

//-----------------------------------------------------------------------------
// heardChat()
//-----------------------------------------------------------------------------
void LLAgent::heardChat(const LLUUID& id)
{
	// log text and voice chat to speaker mgr
	// for keeping track of active speakers, etc.
	LLLocalSpeakerMgr::getInstance()->speakerChatted(id);

	// don't respond to your own voice
	if (id == getID()) return;
	
	if (ll_rand(2) == 0) 
	{
		LLViewerObject *chatter = gObjectList.findObject(mLastChatterID);
		gAgentCamera.setLookAt(LOOKAT_TARGET_AUTO_LISTEN, chatter, LLVector3::zero);
	}			

	mLastChatterID = id;
	mChatTimer.reset();
}

const F32 SIT_POINT_EXTENTS = 0.2f;

LLSD ll_sdmap_from_vector3(const LLVector3& vec)
{
    LLSD ret;
    ret["X"] = vec.mV[VX];
    ret["Y"] = vec.mV[VY];
    ret["Z"] = vec.mV[VZ];
    return ret;
}

LLVector3 ll_vector3_from_sdmap(const LLSD& sd)
{
    LLVector3 ret;
    ret.mV[VX] = F32(sd["X"].asReal());
    ret.mV[VY] = F32(sd["Y"].asReal());
    ret.mV[VZ] = F32(sd["Z"].asReal());
    return ret;
}

void LLAgent::setStartPosition( U32 location_id )
{
    LLViewerObject          *object;

    if (gAgentID == LLUUID::null)
    {
        return;
    }
    // we've got an ID for an agent viewerobject
    object = gObjectList.findObject(gAgentID);
    if (! object)
    {
        llinfos << "setStartPosition - Can't find agent viewerobject id " << gAgentID << llendl;
        return;
    }
    // we've got the viewer object
    // Sometimes the agent can be velocity interpolated off of
    // this simulator.  Clamp it to the region the agent is
    // in, a little bit in on each side.
    const F32 INSET = 0.5f; //meters
// <FS:CR> Aurora Sim
    //const F32 REGION_WIDTH = LLWorld::getInstance()->getRegionWidthInMeters();
    const F32 REGION_WIDTH = getRegion()->getWidth();
// </FS:CR> Aurora Sim

    LLVector3 agent_pos = getPositionAgent();

    if (isAgentAvatarValid())
    {
        // the z height is at the agent's feet
        agent_pos.mV[VZ] -= 0.5f * (gAgentAvatarp->mBodySize.mV[VZ] + gAgentAvatarp->mAvatarOffset.mV[VZ]);
    }

    agent_pos.mV[VX] = llclamp( agent_pos.mV[VX], INSET, REGION_WIDTH - INSET );
    agent_pos.mV[VY] = llclamp( agent_pos.mV[VY], INSET, REGION_WIDTH - INSET );

    // Don't let them go below ground, or too high.
    agent_pos.mV[VZ] = llclamp( agent_pos.mV[VZ],
                                mRegionp->getLandHeightRegion( agent_pos ),
                                LLWorld::getInstance()->getRegionMaxHeight() );
    // Send the CapReq
    LLSD request;
    LLSD body;
    LLSD homeLocation;

    homeLocation["LocationId"] = LLSD::Integer(location_id);
    homeLocation["LocationPos"] = ll_sdmap_from_vector3(agent_pos);
    homeLocation["LocationLookAt"] = ll_sdmap_from_vector3(mFrameAgent.getAtAxis());

    body["HomeLocation"] = homeLocation;

    // This awkward idiom warrants explanation.
    // For starters, LLSDMessage::ResponderAdapter is ONLY for testing the new
    // LLSDMessage functionality with a pre-existing LLHTTPClient::Responder.
    // In new code, define your reply/error methods on the same class as the
    // sending method, bind them to local LLEventPump objects and pass those
    // LLEventPump names in the request LLSD object.
    // When testing old code, the new LLHomeLocationResponder object
    // is referenced by an LLHTTPClient::ResponderPtr, so when the
    // ResponderAdapter is deleted, the LLHomeLocationResponder will be too.
    // We must trust that the underlying LLHTTPClient code will eventually
    // fire either the reply callback or the error callback; either will cause
    // the ResponderAdapter to delete itself.
    LLSDMessage::ResponderAdapter*
        adapter(new LLSDMessage::ResponderAdapter(new LLHomeLocationResponder()));

    request["message"] = "HomeLocation";
    request["payload"] = body;
    request["reply"]   = adapter->getReplyName();
    request["error"]   = adapter->getErrorName();

    gAgent.getRegion()->getCapAPI().post(request);

    const U32 HOME_INDEX = 1;
    if( HOME_INDEX == location_id )
    {
        setHomePosRegion( mRegionp->getHandle(), getPositionAgent() );
    }
}

struct HomeLocationMapper: public LLCapabilityListener::CapabilityMapper
{
    // No reply message expected
    HomeLocationMapper(): LLCapabilityListener::CapabilityMapper("HomeLocation") {}
    virtual void buildMessage(LLMessageSystem* msg,
                              const LLUUID& agentID,
                              const LLUUID& sessionID,
                              const std::string& capabilityName,
                              const LLSD& payload) const
    {
        msg->newMessageFast(_PREHASH_SetStartLocationRequest);
        msg->nextBlockFast( _PREHASH_AgentData);
        msg->addUUIDFast(_PREHASH_AgentID, agentID);
        msg->addUUIDFast(_PREHASH_SessionID, sessionID);
        msg->nextBlockFast( _PREHASH_StartLocationData);
        // corrected by sim
        msg->addStringFast(_PREHASH_SimName, "");
        msg->addU32Fast(_PREHASH_LocationID, payload["HomeLocation"]["LocationId"].asInteger());
        msg->addVector3Fast(_PREHASH_LocationPos,
                            ll_vector3_from_sdmap(payload["HomeLocation"]["LocationPos"]));
        msg->addVector3Fast(_PREHASH_LocationLookAt,
                            ll_vector3_from_sdmap(payload["HomeLocation"]["LocationLookAt"]));
    }
};
// Need an instance of this class so it will self-register
static HomeLocationMapper homeLocationMapper;

void LLAgent::requestStopMotion( LLMotion* motion )
{
	// Notify all avatars that a motion has stopped.
	// This is needed to clear the animation state bits
	LLUUID anim_state = motion->getID();
	onAnimStop(motion->getID());

	// if motion is not looping, it could have stopped by running out of time
	// so we need to tell the server this
//	llinfos << "Sending stop for motion " << motion->getName() << llendl;
	sendAnimationRequest( anim_state, ANIM_REQUEST_STOP );
}

void LLAgent::onAnimStop(const LLUUID& id)
{
	// handle automatic state transitions (based on completion of animation playback)
	if (id == ANIM_AGENT_STAND)
	{
		stopFidget();
	}
	else if (id == ANIM_AGENT_AWAY)
	{
//		clearAFK();
// [RLVa:KB] - Checked: 2010-05-03 (RLVa-1.2.0g) | Added: RLVa-1.1.0g
#ifdef RLV_EXTENSION_CMD_ALLOWIDLE
		if (!gRlvHandler.hasBehaviour(RLV_BHVR_ALLOWIDLE))
			clearAFK();
#else
		clearAFK();
#endif // RLV_EXTENSION_CMD_ALLOWIDLE
// [/RLVa:KB]
	}
	else if (id == ANIM_AGENT_STANDUP)
	{
		// send stand up command
		setControlFlags(AGENT_CONTROL_FINISH_ANIM);

		// now trigger dusting self off animation
		if (isAgentAvatarValid() && !gAgentAvatarp->mBelowWater && rand() % 3 == 0)
			sendAnimationRequest( ANIM_AGENT_BRUSH, ANIM_REQUEST_START );
	}
	else if (id == ANIM_AGENT_PRE_JUMP || id == ANIM_AGENT_LAND || id == ANIM_AGENT_MEDIUM_LAND)
	{
		setControlFlags(AGENT_CONTROL_FINISH_ANIM);
	}
}

bool LLAgent::isGodlike() const
{
	return mAgentAccess->isGodlike();
}

bool LLAgent::isGodlikeWithoutAdminMenuFakery() const
{
	return mAgentAccess->isGodlikeWithoutAdminMenuFakery();
}

U8 LLAgent::getGodLevel() const
{
	return mAgentAccess->getGodLevel();
}

bool LLAgent::wantsPGOnly() const
{
	return mAgentAccess->wantsPGOnly();
}

bool LLAgent::canAccessMature() const
{
	return mAgentAccess->canAccessMature();
}

bool LLAgent::canAccessAdult() const
{
	return mAgentAccess->canAccessAdult();
}

bool LLAgent::canAccessMaturityInRegion( U64 region_handle ) const
{
	LLViewerRegion *regionp = LLWorld::getInstance()->getRegionFromHandle( region_handle );
	if( regionp )
	{
		switch( regionp->getSimAccess() )
		{
			case SIM_ACCESS_MATURE:
				if( !canAccessMature() )
					return false;
				break;
			case SIM_ACCESS_ADULT:
				if( !canAccessAdult() )
					return false;
				break;
			default:
				// Oh, go on and hear the silly noises.
				break;
		}
	}
	
	return true;
}

bool LLAgent::canAccessMaturityAtGlobal( LLVector3d pos_global ) const
{
	U64 region_handle = to_region_handle_global( pos_global.mdV[0], pos_global.mdV[1] );
	return canAccessMaturityInRegion( region_handle );
}

bool LLAgent::prefersPG() const
{
	return mAgentAccess->prefersPG();
}

bool LLAgent::prefersMature() const
{
	return mAgentAccess->prefersMature();
}
	
bool LLAgent::prefersAdult() const
{
	return mAgentAccess->prefersAdult();
}

bool LLAgent::isTeen() const
{
	return mAgentAccess->isTeen();
}

bool LLAgent::isMature() const
{
	return mAgentAccess->isMature();
}

bool LLAgent::isAdult() const
{
	return mAgentAccess->isAdult();
}

//static 
int LLAgent::convertTextToMaturity(char text)
{
	return LLAgentAccess::convertTextToMaturity(text);
}

class LLMaturityPreferencesResponder : public LLHTTPClient::Responder
{
public:
	LLMaturityPreferencesResponder(LLAgent *pAgent, U8 pPreferredMaturity, U8 pPreviousMaturity);
	virtual ~LLMaturityPreferencesResponder();

	virtual void result(const LLSD &pContent);
	virtual void errorWithContent(U32 pStatus, const std::string& pReason, const LLSD& pContent);

protected:

private:
	U8 parseMaturityFromServerResponse(const LLSD &pContent);

	LLAgent                                  *mAgent;
	U8                                       mPreferredMaturity;
	U8                                       mPreviousMaturity;
};

LLMaturityPreferencesResponder::LLMaturityPreferencesResponder(LLAgent *pAgent, U8 pPreferredMaturity, U8 pPreviousMaturity)
	: LLHTTPClient::Responder(),
	mAgent(pAgent),
	mPreferredMaturity(pPreferredMaturity),
	mPreviousMaturity(pPreviousMaturity)
{
}

LLMaturityPreferencesResponder::~LLMaturityPreferencesResponder()
{
}

void LLMaturityPreferencesResponder::result(const LLSD &pContent)
{
	U8 actualMaturity = parseMaturityFromServerResponse(pContent);

	if (actualMaturity != mPreferredMaturity)
	{
		llwarns << "while attempting to change maturity preference from '" << LLViewerRegion::accessToString(mPreviousMaturity)
			<< "' to '" << LLViewerRegion::accessToString(mPreferredMaturity) << "', the server responded with '"
			<< LLViewerRegion::accessToString(actualMaturity) << "' [value:" << static_cast<U32>(actualMaturity) << ", llsd:"
			<< pContent << "]" << llendl;
	}
	mAgent->handlePreferredMaturityResult(actualMaturity);
}

void LLMaturityPreferencesResponder::errorWithContent(U32 pStatus, const std::string& pReason, const LLSD& pContent)
{
	llwarns << "while attempting to change maturity preference from '" << LLViewerRegion::accessToString(mPreviousMaturity)
		<< "' to '" << LLViewerRegion::accessToString(mPreferredMaturity) << "', we got an error with [status:"
		<< pStatus << "]: " << (pContent.isDefined() ? pContent : LLSD(pReason)) << llendl;
	mAgent->handlePreferredMaturityError();
}

U8 LLMaturityPreferencesResponder::parseMaturityFromServerResponse(const LLSD &pContent)
{
	U8 maturity = SIM_ACCESS_MIN;

	llassert(!pContent.isUndefined());
	llassert(pContent.isMap());
	llassert(pContent.has("access_prefs"));
	llassert(pContent.get("access_prefs").isMap());
	llassert(pContent.get("access_prefs").has("max"));
	llassert(pContent.get("access_prefs").get("max").isString());
	if (!pContent.isUndefined() && pContent.isMap() && pContent.has("access_prefs")
		&& pContent.get("access_prefs").isMap() && pContent.get("access_prefs").has("max")
		&& pContent.get("access_prefs").get("max").isString())
	{
		LLSD::String actualPreference = pContent.get("access_prefs").get("max").asString();
		LLStringUtil::trim(actualPreference);
		maturity = LLViewerRegion::shortStringToAccess(actualPreference);
	}

	return maturity;
}

void LLAgent::handlePreferredMaturityResult(U8 pServerMaturity)
{
	// Update the number of responses received
	++mMaturityPreferenceResponseId;
	llassert(mMaturityPreferenceResponseId <= mMaturityPreferenceRequestId);

	// Update the last known server maturity response
	mLastKnownResponseMaturity = pServerMaturity;

	// Ignore all responses if we know there are more unanswered requests that are expected
	if (mMaturityPreferenceResponseId == mMaturityPreferenceRequestId)
	{
		// If we received a response that matches the last known request, then we are good
		if (mLastKnownRequestMaturity == mLastKnownResponseMaturity)
		{
			mMaturityPreferenceNumRetries = 0;
			reportPreferredMaturitySuccess();
			llassert(static_cast<U8>(gSavedSettings.getU32("PreferredMaturity")) == mLastKnownResponseMaturity);
		}
		// Else, the viewer is out of sync with the server, so let's try to re-sync with the
		// server by re-sending our last known request.  Cap the re-tries at 3 just to be safe.
		else if (++mMaturityPreferenceNumRetries <= 3)
		{
			llinfos << "Retrying attempt #" << mMaturityPreferenceNumRetries << " to set viewer preferred maturity to '"
				<< LLViewerRegion::accessToString(mLastKnownRequestMaturity) << "'" << llendl;
			sendMaturityPreferenceToServer(mLastKnownRequestMaturity);
		}
		// Else, the viewer is style out of sync with the server after 3 retries, so inform the user
		else
		{
			mMaturityPreferenceNumRetries = 0;
			reportPreferredMaturityError();
		}
	}
}

void LLAgent::handlePreferredMaturityError()
{
	// Update the number of responses received
	++mMaturityPreferenceResponseId;
	llassert(mMaturityPreferenceResponseId <= mMaturityPreferenceRequestId);

	// Ignore all responses if we know there are more unanswered requests that are expected
	if (mMaturityPreferenceResponseId == mMaturityPreferenceRequestId)
	{
		mMaturityPreferenceNumRetries = 0;

		// If we received a response that matches the last known request, then we are synced with
		// the server, but not quite sure why we are
		if (mLastKnownRequestMaturity == mLastKnownResponseMaturity)
		{
			llwarns << "Got an error but maturity preference '" << LLViewerRegion::accessToString(mLastKnownRequestMaturity)
				<< "' seems to be in sync with the server" << llendl;
			reportPreferredMaturitySuccess();
		}
		// Else, the more likely case is that the last request does not match the last response,
		// so inform the user
		else
		{
			reportPreferredMaturityError();
		}
	}
}

void LLAgent::reportPreferredMaturitySuccess()
{
	// If there is a pending teleport request waiting for the maturity preference to be synced with
	// the server, let's start the pending request
	if (hasPendingTeleportRequest())
	{
		startTeleportRequest();
	}
}

void LLAgent::reportPreferredMaturityError()
{
	// If there is a pending teleport request waiting for the maturity preference to be synced with
	// the server, we were unable to successfully sync with the server on maturity preference, so let's
	// just raise the screen.
	mIsMaturityRatingChangingDuringTeleport = false;
	if (hasPendingTeleportRequest())
	{
		setTeleportState(LLAgent::TELEPORT_NONE);
	}

	// Get the last known maturity request from the user activity
	std::string preferredMaturity = LLViewerRegion::accessToString(mLastKnownRequestMaturity);
	LLStringUtil::toLower(preferredMaturity);

	// Get the last known maturity response from the server
	std::string actualMaturity = LLViewerRegion::accessToString(mLastKnownResponseMaturity);
	LLStringUtil::toLower(actualMaturity);

	// Notify the user
	LLSD args = LLSD::emptyMap();
	args["PREFERRED_MATURITY"] = preferredMaturity;
	args["ACTUAL_MATURITY"] = actualMaturity;
	LLNotificationsUtil::add("MaturityChangeError", args);

	// Check the saved settings to ensure that we are consistent.  If we are not consistent, update
	// the viewer, but do not send anything to server
	U8 localMaturity = static_cast<U8>(gSavedSettings.getU32("PreferredMaturity"));
	if (localMaturity != mLastKnownResponseMaturity)
	{
		bool tmpIsDoSendMaturityPreferenceToServer = mIsDoSendMaturityPreferenceToServer;
		mIsDoSendMaturityPreferenceToServer = false;
		llinfos << "Setting viewer preferred maturity to '" << LLViewerRegion::accessToString(mLastKnownResponseMaturity) << "'" << llendl;
		gSavedSettings.setU32("PreferredMaturity", static_cast<U32>(mLastKnownResponseMaturity));
		mIsDoSendMaturityPreferenceToServer = tmpIsDoSendMaturityPreferenceToServer;
	}
}

bool LLAgent::isMaturityPreferenceSyncedWithServer() const
{
	return (mMaturityPreferenceRequestId == mMaturityPreferenceResponseId);
}

void LLAgent::sendMaturityPreferenceToServer(U8 pPreferredMaturity)
{
	// Only send maturity preference to the server if enabled
	if (mIsDoSendMaturityPreferenceToServer)
	{
		// Increment the number of requests.  The handlers manage a separate count of responses.
		++mMaturityPreferenceRequestId;

		// Update the last know maturity request
		mLastKnownRequestMaturity = pPreferredMaturity;

		// Create a response handler
		LLHTTPClient::ResponderPtr responderPtr = LLHTTPClient::ResponderPtr(new LLMaturityPreferencesResponder(this, pPreferredMaturity, mLastKnownResponseMaturity));

		// If we don't have a region, report it as an error
		if (getRegion() == NULL)
		{
			responderPtr->errorWithContent(0U, "region is not defined", LLSD());
		}
		else
		{
			// Find the capability to send maturity preference
			std::string url = getRegion()->getCapability("UpdateAgentInformation");

			// If the capability is not defined, report it as an error
			if (url.empty())
			{
				responderPtr->errorWithContent(0U, 
							"capability 'UpdateAgentInformation' is not defined for region", LLSD());
			}
			else
			{
				// Set new access preference
				LLSD access_prefs = LLSD::emptyMap();
				access_prefs["max"] = LLViewerRegion::accessToShortString(pPreferredMaturity);

				LLSD body = LLSD::emptyMap();
				body["access_prefs"] = access_prefs;
				llinfos << "Sending viewer preferred maturity to '" << LLViewerRegion::accessToString(pPreferredMaturity)
					<< "' via capability to: " << url << llendl;
				LLSD headers;
				LLHTTPClient::post(url, body, responderPtr, headers, 30.0f);
			}
		}
	}
}

BOOL LLAgent::getAdminOverride() const	
{ 
	return mAgentAccess->getAdminOverride(); 
}

void LLAgent::setMaturity(char text)
{
	mAgentAccess->setMaturity(text);
}

void LLAgent::setAdminOverride(BOOL b)	
{ 
	mAgentAccess->setAdminOverride(b);
}

void LLAgent::setGodLevel(U8 god_level)	
{ 
	mAgentAccess->setGodLevel(god_level);
	mGodLevelChangeSignal(god_level);
}

LLAgent::god_level_change_slot_t LLAgent::registerGodLevelChanageListener(god_level_change_callback_t pGodLevelChangeCallback)
{
	return mGodLevelChangeSignal.connect(pGodLevelChangeCallback);
}

const LLAgentAccess& LLAgent::getAgentAccess()
{
	return *mAgentAccess;
}

bool LLAgent::validateMaturity(const LLSD& newvalue)
{
	return mAgentAccess->canSetMaturity(newvalue.asInteger());
}

void LLAgent::handleMaturity(const LLSD &pNewValue)
{
	sendMaturityPreferenceToServer(static_cast<U8>(pNewValue.asInteger()));
}

//----------------------------------------------------------------------------

void LLAgent::buildFullname(std::string& name) const
{
	if (gAgentAvatarp)
	{
		name = gAgentAvatarp->getFullname();
	}
}

//*TODO remove, is not used anywhere as of August 20, 2009
void LLAgent::buildFullnameAndTitle(std::string& name) const
{
	if (isGroupMember())
	{
		name = mGroupTitle;
		name += ' ';
	}
	else
	{
		name.erase(0, name.length());
	}

	if (isAgentAvatarValid())
	{
		name += gAgentAvatarp->getFullname();
	}
}

BOOL LLAgent::isInGroup(const LLUUID& group_id, BOOL ignore_god_mode /* FALSE */) const
{
	if (!ignore_god_mode && isGodlike())
		return true;

	S32 count = mGroups.count();
	for(S32 i = 0; i < count; ++i)
	{
		if(mGroups.get(i).mID == group_id)
		{
			return TRUE;
		}
	}
	return FALSE;
}

// This implementation should mirror LLAgentInfo::hasPowerInGroup
BOOL LLAgent::hasPowerInGroup(const LLUUID& group_id, U64 power) const
{
	if (isGodlike())
		return true;

	// GP_NO_POWERS can also mean no power is enough to grant an ability.
	if (GP_NO_POWERS == power) return FALSE;

	S32 count = mGroups.count();
	for(S32 i = 0; i < count; ++i)
	{
		if(mGroups.get(i).mID == group_id)
		{
			return (BOOL)((mGroups.get(i).mPowers & power) > 0);
		}
	}
	return FALSE;
}

BOOL LLAgent::hasPowerInActiveGroup(U64 power) const
{
	return (mGroupID.notNull() && (hasPowerInGroup(mGroupID, power)));
}

U64 LLAgent::getPowerInGroup(const LLUUID& group_id) const
{
	if (isGodlike())
		return GP_ALL_POWERS;
	
	S32 count = mGroups.count();
	for(S32 i = 0; i < count; ++i)
	{
		if(mGroups.get(i).mID == group_id)
		{
			return (mGroups.get(i).mPowers);
		}
	}

	return GP_NO_POWERS;
}

BOOL LLAgent::getGroupData(const LLUUID& group_id, LLGroupData& data) const
{
	S32 count = mGroups.count();
	for(S32 i = 0; i < count; ++i)
	{
		if(mGroups.get(i).mID == group_id)
		{
			data = mGroups.get(i);
			return TRUE;
		}
	}
	return FALSE;
}

S32 LLAgent::getGroupContribution(const LLUUID& group_id) const
{
	S32 count = mGroups.count();
	for(S32 i = 0; i < count; ++i)
	{
		if(mGroups.get(i).mID == group_id)
		{
			S32 contribution = mGroups.get(i).mContribution;
			return contribution;
		}
	}
	return 0;
}

BOOL LLAgent::setGroupContribution(const LLUUID& group_id, S32 contribution)
{
	S32 count = mGroups.count();
	for(S32 i = 0; i < count; ++i)
	{
		if(mGroups.get(i).mID == group_id)
		{
			mGroups.get(i).mContribution = contribution;
			LLMessageSystem* msg = gMessageSystem;
			msg->newMessage("SetGroupContribution");
			msg->nextBlock("AgentData");
			msg->addUUID("AgentID", gAgentID);
			msg->addUUID("SessionID", gAgentSessionID);
			msg->nextBlock("Data");
			msg->addUUID("GroupID", group_id);
			msg->addS32("Contribution", contribution);
			sendReliableMessage();
			return TRUE;
		}
	}
	return FALSE;
}

BOOL LLAgent::setUserGroupFlags(const LLUUID& group_id, BOOL accept_notices, BOOL list_in_profile)
{
	S32 count = mGroups.count();
	for(S32 i = 0; i < count; ++i)
	{
		if(mGroups.get(i).mID == group_id)
		{
			mGroups.get(i).mAcceptNotices = accept_notices;
			mGroups.get(i).mListInProfile = list_in_profile;
			LLMessageSystem* msg = gMessageSystem;
			msg->newMessage("SetGroupAcceptNotices");
			msg->nextBlock("AgentData");
			msg->addUUID("AgentID", gAgentID);
			msg->addUUID("SessionID", gAgentSessionID);
			msg->nextBlock("Data");
			msg->addUUID("GroupID", group_id);
			msg->addBOOL("AcceptNotices", accept_notices);
			msg->nextBlock("NewData");
			msg->addBOOL("ListInProfile", list_in_profile);
			sendReliableMessage();
			return TRUE;
		}
	}
	return FALSE;
}

BOOL LLAgent::canJoinGroups() const
{
	return mGroups.count() < gMaxAgentGroups;
}

LLQuaternion LLAgent::getHeadRotation()
{
	if (!isAgentAvatarValid() || !gAgentAvatarp->mPelvisp || !gAgentAvatarp->mHeadp)
	{
		return LLQuaternion::DEFAULT;
	}

	if (!gAgentCamera.cameraMouselook())
	{
		return gAgentAvatarp->getRotation();
	}

	// We must be in mouselook
	LLVector3 look_dir( LLViewerCamera::getInstance()->getAtAxis() );
	LLVector3 up = look_dir % mFrameAgent.getLeftAxis();
	LLVector3 left = up % look_dir;

	LLQuaternion rot(look_dir, left, up);
	if (gAgentAvatarp->getParent())
	{
		rot = rot * ~gAgentAvatarp->getParent()->getRotation();
	}

	return rot;
}

void LLAgent::sendAnimationRequests(LLDynamicArray<LLUUID> &anim_ids, EAnimRequest request)
{
	if (gAgentID.isNull())
	{
		return;
	}

	S32 num_valid_anims = 0;

	LLMessageSystem* msg = gMessageSystem;
	msg->newMessageFast(_PREHASH_AgentAnimation);
	msg->nextBlockFast(_PREHASH_AgentData);
	msg->addUUIDFast(_PREHASH_AgentID, getID());
	msg->addUUIDFast(_PREHASH_SessionID, getSessionID());

	for (S32 i = 0; i < anim_ids.count(); i++)
	{
		if (anim_ids[i].isNull())
		{
			continue;
		}
		msg->nextBlockFast(_PREHASH_AnimationList);
		msg->addUUIDFast(_PREHASH_AnimID, (anim_ids[i]) );
		msg->addBOOLFast(_PREHASH_StartAnim, (request == ANIM_REQUEST_START) ? TRUE : FALSE);
		num_valid_anims++;
	}

	msg->nextBlockFast(_PREHASH_PhysicalAvatarEventList);
	msg->addBinaryDataFast(_PREHASH_TypeData, NULL, 0);
	if (num_valid_anims)
	{
		sendReliableMessage();
	}
}

void LLAgent::sendAnimationRequest(const LLUUID &anim_id, EAnimRequest request)
{
	if (gAgentID.isNull() || anim_id.isNull() || !mRegionp)
	{
		return;
	}

	LLMessageSystem* msg = gMessageSystem;
	msg->newMessageFast(_PREHASH_AgentAnimation);
	msg->nextBlockFast(_PREHASH_AgentData);
	msg->addUUIDFast(_PREHASH_AgentID, getID());
	msg->addUUIDFast(_PREHASH_SessionID, getSessionID());

	msg->nextBlockFast(_PREHASH_AnimationList);
	msg->addUUIDFast(_PREHASH_AnimID, (anim_id) );
	msg->addBOOLFast(_PREHASH_StartAnim, (request == ANIM_REQUEST_START) ? TRUE : FALSE);

	msg->nextBlockFast(_PREHASH_PhysicalAvatarEventList);
	msg->addBinaryDataFast(_PREHASH_TypeData, NULL, 0);
	sendReliableMessage();
}

// [RLVa:KB] - Checked: 2011-05-11 (RLVa-1.3.0i) | Added: RLVa-1.3.0i
void LLAgent::setAlwaysRun()
{
	mbAlwaysRun = (!rlv_handler_t::isEnabled()) || (!gRlvHandler.hasBehaviour(RLV_BHVR_ALWAYSRUN));
	sendWalkRun();
}

void LLAgent::setTempRun()
{
	mbTempRun = (!rlv_handler_t::isEnabled()) || (!gRlvHandler.hasBehaviour(RLV_BHVR_TEMPRUN));
	sendWalkRun();
}

void LLAgent::clearAlwaysRun()
{
	mbAlwaysRun = false;
	sendWalkRun();
}

void LLAgent::clearTempRun()
{
	mbTempRun = false;
	sendWalkRun();
}
// [/RLVa:KB]

//void LLAgent::sendWalkRun(bool running)
// [RLVa:KB] - Checked: 2011-05-11 (RLVa-1.3.0i) | Added: RLVa-1.3.0i
void LLAgent::sendWalkRun()
// [/RLVa:KB]
{
	LLMessageSystem* msgsys = gMessageSystem;
	if (msgsys)
	{
		msgsys->newMessageFast(_PREHASH_SetAlwaysRun);
		msgsys->nextBlockFast(_PREHASH_AgentData);
		msgsys->addUUIDFast(_PREHASH_AgentID, getID());
		msgsys->addUUIDFast(_PREHASH_SessionID, getSessionID());
//		msgsys->addBOOLFast(_PREHASH_AlwaysRun, BOOL(running) );
// [RLVa:KB] - Checked: 2011-05-11 (RLVa-1.3.0i) | Added: RLVa-1.3.0i
		msgsys->addBOOLFast(_PREHASH_AlwaysRun, BOOL(getRunning()) );
// [/RLVa:KB]
		sendReliableMessage();
	}
}

void LLAgent::friendsChanged()
{
	LLCollectProxyBuddies collector;
	LLAvatarTracker::instance().applyFunctor(collector);
	mProxyForAgents = collector.mProxy;
}

BOOL LLAgent::isGrantedProxy(const LLPermissions& perm)
{
	return (mProxyForAgents.count(perm.getOwner()) > 0);
}

BOOL LLAgent::allowOperation(PermissionBit op,
							 const LLPermissions& perm,
							 U64 group_proxy_power,
							 U8 god_minimum)
{
	// Check god level.
	if (getGodLevel() >= god_minimum) return TRUE;

	if (!perm.isOwned()) return FALSE;

	// A group member with group_proxy_power can act as owner.
	BOOL is_group_owned;
	LLUUID owner_id;
	perm.getOwnership(owner_id, is_group_owned);
	LLUUID group_id(perm.getGroup());
	LLUUID agent_proxy(getID());

	if (is_group_owned)
	{
		if (hasPowerInGroup(group_id, group_proxy_power))
		{
			// Let the member assume the group's id for permission requests.
			agent_proxy = owner_id;
		}
	}
	else
	{
		// Check for granted mod permissions.
		if ((PERM_OWNER != op) && isGrantedProxy(perm))
		{
			agent_proxy = owner_id;
		}
	}

	// This is the group id to use for permission requests.
	// Only group members may use this field.
	LLUUID group_proxy = LLUUID::null;
	if (group_id.notNull() && isInGroup(group_id))
	{
		group_proxy = group_id;
	}

	// We now have max ownership information.
	if (PERM_OWNER == op)
	{
		// This this was just a check for ownership, we can now return the answer.
		return (agent_proxy == owner_id);
	}

	return perm.allowOperationBy(op, agent_proxy, group_proxy);
}

const LLColor4 &LLAgent::getEffectColor()
{
	return *mEffectColor;
}

void LLAgent::setEffectColor(const LLColor4 &color)
{
	*mEffectColor = color;
}

void LLAgent::initOriginGlobal(const LLVector3d &origin_global)
{
	mAgentOriginGlobal = origin_global;
}

BOOL LLAgent::leftButtonGrabbed() const	
{ 
	const BOOL camera_mouse_look = gAgentCamera.cameraMouselook();
	return (!camera_mouse_look && mControlsTakenCount[CONTROL_LBUTTON_DOWN_INDEX] > 0) 
		|| (camera_mouse_look && mControlsTakenCount[CONTROL_ML_LBUTTON_DOWN_INDEX] > 0)
		|| (!camera_mouse_look && mControlsTakenPassedOnCount[CONTROL_LBUTTON_DOWN_INDEX] > 0)
		|| (camera_mouse_look && mControlsTakenPassedOnCount[CONTROL_ML_LBUTTON_DOWN_INDEX] > 0);
}

BOOL LLAgent::rotateGrabbed() const		
{ 
	return (mControlsTakenCount[CONTROL_YAW_POS_INDEX] > 0)
		|| (mControlsTakenCount[CONTROL_YAW_NEG_INDEX] > 0); 
}

BOOL LLAgent::forwardGrabbed() const
{ 
	return (mControlsTakenCount[CONTROL_AT_POS_INDEX] > 0); 
}

BOOL LLAgent::backwardGrabbed() const
{ 
	return (mControlsTakenCount[CONTROL_AT_NEG_INDEX] > 0); 
}

BOOL LLAgent::upGrabbed() const		
{ 
	return (mControlsTakenCount[CONTROL_UP_POS_INDEX] > 0); 
}

BOOL LLAgent::downGrabbed() const	
{ 
	return (mControlsTakenCount[CONTROL_UP_NEG_INDEX] > 0); 
}

void update_group_floaters(const LLUUID& group_id)
{
	
	LLGroupActions::refresh(group_id);
	//*TODO Implement group update for Profile View 
	// still actual as of July 31, 2009 (DZ)

	gAgent.fireEvent(new LLOldEvents::LLEvent(&gAgent, "new group"), "");
}

// static
void LLAgent::processAgentDropGroup(LLMessageSystem *msg, void **)
{
	LLUUID	agent_id;
	msg->getUUIDFast(_PREHASH_AgentData, _PREHASH_AgentID, agent_id );

	if (agent_id != gAgentID)
	{
		llwarns << "processAgentDropGroup for agent other than me" << llendl;
		return;
	}

	LLUUID	group_id;
	msg->getUUIDFast(_PREHASH_AgentData, _PREHASH_GroupID, group_id );

	// Remove the group if it already exists remove it and add the new data to pick up changes.
	LLGroupData gd;
	gd.mID = group_id;
	S32 index = gAgent.mGroups.find(gd);
	if (index != -1)
	{
		gAgent.mGroups.remove(index);
		if (gAgent.getGroupID() == group_id)
		{
			gAgent.mGroupID.setNull();
			gAgent.mGroupPowers = 0;
			gAgent.mGroupName.clear();
			gAgent.mGroupTitle.clear();
		}
		
		// refresh all group information
		gAgent.sendAgentDataUpdateRequest();

		LLGroupMgr::getInstance()->clearGroupData(group_id);
		// close the floater for this group, if any.
		
		// <FS:AO> Don't assume that because we drop a group, we want floaters to change.
		//LLGroupActions::closeGroup(group_id);
	}
	else
	{
		llwarns << "processAgentDropGroup, agent is not part of group " << group_id << llendl;
	}
}

class LLAgentDropGroupViewerNode : public LLHTTPNode
{
	virtual void post(
		LLHTTPNode::ResponsePtr response,
		const LLSD& context,
		const LLSD& input) const
	{

		if (
			!input.isMap() ||
			!input.has("body") )
		{
			//what to do with badly formed message?
			response->statusUnknownError(400);
			response->result(LLSD("Invalid message parameters"));
		}

		LLSD body = input["body"];
		if ( body.has("body") ) 
		{
			//stupid message system doubles up the "body"s
			body = body["body"];
		}

		if (
			body.has("AgentData") &&
			body["AgentData"].isArray() &&
			body["AgentData"][0].isMap() )
		{
			llinfos << "VALID DROP GROUP" << llendl;

			//there is only one set of data in the AgentData block
			LLSD agent_data = body["AgentData"][0];
			LLUUID agent_id;
			LLUUID group_id;

			agent_id = agent_data["AgentID"].asUUID();
			group_id = agent_data["GroupID"].asUUID();

			if (agent_id != gAgentID)
			{
				llwarns
					<< "AgentDropGroup for agent other than me" << llendl;

				response->notFound();
				return;
			}

			// Remove the group if it already exists remove it
			// and add the new data to pick up changes.
			LLGroupData gd;
			gd.mID = group_id;
			S32 index = gAgent.mGroups.find(gd);
			if (index != -1)
			{
				gAgent.mGroups.remove(index);
				if (gAgent.getGroupID() == group_id)
				{
					gAgent.mGroupID.setNull();
					gAgent.mGroupPowers = 0;
					gAgent.mGroupName.clear();
					gAgent.mGroupTitle.clear();
				}
		
				// refresh all group information
				gAgent.sendAgentDataUpdateRequest();

				LLGroupMgr::getInstance()->clearGroupData(group_id);
				// close the floater for this group, if any.
				LLGroupActions::closeGroup(group_id);
			}
			else
			{
				llwarns
					<< "AgentDropGroup, agent is not part of group "
					<< group_id << llendl;
			}

			response->result(LLSD());
		}
		else
		{
			//what to do with badly formed message?
			response->statusUnknownError(400);
			response->result(LLSD("Invalid message parameters"));
		}
	}
};

LLHTTPRegistration<LLAgentDropGroupViewerNode>
	gHTTPRegistrationAgentDropGroupViewerNode(
		"/message/AgentDropGroup");

// static
void LLAgent::processAgentGroupDataUpdate(LLMessageSystem *msg, void **)
{
	LLUUID	agent_id;

	msg->getUUIDFast(_PREHASH_AgentData, _PREHASH_AgentID, agent_id );

	if (agent_id != gAgentID)
	{
		llwarns << "processAgentGroupDataUpdate for agent other than me" << llendl;
		return;
	}	
	
	S32 count = msg->getNumberOfBlocksFast(_PREHASH_GroupData);
	LLGroupData group;
	S32 index = -1;
	bool need_floater_update = false;
	for(S32 i = 0; i < count; ++i)
	{
		msg->getUUIDFast(_PREHASH_GroupData, _PREHASH_GroupID, group.mID, i);
		msg->getUUIDFast(_PREHASH_GroupData, _PREHASH_GroupInsigniaID, group.mInsigniaID, i);
		msg->getU64(_PREHASH_GroupData, "GroupPowers", group.mPowers, i);
		msg->getBOOL(_PREHASH_GroupData, "AcceptNotices", group.mAcceptNotices, i);
		msg->getS32(_PREHASH_GroupData, "Contribution", group.mContribution, i);
		msg->getStringFast(_PREHASH_GroupData, _PREHASH_GroupName, group.mName, i);
		
		if(group.mID.notNull())
		{
			need_floater_update = true;
			// Remove the group if it already exists remove it and add the new data to pick up changes.
			index = gAgent.mGroups.find(group);
			if (index != -1)
			{
				gAgent.mGroups.remove(index);
			}
			gAgent.mGroups.put(group);
		}
		if (need_floater_update)
		{
			update_group_floaters(group.mID);
		}
	}

	// <FS:Ansariel> Fire event for group title overview
	gAgent.fireEvent(new LLOldEvents::LLEvent(&gAgent, "update grouptitle list"), "");
}

class LLAgentGroupDataUpdateViewerNode : public LLHTTPNode
{
	virtual void post(
		LLHTTPNode::ResponsePtr response,
		const LLSD& context,
		const LLSD& input) const
	{
		LLSD body = input["body"];
		if(body.has("body"))
			body = body["body"];
		LLUUID agent_id = body["AgentData"][0]["AgentID"].asUUID();

		if (agent_id != gAgentID)
		{
			llwarns << "processAgentGroupDataUpdate for agent other than me" << llendl;
			return;
		}	

		LLSD group_data = body["GroupData"];

		LLSD::array_iterator iter_group =
			group_data.beginArray();
		LLSD::array_iterator end_group =
			group_data.endArray();
		int group_index = 0;
		for(; iter_group != end_group; ++iter_group)
		{

			LLGroupData group;
			S32 index = -1;
			bool need_floater_update = false;

			group.mID = (*iter_group)["GroupID"].asUUID();
			group.mPowers = ll_U64_from_sd((*iter_group)["GroupPowers"]);
			group.mAcceptNotices = (*iter_group)["AcceptNotices"].asBoolean();
			group.mListInProfile = body["NewGroupData"][group_index]["ListInProfile"].asBoolean();
			group.mInsigniaID = (*iter_group)["GroupInsigniaID"].asUUID();
			group.mName = (*iter_group)["GroupName"].asString();
			group.mContribution = (*iter_group)["Contribution"].asInteger();

			group_index++;

			if(group.mID.notNull())
			{
				need_floater_update = true;
				// Remove the group if it already exists remove it and add the new data to pick up changes.
				index = gAgent.mGroups.find(group);
				if (index != -1)
				{
					gAgent.mGroups.remove(index);
				}
				gAgent.mGroups.put(group);
			}
			if (need_floater_update)
			{
				update_group_floaters(group.mID);
			}
		}
	}
};

LLHTTPRegistration<LLAgentGroupDataUpdateViewerNode >
	gHTTPRegistrationAgentGroupDataUpdateViewerNode ("/message/AgentGroupDataUpdate"); 

// static
void LLAgent::processAgentDataUpdate(LLMessageSystem *msg, void **)
{
	LLUUID	agent_id;

	msg->getUUIDFast(_PREHASH_AgentData, _PREHASH_AgentID, agent_id );

	if (agent_id != gAgentID)
	{
		llwarns << "processAgentDataUpdate for agent other than me" << llendl;
		return;
	}

	msg->getStringFast(_PREHASH_AgentData, _PREHASH_GroupTitle, gAgent.mGroupTitle);
	LLUUID active_id;
	msg->getUUIDFast(_PREHASH_AgentData, _PREHASH_ActiveGroupID, active_id);


	if(active_id.notNull())
	{
		gAgent.mGroupID = active_id;
		msg->getU64(_PREHASH_AgentData, "GroupPowers", gAgent.mGroupPowers);
		msg->getString(_PREHASH_AgentData, _PREHASH_GroupName, gAgent.mGroupName);
	}
	else
	{
		gAgent.mGroupID.setNull();
		gAgent.mGroupPowers = 0;
		gAgent.mGroupName.clear();
	}
	// <FS> Restore to world
	if (gAgent.restoreToWorld)
	{
		//This fires if we're trying to restore an item to world using the correct group.
		bool remove_from_inventory = false;
		msg->newMessage("RezRestoreToWorld");
		msg->nextBlockFast(_PREHASH_AgentData);
		msg->addUUIDFast(_PREHASH_AgentID, gAgent.getID());
		msg->addUUIDFast(_PREHASH_SessionID, gAgent.getSessionID());

		msg->nextBlockFast(_PREHASH_InventoryData);
		gAgent.restoreToWorldItem->packMessage(msg);
		msg->sendReliable(gAgent.getRegion()->getHost());
		//remove local inventory copy, sim will deal with permissions and removing the item
		//from the actual inventory if its a no-copy etc
		if(!gAgent.restoreToWorldItem->getPermissions().allowCopyBy(gAgent.getID()))
		{
			remove_from_inventory = true;
		}
		
		// Check if it's in the trash. (again similar to the normal rez logic)
		const LLUUID trash_id = gInventory.findCategoryUUIDForType(LLFolderType::FT_TRASH);
		if(gInventory.isObjectDescendentOf(gAgent.restoreToWorldItem->getUUID(), trash_id))
		{
			remove_from_inventory = true;
		}
		if(remove_from_inventory)
		{
			gInventory.deleteObject(gAgent.restoreToWorldItem->getUUID());
			gInventory.notifyObservers();
		}

		//Now, restore the old group
		gAgent.restoreToWorld = false;
		msg->newMessageFast(_PREHASH_ActivateGroup);
		msg->nextBlockFast(_PREHASH_AgentData);
		msg->addUUIDFast(_PREHASH_AgentID, gAgent.getID());
		msg->addUUIDFast(_PREHASH_SessionID, gAgent.getSessionID());
		msg->addUUIDFast(_PREHASH_GroupID, gAgent.restoreToWorldGroup);
		gAgent.sendReliableMessage();
	}
	// </FS>

	update_group_floaters(active_id);

	// <FS:Ansariel> Fire event for group title overview
	gAgent.fireEvent(new LLOldEvents::LLEvent(&gAgent, "update grouptitle list"), "");
}

// static
void LLAgent::processScriptControlChange(LLMessageSystem *msg, void **)
{
	S32 block_count = msg->getNumberOfBlocks("Data");
	for (S32 block_index = 0; block_index < block_count; block_index++)
	{
		BOOL take_controls;
		U32	controls;
		BOOL passon;
		U32 i;
		msg->getBOOL("Data", "TakeControls", take_controls, block_index);
		if (take_controls)
		{
			// take controls
			msg->getU32("Data", "Controls", controls, block_index );
			msg->getBOOL("Data", "PassToAgent", passon, block_index );
			U32 total_count = 0;
			for (i = 0; i < TOTAL_CONTROLS; i++)
			{
				if (controls & ( 1 << i))
				{
					if (passon)
					{
						gAgent.mControlsTakenPassedOnCount[i]++;
					}
					else
					{
						gAgent.mControlsTakenCount[i]++;
					}
					total_count++;
				}
			}
		}
		else
		{
			// release controls
			msg->getU32("Data", "Controls", controls, block_index );
			msg->getBOOL("Data", "PassToAgent", passon, block_index );
			for (i = 0; i < TOTAL_CONTROLS; i++)
			{
				if (controls & ( 1 << i))
				{
					if (passon)
					{
						gAgent.mControlsTakenPassedOnCount[i]--;
						if (gAgent.mControlsTakenPassedOnCount[i] < 0)
						{
							gAgent.mControlsTakenPassedOnCount[i] = 0;
						}
					}
					else
					{
						gAgent.mControlsTakenCount[i]--;
						if (gAgent.mControlsTakenCount[i] < 0)
						{
							gAgent.mControlsTakenCount[i] = 0;
						}
					}
				}
			}
		}
	}
}

/*
// static
void LLAgent::processControlTake(LLMessageSystem *msg, void **)
{
	U32	controls;
	msg->getU32("Data", "Controls", controls );
	U32 passon;
	msg->getBOOL("Data", "PassToAgent", passon );

	S32 i;
	S32 total_count = 0;
	for (i = 0; i < TOTAL_CONTROLS; i++)
	{
		if (controls & ( 1 << i))
		{
			if (passon)
			{
				gAgent.mControlsTakenPassedOnCount[i]++;
			}
			else
			{
				gAgent.mControlsTakenCount[i]++;
			}
			total_count++;
		}
	}

	// Any control taken?  If so, might be first time.
	if (total_count > 0)
	{
		LLFirstUse::useOverrideKeys();
	}
}

// static
void LLAgent::processControlRelease(LLMessageSystem *msg, void **)
{
	U32	controls;
	msg->getU32("Data", "Controls", controls );
	U32 passon;
	msg->getBOOL("Data", "PassToAgent", passon );

	S32 i;
	for (i = 0; i < TOTAL_CONTROLS; i++)
	{
		if (controls & ( 1 << i))
		{
			if (passon)
			{
				gAgent.mControlsTakenPassedOnCount[i]--;
				if (gAgent.mControlsTakenPassedOnCount[i] < 0)
				{
					gAgent.mControlsTakenPassedOnCount[i] = 0;
				}
			}
			else
			{
				gAgent.mControlsTakenCount[i]--;
				if (gAgent.mControlsTakenCount[i] < 0)
				{
					gAgent.mControlsTakenCount[i] = 0;
				}
			}
		}
	}
}
*/

//static
void LLAgent::processAgentCachedTextureResponse(LLMessageSystem *mesgsys, void **user_data)
{
	gAgentQueryManager.mNumPendingQueries--;
	if (gAgentQueryManager.mNumPendingQueries == 0)
	{
		selfStopPhase("fetch_texture_cache_entries");
	}

	if (!isAgentAvatarValid() || gAgentAvatarp->isDead())
	{
		llwarns << "No avatar for user in cached texture update!" << llendl;
		return;
	}

	if (isAgentAvatarValid() && gAgentAvatarp->isEditingAppearance())
	{
		// ignore baked textures when in customize mode
		return;
	}

	S32 query_id;
	mesgsys->getS32Fast(_PREHASH_AgentData, _PREHASH_SerialNum, query_id);

	S32 num_texture_blocks = mesgsys->getNumberOfBlocksFast(_PREHASH_WearableData);


	S32 num_results = 0;
	for (S32 texture_block = 0; texture_block < num_texture_blocks; texture_block++)
	{
		LLUUID texture_id;
		U8 texture_index;

		mesgsys->getUUIDFast(_PREHASH_WearableData, _PREHASH_TextureID, texture_id, texture_block);
		mesgsys->getU8Fast(_PREHASH_WearableData, _PREHASH_TextureIndex, texture_index, texture_block);


		if ((S32)texture_index < TEX_NUM_INDICES )
		{	
			const LLAvatarAppearanceDictionary::TextureEntry *texture_entry = LLAvatarAppearanceDictionary::instance().getTexture((ETextureIndex)texture_index);
			if (texture_entry)
			{
				EBakedTextureIndex baked_index = texture_entry->mBakedTextureIndex;

				if (gAgentQueryManager.mActiveCacheQueries[baked_index] == query_id)
				{
					if (texture_id.notNull())
					{
						//llinfos << "Received cached texture " << (U32)texture_index << ": " << texture_id << llendl;
						gAgentAvatarp->setCachedBakedTexture((ETextureIndex)texture_index, texture_id);
						//gAgentAvatarp->setTETexture( LLVOAvatar::sBakedTextureIndices[texture_index], texture_id );
						gAgentQueryManager.mActiveCacheQueries[baked_index] = 0;
						num_results++;
					}
					else
					{
						// no cache of this bake. request upload.
						gAgentAvatarp->invalidateComposite(gAgentAvatarp->getLayerSet(baked_index),TRUE);
					}
				}
			}
		}
	}
	llinfos << "Received cached texture response for " << num_results << " textures." << llendl;
	gAgentAvatarp->outputRezTiming("Fetched agent wearables textures from cache. Will now load them");

	gAgentAvatarp->updateMeshTextures();

	if (gAgentQueryManager.mNumPendingQueries == 0)
	{
		// RN: not sure why composites are disabled at this point
		gAgentAvatarp->setCompositeUpdatesEnabled(TRUE);
		gAgent.sendAgentSetAppearance();
	}
}

BOOL LLAgent::anyControlGrabbed() const
{
	for (U32 i = 0; i < TOTAL_CONTROLS; i++)
	{
		if (gAgent.mControlsTakenCount[i] > 0)
			return TRUE;
		if (gAgent.mControlsTakenPassedOnCount[i] > 0)
			return TRUE;
	}
	return FALSE;
}

BOOL LLAgent::isControlGrabbed(S32 control_index) const
{
	return mControlsTakenCount[control_index] > 0;
}

void LLAgent::forceReleaseControls()
{
	gMessageSystem->newMessage("ForceScriptControlRelease");
	gMessageSystem->nextBlock("AgentData");
	gMessageSystem->addUUID("AgentID", getID());
	gMessageSystem->addUUID("SessionID", getSessionID());
	sendReliableMessage();
}

void LLAgent::setHomePosRegion( const U64& region_handle, const LLVector3& pos_region)
{
	mHaveHomePosition = TRUE;
	mHomeRegionHandle = region_handle;
	mHomePosRegion = pos_region;
}

BOOL LLAgent::getHomePosGlobal( LLVector3d* pos_global )
{
	if(!mHaveHomePosition)
	{
		return FALSE;
	}
	F32 x = 0;
	F32 y = 0;
	from_region_handle( mHomeRegionHandle, &x, &y);
	pos_global->setVec( x + mHomePosRegion.mV[VX], y + mHomePosRegion.mV[VY], mHomePosRegion.mV[VZ] );
	return TRUE;
}

void LLAgent::clearVisualParams(void *data)
{
	if (isAgentAvatarValid())
	{
		gAgentAvatarp->clearVisualParamWeights();
		gAgentAvatarp->updateVisualParams();
	}
}

//---------------------------------------------------------------------------
// Teleport
//---------------------------------------------------------------------------
// <FS:TT> Client LSL Bridge
bool LLAgent::teleportBridgeLocal(LLVector3& pos_local)
{
	std::stringstream msgstream;
	msgstream << std::setiosflags(std::ios::fixed) << std::setprecision(6); 
	msgstream << pos_local.mV[VX] << ", " << pos_local.mV[VY] << ", "  << pos_local.mV[VZ];

	return FSLSLBridge::instance().viewerToLSL("llMoveToTarget|" + msgstream.str());
}

bool LLAgent::teleportBridgeGlobal(const LLVector3d& pos_global)
{
	U64 region_handle = to_region_handle(pos_global);
	LLVector3 pos_local = (LLVector3)(pos_global - from_region_handle(region_handle));

	return teleportBridgeLocal(pos_local);
}
// </FS:TT> Client LSL Bridge 

// teleportCore() - stuff to do on any teleport
// protected
bool LLAgent::teleportCore(bool is_local)
{
	if ((TELEPORT_NONE != mTeleportState) && (mTeleportState != TELEPORT_PENDING))
	{
		llwarns << "Attempt to teleport when already teleporting." << llendl;
		//return false; //LO - yea, lets not return here, we may be stuck in TP and if we are, letting this go through will get us out;
	}

#if 0
	// This should not exist. It has been added, removed, added, and now removed again.
	// This change needs to come from the simulator. Otherwise, the agent ends up out of
	// sync with other viewers. Discuss in DEV-14145/VWR-6744 before reenabling.

	// Stop all animation before actual teleporting 
        if (isAgentAvatarValid())
	{
		for ( LLVOAvatar::AnimIterator anim_it= gAgentAvatarp->mPlayingAnimations.begin();
		      anim_it != gAgentAvatarp->mPlayingAnimations.end();
		      ++anim_it)
               {
                       gAgentAvatarp->stopMotion(anim_it->first);
               }
               gAgentAvatarp->processAnimationStateChanges();
       }
#endif

	// Don't call LLFirstUse::useTeleport because we don't know
	// yet if the teleport will succeed.  Look in 
	// process_teleport_location_reply

	// close the map panel so we can see our destination.
	// we don't close search floater, see EXT-5840.
	LLFloaterReg::hideInstance("world_map");

	// hide land floater too - it'll be out of date
	LLFloaterReg::hideInstance("about_land");

	// hide the Region/Estate floater
	LLFloaterReg::hideInstance("region_info");

	// minimize the Search floater (STORM-1474)
	{
		LLFloater* instance = LLFloaterReg::getInstance("search");

		if (instance && instance->getVisible())
		{
			instance->setMinimized(TRUE);
		}
	}

	LLViewerParcelMgr::getInstance()->deselectLand();
	LLViewerMediaFocus::getInstance()->clearFocus();

	// Close all pie menus, deselect land, etc.
	// Don't change the camera until we know teleport succeeded. JC
	gAgentCamera.resetView(FALSE);

	// local logic
	LLViewerStats::getInstance()->incStat(LLViewerStats::ST_TELEPORT_COUNT);
	if (is_local)
	{
		gAgent.setTeleportState( LLAgent::TELEPORT_LOCAL );
	}
	else
	{
		gTeleportDisplay = TRUE;
		gAgent.setTeleportState( LLAgent::TELEPORT_START );

		//release geometry from old location
		gPipeline.resetVertexBuffers();
		
		// <FS:Ansariel> Draw Distance stepping; originally based on SpeedRez by Henri Beauchamp, licensed under LGPL
		if (gSavedSettings.getBOOL("FSRenderFarClipStepping"))
		{
			F32 draw_distance = gSavedSettings.getF32("RenderFarClip");
			if (gSavedDrawDistance < draw_distance)
			{
				gSavedDrawDistance = draw_distance;
			}
			gSavedSettings.setF32("FSSavedRenderFarClip", gSavedDrawDistance);
			gSavedSettings.setF32("RenderFarClip", 32.0f);
			gLastDrawDistanceStep = 32.0f;
		}
		// </FS:Ansariel>

		// bit of a hack -KC
		KCWindlightInterface::instance().setTPing(true);
	}
	make_ui_sound("UISndTeleportOut");
	
	// MBW -- Let the voice client know a teleport has begun so it can leave the existing channel.
	// This was breaking the case of teleporting within a single sim.  Backing it out for now.
//	LLVoiceClient::getInstance()->leaveChannel();
	
	return true;
}

bool LLAgent::hasRestartableFailedTeleportRequest()
{
	return ((mTeleportRequest != NULL) && (mTeleportRequest->getStatus() == LLTeleportRequest::kFailed) &&
		mTeleportRequest->canRestartTeleport());
}

void LLAgent::restartFailedTeleportRequest()
{
	if (hasRestartableFailedTeleportRequest())
	{
		mTeleportRequest->setStatus(LLTeleportRequest::kRestartPending);
		startTeleportRequest();
	}
}

void LLAgent::clearTeleportRequest()
{
	mTeleportRequest.reset();
}

void LLAgent::setMaturityRatingChangeDuringTeleport(U8 pMaturityRatingChange)
{
	mIsMaturityRatingChangingDuringTeleport = true;
	mMaturityRatingChange = pMaturityRatingChange;
}

bool LLAgent::hasPendingTeleportRequest()
{
	return ((mTeleportRequest != NULL) &&
		((mTeleportRequest->getStatus() == LLTeleportRequest::kPending) ||
		(mTeleportRequest->getStatus() == LLTeleportRequest::kRestartPending)));
}

void LLAgent::startTeleportRequest()
{
	if (hasPendingTeleportRequest())
	{
		if  (!isMaturityPreferenceSyncedWithServer())
		{
			gTeleportDisplay = TRUE;
			setTeleportState(TELEPORT_PENDING);
		}
		else
		{
			switch (mTeleportRequest->getStatus())
			{
			case LLTeleportRequest::kPending :
				mTeleportRequest->setStatus(LLTeleportRequest::kStarted);
				mTeleportRequest->startTeleport();
				break;
			case LLTeleportRequest::kRestartPending :
				llassert(mTeleportRequest->canRestartTeleport());
				mTeleportRequest->setStatus(LLTeleportRequest::kStarted);
				mTeleportRequest->restartTeleport();
				break;
			default :
				llassert(0);
				break;
			}
		}
	}
}

void LLAgent::handleTeleportFinished()
{
	clearTeleportRequest();
	if (mIsMaturityRatingChangingDuringTeleport)
	{
		// notify user that the maturity preference has been changed
		std::string maturityRating = LLViewerRegion::accessToString(mMaturityRatingChange);
		LLStringUtil::toLower(maturityRating);
		LLSD args;
		args["RATING"] = maturityRating;
		LLNotificationsUtil::add("PreferredMaturityChanged", args);
		mIsMaturityRatingChangingDuringTeleport = false;
	}
}

void LLAgent::handleTeleportFailed()
{
	if (mTeleportRequest != NULL)
	{
		mTeleportRequest->setStatus(LLTeleportRequest::kFailed);
	}
	if (mIsMaturityRatingChangingDuringTeleport)
	{
		// notify user that the maturity preference has been changed
		std::string maturityRating = LLViewerRegion::accessToString(mMaturityRatingChange);
		LLStringUtil::toLower(maturityRating);
		LLSD args;
		args["RATING"] = maturityRating;
		LLNotificationsUtil::add("PreferredMaturityChanged", args);
		mIsMaturityRatingChangingDuringTeleport = false;
	}
}

void LLAgent::teleportRequest(
	const U64& region_handle,
	const LLVector3& pos_local,
	bool look_at_from_camera)
{
	LLViewerRegion* regionp = getRegion();
	bool is_local = (region_handle == to_region_handle(getPositionGlobal()));
	if(regionp && teleportCore(is_local))
	{
		LL_INFOS("") << "TeleportLocationRequest: '" << region_handle << "':"
					 << pos_local << LL_ENDL;
		LLMessageSystem* msg = gMessageSystem;
		msg->newMessage("TeleportLocationRequest");
		msg->nextBlockFast(_PREHASH_AgentData);
		msg->addUUIDFast(_PREHASH_AgentID, getID());
		msg->addUUIDFast(_PREHASH_SessionID, getSessionID());
		msg->nextBlockFast(_PREHASH_Info);
		msg->addU64("RegionHandle", region_handle);
		msg->addVector3("Position", pos_local);
		LLVector3 look_at(0,1,0);
		if (look_at_from_camera)
		{
			look_at = LLViewerCamera::getInstance()->getAtAxis();
		}
		msg->addVector3("LookAt", look_at);
		sendReliableMessage();
	}
}

// Landmark ID = LLUUID::null means teleport home
void LLAgent::teleportViaLandmark(const LLUUID& landmark_asset_id)
{
// [RLVa:KB] - Checked: 2010-08-22 (RLVa-1.2.1a) | Modified: RLVa-1.2.1a
	// NOTE: we'll allow teleporting home unless both @tplm=n *and* @tploc=n restricted
	if ( (rlv_handler_t::isEnabled()) &&
		 ( ( (landmark_asset_id.notNull()) ? gRlvHandler.hasBehaviour(RLV_BHVR_TPLM)
		                                   : gRlvHandler.hasBehaviour(RLV_BHVR_TPLM) && gRlvHandler.hasBehaviour(RLV_BHVR_TPLOC) ) ||
		   ((gRlvHandler.hasBehaviour(RLV_BHVR_UNSIT)) && (isAgentAvatarValid()) && (gAgentAvatarp->isSitting())) ))
	{
		RlvUtil::notifyBlocked(RLV_STRING_BLOCKED_TELEPORT);
		return;
	}
// [/RLVa:KB]

	mTeleportRequest = LLTeleportRequestPtr(new LLTeleportRequestViaLandmark(landmark_asset_id));
	startTeleportRequest();
}

void LLAgent::doTeleportViaLandmark(const LLUUID& landmark_asset_id)
{
	LLViewerRegion *regionp = getRegion();
	if(regionp && teleportCore())
	{
		LLMessageSystem* msg = gMessageSystem;
		msg->newMessageFast(_PREHASH_TeleportLandmarkRequest);
		msg->nextBlockFast(_PREHASH_Info);
		msg->addUUIDFast(_PREHASH_AgentID, getID());
		msg->addUUIDFast(_PREHASH_SessionID, getSessionID());
		msg->addUUIDFast(_PREHASH_LandmarkID, landmark_asset_id);
		sendReliableMessage();
	}
}

void LLAgent::teleportViaLure(const LLUUID& lure_id, BOOL godlike)
{
	mTeleportRequest = LLTeleportRequestPtr(new LLTeleportRequestViaLure(lure_id, godlike));
	startTeleportRequest();
}

void LLAgent::doTeleportViaLure(const LLUUID& lure_id, BOOL godlike)
{
	LLViewerRegion* regionp = getRegion();
	if(regionp && teleportCore())
	{
		U32 teleport_flags = 0x0;
		if (godlike)
		{
			teleport_flags |= TELEPORT_FLAGS_VIA_GODLIKE_LURE;
			teleport_flags |= TELEPORT_FLAGS_DISABLE_CANCEL;
		}
		else
		{
			teleport_flags |= TELEPORT_FLAGS_VIA_LURE;
		}

		// send the message
		LLMessageSystem* msg = gMessageSystem;
		msg->newMessageFast(_PREHASH_TeleportLureRequest);
		msg->nextBlockFast(_PREHASH_Info);
		msg->addUUIDFast(_PREHASH_AgentID, getID());
		msg->addUUIDFast(_PREHASH_SessionID, getSessionID());
		msg->addUUIDFast(_PREHASH_LureID, lure_id);
		// teleport_flags is a legacy field, now derived sim-side:
		msg->addU32("TeleportFlags", teleport_flags);
		sendReliableMessage();
	}	
}


// James Cook, July 28, 2005
void LLAgent::teleportCancel()
{
	if (!hasPendingTeleportRequest())
	{
		LLViewerRegion* regionp = getRegion();
		if(regionp)
		{
			// send the message
			LLMessageSystem* msg = gMessageSystem;
			msg->newMessage("TeleportCancel");
			msg->nextBlockFast(_PREHASH_Info);
			msg->addUUIDFast(_PREHASH_AgentID, getID());
			msg->addUUIDFast(_PREHASH_SessionID, getSessionID());
			sendReliableMessage();
		}	
	}
	clearTeleportRequest();
	gAgent.setTeleportState( LLAgent::TELEPORT_NONE );
}


void LLAgent::teleportViaLocation(const LLVector3d& pos_global)
{
// [RLVa:KB] - Checked: 2010-03-02 (RLVa-1.2.0c) | Modified: RLVa-1.2.0a
	if ( (rlv_handler_t::isEnabled()) && (!RlvUtil::isForceTp()) )
	{
		// If we're getting teleported due to @tpto we should disregard any @tploc=n or @unsit=n restrictions from the same object
		if ( (gRlvHandler.hasBehaviourExcept(RLV_BHVR_TPLOC, gRlvHandler.getCurrentObject())) ||
		     ( (isAgentAvatarValid()) && (gAgentAvatarp->isSitting()) && 
			   (gRlvHandler.hasBehaviourExcept(RLV_BHVR_UNSIT, gRlvHandler.getCurrentObject()))) )
		{
			RlvUtil::notifyBlocked(RLV_STRING_BLOCKED_TELEPORT);
			return;
		}

		if ( (gRlvHandler.getCurrentCommand()) && (RLV_BHVR_TPTO == gRlvHandler.getCurrentCommand()->getBehaviourType()) )
		{
			gRlvHandler.setCanCancelTp(false);
		}
	}
// [/RLVa:KB]

	mTeleportRequest = LLTeleportRequestPtr(new LLTeleportRequestViaLocation(pos_global));
	startTeleportRequest();
}

void LLAgent::doTeleportViaLocation(const LLVector3d& pos_global)
{
	LLViewerRegion* regionp = getRegion();

	if (!regionp)
	{
		return;
	}

	U64 handle = to_region_handle(pos_global);
	bool isLocal = (regionp->getHandle() == to_region_handle_global((F32)pos_global.mdV[VX], (F32)pos_global.mdV[VY]));
	LLSimInfo* info = LLWorldMap::getInstance()->simInfoFromHandle(handle);
	if(regionp && info)
	{
		LLVector3d region_origin = info->getGlobalOrigin();
		LLVector3 pos_local(
			(F32)(pos_global.mdV[VX] - region_origin.mdV[VX]),
			(F32)(pos_global.mdV[VY] - region_origin.mdV[VY]),
			(F32)(pos_global.mdV[VZ]));
// <FS:CR> Aurora-sim var region teleports
		//teleportRequest(handle, pos_local);
		teleportRequest(info->getHandle(), pos_local);
// </FS:CR>
	}
	else if(regionp && teleportCore(isLocal))
	{
		llwarns << "Using deprecated teleportlocationrequest." << llendl; 
		// send the message
		LLMessageSystem* msg = gMessageSystem;
		msg->newMessageFast(_PREHASH_TeleportLocationRequest);
		msg->nextBlockFast(_PREHASH_AgentData);
		msg->addUUIDFast(_PREHASH_AgentID, getID());
		msg->addUUIDFast(_PREHASH_SessionID, getSessionID());

		msg->nextBlockFast(_PREHASH_Info);
		F32 width = regionp->getWidth();
		LLVector3 pos(fmod((F32)pos_global.mdV[VX], width),
					  fmod((F32)pos_global.mdV[VY], width),
					  (F32)pos_global.mdV[VZ]);
		F32 region_x = (F32)(pos_global.mdV[VX]);
		F32 region_y = (F32)(pos_global.mdV[VY]);
		U64 region_handle = to_region_handle_global(region_x, region_y);
		msg->addU64Fast(_PREHASH_RegionHandle, region_handle);
		msg->addVector3Fast(_PREHASH_Position, pos);
		pos.mV[VX] += 1;
		msg->addVector3Fast(_PREHASH_LookAt, pos);
		sendReliableMessage();
	}
// <FS:TT> Client LSL Bridge
	if (gSavedSettings.getBOOL("UseLSLBridge") && isLocal)
	{
		teleportBridgeGlobal(pos_global);
	}
// </FS:TT>
}

// Teleport to global position, but keep facing in the same direction 
void LLAgent::teleportViaLocationLookAt(const LLVector3d& pos_global)
{
// [RLVa:KB] - Checked: 2010-10-07 (RLVa-1.2.1f) | Added: RLVa-1.2.1f
	// RELEASE-RLVa: [SL-2.2.0] Make sure this isn't used for anything except double-click teleporting
	if ( (rlv_handler_t::isEnabled()) && (!RlvUtil::isForceTp()) && 
		 ((gRlvHandler.hasBehaviour(RLV_BHVR_SITTP)) || (!gRlvHandler.canStand())) )
	{
		RlvUtil::notifyBlocked(RLV_STRING_BLOCKED_TELEPORT);
		return;
	}
// [/RLVa:KB]

	mTeleportRequest = LLTeleportRequestPtr(new LLTeleportRequestViaLocationLookAt(pos_global));
	startTeleportRequest();
}

void LLAgent::doTeleportViaLocationLookAt(const LLVector3d& pos_global)
{
	mbTeleportKeepsLookAt = true;
	gAgentCamera.setFocusOnAvatar(FALSE, ANIMATE);	// detach camera form avatar, so it keeps direction
	U64 region_handle = to_region_handle(pos_global);
// <FS:CR> Aurora-sim var region teleports
	LLSimInfo* simInfo = LLWorldMap::instance().simInfoFromHandle(region_handle);
	if (simInfo)
	{
		region_handle = simInfo->getHandle();
	}
// </FS:CR>
	LLVector3 pos_local = (LLVector3)(pos_global - from_region_handle(region_handle));
	teleportRequest(region_handle, pos_local, getTeleportKeepsLookAt());

// <FS:TT> Client LSL Bridge
	if (gSavedSettings.getBOOL("UseLSLBridge"))
	{
		if (region_handle == to_region_handle(getPositionGlobal()))
		{
			teleportBridgeLocal(pos_local);
		}
	}
// </FS:TT>
}

void LLAgent::setTeleportState(ETeleportState state)
{
	mTeleportState = state;
	if (mTeleportState > TELEPORT_NONE && gSavedSettings.getBOOL("FreezeTime"))
	{
		LLFloaterReg::hideInstance("snapshot");
	}

	switch (mTeleportState)
	{
		case TELEPORT_NONE:
			mbTeleportKeepsLookAt = false;
			break;

		case TELEPORT_MOVING:
		// We're outa here. Save "back" slurl.
		LLAgentUI::buildSLURL(*mTeleportSourceSLURL);
			break;

		case TELEPORT_ARRIVING:
		// First two position updates after a teleport tend to be weird
		LLViewerStats::getInstance()->mAgentPositionSnaps.mCountOfNextUpdatesToIgnore = 2;

		// Let the interested parties know we've teleported.
		LLViewerParcelMgr::getInstance()->onTeleportFinished(false, getPositionGlobal());
			break;

		default:
			break;
	}
}

void LLAgent::stopCurrentAnimations()
{
	// This function stops all current overriding animations on this
	// avatar, propagating this change back to the server.
	if (isAgentAvatarValid())
	{
		for ( LLVOAvatar::AnimIterator anim_it =
			      gAgentAvatarp->mPlayingAnimations.begin();
		      anim_it != gAgentAvatarp->mPlayingAnimations.end();
		      anim_it++)
		{
			if (anim_it->first ==
			    ANIM_AGENT_SIT_GROUND_CONSTRAINED)
			{
				// don't cancel a ground-sit anim, as viewers
				// use this animation's status in
				// determining whether we're sitting. ick.
			}
			else
			{
				// stop this animation locally
				gAgentAvatarp->stopMotion(anim_it->first, TRUE);
				// ...and tell the server to tell everyone.
				sendAnimationRequest(anim_it->first, ANIM_REQUEST_STOP);
			}
		}

		// re-assert at least the default standing animation, because
		// viewers get confused by avs with no associated anims.
		sendAnimationRequest(ANIM_AGENT_STAND,
				     ANIM_REQUEST_START);
	}
}

void LLAgent::fidget()
{
	if (!getAFK())
	{
		F32 curTime = mFidgetTimer.getElapsedTimeF32();
		if (curTime > mNextFidgetTime)
		{
			// pick a random fidget anim here
			S32 oldFidget = mCurrentFidget;

			mCurrentFidget = ll_rand(NUM_AGENT_STAND_ANIMS);

			if (mCurrentFidget != oldFidget)
			{
				LLAgent::stopFidget();

				
				switch(mCurrentFidget)
				{
				case 0:
					mCurrentFidget = 0;
					break;
				case 1:
					sendAnimationRequest(ANIM_AGENT_STAND_1, ANIM_REQUEST_START);
					mCurrentFidget = 1;
					break;
				case 2:
					sendAnimationRequest(ANIM_AGENT_STAND_2, ANIM_REQUEST_START);
					mCurrentFidget = 2;
					break;
				case 3:
					sendAnimationRequest(ANIM_AGENT_STAND_3, ANIM_REQUEST_START);
					mCurrentFidget = 3;
					break;
				case 4:
					sendAnimationRequest(ANIM_AGENT_STAND_4, ANIM_REQUEST_START);
					mCurrentFidget = 4;
					break;
				}
			}

			// calculate next fidget time
			mNextFidgetTime = curTime + ll_frand(MAX_FIDGET_TIME - MIN_FIDGET_TIME) + MIN_FIDGET_TIME;
		}
	}
}

void LLAgent::stopFidget()
{
	LLDynamicArray<LLUUID> anims;
	anims.put(ANIM_AGENT_STAND_1);
	anims.put(ANIM_AGENT_STAND_2);
	anims.put(ANIM_AGENT_STAND_3);
	anims.put(ANIM_AGENT_STAND_4);

	gAgent.sendAnimationRequests(anims, ANIM_REQUEST_STOP);
}


void LLAgent::requestEnterGodMode()
{
	LLMessageSystem* msg = gMessageSystem;
	msg->newMessageFast(_PREHASH_RequestGodlikePowers);
	msg->nextBlockFast(_PREHASH_AgentData);
	msg->addUUIDFast(_PREHASH_AgentID, gAgent.getID());
	msg->addUUIDFast(_PREHASH_SessionID, gAgent.getSessionID());
	msg->nextBlockFast(_PREHASH_RequestBlock);
	msg->addBOOLFast(_PREHASH_Godlike, TRUE);
	msg->addUUIDFast(_PREHASH_Token, LLUUID::null);

	// simulators need to know about your request
	sendReliableMessage();
}

void LLAgent::requestLeaveGodMode()
{
	LLMessageSystem* msg = gMessageSystem;
	msg->newMessageFast(_PREHASH_RequestGodlikePowers);
	msg->nextBlockFast(_PREHASH_AgentData);
	msg->addUUIDFast(_PREHASH_AgentID, gAgent.getID());
	msg->addUUIDFast(_PREHASH_SessionID, gAgent.getSessionID());
	msg->nextBlockFast(_PREHASH_RequestBlock);
	msg->addBOOLFast(_PREHASH_Godlike, FALSE);
	msg->addUUIDFast(_PREHASH_Token, LLUUID::null);

	// simulator needs to know about your request
	sendReliableMessage();
}

// For debugging, trace agent state at times appearance message are sent out.
void LLAgent::dumpSentAppearance(const std::string& dump_prefix)
{
	std::string outfilename = get_sequential_numbered_file_name(dump_prefix,".xml");

	LLAPRFile outfile;
	std::string fullpath = gDirUtilp->getExpandedFilename(LL_PATH_LOGS,outfilename);
	outfile.open(fullpath, LL_APR_WB );

	// <FS:ND> Remove LLVolatileAPRPool/apr_file_t and use FILE* instead
	// apr_file_t* file = outfile.getFileHandle();
	LLAPRFile::tFiletype* file = outfile.getFileHandle();
	// </FS:ND>

	if (!file)
	{
		return;
	}
	else
	{
		LL_DEBUGS("Avatar") << "dumping sent appearance message to " << fullpath << llendl;
	}

	LLVisualParam* appearance_version_param = gAgentAvatarp->getVisualParam(11000);
	if (appearance_version_param)
	{
		F32 value = appearance_version_param->getWeight();
		dump_visual_param(file, appearance_version_param, value);
	}
	for (LLAvatarAppearanceDictionary::Textures::const_iterator iter = LLAvatarAppearanceDictionary::getInstance()->getTextures().begin();
		 iter != LLAvatarAppearanceDictionary::getInstance()->getTextures().end();
		 ++iter)
	{
		const ETextureIndex index = iter->first;
		const LLAvatarAppearanceDictionary::TextureEntry *texture_dict = iter->second;
		if (texture_dict->mIsBakedTexture)
		{
			LLTextureEntry* entry = gAgentAvatarp->getTE((U8) index);
			const LLUUID& uuid = entry->getID();
			apr_file_printf( file, "\t\t<texture te=\"%i\" uuid=\"%s\"/>\n", index, uuid.asString().c_str());
		}
	}
}

//-----------------------------------------------------------------------------
// sendAgentSetAppearance()
//-----------------------------------------------------------------------------
void LLAgent::sendAgentSetAppearance()
{
	if (gAgentQueryManager.mNumPendingQueries > 0) 
	{
		return;
	}

	if (!isAgentAvatarValid() || (getRegion() && getRegion()->getCentralBakeVersion())) return;

	// At this point we have a complete appearance to send and are in a non-baking region.
	// DRANO FIXME
	//gAgentAvatarp->setIsUsingServerBakes(FALSE);
	S32 sb_count, host_count, both_count, neither_count;
	gAgentAvatarp->bakedTextureOriginCounts(sb_count, host_count, both_count, neither_count);
	if (both_count != 0 || neither_count != 0)
	{
		llwarns << "bad bake texture state " << sb_count << "," << host_count << "," << both_count << "," << neither_count << llendl;
	}
	if (sb_count != 0 && host_count == 0)
	{
		gAgentAvatarp->setIsUsingServerBakes(true);
	}
	else if (sb_count == 0 && host_count != 0)
	{
		gAgentAvatarp->setIsUsingServerBakes(false);
	}
	else if (sb_count + host_count > 0)
	{
		llwarns << "unclear baked texture state, not sending appearance" << llendl;
		return;
	}
	
	
	LL_DEBUGS("Avatar") << gAgentAvatarp->avString() << "TAT: Sent AgentSetAppearance: " << gAgentAvatarp->getBakedStatusForPrintout() << LL_ENDL;
	//dumpAvatarTEs( "sendAgentSetAppearance()" );

	LLMessageSystem* msg = gMessageSystem;
	msg->newMessageFast(_PREHASH_AgentSetAppearance);
	msg->nextBlockFast(_PREHASH_AgentData);
	msg->addUUIDFast(_PREHASH_AgentID, getID());
	msg->addUUIDFast(_PREHASH_SessionID, getSessionID());

	// correct for the collision tolerance (to make it look like the 
	// agent is actually walking on the ground/object)
	// NOTE -- when we start correcting all of the other Havok geometry 
	// to compensate for the COLLISION_TOLERANCE ugliness we will have 
	// to tweak this number again
	const LLVector3 body_size = gAgentAvatarp->mBodySize + gAgentAvatarp->mAvatarOffset;
	msg->addVector3Fast(_PREHASH_Size, body_size);	

	// To guard against out of order packets
	// Note: always start by sending 1.  This resets the server's count. 0 on the server means "uninitialized"
	mAppearanceSerialNum++;
	msg->addU32Fast(_PREHASH_SerialNum, mAppearanceSerialNum );

	// is texture data current relative to wearables?
	// KLW - TAT this will probably need to check the local queue.
	BOOL textures_current = gAgentAvatarp->areTexturesCurrent();

	for(U8 baked_index = 0; baked_index < BAKED_NUM_INDICES; baked_index++ )
	{
		const ETextureIndex texture_index = LLAvatarAppearanceDictionary::bakedToLocalTextureIndex((EBakedTextureIndex)baked_index);

		// if we're not wearing a skirt, we don't need the texture to be baked
		if (texture_index == TEX_SKIRT_BAKED && !gAgentAvatarp->isWearingWearableType(LLWearableType::WT_SKIRT))
		{
			continue;
		}

		// IMG_DEFAULT_AVATAR means not baked. 0 index should be ignored for baked textures
		if (!gAgentAvatarp->isTextureDefined(texture_index, 0))
		{
			LL_DEBUGS("Avatar") << "texture not current for baked " << (S32)baked_index << " local " << (S32)texture_index << llendl;
			textures_current = FALSE;
			break;
		}
	}

	// only update cache entries if we have all our baked textures

	// FIXME DRANO need additional check for not in appearance editing
	// mode, if still using local composites need to set using local
	// composites to false, and update mesh textures.
	if (textures_current)
	{
		bool enable_verbose_dumps = gSavedSettings.getBOOL("DebugAvatarAppearanceMessage");
		std::string dump_prefix = gAgentAvatarp->getFullname() + "_sent_appearance";
		if (enable_verbose_dumps)
		{
			dumpSentAppearance(dump_prefix);
		}
		LL_DEBUGS("Avatar") << gAgentAvatarp->avString() << "TAT: Sending cached texture data" << LL_ENDL;
		for (U8 baked_index = 0; baked_index < BAKED_NUM_INDICES; baked_index++)
		{
			BOOL generate_valid_hash = TRUE;
			if (isAgentAvatarValid() && !gAgentAvatarp->isBakedTextureFinal((LLAvatarAppearanceDefines::EBakedTextureIndex)baked_index))
			{
				generate_valid_hash = FALSE;
				LL_DEBUGS("Avatar") << gAgentAvatarp->avString() << "Not caching baked texture upload for " << (U32)baked_index << " due to being uploaded at low resolution." << LL_ENDL;
			}

			const LLUUID hash = gAgentWearables.computeBakedTextureHash((EBakedTextureIndex) baked_index, generate_valid_hash);
			if (hash.notNull())
			{
				ETextureIndex texture_index = LLAvatarAppearanceDictionary::bakedToLocalTextureIndex((EBakedTextureIndex) baked_index);
				msg->nextBlockFast(_PREHASH_WearableData);
				msg->addUUIDFast(_PREHASH_CacheID, hash);
				msg->addU8Fast(_PREHASH_TextureIndex, (U8)texture_index);
			}
		}
		msg->nextBlockFast(_PREHASH_ObjectData);
		gAgentAvatarp->sendAppearanceMessage( gMessageSystem );
	}
	else
	{
		// If the textures aren't baked, send NULL for texture IDs
		// This means the baked texture IDs on the server will be untouched.
		// Once all textures are baked, another AvatarAppearance message will be sent to update the TEs
		msg->nextBlockFast(_PREHASH_ObjectData);
		gMessageSystem->addBinaryDataFast(_PREHASH_TextureEntry, NULL, 0);
	}

	BOOL send_v1_message = gSavedSettings.getBOOL("FSDontSendAvPhysicsParms");
	S32 transmitted_params = 0;
	for (LLViewerVisualParam* param = (LLViewerVisualParam*)gAgentAvatarp->getFirstVisualParam();
		 param;
		 param = (LLViewerVisualParam*)gAgentAvatarp->getNextVisualParam())
	{
		// Do not transmit params of group
		//  VISUAL_PARAM_GROUP_TWEAKABLE_NO_TRANSMIT. If we're
		//  sending the version 1 compatible message, then strip out
		//  V2-only parameters that have IDs of 1100 or higher.
		if ((param->getGroup() == VISUAL_PARAM_GROUP_TWEAKABLE) &&
			((param->getID() < 1100) || (!send_v1_message)))
		{
			msg->nextBlockFast(_PREHASH_VisualParam );

			// We don't send the param ids.  Instead, we assume that the receiver has the same params in the same sequence.
			const F32 param_value = param->getWeight();
			const U8 new_weight = F32_to_U8(param_value, param->getMinWeight(), param->getMaxWeight());
			msg->addU8Fast(_PREHASH_ParamValue, new_weight );
			transmitted_params++;
		}
	}

//	llinfos << "Avatar XML num VisualParams transmitted = " << transmitted_params << llendl;
	sendReliableMessage();
}

void LLAgent::sendAgentDataUpdateRequest()
{
	gMessageSystem->newMessageFast(_PREHASH_AgentDataUpdateRequest);
	gMessageSystem->nextBlockFast(_PREHASH_AgentData);
	gMessageSystem->addUUIDFast(_PREHASH_AgentID, gAgent.getID() );
	gMessageSystem->addUUIDFast(_PREHASH_SessionID, gAgent.getSessionID());
	sendReliableMessage();
}

void LLAgent::sendAgentUserInfoRequest()
{
	if(getID().isNull())
		return; // not logged in
	gMessageSystem->newMessageFast(_PREHASH_UserInfoRequest);
	gMessageSystem->nextBlockFast(_PREHASH_AgentData);
	gMessageSystem->addUUIDFast(_PREHASH_AgentID, getID());
	gMessageSystem->addUUIDFast(_PREHASH_SessionID, getSessionID());
	sendReliableMessage();
}

void LLAgent::observeFriends()
{
	if(!mFriendObserver)
	{
		mFriendObserver = new LLAgentFriendObserver;
		LLAvatarTracker::instance().addObserver(mFriendObserver);
		friendsChanged();
	}
}

void LLAgent::parseTeleportMessages(const std::string& xml_filename)
{
	LLXMLNodePtr root;
	BOOL success = LLUICtrlFactory::getLayeredXMLNode(xml_filename, root);

	if (!success || !root || !root->hasName( "teleport_messages" ))
	{
		llerrs << "Problem reading teleport string XML file: " 
			   << xml_filename << llendl;
		return;
	}

	for (LLXMLNode* message_set = root->getFirstChild();
		 message_set != NULL;
		 message_set = message_set->getNextSibling())
	{
		if ( !message_set->hasName("message_set") ) continue;

		std::map<std::string, std::string> *teleport_msg_map = NULL;
		std::string message_set_name;

		if ( message_set->getAttributeString("name", message_set_name) )
		{
			//now we loop over all the string in the set and add them
			//to the appropriate set
			if ( message_set_name == "errors" )
			{
				teleport_msg_map = &sTeleportErrorMessages;
			}
			else if ( message_set_name == "progress" )
			{
				teleport_msg_map = &sTeleportProgressMessages;
			}
		}

		if ( !teleport_msg_map ) continue;

		std::string message_name;
		for (LLXMLNode* message_node = message_set->getFirstChild();
			 message_node != NULL;
			 message_node = message_node->getNextSibling())
		{
			if ( message_node->hasName("message") && 
				 message_node->getAttributeString("name", message_name) )
			{
				(*teleport_msg_map)[message_name] =
					message_node->getTextContents();
			} //end if ( message exists and has a name)
		} //end for (all message in set)
	}//end for (all message sets in xml file)
}

const void LLAgent::getTeleportSourceSLURL(LLSLURL& slurl) const
{
	slurl = *mTeleportSourceSLURL;
}

void LLAgent::sendAgentUpdateUserInfo(bool im_via_email, const std::string& directory_visibility )
{
	gMessageSystem->newMessageFast(_PREHASH_UpdateUserInfo);
	gMessageSystem->nextBlockFast(_PREHASH_AgentData);
	gMessageSystem->addUUIDFast(_PREHASH_AgentID, getID());
	gMessageSystem->addUUIDFast(_PREHASH_SessionID, getSessionID());
	gMessageSystem->nextBlockFast(_PREHASH_UserData);
	gMessageSystem->addBOOLFast(_PREHASH_IMViaEMail, im_via_email);
	gMessageSystem->addString("DirectoryVisibility", directory_visibility);
	gAgent.sendReliableMessage();
}

// static
void LLAgent::dumpGroupInfo()
{
	llinfos << "group   " << gAgent.mGroupName << llendl;
	llinfos << "ID      " << gAgent.mGroupID << llendl;
	llinfos << "powers " << gAgent.mGroupPowers << llendl;
	llinfos << "title   " << gAgent.mGroupTitle << llendl;
	//llinfos << "insig   " << gAgent.mGroupInsigniaID << llendl;
}

// Draw a representation of current autopilot target
void LLAgent::renderAutoPilotTarget()
{
	if (mAutoPilot)
	{
		F32 height_meters;
		LLVector3d target_global;

		gGL.matrixMode(LLRender::MM_MODELVIEW);
		gGL.pushMatrix();

		// not textured
		gGL.getTexUnit(0)->unbind(LLTexUnit::TT_TEXTURE);

		// lovely green
		gGL.color4f(0.f, 1.f, 1.f, 1.f);

		target_global = mAutoPilotTargetGlobal;

		gGL.translatef((F32)(target_global.mdV[VX]), (F32)(target_global.mdV[VY]), (F32)(target_global.mdV[VZ]));

		height_meters = 1.f;

		gGL.scalef(height_meters, height_meters, height_meters);

		gSphere.render();

		gGL.popMatrix();
	}
}

// <FS> Phantom mode
void LLAgent::togglePhantom()
{
	mPhantom = !mPhantom;
	if (mPhantom)
	{
		LLNotificationsUtil::add("PhantomOn", LLSD());
	}
	else
	{
		LLNotificationsUtil::add("PhantomOff", LLSD());
	}
}

bool LLAgent::getPhantom() const
{
	return mPhantom;
}
// </FS> Phantom mode

/********************************************************************************/

LLAgentQueryManager gAgentQueryManager;

LLAgentQueryManager::LLAgentQueryManager() :
	mWearablesCacheQueryID(0),
	mNumPendingQueries(0),
	mUpdateSerialNum(0)
{
	for (U32 i = 0; i < BAKED_NUM_INDICES; i++)
	{
		mActiveCacheQueries[i] = 0;
	}
}

LLAgentQueryManager::~LLAgentQueryManager()
{
}

//-----------------------------------------------------------------------------
// LLTeleportRequest
//-----------------------------------------------------------------------------

LLTeleportRequest::LLTeleportRequest()
	: mStatus(kPending)
{
}

LLTeleportRequest::~LLTeleportRequest()
{
}

bool LLTeleportRequest::canRestartTeleport()
{
	return false;
}

void LLTeleportRequest::restartTeleport()
{
	llassert(0);
}

//-----------------------------------------------------------------------------
// LLTeleportRequestViaLandmark
//-----------------------------------------------------------------------------

LLTeleportRequestViaLandmark::LLTeleportRequestViaLandmark(const LLUUID &pLandmarkId)
	: LLTeleportRequest(),
	mLandmarkId(pLandmarkId)
{
}

LLTeleportRequestViaLandmark::~LLTeleportRequestViaLandmark()
{
}

bool LLTeleportRequestViaLandmark::canRestartTeleport()
{
	return true;
}

void LLTeleportRequestViaLandmark::startTeleport()
{
	gAgent.doTeleportViaLandmark(getLandmarkId());
}

void LLTeleportRequestViaLandmark::restartTeleport()
{
	gAgent.doTeleportViaLandmark(getLandmarkId());
}

//-----------------------------------------------------------------------------
// LLTeleportRequestViaLure
//-----------------------------------------------------------------------------

LLTeleportRequestViaLure::LLTeleportRequestViaLure(const LLUUID &pLureId, BOOL pIsLureGodLike)
	: LLTeleportRequestViaLandmark(pLureId),
	mIsLureGodLike(pIsLureGodLike)
{
}

LLTeleportRequestViaLure::~LLTeleportRequestViaLure()
{
}

bool LLTeleportRequestViaLure::canRestartTeleport()
{
	// stinson 05/17/2012 : cannot restart a teleport via lure because of server-side restrictions
	// The current scenario is as follows:
	//    1. User A initializes a request for User B to teleport via lure
	//    2. User B accepts the teleport via lure request
	//    3. The server sees the init request from User A and the accept request from User B and matches them up
	//    4. The server then removes the paired requests up from the "queue"
	//    5. The server then fails User B's teleport for reason of maturity level (for example)
	//    6. User B's viewer prompts user to increase their maturity level profile value.
	//    7. User B confirms and accepts increase in maturity level
	//    8. User B's viewer then attempts to teleport via lure again
	//    9. This request will time-out on the viewer-side because User A's initial request has been removed from the "queue" in step 4

	return false;
}

void LLTeleportRequestViaLure::startTeleport()
{
	gAgent.doTeleportViaLure(getLandmarkId(), isLureGodLike());
}

//-----------------------------------------------------------------------------
// LLTeleportRequestViaLocation
//-----------------------------------------------------------------------------

LLTeleportRequestViaLocation::LLTeleportRequestViaLocation(const LLVector3d &pPosGlobal)
	: LLTeleportRequest(),
	mPosGlobal(pPosGlobal)
{
}

LLTeleportRequestViaLocation::~LLTeleportRequestViaLocation()
{
}

bool LLTeleportRequestViaLocation::canRestartTeleport()
{
	return true;
}

void LLTeleportRequestViaLocation::startTeleport()
{
	gAgent.doTeleportViaLocation(getPosGlobal());
}

void LLTeleportRequestViaLocation::restartTeleport()
{
	gAgent.doTeleportViaLocation(getPosGlobal());
}

//-----------------------------------------------------------------------------
// LLTeleportRequestViaLocationLookAt
//-----------------------------------------------------------------------------

LLTeleportRequestViaLocationLookAt::LLTeleportRequestViaLocationLookAt(const LLVector3d &pPosGlobal)
	: LLTeleportRequestViaLocation(pPosGlobal)
{
}

LLTeleportRequestViaLocationLookAt::~LLTeleportRequestViaLocationLookAt()
{
}

bool LLTeleportRequestViaLocationLookAt::canRestartTeleport()
{
	return true;
}

void LLTeleportRequestViaLocationLookAt::startTeleport()
{
	gAgent.doTeleportViaLocationLookAt(getPosGlobal());
}

void LLTeleportRequestViaLocationLookAt::restartTeleport()
{
	gAgent.doTeleportViaLocationLookAt(getPosGlobal());
}

// EOF<|MERGE_RESOLUTION|>--- conflicted
+++ resolved
@@ -95,13 +95,13 @@
 #include "llwindow.h"
 #include "llworld.h"
 #include "llworldmap.h"
+#include "stringize.h"
+#include "boost/foreach.hpp"
 
 //-TT Client LSL Bridge
 #include "fslslbridge.h"
 //-TT
 #include "kcwlinterface.h"
-#include "stringize.h"
-<<<<<<< HEAD
 // [RLVa:KB] - Checked: 2011-11-04 (RLVa-1.4.4a)
 #include "rlvhandler.h"
 #include "rlvhelper.h"
@@ -116,9 +116,6 @@
 #include "utilitybar.h"		// <FS:Zi> show/hide utility bar in mouselook
 
 #include "boost/foreach.hpp" // <FS:LO> for boost::foreach
-=======
-#include "boost/foreach.hpp"
->>>>>>> 6e113858
 
 using namespace LLAvatarAppearanceDefines;
 
@@ -2316,7 +2313,6 @@
 			{
 				skip_list.insert(LLFloaterReg::findInstance("mini_map"));
 			}
-<<<<<<< HEAD
 			if(gSavedSettings.getBOOL("FSShowStatsBarInMouselook"))
 			{
 				skip_list.insert(LLFloaterReg::findInstance("stats"));
@@ -2327,19 +2323,16 @@
 				skip_list.insert(tmp);
 			}
 			// </FS:LO>
-		
-=======
-
-			LLFloaterIMContainer* im_box = LLFloaterReg::getTypedInstance<LLFloaterIMContainer>("im_container");
-			LLFloaterIMContainer::floater_list_t conversations;
-			im_box->getDetachedConversationFloaters(conversations);
-			BOOST_FOREACH(LLFloater* conversation, conversations)
-			{
-				llinfos << "skip_list.insert(session_floater): " << conversation->getTitle() << llendl;
-				skip_list.insert(conversation);
-			}
-
->>>>>>> 6e113858
+//<FS:TM> 3.6.4 check this, commenting out to compile
+			//LLFloaterIMContainer* im_box = LLFloaterReg::getTypedInstance<LLFloaterIMContainer>("im_container");
+			//LLFloaterIMContainer::floater_list_t conversations;
+			//im_box->getDetachedConversationFloaters(conversations);
+			//BOOST_FOREACH(LLFloater* conversation, conversations)
+			//{
+			//	llinfos << "skip_list.insert(session_floater): " << conversation->getTitle() << llendl;
+			//	skip_list.insert(conversation);
+			//}
+
 			gFloaterView->popVisibleAll(skip_list);
 #endif
 			mViewsPushed = FALSE;
