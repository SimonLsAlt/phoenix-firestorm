/** 
 * @file llagent.cpp
 * @brief LLAgent class implementation
 *
 * $LicenseInfo:firstyear=2001&license=viewerlgpl$
 * Second Life Viewer Source Code
 * Copyright (C) 2010, Linden Research, Inc.
 * 
 * This library is free software; you can redistribute it and/or
 * modify it under the terms of the GNU Lesser General Public
 * License as published by the Free Software Foundation;
 * version 2.1 of the License only.
 * 
 * This library is distributed in the hope that it will be useful,
 * but WITHOUT ANY WARRANTY; without even the implied warranty of
 * MERCHANTABILITY or FITNESS FOR A PARTICULAR PURPOSE.  See the GNU
 * Lesser General Public License for more details.
 * 
 * You should have received a copy of the GNU Lesser General Public
 * License along with this library; if not, write to the Free Software
 * Foundation, Inc., 51 Franklin Street, Fifth Floor, Boston, MA  02110-1301  USA
 * 
 * Linden Research, Inc., 945 Battery Street, San Francisco, CA  94111  USA
 * $/LicenseInfo$
 */


#include "llviewerprecompiledheaders.h"

#include "llagent.h" 

#include "pipeline.h"

#include "llagentaccess.h"
#include "llagentbenefits.h"
#include "llagentcamera.h"
#include "llagentlistener.h"
#include "llagentwearables.h"
#include "llagentui.h"
#include "llappearancemgr.h"
#include "llanimationstates.h"
#include "llavatarappearancedefines.h"
#include "llcallingcard.h"
#include "llchannelmanager.h"
#include "llchicletbar.h"
#include "llconsole.h"
#include "lldonotdisturbnotificationstorage.h"
#include "llfirstuse.h"
#include "llfloatercamera.h"
#include "llfloaterimcontainer.h"
#include "llfloaterperms.h"
#include "llfloaterpreference.h"
#include "llfloaterreg.h"
#include "llfloatersnapshot.h"
#include "llfloatertools.h"
#include "llgroupactions.h"
#include "llgroupmgr.h"
#include "llhudmanager.h"
#include "lljoystickbutton.h"
#include "llmorphview.h"
#include "llmoveview.h"
#include "llnavigationbar.h" // to show/hide navigation bar when changing mouse look state
// <FS:Ansariel> [FS Communication UI]
//#include "llfloaterimnearbychat.h"
#include "fsnearbychathub.h"
// </FS:Ansariel> [FS Communication UI]
#include "llspeakers.h"
#include "llnotificationsutil.h"
// <FS:Zi> We don't use the mini location panel in Firestorm
// #include "llpaneltopinfobar.h"
#include "llparcel.h"
#include "llperfstats.h"
#include "llrendersphere.h"
#include "llscriptruntimeperms.h"
#include "llsdutil.h"
#include "llsky.h"
#include "llslurl.h"
#include "llsmoothstep.h"
#include "llstartup.h"
#include "llstatusbar.h"
#include "llteleportflags.h"
#include "lltool.h"
#include "lltoolbarview.h"
#include "lltoolpie.h"
#include "lltoolmgr.h"
#include "lltrans.h"
#include "lluictrl.h"
#include "llurlentry.h"
#include "llviewercontrol.h"
#include "llviewerdisplay.h"
#include "llviewerjoystick.h"
#include "llviewermediafocus.h"
#include "llviewermenu.h"
#include "llviewernetwork.h" // <FS:PP> For FIRE-10718: llGetSimulatorHostname() is causing LSL Bridge to sleep for 10 seconds
#include "llviewerobjectlist.h"
#include "llviewerparcelmgr.h"
#include "llviewerregion.h"
#include "llviewerstats.h"
#include "llviewerwindow.h"
#include "llvoavatarself.h"
#include "llwindow.h"
#include "llworld.h"
#include "llworldmap.h"
#include "stringize.h"
#include "boost/foreach.hpp"
#include "llcorehttputil.h"
#include "lluiusage.h"
// [RLVa:KB] - Checked: 2011-11-04 (RLVa-1.4.4a)
#include "rlvactions.h"
#include "rlvhandler.h"
#include "rlvhelper.h"
#include "rlvui.h"
// [/RLVa:KB]

// Firestorm includes
#include "fsfloaternearbychat.h"
#include "fslslbridge.h"
#include "llpresetsmanager.h"
#include "NACLantispam.h"

using namespace LLAvatarAppearanceDefines;

extern LLMenuBarGL* gMenuBarView;

const bool ANIMATE = true;
const U8 AGENT_STATE_TYPING =	0x04;
const U8 AGENT_STATE_EDITING =  0x10;

// Autopilot constants
const F32 AUTOPILOT_HEIGHT_ADJUST_DISTANCE = 8.f;			// meters
const F32 AUTOPILOT_MIN_TARGET_HEIGHT_OFF_GROUND = 1.f;	// meters
const F32 AUTOPILOT_MAX_TIME_NO_PROGRESS_WALK = 1.5f;		// seconds
const F32 AUTOPILOT_MAX_TIME_NO_PROGRESS_FLY = 2.5f;		// seconds. Flying is less presize, needs a bit more time

const F32 MAX_VELOCITY_AUTO_LAND_SQUARED = 4.f * 4.f;
const F64 CHAT_AGE_FAST_RATE = 3.0;

// fidget constants
const F32 MIN_FIDGET_TIME = 8.f; // seconds
const F32 MAX_FIDGET_TIME = 20.f; // seconds

const S32 UI_FEATURE_VERSION = 1;
// For version 1: 1 - inventory, 2 - gltf
const S32 UI_FEATURE_FLAGS = 3;

// The agent instance.
LLAgent gAgent;

class LLTeleportRequest
{
public:
	enum EStatus
	{
		kPending,
		kStarted,
		kFailed,
		kRestartPending
	};

	LLTeleportRequest();
	virtual ~LLTeleportRequest();

	EStatus getStatus() const          {return mStatus;};
	void    setStatus(EStatus pStatus) {mStatus = pStatus;};

	static std::map<S32, std::string> sTeleportStatusName;
	static const std::string& statusName(EStatus status);
	virtual void toOstream(std::ostream& os) const;

	virtual bool canRestartTeleport();

	virtual void startTeleport() = 0;
	virtual void restartTeleport();

protected:

private:
	EStatus mStatus;
};

std::map<S32, std::string> LLTeleportRequest::sTeleportStatusName = { { kPending, "kPending" },
																	  { kStarted, "kStarted" },
																	  { kFailed, "kFailed" },
																	  { kRestartPending, "kRestartPending"} };

class LLTeleportRequestViaLandmark : public LLTeleportRequest
{
public:
	LLTeleportRequestViaLandmark(const LLUUID &pLandmarkId);
	virtual ~LLTeleportRequestViaLandmark();

	virtual void toOstream(std::ostream& os) const;

	virtual bool canRestartTeleport();

	virtual void startTeleport();
	virtual void restartTeleport();

protected:
	inline const LLUUID &getLandmarkId() const {return mLandmarkId;};

private:
	LLUUID mLandmarkId;
};

class LLTeleportRequestViaLure : public LLTeleportRequestViaLandmark
{
public:
	LLTeleportRequestViaLure(const LLUUID &pLureId, bool pIsLureGodLike);
	virtual ~LLTeleportRequestViaLure();

	virtual void toOstream(std::ostream& os) const;

	virtual bool canRestartTeleport();

	virtual void startTeleport();

protected:
	inline bool isLureGodLike() const {return mIsLureGodLike;};

private:
	bool mIsLureGodLike;
};

class LLTeleportRequestViaLocation : public LLTeleportRequest
{
public:
	LLTeleportRequestViaLocation(const LLVector3d &pPosGlobal);
	virtual ~LLTeleportRequestViaLocation();

	virtual void toOstream(std::ostream& os) const;

	virtual bool canRestartTeleport();

	virtual void startTeleport();
	virtual void restartTeleport();

protected:
	inline const LLVector3d &getPosGlobal() const {return mPosGlobal;};

private:
	LLVector3d mPosGlobal;
};


class LLTeleportRequestViaLocationLookAt : public LLTeleportRequestViaLocation
{
public:
// [RLVa:KB] - Checked: RLVa-2.0.0
	LLTeleportRequestViaLocationLookAt(const LLVector3d &pPosGlobal, const LLVector3& look_at);
// [/RLVa:KB]
//	LLTeleportRequestViaLocationLookAt(const LLVector3d &pPosGlobal);
	virtual ~LLTeleportRequestViaLocationLookAt();

	virtual void toOstream(std::ostream& os) const;

	virtual bool canRestartTeleport();

	virtual void startTeleport();
	virtual void restartTeleport();

protected:
// [RLVa:KB] - Checked: RLVa-2.0.0
	const LLVector3& getLookAt() const { return mLookAt; }
// [/RLVa:KB]

private:
// [RLVa:KB] - Checked: RLVa-2.0.0
	LLVector3 mLookAt;
// [/RLVa:KB]

};

//--------------------------------------------------------------------
// Statics
//

/// minimum time after setting away state before coming back based on movement
const F32 LLAgent::MIN_AFK_TIME = 10.0f;

const F32 LLAgent::TYPING_TIMEOUT_SECS = 5.f;

std::map<std::string, std::string> LLAgent::sTeleportErrorMessages;
std::map<std::string, std::string> LLAgent::sTeleportProgressMessages;

class LLAgentFriendObserver : public LLFriendObserver
{
public:
	LLAgentFriendObserver() {}
	virtual ~LLAgentFriendObserver() {}
	virtual void changed(U32 mask);
};

void LLAgentFriendObserver::changed(U32 mask)
{
	// if there's a change we're interested in.
	if((mask & (LLFriendObserver::POWERS)) != 0)
	{
		gAgent.friendsChanged();
	}
}

bool handleSlowMotionAnimation(const LLSD& newvalue)
{
	if (newvalue.asBoolean())
	{
		gAgentAvatarp->setAnimTimeFactor(0.2f);
	}
	else
	{
		gAgentAvatarp->setAnimTimeFactor(1.0f);
	}
	return true;
}

void LLAgent::setCanEditParcel() // called via mParcelChangedSignal
{
	bool can_edit = LLToolMgr::getInstance()->canEdit();
	gAgent.mCanEditParcel = can_edit;
}

// static
bool LLAgent::isActionAllowed(const LLSD& sdname)
{
	bool retval = false;

	const std::string& param = sdname.asString();

	if (param == "speak")
	{
        bool allow_agent_voice = false;
        LLVoiceChannel* channel = LLVoiceChannel::getCurrentVoiceChannel();
        if (channel != NULL)
        {
            if (channel->getSessionName().empty() && channel->getSessionID().isNull())
            {
                // default channel
                allow_agent_voice = LLViewerParcelMgr::getInstance()->allowAgentVoice();
            }
            else
            {
                allow_agent_voice = channel->isActive() && channel->callStarted();
            }
        }

        if (gAgent.isVoiceConnected() &&
            allow_agent_voice &&
            !LLVoiceClient::getInstance()->inTuningMode())
		{
			retval = true;
		}
		else
		{
			retval = false;
		}
	}
	else if (param == "fs_when_not_sitting")
	{
		if (!gAgentAvatarp)
		{
			return false;
		}
		return !gAgentAvatarp->isSitting();
	}

	return retval;
}

// static 
void LLAgent::pressMicrophone(const LLSD& name)
{
	LLFirstUse::speak(false);

	 LLVoiceClient::getInstance()->inputUserControlState(true);
}

// static 
void LLAgent::releaseMicrophone(const LLSD& name)
{
	LLVoiceClient::getInstance()->inputUserControlState(false);
}

// static
void LLAgent::toggleMicrophone(const LLSD& name)
{
	LLVoiceClient::getInstance()->toggleUserPTTState();
}

// static
bool LLAgent::isMicrophoneOn(const LLSD& sdname)
{
	return LLVoiceClient::getInstance()->getUserPTTState();
}

// ************************************************************
// Enabled this definition to compile a 'hacked' viewer that
// locally believes the end user has godlike powers.
// #define HACKED_GODLIKE_VIEWER
// For a toggled version, see viewer.h for the
// TOGGLE_HACKED_GODLIKE_VIEWER define, instead.
// ************************************************************

// Constructors and Destructors

// JC - Please try to make this order match the order in the header
// file.  Otherwise it's hard to find variables that aren't initialized.
//-----------------------------------------------------------------------------
// LLAgent()
//-----------------------------------------------------------------------------
LLAgent::LLAgent() :
	mGroupPowers(0),
	mHideGroupTitle(false),
	mGroupID(),

	mInitialized(false),
	mListener(),

	mDoubleTapRunTimer(),
	mDoubleTapRunMode(DOUBLETAP_NONE),

	mbAlwaysRun(false),
//	mbRunning(false),
// [RLVa:KB] - Checked: 2011-05-11 (RLVa-1.3.0i) | Added: RLVa-1.3.0i
	mbTempRun(false),
// [/RLVa:KB]
	mbTeleportKeepsLookAt(false),

	mAgentAccess(new LLAgentAccess(gSavedSettings)),
	mGodLevelChangeSignal(),
	mCanEditParcel(false),
	mTeleportSourceSLURL(new LLSLURL),
	mTeleportRequest(),
	mTeleportFinishedSlot(),
	mTeleportFailedSlot(),
	mIsMaturityRatingChangingDuringTeleport(false),
	mTPNeedsNeabyChatSeparator(false),
	mMaturityRatingChange(0U),
	mIsDoSendMaturityPreferenceToServer(false),
	mMaturityPreferenceRequestId(0U),
	mMaturityPreferenceResponseId(0U),
	mMaturityPreferenceNumRetries(0U),
	mLastKnownRequestMaturity(SIM_ACCESS_MIN),
	mLastKnownResponseMaturity(SIM_ACCESS_MIN),
	mHttpPolicy(LLCore::HttpRequest::DEFAULT_POLICY_ID),
	mTeleportState(TELEPORT_NONE),
	mRegionp(NULL),
    mInterestListMode(IL_MODE_DEFAULT),

	mAgentOriginGlobal(),
	mPositionGlobal(),
    mLastTestGlobal(),

	mDistanceTraveled(0.F),
	mLastPositionGlobal(LLVector3d::zero),

	mRenderState(0),
	mTypingTimer(),

	mViewsPushed(false),

	mCustomAnim(false),
	mShowAvatar(true),
	mFrameAgent(),

	mIsDoNotDisturb(false),
	mIsAutorespond(false),
	mIsAutorespondNonFriends(false),
	mIsRejectTeleportOffers(false), // <FS:PP> FIRE-1245: Option to block/reject teleport offers
	mIsRejectFriendshipRequests(false), // <FS:PP> FIRE-15233: Automatic friendship request refusal
	mIsRejectAllGroupInvites(false), // <FS:PP> Option to block/reject all group invites
	mAfkSitting(false), // <FS:Ansariel> FIRE-1568: Fix sit on AFK issues (standing up when sitting before)

	// <FS> Ignore prejump and always fly
	mIgnorePrejump(false),
	mAlwaysFly(false),
	// </FS>

	mControlFlags(0x00000000),
	mbFlagsDirty(false),
	mbFlagsNeedReset(false),

	mAutoPilot(false),
	mAutoPilotFlyOnStop(false),
	mAutoPilotAllowFlying(true),
	mAutoPilotTargetGlobal(),
	mAutoPilotStopDistance(1.f),
	mAutoPilotUseRotation(false),
	mAutoPilotTargetFacing(LLVector3::zero),
	mAutoPilotTargetDist(0.f),
	mAutoPilotNoProgressFrameCount(0),
	mAutoPilotRotationThreshold(0.f),
	mAutoPilotFinishedCallback(NULL),
	mAutoPilotCallbackData(NULL),
	
	mMovementKeysLocked(false),

	mEffectColor(new LLUIColor(LLColor4(0.f, 1.f, 1.f, 1.f))),

	mHaveHomePosition(false),
	mHomeRegionHandle( 0 ),
	mNearChatRadius(CHAT_NORMAL_RADIUS / 2.f),

	mNextFidgetTime(0.f),
	mCurrentFidget(0),
	mFirstLogin(false),
	mOutfitChosen(false),

	mVoiceConnected(false),

	// <FS:Ansariel> [Legacy Bake]
	mAppearanceSerialNum(0),

	mMouselookModeInSignal(NULL),
	mMouselookModeOutSignal(NULL),
	
	mPhantom(false),
	restoreToWorld(false)
{
	for (U32 i = 0; i < TOTAL_CONTROLS; i++)
	{
		mControlsTakenCount[i] = 0;
		mControlsTakenPassedOnCount[i] = 0;
	}

	mListener.reset(new LLAgentListener(*this));

	addParcelChangedCallback(&setCanEditParcel);

	mMoveTimer.stop();
}

// <FS> Ignore prejump and always fly
void LLAgent::updateIgnorePrejump(const LLSD &data)
{
	mIgnorePrejump = data.asBoolean();
}

void LLAgent::updateFSAlwaysFly(const LLSD &data)
{
	mAlwaysFly = data.asBoolean();
	if (mAlwaysFly) 
	{
		LL_INFOS() << "Enabling Fly Override" << LL_ENDL;
		if (gSavedSettings.getBOOL("FirstUseFlyOverride"))
		{
			LLNotificationsUtil::add("FirstUseFlyOverride");
			gSavedSettings.setBOOL("FirstUseFlyOverride", false);
		}
	}
}
// </FS> Ignore prejump and always fly

// Requires gSavedSettings to be initialized.
//-----------------------------------------------------------------------------
// init()
//-----------------------------------------------------------------------------
void LLAgent::init()
{
	mMoveTimer.start();

	gSavedSettings.declareBOOL("SlowMotionAnimation", false, "Declared in code", LLControlVariable::PERSIST_NO);
	gSavedSettings.getControl("SlowMotionAnimation")->getSignal()->connect(boost::bind(&handleSlowMotionAnimation, _2));
	
	// *Note: this is where LLViewerCamera::getInstance() used to be constructed.

    bool is_flying = gSavedSettings.getBOOL("FlyingAtExit");
    if(is_flying)
    {
        setFlying(is_flying);
    }

	*mEffectColor = LLUIColorTable::instance().getColor("EffectColor");

	gSavedSettings.getControl("PreferredMaturity")->getValidateSignal()->connect(boost::bind(&LLAgent::validateMaturity, this, _2));
	gSavedSettings.getControl("PreferredMaturity")->getSignal()->connect(boost::bind(&LLAgent::handleMaturity, this, _2));
	mLastKnownResponseMaturity = static_cast<U8>(gSavedSettings.getU32("PreferredMaturity"));
	mLastKnownRequestMaturity = mLastKnownResponseMaturity;
	mIsDoSendMaturityPreferenceToServer = true;
	mIgnorePrejump = gSavedSettings.getBOOL("FSIgnoreFinishAnimation");
	gSavedSettings.getControl("FSIgnoreFinishAnimation")->getSignal()->connect(boost::bind(&LLAgent::updateIgnorePrejump, this, _2));
	mAlwaysFly = gSavedSettings.getBOOL("FSAlwaysFly");
	gSavedSettings.getControl("FSAlwaysFly")->getSignal()->connect(boost::bind(&LLAgent::updateFSAlwaysFly, this, _2));
	selectAutorespond(gSavedPerAccountSettings.getBOOL("FSAutorespondMode"));
	selectAutorespondNonFriends(gSavedPerAccountSettings.getBOOL("FSAutorespondNonFriendsMode"));
	selectRejectTeleportOffers(gSavedPerAccountSettings.getBOOL("FSRejectTeleportOffersMode")); // <FS:PP> FIRE-1245: Option to block/reject teleport offers
	selectRejectFriendshipRequests(gSavedPerAccountSettings.getBOOL("FSRejectFriendshipRequestsMode")); // <FS:PP> FIRE-15233: Automatic friendship request refusal
	selectRejectAllGroupInvites(gSavedPerAccountSettings.getBOOL("FSRejectAllGroupInvitesMode")); // <FS:PP> Option to block/reject all group invites

	if (!mTeleportFinishedSlot.connected())
	{
		mTeleportFinishedSlot = LLViewerParcelMgr::getInstance()->setTeleportFinishedCallback(boost::bind(&LLAgent::handleTeleportFinished, this));
	}
	if (!mTeleportFailedSlot.connected())
	{
		mTeleportFailedSlot = LLViewerParcelMgr::getInstance()->setTeleportFailedCallback(boost::bind(&LLAgent::handleTeleportFailed, this));
	}

	LLAppCoreHttp & app_core_http(LLAppViewer::instance()->getAppCoreHttp());

	mHttpPolicy = app_core_http.getPolicy(LLAppCoreHttp::AP_AGENT);

	mInitialized = true;
}

//-----------------------------------------------------------------------------
// cleanup()
//-----------------------------------------------------------------------------
void LLAgent::cleanup()
{
	mRegionp = NULL;
    mTeleportRequest = NULL;
    mTeleportCanceled = NULL;
	if (mTeleportFinishedSlot.connected())
	{
		mTeleportFinishedSlot.disconnect();
	}
	if (mTeleportFailedSlot.connected())
	{
		mTeleportFailedSlot.disconnect();
	}
}

//-----------------------------------------------------------------------------
// LLAgent()
//-----------------------------------------------------------------------------
LLAgent::~LLAgent()
{
	cleanup();

	delete mMouselookModeInSignal;
	mMouselookModeInSignal = NULL;
	delete mMouselookModeOutSignal;
	mMouselookModeOutSignal = NULL;

	delete mAgentAccess;
	mAgentAccess = NULL;
	delete mEffectColor;
	mEffectColor = NULL;
	delete mTeleportSourceSLURL;
	mTeleportSourceSLURL = NULL;
}

// Handle any actions that need to be performed when the main app gains focus
// (such as through alt-tab).
//-----------------------------------------------------------------------------
// onAppFocusGained()
//-----------------------------------------------------------------------------
void LLAgent::onAppFocusGained()
{
//	if (CAMERA_MODE_MOUSELOOK == gAgentCamera.getCameraMode())
//	{
//		gAgentCamera.changeCameraToDefault();
//		LLToolMgr::getInstance()->clearSavedTool();
//	}
}

void LLAgent::setFirstLogin(bool b)
{
    mFirstLogin = b;

    if (mFirstLogin)
    {
        // Don't notify new users about new features
        if (getFeatureVersion() <= UI_FEATURE_VERSION)
        {
            setFeatureVersion(UI_FEATURE_VERSION, UI_FEATURE_FLAGS);
        }
    }
}

void LLAgent::setFeatureVersion(S32 version, S32 flags)
{
    LLSD updated_version;
    updated_version["version"] = version;
    updated_version["flags"] = flags;
    gSavedSettings.setLLSD("LastUIFeatureVersion", updated_version);
}

S32 LLAgent::getFeatureVersion()
{
    S32 version;
    S32 flags;
    getFeatureVersionAndFlags(version, flags);
    return version;
}

void LLAgent::getFeatureVersionAndFlags(S32& version, S32& flags)
{
    version = 0;
    flags = 0;
    LLSD feature_version = gSavedSettings.getLLSD("LastUIFeatureVersion");
    if (feature_version.isInteger())
    {
        version = feature_version.asInteger();
        flags = 1; // inventory flag
    }
    else if (feature_version.isMap())
    {
        version = feature_version["version"];
        flags = feature_version["flags"];
    }
    else if (!feature_version.isString() && !feature_version.isUndefined())
    {
        // is something newer inside?
        version = UI_FEATURE_VERSION;
        flags = UI_FEATURE_FLAGS;
    }
}

void LLAgent::showLatestFeatureNotification(const std::string key)
{
    S32 version;
    S32 flags; // a single release can have multiple new features
    getFeatureVersionAndFlags(version, flags);
    if (version <= UI_FEATURE_VERSION && (flags & UI_FEATURE_FLAGS) != UI_FEATURE_FLAGS)
    {
        S32 flag = 0;

        if (key == "inventory")
        {
            // Notify user about new thumbnail support
            flag = 1;
        }

        if (key == "gltf")
        {
            flag = 2;
        }

        if ((flags & flag) == 0)
        {
            // Need to open on top even if called from onOpen,
            // do on idle to make sure it's on top
            LLSD floater_key(key);
            doOnIdleOneTime([floater_key]()
                            {
                                LLFloaterReg::showInstance("new_feature_notification", floater_key);
                            });

            setFeatureVersion(UI_FEATURE_VERSION, flags | flag);
        }
    }
}

void LLAgent::ageChat()
{
	if (isAgentAvatarValid())
	{
		// get amount of time since I last chatted
		F64 elapsed_time = (F64)gAgentAvatarp->mChatTimer.getElapsedTimeF32();
		// add in frame time * 3 (so it ages 4x)
		gAgentAvatarp->mChatTimer.setAge(elapsed_time + (F64)gFrameDTClamped * (CHAT_AGE_FAST_RATE - 1.0));
	}
}

//-----------------------------------------------------------------------------
// moveAt()
//-----------------------------------------------------------------------------
void LLAgent::moveAt(S32 direction, bool reset)
{
	LLUIUsage::instance().logCommand("Agent.MoveAt");
	
	mMoveTimer.reset();
	LLFirstUse::notMoving(false);

	// age chat timer so it fades more quickly when you are intentionally moving
	ageChat();

	gAgentCamera.setAtKey(LLAgentCamera::directionToKey(direction));

	if (direction > 0)
	{
		setControlFlags(AGENT_CONTROL_AT_POS | AGENT_CONTROL_FAST_AT);
	}
	else if (direction < 0)
	{
		setControlFlags(AGENT_CONTROL_AT_NEG | AGENT_CONTROL_FAST_AT);
	}

	if (reset)
	{
// <FS:CR> FIRE-8798: Option to prevent camera reset on movement
		//gAgentCamera.resetView();
		gAgentCamera.resetView(true, false, true);
// </FS:CR>
	}
}

//-----------------------------------------------------------------------------
// moveAtNudge()
//-----------------------------------------------------------------------------
void LLAgent::moveAtNudge(S32 direction)
{
	mMoveTimer.reset();
	LLFirstUse::notMoving(false);

	// age chat timer so it fades more quickly when you are intentionally moving
	ageChat();

	gAgentCamera.setWalkKey(LLAgentCamera::directionToKey(direction));

	if (direction > 0)
	{
		setControlFlags(AGENT_CONTROL_NUDGE_AT_POS);
	}
	else if (direction < 0)
	{
		setControlFlags(AGENT_CONTROL_NUDGE_AT_NEG);
	}

// <FS:CR> FIRE-8798: Option to prevent camera reset on movement
	//gAgentCamera.resetView();
	gAgentCamera.resetView(true, false, true);
// </FS:CR>
}

//-----------------------------------------------------------------------------
// moveLeft()
//-----------------------------------------------------------------------------
void LLAgent::moveLeft(S32 direction)
{
	mMoveTimer.reset();
	LLFirstUse::notMoving(false);

	// age chat timer so it fades more quickly when you are intentionally moving
	ageChat();

	gAgentCamera.setLeftKey(LLAgentCamera::directionToKey(direction));

	if (direction > 0)
	{
		setControlFlags(AGENT_CONTROL_LEFT_POS | AGENT_CONTROL_FAST_LEFT);
	}
	else if (direction < 0)
	{
		setControlFlags(AGENT_CONTROL_LEFT_NEG | AGENT_CONTROL_FAST_LEFT);
	}

// <FS:CR> FIRE-8798: Option to prevent camera reset on movement
	//gAgentCamera.resetView();
	gAgentCamera.resetView(true, false, true);
// </FS:CR>
}

//-----------------------------------------------------------------------------
// moveLeftNudge()
//-----------------------------------------------------------------------------
void LLAgent::moveLeftNudge(S32 direction)
{
	mMoveTimer.reset();
	LLFirstUse::notMoving(false);

	// age chat timer so it fades more quickly when you are intentionally moving
	ageChat();

	gAgentCamera.setLeftKey(LLAgentCamera::directionToKey(direction));

	if (direction > 0)
	{
		setControlFlags(AGENT_CONTROL_NUDGE_LEFT_POS);
	}
	else if (direction < 0)
	{
		setControlFlags(AGENT_CONTROL_NUDGE_LEFT_NEG);
	}

// <FS:CR> FIRE-8798: Option to prevent camera reset on movement
	//gAgentCamera.resetView();
	gAgentCamera.resetView(true, false, true);
// </FS:CR>
}

//-----------------------------------------------------------------------------
// moveUp()
//-----------------------------------------------------------------------------
void LLAgent::moveUp(S32 direction)
{
// [RLVa:KB] - Checked: RLVa-2.2 (@jump)
	if ( (!RlvActions::canJump()) && (direction > 0) && (!getFlying()) )
	{
		return;
	}
// [/Sl:KB]

	mMoveTimer.reset();
	LLFirstUse::notMoving(false);

	// age chat timer so it fades more quickly when you are intentionally moving
	ageChat();

	gAgentCamera.setUpKey(LLAgentCamera::directionToKey(direction));

	if (direction > 0)
	{
		setControlFlags(AGENT_CONTROL_UP_POS | AGENT_CONTROL_FAST_UP);
		// <FS:Ansariel> Chalice Yao's crouch toggle
		gAgentCamera.resetView(true, false, true);
		// </FS:Ansariel>
	}
	else if (direction < 0)
	{
		setControlFlags(AGENT_CONTROL_UP_NEG | AGENT_CONTROL_FAST_UP);
		// <FS:Ansariel> Chalice Yao's crouch toggle
		if (!gSavedPerAccountSettings.getBOOL("FSCrouchToggleStatus") || !gSavedPerAccountSettings.getBOOL("FSCrouchToggle"))
		{
			gAgentCamera.resetView(true, false, true);
		}
		// </FS:Ansariel>
	}

	// <FS:Ansariel> Chalice Yao's crouch toggle
	//gAgentCamera.resetView();
	// </FS:Ansariel>
}

//-----------------------------------------------------------------------------
// moveYaw()
//-----------------------------------------------------------------------------
void LLAgent::moveYaw(F32 mag, bool reset_view)
{
	gAgentCamera.setYawKey(mag);

	if (mag > 0)
	{
		setControlFlags(AGENT_CONTROL_YAW_POS);
	}
	else if (mag < 0)
	{
		setControlFlags(AGENT_CONTROL_YAW_NEG);
	}

    U32 mask = AGENT_CONTROL_YAW_POS | AGENT_CONTROL_YAW_NEG;
    if ((getControlFlags() & mask) == mask)
    {
        // Rotation into both directions should cancel out
        // But keep sending controls to simulator,
        // it's needed for script based controls
        gAgentCamera.setYawKey(0);
    }

    if (reset_view)
	{
// <FS:CR> FIRE-8798: Option to prevent camera reset on movement
		//gAgentCamera.resetView();
        gAgentCamera.resetView(true, false, true);
// </FS:CR>
	}
}

//-----------------------------------------------------------------------------
// movePitch()
//-----------------------------------------------------------------------------
void LLAgent::movePitch(F32 mag)
{
	gAgentCamera.setPitchKey(mag);

	if (mag > 0)
	{
		setControlFlags(AGENT_CONTROL_PITCH_POS);
	}
	else if (mag < 0)
	{
		setControlFlags(AGENT_CONTROL_PITCH_NEG);
	}
}


// Does this parcel allow you to fly?
bool LLAgent::canFly()
{
// [RLVa:KB] - Checked: RLVa-1.0
	if (!RlvActions::canFly())
	{
		return false;
	}
// [/RLVa:KB]
	if (isGodlike()) return true;
	// <FS> Always fly
	if (mAlwaysFly)
	{
		return true;
	}
	// </FS>

	LLViewerRegion* regionp = getRegion();
	if (regionp && regionp->getBlockFly()) return false;
	
	LLParcel* parcel = LLViewerParcelMgr::getInstance()->getAgentParcel();
	if (!parcel) return false;

	// Allow owners to fly on their own land.
	if (LLViewerParcelMgr::isParcelOwnedByAgent(parcel, GP_LAND_ALLOW_FLY))
	{
		return true;
	}

	return parcel->getAllowFly();
}

bool LLAgent::getFlying() const
{ 
	return mControlFlags & AGENT_CONTROL_FLY; 
}

//-----------------------------------------------------------------------------
// setFlying()
//-----------------------------------------------------------------------------
void LLAgent::setFlying(bool fly, bool fail_sound)
{
	if (isAgentAvatarValid())
	{
		// *HACK: Don't allow to start the flying mode if we got ANIM_AGENT_STANDUP signal
		// because in this case we won't get a signal to start avatar flying animation and
		// it will be walking with flying mode "ON" indication. However we allow to switch
		// the flying mode off if we get ANIM_AGENT_STANDUP signal. See process_avatar_animation().
		// See EXT-2781.
		if(fly && gAgentAvatarp->mSignaledAnimations.find(ANIM_AGENT_STANDUP) != gAgentAvatarp->mSignaledAnimations.end())
		{
			return;
		}

		// don't allow taking off while sitting
		if (fly && gAgentAvatarp->isSitting())
		{
			return;
		}
	}

	if (fly)
	{
// [RLVa:KB] - Checked: RLVa-1.0
		if (!RlvActions::canFly())
		{
			return;
		}
// [/RLVa:KB]

		bool was_flying = getFlying();
		if (!canFly() && !was_flying)
		{
			// parcel doesn't let you start fly
			// gods can always fly
			// and it's OK if you're already flying
			if (fail_sound)
			{
				make_ui_sound("UISndBadKeystroke");
			}
			return;
		}
		if( !was_flying )
		{
			add(LLStatViewer::FLY, 1);
		}
		setControlFlags(AGENT_CONTROL_FLY);
	}
	else
	{
		clearControlFlags(AGENT_CONTROL_FLY);
	}


	// Update Movement Controls according to Fly mode
	LLFloaterMove::setFlyingMode(fly);

	mbFlagsDirty = true;
}


// UI based mechanism of setting fly state
//-----------------------------------------------------------------------------
// toggleFlying()
//-----------------------------------------------------------------------------
// static
void LLAgent::toggleFlying()
{
	if ( gAgent.mAutoPilot )
	{
		LLToolPie::instance().stopClickToWalk();
	}

	// <FS:Ansariel> Chalice Yao's crouch toggle
	if (gSavedPerAccountSettings.getBOOL("FSCrouchToggleStatus"))
	{
		gSavedPerAccountSettings.setBOOL("FSCrouchToggleStatus", false);
	}
	// </FS:Ansariel>

	bool fly = !gAgent.getFlying();

	gAgent.mMoveTimer.reset();
	LLFirstUse::notMoving(false);

	gAgent.setFlying( fly );
// <FS:CR> FIRE-8798: Option to prevent camera reset on movement
	//gAgentCamera.resetView();
	gAgentCamera.resetView(true, false, true);
// </FS:CR>
}

// static
bool LLAgent::enableFlying()
{
	// <FS:Zi> Fix "Agent.enableFlying" function for menu entry and toolbar button
	// bool sitting = false;
	// if (isAgentAvatarValid())
	// {
	// 	sitting = gAgentAvatarp->isSitting();
	// }
	// return !sitting;
	if(isAgentAvatarValid())
	{
		return gAgent.canFly() && (!gAgentAvatarp->isSitting());
	}
	return false;
	// </FS:Zi>
}

// static
bool LLAgent::isSitting()
{
    bool sitting = false;
    if (isAgentAvatarValid())
    {
        sitting = gAgentAvatarp->isSitting();
    }
    return sitting;
}

void LLAgent::standUp()
{
//	setControlFlags(AGENT_CONTROL_STAND_UP);
// [RLVa:KB] - Checked: 2010-03-07 (RLVa-1.2.0c) | Added: RLVa-1.2.0a
	// RELEASE-RLVa: [SL-2.0.0] Check this function's callers since usually they require explicit blocking
	if ( (!rlv_handler_t::isEnabled()) || (RlvActions::canStand()) )
	{
		setControlFlags(AGENT_CONTROL_STAND_UP);
	}
// [/RLVa:KB]
}

void LLAgent::changeParcels()
{
	LL_DEBUGS("AgentLocation") << "Calling ParcelChanged callbacks" << LL_ENDL;
	// Notify anything that wants to know about parcel changes
	mParcelChangedSignal();
}

boost::signals2::connection LLAgent::addParcelChangedCallback(parcel_changed_callback_t cb)
{
	return mParcelChangedSignal.connect(cb);
}

// static
void LLAgent::capabilityReceivedCallback(const LLUUID &region_id, LLViewerRegion *regionp)
{	// Changed regions and now have the region capabilities
    if (regionp)
    {
        if (regionp->getRegionID() == region_id)
        {
            regionp->requestSimulatorFeatures();
            LLAppViewer::instance()->updateNameLookupUrl(regionp);
        }

        if (gAgent.getInterestListMode() == IL_MODE_360)
        {
<<<<<<< HEAD
			// <FS:Beq> make this actually work
            // gAgent.changeInterestListMode(LLViewerRegion::IL_MODE_360);
            regionp->setInterestListMode(LLViewerRegion::IL_MODE_360);
			// </FS:Beq>
=======
            gAgent.changeInterestListMode(IL_MODE_360);
>>>>>>> f8530b3d
        }
    }
}

//-----------------------------------------------------------------------------
// setRegion()
//-----------------------------------------------------------------------------
void LLAgent::setRegion(LLViewerRegion *regionp)
{
	llassert(regionp);
	if (mRegionp != regionp)
	{

		LL_INFOS("AgentLocation","Teleport") << "Moving agent into region: handle " << regionp->getHandle() 
											 << " id " << regionp->getRegionID()
											 << " name " << regionp->getName()
											 << " previous region "
											 << (mRegionp ? mRegionp->getRegionID() : LLUUID::null)
											 << LL_ENDL;
		if (mRegionp)
		{
			// NaCl - Antispam Registry clear anti-spam queues when changing regions
			NACLAntiSpamRegistry::instance().purgeAllQueues();
			// NaCl End

			// We've changed regions, we're now going to change our agent coordinate frame.
			mAgentOriginGlobal = regionp->getOriginGlobal();
			LLVector3d agent_offset_global = mRegionp->getOriginGlobal();

			LLVector3 delta;
			delta.setVec(regionp->getOriginGlobal() - mRegionp->getOriginGlobal());

			setPositionAgent(getPositionAgent() - delta);

			LLVector3 camera_position_agent = LLViewerCamera::getInstance()->getOrigin();
			LLViewerCamera::getInstance()->setOrigin(camera_position_agent - delta);

			// Update all of the regions.
			LLWorld::getInstance()->updateAgentOffset(agent_offset_global);

			// Hack to keep sky in the agent's region, otherwise it may get deleted - DJS 08/02/02
			// *TODO: possibly refactor into gSky->setAgentRegion(regionp)? -Brad
			if (gSky.mVOSkyp)
			{
				gSky.mVOSkyp->setRegion(regionp);
			}
			
            if (regionp->capabilitiesReceived())
            {
                regionp->requestSimulatorFeatures();
                LLAppViewer::instance()->updateNameLookupUrl(regionp);
                // <FS:Beq> move the interestlist update to a place where it is safe.
                // Set the region to the desired interest list mode
                if (getInterestListMode() == LLViewerRegion::IL_MODE_360)
                {
                    changeInterestListMode(LLViewerRegion::IL_MODE_360);
                     regionp->setCapabilitiesReceivedCallback(LLAgent::capabilityReceivedCallback);
                }
                // </FS:Beq>
            }
            else
            {
                regionp->setCapabilitiesReceivedCallback(LLAgent::capabilityReceivedCallback);
            }

		}
		else
		{
			// First time initialization.
			// We've changed regions, we're now going to change our agent coordinate frame.
			mAgentOriginGlobal = regionp->getOriginGlobal();

			LLVector3 delta;
			delta.setVec(regionp->getOriginGlobal());

			setPositionAgent(getPositionAgent() - delta);
			LLVector3 camera_position_agent = LLViewerCamera::getInstance()->getOrigin();
			LLViewerCamera::getInstance()->setOrigin(camera_position_agent - delta);

			// Update all of the regions.
			LLWorld::getInstance()->updateAgentOffset(mAgentOriginGlobal);

            if (regionp->capabilitiesReceived())
            {
                LLAppViewer::instance()->updateNameLookupUrl(regionp);
            }
            else
            {
                regionp->setCapabilitiesReceivedCallback([](const LLUUID &region_id, LLViewerRegion* regionp) {LLAppViewer::instance()->updateNameLookupUrl(regionp); });
            }
		}

		// Pass new region along to metrics components that care about this level of detail.
		LLAppViewer::metricsUpdateRegion(regionp->getHandle());
	}

	mRegionp = regionp;

	// TODO - most of what follows probably should be moved into callbacks

	// Pass the region host to LLUrlEntryParcel to resolve parcel name
	// with a server request.
	LLUrlEntryParcel::setRegionHost(getRegionHost());

	// Must shift hole-covering water object locations because local
	// coordinate frame changed.
	LLWorld::getInstance()->updateWaterObjects();

	// keep a list of regions we've been too
	// this is just an interesting stat, logged at the dataserver
	// we could trake this at the dataserver side, but that's harder
	U64 handle = regionp->getHandle();
	mRegionsVisited.insert(handle);

	LLSelectMgr::getInstance()->updateSelectionCenter();

//	LLFloaterMove::sUpdateFlyingStatus();
// [RLVa:KB] - Checked: 2011-05-27 (RLVa-1.4.0a) | Added: RLVa-1.4.0a
	LLFloaterMove::sUpdateMovementStatus();
// [/RLVa:KB]

	// <FS:Ansariel> [Legacy Bake]
	// If the newly entered region is using server bakes, and our
	// current appearance is non-baked, request appearance update from
	// server.
	if (mRegionp->capabilitiesReceived())
	{
		handleServerBakeRegionTransition(mRegionp->getRegionID());
	}
	else
	{
		// Need to handle via callback after caps arrive.
		mRegionp->setCapabilitiesReceivedCallback(boost::bind(&LLAgent::handleServerBakeRegionTransition,this,_1));
	}
	// </FS:Ansariel> [Legacy Bake]

	// <FS:Zi> Run Prio 0 default bento pose in the background to fix splayed hands, open mouths, etc.
	if (gSavedSettings.getBOOL("FSPlayDefaultBentoAnimation"))
	{
		sendAnimationRequest(ANIM_AGENT_BENTO_IDLE, ANIM_REQUEST_START);
	}
	// </FS:Zi>

	LL_DEBUGS("AgentLocation") << "Calling RegionChanged callbacks" << LL_ENDL;
	mRegionChangedSignal();
}


//-----------------------------------------------------------------------------
// getRegion()
//-----------------------------------------------------------------------------
LLViewerRegion *LLAgent::getRegion() const
{
	return mRegionp;
}


LLHost LLAgent::getRegionHost() const
{
	if (mRegionp)
	{
		return mRegionp->getHost();
	}
	else
	{
		return LLHost();
	}
}

boost::signals2::connection LLAgent::addRegionChangedCallback(const region_changed_signal_t::slot_type& cb)
{
	return mRegionChangedSignal.connect(cb);
}

void LLAgent::removeRegionChangedCallback(boost::signals2::connection callback)
{
	mRegionChangedSignal.disconnect(callback);
}

//-----------------------------------------------------------------------------
// inPrelude()
//-----------------------------------------------------------------------------
bool LLAgent::inPrelude()
{
	return mRegionp && mRegionp->isPrelude();
}


std::string LLAgent::getRegionCapability(const std::string &name)
{
    if (!mRegionp)
        return std::string();
    
    return mRegionp->getCapability(name);
}


//-----------------------------------------------------------------------------
// canManageEstate()
//-----------------------------------------------------------------------------

bool LLAgent::canManageEstate() const
{
	return mRegionp && mRegionp->canManageEstate();
}

//-----------------------------------------------------------------------------
// sendMessage()
//-----------------------------------------------------------------------------
void LLAgent::sendMessage()
{
	if (gDisconnected)
	{
		LL_WARNS() << "Trying to send message when disconnected!" << LL_ENDL;
		return;
	}
	if (!mRegionp)
	{
		LL_ERRS() << "No region for agent yet!" << LL_ENDL;
		return;
	}
	gMessageSystem->sendMessage(mRegionp->getHost());
}


//-----------------------------------------------------------------------------
// sendReliableMessage()
//-----------------------------------------------------------------------------
void LLAgent::sendReliableMessage()
{
	if (gDisconnected)
	{
		LL_DEBUGS() << "Trying to send message when disconnected!" << LL_ENDL;
		return;
	}
	if (!mRegionp)
	{
		LL_DEBUGS() << "LLAgent::sendReliableMessage No region for agent yet, not sending message!" << LL_ENDL;
		return;
	}
	gMessageSystem->sendReliable(mRegionp->getHost());
}

//-----------------------------------------------------------------------------
// getVelocity()
//-----------------------------------------------------------------------------
LLVector3 LLAgent::getVelocity() const
{
	if (isAgentAvatarValid())
	{
		return gAgentAvatarp->getVelocity();
	}
	else
	{
		return LLVector3::zero;
	}
}


//-----------------------------------------------------------------------------
// setPositionAgent()
//-----------------------------------------------------------------------------
void LLAgent::setPositionAgent(const LLVector3 &pos_agent)
{
	if (!pos_agent.isFinite())
	{
		LL_ERRS() << "setPositionAgent is not a number" << LL_ENDL;
	}

	if (isAgentAvatarValid() && gAgentAvatarp->getParent())
	{
		LLVector3 pos_agent_sitting;
		LLVector3d pos_agent_d;
		LLViewerObject *parent = (LLViewerObject*)gAgentAvatarp->getParent();

		pos_agent_sitting = gAgentAvatarp->getPosition() * parent->getRotation() + parent->getPositionAgent();
		pos_agent_d.setVec(pos_agent_sitting);

		mFrameAgent.setOrigin(pos_agent_sitting);
		mPositionGlobal = pos_agent_d + mAgentOriginGlobal;
	}
	else
	{
		mFrameAgent.setOrigin(pos_agent);

		LLVector3d pos_agent_d;
		pos_agent_d.setVec(pos_agent);
		mPositionGlobal = pos_agent_d + mAgentOriginGlobal;
	}

    if (((mLastTestGlobal - mPositionGlobal).lengthSquared() > 1.0) && !mOnPositionChanged.empty())
    {   // If the position has changed my more than 1 meter since the last time we triggered.
        // filters out some noise. 
        mLastTestGlobal = mPositionGlobal;
        mOnPositionChanged(mFrameAgent.getOrigin(), mPositionGlobal);
    }
}

//-----------------------------------------------------------------------------
// getPositionGlobal()
//-----------------------------------------------------------------------------
const LLVector3d &LLAgent::getPositionGlobal() const
{
	if (isAgentAvatarValid() && !gAgentAvatarp->mDrawable.isNull())
	{
		mPositionGlobal = getPosGlobalFromAgent(gAgentAvatarp->getRenderPosition());
	}
	else
	{
		mPositionGlobal = getPosGlobalFromAgent(mFrameAgent.getOrigin());
	}

	return mPositionGlobal;
}

//-----------------------------------------------------------------------------
// getPositionAgent()
//-----------------------------------------------------------------------------
const LLVector3 &LLAgent::getPositionAgent()
{
	if (isAgentAvatarValid())
	{
		if(gAgentAvatarp->mDrawable.isNull())
		{
			mFrameAgent.setOrigin(gAgentAvatarp->getPositionAgent());
		}
		else
	{
		mFrameAgent.setOrigin(gAgentAvatarp->getRenderPosition());	
	}
	}


	return mFrameAgent.getOrigin();
}

boost::signals2::connection LLAgent::whenPositionChanged(position_signal_t::slot_type fn)
{
    return mOnPositionChanged.connect(fn);
}


//-----------------------------------------------------------------------------
// getRegionsVisited()
//-----------------------------------------------------------------------------
S32 LLAgent::getRegionsVisited() const
{
	return mRegionsVisited.size();
}

//-----------------------------------------------------------------------------
// getDistanceTraveled()
//-----------------------------------------------------------------------------
F64 LLAgent::getDistanceTraveled() const
{
	return mDistanceTraveled;
}


//-----------------------------------------------------------------------------
// getPosAgentFromGlobal()
//-----------------------------------------------------------------------------
LLVector3 LLAgent::getPosAgentFromGlobal(const LLVector3d &pos_global) const
{
	LLVector3 pos_agent;
	pos_agent.setVec(pos_global - mAgentOriginGlobal);
	return pos_agent;
}


//-----------------------------------------------------------------------------
// getPosGlobalFromAgent()
//-----------------------------------------------------------------------------
LLVector3d LLAgent::getPosGlobalFromAgent(const LLVector3 &pos_agent) const
{
	LLVector3d pos_agent_d;
	pos_agent_d.setVec(pos_agent);
	return pos_agent_d + mAgentOriginGlobal;
}

void LLAgent::sitDown()
{
// [RLVa:KB] - Checked: RLVa-1.2.1
	if (!RlvActions::canGroundSit())
		return;
// [/RLVa:KB]

	setControlFlags(AGENT_CONTROL_SIT_ON_GROUND);
}


//-----------------------------------------------------------------------------
// resetAxes()
//-----------------------------------------------------------------------------
void LLAgent::resetAxes()
{
	mFrameAgent.resetAxes();
}


// Copied from LLCamera::setOriginAndLookAt
// Look_at must be unit vector
//-----------------------------------------------------------------------------
// resetAxes()
//-----------------------------------------------------------------------------
void LLAgent::resetAxes(const LLVector3 &look_at)
{
	LLVector3	skyward = getReferenceUpVector();

	// if look_at has zero length, fail
	// if look_at and skyward are parallel, fail
	//
	// Test both of these conditions with a cross product.
	LLVector3 cross(look_at % skyward);
	if (cross.isNull())
	{
		LL_INFOS() << "LLAgent::resetAxes cross-product is zero" << LL_ENDL;
		return;
	}

	// Make sure look_at and skyward are not parallel
	// and neither are zero length
	LLVector3 left(skyward % look_at);
	LLVector3 up(look_at % left);

	mFrameAgent.setAxes(look_at, left, up);
}


//-----------------------------------------------------------------------------
// rotate()
//-----------------------------------------------------------------------------
void LLAgent::rotate(F32 angle, const LLVector3 &axis) 
{ 
	mFrameAgent.rotate(angle, axis); 
}


//-----------------------------------------------------------------------------
// rotate()
//-----------------------------------------------------------------------------
void LLAgent::rotate(F32 angle, F32 x, F32 y, F32 z) 
{ 
	mFrameAgent.rotate(angle, x, y, z); 
}


//-----------------------------------------------------------------------------
// rotate()
//-----------------------------------------------------------------------------
void LLAgent::rotate(const LLMatrix3 &matrix) 
{ 
	mFrameAgent.rotate(matrix); 
}


//-----------------------------------------------------------------------------
// rotate()
//-----------------------------------------------------------------------------
void LLAgent::rotate(const LLQuaternion &quaternion) 
{ 
	mFrameAgent.rotate(quaternion); 
}


//-----------------------------------------------------------------------------
// getReferenceUpVector()
//-----------------------------------------------------------------------------
LLVector3 LLAgent::getReferenceUpVector()
{
	// this vector is in the coordinate frame of the avatar's parent object, or the world if none
	LLVector3 up_vector = LLVector3::z_axis;
	if (isAgentAvatarValid() && 
		gAgentAvatarp->getParent() &&
		gAgentAvatarp->mDrawable.notNull())
	{
		U32 camera_mode = gAgentCamera.getCameraAnimating() ? gAgentCamera.getLastCameraMode() : gAgentCamera.getCameraMode();
		// and in third person...
		if (camera_mode == CAMERA_MODE_THIRD_PERSON)
		{
			// make the up vector point to the absolute +z axis
			up_vector = up_vector * ~((LLViewerObject*)gAgentAvatarp->getParent())->getRenderRotation();
		}
		else if (camera_mode == CAMERA_MODE_MOUSELOOK)
		{
			// make the up vector point to the avatar's +z axis
			up_vector = up_vector * gAgentAvatarp->mDrawable->getRotation();
		}
	}

	return up_vector;
}


// Radians, positive is forward into ground
//-----------------------------------------------------------------------------
// pitch()
//-----------------------------------------------------------------------------
void LLAgent::pitch(F32 angle)
{
	// don't let user pitch if pointed almost all the way down or up

	// A dot B = mag(A) * mag(B) * cos(angle between A and B)
	// so... cos(angle between A and B) = A dot B / mag(A) / mag(B)
	//                                  = A dot B for unit vectors

	LLVector3 skyward = getReferenceUpVector();

	// SL-19286 Avatar is upside down when viewed from below
	// after left-clicking the mouse on the avatar and dragging down
	//
	// The issue is observed on angle below 10 degrees
	bool isMouseLookOn = mControlFlags & AGENT_CONTROL_MOUSELOOK;
	const F32 look_down_limit = 179.f * DEG_TO_RAD;
	const F32 look_up_limit   = (isMouseLookOn ? 1.f : 10.f) * DEG_TO_RAD;

	F32 angle_from_skyward = acos(mFrameAgent.getAtAxis() * skyward);

	// clamp pitch to limits
	if ((angle >= 0.f) && (angle_from_skyward + angle > look_down_limit))
	{
		angle = look_down_limit - angle_from_skyward;
	}
	else if ((angle < 0.f) && (angle_from_skyward + angle < look_up_limit))
	{
		angle = look_up_limit - angle_from_skyward;
	}

	if (fabs(angle) > 1e-4)
	{
		mFrameAgent.pitch(angle);
	}
}


//-----------------------------------------------------------------------------
// roll()
//-----------------------------------------------------------------------------
void LLAgent::roll(F32 angle)
{
	mFrameAgent.roll(angle);
}


//-----------------------------------------------------------------------------
// yaw()
//-----------------------------------------------------------------------------
void LLAgent::yaw(F32 angle)
{
	if (!rotateGrabbed())
	{
		mFrameAgent.rotate(angle, getReferenceUpVector());
	}
}


// Returns a quat that represents the rotation of the agent in the absolute frame
//-----------------------------------------------------------------------------
// getQuat()
//-----------------------------------------------------------------------------
LLQuaternion LLAgent::getQuat() const
{
	return mFrameAgent.getQuaternion();
}

//-----------------------------------------------------------------------------
// getControlFlags()
//-----------------------------------------------------------------------------
U32 LLAgent::getControlFlags()
{
	// <FS> Ignore prejump and always fly
	//return mControlFlags;
	if (LLAgent::mIgnorePrejump)
	{
		return mControlFlags | AGENT_CONTROL_FINISH_ANIM;
	}
	else
	{
		return mControlFlags;
	}
	// </FS>
}

//-----------------------------------------------------------------------------
// setControlFlags()
//-----------------------------------------------------------------------------
void LLAgent::setControlFlags(U32 mask)
{
	mControlFlags |= mask;
	mbFlagsDirty = true;
}


//-----------------------------------------------------------------------------
// clearControlFlags()
//-----------------------------------------------------------------------------
void LLAgent::clearControlFlags(U32 mask)
{
	U32 old_flags = mControlFlags;
	mControlFlags &= ~mask;
	if (old_flags != mControlFlags)
	{
		mbFlagsDirty = true;
	}
}

//-----------------------------------------------------------------------------
// controlFlagsDirty()
//-----------------------------------------------------------------------------
bool LLAgent::controlFlagsDirty() const
{
	return mbFlagsDirty;
}

//-----------------------------------------------------------------------------
// enableControlFlagReset()
//-----------------------------------------------------------------------------
void LLAgent::enableControlFlagReset()
{
	mbFlagsNeedReset = true;
}

//-----------------------------------------------------------------------------
// resetControlFlags()
//-----------------------------------------------------------------------------
void LLAgent::resetControlFlags()
{
	if (mbFlagsNeedReset)
	{
		mbFlagsNeedReset = false;
		mbFlagsDirty = false;
		// reset all of the ephemeral flags
		// some flags are managed elsewhere
		mControlFlags &= AGENT_CONTROL_AWAY | AGENT_CONTROL_FLY | AGENT_CONTROL_MOUSELOOK;
	}
}

//-----------------------------------------------------------------------------
// setAFK()
//-----------------------------------------------------------------------------
void LLAgent::setAFK()
{
	if (gNonInteractive || !gAgent.getRegion())
	{
		// Don't set AFK if we're not talking to a region yet.
		return;
	}

	if (!(mControlFlags & AGENT_CONTROL_AWAY))
	{
		sendAnimationRequest(ANIM_AGENT_AWAY, ANIM_REQUEST_START);
		setControlFlags(AGENT_CONTROL_AWAY | AGENT_CONTROL_STOP);
		gAwayTimer.start();

		// <FS:AO> Gsit on away, antigrief protection
		if (gSavedSettings.getBOOL("AvatarSitOnAway"))
		{
			if (isAgentAvatarValid() && !gAgentAvatarp->isSitting() && !gRlvHandler.hasBehaviour(RLV_BHVR_SIT))
			{
				gAgent.sitDown();
				gAgent.setIsAfkSitting(true);
			}
		}
		// </FS:AO>
	}
}

//-----------------------------------------------------------------------------
// clearAFK()
//-----------------------------------------------------------------------------
void LLAgent::clearAFK()
{
	gAwayTriggerTimer.reset();

	// Gods can sometimes get into away state (via gestures)
	// without setting the appropriate control flag. JC
	if (mControlFlags & AGENT_CONTROL_AWAY
		|| (isAgentAvatarValid()
			&& (gAgentAvatarp->mSignaledAnimations.find(ANIM_AGENT_AWAY) != gAgentAvatarp->mSignaledAnimations.end())))
	{
		sendAnimationRequest(ANIM_AGENT_AWAY, ANIM_REQUEST_STOP);
		clearControlFlags(AGENT_CONTROL_AWAY);

		// <FS:AO> if we sat while away, stand back up on clear
		if (gSavedSettings.getBOOL("AvatarSitOnAway"))
		{
			if (gAgent.isAfkSitting() && !gRlvHandler.hasBehaviour(RLV_BHVR_UNSIT))
			{
				gAgent.standUp();
			}
		}
		// </FS:AO>
	}

	// <FS:Ansariel> FIRE-1568: Fix sit on AFK issues (standing up when sitting before)
	gAgent.setIsAfkSitting(false);
}

//-----------------------------------------------------------------------------
// getAFK()
//-----------------------------------------------------------------------------
bool LLAgent::getAFK() const
{
	return (mControlFlags & AGENT_CONTROL_AWAY) != 0;
}

//-----------------------------------------------------------------------------
// setDoNotDisturb()
//-----------------------------------------------------------------------------
void LLAgent::setDoNotDisturb(bool pIsDoNotDisturb)
{
	bool isDoNotDisturbSwitchedOff = (mIsDoNotDisturb && !pIsDoNotDisturb);
	mIsDoNotDisturb = pIsDoNotDisturb;
	sendAnimationRequest(ANIM_AGENT_DO_NOT_DISTURB, (pIsDoNotDisturb ? ANIM_REQUEST_START : ANIM_REQUEST_STOP));
	LLNotificationsUI::LLChannelManager::getInstance()->muteAllChannels(pIsDoNotDisturb);
	if (isDoNotDisturbSwitchedOff)
	{
		LLDoNotDisturbNotificationStorage::getInstance()->updateNotifications();
	}
	gIMMgr->updateDNDMessageStatus();
}

//-----------------------------------------------------------------------------
// isDoNotDisturb()
//-----------------------------------------------------------------------------
bool LLAgent::isDoNotDisturb() const
{
	return mIsDoNotDisturb;
}

//-----------------------------------------------------------------------------
// setAutorespond()
//-----------------------------------------------------------------------------
void LLAgent::setAutorespond()
{
	selectAutorespond(true);
}

//-----------------------------------------------------------------------------
// clearAutorespond()
//-----------------------------------------------------------------------------
void LLAgent::clearAutorespond()
{
	selectAutorespond(false);
}

//-----------------------------------------------------------------------------
// selectAutorespond()
//-----------------------------------------------------------------------------
void LLAgent::selectAutorespond(bool selected)
{
	LL_INFOS() << "Setting autorespond mode to " << selected << LL_ENDL;
	mIsAutorespond = selected;
	gSavedPerAccountSettings.setBOOL("FSAutorespondMode",selected);
	// [SJ - FIRE-2177 - Making Autorespons a simple Check in the menu again for clarity]
	//if (gAutorespondMenu)
	//{
	//	if (selected)
	//	{
	//		gAutorespondMenu->setLabel(LLTrans::getString("AvatarSetNotAutorespond"));
	//	}
	//	else
	//	{
	//		gAutorespondMenu->setLabel(LLTrans::getString("AvatarSetAutorespond"));
	//	}
	//}
}

//-----------------------------------------------------------------------------
// getAutorespond()
//-----------------------------------------------------------------------------
bool LLAgent::getAutorespond() const
{
	return mIsAutorespond;
}

//-----------------------------------------------------------------------------
// setAutorespondNonFriends()
//-----------------------------------------------------------------------------
void LLAgent::setAutorespondNonFriends()
{
	selectAutorespondNonFriends(true);
}

//-----------------------------------------------------------------------------
// clearAutorespondNonFriends()
//-----------------------------------------------------------------------------
void LLAgent::clearAutorespondNonFriends()
{
	selectAutorespondNonFriends(false);
}

//-----------------------------------------------------------------------------
// selectAutorespondNonFriends()
//-----------------------------------------------------------------------------
void LLAgent::selectAutorespondNonFriends(bool selected)
{
	LL_INFOS() << "Setting autorespond non-friends mode to " << selected << LL_ENDL;
	mIsAutorespondNonFriends = selected;
	gSavedPerAccountSettings.setBOOL("FSAutorespondNonFriendsMode",selected);
	// [SJ - FIRE-2177 - Making Autorespons a simple Check in the menu again for clarity]
	//if (gAutorespondNonFriendsMenu)
	//{
	//	if (selected)
	//	{
	//		gAutorespondNonFriendsMenu->setLabel(LLTrans::getString("AvatarSetNotAutorespondNonFriends"));
	//	}
	//	else
	//	{
	//		gAutorespondNonFriendsMenu->setLabel(LLTrans::getString("AvatarSetAutorespondNonFriends"));
	//	}
	//}
}

//-----------------------------------------------------------------------------
// getAutorespondNonFriends()
//-----------------------------------------------------------------------------
bool LLAgent::getAutorespondNonFriends() const
{
	return mIsAutorespondNonFriends;
}

// <FS:PP> FIRE-1245: Option to block/reject teleport offers

//-----------------------------------------------------------------------------
// setRejectTeleportOffers()
//-----------------------------------------------------------------------------
void LLAgent::setRejectTeleportOffers()
{
	selectRejectTeleportOffers(true);
}

//-----------------------------------------------------------------------------
// clearRejectTeleportOffers()
//-----------------------------------------------------------------------------
void LLAgent::clearRejectTeleportOffers()
{
	selectRejectTeleportOffers(false);
}

//-----------------------------------------------------------------------------
// selectRejectTeleportOffers()
//-----------------------------------------------------------------------------
void LLAgent::selectRejectTeleportOffers(bool selected)
{
	LL_INFOS() << "Setting rejecting teleport offers mode to " << selected << LL_ENDL;
	mIsRejectTeleportOffers = selected;
	gSavedPerAccountSettings.setBOOL("FSRejectTeleportOffersMode", selected);
}

//-----------------------------------------------------------------------------
// getRejectTeleportOffers()
//-----------------------------------------------------------------------------
bool LLAgent::getRejectTeleportOffers() const
{
	return mIsRejectTeleportOffers;
}

// </FS:PP> FIRE-1245: Option to block/reject teleport offers

// <FS:PP> FIRE-15233: Automatic friendship request refusal

//-----------------------------------------------------------------------------
// setRejectFriendshipRequests()
//-----------------------------------------------------------------------------
void LLAgent::setRejectFriendshipRequests()
{
	selectRejectFriendshipRequests(true);
}

//-----------------------------------------------------------------------------
// clearRejectFriendshipRequests()
//-----------------------------------------------------------------------------
void LLAgent::clearRejectFriendshipRequests()
{
	selectRejectFriendshipRequests(false);
}

//-----------------------------------------------------------------------------
// selectRejectFriendshipRequests()
//-----------------------------------------------------------------------------
void LLAgent::selectRejectFriendshipRequests(bool selected)
{
	LL_INFOS() << "Setting rejecting friendship requests mode to " << selected << LL_ENDL;
	mIsRejectFriendshipRequests = selected;
	gSavedPerAccountSettings.setBOOL("FSRejectFriendshipRequestsMode", selected);
}

//-----------------------------------------------------------------------------
// getRejectFriendshipRequests()
//-----------------------------------------------------------------------------
bool LLAgent::getRejectFriendshipRequests() const
{
	return mIsRejectFriendshipRequests;
}

// </FS:PP> FIRE-15233: Automatic friendship request refusal

// <FS:PP> Option to block/reject all group invites

//-----------------------------------------------------------------------------
// setRejectAllGroupInvites()
//-----------------------------------------------------------------------------
void LLAgent::setRejectAllGroupInvites()
{
	selectRejectAllGroupInvites(true);
}

//-----------------------------------------------------------------------------
// clearRejectAllGroupInvites()
//-----------------------------------------------------------------------------
void LLAgent::clearRejectAllGroupInvites()
{
	selectRejectAllGroupInvites(false);
}

//-----------------------------------------------------------------------------
// selectRejectAllGroupInvites()
//-----------------------------------------------------------------------------
void LLAgent::selectRejectAllGroupInvites(bool selected)
{
	LL_INFOS() << "Setting rejecting group invites mode to " << selected << LL_ENDL;
	mIsRejectAllGroupInvites = selected;
	gSavedPerAccountSettings.setBOOL("FSRejectAllGroupInvitesMode", selected);
}

//-----------------------------------------------------------------------------
// getRejectAllGroupInvites()
//-----------------------------------------------------------------------------
bool LLAgent::getRejectAllGroupInvites() const
{
	return mIsRejectAllGroupInvites;
}

// </FS:PP> Option to block/reject all group invites

//-----------------------------------------------------------------------------
// startAutoPilotGlobal()
//-----------------------------------------------------------------------------
void LLAgent::startAutoPilotGlobal(
	const LLVector3d &target_global,
	const std::string& behavior_name,
	const LLQuaternion *target_rotation,
	void (*finish_callback)(bool, void *),
	void *callback_data,
	F32 stop_distance,
	F32 rot_threshold,
	bool allow_flying)
{
	if (!isAgentAvatarValid())
	{
		return;
	}

    if (target_global.isExactlyZero())
    {
        LL_WARNS() << "Canceling attempt to start autopilot towards invalid position" << LL_ENDL;
        return;
    }
	
	// Are there any pending callbacks from previous auto pilot requests?
	if (mAutoPilotFinishedCallback)
	{
		mAutoPilotFinishedCallback(dist_vec(gAgent.getPositionGlobal(), mAutoPilotTargetGlobal) < mAutoPilotStopDistance, mAutoPilotCallbackData);
	}

	mAutoPilotFinishedCallback = finish_callback;
	mAutoPilotCallbackData = callback_data;
	mAutoPilotRotationThreshold = rot_threshold;
	mAutoPilotBehaviorName = behavior_name;
	mAutoPilotAllowFlying = allow_flying;

	LLVector3d delta_pos( target_global );
	delta_pos -= getPositionGlobal();
	F64 distance = delta_pos.magVec();
	LLVector3d trace_target = target_global;

	trace_target.mdV[VZ] -= 10.f;

	LLVector3d intersection;
	LLVector3 normal;
	LLViewerObject *hit_obj;
	F32 heightDelta = LLWorld::getInstance()->resolveStepHeightGlobal(NULL, target_global, trace_target, intersection, normal, &hit_obj);

	if (stop_distance > 0.f)
	{
		mAutoPilotStopDistance = stop_distance;
	}
	else
	{
		// Guess at a reasonable stop distance.
		mAutoPilotStopDistance = (F32) sqrt( distance );
		if (mAutoPilotStopDistance < 0.5f) 
		{
			mAutoPilotStopDistance = 0.5f;
		}
	}

	if (mAutoPilotAllowFlying)
	{
		mAutoPilotFlyOnStop = getFlying();
	}
	else
	{
		mAutoPilotFlyOnStop = false;
	}

	if (distance > 30.0 && mAutoPilotAllowFlying)
	{
		setFlying(true);
	}

	if ( distance > 1.f && 
		mAutoPilotAllowFlying &&
		heightDelta > (sqrtf(mAutoPilotStopDistance) + 1.f))
	{
		setFlying(true);
		// Do not force flying for "Sit" behavior to prevent flying after pressing "Stand"
		// from an object. See EXT-1655.
		if ("Sit" != mAutoPilotBehaviorName)
			mAutoPilotFlyOnStop = true;
	}

	mAutoPilot = true;
	setAutoPilotTargetGlobal(target_global);

	if (target_rotation)
	{
		mAutoPilotUseRotation = true;
		mAutoPilotTargetFacing = LLVector3::x_axis * *target_rotation;
		mAutoPilotTargetFacing.mV[VZ] = 0.f;
		mAutoPilotTargetFacing.normalize();
	}
	else
	{
		mAutoPilotUseRotation = false;
	}

	mAutoPilotNoProgressFrameCount = 0;
}


//-----------------------------------------------------------------------------
// setAutoPilotTargetGlobal
//-----------------------------------------------------------------------------
void LLAgent::setAutoPilotTargetGlobal(const LLVector3d &target_global)
{
	if (mAutoPilot)
	{
		mAutoPilotTargetGlobal = target_global;

		// trace ray down to find height of destination from ground
		LLVector3d traceEndPt = target_global;
		traceEndPt.mdV[VZ] -= 20.f;

		LLVector3d targetOnGround;
		LLVector3 groundNorm;
		LLViewerObject *obj;

		LLWorld::getInstance()->resolveStepHeightGlobal(NULL, target_global, traceEndPt, targetOnGround, groundNorm, &obj);
		// Note: this might malfunction for sitting agent, since pelvis stays same, but agent's position becomes lower
		// But for autopilot to work we assume that agent is standing and ready to go.
		F64 target_height = llmax((F64)gAgentAvatarp->getPelvisToFoot(), target_global.mdV[VZ] - targetOnGround.mdV[VZ]);

		// clamp z value of target to minimum height above ground
		mAutoPilotTargetGlobal.mdV[VZ] = targetOnGround.mdV[VZ] + target_height;
		mAutoPilotTargetDist = (F32)dist_vec(gAgent.getPositionGlobal(), mAutoPilotTargetGlobal);
	}
}

//-----------------------------------------------------------------------------
// startFollowPilot()
//-----------------------------------------------------------------------------
void LLAgent::startFollowPilot(const LLUUID &leader_id, bool allow_flying, F32 stop_distance)
{
	mLeaderID = leader_id;
	if ( mLeaderID.isNull() ) return;

	LLViewerObject* object = gObjectList.findObject(mLeaderID);
	if (!object) 
	{
		mLeaderID = LLUUID::null;
		return;
	}

	startAutoPilotGlobal(object->getPositionGlobal(), 
						 std::string(),	// behavior_name
						 NULL,			// target_rotation
						 NULL,			// finish_callback
						 NULL,			// callback_data
						 stop_distance,
						 0.03f,			// rotation_threshold
						 allow_flying);
}


//-----------------------------------------------------------------------------
// stopAutoPilot()
//-----------------------------------------------------------------------------
void LLAgent::stopAutoPilot(bool user_cancel)
{
	if (mAutoPilot)
	{
		mAutoPilot = false;
		if (mAutoPilotUseRotation && !user_cancel)
		{
			resetAxes(mAutoPilotTargetFacing);
		}
		// Restore previous flying state before invoking mAutoPilotFinishedCallback to allow
		// callback function to change the flying state (like in near_sit_down_point()).
		// If the user cancelled, don't change the fly state
		if (!user_cancel)
		{
			setFlying(mAutoPilotFlyOnStop);
		}
		//NB: auto pilot can terminate for a reason other than reaching the destination
		if (mAutoPilotFinishedCallback)
		{
			mAutoPilotFinishedCallback(!user_cancel && dist_vec(gAgent.getPositionGlobal(), mAutoPilotTargetGlobal) < mAutoPilotStopDistance, mAutoPilotCallbackData);
			mAutoPilotFinishedCallback = NULL;
		}
		mLeaderID = LLUUID::null;

		setControlFlags(AGENT_CONTROL_STOP);

		if (user_cancel && !mAutoPilotBehaviorName.empty())
		{
			if (mAutoPilotBehaviorName == "Sit")
				LL_INFOS("Agent") << "Autopilot-Sit was canceled by user action" << LL_ENDL;
			else if (mAutoPilotBehaviorName == "Attach")
				LLNotificationsUtil::add("CancelledAttach");
			else
				LLNotificationsUtil::add("Cancelled");
		}
	}
}


// Returns necessary agent pitch and yaw changes, radians.
//-----------------------------------------------------------------------------
// autoPilot()
//-----------------------------------------------------------------------------
void LLAgent::autoPilot(F32 *delta_yaw)
{
	if (mAutoPilot)
	{
		if (!mLeaderID.isNull())
		{
			LLViewerObject* object = gObjectList.findObject(mLeaderID);
			if (!object) 
			{
				stopAutoPilot();
				return;
			}
			mAutoPilotTargetGlobal = object->getPositionGlobal();
		}
		
		if (!isAgentAvatarValid()) return;

		if (gAgentAvatarp->mInAir && mAutoPilotAllowFlying)
		{
			setFlying(true);
		}
	
		LLVector3 at;
		at.setVec(mFrameAgent.getAtAxis());
		LLVector3 target_agent = getPosAgentFromGlobal(mAutoPilotTargetGlobal);
		LLVector3 direction = target_agent - getPositionAgent();

		F32 target_dist = direction.magVec();

		if (target_dist >= mAutoPilotTargetDist)
		{
			mAutoPilotNoProgressFrameCount++;
            bool out_of_time = false;
            if (getFlying())
            {
                out_of_time = mAutoPilotNoProgressFrameCount > AUTOPILOT_MAX_TIME_NO_PROGRESS_FLY * gFPSClamped;
            }
            else
            {
                out_of_time = mAutoPilotNoProgressFrameCount > AUTOPILOT_MAX_TIME_NO_PROGRESS_WALK * gFPSClamped;
            }
			if (out_of_time)
			{
				stopAutoPilot();
				return;
			}
		}

		mAutoPilotTargetDist = target_dist;

		// Make this a two-dimensional solution
		at.mV[VZ] = 0.f;
		direction.mV[VZ] = 0.f;

		at.normalize();
		F32 xy_distance = direction.normalize();

		F32 yaw = 0.f;
		if (mAutoPilotTargetDist > mAutoPilotStopDistance)
		{
			yaw = angle_between(mFrameAgent.getAtAxis(), direction);
		}
		else if (mAutoPilotUseRotation)
		{
			// we're close now just aim at target facing
			yaw = angle_between(at, mAutoPilotTargetFacing);
			direction = mAutoPilotTargetFacing;
		}

		yaw = 4.f * yaw / gFPSClamped;

		// figure out which direction to turn
		LLVector3 scratch(at % direction);

		if (scratch.mV[VZ] > 0.f)
		{
			setControlFlags(AGENT_CONTROL_YAW_POS);
		}
		else
		{
			yaw = -yaw;
			setControlFlags(AGENT_CONTROL_YAW_NEG);
		}

		*delta_yaw = yaw;

		// Compute when to start slowing down
		F32 slow_distance;
		if (getFlying())
		{
			slow_distance = llmax(8.f, mAutoPilotStopDistance + 5.f);
		}
		else
		{
			slow_distance = llmax(3.f, mAutoPilotStopDistance + 2.f);
		}

		// If we're flying, handle autopilot points above or below you.
		if (getFlying() && xy_distance < AUTOPILOT_HEIGHT_ADJUST_DISTANCE)
		{
			if (isAgentAvatarValid())
			{
				F64 current_height = gAgentAvatarp->getPositionGlobal().mdV[VZ];
				F32 delta_z = (F32)(mAutoPilotTargetGlobal.mdV[VZ] - current_height);
				F32 slope = delta_z / xy_distance;
				if (slope > 0.45f && delta_z > 6.f)
				{
					setControlFlags(AGENT_CONTROL_FAST_UP | AGENT_CONTROL_UP_POS);
				}
				else if (slope > 0.002f && delta_z > 0.5f)
				{
					setControlFlags(AGENT_CONTROL_UP_POS);
				}
				else if (slope < -0.45f && delta_z < -6.f && current_height > AUTOPILOT_MIN_TARGET_HEIGHT_OFF_GROUND)
				{
					setControlFlags(AGENT_CONTROL_FAST_UP | AGENT_CONTROL_UP_NEG);
				}
				else if (slope < -0.002f && delta_z < -0.5f && current_height > AUTOPILOT_MIN_TARGET_HEIGHT_OFF_GROUND)
				{
					setControlFlags(AGENT_CONTROL_UP_NEG);
				}
			}
		}

		//  calculate delta rotation to target heading
		F32 delta_target_heading = angle_between(mFrameAgent.getAtAxis(), mAutoPilotTargetFacing);

		if (xy_distance > slow_distance && yaw < (F_PI / 10.f))
		{
			// walking/flying fast
			setControlFlags(AGENT_CONTROL_FAST_AT | AGENT_CONTROL_AT_POS);
		}
		else if (mAutoPilotTargetDist > mAutoPilotStopDistance)
		{
            // walking/flying slow
            U32 movement_flag = 0;

			if (at * direction > 0.9f)
			{
                movement_flag = AGENT_CONTROL_AT_POS;
            }
            else if (at * direction < -0.9f)
            {
                movement_flag = AGENT_CONTROL_AT_NEG;
            }

            if (getFlying())
            {
                // flying is too fast and has high inertia, artificially slow it down
                // Don't update flags too often, server might not react
                static U64 last_time_microsec = 0;
                U64 time_microsec = LLTimer::getTotalTime();
                U64 delta = time_microsec - last_time_microsec;
                // fly during ~0-40 ms, stop during ~40-250 ms
                if (delta > 250000) // 250ms
                {
                    // reset even if !movement_flag
                    last_time_microsec = time_microsec;
                }
                else if (delta > 40000) // 40 ms
                {
                    clearControlFlags(AGENT_CONTROL_AT_POS | AGENT_CONTROL_AT_POS);
                    movement_flag = 0;
                }
            }

            if (movement_flag)
            {
                setControlFlags(movement_flag);
			}
		}

		// check to see if we need to keep rotating to target orientation
		if (mAutoPilotTargetDist < mAutoPilotStopDistance)
		{
			setControlFlags(AGENT_CONTROL_STOP);
			if(!mAutoPilotUseRotation || (delta_target_heading < mAutoPilotRotationThreshold))
			{
				stopAutoPilot();
			}
		}
	}
}


//-----------------------------------------------------------------------------
// propagate()
//-----------------------------------------------------------------------------
void LLAgent::propagate(const F32 dt)
{
	// Update UI based on agent motion
	LLFloaterMove *floater_move = LLFloaterReg::findTypedInstance<LLFloaterMove>("moveview");
	if (floater_move)
	{
		floater_move->mForwardButton   ->setToggleState( gAgentCamera.getAtKey() > 0 || gAgentCamera.getWalkKey() > 0 );
		floater_move->mBackwardButton  ->setToggleState( gAgentCamera.getAtKey() < 0 || gAgentCamera.getWalkKey() < 0 );
		floater_move->mTurnLeftButton  ->setToggleState( gAgentCamera.getYawKey() > 0.f );
		floater_move->mTurnRightButton ->setToggleState( gAgentCamera.getYawKey() < 0.f );
		floater_move->mSlideLeftButton  ->setToggleState( gAgentCamera.getLeftKey() > 0.f );
		floater_move->mSlideRightButton ->setToggleState( gAgentCamera.getLeftKey() < 0.f );
		floater_move->mMoveUpButton    ->setToggleState( gAgentCamera.getUpKey() > 0 );
		floater_move->mMoveDownButton  ->setToggleState( gAgentCamera.getUpKey() < 0 );
	}

	// handle rotation based on keyboard levels
	const F32 YAW_RATE = 90.f * DEG_TO_RAD;				// radians per second
	yaw(YAW_RATE * gAgentCamera.getYawKey() * dt);

	const F32 PITCH_RATE = 90.f * DEG_TO_RAD;			// radians per second
	pitch(PITCH_RATE * gAgentCamera.getPitchKey() * dt);
	
	// handle auto-land behavior
	if (isAgentAvatarValid())
	{
		bool in_air = gAgentAvatarp->mInAir;
		LLVector3 land_vel = getVelocity();
		land_vel.mV[VZ] = 0.f;

		if (!in_air 
			&& gAgentCamera.getUpKey() < 0 
			&& land_vel.magVecSquared() < MAX_VELOCITY_AUTO_LAND_SQUARED
			&& gSavedSettings.getBOOL("AutomaticFly"))
		{
			// land automatically
			setFlying(false);
		}
	}

	gAgentCamera.clearGeneralKeys();
}

//-----------------------------------------------------------------------------
// updateAgentPosition()
//-----------------------------------------------------------------------------
void LLAgent::updateAgentPosition(const F32 dt, const F32 yaw_radians, const S32 mouse_x, const S32 mouse_y)
{
    static LLCachedControl<F32> hint_timeout(gSavedSettings, "NotMovingHintTimeout");
	if (mMoveTimer.getStarted() && mMoveTimer.getElapsedTimeF32() > hint_timeout)
	{
		LLFirstUse::notMoving();
	}

	propagate(dt);

	// static S32 cameraUpdateCount = 0;

	rotate(yaw_radians, 0, 0, 1);
	
	//
	// Check for water and land collision, set underwater flag
	//

	gAgentCamera.updateLookAt(mouse_x, mouse_y);

    // When agent has no parents, position updates come from setPositionAgent()
    // But when agent has a parent (ex: is seated), position remains unchanged
    // relative to parent and no parent's position update trigger
    // setPositionAgent().
    // But EEP's sky track selection still needs an update if agent has a parent
    // and parent moves (ex: vehicles).
    if (isAgentAvatarValid()
        && gAgentAvatarp->getParent()
        && !mOnPositionChanged.empty()
        )
    {
        LLVector3d new_position = getPositionGlobal();
        if ((mLastTestGlobal - new_position).lengthSquared() > 1.0)
        {
            // If the position has changed by more than 1 meter since the last time we triggered.
            // filters out some noise. 
            mLastTestGlobal = new_position;
            mOnPositionChanged(mFrameAgent.getOrigin(), new_position);
        }
    }
}

// friends and operators

std::ostream& operator<<(std::ostream &s, const LLAgent &agent)
{
	// This is unfinished, but might never be used. 
	// We'll just leave it for now; we can always delete it.
	s << " { "
	  << "  Frame = " << agent.mFrameAgent << "\n"
	  << " }";
	return s;
}

// true if your own avatar needs to be rendered.  Usually only
// in third person and build.
//-----------------------------------------------------------------------------
// needsRenderAvatar()
//-----------------------------------------------------------------------------
bool LLAgent::needsRenderAvatar()
{
//	if (gAgentCamera.cameraMouselook() && !LLVOAvatar::sVisibleInFirstPerson)
// [RLVa:KB] - Checked: RLVa-2.0.2
	if ( (gAgentCamera.cameraMouselook() && !LLVOAvatar::sVisibleInFirstPerson) || (gRlvHandler.hasBehaviour(RLV_BHVR_SHOWSELF)) )
// [/RLVa:KB]
	{
		return false;
	}

	return mShowAvatar && mOutfitChosen;
}

// true if we need to render your own avatar's head.
bool LLAgent::needsRenderHead()
{
// [RLVa:KB] - Checked: RLVa-2.0.2
	return ((LLVOAvatar::sVisibleInFirstPerson && LLPipeline::sReflectionRender) || (mShowAvatar && !gAgentCamera.cameraMouselook())) && (!gRlvHandler.hasBehaviour(RLV_BHVR_SHOWSELFHEAD));
// [/RLVa:KB]
//	return (LLVOAvatar::sVisibleInFirstPerson && LLPipeline::sReflectionRender) || (mShowAvatar && !gAgentCamera.cameraMouselook());
}

//-----------------------------------------------------------------------------
// startTyping()
//-----------------------------------------------------------------------------
void LLAgent::startTyping()
{
// [RLVa:KB] - @redirchat
	if (!RlvActions::canSendTypingStart())
	{
		return;
	}
// [/RLVa:KB]

	mTypingTimer.reset();

	if (getRenderState() & AGENT_STATE_TYPING)
	{
		// already typing, don't trigger a different animation
		return;
	}
	setRenderState(AGENT_STATE_TYPING);

	if (mChatTimer.getElapsedTimeF32() < 2.f)
	{
		LLViewerObject* chatter = gObjectList.findObject(mLastChatterID);
		if (chatter && chatter->isAvatar())
		{
			gAgentCamera.setLookAt(LOOKAT_TARGET_RESPOND, chatter, LLVector3::zero);
		}
	}

	if (gSavedSettings.getBOOL("PlayTypingAnim"))
	{
		sendAnimationRequest(ANIM_AGENT_TYPE, ANIM_REQUEST_START);
	}
	// <FS:Ansariel> [FS Communication UI]
	//(LLFloaterReg::getTypedInstance<LLFloaterIMNearbyChat>("nearby_chat"))->
	//		sendChatFromViewer("", CHAT_TYPE_START, false);
	FSNearbyChat::instance().sendChatFromViewer("", CHAT_TYPE_START, false);
	// </FS:Ansariel> [FS Communication UI]
}

//-----------------------------------------------------------------------------
// stopTyping()
//-----------------------------------------------------------------------------
void LLAgent::stopTyping()
{
	if (mRenderState & AGENT_STATE_TYPING)
	{
		clearRenderState(AGENT_STATE_TYPING);
		sendAnimationRequest(ANIM_AGENT_TYPE, ANIM_REQUEST_STOP);
		// <FS:Ansariel> [FS Communication UI]
		//(LLFloaterReg::getTypedInstance<LLFloaterIMNearbyChat>("nearby_chat"))->
		//		sendChatFromViewer("", CHAT_TYPE_STOP, false);
		FSNearbyChat::instance().sendChatFromViewer("", CHAT_TYPE_STOP, false);
		// </FS:Ansariel> [FS Communication UI]
	}
}

//-----------------------------------------------------------------------------
// setRenderState()
//-----------------------------------------------------------------------------
void LLAgent::setRenderState(U8 newstate)
{
	mRenderState |= newstate;
}

//-----------------------------------------------------------------------------
// clearRenderState()
//-----------------------------------------------------------------------------
void LLAgent::clearRenderState(U8 clearstate)
{
	mRenderState &= ~clearstate;
}


//-----------------------------------------------------------------------------
// getRenderState()
//-----------------------------------------------------------------------------
U8 LLAgent::getRenderState()
{
	// *FIX: don't do stuff in a getter!  This is infinite loop city!
	if ((mTypingTimer.getElapsedTimeF32() > TYPING_TIMEOUT_SECS) 
		&& (mRenderState & AGENT_STATE_TYPING))
	{
		stopTyping();
	}
	
	if ((!LLSelectMgr::getInstance()->getSelection()->isEmpty() && LLSelectMgr::getInstance()->shouldShowSelection())
		|| LLToolMgr::getInstance()->getCurrentTool()->isEditing() )
	{
		setRenderState(AGENT_STATE_EDITING);
	}
	else
	{
		clearRenderState(AGENT_STATE_EDITING);
	}

	return mRenderState;
}

//-----------------------------------------------------------------------------
//-----------------------------------------------------------------------------

//-----------------------------------------------------------------------------
// endAnimationUpdateUI()
//-----------------------------------------------------------------------------
void LLAgent::endAnimationUpdateUI()
{
	if (LLApp::isExiting()
		|| !gViewerWindow
		|| !gMenuBarView
		|| !gToolBarView
		|| !gStatusBar)
	{
		return;
	}
	if (gAgentCamera.getCameraMode() == gAgentCamera.getLastCameraMode())
	{
		// We're already done endAnimationUpdateUI for this transition.
		return;
	}

	// clean up UI from mode we're leaving
	if (gAgentCamera.getLastCameraMode() == CAMERA_MODE_MOUSELOOK )
	{
		// <FS:Zi> Unhide chat bar, unless autohide is enabled
		gSavedSettings.setBOOL("MouseLookEnabled", false);
		if(!gSavedSettings.getBOOL("AutohideChatBar"))
			FSNearbyChat::instance().showDefaultChatBar(true);
		// </FS:Zi>

		gToolBarView->setToolBarsVisible(true);
		// show mouse cursor
		gViewerWindow->showCursor();
		// show menus
		gMenuBarView->setVisible(true);
		// <FS:Ansariel> Separate navigation and favorites panel
		LLNavigationBar::instance().getView()->setVisible(true);
		gStatusBar->setVisibleForMouselook(true);

		// <FS:Zi> We don't use the mini location panel in Firestorm
        // static LLCachedControl<bool> show_mini_location_panel(gSavedSettings, "ShowMiniLocationPanel");
		// if (show_mini_location_panel)
		// {
		// 	LLPanelTopInfoBar::getInstance()->setVisible(true);
		// }
		// </FS:Zi>

		LLChicletBar::getInstance()->setVisible(true);

		LLPanelStandStopFlying::getInstance()->setVisible(true);

		LLToolMgr::getInstance()->setCurrentToolset(gBasicToolset);

		LLFloaterCamera::onLeavingMouseLook();

		if (mMouselookModeOutSignal)
		{
			(*mMouselookModeOutSignal)();
		}

		// Only pop if we have pushed...
		if (true == mViewsPushed)
		{
#if 0 // Use this once all floaters are registered
			LLFloaterReg::restoreVisibleInstances();
#else // Use this for now
			LLFloaterView::skip_list_t skip_list;
			if (LLFloaterReg::findInstance("mini_map"))
			{
				skip_list.insert(LLFloaterReg::findInstance("mini_map"));
			}
			// <FS:Ansariel> Beacons floater doesn't need to be open for us to show beacons
			//if (LLFloaterReg::findInstance("beacons"))
			//{
			//	skip_list.insert(LLFloaterReg::findInstance("beacons"));
			//}
			// </FS:Ansariel>
			if(gSavedSettings.getBOOL("FSShowStatsBarInMouselook"))
			{
				skip_list.insert(LLFloaterReg::findInstance("stats"));
			}
			// <FS:LO> //FIRE-6385: Show all script dialogs still after leaving mouselook
			BOOST_FOREACH(LLFloater *tmp, LLFloaterReg::getFloaterList("script_floater"))
			{
				skip_list.insert(tmp);
			}
			// </FS:LO>
			// <FS:Ansariel> Skip restoring conversations and radar floater
			if (gSavedSettings.getBOOL("FSShowConvoAndRadarInML"))
			{
				skip_list.insert(LLFloaterReg::findInstance("fs_radar"));
				skip_list.insert(LLFloaterReg::findInstance("fs_im_container"));
			}
			// </FS:Ansariel>

			// <FS:Ansariel> [FS communication UI] Commented out so far.
			//               Maybe check if need it to close standalone IM floater
			//               when going into mouselook
			//LLFloaterIMContainer* im_box = LLFloaterReg::getTypedInstance<LLFloaterIMContainer>("im_container");
			//LLFloaterIMContainer::floater_list_t conversations;
			//im_box->getDetachedConversationFloaters(conversations);
			//BOOST_FOREACH(LLFloater* conversation, conversations)
			//{
			//	LL_INFOS() << "skip_list.insert(session_floater): " << conversation->getTitle() << LL_ENDL;
			//	skip_list.insert(conversation);
			//}
			// </FS:Ansariel> [FS communication UI]

			gFloaterView->popVisibleAll(skip_list);
#endif
			mViewsPushed = false;
			gFocusMgr.setKeyboardFocus(NULL);	// <FS:Zi> make sure no floater has focus  after restoring them
		}
		// <FS:PP> FIRE-11312: Exiting Mouselook puts keyboard focus on Nearby Chat bar
		else if(gSavedSettings.getBOOL("FSShowInterfaceInMouselook"))
		{
			gFocusMgr.setKeyboardFocus(NULL);
		}
		// </FS:PP>

		
		gAgentCamera.setLookAt(LOOKAT_TARGET_CLEAR);
		if( gMorphView )
		{
			gMorphView->setVisible( false );
		}

		// Disable mouselook-specific animations
		if (isAgentAvatarValid())
		{
			if( gAgentAvatarp->isAnyAnimationSignaled(AGENT_GUN_AIM_ANIMS, NUM_AGENT_GUN_AIM_ANIMS) )
			{
				if (gAgentAvatarp->mSignaledAnimations.find(ANIM_AGENT_AIM_RIFLE_R) != gAgentAvatarp->mSignaledAnimations.end())
				{
					sendAnimationRequest(ANIM_AGENT_AIM_RIFLE_R, ANIM_REQUEST_STOP);
					sendAnimationRequest(ANIM_AGENT_HOLD_RIFLE_R, ANIM_REQUEST_START);
				}
				if (gAgentAvatarp->mSignaledAnimations.find(ANIM_AGENT_AIM_HANDGUN_R) != gAgentAvatarp->mSignaledAnimations.end())
				{
					sendAnimationRequest(ANIM_AGENT_AIM_HANDGUN_R, ANIM_REQUEST_STOP);
					sendAnimationRequest(ANIM_AGENT_HOLD_HANDGUN_R, ANIM_REQUEST_START);
				}
				if (gAgentAvatarp->mSignaledAnimations.find(ANIM_AGENT_AIM_BAZOOKA_R) != gAgentAvatarp->mSignaledAnimations.end())
				{
					sendAnimationRequest(ANIM_AGENT_AIM_BAZOOKA_R, ANIM_REQUEST_STOP);
					sendAnimationRequest(ANIM_AGENT_HOLD_BAZOOKA_R, ANIM_REQUEST_START);
				}
				if (gAgentAvatarp->mSignaledAnimations.find(ANIM_AGENT_AIM_BOW_L) != gAgentAvatarp->mSignaledAnimations.end())
				{
					sendAnimationRequest(ANIM_AGENT_AIM_BOW_L, ANIM_REQUEST_STOP);
					sendAnimationRequest(ANIM_AGENT_HOLD_BOW_L, ANIM_REQUEST_START);
				}
			}
		}
	}
	else if (gAgentCamera.getLastCameraMode() == CAMERA_MODE_CUSTOMIZE_AVATAR)
	{
		// make sure we ask to save changes

		LLToolMgr::getInstance()->setCurrentToolset(gBasicToolset);

		if( gMorphView )
		{
			gMorphView->setVisible( false );
		}

		if (isAgentAvatarValid())
		{
			if(mCustomAnim)
			{
				sendAnimationRequest(ANIM_AGENT_CUSTOMIZE, ANIM_REQUEST_STOP);
				sendAnimationRequest(ANIM_AGENT_CUSTOMIZE_DONE, ANIM_REQUEST_START);

				mCustomAnim = false ;
			}
			
		}
		gAgentCamera.setLookAt(LOOKAT_TARGET_CLEAR);

		LLFloaterCamera::onAvatarEditingAppearance(false);
	}

	//---------------------------------------------------------------------
	// Set up UI for mode we're entering
	//---------------------------------------------------------------------
	if (gAgentCamera.getCameraMode() == CAMERA_MODE_MOUSELOOK)
	{

		// <FS:PP> FIRE-8868: Show UI in mouselook
		if(!gSavedSettings.getBOOL("FSShowInterfaceInMouselook"))
		{
		// </FS:PP>

		// clean up UI
		// first show anything hidden by UI toggle
		gViewerWindow->setUIVisibility(true);

		// then hide stuff we want hidden for mouselook 
		gToolBarView->setToolBarsVisible(false);
		gMenuBarView->setVisible(false);
		// <FS:Ansariel> Separate navigation and favorites panel
		LLNavigationBar::instance().getView()->setVisible(false);
		gStatusBar->setVisibleForMouselook(false);

		// <FS:Zi> We don't use the mini location panel in Firestorm
		// LLPanelTopInfoBar::getInstance()->setVisible(false);

		LLChicletBar::getInstance()->setVisible(false);

		LLPanelStandStopFlying::getInstance()->setVisible(false);

		// <FS:Zi> Hide chat bar in mouselook mode, unless there is text in it
		gSavedSettings.setBOOL("MouseLookEnabled",true);
		if(FSNearbyChat::instance().defaultChatBarIsIdle())
			FSNearbyChat::instance().showDefaultChatBar(false);
		// </FS:Zi>

		// clear out camera lag effect
		// <FS:PP> Commented out and moved lower for FIRE-8868: Show UI in mouselook
		// gAgentCamera.clearCameraLag();
		// </FS:PP>

		// JC - Added for always chat in third person option
		gFocusMgr.setKeyboardFocus(NULL);

		LLToolMgr::getInstance()->setCurrentToolset(gMouselookToolset);

		mViewsPushed = true;

		// <FS:PP> Commented out and moved lower for FIRE-8868: Show UI in mouselook
		// if (mMouselookModeInSignal)
		// {
		//	(*mMouselookModeInSignal)();
		// }
		// </FS:PP>

		// hide all floaters except the mini map

#if 0 // Use this once all floaters are registered
		std::set<std::string> exceptions;
		exceptions.insert("mini_map");
		if(gSavedSettings.getBOOL("FSShowStatsBarInMouselook"))
		{
			exceptions.insert("stats");
		}
		exceptions.insert("script_floater"); // <FS:LO> //FIRE-6385: Show all script dialogs still after leaving mouselook
		LLFloaterReg::hideVisibleInstances(exceptions);
#else // Use this for now
		LLFloaterView::skip_list_t skip_list;
		skip_list.insert(LLFloaterReg::findInstance("mini_map"));
		// <FS:Ansariel> Beacons floater doesn't need to be open for us to show beacon
		//skip_list.insert(LLFloaterReg::findInstance("beacons"));
		if(gSavedSettings.getBOOL("FSShowStatsBarInMouselook"))
		{
			skip_list.insert(LLFloaterReg::findInstance("stats"));
		}
		// <FS:LO> //FIRE-6385: Show all script dialogs still when entering mouselook
		BOOST_FOREACH(LLFloater *tmp, LLFloaterReg::getFloaterList("script_floater"))
		{
			skip_list.insert(tmp);
		}
		// </FS:LO>
		// <FS:Ansariel> Skip hiding conversations and radar floater
		if (gSavedSettings.getBOOL("FSShowConvoAndRadarInML"))
		{
			skip_list.insert(LLFloaterReg::findInstance("fs_radar"));
			skip_list.insert(LLFloaterReg::findInstance("fs_im_container"));
		}
		// </FS:Ansariel>
		gFloaterView->pushVisibleAll(false, skip_list);
#endif

		// <FS:PP> FIRE-8868: Show UI in mouselook
		gConsole->setVisible( true );

		} // Check ends here, anything below will be executed regardless of its state

		gAgentCamera.clearCameraLag();

		if (mMouselookModeInSignal)
		{
			(*mMouselookModeInSignal)();
		}
		// </FS:PP>

		if( gMorphView )
		{
			gMorphView->setVisible(false);
		}

		// <FS:PP> Commented out and moved few lines higher for FIRE-8868: Show UI in mouselook
		// gConsole->setVisible( true );

		if (isAgentAvatarValid())
		{
			// Trigger mouselook-specific animations
			if( gAgentAvatarp->isAnyAnimationSignaled(AGENT_GUN_HOLD_ANIMS, NUM_AGENT_GUN_HOLD_ANIMS) )
			{
				if (gAgentAvatarp->mSignaledAnimations.find(ANIM_AGENT_HOLD_RIFLE_R) != gAgentAvatarp->mSignaledAnimations.end())
				{
					sendAnimationRequest(ANIM_AGENT_HOLD_RIFLE_R, ANIM_REQUEST_STOP);
					sendAnimationRequest(ANIM_AGENT_AIM_RIFLE_R, ANIM_REQUEST_START);
				}
				if (gAgentAvatarp->mSignaledAnimations.find(ANIM_AGENT_HOLD_HANDGUN_R) != gAgentAvatarp->mSignaledAnimations.end())
				{
					sendAnimationRequest(ANIM_AGENT_HOLD_HANDGUN_R, ANIM_REQUEST_STOP);
					sendAnimationRequest(ANIM_AGENT_AIM_HANDGUN_R, ANIM_REQUEST_START);
				}
				if (gAgentAvatarp->mSignaledAnimations.find(ANIM_AGENT_HOLD_BAZOOKA_R) != gAgentAvatarp->mSignaledAnimations.end())
				{
					sendAnimationRequest(ANIM_AGENT_HOLD_BAZOOKA_R, ANIM_REQUEST_STOP);
					sendAnimationRequest(ANIM_AGENT_AIM_BAZOOKA_R, ANIM_REQUEST_START);
				}
				if (gAgentAvatarp->mSignaledAnimations.find(ANIM_AGENT_HOLD_BOW_L) != gAgentAvatarp->mSignaledAnimations.end())
				{
					sendAnimationRequest(ANIM_AGENT_HOLD_BOW_L, ANIM_REQUEST_STOP);
					sendAnimationRequest(ANIM_AGENT_AIM_BOW_L, ANIM_REQUEST_START);
				}
			}
			if (gAgentAvatarp->getParent())
			{
				LLVector3 at_axis = LLViewerCamera::getInstance()->getAtAxis();
				LLViewerObject* root_object = (LLViewerObject*)gAgentAvatarp->getRoot();
				if (root_object->flagCameraDecoupled())
				{
					resetAxes(at_axis);
				}
				else
				{
					resetAxes(at_axis * ~((LLViewerObject*)gAgentAvatarp->getParent())->getRenderRotation());
				}
			}
		}
	}
	else if (gAgentCamera.getCameraMode() == CAMERA_MODE_CUSTOMIZE_AVATAR)
	{
		LLToolMgr::getInstance()->setCurrentToolset(gFaceEditToolset);

		if( gMorphView )
		{
			gMorphView->setVisible( true );
		}

		// freeze avatar
		if (isAgentAvatarValid())
		{
			mPauseRequest = gAgentAvatarp->requestPause();
		}

		LLFloaterCamera::onAvatarEditingAppearance(true);
	}

	if (isAgentAvatarValid())
	{
		gAgentAvatarp->updateAttachmentVisibility(gAgentCamera.getCameraMode());
	}

	gFloaterTools->dirty();

	// Don't let this be called more than once if the camera
	// mode hasn't changed.  --JC
	gAgentCamera.updateLastCamera();
}

boost::signals2::connection LLAgent::setMouselookModeInCallback( const camera_signal_t::slot_type& cb )
{
	if (!mMouselookModeInSignal) mMouselookModeInSignal = new camera_signal_t();
	return mMouselookModeInSignal->connect(cb);
}

boost::signals2::connection LLAgent::setMouselookModeOutCallback( const camera_signal_t::slot_type& cb )
{
	if (!mMouselookModeOutSignal) mMouselookModeOutSignal = new camera_signal_t();
	return mMouselookModeOutSignal->connect(cb);
}

//-----------------------------------------------------------------------------
// heardChat()
//-----------------------------------------------------------------------------
void LLAgent::heardChat(const LLUUID& id)
{
	// log text and voice chat to speaker mgr
	// for keeping track of active speakers, etc.
	LLLocalSpeakerMgr::getInstance()->speakerChatted(id);

	// don't respond to your own voice
	if (id == getID()) return;
	
	if (ll_rand(2) == 0) 
	{
		LLViewerObject *chatter = gObjectList.findObject(mLastChatterID);
		gAgentCamera.setLookAt(LOOKAT_TARGET_AUTO_LISTEN, chatter, LLVector3::zero);
	}			

	mLastChatterID = id;
	mChatTimer.reset();
}

LLSD ll_sdmap_from_vector3(const LLVector3& vec)
{
    LLSD ret;
    ret["X"] = vec.mV[VX];
    ret["Y"] = vec.mV[VY];
    ret["Z"] = vec.mV[VZ];
    return ret;
}

LLVector3 ll_vector3_from_sdmap(const LLSD& sd)
{
    LLVector3 ret;
    ret.mV[VX] = F32(sd["X"].asReal());
    ret.mV[VY] = F32(sd["Y"].asReal());
    ret.mV[VZ] = F32(sd["Z"].asReal());
    return ret;
}

void LLAgent::setStartPosition( U32 location_id )
{
    LLViewerObject          *object;

    if (gAgentID == LLUUID::null)
    {
        return;
    }
    // we've got an ID for an agent viewerobject
    object = gObjectList.findObject(gAgentID);
    if (! object)
    {
        LL_INFOS() << "setStartPosition - Can't find agent viewerobject id " << gAgentID << LL_ENDL;
        return;
    }
    // we've got the viewer object
    // Sometimes the agent can be velocity interpolated off of
    // this simulator.  Clamp it to the region the agent is
    // in, a little bit in on each side.
    const F32 INSET = 0.5f; //meters
// <FS:CR> Aurora Sim
    //const F32 REGION_WIDTH = LLWorld::getInstance()->getRegionWidthInMeters();
    const F32 REGION_WIDTH = getRegion()->getWidth();
// </FS:CR> Aurora Sim

    LLVector3 agent_pos = getPositionAgent();

    if (isAgentAvatarValid())
    {
        // the z height is at the agent's feet
        agent_pos.mV[VZ] -= 0.5f * (gAgentAvatarp->mBodySize.mV[VZ] + gAgentAvatarp->mAvatarOffset.mV[VZ]);
    }

    agent_pos.mV[VX] = llclamp( agent_pos.mV[VX], INSET, REGION_WIDTH - INSET );
    agent_pos.mV[VY] = llclamp( agent_pos.mV[VY], INSET, REGION_WIDTH - INSET );

    // Don't let them go below ground, or too high.
    agent_pos.mV[VZ] = llclamp( agent_pos.mV[VZ],
                                mRegionp->getLandHeightRegion( agent_pos ),
                                LLWorld::getInstance()->getRegionMaxHeight() );
    // Send the CapReq
    LLSD request;
    LLSD body;
    LLSD homeLocation;

    homeLocation["LocationId"] = LLSD::Integer(location_id);
    homeLocation["LocationPos"] = ll_sdmap_from_vector3(agent_pos);
    homeLocation["LocationLookAt"] = ll_sdmap_from_vector3(mFrameAgent.getAtAxis());

    body["HomeLocation"] = homeLocation;

    if (!requestPostCapability("HomeLocation", body, 
            boost::bind(&LLAgent::setStartPositionSuccess, this, _1)))
    // <FS:Ansariel> FIRE-19894: Setting Home location fails in OpenSim after Coroutines update
        //LL_WARNS() << "Unable to post to HomeLocation capability." << LL_ENDL;
    {
        LLMessageSystem* msg = gMessageSystem;
        msg->newMessageFast(_PREHASH_SetStartLocationRequest);
        msg->nextBlockFast( _PREHASH_AgentData);
        msg->addUUIDFast(_PREHASH_AgentID, gAgentID);
        msg->addUUIDFast(_PREHASH_SessionID, gAgentSessionID);
        msg->nextBlockFast( _PREHASH_StartLocationData);
        // corrected by sim
        msg->addStringFast(_PREHASH_SimName, "");
        msg->addU32Fast(_PREHASH_LocationID, homeLocation["LocationId"].asInteger());
        msg->addVector3Fast(_PREHASH_LocationPos,
                            ll_vector3_from_sdmap(homeLocation["LocationPos"]));
        msg->addVector3Fast(_PREHASH_LocationLookAt,
                            ll_vector3_from_sdmap(homeLocation["LocationLookAt"]));
        gAgent.sendReliableMessage();
    }
    // </FS:Ansariel>
}

void LLAgent::setStartPositionSuccess(const LLSD &result)
{
    LLVector3 agent_pos;
    bool      error = true;

    do {
        // was the call to /agent/<agent-id>/home-location successful?
        // If not, we keep error set to true
        if (!result.has("success"))
            break;

        if (0 != strncmp("true", result["success"].asString().c_str(), 4))
            break;

        // did the simulator return a "justified" home location?
        // If no, we keep error set to true
        if (!result.has("HomeLocation"))
            break;

        if ((!result["HomeLocation"].has("LocationPos")) ||
                (!result["HomeLocation"]["LocationPos"].has("X")) ||
                (!result["HomeLocation"]["LocationPos"].has("Y")) ||
                (!result["HomeLocation"]["LocationPos"].has("Z")))
            break;

        agent_pos.mV[VX] = result["HomeLocation"]["LocationPos"]["X"].asInteger();
        agent_pos.mV[VY] = result["HomeLocation"]["LocationPos"]["Y"].asInteger();
        agent_pos.mV[VZ] = result["HomeLocation"]["LocationPos"]["Z"].asInteger();

        error = false;

    } while (0);

    if (error)
    {
        LL_WARNS() << "Error in response to home position set." << LL_ENDL;
    }
    else
    {
        LL_INFOS() << "setting home position" << LL_ENDL;

        LLViewerRegion *viewer_region = gAgent.getRegion();
        setHomePosRegion(viewer_region->getHandle(), agent_pos);
    }
}

void LLAgent::requestStopMotion( LLMotion* motion )
{
	// Notify all avatars that a motion has stopped.
	// This is needed to clear the animation state bits
	LLUUID anim_state = motion->getID();
	onAnimStop(motion->getID());

	// if motion is not looping, it could have stopped by running out of time
	// so we need to tell the server this
//	LL_INFOS() << "Sending stop for motion " << motion->getName() << LL_ENDL;
	sendAnimationRequest( anim_state, ANIM_REQUEST_STOP );
}

void LLAgent::onAnimStop(const LLUUID& id)
{
	// handle automatic state transitions (based on completion of animation playback)
	if (id == ANIM_AGENT_STAND)
	{
		stopFidget();
	}
	else if (id == ANIM_AGENT_AWAY)
	{
// [RLVa:KB] - Checked: 2010-05-03 (RLVa-1.2.0g) | Added: RLVa-1.1.0g
		if (!gRlvHandler.hasBehaviour(RLV_BHVR_ALLOWIDLE))
			clearAFK();
// [/RLVa:KB]
//		clearAFK();
	}
	else if (id == ANIM_AGENT_STANDUP)
	{
		// send stand up command
		setControlFlags(AGENT_CONTROL_FINISH_ANIM);

		// now trigger dusting self off animation
		if (isAgentAvatarValid() && !gAgentAvatarp->mBelowWater && rand() % 3 == 0)
			sendAnimationRequest( ANIM_AGENT_BRUSH, ANIM_REQUEST_START );
	}
	else if (id == ANIM_AGENT_PRE_JUMP || id == ANIM_AGENT_LAND || id == ANIM_AGENT_MEDIUM_LAND)
	{
		setControlFlags(AGENT_CONTROL_FINISH_ANIM);
	}
}

bool LLAgent::isGodlike() const
{
	return mAgentAccess->isGodlike();
}

bool LLAgent::isGodlikeWithoutAdminMenuFakery() const
{
	return mAgentAccess->isGodlikeWithoutAdminMenuFakery();
}

U8 LLAgent::getGodLevel() const
{
	return mAgentAccess->getGodLevel();
}

bool LLAgent::wantsPGOnly() const
{
	return mAgentAccess->wantsPGOnly();
}

bool LLAgent::canAccessMature() const
{
	return mAgentAccess->canAccessMature();
}

bool LLAgent::canAccessAdult() const
{
	return mAgentAccess->canAccessAdult();
}

bool LLAgent::canAccessMaturityInRegion( U64 region_handle ) const
{
	LLViewerRegion *regionp = LLWorld::getInstance()->getRegionFromHandle( region_handle );
	if( regionp )
	{
		switch( regionp->getSimAccess() )
		{
			case SIM_ACCESS_MATURE:
				if( !canAccessMature() )
					return false;
				break;
			case SIM_ACCESS_ADULT:
				if( !canAccessAdult() )
					return false;
				break;
			default:
				// Oh, go on and hear the silly noises.
				break;
		}
	}
	
	return true;
}

bool LLAgent::canAccessMaturityAtGlobal( LLVector3d pos_global ) const
{
	U64 region_handle = to_region_handle_global( pos_global.mdV[0], pos_global.mdV[1] );
	return canAccessMaturityInRegion( region_handle );
}

bool LLAgent::prefersPG() const
{
	return mAgentAccess->prefersPG();
}

bool LLAgent::prefersMature() const
{
	return mAgentAccess->prefersMature();
}
	
bool LLAgent::prefersAdult() const
{
	return mAgentAccess->prefersAdult();
}

bool LLAgent::isTeen() const
{
	return mAgentAccess->isTeen();
}

bool LLAgent::isMature() const
{
	return mAgentAccess->isMature();
}

bool LLAgent::isAdult() const
{
	return mAgentAccess->isAdult();
}

//static 
int LLAgent::convertTextToMaturity(char text)
{
	return LLAgentAccess::convertTextToMaturity(text);
}

void LLAgent::handlePreferredMaturityResult(U8 pServerMaturity)
{
	// Update the number of responses received
	++mMaturityPreferenceResponseId;
	llassert(mMaturityPreferenceResponseId <= mMaturityPreferenceRequestId);

	// Update the last known server maturity response
	mLastKnownResponseMaturity = pServerMaturity;

	// Ignore all responses if we know there are more unanswered requests that are expected
	if (mMaturityPreferenceResponseId == mMaturityPreferenceRequestId)
	{
		// If we received a response that matches the last known request, then we are good
		if (mLastKnownRequestMaturity == mLastKnownResponseMaturity)
		{
			mMaturityPreferenceNumRetries = 0;
			reportPreferredMaturitySuccess();
			llassert(static_cast<U8>(gSavedSettings.getU32("PreferredMaturity")) == mLastKnownResponseMaturity);
		}
		// Else, the viewer is out of sync with the server, so let's try to re-sync with the
		// server by re-sending our last known request.  Cap the re-tries at 3 just to be safe.
		else if (++mMaturityPreferenceNumRetries <= 3)
		{
			LL_INFOS() << "Retrying attempt #" << mMaturityPreferenceNumRetries << " to set viewer preferred maturity to '"
				<< LLViewerRegion::accessToString(mLastKnownRequestMaturity) << "'" << LL_ENDL;
			sendMaturityPreferenceToServer(mLastKnownRequestMaturity);
		}
		// Else, the viewer is style out of sync with the server after 3 retries, so inform the user
		else
		{
			mMaturityPreferenceNumRetries = 0;
			LL_WARNS() << "Too many retries for maturity preference" << LL_ENDL;
			reportPreferredMaturityError();
		}
	}
}

void LLAgent::handlePreferredMaturityError()
{
	// Update the number of responses received
	++mMaturityPreferenceResponseId;
	llassert(mMaturityPreferenceResponseId <= mMaturityPreferenceRequestId);

	// Ignore all responses if we know there are more unanswered requests that are expected
	if (mMaturityPreferenceResponseId == mMaturityPreferenceRequestId)
	{
		mMaturityPreferenceNumRetries = 0;

		// If we received a response that matches the last known request, then we are synced with
		// the server, but not quite sure why we are
		if (mLastKnownRequestMaturity == mLastKnownResponseMaturity)
		{
			LL_WARNS() << "Got an error but maturity preference '" << LLViewerRegion::accessToString(mLastKnownRequestMaturity)
				<< "' seems to be in sync with the server" << LL_ENDL;
			reportPreferredMaturitySuccess();
		}
		// Else, the more likely case is that the last request does not match the last response,
		// so inform the user
		else
		{
			reportPreferredMaturityError();
		}
	}
}

void LLAgent::reportPreferredMaturitySuccess()
{
	// If there is a pending teleport request waiting for the maturity preference to be synced with
	// the server, let's start the pending request
	if (hasPendingTeleportRequest())
	{
		startTeleportRequest();
	}
}

void LLAgent::reportPreferredMaturityError()
{
	// If there is a pending teleport request waiting for the maturity preference to be synced with
	// the server, we were unable to successfully sync with the server on maturity preference, so let's
	// just raise the screen.
	mIsMaturityRatingChangingDuringTeleport = false;
	if (hasPendingTeleportRequest())
	{
		LL_WARNS("Teleport") << "Teleport failing due to preferred maturity error" << LL_ENDL;
		setTeleportState(LLAgent::TELEPORT_NONE);
	}

	// Get the last known maturity request from the user activity
	std::string preferredMaturity = LLViewerRegion::accessToString(mLastKnownRequestMaturity);
	LLStringUtil::toLower(preferredMaturity);

	// Get the last known maturity response from the server
	std::string actualMaturity = LLViewerRegion::accessToString(mLastKnownResponseMaturity);
	LLStringUtil::toLower(actualMaturity);

	// Notify the user
	LLSD args = LLSD::emptyMap();
	args["PREFERRED_MATURITY"] = preferredMaturity;
	args["ACTUAL_MATURITY"] = actualMaturity;
	LLNotificationsUtil::add("MaturityChangeError", args);

	// Check the saved settings to ensure that we are consistent.  If we are not consistent, update
	// the viewer, but do not send anything to server
	U8 localMaturity = static_cast<U8>(gSavedSettings.getU32("PreferredMaturity"));
	if (localMaturity != mLastKnownResponseMaturity)
	{
		bool tmpIsDoSendMaturityPreferenceToServer = mIsDoSendMaturityPreferenceToServer;
		mIsDoSendMaturityPreferenceToServer = false;
		LL_INFOS() << "Setting viewer preferred maturity to '" << LLViewerRegion::accessToString(mLastKnownResponseMaturity) << "'" << LL_ENDL;
		gSavedSettings.setU32("PreferredMaturity", static_cast<U32>(mLastKnownResponseMaturity));
		mIsDoSendMaturityPreferenceToServer = tmpIsDoSendMaturityPreferenceToServer;
	}
}

bool LLAgent::isMaturityPreferenceSyncedWithServer() const
{
	return (mMaturityPreferenceRequestId == mMaturityPreferenceResponseId);
}

void LLAgent::sendMaturityPreferenceToServer(U8 pPreferredMaturity)
{
	// Only send maturity preference to the server if enabled
	if (mIsDoSendMaturityPreferenceToServer)
	{
		// Increment the number of requests.  The handlers manage a separate count of responses.
		++mMaturityPreferenceRequestId;

		// Update the last know maturity request
		mLastKnownRequestMaturity = pPreferredMaturity;

		// If we don't have a region, report it as an error
		if (getRegion() == NULL)
		{
			LL_WARNS("Agent") << "Region is not defined, can not change Maturity setting." << LL_ENDL;
			return;
		}

		LLSD access_prefs = LLSD::emptyMap();
		access_prefs["max"] = LLViewerRegion::accessToShortString(pPreferredMaturity);

		LLSD postData = LLSD::emptyMap();
		postData["access_prefs"] = access_prefs;
		LL_INFOS() << "Sending viewer preferred maturity to '" << LLViewerRegion::accessToString(pPreferredMaturity) << LL_ENDL;

        if (!requestPostCapability("UpdateAgentInformation", postData,
            static_cast<httpCallback_t>(boost::bind(&LLAgent::processMaturityPreferenceFromServer, this, _1, pPreferredMaturity)),
            static_cast<httpCallback_t>(boost::bind(&LLAgent::handlePreferredMaturityError, this))
            ))
        {
            LL_WARNS("Agent") << "Maturity request post failed." << LL_ENDL;
        }
	}
}


void LLAgent::processMaturityPreferenceFromServer(const LLSD &result, U8 perferredMaturity)
{
    U8 maturity = SIM_ACCESS_MIN;

    llassert(result.isDefined());
    llassert(result.isMap());
    llassert(result.has("access_prefs"));
    llassert(result.get("access_prefs").isMap());
    llassert(result.get("access_prefs").has("max"));
    llassert(result.get("access_prefs").get("max").isString());
    if (result.isDefined() && result.isMap() && result.has("access_prefs")
        && result.get("access_prefs").isMap() && result.get("access_prefs").has("max")
        && result.get("access_prefs").get("max").isString())
    {
        LLSD::String actualPreference = result.get("access_prefs").get("max").asString();
        LLStringUtil::trim(actualPreference);
        maturity = LLViewerRegion::shortStringToAccess(actualPreference);
    }

    if (maturity != perferredMaturity)
    {
        LL_WARNS() << "while attempting to change maturity preference from '"
            << LLViewerRegion::accessToString(mLastKnownResponseMaturity)
            << "' to '" << LLViewerRegion::accessToString(perferredMaturity)
            << "', the server responded with '"
            << LLViewerRegion::accessToString(maturity)
            << "' [value:" << static_cast<U32>(maturity)
            << "], " << LL_ENDL;
    }
    handlePreferredMaturityResult(maturity);
}

// Using a new capability, tell the simulator that we want it to send everything
// it knows about and not just what is in front of the camera, in its view
// frustum. We need this feature so that the contents of the region that appears
// in the 6 snapshots which we cannot see and is normally not "considered", is
// also rendered. Typically, this is turned on when the 360 capture floater is
// opened and turned off when it is closed.
// Note: for this version, we do not have a way to determine when "everything"
// has arrived and has been rendered so for now, the proposal is that users
// will need to experiment with the low resolution version and wait for some
// (hopefully) small period of time while the full contents resolves.
// Pass in a flag to ask the simulator/interest list to "send everything" or
// not (the default mode)
void LLAgent::changeInterestListMode(const std::string &new_mode)
{
    if (new_mode != mInterestListMode)
    {
	// <FS:Beq> Fix area search again
		if ( (new_mode == LLViewerRegion::IL_MODE_DEFAULT && (!mFSAreaSearchActive && !m360CaptureActive))  ||
		     (new_mode == LLViewerRegion::IL_MODE_360) )
		{
		LL_DEBUGS("360Capture") << "Setting Agent interest list mode to " << new_mode << " and updating regions" << LL_ENDL;
	// </FS:Beq>
        mInterestListMode = new_mode;
        // Change interest list mode for all regions.  If they are already set for the current mode,
        // the setting will have no effect.
        for (LLWorld::region_list_t::const_iterator iter = LLWorld::getInstance()->getRegionList().begin();
             iter != LLWorld::getInstance()->getRegionList().end();
             ++iter)
        {
            LLViewerRegion *regionp = *iter;
            if (regionp && regionp->isAlive() && regionp->capabilitiesReceived())
            {
                regionp->setInterestListMode(mInterestListMode);
            }
        }
		} // <FS:Beq/>
    }
	else
	{
		LL_DEBUGS("360Capture") << "Agent interest list mode is already set to " << mInterestListMode << LL_ENDL;
	}
}


bool LLAgent::requestPostCapability(const std::string &capName, LLSD &postData, httpCallback_t cbSuccess, httpCallback_t cbFailure)
{
    if (getRegion())
    {
        return getRegion()->requestPostCapability(capName, postData, cbSuccess, cbFailure);
    }
	return false;
}

bool LLAgent::requestGetCapability(const std::string &capName, httpCallback_t cbSuccess, httpCallback_t cbFailure)
{
    if (getRegion())
    {
        return getRegion()->requestGetCapability(capName, cbSuccess, cbFailure);
    }
    return false;
}

bool LLAgent::getAdminOverride() const	
{ 
	return mAgentAccess->getAdminOverride(); 
}

void LLAgent::setMaturity(char text)
{
	mAgentAccess->setMaturity(text);
}

void LLAgent::setAdminOverride(bool b)	
{ 
	mAgentAccess->setAdminOverride(b);
}

void LLAgent::setGodLevel(U8 god_level)	
{ 
	mAgentAccess->setGodLevel(god_level);
	mGodLevelChangeSignal(god_level);
}

LLAgent::god_level_change_slot_t LLAgent::registerGodLevelChanageListener(god_level_change_callback_t pGodLevelChangeCallback)
{
	return mGodLevelChangeSignal.connect(pGodLevelChangeCallback);
}

const LLAgentAccess& LLAgent::getAgentAccess()
{
	return *mAgentAccess;
}

bool LLAgent::validateMaturity(const LLSD& newvalue)
{
	return mAgentAccess->canSetMaturity(newvalue.asInteger());
}

void LLAgent::handleMaturity(const LLSD &pNewValue)
{
	sendMaturityPreferenceToServer(static_cast<U8>(pNewValue.asInteger()));
}

//----------------------------------------------------------------------------

void LLAgent::buildFullname(std::string& name) const
{
	if (gAgentAvatarp)
	{
		name = gAgentAvatarp->getFullname();
	}
}

//*TODO remove, is not used anywhere as of August 20, 2009
void LLAgent::buildFullnameAndTitle(std::string& name) const
{
	if (isGroupMember())
	{
		name = mGroupTitle;
		name += ' ';
	}
	else
	{
		name.erase(0, name.length());
	}

	if (isAgentAvatarValid())
	{
		name += gAgentAvatarp->getFullname();
	}
}

bool LLAgent::isInGroup(const LLUUID& group_id, bool ignore_god_mode /* false */) const
{
	if (!ignore_god_mode && isGodlike())
		return true;

	U32 count = mGroups.size();
	for(U32 i = 0; i < count; ++i)
	{
		if(mGroups[i].mID == group_id)
		{
			return true;
		}
	}
	return false;
}

// This implementation should mirror LLAgentInfo::hasPowerInGroup
bool LLAgent::hasPowerInGroup(const LLUUID& group_id, U64 power) const
{
	if (isGodlikeWithoutAdminMenuFakery())
		return true;

	// GP_NO_POWERS can also mean no power is enough to grant an ability.
	if (GP_NO_POWERS == power) return false;

	U32 count = mGroups.size();
	for(U32 i = 0; i < count; ++i)
	{
		if(mGroups[i].mID == group_id)
		{
			return (bool)((mGroups[i].mPowers & power) > 0);
		}
	}
	return false;
}

bool LLAgent::hasPowerInActiveGroup(U64 power) const
{
	return (mGroupID.notNull() && (hasPowerInGroup(mGroupID, power)));
}

U64 LLAgent::getPowerInGroup(const LLUUID& group_id) const
{
	if (isGodlike())
		return GP_ALL_POWERS;
	
	U32 count = mGroups.size();
	for(U32 i = 0; i < count; ++i)
	{
		if(mGroups[i].mID == group_id)
		{
			return (mGroups[i].mPowers);
		}
	}

	return GP_NO_POWERS;
}

bool LLAgent::getGroupData(const LLUUID& group_id, LLGroupData& data) const
{
	S32 count = mGroups.size();
	for(S32 i = 0; i < count; ++i)
	{
		if(mGroups[i].mID == group_id)
		{
			data = mGroups[i];
			return true;
		}
	}
	return false;
}

S32 LLAgent::getGroupContribution(const LLUUID& group_id) const
{
	S32 count = mGroups.size();
	for(S32 i = 0; i < count; ++i)
	{
		if(mGroups[i].mID == group_id)
		{
			S32 contribution = mGroups[i].mContribution;
			return contribution;
		}
	}
	return 0;
}

bool LLAgent::setGroupContribution(const LLUUID& group_id, S32 contribution)
{
	S32 count = mGroups.size();
	for(S32 i = 0; i < count; ++i)
	{
		if(mGroups[i].mID == group_id)
		{
			mGroups[i].mContribution = contribution;
			LLMessageSystem* msg = gMessageSystem;
			msg->newMessage("SetGroupContribution");
			msg->nextBlock("AgentData");
			msg->addUUID("AgentID", gAgentID);
			msg->addUUID("SessionID", gAgentSessionID);
			msg->nextBlock("Data");
			msg->addUUID("GroupID", group_id);
			msg->addS32("Contribution", contribution);
			sendReliableMessage();
			return true;
		}
	}
	return false;
}

bool LLAgent::setUserGroupFlags(const LLUUID& group_id, bool accept_notices, bool list_in_profile)
{
	S32 count = mGroups.size();
	for(S32 i = 0; i < count; ++i)
	{
		if(mGroups[i].mID == group_id)
		{
			mGroups[i].mAcceptNotices = accept_notices;
			mGroups[i].mListInProfile = list_in_profile;
			LLMessageSystem* msg = gMessageSystem;
			msg->newMessage("SetGroupAcceptNotices");
			msg->nextBlock("AgentData");
			msg->addUUID("AgentID", gAgentID);
			msg->addUUID("SessionID", gAgentSessionID);
			msg->nextBlock("Data");
			msg->addUUID("GroupID", group_id);
			msg->addBOOL("AcceptNotices", accept_notices);
			msg->nextBlock("NewData");
			msg->addBOOL("ListInProfile", list_in_profile);
			sendReliableMessage();

			// <FS:Ansariel> Mark groups hidden in profile
			gAgent.fireEvent(new LLOldEvents::LLValueChangedEvent(&gAgent, LLSD().with("group_id", group_id).with("visible", list_in_profile)), "");

			return true;
		}
	}
	return false;
}

bool LLAgent::canJoinGroups() const
{
	// <FS:CR> FIRE-12229
	//return (S32)mGroups.size() < LLAgentBenefitsMgr::current().getGroupMembershipLimit();
	if (LLGridManager::instance().isInSecondLife())
	{
		return (S32)mGroups.size() < LLAgentBenefitsMgr::current().getGroupMembershipLimit();
	}
	else
	{
		return ((!gMaxAgentGroups) || ((S32)mGroups.size() < gMaxAgentGroups));
	}
	// </FS:CR>
}

LLQuaternion LLAgent::getHeadRotation()
{
	if (!isAgentAvatarValid() || !gAgentAvatarp->mPelvisp || !gAgentAvatarp->mHeadp)
	{
		return LLQuaternion::DEFAULT;
	}

	if (!gAgentCamera.cameraMouselook())
	{
		return gAgentAvatarp->getRotation();
	}

	// We must be in mouselook
	LLVector3 look_dir( LLViewerCamera::getInstance()->getAtAxis() );
	LLVector3 up = look_dir % mFrameAgent.getLeftAxis();
	LLVector3 left = up % look_dir;

	LLQuaternion rot(look_dir, left, up);
	if (gAgentAvatarp->getParent())
	{
		rot = rot * ~gAgentAvatarp->getParent()->getRotation();
	}

	return rot;
}

void LLAgent::sendAnimationRequests(const std::vector<LLUUID> &anim_ids, EAnimRequest request)
{
	if (gAgentID.isNull())
	{
		return;
	}

	S32 num_valid_anims = 0;

	LLMessageSystem* msg = gMessageSystem;
	msg->newMessageFast(_PREHASH_AgentAnimation);
	msg->nextBlockFast(_PREHASH_AgentData);
	msg->addUUIDFast(_PREHASH_AgentID, getID());
	msg->addUUIDFast(_PREHASH_SessionID, getSessionID());

	for (S32 i = 0; i < anim_ids.size(); i++)
	{
		if (anim_ids[i].isNull())
		{
			continue;
		}
		msg->nextBlockFast(_PREHASH_AnimationList);
		msg->addUUIDFast(_PREHASH_AnimID, (anim_ids[i]) );
		msg->addBOOLFast(_PREHASH_StartAnim, (request == ANIM_REQUEST_START) ? true : false);
		num_valid_anims++;
	}

	msg->nextBlockFast(_PREHASH_PhysicalAvatarEventList);
	msg->addBinaryDataFast(_PREHASH_TypeData, NULL, 0);
	if (num_valid_anims)
	{
		sendReliableMessage();
	}
	// <FS> Crash fix by Henri Beauchamp
	else
	{
		msg->clearMessage();
	}
	// </FS>
}

void LLAgent::sendAnimationRequest(const LLUUID &anim_id, EAnimRequest request)
{
	if (gAgentID.isNull() || anim_id.isNull() || !mRegionp)
	{
		return;
	}

	LLMessageSystem* msg = gMessageSystem;
	msg->newMessageFast(_PREHASH_AgentAnimation);
	msg->nextBlockFast(_PREHASH_AgentData);
	msg->addUUIDFast(_PREHASH_AgentID, getID());
	msg->addUUIDFast(_PREHASH_SessionID, getSessionID());

	msg->nextBlockFast(_PREHASH_AnimationList);
	msg->addUUIDFast(_PREHASH_AnimID, (anim_id) );
	msg->addBOOLFast(_PREHASH_StartAnim, (request == ANIM_REQUEST_START) ? true : false);

	msg->nextBlockFast(_PREHASH_PhysicalAvatarEventList);
	msg->addBinaryDataFast(_PREHASH_TypeData, NULL, 0);
	sendReliableMessage();
}

// Send a message to the region to stop the NULL animation state
// This will reset animation state overrides for the agent.
void LLAgent::sendAnimationStateReset()
{
	if (gAgentID.isNull() || !mRegionp)
	{
		return;
	}

	LLMessageSystem* msg = gMessageSystem;
	msg->newMessageFast(_PREHASH_AgentAnimation);
	msg->nextBlockFast(_PREHASH_AgentData);
	msg->addUUIDFast(_PREHASH_AgentID, getID());
	msg->addUUIDFast(_PREHASH_SessionID, getSessionID());

	msg->nextBlockFast(_PREHASH_AnimationList);
	msg->addUUIDFast(_PREHASH_AnimID, LLUUID::null );
	msg->addBOOLFast(_PREHASH_StartAnim, false);

	msg->nextBlockFast(_PREHASH_PhysicalAvatarEventList);
	msg->addBinaryDataFast(_PREHASH_TypeData, NULL, 0);
	sendReliableMessage();
}


// Send a message to the region to revoke sepecified permissions on ALL scripts in the region
// If the target is an object in the region, permissions in scripts on that object are cleared.
// If it is the region ID, all scripts clear the permissions for this agent
void LLAgent::sendRevokePermissions(const LLUUID & target, U32 permissions)
{
	// Currently only the bits for SCRIPT_PERMISSION_TRIGGER_ANIMATION and SCRIPT_PERMISSION_OVERRIDE_ANIMATIONS
	// are supported by the server.  Sending any other bits will cause the message to be dropped without changing permissions

	if (gAgentID.notNull() && gMessageSystem)
	{
		LLMessageSystem* msg = gMessageSystem;
		msg->newMessageFast(_PREHASH_RevokePermissions);
		msg->nextBlockFast(_PREHASH_AgentData);
		msg->addUUIDFast(_PREHASH_AgentID, getID());		// Must be our ID
		msg->addUUIDFast(_PREHASH_SessionID, getSessionID());

		msg->nextBlockFast(_PREHASH_Data);
		msg->addUUIDFast(_PREHASH_ObjectID, target);		// Must be in the region
		msg->addU32Fast(_PREHASH_ObjectPermissions, (U32) permissions);

		sendReliableMessage();
	}
}

// [RLVa:KB] - Checked: 2011-05-11 (RLVa-1.3.0i) | Added: RLVa-1.3.0i
void LLAgent::setAlwaysRun()
{
	mbAlwaysRun = (!rlv_handler_t::isEnabled()) || (!gRlvHandler.hasBehaviour(RLV_BHVR_ALWAYSRUN));
	sendWalkRun();
}

void LLAgent::setTempRun()
{
	mbTempRun = (!rlv_handler_t::isEnabled()) || (!gRlvHandler.hasBehaviour(RLV_BHVR_TEMPRUN));
	sendWalkRun();
}

void LLAgent::clearAlwaysRun()
{
	mbAlwaysRun = false;
	sendWalkRun();
}

void LLAgent::clearTempRun()
{
	mbTempRun = false;
	sendWalkRun();
}
// [/RLVa:KB]

//void LLAgent::sendWalkRun(bool running)
// [RLVa:KB] - Checked: 2011-05-11 (RLVa-1.3.0i) | Added: RLVa-1.3.0i
void LLAgent::sendWalkRun()
// [/RLVa:KB]
{
	LLMessageSystem* msgsys = gMessageSystem;
	if (msgsys)
	{
		msgsys->newMessageFast(_PREHASH_SetAlwaysRun);
		msgsys->nextBlockFast(_PREHASH_AgentData);
		msgsys->addUUIDFast(_PREHASH_AgentID, getID());
		msgsys->addUUIDFast(_PREHASH_SessionID, getSessionID());
//		msgsys->addBOOLFast(_PREHASH_AlwaysRun, bool(running) );
// [RLVa:KB] - Checked: 2011-05-11 (RLVa-1.3.0i) | Added: RLVa-1.3.0i
		msgsys->addBOOLFast(_PREHASH_AlwaysRun, bool(getRunning()) );
// [/RLVa:KB]
		sendReliableMessage();
	}
}

void LLAgent::friendsChanged()
{
	LLCollectProxyBuddies collector;
	LLAvatarTracker::instance().applyFunctor(collector);
	mProxyForAgents = collector.mProxy;
}

bool LLAgent::isGrantedProxy(const LLPermissions& perm)
{
	return (mProxyForAgents.count(perm.getOwner()) > 0);
}

bool LLAgent::allowOperation(PermissionBit op,
							 const LLPermissions& perm,
							 U64 group_proxy_power,
							 U8 god_minimum)
{
	// Check god level.
	if (getGodLevel() >= god_minimum) return true;

	if (!perm.isOwned()) return false;

	// A group member with group_proxy_power can act as owner.
	bool is_group_owned;
	LLUUID owner_id;
	perm.getOwnership(owner_id, is_group_owned);
	LLUUID group_id(perm.getGroup());
	LLUUID agent_proxy(getID());

	if (is_group_owned)
	{
		if (hasPowerInGroup(group_id, group_proxy_power))
		{
			// Let the member assume the group's id for permission requests.
			agent_proxy = owner_id;
		}
	}
	else
	{
		// Check for granted mod permissions.
		if ((PERM_OWNER != op) && isGrantedProxy(perm))
		{
			agent_proxy = owner_id;
		}
	}

	// This is the group id to use for permission requests.
	// Only group members may use this field.
	LLUUID group_proxy = LLUUID::null;
	if (group_id.notNull() && isInGroup(group_id))
	{
		group_proxy = group_id;
	}

	// We now have max ownership information.
	if (PERM_OWNER == op)
	{
		// This this was just a check for ownership, we can now return the answer.
		return (agent_proxy == owner_id);
	}

	return perm.allowOperationBy(op, agent_proxy, group_proxy);
}

const LLColor4 &LLAgent::getEffectColor()
{
	return *mEffectColor;
}

void LLAgent::setEffectColor(const LLColor4 &color)
{
	*mEffectColor = color;
}

void LLAgent::initOriginGlobal(const LLVector3d &origin_global)
{
	mAgentOriginGlobal = origin_global;
}

bool LLAgent::leftButtonGrabbed() const	
{ 
	const bool camera_mouse_look = gAgentCamera.cameraMouselook();
	return (!camera_mouse_look && mControlsTakenCount[CONTROL_LBUTTON_DOWN_INDEX] > 0) 
		|| (camera_mouse_look && mControlsTakenCount[CONTROL_ML_LBUTTON_DOWN_INDEX] > 0)
		|| (!camera_mouse_look && mControlsTakenPassedOnCount[CONTROL_LBUTTON_DOWN_INDEX] > 0)
		|| (camera_mouse_look && mControlsTakenPassedOnCount[CONTROL_ML_LBUTTON_DOWN_INDEX] > 0);
}

bool LLAgent::rotateGrabbed() const		
{ 
	return (mControlsTakenCount[CONTROL_YAW_POS_INDEX] > 0)
		|| (mControlsTakenCount[CONTROL_YAW_NEG_INDEX] > 0); 
}

bool LLAgent::forwardGrabbed() const
{ 
	return (mControlsTakenCount[CONTROL_AT_POS_INDEX] > 0); 
}

bool LLAgent::backwardGrabbed() const
{ 
	return (mControlsTakenCount[CONTROL_AT_NEG_INDEX] > 0); 
}

bool LLAgent::upGrabbed() const		
{ 
	return (mControlsTakenCount[CONTROL_UP_POS_INDEX] > 0); 
}

bool LLAgent::downGrabbed() const	
{ 
	return (mControlsTakenCount[CONTROL_UP_NEG_INDEX] > 0); 
}

void update_group_floaters(const LLUUID& group_id)
{
	
	LLGroupActions::refresh(group_id);
	//*TODO Implement group update for Profile View 
	// still actual as of July 31, 2009 (DZ)

	gAgent.fireEvent(new LLOldEvents::LLEvent(&gAgent, "new group"), "");
}

// static
void LLAgent::processAgentDropGroup(LLMessageSystem *msg, void **)
{
	LLUUID	agent_id;
	msg->getUUIDFast(_PREHASH_AgentData, _PREHASH_AgentID, agent_id );

	if (agent_id != gAgentID)
	{
		LL_WARNS() << "processAgentDropGroup for agent other than me" << LL_ENDL;
		return;
	}

	LLUUID	group_id;
	msg->getUUIDFast(_PREHASH_AgentData, _PREHASH_GroupID, group_id );

	// Remove the group if it already exists remove it and add the new data to pick up changes.
	LLGroupData gd;
	gd.mID = group_id;
	std::vector<LLGroupData>::iterator found_it = std::find(gAgent.mGroups.begin(), gAgent.mGroups.end(), gd);
	if (found_it != gAgent.mGroups.end())
	{
		gAgent.mGroups.erase(found_it);
		if (gAgent.getGroupID() == group_id)
		{
			gAgent.mGroupID.setNull();
			gAgent.mGroupPowers = 0;
			gAgent.mGroupName.clear();
			gAgent.mGroupTitle.clear();
		}
		
		// refresh all group information
		gAgent.sendAgentDataUpdateRequest();

		LLGroupMgr::getInstance()->clearGroupData(group_id);
		// close the floater for this group, if any.
		
		// <FS:AO> Don't assume that because we drop a group, we want floaters to change.
		//LLGroupActions::closeGroup(group_id);
	}
	else
	{
		LL_WARNS() << "processAgentDropGroup, agent is not part of group " << group_id << LL_ENDL;
	}
}

class LLAgentDropGroupViewerNode : public LLHTTPNode
{
	virtual void post(
		LLHTTPNode::ResponsePtr response,
		const LLSD& context,
		const LLSD& input) const
	{

		if (
			!input.isMap() ||
			!input.has("body") )
		{
			//what to do with badly formed message?
			response->extendedResult(HTTP_BAD_REQUEST, LLSD("Invalid message parameters"));
		}

		LLSD body = input["body"];
		if ( body.has("body") ) 
		{
			//stupid message system doubles up the "body"s
			body = body["body"];
		}

		if (
			body.has("AgentData") &&
			body["AgentData"].isArray() &&
			body["AgentData"][0].isMap() )
		{
			LL_INFOS() << "VALID DROP GROUP" << LL_ENDL;

			//there is only one set of data in the AgentData block
			LLSD agent_data = body["AgentData"][0];
			LLUUID agent_id;
			LLUUID group_id;

			agent_id = agent_data["AgentID"].asUUID();
			group_id = agent_data["GroupID"].asUUID();

			if (agent_id != gAgentID)
			{
				LL_WARNS()
					<< "AgentDropGroup for agent other than me" << LL_ENDL;

				response->notFound();
				return;
			}

			// Remove the group if it already exists remove it
			// and add the new data to pick up changes.
			LLGroupData gd;
			gd.mID = group_id;
			std::vector<LLGroupData>::iterator found_it = std::find(gAgent.mGroups.begin(), gAgent.mGroups.end(), gd);
			if (found_it != gAgent.mGroups.end())
			{
				gAgent.mGroups.erase(found_it);
				if (gAgent.getGroupID() == group_id)
				{
					gAgent.mGroupID.setNull();
					gAgent.mGroupPowers = 0;
					gAgent.mGroupName.clear();
					gAgent.mGroupTitle.clear();
				}
		
				// refresh all group information
				gAgent.sendAgentDataUpdateRequest();

				LLGroupMgr::getInstance()->clearGroupData(group_id);
				// close the floater for this group, if any.
				LLGroupActions::closeGroup(group_id);
			}
			else
			{
				LL_WARNS()
					<< "AgentDropGroup, agent is not part of group "
					<< group_id << LL_ENDL;
			}

			response->result(LLSD());
		}
		else
		{
			//what to do with badly formed message?
			response->extendedResult(HTTP_BAD_REQUEST, LLSD("Invalid message parameters"));
		}
	}
};

LLHTTPRegistration<LLAgentDropGroupViewerNode>
	gHTTPRegistrationAgentDropGroupViewerNode(
		"/message/AgentDropGroup");

// static
void LLAgent::processAgentGroupDataUpdate(LLMessageSystem *msg, void **)
{
	LLUUID	agent_id;

	msg->getUUIDFast(_PREHASH_AgentData, _PREHASH_AgentID, agent_id );

	if (agent_id != gAgentID)
	{
		LL_WARNS() << "processAgentGroupDataUpdate for agent other than me" << LL_ENDL;
		return;
	}	
	// <FS:Ansariel> Groupdata debug
	else
	{
		LL_INFOS("Agent_GroupData") << "GROUPDEBUG: Executing deprecated processAgentGroupDataUpdate" << LL_ENDL;
	}
	// </FS:Ansariel>
	
	S32 count = msg->getNumberOfBlocksFast(_PREHASH_GroupData);
	LLGroupData group;
	bool need_floater_update = false;
	for(S32 i = 0; i < count; ++i)
	{
		msg->getUUIDFast(_PREHASH_GroupData, _PREHASH_GroupID, group.mID, i);
		msg->getUUIDFast(_PREHASH_GroupData, _PREHASH_GroupInsigniaID, group.mInsigniaID, i);
		msg->getU64(_PREHASH_GroupData, "GroupPowers", group.mPowers, i);
		msg->getBOOL(_PREHASH_GroupData, "AcceptNotices", group.mAcceptNotices, i);
		msg->getS32(_PREHASH_GroupData, "Contribution", group.mContribution, i);
		msg->getStringFast(_PREHASH_GroupData, _PREHASH_GroupName, group.mName, i);
		
		if(group.mID.notNull())
		{
			need_floater_update = true;
			// Remove the group if it already exists remove it and add the new data to pick up changes.
			std::vector<LLGroupData>::iterator found_it = std::find(gAgent.mGroups.begin(), gAgent.mGroups.end(), group);
			if (found_it != gAgent.mGroups.end())
			{
				gAgent.mGroups.erase(found_it);
			}
			gAgent.mGroups.push_back(group);
		}
		if (need_floater_update)
		{
			update_group_floaters(group.mID);
		}
	}

	// <FS:Ansariel> Fire event for group title overview
	gAgent.fireEvent(new LLOldEvents::LLEvent(&gAgent, "update grouptitle list"), "");
}

class LLAgentGroupDataUpdateViewerNode : public LLHTTPNode
{
	virtual void post(
		LLHTTPNode::ResponsePtr response,
		const LLSD& context,
		const LLSD& input) const
	{
		LLSD body = input["body"];
		if(body.has("body"))
			body = body["body"];
		LLUUID agent_id = body["AgentData"][0]["AgentID"].asUUID();

		if (agent_id != gAgentID)
		{
			LL_WARNS() << "processAgentGroupDataUpdate for agent other than me" << LL_ENDL;
			return;
		}	
		// <FS:Ansariel> Groupdata debug
		else
		{
			LL_INFOS("Agent_GroupData") << "GROUPDEBUG: Executing processAgentGroupDataUpdate" << LL_ENDL;
		}
		// </FS:Ansariel>

		LLSD group_data = body["GroupData"];

		LLSD::array_iterator iter_group =
			group_data.beginArray();
		LLSD::array_iterator end_group =
			group_data.endArray();
		int group_index = 0;
		for(; iter_group != end_group; ++iter_group)
		{

			LLGroupData group;
			bool need_floater_update = false;

			group.mID = (*iter_group)["GroupID"].asUUID();
			group.mPowers = ll_U64_from_sd((*iter_group)["GroupPowers"]);
			group.mAcceptNotices = (*iter_group)["AcceptNotices"].asBoolean();
			group.mListInProfile = body["NewGroupData"][group_index]["ListInProfile"].asBoolean();
			group.mInsigniaID = (*iter_group)["GroupInsigniaID"].asUUID();
			group.mName = (*iter_group)["GroupName"].asString();
			group.mContribution = (*iter_group)["Contribution"].asInteger();

			group_index++;

			if(group.mID.notNull())
			{
				need_floater_update = true;
				// Remove the group if it already exists remove it and add the new data to pick up changes.
				std::vector<LLGroupData>::iterator found_it = std::find(gAgent.mGroups.begin(), gAgent.mGroups.end(), group);
				if (found_it != gAgent.mGroups.end())
				{
					gAgent.mGroups.erase(found_it);
				}
				gAgent.mGroups.push_back(group);
			}
			if (need_floater_update)
			{
				update_group_floaters(group.mID);
			}
		}
	}
};

LLHTTPRegistration<LLAgentGroupDataUpdateViewerNode >
	gHTTPRegistrationAgentGroupDataUpdateViewerNode ("/message/AgentGroupDataUpdate"); 

// static
void LLAgent::processAgentDataUpdate(LLMessageSystem *msg, void **)
{
	LLUUID	agent_id;

	msg->getUUIDFast(_PREHASH_AgentData, _PREHASH_AgentID, agent_id );

	if (agent_id != gAgentID)
	{
		LL_WARNS() << "processAgentDataUpdate for agent other than me" << LL_ENDL;
		return;
	}

	msg->getStringFast(_PREHASH_AgentData, _PREHASH_GroupTitle, gAgent.mGroupTitle);
	LLUUID active_id;
	msg->getUUIDFast(_PREHASH_AgentData, _PREHASH_ActiveGroupID, active_id);


	if(active_id.notNull())
	{
		gAgent.mGroupID = active_id;
		msg->getU64(_PREHASH_AgentData, "GroupPowers", gAgent.mGroupPowers);
		msg->getString(_PREHASH_AgentData, _PREHASH_GroupName, gAgent.mGroupName);
	}
	else
	{
		gAgent.mGroupID.setNull();
		gAgent.mGroupPowers = 0;
		gAgent.mGroupName.clear();
	}
	// <FS> Restore to world
	if (gAgent.restoreToWorld)
	{
		//This fires if we're trying to restore an item to world using the correct group.
		bool remove_from_inventory = false;

		// <FS:Zi> Do not allow "Restore To Last Position" for no-copy items
#ifdef OPENSIM
		if(LLGridManager::instance().isInSecondLife())
		{
#endif
			// protect from restoring to last position when the item is no-copy to prevent
			// inventory loss
			if(!gAgent.restoreToWorldItem->getPermissions().allowCopyBy(gAgent.getID()))
			{
				if(!gSavedSettings.getBOOL("AllowNoCopyRezRestoreToWorld"))
				{
					// for some reason, we still came this far, even though we should not have
					// allowed RezRestoreToWorld on a no copy item on Second Life grids, so
					// log this message and stop proceeding. This will result in the user wearing
					// the land group, but hopefully this problem will not come up ever.
					LL_WARNS("Avatar") << "Tried RezRestoreToWorld on a no-copy item! Attempt blocked." << LL_ENDL;

					// copied from the end of this function to here, to avoid indention mess
					gAgent.restoreToWorld = false;
					update_group_floaters(active_id);
					// <FS:Ansariel> Fire event for group title overview
					gAgent.fireEvent(new LLOldEvents::LLEvent(&gAgent, "update grouptitle list"), "");

					return;
				}
			}
#ifdef OPENSIM
		}
#endif
		// </FS:Zi>

		msg->newMessage("RezRestoreToWorld");
		msg->nextBlockFast(_PREHASH_AgentData);
		msg->addUUIDFast(_PREHASH_AgentID, gAgent.getID());
		msg->addUUIDFast(_PREHASH_SessionID, gAgent.getSessionID());

		msg->nextBlockFast(_PREHASH_InventoryData);
		gAgent.restoreToWorldItem->packMessage(msg);
		msg->sendReliable(gAgent.getRegion()->getHost());
		//remove local inventory copy, sim will deal with permissions and removing the item
		//from the actual inventory if its a no-copy etc
		if(!gAgent.restoreToWorldItem->getPermissions().allowCopyBy(gAgent.getID()))
		{
			remove_from_inventory = true;
		}
		
		// Check if it's in the trash. (again similar to the normal rez logic)
		const LLUUID trash_id = gInventory.findCategoryUUIDForType(LLFolderType::FT_TRASH);
		if(gInventory.isObjectDescendentOf(gAgent.restoreToWorldItem->getUUID(), trash_id))
		{
			remove_from_inventory = true;
		}
		if(remove_from_inventory)
		{
			gInventory.deleteObject(gAgent.restoreToWorldItem->getUUID());
			gInventory.notifyObservers();
		}

		//Now, restore the old group
		gAgent.restoreToWorld = false;
		msg->newMessageFast(_PREHASH_ActivateGroup);
		msg->nextBlockFast(_PREHASH_AgentData);
		msg->addUUIDFast(_PREHASH_AgentID, gAgent.getID());
		msg->addUUIDFast(_PREHASH_SessionID, gAgent.getSessionID());
		msg->addUUIDFast(_PREHASH_GroupID, gAgent.restoreToWorldGroup);
		gAgent.sendReliableMessage();
	}
	// </FS>

	update_group_floaters(active_id);

	// <FS:Ansariel> Fire event for group title overview
	gAgent.fireEvent(new LLOldEvents::LLEvent(&gAgent, "update grouptitle list"), "");
}

// static
void LLAgent::processScriptControlChange(LLMessageSystem *msg, void **)
{
	S32 block_count = msg->getNumberOfBlocks("Data");
	for (S32 block_index = 0; block_index < block_count; block_index++)
	{
		bool take_controls;
		U32	controls;
		bool passon;
		U32 i;
		msg->getBOOL("Data", "TakeControls", take_controls, block_index);
		if (take_controls)
		{
			// take controls
			msg->getU32("Data", "Controls", controls, block_index );
			msg->getBOOL("Data", "PassToAgent", passon, block_index );
			for (i = 0; i < TOTAL_CONTROLS; i++)
			{
				if (controls & ( 1 << i))
				{
					if (passon)
					{
						gAgent.mControlsTakenPassedOnCount[i]++;
					}
					else
					{
						gAgent.mControlsTakenCount[i]++;
					}
				}
			}
		}
		else
		{
			// release controls
			msg->getU32("Data", "Controls", controls, block_index );
			msg->getBOOL("Data", "PassToAgent", passon, block_index );
			for (i = 0; i < TOTAL_CONTROLS; i++)
			{
				if (controls & ( 1 << i))
				{
					if (passon)
					{
						gAgent.mControlsTakenPassedOnCount[i]--;
						if (gAgent.mControlsTakenPassedOnCount[i] < 0)
						{
							gAgent.mControlsTakenPassedOnCount[i] = 0;
						}
					}
					else
					{
						gAgent.mControlsTakenCount[i]--;
						if (gAgent.mControlsTakenCount[i] < 0)
						{
							gAgent.mControlsTakenCount[i] = 0;
						}
					}
				}
			}
		}
	}
}

/*
// static
void LLAgent::processControlTake(LLMessageSystem *msg, void **)
{
	U32	controls;
	msg->getU32("Data", "Controls", controls );
	U32 passon;
	msg->getBOOL("Data", "PassToAgent", passon );

	S32 i;
	S32 total_count = 0;
	for (i = 0; i < TOTAL_CONTROLS; i++)
	{
		if (controls & ( 1 << i))
		{
			if (passon)
			{
				gAgent.mControlsTakenPassedOnCount[i]++;
			}
			else
			{
				gAgent.mControlsTakenCount[i]++;
			}
			total_count++;
		}
	}

	// Any control taken?  If so, might be first time.
	if (total_count > 0)
	{
		LLFirstUse::useOverrideKeys();
	}
}

// static
void LLAgent::processControlRelease(LLMessageSystem *msg, void **)
{
	U32	controls;
	msg->getU32("Data", "Controls", controls );
	U32 passon;
	msg->getBOOL("Data", "PassToAgent", passon );

	S32 i;
	for (i = 0; i < TOTAL_CONTROLS; i++)
	{
		if (controls & ( 1 << i))
		{
			if (passon)
			{
				gAgent.mControlsTakenPassedOnCount[i]--;
				if (gAgent.mControlsTakenPassedOnCount[i] < 0)
				{
					gAgent.mControlsTakenPassedOnCount[i] = 0;
				}
			}
			else
			{
				gAgent.mControlsTakenCount[i]--;
				if (gAgent.mControlsTakenCount[i] < 0)
				{
					gAgent.mControlsTakenCount[i] = 0;
				}
			}
		}
	}
}
*/

bool LLAgent::anyControlGrabbed() const
{
	for (U32 i = 0; i < TOTAL_CONTROLS; i++)
	{
		if (gAgent.mControlsTakenCount[i] > 0)
			return true;
		if (gAgent.mControlsTakenPassedOnCount[i] > 0)
			return true;
	}
	return false;
}

bool LLAgent::isControlGrabbed(S32 control_index) const
{
	return mControlsTakenCount[control_index] > 0;
}

void LLAgent::forceReleaseControls()
{
	gMessageSystem->newMessage("ForceScriptControlRelease");
	gMessageSystem->nextBlock("AgentData");
	gMessageSystem->addUUID("AgentID", getID());
	gMessageSystem->addUUID("SessionID", getSessionID());
	sendReliableMessage();
}

void LLAgent::setHomePosRegion( const U64& region_handle, const LLVector3& pos_region)
{
	mHaveHomePosition = true;
	mHomeRegionHandle = region_handle;
	mHomePosRegion = pos_region;
}

bool LLAgent::getHomePosGlobal( LLVector3d* pos_global )
{
	if(!mHaveHomePosition)
	{
		return false;
	}
	F32 x = 0;
	F32 y = 0;
	from_region_handle( mHomeRegionHandle, &x, &y);
	pos_global->setVec( x + mHomePosRegion.mV[VX], y + mHomePosRegion.mV[VY], mHomePosRegion.mV[VZ] );
	return true;
}

bool LLAgent::isInHomeRegion()
{
	if(!mHaveHomePosition)
	{
		return false;
	}
	if (!getRegion())
	{
		return false;
	}
	if (getRegion()->getHandle() != mHomeRegionHandle)
	{
		return false;
	}
	return true;
}

void LLAgent::clearVisualParams(void *data)
{
	if (isAgentAvatarValid())
	{
		gAgentAvatarp->clearVisualParamWeights();
		gAgentAvatarp->updateVisualParams();
	}
}

//---------------------------------------------------------------------------
// Teleport
//---------------------------------------------------------------------------
// <FS:TT> Client LSL Bridge
bool LLAgent::teleportBridgeLocal(LLVector3& pos_local)
{
	std::stringstream msgstream;
	msgstream << std::setiosflags(std::ios::fixed) << std::setprecision(6); 
	msgstream << pos_local.mV[VX] << ", " << pos_local.mV[VY] << ", "  << pos_local.mV[VZ];

	// Check for FIRE-10718: llGetSimulatorHostname() is causing LSL Bridge to sleep for 10 seconds during check for current hostname in order to prevent double-click teleport on SL grid, so let's check this in the viewer itself and send 1/0 as additional value
#ifdef OPENSIM
	const std::string isLindenLabHost = LLGridManager::getInstance()->isInSecondLife() ? "1" : "0";
#else
	const std::string isLindenLabHost = "1";
#endif

	return FSLSLBridge::instance().viewerToLSL("llMoveToTarget|" + msgstream.str() + "|" + isLindenLabHost);
}

bool LLAgent::teleportBridgeGlobal(const LLVector3d& pos_global)
{
	// <FS:Beq> FIRE-30534 VarRegion fixes
	// U64 region_handle = to_region_handle(pos_global);
	U64 region_handle{};
	auto regionp = getRegion();
	if(regionp)
	{
		region_handle = to_region_handle(pos_global, regionp->getOriginGlobal(), regionp->getWidth());
	}
	else
	{
		region_handle = to_region_handle(pos_global);
	}
	// </FS:Beq>
	LLVector3 pos_local = (LLVector3)(pos_global - from_region_handle(region_handle));

	return teleportBridgeLocal(pos_local);
}
// </FS:TT> Client LSL Bridge 

// teleportCore() - stuff to do on any teleport
// protected
bool LLAgent::teleportCore(bool is_local)
{
    LL_DEBUGS("Teleport") << "In teleport core" << LL_ENDL;
	if ((TELEPORT_NONE != mTeleportState) && (mTeleportState != TELEPORT_PENDING))
	{
		LL_WARNS() << "Attempt to teleport when already teleporting." << LL_ENDL;
		//return false; //LO - yea, lets not return here, we may be stuck in TP and if we are, letting this go through will get us out;
	}

	// force stand up and stop a sitting animation (if any), see MAINT-3969
	if (isAgentAvatarValid() && gAgentAvatarp->getParent() && gAgentAvatarp->isSitting())
	{
		gAgentAvatarp->getOffObject();
	}

#if 0
	// This should not exist. It has been added, removed, added, and now removed again.
	// This change needs to come from the simulator. Otherwise, the agent ends up out of
	// sync with other viewers. Discuss in DEV-14145/VWR-6744 before reenabling.

	// Stop all animation before actual teleporting 
        if (isAgentAvatarValid())
	{
		for ( LLVOAvatar::AnimIterator anim_it= gAgentAvatarp->mPlayingAnimations.begin();
		      anim_it != gAgentAvatarp->mPlayingAnimations.end();
		      ++anim_it)
               {
                       gAgentAvatarp->stopMotion(anim_it->first);
               }
               gAgentAvatarp->processAnimationStateChanges();
       }
#endif

	// Don't call LLFirstUse::useTeleport because we don't know
	// yet if the teleport will succeed.  Look in 
	// process_teleport_location_reply

	// <FS:Ansariel> FIRE-17779: Option to not close world map on teleport
	if (!gSavedSettings.getBOOL("FSDoNotHideMapOnTeleport"))
		LLFloaterReg::hideInstance("world_map");

	// hide land floater too - it'll be out of date
	LLFloaterReg::hideInstance("about_land");

	// hide the Region/Estate floater
	LLFloaterReg::hideInstance("region_info");

	LLViewerParcelMgr::getInstance()->deselectLand();
	LLViewerMediaFocus::getInstance()->clearFocus();

	// Close all pie menus, deselect land, etc.
	// Don't change the camera until we know teleport succeeded. JC
	gAgentCamera.resetView(false);

	// local logic
	add(LLStatViewer::TELEPORT, 1);
	if (is_local)
	{
		LL_INFOS("Teleport") << "Setting teleport state to TELEPORT_LOCAL" << LL_ENDL;
		gAgent.setTeleportState( LLAgent::TELEPORT_LOCAL );
	}
	else
	{
		gTeleportDisplay = true;
		LL_INFOS("Teleport") << "Non-local, setting teleport state to TELEPORT_START" << LL_ENDL;
		gAgent.setTeleportState( LLAgent::TELEPORT_START );
		
		// <FS:Ansariel> Draw Distance stepping; originally based on SpeedRez by Henri Beauchamp, licensed under LGPL
		if (gSavedSettings.getBOOL("FSRenderFarClipStepping"))
		{
			LLPresetsManager::instance().setIsDrawDistanceSteppingActive(true);
			F32 draw_distance = gSavedSettings.getF32("RenderFarClip");
			if (gSavedDrawDistance < draw_distance)
			{
				gSavedDrawDistance = draw_distance;
			}
			gSavedSettings.setF32("FSSavedRenderFarClip", gSavedDrawDistance);
			gSavedSettings.setF32("RenderFarClip", 32.0f);
			gLastDrawDistanceStep = 32.0f;
		}
		// </FS:Ansariel>
	}
	make_ui_sound("UISndTeleportOut");
	
	// MBW -- Let the voice client know a teleport has begun so it can leave the existing channel.
	// This was breaking the case of teleporting within a single sim.  Backing it out for now.
//	LLVoiceClient::getInstance()->leaveChannel();
	
	gObjectList.resetDerenderList();

	return true;
}

bool LLAgent::hasRestartableFailedTeleportRequest()
{
	return ((mTeleportRequest != NULL) && (mTeleportRequest->getStatus() == LLTeleportRequest::kFailed) &&
		mTeleportRequest->canRestartTeleport());
}

void LLAgent::restartFailedTeleportRequest()
{
    LL_INFOS("Teleport") << "Agent wishes to restart failed teleport." << LL_ENDL;
	if (hasRestartableFailedTeleportRequest())
	{
		mTeleportRequest->setStatus(LLTeleportRequest::kRestartPending);
		startTeleportRequest();
	}
}

void LLAgent::clearTeleportRequest()
{
    if(LLVoiceClient::instanceExists())
    {
        LLVoiceClient::getInstance()->setHidden(false);
    }
	mTeleportRequest.reset();
    mTPNeedsNeabyChatSeparator = false;
}

void LLAgent::setMaturityRatingChangeDuringTeleport(U8 pMaturityRatingChange)
{
	mIsMaturityRatingChangingDuringTeleport = true;
	mMaturityRatingChange = pMaturityRatingChange;
}

void LLAgent::sheduleTeleportIM()
{
    // is supposed to be called during teleport so we are still waiting for parcel
    mTPNeedsNeabyChatSeparator = true;
}

bool LLAgent::hasPendingTeleportRequest()
{
	return ((mTeleportRequest != NULL) &&
		((mTeleportRequest->getStatus() == LLTeleportRequest::kPending) ||
		(mTeleportRequest->getStatus() == LLTeleportRequest::kRestartPending)));
}

void LLAgent::startTeleportRequest()
{
    LL_INFOS("Teleport") << "Agent handling start teleport request." << LL_ENDL; // <FS:Beq> fix mistyped tag
    if(LLVoiceClient::instanceExists())
    {
        LLVoiceClient::getInstance()->setHidden(true);
    }
	if (hasPendingTeleportRequest())
	{
		LLUIUsage::instance().logCommand("Agent.StartTeleportRequest");
        mTeleportCanceled.reset();
		if  (!isMaturityPreferenceSyncedWithServer())
		{
			gTeleportDisplay = true;
			LL_INFOS("Teleport") << "Maturity preference not synced yet, setting teleport state to TELEPORT_PENDING" << LL_ENDL;
			setTeleportState(TELEPORT_PENDING);
		}
		else
		{
			switch (mTeleportRequest->getStatus())
			{
			case LLTeleportRequest::kPending :
				mTeleportRequest->setStatus(LLTeleportRequest::kStarted);
				mTeleportRequest->startTeleport();
				break;
			case LLTeleportRequest::kRestartPending :
				llassert(mTeleportRequest->canRestartTeleport());
				mTeleportRequest->setStatus(LLTeleportRequest::kStarted);
				mTeleportRequest->restartTeleport();
				break;
			default :
				llassert(0);
				break;
			}
		}
	}
}

void LLAgent::handleTeleportFinished()
{
    LL_INFOS("Teleport") << "Agent handling teleport finished." << LL_ENDL;
    if (mTPNeedsNeabyChatSeparator)
    {
        // parcel is ready at this point
        addTPNearbyChatSeparator();
        mTPNeedsNeabyChatSeparator = false;
    }
	clearTeleportRequest();
    mTeleportCanceled.reset();
	if (mIsMaturityRatingChangingDuringTeleport)
	{
		// notify user that the maturity preference has been changed
		std::string maturityRating = LLViewerRegion::accessToString(mMaturityRatingChange);
		LLStringUtil::toLower(maturityRating);
		LLSD args;
		args["RATING"] = maturityRating;
		LLNotificationsUtil::add("PreferredMaturityChanged", args);
		mIsMaturityRatingChangingDuringTeleport = false;
	}
    
    if (mRegionp)
    {
        if (mRegionp->capabilitiesReceived())
        {
			LL_DEBUGS("Teleport") << "capabilities have been received for region handle "
								  << mRegionp->getHandle()
								  << " id " << mRegionp->getRegionID()
								  << ", calling onCapabilitiesReceivedAfterTeleport()"
								  << LL_ENDL;
            onCapabilitiesReceivedAfterTeleport();
        }
        else
        {
			LL_DEBUGS("Teleport") << "Capabilities not yet received for region handle "
								  << mRegionp->getHandle()
								  << " id " << mRegionp->getRegionID()
								  << LL_ENDL;
            mRegionp->setCapabilitiesReceivedCallback(boost::bind(&LLAgent::onCapabilitiesReceivedAfterTeleport));
        }
    }
    LLPerfStats::tunables.autoTuneTimeout = true;
}

void LLAgent::handleTeleportFailed()
{
    LL_WARNS("Teleport") << "Agent handling teleport failure!" << LL_ENDL;
    if(LLVoiceClient::instanceExists())
    {
        LLVoiceClient::getInstance()->setHidden(false);
    }

    setTeleportState(LLAgent::TELEPORT_NONE);
    // Unlock the UI if the progress bar has been shown.
//     gViewerWindow->setShowProgress(false);
//     gTeleportDisplay = false;

    if (mTeleportRequest)
	{
		mTeleportRequest->setStatus(LLTeleportRequest::kFailed);
	}
	if (mIsMaturityRatingChangingDuringTeleport)
	{
		// notify user that the maturity preference has been changed
		std::string maturityRating = LLViewerRegion::accessToString(mMaturityRatingChange);
		LLStringUtil::toLower(maturityRating);
		LLSD args;
		args["RATING"] = maturityRating;
		LLNotificationsUtil::add("PreferredMaturityChanged", args);
		mIsMaturityRatingChangingDuringTeleport = false;
	}

    mTPNeedsNeabyChatSeparator = false;

    LLPerfStats::tunables.autoTuneTimeout = true;
}

/*static*/
void LLAgent::addTPNearbyChatSeparator()
{
    LLViewerRegion* agent_region = gAgent.getRegion();
    LLParcel* agent_parcel = LLViewerParcelMgr::getInstance()->getAgentParcel();
    if (!agent_region || !agent_parcel)
    {
        return;
    }

    // <FS:Ansariel> [FS communication UI]
    //LLFloaterIMNearbyChat* nearby_chat = LLFloaterReg::getTypedInstance<LLFloaterIMNearbyChat>("nearby_chat");
    FSFloaterNearbyChat* nearby_chat = LLFloaterReg::findTypedInstance<FSFloaterNearbyChat>("fs_nearby_chat");
    // </FS:Ansariel> [FS communication UI]
    if (nearby_chat)
    {
        std::string location_name;
        LLAgentUI::ELocationFormat format = LLAgentUI::LOCATION_FORMAT_NO_MATURITY;

        // Might be better to provide slurl to chat
        if (!LLAgentUI::buildLocationString(location_name, format))
        {
            location_name = "Teleport to new region"; // Shouldn't happen
        }

        LLChat chat;
        chat.mFromName = location_name;
        chat.mMuted = false;
        chat.mFromID = LLUUID::null;
        chat.mSourceType = CHAT_SOURCE_TELEPORT;
        chat.mChatStyle = CHAT_STYLE_TELEPORT_SEP;
        chat.mText = "";

        LLSD args;
        args["do_not_log"] = true;
        nearby_chat->addMessage(chat, true, args);
    }
}

/*static*/
void LLAgent::onCapabilitiesReceivedAfterTeleport()
{
	if (gAgent.getRegion())
	{
		LL_DEBUGS("Teleport") << "running after capabilities received callback has been triggered, agent region "
							  << gAgent.getRegion()->getHandle()
							  << " id " << gAgent.getRegion()->getRegionID()
							  << " name " << gAgent.getRegion()->getName()
							  << LL_ENDL;
	}
	else
	{
		LL_WARNS("Teleport") << "called when agent region is null!" << LL_ENDL;
	}

    check_merchant_status();
}


//void LLAgent::teleportRequest(
//	const U64& region_handle,
//	const LLVector3& pos_local,
//	bool look_at_from_camera)
// [RLVa:KB] - Checked: RLVa-2.0.0
void LLAgent::teleportRequest(const U64& region_handle, const LLVector3& pos_local, const LLVector3& look_at)
// [/RLVa:KB]
{
	LLViewerRegion* regionp = getRegion();
	if (regionp && teleportCore(region_handle == regionp->getHandle()))
	{
		LL_INFOS("Teleport") << "Sending TeleportLocationRequest: '" << region_handle << "':"
							 << pos_local << LL_ENDL;
		LLMessageSystem* msg = gMessageSystem;
		msg->newMessage("TeleportLocationRequest");
		msg->nextBlockFast(_PREHASH_AgentData);
		msg->addUUIDFast(_PREHASH_AgentID, getID());
		msg->addUUIDFast(_PREHASH_SessionID, getSessionID());
		msg->nextBlockFast(_PREHASH_Info);
		msg->addU64("RegionHandle", region_handle);
		msg->addVector3("Position", pos_local);
//		LLVector3 look_at(0,1,0);
//		if (look_at_from_camera)
//		{
//			look_at = LLViewerCamera::getInstance()->getAtAxis();
//		}
		msg->addVector3("LookAt", look_at);
		sendReliableMessage();
	}
}

// Landmark ID = LLUUID::null means teleport home
void LLAgent::teleportViaLandmark(const LLUUID& landmark_asset_id)
{
	// <FS:Ansariel> FIRE-21576: Prevent TPing home while still logging in if RLVa is enabled
	if (RlvActions::isRlvEnabled() && LLStartUp::getStartupState() < STATE_STARTED)
	{
		return;
	}
	// </FS:Ansariel>

// [RLVa:KB] - Checked: 2010-08-22 (RLVa-1.2.1a) | Modified: RLVa-1.2.1a
	// NOTE: we'll allow teleporting home unless both @tplm=n *and* @tploc=n restricted
	if ( (rlv_handler_t::isEnabled()) &&
		 ( ( (landmark_asset_id.notNull()) ? gRlvHandler.hasBehaviour(RLV_BHVR_TPLM)
		                                   : gRlvHandler.hasBehaviour(RLV_BHVR_TPLM) && gRlvHandler.hasBehaviour(RLV_BHVR_TPLOC) ) ||
		   ((gRlvHandler.hasBehaviour(RLV_BHVR_UNSIT)) && (isAgentAvatarValid()) && (gAgentAvatarp->isSitting())) ))
	{
		RlvUtil::notifyBlocked(RlvStringKeys::Blocked::Teleport);
		return;
	}
// [/RLVa:KB]

	// <FS:Ansariel> FIRE-7273: Typing does not stop after using Cmd Line tph
	if (landmark_asset_id.isNull())
	{
		// This might mean a local TP, so pro-actively stop typing
		gAgent.stopTyping();
	}
	// </FS:Ansariel>

	mTeleportRequest = LLTeleportRequestPtr(new LLTeleportRequestViaLandmark(landmark_asset_id));
	startTeleportRequest();
}

void LLAgent::doTeleportViaLandmark(const LLUUID& landmark_asset_id)
{
	LLViewerRegion *regionp = getRegion();
	if(regionp && teleportCore())
	{
		LL_INFOS("Teleport") << "Sending TeleportLandmarkRequest. Current region handle " << regionp->getHandle()
							 << " region id " << regionp->getRegionID()
							 << " requested landmark id " << landmark_asset_id
							 << LL_ENDL;

		LLMessageSystem* msg = gMessageSystem;
		msg->newMessageFast(_PREHASH_TeleportLandmarkRequest);
		msg->nextBlockFast(_PREHASH_Info);
		msg->addUUIDFast(_PREHASH_AgentID, getID());
		msg->addUUIDFast(_PREHASH_SessionID, getSessionID());
		msg->addUUIDFast(_PREHASH_LandmarkID, landmark_asset_id);
		sendReliableMessage();
	}
}

void LLAgent::teleportViaLure(const LLUUID& lure_id, bool godlike)
{
	mTeleportRequest = LLTeleportRequestPtr(new LLTeleportRequestViaLure(lure_id, godlike));
	startTeleportRequest();
}

void LLAgent::doTeleportViaLure(const LLUUID& lure_id, bool godlike)
{
	LLViewerRegion* regionp = getRegion();
	if(regionp && teleportCore())
	{
		U32 teleport_flags = 0x0;
		if (godlike)
		{
			teleport_flags |= TELEPORT_FLAGS_VIA_GODLIKE_LURE;
			teleport_flags |= TELEPORT_FLAGS_DISABLE_CANCEL;
		}
		else
		{
			teleport_flags |= TELEPORT_FLAGS_VIA_LURE;
		}

		LL_INFOS("Teleport") << "Sending TeleportLureRequest."
							 << " Current region handle " << regionp->getHandle()
							 << " region id " << regionp->getRegionID()
							 << " lure id " << lure_id
							 << LL_ENDL;
		// send the message
		LLMessageSystem* msg = gMessageSystem;
		msg->newMessageFast(_PREHASH_TeleportLureRequest);
		msg->nextBlockFast(_PREHASH_Info);
		msg->addUUIDFast(_PREHASH_AgentID, getID());
		msg->addUUIDFast(_PREHASH_SessionID, getSessionID());
		msg->addUUIDFast(_PREHASH_LureID, lure_id);
		// teleport_flags is a legacy field, now derived sim-side:
		msg->addU32("TeleportFlags", teleport_flags);
		sendReliableMessage();
	}	
}


// James Cook, July 28, 2005
void LLAgent::teleportCancel()
{
	if (!hasPendingTeleportRequest())
	{
		LLViewerRegion* regionp = getRegion();
		if(regionp)
		{
			LL_INFOS("Teleport") << "Sending TeleportCancel" << LL_ENDL;
			
			// send the message
			LLMessageSystem* msg = gMessageSystem;
			msg->newMessage("TeleportCancel");
			msg->nextBlockFast(_PREHASH_Info);
			msg->addUUIDFast(_PREHASH_AgentID, getID());
			msg->addUUIDFast(_PREHASH_SessionID, getSessionID());
			sendReliableMessage();
		}
		mTeleportCanceled = mTeleportRequest;
	}
	clearTeleportRequest();
	gAgent.setTeleportState( LLAgent::TELEPORT_NONE );
}

void LLAgent::restoreCanceledTeleportRequest()
{
    if (mTeleportCanceled != NULL)
    {
		LL_INFOS() << "Restoring canceled teleport request, setting state to TELEPORT_REQUESTED" << LL_ENDL;
        gAgent.setTeleportState( LLAgent::TELEPORT_REQUESTED );
        mTeleportRequest = mTeleportCanceled;
        mTeleportCanceled.reset();
        gTeleportDisplay = true;
        gTeleportDisplayTimer.reset();
    }
}

void LLAgent::teleportViaLocation(const LLVector3d& pos_global)
{
// [RLVa:KB] - Checked: RLVa-2.0.0
	if ( (RlvActions::isRlvEnabled()) && (!RlvUtil::isForceTp()) )
	{
		if (LLStartUp::getStartupState() < STATE_STARTED)
		{
			return;
		}

		if ( (RlvActions::isLocalTp(pos_global)) ? !RlvActions::canTeleportToLocal(pos_global) : !RlvActions::canTeleportToLocation() )
		{
			RlvUtil::notifyBlocked(RlvStringKeys::Blocked::Teleport);
			return;
		}

		if ( (gRlvHandler.getCurrentCommand()) && (RLV_BHVR_TPTO == gRlvHandler.getCurrentCommand()->getBehaviourType()) )
		{
			gRlvHandler.setCanCancelTp(false);
		}
	}
// [/RLVa:KB]

	mTeleportRequest = LLTeleportRequestPtr(new LLTeleportRequestViaLocation(pos_global));
	startTeleportRequest();
}

void LLAgent::doTeleportViaLocation(const LLVector3d& pos_global)
{
	LLViewerRegion* regionp = getRegion();

	if (!regionp)
	{
		return;
	}
	// <FS:Beq> FIRE-30534 Var Region tp / map locaton fixes
// 	U64 handle = to_region_handle(pos_global);
// 	bool isLocal = (regionp->getHandle() == to_region_handle_global((F32)pos_global.mdV[VX], (F32)pos_global.mdV[VY]));
// 	LLSimInfo* info = LLWorldMap::getInstance()->simInfoFromHandle(handle);
// 	if(regionp && info)
// 	{
// 		LLVector3d region_origin = info->getGlobalOrigin();
// 		LLVector3 pos_local(
// 			(F32)(pos_global.mdV[VX] - region_origin.mdV[VX]),
// 			(F32)(pos_global.mdV[VY] - region_origin.mdV[VY]),
// 			(F32)(pos_global.mdV[VZ]));
// // <FS:CR> Aurora-sim var region teleports
// 		//teleportRequest(handle, pos_local);
// 		teleportRequest(info->getHandle(), pos_local);
// // </FS:CR>
// 	}
// 	else if(regionp && teleportCore(isLocal))
// 	{
// 		// send the message
// 		LLMessageSystem* msg = gMessageSystem;
// 		msg->newMessageFast(_PREHASH_TeleportLocationRequest);
// 		msg->nextBlockFast(_PREHASH_AgentData);
// 		msg->addUUIDFast(_PREHASH_AgentID, getID());
// 		msg->addUUIDFast(_PREHASH_SessionID, getSessionID());

// 		msg->nextBlockFast(_PREHASH_Info);
// 		// <FS:Ansariel> FIRE-17262: Wrong local teleports on a large opensim region (apparently need to divide by grid unit size)
// 		F32 width = REGION_WIDTH_METERS;// regionp->getWidth();
// 		LLVector3 pos(fmod((F32)pos_global.mdV[VX], width),
// 					  fmod((F32)pos_global.mdV[VY], width),
// 					  (F32)pos_global.mdV[VZ]);
// 		F32 region_x = (F32)(pos_global.mdV[VX]);
// 		F32 region_y = (F32)(pos_global.mdV[VY]);
// 		U64 region_handle = to_region_handle_global(region_x, region_y);
// 		msg->addU64Fast(_PREHASH_RegionHandle, region_handle);
// 		msg->addVector3Fast(_PREHASH_Position, pos);
// 		pos.mV[VX] += 1;
// 		msg->addVector3Fast(_PREHASH_LookAt, pos);

// 		LL_WARNS("Teleport") << "Sending deprecated(?) TeleportLocationRequest."
// 							 << " pos_global " << pos_global
// 							 << " region_x " << region_x
// 							 << " region_y " << region_y
// 							 << " region_handle " << region_handle
// 							 << LL_ENDL; 

// 		sendReliableMessage();
	auto region_origin { regionp->getOriginGlobal() };
	LLVector3 pos_local{};
	U64 handle { to_region_handle(pos_global, region_origin, regionp->getWidth()) };
	bool is_local { regionp->getHandle() == handle };
	if(is_local)
	{
		pos_local.set(
			(F32)(pos_global.mdV[VX] - region_origin.mdV[VX]),
			(F32)(pos_global.mdV[VY] - region_origin.mdV[VY]),
			(F32)(pos_global.mdV[VZ]));
		LL_INFOS("Teleport") << "Local in-region TP:"
							 << " pos_global " << pos_global
							 << " region " << region_origin
							 << " local " << pos_local
							 << " region_handle " << handle
							 << LL_ENDL;
	}
	else
	{
		// determine non-local region location as best we can using global coords
		// In SL we have uniform region size. This is normal.
		// In opensim the handle will resolve to a 256m quantised world tile which the server maps back to a region
		// it "should" also compensate for the local coords. Handle has been "correctly" determined already so we use global % 256
		static const F32 width = REGION_WIDTH_METERS;// Note: reverted back to previous hardcode 256 for non-local. Whilst this appears incorrect server side logic expects %256 and will overshoot otherwise.
		pos_local.set( fmod((F32)pos_global.mdV[VX], width),
					   fmod((F32)pos_global.mdV[VY], width),
					   (F32)pos_global.mdV[VZ] );
		LL_INFOS("Teleport") << "Non-local TP:"
							 << " pos_global " << pos_global
							 << " region " << region_origin
							 << " local " << pos_local
							 << " region_handle " << handle
							 << LL_ENDL;
	}

	if(teleportCore(is_local)) // Rather a pointless if as teleportCore currently always returns true
	{
		// send the message
		LLMessageSystem* msg = gMessageSystem;
		msg->newMessageFast(_PREHASH_TeleportLocationRequest);
		msg->nextBlockFast(_PREHASH_AgentData);
		msg->addUUIDFast(_PREHASH_AgentID, getID());
		msg->addUUIDFast(_PREHASH_SessionID, getSessionID());

		msg->nextBlockFast(_PREHASH_Info);
		msg->addU64Fast(_PREHASH_RegionHandle, handle);
		msg->addVector3Fast(_PREHASH_Position, pos_local);
		pos_local.mV[VX] += 1;
		msg->addVector3Fast(_PREHASH_LookAt, pos_local);

		sendReliableMessage();
		LL_INFOS("Teleport") << "Sending deprecated TeleportLocationRequest."
							 << " pos_global " << pos_global
							 << " region coord (" << (pos_global.mdV[VX] - pos_local.mV[VX])
							 << "," << (pos_global.mdV[VY] - pos_local.mV[VY])
							 << " pos_local " << pos_local
							 << ") region_handle " << handle
							 << LL_ENDL; 
	// </FS:Beq>
	}
// <FS:TT> Client LSL Bridge
	if (FSLSLBridge::instance().canUseBridge() && is_local)
	{
		teleportBridgeGlobal(pos_global);
	}
// </FS:TT>
}

// Teleport to global position, but keep facing in the same direction 
// [RLVa:KB] - Checked: RLVa-2.0.0
void LLAgent::teleportViaLocationLookAt(const LLVector3d& pos_global, const LLVector3& look_at)
{
	if ( (RlvActions::isRlvEnabled()) && (!RlvUtil::isForceTp()) )
	{
		if (LLStartUp::getStartupState() < STATE_STARTED)
		{
			return;
		}

		if ( (RlvActions::isLocalTp(pos_global)) ? !RlvActions::canTeleportToLocal(pos_global) : !RlvActions::canTeleportToLocation() )
		{
			RlvUtil::notifyBlocked(RlvStringKeys::Blocked::Teleport);
			return;
		}

		if ( (gRlvHandler.getCurrentCommand()) && (RLV_BHVR_TPTO == gRlvHandler.getCurrentCommand()->getBehaviourType()) )
		{
			gRlvHandler.setCanCancelTp(false);
		}
	}

	mTeleportRequest = LLTeleportRequestPtr(new LLTeleportRequestViaLocationLookAt(pos_global, (look_at.isExactlyZero()) ? LLViewerCamera::getInstance()->getAtAxis() : look_at));
	startTeleportRequest();
}
// [/RLVa:KB]
//void LLAgent::teleportViaLocationLookAt(const LLVector3d& pos_global)
//{
//	mTeleportRequest = LLTeleportRequestPtr(new LLTeleportRequestViaLocationLookAt(pos_global));
//	startTeleportRequest();
//}

// [RLVa:KB] - Checked: RLVa-2.0.0
// <FS:Beq> FIRE-30534 VarRegion TP fixes
// void LLAgent::doTeleportViaLocationLookAt(const LLVector3d& pos_global, const LLVector3& look_at)
// {
// 	mbTeleportKeepsLookAt = look_at.isExactlyZero();

// 	if(!gAgentCamera.isfollowCamLocked())
// 	{
// 		gAgentCamera.setFocusOnAvatar(false, ANIMATE);	// detach camera form avatar, so it keeps direction
// 	}

// 	U64 region_handle = to_region_handle(pos_global);
// // <FS:CR> Aurora-sim var region teleports
// 	LLSimInfo* simInfo = LLWorldMap::instance().simInfoFromHandle(region_handle);
// 	if (simInfo)
// 	{
// 		region_handle = simInfo->getHandle();
// 	}
// // </FS:CR>
// 	LLVector3 pos_local = (LLVector3)(pos_global - from_region_handle(region_handle));
// 	teleportRequest(region_handle, pos_local, look_at);

// // <FS:TT> Client LSL Bridge
// 	if (FSLSLBridge::instance().canUseBridge())
// 	{
// 		if (region_handle == to_region_handle(getPositionGlobal()))
// 		{
// 			teleportBridgeLocal(pos_local);
// 		}
// 	}
// // </FS:TT>
// }
void LLAgent::doTeleportViaLocationLookAt(const LLVector3d& pos_global, const LLVector3& look_at)
{
	mbTeleportKeepsLookAt = look_at.isExactlyZero();

	if(!gAgentCamera.isfollowCamLocked())
	{
		gAgentCamera.setFocusOnAvatar(false, ANIMATE);	// detach camera form avatar, so it keeps direction
	}

	U64 region_handle{};
	auto regionp = getRegion();
	if(regionp)
	{
		region_handle = to_region_handle(pos_global, regionp->getOriginGlobal(), regionp->getWidth());
	}
	else
	{
		region_handle = to_region_handle(pos_global);
	}
// Beq Note: if region_handle was obtained to the nearest 256m tile map lookup might give us a better result.

	LLVector3 pos_within_target_region = (LLVector3)(pos_global - from_region_handle(region_handle));
	teleportRequest(region_handle, pos_within_target_region, look_at);

// <FS:TT> Client LSL Bridge
	if ( FSLSLBridge::instance().canUseBridge() )
	{
		// refresh regionp 
		regionp = getRegion();
		if( regionp && ( region_handle == regionp->getHandle() ) ) 
		{
			teleportBridgeLocal(pos_within_target_region);
		}
	}
// </FS:TT>
}
// </FS:Beq>
LLAgent::ETeleportState	LLAgent::getTeleportState() const
{
    return (mTeleportRequest && (mTeleportRequest->getStatus() == LLTeleportRequest::kFailed)) ? 
        TELEPORT_NONE : mTeleportState;
}
// [/RLVa:KB]
//void LLAgent::doTeleportViaLocationLookAt(const LLVector3d& pos_global, const LLVector3& look_at)
//{
//	mbTeleportKeepsLookAt = true;
//
//	if(!gAgentCamera.isfollowCamLocked())
//	{
//		gAgentCamera.setFocusOnAvatar(false, ANIMATE);	// detach camera form avatar, so it keeps direction
//	}
//
//	U64 region_handle = to_region_handle(pos_global);
//	LLVector3 pos_local = (LLVector3)(pos_global - from_region_handle(region_handle));
//	teleportRequest(region_handle, pos_local, look_at);
//	teleportRequest(region_handle, pos_local, getTeleportKeepsLookAt());
//}


void LLAgent::setTeleportState(ETeleportState state)
{
    if (mTeleportRequest && (state != TELEPORT_NONE) && (mTeleportRequest->getStatus() == LLTeleportRequest::kFailed))
    {   // A late message has come in regarding a failed teleport.  
        // We have already decided that it failed so should not reinitiate the teleport sequence in the viewer.
        LL_WARNS("Teleport") << "Attempt to set teleport state to " << state <<
            " for previously failed teleport.  Ignore!" << LL_ENDL;
        return;
    }
    LL_DEBUGS("Teleport") << "Setting teleport state to "
						  << LLAgent::teleportStateName(state) << "(" << state << ")"
						  << " Previous state: "
						  << teleportStateName(mTeleportState) << "(" << mTeleportState << ")"
						  << LL_ENDL;
	mTeleportState = state;
	if (mTeleportState > TELEPORT_NONE && gSavedSettings.getBOOL("FreezeTime"))
	{
		LLFloaterReg::hideInstance("snapshot");
	}

	switch (mTeleportState)
	{
		case TELEPORT_NONE:
			mbTeleportKeepsLookAt = false;
			// <FS:Ansariel> FIRE-12004: Attachments getting lost on TP; always reset region crossing state after a finished TP
			if (isAgentAvatarValid())
			{
				gAgentAvatarp->setIsCrossingRegion(false);
			}
			// </FS:Ansariel>
			break;

		case TELEPORT_MOVING:
		// We're outa here. Save "back" slurl.
		LLAgentUI::buildSLURL(*mTeleportSourceSLURL);
			break;

		case TELEPORT_ARRIVING:
		// First two position updates after a teleport tend to be weird
		//LLViewerStats::getInstance()->mAgentPositionSnaps.mCountOfNextUpdatesToIgnore = 2;

		// Let the interested parties know we've teleported.
		LLViewerParcelMgr::getInstance()->onTeleportFinished(false, getPositionGlobal());
			break;

		default:
			break;
	}
}

// <FS:Ansariel> FIRE-12148: Pose stand breaks XPOSE animations
//void LLAgent::stopCurrentAnimations()
void LLAgent::stopCurrentAnimations(bool force_keep_script_perms /*= false*/)
// </FS:Ansariel>
{
    LL_DEBUGS("Avatar") << "Stopping current animations" << LL_ENDL;

	// This function stops all current overriding animations on this
	// avatar, propagating this change back to the server.
	if (isAgentAvatarValid())
	{
		std::vector<LLUUID> anim_ids;

		// <FS:Zi> assume we need to restore the default standing animation
		bool restore_stand_animation = true;

		for ( LLVOAvatar::AnimIterator anim_it =
			      gAgentAvatarp->mPlayingAnimations.begin();
		      anim_it != gAgentAvatarp->mPlayingAnimations.end();
		      anim_it++)
		{
			// <FS:Zi> don't restore stand animation when ground sitting because it is not needed
			// and an AO would not play a standing animation on top of the ground sit
			if (anim_it->first == ANIM_AGENT_SIT_GROUND_CONSTRAINED)
			{
				restore_stand_animation = false;
			}
			// </FS:Zi>

			if ((anim_it->first == ANIM_AGENT_DO_NOT_DISTURB)||
				(anim_it->first == ANIM_AGENT_SIT_GROUND_CONSTRAINED))
			{
				// don't cancel a ground-sit anim, as viewers
				// use this animation's status in
				// determining whether we're sitting. ick.
                LL_DEBUGS("Avatar") << "sit or do-not-disturb animation will not be stopped" << LL_ENDL;
			}
			else
			{
				// stop this animation locally
				gAgentAvatarp->stopMotion(anim_it->first, true);
				// ...and tell the server to tell everyone.
				anim_ids.push_back(anim_it->first);
			}
		}

		sendAnimationRequests(anim_ids, ANIM_REQUEST_STOP);

		// Tell the region to clear any animation state overrides
		sendAnimationStateReset();

		// Revoke all animation permissions
		if (mRegionp &&
			// <FS:Ansariel> FIRE-12148: Pose stand breaks XPOSE animations
			!force_keep_script_perms &&
			// </FS:Ansariel>
			gSavedSettings.getBOOL("RevokePermsOnStopAnimation"))
		{
			U32 permissions = SCRIPT_PERMISSIONS[SCRIPT_PERMISSION_TRIGGER_ANIMATION].permbit | SCRIPT_PERMISSIONS[SCRIPT_PERMISSION_OVERRIDE_ANIMATIONS].permbit;
			sendRevokePermissions(mRegionp->getRegionID(), permissions);
			if (gAgentAvatarp->isSitting())
			{	// Also stand up, since auto-granted sit animation permission has been revoked
				gAgent.standUp();
			}
		}

		// re-assert at least the default standing animation, because
		// viewers get confused by avs with no associated anims.

		// <FS:Zi> Only restore stand animation when the avatar was not sitting on ground
		// sendAnimationRequest(ANIM_AGENT_STAND, ANIM_REQUEST_START);
		if (restore_stand_animation)
		{
			sendAnimationRequest(ANIM_AGENT_STAND, ANIM_REQUEST_START);
		}
		// </FS:Zi>

		// <FS:Zi> Run Prio 0 default bento pose in the background to fix splayed hands, open mouths, etc.
		if (gSavedSettings.getBOOL("FSPlayDefaultBentoAnimation"))
		{
			sendAnimationRequest(ANIM_AGENT_BENTO_IDLE, ANIM_REQUEST_START);
		}
		// </FS:Zi>
	}
}

void LLAgent::fidget()
{
	if (!getAFK())
	{
		F32 curTime = mFidgetTimer.getElapsedTimeF32();
		if (curTime > mNextFidgetTime)
		{
			// pick a random fidget anim here
			S32 oldFidget = mCurrentFidget;

			mCurrentFidget = ll_rand(NUM_AGENT_STAND_ANIMS);

			if (mCurrentFidget != oldFidget)
			{
				LLAgent::stopFidget();

				
				switch(mCurrentFidget)
				{
				case 0:
					mCurrentFidget = 0;
					break;
				case 1:
					sendAnimationRequest(ANIM_AGENT_STAND_1, ANIM_REQUEST_START);
					mCurrentFidget = 1;
					break;
				case 2:
					sendAnimationRequest(ANIM_AGENT_STAND_2, ANIM_REQUEST_START);
					mCurrentFidget = 2;
					break;
				case 3:
					sendAnimationRequest(ANIM_AGENT_STAND_3, ANIM_REQUEST_START);
					mCurrentFidget = 3;
					break;
				case 4:
					sendAnimationRequest(ANIM_AGENT_STAND_4, ANIM_REQUEST_START);
					mCurrentFidget = 4;
					break;
				}
			}

			// calculate next fidget time
			mNextFidgetTime = curTime + ll_frand(MAX_FIDGET_TIME - MIN_FIDGET_TIME) + MIN_FIDGET_TIME;
		}
	}
}

void LLAgent::stopFidget()
{
	std::vector<LLUUID> anims;
	anims.reserve(4);
	anims.push_back(ANIM_AGENT_STAND_1);
	anims.push_back(ANIM_AGENT_STAND_2);
	anims.push_back(ANIM_AGENT_STAND_3);
	anims.push_back(ANIM_AGENT_STAND_4);

	gAgent.sendAnimationRequests(anims, ANIM_REQUEST_STOP);
}


void LLAgent::requestEnterGodMode()
{
	LLMessageSystem* msg = gMessageSystem;
	msg->newMessageFast(_PREHASH_RequestGodlikePowers);
	msg->nextBlockFast(_PREHASH_AgentData);
	msg->addUUIDFast(_PREHASH_AgentID, gAgent.getID());
	msg->addUUIDFast(_PREHASH_SessionID, gAgent.getSessionID());
	msg->nextBlockFast(_PREHASH_RequestBlock);
	msg->addBOOLFast(_PREHASH_Godlike, true);
	msg->addUUIDFast(_PREHASH_Token, LLUUID::null);

	// simulators need to know about your request
	sendReliableMessage();
}

void LLAgent::requestLeaveGodMode()
{
	LLMessageSystem* msg = gMessageSystem;
	msg->newMessageFast(_PREHASH_RequestGodlikePowers);
	msg->nextBlockFast(_PREHASH_AgentData);
	msg->addUUIDFast(_PREHASH_AgentID, gAgent.getID());
	msg->addUUIDFast(_PREHASH_SessionID, gAgent.getSessionID());
	msg->nextBlockFast(_PREHASH_RequestBlock);
	msg->addBOOLFast(_PREHASH_Godlike, false);
	msg->addUUIDFast(_PREHASH_Token, LLUUID::null);

	// simulator needs to know about your request
	sendReliableMessage();
}

void LLAgent::sendAgentDataUpdateRequest()
{
	gMessageSystem->newMessageFast(_PREHASH_AgentDataUpdateRequest);
	gMessageSystem->nextBlockFast(_PREHASH_AgentData);
	gMessageSystem->addUUIDFast(_PREHASH_AgentID, gAgent.getID() );
	gMessageSystem->addUUIDFast(_PREHASH_SessionID, gAgent.getSessionID());
	sendReliableMessage();
}

void LLAgent::sendAgentUserInfoRequest()
{
    std::string cap;

    if (getID().isNull())
        return; // not logged in

    if (mRegionp)
        cap = mRegionp->getCapability("UserInfo");

    if (!cap.empty())
    {
        LLCoros::instance().launch("requestAgentUserInfoCoro",
            boost::bind(&LLAgent::requestAgentUserInfoCoro, this, cap));
    }
    else
    { 
        sendAgentUserInfoRequestMessage();
    }
}

void LLAgent::requestAgentUserInfoCoro(std::string capurl)
{
    LLCore::HttpRequest::policy_t httpPolicy(LLCore::HttpRequest::DEFAULT_POLICY_ID);
    LLCoreHttpUtil::HttpCoroutineAdapter::ptr_t
        httpAdapter(new LLCoreHttpUtil::HttpCoroutineAdapter("requestAgentUserInfoCoro", httpPolicy));
    LLCore::HttpRequest::ptr_t httpRequest(new LLCore::HttpRequest);
    LLCore::HttpOptions::ptr_t httpOpts(new LLCore::HttpOptions);
    LLCore::HttpHeaders::ptr_t httpHeaders;

    httpOpts->setFollowRedirects(true);

    LLSD result = httpAdapter->getAndSuspend(httpRequest, capurl, httpOpts, httpHeaders);

    LLSD httpResults = result[LLCoreHttpUtil::HttpCoroutineAdapter::HTTP_RESULTS];
    LLCore::HttpStatus status = LLCoreHttpUtil::HttpCoroutineAdapter::getStatusFromLLSD(httpResults);

    if (!status)
    {
        LL_WARNS("UserInfo") << "Failed to get user information." << LL_ENDL;
        return;
    }
    else if (!result["success"].asBoolean())
    {
        LL_WARNS("UserInfo") << "Failed to get user information: " << result["message"] << LL_ENDL;
        return;
    }

    std::string email;
    std::string dir_visibility;

    // <FS:Ansariel> Keep this for OpenSim
    bool im_via_email = false;
    if (!LLGridManager::instance().isInSecondLife())
    {
        im_via_email = result["im_via_email"].asBoolean();
    }
    // </FS:Ansariel>
    email = result["email"].asString();
    dir_visibility = result["directory_visibility"].asString();

    // TODO: This should probably be changed.  I'm not entirely comfortable 
    // having LLAgent interact directly with the UI in this way.
    // <FS:Ansariel> Show email address in preferences (FIRE-1071) and keep IM to email setting for OpenSim
    //LLFloaterPreference::updateUserInfo(dir_visibility);
    LLFloaterPreference::updateUserInfo(dir_visibility, im_via_email, email);
    // </FS:Ansariel>
    LLFloaterSnapshot::setAgentEmail(email);
}

// <FS:Ansariel> Keep this for OpenSim
//void LLAgent::sendAgentUpdateUserInfo(const std::string& directory_visibility)
void LLAgent::sendAgentUpdateUserInfo(bool im_via_email, const std::string& directory_visibility){
    std::string cap;

    if (getID().isNull())
        return; // not logged in

    if (mRegionp)
        cap = mRegionp->getCapability("UserInfo");

    if (!cap.empty())
    {
        LLCoros::instance().launch("updateAgentUserInfoCoro",
            // <FS:Ansariel> Keep this for OpenSim
            //boost::bind(&LLAgent::updateAgentUserInfoCoro, this, cap, directory_visibility));
            boost::bind(&LLAgent::updateAgentUserInfoCoro, this, cap, im_via_email, directory_visibility));
    }
    else
    {
        // <FS:Ansariel> Keep this for OpenSim
        //sendAgentUpdateUserInfoMessage(directory_visibility);
        sendAgentUpdateUserInfoMessage(im_via_email, directory_visibility);
    }
}


// <FS:Ansariel> Keep this for OpenSim
//void LLAgent::updateAgentUserInfoCoro(std::string capurl, std::string directory_visibility)
void LLAgent::updateAgentUserInfoCoro(std::string capurl, bool im_via_email, std::string directory_visibility)
{
    LLCore::HttpRequest::policy_t httpPolicy(LLCore::HttpRequest::DEFAULT_POLICY_ID);
    LLCoreHttpUtil::HttpCoroutineAdapter::ptr_t
        httpAdapter(new LLCoreHttpUtil::HttpCoroutineAdapter("requestAgentUserInfoCoro", httpPolicy));
    LLCore::HttpRequest::ptr_t httpRequest(new LLCore::HttpRequest);
    LLCore::HttpOptions::ptr_t httpOpts(new LLCore::HttpOptions);
    LLCore::HttpHeaders::ptr_t httpHeaders;

    httpOpts->setFollowRedirects(true);
    LLSD body(LLSDMap
        ("dir_visibility",  LLSD::String(directory_visibility)));

    // <FS:Ansariel> Keep this for OpenSim
    if (!LLGridManager::instance().isInSecondLife())
        body.insert("im_via_email", LLSD::Boolean(im_via_email));

    LLSD result = httpAdapter->postAndSuspend(httpRequest, capurl, body, httpOpts, httpHeaders);

    LLSD httpResults = result[LLCoreHttpUtil::HttpCoroutineAdapter::HTTP_RESULTS];
    LLCore::HttpStatus status = LLCoreHttpUtil::HttpCoroutineAdapter::getStatusFromLLSD(httpResults);

    if (!status)
    {
        LL_WARNS("UserInfo") << "Failed to set user information." << LL_ENDL;
    }
    else if (!result["success"].asBoolean())
    {
        LL_WARNS("UserInfo") << "Failed to set user information: " << result["message"] << LL_ENDL;
    }
}

// deprecated:
// May be removed when UserInfo cap propagates to all simhosts in grid
void LLAgent::sendAgentUserInfoRequestMessage()
{
    gMessageSystem->newMessageFast(_PREHASH_UserInfoRequest);
    gMessageSystem->nextBlockFast(_PREHASH_AgentData);
    gMessageSystem->addUUIDFast(_PREHASH_AgentID, getID());
    gMessageSystem->addUUIDFast(_PREHASH_SessionID, getSessionID());
    sendReliableMessage();
}

// <FS:Ansariel> Keep this for OpenSim
//void LLAgent::sendAgentUpdateUserInfoMessage(const std::string& directory_visibility)
void LLAgent::sendAgentUpdateUserInfoMessage(bool im_via_email, const std::string& directory_visibility)
{
    gMessageSystem->newMessageFast(_PREHASH_UpdateUserInfo);
    gMessageSystem->nextBlockFast(_PREHASH_AgentData);
    gMessageSystem->addUUIDFast(_PREHASH_AgentID, getID());
    gMessageSystem->addUUIDFast(_PREHASH_SessionID, getSessionID());
    gMessageSystem->nextBlockFast(_PREHASH_UserData);
    // <FS:Ansariel> Keep this for OpenSim
    if (!LLGridManager::instance().isInSecondLife())
        gMessageSystem->addBOOLFast(_PREHASH_IMViaEMail, im_via_email);
    // </FS:Ansariel>
    gMessageSystem->addString("DirectoryVisibility", directory_visibility);
    gAgent.sendReliableMessage();

}
// end deprecated
//------

void LLAgent::observeFriends()
{
	if(!mFriendObserver)
	{
		mFriendObserver = new LLAgentFriendObserver;
		LLAvatarTracker::instance().addObserver(mFriendObserver);
		friendsChanged();
	}
}

std::map<S32, std::string> LLAgent::sTeleportStateName = { { TELEPORT_NONE, "TELEPORT_NONE" },
														   { TELEPORT_START, "TELEPORT_START" },
														   { TELEPORT_REQUESTED, "TELEPORT_REQUESTED" },
														   { TELEPORT_MOVING, "TELEPORT_MOVING" },
														   { TELEPORT_START_ARRIVAL, "TELEPORT_START_ARRIVAL" },
														   { TELEPORT_ARRIVING, "TELEPORT_ARRIVING" },
														   { TELEPORT_LOCAL, "TELEPORT_LOCAL" },
														   { TELEPORT_PENDING, "TELEPORT_PENDING" } };

const std::string& LLAgent::teleportStateName(S32 state)
{
	static std::string invalid_state_str("INVALID");
	auto iter = LLAgent::sTeleportStateName.find(state);
	if (iter != LLAgent::sTeleportStateName.end())
	{
		return iter->second;
	}
	else
	{
		return invalid_state_str;
	}
}

const std::string& LLAgent::getTeleportStateName() const
{
	return teleportStateName(getTeleportState());
}

void LLAgent::parseTeleportMessages(const std::string& xml_filename)
{
	LLXMLNodePtr root;
	bool success = LLUICtrlFactory::getLayeredXMLNode(xml_filename, root);

	if (!success || !root || !root->hasName( "teleport_messages" ))
	{
		LL_ERRS() << "Problem reading teleport string XML file: " 
			   << xml_filename << LL_ENDL;
		return;
	}

	for (LLXMLNode* message_set = root->getFirstChild();
		 message_set != NULL;
		 message_set = message_set->getNextSibling())
	{
		if ( !message_set->hasName("message_set") ) continue;

		std::map<std::string, std::string> *teleport_msg_map = NULL;
		std::string message_set_name;

		if ( message_set->getAttributeString("name", message_set_name) )
		{
			//now we loop over all the string in the set and add them
			//to the appropriate set
			if ( message_set_name == "errors" )
			{
				teleport_msg_map = &sTeleportErrorMessages;
			}
			else if ( message_set_name == "progress" )
			{
				teleport_msg_map = &sTeleportProgressMessages;
			}
		}

		if ( !teleport_msg_map ) continue;

		std::string message_name;
		for (LLXMLNode* message_node = message_set->getFirstChild();
			 message_node != NULL;
			 message_node = message_node->getNextSibling())
		{
			if ( message_node->hasName("message") && 
				 message_node->getAttributeString("name", message_name) )
			{
				(*teleport_msg_map)[message_name] =
					message_node->getTextContents();
			} //end if ( message exists and has a name)
		} //end for (all message in set)
	}//end for (all message sets in xml file)
}

const void LLAgent::getTeleportSourceSLURL(LLSLURL& slurl) const
{
	slurl = *mTeleportSourceSLURL;
}

// static
void LLAgent::dumpGroupInfo()
{
	LL_INFOS() << "group   " << gAgent.mGroupName << LL_ENDL;
	LL_INFOS() << "ID      " << gAgent.mGroupID << LL_ENDL;
	LL_INFOS() << "powers " << gAgent.mGroupPowers << LL_ENDL;
	LL_INFOS() << "title   " << gAgent.mGroupTitle << LL_ENDL;
	//LL_INFOS() << "insig   " << gAgent.mGroupInsigniaID << LL_ENDL;
}

// Draw a representation of current autopilot target
void LLAgent::renderAutoPilotTarget()
{
	if (mAutoPilot)
	{
		F32 height_meters;
		LLVector3d target_global;

		gGL.matrixMode(LLRender::MM_MODELVIEW);
		gGL.pushMatrix();

		// not textured
		gGL.getTexUnit(0)->unbind(LLTexUnit::TT_TEXTURE);

		// lovely green
		gGL.color4f(0.f, 1.f, 1.f, 1.f);

		target_global = mAutoPilotTargetGlobal;

		gGL.translatef((F32)(target_global.mdV[VX]), (F32)(target_global.mdV[VY]), (F32)(target_global.mdV[VZ]));

		height_meters = 1.f;

		gGL.scalef(height_meters, height_meters, height_meters);

		gSphere.render();

		gGL.popMatrix();
	}
}

// <FS> Phantom mode
void LLAgent::togglePhantom()
{
	make_ui_sound("UISndMovelockToggle");
	mPhantom = !mPhantom;
	if (mPhantom)
	{
		LLNotificationsUtil::add("PhantomOn", LLSD());
	}
	else
	{
		LLNotificationsUtil::add("PhantomOff", LLSD());
	}
}

bool LLAgent::getPhantom() const
{
	return mPhantom;
}
// </FS> Phantom mode

/********************************************************************************/

// <FS:Ansariel> [Legacy Bake]
LLAgentQueryManager gAgentQueryManager;

LLAgentQueryManager::LLAgentQueryManager() :
	mWearablesCacheQueryID(0),
	mNumPendingQueries(0),
	mUpdateSerialNum(0)
{
	for (U32 i = 0; i < BAKED_NUM_INDICES; i++)
	{
		mActiveCacheQueries[i] = 0;
	}
}

LLAgentQueryManager::~LLAgentQueryManager()
{
}
// </FS:Ansariel> [Legacy Bake]

//-----------------------------------------------------------------------------
// LLTeleportRequest
//-----------------------------------------------------------------------------

LLTeleportRequest::LLTeleportRequest()
	: mStatus(kPending)
{
}

LLTeleportRequest::~LLTeleportRequest()
{
}

bool LLTeleportRequest::canRestartTeleport()
{
	return false;
}

void LLTeleportRequest::restartTeleport()
{
	llassert(0);
}

// TODO this enum -> name idiom should be in a common class rather than repeated various places.
const std::string& LLTeleportRequest::statusName(EStatus status)
{
	static std::string invalid_status_str("INVALID");
	auto iter = LLTeleportRequest::sTeleportStatusName.find(status);
	if (iter != LLTeleportRequest::sTeleportStatusName.end())
	{
		return iter->second;
	}
	else
	{
		return invalid_status_str;
	}
}

std::ostream& operator<<(std::ostream& os, const LLTeleportRequest& req)
{
	req.toOstream(os);
	return os;
}

void LLTeleportRequest::toOstream(std::ostream& os) const
{
	os << "status " << statusName(mStatus) << "(" << mStatus << ")";
}

//-----------------------------------------------------------------------------
// LLTeleportRequestViaLandmark
//-----------------------------------------------------------------------------
LLTeleportRequestViaLandmark::LLTeleportRequestViaLandmark(const LLUUID &pLandmarkId)
	: LLTeleportRequest(),
	mLandmarkId(pLandmarkId)
{
    LL_INFOS("Teleport") << "LLTeleportRequestViaLandmark created, " << *this << LL_ENDL;
}

LLTeleportRequestViaLandmark::~LLTeleportRequestViaLandmark()
{
    LL_INFOS("Teleport") << "~LLTeleportRequestViaLandmark, " << *this << LL_ENDL;
}

void LLTeleportRequestViaLandmark::toOstream(std::ostream& os) const
{
	os << "landmark " << mLandmarkId << " ";
	LLTeleportRequest::toOstream(os);
}

bool LLTeleportRequestViaLandmark::canRestartTeleport()
{
    LL_INFOS("Teleport") << "LLTeleportRequestViaLandmark::canRestartTeleport? -> true, " << *this << LL_ENDL;
	return true;
}

void LLTeleportRequestViaLandmark::startTeleport()
{
    LL_INFOS("Teleport") << "LLTeleportRequestViaLandmark::startTeleport, " << *this << LL_ENDL;
	gAgent.doTeleportViaLandmark(getLandmarkId());
}

void LLTeleportRequestViaLandmark::restartTeleport()
{
    LL_INFOS("Teleport") << "LLTeleportRequestViaLandmark::restartTeleport, " << *this << LL_ENDL;
	gAgent.doTeleportViaLandmark(getLandmarkId());
}
//-----------------------------------------------------------------------------
// LLTeleportRequestViaLure
//-----------------------------------------------------------------------------

LLTeleportRequestViaLure::LLTeleportRequestViaLure(const LLUUID &pLureId, bool pIsLureGodLike)
	: LLTeleportRequestViaLandmark(pLureId),
	mIsLureGodLike(pIsLureGodLike)
{
    LL_INFOS("Teleport") << "LLTeleportRequestViaLure created" << LL_ENDL;
}

LLTeleportRequestViaLure::~LLTeleportRequestViaLure()
{
    LL_INFOS("Teleport") << "~LLTeleportRequestViaLure" << LL_ENDL;
}

void LLTeleportRequestViaLure::toOstream(std::ostream& os) const
{
	os << "mIsLureGodLike " << (S32) mIsLureGodLike << " ";
	LLTeleportRequestViaLandmark::toOstream(os);
}

bool LLTeleportRequestViaLure::canRestartTeleport()
{
	// stinson 05/17/2012 : cannot restart a teleport via lure because of server-side restrictions
	// The current scenario is as follows:
	//    1. User A initializes a request for User B to teleport via lure
	//    2. User B accepts the teleport via lure request
	//    3. The server sees the init request from User A and the accept request from User B and matches them up
	//    4. The server then removes the paired requests up from the "queue"
	//    5. The server then fails User B's teleport for reason of maturity level (for example)
	//    6. User B's viewer prompts user to increase their maturity level profile value.
	//    7. User B confirms and accepts increase in maturity level
	//    8. User B's viewer then attempts to teleport via lure again
	//    9. This request will time-out on the viewer-side because User A's initial request has been removed from the "queue" in step 4

    LL_INFOS("Teleport") << "LLTeleportRequestViaLure::canRestartTeleport? -> false" << LL_ENDL;
    return false;
}

void LLTeleportRequestViaLure::startTeleport()
{
    LL_INFOS("Teleport") << "LLTeleportRequestViaLure::startTeleport" << LL_ENDL;
	gAgent.doTeleportViaLure(getLandmarkId(), isLureGodLike());
}

//-----------------------------------------------------------------------------
// LLTeleportRequestViaLocation
//-----------------------------------------------------------------------------

LLTeleportRequestViaLocation::LLTeleportRequestViaLocation(const LLVector3d &pPosGlobal)
	: LLTeleportRequest(),
	mPosGlobal(pPosGlobal)
{
}

LLTeleportRequestViaLocation::~LLTeleportRequestViaLocation()
{
}

void LLTeleportRequestViaLocation::toOstream(std::ostream& os) const
{
	os << "mPosGlobal " << mPosGlobal << " ";
	LLTeleportRequest::toOstream(os);
}

bool LLTeleportRequestViaLocation::canRestartTeleport()
{
    LL_INFOS("Teleport") << "LLTeleportRequestViaLocation::canRestartTeleport -> true" << LL_ENDL;
	return true;
}

void LLTeleportRequestViaLocation::startTeleport()
{
    LL_INFOS("Teleport") << "LLTeleportRequestViaLocation::startTeleport" << LL_ENDL;
	gAgent.doTeleportViaLocation(getPosGlobal());
}

void LLTeleportRequestViaLocation::restartTeleport()
{
    LL_INFOS("Teleport") << "LLTeleportRequestViaLocation::restartTeleport" << LL_ENDL;
    gAgent.doTeleportViaLocation(getPosGlobal());
}

//-----------------------------------------------------------------------------
// LLTeleportRequestViaLocationLookAt
//-----------------------------------------------------------------------------

// [RLVa:KB] - Checked: RLVa-2.0.0
LLTeleportRequestViaLocationLookAt::LLTeleportRequestViaLocationLookAt(const LLVector3d &pPosGlobal, const LLVector3& look_at)
	: LLTeleportRequestViaLocation(pPosGlobal), mLookAt(look_at)
{
    LL_INFOS("Teleport") << "LLTeleportRequestViaLocationLookAt created" << LL_ENDL;
}
// [/RLVa:KB]

//LLTeleportRequestViaLocationLookAt::LLTeleportRequestViaLocationLookAt(const LLVector3d &pPosGlobal)
//	: LLTeleportRequestViaLocation(pPosGlobal)
//{
//}

LLTeleportRequestViaLocationLookAt::~LLTeleportRequestViaLocationLookAt()
{
}

void LLTeleportRequestViaLocationLookAt::toOstream(std::ostream& os) const
{
	LLTeleportRequestViaLocation::toOstream(os);
}

bool LLTeleportRequestViaLocationLookAt::canRestartTeleport()
{
    LL_INFOS("Teleport") << "LLTeleportRequestViaLocationLookAt::canRestartTeleport -> true" << LL_ENDL;
    return true;
}

void LLTeleportRequestViaLocationLookAt::startTeleport()
{
    LL_INFOS("Teleport") << "LLTeleportRequestViaLocationLookAt::startTeleport" << LL_ENDL;
// [RLVa:KB] - Checked: RLVa-2.0.0
	gAgent.doTeleportViaLocationLookAt(getPosGlobal(), getLookAt());
// [/RLVa:KB]
//    gAgent.doTeleportViaLocationLookAt(getPosGlobal());
}

void LLTeleportRequestViaLocationLookAt::restartTeleport()
{
    LL_INFOS("Teleport") << "LLTeleportRequestViaLocationLookAt::restartTeleport" << LL_ENDL;
// [RLVa:KB] - Checked: RLVa-2.0.0
	gAgent.doTeleportViaLocationLookAt(getPosGlobal(), getLookAt());
// [/RLVa:KB]
//    gAgent.doTeleportViaLocationLookAt(getPosGlobal());
}


// <FS:Ansariel> [Legacy Bake]
//-----------------------------------------------------------------------------
// Legacy baking
//-----------------------------------------------------------------------------
void LLAgent::handleServerBakeRegionTransition(const LLUUID& region_id)
{
	LL_INFOS() << "called" << LL_ENDL;

	// Old-style appearance entering a server-bake region.
	if (isAgentAvatarValid() &&
		!gAgentAvatarp->isUsingServerBakes() &&
		(mRegionp->getCentralBakeVersion()>0))
	{
		LL_INFOS() << "update requested due to region transition" << LL_ENDL;
		LLAppearanceMgr::instance().requestServerAppearanceUpdate();
	}
	// new-style appearance entering a non-bake region,
	// need to check for existence of the baking service.
	else if (isAgentAvatarValid() &&
			 gAgentAvatarp->isUsingServerBakes() &&
			 mRegionp->getCentralBakeVersion()==0)
	{
		gAgentAvatarp->checkForUnsupportedServerBakeAppearance();
	}
}

//static
void LLAgent::processAgentCachedTextureResponse(LLMessageSystem *mesgsys, void **user_data)
{
	gAgentQueryManager.mNumPendingQueries--;
	if (gAgentQueryManager.mNumPendingQueries == 0)
	{
		selfStopPhase("fetch_texture_cache_entries");
	}

	if (!isAgentAvatarValid() || gAgentAvatarp->isDead())
	{
		LL_WARNS() << "No avatar for user in cached texture update!" << LL_ENDL;
		return;
	}

	if (isAgentAvatarValid() && gAgentAvatarp->isEditingAppearance())
	{
		// ignore baked textures when in customize mode
		return;
	}

	S32 query_id;
	mesgsys->getS32Fast(_PREHASH_AgentData, _PREHASH_SerialNum, query_id);

	S32 num_texture_blocks = mesgsys->getNumberOfBlocksFast(_PREHASH_WearableData);


	S32 num_results = 0;
	for (S32 texture_block = 0; texture_block < num_texture_blocks; texture_block++)
	{
		LLUUID texture_id;
		U8 texture_index;

		mesgsys->getUUIDFast(_PREHASH_WearableData, _PREHASH_TextureID, texture_id, texture_block);
		mesgsys->getU8Fast(_PREHASH_WearableData, _PREHASH_TextureIndex, texture_index, texture_block);


		if ((S32)texture_index < TEX_NUM_INDICES )
		{
			const LLAvatarAppearanceDictionary::TextureEntry *texture_entry = LLAvatarAppearance::getDictionary()->getTexture((ETextureIndex)texture_index);
			if (texture_entry)
			{
				EBakedTextureIndex baked_index = texture_entry->mBakedTextureIndex;

				if (gAgentQueryManager.mActiveCacheQueries[baked_index] == query_id)
				{
					if (texture_id.notNull())
					{
						//LL_INFOS() << "Received cached texture " << (U32)texture_index << ": " << texture_id << LL_ENDL;
						gAgentAvatarp->setCachedBakedTexture((ETextureIndex)texture_index, texture_id);
						//gAgentAvatarp->setTETexture( LLVOAvatar::sBakedTextureIndices[texture_index], texture_id );
						gAgentQueryManager.mActiveCacheQueries[baked_index] = 0;
						num_results++;
					}
					else
					{
						// no cache of this bake. request upload.
						gAgentAvatarp->invalidateComposite(gAgentAvatarp->getLayerSet(baked_index),true);
					}
				}
			}
		}
	}
	LL_INFOS() << "Received cached texture response for " << num_results << " textures." << LL_ENDL;
	gAgentAvatarp->outputRezTiming("Fetched agent wearables textures from cache. Will now load them");

	gAgentAvatarp->updateMeshTextures();

	if (gAgentQueryManager.mNumPendingQueries == 0)
	{
		// RN: not sure why composites are disabled at this point
		gAgentAvatarp->setCompositeUpdatesEnabled(true);
		gAgent.sendAgentSetAppearance();
	}
}

// For debugging, trace agent state at times appearance message are sent out.
void LLAgent::dumpSentAppearance(const std::string& dump_prefix)
{
	std::string outfilename = get_sequential_numbered_file_name(dump_prefix,".xml");

	LLAPRFile outfile;
	std::string fullpath = gDirUtilp->getExpandedFilename(LL_PATH_LOGS,outfilename);
	outfile.open(fullpath, LL_APR_WB );

	// <FS:ND> Remove LLVolatileAPRPool/apr_file_t and use FILE* instead
	// apr_file_t* file = outfile.getFileHandle();
	LLAPRFile::tFiletype* file = outfile.getFileHandle();
	// </FS:ND>

	if (!file)
	{
		return;
	}
	else
	{
		LL_DEBUGS("Avatar") << "dumping sent appearance message to " << fullpath << LL_ENDL;
	}

	LLVisualParam* appearance_version_param = gAgentAvatarp->getVisualParam(11000);
	if (appearance_version_param)
	{
		F32 value = appearance_version_param->getWeight();
		dump_visual_param(file, appearance_version_param, value);
	}
	for (LLAvatarAppearanceDictionary::Textures::const_iterator iter = LLAvatarAppearance::getDictionary()->getTextures().begin();
		 iter != LLAvatarAppearance::getDictionary()->getTextures().end();
		 ++iter)
	{
		const ETextureIndex index = iter->first;
		const LLAvatarAppearanceDictionary::TextureEntry *texture_dict = iter->second;
		if (texture_dict->mIsBakedTexture)
		{
			LLTextureEntry* entry = gAgentAvatarp->getTE((U8) index);
			const LLUUID& uuid = entry->getID();
			apr_file_printf( file, "\t\t<texture te=\"%i\" uuid=\"%s\"/>\n", index, uuid.asString().c_str());
		}
	}
}

//-----------------------------------------------------------------------------
// sendAgentSetAppearance()
//-----------------------------------------------------------------------------
void LLAgent::sendAgentSetAppearance()
{
	if (gAgentQueryManager.mNumPendingQueries > 0) 
	{
		return;
	}

	if (!isAgentAvatarValid() || (getRegion() && getRegion()->getCentralBakeVersion())) return;

	// At this point we have a complete appearance to send and are in a non-baking region.
	// DRANO FIXME
	//gAgentAvatarp->setIsUsingServerBakes(false);
	S32 sb_count, host_count, both_count, neither_count;
	gAgentAvatarp->bakedTextureOriginCounts(sb_count, host_count, both_count, neither_count);
	if (both_count != 0 || neither_count != 0)
	{
		LL_WARNS() << "bad bake texture state " << sb_count << "," << host_count << "," << both_count << "," << neither_count << LL_ENDL;
	}
	if (sb_count != 0 && host_count == 0)
	{
		gAgentAvatarp->setIsUsingServerBakes(true);
	}
	else if (sb_count == 0 && host_count != 0)
	{
		gAgentAvatarp->setIsUsingServerBakes(false);
	}
	else if (sb_count + host_count > 0)
	{
		LL_WARNS() << "unclear baked texture state, not sending appearance" << LL_ENDL;
		return;
	}
	
	
	LL_DEBUGS("Avatar") << gAgentAvatarp->avString() << "TAT: Sent AgentSetAppearance: " << gAgentAvatarp->getBakedStatusForPrintout() << LL_ENDL;
	//dumpAvatarTEs( "sendAgentSetAppearance()" );

	LLMessageSystem* msg = gMessageSystem;
	msg->newMessageFast(_PREHASH_AgentSetAppearance);
	msg->nextBlockFast(_PREHASH_AgentData);
	msg->addUUIDFast(_PREHASH_AgentID, getID());
	msg->addUUIDFast(_PREHASH_SessionID, getSessionID());

	// correct for the collision tolerance (to make it look like the 
	// agent is actually walking on the ground/object)
	// NOTE -- when we start correcting all of the other Havok geometry 
	// to compensate for the COLLISION_TOLERANCE ugliness we will have 
	// to tweak this number again
	
	// <FS:BEQ> Havok hover adjustment is not present on OS
	// const LLVector3 body_size = gAgentAvatarp->mBodySize + gAgentAvatarp->mAvatarOffset;
	// msg->addVector3Fast(_PREHASH_Size, body_size);	
	if(!LLGridManager::getInstance()->isInSecondLife())
	{
		msg->addVector3Fast(_PREHASH_Size, gAgentAvatarp->mBodySize);	
	}
	else
	{
		const LLVector3 body_size = gAgentAvatarp->mBodySize + gAgentAvatarp->mAvatarOffset;
		msg->addVector3Fast(_PREHASH_Size, body_size);	
	}//</FS:BEQ>

	// To guard against out of order packets
	// Note: always start by sending 1.  This resets the server's count. 0 on the server means "uninitialized"
	mAppearanceSerialNum++;
	msg->addU32Fast(_PREHASH_SerialNum, mAppearanceSerialNum );

	// is texture data current relative to wearables?
	// KLW - TAT this will probably need to check the local queue.
	bool textures_current = gAgentAvatarp->areTexturesCurrent();
	//<FS:Beq> BOM fallback legacy opensim (extended for FIRE-29903 contrib from Ubit Umarov)
	// for(U8 baked_index = 0; baked_index < BAKED_NUM_INDICES; baked_index++ )
	// {
	// 	const ETextureIndex texture_index = LLAvatarAppearanceDictionary::bakedToLocalTextureIndex((EBakedTextureIndex)baked_index);

	// 	// if we're not wearing a skirt, we don't need the texture to be baked
	// 	if (texture_index == TEX_SKIRT_BAKED && !gAgentAvatarp->isWearingWearableType(LLWearableType::WT_SKIRT))
	// 	{
	// 		continue;
	// 	}

	// 	// IMG_DEFAULT_AVATAR means not baked. 0 index should be ignored for baked textures
	// 	if (!gAgentAvatarp->isTextureDefined(texture_index, 0))
	// 	{
	// 		LL_DEBUGS("Avatar") << "texture not current for baked " << (S32)baked_index << " local " << (S32)texture_index << LL_ENDL;
	// 		textures_current = false;
	// 		break;
	// 	}
	// }
	if(textures_current)
	{
		for(U8 baked_index = 0; baked_index < gAgentAvatarp->getNumBakes(); baked_index++ )
		{
			const ETextureIndex texture_index = LLAvatarAppearance::getDictionary()->bakedToLocalTextureIndex((EBakedTextureIndex)baked_index);

			// if we're not wearing a skirt, we don't need the texture to be baked
			if (texture_index == TEX_SKIRT_BAKED && !gAgentAvatarp->isWearingWearableType(LLWearableType::WT_SKIRT))
			{
				continue;
			}
			// if we're not wearing a universal
		    if ( (texture_index >= TEX_LEFT_ARM_BAKED && texture_index <= TEX_AUX3_BAKED) && !gAgentAvatarp->isWearingWearableType(LLWearableType::WT_UNIVERSAL))
        	{
          		continue; // ignore universal that is also optional
        	}
			// IMG_DEFAULT_AVATAR means not baked. 0 index should be ignored for baked textures
			if (!gAgentAvatarp->isTextureDefined(texture_index, 0))
			{
				LL_DEBUGS("Avatar") << "texture not current for baked " << (S32)baked_index << " local " << (S32)texture_index << LL_ENDL;
				textures_current = false;
				break;
			}
		}
	}
	//</FS:Beq>

	// only update cache entries if we have all our baked textures

	// FIXME DRANO need additional check for not in appearance editing
	// mode, if still using local composites need to set using local
	// composites to false, and update mesh textures.
	if (textures_current)
	{
		bool enable_verbose_dumps = gSavedSettings.getBOOL("DebugAvatarAppearanceMessage");
		std::string dump_prefix = gAgentAvatarp->getFullname() + "_sent_appearance";
		if (enable_verbose_dumps)
		{
			dumpSentAppearance(dump_prefix);
		}
		LL_DEBUGS("Avatar") << gAgentAvatarp->avString() << "TAT: Sending cached texture data" << LL_ENDL;
		//<FS:Beq> BOM fallback for legacy opensim
		// for (U8 baked_index = 0; baked_index < BAKED_NUM_INDICES; baked_index++)
		for (U8 baked_index = 0; baked_index < gAgentAvatarp->getNumBakes(); baked_index++)
		//</FS:Beq>
		{
			bool generate_valid_hash{ true };
			if (isAgentAvatarValid() && !gAgentAvatarp->isBakedTextureFinal((LLAvatarAppearanceDefines::EBakedTextureIndex)baked_index))
			{
				generate_valid_hash = false;
				LL_DEBUGS("Avatar") << gAgentAvatarp->avString() << "Not caching baked texture upload for " << (U32)baked_index << " due to being uploaded at low resolution." << LL_ENDL;
			}
			// <FS:Beq> Exclude BAKED_SKIRT from being sent if no skirt is worn (should only reach here if it were already baked)
			if (baked_index == BAKED_SKIRT && !gAgentAvatarp->isWearingWearableType(LLWearableType::WT_SKIRT))
			{
				LL_DEBUGS("Avatar") << "Not caching baked texture for unworn skirt." << LL_ENDL;
				generate_valid_hash = false;
			}
			// </FS:Beq>

			const LLUUID hash = gAgentWearables.computeBakedTextureHash((EBakedTextureIndex) baked_index, generate_valid_hash);
			if (hash.notNull())
			{
				ETextureIndex texture_index = LLAvatarAppearance::getDictionary()->bakedToLocalTextureIndex((EBakedTextureIndex) baked_index);
				msg->nextBlockFast(_PREHASH_WearableData);
				msg->addUUIDFast(_PREHASH_CacheID, hash);
				msg->addU8Fast(_PREHASH_TextureIndex, (U8)texture_index);
			}
		}
		msg->nextBlockFast(_PREHASH_ObjectData);
		// gAgentAvatarp->dumpAvatarTEs("sendAppearance"); // <FS:Beq> useful when debugging appeanrce updates
		gAgentAvatarp->sendAppearanceMessage( gMessageSystem );
	}
	else
	{
		// If the textures aren't baked, send NULL for texture IDs
		// This means the baked texture IDs on the server will be untouched.
		// Once all textures are baked, another AvatarAppearance message will be sent to update the TEs
		msg->nextBlockFast(_PREHASH_ObjectData);
		gMessageSystem->addBinaryDataFast(_PREHASH_TextureEntry, NULL, 0);
	}


	S32 transmitted_params = 0;
	for (LLViewerVisualParam* param = (LLViewerVisualParam*)gAgentAvatarp->getFirstVisualParam();
		 param;
		 param = (LLViewerVisualParam*)gAgentAvatarp->getNextVisualParam())
	{
		if (param->getGroup() == VISUAL_PARAM_GROUP_TWEAKABLE ||
				param->getGroup() == VISUAL_PARAM_GROUP_TRANSMIT_NOT_TWEAKABLE) // do not transmit params of group VISUAL_PARAM_GROUP_TWEAKABLE_NO_TRANSMIT
		{
			msg->nextBlockFast(_PREHASH_VisualParam );
			
			// We don't send the param ids.  Instead, we assume that the receiver has the same params in the same sequence.
			const F32 param_value = param->getWeight();
			const U8 new_weight = F32_to_U8(param_value, param->getMinWeight(), param->getMaxWeight());
			msg->addU8Fast(_PREHASH_ParamValue, new_weight );
			transmitted_params++;
		}
	}

	//LL_INFOS() << "Avatar XML num VisualParams transmitted = " << transmitted_params << LL_ENDL;
	sendReliableMessage();
}
// </FS:Ansariel> [Legacy Bake]
// EOF<|MERGE_RESOLUTION|>--- conflicted
+++ resolved
@@ -1163,14 +1163,10 @@
 
         if (gAgent.getInterestListMode() == IL_MODE_360)
         {
-<<<<<<< HEAD
 			// <FS:Beq> make this actually work
-            // gAgent.changeInterestListMode(LLViewerRegion::IL_MODE_360);
-            regionp->setInterestListMode(LLViewerRegion::IL_MODE_360);
+            // gAgent.changeInterestListMode(IL_MODE_360);
+            regionp->setInterestListMode(IL_MODE_360);
 			// </FS:Beq>
-=======
-            gAgent.changeInterestListMode(IL_MODE_360);
->>>>>>> f8530b3d
         }
     }
 }
@@ -1224,10 +1220,10 @@
                 LLAppViewer::instance()->updateNameLookupUrl(regionp);
                 // <FS:Beq> move the interestlist update to a place where it is safe.
                 // Set the region to the desired interest list mode
-                if (getInterestListMode() == LLViewerRegion::IL_MODE_360)
+                if (getInterestListMode() == IL_MODE_360)
                 {
-                    changeInterestListMode(LLViewerRegion::IL_MODE_360);
-                     regionp->setCapabilitiesReceivedCallback(LLAgent::capabilityReceivedCallback);
+                    changeInterestListMode(IL_MODE_360);
+                    regionp->setCapabilitiesReceivedCallback(LLAgent::capabilityReceivedCallback);
                 }
                 // </FS:Beq>
             }
@@ -3608,8 +3604,8 @@
     if (new_mode != mInterestListMode)
     {
 	// <FS:Beq> Fix area search again
-		if ( (new_mode == LLViewerRegion::IL_MODE_DEFAULT && (!mFSAreaSearchActive && !m360CaptureActive))  ||
-		     (new_mode == LLViewerRegion::IL_MODE_360) )
+		if ( (new_mode == IL_MODE_DEFAULT && (!mFSAreaSearchActive && !m360CaptureActive))  ||
+		     (new_mode == IL_MODE_360) )
 		{
 		LL_DEBUGS("360Capture") << "Setting Agent interest list mode to " << new_mode << " and updating regions" << LL_ENDL;
 	// </FS:Beq>
