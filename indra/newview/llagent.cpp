--- conflicted
+++ resolved
@@ -106,15 +106,12 @@
 #include "rlvhelper.h"
 #include "rlvui.h"
 // [/RLVa:KB]
-<<<<<<< HEAD
 
 // Firestorm includes
 #include "fslslbridge.h"
 #include "kcwlinterface.h"
 #include "llpresetsmanager.h"
 #include "NACLantispam.h"
-=======
->>>>>>> b98e2123
 
 using namespace LLAvatarAppearanceDefines;
 
@@ -1076,7 +1073,6 @@
 // [RLVa:KB] - Checked: 2011-05-27 (RLVa-1.4.0a) | Added: RLVa-1.4.0a
 	LLFloaterMove::sUpdateMovementStatus();
 // [/RLVa:KB]
-<<<<<<< HEAD
 
 	// <FS:Ansariel> [Legacy Bake]
 	// If the newly entered region is using server bakes, and our
@@ -1092,8 +1088,6 @@
 		mRegionp->setCapabilitiesReceivedCallback(boost::bind(&LLAgent::handleServerBakeRegionTransition,this,_1));
 	}
 	// </FS:Ansariel> [Legacy Bake]
-=======
->>>>>>> b98e2123
 
 	LL_DEBUGS("AgentLocation") << "Calling RegionChanged callbacks" << LL_ENDL;
 	mRegionChangedSignal();
@@ -4731,7 +4725,6 @@
 	}
 // [/RLVa:KB]
 
-<<<<<<< HEAD
 	// <FS:Ansariel> FIRE-7273: Typing does not stop after using Cmd Line tph
 	if (landmark_asset_id.isNull())
 	{
@@ -4740,8 +4733,6 @@
 	}
 	// </FS:Ansariel>
 
-=======
->>>>>>> b98e2123
 	mTeleportRequest = LLTeleportRequestPtr(new LLTeleportRequestViaLandmark(landmark_asset_id));
 	startTeleportRequest();
 }
@@ -4959,7 +4950,6 @@
 // </FS:CR>
 	LLVector3 pos_local = (LLVector3)(pos_global - from_region_handle(region_handle));
 	teleportRequest(region_handle, pos_local, look_at);
-<<<<<<< HEAD
 
 // <FS:TT> Client LSL Bridge
 	if (FSLSLBridge::instance().canUseBridge())
@@ -4970,24 +4960,7 @@
 		}
 	}
 // </FS:TT>
-=======
->>>>>>> b98e2123
-}
-// [/RLVa:KB]
-//void LLAgent::doTeleportViaLocationLookAt(const LLVector3d& pos_global, const LLVector3& look_at)
-//{
-//	mbTeleportKeepsLookAt = true;
-//
-//	if(!gAgentCamera.isfollowCamLocked())
-//	{
-//		gAgentCamera.setFocusOnAvatar(FALSE, ANIMATE);	// detach camera form avatar, so it keeps direction
-//	}
-//
-//	U64 region_handle = to_region_handle(pos_global);
-//	LLVector3 pos_local = (LLVector3)(pos_global - from_region_handle(region_handle));
-//	teleportRequest(region_handle, pos_local, look_at);
-//	teleportRequest(region_handle, pos_local, getTeleportKeepsLookAt());
-//}
+}
 
 LLAgent::ETeleportState	LLAgent::getTeleportState() const
 {
@@ -5674,11 +5647,7 @@
 // [RLVa:KB] - Checked: RLVa-2.0.0
 	gAgent.doTeleportViaLocationLookAt(getPosGlobal(), getLookAt());
 // [/RLVa:KB]
-<<<<<<< HEAD
-//	gAgent.doTeleportViaLocationLookAt(getPosGlobal());
-=======
 //    gAgent.doTeleportViaLocationLookAt(getPosGlobal());
->>>>>>> b98e2123
 }
 
 void LLTeleportRequestViaLocationLookAt::restartTeleport()
@@ -5687,11 +5656,7 @@
 // [RLVa:KB] - Checked: RLVa-2.0.0
 	gAgent.doTeleportViaLocationLookAt(getPosGlobal(), getLookAt());
 // [/RLVa:KB]
-<<<<<<< HEAD
-//	gAgent.doTeleportViaLocationLookAt(getPosGlobal());
-=======
 //    gAgent.doTeleportViaLocationLookAt(getPosGlobal());
->>>>>>> b98e2123
 }
 
 
