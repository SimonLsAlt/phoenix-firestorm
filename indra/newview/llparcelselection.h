--- conflicted
+++ resolved
@@ -59,39 +59,22 @@
     S32     getClaimableArea() const;
     bool    hasOthersSelected() const;
 
-<<<<<<< HEAD
-	// Does the selection have multiple land owners in it?
-	bool	getMultipleOwners() const;
-
-	// Is the entire parcel selected, or just a part?
-	bool	getWholeParcelSelected() const;
-=======
     // Does the selection have multiple land owners in it?
-    BOOL    getMultipleOwners() const;
+    bool    getMultipleOwners() const;
 
     // Is the entire parcel selected, or just a part?
-    BOOL    getWholeParcelSelected() const;
->>>>>>> c06fb4e0
+    bool    getWholeParcelSelected() const;
 
 private:
     void setParcel(LLParcel* parcel) { mParcel = parcel; }
 
 private:
-<<<<<<< HEAD
-	LLParcel*	mParcel;
-	bool		mSelectedMultipleOwners;
-	bool		mWholeParcelSelected;
-	S32			mSelectedSelfCount;
-	S32			mSelectedOtherCount;
-	S32			mSelectedPublicCount;
-=======
     LLParcel*   mParcel;
-    BOOL        mSelectedMultipleOwners;
-    BOOL        mWholeParcelSelected;
+    bool        mSelectedMultipleOwners;
+    bool        mWholeParcelSelected;
     S32         mSelectedSelfCount;
     S32         mSelectedOtherCount;
     S32         mSelectedPublicCount;
->>>>>>> c06fb4e0
 };
 
 typedef LLSafeHandle<LLParcelSelection> LLParcelSelectionHandle;
