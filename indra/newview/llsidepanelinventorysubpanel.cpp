--- conflicted
+++ resolved
@@ -48,15 +48,9 @@
 // Default constructor
 LLSidepanelInventorySubpanel::LLSidepanelInventorySubpanel(const LLPanel::Params& p)
   : LLPanel(p),
-<<<<<<< HEAD
-	mIsDirty(true),
-	mIsEditing(false),
-	mCancelBtn(NULL)
-=======
     mIsDirty(true),
     mIsEditing(false),
     mCancelBtn(NULL)
->>>>>>> 1a8a5404
 {
 }
 
@@ -68,21 +62,12 @@
 // virtual
 bool LLSidepanelInventorySubpanel::postBuild()
 {
-<<<<<<< HEAD
-	mCancelBtn = findChild<LLButton>("cancel_btn");
-	if (mCancelBtn)
-	{
-		mCancelBtn->setClickedCallback(boost::bind(&LLSidepanelInventorySubpanel::onCancelButtonClicked, this));
-	}
-	return true;
-=======
     mCancelBtn = findChild<LLButton>("cancel_btn");
     if (mCancelBtn)
     {
         mCancelBtn->setClickedCallback(boost::bind(&LLSidepanelInventorySubpanel::onCancelButtonClicked, this));
     }
     return true;
->>>>>>> 1a8a5404
 }
 
 void LLSidepanelInventorySubpanel::setVisible(bool visible)
@@ -96,48 +81,24 @@
 
 void LLSidepanelInventorySubpanel::setIsEditing(bool edit)
 {
-<<<<<<< HEAD
-	mIsEditing = edit;
-	mIsDirty = true;
-=======
     mIsEditing = edit;
     mIsDirty = true;
->>>>>>> 1a8a5404
 }
 
 bool LLSidepanelInventorySubpanel::getIsEditing() const
 {
 
-<<<<<<< HEAD
-	return true; // Default everything to edit mode since we're not using an edit button anymore.
-	// return mIsEditing;
-=======
     return true; // Default everything to edit mode since we're not using an edit button anymore.
     // return mIsEditing;
->>>>>>> 1a8a5404
 }
 
 void LLSidepanelInventorySubpanel::reset()
 {
-<<<<<<< HEAD
-	mIsDirty = true;
-=======
     mIsDirty = true;
->>>>>>> 1a8a5404
 }
 
 void LLSidepanelInventorySubpanel::draw()
 {
-<<<<<<< HEAD
-	if (mIsDirty)
-	{
-		refresh();
-		updateVerbs();
-		mIsDirty = false;
-	}
-
-	LLPanel::draw();
-=======
     if (mIsDirty)
     {
         refresh();
@@ -146,18 +107,12 @@
     }
 
     LLPanel::draw();
->>>>>>> 1a8a5404
 }
 
 void LLSidepanelInventorySubpanel::dirty()
 {
-<<<<<<< HEAD
-	mIsDirty = true;
-	setIsEditing(false);
-=======
     mIsDirty = true;
     setIsEditing(false);
->>>>>>> 1a8a5404
 }
 
 void LLSidepanelInventorySubpanel::updateVerbs()
@@ -170,26 +125,14 @@
 
 void LLSidepanelInventorySubpanel::onEditButtonClicked()
 {
-<<<<<<< HEAD
-	setIsEditing(true);
-	refresh();
-	updateVerbs();
-=======
     setIsEditing(true);
     refresh();
     updateVerbs();
->>>>>>> 1a8a5404
 }
 
 void LLSidepanelInventorySubpanel::onCancelButtonClicked()
 {
-<<<<<<< HEAD
-	setIsEditing(false);
-	refresh();
-	updateVerbs();
-=======
     setIsEditing(false);
     refresh();
     updateVerbs();
->>>>>>> 1a8a5404
 }