/**
 * @file llsidepanelinventorysubpanel.cpp
 * @brief A floater which shows an inventory item's properties.
 *
 * $LicenseInfo:firstyear=2002&license=viewerlgpl$
 * Second Life Viewer Source Code
 * Copyright (C) 2010, Linden Research, Inc.
 *
 * This library is free software; you can redistribute it and/or
 * modify it under the terms of the GNU Lesser General Public
 * License as published by the Free Software Foundation;
 * version 2.1 of the License only.
 *
 * This library is distributed in the hope that it will be useful,
 * but WITHOUT ANY WARRANTY; without even the implied warranty of
 * MERCHANTABILITY or FITNESS FOR A PARTICULAR PURPOSE.  See the GNU
 * Lesser General Public License for more details.
 *
 * You should have received a copy of the GNU Lesser General Public
 * License along with this library; if not, write to the Free Software
 * Foundation, Inc., 51 Franklin Street, Fifth Floor, Boston, MA  02110-1301  USA
 *
 * Linden Research, Inc., 945 Battery Street, San Francisco, CA  94111  USA
 * $/LicenseInfo$
 */

#include "llviewerprecompiledheaders.h"
#include "llsidepanelinventorysubpanel.h"

#include "roles_constants.h"

#include "llagent.h"
#include "llavataractions.h"
#include "llbutton.h"
#include "llfloaterreg.h"
#include "llgroupactions.h"
#include "llinventorymodel.h"
#include "lllineeditor.h"
#include "llradiogroup.h"
#include "llviewercontrol.h"
#include "llviewerobjectlist.h"


///----------------------------------------------------------------------------
/// Class LLSidepanelInventorySubpanel
///----------------------------------------------------------------------------

// Default constructor
LLSidepanelInventorySubpanel::LLSidepanelInventorySubpanel(const LLPanel::Params& p)
  : LLPanel(p),
    mIsDirty(TRUE),
    mIsEditing(FALSE),
    mCancelBtn(NULL)
{
}

// Destroys the object
LLSidepanelInventorySubpanel::~LLSidepanelInventorySubpanel()
{
}

// virtual
BOOL LLSidepanelInventorySubpanel::postBuild()
{
<<<<<<< HEAD
	mCancelBtn = findChild<LLButton>("cancel_btn");
	if (mCancelBtn)
	{
		mCancelBtn->setClickedCallback(boost::bind(&LLSidepanelInventorySubpanel::onCancelButtonClicked, this));
	}
	return TRUE;
=======

    mCancelBtn = findChild<LLButton>("cancel_btn");
    if (mCancelBtn)
    {
        mCancelBtn->setClickedCallback(boost::bind(&LLSidepanelInventorySubpanel::onCancelButtonClicked, this));
    }
    return TRUE;
>>>>>>> 38c2a5bd
}

void LLSidepanelInventorySubpanel::setVisible(BOOL visible)
{
    if (visible)
    {
        dirty();
    }
    LLPanel::setVisible(visible);
}

void LLSidepanelInventorySubpanel::setIsEditing(BOOL edit)
{
    mIsEditing = edit;
    mIsDirty = TRUE;
}

BOOL LLSidepanelInventorySubpanel::getIsEditing() const
{

    return TRUE; // Default everything to edit mode since we're not using an edit button anymore.
    // return mIsEditing;
}

void LLSidepanelInventorySubpanel::reset()
{
    mIsDirty = TRUE;
}

void LLSidepanelInventorySubpanel::draw()
{
    if (mIsDirty)
    {
        refresh();
        updateVerbs();
        mIsDirty = FALSE;
    }

    LLPanel::draw();
}

void LLSidepanelInventorySubpanel::dirty()
{
    mIsDirty = TRUE;
    setIsEditing(FALSE);
}

void LLSidepanelInventorySubpanel::updateVerbs()
{
    if (mCancelBtn)
    {
        mCancelBtn->setVisible(mIsEditing);
    }
}

void LLSidepanelInventorySubpanel::onEditButtonClicked()
{
    setIsEditing(TRUE);
    refresh();
    updateVerbs();
}

void LLSidepanelInventorySubpanel::onCancelButtonClicked()
{
    setIsEditing(FALSE);
    refresh();
    updateVerbs();
}<|MERGE_RESOLUTION|>--- conflicted
+++ resolved
@@ -62,22 +62,12 @@
 // virtual
 BOOL LLSidepanelInventorySubpanel::postBuild()
 {
-<<<<<<< HEAD
-	mCancelBtn = findChild<LLButton>("cancel_btn");
-	if (mCancelBtn)
-	{
-		mCancelBtn->setClickedCallback(boost::bind(&LLSidepanelInventorySubpanel::onCancelButtonClicked, this));
-	}
-	return TRUE;
-=======
-
     mCancelBtn = findChild<LLButton>("cancel_btn");
     if (mCancelBtn)
     {
         mCancelBtn->setClickedCallback(boost::bind(&LLSidepanelInventorySubpanel::onCancelButtonClicked, this));
     }
     return TRUE;
->>>>>>> 38c2a5bd
 }
 
 void LLSidepanelInventorySubpanel::setVisible(BOOL visible)
