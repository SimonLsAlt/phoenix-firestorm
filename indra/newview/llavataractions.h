/** 
 * @file llavataractions.h
 * @brief Friend-related actions (add, remove, offer teleport, etc)
 *
 * $LicenseInfo:firstyear=2009&license=viewerlgpl$
 * Second Life Viewer Source Code
 * Copyright (C) 2010, Linden Research, Inc.
 * 
 * This library is free software; you can redistribute it and/or
 * modify it under the terms of the GNU Lesser General Public
 * License as published by the Free Software Foundation;
 * version 2.1 of the License only.
 * 
 * This library is distributed in the hope that it will be useful,
 * but WITHOUT ANY WARRANTY; without even the implied warranty of
 * MERCHANTABILITY or FITNESS FOR A PARTICULAR PURPOSE.  See the GNU
 * Lesser General Public License for more details.
 * 
 * You should have received a copy of the GNU Lesser General Public
 * License along with this library; if not, write to the Free Software
 * Foundation, Inc., 51 Franklin Street, Fifth Floor, Boston, MA  02110-1301  USA
 * 
 * Linden Research, Inc., 945 Battery Street, San Francisco, CA  94111  USA
 * $/LicenseInfo$
 */

#ifndef LL_LLAVATARACTIONS_H
#define LL_LLAVATARACTIONS_H

#include "llsd.h"
#include "lluuid.h"

#include <string>
#include <vector>

class LLAvatarName;
class LLInventoryPanel;
class LLFloater;
class LLView;

std::string getProfileURL(const std::string& agent_name);

/**
 * Friend-related actions (add, remove, offer teleport, etc)
 */
class LLAvatarActions
{
public:
	/**
	 * Show a dialog explaining what friendship entails, then request friendship.
	 */
	static void requestFriendshipDialog(const LLUUID& id, const std::string& name);

	/**
	 * Show a dialog explaining what friendship entails, then request friendship.
	 */
	static void requestFriendshipDialog(const LLUUID& id);

	/**
	 * Show a friend removal dialog.
	 */
	static void removeFriendDialog(const LLUUID& id);
	static void removeFriendsDialog(const uuid_vec_t& ids);
	
	/**
	 * Show teleport offer dialog.
	 */
	static void offerTeleport(const LLUUID& invitee);
	static void offerTeleport(const uuid_vec_t& ids);

	/**
	 * Start instant messaging session.
	 */
	static void startIM(const LLUUID& id);

	/**
	 * End instant messaging session.
	 */
	static void endIM(const LLUUID& id);

	/**
	 * Start an avatar-to-avatar voice call with another user
	 */
	static void startCall(const LLUUID& id);

	/**
	 * Start an ad-hoc conference voice call with multiple users in a specific IM floater.
	 */
	// <FS:Ansariel> [FS Communication UI]
	//static void startAdhocCall(const uuid_vec_t& ids, const LLUUID& floater_id = LLUUID::null);
	static const LLUUID startAdhocCall(const uuid_vec_t& ids, const LLUUID& floater_id = LLUUID::null);
	// </FS:Ansariel>

	/**
	 * Start conference chat with the given avatars in a specific IM floater.
	 */
	// <FS:Ansariel> [FS Communication UI]
	//static void startConference(const uuid_vec_t& ids, const LLUUID& floater_id = LLUUID::null);
	static const LLUUID startConference(const uuid_vec_t& ids, const LLUUID& floater_id = LLUUID::null);
	// </FS:Ansariel>

<<<<<<< HEAD
	/**
	 * Show avatar profile.
	 */
	static void showProfile(const LLUUID& id);
	static void hideProfile(const LLUUID& id);
	static bool profileVisible(const LLUUID& id);
	static LLFloater* getProfileFloater(const LLUUID& id);
//<FS:KC legacy profiles>
    static void showProfileWeb(const LLUUID& id);
    static void showProfileLegacy(const LLUUID& id);
//</FS:KC legacy profiles>
=======
    /**
     * Show avatar profile.
     */
    static void showProfile(const LLUUID& avatar_id);
    static void showPicks(const LLUUID& avatar_id);
    static void showPick(const LLUUID& avatar_id, const LLUUID& pick_id);
    static void showClassifieds(const LLUUID& avatar_id);
    static void showClassified(const LLUUID& avatar_id, const LLUUID& classified_id, bool edit = false);
    static void hideProfile(const LLUUID& avatar_id);
    static bool profileVisible(const LLUUID& avatar_id);
    static bool isPickTabSelected(const LLUUID& avatar_id);
    static LLFloater* getProfileFloater(const LLUUID& avatar_id);
    static void showProfileWeb(const LLUUID& avatar_id);
>>>>>>> 61486b9a

	/**
	 * Show avatar on world map.
	 */
	static void showOnMap(const LLUUID& id);

	/**
	 * Give money to the avatar.
	 */
	static void pay(const LLUUID& id);

	/**
	 * Request teleport from other avatar
	 */
	static void teleportRequest(const LLUUID& id);
	static void teleport_request_callback(const LLSD& notification, const LLSD& response);

	/**
	 * Share items with the avatar.
	 */
	static void share(const LLUUID& id);

	/**
	 * Share items with the picked avatars.
	 */
	static void shareWithAvatars(LLView * panel);

	/**
	 * Block/unblock the avatar by id.
	 * Returns true if blocked, returns false if unblocked
	 */
	static bool toggleBlock(const LLUUID& id);

	/**
	 * Mute/unmute avatar.
	 */
	static void toggleMute(const LLUUID& id, U32 flags);

	/**
	 * Block/unblock the avatar voice.
	 */
	static void toggleMuteVoice(const LLUUID& id);

	/**
	 * Return true if avatar with "id" is a friend
	 */
	static bool isFriend(const LLUUID& id);

	/**
	 * @return true if the avatar is blocked
	 */
	static bool isBlocked(const LLUUID& id);

	/**
	 * @return true if the avatar voice is blocked
	 */
	static bool isVoiceMuted(const LLUUID& id);

	/**
	 * @return true if you can block the avatar
	 */
	static bool canBlock(const LLUUID& id);

	/**
	 * Return true if the avatar is in a P2P voice call with a given user
	 */
	/* AD *TODO: Is this function needed any more?
		I fixed it a bit(added check for canCall), but it appears that it is not used
		anywhere. Maybe it should be removed?
	static bool isCalling(const LLUUID &id);*/

	/**
	 * @return true if call to the resident can be made
	 */

	static bool canCall();
	/**
	 * Invite avatar to a group.
	 */	
	static void inviteToGroup(const LLUUID& id);
	
	static void freezeAvatar(const LLUUID& id);

	static void ejectAvatar(const LLUUID& id, bool ban_enabled = false);
	/**
	 * Kick avatar off grid
	 */	
	static void kick(const LLUUID& id);

	/**
	 * Freeze avatar
	 */	
	static void freeze(const LLUUID& id);

	/**
	 * Unfreeze avatar
	 */	
	static void unfreeze(const LLUUID& id);

	/**
	 * Open csr page for avatar
	 */	
	static void csr(const LLUUID& id, std::string name);
	
	/**
	 * [FS:CR] Add avatar to contact set
	 */
	static void addToContactSet(const LLUUID& agent_id);
	static void addToContactSet(const uuid_vec_t& agent_ids);

	/**
	 * Checks whether we can offer a teleport to the avatar, only offline friends
	 * cannot be offered a teleport.
	 *
	 * @return false if avatar is a friend and not visibly online
	 */
	static bool canOfferTeleport(const LLUUID& id);

	/**
	 * @return a list of avatars that can be teleported from the input list
	 */
	static bool canOfferTeleport(const uuid_vec_t& ids);

	// <FS:Ansariel> Extra request teleport
	static bool canRequestTeleport(const LLUUID& id);

	/**
	 * Checks whether all items selected in the given inventory panel can be shared
	 *
	 * @param inv_panel Inventory panel to get selection from. If NULL, the active inventory panel is used.
	 *
	 * @return false if the selected items cannot be shared or the active inventory panel cannot be obtained
	 */
	static bool canShareSelectedItems(LLInventoryPanel* inv_panel = NULL);

	/**
	 * Builds a string of residents' display names separated by "words_separator" string.
	 *
	 * @param avatar_names - a vector of given avatar names from which resulting string is built
	 * @param residents_string - the resulting string
	 */
	static void buildResidentsString(std::vector<LLAvatarName> avatar_names, std::string& residents_string, bool complete_name = false);

	/**
	 * Builds a string of residents' display names separated by "words_separator" string.
	 *
	 * @param avatar_uuids - a vector of given avatar uuids from which resulting string is built
	 * @param residents_string - the resulting string
	 */
	static void buildResidentsString(const uuid_vec_t& avatar_uuids, std::string& residents_string);

	/**
	 * Opens the chat history for avatar
	 */
	static void viewChatHistory(const LLUUID& id);
	static void viewChatHistoryExternally(const LLUUID& id);	// <FS:CR> Open chat history externally
	
	// [SL:KB] - Patch: UI-SidepanelPeople | Checked: 2010-12-02 (Catznip-2.4.0g) | Modified: Catznip-2.4.0g
	static void report(const LLUUID& idAgent);

	static bool canZoomIn(const LLUUID& idAgent);
	static void zoomIn(const LLUUID& idAgent);
	static void getScriptInfo(const LLUUID& idAgent);

	// <FS:Ansariel> Avatar tracking feature
	static void track(const LLUUID& id);

	// <FS:Ansariel> Teleport to feature
	static void teleportTo(const LLUUID& id);

	//
	// Parcel actions
	//

public:
	
	static bool canLandFreezeOrEject(const LLUUID& idAgent);
	static void landEject(const LLUUID& idAgent);
	static void landFreeze(const LLUUID& idAgent);
	
	static bool canLandFreezeOrEjectMultiple(uuid_vec_t& idAgents, bool fFilter = false);
	static void landEjectMultiple(const uuid_vec_t& idAgents);
	static void landFreezeMultiple(const uuid_vec_t& idAgents);

protected:
	static bool callbackLandEject(const LLSD& notification, const LLSD& response);
	static bool callbackLandFreeze(const LLSD& notification, const LLSD& response);

	//
	// Estate actions
	//
public:
	static bool canEstateKickOrTeleportHome(const LLUUID& idAgent);
	static void estateKick(const LLUUID& idAgent);
	static void estateTeleportHome(const LLUUID& idAgent);

	static bool canEstateKickOrTeleportHomeMultiple(uuid_vec_t& idAgents, bool fFilter = false);
	static void estateKickMultiple(const uuid_vec_t& idAgents);
	static void estateTeleportHomeMultiple(const uuid_vec_t& idAgents);

	// <FS:Ansariel> Estate ban
	static void estateBan(const LLUUID& idAgent);
	static void estateBanMultiple(const uuid_vec_t& idAgents);
	// </FS:Ansariel> Estate ban

	// <FS:Ansariel> Derender
	static void derender(const LLUUID& agent_id, bool permanent);
	static void derenderMultiple(const uuid_vec_t& agent_ids, bool permanent);
	static void onDerenderAvatarNameLookup(const LLUUID& agent_id, const LLAvatarName& av_name, bool permanent);
	// </FS:Ansariel> Derender

	static std::set<LLUUID> getInventorySelectedUUIDs();

protected:
	static bool callbackEstateKick(const LLSD& notification, const LLSD& response);
	static bool callbackEstateTeleportHome(const LLSD& notification, const LLSD& response);
	// <FS:Ansariel> Estate ban
	static bool callbackEstateBan(const LLSD& notification, const LLSD& response);
	
private:
	static bool callbackAddFriendWithMessage(const LLSD& notification, const LLSD& response);
	static bool handleRemove(const LLSD& notification, const LLSD& response);
	static bool handlePay(const LLSD& notification, const LLSD& response, LLUUID avatar_id);
	static bool handleFreezeAvatar(const LLSD& notification, const LLSD& response);
	static bool handleEjectAvatar(const LLSD& notification, const LLSD& response);
	static bool handleKick(const LLSD& notification, const LLSD& response);
	static bool handleFreeze(const LLSD& notification, const LLSD& response);
	static bool handleUnfreeze(const LLSD& notification, const LLSD& response);
	static void callback_invite_to_group(LLUUID group_id, LLUUID id);

	// Just request friendship, no dialog.
	static void requestFriendship(const LLUUID& target_id, const std::string& target_name, const std::string& message);
};

#endif // LL_LLAVATARACTIONS_H<|MERGE_RESOLUTION|>--- conflicted
+++ resolved
@@ -99,19 +99,6 @@
 	static const LLUUID startConference(const uuid_vec_t& ids, const LLUUID& floater_id = LLUUID::null);
 	// </FS:Ansariel>
 
-<<<<<<< HEAD
-	/**
-	 * Show avatar profile.
-	 */
-	static void showProfile(const LLUUID& id);
-	static void hideProfile(const LLUUID& id);
-	static bool profileVisible(const LLUUID& id);
-	static LLFloater* getProfileFloater(const LLUUID& id);
-//<FS:KC legacy profiles>
-    static void showProfileWeb(const LLUUID& id);
-    static void showProfileLegacy(const LLUUID& id);
-//</FS:KC legacy profiles>
-=======
     /**
      * Show avatar profile.
      */
@@ -125,7 +112,6 @@
     static bool isPickTabSelected(const LLUUID& avatar_id);
     static LLFloater* getProfileFloater(const LLUUID& avatar_id);
     static void showProfileWeb(const LLUUID& avatar_id);
->>>>>>> 61486b9a
 
 	/**
 	 * Show avatar on world map.
