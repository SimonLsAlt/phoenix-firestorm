/** 
 * @file llavataractions.h
 * @brief Friend-related actions (add, remove, offer teleport, etc)
 *
 * $LicenseInfo:firstyear=2009&license=viewerlgpl$
 * Second Life Viewer Source Code
 * Copyright (C) 2010, Linden Research, Inc.
 * 
 * This library is free software; you can redistribute it and/or
 * modify it under the terms of the GNU Lesser General Public
 * License as published by the Free Software Foundation;
 * version 2.1 of the License only.
 * 
 * This library is distributed in the hope that it will be useful,
 * but WITHOUT ANY WARRANTY; without even the implied warranty of
 * MERCHANTABILITY or FITNESS FOR A PARTICULAR PURPOSE.  See the GNU
 * Lesser General Public License for more details.
 * 
 * You should have received a copy of the GNU Lesser General Public
 * License along with this library; if not, write to the Free Software
 * Foundation, Inc., 51 Franklin Street, Fifth Floor, Boston, MA  02110-1301  USA
 * 
 * Linden Research, Inc., 945 Battery Street, San Francisco, CA  94111  USA
 * $/LicenseInfo$
 */

#ifndef LL_LLAVATARACTIONS_H
#define LL_LLAVATARACTIONS_H

#include "llsd.h"
#include "lluuid.h"

#include <string>
#include <vector>

class LLAvatarName;
class LLInventoryPanel;
class LLFloater;
class LLView;

<<<<<<< HEAD
std::string getProfileURL(const std::string& agent_name);
=======
std::string getProfileURL(const std::string& agent_name, bool feed_only = false);
>>>>>>> f83ada32

/**
 * Friend-related actions (add, remove, offer teleport, etc)
 */
class LLAvatarActions
{
public:
	/**
	 * Show a dialog explaining what friendship entails, then request friendship.
	 */
	static void requestFriendshipDialog(const LLUUID& id, const std::string& name);

	/**
	 * Show a dialog explaining what friendship entails, then request friendship.
	 */
	static void requestFriendshipDialog(const LLUUID& id);

	/**
	 * Show a friend removal dialog.
	 */
	static void removeFriendDialog(const LLUUID& id);
	static void removeFriendsDialog(const uuid_vec_t& ids);
	
	/**
	 * Show teleport offer dialog.
	 */
	static void offerTeleport(const LLUUID& invitee);
	static void offerTeleport(const uuid_vec_t& ids);

	/**
	 * Start instant messaging session.
	 */
	static void startIM(const LLUUID& id);

	/**
	 * End instant messaging session.
	 */
	static void endIM(const LLUUID& id);

	/**
	 * Start an avatar-to-avatar voice call with another user
	 */
	static void startCall(const LLUUID& id);

	/**
	 * Start an ad-hoc conference voice call with multiple users in a specific IM floater.
	 */
	// <FS:Ansariel> [FS Communication UI]
	//static void startAdhocCall(const uuid_vec_t& ids, const LLUUID& floater_id = LLUUID::null);
	static const LLUUID startAdhocCall(const uuid_vec_t& ids, const LLUUID& floater_id = LLUUID::null);
	// </FS:Ansariel>

	/**
	 * Start conference chat with the given avatars in a specific IM floater.
	 */
<<<<<<< HEAD
	// <FS:Ansariel> [FS Communication UI]
	//static void startConference(const uuid_vec_t& ids, const LLUUID& floater_id = LLUUID::null);
	static const LLUUID startConference(const uuid_vec_t& ids, const LLUUID& floater_id = LLUUID::null);
	// </FS:Ansariel>
=======
	static void startConference(const uuid_vec_t& ids, const LLUUID& floater_id = LLUUID::null);
>>>>>>> f83ada32

    /**
     * Show avatar profile.
     */
    static void showProfile(const LLUUID& avatar_id);
    static void showPicks(const LLUUID& avatar_id);
    static void showPick(const LLUUID& avatar_id, const LLUUID& pick_id);
    static void showClassifieds(const LLUUID& avatar_id);
    static void showClassified(const LLUUID& avatar_id, const LLUUID& classified_id, bool edit = false);
    static void hideProfile(const LLUUID& avatar_id);
    static bool profileVisible(const LLUUID& avatar_id);
    static bool isPickTabSelected(const LLUUID& avatar_id);
    static LLFloater* getProfileFloater(const LLUUID& avatar_id);
    static void showProfileWeb(const LLUUID& avatar_id);

	/**
	 * Show avatar on world map.
	 */
	static void showOnMap(const LLUUID& id);

	/**
	 * Give money to the avatar.
	 */
	static void pay(const LLUUID& id);

	/**
	 * Request teleport from other avatar
	 */
	static void teleportRequest(const LLUUID& id);
	static void teleport_request_callback(const LLSD& notification, const LLSD& response);

	/**
	 * Share items with the avatar.
	 */
	static void share(const LLUUID& id);

	/**
	 * Share items with the picked avatars.
	 */
	static void shareWithAvatars(LLView * panel);

	/**
	 * Block/unblock the avatar by id.
	 * Returns true if blocked, returns false if unblocked
	 */
	static bool toggleBlock(const LLUUID& id);

	/**
	 * Mute/unmute avatar.
	 */
	static void toggleMute(const LLUUID& id, U32 flags);

	/**
	 * Block/unblock the avatar voice.
	 */
	static void toggleMuteVoice(const LLUUID& id);

	/**
	 * Return true if avatar with "id" is a friend
	 */
	static bool isFriend(const LLUUID& id);

	/**
	 * @return true if the avatar is blocked
	 */
	static bool isBlocked(const LLUUID& id);

	/**
	 * @return true if the avatar voice is blocked
	 */
	static bool isVoiceMuted(const LLUUID& id);

	/**
	 * @return true if you can block the avatar
	 */
	static bool canBlock(const LLUUID& id);

	/**
	 * Return true if the avatar is in a P2P voice call with a given user
	 */
	/* AD *TODO: Is this function needed any more?
		I fixed it a bit(added check for canCall), but it appears that it is not used
		anywhere. Maybe it should be removed?
	static bool isCalling(const LLUUID &id);*/

	/**
	 * @return true if call to the resident can be made
	 */

	static bool canCall();
	/**
	 * Invite avatar to a group.
	 */	
	static void inviteToGroup(const LLUUID& id);
	
	static void freezeAvatar(const LLUUID& id);

	static void ejectAvatar(const LLUUID& id, bool ban_enabled = false);
	/**
	 * Kick avatar off grid
	 */	
	static void kick(const LLUUID& id);

	/**
	 * Freeze avatar
	 */	
	static void freeze(const LLUUID& id);

	/**
	 * Unfreeze avatar
	 */	
	static void unfreeze(const LLUUID& id);

	/**
	 * Open csr page for avatar
	 */	
	static void csr(const LLUUID& id, std::string name);
	
	/**
	 * [FS:CR] Add avatar to contact set
	 */
	static void addToContactSet(const LLUUID& agent_id);
	static void addToContactSet(const uuid_vec_t& agent_ids);

	/**
	 * Checks whether we can offer a teleport to the avatar, only offline friends
	 * cannot be offered a teleport.
	 *
	 * @return false if avatar is a friend and not visibly online
	 */
	static bool canOfferTeleport(const LLUUID& id);

	/**
	 * @return a list of avatars that can be teleported from the input list
	 */
	static bool canOfferTeleport(const uuid_vec_t& ids);

	// <FS:Ansariel> Extra request teleport
	static bool canRequestTeleport(const LLUUID& id);

	/**
	 * Checks whether all items selected in the given inventory panel can be shared
	 *
	 * @param inv_panel Inventory panel to get selection from. If NULL, the active inventory panel is used.
	 *
	 * @return false if the selected items cannot be shared or the active inventory panel cannot be obtained
	 */
	static bool canShareSelectedItems(LLInventoryPanel* inv_panel = NULL);

	/**
	 * Builds a string of residents' display names separated by "words_separator" string.
	 *
	 * @param avatar_names - a vector of given avatar names from which resulting string is built
	 * @param residents_string - the resulting string
	 */
	static void buildResidentsString(std::vector<LLAvatarName> avatar_names, std::string& residents_string, bool complete_name = false);

	/**
	 * Builds a string of residents' display names separated by "words_separator" string.
	 *
	 * @param avatar_uuids - a vector of given avatar uuids from which resulting string is built
	 * @param residents_string - the resulting string
	 */
	static void buildResidentsString(const uuid_vec_t& avatar_uuids, std::string& residents_string);

	/**
	 * Opens the chat history for avatar
	 */
	static void viewChatHistory(const LLUUID& id);
	static void viewChatHistoryExternally(const LLUUID& id);	// <FS:CR> Open chat history externally
	
	// [SL:KB] - Patch: UI-SidepanelPeople | Checked: 2010-12-02 (Catznip-2.4.0g) | Modified: Catznip-2.4.0g
	static void report(const LLUUID& idAgent);

	static bool canZoomIn(const LLUUID& idAgent);
	static void zoomIn(const LLUUID& idAgent);
	static void getScriptInfo(const LLUUID& idAgent);

	// <FS:Ansariel> Avatar tracking feature
	static void track(const LLUUID& id);

	// <FS:Ansariel> Teleport to feature
	static void teleportTo(const LLUUID& id);

	//
	// Parcel actions
	//

public:
	
	static bool canLandFreezeOrEject(const LLUUID& idAgent);
	static void landEject(const LLUUID& idAgent);
	static void landFreeze(const LLUUID& idAgent);
	
	static bool canLandFreezeOrEjectMultiple(uuid_vec_t& idAgents, bool fFilter = false);
	static void landEjectMultiple(const uuid_vec_t& idAgents);
	static void landFreezeMultiple(const uuid_vec_t& idAgents);

protected:
	static bool callbackLandEject(const LLSD& notification, const LLSD& response);
	static bool callbackLandFreeze(const LLSD& notification, const LLSD& response);

	//
	// Estate actions
	//
public:
	static bool canEstateKickOrTeleportHome(const LLUUID& idAgent);
	static void estateKick(const LLUUID& idAgent);
	static void estateTeleportHome(const LLUUID& idAgent);

	static bool canEstateKickOrTeleportHomeMultiple(uuid_vec_t& idAgents, bool fFilter = false);
	static void estateKickMultiple(const uuid_vec_t& idAgents);
	static void estateTeleportHomeMultiple(const uuid_vec_t& idAgents);

	// <FS:Ansariel> Estate ban
	static void estateBan(const LLUUID& idAgent);
	static void estateBanMultiple(const uuid_vec_t& idAgents);
	// </FS:Ansariel> Estate ban

	// <FS:Ansariel> Derender
	static void derender(const LLUUID& agent_id, bool permanent);
	static void derenderMultiple(const uuid_vec_t& agent_ids, bool permanent);
	static void onDerenderAvatarNameLookup(const LLUUID& agent_id, const LLAvatarName& av_name, bool permanent);
	// </FS:Ansariel> Derender

	static std::set<LLUUID> getInventorySelectedUUIDs();

protected:
	static bool callbackEstateKick(const LLSD& notification, const LLSD& response);
	static bool callbackEstateTeleportHome(const LLSD& notification, const LLSD& response);
	// <FS:Ansariel> Estate ban
	static bool callbackEstateBan(const LLSD& notification, const LLSD& response);
	
private:
	static bool callbackAddFriendWithMessage(const LLSD& notification, const LLSD& response);
	static bool handleRemove(const LLSD& notification, const LLSD& response);
	static bool handlePay(const LLSD& notification, const LLSD& response, LLUUID avatar_id);
	static bool handleFreezeAvatar(const LLSD& notification, const LLSD& response);
	static bool handleEjectAvatar(const LLSD& notification, const LLSD& response);
	static bool handleKick(const LLSD& notification, const LLSD& response);
	static bool handleFreeze(const LLSD& notification, const LLSD& response);
	static bool handleUnfreeze(const LLSD& notification, const LLSD& response);
	static void callback_invite_to_group(LLUUID group_id, LLUUID id);

	// Just request friendship, no dialog.
	static void requestFriendship(const LLUUID& target_id, const std::string& target_name, const std::string& message);
};

#endif // LL_LLAVATARACTIONS_H<|MERGE_RESOLUTION|>--- conflicted
+++ resolved
@@ -38,11 +38,7 @@
 class LLFloater;
 class LLView;
 
-<<<<<<< HEAD
-std::string getProfileURL(const std::string& agent_name);
-=======
 std::string getProfileURL(const std::string& agent_name, bool feed_only = false);
->>>>>>> f83ada32
 
 /**
  * Friend-related actions (add, remove, offer teleport, etc)
@@ -98,14 +94,10 @@
 	/**
 	 * Start conference chat with the given avatars in a specific IM floater.
 	 */
-<<<<<<< HEAD
 	// <FS:Ansariel> [FS Communication UI]
 	//static void startConference(const uuid_vec_t& ids, const LLUUID& floater_id = LLUUID::null);
 	static const LLUUID startConference(const uuid_vec_t& ids, const LLUUID& floater_id = LLUUID::null);
 	// </FS:Ansariel>
-=======
-	static void startConference(const uuid_vec_t& ids, const LLUUID& floater_id = LLUUID::null);
->>>>>>> f83ada32
 
     /**
      * Show avatar profile.
