/**
 * @file llmoveview.h
 * @brief Container for buttons for walking, turning, flying
 *
 * $LicenseInfo:firstyear=2001&license=viewerlgpl$
 * Second Life Viewer Source Code
 * Copyright (C) 2010, Linden Research, Inc.
 *
 * This library is free software; you can redistribute it and/or
 * modify it under the terms of the GNU Lesser General Public
 * License as published by the Free Software Foundation;
 * version 2.1 of the License only.
 *
 * This library is distributed in the hope that it will be useful,
 * but WITHOUT ANY WARRANTY; without even the implied warranty of
 * MERCHANTABILITY or FITNESS FOR A PARTICULAR PURPOSE.  See the GNU
 * Lesser General Public License for more details.
 *
 * You should have received a copy of the GNU Lesser General Public
 * License along with this library; if not, write to the Free Software
 * Foundation, Inc., 51 Franklin Street, Fifth Floor, Boston, MA  02110-1301  USA
 *
 * Linden Research, Inc., 945 Battery Street, San Francisco, CA  94111  USA
 * $/LicenseInfo$
 */

#ifndef LL_LLMOVEVIEW_H
#define LL_LLMOVEVIEW_H

// Library includes
#include "llfloater.h"

class LLButton;
class LLJoystickAgentTurn;
class LLJoystickAgentSlide;

//
// Classes
//
class LLFloaterMove
:   public LLFloater
{
    LOG_CLASS(LLFloaterMove);
    friend class LLFloaterReg;

private:
    LLFloaterMove(const LLSD& key);
    ~LLFloaterMove();
public:

    /*virtual*/ BOOL    postBuild();
    /*virtual*/ void    setVisible(BOOL visible);
    static F32  getYawRate(F32 time);
    static void setFlyingMode(BOOL fly);
    void setFlyingModeImpl(BOOL fly);
    static void setAlwaysRunMode(bool run);
    void setAlwaysRunModeImpl(bool run);
    static void setSittingMode(BOOL bSitting);
    static void enableInstance();
    /*virtual*/ void onOpen(const LLSD& key);

<<<<<<< HEAD
//	static void sUpdateFlyingStatus();
// [RLVa:KB] - Checked: 2011-05-27 (RLVa-1.4.0a) | Added: RLVa-1.4.0a
	static void sUpdateMovementStatus();
// [/RLVa:KB]

	// <FS:Ansariel> Customizable floater transparency
	/*virtual*/ F32 getCurrentTransparency();
=======
    static void sUpdateFlyingStatus();
>>>>>>> 38c2a5bd

protected:
    void turnLeft();
    void turnRight();

    void moveUp();
    void moveDown();

private:
    typedef enum movement_mode_t
    {
        MM_WALK,
        MM_RUN,
        MM_FLY
    } EMovementMode;
    void onWalkButtonClick();
    void onRunButtonClick();
    void onFlyButtonClick();
    void initMovementMode();
    void setMovementMode(const EMovementMode mode);
    void initModeTooltips();
    void setModeTooltip(const EMovementMode mode);
    void setModeTitle(const EMovementMode mode);
    void initModeButtonMap();
    void setModeButtonToggleState(const EMovementMode mode);
    void updateButtonsWithMovementMode(const EMovementMode newMode);
    void showModeButtons(BOOL bShow);

public:

    LLJoystickAgentTurn*    mForwardButton;
    LLJoystickAgentTurn*    mBackwardButton;
    LLJoystickAgentSlide*   mSlideLeftButton;
    LLJoystickAgentSlide*   mSlideRightButton;
    LLButton*               mTurnLeftButton;
    LLButton*               mTurnRightButton;
    LLButton*               mMoveUpButton;
    LLButton*               mMoveDownButton;
private:
    LLPanel*                mModeActionsPanel;

    typedef std::map<LLView*, std::string> control_tooltip_map_t;
    typedef std::map<EMovementMode, control_tooltip_map_t> mode_control_tooltip_map_t;
    mode_control_tooltip_map_t mModeControlTooltipsMap;

    typedef std::map<EMovementMode, LLButton*> mode_control_button_map_t;
    mode_control_button_map_t mModeControlButtonMap;
    EMovementMode mCurrentMode;

};


/**
 * This class contains Stand Up and Stop Flying buttons displayed above Move button in bottom tray
 */
class LLPanelStandStopFlying : public LLPanel
{
    LOG_CLASS(LLPanelStandStopFlying);
public:
<<<<<<< HEAD
	typedef enum stand_stop_flying_mode_t
	{
		SSFM_STAND,
		SSFM_STOP_FLYING,
		SSFM_FLYCAM
	} EStandStopFlyingMode;

	/**
	 * Attach or detach the panel to/from the movement controls floater.
	 * 
	 * Called when the floater gets opened/closed, user sits, stands up or starts/stops flying.
	 * 
	 * @param move_view The floater to attach to (not always accessible via floater registry).
	 *        If NULL is passed, the panel gets reparented to its original container.
	 *
	 * @see mAttached
	 * @see mOriginalParent 
	 */
	void reparent(LLFloaterMove* move_view);

	static LLPanelStandStopFlying* getInstance();
	static void setStandStopFlyingMode(EStandStopFlyingMode mode);
	static void clearStandStopFlyingMode(EStandStopFlyingMode mode);
	/*virtual*/ BOOL postBuild();
	/*virtual*/ void setVisible(BOOL visible);

	// *HACK: due to hard enough to have this control aligned with "Move" button while resizing
	// let update its position in each frame
	/*virtual*/ void draw(){updatePosition(); LLPanel::draw();}
	/*virtual*/ BOOL handleToolTip(S32 x, S32 y, MASK mask);
=======
    typedef enum stand_stop_flying_mode_t
    {
        SSFM_STAND,
        SSFM_STOP_FLYING
    } EStandStopFlyingMode;

    /**
     * Attach or detach the panel to/from the movement controls floater.
     *
     * Called when the floater gets opened/closed, user sits, stands up or starts/stops flying.
     *
     * @param move_view The floater to attach to (not always accessible via floater registry).
     *        If NULL is passed, the panel gets reparented to its original container.
     *
     * @see mAttached
     * @see mOriginalParent
     */
    void reparent(LLFloaterMove* move_view);

    static LLPanelStandStopFlying* getInstance();
    static void setStandStopFlyingMode(EStandStopFlyingMode mode);
    static void clearStandStopFlyingMode(EStandStopFlyingMode mode);
    /*virtual*/ BOOL postBuild();
    /*virtual*/ void setVisible(BOOL visible);

    // *HACK: due to hard enough to have this control aligned with "Move" button while resizing
    // let update its position in each frame
    /*virtual*/ void draw(){updatePosition(); LLPanel::draw();}
    /*virtual*/ BOOL handleToolTip(S32 x, S32 y, MASK mask);
>>>>>>> 38c2a5bd


protected:
    LLPanelStandStopFlying();


private:
<<<<<<< HEAD
	static LLPanelStandStopFlying* getStandStopFlyingPanel();
	void onStandButtonClick();
	void onStopFlyingButtonClick();
	void updatePosition();

	LLButton* mStandButton;
	LLButton* mStopFlyingButton;
	LLButton* mFlycamButton;

	/**
	 * The original parent of the panel.
	 *  
	 * Makes it possible to move (reparent) the panel to the movement controls floater and back.
	 * 
	 * @see reparent()
	 */
	LLHandle<LLPanel> mOriginalParent;

	/**
	 * True if the panel is currently attached to the movement controls floater.
	 * 
	 * @see reparent()
	 * @see updatePosition()
	 */
	bool	mAttached;
=======
    static LLPanelStandStopFlying* getStandStopFlyingPanel();
    void onStandButtonClick();
    void onStopFlyingButtonClick();
    void updatePosition();

    LLButton* mStandButton;
    LLButton* mStopFlyingButton;

    /**
     * The original parent of the panel.
     *
     * Makes it possible to move (reparent) the panel to the movement controls floater and back.
     *
     * @see reparent()
     */
    LLHandle<LLPanel> mOriginalParent;

    /**
     * True if the panel is currently attached to the movement controls floater.
     *
     * @see reparent()
     * @see updatePosition()
     */
    bool    mAttached;
>>>>>>> 38c2a5bd
};


#endif<|MERGE_RESOLUTION|>--- conflicted
+++ resolved
@@ -59,17 +59,13 @@
     static void enableInstance();
     /*virtual*/ void onOpen(const LLSD& key);
 
-<<<<<<< HEAD
-//	static void sUpdateFlyingStatus();
+//  static void sUpdateFlyingStatus();
 // [RLVa:KB] - Checked: 2011-05-27 (RLVa-1.4.0a) | Added: RLVa-1.4.0a
-	static void sUpdateMovementStatus();
+    static void sUpdateMovementStatus();
 // [/RLVa:KB]
 
-	// <FS:Ansariel> Customizable floater transparency
-	/*virtual*/ F32 getCurrentTransparency();
-=======
-    static void sUpdateFlyingStatus();
->>>>>>> 38c2a5bd
+    // <FS:Ansariel> Customizable floater transparency
+    /*virtual*/ F32 getCurrentTransparency();
 
 protected:
     void turnLeft();
@@ -129,42 +125,11 @@
 {
     LOG_CLASS(LLPanelStandStopFlying);
 public:
-<<<<<<< HEAD
-	typedef enum stand_stop_flying_mode_t
-	{
-		SSFM_STAND,
-		SSFM_STOP_FLYING,
-		SSFM_FLYCAM
-	} EStandStopFlyingMode;
-
-	/**
-	 * Attach or detach the panel to/from the movement controls floater.
-	 * 
-	 * Called when the floater gets opened/closed, user sits, stands up or starts/stops flying.
-	 * 
-	 * @param move_view The floater to attach to (not always accessible via floater registry).
-	 *        If NULL is passed, the panel gets reparented to its original container.
-	 *
-	 * @see mAttached
-	 * @see mOriginalParent 
-	 */
-	void reparent(LLFloaterMove* move_view);
-
-	static LLPanelStandStopFlying* getInstance();
-	static void setStandStopFlyingMode(EStandStopFlyingMode mode);
-	static void clearStandStopFlyingMode(EStandStopFlyingMode mode);
-	/*virtual*/ BOOL postBuild();
-	/*virtual*/ void setVisible(BOOL visible);
-
-	// *HACK: due to hard enough to have this control aligned with "Move" button while resizing
-	// let update its position in each frame
-	/*virtual*/ void draw(){updatePosition(); LLPanel::draw();}
-	/*virtual*/ BOOL handleToolTip(S32 x, S32 y, MASK mask);
-=======
     typedef enum stand_stop_flying_mode_t
     {
         SSFM_STAND,
-        SSFM_STOP_FLYING
+        SSFM_STOP_FLYING,
+        SSFM_FLYCAM
     } EStandStopFlyingMode;
 
     /**
@@ -190,7 +155,6 @@
     // let update its position in each frame
     /*virtual*/ void draw(){updatePosition(); LLPanel::draw();}
     /*virtual*/ BOOL handleToolTip(S32 x, S32 y, MASK mask);
->>>>>>> 38c2a5bd
 
 
 protected:
@@ -198,33 +162,6 @@
 
 
 private:
-<<<<<<< HEAD
-	static LLPanelStandStopFlying* getStandStopFlyingPanel();
-	void onStandButtonClick();
-	void onStopFlyingButtonClick();
-	void updatePosition();
-
-	LLButton* mStandButton;
-	LLButton* mStopFlyingButton;
-	LLButton* mFlycamButton;
-
-	/**
-	 * The original parent of the panel.
-	 *  
-	 * Makes it possible to move (reparent) the panel to the movement controls floater and back.
-	 * 
-	 * @see reparent()
-	 */
-	LLHandle<LLPanel> mOriginalParent;
-
-	/**
-	 * True if the panel is currently attached to the movement controls floater.
-	 * 
-	 * @see reparent()
-	 * @see updatePosition()
-	 */
-	bool	mAttached;
-=======
     static LLPanelStandStopFlying* getStandStopFlyingPanel();
     void onStandButtonClick();
     void onStopFlyingButtonClick();
@@ -232,6 +169,7 @@
 
     LLButton* mStandButton;
     LLButton* mStopFlyingButton;
+    LLButton* mFlycamButton;
 
     /**
      * The original parent of the panel.
@@ -249,7 +187,6 @@
      * @see updatePosition()
      */
     bool    mAttached;
->>>>>>> 38c2a5bd
 };
 
 
