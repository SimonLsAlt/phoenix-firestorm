--- conflicted
+++ resolved
@@ -510,15 +510,15 @@
 		std::string group_box_str = getString("group_name_text", string_args);
 		mSenderOrFeeBox->setValue(name);
 		mGroupNameBoxExp->setValue(group_box_str);
-		mSenderOrFeeBox->setVisible(TRUE);
-		mGroupNameBoxExp->setVisible(TRUE);
+		mSenderOrFeeBox->setVisible(true);
+		mGroupNameBoxExp->setVisible(true);
 	}
 	else
 	{
 		mSenderOrFeeBox->setValue(LLStringUtil::null);
 		mGroupNameBoxExp->setValue(LLStringUtil::null);
-		mGroupNameBoxExp->setVisible(FALSE);
-		mSenderOrFeeBox->setVisible(FALSE);
+		mGroupNameBoxExp->setVisible(false);
+		mSenderOrFeeBox->setVisible(false);
 	}
 }
 // </FS:Ansariel>
@@ -532,23 +532,13 @@
         std::string sender_text = getString("sender_resident_text", string_args);
         //mSenderOrFeeBox->setValue(sender_text); // <FS:Ansariel> FIRE-17213: Improve display of condensed group notices
         mSenderOrFeeBoxExp->setValue(sender_text);
-<<<<<<< HEAD
-        //mSenderOrFeeBox->setVisible(TRUE); // <FS:Ansariel> FIRE-17213: Improve display of condensed group notices
-        mSenderOrFeeBoxExp->setVisible(TRUE);
-=======
-        mSenderOrFeeBox->setVisible(true);
+        //mSenderOrFeeBox->setVisible(true); // <FS:Ansariel> FIRE-17213: Improve display of condensed group notices
         mSenderOrFeeBoxExp->setVisible(true);
->>>>>>> 7704c263
     } else {
         //mSenderOrFeeBox->setValue(LLStringUtil::null); // <FS:Ansariel> FIRE-17213: Improve display of condensed group notices
         mSenderOrFeeBoxExp->setValue(LLStringUtil::null);
-<<<<<<< HEAD
-        //mSenderOrFeeBox->setVisible(FALSE); // <FS:Ansariel> FIRE-17213: Improve display of condensed group notices
-        mSenderOrFeeBoxExp->setVisible(FALSE);
-=======
-        mSenderOrFeeBox->setVisible(false);
+        //mSenderOrFeeBox->setVisible(false); // <FS:Ansariel> FIRE-17213: Improve display of condensed group notices
         mSenderOrFeeBoxExp->setVisible(false);
->>>>>>> 7704c263
     }
 }
 void LLGroupNoticeNotificationListItem::close()
@@ -646,10 +636,10 @@
         {
             mGroupIcon->setValue(mParams.paid_from_id);
             mGroupIconExp->setValue(mParams.paid_from_id);
-            mGroupIcon->setVisible(TRUE);
-            mGroupIconExp->setVisible(TRUE);
-            mAvatarIcon->setVisible(FALSE);
-            mAvatarIconExp->setVisible(FALSE);
+            mGroupIcon->setVisible(true);
+            mGroupIconExp->setVisible(true);
+            mAvatarIcon->setVisible(false);
+            mAvatarIconExp->setVisible(false);
         }
         // </FS:Ansariel>
     }
@@ -667,10 +657,10 @@
         {
             mGroupIcon->setValue(mParams.paid_to_id);
             mGroupIconExp->setValue(mParams.paid_to_id);
-            mGroupIcon->setVisible(TRUE);
-            mGroupIconExp->setVisible(TRUE);
-            mAvatarIcon->setVisible(FALSE);
-            mAvatarIconExp->setVisible(FALSE);
+            mGroupIcon->setVisible(true);
+            mGroupIconExp->setVisible(true);
+            mAvatarIcon->setVisible(false);
+            mAvatarIconExp->setVisible(false);
         }
         // </FS:Ansariel>
     }
