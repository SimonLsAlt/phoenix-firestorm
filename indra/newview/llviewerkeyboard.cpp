--- conflicted
+++ resolved
@@ -32,15 +32,7 @@
 #include "llmath.h"
 #include "llagent.h"
 #include "llagentcamera.h"
-<<<<<<< HEAD
-// <FS:Zi> Remove floating chat bar
-// #include "llnearbychatbar.h"
-#include "fsnearbychathub.h"
-#include "lllineeditor.h"
-// </FS:Zi>
-=======
 #include "llfloaterimnearbychat.h"
->>>>>>> fe8b4bf1
 #include "llviewercontrol.h"
 #include "llfocusmgr.h"
 #include "llmorphview.h"
@@ -53,10 +45,7 @@
 // [RLVa:KB] - Checked: 2011-05-11 (RLVa-1.3.0i) | Added: RLVa-1.3.0i
 #include "rlvhandler.h"
 // [/RLVa:KB]
-<<<<<<< HEAD
 #include "llfloaterwebcontent.h"
-=======
->>>>>>> fe8b4bf1
 
 //
 // Constants
@@ -582,14 +571,7 @@
 void start_chat( EKeystate s )
 {
 	// start chat
-<<<<<<< HEAD
-	// <FS:Zi> Remove floating chat bar
-	// LLNearbyChatBar::startChat(NULL);
-	FSNearbyChat::instance().showDefaultChatBar(TRUE);
-	// </FS:Zi>
-=======
 	LLFloaterIMNearbyChat::startChat(NULL);
->>>>>>> fe8b4bf1
 }
 
 void start_gesture( EKeystate s )
@@ -614,33 +596,20 @@
 	if (KEYSTATE_UP == s &&
 		! (focus_ctrlp && focus_ctrlp->acceptsTextInput()))
 	{
-<<<<<<< HEAD
 		// <FS:Ansariel> Changed for new chatbar
- 		//if (LLNearbyChat::getInstance()->getCurrentChat().empty())
+ 		// ((LLFloaterReg::getTypedInstance<LLFloaterIMNearbyChat>("nearby_chat"))->getCurrentChat().empty()) <FS:TM> CHUI Merge new
  		//{
  		//	// No existing chat in chat editor, insert '/'
- 		//	LLNearbyChat::startChat("/");
+ 		//	LLFloaterIMNearbyChat::startChat("/"); <FS:TM> CHUI Merge new
  		//}
  		//else
  		//{
  		//	// Don't overwrite existing text in chat editor
- 		//	LLNearbyChat::startChat(NULL);
+ 		//	LLFloaterIMNearbyChat::startChat(NULL); <FS:TM> CHUI Merge new
  		//}
 
-		FSNearbyChat::instance().showDefaultChatBar(TRUE,"/");
+		FSNearbyChat::instance().showDefaultChatBar(TRUE,"/"); // <FS:TM> CHUI Merge Check this
  		// </FS:Ansariel>
-=======
- 		if ((LLFloaterReg::getTypedInstance<LLFloaterIMNearbyChat>("nearby_chat"))->getCurrentChat().empty())
- 		{
- 			// No existing chat in chat editor, insert '/'
- 			LLFloaterIMNearbyChat::startChat("/");
- 		}
- 		else
- 		{
- 			// Don't overwrite existing text in chat editor
- 			LLFloaterIMNearbyChat::startChat(NULL);
- 		}
->>>>>>> fe8b4bf1
 	}
 }
 
