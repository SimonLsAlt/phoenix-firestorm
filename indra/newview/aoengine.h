--- conflicted
+++ resolved
@@ -41,11 +41,7 @@
         AOTimerCollection();
         ~AOTimerCollection();
 
-<<<<<<< HEAD
-		virtual bool tick();
-=======
-        virtual BOOL tick();
->>>>>>> c06fb4e0
+        virtual bool tick();
 
         void enableInventoryTimer(bool enable);
         void enableSettingsTimer(bool enable);
@@ -73,11 +69,7 @@
         void oneShot();
         void stop();
 
-<<<<<<< HEAD
-		virtual bool tick();
-=======
-        virtual BOOL tick();
->>>>>>> c06fb4e0
+        virtual bool tick();
 
     protected:
         S32 mTickCount;
