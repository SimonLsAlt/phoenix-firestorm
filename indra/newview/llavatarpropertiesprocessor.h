/** 
 * @file llavatarpropertiesprocessor.h
 * @brief LLAvatatIconCtrl base class
 *
 * $LicenseInfo:firstyear=2001&license=viewerlgpl$
 * Second Life Viewer Source Code
 * Copyright (C) 2010, Linden Research, Inc.
 * 
 * This library is free software; you can redistribute it and/or
 * modify it under the terms of the GNU Lesser General Public
 * License as published by the Free Software Foundation;
 * version 2.1 of the License only.
 * 
 * This library is distributed in the hope that it will be useful,
 * but WITHOUT ANY WARRANTY; without even the implied warranty of
 * MERCHANTABILITY or FITNESS FOR A PARTICULAR PURPOSE.  See the GNU
 * Lesser General Public License for more details.
 * 
 * You should have received a copy of the GNU Lesser General Public
 * License along with this library; if not, write to the Free Software
 * Foundation, Inc., 51 Franklin Street, Fifth Floor, Boston, MA  02110-1301  USA
 * 
 * Linden Research, Inc., 945 Battery Street, San Francisco, CA  94111  USA
 * $/LicenseInfo$
 */

#ifndef LL_LLAVATARPROPERTIESPROCESSOR_H
#define LL_LLAVATARPROPERTIESPROCESSOR_H

#include "lluuid.h"
#include "llsingleton.h"
#include "v3dmath.h"	// LLVector3d
#include <list>
#include <map>

// For Flags in AvatarPropertiesReply
const U32 AVATAR_ALLOW_PUBLISH			= 0x1 << 0;	// whether profile is externally visible or not
const U32 AVATAR_MATURE_PUBLISH			= 0x1 << 1;	// profile is "mature"
const U32 AVATAR_IDENTIFIED				= 0x1 << 2;	// whether avatar has provided payment info
const U32 AVATAR_TRANSACTED				= 0x1 << 3;	// whether avatar has actively used payment info
const U32 AVATAR_ONLINE					= 0x1 << 4; // the online status of this avatar, if known.
const U32 AVATAR_AGEVERIFIED			= 0x1 << 5;	// whether avatar has been age-verified
const U32 AVATAR_ONLINE_UNDEFINED		= 0x1 << 31; // <FS:Zi> FIRE-32184: Online/Offline status not working for non-friends

/*
*TODO Vadim: This needs some refactoring:
- Remove EAvatarProcessorType in favor of separate observers, derived from a common parent (to get rid of void*).
*/

class LLMessageSystem;

enum EAvatarProcessorType
{
	APT_PROPERTIES_LEGACY, // APT_PROPERTIES via udp request (Truncates data!!!)
	APT_PROPERTIES,        // APT_PROPERTIES via http request
	// <FS> OpenSim
	APT_NOTES,
	APT_GROUPS,
	APT_PICKS,
	// </FS>
	APT_PICK_INFO,
	APT_TEXTURES,
	APT_CLASSIFIEDS,
	APT_CLASSIFIED_INFO
};

// legacy data is supposed to match AvatarPropertiesReply,
// but it is obsolete, fields like about_text will truncate
// data, if you need them, use AgenProfile cap.
// Todo: remove it once once icon ids get moved elsewhere,
// since AgentProfile is too large for bulk icon requests
struct LLAvatarLegacyData
{
    LLUUID 		agent_id;
    LLUUID		avatar_id; //target id
    LLUUID		image_id;
    LLUUID		fl_image_id;
    LLUUID		partner_id;
    std::string	about_text;
    std::string	fl_about_text;
    LLDate		born_on;
    std::string	profile_url;
    U8			caption_index;
    std::string	caption_text;
    std::string	customer_type;
    U32			flags;
    bool		hide_age; // <FS> OpenSim
};

struct LLAvatarData
{
    LLUUID 		agent_id;
    LLUUID		avatar_id; //target id
    LLUUID		image_id;
    LLUUID		fl_image_id;
    LLUUID		partner_id;
    std::string	about_text;
    std::string	fl_about_text;
    LLDate		born_on;
    std::string	profile_url;
    U8			caption_index;
    std::string	caption_text;
    std::string	customer_type;
    U32			flags;
    bool		hide_age;
    std::string	notes;

    struct LLGroupData;
    typedef std::list<LLGroupData> group_list_t;
    group_list_t group_list;

    typedef std::pair<LLUUID, std::string> pick_data_t;
    typedef std::list< pick_data_t> picks_list_t;
    picks_list_t picks_list;
    BOOL		allow_publish; // <FS:Ansariel> UDP profiles

    // <FS:Ansariel> Convenient initialization
    LLAvatarData() = default;
    LLAvatarData(const LLAvatarLegacyData& legacy_data)
    {
        agent_id = legacy_data.agent_id;
        avatar_id = legacy_data.avatar_id;
        image_id = legacy_data.image_id;
        fl_image_id = legacy_data.fl_image_id;
        partner_id = legacy_data.partner_id;
        about_text = legacy_data.about_text;
        fl_about_text = legacy_data.fl_about_text;
        born_on = legacy_data.born_on;
        profile_url = legacy_data.profile_url;
        caption_index = legacy_data.caption_index;
        caption_text = legacy_data.caption_text;
        customer_type = legacy_data.customer_type;
        flags = legacy_data.flags;
        hide_age = legacy_data.hide_age;
    }
    // </FS:Ansariel>
};

struct LLAvatarData::LLGroupData
{
    U64 group_powers;
    BOOL accept_notices;
    std::string group_title;
    LLUUID group_id;
    std::string group_name;
    LLUUID group_insignia_id;
};

struct LLPickData
{
	LLUUID agent_id;
	LLUUID pick_id;
	LLUUID creator_id;
	BOOL top_pick;
	LLUUID parcel_id;
	std::string name;
	std::string desc;
	LLUUID snapshot_id;
	LLVector3d pos_global;
	S32 sort_order;
	BOOL enabled;

	//used only in read requests
	std::string user_name;
	std::string original_name;
	std::string sim_name;

	//used only in write (update) requests
	LLUUID session_id;
};

// <FS> OpenSim
struct LLAvatarPicks
{
	LLUUID agent_id;
	LLUUID target_id; //target id

	typedef std::pair<LLUUID,std::string> pick_data_t;
	typedef std::list< pick_data_t> picks_list_t;
	picks_list_t picks_list;
};

struct LLAvatarNotes
{
	LLUUID agent_id;
	LLUUID target_id; //target id
	std::string notes;
};

struct LLAvatarGroups
{
	LLUUID agent_id;
	LLUUID avatar_id; //target id
	BOOL list_in_profile;

	struct LLGroupData;
	typedef std::list<LLGroupData> group_list_t;

	group_list_t group_list;

	struct LLGroupData
	{
		U64 group_powers;
		BOOL accept_notices;
		std::string group_title;
		LLUUID group_id;
		std::string group_name;
		LLUUID group_insignia_id;
	};
};
// </FS>

struct LLAvatarClassifieds
{
	LLUUID agent_id;
	LLUUID target_id;

	struct classified_data;
	typedef std::list<classified_data> classifieds_list_t;

	classifieds_list_t classifieds_list;

	struct classified_data
	{
		LLUUID classified_id;
		std::string name;
	};
};

struct LLAvatarClassifiedInfo
{
	LLUUID agent_id;
	LLUUID classified_id;
	LLUUID creator_id;
	U32 creation_date;
	U32 expiration_date;
	U32 category;
	std::string name;
	std::string description;
	LLUUID parcel_id;
	U32 parent_estate;
	LLUUID snapshot_id;
	std::string sim_name;
	LLVector3d pos_global;
	std::string parcel_name;
	U8 flags;
	S32 price_for_listing;
};

class LLAvatarPropertiesObserver
{
public:
	virtual ~LLAvatarPropertiesObserver() {}
	virtual void processProperties(void* data, EAvatarProcessorType type) = 0;
};

class LLAvatarPropertiesProcessor
	: public LLSingleton<LLAvatarPropertiesProcessor>
{
	LLSINGLETON(LLAvatarPropertiesProcessor);
	virtual ~LLAvatarPropertiesProcessor();

public:
	void addObserver(const LLUUID& avatar_id, LLAvatarPropertiesObserver* observer);

	void removeObserver(const LLUUID& avatar_id, LLAvatarPropertiesObserver* observer);

	// Request various types of avatar data.  Duplicate requests will be
	// suppressed while waiting for a response from the network.
	void sendAvatarPropertiesRequest(const LLUUID& avatar_id);
    void sendAvatarLegacyPropertiesRequest(const LLUUID& avatar_id);
	void sendAvatarTexturesRequest(const LLUUID& avatar_id);
	void sendAvatarClassifiedsRequest(const LLUUID& avatar_id);

	// <FS> OpenSim
	void sendAvatarPicksRequest(const LLUUID& avatar_id);
	void sendAvatarNotesRequest(const LLUUID& avatar_id);
	void sendAvatarGroupsRequest(const LLUUID& avatar_id);
	// </FS>

	// Duplicate pick info requests are not suppressed.
	void sendPickInfoRequest(const LLUUID& creator_id, const LLUUID& pick_id);

	void sendClassifiedInfoRequest(const LLUUID& classified_id);

	void sendAvatarPropertiesUpdate(const LLAvatarData* avatar_props); // <FS:Ansariel> UDP profiles

	void sendPickInfoUpdate(const LLPickData* new_pick);

	void sendClassifiedInfoUpdate(const LLAvatarClassifiedInfo* c_data);

	void sendFriendRights(const LLUUID& avatar_id, S32 rights);

	// <FS> OpenSim
	void sendNotes(const LLUUID& avatar_id, const std::string notes);
	void sendPickDelete(const LLUUID& pick_id);

	void sendClassifiedDelete(const LLUUID& classified_id);

	bool isHideAgeSupportedByServer() { return mIsHideAgeSupportedByServer; }

	// Returns translated, human readable string for account type, such
	// as "Resident" or "Linden Employee".  Used for profiles, inspectors.
	static std::string accountType(const LLAvatarData* avatar_data);

	// Returns translated, human readable string for payment info, such
	// as "Payment Info on File" or "Payment Info Used".
	// Used for profiles, inspectors.
	static std::string paymentInfo(const LLAvatarData* avatar_data);

	static bool hasPaymentInfoOnFile(const LLAvatarData* avatar_data);

    static void requestAvatarPropertiesCoro(std::string cap_url, LLUUID avatar_id, EAvatarProcessorType type);

    // Processing of UDP variant of properties, truncates certain fields!
    static void processAvatarLegacyPropertiesReply(LLMessageSystem* msg, void**);

	static void processAvatarInterestsReply(LLMessageSystem* msg, void**);

	static void processAvatarClassifiedsReply(LLMessageSystem* msg, void**);

	static void processClassifiedInfoReply(LLMessageSystem* msg, void**);

<<<<<<< HEAD
	// <FS> OpenSim
	static void processAvatarGroupsReply(LLMessageSystem* msg, void**);
	static void processAvatarNotesReply(LLMessageSystem* msg, void**);
	static void processAvatarPicksReply(LLMessageSystem* msg, void**);
	// </FS>
=======
	static void processAvatarGroupsReply(LLMessageSystem* msg, void**);

	static void processAvatarNotesReply(LLMessageSystem* msg, void**);

	static void processAvatarPicksReply(LLMessageSystem* msg, void**);

>>>>>>> 0cb2c511
	static void processPickInfoReply(LLMessageSystem* msg, void**);

protected:

    void sendRequest(const LLUUID& avatar_id, EAvatarProcessorType type, const std::string &method);
    void sendGenericRequest(const LLUUID& avatar_id, EAvatarProcessorType type, const std::string &method);
    void sendAvatarPropertiesRequestMessage(const LLUUID& avatar_id);
    void initAgentProfileCapRequest(const LLUUID& avatar_id, const std::string& cap_url, EAvatarProcessorType type);

	void notifyObservers(const LLUUID& id,void* data, EAvatarProcessorType type);

	// Is there a pending, not timed out, request for this avatar's data?
	// Use this to suppress duplicate requests for data when a request is
	// pending.
	bool isPendingRequest(const LLUUID& avatar_id, EAvatarProcessorType type);

	// Call this when a request has been sent
	void addPendingRequest(const LLUUID& avatar_id, EAvatarProcessorType type);

	// Call this when the reply to the request is received
	void removePendingRequest(const LLUUID& avatar_id, EAvatarProcessorType type);

	typedef void* (*processor_method_t)(LLMessageSystem*);
	static processor_method_t getProcessor(EAvatarProcessorType type);

protected:
	
	typedef std::multimap<LLUUID, LLAvatarPropertiesObserver*> observer_multimap_t;
	
	observer_multimap_t mObservers;

	// Keep track of pending requests for data by avatar id and type.
	// Maintain a timestamp for each request so a request that receives no reply
	// does not block future requests forever.
	// Map avatar_id+request_type -> U32 timestamp in seconds
	typedef std::map< std::pair<LLUUID, EAvatarProcessorType>, U32> timestamp_map_t;
	timestamp_map_t mRequestTimestamps;

	// Is returned by isHideAgeSupportedByServer()
	bool mIsHideAgeSupportedByServer { false };
};

#endif  // LL_LLAVATARPROPERTIESPROCESSOR_H<|MERGE_RESOLUTION|>--- conflicted
+++ resolved
@@ -321,20 +321,12 @@
 
 	static void processClassifiedInfoReply(LLMessageSystem* msg, void**);
 
-<<<<<<< HEAD
-	// <FS> OpenSim
 	static void processAvatarGroupsReply(LLMessageSystem* msg, void**);
+
 	static void processAvatarNotesReply(LLMessageSystem* msg, void**);
+
 	static void processAvatarPicksReply(LLMessageSystem* msg, void**);
-	// </FS>
-=======
-	static void processAvatarGroupsReply(LLMessageSystem* msg, void**);
-
-	static void processAvatarNotesReply(LLMessageSystem* msg, void**);
-
-	static void processAvatarPicksReply(LLMessageSystem* msg, void**);
-
->>>>>>> 0cb2c511
+
 	static void processPickInfoReply(LLMessageSystem* msg, void**);
 
 protected:
