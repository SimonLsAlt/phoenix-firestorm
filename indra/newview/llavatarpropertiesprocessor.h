--- conflicted
+++ resolved
@@ -40,6 +40,7 @@
 const U32 AVATAR_TRANSACTED				= 0x1 << 3;	// whether avatar has actively used payment info
 const U32 AVATAR_ONLINE					= 0x1 << 4; // the online status of this avatar, if known.
 const U32 AVATAR_AGEVERIFIED			= 0x1 << 5;	// whether avatar has been age-verified
+const U32 AVATAR_ONLINE_UNDEFINED		= 0x1 << 31; // <FS:Zi> FIRE-32184: Online/Offline status not working for non-friends
 
 /*
 *TODO Vadim: This needs some refactoring:
@@ -50,16 +51,13 @@
 
 enum EAvatarProcessorType
 {
-<<<<<<< HEAD
-	APT_PROPERTIES_LEGACY, // APT_PROPERTIES via udp request
+	APT_PROPERTIES_LEGACY, // APT_PROPERTIES via udp request (Truncates data!!!)
 	APT_PROPERTIES,        // APT_PROPERTIES via http request
+	// <FS> OpenSim
 	APT_NOTES,
 	APT_GROUPS,
 	APT_PICKS,
-=======
-	APT_PROPERTIES_LEGACY, // APT_PROPERTIES via udp request (Truncates data!!!)
-	APT_PROPERTIES,        // APT_PROPERTIES via http request
->>>>>>> 93d87497
+	// </FS>
 	APT_PICK_INFO,
 	APT_TEXTURES,
 	APT_CLASSIFIEDS,
@@ -90,23 +88,6 @@
 
 struct LLAvatarData
 {
-<<<<<<< HEAD
-	LLUUID 		agent_id;
-	LLUUID		avatar_id; //target id
-	LLUUID		image_id;
-	LLUUID		fl_image_id;
-	LLUUID		partner_id;
-	std::string	about_text;
-	std::string	fl_about_text;
-	LLDate		born_on;
-	std::string	profile_url;
-	U8			caption_index;
-	std::string	caption_text;
-	std::string	customer_type;
-	U32			flags;
-	bool		hide_age;
-	BOOL		allow_publish; // <FS:Ansariel> UDP profiles
-=======
     LLUUID 		agent_id;
     LLUUID		avatar_id; //target id
     LLUUID		image_id;
@@ -130,7 +111,7 @@
     typedef std::pair<LLUUID, std::string> pick_data_t;
     typedef std::list< pick_data_t> picks_list_t;
     picks_list_t picks_list;
->>>>>>> 93d87497
+	BOOL		allow_publish; // <FS:Ansariel> UDP profiles
 };
 
 struct LLAvatarData::LLGroupData
@@ -165,6 +146,47 @@
 	//used only in write (update) requests
 	LLUUID session_id;
 };
+
+// <FS> OpenSim
+struct LLAvatarPicks
+{
+	LLUUID agent_id;
+	LLUUID target_id; //target id
+
+	typedef std::pair<LLUUID,std::string> pick_data_t;
+	typedef std::list< pick_data_t> picks_list_t;
+	picks_list_t picks_list;
+};
+
+struct LLAvatarNotes
+{
+	LLUUID agent_id;
+	LLUUID target_id; //target id
+	std::string notes;
+};
+
+struct LLAvatarGroups
+{
+	LLUUID agent_id;
+	LLUUID avatar_id; //target id
+	BOOL list_in_profile;
+
+	struct LLGroupData;
+	typedef std::list<LLGroupData> group_list_t;
+
+	group_list_t group_list;
+
+	struct LLGroupData
+	{
+		U64 group_powers;
+		BOOL accept_notices;
+		std::string group_title;
+		LLUUID group_id;
+		std::string group_name;
+		LLUUID group_insignia_id;
+	};
+};
+// </FS>
 
 struct LLAvatarClassifieds
 {
@@ -223,34 +245,32 @@
 
 	// Request various types of avatar data.  Duplicate requests will be
 	// suppressed while waiting for a response from the network.
-<<<<<<< HEAD
-	void sendAvatarPropertiesRequest(const LLUUID& avatar_id, bool use_cap = false);
+	void sendAvatarPropertiesRequest(const LLUUID& avatar_id);
+    void sendAvatarLegacyPropertiesRequest(const LLUUID& avatar_id);
+	void sendAvatarTexturesRequest(const LLUUID& avatar_id);
+	void sendAvatarClassifiedsRequest(const LLUUID& avatar_id);
+
+	// <FS> OpenSim
 	void sendAvatarPicksRequest(const LLUUID& avatar_id);
 	void sendAvatarNotesRequest(const LLUUID& avatar_id);
 	void sendAvatarGroupsRequest(const LLUUID& avatar_id);
-=======
-	void sendAvatarPropertiesRequest(const LLUUID& avatar_id);
-    void sendAvatarLegacyPropertiesRequest(const LLUUID& avatar_id);
->>>>>>> 93d87497
-	void sendAvatarTexturesRequest(const LLUUID& avatar_id);
-	void sendAvatarClassifiedsRequest(const LLUUID& avatar_id);
+	// </FS>
 
 	// Duplicate pick info requests are not suppressed.
 	void sendPickInfoRequest(const LLUUID& creator_id, const LLUUID& pick_id);
 
 	void sendClassifiedInfoRequest(const LLUUID& classified_id);
 
-<<<<<<< HEAD
 	void sendAvatarPropertiesUpdate(const LLAvatarData* avatar_props); // <FS:Ansariel> UDP profiles
 
-=======
->>>>>>> 93d87497
 	void sendPickInfoUpdate(const LLPickData* new_pick);
 
 	void sendClassifiedInfoUpdate(const LLAvatarClassifiedInfo* c_data);
 
 	void sendFriendRights(const LLUUID& avatar_id, S32 rights);
 
+	// <FS> OpenSim
+	void sendNotes(const LLUUID& avatar_id, const std::string notes);
 	void sendPickDelete(const LLUUID& pick_id);
 
 	void sendClassifiedDelete(const LLUUID& classified_id);
@@ -266,13 +286,7 @@
 
 	static bool hasPaymentInfoOnFile(const LLAvatarData* avatar_data);
 
-<<<<<<< HEAD
-    static void requestAvatarPropertiesCoro(std::string cap_url, LLUUID agent_id, EAvatarProcessorType type);
-
-	static void processAvatarPropertiesReply(LLMessageSystem* msg, void**);
-=======
     static void requestAvatarPropertiesCoro(std::string cap_url, LLUUID avatar_id, EAvatarProcessorType type);
->>>>>>> 93d87497
 
     // Processing of UDP variant of properties, truncates certain fields!
     static void processAvatarLegacyPropertiesReply(LLMessageSystem* msg, void**);
@@ -281,6 +295,11 @@
 
 	static void processClassifiedInfoReply(LLMessageSystem* msg, void**);
 
+	// <FS> OpenSim
+	static void processAvatarGroupsReply(LLMessageSystem* msg, void**);
+	static void processAvatarNotesReply(LLMessageSystem* msg, void**);
+	static void processAvatarPicksReply(LLMessageSystem* msg, void**);
+	// </FS>
 	static void processPickInfoReply(LLMessageSystem* msg, void**);
 
 protected:
