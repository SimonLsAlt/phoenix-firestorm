--- conflicted
+++ resolved
@@ -86,11 +86,7 @@
     icon_m = getString("icon_M");
     icon_r = getString("icon_R");
 
-<<<<<<< HEAD
-	return true;
-=======
-    return TRUE;
->>>>>>> c06fb4e0
+    return true;
 }
 
 // virtual
@@ -130,51 +126,6 @@
 
     getChild<LLTextBox>("folder_label")->setVisible(is_info_type_create_landmark);
     getChild<LLButton>("edit_btn")->setVisible(!is_info_type_create_landmark);
-<<<<<<< HEAD
-	mFolderCombo->setVisible(is_info_type_create_landmark);
-
-	switch(type)
-	{
-		case CREATE_LANDMARK:
-		{
-			mCurrentTitle = getString("title_create_landmark");
-
-			mLandmarkTitle->setVisible(false);
-			mLandmarkTitleEditor->setVisible(true);
-			mNotesEditor->setEnabled(true);
-
-			LLViewerParcelMgr* parcel_mgr = LLViewerParcelMgr::getInstance();
-			LLParcel* parcel = parcel_mgr->getAgentParcel();
-			std::string name = parcel->getName();
-			LLVector3 agent_pos = gAgent.getPositionAgent();
-			
-			if (name.empty())
-			{
-				S32 region_x = ll_round(agent_pos.mV[VX]);
-				S32 region_y = ll_round(agent_pos.mV[VY]);
-				S32 region_z = ll_round(agent_pos.mV[VZ]);
-
-				std::string region_name;
-				LLViewerRegion* region = parcel_mgr->getSelectionRegion();
-				if (region)
-				{
-					region_name = region->getName();
-				}
-				else
-				{
-					std::string desc;
-					LLAgentUI::buildLocationString(desc, LLAgentUI::LOCATION_FORMAT_NORMAL, agent_pos);
-					region_name = desc;
-				}
-
-				mLandmarkTitleEditor->setText(llformat("%s (%d, %d, %d)",
-									  region_name.c_str(), region_x, region_y, region_z));
-			}
-			else
-			{
-				mLandmarkTitleEditor->setText(name);
-			}
-=======
     mFolderCombo->setVisible(is_info_type_create_landmark);
 
     switch(type)
@@ -183,9 +134,9 @@
         {
             mCurrentTitle = getString("title_create_landmark");
 
-            mLandmarkTitle->setVisible(FALSE);
-            mLandmarkTitleEditor->setVisible(TRUE);
-            mNotesEditor->setEnabled(TRUE);
+            mLandmarkTitle->setVisible(false);
+            mLandmarkTitleEditor->setVisible(true);
+            mNotesEditor->setEnabled(true);
 
             LLViewerParcelMgr* parcel_mgr = LLViewerParcelMgr::getInstance();
             LLParcel* parcel = parcel_mgr->getAgentParcel();
@@ -218,7 +169,6 @@
             {
                 mLandmarkTitleEditor->setText(name);
             }
->>>>>>> c06fb4e0
 
             LLUUID owner_id = parcel->getOwnerID();
             if (owner_id.notNull())
@@ -253,29 +203,16 @@
         default:
             mCurrentTitle = getString("title_landmark");
 
-<<<<<<< HEAD
-			mLandmarkTitle->setVisible(true);
-			mLandmarkTitleEditor->setVisible(false);
-			mNotesEditor->setEnabled(false);
-		break;
-	}
-=======
-            mLandmarkTitle->setVisible(TRUE);
-            mLandmarkTitleEditor->setVisible(FALSE);
-            mNotesEditor->setEnabled(FALSE);
+            mLandmarkTitle->setVisible(true);
+            mLandmarkTitleEditor->setVisible(false);
+            mNotesEditor->setEnabled(false);
         break;
     }
->>>>>>> c06fb4e0
 
     populateFoldersList();
 
-<<<<<<< HEAD
-	// Prevent the floater from losing focus (if the sidepanel is undocked).
-	setFocus(true);
-=======
     // Prevent the floater from losing focus (if the sidepanel is undocked).
-    setFocus(TRUE);
->>>>>>> c06fb4e0
+    setFocus(true);
 
     LLPanelPlaceInfo::setInfoType(type);
 }
@@ -403,37 +340,6 @@
 
 void LLPanelLandmarkInfo::toggleLandmarkEditMode(bool enabled)
 {
-<<<<<<< HEAD
-	// If switching to edit mode while creating landmark
-	// the "Create Landmark" title remains.
-	if (enabled && mInfoType != CREATE_LANDMARK)
-	{
-		mTitle->setText(getString("title_edit_landmark"));
-	}
-	else
-	{
-		mTitle->setText(mCurrentTitle);
-
-		mLandmarkTitle->setText(mLandmarkTitleEditor->getText());
-	}
-
-	if (mNotesEditor->getReadOnly() == enabled)
-	{
-		mLandmarkTitle->setVisible(!enabled);
-		mLandmarkTitleEditor->setVisible(enabled);
-		mNotesEditor->setReadOnly(!enabled);
-		mFolderCombo->setVisible(enabled);
-		getChild<LLTextBox>("folder_label")->setVisible(enabled);
-		getChild<LLButton>("edit_btn")->setVisible(!enabled);
-
-		// HACK: To change the text color in a text editor
-		// when it was enabled/disabled we set the text once again.
-		mNotesEditor->setText(mNotesEditor->getText());
-	}
-
-	// Prevent the floater from losing focus (if the sidepanel is undocked).
-	setFocus(true);
-=======
     // If switching to edit mode while creating landmark
     // the "Create Landmark" title remains.
     if (enabled && mInfoType != CREATE_LANDMARK)
@@ -447,7 +353,7 @@
         mLandmarkTitle->setText(mLandmarkTitleEditor->getText());
     }
 
-    if (mNotesEditor->getReadOnly() ==  (enabled == TRUE))
+    if (mNotesEditor->getReadOnly() == enabled)
     {
         mLandmarkTitle->setVisible(!enabled);
         mLandmarkTitleEditor->setVisible(enabled);
@@ -462,8 +368,7 @@
     }
 
     // Prevent the floater from losing focus (if the sidepanel is undocked).
-    setFocus(TRUE);
->>>>>>> c06fb4e0
+    setFocus(true);
 }
 
 void LLPanelLandmarkInfo::setCanEdit(bool enabled)
@@ -632,20 +537,6 @@
 
 /* virtual */ void LLUpdateLandmarkParent::fire(const LLUUID& inv_item_id)
 {
-<<<<<<< HEAD
-	LLInventoryModel::update_list_t update;
-	LLInventoryModel::LLCategoryUpdate old_folder(mItem->getParentUUID(), -1);
-	update.push_back(old_folder);
-	LLInventoryModel::LLCategoryUpdate new_folder(mNewParentId, 1);
-	update.push_back(new_folder);
-	gInventory.accountForUpdate(update);
-
-	mItem->setParent(mNewParentId);
-	mItem->updateParentOnServer(false);
-
-	gInventory.updateItem(mItem);
-	gInventory.notifyObservers();
-=======
     LLInventoryModel::update_list_t update;
     LLInventoryModel::LLCategoryUpdate old_folder(mItem->getParentUUID(), -1);
     update.push_back(old_folder);
@@ -654,9 +545,8 @@
     gInventory.accountForUpdate(update);
 
     mItem->setParent(mNewParentId);
-    mItem->updateParentOnServer(FALSE);
+    mItem->updateParentOnServer(false);
 
     gInventory.updateItem(mItem);
     gInventory.notifyObservers();
->>>>>>> c06fb4e0
 }