/**
 * @file llpanellandmarkinfo.cpp
 * @brief Displays landmark info in Side Tray.
 *
 * $LicenseInfo:firstyear=2009&license=viewerlgpl$
 * Second Life Viewer Source Code
 * Copyright (C) 2010, Linden Research, Inc.
 * 
 * This library is free software; you can redistribute it and/or
 * modify it under the terms of the GNU Lesser General Public
 * License as published by the Free Software Foundation;
 * version 2.1 of the License only.
 * 
 * This library is distributed in the hope that it will be useful,
 * but WITHOUT ANY WARRANTY; without even the implied warranty of
 * MERCHANTABILITY or FITNESS FOR A PARTICULAR PURPOSE.  See the GNU
 * Lesser General Public License for more details.
 * 
 * You should have received a copy of the GNU Lesser General Public
 * License along with this library; if not, write to the Free Software
 * Foundation, Inc., 51 Franklin Street, Fifth Floor, Boston, MA  02110-1301  USA
 * 
 * Linden Research, Inc., 945 Battery Street, San Francisco, CA  94111  USA
 * $/LicenseInfo$
 */

#include "llviewerprecompiledheaders.h"

#include "llpanellandmarkinfo.h"

#include "llcombobox.h"
#include "lliconctrl.h"
#include "llinventoryfunctions.h"
#include "lllineeditor.h"
#include "lltextbox.h"
#include "lltexteditor.h"
#include "lltrans.h"

#include "llagent.h"
#include "llagentui.h"
#include "lllandmarkactions.h"
#include "llparcel.h"
#include "llslurl.h"
#include "llviewerinventory.h"
#include "llviewerparcelmgr.h"
#include "llviewerregion.h"

//----------------------------------------------------------------------------
// Aux types and methods
//----------------------------------------------------------------------------

typedef std::pair<LLUUID, std::string> folder_pair_t;

static bool cmp_folders(const folder_pair_t& left, const folder_pair_t& right);
static void collectLandmarkFolders(LLInventoryModel::cat_array_t& cats);

static LLPanelInjector<LLPanelLandmarkInfo> t_landmark_info("panel_landmark_info");

// Statics for textures filenames
static std::string icon_pg;
static std::string icon_m;
static std::string icon_r;

LLPanelLandmarkInfo::LLPanelLandmarkInfo()
:	LLPanelPlaceInfo()
{}

// virtual
LLPanelLandmarkInfo::~LLPanelLandmarkInfo()
{}

// virtual
BOOL LLPanelLandmarkInfo::postBuild()
{
	LLPanelPlaceInfo::postBuild();

	mOwner = getChild<LLTextBox>("owner");
	mCreator = getChild<LLTextBox>("creator");
	mCreated = getChild<LLTextBox>("created");

	mLandmarkTitle = getChild<LLLineEditor>("title_value");
	mLandmarkTitleEditor = getChild<LLLineEditor>("title_editor");
	mNotesEditor = getChild<LLTextEditor>("notes_editor");
	mFolderCombo = getChild<LLComboBox>("folder_combo");

	icon_pg = getString("icon_PG");
	icon_m = getString("icon_M");
	icon_r = getString("icon_R");

	return TRUE;
}

// virtual
void LLPanelLandmarkInfo::resetLocation()
{
	LLPanelPlaceInfo::resetLocation();

	std::string loading = LLTrans::getString("LoadingData");
	mCreator->setText(loading);
	mOwner->setText(loading);
	mCreated->setText(loading);
	mLandmarkTitle->setText(LLStringUtil::null);
	mLandmarkTitleEditor->setText(LLStringUtil::null);
	mNotesEditor->setText(LLStringUtil::null);

<<<<<<< HEAD
    mParcelOwner->setVisible(FALSE);
=======
>>>>>>> adb8d708
    getChild<LLUICtrl>("parcel_owner_label")->setVisible(FALSE);
}

// virtual
void LLPanelLandmarkInfo::setInfoType(EInfoType type)
{
	LLPanel* landmark_info_panel = getChild<LLPanel>("landmark_info_panel");

	bool is_info_type_create_landmark = type == CREATE_LANDMARK;

	landmark_info_panel->setVisible(type == LANDMARK);

	getChild<LLTextBox>("folder_label")->setVisible(is_info_type_create_landmark);
    getChild<LLButton>("edit_btn")->setVisible(!is_info_type_create_landmark);
	mFolderCombo->setVisible(is_info_type_create_landmark);

	switch(type)
	{
		case CREATE_LANDMARK:
		{
			mCurrentTitle = getString("title_create_landmark");

			mLandmarkTitle->setVisible(FALSE);
			mLandmarkTitleEditor->setVisible(TRUE);
			mNotesEditor->setEnabled(TRUE);

			LLViewerParcelMgr* parcel_mgr = LLViewerParcelMgr::getInstance();
			LLParcel* parcel = parcel_mgr->getAgentParcel();
			std::string name = parcel->getName();
			LLVector3 agent_pos = gAgent.getPositionAgent();
			
			if (name.empty())
			{
				S32 region_x = ll_round(agent_pos.mV[VX]);
				S32 region_y = ll_round(agent_pos.mV[VY]);
				S32 region_z = ll_round(agent_pos.mV[VZ]);

				std::string region_name;
				LLViewerRegion* region = parcel_mgr->getSelectionRegion();
				if (region)
				{
					region_name = region->getName();
				}
				else
				{
					std::string desc;
					LLAgentUI::buildLocationString(desc, LLAgentUI::LOCATION_FORMAT_NORMAL, agent_pos);
					region_name = desc;
				}

				mLandmarkTitleEditor->setText(llformat("%s (%d, %d, %d)",
									  region_name.c_str(), region_x, region_y, region_z));
			}
			else
			{
				mLandmarkTitleEditor->setText(name);
			}

<<<<<<< HEAD
            mParcelOwner->setVisible(TRUE);
=======
>>>>>>> adb8d708
            getChild<LLUICtrl>("parcel_owner_label")->setVisible(TRUE);
            LLUUID owner_id = parcel->getOwnerID();
            if (owner_id.notNull())
            {
                if (parcel->getIsGroupOwned())
                {
                    std::string owner_name = LLSLURL("group", parcel->getGroupID(), "inspect").getSLURLString();
                    mParcelOwner->setText(owner_name);
                }
                else
                {
                    std::string owner_name = LLSLURL("agent", owner_id, "inspect").getSLURLString();
                    mParcelOwner->setText(owner_name);
                }
            }
            else
            {
                mParcelOwner->setText(getString("public"));
            }

			// Moved landmark creation here from LLPanelLandmarkInfo::processParcelInfo()
			// because we use only agent's current coordinates instead of waiting for
			// remote parcel request to complete.
			if (!LLLandmarkActions::landmarkAlreadyExists())
			{
				createLandmark(LLUUID());
			}
		}
		break;

		case LANDMARK:
		default:
			mCurrentTitle = getString("title_landmark");

			mLandmarkTitle->setVisible(TRUE);
			mLandmarkTitleEditor->setVisible(FALSE);
			mNotesEditor->setEnabled(FALSE);
		break;
	}

	populateFoldersList();

	// Prevent the floater from losing focus (if the sidepanel is undocked).
	setFocus(TRUE);

	LLPanelPlaceInfo::setInfoType(type);
}

// virtual
void LLPanelLandmarkInfo::processParcelInfo(const LLParcelData& parcel_data)
{
	LLPanelPlaceInfo::processParcelInfo(parcel_data);

	// HACK: Flag 0x2 == adult region,
	// Flag 0x1 == mature region, otherwise assume PG
	if (parcel_data.flags & 0x2)
	{
		mMaturityRatingIcon->setValue(icon_r);
		mMaturityRatingText->setText(LLViewerRegion::accessToString(SIM_ACCESS_ADULT));
	}
	else if (parcel_data.flags & 0x1)
	{
		mMaturityRatingIcon->setValue(icon_m);
		mMaturityRatingText->setText(LLViewerRegion::accessToString(SIM_ACCESS_MATURE));
	}
	else
	{
		mMaturityRatingIcon->setValue(icon_pg);
		mMaturityRatingText->setText(LLViewerRegion::accessToString(SIM_ACCESS_PG));
	}

    if (parcel_data.owner_id.notNull())
    {
<<<<<<< HEAD
        // not suported and ivisible due to missing isGroupOwned flag
    }
    else
    {
        mParcelOwner->setVisible(TRUE);
=======
        if (parcel_data.flags & 0x4) // depends onto DRTSIM-453
        {
            std::string owner_name = LLSLURL("group", parcel_data.owner_id, "inspect").getSLURLString();
            mParcelOwner->setText(owner_name);
        }
        else
        {
            std::string owner_name = LLSLURL("agent", parcel_data.owner_id, "inspect").getSLURLString();
            mParcelOwner->setText(owner_name);
        }
    }
    else
    {
>>>>>>> adb8d708
        mParcelOwner->setText(getString("public"));
        getChild<LLUICtrl>("parcel_owner_label")->setVisible(FALSE);
    }

	LLSD info;
	info["update_verbs"] = true;
	info["global_x"] = parcel_data.global_x;
	info["global_y"] = parcel_data.global_y;
	info["global_z"] = parcel_data.global_z;
	notifyParent(info);
}

void LLPanelLandmarkInfo::displayItemInfo(const LLInventoryItem* pItem)
{
	if (!pItem)
		return;

	if(!gCacheName)
		return;

	const LLPermissions& perm = pItem->getPermissions();

	//////////////////
	// CREATOR NAME //
	//////////////////
	if (pItem->getCreatorUUID().notNull())
	{
		// IDEVO
		LLUUID creator_id = pItem->getCreatorUUID();
		std::string name =
			LLSLURL("agent", creator_id, "inspect").getSLURLString();
		mCreator->setText(name);
	}
	else
	{
		mCreator->setText(getString("unknown"));
	}

	////////////////
	// OWNER NAME //
	////////////////
	if(perm.isOwned())
	{
		std::string name;
		if (perm.isGroupOwned())
		{
			LLUUID group_id = perm.getGroup();
			name = LLSLURL("group", group_id, "inspect").getSLURLString();
		}
		else
		{
			LLUUID owner_id = perm.getOwner();
			name = LLSLURL("agent", owner_id, "inspect").getSLURLString();
		}
		mOwner->setText(name);
	}
	else
	{
		std::string public_str = getString("public");
		mOwner->setText(public_str);
	}

	//////////////////
	// ACQUIRE DATE //
	//////////////////
	time_t time_utc = pItem->getCreationDate();
	if (0 == time_utc)
	{
		mCreated->setText(getString("unknown"));
	}
	else
	{
		std::string timeStr = getString("acquired_date");
		LLSD substitution;
		substitution["datetime"] = (S32) time_utc;
		LLStringUtil::format (timeStr, substitution);
		mCreated->setText(timeStr);
	}

	mLandmarkTitle->setText(pItem->getName());
	mLandmarkTitleEditor->setText(pItem->getName());
	mNotesEditor->setText(pItem->getDescription());
}

void LLPanelLandmarkInfo::toggleLandmarkEditMode(BOOL enabled)
{
	// If switching to edit mode while creating landmark
	// the "Create Landmark" title remains.
	if (enabled && mInfoType != CREATE_LANDMARK)
	{
		mTitle->setText(getString("title_edit_landmark"));
	}
	else
	{
		mTitle->setText(mCurrentTitle);

		mLandmarkTitle->setText(mLandmarkTitleEditor->getText());
	}

	if (mNotesEditor->getReadOnly() ==  (enabled == TRUE))
	{
		mLandmarkTitle->setVisible(!enabled);
		mLandmarkTitleEditor->setVisible(enabled);
		mNotesEditor->setReadOnly(!enabled);
		mFolderCombo->setVisible(enabled);
		getChild<LLTextBox>("folder_label")->setVisible(enabled);
		getChild<LLButton>("edit_btn")->setVisible(!enabled);

		// HACK: To change the text color in a text editor
		// when it was enabled/disabled we set the text once again.
		mNotesEditor->setText(mNotesEditor->getText());
	}

	// Prevent the floater from losing focus (if the sidepanel is undocked).
	setFocus(TRUE);
}

const std::string& LLPanelLandmarkInfo::getLandmarkTitle() const
{
	return mLandmarkTitleEditor->getText();
}

const std::string LLPanelLandmarkInfo::getLandmarkNotes() const
{
	return mNotesEditor->getText();
}

const LLUUID LLPanelLandmarkInfo::getLandmarkFolder() const
{
	return mFolderCombo->getValue().asUUID();
}

BOOL LLPanelLandmarkInfo::setLandmarkFolder(const LLUUID& id)
{
	return mFolderCombo->setCurrentByID(id);
}

void LLPanelLandmarkInfo::createLandmark(const LLUUID& folder_id)
{
	std::string name = mLandmarkTitleEditor->getText();
	std::string desc = mNotesEditor->getText();

	LLStringUtil::trim(name);
	LLStringUtil::trim(desc);

	// If typed name is empty use the parcel name instead.
	if (name.empty())
	{
		name = mParcelName->getText();

		// If no parcel exists use the region name instead.
		if (name.empty())
		{
			name = mRegionTitle;
		}
	}

	LLStringUtil::replaceChar(desc, '\n', ' ');

	// If no folder chosen use the "Landmarks" folder.
	LLLandmarkActions::createLandmarkHere(name, desc,
		folder_id.notNull() ? folder_id : gInventory.findCategoryUUIDForType(LLFolderType::FT_LANDMARK));
}

// static
std::string LLPanelLandmarkInfo::getFullFolderName(const LLViewerInventoryCategory* cat)
{
	std::string name;
	LLUUID parent_id;

	llassert(cat);
	if (cat)
	{
		name = cat->getName();
		parent_id = cat->getParentUUID();
		bool is_under_root_category = parent_id == gInventory.getRootFolderID();

		// we don't want "My Inventory" to appear in the name
		while ((parent_id = cat->getParentUUID()).notNull())
		{
			cat = gInventory.getCategory(parent_id);
			llassert(cat);
			if (cat)
			{
				if (is_under_root_category || cat->getParentUUID() == gInventory.getRootFolderID())
				{
					std::string localized_name;

					// Looking for translation only for protected type categories
					// to avoid warnings about non existent string in strings.xml.
					bool is_protected_type = LLFolderType::lookupIsProtectedType(cat->getPreferredType());

					if (is_under_root_category)
					{
						// translate category name, if it's right below the root
						bool is_found = is_protected_type && LLTrans::findString(localized_name, "InvFolder " + name);
						name = is_found ? localized_name : name;
					}
					else
					{
						bool is_found = is_protected_type && LLTrans::findString(localized_name, "InvFolder " + cat->getName());

						// add translated category name to folder's full name
						name = (is_found ? localized_name : cat->getName()) + "/" + name;
					}

					break;
				}
				else
				{
					name = cat->getName() + "/" + name;
				}
			}
		}
	}

	return name;
}

void LLPanelLandmarkInfo::populateFoldersList()
{
	// Collect all folders that can contain landmarks.
	LLInventoryModel::cat_array_t cats;
	collectLandmarkFolders(cats);

	mFolderCombo->removeall();

	// Put the "Landmarks" folder first in list.
	LLUUID landmarks_id = gInventory.findCategoryUUIDForType(LLFolderType::FT_LANDMARK);
	const LLViewerInventoryCategory* lmcat = gInventory.getCategory(landmarks_id);
	if (!lmcat)
	{
		LL_WARNS() << "Cannot find the landmarks folder" << LL_ENDL;
	}
	else
	{
		std::string cat_full_name = getFullFolderName(lmcat);
		mFolderCombo->add(cat_full_name, lmcat->getUUID());
	}

	typedef std::vector<folder_pair_t> folder_vec_t;
	folder_vec_t folders;
	// Sort the folders by their full name.
	for (S32 i = 0; i < cats.size(); i++)
	{
		const LLViewerInventoryCategory* cat = cats.at(i);
		std::string cat_full_name = getFullFolderName(cat);
		folders.push_back(folder_pair_t(cat->getUUID(), cat_full_name));
	}
	sort(folders.begin(), folders.end(), cmp_folders);

	// Finally, populate the combobox.
	for (folder_vec_t::const_iterator it = folders.begin(); it != folders.end(); it++)
		mFolderCombo->add(it->second, LLSD(it->first));
}

static bool cmp_folders(const folder_pair_t& left, const folder_pair_t& right)
{
	return left.second < right.second;
}

static void collectLandmarkFolders(LLInventoryModel::cat_array_t& cats)
{
	LLUUID landmarks_id = gInventory.findCategoryUUIDForType(LLFolderType::FT_LANDMARK);

	// Add descendent folders of the "Landmarks" category.
	LLInventoryModel::item_array_t items; // unused
	LLIsType is_category(LLAssetType::AT_CATEGORY);
	gInventory.collectDescendentsIf(
		landmarks_id,
		cats,
		items,
		LLInventoryModel::EXCLUDE_TRASH,
		is_category);

	// Add the "My Favorites" category.
	LLUUID favorites_id = gInventory.findCategoryUUIDForType(LLFolderType::FT_FAVORITE);
	LLViewerInventoryCategory* favorites_cat = gInventory.getCategory(favorites_id);
	if (!favorites_cat)
	{
		LL_WARNS() << "Cannot find the favorites folder" << LL_ENDL;
	}
	else
	{
		cats.push_back(favorites_cat);
	}
}<|MERGE_RESOLUTION|>--- conflicted
+++ resolved
@@ -103,10 +103,6 @@
 	mLandmarkTitleEditor->setText(LLStringUtil::null);
 	mNotesEditor->setText(LLStringUtil::null);
 
-<<<<<<< HEAD
-    mParcelOwner->setVisible(FALSE);
-=======
->>>>>>> adb8d708
     getChild<LLUICtrl>("parcel_owner_label")->setVisible(FALSE);
 }
 
@@ -165,10 +161,6 @@
 				mLandmarkTitleEditor->setText(name);
 			}
 
-<<<<<<< HEAD
-            mParcelOwner->setVisible(TRUE);
-=======
->>>>>>> adb8d708
             getChild<LLUICtrl>("parcel_owner_label")->setVisible(TRUE);
             LLUUID owner_id = parcel->getOwnerID();
             if (owner_id.notNull())
@@ -242,13 +234,6 @@
 
     if (parcel_data.owner_id.notNull())
     {
-<<<<<<< HEAD
-        // not suported and ivisible due to missing isGroupOwned flag
-    }
-    else
-    {
-        mParcelOwner->setVisible(TRUE);
-=======
         if (parcel_data.flags & 0x4) // depends onto DRTSIM-453
         {
             std::string owner_name = LLSLURL("group", parcel_data.owner_id, "inspect").getSLURLString();
@@ -262,7 +247,6 @@
     }
     else
     {
->>>>>>> adb8d708
         mParcelOwner->setText(getString("public"));
         getChild<LLUICtrl>("parcel_owner_label")->setVisible(FALSE);
     }
