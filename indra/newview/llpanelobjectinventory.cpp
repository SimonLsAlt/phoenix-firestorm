/**
 * @file llsidepanelinventory.cpp
 * @brief LLPanelObjectInventory class implementation
 *
 * $LicenseInfo:firstyear=2002&license=viewerlgpl$
 * Second Life Viewer Source Code
 * Copyright (C) 2010, Linden Research, Inc.
 *
 * This library is free software; you can redistribute it and/or
 * modify it under the terms of the GNU Lesser General Public
 * License as published by the Free Software Foundation;
 * version 2.1 of the License only.
 *
 * This library is distributed in the hope that it will be useful,
 * but WITHOUT ANY WARRANTY; without even the implied warranty of
 * MERCHANTABILITY or FITNESS FOR A PARTICULAR PURPOSE.  See the GNU
 * Lesser General Public License for more details.
 *
 * You should have received a copy of the GNU Lesser General Public
 * License along with this library; if not, write to the Free Software
 * Foundation, Inc., 51 Franklin Street, Fifth Floor, Boston, MA  02110-1301  USA
 *
 * Linden Research, Inc., 945 Battery Street, San Francisco, CA  94111  USA
 * $/LicenseInfo$
 */

//*****************************************************************************
//
// Implementation of the panel inventory - used to view and control a
// task's inventory.
//
//*****************************************************************************

#include "llviewerprecompiledheaders.h"

#include "llpanelobjectinventory.h"

#include "llmenugl.h"
#include "llnotificationsutil.h"
#include "roles_constants.h"

#include "llagent.h"
#include "llavataractions.h"
#include "llcallbacklist.h"
#include "llbuycurrencyhtml.h"
#include "llfloaterreg.h"
#include "llfolderview.h"
#include "llinventorybridge.h"
#include "llinventorydefines.h"
#include "llinventoryicon.h"
#include "llinventoryfilter.h"
#include "llinventoryfunctions.h"
#include "llmaterialeditor.h"
#include "llpreviewanim.h"
#include "llpreviewgesture.h"
#include "llpreviewnotecard.h"
#include "llpreviewscript.h"
#include "llpreviewsound.h"
#include "llpreviewtexture.h"
#include "llscrollcontainer.h"
#include "llselectmgr.h"
#include "llstatusbar.h"
#include "lltooldraganddrop.h"
#include "lltrans.h"
#include "llviewerassettype.h"
#include "llviewerinventory.h"
#include "llviewerregion.h"
#include "llviewerobjectlist.h"
#include "llviewermessage.h"
// [RLVa:KB] - Checked: 2011-05-22 (RLVa-1.3.1a)
#include "rlvactions.h"
#include "rlvhandler.h"
#include "rlvlocks.h"
// [/RLVa:KB]
#include "llfloaterproperties.h" // <FS:Ansariel> Keep legacy properties floater

const LLColor4U DEFAULT_WHITE(255, 255, 255);
#include "tea.h" // <FS:AW opensim currency support>

///----------------------------------------------------------------------------
/// Class LLTaskInvFVBridge
///----------------------------------------------------------------------------

class LLTaskInvFVBridge : public LLFolderViewModelItemInventory
{
protected:
    LLUUID mUUID;
    std::string mName;
    mutable std::string mDisplayName;
    mutable std::string mSearchableName;
    LLPanelObjectInventory* mPanel;
    U32 mFlags;
    LLAssetType::EType mAssetType;
    LLInventoryType::EType mInventoryType;

    LLInventoryObject* findInvObject() const;
    LLInventoryItem* findItem() const;

public:
    LLTaskInvFVBridge(LLPanelObjectInventory* panel,
                      const LLUUID& uuid,
                      const std::string& name,
                      U32 flags=0);
    virtual ~LLTaskInvFVBridge() {}

    virtual LLFontGL::StyleFlags getLabelStyle() const { return LLFontGL::NORMAL; }
    virtual std::string getLabelSuffix() const { return LLStringUtil::null; }

    static LLTaskInvFVBridge* createObjectBridge(LLPanelObjectInventory* panel,
                                                 LLInventoryObject* object);
    void showProperties();
    S32 getPrice();

    // LLFolderViewModelItemInventory functionality
    virtual const std::string& getName() const;
    virtual const std::string& getDisplayName() const;
    virtual const std::string& getSearchableName() const;

    virtual std::string getSearchableDescription() const {return LLStringUtil::null;}
    virtual std::string getSearchableCreatorName() const {return LLStringUtil::null;}
    virtual std::string getSearchableUUIDString() const {return LLStringUtil::null;}
    virtual std::string getSearchableAll() const { return LLStringUtil::null; } // <FS:Ansariel> Zi's extended inventory search

    virtual PermissionMask getPermissionMask() const { return PERM_NONE; }
    /*virtual*/ LLFolderType::EType getPreferredType() const { return LLFolderType::FT_NONE; }
    virtual const LLUUID& getUUID() const { return mUUID; }
    virtual const LLUUID& getThumbnailUUID() const { return LLUUID::null;}
    virtual time_t getCreationDate() const;
    virtual void setCreationDate(time_t creation_date_utc);

    virtual LLUIImagePtr getIcon() const;
    virtual void openItem();
    virtual bool canOpenItem() const { return false; }
    virtual void closeItem() {}
    virtual void selectItem() {}
    virtual void navigateToFolder(bool new_window = false, bool change_mode = false) {}
    virtual bool isItemRenameable() const;
    virtual bool renameItem(const std::string& new_name);
    virtual bool isItemMovable() const;
    virtual bool isItemRemovable(bool check_worn = true) const;
    virtual bool removeItem();
    virtual void removeBatch(std::vector<LLFolderViewModelItem*>& batch);
    virtual void move(LLFolderViewModelItem* parent_listener);
    virtual bool isItemCopyable(bool can_copy_as_link = true) const;
    virtual bool copyToClipboard() const;
    virtual bool cutToClipboard();
    virtual bool isClipboardPasteable() const;
    virtual void pasteFromClipboard();
    virtual void pasteLinkFromClipboard();
    virtual void buildContextMenu(LLMenuGL& menu, U32 flags);
    virtual void performAction(LLInventoryModel* model, std::string action);
    virtual bool isUpToDate() const { return true; }
    virtual bool hasChildren() const { return false; }
    virtual LLInventoryType::EType getInventoryType() const { return LLInventoryType::IT_NONE; }
    virtual LLWearableType::EType getWearableType() const { return LLWearableType::WT_NONE; }
    virtual LLSettingsType::type_e getSettingsType() const { return LLSettingsType::ST_NONE; }
    virtual EInventorySortGroup getSortGroup() const { return SG_ITEM; }
    virtual LLInventoryObject* getInventoryObject() const { return findInvObject(); }


    // LLDragAndDropBridge functionality
    virtual LLToolDragAndDrop::ESource getDragSource() const { return LLToolDragAndDrop::SOURCE_WORLD; }
    virtual bool startDrag(EDragAndDropType* type, LLUUID* id) const;
    virtual bool dragOrDrop(MASK mask, bool drop,
                            EDragAndDropType cargo_type,
                            void* cargo_data,
                            std::string& tooltip_msg);
};

LLTaskInvFVBridge::LLTaskInvFVBridge(
    LLPanelObjectInventory* panel,
    const LLUUID& uuid,
    const std::string& name,
    U32 flags)
:   LLFolderViewModelItemInventory(panel->getRootViewModel()),
    mUUID(uuid),
    mName(name),
    mPanel(panel),
    mFlags(flags),
    mAssetType(LLAssetType::AT_NONE),
    mInventoryType(LLInventoryType::IT_NONE)
{
    if (const LLInventoryItem* item = findItem())
    {
        mAssetType = item->getType();
        mInventoryType = item->getInventoryType();
    }
}

LLInventoryObject* LLTaskInvFVBridge::findInvObject() const
{
    const LLUUID& id = mPanel->getTaskUUID();
    if (LLViewerObject* object = gObjectList.findObject(id))
    {
        return object->getInventoryObject(mUUID);
    }

    return NULL;
}

LLInventoryItem* LLTaskInvFVBridge::findItem() const
{
    return dynamic_cast<LLInventoryItem*>(findInvObject());
}

void LLTaskInvFVBridge::showProperties()
{
    show_task_item_profile(mUUID, mPanel->getTaskUUID());
}


S32 LLTaskInvFVBridge::getPrice()
{
    if (LLInventoryItem* item = findItem())
    {
        return item->getSaleInfo().getSalePrice();
    }

    return -1;
}

// virtual
const std::string& LLTaskInvFVBridge::getName() const
{
    return mName;
}

// virtual
const std::string& LLTaskInvFVBridge::getDisplayName() const
{
    if (LLInventoryItem* item = findItem())
    {
        mDisplayName.assign(item->getName());

        // Localize "New Script", "New Script 1", "New Script 2", etc.
        if (item->getType() == LLAssetType::AT_LSL_TEXT &&
            LLStringUtil::startsWith(item->getName(), "New Script"))
        {
            LLStringUtil::replaceString(mDisplayName, "New Script", LLTrans::getString("PanelContentsNewScript"));
        }

        const LLPermissions& perm(item->getPermissions());
        bool copy = gAgent.allowOperation(PERM_COPY, perm, GP_OBJECT_MANIPULATE);
        bool mod  = gAgent.allowOperation(PERM_MODIFY, perm, GP_OBJECT_MANIPULATE);
        bool xfer = gAgent.allowOperation(PERM_TRANSFER, perm, GP_OBJECT_MANIPULATE);

        if (!copy)
        {
            mDisplayName.append(LLTrans::getString("no_copy"));
        }
        if (!mod)
        {
            mDisplayName.append(LLTrans::getString("no_modify"));
        }
        if (!xfer)
        {
            mDisplayName.append(LLTrans::getString("no_transfer"));
        }
    }

    mSearchableName.assign(mDisplayName + getLabelSuffix());
    LLStringUtil::toUpper(mSearchableName);

    return mDisplayName;
}

// virtual
const std::string& LLTaskInvFVBridge::getSearchableName() const
{
    return mSearchableName;
}

// BUG: No creation dates for task inventory
time_t LLTaskInvFVBridge::getCreationDate() const
{
    return 0;
}

void LLTaskInvFVBridge::setCreationDate(time_t creation_date_utc)
{
}

LLUIImagePtr LLTaskInvFVBridge::getIcon() const
{
    const bool item_is_multi = mFlags & LLInventoryItemFlags::II_FLAGS_OBJECT_HAS_MULTIPLE_ITEMS;

    return LLInventoryIcon::getIcon(mAssetType, mInventoryType, 0, item_is_multi);
}

void LLTaskInvFVBridge::openItem()
{
    // no-op.
    LL_DEBUGS() << "LLTaskInvFVBridge::openItem()" << LL_ENDL;
}

bool LLTaskInvFVBridge::isItemRenameable() const
{
<<<<<<< HEAD
// [RLVa:KB] - Checked: 2010-09-28 (RLVa-1.2.1f) | Modified: RLVa-1.0.5a
    LLViewerObject* object = gObjectList.findObject(mPanel->getTaskUUID());
    if ( (rlv_handler_t::isEnabled()) && (object) && (gRlvAttachmentLocks.isLockedAttachment(object->getRootEdit())) )
    {
        return false;
    }
// [/RLVa:KB]

    if(gAgent.isGodlike()) return true;
//  LLViewerObject* object = gObjectList.findObject(mPanel->getTaskUUID());
    if(object)
=======
    if (gAgent.isGodlike())
        return true;

    if (LLViewerObject* object = gObjectList.findObject(mPanel->getTaskUUID()))
>>>>>>> f3f3f99f
    {
        if (LLInventoryItem* item = (LLInventoryItem*)(object->getInventoryObject(mUUID)))
        {
            if (gAgent.allowOperation(PERM_MODIFY, item->getPermissions(), GP_OBJECT_MANIPULATE, GOD_LIKE))
            {
                return true;
            }
        }
    }

    return false;
}

bool LLTaskInvFVBridge::renameItem(const std::string& new_name)
{
<<<<<<< HEAD
// [RLVa:KB] - Checked: 2010-09-28 (RLVa-1.2.1f) | Modified: RLVa-1.0.5a
    LLViewerObject* object = gObjectList.findObject(mPanel->getTaskUUID());
    if ( (rlv_handler_t::isEnabled()) && (object) && (gRlvAttachmentLocks.isLockedAttachment(object->getRootEdit())) )
    {
        return false;
    }
// [/RLVa:KB]

//  LLViewerObject* object = gObjectList.findObject(mPanel->getTaskUUID());
    if(object)
=======
    if (LLViewerObject* object = gObjectList.findObject(mPanel->getTaskUUID()))
>>>>>>> f3f3f99f
    {
        if (LLViewerInventoryItem* item = (LLViewerInventoryItem*)object->getInventoryObject(mUUID))
        {
            if (gAgent.allowOperation(PERM_MODIFY, item->getPermissions(), GP_OBJECT_MANIPULATE, GOD_LIKE))
            {
                LLPointer<LLViewerInventoryItem> new_item = new LLViewerInventoryItem(item);
                new_item->rename(new_name);
                object->updateInventory(new_item, TASK_INVENTORY_ITEM_KEY, false);
            }
        }
    }

    return true;
}

bool LLTaskInvFVBridge::isItemMovable() const
{
    //LLViewerObject* object = gObjectList.findObject(mPanel->getTaskUUID());
    //if(object && (object->permModify() || gAgent.isGodlike()))
    //{
    //  return true;
    //}
    //return false;
// [RLVa:KB] - Checked: 2010-04-01 (RLVa-1.2.0c) | Modified: RLVa-1.0.5a
    if (rlv_handler_t::isEnabled())
    {
        const LLViewerObject* pObj = gObjectList.findObject(mPanel->getTaskUUID());
        if (pObj)
        {
            if (gRlvAttachmentLocks.isLockedAttachment(pObj->getRootEdit()))
            {
                return false;
            }
            else if ( (gRlvHandler.hasBehaviour(RLV_BHVR_UNSIT)) || (gRlvHandler.hasBehaviour(RLV_BHVR_SITTP)) )
            {
                if ( (isAgentAvatarValid()) && (gAgentAvatarp->isSitting()) && (gAgentAvatarp->getRoot() == pObj->getRootEdit()) )
                    return false;
            }
        }
    }
// [/RLVa:KB]
    return true;
}

bool LLTaskInvFVBridge::isItemRemovable(bool check_worn) const
{
<<<<<<< HEAD
    const LLViewerObject* object = gObjectList.findObject(mPanel->getTaskUUID());
// [RLVa:KB] - Checked: 2010-04-01 (RLVa-1.2.0c) | Modified: RLVa-1.0.5a
    if ( (object) && (rlv_handler_t::isEnabled()) )
    {
        if (gRlvAttachmentLocks.isLockedAttachment(object->getRootEdit()))
        {
            return false;
        }
        else if ( (gRlvHandler.hasBehaviour(RLV_BHVR_UNSIT)) || (gRlvHandler.hasBehaviour(RLV_BHVR_SITTP)) )
        {
            if ( (isAgentAvatarValid()) && (gAgentAvatarp->isSitting()) && (gAgentAvatarp->getRoot() == object->getRootEdit()) )
                return false;
        }
    }
// [/RLVa:KB]

    if(object
       && (object->permModify() || object->permYouOwner()))
=======
    if (const LLViewerObject* object = gObjectList.findObject(mPanel->getTaskUUID()))
>>>>>>> f3f3f99f
    {
        return object->permModify() || object->permYouOwner();
    }

    return false;
}

bool remove_task_inventory_callback(const LLSD& notification, const LLSD& response, LLPanelObjectInventory* panel)
{
    S32 option = LLNotificationsUtil::getSelectedOption(notification, response);
    if (option == 0)
    {
        if (LLViewerObject* object = gObjectList.findObject(notification["payload"]["task_id"].asUUID()))
        {
            // yes
            const LLSD& inventory_ids = notification["payload"]["inventory_ids"];
            LLSD::array_const_iterator list_it = inventory_ids.beginArray();
            LLSD::array_const_iterator list_end = inventory_ids.endArray();
            for (; list_it != list_end; ++list_it)
            {
                object->removeInventory(list_it->asUUID());
            }

            // refresh the UI.
            panel->refresh();
        }
    }

    return false;
}

// helper for remove
// ! REFACTOR ! two_uuids_list_t is also defined in llinventorybridge.h, but differently.
typedef std::pair<LLUUID, std::list<LLUUID> > panel_two_uuids_list_t;
typedef std::pair<LLPanelObjectInventory*, panel_two_uuids_list_t> remove_data_t;
bool LLTaskInvFVBridge::removeItem()
{
    if (isItemRemovable() && mPanel)
    {
        if (LLViewerObject* object = gObjectList.findObject(mPanel->getTaskUUID()))
        {
            if (object->permModify())
            {
                // just do it.
                object->removeInventory(mUUID);
                return true;
            }

            LLSD payload;
            payload["task_id"] = mPanel->getTaskUUID();
            payload["inventory_ids"].append(mUUID);
            LLNotificationsUtil::add("RemoveItemWarn", LLSD(), payload, boost::bind(&remove_task_inventory_callback, _1, _2, mPanel));
            return false;
        }
    }

    return false;
}

void LLTaskInvFVBridge::removeBatch(std::vector<LLFolderViewModelItem*>& batch)
{
    if (!mPanel)
    {
        return;
    }

    LLViewerObject* object = gObjectList.findObject(mPanel->getTaskUUID());
    if (!object)
    {
        return;
    }

    if (!object->permModify())
    {
        LLSD payload;
        payload["task_id"] = mPanel->getTaskUUID();
        for (LLFolderViewModelItem* item : batch)
        {
            payload["inventory_ids"].append(((LLTaskInvFVBridge*)item)->getUUID());
        }
        LLNotificationsUtil::add("RemoveItemWarn", LLSD(), payload, boost::bind(&remove_task_inventory_callback, _1, _2, mPanel));
    }
    else
    {
        for (LLFolderViewModelItem* item : batch)
        {
            LLTaskInvFVBridge* bridge = (LLTaskInvFVBridge*)item;
            if (bridge->isItemRemovable())
            {
                // Just do it.
                object->removeInventory(bridge->getUUID());
            }
        }
    }
}

void LLTaskInvFVBridge::move(LLFolderViewModelItem* parent_listener)
{
}

bool LLTaskInvFVBridge::isItemCopyable(bool can_link) const
{
    if (LLInventoryItem* item = findItem())
    {
        return gAgent.allowOperation(PERM_COPY, item->getPermissions(), GP_OBJECT_MANIPULATE);
    }

    return false;
}

bool LLTaskInvFVBridge::copyToClipboard() const
{
    return false;
}

bool LLTaskInvFVBridge::cutToClipboard()
{
    return false;
}

bool LLTaskInvFVBridge::isClipboardPasteable() const
{
    return false;
}

void LLTaskInvFVBridge::pasteFromClipboard()
{
}

void LLTaskInvFVBridge::pasteLinkFromClipboard()
{
}

bool LLTaskInvFVBridge::startDrag(EDragAndDropType* type, LLUUID* id) const
{
    //LL_INFOS() << "LLTaskInvFVBridge::startDrag()" << LL_ENDL;
    if (!mPanel)
        return false;

    if (LLViewerObject* object = gObjectList.findObject(mPanel->getTaskUUID()))
    {
        if (LLInventoryItem* inv = (LLInventoryItem*)object->getInventoryObject(mUUID))
        {
            const LLPermissions& perm = inv->getPermissions();
            bool can_copy = gAgent.allowOperation(PERM_COPY, perm, GP_OBJECT_MANIPULATE);
            if (!can_copy && object->isAttachment())
            {
<<<<<<< HEAD
                const LLPermissions& perm = inv->getPermissions();
                bool can_copy = gAgent.allowOperation(PERM_COPY, perm,
                                                        GP_OBJECT_MANIPULATE);
// [RLVa:KB] - Checked: 2009-10-10 (RLVa-1.2.1f) | Modified: RLVa-1.0.5a
                // Kind of redundant due to the note below, but in case that ever gets fixed
                if ( (rlv_handler_t::isEnabled()) && (gRlvAttachmentLocks.isLockedAttachment(object->getRootEdit())) )
                {
                    return false;
                }
// [/RLVa:KB]
                if (object->isAttachment() && !can_copy)
                {
                    //RN: no copy contents of attachments cannot be dragged out
                    // due to a race condition and possible exploit where
                    // attached objects do not update their inventory items
                    // when their contents are manipulated
                    return false;
                }
                if((can_copy && perm.allowTransferTo(gAgent.getID()))
                   || object->permYouOwner())
//                 || gAgent.isGodlike())

                {
                    *type = LLViewerAssetType::lookupDragAndDropType(inv->getType());
=======
                //RN: no copy contents of attachments cannot be dragged out
                // due to a race condition and possible exploit where
                // attached objects do not update their inventory items
                // when their contents are manipulated
                return false;
            }
>>>>>>> f3f3f99f

            if ((can_copy && perm.allowTransferTo(gAgent.getID()))
                || object->permYouOwner())
//                 || gAgent.isGodlike())
            {
                *type = LLViewerAssetType::lookupDragAndDropType(inv->getType());
                *id = inv->getUUID();
                return true;
            }
        }
    }

    return false;
}

bool LLTaskInvFVBridge::dragOrDrop(MASK mask, bool drop,
                                   EDragAndDropType cargo_type,
                                   void* cargo_data,
                                   std::string& tooltip_msg)
{
    //LL_INFOS() << "LLTaskInvFVBridge::dragOrDrop()" << LL_ENDL;
    return false;
}

// virtual
void LLTaskInvFVBridge::performAction(LLInventoryModel* model, std::string action)
{
    if (action == "task_open")
    {
        openItem();
    }
    else if (action == "task_properties")
    {
        showProperties();
    }
}

void LLTaskInvFVBridge::buildContextMenu(LLMenuGL& menu, U32 flags)
{
    LLInventoryItem* item = findItem();
    std::vector<std::string> items;
    std::vector<std::string> disabled_items;

    if (!item)
    {
        hide_context_entries(menu, items, disabled_items);
        return;
    }

    if (canOpenItem())
    {
        items.push_back(std::string("Task Open"));
<<<<<<< HEAD
// [RLVa:KB] - Checked: 2010-03-01 (RLVa-1.2.0b) | Modified: RLVa-1.1.0a
        if (rlv_handler_t::isEnabled())
=======
    }
    items.push_back(std::string("Task Properties"));
    if ((flags & FIRST_SELECTED_ITEM) == 0)
    {
        disabled_items.push_back(std::string("Task Properties"));
    }
    if (isItemRenameable())
    {
        items.push_back(std::string("Task Rename"));
        if ((flags & FIRST_SELECTED_ITEM) == 0)
>>>>>>> f3f3f99f
        {
            LLViewerObject* pAttachObj = gObjectList.findObject(mPanel->getTaskUUID());
            bool fLocked = (pAttachObj) ? gRlvAttachmentLocks.isLockedAttachment(pAttachObj->getRootEdit()) : false;
            if ( ((LLAssetType::AT_NOTECARD == item->getType()) && ((gRlvHandler.hasBehaviour(RLV_BHVR_VIEWNOTE)) || (fLocked))) ||
                 ((LLAssetType::AT_LSL_TEXT == item->getType()) && ((gRlvHandler.hasBehaviour(RLV_BHVR_VIEWSCRIPT)) || (fLocked))) ||
                 ((LLAssetType::AT_TEXTURE == item->getType()) && (!RlvActions::canPreviewTextures())))
            {
                disabled_items.push_back(std::string("Task Open"));
            }
        }
// [/RLVa:KB]
    }
<<<<<<< HEAD
    items.push_back(std::string("Task Properties"));
    // <FS:Ansariel> Improved object properties
    //if ((flags & FIRST_SELECTED_ITEM) == 0)
    //{
    //    disabled_items.push_back(std::string("Task Properties"));
    //}
    // </FS:Ansariel>
// [RLVa:KB] - Checked: 2010-09-28 (RLVa-1.2.1f) | Added: RLVa-1.2.1f
    items.push_back(std::string("Task Rename"));
    if ( (!isItemRenameable()) || ((flags & FIRST_SELECTED_ITEM) == 0) )
    {
        disabled_items.push_back(std::string("Task Rename"));
    }
    items.push_back(std::string("Task Remove"));
    if (!isItemRemovable())
    {
        disabled_items.push_back(std::string("Task Remove"));
    }
// [/RLVa:KB]
//  if(isItemRenameable())
//  {
//      items.push_back(std::string("Task Rename"));
//      if ((flags & FIRST_SELECTED_ITEM) == 0)
//      {
//          disabled_items.push_back(std::string("Task Rename"));
//      }
//  }
//  if(isItemRemovable())
//  {
//      items.push_back(std::string("Task Remove"));
//  }
=======
    if (isItemRemovable())
    {
        items.push_back(std::string("Task Remove"));
    }
>>>>>>> f3f3f99f

    hide_context_entries(menu, items, disabled_items);
}


///----------------------------------------------------------------------------
/// Class LLTaskFolderBridge
///----------------------------------------------------------------------------

class LLTaskCategoryBridge : public LLTaskInvFVBridge
{
public:
    LLTaskCategoryBridge(
        LLPanelObjectInventory* panel,
        const LLUUID& uuid,
        const std::string& name);

    virtual LLUIImagePtr getIcon() const;
    virtual const std::string& getDisplayName() const;
    virtual bool isItemRenameable() const { return false; }
    // virtual bool isItemCopyable() const { return false; }
    virtual bool renameItem(const std::string& new_name) { return false; }
    virtual bool isItemRemovable(bool check_worn = true) const { return false; }
    virtual void buildContextMenu(LLMenuGL& menu, U32 flags);
    virtual bool hasChildren() const;
    virtual bool startDrag(EDragAndDropType* type, LLUUID* id) const;
    virtual bool dragOrDrop(MASK mask, bool drop,
                            EDragAndDropType cargo_type,
                            void* cargo_data,
                            std::string& tooltip_msg);
    virtual bool canOpenItem() const { return true; }
    virtual void openItem();
    virtual EInventorySortGroup getSortGroup() const { return SG_NORMAL_FOLDER; }
};

LLTaskCategoryBridge::LLTaskCategoryBridge(
    LLPanelObjectInventory* panel,
    const LLUUID& uuid,
    const std::string& name) :
    LLTaskInvFVBridge(panel, uuid, name)
{
}

// virtual
LLUIImagePtr LLTaskCategoryBridge::getIcon() const
{
    return LLUI::getUIImage("Inv_FolderClosed");
}

// virtual
const std::string& LLTaskCategoryBridge::getDisplayName() const
{
    if (LLInventoryObject* cat = findInvObject())
    {
        // <FS:Zi> FIRE-24142 - Show number of elements in object inventory
        //std::string name = cat->getName();
        //if (mChildren.size() > 0)
        //{
        //    // Add item count
        //    // Normally we would be using getLabelSuffix for this
        //    // but object's inventory just uses displaynames
        //    LLStringUtil::format_map_t args;
        //    args["[ITEMS_COUNT]"] = llformat("%d", mChildren.size());

        //    name.append(" " + LLTrans::getString("InventoryItemsCount", args));
        //}
        //mDisplayName.assign(name);
        if (cat->getParentUUID().isNull() && cat->getName() == "Contents")
        {
            LLViewerObject* object = gObjectList.findObject(mPanel->getTaskUUID());
            if (object)
            {
                LLInventoryObject::object_list_t contents;

                object->getInventoryContents(contents);
                S32 numElements = static_cast<S32>(contents.size());

                std::string elementsString = "FSObjectInventoryNoElements";
                if (numElements == 1)
                {
                    elementsString = "FSObjectInventoryOneElement";
                }
                else
                {
                    elementsString = "FSObjectInventoryElements";
                }

                LLSD args;
                args["NUM_ELEMENTS"] = numElements;
                mDisplayName.assign(llformat("%s (%s)",
                    LLTrans::getString("Contents").c_str(),
                    LLTrans::getString(elementsString, args).c_str()));
            }
            // fallback in case something goes wrong with finding the inventory object
            else
            {
                // <FS:Ansariel> Make object root folder name localizable again
                mDisplayName.assign(LLTrans::getString("Contents"));
            }
        }
        // </FS:Zi>
        else
        {
            mDisplayName.assign(cat->getName());
        }
<<<<<<< HEAD
        // </FS:Ansariel>
=======
        mDisplayName.assign(name);
        LLStringUtil::toUpper(name);
        mSearchableName.assign(name);
>>>>>>> f3f3f99f
    }

    return mDisplayName;
}

void LLTaskCategoryBridge::buildContextMenu(LLMenuGL& menu, U32 flags)
{
    std::vector<std::string> items;
    std::vector<std::string> disabled_items;
    hide_context_entries(menu, items, disabled_items);
}

// virtual
bool LLTaskCategoryBridge::hasChildren() const
{
    // return true if we have or do know know if we have children.
    // *FIX: For now, return false - we will know for sure soon enough.
    return false;
}

// virtual
void LLTaskCategoryBridge::openItem()
{
}

// virtual
bool LLTaskCategoryBridge::startDrag(EDragAndDropType* type, LLUUID* id) const
{
    //LL_INFOS() << "LLTaskInvFVBridge::startDrag()" << LL_ENDL;
    if (mPanel && mUUID.notNull())
    {
        if (LLViewerObject* object = gObjectList.findObject(mPanel->getTaskUUID()))
        {
            const LLInventoryObject* cat = object->getInventoryObject(mUUID);
            if (cat && move_inv_category_world_to_agent(mUUID, LLUUID::null, false))
            {
                *type = LLViewerAssetType::lookupDragAndDropType(cat->getType());
                *id = mUUID;
                return true;
            }
        }
    }
    return false;
}

// virtual
bool LLTaskCategoryBridge::dragOrDrop(MASK mask, bool drop,
                                      EDragAndDropType cargo_type,
                                      void* cargo_data,
                                      std::string& tooltip_msg)
{
    //LL_INFOS() << "LLTaskCategoryBridge::dragOrDrop()" << LL_ENDL;
    bool accept = false;
    LLViewerObject* object = gObjectList.findObject(mPanel->getTaskUUID());
    if(object)
    {
        switch(cargo_type)
        {
        case DAD_CATEGORY:
            accept = LLToolDragAndDrop::getInstance()->dadUpdateInventoryCategory(object,drop);
            break;
        case DAD_TEXTURE:
        case DAD_SOUND:
        case DAD_LANDMARK:
        case DAD_OBJECT:
        case DAD_NOTECARD:
        case DAD_CLOTHING:
        case DAD_BODYPART:
        case DAD_ANIMATION:
        case DAD_GESTURE:
        case DAD_CALLINGCARD:
        case DAD_MESH:
        case DAD_SETTINGS:
        case DAD_MATERIAL:
            accept = LLToolDragAndDrop::isInventoryDropAcceptable(object, (LLViewerInventoryItem*)cargo_data);
            if(accept && drop)
            {
                LLToolDragAndDrop::dropInventory(object,
                                                 (LLViewerInventoryItem*)cargo_data,
                                                 LLToolDragAndDrop::getInstance()->getSource(),
                                                 LLToolDragAndDrop::getInstance()->getSourceID());
            }
            break;
        case DAD_SCRIPT:
            // *HACK: In order to resolve SL-22177, we need to block
            // drags from notecards and objects onto other
            // objects. uncomment the simpler version when we have
            // that right.
            //accept = LLToolDragAndDrop::isInventoryDropAcceptable(object, (LLViewerInventoryItem*)cargo_data);
            if(LLToolDragAndDrop::isInventoryDropAcceptable(
                   object, (LLViewerInventoryItem*)cargo_data)
               && (LLToolDragAndDrop::SOURCE_WORLD != LLToolDragAndDrop::getInstance()->getSource())
               && (LLToolDragAndDrop::SOURCE_NOTECARD != LLToolDragAndDrop::getInstance()->getSource()))
            {
                accept = true;
            }
            if(accept && drop)
            {
                LLViewerInventoryItem* item = (LLViewerInventoryItem*)cargo_data;
                // rez in the script active by default, rez in
                // inactive if the control key is being held down.
                bool active = ((mask & MASK_CONTROL) == 0);
                LLToolDragAndDrop::dropScript(object, item, active,
                                              LLToolDragAndDrop::getInstance()->getSource(),
                                              LLToolDragAndDrop::getInstance()->getSourceID());
            }
            break;
        default:
            break;
        }
    }
    return accept;
}

///----------------------------------------------------------------------------
/// Class LLTaskTextureBridge
///----------------------------------------------------------------------------

class LLTaskTextureBridge : public LLTaskInvFVBridge
{
public:
    LLTaskTextureBridge(LLPanelObjectInventory* panel,
                        const LLUUID& uuid,
                        const std::string& name) :
        LLTaskInvFVBridge(panel, uuid, name) {}

    virtual bool canOpenItem() const { return true; }
    virtual void openItem();
};

// virtual
void LLTaskTextureBridge::openItem()
{
    LL_INFOS() << "LLTaskTextureBridge::openItem()" << LL_ENDL;
<<<<<<< HEAD
    // <FS:Ansariel> FIRE-17096 / BUG-10486 / MAINT-5753: Viewer crashes when opening a texture from object contents
    LLViewerObject* object = gObjectList.findObject(mPanel->getTaskUUID());
    if(!object || object->isInventoryPending())
    {
        return;
    }
    // </FS:Ansariel>
    LLPreviewTexture* preview = LLFloaterReg::showTypedInstance<LLPreviewTexture>("preview_texture", LLSD(mUUID), TAKE_FOCUS_YES);
    if(preview)
=======
    if (LLPreviewTexture* preview = LLFloaterReg::showTypedInstance<LLPreviewTexture>("preview_texture", LLSD(mUUID), TAKE_FOCUS_YES))
>>>>>>> f3f3f99f
    {
        if (LLInventoryItem* item = findItem())
        {
            preview->setAuxItem(item);
        }
        preview->setObjectID(mPanel->getTaskUUID());
    }
}


///----------------------------------------------------------------------------
/// Class LLTaskSoundBridge
///----------------------------------------------------------------------------

class LLTaskSoundBridge : public LLTaskInvFVBridge
{
public:
    LLTaskSoundBridge(LLPanelObjectInventory* panel,
                      const LLUUID& uuid,
                      const std::string& name) :
        LLTaskInvFVBridge(panel, uuid, name) {}

    virtual bool canOpenItem() const { return true; }
    virtual void openItem();
    virtual void performAction(LLInventoryModel* model, std::string action);
    virtual void buildContextMenu(LLMenuGL& menu, U32 flags);
    static void openSoundPreview(void* data);
};

// virtual
void LLTaskSoundBridge::openItem()
{
    // <FS:Ansariel> FIRE-17096 / BUG-10486 / MAINT-5753: Viewer crashes when opening a texture from object contents
    LLViewerObject* object = gObjectList.findObject(mPanel->getTaskUUID());
    if(!object || object->isInventoryPending())
    {
        return;
    }
    // </FS:Ansariel>
    openSoundPreview((void*)this);
}

// static
void LLTaskSoundBridge::openSoundPreview(void* data)
{
    LLTaskSoundBridge* self = (LLTaskSoundBridge*)data;
    if(!self)
        return;

    LLPreviewSound* preview = LLFloaterReg::showTypedInstance<LLPreviewSound>("preview_sound", LLSD(self->mUUID), TAKE_FOCUS_YES);
    if (preview)
    {
        preview->setObjectID(self->mPanel->getTaskUUID());
    }
}

// virtual
void LLTaskSoundBridge::performAction(LLInventoryModel* model, std::string action)
{
    if (action == "task_play")
    {
        LLInventoryItem* item = findItem();
        if(item)
        {
            send_sound_trigger(item->getAssetUUID(), 1.0);
        }
    }
    LLTaskInvFVBridge::performAction(model, action);
}

// virtual
void LLTaskSoundBridge::buildContextMenu(LLMenuGL& menu, U32 flags)
{
    LLInventoryItem* item = findItem();
    std::vector<std::string> items;
    std::vector<std::string> disabled_items;
    if (!item)
    {
        hide_context_entries(menu, items, disabled_items);
        return;
    }

    if (canOpenItem())
    {
        if (!isItemCopyable())
        {
            disabled_items.push_back(std::string("Task Open"));
        }
    }
    items.push_back(std::string("Task Properties"));
<<<<<<< HEAD
    // <FS:Ansariel> Improved object properties
    //if ((flags & FIRST_SELECTED_ITEM) == 0)
    //{
    //    disabled_items.push_back(std::string("Task Properties"));
    //}
    // </FS:Ansariel>
    if(isItemRenameable())
=======
    if ((flags & FIRST_SELECTED_ITEM) == 0)
    {
        disabled_items.push_back(std::string("Task Properties"));
    }
    if (isItemRenameable())
>>>>>>> f3f3f99f
    {
        items.push_back(std::string("Task Rename"));
    }
    if (isItemRemovable())
    {
        items.push_back(std::string("Task Remove"));
    }

    items.push_back(std::string("Task Play"));

    hide_context_entries(menu, items, disabled_items);
}

///----------------------------------------------------------------------------
/// Class LLTaskLandmarkBridge
///----------------------------------------------------------------------------

class LLTaskLandmarkBridge : public LLTaskInvFVBridge
{
public:
    LLTaskLandmarkBridge(LLPanelObjectInventory* panel,
                         const LLUUID& uuid,
                         const std::string& name) :
        LLTaskInvFVBridge(panel, uuid, name) {}
};

///----------------------------------------------------------------------------
/// Class LLTaskCallingCardBridge
///----------------------------------------------------------------------------

class LLTaskCallingCardBridge : public LLTaskInvFVBridge
{
public:
    LLTaskCallingCardBridge(LLPanelObjectInventory* panel,
                            const LLUUID& uuid,
                            const std::string& name) :
        LLTaskInvFVBridge(panel, uuid, name) {}

    virtual bool isItemRenameable() const { return false; }
    virtual bool renameItem(const std::string& new_name) { return false; }
};


///----------------------------------------------------------------------------
/// Class LLTaskScriptBridge
///----------------------------------------------------------------------------

class LLTaskScriptBridge : public LLTaskInvFVBridge
{
public:
    LLTaskScriptBridge(LLPanelObjectInventory* panel,
                       const LLUUID& uuid,
                       const std::string& name) :
        LLTaskInvFVBridge(panel, uuid, name) {}

    //static bool enableIfCopyable( void* userdata );
};

class LLTaskLSLBridge : public LLTaskScriptBridge
{
public:
    LLTaskLSLBridge(LLPanelObjectInventory* panel,
                    const LLUUID& uuid,
                    const std::string& name) :
        LLTaskScriptBridge(panel, uuid, name) {}

    virtual bool canOpenItem() const { return true; }
    virtual void openItem();
    virtual bool removeItem();
    //virtual void buildContextMenu(LLMenuGL& menu);

    //static void copyToInventory(void* userdata);
};

// virtual
void LLTaskLSLBridge::openItem()
{
    LL_INFOS() << "LLTaskLSLBridge::openItem() " << mUUID << LL_ENDL;
    LLViewerObject* object = gObjectList.findObject(mPanel->getTaskUUID());
    if(!object || object->isInventoryPending())
    {
        return;
    }
// [RLVa:KB] - Checked: 2010-03-27 (RLVa-1.2.0b) | Modified: RLVa-1.1.0a
    if ( (rlv_handler_t::isEnabled()) && (gRlvAttachmentLocks.isLockedAttachment(object->getRootEdit())) )
    {
        RlvUtil::notifyBlockedViewXXX(LLAssetType::AT_SCRIPT);
        return;
    }
// [/RLVa:KB]
    if (object->permModify() || gAgent.isGodlike())
    {
        LLSD floater_key;
        floater_key["taskid"] = mPanel->getTaskUUID();
        floater_key["itemid"] = mUUID;

        LLLiveLSLEditor* preview = LLFloaterReg::showTypedInstance<LLLiveLSLEditor>("preview_scriptedit", floater_key, TAKE_FOCUS_YES);
        if (preview)
        {
            LLSelectNode *node = LLSelectMgr::getInstance()->getSelection()->getFirstRootNode(NULL, true);
            if (node && node->mValid)
            {
                preview->setObjectName(node->mName);
            }
            preview->setObjectID(mPanel->getTaskUUID());
        }
    }
    else
    {
        LLNotificationsUtil::add("CannotOpenScriptObjectNoMod");
    }
}

// virtual
bool LLTaskLSLBridge::removeItem()
{
    LLFloaterReg::hideInstance("preview_scriptedit", LLSD(mUUID));
    return LLTaskInvFVBridge::removeItem();
}

///----------------------------------------------------------------------------
/// Class LLTaskObjectBridge
///----------------------------------------------------------------------------

class LLTaskObjectBridge : public LLTaskInvFVBridge
{
public:
    LLTaskObjectBridge(LLPanelObjectInventory* panel,
                       const LLUUID& uuid,
                       const std::string& name,
                       U32 flags = 0) :
        LLTaskInvFVBridge(panel, uuid, name, flags) {}
};

///----------------------------------------------------------------------------
/// Class LLTaskNotecardBridge
///----------------------------------------------------------------------------

class LLTaskNotecardBridge : public LLTaskInvFVBridge
{
public:
    LLTaskNotecardBridge(LLPanelObjectInventory* panel,
                         const LLUUID& uuid,
                         const std::string& name) :
        LLTaskInvFVBridge(panel, uuid, name) {}

    virtual bool canOpenItem() const { return true; }
    virtual void openItem();
    virtual bool removeItem();
};

// virtual
void LLTaskNotecardBridge::openItem()
{
    LLViewerObject* object = gObjectList.findObject(mPanel->getTaskUUID());
    if(!object || object->isInventoryPending())
    {
        return;
    }

// [RLVa:KB] - Checked: 2010-03-27 (RLVa-1.2.0b) | Modified: RLVa-1.2.0b
    if ( (rlv_handler_t::isEnabled()) && (gRlvAttachmentLocks.isLockedAttachment(object->getRootEdit())) )
    {
        RlvUtil::notifyBlockedViewXXX(LLAssetType::AT_NOTECARD);
        return;
    }
// [/RLVa:KB]

    // Note: even if we are not allowed to modify copyable notecard, we should be able to view it
    LLInventoryItem *item = dynamic_cast<LLInventoryItem*>(object->getInventoryObject(mUUID));
    bool item_copy = item && gAgent.allowOperation(PERM_COPY, item->getPermissions(), GP_OBJECT_MANIPULATE);
    if( item_copy
        || object->permModify()
        || gAgent.isGodlike())
    {
        LLSD floater_key;
        floater_key["taskid"] = mPanel->getTaskUUID();
        floater_key["itemid"] = mUUID;
        LLPreviewNotecard* preview = LLFloaterReg::showTypedInstance<LLPreviewNotecard>("preview_notecard", floater_key, TAKE_FOCUS_YES);
        if (preview)
        {
            preview->setObjectID(mPanel->getTaskUUID());
        }
    }
}

// virtual
bool LLTaskNotecardBridge::removeItem()
{
    LLFloaterReg::hideInstance("preview_notecard", LLSD(mUUID));
    return LLTaskInvFVBridge::removeItem();
}

///----------------------------------------------------------------------------
/// Class LLTaskGestureBridge
///----------------------------------------------------------------------------

class LLTaskGestureBridge : public LLTaskInvFVBridge
{
public:
    LLTaskGestureBridge(LLPanelObjectInventory* panel,
                        const LLUUID& uuid,
                        const std::string& name) :
    LLTaskInvFVBridge(panel, uuid, name) {}

    virtual bool canOpenItem() const { return true; }
    virtual void openItem();
    virtual bool removeItem();
};

// virtual
void LLTaskGestureBridge::openItem()
{
    LLViewerObject* object = gObjectList.findObject(mPanel->getTaskUUID());
    if(!object || object->isInventoryPending())
    {
        return;
    }
    LLPreviewGesture::show(mUUID, mPanel->getTaskUUID());
}

// virtual
bool LLTaskGestureBridge::removeItem()
{
    // Don't need to deactivate gesture because gestures inside objects can never be active.
    LLFloaterReg::hideInstance("preview_gesture", LLSD(mUUID));
    return LLTaskInvFVBridge::removeItem();
}

///----------------------------------------------------------------------------
/// Class LLTaskAnimationBridge
///----------------------------------------------------------------------------

class LLTaskAnimationBridge : public LLTaskInvFVBridge
{
public:
    LLTaskAnimationBridge(LLPanelObjectInventory* panel,
                          const LLUUID& uuid,
                          const std::string& name) :
        LLTaskInvFVBridge(panel, uuid, name) {}

    virtual bool canOpenItem() const { return true; }
    virtual void openItem();
    virtual bool removeItem();
};

// virtual
void LLTaskAnimationBridge::openItem()
{
    const LLUUID& task_id = mPanel->getTaskUUID();
    LLViewerObject* object = gObjectList.findObject(task_id);
    if (!object || object->isInventoryPending())
    {
        return;
    }

    LLPreviewAnim* preview = LLFloaterReg::showTypedInstance<LLPreviewAnim>("preview_anim", LLSD(mUUID), TAKE_FOCUS_YES);
    if (preview && (object->permModify() || gAgent.isGodlike()))
    {
        preview->setObjectID(mPanel->getTaskUUID());
    }
}

// virtual
bool LLTaskAnimationBridge::removeItem()
{
    LLFloaterReg::hideInstance("preview_anim", LLSD(mUUID));
    return LLTaskInvFVBridge::removeItem();
}

///----------------------------------------------------------------------------
/// Class LLTaskWearableBridge
///----------------------------------------------------------------------------

class LLTaskWearableBridge : public LLTaskInvFVBridge
{
public:
    LLTaskWearableBridge(LLPanelObjectInventory* panel,
                         const LLUUID& uuid,
                         const std::string& name,
                         U32 flags) :
        LLTaskInvFVBridge(panel, uuid, name, flags) {}

    virtual LLUIImagePtr getIcon() const;
};

// virtual
LLUIImagePtr LLTaskWearableBridge::getIcon() const
{
    return LLInventoryIcon::getIcon(mAssetType, mInventoryType, mFlags, false );
}

///----------------------------------------------------------------------------
/// Class LLTaskSettingsBridge
///----------------------------------------------------------------------------

class LLTaskSettingsBridge : public LLTaskInvFVBridge
{
public:
    LLTaskSettingsBridge(LLPanelObjectInventory* panel,
        const LLUUID& uuid,
        const std::string& name,
        U32 flags) :
        LLTaskInvFVBridge(panel, uuid, name, flags) {}

    virtual LLUIImagePtr getIcon() const;
    virtual LLSettingsType::type_e  getSettingsType() const;
};

// virtual
LLUIImagePtr LLTaskSettingsBridge::getIcon() const
{
    return LLInventoryIcon::getIcon(mAssetType, mInventoryType, mFlags, false);
}

// virtual
LLSettingsType::type_e LLTaskSettingsBridge::getSettingsType() const
{
    return LLSettingsType::ST_NONE;
}

///----------------------------------------------------------------------------
/// Class LLTaskMaterialBridge
///----------------------------------------------------------------------------

class LLTaskMaterialBridge : public LLTaskInvFVBridge
{
public:
    LLTaskMaterialBridge(LLPanelObjectInventory* panel,
                         const LLUUID& uuid,
                         const std::string& name) :
        LLTaskInvFVBridge(panel, uuid, name) {}

    bool canOpenItem() const override { return true; }
    void openItem() override;
    bool removeItem() override;
};

// virtual
void LLTaskMaterialBridge::openItem()
{
    LLViewerObject* object = gObjectList.findObject(mPanel->getTaskUUID());
    if(!object || object->isInventoryPending())
    {
        return;
    }

    // Note: even if we are not allowed to modify copyable notecard, we should be able to view it
    LLInventoryItem *item = dynamic_cast<LLInventoryItem*>(object->getInventoryObject(mUUID));
    bool item_copy = item && gAgent.allowOperation(PERM_COPY, item->getPermissions(), GP_OBJECT_MANIPULATE);
    if( item_copy
        || object->permModify()
        || gAgent.isGodlike())
    {
        LLSD floater_key;
        floater_key["taskid"] = mPanel->getTaskUUID();
        floater_key["itemid"] = mUUID;
        LLMaterialEditor* mat = LLFloaterReg::getTypedInstance<LLMaterialEditor>("material_editor", floater_key);
        if (mat)
        {
            mat->setObjectID(mPanel->getTaskUUID());
            mat->openFloater(floater_key);
            mat->setFocus(true);
        }
    }
}

// virtual
bool LLTaskMaterialBridge::removeItem()
{
    LLFloaterReg::hideInstance("material_editor", LLSD(mUUID));
    return LLTaskInvFVBridge::removeItem();
}

///----------------------------------------------------------------------------
/// LLTaskInvFVBridge impl
//----------------------------------------------------------------------------

LLTaskInvFVBridge* LLTaskInvFVBridge::createObjectBridge(LLPanelObjectInventory* panel,
                                                         LLInventoryObject* object)
{
    LLTaskInvFVBridge* new_bridge = NULL;
    const LLInventoryItem* item = dynamic_cast<LLInventoryItem*>(object);
    const U32 itemflags = ( NULL == item ? 0 : item->getFlags() );
    LLAssetType::EType type = object ? object->getType() : LLAssetType::AT_CATEGORY;
    LLUUID object_id = object ? object->getUUID() : LLUUID::null;
    std::string object_name = object ? object->getName() : std::string();

    switch(type)
    {
    case LLAssetType::AT_TEXTURE:
        new_bridge = new LLTaskTextureBridge(panel,
                             object_id,
                             object_name);
        break;
    case LLAssetType::AT_SOUND:
        new_bridge = new LLTaskSoundBridge(panel,
                           object_id,
                           object_name);
        break;
    case LLAssetType::AT_LANDMARK:
        new_bridge = new LLTaskLandmarkBridge(panel,
                              object_id,
                              object_name);
        break;
    case LLAssetType::AT_CALLINGCARD:
        new_bridge = new LLTaskCallingCardBridge(panel,
                             object_id,
                             object_name);
        break;
    case LLAssetType::AT_SCRIPT:
        // OLD SCRIPTS DEPRECATED - JC
        LL_WARNS() << "Old script" << LL_ENDL;
        //new_bridge = new LLTaskOldScriptBridge(panel,
        //                                     object_id,
        //                                     object_name);
        break;
    case LLAssetType::AT_OBJECT:
        new_bridge = new LLTaskObjectBridge(panel,
                            object_id,
                            object_name,
                            itemflags);
        break;
    case LLAssetType::AT_NOTECARD:
        new_bridge = new LLTaskNotecardBridge(panel,
                              object_id,
                              object_name);
        break;
    case LLAssetType::AT_ANIMATION:
        new_bridge = new LLTaskAnimationBridge(panel,
                               object_id,
                               object_name);
        break;
    case LLAssetType::AT_GESTURE:
        new_bridge = new LLTaskGestureBridge(panel,
                             object_id,
                             object_name);
        break;
    case LLAssetType::AT_CLOTHING:
    case LLAssetType::AT_BODYPART:
        new_bridge = new LLTaskWearableBridge(panel,
                              object_id,
                              object_name,
                              itemflags);
        break;
    case LLAssetType::AT_CATEGORY:
        new_bridge = new LLTaskCategoryBridge(panel,
                              object_id,
                              object_name);
        break;
    case LLAssetType::AT_LSL_TEXT:
        new_bridge = new LLTaskLSLBridge(panel,
                         object_id,
                         object_name);
        break;
    case LLAssetType::AT_SETTINGS:
        new_bridge = new LLTaskSettingsBridge(panel,
                                          object_id,
                                          object_name,
                                          itemflags);
        break;
    case LLAssetType::AT_MATERIAL:
        new_bridge = new LLTaskMaterialBridge(panel,
                              object_id,
                              object_name);
        break;
    default:
        LL_INFOS() << "Unhandled inventory type (llassetstorage.h): "
                << (S32)type << LL_ENDL;
        break;
    }
    return new_bridge;
}


///----------------------------------------------------------------------------
/// Class LLPanelObjectInventory
///----------------------------------------------------------------------------

static LLDefaultChildRegistry::Register<LLPanelObjectInventory> r("panel_inventory_object");

void do_nothing()
{
}

// Default constructor
LLPanelObjectInventory::LLPanelObjectInventory(const LLPanelObjectInventory::Params& p) :
    LLPanel(p),
    mScroller(NULL),
    mFolders(NULL),
    mHaveInventory(false),
    mIsInventoryEmpty(true),
    mInventoryNeedsUpdate(false),
    mInventoryViewModel(p.name),
    mShowRootFolder(p.show_root_folder)
{
    // Setup context menu callbacks
    mCommitCallbackRegistrar.add("Inventory.DoToSelected", boost::bind(&LLPanelObjectInventory::doToSelected, this, _2));
    mCommitCallbackRegistrar.add("Inventory.EmptyTrash", boost::bind(&LLInventoryModel::emptyFolderType, &gInventory, "ConfirmEmptyTrash", LLFolderType::FT_TRASH));
    mCommitCallbackRegistrar.add("Inventory.EmptyLostAndFound", boost::bind(&LLInventoryModel::emptyFolderType, &gInventory, "ConfirmEmptyLostAndFound", LLFolderType::FT_LOST_AND_FOUND));
    mCommitCallbackRegistrar.add("Inventory.DoCreate", boost::bind(&do_nothing));
    mCommitCallbackRegistrar.add("Inventory.AttachObject", boost::bind(&do_nothing));
    mCommitCallbackRegistrar.add("Inventory.BeginIMSession", boost::bind(&do_nothing));
    mCommitCallbackRegistrar.add("Inventory.Share",  boost::bind(&LLAvatarActions::shareWithAvatars, this));
    mCommitCallbackRegistrar.add("Inventory.FileUploadLocation", boost::bind(&do_nothing));
    mCommitCallbackRegistrar.add("Inventory.SetFavoritesFolder", boost::bind(&do_nothing)); // <FS:Ansariel> Prevent warning "No callback found for: 'Inventory.SetFavoritesFolder' in control: Set Favorites folder"
    mCommitCallbackRegistrar.add("Inventory.ResetFavoritesFolder", boost::bind(&do_nothing)); // <FS:Ansariel> Prevent warning "No callback found for: 'Inventory.ResetFavoritesFolder' in control: Reset Favorites folder"
    mCommitCallbackRegistrar.add("Inventory.CustomAction", boost::bind(&do_nothing)); // <FS:Ansariel> Prevent warning "No callback found for: 'Inventory.CustomAction' in control: Find Links"
}

// Destroys the object
LLPanelObjectInventory::~LLPanelObjectInventory()
{
    if (!gIdleCallbacks.deleteFunction(idle, this))
    {
        LL_WARNS() << "LLPanelObjectInventory::~LLPanelObjectInventory() failed to delete callback" << LL_ENDL;
    }
}

bool LLPanelObjectInventory::postBuild()
{
    // clear contents and initialize menus, sets up mFolders
    reset();

    // Register an idle update callback
    gIdleCallbacks.addFunction(idle, this);

    return true;
}

void LLPanelObjectInventory::doToSelected(const LLSD& userdata)
{
    LLInventoryAction::doToSelected(&gInventory, mFolders, userdata.asString());
}

void LLPanelObjectInventory::clearContents()
{
    mHaveInventory = false;
    mIsInventoryEmpty = true;
    if (LLToolDragAndDrop::getInstance() && LLToolDragAndDrop::getInstance()->getSource() == LLToolDragAndDrop::SOURCE_WORLD)
    {
        LLToolDragAndDrop::getInstance()->endDrag();
    }

    clearItemIDs();

    if( mScroller )
    {
        // removes mFolders
        removeChild( mScroller ); //*TODO: Really shouldn't do this during draw()/refresh()
        mScroller->die();
        mScroller = NULL;
        mFolders = NULL;
    }
}

void LLPanelObjectInventory::reset()
{
    clearContents();

    mCommitCallbackRegistrar.pushScope(); // push local callbacks

    // Reset the inventory model to show all folders by default
    mInventoryViewModel.getFilter().setShowFolderState(LLInventoryFilter::SHOW_ALL_FOLDERS);

    // Create a new folder view root
    LLRect dummy_rect(0, 1, 1, 0);
    LLFolderView::Params p;
    p.name = "task inventory";
    p.title = "task inventory";
    p.parent_panel = this;
    p.tool_tip= LLTrans::getString("PanelContentsTooltip");
    p.listener = LLTaskInvFVBridge::createObjectBridge(this, NULL);
    p.folder_indentation = -14; // subtract space normally reserved for folder expanders
    p.view_model = &mInventoryViewModel;
    p.root = NULL;
    p.options_menu = "menu_inventory.xml";

    // <FS:Ansariel> Inventory specials
    p.for_inventory = true;

    static LLCachedControl<S32> fsFolderViewItemHeight(*LLUI::getInstance()->mSettingGroups["config"], "FSFolderViewItemHeight");
    const LLFolderViewItem::Params& default_params = LLUICtrlFactory::getDefaultParams<LLFolderViewItem>();
    p.item_height = fsFolderViewItemHeight;
    p.item_top_pad = default_params.item_top_pad - (default_params.item_height - fsFolderViewItemHeight) / 2 - 1;
    // </FS:Ansariel>

    mFolders = LLUICtrlFactory::create<LLFolderView>(p);

    mFolders->setCallbackRegistrar(&mCommitCallbackRegistrar);
    mFolders->setEnableRegistrar(&mEnableCallbackRegistrar);

    if (hasFocus())
    {
        LLEditMenuHandler::gEditMenuHandler = mFolders;
    }

    int offset = hasBorder() ? getBorder()->getBorderWidth() << 1 : 0;
    LLRect scroller_rect(0, getRect().getHeight() - offset, getRect().getWidth() - offset, 0);
    LLScrollContainer::Params scroll_p;
    scroll_p.name("task inventory scroller");
    scroll_p.rect(scroller_rect);
    scroll_p.tab_stop(true);
    scroll_p.follows.flags(FOLLOWS_ALL);
    mScroller = LLUICtrlFactory::create<LLFolderViewScrollContainer>(scroll_p);
    addChild(mScroller);
    mScroller->addChild(mFolders);

    mFolders->setScrollContainer( mScroller );

    mCommitCallbackRegistrar.popScope();
}

void LLPanelObjectInventory::inventoryChanged(LLViewerObject* object,
                                        LLInventoryObject::object_list_t* inventory,
                                        S32 serial_num,
                                        void* data)
{
    if (!object)
        return;

    //LL_INFOS() << "invetnory arrived: \n"
    //      << " panel UUID: " << panel->mTaskUUID << "\n"
    //      << " task  UUID: " << object->mID << LL_ENDL;
    if (mTaskUUID == object->mID)
    {
        mInventoryNeedsUpdate = true;
    }

    // <FS:Ansariel> Keep legacy properties floater
    // refresh any properties floaters that are hanging around.
    if(inventory)
    {
        for (LLInventoryObject::object_list_t::const_iterator iter = inventory->begin();
             iter != inventory->end(); )
        {
            LLInventoryObject* item = *iter++;
            LLFloaterProperties* floater = LLFloaterReg::findTypedInstance<LLFloaterProperties>("properties", item->getUUID());
            if(floater)
            {
                floater->refresh();
            }
        }
    }
    // </FS:Ansariel>
}

void LLPanelObjectInventory::updateInventory()
{
    //LL_INFOS() << "inventory arrived: \n"
    //      << " panel UUID: " << panel->mTaskUUID << "\n"
    //      << " task  UUID: " << object->mID << LL_ENDL;
    // We're still interested in this task's inventory.
    bool inventory_has_focus = mHaveInventory && mFolders && gFocusMgr.childHasKeyboardFocus(mFolders);

    std::vector<LLUUID> selected_item_ids;
    if (mHaveInventory && mFolders)
    {
        std::set<LLFolderViewItem*> selected_items = mFolders->getSelectionList();
        for (LLFolderViewItem* item : selected_items)
        {
            selected_item_ids.push_back(static_cast<LLFolderViewModelItemInventory*>(item->getViewModelItem())->getUUID());
        }
    }

    if (LLViewerObject* objectp = gObjectList.findObject(mTaskUUID))
    {
        LLInventoryObject* inventory_root = objectp->getInventoryRoot();
        LLInventoryObject::object_list_t contents;
        objectp->getInventoryContents(contents);

        if (inventory_root)
        {
            reset();
            mIsInventoryEmpty = false;
            createFolderViews(inventory_root, contents);
            mFolders->setEnabled(true);
        }
        else
        {
            // TODO: create an empty inventory
            mIsInventoryEmpty = true;
        }

        mHaveInventory = !mIsInventoryEmpty || !objectp->isInventoryDirty();
        if (objectp->isInventoryDirty())
        {
            // Inventory is dirty, yet we received inventoryChanged() callback.
            // User changed something during ongoing request.
            // Rerequest. It will clear dirty flag and won't create dupplicate requests.
            objectp->requestInventory();
        }
    }
    else
    {
        // TODO: create an empty inventory
        mIsInventoryEmpty = true;
        mHaveInventory = true;
    }

    // restore previous selection
    bool first_item = true;
    for (const LLUUID& item_id : selected_item_ids)
    {
        if (LLFolderViewItem* selected_item = getItemByID(item_id))
        {
            // HACK: "set" first item then "change" each other one to get keyboard focus right
            if (first_item)
            {
                mFolders->setSelection(selected_item, true, inventory_has_focus);
                first_item = false;
            }
            else
            {
                mFolders->changeSelection(selected_item, true);
            }
        }
    }

    if (mFolders)
    {
        mFolders->requestArrange();
    }

    mInventoryNeedsUpdate = false;
    // Edit menu handler is set in onFocusReceived
}

// *FIX: This is currently a very expensive operation, because we have
// to iterate through the inventory one time for each category. This
// leads to an N^2 based on the category count. This could be greatly
// speeded with an efficient multimap implementation, but we don't
// have that in our current arsenal.
void LLPanelObjectInventory::createFolderViews(LLInventoryObject* inventory_root, LLInventoryObject::object_list_t& contents)
{
    if (!inventory_root)
    {
        return;
    }

    // Create a visible root category.
    if (LLTaskInvFVBridge* bridge = LLTaskInvFVBridge::createObjectBridge(this, inventory_root))
    {
        LLUIColor item_color = LLUIColorTable::instance().getColor("MenuItemEnabledColor", DEFAULT_WHITE);

        LLFolderViewFolder::Params p;
        p.name = inventory_root->getName();
        p.tool_tip = p.name;
        p.root = mFolders;
        p.listener = bridge;
        p.font_color = item_color;
        p.font_highlight_color = item_color;

        // <FS:Ansariel> Inventory specials
        p.for_inventory = true;

        static LLCachedControl<S32> fsFolderViewItemHeight(*LLUI::getInstance()->mSettingGroups["config"], "FSFolderViewItemHeight");
        const LLFolderViewItem::Params& default_params = LLUICtrlFactory::getDefaultParams<LLFolderViewItem>();
        p.item_height = fsFolderViewItemHeight;
        p.item_top_pad = default_params.item_top_pad - (default_params.item_height - fsFolderViewItemHeight) / 2 - 1;
        // </FS:Ansariel>

        LLFolderViewFolder* new_folder = LLUICtrlFactory::create<LLFolderViewFolder>(p);

        if (mShowRootFolder)
        {
            new_folder->addToFolder(mFolders);
            new_folder->toggleOpen();
        }

        if (!contents.empty())
        {
            createViewsForCategory(&contents, inventory_root, mShowRootFolder ? new_folder : mFolders);
        }

        if (mShowRootFolder)
        {
            // Refresh for label to add item count
            new_folder->refresh();
        }
    }
}

typedef std::pair<LLInventoryObject*, LLFolderViewFolder*> obj_folder_pair;

void LLPanelObjectInventory::createViewsForCategory(LLInventoryObject::object_list_t* inventory,
                                              LLInventoryObject* parent,
                                              LLFolderViewFolder* folder)
{
    LLUIColor item_color = LLUIColorTable::instance().getColor("MenuItemEnabledColor", DEFAULT_WHITE);

    // Find all in the first pass
    std::vector<obj_folder_pair*> child_categories;
    for (const LLPointer<LLInventoryObject>& obj : *inventory)
    {
        if (parent->getUUID() == obj->getParentUUID())
        {
            if (LLTaskInvFVBridge* bridge = LLTaskInvFVBridge::createObjectBridge(this, obj))
            {
<<<<<<< HEAD
                continue;
            }
            if(LLAssetType::AT_CATEGORY == obj->getType())
            {
                LLFolderViewFolder::Params p;
                p.name = obj->getName();
                p.root = mFolders;
                p.listener = bridge;
                p.tool_tip = p.name;
                p.font_color = item_color;
                p.font_highlight_color = item_color;

                // <FS:Ansariel> Inventory specials
                p.for_inventory = true;

                static LLCachedControl<S32> fsFolderViewItemHeight(*LLUI::getInstance()->mSettingGroups["config"], "FSFolderViewItemHeight");
                const LLFolderViewItem::Params& default_params = LLUICtrlFactory::getDefaultParams<LLFolderViewItem>();
                p.item_height = fsFolderViewItemHeight;
                p.item_top_pad = default_params.item_top_pad - (default_params.item_height - fsFolderViewItemHeight) / 2 - 1;
                // </FS:Ansariel>

                view = LLUICtrlFactory::create<LLFolderViewFolder>(p);
                child_categories.push_back(new obj_folder_pair(obj,
                                                         (LLFolderViewFolder*)view));
            }
            else
            {
                LLFolderViewItem::Params params;
                params.name(obj->getName());
                params.creation_date(bridge->getCreationDate());
                params.root(mFolders);
                params.listener(bridge);
                params.rect(LLRect());
                params.tool_tip = params.name;
                params.font_color = item_color;
                params.font_highlight_color = item_color;

                // <FS:Ansariel> Inventory specials
                params.for_inventory = true;

                static LLCachedControl<S32> fsFolderViewItemHeight(*LLUI::getInstance()->mSettingGroups["config"], "FSFolderViewItemHeight");
                const LLFolderViewItem::Params& default_params = LLUICtrlFactory::getDefaultParams<LLFolderViewItem>();
                params.item_height = fsFolderViewItemHeight;
                params.item_top_pad = default_params.item_top_pad - (default_params.item_height - fsFolderViewItemHeight) / 2 - 1;
                // </FS:Ansariel>

                view = LLUICtrlFactory::create<LLFolderViewItem> (params);
=======
                LLFolderViewItem* view;
                if (LLAssetType::AT_CATEGORY == obj->getType())
                {
                    LLFolderViewFolder::Params params;
                    params.name = obj->getName();
                    params.root = mFolders;
                    params.listener = bridge;
                    params.tool_tip = params.name;
                    params.font_color = item_color;
                    params.font_highlight_color = item_color;
                    view = LLUICtrlFactory::create<LLFolderViewFolder>(params);
                    child_categories.push_back(new obj_folder_pair(obj, (LLFolderViewFolder*)view));
                }
                else
                {
                    LLFolderViewItem::Params params;
                    params.name = obj->getName();
                    params.root = mFolders;
                    params.listener = bridge;
                    params.creation_date = bridge->getCreationDate();
                    params.rect = LLRect();
                    params.tool_tip = params.name;
                    params.font_color = item_color;
                    params.font_highlight_color = item_color;
                    view = LLUICtrlFactory::create<LLFolderViewItem>(params);
                }

                view->addToFolder(folder);
                addItemID(obj->getUUID(), view);
>>>>>>> f3f3f99f
            }
        }
    }

    // now, for each category, do the second pass
    for (obj_folder_pair* pair : child_categories)
    {
        createViewsForCategory(inventory, pair->first, pair->second);
        delete pair;
    }
    folder->setChildrenInited(true);
}

void LLPanelObjectInventory::refresh()
{
    //LL_INFOS() << "LLPanelObjectInventory::refresh()" << LL_ENDL;
    bool has_inventory = false;
    const bool non_root_ok = true;
    LLObjectSelectionHandle selection = LLSelectMgr::getInstance()->getSelection();
    LLSelectNode* node = selection->getFirstRootNode(NULL, non_root_ok);
    if (node && node->mValid)
    {
        LLViewerObject* object = node->getObject();
        if (object && ((selection->getRootObjectCount() == 1) || (selection->getObjectCount() == 1)))
        {
            // determine if we need to make a request. Start with a
            // default based on if we have inventory at all.
            bool make_request = !mHaveInventory;

            // If the task id is different than what we've stored,
            // then make the request.
            if (mTaskUUID != object->mID)
            {
                mTaskUUID = object->mID;
                mAttachmentUUID = object->getAttachmentItemID();
                make_request = true;

                // This is a new object so pre-emptively clear the contents
                // Otherwise we show the old stuff until the update comes in
                clearContents();

                // Register for updates from this object,
                registerVOInventoryListener(object,NULL);
            }
            else if (mAttachmentUUID != object->getAttachmentItemID())
            {
                mAttachmentUUID = object->getAttachmentItemID();
                if (mAttachmentUUID.notNull())
                {
                    // Server unsubsribes viewer (deselects object) from property
                    // updates after "ObjectAttach" so we need to resubscribe
                    LLSelectMgr::getInstance()->sendSelect();
                }
            }

            // Based on the node information, we may need to dirty the
            // object inventory and get it again.
            if (node->mValid)
            {
                if (node->mInventorySerial != object->getInventorySerial() || object->isInventoryDirty())
                {
                    make_request = true;
                }
            }

            // do the request if necessary.
            if (make_request)
            {
                requestVOInventory();
            }
            has_inventory = true;
        }
    }

    if (!has_inventory)
    {
        clearInventoryTask();
    }

    mInventoryViewModel.setTaskID(mTaskUUID);
    //LL_INFOS() << "LLPanelObjectInventory::refresh() " << mTaskUUID << LL_ENDL;
}

void LLPanelObjectInventory::clearInventoryTask()
{
    mTaskUUID = LLUUID::null;
    mAttachmentUUID = LLUUID::null;
    removeVOInventoryListener();
    clearContents();
}

void LLPanelObjectInventory::removeSelectedItem()
{
    if (mFolders)
    {
        mFolders->removeSelectedItems();
    }
}

void LLPanelObjectInventory::startRenamingSelectedItem()
{
    if (mFolders)
    {
        mFolders->startRenamingSelectedItem();
    }
}

void LLPanelObjectInventory::draw()
{
    LLPanel::draw();

    if (mIsInventoryEmpty)
    {
        std::string text;
        if (!mHaveInventory && mTaskUUID.notNull())
        {
            text = LLTrans::getString("LoadingContents");
        }
        else if (mHaveInventory)
        {
            text = LLTrans::getString("NoContents");
        }

        if (!text.empty())
        {
            LLFontGL::getFontSansSerif()->renderUTF8(text, 0,
                (S32)(getRect().getWidth() * 0.5f),
                10,
                LLColor4(1, 1, 1, 1),
                LLFontGL::HCENTER,
                LLFontGL::BOTTOM);
        }
    }
}

void LLPanelObjectInventory::deleteAllChildren()
{
    mScroller = NULL;
    mFolders = NULL;
    LLView::deleteAllChildren();
}

bool LLPanelObjectInventory::handleDragAndDrop(S32 x, S32 y, MASK mask, bool drop, EDragAndDropType cargo_type, void *cargo_data, EAcceptance *accept, std::string& tooltip_msg)
{
    LLFolderViewItem* folderp = mFolders ? mFolders->getNextFromChild(NULL) : NULL;
    if (!folderp)
        return false;

    // Try to pass on unmodified mouse coordinates
    S32 local_x = x - mFolders->getRect().mLeft;
    S32 local_y = y - mFolders->getRect().mBottom;

    if (mFolders->pointInView(local_x, local_y))
    {
        return mFolders->handleDragAndDrop(local_x, local_y, mask, drop, cargo_type, cargo_data, accept, tooltip_msg);
    }

    //force mouse coordinates to be inside folder rectangle
    return mFolders->handleDragAndDrop(5, 1, mask, drop, cargo_type, cargo_data, accept, tooltip_msg);
}

//static
void LLPanelObjectInventory::idle(void* user_data)
{
    LLPanelObjectInventory* self = (LLPanelObjectInventory*)user_data;

    if (self->mFolders)
    {
        self->mFolders->update();
    }
    if (self->mInventoryNeedsUpdate)
    {
        self->updateInventory();
    }
}

void LLPanelObjectInventory::onFocusLost()
{
    // inventory no longer handles cut/copy/paste/delete
    if (LLEditMenuHandler::gEditMenuHandler == mFolders)
    {
        LLEditMenuHandler::gEditMenuHandler = NULL;
    }

    LLPanel::onFocusLost();
}

void LLPanelObjectInventory::onFocusReceived()
{
    // inventory now handles cut/copy/paste/delete
    LLEditMenuHandler::gEditMenuHandler = mFolders;

    LLPanel::onFocusReceived();
}

LLFolderViewItem* LLPanelObjectInventory::getItemByID( const LLUUID& id )
{
    std::map<LLUUID, LLFolderViewItem*>::iterator map_it = mItemMap.find(id);
    if (map_it != mItemMap.end())
    {
        return map_it->second;
    }

    return NULL;
}

void LLPanelObjectInventory::removeItemID( const LLUUID& id )
{
    mItemMap.erase(id);
}

void LLPanelObjectInventory::addItemID( const LLUUID& id, LLFolderViewItem* itemp )
{
    mItemMap[id] = itemp;
}

void LLPanelObjectInventory::clearItemIDs()
{
    mItemMap.clear();
}

bool LLPanelObjectInventory::handleKeyHere( KEY key, MASK mask )
{
    bool handled = false;
    switch (key)
    {
// <FS:Ansariel> Fix broken return key in task inventory
    case KEY_RETURN:
        if (mask == MASK_NONE)
        {
            LLPanelObjectInventory::doToSelected(LLSD("task_open"));
            handled = true;
        }
        break;
// </FS:Ansariel> Fix broken return key in task inventory
    case KEY_DELETE:
#if LL_DARWIN
    case KEY_BACKSPACE:
#endif
        // Delete selected items if delete or backspace key hit on the inventory panel
        // Note: on Mac laptop keyboards, backspace and delete are one and the same
        if (isSelectionRemovable() && mask == MASK_NONE)
        {
            LLInventoryAction::doToSelected(&gInventory, mFolders, "delete");
            handled = true;
        }
        break;
    }
    return handled;
}

bool LLPanelObjectInventory::isSelectionRemovable()
{
    if (!mFolders || !mFolders->getRoot())
    {
        return false;
    }

    std::set<LLFolderViewItem*> selection_set = mFolders->getRoot()->getSelectionList();
    if (selection_set.empty())
    {
        return false;
    }

    for (LLFolderViewItem* item : selection_set)
    {
        const LLFolderViewModelItemInventory *listener = dynamic_cast<const LLFolderViewModelItemInventory*>(item->getViewModelItem());
        if (!listener || !listener->isItemRemovable() || listener->isItemInTrash())
        {
            return false;
        }
    }

    return true;
}<|MERGE_RESOLUTION|>--- conflicted
+++ resolved
@@ -295,24 +295,18 @@
 
 bool LLTaskInvFVBridge::isItemRenameable() const
 {
-<<<<<<< HEAD
 // [RLVa:KB] - Checked: 2010-09-28 (RLVa-1.2.1f) | Modified: RLVa-1.0.5a
     LLViewerObject* object = gObjectList.findObject(mPanel->getTaskUUID());
-    if ( (rlv_handler_t::isEnabled()) && (object) && (gRlvAttachmentLocks.isLockedAttachment(object->getRootEdit())) )
+    if (rlv_handler_t::isEnabled() && object && gRlvAttachmentLocks.isLockedAttachment(object->getRootEdit()))
     {
         return false;
     }
 // [/RLVa:KB]
 
-    if(gAgent.isGodlike()) return true;
-//  LLViewerObject* object = gObjectList.findObject(mPanel->getTaskUUID());
+    if(gAgent.isGodlike())
+        return true;
+    //if (LLViewerObject* object = gObjectList.findObject(mPanel->getTaskUUID()))
     if(object)
-=======
-    if (gAgent.isGodlike())
-        return true;
-
-    if (LLViewerObject* object = gObjectList.findObject(mPanel->getTaskUUID()))
->>>>>>> f3f3f99f
     {
         if (LLInventoryItem* item = (LLInventoryItem*)(object->getInventoryObject(mUUID)))
         {
@@ -328,20 +322,16 @@
 
 bool LLTaskInvFVBridge::renameItem(const std::string& new_name)
 {
-<<<<<<< HEAD
 // [RLVa:KB] - Checked: 2010-09-28 (RLVa-1.2.1f) | Modified: RLVa-1.0.5a
     LLViewerObject* object = gObjectList.findObject(mPanel->getTaskUUID());
-    if ( (rlv_handler_t::isEnabled()) && (object) && (gRlvAttachmentLocks.isLockedAttachment(object->getRootEdit())) )
+    if (rlv_handler_t::isEnabled() && object && gRlvAttachmentLocks.isLockedAttachment(object->getRootEdit()))
     {
         return false;
     }
 // [/RLVa:KB]
 
-//  LLViewerObject* object = gObjectList.findObject(mPanel->getTaskUUID());
+    //if (LLViewerObject* object = gObjectList.findObject(mPanel->getTaskUUID()))
     if(object)
-=======
-    if (LLViewerObject* object = gObjectList.findObject(mPanel->getTaskUUID()))
->>>>>>> f3f3f99f
     {
         if (LLViewerInventoryItem* item = (LLViewerInventoryItem*)object->getInventoryObject(mUUID))
         {
@@ -388,10 +378,9 @@
 
 bool LLTaskInvFVBridge::isItemRemovable(bool check_worn) const
 {
-<<<<<<< HEAD
     const LLViewerObject* object = gObjectList.findObject(mPanel->getTaskUUID());
 // [RLVa:KB] - Checked: 2010-04-01 (RLVa-1.2.0c) | Modified: RLVa-1.0.5a
-    if ( (object) && (rlv_handler_t::isEnabled()) )
+    if (object && rlv_handler_t::isEnabled())
     {
         if (gRlvAttachmentLocks.isLockedAttachment(object->getRootEdit()))
         {
@@ -405,11 +394,8 @@
     }
 // [/RLVa:KB]
 
-    if(object
-       && (object->permModify() || object->permYouOwner()))
-=======
-    if (const LLViewerObject* object = gObjectList.findObject(mPanel->getTaskUUID()))
->>>>>>> f3f3f99f
+    //if (const LLViewerObject* object = gObjectList.findObject(mPanel->getTaskUUID()))
+    if (object)
     {
         return object->permModify() || object->permYouOwner();
     }
@@ -555,41 +541,21 @@
         {
             const LLPermissions& perm = inv->getPermissions();
             bool can_copy = gAgent.allowOperation(PERM_COPY, perm, GP_OBJECT_MANIPULATE);
+// [RLVa:KB] - Checked: 2009-10-10 (RLVa-1.2.1f) | Modified: RLVa-1.0.5a
+            // Kind of redundant due to the note below, but in case that ever gets fixed
+            if ( (rlv_handler_t::isEnabled()) && (gRlvAttachmentLocks.isLockedAttachment(object->getRootEdit())) )
+            {
+                return false;
+            }
+// [/RLVa:KB]
             if (!can_copy && object->isAttachment())
             {
-<<<<<<< HEAD
-                const LLPermissions& perm = inv->getPermissions();
-                bool can_copy = gAgent.allowOperation(PERM_COPY, perm,
-                                                        GP_OBJECT_MANIPULATE);
-// [RLVa:KB] - Checked: 2009-10-10 (RLVa-1.2.1f) | Modified: RLVa-1.0.5a
-                // Kind of redundant due to the note below, but in case that ever gets fixed
-                if ( (rlv_handler_t::isEnabled()) && (gRlvAttachmentLocks.isLockedAttachment(object->getRootEdit())) )
-                {
-                    return false;
-                }
-// [/RLVa:KB]
-                if (object->isAttachment() && !can_copy)
-                {
-                    //RN: no copy contents of attachments cannot be dragged out
-                    // due to a race condition and possible exploit where
-                    // attached objects do not update their inventory items
-                    // when their contents are manipulated
-                    return false;
-                }
-                if((can_copy && perm.allowTransferTo(gAgent.getID()))
-                   || object->permYouOwner())
-//                 || gAgent.isGodlike())
-
-                {
-                    *type = LLViewerAssetType::lookupDragAndDropType(inv->getType());
-=======
                 //RN: no copy contents of attachments cannot be dragged out
                 // due to a race condition and possible exploit where
                 // attached objects do not update their inventory items
                 // when their contents are manipulated
                 return false;
             }
->>>>>>> f3f3f99f
 
             if ((can_copy && perm.allowTransferTo(gAgent.getID()))
                 || object->permYouOwner())
@@ -642,21 +608,8 @@
     if (canOpenItem())
     {
         items.push_back(std::string("Task Open"));
-<<<<<<< HEAD
 // [RLVa:KB] - Checked: 2010-03-01 (RLVa-1.2.0b) | Modified: RLVa-1.1.0a
         if (rlv_handler_t::isEnabled())
-=======
-    }
-    items.push_back(std::string("Task Properties"));
-    if ((flags & FIRST_SELECTED_ITEM) == 0)
-    {
-        disabled_items.push_back(std::string("Task Properties"));
-    }
-    if (isItemRenameable())
-    {
-        items.push_back(std::string("Task Rename"));
-        if ((flags & FIRST_SELECTED_ITEM) == 0)
->>>>>>> f3f3f99f
         {
             LLViewerObject* pAttachObj = gObjectList.findObject(mPanel->getTaskUUID());
             bool fLocked = (pAttachObj) ? gRlvAttachmentLocks.isLockedAttachment(pAttachObj->getRootEdit()) : false;
@@ -669,7 +622,6 @@
         }
 // [/RLVa:KB]
     }
-<<<<<<< HEAD
     items.push_back(std::string("Task Properties"));
     // <FS:Ansariel> Improved object properties
     //if ((flags & FIRST_SELECTED_ITEM) == 0)
@@ -689,7 +641,7 @@
         disabled_items.push_back(std::string("Task Remove"));
     }
 // [/RLVa:KB]
-//  if(isItemRenameable())
+//  if (isItemRenameable())
 //  {
 //      items.push_back(std::string("Task Rename"));
 //      if ((flags & FIRST_SELECTED_ITEM) == 0)
@@ -697,16 +649,10 @@
 //          disabled_items.push_back(std::string("Task Rename"));
 //      }
 //  }
-//  if(isItemRemovable())
+//  if (isItemRemovable())
 //  {
 //      items.push_back(std::string("Task Remove"));
 //  }
-=======
-    if (isItemRemovable())
-    {
-        items.push_back(std::string("Task Remove"));
-    }
->>>>>>> f3f3f99f
 
     hide_context_entries(menu, items, disabled_items);
 }
@@ -761,8 +707,8 @@
 {
     if (LLInventoryObject* cat = findInvObject())
     {
+        std::string name = cat->getName();
         // <FS:Zi> FIRE-24142 - Show number of elements in object inventory
-        //std::string name = cat->getName();
         //if (mChildren.size() > 0)
         //{
         //    // Add item count
@@ -774,10 +720,11 @@
         //    name.append(" " + LLTrans::getString("InventoryItemsCount", args));
         //}
         //mDisplayName.assign(name);
+        //LLStringUtil::toUpper(name);
+        //mSearchableName.assign(name);
         if (cat->getParentUUID().isNull() && cat->getName() == "Contents")
         {
-            LLViewerObject* object = gObjectList.findObject(mPanel->getTaskUUID());
-            if (object)
+            if (LLViewerObject* object = gObjectList.findObject(mPanel->getTaskUUID()))
             {
                 LLInventoryObject::object_list_t contents;
 
@@ -789,36 +736,28 @@
                 {
                     elementsString = "FSObjectInventoryOneElement";
                 }
-                else
+                else if (numElements > 1)
                 {
                     elementsString = "FSObjectInventoryElements";
                 }
 
                 LLSD args;
                 args["NUM_ELEMENTS"] = numElements;
-                mDisplayName.assign(llformat("%s (%s)",
+                name = llformat("%s (%s)",
                     LLTrans::getString("Contents").c_str(),
-                    LLTrans::getString(elementsString, args).c_str()));
+                    LLTrans::getString(elementsString, args).c_str());
             }
             // fallback in case something goes wrong with finding the inventory object
             else
             {
-                // <FS:Ansariel> Make object root folder name localizable again
-                mDisplayName.assign(LLTrans::getString("Contents"));
+                name = LLTrans::getString("Contents");
             }
         }
         // </FS:Zi>
-        else
-        {
-            mDisplayName.assign(cat->getName());
-        }
-<<<<<<< HEAD
-        // </FS:Ansariel>
-=======
+
         mDisplayName.assign(name);
         LLStringUtil::toUpper(name);
         mSearchableName.assign(name);
->>>>>>> f3f3f99f
     }
 
     return mDisplayName;
@@ -953,7 +892,6 @@
 void LLTaskTextureBridge::openItem()
 {
     LL_INFOS() << "LLTaskTextureBridge::openItem()" << LL_ENDL;
-<<<<<<< HEAD
     // <FS:Ansariel> FIRE-17096 / BUG-10486 / MAINT-5753: Viewer crashes when opening a texture from object contents
     LLViewerObject* object = gObjectList.findObject(mPanel->getTaskUUID());
     if(!object || object->isInventoryPending())
@@ -961,11 +899,8 @@
         return;
     }
     // </FS:Ansariel>
-    LLPreviewTexture* preview = LLFloaterReg::showTypedInstance<LLPreviewTexture>("preview_texture", LLSD(mUUID), TAKE_FOCUS_YES);
-    if(preview)
-=======
+
     if (LLPreviewTexture* preview = LLFloaterReg::showTypedInstance<LLPreviewTexture>("preview_texture", LLSD(mUUID), TAKE_FOCUS_YES))
->>>>>>> f3f3f99f
     {
         if (LLInventoryItem* item = findItem())
         {
@@ -1056,21 +991,13 @@
         }
     }
     items.push_back(std::string("Task Properties"));
-<<<<<<< HEAD
     // <FS:Ansariel> Improved object properties
     //if ((flags & FIRST_SELECTED_ITEM) == 0)
     //{
     //    disabled_items.push_back(std::string("Task Properties"));
     //}
     // </FS:Ansariel>
-    if(isItemRenameable())
-=======
-    if ((flags & FIRST_SELECTED_ITEM) == 0)
-    {
-        disabled_items.push_back(std::string("Task Properties"));
-    }
     if (isItemRenameable())
->>>>>>> f3f3f99f
     {
         items.push_back(std::string("Task Rename"));
     }
@@ -1870,55 +1797,6 @@
         {
             if (LLTaskInvFVBridge* bridge = LLTaskInvFVBridge::createObjectBridge(this, obj))
             {
-<<<<<<< HEAD
-                continue;
-            }
-            if(LLAssetType::AT_CATEGORY == obj->getType())
-            {
-                LLFolderViewFolder::Params p;
-                p.name = obj->getName();
-                p.root = mFolders;
-                p.listener = bridge;
-                p.tool_tip = p.name;
-                p.font_color = item_color;
-                p.font_highlight_color = item_color;
-
-                // <FS:Ansariel> Inventory specials
-                p.for_inventory = true;
-
-                static LLCachedControl<S32> fsFolderViewItemHeight(*LLUI::getInstance()->mSettingGroups["config"], "FSFolderViewItemHeight");
-                const LLFolderViewItem::Params& default_params = LLUICtrlFactory::getDefaultParams<LLFolderViewItem>();
-                p.item_height = fsFolderViewItemHeight;
-                p.item_top_pad = default_params.item_top_pad - (default_params.item_height - fsFolderViewItemHeight) / 2 - 1;
-                // </FS:Ansariel>
-
-                view = LLUICtrlFactory::create<LLFolderViewFolder>(p);
-                child_categories.push_back(new obj_folder_pair(obj,
-                                                         (LLFolderViewFolder*)view));
-            }
-            else
-            {
-                LLFolderViewItem::Params params;
-                params.name(obj->getName());
-                params.creation_date(bridge->getCreationDate());
-                params.root(mFolders);
-                params.listener(bridge);
-                params.rect(LLRect());
-                params.tool_tip = params.name;
-                params.font_color = item_color;
-                params.font_highlight_color = item_color;
-
-                // <FS:Ansariel> Inventory specials
-                params.for_inventory = true;
-
-                static LLCachedControl<S32> fsFolderViewItemHeight(*LLUI::getInstance()->mSettingGroups["config"], "FSFolderViewItemHeight");
-                const LLFolderViewItem::Params& default_params = LLUICtrlFactory::getDefaultParams<LLFolderViewItem>();
-                params.item_height = fsFolderViewItemHeight;
-                params.item_top_pad = default_params.item_top_pad - (default_params.item_height - fsFolderViewItemHeight) / 2 - 1;
-                // </FS:Ansariel>
-
-                view = LLUICtrlFactory::create<LLFolderViewItem> (params);
-=======
                 LLFolderViewItem* view;
                 if (LLAssetType::AT_CATEGORY == obj->getType())
                 {
@@ -1929,6 +1807,16 @@
                     params.tool_tip = params.name;
                     params.font_color = item_color;
                     params.font_highlight_color = item_color;
+
+                    // <FS:Ansariel> Inventory specials
+                    params.for_inventory = true;
+
+                    static LLCachedControl<S32> fsFolderViewItemHeight(*LLUI::getInstance()->mSettingGroups["config"], "FSFolderViewItemHeight");
+                    const LLFolderViewItem::Params& default_params = LLUICtrlFactory::getDefaultParams<LLFolderViewItem>();
+                    params.item_height = fsFolderViewItemHeight;
+                    params.item_top_pad = default_params.item_top_pad - (default_params.item_height - fsFolderViewItemHeight) / 2 - 1;
+                    // </FS:Ansariel>
+
                     view = LLUICtrlFactory::create<LLFolderViewFolder>(params);
                     child_categories.push_back(new obj_folder_pair(obj, (LLFolderViewFolder*)view));
                 }
@@ -1943,12 +1831,21 @@
                     params.tool_tip = params.name;
                     params.font_color = item_color;
                     params.font_highlight_color = item_color;
+
+                    // <FS:Ansariel> Inventory specials
+                    params.for_inventory = true;
+
+                    static LLCachedControl<S32> fsFolderViewItemHeight(*LLUI::getInstance()->mSettingGroups["config"], "FSFolderViewItemHeight");
+                    const LLFolderViewItem::Params& default_params = LLUICtrlFactory::getDefaultParams<LLFolderViewItem>();
+                    params.item_height = fsFolderViewItemHeight;
+                    params.item_top_pad = default_params.item_top_pad - (default_params.item_height - fsFolderViewItemHeight) / 2 - 1;
+                    // </FS:Ansariel>
+
                     view = LLUICtrlFactory::create<LLFolderViewItem>(params);
                 }
 
                 view->addToFolder(folder);
                 addItemID(obj->getUUID(), view);
->>>>>>> f3f3f99f
             }
         }
     }
