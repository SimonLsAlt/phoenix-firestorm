/** 
 * @mainpage
 * @mainpage
 *
 * This is the sources for the Second Life Viewer;
 * information on the open source project is at 
 * https://wiki.secondlife.com/wiki/Open_Source_Portal
 *
 * The Mercurial repository for the trunk version is at
 * https://bitbucket.org/lindenlab/viewer-release
 *
 * @section source-license Source License
 * @verbinclude LICENSE-source.txt
 *
 * @section artwork-license Artwork License
 * @verbinclude LICENSE-logos.txt
 *
 * $LicenseInfo:firstyear=2007&license=viewerlgpl$
 * Second Life Viewer Source Code
 * Copyright (C) 2010, Linden Research, Inc.
 * 
 * This library is free software; you can redistribute it and/or
 * modify it under the terms of the GNU Lesser General Public
 * License as published by the Free Software Foundation;
 * version 2.1 of the License only.
 * 
 * This library is distributed in the hope that it will be useful,
 * but WITHOUT ANY WARRANTY; without even the implied warranty of
 * MERCHANTABILITY or FITNESS FOR A PARTICULAR PURPOSE.  See the GNU
 * Lesser General Public License for more details.
 * 
 * You should have received a copy of the GNU Lesser General Public
 * License along with this library; if not, write to the Free Software
 * Foundation, Inc., 51 Franklin Street, Fifth Floor, Boston, MA  02110-1301  USA
 * 
 * Linden Research, Inc., 945 Battery Street, San Francisco, CA  94111  USA
 * $/LicenseInfo$
 *
 * @file llappviewer.h
 * @brief The LLAppViewer class declaration
 */

#ifndef LL_LLAPPVIEWER_H
#define LL_LLAPPVIEWER_H

#include "llallocator.h"
#include "llapr.h"
#include "llcontrol.h"
#include "llsys.h"			// for LLOSInfo
#include "lltimer.h"
#include "llappcorehttp.h"

#include <boost/signals2.hpp>

class LLCommandLineParser;
class LLFrameTimer;
class LLPumpIO;
class LLTextureCache;
class LLImageDecodeThread;
class LLTextureFetch;
class LLWatchdogTimeout;
class LLViewerJoystick;
class LLPurgeDiskCacheThread;
class LLViewerRegion;

namespace LL
{
    class ThreadPool;
}

extern LLTrace::BlockTimerStatHandle FTM_FRAME;

class LLAppViewer : public LLApp
{
public:
	LLAppViewer();
	virtual ~LLAppViewer();

	/**
	 * @brief Access to the LLAppViewer singleton.
	 * 
	 * The LLAppViewer singleton is created in main()/WinMain().
	 * So don't use it in pre-entry (static initialization) code.
	 */
	static LLAppViewer* instance() {return sInstance; } 

	//
	// Main application logic
	//
	virtual bool init();			// Override to do application initialization
	virtual bool cleanup();			// Override to do application cleanup
	virtual bool frame(); // Override for application body logic

	// Application control
	void flushLFSIO(); // waits for lfs transfers to complete
	void forceQuit(); // Puts the viewer into 'shutting down without error' mode.
	void fastQuit(S32 error_code = 0); // Shuts down the viewer immediately after sending a logout message
	void requestQuit(); // Request a quit. A kinder, gentler quit.
	void userQuit(); // The users asks to quit. Confirm, then requestQuit()
    void earlyExit(const std::string& name, 
				   const LLSD& substitutions = LLSD()); // Display an error dialog and forcibly quit.
	void earlyExitNoNotify(); // Do not display error dialog then forcibly quit.
	void abortQuit();  // Called to abort a quit request.

	bool quitRequested() { return mQuitRequested; }
	bool logoutRequestSent() { return mLogoutRequestSent; }
	bool isSecondInstance() { return mSecondInstance; }
    bool isUpdaterMissing(); // In use by tests
    bool waitForUpdater();

	void writeDebugInfo(bool isStatic=true);

	void setServerReleaseNotesURL(const std::string& url) { mServerReleaseNotesURL = url; }
	LLSD getViewerInfo() const;
	std::string getViewerInfoString(bool default_string = false) const;

	// Report true if under the control of a debugger. A null-op default.
	virtual bool beingDebugged() { return false; } 

	virtual bool restoreErrorTrap() = 0; // Require platform specific override to reset error handling mechanism.
	                                     // return false if the error trap needed restoration.
	static void handleViewerCrash(); // Hey! The viewer crashed. Do this, soon.
	void checkForCrash();
    
	// Thread accessors
	static LLTextureCache* getTextureCache() { return sTextureCache; }
	static LLImageDecodeThread* getImageDecodeThread() { return sImageDecodeThread; }
	static LLTextureFetch* getTextureFetch() { return sTextureFetch; }
	static LLPurgeDiskCacheThread* getPurgeDiskCacheThread() { return sPurgeDiskCacheThread; }

	static U32 getTextureCacheVersion() ;
	static U32 getObjectCacheVersion() ;
    static U32 getDiskCacheVersion() ;

	const std::string& getSerialNumber() { return mSerialNumber; }

	bool getPurgeCache() const { return mPurgeCache; }

	std::string getSecondLifeTitle() const; // The Second Life title.
	std::string getWindowTitle() const; // The window display name.

	void forceDisconnect(const std::string& msg); // Force disconnection, with a message to the user.
	void badNetworkHandler(); // Cause a crash state due to bad network packet.

	bool hasSavedFinalSnapshot() { return mSavedFinalSnapshot; }
	void saveFinalSnapshot(); 

	void loadNameCache();
	void saveNameCache();

	void removeMarkerFiles();

	void removeDumpDir();
<<<<<<< HEAD
	// LLAppViewer testing helpers.
	// *NOTE: These will potentially crash the viewer. Only for debugging.
	virtual void forceErrorLLError();
	virtual void forceErrorBreakpoint();
	virtual void forceErrorBadMemoryAccess();
	virtual void forceErrorInfiniteLoop();
	virtual void forceErrorSoftwareException();
	virtual void forceErrorDriverCrash();
	virtual void forceErrorThreadCrash();
=======
    // LLAppViewer testing helpers.
    // *NOTE: These will potentially crash the viewer. Only for debugging.
    virtual void forceErrorLLError();
    virtual void forceErrorBreakpoint();
    virtual void forceErrorBadMemoryAccess();
    virtual void forceErrorInfiniteLoop();
    virtual void forceErrorSoftwareException();
    virtual void forceErrorDriverCrash();
    virtual void forceErrorCoroutineCrash();
    virtual void forceErrorThreadCrash();
>>>>>>> 77ce594d

	// The list is found in app_settings/settings_files.xml
	// but since they are used explicitly in code,
	// the follow consts should also do the trick.
	static const std::string sGlobalSettingsName; 

	LLCachedControl<bool> mRandomizeFramerate; 
	LLCachedControl<bool> mPeriodicSlowFrame; 

	// Load settings from the location specified by loction_key.
	// Key availale and rules for loading, are specified in 
	// 'app_settings/settings_files.xml'
	bool loadSettingsFromDirectory(const std::string& location_key, 
				       bool set_defaults = false);

	std::string getSettingsFilename(const std::string& location_key,
					const std::string& file);
	void loadColorSettings();

	// For thread debugging. 
	// llstartup needs to control init.
	// llworld, send_agent_pause() also controls pause/resume.

	// <FS:ND> Change from std::string to char const*, saving a lot of object construction/destruction per frame

	// void initMainloopTimeout(const std::string& state, F32 secs = -1.0f);
	void initMainloopTimeout( char const *state, F32 secs = -1.0f);

	// </FS:ND>

	void destroyMainloopTimeout();
	void pauseMainloopTimeout();

	// <FS:ND> Change from std::string to char const*, saving a lot of object construction/destruction per frame

	// void resumeMainloopTimeout(const std::string& state = "", F32 secs = -1.0f);
	// void pingMainloopTimeout(const std::string& state, F32 secs = -1.0f);
	void resumeMainloopTimeout( char const *state = "", F32 secs = -1.0f);
	void pingMainloopTimeout( char const *state, F32 secs = -1.0f);

	// </FS:ND>

	// Handle the 'login completed' event.
	// *NOTE:Mani Fix this for login abstraction!!
	void handleLoginComplete();

	// <FS:Ansariel> Get rid of unused LLAllocator
	//LLAllocator & getAllocator() { return mAlloc; }

	// On LoginCompleted callback
	typedef boost::signals2::signal<void (void)> login_completed_signal_t;
	login_completed_signal_t mOnLoginCompleted;
	boost::signals2::connection setOnLoginCompletedCallback( const login_completed_signal_t::slot_type& cb )
	{
		return mOnLoginCompleted.connect(cb);
	}

	void addOnIdleCallback(const boost::function<void()>& cb); // add a callback to fire (once) when idle

    void initGeneralThread();
	void purgeUserDataOnExit() { mPurgeUserDataOnExit = true; }
	void purgeCache(); // Clear the local cache. 
	void purgeCacheImmediate(); //clear local cache immediately.
	S32  updateTextureThreads(F32 max_time);

	void loadKeyBindings();

	// mute/unmute the system's master audio
	virtual void setMasterSystemAudioMute(bool mute);
	virtual bool getMasterSystemAudioMute();	

	// Metrics policy helper statics.
	static void metricsUpdateRegion(U64 region_handle);
	static void metricsSend(bool enable_reporting);

	// llcorehttp init/shutdown/config information.
	LLAppCoreHttp & getAppCoreHttp()			{ return mAppCoreHttp; }

	void updateNameLookupUrl(const LLViewerRegion* regionp);

protected:
	virtual bool initWindow(); // Initialize the viewer's window.
	virtual void initLoggingAndGetLastDuration(); // Initialize log files, logging system
	virtual void initConsole() {}; // Initialize OS level debugging console.
	virtual bool initHardwareTest() { return true; } // A false result indicates the app should quit.
	virtual bool initSLURLHandler();
	virtual bool sendURLToOtherInstance(const std::string& url);

	virtual bool initParseCommandLine(LLCommandLineParser& clp) 
		{ return true; } // Allow platforms to specify the command line args.

	virtual std::string generateSerialNumber() = 0; // Platforms specific classes generate this.

	virtual bool meetsRequirementsForMaximizedStart(); // Used on first login to decide to launch maximized

private:

	bool doFrame();

	void initMaxHeapSize();
	bool initThreads(); // Initialize viewer threads, return false on failure.
	bool initConfiguration(); // Initialize settings from the command line/config file.
	void initStrings();       // Initialize LLTrans machinery
	bool initCache(); // Initialize local client cache.

	// We have switched locations of both Mac and Windows cache, make sure
	// files migrate and old cache is cleared out.
	void migrateCacheDirectory();

	void cleanupSavedSettings(); // Sets some config data to current or default values during cleanup.
	void removeCacheFiles(const std::string& filemask); // Deletes cached files the match the given wildcard.

	void writeSystemInfo(); // Write system info to "debug_info.log"

	void processMarkerFiles(); 
	static void recordMarkerVersion(LLAPRFile& marker_file);
	bool markerIsSameVersion(const std::string& marker_name) const;

	void idle(); 
	void idleShutdown();
	// update avatar SLID and display name caches
	void idleNameCache();
	void idleNetwork();

	void sendLogoutRequest();
	void disconnectViewer();

	// *FIX: the app viewer class should be some sort of singleton, no?
	// Perhaps its child class is the singleton and this should be an abstract base.
	static LLAppViewer* sInstance; 

	bool mSecondInstance; // Is this a second instance of the app?
	bool mUpdaterNotFound; // True when attempt to start updater failed

	std::string mMarkerFileName;
	LLAPRFile mMarkerFile; // A file created to indicate the app is running.

	std::string mLogoutMarkerFileName;
	LLAPRFile mLogoutMarkerFile; // A file created to indicate the app is running.

	// <FS:ND> Remove LLVolatileAPRPool/apr_file_t and use FILE* instead
	//LLAPRFile::tFiletype* mLogoutMarkerFile; // A file created to indicate the app is running.
	// </FS:ND>

	//-TT The skin and theme we are using at startup. might want to make them static.
	std::string mCurrentSkin;
	std::string mCurrentSkinTheme;
	bool mReportedCrash;

	std::string mServerReleaseNotesURL;

	// Thread objects.
	static LLTextureCache* sTextureCache; 
	static LLImageDecodeThread* sImageDecodeThread; 
	static LLTextureFetch* sTextureFetch;
	static LLPurgeDiskCacheThread* sPurgeDiskCacheThread;
    LL::ThreadPool* mGeneralThreadPool;

	S32 mNumSessions;

	std::string mSerialNumber;
	bool mPurgeCache;
	bool mPurgeCacheOnExit;
	bool mPurgeUserDataOnExit;
	bool mPurgeSettings;	// <FS>
	bool mPurgeTextures;	// <FS:Ansariel> FIRE-13066
	LLViewerJoystick* joystick;
	
	bool mSavedFinalSnapshot;
	bool mSavePerAccountSettings;		// only save per account settings if login succeeded

	boost::optional<U32> mForceGraphicsLevel;

	bool mQuitRequested;				// User wants to quit, may have modified documents open.
	bool mLogoutRequestSent;			// Disconnect message sent to simulator, no longer safe to send messages to the sim.
	U32 mLastAgentControlFlags;
	F32 mLastAgentForceUpdate;
	struct SettingsFiles* mSettingsLocationList;

	LLWatchdogTimeout* mMainloopTimeout;

	// For performance and metric gathering
	class LLThread*	mFastTimerLogThread;

	// for tracking viewer<->region circuit death
	bool mAgentRegionLastAlive;
	LLUUID mAgentRegionLastID;

	// <FS:Ansariel> Get rid of unused LLAllocator
	//LLAllocator mAlloc;

	// llcorehttp library init/shutdown helper
	LLAppCoreHttp mAppCoreHttp;

	bool mIsFirstRun;
	// <FS:Zi> Backup Settings
public:
	void setSaveSettingsOnExit(bool state) {mSaveSettingsOnExit = state; };

private:
	bool mSaveSettingsOnExit;
	// </FS:Zi>

	// <FS:ND> For Windows, purging the cache can take an extraordinary amount of time. Rename the cache dir and purge it using another thread.
	virtual void startCachePurge() {}
};

// consts from viewer.h
const S32 AGENT_UPDATES_PER_SECOND  = 10;
const S32 AGENT_FORCE_UPDATES_PER_SECOND  = 1;

// Globals with external linkage. From viewer.h
// *NOTE:Mani - These will be removed as the Viewer App Cleanup project continues.
//
// "// llstartup" indicates that llstartup is the only client for this global.

extern LLSD gDebugInfo;
extern BOOL	gShowObjectUpdates;

typedef enum 
{
	LAST_EXEC_NORMAL = 0,
	LAST_EXEC_FROZE,
	LAST_EXEC_LLERROR_CRASH,
	LAST_EXEC_OTHER_CRASH,
	LAST_EXEC_LOGOUT_FROZE,
	LAST_EXEC_LOGOUT_CRASH
} eLastExecEvent;

extern eLastExecEvent gLastExecEvent; // llstartup
extern S32 gLastExecDuration; ///< the duration of the previous run in seconds (<0 indicates unknown)

extern const char* gPlatform;

extern U32 gFrameCount;
extern U32 gForegroundFrameCount;

extern LLPumpIO* gServicePump;

extern U64MicrosecondsImplicit	gStartTime;
extern U64MicrosecondsImplicit   gFrameTime;					// The timestamp of the most-recently-processed frame
extern F32SecondsImplicit		gFrameTimeSeconds;			// Loses msec precision after ~4.5 hours...
extern F32SecondsImplicit		gFrameIntervalSeconds;		// Elapsed time between current and previous gFrameTimeSeconds
extern F32		gFPSClamped;				// Frames per second, smoothed, weighted toward last frame
extern F32		gFrameDTClamped;

extern LLTimer gRenderStartTime;
extern LLFrameTimer gForegroundTime;
extern LLFrameTimer gLoggedInTime;

extern F32 gLogoutMaxTime;
extern LLTimer gLogoutTimer;

extern S32 gPendingMetricsUploads;

extern F32 gSimLastTime; 
extern F32 gSimFrames;

extern BOOL		gDisconnected;

extern LLFrameTimer	gRestoreGLTimer;
extern BOOL			gRestoreGL;
extern bool		gUseWireframe;
extern bool		gInitialDeferredModeForWireframe;

extern LLMemoryInfo gSysMemory;
extern U64Bytes gMemoryAllocated;

extern std::string gLastVersionChannel;

extern LLVector3 gWindVec;
extern LLVector3 gRelativeWindVec;
extern U32	gPacketsIn;
extern BOOL gPrintMessagesThisFrame;

extern LLUUID gBlackSquareID;

extern BOOL gRandomizeFramerate;
extern BOOL gPeriodicSlowFrame;

extern BOOL gSimulateMemLeak;

#endif // LL_LLAPPVIEWER_H<|MERGE_RESOLUTION|>--- conflicted
+++ resolved
@@ -151,17 +151,6 @@
 	void removeMarkerFiles();
 
 	void removeDumpDir();
-<<<<<<< HEAD
-	// LLAppViewer testing helpers.
-	// *NOTE: These will potentially crash the viewer. Only for debugging.
-	virtual void forceErrorLLError();
-	virtual void forceErrorBreakpoint();
-	virtual void forceErrorBadMemoryAccess();
-	virtual void forceErrorInfiniteLoop();
-	virtual void forceErrorSoftwareException();
-	virtual void forceErrorDriverCrash();
-	virtual void forceErrorThreadCrash();
-=======
     // LLAppViewer testing helpers.
     // *NOTE: These will potentially crash the viewer. Only for debugging.
     virtual void forceErrorLLError();
@@ -170,9 +159,9 @@
     virtual void forceErrorInfiniteLoop();
     virtual void forceErrorSoftwareException();
     virtual void forceErrorDriverCrash();
-    virtual void forceErrorCoroutineCrash();
+    // <FS:Ansariel> Wrongly merged back in by LL
+    //virtual void forceErrorCoroutineCrash();
     virtual void forceErrorThreadCrash();
->>>>>>> 77ce594d
 
 	// The list is found in app_settings/settings_files.xml
 	// but since they are used explicitly in code,
