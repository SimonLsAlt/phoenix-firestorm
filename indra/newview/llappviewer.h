/**
 * @mainpage
 * @mainpage
 *
 * This is the sources for the Second Life Viewer;
 * information on the open source project is at
 * https://wiki.secondlife.com/wiki/Open_Source_Portal
 *
 * The Mercurial repository for the trunk version is at
 * https://bitbucket.org/lindenlab/viewer-release
 *
 * @section source-license Source License
 * @verbinclude LICENSE-source.txt
 *
 * @section artwork-license Artwork License
 * @verbinclude LICENSE-logos.txt
 *
 * $LicenseInfo:firstyear=2007&license=viewerlgpl$
 * Second Life Viewer Source Code
 * Copyright (C) 2010, Linden Research, Inc.
 *
 * This library is free software; you can redistribute it and/or
 * modify it under the terms of the GNU Lesser General Public
 * License as published by the Free Software Foundation;
 * version 2.1 of the License only.
 *
 * This library is distributed in the hope that it will be useful,
 * but WITHOUT ANY WARRANTY; without even the implied warranty of
 * MERCHANTABILITY or FITNESS FOR A PARTICULAR PURPOSE.  See the GNU
 * Lesser General Public License for more details.
 *
 * You should have received a copy of the GNU Lesser General Public
 * License along with this library; if not, write to the Free Software
 * Foundation, Inc., 51 Franklin Street, Fifth Floor, Boston, MA  02110-1301  USA
 *
 * Linden Research, Inc., 945 Battery Street, San Francisco, CA  94111  USA
 * $/LicenseInfo$
 *
 * @file llappviewer.h
 * @brief The LLAppViewer class declaration
 */

#ifndef LL_LLAPPVIEWER_H
#define LL_LLAPPVIEWER_H

#include "llapp.h"
#include "llapr.h"
#include "llcontrol.h"
#include "llsys.h"          // for LLOSInfo
#include "lltimer.h"
#include "llappcorehttp.h"
#include "threadpool_fwd.h"

#include <boost/signals2.hpp>

class LLCommandLineParser;
class LLFrameTimer;
class LLPumpIO;
class LLTextureCache;
class LLImageDecodeThread;
class LLTextureFetch;
class LLWatchdogTimeout;
class LLViewerJoystick;
class LLPurgeDiskCacheThread;
class LLViewerRegion;

extern LLTrace::BlockTimerStatHandle FTM_FRAME;

class LLAppViewer : public LLApp
{
public:
    LLAppViewer();
    virtual ~LLAppViewer();

    /**
     * @brief Access to the LLAppViewer singleton.
     *
     * The LLAppViewer singleton is created in main()/WinMain().
     * So don't use it in pre-entry (static initialization) code.
     */
    static LLAppViewer* instance() {return sInstance; }

    //
    // Main application logic
    //
    virtual bool init();            // Override to do application initialization
    virtual bool cleanup();         // Override to do application cleanup
    virtual bool frame(); // Override for application body logic

    // Application control
    void flushLFSIO(); // waits for lfs transfers to complete
    void forceQuit(); // Puts the viewer into 'shutting down without error' mode.
    void fastQuit(S32 error_code = 0); // Shuts down the viewer immediately after sending a logout message
    void requestQuit(); // Request a quit. A kinder, gentler quit.
    void userQuit(); // The users asks to quit. Confirm, then requestQuit()
    void earlyExit(const std::string& name,
                   const LLSD& substitutions = LLSD()); // Display an error dialog and forcibly quit.
    void earlyExitNoNotify(); // Do not display error dialog then forcibly quit.
    void abortQuit();  // Called to abort a quit request.

    bool quitRequested() { return mQuitRequested; }
    bool logoutRequestSent() { return mLogoutRequestSent; }
    bool isSecondInstance() { return mSecondInstance; }
    bool isUpdaterMissing(); // In use by tests
    bool waitForUpdater();

    void writeDebugInfo(bool isStatic=true);

    void setServerReleaseNotesURL(const std::string& url) { mServerReleaseNotesURL = url; }
    LLSD getViewerInfo() const;
    std::string getViewerInfoString(bool default_string = false) const;

    // Report true if under the control of a debugger. A null-op default.
    virtual bool beingDebugged() { return false; }

    virtual bool restoreErrorTrap() = 0; // Require platform specific override to reset error handling mechanism.
                                         // return false if the error trap needed restoration.
    void checkForCrash();

    // Thread accessors
    static LLTextureCache* getTextureCache() { return sTextureCache; }
    static LLImageDecodeThread* getImageDecodeThread() { return sImageDecodeThread; }
    static LLTextureFetch* getTextureFetch() { return sTextureFetch; }
    static LLPurgeDiskCacheThread* getPurgeDiskCacheThread() { return sPurgeDiskCacheThread; }

    static U32 getTextureCacheVersion() ;
    static U32 getObjectCacheVersion() ;
    static U32 getDiskCacheVersion() ;

    const std::string& getSerialNumber() { return mSerialNumber; }

    bool getPurgeCache() const { return mPurgeCache; }

    std::string getSecondLifeTitle() const; // The Second Life title.
    std::string getWindowTitle() const; // The window display name.

    void forceDisconnect(const std::string& msg); // Force disconnection, with a message to the user.
    void badNetworkHandler(); // Cause a crash state due to bad network packet.

    bool hasSavedFinalSnapshot() { return mSavedFinalSnapshot; }
    void saveFinalSnapshot();

    void loadNameCache();
    void saveNameCache();

    void removeMarkerFiles();

    void removeDumpDir();
    // LLAppViewer testing helpers.
    // *NOTE: These will potentially crash the viewer. Only for debugging.
    virtual void forceErrorLLError();
    virtual void forceErrorLLErrorMsg();
    virtual void forceErrorBreakpoint();
    virtual void forceErrorBadMemoryAccess();
    virtual void forceErrorInfiniteLoop();
    virtual void forceErrorSoftwareException();
    virtual void forceErrorOSSpecificException();
    virtual void forceErrorDriverCrash();
    // <FS:Ansariel> Wrongly merged back in by LL
    //virtual void forceErrorCoroutineCrash();
    virtual void forceErrorThreadCrash();

    // The list is found in app_settings/settings_files.xml
    // but since they are used explicitly in code,
    // the follow consts should also do the trick.
    static const std::string sGlobalSettingsName;

    LLCachedControl<bool> mRandomizeFramerate;
    LLCachedControl<bool> mPeriodicSlowFrame;

    // Load settings from the location specified by loction_key.
    // Key availale and rules for loading, are specified in
    // 'app_settings/settings_files.xml'
    bool loadSettingsFromDirectory(const std::string& location_key,
                       bool set_defaults = false);

    std::string getSettingsFilename(const std::string& location_key,
                    const std::string& file);
    void loadColorSettings();

    // For thread debugging.
    // llstartup needs to control init.
    // llworld, send_agent_pause() also controls pause/resume.

    // <FS:ND> Change from std::string to char const*, saving a lot of object construction/destruction per frame

    // void initMainloopTimeout(const std::string& state, F32 secs = -1.0f);
    void initMainloopTimeout( char const *state, F32 secs = -1.0f);

    // </FS:ND>

    void destroyMainloopTimeout();
    void pauseMainloopTimeout();

    // <FS:ND> Change from std::string to char const*, saving a lot of object construction/destruction per frame

    // void resumeMainloopTimeout(const std::string& state = "", F32 secs = -1.0f);
    // void pingMainloopTimeout(const std::string& state, F32 secs = -1.0f);
    void resumeMainloopTimeout( char const *state = "", F32 secs = -1.0f);
    void pingMainloopTimeout( char const *state, F32 secs = -1.0f);

    // </FS:ND>

    // Handle the 'login completed' event.
    // *NOTE:Mani Fix this for login abstraction!!
    void handleLoginComplete();

<<<<<<< HEAD
    // <FS:Ansariel> Get rid of unused LLAllocator
    //LLAllocator & getAllocator() { return mAlloc; }

=======
>>>>>>> f92c2040
    // On LoginCompleted callback
    typedef boost::signals2::signal<void (void)> login_completed_signal_t;
    login_completed_signal_t mOnLoginCompleted;
    boost::signals2::connection setOnLoginCompletedCallback( const login_completed_signal_t::slot_type& cb )
    {
        return mOnLoginCompleted.connect(cb);
    }

    void addOnIdleCallback(const boost::function<void()>& cb); // add a callback to fire (once) when idle

    void initGeneralThread();
    void purgeUserDataOnExit() { mPurgeUserDataOnExit = true; }
    void purgeCache(); // Clear the local cache.
    void purgeCacheImmediate(); //clear local cache immediately.
    S32  updateTextureThreads(F32 max_time);

    void loadKeyBindings();

    // mute/unmute the system's master audio
    virtual void setMasterSystemAudioMute(bool mute);
    virtual bool getMasterSystemAudioMute();

    // Metrics policy helper statics.
    static void metricsUpdateRegion(U64 region_handle);
    static void metricsSend(bool enable_reporting);

    // llcorehttp init/shutdown/config information.
    LLAppCoreHttp & getAppCoreHttp()            { return mAppCoreHttp; }

    void updateNameLookupUrl(const LLViewerRegion* regionp);

    // post given work to the "mainloop" work queue for handling on the main thread
    void postToMainCoro(const LL::WorkQueue::Work& work);

    // Attempt a 'soft' quit with disconnect and saving of settings/cache.
    // Intended to be thread safe.
    // Good chance of viewer crashing either way, but better than alternatives.
    // Note: mQuitRequested can be aborted by user.
    void outOfMemorySoftQuit();

protected:
    virtual bool initWindow(); // Initialize the viewer's window.
    virtual void initLoggingAndGetLastDuration(); // Initialize log files, logging system
    virtual void initConsole() {}; // Initialize OS level debugging console.
    virtual bool initHardwareTest() { return true; } // A false result indicates the app should quit.
    virtual void overrideDetectedHardware(); // <FS:Beq/> Override VRAM (and others in future?) consistently.
    virtual bool initSLURLHandler();
    virtual bool sendURLToOtherInstance(const std::string& url);

    virtual bool initParseCommandLine(LLCommandLineParser& clp)
        { return true; } // Allow platforms to specify the command line args.

    virtual std::string generateSerialNumber() = 0; // Platforms specific classes generate this.

    virtual bool meetsRequirementsForMaximizedStart(); // Used on first login to decide to launch maximized

    virtual void sendOutOfDiskSpaceNotification();

private:

    bool doFrame();

    void initMaxHeapSize();
    bool initThreads(); // Initialize viewer threads, return false on failure.
    bool initConfiguration(); // Initialize settings from the command line/config file.
    void initStrings();       // Initialize LLTrans machinery
    bool initCache(); // Initialize local client cache.

    // We have switched locations of both Mac and Windows cache, make sure
    // files migrate and old cache is cleared out.
    void migrateCacheDirectory();

    void cleanupSavedSettings(); // Sets some config data to current or default values during cleanup.
    void removeCacheFiles(const std::string& filemask); // Deletes cached files the match the given wildcard.

    void writeSystemInfo(); // Write system info to "debug_info.log"

    void processMarkerFiles();
    static void recordMarkerVersion(LLAPRFile& marker_file);
    bool markerIsSameVersion(const std::string& marker_name) const;

    void idle();
    void idleShutdown();
    // update avatar SLID and display name caches
    void idleNameCache();
    void idleNetwork();

    void sendLogoutRequest();
    void disconnectViewer();

    // *FIX: the app viewer class should be some sort of singleton, no?
    // Perhaps its child class is the singleton and this should be an abstract base.
    static LLAppViewer* sInstance;

    bool mSecondInstance; // Is this a second instance of the app?
    bool mUpdaterNotFound; // True when attempt to start updater failed

    std::string mMarkerFileName;
    LLAPRFile mMarkerFile; // A file created to indicate the app is running.

    std::string mLogoutMarkerFileName;
    LLAPRFile mLogoutMarkerFile; // A file created to indicate the app is running.

    // <FS:ND> Remove LLVolatileAPRPool/apr_file_t and use FILE* instead
    //LLAPRFile::tFiletype* mLogoutMarkerFile; // A file created to indicate the app is running.
    // </FS:ND>

    //-TT The skin and theme we are using at startup. might want to make them static.
    std::string mCurrentSkin;
    std::string mCurrentSkinTheme;
    bool mReportedCrash;

    std::string mServerReleaseNotesURL;

    // Thread objects.
    static LLTextureCache* sTextureCache;
    static LLImageDecodeThread* sImageDecodeThread;
    static LLTextureFetch* sTextureFetch;
    static LLPurgeDiskCacheThread* sPurgeDiskCacheThread;
    LL::ThreadPool* mGeneralThreadPool;

    S32 mNumSessions;

    std::string mSerialNumber;
    bool mPurgeCache;
    bool mPurgeCacheOnExit;
    bool mPurgeUserDataOnExit;
    bool mPurgeSettings;    // <FS>
    bool mPurgeTextures;    // <FS:Ansariel> FIRE-13066
    LLViewerJoystick* joystick;

    bool mSavedFinalSnapshot;
    bool mSavePerAccountSettings;       // only save per account settings if login succeeded

    boost::optional<U32> mForceGraphicsLevel;

    bool mQuitRequested;                // User wants to quit, may have modified documents open.
    bool mClosingFloaters;
    bool mLogoutRequestSent;            // Disconnect message sent to simulator, no longer safe to send messages to the sim.
    U32 mLastAgentControlFlags;
    F32 mLastAgentForceUpdate;
    struct SettingsFiles* mSettingsLocationList;

    LLWatchdogTimeout* mMainloopTimeout;

    // For performance and metric gathering
    class LLThread* mFastTimerLogThread;

    // for tracking viewer<->region circuit death
    bool mAgentRegionLastAlive;
    LLUUID mAgentRegionLastID;

<<<<<<< HEAD
    // <FS:Ansariel> Get rid of unused LLAllocator
    //LLAllocator mAlloc;

=======
>>>>>>> f92c2040
    // llcorehttp library init/shutdown helper
    LLAppCoreHttp mAppCoreHttp;

    bool mIsFirstRun;
    // <FS:Zi> Backup Settings
public:
    void setSaveSettingsOnExit(bool state) {mSaveSettingsOnExit = state; };

private:
    bool mSaveSettingsOnExit;
    // </FS:Zi>

    // <FS:ND> For Windows, purging the cache can take an extraordinary amount of time. Rename the cache dir and purge it using another thread.
    virtual void startCachePurge() {}
};

// consts from viewer.h
const S32 AGENT_UPDATES_PER_SECOND  = 125; // Value derived experimentally to avoid Input Delays with latest PBR-Capable Viewers when viewer FPS is highly volatile.
const S32 AGENT_FORCE_UPDATES_PER_SECOND  = 1;

// Globals with external linkage. From viewer.h
// *NOTE:Mani - These will be removed as the Viewer App Cleanup project continues.
//
// "// llstartup" indicates that llstartup is the only client for this global.

extern LLSD gDebugInfo;
extern bool gShowObjectUpdates;

typedef enum
{
    LAST_EXEC_NORMAL = 0,
    LAST_EXEC_FROZE,
    LAST_EXEC_LLERROR_CRASH,
    LAST_EXEC_OTHER_CRASH,
    LAST_EXEC_LOGOUT_FROZE,
    LAST_EXEC_LOGOUT_CRASH
} eLastExecEvent;

extern eLastExecEvent gLastExecEvent; // llstartup
extern S32 gLastExecDuration; ///< the duration of the previous run in seconds (<0 indicates unknown)

extern const char* gPlatform;

extern U32 gFrameCount;
extern U32 gForegroundFrameCount;

extern LLPumpIO* gServicePump;

extern U64MicrosecondsImplicit  gStartTime;
extern U64MicrosecondsImplicit   gFrameTime;                    // The timestamp of the most-recently-processed frame
extern F32SecondsImplicit       gFrameTimeSeconds;          // Loses msec precision after ~4.5 hours...
extern F32SecondsImplicit       gFrameIntervalSeconds;      // Elapsed time between current and previous gFrameTimeSeconds
extern F32      gFPSClamped;                // Frames per second, smoothed, weighted toward last frame
extern F32      gFrameDTClamped;

extern LLTimer gRenderStartTime;
extern LLFrameTimer gForegroundTime;
extern LLFrameTimer gLoggedInTime;

extern F32 gLogoutMaxTime;
extern LLTimer gLogoutTimer;

extern S32 gPendingMetricsUploads;

extern F32 gSimLastTime;
extern F32 gSimFrames;

extern bool     gDisconnected;

extern LLFrameTimer gRestoreGLTimer;
extern bool         gRestoreGL;
extern bool     gUseWireframe;

extern LLMemoryInfo gSysMemory;
extern U64Bytes gMemoryAllocated;

extern std::string gLastVersionChannel;

extern LLVector3 gWindVec;
extern LLVector3 gRelativeWindVec;
extern U32  gPacketsIn;
extern bool gPrintMessagesThisFrame;

extern LLUUID gBlackSquareID;

extern bool gRandomizeFramerate;
extern bool gPeriodicSlowFrame;

extern bool gSimulateMemLeak;

#endif // LL_LLAPPVIEWER_H<|MERGE_RESOLUTION|>--- conflicted
+++ resolved
@@ -205,12 +205,6 @@
     // *NOTE:Mani Fix this for login abstraction!!
     void handleLoginComplete();
 
-<<<<<<< HEAD
-    // <FS:Ansariel> Get rid of unused LLAllocator
-    //LLAllocator & getAllocator() { return mAlloc; }
-
-=======
->>>>>>> f92c2040
     // On LoginCompleted callback
     typedef boost::signals2::signal<void (void)> login_completed_signal_t;
     login_completed_signal_t mOnLoginCompleted;
@@ -363,12 +357,6 @@
     bool mAgentRegionLastAlive;
     LLUUID mAgentRegionLastID;
 
-<<<<<<< HEAD
-    // <FS:Ansariel> Get rid of unused LLAllocator
-    //LLAllocator mAlloc;
-
-=======
->>>>>>> f92c2040
     // llcorehttp library init/shutdown helper
     LLAppCoreHttp mAppCoreHttp;
 
