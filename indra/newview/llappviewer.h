/** 
 * @mainpage
 *
 * This is the sources for the Second Life Viewer;
 * information on the open source project is at 
 * https://wiki.secondlife.com/wiki/Open_Source_Portal
 *
 * The Mercurial repository for the trunk version is at
 * https://bitbucket.org/lindenlab/viewer-release
 *
 * @section source-license Source License
 * @verbinclude LICENSE-source.txt
 *
 * @section artwork-license Artwork License
 * @verbinclude LICENSE-logos.txt
 *
 * $LicenseInfo:firstyear=2007&license=viewerlgpl$
 * Second Life Viewer Source Code
 * Copyright (C) 2010, Linden Research, Inc.
 * 
 * This library is free software; you can redistribute it and/or
 * modify it under the terms of the GNU Lesser General Public
 * License as published by the Free Software Foundation;
 * version 2.1 of the License only.
 * 
 * This library is distributed in the hope that it will be useful,
 * but WITHOUT ANY WARRANTY; without even the implied warranty of
 * MERCHANTABILITY or FITNESS FOR A PARTICULAR PURPOSE.  See the GNU
 * Lesser General Public License for more details.
 * 
 * You should have received a copy of the GNU Lesser General Public
 * License along with this library; if not, write to the Free Software
 * Foundation, Inc., 51 Franklin Street, Fifth Floor, Boston, MA  02110-1301  USA
 * 
 * Linden Research, Inc., 945 Battery Street, San Francisco, CA  94111  USA
 * $/LicenseInfo$
 *
 * @file llappviewer.h
 * @brief The LLAppViewer class declaration
 */

#ifndef LL_LLAPPVIEWER_H
#define LL_LLAPPVIEWER_H

#include "llallocator.h"
#include "llapr.h"
#include "llcontrol.h"
#include "llsys.h"			// for LLOSInfo
#include "lltimer.h"
#include "llappcorehttp.h"

class LLCommandLineParser;
class LLFrameTimer;
class LLPumpIO;
class LLTextureCache;
class LLImageDecodeThread;
class LLTextureFetch;
class LLWatchdogTimeout;
class LLViewerJoystick;

extern LLTrace::BlockTimerStatHandle FTM_FRAME;

class LLAppViewer : public LLApp
{
public:
	LLAppViewer();
	virtual ~LLAppViewer();

    /**
     * @brief Access to the LLAppViewer singleton.
     * 
     * The LLAppViewer singleton is created in main()/WinMain().
     * So don't use it in pre-entry (static initialization) code.
     */
    static LLAppViewer* instance() {return sInstance; } 

	//
	// Main application logic
	//
	virtual bool init();			// Override to do application initialization
	virtual bool cleanup();			// Override to do application cleanup
	virtual bool frame(); // Override for application body logic

	// Application control
	void flushVFSIO(); // waits for vfs transfers to complete
	void forceQuit(); // Puts the viewer into 'shutting down without error' mode.
	void fastQuit(S32 error_code = 0); // Shuts down the viewer immediately after sending a logout message
	void requestQuit(); // Request a quit. A kinder, gentler quit.
	void userQuit(); // The users asks to quit. Confirm, then requestQuit()
    void earlyExit(const std::string& name, 
				   const LLSD& substitutions = LLSD()); // Display an error dialog and forcibly quit.
	void earlyExitNoNotify(); // Do not display error dialog then forcibly quit.
    void abortQuit();  // Called to abort a quit request.

    bool quitRequested() { return mQuitRequested; }
    bool logoutRequestSent() { return mLogoutRequestSent; }
	bool isSecondInstance() { return mSecondInstance; }

	void writeDebugInfo(bool isStatic=true);

	void setServerReleaseNotesURL(const std::string& url) { mServerReleaseNotesURL = url; }
	LLSD getViewerInfo() const;
	std::string getViewerInfoString(bool default_string = false) const;

	// Report true if under the control of a debugger. A null-op default.
	virtual bool beingDebugged() { return false; } 

	virtual bool restoreErrorTrap() = 0; // Require platform specific override to reset error handling mechanism.
	                                     // return false if the error trap needed restoration.
	virtual void initCrashReporting(bool reportFreeze = false) = 0; // What to do with crash report?
	static void handleViewerCrash(); // Hey! The viewer crashed. Do this, soon.
    void checkForCrash();
    
	// Thread accessors
	static LLTextureCache* getTextureCache() { return sTextureCache; }
	static LLImageDecodeThread* getImageDecodeThread() { return sImageDecodeThread; }
	static LLTextureFetch* getTextureFetch() { return sTextureFetch; }

	static U32 getTextureCacheVersion() ;
	static U32 getObjectCacheVersion() ;

	const std::string& getSerialNumber() { return mSerialNumber; }
	
	bool getPurgeCache() const { return mPurgeCache; }
	
	std::string getSecondLifeTitle() const; // The Second Life title.
	std::string getWindowTitle() const; // The window display name.

    void forceDisconnect(const std::string& msg); // Force disconnection, with a message to the user.
    void badNetworkHandler(); // Cause a crash state due to bad network packet.

	bool hasSavedFinalSnapshot() { return mSavedFinalSnapshot; }
	void saveFinalSnapshot(); 

    void loadNameCache();
    void saveNameCache();

	void removeMarkerFiles();
	
	void removeDumpDir();
    // LLAppViewer testing helpers.
    // *NOTE: These will potentially crash the viewer. Only for debugging.
    virtual void forceErrorLLError();
    virtual void forceErrorBreakpoint();
    virtual void forceErrorBadMemoryAccess();
    virtual void forceErrorInfiniteLoop();
    virtual void forceErrorSoftwareException();
    virtual void forceErrorDriverCrash();

	// The list is found in app_settings/settings_files.xml
	// but since they are used explicitly in code,
	// the follow consts should also do the trick.
	static const std::string sGlobalSettingsName; 

	LLCachedControl<bool> mRandomizeFramerate; 
	LLCachedControl<bool> mPeriodicSlowFrame; 

	// Load settings from the location specified by loction_key.
	// Key availale and rules for loading, are specified in 
	// 'app_settings/settings_files.xml'
	bool loadSettingsFromDirectory(const std::string& location_key, 
				       bool set_defaults = false);

	std::string getSettingsFilename(const std::string& location_key,
					const std::string& file);
	void loadColorSettings();

	// For thread debugging. 
	// llstartup needs to control init.
	// llworld, send_agent_pause() also controls pause/resume.

	// <FS:ND> Change from std::string to char const*, saving a lot of object construction/destruction per frame

	// void initMainloopTimeout(const std::string& state, F32 secs = -1.0f);
	void initMainloopTimeout( char const *state, F32 secs = -1.0f);

	// </FS:ND>

	void destroyMainloopTimeout();
	void pauseMainloopTimeout();

	// <FS:ND> Change from std::string to char const*, saving a lot of object construction/destruction per frame

	// void resumeMainloopTimeout(const std::string& state = "", F32 secs = -1.0f);
	// void pingMainloopTimeout(const std::string& state, F32 secs = -1.0f);
	void resumeMainloopTimeout( char const *state = "", F32 secs = -1.0f);
	void pingMainloopTimeout( char const *state, F32 secs = -1.0f);

	// </FS:ND>

	// Handle the 'login completed' event.
	// *NOTE:Mani Fix this for login abstraction!!
	void handleLoginComplete();

	// <FS:Ansariel> Get rid of unused LLAllocator
    //LLAllocator & getAllocator() { return mAlloc; }

	// On LoginCompleted callback
	typedef boost::signals2::signal<void (void)> login_completed_signal_t;
	login_completed_signal_t mOnLoginCompleted;
	boost::signals2::connection setOnLoginCompletedCallback( const login_completed_signal_t::slot_type& cb ) { return mOnLoginCompleted.connect(cb); } 

	void addOnIdleCallback(const boost::function<void()>& cb); // add a callback to fire (once) when idle

	void purgeUserDataOnExit() { mPurgeUserDataOnExit = true; }
	void purgeCache(); // Clear the local cache. 
	void purgeCacheImmediate(); //clear local cache immediately.
	S32  updateTextureThreads(F32 max_time);
	
	// mute/unmute the system's master audio
	virtual void setMasterSystemAudioMute(bool mute);
	virtual bool getMasterSystemAudioMute();	

	// Metrics policy helper statics.
	static void metricsUpdateRegion(U64 region_handle);
	static void metricsSend(bool enable_reporting);

	// llcorehttp init/shutdown/config information.
	LLAppCoreHttp & getAppCoreHttp()			{ return mAppCoreHttp; }
	
protected:
	virtual bool initWindow(); // Initialize the viewer's window.
	virtual void initLoggingAndGetLastDuration(); // Initialize log files, logging system
	virtual void initConsole() {}; // Initialize OS level debugging console.
	virtual bool initHardwareTest() { return true; } // A false result indicates the app should quit.
	virtual bool initSLURLHandler();
	virtual bool sendURLToOtherInstance(const std::string& url);

	virtual bool initParseCommandLine(LLCommandLineParser& clp) 
        { return true; } // Allow platforms to specify the command line args.

	virtual std::string generateSerialNumber() = 0; // Platforms specific classes generate this.

	virtual bool meetsRequirementsForMaximizedStart(); // Used on first login to decide to launch maximized

private:

	bool doFrame();

	void initMaxHeapSize();
	bool initThreads(); // Initialize viewer threads, return false on failure.
	bool initConfiguration(); // Initialize settings from the command line/config file.
	void initStrings();       // Initialize LLTrans machinery
	bool initCache(); // Initialize local client cache.
	void checkMemory() ;

	// We have switched locations of both Mac and Windows cache, make sure
	// files migrate and old cache is cleared out.
	void migrateCacheDirectory();

	void cleanupSavedSettings(); // Sets some config data to current or default values during cleanup.
	void removeCacheFiles(const std::string& filemask); // Deletes cached files the match the given wildcard.

	void writeSystemInfo(); // Write system info to "debug_info.log"

	void processMarkerFiles(); 
	static void recordMarkerVersion(LLAPRFile& marker_file);
	bool markerIsSameVersion(const std::string& marker_name) const;
	
    void idle(); 
    void idleShutdown();
	// update avatar SLID and display name caches
	void idleNameCache();
    void idleNetwork();

    void sendLogoutRequest();
    void disconnectViewer();

	bool onChangeFrameLimit(LLSD const & evt);

	// *FIX: the app viewer class should be some sort of singleton, no?
	// Perhaps its child class is the singleton and this should be an abstract base.
	static LLAppViewer* sInstance; 

    bool mSecondInstance; // Is this a second instance of the app?

	std::string mMarkerFileName;
	LLAPRFile mMarkerFile; // A file created to indicate the app is running.

	std::string mLogoutMarkerFileName;
	LLAPRFile mLogoutMarkerFile; // A file created to indicate the app is running.

	// <FS:ND> Remove LLVolatileAPRPool/apr_file_t and use FILE* instead
	//LLAPRFile::tFiletype* mLogoutMarkerFile; // A file created to indicate the app is running.
	// </FS:ND>

	//-TT The skin and theme we are using at startup. might want to make them static.
	std::string mCurrentSkin;
	std::string mCurrentSkinTheme;
	bool mReportedCrash;

	std::string mServerReleaseNotesURL;

	// Thread objects.
	static LLTextureCache* sTextureCache; 
	static LLImageDecodeThread* sImageDecodeThread; 
	static LLTextureFetch* sTextureFetch;

	S32 mNumSessions;

	std::string mSerialNumber;
	bool mPurgeCache;
<<<<<<< HEAD
	bool mPurgeSettings;	// <FS>
	bool mPurgeTextures;	// <FS:Ansariel> FIRE-13066
    bool mPurgeOnExit;
=======
	bool mPurgeCacheOnExit;
	bool mPurgeUserDataOnExit;
>>>>>>> 4784af7f
	LLViewerJoystick* joystick;
	
	bool mSavedFinalSnapshot;
	bool mSavePerAccountSettings;		// only save per account settings if login succeeded

	boost::optional<U32> mForceGraphicsLevel;

    bool mQuitRequested;				// User wants to quit, may have modified documents open.
    bool mLogoutRequestSent;			// Disconnect message sent to simulator, no longer safe to send messages to the sim.
	U32 mLastAgentControlFlags;
	F32 mLastAgentForceUpdate;
	struct SettingsFiles* mSettingsLocationList;

	LLWatchdogTimeout* mMainloopTimeout;

	// For performance and metric gathering
	class LLThread*	mFastTimerLogThread;

	// for tracking viewer<->region circuit death
	bool mAgentRegionLastAlive;
	LLUUID mAgentRegionLastID;

	// <FS:Ansariel> Get rid of unused LLAllocator
    //LLAllocator mAlloc;

	LLFrameTimer mMemCheckTimer;

	// llcorehttp library init/shutdown helper
	LLAppCoreHttp mAppCoreHttp;

        bool mIsFirstRun;
	U64 mMinMicroSecPerFrame; // frame throttling


	// <FS:Zi> Backup Settings
public:
	void setSaveSettingsOnExit(bool state) {mSaveSettingsOnExit = state; };

private:
	bool mSaveSettingsOnExit;
	// </FS:Zi>

	// <FS:ND> For Windows, purging the cache can take an extraordinary amount of time. Rename the cache dir and purge it using another thread.
	virtual void startCachePurge() {}
};

// consts from viewer.h
const S32 AGENT_UPDATES_PER_SECOND  = 10;
const S32 AGENT_FORCE_UPDATES_PER_SECOND  = 1;

// Globals with external linkage. From viewer.h
// *NOTE:Mani - These will be removed as the Viewer App Cleanup project continues.
//
// "// llstartup" indicates that llstartup is the only client for this global.

extern LLSD gDebugInfo;
extern BOOL	gShowObjectUpdates;

typedef enum 
{
	LAST_EXEC_NORMAL = 0,
	LAST_EXEC_FROZE,
	LAST_EXEC_LLERROR_CRASH,
	LAST_EXEC_OTHER_CRASH,
	LAST_EXEC_LOGOUT_FROZE,
	LAST_EXEC_LOGOUT_CRASH
} eLastExecEvent;

extern eLastExecEvent gLastExecEvent; // llstartup
extern S32 gLastExecDuration; ///< the duration of the previous run in seconds (<0 indicates unknown)

extern const char* gPlatform;

extern U32 gFrameCount;
extern U32 gForegroundFrameCount;

extern LLPumpIO* gServicePump;

extern U64MicrosecondsImplicit	gStartTime;
extern U64MicrosecondsImplicit   gFrameTime;					// The timestamp of the most-recently-processed frame
extern F32SecondsImplicit		gFrameTimeSeconds;			// Loses msec precision after ~4.5 hours...
extern F32SecondsImplicit		gFrameIntervalSeconds;		// Elapsed time between current and previous gFrameTimeSeconds
extern F32		gFPSClamped;				// Frames per second, smoothed, weighted toward last frame
extern F32		gFrameDTClamped;

extern LLTimer gRenderStartTime;
extern LLFrameTimer gForegroundTime;
extern LLFrameTimer gLoggedInTime;

extern F32 gLogoutMaxTime;
extern LLTimer gLogoutTimer;

extern S32 gPendingMetricsUploads;

extern F32 gSimLastTime; 
extern F32 gSimFrames;

extern BOOL		gDisconnected;

extern LLFrameTimer	gRestoreGLTimer;
extern BOOL			gRestoreGL;
extern bool		gUseWireframe;
extern bool		gInitialDeferredModeForWireframe;

// VFS globals - gVFS is for general use
// gStaticVFS is read-only and is shipped w/ the viewer
// it has pre-cache data like the UI .TGAs
class LLVFS;
extern LLVFS	*gStaticVFS;

extern LLMemoryInfo gSysMemory;
extern U64Bytes gMemoryAllocated;

extern std::string gLastVersionChannel;

extern LLVector3 gWindVec;
extern LLVector3 gRelativeWindVec;
extern U32	gPacketsIn;
extern BOOL gPrintMessagesThisFrame;

extern LLUUID gSunTextureID;
extern LLUUID gMoonTextureID;
extern LLUUID gBlackSquareID;

extern BOOL gRandomizeFramerate;
extern BOOL gPeriodicSlowFrame;

extern BOOL gSimulateMemLeak;

#endif // LL_LLAPPVIEWER_H<|MERGE_RESOLUTION|>--- conflicted
+++ resolved
@@ -300,14 +300,10 @@
 
 	std::string mSerialNumber;
 	bool mPurgeCache;
-<<<<<<< HEAD
+	bool mPurgeCacheOnExit;
+	bool mPurgeUserDataOnExit;
 	bool mPurgeSettings;	// <FS>
 	bool mPurgeTextures;	// <FS:Ansariel> FIRE-13066
-    bool mPurgeOnExit;
-=======
-	bool mPurgeCacheOnExit;
-	bool mPurgeUserDataOnExit;
->>>>>>> 4784af7f
 	LLViewerJoystick* joystick;
 	
 	bool mSavedFinalSnapshot;
