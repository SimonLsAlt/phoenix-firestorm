--- conflicted
+++ resolved
@@ -310,11 +310,6 @@
 
     bool mQuitRequested;				// User wants to quit, may have modified documents open.
     bool mLogoutRequestSent;			// Disconnect message sent to simulator, no longer safe to send messages to the sim.
-<<<<<<< HEAD
-	// <FS:Ansariel> MaxFPS Viewer-Chui merge error
-    //S32 mYieldTime;
-=======
->>>>>>> 5ee30b7d
 	U32 mLastAgentControlFlags;
 	F32 mLastAgentForceUpdate;
 	struct SettingsFiles* mSettingsLocationList;
