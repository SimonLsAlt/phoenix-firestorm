--- conflicted
+++ resolved
@@ -138,21 +138,12 @@
 }
 
 // <FS:Ansariel> CTRL-F focusses local search editor
-<<<<<<< HEAD
-BOOL LLFloaterConversationLog::handleKeyHere(KEY key, MASK mask)
-{
-    if (FSCommon::isFilterEditorKeyCombo(key, mask))
-    {
-        getChild<LLFilterEditor>("people_filter_input")->setFocus(TRUE);
-        return TRUE;
-=======
 bool LLFloaterConversationLog::handleKeyHere(KEY key, MASK mask)
 {
     if (FSCommon::isFilterEditorKeyCombo(key, mask))
     {
         getChild<LLFilterEditor>("people_filter_input")->setFocus(true);
         return true;
->>>>>>> 050d2fef
     }
 
     return LLFloater::handleKeyHere(key, mask);
