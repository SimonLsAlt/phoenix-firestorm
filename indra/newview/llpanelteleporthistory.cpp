/**
 * @file llpanelteleporthistory.cpp
 * @brief Teleport history represented by a scrolling list
 *
 * $LicenseInfo:firstyear=2009&license=viewerlgpl$
 * Second Life Viewer Source Code
 * Copyright (C) 2010, Linden Research, Inc.
 *
 * This library is free software; you can redistribute it and/or
 * modify it under the terms of the GNU Lesser General Public
 * License as published by the Free Software Foundation;
 * version 2.1 of the License only.
 *
 * This library is distributed in the hope that it will be useful,
 * but WITHOUT ANY WARRANTY; without even the implied warranty of
 * MERCHANTABILITY or FITNESS FOR A PARTICULAR PURPOSE.  See the GNU
 * Lesser General Public License for more details.
 *
 * You should have received a copy of the GNU Lesser General Public
 * License along with this library; if not, write to the Free Software
 * Foundation, Inc., 51 Franklin Street, Fifth Floor, Boston, MA  02110-1301  USA
 *
 * Linden Research, Inc., 945 Battery Street, San Francisco, CA  94111  USA
 * $/LicenseInfo$
 */

#include "llviewerprecompiledheaders.h"

#include "llfloaterreg.h"
#include "llmenubutton.h"

#include "llfloaterworldmap.h"
#include "llpanelteleporthistory.h"
#include "llworldmap.h"
#include "llteleporthistorystorage.h"
#include "lltextutil.h"

#include "llaccordionctrl.h"
#include "llaccordionctrltab.h"
#include "llflatlistview.h"
#include "llfloatersidepanelcontainer.h"
#include "llnotificationsutil.h"
#include "lltextbox.h"
#include "lltoggleablemenu.h"
#include "llviewermenu.h"
#include "lllandmarkactions.h"
#include "llclipboard.h"
#include "lltrans.h"
//<FS:Beq [timezone support for teleport history]>
#include <boost/algorithm/string/replace.hpp>
//</FS:Beq>
#include "llviewercontrol.h"
#include "rlvactions.h"
#include "rlvhandler.h"

#include "fsfloaterplacedetails.h"

// Maximum number of items that can be added to a list in one pass.
// Used to limit time spent for items list update per frame.
static const U32 ADD_LIMIT = 50;

static const std::string COLLAPSED_BY_USER = "collapsed_by_user";

class LLTeleportHistoryFlatItem : public LLPanel
{
public:
<<<<<<< HEAD
	LLTeleportHistoryFlatItem(S32 index, LLToggleableMenu *menu, const std::string &region_name,
	// <FS:Ansariel> Extended TP history
	//									 	 LLDate date, const std::string &hl);
										 	 LLDate date, const LLVector3& local_pos, const std::string &hl);
	// </FS:Ansariel>
	virtual ~LLTeleportHistoryFlatItem();
=======
    LLTeleportHistoryFlatItem(S32 index, LLToggleableMenu *menu, const std::string &region_name,
                                             LLDate date, const std::string &hl);
    virtual ~LLTeleportHistoryFlatItem();
>>>>>>> 38c2a5bd

    virtual BOOL postBuild();

    /*virtual*/ S32 notify(const LLSD& info);

    S32 getIndex() { return mIndex; }
    void setIndex(S32 index) { mIndex = index; }
    const std::string& getRegionName() { return mRegionName;}
    void setRegionName(const std::string& name);
    void setDate(LLDate date);
    void setHighlightedText(const std::string& text);
    void updateTitle();
    void updateTimestamp();
    std::string getTimestamp();

<<<<<<< HEAD
	// <FS:Ansariel> Extended TP history
	void setLocalPos(const LLVector3& local_pos);

	/*virtual*/ void setValue(const LLSD& value);
=======
    /*virtual*/ void setValue(const LLSD& value);
>>>>>>> 38c2a5bd

    void onMouseEnter(S32 x, S32 y, MASK mask);
    void onMouseLeave(S32 x, S32 y, MASK mask);
    virtual BOOL handleRightMouseDown(S32 x, S32 y, MASK mask);

    static void showPlaceInfoPanel(S32 index);

    LLHandle<LLTeleportHistoryFlatItem> getItemHandle() { mItemHandle.bind(this); return mItemHandle; }

private:
    void onProfileBtnClick();
    void showMenu(S32 x, S32 y);

<<<<<<< HEAD
	LLButton* mProfileBtn;
	LLTextBox* mTitle;
	LLTextBox* mTimeTextBox;
	
	LLToggleableMenu *mMenu;

	S32 mIndex;
	std::string mRegionName;
	std::string mHighlight;
	LLDate 		mDate;
	LLRootHandle<LLTeleportHistoryFlatItem> mItemHandle;

	// <FS:Ansariel> Extended TP history
	LLVector3	mLocalPos;

	LLTextBox*	mLocalPosBox;
	// </FS:Ansariel>
=======
    LLButton* mProfileBtn;
    LLTextBox* mTitle;
    LLTextBox* mTimeTextBox;

    LLToggleableMenu *mMenu;

    S32 mIndex;
    std::string mRegionName;
    std::string mHighlight;
    LLDate      mDate;
    LLRootHandle<LLTeleportHistoryFlatItem> mItemHandle;
>>>>>>> 38c2a5bd
};

////////////////////////////////////////////////////////////////////////////////
////////////////////////////////////////////////////////////////////////////////
////////////////////////////////////////////////////////////////////////////////

class LLTeleportHistoryFlatItemStorage: public LLSingleton<LLTeleportHistoryFlatItemStorage>
{
    LLSINGLETON_EMPTY_CTOR(LLTeleportHistoryFlatItemStorage);
protected:
    typedef std::vector< LLHandle<LLTeleportHistoryFlatItem> > flat_item_list_t;

public:
    LLTeleportHistoryFlatItem* getFlatItemForPersistentItem (
        LLToggleableMenu *menu,
        const LLTeleportHistoryPersistentItem& persistent_item,
        const S32 cur_item_index,
        const std::string &hl);

    void removeItem(LLTeleportHistoryFlatItem* item);

    void purge();

private:

    flat_item_list_t mItems;
};

////////////////////////////////////////////////////////////////////////////////
////////////////////////////////////////////////////////////////////////////////
////////////////////////////////////////////////////////////////////////////////

LLTeleportHistoryFlatItem::LLTeleportHistoryFlatItem(S32 index, LLToggleableMenu *menu, const std::string &region_name,
<<<<<<< HEAD
// <FS:Ansariel> Extended TP history
//																LLDate date, const std::string &hl)
																LLDate date, const LLVector3& local_pos, const std::string &hl)
// </FS:Ansariel>
:	LLPanel(),
	mIndex(index),
	mMenu(menu),
	mRegionName(region_name),
	mDate(date),
	// <FS:Ansariel> Extended TP history
	mLocalPos(local_pos),
	// </FS:Ansariel>
	mHighlight(hl)
=======
                                                                LLDate date, const std::string &hl)
:   LLPanel(),
    mIndex(index),
    mMenu(menu),
    mRegionName(region_name),
    mDate(date),
    mHighlight(hl)
>>>>>>> 38c2a5bd
{
    buildFromFile("panel_teleport_history_item.xml");
}

LLTeleportHistoryFlatItem::~LLTeleportHistoryFlatItem()
{
}

//virtual
BOOL LLTeleportHistoryFlatItem::postBuild()
{
    mTitle = getChild<LLTextBox>("region");

<<<<<<< HEAD
	mTimeTextBox = getChild<LLTextBox>("timestamp");
	// <FS:Ansariel> Extended TP history
	mLocalPosBox = getChild<LLTextBox>("position");
	// </FS:Ansariel>
=======
    mTimeTextBox = getChild<LLTextBox>("timestamp");
>>>>>>> 38c2a5bd

    mProfileBtn = getChild<LLButton>("profile_btn");

    mProfileBtn->setClickedCallback(boost::bind(&LLTeleportHistoryFlatItem::onProfileBtnClick, this));

    updateTitle();
    updateTimestamp();

    return true;
}

S32 LLTeleportHistoryFlatItem::notify(const LLSD& info)
{
    if(info.has("detach"))
    {
        delete mMouseDownSignal;
        mMouseDownSignal = NULL;
        delete mRightMouseDownSignal;
        mRightMouseDownSignal = NULL;
        return 1;
    }
    return 0;
}

void LLTeleportHistoryFlatItem::setValue(const LLSD& value)
{
    if (!value.isMap()) return;;
    if (!value.has("selected")) return;
    getChildView("selected_icon")->setVisible( value["selected"]);
}

void LLTeleportHistoryFlatItem::setHighlightedText(const std::string& text)
{
    mHighlight = text;
}

void LLTeleportHistoryFlatItem::setRegionName(const std::string& name)
{
    mRegionName = name;
}

void LLTeleportHistoryFlatItem::setDate(LLDate date)
{
    mDate = date;
}

// <FS:Ansariel> Extended TP history
void LLTeleportHistoryFlatItem::setLocalPos(const LLVector3& local_pos)
{
	mLocalPos.set(local_pos);
}
// </FS:Ansariel>

std::string LLTeleportHistoryFlatItem::getTimestamp()
{
    const LLDate &date = mDate;
    std::string timestamp = "";

<<<<<<< HEAD
	// <FS:Ansariel> Extended TP history
	//LLDate now = LLDate::now();
	//S32 now_year, now_month, now_day, now_hour, now_min, now_sec;
	//now.split(&now_year, &now_month, &now_day, &now_hour, &now_min, &now_sec);

	//const S32 seconds_in_day = 24 * 60 * 60;
	//S32 seconds_today = now_hour * 60 * 60 + now_min * 60 + now_sec;
	//S32 time_diff = (S32) now.secondsSinceEpoch() - (S32) date.secondsSinceEpoch();

	//// Only show timestamp for today and yesterday
	//if(time_diff < seconds_today + seconds_in_day)
	//{
	//	timestamp = "[" + LLTrans::getString("TimeHour12")+"]:["
	//					+ LLTrans::getString("TimeMin")+"] ["+ LLTrans::getString("TimeAMPM")+"]";
	//	LLSD substitution;
	//	substitution["datetime"] = (S32) date.secondsSinceEpoch();
	//	LLStringUtil::format(timestamp, substitution);
	//}
	LLSD args;
	args["datetime"] = date.secondsSinceEpoch();
	timestamp = getString("DateFmt");
	//<FS:Beq [timezone support for teleport history]>
	// Check whether we have an override for the timezone
	static const std::string xml_timezone = "utc"; // In case we decide to change the XML default !
	static LLCachedControl<std::string> sFSTPHistoryTZ(gSavedSettings, "FSTPHistoryTZ");
	boost::replace_all(timestamp, xml_timezone, sFSTPHistoryTZ());
	LL_DEBUGS() << "Replacement DateFmt: " << timestamp << LL_ENDL;
	//</FS:Beq>
	LLStringUtil::format(timestamp, args);
	// </FS:Ansariel>
=======
    LLDate now = LLDate::now();
    S32 now_year, now_month, now_day, now_hour, now_min, now_sec;
    now.split(&now_year, &now_month, &now_day, &now_hour, &now_min, &now_sec);

    const S32 seconds_in_day = 24 * 60 * 60;
    S32 seconds_today = now_hour * 60 * 60 + now_min * 60 + now_sec;
    S32 time_diff = (S32) now.secondsSinceEpoch() - (S32) date.secondsSinceEpoch();

    // Only show timestamp for today and yesterday
    if(time_diff < seconds_today + seconds_in_day)
    {
        timestamp = "[" + LLTrans::getString("TimeHour12")+"]:["
                        + LLTrans::getString("TimeMin")+"] ["+ LLTrans::getString("TimeAMPM")+"]";
        LLSD substitution;
        substitution["datetime"] = (S32) date.secondsSinceEpoch();
        LLStringUtil::format(timestamp, substitution);
    }
>>>>>>> 38c2a5bd

    return timestamp;

}

void LLTeleportHistoryFlatItem::updateTitle()
{
    static LLUIColor sFgColor = LLUIColorTable::instance().getColor("MenuItemEnabledColor", LLColor4U(255, 255, 255));

<<<<<<< HEAD
	LLTextUtil::textboxSetHighlightedVal(
		mTitle,
		LLStyle::Params().color(sFgColor),
		mRegionName,
		mHighlight);

	// <FS:Ansariel> Extended TP history
	LLTextUtil::textboxSetHighlightedVal(
		mLocalPosBox,
		LLStyle::Params().color(sFgColor),
		llformat("%.0f, %.0f, %.0f", mLocalPos.mV[VX], mLocalPos.mV[VY], mLocalPos.mV[VZ]),
		mHighlight);
	// </FS:Ansariel>
=======
    LLTextUtil::textboxSetHighlightedVal(
        mTitle,
        LLStyle::Params().color(sFgColor),
        mRegionName,
        mHighlight);
>>>>>>> 38c2a5bd
}

void LLTeleportHistoryFlatItem::updateTimestamp()
{
    static LLUIColor sFgColor = LLUIColorTable::instance().getColor("MenuItemEnabledColor", LLColor4U(255, 255, 255));

    LLTextUtil::textboxSetHighlightedVal(
        mTimeTextBox,
        LLStyle::Params().color(sFgColor),
        getTimestamp(),
        mHighlight);
}

void LLTeleportHistoryFlatItem::onMouseEnter(S32 x, S32 y, MASK mask)
{
    getChildView("hovered_icon")->setVisible( true);
    mProfileBtn->setVisible(true);

    LLPanel::onMouseEnter(x, y, mask);
}

void LLTeleportHistoryFlatItem::onMouseLeave(S32 x, S32 y, MASK mask)
{
    getChildView("hovered_icon")->setVisible( false);
    mProfileBtn->setVisible(false);

    LLPanel::onMouseLeave(x, y, mask);
}

// virtual
BOOL LLTeleportHistoryFlatItem::handleRightMouseDown(S32 x, S32 y, MASK mask)
{
    LLPanel::handleRightMouseDown(x, y, mask);
    showMenu(x, y);
    return TRUE;
}

void LLTeleportHistoryFlatItem::showPlaceInfoPanel(S32 index)
{
    LLSD params;
    params["id"] = index;
    params["type"] = "teleport_history";

<<<<<<< HEAD
	// <FS:Ansariel> FIRE-817: Separate place details floater
	//LLFloaterSidePanelContainer::showPanel("places", params);
	FSFloaterPlaceDetails::showPlaceDetails(params);
	// </FS:Ansariel>
=======
    LLFloaterSidePanelContainer::showPanel("places", params);
>>>>>>> 38c2a5bd
}

void LLTeleportHistoryFlatItem::onProfileBtnClick()
{
    LLTeleportHistoryFlatItem::showPlaceInfoPanel(mIndex);
}

void LLTeleportHistoryFlatItem::showMenu(S32 x, S32 y)
{
    mMenu->setButtonRect(this);
    mMenu->buildDrawLabels();
    mMenu->arrangeAndClear();
    mMenu->updateParent(LLMenuGL::sMenuContainer);

    LLMenuGL::showPopup(this, mMenu, x, y);
}

////////////////////////////////////////////////////////////////////////////////
////////////////////////////////////////////////////////////////////////////////
////////////////////////////////////////////////////////////////////////////////

LLTeleportHistoryFlatItem*
LLTeleportHistoryFlatItemStorage::getFlatItemForPersistentItem (
    LLToggleableMenu *menu,
    const LLTeleportHistoryPersistentItem& persistent_item,
    const S32 cur_item_index,
    const std::string &hl)
{
<<<<<<< HEAD
	// <FS:Ansariel> Extended TP history
	LLVector3 local_pos((F32)fmod(persistent_item.mGlobalPos.mdV[VX], (F64)REGION_WIDTH_METERS),
						(F32)fmod(persistent_item.mGlobalPos.mdV[VY], (F64)REGION_WIDTH_METERS),
						(F32)persistent_item.mGlobalPos.mdV[VZ]);
	// </FS:Ansariel>

	LLTeleportHistoryFlatItem* item = NULL;
	if ( cur_item_index < (S32) mItems.size() )
	{
		item = mItems[cur_item_index].get();
		if (item->getParent() == NULL)
		{
			item->setIndex(cur_item_index);
			item->setRegionName(persistent_item.mTitle);
			item->setDate(persistent_item.mDate);
			// <FS:Ansariel> Extended TP history
			item->setLocalPos(local_pos);
			// </FS:Ansariel>
			item->setHighlightedText(hl);
			item->setVisible(TRUE);
			item->updateTitle();
			item->updateTimestamp();
		}
		else
		{
			// Item already added to parent
			item = NULL;
		}
	}

	if ( !item )
	{
		item = new LLTeleportHistoryFlatItem(cur_item_index,
											 menu,
											 persistent_item.mTitle,
											 persistent_item.mDate,
											 // <FS:Ansariel> Extended TP history
											 local_pos,
											 // </FS:Ansariel>
											 hl);
		mItems.push_back(item->getItemHandle());
	}

	return item;
=======
    LLTeleportHistoryFlatItem* item = NULL;
    if ( cur_item_index < (S32) mItems.size() )
    {
        item = mItems[cur_item_index].get();
        if (item->getParent() == NULL)
        {
            item->setIndex(cur_item_index);
            item->setRegionName(persistent_item.mTitle);
            item->setDate(persistent_item.mDate);
            item->setHighlightedText(hl);
            item->setVisible(TRUE);
            item->updateTitle();
            item->updateTimestamp();
        }
        else
        {
            // Item already added to parent
            item = NULL;
        }
    }

    if ( !item )
    {
        item = new LLTeleportHistoryFlatItem(cur_item_index,
                                             menu,
                                             persistent_item.mTitle,
                                             persistent_item.mDate,
                                             hl);
        mItems.push_back(item->getItemHandle());
    }

    return item;
>>>>>>> 38c2a5bd
}

void LLTeleportHistoryFlatItemStorage::removeItem(LLTeleportHistoryFlatItem* item)
{
    if (item)
    {
        flat_item_list_t::iterator item_iter = std::find(mItems.begin(),
                                                         mItems.end(),
                                                         item->getItemHandle());
        if (item_iter != mItems.end())
        {
            mItems.erase(item_iter);
        }
    }
}

void LLTeleportHistoryFlatItemStorage::purge()
{
    for ( flat_item_list_t::iterator
              it = mItems.begin(),
              it_end = mItems.end();
          it != it_end; ++it )
    {
        LLHandle <LLTeleportHistoryFlatItem> item_handle = *it;
        if ( !item_handle.isDead() && item_handle.get()->getParent() == NULL )
        {
            item_handle.get()->die();
        }
    }
    mItems.clear();
}

////////////////////////////////////////////////////////////////////////////////
////////////////////////////////////////////////////////////////////////////////
////////////////////////////////////////////////////////////////////////////////


// Not yet implemented; need to remove buildPanel() from constructor when we switch
//static LLPanelInjector<LLTeleportHistoryPanel> t_teleport_history("panel_teleport_history");

LLTeleportHistoryPanel::LLTeleportHistoryPanel()
<<<<<<< HEAD
	:	LLPanelPlacesTab(),
		mDirty(true),
		mCurrentItem(0),
		mTeleportHistory(NULL),
		mHistoryAccordion(NULL),
		mAccordionTabMenu(NULL),
		mLastSelectedFlatlList(NULL),
		mLastSelectedItemIndex(-1),
		mGearItemMenu(NULL),
		mSortingMenu(NULL),
		// <FS:Ansariel> Separate search filter for standalone TP history
		mIsStandAlone(false)
		// </FS:Ansariel>
{
	// <FS:Beq> [timezone support for teleport history] 
	mCommitCallbackRegistrar.add("TeleportHistory.TimeZone.Set", boost::bind(&LLTeleportHistoryPanel::onTimeZoneChecked, this, _2));
	mEnableCallbackRegistrar.add("TeleportHistory.TimeZone.Check", boost::bind(&LLTeleportHistoryPanel::isTimeZoneChecked, this, _2));
	// </FS:Beq>
	buildFromFile( "panel_teleport_history.xml");
=======
    :   LLPanelPlacesTab(),
        mDirty(true),
        mCurrentItem(0),
        mTeleportHistory(NULL),
        mHistoryAccordion(NULL),
        mAccordionTabMenu(NULL),
        mLastSelectedFlatlList(NULL),
        mLastSelectedItemIndex(-1),
        mGearItemMenu(NULL),
        mSortingMenu(NULL)
{
    buildFromFile( "panel_teleport_history.xml");
>>>>>>> 38c2a5bd
}

LLTeleportHistoryPanel::~LLTeleportHistoryPanel()
{
    LLTeleportHistoryFlatItemStorage::instance().purge();
    mTeleportHistoryChangedConnection.disconnect();
}

BOOL LLTeleportHistoryPanel::postBuild()
{
    mCommitCallbackRegistrar.add("TeleportHistory.GearMenu.Action", boost::bind(&LLTeleportHistoryPanel::onGearMenuAction, this, _2));
    mEnableCallbackRegistrar.add("TeleportHistory.GearMenu.Enable", boost::bind(&LLTeleportHistoryPanel::isActionEnabled, this, _2));

    // init menus before list, since menus are passed to list
    mGearItemMenu = LLUICtrlFactory::getInstance()->createFromFile<LLToggleableMenu>("menu_teleport_history_item.xml", gMenuHolder, LLViewerMenuHolderGL::child_registry_t::instance());
    mGearItemMenu->setAlwaysShowMenu(TRUE); // all items can be disabled if nothing is selected, show anyway
    mSortingMenu = LLUICtrlFactory::getInstance()->createFromFile<LLToggleableMenu>("menu_teleport_history_gear.xml", gMenuHolder, LLViewerMenuHolderGL::child_registry_t::instance());

    mTeleportHistory = LLTeleportHistoryStorage::getInstance();
    if (mTeleportHistory)
    {
        mTeleportHistoryChangedConnection = mTeleportHistory->setHistoryChangedCallback(boost::bind(&LLTeleportHistoryPanel::onTeleportHistoryChange, this, _1));
    }

    mHistoryAccordion = getChild<LLAccordionCtrl>("history_accordion");

    if (mHistoryAccordion)
    {
        for (child_list_const_iter_t iter = mHistoryAccordion->beginChild(); iter != mHistoryAccordion->endChild(); iter++)
        {
            if (dynamic_cast<LLAccordionCtrlTab*>(*iter))
            {
                LLAccordionCtrlTab* tab = (LLAccordionCtrlTab*)*iter;
                tab->setRightMouseDownCallback(boost::bind(&LLTeleportHistoryPanel::onAccordionTabRightClick, this, _1, _2, _3, _4));
                tab->setDisplayChildren(false);
                tab->setDropDownStateChangedCallback(boost::bind(&LLTeleportHistoryPanel::onAccordionExpand, this, _1, _2));

                // All accordion tabs are collapsed initially
                setAccordionCollapsedByUser(tab, true);

                mItemContainers.push_back(tab);

                LLFlatListView* fl = getFlatListViewFromTab(tab);
                if (fl)
                {
                    fl->setCommitOnSelectionChange(true);
                    fl->setDoubleClickCallback(boost::bind(&LLTeleportHistoryPanel::onDoubleClickItem, this));
                    fl->setCommitCallback(boost::bind(&LLTeleportHistoryPanel::handleItemSelect, this, fl));
                    fl->setReturnCallback(boost::bind(&LLTeleportHistoryPanel::onReturnKeyPressed, this));
                }
            }
        }

        // Open first 2 accordion tabs
        if (mItemContainers.size() > 1)
        {
            LLAccordionCtrlTab* tab = mItemContainers.at(mItemContainers.size() - 1);
            tab->setDisplayChildren(true);
            setAccordionCollapsedByUser(tab, false);
        }

        if (mItemContainers.size() > 2)
        {
            LLAccordionCtrlTab* tab = mItemContainers.at(mItemContainers.size() - 2);
            tab->setDisplayChildren(true);
            setAccordionCollapsedByUser(tab, false);
        }
    }

    return TRUE;
}

// virtual
void LLTeleportHistoryPanel::draw()
{
    if (mDirty)
        refresh();

    LLPanelPlacesTab::draw();
}

// virtual
void LLTeleportHistoryPanel::onSearchEdit(const std::string& string)
{
<<<<<<< HEAD
	// <FS:Ansariel> Separate search filter for standalone TP history
	//sFilterSubString = string;
	if (mIsStandAlone)
	{
		mFilterString = string;
	}
	else
	{
		sFilterSubString = string;
	}
	// </FS:Ansariel>
	showTeleportHistory();
=======
    sFilterSubString = string;
    showTeleportHistory();
>>>>>>> 38c2a5bd
}

// virtual
bool LLTeleportHistoryPanel::isSingleItemSelected()
{
    return mLastSelectedFlatlList && mLastSelectedFlatlList->getSelectedItem();
}

// virtual
void LLTeleportHistoryPanel::onShowOnMap()
{
    if (!mLastSelectedFlatlList)
        return;

    LLTeleportHistoryFlatItem* itemp = dynamic_cast<LLTeleportHistoryFlatItem *> (mLastSelectedFlatlList->getSelectedItem());

    if(!itemp)
        return;

    LLVector3d global_pos = mTeleportHistory->getItems()[itemp->getIndex()].mGlobalPos;

    if (!global_pos.isExactlyZero())
    {
        LLFloaterWorldMap::getInstance()->trackLocation(global_pos);
        LLFloaterReg::showInstance("world_map", "center");
    }
}

//virtual
void LLTeleportHistoryPanel::onShowProfile()
{
    if (!mLastSelectedFlatlList)
        return;

    LLTeleportHistoryFlatItem* itemp = dynamic_cast<LLTeleportHistoryFlatItem *> (mLastSelectedFlatlList->getSelectedItem());

    if(!itemp)
        return;

    LLTeleportHistoryFlatItem::showPlaceInfoPanel(itemp->getIndex());
}

// virtual
void LLTeleportHistoryPanel::onTeleport()
{
    if (!mLastSelectedFlatlList)
        return;

    LLTeleportHistoryFlatItem* itemp = dynamic_cast<LLTeleportHistoryFlatItem *> (mLastSelectedFlatlList->getSelectedItem());
    if(!itemp)
        return;

    // teleport to existing item in history, so we don't add it again
    confirmTeleport(itemp->getIndex());
}

// virtual
void LLTeleportHistoryPanel::onRemoveSelected()
{
    LLNotificationsUtil::add("ConfirmClearTeleportHistory", LLSD(), LLSD(), boost::bind(&LLTeleportHistoryPanel::onClearTeleportHistoryDialog, this, _1, _2));
}

/*
// virtual
void LLTeleportHistoryPanel::onCopySLURL()
{
    LLScrollListItem* itemp = mHistoryItems->getFirstSelected();
    if(!itemp)
        return;

    S32 index = itemp->getColumn(LIST_INDEX)->getValue().asInteger();

    const LLTeleportHistory::slurl_list_t& hist_items = mTeleportHistory->getItems();

    LLVector3d global_pos = hist_items[index].mGlobalPos;

    U64 new_region_handle = to_region_handle(global_pos);

    LLWorldMapMessage::url_callback_t cb = boost::bind(
            &LLPanelPlacesTab::onRegionResponse, this,
            global_pos, _1, _2, _3, _4);

    LLWorldMap::getInstance()->sendHandleRegionRequest(new_region_handle, cb, std::string("unused"), false);
}
*/

// virtual
void LLTeleportHistoryPanel::updateVerbs()
{
    if (!isTabVisible())
        return;

<<<<<<< HEAD
	if (sRemoveBtn)
	{
		sRemoveBtn->setEnabled(true);
	}

	// <FS:Ansariel> FIRE-31033: Keep Teleport/Map/Profile buttons on places floater
	if (!mLastSelectedFlatlList)
	{
		mTeleportBtn->setEnabled(false);
		mShowProfile->setEnabled(false);
		mShowOnMapBtn->setEnabled(false);
		return;
	}

	LLTeleportHistoryFlatItem* itemp = dynamic_cast<LLTeleportHistoryFlatItem *> (mLastSelectedFlatlList->getSelectedItem());

	mTeleportBtn->setEnabled(NULL != itemp && RlvActions::canTeleportToLocation());
	mShowProfile->setEnabled(NULL != itemp);
	mShowOnMapBtn->setEnabled(NULL != itemp && !gRlvHandler.hasBehaviour(RLV_BHVR_SHOWWORLDMAP));
	// </FS:Ansariel>
=======
    if (sRemoveBtn)
    {
        sRemoveBtn->setEnabled(true);
    }
>>>>>>> 38c2a5bd
}

// virtual
LLToggleableMenu* LLTeleportHistoryPanel::getSelectionMenu()
{
    return mGearItemMenu;
}

// virtual
LLToggleableMenu* LLTeleportHistoryPanel::getSortingMenu()
{
    return mSortingMenu;
}

// virtual
LLToggleableMenu* LLTeleportHistoryPanel::getCreateMenu()
{
    return NULL;
}

void LLTeleportHistoryPanel::getNextTab(const LLDate& item_date, S32& tab_idx, LLDate& tab_date)
{
<<<<<<< HEAD
	const U32 seconds_in_day = 24 * 60 * 60;
	//<FS:Beq [timezone support for teleport history]>
	static LLCachedControl<std::string> sFSTPHistoryTZ(gSavedSettings, "FSTPHistoryTZ");
	//</FS:Beq>
	S32 tabs_cnt = mItemContainers.size();
	S32 curr_year = 0, curr_month = 0, curr_day = 0;

	tab_date = LLDate::now(); 
	//<FS:Beq [timezone support for teleport history]>
	// 1) Tab_date is now() which is UTC so we need to onvert that to timezoen by dedcuting the offset
	// before we flatten to current day
	// Given currrent date/time in UTC (tab_date) apply the offset for the users selected preference
	// Must be done before the split and adjust to get midnight today
	if (sFSTPHistoryTZ() == "local")   // local
	{
		tab_date.secondsSinceEpoch(tab_date.secondsSinceEpoch() - LLStringOps::getLocalTimeOffset());
	}
	else if (sFSTPHistoryTZ() != "utc") // slt
	{
		// note that SLT is a +ve offset
		tab_date.secondsSinceEpoch(tab_date.secondsSinceEpoch() - LLStringOps::getPacificTimeOffset());
	}
	// we now have the adjusted date time which maybe a different day to the UTC day
	//</FS:Beq>
	tab_date.split(&curr_year, &curr_month, &curr_day);
	tab_date.fromYMDHMS(curr_year, curr_month, curr_day); // Set hour, min, and sec to 0
	tab_date.secondsSinceEpoch(tab_date.secondsSinceEpoch() + seconds_in_day);
	//<FS:Beq [timezone support for teleport history]>
	// 2) Tab_date is cutrrently last second of the selected TZ current day. Adjust back
	// Given date/time in midnight UTC (tab_date) apply the offset for the users selected preference
	// (add offset).
	if (sFSTPHistoryTZ() == "local")   // local
	{
		tab_date.secondsSinceEpoch(tab_date.secondsSinceEpoch() + LLStringOps::getLocalTimeOffset());
	}
	else if (sFSTPHistoryTZ() != "utc") // slt
	{
		// note that SLT is a +ve offset
		tab_date.secondsSinceEpoch(tab_date.secondsSinceEpoch() + LLStringOps::getPacificTimeOffset());
	}
	// we now have the adjusted date time which maybe a different day to the UTC day
	// Note that the existing logic below is "slightly" broken. Adding "seconds_in_day" to establish "next 23:59" will be wrong for leapseconds
	// however fixing it is more risky than the change warrants.
	// Other edge cases can feasibily occur due to change of time during list build. not important
	//</FS:Beq>

	tab_idx = -1;

	while (tab_idx < tabs_cnt - 1 && item_date < tab_date)
	{
		tab_idx++;

		if (tab_idx <= tabs_cnt - 4)
		{
			// All tabs, except last three, are tabs for one day, so just push tab_date back by one day
			tab_date.secondsSinceEpoch(tab_date.secondsSinceEpoch() - seconds_in_day);
		}
		else if (tab_idx == tabs_cnt - 3) // 6 day and older, low boundary is 1 month
		{
			tab_date =  LLDate::now();
			tab_date.split(&curr_year, &curr_month, &curr_day);
			curr_month--;
			if (0 == curr_month)
			{
				curr_month = 12;
				curr_year--;
			}
			tab_date.fromYMDHMS(curr_year, curr_month, curr_day);
		}
		else if (tab_idx == tabs_cnt - 2) // 1 month and older, low boundary is 6 months
		{
			tab_date =  LLDate::now();
			tab_date.split(&curr_year, &curr_month, &curr_day);
			if (curr_month > 6)
			{
				curr_month -= 6;
			}
			else
			{
				curr_month += 6;
				curr_year--;
			}
			tab_date.fromYMDHMS(curr_year, curr_month, curr_day);
		}
		else // 6 months and older
		{
			tab_date.secondsSinceEpoch(0);
		}
	}
=======
    const U32 seconds_in_day = 24 * 60 * 60;

    S32 tabs_cnt = mItemContainers.size();
    S32 curr_year = 0, curr_month = 0, curr_day = 0;

    tab_date = LLDate::now();
    tab_date.split(&curr_year, &curr_month, &curr_day);
    tab_date.fromYMDHMS(curr_year, curr_month, curr_day); // Set hour, min, and sec to 0
    tab_date.secondsSinceEpoch(tab_date.secondsSinceEpoch() + seconds_in_day);

    tab_idx = -1;

    while (tab_idx < tabs_cnt - 1 && item_date < tab_date)
    {
        tab_idx++;

        if (tab_idx <= tabs_cnt - 4)
        {
            // All tabs, except last three, are tabs for one day, so just push tab_date back by one day
            tab_date.secondsSinceEpoch(tab_date.secondsSinceEpoch() - seconds_in_day);
        }
        else if (tab_idx == tabs_cnt - 3) // 6 day and older, low boundary is 1 month
        {
            tab_date =  LLDate::now();
            tab_date.split(&curr_year, &curr_month, &curr_day);
            curr_month--;
            if (0 == curr_month)
            {
                curr_month = 12;
                curr_year--;
            }
            tab_date.fromYMDHMS(curr_year, curr_month, curr_day);
        }
        else if (tab_idx == tabs_cnt - 2) // 1 month and older, low boundary is 6 months
        {
            tab_date =  LLDate::now();
            tab_date.split(&curr_year, &curr_month, &curr_day);
            if (curr_month > 6)
            {
                curr_month -= 6;
            }
            else
            {
                curr_month += 6;
                curr_year--;
            }
            tab_date.fromYMDHMS(curr_year, curr_month, curr_day);
        }
        else // 6 months and older
        {
            tab_date.secondsSinceEpoch(0);
        }
    }
>>>>>>> 38c2a5bd
}

// Called to add items, no more, than ADD_LIMIT at time
void LLTeleportHistoryPanel::refresh()
{
<<<<<<< HEAD
	if (!mHistoryAccordion)
	{
		mDirty = false;
		return;
	}

	const LLTeleportHistoryStorage::slurl_list_t& items = mTeleportHistory->getItems();

	// Setting tab_boundary_date to "now", so date from any item would be earlier, than boundary.
	// That leads to call to getNextTab to get right tab_idx in first pass
	LLDate tab_boundary_date =  LLDate::now();

	LLFlatListView* curr_flat_view = NULL;
	std::string filter_string = sFilterSubString;
	// <FS:Ansariel> Separate search filter for standalone TP history
	if (mIsStandAlone)
	{
		filter_string = mFilterString;
	}
	// </FS:Ansariel>

	LLStringUtil::toUpper(filter_string);

	U32 added_items = 0;
	while (mCurrentItem >= 0)
	{
		// Filtering
		if (!filter_string.empty())
		{
			std::string landmark_title(items[mCurrentItem].mTitle);
			LLStringUtil::toUpper(landmark_title);
			if( std::string::npos == landmark_title.find(filter_string) )
			{
				mCurrentItem--;
				continue;
			}
		}

		// Checking whether date of item is earlier, than tab_boundary_date.
		// In that case, item should be added to another tab
		const LLDate &date = items[mCurrentItem].mDate;

		if (date < tab_boundary_date)
		{
			// Getting apropriate tab_idx for this and subsequent items,
			// tab_boundary_date would be earliest possible date for this tab
			S32 tab_idx = 0;
			getNextTab(date, tab_idx, tab_boundary_date);
			tab_idx = mItemContainers.size() - 1 - tab_idx;
			if (tab_idx >= 0)
			{
				LLAccordionCtrlTab* tab = mItemContainers.at(tab_idx);
				tab->setVisible(true);

				// Expand all accordion tabs when filtering
				// <FS:Ansariel> Separate search filter for standalone TP history
				//if(!sFilterSubString.empty())
				std::string str_filter = sFilterSubString;
				if (mIsStandAlone)
				{
					str_filter = mFilterString;
				}
				if (!str_filter.empty())
				// <FS:Ansariel>
				{
					//store accordion tab state when filter is not empty
					tab->notifyChildren(LLSD().with("action","store_state"));
				
					tab->setDisplayChildren(true);
				}
				// Restore each tab's expand state when not filtering
				else
				{
					bool collapsed = isAccordionCollapsedByUser(tab);
					tab->setDisplayChildren(!collapsed);
			
					//restore accordion state after all those accodrion tabmanipulations
					tab->notifyChildren(LLSD().with("action","restore_state"));
				}

				curr_flat_view = getFlatListViewFromTab(tab);
			}
		}

		if (curr_flat_view)
		{
			LLTeleportHistoryFlatItem* item =
				LLTeleportHistoryFlatItemStorage::instance()
				.getFlatItemForPersistentItem(mGearItemMenu,
											  items[mCurrentItem],
											  mCurrentItem,
											  filter_string);
			if ( !curr_flat_view->addItem(item, LLUUID::null, ADD_BOTTOM, false) )
				LL_ERRS() << "Couldn't add flat item to teleport history." << LL_ENDL;
			if (mLastSelectedItemIndex == mCurrentItem)
				curr_flat_view->selectItem(item, true);
		}

		mCurrentItem--;

		if (++added_items >= ADD_LIMIT)
			break;
	}

	for (S32 n = mItemContainers.size() - 1; n >= 0; --n)
	{
		LLAccordionCtrlTab* tab = mItemContainers.at(n);
		LLFlatListView* fv = getFlatListViewFromTab(tab);
		if (fv)
		{
			fv->notify(LLSD().with("rearrange", LLSD()));
		}
	}

	// <FS:Ansariel> Separate search filter for standalone TP history
	//mHistoryAccordion->setFilterSubString(sFilterSubString);
	if (mIsStandAlone)
	{
		mHistoryAccordion->setFilterSubString(mFilterString);
	}
	else
	{
		mHistoryAccordion->setFilterSubString(sFilterSubString);
	}
	// <FS:Ansariel>

	mHistoryAccordion->arrange();

	updateVerbs();

	if (mCurrentItem < 0)
		mDirty = false;
=======
    if (!mHistoryAccordion)
    {
        mDirty = false;
        return;
    }

    const LLTeleportHistoryStorage::slurl_list_t& items = mTeleportHistory->getItems();

    // Setting tab_boundary_date to "now", so date from any item would be earlier, than boundary.
    // That leads to call to getNextTab to get right tab_idx in first pass
    LLDate tab_boundary_date =  LLDate::now();

    LLFlatListView* curr_flat_view = NULL;
    std::string filter_string = sFilterSubString;
    LLStringUtil::toUpper(filter_string);

    U32 added_items = 0;
    while (mCurrentItem >= 0)
    {
        // Filtering
        if (!filter_string.empty())
        {
            std::string landmark_title(items[mCurrentItem].mTitle);
            LLStringUtil::toUpper(landmark_title);
            if( std::string::npos == landmark_title.find(filter_string) )
            {
                mCurrentItem--;
                continue;
            }
        }

        // Checking whether date of item is earlier, than tab_boundary_date.
        // In that case, item should be added to another tab
        const LLDate &date = items[mCurrentItem].mDate;

        if (date < tab_boundary_date)
        {
            // Getting apropriate tab_idx for this and subsequent items,
            // tab_boundary_date would be earliest possible date for this tab
            S32 tab_idx = 0;
            getNextTab(date, tab_idx, tab_boundary_date);
            tab_idx = mItemContainers.size() - 1 - tab_idx;
            if (tab_idx >= 0)
            {
                LLAccordionCtrlTab* tab = mItemContainers.at(tab_idx);
                tab->setVisible(true);

                // Expand all accordion tabs when filtering
                if(!sFilterSubString.empty())
                {
                    //store accordion tab state when filter is not empty
                    tab->notifyChildren(LLSD().with("action","store_state"));

                    tab->setDisplayChildren(true);
                }
                // Restore each tab's expand state when not filtering
                else
                {
                    bool collapsed = isAccordionCollapsedByUser(tab);
                    tab->setDisplayChildren(!collapsed);

                    //restore accordion state after all those accodrion tabmanipulations
                    tab->notifyChildren(LLSD().with("action","restore_state"));
                }

                curr_flat_view = getFlatListViewFromTab(tab);
            }
        }

        if (curr_flat_view)
        {
            LLTeleportHistoryFlatItem* item =
                LLTeleportHistoryFlatItemStorage::instance()
                .getFlatItemForPersistentItem(mGearItemMenu,
                                              items[mCurrentItem],
                                              mCurrentItem,
                                              filter_string);
            if ( !curr_flat_view->addItem(item, LLUUID::null, ADD_BOTTOM, false) )
                LL_ERRS() << "Couldn't add flat item to teleport history." << LL_ENDL;
            if (mLastSelectedItemIndex == mCurrentItem)
                curr_flat_view->selectItem(item, true);
        }

        mCurrentItem--;

        if (++added_items >= ADD_LIMIT)
            break;
    }

    for (S32 n = mItemContainers.size() - 1; n >= 0; --n)
    {
        LLAccordionCtrlTab* tab = mItemContainers.at(n);
        LLFlatListView* fv = getFlatListViewFromTab(tab);
        if (fv)
        {
            fv->notify(LLSD().with("rearrange", LLSD()));
        }
    }

    mHistoryAccordion->setFilterSubString(sFilterSubString);

    mHistoryAccordion->arrange();

    updateVerbs();

    if (mCurrentItem < 0)
        mDirty = false;
>>>>>>> 38c2a5bd
}

void LLTeleportHistoryPanel::onTeleportHistoryChange(S32 removed_index)
{
    mLastSelectedItemIndex = -1;

    if (-1 == removed_index)
        showTeleportHistory(); // recreate all items
    else
    {
        replaceItem(removed_index); // replace removed item by most recent
        updateVerbs();
    }
}

void LLTeleportHistoryPanel::replaceItem(S32 removed_index)
{
<<<<<<< HEAD
	// Flat list for 'Today' (mItemContainers keeps accordion tabs in reverse order)
	LLFlatListView* fv = NULL;
	
	if (mItemContainers.size() > 0)
	{
		fv = getFlatListViewFromTab(mItemContainers[mItemContainers.size() - 1]);
	}

	// Empty flat list for 'Today' means that other flat lists are empty as well,
	// so all items from teleport history should be added.
	if (!fv || fv->size() == 0)
	{
		showTeleportHistory();
		return;
	}

	const LLTeleportHistoryStorage::slurl_list_t& history_items = mTeleportHistory->getItems();
	LLTeleportHistoryFlatItem* item = LLTeleportHistoryFlatItemStorage::instance()
		.getFlatItemForPersistentItem(mGearItemMenu,
									  history_items[history_items.size() - 1], // Most recent item, it was added instead of removed
									  history_items.size(), // index will be decremented inside loop below
									  // <FS:Ansariel> Separate search filter for standalone TP history
									  //sFilterSubString);
									  (mIsStandAlone ? mFilterString : sFilterSubString));
									  // </FS:Ansariel>

	fv->addItem(item, LLUUID::null, ADD_TOP);

	// Index of each item, from last to removed item should be decremented
	// to point to the right item in LLTeleportHistoryStorage
	for (S32 tab_idx = mItemContainers.size() - 1; tab_idx >= 0; --tab_idx)
	{
		LLAccordionCtrlTab* tab = mItemContainers.at(tab_idx);
		if (!tab->getVisible())
			continue;

		fv = getFlatListViewFromTab(tab);
		if (!fv)
		{
			showTeleportHistory();
			return;
		}

		std::vector<LLPanel*> items;
		fv->getItems(items);

		S32 items_cnt = items.size();
		for (S32 n = 0; n < items_cnt; ++n)
		{
			LLTeleportHistoryFlatItem *item = (LLTeleportHistoryFlatItem*) items[n];

			if (item->getIndex() == removed_index)
			{
				LLTeleportHistoryFlatItemStorage::instance().removeItem(item);

				fv->removeItem(item);

				// If flat list becames empty, then accordion tab should be hidden
				if (fv->size() == 0)
					tab->setVisible(false);

				mHistoryAccordion->arrange();

				return; // No need to decrement idexes for the rest of items
			}

			item->setIndex(item->getIndex() - 1);
		}
	}
=======
    // Flat list for 'Today' (mItemContainers keeps accordion tabs in reverse order)
    LLFlatListView* fv = NULL;

    if (mItemContainers.size() > 0)
    {
        fv = getFlatListViewFromTab(mItemContainers[mItemContainers.size() - 1]);
    }

    // Empty flat list for 'Today' means that other flat lists are empty as well,
    // so all items from teleport history should be added.
    if (!fv || fv->size() == 0)
    {
        showTeleportHistory();
        return;
    }

    const LLTeleportHistoryStorage::slurl_list_t& history_items = mTeleportHistory->getItems();
    LLTeleportHistoryFlatItem* item = LLTeleportHistoryFlatItemStorage::instance()
        .getFlatItemForPersistentItem(mGearItemMenu,
                                      history_items[history_items.size() - 1], // Most recent item, it was added instead of removed
                                      history_items.size(), // index will be decremented inside loop below
                                      sFilterSubString);

    fv->addItem(item, LLUUID::null, ADD_TOP);

    // Index of each item, from last to removed item should be decremented
    // to point to the right item in LLTeleportHistoryStorage
    for (S32 tab_idx = mItemContainers.size() - 1; tab_idx >= 0; --tab_idx)
    {
        LLAccordionCtrlTab* tab = mItemContainers.at(tab_idx);
        if (!tab->getVisible())
            continue;

        fv = getFlatListViewFromTab(tab);
        if (!fv)
        {
            showTeleportHistory();
            return;
        }

        std::vector<LLPanel*> items;
        fv->getItems(items);

        S32 items_cnt = items.size();
        for (S32 n = 0; n < items_cnt; ++n)
        {
            LLTeleportHistoryFlatItem *item = (LLTeleportHistoryFlatItem*) items[n];

            if (item->getIndex() == removed_index)
            {
                LLTeleportHistoryFlatItemStorage::instance().removeItem(item);

                fv->removeItem(item);

                // If flat list becames empty, then accordion tab should be hidden
                if (fv->size() == 0)
                    tab->setVisible(false);

                mHistoryAccordion->arrange();

                return; // No need to decrement idexes for the rest of items
            }

            item->setIndex(item->getIndex() - 1);
        }
    }
>>>>>>> 38c2a5bd
}

void LLTeleportHistoryPanel::showTeleportHistory()
{
    mDirty = true;

    // Starting to add items from last one, in reverse order,
    // since TeleportHistory keeps most recent item at the end
    if (!mTeleportHistory)
    {
        mTeleportHistory = LLTeleportHistoryStorage::getInstance();
    }

    mCurrentItem = mTeleportHistory->getItems().size() - 1;

    for (S32 n = mItemContainers.size() - 1; n >= 0; --n)
    {
        LLAccordionCtrlTab* tab = mItemContainers.at(n);
        if (tab)
        {
            tab->setVisible(false);

            LLFlatListView* fv = getFlatListViewFromTab(tab);
            if (fv)
            {
                // Detached panels are managed by LLTeleportHistoryFlatItemStorage
                std::vector<LLPanel*> detached_items;
                fv->detachItems(detached_items);
            }
        }
    }
}

void LLTeleportHistoryPanel::handleItemSelect(LLFlatListView* selected)
{
    mLastSelectedFlatlList = selected;
    LLTeleportHistoryFlatItem* item = dynamic_cast<LLTeleportHistoryFlatItem *> (mLastSelectedFlatlList->getSelectedItem());
    if (item)
        mLastSelectedItemIndex = item->getIndex();

    S32 tabs_cnt = mItemContainers.size();

    for (S32 n = 0; n < tabs_cnt; n++)
    {
        LLAccordionCtrlTab* tab = mItemContainers.at(n);

        if (!tab->getVisible())
            continue;

        LLFlatListView *flv = getFlatListViewFromTab(tab);
        if (!flv)
            continue;

        if (flv == selected)
            continue;

        flv->resetSelection(true);
    }

    updateVerbs();
}

void LLTeleportHistoryPanel::onReturnKeyPressed()
{
    // Teleport to selected region as default action on return key pressed
    onTeleport();
}

void LLTeleportHistoryPanel::onDoubleClickItem()
{
    // If item got doubleclick, then that item is already selected
    onTeleport();
}

void LLTeleportHistoryPanel::onAccordionTabRightClick(LLView *view, S32 x, S32 y, MASK mask)
{
<<<<<<< HEAD
	LLAccordionCtrlTab *tab = (LLAccordionCtrlTab *) view;

	// If click occurred below the header, don't show this menu
	if (y < tab->getRect().getHeight() - tab->getHeaderHeight() - tab->getPaddingBottom())
		return;

	if (mAccordionTabMenu)
	{
		//preventing parent (menu holder) from deleting already "dead" context menus on exit
		LLView* parent = mAccordionTabMenu->getParent();
		if (parent)
		{
			parent->removeChild(mAccordionTabMenu);
		}
		delete mAccordionTabMenu;
	}

	// set up the callbacks for all of the avatar menu items
	// (N.B. callbacks don't take const refs as mID is local scope)
	LLUICtrl::CommitCallbackRegistry::ScopedRegistrar registrar;

	registrar.add("TeleportHistory.TabOpen",	boost::bind(&LLTeleportHistoryPanel::onAccordionTabOpen, this, tab));
	registrar.add("TeleportHistory.TabClose",	boost::bind(&LLTeleportHistoryPanel::onAccordionTabClose, this, tab));

	// create the context menu from the XUI
	llassert(LLMenuGL::sMenuContainer != NULL);
	mAccordionTabMenu = LLUICtrlFactory::getInstance()->createFromFile<LLContextMenu>(
		"menu_teleport_history_tab.xml", LLMenuGL::sMenuContainer, LLViewerMenuHolderGL::child_registry_t::instance());

	mAccordionTabMenu->setItemVisible("TabOpen", !tab->isExpanded() ? true : false);
	mAccordionTabMenu->setItemVisible("TabClose", tab->isExpanded() ? true : false);


	mAccordionTabMenu->show(x, y);
	LLMenuGL::showPopup(tab, mAccordionTabMenu, x, y);
=======
    LLAccordionCtrlTab *tab = (LLAccordionCtrlTab *) view;

    // If click occurred below the header, don't show this menu
    if (y < tab->getRect().getHeight() - tab->getHeaderHeight() - tab->getPaddingBottom())
        return;

    if (mAccordionTabMenu)
    {
        //preventing parent (menu holder) from deleting already "dead" context menus on exit
        LLView* parent = mAccordionTabMenu->getParent();
        if (parent)
        {
            parent->removeChild(mAccordionTabMenu);
        }
        delete mAccordionTabMenu;
    }

    // set up the callbacks for all of the avatar menu items
    // (N.B. callbacks don't take const refs as mID is local scope)
    LLUICtrl::CommitCallbackRegistry::ScopedRegistrar registrar;

    registrar.add("TeleportHistory.TabOpen",    boost::bind(&LLTeleportHistoryPanel::onAccordionTabOpen, this, tab));
    registrar.add("TeleportHistory.TabClose",   boost::bind(&LLTeleportHistoryPanel::onAccordionTabClose, this, tab));

    // create the context menu from the XUI
    llassert(LLMenuGL::sMenuContainer != NULL);
    mAccordionTabMenu = LLUICtrlFactory::getInstance()->createFromFile<LLContextMenu>(
        "menu_teleport_history_tab.xml", LLMenuGL::sMenuContainer, LLViewerMenuHolderGL::child_registry_t::instance());

    mAccordionTabMenu->setItemVisible("TabOpen", !tab->isExpanded() ? true : false);
    mAccordionTabMenu->setItemVisible("TabClose", tab->isExpanded() ? true : false);

    mAccordionTabMenu->show(x, y);
    LLMenuGL::showPopup(tab, mAccordionTabMenu, x, y);
>>>>>>> 38c2a5bd
}

void LLTeleportHistoryPanel::onAccordionTabOpen(LLAccordionCtrlTab *tab)
{
    tab->setDisplayChildren(true);
    mHistoryAccordion->arrange();
}

void LLTeleportHistoryPanel::onAccordionTabClose(LLAccordionCtrlTab *tab)
{
    tab->setDisplayChildren(false);
    mHistoryAccordion->arrange();
}

// <FS:Beq> [timezone support for teleport history]
void LLTeleportHistoryPanel::onTimeZoneChecked(const LLSD& userdata)
{
	gSavedSettings.setString("FSTPHistoryTZ", userdata.asString());
	onTeleportHistoryChange(-1); // force recreate all
}

bool LLTeleportHistoryPanel::isTimeZoneChecked(const LLSD& userdata)
{
	static LLCachedControl<std::string> sFSTPHistoryTZ(gSavedSettings, "FSTPHistoryTZ");

	const std::string zone_string = userdata.asString();
	return (sFSTPHistoryTZ() == zone_string);
}
// </FS:Beq>

bool LLTeleportHistoryPanel::onClearTeleportHistoryDialog(const LLSD& notification, const LLSD& response)
{

    S32 option = LLNotificationsUtil::getSelectedOption(notification, response);

    if (0 == option)
    {
        // order does matter, call this first or teleport history will contain one record(current location)
        LLTeleportHistory::getInstance()->purgeItems();

        LLTeleportHistoryStorage *th = LLTeleportHistoryStorage::getInstance();
        th->purgeItems();
        th->save();
    }

    return false;
}

LLFlatListView* LLTeleportHistoryPanel::getFlatListViewFromTab(LLAccordionCtrlTab *tab)
{
    for (child_list_const_iter_t iter = tab->beginChild(); iter != tab->endChild(); iter++)
    {
        if (dynamic_cast<LLFlatListView*>(*iter))
        {
            return (LLFlatListView*)*iter; // There should be one scroll list per tab.
        }
    }

    return NULL;
}

void LLTeleportHistoryPanel::gotSLURLCallback(const std::string& slurl)
{
    LLClipboard::instance().copyToClipboard(utf8str_to_wstring(slurl), 0, slurl.size());

    LLSD args;
    args["SLURL"] = slurl;

    LLNotificationsUtil::add("CopySLURL", args);
}

void LLTeleportHistoryPanel::onGearMenuAction(const LLSD& userdata)
{
    std::string command_name = userdata.asString();

    if ("expand_all" == command_name)
    {
        S32 tabs_cnt = mItemContainers.size();

        for (S32 n = 0; n < tabs_cnt; n++)
        {
            mItemContainers.at(n)->setDisplayChildren(true);
        }
        mHistoryAccordion->arrange();
    }
    else if ("collapse_all" == command_name)
    {
        S32 tabs_cnt = mItemContainers.size();

        for (S32 n = 0; n < tabs_cnt; n++)
        {
            mItemContainers.at(n)->setDisplayChildren(false);
        }
        mHistoryAccordion->arrange();

        if (mLastSelectedFlatlList)
        {
            mLastSelectedFlatlList->resetSelection();
        }
    }

    S32 index = -1;
    if (mLastSelectedFlatlList)
    {
        LLTeleportHistoryFlatItem* itemp = dynamic_cast<LLTeleportHistoryFlatItem *> (mLastSelectedFlatlList->getSelectedItem());
        if (itemp)
        {
            index = itemp->getIndex();
        }
    }

    if ("teleport" == command_name)
    {
        confirmTeleport(index);
    }
    else if ("view" == command_name)
    {
        LLTeleportHistoryFlatItem::showPlaceInfoPanel(index);
    }
    else if ("show_on_map" == command_name)
    {
        LLTeleportHistoryStorage::getInstance()->showItemOnMap(index);
    }
    else if ("copy_slurl" == command_name)
    {
        LLVector3d globalPos = LLTeleportHistoryStorage::getInstance()->getItems()[index].mGlobalPos;
        LLLandmarkActions::getSLURLfromPosGlobal(globalPos,
            boost::bind(&LLTeleportHistoryPanel::gotSLURLCallback, _1));
    }
    else if ("remove" == command_name)
    {
        LLTeleportHistoryStorage::getInstance()->removeItem(index);
        LLTeleportHistoryStorage::getInstance()->save();
        showTeleportHistory();
    }
    // <FS:Ansariel> FIRE-31025: Clear TP history doesn't work anymore
    else if ("clear_history" == command_name)
    {
        onRemoveSelected();
    }
    // </FS:Ansariel>
}

bool LLTeleportHistoryPanel::isActionEnabled(const LLSD& userdata) const
{
    std::string command_name = userdata.asString();

    if (command_name == "collapse_all"
        || command_name == "expand_all")
    {
        S32 tabs_cnt = mItemContainers.size();

        bool has_expanded_tabs = false;
        bool has_collapsed_tabs = false;

        for (S32 n = 0; n < tabs_cnt; n++)
        {
            LLAccordionCtrlTab* tab = mItemContainers.at(n);
            if (!tab->getVisible())
                continue;

            if (tab->getDisplayChildren())
            {
                has_expanded_tabs = true;
            }
            else
            {
                has_collapsed_tabs = true;
            }

            if (has_expanded_tabs && has_collapsed_tabs)
            {
                break;
            }
        }

        if (command_name == "collapse_all")
        {
            return has_expanded_tabs;
        }

        if (command_name == "expand_all")
        {
            return has_collapsed_tabs;
        }
    }

    if (command_name == "clear_history")
    {
        return mTeleportHistory->getItems().size() > 0;
    }

    if ("teleport" == command_name
        || "view" == command_name
        || "show_on_map" == command_name
        || "copy_slurl" == command_name
        || "remove" == command_name)
    {
        if (!mLastSelectedFlatlList)
        {
            return false;
        }
        LLTeleportHistoryFlatItem* itemp = dynamic_cast<LLTeleportHistoryFlatItem *> (mLastSelectedFlatlList->getSelectedItem());
        // <FS:Ansariel> RLVa fix
        if ("teleport" == command_name)
        {
            return itemp && RlvActions::canTeleportToLocation();
        }
        else if ("show_on_map" == command_name)
        {
            return itemp && !gRlvHandler.hasBehaviour(RLV_BHVR_SHOWWORLDMAP);
        }
        // </FS:Ansariel>

        return itemp != NULL;
    }

    return false;
}

void LLTeleportHistoryPanel::setAccordionCollapsedByUser(LLUICtrl* acc_tab, bool collapsed)
{
    LLSD param = acc_tab->getValue();
    param[COLLAPSED_BY_USER] = collapsed;
    acc_tab->setValue(param);
}

bool LLTeleportHistoryPanel::isAccordionCollapsedByUser(LLUICtrl* acc_tab)
{
    LLSD param = acc_tab->getValue();
    if(!param.has(COLLAPSED_BY_USER))
    {
        return false;
    }
    return param[COLLAPSED_BY_USER].asBoolean();
}

void LLTeleportHistoryPanel::onAccordionExpand(LLUICtrl* ctrl, const LLSD& param)
{
    bool expanded = param.asBoolean();
    // Save accordion tab state to restore it in refresh()
    setAccordionCollapsedByUser(ctrl, !expanded);

    // Reset selection upon accordion being collapsed
    // to disable "Teleport" and "Map" buttons for hidden item.
    if (!expanded && mLastSelectedFlatlList)
    {
        mLastSelectedFlatlList->resetSelection();
    }
}

// static
void LLTeleportHistoryPanel::confirmTeleport(S32 hist_idx)
{
    LLSD args;
    args["HISTORY_ENTRY"] = LLTeleportHistoryStorage::getInstance()->getItems()[hist_idx].mTitle;
    LLNotificationsUtil::add("TeleportToHistoryEntry", args, LLSD(),
        boost::bind(&LLTeleportHistoryPanel::onTeleportConfirmation, _1, _2, hist_idx));
}

// Called when user reacts upon teleport confirmation dialog.
// static
bool LLTeleportHistoryPanel::onTeleportConfirmation(const LLSD& notification, const LLSD& response, S32 hist_idx)
{
    S32 option = LLNotificationsUtil::getSelectedOption(notification, response);

    if (0 == option)
    {
        // Teleport to given history item.
        LLTeleportHistoryStorage::getInstance()->goToItem(hist_idx);
    }

    return false;
}<|MERGE_RESOLUTION|>--- conflicted
+++ resolved
@@ -64,18 +64,12 @@
 class LLTeleportHistoryFlatItem : public LLPanel
 {
 public:
-<<<<<<< HEAD
-	LLTeleportHistoryFlatItem(S32 index, LLToggleableMenu *menu, const std::string &region_name,
-	// <FS:Ansariel> Extended TP history
-	//									 	 LLDate date, const std::string &hl);
-										 	 LLDate date, const LLVector3& local_pos, const std::string &hl);
-	// </FS:Ansariel>
-	virtual ~LLTeleportHistoryFlatItem();
-=======
     LLTeleportHistoryFlatItem(S32 index, LLToggleableMenu *menu, const std::string &region_name,
-                                             LLDate date, const std::string &hl);
+    // <FS:Ansariel> Extended TP history
+    //                                       LLDate date, const std::string &hl);
+                                             LLDate date, const LLVector3& local_pos, const std::string &hl);
+    // </FS:Ansariel>
     virtual ~LLTeleportHistoryFlatItem();
->>>>>>> 38c2a5bd
 
     virtual BOOL postBuild();
 
@@ -91,14 +85,10 @@
     void updateTimestamp();
     std::string getTimestamp();
 
-<<<<<<< HEAD
-	// <FS:Ansariel> Extended TP history
-	void setLocalPos(const LLVector3& local_pos);
-
-	/*virtual*/ void setValue(const LLSD& value);
-=======
+    // <FS:Ansariel> Extended TP history
+    void setLocalPos(const LLVector3& local_pos);
+
     /*virtual*/ void setValue(const LLSD& value);
->>>>>>> 38c2a5bd
 
     void onMouseEnter(S32 x, S32 y, MASK mask);
     void onMouseLeave(S32 x, S32 y, MASK mask);
@@ -112,25 +102,6 @@
     void onProfileBtnClick();
     void showMenu(S32 x, S32 y);
 
-<<<<<<< HEAD
-	LLButton* mProfileBtn;
-	LLTextBox* mTitle;
-	LLTextBox* mTimeTextBox;
-	
-	LLToggleableMenu *mMenu;
-
-	S32 mIndex;
-	std::string mRegionName;
-	std::string mHighlight;
-	LLDate 		mDate;
-	LLRootHandle<LLTeleportHistoryFlatItem> mItemHandle;
-
-	// <FS:Ansariel> Extended TP history
-	LLVector3	mLocalPos;
-
-	LLTextBox*	mLocalPosBox;
-	// </FS:Ansariel>
-=======
     LLButton* mProfileBtn;
     LLTextBox* mTitle;
     LLTextBox* mTimeTextBox;
@@ -142,7 +113,12 @@
     std::string mHighlight;
     LLDate      mDate;
     LLRootHandle<LLTeleportHistoryFlatItem> mItemHandle;
->>>>>>> 38c2a5bd
+
+    // <FS:Ansariel> Extended TP history
+    LLVector3   mLocalPos;
+
+    LLTextBox*  mLocalPosBox;
+    // </FS:Ansariel>
 };
 
 ////////////////////////////////////////////////////////////////////////////////
@@ -176,29 +152,19 @@
 ////////////////////////////////////////////////////////////////////////////////
 
 LLTeleportHistoryFlatItem::LLTeleportHistoryFlatItem(S32 index, LLToggleableMenu *menu, const std::string &region_name,
-<<<<<<< HEAD
 // <FS:Ansariel> Extended TP history
-//																LLDate date, const std::string &hl)
-																LLDate date, const LLVector3& local_pos, const std::string &hl)
+//                                                              LLDate date, const std::string &hl)
+                                                                LLDate date, const LLVector3& local_pos, const std::string &hl)
 // </FS:Ansariel>
-:	LLPanel(),
-	mIndex(index),
-	mMenu(menu),
-	mRegionName(region_name),
-	mDate(date),
-	// <FS:Ansariel> Extended TP history
-	mLocalPos(local_pos),
-	// </FS:Ansariel>
-	mHighlight(hl)
-=======
-                                                                LLDate date, const std::string &hl)
 :   LLPanel(),
     mIndex(index),
     mMenu(menu),
     mRegionName(region_name),
     mDate(date),
+    // <FS:Ansariel> Extended TP history
+    mLocalPos(local_pos),
+    // </FS:Ansariel>
     mHighlight(hl)
->>>>>>> 38c2a5bd
 {
     buildFromFile("panel_teleport_history_item.xml");
 }
@@ -212,14 +178,10 @@
 {
     mTitle = getChild<LLTextBox>("region");
 
-<<<<<<< HEAD
-	mTimeTextBox = getChild<LLTextBox>("timestamp");
-	// <FS:Ansariel> Extended TP history
-	mLocalPosBox = getChild<LLTextBox>("position");
-	// </FS:Ansariel>
-=======
     mTimeTextBox = getChild<LLTextBox>("timestamp");
->>>>>>> 38c2a5bd
+    // <FS:Ansariel> Extended TP history
+    mLocalPosBox = getChild<LLTextBox>("position");
+    // </FS:Ansariel>
 
     mProfileBtn = getChild<LLButton>("profile_btn");
 
@@ -269,7 +231,7 @@
 // <FS:Ansariel> Extended TP history
 void LLTeleportHistoryFlatItem::setLocalPos(const LLVector3& local_pos)
 {
-	mLocalPos.set(local_pos);
+    mLocalPos.set(local_pos);
 }
 // </FS:Ansariel>
 
@@ -278,56 +240,36 @@
     const LLDate &date = mDate;
     std::string timestamp = "";
 
-<<<<<<< HEAD
-	// <FS:Ansariel> Extended TP history
-	//LLDate now = LLDate::now();
-	//S32 now_year, now_month, now_day, now_hour, now_min, now_sec;
-	//now.split(&now_year, &now_month, &now_day, &now_hour, &now_min, &now_sec);
-
-	//const S32 seconds_in_day = 24 * 60 * 60;
-	//S32 seconds_today = now_hour * 60 * 60 + now_min * 60 + now_sec;
-	//S32 time_diff = (S32) now.secondsSinceEpoch() - (S32) date.secondsSinceEpoch();
-
-	//// Only show timestamp for today and yesterday
-	//if(time_diff < seconds_today + seconds_in_day)
-	//{
-	//	timestamp = "[" + LLTrans::getString("TimeHour12")+"]:["
-	//					+ LLTrans::getString("TimeMin")+"] ["+ LLTrans::getString("TimeAMPM")+"]";
-	//	LLSD substitution;
-	//	substitution["datetime"] = (S32) date.secondsSinceEpoch();
-	//	LLStringUtil::format(timestamp, substitution);
-	//}
-	LLSD args;
-	args["datetime"] = date.secondsSinceEpoch();
-	timestamp = getString("DateFmt");
-	//<FS:Beq [timezone support for teleport history]>
-	// Check whether we have an override for the timezone
-	static const std::string xml_timezone = "utc"; // In case we decide to change the XML default !
-	static LLCachedControl<std::string> sFSTPHistoryTZ(gSavedSettings, "FSTPHistoryTZ");
-	boost::replace_all(timestamp, xml_timezone, sFSTPHistoryTZ());
-	LL_DEBUGS() << "Replacement DateFmt: " << timestamp << LL_ENDL;
-	//</FS:Beq>
-	LLStringUtil::format(timestamp, args);
-	// </FS:Ansariel>
-=======
-    LLDate now = LLDate::now();
-    S32 now_year, now_month, now_day, now_hour, now_min, now_sec;
-    now.split(&now_year, &now_month, &now_day, &now_hour, &now_min, &now_sec);
-
-    const S32 seconds_in_day = 24 * 60 * 60;
-    S32 seconds_today = now_hour * 60 * 60 + now_min * 60 + now_sec;
-    S32 time_diff = (S32) now.secondsSinceEpoch() - (S32) date.secondsSinceEpoch();
-
-    // Only show timestamp for today and yesterday
-    if(time_diff < seconds_today + seconds_in_day)
-    {
-        timestamp = "[" + LLTrans::getString("TimeHour12")+"]:["
-                        + LLTrans::getString("TimeMin")+"] ["+ LLTrans::getString("TimeAMPM")+"]";
-        LLSD substitution;
-        substitution["datetime"] = (S32) date.secondsSinceEpoch();
-        LLStringUtil::format(timestamp, substitution);
-    }
->>>>>>> 38c2a5bd
+    // <FS:Ansariel> Extended TP history
+    //LLDate now = LLDate::now();
+    //S32 now_year, now_month, now_day, now_hour, now_min, now_sec;
+    //now.split(&now_year, &now_month, &now_day, &now_hour, &now_min, &now_sec);
+
+    //const S32 seconds_in_day = 24 * 60 * 60;
+    //S32 seconds_today = now_hour * 60 * 60 + now_min * 60 + now_sec;
+    //S32 time_diff = (S32) now.secondsSinceEpoch() - (S32) date.secondsSinceEpoch();
+
+    //// Only show timestamp for today and yesterday
+    //if(time_diff < seconds_today + seconds_in_day)
+    //{
+    //  timestamp = "[" + LLTrans::getString("TimeHour12")+"]:["
+    //                  + LLTrans::getString("TimeMin")+"] ["+ LLTrans::getString("TimeAMPM")+"]";
+    //  LLSD substitution;
+    //  substitution["datetime"] = (S32) date.secondsSinceEpoch();
+    //  LLStringUtil::format(timestamp, substitution);
+    //}
+    LLSD args;
+    args["datetime"] = date.secondsSinceEpoch();
+    timestamp = getString("DateFmt");
+    //<FS:Beq [timezone support for teleport history]>
+    // Check whether we have an override for the timezone
+    static const std::string xml_timezone = "utc"; // In case we decide to change the XML default !
+    static LLCachedControl<std::string> sFSTPHistoryTZ(gSavedSettings, "FSTPHistoryTZ");
+    boost::replace_all(timestamp, xml_timezone, sFSTPHistoryTZ());
+    LL_DEBUGS() << "Replacement DateFmt: " << timestamp << LL_ENDL;
+    //</FS:Beq>
+    LLStringUtil::format(timestamp, args);
+    // </FS:Ansariel>
 
     return timestamp;
 
@@ -337,27 +279,19 @@
 {
     static LLUIColor sFgColor = LLUIColorTable::instance().getColor("MenuItemEnabledColor", LLColor4U(255, 255, 255));
 
-<<<<<<< HEAD
-	LLTextUtil::textboxSetHighlightedVal(
-		mTitle,
-		LLStyle::Params().color(sFgColor),
-		mRegionName,
-		mHighlight);
-
-	// <FS:Ansariel> Extended TP history
-	LLTextUtil::textboxSetHighlightedVal(
-		mLocalPosBox,
-		LLStyle::Params().color(sFgColor),
-		llformat("%.0f, %.0f, %.0f", mLocalPos.mV[VX], mLocalPos.mV[VY], mLocalPos.mV[VZ]),
-		mHighlight);
-	// </FS:Ansariel>
-=======
     LLTextUtil::textboxSetHighlightedVal(
         mTitle,
         LLStyle::Params().color(sFgColor),
         mRegionName,
         mHighlight);
->>>>>>> 38c2a5bd
+
+    // <FS:Ansariel> Extended TP history
+    LLTextUtil::textboxSetHighlightedVal(
+        mLocalPosBox,
+        LLStyle::Params().color(sFgColor),
+        llformat("%.0f, %.0f, %.0f", mLocalPos.mV[VX], mLocalPos.mV[VY], mLocalPos.mV[VZ]),
+        mHighlight);
+    // </FS:Ansariel>
 }
 
 void LLTeleportHistoryFlatItem::updateTimestamp()
@@ -401,14 +335,10 @@
     params["id"] = index;
     params["type"] = "teleport_history";
 
-<<<<<<< HEAD
-	// <FS:Ansariel> FIRE-817: Separate place details floater
-	//LLFloaterSidePanelContainer::showPanel("places", params);
-	FSFloaterPlaceDetails::showPlaceDetails(params);
-	// </FS:Ansariel>
-=======
-    LLFloaterSidePanelContainer::showPanel("places", params);
->>>>>>> 38c2a5bd
+    // <FS:Ansariel> FIRE-817: Separate place details floater
+    //LLFloaterSidePanelContainer::showPanel("places", params);
+    FSFloaterPlaceDetails::showPlaceDetails(params);
+    // </FS:Ansariel>
 }
 
 void LLTeleportHistoryFlatItem::onProfileBtnClick()
@@ -437,52 +367,12 @@
     const S32 cur_item_index,
     const std::string &hl)
 {
-<<<<<<< HEAD
-	// <FS:Ansariel> Extended TP history
-	LLVector3 local_pos((F32)fmod(persistent_item.mGlobalPos.mdV[VX], (F64)REGION_WIDTH_METERS),
-						(F32)fmod(persistent_item.mGlobalPos.mdV[VY], (F64)REGION_WIDTH_METERS),
-						(F32)persistent_item.mGlobalPos.mdV[VZ]);
-	// </FS:Ansariel>
-
-	LLTeleportHistoryFlatItem* item = NULL;
-	if ( cur_item_index < (S32) mItems.size() )
-	{
-		item = mItems[cur_item_index].get();
-		if (item->getParent() == NULL)
-		{
-			item->setIndex(cur_item_index);
-			item->setRegionName(persistent_item.mTitle);
-			item->setDate(persistent_item.mDate);
-			// <FS:Ansariel> Extended TP history
-			item->setLocalPos(local_pos);
-			// </FS:Ansariel>
-			item->setHighlightedText(hl);
-			item->setVisible(TRUE);
-			item->updateTitle();
-			item->updateTimestamp();
-		}
-		else
-		{
-			// Item already added to parent
-			item = NULL;
-		}
-	}
-
-	if ( !item )
-	{
-		item = new LLTeleportHistoryFlatItem(cur_item_index,
-											 menu,
-											 persistent_item.mTitle,
-											 persistent_item.mDate,
-											 // <FS:Ansariel> Extended TP history
-											 local_pos,
-											 // </FS:Ansariel>
-											 hl);
-		mItems.push_back(item->getItemHandle());
-	}
-
-	return item;
-=======
+    // <FS:Ansariel> Extended TP history
+    LLVector3 local_pos((F32)fmod(persistent_item.mGlobalPos.mdV[VX], (F64)REGION_WIDTH_METERS),
+                        (F32)fmod(persistent_item.mGlobalPos.mdV[VY], (F64)REGION_WIDTH_METERS),
+                        (F32)persistent_item.mGlobalPos.mdV[VZ]);
+    // </FS:Ansariel>
+
     LLTeleportHistoryFlatItem* item = NULL;
     if ( cur_item_index < (S32) mItems.size() )
     {
@@ -492,6 +382,9 @@
             item->setIndex(cur_item_index);
             item->setRegionName(persistent_item.mTitle);
             item->setDate(persistent_item.mDate);
+            // <FS:Ansariel> Extended TP history
+            item->setLocalPos(local_pos);
+            // </FS:Ansariel>
             item->setHighlightedText(hl);
             item->setVisible(TRUE);
             item->updateTitle();
@@ -510,12 +403,14 @@
                                              menu,
                                              persistent_item.mTitle,
                                              persistent_item.mDate,
+                                             // <FS:Ansariel> Extended TP history
+                                             local_pos,
+                                             // </FS:Ansariel>
                                              hl);
         mItems.push_back(item->getItemHandle());
     }
 
     return item;
->>>>>>> 38c2a5bd
 }
 
 void LLTeleportHistoryFlatItemStorage::removeItem(LLTeleportHistoryFlatItem* item)
@@ -557,27 +452,6 @@
 //static LLPanelInjector<LLTeleportHistoryPanel> t_teleport_history("panel_teleport_history");
 
 LLTeleportHistoryPanel::LLTeleportHistoryPanel()
-<<<<<<< HEAD
-	:	LLPanelPlacesTab(),
-		mDirty(true),
-		mCurrentItem(0),
-		mTeleportHistory(NULL),
-		mHistoryAccordion(NULL),
-		mAccordionTabMenu(NULL),
-		mLastSelectedFlatlList(NULL),
-		mLastSelectedItemIndex(-1),
-		mGearItemMenu(NULL),
-		mSortingMenu(NULL),
-		// <FS:Ansariel> Separate search filter for standalone TP history
-		mIsStandAlone(false)
-		// </FS:Ansariel>
-{
-	// <FS:Beq> [timezone support for teleport history] 
-	mCommitCallbackRegistrar.add("TeleportHistory.TimeZone.Set", boost::bind(&LLTeleportHistoryPanel::onTimeZoneChecked, this, _2));
-	mEnableCallbackRegistrar.add("TeleportHistory.TimeZone.Check", boost::bind(&LLTeleportHistoryPanel::isTimeZoneChecked, this, _2));
-	// </FS:Beq>
-	buildFromFile( "panel_teleport_history.xml");
-=======
     :   LLPanelPlacesTab(),
         mDirty(true),
         mCurrentItem(0),
@@ -587,10 +461,16 @@
         mLastSelectedFlatlList(NULL),
         mLastSelectedItemIndex(-1),
         mGearItemMenu(NULL),
-        mSortingMenu(NULL)
-{
+        mSortingMenu(NULL),
+        // <FS:Ansariel> Separate search filter for standalone TP history
+        mIsStandAlone(false)
+        // </FS:Ansariel>
+{
+    // <FS:Beq> [timezone support for teleport history]
+    mCommitCallbackRegistrar.add("TeleportHistory.TimeZone.Set", boost::bind(&LLTeleportHistoryPanel::onTimeZoneChecked, this, _2));
+    mEnableCallbackRegistrar.add("TeleportHistory.TimeZone.Check", boost::bind(&LLTeleportHistoryPanel::isTimeZoneChecked, this, _2));
+    // </FS:Beq>
     buildFromFile( "panel_teleport_history.xml");
->>>>>>> 38c2a5bd
 }
 
 LLTeleportHistoryPanel::~LLTeleportHistoryPanel()
@@ -675,23 +555,18 @@
 // virtual
 void LLTeleportHistoryPanel::onSearchEdit(const std::string& string)
 {
-<<<<<<< HEAD
-	// <FS:Ansariel> Separate search filter for standalone TP history
-	//sFilterSubString = string;
-	if (mIsStandAlone)
-	{
-		mFilterString = string;
-	}
-	else
-	{
-		sFilterSubString = string;
-	}
-	// </FS:Ansariel>
-	showTeleportHistory();
-=======
-    sFilterSubString = string;
+    // <FS:Ansariel> Separate search filter for standalone TP history
+    //sFilterSubString = string;
+    if (mIsStandAlone)
+    {
+        mFilterString = string;
+    }
+    else
+    {
+        sFilterSubString = string;
+    }
+    // </FS:Ansariel>
     showTeleportHistory();
->>>>>>> 38c2a5bd
 }
 
 // virtual
@@ -784,33 +659,26 @@
     if (!isTabVisible())
         return;
 
-<<<<<<< HEAD
-	if (sRemoveBtn)
-	{
-		sRemoveBtn->setEnabled(true);
-	}
-
-	// <FS:Ansariel> FIRE-31033: Keep Teleport/Map/Profile buttons on places floater
-	if (!mLastSelectedFlatlList)
-	{
-		mTeleportBtn->setEnabled(false);
-		mShowProfile->setEnabled(false);
-		mShowOnMapBtn->setEnabled(false);
-		return;
-	}
-
-	LLTeleportHistoryFlatItem* itemp = dynamic_cast<LLTeleportHistoryFlatItem *> (mLastSelectedFlatlList->getSelectedItem());
-
-	mTeleportBtn->setEnabled(NULL != itemp && RlvActions::canTeleportToLocation());
-	mShowProfile->setEnabled(NULL != itemp);
-	mShowOnMapBtn->setEnabled(NULL != itemp && !gRlvHandler.hasBehaviour(RLV_BHVR_SHOWWORLDMAP));
-	// </FS:Ansariel>
-=======
     if (sRemoveBtn)
     {
         sRemoveBtn->setEnabled(true);
     }
->>>>>>> 38c2a5bd
+
+    // <FS:Ansariel> FIRE-31033: Keep Teleport/Map/Profile buttons on places floater
+    if (!mLastSelectedFlatlList)
+    {
+        mTeleportBtn->setEnabled(false);
+        mShowProfile->setEnabled(false);
+        mShowOnMapBtn->setEnabled(false);
+        return;
+    }
+
+    LLTeleportHistoryFlatItem* itemp = dynamic_cast<LLTeleportHistoryFlatItem *> (mLastSelectedFlatlList->getSelectedItem());
+
+    mTeleportBtn->setEnabled(NULL != itemp && RlvActions::canTeleportToLocation());
+    mShowProfile->setEnabled(NULL != itemp);
+    mShowOnMapBtn->setEnabled(NULL != itemp && !gRlvHandler.hasBehaviour(RLV_BHVR_SHOWWORLDMAP));
+    // </FS:Ansariel>
 }
 
 // virtual
@@ -833,106 +701,51 @@
 
 void LLTeleportHistoryPanel::getNextTab(const LLDate& item_date, S32& tab_idx, LLDate& tab_date)
 {
-<<<<<<< HEAD
-	const U32 seconds_in_day = 24 * 60 * 60;
-	//<FS:Beq [timezone support for teleport history]>
-	static LLCachedControl<std::string> sFSTPHistoryTZ(gSavedSettings, "FSTPHistoryTZ");
-	//</FS:Beq>
-	S32 tabs_cnt = mItemContainers.size();
-	S32 curr_year = 0, curr_month = 0, curr_day = 0;
-
-	tab_date = LLDate::now(); 
-	//<FS:Beq [timezone support for teleport history]>
-	// 1) Tab_date is now() which is UTC so we need to onvert that to timezoen by dedcuting the offset
-	// before we flatten to current day
-	// Given currrent date/time in UTC (tab_date) apply the offset for the users selected preference
-	// Must be done before the split and adjust to get midnight today
-	if (sFSTPHistoryTZ() == "local")   // local
-	{
-		tab_date.secondsSinceEpoch(tab_date.secondsSinceEpoch() - LLStringOps::getLocalTimeOffset());
-	}
-	else if (sFSTPHistoryTZ() != "utc") // slt
-	{
-		// note that SLT is a +ve offset
-		tab_date.secondsSinceEpoch(tab_date.secondsSinceEpoch() - LLStringOps::getPacificTimeOffset());
-	}
-	// we now have the adjusted date time which maybe a different day to the UTC day
-	//</FS:Beq>
-	tab_date.split(&curr_year, &curr_month, &curr_day);
-	tab_date.fromYMDHMS(curr_year, curr_month, curr_day); // Set hour, min, and sec to 0
-	tab_date.secondsSinceEpoch(tab_date.secondsSinceEpoch() + seconds_in_day);
-	//<FS:Beq [timezone support for teleport history]>
-	// 2) Tab_date is cutrrently last second of the selected TZ current day. Adjust back
-	// Given date/time in midnight UTC (tab_date) apply the offset for the users selected preference
-	// (add offset).
-	if (sFSTPHistoryTZ() == "local")   // local
-	{
-		tab_date.secondsSinceEpoch(tab_date.secondsSinceEpoch() + LLStringOps::getLocalTimeOffset());
-	}
-	else if (sFSTPHistoryTZ() != "utc") // slt
-	{
-		// note that SLT is a +ve offset
-		tab_date.secondsSinceEpoch(tab_date.secondsSinceEpoch() + LLStringOps::getPacificTimeOffset());
-	}
-	// we now have the adjusted date time which maybe a different day to the UTC day
-	// Note that the existing logic below is "slightly" broken. Adding "seconds_in_day" to establish "next 23:59" will be wrong for leapseconds
-	// however fixing it is more risky than the change warrants.
-	// Other edge cases can feasibily occur due to change of time during list build. not important
-	//</FS:Beq>
-
-	tab_idx = -1;
-
-	while (tab_idx < tabs_cnt - 1 && item_date < tab_date)
-	{
-		tab_idx++;
-
-		if (tab_idx <= tabs_cnt - 4)
-		{
-			// All tabs, except last three, are tabs for one day, so just push tab_date back by one day
-			tab_date.secondsSinceEpoch(tab_date.secondsSinceEpoch() - seconds_in_day);
-		}
-		else if (tab_idx == tabs_cnt - 3) // 6 day and older, low boundary is 1 month
-		{
-			tab_date =  LLDate::now();
-			tab_date.split(&curr_year, &curr_month, &curr_day);
-			curr_month--;
-			if (0 == curr_month)
-			{
-				curr_month = 12;
-				curr_year--;
-			}
-			tab_date.fromYMDHMS(curr_year, curr_month, curr_day);
-		}
-		else if (tab_idx == tabs_cnt - 2) // 1 month and older, low boundary is 6 months
-		{
-			tab_date =  LLDate::now();
-			tab_date.split(&curr_year, &curr_month, &curr_day);
-			if (curr_month > 6)
-			{
-				curr_month -= 6;
-			}
-			else
-			{
-				curr_month += 6;
-				curr_year--;
-			}
-			tab_date.fromYMDHMS(curr_year, curr_month, curr_day);
-		}
-		else // 6 months and older
-		{
-			tab_date.secondsSinceEpoch(0);
-		}
-	}
-=======
     const U32 seconds_in_day = 24 * 60 * 60;
-
+    //<FS:Beq [timezone support for teleport history]>
+    static LLCachedControl<std::string> sFSTPHistoryTZ(gSavedSettings, "FSTPHistoryTZ");
+    //</FS:Beq>
     S32 tabs_cnt = mItemContainers.size();
     S32 curr_year = 0, curr_month = 0, curr_day = 0;
 
     tab_date = LLDate::now();
+    //<FS:Beq [timezone support for teleport history]>
+    // 1) Tab_date is now() which is UTC so we need to onvert that to timezoen by dedcuting the offset
+    // before we flatten to current day
+    // Given currrent date/time in UTC (tab_date) apply the offset for the users selected preference
+    // Must be done before the split and adjust to get midnight today
+    if (sFSTPHistoryTZ() == "local")   // local
+    {
+        tab_date.secondsSinceEpoch(tab_date.secondsSinceEpoch() - LLStringOps::getLocalTimeOffset());
+    }
+    else if (sFSTPHistoryTZ() != "utc") // slt
+    {
+        // note that SLT is a +ve offset
+        tab_date.secondsSinceEpoch(tab_date.secondsSinceEpoch() - LLStringOps::getPacificTimeOffset());
+    }
+    // we now have the adjusted date time which maybe a different day to the UTC day
+    //</FS:Beq>
     tab_date.split(&curr_year, &curr_month, &curr_day);
     tab_date.fromYMDHMS(curr_year, curr_month, curr_day); // Set hour, min, and sec to 0
     tab_date.secondsSinceEpoch(tab_date.secondsSinceEpoch() + seconds_in_day);
+    //<FS:Beq [timezone support for teleport history]>
+    // 2) Tab_date is cutrrently last second of the selected TZ current day. Adjust back
+    // Given date/time in midnight UTC (tab_date) apply the offset for the users selected preference
+    // (add offset).
+    if (sFSTPHistoryTZ() == "local")   // local
+    {
+        tab_date.secondsSinceEpoch(tab_date.secondsSinceEpoch() + LLStringOps::getLocalTimeOffset());
+    }
+    else if (sFSTPHistoryTZ() != "utc") // slt
+    {
+        // note that SLT is a +ve offset
+        tab_date.secondsSinceEpoch(tab_date.secondsSinceEpoch() + LLStringOps::getPacificTimeOffset());
+    }
+    // we now have the adjusted date time which maybe a different day to the UTC day
+    // Note that the existing logic below is "slightly" broken. Adding "seconds_in_day" to establish "next 23:59" will be wrong for leapseconds
+    // however fixing it is more risky than the change warrants.
+    // Other edge cases can feasibily occur due to change of time during list build. not important
+    //</FS:Beq>
 
     tab_idx = -1;
 
@@ -977,146 +790,11 @@
             tab_date.secondsSinceEpoch(0);
         }
     }
->>>>>>> 38c2a5bd
 }
 
 // Called to add items, no more, than ADD_LIMIT at time
 void LLTeleportHistoryPanel::refresh()
 {
-<<<<<<< HEAD
-	if (!mHistoryAccordion)
-	{
-		mDirty = false;
-		return;
-	}
-
-	const LLTeleportHistoryStorage::slurl_list_t& items = mTeleportHistory->getItems();
-
-	// Setting tab_boundary_date to "now", so date from any item would be earlier, than boundary.
-	// That leads to call to getNextTab to get right tab_idx in first pass
-	LLDate tab_boundary_date =  LLDate::now();
-
-	LLFlatListView* curr_flat_view = NULL;
-	std::string filter_string = sFilterSubString;
-	// <FS:Ansariel> Separate search filter for standalone TP history
-	if (mIsStandAlone)
-	{
-		filter_string = mFilterString;
-	}
-	// </FS:Ansariel>
-
-	LLStringUtil::toUpper(filter_string);
-
-	U32 added_items = 0;
-	while (mCurrentItem >= 0)
-	{
-		// Filtering
-		if (!filter_string.empty())
-		{
-			std::string landmark_title(items[mCurrentItem].mTitle);
-			LLStringUtil::toUpper(landmark_title);
-			if( std::string::npos == landmark_title.find(filter_string) )
-			{
-				mCurrentItem--;
-				continue;
-			}
-		}
-
-		// Checking whether date of item is earlier, than tab_boundary_date.
-		// In that case, item should be added to another tab
-		const LLDate &date = items[mCurrentItem].mDate;
-
-		if (date < tab_boundary_date)
-		{
-			// Getting apropriate tab_idx for this and subsequent items,
-			// tab_boundary_date would be earliest possible date for this tab
-			S32 tab_idx = 0;
-			getNextTab(date, tab_idx, tab_boundary_date);
-			tab_idx = mItemContainers.size() - 1 - tab_idx;
-			if (tab_idx >= 0)
-			{
-				LLAccordionCtrlTab* tab = mItemContainers.at(tab_idx);
-				tab->setVisible(true);
-
-				// Expand all accordion tabs when filtering
-				// <FS:Ansariel> Separate search filter for standalone TP history
-				//if(!sFilterSubString.empty())
-				std::string str_filter = sFilterSubString;
-				if (mIsStandAlone)
-				{
-					str_filter = mFilterString;
-				}
-				if (!str_filter.empty())
-				// <FS:Ansariel>
-				{
-					//store accordion tab state when filter is not empty
-					tab->notifyChildren(LLSD().with("action","store_state"));
-				
-					tab->setDisplayChildren(true);
-				}
-				// Restore each tab's expand state when not filtering
-				else
-				{
-					bool collapsed = isAccordionCollapsedByUser(tab);
-					tab->setDisplayChildren(!collapsed);
-			
-					//restore accordion state after all those accodrion tabmanipulations
-					tab->notifyChildren(LLSD().with("action","restore_state"));
-				}
-
-				curr_flat_view = getFlatListViewFromTab(tab);
-			}
-		}
-
-		if (curr_flat_view)
-		{
-			LLTeleportHistoryFlatItem* item =
-				LLTeleportHistoryFlatItemStorage::instance()
-				.getFlatItemForPersistentItem(mGearItemMenu,
-											  items[mCurrentItem],
-											  mCurrentItem,
-											  filter_string);
-			if ( !curr_flat_view->addItem(item, LLUUID::null, ADD_BOTTOM, false) )
-				LL_ERRS() << "Couldn't add flat item to teleport history." << LL_ENDL;
-			if (mLastSelectedItemIndex == mCurrentItem)
-				curr_flat_view->selectItem(item, true);
-		}
-
-		mCurrentItem--;
-
-		if (++added_items >= ADD_LIMIT)
-			break;
-	}
-
-	for (S32 n = mItemContainers.size() - 1; n >= 0; --n)
-	{
-		LLAccordionCtrlTab* tab = mItemContainers.at(n);
-		LLFlatListView* fv = getFlatListViewFromTab(tab);
-		if (fv)
-		{
-			fv->notify(LLSD().with("rearrange", LLSD()));
-		}
-	}
-
-	// <FS:Ansariel> Separate search filter for standalone TP history
-	//mHistoryAccordion->setFilterSubString(sFilterSubString);
-	if (mIsStandAlone)
-	{
-		mHistoryAccordion->setFilterSubString(mFilterString);
-	}
-	else
-	{
-		mHistoryAccordion->setFilterSubString(sFilterSubString);
-	}
-	// <FS:Ansariel>
-
-	mHistoryAccordion->arrange();
-
-	updateVerbs();
-
-	if (mCurrentItem < 0)
-		mDirty = false;
-=======
     if (!mHistoryAccordion)
     {
         mDirty = false;
@@ -1131,6 +809,13 @@
 
     LLFlatListView* curr_flat_view = NULL;
     std::string filter_string = sFilterSubString;
+    // <FS:Ansariel> Separate search filter for standalone TP history
+    if (mIsStandAlone)
+    {
+        filter_string = mFilterString;
+    }
+    // </FS:Ansariel>
+
     LLStringUtil::toUpper(filter_string);
 
     U32 added_items = 0;
@@ -1165,7 +850,15 @@
                 tab->setVisible(true);
 
                 // Expand all accordion tabs when filtering
-                if(!sFilterSubString.empty())
+                // <FS:Ansariel> Separate search filter for standalone TP history
+                //if(!sFilterSubString.empty())
+                std::string str_filter = sFilterSubString;
+                if (mIsStandAlone)
+                {
+                    str_filter = mFilterString;
+                }
+                if (!str_filter.empty())
+                // <FS:Ansariel>
                 {
                     //store accordion tab state when filter is not empty
                     tab->notifyChildren(LLSD().with("action","store_state"));
@@ -1216,7 +909,17 @@
         }
     }
 
-    mHistoryAccordion->setFilterSubString(sFilterSubString);
+    // <FS:Ansariel> Separate search filter for standalone TP history
+    //mHistoryAccordion->setFilterSubString(sFilterSubString);
+    if (mIsStandAlone)
+    {
+        mHistoryAccordion->setFilterSubString(mFilterString);
+    }
+    else
+    {
+        mHistoryAccordion->setFilterSubString(sFilterSubString);
+    }
+    // <FS:Ansariel>
 
     mHistoryAccordion->arrange();
 
@@ -1224,7 +927,6 @@
 
     if (mCurrentItem < 0)
         mDirty = false;
->>>>>>> 38c2a5bd
 }
 
 void LLTeleportHistoryPanel::onTeleportHistoryChange(S32 removed_index)
@@ -1242,77 +944,6 @@
 
 void LLTeleportHistoryPanel::replaceItem(S32 removed_index)
 {
-<<<<<<< HEAD
-	// Flat list for 'Today' (mItemContainers keeps accordion tabs in reverse order)
-	LLFlatListView* fv = NULL;
-	
-	if (mItemContainers.size() > 0)
-	{
-		fv = getFlatListViewFromTab(mItemContainers[mItemContainers.size() - 1]);
-	}
-
-	// Empty flat list for 'Today' means that other flat lists are empty as well,
-	// so all items from teleport history should be added.
-	if (!fv || fv->size() == 0)
-	{
-		showTeleportHistory();
-		return;
-	}
-
-	const LLTeleportHistoryStorage::slurl_list_t& history_items = mTeleportHistory->getItems();
-	LLTeleportHistoryFlatItem* item = LLTeleportHistoryFlatItemStorage::instance()
-		.getFlatItemForPersistentItem(mGearItemMenu,
-									  history_items[history_items.size() - 1], // Most recent item, it was added instead of removed
-									  history_items.size(), // index will be decremented inside loop below
-									  // <FS:Ansariel> Separate search filter for standalone TP history
-									  //sFilterSubString);
-									  (mIsStandAlone ? mFilterString : sFilterSubString));
-									  // </FS:Ansariel>
-
-	fv->addItem(item, LLUUID::null, ADD_TOP);
-
-	// Index of each item, from last to removed item should be decremented
-	// to point to the right item in LLTeleportHistoryStorage
-	for (S32 tab_idx = mItemContainers.size() - 1; tab_idx >= 0; --tab_idx)
-	{
-		LLAccordionCtrlTab* tab = mItemContainers.at(tab_idx);
-		if (!tab->getVisible())
-			continue;
-
-		fv = getFlatListViewFromTab(tab);
-		if (!fv)
-		{
-			showTeleportHistory();
-			return;
-		}
-
-		std::vector<LLPanel*> items;
-		fv->getItems(items);
-
-		S32 items_cnt = items.size();
-		for (S32 n = 0; n < items_cnt; ++n)
-		{
-			LLTeleportHistoryFlatItem *item = (LLTeleportHistoryFlatItem*) items[n];
-
-			if (item->getIndex() == removed_index)
-			{
-				LLTeleportHistoryFlatItemStorage::instance().removeItem(item);
-
-				fv->removeItem(item);
-
-				// If flat list becames empty, then accordion tab should be hidden
-				if (fv->size() == 0)
-					tab->setVisible(false);
-
-				mHistoryAccordion->arrange();
-
-				return; // No need to decrement idexes for the rest of items
-			}
-
-			item->setIndex(item->getIndex() - 1);
-		}
-	}
-=======
     // Flat list for 'Today' (mItemContainers keeps accordion tabs in reverse order)
     LLFlatListView* fv = NULL;
 
@@ -1334,7 +965,10 @@
         .getFlatItemForPersistentItem(mGearItemMenu,
                                       history_items[history_items.size() - 1], // Most recent item, it was added instead of removed
                                       history_items.size(), // index will be decremented inside loop below
-                                      sFilterSubString);
+                                      // <FS:Ansariel> Separate search filter for standalone TP history
+                                      //sFilterSubString);
+                                      (mIsStandAlone ? mFilterString : sFilterSubString));
+                                      // </FS:Ansariel>
 
     fv->addItem(item, LLUUID::null, ADD_TOP);
 
@@ -1379,7 +1013,6 @@
             item->setIndex(item->getIndex() - 1);
         }
     }
->>>>>>> 38c2a5bd
 }
 
 void LLTeleportHistoryPanel::showTeleportHistory()
@@ -1456,43 +1089,6 @@
 
 void LLTeleportHistoryPanel::onAccordionTabRightClick(LLView *view, S32 x, S32 y, MASK mask)
 {
-<<<<<<< HEAD
-	LLAccordionCtrlTab *tab = (LLAccordionCtrlTab *) view;
-
-	// If click occurred below the header, don't show this menu
-	if (y < tab->getRect().getHeight() - tab->getHeaderHeight() - tab->getPaddingBottom())
-		return;
-
-	if (mAccordionTabMenu)
-	{
-		//preventing parent (menu holder) from deleting already "dead" context menus on exit
-		LLView* parent = mAccordionTabMenu->getParent();
-		if (parent)
-		{
-			parent->removeChild(mAccordionTabMenu);
-		}
-		delete mAccordionTabMenu;
-	}
-
-	// set up the callbacks for all of the avatar menu items
-	// (N.B. callbacks don't take const refs as mID is local scope)
-	LLUICtrl::CommitCallbackRegistry::ScopedRegistrar registrar;
-
-	registrar.add("TeleportHistory.TabOpen",	boost::bind(&LLTeleportHistoryPanel::onAccordionTabOpen, this, tab));
-	registrar.add("TeleportHistory.TabClose",	boost::bind(&LLTeleportHistoryPanel::onAccordionTabClose, this, tab));
-
-	// create the context menu from the XUI
-	llassert(LLMenuGL::sMenuContainer != NULL);
-	mAccordionTabMenu = LLUICtrlFactory::getInstance()->createFromFile<LLContextMenu>(
-		"menu_teleport_history_tab.xml", LLMenuGL::sMenuContainer, LLViewerMenuHolderGL::child_registry_t::instance());
-
-	mAccordionTabMenu->setItemVisible("TabOpen", !tab->isExpanded() ? true : false);
-	mAccordionTabMenu->setItemVisible("TabClose", tab->isExpanded() ? true : false);
-
-
-	mAccordionTabMenu->show(x, y);
-	LLMenuGL::showPopup(tab, mAccordionTabMenu, x, y);
-=======
     LLAccordionCtrlTab *tab = (LLAccordionCtrlTab *) view;
 
     // If click occurred below the header, don't show this menu
@@ -1525,9 +1121,9 @@
     mAccordionTabMenu->setItemVisible("TabOpen", !tab->isExpanded() ? true : false);
     mAccordionTabMenu->setItemVisible("TabClose", tab->isExpanded() ? true : false);
 
+
     mAccordionTabMenu->show(x, y);
     LLMenuGL::showPopup(tab, mAccordionTabMenu, x, y);
->>>>>>> 38c2a5bd
 }
 
 void LLTeleportHistoryPanel::onAccordionTabOpen(LLAccordionCtrlTab *tab)
@@ -1545,16 +1141,16 @@
 // <FS:Beq> [timezone support for teleport history]
 void LLTeleportHistoryPanel::onTimeZoneChecked(const LLSD& userdata)
 {
-	gSavedSettings.setString("FSTPHistoryTZ", userdata.asString());
-	onTeleportHistoryChange(-1); // force recreate all
+    gSavedSettings.setString("FSTPHistoryTZ", userdata.asString());
+    onTeleportHistoryChange(-1); // force recreate all
 }
 
 bool LLTeleportHistoryPanel::isTimeZoneChecked(const LLSD& userdata)
 {
-	static LLCachedControl<std::string> sFSTPHistoryTZ(gSavedSettings, "FSTPHistoryTZ");
-
-	const std::string zone_string = userdata.asString();
-	return (sFSTPHistoryTZ() == zone_string);
+    static LLCachedControl<std::string> sFSTPHistoryTZ(gSavedSettings, "FSTPHistoryTZ");
+
+    const std::string zone_string = userdata.asString();
+    return (sFSTPHistoryTZ() == zone_string);
 }
 // </FS:Beq>
 
