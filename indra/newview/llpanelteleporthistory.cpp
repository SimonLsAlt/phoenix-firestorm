/**
 * @file llpanelteleporthistory.cpp
 * @brief Teleport history represented by a scrolling list
 *
 * $LicenseInfo:firstyear=2009&license=viewerlgpl$
 * Second Life Viewer Source Code
 * Copyright (C) 2010, Linden Research, Inc.
 *
 * This library is free software; you can redistribute it and/or
 * modify it under the terms of the GNU Lesser General Public
 * License as published by the Free Software Foundation;
 * version 2.1 of the License only.
 *
 * This library is distributed in the hope that it will be useful,
 * but WITHOUT ANY WARRANTY; without even the implied warranty of
 * MERCHANTABILITY or FITNESS FOR A PARTICULAR PURPOSE.  See the GNU
 * Lesser General Public License for more details.
 *
 * You should have received a copy of the GNU Lesser General Public
 * License along with this library; if not, write to the Free Software
 * Foundation, Inc., 51 Franklin Street, Fifth Floor, Boston, MA  02110-1301  USA
 *
 * Linden Research, Inc., 945 Battery Street, San Francisco, CA  94111  USA
 * $/LicenseInfo$
 */

#include "llviewerprecompiledheaders.h"

#include "llfloaterreg.h"
#include "llmenubutton.h"

#include "llfloaterworldmap.h"
#include "llpanelteleporthistory.h"
#include "llworldmap.h"
#include "llteleporthistorystorage.h"
#include "lltextutil.h"

#include "llaccordionctrl.h"
#include "llaccordionctrltab.h"
#include "llflatlistview.h"
#include "llfloatersidepanelcontainer.h"
#include "llnotificationsutil.h"
#include "lltextbox.h"
#include "lltoggleablemenu.h"
#include "llviewermenu.h"
#include "lllandmarkactions.h"
#include "llclipboard.h"
#include "lltrans.h"
//<FS:Beq [timezone support for teleport history]>
#include <boost/algorithm/string/replace.hpp>
//</FS:Beq>
#include "llviewercontrol.h"
#include "rlvactions.h"
#include "rlvhandler.h"

#include "fsfloaterplacedetails.h"

// Maximum number of items that can be added to a list in one pass.
// Used to limit time spent for items list update per frame.
static const U32 ADD_LIMIT = 50;

static const std::string COLLAPSED_BY_USER = "collapsed_by_user";

class LLTeleportHistoryFlatItem : public LLPanel
{
public:
    LLTeleportHistoryFlatItem(S32 index, LLToggleableMenu *menu, const std::string &region_name,
    // <FS:Ansariel> Extended TP history
    //                                       LLDate date, const std::string &hl);
                                             LLDate date, const LLVector3& local_pos, const std::string &hl);
    // </FS:Ansariel>
    virtual ~LLTeleportHistoryFlatItem();

    virtual bool postBuild();

    /*virtual*/ S32 notify(const LLSD& info);

    S32 getIndex() { return mIndex; }
    void setIndex(S32 index) { mIndex = index; }
    const std::string& getRegionName() { return mRegionName;}
    void setRegionName(const std::string& name);
    void setDate(LLDate date);
    void setHighlightedText(const std::string& text);
    void updateTitle();
    void updateTimestamp();
    std::string getTimestamp();

    // <FS:Ansariel> Extended TP history
    void setLocalPos(const LLVector3& local_pos);

    /*virtual*/ void setValue(const LLSD& value);

    void onMouseEnter(S32 x, S32 y, MASK mask);
    void onMouseLeave(S32 x, S32 y, MASK mask);
    virtual bool handleRightMouseDown(S32 x, S32 y, MASK mask);

    static void showPlaceInfoPanel(S32 index);

    LLHandle<LLTeleportHistoryFlatItem> getItemHandle() { mItemHandle.bind(this); return mItemHandle; }

private:
    void onProfileBtnClick();
    void showMenu(S32 x, S32 y);

    LLButton* mProfileBtn;
    LLTextBox* mTitle;
    LLTextBox* mTimeTextBox;

    LLToggleableMenu *mMenu;

    S32 mIndex;
    std::string mRegionName;
    std::string mHighlight;
    LLDate      mDate;
    LLRootHandle<LLTeleportHistoryFlatItem> mItemHandle;

    // <FS:Ansariel> Extended TP history
    LLVector3   mLocalPos;

    LLTextBox*  mLocalPosBox;
    // </FS:Ansariel>
};

////////////////////////////////////////////////////////////////////////////////
////////////////////////////////////////////////////////////////////////////////
////////////////////////////////////////////////////////////////////////////////

class LLTeleportHistoryFlatItemStorage: public LLSingleton<LLTeleportHistoryFlatItemStorage>
{
    LLSINGLETON_EMPTY_CTOR(LLTeleportHistoryFlatItemStorage);
protected:
    typedef std::vector< LLHandle<LLTeleportHistoryFlatItem> > flat_item_list_t;

public:
    LLTeleportHistoryFlatItem* getFlatItemForPersistentItem (
        LLToggleableMenu *menu,
        const LLTeleportHistoryPersistentItem& persistent_item,
        const S32 cur_item_index,
        const std::string &hl);

    void removeItem(LLTeleportHistoryFlatItem* item);

    void purge();

private:

    flat_item_list_t mItems;
};

////////////////////////////////////////////////////////////////////////////////
////////////////////////////////////////////////////////////////////////////////
////////////////////////////////////////////////////////////////////////////////

LLTeleportHistoryFlatItem::LLTeleportHistoryFlatItem(S32 index, LLToggleableMenu *menu, const std::string &region_name,
// <FS:Ansariel> Extended TP history
//                                                              LLDate date, const std::string &hl)
                                                                LLDate date, const LLVector3& local_pos, const std::string &hl)
// </FS:Ansariel>
:   LLPanel(),
    mIndex(index),
    mMenu(menu),
    mRegionName(region_name),
    mDate(date),
    // <FS:Ansariel> Extended TP history
    mLocalPos(local_pos),
    // </FS:Ansariel>
    mHighlight(hl)
{
    buildFromFile("panel_teleport_history_item.xml");
}

LLTeleportHistoryFlatItem::~LLTeleportHistoryFlatItem()
{
}

//virtual
bool LLTeleportHistoryFlatItem::postBuild()
{
    mTitle = getChild<LLTextBox>("region");

    mTimeTextBox = getChild<LLTextBox>("timestamp");
    // <FS:Ansariel> Extended TP history
    mLocalPosBox = getChild<LLTextBox>("position");
    // </FS:Ansariel>

    mProfileBtn = getChild<LLButton>("profile_btn");

    mProfileBtn->setClickedCallback(boost::bind(&LLTeleportHistoryFlatItem::onProfileBtnClick, this));

    updateTitle();
    updateTimestamp();

    return true;
}

S32 LLTeleportHistoryFlatItem::notify(const LLSD& info)
{
    if(info.has("detach"))
    {
        delete mMouseDownSignal;
        mMouseDownSignal = NULL;
        delete mRightMouseDownSignal;
        mRightMouseDownSignal = NULL;
        return 1;
    }
    return 0;
}

void LLTeleportHistoryFlatItem::setValue(const LLSD& value)
{
    if (!value.isMap()) return;;
    if (!value.has("selected")) return;
    getChildView("selected_icon")->setVisible( value["selected"]);
}

void LLTeleportHistoryFlatItem::setHighlightedText(const std::string& text)
{
    mHighlight = text;
}

void LLTeleportHistoryFlatItem::setRegionName(const std::string& name)
{
    mRegionName = name;
}

void LLTeleportHistoryFlatItem::setDate(LLDate date)
{
    mDate = date;
}

// <FS:Ansariel> Extended TP history
void LLTeleportHistoryFlatItem::setLocalPos(const LLVector3& local_pos)
{
    mLocalPos.set(local_pos);
}
// </FS:Ansariel>

std::string LLTeleportHistoryFlatItem::getTimestamp()
{
    const LLDate &date = mDate;
    std::string timestamp = "";

    // <FS:Ansariel> Extended TP history
    //LLDate now = LLDate::now();
    //S32 now_year, now_month, now_day, now_hour, now_min, now_sec;
    //now.split(&now_year, &now_month, &now_day, &now_hour, &now_min, &now_sec);

    //const S32 seconds_in_day = 24 * 60 * 60;
    //S32 seconds_today = now_hour * 60 * 60 + now_min * 60 + now_sec;
    //S32 time_diff = (S32) now.secondsSinceEpoch() - (S32) date.secondsSinceEpoch();

    //// Only show timestamp for today and yesterday
    //if(time_diff < seconds_today + seconds_in_day)
    //{
    //  timestamp = "[" + LLTrans::getString("TimeHour12")+"]:["
    //                  + LLTrans::getString("TimeMin")+"] ["+ LLTrans::getString("TimeAMPM")+"]";
    //  LLSD substitution;
    //  substitution["datetime"] = (S32) date.secondsSinceEpoch();
    //  LLStringUtil::format(timestamp, substitution);
    //}
    LLSD args;
    args["datetime"] = date.secondsSinceEpoch();
    timestamp = getString("DateFmt");
    //<FS:Beq [timezone support for teleport history]>
    // Check whether we have an override for the timezone
    static const std::string xml_timezone = "utc"; // In case we decide to change the XML default !
    static LLCachedControl<std::string> sFSTPHistoryTZ(gSavedSettings, "FSTPHistoryTZ");
    boost::replace_all(timestamp, xml_timezone, sFSTPHistoryTZ());
    LL_DEBUGS() << "Replacement DateFmt: " << timestamp << LL_ENDL;
    //</FS:Beq>
    LLStringUtil::format(timestamp, args);
    // </FS:Ansariel>

    return timestamp;

}

void LLTeleportHistoryFlatItem::updateTitle()
{
    static LLUIColor sFgColor = LLUIColorTable::instance().getColor("MenuItemEnabledColor", LLColor4U(255, 255, 255));

    LLTextUtil::textboxSetHighlightedVal(
        mTitle,
        LLStyle::Params().color(sFgColor),
        mRegionName,
        mHighlight);

    // <FS:Ansariel> Extended TP history
    LLTextUtil::textboxSetHighlightedVal(
        mLocalPosBox,
        LLStyle::Params().color(sFgColor),
        llformat("%.0f, %.0f, %.0f", mLocalPos.mV[VX], mLocalPos.mV[VY], mLocalPos.mV[VZ]),
        mHighlight);
    // </FS:Ansariel>
}

void LLTeleportHistoryFlatItem::updateTimestamp()
{
    static LLUIColor sFgColor = LLUIColorTable::instance().getColor("MenuItemEnabledColor", LLColor4U(255, 255, 255));

    LLTextUtil::textboxSetHighlightedVal(
        mTimeTextBox,
        LLStyle::Params().color(sFgColor),
        getTimestamp(),
        mHighlight);
}

void LLTeleportHistoryFlatItem::onMouseEnter(S32 x, S32 y, MASK mask)
{
    getChildView("hovered_icon")->setVisible( true);
    mProfileBtn->setVisible(true);

    LLPanel::onMouseEnter(x, y, mask);
}

void LLTeleportHistoryFlatItem::onMouseLeave(S32 x, S32 y, MASK mask)
{
    getChildView("hovered_icon")->setVisible( false);
    mProfileBtn->setVisible(false);

    LLPanel::onMouseLeave(x, y, mask);
}

// virtual
bool LLTeleportHistoryFlatItem::handleRightMouseDown(S32 x, S32 y, MASK mask)
{
    LLPanel::handleRightMouseDown(x, y, mask);
    showMenu(x, y);
    return true;
}

void LLTeleportHistoryFlatItem::showPlaceInfoPanel(S32 index)
{
    LLSD params;
    params["id"] = index;
    params["type"] = "teleport_history";

    // <FS:Ansariel> FIRE-817: Separate place details floater
    //LLFloaterSidePanelContainer::showPanel("places", params);
    FSFloaterPlaceDetails::showPlaceDetails(params);
    // </FS:Ansariel>
}

void LLTeleportHistoryFlatItem::onProfileBtnClick()
{
    LLTeleportHistoryFlatItem::showPlaceInfoPanel(mIndex);
}

void LLTeleportHistoryFlatItem::showMenu(S32 x, S32 y)
{
    mMenu->setButtonRect(this);
    mMenu->buildDrawLabels();
    mMenu->arrangeAndClear();
    mMenu->updateParent(LLMenuGL::sMenuContainer);

    LLMenuGL::showPopup(this, mMenu, x, y);
}

////////////////////////////////////////////////////////////////////////////////
////////////////////////////////////////////////////////////////////////////////
////////////////////////////////////////////////////////////////////////////////

LLTeleportHistoryFlatItem*
LLTeleportHistoryFlatItemStorage::getFlatItemForPersistentItem (
    LLToggleableMenu *menu,
    const LLTeleportHistoryPersistentItem& persistent_item,
    const S32 cur_item_index,
    const std::string &hl)
{
    // <FS:Ansariel> Extended TP history
    LLVector3 local_pos((F32)fmod(persistent_item.mGlobalPos.mdV[VX], (F64)REGION_WIDTH_METERS),
                        (F32)fmod(persistent_item.mGlobalPos.mdV[VY], (F64)REGION_WIDTH_METERS),
                        (F32)persistent_item.mGlobalPos.mdV[VZ]);
    // </FS:Ansariel>

    LLTeleportHistoryFlatItem* item = NULL;
    if ( cur_item_index < (S32) mItems.size() )
    {
        item = mItems[cur_item_index].get();
        if (item->getParent() == NULL)
        {
            item->setIndex(cur_item_index);
            item->setRegionName(persistent_item.mTitle);
            item->setDate(persistent_item.mDate);
            // <FS:Ansariel> Extended TP history
            item->setLocalPos(local_pos);
            // </FS:Ansariel>
            item->setHighlightedText(hl);
            item->setVisible(true);
            item->updateTitle();
            item->updateTimestamp();
        }
        else
        {
            // Item already added to parent
            item = NULL;
        }
    }

    if ( !item )
    {
        item = new LLTeleportHistoryFlatItem(cur_item_index,
                                             menu,
                                             persistent_item.mTitle,
                                             persistent_item.mDate,
                                             // <FS:Ansariel> Extended TP history
                                             local_pos,
                                             // </FS:Ansariel>
                                             hl);
        mItems.push_back(item->getItemHandle());
    }

    return item;
}

void LLTeleportHistoryFlatItemStorage::removeItem(LLTeleportHistoryFlatItem* item)
{
    if (item)
    {
        flat_item_list_t::iterator item_iter = std::find(mItems.begin(),
                                                         mItems.end(),
                                                         item->getItemHandle());
        if (item_iter != mItems.end())
        {
            mItems.erase(item_iter);
        }
    }
}

void LLTeleportHistoryFlatItemStorage::purge()
{
    for ( flat_item_list_t::iterator
              it = mItems.begin(),
              it_end = mItems.end();
          it != it_end; ++it )
    {
        LLHandle <LLTeleportHistoryFlatItem> item_handle = *it;
        if ( !item_handle.isDead() && item_handle.get()->getParent() == NULL )
        {
            item_handle.get()->die();
        }
    }
    mItems.clear();
}

////////////////////////////////////////////////////////////////////////////////
////////////////////////////////////////////////////////////////////////////////
////////////////////////////////////////////////////////////////////////////////


// Not yet implemented; need to remove buildPanel() from constructor when we switch
//static LLPanelInjector<LLTeleportHistoryPanel> t_teleport_history("panel_teleport_history");

LLTeleportHistoryPanel::LLTeleportHistoryPanel()
    :   LLPanelPlacesTab(),
        mDirty(true),
        mCurrentItem(0),
        mTeleportHistory(NULL),
        mHistoryAccordion(NULL),
        mAccordionTabMenu(NULL),
        mLastSelectedFlatlList(NULL),
        mLastSelectedItemIndex(-1),
        mGearItemMenu(NULL),
        mSortingMenu(NULL),
        // <FS:Ansariel> Separate search filter for standalone TP history
        mIsStandAlone(false)
        // </FS:Ansariel>
{
    // <FS:Beq> [timezone support for teleport history]
    mCommitCallbackRegistrar.add("TeleportHistory.TimeZone.Set", boost::bind(&LLTeleportHistoryPanel::onTimeZoneChecked, this, _2));
    mEnableCallbackRegistrar.add("TeleportHistory.TimeZone.Check", boost::bind(&LLTeleportHistoryPanel::isTimeZoneChecked, this, _2));
    // </FS:Beq>
    buildFromFile( "panel_teleport_history.xml");
}

LLTeleportHistoryPanel::~LLTeleportHistoryPanel()
{
    LLTeleportHistoryFlatItemStorage::instance().purge();
    mTeleportHistoryChangedConnection.disconnect();
}

bool LLTeleportHistoryPanel::postBuild()
{
    mCommitCallbackRegistrar.add("TeleportHistory.GearMenu.Action", boost::bind(&LLTeleportHistoryPanel::onGearMenuAction, this, _2));
    mEnableCallbackRegistrar.add("TeleportHistory.GearMenu.Enable", boost::bind(&LLTeleportHistoryPanel::isActionEnabled, this, _2));

    // init menus before list, since menus are passed to list
    mGearItemMenu = LLUICtrlFactory::getInstance()->createFromFile<LLToggleableMenu>("menu_teleport_history_item.xml", gMenuHolder, LLViewerMenuHolderGL::child_registry_t::instance());
    mGearItemMenu->setAlwaysShowMenu(true); // all items can be disabled if nothing is selected, show anyway
    mSortingMenu = LLUICtrlFactory::getInstance()->createFromFile<LLToggleableMenu>("menu_teleport_history_gear.xml", gMenuHolder, LLViewerMenuHolderGL::child_registry_t::instance());

    mTeleportHistory = LLTeleportHistoryStorage::getInstance();
    if (mTeleportHistory)
    {
        mTeleportHistoryChangedConnection = mTeleportHistory->setHistoryChangedCallback(boost::bind(&LLTeleportHistoryPanel::onTeleportHistoryChange, this, _1));
    }

    mHistoryAccordion = getChild<LLAccordionCtrl>("history_accordion");

    if (mHistoryAccordion)
    {
        for (child_list_const_iter_t iter = mHistoryAccordion->beginChild(); iter != mHistoryAccordion->endChild(); iter++)
        {
            if (dynamic_cast<LLAccordionCtrlTab*>(*iter))
            {
                LLAccordionCtrlTab* tab = (LLAccordionCtrlTab*)*iter;
                tab->setRightMouseDownCallback(boost::bind(&LLTeleportHistoryPanel::onAccordionTabRightClick, this, _1, _2, _3, _4));
                tab->setDisplayChildren(false);
                tab->setDropDownStateChangedCallback(boost::bind(&LLTeleportHistoryPanel::onAccordionExpand, this, _1, _2));

                // All accordion tabs are collapsed initially
                setAccordionCollapsedByUser(tab, true);

                mItemContainers.push_back(tab);

                LLFlatListView* fl = getFlatListViewFromTab(tab);
                if (fl)
                {
                    fl->setCommitOnSelectionChange(true);
                    fl->setDoubleClickCallback(boost::bind(&LLTeleportHistoryPanel::onDoubleClickItem, this));
                    fl->setCommitCallback(boost::bind(&LLTeleportHistoryPanel::handleItemSelect, this, fl));
                    fl->setReturnCallback(boost::bind(&LLTeleportHistoryPanel::onReturnKeyPressed, this));
                }
            }
        }

        // Open first 2 accordion tabs
        if (mItemContainers.size() > 1)
        {
            LLAccordionCtrlTab* tab = mItemContainers.at(mItemContainers.size() - 1);
            tab->setDisplayChildren(true);
            setAccordionCollapsedByUser(tab, false);
        }

        if (mItemContainers.size() > 2)
        {
            LLAccordionCtrlTab* tab = mItemContainers.at(mItemContainers.size() - 2);
            tab->setDisplayChildren(true);
            setAccordionCollapsedByUser(tab, false);
        }
    }

    return true;
}

// virtual
void LLTeleportHistoryPanel::draw()
{
    if (mDirty)
        refresh();

    LLPanelPlacesTab::draw();
}

// virtual
void LLTeleportHistoryPanel::onSearchEdit(const std::string& string)
{
    // <FS:Ansariel> Separate search filter for standalone TP history
    //sFilterSubString = string;
    if (mIsStandAlone)
    {
        mFilterString = string;
    }
    else
    {
        sFilterSubString = string;
    }
    // </FS:Ansariel>
    showTeleportHistory();
}

// virtual
bool LLTeleportHistoryPanel::isSingleItemSelected()
{
    return mLastSelectedFlatlList && mLastSelectedFlatlList->getSelectedItem();
}

// virtual
void LLTeleportHistoryPanel::onShowOnMap()
{
    if (!mLastSelectedFlatlList)
        return;

    LLTeleportHistoryFlatItem* itemp = dynamic_cast<LLTeleportHistoryFlatItem *> (mLastSelectedFlatlList->getSelectedItem());

    if(!itemp)
        return;

    LLVector3d global_pos = mTeleportHistory->getItems()[itemp->getIndex()].mGlobalPos;

    if (!global_pos.isExactlyZero())
    {
        LLFloaterWorldMap::getInstance()->trackLocation(global_pos);
        LLFloaterReg::showInstance("world_map", "center");
    }
}

//virtual
void LLTeleportHistoryPanel::onShowProfile()
{
    if (!mLastSelectedFlatlList)
        return;

    LLTeleportHistoryFlatItem* itemp = dynamic_cast<LLTeleportHistoryFlatItem *> (mLastSelectedFlatlList->getSelectedItem());

    if(!itemp)
        return;

    LLTeleportHistoryFlatItem::showPlaceInfoPanel(itemp->getIndex());
}

// virtual
void LLTeleportHistoryPanel::onTeleport()
{
    if (!mLastSelectedFlatlList)
        return;

    LLTeleportHistoryFlatItem* itemp = dynamic_cast<LLTeleportHistoryFlatItem *> (mLastSelectedFlatlList->getSelectedItem());
    if(!itemp)
        return;

    // teleport to existing item in history, so we don't add it again
    confirmTeleport(itemp->getIndex());
}

// virtual
void LLTeleportHistoryPanel::onRemoveSelected()
{
    LLNotificationsUtil::add("ConfirmClearTeleportHistory", LLSD(), LLSD(), boost::bind(&LLTeleportHistoryPanel::onClearTeleportHistoryDialog, this, _1, _2));
}

/*
// virtual
void LLTeleportHistoryPanel::onCopySLURL()
{
    LLScrollListItem* itemp = mHistoryItems->getFirstSelected();
    if(!itemp)
        return;

    S32 index = itemp->getColumn(LIST_INDEX)->getValue().asInteger();

    const LLTeleportHistory::slurl_list_t& hist_items = mTeleportHistory->getItems();

    LLVector3d global_pos = hist_items[index].mGlobalPos;

    U64 new_region_handle = to_region_handle(global_pos);

    LLWorldMapMessage::url_callback_t cb = boost::bind(
            &LLPanelPlacesTab::onRegionResponse, this,
            global_pos, _1, _2, _3, _4);

    LLWorldMap::getInstance()->sendHandleRegionRequest(new_region_handle, cb, std::string("unused"), false);
}
*/

// virtual
void LLTeleportHistoryPanel::updateVerbs()
{
    if (!isTabVisible())
        return;

    if (sRemoveBtn)
    {
        sRemoveBtn->setEnabled(true);
    }

    // <FS:Ansariel> FIRE-31033: Keep Teleport/Map/Profile buttons on places floater
    if (!mLastSelectedFlatlList)
    {
        mTeleportBtn->setEnabled(false);
        mShowProfile->setEnabled(false);
        mShowOnMapBtn->setEnabled(false);
        return;
    }

    LLTeleportHistoryFlatItem* itemp = dynamic_cast<LLTeleportHistoryFlatItem *> (mLastSelectedFlatlList->getSelectedItem());

    mTeleportBtn->setEnabled(NULL != itemp && RlvActions::canTeleportToLocation());
    mShowProfile->setEnabled(NULL != itemp);
    mShowOnMapBtn->setEnabled(NULL != itemp && !gRlvHandler.hasBehaviour(RLV_BHVR_SHOWWORLDMAP));
    // </FS:Ansariel>
}

// virtual
LLToggleableMenu* LLTeleportHistoryPanel::getSelectionMenu()
{
    return mGearItemMenu;
}

// virtual
LLToggleableMenu* LLTeleportHistoryPanel::getSortingMenu()
{
    return mSortingMenu;
}

// virtual
LLToggleableMenu* LLTeleportHistoryPanel::getCreateMenu()
{
    return NULL;
}

void LLTeleportHistoryPanel::getNextTab(const LLDate& item_date, S32& tab_idx, LLDate& tab_date)
{
    const U32 seconds_in_day = 24 * 60 * 60;
    //<FS:Beq [timezone support for teleport history]>
    static LLCachedControl<std::string> sFSTPHistoryTZ(gSavedSettings, "FSTPHistoryTZ");
    //</FS:Beq>
<<<<<<< HEAD
    S32 tabs_cnt = mItemContainers.size();
=======
    S32 tabs_cnt = static_cast<S32>(mItemContainers.size());
>>>>>>> 050d2fef
    S32 curr_year = 0, curr_month = 0, curr_day = 0;

    tab_date = LLDate::now();
    //<FS:Beq [timezone support for teleport history]>
    // 1) Tab_date is now() which is UTC so we need to onvert that to timezoen by dedcuting the offset
    // before we flatten to current day
    // Given currrent date/time in UTC (tab_date) apply the offset for the users selected preference
    // Must be done before the split and adjust to get midnight today
    if (sFSTPHistoryTZ() == "local")   // local
    {
        tab_date.secondsSinceEpoch(tab_date.secondsSinceEpoch() - LLStringOps::getLocalTimeOffset());
    }
    else if (sFSTPHistoryTZ() != "utc") // slt
    {
        // note that SLT is a +ve offset
        tab_date.secondsSinceEpoch(tab_date.secondsSinceEpoch() - LLStringOps::getPacificTimeOffset());
    }
    // we now have the adjusted date time which maybe a different day to the UTC day
    //</FS:Beq>
    tab_date.split(&curr_year, &curr_month, &curr_day);
    tab_date.fromYMDHMS(curr_year, curr_month, curr_day); // Set hour, min, and sec to 0
    tab_date.secondsSinceEpoch(tab_date.secondsSinceEpoch() + seconds_in_day);
    //<FS:Beq [timezone support for teleport history]>
    // 2) Tab_date is cutrrently last second of the selected TZ current day. Adjust back
    // Given date/time in midnight UTC (tab_date) apply the offset for the users selected preference
    // (add offset).
    if (sFSTPHistoryTZ() == "local")   // local
    {
        tab_date.secondsSinceEpoch(tab_date.secondsSinceEpoch() + LLStringOps::getLocalTimeOffset());
    }
    else if (sFSTPHistoryTZ() != "utc") // slt
    {
        // note that SLT is a +ve offset
        tab_date.secondsSinceEpoch(tab_date.secondsSinceEpoch() + LLStringOps::getPacificTimeOffset());
    }
    // we now have the adjusted date time which maybe a different day to the UTC day
    // Note that the existing logic below is "slightly" broken. Adding "seconds_in_day" to establish "next 23:59" will be wrong for leapseconds
    // however fixing it is more risky than the change warrants.
    // Other edge cases can feasibily occur due to change of time during list build. not important
    //</FS:Beq>

    tab_idx = -1;

    while (tab_idx < tabs_cnt - 1 && item_date < tab_date)
    {
        tab_idx++;

        if (tab_idx <= tabs_cnt - 4)
        {
            // All tabs, except last three, are tabs for one day, so just push tab_date back by one day
            tab_date.secondsSinceEpoch(tab_date.secondsSinceEpoch() - seconds_in_day);
        }
        else if (tab_idx == tabs_cnt - 3) // 6 day and older, low boundary is 1 month
        {
            tab_date =  LLDate::now();
            tab_date.split(&curr_year, &curr_month, &curr_day);
            curr_month--;
            if (0 == curr_month)
            {
                curr_month = 12;
                curr_year--;
            }
            tab_date.fromYMDHMS(curr_year, curr_month, curr_day);
        }
        else if (tab_idx == tabs_cnt - 2) // 1 month and older, low boundary is 6 months
        {
            tab_date =  LLDate::now();
            tab_date.split(&curr_year, &curr_month, &curr_day);
            if (curr_month > 6)
            {
                curr_month -= 6;
            }
            else
            {
                curr_month += 6;
                curr_year--;
            }
            tab_date.fromYMDHMS(curr_year, curr_month, curr_day);
        }
        else // 6 months and older
        {
            tab_date.secondsSinceEpoch(0);
        }
    }
}

// Called to add items, no more, than ADD_LIMIT at time
void LLTeleportHistoryPanel::refresh()
{
    if (!mHistoryAccordion)
    {
        mDirty = false;
        return;
    }

    const LLTeleportHistoryStorage::slurl_list_t& items = mTeleportHistory->getItems();

    // Setting tab_boundary_date to "now", so date from any item would be earlier, than boundary.
    // That leads to call to getNextTab to get right tab_idx in first pass
    LLDate tab_boundary_date =  LLDate::now();

    LLFlatListView* curr_flat_view = NULL;
    std::string filter_string = sFilterSubString;
    // <FS:Ansariel> Separate search filter for standalone TP history
    if (mIsStandAlone)
    {
        filter_string = mFilterString;
    }
    // </FS:Ansariel>

    LLStringUtil::toUpper(filter_string);

    U32 added_items = 0;
    while (mCurrentItem >= 0)
    {
        // Filtering
        if (!filter_string.empty())
        {
            std::string landmark_title(items[mCurrentItem].mTitle);
            LLStringUtil::toUpper(landmark_title);
            if( std::string::npos == landmark_title.find(filter_string) )
            {
                mCurrentItem--;
                continue;
            }
        }

        // Checking whether date of item is earlier, than tab_boundary_date.
        // In that case, item should be added to another tab
        const LLDate &date = items[mCurrentItem].mDate;

        if (date < tab_boundary_date)
        {
            // Getting apropriate tab_idx for this and subsequent items,
            // tab_boundary_date would be earliest possible date for this tab
            S32 tab_idx = 0;
            getNextTab(date, tab_idx, tab_boundary_date);
            tab_idx = static_cast<S32>(mItemContainers.size()) - 1 - tab_idx;
            if (tab_idx >= 0)
            {
                LLAccordionCtrlTab* tab = mItemContainers.at(tab_idx);
                tab->setVisible(true);

                // Expand all accordion tabs when filtering
                // <FS:Ansariel> Separate search filter for standalone TP history
                //if(!sFilterSubString.empty())
                std::string str_filter = sFilterSubString;
                if (mIsStandAlone)
                {
                    str_filter = mFilterString;
                }
                if (!str_filter.empty())
                // <FS:Ansariel>
                {
                    //store accordion tab state when filter is not empty
                    tab->notifyChildren(LLSD().with("action","store_state"));

                    tab->setDisplayChildren(true);
                }
                // Restore each tab's expand state when not filtering
                else
                {
                    bool collapsed = isAccordionCollapsedByUser(tab);
                    tab->setDisplayChildren(!collapsed);

                    //restore accordion state after all those accodrion tabmanipulations
                    tab->notifyChildren(LLSD().with("action","restore_state"));
                }

                curr_flat_view = getFlatListViewFromTab(tab);
            }
        }

        if (curr_flat_view)
        {
            LLTeleportHistoryFlatItem* item =
                LLTeleportHistoryFlatItemStorage::instance()
                .getFlatItemForPersistentItem(mGearItemMenu,
                                              items[mCurrentItem],
                                              mCurrentItem,
                                              filter_string);
            if ( !curr_flat_view->addItem(item, LLUUID::null, ADD_BOTTOM, false) )
                LL_ERRS() << "Couldn't add flat item to teleport history." << LL_ENDL;
            if (mLastSelectedItemIndex == mCurrentItem)
                curr_flat_view->selectItem(item, true);
        }

        mCurrentItem--;

        if (++added_items >= ADD_LIMIT)
            break;
    }

    for (S32 n = static_cast<S32>(mItemContainers.size()) - 1; n >= 0; --n)
    {
        LLAccordionCtrlTab* tab = mItemContainers.at(n);
        LLFlatListView* fv = getFlatListViewFromTab(tab);
        if (fv)
        {
            fv->notify(LLSD().with("rearrange", LLSD()));
        }
    }

    // <FS:Ansariel> Separate search filter for standalone TP history
    //mHistoryAccordion->setFilterSubString(sFilterSubString);
    if (mIsStandAlone)
    {
        mHistoryAccordion->setFilterSubString(mFilterString);
    }
    else
    {
        mHistoryAccordion->setFilterSubString(sFilterSubString);
    }
    // <FS:Ansariel>

    mHistoryAccordion->arrange();

    updateVerbs();

    if (mCurrentItem < 0)
        mDirty = false;
}

void LLTeleportHistoryPanel::onTeleportHistoryChange(S32 removed_index)
{
    mLastSelectedItemIndex = -1;

    if (-1 == removed_index)
        showTeleportHistory(); // recreate all items
    else
    {
        replaceItem(removed_index); // replace removed item by most recent
        updateVerbs();
    }
}

void LLTeleportHistoryPanel::replaceItem(S32 removed_index)
{
    // Flat list for 'Today' (mItemContainers keeps accordion tabs in reverse order)
    LLFlatListView* fv = NULL;

    if (mItemContainers.size() > 0)
    {
        fv = getFlatListViewFromTab(mItemContainers[mItemContainers.size() - 1]);
    }

    // Empty flat list for 'Today' means that other flat lists are empty as well,
    // so all items from teleport history should be added.
    if (!fv || fv->size() == 0)
    {
        showTeleportHistory();
        return;
    }

    const LLTeleportHistoryStorage::slurl_list_t& history_items = mTeleportHistory->getItems();
    LLTeleportHistoryFlatItem* item = LLTeleportHistoryFlatItemStorage::instance()
        .getFlatItemForPersistentItem(mGearItemMenu,
                                      history_items[history_items.size() - 1], // Most recent item, it was added instead of removed
<<<<<<< HEAD
                                      history_items.size(), // index will be decremented inside loop below
=======
                                      static_cast<S32>(history_items.size()), // index will be decremented inside loop below
>>>>>>> 050d2fef
                                      // <FS:Ansariel> Separate search filter for standalone TP history
                                      //sFilterSubString);
                                      (mIsStandAlone ? mFilterString : sFilterSubString));
                                      // </FS:Ansariel>

    fv->addItem(item, LLUUID::null, ADD_TOP);

    // Index of each item, from last to removed item should be decremented
    // to point to the right item in LLTeleportHistoryStorage
    for (S32 tab_idx = static_cast<S32>(mItemContainers.size()) - 1; tab_idx >= 0; --tab_idx)
    {
        LLAccordionCtrlTab* tab = mItemContainers.at(tab_idx);
        if (!tab->getVisible())
            continue;

        fv = getFlatListViewFromTab(tab);
        if (!fv)
        {
            showTeleportHistory();
            return;
        }

        std::vector<LLPanel*> items;
        fv->getItems(items);

        auto items_cnt = items.size();
        for (size_t n = 0; n < items_cnt; ++n)
        {
            LLTeleportHistoryFlatItem *item = (LLTeleportHistoryFlatItem*) items[n];

            if (item->getIndex() == removed_index)
            {
                LLTeleportHistoryFlatItemStorage::instance().removeItem(item);

                fv->removeItem(item);

                // If flat list becames empty, then accordion tab should be hidden
                if (fv->size() == 0)
                    tab->setVisible(false);

                mHistoryAccordion->arrange();

                return; // No need to decrement idexes for the rest of items
            }

            item->setIndex(item->getIndex() - 1);
        }
    }
}

void LLTeleportHistoryPanel::showTeleportHistory()
{
    mDirty = true;

    // Starting to add items from last one, in reverse order,
    // since TeleportHistory keeps most recent item at the end
    if (!mTeleportHistory)
    {
        mTeleportHistory = LLTeleportHistoryStorage::getInstance();
    }

    mCurrentItem = static_cast<S32>(mTeleportHistory->getItems().size()) - 1;

    for (S32 n = static_cast<S32>(mItemContainers.size()) - 1; n >= 0; --n)
    {
        LLAccordionCtrlTab* tab = mItemContainers.at(n);
        if (tab)
        {
            tab->setVisible(false);

            LLFlatListView* fv = getFlatListViewFromTab(tab);
            if (fv)
            {
                // Detached panels are managed by LLTeleportHistoryFlatItemStorage
                std::vector<LLPanel*> detached_items;
                fv->detachItems(detached_items);
            }
        }
    }
}

void LLTeleportHistoryPanel::handleItemSelect(LLFlatListView* selected)
{
    mLastSelectedFlatlList = selected;
    LLTeleportHistoryFlatItem* item = dynamic_cast<LLTeleportHistoryFlatItem *> (mLastSelectedFlatlList->getSelectedItem());
    if (item)
        mLastSelectedItemIndex = item->getIndex();

    auto tabs_cnt = mItemContainers.size();

    for (size_t n = 0; n < tabs_cnt; n++)
    {
        LLAccordionCtrlTab* tab = mItemContainers.at(n);

        if (!tab->getVisible())
            continue;

        LLFlatListView *flv = getFlatListViewFromTab(tab);
        if (!flv)
            continue;

        if (flv == selected)
            continue;

        flv->resetSelection(true);
    }

    updateVerbs();
}

void LLTeleportHistoryPanel::onReturnKeyPressed()
{
    // Teleport to selected region as default action on return key pressed
    onTeleport();
}

void LLTeleportHistoryPanel::onDoubleClickItem()
{
    // If item got doubleclick, then that item is already selected
    onTeleport();
}

void LLTeleportHistoryPanel::onAccordionTabRightClick(LLView *view, S32 x, S32 y, MASK mask)
{
    LLAccordionCtrlTab *tab = (LLAccordionCtrlTab *) view;

    // If click occurred below the header, don't show this menu
    if (y < tab->getRect().getHeight() - tab->getHeaderHeight() - tab->getPaddingBottom())
        return;

    if (mAccordionTabMenu)
    {
        //preventing parent (menu holder) from deleting already "dead" context menus on exit
        LLView* parent = mAccordionTabMenu->getParent();
        if (parent)
        {
            parent->removeChild(mAccordionTabMenu);
        }
        delete mAccordionTabMenu;
    }

    // set up the callbacks for all of the avatar menu items
    // (N.B. callbacks don't take const refs as mID is local scope)
    LLUICtrl::CommitCallbackRegistry::ScopedRegistrar registrar;

    registrar.add("TeleportHistory.TabOpen",    boost::bind(&LLTeleportHistoryPanel::onAccordionTabOpen, this, tab));
    registrar.add("TeleportHistory.TabClose",   boost::bind(&LLTeleportHistoryPanel::onAccordionTabClose, this, tab));

    // create the context menu from the XUI
    llassert(LLMenuGL::sMenuContainer != NULL);
    mAccordionTabMenu = LLUICtrlFactory::getInstance()->createFromFile<LLContextMenu>(
        "menu_teleport_history_tab.xml", LLMenuGL::sMenuContainer, LLViewerMenuHolderGL::child_registry_t::instance());

    mAccordionTabMenu->setItemVisible("TabOpen", !tab->isExpanded());
    mAccordionTabMenu->setItemVisible("TabClose", tab->isExpanded());



    mAccordionTabMenu->show(x, y);
    LLMenuGL::showPopup(tab, mAccordionTabMenu, x, y);
}

void LLTeleportHistoryPanel::onAccordionTabOpen(LLAccordionCtrlTab *tab)
{
    tab->setDisplayChildren(true);
    mHistoryAccordion->arrange();
}

void LLTeleportHistoryPanel::onAccordionTabClose(LLAccordionCtrlTab *tab)
{
    tab->setDisplayChildren(false);
    mHistoryAccordion->arrange();
}

// <FS:Beq> [timezone support for teleport history]
void LLTeleportHistoryPanel::onTimeZoneChecked(const LLSD& userdata)
{
    gSavedSettings.setString("FSTPHistoryTZ", userdata.asString());
    onTeleportHistoryChange(-1); // force recreate all
}

bool LLTeleportHistoryPanel::isTimeZoneChecked(const LLSD& userdata)
{
    static LLCachedControl<std::string> sFSTPHistoryTZ(gSavedSettings, "FSTPHistoryTZ");

    const std::string zone_string = userdata.asString();
    return (sFSTPHistoryTZ() == zone_string);
}
// </FS:Beq>

bool LLTeleportHistoryPanel::onClearTeleportHistoryDialog(const LLSD& notification, const LLSD& response)
{

    S32 option = LLNotificationsUtil::getSelectedOption(notification, response);

    if (0 == option)
    {
        // order does matter, call this first or teleport history will contain one record(current location)
        LLTeleportHistory::getInstance()->purgeItems();

        LLTeleportHistoryStorage *th = LLTeleportHistoryStorage::getInstance();
        th->purgeItems();
        th->save();
    }

    return false;
}

LLFlatListView* LLTeleportHistoryPanel::getFlatListViewFromTab(LLAccordionCtrlTab *tab)
{
    for (child_list_const_iter_t iter = tab->beginChild(); iter != tab->endChild(); iter++)
    {
        if (dynamic_cast<LLFlatListView*>(*iter))
        {
            return (LLFlatListView*)*iter; // There should be one scroll list per tab.
        }
    }

    return NULL;
}

void LLTeleportHistoryPanel::gotSLURLCallback(const std::string& slurl)
{
    LLClipboard::instance().copyToClipboard(utf8str_to_wstring(slurl), 0, static_cast<S32>(slurl.size()));

    LLSD args;
    args["SLURL"] = slurl;

    LLNotificationsUtil::add("CopySLURL", args);
}

void LLTeleportHistoryPanel::onGearMenuAction(const LLSD& userdata)
{
    std::string command_name = userdata.asString();

    if ("expand_all" == command_name)
    {
        auto tabs_cnt = mItemContainers.size();

        for (size_t n = 0; n < tabs_cnt; n++)
        {
            mItemContainers.at(n)->setDisplayChildren(true);
        }
        mHistoryAccordion->arrange();
    }
    else if ("collapse_all" == command_name)
    {
        auto tabs_cnt = mItemContainers.size();

        for (size_t n = 0; n < tabs_cnt; n++)
        {
            mItemContainers.at(n)->setDisplayChildren(false);
        }
        mHistoryAccordion->arrange();

        if (mLastSelectedFlatlList)
        {
            mLastSelectedFlatlList->resetSelection();
        }
    }

    S32 index = -1;
    if (mLastSelectedFlatlList)
    {
        LLTeleportHistoryFlatItem* itemp = dynamic_cast<LLTeleportHistoryFlatItem *> (mLastSelectedFlatlList->getSelectedItem());
        if (itemp)
        {
            index = itemp->getIndex();
        }
    }

    if ("teleport" == command_name)
    {
        confirmTeleport(index);
    }
    else if ("view" == command_name)
    {
        LLTeleportHistoryFlatItem::showPlaceInfoPanel(index);
    }
    else if ("show_on_map" == command_name)
    {
        LLTeleportHistoryStorage::getInstance()->showItemOnMap(index);
    }
    else if ("copy_slurl" == command_name)
    {
        LLVector3d globalPos = LLTeleportHistoryStorage::getInstance()->getItems()[index].mGlobalPos;
        LLLandmarkActions::getSLURLfromPosGlobal(globalPos,
            boost::bind(&LLTeleportHistoryPanel::gotSLURLCallback, _1));
    }
    else if ("remove" == command_name)
    {
        LLTeleportHistoryStorage::getInstance()->removeItem(index);
        LLTeleportHistoryStorage::getInstance()->save();
        showTeleportHistory();
    }
    // <FS:Ansariel> FIRE-31025: Clear TP history doesn't work anymore
    else if ("clear_history" == command_name)
    {
        onRemoveSelected();
    }
    // </FS:Ansariel>
}

bool LLTeleportHistoryPanel::isActionEnabled(const LLSD& userdata) const
{
    std::string command_name = userdata.asString();

    if (command_name == "collapse_all"
        || command_name == "expand_all")
    {
        auto tabs_cnt = mItemContainers.size();

        bool has_expanded_tabs = false;
        bool has_collapsed_tabs = false;

        for (size_t n = 0; n < tabs_cnt; n++)
        {
            LLAccordionCtrlTab* tab = mItemContainers.at(n);
            if (!tab->getVisible())
                continue;

            if (tab->getDisplayChildren())
            {
                has_expanded_tabs = true;
            }
            else
            {
                has_collapsed_tabs = true;
            }

            if (has_expanded_tabs && has_collapsed_tabs)
            {
                break;
            }
        }

        if (command_name == "collapse_all")
        {
            return has_expanded_tabs;
        }

        if (command_name == "expand_all")
        {
            return has_collapsed_tabs;
        }
    }

    if (command_name == "clear_history")
    {
        return mTeleportHistory->getItems().size() > 0;
    }

    if ("teleport" == command_name
        || "view" == command_name
        || "show_on_map" == command_name
        || "copy_slurl" == command_name
        || "remove" == command_name)
    {
        if (!mLastSelectedFlatlList)
        {
            return false;
        }
        LLTeleportHistoryFlatItem* itemp = dynamic_cast<LLTeleportHistoryFlatItem *> (mLastSelectedFlatlList->getSelectedItem());
        // <FS:Ansariel> RLVa fix
        if ("teleport" == command_name)
        {
            return itemp && RlvActions::canTeleportToLocation();
        }
        else if ("show_on_map" == command_name)
        {
            return itemp && !gRlvHandler.hasBehaviour(RLV_BHVR_SHOWWORLDMAP);
        }
        // </FS:Ansariel>

        return itemp != NULL;
    }

    return false;
}

void LLTeleportHistoryPanel::setAccordionCollapsedByUser(LLUICtrl* acc_tab, bool collapsed)
{
    LLSD param = acc_tab->getValue();
    param[COLLAPSED_BY_USER] = collapsed;
    acc_tab->setValue(param);
}

bool LLTeleportHistoryPanel::isAccordionCollapsedByUser(LLUICtrl* acc_tab)
{
    LLSD param = acc_tab->getValue();
    if(!param.has(COLLAPSED_BY_USER))
    {
        return false;
    }
    return param[COLLAPSED_BY_USER].asBoolean();
}

void LLTeleportHistoryPanel::onAccordionExpand(LLUICtrl* ctrl, const LLSD& param)
{
    bool expanded = param.asBoolean();
    // Save accordion tab state to restore it in refresh()
    setAccordionCollapsedByUser(ctrl, !expanded);

    // Reset selection upon accordion being collapsed
    // to disable "Teleport" and "Map" buttons for hidden item.
    if (!expanded && mLastSelectedFlatlList)
    {
        mLastSelectedFlatlList->resetSelection();
    }
}

// static
void LLTeleportHistoryPanel::confirmTeleport(S32 hist_idx)
{
    LLSD args;
    args["HISTORY_ENTRY"] = LLTeleportHistoryStorage::getInstance()->getItems()[hist_idx].mTitle;
    LLNotificationsUtil::add("TeleportToHistoryEntry", args, LLSD(),
        boost::bind(&LLTeleportHistoryPanel::onTeleportConfirmation, _1, _2, hist_idx));
}

// Called when user reacts upon teleport confirmation dialog.
// static
bool LLTeleportHistoryPanel::onTeleportConfirmation(const LLSD& notification, const LLSD& response, S32 hist_idx)
{
    S32 option = LLNotificationsUtil::getSelectedOption(notification, response);

    if (0 == option)
    {
        // Teleport to given history item.
        LLTeleportHistoryStorage::getInstance()->goToItem(hist_idx);
    }

    return false;
}<|MERGE_RESOLUTION|>--- conflicted
+++ resolved
@@ -705,11 +705,7 @@
     //<FS:Beq [timezone support for teleport history]>
     static LLCachedControl<std::string> sFSTPHistoryTZ(gSavedSettings, "FSTPHistoryTZ");
     //</FS:Beq>
-<<<<<<< HEAD
-    S32 tabs_cnt = mItemContainers.size();
-=======
     S32 tabs_cnt = static_cast<S32>(mItemContainers.size());
->>>>>>> 050d2fef
     S32 curr_year = 0, curr_month = 0, curr_day = 0;
 
     tab_date = LLDate::now();
@@ -968,11 +964,7 @@
     LLTeleportHistoryFlatItem* item = LLTeleportHistoryFlatItemStorage::instance()
         .getFlatItemForPersistentItem(mGearItemMenu,
                                       history_items[history_items.size() - 1], // Most recent item, it was added instead of removed
-<<<<<<< HEAD
-                                      history_items.size(), // index will be decremented inside loop below
-=======
                                       static_cast<S32>(history_items.size()), // index will be decremented inside loop below
->>>>>>> 050d2fef
                                       // <FS:Ansariel> Separate search filter for standalone TP history
                                       //sFilterSubString);
                                       (mIsStandAlone ? mFilterString : sFilterSubString));
@@ -1128,7 +1120,6 @@
 
     mAccordionTabMenu->setItemVisible("TabOpen", !tab->isExpanded());
     mAccordionTabMenu->setItemVisible("TabClose", tab->isExpanded());
-
 
 
     mAccordionTabMenu->show(x, y);
