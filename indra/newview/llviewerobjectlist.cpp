--- conflicted
+++ resolved
@@ -998,14 +998,8 @@
     static std::vector<LLViewerObject*> idle_list;
 
     U32 idle_count = 0;
-<<<<<<< HEAD
-    //<FS:Beq> need avatar count for dynamic BB load balancing
     mNumAvatars = 0;
-    //</FS:Beq>
-=======
-    mNumAvatars = 0;
-
->>>>>>> fe0f1be1
+
     {
         for (std::vector<LLPointer<LLViewerObject> >::iterator active_iter = mActiveObjects.begin();
             active_iter != mActiveObjects.end(); active_iter++)
@@ -1022,17 +1016,10 @@
                     idle_list[idle_count] = objectp;
                 }
                 ++idle_count;
-<<<<<<< HEAD
-//<FS:Beq> need avatar count for dynamic BB load balancing
-                if (objectp->isAvatar())
-                    mNumAvatars++;
-//</FS:Beq>
-=======
                 if (objectp->isAvatar())
                 {
                     mNumAvatars++;
                 }
->>>>>>> fe0f1be1
             }
             else
             {   // There shouldn't be any NULL pointers in the list, but they have caused
