--- conflicted
+++ resolved
@@ -525,12 +525,8 @@
 			compressed_dp.reset();
 
 			uncompressed_length = mesgsys->getSizeFast(_PREHASH_ObjectData, i, _PREHASH_Data);
-<<<<<<< HEAD
             LL_DEBUGS("ObjectUpdate") << "got binary data from message to compressed_dpbuffer" << LL_ENDL;
-			mesgsys->getBinaryDataFast(_PREHASH_ObjectData, _PREHASH_Data, compressed_dpbuffer, 0, i);
-=======
 			mesgsys->getBinaryDataFast(_PREHASH_ObjectData, _PREHASH_Data, compressed_dpbuffer, 0, i, 2048);
->>>>>>> 8b06cb7d
 			compressed_dp.assignBuffer(compressed_dpbuffer, uncompressed_length);
 
 			if (update_type != OUT_TERSE_IMPROVED) // OUT_FULL_COMPRESSED only?
