--- conflicted
+++ resolved
@@ -940,8 +940,7 @@
 
 void LLViewerObjectList::update(LLAgent &agent)
 {
-<<<<<<< HEAD
-	LL_PROFILE_ZONE_SCOPED
+	LL_PROFILE_ZONE_SCOPED_CATEGORY_NETWORK;
 	// <FS:Ansariel> Speed up debug settings
 	static LLCachedControl<bool> velocityInterpolate(gSavedSettings, "VelocityInterpolate");
 	static LLCachedControl<bool> pingInterpolate(gSavedSettings, "PingInterpolate");
@@ -951,9 +950,6 @@
 	static LLCachedControl<bool> animateTextures(gSavedSettings, "AnimateTextures");
 	static LLCachedControl<bool> freezeTime(gSavedSettings, "FreezeTime");
 	// </FS:Ansariel> Speed up debug settings
-=======
-	LL_PROFILE_ZONE_SCOPED_CATEGORY_NETWORK;
->>>>>>> 0da2ab22
 
 	// Update globals
 	// </FS:Ansariel> Speed up debug settings
@@ -1474,15 +1470,9 @@
 
 void LLViewerObjectList::cleanupReferences(LLViewerObject *objectp)
 {
-<<<<<<< HEAD
-	LL_PROFILE_ZONE_SCOPED
+	LL_PROFILE_ZONE_SCOPED_CATEGORY_NETWORK;
 	// <FS:Beq> FIRE-30694 DeadObject Spam - handle new_dead_object properly and closer to source
 	// bool new_dead_object = true;
-=======
-	LL_PROFILE_ZONE_SCOPED_CATEGORY_NETWORK;
-
-	bool new_dead_object = true;
->>>>>>> 0da2ab22
 	if (mDeadObjects.find(objectp->mID) != mDeadObjects.end())
 	{
 	// <FS:Beq> FIRE-30694 DeadObject Spam
