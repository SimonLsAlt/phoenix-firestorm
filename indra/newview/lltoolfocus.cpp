--- conflicted
+++ resolved
@@ -202,57 +202,6 @@
         if( !good_customize_avatar_hit )
         {
             camera->mValidClickPoint = FALSE;
-<<<<<<< HEAD
-			return;
-		}
-
-		if( gMorphView )
-		{
-			gMorphView->setCameraDrivenByKeys( FALSE );
-		}
-	}
-	//RN: check to see if this is mouse-driving as opposed to ALT-zoom or Focus tool
-	else if (pick_info.mKeyMask & MASK_ALT || 
-			(LLToolMgr::getInstance()->getCurrentTool()->getName() == "Camera")) 
-	{
-		LLViewerObject* hit_obj = pick_info.getObject();
-		if (hit_obj)
-		{
-			// ...clicked on a world object, so focus at its position
-			if (!hit_obj->isHUDAttachment())
-			{
-				gAgentCamera.setFocusOnAvatar(FALSE, ANIMATE);
-				gAgentCamera.setFocusGlobal(pick_info);
-			}
-		}
-		else if (!pick_info.mPosGlobal.isExactlyZero())
-		{
-			// Hit the ground
-			gAgentCamera.setFocusOnAvatar(FALSE, ANIMATE);
-			gAgentCamera.setFocusGlobal(pick_info);
-		}
-
-		BOOL zoom_tool = gCameraBtnZoom && (LLToolMgr::getInstance()->getBaseTool() == LLToolCamera::getInstance());
-		// <FS:Ansariel> Replace frequently called gSavedSettings
-		static LLCachedControl<bool> sFreezeTime(gSavedSettings, "FreezeTime");
-		// </FS:Ansariel>
-		if (!(pick_info.mKeyMask & MASK_ALT) &&
-			!LLFloaterCamera::inFreeCameraMode() &&
-			!zoom_tool &&
-			gAgentCamera.cameraThirdPerson() &&
-			gViewerWindow->getLeftMouseDown() && 
-			// <FS:Ansariel> Replace frequently called gSavedSettings
-			//!gSavedSettings.getBOOL("FreezeTime") &&
-			!sFreezeTime &&
-			// </FS:Ansariel>
-			(hit_obj == gAgentAvatarp || 
-			 (hit_obj && hit_obj->isAttachment() && LLVOAvatar::findAvatarFromAttachment(hit_obj)->isSelf())))
-		{
-			LLToolCamera::getInstance()->mMouseSteering = TRUE;
-		}
-
-	}
-=======
             return;
         }
 
@@ -283,12 +232,18 @@
         }
 
         BOOL zoom_tool = gCameraBtnZoom && (LLToolMgr::getInstance()->getBaseTool() == LLToolCamera::getInstance());
+        // <FS:Ansariel> Replace frequently called gSavedSettings
+        static LLCachedControl<bool> sFreezeTime(gSavedSettings, "FreezeTime");
+        // </FS:Ansariel>
         if (!(pick_info.mKeyMask & MASK_ALT) &&
             !LLFloaterCamera::inFreeCameraMode() &&
             !zoom_tool &&
             gAgentCamera.cameraThirdPerson() &&
             gViewerWindow->getLeftMouseDown() &&
-            !gSavedSettings.getBOOL("FreezeTime") &&
+            // <FS:Ansariel> Replace frequently called gSavedSettings
+            //!gSavedSettings.getBOOL("FreezeTime") &&
+            !sFreezeTime &&
+            // </FS:Ansariel>
             (hit_obj == gAgentAvatarp ||
              (hit_obj && hit_obj->isAttachment() && LLVOAvatar::findAvatarFromAttachment(hit_obj)->isSelf())))
         {
@@ -296,7 +251,6 @@
         }
 
     }
->>>>>>> 38c2a5bd
 
     camera->mValidClickPoint = TRUE;
 
@@ -391,147 +345,13 @@
 
 BOOL LLToolCamera::handleHover(S32 x, S32 y, MASK mask)
 {
-<<<<<<< HEAD
-	//<FS:JL> Mouse movement by Singularity
-	if (right_hold_mouse_walk)
-	{
-		agent_push_forward(KEYSTATE_LEVEL);
-	}
-	//</FS:JL>
-	
-	S32 dx = gViewerWindow->getCurrentMouseDX();
-	S32 dy = gViewerWindow->getCurrentMouseDY();
-	
-	if (hasMouseCapture() && mValidClickPoint)
-	{
-		mAccumX += llabs(dx);
-		mAccumY += llabs(dy);
-
-		if (mAccumX >= SLOP_RANGE)
-		{
-			mOutsideSlopX = TRUE;
-		}
-
-		if (mAccumY >= SLOP_RANGE)
-		{
-			mOutsideSlopY = TRUE;
-		}
-	}
-
-	if (mOutsideSlopX || mOutsideSlopY)
-	{
-		if (!mValidClickPoint)
-		{
-			LL_DEBUGS("UserInput") << "hover handled by LLToolFocus [invalid point]" << LL_ENDL;
-			gViewerWindow->setCursor(UI_CURSOR_NO);
-			gViewerWindow->showCursor();
-			return TRUE;
-		}
-
-		if (gCameraBtnOrbit ||
-			mask == MASK_ORBIT || 
-			mask == (MASK_ALT | MASK_ORBIT))
-		{
-			// Orbit tool
-			if (hasMouseCapture())
-			{
-				const F32 RADIANS_PER_PIXEL = 360.f * DEG_TO_RAD / gViewerWindow->getWorldViewWidthScaled();
-
-				if (dx != 0)
-				{
-					gAgentCamera.cameraOrbitAround( -dx * RADIANS_PER_PIXEL );
-				}
-
-				if (dy != 0)
-				{
-					gAgentCamera.cameraOrbitOver( -dy * RADIANS_PER_PIXEL );
-				}
-
-				gViewerWindow->moveCursorToCenter();
-			}
-			LL_DEBUGS("UserInput") << "hover handled by LLToolFocus [active]" << LL_ENDL;
-		}
-		else if (	gCameraBtnPan ||
-					mask == MASK_PAN ||
-					mask == (MASK_PAN | MASK_ALT) )
-		{
-			// Pan tool
-			if (hasMouseCapture())
-			{
-				LLVector3d camera_to_focus = gAgentCamera.getCameraPositionGlobal();
-				camera_to_focus -= gAgentCamera.getFocusGlobal();
-				F32 dist = (F32) camera_to_focus.normVec();
-
-				// Fudge factor for pan
-				F32 meters_per_pixel = 3.f * dist / gViewerWindow->getWorldViewWidthScaled();
-
-				if (dx != 0)
-				{
-					gAgentCamera.cameraPanLeft( dx * meters_per_pixel );
-				}
-
-				if (dy != 0)
-				{
-					gAgentCamera.cameraPanUp( -dy * meters_per_pixel );
-				}
-
-				gViewerWindow->moveCursorToCenter();
-			}
-			LL_DEBUGS("UserInput") << "hover handled by LLToolPan" << LL_ENDL;
-		}
-		else if (gCameraBtnZoom)
-		{
-			// Zoom tool
-			if (hasMouseCapture())
-			{
-
-				const F32 RADIANS_PER_PIXEL = 360.f * DEG_TO_RAD / gViewerWindow->getWorldViewWidthScaled();
-
-				if (dx != 0)
-				{
-					gAgentCamera.cameraOrbitAround( -dx * RADIANS_PER_PIXEL );
-				}
-
-				const F32 IN_FACTOR = 0.99f;
-
-				if (dy != 0 && mOutsideSlopY )
-				{
-					if (mMouseSteering)
-					{
-						gAgentCamera.cameraOrbitOver( -dy * RADIANS_PER_PIXEL );
-					}
-					else
-					{
-						gAgentCamera.cameraZoomIn( pow( IN_FACTOR, dy ) );
-					}
-				}
-
-				gViewerWindow->moveCursorToCenter();
-			}
-
-			LL_DEBUGS("UserInput") << "hover handled by LLToolZoom" << LL_ENDL;		
-		}
-	}
-
-	if (gCameraBtnOrbit ||
-		mask == MASK_ORBIT || 
-		mask == (MASK_ALT | MASK_ORBIT))
-	{
-		gViewerWindow->setCursor(UI_CURSOR_TOOLCAMERA);
-	}
-	else if (	gCameraBtnPan ||
-				mask == MASK_PAN ||
-				mask == (MASK_PAN | MASK_ALT) )
-	{
-		gViewerWindow->setCursor(UI_CURSOR_TOOLPAN);
-	}
-	else
-	{
-		gViewerWindow->setCursor(UI_CURSOR_TOOLZOOMIN);
-	}
-	
-	return TRUE;
-=======
+    //<FS:JL> Mouse movement by Singularity
+    if (right_hold_mouse_walk)
+    {
+        agent_push_forward(KEYSTATE_LEVEL);
+    }
+    //</FS:JL>
+
     S32 dx = gViewerWindow->getCurrentMouseDX();
     S32 dy = gViewerWindow->getCurrentMouseDY();
 
@@ -664,45 +484,40 @@
     }
 
     return TRUE;
->>>>>>> 38c2a5bd
 }
 //<FS:JL> Mouse movement by Singularity
 BOOL LLToolCamera::handleRightMouseDown(S32 x, S32 y, MASK mask)
 {
-	if (mMouseSteering)
-	{
-		agent_push_forward(KEYSTATE_DOWN);
-		right_hold_mouse_walk = true;
-		return TRUE;
-	}
-	else
-	{
-		return FALSE;
-	}
+    if (mMouseSteering)
+    {
+        agent_push_forward(KEYSTATE_DOWN);
+        right_hold_mouse_walk = true;
+        return TRUE;
+    }
+    else
+    {
+        return FALSE;
+    }
 }
 
 BOOL LLToolCamera::handleRightMouseUp(S32 x, S32 y, MASK mask)
 {
-	if (mMouseSteering || right_hold_mouse_walk)
-	{
-		agent_push_forward(KEYSTATE_UP);
-		right_hold_mouse_walk = false;
-		return TRUE;
-	}
-	else
-	{
-		return FALSE;
-	}
+    if (mMouseSteering || right_hold_mouse_walk)
+    {
+        agent_push_forward(KEYSTATE_UP);
+        right_hold_mouse_walk = false;
+        return TRUE;
+    }
+    else
+    {
+        return FALSE;
+    }
 }
 //</FS:JL>
 
 void LLToolCamera::onMouseCaptureLost()
 {
-<<<<<<< HEAD
-	releaseMouse();
-	// <FS:Ansariel> Mouse movement by Singularity
-	handleRightMouseUp(0,0,0);
-=======
     releaseMouse();
->>>>>>> 38c2a5bd
+    // <FS:Ansariel> Mouse movement by Singularity
+    handleRightMouseUp(0,0,0);
 }