/**
 * @file llpreviewtexture.cpp
 * @brief LLPreviewTexture class implementation
 *
 * $LicenseInfo:firstyear=2002&license=viewerlgpl$
 * Second Life Viewer Source Code
 * Copyright (C) 2010, Linden Research, Inc.
 *
 * This library is free software; you can redistribute it and/or
 * modify it under the terms of the GNU Lesser General Public
 * License as published by the Free Software Foundation;
 * version 2.1 of the License only.
 *
 * This library is distributed in the hope that it will be useful,
 * but WITHOUT ANY WARRANTY; without even the implied warranty of
 * MERCHANTABILITY or FITNESS FOR A PARTICULAR PURPOSE.  See the GNU
 * Lesser General Public License for more details.
 *
 * You should have received a copy of the GNU Lesser General Public
 * License along with this library; if not, write to the Free Software
 * Foundation, Inc., 51 Franklin Street, Fifth Floor, Boston, MA  02110-1301  USA
 *
 * Linden Research, Inc., 945 Battery Street, San Francisco, CA  94111  USA
 * $/LicenseInfo$
 */

#include "llviewerprecompiledheaders.h"

#include "llwindow.h"

#include "llpreviewtexture.h"

#include "llagent.h"
#include "llavataractions.h"
#include "llbutton.h"
#include "llclipboard.h"
#include "llcombobox.h"
#include "llfilepicker.h"
#include "llfloaterreg.h"
#include "llimagetga.h"
#include "llimagepng.h"
#include "llinventory.h"
#include "llinventorymodel.h"
#include "llnotificationsutil.h"
#include "llresmgr.h"
#include "lltrans.h"
#include "lltextbox.h"
#include "lltextureview.h"
#include "llui.h"
#include "llviewercontrol.h" // <FS:PP> For user-defined default save format for textures
#include "llviewerinventory.h"
#include "llviewermenufile.h" // LLFilePickerReplyThread
#include "llviewertexture.h"
#include "llviewertexturelist.h"
#include "lluictrlfactory.h"
#include "llviewercontrol.h"
#include "llviewerwindow.h"
#include "lllineeditor.h"
#include "lltexteditor.h"

#include "llimagepng.h"

#include "fscommon.h"
#include "llviewermenu.h"

#include <boost/lexical_cast.hpp>

const S32 CLIENT_RECT_VPAD = 4;

const F32 SECONDS_TO_SHOW_FILE_SAVED_MSG = 8.f;

const F32 PREVIEW_TEXTURE_MAX_ASPECT = 200.f;
const F32 PREVIEW_TEXTURE_MIN_ASPECT = 0.005f;

// <FS:Ansariel> FIRE-14111: File extension missing on Linux when saving a texture
std::string checkFileExtension(const std::string& filename, LLPreviewTexture::EFileformatType format)
{
    std::string tmp_name = filename;
    std::string extension = (format == LLPreviewTexture::FORMAT_TGA ? ".tga" : ".png");

    LLStringUtil::toLower(tmp_name);
    size_t result = tmp_name.rfind(extension);
    if (result == std::string::npos || result != tmp_name.length() - extension.size())
    {
        return (filename + extension);
    }

    return filename;
}
// </FS:Ansariel>

LLPreviewTexture::LLPreviewTexture(const LLSD& key)
    : LLPreview((key.has("uuid") ? key.get("uuid") : key)), // Changed for texture preview mode
      mLoadingFullImage( false ),
      mShowKeepDiscard(false),
      mCopyToInv(false),
      mIsCopyable(false),
      mIsFullPerm(false),
      mUpdateDimensions(true),
      mLastHeight(0),
      mLastWidth(0),
      mAspectRatio(0.f),
      mPreviewToSave(false),
      mImage(NULL),
      mImageOldBoostLevel(LLGLTexture::BOOST_NONE),
      mShowingButtons(false),
      mDisplayNameCallback(false),
      mAvatarNameCallbackConnection()
{
    updateImageID();
    if (key.has("save_as"))
    {
        mPreviewToSave = true;
    }
    // Texture preview mode
    if (key.has("preview_only"))
    {
        mShowKeepDiscard = false;
        mCopyToInv = false;
        mIsCopyable = false;
        mPreviewToSave = false;
        mIsFullPerm = false;
    }
}

LLPreviewTexture::~LLPreviewTexture()
{
    // <FS:Ansariel> Handle avatar name callback
    if (mAvatarNameCallbackConnection.connected())
    {
        mAvatarNameCallbackConnection.disconnect();
    }
    // </FS:Ansariel>

    LLLoadedCallbackEntry::cleanUpCallbackList(&mCallbackTextureList) ;

    if( mLoadingFullImage )
    {
        getWindow()->decBusyCount();
    }

    if (mImage.notNull())
    {
        mImage->setBoostLevel(mImageOldBoostLevel);
        // <FS:Ansariel> Remove NO_DELETE texture state so image gets removed from memory (set by calling setBoostLevel(LLGLTexture::BOOST_PREVIEW))
        mImage->forceActive();
        // </FS:Ansariel>
        mImage = NULL;
    }
}

void LLPreviewTexture::populateRatioList()
{
    // Fill in ratios list with common aspect ratio values
    mRatiosList.clear();
    mRatiosList.push_back(LLTrans::getString("Unconstrained"));
    mRatiosList.push_back("1:1");
    mRatiosList.push_back("4:3");
    mRatiosList.push_back("10:7");
    mRatiosList.push_back("3:2");
    mRatiosList.push_back("16:10");
    mRatiosList.push_back("16:9");
    mRatiosList.push_back("2:1");

    // Now fill combo box with provided list
    LLComboBox* combo = getChild<LLComboBox>("combo_aspect_ratio");
    combo->removeall();

    for (std::vector<std::string>::const_iterator it = mRatiosList.begin(); it != mRatiosList.end(); ++it)
    {
        combo->add(*it);
    }
}

// virtual
bool LLPreviewTexture::postBuild()
{
    mButtonsPanel = getChild<LLLayoutPanel>("buttons_panel");
    mDimensionsText = getChild<LLUICtrl>("dimensions");
    mAspectRatioText = getChild<LLUICtrl>("aspect_ratio");

    if (mCopyToInv)
    {
        getChild<LLButton>("Keep")->setLabel(getString("Copy"));
        childSetAction("Keep",LLPreview::onBtnCopyToInv,this);
        getChildView("Discard")->setVisible( false);
    }
    else if (mShowKeepDiscard)
    {
        childSetAction("Keep",onKeepBtn,this);
        childSetAction("Discard",onDiscardBtn,this);
    }
    else
    {
        getChildView("Keep")->setVisible( false);
        getChildView("Discard")->setVisible( false);
    }

    childSetCommitCallback("save_tex_btn", onSaveAsBtn, this);
    getChildView("save_tex_btn")->setVisible(canSaveAs()); // Ansariel: No need to show the save button if we can't save anyway
    getChildView("save_tex_btn")->setEnabled(canSaveAs());

    const LLInventoryItem* item = getItem();
    if (item)
    {
        if (!mCopyToInv)
        {
            childSetCommitCallback("desc", LLPreview::onText, this);
            getChild<LLUICtrl>("desc")->setValue(item->getDescription());
            getChild<LLLineEditor>("desc")->setPrevalidate(&LLTextValidate::validateASCIIPrintableNoPipe);
        }
        bool source_library = mObjectUUID.isNull() && gInventory.isObjectDescendentOf(item->getUUID(), gInventory.getLibraryRootFolderID());
        if (source_library)
        {
            getChildView("Discard")->setEnabled(false);
        }
    }

    // Fill in ratios list and combo box with common aspect ratio values
    populateRatioList();

    childSetCommitCallback("combo_aspect_ratio", onAspectRatioCommit, this);

    LLComboBox* combo = getChild<LLComboBox>("combo_aspect_ratio");
    combo->setCurrentByIndex(0);

    // <FS:Techwolf Lupindo> texture comment metadata reader
    getChild<LLButton>("openprofile")->setClickedCallback(boost::bind(&LLPreviewTexture::onButtonClickProfile, this));
    getChild<LLButton>("copyuuid")->setClickedCallback(boost::bind(&LLPreviewTexture::onButtonClickUUID, this));
    mUploaderDateTime = getString("UploaderDateTime");
    // </FS:Techwolf Lupindo>

    // <FS:Ansariel> AnsaStorm skin: Need to disable line editors from
    //               code or the floater would be dragged around if
    //               trying to mark text
    if (findChild<LLLineEditor>("uploader"))
    {
        getChild<LLLineEditor>("uploader")->setEnabled(false);
        getChild<LLLineEditor>("upload_time")->setEnabled(false);
        getChild<LLLineEditor>("uuid")->setEnabled(false);
    }
    // </FS:Ansariel>

    // <FS:Ansariel> Performance improvement
    mDimensionsCtrl = getChild<LLUICtrl>("dimensions");

    // <FS:Ansariel> FIRE-20150: Add refresh button to texture preview
    getChild<LLButton>("btn_refresh")->setClickedCallback(boost::bind(&LLPreviewTexture::onButtonRefresh, this));

    return LLPreview::postBuild();
}

// static
void LLPreviewTexture::onSaveAsBtn(LLUICtrl* ctrl, void* data)
{
    LLPreviewTexture* self = (LLPreviewTexture*)data;
    std::string value = ctrl->getValue().asString();
    if (value == "format_png")
    {
        self->saveAs(LLPreviewTexture::FORMAT_PNG);
    }
    else if (value == "format_tga")
    {
        self->saveAs(LLPreviewTexture::FORMAT_TGA);
    }
    else
    {
        // <FS:PP> Allow to use user-defined default save format for textures
        // self->saveAs(LLPreviewTexture::FORMAT_TGA);
        if (!gSavedSettings.getBOOL("FSTextureDefaultSaveAsFormat"))
        {
            self->saveAs(LLPreviewTexture::FORMAT_TGA);
        }
        else
        {
            self->saveAs(LLPreviewTexture::FORMAT_PNG);
        }
        // </FS:PP>
    }
}

void LLPreviewTexture::draw()
{
    updateDimensions();

    LLPreview::draw();

    if (!isMinimized())
    {
        LLGLSUIDefault gls_ui;
        gGL.getTexUnit(0)->unbind(LLTexUnit::TT_TEXTURE);

        const LLRect& border = mClientRect;
        LLRect interior = mClientRect;
        interior.stretch( -PREVIEW_BORDER_WIDTH );

        // ...border
        gl_rect_2d( border, LLColor4(0.f, 0.f, 0.f, 1.f));
        gl_rect_2d_checkerboard( interior );

        if ( mImage.notNull() )
        {
            // Draw the texture
            gGL.diffuseColor3f( 1.f, 1.f, 1.f );
            gl_draw_scaled_image(interior.mLeft,
                                interior.mBottom,
                                interior.getWidth(),
                                interior.getHeight(),
                                mImage);

            // Pump the texture priority
            F32 pixel_area = mLoadingFullImage ? (F32)MAX_IMAGE_AREA  : (F32)(interior.getWidth() * interior.getHeight() );
            mImage->addTextureStats( pixel_area );

            // Don't bother decoding more than we can display, unless
            // we're loading the full image.
            if (!mLoadingFullImage)
            {
                S32 int_width = interior.getWidth();
                S32 int_height = interior.getHeight();
                mImage->setKnownDrawSize(int_width, int_height);
            }
            else
            {
                // Don't use this feature
                mImage->setKnownDrawSize(0, 0);
            }

            if( mLoadingFullImage )
            {
                LLFontGL::getFontSansSerif()->renderUTF8(LLTrans::getString("Receiving"), 0,
                    interior.mLeft + 4,
                    interior.mBottom + 4,
                    LLColor4::white, LLFontGL::LEFT, LLFontGL::BOTTOM,
                    LLFontGL::NORMAL,
                    LLFontGL::DROP_SHADOW);

                F32 data_progress = mImage->getDownloadProgress() ;

                // Draw the progress bar.
                const S32 BAR_HEIGHT = 12;
                const S32 BAR_LEFT_PAD = 80;
                S32 left = interior.mLeft + 4 + BAR_LEFT_PAD;
                S32 bar_width = getRect().getWidth() - left - RESIZE_HANDLE_WIDTH - 2;
                S32 top = interior.mBottom + 4 + BAR_HEIGHT;
                S32 right = left + bar_width;
                S32 bottom = top - BAR_HEIGHT;

                LLColor4 background_color(0.f, 0.f, 0.f, 0.75f);
                LLColor4 decoded_color(0.f, 1.f, 0.f, 1.0f);
                LLColor4 downloaded_color(0.f, 0.5f, 0.f, 1.0f);

                gl_rect_2d(left, top, right, bottom, background_color);

                if (data_progress > 0.0f)
                {
                    // Downloaded bytes
                    right = left + llfloor(data_progress * (F32)bar_width);
                    if (right > left)
                    {
                        gl_rect_2d(left, top, right, bottom, downloaded_color);
                    }
                }
            }
            else
            if( !mSavedFileTimer.hasExpired() )
            {
                LLFontGL::getFontSansSerif()->renderUTF8(LLTrans::getString("FileSaved"), 0,
                    interior.mLeft + 4,
                    interior.mBottom + 4,
                    LLColor4::white, LLFontGL::LEFT, LLFontGL::BOTTOM,
                    LLFontGL::NORMAL,
                    LLFontGL::DROP_SHADOW);
            }
        }
    }

}


// virtual
bool LLPreviewTexture::canSaveAs() const
{
    return mIsFullPerm && !mLoadingFullImage && mImage.notNull() && !mImage->isMissingAsset();
}


// virtual
void LLPreviewTexture::saveAs()
{
    // <FS:Ansariel> FIRE-22851: Show texture "Save as" file picker subsequently instead all at once
    // saveAs(LLPreviewTexture::FORMAT_TGA);
    saveAs(uuid_vec_t());
    // </FS:Ansariel>
}

// <FS:Ansariel> FIRE-22851: Show texture "Save as" file picker subsequently instead all at once
void LLPreviewTexture::saveAs(uuid_vec_t remaining_ids)
{
    // <FS:PP> Allow to use user-defined default save format for textures
    if (!gSavedSettings.getBOOL("FSTextureDefaultSaveAsFormat"))
    {
        saveAs(LLPreviewTexture::FORMAT_TGA, remaining_ids);
    }
    else
    {
        saveAs(LLPreviewTexture::FORMAT_PNG, remaining_ids);
    }
    // </FS:PP>
}
// </FS:Ansariel>

// <FS:Ansariel> FIRE-22851: Show texture "Save as" file picker subsequently instead all at once
//void LLPreviewTexture::saveAs(EFileformatType format)
void LLPreviewTexture::saveAs(EFileformatType format, uuid_vec_t remaining_ids)
// </FS:Ansariel>
{
    if (mLoadingFullImage)
        return;

    loaded_callback_func callback;
    LLFilePicker::ESaveFilter saveFilter;

    switch (format)
    {
        case LLPreviewTexture::FORMAT_PNG:
            callback = LLPreviewTexture::onFileLoadedForSavePNG;
            saveFilter = LLFilePicker::FFSAVE_PNG;
            break;
        case LLPreviewTexture::FORMAT_TGA:
        default:
            callback = LLPreviewTexture::onFileLoadedForSaveTGA;
            saveFilter = LLFilePicker::FFSAVE_TGA;
            break;
    }

    // <FS:Ansariel> Undo MAINT-2897 and use our own texture format selection
    //std::string filename = getItem() ? LLDir::getScrubbedFileName(getItem()->getName()) : LLStringUtil::null;
    //LLFilePickerReplyThread::startPicker(boost::bind(&LLPreviewTexture::saveTextureToFile, this, _1), LLFilePicker::FFSAVE_TGAPNG, filename);
    std::string filename = getItem() ? checkFileExtension(LLDir::getScrubbedFileName(getItem()->getName()), format) : LLStringUtil::null;
    LLFilePickerReplyThread::startPicker(boost::bind(&LLPreviewTexture::saveTextureToFile, this, _1, format, callback, remaining_ids), saveFilter, filename);
    // </FS:Ansariel>
}

// <FS:Ansariel> Undo MAINT-2897 and use our own texture format selection
//void LLPreviewTexture::saveTextureToFile(const std::vector<std::string>& filenames)
void LLPreviewTexture::saveTextureToFile(const std::vector<std::string>& filenames, EFileformatType format, loaded_callback_func callback, uuid_vec_t remaining_ids)
// </FS:Ansariel>
{
    const LLInventoryItem* item = getItem();
    if (item && mPreviewToSave)
    {
        mPreviewToSave = false;
        LLFloaterReg::showTypedInstance<LLPreviewTexture>("preview_texture", item->getUUID());
    }

    // remember the user-approved/edited file name.
    // <FS:Ansariel> FIRE-14111: File extension missing on Linux when saving a texture
    //mSaveFileName = filenames[0];
    mSaveFileName = checkFileExtension(filenames[0], format);
    // </FS:Ansariel>
    mLoadingFullImage = true;
    getWindow()->incBusyCount();

    mImage->forceToSaveRawImage(0);//re-fetch the raw image if the old one is removed.
    // <FS:Ansariel> Undo MAINT-2897 and use our own texture format selection
    //mImage->setLoadedCallback(LLPreviewTexture::onFileLoadedForSave,
    mImage->setLoadedCallback(callback,
    // </FS:Ansariel>
        0, true, false, new LLUUID(mItemUUID), &mCallbackTextureList);

    // <FS:Ansariel> FIRE-22851: Show texture "Save as" file picker subsequently instead all at once
    saveMultiple(remaining_ids);
}


void LLPreviewTexture::saveMultipleToFile(const std::string& file_name)
{
    std::string texture_location(gSavedSettings.getString("TextureSaveLocation"));
    std::string texture_name = file_name.empty() ? getItem()->getName() : file_name;

    std::string filepath;
    S32 i = 0;
    S32 err = 0;
    std::string extension(".png");
    // <FS:Ansariel> Allow to use user-defined default save format for textures
    if (!gSavedSettings.getBOOL("FSTextureDefaultSaveAsFormat"))
    {
        extension = ".tga";
    }
    // </FS:PP>
    do
    {
        filepath = texture_location;
        filepath += gDirUtilp->getDirDelimiter();
        filepath += texture_name;

        if (i != 0)
        {
            filepath += llformat("_%.3d", i);
        }

        filepath += extension;

        llstat stat_info;
        err = LLFile::stat( filepath, &stat_info );
        i++;
    } while (-1 != err);  // Search until the file is not found (i.e., stat() gives an error).


    mSaveFileName = filepath;
    mLoadingFullImage = true;
    getWindow()->incBusyCount();

    mImage->forceToSaveRawImage(0);//re-fetch the raw image if the old one is removed.
    // <FS:Ansariel> Allow to use user-defined default save format for textures
    //mImage->setLoadedCallback(LLPreviewTexture::onFileLoadedForSavePNG,
    //    0, true, false, new LLUUID(mItemUUID), &mCallbackTextureList);
    if (gSavedSettings.getBOOL("FSTextureDefaultSaveAsFormat"))
    {
        mImage->setLoadedCallback(LLPreviewTexture::onFileLoadedForSavePNG,
            0, true, false, new LLUUID(mItemUUID), &mCallbackTextureList);
    }
    else
    {
        mImage->setLoadedCallback(LLPreviewTexture::onFileLoadedForSaveTGA,
            0, true, false, new LLUUID(mItemUUID), &mCallbackTextureList);
    }
    // </FS:Ansariel>
}

// virtual
void LLPreviewTexture::reshape(S32 width, S32 height, bool called_from_parent)
{
    LLPreview::reshape(width, height, called_from_parent);

<<<<<<< HEAD
    LLRect dim_rect;
    // Ansariel: Need the rect of the dimensions_panel
    //LLView *pView = findChildView( "dimensions" );
    LLView *pView = findChildView( "dimensions_panel" );

    if( pView )
        dim_rect = pView->getRect();

    S32 horiz_pad = 2 * (LLPANEL_BORDER_WIDTH + PREVIEW_PAD) + PREVIEW_RESIZE_HANDLE_SIZE;

    // add space for dimensions and aspect ratio
    S32 info_height = dim_rect.mTop + CLIENT_RECT_VPAD;
    // <FS:Ansariel> Texture preview mode
    //if (getChild<LLLayoutPanel>("buttons_panel")->getVisible())
    //{
    //  info_height += getChild<LLLayoutPanel>("buttons_panel")->getRect().getHeight();
    //}
    // </FS:Ansariel>
=======
    S32 horiz_pad = 2 * (LLPANEL_BORDER_WIDTH + PREVIEW_PAD) + PREVIEW_RESIZE_HANDLE_SIZE;

    // add space for dimensions and aspect ratio
    S32 info_height = CLIENT_RECT_VPAD;

    if (mDimensionsText)
    {
        LLRect dim_rect(mDimensionsText->getRect());
        info_height += dim_rect.mTop;
    }

    if (mButtonsPanel && mButtonsPanel->getVisible())
    {
        info_height += mButtonsPanel->getRect().getHeight();
    }
>>>>>>> 8f658804
    LLRect client_rect(horiz_pad, getRect().getHeight(), getRect().getWidth() - horiz_pad, 0);
    client_rect.mTop -= (PREVIEW_HEADER_SIZE + CLIENT_RECT_VPAD);

    // <FS:Techwolf Lupindo> texture comment metadata reader
    // 1 additional line: uploader and date time
    if (findChild<LLTextEditor>("uploader_date_time"))
    {
        if (mImage && (mImage->mComment.find("a") != mImage->mComment.end() || mImage->mComment.find("z") != mImage->mComment.end()))
        {
            client_rect.mTop -= (getChild<LLTextEditor>("uploader_date_time")->getTextBoundingRect().getHeight() + CLIENT_RECT_VPAD);
        }
    }
    else if (findChild<LLLineEditor>("uploader"))
    {
        // AnsaStorm skin
        client_rect.mTop -= 3 * (PREVIEW_LINE_HEIGHT + CLIENT_RECT_VPAD);
    }
    // </FS:Techwolf Lupindo>


    client_rect.mBottom += PREVIEW_BORDER + CLIENT_RECT_VPAD + info_height ;

    S32 client_width = client_rect.getWidth();
    S32 client_height = client_rect.getHeight();

    if (mAspectRatio > 0.f)
    {
        if(mAspectRatio > 1.f)
        {
            client_height = llceil((F32)client_width / mAspectRatio);
            if(client_height > client_rect.getHeight())
            {
                client_height = client_rect.getHeight();
                client_width = llceil((F32)client_height * mAspectRatio);
            }
        }
        else//mAspectRatio < 1.f
        {
            client_width = llceil((F32)client_height * mAspectRatio);
            if(client_width > client_rect.getWidth())
            {
                client_width = client_rect.getWidth();
                client_height = llceil((F32)client_width / mAspectRatio);
            }
        }
    }

    mClientRect.setLeftTopAndSize(client_rect.getCenterX() - (client_width / 2), client_rect.getCenterY() +  (client_height / 2), client_width, client_height);

}

// virtual
void LLPreviewTexture::onFocusReceived()
{
    LLPreview::onFocusReceived();
}

void LLPreviewTexture::openToSave()
{
    mPreviewToSave = true;
}

<<<<<<< HEAD
// <FS:Ansariel> Texture preview mode
//void LLPreviewTexture::hideCtrlButtons()
//{
//  getChildView("desc txt")->setVisible(false);
//  getChildView("desc")->setVisible(false);
//  getChild<LLLayoutStack>("preview_stack")->collapsePanel(getChild<LLLayoutPanel>("buttons_panel"), true);
//  getChild<LLLayoutPanel>("buttons_panel")->setVisible(false);
//  getChild<LLComboBox>("combo_aspect_ratio")->setCurrentByIndex(0); //unconstrained
//  reshape(getRect().getWidth(), getRect().getHeight());
//}
// </FS:Ansariel>
=======
void LLPreviewTexture::hideCtrlButtons()
{
    getChildView("desc txt")->setVisible(false);
    getChildView("desc")->setVisible(false);
    getChild<LLLayoutStack>("preview_stack")->collapsePanel(mButtonsPanel, true);
    mButtonsPanel->setVisible(false);
    getChild<LLComboBox>("combo_aspect_ratio")->setCurrentByIndex(0); //unconstrained
    reshape(getRect().getWidth(), getRect().getHeight());
}
>>>>>>> 8f658804

// static
void LLPreviewTexture::onFileLoadedForSaveTGA(bool success,
                       LLViewerFetchedTexture *src_vi,
                       LLImageRaw* src,
                       LLImageRaw* aux_src,
                       S32 discard_level,
                       bool final,
                       void* userdata)
{
    LLUUID* item_uuid = (LLUUID*) userdata;

    LLPreviewTexture* self = LLFloaterReg::findTypedInstance<LLPreviewTexture>("preview_texture", *item_uuid);

    if( final || !success )
    {
        delete item_uuid;

        if( self )
        {
            self->getWindow()->decBusyCount();
            self->mLoadingFullImage = false;
        }
    }

    if( self && final && success )
    {
        // <FS:Ansariel> Undo MAINT-2897 and use our own texture format selection
        //const U32 ext_length = 3;
        //std::string extension = self->mSaveFileName.substr( self->mSaveFileName.length() - ext_length);
        //LLStringUtil::toLower(extension);
        //// We only support saving in PNG or TGA format
        //LLPointer<LLImageFormatted> image;
        //if(extension == "png")
        //{
        //  image = new LLImagePNG;
        //}
        //else if(extension == "tga")
        //{
        //  image = new LLImageTGA;
        //}

        //if( image && !image->encode( src, 0 ) )
        LLPointer<LLImageTGA> image_tga = new LLImageTGA;
        if( !image_tga->encode( src ) )
        // </FS:Ansariel>
        {
            LLSD args;
            args["FILE"] = self->mSaveFileName;
            LLNotificationsUtil::add("CannotEncodeFile", args);
        }
        // <FS:Ansariel> Undo MAINT-2897 and use our own texture format selection
        //else if( image && !image->save( self->mSaveFileName ) )
        else if( !image_tga->save( self->mSaveFileName ) )
        // </FS:Ansariel>
        {
            LLSD args;
            args["FILE"] = self->mSaveFileName;
            LLNotificationsUtil::add("CannotWriteFile", args);
        }
        else
        {
            self->mSavedFileTimer.reset();
            self->mSavedFileTimer.setTimerExpirySec( SECONDS_TO_SHOW_FILE_SAVED_MSG );
        }

        self->mSaveFileName.clear();
    }

    if( self && !success )
    {
        LLNotificationsUtil::add("CannotDownloadFile");
    }

}

// static
void LLPreviewTexture::onFileLoadedForSavePNG(bool success,
                                            LLViewerFetchedTexture *src_vi,
                                            LLImageRaw* src,
                                            LLImageRaw* aux_src,
                                            S32 discard_level,
                                            bool final,
                                            void* userdata)
{
    LLUUID* item_uuid = (LLUUID*) userdata;

    LLPreviewTexture* self = LLFloaterReg::findTypedInstance<LLPreviewTexture>("preview_texture", *item_uuid);

    if( final || !success )
    {
        delete item_uuid;

        if( self )
        {
            self->getWindow()->decBusyCount();
            self->mLoadingFullImage = false;
        }
    }

    if( self && final && success )
    {
        LLPointer<LLImagePNG> image_png = new LLImagePNG;
        if( !image_png->encode( src, 0.0 ) )
        {
            LLSD args;
            args["FILE"] = self->mSaveFileName;
            LLNotificationsUtil::add("CannotEncodeFile", args);
        }
        else if( !image_png->save( self->mSaveFileName ) )
        {
            LLSD args;
            args["FILE"] = self->mSaveFileName;
            LLNotificationsUtil::add("CannotWriteFile", args);
        }
        else
        {
            self->mSavedFileTimer.reset();
            self->mSavedFileTimer.setTimerExpirySec( SECONDS_TO_SHOW_FILE_SAVED_MSG );
        }

        self->mSaveFileName.clear();
    }

    if( self && !success )
    {
        LLNotificationsUtil::add("CannotDownloadFile");
    }
}

// It takes a while until we get height and width information.
// When we receive it, reshape the window accordingly.
void LLPreviewTexture::updateDimensions()
{
    if (!mImage)
    {
        return;
    }
    if ((mImage->getFullWidth() * mImage->getFullHeight()) == 0)
    {
        return;
    }

    S32 img_width = mImage->getFullWidth();
    S32 img_height = mImage->getFullHeight();

    if (mAssetStatus != PREVIEW_ASSET_LOADED
        || mLastWidth != img_width
        || mLastHeight != img_height)
    {
        mAssetStatus = PREVIEW_ASSET_LOADED;
        // Asset has been fully loaded, adjust aspect ratio
        adjustAspectRatio();
    }


    // Update the width/height display every time
<<<<<<< HEAD
    // <FS:Ansariel> Performance improvement
    //getChild<LLUICtrl>("dimensions")->setTextArg("[WIDTH]",  llformat("%d", img_width));
    //getChild<LLUICtrl>("dimensions")->setTextArg("[HEIGHT]", llformat("%d", img_height));
    if (img_width != mLastWidth)
    {
        mDimensionsCtrl->setTextArg("[WIDTH]", llformat("%d", img_width));
    }
    if (img_height != mLastHeight)
    {
        mDimensionsCtrl->setTextArg("[HEIGHT]", llformat("%d", img_height));
    }
    // </FS:Ansariel> Performance improvement
=======
    mDimensionsText->setTextArg("[WIDTH]", llformat("%d", img_width));
    mDimensionsText->setTextArg("[HEIGHT]", llformat("%d", img_height));
>>>>>>> 8f658804

    mLastHeight = img_height;
    mLastWidth = img_width;

    // Reshape the floater only when required
    if (mUpdateDimensions)
    {
        mUpdateDimensions = false;

        // <FS:Ansariel>: Show image at full resolution if possible
        //reshape floater
        //reshape(getRect().getWidth(), getRect().getHeight());

        //gFloaterView->adjustToFitScreen(this, false);

        // Move dimensions panel into correct position depending
        // if any of the buttons is shown
        LLView* button_panel = getChildView("button_panel");
        LLView* dimensions_panel = getChildView("dimensions_panel");
        dimensions_panel->setVisible(true);
        if (!getChildView("Keep")->getVisible() &&
            !getChildView("Discard")->getVisible() &&
            !getChildView("btn_refresh")->getVisible() && // <FS:Ansariel> FIRE-20150: Add refresh button to texture preview
            !getChildView("save_tex_btn")->getVisible())
        {
            button_panel->setVisible(false);
            if (mShowingButtons)
            {
                dimensions_panel->translate(0, -button_panel->getRect().mTop);
                mShowingButtons = false;
            }
        }
        else
        {
            button_panel->setVisible(true);
            if (!mShowingButtons)
            {
                dimensions_panel->translate(0, button_panel->getRect().mTop);
                mShowingButtons = true;
            }
        }

        // <FS:Techwolf Lupindo> texture comment metadata reader
        S32 additional_height = 0;
        if (findChild<LLTextEditor>("uploader_date_time"))
        {
            bool adjust_height = false;
            if (mImage->mComment.find("a") != mImage->mComment.end())
            {
                getChildView("uploader_date_time")->setVisible(true);
                LLUUID id = LLUUID(mImage->mComment["a"]);
                std::string name;
                LLAvatarName avatar_name;
                if (LLAvatarNameCache::get(id, &avatar_name))
                {
                    mUploaderDateTime.setArg("[UPLOADER]", avatar_name.getCompleteName());
                }
                else
                {
                    if (!mDisplayNameCallback) // prevents a possible callbackLoadName loop due to server error.
                    {
                        mDisplayNameCallback = true;
                        mUploaderDateTime.setArg("[UPLOADER]", LLTrans::getString("AvatarNameWaiting"));
                        if (mAvatarNameCallbackConnection.connected())
                        {
                            mAvatarNameCallbackConnection.disconnect();
                        }
                        mAvatarNameCallbackConnection = LLAvatarNameCache::get(id, boost::bind(&LLPreviewTexture::callbackLoadName, this, _1, _2));
                    }
                }
                getChild<LLTextEditor>("uploader_date_time")->setText(mUploaderDateTime.getString());
                adjust_height = true;
            }

            if (mImage->mComment.find("z") != mImage->mComment.end())
            {
                if (!adjust_height)
                {
                    getChildView("uploader_date_time")->setVisible(true);
                    adjust_height = true;
                }
                std::string date_time = mImage->mComment["z"];
                LLSD substitution;
                substitution["datetime"] = FSCommon::secondsSinceEpochFromString("%Y%m%d%H%M%S", date_time);
                date_time = getString("DateTime"); // reuse date_time variable
                LLStringUtil::format(date_time, substitution);
                mUploaderDateTime.setArg("[DATE_TIME]", date_time);
                getChild<LLTextEditor>("uploader_date_time")->setText(mUploaderDateTime.getString());
            }
            // add extra space for uploader and date_time
            if (adjust_height)
            {
                getChildView("openprofile")->setVisible(true);
                additional_height += (getChild<LLTextEditor>("uploader_date_time")->getTextBoundingRect().getHeight());
            }
        }
        else if (findChild<LLLineEditor>("uploader"))
        {
            // AnsaStorm skin
            if (mImage->mComment.find("a") != mImage->mComment.end())
            {
                getChild<LLButton>("openprofile")->setEnabled(true);
                LLUUID id = LLUUID(mImage->mComment["a"]);
                std::string name;
                LLAvatarName avatar_name;
                if (LLAvatarNameCache::get(id, &avatar_name))
                {
                    childSetValue("uploader", LLSD( avatar_name.getCompleteName()) );
                }
                else
                {
                    if (!mDisplayNameCallback) // prevents a possible callbackLoadName loop due to server error.
                    {
                        mDisplayNameCallback = true;
                        getChild<LLLineEditor>("uploader")->setText(LLTrans::getString("AvatarNameWaiting"));
                        if (mAvatarNameCallbackConnection.connected())
                        {
                            mAvatarNameCallbackConnection.disconnect();
                        }
                        mAvatarNameCallbackConnection = LLAvatarNameCache::get(id, boost::bind(&LLPreviewTexture::callbackLoadName, this, _1, _2));
                    }
                }
            }

            if (mImage->mComment.find("z") != mImage->mComment.end())
            {
                std::string date_time = mImage->mComment["z"];
                LLSD substitution;
                substitution["datetime"] = FSCommon::secondsSinceEpochFromString("%Y%m%d%H%M%S", date_time);
                date_time = getString("DateTime"); // reuse date_time variable
                LLStringUtil::format(date_time, substitution);
                childSetValue("upload_time", LLSD( date_time ) );
            }

            if (mIsFullPerm)
            {
                childSetValue("uuid", LLSD( mImageID.asString() ));
            }

            LLView* uploader_view = getChildView("uploader");
            LLView* uploadtime_view = getChildView("upload_time");
            LLView* uuid_view = getChildView("uuid");

            uploader_view->setVisible(true);
            uploadtime_view->setVisible(true);
            uuid_view->setVisible(true);
            getChildView("openprofile")->setVisible(true);
            getChildView("copyuuid")->setVisible(true);
            getChildView("uploader_label")->setVisible(true);
            getChildView("upload_time_label")->setVisible(true);
            getChildView("uuid_label")->setVisible(true);

            additional_height = uploader_view->getRect().getHeight() + uploadtime_view->getRect().getHeight() + uuid_view->getRect().getHeight() + 3 * PREVIEW_VPAD;
        }
        // </FS:Techwolf Lupindo>

        // If this is 100% correct???
        S32 floater_target_width = mImage->getFullWidth() + 2 * (LLPANEL_BORDER_WIDTH + PREVIEW_PAD) + PREVIEW_RESIZE_HANDLE_SIZE;;
        S32 floater_target_height = mImage->getFullHeight() + 3 * CLIENT_RECT_VPAD + PREVIEW_BORDER + dimensions_panel->getRect().mTop + getChildView("desc")->getRect().getHeight() + additional_height;

        // Scale down by factor 0.5 if image would exceed viewer window
        if (gViewerWindow->getWindowWidthRaw() < floater_target_width || gViewerWindow->getWindowHeightRaw() < floater_target_height)
        {
            floater_target_width = mImage->getFullWidth() / 2 + 2 * (LLPANEL_BORDER_WIDTH + PREVIEW_PAD) + PREVIEW_RESIZE_HANDLE_SIZE;;
            floater_target_height = mImage->getFullHeight() / 2 + 3 * CLIENT_RECT_VPAD + PREVIEW_BORDER + dimensions_panel->getRect().mTop + getChildView("desc")->getRect().getHeight() + additional_height;
        }

        // Preserve minimum floater size
        floater_target_width = llmax(floater_target_width, getMinWidth());
        floater_target_height = llmax(floater_target_height, getMinHeight());

        // Resize floater
        LLMultiFloater* host = getHost();
        if (host)
        {
            S32 old_height = host->getRect().getHeight();
            host->reshape(getMinWidth(), getMinHeight());
            host->translate(0, old_height - getMinHeight());
            host->growToFit(floater_target_width, floater_target_height);
        }
        reshape(floater_target_width, floater_target_height);
        gFloaterView->adjustToFitScreen(this, false);
        // </FS:Ansariel>: Show image at full resolution if possible

<<<<<<< HEAD
        LLRect dim_rect(getChildView("dimensions")->getRect());
        LLRect aspect_label_rect(getChildView("aspect_ratio")->getRect());
        getChildView("aspect_ratio")->setVisible( dim_rect.mRight < aspect_label_rect.mLeft);

        // <FS:Ansariel> Asset UUID
        if (mIsFullPerm)
        {
            LLView* copy_uuid_btn = getChildView("copyuuid");
            copy_uuid_btn->setVisible(true);
            copy_uuid_btn->setEnabled(true);
        }
        // </FS:Ansariel>
=======
        LLRect dim_rect(mDimensionsText->getRect());
        LLRect aspect_label_rect(mAspectRatioText->getRect());
        mAspectRatioText->setVisible( dim_rect.mRight < aspect_label_rect.mLeft);
>>>>>>> 8f658804
    }
}


// <FS:Techwolf Lupindo> texture comment metadata reader
void LLPreviewTexture::callbackLoadName(const LLUUID& agent_id, const LLAvatarName& av_name)
{
    if (mAvatarNameCallbackConnection.connected())
    {
        mAvatarNameCallbackConnection.disconnect();
    }

    if (findChild<LLTextEditor>("uploader_date_time"))
    {
        mUploaderDateTime.setArg("[UPLOADER]", av_name.getCompleteName());
        getChild<LLTextEditor>("uploader_date_time")->setText(mUploaderDateTime.getString());
        mUpdateDimensions = true;
    }
    else if (findChild<LLLineEditor>("uploader"))
    {
        // AnsaStorm skin
        childSetValue("uploader", LLSD( av_name.getCompleteName() ) );
    }
}

void LLPreviewTexture::onButtonClickProfile()
{
    if (mImage && (mImage->mComment.find("a") != mImage->mComment.end()))
    {
        LLUUID id = LLUUID(mImage->mComment["a"]);
        LLAvatarActions::showProfile(id);
    }
}

void LLPreviewTexture::onButtonClickUUID()
{
    std::string uuid = mImageID.asString();
    LLClipboard::instance().copyToClipboard(utf8str_to_wstring(uuid), 0, static_cast<S32>(uuid.size()));
}

/* static */
void LLPreviewTexture::onTextureLoaded(bool success, LLViewerFetchedTexture* src_vi, LLImageRaw* src, LLImageRaw* aux_src, S32 discard_level, bool final, void* userdata)
{
    LLPreviewTexture* self = (LLPreviewTexture*)userdata;
    self->mUpdateDimensions = true;
}
// </FS:Techwolf Lupindo> texture comment decoder

// Return true if everything went fine, false if we somewhat modified the ratio as we bumped on border values
bool LLPreviewTexture::setAspectRatio(const F32 width, const F32 height)
{
    mUpdateDimensions = true;

    // We don't allow negative width or height. Also, if height is positive but too small, we reset to default
    // A default 0.f value for mAspectRatio means "unconstrained" in the rest of the code
    if ((width <= 0.f) || (height <= F_APPROXIMATELY_ZERO))
    {
        mAspectRatio = 0.f;
        return false;
    }

    // Compute and store the ratio
    F32 ratio = width / height;
    mAspectRatio = llclamp(ratio, PREVIEW_TEXTURE_MIN_ASPECT, PREVIEW_TEXTURE_MAX_ASPECT);

    // Return false if we clamped the value, true otherwise
    return (ratio == mAspectRatio);
}


void LLPreviewTexture::onAspectRatioCommit(LLUICtrl* ctrl, void* userdata)
{
    LLPreviewTexture* self = (LLPreviewTexture*) userdata;

    std::string ratio(ctrl->getValue().asString());
    std::string::size_type separator(ratio.find_first_of(":/\\"));

    if (std::string::npos == separator) {
        // If there's no separator assume we want an unconstrained ratio
        self->setAspectRatio( 0.f, 0.f );
        return;
    }

    F32 width, height;
    std::istringstream numerator(ratio.substr(0, separator));
    std::istringstream denominator(ratio.substr(separator + 1));
    numerator >> width;
    denominator >> height;

    self->setAspectRatio( width, height );
}

void LLPreviewTexture::loadAsset()
{
    // <FS:Beq> FIRE-30559 texture fetch speedup for user previews (based on patches from Oren Hurvitz)
    // mImage = LLViewerTextureManager::getFetchedTexture(mImageID, FTT_DEFAULT, MIPMAP_TRUE, LLGLTexture::BOOST_NONE, LLViewerTexture::LOD_TEXTURE);
    // mImageOldBoostLevel = mImage->getBoostLevel();
    // mImage->setBoostLevel(LLGLTexture::BOOST_PREVIEW);
    mImage = LLViewerTextureManager::getFetchedTexture(mImageID, FTT_DEFAULT, MIPMAP_TRUE, LLGLTexture::BOOST_PREVIEW, LLViewerTexture::LOD_TEXTURE);
    mImageOldBoostLevel = LLGLTexture::BOOST_NONE;
    // </FS:Beq>
    mImage->forceToSaveRawImage(0) ;
    // <FS:Techwolf Lupindo> texture comment decoder
    mImage->setLoadedCallback(LLPreviewTexture::onTextureLoaded, 0, true, false, this, &mCallbackTextureList);
    // </FS:Techwolf Lupindo>
    mAssetStatus = PREVIEW_ASSET_LOADING;
    mUpdateDimensions = true;
    updateDimensions();
    getChildView("save_tex_btn")->setEnabled(canSaveAs());
    getChildView("save_tex_btn")->setVisible(canSaveAs());
    if (mObjectUUID.notNull())
    {
        // check that we can copy inworld items into inventory
        getChildView("Keep")->setEnabled(mIsCopyable);
    }
    else
    {
        // check that we can remove item
        bool source_library = gInventory.isObjectDescendentOf(mItemUUID, gInventory.getLibraryRootFolderID());
        if (source_library)
        {
            getChildView("Discard")->setEnabled(false);
        }
    }
}

LLPreview::EAssetStatus LLPreviewTexture::getAssetStatus()
{
    if (mImage.notNull() && (mImage->getFullWidth() * mImage->getFullHeight() > 0))
    {
        mAssetStatus = PREVIEW_ASSET_LOADED;
    }
    return mAssetStatus;
}

void LLPreviewTexture::adjustAspectRatio()
{
    S32 w = mImage->getFullWidth();
    S32 h = mImage->getFullHeight();

    // Determine aspect ratio of the image
    S32 tmp;
    while (h != 0)
    {
        tmp = w % h;
        w = h;
        h = tmp;
    }
    S32 divisor = w;
    S32 num = mImage->getFullWidth() / divisor;
    S32 denom = mImage->getFullHeight() / divisor;

    if (setAspectRatio((F32)num, (F32)denom))
    {
        // Select corresponding ratio entry in the combo list
        LLComboBox* combo = getChild<LLComboBox>("combo_aspect_ratio");
        if (combo)
        {
            std::ostringstream ratio;
            ratio << num << ":" << denom;
            std::vector<std::string>::const_iterator found = std::find(mRatiosList.begin(), mRatiosList.end(), ratio.str());
            if (found == mRatiosList.end())
            {
                // No existing ratio found, create an element that will show image at original ratio
                populateRatioList(); // makes sure previous custom ratio is cleared
                std::string ratio = std::to_string(num)+":" + std::to_string(denom);
                mRatiosList.push_back(ratio);
                combo->add(ratio);
                combo->setCurrentByIndex(static_cast<S32>(mRatiosList.size()) - 1);
            }
            else
            {
                combo->setCurrentByIndex((S32)(found - mRatiosList.begin()));
            }
        }
    }
    else
    {
        // Aspect ratio was set to unconstrained or was clamped
        LLComboBox* combo = getChild<LLComboBox>("combo_aspect_ratio");
        if (combo)
        {
            combo->setCurrentByIndex(0); //unconstrained
        }
    }

    mUpdateDimensions = true;
}

void LLPreviewTexture::updateImageID()
{
    const LLViewerInventoryItem *item = static_cast<const LLViewerInventoryItem*>(getItem());
    if(item)
    {
        mImageID = item->getAssetUUID();

        // here's the old logic...
        //mShowKeepDiscard = item->getPermissions().getCreator() != gAgent.getID();
        // here's the new logic... 'cos we hate disappearing buttons.
        mShowKeepDiscard = true;

        mCopyToInv = false;
        LLPermissions perm(item->getPermissions());
        mIsCopyable = perm.allowCopyBy(gAgent.getID(), gAgent.getGroupID()) && perm.allowTransferTo(gAgent.getID());
        mIsFullPerm = item->checkPermissionsSet(PERM_ITEM_UNRESTRICTED);
    }
    else // not an item, assume it's an asset id
    {
        mImageID = mItemUUID;
        mShowKeepDiscard = false;
        mCopyToInv = true;
        mIsCopyable = true;
        mIsFullPerm = true;
    }

}

/* virtual */
void LLPreviewTexture::setObjectID(const LLUUID& object_id)
{
    mObjectUUID = object_id;

    const LLUUID old_image_id = mImageID;

    // Update what image we're pointing to, such as if we just specified the mObjectID
    // that this mItemID is part of.
    updateImageID();

    // If the imageID has changed, start over and reload the new image.
    if (mImageID != old_image_id)
    {
        mAssetStatus = PREVIEW_ASSET_UNLOADED;
        loadAsset();
    }
    refreshFromItem();
}

// <FS:Ansariel> FIRE-20150: Add refresh button to texture preview
void LLPreviewTexture::onButtonRefresh()
{
    destroy_texture(mImageID);
}
// </FS:Ansariel>

// <FS:Ansariel> FIRE-22851: Show texture "Save as" file picker subsequently instead all at once
//static
void LLPreviewTexture::saveMultiple(uuid_vec_t ids)
{
    if (ids.empty())
    {
        return;
    }

    LLUUID next_id = ids.front();
    ids.erase(ids.begin());

    LLPreviewTexture* preview_texture = LLFloaterReg::getTypedInstance<LLPreviewTexture>("preview_texture", next_id);
    if (preview_texture)
    {
        preview_texture->openToSave();
        preview_texture->saveAs(ids);
    }
}
// </FS:Ansariel><|MERGE_RESOLUTION|>--- conflicted
+++ resolved
@@ -178,6 +178,7 @@
     mButtonsPanel = getChild<LLLayoutPanel>("buttons_panel");
     mDimensionsText = getChild<LLUICtrl>("dimensions");
     mAspectRatioText = getChild<LLUICtrl>("aspect_ratio");
+    mDimensionsPanel = findChild<LLPanel>("dimensions_panel"); // <FS:Ansariel> Texture preview mode
 
     if (mCopyToInv)
     {
@@ -240,9 +241,6 @@
         getChild<LLLineEditor>("uuid")->setEnabled(false);
     }
     // </FS:Ansariel>
-
-    // <FS:Ansariel> Performance improvement
-    mDimensionsCtrl = getChild<LLUICtrl>("dimensions");
 
     // <FS:Ansariel> FIRE-20150: Add refresh button to texture preview
     getChild<LLButton>("btn_refresh")->setClickedCallback(boost::bind(&LLPreviewTexture::onButtonRefresh, this));
@@ -534,42 +532,27 @@
 {
     LLPreview::reshape(width, height, called_from_parent);
 
-<<<<<<< HEAD
-    LLRect dim_rect;
-    // Ansariel: Need the rect of the dimensions_panel
-    //LLView *pView = findChildView( "dimensions" );
-    LLView *pView = findChildView( "dimensions_panel" );
-
-    if( pView )
-        dim_rect = pView->getRect();
-
-    S32 horiz_pad = 2 * (LLPANEL_BORDER_WIDTH + PREVIEW_PAD) + PREVIEW_RESIZE_HANDLE_SIZE;
-
-    // add space for dimensions and aspect ratio
-    S32 info_height = dim_rect.mTop + CLIENT_RECT_VPAD;
-    // <FS:Ansariel> Texture preview mode
-    //if (getChild<LLLayoutPanel>("buttons_panel")->getVisible())
-    //{
-    //  info_height += getChild<LLLayoutPanel>("buttons_panel")->getRect().getHeight();
-    //}
-    // </FS:Ansariel>
-=======
     S32 horiz_pad = 2 * (LLPANEL_BORDER_WIDTH + PREVIEW_PAD) + PREVIEW_RESIZE_HANDLE_SIZE;
 
     // add space for dimensions and aspect ratio
     S32 info_height = CLIENT_RECT_VPAD;
-
-    if (mDimensionsText)
-    {
-        LLRect dim_rect(mDimensionsText->getRect());
+    // <FS:Ansariel> Texture preview mode
+    //if (mDimensionsText)
+    //{
+    //    LLRect dim_rect(mDimensionsText->getRect());
+    //    info_height += dim_rect.mTop;
+    //}
+
+    //if (mButtonsPanel->getVisible())
+    //{
+    //  info_height += mButtonsPanel->getRect().getHeight();
+    //}
+    if (mDimensionsPanel)
+    {
+        LLRect dim_rect(mDimensionsPanel->getRect());
         info_height += dim_rect.mTop;
     }
-
-    if (mButtonsPanel && mButtonsPanel->getVisible())
-    {
-        info_height += mButtonsPanel->getRect().getHeight();
-    }
->>>>>>> 8f658804
+    // </FS:Ansariel>
     LLRect client_rect(horiz_pad, getRect().getHeight(), getRect().getWidth() - horiz_pad, 0);
     client_rect.mTop -= (PREVIEW_HEADER_SIZE + CLIENT_RECT_VPAD);
 
@@ -632,29 +615,17 @@
     mPreviewToSave = true;
 }
 
-<<<<<<< HEAD
 // <FS:Ansariel> Texture preview mode
 //void LLPreviewTexture::hideCtrlButtons()
 //{
 //  getChildView("desc txt")->setVisible(false);
 //  getChildView("desc")->setVisible(false);
 //  getChild<LLLayoutStack>("preview_stack")->collapsePanel(getChild<LLLayoutPanel>("buttons_panel"), true);
-//  getChild<LLLayoutPanel>("buttons_panel")->setVisible(false);
+//  mButtonsPanel->setVisible(false);
 //  getChild<LLComboBox>("combo_aspect_ratio")->setCurrentByIndex(0); //unconstrained
 //  reshape(getRect().getWidth(), getRect().getHeight());
 //}
 // </FS:Ansariel>
-=======
-void LLPreviewTexture::hideCtrlButtons()
-{
-    getChildView("desc txt")->setVisible(false);
-    getChildView("desc")->setVisible(false);
-    getChild<LLLayoutStack>("preview_stack")->collapsePanel(mButtonsPanel, true);
-    mButtonsPanel->setVisible(false);
-    getChild<LLComboBox>("combo_aspect_ratio")->setCurrentByIndex(0); //unconstrained
-    reshape(getRect().getWidth(), getRect().getHeight());
-}
->>>>>>> 8f658804
 
 // static
 void LLPreviewTexture::onFileLoadedForSaveTGA(bool success,
@@ -812,23 +783,18 @@
 
 
     // Update the width/height display every time
-<<<<<<< HEAD
     // <FS:Ansariel> Performance improvement
-    //getChild<LLUICtrl>("dimensions")->setTextArg("[WIDTH]",  llformat("%d", img_width));
-    //getChild<LLUICtrl>("dimensions")->setTextArg("[HEIGHT]", llformat("%d", img_height));
+    //mDimensionsText->setTextArg("[WIDTH]",  llformat("%d", img_width));
+    //mDimensionsText->setTextArg("[HEIGHT]", llformat("%d", img_height));
     if (img_width != mLastWidth)
     {
-        mDimensionsCtrl->setTextArg("[WIDTH]", llformat("%d", img_width));
+        mDimensionsText->setTextArg("[WIDTH]", llformat("%d", img_width));
     }
     if (img_height != mLastHeight)
     {
-        mDimensionsCtrl->setTextArg("[HEIGHT]", llformat("%d", img_height));
+        mDimensionsText->setTextArg("[HEIGHT]", llformat("%d", img_height));
     }
     // </FS:Ansariel> Performance improvement
-=======
-    mDimensionsText->setTextArg("[WIDTH]", llformat("%d", img_width));
-    mDimensionsText->setTextArg("[HEIGHT]", llformat("%d", img_height));
->>>>>>> 8f658804
 
     mLastHeight = img_height;
     mLastWidth = img_width;
@@ -1013,10 +979,9 @@
         gFloaterView->adjustToFitScreen(this, false);
         // </FS:Ansariel>: Show image at full resolution if possible
 
-<<<<<<< HEAD
-        LLRect dim_rect(getChildView("dimensions")->getRect());
-        LLRect aspect_label_rect(getChildView("aspect_ratio")->getRect());
-        getChildView("aspect_ratio")->setVisible( dim_rect.mRight < aspect_label_rect.mLeft);
+        LLRect dim_rect(mDimensionsText->getRect());
+        LLRect aspect_label_rect(mAspectRatioText->getRect());
+        mAspectRatioText->setVisible( dim_rect.mRight < aspect_label_rect.mLeft);
 
         // <FS:Ansariel> Asset UUID
         if (mIsFullPerm)
@@ -1026,11 +991,6 @@
             copy_uuid_btn->setEnabled(true);
         }
         // </FS:Ansariel>
-=======
-        LLRect dim_rect(mDimensionsText->getRect());
-        LLRect aspect_label_rect(mAspectRatioText->getRect());
-        mAspectRatioText->setVisible( dim_rect.mRight < aspect_label_rect.mLeft);
->>>>>>> 8f658804
     }
 }
 
