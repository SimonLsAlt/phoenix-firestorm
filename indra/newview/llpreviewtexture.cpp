/**
 * @file llpreviewtexture.cpp
 * @brief LLPreviewTexture class implementation
 *
 * $LicenseInfo:firstyear=2002&license=viewerlgpl$
 * Second Life Viewer Source Code
 * Copyright (C) 2010, Linden Research, Inc.
 *
 * This library is free software; you can redistribute it and/or
 * modify it under the terms of the GNU Lesser General Public
 * License as published by the Free Software Foundation;
 * version 2.1 of the License only.
 *
 * This library is distributed in the hope that it will be useful,
 * but WITHOUT ANY WARRANTY; without even the implied warranty of
 * MERCHANTABILITY or FITNESS FOR A PARTICULAR PURPOSE.  See the GNU
 * Lesser General Public License for more details.
 *
 * You should have received a copy of the GNU Lesser General Public
 * License along with this library; if not, write to the Free Software
 * Foundation, Inc., 51 Franklin Street, Fifth Floor, Boston, MA  02110-1301  USA
 *
 * Linden Research, Inc., 945 Battery Street, San Francisco, CA  94111  USA
 * $/LicenseInfo$
 */

#include "llviewerprecompiledheaders.h"

#include "llwindow.h"

#include "llpreviewtexture.h"

#include "llagent.h"
#include "llavataractions.h"
#include "llbutton.h"
#include "llclipboard.h"
#include "llcombobox.h"
#include "llfilepicker.h"
#include "llfloaterreg.h"
#include "llimagetga.h"
#include "llimagepng.h"
#include "llinventory.h"
#include "llinventorymodel.h"
#include "llnotificationsutil.h"
#include "llresmgr.h"
#include "lltrans.h"
#include "lltextbox.h"
#include "lltextureview.h"
#include "llui.h"
#include "llviewercontrol.h" // <FS:PP> For user-defined default save format for textures
#include "llviewerinventory.h"
#include "llviewermenufile.h" // LLFilePickerReplyThread
#include "llviewertexture.h"
#include "llviewertexturelist.h"
#include "lluictrlfactory.h"
#include "llviewercontrol.h"
#include "llviewerwindow.h"
#include "lllineeditor.h"
#include "lltexteditor.h"

#include "llimagepng.h"

#include "fscommon.h"
#include "llviewermenu.h"

#include <boost/lexical_cast.hpp>

const S32 CLIENT_RECT_VPAD = 4;

const F32 SECONDS_TO_SHOW_FILE_SAVED_MSG = 8.f;

const F32 PREVIEW_TEXTURE_MAX_ASPECT = 200.f;
const F32 PREVIEW_TEXTURE_MIN_ASPECT = 0.005f;

// <FS:Ansariel> FIRE-14111: File extension missing on Linux when saving a texture
std::string checkFileExtension(const std::string& filename, LLPreviewTexture::EFileformatType format)
{
    std::string tmp_name = filename;
    std::string extension = (format == LLPreviewTexture::FORMAT_TGA ? ".tga" : ".png");

    LLStringUtil::toLower(tmp_name);
    size_t result = tmp_name.rfind(extension);
    if (result == std::string::npos || result != tmp_name.length() - extension.size())
    {
        return (filename + extension);
    }

    return filename;
}
// </FS:Ansariel>

LLPreviewTexture::LLPreviewTexture(const LLSD& key)
    : LLPreview((key.has("uuid") ? key.get("uuid") : key)), // Changed for texture preview mode
<<<<<<< HEAD
      mLoadingFullImage( FALSE ),
      mShowKeepDiscard(FALSE),
      mCopyToInv(FALSE),
      mIsCopyable(FALSE),
      mIsFullPerm(FALSE),
      mUpdateDimensions(TRUE),
=======
      mLoadingFullImage( false ),
      mShowKeepDiscard(false),
      mCopyToInv(false),
      mIsCopyable(false),
      mIsFullPerm(false),
      mUpdateDimensions(true),
>>>>>>> 050d2fef
      mLastHeight(0),
      mLastWidth(0),
      mAspectRatio(0.f),
      mPreviewToSave(false),
      mImage(NULL),
      mImageOldBoostLevel(LLGLTexture::BOOST_NONE),
      mShowingButtons(false),
      mDisplayNameCallback(false),
      mAvatarNameCallbackConnection()
{
    updateImageID();
    if (key.has("save_as"))
    {
        mPreviewToSave = true;
    }
    // Texture preview mode
    if (key.has("preview_only"))
    {
        mShowKeepDiscard = false;
        mCopyToInv = false;
        mIsCopyable = false;
        mPreviewToSave = false;
        mIsFullPerm = false;
    }
    // Texture preview mode
    if (key.has("preview_only"))
    {
        mShowKeepDiscard = FALSE;
        mCopyToInv = FALSE;
        mIsCopyable = FALSE;
        mPreviewToSave = FALSE;
        mIsFullPerm = FALSE;
    }
}

LLPreviewTexture::~LLPreviewTexture()
{
    // <FS:Ansariel> Handle avatar name callback
    if (mAvatarNameCallbackConnection.connected())
    {
        mAvatarNameCallbackConnection.disconnect();
    }
    // </FS:Ansariel>

    LLLoadedCallbackEntry::cleanUpCallbackList(&mCallbackTextureList) ;

    if( mLoadingFullImage )
    {
        getWindow()->decBusyCount();
    }

    if (mImage.notNull())
    {
        mImage->setBoostLevel(mImageOldBoostLevel);
        // <FS:Ansariel> Remove NO_DELETE texture state so image gets removed from memory (set by calling setBoostLevel(LLGLTexture::BOOST_PREVIEW))
        mImage->forceActive();
        // </FS:Ansariel>
        mImage = NULL;
    }
}

void LLPreviewTexture::populateRatioList()
{
    // Fill in ratios list with common aspect ratio values
    mRatiosList.clear();
    mRatiosList.push_back(LLTrans::getString("Unconstrained"));
    mRatiosList.push_back("1:1");
    mRatiosList.push_back("4:3");
    mRatiosList.push_back("10:7");
    mRatiosList.push_back("3:2");
    mRatiosList.push_back("16:10");
    mRatiosList.push_back("16:9");
    mRatiosList.push_back("2:1");

    // Now fill combo box with provided list
    LLComboBox* combo = getChild<LLComboBox>("combo_aspect_ratio");
    combo->removeall();

    for (std::vector<std::string>::const_iterator it = mRatiosList.begin(); it != mRatiosList.end(); ++it)
    {
        combo->add(*it);
    }
}

// virtual
bool LLPreviewTexture::postBuild()
{
    if (mCopyToInv)
    {
        getChild<LLButton>("Keep")->setLabel(getString("Copy"));
        childSetAction("Keep",LLPreview::onBtnCopyToInv,this);
        getChildView("Discard")->setVisible( false);
    }
    else if (mShowKeepDiscard)
    {
        childSetAction("Keep",onKeepBtn,this);
        childSetAction("Discard",onDiscardBtn,this);
    }
    else
    {
        getChildView("Keep")->setVisible( false);
        getChildView("Discard")->setVisible( false);
    }

    childSetCommitCallback("save_tex_btn", onSaveAsBtn, this);
    getChildView("save_tex_btn")->setVisible(canSaveAs()); // Ansariel: No need to show the save button if we can't save anyway
    getChildView("save_tex_btn")->setEnabled(canSaveAs());

    const LLInventoryItem* item = getItem();
    if (item)
    {
        if (!mCopyToInv)
        {
            childSetCommitCallback("desc", LLPreview::onText, this);
            getChild<LLUICtrl>("desc")->setValue(item->getDescription());
            getChild<LLLineEditor>("desc")->setPrevalidate(&LLTextValidate::validateASCIIPrintableNoPipe);
        }
        bool source_library = mObjectUUID.isNull() && gInventory.isObjectDescendentOf(item->getUUID(), gInventory.getLibraryRootFolderID());
        if (source_library)
        {
            getChildView("Discard")->setEnabled(false);
        }
    }

    // Fill in ratios list and combo box with common aspect ratio values
    populateRatioList();

    childSetCommitCallback("combo_aspect_ratio", onAspectRatioCommit, this);

    LLComboBox* combo = getChild<LLComboBox>("combo_aspect_ratio");
    combo->setCurrentByIndex(0);

    // <FS:Techwolf Lupindo> texture comment metadata reader
    getChild<LLButton>("openprofile")->setClickedCallback(boost::bind(&LLPreviewTexture::onButtonClickProfile, this));
    getChild<LLButton>("copyuuid")->setClickedCallback(boost::bind(&LLPreviewTexture::onButtonClickUUID, this));
    mUploaderDateTime = getString("UploaderDateTime");
    // </FS:Techwolf Lupindo>

    // <FS:Ansariel> AnsaStorm skin: Need to disable line editors from
    //               code or the floater would be dragged around if
    //               trying to mark text
    if (findChild<LLLineEditor>("uploader"))
    {
<<<<<<< HEAD
        getChild<LLLineEditor>("uploader")->setEnabled(FALSE);
        getChild<LLLineEditor>("upload_time")->setEnabled(FALSE);
        getChild<LLLineEditor>("uuid")->setEnabled(FALSE);
=======
        getChild<LLLineEditor>("uploader")->setEnabled(false);
        getChild<LLLineEditor>("upload_time")->setEnabled(false);
        getChild<LLLineEditor>("uuid")->setEnabled(false);
>>>>>>> 050d2fef
    }
    // </FS:Ansariel>

    // <FS:Ansariel> Performance improvement
    mDimensionsCtrl = getChild<LLUICtrl>("dimensions");

    // <FS:Ansariel> FIRE-20150: Add refresh button to texture preview
    getChild<LLButton>("btn_refresh")->setClickedCallback(boost::bind(&LLPreviewTexture::onButtonRefresh, this));

    return LLPreview::postBuild();
}

// static
void LLPreviewTexture::onSaveAsBtn(LLUICtrl* ctrl, void* data)
{
    LLPreviewTexture* self = (LLPreviewTexture*)data;
    std::string value = ctrl->getValue().asString();
    if (value == "format_png")
    {
        self->saveAs(LLPreviewTexture::FORMAT_PNG);
    }
    else if (value == "format_tga")
    {
        self->saveAs(LLPreviewTexture::FORMAT_TGA);
    }
    else
    {
        // <FS:PP> Allow to use user-defined default save format for textures
        // self->saveAs(LLPreviewTexture::FORMAT_TGA);
        if (!gSavedSettings.getBOOL("FSTextureDefaultSaveAsFormat"))
        {
            self->saveAs(LLPreviewTexture::FORMAT_TGA);
        }
        else
        {
            self->saveAs(LLPreviewTexture::FORMAT_PNG);
        }
        // </FS:PP>
    }
}

void LLPreviewTexture::draw()
{
    updateDimensions();

    LLPreview::draw();

    if (!isMinimized())
    {
        LLGLSUIDefault gls_ui;
        gGL.getTexUnit(0)->unbind(LLTexUnit::TT_TEXTURE);

        const LLRect& border = mClientRect;
        LLRect interior = mClientRect;
        interior.stretch( -PREVIEW_BORDER_WIDTH );

        // ...border
        gl_rect_2d( border, LLColor4(0.f, 0.f, 0.f, 1.f));
        gl_rect_2d_checkerboard( interior );

        if ( mImage.notNull() )
        {
            // Draw the texture
            gGL.diffuseColor3f( 1.f, 1.f, 1.f );
            gl_draw_scaled_image(interior.mLeft,
                                interior.mBottom,
                                interior.getWidth(),
                                interior.getHeight(),
                                mImage);

            // Pump the texture priority
            F32 pixel_area = mLoadingFullImage ? (F32)MAX_IMAGE_AREA  : (F32)(interior.getWidth() * interior.getHeight() );
            mImage->addTextureStats( pixel_area );

            // Don't bother decoding more than we can display, unless
            // we're loading the full image.
            if (!mLoadingFullImage)
            {
                S32 int_width = interior.getWidth();
                S32 int_height = interior.getHeight();
                mImage->setKnownDrawSize(int_width, int_height);
            }
            else
            {
                // Don't use this feature
                mImage->setKnownDrawSize(0, 0);
            }

            if( mLoadingFullImage )
            {
                LLFontGL::getFontSansSerif()->renderUTF8(LLTrans::getString("Receiving"), 0,
                    interior.mLeft + 4,
                    interior.mBottom + 4,
                    LLColor4::white, LLFontGL::LEFT, LLFontGL::BOTTOM,
                    LLFontGL::NORMAL,
                    LLFontGL::DROP_SHADOW);

                F32 data_progress = mImage->getDownloadProgress() ;

                // Draw the progress bar.
                const S32 BAR_HEIGHT = 12;
                const S32 BAR_LEFT_PAD = 80;
                S32 left = interior.mLeft + 4 + BAR_LEFT_PAD;
                S32 bar_width = getRect().getWidth() - left - RESIZE_HANDLE_WIDTH - 2;
                S32 top = interior.mBottom + 4 + BAR_HEIGHT;
                S32 right = left + bar_width;
                S32 bottom = top - BAR_HEIGHT;

                LLColor4 background_color(0.f, 0.f, 0.f, 0.75f);
                LLColor4 decoded_color(0.f, 1.f, 0.f, 1.0f);
                LLColor4 downloaded_color(0.f, 0.5f, 0.f, 1.0f);

                gl_rect_2d(left, top, right, bottom, background_color);

                if (data_progress > 0.0f)
                {
                    // Downloaded bytes
                    right = left + llfloor(data_progress * (F32)bar_width);
                    if (right > left)
                    {
                        gl_rect_2d(left, top, right, bottom, downloaded_color);
                    }
                }
            }
            else
            if( !mSavedFileTimer.hasExpired() )
            {
                LLFontGL::getFontSansSerif()->renderUTF8(LLTrans::getString("FileSaved"), 0,
                    interior.mLeft + 4,
                    interior.mBottom + 4,
                    LLColor4::white, LLFontGL::LEFT, LLFontGL::BOTTOM,
                    LLFontGL::NORMAL,
                    LLFontGL::DROP_SHADOW);
            }
        }
    }

}


// virtual
bool LLPreviewTexture::canSaveAs() const
{
    return mIsFullPerm && !mLoadingFullImage && mImage.notNull() && !mImage->isMissingAsset();
}


// virtual
void LLPreviewTexture::saveAs()
{
    // <FS:Ansariel> FIRE-22851: Show texture "Save as" file picker subsequently instead all at once
    // saveAs(LLPreviewTexture::FORMAT_TGA);
    saveAs(uuid_vec_t());
    // </FS:Ansariel>
}

// <FS:Ansariel> FIRE-22851: Show texture "Save as" file picker subsequently instead all at once
void LLPreviewTexture::saveAs(uuid_vec_t remaining_ids)
{
    // <FS:PP> Allow to use user-defined default save format for textures
    if (!gSavedSettings.getBOOL("FSTextureDefaultSaveAsFormat"))
    {
        saveAs(LLPreviewTexture::FORMAT_TGA, remaining_ids);
    }
    else
    {
        saveAs(LLPreviewTexture::FORMAT_PNG, remaining_ids);
    }
    // </FS:PP>
}
// </FS:Ansariel>

// <FS:Ansariel> FIRE-22851: Show texture "Save as" file picker subsequently instead all at once
//void LLPreviewTexture::saveAs(EFileformatType format)
void LLPreviewTexture::saveAs(EFileformatType format, uuid_vec_t remaining_ids)
// </FS:Ansariel>
{
    if (mLoadingFullImage)
        return;

    loaded_callback_func callback;
    LLFilePicker::ESaveFilter saveFilter;

    switch (format)
    {
        case LLPreviewTexture::FORMAT_PNG:
            callback = LLPreviewTexture::onFileLoadedForSavePNG;
            saveFilter = LLFilePicker::FFSAVE_PNG;
            break;
        case LLPreviewTexture::FORMAT_TGA:
        default:
            callback = LLPreviewTexture::onFileLoadedForSaveTGA;
            saveFilter = LLFilePicker::FFSAVE_TGA;
            break;
    }

    // <FS:Ansariel> Undo MAINT-2897 and use our own texture format selection
    //std::string filename = getItem() ? LLDir::getScrubbedFileName(getItem()->getName()) : LLStringUtil::null;
    //LLFilePickerReplyThread::startPicker(boost::bind(&LLPreviewTexture::saveTextureToFile, this, _1), LLFilePicker::FFSAVE_TGAPNG, filename);
    std::string filename = getItem() ? checkFileExtension(LLDir::getScrubbedFileName(getItem()->getName()), format) : LLStringUtil::null;
    LLFilePickerReplyThread::startPicker(boost::bind(&LLPreviewTexture::saveTextureToFile, this, _1, format, callback, remaining_ids), saveFilter, filename);
    // </FS:Ansariel>
}

// <FS:Ansariel> Undo MAINT-2897 and use our own texture format selection
//void LLPreviewTexture::saveTextureToFile(const std::vector<std::string>& filenames)
void LLPreviewTexture::saveTextureToFile(const std::vector<std::string>& filenames, EFileformatType format, loaded_callback_func callback, uuid_vec_t remaining_ids)
// </FS:Ansariel>
{
    const LLInventoryItem* item = getItem();
    if (item && mPreviewToSave)
    {
        mPreviewToSave = false;
        LLFloaterReg::showTypedInstance<LLPreviewTexture>("preview_texture", item->getUUID());
    }

    // remember the user-approved/edited file name.
    // <FS:Ansariel> FIRE-14111: File extension missing on Linux when saving a texture
    //mSaveFileName = filenames[0];
    mSaveFileName = checkFileExtension(filenames[0], format);
    // </FS:Ansariel>
<<<<<<< HEAD
    mLoadingFullImage = TRUE;
=======
    mLoadingFullImage = true;
>>>>>>> 050d2fef
    getWindow()->incBusyCount();

    mImage->forceToSaveRawImage(0);//re-fetch the raw image if the old one is removed.
    // <FS:Ansariel> Undo MAINT-2897 and use our own texture format selection
    //mImage->setLoadedCallback(LLPreviewTexture::onFileLoadedForSave,
    mImage->setLoadedCallback(callback,
    // </FS:Ansariel>
<<<<<<< HEAD
        0, TRUE, FALSE, new LLUUID(mItemUUID), &mCallbackTextureList);
=======
        0, true, false, new LLUUID(mItemUUID), &mCallbackTextureList);
>>>>>>> 050d2fef

    // <FS:Ansariel> FIRE-22851: Show texture "Save as" file picker subsequently instead all at once
    saveMultiple(remaining_ids);
}


void LLPreviewTexture::saveMultipleToFile(const std::string& file_name)
{
    std::string texture_location(gSavedSettings.getString("TextureSaveLocation"));
    std::string texture_name = file_name.empty() ? getItem()->getName() : file_name;

    std::string filepath;
    S32 i = 0;
    S32 err = 0;
    std::string extension(".png");
    // <FS:Ansariel> Allow to use user-defined default save format for textures
    if (!gSavedSettings.getBOOL("FSTextureDefaultSaveAsFormat"))
    {
        extension = ".tga";
    }
    // </FS:PP>
    do
    {
        filepath = texture_location;
        filepath += gDirUtilp->getDirDelimiter();
        filepath += texture_name;

        if (i != 0)
        {
            filepath += llformat("_%.3d", i);
        }

        filepath += extension;

        llstat stat_info;
        err = LLFile::stat( filepath, &stat_info );
        i++;
    } while (-1 != err);  // Search until the file is not found (i.e., stat() gives an error).


    mSaveFileName = filepath;
    mLoadingFullImage = true;
    getWindow()->incBusyCount();

    mImage->forceToSaveRawImage(0);//re-fetch the raw image if the old one is removed.
    // <FS:Ansariel> Allow to use user-defined default save format for textures
    //mImage->setLoadedCallback(LLPreviewTexture::onFileLoadedForSavePNG,
<<<<<<< HEAD
    //    0, TRUE, FALSE, new LLUUID(mItemUUID), &mCallbackTextureList);
    if (gSavedSettings.getBOOL("FSTextureDefaultSaveAsFormat"))
    {
        mImage->setLoadedCallback(LLPreviewTexture::onFileLoadedForSavePNG,
            0, TRUE, FALSE, new LLUUID(mItemUUID), &mCallbackTextureList);
=======
    //    0, true, false, new LLUUID(mItemUUID), &mCallbackTextureList);
    if (gSavedSettings.getBOOL("FSTextureDefaultSaveAsFormat"))
    {
        mImage->setLoadedCallback(LLPreviewTexture::onFileLoadedForSavePNG,
            0, true, false, new LLUUID(mItemUUID), &mCallbackTextureList);
>>>>>>> 050d2fef
    }
    else
    {
        mImage->setLoadedCallback(LLPreviewTexture::onFileLoadedForSaveTGA,
<<<<<<< HEAD
            0, TRUE, FALSE, new LLUUID(mItemUUID), &mCallbackTextureList);
=======
            0, true, false, new LLUUID(mItemUUID), &mCallbackTextureList);
>>>>>>> 050d2fef
    }
    // </FS:Ansariel>
}

// virtual
void LLPreviewTexture::reshape(S32 width, S32 height, bool called_from_parent)
{
    LLPreview::reshape(width, height, called_from_parent);

    LLRect dim_rect;
    // Ansariel: Need the rect of the dimensions_panel
    //LLView *pView = findChildView( "dimensions" );
    LLView *pView = findChildView( "dimensions_panel" );

    if( pView )
        dim_rect = pView->getRect();

    S32 horiz_pad = 2 * (LLPANEL_BORDER_WIDTH + PREVIEW_PAD) + PREVIEW_RESIZE_HANDLE_SIZE;

    // add space for dimensions and aspect ratio
    S32 info_height = dim_rect.mTop + CLIENT_RECT_VPAD;
    // <FS:Ansariel> Texture preview mode
    //if (getChild<LLLayoutPanel>("buttons_panel")->getVisible())
    //{
    //  info_height += getChild<LLLayoutPanel>("buttons_panel")->getRect().getHeight();
    //}
    // </FS:Ansariel>
    LLRect client_rect(horiz_pad, getRect().getHeight(), getRect().getWidth() - horiz_pad, 0);
    client_rect.mTop -= (PREVIEW_HEADER_SIZE + CLIENT_RECT_VPAD);

    // <FS:Techwolf Lupindo> texture comment metadata reader
    // 1 additional line: uploader and date time
    if (findChild<LLTextEditor>("uploader_date_time"))
    {
        if (mImage && (mImage->mComment.find("a") != mImage->mComment.end() || mImage->mComment.find("z") != mImage->mComment.end()))
        {
            client_rect.mTop -= (getChild<LLTextEditor>("uploader_date_time")->getTextBoundingRect().getHeight() + CLIENT_RECT_VPAD);
        }
    }
    else if (findChild<LLLineEditor>("uploader"))
    {
        // AnsaStorm skin
        client_rect.mTop -= 3 * (PREVIEW_LINE_HEIGHT + CLIENT_RECT_VPAD);
    }
    // </FS:Techwolf Lupindo>


    client_rect.mBottom += PREVIEW_BORDER + CLIENT_RECT_VPAD + info_height ;

    S32 client_width = client_rect.getWidth();
    S32 client_height = client_rect.getHeight();

    if (mAspectRatio > 0.f)
    {
        if(mAspectRatio > 1.f)
        {
            client_height = llceil((F32)client_width / mAspectRatio);
            if(client_height > client_rect.getHeight())
            {
                client_height = client_rect.getHeight();
                client_width = llceil((F32)client_height * mAspectRatio);
            }
        }
        else//mAspectRatio < 1.f
        {
            client_width = llceil((F32)client_height * mAspectRatio);
            if(client_width > client_rect.getWidth())
            {
                client_width = client_rect.getWidth();
                client_height = llceil((F32)client_width / mAspectRatio);
            }
        }
    }

    mClientRect.setLeftTopAndSize(client_rect.getCenterX() - (client_width / 2), client_rect.getCenterY() +  (client_height / 2), client_width, client_height);

}

// virtual
void LLPreviewTexture::onFocusReceived()
{
    LLPreview::onFocusReceived();
}

void LLPreviewTexture::openToSave()
{
    mPreviewToSave = true;
}

// <FS:Ansariel> Texture preview mode
//void LLPreviewTexture::hideCtrlButtons()
//{
//  getChildView("desc txt")->setVisible(false);
//  getChildView("desc")->setVisible(false);
//  getChild<LLLayoutStack>("preview_stack")->collapsePanel(getChild<LLLayoutPanel>("buttons_panel"), true);
//  getChild<LLLayoutPanel>("buttons_panel")->setVisible(false);
//  getChild<LLComboBox>("combo_aspect_ratio")->setCurrentByIndex(0); //unconstrained
//  reshape(getRect().getWidth(), getRect().getHeight());
//}
// </FS:Ansariel>

// static
<<<<<<< HEAD
void LLPreviewTexture::onFileLoadedForSaveTGA(BOOL success,
=======
void LLPreviewTexture::onFileLoadedForSaveTGA(bool success,
>>>>>>> 050d2fef
                       LLViewerFetchedTexture *src_vi,
                       LLImageRaw* src,
                       LLImageRaw* aux_src,
                       S32 discard_level,
                       bool final,
                       void* userdata)
{
    LLUUID* item_uuid = (LLUUID*) userdata;

    LLPreviewTexture* self = LLFloaterReg::findTypedInstance<LLPreviewTexture>("preview_texture", *item_uuid);

    if( final || !success )
    {
        delete item_uuid;

        if( self )
        {
            self->getWindow()->decBusyCount();
            self->mLoadingFullImage = false;
        }
    }

    if( self && final && success )
    {
        // <FS:Ansariel> Undo MAINT-2897 and use our own texture format selection
        //const U32 ext_length = 3;
        //std::string extension = self->mSaveFileName.substr( self->mSaveFileName.length() - ext_length);
        //LLStringUtil::toLower(extension);
        //// We only support saving in PNG or TGA format
        //LLPointer<LLImageFormatted> image;
        //if(extension == "png")
        //{
        //  image = new LLImagePNG;
        //}
        //else if(extension == "tga")
        //{
        //  image = new LLImageTGA;
        //}

        //if( image && !image->encode( src, 0 ) )
        LLPointer<LLImageTGA> image_tga = new LLImageTGA;
        if( !image_tga->encode( src ) )
        // </FS:Ansariel>
        {
            LLSD args;
            args["FILE"] = self->mSaveFileName;
            LLNotificationsUtil::add("CannotEncodeFile", args);
        }
        // <FS:Ansariel> Undo MAINT-2897 and use our own texture format selection
        //else if( image && !image->save( self->mSaveFileName ) )
        else if( !image_tga->save( self->mSaveFileName ) )
        // </FS:Ansariel>
        {
            LLSD args;
            args["FILE"] = self->mSaveFileName;
            LLNotificationsUtil::add("CannotWriteFile", args);
<<<<<<< HEAD
=======
        }
        else
        {
            self->mSavedFileTimer.reset();
            self->mSavedFileTimer.setTimerExpirySec( SECONDS_TO_SHOW_FILE_SAVED_MSG );
>>>>>>> 050d2fef
        }
        else
        {
            self->mSavedFileTimer.reset();
            self->mSavedFileTimer.setTimerExpirySec( SECONDS_TO_SHOW_FILE_SAVED_MSG );
        }

        self->mSaveFileName.clear();
    }

    if( self && !success )
    {
        LLNotificationsUtil::add("CannotDownloadFile");
    }

<<<<<<< HEAD
}

// static
void LLPreviewTexture::onFileLoadedForSavePNG(BOOL success,
=======
        self->mSaveFileName.clear();
    }

    if( self && !success )
    {
        LLNotificationsUtil::add("CannotDownloadFile");
    }

}

// static
void LLPreviewTexture::onFileLoadedForSavePNG(bool success,
>>>>>>> 050d2fef
                                            LLViewerFetchedTexture *src_vi,
                                            LLImageRaw* src,
                                            LLImageRaw* aux_src,
                                            S32 discard_level,
<<<<<<< HEAD
                                            BOOL final,
=======
                                            bool final,
>>>>>>> 050d2fef
                                            void* userdata)
{
    LLUUID* item_uuid = (LLUUID*) userdata;

    LLPreviewTexture* self = LLFloaterReg::findTypedInstance<LLPreviewTexture>("preview_texture", *item_uuid);

    if( final || !success )
    {
        delete item_uuid;

        if( self )
        {
            self->getWindow()->decBusyCount();
<<<<<<< HEAD
            self->mLoadingFullImage = FALSE;
=======
            self->mLoadingFullImage = false;
>>>>>>> 050d2fef
        }
    }

    if( self && final && success )
    {
        LLPointer<LLImagePNG> image_png = new LLImagePNG;
        if( !image_png->encode( src, 0.0 ) )
        {
            LLSD args;
            args["FILE"] = self->mSaveFileName;
            LLNotificationsUtil::add("CannotEncodeFile", args);
        }
        else if( !image_png->save( self->mSaveFileName ) )
        {
            LLSD args;
            args["FILE"] = self->mSaveFileName;
            LLNotificationsUtil::add("CannotWriteFile", args);
        }
        else
        {
            self->mSavedFileTimer.reset();
            self->mSavedFileTimer.setTimerExpirySec( SECONDS_TO_SHOW_FILE_SAVED_MSG );
        }

        self->mSaveFileName.clear();
    }

    if( self && !success )
    {
        LLNotificationsUtil::add("CannotDownloadFile");
    }
}

// It takes a while until we get height and width information.
// When we receive it, reshape the window accordingly.
void LLPreviewTexture::updateDimensions()
{
    if (!mImage)
    {
        return;
    }
    if ((mImage->getFullWidth() * mImage->getFullHeight()) == 0)
    {
        return;
    }

    S32 img_width = mImage->getFullWidth();
    S32 img_height = mImage->getFullHeight();

    if (mAssetStatus != PREVIEW_ASSET_LOADED
        || mLastWidth != img_width
        || mLastHeight != img_height)
    {
        mAssetStatus = PREVIEW_ASSET_LOADED;
        // Asset has been fully loaded, adjust aspect ratio
        adjustAspectRatio();
    }


    // Update the width/height display every time
    // <FS:Ansariel> Performance improvement
    //getChild<LLUICtrl>("dimensions")->setTextArg("[WIDTH]",  llformat("%d", img_width));
    //getChild<LLUICtrl>("dimensions")->setTextArg("[HEIGHT]", llformat("%d", img_height));
    if (img_width != mLastWidth)
    {
        mDimensionsCtrl->setTextArg("[WIDTH]", llformat("%d", img_width));
    }
    if (img_height != mLastHeight)
    {
        mDimensionsCtrl->setTextArg("[HEIGHT]", llformat("%d", img_height));
    }
    // </FS:Ansariel> Performance improvement

    mLastHeight = img_height;
    mLastWidth = img_width;

    // Reshape the floater only when required
    if (mUpdateDimensions)
    {
        mUpdateDimensions = false;

        // <FS:Ansariel>: Show image at full resolution if possible
        //reshape floater
        //reshape(getRect().getWidth(), getRect().getHeight());

<<<<<<< HEAD
        //gFloaterView->adjustToFitScreen(this, FALSE);
=======
        //gFloaterView->adjustToFitScreen(this, false);
>>>>>>> 050d2fef

        // Move dimensions panel into correct position depending
        // if any of the buttons is shown
        LLView* button_panel = getChildView("button_panel");
        LLView* dimensions_panel = getChildView("dimensions_panel");
<<<<<<< HEAD
        dimensions_panel->setVisible(TRUE);
=======
        dimensions_panel->setVisible(true);
>>>>>>> 050d2fef
        if (!getChildView("Keep")->getVisible() &&
            !getChildView("Discard")->getVisible() &&
            !getChildView("btn_refresh")->getVisible() && // <FS:Ansariel> FIRE-20150: Add refresh button to texture preview
            !getChildView("save_tex_btn")->getVisible())
        {
<<<<<<< HEAD
            button_panel->setVisible(FALSE);
=======
            button_panel->setVisible(false);
>>>>>>> 050d2fef
            if (mShowingButtons)
            {
                dimensions_panel->translate(0, -button_panel->getRect().mTop);
                mShowingButtons = false;
            }
        }
        else
        {
<<<<<<< HEAD
            button_panel->setVisible(TRUE);
=======
            button_panel->setVisible(true);
>>>>>>> 050d2fef
            if (!mShowingButtons)
            {
                dimensions_panel->translate(0, button_panel->getRect().mTop);
                mShowingButtons = true;
            }
        }

        // <FS:Techwolf Lupindo> texture comment metadata reader
        S32 additional_height = 0;
        if (findChild<LLTextEditor>("uploader_date_time"))
        {
            bool adjust_height = false;
            if (mImage->mComment.find("a") != mImage->mComment.end())
            {
<<<<<<< HEAD
                getChildView("uploader_date_time")->setVisible(TRUE);
=======
                getChildView("uploader_date_time")->setVisible(true);
>>>>>>> 050d2fef
                LLUUID id = LLUUID(mImage->mComment["a"]);
                std::string name;
                LLAvatarName avatar_name;
                if (LLAvatarNameCache::get(id, &avatar_name))
                {
                    mUploaderDateTime.setArg("[UPLOADER]", avatar_name.getCompleteName());
                }
                else
                {
                    if (!mDisplayNameCallback) // prevents a possible callbackLoadName loop due to server error.
                    {
                        mDisplayNameCallback = true;
                        mUploaderDateTime.setArg("[UPLOADER]", LLTrans::getString("AvatarNameWaiting"));
                        if (mAvatarNameCallbackConnection.connected())
                        {
                            mAvatarNameCallbackConnection.disconnect();
                        }
                        mAvatarNameCallbackConnection = LLAvatarNameCache::get(id, boost::bind(&LLPreviewTexture::callbackLoadName, this, _1, _2));
                    }
                }
                getChild<LLTextEditor>("uploader_date_time")->setText(mUploaderDateTime.getString());
                adjust_height = true;
            }

            if (mImage->mComment.find("z") != mImage->mComment.end())
            {
                if (!adjust_height)
                {
<<<<<<< HEAD
                    getChildView("uploader_date_time")->setVisible(TRUE);
=======
                    getChildView("uploader_date_time")->setVisible(true);
>>>>>>> 050d2fef
                    adjust_height = true;
                }
                std::string date_time = mImage->mComment["z"];
                LLSD substitution;
                substitution["datetime"] = FSCommon::secondsSinceEpochFromString("%Y%m%d%H%M%S", date_time);
                date_time = getString("DateTime"); // reuse date_time variable
                LLStringUtil::format(date_time, substitution);
                mUploaderDateTime.setArg("[DATE_TIME]", date_time);
                getChild<LLTextEditor>("uploader_date_time")->setText(mUploaderDateTime.getString());
            }
            // add extra space for uploader and date_time
            if (adjust_height)
            {
<<<<<<< HEAD
                getChildView("openprofile")->setVisible(TRUE);
=======
                getChildView("openprofile")->setVisible(true);
>>>>>>> 050d2fef
                additional_height += (getChild<LLTextEditor>("uploader_date_time")->getTextBoundingRect().getHeight());
            }
        }
        else if (findChild<LLLineEditor>("uploader"))
        {
            // AnsaStorm skin
            if (mImage->mComment.find("a") != mImage->mComment.end())
            {
<<<<<<< HEAD
                getChild<LLButton>("openprofile")->setEnabled(TRUE);
=======
                getChild<LLButton>("openprofile")->setEnabled(true);
>>>>>>> 050d2fef
                LLUUID id = LLUUID(mImage->mComment["a"]);
                std::string name;
                LLAvatarName avatar_name;
                if (LLAvatarNameCache::get(id, &avatar_name))
                {
                    childSetValue("uploader", LLSD( avatar_name.getCompleteName()) );
                }
                else
                {
                    if (!mDisplayNameCallback) // prevents a possible callbackLoadName loop due to server error.
                    {
                        mDisplayNameCallback = true;
                        getChild<LLLineEditor>("uploader")->setText(LLTrans::getString("AvatarNameWaiting"));
                        if (mAvatarNameCallbackConnection.connected())
                        {
                            mAvatarNameCallbackConnection.disconnect();
                        }
                        mAvatarNameCallbackConnection = LLAvatarNameCache::get(id, boost::bind(&LLPreviewTexture::callbackLoadName, this, _1, _2));
                    }
                }
            }

            if (mImage->mComment.find("z") != mImage->mComment.end())
            {
                std::string date_time = mImage->mComment["z"];
                LLSD substitution;
                substitution["datetime"] = FSCommon::secondsSinceEpochFromString("%Y%m%d%H%M%S", date_time);
                date_time = getString("DateTime"); // reuse date_time variable
                LLStringUtil::format(date_time, substitution);
                childSetValue("upload_time", LLSD( date_time ) );
            }
<<<<<<< HEAD

            if (mIsFullPerm)
            {
                childSetValue("uuid", LLSD( mImageID.asString() ));
            }

            LLView* uploader_view = getChildView("uploader");
            LLView* uploadtime_view = getChildView("upload_time");
            LLView* uuid_view = getChildView("uuid");

            uploader_view->setVisible(TRUE);
            uploadtime_view->setVisible(TRUE);
            uuid_view->setVisible(TRUE);
            getChildView("openprofile")->setVisible(TRUE);
            getChildView("copyuuid")->setVisible(TRUE);
            getChildView("uploader_label")->setVisible(TRUE);
            getChildView("upload_time_label")->setVisible(TRUE);
            getChildView("uuid_label")->setVisible(TRUE);

            additional_height = uploader_view->getRect().getHeight() + uploadtime_view->getRect().getHeight() + uuid_view->getRect().getHeight() + 3 * PREVIEW_VPAD;
        }
        // </FS:Techwolf Lupindo>

        // If this is 100% correct???
        S32 floater_target_width = mImage->getFullWidth() + 2 * (LLPANEL_BORDER_WIDTH + PREVIEW_PAD) + PREVIEW_RESIZE_HANDLE_SIZE;;
        S32 floater_target_height = mImage->getFullHeight() + 3 * CLIENT_RECT_VPAD + PREVIEW_BORDER + dimensions_panel->getRect().mTop + getChildView("desc")->getRect().getHeight() + additional_height;

=======

            if (mIsFullPerm)
            {
                childSetValue("uuid", LLSD( mImageID.asString() ));
            }

            LLView* uploader_view = getChildView("uploader");
            LLView* uploadtime_view = getChildView("upload_time");
            LLView* uuid_view = getChildView("uuid");

            uploader_view->setVisible(true);
            uploadtime_view->setVisible(true);
            uuid_view->setVisible(true);
            getChildView("openprofile")->setVisible(true);
            getChildView("copyuuid")->setVisible(true);
            getChildView("uploader_label")->setVisible(true);
            getChildView("upload_time_label")->setVisible(true);
            getChildView("uuid_label")->setVisible(true);

            additional_height = uploader_view->getRect().getHeight() + uploadtime_view->getRect().getHeight() + uuid_view->getRect().getHeight() + 3 * PREVIEW_VPAD;
        }
        // </FS:Techwolf Lupindo>

        // If this is 100% correct???
        S32 floater_target_width = mImage->getFullWidth() + 2 * (LLPANEL_BORDER_WIDTH + PREVIEW_PAD) + PREVIEW_RESIZE_HANDLE_SIZE;;
        S32 floater_target_height = mImage->getFullHeight() + 3 * CLIENT_RECT_VPAD + PREVIEW_BORDER + dimensions_panel->getRect().mTop + getChildView("desc")->getRect().getHeight() + additional_height;

>>>>>>> 050d2fef
        // Scale down by factor 0.5 if image would exceed viewer window
        if (gViewerWindow->getWindowWidthRaw() < floater_target_width || gViewerWindow->getWindowHeightRaw() < floater_target_height)
        {
            floater_target_width = mImage->getFullWidth() / 2 + 2 * (LLPANEL_BORDER_WIDTH + PREVIEW_PAD) + PREVIEW_RESIZE_HANDLE_SIZE;;
            floater_target_height = mImage->getFullHeight() / 2 + 3 * CLIENT_RECT_VPAD + PREVIEW_BORDER + dimensions_panel->getRect().mTop + getChildView("desc")->getRect().getHeight() + additional_height;
        }

        // Preserve minimum floater size
        floater_target_width = llmax(floater_target_width, getMinWidth());
        floater_target_height = llmax(floater_target_height, getMinHeight());

        // Resize floater
        LLMultiFloater* host = getHost();
        if (host)
        {
            S32 old_height = host->getRect().getHeight();
            host->reshape(getMinWidth(), getMinHeight());
            host->translate(0, old_height - getMinHeight());
            host->growToFit(floater_target_width, floater_target_height);
        }
        reshape(floater_target_width, floater_target_height);
<<<<<<< HEAD
        gFloaterView->adjustToFitScreen(this, FALSE);
=======
        gFloaterView->adjustToFitScreen(this, false);
>>>>>>> 050d2fef
        // </FS:Ansariel>: Show image at full resolution if possible

        LLRect dim_rect(getChildView("dimensions")->getRect());
        LLRect aspect_label_rect(getChildView("aspect_ratio")->getRect());
        getChildView("aspect_ratio")->setVisible( dim_rect.mRight < aspect_label_rect.mLeft);

        // <FS:Ansariel> Asset UUID
        if (mIsFullPerm)
        {
            LLView* copy_uuid_btn = getChildView("copyuuid");
<<<<<<< HEAD
            copy_uuid_btn->setVisible(TRUE);
            copy_uuid_btn->setEnabled(TRUE);
        }
        // </FS:Ansariel>
    }
}


// <FS:Techwolf Lupindo> texture comment metadata reader
void LLPreviewTexture::callbackLoadName(const LLUUID& agent_id, const LLAvatarName& av_name)
{
    if (mAvatarNameCallbackConnection.connected())
    {
        mAvatarNameCallbackConnection.disconnect();
    }

    if (findChild<LLTextEditor>("uploader_date_time"))
    {
        mUploaderDateTime.setArg("[UPLOADER]", av_name.getCompleteName());
        getChild<LLTextEditor>("uploader_date_time")->setText(mUploaderDateTime.getString());
        mUpdateDimensions = TRUE;
    }
    else if (findChild<LLLineEditor>("uploader"))
    {
        // AnsaStorm skin
        childSetValue("uploader", LLSD( av_name.getCompleteName() ) );
=======
            copy_uuid_btn->setVisible(true);
            copy_uuid_btn->setEnabled(true);
        }
        // </FS:Ansariel>
>>>>>>> 050d2fef
    }
}

void LLPreviewTexture::onButtonClickProfile()
{
    if (mImage && (mImage->mComment.find("a") != mImage->mComment.end()))
    {
        LLUUID id = LLUUID(mImage->mComment["a"]);
        LLAvatarActions::showProfile(id);
    }
}

void LLPreviewTexture::onButtonClickUUID()
{
    std::string uuid = mImageID.asString();
    LLClipboard::instance().copyToClipboard(utf8str_to_wstring(uuid), 0, uuid.size());
}

/* static */
void LLPreviewTexture::onTextureLoaded(BOOL success, LLViewerFetchedTexture* src_vi, LLImageRaw* src, LLImageRaw* aux_src, S32 discard_level, BOOL final, void* userdata)
{
    LLPreviewTexture* self = (LLPreviewTexture*)userdata;
    self->mUpdateDimensions = TRUE;
}
// </FS:Techwolf Lupindo> texture comment decoder

// <FS:Techwolf Lupindo> texture comment metadata reader
void LLPreviewTexture::callbackLoadName(const LLUUID& agent_id, const LLAvatarName& av_name)
{
    if (mAvatarNameCallbackConnection.connected())
    {
        mAvatarNameCallbackConnection.disconnect();
    }

    if (findChild<LLTextEditor>("uploader_date_time"))
    {
        mUploaderDateTime.setArg("[UPLOADER]", av_name.getCompleteName());
        getChild<LLTextEditor>("uploader_date_time")->setText(mUploaderDateTime.getString());
        mUpdateDimensions = true;
    }
    else if (findChild<LLLineEditor>("uploader"))
    {
        // AnsaStorm skin
        childSetValue("uploader", LLSD( av_name.getCompleteName() ) );
    }
}

void LLPreviewTexture::onButtonClickProfile()
{
    if (mImage && (mImage->mComment.find("a") != mImage->mComment.end()))
    {
        LLUUID id = LLUUID(mImage->mComment["a"]);
        LLAvatarActions::showProfile(id);
    }
}

void LLPreviewTexture::onButtonClickUUID()
{
    std::string uuid = mImageID.asString();
    LLClipboard::instance().copyToClipboard(utf8str_to_wstring(uuid), 0, static_cast<S32>(uuid.size()));
}

/* static */
void LLPreviewTexture::onTextureLoaded(bool success, LLViewerFetchedTexture* src_vi, LLImageRaw* src, LLImageRaw* aux_src, S32 discard_level, bool final, void* userdata)
{
    LLPreviewTexture* self = (LLPreviewTexture*)userdata;
    self->mUpdateDimensions = true;
}
// </FS:Techwolf Lupindo> texture comment decoder

// Return true if everything went fine, false if we somewhat modified the ratio as we bumped on border values
bool LLPreviewTexture::setAspectRatio(const F32 width, const F32 height)
{
    mUpdateDimensions = true;

    // We don't allow negative width or height. Also, if height is positive but too small, we reset to default
    // A default 0.f value for mAspectRatio means "unconstrained" in the rest of the code
    if ((width <= 0.f) || (height <= F_APPROXIMATELY_ZERO))
    {
        mAspectRatio = 0.f;
        return false;
    }

    // Compute and store the ratio
    F32 ratio = width / height;
    mAspectRatio = llclamp(ratio, PREVIEW_TEXTURE_MIN_ASPECT, PREVIEW_TEXTURE_MAX_ASPECT);

    // Return false if we clamped the value, true otherwise
    return (ratio == mAspectRatio);
}


void LLPreviewTexture::onAspectRatioCommit(LLUICtrl* ctrl, void* userdata)
{
    LLPreviewTexture* self = (LLPreviewTexture*) userdata;

    std::string ratio(ctrl->getValue().asString());
    std::string::size_type separator(ratio.find_first_of(":/\\"));

    if (std::string::npos == separator) {
        // If there's no separator assume we want an unconstrained ratio
        self->setAspectRatio( 0.f, 0.f );
        return;
    }

    F32 width, height;
    std::istringstream numerator(ratio.substr(0, separator));
    std::istringstream denominator(ratio.substr(separator + 1));
    numerator >> width;
    denominator >> height;

    self->setAspectRatio( width, height );
}

void LLPreviewTexture::loadAsset()
{
    // <FS:Beq> FIRE-30559 texture fetch speedup for user previews (based on patches from Oren Hurvitz)
    // mImage = LLViewerTextureManager::getFetchedTexture(mImageID, FTT_DEFAULT, MIPMAP_TRUE, LLGLTexture::BOOST_NONE, LLViewerTexture::LOD_TEXTURE);
    // mImageOldBoostLevel = mImage->getBoostLevel();
    // mImage->setBoostLevel(LLGLTexture::BOOST_PREVIEW);
    mImage = LLViewerTextureManager::getFetchedTexture(mImageID, FTT_DEFAULT, MIPMAP_TRUE, LLGLTexture::BOOST_PREVIEW, LLViewerTexture::LOD_TEXTURE);
    mImageOldBoostLevel = LLGLTexture::BOOST_NONE;
    // </FS:Beq>
    mImage->forceToSaveRawImage(0) ;
    // <FS:Techwolf Lupindo> texture comment decoder
<<<<<<< HEAD
    mImage->setLoadedCallback(LLPreviewTexture::onTextureLoaded, 0, TRUE, FALSE, this, &mCallbackTextureList);
=======
    mImage->setLoadedCallback(LLPreviewTexture::onTextureLoaded, 0, true, false, this, &mCallbackTextureList);
>>>>>>> 050d2fef
    // </FS:Techwolf Lupindo>
    mAssetStatus = PREVIEW_ASSET_LOADING;
    mUpdateDimensions = true;
    updateDimensions();
    getChildView("save_tex_btn")->setEnabled(canSaveAs());
    getChildView("save_tex_btn")->setVisible(canSaveAs());
    if (mObjectUUID.notNull())
    {
        // check that we can copy inworld items into inventory
        getChildView("Keep")->setEnabled(mIsCopyable);
    }
    else
    {
        // check that we can remove item
        bool source_library = gInventory.isObjectDescendentOf(mItemUUID, gInventory.getLibraryRootFolderID());
        if (source_library)
        {
            getChildView("Discard")->setEnabled(false);
        }
    }
}

LLPreview::EAssetStatus LLPreviewTexture::getAssetStatus()
{
    if (mImage.notNull() && (mImage->getFullWidth() * mImage->getFullHeight() > 0))
    {
        mAssetStatus = PREVIEW_ASSET_LOADED;
    }
    return mAssetStatus;
}

void LLPreviewTexture::adjustAspectRatio()
{
    S32 w = mImage->getFullWidth();
    S32 h = mImage->getFullHeight();

    // Determine aspect ratio of the image
    S32 tmp;
    while (h != 0)
    {
        tmp = w % h;
        w = h;
        h = tmp;
    }
    S32 divisor = w;
    S32 num = mImage->getFullWidth() / divisor;
    S32 denom = mImage->getFullHeight() / divisor;

    if (setAspectRatio(num, denom))
    {
        // Select corresponding ratio entry in the combo list
        LLComboBox* combo = getChild<LLComboBox>("combo_aspect_ratio");
        if (combo)
        {
            std::ostringstream ratio;
            ratio << num << ":" << denom;
            std::vector<std::string>::const_iterator found = std::find(mRatiosList.begin(), mRatiosList.end(), ratio.str());
            if (found == mRatiosList.end())
            {
                // No existing ratio found, create an element that will show image at original ratio
                populateRatioList(); // makes sure previous custom ratio is cleared
                std::string ratio = std::to_string(num)+":" + std::to_string(denom);
                mRatiosList.push_back(ratio);
                combo->add(ratio);
                combo->setCurrentByIndex(static_cast<S32>(mRatiosList.size()) - 1);
            }
            else
            {
                combo->setCurrentByIndex(found - mRatiosList.begin());
            }
        }
    }
    else
    {
        // Aspect ratio was set to unconstrained or was clamped
        LLComboBox* combo = getChild<LLComboBox>("combo_aspect_ratio");
        if (combo)
        {
            combo->setCurrentByIndex(0); //unconstrained
        }
    }

    mUpdateDimensions = true;
}

void LLPreviewTexture::updateImageID()
{
    const LLViewerInventoryItem *item = static_cast<const LLViewerInventoryItem*>(getItem());
    if(item)
    {
        mImageID = item->getAssetUUID();

        // here's the old logic...
        //mShowKeepDiscard = item->getPermissions().getCreator() != gAgent.getID();
        // here's the new logic... 'cos we hate disappearing buttons.
        mShowKeepDiscard = true;

        mCopyToInv = false;
        LLPermissions perm(item->getPermissions());
        mIsCopyable = perm.allowCopyBy(gAgent.getID(), gAgent.getGroupID()) && perm.allowTransferTo(gAgent.getID());
        mIsFullPerm = item->checkPermissionsSet(PERM_ITEM_UNRESTRICTED);
    }
    else // not an item, assume it's an asset id
    {
        mImageID = mItemUUID;
        mShowKeepDiscard = false;
        mCopyToInv = true;
        mIsCopyable = true;
        mIsFullPerm = true;
    }

}

/* virtual */
void LLPreviewTexture::setObjectID(const LLUUID& object_id)
{
    mObjectUUID = object_id;

    const LLUUID old_image_id = mImageID;

    // Update what image we're pointing to, such as if we just specified the mObjectID
    // that this mItemID is part of.
    updateImageID();

    // If the imageID has changed, start over and reload the new image.
    if (mImageID != old_image_id)
    {
        mAssetStatus = PREVIEW_ASSET_UNLOADED;
        loadAsset();
    }
    refreshFromItem();
}

// <FS:Ansariel> FIRE-20150: Add refresh button to texture preview
void LLPreviewTexture::onButtonRefresh()
{
    destroy_texture(mImageID);
}
// </FS:Ansariel>

// <FS:Ansariel> FIRE-22851: Show texture "Save as" file picker subsequently instead all at once
//static
void LLPreviewTexture::saveMultiple(uuid_vec_t ids)
{
    if (ids.empty())
    {
        return;
    }

    LLUUID next_id = ids.front();
    ids.erase(ids.begin());

    LLPreviewTexture* preview_texture = LLFloaterReg::getTypedInstance<LLPreviewTexture>("preview_texture", next_id);
    if (preview_texture)
    {
        preview_texture->openToSave();
        preview_texture->saveAs(ids);
    }
}
// </FS:Ansariel><|MERGE_RESOLUTION|>--- conflicted
+++ resolved
@@ -91,21 +91,12 @@
 
 LLPreviewTexture::LLPreviewTexture(const LLSD& key)
     : LLPreview((key.has("uuid") ? key.get("uuid") : key)), // Changed for texture preview mode
-<<<<<<< HEAD
-      mLoadingFullImage( FALSE ),
-      mShowKeepDiscard(FALSE),
-      mCopyToInv(FALSE),
-      mIsCopyable(FALSE),
-      mIsFullPerm(FALSE),
-      mUpdateDimensions(TRUE),
-=======
       mLoadingFullImage( false ),
       mShowKeepDiscard(false),
       mCopyToInv(false),
       mIsCopyable(false),
       mIsFullPerm(false),
       mUpdateDimensions(true),
->>>>>>> 050d2fef
       mLastHeight(0),
       mLastWidth(0),
       mAspectRatio(0.f),
@@ -129,15 +120,6 @@
         mIsCopyable = false;
         mPreviewToSave = false;
         mIsFullPerm = false;
-    }
-    // Texture preview mode
-    if (key.has("preview_only"))
-    {
-        mShowKeepDiscard = FALSE;
-        mCopyToInv = FALSE;
-        mIsCopyable = FALSE;
-        mPreviewToSave = FALSE;
-        mIsFullPerm = FALSE;
     }
 }
 
@@ -249,15 +231,9 @@
     //               trying to mark text
     if (findChild<LLLineEditor>("uploader"))
     {
-<<<<<<< HEAD
-        getChild<LLLineEditor>("uploader")->setEnabled(FALSE);
-        getChild<LLLineEditor>("upload_time")->setEnabled(FALSE);
-        getChild<LLLineEditor>("uuid")->setEnabled(FALSE);
-=======
         getChild<LLLineEditor>("uploader")->setEnabled(false);
         getChild<LLLineEditor>("upload_time")->setEnabled(false);
         getChild<LLLineEditor>("uuid")->setEnabled(false);
->>>>>>> 050d2fef
     }
     // </FS:Ansariel>
 
@@ -479,11 +455,7 @@
     //mSaveFileName = filenames[0];
     mSaveFileName = checkFileExtension(filenames[0], format);
     // </FS:Ansariel>
-<<<<<<< HEAD
-    mLoadingFullImage = TRUE;
-=======
     mLoadingFullImage = true;
->>>>>>> 050d2fef
     getWindow()->incBusyCount();
 
     mImage->forceToSaveRawImage(0);//re-fetch the raw image if the old one is removed.
@@ -491,11 +463,7 @@
     //mImage->setLoadedCallback(LLPreviewTexture::onFileLoadedForSave,
     mImage->setLoadedCallback(callback,
     // </FS:Ansariel>
-<<<<<<< HEAD
-        0, TRUE, FALSE, new LLUUID(mItemUUID), &mCallbackTextureList);
-=======
         0, true, false, new LLUUID(mItemUUID), &mCallbackTextureList);
->>>>>>> 050d2fef
 
     // <FS:Ansariel> FIRE-22851: Show texture "Save as" file picker subsequently instead all at once
     saveMultiple(remaining_ids);
@@ -543,28 +511,16 @@
     mImage->forceToSaveRawImage(0);//re-fetch the raw image if the old one is removed.
     // <FS:Ansariel> Allow to use user-defined default save format for textures
     //mImage->setLoadedCallback(LLPreviewTexture::onFileLoadedForSavePNG,
-<<<<<<< HEAD
-    //    0, TRUE, FALSE, new LLUUID(mItemUUID), &mCallbackTextureList);
-    if (gSavedSettings.getBOOL("FSTextureDefaultSaveAsFormat"))
-    {
-        mImage->setLoadedCallback(LLPreviewTexture::onFileLoadedForSavePNG,
-            0, TRUE, FALSE, new LLUUID(mItemUUID), &mCallbackTextureList);
-=======
     //    0, true, false, new LLUUID(mItemUUID), &mCallbackTextureList);
     if (gSavedSettings.getBOOL("FSTextureDefaultSaveAsFormat"))
     {
         mImage->setLoadedCallback(LLPreviewTexture::onFileLoadedForSavePNG,
             0, true, false, new LLUUID(mItemUUID), &mCallbackTextureList);
->>>>>>> 050d2fef
     }
     else
     {
         mImage->setLoadedCallback(LLPreviewTexture::onFileLoadedForSaveTGA,
-<<<<<<< HEAD
-            0, TRUE, FALSE, new LLUUID(mItemUUID), &mCallbackTextureList);
-=======
             0, true, false, new LLUUID(mItemUUID), &mCallbackTextureList);
->>>>>>> 050d2fef
     }
     // </FS:Ansariel>
 }
@@ -667,11 +623,7 @@
 // </FS:Ansariel>
 
 // static
-<<<<<<< HEAD
-void LLPreviewTexture::onFileLoadedForSaveTGA(BOOL success,
-=======
 void LLPreviewTexture::onFileLoadedForSaveTGA(bool success,
->>>>>>> 050d2fef
                        LLViewerFetchedTexture *src_vi,
                        LLImageRaw* src,
                        LLImageRaw* aux_src,
@@ -728,35 +680,13 @@
             LLSD args;
             args["FILE"] = self->mSaveFileName;
             LLNotificationsUtil::add("CannotWriteFile", args);
-<<<<<<< HEAD
-=======
         }
         else
         {
             self->mSavedFileTimer.reset();
             self->mSavedFileTimer.setTimerExpirySec( SECONDS_TO_SHOW_FILE_SAVED_MSG );
->>>>>>> 050d2fef
-        }
-        else
-        {
-            self->mSavedFileTimer.reset();
-            self->mSavedFileTimer.setTimerExpirySec( SECONDS_TO_SHOW_FILE_SAVED_MSG );
-        }
-
-        self->mSaveFileName.clear();
-    }
-
-    if( self && !success )
-    {
-        LLNotificationsUtil::add("CannotDownloadFile");
-    }
-
-<<<<<<< HEAD
-}
-
-// static
-void LLPreviewTexture::onFileLoadedForSavePNG(BOOL success,
-=======
+        }
+
         self->mSaveFileName.clear();
     }
 
@@ -769,16 +699,11 @@
 
 // static
 void LLPreviewTexture::onFileLoadedForSavePNG(bool success,
->>>>>>> 050d2fef
                                             LLViewerFetchedTexture *src_vi,
                                             LLImageRaw* src,
                                             LLImageRaw* aux_src,
                                             S32 discard_level,
-<<<<<<< HEAD
-                                            BOOL final,
-=======
                                             bool final,
->>>>>>> 050d2fef
                                             void* userdata)
 {
     LLUUID* item_uuid = (LLUUID*) userdata;
@@ -792,11 +717,7 @@
         if( self )
         {
             self->getWindow()->decBusyCount();
-<<<<<<< HEAD
-            self->mLoadingFullImage = FALSE;
-=======
             self->mLoadingFullImage = false;
->>>>>>> 050d2fef
         }
     }
 
@@ -882,31 +803,19 @@
         //reshape floater
         //reshape(getRect().getWidth(), getRect().getHeight());
 
-<<<<<<< HEAD
-        //gFloaterView->adjustToFitScreen(this, FALSE);
-=======
         //gFloaterView->adjustToFitScreen(this, false);
->>>>>>> 050d2fef
 
         // Move dimensions panel into correct position depending
         // if any of the buttons is shown
         LLView* button_panel = getChildView("button_panel");
         LLView* dimensions_panel = getChildView("dimensions_panel");
-<<<<<<< HEAD
-        dimensions_panel->setVisible(TRUE);
-=======
         dimensions_panel->setVisible(true);
->>>>>>> 050d2fef
         if (!getChildView("Keep")->getVisible() &&
             !getChildView("Discard")->getVisible() &&
             !getChildView("btn_refresh")->getVisible() && // <FS:Ansariel> FIRE-20150: Add refresh button to texture preview
             !getChildView("save_tex_btn")->getVisible())
         {
-<<<<<<< HEAD
-            button_panel->setVisible(FALSE);
-=======
             button_panel->setVisible(false);
->>>>>>> 050d2fef
             if (mShowingButtons)
             {
                 dimensions_panel->translate(0, -button_panel->getRect().mTop);
@@ -915,11 +824,7 @@
         }
         else
         {
-<<<<<<< HEAD
-            button_panel->setVisible(TRUE);
-=======
             button_panel->setVisible(true);
->>>>>>> 050d2fef
             if (!mShowingButtons)
             {
                 dimensions_panel->translate(0, button_panel->getRect().mTop);
@@ -934,11 +839,7 @@
             bool adjust_height = false;
             if (mImage->mComment.find("a") != mImage->mComment.end())
             {
-<<<<<<< HEAD
-                getChildView("uploader_date_time")->setVisible(TRUE);
-=======
                 getChildView("uploader_date_time")->setVisible(true);
->>>>>>> 050d2fef
                 LLUUID id = LLUUID(mImage->mComment["a"]);
                 std::string name;
                 LLAvatarName avatar_name;
@@ -967,11 +868,7 @@
             {
                 if (!adjust_height)
                 {
-<<<<<<< HEAD
-                    getChildView("uploader_date_time")->setVisible(TRUE);
-=======
                     getChildView("uploader_date_time")->setVisible(true);
->>>>>>> 050d2fef
                     adjust_height = true;
                 }
                 std::string date_time = mImage->mComment["z"];
@@ -985,11 +882,7 @@
             // add extra space for uploader and date_time
             if (adjust_height)
             {
-<<<<<<< HEAD
-                getChildView("openprofile")->setVisible(TRUE);
-=======
                 getChildView("openprofile")->setVisible(true);
->>>>>>> 050d2fef
                 additional_height += (getChild<LLTextEditor>("uploader_date_time")->getTextBoundingRect().getHeight());
             }
         }
@@ -998,11 +891,7 @@
             // AnsaStorm skin
             if (mImage->mComment.find("a") != mImage->mComment.end())
             {
-<<<<<<< HEAD
-                getChild<LLButton>("openprofile")->setEnabled(TRUE);
-=======
                 getChild<LLButton>("openprofile")->setEnabled(true);
->>>>>>> 050d2fef
                 LLUUID id = LLUUID(mImage->mComment["a"]);
                 std::string name;
                 LLAvatarName avatar_name;
@@ -1034,35 +923,6 @@
                 LLStringUtil::format(date_time, substitution);
                 childSetValue("upload_time", LLSD( date_time ) );
             }
-<<<<<<< HEAD
-
-            if (mIsFullPerm)
-            {
-                childSetValue("uuid", LLSD( mImageID.asString() ));
-            }
-
-            LLView* uploader_view = getChildView("uploader");
-            LLView* uploadtime_view = getChildView("upload_time");
-            LLView* uuid_view = getChildView("uuid");
-
-            uploader_view->setVisible(TRUE);
-            uploadtime_view->setVisible(TRUE);
-            uuid_view->setVisible(TRUE);
-            getChildView("openprofile")->setVisible(TRUE);
-            getChildView("copyuuid")->setVisible(TRUE);
-            getChildView("uploader_label")->setVisible(TRUE);
-            getChildView("upload_time_label")->setVisible(TRUE);
-            getChildView("uuid_label")->setVisible(TRUE);
-
-            additional_height = uploader_view->getRect().getHeight() + uploadtime_view->getRect().getHeight() + uuid_view->getRect().getHeight() + 3 * PREVIEW_VPAD;
-        }
-        // </FS:Techwolf Lupindo>
-
-        // If this is 100% correct???
-        S32 floater_target_width = mImage->getFullWidth() + 2 * (LLPANEL_BORDER_WIDTH + PREVIEW_PAD) + PREVIEW_RESIZE_HANDLE_SIZE;;
-        S32 floater_target_height = mImage->getFullHeight() + 3 * CLIENT_RECT_VPAD + PREVIEW_BORDER + dimensions_panel->getRect().mTop + getChildView("desc")->getRect().getHeight() + additional_height;
-
-=======
 
             if (mIsFullPerm)
             {
@@ -1090,7 +950,6 @@
         S32 floater_target_width = mImage->getFullWidth() + 2 * (LLPANEL_BORDER_WIDTH + PREVIEW_PAD) + PREVIEW_RESIZE_HANDLE_SIZE;;
         S32 floater_target_height = mImage->getFullHeight() + 3 * CLIENT_RECT_VPAD + PREVIEW_BORDER + dimensions_panel->getRect().mTop + getChildView("desc")->getRect().getHeight() + additional_height;
 
->>>>>>> 050d2fef
         // Scale down by factor 0.5 if image would exceed viewer window
         if (gViewerWindow->getWindowWidthRaw() < floater_target_width || gViewerWindow->getWindowHeightRaw() < floater_target_height)
         {
@@ -1112,11 +971,7 @@
             host->growToFit(floater_target_width, floater_target_height);
         }
         reshape(floater_target_width, floater_target_height);
-<<<<<<< HEAD
-        gFloaterView->adjustToFitScreen(this, FALSE);
-=======
         gFloaterView->adjustToFitScreen(this, false);
->>>>>>> 050d2fef
         // </FS:Ansariel>: Show image at full resolution if possible
 
         LLRect dim_rect(getChildView("dimensions")->getRect());
@@ -1127,64 +982,13 @@
         if (mIsFullPerm)
         {
             LLView* copy_uuid_btn = getChildView("copyuuid");
-<<<<<<< HEAD
-            copy_uuid_btn->setVisible(TRUE);
-            copy_uuid_btn->setEnabled(TRUE);
-        }
-        // </FS:Ansariel>
-    }
-}
-
-
-// <FS:Techwolf Lupindo> texture comment metadata reader
-void LLPreviewTexture::callbackLoadName(const LLUUID& agent_id, const LLAvatarName& av_name)
-{
-    if (mAvatarNameCallbackConnection.connected())
-    {
-        mAvatarNameCallbackConnection.disconnect();
-    }
-
-    if (findChild<LLTextEditor>("uploader_date_time"))
-    {
-        mUploaderDateTime.setArg("[UPLOADER]", av_name.getCompleteName());
-        getChild<LLTextEditor>("uploader_date_time")->setText(mUploaderDateTime.getString());
-        mUpdateDimensions = TRUE;
-    }
-    else if (findChild<LLLineEditor>("uploader"))
-    {
-        // AnsaStorm skin
-        childSetValue("uploader", LLSD( av_name.getCompleteName() ) );
-=======
             copy_uuid_btn->setVisible(true);
             copy_uuid_btn->setEnabled(true);
         }
         // </FS:Ansariel>
->>>>>>> 050d2fef
-    }
-}
-
-void LLPreviewTexture::onButtonClickProfile()
-{
-    if (mImage && (mImage->mComment.find("a") != mImage->mComment.end()))
-    {
-        LLUUID id = LLUUID(mImage->mComment["a"]);
-        LLAvatarActions::showProfile(id);
-    }
-}
-
-void LLPreviewTexture::onButtonClickUUID()
-{
-    std::string uuid = mImageID.asString();
-    LLClipboard::instance().copyToClipboard(utf8str_to_wstring(uuid), 0, uuid.size());
-}
-
-/* static */
-void LLPreviewTexture::onTextureLoaded(BOOL success, LLViewerFetchedTexture* src_vi, LLImageRaw* src, LLImageRaw* aux_src, S32 discard_level, BOOL final, void* userdata)
-{
-    LLPreviewTexture* self = (LLPreviewTexture*)userdata;
-    self->mUpdateDimensions = TRUE;
-}
-// </FS:Techwolf Lupindo> texture comment decoder
+    }
+}
+
 
 // <FS:Techwolf Lupindo> texture comment metadata reader
 void LLPreviewTexture::callbackLoadName(const LLUUID& agent_id, const LLAvatarName& av_name)
@@ -1285,11 +1089,7 @@
     // </FS:Beq>
     mImage->forceToSaveRawImage(0) ;
     // <FS:Techwolf Lupindo> texture comment decoder
-<<<<<<< HEAD
-    mImage->setLoadedCallback(LLPreviewTexture::onTextureLoaded, 0, TRUE, FALSE, this, &mCallbackTextureList);
-=======
     mImage->setLoadedCallback(LLPreviewTexture::onTextureLoaded, 0, true, false, this, &mCallbackTextureList);
->>>>>>> 050d2fef
     // </FS:Techwolf Lupindo>
     mAssetStatus = PREVIEW_ASSET_LOADING;
     mUpdateDimensions = true;
