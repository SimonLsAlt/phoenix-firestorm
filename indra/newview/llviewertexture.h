--- conflicted
+++ resolved
@@ -194,11 +194,7 @@
 
 	virtual void switchToCachedImage();
 	
-<<<<<<< HEAD
-	static bool isMemoryForTextureSuficientlyFree();
 public: // <FS:Ansariel> Dynamic texture memory calculation
-=======
->>>>>>> b0540f81
 	static void getGPUMemoryForTextures(S32Megabytes &gpu, S32Megabytes &physical);
 
 public:
