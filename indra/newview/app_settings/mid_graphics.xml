<?xml version="1.0" encoding="utf-8" standalone="yes"?>
<settings version = "101">
	<!--NO SHADERS-->
	<RenderAvatarCloth value="FALSE"/>
	<!--Default for now-->
	<RenderAvatarLODFactor value="0.5"/>
	<!--Default for now-->
	<RenderAvatarPhysicsLODFactor value="0.75"/>
	<!--NO SHADERS-->
	<RenderAvatarVP value="TRUE"/>
	<!--Short Range-->
	<RenderFarClip value="96"/>
	<!--Default for now-->
	<RenderFlexTimeFactor value="1"/>
	<!--256... but they do not use this-->
	<RenderGlowResolutionPow value="8"/>
	<!--Low number-->
	<RenderMaxPartCount value="2048"/>
	<!--bump okay-->
	<RenderObjectBump value="TRUE"/>
	<!--NO SHADERS-->
	<RenderReflectionDetail value="0"/>
	<!--Simple-->
	<RenderTerrainDetail value="1"/>
	<!--Default for now-->
	<RenderTerrainLODFactor value="1.0"/>
	<!--Default for now-->
	<RenderTreeLODFactor value="0.5"/>
	<!--Avater Impostors and Visual Muting Limits-->
    <RenderAvatarMaxNonImpostors     value="18"/>
    <RenderAvatarMaxComplexity              value="100000"/>
<<<<<<< HEAD
    <RenderAutoMuteSurfaceAreaLimit  value="1.0E6"/>
=======
    <RenderAutoMuteSurfaceAreaLimit  value="10.0E6"/>
>>>>>>> 31abaa8f
	<!--Default for now-->
	<RenderVolumeLODFactor value="1.125"/>
	<!--NO SHADERS-->
	<VertexShaderEnable value="TRUE"/>
	<!--NO SHADERS-->
	<WindLightUseAtmosShaders value="FALSE"/>
	<!--No Deferred Shading-->
	<RenderDeferred value="FALSE"/>
	<!--SSAO Disabled-->
	<RenderDeferredSSAO value="FALSE"/>
	<!--No Shadows-->
	<RenderShadowDetail value="0"/>
</settings><|MERGE_RESOLUTION|>--- conflicted
+++ resolved
@@ -29,11 +29,7 @@
 	<!--Avater Impostors and Visual Muting Limits-->
     <RenderAvatarMaxNonImpostors     value="18"/>
     <RenderAvatarMaxComplexity              value="100000"/>
-<<<<<<< HEAD
-    <RenderAutoMuteSurfaceAreaLimit  value="1.0E6"/>
-=======
     <RenderAutoMuteSurfaceAreaLimit  value="10.0E6"/>
->>>>>>> 31abaa8f
 	<!--Default for now-->
 	<RenderVolumeLODFactor value="1.125"/>
 	<!--NO SHADERS-->
