--- conflicted
+++ resolved
@@ -711,8 +711,6 @@
         <key>Value</key>
             <integer>0</integer>
         </map>
-<<<<<<< HEAD
-=======
     <key>UseAOStands</key>
         <map>
         <key>Comment</key>
@@ -724,7 +722,6 @@
         <key>Value</key>
             <integer>1</integer>
         </map>
->>>>>>> 0aa38a6c
     <key>UseFullAOInterface</key>
         <map>
         <key>Comment</key>
