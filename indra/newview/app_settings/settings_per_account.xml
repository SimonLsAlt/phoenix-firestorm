<llsd>
    <map>
<<<<<<< HEAD
    <key>RLVaLoginLastLocation</key>
        <map>
        <key>Comment</key>
            <string>Determines whether the next login will be forced to the last logoff location (set by the viewer)</string>
        <key>Persist</key>
        <integer>1</integer>
        <key>Type</key>
            <string>Boolean</string>
        <key>Value</key>
            <boolean>1</boolean>
        </map>
=======
    <key>AvatarHoverOffsetZ</key>
    <map>
      <key>Comment</key>
      <string>After-everything-else fixup for avatar Z position.</string>
      <key>Persist</key>
      <integer>1</integer>
      <key>Type</key>
      <string>F32</string>
      <key>Value</key>
        <real>0.0</real>
    </map>
>>>>>>> c489f1f8
    <key>DoNotDisturbResponseChanged</key>
        <map>
        <key>Comment</key>
            <string>Does user's do not disturb mode message differ from default?</string>
        <key>Persist</key>
            <integer>1</integer>
        <key>Type</key>
            <string>Boolean</string>
        <key>Value</key>
            <integer>0</integer>
        </map>
    <key>DoNotDisturbModeResponse</key>
        <map>
        <key>Comment</key>
            <string>Auto response to instant messages while in do not disturb mode.</string>
        <key>Persist</key>
            <integer>1</integer>
        <key>Type</key>
            <string>String</string>
        <key>Value</key>
            <string>This resident has turned on &apos;Do Not Disturb&apos; and will see your message later.</string>
        </map>
    <key>ConversationsExpandMessagePaneFirst</key>
    <map>
        <key>Comment</key>
            <string>Expand either messages or conversations list pane from Conversations compact mode.</string>
        <key>Persist</key>
            <integer>1</integer>
        <key>Type</key>
            <string>Boolean</string>
        <key>Value</key>
            <integer>1</integer>
    </map>
    <key>ConversationsListPaneCollapsed</key>
    <map>
        <key>Comment</key>
            <string>Stores the expanded/collapsed state of the conversations list pane in Conversations floater.</string>
        <key>Persist</key>
            <integer>1</integer>
        <key>Type</key>
            <string>Boolean</string>
        <key>Value</key>
            <integer>0</integer>
    </map>
    <key>ConversationsListPaneWidth</key>
    <map>
        <key>Comment</key>
            <string>Conversations floater list pane width.</string>
        <key>Persist</key>
            <integer>1</integer>
        <key>Type</key>
            <string>S32</string>
        <key>Value</key>
            <integer>205</integer>
    </map>
    <key>ConversationsMessagePaneCollapsed</key>
    <map>
        <key>Comment</key>
            <string>Stores the expanded/collapsed state of Conversations floater message pane.</string>
        <key>Persist</key>
            <integer>1</integer>
        <key>Type</key>
            <string>Boolean</string>
        <key>Value</key>
            <integer>0</integer>
    </map>
    <key>ConversationsMessagePaneWidth</key>
    <map>
        <key>Comment</key>
            <string>Conversations floater message pane width.</string>
        <key>Persist</key>
            <integer>1</integer>
        <key>Type</key>
            <string>S32</string>
        <key>Value</key>
            <integer>412</integer>
    </map>
    <key>ConversationsParticipantListCollapsed</key>
    <map>
        <key>Comment</key>
            <string>Stores the expanded/collapsed state of Nearby chat participant list</string>
        <key>Persist</key>
            <integer>1</integer>
        <key>Type</key>
            <string>Boolean</string>
        <key>Value</key>
            <integer>true</integer>
    </map>   
    <key>FSAutorespondMode</key>
        <map>
        <key>Comment</key>
            <string>Has the user selected autorespond mode?</string>
        <key>Persist</key>
            <integer>1</integer>
        <key>Type</key>
            <string>Boolean</string>
        <key>Value</key>
            <integer>0</integer>
        </map>
    <key>FSAutorespondModeResponse</key>
        <map>
        <key>Comment</key>
            <string>Auto response to instant messages while in autorespond mode.</string>
        <key>Persist</key>
            <integer>1</integer>
        <key>Type</key>
            <string>String</string>
        <key>Value</key>
            <string>The Resident you messaged has activated Firestorm viewer&apos;s &apos;autorespond mode&apos; which means they have requested not to be disturbed.  Your message will still be shown in their IM panel for later viewing.</string>
        </map>
    <key>FSAutoResponseChanged</key>
        <map>
        <key>Comment</key>
            <string>Does user's auto response mode message differ from default?</string>
        <key>Persist</key>
            <integer>1</integer>
        <key>Type</key>
            <string>Boolean</string>
        <key>Value</key>
            <integer>0</integer>
        </map>
    <key>FSAutorespondNonFriendsMode</key>
        <map>
        <key>Comment</key>
            <string>Has the user selected autorespond mode for those who aren't in the friends list?</string>
        <key>Persist</key>
            <integer>1</integer>
        <key>Type</key>
            <string>Boolean</string>
        <key>Value</key>
            <integer>0</integer>
        </map>
    <key>FSAutorespondNonFriendsResponse</key>
        <map>
        <key>Comment</key>
            <string>Auto response to instant messages from non-friends while in autorespond to non-friends mode.</string>
        <key>Persist</key>
            <integer>1</integer>
        <key>Type</key>
            <string>String</string>
        <key>Value</key>
            <string>The Resident you messaged has activated Firestorm viewer&apos;s &apos;autorespond mode&apos; which means they have requested not to be disturbed.  Your message will still be shown in their IM panel for later viewing.</string>
        </map>
    <key>FSAutoResponseNonFriendsChanged</key>
        <map>
        <key>Comment</key>
            <string>Does user's auto response to non-friends mode message differ from default?</string>
        <key>Persist</key>
            <integer>1</integer>
        <key>Type</key>
            <string>Boolean</string>
        <key>Value</key>
            <integer>0</integer>
        </map>
    <key>FSRejectTeleportOffersMode</key>
        <map>
        <key>Comment</key>
            <string>Has the user selected reject all teleport offers mode?</string>
        <key>Persist</key>
            <integer>1</integer>
        <key>Type</key>
            <string>Boolean</string>
        <key>Value</key>
            <integer>0</integer>
        </map>
    <key>FSRejectTeleportOffersResponse</key>
        <map>
        <key>Comment</key>
            <string>Auto response to instant messages from all avatars while in reject all teleport offers mode.</string>
        <key>Persist</key>
            <integer>1</integer>
        <key>Type</key>
            <string>String</string>
        <key>Value</key>
            <string>The Resident you messaged has activated Firestorm viewer&apos;s &apos;reject all teleport offers and requests mode&apos; which means they have requested not to be disturbed with teleport offers and requests. You may still send an IM message manually.</string>
        </map>
    <key>FSRejectTeleportOffersResponseChanged</key>
        <map>
        <key>Comment</key>
            <string>Does user's reject teleport offers response message differ from default?</string>
        <key>Persist</key>
            <integer>1</integer>
        <key>Type</key>
            <string>Boolean</string>
        <key>Value</key>
            <integer>0</integer>
        </map>
    <key>FSSendAwayAvatarResponse</key>
        <map>
        <key>Comment</key>
            <string>Has the user checked 'send autoresponse when in AWAY mode'?</string>
        <key>Persist</key>
            <integer>1</integer>
        <key>Type</key>
            <string>Boolean</string>
        <key>Value</key>
            <integer>0</integer>
        </map>
    <key>FSAwayAvatarResponse</key>
        <map>
        <key>Comment</key>
            <string>Auto response to instant messages from all avatars while in away mode.</string>
        <key>Persist</key>
            <integer>1</integer>
        <key>Type</key>
            <string>String</string>
        <key>Value</key>
            <string>The Resident you messaged is currently away from keyboard. Your message will still be shown in their IM panel for later viewing.</string>
        </map>
    <key>FSAwayAvatarResponseChanged</key>
        <map>
        <key>Comment</key>
            <string>Does user's away response message differ from default?</string>
        <key>Persist</key>
            <integer>1</integer>
        <key>Type</key>
            <string>Boolean</string>
        <key>Value</key>
            <integer>0</integer>
        </map>
    <key>FSMutedAvatarResponse</key>
        <map>
        <key>Comment</key>
            <string>Auto response to instant messages from avatars this account's muted.</string>
        <key>Persist</key>
            <integer>1</integer>
        <key>Type</key>
            <string>String</string>
        <key>Value</key>
            <string>The Resident you messaged has blocked you from sending them any messages.</string>
        </map>
    <key>FSSendMutedAvatarResponse</key>
        <map>
        <key>Comment</key>
            <string>True if the user wants to send a special autoresponse to muted avatars</string>
        <key>Persist</key>
            <integer>1</integer>
        <key>Type</key>
            <string>Boolean</string>
        <key>Value</key>
            <integer>0</integer>
        </map>
    <key>FSMutedAvatarResponseChanged</key>
        <map>
        <key>Comment</key>
            <string>Does user's muted avatar response message differ from default?</string>
        <key>Persist</key>
            <integer>1</integer>
        <key>Type</key>
            <string>Boolean</string>
        <key>Value</key>
            <integer>0</integer>
        </map>
    <key>GlobalOnlineStatusToggle</key>
        <map>
        <key>Comment</key>
            <string>Saves the state of global online status permission for friends</string>
        <key>Persist</key>
            <integer>1</integer>
        <key>Type</key>
            <string>Boolean</string>
        <key>Value</key>
            <integer>1</integer>
    </map>
    <key>InstantMessageLogPath</key>
        <map>
        <key>Comment</key>
            <string>Path to your log files.</string>
        <key>Persist</key>
            <integer>1</integer>
        <key>Type</key>
            <string>String</string>
        <key>Value</key>
            <string />
        </map>
    <key>InventoryInboxHeight</key>
    <map>
        <key>Comment</key>
            <string>Inventory inbox panel height in Inventory floater.</string>
        <key>Persist</key>
            <integer>1</integer>
        <key>Type</key>
            <string>S32</string>
        <key>Value</key>
            <integer>200</integer>
    </map>
    <key>InventoryInboxToggleState</key>
    <map>
        <key>Comment</key>
            <string>Stores the open/closed state of inventory Received Items panel.</string>
        <key>Persist</key>
            <integer>1</integer>
        <key>Type</key>
            <string>Boolean</string>
        <key>Value</key>
            <integer>0</integer>
    </map>
    <key>LastInventoryInboxActivity</key>
        <map>
        <key>Comment</key>
            <string>The last time the received items inbox was poked by the user.</string>
        <key>Persist</key>
            <integer>1</integer>
        <key>Type</key>
            <string>U32</string>
        <key>Value</key>
            <integer>0</integer>
        </map>
    <key>LastLogoff</key>
        <map>
        <key>Comment</key>
            <string>Last logoff</string>
        <key>Persist</key>
            <integer>1</integer>
        <key>Type</key>
            <string>U32</string>
        <key>Value</key>
            <integer>0</integer>
        <key>Backup</key>
            <integer>0</integer>
        </map>
    <key>LastPostcardRecipient</key>
      <map>
        <key>Comment</key>
          <string>Last recipient of postcard</string>
        <key>Persist</key>
          <integer>1</integer>
        <key>Type</key>
          <string>String</string>
        <key>Value</key>
          <string />
      </map>
    <key>LogNearbyChat</key>
        <map>
        <key>Comment</key>
            <string>Log Nearby Chat messages to a file. Is used instead of LogChat but with the "1" default value.</string>
        <key>Persist</key>
            <integer>1</integer>
        <key>Type</key>
            <string>Boolean</string>
        <key>Value</key>
            <integer>0</integer>
        </map>
    <key>LogTimestamp</key>
        <map>
        <key>Comment</key>
            <string>Log Timestamp</string>
        <key>Persist</key>
            <integer>1</integer>
        <key>Type</key>
            <string>Boolean</string>
        <key>Value</key>
            <integer>1</integer>
        </map>
    <key>LogShowHistory</key>
        <map>
        <key>Comment</key>
            <string>Log Show History</string>
        <key>Persist</key>
            <integer>1</integer>
        <key>Type</key>
            <string>Boolean</string>
        <key>Value</key>
            <integer>1</integer>
        </map>
    <key>LogTimestampDate</key>
        <map>
        <key>Comment</key>
            <string>Include Date with Timestamp</string>
        <key>Persist</key>
            <integer>1</integer>
        <key>Type</key>
            <string>Boolean</string>
        <key>Value</key>
            <integer>1</integer>
        </map>
    <key>VoiceEffectDefault</key>
    <map>
        <key>Comment</key>
            <string>Selected Voice Morph</string>
        <key>Persist</key>
            <integer>1</integer>
        <key>Type</key>
            <string>String</string>
        <key>Value</key>
            <string>00000000-0000-0000-0000-000000000000</string>
    </map>
    <key>LogFileNamewithDate</key>
      <map>
        <key>Comment</key>
        <string>Add Date Stamp to chat and IM Logs with format chat-YYYY-MM-DD and 'IM file name'-YYYY-MM.</string>
        <key>Persist</key>
        <integer>1</integer>
        <key>Type</key>
        <string>Boolean</string>
        <key>Value</key>
        <integer>0</integer>
      </map>
    <!-- Settings below are for back compatibility only.
    They are not used in current viewer anymore. But they can't be removed to avoid
    influence on previous versions of the viewer in case of settings are not used or default value
    should be changed. See EXT-6661. -->
		
	<key>LogInstantMessages</key>
        <map>
		<key>Comment</key>
            <string>(DEPRECATED) Only used for restoring settings!!! Use KeepConversationLogTranscripts</string>
		<key>Persist</key>
            <integer>1</integer>
		<key>HideFromEditor</key>
			<integer>1</integer>
		<key>Type</key>
            <string>Boolean</string>
		<key>Value</key>
            <integer>1</integer>
		<key>Backup</key>
			<integer>0</integer>
        </map>

    <!-- 1.23 settings -->
    <key>LogChat</key>
        <map>
        <key>Comment</key>
            <string>Log Chat</string>
        <key>Persist</key>
            <integer>1</integer>
        <key>Type</key>
            <string>Boolean</string>
        <key>Value</key>
            <integer>0</integer>
        </map>
    <key>LogChatIM</key>
        <map>
        <key>Comment</key>
            <string>Log Incoming Instant Messages with Chat</string>
        <key>Persist</key>
            <integer>1</integer>
        <key>Type</key>
            <string>Boolean</string>
        <key>Value</key>
            <integer>0</integer>
        </map>
    <key>LogChatTimestamp</key>
        <map>
        <key>Comment</key>
            <string>Log Timestamp of Chat</string>
        <key>Persist</key>
            <integer>1</integer>
        <key>Type</key>
            <string>Boolean</string>
        <key>Value</key>
            <integer>0</integer>
        </map>
    <key>TranslatingEnabled</key>
        <map>
        <key>Comment</key>
            <string>Translation prefs are set</string>
        <key>Persist</key>
            <integer>1</integer>
        <key>Type</key>
            <string>Boolean</string>
        <key>Value</key>
            <integer>0</integer>
        </map>
    <key>KeepConversationLogTranscripts</key>
    	<map>
      	<key>Comment</key>
      		<string>Keep a conversation log and transcripts</string>
      	<key>Persist</key>
      		<integer>1</integer>
      	<key>Type</key>
      		<string>S32</string>
      	<key>Value</key>
      		<integer>2</integer>
    	</map>    
    <key>NearbyChatIsNotTornOff</key>
    <map>
      <key>Comment</key>
      <string>saving torn-off state of the nearby chat between sessions</string>
      <key>Persist</key>
      <integer>1</integer>
      <key>Type</key>
      <string>Boolean</string>
      <key>Value</key>
      <integer>1</integer>
    </map>
    <key>NearbyChatIsNotCollapsed</key>
    <map>
      <key>Comment</key>
      <string>Saving expanded/collapsed state of the nearby chat between sessions</string>
      <key>Persist</key>
      <integer>1</integer>
      <key>Type</key>
      <string>Boolean</string>
      <key>Value</key>
      <integer>0</integer>
    </map>
    <key>ShowFavoritesOnLogin</key>
        <map>
        <key>Comment</key>
             <string>Determines whether favorites of last logged in user will be saved on exit from viewer and shown on login screen</string>
        <key>Persist</key>
             <integer>1</integer>
        <key>Type</key>
             <string>Boolean</string>
        <key>Value</key>
             <integer>1</integer>
        </map>
    <!-- End of back compatibility settings -->
    
    <!-- Firestorm settings -->
    <key>DebugLookAt</key>
        <map>
        <key>Comment</key>
            <string>Show Debug LookAt targets</string>
        <key>Persist</key>
            <integer>1</integer>
        <key>Type</key>
            <string>S32</string>
        <key>Value</key>
            <integer>0</integer>
        </map>
    <key>DebugLookAtHideOwn</key>
        <map>
        <key>Comment</key>
            <string>Don't show own LookAt target with DebugLookAt</string>
        <key>Persist</key>
            <integer>1</integer>
        <key>Type</key>
            <string>Boolean</string>
        <key>Value</key>
            <integer>1</integer>
        </map>
    <key>UseAO</key>
        <map>
        <key>Comment</key>
            <string>Use the viewer side Animation Overrider</string>
        <key>Persist</key>
            <integer>1</integer>
        <key>Type</key>
            <string>Boolean</string>
        <key>Value</key>
            <integer>0</integer>
        </map>
    <key>UseFullAOInterface</key>
        <map>
        <key>Comment</key>
            <string>Use the full Animation Overrider interface (TRUE) or the small, reduced interface (FALSE).</string>
        <key>Persist</key>
            <integer>1</integer>
        <key>Type</key>
            <string>Boolean</string>
        <key>Value</key>
            <integer>0</integer>
        </map>
    <key>ProtectAOFolders</key>
        <map>
        <key>Comment</key>
            <string>Keep the AO folders in Inventory safe from manual changes.</string>
        <key>Type</key>
            <string>Boolean</string>
        <key>Value</key>
            <integer>1</integer>
        </map>
    <key>floater_rect_animation_overrider_full</key>
        <map>
        <key>Comment</key>
            <string>Position and size for the full Animation Overrider interface. The defaults are just dummy values.</string>
        <key>Persist</key>
            <integer>1</integer>
        <key>Type</key>
            <string>Rect</string>
        <key>Value</key>
            <array>
                <integer>0</integer>
                <integer>0</integer>
                <integer>0</integer>
                <integer>0</integer>
            </array>
        </map>
    <key>ProtectBridgeFolder</key>
        <map>
        <key>Comment</key>
            <string>Keep the Bridge folder in Inventory safe from manual changes.</string>
        <key>Type</key>
            <string>Boolean</string>
        <key>Value</key>
            <integer>1</integer>
        </map>
	
	<key>FSKeywordOn</key>
	<map>
		<key>Comment</key>
			<string>Turns on keyword alerts</string>
		<key>Persist</key>
			<integer>1</integer>
		<key>Type</key>
			<string>Boolean</string>
		<key>Value</key>
			<integer>0</integer>
	</map>
	<key>FSKeywordInChat</key>
	<map>
		<key>Comment</key>
			<string>Look for keywords in local chat</string>
		<key>Persist</key>
			<integer>1</integer>
		<key>Type</key>
			<string>Boolean</string>
		<key>Value</key>
			<integer>0</integer>
	</map>
	<key>FSKeywordInIM</key>
	<map>
		<key>Comment</key>
			<string>Look for keywords in IMs and group chats</string>
		<key>Persist</key>
			<integer>1</integer>
		<key>Type</key>
			<string>Boolean</string>
		<key>Value</key>
			<integer>0</integer>
	</map>
	<key>FSKeywordCaseSensitive</key>
	<map>
		<key>Comment</key>
			<string>Keywords are case-sensitive</string>
		<key>Persist</key>
			<integer>1</integer>
		<key>Type</key>
			<string>Boolean</string>
		<key>Value</key>
			<integer>0</integer>
	</map>
	<key>FSKeywordMatchWholeWords</key>
	<map>
		<key>Comment</key>
			<string>Keywords will only match whole words</string>
		<key>Persist</key>
			<integer>1</integer>
		<key>Type</key>
			<string>Boolean</string>
		<key>Value</key>
			<integer>0</integer>
	</map>
	<key>FSKeywords</key>
	<map>
		<key>Comment</key>
			<string>Comma seperated list of keywords</string>
		<key>Persist</key>
			<integer>1</integer>
		<key>Type</key>
			<string>String</string>
		<key>Value</key>
			<string></string>
	</map>
	<key>FSKeywordChangeColor</key>
	<map>
		<key>Comment</key>
			<string>change message color if keyword found</string>
		<key>Persist</key>
			<integer>1</integer>
		<key>Type</key>
			<string>Boolean</string>
		<key>Value</key>
			<integer>0</integer>
	</map>
	<key>FSKeywordColor</key>
	<map>
		<key>Comment</key>
			<string>Color of keyword detects messages</string>
		<key>Persist</key>
			<integer>1</integer>
		<key>Type</key>
			<string>Color4</string>
		<key>Value</key>
		<array>
			<real>1.0</real>
			<real>0.600000023842</real>
			<real>0.0</real>
			<real>1.0</real>
		</array>
	</map>
	<key>FirestormTagColor</key>
	<map>
	    <key>Comment</key>
	    <string>The tag color you wish to have.</string>
	    <key>Persist</key>
	    <integer>1</integer>
	    <key>Type</key>    
	    <string>Color4</string>
	    <key>Value</key>
	    <array>
	    <real>1</real>
	    <real>0</real>
	    <real>0</real>
	    <real>1.0</real>
	</array>
	</map>
	<key>FSShowOnlyActiveGestures</key>
	<map>
		<key>Comment</key>
			<string>Show only active gestures in the gestures floater</string>
		<key>Persist</key>
			<integer>1</integer>
		<key>Type</key>
			<string>Boolean</string>
		<key>Value</key>
			<string>0</string>
	</map>
    <key>UseLSLFlightAssist</key>
        <map>
        <key>Comment</key>
            <string>Use the client LSL bridge for flight boost - boost power: 0.0 (disabled), 1.0 (low), 3.0 (standard), 5.0 (high).</string>
        <key>Persist</key>
            <integer>1</integer>
        <key>Type</key>
            <string>F32</string>
        <key>Value</key>
            <real>0.0</real>
        </map>
    <key>UseMoveLock</key>
        <map>
        <key>Comment</key>
            <string>Use the client LSL Bridge for movelock</string>
        <key>Persist</key>
            <integer>1</integer>
        <key>Type</key>
            <string>Boolean</string>
        <key>Value</key>
            <integer>0</integer>
        </map>
    <key>RelockMoveLockAfterMovement</key>
        <map>
        <key>Comment</key>
            <string>If movelock built-in into LSL Bridge is active, then lock and unlock position after stopping or starting movement</string>
        <key>Persist</key>
            <integer>1</integer>
        <key>Type</key>
            <string>Boolean</string>
        <key>Value</key>
            <integer>0</integer>
        </map>
    <key>BridgeIntegrationOC</key>
        <map>
        <key>Comment</key>
            <string>Allow OpenCollar protocol to enable or disable built in AO. Client LSL Bridge needs to be enabled.</string>
        <key>Persist</key>
            <integer>1</integer>
        <key>Type</key>
            <string>Boolean</string>
        <key>Value</key>
            <integer>1</integer>
        </map>
    <key>BridgeIntegrationLM</key>
        <map>
        <key>Comment</key>
            <string>Allow LockMeister protocol to enable or disable built in AO. Client LSL Bridge needs to be enabled.</string>
        <key>Persist</key>
            <integer>1</integer>
        <key>Type</key>
            <string>Boolean</string>
        <key>Value</key>
            <integer>1</integer>
        </map>
    <!-- End of Firestorm settings -->

    <key>FSStoredCameraPos</key>
        <map>
        <key>Comment</key>
            <string>Stored camera position in camera tools</string>
        <key>Persist</key>
            <integer>1</integer>
        <key>Type</key>
            <string>Vector3D</string>
        <key>Value</key>
            <array>
                <real>0.0</real>
                <real>0.0</real>
                <real>0.0</real>
            </array>
        </map>
    <key>FSStoredCameraFocus</key>
        <map>
        <key>Comment</key>
            <string>Stored camera focus position in camera tools</string>
        <key>Persist</key>
            <integer>1</integer>
        <key>Type</key>
            <string>Vector3D</string>
        <key>Value</key>
            <array>
                <real>0.0</real>
                <real>0.0</real>
                <real>0.0</real>
            </array>
        </map>
    <key>FSStoredCameraFocusObjectId</key>
        <map>
        <key>Comment</key>
            <string>Stored object ID of camera focus in camera tools</string>
        <key>Persist</key>
            <integer>1</integer>
        <key>Type</key>
            <string>String</string>
        <key>Value</key>
            <string></string>
        </map>
    <key>FSAutoresponseItemUUID</key>
        <map>
            <key>Comment</key>
                <string>UUID of the inventory item that is sent as part of an auto-response message</string>
            <key>Persist</key>
                <integer>1</integer>
            <key>Type</key>
                <string>String</string>
            <key>Value</key>
               <string/>
        </map>
    <key>FSBuildPrefs_EmbedItem</key>
        <map>
            <key>Comment</key>
                <string>New object created default of adding content</string>
            <key>Persist</key>
                <integer>1</integer>
            <key>Type</key>
                <string>Boolean</string>
            <key>Value</key>
               <integer>0</integer>
        </map>
    <key>FSBuildPrefs_Item</key>
        <map>
            <key>Comment</key>
                <string>Item UUID to add to the contents of the new object created</string>
            <key>Persist</key>
                <integer>1</integer>
            <key>Type</key>
                <string>String</string>
            <key>Value</key>
                <string/>
        </map>
    <!-- Settings imported from Exodus -->
    <key>ExodusFlickrToken</key>
        <map>
        <key>Comment</key>
            <string>Flickr OAuth Token</string>
        <key>Persist</key>
            <integer>1</integer>
        <key>Type</key>
            <string>String</string>
        <key>Value</key>
            <string></string>
        </map>
    <key>ExodusFlickrTokenSecret</key>
        <map>
        <key>Comment</key>
            <string>Flickr OAuth Token Secret</string>
        <key>Persist</key>
            <integer>1</integer>
        <key>Type</key>
            <string>String</string>
        <key>Value</key>
            <string></string>
        </map>
    <key>ExodusFlickrNSID</key>
        <map>
        <key>Comment</key>
            <string>Flickr User ID</string>
        <key>Persist</key>
            <integer>1</integer>
        <key>Type</key>
            <string>String</string>
        <key>Value</key>
            <string></string>
        </map>
    <key>ExodusFlickrUsername</key>
        <map>
        <key>Comment</key>
            <string>Flickr Username</string>
        <key>Persist</key>
            <integer>1</integer>
        <key>Type</key>
            <string>String</string>
        <key>Value</key>
            <string></string>
        </map>
    <key>ExodusFlickrFullName</key>
        <map>
        <key>Comment</key>
            <string>Flickr Username</string>
        <key>Persist</key>
            <integer>1</integer>
        <key>Type</key>
            <string>String</string>
        <key>Value</key>
            <string></string>
        </map>
    <!-- End of settings imported from Exodus -->
    <key>layout_size_chat_bar_stack</key>
        <map>
        <key>Backup</key>
            <boolean>1</boolean>
        <key>Comment</key>
            <string>Fractional size for layout panel chat_bar_stack</string>
        <key>Type</key>
            <string>LLSD</string>
        <key>Value</key>
            <array>
                <integer>400</integer>
                <integer>600</integer>
            </array>
        </map>

    </map>
</llsd><|MERGE_RESOLUTION|>--- conflicted
+++ resolved
@@ -1,18 +1,5 @@
 <llsd>
     <map>
-<<<<<<< HEAD
-    <key>RLVaLoginLastLocation</key>
-        <map>
-        <key>Comment</key>
-            <string>Determines whether the next login will be forced to the last logoff location (set by the viewer)</string>
-        <key>Persist</key>
-        <integer>1</integer>
-        <key>Type</key>
-            <string>Boolean</string>
-        <key>Value</key>
-            <boolean>1</boolean>
-        </map>
-=======
     <key>AvatarHoverOffsetZ</key>
     <map>
       <key>Comment</key>
@@ -24,7 +11,17 @@
       <key>Value</key>
         <real>0.0</real>
     </map>
->>>>>>> c489f1f8
+    <key>RLVaLoginLastLocation</key>
+        <map>
+        <key>Comment</key>
+            <string>Determines whether the next login will be forced to the last logoff location (set by the viewer)</string>
+        <key>Persist</key>
+        <integer>1</integer>
+        <key>Type</key>
+            <string>Boolean</string>
+        <key>Value</key>
+            <boolean>1</boolean>
+        </map>
     <key>DoNotDisturbResponseChanged</key>
         <map>
         <key>Comment</key>
