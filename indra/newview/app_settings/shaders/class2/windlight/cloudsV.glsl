/** 
 * @file class2\wl\cloudsV.glsl
 *
 * $LicenseInfo:firstyear=2005&license=viewerlgpl$
 * Second Life Viewer Source Code
 * Copyright (C) 2005, Linden Research, Inc.
 * 
 * This library is free software; you can redistribute it and/or
 * modify it under the terms of the GNU Lesser General Public
 * License as published by the Free Software Foundation;
 * version 2.1 of the License only.
 * 
 * This library is distributed in the hope that it will be useful,
 * but WITHOUT ANY WARRANTY; without even the implied warranty of
 * MERCHANTABILITY or FITNESS FOR A PARTICULAR PURPOSE.  See the GNU
 * Lesser General Public License for more details.
 * 
 * You should have received a copy of the GNU Lesser General Public
 * License along with this library; if not, write to the Free Software
 * Foundation, Inc., 51 Franklin Street, Fifth Floor, Boston, MA  02110-1301  USA
 * 
 * Linden Research, Inc., 945 Battery Street, San Francisco, CA  94111  USA
 * $/LicenseInfo$
 */

uniform mat4 modelview_projection_matrix;

ATTRIBUTE vec3 position;
ATTRIBUTE vec2 texcoord0;

//////////////////////////////////////////////////////////////////////////
// The vertex shader for creating the atmospheric sky
///////////////////////////////////////////////////////////////////////////////

// Output parameters
VARYING vec4 vary_CloudColorSun;
VARYING vec4 vary_CloudColorAmbient;
VARYING float vary_CloudDensity;
VARYING vec2 vary_texcoord0;
VARYING vec2 vary_texcoord1;
VARYING vec2 vary_texcoord2;
VARYING vec2 vary_texcoord3;
VARYING float altitude_blend_factor;

// Inputs
uniform vec3 camPosLocal;

uniform vec4 lightnorm;
uniform vec4 sunlight_color;
uniform vec4 moonlight_color;
uniform int sun_up_factor;
uniform vec4 ambient_color;
uniform vec4 blue_horizon;
uniform vec4 blue_density;
uniform float haze_horizon;
uniform float haze_density;

uniform float cloud_shadow;
uniform float density_multiplier;
uniform float distance_multiplier;
uniform float max_y;

uniform vec4 glow;
uniform float sun_moon_glow_factor;

uniform vec4 cloud_color;

uniform float cloud_scale;

void main()
{

<<<<<<< HEAD
    // World / view / projection
    gl_Position = modelview_projection_matrix * vec4(position.xyz, 1.0);

    vary_texcoord0 = texcoord0;

    // Get relative position
    vec3 P = position.xyz - camPosLocal.xyz + vec3(0,50,0);
=======
	// World / view / projection
	gl_Position = modelview_projection_matrix * vec4(position.xyz, 1.0);

	vary_texcoord0 = texcoord0;

	// Get relative position
	vec3 P = position.xyz - camPosLocal.xyz + vec3(0,50,0);
>>>>>>> 83257da9

    // fade clouds beyond a certain point so the bottom of the sky dome doesn't look silly at high altitude
    altitude_blend_factor = (P.y > -4096.0) ? 1.0 : 1.0 - clamp(abs(P.y) / max_y, 0.0, 1.0);

<<<<<<< HEAD
    // Set altitude
    if (P.y > 0.)
    {
        P *= (max_y / P.y);
    }
    else
    {
        P *= (-32000. / P.y);
    }


    // Can normalize then
    vec3 Pn = normalize(P);
    float  Plen = length(P);

    // Initialize temp variables
    vec4 temp1 = vec4(0.);
    vec4 temp2 = vec4(0.);
    vec4 blue_weight;
    vec4 haze_weight;
    //vec4 sunlight = (sun_up_factor == 1) ? sunlight_color : moonlight_color;
    vec4 sunlight = sunlight_color;
    vec4 light_atten;

    float dens_mul = density_multiplier;
    float dist_mul = max(0.05, distance_multiplier);

    // Sunlight attenuation effect (hue and brightness) due to atmosphere
    // this is used later for sunlight modulation at various altitudes
    light_atten = (blue_density + vec4(haze_density * 0.25)) * (dens_mul * max_y);

    // Calculate relative weights
    temp1 = blue_density + haze_density;
    blue_weight = blue_density / temp1;
    haze_weight = haze_density / temp1;

    // Compute sunlight from P & lightnorm (for long rays like sky)
    temp2.y = max(0., max(0., Pn.y) * 1.0 + lightnorm.y );
    temp2.y = 1. / temp2.y;
    sunlight *= exp( - light_atten * temp2.y);

    // Distance
    temp2.z = Plen * dens_mul;

    // Transparency (-> temp1)
    // ATI Bugfix -- can't store temp1*temp2.z in a variable because the ati
    // compiler gets confused.
    //temp1 = exp(-temp1 * temp2.z * dist_mul);
    temp1 = exp(-temp1 * dist_mul);

    // Compute haze glow
    temp2.x = dot(Pn, lightnorm.xyz);
    temp2.x = 1. - temp2.x;
        // temp2.x is 0 at the sun and increases away from sun
    temp2.x = max(temp2.x, .001);   
        // Set a minimum "angle" (smaller glow.y allows tighter, brighter hotspot)
    temp2.x *= glow.x;
        // Higher glow.x gives dimmer glow (because next step is 1 / "angle")
    temp2.x = pow(temp2.x, glow.z);
        // glow.z should be negative, so we're doing a sort of (1 / "angle") function

    temp2.x *= sun_moon_glow_factor;

    // Add "minimum anti-solar illumination"
    temp2.x += .25;

    // Increase ambient when there are more clouds
    vec4 tmpAmbient = ambient_color;
    tmpAmbient += (1. - tmpAmbient) * cloud_shadow * 0.5; 

    // Dim sunlight by cloud shadow percentage
    sunlight *= (1. - cloud_shadow);

    // Haze color below cloud
    vec4 additiveColorBelowCloud = (      blue_horizon * blue_weight * (sunlight + tmpAmbient)
                + (haze_horizon * haze_weight) * (sunlight * temp2.x + tmpAmbient)
             ); 

    // CLOUDS

    sunlight = sunlight_color;
    temp2.y = max(0., lightnorm.y * 2.);
    temp2.y = 1. / temp2.y;
    sunlight *= exp( - light_atten * temp2.y);

    // Cloud color out
    vary_CloudColorSun = (sunlight * temp2.x) * cloud_color;
    vary_CloudColorAmbient = tmpAmbient * cloud_color;
    
    // Attenuate cloud color by atmosphere
    temp1 = sqrt(temp1);    //less atmos opacity (more transparency) below clouds
    vary_CloudColorSun *= temp1;
    vary_CloudColorAmbient *= temp1;
    vec4 oHazeColorBelowCloud = additiveColorBelowCloud * (1. - temp1);

    // Make a nice cloud density based on the cloud_shadow value that was passed in.
    vary_CloudDensity = 2. * (cloud_shadow - 0.25);


    // Texture coords
    vary_texcoord0 = texcoord0;
    vary_texcoord0.xy -= 0.5;
    vary_texcoord0.xy /= cloud_scale;
    //vary_texcoord0.xy /= max(0.001, cloud_scale);
    vary_texcoord0.xy += 0.5;

    vary_texcoord1 = vary_texcoord0;
    vary_texcoord1.x += lightnorm.x * 0.0125;
    vary_texcoord1.y += lightnorm.z * 0.0125;

    vary_texcoord2 = vary_texcoord0 * 16.;
    vary_texcoord3 = vary_texcoord1 * 16.;

    // Combine these to minimize register use
    vary_CloudColorAmbient += oHazeColorBelowCloud;

    // needs this to compile on mac
    //vary_AtmosAttenuation = vec3(0.0,0.0,0.0);

    // END CLOUDS
=======
	// Set altitude
	if (P.y > 0.)
	{
		P *= (max_y / P.y);
	}
	else
	{
		P *= (-32000. / P.y);
	}

	// Can normalize then
	vec3 Pn = normalize(P);
	float  Plen = length(P);

	// Initialize temp variables
	vec4 temp1 = vec4(0.);
	vec4 temp2 = vec4(0.);
	vec4 blue_weight;
	vec4 haze_weight;
	//vec4 sunlight = (sun_up_factor == 1) ? sunlight_color : moonlight_color;
	vec4 sunlight = sunlight_color;
	vec4 light_atten;

    float dens_mul = density_multiplier;

	// Sunlight attenuation effect (hue and brightness) due to atmosphere
	// this is used later for sunlight modulation at various altitudes
	light_atten = (blue_density + vec4(haze_density * 0.25)) * (dens_mul * max_y);

	// Calculate relative weights
	temp1 = abs(blue_density) + vec4(abs(haze_density));
	blue_weight = blue_density / temp1;
	haze_weight = haze_density / temp1;

	// Compute sunlight from P & lightnorm (for long rays like sky)
	temp2.y = max(0., max(0., Pn.y) * 1.0 + lightnorm.y );
	temp2.y = 1. / temp2.y;
	sunlight *= exp( - light_atten * temp2.y);

	// Distance
	temp2.z = Plen * dens_mul;

	// Transparency (-> temp1)
	// ATI Bugfix -- can't store temp1*temp2.z in a variable because the ati
	// compiler gets confused.
	temp1 = exp(-temp1 * temp2.z);


	// Compute haze glow
	temp2.x = dot(Pn, lightnorm.xyz);
	temp2.x = 1. - temp2.x;
		// temp2.x is 0 at the sun and increases away from sun
	temp2.x = max(temp2.x, .001);	
		// Set a minimum "angle" (smaller glow.y allows tighter, brighter hotspot)
	temp2.x *= glow.x;
		// Higher glow.x gives dimmer glow (because next step is 1 / "angle")
	temp2.x = pow(temp2.x, glow.z);
		// glow.z should be negative, so we're doing a sort of (1 / "angle") function

    temp2.x *= sun_moon_glow_factor;

	// Add "minimum anti-solar illumination"
	temp2.x += .25;

	// Increase ambient when there are more clouds
	vec4 tmpAmbient = ambient_color;
	tmpAmbient += (1. - tmpAmbient) * cloud_shadow * 0.5; 

	// Dim sunlight by cloud shadow percentage
	sunlight *= (1. - cloud_shadow);

	// Haze color below cloud
	vec4 additiveColorBelowCloud = (	  blue_horizon * blue_weight * (sunlight + tmpAmbient)
				+ (haze_horizon * haze_weight) * (sunlight * temp2.x + tmpAmbient)
			 );	

	// CLOUDS
	temp2.y = max(0., lightnorm.y * 2.);
	temp2.y = 1. / temp2.y;
	sunlight *= exp( - light_atten * temp2.y);

	// Cloud color out
	vary_CloudColorSun = (sunlight * temp2.x) * cloud_color;
	vary_CloudColorAmbient = tmpAmbient * cloud_color;
	
	// Attenuate cloud color by atmosphere
	temp1 = sqrt(temp1);	//less atmos opacity (more transparency) below clouds
	vary_CloudColorSun *= temp1;
	vary_CloudColorAmbient *= temp1;
	vec4 oHazeColorBelowCloud = additiveColorBelowCloud * (1. - temp1);

	// Make a nice cloud density based on the cloud_shadow value that was passed in.
	vary_CloudDensity = 2. * (cloud_shadow - 0.25);


	// Texture coords
	vary_texcoord0 = texcoord0;
	vary_texcoord0.xy -= 0.5;
	vary_texcoord0.xy /= cloud_scale;
	vary_texcoord0.xy += 0.5;

	vary_texcoord1 = vary_texcoord0;
	vary_texcoord1.x += lightnorm.x * 0.0125;
	vary_texcoord1.y += lightnorm.z * 0.0125;

	vary_texcoord2 = vary_texcoord0 * 16.;
	vary_texcoord3 = vary_texcoord1 * 16.;

	// Combine these to minimize register use
	vary_CloudColorAmbient += oHazeColorBelowCloud;

	// needs this to compile on mac
	//vary_AtmosAttenuation = vec3(0.0,0.0,0.0);

	// END CLOUDS
>>>>>>> 83257da9
}
<|MERGE_RESOLUTION|>--- conflicted
+++ resolved
@@ -57,7 +57,6 @@
 
 uniform float cloud_shadow;
 uniform float density_multiplier;
-uniform float distance_multiplier;
 uniform float max_y;
 
 uniform vec4 glow;
@@ -70,15 +69,6 @@
 void main()
 {
 
-<<<<<<< HEAD
-    // World / view / projection
-    gl_Position = modelview_projection_matrix * vec4(position.xyz, 1.0);
-
-    vary_texcoord0 = texcoord0;
-
-    // Get relative position
-    vec3 P = position.xyz - camPosLocal.xyz + vec3(0,50,0);
-=======
 	// World / view / projection
 	gl_Position = modelview_projection_matrix * vec4(position.xyz, 1.0);
 
@@ -86,133 +76,10 @@
 
 	// Get relative position
 	vec3 P = position.xyz - camPosLocal.xyz + vec3(0,50,0);
->>>>>>> 83257da9
 
     // fade clouds beyond a certain point so the bottom of the sky dome doesn't look silly at high altitude
     altitude_blend_factor = (P.y > -4096.0) ? 1.0 : 1.0 - clamp(abs(P.y) / max_y, 0.0, 1.0);
 
-<<<<<<< HEAD
-    // Set altitude
-    if (P.y > 0.)
-    {
-        P *= (max_y / P.y);
-    }
-    else
-    {
-        P *= (-32000. / P.y);
-    }
-
-
-    // Can normalize then
-    vec3 Pn = normalize(P);
-    float  Plen = length(P);
-
-    // Initialize temp variables
-    vec4 temp1 = vec4(0.);
-    vec4 temp2 = vec4(0.);
-    vec4 blue_weight;
-    vec4 haze_weight;
-    //vec4 sunlight = (sun_up_factor == 1) ? sunlight_color : moonlight_color;
-    vec4 sunlight = sunlight_color;
-    vec4 light_atten;
-
-    float dens_mul = density_multiplier;
-    float dist_mul = max(0.05, distance_multiplier);
-
-    // Sunlight attenuation effect (hue and brightness) due to atmosphere
-    // this is used later for sunlight modulation at various altitudes
-    light_atten = (blue_density + vec4(haze_density * 0.25)) * (dens_mul * max_y);
-
-    // Calculate relative weights
-    temp1 = blue_density + haze_density;
-    blue_weight = blue_density / temp1;
-    haze_weight = haze_density / temp1;
-
-    // Compute sunlight from P & lightnorm (for long rays like sky)
-    temp2.y = max(0., max(0., Pn.y) * 1.0 + lightnorm.y );
-    temp2.y = 1. / temp2.y;
-    sunlight *= exp( - light_atten * temp2.y);
-
-    // Distance
-    temp2.z = Plen * dens_mul;
-
-    // Transparency (-> temp1)
-    // ATI Bugfix -- can't store temp1*temp2.z in a variable because the ati
-    // compiler gets confused.
-    //temp1 = exp(-temp1 * temp2.z * dist_mul);
-    temp1 = exp(-temp1 * dist_mul);
-
-    // Compute haze glow
-    temp2.x = dot(Pn, lightnorm.xyz);
-    temp2.x = 1. - temp2.x;
-        // temp2.x is 0 at the sun and increases away from sun
-    temp2.x = max(temp2.x, .001);   
-        // Set a minimum "angle" (smaller glow.y allows tighter, brighter hotspot)
-    temp2.x *= glow.x;
-        // Higher glow.x gives dimmer glow (because next step is 1 / "angle")
-    temp2.x = pow(temp2.x, glow.z);
-        // glow.z should be negative, so we're doing a sort of (1 / "angle") function
-
-    temp2.x *= sun_moon_glow_factor;
-
-    // Add "minimum anti-solar illumination"
-    temp2.x += .25;
-
-    // Increase ambient when there are more clouds
-    vec4 tmpAmbient = ambient_color;
-    tmpAmbient += (1. - tmpAmbient) * cloud_shadow * 0.5; 
-
-    // Dim sunlight by cloud shadow percentage
-    sunlight *= (1. - cloud_shadow);
-
-    // Haze color below cloud
-    vec4 additiveColorBelowCloud = (      blue_horizon * blue_weight * (sunlight + tmpAmbient)
-                + (haze_horizon * haze_weight) * (sunlight * temp2.x + tmpAmbient)
-             ); 
-
-    // CLOUDS
-
-    sunlight = sunlight_color;
-    temp2.y = max(0., lightnorm.y * 2.);
-    temp2.y = 1. / temp2.y;
-    sunlight *= exp( - light_atten * temp2.y);
-
-    // Cloud color out
-    vary_CloudColorSun = (sunlight * temp2.x) * cloud_color;
-    vary_CloudColorAmbient = tmpAmbient * cloud_color;
-    
-    // Attenuate cloud color by atmosphere
-    temp1 = sqrt(temp1);    //less atmos opacity (more transparency) below clouds
-    vary_CloudColorSun *= temp1;
-    vary_CloudColorAmbient *= temp1;
-    vec4 oHazeColorBelowCloud = additiveColorBelowCloud * (1. - temp1);
-
-    // Make a nice cloud density based on the cloud_shadow value that was passed in.
-    vary_CloudDensity = 2. * (cloud_shadow - 0.25);
-
-
-    // Texture coords
-    vary_texcoord0 = texcoord0;
-    vary_texcoord0.xy -= 0.5;
-    vary_texcoord0.xy /= cloud_scale;
-    //vary_texcoord0.xy /= max(0.001, cloud_scale);
-    vary_texcoord0.xy += 0.5;
-
-    vary_texcoord1 = vary_texcoord0;
-    vary_texcoord1.x += lightnorm.x * 0.0125;
-    vary_texcoord1.y += lightnorm.z * 0.0125;
-
-    vary_texcoord2 = vary_texcoord0 * 16.;
-    vary_texcoord3 = vary_texcoord1 * 16.;
-
-    // Combine these to minimize register use
-    vary_CloudColorAmbient += oHazeColorBelowCloud;
-
-    // needs this to compile on mac
-    //vary_AtmosAttenuation = vec3(0.0,0.0,0.0);
-
-    // END CLOUDS
-=======
 	// Set altitude
 	if (P.y > 0.)
 	{
@@ -328,5 +195,4 @@
 	//vary_AtmosAttenuation = vec3(0.0,0.0,0.0);
 
 	// END CLOUDS
->>>>>>> 83257da9
 }
