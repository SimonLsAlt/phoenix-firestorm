/** 
 * @file sunLightF.glsl
 *
 * $LicenseInfo:firstyear=2007&license=viewerlgpl$
 * Second Life Viewer Source Code
 * Copyright (C) 2007, Linden Research, Inc.
 * 
 * This library is free software; you can redistribute it and/or
 * modify it under the terms of the GNU Lesser General Public
 * License as published by the Free Software Foundation;
 * version 2.1 of the License only.
 * 
 * This library is distributed in the hope that it will be useful,
 * but WITHOUT ANY WARRANTY; without even the implied warranty of
 * MERCHANTABILITY or FITNESS FOR A PARTICULAR PURPOSE.  See the GNU
 * Lesser General Public License for more details.
 * 
 * You should have received a copy of the GNU Lesser General Public
 * License along with this library; if not, write to the Free Software
 * Foundation, Inc., 51 Franklin Street, Fifth Floor, Boston, MA  02110-1301  USA
 * 
 * Linden Research, Inc., 945 Battery Street, San Francisco, CA  94111  USA
 * $/LicenseInfo$
 */

#extension GL_ARB_texture_rectangle : enable

#ifdef DEFINE_GL_FRAGCOLOR
out vec4 frag_color;
#else
#define frag_color gl_FragColor
#endif

//class 2, shadows, no SSAO

uniform sampler2DRect depthMap;
uniform sampler2DRect normalMap;
uniform sampler2DRectShadow shadowMap0;
uniform sampler2DRectShadow shadowMap1;
uniform sampler2DRectShadow shadowMap2;
uniform sampler2DRectShadow shadowMap3;
uniform sampler2DShadow shadowMap4;
uniform sampler2DShadow shadowMap5;


// Inputs
uniform mat4 shadow_matrix[6];
uniform vec4 shadow_clip;
uniform float ssao_radius;
uniform float ssao_max_radius;
uniform float ssao_factor;
uniform float ssao_factor_inv;

VARYING vec2 vary_fragcoord;

uniform mat4 inv_proj;
uniform vec2 screen_res;
uniform vec2 shadow_res;
uniform vec2 proj_shadow_res;
uniform vec3 sun_dir;

uniform float shadow_bias;
uniform float shadow_offset;

uniform float spot_shadow_bias;
uniform float spot_shadow_offset;

vec4 getPosition(vec2 pos_screen)
{
	float depth = texture2DRect(depthMap, pos_screen.xy).r;
	vec2 sc = pos_screen.xy*2.0;
	sc /= screen_res;
	sc -= vec2(1.0,1.0);
	vec4 ndc = vec4(sc.x, sc.y, 2.0*depth-1.0, 1.0);
	vec4 pos = inv_proj * ndc;
	pos /= pos.w;
	pos.w = 1.0;
	return pos;
}

float pcfShadow(sampler2DRectShadow shadowMap, vec4 stc, float scl, vec2 pos_screen)
{
	stc.xyz /= stc.w;
	stc.z += shadow_bias*scl;

	stc.x = floor(stc.x + fract(pos_screen.y*0.666666666)); // add some jitter to X sample pos according to Y to disguise the snapping going on here

	float cs = shadow2DRect(shadowMap, stc.xyz).x;
	float shadow = cs;

	shadow += shadow2DRect(shadowMap, stc.xyz+vec3(2.0, 1.5, 0.0)).x;
	shadow += shadow2DRect(shadowMap, stc.xyz+vec3(1.0, -1.5, 0.0)).x;
	shadow += shadow2DRect(shadowMap, stc.xyz+vec3(-2.0, 1.5, 0.0)).x;
	shadow += shadow2DRect(shadowMap, stc.xyz+vec3(-1.0, -1.5, 0.0)).x;
			
        return shadow*0.2;
}

float pcfShadow(sampler2DShadow shadowMap, vec4 stc, float scl, vec2 pos_screen)
{
	stc.xyz /= stc.w;
	stc.z += spot_shadow_bias*scl;
	stc.x = floor(proj_shadow_res.x * stc.x + fract(pos_screen.y*0.666666666)) / proj_shadow_res.x; // snap
	
	float cs = shadow2D(shadowMap, stc.xyz).x;
	float shadow = cs;

	vec2 off = 1.0/proj_shadow_res;
	off.y *= 1.5;
	
	shadow += shadow2D(shadowMap, stc.xyz+vec3(off.x*2.0, off.y, 0.0)).x;
	shadow += shadow2D(shadowMap, stc.xyz+vec3(off.x, -off.y, 0.0)).x;
	shadow += shadow2D(shadowMap, stc.xyz+vec3(-off.x, off.y, 0.0)).x;
	shadow += shadow2D(shadowMap, stc.xyz+vec3(-off.x*2.0, -off.y, 0.0)).x;

        return shadow*0.2;
}

void main() 
{
	vec2 pos_screen = vary_fragcoord.xy;
	
	//try doing an unproject here
	
	vec4 pos = getPosition(pos_screen);
	
	vec4 nmap4 = texture2DRect(normalMap, pos_screen);
	nmap4 = vec4((nmap4.xy-0.5)*2.0,nmap4.z,nmap4.w); // unpack norm
	float displace = nmap4.w;
	vec3 norm = nmap4.xyz;
	
	/*if (pos.z == 0.0) // do nothing for sky *FIX: REMOVE THIS IF/WHEN THE POSITION MAP IS BEING USED AS A STENCIL
	{
		frag_color = vec4(0.0); // doesn't matter
		return;
	}*/
	
	float shadow = 0.0;
	float dp_directional_light = max(0.0, dot(norm, sun_dir.xyz));

	vec3 shadow_pos = pos.xyz + displace*norm;
	vec3 offset = sun_dir.xyz * (1.0-dp_directional_light);
	
	vec4 spos = vec4(shadow_pos+offset*shadow_offset, 1.0);
	
	if (spos.z > -shadow_clip.w)
	{	
		if (dp_directional_light == 0.0)
		{
			// if we know this point is facing away from the sun then we know it's in shadow without having to do a squirrelly shadow-map lookup
			shadow = 0.0;
		}
		else
		{
			vec4 lpos;
			
			vec4 near_split = shadow_clip*-0.75;
			vec4 far_split = shadow_clip*-1.25;
			vec4 transition_domain = near_split-far_split;
			float weight = 0.0;

			if (spos.z < near_split.z)
			{
				lpos = shadow_matrix[3]*spos;
				lpos.xy *= shadow_res;

				float w = 1.0;
				w -= max(spos.z-far_split.z, 0.0)/transition_domain.z;
<<<<<<< HEAD
				shadow += pcfShadow(shadowMap3, lpos, 0.25)*w;
=======
				shadow += pcfShadow(shadowMap3, lpos, 0.25, pos_screen)*w;
>>>>>>> ee66cb3e
				weight += w;
				shadow += max((pos.z+shadow_clip.z)/(shadow_clip.z-shadow_clip.w)*2.0-1.0, 0.0);
			}

			if (spos.z < near_split.y && spos.z > far_split.z)
			{
				lpos = shadow_matrix[2]*spos;
				lpos.xy *= shadow_res;

				float w = 1.0;
				w -= max(spos.z-far_split.y, 0.0)/transition_domain.y;
				w -= max(near_split.z-spos.z, 0.0)/transition_domain.z;
<<<<<<< HEAD
				shadow += pcfShadow(shadowMap2, lpos, 0.75)*w;
=======
				shadow += pcfShadow(shadowMap2, lpos, 0.5, pos_screen)*w;
>>>>>>> ee66cb3e
				weight += w;
			}

			if (spos.z < near_split.x && spos.z > far_split.y)
			{
				lpos = shadow_matrix[1]*spos;
				lpos.xy *= shadow_res;

				float w = 1.0;
				w -= max(spos.z-far_split.x, 0.0)/transition_domain.x;
				w -= max(near_split.y-spos.z, 0.0)/transition_domain.y;
<<<<<<< HEAD
				shadow += pcfShadow(shadowMap1, lpos, 0.75)*w;
=======
				shadow += pcfShadow(shadowMap1, lpos, 0.75, pos_screen)*w;
>>>>>>> ee66cb3e
				weight += w;
			}

			if (spos.z > far_split.x)
			{
				lpos = shadow_matrix[0]*spos;
				lpos.xy *= shadow_res;
				
				float w = 1.0;
				w -= max(near_split.x-spos.z, 0.0)/transition_domain.x;
				
<<<<<<< HEAD
				shadow += pcfShadow(shadowMap0, lpos, 1.0)*w;
=======
				shadow += pcfShadow(shadowMap0, lpos, 1.0, pos_screen)*w;
>>>>>>> ee66cb3e
				weight += w;
			}
		

			shadow /= weight;

			// take the most-shadowed value out of these two:
			//  * the blurred sun shadow in the light (shadow) map
			//  * an unblurred dot product between the sun and this norm
			// the goal is to err on the side of most-shadow to fill-in shadow holes and reduce artifacting
			shadow = min(shadow, dp_directional_light);
			
			//lpos.xy /= lpos.w*32.0;
			//if (fract(lpos.x) < 0.1 || fract(lpos.y) < 0.1)
			//{
			//	shadow = 0.0;
			//}
			
		}
	}
	else
	{
		// more distant than the shadow map covers
		shadow = 1.0;
	}
	
	frag_color[0] = shadow;
	frag_color[1] = 1.0;
	
	spos = vec4(shadow_pos+norm*spot_shadow_offset, 1.0);
	
	//spotlight shadow 1
	vec4 lpos = shadow_matrix[4]*spos;
<<<<<<< HEAD
	frag_color[2] = pcfShadow(shadowMap4, lpos, 0.8); 
	
	//spotlight shadow 2
	lpos = shadow_matrix[5]*spos;
	frag_color[3] = pcfShadow(shadowMap5, lpos, 0.8); 
=======
	frag_color[2] = pcfShadow(shadowMap4, lpos, 0.8, pos_screen); 
	
	//spotlight shadow 2
	lpos = shadow_matrix[5]*spos;
	frag_color[3] = pcfShadow(shadowMap5, lpos, 0.8, pos_screen); 
>>>>>>> ee66cb3e

	//frag_color.rgb = pos.xyz;
	//frag_color.b = shadow;
}<|MERGE_RESOLUTION|>--- conflicted
+++ resolved
@@ -166,11 +166,7 @@
 
 				float w = 1.0;
 				w -= max(spos.z-far_split.z, 0.0)/transition_domain.z;
-<<<<<<< HEAD
-				shadow += pcfShadow(shadowMap3, lpos, 0.25)*w;
-=======
 				shadow += pcfShadow(shadowMap3, lpos, 0.25, pos_screen)*w;
->>>>>>> ee66cb3e
 				weight += w;
 				shadow += max((pos.z+shadow_clip.z)/(shadow_clip.z-shadow_clip.w)*2.0-1.0, 0.0);
 			}
@@ -183,11 +179,7 @@
 				float w = 1.0;
 				w -= max(spos.z-far_split.y, 0.0)/transition_domain.y;
 				w -= max(near_split.z-spos.z, 0.0)/transition_domain.z;
-<<<<<<< HEAD
-				shadow += pcfShadow(shadowMap2, lpos, 0.75)*w;
-=======
 				shadow += pcfShadow(shadowMap2, lpos, 0.5, pos_screen)*w;
->>>>>>> ee66cb3e
 				weight += w;
 			}
 
@@ -199,11 +191,7 @@
 				float w = 1.0;
 				w -= max(spos.z-far_split.x, 0.0)/transition_domain.x;
 				w -= max(near_split.y-spos.z, 0.0)/transition_domain.y;
-<<<<<<< HEAD
-				shadow += pcfShadow(shadowMap1, lpos, 0.75)*w;
-=======
 				shadow += pcfShadow(shadowMap1, lpos, 0.75, pos_screen)*w;
->>>>>>> ee66cb3e
 				weight += w;
 			}
 
@@ -215,11 +203,7 @@
 				float w = 1.0;
 				w -= max(near_split.x-spos.z, 0.0)/transition_domain.x;
 				
-<<<<<<< HEAD
-				shadow += pcfShadow(shadowMap0, lpos, 1.0)*w;
-=======
 				shadow += pcfShadow(shadowMap0, lpos, 1.0, pos_screen)*w;
->>>>>>> ee66cb3e
 				weight += w;
 			}
 		
@@ -253,19 +237,11 @@
 	
 	//spotlight shadow 1
 	vec4 lpos = shadow_matrix[4]*spos;
-<<<<<<< HEAD
-	frag_color[2] = pcfShadow(shadowMap4, lpos, 0.8); 
-	
-	//spotlight shadow 2
-	lpos = shadow_matrix[5]*spos;
-	frag_color[3] = pcfShadow(shadowMap5, lpos, 0.8); 
-=======
 	frag_color[2] = pcfShadow(shadowMap4, lpos, 0.8, pos_screen); 
 	
 	//spotlight shadow 2
 	lpos = shadow_matrix[5]*spos;
 	frag_color[3] = pcfShadow(shadowMap5, lpos, 0.8, pos_screen); 
->>>>>>> ee66cb3e
 
 	//frag_color.rgb = pos.xyz;
 	//frag_color.b = shadow;
