--- conflicted
+++ resolved
@@ -120,63 +120,6 @@
 
     if (spec.a > 0.0)  // specular reflection
     {
-<<<<<<< HEAD
-        vec3 sunlit;
-        vec3 amblit;
-        vec3 additive;
-        vec3 atten;
-    
-        calcAtmosphericVars(pos.xyz, light_dir, ambocc, sunlit, amblit, additive, atten, true);
-
-        color.rgb = amblit;
-
-        float ambient = min(abs(dot(norm.xyz, sun_dir.xyz)), 1.0);
-        ambient *= 0.5;
-        ambient *= ambient;
-        ambient = (1.0 - ambient);
-
-        color.rgb *= ambient;
-
-        vec3 sun_contrib = min(da, scol) * sunlit;
-
-        color.rgb += sun_contrib;
-
-        color.rgb *= diffuse.rgb;
-
-        vec3 refnormpersp = normalize(reflect(pos.xyz, norm.xyz));
-
-        if (spec.a > 0.0) // specular reflection
-        {
-            float sa = dot(refnormpersp, light_dir.xyz);
-            vec3 dumbshiny = sunlit * (texture2D(lightFunc, vec2(sa, spec.a)).r);
-
-            // add the two types of shiny together
-            vec3 spec_contrib = dumbshiny * spec.rgb;
-            bloom = dot(spec_contrib, spec_contrib) / 6;
-            color.rgb += spec_contrib;
-        }
-
-        color.rgb = mix(color.rgb, diffuse.rgb, diffuse.a);
-
-        if (envIntensity > 0.0)
-        { //add environmentmap
-            vec3 env_vec = env_mat * refnormpersp;
-            vec3 reflected_color = textureCube(environmentMap, env_vec).rgb;
-            color = mix(color.rgb, reflected_color, envIntensity);
-        }
-       
-        if (norm.w < 0.5)
-        {
-            color = mix(atmosFragLighting(color, additive, atten), fullbrightAtmosTransportFrag(color, additive, atten), diffuse.a);
-            color = mix(scaleSoftClipFrag(color), fullbrightScaleSoftClip(color), diffuse.a);
-        }
-
-        #ifdef WATER_FOG
-            vec4 fogged = applyWaterFogView(pos.xyz,vec4(color, bloom));
-            color = fogged.rgb;
-            bloom = fogged.a;
-        #endif
-=======
         float sa        = dot(refnormpersp, light_dir.xyz);
         vec3  dumbshiny = sunlit * scol * (texture2D(lightFunc, vec2(sa, spec.a)).r);
 
@@ -187,7 +130,6 @@
     }
 
     color.rgb = mix(color.rgb, diffuse.rgb, diffuse.a);
->>>>>>> 6fbf39f9
 
     if (envIntensity > 0.0)
     {  // add environmentmap
