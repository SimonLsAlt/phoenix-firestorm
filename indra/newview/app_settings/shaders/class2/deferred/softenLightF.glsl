--- conflicted
+++ resolved
@@ -87,18 +87,9 @@
     float light_gamma = 1.0 / 1.3;
     da                = pow(da, light_gamma);
 
-<<<<<<< HEAD
-    vec4 diffuse = texture2DRect(diffuseRect, tc);
-    // <FS:Beq> Colour space and shader fixes for BUG-228586 (Rye)
-    // convert to gamma space
-    diffuse.rgb = linear_to_srgb(diffuse.rgb);
-    // </FS:Beq>
-    vec4 spec    = texture2DRect(specularRect, vary_fragcoord.xy);
-=======
     vec4 diffuse     = texture2DRect(diffuseRect, tc);
          diffuse.rgb = linear_to_srgb(diffuse.rgb); // SL-14025
     vec4 spec        = texture2DRect(specularRect, vary_fragcoord.xy);
->>>>>>> c73fbe30
 
     vec2 scol_ambocc = texture2DRect(lightMap, vary_fragcoord.xy).rg;
     scol_ambocc      = pow(scol_ambocc, vec2(light_gamma));
