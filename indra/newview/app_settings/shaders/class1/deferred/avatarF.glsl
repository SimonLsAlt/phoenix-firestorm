--- conflicted
+++ resolved
@@ -39,22 +39,8 @@
 
 void main()
 {
-<<<<<<< HEAD
     mirrorClip(vary_position);
 
-	vec4 diff = texture(diffuseMap, vary_texcoord0.xy);
-	
-	if (diff.a < minimum_alpha)
-	{
-		discard;
-	}
-	
-	frag_data[0] = vec4(diff.rgb, 0.0);
-	frag_data[1] = vec4(0,0,0,0);
-	vec3 nvn = normalize(vary_normal);
-	frag_data[2] = vec4(nvn.xyz, GBUFFER_FLAG_HAS_ATMOS);
-    frag_data[3] = vec4(0);
-=======
     vec4 diff = texture(diffuseMap, vary_texcoord0.xy);
 
     if (diff.a < minimum_alpha)
@@ -65,6 +51,6 @@
     frag_data[0] = vec4(diff.rgb, 0.0);
     frag_data[1] = vec4(0,0,0,0);
     vec3 nvn = normalize(vary_normal);
-    frag_data[2] = vec4(encode_normal(nvn.xyz), 0.0, GBUFFER_FLAG_HAS_ATMOS);
->>>>>>> a3892f03
+    frag_data[2] = vec4(nvn.xyz, GBUFFER_FLAG_HAS_ATMOS);
+    frag_data[3] = vec4(0);
 }
