/** 
 * @file spotLightF.glsl
 *
 * $LicenseInfo:firstyear=2007&license=viewerlgpl$
 * Second Life Viewer Source Code
 * Copyright (C) 2007, Linden Research, Inc.
 * 
 * This library is free software; you can redistribute it and/or
 * modify it under the terms of the GNU Lesser General Public
 * License as published by the Free Software Foundation;
 * version 2.1 of the License only.
 * 
 * This library is distributed in the hope that it will be useful,
 * but WITHOUT ANY WARRANTY; without even the implied warranty of
 * MERCHANTABILITY or FITNESS FOR A PARTICULAR PURPOSE.  See the GNU
 * Lesser General Public License for more details.
 * 
 * You should have received a copy of the GNU Lesser General Public
 * License along with this library; if not, write to the Free Software
 * Foundation, Inc., 51 Franklin Street, Fifth Floor, Boston, MA  02110-1301  USA
 * 
 * Linden Research, Inc., 945 Battery Street, San Francisco, CA  94111  USA
 * $/LicenseInfo$
 */

#extension GL_ARB_texture_rectangle : enable
#extension GL_ARB_shader_texture_lod : enable

/*[EXTRA_CODE_HERE]*/

#ifdef DEFINE_GL_FRAGCOLOR
out vec4 frag_color;
#else
#define frag_color gl_FragColor
#endif

//class 1 -- no shadows

uniform sampler2D diffuseRect;
uniform sampler2D specularRect;
uniform sampler2D depthMap;
uniform sampler2D normalMap;
uniform samplerCube environmentMap;
uniform sampler2D noiseMap;
uniform sampler2D projectionMap;
uniform sampler2D lightFunc;

uniform mat4 proj_mat; //screen space to light space
uniform float proj_near; //near clip for projection
uniform vec3 proj_p; //plane projection is emitting from (in screen space)
uniform vec3 proj_n;
uniform float proj_focus; //distance from plane to begin blurring
uniform float proj_lod;  //(number of mips in proj map)
uniform float proj_range; //range between near clip and far clip plane of projection
uniform float proj_ambient_lod;
uniform float proj_ambiance;
uniform float near_clip;
uniform float far_clip;

uniform vec3 proj_origin; //origin of projection to be used for angular attenuation
uniform float sun_wash;

uniform float size;
uniform vec3 color;
uniform float falloff;

VARYING vec3 trans_center;
VARYING vec4 vary_fragcoord;
uniform vec2 screen_res;

uniform mat4 inv_proj;

vec3 getNorm(vec2 pos_screen);
vec3 srgb_to_linear(vec3 c);

vec4 texture2DLodSpecular(sampler2D projectionMap, vec2 tc, float lod)
{
	vec4 ret = texture2DLod(projectionMap, tc, lod);
	ret.rgb = srgb_to_linear(ret.rgb);
	
	vec2 dist = vec2(0.5) - abs(tc-vec2(0.5));
	
	float det = min(lod/(proj_lod*0.5), 1.0);
	
	float d = min(dist.x, dist.y);
    
    d *= min(1, d * (proj_lod - lod));
	
	float edge = 0.25*det;
    
	ret *= clamp(d/edge, 0.0, 1.0);
	
	return ret;
}

vec4 texture2DLodDiffuse(sampler2D projectionMap, vec2 tc, float lod)
{
	vec4 ret = texture2DLod(projectionMap, tc, lod);
	ret.rgb = srgb_to_linear(ret.rgb);
	
	vec2 dist = vec2(0.5) - abs(tc-vec2(0.5));
	
	float det = min(lod/(proj_lod*0.5), 1.0);
	
	float d = min(dist.x, dist.y);
	
	float edge = 0.25*det;
		
	ret *= clamp(d/edge, 0.0, 1.0);
	
	return ret;
}

vec4 texture2DLodAmbient(sampler2D projectionMap, vec2 tc, float lod)
{
	vec4 ret = texture2DLod(projectionMap, tc, lod);
	ret.rgb = srgb_to_linear(ret.rgb);
	
	vec2 dist = tc-vec2(0.5);
	
	float d = dot(dist,dist);
		
	ret *= min(clamp((0.25-d)/0.25, 0.0, 1.0), 1.0);
	
	return ret;
}

vec4 getPosition(vec2 pos_screen);

void main() 
{
	vec3 col = vec3(0,0,0);

#if defined(LOCAL_LIGHT_KILL)
    discard;
#else
	vec4 frag = vary_fragcoord;
	frag.xyz /= frag.w;
	frag.xyz = frag.xyz*0.5+0.5;
	
	vec3 pos = getPosition(frag.xy).xyz;
	vec3 lv = trans_center.xyz-pos.xyz;
	float dist = length(lv);
	dist /= size;
	if (dist > 1.0)
	{
		discard;
	}
		
	vec3 norm = texture2D(normalMap, frag.xy).xyz;
	float envIntensity = norm.z;
	norm = getNorm(frag.xy);
	norm = normalize(norm);
	float l_dist = -dot(lv, proj_n);
	
	vec4 proj_tc = (proj_mat * vec4(pos.xyz, 1.0));
	if (proj_tc.z < 0.0)
	{
		discard;
	}
	
	proj_tc.xyz /= proj_tc.w;
	
	float fa = falloff+1.0;
	float dist_atten = min(1.0-(dist-1.0*(1.0-fa))/fa, 1.0);
	dist_atten *= dist_atten;
	dist_atten *= 2.0;

	if (dist_atten <= 0.0)
	{
		discard;
	}
	
	lv = proj_origin-pos.xyz;
	lv = normalize(lv);
	float da = dot(norm, lv);
		
<<<<<<< HEAD
	vec3 diff_tex = texture2DRect(diffuseRect, frag.xy).rgb;
	// <FS:Beq> Colour space and shader fixes for BUG-228586
	// This makes the comment below incorrect, it will presumably be removed if/when the lab apply the proper changes)
	// // light shaders output linear and are gamma corrected later in postDeferredGammaCorrectF.glsl
	// diff_tex.rgb = srgb_to_linear(diff_tex.rgb);
	// </FS:Beq>
=======
	vec3 diff_tex = texture2D(diffuseRect, frag.xy).rgb;
	//light shaders output linear and are gamma corrected later in postDeferredGammaCorrectF.glsl
    diff_tex.rgb = srgb_to_linear(diff_tex.rgb);
>>>>>>> 911aba0c

	vec4 spec = texture2D(specularRect, frag.xy);

	float noise = texture2D(noiseMap, frag.xy/128.0).b;
	vec3 dlit = vec3(0, 0, 0);
	
	if (proj_tc.z > 0.0 &&
		proj_tc.x < 1.0 &&
		proj_tc.y < 1.0 &&
		proj_tc.x > 0.0 &&
		proj_tc.y > 0.0)
	{
		float amb_da = proj_ambiance;
		float lit = 0.0;
		
		if (da > 0.0)
		{
			lit = da * dist_atten * noise;

			float diff = clamp((l_dist-proj_focus)/proj_range, 0.0, 1.0);
			float lod = diff * proj_lod;
			
			vec4 plcol = texture2DLodDiffuse(projectionMap, proj_tc.xy, lod);
			dlit = color.rgb * plcol.rgb * plcol.a;
			
			col = dlit*lit*diff_tex;
			//amb_da += (da*0.5)*(1.0-shadow)*proj_ambiance;
		}
		//float diff = clamp((proj_range-proj_focus)/proj_range, 0.0, 1.0);
		vec4 amb_plcol = texture2DLodAmbient(projectionMap, proj_tc.xy, proj_lod);
							
		amb_da += (da*da*0.5+0.5)*proj_ambiance;
				
		amb_da *= dist_atten * noise;
			
		amb_da = min(amb_da, 1.0-lit);
		col += amb_da*color.rgb*diff_tex.rgb*amb_plcol.rgb*amb_plcol.a*diff_tex.rgb;
	}

	if (spec.a > 0.0)
	{
		dlit *= min(da*6.0, 1.0) * dist_atten;
		vec3 npos = -normalize(pos);

		//vec3 ref = dot(pos+lv, norm);
		vec3 h = normalize(lv+npos);
		float nh = dot(norm, h);
		float nv = dot(norm, npos);
		float vh = dot(npos, h);
		float sa = nh;
		float fres = pow(1 - dot(h, npos), 5)*0.4+0.5;

		float gtdenom = 2 * nh;
		float gt = max(0, min(gtdenom * nv / vh, gtdenom * da / vh));
								
		if (nh > 0.0)
		{
			
			float scol = fres*texture2D(lightFunc, vec2(nh, spec.a)).r*gt/(nh*da);
			col += dlit*scol*spec.rgb;
			//col += spec.rgb;
		}
	}	

	if (envIntensity > 0.0)
	{
		vec3 ref = reflect(normalize(pos), norm);
		
		//project from point pos in direction ref to plane proj_p, proj_n
		vec3 pdelta = proj_p-pos;
		float ds = dot(ref, proj_n);
		
		if (ds < 0.0)
		{
			vec3 pfinal = pos + ref * dot(pdelta, proj_n)/ds;
			
			vec4 stc = (proj_mat * vec4(pfinal.xyz, 1.0));

			if (stc.z > 0.0)
			{
				stc /= stc.w;
								
				if (stc.x < 1.0 &&
					stc.y < 1.0 &&
					stc.x > 0.0 &&
					stc.y > 0.0)
				{
					col += color.rgb * texture2DLodSpecular(projectionMap, stc.xy, (1 - spec.a) * (proj_lod * 0.6)).rgb * envIntensity;
				}
			}
		}
	}
#endif

	//col.r = 1.0;
	frag_color.rgb = col;	
	frag_color.a = 0.0;
}<|MERGE_RESOLUTION|>--- conflicted
+++ resolved
@@ -175,18 +175,12 @@
 	lv = normalize(lv);
 	float da = dot(norm, lv);
 		
-<<<<<<< HEAD
-	vec3 diff_tex = texture2DRect(diffuseRect, frag.xy).rgb;
+	vec3 diff_tex = texture2D(diffuseRect, frag.xy).rgb;
 	// <FS:Beq> Colour space and shader fixes for BUG-228586
 	// This makes the comment below incorrect, it will presumably be removed if/when the lab apply the proper changes)
 	// // light shaders output linear and are gamma corrected later in postDeferredGammaCorrectF.glsl
 	// diff_tex.rgb = srgb_to_linear(diff_tex.rgb);
 	// </FS:Beq>
-=======
-	vec3 diff_tex = texture2D(diffuseRect, frag.xy).rgb;
-	//light shaders output linear and are gamma corrected later in postDeferredGammaCorrectF.glsl
-    diff_tex.rgb = srgb_to_linear(diff_tex.rgb);
->>>>>>> 911aba0c
 
 	vec4 spec = texture2D(specularRect, frag.xy);
 
