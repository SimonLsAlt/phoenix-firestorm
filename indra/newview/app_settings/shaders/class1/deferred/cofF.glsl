--- conflicted
+++ resolved
@@ -50,11 +50,6 @@
 
 VARYING vec2 vary_fragcoord;
 
-<<<<<<< HEAD
-float getDepth(vec2 pos_screen);
-
-=======
->>>>>>> fa6e4137
 float calc_cof(float depth)
 {
 	float sc = (depth-focal_distance)/-depth*blur_constant;
