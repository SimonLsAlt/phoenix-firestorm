--- conflicted
+++ resolved
@@ -112,11 +112,7 @@
     //emissive = tnorm*0.5+0.5;
     // See: C++: addDeferredAttachments(), GLSL: softenLightF
     frag_data[0] = max(vec4(col, 0.0), vec4(0));                                                   // Diffuse
-<<<<<<< HEAD
-    frag_data[1] = max(vec4(spec.rgb,vertex_color.a), vec4(0));                                    // PBR linear packed Occlusion, Roughness, Metal.
-=======
     frag_data[1] = max(vec4(spec.rgb,0.0), vec4(0));                                    // PBR linear packed Occlusion, Roughness, Metal.
->>>>>>> 65c9386d
     frag_data[2] = vec4(tnorm, GBUFFER_FLAG_HAS_PBR); // normal, environment intensity, flags
     frag_data[3] = max(vec4(emissive,0), vec4(0));                                                // PBR sRGB Emissive
 }
