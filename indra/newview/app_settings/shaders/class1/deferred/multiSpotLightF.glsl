/** 
 * @file multiSpotLightF.glsl
 *
 * $LicenseInfo:firstyear=2007&license=viewerlgpl$
 * Second Life Viewer Source Code
 * Copyright (C) 2007, Linden Research, Inc.
 * 
 * This library is free software; you can redistribute it and/or
 * modify it under the terms of the GNU Lesser General Public
 * License as published by the Free Software Foundation;
 * version 2.1 of the License only.
 * 
 * This library is distributed in the hope that it will be useful,
 * but WITHOUT ANY WARRANTY; without even the implied warranty of
 * MERCHANTABILITY or FITNESS FOR A PARTICULAR PURPOSE.  See the GNU
 * Lesser General Public License for more details.
 * 
 * You should have received a copy of the GNU Lesser General Public
 * License along with this library; if not, write to the Free Software
 * Foundation, Inc., 51 Franklin Street, Fifth Floor, Boston, MA  02110-1301  USA
 * 
 * Linden Research, Inc., 945 Battery Street, San Francisco, CA  94111  USA
 * $/LicenseInfo$
 */



//class 1 -- no shadows

#extension GL_ARB_texture_rectangle : enable
#extension GL_ARB_shader_texture_lod : enable

/*[EXTRA_CODE_HERE]*/

#ifdef DEFINE_GL_FRAGCOLOR
out vec4 frag_color;
#else
#define frag_color gl_FragColor
#endif

uniform sampler2DRect diffuseRect;
uniform sampler2DRect specularRect;
// <FS:Beq> Colour space and shader fixes for BUG-228586 (Rye)
// uniform sampler2DRect depthMap;
// </FS:Beq>
uniform sampler2DRect normalMap;
<<<<<<< HEAD
// <FS:Beq> Colour space and shader fixes for BUG-228586 (Rye)
// uniform samplerCube environmentMap;
// </FS:Beq>

=======
>>>>>>> 6eaf8521
uniform sampler2D noiseMap;
uniform sampler2D projectionMap;
uniform sampler2D lightFunc;

uniform mat4 proj_mat; //screen space to light space
uniform float proj_near; //near clip for projection
uniform vec3 proj_p; //plane projection is emitting from (in screen space)
uniform vec3 proj_n;
uniform float proj_focus; //distance from plane to begin blurring
uniform float proj_lod;  //(number of mips in proj map)
uniform float proj_range; //range between near clip and far clip plane of projection
uniform float proj_ambient_lod;
uniform float proj_ambiance;
uniform float near_clip;
uniform float far_clip;

uniform vec3 proj_origin; //origin of projection to be used for angular attenuation
uniform float sun_wash;

uniform vec3 center;
uniform vec3 color;
uniform float falloff;
uniform float size;

VARYING vec4 vary_fragcoord;
uniform vec2 screen_res;

uniform mat4 inv_proj;
vec3 getNorm(vec2 pos_screen);
vec3 srgb_to_linear(vec3 c);

vec4 texture2DLodSpecular(sampler2D projectionMap, vec2 tc, float lod)
{
	vec4 ret = texture2DLod(projectionMap, tc, lod);
	ret.rgb = srgb_to_linear(ret.rgb);
	
	vec2 dist = vec2(0.5) - abs(tc-vec2(0.5));
	
	float det = min(lod/(proj_lod*0.5), 1.0);
	
	float d = min(dist.x, dist.y);
    
    d *= min(1, d * (proj_lod - lod));
	
	float edge = 0.25*det;
    
	ret *= clamp(d/edge, 0.0, 1.0);
	
	return ret;
}

vec4 texture2DLodDiffuse(sampler2D projectionMap, vec2 tc, float lod)
{
	vec4 ret = texture2DLod(projectionMap, tc, lod);
	ret.rgb = srgb_to_linear(ret.rgb);
	
	vec2 dist = vec2(0.5) - abs(tc-vec2(0.5));
	
	float det = min(lod/(proj_lod*0.5), 1.0);
	
	float d = min(dist.x, dist.y);
	
	float edge = 0.25*det;
		
	ret *= clamp(d/edge, 0.0, 1.0);
	
	return ret;
}

vec4 texture2DLodAmbient(sampler2D projectionMap, vec2 tc, float lod)
{
	vec4 ret = texture2DLod(projectionMap, tc, lod);
	ret.rgb = srgb_to_linear(ret.rgb);
	
	vec2 dist = tc-vec2(0.5);
	
	float d = dot(dist,dist);
		
	ret *= min(clamp((0.25-d)/0.25, 0.0, 1.0), 1.0);
	
	return ret;
}

vec4 getPosition(vec2 pos_screen);

void main() 
{
	vec3 col = vec3(0,0,0);

#if defined(LOCAL_LIGHT_KILL)
    discard;
#else
	vec4 frag = vary_fragcoord;
	frag.xyz /= frag.w;
	frag.xyz = frag.xyz*0.5+0.5;
	frag.xy *= screen_res;
	
	vec3 pos = getPosition(frag.xy).xyz;
	vec3 lv = center.xyz-pos.xyz;
	float dist = length(lv);
	dist /= size;
	if (dist > 1.0)
	{
		discard;
	}
		
	float envIntensity = texture2DRect(normalMap, frag.xy).z;
	vec3 norm = getNorm(frag.xy);

	float l_dist = -dot(lv, proj_n);
	
	vec4 proj_tc = (proj_mat * vec4(pos.xyz, 1.0));
	if (proj_tc.z < 0.0)
	{
		discard;
	}
	
	proj_tc.xyz /= proj_tc.w;
	
	float fa = falloff+1.0;
	float dist_atten = clamp(1.0-(dist-1.0*(1.0-fa))/fa, 0.0, 1.0);
	dist_atten *= dist_atten;
	dist_atten *= 2.0;
	

	if (dist_atten <= 0.0)
	{
		discard;
	}
	
	float noise = texture2D(noiseMap, frag.xy/128.0).b;
	dist_atten *= noise;

	lv = proj_origin-pos.xyz;
	lv = normalize(lv);
	float da = dot(norm, lv);
		
		
	vec3 diff_tex = texture2DRect(diffuseRect, frag.xy).rgb;

	vec3 dlit = vec3(0, 0, 0);
	
	
	if (proj_tc.z > 0.0 &&
		proj_tc.x < 1.0 &&
		proj_tc.y < 1.0 &&
		proj_tc.x > 0.0 &&
		proj_tc.y > 0.0)
	{
		float lit = 0.0;
		float amb_da = proj_ambiance;
		
		if (da > 0.0)
		{
			float diff = clamp((l_dist-proj_focus)/proj_range, 0.0, 1.0);
			float lod = diff * proj_lod;
			
			vec4 plcol = texture2DLodDiffuse(projectionMap, proj_tc.xy, lod);
		
			dlit = color.rgb * plcol.rgb * plcol.a;
			
			lit = da * dist_atten;
			
			col = dlit*lit*diff_tex;
			amb_da += (da*0.5)*proj_ambiance;
		}
		//float diff = clamp((proj_range-proj_focus)/proj_range, 0.0, 1.0);
		vec4 amb_plcol = texture2DLodAmbient(projectionMap, proj_tc.xy, proj_lod);
							
		amb_da += (da*da*0.5+0.5)*proj_ambiance;
				
		amb_da *= dist_atten * noise;
			
		amb_da = min(amb_da, 1.0-lit);
		col += amb_da*color.rgb*diff_tex*amb_plcol.rgb*amb_plcol.a;
	}
	
	
	vec4 spec = texture2DRect(specularRect, frag.xy);
	
	if (spec.a > 0.0)
	{
		dlit *= min(da*6.0, 1.0) * dist_atten;

		vec3 npos = -normalize(pos);

		//vec3 ref = dot(pos+lv, norm);
		vec3 h = normalize(lv+npos);
		float nh = dot(norm, h);
		float nv = dot(norm, npos);
		float vh = dot(npos, h);
		float sa = nh;
		float fres = pow(1 - dot(h, npos), 5)*0.4+0.5;

		float gtdenom = 2 * nh;
		float gt = max(0, min(gtdenom * nv / vh, gtdenom * da / vh));

		if (nh > 0.0)
		{
			float scol = fres*texture2D(lightFunc, vec2(nh, spec.a)).r*gt/(nh*da);
			col += dlit*scol*spec.rgb;
			//col += spec.rgb;
		}
	}

	if (envIntensity > 0.0)
	{
		vec3 ref = reflect(normalize(pos), norm);
		
		//project from point pos in direction ref to plane proj_p, proj_n
		vec3 pdelta = proj_p-pos;
		float ds = dot(ref, proj_n);
		
		if (ds < 0.0)
		{
			vec3 pfinal = pos + ref * dot(pdelta, proj_n)/ds;
			
			vec4 stc = (proj_mat * vec4(pfinal.xyz, 1.0));
            
			if (stc.z > 0.0)
			{
                stc /= stc.w;
								
				if (stc.x < 1.0 &&
					stc.y < 1.0 &&
					stc.x > 0.0 &&
					stc.y > 0.0)
				{
					col += color.rgb * texture2DLodSpecular(projectionMap, stc.xy, (1 - spec.a) * (proj_lod * 0.6)).rgb * envIntensity;
				}
			}
		}
	}
#endif

	//output linear, sum of lights will be gamma corrected later	
	frag_color.rgb = col;	
	frag_color.a = 0.0;
}<|MERGE_RESOLUTION|>--- conflicted
+++ resolved
@@ -44,13 +44,6 @@
 // uniform sampler2DRect depthMap;
 // </FS:Beq>
 uniform sampler2DRect normalMap;
-<<<<<<< HEAD
-// <FS:Beq> Colour space and shader fixes for BUG-228586 (Rye)
-// uniform samplerCube environmentMap;
-// </FS:Beq>
-
-=======
->>>>>>> 6eaf8521
 uniform sampler2D noiseMap;
 uniform sampler2D projectionMap;
 uniform sampler2D lightFunc;
