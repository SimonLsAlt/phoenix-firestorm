/** 
 * @file alphaV.glsl
 *
 * $LicenseInfo:firstyear=2007&license=viewerlgpl$
 * Second Life Viewer Source Code
 * Copyright (C) 2007, Linden Research, Inc.
 * 
 * This library is free software; you can redistribute it and/or
 * modify it under the terms of the GNU Lesser General Public
 * License as published by the Free Software Foundation;
 * version 2.1 of the License only.
 * 
 * This library is distributed in the hope that it will be useful,
 * but WITHOUT ANY WARRANTY; without even the implied warranty of
 * MERCHANTABILITY or FITNESS FOR A PARTICULAR PURPOSE.  See the GNU
 * Lesser General Public License for more details.
 * 
 * You should have received a copy of the GNU Lesser General Public
 * License along with this library; if not, write to the Free Software
 * Foundation, Inc., 51 Franklin Street, Fifth Floor, Boston, MA  02110-1301  USA
 * 
 * Linden Research, Inc., 945 Battery Street, San Francisco, CA  94111  USA
 * $/LicenseInfo$
 */

#define INDEXED 1
#define NON_INDEXED 2
#define NON_INDEXED_NO_COLOR 3

uniform mat3 normal_matrix;
uniform mat4 texture_matrix0;
uniform mat4 projection_matrix;
uniform mat4 modelview_matrix;
uniform mat4 modelview_projection_matrix;

ATTRIBUTE vec3 position;
#if INDEX_MODE == INDEXED
void passTextureIndex();
#endif
ATTRIBUTE vec3 normal;
#if INDEX_MODE != NON_INDEXED_NO_COLOR
ATTRIBUTE vec4 diffuse_color;
#endif
ATTRIBUTE vec2 texcoord0;

#if HAS_SKIN
mat4 getObjectSkinnedTransform();
#elif IS_AVATAR_SKIN
mat4 getSkinnedTransform();
#endif

vec4 calcLighting(vec3 pos, vec3 norm, vec4 color, vec4 baseCol);
void calcAtmospherics(vec3 inPositionEye);

float calcDirectionalLight(vec3 n, vec3 l);

vec3 atmosAmbient(vec3 light);
vec3 atmosAffectDirectionalLight(float lightIntensity);
vec3 scaleDownLight(vec3 light);
vec3 scaleUpLight(vec3 light);

VARYING vec3 vary_ambient;
VARYING vec3 vary_directional;
VARYING vec3 vary_fragcoord;
VARYING vec3 vary_position;
VARYING vec3 vary_pointlight_col;

#if INDEX_MODE != NON_INDEXED_NO_COLOR
VARYING vec4 vertex_color;
#endif

VARYING vec2 vary_texcoord0;

VARYING vec3 vary_norm;

uniform float near_clip;

uniform vec4 light_position[8];
uniform vec3 light_direction[8];
uniform vec3 light_attenuation[8]; 
uniform vec3 light_diffuse[8];

float calcDirectionalLight(vec3 n, vec3 l)
{
        float a = max(dot(n,l),0.0);
        return a;
}

float calcPointLightOrSpotLight(vec3 v, vec3 n, vec4 lp, vec3 ln, float la, float fa, float is_pointlight)
{
	//get light vector
	vec3 lv = lp.xyz-v;
	
	//get distance
	float d = dot(lv,lv);
	
	float da = 0.0;

	if (d > 0.0 && la > 0.0 && fa > 0.0)
	{
		//normalize light vector
		lv = normalize(lv);
	
		//distance attenuation
		float dist2 = d/la;
		da = clamp(1.0-(dist2-1.0*(1.0-fa))/fa, 0.0, 1.0);

		// spotlight coefficient.
		float spot = max(dot(-ln, lv), is_pointlight);
		da *= spot*spot; // GL_SPOT_EXPONENT=2

		//angular attenuation
		da *= max(dot(n, lv), 0.0);		
	}

	return da;	
}

void main()
{
	vec4 pos;
	vec3 norm;
	
	//transform vertex
#if HAS_SKIN
	mat4 trans = getObjectSkinnedTransform();
	trans = modelview_matrix * trans;
	
	pos = trans * vec4(position.xyz, 1.0);
	
	norm = position.xyz + normal.xyz;
	norm = normalize((trans * vec4(norm, 1.0)).xyz - pos.xyz);
	vec4 frag_pos = projection_matrix * pos;
	gl_Position = frag_pos;
#elif IS_AVATAR_SKIN
	mat4 trans = getSkinnedTransform();
	vec4 pos_in = vec4(position.xyz, 1.0);
	pos.x = dot(trans[0], pos_in);
	pos.y = dot(trans[1], pos_in);
	pos.z = dot(trans[2], pos_in);
	pos.w = 1.0;
	
	norm.x = dot(trans[0].xyz, normal);
	norm.y = dot(trans[1].xyz, normal);
	norm.z = dot(trans[2].xyz, normal);
	norm = normalize(norm);
	
	vec4 frag_pos = projection_matrix * pos;
	gl_Position = frag_pos;
#else
	norm = normalize(normal_matrix * normal);
	vec4 vert = vec4(position.xyz, 1.0);
	pos = (modelview_matrix * vert);
	gl_Position = modelview_projection_matrix*vec4(position.xyz, 1.0);
#endif
	
#if INDEX_MODE == INDEXED
	passTextureIndex();
	vary_texcoord0 = (texture_matrix0 * vec4(texcoord0,0,1)).xy;
#else
	vary_texcoord0 = texcoord0;
#endif
	
	vary_norm = norm;
	vary_position = pos.xyz;

	calcAtmospherics(pos.xyz);
<<<<<<< HEAD
	vec3 dff = pow(diffuse_color.rgb, vec3(2.2));
=======

#if INDEX_MODE == NON_INDEXED_NO_COLOR
	vec4 diffuse_color = vec4(1,1,1,1);
#endif
>>>>>>> 509c35d5
	//vec4 color = calcLighting(pos.xyz, norm, diffuse_color, vec4(0.));
	vec4 col = vec4(0.0, 0.0, 0.0, diffuse_color.a);
	
	vary_pointlight_col = dff;
	
	col.rgb = vec3(0,0,0);

	// Add windlight lights
	col.rgb = atmosAmbient(vec3(0.));
	
	vary_directional.rgb = atmosAffectDirectionalLight(1);
	vary_ambient = col.rgb*dff;
	
	col.rgb = col.rgb*dff;
#if INDEX_MODE != NON_INDEXED_NO_COLOR
	vertex_color = col;
#endif
	
#if HAS_SKIN
	vary_fragcoord.xyz = frag_pos.xyz + vec3(0,0,near_clip);
#elif IS_AVATAR_SKIN
	vary_fragcoord.xyz = pos.xyz + vec3(0,0,near_clip);
#else
	pos = modelview_projection_matrix * vert;
	vary_fragcoord.xyz = pos.xyz + vec3(0,0,near_clip);
#endif
	
}<|MERGE_RESOLUTION|>--- conflicted
+++ resolved
@@ -165,28 +165,24 @@
 	vary_position = pos.xyz;
 
 	calcAtmospherics(pos.xyz);
-<<<<<<< HEAD
-	vec3 dff = pow(diffuse_color.rgb, vec3(2.2));
-=======
 
 #if INDEX_MODE == NON_INDEXED_NO_COLOR
 	vec4 diffuse_color = vec4(1,1,1,1);
 #endif
->>>>>>> 509c35d5
 	//vec4 color = calcLighting(pos.xyz, norm, diffuse_color, vec4(0.));
 	vec4 col = vec4(0.0, 0.0, 0.0, diffuse_color.a);
 	
-	vary_pointlight_col = dff;
+	vary_pointlight_col = diffuse_color.rgb;
 	
 	col.rgb = vec3(0,0,0);
 
 	// Add windlight lights
 	col.rgb = atmosAmbient(vec3(0.));
 	
+	vary_ambient = col.rgb*diffuse_color.rgb;
 	vary_directional.rgb = atmosAffectDirectionalLight(1);
-	vary_ambient = col.rgb*dff;
 	
-	col.rgb = col.rgb*dff;
+	col.rgb = col.rgb*diffuse_color.rgb;
 #if INDEX_MODE != NON_INDEXED_NO_COLOR
 	vertex_color = col;
 #endif
