/** 
 * @file alphaF.glsl
 *
 * $LicenseInfo:firstyear=2007&license=viewerlgpl$
 * Second Life Viewer Source Code
 * Copyright (C) 2007, Linden Research, Inc.
 * 
 * This library is free software; you can redistribute it and/or
 * modify it under the terms of the GNU Lesser General Public
 * License as published by the Free Software Foundation;
 * version 2.1 of the License only.
 * 
 * This library is distributed in the hope that it will be useful,
 * but WITHOUT ANY WARRANTY; without even the implied warranty of
 * MERCHANTABILITY or FITNESS FOR A PARTICULAR PURPOSE.  See the GNU
 * Lesser General Public License for more details.
 * 
 * You should have received a copy of the GNU Lesser General Public
 * License along with this library; if not, write to the Free Software
 * Foundation, Inc., 51 Franklin Street, Fifth Floor, Boston, MA  02110-1301  USA
 * 
 * Linden Research, Inc., 945 Battery Street, San Francisco, CA  94111  USA
 * $/LicenseInfo$
 */
 
#extension GL_ARB_texture_rectangle : enable

/*[EXTRA_CODE_HERE]*/

#define INDEXED 1
#define NON_INDEXED 2
#define NON_INDEXED_NO_COLOR 3

#ifdef DEFINE_GL_FRAGCOLOR
out vec4 frag_color;
#else
#define frag_color gl_FragColor
#endif

uniform float display_gamma;
uniform vec4 gamma;
uniform mat3 env_mat;
uniform mat3 ssao_effect_mat;

uniform vec3 sun_dir;
uniform vec3 moon_dir;

#ifdef USE_DIFFUSE_TEX
uniform sampler2D diffuseMap;
#endif

VARYING vec3 vary_fragcoord;
VARYING vec3 vary_position;
VARYING vec2 vary_texcoord0;
VARYING vec3 vary_norm;

#ifdef USE_VERTEX_COLOR
VARYING vec4 vertex_color;
#endif

uniform mat4 inv_proj;
uniform vec2 screen_res;
uniform int sun_up_factor;
uniform vec4 light_position[8];
uniform vec3 light_direction[8];
uniform vec4 light_attenuation[8]; 
uniform vec3 light_diffuse[8];

#ifdef WATER_FOG
vec4 applyWaterFogView(vec3 pos, vec4 color);
#endif

vec3 srgb_to_linear(vec3 c);
vec3 linear_to_srgb(vec3 c);

vec2 encode_normal (vec3 n);
vec3 scaleSoftClipFrag(vec3 l);
vec3 atmosFragLighting(vec3 light, vec3 additive, vec3 atten);

#if defined(VERT_ATMOSPHERICS)
vec3 getSunlitColor();
vec3 getAmblitColor();
vec3 getAdditiveColor();
vec3 getAtmosAttenuation();
void calcAtmospherics(vec3 inPositionEye, float ambFactor);
#else
void calcFragAtmospherics(vec3 inPositionEye, float ambFactor, out vec3 sunlit, out vec3 amblit, out vec3 atten, out vec3 additive);
#endif

float sampleDirectionalShadow(vec3 pos, vec3 norm, vec2 pos_screen);

vec3 calcPointLightOrSpotLight(vec3 light_col, vec3 diffuse, vec3 v, vec3 n, vec4 lp, vec3 ln, float la, float fa, float is_pointlight, float ambiance ,float shadow)
{
    //get light vector
    vec3 lv = lp.xyz-v;
    
    //get distance
    float d = length(lv);
    float da = 1.0;
    vec3 col = vec3(0);

    if (d > 0.0 && fa > 0.0)
    {
        //normalize light vector
        lv = normalize(lv);
        vec3 norm = normalize(n);

        da = max(0.0, dot(norm, lv));
        da = clamp(da, 0.0, 1.0);
 
        //distance attenuation
        float dist = d/la;
        float dist_atten = clamp(1.0-(dist-1.0*(1.0-fa))/fa, 0.0, 1.0);
        dist_atten *= dist_atten;

        // spotlight coefficient.
        float spot = max(dot(-ln, lv), is_pointlight);
        da *= spot*spot; // GL_SPOT_EXPONENT=2

        // to match spotLight (but not multiSpotLight) *sigh*
        float lit = max(min(da, shadow) * dist_atten,0.0);
        col = lit * light_col * diffuse;

        float amb_da = ambiance;
        amb_da *= dist_atten;
        amb_da += (da*0.5) * ambiance;
        amb_da += (da*da*0.5 + 0.5) * ambiance;
        amb_da = min(amb_da, 1.0f - lit);

        col.rgb += amb_da * light_col * diffuse;
        // no spec for alpha shader...
    }
    col = max(col, vec3(0));
    return col;
}

void main() 
{
    vec2 frag = vary_fragcoord.xy/vary_fragcoord.z*0.5+0.5;
    frag *= screen_res;
    
    vec4 pos = vec4(vary_position, 1.0);
    vec3 norm = vary_norm;

    float shadow = sampleDirectionalShadow(pos.xyz, norm.xyz, frag);

#ifdef USE_INDEXED_TEX
    vec4 diff = diffuseLookup(vary_texcoord0.xy);
#else
    vec4 diff = texture2D(diffuseMap,vary_texcoord0.xy);
#endif

// <FS> Fix impostors failing to render with alpha correctly
//#ifdef FOR_IMPOSTOR
//    vec4 color;
//    color.rgb = diff.rgb;
//    color.a = 1.0;
// </FS>

#ifdef USE_VERTEX_COLOR
    float final_alpha = diff.a * vertex_color.a;
    diff.rgb *= vertex_color.rgb;
#else
    float final_alpha = diff.a;
#endif
// <FS> Fix impostors failing to render with alpha correctly
#ifdef FOR_IMPOSTOR
    vec4 color = vec4(diff.rgb,final_alpha);
// </FS>
    
    // Insure we don't pollute depth with invis pixels in impostor rendering
    //
    if (final_alpha < 0.01)
    {
        discard;
    }
#else
    
<<<<<<< HEAD
// <FS> Fix impostors failing to render with alpha correctly
//#ifdef USE_VERTEX_COLOR
//    float final_alpha = diff.a * vertex_color.a;
//    diff.rgb *= vertex_color.rgb;
//#else
//    float final_alpha = diff.a;
//#endif
// </FS>
=======
#ifdef USE_VERTEX_COLOR
    float final_alpha = diff.a * vertex_color.a;
    diff.rgb *= vertex_color.rgb;
#else
    float final_alpha = diff.a;
#endif

    diff.rgb = srgb_to_linear(diff.rgb);

>>>>>>> d7ad30a2
    vec3 sunlit;
    vec3 amblit;
    vec3 additive;
    vec3 atten;

#if defined(VERT_ATMOSPHERICS)
    sunlit = getSunlitColor();
    amblit = getAmblitColor();
    additive = getAdditiveColor();
    atten = getAtmosAttenuation();
#else
    calcFragAtmospherics(pos.xyz, 1.0, sunlit, amblit, additive, atten);
#endif

    vec2 abnormal   = encode_normal(norm.xyz);

    vec3 light_dir = (sun_up_factor == 1) ? sun_dir: moon_dir;
    float da = dot(norm.xyz, light_dir.xyz);
          da = clamp(da, 0.0, 1.0);

    vec4 color = vec4(0,0,0,0);

    color.rgb = amblit;
    color.a   = final_alpha;

    float ambient = abs(da);
    ambient *= 0.5;
    ambient *= ambient;
    ambient = 1.0 - ambient * smoothstep(0.0, 0.3, shadow);

    vec3 sun_contrib = min(da, shadow) * sunlit;

    color.rgb *= ambient;
    color.rgb += sun_contrib;
    color.rgb *= diff.rgb;

    //color.rgb = mix(diff.rgb, color.rgb, final_alpha);
    
    color.rgb = atmosFragLighting(color.rgb, additive, atten);
    color.rgb = scaleSoftClipFrag(color.rgb);

    vec4 light = vec4(0,0,0,0);

   #define LIGHT_LOOP(i) light.rgb += calcPointLightOrSpotLight(light_diffuse[i].rgb, diff.rgb, pos.xyz, norm, light_position[i], light_direction[i].xyz, light_attenuation[i].x, light_attenuation[i].y, light_attenuation[i].z, light_attenuation[i].w, shadow);

    LIGHT_LOOP(1)
    LIGHT_LOOP(2)
    LIGHT_LOOP(3)
    LIGHT_LOOP(4)
    LIGHT_LOOP(5)
    LIGHT_LOOP(6)
    LIGHT_LOOP(7)

    // keep it linear
    //
    color.rgb += light.rgb;

    color.rgb = linear_to_srgb(color.rgb);

#endif

#ifdef WATER_FOG
    color = applyWaterFogView(pos.xyz, color);
#endif

    frag_color = color;
}
<|MERGE_RESOLUTION|>--- conflicted
+++ resolved
@@ -150,12 +150,10 @@
     vec4 diff = texture2D(diffuseMap,vary_texcoord0.xy);
 #endif
 
-// <FS> Fix impostors failing to render with alpha correctly
-//#ifdef FOR_IMPOSTOR
-//    vec4 color;
-//    color.rgb = diff.rgb;
-//    color.a = 1.0;
-// </FS>
+#ifdef FOR_IMPOSTOR
+    vec4 color;
+    color.rgb = diff.rgb;
+    color.a = 1.0;
 
 #ifdef USE_VERTEX_COLOR
     float final_alpha = diff.a * vertex_color.a;
@@ -163,10 +161,6 @@
 #else
     float final_alpha = diff.a;
 #endif
-// <FS> Fix impostors failing to render with alpha correctly
-#ifdef FOR_IMPOSTOR
-    vec4 color = vec4(diff.rgb,final_alpha);
-// </FS>
     
     // Insure we don't pollute depth with invis pixels in impostor rendering
     //
@@ -176,16 +170,6 @@
     }
 #else
     
-<<<<<<< HEAD
-// <FS> Fix impostors failing to render with alpha correctly
-//#ifdef USE_VERTEX_COLOR
-//    float final_alpha = diff.a * vertex_color.a;
-//    diff.rgb *= vertex_color.rgb;
-//#else
-//    float final_alpha = diff.a;
-//#endif
-// </FS>
-=======
 #ifdef USE_VERTEX_COLOR
     float final_alpha = diff.a * vertex_color.a;
     diff.rgb *= vertex_color.rgb;
@@ -195,7 +179,6 @@
 
     diff.rgb = srgb_to_linear(diff.rgb);
 
->>>>>>> d7ad30a2
     vec3 sunlit;
     vec3 amblit;
     vec3 additive;
