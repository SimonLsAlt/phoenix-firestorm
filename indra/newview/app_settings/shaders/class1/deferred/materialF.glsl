--- conflicted
+++ resolved
@@ -227,20 +227,11 @@
     vec4 diffcol = texture2D(diffuseMap, vary_texcoord0.xy);
 	diffcol.rgb *= vertex_color.rgb;
 
-<<<<<<< HEAD
-#if HAS_ALPHA_MASK && (DIFFUSE_ALPHA_MODE != DIFFUSE_ALPHA_MODE_EMISSIVE)
-#if DIFFUSE_ALPHA_MODE == DIFFUSE_ALPHA_MODE_BLEND
-    if (diffcol.a*vertex_color.a < minimum_alpha)
-#else
-    if (diffcol.a < minimum_alpha)
-#endif
-=======
 #if (DIFFUSE_ALPHA_MODE == DIFFUSE_ALPHA_MODE_MASK)
 
     // Comparing floats cast from 8-bit values, produces acne right at the 8-bit transition points
     float bias = 0.001953125; // 1/512, or half an 8-bit quantization (SL-18637)
     if (diffcol.a < minimum_alpha-bias)
->>>>>>> a0c3d69c
     {
         discard;
     }
