--- conflicted
+++ resolved
@@ -230,11 +230,7 @@
 #if (DIFFUSE_ALPHA_MODE == DIFFUSE_ALPHA_MODE_MASK)
 
     // Comparing floats cast from 8-bit values, produces acne right at the 8-bit transition points
-<<<<<<< HEAD
-    float bias = 0.001953125; // 1/512, or half an 8-bit quantization
-=======
     float bias = 0.001953125; // 1/512, or half an 8-bit quantization (SL-18637)
->>>>>>> 9ea7526f
     if (diffcol.a < minimum_alpha-bias)
     {
         discard;
