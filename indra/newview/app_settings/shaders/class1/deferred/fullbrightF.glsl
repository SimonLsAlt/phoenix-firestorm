--- conflicted
+++ resolved
@@ -79,10 +79,6 @@
     color.a = final_alpha;
 #ifndef IS_HUD
     color.rgb = srgb_to_linear(color.rgb);
-<<<<<<< HEAD
-    color.a = final_alpha;
-=======
->>>>>>> 3c858d7e
 #ifdef IS_ALPHA
 
     vec3 sunlit;
