--- conflicted
+++ resolved
@@ -91,11 +91,7 @@
     vec4 diffuse = texture2DRect(diffuseRect, tc);
 
     //convert to gamma space
-<<<<<<< HEAD
-    diffuse.rgb = linear_to_srgb(diffuse.rgb);// <FS:Beq> Colour space and shader fixes for BUG-228586 (Rye) uniform sampler2DRect depthMap;
-=======
     diffuse.rgb = linear_to_srgb(diffuse.rgb); // SL-14035
->>>>>>> c73fbe30
 
     vec4 spec = texture2DRect(specularRect, vary_fragcoord.xy);
     vec3 color = vec3(0);
