/** 
 * @file diffuseIndexedF.glsl
 *
 * $LicenseInfo:firstyear=2007&license=viewerlgpl$
 * Second Life Viewer Source Code
 * Copyright (C) 2007, Linden Research, Inc.
 * 
 * This library is free software; you can redistribute it and/or
 * modify it under the terms of the GNU Lesser General Public
 * License as published by the Free Software Foundation;
 * version 2.1 of the License only.
 * 
 * This library is distributed in the hope that it will be useful,
 * but WITHOUT ANY WARRANTY; without even the implied warranty of
 * MERCHANTABILITY or FITNESS FOR A PARTICULAR PURPOSE.  See the GNU
 * Lesser General Public License for more details.
 * 
 * You should have received a copy of the GNU Lesser General Public
 * License along with this library; if not, write to the Free Software
 * Foundation, Inc., 51 Franklin Street, Fifth Floor, Boston, MA  02110-1301  USA
 * 
 * Linden Research, Inc., 945 Battery Street, San Francisco, CA  94111  USA
 * $/LicenseInfo$
 */

/*[EXTRA_CODE_HERE]*/

out vec4 frag_data[4];

in vec3 vary_normal;
in vec4 vertex_color;
in vec2 vary_texcoord0;
in vec3 vary_position;

void mirrorClip(vec3 pos);
<<<<<<< HEAD
vec2 encode_normal(vec3 n);
=======
>>>>>>> 86c0c1d5
vec3 linear_to_srgb(vec3 c);

void main() 
{
    mirrorClip(vary_position);
	vec3 col = vertex_color.rgb * diffuseLookup(vary_texcoord0.xy).rgb;

	vec3 spec;
	spec.rgb = vec3(vertex_color.a);

	frag_data[0] = vec4(col, 0.0);
	frag_data[1] = vec4(spec, vertex_color.a); // spec
	vec3 nvn = normalize(vary_normal);
	frag_data[2] = vec4(nvn.xyz, GBUFFER_FLAG_HAS_ATMOS);
    frag_data[3] = vec4(vertex_color.a, 0, 0, 0);
}<|MERGE_RESOLUTION|>--- conflicted
+++ resolved
@@ -33,10 +33,6 @@
 in vec3 vary_position;
 
 void mirrorClip(vec3 pos);
-<<<<<<< HEAD
-vec2 encode_normal(vec3 n);
-=======
->>>>>>> 86c0c1d5
 vec3 linear_to_srgb(vec3 c);
 
 void main() 
