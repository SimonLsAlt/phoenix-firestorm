/**
 * @file class1/deferred/multiPointLightF.glsl
 *
 * $LicenseInfo:firstyear=2007&license=viewerlgpl$
 * Second Life Viewer Source Code
 * Copyright (C) 2007, Linden Research, Inc.
 *
 * This library is free software; you can redistribute it and/or
 * modify it under the terms of the GNU Lesser General Public
 * License as published by the Free Software Foundation;
 * version 2.1 of the License only.
 *
 * This library is distributed in the hope that it will be useful,
 * but WITHOUT ANY WARRANTY; without even the implied warranty of
 * MERCHANTABILITY or FITNESS FOR A PARTICULAR PURPOSE.  See the GNU
 * Lesser General Public License for more details.
 *
 * You should have received a copy of the GNU Lesser General Public
 * License along with this library; if not, write to the Free Software
 * Foundation, Inc., 51 Franklin Street, Fifth Floor, Boston, MA  02110-1301  USA
 *
 * Linden Research, Inc., 945 Battery Street, San Francisco, CA  94111  USA
 * $/LicenseInfo$
 */

 // debug stub

out vec4 frag_color;
<<<<<<< HEAD
#else
#define frag_color gl_FragColor
#endif

//uniform sampler2D depthMap; // <FS:Beq/> Colour space and shader fixes for BUG-228586 (Rye)
uniform sampler2D diffuseRect;
uniform sampler2D specularRect;
uniform sampler2D     noiseMap;
uniform sampler2D     lightFunc;

uniform vec3  env_mat[3];
uniform float sun_wash;
uniform int   light_count;
uniform vec4  light[LIGHT_COUNT];
uniform vec4  light_col[LIGHT_COUNT];

uniform vec2  screen_res;
uniform float far_z;
uniform mat4  inv_proj;

VARYING vec4 vary_fragcoord;

vec4 getPosition(vec2 pos_screen);
vec3 getNorm(vec2 pos_screen);
vec3 srgb_to_linear(vec3 c);
float getDepth(vec2 tc);
vec2 getScreenCoord(vec4 clip);
=======
>>>>>>> 4cbdc245

void main()
{
    frag_color = vec4(0.5, 0.5, 0.0, 0.0);
}<|MERGE_RESOLUTION|>--- conflicted
+++ resolved
@@ -26,36 +26,6 @@
  // debug stub
 
 out vec4 frag_color;
-<<<<<<< HEAD
-#else
-#define frag_color gl_FragColor
-#endif
-
-//uniform sampler2D depthMap; // <FS:Beq/> Colour space and shader fixes for BUG-228586 (Rye)
-uniform sampler2D diffuseRect;
-uniform sampler2D specularRect;
-uniform sampler2D     noiseMap;
-uniform sampler2D     lightFunc;
-
-uniform vec3  env_mat[3];
-uniform float sun_wash;
-uniform int   light_count;
-uniform vec4  light[LIGHT_COUNT];
-uniform vec4  light_col[LIGHT_COUNT];
-
-uniform vec2  screen_res;
-uniform float far_z;
-uniform mat4  inv_proj;
-
-VARYING vec4 vary_fragcoord;
-
-vec4 getPosition(vec2 pos_screen);
-vec3 getNorm(vec2 pos_screen);
-vec3 srgb_to_linear(vec3 c);
-float getDepth(vec2 tc);
-vec2 getScreenCoord(vec4 clip);
-=======
->>>>>>> 4cbdc245
 
 void main()
 {
