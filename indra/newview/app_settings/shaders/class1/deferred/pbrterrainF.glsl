/**
 * @file class1\deferred\terrainF.glsl
 *
 * $LicenseInfo:firstyear=2023&license=viewerlgpl$
 * Second Life Viewer Source Code
 * Copyright (C) 2023, Linden Research, Inc.
 *
 * This library is free software; you can redistribute it and/or
 * modify it under the terms of the GNU Lesser General Public
 * License as published by the Free Software Foundation;
 * version 2.1 of the License only.
 *
 * This library is distributed in the hope that it will be useful,
 * but WITHOUT ANY WARRANTY; without even the implied warranty of
 * MERCHANTABILITY or FITNESS FOR A PARTICULAR PURPOSE.  See the GNU
 * Lesser General Public License for more details.
 *
 * You should have received a copy of the GNU Lesser General Public
 * License along with this library; if not, write to the Free Software
 * Foundation, Inc., 51 Franklin Street, Fifth Floor, Boston, MA  02110-1301  USA
 *
 * Linden Research, Inc., 945 Battery Street, San Francisco, CA  94111  USA
 * $/LicenseInfo$
 */

/*[EXTRA_CODE_HERE]*/

#define TERRAIN_PBR_DETAIL_EMISSIVE 0
#define TERRAIN_PBR_DETAIL_OCCLUSION -1
#define TERRAIN_PBR_DETAIL_NORMAL -2
#define TERRAIN_PBR_DETAIL_METALLIC_ROUGHNESS -3

#if TERRAIN_PLANAR_TEXTURE_SAMPLE_COUNT == 3
#define TerrainCoord vec4[3]
#elif TERRAIN_PLANAR_TEXTURE_SAMPLE_COUNT == 1
#define TerrainCoord vec2
#endif

#define MIX_X    1 << 3
#define MIX_Y    1 << 4
#define MIX_Z    1 << 5
#define MIX_W    1 << 6

struct TerrainMix
{
    vec4 weight;
    int type;
};

TerrainMix get_terrain_mix_weights(float alpha1, float alpha2, float alphaFinal);

struct PBRMix
{
    vec4 col;       // RGB color with alpha, linear space
#if (TERRAIN_PBR_DETAIL >= TERRAIN_PBR_DETAIL_OCCLUSION)
    vec3 orm;       // Occlusion, roughness, metallic
#elif (TERRAIN_PBR_DETAIL >= TERRAIN_PBR_DETAIL_METALLIC_ROUGHNESS)
    vec2 rm;        // Roughness, metallic
#endif
#if (TERRAIN_PBR_DETAIL >= TERRAIN_PBR_DETAIL_NORMAL)
    vec3 vNt;       // Unpacked normal texture sample, vector
#endif
#if (TERRAIN_PBR_DETAIL >= TERRAIN_PBR_DETAIL_EMISSIVE)
    vec3 emissive;  // RGB emissive color, linear space
#endif
};

PBRMix init_pbr_mix();

PBRMix terrain_sample_and_multiply_pbr(
    TerrainCoord terrain_coord
    , sampler2D tex_col
#if (TERRAIN_PBR_DETAIL >= TERRAIN_PBR_DETAIL_METALLIC_ROUGHNESS)
    , sampler2D tex_orm
#endif
#if (TERRAIN_PBR_DETAIL >= TERRAIN_PBR_DETAIL_NORMAL)
    , sampler2D tex_vNt
#endif
#if (TERRAIN_PBR_DETAIL >= TERRAIN_PBR_DETAIL_EMISSIVE)
    , sampler2D tex_emissive
#endif
    , vec4 factor_col
#if (TERRAIN_PBR_DETAIL >= TERRAIN_PBR_DETAIL_OCCLUSION)
    , vec3 factor_orm
#elif (TERRAIN_PBR_DETAIL >= TERRAIN_PBR_DETAIL_METALLIC_ROUGHNESS)
    , vec2 factor_rm
#endif
#if (TERRAIN_PBR_DETAIL >= TERRAIN_PBR_DETAIL_EMISSIVE)
    , vec3 factor_emissive
#endif
    );

PBRMix mix_pbr(PBRMix mix1, PBRMix mix2, float mix2_weight);

out vec4 frag_data[4];

uniform sampler2D alpha_ramp;

// https://registry.khronos.org/glTF/specs/2.0/glTF-2.0.html#additional-textures
uniform sampler2D detail_0_base_color;
uniform sampler2D detail_1_base_color;
uniform sampler2D detail_2_base_color;
uniform sampler2D detail_3_base_color;
#if (TERRAIN_PBR_DETAIL >= TERRAIN_PBR_DETAIL_NORMAL)
uniform sampler2D detail_0_normal;
uniform sampler2D detail_1_normal;
uniform sampler2D detail_2_normal;
uniform sampler2D detail_3_normal;
#endif
#if (TERRAIN_PBR_DETAIL >= TERRAIN_PBR_DETAIL_METALLIC_ROUGHNESS)
uniform sampler2D detail_0_metallic_roughness;
uniform sampler2D detail_1_metallic_roughness;
uniform sampler2D detail_2_metallic_roughness;
uniform sampler2D detail_3_metallic_roughness;
#endif
#if (TERRAIN_PBR_DETAIL >= TERRAIN_PBR_DETAIL_EMISSIVE)
uniform sampler2D detail_0_emissive;
uniform sampler2D detail_1_emissive;
uniform sampler2D detail_2_emissive;
uniform sampler2D detail_3_emissive;
#endif

uniform vec4[4] baseColorFactors; // See also vertex_color in pbropaqueV.glsl
#if (TERRAIN_PBR_DETAIL >= TERRAIN_PBR_DETAIL_METALLIC_ROUGHNESS)
uniform vec4 metallicFactors;
uniform vec4 roughnessFactors;
#endif
#if (TERRAIN_PBR_DETAIL >= TERRAIN_PBR_DETAIL_EMISSIVE)
uniform vec3[4] emissiveColors;
#endif
uniform vec4 minimum_alphas; // PBR alphaMode: MASK, See: mAlphaCutoff, setAlphaCutoff()

#if TERRAIN_PLANAR_TEXTURE_SAMPLE_COUNT == 3
in vec4[10] vary_coords;
#elif TERRAIN_PLANAR_TEXTURE_SAMPLE_COUNT == 1
in vec4[2] vary_coords;
#endif
in vec3 vary_position;
in vec3 vary_normal;
#if (TERRAIN_PBR_DETAIL >= TERRAIN_PBR_DETAIL_NORMAL)
in vec3 vary_tangents[4];
flat in float vary_sign;
#endif
in vec4 vary_texcoord0;
in vec4 vary_texcoord1;

void mirrorClip(vec3 position);

float terrain_mix(TerrainMix tm, vec4 tms4);

#if (TERRAIN_PBR_DETAIL >= TERRAIN_PBR_DETAIL_NORMAL)
// from mikktspace.com
vec3 mikktspace(vec3 vNt, vec3 vT)
{
    vec3 vN = vary_normal;
    
    vec3 vB = vary_sign * cross(vN, vT);
    vec3 tnorm = normalize( vNt.x * vT + vNt.y * vB + vNt.z * vN );

    tnorm *= gl_FrontFacing ? 1.0 : -1.0;

    return tnorm;
}
#endif

void main()
{
    // Make sure we clip the terrain if we're in a mirror.
    mirrorClip(vary_position);

    float alpha1 = texture(alpha_ramp, vary_texcoord0.zw).a;
    float alpha2 = texture(alpha_ramp,vary_texcoord1.xy).a;
    float alphaFinal = texture(alpha_ramp, vary_texcoord1.zw).a;

    TerrainMix tm = get_terrain_mix_weights(alpha1, alpha2, alphaFinal);

#if (TERRAIN_PBR_DETAIL >= TERRAIN_PBR_DETAIL_OCCLUSION)
    // RGB = Occlusion, Roughness, Metal
    // default values, see LLViewerTexture::sDefaultPBRORMImagep
    //   occlusion 1.0
    //   roughness 0.0
    //   metal     0.0
    vec3[4] orm_factors;
    orm_factors[0] = vec3(1.0, roughnessFactors.x, metallicFactors.x);
    orm_factors[1] = vec3(1.0, roughnessFactors.y, metallicFactors.y);
    orm_factors[2] = vec3(1.0, roughnessFactors.z, metallicFactors.z);
    orm_factors[3] = vec3(1.0, roughnessFactors.w, metallicFactors.w);
#elif (TERRAIN_PBR_DETAIL >= TERRAIN_PBR_DETAIL_METALLIC_ROUGHNESS)
    vec2[4] rm_factors;
    rm_factors[0] = vec2(roughnessFactors.x, metallicFactors.x);
    rm_factors[1] = vec2(roughnessFactors.y, metallicFactors.y);
    rm_factors[2] = vec2(roughnessFactors.z, metallicFactors.z);
    rm_factors[3] = vec2(roughnessFactors.w, metallicFactors.w);
#endif

    PBRMix pbr_mix = init_pbr_mix();
    PBRMix mix2;
    TerrainCoord terrain_texcoord;
    switch (tm.type & MIX_X)
    {
    case MIX_X:
#if TERRAIN_PLANAR_TEXTURE_SAMPLE_COUNT == 3
        terrain_texcoord[0].xy = vary_coords[0].xy;
        terrain_texcoord[0].zw = vary_coords[0].zw;
        terrain_texcoord[1].xy = vary_coords[1].xy;
        terrain_texcoord[1].zw = vary_coords[1].zw;
        terrain_texcoord[2].xy = vary_coords[2].xy;
#elif TERRAIN_PLANAR_TEXTURE_SAMPLE_COUNT == 1
        terrain_texcoord = vary_coords[0].xy;
#endif
        mix2 = terrain_sample_and_multiply_pbr(
            terrain_texcoord
            , detail_0_base_color
#if (TERRAIN_PBR_DETAIL >= TERRAIN_PBR_DETAIL_METALLIC_ROUGHNESS)
            , detail_0_metallic_roughness
#endif
#if (TERRAIN_PBR_DETAIL >= TERRAIN_PBR_DETAIL_NORMAL)
            , detail_0_normal
#endif
#if (TERRAIN_PBR_DETAIL >= TERRAIN_PBR_DETAIL_EMISSIVE)
            , detail_0_emissive
#endif
            , baseColorFactors[0]
#if (TERRAIN_PBR_DETAIL >= TERRAIN_PBR_DETAIL_OCCLUSION)
            , orm_factors[0]
#elif (TERRAIN_PBR_DETAIL >= TERRAIN_PBR_DETAIL_METALLIC_ROUGHNESS)
            , rm_factors[0]
#endif
#if (TERRAIN_PBR_DETAIL >= TERRAIN_PBR_DETAIL_EMISSIVE)
            , emissiveColors[0]
#endif
        );
#if (TERRAIN_PBR_DETAIL >= TERRAIN_PBR_DETAIL_NORMAL)
        mix2.vNt = mikktspace(mix2.vNt, vary_tangents[0]);
#endif
        pbr_mix = mix_pbr(pbr_mix, mix2, tm.weight.x);
        break;
    default:
        break;
    }
    switch (tm.type & MIX_Y)
    {
    case MIX_Y:
#if TERRAIN_PLANAR_TEXTURE_SAMPLE_COUNT == 3
        terrain_texcoord[0].xy = vary_coords[2].zw;
        terrain_texcoord[0].zw = vary_coords[3].xy;
        terrain_texcoord[1].xy = vary_coords[3].zw;
        terrain_texcoord[1].zw = vary_coords[4].xy;
        terrain_texcoord[2].xy = vary_coords[4].zw;
#elif TERRAIN_PLANAR_TEXTURE_SAMPLE_COUNT == 1
        terrain_texcoord = vary_coords[0].zw;
#endif
        mix2 = terrain_sample_and_multiply_pbr(
            terrain_texcoord
            , detail_1_base_color
#if (TERRAIN_PBR_DETAIL >= TERRAIN_PBR_DETAIL_METALLIC_ROUGHNESS)
            , detail_1_metallic_roughness
#endif
#if (TERRAIN_PBR_DETAIL >= TERRAIN_PBR_DETAIL_NORMAL)
            , detail_1_normal
#endif
#if (TERRAIN_PBR_DETAIL >= TERRAIN_PBR_DETAIL_EMISSIVE)
            , detail_1_emissive
#endif
            , baseColorFactors[1]
#if (TERRAIN_PBR_DETAIL >= TERRAIN_PBR_DETAIL_OCCLUSION)
            , orm_factors[1]
#elif (TERRAIN_PBR_DETAIL >= TERRAIN_PBR_DETAIL_METALLIC_ROUGHNESS)
            , rm_factors[1]
#endif
#if (TERRAIN_PBR_DETAIL >= TERRAIN_PBR_DETAIL_EMISSIVE)
            , emissiveColors[1]
#endif
        );
#if (TERRAIN_PBR_DETAIL >= TERRAIN_PBR_DETAIL_NORMAL)
        mix2.vNt = mikktspace(mix2.vNt, vary_tangents[1]);
#endif
        pbr_mix = mix_pbr(pbr_mix, mix2, tm.weight.y);
        break;
    default:
        break;
    }
    switch (tm.type & MIX_Z)
    {
    case MIX_Z:
#if TERRAIN_PLANAR_TEXTURE_SAMPLE_COUNT == 3
        terrain_texcoord[0].xy = vary_coords[5].xy;
        terrain_texcoord[0].zw = vary_coords[5].zw;
        terrain_texcoord[1].xy = vary_coords[6].xy;
        terrain_texcoord[1].zw = vary_coords[6].zw;
        terrain_texcoord[2].xy = vary_coords[7].xy;
#elif TERRAIN_PLANAR_TEXTURE_SAMPLE_COUNT == 1
        terrain_texcoord = vary_coords[1].xy;
#endif
        mix2 = terrain_sample_and_multiply_pbr(
            terrain_texcoord
            , detail_2_base_color
#if (TERRAIN_PBR_DETAIL >= TERRAIN_PBR_DETAIL_METALLIC_ROUGHNESS)
            , detail_2_metallic_roughness
#endif
#if (TERRAIN_PBR_DETAIL >= TERRAIN_PBR_DETAIL_NORMAL)
            , detail_2_normal
#endif
#if (TERRAIN_PBR_DETAIL >= TERRAIN_PBR_DETAIL_EMISSIVE)
            , detail_2_emissive
#endif
            , baseColorFactors[2]
#if (TERRAIN_PBR_DETAIL >= TERRAIN_PBR_DETAIL_OCCLUSION)
            , orm_factors[2]
#elif (TERRAIN_PBR_DETAIL >= TERRAIN_PBR_DETAIL_METALLIC_ROUGHNESS)
            , rm_factors[2]
#endif
#if (TERRAIN_PBR_DETAIL >= TERRAIN_PBR_DETAIL_EMISSIVE)
            , emissiveColors[2]
#endif
        );
#if (TERRAIN_PBR_DETAIL >= TERRAIN_PBR_DETAIL_NORMAL)
        mix2.vNt = mikktspace(mix2.vNt, vary_tangents[2]);
#endif
        pbr_mix = mix_pbr(pbr_mix, mix2, tm.weight.z);
        break;
    default:
        break;
    }
    switch (tm.type & MIX_W)
    {
    case MIX_W:
#if TERRAIN_PLANAR_TEXTURE_SAMPLE_COUNT == 3
        terrain_texcoord[0].xy = vary_coords[7].zw;
        terrain_texcoord[0].zw = vary_coords[8].xy;
        terrain_texcoord[1].xy = vary_coords[8].zw;
        terrain_texcoord[1].zw = vary_coords[9].xy;
        terrain_texcoord[2].xy = vary_coords[9].zw;
#elif TERRAIN_PLANAR_TEXTURE_SAMPLE_COUNT == 1
        terrain_texcoord = vary_coords[1].zw;
#endif
        mix2 = terrain_sample_and_multiply_pbr(
            terrain_texcoord
            , detail_3_base_color
#if (TERRAIN_PBR_DETAIL >= TERRAIN_PBR_DETAIL_METALLIC_ROUGHNESS)
            , detail_3_metallic_roughness
#endif
#if (TERRAIN_PBR_DETAIL >= TERRAIN_PBR_DETAIL_NORMAL)
            , detail_3_normal
#endif
#if (TERRAIN_PBR_DETAIL >= TERRAIN_PBR_DETAIL_EMISSIVE)
            , detail_3_emissive
#endif
            , baseColorFactors[3]
#if (TERRAIN_PBR_DETAIL >= TERRAIN_PBR_DETAIL_OCCLUSION)
            , orm_factors[3]
#elif (TERRAIN_PBR_DETAIL >= TERRAIN_PBR_DETAIL_METALLIC_ROUGHNESS)
            , rm_factors[3]
#endif
#if (TERRAIN_PBR_DETAIL >= TERRAIN_PBR_DETAIL_EMISSIVE)
            , emissiveColors[3]
#endif
        );
#if (TERRAIN_PBR_DETAIL >= TERRAIN_PBR_DETAIL_NORMAL)
        mix2.vNt = mikktspace(mix2.vNt, vary_tangents[3]);
#endif
        pbr_mix = mix_pbr(pbr_mix, mix2, tm.weight.w);
        break;
    default:
        break;
    }

    float minimum_alpha = terrain_mix(tm, minimum_alphas);
    if (pbr_mix.col.a < minimum_alpha)
    {
        discard;
    }
    float base_color_factor_alpha = terrain_mix(tm, vec4(baseColorFactors[0].z, baseColorFactors[1].z, baseColorFactors[2].z, baseColorFactors[3].z));

#if (TERRAIN_PBR_DETAIL >= TERRAIN_PBR_DETAIL_NORMAL)
<<<<<<< HEAD
    vec3 tnorm = normalize(pbr_mix.vNt);
=======
    // from mikktspace.com
    vec3 vNt = pbr_mix.vNt;
    vec3 vN = vary_normal;
    vec3 vT = vary_tangent.xyz;

    vec3 vB = vary_sign * cross(vN, vT);
    vec3 tnorm = normalize( vNt.x * vT + vNt.y * vB + vNt.z * vN );

    tnorm *= gl_FrontFacing ? 1.0 : -1.0;
>>>>>>> d99fbffb
#else
    vec3 tnorm = vary_normal;
#endif
<<<<<<< HEAD
    tnorm *= gl_FrontFacing ? 1.0 : -1.0;
   
=======

>>>>>>> d99fbffb

#if (TERRAIN_PBR_DETAIL >= TERRAIN_PBR_DETAIL_EMISSIVE)
#define mix_emissive pbr_mix.emissive
#else
#define mix_emissive vec3(0)
#endif
#if (TERRAIN_PBR_DETAIL >= TERRAIN_PBR_DETAIL_OCCLUSION)
#define mix_orm pbr_mix.orm
#elif (TERRAIN_PBR_DETAIL >= TERRAIN_PBR_DETAIL_METALLIC_ROUGHNESS)
#define mix_orm vec3(1.0, pbr_mix.rm)
#else
// Matte plastic potato terrain
#define mix_orm vec3(1.0, 1.0, 0.0)
#endif
    frag_data[0] = max(vec4(pbr_mix.col.xyz, 0.0), vec4(0));                                                   // Diffuse
    frag_data[1] = max(vec4(mix_orm.rgb, base_color_factor_alpha), vec4(0));                                    // PBR linear packed Occlusion, Roughness, Metal.
    frag_data[2] = vec4(tnorm, GBUFFER_FLAG_HAS_PBR); // normal, flags
    frag_data[3] = max(vec4(mix_emissive,0), vec4(0));                                                // PBR sRGB Emissive
}
<|MERGE_RESOLUTION|>--- conflicted
+++ resolved
@@ -373,28 +373,12 @@
     float base_color_factor_alpha = terrain_mix(tm, vec4(baseColorFactors[0].z, baseColorFactors[1].z, baseColorFactors[2].z, baseColorFactors[3].z));
 
 #if (TERRAIN_PBR_DETAIL >= TERRAIN_PBR_DETAIL_NORMAL)
-<<<<<<< HEAD
     vec3 tnorm = normalize(pbr_mix.vNt);
-=======
-    // from mikktspace.com
-    vec3 vNt = pbr_mix.vNt;
-    vec3 vN = vary_normal;
-    vec3 vT = vary_tangent.xyz;
-
-    vec3 vB = vary_sign * cross(vN, vT);
-    vec3 tnorm = normalize( vNt.x * vT + vNt.y * vB + vNt.z * vN );
-
-    tnorm *= gl_FrontFacing ? 1.0 : -1.0;
->>>>>>> d99fbffb
 #else
     vec3 tnorm = vary_normal;
 #endif
-<<<<<<< HEAD
     tnorm *= gl_FrontFacing ? 1.0 : -1.0;
-   
-=======
-
->>>>>>> d99fbffb
+
 
 #if (TERRAIN_PBR_DETAIL >= TERRAIN_PBR_DETAIL_EMISSIVE)
 #define mix_emissive pbr_mix.emissive
