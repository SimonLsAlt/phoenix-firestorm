/** 
 * @file class1\deferred\pointLightF.glsl
 *
 * $LicenseInfo:firstyear=2007&license=viewerlgpl$
 * Second Life Viewer Source Code
 * Copyright (C) 2007, Linden Research, Inc.
 * 
 * This library is free software; you can redistribute it and/or
 * modify it under the terms of the GNU Lesser General Public
 * License as published by the Free Software Foundation;
 * version 2.1 of the License only.
 * 
 * This library is distributed in the hope that it will be useful,
 * but WITHOUT ANY WARRANTY; without even the implied warranty of
 * MERCHANTABILITY or FITNESS FOR A PARTICULAR PURPOSE.  See the GNU
 * Lesser General Public License for more details.
 * 
 * You should have received a copy of the GNU Lesser General Public
 * License along with this library; if not, write to the Free Software
 * Foundation, Inc., 51 Franklin Street, Fifth Floor, Boston, MA  02110-1301  USA
 * 
 * Linden Research, Inc., 945 Battery Street, San Francisco, CA  94111  USA
 * $/LicenseInfo$
 */

// debug stub 
out vec4 frag_color;
<<<<<<< HEAD
#else
#define frag_color gl_FragColor
#endif

uniform sampler2D diffuseRect;
uniform sampler2D specularRect;
// <FS:Beq> Colour space and shader fixes for BUG-228586 (Rye) 
//uniform sampler2D normalMap;
// </FS:Beq>
uniform sampler2D noiseMap;
uniform sampler2D lightFunc;
//uniform sampler2D depthMap;// <FS:Beq/> Colour space and shader fixes for BUG-228586 (Rye)

uniform vec3 env_mat[3];
uniform float sun_wash;

uniform vec3 color;
uniform float falloff;
uniform float size;

VARYING vec4 vary_fragcoord;
VARYING vec3 trans_center;

uniform vec2 screen_res;

uniform mat4 inv_proj;
uniform vec4 viewport;

vec3 getNorm(vec2 pos_screen);
vec4 getPosition(vec2 pos_screen);
float getDepth(vec2 pos);
vec3 srgb_to_linear(vec3 c);
=======
>>>>>>> 4cbdc245

void main() 
{
    frag_color = vec4(0.0, 0.5, 0.5, 0.0);
}<|MERGE_RESOLUTION|>--- conflicted
+++ resolved
@@ -25,41 +25,6 @@
 
 // debug stub 
 out vec4 frag_color;
-<<<<<<< HEAD
-#else
-#define frag_color gl_FragColor
-#endif
-
-uniform sampler2D diffuseRect;
-uniform sampler2D specularRect;
-// <FS:Beq> Colour space and shader fixes for BUG-228586 (Rye) 
-//uniform sampler2D normalMap;
-// </FS:Beq>
-uniform sampler2D noiseMap;
-uniform sampler2D lightFunc;
-//uniform sampler2D depthMap;// <FS:Beq/> Colour space and shader fixes for BUG-228586 (Rye)
-
-uniform vec3 env_mat[3];
-uniform float sun_wash;
-
-uniform vec3 color;
-uniform float falloff;
-uniform float size;
-
-VARYING vec4 vary_fragcoord;
-VARYING vec3 trans_center;
-
-uniform vec2 screen_res;
-
-uniform mat4 inv_proj;
-uniform vec4 viewport;
-
-vec3 getNorm(vec2 pos_screen);
-vec4 getPosition(vec2 pos_screen);
-float getDepth(vec2 pos);
-vec3 srgb_to_linear(vec3 c);
-=======
->>>>>>> 4cbdc245
 
 void main() 
 {
