--- conflicted
+++ resolved
@@ -72,11 +72,7 @@
 	/// Potentially better without it for water.
 	pos /= pos.w;
 
-<<<<<<< HEAD
-	vec4 color = calcLighting(pos.xyz, norm, vec4(1), vec4(0));
-=======
 	vec4 color = calcLighting(pos.xyz, norm, /*diffuse_color*/vec4(1));
->>>>>>> 97e696e9
 	
 	vertex_color = color;
 
