--- conflicted
+++ resolved
@@ -91,14 +91,8 @@
 
 	// Collect normal lights (need to be divided by two, as we later multiply by 2)
 	col.rgb += light_diffuse[1].rgb * calcDirectionalLight(norm, light_position[1].xyz);
-<<<<<<< HEAD
-	col.rgb += light_diffuse[2].rgb * calcDirectionalLight(norm, light_position[2].xyz);
-	col.rgb += light_diffuse[3].rgb * calcDirectionalLight(norm, light_position[3].xyz);
-	col /= 2.0;
-=======
 	col.rgb += light_diffuse[2].rgb*calcLocalLight(pos.xyz, norm, light_position[2], light_direction[2], light_attenuation[2].x, light_attenuation[2].z);
 	col.rgb += light_diffuse[3].rgb*calcLocalLight(pos.xyz, norm, light_position[3], light_direction[3], light_attenuation[3].x, light_attenuation[3].z);
-		
->>>>>>> d7f1c88c
+	col /= 2.0;
 	vertex_color = col*color;
 }