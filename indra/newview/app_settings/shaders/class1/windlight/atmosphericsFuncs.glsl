--- conflicted
+++ resolved
@@ -98,11 +98,7 @@
     haze_glow = max(haze_glow, .001);  // set a minimum "angle" (smaller glow.y allows tighter, brighter hotspot)
     haze_glow *= glow.x;
     // higher glow.x gives dimmer glow (because next step is 1 / "angle")
-<<<<<<< HEAD
-    haze_glow = clamp(pow(haze_glow, glow.z), -10, 10);
-=======
     haze_glow = clamp(pow(haze_glow, glow.z), -100000, 100000);
->>>>>>> 65c9386d
     // glow.z should be negative, so we're doing a sort of (1 / "angle") function
 
     // add "minimum anti-solar illumination"
