--- conflicted
+++ resolved
@@ -413,18 +413,11 @@
 
     float flag = GBUFFER_FLAG_HAS_ATMOS;
 
-<<<<<<< HEAD
-    frag_data[0] = vec4(diffcol.rgb, emissive);        // gbuffer is sRGB for legacy materials
-    frag_data[1] = vec4(spec.rgb, glossiness);           // XYZ = Specular color. W = Specular exponent.
-    frag_data[2] = vec4(encode_normal(norm), env, flag);;   // XY = Normal.  Z = Env. intensity. W = 1 skip atmos (mask off fog)
-    frag_data[3] = vec4(0);
-=======
     frag_data[0] = max(vec4(diffcol.rgb, emissive), vec4(0));        // gbuffer is sRGB for legacy materials
     frag_data[1] = max(vec4(spec.rgb, glossiness), vec4(0));           // XYZ = Specular color. W = Specular exponent.
     frag_data[2] = vec4(norm, flag);   // XY = Normal.  Z = Env. intensity. W = 1 skip atmos (mask off fog)
     frag_data[3] = vec4(env, 0, 0, 0);
 
->>>>>>> 86c0c1d5
-#endif
-}
-
+#endif
+}
+
