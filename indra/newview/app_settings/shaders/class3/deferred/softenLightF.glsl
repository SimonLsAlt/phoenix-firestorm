/**
 * @file class3/deferred/softenLightF.glsl
 *
 * $LicenseInfo:firstyear=2007&license=viewerlgpl$
 * Second Life Viewer Source Code
 * Copyright (C) 2007, Linden Research, Inc.
 *
 * This library is free software; you can redistribute it and/or
 * modify it under the terms of the GNU Lesser General Public
 * License as published by the Free Software Foundation;
 * version 2.1 of the License only.
 *
 * This library is distributed in the hope that it will be useful,
 * but WITHOUT ANY WARRANTY; without even the implied warranty of
 * MERCHANTABILITY or FITNESS FOR A PARTICULAR PURPOSE.  See the GNU
 * Lesser General Public License for more details.
 *
 * You should have received a copy of the GNU Lesser General Public
 * License along with this library; if not, write to the Free Software
 * Foundation, Inc., 51 Franklin Street, Fifth Floor, Boston, MA  02110-1301  USA
 *
 * Linden Research, Inc., 945 Battery Street, San Francisco, CA  94111  USA
 * $/LicenseInfo$
 */

#define FLT_MAX 3.402823466e+38

out vec4 frag_color;

uniform sampler2D diffuseRect;
uniform sampler2D specularRect;
uniform sampler2D normalMap;
uniform sampler2D emissiveRect; // PBR linear packed Occlusion, Roughness, Metal. See: pbropaqueF.glsl

const float M_PI = 3.14159265;

#if defined(HAS_SUN_SHADOW) || defined(HAS_SSAO)
uniform sampler2D lightMap;
#endif

uniform sampler2D depthMap;
uniform sampler2D     lightFunc;

uniform float blur_size;
uniform float blur_fidelity;

#if defined(HAS_SSAO)
uniform float ssao_irradiance_scale;
uniform float ssao_irradiance_max;
#endif

// Inputs
uniform vec4 clipPlane;
uniform mat3 env_mat;
uniform mat3  ssao_effect_mat;
uniform vec3 sun_dir;
uniform vec3 moon_dir;
uniform int  sun_up_factor;
in vec2 vary_fragcoord;

uniform mat4 inv_proj;
uniform vec2 screen_res;

vec4 getNorm(vec2 pos_screen);
vec4 getPositionWithDepth(vec2 pos_screen, float depth);

void calcAtmosphericVarsLinear(vec3 inPositionEye, vec3 norm, vec3 light_dir, out vec3 sunlit, out vec3 amblit, out vec3 atten, out vec3 additive);
vec3  atmosFragLightingLinear(vec3 l, vec3 additive, vec3 atten);
vec3  scaleSoftClipFragLinear(vec3 l);

// reflection probe interface
void sampleReflectionProbes(inout vec3 ambenv, inout vec3 glossenv,
    vec2 tc, vec3 pos, vec3 norm, float glossiness, bool transparent, vec3 amblit_linear);
void sampleReflectionProbesLegacy(inout vec3 ambenv, inout vec3 glossenv, inout vec3 legacyenv,
        vec2 tc, vec3 pos, vec3 norm, float glossiness, float envIntensity, bool transparent, vec3 amblit_linear);
void applyGlossEnv(inout vec3 color, vec3 glossenv, vec4 spec, vec3 pos, vec3 norm);
void applyLegacyEnv(inout vec3 color, vec3 legacyenv, vec4 spec, vec3 pos, vec3 norm, float envIntensity);
float getDepth(vec2 pos_screen);

vec3 linear_to_srgb(vec3 c);
vec3 srgb_to_linear(vec3 c);

uniform vec4 waterPlane;

uniform int cube_snapshot;

uniform float sky_hdr_scale;

void calcHalfVectors(vec3 lv, vec3 n, vec3 v, out vec3 h, out vec3 l, out float nh, out float nl, out float nv, out float vh, out float lightDist);
void calcDiffuseSpecular(vec3 baseColor, float metallic, inout vec3 diffuseColor, inout vec3 specularColor);

vec3 pbrBaseLight(vec3 diffuseColor,
                  vec3 specularColor,
                  float metallic,
                  vec3 pos,
                  vec3 norm,
                  float perceptualRoughness,
                  vec3 light_dir,
                  vec3 sunlit,
                  float scol,
                  vec3 radiance,
                  vec3 irradiance,
                  vec3 colorEmissive,
                  float ao,
                  vec3 additive,
                  vec3 atten);

vec3 pbrPunctual(vec3 diffuseColor, vec3 specularColor, 
                    float perceptualRoughness, 
                    float metallic,
                    vec3 n, // normal
                    vec3 v, // surface point to camera
                    vec3 l); //surface point to light


void adjustIrradiance(inout vec3 irradiance, float ambocc)
{
    // use sky settings ambient or irradiance map sample, whichever is brighter
    //irradiance = max(amblit_linear, irradiance);

#if defined(HAS_SSAO)
    irradiance = mix(ssao_effect_mat * min(irradiance.rgb*ssao_irradiance_scale, vec3(ssao_irradiance_max)), irradiance.rgb, ambocc);
#endif
}

void main()
{
    vec2  tc           = vary_fragcoord.xy;
    float depth        = getDepth(tc.xy);
    vec4  pos          = getPositionWithDepth(tc, depth);
    vec4  norm         = getNorm(tc);
    vec3 colorEmissive = texture(emissiveRect, tc).rgb;
    float envIntensity = colorEmissive.r;
    vec3  light_dir   = (sun_up_factor == 1) ? sun_dir : moon_dir;

    vec4 baseColor     = texture(diffuseRect, tc);
    vec4 spec        = texture(specularRect, tc); // NOTE: PBR linear Emissive

#if defined(HAS_SUN_SHADOW) || defined(HAS_SSAO)
    vec2 scol_ambocc = texture(lightMap, vary_fragcoord.xy).rg;
#endif

#if defined(HAS_SUN_SHADOW)
    float scol       = max(scol_ambocc.r, baseColor.a);
#else
    float scol = 1.0;
#endif
#if defined(HAS_SSAO)
    float ambocc     = scol_ambocc.g;
#else
    float ambocc = 1.0;
#endif

    vec3  color = vec3(0);
    float bloom = 0.0;

    vec3 sunlit;
    vec3 amblit;
    vec3 additive;
    vec3 atten;

    calcAtmosphericVarsLinear(pos.xyz, norm.xyz, light_dir, sunlit, amblit, additive, atten);

    vec3 sunlit_linear = srgb_to_linear(sunlit);
    vec3 amblit_linear = amblit;

    vec3  irradiance = vec3(0);
    vec3  radiance  = vec3(0);

    if (GET_GBUFFER_FLAG(GBUFFER_FLAG_HAS_PBR))
    {
<<<<<<< HEAD
        vec3 orm = spec.rgb; 
=======
        vec3 orm = spec.rgb;
>>>>>>> 08705392
        float perceptualRoughness = orm.g;
        float metallic = orm.b;
        float ao = orm.r;

<<<<<<< HEAD
        
=======

>>>>>>> 08705392
        // PBR IBL
        float gloss      = 1.0 - perceptualRoughness;
        
        sampleReflectionProbes(irradiance, radiance, tc, pos.xyz, norm.xyz, gloss, false, amblit_linear);

        adjustIrradiance(irradiance, ambocc);

        vec3 diffuseColor;
        vec3 specularColor;
        calcDiffuseSpecular(baseColor.rgb, metallic, diffuseColor, specularColor);

        vec3 v = -normalize(pos.xyz);
        color = pbrBaseLight(diffuseColor, specularColor, metallic, v, norm.xyz, perceptualRoughness, light_dir, sunlit_linear, scol, radiance, irradiance, colorEmissive, ao, additive, atten);
    }
    else if (GET_GBUFFER_FLAG(GBUFFER_FLAG_HAS_HDRI))
    {
        // actual HDRI sky, just copy color value
        color = colorEmissive.rgb;
    }
    else if (GET_GBUFFER_FLAG(GBUFFER_FLAG_SKIP_ATMOS))
    {
        //should only be true of WL sky, port over base color value and scale for fake HDR
        color = colorEmissive.rgb;
        color = srgb_to_linear(color);
        color *= sky_hdr_scale;
    }
    else
    {
        // legacy shaders are still writng sRGB to gbuffer
        baseColor.rgb = srgb_to_linear(baseColor.rgb);
        
        spec.rgb = srgb_to_linear(spec.rgb);

        float da          = clamp(dot(norm.xyz, light_dir.xyz), 0.0, 1.0);

        vec3 irradiance = vec3(0);
        vec3 glossenv = vec3(0);
        vec3 legacyenv = vec3(0);

        sampleReflectionProbesLegacy(irradiance, glossenv, legacyenv, tc, pos.xyz, norm.xyz, spec.a, envIntensity, false, amblit_linear);

        adjustIrradiance(irradiance, ambocc);

        // apply lambertian IBL only (see pbrIbl)
        color.rgb = irradiance;

        vec3 sun_contrib = min(da, scol) * sunlit_linear;
        color.rgb += sun_contrib;
        color.rgb *= baseColor.rgb;
        
        vec3 refnormpersp = reflect(pos.xyz, norm.xyz);

        if (spec.a > 0.0)
        {
            vec3  lv = light_dir.xyz;
            vec3  h, l, v = -normalize(pos.xyz);
            float nh, nl, nv, vh, lightDist;
            vec3 n = norm.xyz;
            calcHalfVectors(lv, n, v, h, l, nh, nl, nv, vh, lightDist);

            if (nl > 0.0 && nh > 0.0)
            {
                float lit = min(nl*6.0, 1.0);

                float sa = nh;
                float fres = pow(1 - vh, 5) * 0.4+0.5;
                float gtdenom = 2 * nh;
                float gt = max(0,(min(gtdenom * nv / vh, gtdenom * nl / vh)));

                scol *= fres*texture(lightFunc, vec2(nh, spec.a)).r*gt/(nh*nl);
                color.rgb += lit*scol*sunlit_linear.rgb*spec.rgb;
            }

            // add radiance map
            applyGlossEnv(color, glossenv, spec, pos.xyz, norm.xyz);

        }

        color.rgb = mix(color.rgb, baseColor.rgb, baseColor.a);
        
        if (envIntensity > 0.0)
        {  // add environment map
            applyLegacyEnv(color, legacyenv, spec, pos.xyz, norm.xyz, envIntensity);
        }
   }

    frag_color.rgb = max(color.rgb, vec3(0)); //output linear since local lights will be added to this shader's results
    frag_color.a = 0.0;
}<|MERGE_RESOLUTION|>--- conflicted
+++ resolved
@@ -105,8 +105,8 @@
                   vec3 additive,
                   vec3 atten);
 
-vec3 pbrPunctual(vec3 diffuseColor, vec3 specularColor, 
-                    float perceptualRoughness, 
+vec3 pbrPunctual(vec3 diffuseColor, vec3 specularColor,
+                    float perceptualRoughness,
                     float metallic,
                     vec3 n, // normal
                     vec3 v, // surface point to camera
@@ -169,23 +169,15 @@
 
     if (GET_GBUFFER_FLAG(GBUFFER_FLAG_HAS_PBR))
     {
-<<<<<<< HEAD
-        vec3 orm = spec.rgb; 
-=======
         vec3 orm = spec.rgb;
->>>>>>> 08705392
         float perceptualRoughness = orm.g;
         float metallic = orm.b;
         float ao = orm.r;
 
-<<<<<<< HEAD
-        
-=======
-
->>>>>>> 08705392
+
         // PBR IBL
         float gloss      = 1.0 - perceptualRoughness;
-        
+
         sampleReflectionProbes(irradiance, radiance, tc, pos.xyz, norm.xyz, gloss, false, amblit_linear);
 
         adjustIrradiance(irradiance, ambocc);
@@ -213,7 +205,7 @@
     {
         // legacy shaders are still writng sRGB to gbuffer
         baseColor.rgb = srgb_to_linear(baseColor.rgb);
-        
+
         spec.rgb = srgb_to_linear(spec.rgb);
 
         float da          = clamp(dot(norm.xyz, light_dir.xyz), 0.0, 1.0);
@@ -232,7 +224,7 @@
         vec3 sun_contrib = min(da, scol) * sunlit_linear;
         color.rgb += sun_contrib;
         color.rgb *= baseColor.rgb;
-        
+
         vec3 refnormpersp = reflect(pos.xyz, norm.xyz);
 
         if (spec.a > 0.0)
@@ -262,7 +254,7 @@
         }
 
         color.rgb = mix(color.rgb, baseColor.rgb, baseColor.a);
-        
+
         if (envIntensity > 0.0)
         {  // add environment map
             applyLegacyEnv(color, legacyenv, spec, pos.xyz, norm.xyz, envIntensity);
