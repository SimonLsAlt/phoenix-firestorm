/**
 * @file class3/deferred/softenLightF.glsl
 *
 * $LicenseInfo:firstyear=2007&license=viewerlgpl$
 * Second Life Viewer Source Code
 * Copyright (C) 2007, Linden Research, Inc.
 *
 * This library is free software; you can redistribute it and/or
 * modify it under the terms of the GNU Lesser General Public
 * License as published by the Free Software Foundation;
 * version 2.1 of the License only.
 *
 * This library is distributed in the hope that it will be useful,
 * but WITHOUT ANY WARRANTY; without even the implied warranty of
 * MERCHANTABILITY or FITNESS FOR A PARTICULAR PURPOSE.  See the GNU
 * Lesser General Public License for more details.
 *
 * You should have received a copy of the GNU Lesser General Public
 * License along with this library; if not, write to the Free Software
 * Foundation, Inc., 51 Franklin Street, Fifth Floor, Boston, MA  02110-1301  USA
 *
 * Linden Research, Inc., 945 Battery Street, San Francisco, CA  94111  USA
 * $/LicenseInfo$
 */

#define FLT_MAX 3.402823466e+38

out vec4 frag_color;

uniform sampler2D diffuseRect;
uniform sampler2D specularRect;
uniform sampler2D normalMap;
uniform sampler2D emissiveRect; // PBR linear packed Occlusion, Roughness, Metal. See: pbropaqueF.glsl

const float M_PI = 3.14159265;

#if defined(HAS_SUN_SHADOW) || defined(HAS_SSAO)
uniform sampler2D lightMap;
#endif

uniform sampler2D depthMap;
uniform sampler2D     lightFunc;

uniform float blur_size;
uniform float blur_fidelity;

#if defined(HAS_SSAO)
uniform float ssao_irradiance_scale;
uniform float ssao_irradiance_max;
#endif

// Inputs
uniform vec4 clipPlane;
uniform mat3 env_mat;
uniform mat3  ssao_effect_mat;
uniform vec3 sun_dir;
uniform vec3 moon_dir;
uniform int  sun_up_factor;
in vec2 vary_fragcoord;

uniform mat4 inv_proj;
uniform vec2 screen_res;

vec4 getNorm(vec2 pos_screen);
vec4 getPositionWithDepth(vec2 pos_screen, float depth);

void calcAtmosphericVarsLinear(vec3 inPositionEye, vec3 norm, vec3 light_dir, out vec3 sunlit, out vec3 amblit, out vec3 atten, out vec3 additive);
vec3  atmosFragLightingLinear(vec3 l, vec3 additive, vec3 atten);
vec3  scaleSoftClipFragLinear(vec3 l);

// reflection probe interface
void sampleReflectionProbes(inout vec3 ambenv, inout vec3 glossenv,
    vec2 tc, vec3 pos, vec3 norm, float glossiness, bool transparent, vec3 amblit_linear);
void sampleReflectionProbesLegacy(inout vec3 ambenv, inout vec3 glossenv, inout vec3 legacyenv,
        vec2 tc, vec3 pos, vec3 norm, float glossiness, float envIntensity, bool transparent, vec3 amblit_linear);
void applyGlossEnv(inout vec3 color, vec3 glossenv, vec4 spec, vec3 pos, vec3 norm);
void applyLegacyEnv(inout vec3 color, vec3 legacyenv, vec4 spec, vec3 pos, vec3 norm, float envIntensity);
float getDepth(vec2 pos_screen);

vec3 linear_to_srgb(vec3 c);
vec3 srgb_to_linear(vec3 c);

uniform vec4 waterPlane;

uniform int cube_snapshot;

uniform float sky_hdr_scale;

void calcHalfVectors(vec3 lv, vec3 n, vec3 v, out vec3 h, out vec3 l, out float nh, out float nl, out float nv, out float vh, out float lightDist);
void calcDiffuseSpecular(vec3 baseColor, float metallic, inout vec3 diffuseColor, inout vec3 specularColor);

vec3 pbrBaseLight(vec3 diffuseColor,
                  vec3 specularColor,
                  float metallic,
                  vec3 pos,
                  vec3 norm,
                  float perceptualRoughness,
                  vec3 light_dir,
                  vec3 sunlit,
                  float scol,
                  vec3 radiance,
                  vec3 irradiance,
                  vec3 colorEmissive,
                  float ao,
                  vec3 additive,
                  vec3 atten);

vec3 pbrPunctual(vec3 diffuseColor, vec3 specularColor, 
                    float perceptualRoughness, 
                    float metallic,
                    vec3 n, // normal
                    vec3 v, // surface point to camera
                    vec3 l); //surface point to light


void adjustIrradiance(inout vec3 irradiance, float ambocc)
{
    // use sky settings ambient or irradiance map sample, whichever is brighter
    //irradiance = max(amblit_linear, irradiance);

#if defined(HAS_SSAO)
    irradiance = mix(ssao_effect_mat * min(irradiance.rgb*ssao_irradiance_scale, vec3(ssao_irradiance_max)), irradiance.rgb, ambocc);
#endif
}

void main()
{
    vec2  tc           = vary_fragcoord.xy;
    float depth        = getDepth(tc.xy);
    vec4  pos          = getPositionWithDepth(tc, depth);
    vec4  norm         = getNorm(tc);
    vec3 colorEmissive = texture(emissiveRect, tc).rgb;
    float envIntensity = colorEmissive.r;
    vec3  light_dir   = (sun_up_factor == 1) ? sun_dir : moon_dir;

    vec4 baseColor     = texture(diffuseRect, tc);
    vec4 spec        = texture(specularRect, tc); // NOTE: PBR linear Emissive

#if defined(HAS_SUN_SHADOW) || defined(HAS_SSAO)
    vec2 scol_ambocc = texture(lightMap, vary_fragcoord.xy).rg;
#endif

#if defined(HAS_SUN_SHADOW)
    float scol       = max(scol_ambocc.r, baseColor.a);
#else
    float scol = 1.0;
#endif
#if defined(HAS_SSAO)
    float ambocc     = scol_ambocc.g;
#else
    float ambocc = 1.0;
#endif

    vec3  color = vec3(0);
    float bloom = 0.0;

    vec3 sunlit;
    vec3 amblit;
    vec3 additive;
    vec3 atten;

    calcAtmosphericVarsLinear(pos.xyz, norm.xyz, light_dir, sunlit, amblit, additive, atten);

    vec3 sunlit_linear = srgb_to_linear(sunlit);
    vec3 amblit_linear = amblit;

    vec3  irradiance = vec3(0);
    vec3  radiance  = vec3(0);

    if (GET_GBUFFER_FLAG(GBUFFER_FLAG_HAS_PBR))
    {
        vec3 orm = spec.rgb; 
        float perceptualRoughness = orm.g;
        float metallic = orm.b;
        float ao = orm.r;

        
        // PBR IBL
        float gloss      = 1.0 - perceptualRoughness;
        
        sampleReflectionProbes(irradiance, radiance, tc, pos.xyz, norm.xyz, gloss, false, amblit_linear);

        adjustIrradiance(irradiance, ambocc);

        vec3 diffuseColor;
        vec3 specularColor;
        calcDiffuseSpecular(baseColor.rgb, metallic, diffuseColor, specularColor);

        vec3 v = -normalize(pos.xyz);
        color = pbrBaseLight(diffuseColor, specularColor, metallic, v, norm.xyz, perceptualRoughness, light_dir, sunlit_linear, scol, radiance, irradiance, colorEmissive, ao, additive, atten);
    }
    else if (GET_GBUFFER_FLAG(GBUFFER_FLAG_HAS_HDRI))
    {
        // actual HDRI sky, just copy color value
<<<<<<< HEAD
        color = texture(emissiveRect, tc).rgb;
=======
        color = colorEmissive.rgb;
>>>>>>> 86c0c1d5
    }
    else if (GET_GBUFFER_FLAG(GBUFFER_FLAG_SKIP_ATMOS))
    {
        //should only be true of WL sky, port over base color value and scale for fake HDR
<<<<<<< HEAD
        color = texture(emissiveRect, tc).rgb;
=======
        color = colorEmissive.rgb;
>>>>>>> 86c0c1d5
        color = srgb_to_linear(color);
        color *= sky_hdr_scale;
    }
    else
    {
        // legacy shaders are still writng sRGB to gbuffer
        baseColor.rgb = srgb_to_linear(baseColor.rgb);
        
        spec.rgb = srgb_to_linear(spec.rgb);

        float da          = clamp(dot(norm.xyz, light_dir.xyz), 0.0, 1.0);

        vec3 irradiance = vec3(0);
        vec3 glossenv = vec3(0);
        vec3 legacyenv = vec3(0);

        sampleReflectionProbesLegacy(irradiance, glossenv, legacyenv, tc, pos.xyz, norm.xyz, spec.a, envIntensity, false, amblit_linear);

        adjustIrradiance(irradiance, ambocc);

        // apply lambertian IBL only (see pbrIbl)
        color.rgb = irradiance;

        vec3 sun_contrib = min(da, scol) * sunlit_linear;
        color.rgb += sun_contrib;
        color.rgb *= baseColor.rgb;
        
        vec3 refnormpersp = reflect(pos.xyz, norm.xyz);

        if (spec.a > 0.0)
        {
            vec3  lv = light_dir.xyz;
            vec3  h, l, v = -normalize(pos.xyz);
            float nh, nl, nv, vh, lightDist;
            vec3 n = norm.xyz;
            calcHalfVectors(lv, n, v, h, l, nh, nl, nv, vh, lightDist);

            if (nl > 0.0 && nh > 0.0)
            {
                float lit = min(nl*6.0, 1.0);

                float sa = nh;
                float fres = pow(1 - vh, 5) * 0.4+0.5;
                float gtdenom = 2 * nh;
                float gt = max(0,(min(gtdenom * nv / vh, gtdenom * nl / vh)));

                scol *= fres*texture(lightFunc, vec2(nh, spec.a)).r*gt/(nh*nl);
                color.rgb += lit*scol*sunlit_linear.rgb*spec.rgb;
            }

            // add radiance map
            applyGlossEnv(color, glossenv, spec, pos.xyz, norm.xyz);

        }

        color.rgb = mix(color.rgb, baseColor.rgb, baseColor.a);
        
        if (envIntensity > 0.0)
        {  // add environment map
            applyLegacyEnv(color, legacyenv, spec, pos.xyz, norm.xyz, envIntensity);
        }
   }

    frag_color.rgb = max(color.rgb, vec3(0)); //output linear since local lights will be added to this shader's results
    frag_color.a = 0.0;
}<|MERGE_RESOLUTION|>--- conflicted
+++ resolved
@@ -192,20 +192,12 @@
     else if (GET_GBUFFER_FLAG(GBUFFER_FLAG_HAS_HDRI))
     {
         // actual HDRI sky, just copy color value
-<<<<<<< HEAD
-        color = texture(emissiveRect, tc).rgb;
-=======
         color = colorEmissive.rgb;
->>>>>>> 86c0c1d5
     }
     else if (GET_GBUFFER_FLAG(GBUFFER_FLAG_SKIP_ATMOS))
     {
         //should only be true of WL sky, port over base color value and scale for fake HDR
-<<<<<<< HEAD
-        color = texture(emissiveRect, tc).rgb;
-=======
         color = colorEmissive.rgb;
->>>>>>> 86c0c1d5
         color = srgb_to_linear(color);
         color *= sky_hdr_scale;
     }
