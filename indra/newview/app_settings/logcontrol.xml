--- conflicted
+++ resolved
@@ -42,13 +42,9 @@
 						</array>
 					<key>tags</key>
 						<array>
-<<<<<<< HEAD
 						     
 						<!-- sample entry for debugging specific items
-=======
-						<!-- sample entry for debugging specific items	
 						     <string>Inventory</string>
->>>>>>> 97747617
 						     <string>SceneLoadTiming</string>
 							 <string>Voice</string>
 							 <string>Avatar</string>							
