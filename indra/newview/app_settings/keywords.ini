--- conflicted
+++ resolved
@@ -154,22 +154,6 @@
 PSYS_SRC_PATTERN_ANGLE_CONE
 PSYS_SRC_PATTERN_ANGLE_CONE_EMPTY
 
-<<<<<<< HEAD
-OBJECT_UNKNOWN_DETAIL	Returned by llGetObjectDetails when passed an invalid object parameter type.
-OBJECT_NAME				Used with llGetObjectDetails to get an object's name.
-OBJECT_DESC				Used with llGetObjectDetails to get an object's description.
-OBJECT_POS				Used with llGetObjectDetails to get an object's position.
-OBJECT_ROT				Used with llGetObjectDetails to get an object's rotation.
-OBJECT_VELOCITY			Used with llGetObjectDetails to get an object's velocity.
-OBJECT_OWNER			Used with llGetObjectDetails to get an object's owner's key.  Will be NULL_KEY if group owned.
-OBJECT_GROUP			Used with llGetObjectDetails to get an object's group's key.
-OBJECT_CREATOR			Used with llGetObjectDetails to get an object's creator's key.
-OBJECT_RUNNING_SCRIPT_COUNT	Gets the number of running scripts attached to the object or agent
-OBJECT_TOTAL_SCRIPT_COUNT	Gets the number of scripts, both running and stopped, attached to the object or agent.
-OBJECT_SCRIPT_MEMORY		Gets the total amount of script memory allocated to the object or agent, in bytes. 
-OBJECT_SCRIPT_TIME		Gets the total amount of average script CPU time used by the object or agent, in seconds. 
-OBJECT_PRIM_EQUIVALENCE		Gets the prim equivalence of the object.
-=======
 OBJECT_UNKNOWN_DETAIL	Returned by llGetObjectDetails when passed an invalid object parameter type
 OBJECT_NAME				Used with llGetObjectDetails to get an object's name
 OBJECT_DESC				Used with llGetObjectDetails to get an object's description
@@ -179,7 +163,11 @@
 OBJECT_OWNER			Used with llGetObjectDetails to get an object's owner's key.  Will be NULL_KEY if group owned
 OBJECT_GROUP			Used with llGetObjectDetails to get an object's group's key
 OBJECT_CREATOR			Used with llGetObjectDetails to get an object's creator's key
->>>>>>> f6b8bfd3
+OBJECT_RUNNING_SCRIPT_COUNT	Gets the number of running scripts attached to the object or agent
+OBJECT_TOTAL_SCRIPT_COUNT	Gets the number of scripts, both running and stopped, attached to the object or agent.
+OBJECT_SCRIPT_MEMORY		Gets the total amount of script memory allocated to the object or agent, in bytes. 
+OBJECT_SCRIPT_TIME		Gets the total amount of average script CPU time used by the object or agent, in seconds. 
+OBJECT_PRIM_EQUIVALENCE		Gets the prim equivalence of the object.
 
 # some vehicle params
 VEHICLE_TYPE_NONE
@@ -480,7 +468,6 @@
 PARCEL_MEDIA_COMMAND_UNLOAD Unloads the media stream
 PARCEL_MEDIA_COMMAND_AUTO_ALIGN Auto aligns the media stream to the texture size.  May cause a performance hit and loss of some visual quality
 
-
 PAY_HIDE			Used with llSetPayPrice to hide a button
 PAY_DEFAULT			Used with llSetPayPrice to use the default price for a button
 
