--- conflicted
+++ resolved
@@ -2,7 +2,6 @@
 <llsd xmlns:xsi="http://www.w3.org/2001/XMLSchema-instance"
   xsi:noNamespaceSchemaLocation="llsd.xsd">
 <map>
-<<<<<<< HEAD
   <key>FSFloaterBlacklistSortColumn</key>
   <map>
     <key>Comment</key>
@@ -81,188 +80,6 @@
 		<integer>0</integer>
 	</map>
     <key>FSIMChatFlashOnFriendStatusChange</key>
-=======
-	<key>CrashHostUrl</key>
-    <map>
-      <key>Comment</key>
-      <string>A URL pointing to a crash report handler; overrides cluster negotiation to locate crash handler.</string>
-      <key>Persist</key>
-      <integer>1</integer>
-      <key>Type</key>
-      <string>String</string>
-      <key>Value</key>
-      <string />
-    </map>
-    <key>AFKTimeout</key>
-    <map>
-      <key>Comment</key>
-            <string>
-                Time before automatically setting AFK (away from keyboard) mode (seconds, 0=never).
-                Valid values are: 0, 120, 300, 600, 1800
-</string>
-      <key>Persist</key>
-      <integer>1</integer>
-      <key>Type</key>
-      <string>S32</string>
-      <key>Value</key>
-      <real>300</real>
-    </map>
-    <key>AdminMenu</key>
-    <map>
-      <key>Comment</key>
-      <string>Enable the debug admin menu from the main menu.  Note: This will just allow the menu to be shown; this does not grant admin privileges.</string>
-      <key>Persist</key>
-      <integer>0</integer>
-      <key>Type</key>
-      <string>Boolean</string>
-      <key>Value</key>
-      <integer>0</integer>
-    </map>
-    <key>ActiveFloaterTransparency</key>
-    <map>
-      <key>Comment</key>
-      <string>Transparency of active floaters (floaters that have focus)</string>
-      <key>Persist</key>
-      <integer>1</integer>
-      <key>Type</key>
-      <string>F32</string>
-      <key>Value</key>
-      <real>0.95</real>
-    </map>
-    <key>AdvanceSnapshot</key>
-    <map>
-      <key>Comment</key>
-      <string>Display advanced parameter settings in snaphot interface</string>
-      <key>Persist</key>
-      <integer>1</integer>
-      <key>Type</key>
-      <string>Boolean</string>
-      <key>Value</key>
-      <integer>0</integer>
-    </map>
-    <key>AgentPause</key>
-    <map>
-      <key>Comment</key>
-      <string>Ask the simulator to stop updating the agent while enabled</string>
-      <key>Persist</key>
-      <integer>0</integer>
-      <key>Type</key>
-      <string>Boolean</string>
-      <key>Value</key>
-      <integer>0</integer>
-    </map>
-    <key>AlertedUnsupportedHardware</key>
-    <map>
-      <key>Comment</key>
-      <string>Set if there's unsupported hardware and we've already done a notification.</string>
-      <key>Persist</key>
-      <integer>1</integer>
-      <key>Type</key>
-      <string>Boolean</string>
-      <key>Value</key>
-      <integer>0</integer>
-    </map>
-    <key>AllowMultipleViewers</key>
-    <map>
-      <key>Comment</key>
-      <string>Allow multiple viewers.</string>
-      <key>Persist</key>
-      <integer>1</integer>
-      <key>Type</key>
-      <string>Boolean</string>
-      <key>Value</key>
-      <integer>0</integer>
-    </map>
-    <key>AllowTapTapHoldRun</key>
-    <map>
-      <key>Comment</key>
-      <string>Tapping a direction key twice and holding it down makes avatar run</string>
-      <key>Persist</key>
-      <integer>1</integer>
-      <key>Type</key>
-      <string>Boolean</string>
-      <key>Value</key>
-      <integer>1</integer>
-    </map>
-    <key>AnimateTextures</key>
-    <map>
-      <key>Comment</key>
-      <string>Enable texture animation (debug)</string>
-      <key>Persist</key>
-      <integer>1</integer>
-      <key>Type</key>
-      <string>Boolean</string>
-      <key>Value</key>
-      <integer>1</integer>
-    </map>
-    <key>AnimationDebug</key>
-    <map>
-      <key>Comment</key>
-      <string>Show active animations in a bubble above avatars head</string>
-      <key>Persist</key>
-      <integer>1</integer>
-      <key>Type</key>
-      <string>Boolean</string>
-      <key>Value</key>
-      <integer>0</integer>
-    </map>
-    <key>AppearanceCameraMovement</key>
-    <map>
-      <key>Comment</key>
-      <string>When entering appearance editing mode, camera zooms in on currently selected portion of avatar</string>
-      <key>Persist</key>
-      <integer>1</integer>
-      <key>Type</key>
-      <string>Boolean</string>
-      <key>Value</key>
-      <integer>1</integer>
-    </map>
-    <key>ApplyColorImmediately</key>
-    <map>
-      <key>Comment</key>
-      <string>Preview selections in color picker immediately</string>
-      <key>Persist</key>
-      <integer>1</integer>
-      <key>Type</key>
-      <string>Boolean</string>
-      <key>Value</key>
-      <integer>1</integer>
-    </map>
-    <key>TextureLivePreview</key>
-    <map>
-      <key>Comment</key>
-      <string>Preview selections in texture picker immediately</string>
-      <key>Persist</key>
-      <integer>1</integer>
-      <key>Type</key>
-      <string>Boolean</string>
-      <key>Value</key>
-      <integer>1</integer>
-    </map>
-    <key>ArrowKeysAlwaysMove</key>
-    <map>
-      <key>Comment</key>
-      <string>While cursor is in chat entry box, arrow keys still control your avatar</string>
-      <key>Persist</key>
-      <integer>1</integer>
-      <key>Type</key>
-      <string>Boolean</string>
-      <key>Value</key>
-      <integer>0</integer>
-    </map>
-    <key>AskedAboutCrashReports</key>
-    <map>
-      <key>Comment</key>
-      <string>Turns off dialog asking if you want to enable crash reporting</string>
-      <key>Persist</key>
-      <integer>1</integer>
-      <key>Type</key>
-      <string>Boolean</string>
-      <key>Value</key>
-      <integer>0</integer>
-    </map>
-    <key>AuctionShowFence</key>
->>>>>>> a4df79bc
     <map>
         <key>Comment</key>
         <string>Flash IM tab when friend goes online or offline.</string>
@@ -739,22 +556,7 @@
       <key>Value</key>
       <integer>1</integer>
     </map>
-<<<<<<< HEAD
     <key>FSContactSetsDoZoom</key>
-=======
-    <key>AutoReplace</key>
-    <map>
-      <key>Comment</key>
-      <string>Replaces keywords with a configured word or phrase</string>
-      <key>Persist</key>
-      <integer>1</integer>
-      <key>Type</key>
-      <string>Boolean</string>
-      <key>Value</key>
-      <integer>0</integer>
-    </map>
-  <key>AutoAcceptNewInventory</key>
->>>>>>> a4df79bc
     <map>
       <key>Comment</key>
       <string>Whether to zoom in over the friend in the floater</string>
@@ -1951,7 +1753,7 @@
       <key>Value</key>
       <integer>1</integer>
     </map>
-    <key>ApplyTextureImmediately</key>
+    <key>TextureLivePreview</key>
     <map>
       <key>Comment</key>
       <string>Preview selections in texture picker immediately</string>
@@ -2182,6 +1984,17 @@
       <string>Boolean</string>
       <key>Value</key>
       <integer>1</integer>
+    </map>
+    <key>AutoReplace</key>
+    <map>
+      <key>Comment</key>
+      <string>Replaces keywords with a configured word or phrase</string>
+      <key>Persist</key>
+      <integer>1</integer>
+      <key>Type</key>
+      <string>Boolean</string>
+      <key>Value</key>
+      <integer>0</integer>
     </map>
   <key>AutoAcceptNewInventory</key>
     <map>
@@ -4822,44 +4635,7 @@
       <key>Value</key>
       <integer>0</integer>
     </map>
-<<<<<<< HEAD
     <key>Disregard128DefaultDrawDistance</key>
-=======
-    <key>InventoryInboxToggleState</key>
-    <map>
-        <key>Comment</key>
-        <string>Stores the open/closed state of inventory Received items panel</string>
-        <key>Persist</key>
-        <integer>1</integer>
-        <key>Type</key>
-        <string>Boolean</string>
-        <key>Value</key>
-        <integer>0</integer>
-    </map>
-	<key>InventoryLinking</key>
-	<map>
-		<key>Comment</key>
-		<string>Enable ability to create links to folders and items via "Paste as link".</string>
-		<key>Persist</key>
-		<integer>1</integer>
-		<key>Type</key>
-		<string>Boolean</string>
-		<key>Value</key>
-		<integer>0</integer>
-	</map>
-	<key>InventoryOutboxLogging</key>
-	<map>
-		<key>Comment</key>
-		<string>Enable debug output associated with the Merchant Outbox.</string>
-		<key>Persist</key>
-		<integer>1</integer>
-		<key>Type</key>
-		<string>Boolean</string>
-		<key>Value</key>
-		<integer>0</integer>
-	</map>
-    <key>InventoryOutboxMaxFolderCount</key>
->>>>>>> a4df79bc
     <map>
       <key>Comment</key>
       <string>Whether to use the auto default to 128 draw distance</string>
@@ -6263,6 +6039,17 @@
         <string>Override merchant inventory outbox display</string>
         <key>Persist</key>
         <integer>0</integer>
+        <key>Type</key>
+        <string>Boolean</string>
+        <key>Value</key>
+        <integer>0</integer>
+    </map>
+    <key>InventoryInboxToggleState</key>
+    <map>
+        <key>Comment</key>
+        <string>Stores the open/closed state of inventory Received items panel</string>
+        <key>Persist</key>
+        <integer>1</integer>
         <key>Type</key>
         <string>Boolean</string>
         <key>Value</key>
@@ -6859,7 +6646,6 @@
       <key>Value</key>
       <integer>2</integer>
     </map>
-<<<<<<< HEAD
     <key>LastSnapshotToDiskHeight</key>
     <map>
       <key>Comment</key>
@@ -6872,9 +6658,6 @@
       <integer>768</integer>
     </map>
     <key>LastSnapshotToDiskWidth</key>
-=======
-    <key>ObjectCacheEnabled</key>
->>>>>>> a4df79bc
     <map>
       <key>Comment</key>
       <string>The width of the last disk snapshot, in px</string>
@@ -7592,11 +7375,7 @@
     <key>MarketplaceURL_tattooMale</key>
     <map>
       <key>Comment</key>
-<<<<<<< HEAD
       <string>URL to the Marketplace Tattoo Male</string>
-=======
-      <string>Maximum number of web browser windows that can be open at once in the Web content floater (0 for no limit)</string>
->>>>>>> a4df79bc
       <key>Persist</key>
       <integer>0</integer>
       <key>Type</key>
@@ -8610,17 +8389,6 @@
       <key>Value</key>
       <integer>0</integer>
     </map>
-    <key>NumpadControl</key>
-    <map>
-      <key>Comment</key>
-      <string>How numpad keys control your avatar. 0 = Like the normal arrow keys, 1 = Numpad moves avatar when numlock is off, 2 = Numpad moves avatar regardless of numlock (use this if you have no numlock)</string>
-      <key>Persist</key>
-      <integer>1</integer>
-      <key>Type</key>
-      <string>S32</string>
-      <key>Value</key>
-      <integer>0</integer>
-    </map>
     <key>ObjectCacheEnabled</key>
     <map>
       <key>Comment</key>
@@ -9572,7 +9340,7 @@
     <key>WebContentWindowLimit</key>
     <map>
       <key>Comment</key>
-      <string>Maximum number of web brower windows that can be open at once in the Web content floater (0 for no limit)</string>
+      <string>Maximum number of web browser windows that can be open at once in the Web content floater (0 for no limit)</string>
       <key>Persist</key>
       <integer>1</integer>
       <key>Type</key>
@@ -10391,6 +10159,18 @@
     <real>0</real>
   </map>
 
+  <key>RenderDepthPrePass</key>
+  <map>
+    <key>Comment</key>
+    <string>EXPERIMENTAL: Prime the depth buffer with simple prim geometry before rendering with textures.</string>
+    <key>Persist</key>
+    <integer>1</integer>
+    <key>Type</key>
+    <string>Boolean</string>
+    <key>Value</key>
+    <integer>0</integer>
+  </map>
+  
   <key>RenderDepthOfField</key>
   <map>
     <key>Comment</key>
@@ -10586,23 +10366,7 @@
     <real>384</real>
   </map>
 
-<<<<<<< HEAD
   <key>RenderDeferred</key>
-=======
-  <key>RenderDepthPrePass</key>
-  <map>
-    <key>Comment</key>
-    <string>EXPERIMENTAL: Prime the depth buffer with simple prim geometry before rendering with textures.</string>
-    <key>Persist</key>
-    <integer>1</integer>
-    <key>Type</key>
-    <string>Boolean</string>
-    <key>Value</key>
-    <integer>0</integer>
-  </map>
-  
-  <key>RenderDepthOfField</key>
->>>>>>> a4df79bc
   <map>
     <key>Comment</key>
     <string>Use deferred rendering pipeline.</string>
@@ -11497,15 +11261,27 @@
     <key>RenderUseVAO</key>
     <map>
       <key>Comment</key>
-      <string>Use GL Vertex Array Objects</string>
-      <key>Persist</key>
-      <integer>1</integer>
-      <key>Type</key>
-      <string>Boolean</string>
-      <key>Value</key>
-      <integer>0</integer>
-    </map>
-    <key>RenderVBOMappingDisable</key>
+      <string>[EXPERIMENTAL] Use GL Vertex Array Objects</string>
+      <key>Persist</key>
+      <integer>1</integer>
+      <key>Type</key>
+      <string>Boolean</string>
+      <key>Value</key>
+      <integer>0</integer>
+    </map>
+  <key>RenderUseTransformFeedback</key>
+  <map>
+    <key>Comment</key>
+    <string>[EXPERIMENTAL] Use transform feedback shaders for LoD updates</string>
+    <key>Persist</key>
+    <integer>1</integer>
+    <key>Type</key>
+    <string>Boolean</string>
+    <key>Value</key>
+    <integer>0</integer>
+  </map>
+
+  <key>RenderVBOMappingDisable</key>
     <map>
       <key>Comment</key>
       <string>Disable VBO glMapBufferARB</string>
@@ -12235,35 +12011,15 @@
   <key>ShowProfileFloaters</key>
     <map>
       <key>Comment</key>
-<<<<<<< HEAD
       <string>Shows resident profiles in a floater rather than the side tray</string>
-=======
-      <string>[EXPERIMENTAL] Use GL Vertex Array Objects</string>
->>>>>>> a4df79bc
-      <key>Persist</key>
-      <integer>1</integer>
-      <key>Type</key>
-      <string>Boolean</string>
-      <key>Value</key>
-      <integer>1</integer>
-    </map>
-<<<<<<< HEAD
+      <key>Persist</key>
+      <integer>1</integer>
+      <key>Type</key>
+      <string>Boolean</string>
+      <key>Value</key>
+      <integer>1</integer>
+    </map>
   <key>ShowGroupFloaters</key>
-=======
-  <key>RenderUseTransformFeedback</key>
-  <map>
-    <key>Comment</key>
-    <string>[EXPERIMENTAL] Use transform feedback shaders for LoD updates</string>
-    <key>Persist</key>
-    <integer>1</integer>
-    <key>Type</key>
-    <string>Boolean</string>
-    <key>Value</key>
-    <integer>0</integer>
-  </map>
-
-  <key>RenderVBOMappingDisable</key>
->>>>>>> a4df79bc
     <map>
       <key>Comment</key>
       <string>Shows group info in a floater rather than the side tray</string>
@@ -13430,7 +13186,8 @@
       <string>F32</string>
       <key>Value</key>
       <real>0.1</real>
-    </map>   <key>ToolTipFadeTime</key>
+    </map>
+    <key>ToolTipFadeTime</key>
     <map>
       <key>Comment</key>
       <string>Seconds over which tooltip fades away</string>
@@ -13879,15 +13636,9 @@
       <key>Type</key>
       <string>String</string>
       <key>Value</key>
-<<<<<<< HEAD
       <string>5748decc-f629-461c-9a36-a35a221fe21f</string>
     </map>
     <key>UIImgDefaultUnderwearUUID</key>
-=======
-      <real>0.1</real>
-    </map>
-    <key>ToolTipFadeTime</key>
->>>>>>> a4df79bc
     <map>
       <key>Comment</key>
       <string />
@@ -14988,6 +14739,17 @@
       <key>SanityComment</key>
       <string>Disabling this option might lead to severely degraded viewer performance and increased rezzing time.</string>
     </map>
+  <key>RenderSynchronousOcclusion</key>
+  <map>
+    <key>Comment</key>
+    <string>Don't let occlusion queries get more than one frame behind (block until they complete).</string>
+    <key>Persist</key>
+    <integer>1</integer>
+    <key>Type</key>
+    <string>Boolean</string>
+    <key>Value</key>
+    <integer>1</integer>
+  </map>
     <key>RenderDelayVBUpdate</key>
     <map>
       <key>Comment</key>
@@ -15020,6 +14782,28 @@
       <string>F32</string>
       <key>Value</key>
       <real>10.0</real>
+    </map>
+    <key>SpellCheck</key>
+    <map>
+      <key>Comment</key>
+      <string>Enable spellchecking on line and text editors</string>
+      <key>Persist</key>
+      <integer>1</integer>
+      <key>Type</key>
+      <string>Boolean</string>
+      <key>Value</key>
+      <integer>1</integer>
+    </map>
+    <key>SpellCheckDictionary</key>
+    <map>
+      <key>Comment</key>
+      <string>Current primary and secondary dictionaries used for spell checking</string>
+      <key>Persist</key>
+      <integer>1</integer>
+      <key>Type</key>
+      <string>String</string>
+      <key>Value</key>
+      <string>English (United States),Second Life Glossary</string>
     </map>
     <key>UseNewWalkRun</key>
     <map>
@@ -15417,22 +15201,7 @@
       <key>Value</key>
       <string>29de489d-0491-fb00-7dab-f9e686d31e83</string>
     </map>
-<<<<<<< HEAD
     <key>VoiceImageLevel5</key>
-=======
-  <key>RenderSynchronousOcclusion</key>
-  <map>
-    <key>Comment</key>
-    <string>Don't let occlusion queries get more than one frame behind (block until they complete).</string>
-    <key>Persist</key>
-    <integer>1</integer>
-    <key>Type</key>
-    <string>Boolean</string>
-    <key>Value</key>
-    <integer>1</integer>
-  </map>
-    <key>RenderDelayVBUpdate</key>
->>>>>>> a4df79bc
     <map>
       <key>Comment</key>
       <string>Texture UUID for voice image level 5</string>
@@ -15465,33 +15234,7 @@
       <key>Value</key>
       <string>Default</string>
     </map>
-<<<<<<< HEAD
     <key>VoiceLogFile</key>
-=======
-    <key>SpellCheck</key>
-    <map>
-      <key>Comment</key>
-      <string>Enable spellchecking on line and text editors</string>
-      <key>Persist</key>
-      <integer>1</integer>
-      <key>Type</key>
-      <string>Boolean</string>
-      <key>Value</key>
-      <integer>1</integer>
-    </map>
-    <key>SpellCheckDictionary</key>
-    <map>
-      <key>Comment</key>
-      <string>Current primary and secondary dictionaries used for spell checking</string>
-      <key>Persist</key>
-      <integer>1</integer>
-      <key>Type</key>
-      <string>String</string>
-      <key>Value</key>
-      <string>English (United States),Second Life Glossary</string>
-    </map>
-    <key>UseNewWalkRun</key>
->>>>>>> a4df79bc
     <map>
       <key>Comment</key>
       <string>Log file to use when launching the voice daemon</string>
