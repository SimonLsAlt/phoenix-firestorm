--- conflicted
+++ resolved
@@ -955,24 +955,7 @@
     //mPriceForListing = MINIMUM_PRICE_FOR_LISTING;
     mPriceForListing = getClassifiedFee();
     // </FS:CR>
-<<<<<<< HEAD
-}
-
-// <FS:CR> FIRE-9814 - Don't hardcode a classified listing fee
-S32 LLPanelProfileClassified::getClassifiedFee()
-{
-    S32 fee = MINIMUM_PRICE_FOR_LISTING;
-#ifdef OPENSIM
-    if (LLGridManager::getInstance()->isInOpenSim())
-    {
-        fee = LLGridManager::getInstance()->getClassifiedFee();
-    }
-#endif // OPENSIM
-    return fee;
-=======
->>>>>>> 4c6d8f4b
-}
-// </FS:CR>
+}
 
 // <FS:CR> FIRE-9814 - Don't hardcode a classified listing fee
 S32 LLPanelProfileClassified::getClassifiedFee()
