/** 
 * @file llviewerchat.h
 * @brief wrapper of LLChat in viewer
 *
 * $LicenseInfo:firstyear=2002&license=viewerlgpl$
 * Second Life Viewer Source Code
 * Copyright (C) 2010, Linden Research, Inc.
 * 
 * This library is free software; you can redistribute it and/or
 * modify it under the terms of the GNU Lesser General Public
 * License as published by the Free Software Foundation;
 * version 2.1 of the License only.
 * 
 * This library is distributed in the hope that it will be useful,
 * but WITHOUT ANY WARRANTY; without even the implied warranty of
 * MERCHANTABILITY or FITNESS FOR A PARTICULAR PURPOSE.  See the GNU
 * Lesser General Public License for more details.
 * 
 * You should have received a copy of the GNU Lesser General Public
 * License along with this library; if not, write to the Free Software
 * Foundation, Inc., 51 Franklin Street, Fifth Floor, Boston, MA  02110-1301  USA
 * 
 * Linden Research, Inc., 945 Battery Street, San Francisco, CA  94111  USA
 * $/LicenseInfo$
 */

#ifndef LL_LLVIEWERCHAT_H
#define LL_LLVIEWERCHAT_H

#include "llchat.h"
#include "llfontgl.h"
#include "v4color.h"


class LLViewerChat 
{
public:
<<<<<<< HEAD
	static void getChatColor(const LLChat& chat, LLColor4& r_color, bool is_local = true);
=======
	typedef boost::signals2::signal<void (LLFontGL*)> font_change_signal_t;

	static void getChatColor(const LLChat& chat, LLColor4& r_color);
>>>>>>> 113f532e
	static void getChatColor(const LLChat& chat, std::string& r_color_name, F32& r_color_alpha);
	static LLFontGL* getChatFont();
	static S32 getChatFontSize();
	static void formatChatMsg(const LLChat& chat, std::string& formated_msg);
	static std::string getSenderSLURL(const LLChat& chat, const LLSD& args);

	static boost::signals2::connection setFontChangedCallback(const font_change_signal_t::slot_type& cb);
	static void signalChatFontChanged();

private:
	static std::string getObjectImSLURL(const LLChat& chat, const LLSD& args);
	static font_change_signal_t sChatFontChangedSignal;

};

#endif<|MERGE_RESOLUTION|>--- conflicted
+++ resolved
@@ -35,13 +35,10 @@
 class LLViewerChat 
 {
 public:
-<<<<<<< HEAD
 	static void getChatColor(const LLChat& chat, LLColor4& r_color, bool is_local = true);
-=======
 	typedef boost::signals2::signal<void (LLFontGL*)> font_change_signal_t;
 
-	static void getChatColor(const LLChat& chat, LLColor4& r_color);
->>>>>>> 113f532e
+	// AO deprecated: static void getChatColor(const LLChat& chat, LLColor4& r_color);
 	static void getChatColor(const LLChat& chat, std::string& r_color_name, F32& r_color_alpha);
 	static LLFontGL* getChatFont();
 	static S32 getChatFontSize();
