--- conflicted
+++ resolved
@@ -36,14 +36,10 @@
 public:
     typedef boost::signals2::signal<void (LLFontGL*)> font_change_signal_t;
 
-<<<<<<< HEAD
     // <FS:AO>
-    //static void getChatColor(const LLChat& chat, LLColor4& r_color);
-    static void getChatColor(const LLChat& chat, LLColor4& r_color, LLSD args = LLSD::emptyMap());
+    //static void getChatColor(const LLChat& chat, LLUIColor& r_color, F32& r_color_alpha);
+    static void getChatColor(const LLChat& chat, LLUIColor& r_color, F32& r_color_alpha, LLSD args = LLSD::emptyMap());
     // </FS:AO>
-=======
-    static void getChatColor(const LLChat& chat, LLUIColor& r_color, F32& r_color_alpha);
->>>>>>> db376f2a
     static void getChatColor(const LLChat& chat, std::string& r_color_name, F32& r_color_alpha);
     static LLFontGL* getChatFont();
     static S32 getChatFontSize();
