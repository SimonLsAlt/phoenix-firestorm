/**
 * @file llvotree.cpp
 * @brief LLVOTree class implementation
 *
 * $LicenseInfo:firstyear=2002&license=viewerlgpl$
 * Second Life Viewer Source Code
 * Copyright (C) 2010, Linden Research, Inc.
 *
 * This library is free software; you can redistribute it and/or
 * modify it under the terms of the GNU Lesser General Public
 * License as published by the Free Software Foundation;
 * version 2.1 of the License only.
 *
 * This library is distributed in the hope that it will be useful,
 * but WITHOUT ANY WARRANTY; without even the implied warranty of
 * MERCHANTABILITY or FITNESS FOR A PARTICULAR PURPOSE.  See the GNU
 * Lesser General Public License for more details.
 *
 * You should have received a copy of the GNU Lesser General Public
 * License along with this library; if not, write to the Free Software
 * Foundation, Inc., 51 Franklin Street, Fifth Floor, Boston, MA  02110-1301  USA
 *
 * Linden Research, Inc., 945 Battery Street, San Francisco, CA  94111  USA
 * $/LicenseInfo$
 */

#include "llviewerprecompiledheaders.h"

#include "llvotree.h"

#include "lldrawpooltree.h"

#include "llviewercontrol.h"
#include "lldir.h"
#include "llprimitive.h"
#include "lltree_common.h"
#include "llxmltree.h"
#include "material_codes.h"
#include "object_flags.h"

#include "llagentcamera.h"
#include "lldrawable.h"
#include "llface.h"
#include "llviewercamera.h"
#include "llviewertexturelist.h"
#include "llviewerobjectlist.h"
#include "llviewerregion.h"
#include "llvolumemgr.h"
#include "llvovolume.h"
#include "llworld.h"
#include "noise.h"
#include "pipeline.h"
#include "llspatialpartition.h"
#include "llnotificationsutil.h"
#include "raytrace.h"
#include "llglslshader.h"

extern LLPipeline gPipeline;

const S32 MAX_SLICES = 32;
const F32 LEAF_LEFT = 0.52f;
const F32 LEAF_RIGHT = 0.98f;
const F32 LEAF_TOP = 1.0f;
const F32 LEAF_BOTTOM = 0.52f;
const F32 LEAF_WIDTH = 1.f;

const S32 LLVOTree::sMAX_NUM_TREE_LOD_LEVELS = 4 ;

S32 LLVOTree::sLODVertexOffset[sMAX_NUM_TREE_LOD_LEVELS];
S32 LLVOTree::sLODVertexCount[sMAX_NUM_TREE_LOD_LEVELS];
S32 LLVOTree::sLODIndexOffset[sMAX_NUM_TREE_LOD_LEVELS];
S32 LLVOTree::sLODIndexCount[sMAX_NUM_TREE_LOD_LEVELS];
S32 LLVOTree::sLODSlices[sMAX_NUM_TREE_LOD_LEVELS] = {10, 5, 4, 3};
F32 LLVOTree::sLODAngles[sMAX_NUM_TREE_LOD_LEVELS] = {30.f, 20.f, 15.f, F_ALMOST_ZERO};

F32 LLVOTree::sTreeFactor = 1.f;

LLVOTree::SpeciesMap LLVOTree::sSpeciesTable;
S32 LLVOTree::sMaxTreeSpecies = 0;

// Tree variables and functions

LLVOTree::LLVOTree(const LLUUID &id, const LLPCode pcode, LLViewerRegion *regionp):
                        LLViewerObject(id, pcode, regionp)
{
    mSpecies = 0;
    mFrameCount = 0;
    mWind = mRegionp->mWind.getVelocity(getPositionRegion());
    mTrunkLOD = 0;

    // if assert triggers, idleUpdate() needs to be revised and adjusted to new LOD levels
    llassert(sMAX_NUM_TREE_LOD_LEVELS == LLVolumeLODGroup::NUM_LODS);
}


LLVOTree::~LLVOTree()
{
    if (mData)
    {
        delete[] mData;
        mData = NULL;
    }
}

//static
bool LLVOTree::isTreeRenderingStopped()
{
    return LLVOTree::sTreeFactor < LLVOTree::sLODAngles[sMAX_NUM_TREE_LOD_LEVELS - 1] ;
}

// static
void LLVOTree::initClass()
{
    std::string xml_filename = gDirUtilp->getExpandedFilename(LL_PATH_APP_SETTINGS,"trees.xml");

    LLXmlTree tree_def_tree;

    if (!tree_def_tree.parseFile(xml_filename))
    {
        LL_ERRS() << "Failed to parse tree file. Please re-install the viewer!" << LL_ENDL;
    }

    LLXmlTreeNode* rootp = tree_def_tree.getRoot();

    for (LLXmlTreeNode* tree_def = rootp->getFirstChild();
        tree_def;
        tree_def = rootp->getNextChild())
        {
            if (!tree_def->hasName("tree"))
            {
                LL_WARNS() << "Invalid tree definition node " << tree_def->getName() << LL_ENDL;
                continue;
            }
            F32 F32_val;
            LLUUID id;
            S32 S32_val;

            // <FS:Ansariel> FIRE-7802: Grass and tree selection in build tool
            std::string name;

            bool success{ true };
            S32 species;
            static LLStdStringHandle species_id_string = LLXmlTree::addAttributeString("species_id");
            if (!tree_def->getFastAttributeS32(species_id_string, species))
            {
                LL_WARNS() << "No species id defined" << LL_ENDL;
                continue;
            }

            if (species < 0)
            {
                LL_WARNS() << "Invalid species id " << species << LL_ENDL;
                continue;
            }

            if (sSpeciesTable.count(species))
            {
                LL_WARNS() << "Tree species " << species << " already defined! Duplicate discarded." << LL_ENDL;
                continue;
            }

            TreeSpeciesData* newTree = new TreeSpeciesData();

            static LLStdStringHandle texture_id_string = LLXmlTree::addAttributeString("texture_id");
            success &= tree_def->getFastAttributeUUID(texture_id_string, id);
            newTree->mTextureID = id;

            static LLStdStringHandle droop_string = LLXmlTree::addAttributeString("droop");
            success &= tree_def->getFastAttributeF32(droop_string, F32_val);
            newTree->mDroop = F32_val;

            static LLStdStringHandle twist_string = LLXmlTree::addAttributeString("twist");
            success &= tree_def->getFastAttributeF32(twist_string, F32_val);
            newTree->mTwist = F32_val;

            static LLStdStringHandle branches_string = LLXmlTree::addAttributeString("branches");
            success &= tree_def->getFastAttributeF32(branches_string, F32_val);
            newTree->mBranches = F32_val;

            static LLStdStringHandle depth_string = LLXmlTree::addAttributeString("depth");
            success &= tree_def->getFastAttributeS32(depth_string, S32_val);
            newTree->mDepth = S32_val;

            static LLStdStringHandle scale_step_string = LLXmlTree::addAttributeString("scale_step");
            success &= tree_def->getFastAttributeF32(scale_step_string, F32_val);
            newTree->mScaleStep = F32_val;

            static LLStdStringHandle trunk_depth_string = LLXmlTree::addAttributeString("trunk_depth");
            success &= tree_def->getFastAttributeS32(trunk_depth_string, S32_val);
            newTree->mTrunkDepth = S32_val;

            static LLStdStringHandle branch_length_string = LLXmlTree::addAttributeString("branch_length");
            success &= tree_def->getFastAttributeF32(branch_length_string, F32_val);
            newTree->mBranchLength = F32_val;

            static LLStdStringHandle trunk_length_string = LLXmlTree::addAttributeString("trunk_length");
            success &= tree_def->getFastAttributeF32(trunk_length_string, F32_val);
            newTree->mTrunkLength = F32_val;

            static LLStdStringHandle leaf_scale_string = LLXmlTree::addAttributeString("leaf_scale");
            success &= tree_def->getFastAttributeF32(leaf_scale_string, F32_val);
            newTree->mLeafScale = F32_val;

            static LLStdStringHandle billboard_scale_string = LLXmlTree::addAttributeString("billboard_scale");
            success &= tree_def->getFastAttributeF32(billboard_scale_string, F32_val);
            newTree->mBillboardScale = F32_val;

            static LLStdStringHandle billboard_ratio_string = LLXmlTree::addAttributeString("billboard_ratio");
            success &= tree_def->getFastAttributeF32(billboard_ratio_string, F32_val);
            newTree->mBillboardRatio = F32_val;

            static LLStdStringHandle trunk_aspect_string = LLXmlTree::addAttributeString("trunk_aspect");
            success &= tree_def->getFastAttributeF32(trunk_aspect_string, F32_val);
            newTree->mTrunkAspect = F32_val;

            static LLStdStringHandle branch_aspect_string = LLXmlTree::addAttributeString("branch_aspect");
            success &= tree_def->getFastAttributeF32(branch_aspect_string, F32_val);
            newTree->mBranchAspect = F32_val;

            static LLStdStringHandle leaf_rotate_string = LLXmlTree::addAttributeString("leaf_rotate");
            success &= tree_def->getFastAttributeF32(leaf_rotate_string, F32_val);
            newTree->mRandomLeafRotate = F32_val;

            static LLStdStringHandle noise_mag_string = LLXmlTree::addAttributeString("noise_mag");
            success &= tree_def->getFastAttributeF32(noise_mag_string, F32_val);
            newTree->mNoiseMag = F32_val;

            static LLStdStringHandle noise_scale_string = LLXmlTree::addAttributeString("noise_scale");
            success &= tree_def->getFastAttributeF32(noise_scale_string, F32_val);
            newTree->mNoiseScale = F32_val;

            static LLStdStringHandle taper_string = LLXmlTree::addAttributeString("taper");
            success &= tree_def->getFastAttributeF32(taper_string, F32_val);
            newTree->mTaper = F32_val;

            static LLStdStringHandle repeat_z_string = LLXmlTree::addAttributeString("repeat_z");
            success &= tree_def->getFastAttributeF32(repeat_z_string, F32_val);
            newTree->mRepeatTrunkZ = F32_val;

            // <FS:Ansariel> FIRE-7802: Grass and tree selection in build tool
            static LLStdStringHandle name_string = LLXmlTree::addAttributeString("name"); // MC
            tree_def->getFastAttributeString(name_string, name);
            newTree->mName = name;
            // </FS:Ansariel>

            sSpeciesTable[species] = newTree;

            if (species >= sMaxTreeSpecies) sMaxTreeSpecies = species + 1;

            if (!success)
            {
                // <FS:Ansariel> FIRE-7802: Grass and tree selection in build tool
                //std::string name;
                //static LLStdStringHandle name_string = LLXmlTree::addAttributeString("name");
                //tree_def->getFastAttributeString(name_string, name);
                // </FS:Ansariel>
                LL_WARNS() << "Incomplete definition of tree " << name << LL_ENDL;
            }
        }

        bool have_all_trees {true};
        std::string err;

        for (S32 i=0;i<sMaxTreeSpecies;++i)
        {
            if (!sSpeciesTable.count(i))
            {
                err.append(llformat(" %d",i));
                have_all_trees = false;
            }
        }

        if (!have_all_trees)
        {
            LLSD args;
            args["SPECIES"] = err;
            LLNotificationsUtil::add("ErrorUndefinedTrees", args);
        }
};

//static
void LLVOTree::cleanupClass()
{
    std::for_each(sSpeciesTable.begin(), sSpeciesTable.end(), DeletePairedPointer());
    sSpeciesTable.clear();
}

U32 LLVOTree::processUpdateMessage(LLMessageSystem *mesgsys,
                                          void **user_data,
                                          U32 block_num, EObjectUpdateType update_type,
                                          LLDataPacker *dp)
{
    // Do base class updates...
    U32 retval = LLViewerObject::processUpdateMessage(mesgsys, user_data, block_num, update_type, dp);

    if (  (getVelocity().lengthSquared() > 0.f)
        ||(getAcceleration().lengthSquared() > 0.f)
        ||(getAngularVelocity().lengthSquared() > 0.f))
    {
        LL_INFOS() << "ACK! Moving tree!" << LL_ENDL;
        setVelocity(LLVector3::zero);
        setAcceleration(LLVector3::zero);
        setAngularVelocity(LLVector3::zero);
    }

    if (update_type == OUT_TERSE_IMPROVED)
    {
        // Nothing else needs to be done for the terse message.
        return retval;
    }

    //
    //  Load Instance-Specific data
    //
    if (mData)
    {
        mSpecies = ((U8 *)mData)[0];
    }

    if (!sSpeciesTable.count(mSpecies))
    {
        if (sSpeciesTable.size())
        {
            SpeciesMap::const_iterator it = sSpeciesTable.begin();
            mSpecies = (*it).first;
        }
    }

    //
    //  Load Species-Specific data
    //
    static const S32 MAX_TREE_TEXTURE_VIRTURE_SIZE_RESET_INTERVAL = 32 ; //frames.
    mTreeImagep = LLViewerTextureManager::getFetchedTexture(sSpeciesTable[mSpecies]->mTextureID, FTT_DEFAULT, true, LLGLTexture::BOOST_NONE, LLViewerTexture::LOD_TEXTURE);
    mTreeImagep->setMaxVirtualSizeResetInterval(MAX_TREE_TEXTURE_VIRTURE_SIZE_RESET_INTERVAL); //allow to wait for at most 16 frames to reset virtual size.

    mBranchLength = sSpeciesTable[mSpecies]->mBranchLength;
    mTrunkLength = sSpeciesTable[mSpecies]->mTrunkLength;
    mLeafScale = sSpeciesTable[mSpecies]->mLeafScale;
    mDroop = sSpeciesTable[mSpecies]->mDroop;
    mTwist = sSpeciesTable[mSpecies]->mTwist;
    mBranches = sSpeciesTable[mSpecies]->mBranches;
    mDepth = sSpeciesTable[mSpecies]->mDepth;
    mScaleStep = sSpeciesTable[mSpecies]->mScaleStep;
    mTrunkDepth = sSpeciesTable[mSpecies]->mTrunkDepth;
    mBillboardScale = sSpeciesTable[mSpecies]->mBillboardScale;
    mBillboardRatio = sSpeciesTable[mSpecies]->mBillboardRatio;
    mTrunkAspect = sSpeciesTable[mSpecies]->mTrunkAspect;
    mBranchAspect = sSpeciesTable[mSpecies]->mBranchAspect;

    // position change not caused by us, etc.  make sure to rebuild.
    gPipeline.markRebuild(mDrawable, LLDrawable::REBUILD_ALL);

    return retval;
}

void LLVOTree::idleUpdate(LLAgent &agent, const F64 &time)
{
    if (mDead || !(gPipeline.hasRenderType(LLPipeline::RENDER_TYPE_TREE)))
    {
        return;
    }

    S32 trunk_LOD = sMAX_NUM_TREE_LOD_LEVELS ; // disabled
    F32 app_angle = getAppAngle()*LLVOTree::sTreeFactor;
    F32 distance = mDrawable->mDistanceWRTCamera * LLVOVolume::sDistanceFactor * (F_PI / 3.f);
    F32 diameter = getScale().length(); // trees have very broken scale, but length rougtly outlines proper diameter
    F32 sz = mBillboardScale * mBillboardRatio * diameter;

    for (S32 j = 0; j < sMAX_NUM_TREE_LOD_LEVELS; j++)
    {
        if (app_angle > LLVOTree::sLODAngles[j])
        {
            trunk_LOD = j;
            break;
        }
    }

    F32 tan_angle = (LLVOTree::sTreeFactor * 64 * sz) / distance;
    S32 cur_detail = LLVolumeLODGroup::getDetailFromTan(ll_round(tan_angle, 0.01f)); // larger value, better quality

    // for trunk_LOD lower value means better quality, but both trunk_LOD and cur_detail have 4 levels
    trunk_LOD = llmax(trunk_LOD, LLVolumeLODGroup::NUM_LODS - cur_detail - 1);
    trunk_LOD = llmin(trunk_LOD, sMAX_NUM_TREE_LOD_LEVELS);

    if (mReferenceBuffer.isNull())
    {
        gPipeline.markRebuild(mDrawable, LLDrawable::REBUILD_ALL);
    }
    else if (trunk_LOD != mTrunkLOD)
    {
        gPipeline.markRebuild(mDrawable, LLDrawable::REBUILD_ALL);
    }
    else
    {
        // we're not animating but we may *still* need to
        // regenerate the mesh if we moved, since position
        // and rotation are baked into the mesh.
        // *TODO: I don't know what's so special about trees
        // that they don't get REBUILD_POSITION automatically
        // at a higher level.
        const LLVector3 &this_position = getPositionRegion();
        if (this_position != mLastPosition)
        {
            gPipeline.markRebuild(mDrawable, LLDrawable::REBUILD_POSITION);
            mLastPosition = this_position;
        }
        else
        {
            const LLQuaternion &this_rotation = getRotation();

            if (this_rotation != mLastRotation)
            {
                gPipeline.markRebuild(mDrawable, LLDrawable::REBUILD_POSITION);
                mLastRotation = this_rotation;
            }
        }
    }

    mTrunkLOD = trunk_LOD;
}

void LLVOTree::render(LLAgent &agent)
{
}


void LLVOTree::setPixelAreaAndAngle(LLAgent &agent)
{
    LLVector3 center = getPositionAgent();//center of tree.
    LLVector3 viewer_pos_agent = gAgentCamera.getCameraPositionAgent();
    LLVector3 lookAt = center - viewer_pos_agent;
    F32 dist = lookAt.normVec() ;
    F32 cos_angle_to_view_dir = lookAt * LLViewerCamera::getInstance()->getXAxis() ;
    F32 radius = getScale().length()*0.5f;
    F32 range = dist - radius;

    if (range < F_ALMOST_ZERO || isHUDAttachment())     // range == zero
    {
        mAppAngle = 180.f;
    }
    else
    {
        mAppAngle = (F32) atan2( getMaxScale(), range) * RAD_TO_DEG;
    }

    F32 max_scale = mBillboardScale * getMaxScale();
    F32 area = max_scale * (max_scale*mBillboardRatio);
    // Compute pixels per meter at the given range
    F32 pixels_per_meter = LLViewerCamera::getInstance()->getViewHeightInPixels() / (tan(LLViewerCamera::getInstance()->getView()) * dist);
    mPixelArea = pixels_per_meter * pixels_per_meter * area ;

    F32 importance = LLFace::calcImportanceToCamera(cos_angle_to_view_dir, dist) ;
    mPixelArea = LLFace::adjustPixelArea(importance, mPixelArea) ;
    if (mPixelArea > LLViewerCamera::getInstance()->getScreenPixelArea())
    {
        mAppAngle = 180.f;
    }

#if 0
    // mAppAngle is a bit of voodoo;
    // use the one calculated LLViewerObject::setPixelAreaAndAngle above
    // to avoid LOD miscalculations
    mAppAngle = (F32) atan2( max_scale, range) * RAD_TO_DEG;
#endif
}

void LLVOTree::updateTextures()
{
    if (mTreeImagep)
    {
        if (gPipeline.hasRenderDebugMask(LLPipeline::RENDER_DEBUG_TEXTURE_AREA))
        {
            setDebugText(llformat("%4.0f", (F32) sqrt(mPixelArea)));
        }
    }
}


LLDrawable* LLVOTree::createDrawable(LLPipeline *pipeline)
{
    pipeline->allocDrawable(this);
    mDrawable->setLit(false);

    mDrawable->setRenderType(LLPipeline::RENDER_TYPE_TREE);

    LLDrawPoolTree *poolp = (LLDrawPoolTree*) gPipeline.getPool(LLDrawPool::POOL_TREE, mTreeImagep);

    // Just a placeholder for an actual object...
    LLFace *facep = mDrawable->addFace(poolp, mTreeImagep);
    facep->setSize(1, 3);
    facep->setTexture(LLRender::DIFFUSE_MAP, mTreeImagep);
    updateRadius();

    return mDrawable;
}


// Yes, I know this is bad.  I'll clean this up soon. - djs 04/02/02
const S32 LEAF_INDICES = 24;
const S32 LEAF_VERTICES = 16;

bool LLVOTree::updateGeometry(LLDrawable *drawable)
{
    LL_PROFILE_ZONE_SCOPED;

    if(mTrunkLOD >= sMAX_NUM_TREE_LOD_LEVELS) //do not display the tree.
    {
        mReferenceBuffer = NULL ;
        LLFace * facep = drawable->getFace(0);
        if (facep)
        {
            facep->setVertexBuffer(NULL);
        }
        return true ;
    }

    if (mDrawable->getFace(0) &&
        (mReferenceBuffer.isNull() || !mDrawable->getFace(0)->getVertexBuffer()))
    {
        const F32 SRR3 = 0.577350269f; // sqrt(1/3)
        const F32 SRR2 = 0.707106781f; // sqrt(1/2)
        U32 i, j;

        U32 slices = MAX_SLICES;

        S32 max_indices = LEAF_INDICES;
        S32 max_vertices = LEAF_VERTICES;
        S32 lod;

        LLFace *face = drawable->getFace(0);
        if (!face) return true;

        face->mCenterAgent = getPositionAgent();
        face->mCenterLocal = face->mCenterAgent;

        for (lod = 0; lod < sMAX_NUM_TREE_LOD_LEVELS; lod++)
        {
            slices = sLODSlices[lod];
            sLODVertexOffset[lod] = max_vertices;
            sLODVertexCount[lod] = slices*slices;
            sLODIndexOffset[lod] = max_indices;
            sLODIndexCount[lod] = (slices-1)*(slices-1)*6;
            max_indices += sLODIndexCount[lod];
            max_vertices += sLODVertexCount[lod];
        }

        mReferenceBuffer = new LLVertexBuffer(LLDrawPoolTree::VERTEX_DATA_MASK);
        if (!mReferenceBuffer->allocateBuffer(max_vertices, max_indices))
        {
            LL_WARNS() << "Failed to allocate Vertex Buffer on update to "
                << max_vertices << " vertices and "
                << max_indices << " indices" << LL_ENDL;
            mReferenceBuffer = NULL; //unref
            return true;
        }

        LLStrider<LLVector3> vertices;
        LLStrider<LLVector3> normals;
        LLStrider<LLColor4U> colors;
        LLStrider<LLVector2> tex_coords;
        LLStrider<U16> indicesp;

        mReferenceBuffer->getVertexStrider(vertices);
        mReferenceBuffer->getNormalStrider(normals);
        mReferenceBuffer->getTexCoord0Strider(tex_coords);
        mReferenceBuffer->getColorStrider(colors);
        mReferenceBuffer->getIndexStrider(indicesp);

        S32 vertex_count = 0;
        S32 index_count = 0;

        // First leaf
        *(normals++) =      LLVector3(-SRR2, -SRR2, 0.f);
        *(tex_coords++) =   LLVector2(LEAF_LEFT, LEAF_BOTTOM);
        *(vertices++) =     LLVector3(-0.5f*LEAF_WIDTH, 0.f, 0.f);
        *(colors++) =       LLColor4U::white;
        vertex_count++;

        *(normals++) =      LLVector3(SRR3, -SRR3, SRR3);
        *(tex_coords++) =   LLVector2(LEAF_RIGHT, LEAF_TOP);
        *(vertices++) =     LLVector3(0.5f*LEAF_WIDTH, 0.f, 1.f);
        *(colors++) =       LLColor4U::white;
        vertex_count++;

        *(normals++) =      LLVector3(-SRR3, -SRR3, SRR3);
        *(tex_coords++) =   LLVector2(LEAF_LEFT, LEAF_TOP);
        *(vertices++) =     LLVector3(-0.5f*LEAF_WIDTH, 0.f, 1.f);
        *(colors++) =       LLColor4U::white;
        vertex_count++;

        *(normals++) =      LLVector3(SRR2, -SRR2, 0.f);
        *(tex_coords++) =   LLVector2(LEAF_RIGHT, LEAF_BOTTOM);
        *(vertices++) =     LLVector3(0.5f*LEAF_WIDTH, 0.f, 0.f);
        *(colors++) =       LLColor4U::white;
        vertex_count++;

        *(indicesp++) = 0;
        index_count++;
        *(indicesp++) = 1;
        index_count++;
        *(indicesp++) = 2;
        index_count++;

        *(indicesp++) = 0;
        index_count++;
        *(indicesp++) = 3;
        index_count++;
        *(indicesp++) = 1;
        index_count++;

        // Same leaf, inverse winding/normals
        *(normals++) =      LLVector3(-SRR2, SRR2, 0.f);
        *(tex_coords++) =   LLVector2(LEAF_LEFT, LEAF_BOTTOM);
        *(vertices++) =     LLVector3(-0.5f*LEAF_WIDTH, 0.f, 0.f);
        *(colors++) =       LLColor4U::white;
        vertex_count++;

        *(normals++) =      LLVector3(SRR3, SRR3, SRR3);
        *(tex_coords++) =   LLVector2(LEAF_RIGHT, LEAF_TOP);
        *(vertices++) =     LLVector3(0.5f*LEAF_WIDTH, 0.f, 1.f);
        *(colors++) =       LLColor4U::white;
        vertex_count++;

        *(normals++) =      LLVector3(-SRR3, SRR3, SRR3);
        *(tex_coords++) =   LLVector2(LEAF_LEFT, LEAF_TOP);
        *(vertices++) =     LLVector3(-0.5f*LEAF_WIDTH, 0.f, 1.f);
        *(colors++) =       LLColor4U::white;
        vertex_count++;

        *(normals++) =      LLVector3(SRR2, SRR2, 0.f);
        *(tex_coords++) =   LLVector2(LEAF_RIGHT, LEAF_BOTTOM);
        *(vertices++) =     LLVector3(0.5f*LEAF_WIDTH, 0.f, 0.f);
        *(colors++) =       LLColor4U::white;
        vertex_count++;

        *(indicesp++) = 4;
        index_count++;
        *(indicesp++) = 6;
        index_count++;
        *(indicesp++) = 5;
        index_count++;

        *(indicesp++) = 4;
        index_count++;
        *(indicesp++) = 5;
        index_count++;
        *(indicesp++) = 7;
        index_count++;


        // next leaf
        *(normals++) =      LLVector3(SRR2, -SRR2, 0.f);
        *(tex_coords++) =   LLVector2(LEAF_LEFT, LEAF_BOTTOM);
        *(vertices++) =     LLVector3(0.f, -0.5f*LEAF_WIDTH, 0.f);
        *(colors++) =       LLColor4U::white;
        vertex_count++;

        *(normals++) =      LLVector3(SRR3, SRR3, SRR3);
        *(tex_coords++) =   LLVector2(LEAF_RIGHT, LEAF_TOP);
        *(vertices++) =     LLVector3(0.f, 0.5f*LEAF_WIDTH, 1.f);
        *(colors++) =       LLColor4U::white;
        vertex_count++;

        *(normals++) =      LLVector3(SRR3, -SRR3, SRR3);
        *(tex_coords++) =   LLVector2(LEAF_LEFT, LEAF_TOP);
        *(vertices++) =     LLVector3(0.f, -0.5f*LEAF_WIDTH, 1.f);
        *(colors++) =       LLColor4U::white;
        vertex_count++;

        *(normals++) =      LLVector3(SRR2, SRR2, 0.f);
        *(tex_coords++) =   LLVector2(LEAF_RIGHT, LEAF_BOTTOM);
        *(vertices++) =     LLVector3(0.f, 0.5f*LEAF_WIDTH, 0.f);
        *(colors++) =       LLColor4U::white;
        vertex_count++;

        *(indicesp++) = 8;
        index_count++;
        *(indicesp++) = 9;
        index_count++;
        *(indicesp++) = 10;
        index_count++;

        *(indicesp++) = 8;
        index_count++;
        *(indicesp++) = 11;
        index_count++;
        *(indicesp++) = 9;
        index_count++;


        // other side of same leaf
        *(normals++) =      LLVector3(-SRR2, -SRR2, 0.f);
        *(tex_coords++) =   LLVector2(LEAF_LEFT, LEAF_BOTTOM);
        *(vertices++) =     LLVector3(0.f, -0.5f*LEAF_WIDTH, 0.f);
        *(colors++) =       LLColor4U::white;
        vertex_count++;

        *(normals++) =      LLVector3(-SRR3, SRR3, SRR3);
        *(tex_coords++) =   LLVector2(LEAF_RIGHT, LEAF_TOP);
        *(vertices++) =     LLVector3(0.f, 0.5f*LEAF_WIDTH, 1.f);
        *(colors++) =       LLColor4U::white;
        vertex_count++;

        *(normals++) =      LLVector3(-SRR3, -SRR3, SRR3);
        *(tex_coords++) =   LLVector2(LEAF_LEFT, LEAF_TOP);
        *(vertices++) =     LLVector3(0.f, -0.5f*LEAF_WIDTH, 1.f);
        *(colors++) =       LLColor4U::white;
        vertex_count++;

        *(normals++) =      LLVector3(-SRR2, SRR2, 0.f);
        *(tex_coords++) =   LLVector2(LEAF_RIGHT, LEAF_BOTTOM);
        *(vertices++) =     LLVector3(0.f, 0.5f*LEAF_WIDTH, 0.f);
        *(colors++) =       LLColor4U::white;
        vertex_count++;

        *(indicesp++) = 12;
        index_count++;
        *(indicesp++) = 14;
        index_count++;
        *(indicesp++) = 13;
        index_count++;

        *(indicesp++) = 12;
        index_count++;
        *(indicesp++) = 13;
        index_count++;
        *(indicesp++) = 15;
        index_count++;

        // Generate geometry for the cylinders

        // Different LOD's

        // Generate the vertices
        // Generate the indices

        for (lod = 0; lod < sMAX_NUM_TREE_LOD_LEVELS; lod++)
        {
            slices = sLODSlices[lod];
            F32 base_radius = 0.65f;
            F32 top_radius = base_radius * sSpeciesTable[mSpecies]->mTaper;
            //LL_INFOS() << "Species " << ((U32) mSpecies) << ", taper = " << sSpeciesTable[mSpecies].mTaper << LL_ENDL;
            //LL_INFOS() << "Droop " << mDroop << ", branchlength: " << mBranchLength << LL_ENDL;
            F32 angle = 0;
            F32 angle_inc = 360.f/(slices-1);
            F32 z = 0.f;
            F32 z_inc = 1.f;
            if (slices > 3)
            {
                z_inc = 1.f/(slices - 3);
            }
            F32 radius = base_radius;

            F32 x1,y1;
            F32 noise_scale = sSpeciesTable[mSpecies]->mNoiseMag;
            LLVector3 nvec;

            const F32 cap_nudge = 0.1f;         // Height to 'peak' the caps on top/bottom of branch

            const S32 fractal_depth = 5;
            F32 nvec_scale = 1.f * sSpeciesTable[mSpecies]->mNoiseScale;
            F32 nvec_scalez = 4.f * sSpeciesTable[mSpecies]->mNoiseScale;

            F32 tex_z_repeat = sSpeciesTable[mSpecies]->mRepeatTrunkZ;

            F32 start_radius;
            F32 nangle = 0;
            F32 height = 1.f;
            F32 r0;

            for (i = 0; i < slices; i++)
            {
                if (i == 0)
                {
                    z = - cap_nudge;
                    r0 = 0.0;
                }
                else if (i == (slices - 1))
                {
                    z = 1.f + cap_nudge;//((i - 2) * z_inc) + cap_nudge;
                    r0 = 0.0;
                }
                else
                {
                    z = (i - 1) * z_inc;
                    r0 = base_radius + (top_radius - base_radius)*z;
                }

                for (j = 0; j < slices; j++)
                {
                    if (slices - 1 == j)
                    {
                        angle = 0.f;
                    }
                    else
                    {
                        angle =  j*angle_inc;
                    }

                    nangle = angle;

                    x1 = cos(angle * DEG_TO_RAD);
                    y1 = sin(angle * DEG_TO_RAD);
                    LLVector2 tc;
                    // This isn't totally accurate.  Should compute based on slope as well.
                    start_radius = r0 * (1.f + 1.2f*fabs(z - 0.66f*height)/height);
                    nvec.set(   cos(nangle * DEG_TO_RAD)*start_radius*nvec_scale,
                                sin(nangle * DEG_TO_RAD)*start_radius*nvec_scale,
                                z*nvec_scalez);
                    // First and last slice at 0 radius (to bring in top/bottom of structure)
                    radius = start_radius + turbulence3((F32*)&nvec.mV, (F32)fractal_depth)*noise_scale;

                    if (slices - 1 == j)
                    {
                        // Not 0.5 for slight slop factor to avoid edges on leaves
                        tc = LLVector2(0.490f, (1.f - z/2.f)*tex_z_repeat);
                    }
                    else
                    {
                        tc = LLVector2((angle/360.f)*0.5f, (1.f - z/2.f)*tex_z_repeat);
                    }

                    *(vertices++) =     LLVector3(x1*radius, y1*radius, z);
                    *(normals++) =      LLVector3(x1, y1, 0.f);
                    *(tex_coords++) = tc;
                    *(colors++) =       LLColor4U::white;
                    vertex_count++;
                }
            }

            for (i = 0; i < (slices - 1); i++)
            {
                for (j = 0; j < (slices - 1); j++)
                {
                    S32 x1_offset = j+1;
                    if ((j+1) == slices)
                    {
                        x1_offset = 0;
                    }
                    // Generate the matching quads
                    *(indicesp) = j + (i*slices) + sLODVertexOffset[lod];
                    llassert(*(indicesp) < (U32)max_vertices);
                    indicesp++;
                    index_count++;
                    *(indicesp) = x1_offset + ((i+1)*slices) + sLODVertexOffset[lod];
                    llassert(*(indicesp) < (U32)max_vertices);
                    indicesp++;
                    index_count++;
                    *(indicesp) = j + ((i+1)*slices) + sLODVertexOffset[lod];
                    llassert(*(indicesp) < (U32)max_vertices);
                    indicesp++;
                    index_count++;

                    *(indicesp) = j + (i*slices) + sLODVertexOffset[lod];
                    llassert(*(indicesp) < (U32)max_vertices);
                    indicesp++;
                    index_count++;
                    *(indicesp) = x1_offset + (i*slices) + sLODVertexOffset[lod];
                    llassert(*(indicesp) < (U32)max_vertices);
                    indicesp++;
                    index_count++;
                    *(indicesp) = x1_offset + ((i+1)*slices) + sLODVertexOffset[lod];
                    llassert(*(indicesp) < (U32)max_vertices);
                    indicesp++;
                    index_count++;
                }
            }
            slices /= 2;
        }

        mReferenceBuffer->unmapBuffer();
        llassert(vertex_count == max_vertices);
        llassert(index_count == max_indices);
#ifndef SHOW_ASSERT
        (void)vertex_count;
        (void)index_count;
#endif
    }

    //generate tree mesh
    updateMesh();

    return true;
}

void LLVOTree::updateMesh()
{
    LLMatrix4 matrix;

    // Translate to tree base  HACK - adjustment in Z plants tree underground
    const LLVector3 &pos_region = getPositionRegion();
    //gGL.translatef(pos_agent.mV[VX], pos_agent.mV[VY], pos_agent.mV[VZ] - 0.1f);
    LLMatrix4 trans_mat;
    trans_mat.setTranslation(pos_region.mV[VX], pos_region.mV[VY], pos_region.mV[VZ] - 0.1f);
    trans_mat *= matrix;

    // Rotate to tree position and bend for current trunk/wind
    // Note that trunk stiffness controls the amount of bend at the trunk as
    // opposed to the crown of the tree
    //
    const F32 TRUNK_STIFF = 22.f;

    LLQuaternion rot =
        LLQuaternion(mTrunkBend.magVec()*TRUNK_STIFF*DEG_TO_RAD, LLVector4(mTrunkBend.mV[VX], mTrunkBend.mV[VY], 0)) *
        LLQuaternion(90.f*DEG_TO_RAD, LLVector4(0,0,1)) *
        getRotation();

    LLMatrix4 rot_mat(rot);
    rot_mat *= trans_mat;

    F32 radius = getScale().magVec()*0.05f;
    LLMatrix4 scale_mat;
    scale_mat.mMatrix[0][0] =
        scale_mat.mMatrix[1][1] =
        scale_mat.mMatrix[2][2] = radius;

    scale_mat *= rot_mat;

//  const F32 THRESH_ANGLE_FOR_BILLBOARD = 15.f;
//  const F32 BLEND_RANGE_FOR_BILLBOARD = 3.f;

    F32 droop = mDroop + 25.f*(1.f - mTrunkBend.magVec());

    S32 stop_depth = 0;
    F32 alpha = 1.0;

    U32 vert_count = 0;
    U32 index_count = 0;

    calcNumVerts(vert_count, index_count, mTrunkLOD, stop_depth, mDepth, mTrunkDepth, mBranches);

    LLFace* facep = mDrawable->getFace(0);
    if (!facep) return;
    LLVertexBuffer* buff = new LLVertexBuffer(LLDrawPoolTree::VERTEX_DATA_MASK);
    if (!buff->allocateBuffer(vert_count, index_count))
    {
        LL_WARNS() << "Failed to allocate Vertex Buffer on mesh update to "
            << vert_count << " vertices and "
            << index_count << " indices" << LL_ENDL;
        buff->allocateBuffer(1, 3);
        memset((U8*)buff->getMappedData(), 0, buff->getSize());
        memset((U8*)buff->getMappedIndices(), 0, buff->getIndicesSize());
        facep->setSize(1, 3);
        facep->setVertexBuffer(buff);
        mReferenceBuffer->unmapBuffer();
        buff->unmapBuffer();
        return;
    }

    facep->setVertexBuffer(buff);

    LLStrider<LLVector3> vertices;
    LLStrider<LLVector3> normals;
    LLStrider<LLVector2> tex_coords;
    LLStrider<LLColor4U> colors;
    LLStrider<U16> indices;
    U16 idx_offset = 0;

    buff->getVertexStrider(vertices);
    buff->getNormalStrider(normals);
    buff->getTexCoord0Strider(tex_coords);
    buff->getColorStrider(colors);
    buff->getIndexStrider(indices);

    genBranchPipeline(vertices, normals, tex_coords, colors, indices, idx_offset, scale_mat, mTrunkLOD, stop_depth, mDepth, mTrunkDepth, 1.0, mTwist, droop, mBranches, alpha);

    mReferenceBuffer->unmapBuffer();
    buff->unmapBuffer();
}

void LLVOTree::appendMesh(LLStrider<LLVector3>& vertices,
                         LLStrider<LLVector3>& normals,
                         LLStrider<LLVector2>& tex_coords,
                         LLStrider<LLColor4U>& colors,
                         LLStrider<U16>& indices,
                         U16& cur_idx,
                         LLMatrix4& matrix,
                         LLMatrix4& norm_mat,
                         S32 vert_start,
                         S32 vert_count,
                         S32 index_count,
                         S32 index_offset)
{
    LLStrider<LLVector3> v;
    LLStrider<LLVector3> n;
    LLStrider<LLVector2> t;
    LLStrider<LLColor4U> c;
    LLStrider<U16> idx;

    mReferenceBuffer->getVertexStrider(v);
    mReferenceBuffer->getNormalStrider(n);
    mReferenceBuffer->getTexCoord0Strider(t);
    mReferenceBuffer->getColorStrider(c);
    mReferenceBuffer->getIndexStrider(idx);

    //copy/transform vertices into mesh - check
    for (S32 i = 0; i < vert_count; i++)
    {
        U16 index = vert_start + i;
        *vertices++ = v[index] * matrix;
        LLVector3 norm = n[index] * norm_mat;
        norm.normalize();
        *normals++ = norm;
        *tex_coords++ = t[index];
        *colors++ = c[index];
    }

    //copy offset indices into mesh - check
    for (S32 i = 0; i < index_count; i++)
    {
        U16 index = index_offset + i;
        *indices++ = idx[index]-vert_start+cur_idx;
    }

    //increment index offset - check
    cur_idx += vert_count;
}


void LLVOTree::genBranchPipeline(LLStrider<LLVector3>& vertices,
                                 LLStrider<LLVector3>& normals,
                                 LLStrider<LLVector2>& tex_coords,
                                 LLStrider<LLColor4U>& colors,
                                 LLStrider<U16>& indices,
                                 U16& index_offset,
                                 LLMatrix4& matrix,
                                 S32 trunk_LOD,
                                 S32 stop_level,
                                 U16 depth,
                                 U16 trunk_depth,
                                 F32 scale,
                                 F32 twist,
                                 F32 droop,
                                 F32 branches,
                                 F32 alpha)
{
    //
    //  Generates a tree mesh by recursing, generating branches and then a 'leaf' texture.

    static F32 constant_twist;
    static F32 width = 0;

    F32 length = ((trunk_depth || (scale == 1.f))? mTrunkLength:mBranchLength);
    F32 aspect = ((trunk_depth || (scale == 1.f))? mTrunkAspect:mBranchAspect);

    constant_twist = 360.f/branches;

    if (stop_level >= 0)
    {
        if (depth > stop_level)
        {
            {
                llassert(sLODIndexCount[trunk_LOD] > 0);
                width = scale * length * aspect;
                LLMatrix4 scale_mat;
                scale_mat.mMatrix[0][0] = width;
                scale_mat.mMatrix[1][1] = width;
                scale_mat.mMatrix[2][2] = scale*length;
                scale_mat *= matrix;

                glm::mat4 norm(glm::make_mat4((F32*) scale_mat.mMatrix));
                LLMatrix4 norm_mat = LLMatrix4(glm::value_ptr(glm::transpose(glm::inverse(norm))));

                appendMesh(vertices, normals, tex_coords, colors, indices, index_offset, scale_mat, norm_mat,
                            sLODVertexOffset[trunk_LOD], sLODVertexCount[trunk_LOD], sLODIndexCount[trunk_LOD], sLODIndexOffset[trunk_LOD]);
            }

            // Recurse to create more branches
            for (S32 i=0; i < (S32)branches; i++)
            {
                LLMatrix4 trans_mat;
                trans_mat.setTranslation(0,0,scale*length);
                trans_mat *= matrix;

                LLQuaternion rot =
                    LLQuaternion(20.f*DEG_TO_RAD, LLVector4(0.f, 0.f, 1.f)) *
                    LLQuaternion(droop*DEG_TO_RAD, LLVector4(0.f, 1.f, 0.f)) *
                    LLQuaternion(((constant_twist + ((i%2==0)?twist:-twist))*i)*DEG_TO_RAD, LLVector4(0.f, 0.f, 1.f));

                LLMatrix4 rot_mat(rot);
                rot_mat *= trans_mat;

                genBranchPipeline(vertices, normals, tex_coords, colors, indices, index_offset, rot_mat, trunk_LOD, stop_level, depth - 1, 0, scale*mScaleStep, twist, droop, branches, alpha);
            }
            //  Recurse to continue trunk
            if (trunk_depth)
            {
                LLMatrix4 trans_mat;
                trans_mat.setTranslation(0,0,scale*length);
                trans_mat *= matrix;

                LLMatrix4 rot_mat(70.5f*DEG_TO_RAD, LLVector4(0,0,1));
                rot_mat *= trans_mat; // rotate a bit around Z when ascending
                genBranchPipeline(vertices, normals, tex_coords, colors, indices, index_offset, rot_mat, trunk_LOD, stop_level, depth, trunk_depth-1, scale*mScaleStep, twist, droop, branches, alpha);
            }
        }
        else
        {
            //
            //  Append leaves as two 90 deg crossed quads with leaf textures
            //
            {
                LLMatrix4 scale_mat;
                scale_mat.mMatrix[0][0] =
                    scale_mat.mMatrix[1][1] =
                    scale_mat.mMatrix[2][2] = scale*mLeafScale;

                scale_mat *= matrix;

                glm::mat4 norm(glm::make_mat4((F32*)scale_mat.mMatrix));
                LLMatrix4 norm_mat = LLMatrix4(glm::value_ptr(glm::transpose(glm::inverse(norm))));

                appendMesh(vertices, normals, tex_coords, colors, indices, index_offset, scale_mat, norm_mat, 0, LEAF_VERTICES, LEAF_INDICES, 0);
            }
        }
    }
}



void LLVOTree::calcNumVerts(U32& vert_count, U32& index_count, S32 trunk_LOD, S32 stop_level, U16 depth, U16 trunk_depth, F32 branches)
{
    if (stop_level >= 0)
    {
        if (depth > stop_level)
        {
            index_count += sLODIndexCount[trunk_LOD];
            vert_count += sLODVertexCount[trunk_LOD];

            // Recurse to create more branches
            for (S32 i=0; i < (S32)branches; i++)
            {
                calcNumVerts(vert_count, index_count, trunk_LOD, stop_level, depth - 1, 0, branches);
            }

            //  Recurse to continue trunk
            if (trunk_depth)
            {
                calcNumVerts(vert_count, index_count, trunk_LOD, stop_level, depth, trunk_depth-1, branches);
            }
        }
        else
        {
            index_count += LEAF_INDICES;
            vert_count += LEAF_VERTICES;
        }
    }
    else
    {
        index_count += LEAF_INDICES;
        vert_count += LEAF_VERTICES;
    }
}

void LLVOTree::updateRadius()
{
    if (mDrawable.isNull())
    {
        return;
    }

    mDrawable->setRadius(32.0f);
}

void LLVOTree::updateSpatialExtents(LLVector4a& newMin, LLVector4a& newMax)
{
    F32 radius = getScale().length()*0.05f;
    LLVector3 center = getRenderPosition();

    F32 sz = mBillboardScale*mBillboardRatio*radius*0.5f;
    LLVector3 size(sz,sz,sz);

    center += LLVector3(0, 0, size.mV[2]) * getRotation();

    newMin.load3((center-size).mV);
    newMax.load3((center+size).mV);
    LLVector4a pos;
    pos.load3(center.mV);
    mDrawable->setPositionGroup(pos);

<<<<<<< HEAD
    LLFace* facep = mDrawable->getFace(0);
    if (!facep) return; // <FS:Beq/> FIRE-34565 Repeatable Bugsplat crash while driving on mainland.
    facep->mExtents[0] = newMin;
    facep->mExtents[1] = newMax;
=======
    if (mDrawable->getNumFaces() > 0)
    {
        LLFace* facep = mDrawable->getFace(0);
        if (facep)
        {
            facep->mExtents[0] = newMin;
            facep->mExtents[1] = newMax;
        }
    }
>>>>>>> 934833ba
}

bool LLVOTree::lineSegmentIntersect(const LLVector4a& start, const LLVector4a& end, S32 face, bool pick_transparent, bool pick_rigged, bool pick_unselectable, S32 *face_hitp,
                                  LLVector4a* intersection,LLVector2* tex_coord, LLVector4a* normal, LLVector4a* tangent)
{

    if (!lineSegmentBoundingBox(start, end))
    {
        return false;
    }

    const LLVector4a* exta = mDrawable->getSpatialExtents();

    //VECTORIZE THIS
    LLVector3 ext[2];
    ext[0].set(exta[0].getF32ptr());
    ext[1].set(exta[1].getF32ptr());

    LLVector3 center = (ext[1]+ext[0])*0.5f;
    LLVector3 size = (ext[1]-ext[0]);

    LLQuaternion quat = getRotation();

    center -= LLVector3(0,0,size.magVec() * 0.25f)*quat;

    size.scaleVec(LLVector3(0.25f, 0.25f, 1.f));
    size.mV[0] = llmin(size.mV[0], 1.f);
    size.mV[1] = llmin(size.mV[1], 1.f);

    LLVector3 pos, norm;

    LLVector3 start3(start.getF32ptr());
    LLVector3 end3(end.getF32ptr());

    if (linesegment_tetrahedron(start3, end3, center, size, quat, pos, norm))
    {
        if (intersection)
        {
            intersection->load3(pos.mV);
        }

        if (normal)
        {
            normal->load3(norm.mV);
        }
        return true;
    }

    return false;
}

U32 LLVOTree::getPartitionType() const
{
    return LLViewerRegion::PARTITION_TREE;
}

LLTreePartition::LLTreePartition(LLViewerRegion* regionp)
: LLSpatialPartition(0, false, regionp)
{
    mDrawableType = LLPipeline::RENDER_TYPE_TREE;
    mPartitionType = LLViewerRegion::PARTITION_TREE;
    mSlopRatio = 0.f;
    mLODPeriod = 1;
}
<|MERGE_RESOLUTION|>--- conflicted
+++ resolved
@@ -1178,12 +1178,6 @@
     pos.load3(center.mV);
     mDrawable->setPositionGroup(pos);
 
-<<<<<<< HEAD
-    LLFace* facep = mDrawable->getFace(0);
-    if (!facep) return; // <FS:Beq/> FIRE-34565 Repeatable Bugsplat crash while driving on mainland.
-    facep->mExtents[0] = newMin;
-    facep->mExtents[1] = newMax;
-=======
     if (mDrawable->getNumFaces() > 0)
     {
         LLFace* facep = mDrawable->getFace(0);
@@ -1193,7 +1187,6 @@
             facep->mExtents[1] = newMax;
         }
     }
->>>>>>> 934833ba
 }
 
 bool LLVOTree::lineSegmentIntersect(const LLVector4a& start, const LLVector4a& end, S32 face, bool pick_transparent, bool pick_rigged, bool pick_unselectable, S32 *face_hitp,
