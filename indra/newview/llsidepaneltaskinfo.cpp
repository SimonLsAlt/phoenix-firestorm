--- conflicted
+++ resolved
@@ -79,12 +79,8 @@
     : mVisibleDebugPermissions(true) // space was allocated by default
 {
 	setMouseOpaque(FALSE);
-<<<<<<< HEAD
     mSelectionUpdateSlot = LLSelectMgr::instance().mUpdateSignal.connect(boost::bind(&LLSidepanelTaskInfo::refreshAll, this));
-=======
-	LLSelectMgr::instance().mUpdateSignal.connect(boost::bind(&LLSidepanelTaskInfo::refreshAll, this));
     gIdleCallbacks.addFunction(&LLSidepanelTaskInfo::onIdle, (void*)this);
->>>>>>> 24654708
 }
 
 
@@ -92,15 +88,12 @@
 {
 	if (sActivePanel == this)
 		sActivePanel = NULL;
-<<<<<<< HEAD
+    gIdleCallbacks.deleteFunction(&LLSidepanelTaskInfo::onIdle, (void*)this);
 
     if (mSelectionUpdateSlot.connected())
     {
         mSelectionUpdateSlot.disconnect();
     }
-=======
-    gIdleCallbacks.deleteFunction(&LLSidepanelTaskInfo::onIdle, (void*)this);
->>>>>>> 24654708
 }
 
 // virtual
