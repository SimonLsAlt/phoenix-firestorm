--- conflicted
+++ resolved
@@ -650,52 +650,31 @@
 	
 	if (gSavedSettings.getBOOL("DebugPermissions") )
 	{
-<<<<<<< HEAD
 // <FS:Beq> remove misleading X for export when not in OpenSim		
-		bool isOpenSim {false};
+        bool isOpenSim {false};
 #ifdef OPENSIM
-		if( LLGridManager::instance().isInOpenSim() )
-		{
-			isOpenSim = true;
-		}
+        if( LLGridManager::instance().isInOpenSim() )
+        {
+            isOpenSim = true;
+        }
 #endif
-// </FS:Beq>		
-		if (valid_base_perms)
-		{
-			getChild<LLUICtrl>("B:")->setValue("B: " + mask_to_string(base_mask_on, isOpenSim)); // <FS:Beq/> remove misleading X for export when not in OpenSim
-			getChildView("B:")->setVisible(							TRUE);
-			
-			getChild<LLUICtrl>("O:")->setValue("O: " + mask_to_string(owner_mask_on, isOpenSim)); // <FS:Beq/> remove misleading X for export when not in OpenSim
-			getChildView("O:")->setVisible(							TRUE);
-			
-			getChild<LLUICtrl>("G:")->setValue("G: " + mask_to_string(group_mask_on, isOpenSim)); // <FS:Beq/> remove misleading X for export when not in OpenSim
-			getChildView("G:")->setVisible(							TRUE);
-			
-			getChild<LLUICtrl>("E:")->setValue("E: " + mask_to_string(everyone_mask_on, isOpenSim)); // <FS:Beq/> remove misleading X for export when not in OpenSim
-			getChildView("E:")->setVisible(							TRUE);
-			
-			getChild<LLUICtrl>("N:")->setValue("N: " + mask_to_string(next_owner_mask_on, isOpenSim)); // <FS:Beq/> remove misleading X for export when not in OpenSim
-			getChildView("N:")->setVisible(							TRUE);
-		}
-=======
         if (valid_base_perms)
         {
-            mDAB->setValue("B: " + mask_to_string(base_mask_on));
+            mDAB->setValue("B: " + mask_to_string(base_mask_on, isOpenSim)); // <FS:Beq/> remove misleading X for export when not in OpenSim
             mDAB->setVisible(							TRUE);
 
-            mDAO->setValue("O: " + mask_to_string(owner_mask_on));
+            mDAO->setValue("O: " + mask_to_string(owner_mask_on, isOpenSim)); // <FS:Beq/> remove misleading X for export when not in OpenSim
             mDAO->setVisible(							TRUE);
 
-            mDAG->setValue("G: " + mask_to_string(group_mask_on));
+            mDAG->setValue("G: " + mask_to_string(group_mask_on, isOpenSim)); // <FS:Beq/> remove misleading X for export when not in OpenSim
             mDAG->setVisible(							TRUE);
 
-            mDAE->setValue("E: " + mask_to_string(everyone_mask_on));
+            mDAE->setValue("E: " + mask_to_string(everyone_mask_on, isOpenSim)); // <FS:Beq/> remove misleading X for export when not in OpenSim
             mDAE->setVisible(							TRUE);
 
-            mDAN->setValue("N: " + mask_to_string(next_owner_mask_on));
+            mDAN->setValue("N: " + mask_to_string(next_owner_mask_on, isOpenSim)); // <FS:Beq/> remove misleading X for export when not in OpenSim
             mDAN->setVisible(							TRUE);
         }
->>>>>>> 71a02a8d
 
 		U32 flag_mask = 0x0;
 		if (objectp->permMove()) 		flag_mask |= PERM_MOVE;
@@ -703,21 +682,7 @@
 		if (objectp->permCopy()) 		flag_mask |= PERM_COPY;
 		if (objectp->permTransfer()) 	flag_mask |= PERM_TRANSFER;
 
-<<<<<<< HEAD
-		getChild<LLUICtrl>("F:")->setValue("F:" + mask_to_string(flag_mask, isOpenSim)); // <FS:Beq/> remove misleading X for export when not in OpenSim
-		getChildView("F:")->setVisible(								TRUE);
-	}
-	else
-	{
-		getChildView("B:")->setVisible(								FALSE);
-		getChildView("O:")->setVisible(								FALSE);
-		getChildView("G:")->setVisible(								FALSE);
-		getChildView("E:")->setVisible(								FALSE);
-		getChildView("N:")->setVisible(								FALSE);
-		getChildView("F:")->setVisible(								FALSE);
-	}
-=======
-        mDAF->setValue("F:" + mask_to_string(flag_mask));
+        mDAF->setValue("F:" + mask_to_string(flag_mask, isOpenSim)); // <FS:Beq/> remove misleading X for export when not in OpenSim
         mDAF->setVisible(TRUE);
 
         if (!mVisibleDebugPermissions)
@@ -746,7 +711,6 @@
         parent_floater->reshape(parent_rect.getWidth(), parent_rect.getHeight() - (debug_rect.getHeight() * 2));
         mVisibleDebugPermissions = false;
     }
->>>>>>> 71a02a8d
 
 	BOOL has_change_perm_ability = FALSE;
 	BOOL has_change_sale_ability = FALSE;
