/** 
 * @file llsidepaneltaskinfo.cpp
 * @brief LLSidepanelTaskInfo class implementation
 * This class represents the panel in the build view for
 * viewing/editing object names, owners, permissions, etc.
 *
 * $LicenseInfo:firstyear=2002&license=viewerlgpl$
 * Second Life Viewer Source Code
 * Copyright (C) 2010, Linden Research, Inc.
 * 
 * This library is free software; you can redistribute it and/or
 * modify it under the terms of the GNU Lesser General Public
 * License as published by the Free Software Foundation;
 * version 2.1 of the License only.
 * 
 * This library is distributed in the hope that it will be useful,
 * but WITHOUT ANY WARRANTY; without even the implied warranty of
 * MERCHANTABILITY or FITNESS FOR A PARTICULAR PURPOSE.  See the GNU
 * Lesser General Public License for more details.
 * 
 * You should have received a copy of the GNU Lesser General Public
 * License along with this library; if not, write to the Free Software
 * Foundation, Inc., 51 Franklin Street, Fifth Floor, Boston, MA  02110-1301  USA
 * 
 * Linden Research, Inc., 945 Battery Street, San Francisco, CA  94111  USA
 * $/LicenseInfo$
 */

#include "llviewerprecompiledheaders.h"

#include "llsidepaneltaskinfo.h"

#include "lluuid.h"
#include "llpermissions.h"
#include "llcategory.h"
#include "llclickaction.h"
#include "llfocusmgr.h"
#include "llnotificationsutil.h"
#include "llstring.h"

#include "llviewerwindow.h"
#include "llresmgr.h"
#include "lltextbox.h"
#include "llbutton.h"
#include "llcallbacklist.h"
#include "llcheckboxctrl.h"
#include "llviewerobject.h"
#include "llselectmgr.h"
#include "llagent.h"
#include "llstatusbar.h"		// for getBalance()
#include "lllineeditor.h"
#include "llcombobox.h"
#include "lluiconstants.h"
#include "lldbstrings.h"
#include "llfloatergroups.h"
#include "llfloaterreg.h"
#include "llavataractions.h"
#include "llnamebox.h"
#include "llviewercontrol.h"
#include "llviewermenu.h"
#include "lluictrlfactory.h"
#include "llspinctrl.h"
#include "roles_constants.h"
#include "llgroupactions.h"
#include "lltextbase.h"
#include "llstring.h"
#include "lltrans.h"
#include "llviewernetwork.h" // <FS:Beq/> for gridmanager
// [RLVa:KB] - Checked: 2010-08-25 (RLVa-1.2.2a)
#include "llslurl.h"
#include "rlvhandler.h"
// [/RLVa:KB]

///----------------------------------------------------------------------------
/// Class llsidepaneltaskinfo
///----------------------------------------------------------------------------

LLSidepanelTaskInfo* LLSidepanelTaskInfo::sActivePanel = NULL;

static LLPanelInjector<LLSidepanelTaskInfo> t_task_info("sidepanel_task_info");

// Default constructor
LLSidepanelTaskInfo::LLSidepanelTaskInfo()
    : mVisibleDebugPermissions(true) // space was allocated by default
{
	setMouseOpaque(false);
    mSelectionUpdateSlot = LLSelectMgr::instance().mUpdateSignal.connect(boost::bind(&LLSidepanelTaskInfo::refreshAll, this));
    gIdleCallbacks.addFunction(&LLSidepanelTaskInfo::onIdle, (void*)this);
}


LLSidepanelTaskInfo::~LLSidepanelTaskInfo()
{
	if (sActivePanel == this)
		sActivePanel = NULL;
    gIdleCallbacks.deleteFunction(&LLSidepanelTaskInfo::onIdle, (void*)this);

    if (mSelectionUpdateSlot.connected())
    {
        mSelectionUpdateSlot.disconnect();
    }
}

// virtual
bool LLSidepanelTaskInfo::postBuild()
{
	mOpenBtn = getChild<LLButton>("open_btn");
	mOpenBtn->setClickedCallback(boost::bind(&LLSidepanelTaskInfo::onOpenButtonClicked, this));
	mPayBtn = getChild<LLButton>("pay_btn");
	mPayBtn->setClickedCallback(boost::bind(&LLSidepanelTaskInfo::onPayButtonClicked, this));
	mBuyBtn = getChild<LLButton>("buy_btn");
	mBuyBtn->setClickedCallback(boost::bind(&handle_buy));
	mDetailsBtn = getChild<LLButton>("details_btn");
	mDetailsBtn->setClickedCallback(boost::bind(&LLSidepanelTaskInfo::onDetailsButtonClicked, this));

	mDeedBtn = getChild<LLButton>("button deed");

	mLabelGroupName = getChild<LLNameBox>("Group Name Proxy");

	childSetCommitCallback("Object Name",						LLSidepanelTaskInfo::onCommitName,this);
	getChild<LLLineEditor>("Object Name")->setPrevalidate(LLTextValidate::validateASCIIPrintableNoPipe);
	childSetCommitCallback("Object Description",				LLSidepanelTaskInfo::onCommitDesc,this);
	getChild<LLLineEditor>("Object Description")->setPrevalidate(LLTextValidate::validateASCIIPrintableNoPipe);
	getChild<LLUICtrl>("button set group")->setCommitCallback(boost::bind(&LLSidepanelTaskInfo::onClickGroup,this));
	childSetCommitCallback("checkbox share with group",			&LLSidepanelTaskInfo::onCommitGroupShare,this);
	childSetAction("button deed",								&LLSidepanelTaskInfo::onClickDeedToGroup,this);
	childSetCommitCallback("checkbox allow everyone move",		&LLSidepanelTaskInfo::onCommitEveryoneMove,this);
	childSetCommitCallback("checkbox allow everyone copy",		&LLSidepanelTaskInfo::onCommitEveryoneCopy,this);
	childSetCommitCallback("checkbox for sale",					&LLSidepanelTaskInfo::onCommitSaleInfo,this);
	childSetCommitCallback("sale type",							&LLSidepanelTaskInfo::onCommitSaleType,this);
	childSetCommitCallback("Edit Cost", 						&LLSidepanelTaskInfo::onCommitSaleInfo, this);
	childSetCommitCallback("checkbox next owner can modify",	&LLSidepanelTaskInfo::onCommitNextOwnerModify,this);
	childSetCommitCallback("checkbox next owner can copy",		&LLSidepanelTaskInfo::onCommitNextOwnerCopy,this);
	childSetCommitCallback("checkbox next owner can transfer",	&LLSidepanelTaskInfo::onCommitNextOwnerTransfer,this);
	childSetCommitCallback("clickaction",						&LLSidepanelTaskInfo::onCommitClickAction,this);
	childSetCommitCallback("search_check",						&LLSidepanelTaskInfo::onCommitIncludeInSearch,this);
	
	mDAPermModify = getChild<LLUICtrl>("perm_modify");
	mDACreatorName = getChild<LLUICtrl>("Creator Name");
	mDAOwner = getChildView("Owner:");
	mDAOwnerName = getChild<LLUICtrl>("Owner Name");
	mDAButtonSetGroup = getChildView("button set group");
	mDAObjectName = getChild<LLUICtrl>("Object Name");
	mDAName = getChildView("Name:");
	mDADescription = getChildView("Description:");
	mDAObjectDescription = getChild<LLUICtrl>("Object Description");
	mDACheckboxShareWithGroup = getChild<LLUICtrl>("checkbox share with group");
	mDAButtonDeed = getChildView("button deed");
	mDACheckboxAllowEveryoneMove = getChild<LLUICtrl>("checkbox allow everyone move");
	mDACheckboxAllowEveryoneCopy = getChild<LLUICtrl>("checkbox allow everyone copy");
	mDACheckboxNextOwnerCanModify = getChild<LLUICtrl>("checkbox next owner can modify");
	mDACheckboxNextOwnerCanCopy = getChild<LLUICtrl>("checkbox next owner can copy");
	mDACheckboxNextOwnerCanTransfer = getChild<LLUICtrl>("checkbox next owner can transfer");
	mDACheckboxForSale = getChild<LLUICtrl>("checkbox for sale");
	mDASearchCheck = getChild<LLUICtrl>("search_check");
	mDAComboSaleType = getChild<LLComboBox>("sale type");
	mDAEditCost = getChild<LLUICtrl>("Edit Cost");
	mDALabelClickAction = getChildView("label click action");
	mDAComboClickAction = getChild<LLComboBox>("clickaction");
	mDAPathfindingAttributes = getChild<LLTextBase>("pathfinding_attributes_value");
	mDAB = getChild<LLUICtrl>("B:");
	mDAO = getChild<LLUICtrl>("O:");
	mDAG = getChild<LLUICtrl>("G:");
	mDAE = getChild<LLUICtrl>("E:");
	mDAN = getChild<LLUICtrl>("N:");
	mDAF = getChild<LLUICtrl>("F:");
	
	return true;
}

/*virtual*/ void LLSidepanelTaskInfo::onVisibilityChange(bool visible)
{
	if (visible)
	{
		sActivePanel = this;
		mObject = getFirstSelectedObject();
	}
	else
	{
		sActivePanel = NULL;
		// drop selection reference
		mObjectSelection = NULL;
	}
}


void LLSidepanelTaskInfo::disableAll()
{
	mDACreatorName->setValue(LLStringUtil::null);
	mDACreatorName->setEnabled(false);

	mDAOwner->setEnabled(false);
	mDAOwnerName->setValue(LLStringUtil::null);
	mDAOwnerName->setEnabled(false);

	mDAObjectName->setValue(LLStringUtil::null);
	mDAObjectName->setEnabled(false);
	mDAName->setEnabled(false);
	mDADescription->setEnabled(false);
	mDAObjectDescription->setValue(LLStringUtil::null);
	mDAObjectDescription->setEnabled(false);

	mDAPathfindingAttributes->setEnabled(false);
	mDAPathfindingAttributes->setValue(LLStringUtil::null);

	mDAButtonSetGroup->setEnabled(false);
	mDAButtonDeed->setEnabled(false);

	mDAPermModify->setEnabled(false);
	mDAPermModify->setValue(LLStringUtil::null);
	mDAEditCost->setValue(LLStringUtil::null);
	mDAComboSaleType->setValue(LLSaleInfo::FS_COPY);

	disablePermissions();

    if (mVisibleDebugPermissions)
    {
        mDAB->setVisible(false);
        mDAO->setVisible(false);
        mDAG->setVisible(false);
        mDAE->setVisible(false);
        mDAN->setVisible(false);
        mDAF->setVisible(false);

        LLFloater* parent_floater = gFloaterView->getParentFloater(this);
        LLRect parent_rect = parent_floater->getRect();
        LLRect debug_rect = mDAB->getRect();
        // use double the debug rect for padding (since it isn't trivial to extract top_pad)
        parent_floater->reshape(parent_rect.getWidth(), parent_rect.getHeight() - (debug_rect.getHeight() * 2));
        mVisibleDebugPermissions = false;
    }

	mOpenBtn->setEnabled(false);
	mPayBtn->setEnabled(false);
	mBuyBtn->setEnabled(false);
}

void LLSidepanelTaskInfo::disablePermissions()
{
	mDACheckboxShareWithGroup->setValue(false);
	mDACheckboxShareWithGroup->setEnabled(false);

	mDACheckboxAllowEveryoneMove->setValue(false);
	mDACheckboxAllowEveryoneMove->setEnabled(false);
	mDACheckboxAllowEveryoneCopy->setValue(false);
	mDACheckboxAllowEveryoneCopy->setEnabled(false);

	//Next owner can:
	mDACheckboxNextOwnerCanModify->setValue(false);
	mDACheckboxNextOwnerCanModify->setEnabled(false);
	mDACheckboxNextOwnerCanCopy->setValue(false);
	mDACheckboxNextOwnerCanCopy->setEnabled(false);
	mDACheckboxNextOwnerCanTransfer->setValue(false);
	mDACheckboxNextOwnerCanTransfer->setEnabled(false);

	//checkbox for sale
	mDACheckboxForSale->setValue(false);
	mDACheckboxForSale->setEnabled(false);

	//checkbox include in search
	mDASearchCheck->setValue(false);
	mDASearchCheck->setEnabled(false);

	mDAComboSaleType->setEnabled(false);

	mDAEditCost->setEnabled(false);

	mDALabelClickAction->setEnabled(false);
	if (mDAComboClickAction)
	{
		mDAComboClickAction->setEnabled(false);
		mDAComboClickAction->clear();
	}
}

void LLSidepanelTaskInfo::refresh()
{
    mIsDirty = false;
    
	LLButton* btn_deed_to_group = mDeedBtn; 
	if (btn_deed_to_group)
	{	
		std::string deedText;
		if (gWarningSettings.getBOOL("DeedObject"))
		{
			deedText = getString("text deed continued");
		}
		else
		{
			deedText = getString("text deed");
		}
		btn_deed_to_group->setLabelSelected(deedText);
		btn_deed_to_group->setLabelUnselected(deedText);
	}

	bool root_selected = true;
	LLSelectNode* nodep = mObjectSelection->getFirstRootNode();
	S32 object_count = mObjectSelection->getRootObjectCount();
	if (!nodep || (object_count == 0))
	{
		nodep = mObjectSelection->getFirstNode();
		object_count = mObjectSelection->getObjectCount();
		root_selected = false;
	}

	LLViewerObject* objectp = NULL;
	if (nodep)
	{
		objectp = nodep->getObject();
	}

	// ...nothing selected
	if (!nodep || !objectp)
	{
		disableAll();
		return;
	}

	// figure out a few variables
	const bool is_one_object = (object_count == 1);
	
	// BUG: fails if a root and non-root are both single-selected.
	const bool is_perm_modify = (mObjectSelection->getFirstRootNode() && LLSelectMgr::getInstance()->selectGetRootsModify()) ||
		LLSelectMgr::getInstance()->selectGetModify();
	const bool is_nonpermanent_enforced = (mObjectSelection->getFirstRootNode() && LLSelectMgr::getInstance()->selectGetRootsNonPermanentEnforced()) ||
		LLSelectMgr::getInstance()->selectGetNonPermanentEnforced();

	S32 string_index = 0;
	std::string MODIFY_INFO_STRINGS[] =
		{
			getString("text modify info 1"),
			getString("text modify info 2"),
			getString("text modify info 3"),
			getString("text modify info 4"),
			getString("text modify info 5"),
			getString("text modify info 6")
		};
	if (!is_perm_modify)
	{
		string_index += 2;
	}
	else if (!is_nonpermanent_enforced)
	{
		string_index += 4;
	}
	if (!is_one_object)
	{
		++string_index;
	}
	getChildView("perm_modify")->setEnabled(true);
	getChild<LLUICtrl>("perm_modify")->setValue(MODIFY_INFO_STRINGS[string_index]);

	std::string pfAttrName;

	if ((mObjectSelection->getFirstRootNode() 
		&& LLSelectMgr::getInstance()->selectGetRootsNonPathfinding())
		|| LLSelectMgr::getInstance()->selectGetNonPathfinding())
	{
		pfAttrName = "Pathfinding_Object_Attr_None";
	}
	else if ((mObjectSelection->getFirstRootNode() 
		&& LLSelectMgr::getInstance()->selectGetRootsPermanent())
		|| LLSelectMgr::getInstance()->selectGetPermanent())
	{
		pfAttrName = "Pathfinding_Object_Attr_Permanent";
	}
	else if ((mObjectSelection->getFirstRootNode() 
		&& LLSelectMgr::getInstance()->selectGetRootsCharacter())
		|| LLSelectMgr::getInstance()->selectGetCharacter())
	{
		pfAttrName = "Pathfinding_Object_Attr_Character";
	}
	else
	{
		pfAttrName = "Pathfinding_Object_Attr_MultiSelect";
	}

	mDAPathfindingAttributes->setEnabled(true);
	mDAPathfindingAttributes->setValue(LLTrans::getString(pfAttrName));
	
	// Update creator text field
<<<<<<< HEAD
	//getChildView("Creator:")->setEnabled(TRUE); // <FS:Ansariel> Doesn't exist as of 2015-11-26
	std::string creator_name;
// [RLVa:KB] - Checked: 2010-11-01 (RLVa-1.2.2a) | Modified: RLVa-1.2.2a
	BOOL creators_identical = LLSelectMgr::getInstance()->selectGetCreator(mCreatorID, creator_name);
// [/RLVa:KB]
//	LLUUID creator_id;
//	LLSelectMgr::getInstance()->selectGetCreator(creator_id, creator_name);
//
//	if(creator_id != mCreatorID )
//	{
//		mDACreatorName->setValue(creator_name);
//		mCreatorID = creator_id;
//	}
//	if(mDACreatorName->getValue().asString() == LLStringUtil::null)
//	{
//		mDACreatorName->setValue(creator_name);
//	}
//	mDACreatorName->setEnabled(TRUE);
// [RLVa:KB] - Moved further down to avoid an annoying flicker when the text is set twice in a row
=======
	getChildView("Creator:")->setEnabled(true);

	std::string creator_name;
	LLUUID creator_id;
	LLSelectMgr::getInstance()->selectGetCreator(creator_id, creator_name);

	if(creator_id != mCreatorID )
	{
		mDACreatorName->setValue(creator_name);
		mCreatorID = creator_id;
	}
	if(mDACreatorName->getValue().asString() == LLStringUtil::null)
	{
	    mDACreatorName->setValue(creator_name);
	}
	mDACreatorName->setEnabled(true);
>>>>>>> 7704c263

	// Update owner text field
	getChildView("Owner:")->setEnabled(true);

	std::string owner_name;
<<<<<<< HEAD
// <FS:Ansariel> RLVa change
//	LLUUID owner_id;
//	const BOOL owners_identical = LLSelectMgr::getInstance()->selectGetOwner(owner_id, owner_name);
//	if (owner_id.isNull())
	const BOOL owners_identical = LLSelectMgr::getInstance()->selectGetOwner(mOwnerID, owner_name);
	if (mOwnerID.isNull())
// </FS:Ansariel>
=======
	LLUUID owner_id;
	const bool owners_identical = LLSelectMgr::getInstance()->selectGetOwner(owner_id, owner_name);
	if (owner_id.isNull())
>>>>>>> 7704c263
	{
		if (LLSelectMgr::getInstance()->selectIsGroupOwned())
		{
			// Group owned already displayed by selectGetOwner
		}
		else
		{
			// Display last owner if public
			std::string last_owner_name;
			LLSelectMgr::getInstance()->selectGetLastOwner(mLastOwnerID, last_owner_name);

			// It should never happen that the last owner is null and the owner
			// is null, but it seems to be a bug in the simulator right now. JC
			if (!mLastOwnerID.isNull() && !last_owner_name.empty())
			{
				owner_name.append(", last ");
				owner_name.append(last_owner_name);
			}
		}
	}

//	if(owner_id.isNull() || (owner_id != mOwnerID))
//	{
//		mDAOwnerName->setValue(owner_name);
//		mOwnerID = owner_id;
//	}
//	if(mDAOwnerName->getValue().asString() == LLStringUtil::null)
//	{
//		mDAOwnerName->setValue(owner_name);
//	}
// [RLVa:KB] - Moved further down to avoid an annoying flicker when the text is set twice in a row

// [RLVa:KB] - Checked: 2010-11-01 (RLVa-1.2.2a) | Modified: RLVa-1.2.2a
	if (gRlvHandler.hasBehaviour(RLV_BHVR_SHOWNAMES))
	{
		// Only anonymize the creator if all of the selection was created by the same avie who's also the owner or they're a nearby avie
		if ( (creators_identical) && (mCreatorID != gAgent.getID()) && ((mCreatorID == mOwnerID) || (RlvUtil::isNearbyAgent(mCreatorID))) )
			creator_name = LLSLURL("agent", mCreatorID, "rlvanonym").getSLURLString();

		// Only anonymize the owner name if all of the selection is owned by the same avie and isn't group owned
		if ( (owners_identical) && (!LLSelectMgr::getInstance()->selectIsGroupOwned()) && (mOwnerID != gAgent.getID()) )
			owner_name = LLSLURL("agent", mOwnerID, "rlvanonym").getSLURLString();
	}

<<<<<<< HEAD
	getChild<LLUICtrl>("Creator Name")->setValue(creator_name);
	getChildView("Creator Name")->setEnabled(TRUE);

	getChild<LLUICtrl>("Owner Name")->setValue(owner_name);
	getChildView("Owner Name")->setEnabled(TRUE);
// [/RLVa:KB]

	// update group text field
	//getChildView("Group:")->setEnabled(TRUE); // <FS:Ansariel> Doesn't exist as of 2015-11-26
	//getChild<LLUICtrl>("Group Name")->setValue(LLStringUtil::null);  // <FS:Ansariel> Doesn't exist as of 2015-11-26
=======
	getChildView("Owner Name")->setEnabled(true);

	// update group text field
	getChildView("Group:")->setEnabled(true);
	getChild<LLUICtrl>("Group Name")->setValue(LLStringUtil::null);
>>>>>>> 7704c263
	LLUUID group_id;
	bool groups_identical = LLSelectMgr::getInstance()->selectGetGroup(group_id);
	if (groups_identical)
	{
		if (mLabelGroupName)
		{
			mLabelGroupName->setNameID(group_id,true);
			mLabelGroupName->setEnabled(true);
		}
	}
	else
	{
		if (mLabelGroupName)
		{
			mLabelGroupName->setNameID(LLUUID::null, true);
			mLabelGroupName->refresh(LLUUID::null, std::string(), true);
			mLabelGroupName->setEnabled(false);
		}
	}
	
	getChildView("button set group")->setEnabled(owners_identical && (mOwnerID == gAgent.getID()) && is_nonpermanent_enforced);

	getChildView("Name:")->setEnabled(true);
	LLLineEditor* LineEditorObjectName = getChild<LLLineEditor>("Object Name");
	getChildView("Description:")->setEnabled(true);
	LLLineEditor* LineEditorObjectDesc = getChild<LLLineEditor>("Object Description");

	if (is_one_object)
	{
		if (!LineEditorObjectName->hasFocus())
		{
			getChild<LLUICtrl>("Object Name")->setValue(nodep->mName);
		}

		if (LineEditorObjectDesc)
		{
			if (!LineEditorObjectDesc->hasFocus())
			{
				LineEditorObjectDesc->setText(nodep->mDescription);
			}
		}
	}
	else
	{
		getChild<LLUICtrl>("Object Name")->setValue(LLStringUtil::null);
		LineEditorObjectDesc->setText(LLStringUtil::null);
	}

	// figure out the contents of the name, description, & category
	bool edit_name_desc = false;
	if (is_one_object && objectp->permModify() && !objectp->isPermanentEnforced())
	{
		edit_name_desc = true;
	}
	if (edit_name_desc)
	{
		getChildView("Object Name")->setEnabled(true);
		getChildView("Object Description")->setEnabled(true);
	}
	else
	{
		getChildView("Object Name")->setEnabled(false);
		getChildView("Object Description")->setEnabled(false);
	}

	S32 total_sale_price = 0;
	S32 individual_sale_price = 0;
	bool is_for_sale_mixed = false;
	bool is_sale_price_mixed = false;
	U32 num_for_sale = false;
    LLSelectMgr::getInstance()->selectGetAggregateSaleInfo(num_for_sale,
														   is_for_sale_mixed,
														   is_sale_price_mixed,
														   total_sale_price,
														   individual_sale_price);

	const bool self_owned = (gAgent.getID() == mOwnerID);
	const bool group_owned = LLSelectMgr::getInstance()->selectIsGroupOwned() ;
	const bool public_owned = (mOwnerID.isNull() && !LLSelectMgr::getInstance()->selectIsGroupOwned());
	const bool can_transfer = LLSelectMgr::getInstance()->selectGetRootsTransfer();
	const bool can_copy = LLSelectMgr::getInstance()->selectGetRootsCopy();

	if (!owners_identical)
	{
<<<<<<< HEAD
		//getChildView("Cost")->setEnabled(FALSE); // <FS:Ansariel> Doesn't exist as of 2015-11-26
=======
		getChildView("Cost")->setEnabled(false);
>>>>>>> 7704c263
		getChild<LLUICtrl>("Edit Cost")->setValue(LLStringUtil::null);
		getChildView("Edit Cost")->setEnabled(false);
	}
	// You own these objects.
	else if (self_owned || (group_owned && gAgent.hasPowerInGroup(group_id,GP_OBJECT_SET_SALE)))
	{
		LLSpinCtrl *edit_price = getChild<LLSpinCtrl>("Edit Cost");

		// If there are multiple items for sale then set text to PRICE PER UNIT.
		if (num_for_sale > 1)
		{
			std::string label_text = is_sale_price_mixed? "Cost Mixed" :"Cost Per Unit";
			edit_price->setLabel(getString(label_text));
		}
		else
		{
			edit_price->setLabel(getString("Cost Default"));
		}
		
		if (!edit_price->hasFocus())
		{
			// If the sale price is mixed then set the cost to MIXED, otherwise
			// set to the actual cost.
			if ((num_for_sale > 0) && is_for_sale_mixed)
			{
				edit_price->setTentative(true);
			}
			else if ((num_for_sale > 0) && is_sale_price_mixed)
			{
				edit_price->setTentative(true);
			}
			else 
			{
				edit_price->setValue(individual_sale_price);
			}
		}
		// The edit fields are only enabled if you can sell this object
		// and the sale price is not mixed.
<<<<<<< HEAD
		BOOL enable_edit = (num_for_sale && can_transfer) ? !is_for_sale_mixed : FALSE;
		//getChildView("Cost")->setEnabled(enable_edit); // <FS:Ansariel> Doesn't exist as of 2015-11-26
=======
		bool enable_edit = (num_for_sale && can_transfer) ? !is_for_sale_mixed : false;
		getChildView("Cost")->setEnabled(enable_edit);
>>>>>>> 7704c263
		getChildView("Edit Cost")->setEnabled(enable_edit);
	}
	// Someone, not you, owns these objects.
	else if (!public_owned)
	{
<<<<<<< HEAD
		//getChildView("Cost")->setEnabled(FALSE); // <FS:Ansariel> Doesn't exist as of 2015-11-26
		getChildView("Edit Cost")->setEnabled(FALSE);
=======
		getChildView("Cost")->setEnabled(false);
		getChildView("Edit Cost")->setEnabled(false);
>>>>>>> 7704c263
		
		// Don't show a price if none of the items are for sale.
		if (num_for_sale)
			getChild<LLUICtrl>("Edit Cost")->setValue(llformat("%d",total_sale_price));
		else
			getChild<LLUICtrl>("Edit Cost")->setValue(LLStringUtil::null);

		// If multiple items are for sale, set text to TOTAL PRICE.
		if (num_for_sale > 1)
			getChild<LLSpinCtrl>("Edit Cost")->setLabel(getString("Cost Total"));
		else
			getChild<LLSpinCtrl>("Edit Cost")->setLabel(getString("Cost Default"));
	}
	// This is a public object.
	else
	{
<<<<<<< HEAD
		//getChildView("Cost")->setEnabled(FALSE); // <FS:Ansariel> Doesn't exist as of 2015-11-26
=======
		getChildView("Cost")->setEnabled(false);
>>>>>>> 7704c263
		getChild<LLSpinCtrl>("Edit Cost")->setLabel(getString("Cost Default"));
		getChild<LLUICtrl>("Edit Cost")->setValue(LLStringUtil::null);
		getChildView("Edit Cost")->setEnabled(false);
	}

	// Enable and disable the permissions checkboxes
	// based on who owns the object.
	// TODO: Creator permissions

	U32 base_mask_on 			= 0;
	U32 base_mask_off		 	= 0;
	U32 owner_mask_off			= 0;
	U32 owner_mask_on 			= 0;
	U32 group_mask_on 			= 0;
	U32 group_mask_off 			= 0;
	U32 everyone_mask_on 		= 0;
	U32 everyone_mask_off 		= 0;
	U32 next_owner_mask_on 		= 0;
	U32 next_owner_mask_off		= 0;

	bool valid_base_perms 		= LLSelectMgr::getInstance()->selectGetPerm(PERM_BASE,
																			&base_mask_on,
																			&base_mask_off);
	//bool valid_owner_perms =//
	LLSelectMgr::getInstance()->selectGetPerm(PERM_OWNER,
											  &owner_mask_on,
											  &owner_mask_off);
	bool valid_group_perms 		= LLSelectMgr::getInstance()->selectGetPerm(PERM_GROUP,
																			&group_mask_on,
																			&group_mask_off);
	
	bool valid_everyone_perms 	= LLSelectMgr::getInstance()->selectGetPerm(PERM_EVERYONE,
																			&everyone_mask_on,
																			&everyone_mask_off);
	
	bool valid_next_perms 		= LLSelectMgr::getInstance()->selectGetPerm(PERM_NEXT_OWNER,
																			&next_owner_mask_on,
																			&next_owner_mask_off);

	
	if (gSavedSettings.getBOOL("DebugPermissions") )
	{
// <FS:Beq> remove misleading X for export when not in OpenSim		
        bool isOpenSim {false};
#ifdef OPENSIM
        if( LLGridManager::instance().isInOpenSim() )
        {
            isOpenSim = true;
        }
#endif
        if (valid_base_perms)
        {
<<<<<<< HEAD
            mDAB->setValue("B: " + mask_to_string(base_mask_on, isOpenSim)); // <FS:Beq/> remove misleading X for export when not in OpenSim
            mDAB->setVisible(							TRUE);

            mDAO->setValue("O: " + mask_to_string(owner_mask_on, isOpenSim)); // <FS:Beq/> remove misleading X for export when not in OpenSim
            mDAO->setVisible(							TRUE);

            mDAG->setValue("G: " + mask_to_string(group_mask_on, isOpenSim)); // <FS:Beq/> remove misleading X for export when not in OpenSim
            mDAG->setVisible(							TRUE);

            mDAE->setValue("E: " + mask_to_string(everyone_mask_on, isOpenSim)); // <FS:Beq/> remove misleading X for export when not in OpenSim
            mDAE->setVisible(							TRUE);

            mDAN->setValue("N: " + mask_to_string(next_owner_mask_on, isOpenSim)); // <FS:Beq/> remove misleading X for export when not in OpenSim
            mDAN->setVisible(							TRUE);
=======
            mDAB->setValue("B: " + mask_to_string(base_mask_on));
            mDAB->setVisible(							true);

            mDAO->setValue("O: " + mask_to_string(owner_mask_on));
            mDAO->setVisible(							true);

            mDAG->setValue("G: " + mask_to_string(group_mask_on));
            mDAG->setVisible(							true);

            mDAE->setValue("E: " + mask_to_string(everyone_mask_on));
            mDAE->setVisible(							true);

            mDAN->setValue("N: " + mask_to_string(next_owner_mask_on));
            mDAN->setVisible(							true);
>>>>>>> 7704c263
        }

		U32 flag_mask = 0x0;
		if (objectp->permMove()) 		flag_mask |= PERM_MOVE;
		if (objectp->permModify()) 		flag_mask |= PERM_MODIFY;
		if (objectp->permCopy()) 		flag_mask |= PERM_COPY;
		if (objectp->permTransfer()) 	flag_mask |= PERM_TRANSFER;

<<<<<<< HEAD
        mDAF->setValue("F:" + mask_to_string(flag_mask, isOpenSim)); // <FS:Beq/> remove misleading X for export when not in OpenSim
        mDAF->setVisible(TRUE);
=======
        mDAF->setValue("F:" + mask_to_string(flag_mask));
        mDAF->setVisible(true);
>>>>>>> 7704c263

        if (!mVisibleDebugPermissions)
        {
            LLFloater* parent_floater = gFloaterView->getParentFloater(this);
            LLRect parent_rect = parent_floater->getRect();
            LLRect debug_rect = mDAB->getRect();
            // use double the debug rect for padding (since it isn't trivial to extract top_pad)
            parent_floater->reshape(parent_rect.getWidth(), parent_rect.getHeight() + (debug_rect.getHeight() * 2));
            mVisibleDebugPermissions = true;
        }
    }
    else if (mVisibleDebugPermissions)
    {
        mDAB->setVisible(false);
        mDAO->setVisible(false);
        mDAG->setVisible(false);
        mDAE->setVisible(false);
        mDAN->setVisible(false);
        mDAF->setVisible(false);

        LLFloater* parent_floater = gFloaterView->getParentFloater(this);
        LLRect parent_rect = parent_floater->getRect();
        LLRect debug_rect = mDAB->getRect();
        // use double the debug rect for padding (since it isn't trivial to extract top_pad)
        parent_floater->reshape(parent_rect.getWidth(), parent_rect.getHeight() - (debug_rect.getHeight() * 2));
        mVisibleDebugPermissions = false;
    }

	bool has_change_perm_ability = false;
	bool has_change_sale_ability = false;

	if (valid_base_perms && is_nonpermanent_enforced &&
		(self_owned || (group_owned && gAgent.hasPowerInGroup(group_id, GP_OBJECT_MANIPULATE))))
	{
		has_change_perm_ability = true;
	}
	if (valid_base_perms && is_nonpermanent_enforced &&
	   (self_owned || (group_owned && gAgent.hasPowerInGroup(group_id, GP_OBJECT_SET_SALE))))
	{
		has_change_sale_ability = true;
	}

	if (!has_change_perm_ability && !has_change_sale_ability && !root_selected)
	{
		// ...must select root to choose permissions
		getChild<LLUICtrl>("perm_modify")->setValue(getString("text modify warning"));
	}

	if (has_change_perm_ability)
	{
		getChildView("checkbox share with group")->setEnabled(true);
		getChildView("checkbox allow everyone move")->setEnabled(owner_mask_on & PERM_MOVE);
		getChildView("checkbox allow everyone copy")->setEnabled(owner_mask_on & PERM_COPY && owner_mask_on & PERM_TRANSFER);
	}
	else
	{
		getChildView("checkbox share with group")->setEnabled(false);
		getChildView("checkbox allow everyone move")->setEnabled(false);
		getChildView("checkbox allow everyone copy")->setEnabled(false);
	}

	if (has_change_sale_ability && (owner_mask_on & PERM_TRANSFER))
	{
		getChildView("checkbox for sale")->setEnabled(can_transfer || (!can_transfer && num_for_sale));
		// Set the checkbox to tentative if the prices of each object selected
		// are not the same.
		getChild<LLUICtrl>("checkbox for sale")->setTentative( 				is_for_sale_mixed);
		getChildView("sale type")->setEnabled(num_for_sale && can_transfer && !is_sale_price_mixed);

		getChildView("checkbox next owner can modify")->setEnabled(base_mask_on & PERM_MODIFY);
		getChildView("checkbox next owner can copy")->setEnabled(base_mask_on & PERM_COPY);
		getChildView("checkbox next owner can transfer")->setEnabled(next_owner_mask_on & PERM_COPY);
	}
	else 
	{
		getChildView("checkbox for sale")->setEnabled(false);
		getChildView("sale type")->setEnabled(false);

		getChildView("checkbox next owner can modify")->setEnabled(false);
		getChildView("checkbox next owner can copy")->setEnabled(false);
		getChildView("checkbox next owner can transfer")->setEnabled(false);
	}

	if (valid_group_perms)
	{
		if ((group_mask_on & PERM_COPY) && (group_mask_on & PERM_MODIFY) && (group_mask_on & PERM_MOVE))
		{
			getChild<LLUICtrl>("checkbox share with group")->setValue(true);
			getChild<LLUICtrl>("checkbox share with group")->setTentative(	false);
			getChildView("button deed")->setEnabled(gAgent.hasPowerInGroup(group_id, GP_OBJECT_DEED) && (owner_mask_on & PERM_TRANSFER) && !group_owned && can_transfer);
		}
		else if ((group_mask_off & PERM_COPY) && (group_mask_off & PERM_MODIFY) && (group_mask_off & PERM_MOVE))
		{
			getChild<LLUICtrl>("checkbox share with group")->setValue(false);
			getChild<LLUICtrl>("checkbox share with group")->setTentative(	false);
			getChildView("button deed")->setEnabled(false);
		}
		else
		{
			getChild<LLUICtrl>("checkbox share with group")->setValue(true);
			getChild<LLUICtrl>("checkbox share with group")->setTentative(	true);
			getChildView("button deed")->setEnabled(gAgent.hasPowerInGroup(group_id, GP_OBJECT_DEED) && (group_mask_on & PERM_MOVE) && (owner_mask_on & PERM_TRANSFER) && !group_owned && can_transfer);
		}
	}			

	if (valid_everyone_perms)
	{
		// Move
		if (everyone_mask_on & PERM_MOVE)
		{
			getChild<LLUICtrl>("checkbox allow everyone move")->setValue(true);
			getChild<LLUICtrl>("checkbox allow everyone move")->setTentative( 	false);
		}
		else if (everyone_mask_off & PERM_MOVE)
		{
			getChild<LLUICtrl>("checkbox allow everyone move")->setValue(false);
			getChild<LLUICtrl>("checkbox allow everyone move")->setTentative( 	false);
		}
		else
		{
			getChild<LLUICtrl>("checkbox allow everyone move")->setValue(true);
			getChild<LLUICtrl>("checkbox allow everyone move")->setTentative( 	true);
		}

		// Copy == everyone can't copy
		if (everyone_mask_on & PERM_COPY)
		{
			getChild<LLUICtrl>("checkbox allow everyone copy")->setValue(true);
			getChild<LLUICtrl>("checkbox allow everyone copy")->setTentative( 	!can_copy || !can_transfer);
		}
		else if (everyone_mask_off & PERM_COPY)
		{
			getChild<LLUICtrl>("checkbox allow everyone copy")->setValue(false);
			getChild<LLUICtrl>("checkbox allow everyone copy")->setTentative(	false);
		}
		else
		{
			getChild<LLUICtrl>("checkbox allow everyone copy")->setValue(true);
			getChild<LLUICtrl>("checkbox allow everyone copy")->setTentative(	true);
		}
	}

	if (valid_next_perms)
	{
		// Modify == next owner canot modify
		if (next_owner_mask_on & PERM_MODIFY)
		{
			getChild<LLUICtrl>("checkbox next owner can modify")->setValue(true);
			getChild<LLUICtrl>("checkbox next owner can modify")->setTentative(	false);
		}
		else if (next_owner_mask_off & PERM_MODIFY)
		{
			getChild<LLUICtrl>("checkbox next owner can modify")->setValue(false);
			getChild<LLUICtrl>("checkbox next owner can modify")->setTentative(	false);
		}
		else
		{
			getChild<LLUICtrl>("checkbox next owner can modify")->setValue(true);
			getChild<LLUICtrl>("checkbox next owner can modify")->setTentative(	true);
		}

		// Copy == next owner cannot copy
		if (next_owner_mask_on & PERM_COPY)
		{			
			getChild<LLUICtrl>("checkbox next owner can copy")->setValue(true);
			getChild<LLUICtrl>("checkbox next owner can copy")->setTentative(	!can_copy);
		}
		else if (next_owner_mask_off & PERM_COPY)
		{
			getChild<LLUICtrl>("checkbox next owner can copy")->setValue(false);
			getChild<LLUICtrl>("checkbox next owner can copy")->setTentative(	false);
		}
		else
		{
			getChild<LLUICtrl>("checkbox next owner can copy")->setValue(true);
			getChild<LLUICtrl>("checkbox next owner can copy")->setTentative(	true);
		}

		// Transfer == next owner cannot transfer
		if (next_owner_mask_on & PERM_TRANSFER)
		{
			getChild<LLUICtrl>("checkbox next owner can transfer")->setValue(true);
			getChild<LLUICtrl>("checkbox next owner can transfer")->setTentative( !can_transfer);
		}
		else if (next_owner_mask_off & PERM_TRANSFER)
		{
			getChild<LLUICtrl>("checkbox next owner can transfer")->setValue(false);
			getChild<LLUICtrl>("checkbox next owner can transfer")->setTentative( false);
		}
		else
		{
			getChild<LLUICtrl>("checkbox next owner can transfer")->setValue(true);
			getChild<LLUICtrl>("checkbox next owner can transfer")->setTentative( true);
		}
	}

	// reflect sale information
	LLSaleInfo sale_info;
	bool valid_sale_info = LLSelectMgr::getInstance()->selectGetSaleInfo(sale_info);
	LLSaleInfo::EForSale sale_type = sale_info.getSaleType();

	LLComboBox* combo_sale_type = getChild<LLComboBox>("sale type");
	if (valid_sale_info)
	{
		combo_sale_type->setValue(					sale_type == LLSaleInfo::FS_NOT ? LLSaleInfo::FS_COPY : sale_type);
		combo_sale_type->setTentative(				false); // unfortunately this doesn't do anything at the moment.
	}
	else
	{
		// default option is sell copy, determined to be safest
		combo_sale_type->setValue(					LLSaleInfo::FS_COPY);
		combo_sale_type->setTentative(				true); // unfortunately this doesn't do anything at the moment.
	}

	getChild<LLUICtrl>("checkbox for sale")->setValue((num_for_sale != 0));

	// HACK: There are some old objects in world that are set for sale,
	// but are no-transfer.  We need to let users turn for-sale off, but only
	// if for-sale is set.
	bool cannot_actually_sell = !can_transfer || (!can_copy && sale_type == LLSaleInfo::FS_COPY);
	if (cannot_actually_sell)
	{
		if (num_for_sale && has_change_sale_ability)
		{
			getChildView("checkbox for sale")->setEnabled(true);
		}
	}
	
	// Check search status of objects
	const bool all_volume = LLSelectMgr::getInstance()->selectionAllPCode( LL_PCODE_VOLUME );
	bool include_in_search;
	const bool all_include_in_search = LLSelectMgr::getInstance()->selectionGetIncludeInSearch(&include_in_search);
	getChildView("search_check")->setEnabled(has_change_sale_ability && all_volume);
	getChild<LLUICtrl>("search_check")->setValue(include_in_search);
	getChild<LLUICtrl>("search_check")->setTentative(!all_include_in_search);

	// Click action (touch, sit, buy)
	U8 click_action = 0;
	if (LLSelectMgr::getInstance()->selectionGetClickAction(&click_action))
	{
		LLComboBox*	ComboClickAction = getChild<LLComboBox>("clickaction");
		if (ComboClickAction)
		{
			ComboClickAction->setCurrentByIndex((S32)click_action);
		}
	}
	getChildView("label click action")->setEnabled(is_perm_modify && is_nonpermanent_enforced && all_volume);
	getChildView("clickaction")->setEnabled(is_perm_modify && is_nonpermanent_enforced && all_volume);

	updateVerbs();
}


// static
void LLSidepanelTaskInfo::onClickClaim(void*)
{
	// try to claim ownership
	LLSelectMgr::getInstance()->sendOwner(gAgent.getID(), gAgent.getGroupID());
}

// static
void LLSidepanelTaskInfo::onClickRelease(void*)
{
	// try to release ownership
	LLSelectMgr::getInstance()->sendOwner(LLUUID::null, LLUUID::null);
}

void LLSidepanelTaskInfo::onClickGroup()
{
	LLUUID owner_id;
	std::string name;
	bool owners_identical = LLSelectMgr::getInstance()->selectGetOwner(owner_id, name);
	LLFloater* parent_floater = gFloaterView->getParentFloater(this);

	if (owners_identical && (owner_id == gAgent.getID()))
	{
		LLFloaterGroupPicker* fg = LLFloaterReg::showTypedInstance<LLFloaterGroupPicker>("group_picker", LLSD(gAgent.getID()));
		if (fg)
		{
			fg->setSelectGroupCallback( boost::bind(&LLSidepanelTaskInfo::cbGroupID, this, _1) );
			if (parent_floater)
			{
				LLRect new_rect = gFloaterView->findNeighboringPosition(parent_floater, fg);
				fg->setOrigin(new_rect.mLeft, new_rect.mBottom);
				parent_floater->addDependentFloater(fg);
			}
		}
	}
}

void LLSidepanelTaskInfo::cbGroupID(LLUUID group_id)
{
	if (mLabelGroupName)
	{
		mLabelGroupName->setNameID(group_id, true);
	}
	LLSelectMgr::getInstance()->sendGroup(group_id);
}

static bool callback_deed_to_group(const LLSD& notification, const LLSD& response)
{
	const S32 option = LLNotificationsUtil::getSelectedOption(notification, response);
	if (option == 0)
	{
		LLUUID group_id;
		const bool groups_identical = LLSelectMgr::getInstance()->selectGetGroup(group_id);
		if (group_id.notNull() && groups_identical && (gAgent.hasPowerInGroup(group_id, GP_OBJECT_DEED)))
		{
			LLSelectMgr::getInstance()->sendOwner(LLUUID::null, group_id, false);
		}
	}
	return false;
}

void LLSidepanelTaskInfo::onClickDeedToGroup(void *data)
{
	LLNotificationsUtil::add("DeedObjectToGroup", LLSD(), LLSD(), callback_deed_to_group);
}

///----------------------------------------------------------------------------
/// Permissions checkboxes
///----------------------------------------------------------------------------

// static
void LLSidepanelTaskInfo::onCommitPerm(LLUICtrl *ctrl, void *data, U8 field, U32 perm)
{
	LLViewerObject* object = LLSelectMgr::getInstance()->getSelection()->getFirstRootObject();
	if(!object) return;

	// Checkbox will have toggled itself
	// LLSidepanelTaskInfo* self = (LLSidepanelTaskInfo*)data;
	LLCheckBoxCtrl *check = (LLCheckBoxCtrl *)ctrl;
	bool new_state = check->get();
	
	LLSelectMgr::getInstance()->selectionSetObjectPermissions(field, new_state, perm);

    LLSidepanelTaskInfo* self = (LLSidepanelTaskInfo*)data;
    if (self)
    {
        self->disablePermissions();
    }
}

// static
void LLSidepanelTaskInfo::onCommitGroupShare(LLUICtrl *ctrl, void *data)
{
	onCommitPerm(ctrl, data, PERM_GROUP, PERM_MODIFY | PERM_MOVE | PERM_COPY);
}

// static
void LLSidepanelTaskInfo::onCommitEveryoneMove(LLUICtrl *ctrl, void *data)
{
	onCommitPerm(ctrl, data, PERM_EVERYONE, PERM_MOVE);
}


// static
void LLSidepanelTaskInfo::onCommitEveryoneCopy(LLUICtrl *ctrl, void *data)
{
	onCommitPerm(ctrl, data, PERM_EVERYONE, PERM_COPY);
}

// static
void LLSidepanelTaskInfo::onCommitNextOwnerModify(LLUICtrl* ctrl, void* data)
{
	//LL_INFOS() << "LLSidepanelTaskInfo::onCommitNextOwnerModify" << LL_ENDL;
	onCommitPerm(ctrl, data, PERM_NEXT_OWNER, PERM_MODIFY);
}

// static
void LLSidepanelTaskInfo::onCommitNextOwnerCopy(LLUICtrl* ctrl, void* data)
{
	//LL_INFOS() << "LLSidepanelTaskInfo::onCommitNextOwnerCopy" << LL_ENDL;
	onCommitPerm(ctrl, data, PERM_NEXT_OWNER, PERM_COPY);
}

// static
void LLSidepanelTaskInfo::onCommitNextOwnerTransfer(LLUICtrl* ctrl, void* data)
{
	//LL_INFOS() << "LLSidepanelTaskInfo::onCommitNextOwnerTransfer" << LL_ENDL;
	onCommitPerm(ctrl, data, PERM_NEXT_OWNER, PERM_TRANSFER);
}

// static
void LLSidepanelTaskInfo::onCommitName(LLUICtrl*, void* data)
{
	//LL_INFOS() << "LLSidepanelTaskInfo::onCommitName()" << LL_ENDL;
	LLSidepanelTaskInfo* self = (LLSidepanelTaskInfo*)data;
	LLLineEditor*	tb = self->getChild<LLLineEditor>("Object Name");
	if(tb)
	{
		LLSelectMgr::getInstance()->selectionSetObjectName(tb->getText());
//		LLSelectMgr::getInstance()->selectionSetObjectName(self->mLabelObjectName->getText());
	}
}


// static
void LLSidepanelTaskInfo::onCommitDesc(LLUICtrl*, void* data)
{
	//LL_INFOS() << "LLSidepanelTaskInfo::onCommitDesc()" << LL_ENDL;
	LLSidepanelTaskInfo* self = (LLSidepanelTaskInfo*)data;
	LLLineEditor*	le = self->getChild<LLLineEditor>("Object Description");
	if(le)
	{
		LLSelectMgr::getInstance()->selectionSetObjectDescription(le->getText());
	}
}

// static
void LLSidepanelTaskInfo::onCommitSaleInfo(LLUICtrl*, void* data)
{
	LLSidepanelTaskInfo* self = (LLSidepanelTaskInfo*)data;
	self->setAllSaleInfo();
}

// static
void LLSidepanelTaskInfo::onCommitSaleType(LLUICtrl*, void* data)
{
	LLSidepanelTaskInfo* self = (LLSidepanelTaskInfo*)data;
	self->setAllSaleInfo();
}


void LLSidepanelTaskInfo::setAllSaleInfo()
{
	LLSaleInfo::EForSale sale_type = LLSaleInfo::FS_NOT;

	LLCheckBoxCtrl *checkPurchase = getChild<LLCheckBoxCtrl>("checkbox for sale");
	
	// Set the sale type if the object(s) are for sale.
	if(checkPurchase && checkPurchase->get())
	{
		sale_type = static_cast<LLSaleInfo::EForSale>(getChild<LLComboBox>("sale type")->getValue().asInteger());
	}

	S32 price = -1;
	
	LLSpinCtrl *edit_price = getChild<LLSpinCtrl>("Edit Cost");
	price = (edit_price->getTentative()) ? DEFAULT_PRICE : edit_price->getValue().asInteger();

	// If somehow an invalid price, turn the sale off.
	if (price < 0)
		sale_type = LLSaleInfo::FS_NOT;

	LLSaleInfo old_sale_info;
	LLSelectMgr::getInstance()->selectGetSaleInfo(old_sale_info);

	LLSaleInfo new_sale_info(sale_type, price);
	LLSelectMgr::getInstance()->selectionSetObjectSaleInfo(new_sale_info);
	
	U8 old_click_action = 0;
	LLSelectMgr::getInstance()->selectionGetClickAction(&old_click_action);

	if (old_sale_info.isForSale()
		&& !new_sale_info.isForSale()
		&& old_click_action == CLICK_ACTION_BUY)
	{
		// If turned off for-sale, make sure click-action buy is turned
		// off as well
		LLSelectMgr::getInstance()->
			selectionSetClickAction(CLICK_ACTION_TOUCH);
	}
	else if (new_sale_info.isForSale()
		&& !old_sale_info.isForSale()
		&& old_click_action == CLICK_ACTION_TOUCH)
	{
		// If just turning on for-sale, preemptively turn on one-click buy
		// unless user have a different click action set
		LLSelectMgr::getInstance()->
			selectionSetClickAction(CLICK_ACTION_BUY);
	}
}

struct LLSelectionPayable : public LLSelectedObjectFunctor
{
	virtual bool apply(LLViewerObject* obj)
	{
		// can pay if you or your parent has money() event in script
		LLViewerObject* parent = (LLViewerObject*)obj->getParent();
		return (obj->flagTakesMoney() ||
				(parent && parent->flagTakesMoney()));
	}
};

static U8 string_value_to_click_action(std::string p_value)
{
	if (p_value == "Touch")
		return CLICK_ACTION_TOUCH;
	if (p_value == "Sit")
		return CLICK_ACTION_SIT;
	if (p_value == "Buy")
		return CLICK_ACTION_BUY;
	if (p_value == "Pay")
		return CLICK_ACTION_PAY;
	if (p_value == "Open")
		return CLICK_ACTION_OPEN;
	if (p_value == "Zoom")
		return CLICK_ACTION_ZOOM;
	if (p_value == "None")
		return CLICK_ACTION_DISABLED;
	return CLICK_ACTION_TOUCH;
}

// static
void LLSidepanelTaskInfo::onCommitClickAction(LLUICtrl* ctrl, void*)
{
	LLComboBox* box = (LLComboBox*)ctrl;
	if (!box)
		return;
	std::string value = box->getValue().asString();
	U8 click_action = string_value_to_click_action(value);
	doClickAction(click_action);
}

// static
void LLSidepanelTaskInfo::doClickAction(U8 click_action)
{
	if (click_action == CLICK_ACTION_BUY)
	{
		LLSaleInfo sale_info;
		LLSelectMgr::getInstance()->selectGetSaleInfo(sale_info);
		if (!sale_info.isForSale())
		{
			LLNotificationsUtil::add("CantSetBuyObject");

			// Set click action back to its old value
			U8 click_action = 0;
			LLSelectMgr::getInstance()->selectionGetClickAction(&click_action);
			return;
		}
	}
	else if (click_action == CLICK_ACTION_PAY)
	{
		// Verify object has script with money() handler
		LLSelectionPayable payable;
		bool can_pay = LLSelectMgr::getInstance()->getSelection()->applyToObjects(&payable);
		if (!can_pay)
		{
			// Warn, but do it anyway.
			LLNotificationsUtil::add("ClickActionNotPayable");
		}
		else
		{
			handle_give_money_dialog();
		}
	}
	LLSelectMgr::getInstance()->selectionSetClickAction(click_action);
}

// static
void LLSidepanelTaskInfo::onCommitIncludeInSearch(LLUICtrl* ctrl, void* data)
{
	LLCheckBoxCtrl* box = (LLCheckBoxCtrl*)ctrl;
	llassert(box);
	LLSelectMgr::getInstance()->selectionSetIncludeInSearch(box->get());
}

// virtual
void LLSidepanelTaskInfo::updateVerbs()
{
	LLSafeHandle<LLObjectSelection> object_selection = LLSelectMgr::getInstance()->getSelection();
	const bool any_selected = (object_selection->getNumNodes() > 0);

	mOpenBtn->setVisible(true);
	mPayBtn->setVisible(true);
	mBuyBtn->setVisible(true);
	mDetailsBtn->setVisible(true);

	mOpenBtn->setEnabled(enable_object_open());
	mPayBtn->setEnabled(enable_pay_object());
	mBuyBtn->setEnabled(enable_buy_object());
	mDetailsBtn->setEnabled(any_selected);
}

void LLSidepanelTaskInfo::onOpenButtonClicked()
{
	if (enable_object_open())
	{
		handle_object_open();
	}
}

void LLSidepanelTaskInfo::onPayButtonClicked()
{
	doClickAction(CLICK_ACTION_PAY);
}

void LLSidepanelTaskInfo::onBuyButtonClicked()
{
	doClickAction(CLICK_ACTION_BUY);
}

void LLSidepanelTaskInfo::onDetailsButtonClicked()
{
	LLFloaterReg::showInstance("inspect", LLSD());
}

// virtual
void LLSidepanelTaskInfo::save()
{
	onCommitGroupShare(getChild<LLCheckBoxCtrl>("checkbox share with group"), this);
	onCommitEveryoneMove(getChild<LLCheckBoxCtrl>("checkbox allow everyone move"), this);
	onCommitEveryoneCopy(getChild<LLCheckBoxCtrl>("checkbox allow everyone copy"), this);
	onCommitNextOwnerModify(getChild<LLCheckBoxCtrl>("checkbox next owner can modify"), this);
	onCommitNextOwnerCopy(getChild<LLCheckBoxCtrl>("checkbox next owner can copy"), this);
	onCommitNextOwnerTransfer(getChild<LLCheckBoxCtrl>("checkbox next owner can transfer"), this);
	onCommitName(getChild<LLLineEditor>("Object Name"), this);
	onCommitDesc(getChild<LLLineEditor>("Object Description"), this);
	onCommitSaleInfo(NULL, this);
	onCommitSaleType(NULL, this);
	onCommitIncludeInSearch(getChild<LLCheckBoxCtrl>("search_check"), this);
}

// removes keyboard focus so that all fields can be updated
// and then restored focus
void LLSidepanelTaskInfo::refreshAll()
{
	// update UI as soon as we have an object
	// but remove keyboard focus first so fields are free to update
	LLFocusableElement* focus = NULL;
	if (hasFocus())
	{
		focus = gFocusMgr.getKeyboardFocus();
		setFocus(false);
	}
	refresh();
	if (focus)
	{
		focus->setFocus(true);
	}
}


void LLSidepanelTaskInfo::setObjectSelection(LLObjectSelectionHandle selection)
{
	mObjectSelection = selection;
	refreshAll();
}

LLSidepanelTaskInfo* LLSidepanelTaskInfo::getActivePanel()
{
	return sActivePanel;
}

void LLSidepanelTaskInfo::dirty()
{
    mIsDirty = true;
}

// static
void LLSidepanelTaskInfo::onIdle( void* user_data )
{
    LLSidepanelTaskInfo* self = reinterpret_cast<LLSidepanelTaskInfo*>(user_data);

    if( self->mIsDirty )
    {
        self->refresh();
        self->mIsDirty = false;
    }
}

LLViewerObject* LLSidepanelTaskInfo::getObject()
{
	if (!mObject->isDead())
		return mObject;
	return NULL;
}

LLViewerObject* LLSidepanelTaskInfo::getFirstSelectedObject()
{
	LLSelectNode *node = mObjectSelection->getFirstRootNode();
	if (node)
	{
		return node->getObject();
	}
	return NULL;
}

const LLUUID& LLSidepanelTaskInfo::getSelectedUUID()
{
	const LLViewerObject* obj = getFirstSelectedObject();
	if (obj)
	{
		return obj->getID();
	}
	return LLUUID::null;
}<|MERGE_RESOLUTION|>--- conflicted
+++ resolved
@@ -379,11 +379,10 @@
 	mDAPathfindingAttributes->setValue(LLTrans::getString(pfAttrName));
 	
 	// Update creator text field
-<<<<<<< HEAD
-	//getChildView("Creator:")->setEnabled(TRUE); // <FS:Ansariel> Doesn't exist as of 2015-11-26
+	//getChildView("Creator:")->setEnabled(true); // <FS:Ansariel> Doesn't exist as of 2015-11-26
 	std::string creator_name;
 // [RLVa:KB] - Checked: 2010-11-01 (RLVa-1.2.2a) | Modified: RLVa-1.2.2a
-	BOOL creators_identical = LLSelectMgr::getInstance()->selectGetCreator(mCreatorID, creator_name);
+	bool creators_identical = LLSelectMgr::getInstance()->selectGetCreator(mCreatorID, creator_name);
 // [/RLVa:KB]
 //	LLUUID creator_id;
 //	LLSelectMgr::getInstance()->selectGetCreator(creator_id, creator_name);
@@ -397,44 +396,20 @@
 //	{
 //		mDACreatorName->setValue(creator_name);
 //	}
-//	mDACreatorName->setEnabled(TRUE);
+//	mDACreatorName->setEnabled(true);
 // [RLVa:KB] - Moved further down to avoid an annoying flicker when the text is set twice in a row
-=======
-	getChildView("Creator:")->setEnabled(true);
-
-	std::string creator_name;
-	LLUUID creator_id;
-	LLSelectMgr::getInstance()->selectGetCreator(creator_id, creator_name);
-
-	if(creator_id != mCreatorID )
-	{
-		mDACreatorName->setValue(creator_name);
-		mCreatorID = creator_id;
-	}
-	if(mDACreatorName->getValue().asString() == LLStringUtil::null)
-	{
-	    mDACreatorName->setValue(creator_name);
-	}
-	mDACreatorName->setEnabled(true);
->>>>>>> 7704c263
 
 	// Update owner text field
 	getChildView("Owner:")->setEnabled(true);
 
 	std::string owner_name;
-<<<<<<< HEAD
 // <FS:Ansariel> RLVa change
 //	LLUUID owner_id;
-//	const BOOL owners_identical = LLSelectMgr::getInstance()->selectGetOwner(owner_id, owner_name);
+//	const bool owners_identical = LLSelectMgr::getInstance()->selectGetOwner(owner_id, owner_name);
 //	if (owner_id.isNull())
-	const BOOL owners_identical = LLSelectMgr::getInstance()->selectGetOwner(mOwnerID, owner_name);
+	const bool owners_identical = LLSelectMgr::getInstance()->selectGetOwner(mOwnerID, owner_name);
 	if (mOwnerID.isNull())
 // </FS:Ansariel>
-=======
-	LLUUID owner_id;
-	const bool owners_identical = LLSelectMgr::getInstance()->selectGetOwner(owner_id, owner_name);
-	if (owner_id.isNull())
->>>>>>> 7704c263
 	{
 		if (LLSelectMgr::getInstance()->selectIsGroupOwned())
 		{
@@ -479,24 +454,16 @@
 			owner_name = LLSLURL("agent", mOwnerID, "rlvanonym").getSLURLString();
 	}
 
-<<<<<<< HEAD
 	getChild<LLUICtrl>("Creator Name")->setValue(creator_name);
-	getChildView("Creator Name")->setEnabled(TRUE);
+	getChildView("Creator Name")->setEnabled(true);
 
 	getChild<LLUICtrl>("Owner Name")->setValue(owner_name);
-	getChildView("Owner Name")->setEnabled(TRUE);
+	getChildView("Owner Name")->setEnabled(true);
 // [/RLVa:KB]
 
 	// update group text field
-	//getChildView("Group:")->setEnabled(TRUE); // <FS:Ansariel> Doesn't exist as of 2015-11-26
+	//getChildView("Group:")->setEnabled(true); // <FS:Ansariel> Doesn't exist as of 2015-11-26
 	//getChild<LLUICtrl>("Group Name")->setValue(LLStringUtil::null);  // <FS:Ansariel> Doesn't exist as of 2015-11-26
-=======
-	getChildView("Owner Name")->setEnabled(true);
-
-	// update group text field
-	getChildView("Group:")->setEnabled(true);
-	getChild<LLUICtrl>("Group Name")->setValue(LLStringUtil::null);
->>>>>>> 7704c263
 	LLUUID group_id;
 	bool groups_identical = LLSelectMgr::getInstance()->selectGetGroup(group_id);
 	if (groups_identical)
@@ -581,11 +548,7 @@
 
 	if (!owners_identical)
 	{
-<<<<<<< HEAD
-		//getChildView("Cost")->setEnabled(FALSE); // <FS:Ansariel> Doesn't exist as of 2015-11-26
-=======
-		getChildView("Cost")->setEnabled(false);
->>>>>>> 7704c263
+		//getChildView("Cost")->setEnabled(false); // <FS:Ansariel> Doesn't exist as of 2015-11-26
 		getChild<LLUICtrl>("Edit Cost")->setValue(LLStringUtil::null);
 		getChildView("Edit Cost")->setEnabled(false);
 	}
@@ -624,25 +587,15 @@
 		}
 		// The edit fields are only enabled if you can sell this object
 		// and the sale price is not mixed.
-<<<<<<< HEAD
-		BOOL enable_edit = (num_for_sale && can_transfer) ? !is_for_sale_mixed : FALSE;
+		bool enable_edit = (num_for_sale && can_transfer) ? !is_for_sale_mixed : false;
 		//getChildView("Cost")->setEnabled(enable_edit); // <FS:Ansariel> Doesn't exist as of 2015-11-26
-=======
-		bool enable_edit = (num_for_sale && can_transfer) ? !is_for_sale_mixed : false;
-		getChildView("Cost")->setEnabled(enable_edit);
->>>>>>> 7704c263
 		getChildView("Edit Cost")->setEnabled(enable_edit);
 	}
 	// Someone, not you, owns these objects.
 	else if (!public_owned)
 	{
-<<<<<<< HEAD
-		//getChildView("Cost")->setEnabled(FALSE); // <FS:Ansariel> Doesn't exist as of 2015-11-26
-		getChildView("Edit Cost")->setEnabled(FALSE);
-=======
-		getChildView("Cost")->setEnabled(false);
+		//getChildView("Cost")->setEnabled(false); // <FS:Ansariel> Doesn't exist as of 2015-11-26
 		getChildView("Edit Cost")->setEnabled(false);
->>>>>>> 7704c263
 		
 		// Don't show a price if none of the items are for sale.
 		if (num_for_sale)
@@ -659,11 +612,7 @@
 	// This is a public object.
 	else
 	{
-<<<<<<< HEAD
-		//getChildView("Cost")->setEnabled(FALSE); // <FS:Ansariel> Doesn't exist as of 2015-11-26
-=======
-		getChildView("Cost")->setEnabled(false);
->>>>>>> 7704c263
+		//getChildView("Cost")->setEnabled(false); // <FS:Ansariel> Doesn't exist as of 2015-11-26
 		getChild<LLSpinCtrl>("Edit Cost")->setLabel(getString("Cost Default"));
 		getChild<LLUICtrl>("Edit Cost")->setValue(LLStringUtil::null);
 		getChildView("Edit Cost")->setEnabled(false);
@@ -716,37 +665,20 @@
 #endif
         if (valid_base_perms)
         {
-<<<<<<< HEAD
             mDAB->setValue("B: " + mask_to_string(base_mask_on, isOpenSim)); // <FS:Beq/> remove misleading X for export when not in OpenSim
-            mDAB->setVisible(							TRUE);
+            mDAB->setVisible(							true);
 
             mDAO->setValue("O: " + mask_to_string(owner_mask_on, isOpenSim)); // <FS:Beq/> remove misleading X for export when not in OpenSim
-            mDAO->setVisible(							TRUE);
+            mDAO->setVisible(							true);
 
             mDAG->setValue("G: " + mask_to_string(group_mask_on, isOpenSim)); // <FS:Beq/> remove misleading X for export when not in OpenSim
-            mDAG->setVisible(							TRUE);
+            mDAG->setVisible(							true);
 
             mDAE->setValue("E: " + mask_to_string(everyone_mask_on, isOpenSim)); // <FS:Beq/> remove misleading X for export when not in OpenSim
-            mDAE->setVisible(							TRUE);
+            mDAE->setVisible(							true);
 
             mDAN->setValue("N: " + mask_to_string(next_owner_mask_on, isOpenSim)); // <FS:Beq/> remove misleading X for export when not in OpenSim
-            mDAN->setVisible(							TRUE);
-=======
-            mDAB->setValue("B: " + mask_to_string(base_mask_on));
-            mDAB->setVisible(							true);
-
-            mDAO->setValue("O: " + mask_to_string(owner_mask_on));
-            mDAO->setVisible(							true);
-
-            mDAG->setValue("G: " + mask_to_string(group_mask_on));
-            mDAG->setVisible(							true);
-
-            mDAE->setValue("E: " + mask_to_string(everyone_mask_on));
-            mDAE->setVisible(							true);
-
-            mDAN->setValue("N: " + mask_to_string(next_owner_mask_on));
             mDAN->setVisible(							true);
->>>>>>> 7704c263
         }
 
 		U32 flag_mask = 0x0;
@@ -755,13 +687,8 @@
 		if (objectp->permCopy()) 		flag_mask |= PERM_COPY;
 		if (objectp->permTransfer()) 	flag_mask |= PERM_TRANSFER;
 
-<<<<<<< HEAD
         mDAF->setValue("F:" + mask_to_string(flag_mask, isOpenSim)); // <FS:Beq/> remove misleading X for export when not in OpenSim
-        mDAF->setVisible(TRUE);
-=======
-        mDAF->setValue("F:" + mask_to_string(flag_mask));
         mDAF->setVisible(true);
->>>>>>> 7704c263
 
         if (!mVisibleDebugPermissions)
         {
