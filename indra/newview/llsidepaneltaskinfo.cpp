--- conflicted
+++ resolved
@@ -374,32 +374,24 @@
 	
 	// Update creator text field
 	getChildView("Creator:")->setEnabled(TRUE);
-<<<<<<< HEAD
-
-	std::string creator_name;
-	LLUUID creator_id;
-	LLSelectMgr::getInstance()->selectGetCreator(creator_id, creator_name);
-
-	if(creator_id != mCreatorID )
-	{
-		mDACreatorName->setValue(creator_name);
-		mCreatorID = creator_id;
-	}
-	mDACreatorName->setEnabled(TRUE);
-=======
 // [RLVa:KB] - Checked: 2010-11-01 (RLVa-1.2.2a) | Modified: RLVa-1.2.2a
 	BOOL creators_identical = FALSE;
 // [/RLVa:KB]
+
 	std::string creator_name;
+	LLUUID creator_id;
 // [RLVa:KB] - Checked: 2010-11-01 (RLVa-1.2.2a) | Modified: RLVa-1.2.2a
-	creators_identical = LLSelectMgr::getInstance()->selectGetCreator(mCreatorID, creator_name);
+	creators_identical = LLSelectMgr::getInstance()->selectGetCreator(creator_id, creator_name);
 // [/RLVa:KB]
-//	LLSelectMgr::getInstance()->selectGetCreator(mCreatorID, creator_name);
-
-//	getChild<LLUICtrl>("Creator Name")->setValue(creator_name);
-//	getChildView("Creator Name")->setEnabled(TRUE);
+//	LLSelectMgr::getInstance()->selectGetCreator(creator_id, creator_name);
+
+//	if(creator_id != mCreatorID )
+//	{
+//		mDACreatorName->setValue(creator_name);
+//		mCreatorID = creator_id;
+//	}
+//	mDACreatorName->setEnabled(TRUE);
 // [RLVa:KB] - Moved further down to avoid an annoying flicker when the text is set twice in a row
->>>>>>> 0fe6c21d
 
 	// Update owner text field
 	getChildView("Owner:")->setEnabled(TRUE);
@@ -428,17 +420,13 @@
 			}
 		}
 	}
-<<<<<<< HEAD
-
-	if(owner_id.isNull() || (owner_id != mOwnerID))
-	{
-		mDAOwnerName->setValue(owner_name);
-		mOwnerID = owner_id;
-	}
-=======
-//	getChild<LLUICtrl>("Owner Name")->setValue(owner_name);
+
+//	if(owner_id.isNull() || (owner_id != mOwnerID))
+//	{
+//		mDAOwnerName->setValue(owner_name);
+//		mOwnerID = owner_id;
+//	}
 //	getChildView("Owner Name")->setEnabled(TRUE);
-// [RLVa:KB] - Moved further down to avoid an annoying flicker when the text is set twice in a row
 
 // [RLVa:KB] - Checked: 2010-11-01 (RLVa-1.2.2a) | Modified: RLVa-1.2.2a
 	if (gRlvHandler.hasBehaviour(RLV_BHVR_SHOWNAMES))
@@ -452,12 +440,11 @@
 			owner_name = LLSLURL("agent", mOwnerID, "rlvanonym").getSLURLString();
 	}
 
-	getChild<LLUICtrl>("Creator Name")->setValue(creator_name);
-	getChildView("Creator Name")->setEnabled(TRUE);
-
-	getChild<LLUICtrl>("Owner Name")->setValue(owner_name);
->>>>>>> 0fe6c21d
-	getChildView("Owner Name")->setEnabled(TRUE);
+	mDACreatorName->setValue(creator_name);
+	mDACreatorName->setEnabled(TRUE);
+
+ 	mDAOwnerName->setValue(owner_name);
+	mDAOwnerName->setEnabled(TRUE);
 // [/RLVa:KB]
 
 	// update group text field
