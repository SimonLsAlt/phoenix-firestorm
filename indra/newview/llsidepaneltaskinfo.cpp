/**
 * @file llsidepaneltaskinfo.cpp
 * @brief LLSidepanelTaskInfo class implementation
 * This class represents the panel in the build view for
 * viewing/editing object names, owners, permissions, etc.
 *
 * $LicenseInfo:firstyear=2002&license=viewerlgpl$
 * Second Life Viewer Source Code
 * Copyright (C) 2010, Linden Research, Inc.
 *
 * This library is free software; you can redistribute it and/or
 * modify it under the terms of the GNU Lesser General Public
 * License as published by the Free Software Foundation;
 * version 2.1 of the License only.
 *
 * This library is distributed in the hope that it will be useful,
 * but WITHOUT ANY WARRANTY; without even the implied warranty of
 * MERCHANTABILITY or FITNESS FOR A PARTICULAR PURPOSE.  See the GNU
 * Lesser General Public License for more details.
 *
 * You should have received a copy of the GNU Lesser General Public
 * License along with this library; if not, write to the Free Software
 * Foundation, Inc., 51 Franklin Street, Fifth Floor, Boston, MA  02110-1301  USA
 *
 * Linden Research, Inc., 945 Battery Street, San Francisco, CA  94111  USA
 * $/LicenseInfo$
 */

#include "llviewerprecompiledheaders.h"

#include "llsidepaneltaskinfo.h"

#include "lluuid.h"
#include "llpermissions.h"
#include "llcategory.h"
#include "llclickaction.h"
#include "llfocusmgr.h"
#include "llnotificationsutil.h"
#include "llstring.h"

#include "llviewerwindow.h"
#include "llresmgr.h"
#include "lltextbox.h"
#include "llbutton.h"
#include "llcallbacklist.h"
#include "llcheckboxctrl.h"
#include "llviewerobject.h"
#include "llselectmgr.h"
#include "llagent.h"
#include "llstatusbar.h"        // for getBalance()
#include "lllineeditor.h"
#include "llcombobox.h"
#include "lluiconstants.h"
#include "lldbstrings.h"
#include "llfloatergroups.h"
#include "llfloaterreg.h"
#include "llavataractions.h"
#include "llnamebox.h"
#include "llviewercontrol.h"
#include "llviewermenu.h"
#include "lluictrlfactory.h"
#include "llspinctrl.h"
#include "roles_constants.h"
#include "llgroupactions.h"
#include "lltextbase.h"
#include "llstring.h"
#include "lltrans.h"
#include "llviewernetwork.h" // <FS:Beq/> for gridmanager
// [RLVa:KB] - Checked: 2010-08-25 (RLVa-1.2.2a)
#include "llslurl.h"
#include "rlvhandler.h"
// [/RLVa:KB]

///----------------------------------------------------------------------------
/// Class llsidepaneltaskinfo
///----------------------------------------------------------------------------

LLSidepanelTaskInfo* LLSidepanelTaskInfo::sActivePanel = NULL;

static LLPanelInjector<LLSidepanelTaskInfo> t_task_info("sidepanel_task_info");

static std::string click_action_to_string_value(U8 click_action)
{
    switch (click_action)
    {
        case CLICK_ACTION_TOUCH:
            return "Touch";
        case CLICK_ACTION_SIT:
            return "Sit";
        case CLICK_ACTION_BUY:
            return "Buy";
        case CLICK_ACTION_PAY:
            return "Pay";
        case CLICK_ACTION_OPEN:
            return "Open";
        case CLICK_ACTION_ZOOM:
            return "Zoom";
        case CLICK_ACTION_DISABLED:
            return "None";
        case CLICK_ACTION_IGNORE:
            return "Ignore";
        default:
            return "Touch";
    }
}

// Default constructor
LLSidepanelTaskInfo::LLSidepanelTaskInfo()
    : mVisibleDebugPermissions(true) // space was allocated by default
{
    setMouseOpaque(false);
    mSelectionUpdateSlot = LLSelectMgr::instance().mUpdateSignal.connect(boost::bind(&LLSidepanelTaskInfo::refreshAll, this));
    gIdleCallbacks.addFunction(&LLSidepanelTaskInfo::onIdle, (void*)this);
}


LLSidepanelTaskInfo::~LLSidepanelTaskInfo()
{
    if (sActivePanel == this)
        sActivePanel = NULL;
    gIdleCallbacks.deleteFunction(&LLSidepanelTaskInfo::onIdle, (void*)this);

    if (mSelectionUpdateSlot.connected())
    {
        mSelectionUpdateSlot.disconnect();
    }
}

// virtual
bool LLSidepanelTaskInfo::postBuild()
{
    mOpenBtn = getChild<LLButton>("open_btn");
    mOpenBtn->setClickedCallback(boost::bind(&LLSidepanelTaskInfo::onOpenButtonClicked, this));
    mPayBtn = getChild<LLButton>("pay_btn");
    mPayBtn->setClickedCallback(boost::bind(&LLSidepanelTaskInfo::onPayButtonClicked, this));
    mBuyBtn = getChild<LLButton>("buy_btn");
    mBuyBtn->setClickedCallback(boost::bind(&handle_buy));
    mDetailsBtn = getChild<LLButton>("details_btn");
    mDetailsBtn->setClickedCallback(boost::bind(&LLSidepanelTaskInfo::onDetailsButtonClicked, this));

    mDeedBtn = getChild<LLButton>("button deed");

    mLabelGroupName = getChild<LLNameBox>("Group Name Proxy");

    childSetCommitCallback("Object Name",                       LLSidepanelTaskInfo::onCommitName,this);
    getChild<LLLineEditor>("Object Name")->setPrevalidate(LLTextValidate::validateASCIIPrintableNoPipe);
    childSetCommitCallback("Object Description",                LLSidepanelTaskInfo::onCommitDesc,this);
    getChild<LLLineEditor>("Object Description")->setPrevalidate(LLTextValidate::validateASCIIPrintableNoPipe);
    getChild<LLUICtrl>("button set group")->setCommitCallback(boost::bind(&LLSidepanelTaskInfo::onClickGroup,this));
    childSetCommitCallback("checkbox share with group",         &LLSidepanelTaskInfo::onCommitGroupShare,this);
    childSetAction("button deed",                               &LLSidepanelTaskInfo::onClickDeedToGroup,this);
    childSetCommitCallback("checkbox allow everyone move",      &LLSidepanelTaskInfo::onCommitEveryoneMove,this);
    childSetCommitCallback("checkbox allow everyone copy",      &LLSidepanelTaskInfo::onCommitEveryoneCopy,this);
    childSetCommitCallback("checkbox for sale",                 &LLSidepanelTaskInfo::onCommitSaleInfo,this);
    childSetCommitCallback("sale type",                         &LLSidepanelTaskInfo::onCommitSaleType,this);
    childSetCommitCallback("Edit Cost",                         &LLSidepanelTaskInfo::onCommitSaleInfo, this);
    childSetCommitCallback("checkbox next owner can modify",    &LLSidepanelTaskInfo::onCommitNextOwnerModify,this);
    childSetCommitCallback("checkbox next owner can copy",      &LLSidepanelTaskInfo::onCommitNextOwnerCopy,this);
    childSetCommitCallback("checkbox next owner can transfer",  &LLSidepanelTaskInfo::onCommitNextOwnerTransfer,this);
    childSetCommitCallback("clickaction",                       &LLSidepanelTaskInfo::onCommitClickAction,this);
    childSetCommitCallback("search_check",                      &LLSidepanelTaskInfo::onCommitIncludeInSearch,this);

    mDAPermModify = getChild<LLUICtrl>("perm_modify");
    mDACreatorName = getChild<LLUICtrl>("Creator Name");
    mDAOwner = getChildView("Owner:");
    mDAOwnerName = getChild<LLUICtrl>("Owner Name");
    mDAButtonSetGroup = getChildView("button set group");
    mDAObjectName = getChild<LLUICtrl>("Object Name");
    mDAName = getChildView("Name:");
    mDADescription = getChildView("Description:");
    mDAObjectDescription = getChild<LLUICtrl>("Object Description");
    mDACheckboxShareWithGroup = getChild<LLUICtrl>("checkbox share with group");
    mDAButtonDeed = getChildView("button deed");
    mDACheckboxAllowEveryoneMove = getChild<LLUICtrl>("checkbox allow everyone move");
    mDACheckboxAllowEveryoneCopy = getChild<LLUICtrl>("checkbox allow everyone copy");
    mDACheckboxNextOwnerCanModify = getChild<LLUICtrl>("checkbox next owner can modify");
    mDACheckboxNextOwnerCanCopy = getChild<LLUICtrl>("checkbox next owner can copy");
    mDACheckboxNextOwnerCanTransfer = getChild<LLUICtrl>("checkbox next owner can transfer");
    mDACheckboxForSale = getChild<LLUICtrl>("checkbox for sale");
    mDASearchCheck = getChild<LLUICtrl>("search_check");
    mDAComboSaleType = getChild<LLComboBox>("sale type");
    mDAEditCost = getChild<LLUICtrl>("Edit Cost");
    mDALabelClickAction = getChildView("label click action");
    mDAComboClickAction = getChild<LLComboBox>("clickaction");
    mDAPathfindingAttributes = getChild<LLTextBase>("pathfinding_attributes_value");
    mDAB = getChild<LLUICtrl>("B:");
    mDAO = getChild<LLUICtrl>("O:");
    mDAG = getChild<LLUICtrl>("G:");
    mDAE = getChild<LLUICtrl>("E:");
    mDAN = getChild<LLUICtrl>("N:");
    mDAF = getChild<LLUICtrl>("F:");

    return true;
}

/*virtual*/ void LLSidepanelTaskInfo::onVisibilityChange(bool visible)
{
    if (visible)
    {
        sActivePanel = this;
        mObject = getFirstSelectedObject();
    }
    else
    {
        sActivePanel = NULL;
        // drop selection reference
        mObjectSelection = NULL;
    }
}


void LLSidepanelTaskInfo::disableAll()
{
    mDACreatorName->setValue(LLStringUtil::null);
    mDACreatorName->setEnabled(false);

    mDAOwner->setEnabled(false);
    mDAOwnerName->setValue(LLStringUtil::null);
    mDAOwnerName->setEnabled(false);

    mDAObjectName->setValue(LLStringUtil::null);
    mDAObjectName->setEnabled(false);
    mDAName->setEnabled(false);
    mDADescription->setEnabled(false);
    mDAObjectDescription->setValue(LLStringUtil::null);
    mDAObjectDescription->setEnabled(false);

    mDAPathfindingAttributes->setEnabled(false);
    mDAPathfindingAttributes->setValue(LLStringUtil::null);

    mDAButtonSetGroup->setEnabled(false);
    mDAButtonDeed->setEnabled(false);

    mDAPermModify->setEnabled(false);
    mDAPermModify->setValue(LLStringUtil::null);
    mDAEditCost->setValue(LLStringUtil::null);
    mDAComboSaleType->setValue(LLSaleInfo::FS_COPY);

    disablePermissions();

    if (mVisibleDebugPermissions)
    {
        mDAB->setVisible(false);
        mDAO->setVisible(false);
        mDAG->setVisible(false);
        mDAE->setVisible(false);
        mDAN->setVisible(false);
        mDAF->setVisible(false);

        LLFloater* parent_floater = gFloaterView->getParentFloater(this);
        LLRect parent_rect = parent_floater->getRect();
        LLRect debug_rect = mDAB->getRect();
        // use double the debug rect for padding (since it isn't trivial to extract top_pad)
        parent_floater->reshape(parent_rect.getWidth(), parent_rect.getHeight() - (debug_rect.getHeight() * 2));
        mVisibleDebugPermissions = false;
    }

    mOpenBtn->setEnabled(false);
    mPayBtn->setEnabled(false);
    mBuyBtn->setEnabled(false);
}

void LLSidepanelTaskInfo::disablePermissions()
{
    mDACheckboxShareWithGroup->setValue(false);
    mDACheckboxShareWithGroup->setEnabled(false);

    mDACheckboxAllowEveryoneMove->setValue(false);
    mDACheckboxAllowEveryoneMove->setEnabled(false);
    mDACheckboxAllowEveryoneCopy->setValue(false);
    mDACheckboxAllowEveryoneCopy->setEnabled(false);

    //Next owner can:
    mDACheckboxNextOwnerCanModify->setValue(false);
    mDACheckboxNextOwnerCanModify->setEnabled(false);
    mDACheckboxNextOwnerCanCopy->setValue(false);
    mDACheckboxNextOwnerCanCopy->setEnabled(false);
    mDACheckboxNextOwnerCanTransfer->setValue(false);
    mDACheckboxNextOwnerCanTransfer->setEnabled(false);

    //checkbox for sale
    mDACheckboxForSale->setValue(false);
    mDACheckboxForSale->setEnabled(false);

    //checkbox include in search
    mDASearchCheck->setValue(false);
    mDASearchCheck->setEnabled(false);

    mDAComboSaleType->setEnabled(false);

    mDAEditCost->setEnabled(false);

    mDALabelClickAction->setEnabled(false);
    if (mDAComboClickAction)
    {
        mDAComboClickAction->setEnabled(false);
        mDAComboClickAction->clear();
    }
}

void LLSidepanelTaskInfo::refresh()
{
    mIsDirty = false;

    LLButton* btn_deed_to_group = mDeedBtn;
    if (btn_deed_to_group)
    {
        std::string deedText;
        if (gWarningSettings.getBOOL("DeedObject"))
        {
            deedText = getString("text deed continued");
        }
        else
        {
            deedText = getString("text deed");
        }
        btn_deed_to_group->setLabelSelected(deedText);
        btn_deed_to_group->setLabelUnselected(deedText);
    }

    bool root_selected = true;
    LLSelectNode* nodep = mObjectSelection->getFirstRootNode();
    S32 object_count = mObjectSelection->getRootObjectCount();
    if (!nodep || (object_count == 0))
    {
        nodep = mObjectSelection->getFirstNode();
        object_count = mObjectSelection->getObjectCount();
        root_selected = false;
    }

    LLViewerObject* objectp = NULL;
    if (nodep)
    {
        objectp = nodep->getObject();
    }

    // ...nothing selected
    if (!nodep || !objectp)
    {
        disableAll();
        return;
    }

    // figure out a few variables
    const bool is_one_object = (object_count == 1);

    // BUG: fails if a root and non-root are both single-selected.
    const bool is_perm_modify = (mObjectSelection->getFirstRootNode() && LLSelectMgr::getInstance()->selectGetRootsModify()) ||
        LLSelectMgr::getInstance()->selectGetModify();
    const bool is_nonpermanent_enforced = (mObjectSelection->getFirstRootNode() && LLSelectMgr::getInstance()->selectGetRootsNonPermanentEnforced()) ||
        LLSelectMgr::getInstance()->selectGetNonPermanentEnforced();

    S32 string_index = 0;
    std::string MODIFY_INFO_STRINGS[] =
        {
            getString("text modify info 1"),
            getString("text modify info 2"),
            getString("text modify info 3"),
            getString("text modify info 4"),
            getString("text modify info 5"),
            getString("text modify info 6")
        };
    if (!is_perm_modify)
    {
        string_index += 2;
    }
    else if (!is_nonpermanent_enforced)
    {
        string_index += 4;
    }
    if (!is_one_object)
    {
        ++string_index;
    }
    getChildView("perm_modify")->setEnabled(true);
    getChild<LLUICtrl>("perm_modify")->setValue(MODIFY_INFO_STRINGS[string_index]);

    std::string pfAttrName;

    if ((mObjectSelection->getFirstRootNode()
        && LLSelectMgr::getInstance()->selectGetRootsNonPathfinding())
        || LLSelectMgr::getInstance()->selectGetNonPathfinding())
    {
        pfAttrName = "Pathfinding_Object_Attr_None";
    }
    else if ((mObjectSelection->getFirstRootNode()
        && LLSelectMgr::getInstance()->selectGetRootsPermanent())
        || LLSelectMgr::getInstance()->selectGetPermanent())
    {
        pfAttrName = "Pathfinding_Object_Attr_Permanent";
    }
    else if ((mObjectSelection->getFirstRootNode()
        && LLSelectMgr::getInstance()->selectGetRootsCharacter())
        || LLSelectMgr::getInstance()->selectGetCharacter())
    {
        pfAttrName = "Pathfinding_Object_Attr_Character";
    }
    else
    {
        pfAttrName = "Pathfinding_Object_Attr_MultiSelect";
    }

    mDAPathfindingAttributes->setEnabled(true);
    mDAPathfindingAttributes->setValue(LLTrans::getString(pfAttrName));

    // Update creator text field
<<<<<<< HEAD
    //getChildView("Creator:")->setEnabled(TRUE); // <FS:Ansariel> Doesn't exist as of 2015-11-26
    std::string creator_name;
// [RLVa:KB] - Checked: 2010-11-01 (RLVa-1.2.2a) | Modified: RLVa-1.2.2a
    BOOL creators_identical = LLSelectMgr::getInstance()->selectGetCreator(mCreatorID, creator_name);
=======
    //getChildView("Creator:")->setEnabled(true); // <FS:Ansariel> Doesn't exist as of 2015-11-26
    std::string creator_name;
// [RLVa:KB] - Checked: 2010-11-01 (RLVa-1.2.2a) | Modified: RLVa-1.2.2a
    bool creators_identical = LLSelectMgr::getInstance()->selectGetCreator(mCreatorID, creator_name);
>>>>>>> 050d2fef
// [/RLVa:KB]
//  LLUUID creator_id;
//  LLSelectMgr::getInstance()->selectGetCreator(creator_id, creator_name);
//
//  if(creator_id != mCreatorID )
//  {
//      mDACreatorName->setValue(creator_name);
//      mCreatorID = creator_id;
//  }
//  if(mDACreatorName->getValue().asString() == LLStringUtil::null)
//  {
//      mDACreatorName->setValue(creator_name);
//  }
<<<<<<< HEAD
//  mDACreatorName->setEnabled(TRUE);
=======
//  mDACreatorName->setEnabled(true);
>>>>>>> 050d2fef
// [RLVa:KB] - Moved further down to avoid an annoying flicker when the text is set twice in a row

    // Update owner text field
    getChildView("Owner:")->setEnabled(true);

    std::string owner_name;
// <FS:Ansariel> RLVa change
//  LLUUID owner_id;
<<<<<<< HEAD
//  const BOOL owners_identical = LLSelectMgr::getInstance()->selectGetOwner(owner_id, owner_name);
//  if (owner_id.isNull())
    const BOOL owners_identical = LLSelectMgr::getInstance()->selectGetOwner(mOwnerID, owner_name);
=======
//  const bool owners_identical = LLSelectMgr::getInstance()->selectGetOwner(owner_id, owner_name);
//  if (owner_id.isNull())
    const bool owners_identical = LLSelectMgr::getInstance()->selectGetOwner(mOwnerID, owner_name);
>>>>>>> 050d2fef
    if (mOwnerID.isNull())
// </FS:Ansariel>
    {
        if (LLSelectMgr::getInstance()->selectIsGroupOwned())
        {
            // Group owned already displayed by selectGetOwner
        }
        else
        {
            // Display last owner if public
            std::string last_owner_name;
            LLSelectMgr::getInstance()->selectGetLastOwner(mLastOwnerID, last_owner_name);

            // It should never happen that the last owner is null and the owner
            // is null, but it seems to be a bug in the simulator right now. JC
            if (!mLastOwnerID.isNull() && !last_owner_name.empty())
            {
                owner_name.append(", last ");
                owner_name.append(last_owner_name);
            }
        }
    }

//  if(owner_id.isNull() || (owner_id != mOwnerID))
//  {
//      mDAOwnerName->setValue(owner_name);
//      mOwnerID = owner_id;
//  }
//  if(mDAOwnerName->getValue().asString() == LLStringUtil::null)
//  {
//      mDAOwnerName->setValue(owner_name);
//  }
// [RLVa:KB] - Moved further down to avoid an annoying flicker when the text is set twice in a row

// [RLVa:KB] - Checked: 2010-11-01 (RLVa-1.2.2a) | Modified: RLVa-1.2.2a
    if (gRlvHandler.hasBehaviour(RLV_BHVR_SHOWNAMES))
    {
        // Only anonymize the creator if all of the selection was created by the same avie who's also the owner or they're a nearby avie
        if ( (creators_identical) && (mCreatorID != gAgent.getID()) && ((mCreatorID == mOwnerID) || (RlvUtil::isNearbyAgent(mCreatorID))) )
            creator_name = LLSLURL("agent", mCreatorID, "rlvanonym").getSLURLString();

        // Only anonymize the owner name if all of the selection is owned by the same avie and isn't group owned
        if ( (owners_identical) && (!LLSelectMgr::getInstance()->selectIsGroupOwned()) && (mOwnerID != gAgent.getID()) )
            owner_name = LLSLURL("agent", mOwnerID, "rlvanonym").getSLURLString();
    }

    getChild<LLUICtrl>("Creator Name")->setValue(creator_name);
<<<<<<< HEAD
    getChildView("Creator Name")->setEnabled(TRUE);

    getChild<LLUICtrl>("Owner Name")->setValue(owner_name);
    getChildView("Owner Name")->setEnabled(TRUE);
// [/RLVa:KB]

    // update group text field
    //getChildView("Group:")->setEnabled(TRUE); // <FS:Ansariel> Doesn't exist as of 2015-11-26
=======
    getChildView("Creator Name")->setEnabled(true);

    getChild<LLUICtrl>("Owner Name")->setValue(owner_name);
    getChildView("Owner Name")->setEnabled(true);
// [/RLVa:KB]

    // update group text field
    //getChildView("Group:")->setEnabled(true); // <FS:Ansariel> Doesn't exist as of 2015-11-26
>>>>>>> 050d2fef
    //getChild<LLUICtrl>("Group Name")->setValue(LLStringUtil::null);  // <FS:Ansariel> Doesn't exist as of 2015-11-26
    LLUUID group_id;
    bool groups_identical = LLSelectMgr::getInstance()->selectGetGroup(group_id);
    if (groups_identical)
    {
        if (mLabelGroupName)
        {
            mLabelGroupName->setNameID(group_id,true);
            mLabelGroupName->setEnabled(true);
        }
    }
    else
    {
        if (mLabelGroupName)
        {
            mLabelGroupName->setNameID(LLUUID::null, true);
            mLabelGroupName->refresh(LLUUID::null, std::string(), true);
            mLabelGroupName->setEnabled(false);
        }
    }

    getChildView("button set group")->setEnabled(owners_identical && (mOwnerID == gAgent.getID()) && is_nonpermanent_enforced);

    getChildView("Name:")->setEnabled(true);
    LLLineEditor* LineEditorObjectName = getChild<LLLineEditor>("Object Name");
    getChildView("Description:")->setEnabled(true);
    LLLineEditor* LineEditorObjectDesc = getChild<LLLineEditor>("Object Description");

    if (is_one_object)
    {
        if (!LineEditorObjectName->hasFocus())
        {
            getChild<LLUICtrl>("Object Name")->setValue(nodep->mName);
        }

        if (LineEditorObjectDesc)
        {
            if (!LineEditorObjectDesc->hasFocus())
            {
                LineEditorObjectDesc->setText(nodep->mDescription);
            }
        }
    }
    else
    {
        getChild<LLUICtrl>("Object Name")->setValue(LLStringUtil::null);
        LineEditorObjectDesc->setText(LLStringUtil::null);
    }

    // figure out the contents of the name, description, & category
    bool edit_name_desc = false;
    if (is_one_object && objectp->permModify() && !objectp->isPermanentEnforced())
    {
        edit_name_desc = true;
    }
    if (edit_name_desc)
    {
        getChildView("Object Name")->setEnabled(true);
        getChildView("Object Description")->setEnabled(true);
    }
    else
    {
        getChildView("Object Name")->setEnabled(false);
        getChildView("Object Description")->setEnabled(false);
    }

    S32 total_sale_price = 0;
    S32 individual_sale_price = 0;
    bool is_for_sale_mixed = false;
    bool is_sale_price_mixed = false;
    U32 num_for_sale = false;
    LLSelectMgr::getInstance()->selectGetAggregateSaleInfo(num_for_sale,
                                                           is_for_sale_mixed,
                                                           is_sale_price_mixed,
                                                           total_sale_price,
                                                           individual_sale_price);

    const bool self_owned = (gAgent.getID() == mOwnerID);
    const bool group_owned = LLSelectMgr::getInstance()->selectIsGroupOwned() ;
    const bool public_owned = (mOwnerID.isNull() && !LLSelectMgr::getInstance()->selectIsGroupOwned());
    const bool can_transfer = LLSelectMgr::getInstance()->selectGetRootsTransfer();
    const bool can_copy = LLSelectMgr::getInstance()->selectGetRootsCopy();

    if (!owners_identical)
    {
<<<<<<< HEAD
        //getChildView("Cost")->setEnabled(FALSE); // <FS:Ansariel> Doesn't exist as of 2015-11-26
=======
        //getChildView("Cost")->setEnabled(false); // <FS:Ansariel> Doesn't exist as of 2015-11-26
>>>>>>> 050d2fef
        getChild<LLUICtrl>("Edit Cost")->setValue(LLStringUtil::null);
        getChildView("Edit Cost")->setEnabled(false);
    }
    // You own these objects.
    else if (self_owned || (group_owned && gAgent.hasPowerInGroup(group_id,GP_OBJECT_SET_SALE)))
    {
        LLSpinCtrl *edit_price = getChild<LLSpinCtrl>("Edit Cost");

        // If there are multiple items for sale then set text to PRICE PER UNIT.
        if (num_for_sale > 1)
        {
            std::string label_text = is_sale_price_mixed? "Cost Mixed" :"Cost Per Unit";
            edit_price->setLabel(getString(label_text));
        }
        else
        {
            edit_price->setLabel(getString("Cost Default"));
        }

        if (!edit_price->hasFocus())
        {
            // If the sale price is mixed then set the cost to MIXED, otherwise
            // set to the actual cost.
            if ((num_for_sale > 0) && is_for_sale_mixed)
            {
                edit_price->setTentative(true);
            }
            else if ((num_for_sale > 0) && is_sale_price_mixed)
            {
                edit_price->setTentative(true);
            }
            else
            {
                edit_price->setValue(individual_sale_price);
            }
        }
        // The edit fields are only enabled if you can sell this object
        // and the sale price is not mixed.
<<<<<<< HEAD
        BOOL enable_edit = (num_for_sale && can_transfer) ? !is_for_sale_mixed : FALSE;
=======
        bool enable_edit = (num_for_sale && can_transfer) ? !is_for_sale_mixed : false;
>>>>>>> 050d2fef
        //getChildView("Cost")->setEnabled(enable_edit); // <FS:Ansariel> Doesn't exist as of 2015-11-26
        getChildView("Edit Cost")->setEnabled(enable_edit);
    }
    // Someone, not you, owns these objects.
    else if (!public_owned)
    {
<<<<<<< HEAD
        //getChildView("Cost")->setEnabled(FALSE); // <FS:Ansariel> Doesn't exist as of 2015-11-26
        getChildView("Edit Cost")->setEnabled(FALSE);
=======
        //getChildView("Cost")->setEnabled(false); // <FS:Ansariel> Doesn't exist as of 2015-11-26
        getChildView("Edit Cost")->setEnabled(false);
>>>>>>> 050d2fef

        // Don't show a price if none of the items are for sale.
        if (num_for_sale)
            getChild<LLUICtrl>("Edit Cost")->setValue(llformat("%d",total_sale_price));
        else
            getChild<LLUICtrl>("Edit Cost")->setValue(LLStringUtil::null);

        // If multiple items are for sale, set text to TOTAL PRICE.
        if (num_for_sale > 1)
            getChild<LLSpinCtrl>("Edit Cost")->setLabel(getString("Cost Total"));
        else
            getChild<LLSpinCtrl>("Edit Cost")->setLabel(getString("Cost Default"));
    }
    // This is a public object.
    else
    {
<<<<<<< HEAD
        //getChildView("Cost")->setEnabled(FALSE); // <FS:Ansariel> Doesn't exist as of 2015-11-26
=======
        //getChildView("Cost")->setEnabled(false); // <FS:Ansariel> Doesn't exist as of 2015-11-26
>>>>>>> 050d2fef
        getChild<LLSpinCtrl>("Edit Cost")->setLabel(getString("Cost Default"));
        getChild<LLUICtrl>("Edit Cost")->setValue(LLStringUtil::null);
        getChildView("Edit Cost")->setEnabled(false);
    }

    // Enable and disable the permissions checkboxes
    // based on who owns the object.
    // TODO: Creator permissions

    U32 base_mask_on            = 0;
    U32 base_mask_off           = 0;
    U32 owner_mask_off          = 0;
    U32 owner_mask_on           = 0;
    U32 group_mask_on           = 0;
    U32 group_mask_off          = 0;
    U32 everyone_mask_on        = 0;
    U32 everyone_mask_off       = 0;
    U32 next_owner_mask_on      = 0;
    U32 next_owner_mask_off     = 0;

    bool valid_base_perms       = LLSelectMgr::getInstance()->selectGetPerm(PERM_BASE,
                                                                            &base_mask_on,
                                                                            &base_mask_off);
    //bool valid_owner_perms =//
    LLSelectMgr::getInstance()->selectGetPerm(PERM_OWNER,
                                              &owner_mask_on,
                                              &owner_mask_off);
    bool valid_group_perms      = LLSelectMgr::getInstance()->selectGetPerm(PERM_GROUP,
                                                                            &group_mask_on,
                                                                            &group_mask_off);

    bool valid_everyone_perms   = LLSelectMgr::getInstance()->selectGetPerm(PERM_EVERYONE,
                                                                            &everyone_mask_on,
                                                                            &everyone_mask_off);

    bool valid_next_perms       = LLSelectMgr::getInstance()->selectGetPerm(PERM_NEXT_OWNER,
                                                                            &next_owner_mask_on,
                                                                            &next_owner_mask_off);


    if (gSavedSettings.getBOOL("DebugPermissions") )
    {
// <FS:Beq> remove misleading X for export when not in OpenSim
        bool isOpenSim {false};
#ifdef OPENSIM
        if( LLGridManager::instance().isInOpenSim() )
        {
            isOpenSim = true;
        }
#endif
        if (valid_base_perms)
        {
            mDAB->setValue("B: " + mask_to_string(base_mask_on, isOpenSim)); // <FS:Beq/> remove misleading X for export when not in OpenSim
<<<<<<< HEAD
            mDAB->setVisible(                           TRUE);

            mDAO->setValue("O: " + mask_to_string(owner_mask_on, isOpenSim)); // <FS:Beq/> remove misleading X for export when not in OpenSim
            mDAO->setVisible(                           TRUE);

            mDAG->setValue("G: " + mask_to_string(group_mask_on, isOpenSim)); // <FS:Beq/> remove misleading X for export when not in OpenSim
            mDAG->setVisible(                           TRUE);

            mDAE->setValue("E: " + mask_to_string(everyone_mask_on, isOpenSim)); // <FS:Beq/> remove misleading X for export when not in OpenSim
            mDAE->setVisible(                           TRUE);

            mDAN->setValue("N: " + mask_to_string(next_owner_mask_on, isOpenSim)); // <FS:Beq/> remove misleading X for export when not in OpenSim
            mDAN->setVisible(                           TRUE);
=======
            mDAB->setVisible(                           true);

            mDAO->setValue("O: " + mask_to_string(owner_mask_on, isOpenSim)); // <FS:Beq/> remove misleading X for export when not in OpenSim
            mDAO->setVisible(                           true);

            mDAG->setValue("G: " + mask_to_string(group_mask_on, isOpenSim)); // <FS:Beq/> remove misleading X for export when not in OpenSim
            mDAG->setVisible(                           true);

            mDAE->setValue("E: " + mask_to_string(everyone_mask_on, isOpenSim)); // <FS:Beq/> remove misleading X for export when not in OpenSim
            mDAE->setVisible(                           true);

            mDAN->setValue("N: " + mask_to_string(next_owner_mask_on, isOpenSim)); // <FS:Beq/> remove misleading X for export when not in OpenSim
            mDAN->setVisible(                           true);
>>>>>>> 050d2fef
        }

        U32 flag_mask = 0x0;
        if (objectp->permMove())        flag_mask |= PERM_MOVE;
        if (objectp->permModify())      flag_mask |= PERM_MODIFY;
        if (objectp->permCopy())        flag_mask |= PERM_COPY;
        if (objectp->permTransfer())    flag_mask |= PERM_TRANSFER;

        mDAF->setValue("F:" + mask_to_string(flag_mask, isOpenSim)); // <FS:Beq/> remove misleading X for export when not in OpenSim
<<<<<<< HEAD
        mDAF->setVisible(TRUE);
=======
        mDAF->setVisible(true);
>>>>>>> 050d2fef

        if (!mVisibleDebugPermissions)
        {
            LLFloater* parent_floater = gFloaterView->getParentFloater(this);
            LLRect parent_rect = parent_floater->getRect();
            LLRect debug_rect = mDAB->getRect();
            // use double the debug rect for padding (since it isn't trivial to extract top_pad)
            parent_floater->reshape(parent_rect.getWidth(), parent_rect.getHeight() + (debug_rect.getHeight() * 2));
            mVisibleDebugPermissions = true;
        }
    }
    else if (mVisibleDebugPermissions)
    {
        mDAB->setVisible(false);
        mDAO->setVisible(false);
        mDAG->setVisible(false);
        mDAE->setVisible(false);
        mDAN->setVisible(false);
        mDAF->setVisible(false);

        LLFloater* parent_floater = gFloaterView->getParentFloater(this);
        LLRect parent_rect = parent_floater->getRect();
        LLRect debug_rect = mDAB->getRect();
        // use double the debug rect for padding (since it isn't trivial to extract top_pad)
        parent_floater->reshape(parent_rect.getWidth(), parent_rect.getHeight() - (debug_rect.getHeight() * 2));
        mVisibleDebugPermissions = false;
    }

    bool has_change_perm_ability = false;
    bool has_change_sale_ability = false;

    if (valid_base_perms && is_nonpermanent_enforced &&
        (self_owned || (group_owned && gAgent.hasPowerInGroup(group_id, GP_OBJECT_MANIPULATE))))
    {
        has_change_perm_ability = true;
    }
    if (valid_base_perms && is_nonpermanent_enforced &&
       (self_owned || (group_owned && gAgent.hasPowerInGroup(group_id, GP_OBJECT_SET_SALE))))
    {
        has_change_sale_ability = true;
    }

    if (!has_change_perm_ability && !has_change_sale_ability && !root_selected)
    {
        // ...must select root to choose permissions
        getChild<LLUICtrl>("perm_modify")->setValue(getString("text modify warning"));
    }

    if (has_change_perm_ability)
    {
        getChildView("checkbox share with group")->setEnabled(true);
        getChildView("checkbox allow everyone move")->setEnabled(owner_mask_on & PERM_MOVE);
        getChildView("checkbox allow everyone copy")->setEnabled(owner_mask_on & PERM_COPY && owner_mask_on & PERM_TRANSFER);
    }
    else
    {
        getChildView("checkbox share with group")->setEnabled(false);
        getChildView("checkbox allow everyone move")->setEnabled(false);
        getChildView("checkbox allow everyone copy")->setEnabled(false);
    }

    if (has_change_sale_ability && (owner_mask_on & PERM_TRANSFER))
    {
        getChildView("checkbox for sale")->setEnabled(can_transfer || (!can_transfer && num_for_sale));
        // Set the checkbox to tentative if the prices of each object selected
        // are not the same.
        getChild<LLUICtrl>("checkbox for sale")->setTentative(              is_for_sale_mixed);
        getChildView("sale type")->setEnabled(num_for_sale && can_transfer && !is_sale_price_mixed);

        getChildView("checkbox next owner can modify")->setEnabled(base_mask_on & PERM_MODIFY);
        getChildView("checkbox next owner can copy")->setEnabled(base_mask_on & PERM_COPY);
        getChildView("checkbox next owner can transfer")->setEnabled(next_owner_mask_on & PERM_COPY);
    }
    else
    {
        getChildView("checkbox for sale")->setEnabled(false);
        getChildView("sale type")->setEnabled(false);

        getChildView("checkbox next owner can modify")->setEnabled(false);
        getChildView("checkbox next owner can copy")->setEnabled(false);
        getChildView("checkbox next owner can transfer")->setEnabled(false);
    }

    if (valid_group_perms)
    {
        if ((group_mask_on & PERM_COPY) && (group_mask_on & PERM_MODIFY) && (group_mask_on & PERM_MOVE))
        {
            getChild<LLUICtrl>("checkbox share with group")->setValue(true);
            getChild<LLUICtrl>("checkbox share with group")->setTentative(  false);
            getChildView("button deed")->setEnabled(gAgent.hasPowerInGroup(group_id, GP_OBJECT_DEED) && (owner_mask_on & PERM_TRANSFER) && !group_owned && can_transfer);
        }
        else if ((group_mask_off & PERM_COPY) && (group_mask_off & PERM_MODIFY) && (group_mask_off & PERM_MOVE))
        {
            getChild<LLUICtrl>("checkbox share with group")->setValue(false);
            getChild<LLUICtrl>("checkbox share with group")->setTentative(  false);
            getChildView("button deed")->setEnabled(false);
        }
        else
        {
            getChild<LLUICtrl>("checkbox share with group")->setValue(true);
            getChild<LLUICtrl>("checkbox share with group")->setTentative(  true);
            getChildView("button deed")->setEnabled(gAgent.hasPowerInGroup(group_id, GP_OBJECT_DEED) && (group_mask_on & PERM_MOVE) && (owner_mask_on & PERM_TRANSFER) && !group_owned && can_transfer);
        }
    }

    if (valid_everyone_perms)
    {
        // Move
        if (everyone_mask_on & PERM_MOVE)
        {
            getChild<LLUICtrl>("checkbox allow everyone move")->setValue(true);
            getChild<LLUICtrl>("checkbox allow everyone move")->setTentative(   false);
        }
        else if (everyone_mask_off & PERM_MOVE)
        {
            getChild<LLUICtrl>("checkbox allow everyone move")->setValue(false);
            getChild<LLUICtrl>("checkbox allow everyone move")->setTentative(   false);
        }
        else
        {
            getChild<LLUICtrl>("checkbox allow everyone move")->setValue(true);
            getChild<LLUICtrl>("checkbox allow everyone move")->setTentative(   true);
        }

        // Copy == everyone can't copy
        if (everyone_mask_on & PERM_COPY)
        {
            getChild<LLUICtrl>("checkbox allow everyone copy")->setValue(true);
            getChild<LLUICtrl>("checkbox allow everyone copy")->setTentative(   !can_copy || !can_transfer);
        }
        else if (everyone_mask_off & PERM_COPY)
        {
            getChild<LLUICtrl>("checkbox allow everyone copy")->setValue(false);
            getChild<LLUICtrl>("checkbox allow everyone copy")->setTentative(   false);
        }
        else
        {
            getChild<LLUICtrl>("checkbox allow everyone copy")->setValue(true);
            getChild<LLUICtrl>("checkbox allow everyone copy")->setTentative(   true);
        }
    }

    if (valid_next_perms)
    {
        // Modify == next owner canot modify
        if (next_owner_mask_on & PERM_MODIFY)
        {
            getChild<LLUICtrl>("checkbox next owner can modify")->setValue(true);
            getChild<LLUICtrl>("checkbox next owner can modify")->setTentative( false);
        }
        else if (next_owner_mask_off & PERM_MODIFY)
        {
            getChild<LLUICtrl>("checkbox next owner can modify")->setValue(false);
            getChild<LLUICtrl>("checkbox next owner can modify")->setTentative( false);
        }
        else
        {
            getChild<LLUICtrl>("checkbox next owner can modify")->setValue(true);
            getChild<LLUICtrl>("checkbox next owner can modify")->setTentative( true);
        }

        // Copy == next owner cannot copy
        if (next_owner_mask_on & PERM_COPY)
        {
            getChild<LLUICtrl>("checkbox next owner can copy")->setValue(true);
            getChild<LLUICtrl>("checkbox next owner can copy")->setTentative(   !can_copy);
        }
        else if (next_owner_mask_off & PERM_COPY)
        {
            getChild<LLUICtrl>("checkbox next owner can copy")->setValue(false);
            getChild<LLUICtrl>("checkbox next owner can copy")->setTentative(   false);
        }
        else
        {
            getChild<LLUICtrl>("checkbox next owner can copy")->setValue(true);
            getChild<LLUICtrl>("checkbox next owner can copy")->setTentative(   true);
        }

        // Transfer == next owner cannot transfer
        if (next_owner_mask_on & PERM_TRANSFER)
        {
            getChild<LLUICtrl>("checkbox next owner can transfer")->setValue(true);
            getChild<LLUICtrl>("checkbox next owner can transfer")->setTentative( !can_transfer);
        }
        else if (next_owner_mask_off & PERM_TRANSFER)
        {
            getChild<LLUICtrl>("checkbox next owner can transfer")->setValue(false);
            getChild<LLUICtrl>("checkbox next owner can transfer")->setTentative( false);
        }
        else
        {
            getChild<LLUICtrl>("checkbox next owner can transfer")->setValue(true);
            getChild<LLUICtrl>("checkbox next owner can transfer")->setTentative( true);
        }
    }

    // reflect sale information
    LLSaleInfo sale_info;
    bool valid_sale_info = LLSelectMgr::getInstance()->selectGetSaleInfo(sale_info);
    LLSaleInfo::EForSale sale_type = sale_info.getSaleType();

    LLComboBox* combo_sale_type = getChild<LLComboBox>("sale type");
    if (valid_sale_info)
    {
        combo_sale_type->setValue(                  sale_type == LLSaleInfo::FS_NOT ? LLSaleInfo::FS_COPY : sale_type);
        combo_sale_type->setTentative(              false); // unfortunately this doesn't do anything at the moment.
    }
    else
    {
        // default option is sell copy, determined to be safest
        combo_sale_type->setValue(                  LLSaleInfo::FS_COPY);
        combo_sale_type->setTentative(              true); // unfortunately this doesn't do anything at the moment.
    }

    getChild<LLUICtrl>("checkbox for sale")->setValue((num_for_sale != 0));

    // HACK: There are some old objects in world that are set for sale,
    // but are no-transfer.  We need to let users turn for-sale off, but only
    // if for-sale is set.
    bool cannot_actually_sell = !can_transfer || (!can_copy && sale_type == LLSaleInfo::FS_COPY);
    if (cannot_actually_sell)
    {
        if (num_for_sale && has_change_sale_ability)
        {
            getChildView("checkbox for sale")->setEnabled(true);
        }
    }

    // Check search status of objects
    const bool all_volume = LLSelectMgr::getInstance()->selectionAllPCode( LL_PCODE_VOLUME );
    bool include_in_search;
    const bool all_include_in_search = LLSelectMgr::getInstance()->selectionGetIncludeInSearch(&include_in_search);
    getChildView("search_check")->setEnabled(has_change_sale_ability && all_volume);
    getChild<LLUICtrl>("search_check")->setValue(include_in_search);
    getChild<LLUICtrl>("search_check")->setTentative(!all_include_in_search);

    // Click action (touch, sit, buy)
    U8 click_action = 0;
    if (LLSelectMgr::getInstance()->selectionGetClickAction(&click_action))
    {
        getChild<LLComboBox>("clickaction")->setValue(click_action_to_string_value(click_action));
    }
    getChildView("label click action")->setEnabled(is_perm_modify && is_nonpermanent_enforced && all_volume);
    getChildView("clickaction")->setEnabled(is_perm_modify && is_nonpermanent_enforced && all_volume);

    updateVerbs();
}


// static
void LLSidepanelTaskInfo::onClickClaim(void*)
{
    // try to claim ownership
    LLSelectMgr::getInstance()->sendOwner(gAgent.getID(), gAgent.getGroupID());
}

// static
void LLSidepanelTaskInfo::onClickRelease(void*)
{
    // try to release ownership
    LLSelectMgr::getInstance()->sendOwner(LLUUID::null, LLUUID::null);
}

void LLSidepanelTaskInfo::onClickGroup()
{
    LLUUID owner_id;
    std::string name;
    bool owners_identical = LLSelectMgr::getInstance()->selectGetOwner(owner_id, name);
    LLFloater* parent_floater = gFloaterView->getParentFloater(this);

    if (owners_identical && (owner_id == gAgent.getID()))
    {
        LLFloaterGroupPicker* fg = LLFloaterReg::showTypedInstance<LLFloaterGroupPicker>("group_picker", LLSD(gAgent.getID()));
        if (fg)
        {
            fg->setSelectGroupCallback( boost::bind(&LLSidepanelTaskInfo::cbGroupID, this, _1) );
            if (parent_floater)
            {
                LLRect new_rect = gFloaterView->findNeighboringPosition(parent_floater, fg);
                fg->setOrigin(new_rect.mLeft, new_rect.mBottom);
                parent_floater->addDependentFloater(fg);
            }
        }
    }
}

void LLSidepanelTaskInfo::cbGroupID(LLUUID group_id)
{
    if (mLabelGroupName)
    {
        mLabelGroupName->setNameID(group_id, true);
    }
    LLSelectMgr::getInstance()->sendGroup(group_id);
}

static bool callback_deed_to_group(const LLSD& notification, const LLSD& response)
{
    const S32 option = LLNotificationsUtil::getSelectedOption(notification, response);
    if (option == 0)
    {
        LLUUID group_id;
        const bool groups_identical = LLSelectMgr::getInstance()->selectGetGroup(group_id);
        if (group_id.notNull() && groups_identical && (gAgent.hasPowerInGroup(group_id, GP_OBJECT_DEED)))
        {
            LLSelectMgr::getInstance()->sendOwner(LLUUID::null, group_id, false);
        }
    }
    return false;
}

void LLSidepanelTaskInfo::onClickDeedToGroup(void *data)
{
    LLNotificationsUtil::add("DeedObjectToGroup", LLSD(), LLSD(), callback_deed_to_group);
}

///----------------------------------------------------------------------------
/// Permissions checkboxes
///----------------------------------------------------------------------------

// static
void LLSidepanelTaskInfo::onCommitPerm(LLUICtrl *ctrl, void *data, U8 field, U32 perm)
{
    LLViewerObject* object = LLSelectMgr::getInstance()->getSelection()->getFirstRootObject();
    if(!object) return;

    // Checkbox will have toggled itself
    // LLSidepanelTaskInfo* self = (LLSidepanelTaskInfo*)data;
    LLCheckBoxCtrl *check = (LLCheckBoxCtrl *)ctrl;
    bool new_state = check->get();

    LLSelectMgr::getInstance()->selectionSetObjectPermissions(field, new_state, perm);

    LLSidepanelTaskInfo* self = (LLSidepanelTaskInfo*)data;
    if (self)
    {
        self->disablePermissions();
    }
}

// static
void LLSidepanelTaskInfo::onCommitGroupShare(LLUICtrl *ctrl, void *data)
{
    onCommitPerm(ctrl, data, PERM_GROUP, PERM_MODIFY | PERM_MOVE | PERM_COPY);
}

// static
void LLSidepanelTaskInfo::onCommitEveryoneMove(LLUICtrl *ctrl, void *data)
{
    onCommitPerm(ctrl, data, PERM_EVERYONE, PERM_MOVE);
}


// static
void LLSidepanelTaskInfo::onCommitEveryoneCopy(LLUICtrl *ctrl, void *data)
{
    onCommitPerm(ctrl, data, PERM_EVERYONE, PERM_COPY);
}

// static
void LLSidepanelTaskInfo::onCommitNextOwnerModify(LLUICtrl* ctrl, void* data)
{
    //LL_INFOS() << "LLSidepanelTaskInfo::onCommitNextOwnerModify" << LL_ENDL;
    onCommitPerm(ctrl, data, PERM_NEXT_OWNER, PERM_MODIFY);
}

// static
void LLSidepanelTaskInfo::onCommitNextOwnerCopy(LLUICtrl* ctrl, void* data)
{
    //LL_INFOS() << "LLSidepanelTaskInfo::onCommitNextOwnerCopy" << LL_ENDL;
    onCommitPerm(ctrl, data, PERM_NEXT_OWNER, PERM_COPY);
}

// static
void LLSidepanelTaskInfo::onCommitNextOwnerTransfer(LLUICtrl* ctrl, void* data)
{
    //LL_INFOS() << "LLSidepanelTaskInfo::onCommitNextOwnerTransfer" << LL_ENDL;
    onCommitPerm(ctrl, data, PERM_NEXT_OWNER, PERM_TRANSFER);
}

// static
void LLSidepanelTaskInfo::onCommitName(LLUICtrl*, void* data)
{
    //LL_INFOS() << "LLSidepanelTaskInfo::onCommitName()" << LL_ENDL;
    LLSidepanelTaskInfo* self = (LLSidepanelTaskInfo*)data;
    LLLineEditor*   tb = self->getChild<LLLineEditor>("Object Name");
    if(tb)
    {
        LLSelectMgr::getInstance()->selectionSetObjectName(tb->getText());
//      LLSelectMgr::getInstance()->selectionSetObjectName(self->mLabelObjectName->getText());
    }
}


// static
void LLSidepanelTaskInfo::onCommitDesc(LLUICtrl*, void* data)
{
    //LL_INFOS() << "LLSidepanelTaskInfo::onCommitDesc()" << LL_ENDL;
    LLSidepanelTaskInfo* self = (LLSidepanelTaskInfo*)data;
    LLLineEditor*   le = self->getChild<LLLineEditor>("Object Description");
    if(le)
    {
        LLSelectMgr::getInstance()->selectionSetObjectDescription(le->getText());
    }
}

// static
void LLSidepanelTaskInfo::onCommitSaleInfo(LLUICtrl*, void* data)
{
    LLSidepanelTaskInfo* self = (LLSidepanelTaskInfo*)data;
    self->setAllSaleInfo();
}

// static
void LLSidepanelTaskInfo::onCommitSaleType(LLUICtrl*, void* data)
{
    LLSidepanelTaskInfo* self = (LLSidepanelTaskInfo*)data;
    self->setAllSaleInfo();
}


void LLSidepanelTaskInfo::setAllSaleInfo()
{
    LLSaleInfo::EForSale sale_type = LLSaleInfo::FS_NOT;

    LLCheckBoxCtrl *checkPurchase = getChild<LLCheckBoxCtrl>("checkbox for sale");

    // Set the sale type if the object(s) are for sale.
    if(checkPurchase && checkPurchase->get())
    {
        sale_type = static_cast<LLSaleInfo::EForSale>(getChild<LLComboBox>("sale type")->getValue().asInteger());
    }

    S32 price = -1;

    LLSpinCtrl *edit_price = getChild<LLSpinCtrl>("Edit Cost");
    price = (edit_price->getTentative()) ? DEFAULT_PRICE : edit_price->getValue().asInteger();

    // If somehow an invalid price, turn the sale off.
    if (price < 0)
        sale_type = LLSaleInfo::FS_NOT;

    LLSaleInfo old_sale_info;
    LLSelectMgr::getInstance()->selectGetSaleInfo(old_sale_info);

    LLSaleInfo new_sale_info(sale_type, price);
    LLSelectMgr::getInstance()->selectionSetObjectSaleInfo(new_sale_info);

    U8 old_click_action = 0;
    LLSelectMgr::getInstance()->selectionGetClickAction(&old_click_action);

    if (old_sale_info.isForSale()
        && !new_sale_info.isForSale()
        && old_click_action == CLICK_ACTION_BUY)
    {
        // If turned off for-sale, make sure click-action buy is turned
        // off as well
        LLSelectMgr::getInstance()->
            selectionSetClickAction(CLICK_ACTION_TOUCH);
    }
    else if (new_sale_info.isForSale()
        && !old_sale_info.isForSale()
        && old_click_action == CLICK_ACTION_TOUCH)
    {
        // If just turning on for-sale, preemptively turn on one-click buy
        // unless user have a different click action set
        LLSelectMgr::getInstance()->
            selectionSetClickAction(CLICK_ACTION_BUY);
    }
}

struct LLSelectionPayable : public LLSelectedObjectFunctor
{
    virtual bool apply(LLViewerObject* obj)
    {
        // can pay if you or your parent has money() event in script
        LLViewerObject* parent = (LLViewerObject*)obj->getParent();
        return (obj->flagTakesMoney() ||
                (parent && parent->flagTakesMoney()));
    }
};

static U8 string_value_to_click_action(std::string p_value)
{
    if (p_value == "Touch")
        return CLICK_ACTION_TOUCH;
    if (p_value == "Sit")
        return CLICK_ACTION_SIT;
    if (p_value == "Buy")
        return CLICK_ACTION_BUY;
    if (p_value == "Pay")
        return CLICK_ACTION_PAY;
    if (p_value == "Open")
        return CLICK_ACTION_OPEN;
    if (p_value == "Zoom")
        return CLICK_ACTION_ZOOM;
    if (p_value == "None")
        return CLICK_ACTION_DISABLED;
    if (p_value == "Ignore")
        return CLICK_ACTION_IGNORE;
    return CLICK_ACTION_TOUCH;
}

// static
void LLSidepanelTaskInfo::onCommitClickAction(LLUICtrl* ctrl, void*)
{
    LLComboBox* box = (LLComboBox*)ctrl;
    if (!box)
        return;
    std::string value = box->getValue().asString();
    U8 click_action = string_value_to_click_action(value);
    doClickAction(click_action);
}

// static
void LLSidepanelTaskInfo::doClickAction(U8 click_action)
{
    if (click_action == CLICK_ACTION_BUY)
    {
        LLSaleInfo sale_info;
        LLSelectMgr::getInstance()->selectGetSaleInfo(sale_info);
        if (!sale_info.isForSale())
        {
            LLNotificationsUtil::add("CantSetBuyObject");

            // Set click action back to its old value
            U8 click_action = 0;
            LLSelectMgr::getInstance()->selectionGetClickAction(&click_action);
            return;
        }
    }
    else if (click_action == CLICK_ACTION_PAY)
    {
        // Verify object has script with money() handler
        LLSelectionPayable payable;
        bool can_pay = LLSelectMgr::getInstance()->getSelection()->applyToObjects(&payable);
        if (!can_pay)
        {
            // Warn, but do it anyway.
            LLNotificationsUtil::add("ClickActionNotPayable");
        }
        else
        {
            handle_give_money_dialog();
        }
    }
    LLSelectMgr::getInstance()->selectionSetClickAction(click_action);
}

// static
void LLSidepanelTaskInfo::onCommitIncludeInSearch(LLUICtrl* ctrl, void* data)
{
    LLCheckBoxCtrl* box = (LLCheckBoxCtrl*)ctrl;
    llassert(box);
    LLSelectMgr::getInstance()->selectionSetIncludeInSearch(box->get());
}

// virtual
void LLSidepanelTaskInfo::updateVerbs()
{
    LLSafeHandle<LLObjectSelection> object_selection = LLSelectMgr::getInstance()->getSelection();
    const bool any_selected = (object_selection->getNumNodes() > 0);

    mOpenBtn->setVisible(true);
    mPayBtn->setVisible(true);
    mBuyBtn->setVisible(true);
    mDetailsBtn->setVisible(true);

    mOpenBtn->setEnabled(enable_object_open());
    mPayBtn->setEnabled(enable_pay_object());
    mBuyBtn->setEnabled(enable_buy_object());
    mDetailsBtn->setEnabled(any_selected);
}

void LLSidepanelTaskInfo::onOpenButtonClicked()
{
    if (enable_object_open())
    {
        handle_object_open();
    }
}

void LLSidepanelTaskInfo::onPayButtonClicked()
{
    doClickAction(CLICK_ACTION_PAY);
}

void LLSidepanelTaskInfo::onBuyButtonClicked()
{
    doClickAction(CLICK_ACTION_BUY);
}

void LLSidepanelTaskInfo::onDetailsButtonClicked()
{
    LLFloaterReg::showInstance("inspect", LLSD());
}

// virtual
void LLSidepanelTaskInfo::save()
{
    onCommitGroupShare(getChild<LLCheckBoxCtrl>("checkbox share with group"), this);
    onCommitEveryoneMove(getChild<LLCheckBoxCtrl>("checkbox allow everyone move"), this);
    onCommitEveryoneCopy(getChild<LLCheckBoxCtrl>("checkbox allow everyone copy"), this);
    onCommitNextOwnerModify(getChild<LLCheckBoxCtrl>("checkbox next owner can modify"), this);
    onCommitNextOwnerCopy(getChild<LLCheckBoxCtrl>("checkbox next owner can copy"), this);
    onCommitNextOwnerTransfer(getChild<LLCheckBoxCtrl>("checkbox next owner can transfer"), this);
    onCommitName(getChild<LLLineEditor>("Object Name"), this);
    onCommitDesc(getChild<LLLineEditor>("Object Description"), this);
    onCommitSaleInfo(NULL, this);
    onCommitSaleType(NULL, this);
    onCommitIncludeInSearch(getChild<LLCheckBoxCtrl>("search_check"), this);
}

// removes keyboard focus so that all fields can be updated
// and then restored focus
void LLSidepanelTaskInfo::refreshAll()
{
    // update UI as soon as we have an object
    // but remove keyboard focus first so fields are free to update
    LLFocusableElement* focus = NULL;
    if (hasFocus())
    {
        focus = gFocusMgr.getKeyboardFocus();
        setFocus(false);
    }
    refresh();
    if (focus)
    {
        focus->setFocus(true);
    }
}


void LLSidepanelTaskInfo::setObjectSelection(LLObjectSelectionHandle selection)
{
    mObjectSelection = selection;
    refreshAll();
}

LLSidepanelTaskInfo* LLSidepanelTaskInfo::getActivePanel()
{
    return sActivePanel;
}

void LLSidepanelTaskInfo::dirty()
{
    mIsDirty = true;
}

// static
void LLSidepanelTaskInfo::onIdle( void* user_data )
{
    LLSidepanelTaskInfo* self = reinterpret_cast<LLSidepanelTaskInfo*>(user_data);

    if( self->mIsDirty )
    {
        self->refresh();
        self->mIsDirty = false;
    }
}

LLViewerObject* LLSidepanelTaskInfo::getObject()
{
    if (!mObject->isDead())
        return mObject;
    return NULL;
}

LLViewerObject* LLSidepanelTaskInfo::getFirstSelectedObject()
{
    LLSelectNode *node = mObjectSelection->getFirstRootNode();
    if (node)
    {
        return node->getObject();
    }
    return NULL;
}

const LLUUID& LLSidepanelTaskInfo::getSelectedUUID()
{
    const LLViewerObject* obj = getFirstSelectedObject();
    if (obj)
    {
        return obj->getID();
    }
    return LLUUID::null;
}<|MERGE_RESOLUTION|>--- conflicted
+++ resolved
@@ -404,17 +404,10 @@
     mDAPathfindingAttributes->setValue(LLTrans::getString(pfAttrName));
 
     // Update creator text field
-<<<<<<< HEAD
-    //getChildView("Creator:")->setEnabled(TRUE); // <FS:Ansariel> Doesn't exist as of 2015-11-26
-    std::string creator_name;
-// [RLVa:KB] - Checked: 2010-11-01 (RLVa-1.2.2a) | Modified: RLVa-1.2.2a
-    BOOL creators_identical = LLSelectMgr::getInstance()->selectGetCreator(mCreatorID, creator_name);
-=======
     //getChildView("Creator:")->setEnabled(true); // <FS:Ansariel> Doesn't exist as of 2015-11-26
     std::string creator_name;
 // [RLVa:KB] - Checked: 2010-11-01 (RLVa-1.2.2a) | Modified: RLVa-1.2.2a
     bool creators_identical = LLSelectMgr::getInstance()->selectGetCreator(mCreatorID, creator_name);
->>>>>>> 050d2fef
 // [/RLVa:KB]
 //  LLUUID creator_id;
 //  LLSelectMgr::getInstance()->selectGetCreator(creator_id, creator_name);
@@ -428,11 +421,7 @@
 //  {
 //      mDACreatorName->setValue(creator_name);
 //  }
-<<<<<<< HEAD
-//  mDACreatorName->setEnabled(TRUE);
-=======
 //  mDACreatorName->setEnabled(true);
->>>>>>> 050d2fef
 // [RLVa:KB] - Moved further down to avoid an annoying flicker when the text is set twice in a row
 
     // Update owner text field
@@ -441,15 +430,9 @@
     std::string owner_name;
 // <FS:Ansariel> RLVa change
 //  LLUUID owner_id;
-<<<<<<< HEAD
-//  const BOOL owners_identical = LLSelectMgr::getInstance()->selectGetOwner(owner_id, owner_name);
-//  if (owner_id.isNull())
-    const BOOL owners_identical = LLSelectMgr::getInstance()->selectGetOwner(mOwnerID, owner_name);
-=======
 //  const bool owners_identical = LLSelectMgr::getInstance()->selectGetOwner(owner_id, owner_name);
 //  if (owner_id.isNull())
     const bool owners_identical = LLSelectMgr::getInstance()->selectGetOwner(mOwnerID, owner_name);
->>>>>>> 050d2fef
     if (mOwnerID.isNull())
 // </FS:Ansariel>
     {
@@ -497,16 +480,6 @@
     }
 
     getChild<LLUICtrl>("Creator Name")->setValue(creator_name);
-<<<<<<< HEAD
-    getChildView("Creator Name")->setEnabled(TRUE);
-
-    getChild<LLUICtrl>("Owner Name")->setValue(owner_name);
-    getChildView("Owner Name")->setEnabled(TRUE);
-// [/RLVa:KB]
-
-    // update group text field
-    //getChildView("Group:")->setEnabled(TRUE); // <FS:Ansariel> Doesn't exist as of 2015-11-26
-=======
     getChildView("Creator Name")->setEnabled(true);
 
     getChild<LLUICtrl>("Owner Name")->setValue(owner_name);
@@ -515,7 +488,6 @@
 
     // update group text field
     //getChildView("Group:")->setEnabled(true); // <FS:Ansariel> Doesn't exist as of 2015-11-26
->>>>>>> 050d2fef
     //getChild<LLUICtrl>("Group Name")->setValue(LLStringUtil::null);  // <FS:Ansariel> Doesn't exist as of 2015-11-26
     LLUUID group_id;
     bool groups_identical = LLSelectMgr::getInstance()->selectGetGroup(group_id);
@@ -601,11 +573,7 @@
 
     if (!owners_identical)
     {
-<<<<<<< HEAD
-        //getChildView("Cost")->setEnabled(FALSE); // <FS:Ansariel> Doesn't exist as of 2015-11-26
-=======
         //getChildView("Cost")->setEnabled(false); // <FS:Ansariel> Doesn't exist as of 2015-11-26
->>>>>>> 050d2fef
         getChild<LLUICtrl>("Edit Cost")->setValue(LLStringUtil::null);
         getChildView("Edit Cost")->setEnabled(false);
     }
@@ -644,24 +612,15 @@
         }
         // The edit fields are only enabled if you can sell this object
         // and the sale price is not mixed.
-<<<<<<< HEAD
-        BOOL enable_edit = (num_for_sale && can_transfer) ? !is_for_sale_mixed : FALSE;
-=======
         bool enable_edit = (num_for_sale && can_transfer) ? !is_for_sale_mixed : false;
->>>>>>> 050d2fef
         //getChildView("Cost")->setEnabled(enable_edit); // <FS:Ansariel> Doesn't exist as of 2015-11-26
         getChildView("Edit Cost")->setEnabled(enable_edit);
     }
     // Someone, not you, owns these objects.
     else if (!public_owned)
     {
-<<<<<<< HEAD
-        //getChildView("Cost")->setEnabled(FALSE); // <FS:Ansariel> Doesn't exist as of 2015-11-26
-        getChildView("Edit Cost")->setEnabled(FALSE);
-=======
         //getChildView("Cost")->setEnabled(false); // <FS:Ansariel> Doesn't exist as of 2015-11-26
         getChildView("Edit Cost")->setEnabled(false);
->>>>>>> 050d2fef
 
         // Don't show a price if none of the items are for sale.
         if (num_for_sale)
@@ -678,11 +637,7 @@
     // This is a public object.
     else
     {
-<<<<<<< HEAD
-        //getChildView("Cost")->setEnabled(FALSE); // <FS:Ansariel> Doesn't exist as of 2015-11-26
-=======
         //getChildView("Cost")->setEnabled(false); // <FS:Ansariel> Doesn't exist as of 2015-11-26
->>>>>>> 050d2fef
         getChild<LLSpinCtrl>("Edit Cost")->setLabel(getString("Cost Default"));
         getChild<LLUICtrl>("Edit Cost")->setValue(LLStringUtil::null);
         getChildView("Edit Cost")->setEnabled(false);
@@ -736,21 +691,6 @@
         if (valid_base_perms)
         {
             mDAB->setValue("B: " + mask_to_string(base_mask_on, isOpenSim)); // <FS:Beq/> remove misleading X for export when not in OpenSim
-<<<<<<< HEAD
-            mDAB->setVisible(                           TRUE);
-
-            mDAO->setValue("O: " + mask_to_string(owner_mask_on, isOpenSim)); // <FS:Beq/> remove misleading X for export when not in OpenSim
-            mDAO->setVisible(                           TRUE);
-
-            mDAG->setValue("G: " + mask_to_string(group_mask_on, isOpenSim)); // <FS:Beq/> remove misleading X for export when not in OpenSim
-            mDAG->setVisible(                           TRUE);
-
-            mDAE->setValue("E: " + mask_to_string(everyone_mask_on, isOpenSim)); // <FS:Beq/> remove misleading X for export when not in OpenSim
-            mDAE->setVisible(                           TRUE);
-
-            mDAN->setValue("N: " + mask_to_string(next_owner_mask_on, isOpenSim)); // <FS:Beq/> remove misleading X for export when not in OpenSim
-            mDAN->setVisible(                           TRUE);
-=======
             mDAB->setVisible(                           true);
 
             mDAO->setValue("O: " + mask_to_string(owner_mask_on, isOpenSim)); // <FS:Beq/> remove misleading X for export when not in OpenSim
@@ -764,7 +704,6 @@
 
             mDAN->setValue("N: " + mask_to_string(next_owner_mask_on, isOpenSim)); // <FS:Beq/> remove misleading X for export when not in OpenSim
             mDAN->setVisible(                           true);
->>>>>>> 050d2fef
         }
 
         U32 flag_mask = 0x0;
@@ -774,11 +713,7 @@
         if (objectp->permTransfer())    flag_mask |= PERM_TRANSFER;
 
         mDAF->setValue("F:" + mask_to_string(flag_mask, isOpenSim)); // <FS:Beq/> remove misleading X for export when not in OpenSim
-<<<<<<< HEAD
-        mDAF->setVisible(TRUE);
-=======
         mDAF->setVisible(true);
->>>>>>> 050d2fef
 
         if (!mVisibleDebugPermissions)
         {
