/**
* @file llpanelprofile.h
* @brief Profile panel
*
* $LicenseInfo:firstyear=2009&license=viewerlgpl$
* Second Life Viewer Source Code
* Copyright (C) 2010, Linden Research, Inc.
*
* This library is free software; you can redistribute it and/or
* modify it under the terms of the GNU Lesser General Public
* License as published by the Free Software Foundation;
* version 2.1 of the License only.
*
* This library is distributed in the hope that it will be useful,
* but WITHOUT ANY WARRANTY; without even the implied warranty of
* MERCHANTABILITY or FITNESS FOR A PARTICULAR PURPOSE.  See the GNU
* Lesser General Public License for more details.
*
* You should have received a copy of the GNU Lesser General Public
* License along with this library; if not, write to the Free Software
* Foundation, Inc., 51 Franklin Street, Fifth Floor, Boston, MA  02110-1301  USA
*
* Linden Research, Inc., 945 Battery Street, San Francisco, CA  94111  USA
* $/LicenseInfo$
*/

#ifndef LL_LLPANELPROFILE_H
#define LL_LLPANELPROFILE_H

#include "llavatarpropertiesprocessor.h"
#include "llcallingcard.h"
#include "llfloater.h"
#include "llpanel.h"
#include "llpanelavatar.h"
#include "llmediactrl.h"
#include "llvoiceclient.h"

// class LLPanelProfileClassifieds;
// class LLTabContainer;

// class LLPanelProfileSecondLife;
// class LLPanelProfileWeb;
// class LLPanelProfileInterests;
// class LLPanelProfilePicks;
// class LLPanelProfileFirstLife;
// class LLPanelProfileNotes;

class LLAvatarName;
class LLCheckBoxCtrl;
class LLTabContainer;
class LLTextBox;
class LLTextureCtrl;
class LLMediaCtrl;
class LLGroupList;
class LLTextBase;
class LLMenuButton;
class LLLineEditor;
class LLTextEditor;
class LLPanelProfileClassifieds;
class LLPanelProfilePicks;
class LLViewerFetchedTexture;

/**
* Panel for displaying Avatar's second life related info.
*/
class LLPanelProfileSecondLife
	: public LLPanelProfileTab
	, public LLFriendObserver
	, public LLVoiceClientStatusObserver
{
public:
	LLPanelProfileSecondLife();
	/*virtual*/ ~LLPanelProfileSecondLife();

	/*virtual*/ void onOpen(const LLSD& key);

	/**
	 * Saves changes.
	 */
	void apply(LLAvatarData* data);

	/**
	 * LLFriendObserver trigger
	 */
	virtual void changed(U32 mask);

	// Implements LLVoiceClientStatusObserver::onChange() to enable the call
	// button when voice is available
	/*virtual*/ void onChange(EStatusType status, const std::string &channelURI, bool proximal);

	/*virtual*/ void setAvatarId(const LLUUID& avatar_id);

	/*virtual*/ BOOL postBuild();

	/*virtual*/ void processProperties(void* data, EAvatarProcessorType type);

	void resetData();

	/**
	 * Sends update data request to server.
	 */
	/*virtual*/ void updateData();

	void onAvatarNameCache(const LLUUID& agent_id, const LLAvatarName& av_name);

protected:
	/**
	 * Process profile related data received from server.
	 */
	virtual void processProfileProperties(const LLAvatarData* avatar_data);

	/**
	 * Processes group related data received from server.
	 */
	virtual void processGroupProperties(const LLAvatarGroups* avatar_groups);

	/**
	 * Fills common for Avatar profile and My Profile fields.
	 */
	virtual void fillCommonData(const LLAvatarData* avatar_data);

	/**
	 * Fills partner data.
	 */
	virtual void fillPartnerData(const LLAvatarData* avatar_data);

	/**
	 * Fills account status.
	 */
	virtual void fillAccountStatus(const LLAvatarData* avatar_data);

	void onMapButtonClick();

	/**
	 * Opens "Pay Resident" dialog.
	 */
	void pay();

	/**
	 * Add/remove resident to/from your block list.
	 * Updates button focus
	 */
	void onClickToggleBlock();

	void onAddFriendButtonClick();
	void onIMButtonClick();
	void onTeleportButtonClick();

	void onGroupInvite();

    void onImageLoaded(BOOL success, LLViewerFetchedTexture *imagep);
    static void onImageLoaded(BOOL success,
                              LLViewerFetchedTexture *src_vi,
                              LLImageRaw* src,
                              LLImageRaw* aux_src,
                              S32 discard_level,
                              BOOL final,
                              void* userdata);

	bool isGrantedToSeeOnlineStatus();

	/**
	 * Displays avatar's online status if possible.
	 *
	 * Requirements from EXT-3880:
	 * For friends:
	 * - Online when online and privacy settings allow to show
	 * - Offline when offline and privacy settings allow to show
	 * - Else: nothing
	 * For other avatars:
	 *	- Online when online and was not set in Preferences/"Only Friends & Groups can see when I am online"
	 *	- Else: Offline
	 */
	void updateOnlineStatus();
	void processOnlineStatus(bool online);

private:
    /*virtual*/ void updateButtons();
	void onClickSetName();
	void onCommitTexture();
	void onCommitMenu(const LLSD& userdata);
	void onAvatarNameCacheSetName(const LLUUID& id, const LLAvatarName& av_name);

private:
	typedef std::map<std::string, LLUUID> group_map_t;
	group_map_t				mGroups;
	void					openGroupProfile();

	LLTextBox*			mStatusText;
	LLGroupList*		mGroupList;
	LLCheckBoxCtrl*		mShowInSearchCheckbox;
	LLTextureCtrl*		mSecondLifePic;
	LLPanel*			mSecondLifePicLayout;
	LLTextBase*			mDescriptionEdit;
	LLButton*			mTeleportButton;
	LLButton*			mShowOnMapButton;
	LLButton*			mBlockButton;
	LLButton*			mUnblockButton;
    LLUICtrl*           mNameLabel;
	LLButton*			mDisplayNameButton;
	LLButton*			mAddFriendButton;
	LLButton*			mGroupInviteButton;
	LLButton*			mPayButton;
	LLButton*			mIMButton;
	LLMenuButton*		mCopyMenuButton;
	LLPanel*			mGiveInvPanel;

	bool				mVoiceStatus;

	boost::signals2::connection	mAvatarNameCacheConnection;
};


/**
* Panel for displaying Avatar's web profile and home page.
*/
class LLPanelProfileWeb
	: public LLPanelProfileTab
	, public LLViewerMediaObserver
{
public:
	LLPanelProfileWeb();
	/*virtual*/ ~LLPanelProfileWeb();

	/*virtual*/ void onOpen(const LLSD& key);

	/*virtual*/ BOOL postBuild();

	/*virtual*/ void processProperties(void* data, EAvatarProcessorType type);

	void resetData();

	/**
	 * Saves changes.
	 */
	void apply(LLAvatarData* data);

	/**
	 * Loads web profile.
	 */
	/*virtual*/ void updateData();

	/*virtual*/ void handleMediaEvent(LLPluginClassMedia* self, EMediaEvent event);

	void onAvatarNameCache(const LLUUID& agent_id, const LLAvatarName& av_name);

protected:
	/*virtual*/ void updateButtons();
	void onCommitLoad(LLUICtrl* ctrl);
	void onCommitWebProfile();

private:
	std::string			mURLHome;
	std::string			mURLWebProfile;
	LLMediaCtrl*		mWebBrowser;
	LLButton*			mWebProfileButton;
	LLUICtrl*			mLoadButton;
	LLLineEditor*		mUrlEdit;

	LLFrameTimer		mPerformanceTimer;
	bool				mFirstNavigate;

	boost::signals2::connection	mAvatarNameCacheConnection;
};

/**
* Panel for displaying Avatar's interests.
*/
class LLPanelProfileInterests
	: public LLPanelProfileTab
{
public:
	LLPanelProfileInterests();
	/*virtual*/ ~LLPanelProfileInterests();

	/*virtual*/ void onOpen(const LLSD& key);

	/*virtual*/ BOOL postBuild();

	/*virtual*/ void processProperties(void* data, EAvatarProcessorType type);

	void resetData();

	/**
	 * Saves changes.
	 */
	virtual void apply();

protected:
	/*virtual*/ void updateButtons();

private:
	LLCheckBoxCtrl*	mWantChecks[8];
	LLCheckBoxCtrl*	mSkillChecks[6];
	LLLineEditor*	mWantToEditor;
	LLLineEditor*	mSkillsEditor;
	LLLineEditor*	mLanguagesEditor;
};


/**
* Panel for displaying Avatar's first life related info.
*/
class LLPanelProfileFirstLife
	: public LLPanelProfileTab
{
public:
	LLPanelProfileFirstLife();
	/*virtual*/ ~LLPanelProfileFirstLife();

	/*virtual*/ void onOpen(const LLSD& key);

	/*virtual*/ BOOL postBuild();

	/*virtual*/ void processProperties(void* data, EAvatarProcessorType type);

	void resetData();

	/**
	 * Saves changes.
	 */
	void apply(LLAvatarData* data);

protected:
	/*virtual*/ void updateButtons();
	void onDescriptionFocusReceived();

	LLTextEditor*	mDescriptionEdit;
    LLTextureCtrl*  mPicture;

	bool			mIsEditing;
	std::string		mCurrentDescription;
};

/**
 * Panel for displaying Avatar's notes and modifying friend's rights.
 */
class LLPanelProfileNotes
	: public LLPanelProfileTab
	, public LLFriendObserver
{
public:
	LLPanelProfileNotes();
	/*virtual*/ ~LLPanelProfileNotes();

	virtual void setAvatarId(const LLUUID& avatar_id);

	/**
	 * LLFriendObserver trigger
	 */
	virtual void changed(U32 mask);

	/*virtual*/ void onOpen(const LLSD& key);

	/*virtual*/ BOOL postBuild();

	/*virtual*/ void processProperties(void* data, EAvatarProcessorType type);

	void resetData();

	/*virtual*/ void updateData();

	/**
	 * Saves changes.
	 */
	virtual void apply();

// [RLVa:KB] - Checked: 2010-04-20 (RLVa-1.2.0f) | Added: RVLa-1.2.0f
	const LLUUID& getAvatarId() const { return mAvatarId; }
// [/RLVa:KB]

protected:
	/**
	 * Fills rights data for friends.
	 */
	void fillRightsData();

	void rightsConfirmationCallback(const LLSD& notification, const LLSD& response);
	void confirmModifyRights(bool grant);
	void onCommitRights();
	void onCommitNotes();
	void enableCheckboxes(bool enable);

	void applyRights();

    LLCheckBoxCtrl*     mOnlineStatus;
	LLCheckBoxCtrl*     mMapRights;
	LLCheckBoxCtrl*     mEditObjectRights;
	LLTextEditor*       mNotesEditor;
};


/**
* Container panel for the profile tabs
*/
class LLPanelProfile
    : public LLPanelProfileTab
{
public:
    LLPanelProfile();
    /*virtual*/ ~LLPanelProfile();

    /*virtual*/ BOOL postBuild();

    /*virtual*/ void updateData();

    /*virtual*/ void processProperties(void* data, EAvatarProcessorType type);

    /*virtual*/ void onOpen(const LLSD& key);

<<<<<<< HEAD
//	const LLUUID& getAvatarId() { return mAvatarId; }
=======
    /**
     * Saves changes.
     */
    void apply();
>>>>>>> 61486b9a

    void showPick(const LLUUID& pick_id = LLUUID::null);
    bool isPickTabSelected();
    bool isNotesTabSelected();

    void updateBtnsVisibility();

    void showClassified(const LLUUID& classified_id = LLUUID::null, bool edit = false);

private:
    void onTabChange();

    LLPanelProfileSecondLife*   mPanelSecondlife;
    LLPanelProfileWeb*          mPanelWeb;
    LLPanelProfileInterests*    mPanelInterests;
    LLPanelProfilePicks*        mPanelPicks;
    LLPanelProfileClassifieds*  mPanelClassifieds;
    LLPanelProfileFirstLife*    mPanelFirstlife;
    LLPanelProfileNotes*         mPanelNotes;
    LLTabContainer*             mTabContainer;
};

#endif //LL_LLPANELPROFILE_H<|MERGE_RESOLUTION|>--- conflicted
+++ resolved
@@ -365,10 +365,6 @@
 	 */
 	virtual void apply();
 
-// [RLVa:KB] - Checked: 2010-04-20 (RLVa-1.2.0f) | Added: RVLa-1.2.0f
-	const LLUUID& getAvatarId() const { return mAvatarId; }
-// [/RLVa:KB]
-
 protected:
 	/**
 	 * Fills rights data for friends.
@@ -408,14 +404,10 @@
 
     /*virtual*/ void onOpen(const LLSD& key);
 
-<<<<<<< HEAD
-//	const LLUUID& getAvatarId() { return mAvatarId; }
-=======
     /**
      * Saves changes.
      */
     void apply();
->>>>>>> 61486b9a
 
     void showPick(const LLUUID& pick_id = LLUUID::null);
     bool isPickTabSelected();
