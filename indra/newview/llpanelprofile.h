--- conflicted
+++ resolved
@@ -108,15 +108,11 @@
 
 	void resetData() override;
 
-<<<<<<< HEAD
 	/**
 	 * Sends update data request to server.
 	 */
     void apply(LLAvatarData* data);
-    void processProperties(void* data, EAvatarProcessorType type) override;
-	void updateData() override;
-=======
->>>>>>> 93d87497
+	void updateData() override; // <FS> OpenSim
     void refreshName();
 
 	void onAvatarNameCache(const LLUUID& agent_id, const LLAvatarName& av_name);
@@ -130,13 +126,19 @@
     void processProperties(void* data, EAvatarProcessorType type) override;
 
     // <FS:Zi> FIRE-32184: Online/Offline status not working for non-friends
-    void onAvatarProperties(const LLAvatarData* d);
+    void onAvatarProperties(const LLAvatarData* data);
 
 protected:
 	/**
 	 * Process profile related data received from server.
 	 */
 	void processProfileProperties(const LLAvatarData* avatar_data);
+
+	/**
+	 * Processes group related data received from server.
+	 */
+	// <FS> OpenSim
+	void processGroupProperties(const LLAvatarGroups* avatar_groups);
 
 	/**
 	 * Fills common for Avatar profile and My Profile fields.
@@ -217,7 +219,6 @@
 
 	LLTextBox*			mStatusText; // <FS:Ansariel> Fix LL UI/UX design accident
 	LLGroupList*		mGroupList;
-<<<<<<< HEAD
 	// <FS:Ansariel> Fix LL UI/UX design accident
     //LLComboBox*			mShowInSearchCombo;
     //LLComboBox*			mHideAgeCombo;
@@ -228,11 +229,6 @@
 	// LLThumbnailCtrl*			mSecondLifePic;
 	LLTextureCtrl*		mSecondLifePic;
     // </FS:Zi>
-=======
-    LLComboBox*			mShowInSearchCombo;
-    LLComboBox*			mHideAgeCombo;
-    LLThumbnailCtrl*	mSecondLifePic;
->>>>>>> 93d87497
 	LLPanel*			mSecondLifePicLayout;
     LLTextEditor*		mDescriptionEdit;
     //LLMenuButton*		mAgentActionMenuButton; // <FS:Ansariel> Fix LL UI/UX design accident
@@ -341,7 +337,6 @@
 
     void processProperties(void* data, EAvatarProcessorType type) override;
     void processProperties(const LLAvatarData* avatar_data);
-    void processProperties(void * data, EAvatarProcessorType type) override;
     void apply(LLAvatarData* data);
 	void resetData() override;
 
@@ -396,15 +391,12 @@
 
 	BOOL postBuild() override;
 
-<<<<<<< HEAD
-    void processProperties(LLAvatarNotes* avatar_notes);
-    void processProperties(void * data, EAvatarProcessorType type) override;
-=======
     void processProperties(void* data, EAvatarProcessorType type) override;
     void processProperties(const LLAvatarData* avatar_data);
-
->>>>>>> 93d87497
 	void resetData() override;
+
+	// <FS> OpenSim
+	void updateData() override;
 
     bool hasUnsavedChanges() override { return mHasUnsavedChanges; }
     void commitUnsavedChanges() override;
@@ -452,14 +444,9 @@
     void showClassified(const LLUUID& classified_id = LLUUID::null, bool edit = false);
     void createClassified();
 
-<<<<<<< HEAD
     LLAvatarData getAvatarData() { return mAvatarData; };
     void setAvatarData(const LLAvatarData* avatar_data){ mAvatarData = *avatar_data; };
 
-    friend void request_avatar_properties_coro(std::string cap_url, LLUUID agent_id);
-
-=======
->>>>>>> 93d87497
 private:
     void onTabChange();
 
@@ -470,6 +457,14 @@
     LLPanelProfileFirstLife*    mPanelFirstlife;
     LLPanelProfileNotes*        mPanelNotes;
     LLTabContainer*             mTabContainer;
+
+    // <FS> OpenSim
+    // Todo: due to server taking minutes to update this needs a more long term storage
+    // to reuse recently saved values if user opens floater again
+    // Storage implementation depends onto how a cap will be implemented, if cap will be
+    // enought to fully update LLAvatarPropertiesProcessor, then this storage can be
+    // implemented there.
+    LLAvatarData mAvatarData;
 };
 
 #endif //LL_LLPANELPROFILE_H