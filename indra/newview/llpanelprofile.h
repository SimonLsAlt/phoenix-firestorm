--- conflicted
+++ resolved
@@ -34,10 +34,7 @@
 #include "llpanelavatar.h"
 #include "llmediactrl.h"
 #include "llvoiceclient.h"
-<<<<<<< HEAD
 #include "rlvhandler.h"
-=======
->>>>>>> 2ed40188
 
 // class LLPanelProfileClassifieds;
 // class LLTabContainer;
@@ -181,20 +178,14 @@
     void onSaveDescriptionChanges();
     void onDiscardDescriptionChanges();
     void onShowAgentPermissionsDialog();
-<<<<<<< HEAD
-=======
     void onOpenNotes();
->>>>>>> 2ed40188
 
 private:
 	typedef std::map<std::string, LLUUID> group_map_t;
 	group_map_t				mGroups;
 	void					openGroupProfile();
 
-<<<<<<< HEAD
 	LLTextBox*			mStatusText; // <FS:Ansariel> Undo LL dumb-down junk
-=======
->>>>>>> 2ed40188
 	LLGroupList*		mGroupList;
     LLComboBox*			mShowInSearchCombo;
     LLIconCtrl*			mSecondLifePic;
@@ -204,18 +195,12 @@
     LLMenuButton*		mAgentActionMenuButton;
     LLButton*			mSaveDescriptionChanges;
     LLButton*			mDiscardDescriptionChanges;
-<<<<<<< HEAD
-    LLButton*			mSeeOnlineToggle;
-    LLButton*			mSeeOnMapToggle;
-    LLButton*			mEditObjectsToggle;
-=======
     LLIconCtrl*			mCanSeeOnlineIcon;
     LLIconCtrl*			mCantSeeOnlineIcon;
     LLIconCtrl*			mCanSeeOnMapIcon;
     LLIconCtrl*			mCantSeeOnMapIcon;
     LLIconCtrl*			mCanEditObjectsIcon;
     LLIconCtrl*			mCantEditObjectsIcon;
->>>>>>> 2ed40188
 
     LLHandle<LLFloater>	mFloaterPermissionsHandle;
 
