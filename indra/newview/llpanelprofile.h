/**
* @file llpanelprofile.h
* @brief Profile panel
*
* $LicenseInfo:firstyear=2022&license=viewerlgpl$
* Second Life Viewer Source Code
* Copyright (C) 2022, Linden Research, Inc.
*
* This library is free software; you can redistribute it and/or
* modify it under the terms of the GNU Lesser General Public
* License as published by the Free Software Foundation;
* version 2.1 of the License only.
*
* This library is distributed in the hope that it will be useful,
* but WITHOUT ANY WARRANTY; without even the implied warranty of
* MERCHANTABILITY or FITNESS FOR A PARTICULAR PURPOSE.  See the GNU
* Lesser General Public License for more details.
*
* You should have received a copy of the GNU Lesser General Public
* License along with this library; if not, write to the Free Software
* Foundation, Inc., 51 Franklin Street, Fifth Floor, Boston, MA  02110-1301  USA
*
* Linden Research, Inc., 945 Battery Street, San Francisco, CA  94111  USA
* $/LicenseInfo$
*/

#ifndef LL_LLPANELPROFILE_H
#define LL_LLPANELPROFILE_H

#include "llavatarpropertiesprocessor.h"
#include "llcallingcard.h"
#include "llfloater.h"
#include "llpanel.h"
#include "llpanelavatar.h"
#include "llmediactrl.h"
#include "llvoiceclient.h"
#include "rlvhandler.h"

// class LLPanelProfileClassifieds;
// class LLTabContainer;

// class LLPanelProfileSecondLife;
// class LLPanelProfileWeb;
// class LLPanelProfilePicks;
// class LLPanelProfileFirstLife;
// class LLPanelProfileNotes;

class LLAvatarName;
class LLButton;
class LLCheckBoxCtrl;
class LLComboBox;
class LLIconCtrl;
class LLTabContainer;
class LLTextBox;
class LLTextureCtrl;
class LLMediaCtrl;
class LLGroupList;
class LLTextBase;
class LLMenuButton;
class LLLineEditor;
class LLTextEditor;
class LLThumbnailCtrl;
class LLPanelProfileClassifieds;
class LLPanelProfilePicks;
class LLViewerFetchedTexture;

// <FS:Zi> FIRE-32184: Online/Offline status not working for non-friends
class LLPanelProfileSecondLife;

class FSPanelPropertiesObserver : public LLAvatarPropertiesObserver
{
public:
    FSPanelPropertiesObserver();

<<<<<<< HEAD
	virtual void processProperties(void* data, EAvatarProcessorType type);
=======
    virtual void processProperties(void* data, EAvatarProcessorType type);
>>>>>>> 1a8a5404

    LLUUID mRequester;
    LLPanelProfileSecondLife* mPanelProfile;
};
// </FS:Zi>

/**
* Panel for displaying Avatar's second life related info.
*/
class LLPanelProfileSecondLife
<<<<<<< HEAD
	: public LLPanelProfilePropertiesProcessorTab
	, public LLFriendObserver
	, public LLVoiceClientStatusObserver
=======
    : public LLPanelProfilePropertiesProcessorTab
    , public LLFriendObserver
    , public LLVoiceClientStatusObserver
>>>>>>> 1a8a5404
{
public:
    LLPanelProfileSecondLife();
    /*virtual*/ ~LLPanelProfileSecondLife();

    void onOpen(const LLSD& key) override;

    bool handleDragAndDrop(S32 x, S32 y, MASK mask, bool drop,
                                   EDragAndDropType cargo_type,
                                   void* cargo_data,
                                   EAcceptance* accept,
                                   std::string& tooltip_msg) override;

<<<<<<< HEAD
    bool handleDragAndDrop(S32 x, S32 y, MASK mask, bool drop,
                                   EDragAndDropType cargo_type,
                                   void* cargo_data,
                                   EAcceptance* accept,
                                   std::string& tooltip_msg) override;

	/**
	 * LLFriendObserver trigger
	 */
	void changed(U32 mask) override;
=======
    /**
     * LLFriendObserver trigger
     */
    void changed(U32 mask) override;
>>>>>>> 1a8a5404

    // Implements LLVoiceClientStatusObserver::onChange() to enable the call
    // button when voice is available
    void onChange(EStatusType status, const std::string &channelURI, bool proximal) override;

    void setAvatarId(const LLUUID& avatar_id) override;

<<<<<<< HEAD
	bool postBuild() override;
=======
    bool postBuild() override;
>>>>>>> 1a8a5404

    void resetData() override;

<<<<<<< HEAD
	/**
	 * Sends update data request to server.
	 */
    void apply(LLAvatarData* data);
    void processProperties(void* data, EAvatarProcessorType type) override;
	void updateData() override;
=======
    /**
     * Sends update data request to server.
     */
    void apply(LLAvatarData* data);
    void updateData() override; // <FS> OpenSim
>>>>>>> 1a8a5404
    void refreshName();

    void onAvatarNameCache(const LLUUID& agent_id, const LLAvatarName& av_name);

    void setProfileImageUploading(bool loading);
    void setProfileImageUploaded(const LLUUID &image_asset_id);

    bool hasUnsavedChanges() override;
    void commitUnsavedChanges() override;

    void processProperties(void* data, EAvatarProcessorType type) override;

    // <FS:Zi> FIRE-32184: Online/Offline status not working for non-friends
    void onAvatarProperties(const LLAvatarData* data);

    // <FS:Zi> FIRE-32184: Online/Offline status not working for non-friends
    void onAvatarProperties(const LLAvatarData* d);

protected:
    /**
     * Process profile related data received from server.
     */
    void processProfileProperties(const LLAvatarData* avatar_data);

    /**
     * Processes group related data received from server.
     */
    // <FS> OpenSim
    void processGroupProperties(const LLAvatarGroups* avatar_groups);

    /**
     * Fills common for Avatar profile and My Profile fields.
     */
    void fillCommonData(const LLAvatarData* avatar_data);

    /**
     * Fills partner data.
     */
    void fillPartnerData(const LLAvatarData* avatar_data);

    /**
     * Fills account status.
     */
    void fillAccountStatus(const LLAvatarData* avatar_data);

    /**
     * Sets permissions specific icon
     */
    void fillRightsData();

    /**
     * Fills user name, display name, age.
     */
    void fillAgeData(const LLAvatarData* avatar_data);

    void onImageLoaded(bool success, LLViewerFetchedTexture *imagep);
    static void onImageLoaded(bool success,
                              LLViewerFetchedTexture *src_vi,
                              LLImageRaw* src,
                              LLImageRaw* aux_src,
                              S32 discard_level,
                              bool final,
                              void* userdata);

    /**
     * Displays avatar's online status if possible.
     *
     * Requirements from EXT-3880:
     * For friends:
     * - Online when online and privacy settings allow to show
     * - Offline when offline and privacy settings allow to show
     * - Else: nothing
     * For other avatars:
     *  - Online when online and was not set in Preferences/"Only Friends & Groups can see when I am online"
     *  - Else: Offline
     */
    void updateOnlineStatus();
    void processOnlineStatus(bool is_friend, bool show_online, bool online);

private:
    void setLoaded() override;
    void onCommitMenu(const LLSD& userdata);
    bool onEnableMenu(const LLSD& userdata);
    bool onCheckMenu(const LLSD& userdata);
    void onAvatarNameCacheSetName(const LLUUID& id, const LLAvatarName& av_name);

    void setDescriptionText(const std::string &text);
    void onSetDescriptionDirty();
    void onShowInSearchCallback();
    void onHideAgeCallback();
    void onSaveDescriptionChanges();
    void onDiscardDescriptionChanges();
    void onShowAgentPermissionsDialog();
    void onShowAgentProfileTexture();
    void onShowTexturePicker();
    void onSecondLifePicChanged();  // <FS:Zi> Allow proper texture swatch handling
    void onCommitProfileImage(const LLUUID& id);

    // <FS:Ansariel> Fix LL UI/UX design accident
    void updateButtons();
    void setBadge(std::string_view icon_name, std::string_view tooltip);

private:
<<<<<<< HEAD
	typedef std::map<std::string, LLUUID> group_map_t;
	group_map_t				mGroups;
	void					openGroupProfile();

	LLTextBox*			mStatusText; // <FS:Ansariel> Fix LL UI/UX design accident
	LLGroupList*		mGroupList;
	// <FS:Ansariel> Fix LL UI/UX design accident
    //LLComboBox*			mShowInSearchCombo;
	LLCheckBoxCtrl*		mShowInSearchCheckbox;
	// </FS:Ansariel>
    // <FS:Zi> Allow proper texture swatch handling
	// LLThumbnailCtrl*			mSecondLifePic;
	LLTextureCtrl*		mSecondLifePic;
    // </FS:Zi>
	LLPanel*			mSecondLifePicLayout;
    LLTextEditor*		mDescriptionEdit;
    //LLMenuButton*		mAgentActionMenuButton; // <FS:Ansariel> Fix LL UI/UX design accident
    LLButton*			mSaveDescriptionChanges;
    LLButton*			mDiscardDescriptionChanges;
    LLIconCtrl*			mCanSeeOnlineIcon;
    LLIconCtrl*			mCantSeeOnlineIcon;
    LLIconCtrl*			mCanSeeOnMapIcon;
    LLIconCtrl*			mCantSeeOnMapIcon;
    LLIconCtrl*			mCanEditObjectsIcon;
    LLIconCtrl*			mCantEditObjectsIcon;
    // <FS:Ansariel> Fix LL UI/UX design accident
    LLMenuButton*		mCopyMenuButton;
    LLButton*			mGroupInviteButton;
    LLButton*			mDisplayNameButton;
    LLMenuButton*		mImageActionMenuButton;
    LLButton*			mTeleportButton;
    LLButton*			mShowOnMapButton;
    LLButton*			mBlockButton;
    LLButton*			mUnblockButton;
    LLButton*			mAddFriendButton;
    LLButton*			mRemoveFriendButton;    // <FS:Zi> Add "Remove Friend" button to profile
    LLButton*			mPayButton;
    LLButton*			mIMButton;
    LLMenuButton*		mOverflowButton;
    // </FS:Ansariel>

    LLHandle<LLFloater>	mFloaterPermissionsHandle;
    LLHandle<LLFloater>	mFloaterProfileTextureHandle;
    LLHandle<LLFloater>	mFloaterTexturePickerHandle;

    bool				mHasUnsavedDescriptionChanges;
	bool				mVoiceStatus;
    bool				mWaitingForImageUpload;
    bool				mAllowPublish;
    std::string			mDescriptionText;
    LLUUID				mImageId;

	boost::signals2::connection	mAvatarNameCacheConnection;
=======
    typedef std::map<std::string, LLUUID> group_map_t;
    group_map_t             mGroups;
    void                    openGroupProfile();

    LLTextBox*          mStatusText; // <FS:Ansariel> Fix LL UI/UX design accident
    LLGroupList*        mGroupList;
    // <FS:Ansariel> Fix LL UI/UX design accident
    //LLComboBox*           mShowInSearchCombo;
    //LLComboBox*           mHideAgeCombo;
    LLCheckBoxCtrl*     mShowInSearchCheckbox;
    LLCheckBoxCtrl*     mHideAgeCheckbox;
    // </FS:Ansariel>
    // <FS:Zi> Allow proper texture swatch handling
    // LLThumbnailCtrl*         mSecondLifePic;
    LLTextureCtrl*      mSecondLifePic;
    // </FS:Zi>
    LLPanel*            mSecondLifePicLayout;
    LLTextEditor*       mDescriptionEdit;
    //LLMenuButton*     mAgentActionMenuButton; // <FS:Ansariel> Fix LL UI/UX design accident
    LLButton*           mSaveDescriptionChanges;
    LLButton*           mDiscardDescriptionChanges;
    LLIconCtrl*         mCanSeeOnlineIcon;
    LLIconCtrl*         mCantSeeOnlineIcon;
    LLIconCtrl*         mCanSeeOnMapIcon;
    LLIconCtrl*         mCantSeeOnMapIcon;
    LLIconCtrl*         mCanEditObjectsIcon;
    LLIconCtrl*         mCantEditObjectsIcon;
    // <FS:Ansariel> Fix LL UI/UX design accident
    LLMenuButton*       mCopyMenuButton;
    LLButton*           mGroupInviteButton;
    LLButton*           mDisplayNameButton;
    LLMenuButton*       mImageActionMenuButton;
    LLButton*           mTeleportButton;
    LLButton*           mShowOnMapButton;
    LLButton*           mBlockButton;
    LLButton*           mUnblockButton;
    LLButton*           mAddFriendButton;
    LLButton*           mRemoveFriendButton;    // <FS:Zi> Add "Remove Friend" button to profile
    LLButton*           mPayButton;
    LLButton*           mIMButton;
    LLMenuButton*       mOverflowButton;
    // </FS:Ansariel>

    LLHandle<LLFloater> mFloaterPermissionsHandle;
    LLHandle<LLFloater> mFloaterProfileTextureHandle;
    LLHandle<LLFloater> mFloaterTexturePickerHandle;

    bool                mHasUnsavedDescriptionChanges;
    bool                mVoiceStatus;
    bool                mWaitingForImageUpload;
    bool                mAllowPublish;
    bool                mHideAge;
    std::string         mDescriptionText;
    LLUUID              mImageId;

    boost::signals2::connection mAvatarNameCacheConnection;
>>>>>>> 1a8a5404

    // <FS:Ansariel> RLVa support
    boost::signals2::connection mRlvBehaviorCallbackConnection;
    void updateRlvRestrictions(ERlvBehaviour behavior);
    // </FS:Ansariel>

    // <FS:Zi> FIRE-32184: Online/Offline status not working for non-friends
    FSPanelPropertiesObserver mPropertiesObserver;
};


/**
* Panel for displaying Avatar's web profile and home page.
*/
class LLPanelProfileWeb
    : public LLPanelProfileTab
    , public LLViewerMediaObserver
{
public:
    LLPanelProfileWeb();
    /*virtual*/ ~LLPanelProfileWeb();

<<<<<<< HEAD
	bool postBuild() override;
=======
    void onOpen(const LLSD& key) override;
>>>>>>> 1a8a5404

    bool postBuild() override;

<<<<<<< HEAD
	/**
	 * Loads web profile.
	 */
	void updateData() override;
    void apply(LLAvatarData* data);
=======
    void resetData() override;
>>>>>>> 1a8a5404

    /**
     * Loads web profile.
     */
    void updateData() override;
    void apply(LLAvatarData* data);

    void handleMediaEvent(LLPluginClassMedia* self, EMediaEvent event) override;

    void onAvatarNameCache(const LLUUID& agent_id, const LLAvatarName& av_name);

protected:
    void onCommitLoad(LLUICtrl* ctrl);

private:
    std::string         mURLHome;
    std::string         mURLWebProfile;
    LLMediaCtrl*        mWebBrowser;

    LLFrameTimer        mPerformanceTimer;
    bool                mFirstNavigate;

    boost::signals2::connection mAvatarNameCacheConnection;
};

/**
* Panel for displaying Avatar's first life related info.
*/
class LLPanelProfileFirstLife
<<<<<<< HEAD
	: public LLPanelProfilePropertiesProcessorTab
=======
    : public LLPanelProfilePropertiesProcessorTab
>>>>>>> 1a8a5404
{
public:
    LLPanelProfileFirstLife();
    /*virtual*/ ~LLPanelProfileFirstLife();

    void onOpen(const LLSD& key) override;

<<<<<<< HEAD
	bool postBuild() override;
=======
    bool postBuild() override;
>>>>>>> 1a8a5404

    void processProperties(void * data, EAvatarProcessorType type) override;
    void processProperties(const LLAvatarData* avatar_data);
<<<<<<< HEAD
    void processProperties(void * data, EAvatarProcessorType type) override;
    void apply(LLAvatarData* data);
	void resetData() override;
=======
    void apply(LLAvatarData* data);
    void resetData() override;
>>>>>>> 1a8a5404

    void setProfileImageUploading(bool loading);
    void setProfileImageUploaded(const LLUUID &image_asset_id);

    bool hasUnsavedChanges() override { return mHasUnsavedChanges; }
    void commitUnsavedChanges() override;

protected:
    void setLoaded() override;

    void onUploadPhoto();
    void onChangePhoto();
    void onRemovePhoto();
    void onFirstLifePicChanged();   // <FS:Zi> Allow proper texture swatch handling
    void onCommitPhoto(const LLUUID& id);
    void setDescriptionText(const std::string &text);
    void onSetDescriptionDirty();
    void onSaveDescriptionChanges();
    void onDiscardDescriptionChanges();

<<<<<<< HEAD
	LLTextEditor*	mDescriptionEdit;
    // <FS:Zi> Allow proper texture swatch handling
    // LLThumbnailCtrl*		mPicture;
=======
    LLTextEditor*   mDescriptionEdit;
    // <FS:Zi> Allow proper texture swatch handling
    // LLThumbnailCtrl*     mPicture;
>>>>>>> 1a8a5404
    LLTextureCtrl* mPicture;
    // </FS:Zi>
    LLButton* mUploadPhoto;
    LLButton* mChangePhoto;
    LLButton* mRemovePhoto;
    LLButton* mSaveChanges;
    LLButton* mDiscardChanges;

    LLHandle<LLFloater> mFloaterTexturePickerHandle;

    std::string     mCurrentDescription;
    LLUUID          mImageId;
    bool            mHasUnsavedChanges;
};

/**
 * Panel for displaying Avatar's notes and modifying friend's rights.
 */
class LLPanelProfileNotes
<<<<<<< HEAD
	: public LLPanelProfilePropertiesProcessorTab
=======
    : public LLPanelProfilePropertiesProcessorTab
>>>>>>> 1a8a5404
{
public:
    LLPanelProfileNotes();
    /*virtual*/ ~LLPanelProfileNotes();

<<<<<<< HEAD
	void onOpen(const LLSD& key) override;

	bool postBuild() override;

    void processProperties(LLAvatarNotes* avatar_notes);
    void processProperties(void * data, EAvatarProcessorType type) override;
	void resetData() override;
=======
    void onOpen(const LLSD& key) override;

    bool postBuild() override;

    void processProperties(void * data, EAvatarProcessorType type) override;
    void processProperties(const LLAvatarData* avatar_data);
    void resetData() override;
>>>>>>> 1a8a5404

    // <FS> OpenSim
    void updateData() override;

    bool hasUnsavedChanges() override { return mHasUnsavedChanges; }
    void commitUnsavedChanges() override;

protected:
    void setNotesText(const std::string &text);
    void onSetNotesDirty();
    void onSaveNotesChanges();
    void onDiscardNotesChanges();

    LLTextEditor*       mNotesEditor;
    LLButton* mSaveChanges;
    LLButton* mDiscardChanges;

    std::string     mCurrentNotes;
    bool            mHasUnsavedChanges;
};


/**
* Container panel for the profile tabs
*/
class LLPanelProfile
    : public LLPanelProfileTab
{
public:
    LLPanelProfile();
    /*virtual*/ ~LLPanelProfile();

    bool postBuild() override;

    void updateData() override;
    void refreshName();

    void onOpen(const LLSD& key) override;

    void createPick(const LLPickData &data);
    void showPick(const LLUUID& pick_id = LLUUID::null);
    bool isPickTabSelected();
    bool isNotesTabSelected();
    bool hasUnsavedChanges() override;
    bool hasUnpublishedClassifieds();
    void commitUnsavedChanges() override;

    void showClassified(const LLUUID& classified_id = LLUUID::null, bool edit = false);
    void createClassified();

    LLAvatarData getAvatarData() { return mAvatarData; };
    void setAvatarData(const LLAvatarData* avatar_data){ mAvatarData = *avatar_data; };
<<<<<<< HEAD

    friend void request_avatar_properties_coro(std::string cap_url, LLUUID agent_id);
=======
>>>>>>> 1a8a5404

private:
    void onTabChange();

    LLPanelProfileSecondLife*   mPanelSecondlife;
    LLPanelProfileWeb*          mPanelWeb;
    LLPanelProfilePicks*        mPanelPicks;
    LLPanelProfileClassifieds*  mPanelClassifieds;
    LLPanelProfileFirstLife*    mPanelFirstlife;
    LLPanelProfileNotes*        mPanelNotes;
    LLTabContainer*             mTabContainer;

    // <FS> OpenSim
    // Todo: due to server taking minutes to update this needs a more long term storage
    // to reuse recently saved values if user opens floater again
    // Storage implementation depends onto how a cap will be implemented, if cap will be
    // enought to fully update LLAvatarPropertiesProcessor, then this storage can be
    // implemented there.
    LLAvatarData mAvatarData;
};

#endif //LL_LLPANELPROFILE_H<|MERGE_RESOLUTION|>--- conflicted
+++ resolved
@@ -72,11 +72,7 @@
 public:
     FSPanelPropertiesObserver();
 
-<<<<<<< HEAD
-	virtual void processProperties(void* data, EAvatarProcessorType type);
-=======
     virtual void processProperties(void* data, EAvatarProcessorType type);
->>>>>>> 1a8a5404
 
     LLUUID mRequester;
     LLPanelProfileSecondLife* mPanelProfile;
@@ -87,15 +83,9 @@
 * Panel for displaying Avatar's second life related info.
 */
 class LLPanelProfileSecondLife
-<<<<<<< HEAD
-	: public LLPanelProfilePropertiesProcessorTab
-	, public LLFriendObserver
-	, public LLVoiceClientStatusObserver
-=======
     : public LLPanelProfilePropertiesProcessorTab
     , public LLFriendObserver
     , public LLVoiceClientStatusObserver
->>>>>>> 1a8a5404
 {
 public:
     LLPanelProfileSecondLife();
@@ -109,23 +99,10 @@
                                    EAcceptance* accept,
                                    std::string& tooltip_msg) override;
 
-<<<<<<< HEAD
-    bool handleDragAndDrop(S32 x, S32 y, MASK mask, bool drop,
-                                   EDragAndDropType cargo_type,
-                                   void* cargo_data,
-                                   EAcceptance* accept,
-                                   std::string& tooltip_msg) override;
-
-	/**
-	 * LLFriendObserver trigger
-	 */
-	void changed(U32 mask) override;
-=======
     /**
      * LLFriendObserver trigger
      */
     void changed(U32 mask) override;
->>>>>>> 1a8a5404
 
     // Implements LLVoiceClientStatusObserver::onChange() to enable the call
     // button when voice is available
@@ -133,28 +110,15 @@
 
     void setAvatarId(const LLUUID& avatar_id) override;
 
-<<<<<<< HEAD
-	bool postBuild() override;
-=======
     bool postBuild() override;
->>>>>>> 1a8a5404
 
     void resetData() override;
 
-<<<<<<< HEAD
-	/**
-	 * Sends update data request to server.
-	 */
-    void apply(LLAvatarData* data);
-    void processProperties(void* data, EAvatarProcessorType type) override;
-	void updateData() override;
-=======
     /**
      * Sends update data request to server.
      */
     void apply(LLAvatarData* data);
     void updateData() override; // <FS> OpenSim
->>>>>>> 1a8a5404
     void refreshName();
 
     void onAvatarNameCache(const LLUUID& agent_id, const LLAvatarName& av_name);
@@ -169,9 +133,6 @@
 
     // <FS:Zi> FIRE-32184: Online/Offline status not working for non-friends
     void onAvatarProperties(const LLAvatarData* data);
-
-    // <FS:Zi> FIRE-32184: Online/Offline status not working for non-friends
-    void onAvatarProperties(const LLAvatarData* d);
 
 protected:
     /**
@@ -258,61 +219,6 @@
     void setBadge(std::string_view icon_name, std::string_view tooltip);
 
 private:
-<<<<<<< HEAD
-	typedef std::map<std::string, LLUUID> group_map_t;
-	group_map_t				mGroups;
-	void					openGroupProfile();
-
-	LLTextBox*			mStatusText; // <FS:Ansariel> Fix LL UI/UX design accident
-	LLGroupList*		mGroupList;
-	// <FS:Ansariel> Fix LL UI/UX design accident
-    //LLComboBox*			mShowInSearchCombo;
-	LLCheckBoxCtrl*		mShowInSearchCheckbox;
-	// </FS:Ansariel>
-    // <FS:Zi> Allow proper texture swatch handling
-	// LLThumbnailCtrl*			mSecondLifePic;
-	LLTextureCtrl*		mSecondLifePic;
-    // </FS:Zi>
-	LLPanel*			mSecondLifePicLayout;
-    LLTextEditor*		mDescriptionEdit;
-    //LLMenuButton*		mAgentActionMenuButton; // <FS:Ansariel> Fix LL UI/UX design accident
-    LLButton*			mSaveDescriptionChanges;
-    LLButton*			mDiscardDescriptionChanges;
-    LLIconCtrl*			mCanSeeOnlineIcon;
-    LLIconCtrl*			mCantSeeOnlineIcon;
-    LLIconCtrl*			mCanSeeOnMapIcon;
-    LLIconCtrl*			mCantSeeOnMapIcon;
-    LLIconCtrl*			mCanEditObjectsIcon;
-    LLIconCtrl*			mCantEditObjectsIcon;
-    // <FS:Ansariel> Fix LL UI/UX design accident
-    LLMenuButton*		mCopyMenuButton;
-    LLButton*			mGroupInviteButton;
-    LLButton*			mDisplayNameButton;
-    LLMenuButton*		mImageActionMenuButton;
-    LLButton*			mTeleportButton;
-    LLButton*			mShowOnMapButton;
-    LLButton*			mBlockButton;
-    LLButton*			mUnblockButton;
-    LLButton*			mAddFriendButton;
-    LLButton*			mRemoveFriendButton;    // <FS:Zi> Add "Remove Friend" button to profile
-    LLButton*			mPayButton;
-    LLButton*			mIMButton;
-    LLMenuButton*		mOverflowButton;
-    // </FS:Ansariel>
-
-    LLHandle<LLFloater>	mFloaterPermissionsHandle;
-    LLHandle<LLFloater>	mFloaterProfileTextureHandle;
-    LLHandle<LLFloater>	mFloaterTexturePickerHandle;
-
-    bool				mHasUnsavedDescriptionChanges;
-	bool				mVoiceStatus;
-    bool				mWaitingForImageUpload;
-    bool				mAllowPublish;
-    std::string			mDescriptionText;
-    LLUUID				mImageId;
-
-	boost::signals2::connection	mAvatarNameCacheConnection;
-=======
     typedef std::map<std::string, LLUUID> group_map_t;
     group_map_t             mGroups;
     void                    openGroupProfile();
@@ -369,7 +275,6 @@
     LLUUID              mImageId;
 
     boost::signals2::connection mAvatarNameCacheConnection;
->>>>>>> 1a8a5404
 
     // <FS:Ansariel> RLVa support
     boost::signals2::connection mRlvBehaviorCallbackConnection;
@@ -392,23 +297,11 @@
     LLPanelProfileWeb();
     /*virtual*/ ~LLPanelProfileWeb();
 
-<<<<<<< HEAD
-	bool postBuild() override;
-=======
     void onOpen(const LLSD& key) override;
->>>>>>> 1a8a5404
 
     bool postBuild() override;
 
-<<<<<<< HEAD
-	/**
-	 * Loads web profile.
-	 */
-	void updateData() override;
-    void apply(LLAvatarData* data);
-=======
     void resetData() override;
->>>>>>> 1a8a5404
 
     /**
      * Loads web profile.
@@ -438,11 +331,7 @@
 * Panel for displaying Avatar's first life related info.
 */
 class LLPanelProfileFirstLife
-<<<<<<< HEAD
-	: public LLPanelProfilePropertiesProcessorTab
-=======
     : public LLPanelProfilePropertiesProcessorTab
->>>>>>> 1a8a5404
 {
 public:
     LLPanelProfileFirstLife();
@@ -450,22 +339,12 @@
 
     void onOpen(const LLSD& key) override;
 
-<<<<<<< HEAD
-	bool postBuild() override;
-=======
     bool postBuild() override;
->>>>>>> 1a8a5404
 
     void processProperties(void * data, EAvatarProcessorType type) override;
     void processProperties(const LLAvatarData* avatar_data);
-<<<<<<< HEAD
-    void processProperties(void * data, EAvatarProcessorType type) override;
-    void apply(LLAvatarData* data);
-	void resetData() override;
-=======
     void apply(LLAvatarData* data);
     void resetData() override;
->>>>>>> 1a8a5404
 
     void setProfileImageUploading(bool loading);
     void setProfileImageUploaded(const LLUUID &image_asset_id);
@@ -486,15 +365,9 @@
     void onSaveDescriptionChanges();
     void onDiscardDescriptionChanges();
 
-<<<<<<< HEAD
-	LLTextEditor*	mDescriptionEdit;
-    // <FS:Zi> Allow proper texture swatch handling
-    // LLThumbnailCtrl*		mPicture;
-=======
     LLTextEditor*   mDescriptionEdit;
     // <FS:Zi> Allow proper texture swatch handling
     // LLThumbnailCtrl*     mPicture;
->>>>>>> 1a8a5404
     LLTextureCtrl* mPicture;
     // </FS:Zi>
     LLButton* mUploadPhoto;
@@ -514,25 +387,12 @@
  * Panel for displaying Avatar's notes and modifying friend's rights.
  */
 class LLPanelProfileNotes
-<<<<<<< HEAD
-	: public LLPanelProfilePropertiesProcessorTab
-=======
     : public LLPanelProfilePropertiesProcessorTab
->>>>>>> 1a8a5404
 {
 public:
     LLPanelProfileNotes();
     /*virtual*/ ~LLPanelProfileNotes();
 
-<<<<<<< HEAD
-	void onOpen(const LLSD& key) override;
-
-	bool postBuild() override;
-
-    void processProperties(LLAvatarNotes* avatar_notes);
-    void processProperties(void * data, EAvatarProcessorType type) override;
-	void resetData() override;
-=======
     void onOpen(const LLSD& key) override;
 
     bool postBuild() override;
@@ -540,7 +400,6 @@
     void processProperties(void * data, EAvatarProcessorType type) override;
     void processProperties(const LLAvatarData* avatar_data);
     void resetData() override;
->>>>>>> 1a8a5404
 
     // <FS> OpenSim
     void updateData() override;
@@ -593,11 +452,6 @@
 
     LLAvatarData getAvatarData() { return mAvatarData; };
     void setAvatarData(const LLAvatarData* avatar_data){ mAvatarData = *avatar_data; };
-<<<<<<< HEAD
-
-    friend void request_avatar_properties_coro(std::string cap_url, LLUUID agent_id);
-=======
->>>>>>> 1a8a5404
 
 private:
     void onTabChange();
