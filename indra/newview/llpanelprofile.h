/**
* @file llpanelprofile.h
* @brief Profile panel
*
* $LicenseInfo:firstyear=2022&license=viewerlgpl$
* Second Life Viewer Source Code
* Copyright (C) 2022, Linden Research, Inc.
*
* This library is free software; you can redistribute it and/or
* modify it under the terms of the GNU Lesser General Public
* License as published by the Free Software Foundation;
* version 2.1 of the License only.
*
* This library is distributed in the hope that it will be useful,
* but WITHOUT ANY WARRANTY; without even the implied warranty of
* MERCHANTABILITY or FITNESS FOR A PARTICULAR PURPOSE.  See the GNU
* Lesser General Public License for more details.
*
* You should have received a copy of the GNU Lesser General Public
* License along with this library; if not, write to the Free Software
* Foundation, Inc., 51 Franklin Street, Fifth Floor, Boston, MA  02110-1301  USA
*
* Linden Research, Inc., 945 Battery Street, San Francisco, CA  94111  USA
* $/LicenseInfo$
*/

#ifndef LL_LLPANELPROFILE_H
#define LL_LLPANELPROFILE_H

#include "llavatarpropertiesprocessor.h"
#include "llcallingcard.h"
#include "llfloater.h"
#include "llpanel.h"
#include "llpanelavatar.h"
#include "llmediactrl.h"
#include "llvoiceclient.h"
#include "rlvhandler.h"

// class LLPanelProfileClassifieds;
// class LLTabContainer;

// class LLPanelProfileSecondLife;
// class LLPanelProfileWeb;
// class LLPanelProfilePicks;
// class LLPanelProfileFirstLife;
// class LLPanelProfileNotes;

class LLAvatarName;
class LLButton;
class LLCheckBoxCtrl;
class LLComboBox;
class LLIconCtrl;
class LLTabContainer;
class LLTextBox;
class LLTextureCtrl;
class LLMediaCtrl;
class LLGroupList;
class LLTextBase;
class LLMenuButton;
class LLLineEditor;
class LLTextEditor;
class LLThumbnailCtrl;
class LLPanelProfileClassifieds;
class LLPanelProfilePicks;
class LLViewerFetchedTexture;

// <FS:Zi> FIRE-32184: Online/Offline status not working for non-friends
class LLPanelProfileSecondLife;

class FSPanelPropertiesObserver : public LLAvatarPropertiesObserver
{
public:
    FSPanelPropertiesObserver();

    virtual void processProperties(void* data, EAvatarProcessorType type);

    LLUUID mRequester;
    LLPanelProfileSecondLife* mPanelProfile;
};
// </FS:Zi>

/**
* Panel for displaying Avatar's second life related info.
*/
class LLPanelProfileSecondLife
    : public LLPanelProfilePropertiesProcessorTab
    , public LLFriendObserver
    , public LLVoiceClientStatusObserver
{
public:
    LLPanelProfileSecondLife();
    /*virtual*/ ~LLPanelProfileSecondLife();

    void onOpen(const LLSD& key) override;

    /**
     * LLFriendObserver trigger
     */
    void changed(U32 mask) override;

<<<<<<< HEAD
	// Implements LLVoiceClientStatusObserver::onChange() to enable the call
	// button when voice is available
	void onChange(EStatusType status, const LLSD& channelInfo, bool proximal) override;
=======
    // Implements LLVoiceClientStatusObserver::onChange() to enable the call
    // button when voice is available
    void onChange(EStatusType status, const std::string &channelURI, bool proximal) override;
>>>>>>> c5abcecc

    void setAvatarId(const LLUUID& avatar_id) override;

    BOOL postBuild() override;

    void resetData() override;

    /**
     * Sends update data request to server.
     */
    void apply(LLAvatarData* data);
    void updateData() override; // <FS> OpenSim
    void refreshName();

    void onAvatarNameCache(const LLUUID& agent_id, const LLAvatarName& av_name);

    void setProfileImageUploading(bool loading);
    void setProfileImageUploaded(const LLUUID &image_asset_id);

    bool hasUnsavedChanges() override;
    void commitUnsavedChanges() override;

    void processProperties(void* data, EAvatarProcessorType type) override;

    // <FS:Zi> FIRE-32184: Online/Offline status not working for non-friends
    void onAvatarProperties(const LLAvatarData* data);

protected:
    /**
     * Process profile related data received from server.
     */
    void processProfileProperties(const LLAvatarData* avatar_data);

    /**
     * Processes group related data received from server.
     */
    // <FS> OpenSim
    void processGroupProperties(const LLAvatarGroups* avatar_groups);

    /**
     * Fills common for Avatar profile and My Profile fields.
     */
    void fillCommonData(const LLAvatarData* avatar_data);

    /**
     * Fills partner data.
     */
    void fillPartnerData(const LLAvatarData* avatar_data);

    /**
     * Fills account status.
     */
    void fillAccountStatus(const LLAvatarData* avatar_data);

    /**
     * Sets permissions specific icon
     */
    void fillRightsData();

    /**
     * Fills user name, display name, age.
     */
    void fillAgeData(const LLAvatarData* avatar_data);

    void onImageLoaded(BOOL success, LLViewerFetchedTexture *imagep);
    static void onImageLoaded(BOOL success,
                              LLViewerFetchedTexture *src_vi,
                              LLImageRaw* src,
                              LLImageRaw* aux_src,
                              S32 discard_level,
                              BOOL final,
                              void* userdata);

    /**
     * Displays avatar's online status if possible.
     *
     * Requirements from EXT-3880:
     * For friends:
     * - Online when online and privacy settings allow to show
     * - Offline when offline and privacy settings allow to show
     * - Else: nothing
     * For other avatars:
     *  - Online when online and was not set in Preferences/"Only Friends & Groups can see when I am online"
     *  - Else: Offline
     */
    void updateOnlineStatus();
    void processOnlineStatus(bool is_friend, bool show_online, bool online);

private:
    void setLoaded() override;
    void onCommitMenu(const LLSD& userdata);
    bool onEnableMenu(const LLSD& userdata);
    bool onCheckMenu(const LLSD& userdata);
    void onAvatarNameCacheSetName(const LLUUID& id, const LLAvatarName& av_name);

    void setDescriptionText(const std::string &text);
    void onSetDescriptionDirty();
    void onShowInSearchCallback();
    void onHideAgeCallback();
    void onSaveDescriptionChanges();
    void onDiscardDescriptionChanges();
    void onShowAgentPermissionsDialog();
    void onShowAgentProfileTexture();
    void onShowTexturePicker();
    void onSecondLifePicChanged();  // <FS:Zi> Allow proper texture swatch handling
    void onCommitProfileImage(const LLUUID& id);

    // <FS:Ansariel> Fix LL UI/UX design accident
    void updateButtons();
    void setBadge(std::string_view icon_name, std::string_view tooltip);

private:
    typedef std::map<std::string, LLUUID> group_map_t;
    group_map_t             mGroups;
    void                    openGroupProfile();

    LLTextBox*          mStatusText; // <FS:Ansariel> Fix LL UI/UX design accident
    LLGroupList*        mGroupList;
    // <FS:Ansariel> Fix LL UI/UX design accident
    //LLComboBox*           mShowInSearchCombo;
    //LLComboBox*           mHideAgeCombo;
    LLCheckBoxCtrl*     mShowInSearchCheckbox;
    LLCheckBoxCtrl*     mHideAgeCheckbox;
    // </FS:Ansariel>
    // <FS:Zi> Allow proper texture swatch handling
    // LLThumbnailCtrl*         mSecondLifePic;
    LLTextureCtrl*      mSecondLifePic;
    // </FS:Zi>
    LLPanel*            mSecondLifePicLayout;
    LLTextEditor*       mDescriptionEdit;
    //LLMenuButton*     mAgentActionMenuButton; // <FS:Ansariel> Fix LL UI/UX design accident
    LLButton*           mSaveDescriptionChanges;
    LLButton*           mDiscardDescriptionChanges;
    LLIconCtrl*         mCanSeeOnlineIcon;
    LLIconCtrl*         mCantSeeOnlineIcon;
    LLIconCtrl*         mCanSeeOnMapIcon;
    LLIconCtrl*         mCantSeeOnMapIcon;
    LLIconCtrl*         mCanEditObjectsIcon;
    LLIconCtrl*         mCantEditObjectsIcon;
    // <FS:Ansariel> Fix LL UI/UX design accident
    LLMenuButton*       mCopyMenuButton;
    LLButton*           mGroupInviteButton;
    LLButton*           mDisplayNameButton;
    LLMenuButton*       mImageActionMenuButton;
    LLButton*           mTeleportButton;
    LLButton*           mShowOnMapButton;
    LLButton*           mBlockButton;
    LLButton*           mUnblockButton;
    LLButton*           mAddFriendButton;
    LLButton*           mRemoveFriendButton;    // <FS:Zi> Add "Remove Friend" button to profile
    LLButton*           mPayButton;
    LLButton*           mIMButton;
    LLMenuButton*       mOverflowButton;
    // </FS:Ansariel>

    LLHandle<LLFloater> mFloaterPermissionsHandle;
    LLHandle<LLFloater> mFloaterProfileTextureHandle;
    LLHandle<LLFloater> mFloaterTexturePickerHandle;

    bool                mHasUnsavedDescriptionChanges;
    bool                mVoiceStatus;
    bool                mWaitingForImageUpload;
    bool                mAllowPublish;
    bool                mHideAge;
    std::string         mDescriptionText;
    LLUUID              mImageId;

    boost::signals2::connection mAvatarNameCacheConnection;

    // <FS:Ansariel> RLVa support
    boost::signals2::connection mRlvBehaviorCallbackConnection;
    void updateRlvRestrictions(ERlvBehaviour behavior);
    // </FS:Ansariel>

    // <FS:Zi> FIRE-32184: Online/Offline status not working for non-friends
    FSPanelPropertiesObserver mPropertiesObserver;
};


/**
* Panel for displaying Avatar's web profile and home page.
*/
class LLPanelProfileWeb
    : public LLPanelProfileTab
    , public LLViewerMediaObserver
{
public:
    LLPanelProfileWeb();
    /*virtual*/ ~LLPanelProfileWeb();

    void onOpen(const LLSD& key) override;

    BOOL postBuild() override;

    void resetData() override;

    /**
     * Loads web profile.
     */
    void updateData() override;
    void apply(LLAvatarData* data);

    void handleMediaEvent(LLPluginClassMedia* self, EMediaEvent event) override;

    void onAvatarNameCache(const LLUUID& agent_id, const LLAvatarName& av_name);

protected:
    void onCommitLoad(LLUICtrl* ctrl);

private:
    std::string         mURLHome;
    std::string         mURLWebProfile;
    LLMediaCtrl*        mWebBrowser;

    LLFrameTimer        mPerformanceTimer;
    bool                mFirstNavigate;

    boost::signals2::connection mAvatarNameCacheConnection;
};

/**
* Panel for displaying Avatar's first life related info.
*/
class LLPanelProfileFirstLife
    : public LLPanelProfilePropertiesProcessorTab
{
public:
    LLPanelProfileFirstLife();
    /*virtual*/ ~LLPanelProfileFirstLife();

    void onOpen(const LLSD& key) override;

    BOOL postBuild() override;

    void processProperties(void* data, EAvatarProcessorType type) override;
    void processProperties(const LLAvatarData* avatar_data);
    void apply(LLAvatarData* data);
    void resetData() override;

    void setProfileImageUploading(bool loading);
    void setProfileImageUploaded(const LLUUID &image_asset_id);

    bool hasUnsavedChanges() override { return mHasUnsavedChanges; }
    void commitUnsavedChanges() override;

protected:
    void setLoaded() override;

    void onUploadPhoto();
    void onChangePhoto();
    void onRemovePhoto();
    void onFirstLifePicChanged();   // <FS:Zi> Allow proper texture swatch handling
    void onCommitPhoto(const LLUUID& id);
    void setDescriptionText(const std::string &text);
    void onSetDescriptionDirty();
    void onSaveDescriptionChanges();
    void onDiscardDescriptionChanges();

    LLTextEditor*   mDescriptionEdit;
    // <FS:Zi> Allow proper texture swatch handling
    // LLThumbnailCtrl*     mPicture;
    LLTextureCtrl* mPicture;
    // </FS:Zi>
    LLButton* mUploadPhoto;
    LLButton* mChangePhoto;
    LLButton* mRemovePhoto;
    LLButton* mSaveChanges;
    LLButton* mDiscardChanges;

    LLHandle<LLFloater> mFloaterTexturePickerHandle;

    std::string     mCurrentDescription;
    LLUUID          mImageId;
    bool            mHasUnsavedChanges;
};

/**
 * Panel for displaying Avatar's notes and modifying friend's rights.
 */
class LLPanelProfileNotes
    : public LLPanelProfilePropertiesProcessorTab
{
public:
    LLPanelProfileNotes();
    /*virtual*/ ~LLPanelProfileNotes();

    void onOpen(const LLSD& key) override;

    BOOL postBuild() override;

    void processProperties(void* data, EAvatarProcessorType type) override;
    void processProperties(const LLAvatarData* avatar_data);
    void resetData() override;

    // <FS> OpenSim
    void updateData() override;

    bool hasUnsavedChanges() override { return mHasUnsavedChanges; }
    void commitUnsavedChanges() override;

protected:
    void setNotesText(const std::string &text);
    void onSetNotesDirty();
    void onSaveNotesChanges();
    void onDiscardNotesChanges();

    LLTextEditor*       mNotesEditor;
    LLButton* mSaveChanges;
    LLButton* mDiscardChanges;

    std::string     mCurrentNotes;
    bool            mHasUnsavedChanges;
};


/**
* Container panel for the profile tabs
*/
class LLPanelProfile
    : public LLPanelProfileTab
{
public:
    LLPanelProfile();
    /*virtual*/ ~LLPanelProfile();

    BOOL postBuild() override;

    void updateData() override;
    void refreshName();

    void onOpen(const LLSD& key) override;

    void createPick(const LLPickData &data);
    void showPick(const LLUUID& pick_id = LLUUID::null);
    bool isPickTabSelected();
    bool isNotesTabSelected();
    bool hasUnsavedChanges() override;
    bool hasUnpublishedClassifieds();
    void commitUnsavedChanges() override;

    void showClassified(const LLUUID& classified_id = LLUUID::null, bool edit = false);
    void createClassified();

    LLAvatarData getAvatarData() { return mAvatarData; };
    void setAvatarData(const LLAvatarData* avatar_data){ mAvatarData = *avatar_data; };

private:
    void onTabChange();

    LLPanelProfileSecondLife*   mPanelSecondlife;
    LLPanelProfileWeb*          mPanelWeb;
    LLPanelProfilePicks*        mPanelPicks;
    LLPanelProfileClassifieds*  mPanelClassifieds;
    LLPanelProfileFirstLife*    mPanelFirstlife;
    LLPanelProfileNotes*        mPanelNotes;
    LLTabContainer*             mTabContainer;

    // <FS> OpenSim
    // Todo: due to server taking minutes to update this needs a more long term storage
    // to reuse recently saved values if user opens floater again
    // Storage implementation depends onto how a cap will be implemented, if cap will be
    // enought to fully update LLAvatarPropertiesProcessor, then this storage can be
    // implemented there.
    LLAvatarData mAvatarData;
};

#endif //LL_LLPANELPROFILE_H<|MERGE_RESOLUTION|>--- conflicted
+++ resolved
@@ -98,15 +98,9 @@
      */
     void changed(U32 mask) override;
 
-<<<<<<< HEAD
-	// Implements LLVoiceClientStatusObserver::onChange() to enable the call
-	// button when voice is available
-	void onChange(EStatusType status, const LLSD& channelInfo, bool proximal) override;
-=======
     // Implements LLVoiceClientStatusObserver::onChange() to enable the call
     // button when voice is available
-    void onChange(EStatusType status, const std::string &channelURI, bool proximal) override;
->>>>>>> c5abcecc
+    void onChange(EStatusType status, const LLSD& channelInfo, bool proximal) override;
 
     void setAvatarId(const LLUUID& avatar_id) override;
 
@@ -341,7 +335,7 @@
 
     BOOL postBuild() override;
 
-    void processProperties(void* data, EAvatarProcessorType type) override;
+    void processProperties(void * data, EAvatarProcessorType type) override;
     void processProperties(const LLAvatarData* avatar_data);
     void apply(LLAvatarData* data);
     void resetData() override;
@@ -397,7 +391,7 @@
 
     BOOL postBuild() override;
 
-    void processProperties(void* data, EAvatarProcessorType type) override;
+    void processProperties(void * data, EAvatarProcessorType type) override;
     void processProperties(const LLAvatarData* avatar_data);
     void resetData() override;
 
