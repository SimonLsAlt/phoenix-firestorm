/**
* @file llpanelprofile.h
* @brief Profile panel
*
* $LicenseInfo:firstyear=2009&license=viewerlgpl$
* Second Life Viewer Source Code
* Copyright (C) 2010, Linden Research, Inc.
*
* This library is free software; you can redistribute it and/or
* modify it under the terms of the GNU Lesser General Public
* License as published by the Free Software Foundation;
* version 2.1 of the License only.
*
* This library is distributed in the hope that it will be useful,
* but WITHOUT ANY WARRANTY; without even the implied warranty of
* MERCHANTABILITY or FITNESS FOR A PARTICULAR PURPOSE.  See the GNU
* Lesser General Public License for more details.
*
* You should have received a copy of the GNU Lesser General Public
* License along with this library; if not, write to the Free Software
* Foundation, Inc., 51 Franklin Street, Fifth Floor, Boston, MA  02110-1301  USA
*
* Linden Research, Inc., 945 Battery Street, San Francisco, CA  94111  USA
* $/LicenseInfo$
*/

#ifndef LL_LLPANELPROFILE_H
#define LL_LLPANELPROFILE_H

#include "llavatarpropertiesprocessor.h"
#include "llcallingcard.h"
#include "llfloater.h"
#include "llpanel.h"
#include "llpanelavatar.h"
#include "llmediactrl.h"
#include "llvoiceclient.h"
<<<<<<< HEAD
#include "rlvhandler.h"
=======
>>>>>>> d203a236

// class LLPanelProfileClassifieds;
// class LLTabContainer;

// class LLPanelProfileSecondLife;
// class LLPanelProfileWeb;
// class LLPanelProfileInterests;
// class LLPanelProfilePicks;
// class LLPanelProfileFirstLife;
// class LLPanelProfileNotes;

class LLAvatarName;
class LLCheckBoxCtrl;
class LLTabContainer;
class LLTextBox;
class LLTextureCtrl;
class LLMediaCtrl;
class LLGroupList;
class LLTextBase;
class LLMenuButton;
class LLLineEditor;
class LLTextEditor;
class LLPanelProfileClassifieds;
class LLPanelProfilePicks;
class LLViewerFetchedTexture;

/**
* Panel for displaying Avatar's second life related info.
*/
class LLPanelProfileSecondLife
	: public LLPanelProfileTab
	, public LLFriendObserver
	, public LLVoiceClientStatusObserver
{
public:
	LLPanelProfileSecondLife();
	/*virtual*/ ~LLPanelProfileSecondLife();

	/*virtual*/ void onOpen(const LLSD& key);

	/**
	 * Saves changes.
	 */
	void apply(LLAvatarData* data);

	/**
	 * LLFriendObserver trigger
	 */
	virtual void changed(U32 mask);

	// Implements LLVoiceClientStatusObserver::onChange() to enable the call
	// button when voice is available
	/*virtual*/ void onChange(EStatusType status, const std::string &channelURI, bool proximal);

	/*virtual*/ void setAvatarId(const LLUUID& avatar_id);

	/*virtual*/ BOOL postBuild();

	/*virtual*/ void processProperties(void* data, EAvatarProcessorType type);

	void resetData();

	/**
	 * Sends update data request to server.
	 */
	/*virtual*/ void updateData();

	void onAvatarNameCache(const LLUUID& agent_id, const LLAvatarName& av_name);

protected:
	/**
	 * Process profile related data received from server.
	 */
	virtual void processProfileProperties(const LLAvatarData* avatar_data);

	/**
	 * Processes group related data received from server.
	 */
	virtual void processGroupProperties(const LLAvatarGroups* avatar_groups);

	/**
	 * Fills common for Avatar profile and My Profile fields.
	 */
	virtual void fillCommonData(const LLAvatarData* avatar_data);

	/**
	 * Fills partner data.
	 */
	virtual void fillPartnerData(const LLAvatarData* avatar_data);

	/**
	 * Fills account status.
	 */
	virtual void fillAccountStatus(const LLAvatarData* avatar_data);

	void onMapButtonClick();

	/**
	 * Opens "Pay Resident" dialog.
	 */
	void pay();

	/**
	 * Add/remove resident to/from your block list.
	 * Updates button focus
	 */
	void onClickToggleBlock();

	void onAddFriendButtonClick();
	void onIMButtonClick();
	void onTeleportButtonClick();

	void onGroupInvite();

    void onImageLoaded(BOOL success, LLViewerFetchedTexture *imagep);
    static void onImageLoaded(BOOL success,
                              LLViewerFetchedTexture *src_vi,
                              LLImageRaw* src,
                              LLImageRaw* aux_src,
                              S32 discard_level,
                              BOOL final,
                              void* userdata);

	bool isGrantedToSeeOnlineStatus();

	/**
	 * Displays avatar's online status if possible.
	 *
	 * Requirements from EXT-3880:
	 * For friends:
	 * - Online when online and privacy settings allow to show
	 * - Offline when offline and privacy settings allow to show
	 * - Else: nothing
	 * For other avatars:
	 *	- Online when online and was not set in Preferences/"Only Friends & Groups can see when I am online"
	 *	- Else: Offline
	 */
	void updateOnlineStatus();
	void processOnlineStatus(bool online);

private:
    /*virtual*/ void updateButtons();
	void onClickSetName();
	void onCommitTexture();
	void onCommitMenu(const LLSD& userdata);
	void onAvatarNameCacheSetName(const LLUUID& id, const LLAvatarName& av_name);

private:
	typedef std::map<std::string, LLUUID> group_map_t;
	group_map_t				mGroups;
	void					openGroupProfile();

	LLTextBox*			mStatusText;
	LLGroupList*		mGroupList;
	LLCheckBoxCtrl*		mShowInSearchCheckbox;
	LLTextureCtrl*		mSecondLifePic;
	LLPanel*			mSecondLifePicLayout;
	LLTextBase*			mDescriptionEdit;
	LLButton*			mTeleportButton;
	LLButton*			mShowOnMapButton;
	LLButton*			mBlockButton;
	LLButton*			mUnblockButton;
    LLUICtrl*           mNameLabel;
	LLButton*			mDisplayNameButton;
	LLButton*			mAddFriendButton;
	LLButton*			mGroupInviteButton;
	LLButton*			mPayButton;
	LLButton*			mIMButton;
	LLMenuButton*		mCopyMenuButton;
	LLPanel*			mGiveInvPanel;
<<<<<<< HEAD
	LLMenuButton*		mOverflowButton; // <FS:Ansariel> Gear button
=======
>>>>>>> d203a236

	bool				mVoiceStatus;

	boost::signals2::connection	mAvatarNameCacheConnection;
<<<<<<< HEAD

	// <FS:Ansariel> RLVa support
	boost::signals2::connection mRlvBehaviorCallbackConnection;
	void updateRlvRestrictions(ERlvBehaviour behavior);
	// </FS:Ansariel>
=======
>>>>>>> d203a236
};


/**
* Panel for displaying Avatar's web profile and home page.
*/
class LLPanelProfileWeb
	: public LLPanelProfileTab
	, public LLViewerMediaObserver
{
public:
	LLPanelProfileWeb();
	/*virtual*/ ~LLPanelProfileWeb();

	/*virtual*/ void onOpen(const LLSD& key);

	/*virtual*/ BOOL postBuild();

	/*virtual*/ void processProperties(void* data, EAvatarProcessorType type);

	void resetData();

	/**
	 * Saves changes.
	 */
	void apply(LLAvatarData* data);

	/**
	 * Loads web profile.
	 */
	/*virtual*/ void updateData();

	/*virtual*/ void handleMediaEvent(LLPluginClassMedia* self, EMediaEvent event);

	void onAvatarNameCache(const LLUUID& agent_id, const LLAvatarName& av_name);

protected:
	/*virtual*/ void updateButtons();
	void onCommitLoad(LLUICtrl* ctrl);
<<<<<<< HEAD

private:
	std::string			mURLHome;
	std::string			mURLWebProfile;
	LLMediaCtrl*		mWebBrowser;

=======

private:
	std::string			mURLHome;
	std::string			mURLWebProfile;
	LLMediaCtrl*		mWebBrowser;

>>>>>>> d203a236
	LLFrameTimer		mPerformanceTimer;
	bool				mFirstNavigate;

	boost::signals2::connection	mAvatarNameCacheConnection;
};

/**
* Panel for displaying Avatar's interests.
*/
class LLPanelProfileInterests
	: public LLPanelProfileTab
{
<<<<<<< HEAD
public:
	LLPanelProfileInterests();
	/*virtual*/ ~LLPanelProfileInterests();
=======
public:
	LLPanelProfileInterests();
	/*virtual*/ ~LLPanelProfileInterests();

	/*virtual*/ void onOpen(const LLSD& key);

	/*virtual*/ BOOL postBuild();

	/*virtual*/ void processProperties(void* data, EAvatarProcessorType type);

	void resetData();

	/**
	 * Saves changes.
	 */
	virtual void apply();

protected:
	/*virtual*/ void updateButtons();

private:
	LLCheckBoxCtrl*	mWantChecks[8];
	LLCheckBoxCtrl*	mSkillChecks[6];
	LLLineEditor*	mWantToEditor;
	LLLineEditor*	mSkillsEditor;
	LLLineEditor*	mLanguagesEditor;
};


/**
* Panel for displaying Avatar's first life related info.
*/
class LLPanelProfileFirstLife
	: public LLPanelProfileTab
{
public:
	LLPanelProfileFirstLife();
	/*virtual*/ ~LLPanelProfileFirstLife();
>>>>>>> d203a236

	/*virtual*/ void onOpen(const LLSD& key);

	/*virtual*/ BOOL postBuild();

	/*virtual*/ void processProperties(void* data, EAvatarProcessorType type);

	void resetData();

	/**
	 * Saves changes.
	 */
<<<<<<< HEAD
	virtual void apply();

protected:
	/*virtual*/ void updateButtons();

private:
	LLCheckBoxCtrl*	mWantChecks[8];
	LLCheckBoxCtrl*	mSkillChecks[6];
	LLLineEditor*	mWantToEditor;
	LLLineEditor*	mSkillsEditor;
	LLLineEditor*	mLanguagesEditor;
};


/**
* Panel for displaying Avatar's first life related info.
*/
class LLPanelProfileFirstLife
	: public LLPanelProfileTab
{
public:
	LLPanelProfileFirstLife();
	/*virtual*/ ~LLPanelProfileFirstLife();
=======
	void apply(LLAvatarData* data);

protected:
	/*virtual*/ void updateButtons();
	void onDescriptionFocusReceived();

	LLTextEditor*	mDescriptionEdit;
    LLTextureCtrl*  mPicture;

	bool			mIsEditing;
	std::string		mCurrentDescription;
};

/**
 * Panel for displaying Avatar's notes and modifying friend's rights.
 */
class LLPanelProfileNotes
	: public LLPanelProfileTab
	, public LLFriendObserver
{
public:
	LLPanelProfileNotes();
	/*virtual*/ ~LLPanelProfileNotes();

	virtual void setAvatarId(const LLUUID& avatar_id);

	/**
	 * LLFriendObserver trigger
	 */
	virtual void changed(U32 mask);
>>>>>>> d203a236

	/*virtual*/ void onOpen(const LLSD& key);

	/*virtual*/ BOOL postBuild();
<<<<<<< HEAD

	/*virtual*/ void processProperties(void* data, EAvatarProcessorType type);

	void resetData();

	/**
	 * Saves changes.
	 */
	void apply(LLAvatarData* data);

protected:
	/*virtual*/ void updateButtons();
	void onDescriptionFocusReceived();

	LLTextEditor*	mDescriptionEdit;
    LLTextureCtrl*  mPicture;

	bool			mIsEditing;
	std::string		mCurrentDescription;
};

/**
 * Panel for displaying Avatar's notes and modifying friend's rights.
 */
class LLPanelProfileNotes
	: public LLPanelProfileTab
	, public LLFriendObserver
{
public:
	LLPanelProfileNotes();
	/*virtual*/ ~LLPanelProfileNotes();

	virtual void setAvatarId(const LLUUID& avatar_id);

	/**
	 * LLFriendObserver trigger
	 */
	virtual void changed(U32 mask);

	/*virtual*/ void onOpen(const LLSD& key);

	/*virtual*/ BOOL postBuild();

	/*virtual*/ void processProperties(void* data, EAvatarProcessorType type);

	void resetData();

	/*virtual*/ void updateData();

	/**
	 * Saves changes.
	 */
	virtual void apply();

protected:
=======

	/*virtual*/ void processProperties(void* data, EAvatarProcessorType type);

	void resetData();

	/*virtual*/ void updateData();

	/**
	 * Saves changes.
	 */
	virtual void apply();

    void onAvatarNameCache(const LLUUID& agent_id, const LLAvatarName& av_name);

protected:
>>>>>>> d203a236
	/**
	 * Fills rights data for friends.
	 */
	void fillRightsData();

	void rightsConfirmationCallback(const LLSD& notification, const LLSD& response);
	void confirmModifyRights(bool grant);
	void onCommitRights();
	void onCommitNotes();
	void enableCheckboxes(bool enable);

	void applyRights();
<<<<<<< HEAD
=======
    void updateWarning();
>>>>>>> d203a236

    LLCheckBoxCtrl*     mOnlineStatus;
	LLCheckBoxCtrl*     mMapRights;
	LLCheckBoxCtrl*     mEditObjectRights;
	LLTextEditor*       mNotesEditor;
<<<<<<< HEAD
=======
    LLTextBox*          mCharacterLimitWarning;

    std::string			mURLWebProfile;

    boost::signals2::connection	mAvatarNameCacheConnection;
>>>>>>> d203a236
};


/**
* Container panel for the profile tabs
*/
class LLPanelProfile
    : public LLPanelProfileTab
{
public:
    LLPanelProfile();
    /*virtual*/ ~LLPanelProfile();

    /*virtual*/ BOOL postBuild();

    /*virtual*/ void updateData();

    /*virtual*/ void processProperties(void* data, EAvatarProcessorType type);

    /*virtual*/ void onOpen(const LLSD& key);

    /**
     * Saves changes.
     */
    void apply();

    void showPick(const LLUUID& pick_id = LLUUID::null);
    bool isPickTabSelected();
    bool isNotesTabSelected();

    void updateBtnsVisibility();

    void showClassified(const LLUUID& classified_id = LLUUID::null, bool edit = false);

private:
    void onTabChange();

    LLPanelProfileSecondLife*   mPanelSecondlife;
    LLPanelProfileWeb*          mPanelWeb;
    LLPanelProfileInterests*    mPanelInterests;
    LLPanelProfilePicks*        mPanelPicks;
    LLPanelProfileClassifieds*  mPanelClassifieds;
    LLPanelProfileFirstLife*    mPanelFirstlife;
    LLPanelProfileNotes*         mPanelNotes;
    LLTabContainer*             mTabContainer;
};

#endif //LL_LLPANELPROFILE_H<|MERGE_RESOLUTION|>--- conflicted
+++ resolved
@@ -34,10 +34,7 @@
 #include "llpanelavatar.h"
 #include "llmediactrl.h"
 #include "llvoiceclient.h"
-<<<<<<< HEAD
 #include "rlvhandler.h"
-=======
->>>>>>> d203a236
 
 // class LLPanelProfileClassifieds;
 // class LLTabContainer;
@@ -208,22 +205,16 @@
 	LLButton*			mIMButton;
 	LLMenuButton*		mCopyMenuButton;
 	LLPanel*			mGiveInvPanel;
-<<<<<<< HEAD
 	LLMenuButton*		mOverflowButton; // <FS:Ansariel> Gear button
-=======
->>>>>>> d203a236
 
 	bool				mVoiceStatus;
 
 	boost::signals2::connection	mAvatarNameCacheConnection;
-<<<<<<< HEAD
 
 	// <FS:Ansariel> RLVa support
 	boost::signals2::connection mRlvBehaviorCallbackConnection;
 	void updateRlvRestrictions(ERlvBehaviour behavior);
 	// </FS:Ansariel>
-=======
->>>>>>> d203a236
 };
 
 
@@ -263,21 +254,12 @@
 protected:
 	/*virtual*/ void updateButtons();
 	void onCommitLoad(LLUICtrl* ctrl);
-<<<<<<< HEAD
 
 private:
 	std::string			mURLHome;
 	std::string			mURLWebProfile;
 	LLMediaCtrl*		mWebBrowser;
 
-=======
-
-private:
-	std::string			mURLHome;
-	std::string			mURLWebProfile;
-	LLMediaCtrl*		mWebBrowser;
-
->>>>>>> d203a236
 	LLFrameTimer		mPerformanceTimer;
 	bool				mFirstNavigate;
 
@@ -290,11 +272,6 @@
 class LLPanelProfileInterests
 	: public LLPanelProfileTab
 {
-<<<<<<< HEAD
-public:
-	LLPanelProfileInterests();
-	/*virtual*/ ~LLPanelProfileInterests();
-=======
 public:
 	LLPanelProfileInterests();
 	/*virtual*/ ~LLPanelProfileInterests();
@@ -333,7 +310,6 @@
 public:
 	LLPanelProfileFirstLife();
 	/*virtual*/ ~LLPanelProfileFirstLife();
->>>>>>> d203a236
 
 	/*virtual*/ void onOpen(const LLSD& key);
 
@@ -346,31 +322,6 @@
 	/**
 	 * Saves changes.
 	 */
-<<<<<<< HEAD
-	virtual void apply();
-
-protected:
-	/*virtual*/ void updateButtons();
-
-private:
-	LLCheckBoxCtrl*	mWantChecks[8];
-	LLCheckBoxCtrl*	mSkillChecks[6];
-	LLLineEditor*	mWantToEditor;
-	LLLineEditor*	mSkillsEditor;
-	LLLineEditor*	mLanguagesEditor;
-};
-
-
-/**
-* Panel for displaying Avatar's first life related info.
-*/
-class LLPanelProfileFirstLife
-	: public LLPanelProfileTab
-{
-public:
-	LLPanelProfileFirstLife();
-	/*virtual*/ ~LLPanelProfileFirstLife();
-=======
 	void apply(LLAvatarData* data);
 
 protected:
@@ -401,84 +352,25 @@
 	 * LLFriendObserver trigger
 	 */
 	virtual void changed(U32 mask);
->>>>>>> d203a236
 
 	/*virtual*/ void onOpen(const LLSD& key);
 
 	/*virtual*/ BOOL postBuild();
-<<<<<<< HEAD
 
 	/*virtual*/ void processProperties(void* data, EAvatarProcessorType type);
 
 	void resetData();
 
+	/*virtual*/ void updateData();
+
 	/**
 	 * Saves changes.
 	 */
-	void apply(LLAvatarData* data);
+	virtual void apply();
+
+    void onAvatarNameCache(const LLUUID& agent_id, const LLAvatarName& av_name);
 
 protected:
-	/*virtual*/ void updateButtons();
-	void onDescriptionFocusReceived();
-
-	LLTextEditor*	mDescriptionEdit;
-    LLTextureCtrl*  mPicture;
-
-	bool			mIsEditing;
-	std::string		mCurrentDescription;
-};
-
-/**
- * Panel for displaying Avatar's notes and modifying friend's rights.
- */
-class LLPanelProfileNotes
-	: public LLPanelProfileTab
-	, public LLFriendObserver
-{
-public:
-	LLPanelProfileNotes();
-	/*virtual*/ ~LLPanelProfileNotes();
-
-	virtual void setAvatarId(const LLUUID& avatar_id);
-
-	/**
-	 * LLFriendObserver trigger
-	 */
-	virtual void changed(U32 mask);
-
-	/*virtual*/ void onOpen(const LLSD& key);
-
-	/*virtual*/ BOOL postBuild();
-
-	/*virtual*/ void processProperties(void* data, EAvatarProcessorType type);
-
-	void resetData();
-
-	/*virtual*/ void updateData();
-
-	/**
-	 * Saves changes.
-	 */
-	virtual void apply();
-
-protected:
-=======
-
-	/*virtual*/ void processProperties(void* data, EAvatarProcessorType type);
-
-	void resetData();
-
-	/*virtual*/ void updateData();
-
-	/**
-	 * Saves changes.
-	 */
-	virtual void apply();
-
-    void onAvatarNameCache(const LLUUID& agent_id, const LLAvatarName& av_name);
-
-protected:
->>>>>>> d203a236
 	/**
 	 * Fills rights data for friends.
 	 */
@@ -491,23 +383,17 @@
 	void enableCheckboxes(bool enable);
 
 	void applyRights();
-<<<<<<< HEAD
-=======
     void updateWarning();
->>>>>>> d203a236
 
     LLCheckBoxCtrl*     mOnlineStatus;
 	LLCheckBoxCtrl*     mMapRights;
 	LLCheckBoxCtrl*     mEditObjectRights;
 	LLTextEditor*       mNotesEditor;
-<<<<<<< HEAD
-=======
     LLTextBox*          mCharacterLimitWarning;
 
     std::string			mURLWebProfile;
 
     boost::signals2::connection	mAvatarNameCacheConnection;
->>>>>>> d203a236
 };
 
 
