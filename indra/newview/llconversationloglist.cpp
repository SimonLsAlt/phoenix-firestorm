/**
 * @file llconversationloglist.cpp
 *
 * $LicenseInfo:firstyear=2002&license=viewerlgpl$
 * Second Life Viewer Source Code
 * Copyright (C) 2012, Linden Research, Inc.
 *
 * This library is free software; you can redistribute it and/or
 * modify it under the terms of the GNU Lesser General Public
 * License as published by the Free Software Foundation;
 * version 2.1 of the License only.
 *
 * This library is distributed in the hope that it will be useful,
 * but WITHOUT ANY WARRANTY; without even the implied warranty of
 * MERCHANTABILITY or FITNESS FOR A PARTICULAR PURPOSE.  See the GNU
 * Lesser General Public License for more details.
 *
 * You should have received a copy of the GNU Lesser General Public
 * License along with this library; if not, write to the Free Software
 * Foundation, Inc., 51 Franklin Street, Fifth Floor, Boston, MA  02110-1301  USA
 *
 * Linden Research, Inc., 945 Battery Street, San Francisco, CA  94111  USA
 * $/LicenseInfo$
 */

#include "llviewerprecompiledheaders.h"

#include "llavataractions.h"
#include "llagent.h"
#include "llfloaterreg.h"
#include "llfloaterconversationpreview.h"
#include "llgroupactions.h"
#include "llconversationloglist.h"
#include "llconversationloglistitem.h"
#include "llviewermenu.h"
#include "lltrans.h"
#include "llviewercontrol.h"    // <FS:CR>
#include "llviewerwindow.h"
#include "llwindow.h"
// [RLVa:KB] - @pay
#include "rlvactions.h"
// [/RLVa:KB]

static LLDefaultChildRegistry::Register<LLConversationLogList> r("conversation_log_list");

static LLConversationLogListNameComparator NAME_COMPARATOR;
static LLConversationLogListDateComparator DATE_COMPARATOR;

LLConversationLogList::LLConversationLogList(const Params& p)
:   LLFlatListViewEx(p),
    mIsDirty(true)
{
    LLConversationLog::instance().addObserver(this);

    // Set up context menu.
    LLUICtrl::CommitCallbackRegistry::ScopedRegistrar registrar;
    LLUICtrl::EnableCallbackRegistry::ScopedRegistrar check_registrar;
    LLUICtrl::EnableCallbackRegistry::ScopedRegistrar enable_registrar;

    registrar.add       ("Calllog.Action",  boost::bind(&LLConversationLogList::onCustomAction, this, _2));
    check_registrar.add ("Calllog.Check",   boost::bind(&LLConversationLogList::isActionChecked,this, _2));
    enable_registrar.add("Calllog.Enable",  boost::bind(&LLConversationLogList::isActionEnabled,this, _2));

    LLToggleableMenu* context_menu = LLUICtrlFactory::getInstance()->createFromFile<LLToggleableMenu>(
                                    "menu_conversation_log_gear.xml",
                                    gMenuHolder,
                                    LLViewerMenuHolderGL::child_registry_t::instance());
    if(context_menu)
    {
        mContextMenu = context_menu->getHandle();
    }

    mIsFriendsOnTop = gSavedSettings.getBOOL("SortFriendsFirst");
}

LLConversationLogList::~LLConversationLogList()
{
    if (mContextMenu.get())
    {
        mContextMenu.get()->die();
    }

    LLConversationLog::instance().removeObserver(this);
}

void LLConversationLogList::draw()
{
    if (mIsDirty)
    {
        refresh();
    }
    LLFlatListViewEx::draw();
}

bool LLConversationLogList::handleRightMouseDown(S32 x, S32 y, MASK mask)
{
<<<<<<< HEAD
	bool handled = LLUICtrl::handleRightMouseDown(x, y, mask);

	LLToggleableMenu* context_menu = mContextMenu.get();
    if (context_menu && size())
    {
        context_menu->buildDrawLabels();
=======
    BOOL handled = LLUICtrl::handleRightMouseDown(x, y, mask);

    LLToggleableMenu* context_menu = mContextMenu.get();
    {
        context_menu->buildDrawLabels();
    if (context_menu && size())
>>>>>>> c06fb4e0
        context_menu->updateParent(LLMenuGL::sMenuContainer);
        LLMenuGL::showPopup(this, context_menu, x, y);
    }

    return handled;
}

void LLConversationLogList::setNameFilter(const std::string& filter)
{
    std::string filter_upper = filter;
    LLStringUtil::toUpper(filter_upper);
    if (mNameFilter != filter_upper)
    {
        mNameFilter = filter_upper;
        setDirty();
    }
}

bool LLConversationLogList::findInsensitive(std::string haystack, const std::string& needle_upper)
{
    LLStringUtil::toUpper(haystack);
    return haystack.find(needle_upper) != std::string::npos;
}

void LLConversationLogList::sortByName()
{
    setComparator(&NAME_COMPARATOR);
    sort();
}

void LLConversationLogList::sortByDate()
{
    setComparator(&DATE_COMPARATOR);
    sort();
}

void LLConversationLogList::toggleSortFriendsOnTop()
{
    mIsFriendsOnTop = !mIsFriendsOnTop;
    gSavedSettings.setBOOL("SortFriendsFirst", mIsFriendsOnTop);
    sort();
}

void LLConversationLogList::changed()
{
    refresh();
}

void LLConversationLogList::changed(const LLUUID& session_id, U32 mask)
{
    LLConversationLogListItem* item = getConversationLogListItem(session_id);

    if (!item)
    {
        return;
    }

    if (mask & LLConversationLogObserver::CHANGED_TIME)
    {
        item->updateTimestamp();

        // if list is sorted by date and a date of some item has changed,
        // than the whole list should be rebuilt
        if (E_SORT_BY_DATE == getSortOrder())
        {
            mIsDirty = true;
        }
    }
    else if (mask & LLConversationLogObserver::CHANGED_NAME)
    {
        item->updateName();
        // if list is sorted by name and a name of some item has changed,
        // than the whole list should be rebuilt
        if (E_SORT_BY_DATE == getSortOrder())
        {
            mIsDirty = true;
        }
    }
    else if (mask & LLConversationLogObserver::CHANGED_OfflineIMs)
    {
        item->updateOfflineIMs();
    }
}

void LLConversationLogList::addNewItem(const LLConversation* conversation)
{
    LLConversationLogListItem* item = new LLConversationLogListItem(&*conversation);
    if (!mNameFilter.empty())
    {
        item->highlightNameDate(mNameFilter);
    }
    addItem(item, conversation->getSessionID(), ADD_TOP);
}

void LLConversationLogList::refresh()
{
    rebuildList();
    sort();

    mIsDirty = false;
}

void LLConversationLogList::rebuildList()
{
    const LLConversation * selected_conversationp = getSelectedConversation();

    clear();

    bool have_filter = !mNameFilter.empty();
    LLConversationLog &log_instance = LLConversationLog::instance();

    const std::vector<LLConversation>& conversations = log_instance.getConversations();
    std::vector<LLConversation>::const_iterator iter = conversations.begin();

    for (; iter != conversations.end(); ++iter)
    {
        bool not_found = have_filter && !findInsensitive(iter->getConversationName(), mNameFilter) && !findInsensitive(iter->getTimestamp(), mNameFilter);
        if (not_found)
            continue;

        addNewItem(&*iter);
    }

    // try to restore selection of item
    if (NULL != selected_conversationp)
    {
        selectItemByUUID(selected_conversationp->getSessionID());
    }

    bool logging_enabled = log_instance.getIsLoggingEnabled();
    bool log_empty = log_instance.isLogEmpty();
    if (!logging_enabled && log_empty)
    {
        setNoItemsCommentText(LLTrans::getString("logging_calls_disabled_log_empty"));
    }
    else if (!logging_enabled && !log_empty)
    {
        setNoItemsCommentText(LLTrans::getString("logging_calls_disabled_log_not_empty"));
    }
    else if (logging_enabled && log_empty)
    {
        setNoItemsCommentText(LLTrans::getString("logging_calls_enabled_log_empty"));
    }
    else if (logging_enabled && !log_empty)
    {
        setNoItemsCommentText("");
    }
}

void LLConversationLogList::onCustomAction(const LLSD& userdata)
{
    const LLConversation * selected_conversationp = getSelectedConversation();

    if (NULL == selected_conversationp)
    {
        return;
    }

    const std::string command_name = userdata.asString();
    const LLUUID& selected_conversation_participant_id = selected_conversationp->getParticipantID();
    const LLUUID& selected_conversation_session_id = selected_conversationp->getSessionID();
    LLIMModel::LLIMSession::SType stype = getSelectedSessionType();

    if ("im" == command_name)
    {
        switch (stype)
        {
        case LLIMModel::LLIMSession::P2P_SESSION:
            LLAvatarActions::startIM(selected_conversation_participant_id);
            break;

        case LLIMModel::LLIMSession::GROUP_SESSION:
            LLGroupActions::startIM(selected_conversation_session_id);
            break;

        default:
            break;
        }
    }
    else if ("call" == command_name)
    {
        switch (stype)
        {
        case LLIMModel::LLIMSession::P2P_SESSION:
            LLAvatarActions::startCall(selected_conversation_participant_id);
            break;

        case LLIMModel::LLIMSession::GROUP_SESSION:
            LLGroupActions::startCall(selected_conversation_session_id);
            break;

        default:
            break;
        }
    }
    else if ("view_profile" == command_name)
    {
        switch (stype)
        {
        case LLIMModel::LLIMSession::P2P_SESSION:
            LLAvatarActions::showProfile(selected_conversation_participant_id);
            break;

        case LLIMModel::LLIMSession::GROUP_SESSION:
            LLGroupActions::show(selected_conversation_session_id);
            break;

        default:
            break;
        }
    }
    else if ("chat_history" == command_name)
    {
        LLFloaterReg::showInstance("preview_conversation", selected_conversation_session_id, true);
    }
    else if ("offer_teleport" == command_name)
    {
        LLAvatarActions::offerTeleport(selected_conversation_participant_id);
    }
    else if ("request_teleport" == command_name)
    {
        LLAvatarActions::teleportRequest(selected_conversation_participant_id);
    }
    else if("add_friend" == command_name)
    {
        if (!LLAvatarActions::isFriend(selected_conversation_participant_id))
        {
            LLAvatarActions::requestFriendshipDialog(selected_conversation_participant_id);
        }
    }
    else if("remove_friend" == command_name)
    {
        if (LLAvatarActions::isFriend(selected_conversation_participant_id))
        {
            LLAvatarActions::removeFriendDialog(selected_conversation_participant_id);
        }
    }
    else if ("invite_to_group" == command_name)
    {
        LLAvatarActions::inviteToGroup(selected_conversation_participant_id);
    }
    else if ("show_on_map" == command_name)
    {
        LLAvatarActions::showOnMap(selected_conversation_participant_id);
    }
    else if ("share" == command_name)
    {
        LLAvatarActions::share(selected_conversation_participant_id);
    }
    else if ("pay" == command_name)
    {
        LLAvatarActions::pay(selected_conversation_participant_id);
    }
    else if ("block" == command_name)
    {
        LLAvatarActions::toggleBlock(selected_conversation_participant_id);
    }
    // <FS:CR> Open conversation history externally
    else if ("chat_history_external" == command_name)
    {
        gViewerWindow->getWindow()->openFile(LLLogChat::makeLogFileName(
            LLConversationLog::getInstance()->getConversation(selected_conversation_session_id)->getHistoryFileName()));
    }
    // </FS:CR>
}

bool LLConversationLogList::isActionEnabled(const LLSD& userdata)
{
<<<<<<< HEAD
	const LLConversation * selected_conversationp = getSelectedConversation();

	if (NULL == selected_conversationp || numSelected() > 1)
	{
		return false;
	}

	const std::string command_name = userdata.asString();

	LLIMModel::LLIMSession::SType stype = getSelectedSessionType();
	const LLUUID& selected_id = selected_conversationp->getParticipantID();

	bool is_p2p   = LLIMModel::LLIMSession::P2P_SESSION == stype;
	bool is_group = LLIMModel::LLIMSession::GROUP_SESSION == stype;
	bool is_group_member = is_group && gAgent.isInGroup(selected_id, true);

	if ("can_im" == command_name)
	{
		return is_p2p || is_group_member;
	}
	else if ("can_view_profile" == command_name)
	{
		return is_p2p || is_group;
	}
	else if ("can_view_chat_history" == command_name)
	{
		return true;
	}
	else if ("can_call"	== command_name)
	{
		return (is_p2p || is_group_member) && LLAvatarActions::canCall();
	}
=======
    const LLConversation * selected_conversationp = getSelectedConversation();

    if (NULL == selected_conversationp || numSelected() > 1)
    {
        return false;
    }

    const std::string command_name = userdata.asString();

    LLIMModel::LLIMSession::SType stype = getSelectedSessionType();
    const LLUUID& selected_id = selected_conversationp->getParticipantID();

    bool is_p2p   = LLIMModel::LLIMSession::P2P_SESSION == stype;
    bool is_group = LLIMModel::LLIMSession::GROUP_SESSION == stype;
    bool is_group_member = is_group && gAgent.isInGroup(selected_id, TRUE);

    if ("can_im" == command_name)
    {
        return is_p2p || is_group_member;
    }
    else if ("can_view_profile" == command_name)
    {
        return is_p2p || is_group;
    }
    else if ("can_view_chat_history" == command_name)
    {
        return true;
    }
    else if ("can_call" == command_name)
    {
        return (is_p2p || is_group_member) && LLAvatarActions::canCall();
    }
>>>>>>> c06fb4e0
// [RLVa:KB] - @pay
    else if ("can_pay" == command_name)
    {
        return is_p2p && RlvActions::canPayAvatar(selected_id);
    }
// [/RLVa:KB]
    else if ("add_rem_friend"       == command_name ||
             "can_invite_to_group"  == command_name ||
             "can_share"            == command_name ||
             "can_block"            == command_name ||
             "can_pay"              == command_name ||
             "report_abuse"         == command_name)
    {
        return is_p2p;
    }
    else if("can_offer_teleport" == command_name)
    {
        return is_p2p && LLAvatarActions::canOfferTeleport(selected_id);
    }
    // <FS:Ansariel> Extra request teleport
    else if("can_request_teleport" == command_name)
    {
        return is_p2p && LLAvatarActions::canRequestTeleport(selected_id);
    }
    // </FS:Ansariel>
    else if ("can_show_on_map" == command_name)
    {
        return is_p2p && ((LLAvatarTracker::instance().isBuddyOnline(selected_id) && is_agent_mappable(selected_id)) || gAgent.isGodlike());
    }

    return false;
}

bool LLConversationLogList::isActionChecked(const LLSD& userdata)
{
    const LLConversation * selected_conversationp = getSelectedConversation();

    if (NULL == selected_conversationp)
    {
        return false;
    }

    const std::string command_name = userdata.asString();

    const LLUUID& selected_id = selected_conversationp->getParticipantID();
    bool is_p2p = LLIMModel::LLIMSession::P2P_SESSION == getSelectedSessionType();

    if ("is_blocked" == command_name)
    {
        return is_p2p && LLAvatarActions::isBlocked(selected_id);
    }
    else if ("is_friend" == command_name)
    {
        return is_p2p && LLAvatarActions::isFriend(selected_id);
    }
    else if ("is_not_friend" == command_name)
    {
        return is_p2p && !LLAvatarActions::isFriend(selected_id);
    }

    return false;
}

LLIMModel::LLIMSession::SType LLConversationLogList::getSelectedSessionType()
{
    const LLConversationLogListItem* item = getSelectedConversationPanel();

    if (item)
    {
        return item->getConversation()->getConversationType();
    }

    return LLIMModel::LLIMSession::NONE_SESSION;
}

const LLConversationLogListItem* LLConversationLogList::getSelectedConversationPanel()
{
    LLPanel* panel = LLFlatListViewEx::getSelectedItem();
    LLConversationLogListItem* conv_panel = dynamic_cast<LLConversationLogListItem*>(panel);

    return conv_panel;
}

const LLConversation* LLConversationLogList::getSelectedConversation()
{
    const LLConversationLogListItem* panel = getSelectedConversationPanel();

    if (panel)
    {
        return panel->getConversation();
    }

    return NULL;
}

LLConversationLogListItem* LLConversationLogList::getConversationLogListItem(const LLUUID& session_id)
{
    std::vector<LLPanel*> panels;
    LLFlatListViewEx::getItems(panels);
    std::vector<LLPanel*>::iterator iter = panels.begin();

    for (; iter != panels.end(); ++iter)
    {
        LLConversationLogListItem* item = dynamic_cast<LLConversationLogListItem*>(*iter);
        if (item && session_id == item->getConversation()->getSessionID())
        {
            return item;
        }
    }

    return NULL;
}

LLConversationLogList::ESortOrder LLConversationLogList::getSortOrder()
{
    return static_cast<ESortOrder>(gSavedSettings.getU32("CallLogSortOrder"));
}

bool LLConversationLogListItemComparator::compare(const LLPanel* item1, const LLPanel* item2) const
{
    const LLConversationLogListItem* conversation_item1 = dynamic_cast<const LLConversationLogListItem*>(item1);
    const LLConversationLogListItem* conversation_item2 = dynamic_cast<const LLConversationLogListItem*>(item2);

    if (!conversation_item1 || !conversation_item2)
    {
        LL_ERRS() << "conversation_item1 and conversation_item2 cannot be null" << LL_ENDL;
        return true;
    }

    return doCompare(conversation_item1, conversation_item2);
}

bool LLConversationLogListNameComparator::doCompare(const LLConversationLogListItem* conversation1, const LLConversationLogListItem* conversation2) const
{
    std::string name1 = conversation1->getConversation()->getConversationName();
    std::string name2 = conversation2->getConversation()->getConversationName();
    const LLUUID& id1 = conversation1->getConversation()->getParticipantID();
    const LLUUID& id2 = conversation2->getConversation()->getParticipantID();

    LLStringUtil::toUpper(name1);
    LLStringUtil::toUpper(name2);

    bool friends_first = gSavedSettings.getBOOL("SortFriendsFirst");
    if (friends_first && (LLAvatarActions::isFriend(id1) ^ LLAvatarActions::isFriend(id2)))
    {
        return LLAvatarActions::isFriend(id1);
    }

    return name1 < name2;
}

bool LLConversationLogListDateComparator::doCompare(const LLConversationLogListItem* conversation1, const LLConversationLogListItem* conversation2) const
{
    U64Seconds date1 = conversation1->getConversation()->getTime();
    U64Seconds date2 = conversation2->getConversation()->getTime();
    const LLUUID& id1 = conversation1->getConversation()->getParticipantID();
    const LLUUID& id2 = conversation2->getConversation()->getParticipantID();

    bool friends_first = gSavedSettings.getBOOL("SortFriendsFirst");
    if (friends_first && (LLAvatarActions::isFriend(id1) ^ LLAvatarActions::isFriend(id2)))
    {
        return LLAvatarActions::isFriend(id1);
    }

    return date1 > date2;
}<|MERGE_RESOLUTION|>--- conflicted
+++ resolved
@@ -94,21 +94,12 @@
 
 bool LLConversationLogList::handleRightMouseDown(S32 x, S32 y, MASK mask)
 {
-<<<<<<< HEAD
-	bool handled = LLUICtrl::handleRightMouseDown(x, y, mask);
-
-	LLToggleableMenu* context_menu = mContextMenu.get();
+    bool handled = LLUICtrl::handleRightMouseDown(x, y, mask);
+
+    LLToggleableMenu* context_menu = mContextMenu.get();
     if (context_menu && size())
     {
         context_menu->buildDrawLabels();
-=======
-    BOOL handled = LLUICtrl::handleRightMouseDown(x, y, mask);
-
-    LLToggleableMenu* context_menu = mContextMenu.get();
-    {
-        context_menu->buildDrawLabels();
-    if (context_menu && size())
->>>>>>> c06fb4e0
         context_menu->updateParent(LLMenuGL::sMenuContainer);
         LLMenuGL::showPopup(this, context_menu, x, y);
     }
@@ -377,40 +368,6 @@
 
 bool LLConversationLogList::isActionEnabled(const LLSD& userdata)
 {
-<<<<<<< HEAD
-	const LLConversation * selected_conversationp = getSelectedConversation();
-
-	if (NULL == selected_conversationp || numSelected() > 1)
-	{
-		return false;
-	}
-
-	const std::string command_name = userdata.asString();
-
-	LLIMModel::LLIMSession::SType stype = getSelectedSessionType();
-	const LLUUID& selected_id = selected_conversationp->getParticipantID();
-
-	bool is_p2p   = LLIMModel::LLIMSession::P2P_SESSION == stype;
-	bool is_group = LLIMModel::LLIMSession::GROUP_SESSION == stype;
-	bool is_group_member = is_group && gAgent.isInGroup(selected_id, true);
-
-	if ("can_im" == command_name)
-	{
-		return is_p2p || is_group_member;
-	}
-	else if ("can_view_profile" == command_name)
-	{
-		return is_p2p || is_group;
-	}
-	else if ("can_view_chat_history" == command_name)
-	{
-		return true;
-	}
-	else if ("can_call"	== command_name)
-	{
-		return (is_p2p || is_group_member) && LLAvatarActions::canCall();
-	}
-=======
     const LLConversation * selected_conversationp = getSelectedConversation();
 
     if (NULL == selected_conversationp || numSelected() > 1)
@@ -425,7 +382,7 @@
 
     bool is_p2p   = LLIMModel::LLIMSession::P2P_SESSION == stype;
     bool is_group = LLIMModel::LLIMSession::GROUP_SESSION == stype;
-    bool is_group_member = is_group && gAgent.isInGroup(selected_id, TRUE);
+    bool is_group_member = is_group && gAgent.isInGroup(selected_id, true);
 
     if ("can_im" == command_name)
     {
@@ -443,7 +400,6 @@
     {
         return (is_p2p || is_group_member) && LLAvatarActions::canCall();
     }
->>>>>>> c06fb4e0
 // [RLVa:KB] - @pay
     else if ("can_pay" == command_name)
     {
