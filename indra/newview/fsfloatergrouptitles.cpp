/**
 * @file fsfloatergrouptitles.cpp
 * @brief Group title overview and changer
 *
 * $LicenseInfo:firstyear=2012&license=viewerlgpl$
 * Copyright (c) 2012 Ansariel Hiller @ Second Life
 *
 * This library is free software; you can redistribute it and/or
 * modify it under the terms of the GNU Lesser General Public
 * License as published by the Free Software Foundation;
 * version 2.1 of the License only.
 *
 * This library is distributed in the hope that it will be useful,
 * but WITHOUT ANY WARRANTY; without even the implied warranty of
 * MERCHANTABILITY or FITNESS FOR A PARTICULAR PURPOSE.  See the GNU
 * Lesser General Public License for more details.
 *
 * You should have received a copy of the GNU Lesser General Public
 * License along with this library; if not, write to the Free Software
 * Foundation, Inc., 51 Franklin Street, Fifth Floor, Boston, MA  02110-1301  USA
 *
 * The Phoenix Firestorm Project, Inc., 1831 Oakwood Drive, Fairmont, Minnesota 56031-3225 USA
 * http://www.firestormviewer.org
 * $/LicenseInfo$
 */

#include "llviewerprecompiledheaders.h"

#include "fsfloatergrouptitles.h"
#include "fscommon.h"
#include "llfiltereditor.h"
#include "llgroupactions.h"
#include "llscrolllistctrl.h"
#include "lltrans.h"

/////////////////////////////////////////////////////
// FSGroupTitlesObserver class
//
FSGroupTitlesObserver::FSGroupTitlesObserver(const LLGroupData& group_data, LLHandle<FSFloaterGroupTitles> parent) :
    LLGroupMgrObserver(group_data.mID),
    mGroupData(group_data),
    mParent(parent)
{
    LLGroupMgr::instance().addObserver(this);
}

FSGroupTitlesObserver::~FSGroupTitlesObserver()
{
    LLGroupMgr::instance().removeObserver(this);
}

void FSGroupTitlesObserver::changed(LLGroupChange gc)
{
    if (!mParent.isDead())
    {
        mParent.get()->processGroupTitleResults(mGroupData);
    }
}


/////////////////////////////////////////////////////
// FSGroupTitles class
//
FSFloaterGroupTitles::FSFloaterGroupTitles(const LLSD& key) :
    LLFloater(key),
    mFilterSubString(LLStringUtil::null),
    mFilterSubStringOrig(LLStringUtil::null)
{
    // Register observer and event listener
    LLGroupMgr::getInstance()->addObserver(this);

    // Don't use "new group" listener. The "new group" event
    // will be fired n times with n = number of groups!
    gAgent.addListener(this, "update grouptitle list");
}

FSFloaterGroupTitles::~FSFloaterGroupTitles()
{
    gAgent.removeListener(this);
    LLGroupMgr::getInstance()->removeObserver(this);

    // Clean up still registered observers
    clearObservers();
}

bool FSFloaterGroupTitles::postBuild()
{
    mActivateButton = getChild<LLButton>("btnActivate");
    mRefreshButton = getChild<LLButton>("btnRefresh");
    mInfoButton = getChild<LLButton>("btnInfo");
    mTitleList = getChild<LLScrollListCtrl>("title_list");
    mFilterEditor = getChild<LLFilterEditor>("filter_input");

    mActivateButton->setCommitCallback(boost::bind(&FSFloaterGroupTitles::activateGroupTitle, this));
    mRefreshButton->setCommitCallback(boost::bind(&FSFloaterGroupTitles::refreshGroupTitles, this));
    mInfoButton->setCommitCallback(boost::bind(&FSFloaterGroupTitles::openGroupInfo, this));
    mTitleList->setDoubleClickCallback(boost::bind(&FSFloaterGroupTitles::activateGroupTitle, this));
    mTitleList->setCommitCallback(boost::bind(&FSFloaterGroupTitles::selectedTitleChanged, this));
    mFilterEditor->setCommitCallback(boost::bind(&FSFloaterGroupTitles::onFilterEdit, this, _2));

<<<<<<< HEAD
	mTitleList->sortByColumn("title_sort_column", true);
	mTitleList->setFilterColumn(0);
=======
    mTitleList->sortByColumn("title_sort_column", TRUE);
    mTitleList->setFilterColumn(0);
>>>>>>> c06fb4e0

    refreshGroupTitles();

<<<<<<< HEAD
	return true;
=======
    return TRUE;
>>>>>>> c06fb4e0
}

void FSFloaterGroupTitles::onOpen(const LLSD& key)
{
    LLFloater::onOpen(key);

<<<<<<< HEAD
	mTitleList->setFocus(true);
=======
    mTitleList->setFocus(TRUE);
>>>>>>> c06fb4e0
}

bool FSFloaterGroupTitles::handleKeyHere(KEY key, MASK mask)
{
<<<<<<< HEAD
	if (FSCommon::isFilterEditorKeyCombo(key, mask))
	{
		mFilterEditor->setFocus(true);
		return true;
	}
=======
    if (FSCommon::isFilterEditorKeyCombo(key, mask))
    {
        mFilterEditor->setFocus(TRUE);
        return true;
    }
>>>>>>> c06fb4e0

    return LLFloater::handleKeyHere(key, mask);
}

void FSFloaterGroupTitles::changed(LLGroupChange gc)
{
    switch (gc)
    {
        case GC_MEMBER_DATA:
        case GC_ROLE_MEMBER_DATA:
        case GC_TITLES:
            refreshGroupTitles();
            break;
        default:
            ;
    }
}

bool FSFloaterGroupTitles::handleEvent(LLPointer<LLOldEvents::LLEvent> event, const LLSD& userdata)
{
    if (event->desc() == "update grouptitle list")
    {
        refreshGroupTitles();
        return true;
    }
    return false;
}


void FSFloaterGroupTitles::clearObservers()
{
    for (observer_map_t::iterator it = mGroupTitleObserverMap.begin(); it != mGroupTitleObserverMap.end(); ++it)
    {
        delete it->second;
    }
    mGroupTitleObserverMap.clear();
}

void FSFloaterGroupTitles::addListItem(const LLUUID& group_id, const LLUUID& role_id, const std::string& title,
    const std::string& group_name, bool is_active, bool is_group)
{
    std::string font_style = (is_active ? "BOLD" : "NORMAL");

    LLSD item;
    item["id"] = group_id.asString() + role_id.asString(); // Only combination of group id and role id is unique!
    item["columns"][0]["column"] = "grouptitle";
    item["columns"][0]["type"] = "text";
    item["columns"][0]["font"]["style"] = font_style;
    item["columns"][0]["value"] = title;
    item["columns"][1]["column"] = "groupname";
    item["columns"][1]["type"] = "text";
    item["columns"][1]["font"]["style"] = font_style;
    item["columns"][1]["value"] = group_name;
    item["columns"][2]["column"] = "role_id";
    item["columns"][2]["type"] = "text";
    item["columns"][2]["value"] = role_id;
    item["columns"][3]["column"] = "group_id";
    item["columns"][3]["type"] = "text";
    item["columns"][3]["value"] = group_id;
    item["columns"][4]["column"] = "title_sort_column";
    item["columns"][4]["type"] = "text";
    item["columns"][4]["value"] = (is_group ? ("1_" + title) : "0");
    item["columns"][5]["column"] = "name_sort_column";
    item["columns"][5]["type"] = "text";
    item["columns"][5]["value"] = (is_group ? ("1_" + group_name) : "0");

    mTitleList->addElement(item);

    // Need to do use the selectByValue method or there would be multiple
    // selections on login.
    if (is_active)
    {
        mTitleList->selectByValue(group_id.asString() + role_id.asString());
    }
}

void FSFloaterGroupTitles::processGroupTitleResults(const LLGroupData& group_data)
{
    // Save the group name
    std::string group_name(group_data.mName);

    LLGroupMgrGroupData* gmgr_data = LLGroupMgr::getInstance()->getGroupData(group_data.mID);
    const std::vector<LLGroupTitle> group_titles = gmgr_data->mTitles;

    // Add group titles
    for (std::vector<LLGroupTitle>::const_iterator it = group_titles.begin(); it != group_titles.end(); ++it)
    {
        LLGroupTitle group_title = *it;
        bool is_active_title = (group_title.mSelected && group_data.mID == gAgent.getGroupID());
        addListItem(group_data.mID, group_title.mRoleID, group_title.mTitle, group_name, is_active_title);
    }

    mTitleList->scrollToShowSelected();

    // Remove observer
    observer_map_t::iterator found_it = mGroupTitleObserverMap.find(group_data.mID);
    if (found_it != mGroupTitleObserverMap.end())
    {
        delete found_it->second;
        mGroupTitleObserverMap.erase(found_it);
    }
}

void FSFloaterGroupTitles::activateGroupTitle()
{
    LLScrollListItem* selected_item = mTitleList->getFirstSelected();
    if (selected_item)
    {
        LLUUID group_id = selected_item->getColumn(mTitleList->getColumn("group_id")->mIndex)->getValue().asUUID();
        LLUUID role_id = selected_item->getColumn(mTitleList->getColumn("role_id")->mIndex)->getValue().asUUID();

        // Don't update group title for role if "no group" is going to be activated
        if (group_id.notNull())
        {
            LLGroupMgr::getInstance()->sendGroupTitleUpdate(group_id, role_id);
        }

        // Send activate group request only if group is different from current group
        if (gAgent.getGroupID() != group_id)
        {
            LLGroupActions::activate(group_id);
        }
    }
}

void FSFloaterGroupTitles::refreshGroupTitles()
{
    clearObservers();
    mTitleList->clearRows();

    // Add "no group"
    addListItem(LLUUID::null, LLUUID::null, getString("NoGroupTitle"), LLTrans::getString("GroupsNone"), gAgent.getGroupID().isNull(), false);

    for (std::vector<LLGroupData>::iterator it = gAgent.mGroups.begin(); it != gAgent.mGroups.end(); ++it)
    {
        LLGroupData& group_data = *it;
        FSGroupTitlesObserver* roleObserver = new FSGroupTitlesObserver(group_data, getDerivedHandle<FSFloaterGroupTitles>());
        mGroupTitleObserverMap[group_data.mID] = roleObserver;
        LLGroupMgr::getInstance()->sendGroupTitlesRequest(group_data.mID);
    }
}

void FSFloaterGroupTitles::selectedTitleChanged()
{
    LLScrollListItem* selected_item = mTitleList->getFirstSelected();
    if (selected_item)
    {
        LLUUID group_id = selected_item->getColumn(mTitleList->getColumn("group_id")->mIndex)->getValue().asUUID();
        mInfoButton->setEnabled(group_id.notNull());
    }
}

void FSFloaterGroupTitles::openGroupInfo()
{
    LLScrollListItem* selected_item = mTitleList->getFirstSelected();
    if (selected_item)
    {
        LLUUID group_id = selected_item->getColumn(mTitleList->getColumn("group_id")->mIndex)->getValue().asUUID();
        LLGroupActions::show(group_id);
    }
}

void FSFloaterGroupTitles::onFilterEdit(const std::string& search_string)
{
    mFilterSubStringOrig = search_string;
    LLStringUtil::trimHead(mFilterSubStringOrig);
    // Searches are case-insensitive
    std::string search_upper = mFilterSubStringOrig;
    LLStringUtil::toUpper(search_upper);

    if (mFilterSubString == search_upper)
    {
        return;
    }

    mFilterSubString = search_upper;

    // Apply new filter.
    mTitleList->setFilterString(mFilterSubStringOrig);
}<|MERGE_RESOLUTION|>--- conflicted
+++ resolved
@@ -98,49 +98,28 @@
     mTitleList->setCommitCallback(boost::bind(&FSFloaterGroupTitles::selectedTitleChanged, this));
     mFilterEditor->setCommitCallback(boost::bind(&FSFloaterGroupTitles::onFilterEdit, this, _2));
 
-<<<<<<< HEAD
-	mTitleList->sortByColumn("title_sort_column", true);
-	mTitleList->setFilterColumn(0);
-=======
-    mTitleList->sortByColumn("title_sort_column", TRUE);
+    mTitleList->sortByColumn("title_sort_column", true);
     mTitleList->setFilterColumn(0);
->>>>>>> c06fb4e0
 
     refreshGroupTitles();
 
-<<<<<<< HEAD
-	return true;
-=======
-    return TRUE;
->>>>>>> c06fb4e0
+    return true;
 }
 
 void FSFloaterGroupTitles::onOpen(const LLSD& key)
 {
     LLFloater::onOpen(key);
 
-<<<<<<< HEAD
-	mTitleList->setFocus(true);
-=======
-    mTitleList->setFocus(TRUE);
->>>>>>> c06fb4e0
+    mTitleList->setFocus(true);
 }
 
 bool FSFloaterGroupTitles::handleKeyHere(KEY key, MASK mask)
 {
-<<<<<<< HEAD
-	if (FSCommon::isFilterEditorKeyCombo(key, mask))
-	{
-		mFilterEditor->setFocus(true);
-		return true;
-	}
-=======
     if (FSCommon::isFilterEditorKeyCombo(key, mask))
     {
-        mFilterEditor->setFocus(TRUE);
+        mFilterEditor->setFocus(true);
         return true;
     }
->>>>>>> c06fb4e0
 
     return LLFloater::handleKeyHere(key, mask);
 }
