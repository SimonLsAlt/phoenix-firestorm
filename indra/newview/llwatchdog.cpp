--- conflicted
+++ resolved
@@ -229,30 +229,17 @@
 	if(current_run_delta > (WATCHDOG_SLEEP_TIME_USEC * TIME_ELAPSED_MULTIPLIER))
 	{
 		LL_INFOS() << "Watchdog thread delayed: resetting entries." << LL_ENDL;
-<<<<<<< HEAD
-		std::for_each(mSuspects.begin(), 
-			mSuspects.end(), 
-			[](SuspectsRegistry::value_type suspect) { suspect->reset(); }
-			);
-=======
 		for (const auto& suspect : mSuspects)
 		{
 			suspect->reset();
 		}
->>>>>>> f08f20db
 	}
 	else
 	{
 		SuspectsRegistry::iterator result = 
 			std::find_if(mSuspects.begin(), 
-<<<<<<< HEAD
-				mSuspects.end(), 
-				[](SuspectsRegistry::value_type suspect) { return !suspect->isAlive(); }
-				);
-=======
 				mSuspects.end(),
 				[](const LLWatchdogEntry* suspect){ return ! suspect->isAlive(); });
->>>>>>> f08f20db
 		if(result != mSuspects.end())
 		{
 			// error!!!
