/** 
 * @file lltoolpie.cpp
 * @brief LLToolPie class implementation
 *
 * $LicenseInfo:firstyear=2001&license=viewerlgpl$
 * Second Life Viewer Source Code
 * Copyright (C) 2010, Linden Research, Inc.
 * 
 * This library is free software; you can redistribute it and/or
 * modify it under the terms of the GNU Lesser General Public
 * License as published by the Free Software Foundation;
 * version 2.1 of the License only.
 * 
 * This library is distributed in the hope that it will be useful,
 * but WITHOUT ANY WARRANTY; without even the implied warranty of
 * MERCHANTABILITY or FITNESS FOR A PARTICULAR PURPOSE.  See the GNU
 * Lesser General Public License for more details.
 * 
 * You should have received a copy of the GNU Lesser General Public
 * License along with this library; if not, write to the Free Software
 * Foundation, Inc., 51 Franklin Street, Fifth Floor, Boston, MA  02110-1301  USA
 * 
 * Linden Research, Inc., 945 Battery Street, San Francisco, CA  94111  USA
 * $/LicenseInfo$
 */

#include "llviewerprecompiledheaders.h"

#include "lltoolpie.h"

#include "indra_constants.h"
#include "llclickaction.h"
#include "llparcel.h"

#include "llagent.h"
#include "llagentcamera.h"
#include "llavatarnamecache.h"
#include "llfocusmgr.h"
#include "llfirstuse.h"
#include "llfloaterland.h"
#include "llfloaterreg.h"
#include "llfloaterscriptdebug.h"
#include "lltooltip.h"
#include "llhudeffecttrail.h"
#include "llhudicon.h"
#include "llhudmanager.h"
#include "llkeyboard.h"
#include "llmediaentry.h"
#include "llmenugl.h"
#include "llmeshrepository.h"
#include "llmutelist.h"
#include "piemenu.h"	// ## Zi: Pie menu
#include "llresmgr.h"  // getMonetaryString
#include "llselectmgr.h"
#include "lltoolfocus.h"
#include "lltoolgrab.h"
#include "lltoolmgr.h"
#include "lltoolselect.h"
#include "lltrans.h"
#include "llviewercamera.h"
#include "llviewerparcelmedia.h"
#include "llviewercontrol.h"
#include "llviewermenu.h"
#include "llviewerobjectlist.h"
#include "llviewerobject.h"
#include "llviewerparcelmgr.h"
#include "llviewerregion.h"
#include "llviewerwindow.h"
#include "llviewerinput.h"
#include "llviewermedia.h"
#include "llvoavatarself.h"
#include "llviewermediafocus.h"
#include "llworld.h"
#include "llui.h"
#include "llweb.h"
#include "pipeline.h"	// setHighlightObject
// [RLVa:KB] - Checked: 2010-03-06 (RLVa-1.2.0c)
#include "rlvactions.h"
#include "rlvhandler.h"
// [/RLVa:KB]

#include "llviewernetwork.h"	// <FS:CR> For prim equivilance hiding

extern BOOL gDebugClicks;

static void handle_click_action_play();
static void handle_click_action_open_media(LLPointer<LLViewerObject> objectp);
static ECursorType cursor_from_parcel_media(U8 click_action);

LLToolPie::LLToolPie()
:	LLTool(std::string("Pie")),
	mMouseButtonDown( false ),
	mMouseOutsideSlop( false ),
	mMouseSteerX(-1),
	mMouseSteerY(-1),
	mClickAction(0),
	mClickActionBuyEnabled( gSavedSettings.getBOOL("ClickActionBuyEnabled") ),
	mClickActionPayEnabled( gSavedSettings.getBOOL("ClickActionPayEnabled") ),
	mDoubleClickTimer()
{
}

BOOL LLToolPie::handleAnyMouseClick(S32 x, S32 y, MASK mask, EMouseClickType clicktype, BOOL down)
{
	BOOL result = LLMouseHandler::handleAnyMouseClick(x, y, mask, clicktype, down);
	
	// This override DISABLES the keyboard focus reset that LLTool::handleAnyMouseClick adds.
	// LLToolPie will do the right thing in its pick callback.
	
	return result;
}

BOOL LLToolPie::handleMouseDown(S32 x, S32 y, MASK mask)
{
    if (mDoubleClickTimer.getStarted())
    {
        mDoubleClickTimer.stop();
    }

    mMouseOutsideSlop = FALSE;
	mMouseDownX = x;
	mMouseDownY = y;
	LLTimer pick_timer;
	BOOL pick_rigged = false; //gSavedSettings.getBOOL("AnimatedObjectsAllowLeftClick");
	LLPickInfo transparent_pick = gViewerWindow->pickImmediate(x, y, TRUE /*includes transparent*/, pick_rigged);
	LLPickInfo visible_pick = gViewerWindow->pickImmediate(x, y, FALSE, pick_rigged);
	LLViewerObject *transp_object = transparent_pick.getObject();
	LLViewerObject *visible_object = visible_pick.getObject();

	// Current set of priorities
	// 1. Transparent attachment pick
	// 2. Transparent actionable pick
	// 3. Visible attachment pick (e.x we click on attachment under invisible floor)
	// 4. Visible actionable pick
	// 5. Transparent pick (e.x. movement on transparent object/floor, our default pick)
	// left mouse down always picks transparent (but see handleMouseUp).
	// Also see LLToolPie::handleHover() - priorities are a bit different there.
	// Todo: we need a more consistent set of rules to work with
	if (transp_object == visible_object || !visible_object)
	{
		// Note: if transparent object is null, then visible object is also null
		// since transparent pick includes non-tranpsarent one.
		// !transparent_object check will be covered by transparent_object == visible_object.
		mPick = transparent_pick;
	}
	// <FS:ND> FIRE-29031; Handle transparent being nullptr (due to RLVa?). visible_object cannot be invalid here or the if above had been entered
	else if( !transp_object)
	{
		mPick = visible_pick;
	}
	// </FS:ND>
	else
	{
		// Select between two non-null picks
		LLViewerObject *transp_parent = transp_object->getRootEdit();
		LLViewerObject *visible_parent = visible_object->getRootEdit();
		if (transp_object->isAttachment())
		{
			// 1. Transparent attachment
			mPick = transparent_pick;
		}
		else if (transp_object->getClickAction() != CLICK_ACTION_DISABLED
				 && (useClickAction(mask, transp_object, transp_parent) || transp_object->flagHandleTouch() || (transp_parent && transp_parent->flagHandleTouch())))
		{
			// 2. Transparent actionable pick
			mPick = transparent_pick;
		}
		else if (visible_object->isAttachment())
		{
			// 3. Visible attachment pick
			mPick = visible_pick;
		}
		else if (visible_object->getClickAction() != CLICK_ACTION_DISABLED
				 && (useClickAction(mask, visible_object, visible_parent) || visible_object->flagHandleTouch() || (visible_parent && visible_parent->flagHandleTouch())))
		{
			// 4. Visible actionable pick
			mPick = visible_pick;
		}
		else
		{
			// 5. Default: transparent
			mPick = transparent_pick;
		}
	}
	LL_INFOS() << "pick_rigged is " << (S32) pick_rigged << " pick time elapsed " << pick_timer.getElapsedTimeF32() << LL_ENDL;

	mPick.mKeyMask = mask;

	mMouseButtonDown = true;

    return handleLeftClickPick();
}

// Spawn context menus on right mouse down so you can drag over and select
// an item.
BOOL LLToolPie::handleRightMouseDown(S32 x, S32 y, MASK mask)
{
	// don't pick transparent so users can't "pay" transparent objects
	mPick = gViewerWindow->pickImmediate(x, y,
                                         /*BOOL pick_transparent*/ gSavedSettings.getBOOL("FSEnableRightclickOnTransparentObjects"), // FALSE, // <FS:Ansariel> FIRE-1396: Allow selecting transparent objects
                                         /*BOOL pick_rigged*/ TRUE,
                                         /*BOOL pick_particle*/ TRUE);
	mPick.mKeyMask = mask;

	// claim not handled so UI focus stays same
	// <FS:Ansariel> Enable context/pie menu in mouselook
	//if(gAgentCamera.getCameraMode() != CAMERA_MODE_MOUSELOOK)
	if(gAgentCamera.getCameraMode() != CAMERA_MODE_MOUSELOOK || gSavedSettings.getBOOL("FSEnableRightclickMenuInMouselook"))
	// </FS:Ansariel>
	{
		handleRightClickPick();
	}
	return FALSE;
}

BOOL LLToolPie::handleRightMouseUp(S32 x, S32 y, MASK mask)
{
	LLToolMgr::getInstance()->clearTransientTool();
	return LLTool::handleRightMouseUp(x, y, mask);
}

BOOL LLToolPie::handleScrollWheelAny(S32 x, S32 y, S32 clicks_x, S32 clicks_y)
{
    BOOL res = FALSE;
    // mHoverPick should have updated on its own and we should have a face
    // in LLViewerMediaFocus in case of media, so just reuse mHoverPick
    if (mHoverPick.mUVCoords.mV[VX] >= 0.f && mHoverPick.mUVCoords.mV[VY] >= 0.f)
    {
        res = LLViewerMediaFocus::getInstance()->handleScrollWheel(mHoverPick.mUVCoords, clicks_x, clicks_y);
    }
    else
    {
        // this won't provide correct coordinates in case of object selection
        res = LLViewerMediaFocus::getInstance()->handleScrollWheel(x, y, clicks_x, clicks_y);
    }
    return res;
}

BOOL LLToolPie::handleScrollWheel(S32 x, S32 y, S32 clicks)
{
    return handleScrollWheelAny(x, y, 0, clicks);
}

BOOL LLToolPie::handleScrollHWheel(S32 x, S32 y, S32 clicks)
{
    return handleScrollWheelAny(x, y, clicks, 0);
}

// True if you selected an object.
BOOL LLToolPie::handleLeftClickPick()
{
	S32 x = mPick.mMousePt.mX;
	S32 y = mPick.mMousePt.mY;
	MASK mask = mPick.mKeyMask;
	if (mPick.mPickType == LLPickInfo::PICK_PARCEL_WALL)
	{
		LLParcel* parcel = LLViewerParcelMgr::getInstance()->getCollisionParcel();
		if (parcel)
		{
			LLViewerParcelMgr::getInstance()->selectCollisionParcel();
			if (parcel->getParcelFlag(PF_USE_PASS_LIST) 
				&& !LLViewerParcelMgr::getInstance()->isCollisionBanned())
			{
				// if selling passes, just buy one
				void* deselect_when_done = (void*)TRUE;
				LLPanelLandGeneral::onClickBuyPass(deselect_when_done);
			}
			else
			{
				// not selling passes, get info
				LLFloaterReg::showInstance("about_land");
			}
		}

		gFocusMgr.setKeyboardFocus(NULL);
		return LLTool::handleMouseDown(x, y, mask);
	}

	// didn't click in any UI object, so must have clicked in the world
	LLViewerObject *object = mPick.getObject();
	LLViewerObject *parent = NULL;

	if (mPick.mPickType != LLPickInfo::PICK_LAND)
	{
		LLViewerParcelMgr::getInstance()->deselectLand();
	}
	
	if (object)
	{
		parent = object->getRootEdit();
	}

	if (handleMediaClick(mPick))
	{
		return TRUE;
	}

	// If it's a left-click, and we have a special action, do it.
	if (useClickAction(mask, object, parent))
	{
// [RLVa:KB] - Checked: RLVa-1.1.0
		// Blanket block all left-click special actions on objects the user can't interact with
		if ( (RlvActions::isRlvEnabled()) && (!RlvActions::canInteract(object, mPick.mObjectOffset)) )
		{
			return TRUE;
		}
// [/RLVa:KB]

// [RLVa:KB] - @buy
		const std::function<bool(const LLUUID&, U8)> fnRlvCheck = [](const LLUUID& idObj, U8 clickAction) {
			switch (clickAction)
			{
				case CLICK_ACTION_BUY:
					return RlvActions::canBuyObject(idObj);
				case CLICK_ACTION_PAY:
					return RlvActions::canPayObject(idObj);
				default:
					return true;
			}
		};
// [/RLVa:KB]
		mClickAction = 0;
		if (object && object->getClickAction()) 
		{
			mClickAction = object->getClickAction();
// [RLVa:KB] - @buy
			if ( (RlvActions::isRlvEnabled()) && (!fnRlvCheck(object->getID(), mClickAction)) )
			{
				mClickAction = CLICK_ACTION_NONE;
			}
// [/RLVa:KB]
		}
		else if (parent && parent->getClickAction()) 
		{
			mClickAction = parent->getClickAction();
// [RLVa:KB] - @buy
			if ((RlvActions::isRlvEnabled()) && (!fnRlvCheck(parent->getID(), mClickAction)))
			{
				mClickAction = CLICK_ACTION_NONE;
			}
// [/RLVa:KB]
		}

		switch(mClickAction)
		{
		case CLICK_ACTION_TOUCH:
			// touch behavior down below...
			break;
		case CLICK_ACTION_SIT:
			{
				if (isAgentAvatarValid() && !gAgentAvatarp->isSitting() && !gSavedSettings.getBOOL("FSBlockClickSit")) // agent not already sitting
				{
					handle_object_sit_or_stand();
					// put focus in world when sitting on an object
					gFocusMgr.setKeyboardFocus(NULL);
					return TRUE;
				} // else nothing (fall through to touch)
			}
		case CLICK_ACTION_PAY:
			if ( mClickActionPayEnabled )
			{
				if ((object && object->flagTakesMoney())
					|| (parent && parent->flagTakesMoney()))
				{
					// pay event goes to object actually clicked on
					mClickActionObject = object;
					mLeftClickSelection = LLToolSelect::handleObjectSelection(mPick, FALSE, TRUE);
					if (LLSelectMgr::getInstance()->selectGetAllValid())
					{
						// call this right away, since we have all the info we need to continue the action
						selectionPropertiesReceived();
					}
					return TRUE;
				}
			}
			break;
		case CLICK_ACTION_BUY:
			if ( mClickActionBuyEnabled )
			{
				mClickActionObject = parent;
				mLeftClickSelection = LLToolSelect::handleObjectSelection(mPick, FALSE, TRUE, TRUE);
				if (LLSelectMgr::getInstance()->selectGetAllValid())
				{
					// call this right away, since we have all the info we need to continue the action
					selectionPropertiesReceived();
				}
				return TRUE;
			}
			break;
		case CLICK_ACTION_OPEN:
			if (parent && parent->allowOpen())
			{
				mClickActionObject = parent;
				mLeftClickSelection = LLToolSelect::handleObjectSelection(mPick, FALSE, TRUE, TRUE);
				if (LLSelectMgr::getInstance()->selectGetAllValid())
				{
					// call this right away, since we have all the info we need to continue the action
					selectionPropertiesReceived();
				}
			}
			return TRUE;	
		case CLICK_ACTION_PLAY:
			handle_click_action_play();
			return TRUE;
		case CLICK_ACTION_OPEN_MEDIA:
			// mClickActionObject = object;
			handle_click_action_open_media(object);
			return TRUE;
		case CLICK_ACTION_ZOOM:
			{	
				const F32 PADDING_FACTOR = 2.f;
				LLViewerObject* object = gObjectList.findObject(mPick.mObjectID);
				
				if (object)
				{
					gAgentCamera.setFocusOnAvatar(FALSE, ANIMATE);
					
					LLBBox bbox = object->getBoundingBoxAgent() ;
					F32 angle_of_view = llmax(0.1f, LLViewerCamera::getInstance()->getAspect() > 1.f ? LLViewerCamera::getInstance()->getView() * LLViewerCamera::getInstance()->getAspect() : LLViewerCamera::getInstance()->getView());
					F32 distance = bbox.getExtentLocal().magVec() * PADDING_FACTOR / atan(angle_of_view);
				
					LLVector3 obj_to_cam = LLViewerCamera::getInstance()->getOrigin() - bbox.getCenterAgent();
					obj_to_cam.normVec();
					
					LLVector3d object_center_global = gAgent.getPosGlobalFromAgent(bbox.getCenterAgent());
					gAgentCamera.setCameraPosAndFocusGlobal(object_center_global + LLVector3d(obj_to_cam * distance), 
													  object_center_global, 
													  mPick.mObjectID );
				}
			}
			return TRUE;			
		case CLICK_ACTION_DISABLED:
			return TRUE;
		default:
			// nothing
			break;
		}
	}

	// put focus back "in world"
	if (gFocusMgr.getKeyboardFocus())
	{
		gFocusMgr.setKeyboardFocus(NULL);
	}

	BOOL touchable = (object && object->flagHandleTouch()) 
					 || (parent && parent->flagHandleTouch());

	// Switch to grab tool if physical or triggerable
	if (object && 
		!object->isAvatar() && 
		((object->flagUsePhysics() || (parent && !parent->isAvatar() && parent->flagUsePhysics())) || touchable) 
		)
	{
// [RLVa:KB] - Checked: RLVa-1.1.0
		// Triggered by left-clicking on a touchable object
		if ( (RlvActions::isRlvEnabled()) && (!RlvActions::canTouch(object, mPick.mObjectOffset)) )
		{
			return LLTool::handleMouseDown(x, y, mask);
		}
// [/RLVa:KB]

		gGrabTransientTool = this;
		mMouseButtonDown = false;
		// <FS:Ansariel> FIRE-15578: After exiting mouselook, left clicking on a touchable object opens build floater; We have it fixed within LLToolGrab
		//LLToolGrab::getInstance()->setClickedInMouselook(gAgentCamera.cameraMouselook());
		// </FS:Ansariel>
		LLToolMgr::getInstance()->getCurrentToolset()->selectTool( LLToolGrab::getInstance() );
		return LLToolGrab::getInstance()->handleObjectHit( mPick );
	}
	
	LLHUDIcon* last_hit_hud_icon = mPick.mHUDIcon;
	// <FS:Ansariel> FIRE-11024: Only open script debug floater if it's a script error
	//if (!object && last_hit_hud_icon && last_hit_hud_icon->getSourceObject())
	if (!object && last_hit_hud_icon && last_hit_hud_icon->getScriptError() && last_hit_hud_icon->getSourceObject())
	{
		LLFloaterScriptDebug::show(last_hit_hud_icon->getSourceObject()->getID());
	}

	// If left-click never selects or spawns a menu
	// Eat the event.

	// mouse already released
	if (!mMouseButtonDown)
	{
		return true;
	}

	while (object && object->isAttachment() && !object->flagHandleTouch())
	{
		// don't pick avatar through hud attachment
		if (object->isHUDAttachment())
		{
			break;
		}
		object = (LLViewerObject*)object->getParent();
	}
	if (object && object == gAgentAvatarp)
	{
		// we left clicked on avatar, switch to focus mode
		mMouseButtonDown = false;
		LLToolMgr::getInstance()->setTransientTool(LLToolCamera::getInstance());
		gViewerWindow->hideCursor();
		LLToolCamera::getInstance()->setMouseCapture(TRUE);
		LLToolCamera::getInstance()->pickCallback(mPick);
		if(!gSavedSettings.getBOOL("ClickOnAvatarKeepsCamera")) // <FS:Zi> keep camera in place when clicking on ourselves
			gAgentCamera.setFocusOnAvatar(TRUE, TRUE);

		return TRUE;
	}
	//////////
	//	// Could be first left-click on nothing
	//	LLFirstUse::useLeftClickNoHit();
	/////////

	return LLTool::handleMouseDown(x, y, mask);
}

BOOL LLToolPie::useClickAction(MASK mask, 
							   LLViewerObject* object, 
							   LLViewerObject* parent)
{
	return	mask == MASK_NONE
			&& object
			&& !object->isAttachment() 
			&& LLPrimitive::isPrimitive(object->getPCode())
				// useClickAction does not handle Touch (0) or Disabled action
			&& ((object->getClickAction() && object->getClickAction() != CLICK_ACTION_DISABLED)
				|| (parent && parent->getClickAction() && parent->getClickAction() != CLICK_ACTION_DISABLED));

}

U8 final_click_action(LLViewerObject* obj)
{
	if (!obj) return CLICK_ACTION_NONE;
	if (obj->isAttachment()) return CLICK_ACTION_NONE;

	U8 click_action = CLICK_ACTION_TOUCH;
	LLViewerObject* parent = obj->getRootEdit();
    U8 object_action = obj->getClickAction();
    U8 parent_action = parent ? parent->getClickAction() : CLICK_ACTION_TOUCH;
    if (parent_action == CLICK_ACTION_DISABLED || object_action)
    {
        // CLICK_ACTION_DISABLED ("None" in UI) is intended for child action to
        // override parent's action when assigned to parent or to child
        click_action = object_action;
    }
    else if (parent_action)
    {
        click_action = parent_action;
    }
	return click_action;
}

ECursorType LLToolPie::cursorFromObject(LLViewerObject* object)
{
	LLViewerObject* parent = NULL;
	if (object)
	{
		parent = object->getRootEdit();
	}
	U8 click_action = final_click_action(object);
	ECursorType cursor = UI_CURSOR_ARROW;
	switch(click_action)
	{
	case CLICK_ACTION_SIT:
		{
//			if (isAgentAvatarValid() && !gAgentAvatarp->isSitting()) // not already sitting?
// [RLVa:KB] - Checked: 2010-03-06 (RLVa-1.2.0c) | Modified: RLVa-1.2.0g
			if ( (isAgentAvatarValid() && !gAgentAvatarp->isSitting()) && 
				 ((!rlv_handler_t::isEnabled()) || (RlvActions::canSit(object, LLToolPie::getInstance()->getHoverPick().mObjectOffset))) )
// [/RLVa:KB]
			{
				cursor = UI_CURSOR_TOOLSIT;
			}
		}
		break;
	case CLICK_ACTION_BUY:
		if ( mClickActionBuyEnabled )
		{ 
			LLSelectNode* node = LLSelectMgr::getInstance()->getHoverNode();
			if (!node || node->mSaleInfo.isForSale())
			{
// [RLVa:KB] - @buy
				cursor = (!object || RlvActions::canBuyObject(parent ? parent->getID() : object->getID()))
					? UI_CURSOR_TOOLBUY
					: ((object && object->flagHandleTouch()) || (parent && parent->flagHandleTouch())) ? UI_CURSOR_HAND : UI_CURSOR_ARROW;
// [/RLVa:KB]
//				cursor = UI_CURSOR_TOOLBUY;
			}
		}
		break;
	case CLICK_ACTION_OPEN:
		// Open always opens the parent.
		if (parent && parent->allowOpen())
		{
			cursor = UI_CURSOR_TOOLOPEN;
		}
		break;
	case CLICK_ACTION_PAY:	
		if ( mClickActionPayEnabled )
		{
			if ((object && object->flagTakesMoney())
				|| (parent && parent->flagTakesMoney()))
			{
				//cursor = UI_CURSOR_TOOLBUY;  FIRESTORM - pay cursor is separate from buy cursor
// [RLVa:KB] - @buy
				cursor = ((object && RlvActions::canPayObject(object->getID())) || (parent && RlvActions::canPayObject(parent->getID())))
					? UI_CURSOR_TOOLPAY
					: ((object && object->flagHandleTouch()) || (parent && parent->flagHandleTouch())) ? UI_CURSOR_HAND : UI_CURSOR_ARROW;
// [/RLVa:KB]
//				cursor = UI_CURSOR_TOOLPAY;
			}
		}
		break;
	case CLICK_ACTION_ZOOM:
			cursor = UI_CURSOR_TOOLZOOMIN;
			break;			
	case CLICK_ACTION_PLAY:
	case CLICK_ACTION_OPEN_MEDIA: 
		cursor = cursor_from_parcel_media(click_action);
		break;
	case CLICK_ACTION_DISABLED: 
		break;
	default:
		break;
	}
	return cursor;
}

void LLToolPie::resetSelection()
{
	mLeftClickSelection = NULL;
	mClickActionObject = NULL;
	mClickAction = 0;
}

bool LLToolPie::walkToClickedLocation()
{
    if (gAgent.getFlying()							// don't auto-navigate while flying until that works
        || !gAgentAvatarp
        || gAgentAvatarp->isSitting())
    {
        return false;
    }

    LLPickInfo saved_pick = mPick;
    if (gAgentCamera.getCameraMode() != CAMERA_MODE_MOUSELOOK)
    {
        mPick = gViewerWindow->pickImmediate(mHoverPick.mMousePt.mX, mHoverPick.mMousePt.mY,
            FALSE /* ignore transparent */,
            FALSE /* ignore rigged */,
            FALSE /* ignore particles */);
    }
    else
    {
        // We do not handle hover in mouselook as we do in other modes, so
        // use croshair's position to do a pick
        mPick = gViewerWindow->pickImmediate(gViewerWindow->getWorldViewRectScaled().getWidth() / 2,
            gViewerWindow->getWorldViewRectScaled().getHeight() / 2,
            FALSE /* ignore transparent */,
            FALSE /* ignore rigged */,
            FALSE /* ignore particles */);
    }

    if (mPick.mPickType == LLPickInfo::PICK_OBJECT)
    {
        if (mPick.getObject() && mPick.getObject()->isHUDAttachment())
        {
            mPick = saved_pick;
            return false;
        }
    }

    LLViewerObject* avatar_object = mPick.getObject();

    // get pointer to avatar
    while (avatar_object && !avatar_object->isAvatar())
    {
        avatar_object = (LLViewerObject*)avatar_object->getParent();
    }

    if (avatar_object && ((LLVOAvatar*)avatar_object)->isSelf())
    {
        const F64 SELF_CLICK_WALK_DISTANCE = 3.0;
        // pretend we picked some point a bit in front of avatar
        mPick.mPosGlobal = gAgent.getPositionGlobal() + LLVector3d(LLViewerCamera::instance().getAtAxis()) * SELF_CLICK_WALK_DISTANCE;
    }

    if ((mPick.mPickType == LLPickInfo::PICK_LAND && !mPick.mPosGlobal.isExactlyZero()) ||
        (mPick.mObjectID.notNull() && !mPick.mPosGlobal.isExactlyZero()))
    {
// [RLVa:KB] - Checked: RLVa-2.0.0
        if (RlvActions::isRlvEnabled() && !RlvActions::canTeleportToLocal(mPick.mPosGlobal))
        {
            RlvUtil::notifyBlocked(RlvStringKeys::Blocked::AutoPilot);
            mPick = saved_pick;
            return false;
        }
// [/RLVa:KB]

        gAgentCamera.setFocusOnAvatar(TRUE, TRUE);

        if (mAutoPilotDestination) { mAutoPilotDestination->markDead(); }
        mAutoPilotDestination = (LLHUDEffectBlob *)LLHUDManager::getInstance()->createViewerEffect(LLHUDObject::LL_HUD_EFFECT_BLOB, FALSE);
        mAutoPilotDestination->setPositionGlobal(mPick.mPosGlobal);
        mAutoPilotDestination->setPixelSize(5);
        mAutoPilotDestination->setColor(LLColor4U(170, 210, 190));
        mAutoPilotDestination->setDuration(3.f);

        LLVector3d pos = LLToolPie::getInstance()->getPick().mPosGlobal;
        gAgent.startAutoPilotGlobal(pos, std::string(), NULL, NULL, NULL, 0.f, 0.03f, FALSE);
        LLFirstUse::notMoving(false);
        showVisualContextMenuEffect();
        return true;
    }
    else
    {
        LL_DEBUGS() << "walk target was "
            << (mPick.mPosGlobal.isExactlyZero() ? "zero" : "not zero")
            << ", pick type was " << (mPick.mPickType == LLPickInfo::PICK_LAND ? "land" : "not land")
            << ", pick object was " << mPick.mObjectID
            << LL_ENDL;
        mPick = saved_pick;
        return false;
    }
    return true;
}

bool LLToolPie::teleportToClickedLocation()
{
    if (gAgentCamera.getCameraMode() == CAMERA_MODE_MOUSELOOK)
    {
        // We do not handle hover in mouselook as we do in other modes, so
        // use croshair's position to do a pick
        BOOL pick_rigged = false;
        mHoverPick = gViewerWindow->pickImmediate(gViewerWindow->getWorldViewRectScaled().getWidth() / 2,
                                                  gViewerWindow->getWorldViewRectScaled().getHeight() / 2,
                                                  FALSE,
                                                  pick_rigged);
    }
    LLViewerObject* objp = mHoverPick.getObject();
    LLViewerObject* parentp = objp ? objp->getRootEdit() : NULL;

    bool is_in_world = mHoverPick.mObjectID.notNull() && objp && !objp->isHUDAttachment();
    bool is_land = mHoverPick.mPickType == LLPickInfo::PICK_LAND;
    bool pos_non_zero = !mHoverPick.mPosGlobal.isExactlyZero();
    bool has_touch_handler = (objp && objp->flagHandleTouch()) || (parentp && parentp->flagHandleTouch());
<<<<<<< HEAD
    U8 click_action = final_click_action(objp); // deault action: 0 - touch
    bool has_click_action = (click_action || has_touch_handler) && click_action != CLICK_ACTION_DISABLED;

    // <FS:Ansariel> FIRE-1765: Allow double-click walk/teleport to scripted objects
    //if (pos_non_zero && (is_land || (is_in_world && !has_click_action)))
    bool allowDoubleClickOnScriptedObjects = gSavedSettings.getBOOL("FSAllowDoubleClickOnScriptedObjects");
    if (pos_non_zero && (is_land || (is_in_world && ((allowDoubleClickOnScriptedObjects && objp->getClickAction() != CLICK_ACTION_SIT) || !has_click_action))))
    // </FS:Ansariel>
=======
    U8 click_action = final_click_action(objp); // default action: 0 - touch
    bool has_click_action = (click_action || has_touch_handler) && click_action != CLICK_ACTION_DISABLED;

    if (pos_non_zero && (is_land || (is_in_world && !has_click_action)))
>>>>>>> 3ad10e30
    {
// [RLVa:KB] - Checked: RLVa-2.0.0
        if (RlvActions::isRlvEnabled() && !RlvActions::canTeleportToLocal(mPick.mPosGlobal))
        {
            RlvUtil::notifyBlocked(RlvStringKeys::Blocked::AutoPilot);
            return false;
        }
// [/RLVa:KB]
        LLVector3d pos = mHoverPick.mPosGlobal;
        pos.mdV[VZ] += gAgentAvatarp->getPelvisToFoot();
        gAgent.teleportViaLocationLookAt(pos);
        mPick = mHoverPick;
        showVisualContextMenuEffect();
        return true;
    }
    return false;
}

// When we get object properties after left-clicking on an object
// with left-click = buy, if it's the same object, do the buy.

// static
void LLToolPie::selectionPropertiesReceived()
{
	// Make sure all data has been received.
	// This function will be called repeatedly as the data comes in.
	if (!LLSelectMgr::getInstance()->selectGetAllValid())
	{
		return;
	}

	LLObjectSelection* selection = LLToolPie::getInstance()->getLeftClickSelection();
	if (selection)
	{
		LLViewerObject* selected_object = selection->getPrimaryObject();
		// since we don't currently have a way to lock a selection, it could have changed
		// after we initially clicked on the object
		if (selected_object == LLToolPie::getInstance()->getClickActionObject())
		{
			U8 click_action = LLToolPie::getInstance()->getClickAction();
			switch (click_action)
			{
			case CLICK_ACTION_BUY:
				if ( LLToolPie::getInstance()->mClickActionBuyEnabled )
				{
					handle_buy();
				}
				break;
			case CLICK_ACTION_PAY:
				if ( LLToolPie::getInstance()->mClickActionPayEnabled )
				{
					handle_give_money_dialog();
				}
				break;
			case CLICK_ACTION_OPEN:
				LLFloaterReg::showInstance("openobject");
				break;
			case CLICK_ACTION_DISABLED:
				break;
			default:
				break;
			}
		}
	}
	LLToolPie::getInstance()->resetSelection();
}

BOOL LLToolPie::handleHover(S32 x, S32 y, MASK mask)
{
    BOOL pick_rigged = false; //gSavedSettings.getBOOL("AnimatedObjectsAllowLeftClick");
	mHoverPick = gViewerWindow->pickImmediate(x, y, FALSE, pick_rigged);
	LLViewerObject *parent = NULL;
	LLViewerObject *object = mHoverPick.getObject();
// [RLVa:KB] - Checked: RLVa-1.1.0
	// Blanket block all left-click special actions on objects the user can't interact with
	if ( (RlvActions::isRlvEnabled()) && (!RlvActions::canInteract(object, mHoverPick.mObjectOffset)) )
	{
		gViewerWindow->setCursor(UI_CURSOR_ARROW);
		return TRUE;
	}
// [/RLVa:KB]
	LLSelectMgr::getInstance()->setHoverObject(object, mHoverPick.mObjectFace);
	if (object)
	{
		parent = object->getRootEdit();
	}

	// Show screen-space highlight glow effect
	bool show_highlight = false;

	if (handleMediaHover(mHoverPick))
	{
		// *NOTE: If you think the hover glow conflicts with the media outline, you
		// could disable it here.
		show_highlight = true;
		// cursor set by media object
		LL_DEBUGS("UserInput") << "hover handled by LLToolPie (inactive)" << LL_ENDL;
	}
	else if (!mMouseOutsideSlop 
		&& mMouseButtonDown
		// disable camera steering if click on land is not used for moving
		&& gViewerInput.isMouseBindUsed(CLICK_LEFT))
	{
		S32 delta_x = x - mMouseDownX;
		S32 delta_y = y - mMouseDownY;
		S32 threshold = gSavedSettings.getS32("DragAndDropDistanceThreshold");
		if (delta_x * delta_x + delta_y * delta_y > threshold * threshold)
		{
			startCameraSteering();
			steerCameraWithMouse(x, y);
			gViewerWindow->setCursor(UI_CURSOR_TOOLGRAB);
		}
		else
		{
			gViewerWindow->setCursor(UI_CURSOR_ARROW);
		}
	}
// [RLVa:KB] - Checked: RLVa-1.1.0
	else if ( (object) && (RlvActions::isRlvEnabled()) && (!RlvActions::canTouch(object, mHoverPick.mObjectOffset)) )
	{
		// Block showing the "grab" or "touch" cursor if we can't touch/grab the object
		gViewerWindow->setCursor(UI_CURSOR_ARROW);
	}
// [/RLVa:KB]
	else if (inCameraSteerMode())
	{
		steerCameraWithMouse(x, y);
		gViewerWindow->setCursor(UI_CURSOR_TOOLGRAB);
	}
	else
	{
		// perform a separate pick that detects transparent objects since they respond to 1-click actions
		LLPickInfo click_action_pick = gViewerWindow->pickImmediate(x, y, FALSE, pick_rigged);

		LLViewerObject* click_action_object = click_action_pick.getObject();

		if (click_action_object && useClickAction(mask, click_action_object, click_action_object->getRootEdit()))
		{
			show_highlight = true;
			ECursorType cursor = cursorFromObject(click_action_object);
			gViewerWindow->setCursor(cursor);
			LL_DEBUGS("UserInput") << "hover handled by LLToolPie (inactive)" << LL_ENDL;
		}
// [RLVa:KB] - Checked: RLVa-1.1.0
		else if ( (object) && (RlvActions::isRlvEnabled()) && (!RlvActions::canTouch(object, mHoverPick.mObjectOffset)) )
		{
			// Block showing the "grab" or "touch" cursor if we can't touch/grab the object
			gViewerWindow->setCursor(UI_CURSOR_ARROW);
		}
// [/RLVa:KB]
		else if ((object && !object->isAvatar() && object->flagUsePhysics()) 
				 || (parent && !parent->isAvatar() && parent->flagUsePhysics()))
		{
			show_highlight = true;
			gViewerWindow->setCursor(UI_CURSOR_TOOLGRAB);
			LL_DEBUGS("UserInput") << "hover handled by LLToolPie (inactive)" << LL_ENDL;
		}
		else if ((!object || !object->isAttachment() || object->getClickAction() != CLICK_ACTION_DISABLED)
				 && ((object && object->flagHandleTouch()) || (parent && parent->flagHandleTouch()))
				 && (!object || !object->isAvatar()))
		{
			show_highlight = true;
			gViewerWindow->setCursor(UI_CURSOR_HAND);
			LL_DEBUGS("UserInput") << "hover handled by LLToolPie (inactive)" << LL_ENDL;
		}
		else
		{
			gViewerWindow->setCursor(UI_CURSOR_ARROW);
			LL_DEBUGS("UserInput") << "hover handled by LLToolPie (inactive)" << LL_ENDL;
		}
	}

	if(!object)
	{
		LLViewerMediaFocus::getInstance()->clearHover();
	}

	static LLCachedControl<bool> enable_highlight(
		gSavedSettings, "RenderHoverGlowEnable", false);
	LLDrawable* drawable = NULL;
	if (enable_highlight && show_highlight && object)
	{
		drawable = object->mDrawable;
	}
	gPipeline.setHighlightObject(drawable);

	return TRUE;
}

BOOL LLToolPie::handleMouseUp(S32 x, S32 y, MASK mask)
{
    if (!mDoubleClickTimer.getStarted())
    {
        mDoubleClickTimer.start();
    }
    else
    {
        mDoubleClickTimer.reset();
    }
    LLViewerObject* obj = mPick.getObject();

	stopCameraSteering();
	mMouseButtonDown = false;

	gViewerWindow->setCursor(UI_CURSOR_ARROW);
	if (hasMouseCapture())
	{
		setMouseCapture(FALSE);
	}

	LLToolMgr::getInstance()->clearTransientTool();
	gAgentCamera.setLookAt(LOOKAT_TARGET_CONVERSATION, obj); // maybe look at object/person clicked on

	return LLTool::handleMouseUp(x, y, mask);
}

void LLToolPie::stopClickToWalk()
{
	mPick.mPosGlobal = gAgent.getPositionGlobal();
	handle_go_to();
	if(mAutoPilotDestination) 
	{ 
		mAutoPilotDestination->markDead(); 
	}
}

BOOL LLToolPie::handleDoubleClick(S32 x, S32 y, MASK mask)
{
	if (gDebugClicks)
	{
		LL_INFOS() << "LLToolPie handleDoubleClick (becoming mouseDown)" << LL_ENDL;
	}

	if (handleMediaDblClick(mPick))
	{
		return TRUE;
	}
    
	// <FS:Ansariel> FIRE-1765: Allow double-click walk/teleport to scripted objects
	//if (!mDoubleClickTimer.getStarted() || (mDoubleClickTimer.getElapsedTimeF32() > 0.3f))
	bool allowDoubleClickOnScriptedObjects = gSavedSettings.getBOOL("FSAllowDoubleClickOnScriptedObjects");
	if (!allowDoubleClickOnScriptedObjects && (!mDoubleClickTimer.getStarted() || (mDoubleClickTimer.getElapsedTimeF32() > 0.3f)))
	// </FS:Ansariel>
	{
		mDoubleClickTimer.stop();
		return FALSE;
	}
	mDoubleClickTimer.stop();

	return FALSE;
}

<<<<<<< HEAD
// <FS:PP> Restore "Hover Tips on All Objects" toggle

// static bool needs_tooltip(LLSelectNode* nodep)
// {
// 	if (!nodep || !nodep->mValid) 
// 		return false;
// 	return true;
// }

static bool needs_tooltip(LLSelectNode* nodep)
{
	if (!nodep || !nodep->mValid)
		return false;

	LLViewerObject* object = nodep->getObject();
	LLViewerObject *parent = (LLViewerObject *)object->getParent();
	if (object->flagHandleTouch()
		|| (parent && parent->flagHandleTouch())
		|| object->flagTakesMoney()
		|| (parent && parent->flagTakesMoney())
		|| object->flagAllowInventoryAdd()
		)
	{
		return true;
	}

	U8 click_action = final_click_action(object);
	if (click_action != 0)
	{
		return true;
	}

	if (nodep->mValid)
	{
		bool anyone_copy = anyone_copy_selection(nodep);
		bool for_sale = for_sale_selection(nodep);
		if (anyone_copy || for_sale)
		{
			return true;
		}
	}
	return false;
=======
static bool needs_tooltip(LLSelectNode* nodep)
{
	if (!nodep || !nodep->mValid) 
		return false;
	return true;
>>>>>>> 3ad10e30
}

// </FS:PP>

BOOL LLToolPie::handleTooltipLand(std::string line, std::string tooltip_msg)
{
	//  Do not show hover for land unless prefs are set to allow it. 
	if (!gSavedSettings.getBOOL("ShowLandHoverTip")) return TRUE; 

	LLViewerParcelMgr::getInstance()->setHoverParcel( mHoverPick.mPosGlobal );

	// Didn't hit an object, but since we have a land point we
	// must be hovering over land.
	
	LLParcel* hover_parcel = LLViewerParcelMgr::getInstance()->getHoverParcel();
	LLUUID owner;
	
	if ( hover_parcel )
	{
		owner = hover_parcel->getOwnerID();
	}
	
	// Line: "Land"
	line.clear();
	line.append(LLTrans::getString("TooltipLand"));
	if (hover_parcel)
	{
		line.append(hover_parcel->getName());
	}
	tooltip_msg.append(line);
	tooltip_msg.push_back('\n');
	
	// Line: "Owner: James Linden"
	line.clear();
	line.append(LLTrans::getString("TooltipOwner") + " ");
	
	if ( hover_parcel )
	{
		std::string name;
		if (LLUUID::null == owner)
		{
			line.append(LLTrans::getString("TooltipPublic"));
		}
		else if (hover_parcel->getIsGroupOwned())
		{
			if (gCacheName->getGroupName(owner, name))
			{
				line.append(name);
				line.append(LLTrans::getString("TooltipIsGroup"));
			}
			else
			{
				line.append(LLTrans::getString("RetrievingData"));
			}
		}
        else
        {
            LLAvatarName av_name;
            if (LLAvatarNameCache::get(owner, &av_name))
            {
                name = av_name.getUserName();
                line.append(name);
            }
            else
            {
                line.append(LLTrans::getString("RetrievingData"));
            }
        }
	}
	else
	{
		line.append(LLTrans::getString("RetrievingData"));
	}
	tooltip_msg.append(line);
	tooltip_msg.push_back('\n');
	
	// Line: "no fly, not safe, no build"
	
	// Don't display properties for your land.  This is just
	// confusing, because you can do anything on your own land.
	if ( hover_parcel && owner != gAgent.getID() )
	{
		S32 words = 0;
		
		line.clear();
		// JC - Keep this in the same order as the checkboxes
		// on the land info panel
		if ( !hover_parcel->getAllowModify() )
		{
			if ( hover_parcel->getAllowGroupModify() )
			{
				line.append(LLTrans::getString("TooltipFlagGroupBuild"));
			}
			else
			{
				line.append(LLTrans::getString("TooltipFlagNoBuild"));
			}
			words++;
		}
		
		if ( !hover_parcel->getAllowTerraform() )
		{
			if (words) line.append(", ");
			line.append(LLTrans::getString("TooltipFlagNoEdit"));
			words++;
		}
		
		if ( hover_parcel->getAllowDamage() )
		{
			if (words) line.append(", ");
			line.append(LLTrans::getString("TooltipFlagNotSafe"));
			words++;
		}
		
		// Maybe we should reflect the estate's block fly bit here as well?  DK 12/1/04
		if ( !hover_parcel->getAllowFly() )
		{
			if (words) line.append(", ");
			line.append(LLTrans::getString("TooltipFlagNoFly"));
			words++;
		}
		
		if ( !hover_parcel->getAllowOtherScripts() )
		{
			if (words) line.append(", ");
			if ( hover_parcel->getAllowGroupScripts() )
			{
				line.append(LLTrans::getString("TooltipFlagGroupScripts"));
			}
			else
			{
				line.append(LLTrans::getString("TooltipFlagNoScripts"));
			}
			
			words++;
		}
		
		if (words) 
		{
			tooltip_msg.append(line);
			tooltip_msg.push_back('\n');
		}
	}
	
	if (hover_parcel && hover_parcel->getParcelFlag(PF_FOR_SALE))
	{
		LLStringUtil::format_map_t args;
		S32 price = hover_parcel->getSalePrice();
		args["[AMOUNT]"] = LLResMgr::getInstance()->getMonetaryString(price);
		line = LLTrans::getString("TooltipForSaleL$", args);
		tooltip_msg.append(line);
		tooltip_msg.push_back('\n');
	}
	
	// trim last newlines
	if (!tooltip_msg.empty())
	{
		tooltip_msg.erase(tooltip_msg.size() - 1);
		LLToolTipMgr::instance().show(tooltip_msg);
	}
	
	return TRUE;
}

BOOL LLToolPie::handleTooltipObject( LLViewerObject* hover_object, std::string line, std::string tooltip_msg)
{
	// <FS:Ansariel> FIRE-9522: Crashfix
	if (!hover_object)
	{
		return TRUE;
	}
	// </FS:Ansariel>

	// <FS:Ansariel> Advanced object tooltips
	const char* const DEFAULT_DESC = "(No Description)";
	static LLCachedControl<bool> advancedToolTip(gSavedSettings, "FSAdvancedTooltips");
	// </FS:Ansariel> Advanced object tooltips

	if ( hover_object->isHUDAttachment() )
	{
		// no hover tips for HUD elements, since they can obscure
		// what the HUD is displaying
		return TRUE;
	}
	
	if ( hover_object->isAttachment() )
	{
		// get root of attachment then parent, which is avatar
		LLViewerObject* root_edit = hover_object->getRootEdit();
		if (!root_edit)
		{
			// Strange parenting issue, don't show any text
			return TRUE;
		}
		hover_object = (LLViewerObject*)root_edit->getParent();
		if (!hover_object)
		{
			// another strange parenting issue, bail out
			return TRUE;
		}
	}
	
	line.clear();
	if (hover_object->isAvatar())
	{
		// only show tooltip if same inspector not already open
		LLFloater* existing_inspector = LLFloaterReg::findInstance("inspect_avatar");
		if (!existing_inspector 
			|| !existing_inspector->getVisible()
			|| existing_inspector->getKey()["avatar_id"].asUUID() != hover_object->getID())
		{
			// Try to get display name + username
			std::string final_name;

			// <FS:Zi> Build group prefix
			std::string group_title;
			if (gSavedSettings.getBOOL("FSShowGroupTitleInTooltip"))
			{
				LLNameValue* group = hover_object->getNVPair("Title");
				if (group)
				{
					group_title = group->getString();
					if (!group_title.empty())
					{
						group_title += "\n";
					}
				}
			}
			// </FS:Zi>

			LLAvatarName av_name;
			if (LLAvatarNameCache::get(hover_object->getID(), &av_name))
			{
// [RLVa:KB] - Checked: RLVa-1.2.2
				final_name = (RlvActions::canShowName(RlvActions::SNC_DEFAULT, hover_object->getID())) ? av_name.getCompleteName() : RlvStrings::getAnonym(av_name);
// [/RLVa:KB]
//				final_name = av_name.getCompleteName();
				// <FS:Zi> Make sure group title gets added to the tool tip. This is done separately to
				//         the RLVa code to prevent this change from getting lost in future RLVa merges
				if (!gRlvHandler.hasBehaviour(RLV_BHVR_SHOWNAMES))
				{
					final_name = group_title + final_name;
				}
				// </FS:Zi>
			}
			else
			{
				final_name = LLTrans::getString("TooltipPerson");;
			}

// [RLVa:KB] - Checked: RLVa-1.2.0
			if ( (!RlvActions::isRlvEnabled()) ||
			     ( (RlvActions::canInteract(hover_object, mHoverPick.mObjectOffset)) && (RlvActions::canShowName(RlvActions::SNC_DEFAULT, hover_object->getID())) ) )
			{
// [/RLVa:KB]
				LLInspector::Params p;
				p.fillFrom(LLUICtrlFactory::instance().getDefaultParams<LLInspector>());
				p.message(final_name);
				// <FS:Ansariel> Get rid of the "i"-button on advanced hovertips
				//p.image.name("Inspector_I");
				if (!advancedToolTip)
				{
					p.image.name("Inspector_I");
				}
				// </FS:Ansariel>
				p.click_callback(boost::bind(showAvatarInspector, hover_object->getID()));
				p.visible_time_near(6.f);
				p.visible_time_far(3.f);
				p.delay_time(gSavedSettings.getF32("AvatarInspectorTooltipDelay"));
				p.wrap(false);
				
				LLToolTipMgr::instance().show(p);
// [RLVa:KB] - Checked: RLVa-1.2.0
			}
//			else
//			{
//				LLToolTipMgr::instance().show(final_name);
//			}
// [/RLVa:KB]
		}
	}
	else
	{
		//
		//  We have hit a regular object (not an avatar or attachment)
		// 
		
		//
		//  Default prefs will suppress display unless the object is interactive
		//
		bool show_all_object_tips =
		(bool)gSavedSettings.getBOOL("ShowAllObjectHoverTip");			
		LLSelectNode *nodep = LLSelectMgr::getInstance()->getHoverNode();
		
		// only show tooltip if same inspector not already open
		LLFloater* existing_inspector = LLFloaterReg::findInstance("inspect_object");
		if (nodep &&
			(!existing_inspector 
			 || !existing_inspector->getVisible()
			 || existing_inspector->getKey()["object_id"].asUUID() != hover_object->getID()))
		{

			// Add price to tooltip for items on sale
			bool for_sale = for_sale_selection(nodep);
			if(for_sale)
			{
				LLStringUtil::format_map_t args;
				S32 price = nodep->mSaleInfo.getSalePrice();
				args["[AMOUNT]"] = LLResMgr::getInstance()->getMonetaryString(price);
				tooltip_msg.append(LLTrans::getString("TooltipPrice", args) );
			}

			if (nodep->mName.empty())
			{
				tooltip_msg.append(LLTrans::getString("TooltipNoName"));
			}
			else
			{
				tooltip_msg.append( nodep->mName );
			}

			// <FS:Ansariel> Advanced object tooltips
			if (advancedToolTip)
			{
				// Set description
				if (!nodep->mDescription.empty() && nodep->mDescription != DEFAULT_DESC)
				{
					tooltip_msg.append("\n" + nodep->mDescription);
				}

				// Set owner name
				std::string full_name;
			
				if (nodep->mValid)
				{
					LLUUID owner = nodep->mPermissions->getOwner();
					if (owner.notNull())
					{
						LLAvatarName av_name;
						if (LLAvatarNameCache::get(owner, &av_name))
						{
							full_name = (!gRlvHandler.hasBehaviour(RLV_BHVR_SHOWNAMES)) ? av_name.getCompleteName() : RlvStrings::getAnonym(av_name);
						}
						else
						{
							full_name = LLTrans::getString("LoadingData");

							// If we don't have the avatar name already, let the
							// avatar name cache retrieve it and simply invoke
							// us again after it received the name.
							std::string l;
							std::string m;
							LLUUID id( hover_object->getID() );
							mNamecacheConnections.push_back( LLAvatarNameCache::get(owner, boost::bind(&LLToolPie::handleTooltipObjectById, this, id, l, m)) );
						}

						// Owner name
						tooltip_msg.append("\n" + LLTrans::getString("TooltipOwner") + " " + full_name);
					}
				}

				// Permission flags
				LLViewerObject* parentobject = (LLViewerObject*)hover_object->getParent();
				std::string permissionsline;
				if (hover_object->flagScripted())
				{
					permissionsline += LLTrans::getString("TooltipFlagScript") + " ";
				}
				if (hover_object->flagUsePhysics())
				{
					permissionsline += LLTrans::getString("TooltipFlagPhysics") + " ";
				}
				if (hover_object->flagHandleTouch() || (parentobject && parentobject->flagHandleTouch()))
				{
					permissionsline += LLTrans::getString("TooltipFlagTouch") + " ";
				}
				if (hover_object->flagTakesMoney() || (parentobject && parentobject->flagTakesMoney()))
				{
					permissionsline += LLTrans::getString("TooltipFlagL$") + " ";
				}
				if (hover_object->flagAllowInventoryAdd())
				{
					permissionsline += LLTrans::getString("TooltipFlagDropInventory") + " ";
				}
				if (hover_object->flagPhantom())
				{
					permissionsline += LLTrans::getString("TooltipFlagPhantom") + " ";
				}
				if (hover_object->flagTemporaryOnRez())
				{
					permissionsline += LLTrans::getString("TooltipFlagTemporary") + " ";
				}
				if (!permissionsline.empty())
				{
					permissionsline = "\n" + permissionsline.substr(0, permissionsline.length() - 1);
				}
				tooltip_msg += permissionsline + "\n";

				LLStringUtil::format_map_t args;

				// Get prim count
				S32 prim_count = LLSelectMgr::getInstance()->getHoverObjects()->getObjectCount();				
				args["COUNT"] = llformat("%d", prim_count);
				tooltip_msg.append("\n" + LLTrans::getString("TooltipPrimCount", args));

				// Display the PE weight for an object if mesh is enabled
				if (gMeshRepo.meshRezEnabled())
				{
					// Ansariel: What a bummer! PE is only available for
					//           objects in the same region as you!
					if (hover_object->getRegion() && gAgent.getRegion() &&
						hover_object->getRegion()->getRegionID() == gAgent.getRegion()->getRegionID())
					{
						S32 link_cost = LLSelectMgr::getInstance()->getHoverObjects()->getSelectedLinksetCost();
						if (link_cost > 0)
						{
							args.clear();
							args["PEWEIGHT"] = llformat("%d", link_cost);
							tooltip_msg.append(LLTrans::getString("TooltipPrimEquivalent", args));
						}
/// <FS:CR> Don't show loading on vanila OpenSim (some grids have it, not not vanilla) If they have it, it will
/// show eventually
#ifdef OPENSIM
						else if (LLGridManager::getInstance()->isInOpenSim())
						{
							// Do nothing at all.
						}
#endif
// </FS:CR>
						else
						{
							tooltip_msg.append(LLTrans::getString("TooltipPrimEquivalentLoading"));
						}
					}
					else
					{
						tooltip_msg.append(LLTrans::getString("TooltipPrimEquivalentUnavailable"));
					}
				}

				// Get position
				LLViewerRegion* region = gAgent.getRegion();
				if (region)
				{
					LLVector3 relPositionObject = region->getPosRegionFromGlobal(hover_object->getPositionGlobal());

					if (!gRlvHandler.hasBehaviour(RLV_BHVR_SHOWLOC))
					{
						args.clear();
						args["POSITION"] = llformat("<%.02f, %.02f, %.02f>", relPositionObject.mV[VX], relPositionObject.mV[VY], relPositionObject.mV[VZ]);
						tooltip_msg.append("\n" + LLTrans::getString("TooltipPosition", args));
					}

					// Get distance
					F32 distance = (relPositionObject - region->getPosRegionFromGlobal(gAgent.getPositionGlobal())).magVec();
					args.clear();
					args["DISTANCE"] = llformat("%.02f", distance);
					tooltip_msg.append("\n" + LLTrans::getString("TooltipDistance", args));
				}
			}
			// </FS:Ansariel> Advanced object tooltips
			
			bool has_media = false;
			bool is_time_based_media = false;
			bool is_web_based_media = false;
			bool is_media_playing = false;
			bool is_media_displaying = false;
			
			// Does this face have media?
			const LLTextureEntry* tep = hover_object->getTE(mHoverPick.mObjectFace);
			
			if(tep)
			{
				has_media = tep->hasMedia();
				const LLMediaEntry* mep = has_media ? tep->getMediaData() : NULL;
				if (mep)
				{
					viewer_media_t media_impl = LLViewerMedia::getInstance()->getMediaImplFromTextureID(mep->getMediaID());
					LLPluginClassMedia* media_plugin = NULL;
					
					if (media_impl.notNull() && (media_impl->hasMedia()))
					{
						is_media_displaying = true;
						//LLStringUtil::format_map_t args;
						
						media_plugin = media_impl->getMediaPlugin();
						if(media_plugin)
						{	
							if(media_plugin->pluginSupportsMediaTime())
							{
								is_time_based_media = true;
								is_web_based_media = false;
								//args["[CurrentURL]"] =  media_impl->getMediaURL();
								is_media_playing = media_impl->isMediaPlaying();
							}
							else
							{
								is_time_based_media = false;
								is_web_based_media = true;
								//args["[CurrentURL]"] =  media_plugin->getLocation();
							}
							//tooltip_msg.append(LLTrans::getString("CurrentURL", args));
						}
					}
				}
			}
			

			// Avoid showing tip over media that's displaying unless it's for sale
			// also check the primary node since sometimes it can have an action even though
			// the root node doesn't
			
			bool needs_tip = (!is_media_displaying || 
				              for_sale) &&
				(has_media || 
				 needs_tooltip(nodep) || 
				 needs_tooltip(LLSelectMgr::getInstance()->getPrimaryHoverNode()));
			
			if (show_all_object_tips || needs_tip)
			{
// [RLVa:KB] - Checked: RLVa-1.2.1
				if ( (!RlvActions::isRlvEnabled()) || (RlvActions::canInteract(hover_object, mHoverPick.mObjectOffset)) )
				{
// [/RLVa:KB]
					LLInspector::Params p;
					p.fillFrom(LLUICtrlFactory::instance().getDefaultParams<LLInspector>());
					p.message(tooltip_msg);
					// Ansariel: Get rid of the useless button!
					if (!advancedToolTip)
					{
						p.image.name("Inspector_I");
					}
					p.click_callback(boost::bind(showObjectInspector, hover_object->getID(), mHoverPick.mObjectFace));
					p.time_based_media(is_time_based_media);
					p.web_based_media(is_web_based_media);
					p.media_playing(is_media_playing);
					p.click_playmedia_callback(boost::bind(playCurrentMedia, mHoverPick));
					p.click_homepage_callback(boost::bind(VisitHomePage, mHoverPick));
					p.visible_time_near(6.f);
					p.visible_time_far(3.f);
					p.delay_time(gSavedSettings.getF32("ObjectInspectorTooltipDelay"));
					p.wrap(false);
					
					LLToolTipMgr::instance().show(p);
// [RLVa:KB] - Checked: RLVa-2.1.0
				}
//				else
//				{
//					LLToolTipMgr::instance().show(tooltip_msg);
//				}
// [/RLVa:KB]
			}
		}
	}
	
	return TRUE;
}

BOOL LLToolPie::handleToolTip(S32 local_x, S32 local_y, MASK mask)
{
	if (!LLUI::getInstance()->mSettingGroups["config"]->getBOOL("ShowHoverTips")) return TRUE;
	if (!mHoverPick.isValid()) return TRUE;
// [RLVa:KB] - Checked: 2010-05-03 (RLVa-1.2.0g) | Modified: RLVa-1.2.0g
#ifdef RLV_EXTENSION_CMD_INTERACT
	if (gRlvHandler.hasBehaviour(RLV_BHVR_INTERACT)) return TRUE;
#endif // RLV_EXTENSION_CMD_INTERACT
// [/RLVa:KB]

	LLViewerObject* hover_object = mHoverPick.getObject();

// [RLVa:KB] - Checked: RLVa-2.1.0
	// Block the tooltip of anything the user can't interact with
	if ( (RlvActions::isRlvEnabled()) && (!RlvActions::canInteract(hover_object, mHoverPick.mObjectOffset)) )
	{
		return TRUE;
	}
// [/RLVa:KB]

	// update hover object and hover parcel
	LLSelectMgr::getInstance()->setHoverObject(hover_object, mHoverPick.mObjectFace);
	
	
	std::string tooltip_msg;
	std::string line;

	if ( hover_object )
	{
		handleTooltipObject(hover_object, line, tooltip_msg  );
	}
	else if (mHoverPick.mPickType == LLPickInfo::PICK_LAND)
	{
		handleTooltipLand(line, tooltip_msg);
	}

	return TRUE;
}

static void show_inspector(const char* inspector, const char* param, const LLUUID& source_id)
{
	LLSD params;
	params[param] = source_id;
	if (LLToolTipMgr::instance().toolTipVisible())
	{
		LLRect rect = LLToolTipMgr::instance().getToolTipRect();
		params["pos"]["x"] = rect.mLeft;
		params["pos"]["y"] = rect.mTop;
	}

	LLFloaterReg::showInstance(inspector, params);
}


static void show_inspector(const char* inspector,  LLSD& params)
{
	if (LLToolTipMgr::instance().toolTipVisible())
	{
		LLRect rect = LLToolTipMgr::instance().getToolTipRect();
		params["pos"]["x"] = rect.mLeft;
		params["pos"]["y"] = rect.mTop;
	}
	
	LLFloaterReg::showInstance(inspector, params);
}


// static
void LLToolPie::showAvatarInspector(const LLUUID& avatar_id)
{
	show_inspector("inspect_avatar", "avatar_id", avatar_id);
}

// static
void LLToolPie::showObjectInspector(const LLUUID& object_id)
{
	show_inspector("inspect_object", "object_id", object_id);
}


// static
void LLToolPie::showObjectInspector(const LLUUID& object_id, const S32& object_face)
{
	LLSD params;
	params["object_id"] = object_id;
	params["object_face"] = object_face;
	show_inspector("inspect_object", params);
}

// static
void LLToolPie::playCurrentMedia(const LLPickInfo& info)
{
	//FIXME: how do we handle object in different parcel than us?
	LLParcel* parcel = LLViewerParcelMgr::getInstance()->getAgentParcel();
	if (!parcel) return;
	
	LLPointer<LLViewerObject> objectp = info.getObject();
	
	// Early out cases.  Must clear media hover. 
	// did not hit an object or did not hit a valid face
	if ( objectp.isNull() ||
		info.mObjectFace < 0 || 
		info.mObjectFace >= objectp->getNumTEs() )
	{
		return;
	}
	
	// Does this face have media?
	const LLTextureEntry* tep = objectp->getTE(info.mObjectFace);
	if (!tep)
		return;
	
	const LLMediaEntry* mep = tep->hasMedia() ? tep->getMediaData() : NULL;
	if(!mep)
		return;
	
	//TODO: Can you Use it? 

	LLPluginClassMedia* media_plugin = NULL;
	
	viewer_media_t media_impl = LLViewerMedia::getInstance()->getMediaImplFromTextureID(mep->getMediaID());
		
	if(media_impl.notNull() && media_impl->hasMedia())
	{
		media_plugin = media_impl->getMediaPlugin();
		if (media_plugin && media_plugin->pluginSupportsMediaTime())
		{
			if(media_impl->isMediaPlaying())
			{
				media_impl->pause();
			}
			else 
			{
				media_impl->play();
			}
		}
	}


}

// static
void LLToolPie::VisitHomePage(const LLPickInfo& info)
{
	//FIXME: how do we handle object in different parcel than us?
	LLParcel* parcel = LLViewerParcelMgr::getInstance()->getAgentParcel();
	if (!parcel) return;
	
	LLPointer<LLViewerObject> objectp = info.getObject();
	
	// Early out cases.  Must clear media hover. 
	// did not hit an object or did not hit a valid face
	if ( objectp.isNull() ||
		info.mObjectFace < 0 || 
		info.mObjectFace >= objectp->getNumTEs() )
	{
		return;
	}
	
	// Does this face have media?
	const LLTextureEntry* tep = objectp->getTE(info.mObjectFace);
	if (!tep)
		return;
	
	const LLMediaEntry* mep = tep->hasMedia() ? tep->getMediaData() : NULL;
	if(!mep)
		return;
	
	//TODO: Can you Use it? 
	
	LLPluginClassMedia* media_plugin = NULL;
	
	viewer_media_t media_impl = LLViewerMedia::getInstance()->getMediaImplFromTextureID(mep->getMediaID());
	
	if(media_impl.notNull() && media_impl->hasMedia())
	{
		media_plugin = media_impl->getMediaPlugin();
		
		if (media_plugin && !(media_plugin->pluginSupportsMediaTime()))
		{
			media_impl->navigateHome();
		}
	}
}

void LLToolPie::handleSelect()
{
	// tool is reselected when app gets focus, etc.
}

void LLToolPie::handleDeselect()
{
	if(	hasMouseCapture() )
	{
		setMouseCapture( FALSE );  // Calls onMouseCaptureLost() indirectly
	}
	// remove temporary selection for pie menu
	LLSelectMgr::getInstance()->setHoverObject(NULL);

	// Menu may be still up during transfer to different tool.
	// toolfocus and toolgrab should retain menu, they will clear it if needed
	MASK override_mask = gKeyboard ? gKeyboard->currentMask(TRUE) : 0;
	if (gMenuHolder && (!gMenuHolder->getVisible() || (override_mask & (MASK_ALT | MASK_CONTROL)) == 0))
	{
		// in most cases menu is useless without correct selection, so either keep both or discard both
		gMenuHolder->hideMenus();
		LLSelectMgr::getInstance()->validateSelection();
	}
}

LLTool* LLToolPie::getOverrideTool(MASK mask)
{
	// <FS:Ansariel> Use faster LLCachedControls for frequently visited locations
	//if (gSavedSettings.getBOOL("EnableGrab"))
	static LLCachedControl<bool> enableGrab(gSavedSettings, "EnableGrab");
	if (enableGrab)
	// </FS:Ansariel>
	{
		if (mask == DEFAULT_GRAB_MASK)
		{
			return LLToolGrab::getInstance();
		}
		else if (mask == (MASK_CONTROL | MASK_SHIFT))
		{
			return LLToolGrab::getInstance();
		}
	}
	return LLTool::getOverrideTool(mask);
}

void LLToolPie::stopEditing()
{
	if(	hasMouseCapture() )
	{
		setMouseCapture( FALSE );  // Calls onMouseCaptureLost() indirectly
	}
}

void LLToolPie::onMouseCaptureLost()
{
	stopCameraSteering();
	mMouseButtonDown = false;
	handleMediaMouseUp();
}

void LLToolPie::stopCameraSteering()
{
	mMouseOutsideSlop = false;
}

bool LLToolPie::inCameraSteerMode()
{
	return mMouseButtonDown && mMouseOutsideSlop;
}

// true if x,y outside small box around start_x,start_y
BOOL LLToolPie::outsideSlop(S32 x, S32 y, S32 start_x, S32 start_y)
{
	S32 dx = x - start_x;
	S32 dy = y - start_y;

	return (dx <= -2 || 2 <= dx || dy <= -2 || 2 <= dy);
}


void LLToolPie::render()
{
	return;
}

static void handle_click_action_play()
{
	LLParcel* parcel = LLViewerParcelMgr::getInstance()->getAgentParcel();
	if (!parcel) return;

	LLViewerMediaImpl::EMediaStatus status = LLViewerParcelMedia::getInstance()->getStatus();
	switch(status)
	{
		case LLViewerMediaImpl::MEDIA_PLAYING:
			LLViewerParcelMedia::getInstance()->pause();
			break;

		case LLViewerMediaImpl::MEDIA_PAUSED:
			LLViewerParcelMedia::getInstance()->start();
			break;

		default:
			if (gSavedSettings.getBOOL("MediaEnableFilter"))
			{
				LLViewerParcelMedia::getInstance()->filterMediaUrl(parcel);
			}
			else
			{
				LLViewerParcelMedia::getInstance()->play(parcel);
			}
			break;
	}
}

bool LLToolPie::handleMediaClick(const LLPickInfo& pick)
{
    //FIXME: how do we handle object in different parcel than us?
    LLParcel* parcel = LLViewerParcelMgr::getInstance()->getAgentParcel();
    LLPointer<LLViewerObject> objectp = pick.getObject();


    if (!parcel ||
        objectp.isNull() ||
        pick.mObjectFace < 0 ||
        pick.mObjectFace >= objectp->getNumTEs())
    {
        LLViewerMediaFocus::getInstance()->clearFocus();

        return false;
    }

    // Does this face have media?
    const LLTextureEntry* tep = objectp->getTE(pick.mObjectFace);
    if (!tep)
        return false;

    LLMediaEntry* mep = (tep->hasMedia()) ? tep->getMediaData() : NULL;
    if (!mep)
        return false;

    viewer_media_t media_impl = LLViewerMedia::getInstance()->getMediaImplFromTextureID(mep->getMediaID());

    if (gSavedSettings.getBOOL("MediaOnAPrimUI"))
    {
        if (!LLViewerMediaFocus::getInstance()->isFocusedOnFace(pick.getObject(), pick.mObjectFace) || media_impl.isNull())
        {
            // It's okay to give this a null impl
            LLViewerMediaFocus::getInstance()->setFocusFace(pick.getObject(), pick.mObjectFace, media_impl, pick.mNormal);
        }
        else
        {
            // Make sure keyboard focus is set to the media focus object.
            gFocusMgr.setKeyboardFocus(LLViewerMediaFocus::getInstance());
            LLEditMenuHandler::gEditMenuHandler = LLViewerMediaFocus::instance().getFocusedMediaImpl();

            media_impl->mouseDown(pick.mUVCoords, gKeyboard->currentMask(TRUE));
            mMediaMouseCaptureID = mep->getMediaID();
            setMouseCapture(TRUE);  // This object will send a mouse-up to the media when it loses capture.
        }

        return true;
    }

    LLViewerMediaFocus::getInstance()->clearFocus();

    return false;
}

bool LLToolPie::handleMediaDblClick(const LLPickInfo& pick)
{
    //FIXME: how do we handle object in different parcel than us?
    LLParcel* parcel = LLViewerParcelMgr::getInstance()->getAgentParcel();
    LLPointer<LLViewerObject> objectp = pick.getObject();


    if (!parcel ||
        objectp.isNull() ||
        pick.mObjectFace < 0 ||
        pick.mObjectFace >= objectp->getNumTEs())
    {
        LLViewerMediaFocus::getInstance()->clearFocus();

        return false;
    }

    // Does this face have media?
    const LLTextureEntry* tep = objectp->getTE(pick.mObjectFace);
    if (!tep)
        return false;

    LLMediaEntry* mep = (tep->hasMedia()) ? tep->getMediaData() : NULL;
    if (!mep)
        return false;

    viewer_media_t media_impl = LLViewerMedia::getInstance()->getMediaImplFromTextureID(mep->getMediaID());

    if (gSavedSettings.getBOOL("MediaOnAPrimUI"))
    {
        if (!LLViewerMediaFocus::getInstance()->isFocusedOnFace(pick.getObject(), pick.mObjectFace) || media_impl.isNull())
        {
            // It's okay to give this a null impl
            LLViewerMediaFocus::getInstance()->setFocusFace(pick.getObject(), pick.mObjectFace, media_impl, pick.mNormal);
        }
        else
        {
            // Make sure keyboard focus is set to the media focus object.
            gFocusMgr.setKeyboardFocus(LLViewerMediaFocus::getInstance());
            LLEditMenuHandler::gEditMenuHandler = LLViewerMediaFocus::instance().getFocusedMediaImpl();

            media_impl->mouseDoubleClick(pick.mUVCoords, gKeyboard->currentMask(TRUE));
            mMediaMouseCaptureID = mep->getMediaID();
            setMouseCapture(TRUE);  // This object will send a mouse-up to the media when it loses capture.
        }

        return true;
    }

    LLViewerMediaFocus::getInstance()->clearFocus();

    return false;
}

bool LLToolPie::handleMediaHover(const LLPickInfo& pick)
{
	//FIXME: how do we handle object in different parcel than us?
	LLParcel* parcel = LLViewerParcelMgr::getInstance()->getAgentParcel();
	if (!parcel) return false;

	LLPointer<LLViewerObject> objectp = pick.getObject();

	// Early out cases.  Must clear media hover. 
	// did not hit an object or did not hit a valid face
	if ( objectp.isNull() ||
		pick.mObjectFace < 0 || 
		pick.mObjectFace >= objectp->getNumTEs() )
	{
		LLViewerMediaFocus::getInstance()->clearHover();
		return false;
	}

	// Does this face have media?
	const LLTextureEntry* tep = objectp->getTE(pick.mObjectFace);
	if(!tep)
		return false;
	
	const LLMediaEntry* mep = tep->hasMedia() ? tep->getMediaData() : NULL;
	if (mep
		&& gSavedSettings.getBOOL("MediaOnAPrimUI"))
	{		
		viewer_media_t media_impl = LLViewerMedia::getInstance()->getMediaImplFromTextureID(mep->getMediaID());
		
		if(media_impl.notNull())
		{
			// Update media hover object
			if (!LLViewerMediaFocus::getInstance()->isHoveringOverFace(objectp, pick.mObjectFace))
			{
				LLViewerMediaFocus::getInstance()->setHoverFace(objectp, pick.mObjectFace, media_impl, pick.mNormal);
			}
			
			// If this is the focused media face, send mouse move events.
			if (LLViewerMediaFocus::getInstance()->isFocusedOnFace(objectp, pick.mObjectFace))
			{
				media_impl->mouseMove(pick.mUVCoords, gKeyboard->currentMask(TRUE));
				gViewerWindow->setCursor(media_impl->getLastSetCursor());
			}
			else
			{
				// This is not the focused face -- set the default cursor.
				gViewerWindow->setCursor(UI_CURSOR_ARROW);
			}

			return true;
		}
	}
	
	// In all other cases, clear media hover.
	LLViewerMediaFocus::getInstance()->clearHover();

	return false;
}

bool LLToolPie::handleMediaMouseUp()
{
	bool result = false;
	if(mMediaMouseCaptureID.notNull())
	{
		// Face media needs to know the mouse went up.
		viewer_media_t media_impl = LLViewerMedia::getInstance()->getMediaImplFromTextureID(mMediaMouseCaptureID);
		if(media_impl)
		{
			// This will send a mouseUp event to the plugin using the last known mouse coordinate (from a mouseDown or mouseMove), which is what we want.
			media_impl->onMouseCaptureLost();
		}
		
		mMediaMouseCaptureID.setNull();	

		result = true;		
	}	
	
	return result;
}

static void handle_click_action_open_media(LLPointer<LLViewerObject> objectp)
{
	//FIXME: how do we handle object in different parcel than us?
	LLParcel* parcel = LLViewerParcelMgr::getInstance()->getAgentParcel();
	if (!parcel) return;

	// did we hit an object?
	if (objectp.isNull()) return;

	// did we hit a valid face on the object?
	S32 face = LLToolPie::getInstance()->getPick().mObjectFace;
	if( face < 0 || face >= objectp->getNumTEs() ) return;
		
	// is media playing on this face?
	if (LLViewerMedia::getInstance()->getMediaImplFromTextureID(objectp->getTEref(face).getID()) != NULL)
	{
		handle_click_action_play();
		return;
	}

	std::string media_url = std::string ( parcel->getMediaURL () );
	std::string media_type = std::string ( parcel->getMediaType() );
	LLStringUtil::trim(media_url);

	LLWeb::loadURL(media_url);
}

static ECursorType cursor_from_parcel_media(U8 click_action)
{
	// HACK: This is directly referencing an impl name.  BAD!
	// This can be removed when we have a truly generic media browser that only 
	// builds an impl based on the type of url it is passed.
	
	//FIXME: how do we handle object in different parcel than us?
	ECursorType open_cursor = UI_CURSOR_ARROW;
	LLParcel* parcel = LLViewerParcelMgr::getInstance()->getAgentParcel();
	if (!parcel) return open_cursor;

	std::string media_url = std::string ( parcel->getMediaURL () );
	std::string media_type = std::string ( parcel->getMediaType() );
	LLStringUtil::trim(media_url);

	open_cursor = UI_CURSOR_TOOLMEDIAOPEN;

	LLViewerMediaImpl::EMediaStatus status = LLViewerParcelMedia::getInstance()->getStatus();
	switch(status)
	{
		case LLViewerMediaImpl::MEDIA_PLAYING:
			return click_action == CLICK_ACTION_PLAY ? UI_CURSOR_TOOLPAUSE : open_cursor;
		default:
			return UI_CURSOR_TOOLPLAY;
	}
}


// True if we handled the event.
BOOL LLToolPie::handleRightClickPick()
{
	S32 x = mPick.mMousePt.mX;
	S32 y = mPick.mMousePt.mY;
	MASK mask = mPick.mKeyMask;

	if (mPick.mPickType != LLPickInfo::PICK_LAND)
	{
		LLViewerParcelMgr::getInstance()->deselectLand();
	}

	// didn't click in any UI object, so must have clicked in the world
	LLViewerObject *object = mPick.getObject();
	
	// Can't ignore children here.
	LLToolSelect::handleObjectSelection(mPick, FALSE, TRUE);

	// Spawn pie menu
	if (mPick.mPickType == LLPickInfo::PICK_LAND)
	{
		LLParcelSelectionHandle selection = LLViewerParcelMgr::getInstance()->selectParcelAt( mPick.mPosGlobal );
		gMenuHolder->setParcelSelection(selection);
		// <FS:Zi> Pie menu
		if (gSavedSettings.getBOOL("UsePieMenu"))
		{
			gPieMenuLand->show(x, y);
		}
		// </FS:Zi> Pie menu
		else
		gMenuLand->show(x, y);

		showVisualContextMenuEffect();

	}
	else if (mPick.mObjectID == gAgent.getID() )
	{
		// <FS:Zi> Pie menu
		if (gSavedSettings.getBOOL("UsePieMenu"))
		{
			if (!gPieMenuAvatarSelf)
			{
				//either at very early startup stage or at late quitting stage,
				//this event is ignored.
				return TRUE;
			}

			gPieMenuAvatarSelf->show(x, y);
		}
		// </FS:Zi> Pie menu
		else
		{
			if(!gMenuAvatarSelf)
			{
				//either at very early startup stage or at late quitting stage,
				//this event is ignored.
				return TRUE ;
			}

			gMenuAvatarSelf->show(x, y);
		}
	}
	else if (object)
	{
		gMenuHolder->setObjectSelection(LLSelectMgr::getInstance()->getSelection());

		bool is_other_attachment = (object->isAttachment() && !object->isHUDAttachment() && !object->permYouOwner());
		if (object->isAvatar() || is_other_attachment)
		{
			// Find the attachment's avatar
			while( object && object->isAttachment())
			{
				object = (LLViewerObject*)object->getParent();
				llassert(object);
			}

			if (!object)
			{
				return TRUE; // unexpected, but escape
			}

			// Object is an avatar, so check for mute by id.
			LLVOAvatar* avatar = (LLVOAvatar*)object;
			std::string name = avatar->getFullname();
			std::string mute_msg;
			if (LLMuteList::getInstance()->isMuted(avatar->getID(), avatar->getFullname()))
			{
				mute_msg = LLTrans::getString("UnmuteAvatar");
			}
			else
			{
				mute_msg = LLTrans::getString("MuteAvatar");
			}

// [RLVa:KB] - Checked: 2010-04-11 (RLVa-1.2.0e) | Modified: RLVa-1.1.0l
			// Don't show the context menu on empty selection when fartouch restricted [see LLToolSelect::handleObjectSelection()]
			if ( (!rlv_handler_t::isEnabled()) || (!LLSelectMgr::getInstance()->getSelection()->isEmpty()) ||
				 (!gRlvHandler.hasBehaviour(RLV_BHVR_FARTOUCH)) )
			{
// [/RLVa:KB]
				if (is_other_attachment)
				{
					// <FS:Zi> Pie menu
					// gMenuAttachmentOther->getChild<LLUICtrl>("Avatar Mute")->setValue(mute_msg);
					// gMenuAttachmentOther->show(x, y);
					if(gSavedSettings.getBOOL("UsePieMenu"))
					{
						gPieMenuAttachmentOther->getChild<LLUICtrl>("Avatar Mute")->setValue(mute_msg);

						static std::string checkmark("\xE2\x9C\x94");
						gPieMenuAttachmentOther->getChild<LLUICtrl>("RenderNormally")->setValue((check_avatar_render_mode(0) ? (checkmark + " ") : "") + LLTrans::getString("Pie_av_render_normally"));
						gPieMenuAttachmentOther->getChild<LLUICtrl>("DoNotRender")->setValue((check_avatar_render_mode(1) ? (checkmark + " ") : "") + LLTrans::getString("Pie_av_render_never"));
						gPieMenuAttachmentOther->getChild<LLUICtrl>("AlwaysRenderFully")->setValue((check_avatar_render_mode(2) ? (checkmark + " ") : "") + LLTrans::getString("Pie_av_render_fully"));

						gPieMenuAttachmentOther->show(x, y);
					}
					else
					{
						// getChild() seems to fail for LLMenuItemCallGL items, so we changed the XML instead
						// gMenuAttachmentOther->getChild<LLUICtrl>("Avatar Mute")->setValue(mute_msg);
						gMenuAttachmentOther->show(x, y);
					}
					// </FS:Zi>
				}
				else
				{
					// <FS:Zi> Pie menu
					// gMenuAvatarOther->getChild<LLUICtrl>("Avatar Mute")->setValue(mute_msg);
					// gMenuAvatarOther->show(x, y);
					if(gSavedSettings.getBOOL("UsePieMenu"))
					{
						gPieMenuAvatarOther->getChild<LLUICtrl>("Avatar Mute")->setValue(mute_msg);

						static std::string checkmark("\xE2\x9C\x94");
						gPieMenuAvatarOther->getChild<LLUICtrl>("RenderNormally")->setValue((check_avatar_render_mode(0) ? (checkmark + " ") : "") + LLTrans::getString("Pie_av_render_normally"));
						gPieMenuAvatarOther->getChild<LLUICtrl>("DoNotRender")->setValue((check_avatar_render_mode(1) ? (checkmark + " ") : "") + LLTrans::getString("Pie_av_render_never"));
						gPieMenuAvatarOther->getChild<LLUICtrl>("AlwaysRenderFully")->setValue((check_avatar_render_mode(2) ? (checkmark + " ") : "") + LLTrans::getString("Pie_av_render_fully"));

						gPieMenuAvatarOther->show(x, y);
					}
					else
					{
						// getChild() seems to fail for LLMenuItemCallGL items, so we changed the XML instead
						// gMenuAvatarOther->getChild<LLUICtrl>("Avatar Mute")->setValue(mute_msg);
						gMenuAvatarOther->show(x, y);
					}
					// </FS:Zi>
				}
// [RLVa:KB] - Checked: 2010-04-11 (RLVa-1.2.0e) | Modified: RLVa-1.1.0l
			}
			else
			{
				make_ui_sound("UISndInvalidOp");
			}
// [/RLVa:KB]
		}
		else if (object->isAttachment())
		{
			// <FS:Zi> Pie menu
			if (gSavedSettings.getBOOL("UsePieMenu"))
			{
				gPieMenuAttachmentSelf->show(x, y);
			}
			// </FS:Zi> Pie menu
			else
			gMenuAttachmentSelf->show(x, y);
		}
		else
		{
			// BUG: What about chatting child objects?
			std::string name;
			LLSelectNode* node = LLSelectMgr::getInstance()->getSelection()->getFirstRootNode();
			if (node)
			{
				name = node->mName;
			}

// [RLVa:KB] - Checked: 2010-04-11 (RLVa-1.2.el) | Modified: RLVa-1.1.0l
			// Don't show the pie menu on empty selection when fartouch/interaction restricted
			// (not entirely accurate in case of Tools / Select Only XXX [see LLToolSelect::handleObjectSelection()]
			if ( (!rlv_handler_t::isEnabled()) || (!LLSelectMgr::getInstance()->getSelection()->isEmpty()) ||
				 (!gRlvHandler.hasBehaviour(RLV_BHVR_FARTOUCH)) )
			{
// [/RLVa:KB]
				// <FS:Zi> Pie menu
				// gMenuHolder->getChild<LLUICtrl>("Object Mute")->setValue(mute_msg);
				// gMenuObject->show(x, y);
				if (gSavedSettings.getBOOL("UsePieMenu"))
				{
					std::string mute_msg;
					if (LLMuteList::getInstance()->isMuted(object->getID(), name))
					{
						mute_msg = LLTrans::getString("UnmuteObject");
					}
					else
					{
						mute_msg = LLTrans::getString("MuteObject2");
					}
					gPieMenuObject->getChild<LLUICtrl>("Object Mute")->setValue(mute_msg);
					gPieMenuObject->show(x, y);
				}
				else
				{
					gMenuObject->show(x, y);
				}
				// </FS:Zi>

				showVisualContextMenuEffect();
// [RLVa:KB] - Checked: 2010-04-11 (RLVa-1.2.el) | Modified: RLVa-1.1.0l
			}
			else
			{
				make_ui_sound("UISndInvalidOp");
			}
// [/RLVa:KB]
		}
	}
	else if (mPick.mParticleOwnerID.notNull())
	{
		// <FS:Ansariel> FIRE-12355: Pie menu for mute particle menu
		if (gSavedSettings.getBOOL("UsePieMenu"))
		{
			if (gPieMenuMuteParticle && mPick.mParticleOwnerID != gAgent.getID())
			{
				gPieMenuMuteParticle->show(x, y);
			}
		}
		else
		// </FS:Ansariel>
		if (gMenuMuteParticle && mPick.mParticleOwnerID != gAgent.getID())
		{
			gMenuMuteParticle->show(x,y);
		}
	}

	// non UI object - put focus back "in world"
	if (gFocusMgr.getKeyboardFocus())
	{
		gFocusMgr.setKeyboardFocus(NULL);
	}

	LLTool::handleRightMouseDown(x, y, mask);
	// We handled the event.
	return TRUE;
}

void LLToolPie::showVisualContextMenuEffect()
{
	// VEFFECT: ShowPie
	LLHUDEffectSpiral *effectp = (LLHUDEffectSpiral *)LLHUDManager::getInstance()->createViewerEffect(LLHUDObject::LL_HUD_EFFECT_SPHERE, TRUE);
	effectp->setPositionGlobal(mPick.mPosGlobal);
	effectp->setColor(LLColor4U(gAgent.getEffectColor()));
	effectp->setDuration(0.25f);
}

typedef enum e_near_far
{
	NEAR_INTERSECTION,
	FAR_INTERSECTION
} ENearFar;

bool intersect_ray_with_sphere( const LLVector3& ray_pt, const LLVector3& ray_dir, const LLVector3& sphere_center, F32 sphere_radius, e_near_far near_far, LLVector3& intersection_pt)
{
	// do ray/sphere intersection by solving quadratic equation
	LLVector3 sphere_to_ray_start_vec = ray_pt - sphere_center;
	F32 B = 2.f * ray_dir * sphere_to_ray_start_vec;
	F32 C = sphere_to_ray_start_vec.lengthSquared() - (sphere_radius * sphere_radius);

	F32 discriminant = B*B - 4.f*C;
	if (discriminant >= 0.f)
	{	// intersection detected, now find closest one
		F32 t0 = (-B - sqrtf(discriminant)) / 2.f;

		if (t0 > 0.f && near_far == NEAR_INTERSECTION)
		{
			intersection_pt = ray_pt + ray_dir * t0;
		}
		else
		{
			F32 t1 = (-B + sqrtf(discriminant)) / 2.f;
			intersection_pt = ray_pt + ray_dir * t1;
		}
		return true;
	}
	else
	{	// no intersection
		return false;
	}
}

void LLToolPie::startCameraSteering()
{
	LLFirstUse::notMoving(false);
	mMouseOutsideSlop = true;

	if (gAgentCamera.getFocusOnAvatar())
	{
		mSteerPick = mPick;

		// handle special cases of steering picks
		LLViewerObject* avatar_object = mSteerPick.getObject();

		// get pointer to avatar
		while (avatar_object && !avatar_object->isAvatar())
		{
			avatar_object = (LLViewerObject*)avatar_object->getParent();
		}

		// if clicking on own avatar...
		if (avatar_object && ((LLVOAvatar*)avatar_object)->isSelf())
		{
			// ...project pick point a few meters in front of avatar
			mSteerPick.mPosGlobal = gAgent.getPositionGlobal() + LLVector3d(LLViewerCamera::instance().getAtAxis()) * 3.0;
		}

		if (!mSteerPick.isValid())
		{
			mSteerPick.mPosGlobal = gAgent.getPosGlobalFromAgent(
				LLViewerCamera::instance().getOrigin() + gViewerWindow->mouseDirectionGlobal(mSteerPick.mMousePt.mX, mSteerPick.mMousePt.mY) * 100.f);
		}

		setMouseCapture(TRUE);
		
		mMouseSteerX = mMouseDownX;
		mMouseSteerY = mMouseDownY;
		const LLVector3 camera_to_rotation_center	= gAgent.getFrameAgent().getOrigin() - LLViewerCamera::instance().getOrigin();
		const LLVector3 rotation_center_to_pick		= gAgent.getPosAgentFromGlobal(mSteerPick.mPosGlobal) - gAgent.getFrameAgent().getOrigin();

		mClockwise = camera_to_rotation_center * rotation_center_to_pick < 0.f;
		if (mMouseSteerGrabPoint) { mMouseSteerGrabPoint->markDead(); }
		mMouseSteerGrabPoint = (LLHUDEffectBlob *)LLHUDManager::getInstance()->createViewerEffect(LLHUDObject::LL_HUD_EFFECT_BLOB, FALSE);
		mMouseSteerGrabPoint->setPositionGlobal(mSteerPick.mPosGlobal);
		mMouseSteerGrabPoint->setColor(LLColor4U(170, 210, 190));
		mMouseSteerGrabPoint->setPixelSize(5);
		mMouseSteerGrabPoint->setDuration(2.f);
	}
}

void LLToolPie::steerCameraWithMouse(S32 x, S32 y)
{
	const LLViewerCamera& camera = LLViewerCamera::instance();
	const LLCoordFrame& rotation_frame = gAgent.getFrameAgent();
	const LLVector3 pick_pos = gAgent.getPosAgentFromGlobal(mSteerPick.mPosGlobal);
	const LLVector3 pick_rotation_center = rotation_frame.getOrigin() + parallel_component(pick_pos - rotation_frame.getOrigin(), rotation_frame.getUpAxis());
	const F32 MIN_ROTATION_RADIUS_FRACTION = 0.2f;
	const F32 min_rotation_radius = MIN_ROTATION_RADIUS_FRACTION * dist_vec(pick_rotation_center, camera.getOrigin());;
	const F32 pick_distance_from_rotation_center = llclamp(dist_vec(pick_pos, pick_rotation_center), min_rotation_radius, F32_MAX);
	const LLVector3 camera_to_rotation_center = pick_rotation_center - camera.getOrigin();
	const LLVector3 adjusted_camera_pos = LLViewerCamera::instance().getOrigin() + projected_vec(camera_to_rotation_center, rotation_frame.getUpAxis());
	const F32 camera_distance_from_rotation_center = dist_vec(adjusted_camera_pos, pick_rotation_center);

	LLVector3 mouse_ray = orthogonal_component(gViewerWindow->mouseDirectionGlobal(x, y), rotation_frame.getUpAxis());
	mouse_ray.normalize();

	LLVector3 old_mouse_ray = orthogonal_component(gViewerWindow->mouseDirectionGlobal(mMouseSteerX, mMouseSteerY), rotation_frame.getUpAxis());
	old_mouse_ray.normalize();

	F32 yaw_angle;
	F32 old_yaw_angle;
	LLVector3 mouse_on_sphere;
	LLVector3 old_mouse_on_sphere;

	if (intersect_ray_with_sphere(
			adjusted_camera_pos,
			mouse_ray,
			pick_rotation_center,
			pick_distance_from_rotation_center, 
			FAR_INTERSECTION,
			mouse_on_sphere))
	{
		LLVector3 mouse_sphere_offset = mouse_on_sphere - pick_rotation_center;
		yaw_angle = atan2f(mouse_sphere_offset * rotation_frame.getLeftAxis(), mouse_sphere_offset * rotation_frame.getAtAxis());
	}
	else
	{
		yaw_angle = F_PI_BY_TWO + asinf(pick_distance_from_rotation_center / camera_distance_from_rotation_center);
		if (mouse_ray * rotation_frame.getLeftAxis() < 0.f)
		{
			yaw_angle *= -1.f;
		}
	}

	if (intersect_ray_with_sphere(
			adjusted_camera_pos,
			old_mouse_ray,
			pick_rotation_center,
			pick_distance_from_rotation_center,
			FAR_INTERSECTION,
			old_mouse_on_sphere))
	{
		LLVector3 mouse_sphere_offset = old_mouse_on_sphere - pick_rotation_center;
		old_yaw_angle = atan2f(mouse_sphere_offset * rotation_frame.getLeftAxis(), mouse_sphere_offset * rotation_frame.getAtAxis());
	}
	else
	{
		old_yaw_angle = F_PI_BY_TWO + asinf(pick_distance_from_rotation_center / camera_distance_from_rotation_center);

		if (mouse_ray * rotation_frame.getLeftAxis() < 0.f)
		{
			old_yaw_angle *= -1.f;
		}
	}

	const F32 delta_angle = yaw_angle - old_yaw_angle;

	if (mClockwise)
	{
		gAgent.yaw(delta_angle);
	}
	else
	{
		gAgent.yaw(-delta_angle);
	}

	mMouseSteerX = x;
	mMouseSteerY = y;
}

// <FS:ND> Keep track of name resolutions we made and delete them if needed to avoid crashing if this instance dies.
LLToolPie::~LLToolPie()
{
	std::vector< tNamecacheConnection >::iterator itr = mNamecacheConnections.begin();
	std::vector< tNamecacheConnection >::iterator itrEnd = mNamecacheConnections.end();

	while( itr != itrEnd )
	{
		itr->disconnect();
		++itr;
	}
}
// </FS:ND>

// <FS:ND> FIRE-10276; handleTooltipObject can be called during name resolution (LLAvatarNameCache), then hover_object can lon gbe destroyed and the pointer invalid.
// To circumvent this just pass the id and try to fetch the object from gObjectList.

BOOL LLToolPie::handleTooltipObjectById( LLUUID hoverObjectId, std::string line, std::string tooltip_msg)
{
	LLViewerObject* pObject = gObjectList.findObject( hoverObjectId );

	if( !pObject )
		return TRUE;

	return handleTooltipObject( pObject, line, tooltip_msg );
}

// </FS:ND><|MERGE_RESOLUTION|>--- conflicted
+++ resolved
@@ -746,8 +746,7 @@
     bool is_land = mHoverPick.mPickType == LLPickInfo::PICK_LAND;
     bool pos_non_zero = !mHoverPick.mPosGlobal.isExactlyZero();
     bool has_touch_handler = (objp && objp->flagHandleTouch()) || (parentp && parentp->flagHandleTouch());
-<<<<<<< HEAD
-    U8 click_action = final_click_action(objp); // deault action: 0 - touch
+    U8 click_action = final_click_action(objp); // default action: 0 - touch
     bool has_click_action = (click_action || has_touch_handler) && click_action != CLICK_ACTION_DISABLED;
 
     // <FS:Ansariel> FIRE-1765: Allow double-click walk/teleport to scripted objects
@@ -755,12 +754,6 @@
     bool allowDoubleClickOnScriptedObjects = gSavedSettings.getBOOL("FSAllowDoubleClickOnScriptedObjects");
     if (pos_non_zero && (is_land || (is_in_world && ((allowDoubleClickOnScriptedObjects && objp->getClickAction() != CLICK_ACTION_SIT) || !has_click_action))))
     // </FS:Ansariel>
-=======
-    U8 click_action = final_click_action(objp); // default action: 0 - touch
-    bool has_click_action = (click_action || has_touch_handler) && click_action != CLICK_ACTION_DISABLED;
-
-    if (pos_non_zero && (is_land || (is_in_world && !has_click_action)))
->>>>>>> 3ad10e30
     {
 // [RLVa:KB] - Checked: RLVa-2.0.0
         if (RlvActions::isRlvEnabled() && !RlvActions::canTeleportToLocal(mPick.mPosGlobal))
@@ -1013,7 +1006,6 @@
 	return FALSE;
 }
 
-<<<<<<< HEAD
 // <FS:PP> Restore "Hover Tips on All Objects" toggle
 
 // static bool needs_tooltip(LLSelectNode* nodep)
@@ -1056,13 +1048,6 @@
 		}
 	}
 	return false;
-=======
-static bool needs_tooltip(LLSelectNode* nodep)
-{
-	if (!nodep || !nodep->mValid) 
-		return false;
-	return true;
->>>>>>> 3ad10e30
 }
 
 // </FS:PP>
