--- conflicted
+++ resolved
@@ -130,14 +130,10 @@
 BOOL LLToolPie::handleRightMouseDown(S32 x, S32 y, MASK mask)
 {
 	// don't pick transparent so users can't "pay" transparent objects
-<<<<<<< HEAD
-//	mPick = gViewerWindow->pickImmediate(x, y, FALSE);
+//	mPick = gViewerWindow->pickImmediate(x, y, FALSE, TRUE);
 // [SL:KB] - Patch: UI-PickRiggedAttachment | Checked: 2012-07-12 (Catznip-3.3)
-	mPick = gViewerWindow->pickImmediate(x, y, FALSE, TRUE);
+	mPick = gViewerWindow->pickImmediate(x, y, FALSE, TRUE, TRUE);
 // [/SL:KB]
-=======
-	mPick = gViewerWindow->pickImmediate(x, y, FALSE, TRUE);
->>>>>>> 17108920
 	mPick.mKeyMask = mask;
 
 	// claim not handled so UI focus stays same
