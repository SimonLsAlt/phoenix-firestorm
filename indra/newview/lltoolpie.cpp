--- conflicted
+++ resolved
@@ -384,24 +384,12 @@
 		{
 			break;
 		}
-<<<<<<< HEAD
-		// <FS:Ansariel> FIRE-15189: Fix ClickToWalk not allowing mouse-walk (behavior change)
-		//if (object && object == gAgentAvatarp && !gSavedSettings.getBOOL("ClickToWalk"))
-		if (object && object == gAgentAvatarp)
-		// </FS:Ansariel>
-		{
-			// we left clicked on avatar, switch to focus mode
-			mMouseButtonDown = false;
-			LLToolMgr::getInstance()->setTransientTool(LLToolCamera::getInstance());
-			gViewerWindow->hideCursor();
-			LLToolCamera::getInstance()->setMouseCapture(TRUE);
-			LLToolCamera::getInstance()->pickCallback(mPick);
-			if(!gSavedSettings.getBOOL("ClickOnAvatarKeepsCamera"))		// keep camera in place when clicking on ourselves -Zi
-				gAgentCamera.setFocusOnAvatar(TRUE, TRUE);
-=======
 		object = (LLViewerObject*)object->getParent();
 	}
-	if (object && object == gAgentAvatarp && !gSavedSettings.getBOOL("ClickToWalk"))
+	// <FS:Ansariel> FIRE-15189: Fix ClickToWalk not allowing mouse-walk (behavior change)
+	//if (object && object == gAgentAvatarp && !gSavedSettings.getBOOL("ClickToWalk"))
+	if (object && object == gAgentAvatarp)
+	// </FS:Ansariel>
 	{
 		// we left clicked on avatar, switch to focus mode
 		mMouseButtonDown = false;
@@ -409,8 +397,8 @@
 		gViewerWindow->hideCursor();
 		LLToolCamera::getInstance()->setMouseCapture(TRUE);
 		LLToolCamera::getInstance()->pickCallback(mPick);
-		gAgentCamera.setFocusOnAvatar(TRUE, TRUE);
->>>>>>> 6b1245aa
+		if(!gSavedSettings.getBOOL("ClickOnAvatarKeepsCamera")) // <FS:Zi> keep camera in place when clicking on ourselves
+			gAgentCamera.setFocusOnAvatar(TRUE, TRUE);
 
 		return TRUE;
 	}
