--- conflicted
+++ resolved
@@ -77,9 +77,6 @@
 // [/RLVa:KB]
 
 #include "llviewernetwork.h"	// <FS:CR> For prim equivilance hiding
-// [RLVa:KB] - Checked: 2010-03-06 (RLVa-1.2.0c)
-#include "rlvhandler.h"
-// [/RLVa:KB]
 
 extern BOOL gDebugClicks;
 
@@ -1081,7 +1078,6 @@
 // [RLVa:KB] - Checked: 2010-10-31 (RLVa-1.2.2a) | Modified: RLVa-1.2.2a
 				final_name = (!gRlvHandler.hasBehaviour(RLV_BHVR_SHOWNAMES)) ? av_name.getCompleteName() : RlvStrings::getAnonym(av_name);
 // [/RLVa:KB]
-<<<<<<< HEAD
 				// <FS:Zi> Make sure group title gets added to the tool tip. This is done separately to
 				//         the RLVa code to prevent this change from getting lost in future RLVa merges
 				if(!gRlvHandler.hasBehaviour(RLV_BHVR_SHOWNAMES))
@@ -1089,8 +1085,6 @@
 					final_name=group_title+final_name;
 				}
 				// </FS:Zi>
-=======
->>>>>>> 341aaa82
 			}
 			else
 			{
@@ -1107,7 +1101,6 @@
 				LLInspector::Params p;
 				p.fillFrom(LLUICtrlFactory::instance().getDefaultParams<LLInspector>());
 				p.message(final_name);
-<<<<<<< HEAD
 				// <FS:Ansariel> Get rid of the "i"-button on advanced hovertips
 				//p.image.name("Inspector_I");
 				if (!advancedToolTip)
@@ -1115,9 +1108,6 @@
 					p.image.name("Inspector_I");
 				}
 				// </FS:Ansariel>
-=======
-				p.image.name("Inspector_I");
->>>>>>> 341aaa82
 				p.click_callback(boost::bind(showAvatarInspector, hover_object->getID()));
 				p.visible_time_near(6.f);
 				p.visible_time_far(3.f);
@@ -1386,15 +1376,11 @@
 					LLInspector::Params p;
 					p.fillFrom(LLUICtrlFactory::instance().getDefaultParams<LLInspector>());
 					p.message(tooltip_msg);
-<<<<<<< HEAD
 					// Ansariel: Get rid of the useless button!
 					if (!advancedToolTip)
 					{
 						p.image.name("Inspector_I");
 					}
-=======
-					p.image.name("Inspector_I");
->>>>>>> 341aaa82
 					p.click_callback(boost::bind(showObjectInspector, hover_object->getID(), mHoverPick.mObjectFace));
 					p.time_based_media(is_time_based_media);
 					p.web_based_media(is_web_based_media);
@@ -1994,7 +1980,6 @@
 // [/RLVa:KB]
 				if (is_other_attachment)
 				{
-<<<<<<< HEAD
 					// <FS:Zi> Pie menu
 					// gMenuAttachmentOther->getChild<LLUICtrl>("Avatar Mute")->setValue(mute_msg);
 					// gMenuAttachmentOther->show(x, y);
@@ -2028,15 +2013,6 @@
 						gMenuAvatarOther->show(x, y);
 					}
 					// </FS:Zi>
-=======
-					gMenuAttachmentOther->getChild<LLUICtrl>("Avatar Mute")->setValue(mute_msg);
-					gMenuAttachmentOther->show(x, y);
-				}
-				else
-				{
-					gMenuAvatarOther->getChild<LLUICtrl>("Avatar Mute")->setValue(mute_msg);
-					gMenuAvatarOther->show(x, y);
->>>>>>> 341aaa82
 				}
 // [RLVa:KB] - Checked: 2010-04-11 (RLVa-1.2.0e) | Modified: RLVa-1.1.0l
 			}
@@ -2081,7 +2057,6 @@
 				 (!gRlvHandler.hasBehaviour(RLV_BHVR_FARTOUCH)) )
 			{
 // [/RLVa:KB]
-<<<<<<< HEAD
 				// <FS:Zi> Pie menu
 				// gMenuHolder->getChild<LLUICtrl>("Object Mute")->setValue(mute_msg);
 				// gMenuObject->show(x, y);
@@ -2097,10 +2072,6 @@
 					gMenuObject->show(x, y);
 				}
 				// </FS:Zi>
-=======
-				gMenuHolder->getChild<LLUICtrl>("Object Mute")->setValue(mute_msg);
-				gMenuObject->show(x, y);
->>>>>>> 341aaa82
 
 				showVisualContextMenuEffect();
 // [RLVa:KB] - Checked: 2010-04-11 (RLVa-1.2.el) | Modified: RLVa-1.1.0l
