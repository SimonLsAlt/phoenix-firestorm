--- conflicted
+++ resolved
@@ -1020,14 +1020,10 @@
 		U8 click_action = final_click_action(objp); // deault action: 0 - touch
 		bool has_click_action = (click_action || has_touch_handler) && click_action != CLICK_ACTION_DISABLED;
 
-<<<<<<< HEAD
 		// <FS:Ansariel> FIRE-1765: Allow double-click walk/teleport to scripted objects
-		//if (pos_non_zero && (is_land || (is_in_world && !has_touch_handler && !has_click_action)))
-		if (pos_non_zero && (is_land || (is_in_world && ((allowDoubleClickOnScriptedObjects && objp->getClickAction() != CLICK_ACTION_SIT) || (!has_touch_handler && !has_click_action)))))
+		//if (pos_non_zero && (is_land || (is_in_world && !has_click_action)))
+		if (pos_non_zero && (is_land || (is_in_world && ((allowDoubleClickOnScriptedObjects && objp->getClickAction() != CLICK_ACTION_SIT) || !has_click_action))))
 		// </FS:Ansariel>
-=======
-		if (pos_non_zero && (is_land || (is_in_world && !has_click_action)))
->>>>>>> 8a9889eb
 		{
 			LLVector3d pos = mPick.mPosGlobal;
 			pos.mdV[VZ] += gAgentAvatarp->getPelvisToFoot();
