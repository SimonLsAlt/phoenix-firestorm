/** 
 * @file lltoolpie.cpp
 * @brief LLToolPie class implementation
 *
 * $LicenseInfo:firstyear=2001&license=viewerlgpl$
 * Second Life Viewer Source Code
 * Copyright (C) 2010, Linden Research, Inc.
 * 
 * This library is free software; you can redistribute it and/or
 * modify it under the terms of the GNU Lesser General Public
 * License as published by the Free Software Foundation;
 * version 2.1 of the License only.
 * 
 * This library is distributed in the hope that it will be useful,
 * but WITHOUT ANY WARRANTY; without even the implied warranty of
 * MERCHANTABILITY or FITNESS FOR A PARTICULAR PURPOSE.  See the GNU
 * Lesser General Public License for more details.
 * 
 * You should have received a copy of the GNU Lesser General Public
 * License along with this library; if not, write to the Free Software
 * Foundation, Inc., 51 Franklin Street, Fifth Floor, Boston, MA  02110-1301  USA
 * 
 * Linden Research, Inc., 945 Battery Street, San Francisco, CA  94111  USA
 * $/LicenseInfo$
 */

#include "llviewerprecompiledheaders.h"

#include "lltoolpie.h"

#include "indra_constants.h"
#include "llclickaction.h"
#include "llparcel.h"

#include "llagent.h"
#include "llagentcamera.h"
#include "llavatarnamecache.h"
#include "llfocusmgr.h"
#include "llfirstuse.h"
#include "llfloaterland.h"
#include "llfloaterreg.h"
#include "llfloaterscriptdebug.h"
#include "lltooltip.h"
#include "llhudeffecttrail.h"
#include "llhudicon.h"
#include "llhudmanager.h"
#include "llkeyboard.h"
#include "llmediaentry.h"
#include "llmenugl.h"
#include "llmeshrepository.h"
#include "llmutelist.h"
#include "piemenu.h"	// ## Zi: Pie menu
#include "llresmgr.h"  // getMonetaryString
#include "llselectmgr.h"
#include "lltoolfocus.h"
#include "lltoolgrab.h"
#include "lltoolmgr.h"
#include "lltoolselect.h"
#include "lltrans.h"
#include "llviewercamera.h"
#include "llviewerparcelmedia.h"
#include "llviewercontrol.h"
#include "llviewermenu.h"
#include "llviewerobjectlist.h"
#include "llviewerobject.h"
#include "llviewerparcelmgr.h"
#include "llviewerregion.h"
#include "llviewerwindow.h"
#include "llviewermedia.h"
#include "llvoavatarself.h"
#include "llviewermediafocus.h"
#include "llworld.h"
#include "llui.h"
#include "llweb.h"
#include "pipeline.h"	// setHighlightObject
// [RLVa:KB] - Checked: 2010-03-06 (RLVa-1.2.0c)
#include "rlvhandler.h"
// [/RLVa:KB]

#include "llviewernetwork.h"	// <FS:CR> For prim equivilance hiding

extern BOOL gDebugClicks;

static void handle_click_action_play();
static void handle_click_action_open_media(LLPointer<LLViewerObject> objectp);
static ECursorType cursor_from_parcel_media(U8 click_action);

LLToolPie::LLToolPie()
:	LLTool(std::string("Pie")),
	mMouseButtonDown( false ),
	mMouseOutsideSlop( false ),
	mMouseSteerX(-1),
	mMouseSteerY(-1),
	mBlockClickToWalk(false),
	mClickAction(0),
	mClickActionBuyEnabled( gSavedSettings.getBOOL("ClickActionBuyEnabled") ),
	mClickActionPayEnabled( gSavedSettings.getBOOL("ClickActionPayEnabled") )
{
}

BOOL LLToolPie::handleAnyMouseClick(S32 x, S32 y, MASK mask, EClickType clicktype, BOOL down)
{
	BOOL result = LLMouseHandler::handleAnyMouseClick(x, y, mask, clicktype, down);
	
	// This override DISABLES the keyboard focus reset that LLTool::handleAnyMouseClick adds.
	// LLToolPie will do the right thing in its pick callback.
	
	return result;
}

BOOL LLToolPie::handleMouseDown(S32 x, S32 y, MASK mask)
{
	mMouseOutsideSlop = FALSE;
	mMouseDownX = x;
	mMouseDownY = y;

<<<<<<< HEAD
	//left mouse down always picks transparent
//	mPick = gViewerWindow->pickImmediate(x, y, TRUE, FALSE);
// [SL:KB] - Patch: UI-PickRiggedAttachment | Checked: 2012-07-12 (Catznip-3.3)
	mPick = gViewerWindow->pickImmediate(x, y, TRUE, FALSE, FALSE);
// [/SL:KB]
=======
	//left mouse down always picks transparent (but see handleMouseUp)
	mPick = gViewerWindow->pickImmediate(x, y, TRUE, FALSE);
>>>>>>> 6e6d610a
	mPick.mKeyMask = mask;

	mMouseButtonDown = true;
	
	handleLeftClickPick();

	return TRUE;
}

// Spawn context menus on right mouse down so you can drag over and select
// an item.
BOOL LLToolPie::handleRightMouseDown(S32 x, S32 y, MASK mask)
{
	// don't pick transparent so users can't "pay" transparent objects
//	mPick = gViewerWindow->pickImmediate(x, y, FALSE, TRUE);
// [SL:KB] - Patch: UI-PickRiggedAttachment | Checked: 2012-07-12 (Catznip-3.3)
	mPick = gViewerWindow->pickImmediate(x, y, FALSE, TRUE, TRUE);
// [/SL:KB]
	mPick.mKeyMask = mask;

	// claim not handled so UI focus stays same
	// <FS:Ansariel> Enable context/pie menu in mouselook
	//if(gAgentCamera.getCameraMode() != CAMERA_MODE_MOUSELOOK)
	if(gAgentCamera.getCameraMode() != CAMERA_MODE_MOUSELOOK || gSavedSettings.getBOOL("FSEnableRightclickMenuInMouselook"))
	// </FS:Ansariel>
	{
		handleRightClickPick();
	}
	return FALSE;
}

BOOL LLToolPie::handleRightMouseUp(S32 x, S32 y, MASK mask)
{
	LLToolMgr::getInstance()->clearTransientTool();
	return LLTool::handleRightMouseUp(x, y, mask);
}

BOOL LLToolPie::handleScrollWheel(S32 x, S32 y, S32 clicks)
{
	return LLViewerMediaFocus::getInstance()->handleScrollWheel(x, y, clicks);
}

// True if you selected an object.
BOOL LLToolPie::handleLeftClickPick()
{
	S32 x = mPick.mMousePt.mX;
	S32 y = mPick.mMousePt.mY;
	MASK mask = mPick.mKeyMask;
	if (mPick.mPickType == LLPickInfo::PICK_PARCEL_WALL)
	{
		LLParcel* parcel = LLViewerParcelMgr::getInstance()->getCollisionParcel();
		if (parcel)
		{
			LLViewerParcelMgr::getInstance()->selectCollisionParcel();
			if (parcel->getParcelFlag(PF_USE_PASS_LIST) 
				&& !LLViewerParcelMgr::getInstance()->isCollisionBanned())
			{
				// if selling passes, just buy one
				void* deselect_when_done = (void*)TRUE;
				LLPanelLandGeneral::onClickBuyPass(deselect_when_done);
			}
			else
			{
				// not selling passes, get info
				LLFloaterReg::showInstance("about_land");
			}
		}

		gFocusMgr.setKeyboardFocus(NULL);
		return LLTool::handleMouseDown(x, y, mask);
	}

	// didn't click in any UI object, so must have clicked in the world
	LLViewerObject *object = mPick.getObject();
	LLViewerObject *parent = NULL;

	if (mPick.mPickType != LLPickInfo::PICK_LAND)
	{
		LLViewerParcelMgr::getInstance()->deselectLand();
	}
	
	if (object)
	{
		parent = object->getRootEdit();
	}

	if (handleMediaClick(mPick))
	{
		return TRUE;
	}

	// If it's a left-click, and we have a special action, do it.
	if (useClickAction(mask, object, parent))
	{
// [RLVa:KB] - Checked: 2010-03-11 (RLVa-1.2.0e) | Modified: RLVa-1.1.0l
		// Block left-click special actions when fartouch restricted
		if ( (rlv_handler_t::isEnabled()) && 
			 (gRlvHandler.hasBehaviour(RLV_BHVR_FARTOUCH)) && (!gRlvHandler.canTouch(object, mPick.mObjectOffset)) )
		{
			return TRUE;
		}
// [/RLVa:KB]

		mClickAction = 0;
		if (object && object->getClickAction()) 
		{
			mClickAction = object->getClickAction();
		}
		else if (parent && parent->getClickAction()) 
		{
			mClickAction = parent->getClickAction();
		}

		switch(mClickAction)
		{
		case CLICK_ACTION_TOUCH:
			// touch behavior down below...
			break;
		case CLICK_ACTION_SIT:
			{
				if (isAgentAvatarValid() && !gAgentAvatarp->isSitting() && !gSavedSettings.getBOOL("FSBlockClickSit")) // agent not already sitting
				{
					handle_object_sit_or_stand();
					// put focus in world when sitting on an object
					gFocusMgr.setKeyboardFocus(NULL);
					return TRUE;
				} // else nothing (fall through to touch)
			}
		case CLICK_ACTION_PAY:
			if ( mClickActionPayEnabled )
			{
				if ((object && object->flagTakesMoney())
					|| (parent && parent->flagTakesMoney()))
				{
					// pay event goes to object actually clicked on
					mClickActionObject = object;
					mLeftClickSelection = LLToolSelect::handleObjectSelection(mPick, FALSE, TRUE);
					if (LLSelectMgr::getInstance()->selectGetAllValid())
					{
						// call this right away, since we have all the info we need to continue the action
						selectionPropertiesReceived();
					}
					return TRUE;
				}
			}
			break;
		case CLICK_ACTION_BUY:
			if ( mClickActionBuyEnabled )
			{
				mClickActionObject = parent;
				mLeftClickSelection = LLToolSelect::handleObjectSelection(mPick, FALSE, TRUE, TRUE);
				if (LLSelectMgr::getInstance()->selectGetAllValid())
				{
					// call this right away, since we have all the info we need to continue the action
					selectionPropertiesReceived();
				}
				return TRUE;
			}
			break;
		case CLICK_ACTION_OPEN:
			if (parent && parent->allowOpen())
			{
				mClickActionObject = parent;
				mLeftClickSelection = LLToolSelect::handleObjectSelection(mPick, FALSE, TRUE, TRUE);
				if (LLSelectMgr::getInstance()->selectGetAllValid())
				{
					// call this right away, since we have all the info we need to continue the action
					selectionPropertiesReceived();
				}
			}
			return TRUE;	
		case CLICK_ACTION_PLAY:
			handle_click_action_play();
			return TRUE;
		case CLICK_ACTION_OPEN_MEDIA:
			// mClickActionObject = object;
			handle_click_action_open_media(object);
			return TRUE;
		case CLICK_ACTION_ZOOM:
			{	
				const F32 PADDING_FACTOR = 2.f;
				LLViewerObject* object = gObjectList.findObject(mPick.mObjectID);
				
				if (object)
				{
					gAgentCamera.setFocusOnAvatar(FALSE, ANIMATE);
					
					LLBBox bbox = object->getBoundingBoxAgent() ;
					F32 angle_of_view = llmax(0.1f, LLViewerCamera::getInstance()->getAspect() > 1.f ? LLViewerCamera::getInstance()->getView() * LLViewerCamera::getInstance()->getAspect() : LLViewerCamera::getInstance()->getView());
					F32 distance = bbox.getExtentLocal().magVec() * PADDING_FACTOR / atan(angle_of_view);
				
					LLVector3 obj_to_cam = LLViewerCamera::getInstance()->getOrigin() - bbox.getCenterAgent();
					obj_to_cam.normVec();
					
					LLVector3d object_center_global = gAgent.getPosGlobalFromAgent(bbox.getCenterAgent());
					gAgentCamera.setCameraPosAndFocusGlobal(object_center_global + LLVector3d(obj_to_cam * distance), 
													  object_center_global, 
													  mPick.mObjectID );
				}
			}
			return TRUE;			
		default:
			// nothing
			break;
		}
	}

	// put focus back "in world"
	if (gFocusMgr.getKeyboardFocus())
	{
		// don't click to walk on attempt to give focus to world
		mBlockClickToWalk = true;
		gFocusMgr.setKeyboardFocus(NULL);
	}

	BOOL touchable = (object && object->flagHandleTouch()) 
					 || (parent && parent->flagHandleTouch());

	// Switch to grab tool if physical or triggerable
	if (object && 
		!object->isAvatar() && 
		((object->flagUsePhysics() || (parent && !parent->isAvatar() && parent->flagUsePhysics())) || touchable) 
		)
	{
// [RLVa:KB] - Checked: 2010-03-11 (RLVa-1.2.0e) | Modified: RLVa-1.1.0l
		// Triggered by left-clicking on a touchable object
		if ( (rlv_handler_t::isEnabled()) && (!gRlvHandler.canTouch(object, mPick.mObjectOffset)) )
		{
			return LLTool::handleMouseDown(x, y, mask);
		}
// [/RLVa:KB]

		gGrabTransientTool = this;
		mMouseButtonDown = false;
		// <FS:Ansariel> FIRE-15578: After exiting mouselook, left clicking on a touchable object opens build floater; We have it fixed within LLToolGrab
		//LLToolGrab::getInstance()->setClickedInMouselook(gAgentCamera.cameraMouselook());
		// </FS:Ansariel>
		LLToolMgr::getInstance()->getCurrentToolset()->selectTool( LLToolGrab::getInstance() );
		return LLToolGrab::getInstance()->handleObjectHit( mPick );
	}
	
	LLHUDIcon* last_hit_hud_icon = mPick.mHUDIcon;
	// <FS:Ansariel> FIRE-11024: Only open script debug floater if it's a script error
	//if (!object && last_hit_hud_icon && last_hit_hud_icon->getSourceObject())
	if (!object && last_hit_hud_icon && last_hit_hud_icon->getScriptError() && last_hit_hud_icon->getSourceObject())
	{
		LLFloaterScriptDebug::show(last_hit_hud_icon->getSourceObject()->getID());
	}

	// If left-click never selects or spawns a menu
	// Eat the event.
	if (!gSavedSettings.getBOOL("LeftClickShowMenu"))
	{
		// mouse already released
		if (!mMouseButtonDown)
		{
			return true;
		}

		while( object && object->isAttachment() && !object->flagHandleTouch())
		{
			// don't pick avatar through hud attachment
			if (object->isHUDAttachment())
			{
				break;
			}
			object = (LLViewerObject*)object->getParent();
		}
		// <FS:Ansariel> FIRE-15189: Fix ClickToWalk not allowing mouse-walk (behavior change)
		//if (object && object == gAgentAvatarp && !gSavedSettings.getBOOL("ClickToWalk"))
		if (object && object == gAgentAvatarp)
		// </FS:Ansariel>
		{
			// we left clicked on avatar, switch to focus mode
			mMouseButtonDown = false;
			LLToolMgr::getInstance()->setTransientTool(LLToolCamera::getInstance());
			gViewerWindow->hideCursor();
			LLToolCamera::getInstance()->setMouseCapture(TRUE);
			LLToolCamera::getInstance()->pickCallback(mPick);
			if(!gSavedSettings.getBOOL("ClickOnAvatarKeepsCamera"))		// keep camera in place when clicking on ourselves -Zi
				gAgentCamera.setFocusOnAvatar(TRUE, TRUE);

			return TRUE;
		}
	//////////
	//	// Could be first left-click on nothing
	//	LLFirstUse::useLeftClickNoHit();
	/////////
		
		// Eat the event
		return LLTool::handleMouseDown(x, y, mask);
	}

	if (gAgent.leftButtonGrabbed())
	{
		// if the left button is grabbed, don't put up the pie menu
		return LLTool::handleMouseDown(x, y, mask);
	}

	// Can't ignore children here.
	LLToolSelect::handleObjectSelection(mPick, FALSE, TRUE);

	// Spawn pie menu
	LLTool::handleRightMouseDown(x, y, mask);
	return TRUE;
}

BOOL LLToolPie::useClickAction(MASK mask, 
							   LLViewerObject* object, 
							   LLViewerObject* parent)
{
	return	mask == MASK_NONE
			&& object
			&& !object->isAttachment() 
			&& LLPrimitive::isPrimitive(object->getPCode())
			&& (object->getClickAction() 
				|| parent->getClickAction());

}

U8 final_click_action(LLViewerObject* obj)
{
	if (!obj) return CLICK_ACTION_NONE;
	if (obj->isAttachment()) return CLICK_ACTION_NONE;

	U8 click_action = CLICK_ACTION_TOUCH;
	LLViewerObject* parent = obj->getRootEdit();
	if (obj->getClickAction()
	    || (parent && parent->getClickAction()))
	{
		if (obj->getClickAction())
		{
			click_action = obj->getClickAction();
		}
		else if (parent && parent->getClickAction())
		{
			click_action = parent->getClickAction();
		}
	}
	return click_action;
}

ECursorType LLToolPie::cursorFromObject(LLViewerObject* object)
{
	LLViewerObject* parent = NULL;
	if (object)
	{
		parent = object->getRootEdit();
	}
	U8 click_action = final_click_action(object);
	ECursorType cursor = UI_CURSOR_ARROW;
	switch(click_action)
	{
	case CLICK_ACTION_SIT:
		{
//			if (isAgentAvatarValid() && !gAgentAvatarp->isSitting()) // not already sitting?
// [RLVa:KB] - Checked: 2010-03-06 (RLVa-1.2.0c) | Modified: RLVa-1.2.0g
			if ( (isAgentAvatarValid() && !gAgentAvatarp->isSitting()) && 
				 ((!rlv_handler_t::isEnabled()) || (gRlvHandler.canSit(object, LLToolPie::getInstance()->getHoverPick().mObjectOffset))) )
// [/RLVa:KB]
			{
				cursor = UI_CURSOR_TOOLSIT;
			}
		}
		break;
	case CLICK_ACTION_BUY:
		if ( mClickActionBuyEnabled )
		{ 
			LLSelectNode* node = LLSelectMgr::getInstance()->getHoverNode();
			if (!node || node->mSaleInfo.isForSale())
			{
				cursor = UI_CURSOR_TOOLBUY;
			}
		}
		break;
	case CLICK_ACTION_OPEN:
		// Open always opens the parent.
		if (parent && parent->allowOpen())
		{
			cursor = UI_CURSOR_TOOLOPEN;
		}
		break;
	case CLICK_ACTION_PAY:	
		if ( mClickActionPayEnabled )
		{
			if ((object && object->flagTakesMoney())
				|| (parent && parent->flagTakesMoney()))
			{
				//cursor = UI_CURSOR_TOOLBUY;  FIRESTORM - pay cursor is separate from buy cursor
				cursor = UI_CURSOR_TOOLPAY;
			}
		}
		break;
	case CLICK_ACTION_ZOOM:
			cursor = UI_CURSOR_TOOLZOOMIN;
			break;			
	case CLICK_ACTION_PLAY:
	case CLICK_ACTION_OPEN_MEDIA: 
		cursor = cursor_from_parcel_media(click_action);
		break;
	default:
		break;
	}
	return cursor;
}

void LLToolPie::resetSelection()
{
	mLeftClickSelection = NULL;
	mClickActionObject = NULL;
	mClickAction = 0;
}

void LLToolPie::walkToClickedLocation()
{
	if(mAutoPilotDestination) { mAutoPilotDestination->markDead(); }
	mAutoPilotDestination = (LLHUDEffectBlob *)LLHUDManager::getInstance()->createViewerEffect(LLHUDObject::LL_HUD_EFFECT_BLOB, FALSE);
	mAutoPilotDestination->setPositionGlobal(mPick.mPosGlobal);
	mAutoPilotDestination->setPixelSize(5);
	mAutoPilotDestination->setColor(LLColor4U(170, 210, 190));
	mAutoPilotDestination->setDuration(3.f);

	handle_go_to();
}

// When we get object properties after left-clicking on an object
// with left-click = buy, if it's the same object, do the buy.

// static
void LLToolPie::selectionPropertiesReceived()
{
	// Make sure all data has been received.
	// This function will be called repeatedly as the data comes in.
	if (!LLSelectMgr::getInstance()->selectGetAllValid())
	{
		return;
	}

	LLObjectSelection* selection = LLToolPie::getInstance()->getLeftClickSelection();
	if (selection)
	{
		LLViewerObject* selected_object = selection->getPrimaryObject();
		// since we don't currently have a way to lock a selection, it could have changed
		// after we initially clicked on the object
		if (selected_object == LLToolPie::getInstance()->getClickActionObject())
		{
			U8 click_action = LLToolPie::getInstance()->getClickAction();
			switch (click_action)
			{
			case CLICK_ACTION_BUY:
				if ( LLToolPie::getInstance()->mClickActionBuyEnabled )
				{
					handle_buy();
				}
				break;
			case CLICK_ACTION_PAY:
				if ( LLToolPie::getInstance()->mClickActionPayEnabled )
				{
					handle_give_money_dialog();
				}
				break;
			case CLICK_ACTION_OPEN:
				LLFloaterReg::showInstance("openobject");
				break;
			default:
				break;
			}
		}
	}
	LLToolPie::getInstance()->resetSelection();
}

BOOL LLToolPie::handleHover(S32 x, S32 y, MASK mask)
{
//	mHoverPick = gViewerWindow->pickImmediate(x, y, FALSE, FALSE);
// [SL:KB] - Patch: UI-PickRiggedAttachment | Checked: 2012-07-12 (Catznip-3.3)
	mHoverPick = gViewerWindow->pickImmediate(x, y, FALSE, FALSE, FALSE);
// [/SL:KB]
	LLViewerObject *parent = NULL;
	LLViewerObject *object = mHoverPick.getObject();
// [RLVa:KB] - Checked: 2010-03-11 (RLVa-1.2.0e) | Modified: RLVa-1.1.0l
	// Block all special click action cursors when:
	//   - @fartouch=n restricted and the object is out of range
	//   - @interact=n restricted and the object isn't a HUD attachment
	if ( (object) && (rlv_handler_t::isEnabled()) && 
		( ((gRlvHandler.hasBehaviour(RLV_BHVR_FARTOUCH))) && (!gRlvHandler.canTouch(object, mHoverPick.mObjectOffset)) || 
		  ((gRlvHandler.hasBehaviour(RLV_BHVR_INTERACT)) && (!object->isHUDAttachment())) ) )
	{
		gViewerWindow->setCursor(UI_CURSOR_ARROW);
		return TRUE;
	}
// [/RLVa:KB]
	LLSelectMgr::getInstance()->setHoverObject(object, mHoverPick.mObjectFace);

	if (object)
	{
		parent = object->getRootEdit();
	}

	// Show screen-space highlight glow effect
	bool show_highlight = false;

	if (handleMediaHover(mHoverPick))
	{
		// *NOTE: If you think the hover glow conflicts with the media outline, you
		// could disable it here.
		show_highlight = true;
		// cursor set by media object
		LL_DEBUGS("UserInput") << "hover handled by LLToolPie (inactive)" << LL_ENDL;
	}
	else if (!mMouseOutsideSlop 
		&& mMouseButtonDown 
		&& gSavedSettings.getBOOL("ClickToWalk"))
	{
		S32 delta_x = x - mMouseDownX;
		S32 delta_y = y - mMouseDownY;
		S32 threshold = gSavedSettings.getS32("DragAndDropDistanceThreshold");
		if (delta_x * delta_x + delta_y * delta_y > threshold * threshold)
		{
			startCameraSteering();
			steerCameraWithMouse(x, y);
			gViewerWindow->setCursor(UI_CURSOR_TOOLGRAB);
		}
		else
		{
			gViewerWindow->setCursor(UI_CURSOR_ARROW);
		}
	}
// [RLVa:KB] - Checked: 2010-03-11 (RLVa-1.2.0e) | Added: RLVa-1.1.0l
	else if ( (object) && (rlv_handler_t::isEnabled()) && (!gRlvHandler.canTouch(object)) )
	{
		// Block showing the "grab" or "touch" cursor if we can't touch the object (@fartouch=n is handled above)
		gViewerWindow->setCursor(UI_CURSOR_ARROW);
	}
// [/RLVa:KB]
	else if (inCameraSteerMode())
	{
		steerCameraWithMouse(x, y);
		gViewerWindow->setCursor(UI_CURSOR_TOOLGRAB);
	}
	else
	{
		// perform a separate pick that detects transparent objects since they respond to 1-click actions
//		LLPickInfo click_action_pick = gViewerWindow->pickImmediate(x, y, TRUE, FALSE);
// [SL:KB] - Patch: UI-PickRiggedAttachment | Checked: 2012-07-12 (Catznip-3.3)
		LLPickInfo click_action_pick = gViewerWindow->pickImmediate(x, y, TRUE, FALSE, FALSE);
// [/SL:KB]

		LLViewerObject* click_action_object = click_action_pick.getObject();

		if (click_action_object && useClickAction(mask, click_action_object, click_action_object->getRootEdit()))
		{
			show_highlight = true;
			ECursorType cursor = cursorFromObject(click_action_object);
			gViewerWindow->setCursor(cursor);
			LL_DEBUGS("UserInput") << "hover handled by LLToolPie (inactive)" << LL_ENDL;
		}
// [RLVa:KB] - Checked: 2010-03-11 (RLVa-1.2.0e) | Added: RLVa-1.1.0l
		else if ( (object) && (rlv_handler_t::isEnabled()) && (!gRlvHandler.canTouch(object)) )
		{
			// Block showing the "grab" or "touch" cursor if we can't touch the object (@fartouch=n is handled above)
			gViewerWindow->setCursor(UI_CURSOR_ARROW);
		}
// [/RLVa:KB]
		else if ((object && !object->isAvatar() && object->flagUsePhysics()) 
				 || (parent && !parent->isAvatar() && parent->flagUsePhysics()))
		{
			show_highlight = true;
			gViewerWindow->setCursor(UI_CURSOR_TOOLGRAB);
			LL_DEBUGS("UserInput") << "hover handled by LLToolPie (inactive)" << LL_ENDL;
		}
		else if ( (object && object->flagHandleTouch()) 
				  || (parent && parent->flagHandleTouch()))
		{
			show_highlight = true;
			gViewerWindow->setCursor(UI_CURSOR_HAND);
			LL_DEBUGS("UserInput") << "hover handled by LLToolPie (inactive)" << LL_ENDL;
		}
		else
		{
			gViewerWindow->setCursor(UI_CURSOR_ARROW);
			LL_DEBUGS("UserInput") << "hover handled by LLToolPie (inactive)" << LL_ENDL;
		}
	}

	if(!object)
	{
		LLViewerMediaFocus::getInstance()->clearHover();
	}

	static LLCachedControl<bool> enable_highlight(
		gSavedSettings, "RenderHoverGlowEnable", false);
	LLDrawable* drawable = NULL;
	if (enable_highlight && show_highlight && object)
	{
		drawable = object->mDrawable;
	}
	gPipeline.setHighlightObject(drawable);

	return TRUE;
}

BOOL LLToolPie::handleMouseUp(S32 x, S32 y, MASK mask)
{
	LLViewerObject* obj = mPick.getObject();
	U8 click_action = final_click_action(obj);

	// let media have first pass at click
	if (handleMediaMouseUp() || LLViewerMediaFocus::getInstance()->getFocus())
	{
		mBlockClickToWalk = true;
	}
	stopCameraSteering();
	mMouseButtonDown = false;

	if (click_action == CLICK_ACTION_NONE				// not doing 1-click action
		&& gSavedSettings.getBOOL("ClickToWalk")		// click to walk enabled
		&& !gAgent.getFlying()							// don't auto-navigate while flying until that works
		&& gAgentAvatarp
		&& !gAgentAvatarp->isSitting()
		&& !mBlockClickToWalk							// another behavior hasn't cancelled click to walk
        )
	{
        // We may be doing click to walk, but we don't want to use a target on
        // a transparent object because the user thought they were clicking on
        // whatever they were seeing through it, so recompute what was clicked on
        // ignoring transparent objects
        LLPickInfo savedPick = mPick;
        mPick = gViewerWindow->pickImmediate(savedPick.mMousePt.mX, savedPick.mMousePt.mY,
                                             FALSE /* ignore transparent */,
                                             FALSE /* ignore particles */);

        if (!mPick.mPosGlobal.isExactlyZero()			// valid coordinates for pick
            && (mPick.mPickType == LLPickInfo::PICK_LAND	// we clicked on land
                || mPick.mObjectID.notNull()))				// or on an object
        {
            // handle special cases of steering picks
            LLViewerObject* avatar_object = mPick.getObject();

            // get pointer to avatar
            while (avatar_object && !avatar_object->isAvatar())
            {
                avatar_object = (LLViewerObject*)avatar_object->getParent();
            }

            if (avatar_object && ((LLVOAvatar*)avatar_object)->isSelf())
            {
                const F64 SELF_CLICK_WALK_DISTANCE = 3.0;
                // pretend we picked some point a bit in front of avatar
                mPick.mPosGlobal = gAgent.getPositionGlobal() + LLVector3d(LLViewerCamera::instance().getAtAxis()) * SELF_CLICK_WALK_DISTANCE;
            }
            gAgentCamera.setFocusOnAvatar(TRUE, TRUE);
            walkToClickedLocation();
            LLFirstUse::notMoving(false);

            return TRUE;
        }
        else
        {
            LL_DEBUGS("maint5901") << "walk target was "
                                   << (mPick.mPosGlobal.isExactlyZero() ? "zero" : "not zero")
                                   << ", pick type was " << (mPick.mPickType == LLPickInfo::PICK_LAND ? "land" : "not land")
                                   << ", pick object was " << mPick.mObjectID
                                   << LL_ENDL;
            // we didn't click to walk, so restore the original target
            mPick = savedPick;
        }
	}
	gViewerWindow->setCursor(UI_CURSOR_ARROW);
	if (hasMouseCapture())
	{
		setMouseCapture(FALSE);
	}

	LLToolMgr::getInstance()->clearTransientTool();
	gAgentCamera.setLookAt(LOOKAT_TARGET_CONVERSATION, obj); // maybe look at object/person clicked on

	mBlockClickToWalk = false;
	return LLTool::handleMouseUp(x, y, mask);
}

void LLToolPie::stopClickToWalk()
{
	mPick.mPosGlobal = gAgent.getPositionGlobal();
	handle_go_to();
	if(mAutoPilotDestination) 
	{ 
		mAutoPilotDestination->markDead(); 
	}
}

BOOL LLToolPie::handleDoubleClick(S32 x, S32 y, MASK mask)
{
	if (gDebugClicks)
	{
		LL_INFOS() << "LLToolPie handleDoubleClick (becoming mouseDown)" << LL_ENDL;
	}

	if (gSavedSettings.getBOOL("DoubleClickAutoPilot"))
	{
        // We may be doing double click to walk, but we don't want to use a target on
        // a transparent object because the user thought they were clicking on
        // whatever they were seeing through it, so recompute what was clicked on
        // ignoring transparent objects
        LLPickInfo savedPick = mPick;
        mPick = gViewerWindow->pickImmediate(savedPick.mMousePt.mX, savedPick.mMousePt.mY,
                                             FALSE /* ignore transparent */,
                                             FALSE /* ignore particles */);

		if ((mPick.mPickType == LLPickInfo::PICK_LAND && !mPick.mPosGlobal.isExactlyZero()) ||
			(mPick.mObjectID.notNull()  && !mPick.mPosGlobal.isExactlyZero()))
		{
			walkToClickedLocation();
			return TRUE;
		}
        else
        {
            // restore the original pick for any other purpose
            mPick = savedPick;
        }
	}
	else if (gSavedSettings.getBOOL("DoubleClickTeleport"))
	{
		LLViewerObject* objp = mPick.getObject();
		LLViewerObject* parentp = objp ? objp->getRootEdit() : NULL;

		bool is_in_world = mPick.mObjectID.notNull() && objp && !objp->isHUDAttachment();
		bool is_land = mPick.mPickType == LLPickInfo::PICK_LAND;
		bool pos_non_zero = !mPick.mPosGlobal.isExactlyZero();
		bool has_touch_handler = (objp && objp->flagHandleTouch()) || (parentp && parentp->flagHandleTouch());
		bool has_click_action = final_click_action(objp);

		if (pos_non_zero && (is_land || (is_in_world && !has_touch_handler && !has_click_action)))
		{
			LLVector3d pos = mPick.mPosGlobal;
			pos.mdV[VZ] += gAgentAvatarp->getPelvisToFoot();
			gAgent.teleportViaLocationLookAt(pos);
			return TRUE;
		}
	}

	return FALSE;
}

static bool needs_tooltip(LLSelectNode* nodep)
{
	if (!nodep) 
		return false;

	LLViewerObject* object = nodep->getObject();
	LLViewerObject *parent = (LLViewerObject *)object->getParent();
	if (object->flagHandleTouch()
		|| (parent && parent->flagHandleTouch())
		|| object->flagTakesMoney()
		|| (parent && parent->flagTakesMoney())
		|| object->flagAllowInventoryAdd()
		)
	{
		return true;
	}

	U8 click_action = final_click_action(object);
	if (click_action != 0)
	{
		return true;
	}

	if (nodep->mValid)
	{
		bool anyone_copy = anyone_copy_selection(nodep);
		bool for_sale = for_sale_selection(nodep);
		if (anyone_copy || for_sale)
		{
			return true;
		}
	}
	return false;
}


BOOL LLToolPie::handleTooltipLand(std::string line, std::string tooltip_msg)
{
	LLViewerParcelMgr::getInstance()->setHoverParcel( mHoverPick.mPosGlobal );
	// 
	//  Do not show hover for land unless prefs are set to allow it.
	// 
	
	if (!gSavedSettings.getBOOL("ShowLandHoverTip")) return TRUE; 
	
	// Didn't hit an object, but since we have a land point we
	// must be hovering over land.
	
	LLParcel* hover_parcel = LLViewerParcelMgr::getInstance()->getHoverParcel();
	LLUUID owner;
	
	if ( hover_parcel )
	{
		owner = hover_parcel->getOwnerID();
	}
	
	// Line: "Land"
	line.clear();
	line.append(LLTrans::getString("TooltipLand"));
	if (hover_parcel)
	{
		line.append(hover_parcel->getName());
	}
	tooltip_msg.append(line);
	tooltip_msg.push_back('\n');
	
	// Line: "Owner: James Linden"
	line.clear();
	line.append(LLTrans::getString("TooltipOwner") + " ");
	
	if ( hover_parcel )
	{
		std::string name;
		if (LLUUID::null == owner)
		{
			line.append(LLTrans::getString("TooltipPublic"));
		}
		else if (hover_parcel->getIsGroupOwned())
		{
			if (gCacheName->getGroupName(owner, name))
			{
				line.append(name);
				line.append(LLTrans::getString("TooltipIsGroup"));
			}
			else
			{
				line.append(LLTrans::getString("RetrievingData"));
			}
		}
		else if(gCacheName->getFullName(owner, name))
		{
			line.append(name);
		}
		else
		{
			line.append(LLTrans::getString("RetrievingData"));
		}
	}
	else
	{
		line.append(LLTrans::getString("RetrievingData"));
	}
	tooltip_msg.append(line);
	tooltip_msg.push_back('\n');
	
	// Line: "no fly, not safe, no build"
	
	// Don't display properties for your land.  This is just
	// confusing, because you can do anything on your own land.
	if ( hover_parcel && owner != gAgent.getID() )
	{
		S32 words = 0;
		
		line.clear();
		// JC - Keep this in the same order as the checkboxes
		// on the land info panel
		if ( !hover_parcel->getAllowModify() )
		{
			if ( hover_parcel->getAllowGroupModify() )
			{
				line.append(LLTrans::getString("TooltipFlagGroupBuild"));
			}
			else
			{
				line.append(LLTrans::getString("TooltipFlagNoBuild"));
			}
			words++;
		}
		
		if ( !hover_parcel->getAllowTerraform() )
		{
			if (words) line.append(", ");
			line.append(LLTrans::getString("TooltipFlagNoEdit"));
			words++;
		}
		
		if ( hover_parcel->getAllowDamage() )
		{
			if (words) line.append(", ");
			line.append(LLTrans::getString("TooltipFlagNotSafe"));
			words++;
		}
		
		// Maybe we should reflect the estate's block fly bit here as well?  DK 12/1/04
		if ( !hover_parcel->getAllowFly() )
		{
			if (words) line.append(", ");
			line.append(LLTrans::getString("TooltipFlagNoFly"));
			words++;
		}
		
		if ( !hover_parcel->getAllowOtherScripts() )
		{
			if (words) line.append(", ");
			if ( hover_parcel->getAllowGroupScripts() )
			{
				line.append(LLTrans::getString("TooltipFlagGroupScripts"));
			}
			else
			{
				line.append(LLTrans::getString("TooltipFlagNoScripts"));
			}
			
			words++;
		}
		
		if (words) 
		{
			tooltip_msg.append(line);
			tooltip_msg.push_back('\n');
		}
	}
	
	if (hover_parcel && hover_parcel->getParcelFlag(PF_FOR_SALE))
	{
		LLStringUtil::format_map_t args;
		S32 price = hover_parcel->getSalePrice();
		args["[AMOUNT]"] = LLResMgr::getInstance()->getMonetaryString(price);
		line = LLTrans::getString("TooltipForSaleL$", args);
		tooltip_msg.append(line);
		tooltip_msg.push_back('\n');
	}
	
	// trim last newlines
	if (!tooltip_msg.empty())
	{
		tooltip_msg.erase(tooltip_msg.size() - 1);
		LLToolTipMgr::instance().show(tooltip_msg);
	}
	
	return TRUE;
}

BOOL LLToolPie::handleTooltipObject( LLViewerObject* hover_object, std::string line, std::string tooltip_msg)
{
	// <FS:Ansariel> FIRE-9522: Crashfix
	if (!hover_object)
	{
		return TRUE;
	}
	// </FS:Ansariel>

	// <FS:Ansariel> Advanced object tooltips
	const char* const DEFAULT_DESC = "(No Description)";
	static LLCachedControl<bool> advancedToolTip(gSavedSettings, "FSAdvancedTooltips");
	// </FS:Ansariel> Advanced object tooltips

	if ( hover_object->isHUDAttachment() )
	{
		// no hover tips for HUD elements, since they can obscure
		// what the HUD is displaying
		return TRUE;
	}
	
	if ( hover_object->isAttachment() )
	{
		// get root of attachment then parent, which is avatar
		LLViewerObject* root_edit = hover_object->getRootEdit();
		if (!root_edit)
		{
			// Strange parenting issue, don't show any text
			return TRUE;
		}
		hover_object = (LLViewerObject*)root_edit->getParent();
		if (!hover_object)
		{
			// another strange parenting issue, bail out
			return TRUE;
		}
	}
	
	line.clear();
	if (hover_object->isAvatar())
	{
		// only show tooltip if same inspector not already open
		LLFloater* existing_inspector = LLFloaterReg::findInstance("inspect_avatar");
		if (!existing_inspector 
			|| !existing_inspector->getVisible()
			|| existing_inspector->getKey()["avatar_id"].asUUID() != hover_object->getID())
		{
			// Try to get display name + username
			std::string final_name;

			// Build group prefix -Zi
			std::string group_title;
			if (gSavedSettings.getBOOL("FSShowGroupTitleInTooltip"))
			{
				LLNameValue* group=hover_object->getNVPair("Title");
				if(group)
				{
					group_title=group->getString();
					if(!group_title.empty())
						group_title+="\n";
				}
			}

			LLAvatarName av_name;
			if (LLAvatarNameCache::get(hover_object->getID(), &av_name))
			{
//				final_name = av_name.getCompleteName();
// [RLVa:KB] - Checked: 2010-10-31 (RLVa-1.2.2a) | Modified: RLVa-1.2.2a
				final_name = (!gRlvHandler.hasBehaviour(RLV_BHVR_SHOWNAMES)) ? av_name.getCompleteName() : RlvStrings::getAnonym(av_name);
// [/RLVa:KB]
				// <FS:Zi> Make sure group title gets added to the tool tip. This is done separately to
				//         the RLVa code to prevent this change from getting lost in future RLVa merges
				if(!gRlvHandler.hasBehaviour(RLV_BHVR_SHOWNAMES))
				{
					final_name=group_title+final_name;
				}
				// </FS:Zi>
			}
			else
			{
				final_name = LLTrans::getString("TooltipPerson");;
			}

			// *HACK: We may select this object, so pretend it was clicked
			mPick = mHoverPick;
// [RLVa:KB] - Checked: 2010-04-11 (RLVa-1.2.2a) | Added: RLVa-1.2.0e
			if ( (!rlv_handler_t::isEnabled()) || 
				 ( (gRlvHandler.canTouch(hover_object, mHoverPick.mObjectOffset)) && (!gRlvHandler.hasBehaviour(RLV_BHVR_SHOWNAMES)) ) )
			{
// [/RLVa:KB]
				LLInspector::Params p;
				p.fillFrom(LLUICtrlFactory::instance().getDefaultParams<LLInspector>());
				p.message(final_name);
				// <FS:Ansariel> Get rid of the "i"-button on advanced hovertips
				//p.image.name("Inspector_I");
				if (!advancedToolTip)
				{
					p.image.name("Inspector_I");
				}
				// </FS:Ansariel>
				p.click_callback(boost::bind(showAvatarInspector, hover_object->getID()));
				p.visible_time_near(6.f);
				p.visible_time_far(3.f);
				p.delay_time(gSavedSettings.getF32("AvatarInspectorTooltipDelay"));
				p.wrap(false);
				
				LLToolTipMgr::instance().show(p);
// [RLVa:KB] - Checked: 2010-04-11 (RLVa-1.2.2a) | Added: RLVa-1.2.0e
			}
			else
			{
				LLToolTipMgr::instance().show(final_name);
			}
// [/RLVa:KB]
		}
	}
	else
	{
		//
		//  We have hit a regular object (not an avatar or attachment)
		// 
		
		//
		//  Default prefs will suppress display unless the object is interactive
		//
		bool show_all_object_tips =
		(bool)gSavedSettings.getBOOL("ShowAllObjectHoverTip");			
		LLSelectNode *nodep = LLSelectMgr::getInstance()->getHoverNode();
		
		// only show tooltip if same inspector not already open
		LLFloater* existing_inspector = LLFloaterReg::findInstance("inspect_object");
		if (nodep &&
			(!existing_inspector 
			 || !existing_inspector->getVisible()
			 || existing_inspector->getKey()["object_id"].asUUID() != hover_object->getID()))
		{

			// Add price to tooltip for items on sale
			bool for_sale = for_sale_selection(nodep);
			if(for_sale)
			{
				LLStringUtil::format_map_t args;
				S32 price = nodep->mSaleInfo.getSalePrice();
				args["[AMOUNT]"] = LLResMgr::getInstance()->getMonetaryString(price);
				tooltip_msg.append(LLTrans::getString("TooltipPrice", args) );
			}

			if (nodep->mName.empty())
			{
				tooltip_msg.append(LLTrans::getString("TooltipNoName"));
			}
			else
			{
				tooltip_msg.append( nodep->mName );
			}

			// <FS:Ansariel> Advanced object tooltips
			if (advancedToolTip)
			{
				// Set description
				if (!nodep->mDescription.empty() && nodep->mDescription != DEFAULT_DESC)
				{
					tooltip_msg.append("\n" + nodep->mDescription);
				}

				// Set owner name
				std::string full_name;
			
				if (nodep->mValid)
				{
					LLUUID owner = nodep->mPermissions->getOwner();
					if (owner.notNull())
					{
						LLAvatarName av_name;
						if (LLAvatarNameCache::get(owner, &av_name))
						{
							full_name = (!gRlvHandler.hasBehaviour(RLV_BHVR_SHOWNAMES)) ? av_name.getCompleteName() : RlvStrings::getAnonym(av_name);
						}
						else
						{
							full_name = LLTrans::getString("LoadingData");

							// If we don't have the avatar name already, let the
							// avatar name cache retrieve it and simply invoke
							// us again after it received the name.
							std::string l;
							std::string m;

							// <FS:ND> FIRE-10276; handleTooltipObject can be called during name resolution (LLAvatarNameCache), then hover_object can lon gbe destroyed and the pointer invalid.

							// mNamecacheConnections.push_back( LLAvatarNameCache::get(owner, boost::bind(&LLToolPie::handleTooltipObject, this, hover_object, l, m)) );

							LLUUID id( hover_object->getID() );
							mNamecacheConnections.push_back( LLAvatarNameCache::get(owner, boost::bind(&LLToolPie::handleTooltipObjectById, this, id, l, m)) );

							// <FS:ND>
						}

						// Owner name
						tooltip_msg.append("\n" + LLTrans::getString("TooltipOwner") + " " + full_name);
					}
				}

				// Permission flags
				LLViewerObject* parentobject = (LLViewerObject*)hover_object->getParent();
				std::string permissionsline;
				if (hover_object->flagScripted())
				{
					permissionsline += LLTrans::getString("TooltipFlagScript") + " ";
				}
				if (hover_object->flagUsePhysics())
				{
					permissionsline += LLTrans::getString("TooltipFlagPhysics") + " ";
				}
				if (hover_object->flagHandleTouch() || (parentobject && parentobject->flagHandleTouch()))
				{
					permissionsline += LLTrans::getString("TooltipFlagTouch") + " ";
				}
				if (hover_object->flagTakesMoney() || (parentobject && parentobject->flagTakesMoney()))
				{
					permissionsline += LLTrans::getString("TooltipFlagL$") + " ";
				}
				if (hover_object->flagAllowInventoryAdd())
				{
					permissionsline += LLTrans::getString("TooltipFlagDropInventory") + " ";
				}
				if (hover_object->flagPhantom())
				{
					permissionsline += LLTrans::getString("TooltipFlagPhantom") + " ";
				}
				if (hover_object->flagTemporaryOnRez())
				{
					permissionsline += LLTrans::getString("TooltipFlagTemporary") + " ";
				}
				if (!permissionsline.empty())
				{
					permissionsline = "\n" + permissionsline.substr(0, permissionsline.length() - 1);
				}
				tooltip_msg += permissionsline + "\n";

				LLStringUtil::format_map_t args;

				// Get prim count
				S32 prim_count = LLSelectMgr::getInstance()->getHoverObjects()->getObjectCount();				
				args["COUNT"] = llformat("%d", prim_count);
				tooltip_msg.append("\n" + LLTrans::getString("TooltipPrimCount", args));

				// Display the PE weight for an object if mesh is enabled
				if (gMeshRepo.meshRezEnabled())
				{
					// Ansariel: What a bummer! PE is only available for
					//           objects in the same region as you!
					if (hover_object->getRegion() && gAgent.getRegion() &&
						hover_object->getRegion()->getRegionID() == gAgent.getRegion()->getRegionID())
					{
						S32 link_cost = LLSelectMgr::getInstance()->getHoverObjects()->getSelectedLinksetCost();
						if (link_cost > 0)
						{
							args.clear();
							args["PEWEIGHT"] = llformat("%d", link_cost);
							tooltip_msg.append(LLTrans::getString("TooltipPrimEquivalent", args));
						}
/// <FS:CR> Don't show loading on vanila OpenSim (some grids have it, not not vanilla) If they have it, it will
/// show eventually
#ifdef OPENSIM
						else if (LLGridManager::getInstance()->isInOpenSim())
						{
							// Do nothing at all.
						}
#endif
// </FS:CR>
						else
						{
							tooltip_msg.append(LLTrans::getString("TooltipPrimEquivalentLoading"));
						}
					}
					else
					{
						tooltip_msg.append(LLTrans::getString("TooltipPrimEquivalentUnavailable"));
					}
				}

				// Get position
				LLViewerRegion* region = gAgent.getRegion();
				if (region)
				{
					LLVector3 relPositionObject = region->getPosRegionFromGlobal(hover_object->getPositionGlobal());

					if (!gRlvHandler.hasBehaviour(RLV_BHVR_SHOWLOC))
					{
						args.clear();
						args["POSITION"] = llformat("<%.02f, %.02f, %.02f>", relPositionObject.mV[VX], relPositionObject.mV[VY], relPositionObject.mV[VZ]);
						tooltip_msg.append("\n" + LLTrans::getString("TooltipPosition", args));
					}

					// Get distance
					F32 distance = (relPositionObject - region->getPosRegionFromGlobal(gAgent.getPositionGlobal())).magVec();
					args.clear();
					args["DISTANCE"] = llformat("%.02f", distance);
					tooltip_msg.append("\n" + LLTrans::getString("TooltipDistance", args));
				}
			}
			// </FS:Ansariel> Advanced object tooltips
			
			bool has_media = false;
			bool is_time_based_media = false;
			bool is_web_based_media = false;
			bool is_media_playing = false;
			bool is_media_displaying = false;
			
			// Does this face have media?
			const LLTextureEntry* tep = hover_object->getTE(mHoverPick.mObjectFace);
			
			if(tep)
			{
				has_media = tep->hasMedia();
				const LLMediaEntry* mep = has_media ? tep->getMediaData() : NULL;
				if (mep)
				{
					viewer_media_t media_impl = LLViewerMedia::getMediaImplFromTextureID(mep->getMediaID());
					LLPluginClassMedia* media_plugin = NULL;
					
					if (media_impl.notNull() && (media_impl->hasMedia()))
					{
						is_media_displaying = true;
						//LLStringUtil::format_map_t args;
						
						media_plugin = media_impl->getMediaPlugin();
						if(media_plugin)
						{	
							if(media_plugin->pluginSupportsMediaTime())
							{
								is_time_based_media = true;
								is_web_based_media = false;
								//args["[CurrentURL]"] =  media_impl->getMediaURL();
								is_media_playing = media_impl->isMediaPlaying();
							}
							else
							{
								is_time_based_media = false;
								is_web_based_media = true;
								//args["[CurrentURL]"] =  media_plugin->getLocation();
							}
							//tooltip_msg.append(LLTrans::getString("CurrentURL", args));
						}
					}
				}
			}
			

			// Avoid showing tip over media that's displaying unless it's for sale
			// also check the primary node since sometimes it can have an action even though
			// the root node doesn't
			
			bool needs_tip = (!is_media_displaying || 
				              for_sale) &&
				(has_media || 
				 needs_tooltip(nodep) || 
				 needs_tooltip(LLSelectMgr::getInstance()->getPrimaryHoverNode()));
			
			if (show_all_object_tips || needs_tip)
			{
				// We may select this object, so pretend it was clicked
				mPick = mHoverPick;
// [RLVa:KB] - Checked: 2010-11-12 (RLVa-1.2.1g) | Modified: RLVa-1.2.1g
				if ( (!rlv_handler_t::isEnabled()) || (!gRlvHandler.hasBehaviour(RLV_BHVR_FARTOUCH)) ||
					 (gRlvHandler.canTouch(hover_object, mHoverPick.mObjectOffset)) )
				{
// [/RLVa:KB]
					LLInspector::Params p;
					p.fillFrom(LLUICtrlFactory::instance().getDefaultParams<LLInspector>());
					p.message(tooltip_msg);
					// Ansariel: Get rid of the useless button!
					if (!advancedToolTip)
					{
						p.image.name("Inspector_I");
					}
					p.click_callback(boost::bind(showObjectInspector, hover_object->getID(), mHoverPick.mObjectFace));
					p.time_based_media(is_time_based_media);
					p.web_based_media(is_web_based_media);
					p.media_playing(is_media_playing);
					p.click_playmedia_callback(boost::bind(playCurrentMedia, mHoverPick));
					p.click_homepage_callback(boost::bind(VisitHomePage, mHoverPick));
					p.visible_time_near(6.f);
					p.visible_time_far(3.f);
					p.delay_time(gSavedSettings.getF32("ObjectInspectorTooltipDelay"));
					p.wrap(false);
					
					LLToolTipMgr::instance().show(p);
// [RLVa:KB] - Checked: 2010-04-11 (RLVa-1.2.0e) | Added: RLVa-1.2.0e
				}
				else
				{
					LLToolTipMgr::instance().show(tooltip_msg);
				}
// [/RLVa:KB]
			}
		}
	}
	
	return TRUE;
}

BOOL LLToolPie::handleToolTip(S32 local_x, S32 local_y, MASK mask)
{
	if (!LLUI::sSettingGroups["config"]->getBOOL("ShowHoverTips")) return TRUE;
	if (!mHoverPick.isValid()) return TRUE;
// [RLVa:KB] - Checked: 2010-05-03 (RLVa-1.2.0g) | Modified: RLVa-1.2.0g
#ifdef RLV_EXTENSION_CMD_INTERACT
	if (gRlvHandler.hasBehaviour(RLV_BHVR_INTERACT)) return TRUE;
#endif // RLV_EXTENSION_CMD_INTERACT
// [/RLVa:KB]

	LLViewerObject* hover_object = mHoverPick.getObject();
	
	// update hover object and hover parcel
	LLSelectMgr::getInstance()->setHoverObject(hover_object, mHoverPick.mObjectFace);
	
	
	std::string tooltip_msg;
	std::string line;

	if ( hover_object )
	{
		handleTooltipObject(hover_object, line, tooltip_msg  );
	}
	else if (mHoverPick.mPickType == LLPickInfo::PICK_LAND)
	{
		handleTooltipLand(line, tooltip_msg);
	}

	return TRUE;
}

static void show_inspector(const char* inspector, const char* param, const LLUUID& source_id)
{
	LLSD params;
	params[param] = source_id;
	if (LLToolTipMgr::instance().toolTipVisible())
	{
		LLRect rect = LLToolTipMgr::instance().getToolTipRect();
		params["pos"]["x"] = rect.mLeft;
		params["pos"]["y"] = rect.mTop;
	}

	LLFloaterReg::showInstance(inspector, params);
}


static void show_inspector(const char* inspector,  LLSD& params)
{
	if (LLToolTipMgr::instance().toolTipVisible())
	{
		LLRect rect = LLToolTipMgr::instance().getToolTipRect();
		params["pos"]["x"] = rect.mLeft;
		params["pos"]["y"] = rect.mTop;
	}
	
	LLFloaterReg::showInstance(inspector, params);
}


// static
void LLToolPie::showAvatarInspector(const LLUUID& avatar_id)
{
	show_inspector("inspect_avatar", "avatar_id", avatar_id);
}

// static
void LLToolPie::showObjectInspector(const LLUUID& object_id)
{
	show_inspector("inspect_object", "object_id", object_id);
}


// static
void LLToolPie::showObjectInspector(const LLUUID& object_id, const S32& object_face)
{
	LLSD params;
	params["object_id"] = object_id;
	params["object_face"] = object_face;
	show_inspector("inspect_object", params);
}

// static
void LLToolPie::playCurrentMedia(const LLPickInfo& info)
{
	//FIXME: how do we handle object in different parcel than us?
	LLParcel* parcel = LLViewerParcelMgr::getInstance()->getAgentParcel();
	if (!parcel) return;
	
	LLPointer<LLViewerObject> objectp = info.getObject();
	
	// Early out cases.  Must clear media hover. 
	// did not hit an object or did not hit a valid face
	if ( objectp.isNull() ||
		info.mObjectFace < 0 || 
		info.mObjectFace >= objectp->getNumTEs() )
	{
		return;
	}
	
	// Does this face have media?
	const LLTextureEntry* tep = objectp->getTE(info.mObjectFace);
	if (!tep)
		return;
	
	const LLMediaEntry* mep = tep->hasMedia() ? tep->getMediaData() : NULL;
	if(!mep)
		return;
	
	//TODO: Can you Use it? 

	LLPluginClassMedia* media_plugin = NULL;
	
	viewer_media_t media_impl = LLViewerMedia::getMediaImplFromTextureID(mep->getMediaID());
		
	if(media_impl.notNull() && media_impl->hasMedia())
	{
		media_plugin = media_impl->getMediaPlugin();
		if (media_plugin && media_plugin->pluginSupportsMediaTime())
		{
			if(media_impl->isMediaPlaying())
			{
				media_impl->pause();
			}
			else 
			{
				media_impl->play();
			}
		}
	}


}

// static
void LLToolPie::VisitHomePage(const LLPickInfo& info)
{
	//FIXME: how do we handle object in different parcel than us?
	LLParcel* parcel = LLViewerParcelMgr::getInstance()->getAgentParcel();
	if (!parcel) return;
	
	LLPointer<LLViewerObject> objectp = info.getObject();
	
	// Early out cases.  Must clear media hover. 
	// did not hit an object or did not hit a valid face
	if ( objectp.isNull() ||
		info.mObjectFace < 0 || 
		info.mObjectFace >= objectp->getNumTEs() )
	{
		return;
	}
	
	// Does this face have media?
	const LLTextureEntry* tep = objectp->getTE(info.mObjectFace);
	if (!tep)
		return;
	
	const LLMediaEntry* mep = tep->hasMedia() ? tep->getMediaData() : NULL;
	if(!mep)
		return;
	
	//TODO: Can you Use it? 
	
	LLPluginClassMedia* media_plugin = NULL;
	
	viewer_media_t media_impl = LLViewerMedia::getMediaImplFromTextureID(mep->getMediaID());
	
	if(media_impl.notNull() && media_impl->hasMedia())
	{
		media_plugin = media_impl->getMediaPlugin();
		
		if (media_plugin && !(media_plugin->pluginSupportsMediaTime()))
		{
			media_impl->navigateHome();
		}
	}
}

void LLToolPie::handleSelect()
{
	// tool is reselected when app gets focus, etc.
	mBlockClickToWalk = true;	
}

void LLToolPie::handleDeselect()
{
	if(	hasMouseCapture() )
	{
		setMouseCapture( FALSE );  // Calls onMouseCaptureLost() indirectly
	}
	// remove temporary selection for pie menu
	LLSelectMgr::getInstance()->setHoverObject(NULL);

	// Menu may be still up during transfer to different tool.
	// toolfocus and toolgrab should retain menu, they will clear it if needed
	MASK override_mask = gKeyboard ? gKeyboard->currentMask(TRUE) : 0;
	if (gMenuHolder && (!gMenuHolder->getVisible() || (override_mask & (MASK_ALT | MASK_CONTROL)) == 0))
	{
		// in most cases menu is useless without correct selection, so either keep both or discard both
		gMenuHolder->hideMenus();
		LLSelectMgr::getInstance()->validateSelection();
	}
}

LLTool* LLToolPie::getOverrideTool(MASK mask)
{
	// <FS:Ansariel> Use faster LLCachedControls for frequently visited locations
	//if (gSavedSettings.getBOOL("EnableGrab"))
	static LLCachedControl<bool> enableGrab(gSavedSettings, "EnableGrab");
	if (enableGrab)
	// </FS:Ansariel>
	{
		if (mask == MASK_CONTROL)
		{
			return LLToolGrab::getInstance();
		}
		else if (mask == (MASK_CONTROL | MASK_SHIFT))
		{
			return LLToolGrab::getInstance();
		}
	}
	return LLTool::getOverrideTool(mask);
}

void LLToolPie::stopEditing()
{
	if(	hasMouseCapture() )
	{
		setMouseCapture( FALSE );  // Calls onMouseCaptureLost() indirectly
	}
}

void LLToolPie::onMouseCaptureLost()
{
	stopCameraSteering();
	mMouseButtonDown = false;
	handleMediaMouseUp();
}

void LLToolPie::stopCameraSteering()
{
	mMouseOutsideSlop = false;
}

bool LLToolPie::inCameraSteerMode()
{
	return mMouseButtonDown && mMouseOutsideSlop && gSavedSettings.getBOOL("ClickToWalk");
}

// true if x,y outside small box around start_x,start_y
BOOL LLToolPie::outsideSlop(S32 x, S32 y, S32 start_x, S32 start_y)
{
	S32 dx = x - start_x;
	S32 dy = y - start_y;

	return (dx <= -2 || 2 <= dx || dy <= -2 || 2 <= dy);
}


void LLToolPie::render()
{
	return;
}

static void handle_click_action_play()
{
	LLParcel* parcel = LLViewerParcelMgr::getInstance()->getAgentParcel();
	if (!parcel) return;

	LLViewerMediaImpl::EMediaStatus status = LLViewerParcelMedia::getStatus();
	switch(status)
	{
		case LLViewerMediaImpl::MEDIA_PLAYING:
			LLViewerParcelMedia::pause();
			break;

		case LLViewerMediaImpl::MEDIA_PAUSED:
			LLViewerParcelMedia::start();
			break;

		default:
			if (gSavedSettings.getBOOL("MediaEnableFilter"))
			{
				LLViewerParcelMedia::filterMediaUrl(parcel);
			}
			else
			{
				LLViewerParcelMedia::play(parcel);
			}
			break;
	}
}

bool LLToolPie::handleMediaClick(const LLPickInfo& pick)
{
	//FIXME: how do we handle object in different parcel than us?
	LLParcel* parcel = LLViewerParcelMgr::getInstance()->getAgentParcel();
	LLPointer<LLViewerObject> objectp = pick.getObject();


	if (!parcel ||
		objectp.isNull() ||
		pick.mObjectFace < 0 || 
		pick.mObjectFace >= objectp->getNumTEs()) 
	{
		LLViewerMediaFocus::getInstance()->clearFocus();

		return false;
	}

	// Does this face have media?
	const LLTextureEntry* tep = objectp->getTE(pick.mObjectFace);
	if(!tep)
		return false;

	LLMediaEntry* mep = (tep->hasMedia()) ? tep->getMediaData() : NULL;
	if(!mep)
		return false;
	
	viewer_media_t media_impl = LLViewerMedia::getMediaImplFromTextureID(mep->getMediaID());

	if (gSavedSettings.getBOOL("MediaOnAPrimUI"))
	{
		if (!LLViewerMediaFocus::getInstance()->isFocusedOnFace(pick.getObject(), pick.mObjectFace) || media_impl.isNull())
		{
			// It's okay to give this a null impl
			LLViewerMediaFocus::getInstance()->setFocusFace(pick.getObject(), pick.mObjectFace, media_impl, pick.mNormal);
		}
		else
		{
			// Make sure keyboard focus is set to the media focus object.
			gFocusMgr.setKeyboardFocus(LLViewerMediaFocus::getInstance());
			LLEditMenuHandler::gEditMenuHandler = LLViewerMediaFocus::instance().getFocusedMediaImpl();
			
			media_impl->mouseDown(pick.mUVCoords, gKeyboard->currentMask(TRUE));
			mMediaMouseCaptureID = mep->getMediaID();
			setMouseCapture(TRUE);  // This object will send a mouse-up to the media when it loses capture.
		}

		return true;
	}

	LLViewerMediaFocus::getInstance()->clearFocus();

	return false;
}

bool LLToolPie::handleMediaHover(const LLPickInfo& pick)
{
	//FIXME: how do we handle object in different parcel than us?
	LLParcel* parcel = LLViewerParcelMgr::getInstance()->getAgentParcel();
	if (!parcel) return false;

	LLPointer<LLViewerObject> objectp = pick.getObject();

	// Early out cases.  Must clear media hover. 
	// did not hit an object or did not hit a valid face
	if ( objectp.isNull() ||
		pick.mObjectFace < 0 || 
		pick.mObjectFace >= objectp->getNumTEs() )
	{
		LLViewerMediaFocus::getInstance()->clearHover();
		return false;
	}

	// Does this face have media?
	const LLTextureEntry* tep = objectp->getTE(pick.mObjectFace);
	if(!tep)
		return false;
	
	const LLMediaEntry* mep = tep->hasMedia() ? tep->getMediaData() : NULL;
	if (mep
		&& gSavedSettings.getBOOL("MediaOnAPrimUI"))
	{		
		viewer_media_t media_impl = LLViewerMedia::getMediaImplFromTextureID(mep->getMediaID());
		
		if(media_impl.notNull())
		{
			// Update media hover object
			if (!LLViewerMediaFocus::getInstance()->isHoveringOverFace(objectp, pick.mObjectFace))
			{
				LLViewerMediaFocus::getInstance()->setHoverFace(objectp, pick.mObjectFace, media_impl, pick.mNormal);
			}
			
			// If this is the focused media face, send mouse move events.
			if (LLViewerMediaFocus::getInstance()->isFocusedOnFace(objectp, pick.mObjectFace))
			{
				media_impl->mouseMove(pick.mUVCoords, gKeyboard->currentMask(TRUE));
				gViewerWindow->setCursor(media_impl->getLastSetCursor());
			}
			else
			{
				// This is not the focused face -- set the default cursor.
				gViewerWindow->setCursor(UI_CURSOR_ARROW);
			}

			return true;
		}
	}
	
	// In all other cases, clear media hover.
	LLViewerMediaFocus::getInstance()->clearHover();

	return false;
}

bool LLToolPie::handleMediaMouseUp()
{
	bool result = false;
	if(mMediaMouseCaptureID.notNull())
	{
		// Face media needs to know the mouse went up.
		viewer_media_t media_impl = LLViewerMedia::getMediaImplFromTextureID(mMediaMouseCaptureID);
		if(media_impl)
		{
			// This will send a mouseUp event to the plugin using the last known mouse coordinate (from a mouseDown or mouseMove), which is what we want.
			media_impl->onMouseCaptureLost();
		}
		
		mMediaMouseCaptureID.setNull();	

		result = true;		
	}	
	
	return result;
}

static void handle_click_action_open_media(LLPointer<LLViewerObject> objectp)
{
	//FIXME: how do we handle object in different parcel than us?
	LLParcel* parcel = LLViewerParcelMgr::getInstance()->getAgentParcel();
	if (!parcel) return;

	// did we hit an object?
	if (objectp.isNull()) return;

	// did we hit a valid face on the object?
	S32 face = LLToolPie::getInstance()->getPick().mObjectFace;
	if( face < 0 || face >= objectp->getNumTEs() ) return;
		
	// is media playing on this face?
	if (LLViewerMedia::getMediaImplFromTextureID(objectp->getTE(face)->getID()) != NULL)
	{
		handle_click_action_play();
		return;
	}

	std::string media_url = std::string ( parcel->getMediaURL () );
	std::string media_type = std::string ( parcel->getMediaType() );
	LLStringUtil::trim(media_url);

	LLWeb::loadURL(media_url);
}

static ECursorType cursor_from_parcel_media(U8 click_action)
{
	// HACK: This is directly referencing an impl name.  BAD!
	// This can be removed when we have a truly generic media browser that only 
	// builds an impl based on the type of url it is passed.
	
	//FIXME: how do we handle object in different parcel than us?
	ECursorType open_cursor = UI_CURSOR_ARROW;
	LLParcel* parcel = LLViewerParcelMgr::getInstance()->getAgentParcel();
	if (!parcel) return open_cursor;

	std::string media_url = std::string ( parcel->getMediaURL () );
	std::string media_type = std::string ( parcel->getMediaType() );
	LLStringUtil::trim(media_url);

	open_cursor = UI_CURSOR_TOOLMEDIAOPEN;

	LLViewerMediaImpl::EMediaStatus status = LLViewerParcelMedia::getStatus();
	switch(status)
	{
		case LLViewerMediaImpl::MEDIA_PLAYING:
			return click_action == CLICK_ACTION_PLAY ? UI_CURSOR_TOOLPAUSE : open_cursor;
		default:
			return UI_CURSOR_TOOLPLAY;
	}
}


// True if we handled the event.
BOOL LLToolPie::handleRightClickPick()
{
	S32 x = mPick.mMousePt.mX;
	S32 y = mPick.mMousePt.mY;
	MASK mask = mPick.mKeyMask;

	if (mPick.mPickType != LLPickInfo::PICK_LAND)
	{
		LLViewerParcelMgr::getInstance()->deselectLand();
	}

	// didn't click in any UI object, so must have clicked in the world
	LLViewerObject *object = mPick.getObject();
	
	// Can't ignore children here.
	LLToolSelect::handleObjectSelection(mPick, FALSE, TRUE);

	// Spawn pie menu
	if (mPick.mPickType == LLPickInfo::PICK_LAND)
	{
		LLParcelSelectionHandle selection = LLViewerParcelMgr::getInstance()->selectParcelAt( mPick.mPosGlobal );
		gMenuHolder->setParcelSelection(selection);
		// ## Zi: Pie menu
		if(gSavedSettings.getBOOL("UsePieMenu"))
			gPieMenuLand->show(x, y);
		// ## Zi: Pie menu
		else
		gMenuLand->show(x, y);

		showVisualContextMenuEffect();

	}
	else if (mPick.mObjectID == gAgent.getID() )
	{
		// ## Zi: Pie menu
		if(gSavedSettings.getBOOL("UsePieMenu"))
		{
			if(!gPieMenuAvatarSelf)
			{
				//either at very early startup stage or at late quitting stage,
				//this event is ignored.
				return TRUE ;
			}

			gPieMenuAvatarSelf->show(x, y);
		}
		// ## Zi: Pie menu
		else
		{
			if(!gMenuAvatarSelf)
			{
				//either at very early startup stage or at late quitting stage,
				//this event is ignored.
				return TRUE ;
			}

			gMenuAvatarSelf->show(x, y);
		}
	}
	else if (object)
	{
		gMenuHolder->setObjectSelection(LLSelectMgr::getInstance()->getSelection());

		bool is_other_attachment = (object->isAttachment() && !object->isHUDAttachment() && !object->permYouOwner());
		if (object->isAvatar() 
			|| is_other_attachment)
		{
			// Find the attachment's avatar
			while( object && object->isAttachment())
			{
				object = (LLViewerObject*)object->getParent();
				llassert(object);
			}

			if (!object)
			{
				return TRUE; // unexpected, but escape
			}

			// Object is an avatar, so check for mute by id.
			LLVOAvatar* avatar = (LLVOAvatar*)object;
			std::string name = avatar->getFullname();
			std::string mute_msg;
			if (LLMuteList::getInstance()->isMuted(avatar->getID(), avatar->getFullname()))
			{
				mute_msg = LLTrans::getString("UnmuteAvatar");
			}
			else
			{
				mute_msg = LLTrans::getString("MuteAvatar");
			}

// [RLVa:KB] - Checked: 2010-04-11 (RLVa-1.2.0e) | Modified: RLVa-1.1.0l
			// Don't show the context menu on empty selection when fartouch restricted [see LLToolSelect::handleObjectSelection()]
			if ( (!rlv_handler_t::isEnabled()) || (!LLSelectMgr::getInstance()->getSelection()->isEmpty()) ||
				 (!gRlvHandler.hasBehaviour(RLV_BHVR_FARTOUCH)) )
			{
// [/RLVa:KB]
				if (is_other_attachment)
				{
					// <FS:Zi> Pie menu
					// gMenuAttachmentOther->getChild<LLUICtrl>("Avatar Mute")->setValue(mute_msg);
					// gMenuAttachmentOther->show(x, y);
					if(gSavedSettings.getBOOL("UsePieMenu"))
					{
						gPieMenuAttachmentOther->getChild<LLUICtrl>("Avatar Mute")->setValue(mute_msg);
						gPieMenuAttachmentOther->show(x, y);
					}
					else
					{
						// getChild() seems to fail for LLMenuItemCallGL items, so we changed the XML instead
						// gMenuAttachmentOther->getChild<LLUICtrl>("Avatar Mute")->setValue(mute_msg);
						gMenuAttachmentOther->show(x, y);
					}
					// </FS:Zi>
				}
				else
				{
					// <FS:Zi> Pie menu
					// gMenuAvatarOther->getChild<LLUICtrl>("Avatar Mute")->setValue(mute_msg);
					// gMenuAvatarOther->show(x, y);
					if(gSavedSettings.getBOOL("UsePieMenu"))
					{
						gPieMenuAvatarOther->getChild<LLUICtrl>("Avatar Mute")->setValue(mute_msg);
						gPieMenuAvatarOther->show(x, y);
					}
					else
					{
						// getChild() seems to fail for LLMenuItemCallGL items, so we changed the XML instead
						// gMenuAvatarOther->getChild<LLUICtrl>("Avatar Mute")->setValue(mute_msg);
						gMenuAvatarOther->show(x, y);
					}
					// </FS:Zi>
				}
// [RLVa:KB] - Checked: 2010-04-11 (RLVa-1.2.0e) | Modified: RLVa-1.1.0l
			}
			else
			{
				make_ui_sound("UISndInvalidOp");
			}
// [/RLVa:KB]
		}
		else if (object->isAttachment())
		{
			// ## Zi: Pie menu
			if(gSavedSettings.getBOOL("UsePieMenu"))
				gPieMenuAttachmentSelf->show(x, y);
			// ## Zi: Pie menu
			else
			gMenuAttachmentSelf->show(x, y);
		}
		else
		{
			// BUG: What about chatting child objects?
			std::string name;
			LLSelectNode* node = LLSelectMgr::getInstance()->getSelection()->getFirstRootNode();
			if (node)
			{
				name = node->mName;
			}

// [RLVa:KB] - Checked: 2010-04-11 (RLVa-1.2.el) | Modified: RLVa-1.1.0l
			// Don't show the pie menu on empty selection when fartouch/interaction restricted
			// (not entirely accurate in case of Tools / Select Only XXX [see LLToolSelect::handleObjectSelection()]
			if ( (!rlv_handler_t::isEnabled()) || (!LLSelectMgr::getInstance()->getSelection()->isEmpty()) ||
				 (!gRlvHandler.hasBehaviour(RLV_BHVR_FARTOUCH)) )
			{
// [/RLVa:KB]
				// <FS:Zi> Pie menu
				// gMenuHolder->getChild<LLUICtrl>("Object Mute")->setValue(mute_msg);
				// gMenuObject->show(x, y);
				if(gSavedSettings.getBOOL("UsePieMenu"))
				{
					std::string mute_msg;
					if (LLMuteList::getInstance()->isMuted(object->getID(), name))
					{
						mute_msg = LLTrans::getString("UnmuteObject");
					}
					else
					{
						mute_msg = LLTrans::getString("MuteObject2");
					}
					gPieMenuObject->getChild<LLUICtrl>("Object Mute")->setValue(mute_msg);
					gPieMenuObject->show(x, y);
				}
				else
				{
					gMenuObject->show(x, y);
				}
				// </FS:Zi>

				showVisualContextMenuEffect();
// [RLVa:KB] - Checked: 2010-04-11 (RLVa-1.2.el) | Modified: RLVa-1.1.0l
			}
			else
			{
				make_ui_sound("UISndInvalidOp");
			}
// [/RLVa:KB]
		}
	}
	else if (mPick.mParticleOwnerID.notNull())
	{
		// <FS:Ansariel> FIRE-12355: Pie menu for mute particle menu
		if (gSavedSettings.getBOOL("UsePieMenu"))
		{
			if (gPieMenuMuteParticle && mPick.mParticleOwnerID != gAgent.getID())
			{
				gPieMenuMuteParticle->show(x,y);
			}
		}
		else
		// </FS:Ansariel>
		if (gMenuMuteParticle && mPick.mParticleOwnerID != gAgent.getID())
		{
			gMenuMuteParticle->show(x,y);
		}
	}

	// non UI object - put focus back "in world"
	if (gFocusMgr.getKeyboardFocus())
	{
		gFocusMgr.setKeyboardFocus(NULL);
	}

	LLTool::handleRightMouseDown(x, y, mask);
	// We handled the event.
	return TRUE;
}

void LLToolPie::showVisualContextMenuEffect()
{
	// VEFFECT: ShowPie
	LLHUDEffectSpiral *effectp = (LLHUDEffectSpiral *)LLHUDManager::getInstance()->createViewerEffect(LLHUDObject::LL_HUD_EFFECT_SPHERE, TRUE);
	effectp->setPositionGlobal(mPick.mPosGlobal);
	effectp->setColor(LLColor4U(gAgent.getEffectColor()));
	effectp->setDuration(0.25f);
}

typedef enum e_near_far
{
	NEAR_INTERSECTION,
	FAR_INTERSECTION
} ENearFar;

bool intersect_ray_with_sphere( const LLVector3& ray_pt, const LLVector3& ray_dir, const LLVector3& sphere_center, F32 sphere_radius, e_near_far near_far, LLVector3& intersection_pt)
{
	// do ray/sphere intersection by solving quadratic equation
	LLVector3 sphere_to_ray_start_vec = ray_pt - sphere_center;
	F32 B = 2.f * ray_dir * sphere_to_ray_start_vec;
	F32 C = sphere_to_ray_start_vec.lengthSquared() - (sphere_radius * sphere_radius);

	F32 discriminant = B*B - 4.f*C;
	if (discriminant >= 0.f)
	{	// intersection detected, now find closest one
		F32 t0 = (-B - sqrtf(discriminant)) / 2.f;

		if (t0 > 0.f && near_far == NEAR_INTERSECTION)
		{
			intersection_pt = ray_pt + ray_dir * t0;
		}
		else
		{
			F32 t1 = (-B + sqrtf(discriminant)) / 2.f;
			intersection_pt = ray_pt + ray_dir * t1;
		}
		return true;
	}
	else
	{	// no intersection
		return false;
	}
}

void LLToolPie::startCameraSteering()
{
	LLFirstUse::notMoving(false);
	mMouseOutsideSlop = true;
	mBlockClickToWalk = true;

	if (gAgentCamera.getFocusOnAvatar())
	{
		mSteerPick = mPick;

		// handle special cases of steering picks
		LLViewerObject* avatar_object = mSteerPick.getObject();

		// get pointer to avatar
		while (avatar_object && !avatar_object->isAvatar())
		{
			avatar_object = (LLViewerObject*)avatar_object->getParent();
		}

		// if clicking on own avatar...
		if (avatar_object && ((LLVOAvatar*)avatar_object)->isSelf())
		{
			// ...project pick point a few meters in front of avatar
			mSteerPick.mPosGlobal = gAgent.getPositionGlobal() + LLVector3d(LLViewerCamera::instance().getAtAxis()) * 3.0;
		}

		if (!mSteerPick.isValid())
		{
			mSteerPick.mPosGlobal = gAgent.getPosGlobalFromAgent(
				LLViewerCamera::instance().getOrigin() + gViewerWindow->mouseDirectionGlobal(mSteerPick.mMousePt.mX, mSteerPick.mMousePt.mY) * 100.f);
		}

		setMouseCapture(TRUE);
		
		mMouseSteerX = mMouseDownX;
		mMouseSteerY = mMouseDownY;
		const LLVector3 camera_to_rotation_center	= gAgent.getFrameAgent().getOrigin() - LLViewerCamera::instance().getOrigin();
		const LLVector3 rotation_center_to_pick		= gAgent.getPosAgentFromGlobal(mSteerPick.mPosGlobal) - gAgent.getFrameAgent().getOrigin();

		mClockwise = camera_to_rotation_center * rotation_center_to_pick < 0.f;
		if (mMouseSteerGrabPoint) { mMouseSteerGrabPoint->markDead(); }
		mMouseSteerGrabPoint = (LLHUDEffectBlob *)LLHUDManager::getInstance()->createViewerEffect(LLHUDObject::LL_HUD_EFFECT_BLOB, FALSE);
		mMouseSteerGrabPoint->setPositionGlobal(mSteerPick.mPosGlobal);
		mMouseSteerGrabPoint->setColor(LLColor4U(170, 210, 190));
		mMouseSteerGrabPoint->setPixelSize(5);
		mMouseSteerGrabPoint->setDuration(2.f);
	}
}

void LLToolPie::steerCameraWithMouse(S32 x, S32 y)
{
	const LLViewerCamera& camera = LLViewerCamera::instance();
	const LLCoordFrame& rotation_frame = gAgent.getFrameAgent();
	const LLVector3 pick_pos = gAgent.getPosAgentFromGlobal(mSteerPick.mPosGlobal);
	const LLVector3 pick_rotation_center = rotation_frame.getOrigin() + parallel_component(pick_pos - rotation_frame.getOrigin(), rotation_frame.getUpAxis());
	const F32 MIN_ROTATION_RADIUS_FRACTION = 0.2f;
	const F32 min_rotation_radius = MIN_ROTATION_RADIUS_FRACTION * dist_vec(pick_rotation_center, camera.getOrigin());;
	const F32 pick_distance_from_rotation_center = llclamp(dist_vec(pick_pos, pick_rotation_center), min_rotation_radius, F32_MAX);
	const LLVector3 camera_to_rotation_center = pick_rotation_center - camera.getOrigin();
	const LLVector3 adjusted_camera_pos = LLViewerCamera::instance().getOrigin() + projected_vec(camera_to_rotation_center, rotation_frame.getUpAxis());
	const F32 camera_distance_from_rotation_center = dist_vec(adjusted_camera_pos, pick_rotation_center);

	LLVector3 mouse_ray = orthogonal_component(gViewerWindow->mouseDirectionGlobal(x, y), rotation_frame.getUpAxis());
	mouse_ray.normalize();

	LLVector3 old_mouse_ray = orthogonal_component(gViewerWindow->mouseDirectionGlobal(mMouseSteerX, mMouseSteerY), rotation_frame.getUpAxis());
	old_mouse_ray.normalize();

	F32 yaw_angle;
	F32 old_yaw_angle;
	LLVector3 mouse_on_sphere;
	LLVector3 old_mouse_on_sphere;

	if (intersect_ray_with_sphere(
			adjusted_camera_pos,
			mouse_ray,
			pick_rotation_center,
			pick_distance_from_rotation_center, 
			FAR_INTERSECTION,
			mouse_on_sphere))
	{
		LLVector3 mouse_sphere_offset = mouse_on_sphere - pick_rotation_center;
		yaw_angle = atan2f(mouse_sphere_offset * rotation_frame.getLeftAxis(), mouse_sphere_offset * rotation_frame.getAtAxis());
	}
	else
	{
		yaw_angle = F_PI_BY_TWO + asinf(pick_distance_from_rotation_center / camera_distance_from_rotation_center);
		if (mouse_ray * rotation_frame.getLeftAxis() < 0.f)
		{
			yaw_angle *= -1.f;
		}
	}

	if (intersect_ray_with_sphere(
			adjusted_camera_pos,
			old_mouse_ray,
			pick_rotation_center,
			pick_distance_from_rotation_center,
			FAR_INTERSECTION,
			old_mouse_on_sphere))
	{
		LLVector3 mouse_sphere_offset = old_mouse_on_sphere - pick_rotation_center;
		old_yaw_angle = atan2f(mouse_sphere_offset * rotation_frame.getLeftAxis(), mouse_sphere_offset * rotation_frame.getAtAxis());
	}
	else
	{
		old_yaw_angle = F_PI_BY_TWO + asinf(pick_distance_from_rotation_center / camera_distance_from_rotation_center);

		if (mouse_ray * rotation_frame.getLeftAxis() < 0.f)
		{
			old_yaw_angle *= -1.f;
		}
	}

	const F32 delta_angle = yaw_angle - old_yaw_angle;

	if (mClockwise)
	{
		gAgent.yaw(delta_angle);
	}
	else
	{
		gAgent.yaw(-delta_angle);
	}

	mMouseSteerX = x;
	mMouseSteerY = y;
}

// <FS:ND> Keep track of name resolutions we made and delete them if needed to avoid crashing if this instance dies.
LLToolPie::~LLToolPie()
{
	std::vector< tNamecacheConnection >::iterator itr = mNamecacheConnections.begin();
	std::vector< tNamecacheConnection >::iterator itrEnd = mNamecacheConnections.end();

	while( itr != itrEnd )
	{
		itr->disconnect();
		++itr;
	}
}
// </FS:ND>

// <FS:ND> FIRE-10276; handleTooltipObject can be called during name resolution (LLAvatarNameCache), then hover_object can lon gbe destroyed and the pointer invalid.
// To circumvent this just pass the id and try to fetch the object from gObjectList.

BOOL LLToolPie::handleTooltipObjectById( LLUUID hoverObjectId, std::string line, std::string tooltip_msg)
{
	LLViewerObject* pObject = gObjectList.findObject( hoverObjectId );

	if( !pObject )
		return TRUE;

	return handleTooltipObject( pObject, line, tooltip_msg );
}

// </FS:ND><|MERGE_RESOLUTION|>--- conflicted
+++ resolved
@@ -114,16 +114,11 @@
 	mMouseDownX = x;
 	mMouseDownY = y;
 
-<<<<<<< HEAD
-	//left mouse down always picks transparent
+	//left mouse down always picks transparent (but see handleMouseUp)
 //	mPick = gViewerWindow->pickImmediate(x, y, TRUE, FALSE);
 // [SL:KB] - Patch: UI-PickRiggedAttachment | Checked: 2012-07-12 (Catznip-3.3)
 	mPick = gViewerWindow->pickImmediate(x, y, TRUE, FALSE, FALSE);
 // [/SL:KB]
-=======
-	//left mouse down always picks transparent (but see handleMouseUp)
-	mPick = gViewerWindow->pickImmediate(x, y, TRUE, FALSE);
->>>>>>> 6e6d610a
 	mPick.mKeyMask = mask;
 
 	mMouseButtonDown = true;
