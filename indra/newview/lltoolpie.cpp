/** 
 * @file lltoolpie.cpp
 * @brief LLToolPie class implementation
 *
 * $LicenseInfo:firstyear=2001&license=viewerlgpl$
 * Second Life Viewer Source Code
 * Copyright (C) 2010, Linden Research, Inc.
 * 
 * This library is free software; you can redistribute it and/or
 * modify it under the terms of the GNU Lesser General Public
 * License as published by the Free Software Foundation;
 * version 2.1 of the License only.
 * 
 * This library is distributed in the hope that it will be useful,
 * but WITHOUT ANY WARRANTY; without even the implied warranty of
 * MERCHANTABILITY or FITNESS FOR A PARTICULAR PURPOSE.  See the GNU
 * Lesser General Public License for more details.
 * 
 * You should have received a copy of the GNU Lesser General Public
 * License along with this library; if not, write to the Free Software
 * Foundation, Inc., 51 Franklin Street, Fifth Floor, Boston, MA  02110-1301  USA
 * 
 * Linden Research, Inc., 945 Battery Street, San Francisco, CA  94111  USA
 * $/LicenseInfo$
 */

#include "llviewerprecompiledheaders.h"

#include "lltoolpie.h"

#include "indra_constants.h"
#include "llclickaction.h"
#include "llparcel.h"

#include "llagent.h"
#include "llagentcamera.h"
#include "llavatarnamecache.h"
#include "llfocusmgr.h"
#include "llfirstuse.h"
#include "llfloaterland.h"
#include "llfloaterreg.h"
#include "llfloaterscriptdebug.h"
#include "lltooltip.h"
#include "llhudeffecttrail.h"
#include "llhudicon.h"
#include "llhudmanager.h"
#include "llkeyboard.h"
#include "llmediaentry.h"
#include "llmenugl.h"
#include "llmeshrepository.h"
#include "llmutelist.h"
#include "piemenu.h"	// ## Zi: Pie menu
#include "llresmgr.h"  // getMonetaryString
#include "llselectmgr.h"
#include "lltoolfocus.h"
#include "lltoolgrab.h"
#include "lltoolmgr.h"
#include "lltoolselect.h"
#include "lltrans.h"
#include "llviewercamera.h"
#include "llviewerparcelmedia.h"
#include "llviewercontrol.h"
#include "llviewermenu.h"
#include "llviewerobjectlist.h"
#include "llviewerobject.h"
#include "llviewerparcelmgr.h"
#include "llviewerregion.h"
#include "llviewerwindow.h"
#include "llviewermedia.h"
#include "llvoavatarself.h"
#include "llviewermediafocus.h"
#include "llworld.h"
#include "llui.h"
#include "llweb.h"
#include "pipeline.h"	// setHighlightObject
// [RLVa:KB] - Checked: 2010-03-06 (RLVa-1.2.0c)
#include "rlvhandler.h"
// [/RLVa:KB]

#include "llviewernetwork.h"	// <FS:CR> For prim equivilance hiding

extern BOOL gDebugClicks;

static void handle_click_action_play();
static void handle_click_action_open_media(LLPointer<LLViewerObject> objectp);
static ECursorType cursor_from_parcel_media(U8 click_action);

LLToolPie::LLToolPie()
:	LLTool(std::string("Pie")),
	mMouseButtonDown( false ),
	mMouseOutsideSlop( false ),
	mMouseSteerX(-1),
	mMouseSteerY(-1),
	mBlockClickToWalk(false),
	mClickAction(0),
	mClickActionBuyEnabled( gSavedSettings.getBOOL("ClickActionBuyEnabled") ),
	mClickActionPayEnabled( gSavedSettings.getBOOL("ClickActionPayEnabled") )
{
}

BOOL LLToolPie::handleAnyMouseClick(S32 x, S32 y, MASK mask, EClickType clicktype, BOOL down)
{
	BOOL result = LLMouseHandler::handleAnyMouseClick(x, y, mask, clicktype, down);
	
	// This override DISABLES the keyboard focus reset that LLTool::handleAnyMouseClick adds.
	// LLToolPie will do the right thing in its pick callback.
	
	return result;
}

BOOL LLToolPie::handleMouseDown(S32 x, S32 y, MASK mask)
{
	mMouseOutsideSlop = FALSE;
	mMouseDownX = x;
	mMouseDownY = y;

	//left mouse down always picks transparent
//	mPick = gViewerWindow->pickImmediate(x, y, TRUE);
// [SL:KB] - Patch: UI-PickRiggedAttachment | Checked: 2012-07-12 (Catznip-3.3)
	mPick = gViewerWindow->pickImmediate(x, y, TRUE, FALSE);
// [/SL:KB]
	mPick.mKeyMask = mask;

	mMouseButtonDown = true;
	
	handleLeftClickPick();

	return TRUE;
}

// Spawn context menus on right mouse down so you can drag over and select
// an item.
BOOL LLToolPie::handleRightMouseDown(S32 x, S32 y, MASK mask)
{
	// don't pick transparent so users can't "pay" transparent objects
//	mPick = gViewerWindow->pickImmediate(x, y, FALSE, TRUE);
// [SL:KB] - Patch: UI-PickRiggedAttachment | Checked: 2012-07-12 (Catznip-3.3)
	mPick = gViewerWindow->pickImmediate(x, y, FALSE, TRUE, TRUE);
// [/SL:KB]
	mPick.mKeyMask = mask;

	// claim not handled so UI focus stays same
	// <FS:Ansariel> Enable context/pie menu in mouselook
	//if(gAgentCamera.getCameraMode() != CAMERA_MODE_MOUSELOOK)
	if(gAgentCamera.getCameraMode() != CAMERA_MODE_MOUSELOOK || gSavedSettings.getBOOL("FSEnableRightclickMenuInMouselook"))
	// </FS:Ansariel>
	{
		handleRightClickPick();
	}
	return FALSE;
}

BOOL LLToolPie::handleRightMouseUp(S32 x, S32 y, MASK mask)
{
	LLToolMgr::getInstance()->clearTransientTool();
	return LLTool::handleRightMouseUp(x, y, mask);
}

BOOL LLToolPie::handleScrollWheel(S32 x, S32 y, S32 clicks)
{
	return LLViewerMediaFocus::getInstance()->handleScrollWheel(x, y, clicks);
}

// True if you selected an object.
BOOL LLToolPie::handleLeftClickPick()
{
	S32 x = mPick.mMousePt.mX;
	S32 y = mPick.mMousePt.mY;
	MASK mask = mPick.mKeyMask;
	if (mPick.mPickType == LLPickInfo::PICK_PARCEL_WALL)
	{
		LLParcel* parcel = LLViewerParcelMgr::getInstance()->getCollisionParcel();
		if (parcel)
		{
			LLViewerParcelMgr::getInstance()->selectCollisionParcel();
			if (parcel->getParcelFlag(PF_USE_PASS_LIST) 
				&& !LLViewerParcelMgr::getInstance()->isCollisionBanned())
			{
				// if selling passes, just buy one
				void* deselect_when_done = (void*)TRUE;
				LLPanelLandGeneral::onClickBuyPass(deselect_when_done);
			}
			else
			{
				// not selling passes, get info
				LLFloaterReg::showInstance("about_land");
			}
		}

		gFocusMgr.setKeyboardFocus(NULL);
		return LLTool::handleMouseDown(x, y, mask);
	}

	// didn't click in any UI object, so must have clicked in the world
	LLViewerObject *object = mPick.getObject();
	LLViewerObject *parent = NULL;

	if (mPick.mPickType != LLPickInfo::PICK_LAND)
	{
		LLViewerParcelMgr::getInstance()->deselectLand();
	}
	
	if (object)
	{
		parent = object->getRootEdit();
	}

	if (handleMediaClick(mPick))
	{
		return TRUE;
	}

	// If it's a left-click, and we have a special action, do it.
	if (useClickAction(mask, object, parent))
	{
// [RLVa:KB] - Checked: 2010-03-11 (RLVa-1.2.0e) | Modified: RLVa-1.1.0l
		// Block left-click special actions when fartouch restricted
		if ( (rlv_handler_t::isEnabled()) && 
			 (gRlvHandler.hasBehaviour(RLV_BHVR_FARTOUCH)) && (!gRlvHandler.canTouch(object, mPick.mObjectOffset)) )
		{
			return TRUE;
		}
// [/RLVa:KB]

		mClickAction = 0;
		if (object && object->getClickAction()) 
		{
			mClickAction = object->getClickAction();
		}
		else if (parent && parent->getClickAction()) 
		{
			mClickAction = parent->getClickAction();
		}

		switch(mClickAction)
		{
		case CLICK_ACTION_TOUCH:
			// touch behavior down below...
			break;
		case CLICK_ACTION_SIT:
			{
				if (isAgentAvatarValid() && !gAgentAvatarp->isSitting() && !gSavedSettings.getBOOL("FSBlockClickSit")) // agent not already sitting
				{
					handle_object_sit_or_stand();
					// put focus in world when sitting on an object
					gFocusMgr.setKeyboardFocus(NULL);
					return TRUE;
				} // else nothing (fall through to touch)
			}
		case CLICK_ACTION_PAY:
			if ( mClickActionPayEnabled )
			{
				if ((object && object->flagTakesMoney())
					|| (parent && parent->flagTakesMoney()))
				{
					// pay event goes to object actually clicked on
					mClickActionObject = object;
					mLeftClickSelection = LLToolSelect::handleObjectSelection(mPick, FALSE, TRUE);
					if (LLSelectMgr::getInstance()->selectGetAllValid())
					{
						// call this right away, since we have all the info we need to continue the action
						selectionPropertiesReceived();
					}
					return TRUE;
				}
			}
			break;
		case CLICK_ACTION_BUY:
			if ( mClickActionBuyEnabled )
			{
				mClickActionObject = parent;
				mLeftClickSelection = LLToolSelect::handleObjectSelection(mPick, FALSE, TRUE, TRUE);
				if (LLSelectMgr::getInstance()->selectGetAllValid())
				{
					// call this right away, since we have all the info we need to continue the action
					selectionPropertiesReceived();
				}
				return TRUE;
			}
			break;
		case CLICK_ACTION_OPEN:
			if (parent && parent->allowOpen())
			{
				mClickActionObject = parent;
				mLeftClickSelection = LLToolSelect::handleObjectSelection(mPick, FALSE, TRUE, TRUE);
				if (LLSelectMgr::getInstance()->selectGetAllValid())
				{
					// call this right away, since we have all the info we need to continue the action
					selectionPropertiesReceived();
				}
			}
			return TRUE;	
		case CLICK_ACTION_PLAY:
			handle_click_action_play();
			return TRUE;
		case CLICK_ACTION_OPEN_MEDIA:
			// mClickActionObject = object;
			handle_click_action_open_media(object);
			return TRUE;
		case CLICK_ACTION_ZOOM:
			{	
				const F32 PADDING_FACTOR = 2.f;
				LLViewerObject* object = gObjectList.findObject(mPick.mObjectID);
				
				if (object)
				{
					gAgentCamera.setFocusOnAvatar(FALSE, ANIMATE);
					
					LLBBox bbox = object->getBoundingBoxAgent() ;
					F32 angle_of_view = llmax(0.1f, LLViewerCamera::getInstance()->getAspect() > 1.f ? LLViewerCamera::getInstance()->getView() * LLViewerCamera::getInstance()->getAspect() : LLViewerCamera::getInstance()->getView());
					F32 distance = bbox.getExtentLocal().magVec() * PADDING_FACTOR / atan(angle_of_view);
				
					LLVector3 obj_to_cam = LLViewerCamera::getInstance()->getOrigin() - bbox.getCenterAgent();
					obj_to_cam.normVec();
					
					LLVector3d object_center_global = gAgent.getPosGlobalFromAgent(bbox.getCenterAgent());
					gAgentCamera.setCameraPosAndFocusGlobal(object_center_global + LLVector3d(obj_to_cam * distance), 
													  object_center_global, 
													  mPick.mObjectID );
				}
			}
			return TRUE;			
		default:
			// nothing
			break;
		}
	}

	// put focus back "in world"
	if (gFocusMgr.getKeyboardFocus())
	{
		// don't click to walk on attempt to give focus to world
		mBlockClickToWalk = true;
		gFocusMgr.setKeyboardFocus(NULL);
	}

	BOOL touchable = (object && object->flagHandleTouch()) 
					 || (parent && parent->flagHandleTouch());

	// Switch to grab tool if physical or triggerable
	if (object && 
		!object->isAvatar() && 
		((object->flagUsePhysics() || (parent && !parent->isAvatar() && parent->flagUsePhysics())) || touchable) 
		)
	{
// [RLVa:KB] - Checked: 2010-03-11 (RLVa-1.2.0e) | Modified: RLVa-1.1.0l
		// Triggered by left-clicking on a touchable object
		if ( (rlv_handler_t::isEnabled()) && (!gRlvHandler.canTouch(object, mPick.mObjectOffset)) )
		{
			return LLTool::handleMouseDown(x, y, mask);
		}
// [/RLVa:KB]

		gGrabTransientTool = this;
		mMouseButtonDown = false;
		LLToolMgr::getInstance()->getCurrentToolset()->selectTool( LLToolGrab::getInstance() );
		return LLToolGrab::getInstance()->handleObjectHit( mPick );
	}
	
	LLHUDIcon* last_hit_hud_icon = mPick.mHUDIcon;
	// <FS:Ansariel> FIRE-11024: Only open script debug floater if it's a script error
	//if (!object && last_hit_hud_icon && last_hit_hud_icon->getSourceObject())
	if (!object && last_hit_hud_icon && last_hit_hud_icon->getScriptError() && last_hit_hud_icon->getSourceObject())
	{
		LLFloaterScriptDebug::show(last_hit_hud_icon->getSourceObject()->getID());
	}

	// If left-click never selects or spawns a menu
	// Eat the event.
	if (!gSavedSettings.getBOOL("LeftClickShowMenu"))
	{
		// mouse already released
		if (!mMouseButtonDown)
		{
			return true;
		}

		while( object && object->isAttachment() && !object->flagHandleTouch())
		{
			// don't pick avatar through hud attachment
			if (object->isHUDAttachment())
			{
				break;
			}
			object = (LLViewerObject*)object->getParent();
		}
		// <FS:Ansariel> FIRE-15189: Fix ClickToWalk not allowing mouse-walk (behavior change)
		//if (object && object == gAgentAvatarp && !gSavedSettings.getBOOL("ClickToWalk"))
		if (object && object == gAgentAvatarp)
		// </FS:Ansariel>
		{
			// we left clicked on avatar, switch to focus mode
			mMouseButtonDown = false;
			LLToolMgr::getInstance()->setTransientTool(LLToolCamera::getInstance());
			gViewerWindow->hideCursor();
			LLToolCamera::getInstance()->setMouseCapture(TRUE);
			LLToolCamera::getInstance()->pickCallback(mPick);
			if(!gSavedSettings.getBOOL("ClickOnAvatarKeepsCamera"))		// keep camera in place when clicking on ourselves -Zi
				gAgentCamera.setFocusOnAvatar(TRUE, TRUE);

			return TRUE;
		}
	//////////
	//	// Could be first left-click on nothing
	//	LLFirstUse::useLeftClickNoHit();
	/////////
		
		// Eat the event
		return LLTool::handleMouseDown(x, y, mask);
	}

	if (gAgent.leftButtonGrabbed())
	{
		// if the left button is grabbed, don't put up the pie menu
		return LLTool::handleMouseDown(x, y, mask);
	}

	// Can't ignore children here.
	LLToolSelect::handleObjectSelection(mPick, FALSE, TRUE);

	// Spawn pie menu
	LLTool::handleRightMouseDown(x, y, mask);
	return TRUE;
}

BOOL LLToolPie::useClickAction(MASK mask, 
							   LLViewerObject* object, 
							   LLViewerObject* parent)
{
	return	mask == MASK_NONE
			&& object
			&& !object->isAttachment() 
			&& LLPrimitive::isPrimitive(object->getPCode())
			&& (object->getClickAction() 
				|| parent->getClickAction());

}

U8 final_click_action(LLViewerObject* obj)
{
	if (!obj) return CLICK_ACTION_NONE;
	if (obj->isAttachment()) return CLICK_ACTION_NONE;

	U8 click_action = CLICK_ACTION_TOUCH;
	LLViewerObject* parent = obj->getRootEdit();
	if (obj->getClickAction()
	    || (parent && parent->getClickAction()))
	{
		if (obj->getClickAction())
		{
			click_action = obj->getClickAction();
		}
		else if (parent && parent->getClickAction())
		{
			click_action = parent->getClickAction();
		}
	}
	return click_action;
}

ECursorType LLToolPie::cursorFromObject(LLViewerObject* object)
{
	LLViewerObject* parent = NULL;
	if (object)
	{
		parent = object->getRootEdit();
	}
	U8 click_action = final_click_action(object);
	ECursorType cursor = UI_CURSOR_ARROW;
	switch(click_action)
	{
	case CLICK_ACTION_SIT:
		{
//			if (isAgentAvatarValid() && !gAgentAvatarp->isSitting()) // not already sitting?
// [RLVa:KB] - Checked: 2010-03-06 (RLVa-1.2.0c) | Modified: RLVa-1.2.0g
			if ( (isAgentAvatarValid() && !gAgentAvatarp->isSitting()) && 
				 ((!rlv_handler_t::isEnabled()) || (gRlvHandler.canSit(object, LLToolPie::getInstance()->getHoverPick().mObjectOffset))) )
// [/RLVa:KB]
			{
				cursor = UI_CURSOR_TOOLSIT;
			}
		}
		break;
	case CLICK_ACTION_BUY:
		if ( mClickActionBuyEnabled )
		{
			cursor = UI_CURSOR_TOOLBUY;
		}
		break;
	case CLICK_ACTION_OPEN:
		// Open always opens the parent.
		if (parent && parent->allowOpen())
		{
			cursor = UI_CURSOR_TOOLOPEN;
		}
		break;
	case CLICK_ACTION_PAY:	
		if ( mClickActionPayEnabled )
		{
			if ((object && object->flagTakesMoney())
				|| (parent && parent->flagTakesMoney()))
			{
				//cursor = UI_CURSOR_TOOLBUY;  FIRESTORM - pay cursor is separate from buy cursor
				cursor = UI_CURSOR_TOOLPAY;
			}
		}
		break;
	case CLICK_ACTION_ZOOM:
			cursor = UI_CURSOR_TOOLZOOMIN;
			break;			
	case CLICK_ACTION_PLAY:
	case CLICK_ACTION_OPEN_MEDIA: 
		cursor = cursor_from_parcel_media(click_action);
		break;
	default:
		break;
	}
	return cursor;
}

void LLToolPie::resetSelection()
{
	mLeftClickSelection = NULL;
	mClickActionObject = NULL;
	mClickAction = 0;
}

void LLToolPie::walkToClickedLocation()
{
	if(mAutoPilotDestination) { mAutoPilotDestination->markDead(); }
	mAutoPilotDestination = (LLHUDEffectBlob *)LLHUDManager::getInstance()->createViewerEffect(LLHUDObject::LL_HUD_EFFECT_BLOB, FALSE);
	mAutoPilotDestination->setPositionGlobal(mPick.mPosGlobal);
	mAutoPilotDestination->setPixelSize(5);
	mAutoPilotDestination->setColor(LLColor4U(170, 210, 190));
	mAutoPilotDestination->setDuration(3.f);

	handle_go_to();
}

// When we get object properties after left-clicking on an object
// with left-click = buy, if it's the same object, do the buy.

// static
void LLToolPie::selectionPropertiesReceived()
{
	// Make sure all data has been received.
	// This function will be called repeatedly as the data comes in.
	if (!LLSelectMgr::getInstance()->selectGetAllValid())
	{
		return;
	}

	LLObjectSelection* selection = LLToolPie::getInstance()->getLeftClickSelection();
	if (selection)
	{
		LLViewerObject* selected_object = selection->getPrimaryObject();
		// since we don't currently have a way to lock a selection, it could have changed
		// after we initially clicked on the object
		if (selected_object == LLToolPie::getInstance()->getClickActionObject())
		{
			U8 click_action = LLToolPie::getInstance()->getClickAction();
			switch (click_action)
			{
			case CLICK_ACTION_BUY:
				if ( LLToolPie::getInstance()->mClickActionBuyEnabled )
				{
					handle_buy();
				}
				break;
			case CLICK_ACTION_PAY:
				if ( LLToolPie::getInstance()->mClickActionPayEnabled )
				{
					handle_give_money_dialog();
				}
				break;
			case CLICK_ACTION_OPEN:
				LLFloaterReg::showInstance("openobject");
				break;
			default:
				break;
			}
		}
	}
	LLToolPie::getInstance()->resetSelection();
}

BOOL LLToolPie::handleHover(S32 x, S32 y, MASK mask)
{
//	mHoverPick = gViewerWindow->pickImmediate(x, y, FALSE);
// [SL:KB] - Patch: UI-PickRiggedAttachment | Checked: 2012-07-12 (Catznip-3.3)
	mHoverPick = gViewerWindow->pickImmediate(x, y, FALSE, FALSE);
// [/SL:KB]
	LLViewerObject *parent = NULL;
	LLViewerObject *object = mHoverPick.getObject();
// [RLVa:KB] - Checked: 2010-03-11 (RLVa-1.2.0e) | Modified: RLVa-1.1.0l
	// Block all special click action cursors when:
	//   - @fartouch=n restricted and the object is out of range
	//   - @interact=n restricted and the object isn't a HUD attachment
	if ( (object) && (rlv_handler_t::isEnabled()) && 
		( ((gRlvHandler.hasBehaviour(RLV_BHVR_FARTOUCH))) && (!gRlvHandler.canTouch(object, mHoverPick.mObjectOffset)) || 
		  ((gRlvHandler.hasBehaviour(RLV_BHVR_INTERACT)) && (!object->isHUDAttachment())) ) )
	{
		gViewerWindow->setCursor(UI_CURSOR_ARROW);
		return TRUE;
	}
// [/RLVa:KB]

	if (object)
	{
		parent = object->getRootEdit();
	}

	// Show screen-space highlight glow effect
	bool show_highlight = false;

	if (handleMediaHover(mHoverPick))
	{
		// *NOTE: If you think the hover glow conflicts with the media outline, you
		// could disable it here.
		show_highlight = true;
		// cursor set by media object
		LL_DEBUGS("UserInput") << "hover handled by LLToolPie (inactive)" << LL_ENDL;
	}
	else if (!mMouseOutsideSlop 
		&& mMouseButtonDown 
		&& gSavedSettings.getBOOL("ClickToWalk"))
	{
		S32 delta_x = x - mMouseDownX;
		S32 delta_y = y - mMouseDownY;
		S32 threshold = gSavedSettings.getS32("DragAndDropDistanceThreshold");
		if (delta_x * delta_x + delta_y * delta_y > threshold * threshold)
		{
			startCameraSteering();
			steerCameraWithMouse(x, y);
			gViewerWindow->setCursor(UI_CURSOR_TOOLGRAB);
		}
		else
		{
			gViewerWindow->setCursor(UI_CURSOR_ARROW);
		}
	}
// [RLVa:KB] - Checked: 2010-03-11 (RLVa-1.2.0e) | Added: RLVa-1.1.0l
	else if ( (object) && (rlv_handler_t::isEnabled()) && (!gRlvHandler.canTouch(object)) )
	{
		// Block showing the "grab" or "touch" cursor if we can't touch the object (@fartouch=n is handled above)
		gViewerWindow->setCursor(UI_CURSOR_ARROW);
	}
// [/RLVa:KB]
	else if (inCameraSteerMode())
	{
		steerCameraWithMouse(x, y);
		gViewerWindow->setCursor(UI_CURSOR_TOOLGRAB);
	}
	else
	{
		// perform a separate pick that detects transparent objects since they respond to 1-click actions
//		LLPickInfo click_action_pick = gViewerWindow->pickImmediate(x, y, TRUE);
// [SL:KB] - Patch: UI-PickRiggedAttachment | Checked: 2012-07-12 (Catznip-3.3)
		LLPickInfo click_action_pick = gViewerWindow->pickImmediate(x, y, TRUE, FALSE);
// [/SL:KB]

		LLViewerObject* click_action_object = click_action_pick.getObject();

		if (click_action_object && useClickAction(mask, click_action_object, click_action_object->getRootEdit()))
		{
			show_highlight = true;
			ECursorType cursor = cursorFromObject(click_action_object);
			gViewerWindow->setCursor(cursor);
			LL_DEBUGS("UserInput") << "hover handled by LLToolPie (inactive)" << LL_ENDL;
		}
// [RLVa:KB] - Checked: 2010-03-11 (RLVa-1.2.0e) | Added: RLVa-1.1.0l
		else if ( (object) && (rlv_handler_t::isEnabled()) && (!gRlvHandler.canTouch(object)) )
		{
			// Block showing the "grab" or "touch" cursor if we can't touch the object (@fartouch=n is handled above)
			gViewerWindow->setCursor(UI_CURSOR_ARROW);
		}
// [/RLVa:KB]
		else if ((object && !object->isAvatar() && object->flagUsePhysics()) 
				 || (parent && !parent->isAvatar() && parent->flagUsePhysics()))
		{
			show_highlight = true;
			gViewerWindow->setCursor(UI_CURSOR_TOOLGRAB);
			LL_DEBUGS("UserInput") << "hover handled by LLToolPie (inactive)" << LL_ENDL;
		}
		else if ( (object && object->flagHandleTouch()) 
				  || (parent && parent->flagHandleTouch()))
		{
			show_highlight = true;
			gViewerWindow->setCursor(UI_CURSOR_HAND);
			LL_DEBUGS("UserInput") << "hover handled by LLToolPie (inactive)" << LL_ENDL;
		}
		else
		{
			gViewerWindow->setCursor(UI_CURSOR_ARROW);
			LL_DEBUGS("UserInput") << "hover handled by LLToolPie (inactive)" << LL_ENDL;
		}
	}

	if(!object)
	{
		LLViewerMediaFocus::getInstance()->clearHover();
	}

	static LLCachedControl<bool> enable_highlight(
		gSavedSettings, "RenderHoverGlowEnable", false);
	LLDrawable* drawable = NULL;
	if (enable_highlight && show_highlight && object)
	{
		drawable = object->mDrawable;
	}
	gPipeline.setHighlightObject(drawable);

	return TRUE;
}

BOOL LLToolPie::handleMouseUp(S32 x, S32 y, MASK mask)
{
	LLViewerObject* obj = mPick.getObject();
	U8 click_action = final_click_action(obj);

	// let media have first pass at click
	if (handleMediaMouseUp() || LLViewerMediaFocus::getInstance()->getFocus())
	{
		mBlockClickToWalk = true;
	}
	stopCameraSteering();
	mMouseButtonDown = false;

	if (click_action == CLICK_ACTION_NONE				// not doing 1-click action
		&& gSavedSettings.getBOOL("ClickToWalk")		// click to walk enabled
		&& !gAgent.getFlying()							// don't auto-navigate while flying until that works
		&& gAgentAvatarp
		&& !gAgentAvatarp->isSitting()
		&& !mBlockClickToWalk							// another behavior hasn't cancelled click to walk
		&& !mPick.mPosGlobal.isExactlyZero()			// valid coordinates for pick
		&& (mPick.mPickType == LLPickInfo::PICK_LAND	// we clicked on land
			|| mPick.mObjectID.notNull()))				// or on an object
	{
		// handle special cases of steering picks
		LLViewerObject* avatar_object = mPick.getObject();

		// get pointer to avatar
		while (avatar_object && !avatar_object->isAvatar())
		{
			avatar_object = (LLViewerObject*)avatar_object->getParent();
		}

		if (avatar_object && ((LLVOAvatar*)avatar_object)->isSelf())
		{
			const F64 SELF_CLICK_WALK_DISTANCE = 3.0;
			// pretend we picked some point a bit in front of avatar
			mPick.mPosGlobal = gAgent.getPositionGlobal() + LLVector3d(LLViewerCamera::instance().getAtAxis()) * SELF_CLICK_WALK_DISTANCE;
		}
		gAgentCamera.setFocusOnAvatar(TRUE, TRUE);
		walkToClickedLocation();
		LLFirstUse::notMoving(false);

		return TRUE;
	}
	gViewerWindow->setCursor(UI_CURSOR_ARROW);
	if (hasMouseCapture())
	{
		setMouseCapture(FALSE);
	}

	LLToolMgr::getInstance()->clearTransientTool();
	gAgentCamera.setLookAt(LOOKAT_TARGET_CONVERSATION, obj); // maybe look at object/person clicked on

	mBlockClickToWalk = false;
	return LLTool::handleMouseUp(x, y, mask);
}

void LLToolPie::stopClickToWalk()
{
	mPick.mPosGlobal = gAgent.getPositionGlobal();
	handle_go_to();
	if(mAutoPilotDestination) 
	{ 
		mAutoPilotDestination->markDead(); 
	}
}

BOOL LLToolPie::handleDoubleClick(S32 x, S32 y, MASK mask)
{
	if (gDebugClicks)
	{
		LL_INFOS() << "LLToolPie handleDoubleClick (becoming mouseDown)" << LL_ENDL;
	}

	if (gSavedSettings.getBOOL("DoubleClickAutoPilot"))
	{
		if ((mPick.mPickType == LLPickInfo::PICK_LAND && !mPick.mPosGlobal.isExactlyZero()) ||
			(mPick.mObjectID.notNull()  && !mPick.mPosGlobal.isExactlyZero()))
		{
			walkToClickedLocation();
			return TRUE;
		}
	}
	else if (gSavedSettings.getBOOL("DoubleClickTeleport"))
	{
		LLViewerObject* objp = mPick.getObject();
		LLViewerObject* parentp = objp ? objp->getRootEdit() : NULL;

		bool is_in_world = mPick.mObjectID.notNull() && objp && !objp->isHUDAttachment();
		bool is_land = mPick.mPickType == LLPickInfo::PICK_LAND;
		bool pos_non_zero = !mPick.mPosGlobal.isExactlyZero();
		bool has_touch_handler = (objp && objp->flagHandleTouch()) || (parentp && parentp->flagHandleTouch());
		bool has_click_action = final_click_action(objp);

		if (pos_non_zero && (is_land || (is_in_world && !has_touch_handler && !has_click_action)))
		{
			LLVector3d pos = mPick.mPosGlobal;
			pos.mdV[VZ] += gAgentAvatarp->getPelvisToFoot();
			gAgent.teleportViaLocationLookAt(pos);
			return TRUE;
		}
	}

	return FALSE;
}

static bool needs_tooltip(LLSelectNode* nodep)
{
	if (!nodep) 
		return false;

	LLViewerObject* object = nodep->getObject();
	LLViewerObject *parent = (LLViewerObject *)object->getParent();
	if (object->flagHandleTouch()
		|| (parent && parent->flagHandleTouch())
		|| object->flagTakesMoney()
		|| (parent && parent->flagTakesMoney())
		|| object->flagAllowInventoryAdd()
		)
	{
		return true;
	}

	U8 click_action = final_click_action(object);
	if (click_action != 0)
	{
		return true;
	}

	if (nodep->mValid)
	{
		bool anyone_copy = anyone_copy_selection(nodep);
		bool for_sale = for_sale_selection(nodep);
		if (anyone_copy || for_sale)
		{
			return true;
		}
	}
	return false;
}


BOOL LLToolPie::handleTooltipLand(std::string line, std::string tooltip_msg)
{
	LLViewerParcelMgr::getInstance()->setHoverParcel( mHoverPick.mPosGlobal );
	// 
	//  Do not show hover for land unless prefs are set to allow it.
	// 
	
	if (!gSavedSettings.getBOOL("ShowLandHoverTip")) return TRUE; 
	
	// Didn't hit an object, but since we have a land point we
	// must be hovering over land.
	
	LLParcel* hover_parcel = LLViewerParcelMgr::getInstance()->getHoverParcel();
	LLUUID owner;
	
	if ( hover_parcel )
	{
		owner = hover_parcel->getOwnerID();
	}
	
	// Line: "Land"
	line.clear();
	line.append(LLTrans::getString("TooltipLand"));
	if (hover_parcel)
	{
		line.append(hover_parcel->getName());
	}
	tooltip_msg.append(line);
	tooltip_msg.push_back('\n');
	
	// Line: "Owner: James Linden"
	line.clear();
	line.append(LLTrans::getString("TooltipOwner") + " ");
	
	if ( hover_parcel )
	{
		std::string name;
		if (LLUUID::null == owner)
		{
			line.append(LLTrans::getString("TooltipPublic"));
		}
		else if (hover_parcel->getIsGroupOwned())
		{
			if (gCacheName->getGroupName(owner, name))
			{
				line.append(name);
				line.append(LLTrans::getString("TooltipIsGroup"));
			}
			else
			{
				line.append(LLTrans::getString("RetrievingData"));
			}
		}
		else if(gCacheName->getFullName(owner, name))
		{
			line.append(name);
		}
		else
		{
			line.append(LLTrans::getString("RetrievingData"));
		}
	}
	else
	{
		line.append(LLTrans::getString("RetrievingData"));
	}
	tooltip_msg.append(line);
	tooltip_msg.push_back('\n');
	
	// Line: "no fly, not safe, no build"
	
	// Don't display properties for your land.  This is just
	// confusing, because you can do anything on your own land.
	if ( hover_parcel && owner != gAgent.getID() )
	{
		S32 words = 0;
		
		line.clear();
		// JC - Keep this in the same order as the checkboxes
		// on the land info panel
		if ( !hover_parcel->getAllowModify() )
		{
			if ( hover_parcel->getAllowGroupModify() )
			{
				line.append(LLTrans::getString("TooltipFlagGroupBuild"));
			}
			else
			{
				line.append(LLTrans::getString("TooltipFlagNoBuild"));
			}
			words++;
		}
		
		if ( !hover_parcel->getAllowTerraform() )
		{
			if (words) line.append(", ");
			line.append(LLTrans::getString("TooltipFlagNoEdit"));
			words++;
		}
		
		if ( hover_parcel->getAllowDamage() )
		{
			if (words) line.append(", ");
			line.append(LLTrans::getString("TooltipFlagNotSafe"));
			words++;
		}
		
		// Maybe we should reflect the estate's block fly bit here as well?  DK 12/1/04
		if ( !hover_parcel->getAllowFly() )
		{
			if (words) line.append(", ");
			line.append(LLTrans::getString("TooltipFlagNoFly"));
			words++;
		}
		
		if ( !hover_parcel->getAllowOtherScripts() )
		{
			if (words) line.append(", ");
			if ( hover_parcel->getAllowGroupScripts() )
			{
				line.append(LLTrans::getString("TooltipFlagGroupScripts"));
			}
			else
			{
				line.append(LLTrans::getString("TooltipFlagNoScripts"));
			}
			
			words++;
		}
		
		if (words) 
		{
			tooltip_msg.append(line);
			tooltip_msg.push_back('\n');
		}
	}
	
	if (hover_parcel && hover_parcel->getParcelFlag(PF_FOR_SALE))
	{
		LLStringUtil::format_map_t args;
		S32 price = hover_parcel->getSalePrice();
		args["[AMOUNT]"] = LLResMgr::getInstance()->getMonetaryString(price);
		line = LLTrans::getString("TooltipForSaleL$", args);
		tooltip_msg.append(line);
		tooltip_msg.push_back('\n');
	}
	
	// trim last newlines
	if (!tooltip_msg.empty())
	{
		tooltip_msg.erase(tooltip_msg.size() - 1);
		LLToolTipMgr::instance().show(tooltip_msg);
	}
	
	return TRUE;
}

BOOL LLToolPie::handleTooltipObject( LLViewerObject* hover_object, std::string line, std::string tooltip_msg)
{
	// <FS:Ansariel> FIRE-9522: Crashfix
	if (!hover_object)
	{
		return TRUE;
	}
	// </FS:Ansariel>

	// <FS:Ansariel> Advanced object tooltips
	const char* const DEFAULT_DESC = "(No Description)";
	static LLCachedControl<bool> advancedToolTip(gSavedSettings, "FSAdvancedTooltips");
	// </FS:Ansariel> Advanced object tooltips

	if ( hover_object->isHUDAttachment() )
	{
		// no hover tips for HUD elements, since they can obscure
		// what the HUD is displaying
		return TRUE;
	}
	
	if ( hover_object->isAttachment() )
	{
		// get root of attachment then parent, which is avatar
		LLViewerObject* root_edit = hover_object->getRootEdit();
		if (!root_edit)
		{
			// Strange parenting issue, don't show any text
			return TRUE;
		}
		hover_object = (LLViewerObject*)root_edit->getParent();
		if (!hover_object)
		{
			// another strange parenting issue, bail out
			return TRUE;
		}
	}
	
	line.clear();
	if (hover_object->isAvatar())
	{
		// only show tooltip if same inspector not already open
		LLFloater* existing_inspector = LLFloaterReg::findInstance("inspect_avatar");
		if (!existing_inspector 
			|| !existing_inspector->getVisible()
			|| existing_inspector->getKey()["avatar_id"].asUUID() != hover_object->getID())
		{
			// Try to get display name + username
			std::string final_name;

			// Build group prefix -Zi
			std::string group_title;
			if (gSavedSettings.getBOOL("FSShowGroupTitleInTooltip"))
			{
				LLNameValue* group=hover_object->getNVPair("Title");
				if(group)
				{
					group_title=group->getString();
					if(!group_title.empty())
						group_title+="\n";
				}
			}

			LLAvatarName av_name;
			if (LLAvatarNameCache::get(hover_object->getID(), &av_name))
			{
//				final_name = av_name.getCompleteName();
// [RLVa:KB] - Checked: 2010-10-31 (RLVa-1.2.2a) | Modified: RLVa-1.2.2a
				final_name = (!gRlvHandler.hasBehaviour(RLV_BHVR_SHOWNAMES)) ? av_name.getCompleteName() : RlvStrings::getAnonym(av_name);
// [/RLVa:KB]
				// <FS:Zi> Make sure group title gets added to the tool tip. This is done separately to
				//         the RLVa code to prevent this change from getting lost in future RLVa merges
				if(!gRlvHandler.hasBehaviour(RLV_BHVR_SHOWNAMES))
				{
					final_name=group_title+final_name;
				}
				// </FS:Zi>
			}
			else
			{
				final_name = LLTrans::getString("TooltipPerson");;
			}

			// *HACK: We may select this object, so pretend it was clicked
			mPick = mHoverPick;
// [RLVa:KB] - Checked: 2010-04-11 (RLVa-1.2.2a) | Added: RLVa-1.2.0e
			if ( (!rlv_handler_t::isEnabled()) || 
				 ( (gRlvHandler.canTouch(hover_object, mHoverPick.mObjectOffset)) && (!gRlvHandler.hasBehaviour(RLV_BHVR_SHOWNAMES)) ) )
			{
// [/RLVa:KB]
				LLInspector::Params p;
				p.fillFrom(LLUICtrlFactory::instance().getDefaultParams<LLInspector>());
				p.message(final_name);
				// <FS:Ansariel> Get rid of the "i"-button on advanced hovertips
				//p.image.name("Inspector_I");
				if (!advancedToolTip)
				{
					p.image.name("Inspector_I");
				}
				// </FS:Ansariel>
				p.click_callback(boost::bind(showAvatarInspector, hover_object->getID()));
				p.visible_time_near(6.f);
				p.visible_time_far(3.f);
				p.delay_time(gSavedSettings.getF32("AvatarInspectorTooltipDelay"));
				p.wrap(false);
				
				LLToolTipMgr::instance().show(p);
// [RLVa:KB] - Checked: 2010-04-11 (RLVa-1.2.2a) | Added: RLVa-1.2.0e
			}
			else
			{
				LLToolTipMgr::instance().show(final_name);
			}
// [/RLVa:KB]
		}
	}
	else
	{
		//
		//  We have hit a regular object (not an avatar or attachment)
		// 
		
		//
		//  Default prefs will suppress display unless the object is interactive
		//
		bool show_all_object_tips =
		(bool)gSavedSettings.getBOOL("ShowAllObjectHoverTip");			
		LLSelectNode *nodep = LLSelectMgr::getInstance()->getHoverNode();
		
		// only show tooltip if same inspector not already open
		LLFloater* existing_inspector = LLFloaterReg::findInstance("inspect_object");
		if (nodep &&
			(!existing_inspector 
			 || !existing_inspector->getVisible()
			 || existing_inspector->getKey()["object_id"].asUUID() != hover_object->getID()))
		{

			// Add price to tooltip for items on sale
			bool for_sale = for_sale_selection(nodep);
			if(for_sale)
			{
				LLStringUtil::format_map_t args;
				S32 price = nodep->mSaleInfo.getSalePrice();
				args["[AMOUNT]"] = LLResMgr::getInstance()->getMonetaryString(price);
				tooltip_msg.append(LLTrans::getString("TooltipPrice", args) );
			}

			if (nodep->mName.empty())
			{
				tooltip_msg.append(LLTrans::getString("TooltipNoName"));
			}
			else
			{
				tooltip_msg.append( nodep->mName );
			}

			// <FS:Ansariel> Advanced object tooltips
			if (advancedToolTip)
			{
				// Set description
				if (!nodep->mDescription.empty() && nodep->mDescription != DEFAULT_DESC)
				{
					tooltip_msg.append("\n" + nodep->mDescription);
				}

				// Set owner name
				std::string full_name;
			
				if (nodep->mValid)
				{
					LLUUID owner = nodep->mPermissions->getOwner();
					if (owner.notNull())
					{
						LLAvatarName av_name;
						if (LLAvatarNameCache::get(owner, &av_name))
						{
							full_name = (!gRlvHandler.hasBehaviour(RLV_BHVR_SHOWNAMES)) ? av_name.getCompleteName() : RlvStrings::getAnonym(av_name);
						}
						else
						{
							full_name = LLTrans::getString("LoadingData");

							// If we don't have the avatar name already, let the
							// avatar name cache retrieve it and simply invoke
							// us again after it received the name.
							std::string l;
							std::string m;

							// <FS:ND> FIRE-10276; handleTooltipObject can be called during name resolution (LLAvatarNameCache), then hover_object can lon gbe destroyed and the pointer invalid.

							// mNamecacheConnections.push_back( LLAvatarNameCache::get(owner, boost::bind(&LLToolPie::handleTooltipObject, this, hover_object, l, m)) );

							LLUUID id( hover_object->getID() );
							mNamecacheConnections.push_back( LLAvatarNameCache::get(owner, boost::bind(&LLToolPie::handleTooltipObjectById, this, id, l, m)) );

							// <FS:ND>
						}

						// Owner name
						tooltip_msg.append("\n" + LLTrans::getString("TooltipOwner") + " " + full_name);
					}
				}

				// Permission flags
				LLViewerObject* parentobject = (LLViewerObject*)hover_object->getParent();
				std::string permissionsline;
				if (hover_object->flagScripted())
				{
					permissionsline += LLTrans::getString("TooltipFlagScript") + " ";
				}
				if (hover_object->flagUsePhysics())
				{
					permissionsline += LLTrans::getString("TooltipFlagPhysics") + " ";
				}
				if (hover_object->flagHandleTouch() || (parentobject && parentobject->flagHandleTouch()))
				{
					permissionsline += LLTrans::getString("TooltipFlagTouch") + " ";
				}
				if (hover_object->flagTakesMoney() || (parentobject && parentobject->flagTakesMoney()))
				{
					permissionsline += LLTrans::getString("TooltipFlagL$") + " ";
				}
				if (hover_object->flagAllowInventoryAdd())
				{
					permissionsline += LLTrans::getString("TooltipFlagDropInventory") + " ";
				}
				if (hover_object->flagPhantom())
				{
					permissionsline += LLTrans::getString("TooltipFlagPhantom") + " ";
				}
				if (hover_object->flagTemporaryOnRez())
				{
					permissionsline += LLTrans::getString("TooltipFlagTemporary") + " ";
				}
				if (!permissionsline.empty())
				{
					permissionsline = "\n" + permissionsline.substr(0, permissionsline.length() - 1);
				}
				tooltip_msg += permissionsline + "\n";

				LLStringUtil::format_map_t args;

				// Get prim count
				S32 prim_count = LLSelectMgr::getInstance()->getHoverObjects()->getObjectCount();				
				args["COUNT"] = llformat("%d", prim_count);
				tooltip_msg.append("\n" + LLTrans::getString("TooltipPrimCount", args));

				// Display the PE weight for an object if mesh is enabled
				if (gMeshRepo.meshRezEnabled())
				{
					// Ansariel: What a bummer! PE is only available for
					//           objects in the same region as you!
					if (hover_object->getRegion() && gAgent.getRegion() &&
						hover_object->getRegion()->getRegionID() == gAgent.getRegion()->getRegionID())
					{
						S32 link_cost = LLSelectMgr::getInstance()->getHoverObjects()->getSelectedLinksetCost();
						if (link_cost > 0)
						{
							args.clear();
							args["PEWEIGHT"] = llformat("%d", link_cost);
							tooltip_msg.append(LLTrans::getString("TooltipPrimEquivalent", args));
						}
/// <FS:CR> Don't show loading on vanila OpenSim (some grids have it, not not vanilla) If they have it, it will
/// show eventually
#ifdef OPENSIM
						else if (LLGridManager::getInstance()->isInOpenSim())
						{
							// Do nothing at all.
						}
#endif
// </FS:CR>
						else
						{
							tooltip_msg.append(LLTrans::getString("TooltipPrimEquivalentLoading"));
						}
					}
					else
					{
						tooltip_msg.append(LLTrans::getString("TooltipPrimEquivalentUnavailable"));
					}
				}

				// Get position
				LLViewerRegion* region = gAgent.getRegion();
				if (region)
				{
					LLVector3 relPositionObject = region->getPosRegionFromGlobal(hover_object->getPositionGlobal());

					if (!gRlvHandler.hasBehaviour(RLV_BHVR_SHOWLOC))
					{
						args.clear();
						args["POSITION"] = llformat("<%.02f, %.02f, %.02f>", relPositionObject.mV[VX], relPositionObject.mV[VY], relPositionObject.mV[VZ]);
						tooltip_msg.append("\n" + LLTrans::getString("TooltipPosition", args));
					}

					// Get distance
					F32 distance = (relPositionObject - region->getPosRegionFromGlobal(gAgent.getPositionGlobal())).magVec();
					args.clear();
					args["DISTANCE"] = llformat("%.02f", distance);
					tooltip_msg.append("\n" + LLTrans::getString("TooltipDistance", args));
				}
			}
			// </FS:Ansariel> Advanced object tooltips
			
			bool has_media = false;
			bool is_time_based_media = false;
			bool is_web_based_media = false;
			bool is_media_playing = false;
			bool is_media_displaying = false;
			
			// Does this face have media?
			const LLTextureEntry* tep = hover_object->getTE(mHoverPick.mObjectFace);
			
			if(tep)
			{
				has_media = tep->hasMedia();
				const LLMediaEntry* mep = has_media ? tep->getMediaData() : NULL;
				if (mep)
				{
					viewer_media_t media_impl = LLViewerMedia::getMediaImplFromTextureID(mep->getMediaID());
					LLPluginClassMedia* media_plugin = NULL;
					
					if (media_impl.notNull() && (media_impl->hasMedia()))
					{
						is_media_displaying = true;
						//LLStringUtil::format_map_t args;
						
						media_plugin = media_impl->getMediaPlugin();
						if(media_plugin)
						{	
							if(media_plugin->pluginSupportsMediaTime())
							{
								is_time_based_media = true;
								is_web_based_media = false;
								//args["[CurrentURL]"] =  media_impl->getMediaURL();
								is_media_playing = media_impl->isMediaPlaying();
							}
							else
							{
								is_time_based_media = false;
								is_web_based_media = true;
								//args["[CurrentURL]"] =  media_plugin->getLocation();
							}
							//tooltip_msg.append(LLTrans::getString("CurrentURL", args));
						}
					}
				}
			}
			

			// Avoid showing tip over media that's displaying unless it's for sale
			// also check the primary node since sometimes it can have an action even though
			// the root node doesn't
			
			bool needs_tip = (!is_media_displaying || 
				              for_sale) &&
				(has_media || 
				 needs_tooltip(nodep) || 
				 needs_tooltip(LLSelectMgr::getInstance()->getPrimaryHoverNode()));
			
			if (show_all_object_tips || needs_tip)
			{
				// We may select this object, so pretend it was clicked
				mPick = mHoverPick;
// [RLVa:KB] - Checked: 2010-11-12 (RLVa-1.2.1g) | Modified: RLVa-1.2.1g
				if ( (!rlv_handler_t::isEnabled()) || (!gRlvHandler.hasBehaviour(RLV_BHVR_FARTOUCH)) ||
					 (gRlvHandler.canTouch(hover_object, mHoverPick.mObjectOffset)) )
				{
// [/RLVa:KB]
					LLInspector::Params p;
					p.fillFrom(LLUICtrlFactory::instance().getDefaultParams<LLInspector>());
					p.message(tooltip_msg);
					// Ansariel: Get rid of the useless button!
					if (!advancedToolTip)
					{
						p.image.name("Inspector_I");
					}
					p.click_callback(boost::bind(showObjectInspector, hover_object->getID(), mHoverPick.mObjectFace));
					p.time_based_media(is_time_based_media);
					p.web_based_media(is_web_based_media);
					p.media_playing(is_media_playing);
					p.click_playmedia_callback(boost::bind(playCurrentMedia, mHoverPick));
					p.click_homepage_callback(boost::bind(VisitHomePage, mHoverPick));
					p.visible_time_near(6.f);
					p.visible_time_far(3.f);
					p.delay_time(gSavedSettings.getF32("ObjectInspectorTooltipDelay"));
					p.wrap(false);
					
					LLToolTipMgr::instance().show(p);
// [RLVa:KB] - Checked: 2010-04-11 (RLVa-1.2.0e) | Added: RLVa-1.2.0e
				}
				else
				{
					LLToolTipMgr::instance().show(tooltip_msg);
				}
// [/RLVa:KB]
			}
		}
	}
	
	return TRUE;
}

BOOL LLToolPie::handleToolTip(S32 local_x, S32 local_y, MASK mask)
{
	if (!LLUI::sSettingGroups["config"]->getBOOL("ShowHoverTips")) return TRUE;
	if (!mHoverPick.isValid()) return TRUE;
// [RLVa:KB] - Checked: 2010-05-03 (RLVa-1.2.0g) | Modified: RLVa-1.2.0g
#ifdef RLV_EXTENSION_CMD_INTERACT
	if (gRlvHandler.hasBehaviour(RLV_BHVR_INTERACT)) return TRUE;
#endif // RLV_EXTENSION_CMD_INTERACT
// [/RLVa:KB]

	LLViewerObject* hover_object = mHoverPick.getObject();
	
	// update hover object and hover parcel
	LLSelectMgr::getInstance()->setHoverObject(hover_object, mHoverPick.mObjectFace);
	
	
	std::string tooltip_msg;
	std::string line;

	if ( hover_object )
	{
		handleTooltipObject(hover_object, line, tooltip_msg  );
	}
	else if (mHoverPick.mPickType == LLPickInfo::PICK_LAND)
	{
		handleTooltipLand(line, tooltip_msg);
	}

	return TRUE;
}

static void show_inspector(const char* inspector, const char* param, const LLUUID& source_id)
{
	LLSD params;
	params[param] = source_id;
	if (LLToolTipMgr::instance().toolTipVisible())
	{
		LLRect rect = LLToolTipMgr::instance().getToolTipRect();
		params["pos"]["x"] = rect.mLeft;
		params["pos"]["y"] = rect.mTop;
	}

	LLFloaterReg::showInstance(inspector, params);
}


static void show_inspector(const char* inspector,  LLSD& params)
{
	if (LLToolTipMgr::instance().toolTipVisible())
	{
		LLRect rect = LLToolTipMgr::instance().getToolTipRect();
		params["pos"]["x"] = rect.mLeft;
		params["pos"]["y"] = rect.mTop;
	}
	
	LLFloaterReg::showInstance(inspector, params);
}


// static
void LLToolPie::showAvatarInspector(const LLUUID& avatar_id)
{
	show_inspector("inspect_avatar", "avatar_id", avatar_id);
}

// static
void LLToolPie::showObjectInspector(const LLUUID& object_id)
{
	show_inspector("inspect_object", "object_id", object_id);
}


// static
void LLToolPie::showObjectInspector(const LLUUID& object_id, const S32& object_face)
{
	LLSD params;
	params["object_id"] = object_id;
	params["object_face"] = object_face;
	show_inspector("inspect_object", params);
}

// static
void LLToolPie::playCurrentMedia(const LLPickInfo& info)
{
	//FIXME: how do we handle object in different parcel than us?
	LLParcel* parcel = LLViewerParcelMgr::getInstance()->getAgentParcel();
	if (!parcel) return;
	
	LLPointer<LLViewerObject> objectp = info.getObject();
	
	// Early out cases.  Must clear media hover. 
	// did not hit an object or did not hit a valid face
	if ( objectp.isNull() ||
		info.mObjectFace < 0 || 
		info.mObjectFace >= objectp->getNumTEs() )
	{
		return;
	}
	
	// Does this face have media?
	const LLTextureEntry* tep = objectp->getTE(info.mObjectFace);
	if (!tep)
		return;
	
	const LLMediaEntry* mep = tep->hasMedia() ? tep->getMediaData() : NULL;
	if(!mep)
		return;
	
	//TODO: Can you Use it? 

	LLPluginClassMedia* media_plugin = NULL;
	
	viewer_media_t media_impl = LLViewerMedia::getMediaImplFromTextureID(mep->getMediaID());
		
	if(media_impl.notNull() && media_impl->hasMedia())
	{
		media_plugin = media_impl->getMediaPlugin();
		if (media_plugin && media_plugin->pluginSupportsMediaTime())
		{
			if(media_impl->isMediaPlaying())
			{
				media_impl->pause();
			}
			else 
			{
				media_impl->play();
			}
		}
	}


}

// static
void LLToolPie::VisitHomePage(const LLPickInfo& info)
{
	//FIXME: how do we handle object in different parcel than us?
	LLParcel* parcel = LLViewerParcelMgr::getInstance()->getAgentParcel();
	if (!parcel) return;
	
	LLPointer<LLViewerObject> objectp = info.getObject();
	
	// Early out cases.  Must clear media hover. 
	// did not hit an object or did not hit a valid face
	if ( objectp.isNull() ||
		info.mObjectFace < 0 || 
		info.mObjectFace >= objectp->getNumTEs() )
	{
		return;
	}
	
	// Does this face have media?
	const LLTextureEntry* tep = objectp->getTE(info.mObjectFace);
	if (!tep)
		return;
	
	const LLMediaEntry* mep = tep->hasMedia() ? tep->getMediaData() : NULL;
	if(!mep)
		return;
	
	//TODO: Can you Use it? 
	
	LLPluginClassMedia* media_plugin = NULL;
	
	viewer_media_t media_impl = LLViewerMedia::getMediaImplFromTextureID(mep->getMediaID());
	
	if(media_impl.notNull() && media_impl->hasMedia())
	{
		media_plugin = media_impl->getMediaPlugin();
		
		if (media_plugin && !(media_plugin->pluginSupportsMediaTime()))
		{
			media_impl->navigateHome();
		}
	}
}

void LLToolPie::handleSelect()
{
	// tool is reselected when app gets focus, etc.
	mBlockClickToWalk = true;	
}

void LLToolPie::handleDeselect()
{
	if(	hasMouseCapture() )
	{
		setMouseCapture( FALSE );  // Calls onMouseCaptureLost() indirectly
	}
	// remove temporary selection for pie menu
	LLSelectMgr::getInstance()->setHoverObject(NULL);
	LLSelectMgr::getInstance()->validateSelection();
}

LLTool* LLToolPie::getOverrideTool(MASK mask)
{
	// <FS:Ansariel> Use faster LLCachedControls for frequently visited locations
	//if (gSavedSettings.getBOOL("EnableGrab"))
	static LLCachedControl<bool> enableGrab(gSavedSettings, "EnableGrab");
	if (enableGrab)
	// </FS:Ansariel>
	{
		if (mask == MASK_CONTROL)
		{
			return LLToolGrab::getInstance();
		}
		else if (mask == (MASK_CONTROL | MASK_SHIFT))
		{
			return LLToolGrab::getInstance();
		}
	}
	return LLTool::getOverrideTool(mask);
}

void LLToolPie::stopEditing()
{
	if(	hasMouseCapture() )
	{
		setMouseCapture( FALSE );  // Calls onMouseCaptureLost() indirectly
	}
}

void LLToolPie::onMouseCaptureLost()
{
	stopCameraSteering();
	mMouseButtonDown = false;
	handleMediaMouseUp();
}

void LLToolPie::stopCameraSteering()
{
	mMouseOutsideSlop = false;
}

bool LLToolPie::inCameraSteerMode()
{
	return mMouseButtonDown && mMouseOutsideSlop && gSavedSettings.getBOOL("ClickToWalk");
}

// true if x,y outside small box around start_x,start_y
BOOL LLToolPie::outsideSlop(S32 x, S32 y, S32 start_x, S32 start_y)
{
	S32 dx = x - start_x;
	S32 dy = y - start_y;

	return (dx <= -2 || 2 <= dx || dy <= -2 || 2 <= dy);
}


void LLToolPie::render()
{
	return;
}

static void handle_click_action_play()
{
	LLParcel* parcel = LLViewerParcelMgr::getInstance()->getAgentParcel();
	if (!parcel) return;

	LLViewerMediaImpl::EMediaStatus status = LLViewerParcelMedia::getStatus();
	switch(status)
	{
		case LLViewerMediaImpl::MEDIA_PLAYING:
			LLViewerParcelMedia::pause();
			break;

		case LLViewerMediaImpl::MEDIA_PAUSED:
			LLViewerParcelMedia::start();
			break;

		default:
			if (gSavedSettings.getBOOL("MediaEnableFilter"))
			{
				LLViewerParcelMedia::filterMediaUrl(parcel);
			}
			else
			{
				LLViewerParcelMedia::play(parcel);
			}
			break;
	}
}

bool LLToolPie::handleMediaClick(const LLPickInfo& pick)
{
	//FIXME: how do we handle object in different parcel than us?
	LLParcel* parcel = LLViewerParcelMgr::getInstance()->getAgentParcel();
	LLPointer<LLViewerObject> objectp = pick.getObject();


	if (!parcel ||
		objectp.isNull() ||
		pick.mObjectFace < 0 || 
		pick.mObjectFace >= objectp->getNumTEs()) 
	{
		LLViewerMediaFocus::getInstance()->clearFocus();

		return false;
	}

	// Does this face have media?
	const LLTextureEntry* tep = objectp->getTE(pick.mObjectFace);
	if(!tep)
		return false;

	LLMediaEntry* mep = (tep->hasMedia()) ? tep->getMediaData() : NULL;
	if(!mep)
		return false;
	
	viewer_media_t media_impl = LLViewerMedia::getMediaImplFromTextureID(mep->getMediaID());

	if (gSavedSettings.getBOOL("MediaOnAPrimUI"))
	{
		if (!LLViewerMediaFocus::getInstance()->isFocusedOnFace(pick.getObject(), pick.mObjectFace) || media_impl.isNull())
		{
			// It's okay to give this a null impl
			LLViewerMediaFocus::getInstance()->setFocusFace(pick.getObject(), pick.mObjectFace, media_impl, pick.mNormal);
		}
		else
		{
			// Make sure keyboard focus is set to the media focus object.
			gFocusMgr.setKeyboardFocus(LLViewerMediaFocus::getInstance());
			LLEditMenuHandler::gEditMenuHandler = LLViewerMediaFocus::instance().getFocusedMediaImpl();
			
			media_impl->mouseDown(pick.mUVCoords, gKeyboard->currentMask(TRUE));
			mMediaMouseCaptureID = mep->getMediaID();
			setMouseCapture(TRUE);  // This object will send a mouse-up to the media when it loses capture.
		}

		return true;
	}

	LLViewerMediaFocus::getInstance()->clearFocus();

	return false;
}

bool LLToolPie::handleMediaHover(const LLPickInfo& pick)
{
	//FIXME: how do we handle object in different parcel than us?
	LLParcel* parcel = LLViewerParcelMgr::getInstance()->getAgentParcel();
	if (!parcel) return false;

	LLPointer<LLViewerObject> objectp = pick.getObject();

	// Early out cases.  Must clear media hover. 
	// did not hit an object or did not hit a valid face
	if ( objectp.isNull() ||
		pick.mObjectFace < 0 || 
		pick.mObjectFace >= objectp->getNumTEs() )
	{
		LLViewerMediaFocus::getInstance()->clearHover();
		return false;
	}

	// Does this face have media?
	const LLTextureEntry* tep = objectp->getTE(pick.mObjectFace);
	if(!tep)
		return false;
	
	const LLMediaEntry* mep = tep->hasMedia() ? tep->getMediaData() : NULL;
	if (mep
		&& gSavedSettings.getBOOL("MediaOnAPrimUI"))
	{		
		viewer_media_t media_impl = LLViewerMedia::getMediaImplFromTextureID(mep->getMediaID());
		
		if(media_impl.notNull())
		{
			// Update media hover object
			if (!LLViewerMediaFocus::getInstance()->isHoveringOverFace(objectp, pick.mObjectFace))
			{
				LLViewerMediaFocus::getInstance()->setHoverFace(objectp, pick.mObjectFace, media_impl, pick.mNormal);
			}
			
			// If this is the focused media face, send mouse move events.
			if (LLViewerMediaFocus::getInstance()->isFocusedOnFace(objectp, pick.mObjectFace))
			{
				media_impl->mouseMove(pick.mUVCoords, gKeyboard->currentMask(TRUE));
				gViewerWindow->setCursor(media_impl->getLastSetCursor());
			}
			else
			{
				// This is not the focused face -- set the default cursor.
				gViewerWindow->setCursor(UI_CURSOR_ARROW);
			}

			return true;
		}
	}
	
	// In all other cases, clear media hover.
	LLViewerMediaFocus::getInstance()->clearHover();

	return false;
}

bool LLToolPie::handleMediaMouseUp()
{
	bool result = false;
	if(mMediaMouseCaptureID.notNull())
	{
		// Face media needs to know the mouse went up.
		viewer_media_t media_impl = LLViewerMedia::getMediaImplFromTextureID(mMediaMouseCaptureID);
		if(media_impl)
		{
			// This will send a mouseUp event to the plugin using the last known mouse coordinate (from a mouseDown or mouseMove), which is what we want.
			media_impl->onMouseCaptureLost();
		}
		
		mMediaMouseCaptureID.setNull();	

		result = true;		
	}	
	
	return result;
}

static void handle_click_action_open_media(LLPointer<LLViewerObject> objectp)
{
	//FIXME: how do we handle object in different parcel than us?
	LLParcel* parcel = LLViewerParcelMgr::getInstance()->getAgentParcel();
	if (!parcel) return;

	// did we hit an object?
	if (objectp.isNull()) return;

	// did we hit a valid face on the object?
	S32 face = LLToolPie::getInstance()->getPick().mObjectFace;
	if( face < 0 || face >= objectp->getNumTEs() ) return;
		
	// is media playing on this face?
	if (LLViewerMedia::getMediaImplFromTextureID(objectp->getTE(face)->getID()) != NULL)
	{
		handle_click_action_play();
		return;
	}

	std::string media_url = std::string ( parcel->getMediaURL () );
	std::string media_type = std::string ( parcel->getMediaType() );
	LLStringUtil::trim(media_url);

	LLWeb::loadURL(media_url);
}

static ECursorType cursor_from_parcel_media(U8 click_action)
{
	// HACK: This is directly referencing an impl name.  BAD!
	// This can be removed when we have a truly generic media browser that only 
	// builds an impl based on the type of url it is passed.
	
	//FIXME: how do we handle object in different parcel than us?
	ECursorType open_cursor = UI_CURSOR_ARROW;
	LLParcel* parcel = LLViewerParcelMgr::getInstance()->getAgentParcel();
	if (!parcel) return open_cursor;

	std::string media_url = std::string ( parcel->getMediaURL () );
	std::string media_type = std::string ( parcel->getMediaType() );
	LLStringUtil::trim(media_url);

	open_cursor = UI_CURSOR_TOOLMEDIAOPEN;

	LLViewerMediaImpl::EMediaStatus status = LLViewerParcelMedia::getStatus();
	switch(status)
	{
		case LLViewerMediaImpl::MEDIA_PLAYING:
			return click_action == CLICK_ACTION_PLAY ? UI_CURSOR_TOOLPAUSE : open_cursor;
		default:
			return UI_CURSOR_TOOLPLAY;
	}
}


// True if we handled the event.
BOOL LLToolPie::handleRightClickPick()
{
	S32 x = mPick.mMousePt.mX;
	S32 y = mPick.mMousePt.mY;
	MASK mask = mPick.mKeyMask;

	if (mPick.mPickType != LLPickInfo::PICK_LAND)
	{
		LLViewerParcelMgr::getInstance()->deselectLand();
	}

	// didn't click in any UI object, so must have clicked in the world
	LLViewerObject *object = mPick.getObject();
	
	// Can't ignore children here.
	LLToolSelect::handleObjectSelection(mPick, FALSE, TRUE);

	// Spawn pie menu
	if (mPick.mPickType == LLPickInfo::PICK_LAND)
	{
		LLParcelSelectionHandle selection = LLViewerParcelMgr::getInstance()->selectParcelAt( mPick.mPosGlobal );
		gMenuHolder->setParcelSelection(selection);
		// ## Zi: Pie menu
		if(gSavedSettings.getBOOL("UsePieMenu"))
			gPieMenuLand->show(x, y);
		// ## Zi: Pie menu
		else
		gMenuLand->show(x, y);

		showVisualContextMenuEffect();

	}
	else if (mPick.mObjectID == gAgent.getID() )
	{
		// ## Zi: Pie menu
		if(gSavedSettings.getBOOL("UsePieMenu"))
		{
			if(!gPieMenuAvatarSelf)
			{
				//either at very early startup stage or at late quitting stage,
				//this event is ignored.
				return TRUE ;
			}

			gPieMenuAvatarSelf->show(x, y);
		}
		// ## Zi: Pie menu
		else
		{
			if(!gMenuAvatarSelf)
			{
				//either at very early startup stage or at late quitting stage,
				//this event is ignored.
				return TRUE ;
			}

			gMenuAvatarSelf->show(x, y);
		}
	}
	else if (object)
	{
		gMenuHolder->setObjectSelection(LLSelectMgr::getInstance()->getSelection());

		bool is_other_attachment = (object->isAttachment() && !object->isHUDAttachment() && !object->permYouOwner());
		if (object->isAvatar() 
			|| is_other_attachment)
		{
			// Find the attachment's avatar
			while( object && object->isAttachment())
			{
				object = (LLViewerObject*)object->getParent();
				llassert(object);
			}

			if (!object)
			{
				return TRUE; // unexpected, but escape
			}

			// Object is an avatar, so check for mute by id.
			LLVOAvatar* avatar = (LLVOAvatar*)object;
			std::string name = avatar->getFullname();
			std::string mute_msg;
			if (LLMuteList::getInstance()->isMuted(avatar->getID(), avatar->getFullname()))
			{
				mute_msg = LLTrans::getString("UnmuteAvatar");
			}
			else
			{
				mute_msg = LLTrans::getString("MuteAvatar");
			}

// [RLVa:KB] - Checked: 2010-04-11 (RLVa-1.2.0e) | Modified: RLVa-1.1.0l
			// Don't show the context menu on empty selection when fartouch restricted [see LLToolSelect::handleObjectSelection()]
			if ( (!rlv_handler_t::isEnabled()) || (!LLSelectMgr::getInstance()->getSelection()->isEmpty()) ||
				 (!gRlvHandler.hasBehaviour(RLV_BHVR_FARTOUCH)) )
			{
// [/RLVa:KB]
				if (is_other_attachment)
				{
					// <FS:Zi> Pie menu
					// gMenuAttachmentOther->getChild<LLUICtrl>("Avatar Mute")->setValue(mute_msg);
					// gMenuAttachmentOther->show(x, y);
					if(gSavedSettings.getBOOL("UsePieMenu"))
					{
						gPieMenuAttachmentOther->getChild<LLUICtrl>("Avatar Mute")->setValue(mute_msg);
						gPieMenuAttachmentOther->show(x, y);
					}
					else
					{
						// getChild() seems to fail for LLMenuItemCallGL items, so we changed the XML instead
						// gMenuAttachmentOther->getChild<LLUICtrl>("Avatar Mute")->setValue(mute_msg);
						gMenuAttachmentOther->show(x, y);
					}
					// </FS:Zi>
				}
				else
				{
					// <FS:Zi> Pie menu
					// gMenuAvatarOther->getChild<LLUICtrl>("Avatar Mute")->setValue(mute_msg);
					// gMenuAvatarOther->show(x, y);
					if(gSavedSettings.getBOOL("UsePieMenu"))
					{
						gPieMenuAvatarOther->getChild<LLUICtrl>("Avatar Mute")->setValue(mute_msg);
						gPieMenuAvatarOther->show(x, y);
					}
					else
					{
						// getChild() seems to fail for LLMenuItemCallGL items, so we changed the XML instead
						// gMenuAvatarOther->getChild<LLUICtrl>("Avatar Mute")->setValue(mute_msg);
						gMenuAvatarOther->show(x, y);
					}
					// </FS:Zi>
				}
// [RLVa:KB] - Checked: 2010-04-11 (RLVa-1.2.0e) | Modified: RLVa-1.1.0l
			}
			else
			{
				make_ui_sound("UISndInvalidOp");
			}
// [/RLVa:KB]
		}
		else if (object->isAttachment())
		{
			// ## Zi: Pie menu
			if(gSavedSettings.getBOOL("UsePieMenu"))
				gPieMenuAttachmentSelf->show(x, y);
			// ## Zi: Pie menu
			else
			gMenuAttachmentSelf->show(x, y);
		}
		else
		{
			// BUG: What about chatting child objects?
			std::string name;
			LLSelectNode* node = LLSelectMgr::getInstance()->getSelection()->getFirstRootNode();
			if (node)
			{
				name = node->mName;
			}
<<<<<<< HEAD
			std::string mute_msg;
			if (LLMuteList::getInstance()->isMuted(object->getID(), name))
			{
				mute_msg = LLTrans::getString("UnmuteObject");
			}
			else
			{
				mute_msg = LLTrans::getString("MuteObject2");
			}
			
// [RLVa:KB] - Checked: 2010-04-11 (RLVa-1.2.el) | Modified: RLVa-1.1.0l
			// Don't show the pie menu on empty selection when fartouch/interaction restricted
			// (not entirely accurate in case of Tools / Select Only XXX [see LLToolSelect::handleObjectSelection()]
			if ( (!rlv_handler_t::isEnabled()) || (!LLSelectMgr::getInstance()->getSelection()->isEmpty()) ||
				 (!gRlvHandler.hasBehaviour(RLV_BHVR_FARTOUCH)) )
			{
// [/RLVa:KB]
				// <FS:Zi> Pie menu
				// gMenuHolder->getChild<LLUICtrl>("Object Mute")->setValue(mute_msg);
				// gMenuObject->show(x, y);
				if(gSavedSettings.getBOOL("UsePieMenu"))
				{
					gPieMenuObject->getChild<LLUICtrl>("Object Mute")->setValue(mute_msg);
					gPieMenuObject->show(x, y);
				}
				else
				{
					// getChild() seems to fail for LLMenuItemCallGL items, so we changed the XML instead
					// gMenuObject->getChild<LLUICtrl>("Object Mute")->setValue(mute_msg);
					gMenuObject->show(x, y);
				}
				// </FS:Zi>
=======

			gMenuObject->show(x, y);
>>>>>>> 530fe90d

				showVisualContextMenuEffect();
// [RLVa:KB] - Checked: 2010-04-11 (RLVa-1.2.el) | Modified: RLVa-1.1.0l
			}
			else
			{
				make_ui_sound("UISndInvalidOp");
			}
// [/RLVa:KB]
		}
	}
	else if (mPick.mParticleOwnerID.notNull())
	{
		if (gMenuMuteParticle && mPick.mParticleOwnerID != gAgent.getID())
		{
			gMenuMuteParticle->show(x,y);
		}
	}

	LLTool::handleRightMouseDown(x, y, mask);
	// We handled the event.
	return TRUE;
}

void LLToolPie::showVisualContextMenuEffect()
{
	// VEFFECT: ShowPie
	LLHUDEffectSpiral *effectp = (LLHUDEffectSpiral *)LLHUDManager::getInstance()->createViewerEffect(LLHUDObject::LL_HUD_EFFECT_SPHERE, TRUE);
	effectp->setPositionGlobal(mPick.mPosGlobal);
	effectp->setColor(LLColor4U(gAgent.getEffectColor()));
	effectp->setDuration(0.25f);
}

typedef enum e_near_far
{
	NEAR_INTERSECTION,
	FAR_INTERSECTION
} ENearFar;

bool intersect_ray_with_sphere( const LLVector3& ray_pt, const LLVector3& ray_dir, const LLVector3& sphere_center, F32 sphere_radius, e_near_far near_far, LLVector3& intersection_pt)
{
	// do ray/sphere intersection by solving quadratic equation
	LLVector3 sphere_to_ray_start_vec = ray_pt - sphere_center;
	F32 B = 2.f * ray_dir * sphere_to_ray_start_vec;
	F32 C = sphere_to_ray_start_vec.lengthSquared() - (sphere_radius * sphere_radius);

	F32 discriminant = B*B - 4.f*C;
	if (discriminant >= 0.f)
	{	// intersection detected, now find closest one
		F32 t0 = (-B - sqrtf(discriminant)) / 2.f;

		if (t0 > 0.f && near_far == NEAR_INTERSECTION)
		{
			intersection_pt = ray_pt + ray_dir * t0;
		}
		else
		{
			F32 t1 = (-B + sqrtf(discriminant)) / 2.f;
			intersection_pt = ray_pt + ray_dir * t1;
		}
		return true;
	}
	else
	{	// no intersection
		return false;
	}
}

void LLToolPie::startCameraSteering()
{
	LLFirstUse::notMoving(false);
	mMouseOutsideSlop = true;
	mBlockClickToWalk = true;

	if (gAgentCamera.getFocusOnAvatar())
	{
		mSteerPick = mPick;

		// handle special cases of steering picks
		LLViewerObject* avatar_object = mSteerPick.getObject();

		// get pointer to avatar
		while (avatar_object && !avatar_object->isAvatar())
		{
			avatar_object = (LLViewerObject*)avatar_object->getParent();
		}

		// if clicking on own avatar...
		if (avatar_object && ((LLVOAvatar*)avatar_object)->isSelf())
		{
			// ...project pick point a few meters in front of avatar
			mSteerPick.mPosGlobal = gAgent.getPositionGlobal() + LLVector3d(LLViewerCamera::instance().getAtAxis()) * 3.0;
		}

		if (!mSteerPick.isValid())
		{
			mSteerPick.mPosGlobal = gAgent.getPosGlobalFromAgent(
				LLViewerCamera::instance().getOrigin() + gViewerWindow->mouseDirectionGlobal(mSteerPick.mMousePt.mX, mSteerPick.mMousePt.mY) * 100.f);
		}

		setMouseCapture(TRUE);
		
		mMouseSteerX = mMouseDownX;
		mMouseSteerY = mMouseDownY;
		const LLVector3 camera_to_rotation_center	= gAgent.getFrameAgent().getOrigin() - LLViewerCamera::instance().getOrigin();
		const LLVector3 rotation_center_to_pick		= gAgent.getPosAgentFromGlobal(mSteerPick.mPosGlobal) - gAgent.getFrameAgent().getOrigin();

		mClockwise = camera_to_rotation_center * rotation_center_to_pick < 0.f;
		if (mMouseSteerGrabPoint) { mMouseSteerGrabPoint->markDead(); }
		mMouseSteerGrabPoint = (LLHUDEffectBlob *)LLHUDManager::getInstance()->createViewerEffect(LLHUDObject::LL_HUD_EFFECT_BLOB, FALSE);
		mMouseSteerGrabPoint->setPositionGlobal(mSteerPick.mPosGlobal);
		mMouseSteerGrabPoint->setColor(LLColor4U(170, 210, 190));
		mMouseSteerGrabPoint->setPixelSize(5);
		mMouseSteerGrabPoint->setDuration(2.f);
	}
}

void LLToolPie::steerCameraWithMouse(S32 x, S32 y)
{
	const LLViewerCamera& camera = LLViewerCamera::instance();
	const LLCoordFrame& rotation_frame = gAgent.getFrameAgent();
	const LLVector3 pick_pos = gAgent.getPosAgentFromGlobal(mSteerPick.mPosGlobal);
	const LLVector3 pick_rotation_center = rotation_frame.getOrigin() + parallel_component(pick_pos - rotation_frame.getOrigin(), rotation_frame.getUpAxis());
	const F32 MIN_ROTATION_RADIUS_FRACTION = 0.2f;
	const F32 min_rotation_radius = MIN_ROTATION_RADIUS_FRACTION * dist_vec(pick_rotation_center, camera.getOrigin());;
	const F32 pick_distance_from_rotation_center = llclamp(dist_vec(pick_pos, pick_rotation_center), min_rotation_radius, F32_MAX);
	const LLVector3 camera_to_rotation_center = pick_rotation_center - camera.getOrigin();
	const LLVector3 adjusted_camera_pos = LLViewerCamera::instance().getOrigin() + projected_vec(camera_to_rotation_center, rotation_frame.getUpAxis());
	const F32 camera_distance_from_rotation_center = dist_vec(adjusted_camera_pos, pick_rotation_center);

	LLVector3 mouse_ray = orthogonal_component(gViewerWindow->mouseDirectionGlobal(x, y), rotation_frame.getUpAxis());
	mouse_ray.normalize();

	LLVector3 old_mouse_ray = orthogonal_component(gViewerWindow->mouseDirectionGlobal(mMouseSteerX, mMouseSteerY), rotation_frame.getUpAxis());
	old_mouse_ray.normalize();

	F32 yaw_angle;
	F32 old_yaw_angle;
	LLVector3 mouse_on_sphere;
	LLVector3 old_mouse_on_sphere;

	if (intersect_ray_with_sphere(
			adjusted_camera_pos,
			mouse_ray,
			pick_rotation_center,
			pick_distance_from_rotation_center, 
			FAR_INTERSECTION,
			mouse_on_sphere))
	{
		LLVector3 mouse_sphere_offset = mouse_on_sphere - pick_rotation_center;
		yaw_angle = atan2f(mouse_sphere_offset * rotation_frame.getLeftAxis(), mouse_sphere_offset * rotation_frame.getAtAxis());
	}
	else
	{
		yaw_angle = F_PI_BY_TWO + asinf(pick_distance_from_rotation_center / camera_distance_from_rotation_center);
		if (mouse_ray * rotation_frame.getLeftAxis() < 0.f)
		{
			yaw_angle *= -1.f;
		}
	}

	if (intersect_ray_with_sphere(
			adjusted_camera_pos,
			old_mouse_ray,
			pick_rotation_center,
			pick_distance_from_rotation_center,
			FAR_INTERSECTION,
			old_mouse_on_sphere))
	{
		LLVector3 mouse_sphere_offset = old_mouse_on_sphere - pick_rotation_center;
		old_yaw_angle = atan2f(mouse_sphere_offset * rotation_frame.getLeftAxis(), mouse_sphere_offset * rotation_frame.getAtAxis());
	}
	else
	{
		old_yaw_angle = F_PI_BY_TWO + asinf(pick_distance_from_rotation_center / camera_distance_from_rotation_center);

		if (mouse_ray * rotation_frame.getLeftAxis() < 0.f)
		{
			old_yaw_angle *= -1.f;
		}
	}

	const F32 delta_angle = yaw_angle - old_yaw_angle;

	if (mClockwise)
	{
		gAgent.yaw(delta_angle);
	}
	else
	{
		gAgent.yaw(-delta_angle);
	}

	mMouseSteerX = x;
	mMouseSteerY = y;
}

// <FS:ND> Keep track of name resolutions we made and delete them if needed to avoid crashing if this instance dies.
LLToolPie::~LLToolPie()
{
	std::vector< tNamecacheConnection >::iterator itr = mNamecacheConnections.begin();
	std::vector< tNamecacheConnection >::iterator itrEnd = mNamecacheConnections.end();

	while( itr != itrEnd )
	{
		itr->disconnect();
		++itr;
	}
}
// </FS:ND>

// <FS:ND> FIRE-10276; handleTooltipObject can be called during name resolution (LLAvatarNameCache), then hover_object can lon gbe destroyed and the pointer invalid.
// To circumvent this just pass the id and try to fetch the object from gObjectList.

BOOL LLToolPie::handleTooltipObjectById( LLUUID hoverObjectId, std::string line, std::string tooltip_msg)
{
	LLViewerObject* pObject = gObjectList.findObject( hoverObjectId );

	if( !pObject )
		return TRUE;

	return handleTooltipObject( pObject, line, tooltip_msg );
}

// </FS:ND><|MERGE_RESOLUTION|>--- conflicted
+++ resolved
@@ -2048,17 +2048,7 @@
 			{
 				name = node->mName;
 			}
-<<<<<<< HEAD
-			std::string mute_msg;
-			if (LLMuteList::getInstance()->isMuted(object->getID(), name))
-			{
-				mute_msg = LLTrans::getString("UnmuteObject");
-			}
-			else
-			{
-				mute_msg = LLTrans::getString("MuteObject2");
-			}
-			
+
 // [RLVa:KB] - Checked: 2010-04-11 (RLVa-1.2.el) | Modified: RLVa-1.1.0l
 			// Don't show the pie menu on empty selection when fartouch/interaction restricted
 			// (not entirely accurate in case of Tools / Select Only XXX [see LLToolSelect::handleObjectSelection()]
@@ -2071,20 +2061,23 @@
 				// gMenuObject->show(x, y);
 				if(gSavedSettings.getBOOL("UsePieMenu"))
 				{
+					std::string mute_msg;
+					if (LLMuteList::getInstance()->isMuted(object->getID(), name))
+					{
+						mute_msg = LLTrans::getString("UnmuteObject");
+					}
+					else
+					{
+						mute_msg = LLTrans::getString("MuteObject2");
+					}
 					gPieMenuObject->getChild<LLUICtrl>("Object Mute")->setValue(mute_msg);
 					gPieMenuObject->show(x, y);
 				}
 				else
 				{
-					// getChild() seems to fail for LLMenuItemCallGL items, so we changed the XML instead
-					// gMenuObject->getChild<LLUICtrl>("Object Mute")->setValue(mute_msg);
 					gMenuObject->show(x, y);
 				}
 				// </FS:Zi>
-=======
-
-			gMenuObject->show(x, y);
->>>>>>> 530fe90d
 
 				showVisualContextMenuEffect();
 // [RLVa:KB] - Checked: 2010-04-11 (RLVa-1.2.el) | Modified: RLVa-1.1.0l
