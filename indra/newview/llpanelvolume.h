/**
 * @file llpanelvolume.h
 * @brief Object editing (position, scale, etc.) in the tools floater
 *
 * $LicenseInfo:firstyear=2001&license=viewerlgpl$
 * Second Life Viewer Source Code
 * Copyright (C) 2010, Linden Research, Inc.
 *
 * This library is free software; you can redistribute it and/or
 * modify it under the terms of the GNU Lesser General Public
 * License as published by the Free Software Foundation;
 * version 2.1 of the License only.
 *
 * This library is distributed in the hope that it will be useful,
 * but WITHOUT ANY WARRANTY; without even the implied warranty of
 * MERCHANTABILITY or FITNESS FOR A PARTICULAR PURPOSE.  See the GNU
 * Lesser General Public License for more details.
 *
 * You should have received a copy of the GNU Lesser General Public
 * License along with this library; if not, write to the Free Software
 * Foundation, Inc., 51 Franklin Street, Fifth Floor, Boston, MA  02110-1301  USA
 *
 * Linden Research, Inc., 945 Battery Street, San Francisco, CA  94111  USA
 * $/LicenseInfo$
 */

#ifndef LL_LLPANELVOLUME_H
#define LL_LLPANELVOLUME_H

#include "v3math.h"
#include "llpanel.h"
#include "llpointer.h"
#include "llvolume.h"

class LLSpinCtrl;
class LLCheckBoxCtrl;
class LLTextBox;
class LLUICtrl;
class LLButton;
//class LLMenuButton; // <FS> Extended copy & paste buttons
class LLViewerObject;
class LLComboBox;
class LLColorSwatchCtrl;
class LLVOVolume;

class LLPanelVolume : public LLPanel
{
public:
    LLPanelVolume();
    virtual ~LLPanelVolume();

    virtual void    draw();
    virtual void    clearCtrls();

<<<<<<< HEAD
	virtual bool	postBuild();
=======
    virtual BOOL    postBuild();
>>>>>>> c06fb4e0

    void            refresh();

    void            sendIsLight();

    // when an object is becoming a refleciton probe, present a dialog asking for confirmation
    // otherwise, send the reflection probe update immediately
    void            sendIsReflectionProbe();

    // callback for handling response of the ok/cancel/ignore dialog for making an object a reflection probe
    void            doSendIsReflectionProbe(const LLSD& notification, const LLSD& response);

    void            sendIsFlexible();

    static bool     precommitValidate(const LLSD& data);

    static void     onCommitIsLight(        LLUICtrl* ctrl, void* userdata);
    static void     onCommitLight(          LLUICtrl* ctrl, void* userdata);
    static void     onCommitIsReflectionProbe(LLUICtrl* ctrl, void* userdata);
    static void     onCommitProbe(LLUICtrl* ctrl, void* userdata);
    void            onCommitIsFlexible(     LLUICtrl* ctrl, void* userdata);
    static void     onCommitFlexible(       LLUICtrl* ctrl, void* userdata);
    void            onCommitAnimatedMeshCheckbox(LLUICtrl* ctrl, void* userdata);
    static void     onCommitPhysicsParam(       LLUICtrl* ctrl, void* userdata);
    static void     onCommitMaterial(       LLUICtrl* ctrl, void* userdata);

    void        onLightCancelColor(const LLSD& data);
    void        onLightSelectColor(const LLSD& data);

    void        onLightCancelTexture(const LLSD& data);
    void        onLightSelectTexture(const LLSD& data);

    void            onCopyFeatures();
    void            onPasteFeatures();
    void            onCopyLight();
    void            onPasteLight();

    // <FS> Extended copy & paste buttons
    //void        menuDoToSelected(const LLSD& userdata);
    //bool        menuEnableItem(const LLSD& userdata);
    void            onFSCopyFeatures();
    void            onFSPasteFeatures();
    // </FS>

    static void    setLightTextureID(const LLUUID &asset_id, const LLUUID &item_id, LLVOVolume* volobjp);

protected:
    void            getState();
    void            refreshCost();

protected:
    void            sendPhysicsShapeType(LLUICtrl* ctrl, void* userdata);
    void            sendPhysicsGravity(LLUICtrl* ctrl, void* userdata);
    void            sendPhysicsFriction(LLUICtrl* ctrl, void* userdata);
    void            sendPhysicsRestitution(LLUICtrl* ctrl, void* userdata);
    void            sendPhysicsDensity(LLUICtrl* ctrl, void* userdata);

    void            handleResponseChangeToFlexible(const LLSD &pNotification, const LLSD &pResponse);

/*
    LLTextBox*      mLabelSelectSingleMessage;
    // Light
    LLCheckBoxCtrl* mCheckLight;
    LLCheckBoxCtrl* mCheckFlexible1D;
    LLTextBox*      mLabelColor;
    LLColorSwatchCtrl* mLightColorSwatch;
    LLSpinCtrl*     mLightIntensity;
    LLSpinCtrl*     mLightRadius;
    LLSpinCtrl*     mLightFalloff;
    LLSpinCtrl*     mLightCutoff;
    // Flexibile
    LLSpinCtrl*     mSpinSections;
    LLSpinCtrl*     mSpinGravity;
    LLSpinCtrl*     mSpinTension;
    LLSpinCtrl*     mSpinFriction;
    LLSpinCtrl*     mSpinWind;
    LLSpinCtrl*     mSpinForce[3];
*/

    S32         mComboMaterialItemCount;
    LLComboBox*     mComboMaterial;


    LLColor4        mLightSavedColor;
    LLPointer<LLViewerObject> mObject;
    LLPointer<LLViewerObject> mRootObject;

    LLComboBox*     mComboPhysicsShapeType;
    LLSpinCtrl*     mSpinPhysicsGravity;
    LLSpinCtrl*     mSpinPhysicsFriction;
    LLSpinCtrl*     mSpinPhysicsDensity;
    LLSpinCtrl*     mSpinPhysicsRestitution;

    // <FS> Extended copy & paste buttons
    //LLMenuButton*   mMenuClipboardFeatures;
    //LLMenuButton*   mMenuClipboardLight;
    LLButton*        mBtnCopyFeatures;
    LLButton*        mBtnPasteFeatures;
    // </FS>

    LLSD            mClipboardParams;
};

#endif<|MERGE_RESOLUTION|>--- conflicted
+++ resolved
@@ -52,11 +52,7 @@
     virtual void    draw();
     virtual void    clearCtrls();
 
-<<<<<<< HEAD
-	virtual bool	postBuild();
-=======
-    virtual BOOL    postBuild();
->>>>>>> c06fb4e0
+    virtual bool    postBuild();
 
     void            refresh();
 
