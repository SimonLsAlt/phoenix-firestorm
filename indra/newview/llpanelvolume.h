/**
 * @file llpanelvolume.h
 * @brief Object editing (position, scale, etc.) in the tools floater
 *
 * $LicenseInfo:firstyear=2001&license=viewerlgpl$
 * Second Life Viewer Source Code
 * Copyright (C) 2010, Linden Research, Inc.
 *
 * This library is free software; you can redistribute it and/or
 * modify it under the terms of the GNU Lesser General Public
 * License as published by the Free Software Foundation;
 * version 2.1 of the License only.
 *
 * This library is distributed in the hope that it will be useful,
 * but WITHOUT ANY WARRANTY; without even the implied warranty of
 * MERCHANTABILITY or FITNESS FOR A PARTICULAR PURPOSE.  See the GNU
 * Lesser General Public License for more details.
 *
 * You should have received a copy of the GNU Lesser General Public
 * License along with this library; if not, write to the Free Software
 * Foundation, Inc., 51 Franklin Street, Fifth Floor, Boston, MA  02110-1301  USA
 *
 * Linden Research, Inc., 945 Battery Street, San Francisco, CA  94111  USA
 * $/LicenseInfo$
 */

#ifndef LL_LLPANELVOLUME_H
#define LL_LLPANELVOLUME_H

#include "v3math.h"
#include "llpanel.h"
#include "llpointer.h"
#include "llvolume.h"

class LLSpinCtrl;
class LLCheckBoxCtrl;
class LLTextBox;
class LLUICtrl;
class LLButton;
//class LLMenuButton; // <FS> Extended copy & paste buttons
class LLViewerObject;
class LLComboBox;
class LLColorSwatchCtrl;
class LLVOVolume;

class LLPanelVolume : public LLPanel
{
public:
    LLPanelVolume();
    virtual ~LLPanelVolume();

    virtual void    draw();
    virtual void    clearCtrls();

    virtual BOOL    postBuild();

    void            refresh();

    void            sendIsLight();

    // when an object is becoming a refleciton probe, present a dialog asking for confirmation
    // otherwise, send the reflection probe update immediately
    void            sendIsReflectionProbe();

    // callback for handling response of the ok/cancel/ignore dialog for making an object a reflection probe
    void            doSendIsReflectionProbe(const LLSD& notification, const LLSD& response);

    void            sendIsFlexible();

    static bool     precommitValidate(const LLSD& data);

    static void     onCommitIsLight(        LLUICtrl* ctrl, void* userdata);
    static void     onCommitLight(          LLUICtrl* ctrl, void* userdata);
    static void     onCommitIsReflectionProbe(LLUICtrl* ctrl, void* userdata);
    static void     onCommitProbe(LLUICtrl* ctrl, void* userdata);
    void            onCommitIsFlexible(     LLUICtrl* ctrl, void* userdata);
    static void     onCommitFlexible(       LLUICtrl* ctrl, void* userdata);
    void            onCommitAnimatedMeshCheckbox(LLUICtrl* ctrl, void* userdata);
    static void     onCommitPhysicsParam(       LLUICtrl* ctrl, void* userdata);
    static void     onCommitMaterial(       LLUICtrl* ctrl, void* userdata);

    void        onLightCancelColor(const LLSD& data);
    void        onLightSelectColor(const LLSD& data);

    void        onLightCancelTexture(const LLSD& data);
    void        onLightSelectTexture(const LLSD& data);

    void            onCopyFeatures();
    void            onPasteFeatures();
    void            onCopyLight();
    void            onPasteLight();
<<<<<<< HEAD
 
    // <FS> Extended copy & paste buttons
    //void        menuDoToSelected(const LLSD& userdata);
    //bool        menuEnableItem(const LLSD& userdata);
    void            onFSCopyFeatures();
    void            onFSPasteFeatures();
    // </FS>

    static void    setLightTextureID(const LLUUID &asset_id, const LLUUID &item_id, LLVOVolume* volobjp);
=======

    void        menuDoToSelected(const LLSD& userdata);
    bool        menuEnableItem(const LLSD& userdata);
>>>>>>> 38c2a5bd

protected:
    void            getState();
    void            refreshCost();

protected:
    void            sendPhysicsShapeType(LLUICtrl* ctrl, void* userdata);
    void            sendPhysicsGravity(LLUICtrl* ctrl, void* userdata);
    void            sendPhysicsFriction(LLUICtrl* ctrl, void* userdata);
    void            sendPhysicsRestitution(LLUICtrl* ctrl, void* userdata);
    void            sendPhysicsDensity(LLUICtrl* ctrl, void* userdata);

    void            handleResponseChangeToFlexible(const LLSD &pNotification, const LLSD &pResponse);

/*
    LLTextBox*      mLabelSelectSingleMessage;
    // Light
    LLCheckBoxCtrl* mCheckLight;
    LLCheckBoxCtrl* mCheckFlexible1D;
    LLTextBox*      mLabelColor;
    LLColorSwatchCtrl* mLightColorSwatch;
    LLSpinCtrl*     mLightIntensity;
    LLSpinCtrl*     mLightRadius;
    LLSpinCtrl*     mLightFalloff;
    LLSpinCtrl*     mLightCutoff;
    // Flexibile
    LLSpinCtrl*     mSpinSections;
    LLSpinCtrl*     mSpinGravity;
    LLSpinCtrl*     mSpinTension;
    LLSpinCtrl*     mSpinFriction;
    LLSpinCtrl*     mSpinWind;
    LLSpinCtrl*     mSpinForce[3];
*/

    S32         mComboMaterialItemCount;
    LLComboBox*     mComboMaterial;


    LLColor4        mLightSavedColor;
    LLPointer<LLViewerObject> mObject;
    LLPointer<LLViewerObject> mRootObject;

    LLComboBox*     mComboPhysicsShapeType;
    LLSpinCtrl*     mSpinPhysicsGravity;
    LLSpinCtrl*     mSpinPhysicsFriction;
    LLSpinCtrl*     mSpinPhysicsDensity;
    LLSpinCtrl*     mSpinPhysicsRestitution;

    // <FS> Extended copy & paste buttons
    //LLMenuButton*   mMenuClipboardFeatures;
    //LLMenuButton*   mMenuClipboardLight;
    LLButton*        mBtnCopyFeatures;
    LLButton*        mBtnPasteFeatures;
    // </FS>

    LLSD            mClipboardParams;
};

#endif<|MERGE_RESOLUTION|>--- conflicted
+++ resolved
@@ -89,8 +89,7 @@
     void            onPasteFeatures();
     void            onCopyLight();
     void            onPasteLight();
-<<<<<<< HEAD
- 
+
     // <FS> Extended copy & paste buttons
     //void        menuDoToSelected(const LLSD& userdata);
     //bool        menuEnableItem(const LLSD& userdata);
@@ -99,11 +98,6 @@
     // </FS>
 
     static void    setLightTextureID(const LLUUID &asset_id, const LLUUID &item_id, LLVOVolume* volobjp);
-=======
-
-    void        menuDoToSelected(const LLSD& userdata);
-    bool        menuEnableItem(const LLSD& userdata);
->>>>>>> 38c2a5bd
 
 protected:
     void            getState();
