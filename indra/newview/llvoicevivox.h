--- conflicted
+++ resolved
@@ -170,18 +170,12 @@
 	/////////////////////////
 	/// @name enable disable voice and features
 	//@{
-<<<<<<< HEAD
 	// <FS:Ansariel> Bypass LLCachedControls for voice status update
 	//virtual bool voiceEnabled() override;
 	virtual bool voiceEnabled(bool no_cache = false) override;
 	// </FS:Ansariel>
 	virtual void setVoiceEnabled(bool enabled) override;
-	virtual bool lipSyncEnabled() override;	
-=======
-	virtual bool voiceEnabled() override;
-	virtual void setVoiceEnabled(bool enabled) override;
 	virtual bool lipSyncEnabled() override;
->>>>>>> 6b285674
 	virtual void setLipSyncEnabled(bool enabled) override;
 	virtual void setMuteMic(bool muted) override;		// Set the mute state of the local mic.
 	//@}
@@ -213,7 +207,6 @@
 	virtual void removeObserver(LLFriendObserver* observer) override;
 	virtual void addObserver(LLVoiceClientParticipantObserver* observer) override;
 	virtual void removeObserver(LLVoiceClientParticipantObserver* observer) override;
-<<<<<<< HEAD
 
 	// <FS:Ansariel> Add callback for user volume change
 	boost::signals2::connection setUserVolumeUpdateCallback(const user_voice_volume_change_callback_t::slot_type& cb) override
@@ -221,8 +214,6 @@
 		return mUserVolumeUpdateSignal.connect(cb);
 	}
 	// </FS:Ansariel>
-=======
->>>>>>> 6b285674
 	//@}
 	
 	virtual std::string sipURIFromID(const LLUUID &id) override;
