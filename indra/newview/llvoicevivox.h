/** 
 * @file llvoicevivox.h
 * @brief Declaration of LLDiamondwareVoiceClient class which is the interface to the voice client process.
 *
 * $LicenseInfo:firstyear=2001&license=viewerlgpl$
 * Second Life Viewer Source Code
 * Copyright (C) 2010, Linden Research, Inc.
 * 
 * This library is free software; you can redistribute it and/or
 * modify it under the terms of the GNU Lesser General Public
 * License as published by the Free Software Foundation;
 * version 2.1 of the License only.
 * 
 * This library is distributed in the hope that it will be useful,
 * but WITHOUT ANY WARRANTY; without even the implied warranty of
 * MERCHANTABILITY or FITNESS FOR A PARTICULAR PURPOSE.  See the GNU
 * Lesser General Public License for more details.
 * 
 * You should have received a copy of the GNU Lesser General Public
 * License along with this library; if not, write to the Free Software
 * Foundation, Inc., 51 Franklin Street, Fifth Floor, Boston, MA  02110-1301  USA
 * 
 * Linden Research, Inc., 945 Battery Street, San Francisco, CA  94111  USA
 * $/LicenseInfo$
 */
#ifndef LL_VOICE_VIVOX_H
#define LL_VOICE_VIVOX_H

class LLVOAvatar;
class LLVivoxProtocolParser;

#include "lliopipe.h"
#include "llpumpio.h"
#include "llchainio.h"
#include "lliosocket.h"
#include "v3math.h"
#include "llframetimer.h"
#include "llviewerregion.h"
#include "llcallingcard.h"   // for LLFriendObserver
#include "lleventcoro.h"
#include "llcoros.h"
#include <queue>

#ifdef LL_USESYSTEMLIBS
# include "expat.h"
#else
# include "expat/expat.h"
#endif
#include "llvoiceclient.h"

class LLAvatarName;
class LLVivoxVoiceClientMuteListObserver;


class LLVivoxVoiceClient :	public LLSingleton<LLVivoxVoiceClient>,
							virtual public LLVoiceModuleInterface,
							virtual public LLVoiceEffectInterface
{
	LLSINGLETON(LLVivoxVoiceClient);
	LOG_CLASS(LLVivoxVoiceClient);
	virtual ~LLVivoxVoiceClient();

public:
	/// @name LLVoiceModuleInterface virtual implementations
	///  @see LLVoiceModuleInterface
	//@{
	virtual void init(LLPumpIO *pump) override;	// Call this once at application startup (creates connector)
	virtual void terminate() override;	// Call this to clean up during shutdown
	
	virtual const LLVoiceVersionInfo& getVersion() override;
	
	virtual void updateSettings() override; // call after loading settings and whenever they change

	// Returns true if vivox has successfully logged in and is not in error state	
	virtual bool isVoiceWorking() const override;
	
	virtual bool singletoneInstanceExists() override;

	/////////////////////
	/// @name Tuning
	//@{
	virtual void tuningStart() override;
	virtual void tuningStop() override;
	virtual bool inTuningMode() override;
	
	virtual void tuningSetMicVolume(float volume) override;
	virtual void tuningSetSpeakerVolume(float volume) override;
	virtual float tuningGetEnergy(void) override;
	//@}
	
	/////////////////////
	/// @name Devices
	//@{
	// This returns true when it's safe to bring up the "device settings" dialog in the prefs.
	// i.e. when the daemon is running and connected, and the device lists are populated.
	virtual bool deviceSettingsAvailable() override;
	virtual bool deviceSettingsUpdated() override;  //return if the list has been updated and never fetched,  only to be called from the voicepanel.
	
	// Requery the vivox daemon for the current list of input/output devices.
	// If you pass true for clearCurrentList, deviceSettingsAvailable() will be false until the query has completed
	// (use this if you want to know when it's done).
	// If you pass false, you'll have no way to know when the query finishes, but the device lists will not appear empty in the interim.
	virtual void refreshDeviceLists(bool clearCurrentList = true) override;
	
	virtual void setCaptureDevice(const std::string& name) override;
	virtual void setRenderDevice(const std::string& name) override;
	
	virtual LLVoiceDeviceList& getCaptureDevices() override;
	virtual LLVoiceDeviceList& getRenderDevices() override;
	//@}	
	
	virtual void getParticipantList(std::set<LLUUID> &participants) override;
	virtual bool isParticipant(const LLUUID& speaker_id) override;

	// Send a text message to the specified user, initiating the session if necessary.
	// virtual BOOL sendTextMessage(const LLUUID& participant_id, const std::string& message) const {return false;};
	
	// close any existing text IM session with the specified user
	virtual void endUserIMSession(const LLUUID &uuid) override;

	// Returns true if calling back the session URI after the session has closed is possible.
	// Currently this will be false only for PSTN P2P calls.		
	// NOTE: this will return true if the session can't be found. 
	virtual BOOL isSessionCallBackPossible(const LLUUID &session_id) override;
	
	// Returns true if the session can accepte text IM's.
	// Currently this will be false only for PSTN P2P calls.
	// NOTE: this will return true if the session can't be found. 
	virtual BOOL isSessionTextIMPossible(const LLUUID &session_id) override;
	
	
	////////////////////////////
	/// @name Channel stuff
	//@{
	// returns true iff the user is currently in a proximal (local spatial) channel.
	// Note that gestures should only fire if this returns true.
	virtual bool inProximalChannel() override;
	
	virtual void setNonSpatialChannel(const std::string &uri,
									  const std::string &credentials) override;
	
	virtual bool setSpatialChannel(const std::string &uri,
								   const std::string &credentials) override;
	
	virtual void leaveNonSpatialChannel() override;
	
	virtual void leaveChannel(void) override;
	
	// Returns the URI of the current channel, or an empty string if not currently in a channel.
	// NOTE that it will return an empty string if it's in the process of joining a channel.
	virtual std::string getCurrentChannel() override;
	//@}
	
	
	//////////////////////////
	/// @name invitations
	//@{
	// start a voice channel with the specified user
	virtual void callUser(const LLUUID &uuid) override;
	virtual bool isValidChannel(std::string &channelHandle) override;
	virtual bool answerInvite(std::string &channelHandle) override;
	virtual void declineInvite(std::string &channelHandle) override;
	//@}
	
	/////////////////////////
	/// @name Volume/gain
	//@{
	virtual void setVoiceVolume(F32 volume) override;
	virtual void setMicGain(F32 volume) override;
	//@}
	
	/////////////////////////
	/// @name enable disable voice and features
	//@{
<<<<<<< HEAD
	// <FS:Ansariel> Bypass LLCachedControls for voice status update
	//virtual bool voiceEnabled();
	virtual bool voiceEnabled(bool no_cache = false);
	// </FS:Ansariel>
	virtual void setVoiceEnabled(bool enabled);
	virtual BOOL lipSyncEnabled();	
	virtual void setLipSyncEnabled(BOOL enabled);
	virtual void setMuteMic(bool muted);		// Set the mute state of the local mic.
=======
	virtual bool voiceEnabled() override;
	virtual void setVoiceEnabled(bool enabled) override;
	virtual BOOL lipSyncEnabled() override;
	virtual void setLipSyncEnabled(BOOL enabled) override;
	virtual void setMuteMic(bool muted) override;		// Set the mute state of the local mic.
>>>>>>> b2f89040
	//@}
		
	//////////////////////////
	/// @name nearby speaker accessors
	//@{
	virtual BOOL getVoiceEnabled(const LLUUID& id) override;		// true if we've received data for this avatar
	virtual std::string getDisplayName(const LLUUID& id) override;
	virtual BOOL isParticipantAvatar(const LLUUID &id) override;
	virtual BOOL getIsSpeaking(const LLUUID& id) override;
	virtual BOOL getIsModeratorMuted(const LLUUID& id) override;
	virtual F32 getCurrentPower(const LLUUID& id) override;		// "power" is related to "amplitude" in a defined way.  I'm just not sure what the formula is...
	virtual BOOL getOnMuteList(const LLUUID& id) override;
	virtual F32 getUserVolume(const LLUUID& id) override;
	virtual void setUserVolume(const LLUUID& id, F32 volume) override; // set's volume for specified agent, from 0-1 (where .5 is nominal)
	//@}
	
	// authorize the user
	virtual void userAuthorized(const std::string& user_id,
								const LLUUID &agentID) override;
	
	//////////////////////////////
	/// @name Status notification
	//@{
<<<<<<< HEAD
	virtual void addObserver(LLVoiceClientStatusObserver* observer);
	virtual void removeObserver(LLVoiceClientStatusObserver* observer);
	virtual void addObserver(LLFriendObserver* observer);
	virtual void removeObserver(LLFriendObserver* observer);		
	virtual void addObserver(LLVoiceClientParticipantObserver* observer);
	virtual void removeObserver(LLVoiceClientParticipantObserver* observer);

	// <FS:Ansariel> Add callback for user volume change
	boost::signals2::connection setUserVolumeUpdateCallback(const user_voice_volume_change_callback_t::slot_type& cb)
	{
		return mUserVolumeUpdateSignal.connect(cb);
	}
	// </FS:Ansariel>
=======
	virtual void addObserver(LLVoiceClientStatusObserver* observer) override;
	virtual void removeObserver(LLVoiceClientStatusObserver* observer) override;
	virtual void addObserver(LLFriendObserver* observer) override;
	virtual void removeObserver(LLFriendObserver* observer) override;
	virtual void addObserver(LLVoiceClientParticipantObserver* observer) override;
	virtual void removeObserver(LLVoiceClientParticipantObserver* observer) override;
>>>>>>> b2f89040
	//@}
	
	virtual std::string sipURIFromID(const LLUUID &id) override;
	//@}

	/// @name LLVoiceEffectInterface virtual implementations
	///  @see LLVoiceEffectInterface
	//@{

	//////////////////////////
	/// @name Accessors
	//@{
	virtual bool setVoiceEffect(const LLUUID& id) override;
	virtual const LLUUID getVoiceEffect() override;
	virtual LLSD getVoiceEffectProperties(const LLUUID& id) override;

	virtual void refreshVoiceEffectLists(bool clear_lists) override;
	virtual const voice_effect_list_t& getVoiceEffectList() const override;
	virtual const voice_effect_list_t& getVoiceEffectTemplateList() const override;
	//@}

	//////////////////////////////
	/// @name Status notification
	//@{
	virtual void addObserver(LLVoiceEffectObserver* observer) override;
	virtual void removeObserver(LLVoiceEffectObserver* observer) override;
	//@}

	//////////////////////////////
	/// @name Effect preview buffer
	//@{
	virtual void enablePreviewBuffer(bool enable) override;
	virtual void recordPreviewBuffer() override;
	virtual void playPreviewBuffer(const LLUUID& effect_id = LLUUID::null) override;
	virtual void stopPreviewBuffer() override;

	virtual bool isPreviewRecording() override;
	virtual bool isPreviewPlaying() override;
	//@}

	//@}

	bool onCheckVoiceEffect(const std::string& voice_effect_name);
	void onClickVoiceEffect(const std::string& voice_effect_name);

protected:
	//////////////////////
	// Vivox Specific definitions	
	
	friend class LLVivoxVoiceClientMuteListObserver;
	friend class LLVivoxVoiceClientFriendsObserver;	

	
	enum streamState
	{
		streamStateUnknown = 0,
		streamStateIdle = 1,
		streamStateConnected = 2,
		streamStateRinging = 3,
		streamStateConnecting = 6,  // same as Vivox session_media_connecting enum
		streamStateDisconnecting = 7,  //Same as Vivox session_media_disconnecting enum
	};	

	struct participantState
	{
	public:
		participantState(const std::string &uri);
		
	        bool updateMuteState();	// true if mute state has changed
		bool isAvatar();
		
		std::string mURI;
		LLUUID mAvatarID;
		std::string mAccountName;
		std::string mDisplayName;
		LLFrameTimer mSpeakingTimeout;
		F32	mLastSpokeTimestamp;
		F32 mPower;
		F32 mVolume;
		std::string mGroupID;
		int mUserVolume;
		bool mPTT;
		bool mIsSpeaking;
		bool mIsModeratorMuted;
		bool mOnMuteList;		// true if this avatar is on the user's mute list (and should be muted)
		bool mVolumeSet;		// true if incoming volume messages should not change the volume
		bool mVolumeDirty;		// true if this participant needs a volume command sent (either mOnMuteList or mUserVolume has changed)
		bool mAvatarIDValid;
		bool mIsSelf;
	};
    typedef boost::shared_ptr<participantState> participantStatePtr_t;
    typedef boost::weak_ptr<participantState> participantStateWptr_t;

    typedef std::map<const std::string, participantStatePtr_t> participantMap;
    typedef std::map<const LLUUID, participantStatePtr_t> participantUUIDMap;
	
	struct sessionState
	{
    public:
        typedef boost::shared_ptr<sessionState> ptr_t;
        typedef boost::weak_ptr<sessionState> wptr_t;

        typedef boost::function<void(const ptr_t &)> sessionFunc_t;

        static ptr_t createSession();
		~sessionState();
		
        participantStatePtr_t addParticipant(const std::string &uri);
        void removeParticipant(const participantStatePtr_t &participant);
		void removeAllParticipants();

        participantStatePtr_t findParticipant(const std::string &uri);
        participantStatePtr_t findParticipantByID(const LLUUID& id);

        static ptr_t matchSessionByHandle(const std::string &handle);
        static ptr_t matchCreatingSessionByURI(const std::string &uri);
        static ptr_t matchSessionByURI(const std::string &uri);
        static ptr_t matchSessionByParticipant(const LLUUID &participant_id);

		bool isCallBackPossible();
		bool isTextIMPossible();
		
        static void for_each(sessionFunc_t func);

		std::string mHandle;
		std::string mGroupHandle;
		std::string mSIPURI;
		std::string mAlias;
		std::string mName;
		std::string mAlternateSIPURI;
		std::string mHash;			// Channel password
		std::string mErrorStatusString;
		std::queue<std::string> mTextMsgQueue;
		
		LLUUID		mIMSessionID;
		LLUUID		mCallerID;
		int			mErrorStatusCode;
		int			mMediaStreamState;
		bool		mCreateInProgress;	// True if a Session.Create has been sent for this session and no response has been received yet.
		bool		mMediaConnectInProgress;	// True if a Session.MediaConnect has been sent for this session and no response has been received yet.
		bool		mVoiceInvitePending;	// True if a voice invite is pending for this session (usually waiting on a name lookup)
		bool		mTextInvitePending;		// True if a text invite is pending for this session (usually waiting on a name lookup)
		bool		mSynthesizedCallerID;	// True if the caller ID is a hash of the SIP URI -- this means we shouldn't do a name lookup.
		bool		mIsChannel;	// True for both group and spatial channels (false for p2p, PSTN)
		bool		mIsSpatial;	// True for spatial channels
		bool		mIsP2P;
		bool		mIncoming;
		bool		mVoiceActive;
		bool		mReconnect;	// Whether we should try to reconnect to this session if it's dropped

		// Set to true when the volume/mute state of someone in the participant list changes.
		// The code will have to walk the list to find the changed participant(s).
		bool		mVolumeDirty;
		bool		mMuteDirty;

		bool		mParticipantsChanged;
		participantMap mParticipantsByURI;
		participantUUIDMap mParticipantsByUUID;

		LLUUID		mVoiceFontID;

        static void VerifySessions();

    private:
        sessionState();

        static std::set<wptr_t> mSession;   // canonical list of outstanding sessions.
        std::set<wptr_t>::iterator  mMyIterator;    // used for delete

        static void for_eachPredicate(const wptr_t &a, sessionFunc_t func);

        static bool testByHandle(const LLVivoxVoiceClient::sessionState::wptr_t &a, std::string handle);
        static bool testByCreatingURI(const LLVivoxVoiceClient::sessionState::wptr_t &a, std::string uri);
        static bool testBySIPOrAlterateURI(const LLVivoxVoiceClient::sessionState::wptr_t &a, std::string uri);
        static bool testByCallerId(const LLVivoxVoiceClient::sessionState::wptr_t &a, LLUUID participantId);

	};
    typedef boost::shared_ptr<sessionState> sessionStatePtr_t;

    typedef std::map<std::string, sessionStatePtr_t> sessionMap;
	
	///////////////////////////////////////////////////////
	// Private Member Functions
	//////////////////////////////////////////////////////



	//////////////////////////////
	/// @name TVC/Server management and communication
	//@{
	// Call this if the connection to the daemon terminates unexpectedly.  It will attempt to reset everything and relaunch.
	void daemonDied();
	
	// Call this if we're just giving up on voice (can't provision an account, etc.).  It will clean up and go away.
	void giveUp();	
	
	// write to the tvc
	bool writeString(const std::string &str);
	
	void connectorCreate();
	void connectorShutdown();	
	void closeSocket(void);	
	
//	void requestVoiceAccountProvision(S32 retries = 3);
	void setLoginInfo(
			   const std::string& account_name,
			   const std::string& password,
			   const std::string& voice_sip_uri_hostname,
			   const std::string& voice_account_server_uri);
	void loginSendMessage();
	void logout();
	void logoutSendMessage();	
	
	
	//@}
	
	//------------------------------------
	// tuning
	
	void tuningRenderStartSendMessage(const std::string& name, bool loop);
	void tuningRenderStopSendMessage();

	void tuningCaptureStartSendMessage(int duration);
	void tuningCaptureStopSendMessage();

	//----------------------------------
	// devices
	void clearCaptureDevices();
	void addCaptureDevice(const LLVoiceDevice& device);
	void clearRenderDevices();
	void setDevicesListUpdated(bool state);
	void addRenderDevice(const LLVoiceDevice& device);	
	void buildSetAudioDevices(std::ostringstream &stream);
	
	void getCaptureDevicesSendMessage();
	void getRenderDevicesSendMessage();
	
	// local audio updates, mic mute, speaker mute, mic volume and speaker volumes
	void sendLocalAudioUpdates();

	/////////////////////////////
	// Response/Event handlers
	void connectorCreateResponse(int statusCode, std::string &statusString, std::string &connectorHandle, std::string &versionID);
	void loginResponse(int statusCode, std::string &statusString, std::string &accountHandle, int numberOfAliases);
	void sessionCreateResponse(std::string &requestId, int statusCode, std::string &statusString, std::string &sessionHandle);
	void sessionGroupAddSessionResponse(std::string &requestId, int statusCode, std::string &statusString, std::string &sessionHandle);
	void sessionConnectResponse(std::string &requestId, int statusCode, std::string &statusString);
	void logoutResponse(int statusCode, std::string &statusString);
	void connectorShutdownResponse(int statusCode, std::string &statusString);

	void accountLoginStateChangeEvent(std::string &accountHandle, int statusCode, std::string &statusString, int state);
	void mediaCompletionEvent(std::string &sessionGroupHandle, std::string &mediaCompletionType);
	void mediaStreamUpdatedEvent(std::string &sessionHandle, std::string &sessionGroupHandle, int statusCode, std::string &statusString, int state, bool incoming);
	void sessionAddedEvent(std::string &uriString, std::string &alias, std::string &sessionHandle, std::string &sessionGroupHandle, bool isChannel, bool incoming, std::string &nameString, std::string &applicationString);
	void sessionGroupAddedEvent(std::string &sessionGroupHandle);
	void sessionRemovedEvent(std::string &sessionHandle, std::string &sessionGroupHandle);
	void participantAddedEvent(std::string &sessionHandle, std::string &sessionGroupHandle, std::string &uriString, std::string &alias, std::string &nameString, std::string &displayNameString, int participantType);
	void participantRemovedEvent(std::string &sessionHandle, std::string &sessionGroupHandle, std::string &uriString, std::string &alias, std::string &nameString);
	void participantUpdatedEvent(std::string &sessionHandle, std::string &sessionGroupHandle, std::string &uriString, std::string &alias, bool isModeratorMuted, bool isSpeaking, int volume, F32 energy);
	void voiceServiceConnectionStateChangedEvent(int statusCode, std::string &statusString, std::string &build_id);
	void auxAudioPropertiesEvent(F32 energy);
	void messageEvent(std::string &sessionHandle, std::string &uriString, std::string &alias, std::string &messageHeader, std::string &messageBody, std::string &applicationString);
	void sessionNotificationEvent(std::string &sessionHandle, std::string &uriString, std::string &notificationType);
	
	void muteListChanged();
		
	/////////////////////////////
	// VAD changes
	// disable auto-VAD and configure VAD parameters explicitly
	void setupVADParams(unsigned int vad_auto, unsigned int vad_hangover, unsigned int vad_noise_floor, unsigned int vad_sensitivity);
	void onVADSettingsChange();

	/////////////////////////////
	// Sending updates of current state
	void updatePosition(void);
	void setCameraPosition(const LLVector3d &position, const LLVector3 &velocity, const LLMatrix3 &rot);
	void setAvatarPosition(const LLVector3d &position, const LLVector3 &velocity, const LLQuaternion &rot);
	bool channelFromRegion(LLViewerRegion *region, std::string &name);

	void setEarLocation(S32 loc);

	
	/////////////////////////////
	// Accessors for data related to nearby speakers

	// MBW -- XXX -- Not sure how to get this data out of the TVC
	BOOL getUsingPTT(const LLUUID& id);
	std::string getGroupID(const LLUUID& id);		// group ID if the user is in group chat (empty string if not applicable)

	/////////////////////////////
	BOOL getAreaVoiceDisabled();		// returns true if the area the avatar is in is speech-disabled.
										// Use this to determine whether to show a "no speech" icon in the menu bar.
		
	
	/////////////////////////////
	// Recording controls
	void recordingLoopStart(int seconds = 3600, int deltaFramesPerControlFrame = 200);
	void recordingLoopSave(const std::string& filename);
	void recordingStop();
	
	// Playback controls
	void filePlaybackStart(const std::string& filename);
	void filePlaybackStop();
	void filePlaybackSetPaused(bool paused);
	void filePlaybackSetMode(bool vox = false, float speed = 1.0f);
	
    participantStatePtr_t findParticipantByID(const LLUUID& id);
	

#if 0
	////////////////////////////////////////
	// voice sessions.
    typedef std::set<sessionStatePtr_t> sessionSet;
			
	typedef sessionSet::iterator sessionIterator;
	sessionIterator sessionsBegin(void);
	sessionIterator sessionsEnd(void);
#endif

    sessionStatePtr_t findSession(const std::string &handle);
    sessionStatePtr_t findSessionBeingCreatedByURI(const std::string &uri);
    sessionStatePtr_t findSession(const LLUUID &participant_id);
	
    sessionStatePtr_t addSession(const std::string &uri, const std::string &handle = std::string());
    void clearSessionHandle(const sessionStatePtr_t &session);
    void setSessionHandle(const sessionStatePtr_t &session, const std::string &handle);
    void setSessionURI(const sessionStatePtr_t &session, const std::string &uri);
    void deleteSession(const sessionStatePtr_t &session);
	void deleteAllSessions(void);

	void verifySessionState(void);

    void joinedAudioSession(const sessionStatePtr_t &session);
    void leftAudioSession(const sessionStatePtr_t &session);

	// This is called in several places where the session _may_ need to be deleted.
	// It contains logic for whether to delete the session or keep it around.
    void reapSession(const sessionStatePtr_t &session);
	
	// Returns true if the session seems to indicate we've moved to a region on a different voice server
    bool sessionNeedsRelog(const sessionStatePtr_t &session);
	
	
	//////////////////////////////////////
	// buddy list stuff, needed for SLIM later
	struct buddyListEntry
	{
		buddyListEntry(const std::string &uri);
		std::string mURI;
		std::string mDisplayName;
		LLUUID	mUUID;
		bool mOnlineSL;
		bool mOnlineSLim;
		bool mCanSeeMeOnline;
		bool mHasBlockListEntry;
		bool mHasAutoAcceptListEntry;
		bool mNameResolved;
		bool mInSLFriends;
		bool mInVivoxBuddies;
	};

	typedef std::map<std::string, buddyListEntry*> buddyListMap;
	
	/////////////////////////////
	// session control messages

	void accountListBlockRulesSendMessage();
	void accountListAutoAcceptRulesSendMessage();
	
	void sessionGroupCreateSendMessage();
    void sessionCreateSendMessage(const sessionStatePtr_t &session, bool startAudio = true, bool startText = false);
    void sessionGroupAddSessionSendMessage(const sessionStatePtr_t &session, bool startAudio = true, bool startText = false);
    void sessionMediaConnectSendMessage(const sessionStatePtr_t &session);		// just joins the audio session
    void sessionTextConnectSendMessage(const sessionStatePtr_t &session);		// just joins the text session
    void sessionTerminateSendMessage(const sessionStatePtr_t &session);
    void sessionGroupTerminateSendMessage(const sessionStatePtr_t &session);
    void sessionMediaDisconnectSendMessage(const sessionStatePtr_t &session);
	// void sessionTextDisconnectSendMessage(sessionState *session);

	
	
	// Pokes the state machine to leave the audio session next time around.
	void sessionTerminate();	
	
	// Pokes the state machine to shut down the connector and restart it.
	void requestRelog();
	
	// Does the actual work to get out of the audio session
	void leaveAudioSession();
	
	friend class LLVivoxVoiceClientCapResponder;
	
	
	void lookupName(const LLUUID &id);
	void onAvatarNameCache(const LLUUID& id, const LLAvatarName& av_name);
	void avatarNameResolved(const LLUUID &id, const std::string &name);
    static void predAvatarNameResolution(const LLVivoxVoiceClient::sessionStatePtr_t &session, LLUUID id, std::string name);

	boost::signals2::connection mAvatarNameCacheConnection;

	/////////////////////////////
	// Voice fonts

	void addVoiceFont(const S32 id,
					  const std::string &name,
					  const std::string &description,
					  const LLDate &expiration_date,
					  bool  has_expired,
					  const S32 font_type,
					  const S32 font_status,
					  const bool template_font = false);
	void accountGetSessionFontsResponse(int statusCode, const std::string &statusString);
	void accountGetTemplateFontsResponse(int statusCode, const std::string &statusString); 

private:
    
	LLVoiceVersionInfo mVoiceVersion;

    // Coroutine support methods
    //---
    void voiceControlCoro();
    void voiceControlStateMachine(S32 &coro_state);

    bool endAndDisconnectSession();

    bool callbackEndDaemon(const LLSD& data);
    bool startAndLaunchDaemon();
    bool provisionVoiceAccount();
    bool establishVoiceConnection();
    bool breakVoiceConnection(bool wait);
    bool loginToVivox();
    void logoutOfVivox(bool wait);
    bool retrieveVoiceFonts();

    bool requestParcelVoiceInfo();

    bool addAndJoinSession(const sessionStatePtr_t &nextSession);
    bool terminateAudioSession(bool wait);

    bool waitForChannel();
    bool runSession(const sessionStatePtr_t &session);

    void recordingAndPlaybackMode();
    int voiceRecordBuffer();
    int voicePlaybackBuffer();

    bool performMicTuning();
    //---
    /// Clean up objects created during a voice session.
	void cleanUp();

	bool mSessionTerminateRequested;
	bool mRelogRequested;
	// Number of times (in a row) "stateJoiningSession" case for spatial channel is reached in stateMachine().
	// The larger it is the greater is possibility there is a problem with connection to voice server.
	// Introduced while fixing EXT-4313.
	int mSpatialJoiningNum;
	
	static void idle(void *user_data);
	
	LLHost mDaemonHost;
	LLSocket::ptr_t mSocket;
	bool mConnected;
	
	// We should kill the voice daemon in case of connection alert 
	bool mTerminateDaemon;
	
	LLPumpIO *mPump;
	friend class LLVivoxProtocolParser;
	
	std::string mAccountName;
	std::string mAccountPassword;
	std::string mAccountDisplayName;
			
	bool mTuningMode;
	float mTuningEnergy;
	std::string mTuningAudioFile;
	int mTuningMicVolume;
	bool mTuningMicVolumeDirty;
	int mTuningSpeakerVolume;
	bool mTuningSpeakerVolumeDirty;
	bool mDevicesListUpdated;			// set to true when the device list has been updated
										// and false when the panelvoicedevicesettings has queried for an update status.
	
	std::string mSpatialSessionURI;
	std::string mSpatialSessionCredentials;

	std::string mMainSessionGroupHandle; // handle of the "main" session group.
	
	std::string mChannelName;			// Name of the channel to be looked up 
	bool mAreaVoiceDisabled;
    sessionStatePtr_t mAudioSession;		// Session state for the current audio session
	bool mAudioSessionChanged;			// set to true when the above pointer gets changed, so observers can be notified.

    sessionStatePtr_t mNextAudioSession;	// Session state for the audio session we're trying to join

	S32 mCurrentParcelLocalID;			// Used to detect parcel boundary crossings
	std::string mCurrentRegionName;		// Used to detect parcel boundary crossings
	
    bool mConnectorEstablished; // set by "Create Connector" response
    bool mAccountLoggedIn;		// set by login message		
	int  mNumberOfAliases;
	U32  mCommandCookie;

	std::string mVoiceAccountServerURI;
	std::string mVoiceSIPURIHostName;
	
	int mLoginRetryCount;
	
	sessionMap mSessionsByHandle;				// Active sessions, indexed by session handle.  Sessions which are being initiated may not be in this map.
#if 0
	sessionSet mSessions;						// All sessions, not indexed.  This is the canonical session list.
#endif
	
	bool mBuddyListMapPopulated;
	bool mBlockRulesListReceived;
	bool mAutoAcceptRulesListReceived;
	buddyListMap mBuddyListMap;
	
	LLVoiceDeviceList mCaptureDevices;
	LLVoiceDeviceList mRenderDevices;

	std::string mCaptureDevice;
	std::string mRenderDevice;
	bool mCaptureDeviceDirty;
	bool mRenderDeviceDirty;

	bool mIsInitialized;
	bool mShutdownComplete;
	
	bool checkParcelChanged(bool update = false);
	bool switchChannel(std::string uri = std::string(), bool spatial = true, bool no_reconnect = false, bool is_p2p = false, std::string hash = "");
    void joinSession(const sessionStatePtr_t &session);
	
	std::string nameFromAvatar(LLVOAvatar *avatar);
	std::string nameFromID(const LLUUID &id);
	bool IDFromName(const std::string name, LLUUID &uuid);
	std::string displayNameFromAvatar(LLVOAvatar *avatar);
	std::string sipURIFromAvatar(LLVOAvatar *avatar);
	std::string sipURIFromName(std::string &name);
	
	// Returns the name portion of the SIP URI if the string looks vaguely like a SIP URI, or an empty string if not.
	std::string nameFromsipURI(const std::string &uri);		

	bool inSpatialChannel(void);
	std::string getAudioSessionURI();
	std::string getAudioSessionHandle();
			
    void setHidden(bool hidden) override; //virtual
	void sendPositionAndVolumeUpdate(void);
	
    void sendCaptureAndRenderDevices();
    void buildSetCaptureDevice(std::ostringstream &stream);
	void buildSetRenderDevice(std::ostringstream &stream);
	

	void sendFriendsListUpdates();

#if 0
	// start a text IM session with the specified user
	// This will be asynchronous, the session may be established at a future time.
    sessionStatePtr_t startUserIMSession(const LLUUID& uuid);
#endif

	void enforceTether(void);
	
	bool		mSpatialCoordsDirty;
	
	LLVector3d	mCameraPosition;
	LLVector3d	mCameraRequestedPosition;
	LLVector3	mCameraVelocity;
	LLMatrix3	mCameraRot;

	LLVector3d	mAvatarPosition;
	LLVector3	mAvatarVelocity;
	LLQuaternion mAvatarRot;
	
	bool		mMuteMic;
	bool		mMuteMicDirty;
    bool        mHidden;       //Set to true during teleport to hide the agent's position.
			
	// Set to true when the friends list is known to have changed.
	bool		mFriendsListDirty;
	
	enum
	{
		earLocCamera = 0,		// ear at camera
		earLocAvatar,			// ear at avatar
		earLocSpeaker,			// <FS:Beq> re-add equal voice based loosely on original patch from Tigh MacFanatic
		earLocMixed				// ear at avatar location/camera direction
	};
	
	S32			mEarLocation;  
	
	bool		mSpeakerVolumeDirty;
	bool		mSpeakerMuteDirty;
	int			mSpeakerVolume;

	int			mMicVolume;
	bool		mMicVolumeDirty;
	
	bool		mVoiceEnabled;
	bool		mWriteInProgress;
	std::string mWriteString;
	size_t		mWriteOffset;
	
	BOOL		mLipSyncEnabled;

	typedef std::set<LLVoiceClientParticipantObserver*> observer_set_t;
	observer_set_t mParticipantObservers;

	void notifyParticipantObservers();

	typedef std::set<LLVoiceClientStatusObserver*> status_observer_set_t;
	status_observer_set_t mStatusObservers;
	
	void notifyStatusObservers(LLVoiceClientStatusObserver::EStatusType status);

	typedef std::set<LLFriendObserver*> friend_observer_set_t;
	friend_observer_set_t mFriendObservers;
	void notifyFriendObservers();

	// <FS:Ansariel> Add callback for user volume change
	user_voice_volume_change_callback_t mUserVolumeUpdateSignal;

	// Voice Fonts

	void expireVoiceFonts();
	void deleteVoiceFont(const LLUUID& id);
	void deleteAllVoiceFonts();
	void deleteVoiceFontTemplates();

	S32 getVoiceFontIndex(const LLUUID& id) const;
	S32 getVoiceFontTemplateIndex(const LLUUID& id) const;

	void accountGetSessionFontsSendMessage();
	void accountGetTemplateFontsSendMessage();
    void sessionSetVoiceFontSendMessage(const sessionStatePtr_t &session);

	void updateVoiceMorphingMenu();
	void notifyVoiceFontObservers();

	typedef enum e_voice_font_type
	{
		VOICE_FONT_TYPE_NONE = 0,
		VOICE_FONT_TYPE_ROOT = 1,
		VOICE_FONT_TYPE_USER = 2,
		VOICE_FONT_TYPE_UNKNOWN
	} EVoiceFontType;

	typedef enum e_voice_font_status
	{
		VOICE_FONT_STATUS_NONE = 0,
		VOICE_FONT_STATUS_FREE = 1,
		VOICE_FONT_STATUS_NOT_FREE = 2,
		VOICE_FONT_STATUS_UNKNOWN
	} EVoiceFontStatus;

	struct voiceFontEntry
	{
		voiceFontEntry(LLUUID& id);
		~voiceFontEntry();

		LLUUID		mID;
		S32			mFontIndex;
		std::string mName;
		LLDate		mExpirationDate;
		S32			mFontType;
		S32			mFontStatus;
		bool		mIsNew;

		LLFrameTimer	mExpiryTimer;
		LLFrameTimer	mExpiryWarningTimer;
	};

	bool mVoiceFontsReceived;
	bool mVoiceFontsNew;
	bool mVoiceFontListDirty;
	voice_effect_list_t	mVoiceFontList;
	voice_effect_list_t	mVoiceFontTemplateList;

	typedef std::map<const LLUUID, voiceFontEntry*> voice_font_map_t;
	voice_font_map_t	mVoiceFontMap;
	voice_font_map_t	mVoiceFontTemplateMap;

	typedef std::set<LLVoiceEffectObserver*> voice_font_observer_set_t;
	voice_font_observer_set_t mVoiceFontObservers;

	LLFrameTimer	mVoiceFontExpiryTimer;


	// Audio capture buffer

	void captureBufferRecordStartSendMessage();
	void captureBufferRecordStopSendMessage();
	void captureBufferPlayStartSendMessage(const LLUUID& voice_font_id = LLUUID::null);
	void captureBufferPlayStopSendMessage();

	bool mCaptureBufferMode;		// Disconnected from voice channels while using the capture buffer.
	bool mCaptureBufferRecording;	// A voice sample is being captured.
	bool mCaptureBufferRecorded;	// A voice sample is captured in the buffer ready to play.
	bool mCaptureBufferPlaying;		// A voice sample is being played.

	LLTimer mCaptureTimer;
	LLUUID  mPreviewVoiceFont;
	LLUUID  mPreviewVoiceFontLast;
	S32     mPlayRequestCount;
    bool    mIsInTuningMode;
    bool    mIsInChannel;
    bool    mIsJoiningSession;
    bool    mIsWaitingForFonts;
    bool    mIsLoggingIn;
    bool    mIsLoggedIn;
    bool    mIsProcessingChannels;
    bool    mIsCoroutineActive;

    static bool sShuttingDown; // corutines can last longer than vivox so we need a static variable as a shutdown flag

    LLEventMailDrop mVivoxPump;
};


/** 
 * @class LLVivoxProtocolParser
 * @brief This class helps construct new LLIOPipe specializations
 * @see LLIOPipe
 *
 * THOROUGH_DESCRIPTION
 */
class LLVivoxProtocolParser : public LLIOPipe
{
	LOG_CLASS(LLVivoxProtocolParser);
public:
	LLVivoxProtocolParser();
	virtual ~LLVivoxProtocolParser();
	
protected:
	/* @name LLIOPipe virtual implementations
	 */
	//@{
	/** 
	 * @brief Process the data in buffer
	 */
	virtual EStatus process_impl(
								 const LLChannelDescriptors& channels,
								 buffer_ptr_t& buffer,
								 bool& eos,
								 LLSD& context,
								 LLPumpIO* pump);
	//@}
	
	std::string 	mInput;
	
	// Expat control members
	XML_Parser		parser;
	int				responseDepth;
	bool			ignoringTags;
	bool			isEvent;
	int				ignoreDepth;
	
	// Members for processing responses. The values are transient and only valid within a call to processResponse().
	int				returnCode;
	int				statusCode;
	std::string		statusString;
	std::string		requestId;
	std::string		actionString;
	std::string		connectorHandle;
	std::string		versionID;
	std::string		mBuildID;
	std::string		accountHandle;
	std::string		sessionHandle;
	std::string		sessionGroupHandle;
	std::string		alias;
	std::string		applicationString;
	
	// Members for processing events. The values are transient and only valid within a call to processResponse().
	std::string		eventTypeString;
	int				state;
	std::string		uriString;
	bool			isChannel;
	bool			incoming;
	bool			enabled;
	std::string		nameString;
	std::string		audioMediaString;
	std::string     deviceString;
	std::string		displayNameString;
	int				participantType;
	bool			isLocallyMuted;
	bool			isModeratorMuted;
	bool			isSpeaking;
	int				volume;
	F32				energy;
	std::string		messageHeader;
	std::string		messageBody;
	std::string		notificationType;
	bool			hasText;
	bool			hasAudio;
	bool			hasVideo;
	bool			terminated;
	std::string		blockMask;
	std::string		presenceOnly;
	std::string		autoAcceptMask;
	std::string		autoAddAsBuddy;
	int				numberOfAliases;
	std::string		subscriptionHandle;
	std::string		subscriptionType;
	S32				id;
	std::string		descriptionString;
	LLDate			expirationDate;
	bool			hasExpired;
	S32				fontType;
	S32				fontStatus;
	std::string		mediaCompletionType;
	
	// Members for processing text between tags
	std::string		textBuffer;
	bool			accumulateText;
	
	void			reset();
	
	void			processResponse(std::string tag);
	
	static void XMLCALL ExpatStartTag(void *data, const char *el, const char **attr);
	static void XMLCALL ExpatEndTag(void *data, const char *el);
	static void XMLCALL ExpatCharHandler(void *data, const XML_Char *s, int len);
	
	void			StartTag(const char *tag, const char **attr);
	void			EndTag(const char *tag);
	void			CharData(const char *buffer, int length);
	LLDate			expiryTimeStampToLLDate(const std::string& vivox_ts);

};

class LLVivoxSecurity :	public LLSingleton<LLVivoxSecurity>
{
    LLSINGLETON(LLVivoxSecurity);
    virtual ~LLVivoxSecurity();

  public:
    std::string     connectorHandle() { return mConnectorHandle; };
    std::string     accountHandle()    { return mAccountHandle;    };

    // <FS:ND> For the old Vivox SDK used on Linux
    void setConnectorHandle(const std::string& handle) { mConnectorHandle = handle; }
    void setAccountHandle(const std::string& handle) { mAccountHandle = handle; }
    // </FS:ND>
	
  private:
    std::string     mConnectorHandle;
    std::string     mAccountHandle;
};

class LLVoiceVivoxStats : public LLSingleton<LLVoiceVivoxStats>
{
    LLSINGLETON(LLVoiceVivoxStats);
    LOG_CLASS(LLVoiceVivoxStats);
    virtual ~LLVoiceVivoxStats();
    
  private:
    F64SecondsImplicit mStartTime;

    U32 mConnectCycles;

    F64 mConnectTime;
    U32 mConnectAttempts;
    
    F64 mProvisionTime;
    U32 mProvisionAttempts;

    F64 mEstablishTime;
    U32 mEstablishAttempts;

  public:

    void reset();
    void connectionAttemptStart();
    void connectionAttemptEnd(bool success);
    void provisionAttemptStart();
    void provisionAttemptEnd(bool success);
    void establishAttemptStart();
    void establishAttemptEnd(bool success);
    LLSD read();
};

#endif //LL_VIVOX_VOICE_CLIENT_H
<|MERGE_RESOLUTION|>--- conflicted
+++ resolved
@@ -172,22 +172,14 @@
 	/////////////////////////
 	/// @name enable disable voice and features
 	//@{
-<<<<<<< HEAD
 	// <FS:Ansariel> Bypass LLCachedControls for voice status update
-	//virtual bool voiceEnabled();
-	virtual bool voiceEnabled(bool no_cache = false);
+	//virtual bool voiceEnabled() override;
+	virtual bool voiceEnabled(bool no_cache = false) override;
 	// </FS:Ansariel>
-	virtual void setVoiceEnabled(bool enabled);
-	virtual BOOL lipSyncEnabled();	
-	virtual void setLipSyncEnabled(BOOL enabled);
-	virtual void setMuteMic(bool muted);		// Set the mute state of the local mic.
-=======
-	virtual bool voiceEnabled() override;
 	virtual void setVoiceEnabled(bool enabled) override;
-	virtual BOOL lipSyncEnabled() override;
+	virtual BOOL lipSyncEnabled() override;	
 	virtual void setLipSyncEnabled(BOOL enabled) override;
 	virtual void setMuteMic(bool muted) override;		// Set the mute state of the local mic.
->>>>>>> b2f89040
 	//@}
 		
 	//////////////////////////
@@ -211,13 +203,12 @@
 	//////////////////////////////
 	/// @name Status notification
 	//@{
-<<<<<<< HEAD
-	virtual void addObserver(LLVoiceClientStatusObserver* observer);
-	virtual void removeObserver(LLVoiceClientStatusObserver* observer);
-	virtual void addObserver(LLFriendObserver* observer);
-	virtual void removeObserver(LLFriendObserver* observer);		
-	virtual void addObserver(LLVoiceClientParticipantObserver* observer);
-	virtual void removeObserver(LLVoiceClientParticipantObserver* observer);
+	virtual void addObserver(LLVoiceClientStatusObserver* observer) override;
+	virtual void removeObserver(LLVoiceClientStatusObserver* observer) override;
+	virtual void addObserver(LLFriendObserver* observer) override;
+	virtual void removeObserver(LLFriendObserver* observer) override;
+	virtual void addObserver(LLVoiceClientParticipantObserver* observer) override;
+	virtual void removeObserver(LLVoiceClientParticipantObserver* observer) override;
 
 	// <FS:Ansariel> Add callback for user volume change
 	boost::signals2::connection setUserVolumeUpdateCallback(const user_voice_volume_change_callback_t::slot_type& cb)
@@ -225,14 +216,6 @@
 		return mUserVolumeUpdateSignal.connect(cb);
 	}
 	// </FS:Ansariel>
-=======
-	virtual void addObserver(LLVoiceClientStatusObserver* observer) override;
-	virtual void removeObserver(LLVoiceClientStatusObserver* observer) override;
-	virtual void addObserver(LLFriendObserver* observer) override;
-	virtual void removeObserver(LLFriendObserver* observer) override;
-	virtual void addObserver(LLVoiceClientParticipantObserver* observer) override;
-	virtual void removeObserver(LLVoiceClientParticipantObserver* observer) override;
->>>>>>> b2f89040
 	//@}
 	
 	virtual std::string sipURIFromID(const LLUUID &id) override;
