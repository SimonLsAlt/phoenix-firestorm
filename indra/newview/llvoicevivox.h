--- conflicted
+++ resolved
@@ -71,7 +71,7 @@
                             virtual public LLVoiceEffectInterface,
                             virtual public LLVoiceP2POutgoingCallInterface
 {
-    LLSINGLETON_C11(LLVivoxVoiceClient);
+    LLSINGLETON(LLVivoxVoiceClient);
     LOG_CLASS(LLVivoxVoiceClient);
     virtual ~LLVivoxVoiceClient();
 
@@ -88,11 +88,8 @@
 
     // Returns true if vivox has successfully logged in and is not in error state
     bool isVoiceWorking() const override;
-<<<<<<< HEAD
-=======
 
     void setHidden(bool hidden) override;  // virtual
->>>>>>> b35e4d26
 
     /////////////////////
     /// @name Tuning
@@ -132,29 +129,17 @@
     bool isParticipant(const LLUUID& speaker_id) override;
 
     // Send a text message to the specified user, initiating the session if necessary.
-<<<<<<< HEAD
     // virtual bool sendTextMessage(const LLUUID& participant_id, const std::string& message) const {return false;};
-=======
-    // virtual BOOL sendTextMessage(const LLUUID& participant_id, const std::string& message) const {return false;};
->>>>>>> b35e4d26
 
     // Returns true if calling back the session URI after the session has closed is possible.
     // Currently this will be false only for PSTN P2P calls.
     // NOTE: this will return true if the session can't be found.
-<<<<<<< HEAD
     bool isSessionCallBackPossible(const LLUUID &session_id) override;
-=======
-    BOOL isSessionCallBackPossible(const LLUUID &session_id) override;
->>>>>>> b35e4d26
 
     // Returns true if the session can accepte text IM's.
     // Currently this will be false only for PSTN P2P calls.
     // NOTE: this will return true if the session can't be found.
-<<<<<<< HEAD
     bool isSessionTextIMPossible(const LLUUID &session_id) override;
-=======
-    BOOL isSessionTextIMPossible(const LLUUID &session_id) override;
->>>>>>> b35e4d26
 
     ////////////////////////////
     /// @name Channel stuff
@@ -215,15 +200,9 @@
     /// @name nearby speaker accessors
     //@{
     std::string getDisplayName(const LLUUID& id) override;
-<<<<<<< HEAD
     bool isParticipantAvatar(const LLUUID &id) override;
     bool getIsSpeaking(const LLUUID& id) override;
     bool getIsModeratorMuted(const LLUUID& id) override;
-=======
-    BOOL isParticipantAvatar(const LLUUID &id) override;
-    BOOL getIsSpeaking(const LLUUID& id) override;
-    BOOL getIsModeratorMuted(const LLUUID& id) override;
->>>>>>> b35e4d26
     F32 getCurrentPower(const LLUUID& id) override;     // "power" is related to "amplitude" in a defined way.  I'm just not sure what the formula is...
     F32 getUserVolume(const LLUUID& id) override;
     void setUserVolume(const LLUUID& id, F32 volume) override; // set's volume for specified agent, from 0-1 (where .5 is nominal)
