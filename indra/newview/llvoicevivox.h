/**
 * @file llvoicevivox.h
 * @brief Declaration of LLDiamondwareVoiceClient class which is the interface to the voice client process.
 *
 * $LicenseInfo:firstyear=2001&license=viewerlgpl$
 * Second Life Viewer Source Code
 * Copyright (C) 2010, Linden Research, Inc.
 *
 * This library is free software; you can redistribute it and/or
 * modify it under the terms of the GNU Lesser General Public
 * License as published by the Free Software Foundation;
 * version 2.1 of the License only.
 *
 * This library is distributed in the hope that it will be useful,
 * but WITHOUT ANY WARRANTY; without even the implied warranty of
 * MERCHANTABILITY or FITNESS FOR A PARTICULAR PURPOSE.  See the GNU
 * Lesser General Public License for more details.
 *
 * You should have received a copy of the GNU Lesser General Public
 * License along with this library; if not, write to the Free Software
 * Foundation, Inc., 51 Franklin Street, Fifth Floor, Boston, MA  02110-1301  USA
 *
 * Linden Research, Inc., 945 Battery Street, San Francisco, CA  94111  USA
 * $/LicenseInfo$
 */
#ifndef LL_VOICE_VIVOX_H
#define LL_VOICE_VIVOX_H

class LLVOAvatar;
class LLVivoxProtocolParser;

#include "lliopipe.h"
#include "llpumpio.h"
#include "llchainio.h"
#include "lliosocket.h"
#include "v3math.h"
#include "llframetimer.h"
#include "llviewerregion.h"
#include "llcallingcard.h"   // for LLFriendObserver
#include "lleventcoro.h"
#include "llcoros.h"
#include <queue>

#ifdef LL_USESYSTEMLIBS
# include "expat.h"
#else
# include "expat/expat.h"
#endif
#include "llvoiceclient.h"

class LLAvatarName;
class LLVivoxVoiceClientMuteListObserver;

extern const std::string VIVOX_VOICE_SERVER_TYPE;

class LLVivoxVoiceP2PIncomingCall : public LLVoiceP2PIncomingCallInterface
{
  public:
    LLVivoxVoiceP2PIncomingCall(const LLSD& call_info) : mCallInfo(call_info) {}
    ~LLVivoxVoiceP2PIncomingCall() override {}

    bool answerInvite() override;
    void declineInvite() override;

  protected:
    LLSD mCallInfo;
};

class LLVivoxVoiceClient :	public LLSingleton<LLVivoxVoiceClient>,
							virtual public LLVoiceModuleInterface,
							virtual public LLVoiceEffectInterface,
	                        virtual public LLVoiceP2POutgoingCallInterface
{
	LLSINGLETON_C11(LLVivoxVoiceClient);
	LOG_CLASS(LLVivoxVoiceClient);
	virtual ~LLVivoxVoiceClient();

public:
	/// @name LLVoiceModuleInterface virtual implementations
	///  @see LLVoiceModuleInterface
	//@{
	void init(LLPumpIO *pump) override;	// Call this once at application startup (creates connector)
	void terminate() override;	// Call this to clean up during shutdown

	const LLVoiceVersionInfo& getVersion() override;

	void updateSettings() override; // call after loading settings and whenever they change

	// Returns true if vivox has successfully logged in and is not in error state
	bool isVoiceWorking() const override;

	/////////////////////
	/// @name Tuning
	//@{
	void tuningStart() override;
	void tuningStop() override;
	bool inTuningMode() override;

	void tuningSetMicVolume(float volume) override;
	void tuningSetSpeakerVolume(float volume) override;
	float tuningGetEnergy(void) override;

	//@}

	/////////////////////
	/// @name Devices
	//@{
	// This returns true when it's safe to bring up the "device settings" dialog in the prefs.
	// i.e. when the daemon is running and connected, and the device lists are populated.
	bool deviceSettingsAvailable() override;
	bool deviceSettingsUpdated() override;  //return if the list has been updated and never fetched,  only to be called from the voicepanel.

	// Requery the vivox daemon for the current list of input/output devices.
	// If you pass true for clearCurrentList, deviceSettingsAvailable() will be false until the query has completed
	// (use this if you want to know when it's done).
	// If you pass false, you'll have no way to know when the query finishes, but the device lists will not appear empty in the interim.
	void refreshDeviceLists(bool clearCurrentList = true) override;

	void setCaptureDevice(const std::string& name) override;
	void setRenderDevice(const std::string& name) override;

	LLVoiceDeviceList& getCaptureDevices() override;
	LLVoiceDeviceList& getRenderDevices() override;
	//@}

	void getParticipantList(std::set<LLUUID> &participants) override;
	bool isParticipant(const LLUUID& speaker_id) override;

	// Send a text message to the specified user, initiating the session if necessary.
	// virtual BOOL sendTextMessage(const LLUUID& participant_id, const std::string& message) const {return false;};

	// Returns true if calling back the session URI after the session has closed is possible.
	// Currently this will be false only for PSTN P2P calls.
	// NOTE: this will return true if the session can't be found.
	BOOL isSessionCallBackPossible(const LLUUID &session_id) override;

	// Returns true if the session can accepte text IM's.
	// Currently this will be false only for PSTN P2P calls.
	// NOTE: this will return true if the session can't be found.
	BOOL isSessionTextIMPossible(const LLUUID &session_id) override;

	////////////////////////////
	/// @name Channel stuff
	//@{
	// returns true iff the user is currently in a proximal (local spatial) channel.
	// Note that gestures should only fire if this returns true.
	bool inProximalChannel() override;

	void setNonSpatialChannel(const LLSD& channelInfo,
		                      bool notify_on_first_join,
		                      bool hangup_on_last_leave) override;

	bool setSpatialChannel(const LLSD& channelInfo) override;

	void leaveNonSpatialChannel() override;

	void processChannels(bool process) override;

	void leaveChannel(void);

	bool isCurrentChannel(const LLSD &channelInfo) override;
    bool compareChannels(const LLSD &channelInfo1, const LLSD &channelInfo2) override;

	//@}


	//////////////////////////
	/// @name LLVoiceP2POutgoingCallInterface
	//@{
	// start a voice channel with the specified user
	void callUser(const LLUUID &uuid) override;
    void hangup() override;

	//@}

    LLVoiceP2POutgoingCallInterface *getOutgoingCallInterface() override { return this; }

	LLVoiceP2PIncomingCallInterfacePtr getIncomingCallInterface(const LLSD &voice_call_info) override;

    bool answerInvite(const std::string &sessionHandle);
    void declineInvite(const std::string &sessionHandle);

	/////////////////////////
	/// @name Volume/gain
	//@{
    void setVoiceVolume(F32 volume) override;
    void setMicGain(F32 volume) override;
	//@}

	/////////////////////////
	/// @name enable disable voice and features
	//@{
<<<<<<< HEAD
	// <FS:Ansariel> Bypass LLCachedControls for voice status update
	//virtual bool voiceEnabled() override;
	virtual bool voiceEnabled(bool no_cache = false) override;
	// </FS:Ansariel>
	virtual void setVoiceEnabled(bool enabled) override;
	virtual BOOL lipSyncEnabled() override;	
	virtual void setLipSyncEnabled(BOOL enabled) override;
	virtual void setMuteMic(bool muted) override;		// Set the mute state of the local mic.
=======
	void setVoiceEnabled(bool enabled) override;
	void setMuteMic(bool muted) override;		// Set the mute state of the local mic.
>>>>>>> 410be3b2
	//@}

	//////////////////////////
	/// @name nearby speaker accessors
	//@{
	std::string getDisplayName(const LLUUID& id) override;
	BOOL isParticipantAvatar(const LLUUID &id) override;
	BOOL getIsSpeaking(const LLUUID& id) override;
	BOOL getIsModeratorMuted(const LLUUID& id) override;
	F32 getCurrentPower(const LLUUID& id) override;		// "power" is related to "amplitude" in a defined way.  I'm just not sure what the formula is...
	F32 getUserVolume(const LLUUID& id) override;
	void setUserVolume(const LLUUID& id, F32 volume) override; // set's volume for specified agent, from 0-1 (where .5 is nominal)
	//@}

	// authorize the user
	void userAuthorized(const std::string& user_id,
					    const LLUUID &agentID) override;

	//////////////////////////////
	/// @name Status notification
	//@{
<<<<<<< HEAD
	virtual void addObserver(LLVoiceClientStatusObserver* observer) override;
	virtual void removeObserver(LLVoiceClientStatusObserver* observer) override;
	virtual void addObserver(LLFriendObserver* observer) override;
	virtual void removeObserver(LLFriendObserver* observer) override;
	virtual void addObserver(LLVoiceClientParticipantObserver* observer) override;
	virtual void removeObserver(LLVoiceClientParticipantObserver* observer) override;

	// <FS:Ansariel> Add callback for user volume change
	boost::signals2::connection setUserVolumeUpdateCallback(const user_voice_volume_change_callback_t::slot_type& cb) override
	{
		return mUserVolumeUpdateSignal.connect(cb);
	}
	// </FS:Ansariel>
=======
	void addObserver(LLVoiceClientStatusObserver* observer) override;
	void removeObserver(LLVoiceClientStatusObserver* observer) override;
	void addObserver(LLFriendObserver* observer) override;
	void removeObserver(LLFriendObserver* observer) override;
	void addObserver(LLVoiceClientParticipantObserver* observer) override;
	void removeObserver(LLVoiceClientParticipantObserver* observer) override;
>>>>>>> 410be3b2
	//@}

	std::string sipURIFromID(const LLUUID &id) override;
	//@}

	/// @name LLVoiceEffectInterface virtual implementations
	///  @see LLVoiceEffectInterface
	//@{

	//////////////////////////
	/// @name Accessors
	//@{
	bool setVoiceEffect(const LLUUID& id) override;
	const LLUUID getVoiceEffect() override;
	LLSD getVoiceEffectProperties(const LLUUID& id) override;

	void refreshVoiceEffectLists(bool clear_lists) override;
	const voice_effect_list_t& getVoiceEffectList() const override;
	const voice_effect_list_t& getVoiceEffectTemplateList() const override;
	//@}

	//////////////////////////////
	/// @name Status notification
	//@{
	void addObserver(LLVoiceEffectObserver* observer) override;
	void removeObserver(LLVoiceEffectObserver* observer) override;
	//@}

	//////////////////////////////
	/// @name Effect preview buffer
	//@{
	void enablePreviewBuffer(bool enable) override;
	void recordPreviewBuffer() override;
	void playPreviewBuffer(const LLUUID& effect_id = LLUUID::null) override;
	void stopPreviewBuffer() override;

	bool isPreviewRecording() override;
	bool isPreviewPlaying() override;
	//@}

	//@}

	bool onCheckVoiceEffect(const std::string& voice_effect_name);
	void onClickVoiceEffect(const std::string& voice_effect_name);

protected:
	//////////////////////
	// Vivox Specific definitions

	friend class LLVivoxVoiceClientMuteListObserver;
	friend class LLVivoxVoiceClientFriendsObserver;


	enum streamState
	{
		streamStateUnknown = 0,
		streamStateIdle = 1,
		streamStateConnected = 2,
		streamStateRinging = 3,
		streamStateConnecting = 6,  // same as Vivox session_media_connecting enum
		streamStateDisconnecting = 7,  //Same as Vivox session_media_disconnecting enum
	};

	struct participantState
	{
	public:
		participantState(const std::string &uri);

	        bool updateMuteState();	// true if mute state has changed
		bool isAvatar();

		std::string mURI;
		LLUUID mAvatarID;
		std::string mAccountName;
		std::string mDisplayName;
		LLFrameTimer mSpeakingTimeout;
		F32	mLastSpokeTimestamp;
		F32 mPower;
		F32 mVolume;
		std::string mGroupID;
		int mUserVolume;
		bool mPTT;
		bool mIsSpeaking;
		bool mIsModeratorMuted;
		bool mOnMuteList;		// true if this avatar is on the user's mute list (and should be muted)
		bool mVolumeSet;		// true if incoming volume messages should not change the volume
		bool mVolumeDirty;		// true if this participant needs a volume command sent (either mOnMuteList or mUserVolume has changed)
		bool mAvatarIDValid;
		bool mIsSelf;
	};
    typedef boost::shared_ptr<participantState> participantStatePtr_t;
    typedef boost::weak_ptr<participantState> participantStateWptr_t;

    typedef std::map<const std::string, participantStatePtr_t> participantMap;
    typedef std::map<const LLUUID, participantStatePtr_t> participantUUIDMap;

	struct sessionState
	{
    public:
        typedef boost::shared_ptr<sessionState> ptr_t;
        typedef boost::weak_ptr<sessionState> wptr_t;

        typedef boost::function<void(const ptr_t &)> sessionFunc_t;

        static ptr_t createSession();
		~sessionState();

		LLSD getVoiceChannelInfo();

        participantStatePtr_t addParticipant(const std::string &uri);
        void removeParticipant(const participantStatePtr_t &participant);
		void removeAllParticipants();

        participantStatePtr_t findParticipant(const std::string &uri);
        participantStatePtr_t findParticipantByID(const LLUUID& id);

        static ptr_t matchSessionByHandle(const std::string &handle);
        static ptr_t matchCreatingSessionByURI(const std::string &uri);
        static ptr_t matchSessionByURI(const std::string &uri);
        static ptr_t matchSessionByParticipant(const LLUUID &participant_id);

		bool isCallBackPossible();
		bool isTextIMPossible();
        bool isSpatial() { return mIsSpatial; }

        static void for_each(sessionFunc_t func);

		std::string mHandle;
		std::string mGroupHandle;
		std::string mSIPURI;
		std::string mAlias;
		std::string mName;
		std::string mAlternateSIPURI;
		std::string mHash;			// Channel password
		std::string mErrorStatusString;
		std::queue<std::string> mTextMsgQueue;

		LLUUID		mIMSessionID;
		LLUUID		mCallerID;
		int			mErrorStatusCode;
		int			mMediaStreamState;
		bool		mCreateInProgress;	// True if a Session.Create has been sent for this session and no response has been received yet.
		bool		mMediaConnectInProgress;	// True if a Session.MediaConnect has been sent for this session and no response has been received yet.
		bool		mVoiceInvitePending;	// True if a voice invite is pending for this session (usually waiting on a name lookup)
		bool		mTextInvitePending;		// True if a text invite is pending for this session (usually waiting on a name lookup)
		bool		mSynthesizedCallerID;	// True if the caller ID is a hash of the SIP URI -- this means we shouldn't do a name lookup.
		bool		mIsChannel;	// True for both group and spatial channels (false for p2p, PSTN)
		bool		mIsSpatial;	// True for spatial channels
		bool		mIsP2P;
		bool		mIncoming;
		bool		mVoiceActive;
		bool		mReconnect;	// Whether we should try to reconnect to this session if it's dropped

		// Set to true when the volume/mute state of someone in the participant list changes.
		// The code will have to walk the list to find the changed participant(s).
		bool		mVolumeDirty;
		bool		mMuteDirty;

		bool		mParticipantsChanged;
		participantMap mParticipantsByURI;
		participantUUIDMap mParticipantsByUUID;

		LLUUID		mVoiceFontID;

        static void VerifySessions();

    private:
        sessionState();

        static std::set<wptr_t> mSession;   // canonical list of outstanding sessions.
        std::set<wptr_t>::iterator  mMyIterator;    // used for delete

        static void for_eachPredicate(const wptr_t &a, sessionFunc_t func);

        static bool testByHandle(const LLVivoxVoiceClient::sessionState::wptr_t &a, std::string handle);
        static bool testByCreatingURI(const LLVivoxVoiceClient::sessionState::wptr_t &a, std::string uri);
        static bool testBySIPOrAlterateURI(const LLVivoxVoiceClient::sessionState::wptr_t &a, std::string uri);
        static bool testByCallerId(const LLVivoxVoiceClient::sessionState::wptr_t &a, LLUUID participantId);

	};
    typedef boost::shared_ptr<sessionState> sessionStatePtr_t;

    typedef std::map<std::string, sessionStatePtr_t> sessionMap;

	///////////////////////////////////////////////////////
	// Private Member Functions
	//////////////////////////////////////////////////////



	//////////////////////////////
	/// @name TVC/Server management and communication
	//@{
	// Call this if the connection to the daemon terminates unexpectedly.  It will attempt to reset everything and relaunch.
	void daemonDied();

	// Call this if we're just giving up on voice (can't provision an account, etc.).  It will clean up and go away.
	void giveUp();

	// write to the tvc
	bool writeString(const std::string &str);

	void connectorCreate();
	void connectorShutdown();
	void closeSocket(void);

//	void requestVoiceAccountProvision(S32 retries = 3);
	void setLoginInfo(
			   const std::string& account_name,
			   const std::string& password,
			   const std::string& voice_sip_uri_hostname,
			   const std::string& voice_account_server_uri);
	void loginSendMessage();
	void logout();
	void logoutSendMessage();


	//@}

	//------------------------------------
	// tuning

	void tuningRenderStartSendMessage(const std::string& name, bool loop);
	void tuningRenderStopSendMessage();

	void tuningCaptureStartSendMessage(int duration);
	void tuningCaptureStopSendMessage();

	//----------------------------------
	// devices
	void clearCaptureDevices();
	void addCaptureDevice(const LLVoiceDevice& device);
	void clearRenderDevices();
	void setDevicesListUpdated(bool state);
	void addRenderDevice(const LLVoiceDevice& device);
	void buildSetAudioDevices(std::ostringstream &stream);

	void getCaptureDevicesSendMessage();
	void getRenderDevicesSendMessage();

	// local audio updates, mic mute, speaker mute, mic volume and speaker volumes
	void sendLocalAudioUpdates();

	/////////////////////////////
	// Response/Event handlers
	void connectorCreateResponse(int statusCode, std::string &statusString, std::string &connectorHandle, std::string &versionID);
	void loginResponse(int statusCode, std::string &statusString, std::string &accountHandle, int numberOfAliases);
	void sessionCreateResponse(std::string &requestId, int statusCode, std::string &statusString, std::string &sessionHandle);
	void sessionGroupAddSessionResponse(std::string &requestId, int statusCode, std::string &statusString, std::string &sessionHandle);
	void sessionConnectResponse(std::string &requestId, int statusCode, std::string &statusString);
	void logoutResponse(int statusCode, std::string &statusString);
	void connectorShutdownResponse(int statusCode, std::string &statusString);

	void accountLoginStateChangeEvent(std::string &accountHandle, int statusCode, std::string &statusString, int state);
	void mediaCompletionEvent(std::string &sessionGroupHandle, std::string &mediaCompletionType);
	void mediaStreamUpdatedEvent(std::string &sessionHandle, std::string &sessionGroupHandle, int statusCode, std::string &statusString, int state, bool incoming);
	void sessionAddedEvent(std::string &uriString, std::string &alias, std::string &sessionHandle, std::string &sessionGroupHandle, bool isChannel, bool incoming, std::string &nameString, std::string &applicationString);
	void sessionGroupAddedEvent(std::string &sessionGroupHandle);
	void sessionRemovedEvent(std::string &sessionHandle, std::string &sessionGroupHandle);
	void participantAddedEvent(std::string &sessionHandle, std::string &sessionGroupHandle, std::string &uriString, std::string &alias, std::string &nameString, std::string &displayNameString, int participantType);
	void participantRemovedEvent(std::string &sessionHandle, std::string &sessionGroupHandle, std::string &uriString, std::string &alias, std::string &nameString);
	void participantUpdatedEvent(std::string &sessionHandle, std::string &sessionGroupHandle, std::string &uriString, std::string &alias, bool isModeratorMuted, bool isSpeaking, int volume, F32 energy);
	void voiceServiceConnectionStateChangedEvent(int statusCode, std::string &statusString, std::string &build_id);
	void auxAudioPropertiesEvent(F32 energy);
	void messageEvent(std::string &sessionHandle, std::string &uriString, std::string &alias, std::string &messageHeader, std::string &messageBody, std::string &applicationString);
	void sessionNotificationEvent(std::string &sessionHandle, std::string &uriString, std::string &notificationType);

	void muteListChanged();

	/////////////////////////////
	// VAD changes
	// disable auto-VAD and configure VAD parameters explicitly
	void setupVADParams(unsigned int vad_auto, unsigned int vad_hangover, unsigned int vad_noise_floor, unsigned int vad_sensitivity);
	void onVADSettingsChange();

	/////////////////////////////
	// Sending updates of current state
	void updatePosition(void);
	void setCameraPosition(const LLVector3d &position, const LLVector3 &velocity, const LLMatrix3 &rot);
	void setAvatarPosition(const LLVector3d &position, const LLVector3 &velocity, const LLQuaternion &rot);
	bool channelFromRegion(LLViewerRegion *region, std::string &name);

	void setEarLocation(S32 loc);


	/////////////////////////////
	// Accessors for data related to nearby speakers

	// MBW -- XXX -- Not sure how to get this data out of the TVC
	BOOL getUsingPTT(const LLUUID& id);
	std::string getGroupID(const LLUUID& id);		// group ID if the user is in group chat (empty string if not applicable)

	/////////////////////////////
	// Recording controls
	void recordingLoopStart(int seconds = 3600, int deltaFramesPerControlFrame = 200);
	void recordingLoopSave(const std::string& filename);
	void recordingStop();

	// Playback controls
	void filePlaybackStart(const std::string& filename);
	void filePlaybackStop();
	void filePlaybackSetPaused(bool paused);
	void filePlaybackSetMode(bool vox = false, float speed = 1.0f);

    participantStatePtr_t findParticipantByID(const LLUUID& id);


#if 0
	////////////////////////////////////////
	// voice sessions.
    typedef std::set<sessionStatePtr_t> sessionSet;

	typedef sessionSet::iterator sessionIterator;
	sessionIterator sessionsBegin(void);
	sessionIterator sessionsEnd(void);
#endif

    sessionStatePtr_t findSession(const std::string &handle);
    sessionStatePtr_t findSessionBeingCreatedByURI(const std::string &uri);
    sessionStatePtr_t findSession(const LLUUID &participant_id);

    sessionStatePtr_t addSession(const std::string &uri, const std::string &handle = std::string());
    void clearSessionHandle(const sessionStatePtr_t &session);
    void setSessionHandle(const sessionStatePtr_t &session, const std::string &handle);
    void setSessionURI(const sessionStatePtr_t &session, const std::string &uri);
    void deleteSession(const sessionStatePtr_t &session);
	void deleteAllSessions(void);

	void verifySessionState(void);

    void joinedAudioSession(const sessionStatePtr_t &session);
    void leftAudioSession(const sessionStatePtr_t &session);

	// This is called in several places where the session _may_ need to be deleted.
	// It contains logic for whether to delete the session or keep it around.
    void reapSession(const sessionStatePtr_t &session);

	// Returns true if the session seems to indicate we've moved to a region on a different voice server
    bool sessionNeedsRelog(const sessionStatePtr_t &session);


	//////////////////////////////////////
	// buddy list stuff, needed for SLIM later
	struct buddyListEntry
	{
		buddyListEntry(const std::string &uri);
		std::string mURI;
		std::string mDisplayName;
		LLUUID	mUUID;
		bool mOnlineSL;
		bool mOnlineSLim;
		bool mCanSeeMeOnline;
		bool mHasBlockListEntry;
		bool mHasAutoAcceptListEntry;
		bool mNameResolved;
		bool mInSLFriends;
		bool mInVivoxBuddies;
	};

	typedef std::map<std::string, buddyListEntry*> buddyListMap;

	/////////////////////////////
	// session control messages

	void accountListBlockRulesSendMessage();
	void accountListAutoAcceptRulesSendMessage();

	void sessionGroupCreateSendMessage();
    void sessionCreateSendMessage(const sessionStatePtr_t &session, bool startAudio = true, bool startText = false);
    void sessionGroupAddSessionSendMessage(const sessionStatePtr_t &session, bool startAudio = true, bool startText = false);
    void sessionMediaConnectSendMessage(const sessionStatePtr_t &session);		// just joins the audio session
    void sessionTextConnectSendMessage(const sessionStatePtr_t &session);		// just joins the text session
    void sessionTerminateSendMessage(const sessionStatePtr_t &session);
    void sessionGroupTerminateSendMessage(const sessionStatePtr_t &session);
    void sessionMediaDisconnectSendMessage(const sessionStatePtr_t &session);
	// void sessionTextDisconnectSendMessage(sessionState *session);



	// Pokes the state machine to leave the audio session next time around.
	void sessionTerminate();

	// Pokes the state machine to shut down the connector and restart it.
	void requestRelog();

	// Does the actual work to get out of the audio session
	void leaveAudioSession();

	friend class LLVivoxVoiceClientCapResponder;


	void lookupName(const LLUUID &id);
	void onAvatarNameCache(const LLUUID& id, const LLAvatarName& av_name);
	void avatarNameResolved(const LLUUID &id, const std::string &name);
    static void predAvatarNameResolution(const LLVivoxVoiceClient::sessionStatePtr_t &session, LLUUID id, std::string name);

	boost::signals2::connection mAvatarNameCacheConnection;

	/////////////////////////////
	// Voice fonts

	void addVoiceFont(const S32 id,
					  const std::string &name,
					  const std::string &description,
					  const LLDate &expiration_date,
					  bool  has_expired,
					  const S32 font_type,
					  const S32 font_status,
					  const bool template_font = false);
	void accountGetSessionFontsResponse(int statusCode, const std::string &statusString);
	void accountGetTemplateFontsResponse(int statusCode, const std::string &statusString);

private:

	LLVoiceVersionInfo mVoiceVersion;

    // Coroutine support methods
    //---
    void voiceControlCoro();
    void voiceControlStateMachine(S32 &coro_state);

    bool endAndDisconnectSession();

    bool callbackEndDaemon(const LLSD& data);
    bool startAndLaunchDaemon();
    bool provisionVoiceAccount();
    bool establishVoiceConnection();
    bool breakVoiceConnection(bool wait);
    bool loginToVivox();
    void logoutOfVivox(bool wait);
    bool retrieveVoiceFonts();

    bool requestParcelVoiceInfo();

    bool addAndJoinSession(const sessionStatePtr_t &nextSession);
    bool terminateAudioSession(bool wait);

    bool waitForChannel();
    bool runSession(const sessionStatePtr_t &session);

    void recordingAndPlaybackMode();
    int voiceRecordBuffer();
    int voicePlaybackBuffer();

    bool performMicTuning();
    //---
    /// Clean up objects created during a voice session.
	void cleanUp();

	bool mSessionTerminateRequested;
	bool mRelogRequested;
	// Number of times (in a row) "stateJoiningSession" case for spatial channel is reached in stateMachine().
	// The larger it is the greater is possibility there is a problem with connection to voice server.
	// Introduced while fixing EXT-4313.
	int mSpatialJoiningNum;

	static void idle(void *user_data);

	LLHost mDaemonHost;
	LLSocket::ptr_t mSocket;

	// We should kill the voice daemon in case of connection alert
	bool mTerminateDaemon;

	friend class LLVivoxProtocolParser;

	std::string mAccountName;
	std::string mAccountPassword;
	std::string mAccountDisplayName;

	bool mTuningMode;
	float mTuningEnergy;
	std::string mTuningAudioFile;
	int mTuningMicVolume;
	bool mTuningMicVolumeDirty;
	int mTuningSpeakerVolume;
	bool mTuningSpeakerVolumeDirty;
	bool mDevicesListUpdated;			// set to true when the device list has been updated
										// and false when the panelvoicedevicesettings has queried for an update status.

	std::string mSpatialSessionURI;
	std::string mSpatialSessionCredentials;

	std::string mMainSessionGroupHandle; // handle of the "main" session group.

	std::string mChannelName;			// Name of the channel to be looked up
    sessionStatePtr_t mAudioSession;		// Session state for the current audio session
	bool mAudioSessionChanged;			// set to true when the above pointer gets changed, so observers can be notified.

    sessionStatePtr_t mNextAudioSession;	// Session state for the audio session we're trying to join

	S32 mCurrentParcelLocalID;			// Used to detect parcel boundary crossings
	std::string mCurrentRegionName;		// Used to detect parcel boundary crossings

    bool mConnectorEstablished; // set by "Create Connector" response
    bool mAccountLoggedIn;		// set by login message
	int  mNumberOfAliases;
	U32  mCommandCookie;

	std::string mVoiceAccountServerURI;
	std::string mVoiceSIPURIHostName;

	int mLoginRetryCount;

	sessionMap mSessionsByHandle;				// Active sessions, indexed by session handle.  Sessions which are being initiated may not be in this map.
#if 0
	sessionSet mSessions;						// All sessions, not indexed.  This is the canonical session list.
#endif

	bool mBuddyListMapPopulated;
	bool mBlockRulesListReceived;
	bool mAutoAcceptRulesListReceived;
	buddyListMap mBuddyListMap;

	LLVoiceDeviceList mCaptureDevices;
	LLVoiceDeviceList mRenderDevices;

	std::string mCaptureDevice;
	std::string mRenderDevice;
	bool mCaptureDeviceDirty;
	bool mRenderDeviceDirty;

	bool mIsInitialized;
	bool mShutdownComplete;

	bool checkParcelChanged(bool update = false);
	bool switchChannel(std::string uri = std::string(), bool spatial = true, bool no_reconnect = false, bool is_p2p = false, std::string hash = "");
    void joinSession(const sessionStatePtr_t &session);

	std::string nameFromID(const LLUUID &id);
	bool IDFromName(const std::string name, LLUUID &uuid);
	std::string sipURIFromAvatar(LLVOAvatar *avatar);
	std::string sipURIFromName(std::string &name);

	// Returns the name portion of the SIP URI if the string looks vaguely like a SIP URI, or an empty string if not.
	std::string nameFromsipURI(const std::string &uri);

	bool inSpatialChannel(void);
	LLSD getAudioSessionChannelInfo();
	std::string getAudioSessionHandle();

    void setHidden(bool hidden) override; //virtual
	void sendPositionAndVolumeUpdate(void);

    void sendCaptureAndRenderDevices();
    void buildSetCaptureDevice(std::ostringstream &stream);
	void buildSetRenderDevice(std::ostringstream &stream);


	void sendFriendsListUpdates();

#if 0
	// start a text IM session with the specified user
	// This will be asynchronous, the session may be established at a future time.
    sessionStatePtr_t startUserIMSession(const LLUUID& uuid);
#endif

	void enforceTether(void);

	bool		mSpatialCoordsDirty;

	LLVector3d	mCameraPosition;
	LLVector3d	mCameraRequestedPosition;
	LLVector3	mCameraVelocity;
	LLMatrix3	mCameraRot;

	LLVector3d	mAvatarPosition;
	LLVector3	mAvatarVelocity;
	LLQuaternion mAvatarRot;

	bool		mMuteMic;
	bool		mMuteMicDirty;
    bool        mHidden;       //Set to true during teleport to hide the agent's position.

	// Set to true when the friends list is known to have changed.
	bool		mFriendsListDirty;

	enum
	{
		earLocCamera = 0,		// ear at camera
		earLocAvatar,			// ear at avatar
		earLocSpeaker,			// <FS:Beq> re-add equal voice based loosely on original patch from Tigh MacFanatic
		earLocMixed				// ear at avatar location/camera direction
	};

	S32			mEarLocation;

	bool		mSpeakerVolumeDirty;
	bool		mSpeakerMuteDirty;
	int			mSpeakerVolume;

	int			mMicVolume;
	bool		mMicVolumeDirty;

	bool		mVoiceEnabled;
    bool        mProcessChannels;
	bool		mWriteInProgress;
	std::string mWriteString;
	size_t		mWriteOffset;

	typedef std::set<LLVoiceClientParticipantObserver*> observer_set_t;
	observer_set_t mParticipantObservers;

	void notifyParticipantObservers();

	typedef std::set<LLVoiceClientStatusObserver*> status_observer_set_t;
	status_observer_set_t mStatusObservers;

	void notifyStatusObservers(LLVoiceClientStatusObserver::EStatusType status);

	typedef std::set<LLFriendObserver*> friend_observer_set_t;
	friend_observer_set_t mFriendObservers;
	void notifyFriendObservers();

	// <FS:Ansariel> Add callback for user volume change
	user_voice_volume_change_callback_t mUserVolumeUpdateSignal;

	// Voice Fonts

	void expireVoiceFonts();
	void deleteVoiceFont(const LLUUID& id);
	void deleteAllVoiceFonts();
	void deleteVoiceFontTemplates();

	S32 getVoiceFontIndex(const LLUUID& id) const;
	S32 getVoiceFontTemplateIndex(const LLUUID& id) const;

	void accountGetSessionFontsSendMessage();
	void accountGetTemplateFontsSendMessage();
    void sessionSetVoiceFontSendMessage(const sessionStatePtr_t &session);

	void updateVoiceMorphingMenu();
	void notifyVoiceFontObservers();

	typedef enum e_voice_font_type
	{
		VOICE_FONT_TYPE_NONE = 0,
		VOICE_FONT_TYPE_ROOT = 1,
		VOICE_FONT_TYPE_USER = 2,
		VOICE_FONT_TYPE_UNKNOWN
	} EVoiceFontType;

	typedef enum e_voice_font_status
	{
		VOICE_FONT_STATUS_NONE = 0,
		VOICE_FONT_STATUS_FREE = 1,
		VOICE_FONT_STATUS_NOT_FREE = 2,
		VOICE_FONT_STATUS_UNKNOWN
	} EVoiceFontStatus;

	struct voiceFontEntry
	{
		voiceFontEntry(LLUUID& id);
		~voiceFontEntry();

		LLUUID		mID;
		S32			mFontIndex;
		std::string mName;
		LLDate		mExpirationDate;
		S32			mFontType;
		S32			mFontStatus;
		bool		mIsNew;

		LLFrameTimer	mExpiryTimer;
		LLFrameTimer	mExpiryWarningTimer;
	};

	bool mVoiceFontsReceived;
	bool mVoiceFontsNew;
	bool mVoiceFontListDirty;
	voice_effect_list_t	mVoiceFontList;
	voice_effect_list_t	mVoiceFontTemplateList;

	typedef std::map<const LLUUID, voiceFontEntry*> voice_font_map_t;
	voice_font_map_t	mVoiceFontMap;
	voice_font_map_t	mVoiceFontTemplateMap;

	typedef std::set<LLVoiceEffectObserver*> voice_font_observer_set_t;
	voice_font_observer_set_t mVoiceFontObservers;

	LLFrameTimer	mVoiceFontExpiryTimer;


	// Audio capture buffer

	void captureBufferRecordStartSendMessage();
	void captureBufferRecordStopSendMessage();
	void captureBufferPlayStartSendMessage(const LLUUID& voice_font_id = LLUUID::null);
	void captureBufferPlayStopSendMessage();

	bool mCaptureBufferMode;		// Disconnected from voice channels while using the capture buffer.
	bool mCaptureBufferRecording;	// A voice sample is being captured.
	bool mCaptureBufferRecorded;	// A voice sample is captured in the buffer ready to play.
	bool mCaptureBufferPlaying;		// A voice sample is being played.

	LLTimer mCaptureTimer;
	LLUUID  mPreviewVoiceFont;
	LLUUID  mPreviewVoiceFontLast;
	S32     mPlayRequestCount;
    bool    mIsInTuningMode;
    bool    mIsInChannel;
    bool    mIsJoiningSession;
    bool    mIsWaitingForFonts;
    bool    mIsLoggingIn;
    bool    mIsLoggedIn;
    bool    mIsProcessingChannels;
    bool    mIsCoroutineActive;

    // This variables can last longer than vivox in coroutines so we need them as static
    static bool sShuttingDown;
    static bool sConnected;
    static LLPumpIO* sPump;

    LLEventMailDrop mVivoxPump;
};


/**
 * @class LLVivoxProtocolParser
 * @brief This class helps construct new LLIOPipe specializations
 * @see LLIOPipe
 *
 * THOROUGH_DESCRIPTION
 */
class LLVivoxProtocolParser : public LLIOPipe
{
	LOG_CLASS(LLVivoxProtocolParser);
public:
	LLVivoxProtocolParser();
	virtual ~LLVivoxProtocolParser();

protected:
	/* @name LLIOPipe virtual implementations
	 */
	//@{
	/**
	 * @brief Process the data in buffer
	 */
	virtual EStatus process_impl(
								 const LLChannelDescriptors& channels,
								 buffer_ptr_t& buffer,
								 bool& eos,
								 LLSD& context,
								 LLPumpIO* pump);
	//@}

	std::string 	mInput;

	// Expat control members
	XML_Parser		parser;
	int				responseDepth;
	bool			ignoringTags;
	bool			isEvent;
	int				ignoreDepth;

	// Members for processing responses. The values are transient and only valid within a call to processResponse().
	int				returnCode;
	int				statusCode;
	std::string		statusString;
	std::string		requestId;
	std::string		actionString;
	std::string		connectorHandle;
	std::string		versionID;
	std::string		mBuildID;
	std::string		accountHandle;
	std::string		sessionHandle;
	std::string		sessionGroupHandle;
	std::string		alias;
	std::string		applicationString;

	// Members for processing events. The values are transient and only valid within a call to processResponse().
	std::string		eventTypeString;
	int				state;
	std::string		uriString;
	bool			isChannel;
	bool			incoming;
	bool			enabled;
	std::string		nameString;
	std::string		audioMediaString;
	std::string     deviceString;
	std::string		displayNameString;
	int				participantType;
	bool			isLocallyMuted;
	bool			isModeratorMuted;
	bool			isSpeaking;
	int				volume;
	F32				energy;
	std::string		messageHeader;
	std::string		messageBody;
	std::string		notificationType;
	bool			hasText;
	bool			hasAudio;
	bool			hasVideo;
	bool			terminated;
	std::string		blockMask;
	std::string		presenceOnly;
	std::string		autoAcceptMask;
	std::string		autoAddAsBuddy;
	int				numberOfAliases;
	std::string		subscriptionHandle;
	std::string		subscriptionType;
	S32				id;
	std::string		descriptionString;
	LLDate			expirationDate;
	bool			hasExpired;
	S32				fontType;
	S32				fontStatus;
	std::string		mediaCompletionType;

	// Members for processing text between tags
	std::string		textBuffer;
	bool			accumulateText;

	void			reset();

	void			processResponse(std::string tag);

	static void XMLCALL ExpatStartTag(void *data, const char *el, const char **attr);
	static void XMLCALL ExpatEndTag(void *data, const char *el);
	static void XMLCALL ExpatCharHandler(void *data, const XML_Char *s, int len);

	void			StartTag(const char *tag, const char **attr);
	void			EndTag(const char *tag);
	void			CharData(const char *buffer, int length);
	LLDate			expiryTimeStampToLLDate(const std::string& vivox_ts);

};

class LLVivoxSecurity :	public LLSingleton<LLVivoxSecurity>
{
    LLSINGLETON(LLVivoxSecurity);
    virtual ~LLVivoxSecurity();

  public:
    std::string     connectorHandle() { return mConnectorHandle; };
    std::string     accountHandle()    { return mAccountHandle;    };

    // <FS:ND> For the old Vivox SDK used on Linux
    void setConnectorHandle(const std::string& handle) { mConnectorHandle = handle; }
    void setAccountHandle(const std::string& handle) { mAccountHandle = handle; }
    // </FS:ND>
	
  private:
    std::string     mConnectorHandle;
    std::string     mAccountHandle;
};

class LLVoiceVivoxStats : public LLSingleton<LLVoiceVivoxStats>
{
    LLSINGLETON(LLVoiceVivoxStats);
    LOG_CLASS(LLVoiceVivoxStats);
    virtual ~LLVoiceVivoxStats();

  private:
    F64SecondsImplicit mStartTime;

    U32 mConnectCycles;

    F64 mConnectTime;
    U32 mConnectAttempts;

    F64 mProvisionTime;
    U32 mProvisionAttempts;

    F64 mEstablishTime;
    U32 mEstablishAttempts;

  public:

    void reset();
    void connectionAttemptStart();
    void connectionAttemptEnd(bool success);
    void provisionAttemptStart();
    void provisionAttemptEnd(bool success);
    void establishAttemptStart();
    void establishAttemptEnd(bool success);
    LLSD read();
};

#endif //LL_VIVOX_VOICE_CLIENT_H
<|MERGE_RESOLUTION|>--- conflicted
+++ resolved
@@ -190,19 +190,8 @@
 	/////////////////////////
 	/// @name enable disable voice and features
 	//@{
-<<<<<<< HEAD
-	// <FS:Ansariel> Bypass LLCachedControls for voice status update
-	//virtual bool voiceEnabled() override;
-	virtual bool voiceEnabled(bool no_cache = false) override;
-	// </FS:Ansariel>
-	virtual void setVoiceEnabled(bool enabled) override;
-	virtual BOOL lipSyncEnabled() override;	
-	virtual void setLipSyncEnabled(BOOL enabled) override;
-	virtual void setMuteMic(bool muted) override;		// Set the mute state of the local mic.
-=======
 	void setVoiceEnabled(bool enabled) override;
 	void setMuteMic(bool muted) override;		// Set the mute state of the local mic.
->>>>>>> 410be3b2
 	//@}
 
 	//////////////////////////
@@ -224,28 +213,12 @@
 	//////////////////////////////
 	/// @name Status notification
 	//@{
-<<<<<<< HEAD
-	virtual void addObserver(LLVoiceClientStatusObserver* observer) override;
-	virtual void removeObserver(LLVoiceClientStatusObserver* observer) override;
-	virtual void addObserver(LLFriendObserver* observer) override;
-	virtual void removeObserver(LLFriendObserver* observer) override;
-	virtual void addObserver(LLVoiceClientParticipantObserver* observer) override;
-	virtual void removeObserver(LLVoiceClientParticipantObserver* observer) override;
-
-	// <FS:Ansariel> Add callback for user volume change
-	boost::signals2::connection setUserVolumeUpdateCallback(const user_voice_volume_change_callback_t::slot_type& cb) override
-	{
-		return mUserVolumeUpdateSignal.connect(cb);
-	}
-	// </FS:Ansariel>
-=======
 	void addObserver(LLVoiceClientStatusObserver* observer) override;
 	void removeObserver(LLVoiceClientStatusObserver* observer) override;
 	void addObserver(LLFriendObserver* observer) override;
 	void removeObserver(LLFriendObserver* observer) override;
 	void addObserver(LLVoiceClientParticipantObserver* observer) override;
 	void removeObserver(LLVoiceClientParticipantObserver* observer) override;
->>>>>>> 410be3b2
 	//@}
 
 	std::string sipURIFromID(const LLUUID &id) override;
@@ -859,9 +832,6 @@
 	typedef std::set<LLFriendObserver*> friend_observer_set_t;
 	friend_observer_set_t mFriendObservers;
 	void notifyFriendObservers();
-
-	// <FS:Ansariel> Add callback for user volume change
-	user_voice_volume_change_callback_t mUserVolumeUpdateSignal;
 
 	// Voice Fonts
 
