--- conflicted
+++ resolved
@@ -84,19 +84,6 @@
 	// </FS:Ansariel>
 
   private:
-<<<<<<< HEAD
-    LOG_CLASS(LLPresetsManager);
-
-	// <FS:Ansariel> Graphic preset controls independent from XUI
-	void initGraphicPresetControlNames();
-	void initGraphicPresetControls();
-	void handleGraphicPresetControlChanged(LLControlVariablePtr control, const LLSD& new_value, const LLSD& old_value);
-
-	bool mIsLoadingPreset;
-	bool mIsDrawDistanceSteppingActive;
-	std::vector<std::string> mGraphicPresetControls;
-	// </FS:Ansariel>
-=======
 	LOG_CLASS(LLPresetsManager);
 
 	void getControlNames(std::vector<std::string>& names);
@@ -105,7 +92,15 @@
 	boost::signals2::connection	mCameraChangedSignal;
 
 	static bool	mCameraDirty;
->>>>>>> 3ed3cfce
+
+	// <FS:Ansariel> Graphic preset controls independent from XUI
+	void initGraphicPresetControlNames();
+	void initGraphicPresetControls();
+	void handleGraphicPresetControlChanged(LLControlVariablePtr control, const LLSD& new_value, const LLSD& old_value);
+	bool mIsLoadingPreset;
+	bool mIsDrawDistanceSteppingActive;
+	std::vector<std::string> mGraphicPresetControls;
+	// </FS:Ansariel>
 };
 
 #endif // LL_PRESETSMANAGER_H