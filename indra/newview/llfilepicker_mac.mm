--- conflicted
+++ resolved
@@ -31,15 +31,8 @@
 
 NSOpenPanel *init_panel(const std::vector<std::string>* allowed_types, unsigned int flags)
 {
-<<<<<<< HEAD
     NSAutoreleasePool *pool = [[NSAutoreleasePool alloc] init]; // <FS> Fix mem leak by Cinder Roxley
-    int i, result;
-    
-    //Aura TODO:  We could init a small window and release it at the end of this routine
-    //for a modeless interface.
-=======
     int i;
->>>>>>> e9370893
     
     NSOpenPanel *panel = [NSOpenPanel openPanel];
     NSMutableArray *fileTypes = nil;
