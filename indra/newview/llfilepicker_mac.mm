--- conflicted
+++ resolved
@@ -71,11 +71,7 @@
     return panel;
 }
 
-<<<<<<< HEAD
-std::unique_ptr<std::vector<std::string>> doLoadDialog(const std::vector<std::string>* allowed_types, 
-=======
 std::unique_ptr<std::vector<std::string>> doLoadDialog(const std::vector<std::string>* allowed_types,
->>>>>>> b5f40c06
                  unsigned int flags)
 {
     std::unique_ptr<std::vector<std::string>> outfiles;
@@ -115,8 +111,6 @@
                  void (*callback)(bool, std::vector<std::string> &, void*),
                  void *userdata)
 {
-<<<<<<< HEAD
-=======
 
     @autoreleasepool
 	{
@@ -154,44 +148,6 @@
         }];
     }
 }
->>>>>>> b5f40c06
-
-    @autoreleasepool
-	{
-        // Note: might need to return and save this panel
-        // so that it does not close immediately
-        NSOpenPanel *panel = init_panel(allowed_types,flags);
-    
-        [panel beginWithCompletionHandler:^(NSModalResponse result)
-        {
-            std::vector<std::string> outfiles;
-            if (result == NSOKButton)
-            {
-                NSArray *filesToOpen = [panel URLs];
-                int i, count = [filesToOpen count];
-                
-                if (count > 0)
-                {
-                    
-                    for (i=0; i<count; i++) {
-                        NSString *aFile = [[filesToOpen objectAtIndex:i] path];
-                        std::string *afilestr = new std::string([aFile UTF8String]);
-                        outfiles.push_back(*afilestr);
-                    }
-                    callback(true, outfiles, userdata);
-                }
-                else // no valid result
-                {
-                    callback(false, outfiles, userdata);
-                }
-            }
-            else // cancel
-            {
-                callback(false, outfiles, userdata);
-            }
-        }];
-    }
-}
 
 std::unique_ptr<std::string> doSaveDialog(const std::string* file, 
                   const std::string* type,
