--- conflicted
+++ resolved
@@ -262,8 +262,4 @@
     }
     materialCompleteCallbacks.clear();
     materialCompleteCallbacks.shrink_to_fit();
-<<<<<<< HEAD
-}
-=======
-}
->>>>>>> 155ddf23
+}
