/**
 * @file llagentpilot.cpp
 * @brief LLAgentPilot class implementation
 *
 * $LicenseInfo:firstyear=2002&license=viewerlgpl$
 * Second Life Viewer Source Code
 * Copyright (C) 2010, Linden Research, Inc.
 *
 * This library is free software; you can redistribute it and/or
 * modify it under the terms of the GNU Lesser General Public
 * License as published by the Free Software Foundation;
 * version 2.1 of the License only.
 *
 * This library is distributed in the hope that it will be useful,
 * but WITHOUT ANY WARRANTY; without even the implied warranty of
 * MERCHANTABILITY or FITNESS FOR A PARTICULAR PURPOSE.  See the GNU
 * Lesser General Public License for more details.
 *
 * You should have received a copy of the GNU Lesser General Public
 * License along with this library; if not, write to the Free Software
 * Foundation, Inc., 51 Franklin Street, Fifth Floor, Boston, MA  02110-1301  USA
 *
 * Linden Research, Inc., 945 Battery Street, San Francisco, CA  94111  USA
 * $/LicenseInfo$
 */

#include "llviewerprecompiledheaders.h"

#include <iostream>
#include <fstream>
#include <iomanip>

#include "llagentpilot.h"
#include "llagent.h"
#include "llappviewer.h"
#include "llviewercontrol.h"
#include "llviewercamera.h"
#include "llsdserialize.h"
#include "llsdutil_math.h"

LLAgentPilot gAgentPilot;

LLAgentPilot::LLAgentPilot() :
<<<<<<< HEAD
	mNumRuns(-1),
	mQuitAfterRuns(false),
	mRecording(false),
	mLastRecordTime(0.f),
	mStarted(false),
	mPlaying(false),
	mCurrentAction(0),
	mOverrideCamera(false),
	mLoop(true),
	mReplaySession(false)
=======
    mNumRuns(-1),
    mQuitAfterRuns(false),
    mRecording(false),
    mLastRecordTime(0.f),
    mStarted(false),
    mPlaying(false),
    mCurrentAction(0),
    mOverrideCamera(false),
    mLoop(true),
    mReplaySession(false)
>>>>>>> 1a8a5404
{
}

LLAgentPilot::~LLAgentPilot()
{
}

void LLAgentPilot::load()
{
    std::string txt_filename = gSavedSettings.getString("StatsPilotFile");
    std::string xml_filename = gSavedSettings.getString("StatsPilotXMLFile");
    if (LLFile::isfile(xml_filename))
    {
        loadXML(xml_filename);
    }
    else if (LLFile::isfile(txt_filename))
    {
        loadTxt(txt_filename);
    }
    else
    {
        LL_DEBUGS() << "no autopilot file found" << LL_ENDL;
        return;
    }
}

void LLAgentPilot::loadTxt(const std::string& filename)
{
    if(filename.empty())
    {
        return;
    }

    llifstream file(filename.c_str());

    if (!file)
    {
        LL_DEBUGS() << "Couldn't open " << filename
            << ", aborting agentpilot load!" << LL_ENDL;
        return;
    }
    else
    {
        LL_INFOS() << "Opening pilot file " << filename << LL_ENDL;
    }

    mActions.clear();
    S32 num_actions;

    file >> num_actions;

    mActions.reserve(num_actions);
    for (S32 i = 0; i < num_actions; i++)
    {
        S32 action_type;
        Action new_action;
        file >> new_action.mTime >> action_type;
        file >> new_action.mTarget.mdV[VX] >> new_action.mTarget.mdV[VY] >> new_action.mTarget.mdV[VZ];
        new_action.mType = (EActionType)action_type;
        mActions.push_back(new_action);
    }

    mOverrideCamera = false;

    file.close();
}

void LLAgentPilot::loadXML(const std::string& filename)
{
    if(filename.empty())
    {
        return;
    }

    llifstream file(filename.c_str());

    if (!file)
    {
        LL_DEBUGS() << "Couldn't open " << filename
            << ", aborting agentpilot load!" << LL_ENDL;
        return;
    }
    else
    {
        LL_INFOS() << "Opening pilot file " << filename << LL_ENDL;
    }

    mActions.clear();
    LLSD record;
    while (!file.eof() && LLSDParser::PARSE_FAILURE != LLSDSerialize::fromXML(record, file))
    {
        Action action;
        action.mTime = record["time"].asReal();
        action.mType = (EActionType)record["type"].asInteger();
        action.mCameraView = record["camera_view"].asReal();
        action.mTarget = ll_vector3d_from_sd(record["target"]);
        action.mCameraOrigin = ll_vector3_from_sd(record["camera_origin"]);
        action.mCameraXAxis = ll_vector3_from_sd(record["camera_xaxis"]);
        action.mCameraYAxis = ll_vector3_from_sd(record["camera_yaxis"]);
        action.mCameraZAxis = ll_vector3_from_sd(record["camera_zaxis"]);
        mActions.push_back(action);
    }
    mOverrideCamera = true;
    file.close();
}

void LLAgentPilot::save()
{
    std::string txt_filename = gSavedSettings.getString("StatsPilotFile");
    std::string xml_filename = gSavedSettings.getString("StatsPilotXMLFile");
    saveTxt(txt_filename);
    saveXML(xml_filename);
}

void LLAgentPilot::saveTxt(const std::string& filename)
{
    llofstream file;
    file.open(filename.c_str());

    if (!file)
    {
        LL_INFOS() << "Couldn't open " << filename << ", aborting agentpilot save!" << LL_ENDL;
    }

    file << mActions.size() << '\n';

    S32 i;
    for (i = 0; i < mActions.size(); i++)
    {
        file << mActions[i].mTime << "\t" << mActions[i].mType << "\t";
        file << std::setprecision(32) << mActions[i].mTarget.mdV[VX] << "\t" << mActions[i].mTarget.mdV[VY] << "\t" << mActions[i].mTarget.mdV[VZ];
        file << '\n';
    }

    file.close();
}

void LLAgentPilot::saveXML(const std::string& filename)
{
    llofstream file;
    file.open(filename.c_str());

    if (!file)
    {
        LL_INFOS() << "Couldn't open " << filename << ", aborting agentpilot save!" << LL_ENDL;
    }

    S32 i;
    for (i = 0; i < mActions.size(); i++)
    {
        Action& action = mActions[i];
        LLSD record;
        record["time"] = (LLSD::Real)action.mTime;
        record["type"] = (LLSD::Integer)action.mType;
        record["camera_view"] = (LLSD::Real)action.mCameraView;
        record["target"] = ll_sd_from_vector3d(action.mTarget);
        record["camera_origin"] = ll_sd_from_vector3(action.mCameraOrigin);
        record["camera_xaxis"] = ll_sd_from_vector3(action.mCameraXAxis);
        record["camera_yaxis"] = ll_sd_from_vector3(action.mCameraYAxis);
        record["camera_zaxis"] = ll_sd_from_vector3(action.mCameraZAxis);
        LLSDSerialize::toXML(record, file);
    }
    file.close();
}

void LLAgentPilot::startRecord()
{
<<<<<<< HEAD
	mActions.clear();
	mTimer.reset();
	addAction(STRAIGHT);
	mRecording = true;
=======
    mActions.clear();
    mTimer.reset();
    addAction(STRAIGHT);
    mRecording = true;
>>>>>>> 1a8a5404
}

void LLAgentPilot::stopRecord()
{
<<<<<<< HEAD
	gAgentPilot.addAction(STRAIGHT);
	gAgentPilot.save();
	mRecording = false;
=======
    gAgentPilot.addAction(STRAIGHT);
    gAgentPilot.save();
    mRecording = false;
>>>>>>> 1a8a5404
}

void LLAgentPilot::addAction(enum EActionType action_type)
{
    LL_INFOS() << "Adding waypoint: " << gAgent.getPositionGlobal() << LL_ENDL;
    Action action;
    action.mType = action_type;
    action.mTarget = gAgent.getPositionGlobal();
    action.mTime = mTimer.getElapsedTimeF32();
    LLViewerCamera *cam = LLViewerCamera::getInstance();
    action.mCameraView = cam->getView();
    action.mCameraOrigin = cam->getOrigin();
    action.mCameraXAxis = cam->getXAxis();
    action.mCameraYAxis = cam->getYAxis();
    action.mCameraZAxis = cam->getZAxis();
    mLastRecordTime = (F32)action.mTime;
    mActions.push_back(action);
}

void LLAgentPilot::startPlayback()
{
<<<<<<< HEAD
	if (!mPlaying)
	{
		mPlaying = true;
		mCurrentAction = 0;
		mTimer.reset();

		if (mActions.size())
		{
			LL_INFOS() << "Starting playback, moving to waypoint 0" << LL_ENDL;
			gAgent.startAutoPilotGlobal(mActions[0].mTarget);
			moveCamera();
			mStarted = false;
		}
		else
		{
			LL_INFOS() << "No autopilot data, cancelling!" << LL_ENDL;
			mPlaying = false;
		}
	}
=======
    if (!mPlaying)
    {
        mPlaying = true;
        mCurrentAction = 0;
        mTimer.reset();

        if (mActions.size())
        {
            LL_INFOS() << "Starting playback, moving to waypoint 0" << LL_ENDL;
            gAgent.startAutoPilotGlobal(mActions[0].mTarget);
            moveCamera();
            mStarted = false;
        }
        else
        {
            LL_INFOS() << "No autopilot data, cancelling!" << LL_ENDL;
            mPlaying = false;
        }
    }
>>>>>>> 1a8a5404
}

void LLAgentPilot::stopPlayback()
{
<<<<<<< HEAD
	if (mPlaying)
	{
		mPlaying = false;
		mCurrentAction = 0;
		mTimer.reset();
		gAgent.stopAutoPilot();
	}

	if (mReplaySession)
	{
		LLAppViewer::instance()->forceQuit();
	}
=======
    if (mPlaying)
    {
        mPlaying = false;
        mCurrentAction = 0;
        mTimer.reset();
        gAgent.stopAutoPilot();
    }

    if (mReplaySession)
    {
        LLAppViewer::instance()->forceQuit();
    }
>>>>>>> 1a8a5404
}

void LLAgentPilot::moveCamera()
{
    if (!getOverrideCamera())
        return;

    if (mCurrentAction<mActions.size())
    {
        S32 start_index = llmax(mCurrentAction-1,0);
        S32 end_index = mCurrentAction;
        F32 t = 0.0;
        F32 timedelta = mActions[end_index].mTime - mActions[start_index].mTime;
        F32 tickelapsed = mTimer.getElapsedTimeF32()-mActions[start_index].mTime;
        if (timedelta > 0.0)
        {
            t = tickelapsed/timedelta;
        }

        if ((t<0.0)||(t>1.0))
        {
            LL_WARNS() << "mCurrentAction is invalid, t = " << t << LL_ENDL;
            return;
        }

        Action& start = mActions[start_index];
        Action& end = mActions[end_index];

        F32 view = lerp(start.mCameraView, end.mCameraView, t);
        LLVector3 origin = lerp(start.mCameraOrigin, end.mCameraOrigin, t);
        LLQuaternion start_quat(start.mCameraXAxis, start.mCameraYAxis, start.mCameraZAxis);
        LLQuaternion end_quat(end.mCameraXAxis, end.mCameraYAxis, end.mCameraZAxis);
        LLQuaternion quat = nlerp(t, start_quat, end_quat);
        LLMatrix3 mat(quat);

        LLViewerCamera::getInstance()->setView(view);
        LLViewerCamera::getInstance()->setOrigin(origin);
        LLViewerCamera::getInstance()->mXAxis = LLVector3(mat.mMatrix[0]);
        LLViewerCamera::getInstance()->mYAxis = LLVector3(mat.mMatrix[1]);
        LLViewerCamera::getInstance()->mZAxis = LLVector3(mat.mMatrix[2]);
    }
}

void LLAgentPilot::updateTarget()
{
<<<<<<< HEAD
	if (mPlaying)
	{
		if (mCurrentAction < mActions.size())
		{
			if (0 == mCurrentAction)
			{
				if (gAgent.getAutoPilot())
				{
					// Wait until we get to the first location before starting.
					return;
				}
				else
				{
					if (!mStarted)
					{
						LL_INFOS() << "At start, beginning playback" << LL_ENDL;
						mTimer.reset();
						mStarted = true;
					}
				}
			}
			if (mTimer.getElapsedTimeF32() > mActions[mCurrentAction].mTime)
			{
				//gAgent.stopAutoPilot();
				mCurrentAction++;

				if (mCurrentAction < mActions.size())
				{
					gAgent.startAutoPilotGlobal(mActions[mCurrentAction].mTarget);
					moveCamera();
				}
				else
				{
					stopPlayback();
					mNumRuns--;
					if (mLoop)
					{
						if ((mNumRuns < 0) || (mNumRuns > 0))
						{
							LL_INFOS() << "Looping, restarting playback" << LL_ENDL;
							startPlayback();
						}
						else if (mQuitAfterRuns)
						{
							LL_INFOS() << "Done with all runs, quitting viewer!" << LL_ENDL;
							LLAppViewer::instance()->forceQuit();
						}
						else
						{
							LL_INFOS() << "Done with all runs, disabling pilot" << LL_ENDL;
							stopPlayback();
						}
					}
				}
			}
		}
		else
		{
			stopPlayback();
		}
	}
	else if (mRecording)
	{
		if (mTimer.getElapsedTimeF32() - mLastRecordTime > 1.f)
		{
			addAction(STRAIGHT);
		}
	}
=======
    if (mPlaying)
    {
        if (mCurrentAction < mActions.size())
        {
            if (0 == mCurrentAction)
            {
                if (gAgent.getAutoPilot())
                {
                    // Wait until we get to the first location before starting.
                    return;
                }
                else
                {
                    if (!mStarted)
                    {
                        LL_INFOS() << "At start, beginning playback" << LL_ENDL;
                        mTimer.reset();
                        mStarted = true;
                    }
                }
            }
            if (mTimer.getElapsedTimeF32() > mActions[mCurrentAction].mTime)
            {
                //gAgent.stopAutoPilot();
                mCurrentAction++;

                if (mCurrentAction < mActions.size())
                {
                    gAgent.startAutoPilotGlobal(mActions[mCurrentAction].mTarget);
                    moveCamera();
                }
                else
                {
                    stopPlayback();
                    mNumRuns--;
                    if (mLoop)
                    {
                        if ((mNumRuns < 0) || (mNumRuns > 0))
                        {
                            LL_INFOS() << "Looping, restarting playback" << LL_ENDL;
                            startPlayback();
                        }
                        else if (mQuitAfterRuns)
                        {
                            LL_INFOS() << "Done with all runs, quitting viewer!" << LL_ENDL;
                            LLAppViewer::instance()->forceQuit();
                        }
                        else
                        {
                            LL_INFOS() << "Done with all runs, disabling pilot" << LL_ENDL;
                            stopPlayback();
                        }
                    }
                }
            }
        }
        else
        {
            stopPlayback();
        }
    }
    else if (mRecording)
    {
        if (mTimer.getElapsedTimeF32() - mLastRecordTime > 1.f)
        {
            addAction(STRAIGHT);
        }
    }
>>>>>>> 1a8a5404
}

void LLAgentPilot::addWaypoint()
{
    addAction(STRAIGHT);
}
<|MERGE_RESOLUTION|>--- conflicted
+++ resolved
@@ -41,18 +41,6 @@
 LLAgentPilot gAgentPilot;
 
 LLAgentPilot::LLAgentPilot() :
-<<<<<<< HEAD
-	mNumRuns(-1),
-	mQuitAfterRuns(false),
-	mRecording(false),
-	mLastRecordTime(0.f),
-	mStarted(false),
-	mPlaying(false),
-	mCurrentAction(0),
-	mOverrideCamera(false),
-	mLoop(true),
-	mReplaySession(false)
-=======
     mNumRuns(-1),
     mQuitAfterRuns(false),
     mRecording(false),
@@ -63,7 +51,6 @@
     mOverrideCamera(false),
     mLoop(true),
     mReplaySession(false)
->>>>>>> 1a8a5404
 {
 }
 
@@ -231,30 +218,17 @@
 
 void LLAgentPilot::startRecord()
 {
-<<<<<<< HEAD
-	mActions.clear();
-	mTimer.reset();
-	addAction(STRAIGHT);
-	mRecording = true;
-=======
     mActions.clear();
     mTimer.reset();
     addAction(STRAIGHT);
     mRecording = true;
->>>>>>> 1a8a5404
 }
 
 void LLAgentPilot::stopRecord()
 {
-<<<<<<< HEAD
-	gAgentPilot.addAction(STRAIGHT);
-	gAgentPilot.save();
-	mRecording = false;
-=======
     gAgentPilot.addAction(STRAIGHT);
     gAgentPilot.save();
     mRecording = false;
->>>>>>> 1a8a5404
 }
 
 void LLAgentPilot::addAction(enum EActionType action_type)
@@ -276,27 +250,6 @@
 
 void LLAgentPilot::startPlayback()
 {
-<<<<<<< HEAD
-	if (!mPlaying)
-	{
-		mPlaying = true;
-		mCurrentAction = 0;
-		mTimer.reset();
-
-		if (mActions.size())
-		{
-			LL_INFOS() << "Starting playback, moving to waypoint 0" << LL_ENDL;
-			gAgent.startAutoPilotGlobal(mActions[0].mTarget);
-			moveCamera();
-			mStarted = false;
-		}
-		else
-		{
-			LL_INFOS() << "No autopilot data, cancelling!" << LL_ENDL;
-			mPlaying = false;
-		}
-	}
-=======
     if (!mPlaying)
     {
         mPlaying = true;
@@ -316,25 +269,10 @@
             mPlaying = false;
         }
     }
->>>>>>> 1a8a5404
 }
 
 void LLAgentPilot::stopPlayback()
 {
-<<<<<<< HEAD
-	if (mPlaying)
-	{
-		mPlaying = false;
-		mCurrentAction = 0;
-		mTimer.reset();
-		gAgent.stopAutoPilot();
-	}
-
-	if (mReplaySession)
-	{
-		LLAppViewer::instance()->forceQuit();
-	}
-=======
     if (mPlaying)
     {
         mPlaying = false;
@@ -347,7 +285,6 @@
     {
         LLAppViewer::instance()->forceQuit();
     }
->>>>>>> 1a8a5404
 }
 
 void LLAgentPilot::moveCamera()
@@ -393,76 +330,6 @@
 
 void LLAgentPilot::updateTarget()
 {
-<<<<<<< HEAD
-	if (mPlaying)
-	{
-		if (mCurrentAction < mActions.size())
-		{
-			if (0 == mCurrentAction)
-			{
-				if (gAgent.getAutoPilot())
-				{
-					// Wait until we get to the first location before starting.
-					return;
-				}
-				else
-				{
-					if (!mStarted)
-					{
-						LL_INFOS() << "At start, beginning playback" << LL_ENDL;
-						mTimer.reset();
-						mStarted = true;
-					}
-				}
-			}
-			if (mTimer.getElapsedTimeF32() > mActions[mCurrentAction].mTime)
-			{
-				//gAgent.stopAutoPilot();
-				mCurrentAction++;
-
-				if (mCurrentAction < mActions.size())
-				{
-					gAgent.startAutoPilotGlobal(mActions[mCurrentAction].mTarget);
-					moveCamera();
-				}
-				else
-				{
-					stopPlayback();
-					mNumRuns--;
-					if (mLoop)
-					{
-						if ((mNumRuns < 0) || (mNumRuns > 0))
-						{
-							LL_INFOS() << "Looping, restarting playback" << LL_ENDL;
-							startPlayback();
-						}
-						else if (mQuitAfterRuns)
-						{
-							LL_INFOS() << "Done with all runs, quitting viewer!" << LL_ENDL;
-							LLAppViewer::instance()->forceQuit();
-						}
-						else
-						{
-							LL_INFOS() << "Done with all runs, disabling pilot" << LL_ENDL;
-							stopPlayback();
-						}
-					}
-				}
-			}
-		}
-		else
-		{
-			stopPlayback();
-		}
-	}
-	else if (mRecording)
-	{
-		if (mTimer.getElapsedTimeF32() - mLastRecordTime > 1.f)
-		{
-			addAction(STRAIGHT);
-		}
-	}
-=======
     if (mPlaying)
     {
         if (mCurrentAction < mActions.size())
@@ -531,7 +398,6 @@
             addAction(STRAIGHT);
         }
     }
->>>>>>> 1a8a5404
 }
 
 void LLAgentPilot::addWaypoint()
