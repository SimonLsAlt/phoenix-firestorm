--- conflicted
+++ resolved
@@ -1,540 +1,407 @@
-/**
- * @file llagentpilot.cpp
- * @brief LLAgentPilot class implementation
- *
- * $LicenseInfo:firstyear=2002&license=viewerlgpl$
- * Second Life Viewer Source Code
- * Copyright (C) 2010, Linden Research, Inc.
- *
- * This library is free software; you can redistribute it and/or
- * modify it under the terms of the GNU Lesser General Public
- * License as published by the Free Software Foundation;
- * version 2.1 of the License only.
- *
- * This library is distributed in the hope that it will be useful,
- * but WITHOUT ANY WARRANTY; without even the implied warranty of
- * MERCHANTABILITY or FITNESS FOR A PARTICULAR PURPOSE.  See the GNU
- * Lesser General Public License for more details.
- *
- * You should have received a copy of the GNU Lesser General Public
- * License along with this library; if not, write to the Free Software
- * Foundation, Inc., 51 Franklin Street, Fifth Floor, Boston, MA  02110-1301  USA
- *
- * Linden Research, Inc., 945 Battery Street, San Francisco, CA  94111  USA
- * $/LicenseInfo$
- */
-
-#include "llviewerprecompiledheaders.h"
-
-#include <iostream>
-#include <fstream>
-#include <iomanip>
-
-#include "llagentpilot.h"
-#include "llagent.h"
-#include "llappviewer.h"
-#include "llviewercontrol.h"
-#include "llviewercamera.h"
-#include "llsdserialize.h"
-#include "llsdutil_math.h"
-
-LLAgentPilot gAgentPilot;
-
-LLAgentPilot::LLAgentPilot() :
-<<<<<<< HEAD
-	mNumRuns(-1),
-	mQuitAfterRuns(false),
-	mRecording(false),
-	mLastRecordTime(0.f),
-	mStarted(false),
-	mPlaying(false),
-	mCurrentAction(0),
-	mOverrideCamera(false),
-	mLoop(true),
-	mReplaySession(false)
-=======
-    mNumRuns(-1),
-    mQuitAfterRuns(FALSE),
-    mRecording(FALSE),
-    mLastRecordTime(0.f),
-    mStarted(FALSE),
-    mPlaying(FALSE),
-    mCurrentAction(0),
-    mOverrideCamera(FALSE),
-    mLoop(TRUE),
-    mReplaySession(FALSE)
->>>>>>> e1623bb2
-{
-}
-
-LLAgentPilot::~LLAgentPilot()
-{
-}
-
-void LLAgentPilot::load()
-{
-    std::string txt_filename = gSavedSettings.getString("StatsPilotFile");
-    std::string xml_filename = gSavedSettings.getString("StatsPilotXMLFile");
-    if (LLFile::isfile(xml_filename))
-    {
-        loadXML(xml_filename);
-    }
-    else if (LLFile::isfile(txt_filename))
-    {
-        loadTxt(txt_filename);
-    }
-    else
-    {
-        LL_DEBUGS() << "no autopilot file found" << LL_ENDL;
-        return;
-    }
-}
-
-void LLAgentPilot::loadTxt(const std::string& filename)
-{
-    if(filename.empty())
-    {
-        return;
-    }
-
-    llifstream file(filename.c_str());
-
-    if (!file)
-    {
-        LL_DEBUGS() << "Couldn't open " << filename
-            << ", aborting agentpilot load!" << LL_ENDL;
-        return;
-    }
-    else
-    {
-        LL_INFOS() << "Opening pilot file " << filename << LL_ENDL;
-    }
-
-    mActions.clear();
-    S32 num_actions;
-
-    file >> num_actions;
-
-    mActions.reserve(num_actions);
-    for (S32 i = 0; i < num_actions; i++)
-    {
-        S32 action_type;
-        Action new_action;
-        file >> new_action.mTime >> action_type;
-        file >> new_action.mTarget.mdV[VX] >> new_action.mTarget.mdV[VY] >> new_action.mTarget.mdV[VZ];
-        new_action.mType = (EActionType)action_type;
-        mActions.push_back(new_action);
-    }
-
-    mOverrideCamera = false;
-
-    file.close();
-}
-
-void LLAgentPilot::loadXML(const std::string& filename)
-{
-    if(filename.empty())
-    {
-        return;
-    }
-
-    llifstream file(filename.c_str());
-
-    if (!file)
-    {
-        LL_DEBUGS() << "Couldn't open " << filename
-            << ", aborting agentpilot load!" << LL_ENDL;
-        return;
-    }
-    else
-    {
-        LL_INFOS() << "Opening pilot file " << filename << LL_ENDL;
-    }
-
-    mActions.clear();
-    LLSD record;
-    while (!file.eof() && LLSDParser::PARSE_FAILURE != LLSDSerialize::fromXML(record, file))
-    {
-        Action action;
-        action.mTime = record["time"].asReal();
-        action.mType = (EActionType)record["type"].asInteger();
-        action.mCameraView = record["camera_view"].asReal();
-        action.mTarget = ll_vector3d_from_sd(record["target"]);
-        action.mCameraOrigin = ll_vector3_from_sd(record["camera_origin"]);
-        action.mCameraXAxis = ll_vector3_from_sd(record["camera_xaxis"]);
-        action.mCameraYAxis = ll_vector3_from_sd(record["camera_yaxis"]);
-        action.mCameraZAxis = ll_vector3_from_sd(record["camera_zaxis"]);
-        mActions.push_back(action);
-    }
-    mOverrideCamera = true;
-    file.close();
-}
-
-void LLAgentPilot::save()
-{
-    std::string txt_filename = gSavedSettings.getString("StatsPilotFile");
-    std::string xml_filename = gSavedSettings.getString("StatsPilotXMLFile");
-    saveTxt(txt_filename);
-    saveXML(xml_filename);
-}
-
-void LLAgentPilot::saveTxt(const std::string& filename)
-{
-    llofstream file;
-    file.open(filename.c_str());
-
-    if (!file)
-    {
-        LL_INFOS() << "Couldn't open " << filename << ", aborting agentpilot save!" << LL_ENDL;
-    }
-
-    file << mActions.size() << '\n';
-
-    S32 i;
-    for (i = 0; i < mActions.size(); i++)
-    {
-        file << mActions[i].mTime << "\t" << mActions[i].mType << "\t";
-        file << std::setprecision(32) << mActions[i].mTarget.mdV[VX] << "\t" << mActions[i].mTarget.mdV[VY] << "\t" << mActions[i].mTarget.mdV[VZ];
-        file << '\n';
-    }
-
-    file.close();
-}
-
-void LLAgentPilot::saveXML(const std::string& filename)
-{
-    llofstream file;
-    file.open(filename.c_str());
-
-    if (!file)
-    {
-        LL_INFOS() << "Couldn't open " << filename << ", aborting agentpilot save!" << LL_ENDL;
-    }
-
-    S32 i;
-    for (i = 0; i < mActions.size(); i++)
-    {
-        Action& action = mActions[i];
-        LLSD record;
-        record["time"] = (LLSD::Real)action.mTime;
-        record["type"] = (LLSD::Integer)action.mType;
-        record["camera_view"] = (LLSD::Real)action.mCameraView;
-        record["target"] = ll_sd_from_vector3d(action.mTarget);
-        record["camera_origin"] = ll_sd_from_vector3(action.mCameraOrigin);
-        record["camera_xaxis"] = ll_sd_from_vector3(action.mCameraXAxis);
-        record["camera_yaxis"] = ll_sd_from_vector3(action.mCameraYAxis);
-        record["camera_zaxis"] = ll_sd_from_vector3(action.mCameraZAxis);
-        LLSDSerialize::toXML(record, file);
-    }
-    file.close();
-}
-
-void LLAgentPilot::startRecord()
-{
-<<<<<<< HEAD
-	mActions.clear();
-	mTimer.reset();
-	addAction(STRAIGHT);
-	mRecording = true;
-=======
-    mActions.clear();
-    mTimer.reset();
-    addAction(STRAIGHT);
-    mRecording = TRUE;
->>>>>>> e1623bb2
-}
-
-void LLAgentPilot::stopRecord()
-{
-<<<<<<< HEAD
-	gAgentPilot.addAction(STRAIGHT);
-	gAgentPilot.save();
-	mRecording = false;
-=======
-    gAgentPilot.addAction(STRAIGHT);
-    gAgentPilot.save();
-    mRecording = FALSE;
->>>>>>> e1623bb2
-}
-
-void LLAgentPilot::addAction(enum EActionType action_type)
-{
-    LL_INFOS() << "Adding waypoint: " << gAgent.getPositionGlobal() << LL_ENDL;
-    Action action;
-    action.mType = action_type;
-    action.mTarget = gAgent.getPositionGlobal();
-    action.mTime = mTimer.getElapsedTimeF32();
-    LLViewerCamera *cam = LLViewerCamera::getInstance();
-    action.mCameraView = cam->getView();
-    action.mCameraOrigin = cam->getOrigin();
-    action.mCameraXAxis = cam->getXAxis();
-    action.mCameraYAxis = cam->getYAxis();
-    action.mCameraZAxis = cam->getZAxis();
-    mLastRecordTime = (F32)action.mTime;
-    mActions.push_back(action);
-}
-
-void LLAgentPilot::startPlayback()
-{
-<<<<<<< HEAD
-	if (!mPlaying)
-	{
-		mPlaying = true;
-		mCurrentAction = 0;
-		mTimer.reset();
-
-		if (mActions.size())
-		{
-			LL_INFOS() << "Starting playback, moving to waypoint 0" << LL_ENDL;
-			gAgent.startAutoPilotGlobal(mActions[0].mTarget);
-			moveCamera();
-			mStarted = false;
-		}
-		else
-		{
-			LL_INFOS() << "No autopilot data, cancelling!" << LL_ENDL;
-			mPlaying = false;
-		}
-	}
-=======
-    if (!mPlaying)
-    {
-        mPlaying = TRUE;
-        mCurrentAction = 0;
-        mTimer.reset();
-
-        if (mActions.size())
-        {
-            LL_INFOS() << "Starting playback, moving to waypoint 0" << LL_ENDL;
-            gAgent.startAutoPilotGlobal(mActions[0].mTarget);
-            moveCamera();
-            mStarted = FALSE;
-        }
-        else
-        {
-            LL_INFOS() << "No autopilot data, cancelling!" << LL_ENDL;
-            mPlaying = FALSE;
-        }
-    }
->>>>>>> e1623bb2
-}
-
-void LLAgentPilot::stopPlayback()
-{
-<<<<<<< HEAD
-	if (mPlaying)
-	{
-		mPlaying = false;
-		mCurrentAction = 0;
-		mTimer.reset();
-		gAgent.stopAutoPilot();
-	}
-
-	if (mReplaySession)
-	{
-		LLAppViewer::instance()->forceQuit();
-	}
-=======
-    if (mPlaying)
-    {
-        mPlaying = FALSE;
-        mCurrentAction = 0;
-        mTimer.reset();
-        gAgent.stopAutoPilot();
-    }
-
-    if (mReplaySession)
-    {
-        LLAppViewer::instance()->forceQuit();
-    }
->>>>>>> e1623bb2
-}
-
-void LLAgentPilot::moveCamera()
-{
-    if (!getOverrideCamera())
-        return;
-
-    if (mCurrentAction<mActions.size())
-    {
-        S32 start_index = llmax(mCurrentAction-1,0);
-        S32 end_index = mCurrentAction;
-        F32 t = 0.0;
-        F32 timedelta = mActions[end_index].mTime - mActions[start_index].mTime;
-        F32 tickelapsed = mTimer.getElapsedTimeF32()-mActions[start_index].mTime;
-        if (timedelta > 0.0)
-        {
-            t = tickelapsed/timedelta;
-        }
-
-        if ((t<0.0)||(t>1.0))
-        {
-            LL_WARNS() << "mCurrentAction is invalid, t = " << t << LL_ENDL;
-            return;
-        }
-
-        Action& start = mActions[start_index];
-        Action& end = mActions[end_index];
-
-        F32 view = lerp(start.mCameraView, end.mCameraView, t);
-        LLVector3 origin = lerp(start.mCameraOrigin, end.mCameraOrigin, t);
-        LLQuaternion start_quat(start.mCameraXAxis, start.mCameraYAxis, start.mCameraZAxis);
-        LLQuaternion end_quat(end.mCameraXAxis, end.mCameraYAxis, end.mCameraZAxis);
-        LLQuaternion quat = nlerp(t, start_quat, end_quat);
-        LLMatrix3 mat(quat);
-
-        LLViewerCamera::getInstance()->setView(view);
-        LLViewerCamera::getInstance()->setOrigin(origin);
-        LLViewerCamera::getInstance()->mXAxis = LLVector3(mat.mMatrix[0]);
-        LLViewerCamera::getInstance()->mYAxis = LLVector3(mat.mMatrix[1]);
-        LLViewerCamera::getInstance()->mZAxis = LLVector3(mat.mMatrix[2]);
-    }
-}
-
-void LLAgentPilot::updateTarget()
-{
-<<<<<<< HEAD
-	if (mPlaying)
-	{
-		if (mCurrentAction < mActions.size())
-		{
-			if (0 == mCurrentAction)
-			{
-				if (gAgent.getAutoPilot())
-				{
-					// Wait until we get to the first location before starting.
-					return;
-				}
-				else
-				{
-					if (!mStarted)
-					{
-						LL_INFOS() << "At start, beginning playback" << LL_ENDL;
-						mTimer.reset();
-						mStarted = true;
-					}
-				}
-			}
-			if (mTimer.getElapsedTimeF32() > mActions[mCurrentAction].mTime)
-			{
-				//gAgent.stopAutoPilot();
-				mCurrentAction++;
-
-				if (mCurrentAction < mActions.size())
-				{
-					gAgent.startAutoPilotGlobal(mActions[mCurrentAction].mTarget);
-					moveCamera();
-				}
-				else
-				{
-					stopPlayback();
-					mNumRuns--;
-					if (mLoop)
-					{
-						if ((mNumRuns < 0) || (mNumRuns > 0))
-						{
-							LL_INFOS() << "Looping, restarting playback" << LL_ENDL;
-							startPlayback();
-						}
-						else if (mQuitAfterRuns)
-						{
-							LL_INFOS() << "Done with all runs, quitting viewer!" << LL_ENDL;
-							LLAppViewer::instance()->forceQuit();
-						}
-						else
-						{
-							LL_INFOS() << "Done with all runs, disabling pilot" << LL_ENDL;
-							stopPlayback();
-						}
-					}
-				}
-			}
-		}
-		else
-		{
-			stopPlayback();
-		}
-	}
-	else if (mRecording)
-	{
-		if (mTimer.getElapsedTimeF32() - mLastRecordTime > 1.f)
-		{
-			addAction(STRAIGHT);
-		}
-	}
-=======
-    if (mPlaying)
-    {
-        if (mCurrentAction < mActions.size())
-        {
-            if (0 == mCurrentAction)
-            {
-                if (gAgent.getAutoPilot())
-                {
-                    // Wait until we get to the first location before starting.
-                    return;
-                }
-                else
-                {
-                    if (!mStarted)
-                    {
-                        LL_INFOS() << "At start, beginning playback" << LL_ENDL;
-                        mTimer.reset();
-                        mStarted = TRUE;
-                    }
-                }
-            }
-            if (mTimer.getElapsedTimeF32() > mActions[mCurrentAction].mTime)
-            {
-                //gAgent.stopAutoPilot();
-                mCurrentAction++;
-
-                if (mCurrentAction < mActions.size())
-                {
-                    gAgent.startAutoPilotGlobal(mActions[mCurrentAction].mTarget);
-                    moveCamera();
-                }
-                else
-                {
-                    stopPlayback();
-                    mNumRuns--;
-                    if (mLoop)
-                    {
-                        if ((mNumRuns < 0) || (mNumRuns > 0))
-                        {
-                            LL_INFOS() << "Looping, restarting playback" << LL_ENDL;
-                            startPlayback();
-                        }
-                        else if (mQuitAfterRuns)
-                        {
-                            LL_INFOS() << "Done with all runs, quitting viewer!" << LL_ENDL;
-                            LLAppViewer::instance()->forceQuit();
-                        }
-                        else
-                        {
-                            LL_INFOS() << "Done with all runs, disabling pilot" << LL_ENDL;
-                            stopPlayback();
-                        }
-                    }
-                }
-            }
-        }
-        else
-        {
-            stopPlayback();
-        }
-    }
-    else if (mRecording)
-    {
-        if (mTimer.getElapsedTimeF32() - mLastRecordTime > 1.f)
-        {
-            addAction(STRAIGHT);
-        }
-    }
->>>>>>> e1623bb2
-}
-
-void LLAgentPilot::addWaypoint()
-{
-    addAction(STRAIGHT);
-}
+/**
+ * @file llagentpilot.cpp
+ * @brief LLAgentPilot class implementation
+ *
+ * $LicenseInfo:firstyear=2002&license=viewerlgpl$
+ * Second Life Viewer Source Code
+ * Copyright (C) 2010, Linden Research, Inc.
+ *
+ * This library is free software; you can redistribute it and/or
+ * modify it under the terms of the GNU Lesser General Public
+ * License as published by the Free Software Foundation;
+ * version 2.1 of the License only.
+ *
+ * This library is distributed in the hope that it will be useful,
+ * but WITHOUT ANY WARRANTY; without even the implied warranty of
+ * MERCHANTABILITY or FITNESS FOR A PARTICULAR PURPOSE.  See the GNU
+ * Lesser General Public License for more details.
+ *
+ * You should have received a copy of the GNU Lesser General Public
+ * License along with this library; if not, write to the Free Software
+ * Foundation, Inc., 51 Franklin Street, Fifth Floor, Boston, MA  02110-1301  USA
+ *
+ * Linden Research, Inc., 945 Battery Street, San Francisco, CA  94111  USA
+ * $/LicenseInfo$
+ */
+
+#include "llviewerprecompiledheaders.h"
+
+#include <iostream>
+#include <fstream>
+#include <iomanip>
+
+#include "llagentpilot.h"
+#include "llagent.h"
+#include "llappviewer.h"
+#include "llviewercontrol.h"
+#include "llviewercamera.h"
+#include "llsdserialize.h"
+#include "llsdutil_math.h"
+
+LLAgentPilot gAgentPilot;
+
+LLAgentPilot::LLAgentPilot() :
+    mNumRuns(-1),
+    mQuitAfterRuns(false),
+    mRecording(false),
+    mLastRecordTime(0.f),
+    mStarted(false),
+    mPlaying(false),
+    mCurrentAction(0),
+    mOverrideCamera(false),
+    mLoop(true),
+    mReplaySession(false)
+{
+}
+
+LLAgentPilot::~LLAgentPilot()
+{
+}
+
+void LLAgentPilot::load()
+{
+    std::string txt_filename = gSavedSettings.getString("StatsPilotFile");
+    std::string xml_filename = gSavedSettings.getString("StatsPilotXMLFile");
+    if (LLFile::isfile(xml_filename))
+    {
+        loadXML(xml_filename);
+    }
+    else if (LLFile::isfile(txt_filename))
+    {
+        loadTxt(txt_filename);
+    }
+    else
+    {
+        LL_DEBUGS() << "no autopilot file found" << LL_ENDL;
+        return;
+    }
+}
+
+void LLAgentPilot::loadTxt(const std::string& filename)
+{
+    if(filename.empty())
+    {
+        return;
+    }
+
+    llifstream file(filename.c_str());
+
+    if (!file)
+    {
+        LL_DEBUGS() << "Couldn't open " << filename
+            << ", aborting agentpilot load!" << LL_ENDL;
+        return;
+    }
+    else
+    {
+        LL_INFOS() << "Opening pilot file " << filename << LL_ENDL;
+    }
+
+    mActions.clear();
+    S32 num_actions;
+
+    file >> num_actions;
+
+    mActions.reserve(num_actions);
+    for (S32 i = 0; i < num_actions; i++)
+    {
+        S32 action_type;
+        Action new_action;
+        file >> new_action.mTime >> action_type;
+        file >> new_action.mTarget.mdV[VX] >> new_action.mTarget.mdV[VY] >> new_action.mTarget.mdV[VZ];
+        new_action.mType = (EActionType)action_type;
+        mActions.push_back(new_action);
+    }
+
+    mOverrideCamera = false;
+
+    file.close();
+}
+
+void LLAgentPilot::loadXML(const std::string& filename)
+{
+    if(filename.empty())
+    {
+        return;
+    }
+
+    llifstream file(filename.c_str());
+
+    if (!file)
+    {
+        LL_DEBUGS() << "Couldn't open " << filename
+            << ", aborting agentpilot load!" << LL_ENDL;
+        return;
+    }
+    else
+    {
+        LL_INFOS() << "Opening pilot file " << filename << LL_ENDL;
+    }
+
+    mActions.clear();
+    LLSD record;
+    while (!file.eof() && LLSDParser::PARSE_FAILURE != LLSDSerialize::fromXML(record, file))
+    {
+        Action action;
+        action.mTime = record["time"].asReal();
+        action.mType = (EActionType)record["type"].asInteger();
+        action.mCameraView = record["camera_view"].asReal();
+        action.mTarget = ll_vector3d_from_sd(record["target"]);
+        action.mCameraOrigin = ll_vector3_from_sd(record["camera_origin"]);
+        action.mCameraXAxis = ll_vector3_from_sd(record["camera_xaxis"]);
+        action.mCameraYAxis = ll_vector3_from_sd(record["camera_yaxis"]);
+        action.mCameraZAxis = ll_vector3_from_sd(record["camera_zaxis"]);
+        mActions.push_back(action);
+    }
+    mOverrideCamera = true;
+    file.close();
+}
+
+void LLAgentPilot::save()
+{
+    std::string txt_filename = gSavedSettings.getString("StatsPilotFile");
+    std::string xml_filename = gSavedSettings.getString("StatsPilotXMLFile");
+    saveTxt(txt_filename);
+    saveXML(xml_filename);
+}
+
+void LLAgentPilot::saveTxt(const std::string& filename)
+{
+    llofstream file;
+    file.open(filename.c_str());
+
+    if (!file)
+    {
+        LL_INFOS() << "Couldn't open " << filename << ", aborting agentpilot save!" << LL_ENDL;
+    }
+
+    file << mActions.size() << '\n';
+
+    S32 i;
+    for (i = 0; i < mActions.size(); i++)
+    {
+        file << mActions[i].mTime << "\t" << mActions[i].mType << "\t";
+        file << std::setprecision(32) << mActions[i].mTarget.mdV[VX] << "\t" << mActions[i].mTarget.mdV[VY] << "\t" << mActions[i].mTarget.mdV[VZ];
+        file << '\n';
+    }
+
+    file.close();
+}
+
+void LLAgentPilot::saveXML(const std::string& filename)
+{
+    llofstream file;
+    file.open(filename.c_str());
+
+    if (!file)
+    {
+        LL_INFOS() << "Couldn't open " << filename << ", aborting agentpilot save!" << LL_ENDL;
+    }
+
+    S32 i;
+    for (i = 0; i < mActions.size(); i++)
+    {
+        Action& action = mActions[i];
+        LLSD record;
+        record["time"] = (LLSD::Real)action.mTime;
+        record["type"] = (LLSD::Integer)action.mType;
+        record["camera_view"] = (LLSD::Real)action.mCameraView;
+        record["target"] = ll_sd_from_vector3d(action.mTarget);
+        record["camera_origin"] = ll_sd_from_vector3(action.mCameraOrigin);
+        record["camera_xaxis"] = ll_sd_from_vector3(action.mCameraXAxis);
+        record["camera_yaxis"] = ll_sd_from_vector3(action.mCameraYAxis);
+        record["camera_zaxis"] = ll_sd_from_vector3(action.mCameraZAxis);
+        LLSDSerialize::toXML(record, file);
+    }
+    file.close();
+}
+
+void LLAgentPilot::startRecord()
+{
+    mActions.clear();
+    mTimer.reset();
+    addAction(STRAIGHT);
+    mRecording = true;
+}
+
+void LLAgentPilot::stopRecord()
+{
+    gAgentPilot.addAction(STRAIGHT);
+    gAgentPilot.save();
+    mRecording = false;
+}
+
+void LLAgentPilot::addAction(enum EActionType action_type)
+{
+    LL_INFOS() << "Adding waypoint: " << gAgent.getPositionGlobal() << LL_ENDL;
+    Action action;
+    action.mType = action_type;
+    action.mTarget = gAgent.getPositionGlobal();
+    action.mTime = mTimer.getElapsedTimeF32();
+    LLViewerCamera *cam = LLViewerCamera::getInstance();
+    action.mCameraView = cam->getView();
+    action.mCameraOrigin = cam->getOrigin();
+    action.mCameraXAxis = cam->getXAxis();
+    action.mCameraYAxis = cam->getYAxis();
+    action.mCameraZAxis = cam->getZAxis();
+    mLastRecordTime = (F32)action.mTime;
+    mActions.push_back(action);
+}
+
+void LLAgentPilot::startPlayback()
+{
+    if (!mPlaying)
+    {
+        mPlaying = true;
+        mCurrentAction = 0;
+        mTimer.reset();
+
+        if (mActions.size())
+        {
+            LL_INFOS() << "Starting playback, moving to waypoint 0" << LL_ENDL;
+            gAgent.startAutoPilotGlobal(mActions[0].mTarget);
+            moveCamera();
+            mStarted = false;
+        }
+        else
+        {
+            LL_INFOS() << "No autopilot data, cancelling!" << LL_ENDL;
+            mPlaying = false;
+        }
+    }
+}
+
+void LLAgentPilot::stopPlayback()
+{
+    if (mPlaying)
+    {
+        mPlaying = false;
+        mCurrentAction = 0;
+        mTimer.reset();
+        gAgent.stopAutoPilot();
+    }
+
+    if (mReplaySession)
+    {
+        LLAppViewer::instance()->forceQuit();
+    }
+}
+
+void LLAgentPilot::moveCamera()
+{
+    if (!getOverrideCamera())
+        return;
+
+    if (mCurrentAction<mActions.size())
+    {
+        S32 start_index = llmax(mCurrentAction-1,0);
+        S32 end_index = mCurrentAction;
+        F32 t = 0.0;
+        F32 timedelta = mActions[end_index].mTime - mActions[start_index].mTime;
+        F32 tickelapsed = mTimer.getElapsedTimeF32()-mActions[start_index].mTime;
+        if (timedelta > 0.0)
+        {
+            t = tickelapsed/timedelta;
+        }
+
+        if ((t<0.0)||(t>1.0))
+        {
+            LL_WARNS() << "mCurrentAction is invalid, t = " << t << LL_ENDL;
+            return;
+        }
+
+        Action& start = mActions[start_index];
+        Action& end = mActions[end_index];
+
+        F32 view = lerp(start.mCameraView, end.mCameraView, t);
+        LLVector3 origin = lerp(start.mCameraOrigin, end.mCameraOrigin, t);
+        LLQuaternion start_quat(start.mCameraXAxis, start.mCameraYAxis, start.mCameraZAxis);
+        LLQuaternion end_quat(end.mCameraXAxis, end.mCameraYAxis, end.mCameraZAxis);
+        LLQuaternion quat = nlerp(t, start_quat, end_quat);
+        LLMatrix3 mat(quat);
+
+        LLViewerCamera::getInstance()->setView(view);
+        LLViewerCamera::getInstance()->setOrigin(origin);
+        LLViewerCamera::getInstance()->mXAxis = LLVector3(mat.mMatrix[0]);
+        LLViewerCamera::getInstance()->mYAxis = LLVector3(mat.mMatrix[1]);
+        LLViewerCamera::getInstance()->mZAxis = LLVector3(mat.mMatrix[2]);
+    }
+}
+
+void LLAgentPilot::updateTarget()
+{
+    if (mPlaying)
+    {
+        if (mCurrentAction < mActions.size())
+        {
+            if (0 == mCurrentAction)
+            {
+                if (gAgent.getAutoPilot())
+                {
+                    // Wait until we get to the first location before starting.
+                    return;
+                }
+                else
+                {
+                    if (!mStarted)
+                    {
+                        LL_INFOS() << "At start, beginning playback" << LL_ENDL;
+                        mTimer.reset();
+                        mStarted = true;
+                    }
+                }
+            }
+            if (mTimer.getElapsedTimeF32() > mActions[mCurrentAction].mTime)
+            {
+                //gAgent.stopAutoPilot();
+                mCurrentAction++;
+
+                if (mCurrentAction < mActions.size())
+                {
+                    gAgent.startAutoPilotGlobal(mActions[mCurrentAction].mTarget);
+                    moveCamera();
+                }
+                else
+                {
+                    stopPlayback();
+                    mNumRuns--;
+                    if (mLoop)
+                    {
+                        if ((mNumRuns < 0) || (mNumRuns > 0))
+                        {
+                            LL_INFOS() << "Looping, restarting playback" << LL_ENDL;
+                            startPlayback();
+                        }
+                        else if (mQuitAfterRuns)
+                        {
+                            LL_INFOS() << "Done with all runs, quitting viewer!" << LL_ENDL;
+                            LLAppViewer::instance()->forceQuit();
+                        }
+                        else
+                        {
+                            LL_INFOS() << "Done with all runs, disabling pilot" << LL_ENDL;
+                            stopPlayback();
+                        }
+                    }
+                }
+            }
+        }
+        else
+        {
+            stopPlayback();
+        }
+    }
+    else if (mRecording)
+    {
+        if (mTimer.getElapsedTimeF32() - mLastRecordTime > 1.f)
+        {
+            addAction(STRAIGHT);
+        }
+    }
+}
+
+void LLAgentPilot::addWaypoint()
+{
+    addAction(STRAIGHT);
+}
+