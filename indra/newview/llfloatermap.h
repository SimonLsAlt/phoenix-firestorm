--- conflicted
+++ resolved
@@ -38,52 +38,31 @@
 class LLFloaterMap : public LLFloater
 {
 public:
-<<<<<<< HEAD
-	LLFloaterMap(const LLSD& key);
-	static LLFloaterMap* getInstance();
-	virtual ~LLFloaterMap();
-	
-	bool 	postBuild() override;
-	bool	handleDoubleClick( S32 x, S32 y, MASK mask ) override;
-	void	reshape(S32 width, S32 height, bool called_from_parent = true) override;
-	void	draw() override;
-
-	// <FS:Ansariel> FIRE-1825: Minimap floater background transparency
-	F32 getCurrentTransparency() override;
-=======
     LLFloaterMap(const LLSD& key);
     static LLFloaterMap* getInstance();
     virtual ~LLFloaterMap();
 
-    /*virtual*/ BOOL    postBuild();
-    /*virtual*/ BOOL    handleDoubleClick( S32 x, S32 y, MASK mask );
-    /*virtual*/ void    reshape(S32 width, S32 height, BOOL called_from_parent = TRUE);
-    /*virtual*/ void    draw();
+    bool    postBuild() override;
+    bool    handleDoubleClick( S32 x, S32 y, MASK mask ) override;
+    void    reshape(S32 width, S32 height, bool called_from_parent = true) override;
+    void    draw() override;
 
     // <FS:Ansariel> FIRE-1825: Minimap floater background transparency
-    /*virtual*/ F32 getCurrentTransparency();
->>>>>>> c06fb4e0
+    F32 getCurrentTransparency() override;
 
 private:
     void setDirectionPos( LLTextBox* text_box, F32 rotation );
     void updateMinorDirections();
 
     // <FS:Ansariel> Remove titlebar
-    void setMinimized( BOOL );
+    void setMinimized(bool) override;
     void stretchMiniMap(S32 width,S32 height);
     // </FS:Ansariel>
 
-<<<<<<< HEAD
-	// <FS:Ansariel> Remove titlebar
-	void setMinimized(bool) override;
-	void stretchMiniMap(S32 width,S32 height);
-	// </FS:Ansariel>
-=======
     LLTextBox*      mTextBoxEast;
     LLTextBox*      mTextBoxNorth;
     LLTextBox*      mTextBoxWest;
     LLTextBox*      mTextBoxSouth;
->>>>>>> c06fb4e0
 
     LLTextBox*      mTextBoxSouthEast;
     LLTextBox*      mTextBoxNorthEast;
