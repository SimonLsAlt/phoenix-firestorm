/** 
 * @file llfloatermap.h
 * @brief The "mini-map" or radar in the upper right part of the screen.
 *
 * $LicenseInfo:firstyear=2001&license=viewerlgpl$
 * Second Life Viewer Source Code
 * Copyright (C) 2010, Linden Research, Inc.
 * 
 * This library is free software; you can redistribute it and/or
 * modify it under the terms of the GNU Lesser General Public
 * License as published by the Free Software Foundation;
 * version 2.1 of the License only.
 * 
 * This library is distributed in the hope that it will be useful,
 * but WITHOUT ANY WARRANTY; without even the implied warranty of
 * MERCHANTABILITY or FITNESS FOR A PARTICULAR PURPOSE.  See the GNU
 * Lesser General Public License for more details.
 * 
 * You should have received a copy of the GNU Lesser General Public
 * License along with this library; if not, write to the Free Software
 * Foundation, Inc., 51 Franklin Street, Fifth Floor, Boston, MA  02110-1301  USA
 * 
 * Linden Research, Inc., 945 Battery Street, San Francisco, CA  94111  USA
 * $/LicenseInfo$
 */

#ifndef LL_LLFLOATERMAP_H
#define LL_LLFLOATERMAP_H

#include "llfloater.h"

class LLNetMap;
class LLTextBox;

//
// Classes
//
class LLFloaterMap : public LLFloater
{
public:
	LLFloaterMap(const LLSD& key);
	static LLFloaterMap* getInstance();
	virtual ~LLFloaterMap();
	
	/*virtual*/ BOOL 	postBuild();
	/*virtual*/ BOOL	handleDoubleClick( S32 x, S32 y, MASK mask );
	/*virtual*/ void	reshape(S32 width, S32 height, BOOL called_from_parent = TRUE);
	/*virtual*/ void	draw();

	// <FS:Ansariel> FIRE-1825: Minimap floater background transparency
	/*virtual*/ F32 getCurrentTransparency();

private:
<<<<<<< HEAD
	// <FS:Ansariel> Unused as of 06-02-2014; Handled in LLNetMap
	//void handleZoom(const LLSD& userdata);
=======
>>>>>>> b5406352
	void setDirectionPos( LLTextBox* text_box, F32 rotation );
	void updateMinorDirections();

	// <FS:Ansariel> Remove titlebar
	void setMinimized( BOOL );
	void stretchMiniMap(S32 width,S32 height);
	// </FS:Ansariel>

	LLTextBox*		mTextBoxEast;
	LLTextBox*		mTextBoxNorth;
	LLTextBox*		mTextBoxWest;
	LLTextBox*		mTextBoxSouth;

	LLTextBox*		mTextBoxSouthEast;
	LLTextBox*		mTextBoxNorthEast;
	LLTextBox*		mTextBoxNorthWest;
	LLTextBox*		mTextBoxSouthWest;
	
	LLNetMap*		mMap;
};

#endif  // LL_LLFLOATERMAP_H<|MERGE_RESOLUTION|>--- conflicted
+++ resolved
@@ -51,11 +51,6 @@
 	/*virtual*/ F32 getCurrentTransparency();
 
 private:
-<<<<<<< HEAD
-	// <FS:Ansariel> Unused as of 06-02-2014; Handled in LLNetMap
-	//void handleZoom(const LLSD& userdata);
-=======
->>>>>>> b5406352
 	void setDirectionPos( LLTextBox* text_box, F32 rotation );
 	void updateMinorDirections();
 
