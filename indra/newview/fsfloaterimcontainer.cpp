--- conflicted
+++ resolved
@@ -53,13 +53,8 @@
     mForceVoiceStateUpdate(false),
     mIsAddingNewSession(false)
 {
-<<<<<<< HEAD
-	mAutoResize = false;
-	LLTransientFloaterMgr::getInstance()->addControlView(LLTransientFloaterMgr::IM, this);
-=======
-    mAutoResize = FALSE;
+    mAutoResize = false;
     LLTransientFloaterMgr::getInstance()->addControlView(LLTransientFloaterMgr::IM, this);
->>>>>>> c06fb4e0
 
     // Firstly add our self to IMSession observers, so we catch session events
     LLIMMgr::getInstance()->addSessionObserver(this);
@@ -90,65 +85,11 @@
 
     gSavedSettings.getControl("FSShowConversationVoiceStateIndicator")->getSignal()->connect(boost::bind(&FSFloaterIMContainer::onVoiceStateIndicatorChanged, this, _2));
 
-<<<<<<< HEAD
-	return true;
-=======
-    return TRUE;
->>>>>>> c06fb4e0
+    return true;
 }
 
 void FSFloaterIMContainer::initTabs()
 {
-<<<<<<< HEAD
-	// If we're using multitabs, and we open up for the first time
-	// Add localchat by default if it's not already on the screen somewhere else. -AO	
-	// But only if it hasnt been already so we can reopen it to the same tab -KC
-	// Improved handling to leave most of the work to the LL tear-off code -Zi
-	// This is mirrored from FSFloaterContacts::onOpen() and FSFloaterNearbyChat::onOpen()
-	// respectively: If those floaters are hosted, they don't store their visibility state.
-	// Instead, the visibility state of the hosting container is stored. (See Zi's changes to
-	// LLFloater::storeVisibilityControl()) That means if contacts and/or nearby chat floater
-	// are hosted and FSFloaterIMContainer was visible at logout, we will end up here during
-	// next login and have to configure those floaters so their tear off state and icon is
-	// correct. Configure contacts first and nearby chat last so nearby chat will be active
-	// once FSFloaterIMContainer has opened. -AH
-
-	FSFloaterContacts* floater_contacts = FSFloaterContacts::getInstance();
-	if (!LLFloater::isVisible(floater_contacts) && (floater_contacts->getHost() != this))
-	{
-		if (gSavedSettings.getBOOL("ContactsTornOff"))
-		{
-			// first set the tear-off host to the conversations container
-			floater_contacts->setHost(this);
-			// clear the tear-off host right after, the "last host used" will still stick
-			floater_contacts->setHost(NULL);
-			// reparent to floater view
-			gFloaterView->addChild(floater_contacts);
-		}
-		else
-		{
-			addFloater(floater_contacts, true);
-		}
-	}
-
-	LLFloater* floater_chat = FSFloaterNearbyChat::getInstance();
-	if (!LLFloater::isVisible(floater_chat) && (floater_chat->getHost() != this))
-	{
-		if (gSavedSettings.getBOOL("ChatHistoryTornOff"))
-		{
-			// first set the tear-off host to this floater
-			floater_chat->setHost(this);
-			// clear the tear-off host right after, the "last host used" will still stick
-			floater_chat->setHost(NULL);
-			// reparent to floater view
-			gFloaterView->addChild(floater_chat);
-		}
-		else
-		{
-			addFloater(floater_chat, true);
-		}
-	}
-=======
     // If we're using multitabs, and we open up for the first time
     // Add localchat by default if it's not already on the screen somewhere else. -AO
     // But only if it hasnt been already so we can reopen it to the same tab -KC
@@ -176,7 +117,7 @@
         }
         else
         {
-            addFloater(floater_contacts, TRUE);
+            addFloater(floater_contacts, true);
         }
     }
 
@@ -194,10 +135,9 @@
         }
         else
         {
-            addFloater(floater_chat, TRUE);
-        }
-    }
->>>>>>> c06fb4e0
+            addFloater(floater_chat, true);
+        }
+    }
 }
 
 // [SL:KB] - Patch: UI-TabRearrange | Checked: 2012-05-05 (Catznip-3.3.0)
@@ -219,23 +159,13 @@
 
 void FSFloaterIMContainer::onOpen(const LLSD& key)
 {
-<<<<<<< HEAD
-	LLMultiFloater::onOpen(key);
-	initTabs();
-	LLFloater* active_floater = getActiveFloater();
-	if (active_floater && !active_floater->hasFocus())
-	{
-		mTabContainer->setFocus(true);
-	}
-=======
     LLMultiFloater::onOpen(key);
     initTabs();
     LLFloater* active_floater = getActiveFloater();
     if (active_floater && !active_floater->hasFocus())
     {
-        mTabContainer->setFocus(TRUE);
-    }
->>>>>>> c06fb4e0
+        mTabContainer->setFocus(true);
+    }
 }
 
 void FSFloaterIMContainer::onClose(bool app_quitting)
@@ -253,61 +183,8 @@
     }
 }
 
-<<<<<<< HEAD
-void FSFloaterIMContainer::addFloater(LLFloater* floaterp, 
-									bool select_added_floater, 
-									LLTabContainer::eInsertionPoint insertion_point)
-{
-	if (!floaterp)
-		return;
-
-	// already here
-	if (floaterp->getHost() == this)
-	{
-		openFloater(floaterp->getKey());
-		return;
-	}
-
-	// Need to force an update on the voice state because torn off floater might get re-attached
-	mForceVoiceStateUpdate = true;
-	
-	if (floaterp->getName() == "imcontacts" || floaterp->getName() == "nearby_chat")
-	{
-		S32 num_locked_tabs = mTabContainer->getNumLockedTabs();
-		mTabContainer->unlockTabs();
-		// add contacts window as first tab
-		if (floaterp->getName() == "imcontacts")
-		{
-			LLMultiFloater::addFloater(floaterp, select_added_floater, LLTabContainer::START);
-			gSavedSettings.setBOOL("ContactsTornOff", false);
-		}
-		else
-		{
-			// add chat history as second tab if contact window is present, first tab otherwise
-			if (dynamic_cast<FSFloaterContacts*>(mTabContainer->getPanelByIndex(0)))
-			{
-				// assuming contacts window is first tab, select it
-				mTabContainer->selectFirstTab();
-				// and add ourselves after
-				LLMultiFloater::addFloater(floaterp, select_added_floater, LLTabContainer::RIGHT_OF_CURRENT);
-			}
-			else
-			{
-				LLMultiFloater::addFloater(floaterp, select_added_floater, LLTabContainer::START);
-			}
-			gSavedSettings.setBOOL("ChatHistoryTornOff", false);
-		}
-		// make sure first two tabs are now locked
-		mTabContainer->lockTabs(num_locked_tabs + 1);
-		
-		floaterp->setCanClose(false);
-		return;
-	}
-	else
-	{
-=======
 void FSFloaterIMContainer::addFloater(LLFloater* floaterp,
-                                    BOOL select_added_floater,
+                                    bool select_added_floater,
                                     LLTabContainer::eInsertionPoint insertion_point)
 {
     if (!floaterp)
@@ -331,7 +208,7 @@
         if (floaterp->getName() == "imcontacts")
         {
             LLMultiFloater::addFloater(floaterp, select_added_floater, LLTabContainer::START);
-            gSavedSettings.setBOOL("ContactsTornOff", FALSE);
+            gSavedSettings.setBOOL("ContactsTornOff", false);
         }
         else
         {
@@ -347,17 +224,16 @@
             {
                 LLMultiFloater::addFloater(floaterp, select_added_floater, LLTabContainer::START);
             }
-            gSavedSettings.setBOOL("ChatHistoryTornOff", FALSE);
+            gSavedSettings.setBOOL("ChatHistoryTornOff", false);
         }
         // make sure first two tabs are now locked
         mTabContainer->lockTabs(num_locked_tabs + 1);
 
-        floaterp->setCanClose(FALSE);
+        floaterp->setCanClose(false);
         return;
     }
     else
     {
->>>>>>> c06fb4e0
 // [SL:KB] - Patch: UI-TabRearrange | Checked: 2012-06-22 (Catznip-3.3.0)
         // If we're redocking a torn off IM floater, return it back to its previous place
         if (!mIsAddingNewSession && (floaterp->isTornOff()) && (LLTabContainer::END == insertion_point) )
@@ -402,54 +278,15 @@
 
 void FSFloaterIMContainer::addNewSession(LLFloater* floaterp)
 {
-<<<<<<< HEAD
-	// Make sure we don't do some strange re-arranging if we add a new IM floater due to a new session
-	mIsAddingNewSession = true;
-	addFloater(floaterp, false, LLTabContainer::END);
-	mIsAddingNewSession = false;
-=======
     // Make sure we don't do some strange re-arranging if we add a new IM floater due to a new session
     mIsAddingNewSession = true;
-    addFloater(floaterp, FALSE, LLTabContainer::END);
+    addFloater(floaterp, false, LLTabContainer::END);
     mIsAddingNewSession = false;
->>>>>>> c06fb4e0
 }
 
 // [SL:KB] - Patch: Chat-NearbyChatBar | Checked: 2011-12-11 (Catznip-3.2.0d) | Added: Catznip-3.2.0d
 void FSFloaterIMContainer::removeFloater(LLFloater* floaterp)
 {
-<<<<<<< HEAD
-	const std::string floater_name = floaterp->getName();
-	std::string setting_name = "";
-	bool needs_unlock = false;
-	if (floater_name == "nearby_chat")
-	{
-		setting_name = "ChatHistoryTornOff";
-		needs_unlock = true;
-	}
-	else if (floater_name == "imcontacts")
-	{
-		setting_name = "ContactsTornOff";
-		needs_unlock = true;
-	}
-
-	if (needs_unlock)
-	{
-		// Calling lockTabs with 0 will lock ALL tabs - need to call unlockTabs instead!
-		S32 num_locked_tabs = mTabContainer->getNumLockedTabs();
-		if (num_locked_tabs > 1)
-		{
-			mTabContainer->lockTabs(num_locked_tabs - 1);
-		}
-		else
-		{
-			mTabContainer->unlockTabs();
-		}
-		gSavedSettings.setBOOL(setting_name, true);
-		floaterp->setCanClose(true);
-	}
-	LLMultiFloater::removeFloater(floaterp);
-=======
     const std::string floater_name = floaterp->getName();
     std::string setting_name = "";
     bool needs_unlock = false;
@@ -476,11 +313,10 @@
         {
             mTabContainer->unlockTabs();
         }
-        gSavedSettings.setBOOL(setting_name, TRUE);
-        floaterp->setCanClose(TRUE);
+        gSavedSettings.setBOOL(setting_name, true);
+        floaterp->setCanClose(true);
     }
     LLMultiFloater::removeFloater(floaterp);
->>>>>>> c06fb4e0
 }
 // [/SL:KB]
 
@@ -498,47 +334,19 @@
 
 void FSFloaterIMContainer::onCloseFloater(LLUUID& id)
 {
-<<<<<<< HEAD
-	mSessions.erase(id);
-	if (isShown())
-	{
-		setFocus(true);
-	}
-	else if (isMinimized())
-	{
-		setMinimized(true); // Make sure console output that needs to be shown is still doing so 
-	}
-=======
     mSessions.erase(id);
     if (isShown())
     {
-        setFocus(TRUE);
+        setFocus(true);
     }
     else if (isMinimized())
     {
-        setMinimized(TRUE); // Make sure console output that needs to be shown is still doing so
-    }
->>>>>>> c06fb4e0
+        setMinimized(true); // Make sure console output that needs to be shown is still doing so
+    }
 }
 
 void FSFloaterIMContainer::onNewMessageReceived(const LLSD& data)
 {
-<<<<<<< HEAD
-	LLUUID session_id = data["session_id"].asUUID();
-	LLFloater* floaterp = get_ptr_in_map(mSessions, session_id);
-	LLFloater* current_floater = LLMultiFloater::getActiveFloater();
-
-	// KC: Don't flash tab on friend status changes per setting
-	if (floaterp && current_floater && floaterp != current_floater
-		&& (gSavedSettings.getBOOL("FSIMChatFlashOnFriendStatusChange") || !data.has("from_id") || data["from_id"].asUUID().notNull()))
-	{
-		if (LLMultiFloater::isFloaterFlashing(floaterp))
-		{
-			LLMultiFloater::setFloaterFlashing(floaterp, false);
-		}
-		LLMultiFloater::setFloaterFlashing(floaterp, true);
-	}
-=======
     LLUUID session_id = data["session_id"].asUUID();
     LLFloater* floaterp = get_ptr_in_map(mSessions, session_id);
     LLFloater* current_floater = LLMultiFloater::getActiveFloater();
@@ -549,11 +357,10 @@
     {
         if (LLMultiFloater::isFloaterFlashing(floaterp))
         {
-            LLMultiFloater::setFloaterFlashing(floaterp, FALSE);
-        }
-        LLMultiFloater::setFloaterFlashing(floaterp, TRUE);
-    }
->>>>>>> c06fb4e0
+            LLMultiFloater::setFloaterFlashing(floaterp, false);
+        }
+        LLMultiFloater::setFloaterFlashing(floaterp, true);
+    }
 }
 
 FSFloaterIMContainer* FSFloaterIMContainer::findInstance()
