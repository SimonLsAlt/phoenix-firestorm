--- conflicted
+++ resolved
@@ -1,2304 +1,2270 @@
-/** 
- * @file llbottomtray.cpp
- * @brief LLBottomTray class implementation
- *
- * $LicenseInfo:firstyear=2009&license=viewerlgpl$
- * Second Life Viewer Source Code
- * Copyright (C) 2010, Linden Research, Inc.
- * 
- * This library is free software; you can redistribute it and/or
- * modify it under the terms of the GNU Lesser General Public
- * License as published by the Free Software Foundation;
- * version 2.1 of the License only.
- * 
- * This library is distributed in the hope that it will be useful,
- * but WITHOUT ANY WARRANTY; without even the implied warranty of
- * MERCHANTABILITY or FITNESS FOR A PARTICULAR PURPOSE.  See the GNU
- * Lesser General Public License for more details.
- * 
- * You should have received a copy of the GNU Lesser General Public
- * License along with this library; if not, write to the Free Software
- * Foundation, Inc., 51 Franklin Street, Fifth Floor, Boston, MA  02110-1301  USA
- * 
- * Linden Research, Inc., 945 Battery Street, San Francisco, CA  94111  USA
- * $/LicenseInfo$
- */
-
-#include "llviewerprecompiledheaders.h" // must be first include
-
-#define LLBOTTOMTRAY_CPP
-#include "llbottomtray.h"
-
-// library includes
-#include "llfloaterreg.h"
-#include "llflyoutbutton.h"
-#include "lllayoutstack.h"
-#include "llnotifications.h"
-#include "llnotificationsutil.h"
-#include "lltexteditor.h"
-
-// newview includes
-<<<<<<< HEAD
-#include "aoengine.h"		// ## Zi: Animation Overrider
-=======
-#include "llagent.h"
->>>>>>> 113f532e
-#include "llagentcamera.h"
-#include "llavataractions.h"
-#include "llchiclet.h"
-#include "llfloatercamera.h"
-#include "llhints.h"
-#include "llimfloater.h" // for LLIMFloater
-#include "llnearbychatbar.h"
-#include "llsidetray.h"
-#include "llspeakbutton.h"
-#include "llsplitbutton.h"
-#include "llsyswellwindow.h"
-#include "lltoolmgr.h"
-#include "llviewerparcelmgr.h"
-#include "llsidetray.h"
-#include "llviewerwindow.h"
-#include "llsdserialize.h"
-#include "llfirstuse.h"
-
-// [RLVa:KB] - Checked: 2010-09-11 (RLVa-1.2.1d)
-#include "rlvhandler.h"
-#include "rlvui.h"
-// [/RLVa:KB]
-//-TT Toggle sidebar panels and floaters
-#include "llsidetraytab.h"
-//-TT
-// Distance from mouse down on which drag'n'drop should be started.
-#define DRAG_START_DISTANCE 3
-
-static const std::string SORTING_DATA_FILE_NAME = "bottomtray_buttons_order.xml";
-
-LLDefaultChildRegistry::Register<LLBottomtrayButton> bottomtray_button("bottomtray_button");
-
-// LLBottomtrayButton methods
-
-// virtual
-BOOL LLBottomtrayButton::handleHover(S32 x, S32 y, MASK mask)
-{
-	if (mCanDrag)
-	{
-		// pass hover to bottomtray
-		S32 screenX, screenY;
-		localPointToScreen(x, y, &screenX, &screenY);
-		LLBottomTray::getInstance()->onDraggableButtonHover(screenX, screenY);
-
-		return TRUE;
-	}
-	else
-	{
-		return LLButton::handleHover(x, y, mask);
-	}
-}
-//virtual
-BOOL LLBottomtrayButton::handleMouseUp(S32 x, S32 y, MASK mask)
-{
-	if (mCanDrag)
-	{
-	S32 screenX, screenY;
-	localPointToScreen(x, y, &screenX, &screenY);
-	// pass mouse up to bottomtray
-	LLBottomTray::getInstance()->onDraggableButtonMouseUp(this, screenX, screenY);
-	}
-	return LLButton::handleMouseUp(x, y, mask);
-}
-//virtual
-BOOL LLBottomtrayButton::handleMouseDown(S32 x, S32 y, MASK mask)
-{
-	if (mCanDrag)
-	{
-	S32 screenX, screenY;
-	localPointToScreen(x, y, &screenX, &screenY);
-	// pass mouse up to bottomtray
-	LLBottomTray::getInstance()->onDraggableButtonMouseDown(this, screenX, screenY);
-	}
-	return LLButton::handleMouseDown(x, y, mask);
-}
-
-static void update_build_button_enable_state()
-{
-//	bool can_edit = LLToolMgr::getInstance()->canEdit();
-// [RLVa:KB] - Checked: 2010-09-11 (RLVa-1.2.1d) | Added: RLVa-1.2.1d
-	bool can_edit = RlvUIEnabler::isBuildEnabled();
-// [/RLVa:KB]
-
-	LLBottomTray::getInstance()->getChildView("build_btn")->setEnabled(can_edit);
-}
-
-// Build time optimization, generate extern template once in .cpp file
-template class LLBottomTray* LLSingleton<class LLBottomTray>::getInstance();
-
-namespace
-{
-	const std::string& PANEL_CHICLET_NAME	= "chiclet_list_panel";
-
-	S32 get_panel_min_width(LLLayoutStack* stack, LLView* panel)
-	{
-		S32 minimal_width = 0;
-		llassert(stack);
-		if ( stack && panel && panel->getVisible() )
-		{
-			stack->getPanelMinSize(panel->getName(), &minimal_width);
-		}
-		return minimal_width;
-	}
-
-	S32 get_panel_max_width(LLLayoutStack* stack, LLPanel* panel)
-	{
-		S32 max_width = 0;
-		llassert(stack);
-		if ( stack && panel && panel->getVisible() )
-		{
-			stack->getPanelMaxSize(panel->getName(), &max_width);
-		}
-		return max_width;
-	}
-
-	S32 get_curr_width(LLUICtrl* ctrl)
-	{
-		S32 cur_width = 0;
-		if ( ctrl && ctrl->getVisible() )
-		{
-			cur_width = ctrl->getRect().getWidth();
-		}
-		return cur_width;
-	}
-}
-
-class LLBottomTrayLite
-	: public LLPanel
-{
-public:
-	LLBottomTrayLite()
-		: mNearbyChatBar(NULL),
-		mChatBarContainer(NULL),
-		  mGesturePanel(NULL)
-	{
-		mFactoryMap["chat_bar"] = LLCallbackMap(LLBottomTray::createNearbyChatBar, NULL);
-		buildFromFile("panel_bottomtray_lite.xml");
-	}
-
-	BOOL postBuild()
-	{
-		mNearbyChatBar = findChild<LLNearbyChatBar>("chat_bar");
-		mChatBarContainer = getChild<LLLayoutPanel>("chat_bar_layout_panel");
-		mGesturePanel = getChild<LLPanel>("gesture_panel");
-
-		// Hide "show_nearby_chat" button 
-		if (mNearbyChatBar)
-		{
-			LLLineEditor* chat_box = mNearbyChatBar->getChatBox();
-			LLUICtrl* show_btn = mNearbyChatBar->getChild<LLUICtrl>("show_nearby_chat");
-			S32 delta_width = show_btn->getRect().getWidth();
-			show_btn->setVisible(FALSE);
-			chat_box->reshape(chat_box->getRect().getWidth() + delta_width, chat_box->getRect().getHeight());
-		}
-		return TRUE;
-	}
-
-	void onFocusLost()
-	{
-		if (gAgentCamera.cameraMouselook())
-		{
-			LLBottomTray::getInstance()->setVisible(FALSE);
-		}
-	}
-
-	LLNearbyChatBar*	mNearbyChatBar;
-	LLLayoutPanel*		mChatBarContainer;
-	LLPanel*			mGesturePanel;
-};
-
-LLBottomTray::LLBottomTray(const LLSD&)
-:	mChicletPanel(NULL),
-	mSpeakPanel(NULL),
-	mSpeakBtn(NULL),
-	mNearbyChatBar(NULL),
-	mChatBarContainer(NULL),
-	mNearbyCharResizeHandlePanel(NULL),
-	mToolbarStack(NULL),
-	mMovementButton(NULL),
-	mResizeState(RS_NORESIZE),
-	mBottomTrayContextMenu(NULL),
-	mCamButton(NULL),
-	mBottomTrayLite(NULL),
-	mIsInLiteMode(false),
-	mDragStarted(false),
-	mDraggedItem(NULL),
-	mLandingTab(NULL),
-	mCheckForDrag(false)
-{
-	// Firstly add our self to IMSession observers, so we catch session events
-	// before chiclets do that.
-	LLIMMgr::getInstance()->addSessionObserver(this);
-
-	mFactoryMap["chat_bar"] = LLCallbackMap(LLBottomTray::createNearbyChatBar, NULL);
-
-	buildFromFile("panel_bottomtray.xml");
-
-	LLUICtrl::CommitCallbackRegistry::defaultRegistrar().add("CameraPresets.ChangeView", boost::bind(&LLFloaterCamera::onClickCameraItem, _2));
-	
-	//this is to fix a crash that occurs because LLBottomTray is a singleton
-	//and thus is deleted at the end of the viewers lifetime, but to be cleanly
-	//destroyed LLBottomTray requires some subsystems that are long gone
-	//LLUI::getRootView()->addChild(this);
-
-	{
-		mBottomTrayLite = new LLBottomTrayLite();
-		mBottomTrayLite->setFollowsAll();
-		mBottomTrayLite->setVisible(FALSE);
-	}
-
-	mImageDragIndication = LLUI::getUIImage(getString("DragIndicationImageName"));
-	mDesiredNearbyChatWidth = mNearbyChatBar ? mNearbyChatBar->getRect().getWidth() : 0;
-}
-
-LLBottomTray::~LLBottomTray()
-{
-	if (!LLSingleton<LLIMMgr>::destroyed())
-	{
-		LLIMMgr::getInstance()->removeSessionObserver(this);
-	}
-
-	if (mNearbyChatBar)
-	{
-		// store custom width of chatbar panel.
-		S32 custom_width = mChatBarContainer->getRect().getWidth();
-		gSavedSettings.setS32("ChatBarCustomWidth", custom_width);
-	}
-
-	// emulate previous floater behavior to be hidden on startup.
-	// override effect of save_visibility=true.
-	// this attribute is necessary to button.initial_callback=Button.SetFloaterToggle works properly:
-	//		i.g when floater changes its visibility - button changes its toggle state.
-	getChild<LLUICtrl>("build_btn")->setControlValue(false);
-	getChild<LLUICtrl>("search_btn")->setControlValue(false);
-	getChild<LLUICtrl>("world_map_btn")->setControlValue(false);
-}
-
-// *TODO Vadim: why void* ?
-void* LLBottomTray::createNearbyChatBar(void* userdata)
-{
-	return new LLNearbyChatBar();
-}
-
-LLNearbyChatBar* LLBottomTray::getNearbyChatBar()
-{
-	return mIsInLiteMode ? mBottomTrayLite->mNearbyChatBar : mNearbyChatBar;
-}
-
-LLIMChiclet* LLBottomTray::createIMChiclet(const LLUUID& session_id)
-{
-	LLIMChiclet::EType im_chiclet_type = LLIMChiclet::getIMSessionType(session_id);
-
-	switch (im_chiclet_type)
-	{
-	case LLIMChiclet::TYPE_IM:
-		return getChicletPanel()->createChiclet<LLIMP2PChiclet>(session_id);
-	case LLIMChiclet::TYPE_GROUP:
-		return getChicletPanel()->createChiclet<LLIMGroupChiclet>(session_id);
-	case LLIMChiclet::TYPE_AD_HOC:
-		return getChicletPanel()->createChiclet<LLAdHocChiclet>(session_id);
-	case LLIMChiclet::TYPE_UNKNOWN:
-		break;
-	}
-
-	return NULL;
-}
-
-//virtual
-void LLBottomTray::sessionAdded(const LLUUID& session_id, const std::string& name, const LLUUID& other_participant_id)
-{
-	if (!getChicletPanel()) return;
-
-	LLIMModel::LLIMSession* session = LLIMModel::getInstance()->findIMSession(session_id);
-	if (!session) return;
-
-	// no need to spawn chiclets for participants in P2P calls called through Avaline
-	if (session->isP2P() && session->isOtherParticipantAvaline()) return;
-
-	if (getChicletPanel()->findChiclet<LLChiclet>(session_id)) return;
-
-	LLIMChiclet* chiclet = createIMChiclet(session_id);
-	if(chiclet)
-	{
-		chiclet->setIMSessionName(name);
-		chiclet->setOtherParticipantId(other_participant_id);
-		
-		LLIMFloater::onIMChicletCreated(session_id);
-
-	}
-	else
-	{
-		llerrs << "Could not create chiclet" << llendl;
-	}
-}
-
-//virtual
-void LLBottomTray::sessionRemoved(const LLUUID& session_id)
-{
-	if(getChicletPanel())
-	{
-		// IM floater should be closed when session removed and associated chiclet closed
-		LLIMFloater* iMfloater = LLFloaterReg::findTypedInstance<LLIMFloater>(
-				"impanel", session_id);
-		if (iMfloater != NULL)
-		{
-			iMfloater->closeFloater();
-		}
-
-		getChicletPanel()->removeChiclet(session_id);
-	}
-}
-
-void LLBottomTray::sessionIDUpdated(const LLUUID& old_session_id, const LLUUID& new_session_id)
-{
-	//this is only needed in case of outgoing ad-hoc/group chat sessions
-	LLChicletPanel* chiclet_panel = getChicletPanel();
-	if (chiclet_panel)
-	{
-		//it should be ad-hoc im chiclet or group im chiclet
-		LLChiclet* chiclet = chiclet_panel->findChiclet<LLChiclet>(old_session_id);
-		if (chiclet) chiclet->setSessionId(new_session_id);
-	}
-}
-
-S32 LLBottomTray::getTotalUnreadIMCount()
-{
-	return getChicletPanel()->getTotalUnreadIMCount();
-}
-
-// virtual
-void LLBottomTray::onChange(EStatusType status, const std::string &channelURI, bool proximal)
-{
-	// Time it takes to connect to voice channel might be pretty long,
-	// so don't expect user login or STATUS_VOICE_ENABLED to be followed by STATUS_JOINED.
-	BOOL enable = FALSE;
-
-	switch (status)
-	{
-	// Do not add STATUS_VOICE_ENABLED because voice chat is 
-	// inactive until STATUS_JOINED
-	case STATUS_JOINED:
-		enable = TRUE;
-		break;
-	default:
-		enable = FALSE;
-		break;
-	}
-
-	// We have to enable/disable right and left parts of speak button separately (EXT-4648)
-	getChild<LLButton>("speak_btn")->setEnabled(enable);
-
-	// skipped to avoid button blinking
-	if (status != STATUS_JOINING && status!= STATUS_LEFT_CHANNEL)
-	{
-		bool voice_status = LLVoiceClient::getInstance()->voiceEnabled() && LLVoiceClient::getInstance()->isVoiceWorking();
-		getChild<LLButton>("speak_flyout_btn")->setEnabled(voice_status);
-		if (voice_status)
-		{
-			LLFirstUse::speak(true);
-		}
-	}
-}
-
-// [SL:KB] - Patch: UI-BottomTray | Checked: 2010-11-26 (Catznip-2.4.0f) | Modified: Catznip-2.4.0f
-bool LLBottomTray::handleVoiceEnabledToggle(const LLSD& newvalue)
-{
-	gSavedSettings.setBOOL("ShowSpeakButton", newvalue.asBoolean());
-	return true;
-}
-// [/SL:KB]
-
-void LLBottomTray::onMouselookModeOut()
-{
-	mIsInLiteMode = false;
-	mBottomTrayLite->setVisible(FALSE);
-	mNearbyChatBar->getChatBox()->setText(mBottomTrayLite->mNearbyChatBar->getChatBox()->getText());
-	setVisible(TRUE);
-}
-
-void LLBottomTray::onMouselookModeIn()
-{
-	setVisible(FALSE);
-
-	// Attach the lite bottom tray
-	if (getParent() && mBottomTrayLite->getParent() != getParent())
-		getParent()->addChild(mBottomTrayLite);
-
-	mBottomTrayLite->setShape(getLocalRect());
-	mBottomTrayLite->mNearbyChatBar->getChatBox()->setText(mNearbyChatBar->getChatBox()->getText());
-	mBottomTrayLite->mGesturePanel->setVisible(gSavedSettings.getBOOL("ShowGestureButton"));
-
-	mIsInLiteMode = true;
-}
-
-//virtual
-// setVisible used instead of onVisibilityChange, since LLAgent calls it on entering/leaving mouselook mode.
-// If bottom tray is already visible in mouselook mode, then onVisibilityChange will not be called from setVisible(true),
-void LLBottomTray::setVisible(BOOL visible)
-{
-	if (mIsInLiteMode)
-	{
-		mBottomTrayLite->setVisible(visible);
-	}
-	else 
-	{
-		LLPanel::setVisible(visible);
-	}
-}
-
-S32 LLBottomTray::notifyParent(const LLSD& info)
-{
-	if(info.has("well_empty")) // implementation of EXT-3397
-	{
-		const std::string chiclet_name = info["well_name"];
-
-		// only "im_well" or "notification_well" names are expected.
-		// They are set in panel_bottomtray.xml in <chiclet_im_well> & <chiclet_notification>
-		llassert("im_well" == chiclet_name || "notification_well" == chiclet_name);
-
-		BOOL should_be_visible = !info["well_empty"];
-		showWellButton("im_well" == chiclet_name ? RS_IM_WELL : RS_NOTIFICATION_WELL, should_be_visible);
-		return 1;
-	}
-
-	if (info.has("action") && info["action"] == "resize")
-	{
-		const std::string& name = info["view_name"];
-
-		// expected only resize of nearby chatbar
-		if (mChatBarContainer->getName() != name) return LLPanel::notifyParent(info);
-
-		const S32 new_width = info["new_width"];
-
-		processChatbarCustomization(new_width);
-
-		return 2;
-	}
-	return LLPanel::notifyParent(info);
-}
-
-void LLBottomTray::showBottomTrayContextMenu(S32 x, S32 y, MASK mask)
-{
-	// We should show BottomTrayContextMenu in last  turn
-	if (mBottomTrayContextMenu && !LLMenuGL::sMenuContainer->getVisibleMenu())
-	{
-		    //there are no other context menu (IM chiclet etc ), so we can show BottomTrayContextMenu
-
-		    updateContextMenu(x, y, mask);
-			mBottomTrayContextMenu->buildDrawLabels();
-			mBottomTrayContextMenu->updateParent(LLMenuGL::sMenuContainer);
-			LLMenuGL::showPopup(this, mBottomTrayContextMenu, x, y);
-		
-	}
-}
-
-void LLBottomTray::updateContextMenu(S32 x, S32 y, MASK mask)
-{
-	LLUICtrl* edit_box = mNearbyChatBar->getChild<LLUICtrl>("chat_box");
-
-	S32 local_x = x - mChatBarContainer->getRect().mLeft - edit_box->getRect().mLeft;
-	S32 local_y = y - mChatBarContainer->getRect().mBottom - edit_box->getRect().mBottom;
-
-	bool in_edit_box = edit_box->pointInView(local_x, local_y);
-
-	mBottomTrayContextMenu->setItemVisible("Separator", in_edit_box);
-	mBottomTrayContextMenu->setItemVisible("NearbyChatBar_Cut", in_edit_box);
-	mBottomTrayContextMenu->setItemVisible("NearbyChatBar_Copy", in_edit_box);
-	mBottomTrayContextMenu->setItemVisible("NearbyChatBar_Paste", in_edit_box);
-	mBottomTrayContextMenu->setItemVisible("NearbyChatBar_Delete", in_edit_box);
-	mBottomTrayContextMenu->setItemVisible("NearbyChatBar_Select_All", in_edit_box);
-}
-//void  LLBottomTray::showVoiceButton(BOOL visible)
-//{
-//	setTrayButtonVisibleIfPossible(RS_BUTTON_SPEAK, visible);
-//}
-
-void LLBottomTray::showSpeakButton(bool visible)
-{
-	// Show/hide the button
-	setTrayButtonVisible(RS_BUTTON_SPEAK, visible);
-
-	// and adjust other panels according to the occupied/freed space.
-	const S32 panel_width = mSpeakPanel->getRect().getWidth();
-	if (visible)
-	{
-		processWidthDecreased(-panel_width);
-	}
-	else
-	{
-		processWidthIncreased(panel_width);
-	}
-}
-
-void LLBottomTray::toggleMovementControls()
-{
-	if (mMovementButton)
-		mMovementButton->onCommit();
-}
-
-void LLBottomTray::toggleCameraControls()
-{
-	if (mCamButton)
-		mCamButton->onCommit();
-}
-
-// ## Zi: Animation Overrider
-void LLBottomTray::toggleAO()
-{
-	BOOL yes=mAOToggleButton->getToggleState();
-	AOEngine::getInstance()->enable(yes);
-	gSavedPerAccountSettings.setBOOL("UseAO",yes);
-}
-// ## Zi: Animation Overrider
-
-BOOL LLBottomTray::postBuild()
-{
-	LLHints::registerHintTarget("bottom_tray", LLView::getHandle());
-	LLHints::registerHintTarget("dest_guide_btn", getChild<LLUICtrl>("destination_btn")->getHandle());
-	LLHints::registerHintTarget("avatar_picker_btn", getChild<LLUICtrl>("avatar_btn")->getHandle());
-
-	LLUICtrl::CommitCallbackRegistry::currentRegistrar().add("NearbyChatBar.Action", boost::bind(&LLBottomTray::onContextMenuItemClicked, this, _2));
-	LLUICtrl::EnableCallbackRegistry::currentRegistrar().add("NearbyChatBar.EnableMenuItem", boost::bind(&LLBottomTray::onContextMenuItemEnabled, this, _2));
-
-	mBottomTrayContextMenu =  LLUICtrlFactory::getInstance()->createFromFile<LLMenuGL>("menu_bottomtray.xml", gMenuHolder, LLViewerMenuHolderGL::child_registry_t::instance());
-	gMenuHolder->addChild(mBottomTrayContextMenu);
-
-	mNearbyChatBar = findChild<LLNearbyChatBar>("chat_bar");
-	LLHints::registerHintTarget("chat_bar", mNearbyChatBar->LLView::getHandle());
-
-	mChatBarContainer = getChild<LLLayoutPanel>("chat_bar_layout_panel");
-	mNearbyCharResizeHandlePanel = getChild<LLPanel>("chat_bar_resize_handle_panel");
-
-	mToolbarStack = getChild<LLLayoutStack>("toolbar_stack");
-	mMovementButton = getChild<LLButton>("movement_btn");
-	LLHints::registerHintTarget("move_btn", mMovementButton->getHandle());
-	mCamButton = getChild<LLButton>("camera_btn");
-	setRightMouseDownCallback(boost::bind(&LLBottomTray::showBottomTrayContextMenu,this, _2, _3,_4));
-
-	mSpeakPanel = getChild<LLPanel>("speak_panel");
-	mSpeakBtn = findChild<LLSpeakButton>("talk");
-	if (mSpeakBtn)
-	{
-		LLHints::registerHintTarget("speak_btn", mSpeakBtn->getHandle());
-
-		// Localization tool doesn't understand custom buttons like <talk_button>
-		mSpeakBtn->setSpeakToolTip( getString("SpeakBtnToolTip") );
-		mSpeakBtn->setShowToolTip( getString("VoiceControlBtnToolTip") );
-	}	
-	else
-	{
-		LLTransientFloaterMgr::getInstance()->addControlView(getChild<LLButton>("speak_btn"));
-		LLTransientFloaterMgr::getInstance()->addControlView(getChild<LLButton>("flyout_btn"));
-	}
-
-
-	// Both parts of speak button should be initially disabled because
-	// it takes some time between logging in to world and connecting to voice channel.
-	getChild<LLButton>("speak_btn")->setEnabled(false);
-	getChild<LLButton>("speak_flyout_btn")->setEnabled(false);
-
-
-	// Registering Chat Bar to receive Voice client status change notifications.
-	LLVoiceClient::getInstance()->addObserver(this);
-// [SL:KB] - Patch: UI-BottomTray | Checked: 2010-09-07 (Catznip-2.1.2b) | Added: Catznip-2.1.2b
-	gSavedSettings.getControl("EnableVoiceChat")->getSignal()->connect(boost::bind(&LLBottomTray::handleVoiceEnabledToggle,  _2));
-// [/SL:KB]
-
-	mNearbyChatBar->getChatBox()->setContextMenu(NULL);
-
-	mChicletPanel = getChild<LLChicletPanel>("chiclet_list");
-
-	initResizeStateContainers();
-
-	setButtonsControlsAndListeners();
-
-	initButtonsVisibility();
-
-	// update wells visibility:
-	showWellButton(RS_IM_WELL, !LLIMWellWindow::getInstance()->isWindowEmpty());
-	showWellButton(RS_NOTIFICATION_WELL, !LLNotificationWellWindow::getInstance()->isWindowEmpty());
-
-	loadButtonsOrder();
-
-	LLViewerParcelMgr::getInstance()->addAgentParcelChangedCallback(boost::bind(&update_build_button_enable_state));
-	
-	// Explicitly wire up buttons for sidebar callbacks
-	getChild<LLUICtrl>("sidebar_home_btn")->setCommitCallback(boost::bind(&LLBottomTray::showSidebarPanel, this, "panel_home"));
-	getChild<LLUICtrl>("sidebar_me_btn")->setCommitCallback(boost::bind(&LLBottomTray::showSidebarPanel, this, "panel_me"));
-	getChild<LLUICtrl>("sidebar_people_btn")->setCommitCallback(boost::bind(&LLBottomTray::showSidebarPanel, this, "panel_people"));
-	getChild<LLUICtrl>("sidebar_places_btn")->setCommitCallback(boost::bind(&LLBottomTray::showSidebarPanel, this, "panel_places"));
-	getChild<LLUICtrl>("sidebar_appearance_btn")->setCommitCallback(boost::bind(&LLBottomTray::showSidebarPanel, this, "sidepanel_appearance"));
-	getChild<LLUICtrl>("sidebar_inv_btn")->setCommitCallback(boost::bind(&LLBottomTray::showSidebarPanel, this, "sidepanel_inventory"));
-	// ## Zi: Animation Overrider
-	mAOToggleButton=getChild<LLButton>("ao_toggle_btn");
-	mAOToggleButton->setCommitCallback(boost::bind(&LLBottomTray::toggleAO,this));
-	mAOToggleButton->setToggleState(gSavedPerAccountSettings.getBOOL("UseAO"));
-	// ## Zi: Animation Overrider
-	return TRUE;
-}
-
-//Drag-n-drop
-
-void LLBottomTray::onDraggableButtonMouseDown(LLUICtrl* ctrl, S32 x, S32 y)
-{
-	if (ctrl == NULL) return;
-	LLView* parent_view = ctrl->getParent();
-	if(parent_view != NULL)
-	{
-		// we actually drag'n'drop panel (not button) in code, so have to find a parent
-		// of button which called this method on mouse down.
-		LLPanel* parent = dynamic_cast<LLPanel*>(parent_view);
-		// It may happen that we clicked not usual button, but button inside widget(speak, gesture)
-		// so we'll need to get a level higher to reach layout panel as a parent.
-		if(parent == NULL) parent = dynamic_cast<LLPanel*>(parent_view->getParent());
-		if (parent && parent->getVisible())
-		{
-			mDraggedItem = parent;
-			mCheckForDrag = true;
-			mStartX = x;
-			mStartY = y;
-		}
-	}
-}
-
-LLPanel* LLBottomTray::findChildPanelByLocalCoords(S32 x, S32 y)
-{
-	LLPanel* ctrl = 0;
-	S32 screenX, screenY;
-	const child_list_t* list = mToolbarStack->getChildList();
-
-	localPointToScreen(x, y, &screenX, &screenY);
-
-	// look for a child panel which contains the point (screenX, screenY) in it's rectangle
-	for (child_list_const_iter_t i = list->begin(); i != list->end(); ++i)
-	{
-		LLRect rect;
-		localRectToScreen((*i)->getRect(), &rect);
-
-		if (rect.pointInRect(screenX, screenY))
-		{
-			ctrl = dynamic_cast<LLPanel*>(*i);
-			break;
-		}
-	}
-
-	return ctrl;
-}
-
-void LLBottomTray::onDraggableButtonHover(S32 x, S32 y)
-{
-	// if mouse down on draggable item was done, check whether we should start DnD
-	if (mCheckForDrag)
-	{
-		// Start drag'n'drop if mouse cursor was dragged away frome mouse down location enough
-		if(sqrt((float)((mStartX-x)*(mStartX-x)+(mStartY-y)*(mStartY-y))) > DRAG_START_DISTANCE)
-		{
-			mDragStarted = true;
-			mCheckForDrag = false;
-		}
-	}
-	if (mDragStarted)
-	{
-		// Check whether the cursor is over draggable area, find which panel it is and set is as
-		// landing tab for drag'n'drop
-		if(isCursorOverDraggableArea(x, y))
-		{
-			LLPanel* panel = findChildPanelByLocalCoords(x,y);
-			if (panel && panel != mDraggedItem) mLandingTab = panel;
-			gViewerWindow->getWindow()->setCursor(UI_CURSOR_ARROWDRAG);
-		}
-		else
-		{
-			gViewerWindow->getWindow()->setCursor(UI_CURSOR_NO);
-		}
-	}
-	else
-	{
-		// Reset cursor in case you move your mouse from the drag handle to a button.
-		getWindow()->setCursor(UI_CURSOR_ARROW);
-
-	}
-}
-
-bool LLBottomTray::isCursorOverDraggableArea(S32 x, S32 y)
-{
-	// Draggable area lasts from the nearby chat input resize handle
-	// to the chiclet area (exlusively).
-	bool result = getRect().pointInRect(x, y);
-	result = result && mNearbyCharResizeHandlePanel->calcScreenRect().mRight < x;
-	result = result && mChicletPanel->calcScreenRect().mRight > x;
-	return result;
-}
-
-void LLBottomTray::updateButtonsOrdersAfterDnD()
-{
-	// *TODO: change implementation of this method to support simplify it
-	// (and according to future possible changes in the way button order is saved between sessions).
-	state_object_map_t::const_iterator it = mStateProcessedObjectMap.begin();
-	state_object_map_t::const_iterator it_end = mStateProcessedObjectMap.end();
-<<<<<<< HEAD
-	// Speak button is currently the only draggable button not in mStateProcessedObjectMap,
-	// so if dragged_state is not found in that map, it should be RS_BUTTON_SPEAK. Change this code if any other
-	// exclusions from mStateProcessedObjectMap will become draggable.
-//	EResizeState dragged_state = RS_BUTTON_SPEAK;
-// [SL:KB] - Patch: UI-BottomTray | Checked: 2010-12-02 (Catznip-2.4.0g) | Added: Catznip-2.4.0g
-	EResizeState dragged_state = RS_NORESIZE;
-// [/SL:KB]
-=======
-	EResizeState dragged_state = RS_NORESIZE;
->>>>>>> 113f532e
-	EResizeState landing_state = RS_NORESIZE;
-	bool landing_state_found = false;
-	// Find states for dragged item and landing tab
-	for (; it != it_end; ++it)
-	{
-		if (it->second == mDraggedItem)
-		{
-			dragged_state = it->first;
-		}
-		else if (it->second == mLandingTab)
-		{
-			landing_state = it->first;
-			landing_state_found = true;
-		}
-	}
-
-	if (dragged_state == RS_NORESIZE)
-	{
-		llwarns << "Cannot determine what button is being dragged" << llendl;
-		llassert(dragged_state != RS_NORESIZE);
-		return;
-	}
-
-	lldebugs << "Will place " << resizeStateToString(dragged_state)
-		<< " before " << resizeStateToString(landing_state) << llendl;
-
-	// Update order of buttons according to drag'n'drop
-	// Make sure to check if the button we want to move is actually known to the system -Zi
-	resize_state_vec_t::iterator position=std::find(mButtonsOrder.begin(), mButtonsOrder.end(), dragged_state);
-	if(position==mButtonsOrder.end())
-	{
-		llwarns << "Could not find " << dragged_state << " in mButtonsOrder!" << llendl;
-		return;
-	}
-	mButtonsOrder.erase(position);
-	if (!landing_state_found && mLandingTab == getChild<LLPanel>(PANEL_CHICLET_NAME))
-	{
-		mButtonsOrder.push_back(dragged_state);
-	}
-	else
-	{
-<<<<<<< HEAD
-//		if (!landing_state_found) landing_state = RS_BUTTON_SPEAK;
-=======
-		if (!landing_state_found) landing_state = RS_BUTTON_SPEAK; // just a random fallback
->>>>>>> 113f532e
-		mButtonsOrder.insert(std::find(mButtonsOrder.begin(), mButtonsOrder.end(), landing_state), dragged_state);
-	}
-
-	// Synchronize button process order with their order
-//	resize_state_vec_t::const_iterator it1 = mButtonsOrder.begin();
-//	const resize_state_vec_t::const_iterator it_end1 = mButtonsOrder.end();
-//	resize_state_vec_t::iterator it2 = mButtonsProcessOrder.begin();
-//	for (; it1 != it_end1; ++it1)
-//	{
-//		// Skip Speak because it is not in mButtonsProcessOrder(it's the reason why mButtonsOrder was introduced).
-//		// If any other draggable items will be added to bottomtray later, they should also be skipped here.
-//		if (*it1 != RS_BUTTON_SPEAK)
-//		{
-//			*it2 = *it1;
-//			++it2;
-//		}
-//	}
-// [SL:KB] - Patch: UI-BottomTray | Checked: 2010-12-02 (Catznip-2.4.0g) | Added: Catznip-2.4.0g
-	mButtonsProcessOrder = mButtonsOrder;
-// [/SL:KB]
-
-	saveButtonsOrder();
-}
-
-void LLBottomTray::saveButtonsOrder()
-{
-	if (!gSavedSettings.getBOOL("AllowBottomTrayButtonReordering")) return;
-
-	std::string user_dir = gDirUtilp->getLindenUserDir();
-	if (user_dir.empty()) return;
-	
-	std::string filename = gDirUtilp->getExpandedFilename(LL_PATH_PER_SL_ACCOUNT, SORTING_DATA_FILE_NAME);
-	LLSD settings_llsd;
-	int i = 0;
-	const resize_state_vec_t::const_iterator it_end = mButtonsOrder.end();
-	// we use numbers as keys for map which is saved in file and contains resize states as its values
-	for (resize_state_vec_t::const_iterator it = mButtonsOrder.begin(); it != it_end; ++it, i++)
-	{
-		std::string str = llformat("%d", i);
-		settings_llsd[str] = *it;		
-	}
-	llofstream file;
-	file.open(filename);
-	LLSDSerialize::toPrettyXML(settings_llsd, file);
-}
-
-void LLBottomTray::loadButtonsOrder()
-{
-	if (!gSavedSettings.getBOOL("AllowBottomTrayButtonReordering")) return;
-
-	// load per-resident sorting information
-	std::string filename = gDirUtilp->getExpandedFilename(LL_PATH_PER_SL_ACCOUNT, SORTING_DATA_FILE_NAME);
-
-	LLSD settings_llsd;
-	llifstream file;
-	file.open(filename);
-	if (!file.is_open()) return;
-	
-	LLSDSerialize::fromXML(settings_llsd, file);
-	
-	// clear out one of the two internal lists, the second will be used to compare the buttons later -Zi
-	mButtonsProcessOrder.clear();
-	int i = 0;
-	// getting button order from file
-	for (LLSD::map_const_iterator iter = settings_llsd.beginMap();
-		iter != settings_llsd.endMap(); ++iter, ++i)
-	{
-		std::string str = llformat("%d", i);
-		EResizeState state = (EResizeState)settings_llsd[str].asInteger();
-// [SL:KB] - Patch: UI-BottomTray | Checked: 2010-12-02 (Catznip-2.4.0g) | Added: Catznip-2.4.0g
-			mButtonsProcessOrder.push_back(state);
-// [/SL:KB]
-
-		// remove button from internal list to remember we found the button in the XML file -Zi
-		resize_state_vec_t::iterator position=std::find(mButtonsOrder.begin(), mButtonsOrder.end(), state);
-		if(position!=mButtonsOrder.end())
-			mButtonsOrder.erase(position);
-	}
-
-	// add buttons that are missing in the XML file to the second internal list -Zi
-	while(mButtonsOrder.size())
-	{
-		mButtonsProcessOrder.push_back(*(mButtonsOrder.end()-1));
-		mButtonsOrder.pop_back();
-	}
-
-	// copy the second internal list to the first -Zi
-	mButtonsOrder=mButtonsProcessOrder;
-
-	// There are other panels in layout stack order of which is not saved. Also, panels order of which is saved,
-	// are already in layout stack but in wrong order. The most convenient way to place them is moving them 
-	// to front one by one (because in this case we don't have to pass the panel before which we want to insert our
-	// panel to movePanel()). So panels are moved in order from the end of mButtonsOrder vector(reverse iterator is used).
-	const resize_state_vec_t::const_reverse_iterator it_end = mButtonsOrder.rend();
-	// placing panels in layout stack according to button order which we loaded in previous for
-	for (resize_state_vec_t::const_reverse_iterator it = mButtonsOrder.rbegin(); it != it_end; ++it, ++i)
-	{
-<<<<<<< HEAD
-//		LLPanel* panel_to_move = *it == RS_BUTTON_SPEAK ? mSpeakPanel : mStateProcessedObjectMap[*it];
-// [SL:KB] - Patch: UI-BottomTray | Checked: 2010-12-02 (Catznip-2.4.0g) | Added: Catznip-2.4.0g
-		LLPanel* panel_to_move = mStateProcessedObjectMap[*it];
-// [/SL:KB]
-=======
-		LLPanel* panel_to_move = getButtonPanel(*it);
->>>>>>> 113f532e
-		mToolbarStack->movePanel(panel_to_move, NULL, true); // prepend 		
-	}
-	// Nearbychat is not stored in order settings file, but it must be the first of the panels, so moving it
-	// (along with its drag handle) manually here.
-	mToolbarStack->movePanel(getChild<LLLayoutPanel>("chat_bar_resize_handle_panel"), NULL, true);
-	mToolbarStack->movePanel(mChatBarContainer, NULL, true);
-}
-
-void LLBottomTray::onDraggableButtonMouseUp(LLUICtrl* ctrl, S32 x, S32 y)
-{
-	//if mouse up happened over area where drop is possible, change order of buttons
-	if (mLandingTab != NULL && mDraggedItem != NULL && mDragStarted)
-	{
-		if(isCursorOverDraggableArea(x, y))
-		{
-			// change order of panels in layout stack
-			mToolbarStack->movePanel(mDraggedItem, (LLPanel*)mLandingTab);
-			// change order of buttons in order vectors
-			updateButtonsOrdersAfterDnD();
-		}
-	}
-	gViewerWindow->getWindow()->setCursor(UI_CURSOR_ARROW);
-	mDragStarted = false;
-	mDraggedItem = NULL;
-	mLandingTab = NULL;
-	mCheckForDrag = false;
-}
-
-void LLBottomTray::draw()
-{
-	LLPanel::draw();
-	if (mLandingTab)
-	{
-		static S32 w = mImageDragIndication->getWidth();
-		static S32 h = mImageDragIndication->getHeight();
-		LLRect rect = mLandingTab->calcScreenRect();
-		mImageDragIndication->draw(rect.mLeft - w/2, rect.getHeight(), w, h);
-	}
-	getChild<LLButton>("show_profile_btn")->setToggleState(LLAvatarActions::profileVisible(gAgent.getID()));
-
-	LLPanel* panel = LLSideTray::getInstance()->getPanel("panel_people");
-	if (panel && panel->isInVisibleChain())
-	{
-		getChild<LLButton>("show_people_button")->setToggleState(true);
-	}
-	else
-	{
-		getChild<LLButton>("show_people_button")->setToggleState(false);
-	}
-
-	LLFloater* help_browser = (LLFloaterReg::findInstance("help_browser"));
-	bool help_floater_visible = (help_browser && help_browser->isInVisibleChain());
-
-	getChild<LLButton>("show_help_btn")->setToggleState(help_floater_visible);
-
-	bool openmic = LLVoiceClient::getInstance()->getUserPTTState();
-	bool voiceenabled = LLVoiceClient::getInstance()->voiceEnabled();
-	getChild<LLButton>("speak_btn")->setToggleState(openmic && voiceenabled);
-	getChild<LLOutputMonitorCtrl>("chat_zone_indicator")->setIsMuted(!voiceenabled);
-
-}
-
-bool LLBottomTray::onContextMenuItemEnabled(const LLSD& userdata)
-{
-	std::string item = userdata.asString();
-	LLLineEditor* edit_box = mNearbyChatBar->findChild<LLLineEditor>("chat_box");
-	
-	if (item == "can_cut")
-	{
-		return edit_box->canCut();
-	}
-	else if (item == "can_copy")
-	{
-		return edit_box->canCopy();
-	}
-	else if (item == "can_paste")
-	{
-		return edit_box->canPaste();
-	}
-	else if (item == "can_delete")
-	{
-		return edit_box->canDoDelete();
-	}
-	else if (item == "can_select_all")
-	{
-		return edit_box->canSelectAll() && (edit_box->getLength()>0);
-	}
-	return true;
-}
-
-
-// used to manage the bottom bar icons specific to sidebar panels.
-// AO: A bit hacky and might be better in another place.
-void LLBottomTray::showSidebarPanel(const LLSD& panel_name)
-{
-	LLSD param;
-	LLSideTray* sb = LLSideTray::getInstance();
-	LLButton* btn = NULL;
-	std::string tab_name = "";
-	std::string master_panel_name = panel_name;
-	
-
-	// map buttons to specific values that are useful for detection & comparisons
-	if (master_panel_name == "panel_people")
-	{
-		param["people_panel_tab_name"] = "nearby_panel";
-		tab_name = "sidebar_people";
-		btn = getChild<LLButton>("sidebar_people_btn");
-		master_panel_name = "panel_container_people";
-	}
-	else if (master_panel_name == "panel_me")
-	{
-		tab_name = "sidebar_me";
-		btn = getChild<LLButton>("sidebar_me_btn");
-		master_panel_name = "panel_container_me";
-	}
-	else if (master_panel_name == "panel_home")
-	{
-		tab_name = "sidebar_home";
-		btn = getChild<LLButton>("sidebar_home_btn");
-	}
-	else if (master_panel_name == "panel_places")
-	{
-		tab_name = "sidebar_places";
-		btn = getChild<LLButton>("sidebar_places_btn");
-	}
-	else if (master_panel_name == "sidepanel_appearance")
-	{
-		tab_name = "sidebar_appearance";
-		btn = getChild<LLButton>("sidebar_appearance_btn");
-	}
-	else if (master_panel_name == "sidepanel_inventory")
-	{
-		tab_name = "sidebar_inventory";
-		btn = getChild<LLButton>("sidebar_inv_btn");
-	}
-	
-	// toggle minimization undocked
-	LLFloater* floater_tab = LLFloaterReg::getInstance("side_bar_tab", tab_name);
-	if (LLFloater::isShown(floater_tab)) 
-	{
-//-TT Toggle sidebar panels and floaters - added state toggle and combined the cases
-		bool isMinimized = floater_tab->isMinimized();
-		if (btn)
-		{
-			//btn->setToggleState(isMinimized);
-			btn->setForcePressedState(isMinimized);
-			//const LLSD& sdName(tab_name);
-			//// Set the clicked callback to toggle the floater
-			//btn->setClickedCallback(boost::bind(&LLFloaterReg::toggleFloaterInstance, sdName));
-		}
-		floater_tab->setMinimized(!isMinimized);
-	}
-	// toggle collapsing sidebar if active & docked
-	else 
-	{
-		if (sb->isPanelActive(master_panel_name))
-		{
-			sb->collapseSideBar();
-			//btn->setToggleState(false);
-		}
-		else 
-		{
-			sb->showPanel(panel_name, param);
-			//btn->setToggleState(true);
-		}
-//-TT Toggle sidebar panels with buttons
-		if (btn)
-		{
-			// Set the clicked callback to toggle the sidebar
-			//btn->setClickedCallback(boost::bind(&LLSideTrayTab::toggleSidebarTabInstance, sdName));
-		}
-	}
-
-	//const LLSD& sdName(panel_name);
-	//std::string vis_control_name = LLSideTrayTab::declareVisibilityControl(sdname.asString());
-	// Set the button control value (toggle state) to the floater visibility control (Sets the value as well)
-	//btn->setControlVariable(LLSideTray::getInstance()->getPanel(sdName));
-	// Set the clicked callback to toggle the floater
-	//btn->setClickedCallback(boost::bind(&LLSideTrayTab::toggleSidebarTabInstance, sdName));
-	//btn->toggleState();
-//-TT
-}
-
-void LLBottomTray::onContextMenuItemClicked(const LLSD& userdata)
-{
-	std::string item = userdata.asString();
-	LLLineEditor* edit_box = mNearbyChatBar->findChild<LLLineEditor>("chat_box");
-
-	if (item == "cut")
-	{
-		edit_box->cut();
-	}
-	else if (item == "copy")
-	{
-		edit_box->copy();
-	}
-	else if (item == "paste")
-	{
-		edit_box->paste();
-		edit_box->setFocus(TRUE);
-	}
-	else if (item == "delete")
-	{
-		edit_box->doDelete();
-	}
-	else if (item == "select_all")
-	{
-		edit_box->selectAll();
-	}
-}
-
-void LLBottomTray::log(LLView* panel, const std::string& descr)
-{
-	if (NULL == panel) return;
-	LLView* layout = panel->getParent();
-	LL_DEBUGS("Bottom Tray Rects") << descr << ": "
-		<< "panel: " << panel->getName()
-		<< ", rect: " << panel->getRect()
- 
- 
-		<< " layout: " << layout->getName()
-		<< ", rect: " << layout->getRect()
-		<< LL_ENDL;
-}
-
-void LLBottomTray::reshape(S32 width, S32 height, BOOL called_from_parent)
-{
-	static S32 debug_calling_number = 0;
-	lldebugs << "**************************************** " << ++debug_calling_number << llendl;
-
-	S32 current_width = getRect().getWidth();
-	S32 delta_width = width - current_width;
-	lldebugs << "Reshaping: " 
-		<< ", width: " << width
-		<< ", cur width: " << current_width
-		<< ", delta_width: " << delta_width
-		<< ", called_from_parent: " << called_from_parent
-		<< llendl;
-
-	if (mNearbyChatBar)			log(mNearbyChatBar, "before");
-	if (mChicletPanel)			log(mChicletPanel, "before");
-
-	// Difference between bottom tray width required to fit its children and the actual width. (see EXT-991)
-	// Positive value means that bottom tray is not wide enough.
-	// Negative value means that there is free space.
-	static S32 extra_shrink_width = 0;
-	bool should_be_reshaped = true;
-
-	if (mChicletPanel && mToolbarStack && mNearbyChatBar)
-	{
-		// Firstly, update layout stack to ensure we deal with correct panel sizes.
-		{
-			BOOL saved_anim = mToolbarStack->getAnimate();
-			// Set chiclet panel to be autoresized by default.
-			mToolbarStack->updatePanelAutoResize(PANEL_CHICLET_NAME, TRUE);
-			// Disable animation to prevent layout updating in several frames.
-			mToolbarStack->setAnimate(FALSE);
-			// Force the updating of layout to reset panels collapse factor.
-			mToolbarStack->updateLayout();
-			// Restore animate state.
-			mToolbarStack->setAnimate(saved_anim);
-		}
-
-		// bottom tray is narrowed
-		if (delta_width < 0)
-		{
-			if (extra_shrink_width > 0) // not enough space
-			{
-				extra_shrink_width += llabs(delta_width);
-				should_be_reshaped = false;
-			}
-			else
-			{
-				extra_shrink_width = processWidthDecreased(delta_width);
-
-				// increase new width to extra_shrink_width value to not reshape less than bottom tray minimum
-				width += extra_shrink_width;
-			}
-		}
-		// bottom tray is widened
-		else
-		{
-			if (extra_shrink_width > delta_width)
-			{
-				// Still not enough space.
-				// Only subtract the delta from the required delta and don't reshape.
-				extra_shrink_width -= delta_width;
-				should_be_reshaped = false;
-			}
-			else 
-			{
-				if (extra_shrink_width > 0)
-				{
-					// If we have some extra shrink width let's reduce delta_width & width
-					delta_width -= extra_shrink_width;
-					width -= extra_shrink_width;
-					extra_shrink_width = 0;
-				}
-				processWidthIncreased(delta_width);
-			}
-		}
-	}
-
-	if (should_be_reshaped)
-	{
-		lldebugs << "Reshape all children with width: " << width << llendl;
-		LLPanel::reshape(width, height, called_from_parent);
-	}
-
-	if (mNearbyChatBar)			log(mNearbyChatBar, "after");
-	if (mChicletPanel)			log(mChicletPanel, "after");
-
-
-	// Restore width of the chatbar on first reshape.
-	// we can not to do this from postBuild because reshape is called from parent view on startup
-	// creation after it and reset width according to resize logic.
-	static bool needs_restore_custom_state = true;
-	if (mChatBarContainer && needs_restore_custom_state)
-	{
-		// restore custom width of chatbar panel.
-		S32 new_width = gSavedSettings.getS32("ChatBarCustomWidth");
-		if (new_width > 0)
-		{
-			mDesiredNearbyChatWidth = new_width;
-			processChatbarCustomization(new_width);
-			lldebugs << "Setting nearby chat bar width to " << new_width << " px" << llendl;
-			mChatBarContainer->reshape(new_width, mChatBarContainer->getRect().getHeight());
-		}
-		needs_restore_custom_state = false;
-	}
-
-}
-
-S32 LLBottomTray::processWidthDecreased(S32 delta_width)
-{
-	bool still_should_be_processed = true;
-
-	const S32 chiclet_panel_shrink_headroom = getChicletPanelShrinkHeadroom();
-
-	// There are four steps of processing width decrease. If in one of them required width was reached,
-	// further are not needed.
-	// 1. Decreasing width of chiclet panel.
-	if (chiclet_panel_shrink_headroom > 0)
-	{
-		// we have some space to decrease chiclet panel
-		S32 shrink_by = llmin(-delta_width, chiclet_panel_shrink_headroom);
-
-		lldebugs << "delta_width: " << delta_width
-			<< ", panel_delta_min: " << chiclet_panel_shrink_headroom
-			<< ", shrink_by: " << shrink_by
-			<< llendl;
-
-		// is chiclet panel wide enough to process resizing?
-		delta_width += chiclet_panel_shrink_headroom;
-
-		still_should_be_processed = delta_width < 0;
-
-		lldebugs << "Shrinking chiclet panel by " << shrink_by << " px" << llendl;
-		mChicletPanel->getParent()->reshape(mChicletPanel->getParent()->getRect().getWidth() - shrink_by, mChicletPanel->getParent()->getRect().getHeight());
-		log(mChicletPanel, "after processing panel decreasing via chiclet panel");
-
-		lldebugs << "RS_CHICLET_PANEL" 
-			<< ", delta_width: " << delta_width
-			<< llendl;
-	}
-
-	S32 buttons_freed_width = 0;
-	// 2. Decreasing width of buttons.
-	if (still_should_be_processed)
-	{
-		processShrinkButtons(delta_width, buttons_freed_width);
-	}
-	// 3. Decreasing width of nearby chat.
-	const S32 chatbar_panel_min_width = get_panel_min_width(mToolbarStack, mChatBarContainer);
-	const S32 chatbar_panel_width = mChatBarContainer->getRect().getWidth();
-	if (still_should_be_processed && chatbar_panel_width > chatbar_panel_min_width)
-	{
-		// we have some space to decrease chatbar panel
-		S32 panel_delta_min = chatbar_panel_width - chatbar_panel_min_width;
-
-		S32 delta_panel = llmin(-delta_width, panel_delta_min);
-
-		// is chatbar panel wide enough to process resizing?
-		delta_width += panel_delta_min;
-
-		still_should_be_processed = delta_width < 0;
-
-		// chatbar should only be shrunk here, not stretched
-		if(delta_panel > 0)
-		{
-			lldebugs << "Shrinking nearby chat bar by " << delta_panel << " px " << llendl;
-			mChatBarContainer->reshape(mNearbyChatBar->getRect().getWidth() - delta_panel, mChatBarContainer->getRect().getHeight());
-		}
-
-		log(mNearbyChatBar, "after processing panel decreasing via nearby chatbar panel");
-
-		lldebugs << "RS_CHATBAR_INPUT"
-			<< ", delta_panel: " << delta_panel
-			<< ", delta_width: " << delta_width
-			<< llendl;
-	}
-
-	S32 extra_shrink_width = 0;
-	// 4. Hiding buttons if needed.
-	if (still_should_be_processed)
-	{
-		processHideButtons(delta_width, buttons_freed_width);
-
-		if (delta_width < 0)
-		{
-			extra_shrink_width = -delta_width;
-			llwarns << "There is no enough width to reshape all children: " 
-				<< extra_shrink_width << llendl;
-		}
-
-		if (buttons_freed_width > 0)
-		{
-			S32 nearby_needed_width = mDesiredNearbyChatWidth - mNearbyChatBar->getRect().getWidth();
-			if (nearby_needed_width > 0)
-			{
-				S32 compensative_width = nearby_needed_width > buttons_freed_width ? buttons_freed_width : nearby_needed_width; 
-				log(mNearbyChatBar, "before applying compensative width");
-				lldebugs << "Extending nearby chat bar by " << compensative_width << " px" << llendl;
-				mChatBarContainer->reshape(mChatBarContainer->getRect().getWidth() + compensative_width, mChatBarContainer->getRect().getHeight() );
-				log(mNearbyChatBar, "after applying compensative width");
-				lldebugs << buttons_freed_width << llendl;
-			}
-		}
-	}
-
-	return extra_shrink_width;
-}
-
-void LLBottomTray::processWidthIncreased(S32 delta_width)
-{
-	if (delta_width <= 0) return;
-
-	// how much room we have to show hidden buttons
-	S32 available_width = delta_width + getChicletPanelShrinkHeadroom();
-
-	lldebugs << "Distributing (" << getChicletPanelShrinkHeadroom()
-		<< " + " << delta_width << ") = " << available_width << " px" << llendl;
-
-	// 1. Try showing buttons that have been auto-hidden.
-	S32 processed_width = processShowButtons(available_width);
-	lldebugs << "processed_width = " << processed_width << ", delta_width = " << delta_width << llendl;
-
-	lldebugs << "Available_width after showing buttons: " << available_width << llendl;
-
-	// If the newly shown buttons have consumed more than delta_width pixels,
-	// shrink the chiclet panel.
-	if (processed_width > delta_width)
-	{
-		// 1. use delta width of resizing
-		S32 shrink_by = processed_width - delta_width;
-
-		// 2. use width available via decreasing of chiclet panel
-		if (shrink_by > 0)
-		{
-			lldebugs << "Shrinking chiclet panel by " << shrink_by << " px" << llendl;
-			mChicletPanel->getParent()->reshape(mChicletPanel->getParent()->getRect().getWidth() - shrink_by, mChicletPanel->getParent()->getRect().getHeight());
-			log(mChicletPanel, "after applying compensative width for chiclets: ");
-			lldebugs << shrink_by << llendl;
-		}
-
-		// shown buttons take some space, rest should be processed by nearby chatbar & chiclet panels
-		delta_width -= processed_width;
-	}
-
-	// 2. Expand the nearby chat bar if needed.
-	S32 chatbar_panel_width = mChatBarContainer->getRect().getWidth();
-	lldebugs << "delta_width = " << delta_width
-		<< ", chatbar_panel_width = " << chatbar_panel_width
-		<< ", mDesiredNearbyChatWidth = " << mDesiredNearbyChatWidth << llendl;
-	if (delta_width > 0 && chatbar_panel_width < mDesiredNearbyChatWidth)
-	{
-		S32 delta_panel_max = mDesiredNearbyChatWidth - chatbar_panel_width;
-		S32 delta_panel = llmin(delta_width, delta_panel_max);
-		lldebugs << "Unprocesed delta width: " << delta_width
-			<< ", can be applied to chatbar: " << delta_panel_max
-			<< ", will be applied: " << delta_panel
-			<< llendl;
-
-		delta_width -= delta_panel_max;
-		lldebugs << "Extending nearby chat bar by " << delta_panel << " px " << llendl;
-		mChatBarContainer->reshape(chatbar_panel_width + delta_panel, mChatBarContainer->getRect().getHeight());
-		log(mNearbyChatBar, "applied unprocessed delta width");
-	}
-
-	// 3. Expand buttons that have been auto-shrunk,
-	// if we haven't yet consumed all the available headroom.
-	if (delta_width > 0)
-	{
-		S32 available_width = delta_width + getChicletPanelShrinkHeadroom();
-		processExtendButtons(available_width);
-	}
-}
-
-S32 LLBottomTray::processShowButtons(S32& available_width)
-{
-	lldebugs << "Distributing " << available_width << " px" << llendl;
-	S32 original_available_width = available_width;
-
-	// process buttons from left to right
-	resize_state_vec_t::const_iterator it = mButtonsProcessOrder.begin();
-	const resize_state_vec_t::const_iterator it_end = mButtonsProcessOrder.end();
-
-	for (; it != it_end; ++it)
-	{
-		// is there available space?
-		if (available_width <= 0) break;
-
-		// try to show next button
-		processShowButton(*it, available_width);
-	}
-
-	return original_available_width - available_width;
-}
-
-bool LLBottomTray::processShowButton(EResizeState shown_object_type, S32& available_width)
-{
-	// Check if the button was previously auto-hidden (due to lack of space).
-	if (!isAutoHidden(shown_object_type))
-	{
-		return false;
-	}
-
-	// Ok. Try showing the button.
-	return showButton(shown_object_type, available_width);
-}
-
-void LLBottomTray::processHideButtons(S32& required_width, S32& buttons_freed_width)
-{
-	// process buttons from right to left
-	resize_state_vec_t::const_reverse_iterator it = mButtonsProcessOrder.rbegin();
-	const resize_state_vec_t::const_reverse_iterator it_end = mButtonsProcessOrder.rend();
-
-	for (; it != it_end; ++it)
-	{
-		// is it still necessary to hide a button?
-		if (required_width >= 0) break;
-
-		// try to hide next button
-		processHideButton(*it, required_width, buttons_freed_width);
-	}
-}
-
-void LLBottomTray::processHideButton(EResizeState processed_object_type, S32& required_width, S32& buttons_freed_width)
-{
-	lldebugs << "Trying to hide object type: " << processed_object_type << llendl;
-	LLPanel* panel = getButtonPanel(processed_object_type);
-	if (NULL == panel)
-	{
-		return;
-	}
-
-	if (panel->getVisible())
-	{
-		required_width += panel->getRect().getWidth();
-
-		if (required_width > 0)
-		{
-			buttons_freed_width += required_width;
-		}
-
-		setTrayButtonVisible(processed_object_type, false);
-
-		setAutoHidden(processed_object_type, true);
-
-		lldebugs << "processing object type: " << processed_object_type
-			<< ", buttons_freed_width: " << buttons_freed_width
-			<< llendl;
-	}
-}
-
-void LLBottomTray::processShrinkButtons(S32& required_width, S32& buttons_freed_width)
-{
-	// process buttons from right to left
-	resize_state_vec_t::const_reverse_iterator it = mButtonsProcessOrder.rbegin();
-	const resize_state_vec_t::const_reverse_iterator it_end = mButtonsProcessOrder.rend();
-
-	// iterate through buttons in the mButtonsProcessOrder first
-	for (; it != it_end; ++it)
-	{
-		// is it still necessary to hide a button?
-		if (required_width >= 0) break;
-
-		// try to shrink next button
-		processShrinkButton(*it, required_width);
-	}
-
-	// then shrink Speak button
-// [SL:KB] - Patch: UI-BottomTray | Checked: 2010-09-07 (Catznip-2.1.2b) | Added: Catznip-2.1.2b
-	if ( (mSpeakPanel->getVisible()) && (mObjectDefaultWidthMap[RS_BUTTON_SPEAK] > mSpeakPanel->getRect().getWidth()) )
-	{
-		mSpeakBtn->setLabelVisible(false);
-	}
-// [/SL:KB]
-/*
-	if (required_width < 0)
-	{
-		S32 panel_min_width = 0;
-		std::string panel_name = mSpeakPanel->getName();
-		bool success = mToolbarStack->getPanelMinSize(panel_name, &panel_min_width);
-		if (!success)
-		{
-			lldebugs << "Panel was not found to get its min width: " << panel_name << llendl;
-		}
-		else
-		{
-			S32 panel_width = mSpeakPanel->getRect().getWidth();
-			S32 possible_shrink_width = panel_width - panel_min_width;
-
-			if (possible_shrink_width > 0)
-			{
-				if (mSpeakBtn)
-				{	
-					mSpeakBtn->setLabelVisible(false);
-				}
-
-				mSpeakPanel->reshape(panel_width - possible_shrink_width, mSpeakPanel->getRect().getHeight());
-
-				required_width += possible_shrink_width;
-
-				if (required_width > 0)
-				{
-					buttons_freed_width += required_width;
-				}
-
-				lldebugs << "Shrunk Speak button panel: " << panel_name
-					<< ", shrunk width: " << possible_shrink_width
-					<< ", rest width to process: " << required_width
-					<< llendl;
-			}
-		}
-	}
-*/
-}
-
-void LLBottomTray::processShrinkButton(EResizeState processed_object_type, S32& required_width)
-{
-	LLPanel* panel = getButtonPanel(processed_object_type);
-	if (NULL == panel)
-	{
-		return;
-	}
-
-	if (panel->getVisible())
-	{
-		S32 panel_width = panel->getRect().getWidth();
-		S32 panel_min_width = 0;
-		std::string panel_name = panel->getName();
-		bool success = mToolbarStack->getPanelMinSize(panel_name, &panel_min_width);
-		S32 possible_shrink_width = panel_width - panel_min_width;
-
-		if (!success)
-		{
-			lldebugs << "Panel was not found to get its min width: " << panel_name << llendl;
-		}
-		// we have some space to free by shrinking the button
-		else if (possible_shrink_width > 0)
-		{
-			// let calculate real width to shrink
-
-			// 1. apply all possible width
-			required_width += possible_shrink_width;
-
-			// 2. it it is too much... 
-			if (required_width > 0)
-			{
-				// reduce applied shrunk width to the excessive value.
-				possible_shrink_width -= required_width;
-				required_width = 0;
-			}
-			panel->reshape(panel_width - possible_shrink_width, panel->getRect().getHeight());
-
-			lldebugs << "Shrunk panel: " << panel_name
-				<< ", shrunk width: " << possible_shrink_width
-				<< ", rest width to process: " << required_width
-				<< llendl;
-		}
-	}
-}
-
-
-void LLBottomTray::processExtendButtons(S32& available_width)
-{
-	// do not allow extending any buttons if we have some buttons hidden via resize
-	if (isAutoHidden(RS_BUTTONS_CAN_BE_HIDDEN)) return;
-
-	lldebugs << "Distributing " << available_width << " px" << llendl;
-
-	// First try extending the Speak button.
-	if (available_width > 0)
-	{
-		if (!processExtendSpeakButton(available_width))
-		{
-			// The Speak button needs extension but lacks some space.
-			// Don't extend other buttons in this case: the Speak button
-			// should consume the available headroom first.
-			return;
-		}
-	}
-
-<<<<<<< HEAD
-//	const S32 chiclet_panel_width = mChicletPanel->getParent()->getRect().getWidth();
-//	static const S32 chiclet_panel_min_width = mChicletPanel->getMinWidth();
-//	const S32 available_width_chiclet = chiclet_panel_width - chiclet_panel_min_width;
-
-	// then try to extend Speak button
-// [SL:KB] - Patch: UI-BottomTray | Checked: 2010-09-07 (Catznip-2.1.2b) | Added: Catznip-2.1.2b
-	if ( (mSpeakPanel->getVisible()) && (mObjectDefaultWidthMap[RS_BUTTON_SPEAK] <= mSpeakPanel->getRect().getWidth()) )
-	{
-		mSpeakBtn->setLabelVisible(true);
-	}
-// [/SL:KB]
-/*
-	if (available_width > 0 || available_width_chiclet > 0)
-=======
-	// Then process the other buttons from left to right.
-	if (available_width > 0)
-	{
-		resize_state_vec_t::const_iterator it = mButtonsProcessOrder.begin();
-		const resize_state_vec_t::const_iterator it_end = mButtonsProcessOrder.end();
-
-		// iterate through buttons in the mButtonsProcessOrder first
-		for (; it != it_end; ++it)
-		{
-			// is there available space?
-			if (available_width <= 0) break;
-
-			// try to extend next button
-			processExtendButton(*it, available_width);
-		}
-	}
-}
-
-bool LLBottomTray::processExtendSpeakButton(S32& available_width)
-{
-	if (available_width <= 0)
->>>>>>> 113f532e
-	{
-		llassert(available_width > 0);
-		return true;
-	}
-
-	const S32 panel_max_width = mObjectDefaultWidthMap[RS_BUTTON_SPEAK];
-	const S32 panel_width = mSpeakPanel->getRect().getWidth();
-	const S32 required_headroom = panel_max_width - panel_width;
-
-	if (panel_width < panel_max_width) // if the button isn't extended already
-	{
-		if (available_width < required_headroom) // not enough space
-		{
-			lldebugs << "Need (" << required_headroom << " - " << available_width << ") = "
-				<< (required_headroom - available_width) << " more px"
-				<< " to extend the Speak button"<< llendl;
-
-			return false; // Don't extend other buttons until we extend Speak.
-		}
-
-		// Reshape the Speak button to its maximum width.
-		if (mSpeakBtn) mSpeakBtn->setLabelVisible(true);
-		mSpeakPanel->reshape(panel_max_width, mSpeakPanel->getRect().getHeight());
-
-		available_width -= required_headroom;
-		llassert(available_width >= 0);
-
-		lldebugs << "Extending Speak button panel: " << mSpeakPanel->getName()
-			<< ", extended width: " << required_headroom
-			<< ", rest width to process: " << available_width
-			<< llendl;
-	}
-<<<<<<< HEAD
-*/
-=======
-
-	return true;
->>>>>>> 113f532e
-}
-
-void LLBottomTray::processExtendButton(EResizeState processed_object_type, S32& available_width)
-{
-	llassert(available_width >= 0);
-
-	LLPanel* panel = getButtonPanel(processed_object_type);
-	if (NULL == panel)
-	{
-		return;
-	}
-
-	if (!panel->getVisible()) return;
-
-	// Widen the button up to its maximum width, but by not more than <available_width> px.
-	S32 panel_max_width = mObjectDefaultWidthMap[processed_object_type];
-	S32 panel_width = panel->getRect().getWidth();
-	S32 required_headroom = panel_max_width - panel_width;
-
-	S32 extend_by = llmin(available_width, required_headroom);
-	if (extend_by > 0)
-	{
-		panel->reshape(panel_width + extend_by, panel->getRect().getHeight());
-
-		// Decrease amount of headroom available for other panels.
-		available_width -= extend_by;
-
-		lldebugs << "Extending " << panel->getName()
-			<< " by " << extend_by
-			<< " px; remaining available width: " << available_width
-			<< llendl;
-	}
-}
-
-bool LLBottomTray::canButtonBeShown(EResizeState processed_object_type) const
-{
-	// Check that all buttons (that can be hidden on resize)
-	// to the left of the given one are already shown.
-
-	// process buttons in direct order (from left to right)
-	resize_state_vec_t::const_iterator it = mButtonsProcessOrder.begin();
-	const resize_state_vec_t::const_iterator it_end = mButtonsProcessOrder.end();
-
-	MASK buttons_before_mask = RS_NORESIZE;
-	for (; it != it_end; ++it)
-	{
-		const EResizeState button_type = *it;
-		if (button_type == processed_object_type) break;
-
-		buttons_before_mask |= button_type;
-	}
-
-	return !isAutoHidden(buttons_before_mask);
-}
-
-void LLBottomTray::initResizeStateContainers()
-{
-	// init map with objects should be processed for each type
-<<<<<<< HEAD
-// [SL:KB] - Patch: UI-BottomTray | Checked: 2010-09-07 (Catznip-2.1.2b) | Added: Catznip-2.1.2b
-	mStateProcessedObjectMap.insert(std::make_pair(RS_BUTTON_SPEAK, getChild<LLPanel>("speak_panel")));
-// [/SL:KB]
-=======
-	mStateProcessedObjectMap.insert(std::make_pair(RS_BUTTON_SPEAK, getChild<LLPanel>("speak_panel")));
->>>>>>> 113f532e
-	mStateProcessedObjectMap.insert(std::make_pair(RS_BUTTON_GESTURES, getChild<LLPanel>("gesture_panel")));
-	mStateProcessedObjectMap.insert(std::make_pair(RS_BUTTON_MOVEMENT, getChild<LLPanel>("movement_panel")));
-	mStateProcessedObjectMap.insert(std::make_pair(RS_BUTTON_CAMERA, getChild<LLPanel>("cam_panel")));
-	mStateProcessedObjectMap.insert(std::make_pair(RS_BUTTON_DESTINATIONS, getChild<LLPanel>("destinations_panel")));
-	mStateProcessedObjectMap.insert(std::make_pair(RS_BUTTON_AVATARS, getChild<LLPanel>("avatar_panel")));
-	mStateProcessedObjectMap.insert(std::make_pair(RS_BUTTON_SNAPSHOT, getChild<LLPanel>("snapshot_panel")));
-	mStateProcessedObjectMap.insert(std::make_pair(RS_BUTTON_PEOPLE, getChild<LLPanel>("bottom_sbpeople")));
-	mStateProcessedObjectMap.insert(std::make_pair(RS_BUTTON_BUILD, getChild<LLPanel>("build_btn_panel")));
-	mStateProcessedObjectMap.insert(std::make_pair(RS_BUTTON_SEARCH, getChild<LLPanel>("search_btn_panel")));
-	mStateProcessedObjectMap.insert(std::make_pair(RS_BUTTON_WORLD_MAP, getChild<LLPanel>("world_map_btn_panel")));
-	mStateProcessedObjectMap.insert(std::make_pair(RS_BUTTON_MINI_MAP, getChild<LLPanel>("mini_map_btn_panel")));
-<<<<<<< HEAD
-	mStateProcessedObjectMap.insert(std::make_pair(RS_BUTTON_HOME, getChild<LLPanel>("bottom_sbhome")));
-	mStateProcessedObjectMap.insert(std::make_pair(RS_BUTTON_ME, getChild<LLPanel>("bottom_sbme")));
-	mStateProcessedObjectMap.insert(std::make_pair(RS_BUTTON_PLACES, getChild<LLPanel>("bottom_sbplaces")));
-	mStateProcessedObjectMap.insert(std::make_pair(RS_BUTTON_APPEARANCE, getChild<LLPanel>("bottom_sbappearance")));
-	mStateProcessedObjectMap.insert(std::make_pair(RS_BUTTON_INVENTORY, getChild<LLPanel>("bottom_sbinv")));
-	mStateProcessedObjectMap.insert(std::make_pair(RS_BUTTON_AO, getChild<LLPanel>("ao_btn_panel")));		// ## Zi: Animation Overrider
-	mStateProcessedObjectMap.insert(std::make_pair(RS_BUTTON_QUICKPREFS, getChild<LLPanel>("quickprefs_btn_panel")));	// Quick Preferences panel	-WoLf
-
-
-	// init an order of processed buttons
-// [SL:KB] - Patch: UI-BottomTray | Checked: 2010-09-07 (Catznip-2.1.2b) | Added: Catznip-2.1.2b
-	mButtonsProcessOrder.push_back(RS_BUTTON_SPEAK);
-// [/SL:KB]
-	mButtonsProcessOrder.push_back(RS_BUTTON_GESTURES);
-	mButtonsProcessOrder.push_back(RS_BUTTON_MOVEMENT);
-	mButtonsProcessOrder.push_back(RS_BUTTON_CAMERA);
-=======
-	mStateProcessedObjectMap.insert(std::make_pair(RS_BUTTON_SPLITTER_1, getChild<LLPanel>("splitter_panel_1")));
-	mStateProcessedObjectMap.insert(std::make_pair(RS_BUTTON_PEOPLE, getChild<LLPanel>("people_panel")));
-	mStateProcessedObjectMap.insert(std::make_pair(RS_BUTTON_PROFILE, getChild<LLPanel>("profile_panel")));
-	mStateProcessedObjectMap.insert(std::make_pair(RS_BUTTON_SPLITTER_2, getChild<LLPanel>("splitter_panel_2")));
-	mStateProcessedObjectMap.insert(std::make_pair(RS_BUTTON_HOWTO, getChild<LLPanel>("howto_panel")));
-
-	// init an order of processed buttons
-	mButtonsProcessOrder.push_back(RS_BUTTON_DESTINATIONS);
-	mButtonsProcessOrder.push_back(RS_BUTTON_AVATARS);
->>>>>>> 113f532e
-	mButtonsProcessOrder.push_back(RS_BUTTON_SNAPSHOT);
-	mButtonsProcessOrder.push_back(RS_BUTTON_PEOPLE);
-	mButtonsProcessOrder.push_back(RS_BUTTON_BUILD);
-	mButtonsProcessOrder.push_back(RS_BUTTON_SEARCH);
-	mButtonsProcessOrder.push_back(RS_BUTTON_WORLD_MAP);
-	mButtonsProcessOrder.push_back(RS_BUTTON_MINI_MAP);
-<<<<<<< HEAD
-	mButtonsProcessOrder.push_back(RS_BUTTON_HOME);
-	mButtonsProcessOrder.push_back(RS_BUTTON_ME);
-	mButtonsProcessOrder.push_back(RS_BUTTON_PLACES);
-	mButtonsProcessOrder.push_back(RS_BUTTON_APPEARANCE);
-	mButtonsProcessOrder.push_back(RS_BUTTON_INVENTORY);
-	mButtonsProcessOrder.push_back(RS_BUTTON_AO);		// ## Zi: Animation Overrider
-	mButtonsProcessOrder.push_back(RS_BUTTON_QUICKPREFS);	// Quick Preferences panel	-WoLf	
-	
-
-=======
-	mButtonsProcessOrder.push_back(RS_BUTTON_SPLITTER_1);
-	mButtonsProcessOrder.push_back(RS_BUTTON_PEOPLE);
-	mButtonsProcessOrder.push_back(RS_BUTTON_PROFILE);
-	mButtonsProcessOrder.push_back(RS_BUTTON_SPLITTER_2);
-	mButtonsProcessOrder.push_back(RS_BUTTON_HOWTO);
-	mButtonsProcessOrder.push_back(RS_BUTTON_MOVEMENT);
-	mButtonsProcessOrder.push_back(RS_BUTTON_CAMERA);
-	mButtonsProcessOrder.push_back(RS_BUTTON_GESTURES);
->>>>>>> 113f532e
-
-//	mButtonsOrder.push_back(RS_BUTTON_SPEAK);
-//	mButtonsOrder.insert(mButtonsOrder.end(), mButtonsProcessOrder.begin(), mButtonsProcessOrder.end());
-// [SL:KB] - Patch: UI-BottomTray | Checked: 2010-12-02 (Catznip-2.4.0g) | Added: Catznip-2.4.0g
-	mButtonsOrder = mButtonsProcessOrder;
-// [/SL:KB]
-
-	// init default widths
-
-	// process buttons that can be hidden on resize...
-	resize_state_vec_t::const_iterator it = mButtonsProcessOrder.begin();
-	const resize_state_vec_t::const_iterator it_end = mButtonsProcessOrder.end();
-
-	for (; it != it_end; ++it)
-	{
-		const EResizeState button_type = *it;
-		// is there an appropriate object?
-		LLPanel* button_panel = getButtonPanel(button_type);
-		if (!button_panel) continue;
-
-		// set default width for it.
-		mObjectDefaultWidthMap[button_type] = button_panel->getRect().getWidth();
-	}
-
-	// ... and add Speak button because it also can be shrunk.
-<<<<<<< HEAD
-//	mObjectDefaultWidthMap[RS_BUTTON_SPEAK]	   = mSpeakPanel->getRect().getWidth();
-
-=======
-	mObjectDefaultWidthMap[RS_BUTTON_SPEAK]	   = mSpeakPanel->getRect().getWidth();
->>>>>>> 113f532e
-}
-
-// this method must be called before restoring of the chat entry field on startup
-// because it resets chatbar's width according to resize logic.
-void LLBottomTray::initButtonsVisibility()
-{
-<<<<<<< HEAD
-// [SL:KB] - Patch: UI-BottomTray | Checked: 2010-09-07 (Catznip-2.1.2b) | Added: Catznip-2.1.2b
-	setVisibleAndFitWidths(RS_BUTTON_SPEAK, gSavedSettings.getBOOL("ShowSpeakButton"));
-// [/SL:KB]
-=======
-	setVisibleAndFitWidths(RS_BUTTON_SPEAK, gSavedSettings.getBOOL("EnableVoiceChat") || !mSpeakBtn );
->>>>>>> 113f532e
-	setVisibleAndFitWidths(RS_BUTTON_GESTURES, gSavedSettings.getBOOL("ShowGestureButton"));
-	setVisibleAndFitWidths(RS_BUTTON_MOVEMENT, gSavedSettings.getBOOL("ShowMoveButton"));
-	setVisibleAndFitWidths(RS_BUTTON_CAMERA, gSavedSettings.getBOOL("ShowCameraButton"));
-	setVisibleAndFitWidths(RS_BUTTON_SNAPSHOT, gSavedSettings.getBOOL("ShowSnapshotButton"));
-	setVisibleAndFitWidths(RS_BUTTON_BUILD, gSavedSettings.getBOOL("ShowBuildButton"));
-	setVisibleAndFitWidths(RS_BUTTON_SEARCH, gSavedSettings.getBOOL("ShowSearchButton"));
-	setVisibleAndFitWidths(RS_BUTTON_WORLD_MAP, gSavedSettings.getBOOL("ShowWorldMapButton"));
-	setVisibleAndFitWidths(RS_BUTTON_MINI_MAP, gSavedSettings.getBOOL("ShowMiniMapButton"));
-<<<<<<< HEAD
-	setVisibleAndFitWidths(RS_BUTTON_HOME, gSavedSettings.getBOOL("ShowHomeButton"));
-	setVisibleAndFitWidths(RS_BUTTON_ME, gSavedSettings.getBOOL("ShowMeButton"));
-	setVisibleAndFitWidths(RS_BUTTON_PLACES, gSavedSettings.getBOOL("ShowPlacesButton"));
-	setVisibleAndFitWidths(RS_BUTTON_AO, gSavedSettings.getBOOL("ShowAOButton"));	// ## Zi: Animation Overrider
-	setVisibleAndFitWidths(RS_BUTTON_QUICKPREFS, gSavedSettings.getBOOL("ShowQuickPrefsButton"));	// Quick Preferences panel	-WoLf
-	// take care of additional sidebar button visibility -Zi
-	setVisibleAndFitWidths(RS_BUTTON_PEOPLE, gSavedSettings.getBOOL("ShowPeopleButton"));
-	setVisibleAndFitWidths(RS_BUTTON_APPEARANCE, gSavedSettings.getBOOL("ShowAppearanceButton"));
-	setVisibleAndFitWidths(RS_BUTTON_INVENTORY, gSavedSettings.getBOOL("ShowInventoryButton"));
-=======
-	lldebugs << "mResizeState = " << resizeStateMaskToString(mResizeState) << llendl;
->>>>>>> 113f532e
-}
-
-void LLBottomTray::setButtonsControlsAndListeners()
-{
-<<<<<<< HEAD
-// [SL:KB] - Patch: UI-BottomTray | Checked: 2010-09-07 (Catznip-2.1.2b) | Added: Catznip-2.1.2b
-	gSavedSettings.getControl("ShowSpeakButton")->getSignal()->connect(boost::bind(&LLBottomTray::toggleShowButton, RS_BUTTON_SPEAK, _2));
-// [/SL:KB]
-=======
-	// always show the speak panel if using the basic skin
-	if (mSpeakBtn)
-	{
-		gSavedSettings.getControl("EnableVoiceChat")->getSignal()->connect(boost::bind(&LLBottomTray::toggleShowButton, RS_BUTTON_SPEAK, _2));
-	}	
-
->>>>>>> 113f532e
-	gSavedSettings.getControl("ShowGestureButton")->getSignal()->connect(boost::bind(&LLBottomTray::toggleShowButton, RS_BUTTON_GESTURES, _2));
-	gSavedSettings.getControl("ShowMoveButton")->getSignal()->connect(boost::bind(&LLBottomTray::toggleShowButton, RS_BUTTON_MOVEMENT, _2));
-	gSavedSettings.getControl("ShowCameraButton")->getSignal()->connect(boost::bind(&LLBottomTray::toggleShowButton, RS_BUTTON_CAMERA, _2));
-	gSavedSettings.getControl("ShowSnapshotButton")->getSignal()->connect(boost::bind(&LLBottomTray::toggleShowButton, RS_BUTTON_SNAPSHOT, _2));
-	gSavedSettings.getControl("ShowBuildButton")->getSignal()->connect(boost::bind(&LLBottomTray::toggleShowButton, RS_BUTTON_BUILD, _2));
-	gSavedSettings.getControl("ShowSearchButton")->getSignal()->connect(boost::bind(&LLBottomTray::toggleShowButton, RS_BUTTON_SEARCH, _2));
-	gSavedSettings.getControl("ShowWorldMapButton")->getSignal()->connect(boost::bind(&LLBottomTray::toggleShowButton, RS_BUTTON_WORLD_MAP, _2));
-	gSavedSettings.getControl("ShowMiniMapButton")->getSignal()->connect(boost::bind(&LLBottomTray::toggleShowButton, RS_BUTTON_MINI_MAP, _2));
-	gSavedSettings.getControl("ShowHomeButton")->getSignal()->connect(boost::bind(&LLBottomTray::toggleShowButton, RS_BUTTON_HOME, _2));
-	gSavedSettings.getControl("ShowMeButton")->getSignal()->connect(boost::bind(&LLBottomTray::toggleShowButton, RS_BUTTON_ME, _2));
-	gSavedSettings.getControl("ShowPlacesButton")->getSignal()->connect(boost::bind(&LLBottomTray::toggleShowButton, RS_BUTTON_PLACES, _2));
-	gSavedSettings.getControl("ShowAOButton")->getSignal()->connect(boost::bind(&LLBottomTray::toggleShowButton, RS_BUTTON_AO, _2));			// ## Zi: Animation Overrider
-	gSavedSettings.getControl("ShowQuickPrefsButton")->getSignal()->connect(boost::bind(&LLBottomTray::toggleShowButton, RS_BUTTON_QUICKPREFS, _2));	// Quick Preferences panel	-WoLf
-	// take care of additional sidebar button visibility -Zi
-	gSavedSettings.getControl("ShowPeopleButton")->getSignal()->connect(boost::bind(&LLBottomTray::toggleShowButton, RS_BUTTON_PEOPLE, _2));
-	gSavedSettings.getControl("ShowAppearanceButton")->getSignal()->connect(boost::bind(&LLBottomTray::toggleShowButton, RS_BUTTON_APPEARANCE, _2));
-	gSavedSettings.getControl("ShowInventoryButton")->getSignal()->connect(boost::bind(&LLBottomTray::toggleShowButton, RS_BUTTON_INVENTORY, _2));
-
-
-	LLButton* build_btn = getChild<LLButton>("build_btn");
-	// set control name for Build button. It is not enough to link it with Button.SetFloaterToggle in xml
-	std::string vis_control_name = LLFloaterReg::declareVisibilityControl("build");
-	// Set the button control value (toggle state) to the floater visibility control (Sets the value as well)
-	build_btn->setControlVariable(LLFloater::getControlGroup()->getControl(vis_control_name));
-}
-
-bool LLBottomTray::toggleShowButton(LLBottomTray::EResizeState button_type, const LLSD& new_visibility)
-{
-	if (LLBottomTray::instanceExists())
-	{
-		LLBottomTray::getInstance()->setTrayButtonVisibleIfPossible(button_type, new_visibility.asBoolean());
-	}
-	return true;
-}
-
-bool LLBottomTray::showButton(EResizeState button_type, S32& available_width)
-{
-	LLPanel* panel = getButtonPanel(button_type);
-	if (NULL == panel)
-	{
-		return false;
-	}
-
-	if (panel->getVisible())
-	{
-		return false;
-	}
-
-	// Check if none of the buttons to the left of the given one was auto-hidden.
-	// (we auto-show the buttons left to right).
-	if (!canButtonBeShown(button_type))
-	{
-		return false;
-	}
-
-	// Make sure we have enough room to show this button.
-	const S32 required_width = panel->getRect().getWidth();
-	if (available_width < required_width)
-	{
-		lldebugs << "Need " << (required_width - available_width) << " more px to show " << resizeStateToString(button_type) << llendl;
-		return false;
-	}
-
-	// All good. Show the button.
-	setTrayButtonVisible(button_type, true);
-
-	// Let the caller know that there is now less available space.
-	available_width -= required_width;
-
-	lldebugs << "Showing button " << resizeStateToString(button_type)
-		<< ", remaining available width: " << available_width
-		<< llendl;
-	setAutoHidden(button_type, false);
-
-	return true;
-}
-
-void LLBottomTray::setTrayButtonVisible(EResizeState shown_object_type, bool visible)
-{
-	LLPanel* panel = getButtonPanel(shown_object_type);
-	if (NULL == panel)
-	{
-		return;
-	}
-
-	panel->setVisible(visible);
-
-// [SL:KB] - Patch: UI-BottomTray | Checked: 2010-09-07 (Catznip-2.1.2b) | Added: Catznip-2.1.2b
-	S32 posChatBarEnd = mNearbyChatBar->getRect().mRight;
-	S32 posBtnStart = -1; std::string strBtnName;
-
-	for (state_object_map_t::iterator it = mStateProcessedObjectMap.begin(); it != mStateProcessedObjectMap.end(); ++it)
-	{
-		LLPanel* pBtnPanel = it->second;
-		if ( (pBtnPanel) && (pBtnPanel->getVisible()) )
-		{
-			S32 dist = pBtnPanel->getRect().mLeft - posChatBarEnd;
-			if ( (dist > 0) && ((-1 == posBtnStart) || (posBtnStart > dist)) )
-			{
-				posBtnStart = dist;
-				strBtnName = pBtnPanel->getName();
-			}
-			mToolbarStack->setPanelUserResize(pBtnPanel->getName(), FALSE);
-		}
-	}
-
-	if (!strBtnName.empty())
-		mToolbarStack->setPanelUserResize(strBtnName, TRUE);
-// [/SL:KB]
-}
-
-void LLBottomTray::setTrayButtonVisibleIfPossible(EResizeState shown_object_type, bool visible, bool raise_notification)
-{
-	if (!setVisibleAndFitWidths(shown_object_type, visible) && visible && raise_notification)
-	{
-		LLNotificationsUtil::add("BottomTrayButtonCanNotBeShown",
-								 LLSD(),
-								 LLSD(),
-								 LLNotificationFunctorRegistry::instance().DONOTHING);
-	}
-}
-
-bool LLBottomTray::setVisibleAndFitWidths(EResizeState object_type, bool visible)
-{
-	// The Speak button is treated specially: if voice is enabled,
-	// the button should be displayed no matter how much space we've got.
-	if (object_type == RS_BUTTON_SPEAK)
-	{
-		showSpeakButton(visible);
-		return true;
-	}
-
-	LLPanel* cur_panel = getButtonPanel(object_type);
-	if (NULL == cur_panel)
-	{
-		return false;
-	}
-
-	bool is_set = true;
-
-	if (visible)
-	{
-		// Assume that only chiclet panel can be auto-resized
-		const S32 available_width = getChicletPanelShrinkHeadroom();
-
-		S32 preferred_width = mObjectDefaultWidthMap[object_type];
-		S32 current_width = cur_panel->getRect().getWidth();
-		S32 result_width = 0;
-		bool decrease_width = false;
-
-		if (preferred_width > 0 && available_width >= preferred_width)
-		{
-			result_width = preferred_width;
-		}
-		else if (available_width >= current_width)
-		{
-			result_width = current_width;
-		}
-		else
-		{
-			// Calculate the possible shrunk width as difference between current and minimal widths
-			const S32 chatbar_shrunk_width =
-				mChatBarContainer->getRect().getWidth() - get_panel_min_width(mToolbarStack, mChatBarContainer);
-
-//			S32 sum_of_min_widths = get_panel_min_width(mToolbarStack, mSpeakPanel);
-//			S32 sum_of_curr_widths = get_curr_width(mSpeakPanel);
-// [SL:KB] - Patch: UI-BottomTray | Checked: 2010-09-07 (Catznip-2.1.2b) | Added: Catznip-2.1.2b
-			S32 sum_of_min_widths = 0;
-			S32 sum_of_curr_widths = 0;
-// [/SL:KB]
-
-			resize_state_vec_t::const_iterator it = mButtonsProcessOrder.begin();
-			const resize_state_vec_t::const_iterator it_end = mButtonsProcessOrder.end();
-
-			for (; it != it_end; ++it)
-			{
-				LLPanel* cur_panel = getButtonPanel(*it);
-				sum_of_min_widths += get_panel_min_width(mToolbarStack, cur_panel);
-				sum_of_curr_widths += get_curr_width(cur_panel);
-			}
-
-			const S32 possible_shrunk_width =
-				chatbar_shrunk_width + (sum_of_curr_widths - sum_of_min_widths);
-
-			// Minimal width of current panel
-			S32 minimal_width = 0;
-			mToolbarStack->getPanelMinSize(cur_panel->getName(), &minimal_width);
-
-			if ( (available_width + possible_shrunk_width) >= minimal_width)
-			{
-				// There is enough space for minimal width, but set the result_width
-				// to preferred_width so buttons widths decreasing will be done in predefined order
-				result_width = (preferred_width > 0) ? preferred_width : current_width;
-				decrease_width = true;
-			}
-			else
-			{
-				lldebugs << "Need " << (minimal_width - available_width - possible_shrunk_width)
-					<< " more px to show " << resizeStateToString(object_type) << llendl;
-
-				// Make the button uppear when we have more available space.
-				setAutoHidden(object_type, true);
-				return false;
-			}
-		}
-
-		if (result_width != current_width)
-		{
-			cur_panel->reshape(result_width, cur_panel->getRect().getHeight());
-			current_width = result_width;
-		}
-
-		is_set = showButton(object_type, current_width);
-
-		// Shrink buttons if needed
-		if (is_set && decrease_width)
-		{
-			processWidthDecreased( -result_width);
-		}
-	}
-	else
-	{
-		const S32 delta_width = get_curr_width(cur_panel);
-
-		setTrayButtonVisible(object_type, false);
-
-		// Mark button NOT to show while future bottom tray extending
-		lldebugs << "Removing " << resizeStateToString(object_type) << " from mResizeState" << llendl;
-		setAutoHidden(object_type, false);
-
-		// Extend other buttons if need
-		if (delta_width)
-		{
-			processWidthIncreased(delta_width);
-		}
-	}
-	return is_set;
-}
-
-LLPanel* LLBottomTray::getButtonPanel(EResizeState button_type)
-{
-	// Don't use the operator[] because it inserts a NULL value if the key is not found.
-	if (mStateProcessedObjectMap.count(button_type) == 0)
-	{
-		llwarns << "Cannot find a panel for " << resizeStateToString(button_type) << llendl;
-		llassert(mStateProcessedObjectMap.count(button_type) == 1);
-		return NULL;
-	}
-
-	return mStateProcessedObjectMap[button_type];
-}
-
-void LLBottomTray::showWellButton(EResizeState object_type, bool visible)
-{
-	llassert( ((RS_NOTIFICATION_WELL | RS_IM_WELL) & object_type) == object_type );
-
-	const std::string panel_name = RS_IM_WELL == object_type ? "im_well_panel" : "notification_well_panel";
-
-	LLView * panel = getChild<LLView>(panel_name);
-
-	// if necessary visibility is set nothing to do here
-	if (panel->getVisible() == (BOOL)visible) return;
-
-	S32 panel_width = panel->getRect().getWidth();
-	panel->setVisible(visible);
-
-	if (visible)
-	{
-		// method assumes that input param is a negative value
-		processWidthDecreased(-panel_width);
-	}
-	else
-	{
-		processWidthIncreased(panel_width);
-	}
-}
-
-void LLBottomTray::processChatbarCustomization(S32 new_width)
-{
-	if (NULL == mNearbyChatBar) return;
-
-	const S32 delta_width = mChatBarContainer->getRect().getWidth() - new_width;
-
-	if (delta_width == 0) return;
-
-	{
-		static unsigned dbg_cnt = 0;
-		lldebugs << llformat("*** (%03d) ************************************* %d", delta_width, ++dbg_cnt) << llendl;
-	}
-
-	mDesiredNearbyChatWidth = new_width;
-
-	const S32 available_chiclet_shrink_width = getChicletPanelShrinkHeadroom();
-	llassert(available_chiclet_shrink_width >= 0);
-
-	if (delta_width > 0) // panel gets narrowly
-	{
-		S32 total_possible_width = delta_width + available_chiclet_shrink_width;
-		processShowButtons(total_possible_width);
-		processExtendButtons(total_possible_width);
-	}
-	// here (delta_width < 0) // panel gets wider
-	else //if (-delta_width > available_chiclet_shrink_width)
-	{
-		S32 required_width = delta_width + available_chiclet_shrink_width;
-		S32 buttons_freed_width = 0;
-		processShrinkButtons(required_width, buttons_freed_width);
-		processHideButtons(required_width, buttons_freed_width);
-	}
-}
-
-S32 LLBottomTray::getChicletPanelShrinkHeadroom() const
-{
-	static const S32 min_width = mChicletPanel->getMinWidth();
-	const S32 cur_width = mChicletPanel->getParent()->getRect().getWidth();
-
-	S32 shrink_headroom = cur_width - min_width;
-	llassert(shrink_headroom >= 0); // the panel cannot get narrower than the minimum
-	return shrink_headroom;
-}
-
-// static
-std::string LLBottomTray::resizeStateToString(EResizeState state)
-{
-	const char *rs_string = "UNKNOWN_BUTTON";
-	
-	switch (state)
-	{
-		case RS_NORESIZE:               rs_string = "RS_NORESIZE";              break;
-		case RS_CHICLET_PANEL:          rs_string = "RS_CHICLET_PANEL";         break;
-		case RS_CHATBAR_INPUT:          rs_string = "RS_CHATBAR_INPUT";         break;
-		case RS_BUTTON_SNAPSHOT:        rs_string = "RS_BUTTON_SNAPSHOT";       break;
-		case RS_BUTTON_CAMERA:          rs_string = "RS_BUTTON_CAMERA";         break;
-		case RS_BUTTON_MOVEMENT:        rs_string = "RS_BUTTON_MOVEMENT";       break;
-		case RS_BUTTON_GESTURES:        rs_string = "RS_BUTTON_GESTURES";       break;
-		case RS_BUTTON_SPEAK:           rs_string = "RS_BUTTON_SPEAK";          break;
-		case RS_IM_WELL:                rs_string = "RS_IM_WELL";               break;
-		case RS_NOTIFICATION_WELL:      rs_string = "RS_NOTIFICATION_WELL";     break;
-		case RS_BUTTON_BUILD:           rs_string = "RS_BUTTON_BUILD";          break;
-		case RS_BUTTON_SEARCH:          rs_string = "RS_BUTTON_SEARCH";         break;
-		case RS_BUTTON_WORLD_MAP:       rs_string = "RS_BUTTON_WORLD_MAP";      break;
-		case RS_BUTTON_MINI_MAP:        rs_string = "RS_BUTTON_MINI_MAP";       break;
-		case RS_BUTTON_DESTINATIONS:    rs_string = "RS_BUTTON_DESTINATIONS";   break;
-		case RS_BUTTON_AVATARS:         rs_string = "RS_BUTTON_AVATARS";        break;
-		case RS_BUTTON_PEOPLE:          rs_string = "RS_BUTTON_PEOPLE";         break;
-		case RS_BUTTON_PROFILE:         rs_string = "RS_BUTTON_PROFILE";        break;
-		case RS_BUTTON_HOWTO:           rs_string = "RS_BUTTON_HOWTO";          break;
-		case RS_BUTTON_SPLITTER_1:      rs_string = "RS_BUTTON_SPLITTER_1";     break;
-		case RS_BUTTON_SPLITTER_2:      rs_string = "RS_BUTTON_SPLITTER_2";     break;
-		case RS_BUTTONS_CAN_BE_HIDDEN:  rs_string = "RS_BUTTONS_CAN_BE_HIDDEN"; break;
-		// No default to track additions.
-	}
-
-	return rs_string;
-}
-
-// static
-std::string LLBottomTray::resizeStateMaskToString(MASK mask)
-{
-	std::string res;
-
-	bool add_delimiter = false;
-    for (U32 i = 0; i < 16; i++)
-    {
-    	EResizeState state = (EResizeState) (1 << i);
-    	if (mask & state)
-    	{
-    		if (!add_delimiter)
-    		{
-    			add_delimiter = true;
-    		}
-    		else
-    		{
-    			res += ", ";
-    		}
-
-			res += resizeStateToString(state);
-    	}
-    }
-
-    if (res.empty())
-    {
-    	res = resizeStateToString(RS_NORESIZE);
-    }
-
-    res += llformat(" (0x%X)", mask);
-    return res;
-}
-
-bool LLBottomTray::isAutoHidden(MASK button_types) const
-{
-	return (mResizeState & button_types) != 0;
-}
-
-void LLBottomTray::setAutoHidden(MASK button_types, bool hide)
-{
-	if (hide)
-	{
-		mResizeState |= button_types;
-	}
-	else
-	{
-		mResizeState &= ~button_types;
-	}
-}
-
-//EOF+/** 
+ * @file llbottomtray.cpp
+ * @brief LLBottomTray class implementation
+ *
+ * $LicenseInfo:firstyear=2009&license=viewerlgpl$
+ * Second Life Viewer Source Code
+ * Copyright (C) 2010, Linden Research, Inc.
+ * 
+ * This library is free software; you can redistribute it and/or
+ * modify it under the terms of the GNU Lesser General Public
+ * License as published by the Free Software Foundation;
+ * version 2.1 of the License only.
+ * 
+ * This library is distributed in the hope that it will be useful,
+ * but WITHOUT ANY WARRANTY; without even the implied warranty of
+ * MERCHANTABILITY or FITNESS FOR A PARTICULAR PURPOSE.  See the GNU
+ * Lesser General Public License for more details.
+ * 
+ * You should have received a copy of the GNU Lesser General Public
+ * License along with this library; if not, write to the Free Software
+ * Foundation, Inc., 51 Franklin Street, Fifth Floor, Boston, MA  02110-1301  USA
+ * 
+ * Linden Research, Inc., 945 Battery Street, San Francisco, CA  94111  USA
+ * $/LicenseInfo$
+ */
+
+#include "llviewerprecompiledheaders.h" // must be first include
+
+#define LLBOTTOMTRAY_CPP
+#include "llbottomtray.h"
+
+// library includes
+#include "llfloaterreg.h"
+#include "llflyoutbutton.h"
+#include "lllayoutstack.h"
+#include "llnotifications.h"
+#include "llnotificationsutil.h"
+#include "lltexteditor.h"
+
+// newview includes
+#include "llagent.h"
+#include "aoengine.h"		// ## Zi: Animation Overrider
+#include "llagentcamera.h"
+#include "llavataractions.h"
+#include "llchiclet.h"
+#include "llfloatercamera.h"
+#include "llhints.h"
+#include "llimfloater.h" // for LLIMFloater
+#include "llnearbychatbar.h"
+#include "llsidetray.h"
+#include "llspeakbutton.h"
+#include "llsplitbutton.h"
+#include "llsyswellwindow.h"
+#include "lltoolmgr.h"
+#include "llviewerparcelmgr.h"
+#include "llsidetray.h"
+#include "llviewerwindow.h"
+#include "llsdserialize.h"
+#include "llfirstuse.h"
+
+// [RLVa:KB] - Checked: 2010-09-11 (RLVa-1.2.1d)
+#include "rlvhandler.h"
+#include "rlvui.h"
+// [/RLVa:KB]
+//-TT Toggle sidebar panels and floaters
+#include "llsidetraytab.h"
+//-TT
+
+// Distance from mouse down on which drag'n'drop should be started.
+#define DRAG_START_DISTANCE 3
+
+static const std::string SORTING_DATA_FILE_NAME = "bottomtray_buttons_order.xml";
+
+LLDefaultChildRegistry::Register<LLBottomtrayButton> bottomtray_button("bottomtray_button");
+
+// LLBottomtrayButton methods
+
+// virtual
+BOOL LLBottomtrayButton::handleHover(S32 x, S32 y, MASK mask)
+{
+	if (mCanDrag)
+	{
+		// pass hover to bottomtray
+		S32 screenX, screenY;
+		localPointToScreen(x, y, &screenX, &screenY);
+		LLBottomTray::getInstance()->onDraggableButtonHover(screenX, screenY);
+
+		return TRUE;
+	}
+	else
+	{
+		return LLButton::handleHover(x, y, mask);
+	}
+}
+//virtual
+BOOL LLBottomtrayButton::handleMouseUp(S32 x, S32 y, MASK mask)
+{
+	if (mCanDrag)
+	{
+	S32 screenX, screenY;
+	localPointToScreen(x, y, &screenX, &screenY);
+	// pass mouse up to bottomtray
+	LLBottomTray::getInstance()->onDraggableButtonMouseUp(this, screenX, screenY);
+	}
+	return LLButton::handleMouseUp(x, y, mask);
+}
+//virtual
+BOOL LLBottomtrayButton::handleMouseDown(S32 x, S32 y, MASK mask)
+{
+	if (mCanDrag)
+	{
+	S32 screenX, screenY;
+	localPointToScreen(x, y, &screenX, &screenY);
+	// pass mouse up to bottomtray
+	LLBottomTray::getInstance()->onDraggableButtonMouseDown(this, screenX, screenY);
+	}
+	return LLButton::handleMouseDown(x, y, mask);
+}
+
+static void update_build_button_enable_state()
+{
+//	bool can_edit = LLToolMgr::getInstance()->canEdit();
+// [RLVa:KB] - Checked: 2010-09-11 (RLVa-1.2.1d) | Added: RLVa-1.2.1d
+	bool can_edit = RlvUIEnabler::isBuildEnabled();
+// [/RLVa:KB]
+
+	LLBottomTray::getInstance()->getChildView("build_btn")->setEnabled(can_edit);
+}
+
+// Build time optimization, generate extern template once in .cpp file
+template class LLBottomTray* LLSingleton<class LLBottomTray>::getInstance();
+
+namespace
+{
+	const std::string& PANEL_CHICLET_NAME	= "chiclet_list_panel";
+
+	S32 get_panel_min_width(LLLayoutStack* stack, LLView* panel)
+	{
+		S32 minimal_width = 0;
+		llassert(stack);
+		if ( stack && panel && panel->getVisible() )
+		{
+			stack->getPanelMinSize(panel->getName(), &minimal_width);
+		}
+		return minimal_width;
+	}
+
+	S32 get_panel_max_width(LLLayoutStack* stack, LLPanel* panel)
+	{
+		S32 max_width = 0;
+		llassert(stack);
+		if ( stack && panel && panel->getVisible() )
+		{
+			stack->getPanelMaxSize(panel->getName(), &max_width);
+		}
+		return max_width;
+	}
+
+	S32 get_curr_width(LLUICtrl* ctrl)
+	{
+		S32 cur_width = 0;
+		if ( ctrl && ctrl->getVisible() )
+		{
+			cur_width = ctrl->getRect().getWidth();
+		}
+		return cur_width;
+	}
+}
+
+class LLBottomTrayLite
+	: public LLPanel
+{
+public:
+	LLBottomTrayLite()
+		: mNearbyChatBar(NULL),
+		mChatBarContainer(NULL),
+		  mGesturePanel(NULL)
+	{
+		mFactoryMap["chat_bar"] = LLCallbackMap(LLBottomTray::createNearbyChatBar, NULL);
+		buildFromFile("panel_bottomtray_lite.xml");
+	}
+
+	BOOL postBuild()
+	{
+		mNearbyChatBar = findChild<LLNearbyChatBar>("chat_bar");
+		mChatBarContainer = getChild<LLLayoutPanel>("chat_bar_layout_panel");
+		mGesturePanel = getChild<LLPanel>("gesture_panel");
+
+		// Hide "show_nearby_chat" button 
+		if (mNearbyChatBar)
+		{
+			LLLineEditor* chat_box = mNearbyChatBar->getChatBox();
+			LLUICtrl* show_btn = mNearbyChatBar->getChild<LLUICtrl>("show_nearby_chat");
+			S32 delta_width = show_btn->getRect().getWidth();
+			show_btn->setVisible(FALSE);
+			chat_box->reshape(chat_box->getRect().getWidth() + delta_width, chat_box->getRect().getHeight());
+		}
+		return TRUE;
+	}
+
+	void onFocusLost()
+	{
+		if (gAgentCamera.cameraMouselook())
+		{
+			LLBottomTray::getInstance()->setVisible(FALSE);
+		}
+	}
+
+	LLNearbyChatBar*	mNearbyChatBar;
+	LLLayoutPanel*		mChatBarContainer;
+	LLPanel*			mGesturePanel;
+};
+
+LLBottomTray::LLBottomTray(const LLSD&)
+:	mChicletPanel(NULL),
+	mSpeakPanel(NULL),
+	mSpeakBtn(NULL),
+	mNearbyChatBar(NULL),
+	mChatBarContainer(NULL),
+	mNearbyCharResizeHandlePanel(NULL),
+	mToolbarStack(NULL),
+	mMovementButton(NULL),
+	mResizeState(RS_NORESIZE),
+	mBottomTrayContextMenu(NULL),
+	mCamButton(NULL),
+	mBottomTrayLite(NULL),
+	mIsInLiteMode(false),
+	mDragStarted(false),
+	mDraggedItem(NULL),
+	mLandingTab(NULL),
+	mCheckForDrag(false)
+{
+	// Firstly add our self to IMSession observers, so we catch session events
+	// before chiclets do that.
+	LLIMMgr::getInstance()->addSessionObserver(this);
+
+	mFactoryMap["chat_bar"] = LLCallbackMap(LLBottomTray::createNearbyChatBar, NULL);
+
+	buildFromFile("panel_bottomtray.xml");
+
+	LLUICtrl::CommitCallbackRegistry::defaultRegistrar().add("CameraPresets.ChangeView", boost::bind(&LLFloaterCamera::onClickCameraItem, _2));
+	
+	//this is to fix a crash that occurs because LLBottomTray is a singleton
+	//and thus is deleted at the end of the viewers lifetime, but to be cleanly
+	//destroyed LLBottomTray requires some subsystems that are long gone
+	//LLUI::getRootView()->addChild(this);
+
+	{
+		mBottomTrayLite = new LLBottomTrayLite();
+		mBottomTrayLite->setFollowsAll();
+		mBottomTrayLite->setVisible(FALSE);
+	}
+
+	mImageDragIndication = LLUI::getUIImage(getString("DragIndicationImageName"));
+	mDesiredNearbyChatWidth = mNearbyChatBar ? mNearbyChatBar->getRect().getWidth() : 0;
+}
+
+LLBottomTray::~LLBottomTray()
+{
+	if (!LLSingleton<LLIMMgr>::destroyed())
+	{
+		LLIMMgr::getInstance()->removeSessionObserver(this);
+	}
+
+	if (mNearbyChatBar)
+	{
+		// store custom width of chatbar panel.
+		S32 custom_width = mChatBarContainer->getRect().getWidth();
+		gSavedSettings.setS32("ChatBarCustomWidth", custom_width);
+	}
+
+	// emulate previous floater behavior to be hidden on startup.
+	// override effect of save_visibility=true.
+	// this attribute is necessary to button.initial_callback=Button.SetFloaterToggle works properly:
+	//		i.g when floater changes its visibility - button changes its toggle state.
+	getChild<LLUICtrl>("build_btn")->setControlValue(false);
+	getChild<LLUICtrl>("search_btn")->setControlValue(false);
+	getChild<LLUICtrl>("world_map_btn")->setControlValue(false);
+}
+
+// *TODO Vadim: why void* ?
+void* LLBottomTray::createNearbyChatBar(void* userdata)
+{
+	return new LLNearbyChatBar();
+}
+
+LLNearbyChatBar* LLBottomTray::getNearbyChatBar()
+{
+	return mIsInLiteMode ? mBottomTrayLite->mNearbyChatBar : mNearbyChatBar;
+}
+
+LLIMChiclet* LLBottomTray::createIMChiclet(const LLUUID& session_id)
+{
+	LLIMChiclet::EType im_chiclet_type = LLIMChiclet::getIMSessionType(session_id);
+
+	switch (im_chiclet_type)
+	{
+	case LLIMChiclet::TYPE_IM:
+		return getChicletPanel()->createChiclet<LLIMP2PChiclet>(session_id);
+	case LLIMChiclet::TYPE_GROUP:
+		return getChicletPanel()->createChiclet<LLIMGroupChiclet>(session_id);
+	case LLIMChiclet::TYPE_AD_HOC:
+		return getChicletPanel()->createChiclet<LLAdHocChiclet>(session_id);
+	case LLIMChiclet::TYPE_UNKNOWN:
+		break;
+	}
+
+	return NULL;
+}
+
+//virtual
+void LLBottomTray::sessionAdded(const LLUUID& session_id, const std::string& name, const LLUUID& other_participant_id)
+{
+	if (!getChicletPanel()) return;
+
+	LLIMModel::LLIMSession* session = LLIMModel::getInstance()->findIMSession(session_id);
+	if (!session) return;
+
+	// no need to spawn chiclets for participants in P2P calls called through Avaline
+	if (session->isP2P() && session->isOtherParticipantAvaline()) return;
+
+	if (getChicletPanel()->findChiclet<LLChiclet>(session_id)) return;
+
+	LLIMChiclet* chiclet = createIMChiclet(session_id);
+	if(chiclet)
+	{
+		chiclet->setIMSessionName(name);
+		chiclet->setOtherParticipantId(other_participant_id);
+		
+		LLIMFloater::onIMChicletCreated(session_id);
+
+	}
+	else
+	{
+		llerrs << "Could not create chiclet" << llendl;
+	}
+}
+
+//virtual
+void LLBottomTray::sessionRemoved(const LLUUID& session_id)
+{
+	if(getChicletPanel())
+	{
+		// IM floater should be closed when session removed and associated chiclet closed
+		LLIMFloater* iMfloater = LLFloaterReg::findTypedInstance<LLIMFloater>(
+				"impanel", session_id);
+		if (iMfloater != NULL)
+		{
+			iMfloater->closeFloater();
+		}
+
+		getChicletPanel()->removeChiclet(session_id);
+	}
+}
+
+void LLBottomTray::sessionIDUpdated(const LLUUID& old_session_id, const LLUUID& new_session_id)
+{
+	//this is only needed in case of outgoing ad-hoc/group chat sessions
+	LLChicletPanel* chiclet_panel = getChicletPanel();
+	if (chiclet_panel)
+	{
+		//it should be ad-hoc im chiclet or group im chiclet
+		LLChiclet* chiclet = chiclet_panel->findChiclet<LLChiclet>(old_session_id);
+		if (chiclet) chiclet->setSessionId(new_session_id);
+	}
+}
+
+S32 LLBottomTray::getTotalUnreadIMCount()
+{
+	return getChicletPanel()->getTotalUnreadIMCount();
+}
+
+// virtual
+void LLBottomTray::onChange(EStatusType status, const std::string &channelURI, bool proximal)
+{
+	// Time it takes to connect to voice channel might be pretty long,
+	// so don't expect user login or STATUS_VOICE_ENABLED to be followed by STATUS_JOINED.
+	BOOL enable = FALSE;
+
+	switch (status)
+	{
+	// Do not add STATUS_VOICE_ENABLED because voice chat is 
+	// inactive until STATUS_JOINED
+	case STATUS_JOINED:
+		enable = TRUE;
+		break;
+	default:
+		enable = FALSE;
+		break;
+	}
+
+	// We have to enable/disable right and left parts of speak button separately (EXT-4648)
+	getChild<LLButton>("speak_btn")->setEnabled(enable);
+
+	// skipped to avoid button blinking
+	if (status != STATUS_JOINING && status!= STATUS_LEFT_CHANNEL)
+	{
+		bool voice_status = LLVoiceClient::getInstance()->voiceEnabled() && LLVoiceClient::getInstance()->isVoiceWorking();
+		getChild<LLButton>("speak_flyout_btn")->setEnabled(voice_status);
+		if (voice_status)
+		{
+			LLFirstUse::speak(true);
+		}
+	}
+}
+
+// [SL:KB] - Patch: UI-BottomTray | Checked: 2010-11-26 (Catznip-2.4.0f) | Modified: Catznip-2.4.0f
+bool LLBottomTray::handleVoiceEnabledToggle(const LLSD& newvalue)
+{
+	//-TT 2.6.9 - voice enabled toggle vs. just hiding the button. needs care
+	gSavedSettings.setBOOL("EnableVoiceChat", newvalue.asBoolean());
+	return true;
+}
+// [/SL:KB]
+
+void LLBottomTray::onMouselookModeOut()
+{
+	mIsInLiteMode = false;
+	mBottomTrayLite->setVisible(FALSE);
+	mNearbyChatBar->getChatBox()->setText(mBottomTrayLite->mNearbyChatBar->getChatBox()->getText());
+	setVisible(TRUE);
+}
+
+void LLBottomTray::onMouselookModeIn()
+{
+	setVisible(FALSE);
+
+	// Attach the lite bottom tray
+	if (getParent() && mBottomTrayLite->getParent() != getParent())
+		getParent()->addChild(mBottomTrayLite);
+
+	mBottomTrayLite->setShape(getLocalRect());
+	mBottomTrayLite->mNearbyChatBar->getChatBox()->setText(mNearbyChatBar->getChatBox()->getText());
+	mBottomTrayLite->mGesturePanel->setVisible(gSavedSettings.getBOOL("ShowGestureButton"));
+
+	mIsInLiteMode = true;
+}
+
+//virtual
+// setVisible used instead of onVisibilityChange, since LLAgent calls it on entering/leaving mouselook mode.
+// If bottom tray is already visible in mouselook mode, then onVisibilityChange will not be called from setVisible(true),
+void LLBottomTray::setVisible(BOOL visible)
+{
+	if (mIsInLiteMode)
+	{
+		mBottomTrayLite->setVisible(visible);
+	}
+	else 
+	{
+		LLPanel::setVisible(visible);
+	}
+	//-TT 2.6.9 - removed?
+	//if(visible)
+	//	gFloaterView->setSnapOffsetBottom(getRect().getHeight());
+	//else
+	//	gFloaterView->setSnapOffsetBottom(0);
+}
+
+S32 LLBottomTray::notifyParent(const LLSD& info)
+{
+	if(info.has("well_empty")) // implementation of EXT-3397
+	{
+		const std::string chiclet_name = info["well_name"];
+
+		// only "im_well" or "notification_well" names are expected.
+		// They are set in panel_bottomtray.xml in <chiclet_im_well> & <chiclet_notification>
+		llassert("im_well" == chiclet_name || "notification_well" == chiclet_name);
+
+		BOOL should_be_visible = !info["well_empty"];
+		showWellButton("im_well" == chiclet_name ? RS_IM_WELL : RS_NOTIFICATION_WELL, should_be_visible);
+		return 1;
+	}
+
+	if (info.has("action") && info["action"] == "resize")
+	{
+		const std::string& name = info["view_name"];
+
+		// expected only resize of nearby chatbar
+		if (mChatBarContainer->getName() != name) return LLPanel::notifyParent(info);
+
+		const S32 new_width = info["new_width"];
+
+		processChatbarCustomization(new_width);
+
+		return 2;
+	}
+	return LLPanel::notifyParent(info);
+}
+
+void LLBottomTray::showBottomTrayContextMenu(S32 x, S32 y, MASK mask)
+{
+	// We should show BottomTrayContextMenu in last  turn
+	if (mBottomTrayContextMenu && !LLMenuGL::sMenuContainer->getVisibleMenu())
+	{
+		    //there are no other context menu (IM chiclet etc ), so we can show BottomTrayContextMenu
+
+		    updateContextMenu(x, y, mask);
+			mBottomTrayContextMenu->buildDrawLabels();
+			mBottomTrayContextMenu->updateParent(LLMenuGL::sMenuContainer);
+			LLMenuGL::showPopup(this, mBottomTrayContextMenu, x, y);
+		
+	}
+}
+
+void LLBottomTray::updateContextMenu(S32 x, S32 y, MASK mask)
+{
+	LLUICtrl* edit_box = mNearbyChatBar->getChild<LLUICtrl>("chat_box");
+
+	S32 local_x = x - mChatBarContainer->getRect().mLeft - edit_box->getRect().mLeft;
+	S32 local_y = y - mChatBarContainer->getRect().mBottom - edit_box->getRect().mBottom;
+
+	bool in_edit_box = edit_box->pointInView(local_x, local_y);
+
+	mBottomTrayContextMenu->setItemVisible("Separator", in_edit_box);
+	mBottomTrayContextMenu->setItemVisible("NearbyChatBar_Cut", in_edit_box);
+	mBottomTrayContextMenu->setItemVisible("NearbyChatBar_Copy", in_edit_box);
+	mBottomTrayContextMenu->setItemVisible("NearbyChatBar_Paste", in_edit_box);
+	mBottomTrayContextMenu->setItemVisible("NearbyChatBar_Delete", in_edit_box);
+	mBottomTrayContextMenu->setItemVisible("NearbyChatBar_Select_All", in_edit_box);
+}
+//void  LLBottomTray::showVoiceButton(BOOL visible)
+//{
+//	setTrayButtonVisibleIfPossible(RS_BUTTON_SPEAK, visible);
+//}
+
+void LLBottomTray::showSpeakButton(bool visible)
+{
+	// Show/hide the button
+	setTrayButtonVisible(RS_BUTTON_SPEAK, visible);
+
+	// and adjust other panels according to the occupied/freed space.
+	const S32 panel_width = mSpeakPanel->getRect().getWidth();
+	if (visible)
+	{
+		processWidthDecreased(-panel_width);
+	}
+	else
+	{
+		processWidthIncreased(panel_width);
+	}
+}
+
+void LLBottomTray::toggleMovementControls()
+{
+	if (mMovementButton)
+		mMovementButton->onCommit();
+}
+
+void LLBottomTray::toggleCameraControls()
+{
+	if (mCamButton)
+		mCamButton->onCommit();
+}
+
+// ## Zi: Animation Overrider
+void LLBottomTray::toggleAO()
+{
+	BOOL yes=mAOToggleButton->getToggleState();
+	AOEngine::getInstance()->enable(yes);
+	gSavedPerAccountSettings.setBOOL("UseAO",yes);
+}
+// ## Zi: Animation Overrider
+
+BOOL LLBottomTray::postBuild()
+{
+	LLHints::registerHintTarget("bottom_tray", LLView::getHandle());
+	LLHints::registerHintTarget("dest_guide_btn", getChild<LLUICtrl>("destination_btn")->getHandle());
+	LLHints::registerHintTarget("avatar_picker_btn", getChild<LLUICtrl>("avatar_btn")->getHandle());
+
+	LLUICtrl::CommitCallbackRegistry::currentRegistrar().add("NearbyChatBar.Action", boost::bind(&LLBottomTray::onContextMenuItemClicked, this, _2));
+	LLUICtrl::EnableCallbackRegistry::currentRegistrar().add("NearbyChatBar.EnableMenuItem", boost::bind(&LLBottomTray::onContextMenuItemEnabled, this, _2));
+
+	mBottomTrayContextMenu =  LLUICtrlFactory::getInstance()->createFromFile<LLMenuGL>("menu_bottomtray.xml", gMenuHolder, LLViewerMenuHolderGL::child_registry_t::instance());
+	gMenuHolder->addChild(mBottomTrayContextMenu);
+
+	mNearbyChatBar = findChild<LLNearbyChatBar>("chat_bar");
+	LLHints::registerHintTarget("chat_bar", mNearbyChatBar->LLView::getHandle());
+
+	mChatBarContainer = getChild<LLLayoutPanel>("chat_bar_layout_panel");
+	mNearbyCharResizeHandlePanel = getChild<LLPanel>("chat_bar_resize_handle_panel");
+
+	mToolbarStack = getChild<LLLayoutStack>("toolbar_stack");
+	mMovementButton = getChild<LLButton>("movement_btn");
+	LLHints::registerHintTarget("move_btn", mMovementButton->getHandle());
+	mCamButton = getChild<LLButton>("camera_btn");
+	setRightMouseDownCallback(boost::bind(&LLBottomTray::showBottomTrayContextMenu,this, _2, _3,_4));
+
+	mSpeakPanel = getChild<LLPanel>("speak_panel");
+	mSpeakBtn = findChild<LLSpeakButton>("talk");
+	if (mSpeakBtn)
+	{
+		LLHints::registerHintTarget("speak_btn", mSpeakBtn->getHandle());
+
+		// Localization tool doesn't understand custom buttons like <talk_button>
+		mSpeakBtn->setSpeakToolTip( getString("SpeakBtnToolTip") );
+		mSpeakBtn->setShowToolTip( getString("VoiceControlBtnToolTip") );
+	}	
+	else
+	{
+		LLTransientFloaterMgr::getInstance()->addControlView(getChild<LLButton>("speak_btn"));
+		LLTransientFloaterMgr::getInstance()->addControlView(getChild<LLButton>("flyout_btn"));
+	}
+
+
+	// Both parts of speak button should be initially disabled because
+	// it takes some time between logging in to world and connecting to voice channel.
+	getChild<LLButton>("speak_btn")->setEnabled(false);
+	getChild<LLButton>("speak_flyout_btn")->setEnabled(false);
+
+
+	// Registering Chat Bar to receive Voice client status change notifications.
+	LLVoiceClient::getInstance()->addObserver(this);
+// [SL:KB] - Patch: UI-BottomTray | Checked: 2010-09-07 (Catznip-2.1.2b) | Added: Catznip-2.1.2b
+	gSavedSettings.getControl("ShowSpeakButton")->getSignal()->connect(boost::bind(&LLBottomTray::handleVoiceEnabledToggle,  _2));
+// [/SL:KB]
+
+	mNearbyChatBar->getChatBox()->setContextMenu(NULL);
+
+	mChicletPanel = getChild<LLChicletPanel>("chiclet_list");
+
+	initResizeStateContainers();
+
+	setButtonsControlsAndListeners();
+
+	initButtonsVisibility();
+
+	// update wells visibility:
+	showWellButton(RS_IM_WELL, !LLIMWellWindow::getInstance()->isWindowEmpty());
+	showWellButton(RS_NOTIFICATION_WELL, !LLNotificationWellWindow::getInstance()->isWindowEmpty());
+
+	loadButtonsOrder();
+
+	LLViewerParcelMgr::getInstance()->addAgentParcelChangedCallback(boost::bind(&update_build_button_enable_state));
+	
+	// Explicitly wire up buttons for sidebar callbacks
+	getChild<LLUICtrl>("sidebar_home_btn")->setCommitCallback(boost::bind(&LLBottomTray::showSidebarPanel, this, "panel_home"));
+	getChild<LLUICtrl>("sidebar_me_btn")->setCommitCallback(boost::bind(&LLBottomTray::showSidebarPanel, this, "panel_me"));
+	getChild<LLUICtrl>("sidebar_people_btn")->setCommitCallback(boost::bind(&LLBottomTray::showSidebarPanel, this, "panel_people"));
+	getChild<LLUICtrl>("sidebar_places_btn")->setCommitCallback(boost::bind(&LLBottomTray::showSidebarPanel, this, "panel_places"));
+	getChild<LLUICtrl>("sidebar_appearance_btn")->setCommitCallback(boost::bind(&LLBottomTray::showSidebarPanel, this, "sidepanel_appearance"));
+	getChild<LLUICtrl>("sidebar_inv_btn")->setCommitCallback(boost::bind(&LLBottomTray::showSidebarPanel, this, "sidepanel_inventory"));
+	// ## Zi: Animation Overrider
+	mAOToggleButton=getChild<LLButton>("ao_toggle_btn");
+	mAOToggleButton->setCommitCallback(boost::bind(&LLBottomTray::toggleAO,this));
+	mAOToggleButton->setToggleState(gSavedPerAccountSettings.getBOOL("UseAO"));
+	// ## Zi: Animation Overrider
+	return TRUE;
+}
+
+//Drag-n-drop
+
+void LLBottomTray::onDraggableButtonMouseDown(LLUICtrl* ctrl, S32 x, S32 y)
+{
+	if (ctrl == NULL) return;
+	LLView* parent_view = ctrl->getParent();
+	if(parent_view != NULL)
+	{
+		// we actually drag'n'drop panel (not button) in code, so have to find a parent
+		// of button which called this method on mouse down.
+		LLPanel* parent = dynamic_cast<LLPanel*>(parent_view);
+		// It may happen that we clicked not usual button, but button inside widget(speak, gesture)
+		// so we'll need to get a level higher to reach layout panel as a parent.
+		if(parent == NULL) parent = dynamic_cast<LLPanel*>(parent_view->getParent());
+		if (parent && parent->getVisible())
+		{
+			mDraggedItem = parent;
+			mCheckForDrag = true;
+			mStartX = x;
+			mStartY = y;
+		}
+	}
+}
+
+LLPanel* LLBottomTray::findChildPanelByLocalCoords(S32 x, S32 y)
+{
+	LLPanel* ctrl = 0;
+	S32 screenX, screenY;
+	const child_list_t* list = mToolbarStack->getChildList();
+
+	localPointToScreen(x, y, &screenX, &screenY);
+
+	// look for a child panel which contains the point (screenX, screenY) in it's rectangle
+	for (child_list_const_iter_t i = list->begin(); i != list->end(); ++i)
+	{
+		LLRect rect;
+		localRectToScreen((*i)->getRect(), &rect);
+
+		if (rect.pointInRect(screenX, screenY))
+		{
+			ctrl = dynamic_cast<LLPanel*>(*i);
+			break;
+		}
+	}
+
+	return ctrl;
+}
+
+void LLBottomTray::onDraggableButtonHover(S32 x, S32 y)
+{
+	// if mouse down on draggable item was done, check whether we should start DnD
+	if (mCheckForDrag)
+	{
+		// Start drag'n'drop if mouse cursor was dragged away frome mouse down location enough
+		if(sqrt((float)((mStartX-x)*(mStartX-x)+(mStartY-y)*(mStartY-y))) > DRAG_START_DISTANCE)
+		{
+			mDragStarted = true;
+			mCheckForDrag = false;
+		}
+	}
+	if (mDragStarted)
+	{
+		// Check whether the cursor is over draggable area, find which panel it is and set is as
+		// landing tab for drag'n'drop
+		if(isCursorOverDraggableArea(x, y))
+		{
+			LLPanel* panel = findChildPanelByLocalCoords(x,y);
+			if (panel && panel != mDraggedItem) mLandingTab = panel;
+			gViewerWindow->getWindow()->setCursor(UI_CURSOR_ARROWDRAG);
+		}
+		else
+		{
+			gViewerWindow->getWindow()->setCursor(UI_CURSOR_NO);
+		}
+	}
+	else
+	{
+		// Reset cursor in case you move your mouse from the drag handle to a button.
+		getWindow()->setCursor(UI_CURSOR_ARROW);
+
+	}
+}
+
+bool LLBottomTray::isCursorOverDraggableArea(S32 x, S32 y)
+{
+	// Draggable area lasts from the nearby chat input resize handle
+	// to the chiclet area (exlusively).
+	bool result = getRect().pointInRect(x, y);
+	result = result && mNearbyCharResizeHandlePanel->calcScreenRect().mRight < x;
+	result = result && mChicletPanel->calcScreenRect().mRight > x;
+	return result;
+}
+
+void LLBottomTray::updateButtonsOrdersAfterDnD()
+{
+	// *TODO: change implementation of this method to support simplify it
+	// (and according to future possible changes in the way button order is saved between sessions).
+	state_object_map_t::const_iterator it = mStateProcessedObjectMap.begin();
+	state_object_map_t::const_iterator it_end = mStateProcessedObjectMap.end();
+	// Speak button is currently the only draggable button not in mStateProcessedObjectMap,
+	// so if dragged_state is not found in that map, it should be RS_BUTTON_SPEAK. Change this code if any other
+	// exclusions from mStateProcessedObjectMap will become draggable.
+//	EResizeState dragged_state = RS_BUTTON_SPEAK;
+// [SL:KB] - Patch: UI-BottomTray | Checked: 2010-12-02 (Catznip-2.4.0g) | Added: Catznip-2.4.0g
+	EResizeState dragged_state = RS_NORESIZE;
+// [/SL:KB]
+	EResizeState landing_state = RS_NORESIZE;
+	bool landing_state_found = false;
+	// Find states for dragged item and landing tab
+	for (; it != it_end; ++it)
+	{
+		if (it->second == mDraggedItem)
+		{
+			dragged_state = it->first;
+		}
+		else if (it->second == mLandingTab)
+		{
+			landing_state = it->first;
+			landing_state_found = true;
+		}
+	}
+
+	if (dragged_state == RS_NORESIZE)
+	{
+		llwarns << "Cannot determine what button is being dragged" << llendl;
+		llassert(dragged_state != RS_NORESIZE);
+		return;
+	}
+
+	lldebugs << "Will place " << resizeStateToString(dragged_state)
+		<< " before " << resizeStateToString(landing_state) << llendl;
+
+	// Update order of buttons according to drag'n'drop
+	// Make sure to check if the button we want to move is actually known to the system -Zi
+	resize_state_vec_t::iterator position=std::find(mButtonsOrder.begin(), mButtonsOrder.end(), dragged_state);
+	if(position==mButtonsOrder.end())
+	{
+		llwarns << "Could not find " << dragged_state << " in mButtonsOrder!" << llendl;
+		return;
+	}
+	mButtonsOrder.erase(position);
+	if (!landing_state_found && mLandingTab == getChild<LLPanel>(PANEL_CHICLET_NAME))
+	{
+		mButtonsOrder.push_back(dragged_state);
+	}
+	else
+	{
+//-TT 2.6.9- why is commented out?
+//		if (!landing_state_found) landing_state = RS_BUTTON_SPEAK;
+		mButtonsOrder.insert(std::find(mButtonsOrder.begin(), mButtonsOrder.end(), landing_state), dragged_state);
+	}
+
+	// Synchronize button process order with their order
+//	resize_state_vec_t::const_iterator it1 = mButtonsOrder.begin();
+//	const resize_state_vec_t::const_iterator it_end1 = mButtonsOrder.end();
+//	resize_state_vec_t::iterator it2 = mButtonsProcessOrder.begin();
+//	for (; it1 != it_end1; ++it1)
+//	{
+//		// Skip Speak because it is not in mButtonsProcessOrder(it's the reason why mButtonsOrder was introduced).
+//		// If any other draggable items will be added to bottomtray later, they should also be skipped here.
+//		if (*it1 != RS_BUTTON_SPEAK)
+//		{
+//			*it2 = *it1;
+//			++it2;
+//		}
+//	}
+// [SL:KB] - Patch: UI-BottomTray | Checked: 2010-12-02 (Catznip-2.4.0g) | Added: Catznip-2.4.0g
+	mButtonsProcessOrder = mButtonsOrder;
+// [/SL:KB]
+
+	saveButtonsOrder();
+}
+
+void LLBottomTray::saveButtonsOrder()
+{
+	if (!gSavedSettings.getBOOL("AllowBottomTrayButtonReordering")) return;
+
+	std::string user_dir = gDirUtilp->getLindenUserDir();
+	if (user_dir.empty()) return;
+	
+	std::string filename = gDirUtilp->getExpandedFilename(LL_PATH_PER_SL_ACCOUNT, SORTING_DATA_FILE_NAME);
+	LLSD settings_llsd;
+	int i = 0;
+	const resize_state_vec_t::const_iterator it_end = mButtonsOrder.end();
+	// we use numbers as keys for map which is saved in file and contains resize states as its values
+	for (resize_state_vec_t::const_iterator it = mButtonsOrder.begin(); it != it_end; ++it, i++)
+	{
+		std::string str = llformat("%d", i);
+		settings_llsd[str] = *it;		
+	}
+	llofstream file;
+	file.open(filename);
+	LLSDSerialize::toPrettyXML(settings_llsd, file);
+}
+
+void LLBottomTray::loadButtonsOrder()
+{
+	if (!gSavedSettings.getBOOL("AllowBottomTrayButtonReordering")) return;
+
+	// load per-resident sorting information
+	std::string filename = gDirUtilp->getExpandedFilename(LL_PATH_PER_SL_ACCOUNT, SORTING_DATA_FILE_NAME);
+
+	LLSD settings_llsd;
+	llifstream file;
+	file.open(filename);
+	if (!file.is_open()) return;
+	
+	LLSDSerialize::fromXML(settings_llsd, file);
+	
+	// clear out one of the two internal lists, the second will be used to compare the buttons later -Zi
+	mButtonsProcessOrder.clear();
+	int i = 0;
+	// getting button order from file
+	for (LLSD::map_const_iterator iter = settings_llsd.beginMap();
+		iter != settings_llsd.endMap(); ++iter, ++i)
+	{
+		std::string str = llformat("%d", i);
+		EResizeState state = (EResizeState)settings_llsd[str].asInteger();
+// [SL:KB] - Patch: UI-BottomTray | Checked: 2010-12-02 (Catznip-2.4.0g) | Added: Catznip-2.4.0g
+			mButtonsProcessOrder.push_back(state);
+// [/SL:KB]
+
+		// remove button from internal list to remember we found the button in the XML file -Zi
+		resize_state_vec_t::iterator position=std::find(mButtonsOrder.begin(), mButtonsOrder.end(), state);
+		if(position!=mButtonsOrder.end())
+			mButtonsOrder.erase(position);
+	}
+
+	// add buttons that are missing in the XML file to the second internal list -Zi
+	while(mButtonsOrder.size())
+	{
+		mButtonsProcessOrder.push_back(*(mButtonsOrder.end()-1));
+		mButtonsOrder.pop_back();
+	}
+
+	// copy the second internal list to the first -Zi
+	mButtonsOrder=mButtonsProcessOrder;
+
+	// There are other panels in layout stack order of which is not saved. Also, panels order of which is saved,
+	// are already in layout stack but in wrong order. The most convenient way to place them is moving them 
+	// to front one by one (because in this case we don't have to pass the panel before which we want to insert our
+	// panel to movePanel()). So panels are moved in order from the end of mButtonsOrder vector(reverse iterator is used).
+	const resize_state_vec_t::const_reverse_iterator it_end = mButtonsOrder.rend();
+	// placing panels in layout stack according to button order which we loaded in previous for
+	for (resize_state_vec_t::const_reverse_iterator it = mButtonsOrder.rbegin(); it != it_end; ++it, ++i)
+	{
+		LLPanel* panel_to_move = getButtonPanel(*it);
+		mToolbarStack->movePanel(panel_to_move, NULL, true); // prepend 		
+	}
+	// Nearbychat is not stored in order settings file, but it must be the first of the panels, so moving it
+	// (along with its drag handle) manually here.
+	mToolbarStack->movePanel(getChild<LLLayoutPanel>("chat_bar_resize_handle_panel"), NULL, true);
+	mToolbarStack->movePanel(mChatBarContainer, NULL, true);
+}
+
+void LLBottomTray::onDraggableButtonMouseUp(LLUICtrl* ctrl, S32 x, S32 y)
+{
+	//if mouse up happened over area where drop is possible, change order of buttons
+	if (mLandingTab != NULL && mDraggedItem != NULL && mDragStarted)
+	{
+		if(isCursorOverDraggableArea(x, y))
+		{
+			// change order of panels in layout stack
+			mToolbarStack->movePanel(mDraggedItem, (LLPanel*)mLandingTab);
+			// change order of buttons in order vectors
+			updateButtonsOrdersAfterDnD();
+		}
+	}
+	gViewerWindow->getWindow()->setCursor(UI_CURSOR_ARROW);
+	mDragStarted = false;
+	mDraggedItem = NULL;
+	mLandingTab = NULL;
+	mCheckForDrag = false;
+}
+
+void LLBottomTray::draw()
+{
+	LLPanel::draw();
+	if (mLandingTab)
+	{
+		static S32 w = mImageDragIndication->getWidth();
+		static S32 h = mImageDragIndication->getHeight();
+		LLRect rect = mLandingTab->calcScreenRect();
+		mImageDragIndication->draw(rect.mLeft - w/2, rect.getHeight(), w, h);
+	}
+	getChild<LLButton>("show_profile_btn")->setToggleState(LLAvatarActions::profileVisible(gAgent.getID()));
+
+	LLPanel* panel = LLSideTray::getInstance()->getPanel("panel_people");
+	if (panel && panel->isInVisibleChain())
+	{
+		getChild<LLButton>("show_people_button")->setToggleState(true);
+	}
+	else
+	{
+		getChild<LLButton>("show_people_button")->setToggleState(false);
+	}
+
+	LLFloater* help_browser = (LLFloaterReg::findInstance("help_browser"));
+	bool help_floater_visible = (help_browser && help_browser->isInVisibleChain());
+
+	getChild<LLButton>("show_help_btn")->setToggleState(help_floater_visible);
+
+	bool openmic = LLVoiceClient::getInstance()->getUserPTTState();
+	bool voiceenabled = LLVoiceClient::getInstance()->voiceEnabled();
+	getChild<LLButton>("speak_btn")->setToggleState(openmic && voiceenabled);
+	getChild<LLOutputMonitorCtrl>("chat_zone_indicator")->setIsMuted(!voiceenabled);
+
+}
+
+bool LLBottomTray::onContextMenuItemEnabled(const LLSD& userdata)
+{
+	std::string item = userdata.asString();
+	LLLineEditor* edit_box = mNearbyChatBar->findChild<LLLineEditor>("chat_box");
+	
+	if (item == "can_cut")
+	{
+		return edit_box->canCut();
+	}
+	else if (item == "can_copy")
+	{
+		return edit_box->canCopy();
+	}
+	else if (item == "can_paste")
+	{
+		return edit_box->canPaste();
+	}
+	else if (item == "can_delete")
+	{
+		return edit_box->canDoDelete();
+	}
+	else if (item == "can_select_all")
+	{
+		return edit_box->canSelectAll() && (edit_box->getLength()>0);
+	}
+	return true;
+}
+
+
+// used to manage the bottom bar icons specific to sidebar panels.
+// AO: A bit hacky and might be better in another place.
+void LLBottomTray::showSidebarPanel(const LLSD& panel_name)
+{
+	LLSD param;
+	LLSideTray* sb = LLSideTray::getInstance();
+	LLButton* btn = NULL;
+	std::string tab_name = "";
+	std::string master_panel_name = panel_name;
+	
+
+	// map buttons to specific values that are useful for detection & comparisons
+	if (master_panel_name == "panel_people")
+	{
+		param["people_panel_tab_name"] = "nearby_panel";
+		tab_name = "sidebar_people";
+		btn = getChild<LLButton>("sidebar_people_btn");
+		master_panel_name = "panel_container_people";
+	}
+	else if (master_panel_name == "panel_me")
+	{
+		tab_name = "sidebar_me";
+		btn = getChild<LLButton>("sidebar_me_btn");
+		master_panel_name = "panel_container_me";
+	}
+	else if (master_panel_name == "panel_home")
+	{
+		tab_name = "sidebar_home";
+		btn = getChild<LLButton>("sidebar_home_btn");
+	}
+	else if (master_panel_name == "panel_places")
+	{
+		tab_name = "sidebar_places";
+		btn = getChild<LLButton>("sidebar_places_btn");
+	}
+	else if (master_panel_name == "sidepanel_appearance")
+	{
+		tab_name = "sidebar_appearance";
+		btn = getChild<LLButton>("sidebar_appearance_btn");
+	}
+	else if (master_panel_name == "sidepanel_inventory")
+	{
+		tab_name = "sidebar_inventory";
+		btn = getChild<LLButton>("sidebar_inv_btn");
+	}
+	
+	// toggle minimization undocked
+	LLFloater* floater_tab = LLFloaterReg::getInstance("side_bar_tab", tab_name);
+	if (LLFloater::isShown(floater_tab)) 
+	{
+//-TT Toggle sidebar panels and floaters - added state toggle and combined the cases
+		bool isMinimized = floater_tab->isMinimized();
+		if (btn)
+		{
+			//btn->setToggleState(isMinimized);
+			btn->setForcePressedState(isMinimized);
+			//const LLSD& sdName(tab_name);
+			//// Set the clicked callback to toggle the floater
+			//btn->setClickedCallback(boost::bind(&LLFloaterReg::toggleFloaterInstance, sdName));
+		}
+		floater_tab->setMinimized(!isMinimized);
+	}
+	// toggle collapsing sidebar if active & docked
+	else 
+	{
+		if (sb->isPanelActive(master_panel_name))
+		{
+			sb->collapseSideBar();
+			//btn->setToggleState(false);
+		}
+		else 
+		{
+			sb->showPanel(panel_name, param);
+			//btn->setToggleState(true);
+		}
+//-TT Toggle sidebar panels with buttons
+		if (btn)
+		{
+			// Set the clicked callback to toggle the sidebar
+			//btn->setClickedCallback(boost::bind(&LLSideTrayTab::toggleSidebarTabInstance, sdName));
+		}
+	}
+
+	//const LLSD& sdName(panel_name);
+	//std::string vis_control_name = LLSideTrayTab::declareVisibilityControl(sdname.asString());
+	// Set the button control value (toggle state) to the floater visibility control (Sets the value as well)
+	//btn->setControlVariable(LLSideTray::getInstance()->getPanel(sdName));
+	// Set the clicked callback to toggle the floater
+	//btn->setClickedCallback(boost::bind(&LLSideTrayTab::toggleSidebarTabInstance, sdName));
+	//btn->toggleState();
+//-TT
+}
+
+void LLBottomTray::onContextMenuItemClicked(const LLSD& userdata)
+{
+	std::string item = userdata.asString();
+	LLLineEditor* edit_box = mNearbyChatBar->findChild<LLLineEditor>("chat_box");
+
+	if (item == "cut")
+	{
+		edit_box->cut();
+	}
+	else if (item == "copy")
+	{
+		edit_box->copy();
+	}
+	else if (item == "paste")
+	{
+		edit_box->paste();
+		edit_box->setFocus(TRUE);
+	}
+	else if (item == "delete")
+	{
+		edit_box->doDelete();
+	}
+	else if (item == "select_all")
+	{
+		edit_box->selectAll();
+	}
+}
+
+void LLBottomTray::log(LLView* panel, const std::string& descr)
+{
+	if (NULL == panel) return;
+	LLView* layout = panel->getParent();
+	LL_DEBUGS("Bottom Tray Rects") << descr << ": "
+		<< "panel: " << panel->getName()
+		<< ", rect: " << panel->getRect()
+ 
+ 
+		<< " layout: " << layout->getName()
+		<< ", rect: " << layout->getRect()
+		<< LL_ENDL;
+}
+
+void LLBottomTray::reshape(S32 width, S32 height, BOOL called_from_parent)
+{
+	static S32 debug_calling_number = 0;
+	lldebugs << "**************************************** " << ++debug_calling_number << llendl;
+
+	S32 current_width = getRect().getWidth();
+	S32 delta_width = width - current_width;
+	lldebugs << "Reshaping: " 
+		<< ", width: " << width
+		<< ", cur width: " << current_width
+		<< ", delta_width: " << delta_width
+		<< ", called_from_parent: " << called_from_parent
+		<< llendl;
+
+	if (mNearbyChatBar)			log(mNearbyChatBar, "before");
+	if (mChicletPanel)			log(mChicletPanel, "before");
+
+	// Difference between bottom tray width required to fit its children and the actual width. (see EXT-991)
+	// Positive value means that bottom tray is not wide enough.
+	// Negative value means that there is free space.
+	static S32 extra_shrink_width = 0;
+	bool should_be_reshaped = true;
+
+	if (mChicletPanel && mToolbarStack && mNearbyChatBar)
+	{
+		// Firstly, update layout stack to ensure we deal with correct panel sizes.
+		{
+			BOOL saved_anim = mToolbarStack->getAnimate();
+			// Set chiclet panel to be autoresized by default.
+			mToolbarStack->updatePanelAutoResize(PANEL_CHICLET_NAME, TRUE);
+			// Disable animation to prevent layout updating in several frames.
+			mToolbarStack->setAnimate(FALSE);
+			// Force the updating of layout to reset panels collapse factor.
+			mToolbarStack->updateLayout();
+			// Restore animate state.
+			mToolbarStack->setAnimate(saved_anim);
+		}
+
+		// bottom tray is narrowed
+		if (delta_width < 0)
+		{
+			if (extra_shrink_width > 0) // not enough space
+			{
+				extra_shrink_width += llabs(delta_width);
+				should_be_reshaped = false;
+			}
+			else
+			{
+				extra_shrink_width = processWidthDecreased(delta_width);
+
+				// increase new width to extra_shrink_width value to not reshape less than bottom tray minimum
+				width += extra_shrink_width;
+			}
+		}
+		// bottom tray is widened
+		else
+		{
+			if (extra_shrink_width > delta_width)
+			{
+				// Still not enough space.
+				// Only subtract the delta from the required delta and don't reshape.
+				extra_shrink_width -= delta_width;
+				should_be_reshaped = false;
+			}
+			else 
+			{
+				if (extra_shrink_width > 0)
+				{
+					// If we have some extra shrink width let's reduce delta_width & width
+					delta_width -= extra_shrink_width;
+					width -= extra_shrink_width;
+					extra_shrink_width = 0;
+				}
+				processWidthIncreased(delta_width);
+			}
+		}
+	}
+
+	if (should_be_reshaped)
+	{
+		lldebugs << "Reshape all children with width: " << width << llendl;
+		LLPanel::reshape(width, height, called_from_parent);
+	}
+
+	if (mNearbyChatBar)			log(mNearbyChatBar, "after");
+	if (mChicletPanel)			log(mChicletPanel, "after");
+
+
+	// Restore width of the chatbar on first reshape.
+	// we can not to do this from postBuild because reshape is called from parent view on startup
+	// creation after it and reset width according to resize logic.
+	static bool needs_restore_custom_state = true;
+	if (mChatBarContainer && needs_restore_custom_state)
+	{
+		// restore custom width of chatbar panel.
+		S32 new_width = gSavedSettings.getS32("ChatBarCustomWidth");
+		if (new_width > 0)
+		{
+			mDesiredNearbyChatWidth = new_width;
+			processChatbarCustomization(new_width);
+			lldebugs << "Setting nearby chat bar width to " << new_width << " px" << llendl;
+			mChatBarContainer->reshape(new_width, mChatBarContainer->getRect().getHeight());
+		}
+		needs_restore_custom_state = false;
+	}
+
+}
+
+S32 LLBottomTray::processWidthDecreased(S32 delta_width)
+{
+	bool still_should_be_processed = true;
+
+	const S32 chiclet_panel_shrink_headroom = getChicletPanelShrinkHeadroom();
+
+	// There are four steps of processing width decrease. If in one of them required width was reached,
+	// further are not needed.
+	// 1. Decreasing width of chiclet panel.
+	if (chiclet_panel_shrink_headroom > 0)
+	{
+		// we have some space to decrease chiclet panel
+		S32 shrink_by = llmin(-delta_width, chiclet_panel_shrink_headroom);
+
+		lldebugs << "delta_width: " << delta_width
+			<< ", panel_delta_min: " << chiclet_panel_shrink_headroom
+			<< ", shrink_by: " << shrink_by
+			<< llendl;
+
+		// is chiclet panel wide enough to process resizing?
+		delta_width += chiclet_panel_shrink_headroom;
+
+		still_should_be_processed = delta_width < 0;
+
+		lldebugs << "Shrinking chiclet panel by " << shrink_by << " px" << llendl;
+		mChicletPanel->getParent()->reshape(mChicletPanel->getParent()->getRect().getWidth() - shrink_by, mChicletPanel->getParent()->getRect().getHeight());
+		log(mChicletPanel, "after processing panel decreasing via chiclet panel");
+
+		lldebugs << "RS_CHICLET_PANEL" 
+			<< ", delta_width: " << delta_width
+			<< llendl;
+	}
+
+	S32 buttons_freed_width = 0;
+	// 2. Decreasing width of buttons.
+	if (still_should_be_processed)
+	{
+		processShrinkButtons(delta_width, buttons_freed_width);
+	}
+	// 3. Decreasing width of nearby chat.
+	const S32 chatbar_panel_min_width = get_panel_min_width(mToolbarStack, mChatBarContainer);
+	const S32 chatbar_panel_width = mChatBarContainer->getRect().getWidth();
+	if (still_should_be_processed && chatbar_panel_width > chatbar_panel_min_width)
+	{
+		// we have some space to decrease chatbar panel
+		S32 panel_delta_min = chatbar_panel_width - chatbar_panel_min_width;
+
+		S32 delta_panel = llmin(-delta_width, panel_delta_min);
+
+		// is chatbar panel wide enough to process resizing?
+		delta_width += panel_delta_min;
+
+		still_should_be_processed = delta_width < 0;
+
+		// chatbar should only be shrunk here, not stretched
+		if(delta_panel > 0)
+		{
+			lldebugs << "Shrinking nearby chat bar by " << delta_panel << " px " << llendl;
+			mChatBarContainer->reshape(mNearbyChatBar->getRect().getWidth() - delta_panel, mChatBarContainer->getRect().getHeight());
+		}
+
+		log(mNearbyChatBar, "after processing panel decreasing via nearby chatbar panel");
+
+		lldebugs << "RS_CHATBAR_INPUT"
+			<< ", delta_panel: " << delta_panel
+			<< ", delta_width: " << delta_width
+			<< llendl;
+	}
+
+	S32 extra_shrink_width = 0;
+	// 4. Hiding buttons if needed.
+	if (still_should_be_processed)
+	{
+		processHideButtons(delta_width, buttons_freed_width);
+
+		if (delta_width < 0)
+		{
+			extra_shrink_width = -delta_width;
+			llwarns << "There is no enough width to reshape all children: " 
+				<< extra_shrink_width << llendl;
+		}
+
+		if (buttons_freed_width > 0)
+		{
+			S32 nearby_needed_width = mDesiredNearbyChatWidth - mNearbyChatBar->getRect().getWidth();
+			if (nearby_needed_width > 0)
+			{
+				S32 compensative_width = nearby_needed_width > buttons_freed_width ? buttons_freed_width : nearby_needed_width; 
+				log(mNearbyChatBar, "before applying compensative width");
+				lldebugs << "Extending nearby chat bar by " << compensative_width << " px" << llendl;
+				mChatBarContainer->reshape(mChatBarContainer->getRect().getWidth() + compensative_width, mChatBarContainer->getRect().getHeight() );
+				log(mNearbyChatBar, "after applying compensative width");
+				lldebugs << buttons_freed_width << llendl;
+			}
+		}
+	}
+
+	return extra_shrink_width;
+}
+
+void LLBottomTray::processWidthIncreased(S32 delta_width)
+{
+	if (delta_width <= 0) return;
+
+	// how much room we have to show hidden buttons
+	S32 available_width = delta_width + getChicletPanelShrinkHeadroom();
+
+	lldebugs << "Distributing (" << getChicletPanelShrinkHeadroom()
+		<< " + " << delta_width << ") = " << available_width << " px" << llendl;
+
+	// 1. Try showing buttons that have been auto-hidden.
+	S32 processed_width = processShowButtons(available_width);
+	lldebugs << "processed_width = " << processed_width << ", delta_width = " << delta_width << llendl;
+
+	lldebugs << "Available_width after showing buttons: " << available_width << llendl;
+
+	// If the newly shown buttons have consumed more than delta_width pixels,
+	// shrink the chiclet panel.
+	if (processed_width > delta_width)
+	{
+		// 1. use delta width of resizing
+		S32 shrink_by = processed_width - delta_width;
+
+		// 2. use width available via decreasing of chiclet panel
+		if (shrink_by > 0)
+		{
+			lldebugs << "Shrinking chiclet panel by " << shrink_by << " px" << llendl;
+			mChicletPanel->getParent()->reshape(mChicletPanel->getParent()->getRect().getWidth() - shrink_by, mChicletPanel->getParent()->getRect().getHeight());
+			log(mChicletPanel, "after applying compensative width for chiclets: ");
+			lldebugs << shrink_by << llendl;
+		}
+
+		// shown buttons take some space, rest should be processed by nearby chatbar & chiclet panels
+		delta_width -= processed_width;
+	}
+
+	// 2. Expand the nearby chat bar if needed.
+	S32 chatbar_panel_width = mChatBarContainer->getRect().getWidth();
+	lldebugs << "delta_width = " << delta_width
+		<< ", chatbar_panel_width = " << chatbar_panel_width
+		<< ", mDesiredNearbyChatWidth = " << mDesiredNearbyChatWidth << llendl;
+	if (delta_width > 0 && chatbar_panel_width < mDesiredNearbyChatWidth)
+	{
+		S32 delta_panel_max = mDesiredNearbyChatWidth - chatbar_panel_width;
+		S32 delta_panel = llmin(delta_width, delta_panel_max);
+		lldebugs << "Unprocesed delta width: " << delta_width
+			<< ", can be applied to chatbar: " << delta_panel_max
+			<< ", will be applied: " << delta_panel
+			<< llendl;
+
+		delta_width -= delta_panel_max;
+		lldebugs << "Extending nearby chat bar by " << delta_panel << " px " << llendl;
+		mChatBarContainer->reshape(chatbar_panel_width + delta_panel, mChatBarContainer->getRect().getHeight());
+		log(mNearbyChatBar, "applied unprocessed delta width");
+	}
+
+	// 3. Expand buttons that have been auto-shrunk,
+	// if we haven't yet consumed all the available headroom.
+	if (delta_width > 0)
+	{
+		S32 available_width = delta_width + getChicletPanelShrinkHeadroom();
+		processExtendButtons(available_width);
+	}
+}
+
+S32 LLBottomTray::processShowButtons(S32& available_width)
+{
+	lldebugs << "Distributing " << available_width << " px" << llendl;
+	S32 original_available_width = available_width;
+
+	// process buttons from left to right
+	resize_state_vec_t::const_iterator it = mButtonsProcessOrder.begin();
+	const resize_state_vec_t::const_iterator it_end = mButtonsProcessOrder.end();
+
+	for (; it != it_end; ++it)
+	{
+		// is there available space?
+		if (available_width <= 0) break;
+
+		// try to show next button
+		processShowButton(*it, available_width);
+	}
+
+	return original_available_width - available_width;
+}
+
+bool LLBottomTray::processShowButton(EResizeState shown_object_type, S32& available_width)
+{
+	// Check if the button was previously auto-hidden (due to lack of space).
+	if (!isAutoHidden(shown_object_type))
+	{
+		return false;
+	}
+
+	// Ok. Try showing the button.
+	return showButton(shown_object_type, available_width);
+}
+
+void LLBottomTray::processHideButtons(S32& required_width, S32& buttons_freed_width)
+{
+	// process buttons from right to left
+	resize_state_vec_t::const_reverse_iterator it = mButtonsProcessOrder.rbegin();
+	const resize_state_vec_t::const_reverse_iterator it_end = mButtonsProcessOrder.rend();
+
+	for (; it != it_end; ++it)
+	{
+		// is it still necessary to hide a button?
+		if (required_width >= 0) break;
+
+		// try to hide next button
+		processHideButton(*it, required_width, buttons_freed_width);
+	}
+}
+
+void LLBottomTray::processHideButton(EResizeState processed_object_type, S32& required_width, S32& buttons_freed_width)
+{
+	lldebugs << "Trying to hide object type: " << processed_object_type << llendl;
+	LLPanel* panel = getButtonPanel(processed_object_type);
+	if (NULL == panel)
+	{
+		return;
+	}
+
+	if (panel->getVisible())
+	{
+		required_width += panel->getRect().getWidth();
+
+		if (required_width > 0)
+		{
+			buttons_freed_width += required_width;
+		}
+
+		setTrayButtonVisible(processed_object_type, false);
+
+		setAutoHidden(processed_object_type, true);
+
+		lldebugs << "processing object type: " << processed_object_type
+			<< ", buttons_freed_width: " << buttons_freed_width
+			<< llendl;
+	}
+}
+
+void LLBottomTray::processShrinkButtons(S32& required_width, S32& buttons_freed_width)
+{
+	// process buttons from right to left
+	resize_state_vec_t::const_reverse_iterator it = mButtonsProcessOrder.rbegin();
+	const resize_state_vec_t::const_reverse_iterator it_end = mButtonsProcessOrder.rend();
+
+	// iterate through buttons in the mButtonsProcessOrder first
+	for (; it != it_end; ++it)
+	{
+		// is it still necessary to hide a button?
+		if (required_width >= 0) break;
+
+		// try to shrink next button
+		processShrinkButton(*it, required_width);
+	}
+
+	// then shrink Speak button
+// [SL:KB] - Patch: UI-BottomTray | Checked: 2010-09-07 (Catznip-2.1.2b) | Added: Catznip-2.1.2b
+	if ( (mSpeakPanel->getVisible()) && (mObjectDefaultWidthMap[RS_BUTTON_SPEAK] > mSpeakPanel->getRect().getWidth()) )
+	{
+		mSpeakBtn->setLabelVisible(false);
+	}
+// [/SL:KB]
+/*
+	if (required_width < 0)
+	{
+		S32 panel_min_width = 0;
+		std::string panel_name = mSpeakPanel->getName();
+		bool success = mToolbarStack->getPanelMinSize(panel_name, &panel_min_width);
+		if (!success)
+		{
+			lldebugs << "Panel was not found to get its min width: " << panel_name << llendl;
+		}
+		else
+		{
+			S32 panel_width = mSpeakPanel->getRect().getWidth();
+			S32 possible_shrink_width = panel_width - panel_min_width;
+
+			if (possible_shrink_width > 0)
+			{
+				if (mSpeakBtn)
+				{	
+					mSpeakBtn->setLabelVisible(false);
+				}
+
+				mSpeakPanel->reshape(panel_width - possible_shrink_width, mSpeakPanel->getRect().getHeight());
+
+				required_width += possible_shrink_width;
+
+				if (required_width > 0)
+				{
+					buttons_freed_width += required_width;
+				}
+
+				lldebugs << "Shrunk Speak button panel: " << panel_name
+					<< ", shrunk width: " << possible_shrink_width
+					<< ", rest width to process: " << required_width
+					<< llendl;
+			}
+		}
+	}
+*/
+}
+
+void LLBottomTray::processShrinkButton(EResizeState processed_object_type, S32& required_width)
+{
+	LLPanel* panel = getButtonPanel(processed_object_type);
+	if (NULL == panel)
+	{
+		return;
+	}
+
+	if (panel->getVisible())
+	{
+		S32 panel_width = panel->getRect().getWidth();
+		S32 panel_min_width = 0;
+		std::string panel_name = panel->getName();
+		bool success = mToolbarStack->getPanelMinSize(panel_name, &panel_min_width);
+		S32 possible_shrink_width = panel_width - panel_min_width;
+
+		if (!success)
+		{
+			lldebugs << "Panel was not found to get its min width: " << panel_name << llendl;
+		}
+		// we have some space to free by shrinking the button
+		else if (possible_shrink_width > 0)
+		{
+			// let calculate real width to shrink
+
+			// 1. apply all possible width
+			required_width += possible_shrink_width;
+
+			// 2. it it is too much... 
+			if (required_width > 0)
+			{
+				// reduce applied shrunk width to the excessive value.
+				possible_shrink_width -= required_width;
+				required_width = 0;
+			}
+			panel->reshape(panel_width - possible_shrink_width, panel->getRect().getHeight());
+
+			lldebugs << "Shrunk panel: " << panel_name
+				<< ", shrunk width: " << possible_shrink_width
+				<< ", rest width to process: " << required_width
+				<< llendl;
+		}
+	}
+}
+
+
+void LLBottomTray::processExtendButtons(S32& available_width)
+{
+	// do not allow extending any buttons if we have some buttons hidden via resize
+	if (mResizeState && isAutoHidden(RS_BUTTONS_CAN_BE_HIDDEN)) return;
+
+	lldebugs << "Distributing " << available_width << " px" << llendl;
+
+	// First try extending the Speak button.
+	if (available_width > 0)
+	{
+		if (!processExtendSpeakButton(available_width))
+		{
+			// The Speak button needs extension but lacks some space.
+			// Don't extend other buttons in this case: the Speak button
+			// should consume the available headroom first.
+			return;
+		}
+	}
+
+//	const S32 chiclet_panel_width = mChicletPanel->getParent()->getRect().getWidth();
+//	static const S32 chiclet_panel_min_width = mChicletPanel->getMinWidth();
+//	const S32 available_width_chiclet = chiclet_panel_width - chiclet_panel_min_width;
+	// Then process the other buttons from left to right.
+	if (available_width > 0)
+	{
+		resize_state_vec_t::const_iterator it = mButtonsProcessOrder.begin();
+		const resize_state_vec_t::const_iterator it_end = mButtonsProcessOrder.end();
+	}
+
+	//-TT 2.6.9 - keeping this along with the section above to try for decoupling voice-on from button display
+	//this will mean just disabling button when voice is off, not hiding it. -TT
+
+	// then try to extend Speak button
+// [SL:KB] - Patch: UI-BottomTray | Checked: 2010-09-07 (Catznip-2.1.2b) | Added: Catznip-2.1.2b
+	if ( (mSpeakPanel->getVisible()) && (mObjectDefaultWidthMap[RS_BUTTON_SPEAK] <= mSpeakPanel->getRect().getWidth()) )
+	{
+		mSpeakBtn->setLabelVisible(true);
+	}
+// [/SL:KB]
+/*
+	if (available_width > 0 || available_width_chiclet > 0)
+	{
+		S32 panel_max_width = mObjectDefaultWidthMap[RS_BUTTON_SPEAK];
+		S32 panel_width = mSpeakPanel->getRect().getWidth();
+		S32 possible_extend_width = panel_max_width - panel_width;
+
+		// iterate through buttons in the mButtonsProcessOrder first
+		for (; it != it_end; ++it)
+		{
+			// is there available space?
+			if (available_width <= 0) break;
+
+			// try to extend next button
+			processExtendButton(*it, available_width);
+		}
+	}
+*/
+}
+
+bool LLBottomTray::processExtendSpeakButton(S32& available_width)
+{
+	if (available_width <= 0)
+	{
+		llassert(available_width > 0);
+		return true;
+	}
+
+	const S32 panel_max_width = mObjectDefaultWidthMap[RS_BUTTON_SPEAK];
+	const S32 panel_width = mSpeakPanel->getRect().getWidth();
+	const S32 required_headroom = panel_max_width - panel_width;
+
+	if (panel_width < panel_max_width) // if the button isn't extended already
+	{
+		if (available_width < required_headroom) // not enough space
+		{
+			lldebugs << "Need (" << required_headroom << " - " << available_width << ") = "
+				<< (required_headroom - available_width) << " more px"
+				<< " to extend the Speak button"<< llendl;
+
+			return false; // Don't extend other buttons until we extend Speak.
+			//-TT 2.6.9 - this needs looking into for FS merge
+		}
+
+		// Reshape the Speak button to its maximum width.
+		if (mSpeakBtn) mSpeakBtn->setLabelVisible(true);
+		mSpeakPanel->reshape(panel_max_width, mSpeakPanel->getRect().getHeight());
+
+		available_width -= required_headroom;
+		llassert(available_width >= 0);
+
+		lldebugs << "Extending Speak button panel: " << mSpeakPanel->getName()
+			<< ", extended width: " << required_headroom
+			<< ", rest width to process: " << available_width
+			<< llendl;
+	}
+
+	return true;
+}
+
+void LLBottomTray::processExtendButton(EResizeState processed_object_type, S32& available_width)
+{
+	llassert(available_width >= 0);
+
+	LLPanel* panel = getButtonPanel(processed_object_type);
+	if (NULL == panel)
+	{
+		return;
+	}
+
+	if (!panel->getVisible()) return;
+
+	// Widen the button up to its maximum width, but by not more than <available_width> px.
+	S32 panel_max_width = mObjectDefaultWidthMap[processed_object_type];
+	S32 panel_width = panel->getRect().getWidth();
+	S32 required_headroom = panel_max_width - panel_width;
+
+	S32 extend_by = llmin(available_width, required_headroom);
+	if (extend_by > 0)
+	{
+		panel->reshape(panel_width + extend_by, panel->getRect().getHeight());
+
+		// Decrease amount of headroom available for other panels.
+		available_width -= extend_by;
+
+		lldebugs << "Extending " << panel->getName()
+			<< " by " << extend_by
+			<< " px; remaining available width: " << available_width
+			<< llendl;
+	}
+}
+
+bool LLBottomTray::canButtonBeShown(EResizeState processed_object_type) const
+{
+	// Check that all buttons (that can be hidden on resize)
+	// to the left of the given one are already shown.
+
+	// process buttons in direct order (from left to right)
+	resize_state_vec_t::const_iterator it = mButtonsProcessOrder.begin();
+	const resize_state_vec_t::const_iterator it_end = mButtonsProcessOrder.end();
+
+	MASK buttons_before_mask = RS_NORESIZE;
+	for (; it != it_end; ++it)
+	{
+		const EResizeState button_type = *it;
+		if (button_type == processed_object_type) break;
+
+		buttons_before_mask |= button_type;
+	}
+
+	return !isAutoHidden(buttons_before_mask);
+}
+
+void LLBottomTray::initResizeStateContainers()
+{
+	// init map with objects should be processed for each type
+// [SL:KB] - Patch: UI-BottomTray | Checked: 2010-09-07 (Catznip-2.1.2b) | Added: Catznip-2.1.2b
+	mStateProcessedObjectMap.insert(std::make_pair(RS_BUTTON_SPEAK, getChild<LLPanel>("speak_panel")));
+// [/SL:KB]
+
+	mStateProcessedObjectMap.insert(std::make_pair(RS_BUTTON_GESTURES, getChild<LLPanel>("gesture_panel")));
+	mStateProcessedObjectMap.insert(std::make_pair(RS_BUTTON_MOVEMENT, getChild<LLPanel>("movement_panel")));
+	mStateProcessedObjectMap.insert(std::make_pair(RS_BUTTON_CAMERA, getChild<LLPanel>("cam_panel")));
+	mStateProcessedObjectMap.insert(std::make_pair(RS_BUTTON_DESTINATIONS, getChild<LLPanel>("destinations_panel")));
+	mStateProcessedObjectMap.insert(std::make_pair(RS_BUTTON_AVATARS, getChild<LLPanel>("avatar_panel")));
+	mStateProcessedObjectMap.insert(std::make_pair(RS_BUTTON_SNAPSHOT, getChild<LLPanel>("snapshot_panel")));
+	mStateProcessedObjectMap.insert(std::make_pair(RS_BUTTON_PEOPLE, getChild<LLPanel>("bottom_sbpeople")));
+	mStateProcessedObjectMap.insert(std::make_pair(RS_BUTTON_BUILD, getChild<LLPanel>("build_btn_panel")));
+	mStateProcessedObjectMap.insert(std::make_pair(RS_BUTTON_SEARCH, getChild<LLPanel>("search_btn_panel")));
+	mStateProcessedObjectMap.insert(std::make_pair(RS_BUTTON_WORLD_MAP, getChild<LLPanel>("world_map_btn_panel")));
+	mStateProcessedObjectMap.insert(std::make_pair(RS_BUTTON_MINI_MAP, getChild<LLPanel>("mini_map_btn_panel")));
+// AO	mStateProcessedObjectMap.insert(std::make_pair(RS_BUTTON_HOME, getChild<LLPanel>("bottom_sbhome")));
+// AO	mStateProcessedObjectMap.insert(std::make_pair(RS_BUTTON_ME, getChild<LLPanel>("bottom_sbme")));
+// AO	mStateProcessedObjectMap.insert(std::make_pair(RS_BUTTON_PLACES, getChild<LLPanel>("bottom_sbplaces")));
+	mStateProcessedObjectMap.insert(std::make_pair(RS_BUTTON_APPEARANCE, getChild<LLPanel>("bottom_sbappearance")));
+	mStateProcessedObjectMap.insert(std::make_pair(RS_BUTTON_INVENTORY, getChild<LLPanel>("bottom_sbinv")));
+	mStateProcessedObjectMap.insert(std::make_pair(RS_BUTTON_AO, getChild<LLPanel>("ao_btn_panel")));		// ## Zi: Animation Overrider
+	mStateProcessedObjectMap.insert(std::make_pair(RS_BUTTON_QUICKPREFS, getChild<LLPanel>("quickprefs_btn_panel")));	// Quick Preferences panel	-WoLf
+	//-TT 2.6.9 - there's also splitter_panel_2, in case we want it
+	mStateProcessedObjectMap.insert(std::make_pair(RS_BUTTON_SPLITTER_1, getChild<LLPanel>("splitter_panel_1")));
+	mStateProcessedObjectMap.insert(std::make_pair(RS_BUTTON_HOWTO, getChild<LLPanel>("howto_panel")));
+
+	// init an order of processed buttons
+
+// [SL:KB] - Patch: UI-BottomTray | Checked: 2010-09-07 (Catznip-2.1.2b) | Added: Catznip-2.1.2b
+	mButtonsProcessOrder.push_back(RS_BUTTON_SPEAK);
+// [/SL:KB]
+	mButtonsProcessOrder.push_back(RS_BUTTON_GESTURES);
+	mButtonsProcessOrder.push_back(RS_BUTTON_MOVEMENT);
+	mButtonsProcessOrder.push_back(RS_BUTTON_CAMERA);
+//	mButtonsProcessOrder.push_back(RS_BUTTON_AVATARS);
+	mButtonsProcessOrder.push_back(RS_BUTTON_SNAPSHOT);
+	mButtonsProcessOrder.push_back(RS_BUTTON_PEOPLE);
+	mButtonsProcessOrder.push_back(RS_BUTTON_BUILD);
+	mButtonsProcessOrder.push_back(RS_BUTTON_SEARCH);
+	mButtonsProcessOrder.push_back(RS_BUTTON_WORLD_MAP);
+	mButtonsProcessOrder.push_back(RS_BUTTON_MINI_MAP);
+//AO	mButtonsProcessOrder.push_back(RS_BUTTON_HOME);
+//AO	mButtonsProcessOrder.push_back(RS_BUTTON_ME);
+//AO	mButtonsProcessOrder.push_back(RS_BUTTON_PLACES);
+	mButtonsProcessOrder.push_back(RS_BUTTON_APPEARANCE);
+	mButtonsProcessOrder.push_back(RS_BUTTON_INVENTORY);
+	mButtonsProcessOrder.push_back(RS_BUTTON_AO);		// ## Zi: Animation Overrider
+	mButtonsProcessOrder.push_back(RS_BUTTON_QUICKPREFS);	// Quick Preferences panel	-WoLf	
+	
+	mButtonsProcessOrder.push_back(RS_BUTTON_SPLITTER_1);
+	mButtonsProcessOrder.push_back(RS_BUTTON_HOWTO);
+
+
+	//-TT 2.6.9 - this needs untangling from the order, keeping the following section with the old patch 
+
+//	mButtonsOrder.push_back(RS_BUTTON_SPEAK);
+//	mButtonsOrder.insert(mButtonsOrder.end(), mButtonsProcessOrder.begin(), mButtonsProcessOrder.end());
+// [SL:KB] - Patch: UI-BottomTray | Checked: 2010-12-02 (Catznip-2.4.0g) | Added: Catznip-2.4.0g
+	mButtonsOrder = mButtonsProcessOrder;
+// [/SL:KB]
+
+	// init default widths
+
+	// process buttons that can be hidden on resize...
+	resize_state_vec_t::const_iterator it = mButtonsProcessOrder.begin();
+	const resize_state_vec_t::const_iterator it_end = mButtonsProcessOrder.end();
+
+	for (; it != it_end; ++it)
+	{
+		const EResizeState button_type = *it;
+		// is there an appropriate object?
+		LLPanel* button_panel = getButtonPanel(button_type);
+		if (!button_panel) continue;
+
+		// set default width for it.
+		mObjectDefaultWidthMap[button_type] = button_panel->getRect().getWidth();
+	}
+
+	// ... and add Speak button because it also can be shrunk.
+//	mObjectDefaultWidthMap[RS_BUTTON_SPEAK]	   = mSpeakPanel->getRect().getWidth();
+}
+
+// this method must be called before restoring of the chat entry field on startup
+// because it resets chatbar's width according to resize logic.
+void LLBottomTray::initButtonsVisibility()
+{
+// [SL:KB] - Patch: UI-BottomTray | Checked: 2010-09-07 (Catznip-2.1.2b) | Added: Catznip-2.1.2b
+	setVisibleAndFitWidths(RS_BUTTON_SPEAK, gSavedSettings.getBOOL("ShowSpeakButton") || !mSpeakBtn );
+// [/SL:KB]
+
+	setVisibleAndFitWidths(RS_BUTTON_GESTURES, gSavedSettings.getBOOL("ShowGestureButton"));
+	setVisibleAndFitWidths(RS_BUTTON_MOVEMENT, gSavedSettings.getBOOL("ShowMoveButton"));
+	setVisibleAndFitWidths(RS_BUTTON_CAMERA, gSavedSettings.getBOOL("ShowCameraButton"));
+	setVisibleAndFitWidths(RS_BUTTON_SNAPSHOT, gSavedSettings.getBOOL("ShowSnapshotButton"));
+	setVisibleAndFitWidths(RS_BUTTON_BUILD, gSavedSettings.getBOOL("ShowBuildButton"));
+	setVisibleAndFitWidths(RS_BUTTON_SEARCH, gSavedSettings.getBOOL("ShowSearchButton"));
+	setVisibleAndFitWidths(RS_BUTTON_WORLD_MAP, gSavedSettings.getBOOL("ShowWorldMapButton"));
+	setVisibleAndFitWidths(RS_BUTTON_MINI_MAP, gSavedSettings.getBOOL("ShowMiniMapButton"));
+
+//AO	setVisibleAndFitWidths(RS_BUTTON_HOME, gSavedSettings.getBOOL("ShowHomeButton"));
+//AO	setVisibleAndFitWidths(RS_BUTTON_ME, gSavedSettings.getBOOL("ShowMeButton"));
+//AO	setVisibleAndFitWidths(RS_BUTTON_PLACES, gSavedSettings.getBOOL("ShowPlacesButton"));
+	setVisibleAndFitWidths(RS_BUTTON_AO, gSavedSettings.getBOOL("ShowAOButton"));	// ## Zi: Animation Overrider
+	setVisibleAndFitWidths(RS_BUTTON_QUICKPREFS, gSavedSettings.getBOOL("ShowQuickPrefsButton"));	// Quick Preferences panel	-WoLf
+	// take care of additional sidebar button visibility -Zi
+	setVisibleAndFitWidths(RS_BUTTON_PEOPLE, gSavedSettings.getBOOL("ShowPeopleButton"));
+	setVisibleAndFitWidths(RS_BUTTON_APPEARANCE, gSavedSettings.getBOOL("ShowAppearanceButton"));
+	setVisibleAndFitWidths(RS_BUTTON_INVENTORY, gSavedSettings.getBOOL("ShowInventoryButton"));
+
+	lldebugs << "mResizeState = " << resizeStateMaskToString(mResizeState) << llendl;
+
+}
+
+void LLBottomTray::setButtonsControlsAndListeners()
+{
+	if (mSpeakBtn)
+	{
+// [SL:KB] - Patch: UI-BottomTray | Checked: 2010-09-07 (Catznip-2.1.2b) | Added: Catznip-2.1.2b
+		gSavedSettings.getControl("ShowSpeakButton")->getSignal()->connect(boost::bind(&LLBottomTray::toggleShowButton, RS_BUTTON_SPEAK, _2));
+// [/SL:KB]
+	}
+
+	gSavedSettings.getControl("ShowGestureButton")->getSignal()->connect(boost::bind(&LLBottomTray::toggleShowButton, RS_BUTTON_GESTURES, _2));
+	gSavedSettings.getControl("ShowMoveButton")->getSignal()->connect(boost::bind(&LLBottomTray::toggleShowButton, RS_BUTTON_MOVEMENT, _2));
+	gSavedSettings.getControl("ShowCameraButton")->getSignal()->connect(boost::bind(&LLBottomTray::toggleShowButton, RS_BUTTON_CAMERA, _2));
+	gSavedSettings.getControl("ShowSnapshotButton")->getSignal()->connect(boost::bind(&LLBottomTray::toggleShowButton, RS_BUTTON_SNAPSHOT, _2));
+	gSavedSettings.getControl("ShowBuildButton")->getSignal()->connect(boost::bind(&LLBottomTray::toggleShowButton, RS_BUTTON_BUILD, _2));
+	gSavedSettings.getControl("ShowSearchButton")->getSignal()->connect(boost::bind(&LLBottomTray::toggleShowButton, RS_BUTTON_SEARCH, _2));
+	gSavedSettings.getControl("ShowWorldMapButton")->getSignal()->connect(boost::bind(&LLBottomTray::toggleShowButton, RS_BUTTON_WORLD_MAP, _2));
+	gSavedSettings.getControl("ShowMiniMapButton")->getSignal()->connect(boost::bind(&LLBottomTray::toggleShowButton, RS_BUTTON_MINI_MAP, _2));
+//	gSavedSettings.getControl("ShowHomeButton")->getSignal()->connect(boost::bind(&LLBottomTray::toggleShowButton, RS_BUTTON_HOME, _2));
+//	gSavedSettings.getControl("ShowMeButton")->getSignal()->connect(boost::bind(&LLBottomTray::toggleShowButton, RS_BUTTON_ME, _2));
+//	gSavedSettings.getControl("ShowPlacesButton")->getSignal()->connect(boost::bind(&LLBottomTray::toggleShowButton, RS_BUTTON_PLACES, _2));
+	gSavedSettings.getControl("ShowAOButton")->getSignal()->connect(boost::bind(&LLBottomTray::toggleShowButton, RS_BUTTON_AO, _2));			// ## Zi: Animation Overrider
+	gSavedSettings.getControl("ShowQuickPrefsButton")->getSignal()->connect(boost::bind(&LLBottomTray::toggleShowButton, RS_BUTTON_QUICKPREFS, _2));	// Quick Preferences panel	-WoLf
+	// take care of additional sidebar button visibility -Zi
+	gSavedSettings.getControl("ShowPeopleButton")->getSignal()->connect(boost::bind(&LLBottomTray::toggleShowButton, RS_BUTTON_PEOPLE, _2));
+	gSavedSettings.getControl("ShowAppearanceButton")->getSignal()->connect(boost::bind(&LLBottomTray::toggleShowButton, RS_BUTTON_APPEARANCE, _2));
+	gSavedSettings.getControl("ShowInventoryButton")->getSignal()->connect(boost::bind(&LLBottomTray::toggleShowButton, RS_BUTTON_INVENTORY, _2));
+	
+	LLButton* build_btn = getChild<LLButton>("build_btn");
+	// set control name for Build button. It is not enough to link it with Button.SetFloaterToggle in xml
+	std::string vis_control_name = LLFloaterReg::declareVisibilityControl("build");
+	// Set the button control value (toggle state) to the floater visibility control (Sets the value as well)
+	build_btn->setControlVariable(LLFloater::getControlGroup()->getControl(vis_control_name));
+}
+
+bool LLBottomTray::toggleShowButton(LLBottomTray::EResizeState button_type, const LLSD& new_visibility)
+{
+	if (LLBottomTray::instanceExists())
+	{
+		LLBottomTray::getInstance()->setTrayButtonVisibleIfPossible(button_type, new_visibility.asBoolean());
+	}
+	return true;
+}
+
+bool LLBottomTray::showButton(EResizeState button_type, S32& available_width)
+{
+	LLPanel* panel = getButtonPanel(button_type);
+	if (NULL == panel)
+	{
+		return false;
+	}
+
+	if (panel->getVisible())
+	{
+		return false;
+	}
+
+	// Check if none of the buttons to the left of the given one was auto-hidden.
+	// (we auto-show the buttons left to right).
+	if (!canButtonBeShown(button_type))
+	{
+		return false;
+	}
+
+	// Make sure we have enough room to show this button.
+	const S32 required_width = panel->getRect().getWidth();
+	if (available_width < required_width)
+	{
+		lldebugs << "Need " << (required_width - available_width) << " more px to show " << resizeStateToString(button_type) << llendl;
+		return false;
+	}
+
+	// All good. Show the button.
+	setTrayButtonVisible(button_type, true);
+
+	// Let the caller know that there is now less available space.
+	available_width -= required_width;
+
+	lldebugs << "Showing button " << resizeStateToString(button_type)
+		<< ", remaining available width: " << available_width
+		<< llendl;
+	setAutoHidden(button_type, false);
+
+	return true;
+}
+
+void LLBottomTray::setTrayButtonVisible(EResizeState shown_object_type, bool visible)
+{
+	LLPanel* panel = getButtonPanel(shown_object_type);
+	if (NULL == panel)
+	{
+		return;
+	}
+
+	panel->setVisible(visible);
+
+// [SL:KB] - Patch: UI-BottomTray | Checked: 2010-09-07 (Catznip-2.1.2b) | Added: Catznip-2.1.2b
+	S32 posChatBarEnd = mNearbyChatBar->getRect().mRight;
+	S32 posBtnStart = -1; std::string strBtnName;
+
+	for (state_object_map_t::iterator it = mStateProcessedObjectMap.begin(); it != mStateProcessedObjectMap.end(); ++it)
+	{
+		LLPanel* pBtnPanel = it->second;
+		if ( (pBtnPanel) && (pBtnPanel->getVisible()) )
+		{
+			S32 dist = pBtnPanel->getRect().mLeft - posChatBarEnd;
+			if ( (dist > 0) && ((-1 == posBtnStart) || (posBtnStart > dist)) )
+			{
+				posBtnStart = dist;
+				strBtnName = pBtnPanel->getName();
+			}
+			mToolbarStack->setPanelUserResize(pBtnPanel->getName(), FALSE);
+		}
+	}
+
+	if (!strBtnName.empty())
+		mToolbarStack->setPanelUserResize(strBtnName, TRUE);
+// [/SL:KB]
+}
+
+void LLBottomTray::setTrayButtonVisibleIfPossible(EResizeState shown_object_type, bool visible, bool raise_notification)
+{
+	if (!setVisibleAndFitWidths(shown_object_type, visible) && visible && raise_notification)
+	{
+		LLNotificationsUtil::add("BottomTrayButtonCanNotBeShown",
+								 LLSD(),
+								 LLSD(),
+								 LLNotificationFunctorRegistry::instance().DONOTHING);
+	}
+}
+
+bool LLBottomTray::setVisibleAndFitWidths(EResizeState object_type, bool visible)
+{
+	// The Speak button is treated specially: if voice is enabled,
+	// the button should be displayed no matter how much space we've got.
+	if (object_type == RS_BUTTON_SPEAK)
+	{
+		showSpeakButton(visible);
+		return true;
+	}
+
+	LLPanel* cur_panel = getButtonPanel(object_type);
+	if (NULL == cur_panel)
+	{
+		return false;
+	}
+
+	bool is_set = true;
+
+	if (visible)
+	{
+		// Assume that only chiclet panel can be auto-resized
+		const S32 available_width = getChicletPanelShrinkHeadroom();
+
+		S32 preferred_width = mObjectDefaultWidthMap[object_type];
+		S32 current_width = cur_panel->getRect().getWidth();
+		S32 result_width = 0;
+		bool decrease_width = false;
+
+		if (preferred_width > 0 && available_width >= preferred_width)
+		{
+			result_width = preferred_width;
+		}
+		else if (available_width >= current_width)
+		{
+			result_width = current_width;
+		}
+		else
+		{
+			// Calculate the possible shrunk width as difference between current and minimal widths
+			const S32 chatbar_shrunk_width =
+				mChatBarContainer->getRect().getWidth() - get_panel_min_width(mToolbarStack, mChatBarContainer);
+
+//			S32 sum_of_min_widths = get_panel_min_width(mToolbarStack, mSpeakPanel);
+//			S32 sum_of_curr_widths = get_curr_width(mSpeakPanel);
+// [SL:KB] - Patch: UI-BottomTray | Checked: 2010-09-07 (Catznip-2.1.2b) | Added: Catznip-2.1.2b
+			S32 sum_of_min_widths = 0;
+			S32 sum_of_curr_widths = 0;
+// [/SL:KB]
+
+			resize_state_vec_t::const_iterator it = mButtonsProcessOrder.begin();
+			const resize_state_vec_t::const_iterator it_end = mButtonsProcessOrder.end();
+
+			for (; it != it_end; ++it)
+			{
+				LLPanel* cur_panel = getButtonPanel(*it);
+				sum_of_min_widths += get_panel_min_width(mToolbarStack, cur_panel);
+				sum_of_curr_widths += get_curr_width(cur_panel);
+			}
+
+			const S32 possible_shrunk_width =
+				chatbar_shrunk_width + (sum_of_curr_widths - sum_of_min_widths);
+
+			// Minimal width of current panel
+			S32 minimal_width = 0;
+			mToolbarStack->getPanelMinSize(cur_panel->getName(), &minimal_width);
+
+			if ( (available_width + possible_shrunk_width) >= minimal_width)
+			{
+				// There is enough space for minimal width, but set the result_width
+				// to preferred_width so buttons widths decreasing will be done in predefined order
+				result_width = (preferred_width > 0) ? preferred_width : current_width;
+				decrease_width = true;
+			}
+			else
+			{
+				lldebugs << "Need " << (minimal_width - available_width - possible_shrunk_width)
+					<< " more px to show " << resizeStateToString(object_type) << llendl;
+
+				// Make the button uppear when we have more available space.
+				setAutoHidden(object_type, true);
+				return false;
+			}
+		}
+
+		if (result_width != current_width)
+		{
+			cur_panel->reshape(result_width, cur_panel->getRect().getHeight());
+			current_width = result_width;
+		}
+
+		is_set = showButton(object_type, current_width);
+
+		// Shrink buttons if needed
+		if (is_set && decrease_width)
+		{
+			processWidthDecreased( -result_width);
+		}
+	}
+	else
+	{
+		const S32 delta_width = get_curr_width(cur_panel);
+
+		setTrayButtonVisible(object_type, false);
+
+		// Mark button NOT to show while future bottom tray extending
+		lldebugs << "Removing " << resizeStateToString(object_type) << " from mResizeState" << llendl;
+		setAutoHidden(object_type, false);
+
+		// Extend other buttons if need
+		if (delta_width)
+		{
+			processWidthIncreased(delta_width);
+		}
+	}
+	return is_set;
+}
+
+LLPanel* LLBottomTray::getButtonPanel(EResizeState button_type)
+{
+	// Don't use the operator[] because it inserts a NULL value if the key is not found.
+	if (mStateProcessedObjectMap.count(button_type) == 0)
+	{
+		llwarns << "Cannot find a panel for " << resizeStateToString(button_type) << llendl;
+		llassert(mStateProcessedObjectMap.count(button_type) == 1);
+		return NULL;
+	}
+
+	return mStateProcessedObjectMap[button_type];
+}
+
+void LLBottomTray::showWellButton(EResizeState object_type, bool visible)
+{
+	llassert( ((RS_NOTIFICATION_WELL | RS_IM_WELL) & object_type) == object_type );
+
+	const std::string panel_name = RS_IM_WELL == object_type ? "im_well_panel" : "notification_well_panel";
+
+	LLView * panel = getChild<LLView>(panel_name);
+
+	// if necessary visibility is set nothing to do here
+	if (panel->getVisible() == (BOOL)visible) return;
+
+	S32 panel_width = panel->getRect().getWidth();
+	panel->setVisible(visible);
+
+	if (visible)
+	{
+		// method assumes that input param is a negative value
+		processWidthDecreased(-panel_width);
+	}
+	else
+	{
+		processWidthIncreased(panel_width);
+	}
+}
+
+void LLBottomTray::processChatbarCustomization(S32 new_width)
+{
+	if (NULL == mNearbyChatBar) return;
+
+	const S32 delta_width = mChatBarContainer->getRect().getWidth() - new_width;
+
+	if (delta_width == 0) return;
+
+	{
+		static unsigned dbg_cnt = 0;
+		lldebugs << llformat("*** (%03d) ************************************* %d", delta_width, ++dbg_cnt) << llendl;
+	}
+
+	mDesiredNearbyChatWidth = new_width;
+
+	const S32 available_chiclet_shrink_width = getChicletPanelShrinkHeadroom();
+	llassert(available_chiclet_shrink_width >= 0);
+
+	if (delta_width > 0) // panel gets narrowly
+	{
+		S32 total_possible_width = delta_width + available_chiclet_shrink_width;
+		processShowButtons(total_possible_width);
+		processExtendButtons(total_possible_width);
+	}
+	// here (delta_width < 0) // panel gets wider
+	else //if (-delta_width > available_chiclet_shrink_width)
+	{
+		S32 required_width = delta_width + available_chiclet_shrink_width;
+		S32 buttons_freed_width = 0;
+		processShrinkButtons(required_width, buttons_freed_width);
+		processHideButtons(required_width, buttons_freed_width);
+	}
+}
+
+S32 LLBottomTray::getChicletPanelShrinkHeadroom() const
+{
+	static const S32 min_width = mChicletPanel->getMinWidth();
+	const S32 cur_width = mChicletPanel->getParent()->getRect().getWidth();
+
+	S32 shrink_headroom = cur_width - min_width;
+	llassert(shrink_headroom >= 0); // the panel cannot get narrower than the minimum
+	return shrink_headroom;
+}
+
+// static
+std::string LLBottomTray::resizeStateToString(EResizeState state)
+{
+	const char *rs_string = "UNKNOWN_BUTTON";
+	
+	switch (state)
+	{
+		case RS_NORESIZE:               rs_string = "RS_NORESIZE";              break;
+		case RS_CHICLET_PANEL:          rs_string = "RS_CHICLET_PANEL";         break;
+		case RS_CHATBAR_INPUT:          rs_string = "RS_CHATBAR_INPUT";         break;
+		case RS_BUTTON_SNAPSHOT:        rs_string = "RS_BUTTON_SNAPSHOT";       break;
+		case RS_BUTTON_CAMERA:          rs_string = "RS_BUTTON_CAMERA";         break;
+		case RS_BUTTON_MOVEMENT:        rs_string = "RS_BUTTON_MOVEMENT";       break;
+		case RS_BUTTON_GESTURES:        rs_string = "RS_BUTTON_GESTURES";       break;
+		case RS_BUTTON_SPEAK:           rs_string = "RS_BUTTON_SPEAK";          break;
+		case RS_IM_WELL:                rs_string = "RS_IM_WELL";               break;
+		case RS_NOTIFICATION_WELL:      rs_string = "RS_NOTIFICATION_WELL";     break;
+		case RS_BUTTON_BUILD:           rs_string = "RS_BUTTON_BUILD";          break;
+		case RS_BUTTON_SEARCH:          rs_string = "RS_BUTTON_SEARCH";         break;
+		case RS_BUTTON_WORLD_MAP:       rs_string = "RS_BUTTON_WORLD_MAP";      break;
+		case RS_BUTTON_MINI_MAP:        rs_string = "RS_BUTTON_MINI_MAP";       break;
+		case RS_BUTTON_DESTINATIONS:    rs_string = "RS_BUTTON_DESTINATIONS";   break;
+		case RS_BUTTON_AVATARS:         rs_string = "RS_BUTTON_AVATARS";        break;
+		case RS_BUTTON_PEOPLE:          rs_string = "RS_BUTTON_PEOPLE";         break;
+		case RS_BUTTON_PROFILE:         rs_string = "RS_BUTTON_PROFILE";        break;
+		case RS_BUTTON_HOWTO:           rs_string = "RS_BUTTON_HOWTO";          break;
+		case RS_BUTTON_SPLITTER_1:      rs_string = "RS_BUTTON_SPLITTER_1";     break;
+//<AO>
+		case RS_BUTTON_APPEARANCE:	rs_string = "RS_BUTTON_APPEARANCE";	break;
+		case RS_BUTTON_INVENTORY:	rs_string = "RS_BUTTON_INVENTORY";	break;
+		case RS_BUTTON_QUICKPREFS:	rs_string = "RS_BUTTON_QUICKPREFS";	break;
+//</AO>
+		case RS_BUTTON_SPLITTER_2:      rs_string = "RS_BUTTON_SPLITTER_2";     break;
+		case RS_BUTTONS_CAN_BE_HIDDEN:  rs_string = "RS_BUTTONS_CAN_BE_HIDDEN"; break;
+		// No default to track additions.
+	}
+
+	return rs_string;
+}
+
+// static
+std::string LLBottomTray::resizeStateMaskToString(MASK mask)
+{
+	std::string res;
+
+	bool add_delimiter = false;
+    for (U32 i = 0; i < 16; i++)
+    {
+    	EResizeState state = (EResizeState) (1 << i);
+    	if (mask & state)
+    	{
+    		if (!add_delimiter)
+    		{
+    			add_delimiter = true;
+    		}
+    		else
+    		{
+    			res += ", ";
+    		}
+
+			res += resizeStateToString(state);
+    	}
+    }
+
+    if (res.empty())
+    {
+    	res = resizeStateToString(RS_NORESIZE);
+    }
+
+    res += llformat(" (0x%X)", mask);
+    return res;
+}
+
+bool LLBottomTray::isAutoHidden(MASK button_types) const
+{
+	return (mResizeState & button_types) != 0;
+}
+
+void LLBottomTray::setAutoHidden(MASK button_types, bool hide)
+{
+	if (hide)
+	{
+		mResizeState |= button_types;
+	}
+	else
+	{
+		mResizeState &= ~button_types;
+	}
+}
+
+//EOF