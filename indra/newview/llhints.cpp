/**
 * @file llhints.cpp
 * @brief Hint popups for displaying context sensitive help in a UI overlay
 *
 * $LicenseInfo:firstyear=2000&license=viewerlgpl$
 * Second Life Viewer Source Code
 * Copyright (C) 2010, Linden Research, Inc.
 *
 * This library is free software; you can redistribute it and/or
 * modify it under the terms of the GNU Lesser General Public
 * License as published by the Free Software Foundation;
 * version 2.1 of the License only.
 *
 * This library is distributed in the hope that it will be useful,
 * but WITHOUT ANY WARRANTY; without even the implied warranty of
 * MERCHANTABILITY or FITNESS FOR A PARTICULAR PURPOSE.  See the GNU
 * Lesser General Public License for more details.
 *
 * You should have received a copy of the GNU Lesser General Public
 * License along with this library; if not, write to the Free Software
 * Foundation, Inc., 51 Franklin Street, Fifth Floor, Boston, MA  02110-1301  USA
 *
 * Linden Research, Inc., 945 Battery Street, San Francisco, CA  94111  USA
 * $/LicenseInfo$
 */


#include "llviewerprecompiledheaders.h" // must be first include

#include "llhints.h"

#include "llbutton.h"
#include "lltextbox.h"
#include "llviewerwindow.h"
#include "llviewercontrol.h"
#include "lliconctrl.h"
#include "llsdparam.h"

class LLHintPopup : public LLPanel
{
public:

<<<<<<< HEAD
	typedef enum e_popup_direction
	{
		LEFT,
		TOP,
		RIGHT,
		BOTTOM,
		TOP_RIGHT
	} EPopupDirection;

	struct PopupDirections : public LLInitParam::TypeValuesHelper<LLHintPopup::EPopupDirection, PopupDirections>
	{
		static void declareValues()
		{
			declare("left", LLHintPopup::LEFT);
			declare("right", LLHintPopup::RIGHT);
			declare("top", LLHintPopup::TOP);
			declare("bottom", LLHintPopup::BOTTOM);
			declare("top_right", LLHintPopup::TOP_RIGHT);
		}
	};

	struct TargetParams : public LLInitParam::Block<TargetParams>
	{
		Mandatory<std::string>	target;
		Mandatory<EPopupDirection, PopupDirections> direction;

		TargetParams()
		:	target("target"),
			direction("direction")
		{}
	};

	struct Params : public LLInitParam::Block<Params, LLPanel::Params>
	{
		Mandatory<LLNotificationPtr>	notification;
		Optional<TargetParams>			target_params;
		Optional<S32>					distance;
		Optional<LLUIImage*>			left_arrow,
										up_arrow,
										right_arrow,
										down_arrow,
										lower_left_arrow,
										hint_image;
				
		Optional<S32>					left_arrow_offset,
										up_arrow_offset,
										right_arrow_offset,
										down_arrow_offset;
		Optional<F32>					fade_in_time,
										fade_out_time;

		Params()
		:	distance("distance"),
			left_arrow("left_arrow"),
			up_arrow("up_arrow"),
			right_arrow("right_arrow"),
			down_arrow("down_arrow"),
			lower_left_arrow("lower_left_arrow"),
			hint_image("hint_image"),
			left_arrow_offset("left_arrow_offset"),
			up_arrow_offset("up_arrow_offset"),
			right_arrow_offset("right_arrow_offset"),
			down_arrow_offset("down_arrow_offset"),
			fade_in_time("fade_in_time"),
			fade_out_time("fade_out_time")
		{}
	};

	LLHintPopup(const Params&);

	/*virtual*/ bool postBuild();

	void onClickClose() 
	{ 
		if (!mHidden) 
		{
			hide(); 
			LLNotifications::instance().cancel(mNotification);
		}
	}
	void draw();
	void hide() { if(!mHidden) {mHidden = true; mFadeTimer.reset();} }
=======
    typedef enum e_popup_direction
    {
        LEFT,
        TOP,
        RIGHT,
        BOTTOM,
        TOP_RIGHT
    } EPopupDirection;

    struct PopupDirections : public LLInitParam::TypeValuesHelper<LLHintPopup::EPopupDirection, PopupDirections>
    {
        static void declareValues()
        {
            declare("left", LLHintPopup::LEFT);
            declare("right", LLHintPopup::RIGHT);
            declare("top", LLHintPopup::TOP);
            declare("bottom", LLHintPopup::BOTTOM);
            declare("top_right", LLHintPopup::TOP_RIGHT);
        }
    };

    struct TargetParams : public LLInitParam::Block<TargetParams>
    {
        Mandatory<std::string>  target;
        Mandatory<EPopupDirection, PopupDirections> direction;

        TargetParams()
        :   target("target"),
            direction("direction")
        {}
    };

    struct Params : public LLInitParam::Block<Params, LLPanel::Params>
    {
        Mandatory<LLNotificationPtr>    notification;
        Optional<TargetParams>          target_params;
        Optional<S32>                   distance;
        Optional<LLUIImage*>            left_arrow,
                                        up_arrow,
                                        right_arrow,
                                        down_arrow,
                                        lower_left_arrow,
                                        hint_image;

        Optional<S32>                   left_arrow_offset,
                                        up_arrow_offset,
                                        right_arrow_offset,
                                        down_arrow_offset;
        Optional<F32>                   fade_in_time,
                                        fade_out_time;

        Params()
        :   distance("distance"),
            left_arrow("left_arrow"),
            up_arrow("up_arrow"),
            right_arrow("right_arrow"),
            down_arrow("down_arrow"),
            lower_left_arrow("lower_left_arrow"),
            hint_image("hint_image"),
            left_arrow_offset("left_arrow_offset"),
            up_arrow_offset("up_arrow_offset"),
            right_arrow_offset("right_arrow_offset"),
            down_arrow_offset("down_arrow_offset"),
            fade_in_time("fade_in_time"),
            fade_out_time("fade_out_time")
        {}
    };

    LLHintPopup(const Params&);

    /*virtual*/ BOOL postBuild();

    void onClickClose()
    {
        if (!mHidden)
        {
            hide();
            LLNotifications::instance().cancel(mNotification);
        }
    }
    void draw();
    void hide() { if(!mHidden) {mHidden = true; mFadeTimer.reset();} }
>>>>>>> c06fb4e0

private:
    LLNotificationPtr   mNotification;
    std::string         mTarget;
    EPopupDirection     mDirection;
    S32                 mDistance;
    LLUIImagePtr        mArrowLeft,
                        mArrowUp,
                        mArrowRight,
                        mArrowDown,
                        mArrowDownAndLeft;
    S32                 mArrowLeftOffset,
                        mArrowUpOffset,
                        mArrowRightOffset,
                        mArrowDownOffset;
    LLFrameTimer        mFadeTimer;
    F32                 mFadeInTime,
                        mFadeOutTime;
    bool                mHidden;
};

static LLDefaultChildRegistry::Register<LLHintPopup> r("hint_popup");


LLHintPopup::LLHintPopup(const LLHintPopup::Params& p)
:   mNotification(p.notification),
    mDirection(TOP),
    mDistance(p.distance),
    mArrowLeft(p.left_arrow),
    mArrowUp(p.up_arrow),
    mArrowRight(p.right_arrow),
    mArrowDown(p.down_arrow),
    mArrowDownAndLeft(p.lower_left_arrow),
    mArrowLeftOffset(p.left_arrow_offset),
    mArrowUpOffset(p.up_arrow_offset),
    mArrowRightOffset(p.right_arrow_offset),
    mArrowDownOffset(p.down_arrow_offset),
    mHidden(false),
    mFadeInTime(p.fade_in_time),
    mFadeOutTime(p.fade_out_time),
    LLPanel(p)
{
    if (p.target_params.isProvided())
    {
        mDirection = p.target_params.direction;
        mTarget = p.target_params.target;
    }
    if (p.hint_image.isProvided())
    {
        buildFromFile("panel_hint_image.xml", p);
        getChild<LLIconCtrl>("hint_image")->setImage(p.hint_image());
    }
    else
    {
        buildFromFile( "panel_hint.xml", p);
    }
}

bool LLHintPopup::postBuild()
{
<<<<<<< HEAD
	LLTextBox& hint_text = getChildRef<LLTextBox>("hint_text");
	hint_text.setText(mNotification->getMessage());
	
	getChild<LLButton>("close")->setClickedCallback(boost::bind(&LLHintPopup::onClickClose, this));
	getChild<LLTextBox>("hint_title")->setText(mNotification->getLabel());

	LLRect text_bounds = hint_text.getTextBoundingRect();
	S32 delta_height = text_bounds.getHeight() - hint_text.getRect().getHeight();
	reshape(getRect().getWidth(), getRect().getHeight() + delta_height);
	hint_text.reshape(hint_text.getRect().getWidth(), hint_text.getRect().getHeight() + delta_height);
//	hint_text.translate(0, -delta_height);
	return true;
=======
    LLTextBox& hint_text = getChildRef<LLTextBox>("hint_text");
    hint_text.setText(mNotification->getMessage());

    getChild<LLButton>("close")->setClickedCallback(boost::bind(&LLHintPopup::onClickClose, this));
    getChild<LLTextBox>("hint_title")->setText(mNotification->getLabel());

    LLRect text_bounds = hint_text.getTextBoundingRect();
    S32 delta_height = text_bounds.getHeight() - hint_text.getRect().getHeight();
    reshape(getRect().getWidth(), getRect().getHeight() + delta_height);
    hint_text.reshape(hint_text.getRect().getWidth(), hint_text.getRect().getHeight() + delta_height);
//  hint_text.translate(0, -delta_height);
    return TRUE;
>>>>>>> c06fb4e0
}

void LLHintPopup::draw()
{
    F32 alpha = 1.f;
    if (mHidden)
    {
        alpha = clamp_rescale(mFadeTimer.getElapsedTimeF32(), 0.f, mFadeOutTime, 1.f, 0.f);
        if (alpha == 0.f)
        {
            die();
            return;
        }
    }
    else
    {
        alpha = clamp_rescale(mFadeTimer.getElapsedTimeF32(), 0.f, mFadeInTime, 0.f, 1.f);
    }

    LLIconCtrl* hint_icon = findChild<LLIconCtrl>("hint_image");

    if (hint_icon)
    {
        LLUIImagePtr hint_image = hint_icon->getImage();
        S32 image_height = hint_image.isNull() ? 0 : hint_image->getHeight();
        S32 image_width = hint_image.isNull() ? 0 : hint_image->getWidth();

        LLView* layout_stack = hint_icon->getParent()->getParent();
        S32 delta_height = image_height - layout_stack->getRect().getHeight();
        hint_icon->getParent()->reshape(image_width, hint_icon->getParent()->getRect().getHeight());
        layout_stack->reshape(layout_stack->getRect().getWidth(), image_height);
        layout_stack->translate(0, -delta_height);

        LLRect hint_rect = getLocalRect();
        reshape(hint_rect.getWidth(), hint_rect.getHeight() + delta_height);
    }

    {   LLViewDrawContext context(alpha);

        if (mTarget.empty())
        {
            // just draw contents, no arrow, in default position
            LLPanel::draw();
        }
        else
        {
            LLView* targetp = LLHints::getInstance()->getHintTarget(mTarget).get();
            if (!targetp)
            {
                // target widget is no longer valid, go away
                die();
            }
            else if (!targetp->isInVisibleChain())
            {
                // if target is invisible, don't draw, but keep alive in case widget comes back
                // but do make it so that it allows mouse events to pass through
                setEnabled(false);
                setMouseOpaque(false);
            }
            else
            {
                // revert back enabled and mouse opaque state in case we disabled it before
                setEnabled(true);
                setMouseOpaque(true);

                LLRect target_rect;
                targetp->localRectToOtherView(targetp->getLocalRect(), &target_rect, getParent());

                LLRect my_local_rect = getLocalRect();
                LLRect my_rect;
                LLRect arrow_rect;
                LLUIImagePtr arrow_imagep;

                switch(mDirection)
                {
                case LEFT:
                    my_rect.setCenterAndSize(   target_rect.mLeft - (my_local_rect.getWidth() / 2 + mDistance),
                                                target_rect.getCenterY(),
                                                my_local_rect.getWidth(),
                                                my_local_rect.getHeight());
                    if (mArrowRight)
                    {
                        arrow_rect.setCenterAndSize(my_local_rect.mRight + mArrowRight->getWidth() / 2 + mArrowRightOffset,
                                                    my_local_rect.getCenterY(),
                                                    mArrowRight->getWidth(),
                                                    mArrowRight->getHeight());
                        arrow_imagep = mArrowRight;
                    }
                    break;
                case TOP:
                    my_rect.setCenterAndSize(   target_rect.getCenterX(),
                                                target_rect.mTop + (my_local_rect.getHeight() / 2 + mDistance),
                                                my_local_rect.getWidth(),
                                                my_local_rect.getHeight());
                    if (mArrowDown)
                    {
                        arrow_rect.setCenterAndSize(my_local_rect.getCenterX(),
                                                    my_local_rect.mBottom - mArrowDown->getHeight() / 2 + mArrowDownOffset,
                                                    mArrowDown->getWidth(),
                                                    mArrowDown->getHeight());
                        arrow_imagep = mArrowDown;
                    }
                    break;
                case RIGHT:
                    my_rect.setCenterAndSize(   target_rect.mRight + (my_local_rect.getWidth() / 2 + mDistance),
                                                target_rect.getCenterY(),
                                                my_local_rect.getWidth(),
                                                my_local_rect.getHeight());
                    if (mArrowLeft)
                    {
                        arrow_rect.setCenterAndSize(my_local_rect.mLeft - mArrowLeft->getWidth() / 2 + mArrowLeftOffset,
                                                    my_local_rect.getCenterY(),
                                                    mArrowLeft->getWidth(),
                                                    mArrowLeft->getHeight());
                        arrow_imagep = mArrowLeft;
                    }
                    break;
                case BOTTOM:
                    my_rect.setCenterAndSize(   target_rect.getCenterX(),
                                                target_rect.mBottom - (my_local_rect.getHeight() / 2 + mDistance),
                                                my_local_rect.getWidth(),
                                                my_local_rect.getHeight());
                    if (mArrowUp)
                    {
                        arrow_rect.setCenterAndSize(my_local_rect.getCenterX(),
                                                    my_local_rect.mTop + mArrowUp->getHeight() / 2 + mArrowUpOffset,
                                                    mArrowUp->getWidth(),
                                                    mArrowUp->getHeight());
                        arrow_imagep = mArrowUp;
                    }
                    break;
                case TOP_RIGHT:
                    my_rect.setCenterAndSize(   target_rect.mRight + (my_local_rect.getWidth() / 2),
                                                target_rect.mTop + (my_local_rect.getHeight() / 2 + mDistance),
                                                my_local_rect.getWidth(),
                                                my_local_rect.getHeight());
                    if (mArrowDownAndLeft)
                    {
                        arrow_rect.setCenterAndSize(my_local_rect.mLeft + mArrowDownAndLeft->getWidth() / 2 + mArrowLeftOffset,
                                                    my_local_rect.mBottom - mArrowDownAndLeft->getHeight() / 2 + mArrowDownOffset,
                                                    mArrowDownAndLeft->getWidth(),
                                                    mArrowDownAndLeft->getHeight());
                        arrow_imagep = mArrowDownAndLeft;
                    }
                }
                setShape(my_rect);
                LLPanel::draw();

                if (arrow_imagep) arrow_imagep->draw(arrow_rect, LLColor4(1.f, 1.f, 1.f, alpha));
            }
        }
    }
}


/// LLHints

LLHints::LLHints()
{
    LLControlVariablePtr control = gSavedSettings.getControl("EnableUIHints");
    mControlConnection = control->getSignal()->connect(boost::bind(&LLHints::showHints, this, _2));
    gViewerWindow->getHintHolder()->setVisible(control->getValue().asBoolean());
}

LLHints::~LLHints()
{
    mControlConnection.disconnect();
}

void LLHints::show(LLNotificationPtr hint)
{
    LLHintPopup::Params p(LLUICtrlFactory::getDefaultParams<LLHintPopup>());

    LLParamSDParser parser;
    parser.readSD(hint->getPayload(), p, true);
    p.notification = hint;

    if (p.validateBlock())
    {
        LLHintPopup* popup = new LLHintPopup(p);

        mHints[hint] = popup;

        LLView* hint_holder = gViewerWindow->getHintHolder();
        if (hint_holder)
        {
            hint_holder->addChild(popup);
            popup->centerWithin(hint_holder->getLocalRect());
        }
    }
}

void LLHints::hide(LLNotificationPtr hint)
{
    hint_map_t::iterator found_it = mHints.find(hint);
    if (found_it != mHints.end())
    {
        found_it->second->hide();
        mHints.erase(found_it);
    }
}

void LLHints::registerHintTarget(const std::string& name, LLHandle<LLView> target)
{
    mTargetRegistry.defaultRegistrar().replace(name, target);
}

LLHandle<LLView> LLHints::getHintTarget(const std::string& name)
{
    LLHandle<LLView>* handlep = mTargetRegistry.getValue(name);
    if (handlep)
    {
        return *handlep;
    }
    else
    {
        return LLHandle<LLView>();
    }
}

void LLHints::showHints(const LLSD& show)
{
    bool visible = show.asBoolean();
    gViewerWindow->getHintHolder()->setVisible(visible);
}<|MERGE_RESOLUTION|>--- conflicted
+++ resolved
@@ -40,90 +40,6 @@
 {
 public:
 
-<<<<<<< HEAD
-	typedef enum e_popup_direction
-	{
-		LEFT,
-		TOP,
-		RIGHT,
-		BOTTOM,
-		TOP_RIGHT
-	} EPopupDirection;
-
-	struct PopupDirections : public LLInitParam::TypeValuesHelper<LLHintPopup::EPopupDirection, PopupDirections>
-	{
-		static void declareValues()
-		{
-			declare("left", LLHintPopup::LEFT);
-			declare("right", LLHintPopup::RIGHT);
-			declare("top", LLHintPopup::TOP);
-			declare("bottom", LLHintPopup::BOTTOM);
-			declare("top_right", LLHintPopup::TOP_RIGHT);
-		}
-	};
-
-	struct TargetParams : public LLInitParam::Block<TargetParams>
-	{
-		Mandatory<std::string>	target;
-		Mandatory<EPopupDirection, PopupDirections> direction;
-
-		TargetParams()
-		:	target("target"),
-			direction("direction")
-		{}
-	};
-
-	struct Params : public LLInitParam::Block<Params, LLPanel::Params>
-	{
-		Mandatory<LLNotificationPtr>	notification;
-		Optional<TargetParams>			target_params;
-		Optional<S32>					distance;
-		Optional<LLUIImage*>			left_arrow,
-										up_arrow,
-										right_arrow,
-										down_arrow,
-										lower_left_arrow,
-										hint_image;
-				
-		Optional<S32>					left_arrow_offset,
-										up_arrow_offset,
-										right_arrow_offset,
-										down_arrow_offset;
-		Optional<F32>					fade_in_time,
-										fade_out_time;
-
-		Params()
-		:	distance("distance"),
-			left_arrow("left_arrow"),
-			up_arrow("up_arrow"),
-			right_arrow("right_arrow"),
-			down_arrow("down_arrow"),
-			lower_left_arrow("lower_left_arrow"),
-			hint_image("hint_image"),
-			left_arrow_offset("left_arrow_offset"),
-			up_arrow_offset("up_arrow_offset"),
-			right_arrow_offset("right_arrow_offset"),
-			down_arrow_offset("down_arrow_offset"),
-			fade_in_time("fade_in_time"),
-			fade_out_time("fade_out_time")
-		{}
-	};
-
-	LLHintPopup(const Params&);
-
-	/*virtual*/ bool postBuild();
-
-	void onClickClose() 
-	{ 
-		if (!mHidden) 
-		{
-			hide(); 
-			LLNotifications::instance().cancel(mNotification);
-		}
-	}
-	void draw();
-	void hide() { if(!mHidden) {mHidden = true; mFadeTimer.reset();} }
-=======
     typedef enum e_popup_direction
     {
         LEFT,
@@ -194,7 +110,7 @@
 
     LLHintPopup(const Params&);
 
-    /*virtual*/ BOOL postBuild();
+    /*virtual*/ bool postBuild();
 
     void onClickClose()
     {
@@ -206,7 +122,6 @@
     }
     void draw();
     void hide() { if(!mHidden) {mHidden = true; mFadeTimer.reset();} }
->>>>>>> c06fb4e0
 
 private:
     LLNotificationPtr   mNotification;
@@ -267,20 +182,6 @@
 
 bool LLHintPopup::postBuild()
 {
-<<<<<<< HEAD
-	LLTextBox& hint_text = getChildRef<LLTextBox>("hint_text");
-	hint_text.setText(mNotification->getMessage());
-	
-	getChild<LLButton>("close")->setClickedCallback(boost::bind(&LLHintPopup::onClickClose, this));
-	getChild<LLTextBox>("hint_title")->setText(mNotification->getLabel());
-
-	LLRect text_bounds = hint_text.getTextBoundingRect();
-	S32 delta_height = text_bounds.getHeight() - hint_text.getRect().getHeight();
-	reshape(getRect().getWidth(), getRect().getHeight() + delta_height);
-	hint_text.reshape(hint_text.getRect().getWidth(), hint_text.getRect().getHeight() + delta_height);
-//	hint_text.translate(0, -delta_height);
-	return true;
-=======
     LLTextBox& hint_text = getChildRef<LLTextBox>("hint_text");
     hint_text.setText(mNotification->getMessage());
 
@@ -292,8 +193,7 @@
     reshape(getRect().getWidth(), getRect().getHeight() + delta_height);
     hint_text.reshape(hint_text.getRect().getWidth(), hint_text.getRect().getHeight() + delta_height);
 //  hint_text.translate(0, -delta_height);
-    return TRUE;
->>>>>>> c06fb4e0
+    return true;
 }
 
 void LLHintPopup::draw()
