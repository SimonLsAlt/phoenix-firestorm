/**
 * @file llhudmanager.h
 * @brief LLHUDManager class definition
 *
 * $LicenseInfo:firstyear=2002&license=viewerlgpl$
 * Second Life Viewer Source Code
 * Copyright (C) 2010, Linden Research, Inc.
 *
 * This library is free software; you can redistribute it and/or
 * modify it under the terms of the GNU Lesser General Public
 * License as published by the Free Software Foundation;
 * version 2.1 of the License only.
 *
 * This library is distributed in the hope that it will be useful,
 * but WITHOUT ANY WARRANTY; without even the implied warranty of
 * MERCHANTABILITY or FITNESS FOR A PARTICULAR PURPOSE.  See the GNU
 * Lesser General Public License for more details.
 *
 * You should have received a copy of the GNU Lesser General Public
 * License along with this library; if not, write to the Free Software
 * Foundation, Inc., 51 Franklin Street, Fifth Floor, Boston, MA  02110-1301  USA
 *
 * Linden Research, Inc., 945 Battery Street, San Francisco, CA  94111  USA
 * $/LicenseInfo$
 */

#ifndef LL_LLHUDMANAGER_H
#define LL_LLHUDMANAGER_H

// Responsible for managing all HUD elements.

#include "llhudobject.h"

class LLHUDEffect;
class LLMessageSystem;

class LLHUDManager : public LLSingleton<LLHUDManager>
{
    LLSINGLETON(LLHUDManager);
    ~LLHUDManager();

public:
<<<<<<< HEAD
	LLHUDEffect *createViewerEffect(const U8 type, bool send_to_sim = true, bool originated_here = true);
=======
    LLHUDEffect *createViewerEffect(const U8 type, BOOL send_to_sim = TRUE, BOOL originated_here = TRUE);
>>>>>>> c06fb4e0

    void updateEffects();
    void sendEffects();
    void cleanupEffects();

    static void shutdownClass();

    static void processViewerEffect(LLMessageSystem *mesgsys, void **user_data);

    static LLColor4 sParentColor;
    static LLColor4 sChildColor;

protected:
    std::vector<LLPointer<LLHUDEffect> > mHUDEffects;
};

#endif // LL_LLHUDMANAGER_H<|MERGE_RESOLUTION|>--- conflicted
+++ resolved
@@ -40,11 +40,7 @@
     ~LLHUDManager();
 
 public:
-<<<<<<< HEAD
-	LLHUDEffect *createViewerEffect(const U8 type, bool send_to_sim = true, bool originated_here = true);
-=======
-    LLHUDEffect *createViewerEffect(const U8 type, BOOL send_to_sim = TRUE, BOOL originated_here = TRUE);
->>>>>>> c06fb4e0
+    LLHUDEffect *createViewerEffect(const U8 type, bool send_to_sim = true, bool originated_here = true);
 
     void updateEffects();
     void sendEffects();
