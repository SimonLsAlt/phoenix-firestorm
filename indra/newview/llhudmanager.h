--- conflicted
+++ resolved
@@ -40,11 +40,7 @@
     ~LLHUDManager();
 
 public:
-<<<<<<< HEAD
-	LLHUDEffect *createViewerEffect(const U8 type, bool send_to_sim = true, bool originated_here = true);
-=======
     LLHUDEffect *createViewerEffect(const U8 type, bool send_to_sim = true, bool originated_here = true);
->>>>>>> 1a8a5404
 
     void updateEffects();
     void sendEffects();
