/**
 * @file llconversationlog.h
 *
 * $LicenseInfo:firstyear=2002&license=viewerlgpl$
 * Second Life Viewer Source Code
 * Copyright (C) 2012, Linden Research, Inc.
 *
 * This library is free software; you can redistribute it and/or
 * modify it under the terms of the GNU Lesser General Public
 * License as published by the Free Software Foundation;
 * version 2.1 of the License only.
 *
 * This library is distributed in the hope that it will be useful,
 * but WITHOUT ANY WARRANTY; without even the implied warranty of
 * MERCHANTABILITY or FITNESS FOR A PARTICULAR PURPOSE.  See the GNU
 * Lesser General Public License for more details.
 *
 * You should have received a copy of the GNU Lesser General Public
 * License along with this library; if not, write to the Free Software
 * Foundation, Inc., 51 Franklin Street, Fifth Floor, Boston, MA  02110-1301  USA
 *
 * Linden Research, Inc., 945 Battery Street, San Francisco, CA  94111  USA
 * $/LicenseInfo$
 */

#include "llviewerprecompiledheaders.h"

#include "llagent.h"
#include "llavatarnamecache.h"
#include "llconversationlog.h"
#include "lldiriterator.h"
#include "llnotificationsutil.h"
#include "lltrans.h"
// <FS:CR>
#include "llviewercontrol.h"
#include "fsfloaterim.h"
// </FS:CR>

#include <boost/foreach.hpp>
#include "boost/lexical_cast.hpp"

// <FS:CR> Commenting out, let the user decide
//const S32Days CONVERSATION_LIFETIME = (S32Days)30; // lifetime of LLConversation is 30 days by spec

struct ConversationParams : public LLInitParam::Block<ConversationParams>
{
	Mandatory<U64Seconds >	time;
	Mandatory<std::string>						timestamp;
	Mandatory<SessionType>						conversation_type;
	Mandatory<std::string>						conversation_name,
												history_filename;
	Mandatory<LLUUID>							session_id,
												participant_id;
	Mandatory<bool>								has_offline_ims;
};

/************************************************************************/
/*             LLConversation implementation                            */
/************************************************************************/

LLConversation::LLConversation(const ConversationParams& params)
:	mTime(params.time),
	mTimestamp(params.timestamp.isProvided() ? params.timestamp : createTimestamp(params.time)),
	mConversationType(params.conversation_type),
	mConversationName(params.conversation_name),
	mHistoryFileName(params.history_filename),
	mSessionID(params.session_id),
	mParticipantID(params.participant_id),
	mHasOfflineIMs(params.has_offline_ims)
{
	setListenIMFloaterOpened();
}

LLConversation::LLConversation(const LLIMModel::LLIMSession& session)
:	mTime(time_corrected()),
	mTimestamp(createTimestamp(mTime)),
	mConversationType(session.mSessionType),
	mConversationName(session.mName),
	mHistoryFileName(session.mHistoryFileName),
	mSessionID(session.isOutgoingAdHoc() ? session.generateOutgoingAdHocHash() : session.mSessionID),
	mParticipantID(session.mOtherParticipantID),
	mHasOfflineIMs(session.mHasOfflineMessage)
{
	setListenIMFloaterOpened();
}

LLConversation::LLConversation(const LLConversation& conversation)
{
	mTime				= conversation.getTime();
	mTimestamp			= conversation.getTimestamp();
	mConversationType	= conversation.getConversationType();
	mConversationName	= conversation.getConversationName();
	mHistoryFileName	= conversation.getHistoryFileName();
	mSessionID			= conversation.getSessionID();
	mParticipantID		= conversation.getParticipantID();
	mHasOfflineIMs		= conversation.hasOfflineMessages();

	setListenIMFloaterOpened();
}

LLConversation::~LLConversation()
{
	mIMFloaterShowedConnection.disconnect();
}

void LLConversation::updateTimestamp()
{
	mTime = (U64Seconds)time_corrected();
	mTimestamp = createTimestamp(mTime);
}

void LLConversation::onIMFloaterShown(const LLUUID& session_id)
{
	if (mSessionID == session_id)
	{
		mHasOfflineIMs = false;
	}
}

// static
const std::string LLConversation::createTimestamp(const U64Seconds& utc_time)
{
	std::string timeStr;
	LLSD substitution;
	substitution["datetime"] = (S32)utc_time.value();

	timeStr = "["+LLTrans::getString ("TimeMonth")+"]/["
				 +LLTrans::getString ("TimeDay")+"]/["
				 +LLTrans::getString ("TimeYear")+"] ["
				 +LLTrans::getString ("TimeHour")+"]:["
				 +LLTrans::getString ("TimeMin")+"]";


	LLStringUtil::format (timeStr, substitution);
	return timeStr;
}

bool LLConversation::isOlderThan(U32Days days) const
{
	U64Seconds now(time_corrected());
	U32Days age = now - mTime;

	return age > days;
}

void LLConversation::setListenIMFloaterOpened()
{
	// <FS:CR> [Firestorm Communications UI]
	//LLFloaterIMSession* floater = LLFloaterIMSession::findInstance(mSessionID);
	FSFloaterIM* floater = FSFloaterIM::findInstance(mSessionID);

	//bool offline_ims_visible = LLFloaterIMSession::isVisible(floater) && floater->hasFocus();
	bool offline_ims_visible = FSFloaterIM::isVisible(floater) && floater->hasFocus();

	// we don't need to listen for im floater with this conversation is opened
	// if floater is already opened or this conversation doesn't have unread offline messages
	if (mHasOfflineIMs && !offline_ims_visible)
	{
		//mIMFloaterShowedConnection = LLFloaterIMSession::setIMFloaterShowedCallback(boost::bind(&LLConversation::onIMFloaterShown, this, _1));
		mIMFloaterShowedConnection = FSFloaterIM::setIMFloaterShowedCallback(boost::bind(&LLConversation::onIMFloaterShown, this, _1));
		// </FS:CR>
	}
	else
	{
		mHasOfflineIMs = false;
	}
}

/************************************************************************/
/*             LLConversationLogFriendObserver implementation           */
/************************************************************************/

// Note : An LLSingleton like LLConversationLog cannot be an LLFriendObserver 
// at the same time.
// This is because avatar observers are deleted by the observed object which 
// conflicts with the way LLSingleton are deleted.

class LLConversationLogFriendObserver : public LLFriendObserver
{
public:
	LLConversationLogFriendObserver() {}
	virtual ~LLConversationLogFriendObserver() {}
	virtual void changed(U32 mask);
};

void LLConversationLogFriendObserver::changed(U32 mask)
{
	if (mask & (LLFriendObserver::ADD | LLFriendObserver::REMOVE))
	{
		LLConversationLog::instance().notifyObservers();
	}
}

/************************************************************************/
/*             LLConversationLog implementation                         */
/************************************************************************/

LLConversationLog::LLConversationLog() :
	mAvatarNameCacheConnection(),
	mLoggingEnabled(false)
{
}

void LLConversationLog::enableLogging(S32 log_mode)
{
	mLoggingEnabled = log_mode > 0;
	if (log_mode > 0)
	{
		mConversations.clear();
		loadFromFile(getFileName());
		LLIMMgr::instance().addSessionObserver(this);
		mNewMessageSignalConnection = LLIMModel::instance().addNewMsgCallback(boost::bind(&LLConversationLog::onNewMessageReceived, this, _1));

		mFriendObserver = new LLConversationLogFriendObserver;
		LLAvatarTracker::instance().addObserver(mFriendObserver);
	}
	else
	{
		saveToFile(getFileName());

		LLIMMgr::instance().removeSessionObserver(this);
		mNewMessageSignalConnection.disconnect();
		LLAvatarTracker::instance().removeObserver(mFriendObserver);
	}

	notifyObservers();
}

void LLConversationLog::logConversation(const LLUUID& session_id, BOOL has_offline_msg)
{
	const LLIMModel::LLIMSession* session = LLIMModel::instance().findIMSession(session_id);
	LLConversation* conversation = findConversation(session);

	if (session && session->mOtherParticipantID != gAgentID)
	{
    	if (conversation)
		{
			if(has_offline_msg)
			{
				updateOfflineIMs(session, has_offline_msg);
			}
			updateConversationTimestamp(conversation);
		}
		else
		{
			createConversation(session);
		}
	}
}

void LLConversationLog::createConversation(const LLIMModel::LLIMSession* session)
{
	if (session)
	{
		LLConversation conversation(*session);
		mConversations.push_back(conversation);

		if (LLIMModel::LLIMSession::P2P_SESSION == session->mSessionType)
		{
			if (mAvatarNameCacheConnection.connected())
			{
				mAvatarNameCacheConnection.disconnect();
			}
			mAvatarNameCacheConnection = LLAvatarNameCache::get(session->mOtherParticipantID, boost::bind(&LLConversationLog::onAvatarNameCache, this, _1, _2, session));
		}

		notifyObservers();
	}
}

void LLConversationLog::updateConversationName(const LLIMModel::LLIMSession* session, const std::string& name)
{
	if (!session)
	{
		return;
	}

	LLConversation* conversation = findConversation(session);
	if (conversation)
	{
		conversation->setConversationName(name);
		notifyParticularConversationObservers(conversation->getSessionID(), LLConversationLogObserver::CHANGED_NAME);
	}
}

void LLConversationLog::updateOfflineIMs(const LLIMModel::LLIMSession* session, BOOL new_messages)
{
	if (!session)
	{
		return;
	}

	LLConversation* conversation = findConversation(session);
	if (conversation)
	{
		conversation->setOfflineMessages(new_messages);
		notifyParticularConversationObservers(conversation->getSessionID(), LLConversationLogObserver::CHANGED_OfflineIMs);
	}
}

void LLConversationLog::updateConversationTimestamp(LLConversation* conversation)
{
	if (conversation)
	{
		conversation->updateTimestamp();
		notifyParticularConversationObservers(conversation->getSessionID(), LLConversationLogObserver::CHANGED_TIME);
	}
}

LLConversation* LLConversationLog::findConversation(const LLIMModel::LLIMSession* session)
{
	if (session)
	{
		const LLUUID session_id = session->isOutgoingAdHoc() ? session->generateOutgoingAdHocHash() : session->mSessionID;

		conversations_vec_t::iterator conv_it = mConversations.begin();
		for(; conv_it != mConversations.end(); ++conv_it)
		{
			if (conv_it->getSessionID() == session_id)
			{
				return &*conv_it;
			}
		}
	}

	return NULL;
}

void LLConversationLog::removeConversation(const LLConversation& conversation)
{
	conversations_vec_t::iterator conv_it = mConversations.begin();
	for(; conv_it != mConversations.end(); ++conv_it)
	{
		if (conv_it->getSessionID() == conversation.getSessionID() && conv_it->getTime() == conversation.getTime())
		{
			mConversations.erase(conv_it);
			notifyObservers();
			cache();
			return;
		}
	}
}

const LLConversation* LLConversationLog::getConversation(const LLUUID& session_id)
{
	conversations_vec_t::const_iterator conv_it = mConversations.begin();
	for(; conv_it != mConversations.end(); ++conv_it)
	{
		if (conv_it->getSessionID() == session_id)
		{
			return &*conv_it;
		}
	}

	return NULL;
}

void LLConversationLog::addObserver(LLConversationLogObserver* observer)
{
	mObservers.insert(observer);
}

void LLConversationLog::removeObserver(LLConversationLogObserver* observer)
{
	mObservers.erase(observer);
}

void LLConversationLog::sessionAdded(const LLUUID& session_id, const std::string& name, const LLUUID& other_participant_id, BOOL has_offline_msg)
{
	logConversation(session_id, has_offline_msg);
}

void LLConversationLog::cache()
{
	if (gSavedPerAccountSettings.getS32("KeepConversationLogTranscripts") > 0)
	{
		saveToFile(getFileName());
	}
}

void LLConversationLog::getListOfBackupLogs(std::vector<std::string>& list_of_backup_logs)
{
	// get Users log directory
	std::string dirname = gDirUtilp->getPerAccountChatLogsDir();

	// add final OS dependent delimiter
	dirname += gDirUtilp->getDirDelimiter();

	// create search pattern
	std::string pattern = "conversation.log.backup*";

	LLDirIterator iter(dirname, pattern);
	std::string filename;
	while (iter.next(filename))
	{
		list_of_backup_logs.push_back(gDirUtilp->add(dirname, filename));
	}
}

void LLConversationLog::deleteBackupLogs()
{
	std::vector<std::string> backup_logs;
	getListOfBackupLogs(backup_logs);

	BOOST_FOREACH(const std::string& fullpath, backup_logs)
	{
		LLFile::remove(fullpath);
	}
}

void LLConversationLog::verifyFilename(const LLUUID& session_id, const std::string &expected_filename)
{
    conversations_vec_t::iterator conv_it = mConversations.begin();
    for (; conv_it != mConversations.end(); ++conv_it)
    {
        if (conv_it->getSessionID() == session_id)
        {
            if (conv_it->getHistoryFileName() != expected_filename)
            {
                LLLogChat::renameLogFile(conv_it->getHistoryFileName(), expected_filename);
                conv_it->updateHistoryFileName(expected_filename);
            }
            break;
        }
    }
}

bool LLConversationLog::moveLog(const std::string &originDirectory, const std::string &targetDirectory)
{

	std::string backupFileName;
	unsigned backupFileCount = 0;

	//Does the file exist in the current path, if it does lets move it
	if(LLFile::isfile(originDirectory)) 
	{
		//The target directory contains that file already, so lets store it
		if(LLFile::isfile(targetDirectory))
		{
			backupFileName = targetDirectory + ".backup";

			//If needed store backup file as .backup1 etc.
			while(LLFile::isfile(backupFileName))
			{
				++backupFileCount;
				backupFileName = targetDirectory + ".backup" + boost::lexical_cast<std::string>(backupFileCount);
			}

			//Rename the file to its backup name so it is not overwritten
			LLFile::rename(targetDirectory, backupFileName);
		}

		//Move the file from the current path to target path
		if(LLFile::rename(originDirectory, targetDirectory) != 0)
		{
			return false;
		}
	}

	return true;
}

void LLConversationLog::initLoggingState()
{
    if (gSavedPerAccountSettings.controlExists("KeepConversationLogTranscripts"))
    {
        LLControlVariable * keep_log_ctrlp = gSavedPerAccountSettings.getControl("KeepConversationLogTranscripts").get();
        S32 log_mode = keep_log_ctrlp->getValue();
        keep_log_ctrlp->getSignal()->connect(boost::bind(&LLConversationLog::enableLogging, this, _2));
        if (log_mode > 0)
        {
            enableLogging(log_mode);
        }
    }
}

std::string LLConversationLog::getFileName()
{
	std::string filename = "conversation";
	std::string log_address = gDirUtilp->getExpandedFilename(LL_PATH_PER_ACCOUNT_CHAT_LOGS, filename);
	if (!log_address.empty())
	{
		log_address += ".log";
	}
	return log_address;
}

bool LLConversationLog::saveToFile(const std::string& filename)
{
	// <FS:Ansariel> Don't try to access 
	if (gDirUtilp->getLindenUserDir().empty())
	{
		LL_INFOS() << "Can't access conversation log - no user directory set yet." << LL_ENDL;
		return false;
	}
	// </FS:Ansariel>

	if (!filename.size())
	{
		LL_WARNS() << "Call log list filename is empty!" << LL_ENDL;
		return false;
	}

	LLFILE* fp = LLFile::fopen(filename, "wb");
	if (!fp)
	{
		LL_WARNS() << "Couldn't open call log list" << filename << LL_ENDL;
		return false;
	}

	std::string participant_id;
	std::string conversation_id;

	conversations_vec_t::const_iterator conv_it = mConversations.begin();
	for (; conv_it != mConversations.end(); ++conv_it)
	{
		conv_it->getSessionID().toString(conversation_id);
		conv_it->getParticipantID().toString(participant_id);

		bool is_adhoc = (conv_it->getConversationType() == LLIMModel::LLIMSession::ADHOC_SESSION);
		std::string conv_name = is_adhoc ? conv_it->getConversationName() : LLURI::escape(conv_it->getConversationName());
		std::string file_name = is_adhoc ? conv_it->getHistoryFileName() : LLURI::escape(conv_it->getHistoryFileName());

		// examples of two file entries
		// [1343221177] 0 1 0 John Doe| 7e4ec5be-783f-49f5-71dz-16c58c64c145 4ec62a74-c246-0d25-2af6-846beac2aa55 john.doe|
		// [1343222639] 2 0 0 Ad-hoc Conference| c3g67c89-c479-4c97-b21d-32869bcfe8rc 68f1c33e-4135-3e3e-a897-8c9b23115c09 Ad-hoc Conference hash597394a0-9982-766d-27b8-c75560213b9a|
		fprintf(fp, "[%lld] %d %d %d %s| %s %s %s|\n",
				(S64)conv_it->getTime().value(),
				(S32)conv_it->getConversationType(),
				(S32)0,
				(S32)conv_it->hasOfflineMessages(),
				conv_name.c_str(),
				participant_id.c_str(),
				conversation_id.c_str(),
				file_name.c_str());
	}
	fclose(fp);
	return true;
}
bool LLConversationLog::loadFromFile(const std::string& filename)
{
	// <FS:Ansariel> Don't try to access 
	if (gDirUtilp->getLindenUserDir().empty())
	{
		LL_INFOS() << "Can't access conversation log - no user directory set yet." << LL_ENDL;
		return false;
	}
	// </FS:Ansariel>

	if(!filename.size())
	{
		LL_WARNS() << "Call log list filename is empty!" << LL_ENDL;
		return false;
	}

	LLFILE* fp = LLFile::fopen(filename, "rb");
	if (!fp)
	{
		LL_WARNS() << "Couldn't open call log list" << filename << LL_ENDL;
		return false;
	}
	bool purge_required = false;
<<<<<<< HEAD
	// <FS:Beq> FIRE-30705 protect against silly display names that cause lines to exceed max string length
	// char buffer[MAX_STRING];
	static constexpr int BUFFER_1K { 1024 }; // long enough to handle the most extreme Unicode nonsense and some to spare
	char buffer[BUFFER_1K];
	// </FS:Beq>
=======

	static constexpr int UTF_BUFFER{ 1024 }; // long enough to handle the most extreme Unicode nonsense and some to spare

	char buffer[UTF_BUFFER];
>>>>>>> 7396a528
	char conv_name_buffer[MAX_STRING];
	char part_id_buffer[MAX_STRING];
	char conv_id_buffer[MAX_STRING];
	char history_file_name[MAX_STRING];
	S32 has_offline_ims;
	S32 stype;
	S64 time;
	// before CHUI-348 it was a flag of conversation voice state
	int prereserved_unused;

<<<<<<< HEAD
	// <FS:Beq/> FIRE-30705 protect against silly display names that cause lines to exceed max string length
	// while (!feof(fp) && fgets(buffer, MAX_STRING, fp))
	// {
	// 	conv_name_buffer[0] = '\0';
	// 	part_id_buffer[0]	= '\0';
	// 	conv_id_buffer[0]	= '\0';
	memset( buffer, '\0', BUFFER_1K );
	while (!feof(fp) && fgets(buffer, BUFFER_1K, fp))
	{
		// force blank for added safety
		memset( conv_name_buffer, '\0', MAX_STRING );
		memset( part_id_buffer, '\0', MAX_STRING );
		memset( conv_id_buffer, '\0', MAX_STRING );
		memset( history_file_name, '\0', MAX_STRING );
	// </FS:Beq>
=======
	memset(buffer, '\0', UTF_BUFFER);
	while (!feof(fp) && fgets(buffer, UTF_BUFFER, fp))
	{
        // force blank for added safety
        memset(conv_name_buffer, '\0', MAX_STRING);
        memset(part_id_buffer, '\0', MAX_STRING);
        memset(conv_id_buffer, '\0', MAX_STRING);
        memset(history_file_name, '\0', MAX_STRING);

>>>>>>> 7396a528
		sscanf(buffer, "[%lld] %d %d %d %[^|]| %s %s %[^|]|",
				&time,
				&stype,
				&prereserved_unused,
				&has_offline_ims,
				conv_name_buffer,
				part_id_buffer,
				conv_id_buffer,
				history_file_name);

		bool is_adhoc = ((SessionType)stype == LLIMModel::LLIMSession::ADHOC_SESSION);
		std::string conv_name = is_adhoc ? conv_name_buffer : LLURI::unescape(conv_name_buffer);
		std::string file_name = is_adhoc ? history_file_name : LLURI::unescape(history_file_name);

		ConversationParams params;
		params.time(LLUnits::Seconds::fromValue(time))
			.conversation_type((SessionType)stype)
			.has_offline_ims(has_offline_ims)
			.conversation_name(conv_name)
			.participant_id(LLUUID(part_id_buffer))
			.session_id(LLUUID(conv_id_buffer))
			.history_filename(file_name);

		LLConversation conversation(params);

		// CHUI-325
		// The conversation log should be capped to the last 30 days. Conversations with the last utterance
		// being over 30 days old should be purged from the conversation log text file on login.
		// <FS:CR> Shut up, CHUI-325 Let the user decide.
		U32 CONVERSATION_LIFETIME = gSavedSettings.getU32("FSConversationLogLifetime");
		if (conversation.isOlderThan( U32Days(CONVERSATION_LIFETIME) ) )
		{
			purge_required = true;
			continue;
		}

		mConversations.push_back(conversation);
<<<<<<< HEAD
		memset( buffer, '\0', BUFFER_1K ); // <FS:Beq> FIRE-30705 clear buffer down 
=======
		memset(buffer, '\0', UTF_BUFFER);
>>>>>>> 7396a528
	}
	fclose(fp);

	if(purge_required)
	{
		LLFile::remove(filename);
		cache();
	}

	notifyObservers();
	return true;
}

void LLConversationLog::notifyObservers()
{
	std::set<LLConversationLogObserver*>::const_iterator iter = mObservers.begin();
	for (; iter != mObservers.end(); ++iter)
	{
		(*iter)->changed();
	}
}

void LLConversationLog::notifyParticularConversationObservers(const LLUUID& session_id, U32 mask)
{
	std::set<LLConversationLogObserver*>::const_iterator iter = mObservers.begin();
	for (; iter != mObservers.end(); ++iter)
	{
		(*iter)->changed(session_id, mask);
	}
}

void LLConversationLog::onNewMessageReceived(const LLSD& data)
{
	const LLUUID session_id = data["session_id"].asUUID();
	logConversation(session_id, false);
}

void LLConversationLog::onAvatarNameCache(const LLUUID& participant_id, const LLAvatarName& av_name, const LLIMModel::LLIMSession* session)
{
	mAvatarNameCacheConnection.disconnect();
	updateConversationName(session, av_name.getCompleteName());
}

void LLConversationLog::onClearLog()
{
	LLNotificationsUtil::add("PreferenceChatClearLog", LLSD(), LLSD(), boost::bind(&LLConversationLog::onClearLogResponse, this, _1, _2));
}

void LLConversationLog::onClearLogResponse(const LLSD& notification, const LLSD& response)
{
	if (0 == LLNotificationsUtil::getSelectedOption(notification, response))
	{
		mConversations.clear();
		notifyObservers();
		cache();
		deleteBackupLogs();
	}
}<|MERGE_RESOLUTION|>--- conflicted
+++ resolved
@@ -560,18 +560,10 @@
 		return false;
 	}
 	bool purge_required = false;
-<<<<<<< HEAD
-	// <FS:Beq> FIRE-30705 protect against silly display names that cause lines to exceed max string length
-	// char buffer[MAX_STRING];
-	static constexpr int BUFFER_1K { 1024 }; // long enough to handle the most extreme Unicode nonsense and some to spare
-	char buffer[BUFFER_1K];
-	// </FS:Beq>
-=======
 
 	static constexpr int UTF_BUFFER{ 1024 }; // long enough to handle the most extreme Unicode nonsense and some to spare
 
 	char buffer[UTF_BUFFER];
->>>>>>> 7396a528
 	char conv_name_buffer[MAX_STRING];
 	char part_id_buffer[MAX_STRING];
 	char conv_id_buffer[MAX_STRING];
@@ -582,23 +574,6 @@
 	// before CHUI-348 it was a flag of conversation voice state
 	int prereserved_unused;
 
-<<<<<<< HEAD
-	// <FS:Beq/> FIRE-30705 protect against silly display names that cause lines to exceed max string length
-	// while (!feof(fp) && fgets(buffer, MAX_STRING, fp))
-	// {
-	// 	conv_name_buffer[0] = '\0';
-	// 	part_id_buffer[0]	= '\0';
-	// 	conv_id_buffer[0]	= '\0';
-	memset( buffer, '\0', BUFFER_1K );
-	while (!feof(fp) && fgets(buffer, BUFFER_1K, fp))
-	{
-		// force blank for added safety
-		memset( conv_name_buffer, '\0', MAX_STRING );
-		memset( part_id_buffer, '\0', MAX_STRING );
-		memset( conv_id_buffer, '\0', MAX_STRING );
-		memset( history_file_name, '\0', MAX_STRING );
-	// </FS:Beq>
-=======
 	memset(buffer, '\0', UTF_BUFFER);
 	while (!feof(fp) && fgets(buffer, UTF_BUFFER, fp))
 	{
@@ -608,7 +583,6 @@
         memset(conv_id_buffer, '\0', MAX_STRING);
         memset(history_file_name, '\0', MAX_STRING);
 
->>>>>>> 7396a528
 		sscanf(buffer, "[%lld] %d %d %d %[^|]| %s %s %[^|]|",
 				&time,
 				&stype,
@@ -646,11 +620,7 @@
 		}
 
 		mConversations.push_back(conversation);
-<<<<<<< HEAD
-		memset( buffer, '\0', BUFFER_1K ); // <FS:Beq> FIRE-30705 clear buffer down 
-=======
 		memset(buffer, '\0', UTF_BUFFER);
->>>>>>> 7396a528
 	}
 	fclose(fp);
 
