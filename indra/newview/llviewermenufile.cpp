--- conflicted
+++ resolved
@@ -88,15 +88,7 @@
 {
 	bool handleEvent(const LLSD& userdata)
 	{
-<<<<<<< HEAD
-		// <FS:Ansariel> Make asset upload balance check work again
-        //return true;
- 		bool new_value = gStatusBar && LLGlobalEconomy::getInstance() && (gStatusBar->getBalance() >= LLGlobalEconomy::getInstance()->getPriceUpload());
- 		return new_value;
-		// </FS:Ansariel>
-=======
         return true;
->>>>>>> 31adfd75
 	}
 };
 
