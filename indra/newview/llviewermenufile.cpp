/** 
 * @file llviewermenufile.cpp
 * @brief "File" menu in the main menu bar.
 *
 * $LicenseInfo:firstyear=2002&license=viewerlgpl$
 * Second Life Viewer Source Code
 * Copyright (C) 2010, Linden Research, Inc.
 * 
 * This library is free software; you can redistribute it and/or
 * modify it under the terms of the GNU Lesser General Public
 * License as published by the Free Software Foundation;
 * version 2.1 of the License only.
 * 
 * This library is distributed in the hope that it will be useful,
 * but WITHOUT ANY WARRANTY; without even the implied warranty of
 * MERCHANTABILITY or FITNESS FOR A PARTICULAR PURPOSE.  See the GNU
 * Lesser General Public License for more details.
 * 
 * You should have received a copy of the GNU Lesser General Public
 * License along with this library; if not, write to the Free Software
 * Foundation, Inc., 51 Franklin Street, Fifth Floor, Boston, MA  02110-1301  USA
 * 
 * Linden Research, Inc., 945 Battery Street, San Francisco, CA  94111  USA
 * $/LicenseInfo$
 */

#include "llviewerprecompiledheaders.h"

#include "llviewermenufile.h"

// project includes
#include "llagent.h"
#include "llagentcamera.h"
#include "llfilepicker.h"
#include "llfloaterreg.h"
#include "llbuycurrencyhtml.h"
#include "llfloatermap.h"
#include "llfloatermodelpreview.h"
#include "llfloatersnapshot.h"
#include "llfloateroutfitsnapshot.h"
#include "llimage.h"
#include "llimagebmp.h"
#include "llimagepng.h"
#include "llimagej2c.h"
#include "llimagejpeg.h"
#include "llimagetga.h"
#include "llinventorymodel.h"	// gInventory
#include "llresourcedata.h"
#include "llfloaterperms.h"
#include "llstatusbar.h"
#include "llviewercontrol.h"	// gSavedSettings
#include "llviewertexturelist.h"
#include "lluictrlfactory.h"
#include "llvfile.h"
#include "llvfs.h"
#include "llviewerinventory.h"
#include "llviewermenu.h"	// gMenuHolder
#include "llviewerparcelmgr.h"
#include "llviewerregion.h"
#include "llviewerstats.h"
#include "llviewerwindow.h"
#include "llappviewer.h"
#include "lluploaddialog.h"
#include "lltrans.h"
#include "llfloaterbuycurrency.h"
#include "llviewerassetupload.h"

// linden libraries
#include "lleconomy.h"
#include "llnotificationsutil.h"
#include "llsdserialize.h"
#include "llsdutil.h"
#include "llstring.h"
#include "lltransactiontypes.h"
#include "lluuid.h"
#include "llvorbisencode.h"
#include "message.h"

// system libraries
#include <boost/tokenizer.hpp>

#include "llinventorydefines.h"

#include "llviewernetwork.h"

class LLFileEnableUpload : public view_listener_t
{
	bool handleEvent(const LLSD& userdata)
	{
        return true;
// 		bool new_value = gStatusBar && LLGlobalEconomy::getInstance() && (gStatusBar->getBalance() >= LLGlobalEconomy::getInstance()->getPriceUpload());
// 		return new_value;
	}
};

class LLFileEnableUploadModel : public view_listener_t
{
	bool handleEvent(const LLSD& userdata)
	{
		LLFloaterModelPreview* fmp = (LLFloaterModelPreview*) LLFloaterReg::findInstance("upload_model");
		if (fmp && fmp->isModelLoading())
		{
			return false;
		}

		return true;
	}
};

class LLMeshEnabled : public view_listener_t
{
	bool handleEvent(const LLSD& userdata)
	{
		return gSavedSettings.getBOOL("MeshEnabled");
	}
};

class LLMeshUploadVisible : public view_listener_t
{
	bool handleEvent(const LLSD& userdata)
	{
		return gMeshRepo.meshUploadEnabled();
	}
};

LLMutex* LLFilePickerThread::sMutex = NULL;
std::queue<LLFilePickerThread*> LLFilePickerThread::sDeadQ;

void LLFilePickerThread::getFile()
{
#if LL_WINDOWS
	start();
#else
	run();
#endif
}

//virtual 
// <FS:CR Threaded Filepickers>
//void LLFilePickerThread::run()
void LLLoadFilePickerThread::run()
// </FS:CR Threaded Filepickers>
{
	LLFilePicker picker;
#if LL_WINDOWS
	if (picker.getOpenFile(mFilter, false))
	{
		mFile = picker.getFirstFile();
	}
#else
	if (picker.getOpenFile(mFilter, true))
	{
		mFile = picker.getFirstFile();
	}
#endif

	{
		LLMutexLock lock(sMutex);
		sDeadQ.push(this);
	}

}

// <FS:CR Threaded Filepickers>
//virtual 
void LLSaveFilePickerThread::run()
{
	LLFilePicker picker;
#if LL_WINDOWS
	if (picker.getSaveFile(mFilter, mDefaultFilename, false))
	{
		mFile = picker.getFirstFile();
	}
#else
	if (picker.getSaveFile(mFilter, mDefaultFilename, true))
	{
		mFile = picker.getFirstFile();
	}
#endif

	{
		LLMutexLock lock(sMutex);
		sDeadQ.push(this);
	}

}

void LLLoadMultipleFilePickerThread::run()
{
	LLFilePicker picker;
#if LL_WINDOWS
	if (picker.getMultipleOpenFiles(mFilter, false))
	{
		std::string file = picker.getFirstFile();
		while (!file.empty())
		{
			mFiles.push_back(file);
			file = picker.getNextFile();
		}
	}
#else
	if (picker.getMultipleOpenFiles(mFilter, true))
	{
		std::string file = picker.getFirstFile();
		while (!file.empty())
		{
			mFiles.push_back(file);
			file = picker.getNextFile();
		}
	}
#endif

	{
		LLMutexLock lock(sMutex);
		sDeadQ.push(this);
	}
}

//virtual
void LLGenericLoadFilePicker::notify(const std::string& filename)
{
	mSignal(filename);
}

//virtual
void LLGenericSaveFilePicker::notify(const std::string& filename)
{
	mSignal(filename);
}

//virtual
void LLGenericLoadMultipleFilePicker::notify(std::list<std::string> filenames)
{
	mSignal(filenames);
}
// </FS:CR Threaded Filepickers>

//static
void LLFilePickerThread::initClass()
{
	sMutex = new LLMutex(NULL);
}

//static
void LLFilePickerThread::cleanupClass()
{
	clearDead();
	
	delete sMutex;
	sMutex = NULL;
}

//static
void LLFilePickerThread::clearDead()
{
	if (!sDeadQ.empty())
	{
		LLMutexLock lock(sMutex);
		while (!sDeadQ.empty())
		{
			LLFilePickerThread* thread = sDeadQ.front();
			// <FS:Ansariel> Threaded file pickers
			//thread->notify(thread->mFile);
			if (thread->mMultiple)
			{
				thread->notify(thread->mFiles);
			}
			else
			{
				thread->notify(thread->mFile);
			}
			// </FS:Ansariel>
			delete thread;
			sDeadQ.pop();
		}
	}
}


//============================================================================

#if LL_WINDOWS
static std::string SOUND_EXTENSIONS = "wav";
static std::string IMAGE_EXTENSIONS = "tga bmp jpg jpeg png";
static std::string ANIM_EXTENSIONS =  "bvh anim";
#ifdef _CORY_TESTING
static std::string GEOMETRY_EXTENSIONS = "slg";
#endif
static std::string XML_EXTENSIONS = "xml";
static std::string SLOBJECT_EXTENSIONS = "slobject";
#endif
static std::string ALL_FILE_EXTENSIONS = "*.*";
static std::string MODEL_EXTENSIONS = "dae";

std::string build_extensions_string(LLFilePicker::ELoadFilter filter)
{
	switch(filter)
	{
#if LL_WINDOWS
	case LLFilePicker::FFLOAD_IMAGE:
		return IMAGE_EXTENSIONS;
	case LLFilePicker::FFLOAD_WAV:
		return SOUND_EXTENSIONS;
	case LLFilePicker::FFLOAD_ANIM:
		return ANIM_EXTENSIONS;
	case LLFilePicker::FFLOAD_SLOBJECT:
		return SLOBJECT_EXTENSIONS;
	case LLFilePicker::FFLOAD_MODEL:
		return MODEL_EXTENSIONS;
#ifdef _CORY_TESTING
	case LLFilePicker::FFLOAD_GEOMETRY:
		return GEOMETRY_EXTENSIONS;
#endif
	case LLFilePicker::FFLOAD_XML:
	    return XML_EXTENSIONS;
    case LLFilePicker::FFLOAD_ALL:
    case LLFilePicker::FFLOAD_EXE:
		return ALL_FILE_EXTENSIONS;
#endif
    default:
	return ALL_FILE_EXTENSIONS;
	}
}

/**
   char* upload_pick(void* data)

   If applicable, brings up a file chooser in which the user selects a file
   to upload for a particular task.  If the file is valid for the given action,
   returns the string to the full path filename, else returns NULL.
   Data is the load filter for the type of file as defined in LLFilePicker.
**/

// <FS:CR Threaded Filepickers>
//! upload_pick has been superceded by threaded filepickers
#if 0
// </FS:CR Threaded Filepickers>

const std::string upload_pick(void* data)
{
 	if( gAgentCamera.cameraMouselook() )
	{
		gAgentCamera.changeCameraToDefault();
		// This doesn't seem necessary. JC
		// display();
	}

	LLFilePicker::ELoadFilter type;
	if(data)
	{
		type = (LLFilePicker::ELoadFilter)((intptr_t)data);
	}
	else
	{
		type = LLFilePicker::FFLOAD_ALL;
	}

	LLFilePicker& picker = LLFilePicker::instance();
	if (!picker.getOpenFile(type))
	{
		LL_INFOS() << "Couldn't import objects from file" << LL_ENDL;
		return std::string();
	}

	
	const std::string& filename = picker.getFirstFile();
	std::string ext = gDirUtilp->getExtension(filename);

	//strincmp doesn't like NULL pointers
	if (ext.empty())
	{
		std::string short_name = gDirUtilp->getBaseFileName(filename);
		
		// No extension
		LLSD args;
		args["FILE"] = short_name;
		LLNotificationsUtil::add("NoFileExtension", args);
		return std::string();
	}
	else
	{
		//so there is an extension
		//loop over the valid extensions and compare to see
		//if the extension is valid

		//now grab the set of valid file extensions
		std::string valid_extensions = build_extensions_string(type);

		BOOL ext_valid = FALSE;
		
		typedef boost::tokenizer<boost::char_separator<char> > tokenizer;
		boost::char_separator<char> sep(" ");
		tokenizer tokens(valid_extensions, sep);
		tokenizer::iterator token_iter;

		//now loop over all valid file extensions
		//and compare them to the extension of the file
		//to be uploaded
		for( token_iter = tokens.begin();
			 token_iter != tokens.end() && ext_valid != TRUE;
			 ++token_iter)
		{
			const std::string& cur_token = *token_iter;

			if (cur_token == ext || cur_token == "*.*")
			{
				//valid extension
				//or the acceptable extension is any
				ext_valid = TRUE;
			}
		}//end for (loop over all tokens)

		if (ext_valid == FALSE)
		{
			//should only get here if the extension exists
			//but is invalid
			LLSD args;
			args["EXTENSION"] = ext;
			args["VALIDS"] = valid_extensions;
			LLNotificationsUtil::add("InvalidFileExtension", args);
			return std::string();
		}
	}//end else (non-null extension)

	//valid file extension
	
	//now we check to see
	//if the file is actually a valid image/sound/etc.
	if (type == LLFilePicker::FFLOAD_WAV)
	{
		// pre-qualify wavs to make sure the format is acceptable
		std::string error_msg;
		if (check_for_invalid_wav_formats(filename,error_msg))
		{
			LL_INFOS() << error_msg << ": " << filename << LL_ENDL;
			LLSD args;
			args["FILE"] = filename;
			LLNotificationsUtil::add( error_msg, args );
			return std::string();
		}
	}//end if a wave/sound file

	
	return filename;
}
// <FS:CR Threaded Filepickers>
#endif

// <FS:Ansariel> Add back validation checks for threaded filepickers
//static void show_floater_callback(const std::string& floater, const std::string& filename)
static void show_floater_callback(const std::string& floater, const std::string& filename, LLFilePicker::ELoadFilter type)
// </FS:Ansariel>
{
	if (!filename.empty() && !floater.empty())
	{
		// <FS:Ansariel> Add back validation checks for threaded filepickers;
		//               Copied from upload_pick()
		std::string ext = gDirUtilp->getExtension(filename);

		//strincmp doesn't like NULL pointers
		if (ext.empty())
		{
			std::string short_name = gDirUtilp->getBaseFileName(filename);
		
			// No extension
			LLSD args;
			args["FILE"] = short_name;
			LLNotificationsUtil::add("NoFileExtension", args);
			return;
		}
		else
		{
			//so there is an extension
			//loop over the valid extensions and compare to see
			//if the extension is valid

			//now grab the set of valid file extensions
			std::string valid_extensions = build_extensions_string(type);

			BOOL ext_valid = FALSE;
		
			typedef boost::tokenizer<boost::char_separator<char> > tokenizer;
			boost::char_separator<char> sep(" ");
			tokenizer tokens(valid_extensions, sep);
			tokenizer::iterator token_iter;

			//now loop over all valid file extensions
			//and compare them to the extension of the file
			//to be uploaded
			for( token_iter = tokens.begin();
				 token_iter != tokens.end() && ext_valid != TRUE;
				 ++token_iter)
			{
				const std::string& cur_token = *token_iter;

				if (cur_token == ext || cur_token == "*.*")
				{
					//valid extension
					//or the acceptable extension is any
					ext_valid = TRUE;
				}
			}//end for (loop over all tokens)

			if (ext_valid == FALSE)
			{
				//should only get here if the extension exists
				//but is invalid
				LLSD args;
				args["EXTENSION"] = ext;
				args["VALIDS"] = valid_extensions;
				LLNotificationsUtil::add("InvalidFileExtension", args);
				return;
			}
		}//end else (non-null extension)

		//valid file extension
	
		//now we check to see
		//if the file is actually a valid image/sound/etc.
		if (type == LLFilePicker::FFLOAD_WAV)
		{
			// pre-qualify wavs to make sure the format is acceptable
			std::string error_msg;
			if (check_for_invalid_wav_formats(filename, error_msg, LLGridManager::instance().isInSecondLife()))
			{
				LL_INFOS() << error_msg << ": " << filename << LL_ENDL;
				LLSD args;
				args["FILE"] = filename;
				args["MAX_LENGTH"] = llformat("%.0f", (LLGridManager::instance().isInSecondLife() ? LLVORBIS_CLIP_MAX_TIME : LLVORBIS_CLIP_MAX_TIME_OPENSIM));
				LLNotificationsUtil::add( error_msg, args );
				return;
			}
		}//end if a wave/sound file
		// </FS:Ansariel>

		LLFloaterReg::showInstance(floater, LLSD(filename));
	}
}

static void show_floater_anim_callback(const std::string& filename)
{
	if (!filename.empty())
	{
		if (filename.rfind(".anim") != std::string::npos)
		{
			LLFloaterReg::showInstance("upload_anim_anim", LLSD(filename));
		}
		else
		{
			LLFloaterReg::showInstance("upload_anim_bvh", LLSD(filename));
		}
	}
}

// </FS:CR Threaded Filepickers>

class LLFileUploadImage : public view_listener_t
{
	bool handleEvent(const LLSD& userdata)
	{
// <FS:CR Threaded Filepickers>
		//std::string filename = upload_pick((void *)LLFilePicker::FFLOAD_IMAGE);
		//if (!filename.empty())
		//{
		//	LLFloaterReg::showInstance("upload_image", LLSD(filename));
		//}
		LLGenericLoadFilePicker::open(LLFilePicker::FFLOAD_IMAGE, boost::bind(&show_floater_callback, "upload_image", _1, LLFilePicker::FFLOAD_IMAGE));
// </FS:CR Threaded Filepickers>
		return TRUE;
	}
};

class LLFileUploadModel : public view_listener_t
{
	bool handleEvent(const LLSD& userdata)
	{
		LLFloaterModelPreview* fmp = (LLFloaterModelPreview*) LLFloaterReg::getInstance("upload_model");
		if (fmp && !fmp->isModelLoading())
		{
			fmp->loadModel(3);
		}
		
		return TRUE;
	}
};
	
class LLFileUploadSound : public view_listener_t
{
	bool handleEvent(const LLSD& userdata)
	{
// <FS:CR Threaded Filepickers>
		//std::string filename = upload_pick((void*)LLFilePicker::FFLOAD_WAV);
		//if (!filename.empty())
		//{
		//	LLFloaterReg::showInstance("upload_sound", LLSD(filename));
		//}
		LLGenericLoadFilePicker::open(LLFilePicker::FFLOAD_WAV, boost::bind(&show_floater_callback, "upload_sound", _1, LLFilePicker::FFLOAD_WAV));
// </FS:CR Threaded Filepickers>
		return true;
	}
};

class LLFileUploadAnim : public view_listener_t
{
	bool handleEvent(const LLSD& userdata)
	{
// <FS:CR Threaded Filepickers>
		/// This logic has been moved to show_floater_anim_callback to conform
		/// with the rest of the threaded filepickers. -CR
		//
		//const std::string filename = upload_pick((void*)LLFilePicker::FFLOAD_ANIM);
		//if (!filename.empty())
		//{
		//	if (filename.rfind(".anim") != std::string::npos)
		//	{
		//		LLFloaterReg::showInstance("upload_anim_anim", LLSD(filename));
		//	}
		//	else
		//	{
		//		LLFloaterReg::showInstance("upload_anim_bvh", LLSD(filename));
		//	}
		//}
		LLGenericLoadFilePicker::open(LLFilePicker::FFLOAD_ANIM, boost::bind(&show_floater_anim_callback, _1));
// </FS:CR Threaded Filepickers>
		return true;
	}
};

<<<<<<< HEAD
=======
// <FS:Ansariel> Threaded file pickers
void upload_bulk_callback(std::list<std::string> filenames)
{
	S32 expected_upload_cost = LLGlobalEconomy::getInstance()->getPriceUpload();

	for (std::list<std::string>::iterator it = filenames.begin(); it != filenames.end(); ++it)
	{
		std::string filename = *it;

		std::string name = gDirUtilp->getBaseFileName(filename, true);

		std::string asset_name = name;
		LLStringUtil::replaceNonstandardASCII( asset_name, '?' );
		LLStringUtil::replaceChar(asset_name, '|', '?');
		LLStringUtil::stripNonprintable(asset_name);
		LLStringUtil::trim(asset_name);

		LLResourceUploadInfo::ptr_t uploadInfo(new LLNewFileResourceUploadInfo(
			filename,
			asset_name,
			asset_name, 0,
			LLFolderType::FT_NONE, LLInventoryType::IT_NONE,
			LLFloaterPerms::getNextOwnerPerms("Uploads"),
			LLFloaterPerms::getGroupPerms("Uploads"),
			LLFloaterPerms::getEveryonePerms("Uploads"),
			expected_upload_cost));

		upload_new_resource(uploadInfo, NULL, NULL);
	}
}
// </FS:Ansariel>

>>>>>>> 16acd2d2
class LLFileUploadBulk : public view_listener_t
{
	bool handleEvent(const LLSD& userdata)
	{
		if( gAgentCamera.cameraMouselook() )
		{
			gAgentCamera.changeCameraToDefault();
		}

		// TODO:
		// Check extensions for uploadability, cost
		// Check user balance for entire cost
		// Charge user entire cost
		// Loop, uploading
		// If an upload fails, refund the user for that one
		//
		// Also fix single upload to charge first, then refund

<<<<<<< HEAD
		LLFilePicker& picker = LLFilePicker::instance();
		if (picker.getMultipleOpenFiles())
		{
            std::string filename = picker.getFirstFile();
            S32 expected_upload_cost = LLGlobalEconomy::getInstance()->getPriceUpload();

            while (!filename.empty())
            {
                std::string name = gDirUtilp->getBaseFileName(filename, true);

                std::string asset_name = name;
                LLStringUtil::replaceNonstandardASCII( asset_name, '?' );
                LLStringUtil::replaceChar(asset_name, '|', '?');
                LLStringUtil::stripNonprintable(asset_name);
                LLStringUtil::trim(asset_name);

                LLResourceUploadInfo::ptr_t uploadInfo(new LLNewFileResourceUploadInfo(
                    filename,
                    asset_name,
                    asset_name, 0,
                    LLFolderType::FT_NONE, LLInventoryType::IT_NONE,
                    LLFloaterPerms::getNextOwnerPerms("Uploads"),
                    LLFloaterPerms::getGroupPerms("Uploads"),
                    LLFloaterPerms::getEveryonePerms("Uploads"),
                    expected_upload_cost));

                upload_new_resource(uploadInfo, NULL, NULL);

                filename = picker.getNextFile();
            }
		}
		else
		{
			LL_INFOS() << "Couldn't import objects from file" << LL_ENDL;
		}
=======
		// <FS:Ansariel> Threaded filepickers
		//LLFilePicker& picker = LLFilePicker::instance();
		//if (picker.getMultipleOpenFiles())
		//{
  //          std::string filename = picker.getFirstFile();
  //          S32 expected_upload_cost = LLGlobalEconomy::getInstance()->getPriceUpload();

  //          while (!filename.empty())
  //          {
  //              std::string name = gDirUtilp->getBaseFileName(filename, true);

  //              std::string asset_name = name;
  //              LLStringUtil::replaceNonstandardASCII( asset_name, '?' );
  //              LLStringUtil::replaceChar(asset_name, '|', '?');
  //              LLStringUtil::stripNonprintable(asset_name);
  //              LLStringUtil::trim(asset_name);

  //              LLResourceUploadInfo::ptr_t uploadInfo(new LLNewFileResourceUploadInfo(
  //                  filename,
  //                  asset_name,
  //                  asset_name, 0,
  //                  LLFolderType::FT_NONE, LLInventoryType::IT_NONE,
  //                  LLFloaterPerms::getNextOwnerPerms("Uploads"),
  //                  LLFloaterPerms::getGroupPerms("Uploads"),
  //                  LLFloaterPerms::getEveryonePerms("Uploads"),
  //                  expected_upload_cost));

  //              upload_new_resource(uploadInfo, NULL, NULL);

  //              filename = picker.getNextFile();
  //          }
		//}
		//else
		//{
		//	LL_INFOS() << "Couldn't import objects from file" << LL_ENDL;
		//}
		// </FS:Ansariel>
		(new LLGenericLoadMultipleFilePicker(LLFilePicker::FFLOAD_ALL, boost::bind(&upload_bulk_callback, _1)))->getFiles();
>>>>>>> 16acd2d2
		return true;
	}
};

// <FS:CR> Import Linkset
class FSFileImportLinkset : public view_listener_t
{
	bool handleEvent(const LLSD& userdata)
	{
		LLGenericLoadFilePicker::open(LLFilePicker::FFLOAD_IMPORT, boost::bind(&show_floater_callback, "fs_import", _1, LLFilePicker::FFLOAD_IMPORT));
		return TRUE;
	}
};
// </FS:CR>

void upload_error(const std::string& error_message, const std::string& label, const std::string& filename, const LLSD& args) 
{
	LL_WARNS() << error_message << LL_ENDL;
	LLNotificationsUtil::add(label, args);
	if(LLFile::remove(filename) == -1)
	{
		LL_DEBUGS() << "unable to remove temp file" << LL_ENDL;
	}
	LLFilePicker::instance().reset();						
}

class LLFileEnableCloseWindow : public view_listener_t
{
	bool handleEvent(const LLSD& userdata)
	{
		bool frontmost_fl_exists = (NULL != gFloaterView->getFrontmostClosableFloater());
		bool frontmost_snapshot_fl_exists = (NULL != gSnapshotFloaterView->getFrontmostClosableFloater());

		return frontmost_fl_exists || frontmost_snapshot_fl_exists;
	}
};

class LLFileCloseWindow : public view_listener_t
{
	bool handleEvent(const LLSD& userdata)
	{
		bool frontmost_fl_exists = (NULL != gFloaterView->getFrontmostClosableFloater());
		LLFloater* snapshot_floater = gSnapshotFloaterView->getFrontmostClosableFloater();

		if(snapshot_floater && (!frontmost_fl_exists || snapshot_floater->hasFocus()))
		{
			snapshot_floater->closeFloater();
			if (gFocusMgr.getKeyboardFocus() == NULL)
			{
				gFloaterView->focusFrontFloater();
			}
		}
		else
		{
			LLFloater::closeFrontmostFloater();
		}
		if (gMenuHolder) gMenuHolder->hideMenus();
		return true;
	}
};

class LLFileEnableCloseAllWindows : public view_listener_t
{
	bool handleEvent(const LLSD& userdata)
	{
		LLFloaterSnapshot* floater_snapshot = LLFloaterSnapshot::findInstance();
		LLFloaterOutfitSnapshot* floater_outfit_snapshot = LLFloaterOutfitSnapshot::findInstance();
		bool is_floaters_snapshot_opened = (floater_snapshot && floater_snapshot->isInVisibleChain())
			|| (floater_outfit_snapshot && floater_outfit_snapshot->isInVisibleChain());
		bool open_children = gFloaterView->allChildrenClosed() && !is_floaters_snapshot_opened;
		return !open_children;
	}
};

class LLFileCloseAllWindows : public view_listener_t
{
	bool handleEvent(const LLSD& userdata)
	{
		bool app_quitting = false;
		gFloaterView->closeAllChildren(app_quitting);
		LLFloaterSnapshot* floater_snapshot = LLFloaterSnapshot::findInstance();
		if (floater_snapshot)
			floater_snapshot->closeFloater(app_quitting);
		LLFloaterOutfitSnapshot* floater_outfit_snapshot = LLFloaterOutfitSnapshot::findInstance();
		if (floater_outfit_snapshot)
			floater_outfit_snapshot->closeFloater(app_quitting);
		if (gMenuHolder) gMenuHolder->hideMenus();
		return true;
	}
};

// <FS:Ansariel> Threaded filepickers
LLPointer<LLImageFormatted> sFormattedSnapshotImage = NULL;
void take_snapshot_to_disk_callback(bool success)
{
	sFormattedSnapshotImage = NULL;
	if (success)
	{
		gViewerWindow->playSnapshotAnimAndSound();
	}
}
// </FS:Ansariel>

class LLFileTakeSnapshotToDisk : public view_listener_t
{
	bool handleEvent(const LLSD& userdata)
	{
		LLPointer<LLImageRaw> raw = new LLImageRaw;

		S32 width = gViewerWindow->getWindowWidthRaw();
		S32 height = gViewerWindow->getWindowHeightRaw();

		if (gSavedSettings.getBOOL("HighResSnapshot"))
		{
			width *= 2;
			height *= 2;
		}

		if (gViewerWindow->rawSnapshot(raw,
									   width,
									   height,
									   TRUE,
									   FALSE,
									   gSavedSettings.getBOOL("RenderUIInSnapshot"),
									   FALSE))
		{
			// <FS:Ansariel> Threaded filepickers
			//gViewerWindow->playSnapshotAnimAndSound();
			//LLPointer<LLImageFormatted> formatted;
			//LLSnapshotModel::ESnapshotFormat fmt = (LLSnapshotModel::ESnapshotFormat) gSavedSettings.getS32("SnapshotFormat");
			//switch (fmt)
			//{
			//case LLSnapshotModel::SNAPSHOT_FORMAT_JPEG:
			//	formatted = new LLImageJPEG(gSavedSettings.getS32("SnapshotQuality"));
			//	break;
			//default:
			//	LL_WARNS() << "Unknown local snapshot format: " << fmt << LL_ENDL;
			//case LLSnapshotModel::SNAPSHOT_FORMAT_PNG:
			//	formatted = new LLImagePNG;
			//	break;
			//case LLSnapshotModel::SNAPSHOT_FORMAT_BMP:
			//	formatted = new LLImageBMP;
			//	break;
			//}
			//formatted->enableOverSize() ;
			//formatted->encode(raw, 0);
			//formatted->disableOverSize() ;
			//gViewerWindow->saveImageNumbered(formatted);

			LLSnapshotModel::ESnapshotFormat fmt = (LLSnapshotModel::ESnapshotFormat) gSavedSettings.getS32("SnapshotFormat");
			switch (fmt)
			{
			case LLSnapshotModel::SNAPSHOT_FORMAT_JPEG:
				sFormattedSnapshotImage = new LLImageJPEG(gSavedSettings.getS32("SnapshotQuality"));
				break;
			default:
				LL_WARNS() << "Unknown local snapshot format: " << fmt << LL_ENDL;
			case LLSnapshotModel::SNAPSHOT_FORMAT_PNG:
				sFormattedSnapshotImage = new LLImagePNG;
				break;
			case LLSnapshotModel::SNAPSHOT_FORMAT_BMP:
				sFormattedSnapshotImage = new LLImageBMP;
				break;
			}
			sFormattedSnapshotImage->enableOverSize() ;
			sFormattedSnapshotImage->encode(raw, 0);
			sFormattedSnapshotImage->disableOverSize() ;
			gViewerWindow->saveImageNumbered(sFormattedSnapshotImage, false, boost::bind(&take_snapshot_to_disk_callback, _1));
			// </FS:Ansariel>
		}
		return true;
	}
};

class LLFileQuit : public view_listener_t
{
	bool handleEvent(const LLSD& userdata)
	{
		LLAppViewer::instance()->userQuit();
		return true;
	}
};


void handle_compress_image(void*)
{
	LLFilePicker& picker = LLFilePicker::instance();
	if (picker.getMultipleOpenFiles(LLFilePicker::FFLOAD_IMAGE))
	{
		std::string infile = picker.getFirstFile();
		while (!infile.empty())
		{
			std::string outfile = infile + ".j2c";

			LL_INFOS() << "Input:  " << infile << LL_ENDL;
			LL_INFOS() << "Output: " << outfile << LL_ENDL;

			BOOL success;

			success = LLViewerTextureList::createUploadFile(infile, outfile, IMG_CODEC_TGA);

			if (success)
			{
				LL_INFOS() << "Compression complete" << LL_ENDL;
			}
			else
			{
				LL_INFOS() << "Compression failed: " << LLImage::getLastError() << LL_ENDL;
			}

			infile = picker.getNextFile();
		}
	}
}


LLUUID upload_new_resource(
	const std::string& src_filename,
	std::string name,
	std::string desc,
	S32 compression_info,
	LLFolderType::EType destination_folder_type,
	LLInventoryType::EType inv_type,
	U32 next_owner_perms,
	U32 group_perms,
	U32 everyone_perms,
	const std::string& display_name,
	LLAssetStorage::LLStoreAssetCallback callback,
	S32 expected_upload_cost,
	void *userdata)
{	

    LLResourceUploadInfo::ptr_t uploadInfo(new LLNewFileResourceUploadInfo(
        src_filename,
        name, desc, compression_info,
        destination_folder_type, inv_type,
        next_owner_perms, group_perms, everyone_perms,
        expected_upload_cost));
    upload_new_resource(uploadInfo, callback, userdata);

    return LLUUID::null;
}

void upload_done_callback(
	const LLUUID& uuid,
	void* user_data,
	S32 result,
	LLExtStat ext_status) // StoreAssetData callback (fixed)
{
	LLResourceData* data = (LLResourceData*)user_data;
	S32 expected_upload_cost = data ? data->mExpectedUploadCost : 0;
	//LLAssetType::EType pref_loc = data->mPreferredLocation;
	BOOL is_balance_sufficient = TRUE;

	if(data)
	{
		if (result >= 0)
		{
			LLFolderType::EType dest_loc = (data->mPreferredLocation == LLFolderType::FT_NONE) ? LLFolderType::assetTypeToFolderType(data->mAssetInfo.mType) : data->mPreferredLocation;
			
			if (LLAssetType::AT_SOUND == data->mAssetInfo.mType ||
			    LLAssetType::AT_TEXTURE == data->mAssetInfo.mType ||
			    LLAssetType::AT_ANIMATION == data->mAssetInfo.mType)
			{
				// Charge the user for the upload.
				LLViewerRegion* region = gAgent.getRegion();
				
				if(!(can_afford_transaction(expected_upload_cost)))
				{
					LLStringUtil::format_map_t args;
					args["NAME"] = data->mAssetInfo.getName();
					args["AMOUNT"] = llformat("%d", expected_upload_cost);
					LLBuyCurrencyHTML::openCurrencyFloater( LLTrans::getString("UploadingCosts", args), expected_upload_cost );
					is_balance_sufficient = FALSE;
				}
				else if(region)
				{
					// Charge user for upload
					gStatusBar->debitBalance(expected_upload_cost);
					
					LLMessageSystem* msg = gMessageSystem;
					msg->newMessageFast(_PREHASH_MoneyTransferRequest);
					msg->nextBlockFast(_PREHASH_AgentData);
					msg->addUUIDFast(_PREHASH_AgentID, gAgent.getID());
					msg->addUUIDFast(_PREHASH_SessionID, gAgent.getSessionID());
					msg->nextBlockFast(_PREHASH_MoneyData);
					msg->addUUIDFast(_PREHASH_SourceID, gAgent.getID());
					msg->addUUIDFast(_PREHASH_DestID, LLUUID::null);
					msg->addU8("Flags", 0);
					// we tell the sim how much we were expecting to pay so it
					// can respond to any discrepancy
					msg->addS32Fast(_PREHASH_Amount, expected_upload_cost);
					msg->addU8Fast(_PREHASH_AggregatePermNextOwner, (U8)LLAggregatePermissions::AP_EMPTY);
					msg->addU8Fast(_PREHASH_AggregatePermInventory, (U8)LLAggregatePermissions::AP_EMPTY);
					msg->addS32Fast(_PREHASH_TransactionType, TRANS_UPLOAD_CHARGE);
					msg->addStringFast(_PREHASH_Description, NULL);
					msg->sendReliable(region->getHost());
				}
			}

			if(is_balance_sufficient)
			{
				// Actually add the upload to inventory
				LL_INFOS() << "Adding " << uuid << " to inventory." << LL_ENDL;
				const LLUUID folder_id = gInventory.findCategoryUUIDForType(dest_loc);
				if(folder_id.notNull())
				{
					U32 next_owner_perms = data->mNextOwnerPerm;
					if(PERM_NONE == next_owner_perms)
					{
						next_owner_perms = PERM_MOVE | PERM_TRANSFER;
					}
					create_inventory_item(gAgent.getID(), gAgent.getSessionID(),
							      folder_id, data->mAssetInfo.mTransactionID, data->mAssetInfo.getName(),
							      data->mAssetInfo.getDescription(), data->mAssetInfo.mType,
							      data->mInventoryType, NOT_WEARABLE, next_owner_perms,
							      LLPointer<LLInventoryCallback>(NULL));
				}
				else
				{
					LL_WARNS() << "Can't find a folder to put it in" << LL_ENDL;
				}
			}
		}
		else // 	if(result >= 0)
		{
			LLSD args;
			args["FILE"] = LLInventoryType::lookupHumanReadable(data->mInventoryType);
			args["REASON"] = std::string(LLAssetStorage::getErrorString(result));
			LLNotificationsUtil::add("CannotUploadReason", args);
		}

		delete data;
		data = NULL;
	}

	LLUploadDialog::modalUploadFinished();

	// *NOTE: This is a pretty big hack. What this does is check the
	// file picker if there are any more pending uploads. If so,
	// upload that file.
	const std::string& next_file = LLFilePicker::instance().getNextFile();
	if(is_balance_sufficient && !next_file.empty())
	{
		std::string asset_name = gDirUtilp->getBaseFileName(next_file, true);
		LLStringUtil::replaceNonstandardASCII( asset_name, '?' );
		LLStringUtil::replaceChar(asset_name, '|', '?');
		LLStringUtil::stripNonprintable(asset_name);
		LLStringUtil::trim(asset_name);

		std::string display_name = LLStringUtil::null;
		LLAssetStorage::LLStoreAssetCallback callback = NULL;
		void *userdata = NULL;
		upload_new_resource(
			next_file,
			asset_name,
			asset_name,	// file
			0,
			LLFolderType::FT_NONE,
			LLInventoryType::IT_NONE,
			LLFloaterPerms::getNextOwnerPerms("Uploads"),
			LLFloaterPerms::getGroupPerms("Uploads"),
			LLFloaterPerms::getEveryonePerms("Uploads"),
			display_name,
			callback,
			expected_upload_cost, // assuming next in a group of uploads is of roughly the same type, i.e. same upload cost
			userdata);
	}
}

void upload_new_resource(
    LLResourceUploadInfo::ptr_t &uploadInfo,
    LLAssetStorage::LLStoreAssetCallback callback,
    void *userdata)
{
	if(gDisconnected)
	{
		return ;
	}

//     uploadInfo->setAssetType(assetType);
//     uploadInfo->setTransactionId(tid);


	std::string url = gAgent.getRegion()->getCapability("NewFileAgentInventory");

	if ( !url.empty() )
	{
        LLViewerAssetUpload::EnqueueInventoryUpload(url, uploadInfo);
	}
	else
	{
        uploadInfo->prepareUpload();
        uploadInfo->logPreparedUpload();

		LL_INFOS() << "NewAgentInventory capability not found, new agent inventory via asset system." << LL_ENDL;
		// check for adequate funds
		// TODO: do this check on the sim
		if (LLAssetType::AT_SOUND == uploadInfo->getAssetType() ||
            LLAssetType::AT_TEXTURE == uploadInfo->getAssetType() ||
            LLAssetType::AT_ANIMATION == uploadInfo->getAssetType())
		{
			S32 balance = gStatusBar->getBalance();
			if (balance < uploadInfo->getExpectedUploadCost())
			{
				// insufficient funds, bail on this upload
				LLStringUtil::format_map_t args;
				args["NAME"] = uploadInfo->getName();
                args["AMOUNT"] = llformat("%d", uploadInfo->getExpectedUploadCost());
                LLBuyCurrencyHTML::openCurrencyFloater(LLTrans::getString("UploadingCosts", args), uploadInfo->getExpectedUploadCost());
				return;
			}
		}

		LLResourceData* data = new LLResourceData;
		data->mAssetInfo.mTransactionID = uploadInfo->getTransactionId();
		data->mAssetInfo.mUuid = uploadInfo->getAssetId();
        data->mAssetInfo.mType = uploadInfo->getAssetType();
		data->mAssetInfo.mCreatorID = gAgentID;
		data->mInventoryType = uploadInfo->getInventoryType();
		data->mNextOwnerPerm = uploadInfo->getNextOwnerPerms();
		data->mExpectedUploadCost = uploadInfo->getExpectedUploadCost();
		data->mUserData = userdata;
		data->mAssetInfo.setName(uploadInfo->getName());
		data->mAssetInfo.setDescription(uploadInfo->getDescription());
		data->mPreferredLocation = uploadInfo->getDestinationFolderType();

		LLAssetStorage::LLStoreAssetCallback asset_callback = &upload_done_callback;
		if (callback)
		{
			asset_callback = callback;
		}
		gAssetStorage->storeAssetData(
			data->mAssetInfo.mTransactionID,
			data->mAssetInfo.mType,
			asset_callback,
			(void*)data,
			FALSE);
	}
}


void init_menu_file()
{
	view_listener_t::addCommit(new LLFileUploadImage(), "File.UploadImage");
	view_listener_t::addCommit(new LLFileUploadSound(), "File.UploadSound");
	view_listener_t::addCommit(new LLFileUploadAnim(), "File.UploadAnim");
	view_listener_t::addCommit(new LLFileUploadModel(), "File.UploadModel");
	view_listener_t::addCommit(new LLFileUploadBulk(), "File.UploadBulk");
	view_listener_t::addCommit(new LLFileCloseWindow(), "File.CloseWindow");
	view_listener_t::addCommit(new LLFileCloseAllWindows(), "File.CloseAllWindows");
	view_listener_t::addEnable(new LLFileEnableCloseWindow(), "File.EnableCloseWindow");
	view_listener_t::addEnable(new LLFileEnableCloseAllWindows(), "File.EnableCloseAllWindows");
	view_listener_t::addCommit(new LLFileTakeSnapshotToDisk(), "File.TakeSnapshotToDisk");
	view_listener_t::addCommit(new LLFileQuit(), "File.Quit");

	view_listener_t::addEnable(new LLFileEnableUpload(), "File.EnableUpload");
	view_listener_t::addEnable(new LLFileEnableUploadModel(), "File.EnableUploadModel");
	view_listener_t::addMenu(new LLMeshEnabled(), "File.MeshEnabled");
	view_listener_t::addMenu(new LLMeshUploadVisible(), "File.VisibleUploadModel");
	view_listener_t::addCommit(new FSFileImportLinkset(), "File.ImportLinkset");	// <FS:CR> Import linkset item

	// "File.SaveTexture" moved to llpanelmaininventory so that it can be properly handled.
}<|MERGE_RESOLUTION|>--- conflicted
+++ resolved
@@ -626,8 +626,6 @@
 	}
 };
 
-<<<<<<< HEAD
-=======
 // <FS:Ansariel> Threaded file pickers
 void upload_bulk_callback(std::list<std::string> filenames)
 {
@@ -660,7 +658,6 @@
 }
 // </FS:Ansariel>
 
->>>>>>> 16acd2d2
 class LLFileUploadBulk : public view_listener_t
 {
 	bool handleEvent(const LLSD& userdata)
@@ -679,43 +676,6 @@
 		//
 		// Also fix single upload to charge first, then refund
 
-<<<<<<< HEAD
-		LLFilePicker& picker = LLFilePicker::instance();
-		if (picker.getMultipleOpenFiles())
-		{
-            std::string filename = picker.getFirstFile();
-            S32 expected_upload_cost = LLGlobalEconomy::getInstance()->getPriceUpload();
-
-            while (!filename.empty())
-            {
-                std::string name = gDirUtilp->getBaseFileName(filename, true);
-
-                std::string asset_name = name;
-                LLStringUtil::replaceNonstandardASCII( asset_name, '?' );
-                LLStringUtil::replaceChar(asset_name, '|', '?');
-                LLStringUtil::stripNonprintable(asset_name);
-                LLStringUtil::trim(asset_name);
-
-                LLResourceUploadInfo::ptr_t uploadInfo(new LLNewFileResourceUploadInfo(
-                    filename,
-                    asset_name,
-                    asset_name, 0,
-                    LLFolderType::FT_NONE, LLInventoryType::IT_NONE,
-                    LLFloaterPerms::getNextOwnerPerms("Uploads"),
-                    LLFloaterPerms::getGroupPerms("Uploads"),
-                    LLFloaterPerms::getEveryonePerms("Uploads"),
-                    expected_upload_cost));
-
-                upload_new_resource(uploadInfo, NULL, NULL);
-
-                filename = picker.getNextFile();
-            }
-		}
-		else
-		{
-			LL_INFOS() << "Couldn't import objects from file" << LL_ENDL;
-		}
-=======
 		// <FS:Ansariel> Threaded filepickers
 		//LLFilePicker& picker = LLFilePicker::instance();
 		//if (picker.getMultipleOpenFiles())
@@ -754,7 +714,6 @@
 		//}
 		// </FS:Ansariel>
 		(new LLGenericLoadMultipleFilePicker(LLFilePicker::FFLOAD_ALL, boost::bind(&upload_bulk_callback, _1)))->getFiles();
->>>>>>> 16acd2d2
 		return true;
 	}
 };
