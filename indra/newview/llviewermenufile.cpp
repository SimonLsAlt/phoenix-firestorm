/** 
 * @file llviewermenufile.cpp
 * @brief "File" menu in the main menu bar.
 *
 * $LicenseInfo:firstyear=2002&license=viewerlgpl$
 * Second Life Viewer Source Code
 * Copyright (C) 2010, Linden Research, Inc.
 * 
 * This library is free software; you can redistribute it and/or
 * modify it under the terms of the GNU Lesser General Public
 * License as published by the Free Software Foundation;
 * version 2.1 of the License only.
 * 
 * This library is distributed in the hope that it will be useful,
 * but WITHOUT ANY WARRANTY; without even the implied warranty of
 * MERCHANTABILITY or FITNESS FOR A PARTICULAR PURPOSE.  See the GNU
 * Lesser General Public License for more details.
 * 
 * You should have received a copy of the GNU Lesser General Public
 * License along with this library; if not, write to the Free Software
 * Foundation, Inc., 51 Franklin Street, Fifth Floor, Boston, MA  02110-1301  USA
 * 
 * Linden Research, Inc., 945 Battery Street, San Francisco, CA  94111  USA
 * $/LicenseInfo$
 */

#include "llviewerprecompiledheaders.h"

#include "llviewermenufile.h"

// project includes
#include "llagent.h"
#include "llagentbenefits.h"
#include "llagentcamera.h"
#include "llfilepicker.h"
#include "llfloaterreg.h"
#include "llbuycurrencyhtml.h"
#include "llfloatermap.h"
#include "llfloatermodelpreview.h"
#include "llfloatersnapshot.h"
#include "llfloateroutfitsnapshot.h"
#include "llimage.h"
#include "llimagebmp.h"
#include "llimagepng.h"
#include "llimagej2c.h"
#include "llimagejpeg.h"
#include "llimagetga.h"
#include "llinventorymodel.h"	// gInventory
#include "llresourcedata.h"
#include "lltoast.h"
#include "llfloaterperms.h"
#include "llstatusbar.h"
#include "llviewercontrol.h"	// gSavedSettings
#include "llviewertexturelist.h"
#include "lluictrlfactory.h"
#include "llvfile.h"
#include "llvfs.h"
#include "llviewerinventory.h"
#include "llviewermenu.h"	// gMenuHolder
#include "llviewerparcelmgr.h"
#include "llviewerregion.h"
#include "llviewerstats.h"
#include "llviewerwindow.h"
#include "llappviewer.h"
#include "lluploaddialog.h"
#include "lltrans.h"
#include "llfloaterbuycurrency.h"
#include "llviewerassetupload.h"

// linden libraries
#include "llnotificationsutil.h"
#include "llsdserialize.h"
#include "llsdutil.h"
#include "llstring.h"
#include "lltransactiontypes.h"
#include "lluuid.h"
#include "llvorbisencode.h"
#include "message.h"

// system libraries
#include <boost/tokenizer.hpp>

class LLFileEnableUpload : public view_listener_t
{
	bool handleEvent(const LLSD& userdata)
	{
        return true;
	}
};

class LLFileEnableUploadModel : public view_listener_t
{
	bool handleEvent(const LLSD& userdata)
	{
		LLFloaterModelPreview* fmp = (LLFloaterModelPreview*) LLFloaterReg::findInstance("upload_model");
		if (fmp && fmp->isModelLoading())
		{
			return false;
		}

		return true;
	}
};

class LLMeshEnabled : public view_listener_t
{
	bool handleEvent(const LLSD& userdata)
	{
		return gSavedSettings.getBOOL("MeshEnabled");
	}
};

class LLMeshUploadVisible : public view_listener_t
{
	bool handleEvent(const LLSD& userdata)
	{
		return gMeshRepo.meshUploadEnabled();
	}
};

LLMutex* LLFilePickerThread::sMutex = NULL;
std::queue<LLFilePickerThread*> LLFilePickerThread::sDeadQ;

void LLFilePickerThread::getFile()
{
#if LL_WINDOWS
	start();
#else
	run();
#endif
}

//virtual 
void LLFilePickerThread::run()
{
#if LL_WINDOWS
	bool blocking = false;
#else
	bool blocking = true; // modal
#endif

	LLFilePicker picker;

	if (mIsSaveDialog)
	{
		if (picker.getSaveFile(mSaveFilter, mProposedName, blocking))
		{
			mResponses.push_back(picker.getFirstFile());
		}
	}
	else
	{
		bool result = mIsGetMultiple ? picker.getMultipleOpenFiles(mLoadFilter, blocking) : picker.getOpenFile(mLoadFilter, blocking);
		if (result)
		{
			std::string filename = picker.getFirstFile(); // consider copying mFiles directly
			do
			{
				mResponses.push_back(filename);
				filename = picker.getNextFile();
			}
			while (mIsGetMultiple && !filename.empty());
		}
	}

	{
		LLMutexLock lock(sMutex);
		sDeadQ.push(this);
	}

}

//static
void LLFilePickerThread::initClass()
{
	sMutex = new LLMutex();
}

//static
void LLFilePickerThread::cleanupClass()
{
	clearDead();
	
	delete sMutex;
	sMutex = NULL;
}

//static
void LLFilePickerThread::clearDead()
{
	if (!sDeadQ.empty())
	{
		LLMutexLock lock(sMutex);
		while (!sDeadQ.empty())
		{
			LLFilePickerThread* thread = sDeadQ.front();
			thread->notify(thread->mResponses);
			delete thread;
			sDeadQ.pop();
		}
	}
}

LLFilePickerReplyThread::LLFilePickerReplyThread(const file_picked_signal_t::slot_type& cb, LLFilePicker::ELoadFilter filter, bool get_multiple, const file_picked_signal_t::slot_type& failure_cb)
	: LLFilePickerThread(filter, get_multiple),
	mLoadFilter(filter),
	mSaveFilter(LLFilePicker::FFSAVE_ALL),
	mFilePickedSignal(NULL),
	mFailureSignal(NULL)
{
	mFilePickedSignal = new file_picked_signal_t();
	mFilePickedSignal->connect(cb);

	mFailureSignal = new file_picked_signal_t();
	mFailureSignal->connect(failure_cb);
}

LLFilePickerReplyThread::LLFilePickerReplyThread(const file_picked_signal_t::slot_type& cb, LLFilePicker::ESaveFilter filter, const std::string &proposed_name, const file_picked_signal_t::slot_type& failure_cb)
	: LLFilePickerThread(filter, proposed_name),
	mLoadFilter(LLFilePicker::FFLOAD_ALL),
	mSaveFilter(filter),
	mFilePickedSignal(NULL),
	mFailureSignal(NULL)
{
	mFilePickedSignal = new file_picked_signal_t();
	mFilePickedSignal->connect(cb);

	mFailureSignal = new file_picked_signal_t();
	mFailureSignal->connect(failure_cb);
}

LLFilePickerReplyThread::~LLFilePickerReplyThread()
{
	delete mFilePickedSignal;
	delete mFailureSignal;
}

void LLFilePickerReplyThread::notify(const std::vector<std::string>& filenames)
{
	if (filenames.empty())
	{
		if (mFailureSignal)
		{
			(*mFailureSignal)(filenames, mLoadFilter, mSaveFilter);
		}
	}
	else
	{
		if (mFilePickedSignal)
		{
			(*mFilePickedSignal)(filenames, mLoadFilter, mSaveFilter);
		}
	}
}

//============================================================================

#if LL_WINDOWS
static std::string SOUND_EXTENSIONS = "wav";
static std::string IMAGE_EXTENSIONS = "tga bmp jpg jpeg png";
static std::string ANIM_EXTENSIONS =  "bvh anim";
#ifdef _CORY_TESTING
static std::string GEOMETRY_EXTENSIONS = "slg";
#endif
static std::string XML_EXTENSIONS = "xml";
static std::string SLOBJECT_EXTENSIONS = "slobject";
#endif
static std::string ALL_FILE_EXTENSIONS = "*.*";
static std::string MODEL_EXTENSIONS = "dae";

std::string build_extensions_string(LLFilePicker::ELoadFilter filter)
{
	switch(filter)
	{
#if LL_WINDOWS
	case LLFilePicker::FFLOAD_IMAGE:
		return IMAGE_EXTENSIONS;
	case LLFilePicker::FFLOAD_WAV:
		return SOUND_EXTENSIONS;
	case LLFilePicker::FFLOAD_ANIM:
		return ANIM_EXTENSIONS;
	case LLFilePicker::FFLOAD_SLOBJECT:
		return SLOBJECT_EXTENSIONS;
	case LLFilePicker::FFLOAD_MODEL:
		return MODEL_EXTENSIONS;
#ifdef _CORY_TESTING
	case LLFilePicker::FFLOAD_GEOMETRY:
		return GEOMETRY_EXTENSIONS;
#endif
	case LLFilePicker::FFLOAD_XML:
	    return XML_EXTENSIONS;
    case LLFilePicker::FFLOAD_ALL:
    case LLFilePicker::FFLOAD_EXE:
		return ALL_FILE_EXTENSIONS;
#endif
    default:
	return ALL_FILE_EXTENSIONS;
	}
}


const bool check_file_extension(const std::string& filename, LLFilePicker::ELoadFilter type)
{
	std::string ext = gDirUtilp->getExtension(filename);

	//strincmp doesn't like NULL pointers
	if (ext.empty())
	{
		std::string short_name = gDirUtilp->getBaseFileName(filename);

		// No extension
		LLSD args;
		args["FILE"] = short_name;
		LLNotificationsUtil::add("NoFileExtension", args);
		return false;
	}
	else
	{
		//so there is an extension
		//loop over the valid extensions and compare to see
		//if the extension is valid

		//now grab the set of valid file extensions
		std::string valid_extensions = build_extensions_string(type);

		BOOL ext_valid = FALSE;

		typedef boost::tokenizer<boost::char_separator<char> > tokenizer;
		boost::char_separator<char> sep(" ");
		tokenizer tokens(valid_extensions, sep);
		tokenizer::iterator token_iter;

		//now loop over all valid file extensions
		//and compare them to the extension of the file
		//to be uploaded
		for (token_iter = tokens.begin();
			token_iter != tokens.end() && ext_valid != TRUE;
			++token_iter)
		{
			const std::string& cur_token = *token_iter;

			if (cur_token == ext || cur_token == "*.*")
			{
				//valid extension
				//or the acceptable extension is any
				ext_valid = TRUE;
			}
		}//end for (loop over all tokens)

		if (ext_valid == FALSE)
		{
			//should only get here if the extension exists
			//but is invalid
			LLSD args;
			args["EXTENSION"] = ext;
			args["VALIDS"] = valid_extensions;
			LLNotificationsUtil::add("InvalidFileExtension", args);
			return false;
		}
	}//end else (non-null extension)
	return true;
}

const void upload_single_file(const std::vector<std::string>& filenames, LLFilePicker::ELoadFilter type)
{
	std::string filename = filenames[0];
	if (!check_file_extension(filename, type)) return;
	
	if (!filename.empty())
	{
		if (type == LLFilePicker::FFLOAD_WAV)
		{
			// pre-qualify wavs to make sure the format is acceptable
			std::string error_msg;
			if (check_for_invalid_wav_formats(filename, error_msg))
			{
				LL_INFOS() << error_msg << ": " << filename << LL_ENDL;
				LLSD args;
				args["FILE"] = filename;
				LLNotificationsUtil::add(error_msg, args);
				return;
			}
			else
			{
				LLFloaterReg::showInstance("upload_sound", LLSD(filename));
			}
		}
		if (type == LLFilePicker::FFLOAD_IMAGE)
		{
			LLFloaterReg::showInstance("upload_image", LLSD(filename));
		}
		if (type == LLFilePicker::FFLOAD_ANIM)
		{
			if (filename.rfind(".anim") != std::string::npos)
			{
				LLFloaterReg::showInstance("upload_anim_anim", LLSD(filename));
			}
			else
			{
				LLFloaterReg::showInstance("upload_anim_bvh", LLSD(filename));
			}
		}		
	}
	return;
}

void do_bulk_upload(std::vector<std::string> filenames, const LLSD& notification, const LLSD& response)
{
	S32 option = LLNotificationsUtil::getSelectedOption(notification, response);
	if (option != 0)
	{
		// Cancel upload
		return;
	}

	for (std::vector<std::string>::const_iterator in_iter = filenames.begin(); in_iter != filenames.end(); ++in_iter)
	{
		std::string filename = (*in_iter);
		
		std::string name = gDirUtilp->getBaseFileName(filename, true);
		std::string asset_name = name;
		LLStringUtil::replaceNonstandardASCII(asset_name, '?');
		LLStringUtil::replaceChar(asset_name, '|', '?');
		LLStringUtil::stripNonprintable(asset_name);
		LLStringUtil::trim(asset_name);

		std::string ext = gDirUtilp->getExtension(filename);
		LLAssetType::EType asset_type;
		U32 codec;
		S32 expected_upload_cost;
		if (LLResourceUploadInfo::findAssetTypeAndCodecOfExtension(ext, asset_type, codec) &&
			LLAgentBenefitsMgr::current().findUploadCost(asset_type, expected_upload_cost))
		{
		LLResourceUploadInfo::ptr_t uploadInfo(new LLNewFileResourceUploadInfo(
			filename,
			asset_name,
			asset_name, 0,
			LLFolderType::FT_NONE, LLInventoryType::IT_NONE,
			LLFloaterPerms::getNextOwnerPerms("Uploads"),
			LLFloaterPerms::getGroupPerms("Uploads"),
			LLFloaterPerms::getEveryonePerms("Uploads"),
			expected_upload_cost));

		upload_new_resource(uploadInfo);
	}
}
}

bool get_bulk_upload_expected_cost(const std::vector<std::string>& filenames, S32& total_cost, S32& file_count, S32& bvh_count)
{
	total_cost = 0;
	file_count = 0;
	bvh_count = 0;
	for (std::vector<std::string>::const_iterator in_iter = filenames.begin(); in_iter != filenames.end(); ++in_iter)
	{
		std::string filename = (*in_iter);
		std::string ext = gDirUtilp->getExtension(filename);

		if (ext == "bvh")
		{
			bvh_count++;
		}

		LLAssetType::EType asset_type;
		U32 codec;
		S32 cost;

		if (LLResourceUploadInfo::findAssetTypeAndCodecOfExtension(ext, asset_type, codec) &&
			LLAgentBenefitsMgr::current().findUploadCost(asset_type, cost))
		{
			total_cost += cost;
			file_count++;
		}
	}
	
    return file_count > 0;
}

const void upload_bulk(const std::vector<std::string>& filenames, LLFilePicker::ELoadFilter type)
{
	// TODO:
	// Check user balance for entire cost
	// Charge user entire cost
	// Loop, uploading
	// If an upload fails, refund the user for that one
	//
	// Also fix single upload to charge first, then refund

	// FIXME PREMIUM what about known types that can't be bulk uploaded
	// (bvh)? These will fail in the item by item upload but won't be
	// mentioned in the notification.
	std::vector<std::string> filtered_filenames;
	for (std::vector<std::string>::const_iterator in_iter = filenames.begin(); in_iter != filenames.end(); ++in_iter)
	{
		const std::string& filename = *in_iter;
		if (check_file_extension(filename, type))
		{
			filtered_filenames.push_back(filename);
		}
	}

	S32 expected_upload_cost;
	S32 expected_upload_count;
	S32 bvh_count;
	if (get_bulk_upload_expected_cost(filtered_filenames, expected_upload_cost, expected_upload_count, bvh_count))
	{
		LLSD args;
		args["COST"] = expected_upload_cost;
		args["COUNT"] = expected_upload_count;
		LLNotificationsUtil::add("BulkUploadCostConfirmation",  args, LLSD(), boost::bind(do_bulk_upload, filtered_filenames, _1, _2));

		if (filtered_filenames.size() > expected_upload_count)
		{
			if (bvh_count == filtered_filenames.size() - expected_upload_count)
			{
				LLNotificationsUtil::add("DoNotSupportBulkAnimationUpload");
			}
			else
			{
				LLNotificationsUtil::add("BulkUploadIncompatibleFiles");
			}
		}
	}
	else if (bvh_count == filtered_filenames.size())
	{
		LLNotificationsUtil::add("DoNotSupportBulkAnimationUpload");
	}
	else
	{
		LLNotificationsUtil::add("BulkUploadNoCompatibleFiles");
	}

}

class LLFileUploadImage : public view_listener_t
{
	bool handleEvent(const LLSD& userdata)
	{
		if (gAgentCamera.cameraMouselook())
		{
			gAgentCamera.changeCameraToDefault();
		}
		(new LLFilePickerReplyThread(boost::bind(&upload_single_file, _1, _2), LLFilePicker::FFLOAD_IMAGE, false))->getFile();
		return true;
	}
};

class LLFileUploadModel : public view_listener_t
{
	bool handleEvent(const LLSD& userdata)
	{
		LLFloaterModelPreview* fmp = (LLFloaterModelPreview*) LLFloaterReg::getInstance("upload_model");
		if (fmp && !fmp->isModelLoading())
		{
			fmp->loadModel(3);
		}
		
		return TRUE;
	}
};
	
class LLFileUploadSound : public view_listener_t
{
	bool handleEvent(const LLSD& userdata)
	{
		if (gAgentCamera.cameraMouselook())
		{
			gAgentCamera.changeCameraToDefault();
		}
		(new LLFilePickerReplyThread(boost::bind(&upload_single_file, _1, _2), LLFilePicker::FFLOAD_WAV, false))->getFile();
		return true;
	}
};

class LLFileUploadAnim : public view_listener_t
{
	bool handleEvent(const LLSD& userdata)
	{
		if (gAgentCamera.cameraMouselook())
		{
			gAgentCamera.changeCameraToDefault();
		}
		(new LLFilePickerReplyThread(boost::bind(&upload_single_file, _1, _2), LLFilePicker::FFLOAD_ANIM, false))->getFile();
		return true;
	}
};

class LLFileUploadBulk : public view_listener_t
{
	bool handleEvent(const LLSD& userdata)
	{
		if (gAgentCamera.cameraMouselook())
		{
			gAgentCamera.changeCameraToDefault();
		}
		(new LLFilePickerReplyThread(boost::bind(&upload_bulk, _1, _2), LLFilePicker::FFLOAD_ALL, true))->getFile();
		return true;
	}
};

void upload_error(const std::string& error_message, const std::string& label, const std::string& filename, const LLSD& args) 
{
	LL_WARNS() << error_message << LL_ENDL;
	LLNotificationsUtil::add(label, args);
	if(LLFile::remove(filename) == -1)
	{
		LL_DEBUGS() << "unable to remove temp file" << LL_ENDL;
	}
	LLFilePicker::instance().reset();						
}

class LLFileEnableCloseWindow : public view_listener_t
{
	bool handleEvent(const LLSD& userdata)
	{
		bool frontmost_fl_exists = (NULL != gFloaterView->getFrontmostClosableFloater());
		bool frontmost_snapshot_fl_exists = (NULL != gSnapshotFloaterView->getFrontmostClosableFloater());

		return !LLNotificationsUI::LLToast::isAlertToastShown() && (frontmost_fl_exists || frontmost_snapshot_fl_exists);
	}
};

class LLFileCloseWindow : public view_listener_t
{
	bool handleEvent(const LLSD& userdata)
	{
		bool frontmost_fl_exists = (NULL != gFloaterView->getFrontmostClosableFloater());
		LLFloater* snapshot_floater = gSnapshotFloaterView->getFrontmostClosableFloater();

		if(snapshot_floater && (!frontmost_fl_exists || snapshot_floater->hasFocus()))
		{
			snapshot_floater->closeFloater();
			if (gFocusMgr.getKeyboardFocus() == NULL)
			{
				gFloaterView->focusFrontFloater();
			}
		}
		else
		{
			LLFloater::closeFrontmostFloater();
		}
		if (gMenuHolder) gMenuHolder->hideMenus();
		return true;
	}
};

class LLFileEnableCloseAllWindows : public view_listener_t
{
	bool handleEvent(const LLSD& userdata)
	{
		LLFloaterSnapshot* floater_snapshot = LLFloaterSnapshot::findInstance();
		LLFloaterOutfitSnapshot* floater_outfit_snapshot = LLFloaterOutfitSnapshot::findInstance();
		bool is_floaters_snapshot_opened = (floater_snapshot && floater_snapshot->isInVisibleChain())
			|| (floater_outfit_snapshot && floater_outfit_snapshot->isInVisibleChain());
		bool open_children = gFloaterView->allChildrenClosed() && !is_floaters_snapshot_opened;
		return !open_children && !LLNotificationsUI::LLToast::isAlertToastShown();
	}
};

class LLFileCloseAllWindows : public view_listener_t
{
	bool handleEvent(const LLSD& userdata)
	{
		bool app_quitting = false;
		gFloaterView->closeAllChildren(app_quitting);
		LLFloaterSnapshot* floater_snapshot = LLFloaterSnapshot::findInstance();
		if (floater_snapshot)
			floater_snapshot->closeFloater(app_quitting);
		LLFloaterOutfitSnapshot* floater_outfit_snapshot = LLFloaterOutfitSnapshot::findInstance();
		if (floater_outfit_snapshot)
			floater_outfit_snapshot->closeFloater(app_quitting);
		if (gMenuHolder) gMenuHolder->hideMenus();
		return true;
	}
};

class LLFileTakeSnapshotToDisk : public view_listener_t
{
	bool handleEvent(const LLSD& userdata)
	{
		LLPointer<LLImageRaw> raw = new LLImageRaw;

		S32 width = gViewerWindow->getWindowWidthRaw();
		S32 height = gViewerWindow->getWindowHeightRaw();

<<<<<<< HEAD
		BOOL high_res = gSavedSettings.getBOOL("HighResSnapshot");
		if (high_res)
=======
		bool render_ui = gSavedSettings.getBOOL("RenderUIInSnapshot");
		bool render_hud = gSavedSettings.getBOOL("RenderHUDInSnapshot");

		if (gSavedSettings.getBOOL("HighResSnapshot"))
>>>>>>> e8b31d03
		{
			width *= 2;
			height *= 2;
			// not compatible wirh UI/HUD
			render_ui = false;
			render_hud = false;
		}

		if (gViewerWindow->rawSnapshot(raw,
									   width,
									   height,
									   TRUE,
									   FALSE,
<<<<<<< HEAD
									   gSavedSettings.getBOOL("RenderUIInSnapshot"),
									   FALSE,
									   LLSnapshotModel::SNAPSHOT_TYPE_COLOR,
									   high_res ? S32_MAX : MAX_SNAPSHOT_IMAGE_SIZE)) //per side
=======
									   render_ui,
									   render_hud,
									   FALSE))
>>>>>>> e8b31d03
		{
			LLPointer<LLImageFormatted> formatted;
            LLSnapshotModel::ESnapshotFormat fmt = (LLSnapshotModel::ESnapshotFormat) gSavedSettings.getS32("SnapshotFormat");
			switch (fmt)
			{
			case LLSnapshotModel::SNAPSHOT_FORMAT_JPEG:
				formatted = new LLImageJPEG(gSavedSettings.getS32("SnapshotQuality"));
				break;
			default:
				LL_WARNS() << "Unknown local snapshot format: " << fmt << LL_ENDL;
			case LLSnapshotModel::SNAPSHOT_FORMAT_PNG:
				formatted = new LLImagePNG;
				break;
			case LLSnapshotModel::SNAPSHOT_FORMAT_BMP:
				formatted = new LLImageBMP;
				break;
			}
			formatted->enableOverSize() ;
			formatted->encode(raw, 0);
			formatted->disableOverSize() ;
			LLSnapshotLivePreview::saveLocal(formatted);
		}
		return true;
	}
};

class LLFileQuit : public view_listener_t
{
	bool handleEvent(const LLSD& userdata)
	{
		LLAppViewer::instance()->userQuit();
		return true;
	}
};


void handle_compress_image(void*)
{
	LLFilePicker& picker = LLFilePicker::instance();
	if (picker.getMultipleOpenFiles(LLFilePicker::FFLOAD_IMAGE))
	{
		std::string infile = picker.getFirstFile();
		while (!infile.empty())
		{
			std::string outfile = infile + ".j2c";

			LL_INFOS() << "Input:  " << infile << LL_ENDL;
			LL_INFOS() << "Output: " << outfile << LL_ENDL;

			BOOL success;

			success = LLViewerTextureList::createUploadFile(infile, outfile, IMG_CODEC_TGA);

			if (success)
			{
				LL_INFOS() << "Compression complete" << LL_ENDL;
			}
			else
			{
				LL_INFOS() << "Compression failed: " << LLImage::getLastError() << LL_ENDL;
			}

			infile = picker.getNextFile();
		}
	}
}


LLUUID upload_new_resource(
	const std::string& src_filename,
	std::string name,
	std::string desc,
	S32 compression_info,
	LLFolderType::EType destination_folder_type,
	LLInventoryType::EType inv_type,
	U32 next_owner_perms,
	U32 group_perms,
	U32 everyone_perms,
	const std::string& display_name,
	LLAssetStorage::LLStoreAssetCallback callback,
	S32 expected_upload_cost,
	void *userdata,
	bool show_inventory)
{	

    LLResourceUploadInfo::ptr_t uploadInfo(std::make_shared<LLNewFileResourceUploadInfo>(
        src_filename,
        name, desc, compression_info,
        destination_folder_type, inv_type,
        next_owner_perms, group_perms, everyone_perms,
        expected_upload_cost, show_inventory));
    upload_new_resource(uploadInfo, callback, userdata);

    return LLUUID::null;
}

void upload_done_callback(
	const LLUUID& uuid,
	void* user_data,
	S32 result,
	LLExtStat ext_status) // StoreAssetData callback (fixed)
{
	LLResourceData* data = (LLResourceData*)user_data;
	S32 expected_upload_cost = data ? data->mExpectedUploadCost : 0;
	//LLAssetType::EType pref_loc = data->mPreferredLocation;
	BOOL is_balance_sufficient = TRUE;

	if(data)
	{
		if (result >= 0)
		{
			LLFolderType::EType dest_loc = (data->mPreferredLocation == LLFolderType::FT_NONE) ? LLFolderType::assetTypeToFolderType(data->mAssetInfo.mType) : data->mPreferredLocation;
			
			if (LLAssetType::AT_SOUND == data->mAssetInfo.mType ||
			    LLAssetType::AT_TEXTURE == data->mAssetInfo.mType ||
			    LLAssetType::AT_ANIMATION == data->mAssetInfo.mType)
			{
				// Charge the user for the upload.
				LLViewerRegion* region = gAgent.getRegion();
				
				if(!(can_afford_transaction(expected_upload_cost)))
				{
					LLStringUtil::format_map_t args;
					args["NAME"] = data->mAssetInfo.getName();
					args["AMOUNT"] = llformat("%d", expected_upload_cost);
					LLBuyCurrencyHTML::openCurrencyFloater( LLTrans::getString("UploadingCosts", args), expected_upload_cost );
					is_balance_sufficient = FALSE;
				}
				else if(region)
				{
					// Charge user for upload
					gStatusBar->debitBalance(expected_upload_cost);
					
					LLMessageSystem* msg = gMessageSystem;
					msg->newMessageFast(_PREHASH_MoneyTransferRequest);
					msg->nextBlockFast(_PREHASH_AgentData);
					msg->addUUIDFast(_PREHASH_AgentID, gAgent.getID());
					msg->addUUIDFast(_PREHASH_SessionID, gAgent.getSessionID());
					msg->nextBlockFast(_PREHASH_MoneyData);
					msg->addUUIDFast(_PREHASH_SourceID, gAgent.getID());
					msg->addUUIDFast(_PREHASH_DestID, LLUUID::null);
					msg->addU8("Flags", 0);
					// we tell the sim how much we were expecting to pay so it
					// can respond to any discrepancy
					msg->addS32Fast(_PREHASH_Amount, expected_upload_cost);
					msg->addU8Fast(_PREHASH_AggregatePermNextOwner, (U8)LLAggregatePermissions::AP_EMPTY);
					msg->addU8Fast(_PREHASH_AggregatePermInventory, (U8)LLAggregatePermissions::AP_EMPTY);
					msg->addS32Fast(_PREHASH_TransactionType, TRANS_UPLOAD_CHARGE);
					msg->addStringFast(_PREHASH_Description, NULL);
					msg->sendReliable(region->getHost());
				}
			}

			if(is_balance_sufficient)
			{
				// Actually add the upload to inventory
				LL_INFOS() << "Adding " << uuid << " to inventory." << LL_ENDL;
				const LLUUID folder_id = gInventory.findCategoryUUIDForType(dest_loc);
				if(folder_id.notNull())
				{
					U32 next_owner_perms = data->mNextOwnerPerm;
					if(PERM_NONE == next_owner_perms)
					{
						next_owner_perms = PERM_MOVE | PERM_TRANSFER;
					}
					create_inventory_item(gAgent.getID(), gAgent.getSessionID(),
							      folder_id, data->mAssetInfo.mTransactionID, data->mAssetInfo.getName(),
							      data->mAssetInfo.getDescription(), data->mAssetInfo.mType,
                                  data->mInventoryType, NO_INV_SUBTYPE, next_owner_perms,
							      LLPointer<LLInventoryCallback>(NULL));
				}
				else
				{
					LL_WARNS() << "Can't find a folder to put it in" << LL_ENDL;
				}
			}
		}
		else // 	if(result >= 0)
		{
			LLSD args;
			args["FILE"] = LLInventoryType::lookupHumanReadable(data->mInventoryType);
			args["REASON"] = std::string(LLAssetStorage::getErrorString(result));
			LLNotificationsUtil::add("CannotUploadReason", args);
		}

		delete data;
		data = NULL;
	}

	LLUploadDialog::modalUploadFinished();

	// *NOTE: This is a pretty big hack. What this does is check the
	// file picker if there are any more pending uploads. If so,
	// upload that file.
	const std::string& next_file = LLFilePicker::instance().getNextFile();
	if(is_balance_sufficient && !next_file.empty())
	{
		std::string asset_name = gDirUtilp->getBaseFileName(next_file, true);
		LLStringUtil::replaceNonstandardASCII( asset_name, '?' );
		LLStringUtil::replaceChar(asset_name, '|', '?');
		LLStringUtil::stripNonprintable(asset_name);
		LLStringUtil::trim(asset_name);

		std::string display_name = LLStringUtil::null;
		LLAssetStorage::LLStoreAssetCallback callback;
		void *userdata = NULL;
		upload_new_resource(
			next_file,
			asset_name,
			asset_name,	// file
			0,
			LLFolderType::FT_NONE,
			LLInventoryType::IT_NONE,
			LLFloaterPerms::getNextOwnerPerms("Uploads"),
			LLFloaterPerms::getGroupPerms("Uploads"),
			LLFloaterPerms::getEveryonePerms("Uploads"),
			display_name,
			callback,
			expected_upload_cost, // assuming next in a group of uploads is of roughly the same type, i.e. same upload cost
			userdata);
	}
}

void upload_new_resource(
    LLResourceUploadInfo::ptr_t &uploadInfo,
    LLAssetStorage::LLStoreAssetCallback callback,
    void *userdata)
{
	if(gDisconnected)
	{
		return ;
	}

//     uploadInfo->setAssetType(assetType);
//     uploadInfo->setTransactionId(tid);


	std::string url = gAgent.getRegionCapability("NewFileAgentInventory");

	if ( !url.empty() )
	{
        LLViewerAssetUpload::EnqueueInventoryUpload(url, uploadInfo);
	}
	else
	{
        uploadInfo->prepareUpload();
        uploadInfo->logPreparedUpload();

		LL_INFOS() << "NewAgentInventory capability not found, new agent inventory via asset system." << LL_ENDL;
		// check for adequate funds
		// TODO: do this check on the sim
		if (LLAssetType::AT_SOUND == uploadInfo->getAssetType() ||
            LLAssetType::AT_TEXTURE == uploadInfo->getAssetType() ||
            LLAssetType::AT_ANIMATION == uploadInfo->getAssetType())
		{
			S32 balance = gStatusBar->getBalance();
			if (balance < uploadInfo->getExpectedUploadCost())
			{
				// insufficient funds, bail on this upload
				LLStringUtil::format_map_t args;
				args["NAME"] = uploadInfo->getName();
                args["AMOUNT"] = llformat("%d", uploadInfo->getExpectedUploadCost());
                LLBuyCurrencyHTML::openCurrencyFloater(LLTrans::getString("UploadingCosts", args), uploadInfo->getExpectedUploadCost());
				return;
			}
		}

		LLResourceData* data = new LLResourceData;
		data->mAssetInfo.mTransactionID = uploadInfo->getTransactionId();
		data->mAssetInfo.mUuid = uploadInfo->getAssetId();
        data->mAssetInfo.mType = uploadInfo->getAssetType();
		data->mAssetInfo.mCreatorID = gAgentID;
		data->mInventoryType = uploadInfo->getInventoryType();
		data->mNextOwnerPerm = uploadInfo->getNextOwnerPerms();
		data->mExpectedUploadCost = uploadInfo->getExpectedUploadCost();
		data->mUserData = userdata;
		data->mAssetInfo.setName(uploadInfo->getName());
		data->mAssetInfo.setDescription(uploadInfo->getDescription());
		data->mPreferredLocation = uploadInfo->getDestinationFolderType();

		LLAssetStorage::LLStoreAssetCallback asset_callback = &upload_done_callback;
		if (callback)
		{
			asset_callback = callback;
		}
		gAssetStorage->storeAssetData(
			data->mAssetInfo.mTransactionID,
			data->mAssetInfo.mType,
			asset_callback,
			(void*)data,
			FALSE);
	}
}


void init_menu_file()
{
	view_listener_t::addCommit(new LLFileUploadImage(), "File.UploadImage");
	view_listener_t::addCommit(new LLFileUploadSound(), "File.UploadSound");
	view_listener_t::addCommit(new LLFileUploadAnim(), "File.UploadAnim");
	view_listener_t::addCommit(new LLFileUploadModel(), "File.UploadModel");
	view_listener_t::addCommit(new LLFileUploadBulk(), "File.UploadBulk");
	view_listener_t::addCommit(new LLFileCloseWindow(), "File.CloseWindow");
	view_listener_t::addCommit(new LLFileCloseAllWindows(), "File.CloseAllWindows");
	view_listener_t::addEnable(new LLFileEnableCloseWindow(), "File.EnableCloseWindow");
	view_listener_t::addEnable(new LLFileEnableCloseAllWindows(), "File.EnableCloseAllWindows");
	view_listener_t::addCommit(new LLFileTakeSnapshotToDisk(), "File.TakeSnapshotToDisk");
	view_listener_t::addCommit(new LLFileQuit(), "File.Quit");

	view_listener_t::addEnable(new LLFileEnableUpload(), "File.EnableUpload");
	view_listener_t::addEnable(new LLFileEnableUploadModel(), "File.EnableUploadModel");
	view_listener_t::addMenu(new LLMeshEnabled(), "File.MeshEnabled");
	view_listener_t::addMenu(new LLMeshUploadVisible(), "File.VisibleUploadModel");

	// "File.SaveTexture" moved to llpanelmaininventory so that it can be properly handled.
}<|MERGE_RESOLUTION|>--- conflicted
+++ resolved
@@ -683,15 +683,8 @@
 		S32 width = gViewerWindow->getWindowWidthRaw();
 		S32 height = gViewerWindow->getWindowHeightRaw();
 
-<<<<<<< HEAD
 		BOOL high_res = gSavedSettings.getBOOL("HighResSnapshot");
 		if (high_res)
-=======
-		bool render_ui = gSavedSettings.getBOOL("RenderUIInSnapshot");
-		bool render_hud = gSavedSettings.getBOOL("RenderHUDInSnapshot");
-
-		if (gSavedSettings.getBOOL("HighResSnapshot"))
->>>>>>> e8b31d03
 		{
 			width *= 2;
 			height *= 2;
@@ -705,16 +698,10 @@
 									   height,
 									   TRUE,
 									   FALSE,
-<<<<<<< HEAD
 									   gSavedSettings.getBOOL("RenderUIInSnapshot"),
 									   FALSE,
 									   LLSnapshotModel::SNAPSHOT_TYPE_COLOR,
 									   high_res ? S32_MAX : MAX_SNAPSHOT_IMAGE_SIZE)) //per side
-=======
-									   render_ui,
-									   render_hud,
-									   FALSE))
->>>>>>> e8b31d03
 		{
 			LLPointer<LLImageFormatted> formatted;
             LLSnapshotModel::ESnapshotFormat fmt = (LLSnapshotModel::ESnapshotFormat) gSavedSettings.getS32("SnapshotFormat");
