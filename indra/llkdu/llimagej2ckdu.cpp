 /** 
 * @file llimagej2ckdu.cpp
 * @brief This is an implementation of JPEG2000 encode/decode using Kakadu
 *
 * $LicenseInfo:firstyear=2010&license=viewerlgpl$
 * Second Life Viewer Source Code
 * Copyright (C) 2010, Linden Research, Inc.
 * 
 * This library is free software; you can redistribute it and/or
 * modify it under the terms of the GNU Lesser General Public
 * License as published by the Free Software Foundation;
 * version 2.1 of the License only.
 * 
 * This library is distributed in the hope that it will be useful,
 * but WITHOUT ANY WARRANTY; without even the implied warranty of
 * MERCHANTABILITY or FITNESS FOR A PARTICULAR PURPOSE.  See the GNU
 * Lesser General Public License for more details.
 * 
 * You should have received a copy of the GNU Lesser General Public
 * License along with this library; if not, write to the Free Software
 * Foundation, Inc., 51 Franklin Street, Fifth Floor, Boston, MA  02110-1301  USA
 * 
 * Linden Research, Inc., 945 Battery Street, San Francisco, CA  94111  USA
 * $/LicenseInfo$
 */

#include "linden_common.h"
#include "llimagej2ckdu.h"

#include "lltimer.h"
#include "llpointer.h"
#include "llmath.h"
#include "llkdumem.h"

#include "kdu_block_coding.h"

class kdc_flow_control {
	
public:
	kdc_flow_control(kdu_image_in_base *img_in, kdu_codestream codestream);
	~kdc_flow_control();
	bool advance_components();
	void process_components();
	
private:
	
	struct kdc_component_flow_control {
	public:
		kdu_image_in_base *reader;
		int vert_subsampling;
		int ratio_counter;  /*  Initialized to 0, decremented by `count_delta';
                                when < 0, a new line must be processed, after
                                which it is incremented by `vert_subsampling'.  */
		int initial_lines;
		int remaining_lines;
		kdu_line_buf *line;
	};
	
	kdu_codestream codestream;
	kdu_dims valid_tile_indices;
	kdu_coords tile_idx;
	kdu_tile tile;
	int num_components;
	kdc_component_flow_control *components;
	int count_delta; // Holds the minimum of the `vert_subsampling' fields
	kdu_multi_analysis engine;
	kdu_long max_buffer_memory;
};

//
// Kakadu specific implementation
//
void set_default_colour_weights(kdu_params *siz);
// <FS:CR> Various missing prototypes
LLImageJ2CImpl* fallbackCreateLLImageJ2CImpl();
void fallbackDestroyLLImageJ2CImpl(LLImageJ2CImpl* impl);
const char* fallbackEngineInfoLLImageJ2CImpl();
void ll_kdu_error(void);
// </FS:CR>

const char* engineInfoLLImageJ2CKDU()
{
	static std::string version = llformat("KDU %s", KDU_CORE_VERSION);
	return version.c_str();
}

LLImageJ2CKDU* createLLImageJ2CKDU()
{
	return new LLImageJ2CKDU();
}

void destroyLLImageJ2CKDU(LLImageJ2CKDU* kdu)
{
	delete kdu;
	kdu = NULL;
}

LLImageJ2CImpl* fallbackCreateLLImageJ2CImpl()
{
	return new LLImageJ2CKDU();
}

void fallbackDestroyLLImageJ2CImpl(LLImageJ2CImpl* impl)
{
	delete impl;
	impl = NULL;
}

const char* fallbackEngineInfoLLImageJ2CImpl()
{
	return engineInfoLLImageJ2CKDU();
}

class LLKDUDecodeState
{
public:
	// <FS:ND> KDU 7.3.2 upgrade
	// LLKDUDecodeState(kdu_tile tile, kdu_byte *buf, S32 row_gap);
	LLKDUDecodeState(kdu_tile tile, kdu_byte *buf, S32 row_gap, kdu_codestream &aStream );
	// </FS:ND>

	~LLKDUDecodeState();
	BOOL processTileDecode(F32 decode_time, BOOL limit_time = TRUE);

private:
	S32 mNumComponents;
	BOOL mUseYCC;
	kdu_dims mDims;
	kdu_sample_allocator mAllocator;
	kdu_tile_comp mComps[4];
	kdu_line_buf mLines[4];
	kdu_pull_ifc mEngines[4];
	bool mReversible[4]; // Some components may be reversible and others not
	int mBitDepths[4];   // Original bit-depth may be quite different from 8
	
	kdu_tile mTile;
	kdu_byte *mBuf;
	S32 mRowGap;
};

void ll_kdu_error( void )
{
	// *FIX: This exception is bad, bad, bad. It gets thrown from a
	// destructor which can lead to immediate program termination!
	throw "ll_kdu_error() throwing an exception";
}

// Stuff for new kdu error handling
class LLKDUMessageWarning : public kdu_message
{
public:
	/*virtual*/ void put_text(const char *s);
	/*virtual*/ void put_text(const kdu_uint16 *s);

	static LLKDUMessageWarning sDefaultMessage;
};

class LLKDUMessageError : public kdu_message
{
public:
	/*virtual*/ void put_text(const char *s);
	/*virtual*/ void put_text(const kdu_uint16 *s);
	/*virtual*/ void flush(bool end_of_message = false);
	static LLKDUMessageError sDefaultMessage;
};

void LLKDUMessageWarning::put_text(const char *s)
{
	LL_INFOS() << "KDU Warning: " << s << LL_ENDL;
}

void LLKDUMessageWarning::put_text(const kdu_uint16 *s)
{
	LL_INFOS() << "KDU Warning: " << s << LL_ENDL;
}

void LLKDUMessageError::put_text(const char *s)
{
<<<<<<< HEAD
	// <FS_AO: decrease performance-killing spam>
	LL_INFOS_ONCE("LLImageJ2CKDU") << "KDU Error: " << s << llendl;
=======
	LL_INFOS() << "KDU Error: " << s << LL_ENDL;
>>>>>>> d0ef02c2
}

void LLKDUMessageError::put_text(const kdu_uint16 *s)
{
	LL_INFOS() << "KDU Error: " << s << LL_ENDL;
}

void LLKDUMessageError::flush(bool end_of_message)
{
	if (end_of_message) 
	{
		throw "KDU throwing an exception";
	}
}

LLKDUMessageWarning LLKDUMessageWarning::sDefaultMessage;
LLKDUMessageError	LLKDUMessageError::sDefaultMessage;
static bool kdu_message_initialized = false;

LLImageJ2CKDU::LLImageJ2CKDU() : LLImageJ2CImpl(),
mInputp(NULL),
mCodeStreamp(NULL),
mTPosp(NULL),
mTileIndicesp(NULL),
mRawImagep(NULL),
mDecodeState(NULL),
mBlocksSize(-1),
mPrecinctsSize(-1),
mLevels(0)
{
}

LLImageJ2CKDU::~LLImageJ2CKDU()
{
	cleanupCodeStream(); // in case destroyed before decode completed
}

// Stuff for new simple decode
void transfer_bytes(kdu_byte *dest, kdu_line_buf &src, int gap, int precision);

void LLImageJ2CKDU::setupCodeStream(LLImageJ2C &base, BOOL keep_codestream, ECodeStreamMode mode)
{
	S32 data_size = base.getDataSize();
	S32 max_bytes = (base.getMaxBytes() ? base.getMaxBytes() : data_size);

	//
	//  Initialization
	//
	if (!kdu_message_initialized)
	{
		kdu_message_initialized = true;
		kdu_customize_errors(&LLKDUMessageError::sDefaultMessage);
		kdu_customize_warnings(&LLKDUMessageWarning::sDefaultMessage);
	}

	if (mCodeStreamp)
	{
		mCodeStreamp->destroy();
		delete mCodeStreamp;
		mCodeStreamp = NULL;
	}

	if (!mInputp && base.getData())
	{
		// The compressed data has been loaded
		// Setup the source for the codestream
		mInputp = new LLKDUMemSource(base.getData(), data_size);
	}

	if (mInputp)
	{
		mInputp->reset();
	}
	mCodeStreamp = new kdu_codestream;

	mCodeStreamp->create(mInputp);

	// Set the maximum number of bytes to use from the codestream
	// *TODO: This seems to be wrong. The base class should have no idea of how j2c compression works so no
	// good way of computing what's the byte range to be used.
	mCodeStreamp->set_max_bytes(max_bytes,true);

	//	If you want to flip or rotate the image for some reason, change
	// the resolution, or identify a restricted region of interest, this is
	// the place to do it.  You may use "kdu_codestream::change_appearance"
	// and "kdu_codestream::apply_input_restrictions" for this purpose.
	//	If you wish to truncate the code-stream prior to decompression, you
	// may use "kdu_codestream::set_max_bytes".
	//	If you wish to retain all compressed data so that the material
	// can be decompressed multiple times, possibly with different appearance
	// parameters, you should call "kdu_codestream::set_persistent" here.
	//	There are a variety of other features which must be enabled at
	// this point if you want to take advantage of them.  See the
	// descriptions appearing with the "kdu_codestream" interface functions
	// in "kdu_compressed.h" for an itemized account of these capabilities.

	switch (mode)
	{
	case MODE_FAST:
		mCodeStreamp->set_fast();
		break;
	case MODE_RESILIENT:
		mCodeStreamp->set_resilient();
		break;
	case MODE_FUSSY:
		mCodeStreamp->set_fussy();
		break;
	default:
		llassert(0);
		mCodeStreamp->set_fast();
	}

	kdu_dims dims;
	mCodeStreamp->get_dims(0,dims);

	S32 components = mCodeStreamp->get_num_components();

	if (components >= 3)
	{ // Check that components have consistent dimensions (for PPM file)
		kdu_dims dims1; mCodeStreamp->get_dims(1,dims1);
		kdu_dims dims2; mCodeStreamp->get_dims(2,dims2);
		if ((dims1 != dims) || (dims2 != dims))
		{
			LL_ERRS() << "Components don't have matching dimensions!" << LL_ENDL;
		}
	}

	// Get the number of resolution levels in that image
	mLevels = mCodeStreamp->get_min_dwt_levels();
	
	// Set the base dimensions
	base.setSize(dims.size.x, dims.size.y, components);
	base.setLevels(mLevels);
	
	if (!keep_codestream)
	{
		mCodeStreamp->destroy();
		delete mCodeStreamp;
		mCodeStreamp = NULL;
		delete mInputp;
		mInputp = NULL;
	}
}

void LLImageJ2CKDU::cleanupCodeStream()
{
	delete mInputp;
	mInputp = NULL;

	delete mDecodeState;
	mDecodeState = NULL;

	if (mCodeStreamp)
	{
		mCodeStreamp->destroy();
		delete mCodeStreamp;
		mCodeStreamp = NULL;
	}

	delete mTPosp;
	mTPosp = NULL;

	delete mTileIndicesp;
	mTileIndicesp = NULL;
}

BOOL LLImageJ2CKDU::initDecode(LLImageJ2C &base, LLImageRaw &raw_image, int discard_level, int* region)
{
	return initDecode(base,raw_image,0.0f,MODE_FAST,0,4,discard_level,region);
}

BOOL LLImageJ2CKDU::initEncode(LLImageJ2C &base, LLImageRaw &raw_image, int blocks_size, int precincts_size, int levels)
{
	mPrecinctsSize = precincts_size;
	if (mPrecinctsSize != -1)
	{
		mPrecinctsSize = get_lower_power_two(mPrecinctsSize,MAX_PRECINCT_SIZE);
		mPrecinctsSize = llmax(mPrecinctsSize,MIN_PRECINCT_SIZE);
	}
	mBlocksSize = blocks_size;
	if (mBlocksSize != -1)
	{
		mBlocksSize = get_lower_power_two(mBlocksSize,MAX_BLOCK_SIZE);
		mBlocksSize = llmax(mBlocksSize,MIN_BLOCK_SIZE);
		if (mPrecinctsSize != -1)
		{
			mBlocksSize = llmin(mBlocksSize,mPrecinctsSize);	// blocks *must* be smaller than precincts
		}
	}
	mLevels = levels;
	if (mLevels != 0)
	{
		mLevels = llclamp(mLevels,MIN_DECOMPOSITION_LEVELS,MAX_DECOMPOSITION_LEVELS);
		base.setLevels(mLevels);
	}
	return TRUE;
}

BOOL LLImageJ2CKDU::initDecode(LLImageJ2C &base, LLImageRaw &raw_image, F32 decode_time, ECodeStreamMode mode, S32 first_channel, S32 max_channel_count, int discard_level, int* region)
{
	base.resetLastError();

	// *FIX: kdu calls our callback function if there's an error, and then bombs.
	// To regain control, we throw an exception, and catch it here.
	try
	{
		// Merov : Test!! DO NOT COMMIT!!
		//findDiscardLevelsBoundaries(base);

		base.updateRawDiscardLevel();
		setupCodeStream(base, TRUE, mode);

		mRawImagep = &raw_image;
		mCodeStreamp->change_appearance(false, true, false);

		// Apply loading discard level and cropping if required
		kdu_dims* region_kdu = NULL;
		if (region != NULL)
		{
			region_kdu = new kdu_dims;
			region_kdu->pos.x  = region[0];
			region_kdu->pos.y  = region[1];
			region_kdu->size.x = region[2] - region[0];
			region_kdu->size.y = region[3] - region[1];
		}
		int discard = (discard_level != -1 ? discard_level : base.getRawDiscardLevel());
		//LL_INFOS() << "Merov debug : initDecode, discard used = " << discard << ", asked = " << discard_level << LL_ENDL;
		// Apply loading restrictions
		mCodeStreamp->apply_input_restrictions( first_channel, max_channel_count, discard, 0, region_kdu);
		
		// Clean-up
		if (region_kdu)
		{
			delete region_kdu;
			region_kdu = NULL;
		}

		// Resize raw_image according to the image to be decoded
		kdu_dims dims; mCodeStreamp->get_dims(0,dims);
		S32 channels = base.getComponents() - first_channel;
		channels = llmin(channels,max_channel_count);
		raw_image.resize(dims.size.x, dims.size.y, channels);

		if (!mTileIndicesp)
		{
			mTileIndicesp = new kdu_dims;
		}
		mCodeStreamp->get_valid_tiles(*mTileIndicesp);
		if (!mTPosp)
		{
			mTPosp = new kdu_coords;
			mTPosp->y = 0;
			mTPosp->x = 0;
		}
	}
	catch (const char* msg)
	{
		base.setLastError(ll_safe_string(msg));
		return FALSE;
	}
	catch (...)
	{
		base.setLastError("Unknown J2C error");
		return FALSE;
	}

	return TRUE;
}


// Returns TRUE to mean done, whether successful or not.
BOOL LLImageJ2CKDU::decodeImpl(LLImageJ2C &base, LLImageRaw &raw_image, F32 decode_time, S32 first_channel, S32 max_channel_count)
{
	ECodeStreamMode mode = MODE_FAST;

	LLTimer decode_timer;

	if (!mCodeStreamp)
	{
		if (!initDecode(base, raw_image, decode_time, mode, first_channel, max_channel_count))
		{
			// Initializing the J2C decode failed, bail out.
			cleanupCodeStream();
			return TRUE; // done
		}
	}

	// <FS:Techwolf Lupindo> texture comment metadata reader
	// <FS:LO> get_text() will return a NULL pointer if no comment exists, but will return a proper null terminated string even if the comment is ""
	if(mCodeStreamp->get_comment().get_text())
	{
		raw_image.mComment.assign(mCodeStreamp->get_comment().get_text());
	}
	// </FS:LO>
	// </FS:Techwolf Lupindo>

	// These can probably be grabbed from what's saved in the class.
	kdu_dims dims;
	mCodeStreamp->get_dims(0,dims);

	// Now we are ready to walk through the tiles processing them one-by-one.
	kdu_byte *buffer = raw_image.getData();

	while (mTPosp->y < mTileIndicesp->size.y)
	{
		while (mTPosp->x < mTileIndicesp->size.x)
		{
			try
			{
				if (!mDecodeState)
				{
					kdu_tile tile = mCodeStreamp->open_tile(*(mTPosp)+mTileIndicesp->pos);

					// Find the region of the buffer occupied by this
					// tile.  Note that we have no control over
					// sub-sampling factors which might have been used
					// during compression and so it can happen that tiles
					// (at the image component level) actually have
					// different dimensions.  For this reason, we cannot
					// figure out the buffer region occupied by a tile
					// directly from the tile indices.  Instead, we query
					// the highest resolution of the first tile-component
					// concerning its location and size on the canvas --
					// the `dims' object already holds the location and
					// size of the entire image component on the same
					// canvas coordinate system.  Comparing the two tells
					// us where the current tile is in the buffer.
					S32 channels = base.getComponents() - first_channel;
					if (channels > max_channel_count)
					{
						channels = max_channel_count;
					}
					kdu_resolution res = tile.access_component(0).access_resolution();
					kdu_dims tile_dims; res.get_dims(tile_dims);
					kdu_coords offset = tile_dims.pos - dims.pos;
					int row_gap = channels*dims.size.x; // inter-row separation
					kdu_byte *buf = buffer + offset.y*row_gap + offset.x*channels;
					
					// <FS:ND> KDU 7.3.2 upgrade
					// mDecodeState = new LLKDUDecodeState(tile, buf, row_gap);
					mDecodeState = new LLKDUDecodeState(tile, buf, row_gap, *mCodeStreamp);
					// </FS:ND>

				}
				// Do the actual processing
				F32 remaining_time = decode_time - decode_timer.getElapsedTimeF32();
				// This is where we do the actual decode.  If we run out of time, return false.
				if (mDecodeState->processTileDecode(remaining_time, (decode_time > 0.0f)))
				{
					delete mDecodeState;
					mDecodeState = NULL;
				}
				else
				{
					// Not finished decoding yet.
					//					setLastError("Ran out of time while decoding");
					return FALSE;
				}
			}
			catch (const char* msg)
			{
				base.setLastError(ll_safe_string(msg));
				base.decodeFailed();
				cleanupCodeStream();
				return TRUE; // done
			}
			catch (...)
			{
				base.setLastError( "Unknown J2C error" );
				base.decodeFailed();
				cleanupCodeStream();
				return TRUE; // done
			}


			mTPosp->x++;
		}
		mTPosp->y++;
		mTPosp->x = 0;
	}

	cleanupCodeStream();

	return TRUE;
}


BOOL LLImageJ2CKDU::encodeImpl(LLImageJ2C &base, const LLImageRaw &raw_image, const char* comment_text, F32 encode_time, BOOL reversible)
{
	// Declare and set simple arguments
	bool transpose = false;
	bool vflip = true;
	bool hflip = false;

	try
	{
		// Set up input image files
		siz_params siz;
		
		// Should set rate someplace here
		LLKDUMemIn mem_in(raw_image.getData(),
			raw_image.getDataSize(),
			raw_image.getWidth(),
			raw_image.getHeight(),
			raw_image.getComponents(),
			&siz);

		base.setSize(raw_image.getWidth(), raw_image.getHeight(), raw_image.getComponents());

		int num_components = raw_image.getComponents();

		siz.set(Scomponents,0,0,num_components);
		siz.set(Sdims,0,0,base.getHeight());  // Height of first image component
		siz.set(Sdims,0,1,base.getWidth());   // Width of first image component
		siz.set(Sprecision,0,0,8);  // Image samples have original bit-depth of 8
		siz.set(Ssigned,0,0,false); // Image samples are originally unsigned

		kdu_params *siz_ref = &siz; 
		siz_ref->finalize();
		siz_params transformed_siz; // Use this one to construct code-stream
		transformed_siz.copy_from(&siz,-1,-1,-1,0,transpose,false,false);

		// Construct the `kdu_codestream' object and parse all remaining arguments
		U32 max_output_size = base.getWidth()*base.getHeight()*base.getComponents();
		max_output_size = (max_output_size < 1000 ? 1000 : max_output_size);
		U8 *output_buffer = new U8[max_output_size];
		U32 output_size = 0; // Address updated by LLKDUMemTarget to give the final compressed buffer size
		LLKDUMemTarget output(output_buffer, output_size, max_output_size);

		kdu_codestream codestream;
		codestream.create(&transformed_siz,&output);

		if (comment_text)
		{
			// Set the comments for the codestream
			kdu_codestream_comment comment = codestream.add_comment();
			comment.put_text(comment_text);
		}

		if (num_components >= 3)
		{
			// Note that we always use YCC and not YUV
			// *TODO: Verify this doesn't screws up reversible textures (like sculpties) as YCC is not reversible but YUV is...
			set_default_colour_weights(codestream.access_siz());
		}

		// Set codestream options
		int nb_layers = 0;
		kdu_long layer_bytes[MAX_NB_LAYERS];
		U32 max_bytes = (U32)(base.getWidth() * base.getHeight() * base.getComponents());

		// Rate is the argument passed into the LLImageJ2C which specifies the target compression rate. The default is 8:1.
		// *TODO: mRate is actually always 8:1 in the viewer. Test different values.
		llassert (base.mRate > 0.f);
		max_bytes = (U32)((F32)(max_bytes) * base.mRate);
		
		// This code is where we specify the target number of bytes for each quality layer.
		// We're using a logarithmic spacing rule that fits with our way of fetching texture data.
		// Note: For more info on this layers business, read kdu_codestream::flush() doc in kdu_compressed.h
		layer_bytes[nb_layers++] = FIRST_PACKET_SIZE;
		U32 i = MIN_LAYER_SIZE;
		while ((i < max_bytes) && (nb_layers < (MAX_NB_LAYERS-1)))
		{
			layer_bytes[nb_layers++] = i;
			i *= 4;
		}
		// Note: for small images, we can have (max_bytes < FIRST_PACKET_SIZE), hence the test
		if (layer_bytes[nb_layers-1] < max_bytes)
		{
			// Set the last quality layer so to fit the preset compression ratio
			layer_bytes[nb_layers++] = max_bytes;
		}

		if (reversible)
		{
			// Use 0 for a last quality layer for reversible images so all remaining code blocks will be flushed
			// Hack: KDU encoding for reversible images has a bug for small images that leads to j2c images that 
			// cannot be open or are very blurry. Avoiding that last layer prevents the problem to happen.
			if ((base.getWidth() >= 32) || (base.getHeight() >= 32))
			{
				layer_bytes[nb_layers++] = 0;
			}
			codestream.access_siz()->parse_string("Creversible=yes");
			// *TODO: we should use yuv in reversible mode
			// Don't turn this on now though as it creates problems on decoding for the moment
			//codestream.access_siz()->parse_string("Cycc=no");
		}
		
		std::string layer_string = llformat("Clayers=%d",nb_layers);
		codestream.access_siz()->parse_string(layer_string.c_str());
		
		// Set up data ordering, markers, etc... if precincts or blocks specified
		if ((mBlocksSize != -1) || (mPrecinctsSize != -1))
		{
			if (mPrecinctsSize != -1)
			{
				std::string precincts_string = llformat("Cprecincts={%d,%d}",mPrecinctsSize,mPrecinctsSize);
				codestream.access_siz()->parse_string(precincts_string.c_str());
			}
			if (mBlocksSize != -1)
			{
				std::string blocks_string = llformat("Cblk={%d,%d}",mBlocksSize,mBlocksSize);
				codestream.access_siz()->parse_string(blocks_string.c_str());
			}
			std::string ordering_string = llformat("Corder=LRCP");
			codestream.access_siz()->parse_string(ordering_string.c_str());
			std::string PLT_string = llformat("ORGgen_plt=yes");
			codestream.access_siz()->parse_string(PLT_string.c_str());
			std::string Parts_string = llformat("ORGtparts=R");
			codestream.access_siz()->parse_string(Parts_string.c_str());
		}
		
		// Set the number of wavelets subresolutions (aka levels) 
		if (mLevels != 0)
		{
			std::string levels_string = llformat("Clevels=%d",mLevels);
			codestream.access_siz()->parse_string(levels_string.c_str());
		}
		
		// Complete the encode settings
		codestream.access_siz()->finalize_all();
		codestream.change_appearance(transpose,vflip,hflip);

		// Now we are ready for sample data processing
		kdc_flow_control *tile = new kdc_flow_control(&mem_in,codestream);
		bool done = false;
		while (!done)
		{ 
			// Process line by line
			if (tile->advance_components())
			{
				tile->process_components();
			}
			else
			{
				done = true;
			}
		}

		// Produce the compressed output
		codestream.flush(layer_bytes,nb_layers);

		// Cleanup
		delete tile;
		codestream.destroy();

		// Now that we're done encoding, create the new data buffer for the compressed
		// image and stick it there.
		base.copyData(output_buffer, output_size);
		base.updateData(); // set width, height
		delete[] output_buffer;
	}
	catch(const char* msg)
	{
		base.setLastError(ll_safe_string(msg));
		return FALSE;
	}
	catch( ... )
	{
		base.setLastError( "Unknown J2C error" );
		return FALSE;
	}

	return TRUE;
}

BOOL LLImageJ2CKDU::getMetadata(LLImageJ2C &base)
{
	// *FIX: kdu calls our callback function if there's an error, and
	// then bombs. To regain control, we throw an exception, and
	// catch it here.
	try
	{
		setupCodeStream(base, FALSE, MODE_FAST);
		return TRUE;
	}
	catch (const char* msg)
	{
		base.setLastError(ll_safe_string(msg));
		return FALSE;
	}
	catch (...)
	{
		base.setLastError( "Unknown J2C error" );
		return FALSE;
	}
}

/*****************************************************************************/
/* STATIC                        copy_block                                  */
/*****************************************************************************/

static void copy_block(kdu_block *in, kdu_block *out)
{
	if (in->K_max_prime != out->K_max_prime)
    { 
		std::cout << "Cannot copy blocks belonging to subbands with different quantization parameters." << std::endl; 
		return;
	}
	if ((in->size.x != out->size.x) || (in->size.y != out->size.y))  
    { 
		std::cout << "Cannot copy code-blocks with different dimensions." << std::endl; 
		return;
	}
	out->missing_msbs = in->missing_msbs;
	if (out->max_passes < (in->num_passes+2))        // Gives us enough to round up
		out->set_max_passes(in->num_passes+2,false); // to the next whole bit-plane
	out->num_passes = in->num_passes;
	int num_bytes = 0;
	for (int z=0; z < in->num_passes; z++)
    {
		num_bytes += (out->pass_lengths[z] = in->pass_lengths[z]);
		out->pass_slopes[z] = in->pass_slopes[z];
    }
	
    // Just copy compressed code-bytes. Block transcoding not supported.
	if (out->max_bytes < num_bytes)
		out->set_max_bytes(num_bytes,false);
	memcpy(out->byte_buffer,in->byte_buffer,(size_t) num_bytes);
}

/*****************************************************************************/
/* STATIC                        copy_tile                                   */
/*****************************************************************************/

static void
copy_tile(kdu_tile tile_in, kdu_tile tile_out, int tnum_in, int tnum_out,
		  kdu_params *siz_in, kdu_params *siz_out, int skip_components,
		  int &num_blocks)
{
	int num_components = tile_out.get_num_components();
	int new_tpart=0, next_tpart = 1;
	
	for (int c=0; c < num_components; c++)
    {
		kdu_tile_comp comp_in, comp_out;
		comp_in = tile_in.access_component(c);
		comp_out = tile_out.access_component(c);
		int num_resolutions = comp_out.get_num_resolutions();
		//std::cout << "    Copying tile : num_resolutions = " << num_resolutions << std::endl;
		for (int r=0; r < num_resolutions; r++)
        {
			kdu_resolution res_in;  res_in = comp_in.access_resolution(r);
			kdu_resolution res_out; res_out = comp_out.access_resolution(r);
			int b, min_band;
			int num_bands = res_in.get_valid_band_indices(min_band);
			std::cout << "        Copying tile : num_bands = " << num_bands << std::endl;
			for (b=min_band; num_bands > 0; num_bands--, b++)
            {
				kdu_subband band_in;  band_in = res_in.access_subband(b);
				kdu_subband band_out; band_out = res_out.access_subband(b);
				kdu_dims blocks_in;  band_in.get_valid_blocks(blocks_in);
				kdu_dims blocks_out; band_out.get_valid_blocks(blocks_out);
				if ((blocks_in.size.x != blocks_out.size.x) ||
					(blocks_in.size.y != blocks_out.size.y))
                { 
					std::cout << "Transcoding operation cannot proceed: Code-block partitions for the input and output code-streams do not agree." << std::endl;
					return;
				}
				kdu_coords idx;
				//std::cout << "            Copying tile : block indices, x = " << blocks_out.size.x << " and y = " << blocks_out.size.y << std::endl;
				for (idx.y=0; idx.y < blocks_out.size.y; idx.y++)
				{
					for (idx.x=0; idx.x < blocks_out.size.x; idx.x++)
					{
						kdu_block *in =
						band_in.open_block(idx+blocks_in.pos,&new_tpart);
						for (; next_tpart <= new_tpart; next_tpart++)
							siz_out->copy_from(siz_in,tnum_in,tnum_out,next_tpart,
											   skip_components);
						kdu_block *out = band_out.open_block(idx+blocks_out.pos);
						copy_block(in,out);
						band_in.close_block(in);
						band_out.close_block(out);
						num_blocks++;
					}
				}
            }
        }
    }
}

// Find the block boundary for each discard level in the input image.
// We parse the input blocks and copy them in a temporary output stream.
// For the moment, we do nothing more that parsing the raw list of blocks and outputing result.
void LLImageJ2CKDU::findDiscardLevelsBoundaries(LLImageJ2C &base)
{
	// We need the number of levels in that image before starting.
	getMetadata(base);
	
	for (int discard_level = 0; discard_level < mLevels; discard_level++)
	{
		//std::cout << "Parsing discard level = " << discard_level << std::endl;
		// Create the input codestream object.
		setupCodeStream(base, TRUE, MODE_FAST);
		mCodeStreamp->apply_input_restrictions(0, 4, discard_level, 0, NULL);
		mCodeStreamp->set_max_bytes(KDU_LONG_MAX,true);
		siz_params *siz_in = mCodeStreamp->access_siz();
	
		// Create the output codestream object.
		siz_params siz;
		siz.copy_from(siz_in,-1,-1,-1,0,discard_level,false,false,false);
		siz.set(Scomponents,0,0,mCodeStreamp->get_num_components());
	
		U32 max_output_size = base.getWidth()*base.getHeight()*base.getComponents();
		max_output_size = (max_output_size < 1000 ? 1000 : max_output_size);
		U8 *output_buffer = new U8[max_output_size];
		U32 output_size = 0; // Address updated by LLKDUMemTarget to give the final compressed buffer size
		LLKDUMemTarget output(output_buffer, output_size, max_output_size);
		kdu_codestream codestream_out; 
		codestream_out.create(&siz,&output);
		//codestream_out.share_buffering(*mCodeStreamp);
		siz_params *siz_out = codestream_out.access_siz();
		siz_out->copy_from(siz_in,-1,-1,-1,0,discard_level,false,false,false);
		codestream_out.access_siz()->finalize_all(-1);
	
		// Set up rate control variables
		kdu_long max_bytes = KDU_LONG_MAX;
		kdu_params *cod = siz_out->access_cluster(COD_params);
		int total_layers;  cod->get(Clayers,0,0,total_layers);
		kdu_long *layer_bytes = new kdu_long[total_layers];
		int nel, non_empty_layers = 0;
	
		// Now ready to perform the transfer of compressed data between streams
		int flush_counter = INT_MAX;
		kdu_dims tile_indices_in;  
		mCodeStreamp->get_valid_tiles(tile_indices_in);
		kdu_dims tile_indices_out; 
		codestream_out.get_valid_tiles(tile_indices_out);
		assert((tile_indices_in.size.x == tile_indices_out.size.x) &&
			   (tile_indices_in.size.y == tile_indices_out.size.y));
		int num_blocks=0;
	
		kdu_coords idx;
		//std::cout << "Parsing tiles : x = " << tile_indices_out.size.x << " to y = " << tile_indices_out.size.y << std::endl;
		for (idx.y=0; idx.y < tile_indices_out.size.y; idx.y++)
		{
			for (idx.x=0; idx.x < tile_indices_out.size.x; idx.x++)
			{
				kdu_tile tile_in = mCodeStreamp->open_tile(idx+tile_indices_in.pos);
				int tnum_in = tile_in.get_tnum();
				int tnum_out = idx.x + idx.y*tile_indices_out.size.x;
				siz_out->copy_from(siz_in,tnum_in,tnum_out,0,0,discard_level,false,false,false);
				siz_out->finalize_all(tnum_out);
				// Note: do not open the output tile without first copying any tile-specific code-stream parameters
				kdu_tile tile_out = codestream_out.open_tile(idx+tile_indices_out.pos);
				assert(tnum_out == tile_out.get_tnum());
				copy_tile(tile_in,tile_out,tnum_in,tnum_out,siz_in,siz_out,0,num_blocks);
				tile_in.close();
				tile_out.close();
				flush_counter--;
				if ((flush_counter <= 0) && codestream_out.ready_for_flush())
				{
					flush_counter = INT_MAX;
					nel = codestream_out.trans_out(max_bytes,layer_bytes,total_layers);
					non_empty_layers = (nel > non_empty_layers)?nel:non_empty_layers;
				}
			}
		}
	
		// Generate the output code-stream
		if (codestream_out.ready_for_flush())
		{
			nel = codestream_out.trans_out(max_bytes,layer_bytes,total_layers);
			non_empty_layers = (nel > non_empty_layers)?nel:non_empty_layers;
		}
		if (non_empty_layers > total_layers)
			non_empty_layers = total_layers; // Can happen if a tile has more layers
	
		// Print out stats
		std::cout << "Code stream parsing for discard level = " << discard_level << std::endl;
		std::cout << "    Total compressed memory in  = " << mCodeStreamp->get_compressed_data_memory() << " bytes" << std::endl;
		std::cout << "    Total compressed memory out = " << codestream_out.get_compressed_data_memory() << " bytes" << std::endl;
		//std::cout << "    Output contains " << total_layers << " quality layers" << std::endl;		
		std::cout << "    Transferred " << num_blocks << " code-blocks from in to out" << std::endl;
		//std::cout << "    Read " << mCodeStreamp->get_num_tparts() << " tile-part(s) from a total of " << (int) tile_indices_in.area() << " tile(s)" << std::endl;
		std::cout << "    Total bytes read = " << mCodeStreamp->get_total_bytes() << std::endl;
		//std::cout << "    Wrote " << codestream_out.get_num_tparts() << " tile-part(s) in a total of " << (int) tile_indices_out.area() << " tile(s)" << std::endl;
		std::cout << "    Total bytes written = " << codestream_out.get_total_bytes() << std::endl;
		std::cout << "-------------" << std::endl;
	
		// Clean-up
		cleanupCodeStream();
		codestream_out.destroy();
		delete[] output_buffer;	
	}
	return;
}

void set_default_colour_weights(kdu_params *siz)
{
	kdu_params *cod = siz->access_cluster(COD_params);
	assert(cod != NULL);

	bool can_use_ycc = true;
	bool rev0 = false;
	int depth0 = 0, sub_x0 = 1, sub_y0 = 1;
	for (int c = 0; c < 3; c++)
	{
		int depth = 0; siz->get(Sprecision,c,0,depth);
		int sub_y = 1; siz->get(Ssampling,c,0,sub_y);
		int sub_x = 1; siz->get(Ssampling,c,1,sub_x);
		kdu_params *coc = cod->access_relation(-1,c);
		bool rev = false; coc->get(Creversible,0,0,rev);
		if (c == 0)
		{
			rev0 = rev; depth0 = depth; sub_x0 = sub_x; sub_y0 = sub_y;
		}
		else if ((rev != rev0) || (depth != depth0) || 
				 (sub_x != sub_x0) || (sub_y != sub_y0))
		{
			can_use_ycc = false;
		}
	}
	if (!can_use_ycc)
	{
		return;
	}

	bool use_ycc;
	if (!cod->get(Cycc,0,0,use_ycc))
	{
		cod->set(Cycc,0,0,use_ycc=true);
	}
	if (!use_ycc)
	{
		return;
	}
	float weight;
	if (cod->get(Clev_weights,0,0,weight) || cod->get(Cband_weights,0,0,weight))
	{
		// Weights already specified explicitly -> nothing to do
		return; 
	}

	// These example weights are adapted from numbers generated by Marcus Nadenau
	// at EPFL, for a viewing distance of 15 cm and a display resolution of
	// 300 DPI.

	cod->parse_string("Cband_weights:C0="
		"{0.0901},{0.2758},{0.2758},"
		"{0.7018},{0.8378},{0.8378},{1}");
	cod->parse_string("Cband_weights:C1="
		"{0.0263},{0.0863},{0.0863},"
		"{0.1362},{0.2564},{0.2564},"
		"{0.3346},{0.4691},{0.4691},"
		"{0.5444},{0.6523},{0.6523},"
		"{0.7078},{0.7797},{0.7797},{1}");
	cod->parse_string("Cband_weights:C2="
		"{0.0773},{0.1835},{0.1835},"
		"{0.2598},{0.4130},{0.4130},"
		"{0.5040},{0.6464},{0.6464},"
		"{0.7220},{0.8254},{0.8254},"
		"{0.8769},{0.9424},{0.9424},{1}");
}

/******************************************************************************/
/*                              transfer_bytes                                */
/******************************************************************************/

void transfer_bytes(kdu_byte *dest, kdu_line_buf &src, int gap, int precision)
/* Transfers source samples from the supplied line buffer into the output
byte buffer, spacing successive output samples apart by `gap' bytes
(to allow for interleaving of colour components).  The function performs
all necessary level shifting, type conversion, rounding and truncation. */
{
	int width = src.get_width();
	if (src.get_buf32() != NULL)
	{ // Decompressed samples have a 32-bit representation (integer or float)
		assert(precision >= 8); // Else would have used 16 bit representation
		kdu_sample32 *sp = src.get_buf32();
		if (!src.is_absolute())
		{ // Transferring normalized floating point data.
			float scale16 = (float)(1<<16);
			kdu_int32 val;

			for (; width > 0; width--, sp++, dest+=gap)
			{
				val = (kdu_int32)(sp->fval*scale16);
				val = (val+128)>>8; // May be faster than true rounding
				val += 128;
				if (val & ((-1)<<8))
				{
					val = (val < 0 ? 0 : 255);
				}
				*dest = (kdu_byte) val;
			}
		}
		else
		{ // Transferring 32-bit absolute integers.
			kdu_int32 val;
			kdu_int32 downshift = precision-8;
			kdu_int32 offset = (1<<downshift)>>1;

			for (; width > 0; width--, sp++, dest+=gap)
			{
				val = sp->ival;
				val = (val+offset)>>downshift;
				val += 128;
				if (val & ((-1)<<8))
				{
					val = (val < 0 ? 0 : 255);
				}
				*dest = (kdu_byte) val;
			}
		}
	}
	else
	{ // Source data is 16 bits.
		kdu_sample16 *sp = src.get_buf16();
		if (!src.is_absolute())
		{ // Transferring 16-bit fixed point quantities
			kdu_int16 val;

			if (precision >= 8)
			{ // Can essentially ignore the bit-depth.
				for (; width > 0; width--, sp++, dest+=gap)
				{
					val = sp->ival;
					val += (1<<(KDU_FIX_POINT-8))>>1;
					val >>= (KDU_FIX_POINT-8);
					val += 128;
					if (val & ((-1)<<8))
					{
						val = (val < 0 ? 0 : 255);
					}
					*dest = (kdu_byte) val;
				}
			}
			else
			{ // Need to force zeros into one or more least significant bits.
				kdu_int16 downshift = KDU_FIX_POINT-precision;
				kdu_int16 upshift = 8-precision;
				kdu_int16 offset = 1<<(downshift-1);

				for (; width > 0; width--, sp++, dest+=gap)
				{
					val = sp->ival;
					val = (val+offset)>>downshift;
					val <<= upshift;
					val += 128;
					if (val & ((-1)<<8))
					{
						val = (val < 0 ? 0 : 256 - (1<<upshift));
					}
					*dest = (kdu_byte) val;
				}
			}
		}
		else
		{ // Transferring 16-bit absolute integers.
			kdu_int16 val;

			if (precision >= 8)
			{
				kdu_int16 downshift = precision-8;
				kdu_int16 offset = (1<<downshift)>>1;

				for (; width > 0; width--, sp++, dest+=gap)
				{
					val = sp->ival;
					val = (val+offset)>>downshift;
					val += 128;
					if (val & ((-1)<<8))
					{
						val = (val < 0 ? 0 : 255);
					}
					*dest = (kdu_byte) val;
				}
			}
			else
			{
				kdu_int16 upshift = 8-precision;

				for (; width > 0; width--, sp++, dest+=gap)
				{
					val = sp->ival;
					val <<= upshift;
					val += 128;
					if (val & ((-1)<<8))
					{
						val = (val < 0 ? 0 : 256 - (1<<upshift));
					}
					*dest = (kdu_byte) val;
				}
			}
		}
	}
}

// <FS:ND> KDU 7.3.2 upgrade
// LLKDUDecodeState::LLKDUDecodeState(kdu_tile tile, kdu_byte *buf, S32 row_gap)
LLKDUDecodeState::LLKDUDecodeState(kdu_tile tile, kdu_byte *buf, S32 row_gap, kdu_codestream &aStream )
// </FS:ND>
{
	S32 c;

	mTile = tile;
	mBuf = buf;
	mRowGap = row_gap;

	mNumComponents = tile.get_num_components();

	llassert(mNumComponents <= 4);
	mUseYCC = tile.get_ycc();

	for (c = 0; c < 4; ++c)
	{
		mReversible[c] = false;
		mBitDepths[c] = 0;
	}

	// Open tile-components and create processing engines and resources
	for (c = 0; c < mNumComponents; c++)
	{
		mComps[c] = mTile.access_component(c);
		mReversible[c] = mComps[c].get_reversible();
		mBitDepths[c] = mComps[c].get_bit_depth();
		kdu_resolution res = mComps[c].access_resolution(); // Get top resolution
		kdu_dims comp_dims; res.get_dims(comp_dims);
		if (c == 0)
		{
			mDims = comp_dims;
		}
		else
		{
			llassert(mDims == comp_dims); // Safety check; the caller has ensured this
		}
		bool use_shorts = (mComps[c].get_bit_depth(true) <= 16);
		mLines[c].pre_create(&mAllocator,mDims.size.x,mReversible[c],use_shorts,0,0);
		if (res.which() == 0) // No DWT levels used
		{
			mEngines[c] = kdu_decoder(res.access_subband(LL_BAND),&mAllocator,use_shorts);
		}
		else
		{
			mEngines[c] = kdu_synthesis(res,&mAllocator,use_shorts);
		}
	}

	// <FS:ND> KDU 7.3.2 upgrade
	// mAllocator.finalize(); // Actually creates buffering resources
	mAllocator.finalize( aStream ); // Actually creates buffering resources
	// </FS:ND>

	for (c = 0; c < mNumComponents; c++)
	{
		mLines[c].create(); // Grabs resources from the allocator.
	}
}

LLKDUDecodeState::~LLKDUDecodeState()
{
	// Cleanup
	for (S32 c = 0; c < mNumComponents; c++)
	{
		mEngines[c].destroy(); // engines are interfaces; no default destructors
	}
	mTile.close();
}

BOOL LLKDUDecodeState::processTileDecode(F32 decode_time, BOOL limit_time)
/* Decompresses a tile, writing the data into the supplied byte buffer.
The buffer contains interleaved image components, if there are any.
Although you may think of the buffer as belonging entirely to this tile,
the `buf' pointer may actually point into a larger buffer representing
multiple tiles.  For this reason, `row_gap' is needed to identify the
separation between consecutive rows in the real buffer. */
{
	S32 c;
	// Now walk through the lines of the buffer, recovering them from the
	// relevant tile-component processing engines.

	LLTimer decode_timer;
	while (mDims.size.y--)
	{
		for (c = 0; c < mNumComponents; c++)
		{
			mEngines[c].pull(mLines[c]);
		}
		if ((mNumComponents >= 3) && mUseYCC)
		{
			kdu_convert_ycc_to_rgb(mLines[0],mLines[1],mLines[2]);
		}
		for (c = 0; c < mNumComponents; c++)
		{
			transfer_bytes(mBuf+c,mLines[c],mNumComponents,mBitDepths[c]);
		}
		mBuf += mRowGap;
		if (mDims.size.y % 10)
		{
			if (limit_time && decode_timer.getElapsedTimeF32() > decode_time)
			{
				return FALSE;
			}
		}
	}
	return TRUE;
}

// kdc_flow_control 

kdc_flow_control::kdc_flow_control (kdu_image_in_base *img_in, kdu_codestream codestream)
{
	int n;
	
	this->codestream = codestream;
	codestream.get_valid_tiles(valid_tile_indices);
	tile_idx = valid_tile_indices.pos;
	tile = codestream.open_tile(tile_idx,NULL);
	
	// Set up the individual components
	num_components = codestream.get_num_components(true);
	components = new kdc_component_flow_control[num_components];
	count_delta = 0;
	kdc_component_flow_control *comp = components;
	for (n = 0; n < num_components; n++, comp++)
	{
		comp->line = NULL;
		comp->reader = img_in;
		kdu_coords subsampling;  
		codestream.get_subsampling(n,subsampling,true);
		kdu_dims dims;  
		codestream.get_tile_dims(tile_idx,n,dims,true);
		comp->vert_subsampling = subsampling.y;
		if ((n == 0) || (comp->vert_subsampling < count_delta))
		{
			count_delta = comp->vert_subsampling;
		}
		comp->ratio_counter = 0;
		comp->remaining_lines = comp->initial_lines = dims.size.y;
	}
	assert(num_components >= 0);
	
	tile.set_components_of_interest(num_components);
	max_buffer_memory = engine.create(codestream,tile,false,NULL,false,1,NULL,NULL,false);
}

kdc_flow_control::~kdc_flow_control()
{
	if (components != NULL)
	{
		delete[] components;
	}
	if (engine.exists())
	{
		engine.destroy();
	}
}

bool kdc_flow_control::advance_components()
{
	bool found_line = false;
	while (!found_line)
	{
		bool all_done = true;
		kdc_component_flow_control *comp = components;
		for (int n = 0; n < num_components; n++, comp++)
		{
			assert(comp->ratio_counter >= 0);
			if (comp->remaining_lines > 0)
			{
				all_done = false;
				comp->ratio_counter -= count_delta;
				if (comp->ratio_counter < 0)
				{
					found_line = true;
					comp->line = engine.exchange_line(n,NULL,NULL);
					assert(comp->line != NULL);
					if (comp->line->get_width())
					{
						comp->reader->get(n,*(comp->line),0);
					}
				}
			}
		}
		if (all_done)
		{
			return false;
		}
	}
	return true;
}

void kdc_flow_control::process_components()
{
	kdc_component_flow_control *comp = components;
	for (int n = 0; n < num_components; n++, comp++)
	{
		if (comp->ratio_counter < 0)
		{
			comp->ratio_counter += comp->vert_subsampling;
			assert(comp->ratio_counter >= 0);
			assert(comp->remaining_lines > 0);
			comp->remaining_lines--;
			assert(comp->line != NULL);
			engine.exchange_line(n,comp->line,NULL);
			comp->line = NULL;
		}
	}
}<|MERGE_RESOLUTION|>--- conflicted
+++ resolved
@@ -176,12 +176,8 @@
 
 void LLKDUMessageError::put_text(const char *s)
 {
-<<<<<<< HEAD
 	// <FS_AO: decrease performance-killing spam>
-	LL_INFOS_ONCE("LLImageJ2CKDU") << "KDU Error: " << s << llendl;
-=======
-	LL_INFOS() << "KDU Error: " << s << LL_ENDL;
->>>>>>> d0ef02c2
+	LL_INFOS_ONCE("LLImageJ2CKDU") << "KDU Error: " << s << LL_ENDL;
 }
 
 void LLKDUMessageError::put_text(const kdu_uint16 *s)
