/**
 * @file llimagej2ckdu.cpp
 * @brief This is an implementation of JPEG2000 encode/decode using Kakadu
 *
 * $LicenseInfo:firstyear=2010&license=viewerlgpl$
 * Second Life Viewer Source Code
 * Copyright (C) 2010, Linden Research, Inc.
 *
 * This library is free software; you can redistribute it and/or
 * modify it under the terms of the GNU Lesser General Public
 * License as published by the Free Software Foundation;
 * version 2.1 of the License only.
 *
 * This library is distributed in the hope that it will be useful,
 * but WITHOUT ANY WARRANTY; without even the implied warranty of
 * MERCHANTABILITY or FITNESS FOR A PARTICULAR PURPOSE.  See the GNU
 * Lesser General Public License for more details.
 *
 * You should have received a copy of the GNU Lesser General Public
 * License along with this library; if not, write to the Free Software
 * Foundation, Inc., 51 Franklin Street, Fifth Floor, Boston, MA  02110-1301  USA
 *
 * Linden Research, Inc., 945 Battery Street, San Francisco, CA  94111  USA
 * $/LicenseInfo$
 */

#include "linden_common.h"

#include "llimagej2ckdu.h"

#include "lltimer.h"
#include "llpointer.h"
#include "llmath.h"
#include "llkdumem.h"
// #include "fstelemetry.h" // <FS:Beq> instrument image decodes
#define kdu_xxxx "kdu_block_coding.h"
#include "include_kdu_xxxx.h"

// Avoid ubiquitous necessity of kdu_core:: qualification
using namespace kdu_core;

#include "llexception.h"
#include <boost/exception/diagnostic_information.hpp>
#include <sstream>
#include <iomanip>

// Turns out this must NOT be in the anonymous namespace!
namespace kdu_core
{
// stream kdu_dims to std::ostream
inline
std::ostream& operator<<(std::ostream& out, const kdu_dims& dims)
{
    return out << "(" << dims.pos.x << "," << dims.pos.y << "),"
                  "[" << dims.size.x << "x" << dims.size.y << "]";
}
} // namespace kdu_core

// operator<<(std::ostream&, const kdu_dims&) must precede #include "stringize.h"
#include "stringize.h"

namespace {
// Failure to load an image shouldn't crash the whole viewer.
struct KDUError: public LLContinueError
{
    KDUError(const std::string& msg): LLContinueError(msg) {}
};

// KDU defines int error codes as hex values, so we should log them in hex
// so we can grep KDU headers for the hex. However those hex values
// generally "happen" to encode big-endian multibyte character sequences,
// e.g. KDU_ERROR_EXCEPTION is 0x6b647545: 'kduE'
// But beware because KDU_NULL_EXCEPTION is simply 0 -- which doesn't
// preclude somebody from throwing it.
std::string report_kdu_exception(kdu_exception mb)
{
    std::ostringstream out;
    // always report mb in hex
    out << "kdu_exception " << std::hex << mb;

    // Also display as many chars as are encoded in the kdu_exception
    // value. Make a char array; reserve 1 extra byte for nul terminator.
    char bytes[sizeof(kdu_exception) + 1];
    // Back up through 'bytes'
    char *bptr = bytes + sizeof(bytes);
    *(--bptr) = '\0';
    while (mb)
    {
        // store low-order byte of mb in next-left char
        *(--bptr) = char(mb & 0xFF);
        // then shift mb right by one byte
        mb >>= 8;
    }
    // did that produce any characters?
    if (*bptr)
    {
        out << " (" << bptr << ')';
    }

    return out.str();
}
} // anonymous namespace


class kdc_flow_control {

public:
    kdc_flow_control(kdu_supp::kdu_image_in_base *img_in, kdu_codestream codestream);
    ~kdc_flow_control();
    bool advance_components();
    void process_components();

private:

    struct kdc_component_flow_control {
    public:
        kdu_supp::kdu_image_in_base *reader;
        int vert_subsampling;
        int ratio_counter;  /*  Initialized to 0, decremented by `count_delta';
                                when < 0, a new line must be processed, after
                                which it is incremented by `vert_subsampling'.  */
        int initial_lines;
        int remaining_lines;
        kdu_line_buf *line;
    };

    kdu_codestream codestream;
    kdu_dims valid_tile_indices;
    kdu_coords tile_idx;
    kdu_tile tile;
    int num_components;
    kdc_component_flow_control *components;
    int count_delta; // Holds the minimum of the `vert_subsampling' fields
    kdu_multi_analysis engine;
    kdu_long max_buffer_memory;
};

//
// Kakadu specific implementation
//
void set_default_colour_weights(kdu_params *siz);
// <FS:CR> Various missing prototypes
LLImageJ2CImpl* fallbackCreateLLImageJ2CImpl();
// </FS:CR>

// Factory function: see declaration in llimagej2c.cpp
LLImageJ2CImpl* fallbackCreateLLImageJ2CImpl()
{
    return new LLImageJ2CKDU();
}

std::string LLImageJ2CKDU::getEngineInfo() const
{
    return llformat("KDU %s", KDU_CORE_VERSION);
}

class LLKDUDecodeState
{
public:
    LLKDUDecodeState(kdu_tile tile, kdu_byte *buf, S32 row_gap,
                     kdu_codestream* codestreamp);
    ~LLKDUDecodeState();
    bool processTileDecode(F32 decode_time, bool limit_time = true);

private:
    S32 mNumComponents;
    bool mUseYCC;
    kdu_dims mDims;
    kdu_sample_allocator mAllocator;

    // <FS:ND> KDU 8.0.1 compatibiliy
#if KDU_MAJOR_VERSION >= 8
    kdu_push_pull_params mPushPullParams;
#endif
    // </FS:ND>

    kdu_tile_comp mComps[4];
    kdu_line_buf mLines[4];
    kdu_pull_ifc mEngines[4];
    bool mReversible[4]; // Some components may be reversible and others not
    int mBitDepths[4];   // Original bit-depth may be quite different from 8

    kdu_tile mTile;
    kdu_byte *mBuf;
    S32 mRowGap;
};

// Stuff for new kdu error handling
class LLKDUMessage: public kdu_message
{
public:
    LLKDUMessage(const std::string& type):
        mType(type)
    {}

    virtual void put_text(const char *s)
    {
        LL_INFOS() << "KDU " << mType << ": " << s << LL_ENDL;
    }

    virtual void put_text(const kdu_uint16 *s)
    {
        // The previous implementation simply streamed 's' to the log. So
        // either this put_text() override was never called -- or it produced
        // some baffling log messages -- because I assert that streaming a
        // const kdu_uint16* to a std::ostream will display only the hex value
        // of the pointer.
        LL_INFOS() << "KDU " << mType << ": "
                   << utf16str_to_utf8str(llutf16string(s)) << LL_ENDL;
    }

private:
    std::string mType;
};

struct LLKDUMessageWarning : public LLKDUMessage
{
    LLKDUMessageWarning():
        LLKDUMessage("Warning")
    {
        kdu_customize_warnings(this);
    }
};
// Instantiating LLKDUMessageWarning calls kdu_customize_warnings() with the
// new instance. Make it static so this only happens once.
static LLKDUMessageWarning sWarningHandler;

struct LLKDUMessageError : public LLKDUMessage
{
    LLKDUMessageError():
        LLKDUMessage("Error")
    {
        kdu_customize_errors(this);
    }

    virtual void flush(bool end_of_message = false)
    {
        // According to the documentation nat found:
        // http://pirlwww.lpl.arizona.edu/resources/guide/software/Kakadu/html_pages/globals__kdu$mize_errors.html
        // "If a kdu_error object is destroyed, handler→flush will be called with
        // an end_of_message argument equal to true and the process will
        // subsequently be terminated through exit. The termination may be
        // avoided, however, by throwing an exception from within the message
        // terminating handler→flush call."
        // So throwing an exception here isn't arbitrary: we MUST throw an
        // exception if we want to recover from a KDU error.
        // Because this confused me: the above quote specifically refers to
        // the kdu_error class, which is constructed internally within KDU at
        // the point where a fatal error is discovered and reported. It is NOT
        // talking about the kdu_message subclass passed to
        // kdu_customize_errors(). Destroying this static object at program
        // shutdown will NOT engage the behavior described above.
        if (end_of_message)
        {
            LLTHROW(KDUError("LLKDUMessageError::flush()"));
        }
    }
};
// Instantiating LLKDUMessageError calls kdu_customize_errors() with the new
// instance. Make it static so this only happens once.
static LLKDUMessageError sErrorHandler;

LLImageJ2CKDU::LLImageJ2CKDU() : LLImageJ2CImpl(),
    mInputp(),
    mCodeStreamp(),
    mTPosp(),
    mTileIndicesp(),
    mRawImagep(NULL),
    mDecodeState(),
    mBlocksSize(-1),
    mPrecinctsSize(-1),
    mLevels(0)
{
}

LLImageJ2CKDU::~LLImageJ2CKDU()
{
    cleanupCodeStream(); // in case destroyed before decode completed
}

// Stuff for new simple decode
void transfer_bytes(kdu_byte *dest, kdu_line_buf &src, int gap, int precision);

// This is called by the real (private) initDecode() (keep_codestream true)
// and getMetadata() methods (keep_codestream false). As far as nat can tell,
// mode is always MODE_FAST. It was called by findDiscardLevelsBoundaries()
// as well, when that still existed, with keep_codestream true and MODE_FAST.
void LLImageJ2CKDU::setupCodeStream(LLImageJ2C &base, bool keep_codestream, ECodeStreamMode mode)
{
<<<<<<< HEAD
	LL_PROFILE_ZONE_SCOPED_CATEGORY_TEXTURE;	// <FS:Beq> instrument image decodes
	LLImageDataLock lock(&base);

	S32 data_size = base.getDataSize();
	S32 max_bytes = (base.getMaxBytes() ? base.getMaxBytes() : data_size);

	//
	//  Initialization
	//
	mCodeStreamp.reset();

	// It's not clear to nat under what circumstances we would reuse a
	// pre-existing LLKDUMemSource instance. As of 2016-08-05, it consists of
	// two U32s and a pointer, so it's not as if it would be a huge overhead
	// to allocate a new one every time.
	// Also -- why is base.getData() tested specifically here? If that returns
	// NULL, shouldn't we bail out of the whole method?
	if (!mInputp && base.getData())
	{
		// The compressed data has been loaded
		// Setup the source for the codestream
		mInputp.reset(new LLKDUMemSource(base.getData(), data_size));
	}

	if (mInputp)
	{
		// This is LLKDUMemSource::reset(), not boost::scoped_ptr::reset().
		mInputp->reset();
	}

	mCodeStreamp->create(mInputp.get());

	// Set the maximum number of bytes to use from the codestream
	// *TODO: This seems to be wrong. The base class should have no idea of
	// how j2c compression works so no good way of computing what's the byte
	// range to be used.
=======
    LL_PROFILE_ZONE_SCOPED_CATEGORY_TEXTURE;    // <FS:Beq> instrument image decodes
    S32 data_size = base.getDataSize();
    S32 max_bytes = (base.getMaxBytes() ? base.getMaxBytes() : data_size);

    //
    //  Initialization
    //
    mCodeStreamp.reset();

    // It's not clear to nat under what circumstances we would reuse a
    // pre-existing LLKDUMemSource instance. As of 2016-08-05, it consists of
    // two U32s and a pointer, so it's not as if it would be a huge overhead
    // to allocate a new one every time.
    // Also -- why is base.getData() tested specifically here? If that returns
    // NULL, shouldn't we bail out of the whole method?
    if (!mInputp && base.getData())
    {
        // The compressed data has been loaded
        // Setup the source for the codestream
        mInputp.reset(new LLKDUMemSource(base.getData(), data_size));
    }

    if (mInputp)
    {
        // This is LLKDUMemSource::reset(), not boost::scoped_ptr::reset().
        mInputp->reset();
    }

    mCodeStreamp->create(mInputp.get());

    // Set the maximum number of bytes to use from the codestream
    // *TODO: This seems to be wrong. The base class should have no idea of
    // how j2c compression works so no good way of computing what's the byte
    // range to be used.
>>>>>>> c06fb4e0
#if (KDU_MAJOR_VERSION*10000 + KDU_MINOR_VERSION*100 + KDU_PATCH_VERSION) >= 80200
    mCodeStreamp->set_max_bytes(max_bytes, false);
#else
    mCodeStreamp->set_max_bytes(max_bytes,true);
#endif


    //  If you want to flip or rotate the image for some reason, change
    // the resolution, or identify a restricted region of interest, this is
    // the place to do it.  You may use "kdu_codestream::change_appearance"
    // and "kdu_codestream::apply_input_restrictions" for this purpose.
    //  If you wish to truncate the code-stream prior to decompression, you
    // may use "kdu_codestream::set_max_bytes".
    //  If you wish to retain all compressed data so that the material
    // can be decompressed multiple times, possibly with different appearance
    // parameters, you should call "kdu_codestream::set_persistent" here.
    //  There are a variety of other features which must be enabled at
    // this point if you want to take advantage of them.  See the
    // descriptions appearing with the "kdu_codestream" interface functions
    // in "kdu_compressed.h" for an itemized account of these capabilities.

    switch (mode)
    {
    case MODE_FAST:
        mCodeStreamp->set_fast();
        break;
    case MODE_RESILIENT:
        mCodeStreamp->set_resilient();
        break;
    case MODE_FUSSY:
        mCodeStreamp->set_fussy();
        break;
    default:
        llassert(0);
        mCodeStreamp->set_fast();
    }

    kdu_dims dims;
    mCodeStreamp->get_dims(0,dims);

    S32 components = mCodeStreamp->get_num_components();

    // Check that components have consistent dimensions (for PPM file)
    for (int idx = 1; idx < components; ++idx)
    {
        kdu_dims other_dims;
        mCodeStreamp->get_dims(idx, other_dims);
        if (other_dims != dims)
        {
            // This method is only called from methods that catch KDUError.
            // We want to fail the image load, not crash the viewer.
            LLTHROW(KDUError(STRINGIZE("Component " << idx << " dimensions "
                                       << stringize(other_dims)
                                       << " do not match component 0 dimensions "
                                       << stringize(dims) << "!")));
        }
    }

    // Get the number of resolution levels in that image
    mLevels = mCodeStreamp->get_min_dwt_levels();

    // Set the base dimensions
    base.setSize(dims.size.x, dims.size.y, components);
    base.setLevels(mLevels);

    if (!keep_codestream)
    {
        mCodeStreamp.reset();
        mInputp.reset();
    }
}

void LLImageJ2CKDU::cleanupCodeStream()
{
    LL_PROFILE_ZONE_SCOPED_CATEGORY_TEXTURE;
    mInputp.reset();
    mDecodeState.reset();
    mCodeStreamp.reset();
    mTPosp.reset();
    mTileIndicesp.reset();
}

// This is the protected virtual method called by LLImageJ2C::initDecode().
// However, as far as nat can tell, LLImageJ2C::initDecode() is called only by
// llimage_libtest.cpp's load_image() function. No detectable production use.
bool LLImageJ2CKDU::initDecode(LLImageJ2C &base, LLImageRaw &raw_image, int discard_level, int* region)
{
    return initDecode(base,raw_image,0.0f,MODE_FAST,0,4,discard_level,region);
}

bool LLImageJ2CKDU::initEncode(LLImageJ2C &base, LLImageRaw &raw_image, int blocks_size, int precincts_size, int levels)
{
    mPrecinctsSize = precincts_size;
    if (mPrecinctsSize != -1)
    {
        mPrecinctsSize = get_lower_power_two(mPrecinctsSize,MAX_PRECINCT_SIZE);
        mPrecinctsSize = llmax(mPrecinctsSize,MIN_PRECINCT_SIZE);
    }
    mBlocksSize = blocks_size;
    if (mBlocksSize != -1)
    {
        mBlocksSize = get_lower_power_two(mBlocksSize,MAX_BLOCK_SIZE);
        mBlocksSize = llmax(mBlocksSize,MIN_BLOCK_SIZE);
        if (mPrecinctsSize != -1)
        {
            mBlocksSize = llmin(mBlocksSize,mPrecinctsSize);    // blocks *must* be smaller than precincts
        }
    }
    mLevels = levels;
    if (mLevels != 0)
    {
        mLevels = llclamp(mLevels,MIN_DECOMPOSITION_LEVELS,MAX_DECOMPOSITION_LEVELS);
        base.setLevels(mLevels);
    }
    return true;
}

// This is the real (private) initDecode() called both by the protected
// initDecode() method and by decodeImpl(). As far as nat can tell, only the
// decodeImpl() usage matters for production.
bool LLImageJ2CKDU::initDecode(LLImageJ2C &base, LLImageRaw &raw_image, F32 decode_time, ECodeStreamMode mode, S32 first_channel, S32 max_channel_count, int discard_level, int* region)
{
    LL_PROFILE_ZONE_SCOPED_CATEGORY_TEXTURE;
    base.resetLastError();

    // *FIX: kdu calls our callback function if there's an error, and then bombs.
    // To regain control, we throw an exception, and catch it here.
    try
    {
        // Merov : Test!! DO NOT COMMIT!!
        //findDiscardLevelsBoundaries(base);

        base.updateRawDiscardLevel();
        setupCodeStream(base, true, mode);

        mRawImagep = &raw_image;
        mCodeStreamp->change_appearance(false, true, false);

        // Apply loading discard level and cropping if required
        kdu_dims* region_kdu = NULL;
        if (region != NULL)
        {
            region_kdu = new kdu_dims;
            region_kdu->pos.x  = region[0];
            region_kdu->pos.y  = region[1];
            region_kdu->size.x = region[2] - region[0];
            region_kdu->size.y = region[3] - region[1];
        }
        int discard = (discard_level != -1 ? discard_level : base.getRawDiscardLevel());
        //LL_INFOS() << "Merov debug : initDecode, discard used = " << discard << ", asked = " << discard_level << LL_ENDL;
        // Apply loading restrictions
        mCodeStreamp->apply_input_restrictions( first_channel, max_channel_count, discard, 0, region_kdu);

        // Clean-up
        if (region_kdu)
        {
            delete region_kdu;
            region_kdu = NULL;
        }

        // Resize raw_image according to the image to be decoded
        kdu_dims dims; mCodeStreamp->get_dims(0,dims);
        S32 channels = base.getComponents() - first_channel;
        channels = llmin(channels,max_channel_count);
        raw_image.resize(dims.size.x, dims.size.y, channels);

        if (!mTileIndicesp)
        {
            mTileIndicesp.reset(new kdu_dims);
        }
        mCodeStreamp->get_valid_tiles(*mTileIndicesp);
        if (!mTPosp)
        {
            mTPosp.reset(new kdu_coords);
            mTPosp->y = 0;
            mTPosp->x = 0;
        }
    }
    catch (const KDUError& msg)
    {
        base.setLastError(msg.what());
        return false;
    }
    catch (kdu_exception kdu_value)
    {
        // KDU internally throws kdu_exception. It's possible that such an
        // exception might leak out into our code. Catch kdu_exception
        // specially because boost::current_exception_diagnostic_information()
        // could do nothing with it.
        base.setLastError(report_kdu_exception(kdu_value));
        return false;
    }
    catch (...)
    {
        base.setLastError("Unknown J2C error: " +
                          boost::current_exception_diagnostic_information());
        return false;
    }

    return true;
}


// Returns true to mean done, whether successful or not.
bool LLImageJ2CKDU::decodeImpl(LLImageJ2C &base, LLImageRaw &raw_image, F32 decode_time, S32 first_channel, S32 max_channel_count)
{
    LL_PROFILE_ZONE_SCOPED_CATEGORY_TEXTURE;
<<<<<<< HEAD

	LLImageDataLock lockIn(&base);
	LLImageDataLock lockOut(&raw_image);

	ECodeStreamMode mode = MODE_FAST;

	bool limit_time = decode_time > 0.0f;
	LLTimer decode_timer;

	if (!mCodeStreamp->exists())
	{
		if (!initDecode(base, raw_image, decode_time, mode, first_channel, max_channel_count))
		{
			// Initializing the J2C decode failed, bail out.
			cleanupCodeStream();
			return true; // done
		}
	}

	// <FS:Techwolf Lupindo> texture comment metadata reader
	// <FS:LO> get_text() will return a NULL pointer if no comment exists, but will return a proper null terminated string even if the comment is ""
	if(mCodeStreamp->get_comment().get_text())
	{
		raw_image.mComment.assign(mCodeStreamp->get_comment().get_text());
	}
	// </FS:LO>
	// </FS:Techwolf Lupindo>

	// These can probably be grabbed from what's saved in the class.
	kdu_dims dims;
	mCodeStreamp->get_dims(0, dims);

	// Now we are ready to walk through the tiles processing them one-by-one.
	kdu_byte *buffer = raw_image.getData();
	if (!buffer)
	{
		base.setLastError("Memory error");
		base.decodeFailed();
		cleanupCodeStream();
		return true; // done
	}

	while (mTPosp->y < mTileIndicesp->size.y)
	{
		while (mTPosp->x < mTileIndicesp->size.x)
		{
			try
			{
				if (!mDecodeState)
				{
					kdu_tile tile = mCodeStreamp->open_tile(*(mTPosp)+mTileIndicesp->pos);

					// Find the region of the buffer occupied by this
					// tile.  Note that we have no control over
					// sub-sampling factors which might have been used
					// during compression and so it can happen that tiles
					// (at the image component level) actually have
					// different dimensions.  For this reason, we cannot
					// figure out the buffer region occupied by a tile
					// directly from the tile indices.  Instead, we query
					// the highest resolution of the first tile-component
					// concerning its location and size on the canvas --
					// the `dims' object already holds the location and
					// size of the entire image component on the same
					// canvas coordinate system.  Comparing the two tells
					// us where the current tile is in the buffer.
					S32 channels = base.getComponents() - first_channel;
					if (channels > max_channel_count)
					{
						channels = max_channel_count;
					}
					kdu_resolution res = tile.access_component(0).access_resolution();
					kdu_dims tile_dims; res.get_dims(tile_dims);
					kdu_coords offset = tile_dims.pos - dims.pos;
					int row_gap = channels*dims.size.x; // inter-row separation
					kdu_byte *buf = buffer + offset.y*row_gap + offset.x*channels;
					mDecodeState.reset(new LLKDUDecodeState(tile, buf, row_gap,
															mCodeStreamp.get()));
				}
				// Do the actual processing
				F32 remaining_time = limit_time ? decode_time - decode_timer.getElapsedTimeF32().value() : 0.0f;
				// This is where we do the actual decode.  If we run out of time, return false.
				if (mDecodeState->processTileDecode(remaining_time, limit_time))
				{
					mDecodeState.reset();
				}
				else
				{
					// Not finished decoding yet.
					base.setLastError("Ran out of time while decoding");
					base.decodeFailed();
					cleanupCodeStream();
					return false;
				}
			}
			catch (const KDUError& msg)
			{
				base.setLastError(msg.what());
				base.decodeFailed();
				cleanupCodeStream();
				return true; // done
			}
			catch (kdu_exception kdu_value)
			{
				// KDU internally throws kdu_exception. It's possible that such an
				// exception might leak out into our code. Catch kdu_exception
				// specially because boost::current_exception_diagnostic_information()
				// could do nothing with it.
				base.setLastError(report_kdu_exception(kdu_value));
				base.decodeFailed();
				cleanupCodeStream();
				return true; // done
			}
			catch (...)
			{
				base.setLastError("Unknown J2C error: " +
								  boost::current_exception_diagnostic_information());
				base.decodeFailed();
				cleanupCodeStream();
				return true; // done
			}


			mTPosp->x++;
		}
		mTPosp->y++;
		mTPosp->x = 0;
	}

	cleanupCodeStream();

	return true;
=======
    ECodeStreamMode mode = MODE_FAST;

    LLTimer decode_timer;

    if (!mCodeStreamp->exists())
    {
        if (!initDecode(base, raw_image, decode_time, mode, first_channel, max_channel_count))
        {
            // Initializing the J2C decode failed, bail out.
            cleanupCodeStream();
            return true; // done
        }
    }

    // <FS:Techwolf Lupindo> texture comment metadata reader
    // <FS:LO> get_text() will return a NULL pointer if no comment exists, but will return a proper null terminated string even if the comment is ""
    if(mCodeStreamp->get_comment().get_text())
    {
        raw_image.mComment.assign(mCodeStreamp->get_comment().get_text());
    }
    // </FS:LO>
    // </FS:Techwolf Lupindo>

    // These can probably be grabbed from what's saved in the class.
    kdu_dims dims;
    mCodeStreamp->get_dims(0,dims);

    // Now we are ready to walk through the tiles processing them one-by-one.
    kdu_byte *buffer = raw_image.getData();
    if (!buffer)
    {
        base.setLastError("Memory error");
        base.decodeFailed();
        cleanupCodeStream();
        return true; // done
    }

    while (mTPosp->y < mTileIndicesp->size.y)
    {
        while (mTPosp->x < mTileIndicesp->size.x)
        {
            try
            {
                if (!mDecodeState)
                {
                    kdu_tile tile = mCodeStreamp->open_tile(*(mTPosp)+mTileIndicesp->pos);

                    // Find the region of the buffer occupied by this
                    // tile.  Note that we have no control over
                    // sub-sampling factors which might have been used
                    // during compression and so it can happen that tiles
                    // (at the image component level) actually have
                    // different dimensions.  For this reason, we cannot
                    // figure out the buffer region occupied by a tile
                    // directly from the tile indices.  Instead, we query
                    // the highest resolution of the first tile-component
                    // concerning its location and size on the canvas --
                    // the `dims' object already holds the location and
                    // size of the entire image component on the same
                    // canvas coordinate system.  Comparing the two tells
                    // us where the current tile is in the buffer.
                    S32 channels = base.getComponents() - first_channel;
                    if (channels > max_channel_count)
                    {
                        channels = max_channel_count;
                    }
                    kdu_resolution res = tile.access_component(0).access_resolution();
                    kdu_dims tile_dims; res.get_dims(tile_dims);
                    kdu_coords offset = tile_dims.pos - dims.pos;
                    int row_gap = channels*dims.size.x; // inter-row separation
                    kdu_byte *buf = buffer + offset.y*row_gap + offset.x*channels;
                    mDecodeState.reset(new LLKDUDecodeState(tile, buf, row_gap,
                                                            mCodeStreamp.get()));
                }
                // Do the actual processing
                F32 remaining_time = decode_time - decode_timer.getElapsedTimeF32();
                // This is where we do the actual decode.  If we run out of time, return false.
                if (mDecodeState->processTileDecode(remaining_time, (decode_time > 0.0f)))
                {
                    mDecodeState.reset();
                }
                else
                {
                    // Not finished decoding yet.
                    //                  setLastError("Ran out of time while decoding");
                    return false;
                }
            }
            catch (const KDUError& msg)
            {
                base.setLastError(msg.what());
                base.decodeFailed();
                cleanupCodeStream();
                return true; // done
            }
            catch (kdu_exception kdu_value)
            {
                // KDU internally throws kdu_exception. It's possible that such an
                // exception might leak out into our code. Catch kdu_exception
                // specially because boost::current_exception_diagnostic_information()
                // could do nothing with it.
                base.setLastError(report_kdu_exception(kdu_value));
                base.decodeFailed();
                cleanupCodeStream();
                return true; // done
            }
            catch (...)
            {
                base.setLastError("Unknown J2C error: " +
                                  boost::current_exception_diagnostic_information());
                base.decodeFailed();
                cleanupCodeStream();
                return true; // done
            }


            mTPosp->x++;
        }
        mTPosp->y++;
        mTPosp->x = 0;
    }

    cleanupCodeStream();

    return true;
>>>>>>> c06fb4e0
}


bool LLImageJ2CKDU::encodeImpl(LLImageJ2C &base, const LLImageRaw &raw_image, const char* comment_text, F32 encode_time, bool reversible)
{
    // Declare and set simple arguments
    bool transpose = false;
    bool vflip = true;
    bool hflip = false;

    try
    {
        // Set up input image files
        siz_params siz;

        // Should set rate someplace here
        LLKDUMemIn mem_in(raw_image.getData(),
            raw_image.getDataSize(),
            raw_image.getWidth(),
            raw_image.getHeight(),
            raw_image.getComponents(),
            &siz);

        base.setSize(raw_image.getWidth(), raw_image.getHeight(), raw_image.getComponents());

        int num_components = raw_image.getComponents();

        siz.set(Scomponents,0,0,num_components);
        siz.set(Sdims,0,0,base.getHeight());  // Height of first image component
        siz.set(Sdims,0,1,base.getWidth());   // Width of first image component
        siz.set(Sprecision,0,0,8);  // Image samples have original bit-depth of 8
        siz.set(Ssigned,0,0,false); // Image samples are originally unsigned

        kdu_params *siz_ref = &siz;
        siz_ref->finalize();
        siz_params transformed_siz; // Use this one to construct code-stream
        transformed_siz.copy_from(&siz,-1,-1,-1,0,transpose,false,false);

        // Construct the `kdu_codestream' object and parse all remaining arguments
        U32 max_output_size = base.getWidth()*base.getHeight()*base.getComponents();
        max_output_size = (max_output_size < 1000 ? 1000 : max_output_size);
        U8 *output_buffer = new U8[max_output_size];
        U32 output_size = 0; // Address updated by LLKDUMemTarget to give the final compressed buffer size
        LLKDUMemTarget output(output_buffer, output_size, max_output_size);

        kdu_codestream codestream;
        codestream.create(&transformed_siz,&output);

        if (comment_text)
        {
            // Set the comments for the codestream
            kdu_codestream_comment comment = codestream.add_comment();
            comment.put_text(comment_text);
        }

        if (num_components >= 3)
        {
            // Note that we always use YCC and not YUV
            // *TODO: Verify this doesn't screws up reversible textures (like sculpties) as YCC is not reversible but YUV is...
            set_default_colour_weights(codestream.access_siz());
        }

        // Set codestream options
        int nb_layers = 0;
        kdu_long layer_bytes[MAX_NB_LAYERS];
        U32 max_bytes = (U32)(base.getWidth() * base.getHeight() * base.getComponents());

        // Rate is the argument passed into the LLImageJ2C which specifies the target compression rate. The default is 8:1.
        // *TODO: mRate is actually always 8:1 in the viewer. Test different values.
        llassert (base.mRate > 0.f);
        max_bytes = (U32)((F32)(max_bytes) * base.mRate);

        // This code is where we specify the target number of bytes for each quality layer.
        // We're using a logarithmic spacing rule that fits with our way of fetching texture data.
        // Note: For more info on this layers business, read kdu_codestream::flush() doc in kdu_compressed.h
        layer_bytes[nb_layers++] = FIRST_PACKET_SIZE;
        U32 i = MIN_LAYER_SIZE;
        while ((i < max_bytes) && (nb_layers < (MAX_NB_LAYERS-1)))
        {
            layer_bytes[nb_layers++] = i;
            i *= 4;
        }
        // Note: for small images, we can have (max_bytes < FIRST_PACKET_SIZE), hence the test
        if (layer_bytes[nb_layers-1] < max_bytes)
        {
            // Set the last quality layer so to fit the preset compression ratio
            layer_bytes[nb_layers++] = max_bytes;
        }

        if (reversible)
        {
            // Use 0 for a last quality layer for reversible images so all remaining code blocks will be flushed
            // Hack: KDU encoding for reversible images has a bug for small images that leads to j2c images that
            // cannot be open or are very blurry. Avoiding that last layer prevents the problem to happen.
            if ((base.getWidth() >= 32) || (base.getHeight() >= 32))
            {
                if( nb_layers >= MAX_NB_LAYERS ) nb_layers = MAX_NB_LAYERS-1; // <FS:ND/> Adjust layer index in case we reached the arrays end.
                layer_bytes[nb_layers++] = 0;
            }
            codestream.access_siz()->parse_string("Creversible=yes");
            // *TODO: we should use yuv in reversible mode
            // Don't turn this on now though as it creates problems on decoding for the moment
            //codestream.access_siz()->parse_string("Cycc=no");
        }

        std::string layer_string = llformat("Clayers=%d",nb_layers);
        codestream.access_siz()->parse_string(layer_string.c_str());

        // Set up data ordering, markers, etc... if precincts or blocks specified
        if ((mBlocksSize != -1) || (mPrecinctsSize != -1))
        {
            if (mPrecinctsSize != -1)
            {
                std::string precincts_string = llformat("Cprecincts={%d,%d}",mPrecinctsSize,mPrecinctsSize);
                codestream.access_siz()->parse_string(precincts_string.c_str());
            }
            if (mBlocksSize != -1)
            {
                std::string blocks_string = llformat("Cblk={%d,%d}",mBlocksSize,mBlocksSize);
                codestream.access_siz()->parse_string(blocks_string.c_str());
            }
            std::string ordering_string = llformat("Corder=LRCP");
            codestream.access_siz()->parse_string(ordering_string.c_str());
            std::string PLT_string = llformat("ORGgen_plt=yes");
            codestream.access_siz()->parse_string(PLT_string.c_str());
            std::string Parts_string = llformat("ORGtparts=R");
            codestream.access_siz()->parse_string(Parts_string.c_str());
        }

        // Set the number of wavelets subresolutions (aka levels)
        if (mLevels != 0)
        {
            std::string levels_string = llformat("Clevels=%d",mLevels);
            codestream.access_siz()->parse_string(levels_string.c_str());
        }

        // Complete the encode settings
        codestream.access_siz()->finalize_all();
        codestream.change_appearance(transpose,vflip,hflip);

        // Now we are ready for sample data processing
        kdc_flow_control *tile = new kdc_flow_control(&mem_in,codestream);
        bool done = false;
        while (!done)
        {
            // Process line by line
            if (tile->advance_components())
            {
                tile->process_components();
            }
            else
            {
                done = true;
            }
        }

        // Produce the compressed output
        codestream.flush(layer_bytes,nb_layers);

        // Cleanup
        delete tile;
        codestream.destroy();

        // Now that we're done encoding, create the new data buffer for the compressed
        // image and stick it there.
        base.copyData(output_buffer, output_size);
        base.updateData(); // set width, height
        delete[] output_buffer;
    }
    catch(const KDUError& msg)
    {
        base.setLastError(msg.what());
        return false;
    }
    catch (kdu_exception kdu_value)
    {
        // KDU internally throws kdu_exception. It's possible that such an
        // exception might leak out into our code. Catch kdu_exception
        // specially because boost::current_exception_diagnostic_information()
        // could do nothing with it.
        base.setLastError(report_kdu_exception(kdu_value));
        return false;
    }
    catch( ... )
    {
        base.setLastError("Unknown J2C error: " +
                          boost::current_exception_diagnostic_information());
        return false;
    }

    return true;
}

bool LLImageJ2CKDU::getMetadata(LLImageJ2C &base)
{
    // *FIX: kdu calls our callback function if there's an error, and
    // then bombs. To regain control, we throw an exception, and
    // catch it here.
    try
    {
        setupCodeStream(base, false, MODE_FAST);
        return true;
    }
    catch (const KDUError& msg)
    {
        base.setLastError(msg.what());
        return false;
    }
    catch (kdu_exception kdu_value)
    {
        // KDU internally throws kdu_exception. It's possible that such an
        // exception might leak out into our code. Catch kdu_exception
        // specially because boost::current_exception_diagnostic_information()
        // could do nothing with it.
        base.setLastError(report_kdu_exception(kdu_value));
        return false;
    }
    catch (...)
    {
        base.setLastError("Unknown J2C error: " +
                          boost::current_exception_diagnostic_information());
        return false;
    }
}

/*****************************************************************************/
/* STATIC                        copy_block                                  */
/*****************************************************************************/

/*==========================================================================*|
// Only called by copy_tile(), which is itself commented out
static void copy_block(kdu_block *in, kdu_block *out)
{
    if (in->K_max_prime != out->K_max_prime)
    {
        std::cout << "Cannot copy blocks belonging to subbands with different quantization parameters." << std::endl;
        return;
    }
    if ((in->size.x != out->size.x) || (in->size.y != out->size.y))
    {
        std::cout << "Cannot copy code-blocks with different dimensions." << std::endl;
        return;
    }
    out->missing_msbs = in->missing_msbs;
    if (out->max_passes < (in->num_passes+2))        // Gives us enough to round up
        out->set_max_passes(in->num_passes+2,false); // to the next whole bit-plane
    out->num_passes = in->num_passes;
    int num_bytes = 0;
    for (int z=0; z < in->num_passes; z++)
    {
        num_bytes += (out->pass_lengths[z] = in->pass_lengths[z]);
        out->pass_slopes[z] = in->pass_slopes[z];
    }

    // Just copy compressed code-bytes. Block transcoding not supported.
    if (out->max_bytes < num_bytes)
        out->set_max_bytes(num_bytes,false);
    memcpy(out->byte_buffer,in->byte_buffer,(size_t) num_bytes);
}
|*==========================================================================*/

/*****************************************************************************/
/* STATIC                        copy_tile                                   */
/*****************************************************************************/

/*==========================================================================*|
// Only called by findDiscardLevelsBoundaries(), which is itself commented out
static void
copy_tile(kdu_tile tile_in, kdu_tile tile_out, int tnum_in, int tnum_out,
          kdu_params *siz_in, kdu_params *siz_out, int skip_components,
          int &num_blocks)
{
    int num_components = tile_out.get_num_components();
    int new_tpart=0, next_tpart = 1;

    for (int c=0; c < num_components; c++)
    {
        kdu_tile_comp comp_in, comp_out;
        comp_in = tile_in.access_component(c);
        comp_out = tile_out.access_component(c);
        int num_resolutions = comp_out.get_num_resolutions();
        //std::cout << "    Copying tile : num_resolutions = " << num_resolutions << std::endl;
        for (int r=0; r < num_resolutions; r++)
        {
            kdu_resolution res_in;  res_in = comp_in.access_resolution(r);
            kdu_resolution res_out; res_out = comp_out.access_resolution(r);
            int b, min_band;
            int num_bands = res_in.get_valid_band_indices(min_band);
            std::cout << "        Copying tile : num_bands = " << num_bands << std::endl;
            for (b=min_band; num_bands > 0; num_bands--, b++)
            {
                kdu_subband band_in;  band_in = res_in.access_subband(b);
                kdu_subband band_out; band_out = res_out.access_subband(b);
                kdu_dims blocks_in;  band_in.get_valid_blocks(blocks_in);
                kdu_dims blocks_out; band_out.get_valid_blocks(blocks_out);
                if ((blocks_in.size.x != blocks_out.size.x) ||
                    (blocks_in.size.y != blocks_out.size.y))
                {
                    std::cout << "Transcoding operation cannot proceed: Code-block partitions for the input and output code-streams do not agree." << std::endl;
                    return;
                }
                kdu_coords idx;
                //std::cout << "            Copying tile : block indices, x = " << blocks_out.size.x << " and y = " << blocks_out.size.y << std::endl;
                for (idx.y=0; idx.y < blocks_out.size.y; idx.y++)
                {
                    for (idx.x=0; idx.x < blocks_out.size.x; idx.x++)
                    {
                        kdu_block *in =
                        band_in.open_block(idx+blocks_in.pos,&new_tpart);
                        for (; next_tpart <= new_tpart; next_tpart++)
                            siz_out->copy_from(siz_in,tnum_in,tnum_out,next_tpart,
                                               skip_components);
                        kdu_block *out = band_out.open_block(idx+blocks_out.pos);
                        copy_block(in,out);
                        band_in.close_block(in);
                        band_out.close_block(out);
                        num_blocks++;
                    }
                }
            }
        }
    }
}
|*==========================================================================*/

// Find the block boundary for each discard level in the input image.
// We parse the input blocks and copy them in a temporary output stream.
// For the moment, we do nothing more that parsing the raw list of blocks and outputing result.
/*==========================================================================*|
// See comments in header file for why this is commented out.
void LLImageJ2CKDU::findDiscardLevelsBoundaries(LLImageJ2C &base)
{
    // We need the number of levels in that image before starting.
    getMetadata(base);

    for (int discard_level = 0; discard_level < mLevels; discard_level++)
    {
        //std::cout << "Parsing discard level = " << discard_level << std::endl;
        // Create the input codestream object.
        setupCodeStream(base, true, MODE_FAST);
        mCodeStreamp->apply_input_restrictions(0, 4, discard_level, 0, NULL);
        mCodeStreamp->set_max_bytes(KDU_LONG_MAX,true);
        siz_params *siz_in = mCodeStreamp->access_siz();

        // Create the output codestream object.
        siz_params siz;
        siz.copy_from(siz_in,-1,-1,-1,0,discard_level,false,false,false);
        siz.set(Scomponents,0,0,mCodeStreamp->get_num_components());

        U32 max_output_size = base.getWidth()*base.getHeight()*base.getComponents();
        max_output_size = (max_output_size < 1000 ? 1000 : max_output_size);
        U8 *output_buffer = new U8[max_output_size];
        U32 output_size = 0; // Address updated by LLKDUMemTarget to give the final compressed buffer size
        LLKDUMemTarget output(output_buffer, output_size, max_output_size);
        kdu_codestream codestream_out;
        codestream_out.create(&siz,&output);
        //codestream_out.share_buffering(*mCodeStreamp);
        siz_params *siz_out = codestream_out.access_siz();
        siz_out->copy_from(siz_in,-1,-1,-1,0,discard_level,false,false,false);
        codestream_out.access_siz()->finalize_all(-1);

        // Set up rate control variables
        kdu_long max_bytes = KDU_LONG_MAX;
        kdu_params *cod = siz_out->access_cluster(COD_params);
        int total_layers;  cod->get(Clayers,0,0,total_layers);
        kdu_long *layer_bytes = new kdu_long[total_layers];
        int nel, non_empty_layers = 0;

        // Now ready to perform the transfer of compressed data between streams
        int flush_counter = INT_MAX;
        kdu_dims tile_indices_in;
        mCodeStreamp->get_valid_tiles(tile_indices_in);
        kdu_dims tile_indices_out;
        codestream_out.get_valid_tiles(tile_indices_out);
        assert((tile_indices_in.size.x == tile_indices_out.size.x) &&
               (tile_indices_in.size.y == tile_indices_out.size.y));
        int num_blocks=0;

        kdu_coords idx;
        //std::cout << "Parsing tiles : x = " << tile_indices_out.size.x << " to y = " << tile_indices_out.size.y << std::endl;
        for (idx.y=0; idx.y < tile_indices_out.size.y; idx.y++)
        {
            for (idx.x=0; idx.x < tile_indices_out.size.x; idx.x++)
            {
                kdu_tile tile_in = mCodeStreamp->open_tile(idx+tile_indices_in.pos);
                int tnum_in = tile_in.get_tnum();
                int tnum_out = idx.x + idx.y*tile_indices_out.size.x;
                siz_out->copy_from(siz_in,tnum_in,tnum_out,0,0,discard_level,false,false,false);
                siz_out->finalize_all(tnum_out);
                // Note: do not open the output tile without first copying any tile-specific code-stream parameters
                kdu_tile tile_out = codestream_out.open_tile(idx+tile_indices_out.pos);
                assert(tnum_out == tile_out.get_tnum());
                copy_tile(tile_in,tile_out,tnum_in,tnum_out,siz_in,siz_out,0,num_blocks);
                tile_in.close();
                tile_out.close();
                flush_counter--;
                if ((flush_counter <= 0) && codestream_out.ready_for_flush())
                {
                    flush_counter = INT_MAX;
                    nel = codestream_out.trans_out(max_bytes,layer_bytes,total_layers);
                    non_empty_layers = (nel > non_empty_layers)?nel:non_empty_layers;
                }
            }
        }

        // Generate the output code-stream
        if (codestream_out.ready_for_flush())
        {
            nel = codestream_out.trans_out(max_bytes,layer_bytes,total_layers);
            non_empty_layers = (nel > non_empty_layers)?nel:non_empty_layers;
        }
        if (non_empty_layers > total_layers)
            non_empty_layers = total_layers; // Can happen if a tile has more layers

        // Print out stats
        std::cout << "Code stream parsing for discard level = " << discard_level << std::endl;
        std::cout << "    Total compressed memory in  = " << mCodeStreamp->get_compressed_data_memory() << " bytes" << std::endl;
        std::cout << "    Total compressed memory out = " << codestream_out.get_compressed_data_memory() << " bytes" << std::endl;
        //std::cout << "    Output contains " << total_layers << " quality layers" << std::endl;
        std::cout << "    Transferred " << num_blocks << " code-blocks from in to out" << std::endl;
        //std::cout << "    Read " << mCodeStreamp->get_num_tparts() << " tile-part(s) from a total of " << (int) tile_indices_in.area() << " tile(s)" << std::endl;
        std::cout << "    Total bytes read = " << mCodeStreamp->get_total_bytes() << std::endl;
        //std::cout << "    Wrote " << codestream_out.get_num_tparts() << " tile-part(s) in a total of " << (int) tile_indices_out.area() << " tile(s)" << std::endl;
        std::cout << "    Total bytes written = " << codestream_out.get_total_bytes() << std::endl;
        std::cout << "-------------" << std::endl;

        // Clean-up
        cleanupCodeStream();
        codestream_out.destroy();
        delete[] output_buffer;
        delete[] layer_bytes; // <FS:ND/> Don't leak those
    }
    return;
}
|*==========================================================================*/

void set_default_colour_weights(kdu_params *siz)
{
    kdu_params *cod = siz->access_cluster(COD_params);
    assert(cod != NULL);

    bool can_use_ycc = true;
    bool rev0 = false;
    int depth0 = 0, sub_x0 = 1, sub_y0 = 1;
    for (int c = 0; c < 3; c++)
    {
        int depth = 0; siz->get(Sprecision,c,0,depth);
        int sub_y = 1; siz->get(Ssampling,c,0,sub_y);
        int sub_x = 1; siz->get(Ssampling,c,1,sub_x);
        kdu_params *coc = cod->access_relation(-1,c);
        bool rev = false; coc->get(Creversible,0,0,rev);
        if (c == 0)
        {
            rev0 = rev; depth0 = depth; sub_x0 = sub_x; sub_y0 = sub_y;
        }
        else if ((rev != rev0) || (depth != depth0) ||
                 (sub_x != sub_x0) || (sub_y != sub_y0))
        {
            can_use_ycc = false;
        }
    }
    if (!can_use_ycc)
    {
        return;
    }

    bool use_ycc;
    if (!cod->get(Cycc,0,0,use_ycc))
    {
        cod->set(Cycc,0,0,use_ycc=true);
    }
    if (!use_ycc)
    {
        return;
    }

// <FS:Ansariel> Fix image encoding for KDU >= 8.0.4
#if (KDU_MAJOR_VERSION*10000 + KDU_MINOR_VERSION*100 + KDU_PATCH_VERSION) >= 80004
    cod = siz->access_cluster(ENC_params);
    assert(cod != NULL);
#endif
// </FS:Ansariel>

    float weight;
    if (cod->get(Clev_weights,0,0,weight) || cod->get(Cband_weights,0,0,weight))
    {
        // Weights already specified explicitly -> nothing to do
        return;
    }

    // These example weights are adapted from numbers generated by Marcus Nadenau
    // at EPFL, for a viewing distance of 15 cm and a display resolution of
    // 300 DPI.

    cod->parse_string("Cband_weights:C0="
        "{0.0901},{0.2758},{0.2758},"
        "{0.7018},{0.8378},{0.8378},{1}");
    cod->parse_string("Cband_weights:C1="
        "{0.0263},{0.0863},{0.0863},"
        "{0.1362},{0.2564},{0.2564},"
        "{0.3346},{0.4691},{0.4691},"
        "{0.5444},{0.6523},{0.6523},"
        "{0.7078},{0.7797},{0.7797},{1}");
    cod->parse_string("Cband_weights:C2="
        "{0.0773},{0.1835},{0.1835},"
        "{0.2598},{0.4130},{0.4130},"
        "{0.5040},{0.6464},{0.6464},"
        "{0.7220},{0.8254},{0.8254},"
        "{0.8769},{0.9424},{0.9424},{1}");
}

/******************************************************************************/
/*                              transfer_bytes                                */
/******************************************************************************/

void transfer_bytes(kdu_byte *dest, kdu_line_buf &src, int gap, int precision)
/* Transfers source samples from the supplied line buffer into the output
byte buffer, spacing successive output samples apart by `gap' bytes
(to allow for interleaving of colour components).  The function performs
all necessary level shifting, type conversion, rounding and truncation. */
{
    int width = src.get_width();
    if (src.get_buf32() != NULL)
    { // Decompressed samples have a 32-bit representation (integer or float)
        assert(precision >= 8); // Else would have used 16 bit representation
        kdu_sample32 *sp = src.get_buf32();
        if (!src.is_absolute())
        { // Transferring normalized floating point data.
            float scale16 = (float)(1<<16);
            kdu_int32 val;

            for (; width > 0; width--, sp++, dest+=gap)
            {
                val = (kdu_int32)(sp->fval*scale16);
                val = (val+128)>>8; // May be faster than true rounding
                val += 128;
                if (val & ((0xffffffffU)<<8))
                {
                    val = (val < 0 ? 0 : 255);
                }
                *dest = (kdu_byte) val;
            }
        }
        else
        { // Transferring 32-bit absolute integers.
            kdu_int32 val;
            kdu_int32 downshift = precision-8;
            kdu_int32 offset = (1<<downshift)>>1;

            for (; width > 0; width--, sp++, dest+=gap)
            {
                val = sp->ival;
                val = (val+offset)>>downshift;
                val += 128;
                if (val & ((0xffffffffU)<<8))
                {
                    val = (val < 0 ? 0 : 255);
                }
                *dest = (kdu_byte) val;
            }
        }
    }
    else
    { // Source data is 16 bits.
        kdu_sample16 *sp = src.get_buf16();
        if (!src.is_absolute())
        { // Transferring 16-bit fixed point quantities
            kdu_int16 val;

            if (precision >= 8)
            { // Can essentially ignore the bit-depth.
                for (; width > 0; width--, sp++, dest+=gap)
                {
                    val = sp->ival;
                    val += (1<<(KDU_FIX_POINT-8))>>1;
                    val >>= (KDU_FIX_POINT-8);
                    val += 128;
                    if (val & ((0xffffffffU)<<8))
                    {
                        val = (val < 0 ? 0 : 255);
                    }
                    *dest = (kdu_byte) val;
                }
            }
            else
            { // Need to force zeros into one or more least significant bits.
                kdu_int16 downshift = KDU_FIX_POINT-precision;
                kdu_int16 upshift = 8-precision;
                kdu_int16 offset = 1<<(downshift-1);

                for (; width > 0; width--, sp++, dest+=gap)
                {
                    val = sp->ival;
                    val = (val+offset)>>downshift;
                    val <<= upshift;
                    val += 128;
                    if (val & ((0xffffffffU)<<8))
                    {
                        val = (val < 0 ? 0 : 256 - (1<<upshift));
                    }
                    *dest = (kdu_byte) val;
                }
            }
        }
        else
        { // Transferring 16-bit absolute integers.
            kdu_int16 val;

            if (precision >= 8)
            {
                kdu_int16 downshift = precision-8;
                kdu_int16 offset = (1<<downshift)>>1;

                for (; width > 0; width--, sp++, dest+=gap)
                {
                    val = sp->ival;
                    val = (val+offset)>>downshift;
                    val += 128;
                    if (val & ((0xffffffffU)<<8))
                    {
                        val = (val < 0 ? 0 : 255);
                    }
                    *dest = (kdu_byte) val;
                }
            }
            else
            {
                kdu_int16 upshift = 8-precision;

                for (; width > 0; width--, sp++, dest+=gap)
                {
                    val = sp->ival;
                    val <<= upshift;
                    val += 128;
                    if (val & ((0xffffffffU)<<8))
                    {
                        val = (val < 0 ? 0 : 256 - (1<<upshift));
                    }
                    *dest = (kdu_byte) val;
                }
            }
        }
    }
}

LLKDUDecodeState::LLKDUDecodeState(kdu_tile tile, kdu_byte *buf, S32 row_gap,
                                   kdu_codestream* codestreamp)
{
    S32 c;

    mTile = tile;
    mBuf = buf;
    mRowGap = row_gap;

    mNumComponents = tile.get_num_components();

    llassert(mNumComponents <= 4);
    mUseYCC = tile.get_ycc();

    for (c = 0; c < 4; ++c)
    {
        mReversible[c] = false;
        mBitDepths[c] = 0;
    }

    // Open tile-components and create processing engines and resources
    for (c = 0; c < mNumComponents; c++)
    {
        mComps[c] = mTile.access_component(c);
        mReversible[c] = mComps[c].get_reversible();
        mBitDepths[c] = mComps[c].get_bit_depth();
        kdu_resolution res = mComps[c].access_resolution(); // Get top resolution
        kdu_dims comp_dims; res.get_dims(comp_dims);
        if (c == 0)
        {
            mDims = comp_dims;
        }
        else
        {
            llassert(mDims == comp_dims); // Safety check; the caller has ensured this
        }
        bool use_shorts = (mComps[c].get_bit_depth(true) <= 16);
        mLines[c].pre_create(&mAllocator,mDims.size.x,mReversible[c],use_shorts,0,0);

        // <FS:ND> KDU 8.0.1 compatibiliy
#if KDU_MAJOR_VERSION >= 8
        if (res.which() == 0) // No DWT levels used
        {
            mEngines[c] = kdu_decoder(res.access_subband(LL_BAND),&mAllocator,mPushPullParams,use_shorts);
        }
        else
        {
            mEngines[c] = kdu_synthesis(res,&mAllocator,mPushPullParams,use_shorts);
        }
#else
        // </FS:ND>
        if (res.which() == 0) // No DWT levels used
        {
            mEngines[c] = kdu_decoder(res.access_subband(LL_BAND),&mAllocator,use_shorts);
        }
        else
        {
            mEngines[c] = kdu_synthesis(res,&mAllocator,use_shorts);
        }
#endif // <FS:ND/> KDU 8.0.1 compatibiliy

    }
    mAllocator.finalize(*codestreamp); // Actually creates buffering resources
    for (c = 0; c < mNumComponents; c++)
    {
        mLines[c].create(); // Grabs resources from the allocator.
    }
}

LLKDUDecodeState::~LLKDUDecodeState()
{
    // Cleanup
    for (S32 c = 0; c < mNumComponents; c++)
    {
        mEngines[c].destroy(); // engines are interfaces; no default destructors
    }
    mTile.close();
}

bool LLKDUDecodeState::processTileDecode(F32 decode_time, bool limit_time)
/* Decompresses a tile, writing the data into the supplied byte buffer.
The buffer contains interleaved image components, if there are any.
Although you may think of the buffer as belonging entirely to this tile,
the `buf' pointer may actually point into a larger buffer representing
multiple tiles.  For this reason, `row_gap' is needed to identify the
separation between consecutive rows in the real buffer. */
{
    LL_PROFILE_ZONE_SCOPED_CATEGORY_TEXTURE;
    S32 c;
    // Now walk through the lines of the buffer, recovering them from the
    // relevant tile-component processing engines.

    LLTimer decode_timer;
    while (mDims.size.y--)
    {
        {
            LL_PROFILE_ZONE_NAMED_CATEGORY_TEXTURE("kduptc - pull");
            for (c = 0; c < mNumComponents; c++)
            {
                mEngines[c].pull(mLines[c]);
            }
        }

        if ((mNumComponents >= 3) && mUseYCC)
        {
            LL_PROFILE_ZONE_NAMED_CATEGORY_TEXTURE("kduptc - convert");
            kdu_convert_ycc_to_rgb(mLines[0],mLines[1],mLines[2]);
        }

        {
            LL_PROFILE_ZONE_NAMED_CATEGORY_TEXTURE("kduptc - transfer");
            for (c = 0; c < mNumComponents; c++)
            {
                transfer_bytes(mBuf + c, mLines[c], mNumComponents, mBitDepths[c]);
            }
        }
        mBuf += mRowGap;
        if (mDims.size.y % 10)
        {
            if (limit_time && decode_timer.getElapsedTimeF32() > decode_time)
            {
                return false;
            }
        }
    }
    return true;
}

// kdc_flow_control

kdc_flow_control::kdc_flow_control (kdu_supp::kdu_image_in_base *img_in, kdu_codestream codestream)
{
    int n;

    this->codestream = codestream;
    codestream.get_valid_tiles(valid_tile_indices);
    tile_idx = valid_tile_indices.pos;
    tile = codestream.open_tile(tile_idx,NULL);

    // Set up the individual components
    num_components = codestream.get_num_components(true);
    components = new kdc_component_flow_control[num_components];
    count_delta = 0;
    kdc_component_flow_control *comp = components;
    for (n = 0; n < num_components; n++, comp++)
    {
        comp->line = NULL;
        comp->reader = img_in;
        kdu_coords subsampling;
        codestream.get_subsampling(n,subsampling,true);
        kdu_dims dims;
        codestream.get_tile_dims(tile_idx,n,dims,true);
        comp->vert_subsampling = subsampling.y;
        if ((n == 0) || (comp->vert_subsampling < count_delta))
        {
            count_delta = comp->vert_subsampling;
        }
        comp->ratio_counter = 0;
        comp->remaining_lines = comp->initial_lines = dims.size.y;
    }
    assert(num_components >= 0);

    tile.set_components_of_interest(num_components);
    max_buffer_memory = engine.create(codestream,tile,false,NULL,false,1,NULL,NULL,false);
}

kdc_flow_control::~kdc_flow_control()
{
    if (components != NULL)
    {
        delete[] components;
    }
    if (engine.exists())
    {
        engine.destroy();
    }
}

bool kdc_flow_control::advance_components()
{
    bool found_line = false;
    while (!found_line)
    {
        bool all_done = true;
        kdc_component_flow_control *comp = components;
        for (int n = 0; n < num_components; n++, comp++)
        {
            assert(comp->ratio_counter >= 0);
            if (comp->remaining_lines > 0)
            {
                all_done = false;
                comp->ratio_counter -= count_delta;
                if (comp->ratio_counter < 0)
                {
                    found_line = true;
                    comp->line = engine.exchange_line(n,NULL,NULL);
                    assert(comp->line != NULL);
                    if (comp->line->get_width())
                    {
                        comp->reader->get(n,*(comp->line),0);
                    }
                }
            }
        }
        if (all_done)
        {
            return false;
        }
    }
    return true;
}

void kdc_flow_control::process_components()
{
    kdc_component_flow_control *comp = components;
    for (int n = 0; n < num_components; n++, comp++)
    {
        if (comp->ratio_counter < 0)
        {
            comp->ratio_counter += comp->vert_subsampling;
            assert(comp->ratio_counter >= 0);
            assert(comp->remaining_lines > 0);
            comp->remaining_lines--;
            assert(comp->line != NULL);
            engine.exchange_line(n,comp->line,NULL);
            comp->line = NULL;
        }
    }
}<|MERGE_RESOLUTION|>--- conflicted
+++ resolved
@@ -287,45 +287,9 @@
 // as well, when that still existed, with keep_codestream true and MODE_FAST.
 void LLImageJ2CKDU::setupCodeStream(LLImageJ2C &base, bool keep_codestream, ECodeStreamMode mode)
 {
-<<<<<<< HEAD
-	LL_PROFILE_ZONE_SCOPED_CATEGORY_TEXTURE;	// <FS:Beq> instrument image decodes
-	LLImageDataLock lock(&base);
-
-	S32 data_size = base.getDataSize();
-	S32 max_bytes = (base.getMaxBytes() ? base.getMaxBytes() : data_size);
-
-	//
-	//  Initialization
-	//
-	mCodeStreamp.reset();
-
-	// It's not clear to nat under what circumstances we would reuse a
-	// pre-existing LLKDUMemSource instance. As of 2016-08-05, it consists of
-	// two U32s and a pointer, so it's not as if it would be a huge overhead
-	// to allocate a new one every time.
-	// Also -- why is base.getData() tested specifically here? If that returns
-	// NULL, shouldn't we bail out of the whole method?
-	if (!mInputp && base.getData())
-	{
-		// The compressed data has been loaded
-		// Setup the source for the codestream
-		mInputp.reset(new LLKDUMemSource(base.getData(), data_size));
-	}
-
-	if (mInputp)
-	{
-		// This is LLKDUMemSource::reset(), not boost::scoped_ptr::reset().
-		mInputp->reset();
-	}
-
-	mCodeStreamp->create(mInputp.get());
-
-	// Set the maximum number of bytes to use from the codestream
-	// *TODO: This seems to be wrong. The base class should have no idea of
-	// how j2c compression works so no good way of computing what's the byte
-	// range to be used.
-=======
     LL_PROFILE_ZONE_SCOPED_CATEGORY_TEXTURE;    // <FS:Beq> instrument image decodes
+    LLImageDataLock lock(&base);
+
     S32 data_size = base.getDataSize();
     S32 max_bytes = (base.getMaxBytes() ? base.getMaxBytes() : data_size);
 
@@ -359,7 +323,6 @@
     // *TODO: This seems to be wrong. The base class should have no idea of
     // how j2c compression works so no good way of computing what's the byte
     // range to be used.
->>>>>>> c06fb4e0
 #if (KDU_MAJOR_VERSION*10000 + KDU_MINOR_VERSION*100 + KDU_PATCH_VERSION) >= 80200
     mCodeStreamp->set_max_bytes(max_bytes, false);
 #else
@@ -567,142 +530,13 @@
 bool LLImageJ2CKDU::decodeImpl(LLImageJ2C &base, LLImageRaw &raw_image, F32 decode_time, S32 first_channel, S32 max_channel_count)
 {
     LL_PROFILE_ZONE_SCOPED_CATEGORY_TEXTURE;
-<<<<<<< HEAD
-
-	LLImageDataLock lockIn(&base);
-	LLImageDataLock lockOut(&raw_image);
-
-	ECodeStreamMode mode = MODE_FAST;
-
-	bool limit_time = decode_time > 0.0f;
-	LLTimer decode_timer;
-
-	if (!mCodeStreamp->exists())
-	{
-		if (!initDecode(base, raw_image, decode_time, mode, first_channel, max_channel_count))
-		{
-			// Initializing the J2C decode failed, bail out.
-			cleanupCodeStream();
-			return true; // done
-		}
-	}
-
-	// <FS:Techwolf Lupindo> texture comment metadata reader
-	// <FS:LO> get_text() will return a NULL pointer if no comment exists, but will return a proper null terminated string even if the comment is ""
-	if(mCodeStreamp->get_comment().get_text())
-	{
-		raw_image.mComment.assign(mCodeStreamp->get_comment().get_text());
-	}
-	// </FS:LO>
-	// </FS:Techwolf Lupindo>
-
-	// These can probably be grabbed from what's saved in the class.
-	kdu_dims dims;
-	mCodeStreamp->get_dims(0, dims);
-
-	// Now we are ready to walk through the tiles processing them one-by-one.
-	kdu_byte *buffer = raw_image.getData();
-	if (!buffer)
-	{
-		base.setLastError("Memory error");
-		base.decodeFailed();
-		cleanupCodeStream();
-		return true; // done
-	}
-
-	while (mTPosp->y < mTileIndicesp->size.y)
-	{
-		while (mTPosp->x < mTileIndicesp->size.x)
-		{
-			try
-			{
-				if (!mDecodeState)
-				{
-					kdu_tile tile = mCodeStreamp->open_tile(*(mTPosp)+mTileIndicesp->pos);
-
-					// Find the region of the buffer occupied by this
-					// tile.  Note that we have no control over
-					// sub-sampling factors which might have been used
-					// during compression and so it can happen that tiles
-					// (at the image component level) actually have
-					// different dimensions.  For this reason, we cannot
-					// figure out the buffer region occupied by a tile
-					// directly from the tile indices.  Instead, we query
-					// the highest resolution of the first tile-component
-					// concerning its location and size on the canvas --
-					// the `dims' object already holds the location and
-					// size of the entire image component on the same
-					// canvas coordinate system.  Comparing the two tells
-					// us where the current tile is in the buffer.
-					S32 channels = base.getComponents() - first_channel;
-					if (channels > max_channel_count)
-					{
-						channels = max_channel_count;
-					}
-					kdu_resolution res = tile.access_component(0).access_resolution();
-					kdu_dims tile_dims; res.get_dims(tile_dims);
-					kdu_coords offset = tile_dims.pos - dims.pos;
-					int row_gap = channels*dims.size.x; // inter-row separation
-					kdu_byte *buf = buffer + offset.y*row_gap + offset.x*channels;
-					mDecodeState.reset(new LLKDUDecodeState(tile, buf, row_gap,
-															mCodeStreamp.get()));
-				}
-				// Do the actual processing
-				F32 remaining_time = limit_time ? decode_time - decode_timer.getElapsedTimeF32().value() : 0.0f;
-				// This is where we do the actual decode.  If we run out of time, return false.
-				if (mDecodeState->processTileDecode(remaining_time, limit_time))
-				{
-					mDecodeState.reset();
-				}
-				else
-				{
-					// Not finished decoding yet.
-					base.setLastError("Ran out of time while decoding");
-					base.decodeFailed();
-					cleanupCodeStream();
-					return false;
-				}
-			}
-			catch (const KDUError& msg)
-			{
-				base.setLastError(msg.what());
-				base.decodeFailed();
-				cleanupCodeStream();
-				return true; // done
-			}
-			catch (kdu_exception kdu_value)
-			{
-				// KDU internally throws kdu_exception. It's possible that such an
-				// exception might leak out into our code. Catch kdu_exception
-				// specially because boost::current_exception_diagnostic_information()
-				// could do nothing with it.
-				base.setLastError(report_kdu_exception(kdu_value));
-				base.decodeFailed();
-				cleanupCodeStream();
-				return true; // done
-			}
-			catch (...)
-			{
-				base.setLastError("Unknown J2C error: " +
-								  boost::current_exception_diagnostic_information());
-				base.decodeFailed();
-				cleanupCodeStream();
-				return true; // done
-			}
-
-
-			mTPosp->x++;
-		}
-		mTPosp->y++;
-		mTPosp->x = 0;
-	}
-
-	cleanupCodeStream();
-
-	return true;
-=======
+
+    LLImageDataLock lockIn(&base);
+    LLImageDataLock lockOut(&raw_image);
+
     ECodeStreamMode mode = MODE_FAST;
 
+    bool limit_time = decode_time > 0.0f;
     LLTimer decode_timer;
 
     if (!mCodeStreamp->exists())
@@ -726,7 +560,7 @@
 
     // These can probably be grabbed from what's saved in the class.
     kdu_dims dims;
-    mCodeStreamp->get_dims(0,dims);
+    mCodeStreamp->get_dims(0, dims);
 
     // Now we are ready to walk through the tiles processing them one-by-one.
     kdu_byte *buffer = raw_image.getData();
@@ -776,16 +610,18 @@
                                                             mCodeStreamp.get()));
                 }
                 // Do the actual processing
-                F32 remaining_time = decode_time - decode_timer.getElapsedTimeF32();
+                F32 remaining_time = limit_time ? decode_time - decode_timer.getElapsedTimeF32().value() : 0.0f;
                 // This is where we do the actual decode.  If we run out of time, return false.
-                if (mDecodeState->processTileDecode(remaining_time, (decode_time > 0.0f)))
+                if (mDecodeState->processTileDecode(remaining_time, limit_time))
                 {
                     mDecodeState.reset();
                 }
                 else
                 {
                     // Not finished decoding yet.
-                    //                  setLastError("Ran out of time while decoding");
+                    base.setLastError("Ran out of time while decoding");
+                    base.decodeFailed();
+                    cleanupCodeStream();
                     return false;
                 }
             }
@@ -826,7 +662,6 @@
     cleanupCodeStream();
 
     return true;
->>>>>>> c06fb4e0
 }
 
 
