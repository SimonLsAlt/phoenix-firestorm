/** 
 * @file llimagej2ckdu.cpp
 * @brief This is an implementation of JPEG2000 encode/decode using Kakadu
 *
 * $LicenseInfo:firstyear=2010&license=viewerlgpl$
 * Second Life Viewer Source Code
 * Copyright (C) 2010, Linden Research, Inc.
 * 
 * This library is free software; you can redistribute it and/or
 * modify it under the terms of the GNU Lesser General Public
 * License as published by the Free Software Foundation;
 * version 2.1 of the License only.
 * 
 * This library is distributed in the hope that it will be useful,
 * but WITHOUT ANY WARRANTY; without even the implied warranty of
 * MERCHANTABILITY or FITNESS FOR A PARTICULAR PURPOSE.  See the GNU
 * Lesser General Public License for more details.
 * 
 * You should have received a copy of the GNU Lesser General Public
 * License along with this library; if not, write to the Free Software
 * Foundation, Inc., 51 Franklin Street, Fifth Floor, Boston, MA  02110-1301  USA
 * 
 * Linden Research, Inc., 945 Battery Street, San Francisco, CA  94111  USA
 * $/LicenseInfo$
 */

#include "linden_common.h"
#include "llimagej2ckdu.h"

#include "lltimer.h"
#include "llpointer.h"
#include "llmath.h"
#include "llkdumem.h"
#include "stringize.h"

#include "kdu_block_coding.h"

<<<<<<< HEAD
#include <stdexcept>
#include <iostream>

namespace {
// exception used to keep KDU from terminating entire program -- see comments
// in LLKDUMessageError::flush()
struct KDUError: public std::runtime_error
{
	KDUError(const std::string& msg): std::runtime_error(msg) {}
};
=======
#include "llexception.h"
#include <boost/exception/diagnostic_information.hpp>
#include <sstream>
#include <iomanip>

namespace {
// Failure to load an image shouldn't crash the whole viewer.
struct KDUError: public LLContinueError
{
    KDUError(const std::string& msg): LLContinueError(msg) {}
};

// KDU defines int error codes as hex values, so we should log them in hex
// so we can grep KDU headers for the hex. However those hex values
// generally "happen" to encode big-endian multibyte character sequences,
// e.g. KDU_ERROR_EXCEPTION is 0x6b647545: 'kduE'
// But beware because KDU_NULL_EXCEPTION is simply 0 -- which doesn't
// preclude somebody from throwing it.
std::string report_kdu_exception(kdu_exception mb)
{
    std::ostringstream out;
    // always report mb in hex
    out << "kdu_exception " << std::hex << mb;

    // Also display as many chars as are encoded in the kdu_exception
    // value. Make a char array; reserve 1 extra byte for nul terminator.
    char bytes[sizeof(kdu_exception) + 1];
    // Back up through 'bytes'
    char *bptr = bytes + sizeof(bytes);
    *(--bptr) = '\0';
    while (mb)
    {
        // store low-order byte of mb in next-left char
        *(--bptr) = char(mb & 0xFF);
        // then shift mb right by one byte
        mb >>= 8;
    }
    // did that produce any characters?
    if (*bptr)
    {
        out << " (" << bptr << ')';
    }

    return out.str();
}
>>>>>>> 921cfa35
} // anonymous namespace

// stream kdu_dims to std::ostream
// Turns out this must NOT be in the anonymous namespace!
<<<<<<< HEAD
namespace kdu_core { // <FS:Ansariel> KDU >= 7.5 fix
=======
>>>>>>> 921cfa35
inline
std::ostream& operator<<(std::ostream& out, const kdu_dims& dims)
{
	return out << "(" << dims.pos.x << "," << dims.pos.y << "),"
				  "[" << dims.size.x << "x" << dims.size.y << "]";
}
<<<<<<< HEAD
} // <FS:Ansariel> KDU >= 7.5 fix
=======
>>>>>>> 921cfa35

class kdc_flow_control {
	
public:
	kdc_flow_control(kdu_image_in_base *img_in, kdu_codestream codestream);
	~kdc_flow_control();
	bool advance_components();
	void process_components();
	
private:
	
	struct kdc_component_flow_control {
	public:
		kdu_image_in_base *reader;
		int vert_subsampling;
		int ratio_counter;  /*  Initialized to 0, decremented by `count_delta';
                                when < 0, a new line must be processed, after
                                which it is incremented by `vert_subsampling'.  */
		int initial_lines;
		int remaining_lines;
		kdu_line_buf *line;
	};
	
	kdu_codestream codestream;
	kdu_dims valid_tile_indices;
	kdu_coords tile_idx;
	kdu_tile tile;
	int num_components;
	kdc_component_flow_control *components;
	int count_delta; // Holds the minimum of the `vert_subsampling' fields
	kdu_multi_analysis engine;
	kdu_long max_buffer_memory;
};

//
// Kakadu specific implementation
//
void set_default_colour_weights(kdu_params *siz);
// <FS:CR> Various missing prototypes
LLImageJ2CImpl* fallbackCreateLLImageJ2CImpl();
// </FS:CR>

// Factory function: see declaration in llimagej2c.cpp
LLImageJ2CImpl* fallbackCreateLLImageJ2CImpl()
{
	return new LLImageJ2CKDU();
}

std::string LLImageJ2CKDU::getEngineInfo() const
{
	return llformat("KDU %s", KDU_CORE_VERSION);
}

class LLKDUDecodeState
{
public:
	// <FS:ND> KDU 7.3.2 upgrade
	// LLKDUDecodeState(kdu_tile tile, kdu_byte *buf, S32 row_gap);
	LLKDUDecodeState(kdu_tile tile, kdu_byte *buf, S32 row_gap, kdu_codestream &aStream );
	// </FS:ND>

	~LLKDUDecodeState();
	bool processTileDecode(F32 decode_time, bool limit_time = true);

private:
	S32 mNumComponents;
	bool mUseYCC;
	kdu_dims mDims;
	kdu_sample_allocator mAllocator;
	kdu_tile_comp mComps[4];
	kdu_line_buf mLines[4];
	kdu_pull_ifc mEngines[4];
	bool mReversible[4]; // Some components may be reversible and others not
	int mBitDepths[4];   // Original bit-depth may be quite different from 8
	
	kdu_tile mTile;
	kdu_byte *mBuf;
	S32 mRowGap;
};

// Stuff for new kdu error handling
class LLKDUMessage: public kdu_message
{
public:
	LLKDUMessage(const std::string& type):
		mType(type)
	{}

	virtual void put_text(const char *s)
	{
		LL_INFOS() << "KDU " << mType << ": " << s << LL_ENDL;
	}

	virtual void put_text(const kdu_uint16 *s)
	{
		// The previous implementation simply streamed 's' to the log. So
		// either this put_text() override was never called -- or it produced
		// some baffling log messages -- because I assert that streaming a
		// const kdu_uint16* to a std::ostream will display only the hex value
		// of the pointer.
		LL_INFOS() << "KDU " << mType << ": "
				   << utf16str_to_utf8str(llutf16string(s)) << LL_ENDL;
	}

private:
	std::string mType;
};

struct LLKDUMessageWarning : public LLKDUMessage
{
	LLKDUMessageWarning():
		LLKDUMessage("Warning")
	{
		kdu_customize_warnings(this);
	}
};
// Instantiating LLKDUMessageWarning calls kdu_customize_warnings() with the
// new instance. Make it static so this only happens once.
static LLKDUMessageWarning sWarningHandler;

struct LLKDUMessageError : public LLKDUMessage
{
	LLKDUMessageError():
		LLKDUMessage("Error")
	{
		kdu_customize_errors(this);
	}

	virtual void flush(bool end_of_message = false)
	{
		// According to the documentation nat found:
		// http://pirlwww.lpl.arizona.edu/resources/guide/software/Kakadu/html_pages/globals__kdu$mize_errors.html
		// "If a kdu_error object is destroyed, handler→flush will be called with
		// an end_of_message argument equal to true and the process will
		// subsequently be terminated through exit. The termination may be
		// avoided, however, by throwing an exception from within the message
		// terminating handler→flush call."
		// So throwing an exception here isn't arbitrary: we MUST throw an
		// exception if we want to recover from a KDU error.
		// Because this confused me: the above quote specifically refers to
		// the kdu_error class, which is constructed internally within KDU at
		// the point where a fatal error is discovered and reported. It is NOT
		// talking about the kdu_message subclass passed to
		// kdu_customize_errors(). Destroying this static object at program
		// shutdown will NOT engage the behavior described above.
		if (end_of_message) 
		{
<<<<<<< HEAD
	 		throw KDUError("LLKDUMessageError::flush()");
=======
			LLTHROW(KDUError("LLKDUMessageError::flush()"));
>>>>>>> 921cfa35
		}
	}
};
// Instantiating LLKDUMessageError calls kdu_customize_errors() with the new
// instance. Make it static so this only happens once.
static LLKDUMessageError sErrorHandler;

LLImageJ2CKDU::LLImageJ2CKDU() : LLImageJ2CImpl(),
	mInputp(),
	mCodeStreamp(),
	mTPosp(),
	mTileIndicesp(),
	mRawImagep(NULL),
	mDecodeState(),
	mBlocksSize(-1),
	mPrecinctsSize(-1),
	mLevels(0)
{
}

LLImageJ2CKDU::~LLImageJ2CKDU()
{
	cleanupCodeStream(); // in case destroyed before decode completed
}

// Stuff for new simple decode
void transfer_bytes(kdu_byte *dest, kdu_line_buf &src, int gap, int precision);

// This is called by the real (private) initDecode() (keep_codestream true)
// and getMetadata() methods (keep_codestream false). As far as nat can tell,
// mode is always MODE_FAST. It was called by findDiscardLevelsBoundaries()
// as well, when that still existed, with keep_codestream true and MODE_FAST.
void LLImageJ2CKDU::setupCodeStream(LLImageJ2C &base, bool keep_codestream, ECodeStreamMode mode)
{
	S32 data_size = base.getDataSize();
	S32 max_bytes = (base.getMaxBytes() ? base.getMaxBytes() : data_size);

	//
	//  Initialization
	//
	mCodeStreamp.reset();

	// It's not clear to nat under what circumstances we would reuse a
	// pre-existing LLKDUMemSource instance. As of 2016-08-05, it consists of
	// two U32s and a pointer, so it's not as if it would be a huge overhead
	// to allocate a new one every time.
	// Also -- why is base.getData() tested specifically here? If that returns
	// NULL, shouldn't we bail out of the whole method?
	if (!mInputp && base.getData())
	{
		// The compressed data has been loaded
		// Setup the source for the codestream
		mInputp.reset(new LLKDUMemSource(base.getData(), data_size));
	}

	if (mInputp)
	{
		// This is LLKDUMemSource::reset(), not boost::scoped_ptr::reset().
		mInputp->reset();
	}

	mCodeStreamp->create(mInputp.get());

	// Set the maximum number of bytes to use from the codestream
	// *TODO: This seems to be wrong. The base class should have no idea of
	// how j2c compression works so no good way of computing what's the byte
	// range to be used.
	mCodeStreamp->set_max_bytes(max_bytes,true);

	//	If you want to flip or rotate the image for some reason, change
	// the resolution, or identify a restricted region of interest, this is
	// the place to do it.  You may use "kdu_codestream::change_appearance"
	// and "kdu_codestream::apply_input_restrictions" for this purpose.
	//	If you wish to truncate the code-stream prior to decompression, you
	// may use "kdu_codestream::set_max_bytes".
	//	If you wish to retain all compressed data so that the material
	// can be decompressed multiple times, possibly with different appearance
	// parameters, you should call "kdu_codestream::set_persistent" here.
	//	There are a variety of other features which must be enabled at
	// this point if you want to take advantage of them.  See the
	// descriptions appearing with the "kdu_codestream" interface functions
	// in "kdu_compressed.h" for an itemized account of these capabilities.

	switch (mode)
	{
	case MODE_FAST:
		mCodeStreamp->set_fast();
		break;
	case MODE_RESILIENT:
		mCodeStreamp->set_resilient();
		break;
	case MODE_FUSSY:
		mCodeStreamp->set_fussy();
		break;
	default:
		llassert(0);
		mCodeStreamp->set_fast();
	}

	kdu_dims dims;
	mCodeStreamp->get_dims(0,dims);

	S32 components = mCodeStreamp->get_num_components();

	// Check that components have consistent dimensions (for PPM file)
	for (int idx = 1; idx < components; ++idx)
	{
		kdu_dims other_dims;
		mCodeStreamp->get_dims(idx, other_dims);
		if (other_dims != dims)
		{
			// This method is only called from methods that catch KDUError.
			// We want to fail the image load, not crash the viewer.
<<<<<<< HEAD
			throw KDUError(STRINGIZE("Component " << idx << " dimensions "
									 << other_dims
									 << " do not match component 0 dimensions "
									 << dims << "!"));
=======
			LLTHROW(KDUError(STRINGIZE("Component " << idx << " dimensions "
									 << other_dims
									 << " do not match component 0 dimensions "
									 << dims << "!")));
>>>>>>> 921cfa35
		}
	}

	// Get the number of resolution levels in that image
	mLevels = mCodeStreamp->get_min_dwt_levels();
	
	// Set the base dimensions
	base.setSize(dims.size.x, dims.size.y, components);
	base.setLevels(mLevels);
	
	if (!keep_codestream)
	{
		mCodeStreamp.reset();
		mInputp.reset();
	}
}

void LLImageJ2CKDU::cleanupCodeStream()
{
	mInputp.reset();
	mDecodeState.reset();
	mCodeStreamp.reset();
	mTPosp.reset();
	mTileIndicesp.reset();
}

// This is the protected virtual method called by LLImageJ2C::initDecode().
// However, as far as nat can tell, LLImageJ2C::initDecode() is called only by
// llimage_libtest.cpp's load_image() function. No detectable production use.
bool LLImageJ2CKDU::initDecode(LLImageJ2C &base, LLImageRaw &raw_image, int discard_level, int* region)
{
	return initDecode(base,raw_image,0.0f,MODE_FAST,0,4,discard_level,region);
}

bool LLImageJ2CKDU::initEncode(LLImageJ2C &base, LLImageRaw &raw_image, int blocks_size, int precincts_size, int levels)
{
	mPrecinctsSize = precincts_size;
	if (mPrecinctsSize != -1)
	{
		mPrecinctsSize = get_lower_power_two(mPrecinctsSize,MAX_PRECINCT_SIZE);
		mPrecinctsSize = llmax(mPrecinctsSize,MIN_PRECINCT_SIZE);
	}
	mBlocksSize = blocks_size;
	if (mBlocksSize != -1)
	{
		mBlocksSize = get_lower_power_two(mBlocksSize,MAX_BLOCK_SIZE);
		mBlocksSize = llmax(mBlocksSize,MIN_BLOCK_SIZE);
		if (mPrecinctsSize != -1)
		{
			mBlocksSize = llmin(mBlocksSize,mPrecinctsSize);	// blocks *must* be smaller than precincts
		}
	}
	mLevels = levels;
	if (mLevels != 0)
	{
		mLevels = llclamp(mLevels,MIN_DECOMPOSITION_LEVELS,MAX_DECOMPOSITION_LEVELS);
		base.setLevels(mLevels);
	}
	return true;
}

// This is the real (private) initDecode() called both by the protected
// initDecode() method and by decodeImpl(). As far as nat can tell, only the
// decodeImpl() usage matters for production.
bool LLImageJ2CKDU::initDecode(LLImageJ2C &base, LLImageRaw &raw_image, F32 decode_time, ECodeStreamMode mode, S32 first_channel, S32 max_channel_count, int discard_level, int* region)
{
	base.resetLastError();

	// *FIX: kdu calls our callback function if there's an error, and then bombs.
	// To regain control, we throw an exception, and catch it here.
	try
	{
		// Merov : Test!! DO NOT COMMIT!!
		//findDiscardLevelsBoundaries(base);

		base.updateRawDiscardLevel();
		setupCodeStream(base, true, mode);

		mRawImagep = &raw_image;
		mCodeStreamp->change_appearance(false, true, false);

		// Apply loading discard level and cropping if required
		kdu_dims* region_kdu = NULL;
		if (region != NULL)
		{
			region_kdu = new kdu_dims;
			region_kdu->pos.x  = region[0];
			region_kdu->pos.y  = region[1];
			region_kdu->size.x = region[2] - region[0];
			region_kdu->size.y = region[3] - region[1];
		}
		int discard = (discard_level != -1 ? discard_level : base.getRawDiscardLevel());
		//LL_INFOS() << "Merov debug : initDecode, discard used = " << discard << ", asked = " << discard_level << LL_ENDL;
		// Apply loading restrictions
		mCodeStreamp->apply_input_restrictions( first_channel, max_channel_count, discard, 0, region_kdu);
		
		// Clean-up
		if (region_kdu)
		{
			delete region_kdu;
			region_kdu = NULL;
		}

		// Resize raw_image according to the image to be decoded
		kdu_dims dims; mCodeStreamp->get_dims(0,dims);
		S32 channels = base.getComponents() - first_channel;
		channels = llmin(channels,max_channel_count);
		raw_image.resize(dims.size.x, dims.size.y, channels);

		if (!mTileIndicesp)
		{
			mTileIndicesp.reset(new kdu_dims);
		}
		mCodeStreamp->get_valid_tiles(*mTileIndicesp);
		if (!mTPosp)
		{
			mTPosp.reset(new kdu_coords);
			mTPosp->y = 0;
			mTPosp->x = 0;
		}
	}
	catch (const KDUError& msg)
<<<<<<< HEAD
	{
		base.setLastError(msg.what());
=======
	{
		base.setLastError(msg.what());
		return false;
	}
	catch (kdu_exception kdu_value)
	{
		// KDU internally throws kdu_exception. It's possible that such an
		// exception might leak out into our code. Catch kdu_exception
		// specially because boost::current_exception_diagnostic_information()
		// could do nothing with it.
		base.setLastError(report_kdu_exception(kdu_value));
>>>>>>> 921cfa35
		return false;
	}
	catch (...)
	{
		base.setLastError("Unknown J2C error: " +
						  boost::current_exception_diagnostic_information());
		return false;
	}

	return true;
}


// Returns true to mean done, whether successful or not.
bool LLImageJ2CKDU::decodeImpl(LLImageJ2C &base, LLImageRaw &raw_image, F32 decode_time, S32 first_channel, S32 max_channel_count)
{
	ECodeStreamMode mode = MODE_FAST;

	LLTimer decode_timer;

	if (!mCodeStreamp->exists())
	{
		if (!initDecode(base, raw_image, decode_time, mode, first_channel, max_channel_count))
		{
			// Initializing the J2C decode failed, bail out.
			cleanupCodeStream();
			return true; // done
		}
	}

	// <FS:Techwolf Lupindo> texture comment metadata reader
	// <FS:LO> get_text() will return a NULL pointer if no comment exists, but will return a proper null terminated string even if the comment is ""
	if(mCodeStreamp->get_comment().get_text())
	{
		raw_image.mComment.assign(mCodeStreamp->get_comment().get_text());
	}
	// </FS:LO>
	// </FS:Techwolf Lupindo>

	// These can probably be grabbed from what's saved in the class.
	kdu_dims dims;
	mCodeStreamp->get_dims(0,dims);

	// Now we are ready to walk through the tiles processing them one-by-one.
	kdu_byte *buffer = raw_image.getData();
	if (!buffer)
	{
		base.setLastError("Memory error");
		base.decodeFailed();
		cleanupCodeStream();
		return true; // done
	}

	while (mTPosp->y < mTileIndicesp->size.y)
	{
		while (mTPosp->x < mTileIndicesp->size.x)
		{
			try
			{
				if (!mDecodeState)
				{
					kdu_tile tile = mCodeStreamp->open_tile(*(mTPosp)+mTileIndicesp->pos);

					// Find the region of the buffer occupied by this
					// tile.  Note that we have no control over
					// sub-sampling factors which might have been used
					// during compression and so it can happen that tiles
					// (at the image component level) actually have
					// different dimensions.  For this reason, we cannot
					// figure out the buffer region occupied by a tile
					// directly from the tile indices.  Instead, we query
					// the highest resolution of the first tile-component
					// concerning its location and size on the canvas --
					// the `dims' object already holds the location and
					// size of the entire image component on the same
					// canvas coordinate system.  Comparing the two tells
					// us where the current tile is in the buffer.
					S32 channels = base.getComponents() - first_channel;
					if (channels > max_channel_count)
					{
						channels = max_channel_count;
					}
					kdu_resolution res = tile.access_component(0).access_resolution();
					kdu_dims tile_dims; res.get_dims(tile_dims);
					kdu_coords offset = tile_dims.pos - dims.pos;
					int row_gap = channels*dims.size.x; // inter-row separation
					kdu_byte *buf = buffer + offset.y*row_gap + offset.x*channels;
					
					// <FS:ND> KDU 7.3.2 upgrade
					// mDecodeState.reset(new LLKDUDecodeState(tile, buf, row_gap));
					mDecodeState.reset(new LLKDUDecodeState(tile, buf, row_gap, mCodeStreamp.get()));
					// </FS:ND>

				}
				// Do the actual processing
				F32 remaining_time = decode_time - decode_timer.getElapsedTimeF32();
				// This is where we do the actual decode.  If we run out of time, return false.
				if (mDecodeState->processTileDecode(remaining_time, (decode_time > 0.0f)))
				{
					mDecodeState.reset();
				}
				else
				{
					// Not finished decoding yet.
					//					setLastError("Ran out of time while decoding");
					return false;
				}
			}
			catch (const KDUError& msg)
			{
				base.setLastError(msg.what());
<<<<<<< HEAD
=======
				base.decodeFailed();
				cleanupCodeStream();
				return true; // done
			}
			catch (kdu_exception kdu_value)
			{
				// KDU internally throws kdu_exception. It's possible that such an
				// exception might leak out into our code. Catch kdu_exception
				// specially because boost::current_exception_diagnostic_information()
				// could do nothing with it.
				base.setLastError(report_kdu_exception(kdu_value));
>>>>>>> 921cfa35
				base.decodeFailed();
				cleanupCodeStream();
				return true; // done
			}
			catch (...)
			{
				base.setLastError("Unknown J2C error: " +
								  boost::current_exception_diagnostic_information());
				base.decodeFailed();
				cleanupCodeStream();
				return true; // done
			}


			mTPosp->x++;
		}
		mTPosp->y++;
		mTPosp->x = 0;
	}

	cleanupCodeStream();

	return true;
}


bool LLImageJ2CKDU::encodeImpl(LLImageJ2C &base, const LLImageRaw &raw_image, const char* comment_text, F32 encode_time, bool reversible)
{
	// Declare and set simple arguments
	bool transpose = false;
	bool vflip = true;
	bool hflip = false;

	try
	{
		// Set up input image files
		siz_params siz;
		
		// Should set rate someplace here
		LLKDUMemIn mem_in(raw_image.getData(),
			raw_image.getDataSize(),
			raw_image.getWidth(),
			raw_image.getHeight(),
			raw_image.getComponents(),
			&siz);

		base.setSize(raw_image.getWidth(), raw_image.getHeight(), raw_image.getComponents());

		int num_components = raw_image.getComponents();

		siz.set(Scomponents,0,0,num_components);
		siz.set(Sdims,0,0,base.getHeight());  // Height of first image component
		siz.set(Sdims,0,1,base.getWidth());   // Width of first image component
		siz.set(Sprecision,0,0,8);  // Image samples have original bit-depth of 8
		siz.set(Ssigned,0,0,false); // Image samples are originally unsigned

		kdu_params *siz_ref = &siz; 
		siz_ref->finalize();
		siz_params transformed_siz; // Use this one to construct code-stream
		transformed_siz.copy_from(&siz,-1,-1,-1,0,transpose,false,false);

		// Construct the `kdu_codestream' object and parse all remaining arguments
		U32 max_output_size = base.getWidth()*base.getHeight()*base.getComponents();
		max_output_size = (max_output_size < 1000 ? 1000 : max_output_size);
		U8 *output_buffer = new U8[max_output_size];
		U32 output_size = 0; // Address updated by LLKDUMemTarget to give the final compressed buffer size
		LLKDUMemTarget output(output_buffer, output_size, max_output_size);

		kdu_codestream codestream;
		codestream.create(&transformed_siz,&output);

		if (comment_text)
		{
			// Set the comments for the codestream
			kdu_codestream_comment comment = codestream.add_comment();
			comment.put_text(comment_text);
		}

		if (num_components >= 3)
		{
			// Note that we always use YCC and not YUV
			// *TODO: Verify this doesn't screws up reversible textures (like sculpties) as YCC is not reversible but YUV is...
			set_default_colour_weights(codestream.access_siz());
		}

		// Set codestream options
		int nb_layers = 0;
		kdu_long layer_bytes[MAX_NB_LAYERS];
		U32 max_bytes = (U32)(base.getWidth() * base.getHeight() * base.getComponents());

		// Rate is the argument passed into the LLImageJ2C which specifies the target compression rate. The default is 8:1.
		// *TODO: mRate is actually always 8:1 in the viewer. Test different values.
		llassert (base.mRate > 0.f);
		max_bytes = (U32)((F32)(max_bytes) * base.mRate);
		
		// This code is where we specify the target number of bytes for each quality layer.
		// We're using a logarithmic spacing rule that fits with our way of fetching texture data.
		// Note: For more info on this layers business, read kdu_codestream::flush() doc in kdu_compressed.h
		layer_bytes[nb_layers++] = FIRST_PACKET_SIZE;
		U32 i = MIN_LAYER_SIZE;
		while ((i < max_bytes) && (nb_layers < (MAX_NB_LAYERS-1)))
		{
			layer_bytes[nb_layers++] = i;
			i *= 4;
		}
		// Note: for small images, we can have (max_bytes < FIRST_PACKET_SIZE), hence the test
		if (layer_bytes[nb_layers-1] < max_bytes)
		{
			// Set the last quality layer so to fit the preset compression ratio
			layer_bytes[nb_layers++] = max_bytes;
		}

		if (reversible)
		{
			// Use 0 for a last quality layer for reversible images so all remaining code blocks will be flushed
			// Hack: KDU encoding for reversible images has a bug for small images that leads to j2c images that 
			// cannot be open or are very blurry. Avoiding that last layer prevents the problem to happen.
			if ((base.getWidth() >= 32) || (base.getHeight() >= 32))
			{
				if( nb_layers >= MAX_NB_LAYERS ) nb_layers = MAX_NB_LAYERS-1; // <FS:ND/> Adjust layer index in case we reached the arrays end.
				layer_bytes[nb_layers++] = 0;
			}
			codestream.access_siz()->parse_string("Creversible=yes");
			// *TODO: we should use yuv in reversible mode
			// Don't turn this on now though as it creates problems on decoding for the moment
			//codestream.access_siz()->parse_string("Cycc=no");
		}
		
		std::string layer_string = llformat("Clayers=%d",nb_layers);
		codestream.access_siz()->parse_string(layer_string.c_str());
		
		// Set up data ordering, markers, etc... if precincts or blocks specified
		if ((mBlocksSize != -1) || (mPrecinctsSize != -1))
		{
			if (mPrecinctsSize != -1)
			{
				std::string precincts_string = llformat("Cprecincts={%d,%d}",mPrecinctsSize,mPrecinctsSize);
				codestream.access_siz()->parse_string(precincts_string.c_str());
			}
			if (mBlocksSize != -1)
			{
				std::string blocks_string = llformat("Cblk={%d,%d}",mBlocksSize,mBlocksSize);
				codestream.access_siz()->parse_string(blocks_string.c_str());
			}
			std::string ordering_string = llformat("Corder=LRCP");
			codestream.access_siz()->parse_string(ordering_string.c_str());
			std::string PLT_string = llformat("ORGgen_plt=yes");
			codestream.access_siz()->parse_string(PLT_string.c_str());
			std::string Parts_string = llformat("ORGtparts=R");
			codestream.access_siz()->parse_string(Parts_string.c_str());
		}
		
		// Set the number of wavelets subresolutions (aka levels) 
		if (mLevels != 0)
		{
			std::string levels_string = llformat("Clevels=%d",mLevels);
			codestream.access_siz()->parse_string(levels_string.c_str());
		}
		
		// Complete the encode settings
		codestream.access_siz()->finalize_all();
		codestream.change_appearance(transpose,vflip,hflip);

		// Now we are ready for sample data processing
		kdc_flow_control *tile = new kdc_flow_control(&mem_in,codestream);
		bool done = false;
		while (!done)
		{ 
			// Process line by line
			if (tile->advance_components())
			{
				tile->process_components();
			}
			else
			{
				done = true;
			}
		}

		// Produce the compressed output
		codestream.flush(layer_bytes,nb_layers);

		// Cleanup
		delete tile;
		codestream.destroy();

		// Now that we're done encoding, create the new data buffer for the compressed
		// image and stick it there.
		base.copyData(output_buffer, output_size);
		base.updateData(); // set width, height
		delete[] output_buffer;
	}
	catch(const KDUError& msg)
<<<<<<< HEAD
	{
		base.setLastError(msg.what());
=======
	{
		base.setLastError(msg.what());
		return false;
	}
	catch (kdu_exception kdu_value)
	{
		// KDU internally throws kdu_exception. It's possible that such an
		// exception might leak out into our code. Catch kdu_exception
		// specially because boost::current_exception_diagnostic_information()
		// could do nothing with it.
		base.setLastError(report_kdu_exception(kdu_value));
>>>>>>> 921cfa35
		return false;
	}
	catch( ... )
	{
		base.setLastError("Unknown J2C error: " +
						  boost::current_exception_diagnostic_information());
		return false;
	}

	return true;
}

bool LLImageJ2CKDU::getMetadata(LLImageJ2C &base)
{
	// *FIX: kdu calls our callback function if there's an error, and
	// then bombs. To regain control, we throw an exception, and
	// catch it here.
	try
	{
		setupCodeStream(base, false, MODE_FAST);
		return true;
	}
	catch (const KDUError& msg)
<<<<<<< HEAD
	{
		base.setLastError(msg.what());
=======
	{
		base.setLastError(msg.what());
		return false;
	}
	catch (kdu_exception kdu_value)
	{
		// KDU internally throws kdu_exception. It's possible that such an
		// exception might leak out into our code. Catch kdu_exception
		// specially because boost::current_exception_diagnostic_information()
		// could do nothing with it.
		base.setLastError(report_kdu_exception(kdu_value));
>>>>>>> 921cfa35
		return false;
	}
	catch (...)
	{
		base.setLastError("Unknown J2C error: " +
						  boost::current_exception_diagnostic_information());
		return false;
	}
}

/*****************************************************************************/
/* STATIC                        copy_block                                  */
/*****************************************************************************/

/*==========================================================================*|
// Only called by copy_tile(), which is itself commented out
static void copy_block(kdu_block *in, kdu_block *out)
{
	if (in->K_max_prime != out->K_max_prime)
    { 
		std::cout << "Cannot copy blocks belonging to subbands with different quantization parameters." << std::endl; 
		return;
	}
	if ((in->size.x != out->size.x) || (in->size.y != out->size.y))  
    { 
		std::cout << "Cannot copy code-blocks with different dimensions." << std::endl; 
		return;
	}
	out->missing_msbs = in->missing_msbs;
	if (out->max_passes < (in->num_passes+2))        // Gives us enough to round up
		out->set_max_passes(in->num_passes+2,false); // to the next whole bit-plane
	out->num_passes = in->num_passes;
	int num_bytes = 0;
	for (int z=0; z < in->num_passes; z++)
    {
		num_bytes += (out->pass_lengths[z] = in->pass_lengths[z]);
		out->pass_slopes[z] = in->pass_slopes[z];
    }
	
    // Just copy compressed code-bytes. Block transcoding not supported.
	if (out->max_bytes < num_bytes)
		out->set_max_bytes(num_bytes,false);
	memcpy(out->byte_buffer,in->byte_buffer,(size_t) num_bytes);
}
|*==========================================================================*/

/*****************************************************************************/
/* STATIC                        copy_tile                                   */
/*****************************************************************************/

/*==========================================================================*|
// Only called by findDiscardLevelsBoundaries(), which is itself commented out
static void
copy_tile(kdu_tile tile_in, kdu_tile tile_out, int tnum_in, int tnum_out,
		  kdu_params *siz_in, kdu_params *siz_out, int skip_components,
		  int &num_blocks)
{
	int num_components = tile_out.get_num_components();
	int new_tpart=0, next_tpart = 1;
	
	for (int c=0; c < num_components; c++)
    {
		kdu_tile_comp comp_in, comp_out;
		comp_in = tile_in.access_component(c);
		comp_out = tile_out.access_component(c);
		int num_resolutions = comp_out.get_num_resolutions();
		//std::cout << "    Copying tile : num_resolutions = " << num_resolutions << std::endl;
		for (int r=0; r < num_resolutions; r++)
        {
			kdu_resolution res_in;  res_in = comp_in.access_resolution(r);
			kdu_resolution res_out; res_out = comp_out.access_resolution(r);
			int b, min_band;
			int num_bands = res_in.get_valid_band_indices(min_band);
			std::cout << "        Copying tile : num_bands = " << num_bands << std::endl;
			for (b=min_band; num_bands > 0; num_bands--, b++)
            {
				kdu_subband band_in;  band_in = res_in.access_subband(b);
				kdu_subband band_out; band_out = res_out.access_subband(b);
				kdu_dims blocks_in;  band_in.get_valid_blocks(blocks_in);
				kdu_dims blocks_out; band_out.get_valid_blocks(blocks_out);
				if ((blocks_in.size.x != blocks_out.size.x) ||
					(blocks_in.size.y != blocks_out.size.y))
                { 
					std::cout << "Transcoding operation cannot proceed: Code-block partitions for the input and output code-streams do not agree." << std::endl;
					return;
				}
				kdu_coords idx;
				//std::cout << "            Copying tile : block indices, x = " << blocks_out.size.x << " and y = " << blocks_out.size.y << std::endl;
				for (idx.y=0; idx.y < blocks_out.size.y; idx.y++)
				{
					for (idx.x=0; idx.x < blocks_out.size.x; idx.x++)
					{
						kdu_block *in =
						band_in.open_block(idx+blocks_in.pos,&new_tpart);
						for (; next_tpart <= new_tpart; next_tpart++)
							siz_out->copy_from(siz_in,tnum_in,tnum_out,next_tpart,
											   skip_components);
						kdu_block *out = band_out.open_block(idx+blocks_out.pos);
						copy_block(in,out);
						band_in.close_block(in);
						band_out.close_block(out);
						num_blocks++;
					}
				}
            }
        }
    }
}
|*==========================================================================*/

// Find the block boundary for each discard level in the input image.
// We parse the input blocks and copy them in a temporary output stream.
// For the moment, we do nothing more that parsing the raw list of blocks and outputing result.
/*==========================================================================*|
// See comments in header file for why this is commented out.
void LLImageJ2CKDU::findDiscardLevelsBoundaries(LLImageJ2C &base)
{
	// We need the number of levels in that image before starting.
	getMetadata(base);
	
	for (int discard_level = 0; discard_level < mLevels; discard_level++)
	{
		//std::cout << "Parsing discard level = " << discard_level << std::endl;
		// Create the input codestream object.
		setupCodeStream(base, true, MODE_FAST);
		mCodeStreamp->apply_input_restrictions(0, 4, discard_level, 0, NULL);
		mCodeStreamp->set_max_bytes(KDU_LONG_MAX,true);
		siz_params *siz_in = mCodeStreamp->access_siz();
	
		// Create the output codestream object.
		siz_params siz;
		siz.copy_from(siz_in,-1,-1,-1,0,discard_level,false,false,false);
		siz.set(Scomponents,0,0,mCodeStreamp->get_num_components());
	
		U32 max_output_size = base.getWidth()*base.getHeight()*base.getComponents();
		max_output_size = (max_output_size < 1000 ? 1000 : max_output_size);
		U8 *output_buffer = new U8[max_output_size];
		U32 output_size = 0; // Address updated by LLKDUMemTarget to give the final compressed buffer size
		LLKDUMemTarget output(output_buffer, output_size, max_output_size);
		kdu_codestream codestream_out; 
		codestream_out.create(&siz,&output);
		//codestream_out.share_buffering(*mCodeStreamp);
		siz_params *siz_out = codestream_out.access_siz();
		siz_out->copy_from(siz_in,-1,-1,-1,0,discard_level,false,false,false);
		codestream_out.access_siz()->finalize_all(-1);
	
		// Set up rate control variables
		kdu_long max_bytes = KDU_LONG_MAX;
		kdu_params *cod = siz_out->access_cluster(COD_params);
		int total_layers;  cod->get(Clayers,0,0,total_layers);
		kdu_long *layer_bytes = new kdu_long[total_layers];
		int nel, non_empty_layers = 0;
	
		// Now ready to perform the transfer of compressed data between streams
		int flush_counter = INT_MAX;
		kdu_dims tile_indices_in;  
		mCodeStreamp->get_valid_tiles(tile_indices_in);
		kdu_dims tile_indices_out; 
		codestream_out.get_valid_tiles(tile_indices_out);
		assert((tile_indices_in.size.x == tile_indices_out.size.x) &&
			   (tile_indices_in.size.y == tile_indices_out.size.y));
		int num_blocks=0;
	
		kdu_coords idx;
		//std::cout << "Parsing tiles : x = " << tile_indices_out.size.x << " to y = " << tile_indices_out.size.y << std::endl;
		for (idx.y=0; idx.y < tile_indices_out.size.y; idx.y++)
		{
			for (idx.x=0; idx.x < tile_indices_out.size.x; idx.x++)
			{
				kdu_tile tile_in = mCodeStreamp->open_tile(idx+tile_indices_in.pos);
				int tnum_in = tile_in.get_tnum();
				int tnum_out = idx.x + idx.y*tile_indices_out.size.x;
				siz_out->copy_from(siz_in,tnum_in,tnum_out,0,0,discard_level,false,false,false);
				siz_out->finalize_all(tnum_out);
				// Note: do not open the output tile without first copying any tile-specific code-stream parameters
				kdu_tile tile_out = codestream_out.open_tile(idx+tile_indices_out.pos);
				assert(tnum_out == tile_out.get_tnum());
				copy_tile(tile_in,tile_out,tnum_in,tnum_out,siz_in,siz_out,0,num_blocks);
				tile_in.close();
				tile_out.close();
				flush_counter--;
				if ((flush_counter <= 0) && codestream_out.ready_for_flush())
				{
					flush_counter = INT_MAX;
					nel = codestream_out.trans_out(max_bytes,layer_bytes,total_layers);
					non_empty_layers = (nel > non_empty_layers)?nel:non_empty_layers;
				}
			}
		}
	
		// Generate the output code-stream
		if (codestream_out.ready_for_flush())
		{
			nel = codestream_out.trans_out(max_bytes,layer_bytes,total_layers);
			non_empty_layers = (nel > non_empty_layers)?nel:non_empty_layers;
		}
		if (non_empty_layers > total_layers)
			non_empty_layers = total_layers; // Can happen if a tile has more layers
	
		// Print out stats
		std::cout << "Code stream parsing for discard level = " << discard_level << std::endl;
		std::cout << "    Total compressed memory in  = " << mCodeStreamp->get_compressed_data_memory() << " bytes" << std::endl;
		std::cout << "    Total compressed memory out = " << codestream_out.get_compressed_data_memory() << " bytes" << std::endl;
		//std::cout << "    Output contains " << total_layers << " quality layers" << std::endl;		
		std::cout << "    Transferred " << num_blocks << " code-blocks from in to out" << std::endl;
		//std::cout << "    Read " << mCodeStreamp->get_num_tparts() << " tile-part(s) from a total of " << (int) tile_indices_in.area() << " tile(s)" << std::endl;
		std::cout << "    Total bytes read = " << mCodeStreamp->get_total_bytes() << std::endl;
		//std::cout << "    Wrote " << codestream_out.get_num_tparts() << " tile-part(s) in a total of " << (int) tile_indices_out.area() << " tile(s)" << std::endl;
		std::cout << "    Total bytes written = " << codestream_out.get_total_bytes() << std::endl;
		std::cout << "-------------" << std::endl;
	
		// Clean-up
		cleanupCodeStream();
		codestream_out.destroy();
		delete[] output_buffer;
		delete[] layer_bytes; // <FS:ND/> Don't leak those
	}
	return;
}
|*==========================================================================*/

void set_default_colour_weights(kdu_params *siz)
{
	kdu_params *cod = siz->access_cluster(COD_params);
	assert(cod != NULL);

	bool can_use_ycc = true;
	bool rev0 = false;
	int depth0 = 0, sub_x0 = 1, sub_y0 = 1;
	for (int c = 0; c < 3; c++)
	{
		int depth = 0; siz->get(Sprecision,c,0,depth);
		int sub_y = 1; siz->get(Ssampling,c,0,sub_y);
		int sub_x = 1; siz->get(Ssampling,c,1,sub_x);
		kdu_params *coc = cod->access_relation(-1,c);
		bool rev = false; coc->get(Creversible,0,0,rev);
		if (c == 0)
		{
			rev0 = rev; depth0 = depth; sub_x0 = sub_x; sub_y0 = sub_y;
		}
		else if ((rev != rev0) || (depth != depth0) || 
				 (sub_x != sub_x0) || (sub_y != sub_y0))
		{
			can_use_ycc = false;
		}
	}
	if (!can_use_ycc)
	{
		return;
	}

	bool use_ycc;
	if (!cod->get(Cycc,0,0,use_ycc))
	{
		cod->set(Cycc,0,0,use_ycc=true);
	}
	if (!use_ycc)
	{
		return;
	}
	float weight;
	if (cod->get(Clev_weights,0,0,weight) || cod->get(Cband_weights,0,0,weight))
	{
		// Weights already specified explicitly -> nothing to do
		return; 
	}

	// These example weights are adapted from numbers generated by Marcus Nadenau
	// at EPFL, for a viewing distance of 15 cm and a display resolution of
	// 300 DPI.

	cod->parse_string("Cband_weights:C0="
		"{0.0901},{0.2758},{0.2758},"
		"{0.7018},{0.8378},{0.8378},{1}");
	cod->parse_string("Cband_weights:C1="
		"{0.0263},{0.0863},{0.0863},"
		"{0.1362},{0.2564},{0.2564},"
		"{0.3346},{0.4691},{0.4691},"
		"{0.5444},{0.6523},{0.6523},"
		"{0.7078},{0.7797},{0.7797},{1}");
	cod->parse_string("Cband_weights:C2="
		"{0.0773},{0.1835},{0.1835},"
		"{0.2598},{0.4130},{0.4130},"
		"{0.5040},{0.6464},{0.6464},"
		"{0.7220},{0.8254},{0.8254},"
		"{0.8769},{0.9424},{0.9424},{1}");
}

/******************************************************************************/
/*                              transfer_bytes                                */
/******************************************************************************/

void transfer_bytes(kdu_byte *dest, kdu_line_buf &src, int gap, int precision)
/* Transfers source samples from the supplied line buffer into the output
byte buffer, spacing successive output samples apart by `gap' bytes
(to allow for interleaving of colour components).  The function performs
all necessary level shifting, type conversion, rounding and truncation. */
{
	int width = src.get_width();
	if (src.get_buf32() != NULL)
	{ // Decompressed samples have a 32-bit representation (integer or float)
		assert(precision >= 8); // Else would have used 16 bit representation
		kdu_sample32 *sp = src.get_buf32();
		if (!src.is_absolute())
		{ // Transferring normalized floating point data.
			float scale16 = (float)(1<<16);
			kdu_int32 val;

			for (; width > 0; width--, sp++, dest+=gap)
			{
				val = (kdu_int32)(sp->fval*scale16);
				val = (val+128)>>8; // May be faster than true rounding
				val += 128;
				if (val & ((0xffffffffU)<<8))
				{
					val = (val < 0 ? 0 : 255);
				}
				*dest = (kdu_byte) val;
			}
		}
		else
		{ // Transferring 32-bit absolute integers.
			kdu_int32 val;
			kdu_int32 downshift = precision-8;
			kdu_int32 offset = (1<<downshift)>>1;

			for (; width > 0; width--, sp++, dest+=gap)
			{
				val = sp->ival;
				val = (val+offset)>>downshift;
				val += 128;
				if (val & ((0xffffffffU)<<8))
				{
					val = (val < 0 ? 0 : 255);
				}
				*dest = (kdu_byte) val;
			}
		}
	}
	else
	{ // Source data is 16 bits.
		kdu_sample16 *sp = src.get_buf16();
		if (!src.is_absolute())
		{ // Transferring 16-bit fixed point quantities
			kdu_int16 val;

			if (precision >= 8)
			{ // Can essentially ignore the bit-depth.
				for (; width > 0; width--, sp++, dest+=gap)
				{
					val = sp->ival;
					val += (1<<(KDU_FIX_POINT-8))>>1;
					val >>= (KDU_FIX_POINT-8);
					val += 128;
					if (val & ((0xffffffffU)<<8))
					{
						val = (val < 0 ? 0 : 255);
					}
					*dest = (kdu_byte) val;
				}
			}
			else
			{ // Need to force zeros into one or more least significant bits.
				kdu_int16 downshift = KDU_FIX_POINT-precision;
				kdu_int16 upshift = 8-precision;
				kdu_int16 offset = 1<<(downshift-1);

				for (; width > 0; width--, sp++, dest+=gap)
				{
					val = sp->ival;
					val = (val+offset)>>downshift;
					val <<= upshift;
					val += 128;
					if (val & ((0xffffffffU)<<8))
					{
						val = (val < 0 ? 0 : 256 - (1<<upshift));
					}
					*dest = (kdu_byte) val;
				}
			}
		}
		else
		{ // Transferring 16-bit absolute integers.
			kdu_int16 val;

			if (precision >= 8)
			{
				kdu_int16 downshift = precision-8;
				kdu_int16 offset = (1<<downshift)>>1;

				for (; width > 0; width--, sp++, dest+=gap)
				{
					val = sp->ival;
					val = (val+offset)>>downshift;
					val += 128;
					if (val & ((0xffffffffU)<<8))
					{
						val = (val < 0 ? 0 : 255);
					}
					*dest = (kdu_byte) val;
				}
			}
			else
			{
				kdu_int16 upshift = 8-precision;

				for (; width > 0; width--, sp++, dest+=gap)
				{
					val = sp->ival;
					val <<= upshift;
					val += 128;
					if (val & ((0xffffffffU)<<8))
					{
						val = (val < 0 ? 0 : 256 - (1<<upshift));
					}
					*dest = (kdu_byte) val;
				}
			}
		}
	}
}

// <FS:ND> KDU 7.3.2 upgrade
// LLKDUDecodeState::LLKDUDecodeState(kdu_tile tile, kdu_byte *buf, S32 row_gap)
LLKDUDecodeState::LLKDUDecodeState(kdu_tile tile, kdu_byte *buf, S32 row_gap, kdu_codestream &aStream )
// </FS:ND>
{
	S32 c;

	mTile = tile;
	mBuf = buf;
	mRowGap = row_gap;

	mNumComponents = tile.get_num_components();

	llassert(mNumComponents <= 4);
	mUseYCC = tile.get_ycc();

	for (c = 0; c < 4; ++c)
	{
		mReversible[c] = false;
		mBitDepths[c] = 0;
	}

	// Open tile-components and create processing engines and resources
	for (c = 0; c < mNumComponents; c++)
	{
		mComps[c] = mTile.access_component(c);
		mReversible[c] = mComps[c].get_reversible();
		mBitDepths[c] = mComps[c].get_bit_depth();
		kdu_resolution res = mComps[c].access_resolution(); // Get top resolution
		kdu_dims comp_dims; res.get_dims(comp_dims);
		if (c == 0)
		{
			mDims = comp_dims;
		}
		else
		{
			llassert(mDims == comp_dims); // Safety check; the caller has ensured this
		}
		bool use_shorts = (mComps[c].get_bit_depth(true) <= 16);
		mLines[c].pre_create(&mAllocator,mDims.size.x,mReversible[c],use_shorts,0,0);
		if (res.which() == 0) // No DWT levels used
		{
			mEngines[c] = kdu_decoder(res.access_subband(LL_BAND),&mAllocator,use_shorts);
		}
		else
		{
			mEngines[c] = kdu_synthesis(res,&mAllocator,use_shorts);
		}
	}

	// <FS:ND> KDU 7.3.2 upgrade
	// mAllocator.finalize(); // Actually creates buffering resources
	mAllocator.finalize( aStream ); // Actually creates buffering resources
	// </FS:ND>

	for (c = 0; c < mNumComponents; c++)
	{
		mLines[c].create(); // Grabs resources from the allocator.
	}
}

LLKDUDecodeState::~LLKDUDecodeState()
{
	// Cleanup
	for (S32 c = 0; c < mNumComponents; c++)
	{
		mEngines[c].destroy(); // engines are interfaces; no default destructors
	}
	mTile.close();
}

bool LLKDUDecodeState::processTileDecode(F32 decode_time, bool limit_time)
/* Decompresses a tile, writing the data into the supplied byte buffer.
The buffer contains interleaved image components, if there are any.
Although you may think of the buffer as belonging entirely to this tile,
the `buf' pointer may actually point into a larger buffer representing
multiple tiles.  For this reason, `row_gap' is needed to identify the
separation between consecutive rows in the real buffer. */
{
	S32 c;
	// Now walk through the lines of the buffer, recovering them from the
	// relevant tile-component processing engines.

	LLTimer decode_timer;
	while (mDims.size.y--)
	{
		for (c = 0; c < mNumComponents; c++)
		{
			mEngines[c].pull(mLines[c]);
		}
		if ((mNumComponents >= 3) && mUseYCC)
		{
			kdu_convert_ycc_to_rgb(mLines[0],mLines[1],mLines[2]);
		}
		for (c = 0; c < mNumComponents; c++)
		{
			transfer_bytes(mBuf+c,mLines[c],mNumComponents,mBitDepths[c]);
		}
		mBuf += mRowGap;
		if (mDims.size.y % 10)
		{
			if (limit_time && decode_timer.getElapsedTimeF32() > decode_time)
			{
				return false;
			}
		}
	}
	return true;
}

// kdc_flow_control 

kdc_flow_control::kdc_flow_control (kdu_image_in_base *img_in, kdu_codestream codestream)
{
	int n;
	
	this->codestream = codestream;
	codestream.get_valid_tiles(valid_tile_indices);
	tile_idx = valid_tile_indices.pos;
	tile = codestream.open_tile(tile_idx,NULL);
	
	// Set up the individual components
	num_components = codestream.get_num_components(true);
	components = new kdc_component_flow_control[num_components];
	count_delta = 0;
	kdc_component_flow_control *comp = components;
	for (n = 0; n < num_components; n++, comp++)
	{
		comp->line = NULL;
		comp->reader = img_in;
		kdu_coords subsampling;  
		codestream.get_subsampling(n,subsampling,true);
		kdu_dims dims;  
		codestream.get_tile_dims(tile_idx,n,dims,true);
		comp->vert_subsampling = subsampling.y;
		if ((n == 0) || (comp->vert_subsampling < count_delta))
		{
			count_delta = comp->vert_subsampling;
		}
		comp->ratio_counter = 0;
		comp->remaining_lines = comp->initial_lines = dims.size.y;
	}
	assert(num_components >= 0);
	
	tile.set_components_of_interest(num_components);
	max_buffer_memory = engine.create(codestream,tile,false,NULL,false,1,NULL,NULL,false);
}

kdc_flow_control::~kdc_flow_control()
{
	if (components != NULL)
	{
		delete[] components;
	}
	if (engine.exists())
	{
		engine.destroy();
	}
}

bool kdc_flow_control::advance_components()
{
	bool found_line = false;
	while (!found_line)
	{
		bool all_done = true;
		kdc_component_flow_control *comp = components;
		for (int n = 0; n < num_components; n++, comp++)
		{
			assert(comp->ratio_counter >= 0);
			if (comp->remaining_lines > 0)
			{
				all_done = false;
				comp->ratio_counter -= count_delta;
				if (comp->ratio_counter < 0)
				{
					found_line = true;
					comp->line = engine.exchange_line(n,NULL,NULL);
					assert(comp->line != NULL);
					if (comp->line->get_width())
					{
						comp->reader->get(n,*(comp->line),0);
					}
				}
			}
		}
		if (all_done)
		{
			return false;
		}
	}
	return true;
}

void kdc_flow_control::process_components()
{
	kdc_component_flow_control *comp = components;
	for (int n = 0; n < num_components; n++, comp++)
	{
		if (comp->ratio_counter < 0)
		{
			comp->ratio_counter += comp->vert_subsampling;
			assert(comp->ratio_counter >= 0);
			assert(comp->remaining_lines > 0);
			comp->remaining_lines--;
			assert(comp->line != NULL);
			engine.exchange_line(n,comp->line,NULL);
			comp->line = NULL;
		}
	}
}<|MERGE_RESOLUTION|>--- conflicted
+++ resolved
@@ -35,18 +35,6 @@
 
 #include "kdu_block_coding.h"
 
-<<<<<<< HEAD
-#include <stdexcept>
-#include <iostream>
-
-namespace {
-// exception used to keep KDU from terminating entire program -- see comments
-// in LLKDUMessageError::flush()
-struct KDUError: public std::runtime_error
-{
-	KDUError(const std::string& msg): std::runtime_error(msg) {}
-};
-=======
 #include "llexception.h"
 #include <boost/exception/diagnostic_information.hpp>
 #include <sstream>
@@ -92,25 +80,18 @@
 
     return out.str();
 }
->>>>>>> 921cfa35
 } // anonymous namespace
 
 // stream kdu_dims to std::ostream
 // Turns out this must NOT be in the anonymous namespace!
-<<<<<<< HEAD
 namespace kdu_core { // <FS:Ansariel> KDU >= 7.5 fix
-=======
->>>>>>> 921cfa35
 inline
 std::ostream& operator<<(std::ostream& out, const kdu_dims& dims)
 {
 	return out << "(" << dims.pos.x << "," << dims.pos.y << "),"
 				  "[" << dims.size.x << "x" << dims.size.y << "]";
 }
-<<<<<<< HEAD
 } // <FS:Ansariel> KDU >= 7.5 fix
-=======
->>>>>>> 921cfa35
 
 class kdc_flow_control {
 	
@@ -258,11 +239,7 @@
 		// shutdown will NOT engage the behavior described above.
 		if (end_of_message) 
 		{
-<<<<<<< HEAD
-	 		throw KDUError("LLKDUMessageError::flush()");
-=======
 			LLTHROW(KDUError("LLKDUMessageError::flush()"));
->>>>>>> 921cfa35
 		}
 	}
 };
@@ -376,17 +353,10 @@
 		{
 			// This method is only called from methods that catch KDUError.
 			// We want to fail the image load, not crash the viewer.
-<<<<<<< HEAD
-			throw KDUError(STRINGIZE("Component " << idx << " dimensions "
-									 << other_dims
-									 << " do not match component 0 dimensions "
-									 << dims << "!"));
-=======
 			LLTHROW(KDUError(STRINGIZE("Component " << idx << " dimensions "
 									 << other_dims
 									 << " do not match component 0 dimensions "
 									 << dims << "!")));
->>>>>>> 921cfa35
 		}
 	}
 
@@ -509,10 +479,6 @@
 		}
 	}
 	catch (const KDUError& msg)
-<<<<<<< HEAD
-	{
-		base.setLastError(msg.what());
-=======
 	{
 		base.setLastError(msg.what());
 		return false;
@@ -524,7 +490,6 @@
 		// specially because boost::current_exception_diagnostic_information()
 		// could do nothing with it.
 		base.setLastError(report_kdu_exception(kdu_value));
->>>>>>> 921cfa35
 		return false;
 	}
 	catch (...)
@@ -636,8 +601,6 @@
 			catch (const KDUError& msg)
 			{
 				base.setLastError(msg.what());
-<<<<<<< HEAD
-=======
 				base.decodeFailed();
 				cleanupCodeStream();
 				return true; // done
@@ -649,7 +612,6 @@
 				// specially because boost::current_exception_diagnostic_information()
 				// could do nothing with it.
 				base.setLastError(report_kdu_exception(kdu_value));
->>>>>>> 921cfa35
 				base.decodeFailed();
 				cleanupCodeStream();
 				return true; // done
@@ -843,10 +805,6 @@
 		delete[] output_buffer;
 	}
 	catch(const KDUError& msg)
-<<<<<<< HEAD
-	{
-		base.setLastError(msg.what());
-=======
 	{
 		base.setLastError(msg.what());
 		return false;
@@ -858,7 +816,6 @@
 		// specially because boost::current_exception_diagnostic_information()
 		// could do nothing with it.
 		base.setLastError(report_kdu_exception(kdu_value));
->>>>>>> 921cfa35
 		return false;
 	}
 	catch( ... )
@@ -882,10 +839,6 @@
 		return true;
 	}
 	catch (const KDUError& msg)
-<<<<<<< HEAD
-	{
-		base.setLastError(msg.what());
-=======
 	{
 		base.setLastError(msg.what());
 		return false;
@@ -897,7 +850,6 @@
 		// specially because boost::current_exception_diagnostic_information()
 		// could do nothing with it.
 		base.setLastError(report_kdu_exception(kdu_value));
->>>>>>> 921cfa35
 		return false;
 	}
 	catch (...)
