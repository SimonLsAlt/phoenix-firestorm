/**
 * @file llimagej2ckdu.cpp
 * @brief This is an implementation of JPEG2000 encode/decode using Kakadu
 *
 * $LicenseInfo:firstyear=2010&license=viewerlgpl$
 * Second Life Viewer Source Code
 * Copyright (C) 2010, Linden Research, Inc.
 *
 * This library is free software; you can redistribute it and/or
 * modify it under the terms of the GNU Lesser General Public
 * License as published by the Free Software Foundation;
 * version 2.1 of the License only.
 *
 * This library is distributed in the hope that it will be useful,
 * but WITHOUT ANY WARRANTY; without even the implied warranty of
 * MERCHANTABILITY or FITNESS FOR A PARTICULAR PURPOSE.  See the GNU
 * Lesser General Public License for more details.
 *
 * You should have received a copy of the GNU Lesser General Public
 * License along with this library; if not, write to the Free Software
 * Foundation, Inc., 51 Franklin Street, Fifth Floor, Boston, MA  02110-1301  USA
 *
 * Linden Research, Inc., 945 Battery Street, San Francisco, CA  94111  USA
 * $/LicenseInfo$
 */

#include "linden_common.h"

#include "llimagej2ckdu.h"

#include "lltimer.h"
#include "llpointer.h"
#include "llmath.h"
#include "llkdumem.h"
// #include "fstelemetry.h" // <FS:Beq> instrument image decodes
#define kdu_xxxx "kdu_block_coding.h"
#include "include_kdu_xxxx.h"

// Avoid ubiquitous necessity of kdu_core:: qualification
using namespace kdu_core;

#include "llexception.h"
#include <boost/exception/diagnostic_information.hpp>
#include <sstream>
#include <iomanip>

// Turns out this must NOT be in the anonymous namespace!
namespace kdu_core
{
// stream kdu_dims to std::ostream
inline
std::ostream& operator<<(std::ostream& out, const kdu_dims& dims)
{
    return out << "(" << dims.pos.x << "," << dims.pos.y << "),"
                  "[" << dims.size.x << "x" << dims.size.y << "]";
}
} // namespace kdu_core

// operator<<(std::ostream&, const kdu_dims&) must precede #include "stringize.h"
#include "stringize.h"

namespace {
// Failure to load an image shouldn't crash the whole viewer.
struct KDUError: public LLContinueError
{
    KDUError(const std::string& msg): LLContinueError(msg) {}
};

// KDU defines int error codes as hex values, so we should log them in hex
// so we can grep KDU headers for the hex. However those hex values
// generally "happen" to encode big-endian multibyte character sequences,
// e.g. KDU_ERROR_EXCEPTION is 0x6b647545: 'kduE'
// But beware because KDU_NULL_EXCEPTION is simply 0 -- which doesn't
// preclude somebody from throwing it.
std::string report_kdu_exception(kdu_exception mb)
{
    std::ostringstream out;
    // always report mb in hex
    out << "kdu_exception " << std::hex << mb;

    // Also display as many chars as are encoded in the kdu_exception
    // value. Make a char array; reserve 1 extra byte for nul terminator.
    char bytes[sizeof(kdu_exception) + 1];
    // Back up through 'bytes'
    char *bptr = bytes + sizeof(bytes);
    *(--bptr) = '\0';
    while (mb)
    {
        // store low-order byte of mb in next-left char
        *(--bptr) = char(mb & 0xFF);
        // then shift mb right by one byte
        mb >>= 8;
    }
    // did that produce any characters?
    if (*bptr)
    {
        out << " (" << bptr << ')';
    }

    return out.str();
}
} // anonymous namespace


class kdc_flow_control {

public:
    kdc_flow_control(kdu_supp::kdu_image_in_base *img_in, kdu_codestream codestream);
    ~kdc_flow_control();
    bool advance_components();
    void process_components();

private:

    struct kdc_component_flow_control {
    public:
        kdu_supp::kdu_image_in_base *reader;
        int vert_subsampling;
        int ratio_counter;  /*  Initialized to 0, decremented by `count_delta';
                                when < 0, a new line must be processed, after
                                which it is incremented by `vert_subsampling'.  */
        int initial_lines;
        int remaining_lines;
        kdu_line_buf *line;
    };

    kdu_codestream codestream;
    kdu_dims valid_tile_indices;
    kdu_coords tile_idx;
    kdu_tile tile;
    int num_components;
    kdc_component_flow_control *components;
    int count_delta; // Holds the minimum of the `vert_subsampling' fields
    kdu_multi_analysis engine;
    kdu_long max_buffer_memory;
};

//
// Kakadu specific implementation
//
void set_default_colour_weights(kdu_params *siz);
// <FS:CR> Various missing prototypes
LLImageJ2CImpl* fallbackCreateLLImageJ2CImpl();
// </FS:CR>

// Factory function: see declaration in llimagej2c.cpp
LLImageJ2CImpl* fallbackCreateLLImageJ2CImpl()
{
    return new LLImageJ2CKDU();
}

std::string LLImageJ2CKDU::getEngineInfo() const
{
    return llformat("KDU %s", KDU_CORE_VERSION);
}

class LLKDUDecodeState
{
public:
    LLKDUDecodeState(kdu_tile tile, kdu_byte *buf, S32 row_gap,
                     kdu_codestream* codestreamp);
    ~LLKDUDecodeState();
    bool processTileDecode(F32 decode_time, bool limit_time = true);

private:
    S32 mNumComponents;
    bool mUseYCC;
    kdu_dims mDims;
    kdu_sample_allocator mAllocator;

    // <FS:ND> KDU 8.0.1 compatibiliy
#if KDU_MAJOR_VERSION >= 8
    kdu_push_pull_params mPushPullParams;
#endif
    // </FS:ND>

    kdu_tile_comp mComps[4];
    kdu_line_buf mLines[4];
    kdu_pull_ifc mEngines[4];
    bool mReversible[4]; // Some components may be reversible and others not
    int mBitDepths[4];   // Original bit-depth may be quite different from 8

    kdu_tile mTile;
    kdu_byte *mBuf;
    S32 mRowGap;
};

// Stuff for new kdu error handling
class LLKDUMessage: public kdu_message
{
public:
    LLKDUMessage(const std::string& type):
        mType(type)
    {}

    virtual void put_text(const char *s)
    {
        LL_INFOS() << "KDU " << mType << ": " << s << LL_ENDL;
    }

    virtual void put_text(const kdu_uint16 *s)
    {
        // The previous implementation simply streamed 's' to the log. So
        // either this put_text() override was never called -- or it produced
        // some baffling log messages -- because I assert that streaming a
        // const kdu_uint16* to a std::ostream will display only the hex value
        // of the pointer.
        LL_INFOS() << "KDU " << mType << ": "
                   << utf16str_to_utf8str(llutf16string(s)) << LL_ENDL;
    }

private:
    std::string mType;
};

struct LLKDUMessageWarning : public LLKDUMessage
{
    LLKDUMessageWarning():
        LLKDUMessage("Warning")
    {
        kdu_customize_warnings(this);
    }
};
// Instantiating LLKDUMessageWarning calls kdu_customize_warnings() with the
// new instance. Make it static so this only happens once.
static LLKDUMessageWarning sWarningHandler;

struct LLKDUMessageError : public LLKDUMessage
{
    LLKDUMessageError():
        LLKDUMessage("Error")
    {
        kdu_customize_errors(this);
    }

    virtual void flush(bool end_of_message = false)
    {
        // According to the documentation nat found:
        // http://pirlwww.lpl.arizona.edu/resources/guide/software/Kakadu/html_pages/globals__kdu$mize_errors.html
        // "If a kdu_error object is destroyed, handler→flush will be called with
        // an end_of_message argument equal to true and the process will
        // subsequently be terminated through exit. The termination may be
        // avoided, however, by throwing an exception from within the message
        // terminating handler→flush call."
        // So throwing an exception here isn't arbitrary: we MUST throw an
        // exception if we want to recover from a KDU error.
        // Because this confused me: the above quote specifically refers to
        // the kdu_error class, which is constructed internally within KDU at
        // the point where a fatal error is discovered and reported. It is NOT
        // talking about the kdu_message subclass passed to
        // kdu_customize_errors(). Destroying this static object at program
        // shutdown will NOT engage the behavior described above.
        if (end_of_message)
        {
            LLTHROW(KDUError("LLKDUMessageError::flush()"));
        }
    }
};
// Instantiating LLKDUMessageError calls kdu_customize_errors() with the new
// instance. Make it static so this only happens once.
static LLKDUMessageError sErrorHandler;

LLImageJ2CKDU::LLImageJ2CKDU() : LLImageJ2CImpl(),
    mInputp(),
    mCodeStreamp(),
    mTPosp(),
    mTileIndicesp(),
    mRawImagep(NULL),
    mDecodeState(),
    mBlocksSize(-1),
    mPrecinctsSize(-1),
    mLevels(0)
{
}

LLImageJ2CKDU::~LLImageJ2CKDU()
{
    cleanupCodeStream(); // in case destroyed before decode completed
}

// Stuff for new simple decode
void transfer_bytes(kdu_byte *dest, kdu_line_buf &src, int gap, int precision);

// This is called by the real (private) initDecode() (keep_codestream true)
// and getMetadata() methods (keep_codestream false). As far as nat can tell,
// mode is always MODE_FAST. It was called by findDiscardLevelsBoundaries()
// as well, when that still existed, with keep_codestream true and MODE_FAST.
void LLImageJ2CKDU::setupCodeStream(LLImageJ2C &base, bool keep_codestream, ECodeStreamMode mode)
{
    LL_PROFILE_ZONE_SCOPED_CATEGORY_TEXTURE;    // <FS:Beq> instrument image decodes
<<<<<<< HEAD
=======
    LLImageDataLock lock(&base);

>>>>>>> 050d2fef
    S32 data_size = base.getDataSize();
    S32 max_bytes = (base.getMaxBytes() ? base.getMaxBytes() : data_size);

    //
    //  Initialization
    //
    mCodeStreamp.reset();

    // It's not clear to nat under what circumstances we would reuse a
    // pre-existing LLKDUMemSource instance. As of 2016-08-05, it consists of
    // two U32s and a pointer, so it's not as if it would be a huge overhead
    // to allocate a new one every time.
    // Also -- why is base.getData() tested specifically here? If that returns
    // NULL, shouldn't we bail out of the whole method?
    if (!mInputp && base.getData())
    {
        // The compressed data has been loaded
        // Setup the source for the codestream
        mInputp.reset(new LLKDUMemSource(base.getData(), data_size));
    }

    if (mInputp)
    {
        // This is LLKDUMemSource::reset(), not boost::scoped_ptr::reset().
        mInputp->reset();
    }

    mCodeStreamp->create(mInputp.get());

    // Set the maximum number of bytes to use from the codestream
    // *TODO: This seems to be wrong. The base class should have no idea of
    // how j2c compression works so no good way of computing what's the byte
    // range to be used.
#if (KDU_MAJOR_VERSION*10000 + KDU_MINOR_VERSION*100 + KDU_PATCH_VERSION) >= 80200
    mCodeStreamp->set_max_bytes(max_bytes, false);
#else
    mCodeStreamp->set_max_bytes(max_bytes,true);
#endif


    //  If you want to flip or rotate the image for some reason, change
    // the resolution, or identify a restricted region of interest, this is
    // the place to do it.  You may use "kdu_codestream::change_appearance"
    // and "kdu_codestream::apply_input_restrictions" for this purpose.
    //  If you wish to truncate the code-stream prior to decompression, you
    // may use "kdu_codestream::set_max_bytes".
    //  If you wish to retain all compressed data so that the material
    // can be decompressed multiple times, possibly with different appearance
    // parameters, you should call "kdu_codestream::set_persistent" here.
    //  There are a variety of other features which must be enabled at
    // this point if you want to take advantage of them.  See the
    // descriptions appearing with the "kdu_codestream" interface functions
    // in "kdu_compressed.h" for an itemized account of these capabilities.

    switch (mode)
    {
    case MODE_FAST:
        mCodeStreamp->set_fast();
        break;
    case MODE_RESILIENT:
        mCodeStreamp->set_resilient();
        break;
    case MODE_FUSSY:
        mCodeStreamp->set_fussy();
        break;
    default:
        llassert(0);
        mCodeStreamp->set_fast();
    }

    kdu_dims dims;
    mCodeStreamp->get_dims(0,dims);

    S32 components = mCodeStreamp->get_num_components();

    // Check that components have consistent dimensions (for PPM file)
    for (int idx = 1; idx < components; ++idx)
    {
        kdu_dims other_dims;
        mCodeStreamp->get_dims(idx, other_dims);
        if (other_dims != dims)
        {
            // This method is only called from methods that catch KDUError.
            // We want to fail the image load, not crash the viewer.
            LLTHROW(KDUError(STRINGIZE("Component " << idx << " dimensions "
                                       << stringize(other_dims)
                                       << " do not match component 0 dimensions "
                                       << stringize(dims) << "!")));
        }
    }

    // Get the number of resolution levels in that image
    mLevels = mCodeStreamp->get_min_dwt_levels();

    // Set the base dimensions
    base.setSize(dims.size.x, dims.size.y, components);
    base.setLevels(mLevels);

    if (!keep_codestream)
    {
        mCodeStreamp.reset();
        mInputp.reset();
    }
}

void LLImageJ2CKDU::cleanupCodeStream()
{
    LL_PROFILE_ZONE_SCOPED_CATEGORY_TEXTURE;
    mInputp.reset();
    mDecodeState.reset();
    mCodeStreamp.reset();
    mTPosp.reset();
    mTileIndicesp.reset();
}

// This is the protected virtual method called by LLImageJ2C::initDecode().
// However, as far as nat can tell, LLImageJ2C::initDecode() is called only by
// llimage_libtest.cpp's load_image() function. No detectable production use.
bool LLImageJ2CKDU::initDecode(LLImageJ2C &base, LLImageRaw &raw_image, int discard_level, int* region)
{
    return initDecode(base,raw_image,0.0f,MODE_FAST,0,4,discard_level,region);
}

bool LLImageJ2CKDU::initEncode(LLImageJ2C &base, LLImageRaw &raw_image, int blocks_size, int precincts_size, int levels)
{
    mPrecinctsSize = precincts_size;
    if (mPrecinctsSize != -1)
    {
        mPrecinctsSize = get_lower_power_two(mPrecinctsSize,MAX_PRECINCT_SIZE);
        mPrecinctsSize = llmax(mPrecinctsSize,MIN_PRECINCT_SIZE);
    }
    mBlocksSize = blocks_size;
    if (mBlocksSize != -1)
    {
        mBlocksSize = get_lower_power_two(mBlocksSize,MAX_BLOCK_SIZE);
        mBlocksSize = llmax(mBlocksSize,MIN_BLOCK_SIZE);
        if (mPrecinctsSize != -1)
        {
            mBlocksSize = llmin(mBlocksSize,mPrecinctsSize);    // blocks *must* be smaller than precincts
        }
    }
    mLevels = levels;
    if (mLevels != 0)
    {
        mLevels = llclamp(mLevels,MIN_DECOMPOSITION_LEVELS,MAX_DECOMPOSITION_LEVELS);
        base.setLevels(mLevels);
    }
    return true;
}

// This is the real (private) initDecode() called both by the protected
// initDecode() method and by decodeImpl(). As far as nat can tell, only the
// decodeImpl() usage matters for production.
bool LLImageJ2CKDU::initDecode(LLImageJ2C &base, LLImageRaw &raw_image, F32 decode_time, ECodeStreamMode mode, S32 first_channel, S32 max_channel_count, int discard_level, int* region)
{
    LL_PROFILE_ZONE_SCOPED_CATEGORY_TEXTURE;
    base.resetLastError();

    // *FIX: kdu calls our callback function if there's an error, and then bombs.
    // To regain control, we throw an exception, and catch it here.
    try
    {
        // Merov : Test!! DO NOT COMMIT!!
        //findDiscardLevelsBoundaries(base);

        base.updateRawDiscardLevel();
        setupCodeStream(base, true, mode);

        mRawImagep = &raw_image;
        mCodeStreamp->change_appearance(false, true, false);

        // Apply loading discard level and cropping if required
        kdu_dims* region_kdu = NULL;
        if (region != NULL)
        {
            region_kdu = new kdu_dims;
            region_kdu->pos.x  = region[0];
            region_kdu->pos.y  = region[1];
            region_kdu->size.x = region[2] - region[0];
            region_kdu->size.y = region[3] - region[1];
        }
        int discard = (discard_level != -1 ? discard_level : base.getRawDiscardLevel());
        //LL_INFOS() << "Merov debug : initDecode, discard used = " << discard << ", asked = " << discard_level << LL_ENDL;
        // Apply loading restrictions
        mCodeStreamp->apply_input_restrictions( first_channel, max_channel_count, discard, 0, region_kdu);

        // Clean-up
        if (region_kdu)
        {
            delete region_kdu;
            region_kdu = NULL;
        }

        // Resize raw_image according to the image to be decoded
        kdu_dims dims; mCodeStreamp->get_dims(0,dims);
        S32 channels = base.getComponents() - first_channel;
        channels = llmin(channels,max_channel_count);
        raw_image.resize(dims.size.x, dims.size.y, channels);

        if (!mTileIndicesp)
        {
            mTileIndicesp.reset(new kdu_dims);
        }
        mCodeStreamp->get_valid_tiles(*mTileIndicesp);
        if (!mTPosp)
        {
            mTPosp.reset(new kdu_coords);
            mTPosp->y = 0;
            mTPosp->x = 0;
        }
    }
    catch (const KDUError& msg)
    {
        base.setLastError(msg.what());
        return false;
    }
    catch (kdu_exception kdu_value)
    {
        // KDU internally throws kdu_exception. It's possible that such an
        // exception might leak out into our code. Catch kdu_exception
        // specially because boost::current_exception_diagnostic_information()
        // could do nothing with it.
        base.setLastError(report_kdu_exception(kdu_value));
        return false;
    }
    catch (...)
    {
        base.setLastError("Unknown J2C error: " +
                          boost::current_exception_diagnostic_information());
        return false;
    }

    return true;
}


// Returns true to mean done, whether successful or not.
bool LLImageJ2CKDU::decodeImpl(LLImageJ2C &base, LLImageRaw &raw_image, F32 decode_time, S32 first_channel, S32 max_channel_count)
{
    LL_PROFILE_ZONE_SCOPED_CATEGORY_TEXTURE;

    LLImageDataLock lockIn(&base);
    LLImageDataLock lockOut(&raw_image);

    ECodeStreamMode mode = MODE_FAST;

    bool limit_time = decode_time > 0.0f;
    LLTimer decode_timer;

    if (!mCodeStreamp->exists())
    {
        if (!initDecode(base, raw_image, decode_time, mode, first_channel, max_channel_count))
        {
            // Initializing the J2C decode failed, bail out.
            cleanupCodeStream();
            return true; // done
        }
    }

    // <FS:Techwolf Lupindo> texture comment metadata reader
    // <FS:LO> get_text() will return a NULL pointer if no comment exists, but will return a proper null terminated string even if the comment is ""
    if(mCodeStreamp->get_comment().get_text())
    {
        raw_image.mComment.assign(mCodeStreamp->get_comment().get_text());
    }
    // </FS:LO>
    // </FS:Techwolf Lupindo>

    // These can probably be grabbed from what's saved in the class.
    kdu_dims dims;
    mCodeStreamp->get_dims(0, dims);

    // Now we are ready to walk through the tiles processing them one-by-one.
    kdu_byte *buffer = raw_image.getData();
    if (!buffer)
    {
        base.setLastError("Memory error");
        base.decodeFailed();
        cleanupCodeStream();
        return true; // done
    }

    while (mTPosp->y < mTileIndicesp->size.y)
    {
        while (mTPosp->x < mTileIndicesp->size.x)
        {
            try
            {
                if (!mDecodeState)
                {
                    kdu_tile tile = mCodeStreamp->open_tile(*(mTPosp)+mTileIndicesp->pos);

                    // Find the region of the buffer occupied by this
                    // tile.  Note that we have no control over
                    // sub-sampling factors which might have been used
                    // during compression and so it can happen that tiles
                    // (at the image component level) actually have
                    // different dimensions.  For this reason, we cannot
                    // figure out the buffer region occupied by a tile
                    // directly from the tile indices.  Instead, we query
                    // the highest resolution of the first tile-component
                    // concerning its location and size on the canvas --
                    // the `dims' object already holds the location and
                    // size of the entire image component on the same
                    // canvas coordinate system.  Comparing the two tells
                    // us where the current tile is in the buffer.
                    S32 channels = base.getComponents() - first_channel;
                    if (channels > max_channel_count)
                    {
                        channels = max_channel_count;
                    }
                    kdu_resolution res = tile.access_component(0).access_resolution();
                    kdu_dims tile_dims; res.get_dims(tile_dims);
                    kdu_coords offset = tile_dims.pos - dims.pos;
                    int row_gap = channels*dims.size.x; // inter-row separation
                    kdu_byte *buf = buffer + offset.y*row_gap + offset.x*channels;
                    mDecodeState.reset(new LLKDUDecodeState(tile, buf, row_gap,
                                                            mCodeStreamp.get()));
                }
                // Do the actual processing
                F32 remaining_time = limit_time ? decode_time - decode_timer.getElapsedTimeF32().value() : 0.0f;
                // This is where we do the actual decode.  If we run out of time, return false.
                if (mDecodeState->processTileDecode(remaining_time, limit_time))
                {
                    mDecodeState.reset();
                }
                else
                {
                    // Not finished decoding yet.
                    base.setLastError("Ran out of time while decoding");
                    base.decodeFailed();
                    cleanupCodeStream();
                    return false;
                }
            }
            catch (const KDUError& msg)
            {
                base.setLastError(msg.what());
                base.decodeFailed();
                cleanupCodeStream();
                return true; // done
            }
            catch (kdu_exception kdu_value)
            {
                // KDU internally throws kdu_exception. It's possible that such an
                // exception might leak out into our code. Catch kdu_exception
                // specially because boost::current_exception_diagnostic_information()
                // could do nothing with it.
                base.setLastError(report_kdu_exception(kdu_value));
                base.decodeFailed();
                cleanupCodeStream();
                return true; // done
            }
            catch (...)
            {
                base.setLastError("Unknown J2C error: " +
                                  boost::current_exception_diagnostic_information());
                base.decodeFailed();
                cleanupCodeStream();
                return true; // done
            }


            mTPosp->x++;
        }
        mTPosp->y++;
        mTPosp->x = 0;
    }

    cleanupCodeStream();

    return true;
}


bool LLImageJ2CKDU::encodeImpl(LLImageJ2C &base, const LLImageRaw &raw_image, const char* comment_text, F32 encode_time, bool reversible)
{
    // Declare and set simple arguments
    bool transpose = false;
    bool vflip = true;
    bool hflip = false;

    try
    {
        // Set up input image files
        siz_params siz;

        // Should set rate someplace here
        LLKDUMemIn mem_in(raw_image.getData(),
            raw_image.getDataSize(),
            raw_image.getWidth(),
            raw_image.getHeight(),
            raw_image.getComponents(),
            &siz);

        base.setSize(raw_image.getWidth(), raw_image.getHeight(), raw_image.getComponents());

        int num_components = raw_image.getComponents();

        siz.set(Scomponents,0,0,num_components);
        siz.set(Sdims,0,0,base.getHeight());  // Height of first image component
        siz.set(Sdims,0,1,base.getWidth());   // Width of first image component
        siz.set(Sprecision,0,0,8);  // Image samples have original bit-depth of 8
        siz.set(Ssigned,0,0,false); // Image samples are originally unsigned

        kdu_params *siz_ref = &siz;
        siz_ref->finalize();
        siz_params transformed_siz; // Use this one to construct code-stream
        transformed_siz.copy_from(&siz,-1,-1,-1,0,transpose,false,false);

        // Construct the `kdu_codestream' object and parse all remaining arguments
        U32 max_output_size = base.getWidth()*base.getHeight()*base.getComponents();
        max_output_size = (max_output_size < 1000 ? 1000 : max_output_size);
        U8 *output_buffer = new U8[max_output_size];
        U32 output_size = 0; // Address updated by LLKDUMemTarget to give the final compressed buffer size
        LLKDUMemTarget output(output_buffer, output_size, max_output_size);

        kdu_codestream codestream;
        codestream.create(&transformed_siz,&output);

        if (comment_text)
        {
            // Set the comments for the codestream
            kdu_codestream_comment comment = codestream.add_comment();
            comment.put_text(comment_text);
        }

        if (num_components >= 3)
        {
            // Note that we always use YCC and not YUV
            // *TODO: Verify this doesn't screws up reversible textures (like sculpties) as YCC is not reversible but YUV is...
            set_default_colour_weights(codestream.access_siz());
        }

        // Set codestream options
        int nb_layers = 0;
        kdu_long layer_bytes[MAX_NB_LAYERS];
        U32 max_bytes = (U32)(base.getWidth() * base.getHeight() * base.getComponents());

        // Rate is the argument passed into the LLImageJ2C which specifies the target compression rate. The default is 8:1.
        // *TODO: mRate is actually always 8:1 in the viewer. Test different values.
        llassert (base.mRate > 0.f);
        max_bytes = (U32)((F32)(max_bytes) * base.mRate);

        // This code is where we specify the target number of bytes for each quality layer.
        // We're using a logarithmic spacing rule that fits with our way of fetching texture data.
        // Note: For more info on this layers business, read kdu_codestream::flush() doc in kdu_compressed.h
        layer_bytes[nb_layers++] = FIRST_PACKET_SIZE;
        U32 i = MIN_LAYER_SIZE;
        while ((i < max_bytes) && (nb_layers < (MAX_NB_LAYERS-1)))
        {
            layer_bytes[nb_layers++] = i;
            i *= 4;
        }
        // Note: for small images, we can have (max_bytes < FIRST_PACKET_SIZE), hence the test
        if (layer_bytes[nb_layers-1] < max_bytes)
        {
            // Set the last quality layer so to fit the preset compression ratio
            layer_bytes[nb_layers++] = max_bytes;
        }

        if (reversible)
        {
            // Use 0 for a last quality layer for reversible images so all remaining code blocks will be flushed
            // Hack: KDU encoding for reversible images has a bug for small images that leads to j2c images that
            // cannot be open or are very blurry. Avoiding that last layer prevents the problem to happen.
            if ((base.getWidth() >= 32) || (base.getHeight() >= 32))
            {
                if( nb_layers >= MAX_NB_LAYERS ) nb_layers = MAX_NB_LAYERS-1; // <FS:ND/> Adjust layer index in case we reached the arrays end.
                layer_bytes[nb_layers++] = 0;
            }
            codestream.access_siz()->parse_string("Creversible=yes");
            // *TODO: we should use yuv in reversible mode
            // Don't turn this on now though as it creates problems on decoding for the moment
            //codestream.access_siz()->parse_string("Cycc=no");
        }

        std::string layer_string = llformat("Clayers=%d",nb_layers);
        codestream.access_siz()->parse_string(layer_string.c_str());

        // Set up data ordering, markers, etc... if precincts or blocks specified
        if ((mBlocksSize != -1) || (mPrecinctsSize != -1))
        {
            if (mPrecinctsSize != -1)
            {
                std::string precincts_string = llformat("Cprecincts={%d,%d}",mPrecinctsSize,mPrecinctsSize);
                codestream.access_siz()->parse_string(precincts_string.c_str());
            }
            if (mBlocksSize != -1)
            {
                std::string blocks_string = llformat("Cblk={%d,%d}",mBlocksSize,mBlocksSize);
                codestream.access_siz()->parse_string(blocks_string.c_str());
            }
            std::string ordering_string = llformat("Corder=LRCP");
            codestream.access_siz()->parse_string(ordering_string.c_str());
            std::string PLT_string = llformat("ORGgen_plt=yes");
            codestream.access_siz()->parse_string(PLT_string.c_str());
            std::string Parts_string = llformat("ORGtparts=R");
            codestream.access_siz()->parse_string(Parts_string.c_str());
        }

        // Set the number of wavelets subresolutions (aka levels)
        if (mLevels != 0)
        {
            std::string levels_string = llformat("Clevels=%d",mLevels);
            codestream.access_siz()->parse_string(levels_string.c_str());
        }

        // Complete the encode settings
        codestream.access_siz()->finalize_all();
        codestream.change_appearance(transpose,vflip,hflip);

        // Now we are ready for sample data processing
        kdc_flow_control *tile = new kdc_flow_control(&mem_in,codestream);
        bool done = false;
        while (!done)
        {
            // Process line by line
            if (tile->advance_components())
            {
                tile->process_components();
            }
            else
            {
                done = true;
            }
        }

        // Produce the compressed output
        codestream.flush(layer_bytes,nb_layers);

        // Cleanup
        delete tile;
        codestream.destroy();

        // Now that we're done encoding, create the new data buffer for the compressed
        // image and stick it there.
        base.copyData(output_buffer, output_size);
        base.updateData(); // set width, height
        delete[] output_buffer;
    }
    catch(const KDUError& msg)
    {
        base.setLastError(msg.what());
        return false;
    }
    catch (kdu_exception kdu_value)
    {
        // KDU internally throws kdu_exception. It's possible that such an
        // exception might leak out into our code. Catch kdu_exception
        // specially because boost::current_exception_diagnostic_information()
        // could do nothing with it.
        base.setLastError(report_kdu_exception(kdu_value));
        return false;
    }
    catch( ... )
    {
        base.setLastError("Unknown J2C error: " +
                          boost::current_exception_diagnostic_information());
        return false;
    }

    return true;
}

bool LLImageJ2CKDU::getMetadata(LLImageJ2C &base)
{
    // *FIX: kdu calls our callback function if there's an error, and
    // then bombs. To regain control, we throw an exception, and
    // catch it here.
    try
    {
        setupCodeStream(base, false, MODE_FAST);
        return true;
    }
    catch (const KDUError& msg)
    {
        base.setLastError(msg.what());
        return false;
    }
    catch (kdu_exception kdu_value)
    {
        // KDU internally throws kdu_exception. It's possible that such an
        // exception might leak out into our code. Catch kdu_exception
        // specially because boost::current_exception_diagnostic_information()
        // could do nothing with it.
        base.setLastError(report_kdu_exception(kdu_value));
        return false;
    }
    catch (...)
    {
        base.setLastError("Unknown J2C error: " +
                          boost::current_exception_diagnostic_information());
        return false;
    }
}

/*****************************************************************************/
/* STATIC                        copy_block                                  */
/*****************************************************************************/

/*==========================================================================*|
// Only called by copy_tile(), which is itself commented out
static void copy_block(kdu_block *in, kdu_block *out)
{
    if (in->K_max_prime != out->K_max_prime)
    {
        std::cout << "Cannot copy blocks belonging to subbands with different quantization parameters." << std::endl;
        return;
    }
    if ((in->size.x != out->size.x) || (in->size.y != out->size.y))
    {
        std::cout << "Cannot copy code-blocks with different dimensions." << std::endl;
        return;
    }
    out->missing_msbs = in->missing_msbs;
    if (out->max_passes < (in->num_passes+2))        // Gives us enough to round up
        out->set_max_passes(in->num_passes+2,false); // to the next whole bit-plane
    out->num_passes = in->num_passes;
    int num_bytes = 0;
    for (int z=0; z < in->num_passes; z++)
    {
        num_bytes += (out->pass_lengths[z] = in->pass_lengths[z]);
        out->pass_slopes[z] = in->pass_slopes[z];
    }

    // Just copy compressed code-bytes. Block transcoding not supported.
    if (out->max_bytes < num_bytes)
        out->set_max_bytes(num_bytes,false);
    memcpy(out->byte_buffer,in->byte_buffer,(size_t) num_bytes);
}
|*==========================================================================*/

/*****************************************************************************/
/* STATIC                        copy_tile                                   */
/*****************************************************************************/

/*==========================================================================*|
// Only called by findDiscardLevelsBoundaries(), which is itself commented out
static void
copy_tile(kdu_tile tile_in, kdu_tile tile_out, int tnum_in, int tnum_out,
          kdu_params *siz_in, kdu_params *siz_out, int skip_components,
          int &num_blocks)
{
    int num_components = tile_out.get_num_components();
    int new_tpart=0, next_tpart = 1;

    for (int c=0; c < num_components; c++)
    {
        kdu_tile_comp comp_in, comp_out;
        comp_in = tile_in.access_component(c);
        comp_out = tile_out.access_component(c);
        int num_resolutions = comp_out.get_num_resolutions();
        //std::cout << "    Copying tile : num_resolutions = " << num_resolutions << std::endl;
        for (int r=0; r < num_resolutions; r++)
        {
            kdu_resolution res_in;  res_in = comp_in.access_resolution(r);
            kdu_resolution res_out; res_out = comp_out.access_resolution(r);
            int b, min_band;
            int num_bands = res_in.get_valid_band_indices(min_band);
            std::cout << "        Copying tile : num_bands = " << num_bands << std::endl;
            for (b=min_band; num_bands > 0; num_bands--, b++)
            {
                kdu_subband band_in;  band_in = res_in.access_subband(b);
                kdu_subband band_out; band_out = res_out.access_subband(b);
                kdu_dims blocks_in;  band_in.get_valid_blocks(blocks_in);
                kdu_dims blocks_out; band_out.get_valid_blocks(blocks_out);
                if ((blocks_in.size.x != blocks_out.size.x) ||
                    (blocks_in.size.y != blocks_out.size.y))
                {
                    std::cout << "Transcoding operation cannot proceed: Code-block partitions for the input and output code-streams do not agree." << std::endl;
                    return;
                }
                kdu_coords idx;
                //std::cout << "            Copying tile : block indices, x = " << blocks_out.size.x << " and y = " << blocks_out.size.y << std::endl;
                for (idx.y=0; idx.y < blocks_out.size.y; idx.y++)
                {
                    for (idx.x=0; idx.x < blocks_out.size.x; idx.x++)
                    {
                        kdu_block *in =
                        band_in.open_block(idx+blocks_in.pos,&new_tpart);
                        for (; next_tpart <= new_tpart; next_tpart++)
                            siz_out->copy_from(siz_in,tnum_in,tnum_out,next_tpart,
                                               skip_components);
                        kdu_block *out = band_out.open_block(idx+blocks_out.pos);
                        copy_block(in,out);
                        band_in.close_block(in);
                        band_out.close_block(out);
                        num_blocks++;
                    }
                }
            }
        }
    }
}
|*==========================================================================*/

// Find the block boundary for each discard level in the input image.
// We parse the input blocks and copy them in a temporary output stream.
// For the moment, we do nothing more that parsing the raw list of blocks and outputing result.
/*==========================================================================*|
// See comments in header file for why this is commented out.
void LLImageJ2CKDU::findDiscardLevelsBoundaries(LLImageJ2C &base)
{
    // We need the number of levels in that image before starting.
    getMetadata(base);

    for (int discard_level = 0; discard_level < mLevels; discard_level++)
    {
        //std::cout << "Parsing discard level = " << discard_level << std::endl;
        // Create the input codestream object.
        setupCodeStream(base, true, MODE_FAST);
        mCodeStreamp->apply_input_restrictions(0, 4, discard_level, 0, NULL);
        mCodeStreamp->set_max_bytes(KDU_LONG_MAX,true);
        siz_params *siz_in = mCodeStreamp->access_siz();

        // Create the output codestream object.
        siz_params siz;
        siz.copy_from(siz_in,-1,-1,-1,0,discard_level,false,false,false);
        siz.set(Scomponents,0,0,mCodeStreamp->get_num_components());

        U32 max_output_size = base.getWidth()*base.getHeight()*base.getComponents();
        max_output_size = (max_output_size < 1000 ? 1000 : max_output_size);
        U8 *output_buffer = new U8[max_output_size];
        U32 output_size = 0; // Address updated by LLKDUMemTarget to give the final compressed buffer size
        LLKDUMemTarget output(output_buffer, output_size, max_output_size);
        kdu_codestream codestream_out;
        codestream_out.create(&siz,&output);
        //codestream_out.share_buffering(*mCodeStreamp);
        siz_params *siz_out = codestream_out.access_siz();
        siz_out->copy_from(siz_in,-1,-1,-1,0,discard_level,false,false,false);
        codestream_out.access_siz()->finalize_all(-1);

        // Set up rate control variables
        kdu_long max_bytes = KDU_LONG_MAX;
        kdu_params *cod = siz_out->access_cluster(COD_params);
        int total_layers;  cod->get(Clayers,0,0,total_layers);
        kdu_long *layer_bytes = new kdu_long[total_layers];
        int nel, non_empty_layers = 0;

        // Now ready to perform the transfer of compressed data between streams
        int flush_counter = INT_MAX;
        kdu_dims tile_indices_in;
        mCodeStreamp->get_valid_tiles(tile_indices_in);
        kdu_dims tile_indices_out;
        codestream_out.get_valid_tiles(tile_indices_out);
        assert((tile_indices_in.size.x == tile_indices_out.size.x) &&
               (tile_indices_in.size.y == tile_indices_out.size.y));
        int num_blocks=0;

        kdu_coords idx;
        //std::cout << "Parsing tiles : x = " << tile_indices_out.size.x << " to y = " << tile_indices_out.size.y << std::endl;
        for (idx.y=0; idx.y < tile_indices_out.size.y; idx.y++)
        {
            for (idx.x=0; idx.x < tile_indices_out.size.x; idx.x++)
            {
                kdu_tile tile_in = mCodeStreamp->open_tile(idx+tile_indices_in.pos);
                int tnum_in = tile_in.get_tnum();
                int tnum_out = idx.x + idx.y*tile_indices_out.size.x;
                siz_out->copy_from(siz_in,tnum_in,tnum_out,0,0,discard_level,false,false,false);
                siz_out->finalize_all(tnum_out);
                // Note: do not open the output tile without first copying any tile-specific code-stream parameters
                kdu_tile tile_out = codestream_out.open_tile(idx+tile_indices_out.pos);
                assert(tnum_out == tile_out.get_tnum());
                copy_tile(tile_in,tile_out,tnum_in,tnum_out,siz_in,siz_out,0,num_blocks);
                tile_in.close();
                tile_out.close();
                flush_counter--;
                if ((flush_counter <= 0) && codestream_out.ready_for_flush())
                {
                    flush_counter = INT_MAX;
                    nel = codestream_out.trans_out(max_bytes,layer_bytes,total_layers);
                    non_empty_layers = (nel > non_empty_layers)?nel:non_empty_layers;
                }
            }
        }

        // Generate the output code-stream
        if (codestream_out.ready_for_flush())
        {
            nel = codestream_out.trans_out(max_bytes,layer_bytes,total_layers);
            non_empty_layers = (nel > non_empty_layers)?nel:non_empty_layers;
        }
        if (non_empty_layers > total_layers)
            non_empty_layers = total_layers; // Can happen if a tile has more layers

        // Print out stats
        std::cout << "Code stream parsing for discard level = " << discard_level << std::endl;
        std::cout << "    Total compressed memory in  = " << mCodeStreamp->get_compressed_data_memory() << " bytes" << std::endl;
        std::cout << "    Total compressed memory out = " << codestream_out.get_compressed_data_memory() << " bytes" << std::endl;
        //std::cout << "    Output contains " << total_layers << " quality layers" << std::endl;
        std::cout << "    Transferred " << num_blocks << " code-blocks from in to out" << std::endl;
        //std::cout << "    Read " << mCodeStreamp->get_num_tparts() << " tile-part(s) from a total of " << (int) tile_indices_in.area() << " tile(s)" << std::endl;
        std::cout << "    Total bytes read = " << mCodeStreamp->get_total_bytes() << std::endl;
        //std::cout << "    Wrote " << codestream_out.get_num_tparts() << " tile-part(s) in a total of " << (int) tile_indices_out.area() << " tile(s)" << std::endl;
        std::cout << "    Total bytes written = " << codestream_out.get_total_bytes() << std::endl;
        std::cout << "-------------" << std::endl;

        // Clean-up
        cleanupCodeStream();
        codestream_out.destroy();
        delete[] output_buffer;
        delete[] layer_bytes; // <FS:ND/> Don't leak those
    }
    return;
}
|*==========================================================================*/

void set_default_colour_weights(kdu_params *siz)
{
    kdu_params *cod = siz->access_cluster(COD_params);
    assert(cod != NULL);

    bool can_use_ycc = true;
    bool rev0 = false;
    int depth0 = 0, sub_x0 = 1, sub_y0 = 1;
    for (int c = 0; c < 3; c++)
    {
        int depth = 0; siz->get(Sprecision,c,0,depth);
        int sub_y = 1; siz->get(Ssampling,c,0,sub_y);
        int sub_x = 1; siz->get(Ssampling,c,1,sub_x);
        kdu_params *coc = cod->access_relation(-1,c);
        bool rev = false; coc->get(Creversible,0,0,rev);
        if (c == 0)
        {
            rev0 = rev; depth0 = depth; sub_x0 = sub_x; sub_y0 = sub_y;
        }
        else if ((rev != rev0) || (depth != depth0) ||
                 (sub_x != sub_x0) || (sub_y != sub_y0))
        {
            can_use_ycc = false;
        }
    }
    if (!can_use_ycc)
    {
        return;
    }

    bool use_ycc;
    if (!cod->get(Cycc,0,0,use_ycc))
    {
        cod->set(Cycc,0,0,use_ycc=true);
    }
    if (!use_ycc)
    {
        return;
    }

// <FS:Ansariel> Fix image encoding for KDU >= 8.0.4
#if (KDU_MAJOR_VERSION*10000 + KDU_MINOR_VERSION*100 + KDU_PATCH_VERSION) >= 80004
    cod = siz->access_cluster(ENC_params);
    assert(cod != NULL);
#endif
// </FS:Ansariel>

    float weight;
    if (cod->get(Clev_weights,0,0,weight) || cod->get(Cband_weights,0,0,weight))
    {
        // Weights already specified explicitly -> nothing to do
        return;
    }

    // These example weights are adapted from numbers generated by Marcus Nadenau
    // at EPFL, for a viewing distance of 15 cm and a display resolution of
    // 300 DPI.

    cod->parse_string("Cband_weights:C0="
        "{0.0901},{0.2758},{0.2758},"
        "{0.7018},{0.8378},{0.8378},{1}");
    cod->parse_string("Cband_weights:C1="
        "{0.0263},{0.0863},{0.0863},"
        "{0.1362},{0.2564},{0.2564},"
        "{0.3346},{0.4691},{0.4691},"
        "{0.5444},{0.6523},{0.6523},"
        "{0.7078},{0.7797},{0.7797},{1}");
    cod->parse_string("Cband_weights:C2="
        "{0.0773},{0.1835},{0.1835},"
        "{0.2598},{0.4130},{0.4130},"
        "{0.5040},{0.6464},{0.6464},"
        "{0.7220},{0.8254},{0.8254},"
        "{0.8769},{0.9424},{0.9424},{1}");
}

/******************************************************************************/
/*                              transfer_bytes                                */
/******************************************************************************/

void transfer_bytes(kdu_byte *dest, kdu_line_buf &src, int gap, int precision)
/* Transfers source samples from the supplied line buffer into the output
byte buffer, spacing successive output samples apart by `gap' bytes
(to allow for interleaving of colour components).  The function performs
all necessary level shifting, type conversion, rounding and truncation. */
{
    int width = src.get_width();
    if (src.get_buf32() != NULL)
    { // Decompressed samples have a 32-bit representation (integer or float)
        assert(precision >= 8); // Else would have used 16 bit representation
        kdu_sample32 *sp = src.get_buf32();
        if (!src.is_absolute())
        { // Transferring normalized floating point data.
            float scale16 = (float)(1<<16);
            kdu_int32 val;

            for (; width > 0; width--, sp++, dest+=gap)
            {
                val = (kdu_int32)(sp->fval*scale16);
                val = (val+128)>>8; // May be faster than true rounding
                val += 128;
                if (val & ((0xffffffffU)<<8))
                {
                    val = (val < 0 ? 0 : 255);
                }
                *dest = (kdu_byte) val;
            }
        }
        else
        { // Transferring 32-bit absolute integers.
            kdu_int32 val;
            kdu_int32 downshift = precision-8;
            kdu_int32 offset = (1<<downshift)>>1;

            for (; width > 0; width--, sp++, dest+=gap)
            {
                val = sp->ival;
                val = (val+offset)>>downshift;
                val += 128;
                if (val & ((0xffffffffU)<<8))
                {
                    val = (val < 0 ? 0 : 255);
                }
                *dest = (kdu_byte) val;
            }
        }
    }
    else
    { // Source data is 16 bits.
        kdu_sample16 *sp = src.get_buf16();
        if (!src.is_absolute())
        { // Transferring 16-bit fixed point quantities
            kdu_int16 val;

            if (precision >= 8)
            { // Can essentially ignore the bit-depth.
                for (; width > 0; width--, sp++, dest+=gap)
                {
                    val = sp->ival;
                    val += (1<<(KDU_FIX_POINT-8))>>1;
                    val >>= (KDU_FIX_POINT-8);
                    val += 128;
                    if (val & ((0xffffffffU)<<8))
                    {
                        val = (val < 0 ? 0 : 255);
                    }
                    *dest = (kdu_byte) val;
                }
            }
            else
            { // Need to force zeros into one or more least significant bits.
                kdu_int16 downshift = KDU_FIX_POINT-precision;
                kdu_int16 upshift = 8-precision;
                kdu_int16 offset = 1<<(downshift-1);

                for (; width > 0; width--, sp++, dest+=gap)
                {
                    val = sp->ival;
                    val = (val+offset)>>downshift;
                    val <<= upshift;
                    val += 128;
                    if (val & ((0xffffffffU)<<8))
                    {
                        val = (val < 0 ? 0 : 256 - (1<<upshift));
                    }
                    *dest = (kdu_byte) val;
                }
            }
        }
        else
        { // Transferring 16-bit absolute integers.
            kdu_int16 val;

            if (precision >= 8)
            {
                kdu_int16 downshift = precision-8;
                kdu_int16 offset = (1<<downshift)>>1;

                for (; width > 0; width--, sp++, dest+=gap)
                {
                    val = sp->ival;
                    val = (val+offset)>>downshift;
                    val += 128;
                    if (val & ((0xffffffffU)<<8))
                    {
                        val = (val < 0 ? 0 : 255);
                    }
                    *dest = (kdu_byte) val;
                }
            }
            else
            {
                kdu_int16 upshift = 8-precision;

                for (; width > 0; width--, sp++, dest+=gap)
                {
                    val = sp->ival;
                    val <<= upshift;
                    val += 128;
                    if (val & ((0xffffffffU)<<8))
                    {
                        val = (val < 0 ? 0 : 256 - (1<<upshift));
                    }
                    *dest = (kdu_byte) val;
                }
            }
        }
    }
}

LLKDUDecodeState::LLKDUDecodeState(kdu_tile tile, kdu_byte *buf, S32 row_gap,
                                   kdu_codestream* codestreamp)
{
    S32 c;

    mTile = tile;
    mBuf = buf;
    mRowGap = row_gap;

    mNumComponents = tile.get_num_components();

    llassert(mNumComponents <= 4);
    mUseYCC = tile.get_ycc();

    for (c = 0; c < 4; ++c)
    {
        mReversible[c] = false;
        mBitDepths[c] = 0;
    }

    // Open tile-components and create processing engines and resources
    for (c = 0; c < mNumComponents; c++)
    {
        mComps[c] = mTile.access_component(c);
        mReversible[c] = mComps[c].get_reversible();
        mBitDepths[c] = mComps[c].get_bit_depth();
        kdu_resolution res = mComps[c].access_resolution(); // Get top resolution
        kdu_dims comp_dims; res.get_dims(comp_dims);
        if (c == 0)
        {
            mDims = comp_dims;
        }
        else
        {
            llassert(mDims == comp_dims); // Safety check; the caller has ensured this
        }
        bool use_shorts = (mComps[c].get_bit_depth(true) <= 16);
        mLines[c].pre_create(&mAllocator,mDims.size.x,mReversible[c],use_shorts,0,0);

        // <FS:ND> KDU 8.0.1 compatibiliy
#if KDU_MAJOR_VERSION >= 8
        if (res.which() == 0) // No DWT levels used
        {
            mEngines[c] = kdu_decoder(res.access_subband(LL_BAND),&mAllocator,mPushPullParams,use_shorts);
        }
        else
        {
            mEngines[c] = kdu_synthesis(res,&mAllocator,mPushPullParams,use_shorts);
        }
#else
        // </FS:ND>
        if (res.which() == 0) // No DWT levels used
        {
            mEngines[c] = kdu_decoder(res.access_subband(LL_BAND),&mAllocator,use_shorts);
        }
        else
        {
            mEngines[c] = kdu_synthesis(res,&mAllocator,use_shorts);
        }
#endif // <FS:ND/> KDU 8.0.1 compatibiliy

    }
    mAllocator.finalize(*codestreamp); // Actually creates buffering resources
    for (c = 0; c < mNumComponents; c++)
    {
        mLines[c].create(); // Grabs resources from the allocator.
    }
}

LLKDUDecodeState::~LLKDUDecodeState()
{
    // Cleanup
    for (S32 c = 0; c < mNumComponents; c++)
    {
        mEngines[c].destroy(); // engines are interfaces; no default destructors
    }
    mTile.close();
}

bool LLKDUDecodeState::processTileDecode(F32 decode_time, bool limit_time)
/* Decompresses a tile, writing the data into the supplied byte buffer.
The buffer contains interleaved image components, if there are any.
Although you may think of the buffer as belonging entirely to this tile,
the `buf' pointer may actually point into a larger buffer representing
multiple tiles.  For this reason, `row_gap' is needed to identify the
separation between consecutive rows in the real buffer. */
{
    LL_PROFILE_ZONE_SCOPED_CATEGORY_TEXTURE;
    S32 c;
    // Now walk through the lines of the buffer, recovering them from the
    // relevant tile-component processing engines.

    LLTimer decode_timer;
    while (mDims.size.y--)
    {
        {
            LL_PROFILE_ZONE_NAMED_CATEGORY_TEXTURE("kduptc - pull");
            for (c = 0; c < mNumComponents; c++)
            {
                mEngines[c].pull(mLines[c]);
            }
        }

        if ((mNumComponents >= 3) && mUseYCC)
        {
            LL_PROFILE_ZONE_NAMED_CATEGORY_TEXTURE("kduptc - convert");
            kdu_convert_ycc_to_rgb(mLines[0],mLines[1],mLines[2]);
        }

        {
            LL_PROFILE_ZONE_NAMED_CATEGORY_TEXTURE("kduptc - transfer");
            for (c = 0; c < mNumComponents; c++)
            {
                transfer_bytes(mBuf + c, mLines[c], mNumComponents, mBitDepths[c]);
            }
        }
        mBuf += mRowGap;
        if (mDims.size.y % 10)
        {
            if (limit_time && decode_timer.getElapsedTimeF32() > decode_time)
            {
                return false;
            }
        }
    }
    return true;
}

// kdc_flow_control

kdc_flow_control::kdc_flow_control (kdu_supp::kdu_image_in_base *img_in, kdu_codestream codestream)
{
    int n;

    this->codestream = codestream;
    codestream.get_valid_tiles(valid_tile_indices);
    tile_idx = valid_tile_indices.pos;
    tile = codestream.open_tile(tile_idx,NULL);

    // Set up the individual components
    num_components = codestream.get_num_components(true);
    components = new kdc_component_flow_control[num_components];
    count_delta = 0;
    kdc_component_flow_control *comp = components;
    for (n = 0; n < num_components; n++, comp++)
    {
        comp->line = NULL;
        comp->reader = img_in;
        kdu_coords subsampling;
        codestream.get_subsampling(n,subsampling,true);
        kdu_dims dims;
        codestream.get_tile_dims(tile_idx,n,dims,true);
        comp->vert_subsampling = subsampling.y;
        if ((n == 0) || (comp->vert_subsampling < count_delta))
        {
            count_delta = comp->vert_subsampling;
        }
        comp->ratio_counter = 0;
        comp->remaining_lines = comp->initial_lines = dims.size.y;
    }
    assert(num_components >= 0);

    tile.set_components_of_interest(num_components);
    max_buffer_memory = engine.create(codestream,tile,false,NULL,false,1,NULL,NULL,false);
}

kdc_flow_control::~kdc_flow_control()
{
    if (components != NULL)
    {
        delete[] components;
    }
    if (engine.exists())
    {
        engine.destroy();
    }
}

bool kdc_flow_control::advance_components()
{
    bool found_line = false;
    while (!found_line)
    {
        bool all_done = true;
        kdc_component_flow_control *comp = components;
        for (int n = 0; n < num_components; n++, comp++)
        {
            assert(comp->ratio_counter >= 0);
            if (comp->remaining_lines > 0)
            {
                all_done = false;
                comp->ratio_counter -= count_delta;
                if (comp->ratio_counter < 0)
                {
                    found_line = true;
                    comp->line = engine.exchange_line(n,NULL,NULL);
                    assert(comp->line != NULL);
                    if (comp->line->get_width())
                    {
                        comp->reader->get(n,*(comp->line),0);
                    }
                }
            }
        }
        if (all_done)
        {
            return false;
        }
    }
    return true;
}

void kdc_flow_control::process_components()
{
    kdc_component_flow_control *comp = components;
    for (int n = 0; n < num_components; n++, comp++)
    {
        if (comp->ratio_counter < 0)
        {
            comp->ratio_counter += comp->vert_subsampling;
            assert(comp->ratio_counter >= 0);
            assert(comp->remaining_lines > 0);
            comp->remaining_lines--;
            assert(comp->line != NULL);
            engine.exchange_line(n,comp->line,NULL);
            comp->line = NULL;
        }
    }
}<|MERGE_RESOLUTION|>--- conflicted
+++ resolved
@@ -288,11 +288,8 @@
 void LLImageJ2CKDU::setupCodeStream(LLImageJ2C &base, bool keep_codestream, ECodeStreamMode mode)
 {
     LL_PROFILE_ZONE_SCOPED_CATEGORY_TEXTURE;    // <FS:Beq> instrument image decodes
-<<<<<<< HEAD
-=======
     LLImageDataLock lock(&base);
 
->>>>>>> 050d2fef
     S32 data_size = base.getDataSize();
     S32 max_bytes = (base.getMaxBytes() ? base.getMaxBytes() : data_size);
 
